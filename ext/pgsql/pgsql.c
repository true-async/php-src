/*
   +----------------------------------------------------------------------+
   | Copyright (c) The PHP Group                                          |
   +----------------------------------------------------------------------+
   | This source file is subject to version 3.01 of the PHP license,      |
   | that is bundled with this package in the file LICENSE, and is        |
   | available through the world-wide-web at the following url:           |
   | http://www.php.net/license/3_01.txt                                  |
   | If you did not receive a copy of the PHP license and are unable to   |
   | obtain it through the world-wide-web, please send a note to          |
   | license@php.net so we can mail you a copy immediately.               |
   +----------------------------------------------------------------------+
   | Authors: Zeev Suraski <zeev@php.net>                                 |
   |          Jouni Ahto <jouni.ahto@exdec.fi>                            |
   |          Yasuo Ohgaki <yohgaki@php.net>                              |
   |          Youichi Iwakiri <yiwakiri@st.rim.or.jp> (pg_copy_*)         |
   |          Chris Kings-Lynne <chriskl@php.net> (v3 protocol)           |
   +----------------------------------------------------------------------+
 */

#include <stdlib.h>

#define PHP_PGSQL_PRIVATE 1

#ifdef HAVE_CONFIG_H
#include "config.h"
#endif

#define SMART_STR_PREALLOC 512

#include "php.h"
#include "php_ini.h"
#include "ext/standard/php_standard.h"
#include "zend_smart_str.h"
#include "ext/pcre/php_pcre.h"
#ifdef PHP_WIN32
# include "win32/time.h"
#endif
#include "php_pgsql.h"
#include "php_globals.h"
#include "zend_exceptions.h"
#include "pgsql_arginfo.h"

#ifdef HAVE_PGSQL

#ifndef InvalidOid
#define InvalidOid ((Oid) 0)
#endif

#define PGSQL_ASSOC           1<<0
#define PGSQL_NUM             1<<1
#define PGSQL_BOTH            (PGSQL_ASSOC|PGSQL_NUM)

#define PGSQL_NOTICE_LAST     1  /* Get the last notice */
#define PGSQL_NOTICE_ALL      2  /* Get all notices */
#define PGSQL_NOTICE_CLEAR    3  /* Remove notices */

#define PGSQL_STATUS_LONG     1
#define PGSQL_STATUS_STRING   2

#define PGSQL_MAX_LENGTH_OF_LONG   30
#define PGSQL_MAX_LENGTH_OF_DOUBLE 60

#if ZEND_LONG_MAX < UINT_MAX
#define PGSQL_RETURN_OID(oid) do { \
	if (oid > ZEND_LONG_MAX) { \
		RETURN_STR(zend_ulong_to_str(oid)); \
	} \
	RETURN_LONG((zend_long)oid); \
} while(0)
#else
#define PGSQL_RETURN_OID(oid) RETURN_LONG((zend_long)oid)
#endif

#define CHECK_DEFAULT_LINK(x) \
	if ((x) == NULL) { \
		zend_throw_error(NULL, "No PostgreSQL link opened yet"); \
		RETURN_THROWS(); \
	}
#define FETCH_DEFAULT_LINK()  PGG(default_link)

#ifndef HAVE_PQFREEMEM
#define PQfreemem free
#endif

ZEND_DECLARE_MODULE_GLOBALS(pgsql)
static PHP_GINIT_FUNCTION(pgsql);

/* {{{ pgsql_module_entry */
zend_module_entry pgsql_module_entry = {
	STANDARD_MODULE_HEADER,
	"pgsql",
	ext_functions,
	PHP_MINIT(pgsql),
	PHP_MSHUTDOWN(pgsql),
	PHP_RINIT(pgsql),
	PHP_RSHUTDOWN(pgsql),
	PHP_MINFO(pgsql),
	PHP_PGSQL_VERSION,
	PHP_MODULE_GLOBALS(pgsql),
	PHP_GINIT(pgsql),
	NULL,
	NULL,
	STANDARD_MODULE_PROPERTIES_EX
};
/* }}} */

#ifdef COMPILE_DL_PGSQL
#ifdef ZTS
ZEND_TSRMLS_CACHE_DEFINE()
#endif
ZEND_GET_MODULE(pgsql)
#endif

static int le_link, le_plink, le_result, le_lofp, le_string;

/* Compatibility definitions */

#ifndef HAVE_PGSQL_WITH_MULTIBYTE_SUPPORT
#define pg_encoding_to_char(x) "SQL_ASCII"
#endif

/* {{{ _php_pgsql_trim_message */
static char * _php_pgsql_trim_message(const char *message, size_t *len)
{
	register size_t i = strlen(message);

	if (i>2 && (message[i-2] == '\r' || message[i-2] == '\n') && message[i-1] == '.') {
		--i;
	}
	while (i>1 && (message[i-1] == '\r' || message[i-1] == '\n')) {
		--i;
	}
	if (len) {
		*len = i;
	}
	return estrndup(message, i);
}
/* }}} */

/* {{{ _php_pgsql_trim_result */
static inline char * _php_pgsql_trim_result(PGconn * pgsql, char **buf)
{
	return *buf = _php_pgsql_trim_message(PQerrorMessage(pgsql), NULL);
}
/* }}} */

#define PQErrorMessageTrim(pgsql, buf) _php_pgsql_trim_result(pgsql, buf)

#define PHP_PQ_ERROR(text, pgsql) {										\
		char *msgbuf = _php_pgsql_trim_message(PQerrorMessage(pgsql), NULL); \
		php_error_docref(NULL, E_WARNING, text, msgbuf);		\
		efree(msgbuf);													\
} \

/* {{{ php_pgsql_set_default_link */
static void php_pgsql_set_default_link(zend_resource *res)
{
	GC_ADDREF(res);

	if (PGG(default_link) != NULL) {
		zend_list_delete(PGG(default_link));
	}

	PGG(default_link) = res;
}
/* }}} */

/* {{{ _close_pgsql_link */
static void _close_pgsql_link(zend_resource *rsrc)
{
	PGconn *link = (PGconn *)rsrc->ptr;
	PGresult *res;
	zval *hash;

	while ((res = PQgetResult(link))) {
		PQclear(res);
	}
	PQfinish(link);
	PGG(num_links)--;

	/* Remove connection hash for this link */
	hash = zend_hash_index_find(&PGG(hashes), (uintptr_t) link);
	if (hash) {
		zend_hash_index_del(&PGG(hashes), (uintptr_t) link);
		zend_hash_del(&EG(regular_list), Z_STR_P(hash));
	}
}
/* }}} */

/* {{{ _close_pgsql_plink */
static void _close_pgsql_plink(zend_resource *rsrc)
{
	PGconn *link = (PGconn *)rsrc->ptr;
	PGresult *res;

	while ((res = PQgetResult(link))) {
		PQclear(res);
	}
	PQfinish(link);
	PGG(num_persistent)--;
	PGG(num_links)--;
}
/* }}} */

/* {{{ _php_pgsql_notice_handler */
static void _php_pgsql_notice_handler(void *resource_id, const char *message)
{
	zval *notices;
	zval tmp;
	char *trimed_message;
	size_t trimed_message_len;

	if (! PGG(ignore_notices)) {
		notices = zend_hash_index_find(&PGG(notices), (zend_ulong)resource_id);
		if (!notices) {
			array_init(&tmp);
			notices = &tmp;
			zend_hash_index_update(&PGG(notices), (zend_ulong)resource_id, notices);
		}
		trimed_message = _php_pgsql_trim_message(message, &trimed_message_len);
		if (PGG(log_notices)) {
			php_error_docref(NULL, E_NOTICE, "%s", trimed_message);
		}
		add_next_index_stringl(notices, trimed_message, trimed_message_len);
		efree(trimed_message);
	}
}
/* }}} */

/* {{{ _rollback_transactions */
static int _rollback_transactions(zval *el)
{
	PGconn *link;
	PGresult *res;
	zend_resource *rsrc = Z_RES_P(el);

	if (rsrc->type != le_plink)
		return 0;

	link = (PGconn *) rsrc->ptr;

	if (PQsetnonblocking(link, 0)) {
		php_error_docref("ref.pgsql", E_NOTICE, "Cannot set connection to blocking mode");
		return -1;
	}

	while ((res = PQgetResult(link))) {
		PQclear(res);
	}
	if ((PQprotocolVersion(link) >= 3 && PQtransactionStatus(link) != PQTRANS_IDLE) || PQprotocolVersion(link) < 3) {
		int orig = PGG(ignore_notices);
		PGG(ignore_notices) = 1;
		res = PQexec(link,"ROLLBACK;");
		PQclear(res);
		PGG(ignore_notices) = orig;
	}

	return 0;
}
/* }}} */

/* {{{ _free_ptr */
static void _free_ptr(zend_resource *rsrc)
{
	pgLofp *lofp = (pgLofp *)rsrc->ptr;
	efree(lofp);
}
/* }}} */

/* {{{ _free_result */
static void _free_result(zend_resource *rsrc)
{
	pgsql_result_handle *pg_result = (pgsql_result_handle *)rsrc->ptr;

	PQclear(pg_result->result);
	efree(pg_result);
}
/* }}} */

static bool _php_pgsql_identifier_is_escaped(const char *identifier, size_t len) /* {{{ */
{
	/* Handle edge case. Cannot be a escaped string */
	if (len <= 2) {
		return false;
	}
	/* Detect double quotes */
	if (identifier[0] == '"' && identifier[len-1] == '"') {
		size_t i;

		/* Detect wrong format of " inside of escaped string */
		for (i = 1; i < len-1; i++) {
			if (identifier[i] == '"' && (identifier[++i] != '"' || i == len-1)) {
				return false;
			}
		}
	} else {
		return false;
	}
	/* Escaped properly */
	return true;
}
/* }}} */

/* {{{ PHP_INI */
PHP_INI_BEGIN()
STD_PHP_INI_BOOLEAN( "pgsql.allow_persistent",      "1",  PHP_INI_SYSTEM, OnUpdateBool, allow_persistent,      zend_pgsql_globals, pgsql_globals)
STD_PHP_INI_ENTRY_EX("pgsql.max_persistent",       "-1",  PHP_INI_SYSTEM, OnUpdateLong, max_persistent,        zend_pgsql_globals, pgsql_globals, display_link_numbers)
STD_PHP_INI_ENTRY_EX("pgsql.max_links",            "-1",  PHP_INI_SYSTEM, OnUpdateLong, max_links,             zend_pgsql_globals, pgsql_globals, display_link_numbers)
STD_PHP_INI_BOOLEAN( "pgsql.auto_reset_persistent", "0",  PHP_INI_SYSTEM, OnUpdateBool, auto_reset_persistent, zend_pgsql_globals, pgsql_globals)
STD_PHP_INI_BOOLEAN( "pgsql.ignore_notice",         "0",  PHP_INI_ALL,    OnUpdateBool, ignore_notices,        zend_pgsql_globals, pgsql_globals)
STD_PHP_INI_BOOLEAN( "pgsql.log_notice",            "0",  PHP_INI_ALL,    OnUpdateBool, log_notices,           zend_pgsql_globals, pgsql_globals)
PHP_INI_END()
/* }}} */

/* {{{ PHP_GINIT_FUNCTION */
static PHP_GINIT_FUNCTION(pgsql)
{
#if defined(COMPILE_DL_PGSQL) && defined(ZTS)
	ZEND_TSRMLS_CACHE_UPDATE();
#endif
	memset(pgsql_globals, 0, sizeof(zend_pgsql_globals));
	/* Initialize notice message hash at MINIT only */
	zend_hash_init(&pgsql_globals->notices, 0, NULL, ZVAL_PTR_DTOR, 1);
	zend_hash_init(&pgsql_globals->hashes, 0, NULL, ZVAL_PTR_DTOR, 1);
}
/* }}} */

static void php_libpq_version(char *buf, size_t len)
{
	int version = PQlibVersion();
	int major = version / 10000;
	if (major >= 10) {
		int minor = version % 10000;
		snprintf(buf, len, "%d.%d", major, minor);
	} else {
		int minor = version / 100 % 100;
		int revision = version % 100;
		snprintf(buf, len, "%d.%d.%d", major, minor, revision);
	}
}

/* {{{ PHP_MINIT_FUNCTION */
PHP_MINIT_FUNCTION(pgsql)
{
	char buf[16];

	REGISTER_INI_ENTRIES();

	le_link = zend_register_list_destructors_ex(_close_pgsql_link, NULL, "pgsql link", module_number);
	le_plink = zend_register_list_destructors_ex(NULL, _close_pgsql_plink, "pgsql link persistent", module_number);
	le_result = zend_register_list_destructors_ex(_free_result, NULL, "pgsql result", module_number);
	le_lofp = zend_register_list_destructors_ex(_free_ptr, NULL, "pgsql large object", module_number);
	le_string = zend_register_list_destructors_ex(_free_ptr, NULL, "pgsql string", module_number);
	/* libpq version */
	php_libpq_version(buf, sizeof(buf));
	REGISTER_STRING_CONSTANT("PGSQL_LIBPQ_VERSION", buf, CONST_CS | CONST_PERSISTENT);
	REGISTER_STRING_CONSTANT("PGSQL_LIBPQ_VERSION_STR", buf, CONST_CS | CONST_PERSISTENT | CONST_DEPRECATED);
	/* For connection option */
	REGISTER_LONG_CONSTANT("PGSQL_CONNECT_FORCE_NEW", PGSQL_CONNECT_FORCE_NEW, CONST_CS | CONST_PERSISTENT);
	REGISTER_LONG_CONSTANT("PGSQL_CONNECT_ASYNC", PGSQL_CONNECT_ASYNC, CONST_CS | CONST_PERSISTENT);
	/* For pg_fetch_array() */
	REGISTER_LONG_CONSTANT("PGSQL_ASSOC", PGSQL_ASSOC, CONST_CS | CONST_PERSISTENT);
	REGISTER_LONG_CONSTANT("PGSQL_NUM", PGSQL_NUM, CONST_CS | CONST_PERSISTENT);
	REGISTER_LONG_CONSTANT("PGSQL_BOTH", PGSQL_BOTH, CONST_CS | CONST_PERSISTENT);
	/* For pg_last_notice() */
	REGISTER_LONG_CONSTANT("PGSQL_NOTICE_LAST", PGSQL_NOTICE_LAST, CONST_CS | CONST_PERSISTENT);
	REGISTER_LONG_CONSTANT("PGSQL_NOTICE_ALL", PGSQL_NOTICE_ALL, CONST_CS | CONST_PERSISTENT);
	REGISTER_LONG_CONSTANT("PGSQL_NOTICE_CLEAR", PGSQL_NOTICE_CLEAR, CONST_CS | CONST_PERSISTENT);
	/* For pg_connection_status() */
	REGISTER_LONG_CONSTANT("PGSQL_CONNECTION_BAD", CONNECTION_BAD, CONST_CS | CONST_PERSISTENT);
	REGISTER_LONG_CONSTANT("PGSQL_CONNECTION_OK", CONNECTION_OK, CONST_CS | CONST_PERSISTENT);
	REGISTER_LONG_CONSTANT("PGSQL_CONNECTION_STARTED", CONNECTION_STARTED, CONST_CS | CONST_PERSISTENT);
	REGISTER_LONG_CONSTANT("PGSQL_CONNECTION_MADE", CONNECTION_MADE, CONST_CS | CONST_PERSISTENT);
	REGISTER_LONG_CONSTANT("PGSQL_CONNECTION_AWAITING_RESPONSE", CONNECTION_AWAITING_RESPONSE, CONST_CS | CONST_PERSISTENT);
	REGISTER_LONG_CONSTANT("PGSQL_CONNECTION_AUTH_OK", CONNECTION_AUTH_OK, CONST_CS | CONST_PERSISTENT);
#ifdef CONNECTION_SSL_STARTUP
	REGISTER_LONG_CONSTANT("PGSQL_CONNECTION_SSL_STARTUP", CONNECTION_SSL_STARTUP, CONST_CS | CONST_PERSISTENT);
#endif
	REGISTER_LONG_CONSTANT("PGSQL_CONNECTION_SETENV", CONNECTION_SETENV, CONST_CS | CONST_PERSISTENT);
	/* For pg_connect_poll() */
	REGISTER_LONG_CONSTANT("PGSQL_POLLING_FAILED", PGRES_POLLING_FAILED, CONST_CS | CONST_PERSISTENT);
	REGISTER_LONG_CONSTANT("PGSQL_POLLING_READING", PGRES_POLLING_READING, CONST_CS | CONST_PERSISTENT);
	REGISTER_LONG_CONSTANT("PGSQL_POLLING_WRITING", PGRES_POLLING_WRITING, CONST_CS | CONST_PERSISTENT);
	REGISTER_LONG_CONSTANT("PGSQL_POLLING_OK", PGRES_POLLING_OK, CONST_CS | CONST_PERSISTENT);
	REGISTER_LONG_CONSTANT("PGSQL_POLLING_ACTIVE", PGRES_POLLING_ACTIVE, CONST_CS | CONST_PERSISTENT);
	/* For pg_transaction_status() */
	REGISTER_LONG_CONSTANT("PGSQL_TRANSACTION_IDLE", PQTRANS_IDLE, CONST_CS | CONST_PERSISTENT);
	REGISTER_LONG_CONSTANT("PGSQL_TRANSACTION_ACTIVE", PQTRANS_ACTIVE, CONST_CS | CONST_PERSISTENT);
	REGISTER_LONG_CONSTANT("PGSQL_TRANSACTION_INTRANS", PQTRANS_INTRANS, CONST_CS | CONST_PERSISTENT);
	REGISTER_LONG_CONSTANT("PGSQL_TRANSACTION_INERROR", PQTRANS_INERROR, CONST_CS | CONST_PERSISTENT);
	REGISTER_LONG_CONSTANT("PGSQL_TRANSACTION_UNKNOWN", PQTRANS_UNKNOWN, CONST_CS | CONST_PERSISTENT);
	/* For pg_set_error_verbosity() */
	REGISTER_LONG_CONSTANT("PGSQL_ERRORS_TERSE", PQERRORS_TERSE, CONST_CS | CONST_PERSISTENT);
	REGISTER_LONG_CONSTANT("PGSQL_ERRORS_DEFAULT", PQERRORS_DEFAULT, CONST_CS | CONST_PERSISTENT);
	REGISTER_LONG_CONSTANT("PGSQL_ERRORS_VERBOSE", PQERRORS_VERBOSE, CONST_CS | CONST_PERSISTENT);
	/* For lo_seek() */
	REGISTER_LONG_CONSTANT("PGSQL_SEEK_SET", SEEK_SET, CONST_CS | CONST_PERSISTENT);
	REGISTER_LONG_CONSTANT("PGSQL_SEEK_CUR", SEEK_CUR, CONST_CS | CONST_PERSISTENT);
	REGISTER_LONG_CONSTANT("PGSQL_SEEK_END", SEEK_END, CONST_CS | CONST_PERSISTENT);
	/* For pg_result_status() return value type */
	REGISTER_LONG_CONSTANT("PGSQL_STATUS_LONG", PGSQL_STATUS_LONG, CONST_CS | CONST_PERSISTENT);
	REGISTER_LONG_CONSTANT("PGSQL_STATUS_STRING", PGSQL_STATUS_STRING, CONST_CS | CONST_PERSISTENT);
	/* For pg_result_status() return value */
	REGISTER_LONG_CONSTANT("PGSQL_EMPTY_QUERY", PGRES_EMPTY_QUERY, CONST_CS | CONST_PERSISTENT);
	REGISTER_LONG_CONSTANT("PGSQL_COMMAND_OK", PGRES_COMMAND_OK, CONST_CS | CONST_PERSISTENT);
	REGISTER_LONG_CONSTANT("PGSQL_TUPLES_OK", PGRES_TUPLES_OK, CONST_CS | CONST_PERSISTENT);
	REGISTER_LONG_CONSTANT("PGSQL_COPY_OUT", PGRES_COPY_OUT, CONST_CS | CONST_PERSISTENT);
	REGISTER_LONG_CONSTANT("PGSQL_COPY_IN", PGRES_COPY_IN, CONST_CS | CONST_PERSISTENT);
	REGISTER_LONG_CONSTANT("PGSQL_BAD_RESPONSE", PGRES_BAD_RESPONSE, CONST_CS | CONST_PERSISTENT);
	REGISTER_LONG_CONSTANT("PGSQL_NONFATAL_ERROR", PGRES_NONFATAL_ERROR, CONST_CS | CONST_PERSISTENT);
	REGISTER_LONG_CONSTANT("PGSQL_FATAL_ERROR", PGRES_FATAL_ERROR, CONST_CS | CONST_PERSISTENT);
	/* For pg_result_error_field() field codes */
	REGISTER_LONG_CONSTANT("PGSQL_DIAG_SEVERITY", PG_DIAG_SEVERITY, CONST_CS | CONST_PERSISTENT);
	REGISTER_LONG_CONSTANT("PGSQL_DIAG_SQLSTATE", PG_DIAG_SQLSTATE, CONST_CS | CONST_PERSISTENT);
	REGISTER_LONG_CONSTANT("PGSQL_DIAG_MESSAGE_PRIMARY", PG_DIAG_MESSAGE_PRIMARY, CONST_CS | CONST_PERSISTENT);
	REGISTER_LONG_CONSTANT("PGSQL_DIAG_MESSAGE_DETAIL", PG_DIAG_MESSAGE_DETAIL, CONST_CS | CONST_PERSISTENT);
	REGISTER_LONG_CONSTANT("PGSQL_DIAG_MESSAGE_HINT", PG_DIAG_MESSAGE_HINT, CONST_CS | CONST_PERSISTENT);
	REGISTER_LONG_CONSTANT("PGSQL_DIAG_STATEMENT_POSITION", PG_DIAG_STATEMENT_POSITION, CONST_CS | CONST_PERSISTENT);
#ifdef PG_DIAG_INTERNAL_POSITION
	REGISTER_LONG_CONSTANT("PGSQL_DIAG_INTERNAL_POSITION", PG_DIAG_INTERNAL_POSITION, CONST_CS | CONST_PERSISTENT);
#endif
#ifdef PG_DIAG_INTERNAL_QUERY
	REGISTER_LONG_CONSTANT("PGSQL_DIAG_INTERNAL_QUERY", PG_DIAG_INTERNAL_QUERY, CONST_CS | CONST_PERSISTENT);
#endif
	REGISTER_LONG_CONSTANT("PGSQL_DIAG_CONTEXT", PG_DIAG_CONTEXT, CONST_CS | CONST_PERSISTENT);
	REGISTER_LONG_CONSTANT("PGSQL_DIAG_SOURCE_FILE", PG_DIAG_SOURCE_FILE, CONST_CS | CONST_PERSISTENT);
	REGISTER_LONG_CONSTANT("PGSQL_DIAG_SOURCE_LINE", PG_DIAG_SOURCE_LINE, CONST_CS | CONST_PERSISTENT);
	REGISTER_LONG_CONSTANT("PGSQL_DIAG_SOURCE_FUNCTION", PG_DIAG_SOURCE_FUNCTION, CONST_CS | CONST_PERSISTENT);
#ifdef PG_DIAG_SCHEMA_NAME
	REGISTER_LONG_CONSTANT("PGSQL_DIAG_SCHEMA_NAME", PG_DIAG_SCHEMA_NAME, CONST_CS | CONST_PERSISTENT);
#endif
#ifdef PG_DIAG_TABLE_NAME
	REGISTER_LONG_CONSTANT("PGSQL_DIAG_TABLE_NAME", PG_DIAG_TABLE_NAME, CONST_CS | CONST_PERSISTENT);
#endif
#ifdef PG_DIAG_COLUMN_NAME
	REGISTER_LONG_CONSTANT("PGSQL_DIAG_COLUMN_NAME", PG_DIAG_COLUMN_NAME, CONST_CS | CONST_PERSISTENT);
#endif
#ifdef PG_DIAG_DATATYPE_NAME
	REGISTER_LONG_CONSTANT("PGSQL_DIAG_DATATYPE_NAME", PG_DIAG_DATATYPE_NAME, CONST_CS | CONST_PERSISTENT);
#endif
#ifdef PG_DIAG_CONSTRAINT_NAME
	REGISTER_LONG_CONSTANT("PGSQL_DIAG_CONSTRAINT_NAME", PG_DIAG_CONSTRAINT_NAME, CONST_CS | CONST_PERSISTENT);
#endif
#ifdef PG_DIAG_SEVERITY_NONLOCALIZED
	REGISTER_LONG_CONSTANT("PGSQL_DIAG_SEVERITY_NONLOCALIZED", PG_DIAG_SEVERITY_NONLOCALIZED, CONST_CS | CONST_PERSISTENT);
#endif
	/* pg_convert options */
	REGISTER_LONG_CONSTANT("PGSQL_CONV_IGNORE_DEFAULT", PGSQL_CONV_IGNORE_DEFAULT, CONST_CS | CONST_PERSISTENT);
	REGISTER_LONG_CONSTANT("PGSQL_CONV_FORCE_NULL", PGSQL_CONV_FORCE_NULL, CONST_CS | CONST_PERSISTENT);
	REGISTER_LONG_CONSTANT("PGSQL_CONV_IGNORE_NOT_NULL", PGSQL_CONV_IGNORE_NOT_NULL, CONST_CS | CONST_PERSISTENT);
	/* pg_insert/update/delete/select options */
	REGISTER_LONG_CONSTANT("PGSQL_DML_ESCAPE", PGSQL_DML_ESCAPE, CONST_CS | CONST_PERSISTENT);
	REGISTER_LONG_CONSTANT("PGSQL_DML_NO_CONV", PGSQL_DML_NO_CONV, CONST_CS | CONST_PERSISTENT);
	REGISTER_LONG_CONSTANT("PGSQL_DML_EXEC", PGSQL_DML_EXEC, CONST_CS | CONST_PERSISTENT);
	REGISTER_LONG_CONSTANT("PGSQL_DML_ASYNC", PGSQL_DML_ASYNC, CONST_CS | CONST_PERSISTENT);
	REGISTER_LONG_CONSTANT("PGSQL_DML_STRING", PGSQL_DML_STRING, CONST_CS | CONST_PERSISTENT);
	return SUCCESS;
}
/* }}} */

/* {{{ PHP_MSHUTDOWN_FUNCTION */
PHP_MSHUTDOWN_FUNCTION(pgsql)
{
	UNREGISTER_INI_ENTRIES();
	zend_hash_destroy(&PGG(notices));
	zend_hash_destroy(&PGG(hashes));

	return SUCCESS;
}
/* }}} */

/* {{{ PHP_RINIT_FUNCTION */
PHP_RINIT_FUNCTION(pgsql)
{
	PGG(default_link) = NULL;
	PGG(num_links) = PGG(num_persistent);
	return SUCCESS;
}
/* }}} */

/* {{{ PHP_RSHUTDOWN_FUNCTION */
PHP_RSHUTDOWN_FUNCTION(pgsql)
{
	/* clean up notice messages */
	zend_hash_clean(&PGG(notices));
	zend_hash_clean(&PGG(hashes));
	/* clean up persistent connection */
	zend_hash_apply(&EG(persistent_list), (apply_func_t) _rollback_transactions);
	return SUCCESS;
}
/* }}} */

/* {{{ PHP_MINFO_FUNCTION */
PHP_MINFO_FUNCTION(pgsql)
{
	char buf[256];

	php_info_print_table_start();
	php_info_print_table_header(2, "PostgreSQL Support", "enabled");
	php_libpq_version(buf, sizeof(buf));
	php_info_print_table_row(2, "PostgreSQL (libpq) Version", buf);
#ifdef HAVE_PGSQL_WITH_MULTIBYTE_SUPPORT
	php_info_print_table_row(2, "Multibyte character support", "enabled");
#else
	php_info_print_table_row(2, "Multibyte character support", "disabled");
#endif
	snprintf(buf, sizeof(buf), ZEND_LONG_FMT, PGG(num_persistent));
	php_info_print_table_row(2, "Active Persistent Links", buf);
	snprintf(buf, sizeof(buf), ZEND_LONG_FMT, PGG(num_links));
	php_info_print_table_row(2, "Active Links", buf);
	php_info_print_table_end();

	DISPLAY_INI_ENTRIES();
}
/* }}} */

/* {{{ php_pgsql_do_connect */
static void php_pgsql_do_connect(INTERNAL_FUNCTION_PARAMETERS, int persistent)
{
	char *connstring;
	size_t connstring_len;
	PGconn *pgsql;
	smart_str str = {0};
	zend_long connect_type = 0;
	PGresult *pg_result;

	if (zend_parse_parameters(ZEND_NUM_ARGS(), "s|l", &connstring, &connstring_len, &connect_type) == FAILURE) {
		RETURN_THROWS();
	}

	smart_str_appends(&str, "pgsql");
	smart_str_appendl(&str, connstring, connstring_len);
	smart_str_appendc(&str, '_');
	/* make sure that the PGSQL_CONNECT_FORCE_NEW bit is not part of the hash so that subsequent
	 * connections can re-use this connection. See bug #39979. */
	smart_str_append_long(&str, connect_type & ~PGSQL_CONNECT_FORCE_NEW);
	smart_str_0(&str);

	if (persistent && PGG(allow_persistent)) {
		zend_resource *le;

		/* try to find if we already have this link in our persistent list */
		if ((le = zend_hash_find_ptr(&EG(persistent_list), str.s)) == NULL) {  /* we don't */
			if (PGG(max_links) != -1 && PGG(num_links) >= PGG(max_links)) {
				php_error_docref(NULL, E_WARNING,
								 "Cannot create new link. Too many open links (" ZEND_LONG_FMT ")", PGG(num_links));
				goto err;
			}
			if (PGG(max_persistent) != -1 && PGG(num_persistent) >= PGG(max_persistent)) {
				php_error_docref(NULL, E_WARNING,
								 "Cannot create new link. Too many open persistent links (" ZEND_LONG_FMT ")", PGG(num_persistent));
				goto err;
			}

			/* create the link */
			pgsql = PQconnectdb(connstring);
			if (pgsql == NULL || PQstatus(pgsql) == CONNECTION_BAD) {
				PHP_PQ_ERROR("Unable to connect to PostgreSQL server: %s", pgsql)
				if (pgsql) {
					PQfinish(pgsql);
				}
				goto err;
			}

			/* hash it up */
			if (zend_register_persistent_resource(ZSTR_VAL(str.s), ZSTR_LEN(str.s), pgsql, le_plink) == NULL) {
				goto err;
			}
			PGG(num_links)++;
			PGG(num_persistent)++;
		} else {  /* we do */
			if (le->type != le_plink) {
				goto err;
			}
			/* ensure that the link did not die */
			if (PGG(auto_reset_persistent) & 1) {
				/* need to send & get something from backend to
				   make sure we catch CONNECTION_BAD every time */
				PGresult *pg_result;
				pg_result = PQexec(le->ptr, "select 1");
				PQclear(pg_result);
			}
			if (PQstatus(le->ptr) == CONNECTION_BAD) { /* the link died */
				if (le->ptr == NULL) {
					le->ptr = PQconnectdb(connstring);
				}
				else {
					PQreset(le->ptr);
				}
				if (le->ptr == NULL || PQstatus(le->ptr) == CONNECTION_BAD) {
					php_error_docref(NULL, E_WARNING,"PostgreSQL link lost, unable to reconnect");
					zend_hash_del(&EG(persistent_list), str.s);
					goto err;
				}
			}
			pgsql = (PGconn *) le->ptr;
			/* consider to use php_version_compare() here */
			if (PQprotocolVersion(pgsql) >= 3 && zend_strtod(PQparameterStatus(pgsql, "server_version"), NULL) >= 7.2) {
				pg_result = PQexec(pgsql, "RESET ALL;");
				PQclear(pg_result);
			}
		}
		RETVAL_RES(zend_register_resource(pgsql, le_plink));
	} else { /* Non persistent connection */
		zend_resource *index_ptr, new_index_ptr;

		/* first we check the hash for the hashed_details key.  if it exists,
		 * it should point us to the right offset where the actual pgsql link sits.
		 * if it doesn't, open a new pgsql link, add it to the resource list,
		 * and add a pointer to it with hashed_details as the key.
		 */
		if (!(connect_type & PGSQL_CONNECT_FORCE_NEW)
			&& (index_ptr = zend_hash_find_ptr(&EG(regular_list), str.s)) != NULL) {
			zend_resource *link;

			if (index_ptr->type != le_index_ptr) {
				goto err;
			}

			link = (zend_resource *)index_ptr->ptr;
			ZEND_ASSERT(link->ptr && (link->type == le_link || link->type == le_plink));
			php_pgsql_set_default_link(link);
			GC_ADDREF(link);
			RETVAL_RES(link);
			goto cleanup;
		}
		if (PGG(max_links) != -1 && PGG(num_links) >= PGG(max_links)) {
			php_error_docref(NULL, E_WARNING, "Cannot create new link. Too many open links (" ZEND_LONG_FMT ")", PGG(num_links));
			goto err;
		}

		/* Non-blocking connect */
		if (connect_type & PGSQL_CONNECT_ASYNC) {
			pgsql = PQconnectStart(connstring);
			if (pgsql==NULL || PQstatus(pgsql)==CONNECTION_BAD) {
				PHP_PQ_ERROR("Unable to connect to PostgreSQL server: %s", pgsql);
				if (pgsql) {
					PQfinish(pgsql);
				}
				goto err;
			}
		} else {
			pgsql = PQconnectdb(connstring);
			if (pgsql==NULL || PQstatus(pgsql)==CONNECTION_BAD) {
				PHP_PQ_ERROR("Unable to connect to PostgreSQL server: %s", pgsql);
				if (pgsql) {
					PQfinish(pgsql);
				}
				goto err;
			}
		}

		/* add it to the list */
		RETVAL_RES(zend_register_resource(pgsql, le_link));

		/* add it to the hash */
		new_index_ptr.ptr = (void *) Z_RES_P(return_value);
		new_index_ptr.type = le_index_ptr;
		zend_hash_update_mem(&EG(regular_list), str.s, (void *) &new_index_ptr, sizeof(zend_resource));

		/* Keep track of link => hash mapping, so we can remove the hash entry from regular_list
		 * when the connection is closed. This uses the address of the connection rather than the
		 * zend_resource, because the resource destructor is passed a stack copy of the resource
		 * structure. */
		{
			zval tmp;
			ZVAL_STR_COPY(&tmp, str.s);
			zend_hash_index_update(&PGG(hashes), (uintptr_t) pgsql, &tmp);
		}
		PGG(num_links)++;
	}
	/* set notice processor */
	if (! PGG(ignore_notices) && Z_TYPE_P(return_value) == IS_RESOURCE) {
		PQsetNoticeProcessor(pgsql, _php_pgsql_notice_handler, (void*)(zend_uintptr_t)Z_RES_HANDLE_P(return_value));
	}
	php_pgsql_set_default_link(Z_RES_P(return_value));

cleanup:
	smart_str_free(&str);
	return;

err:
	smart_str_free(&str);
	RETURN_FALSE;
}
/* }}} */

/* {{{ Open a PostgreSQL connection */
PHP_FUNCTION(pg_connect)
{
	php_pgsql_do_connect(INTERNAL_FUNCTION_PARAM_PASSTHRU,0);
}
/* }}} */

/* {{{ Poll the status of an in-progress async PostgreSQL connection attempt*/
PHP_FUNCTION(pg_connect_poll)
{
	zval *pgsql_link;
	PGconn *pgsql;
	int ret;

	if (zend_parse_parameters(ZEND_NUM_ARGS(), "r", &pgsql_link) == FAILURE) {
		RETURN_THROWS();
	}

	if ((pgsql = (PGconn *)zend_fetch_resource2(Z_RES_P(pgsql_link), "PostgreSQL link", le_link, le_plink)) == NULL) {
		RETURN_THROWS();
	}

	ret = PQconnectPoll(pgsql);

	RETURN_LONG(ret);
}
/* }}} */

/* {{{ Open a persistent PostgreSQL connection */
PHP_FUNCTION(pg_pconnect)
{
	php_pgsql_do_connect(INTERNAL_FUNCTION_PARAM_PASSTHRU,1);
}
/* }}} */

/* {{{ Close a PostgreSQL connection */
PHP_FUNCTION(pg_close)
{
	zval *pgsql_link = NULL;
	zend_resource *link;

	if (zend_parse_parameters(ZEND_NUM_ARGS(), "|r!", &pgsql_link) == FAILURE) {
		RETURN_THROWS();
	}

	if (!pgsql_link) {
		link = PGG(default_link);
		CHECK_DEFAULT_LINK(link);
		zend_list_delete(link);
		PGG(default_link) = NULL;
		RETURN_TRUE;
	}

	link = Z_RES_P(pgsql_link);
	if (zend_fetch_resource2(link, "PostgreSQL link", le_link, le_plink) == NULL) {
		RETURN_THROWS();
	}

	if (link == PGG(default_link)) {
		zend_list_delete(link);
		PGG(default_link) = NULL;
	}
	zend_list_close(link);

	RETURN_TRUE;
}
/* }}} */

#define PHP_PG_DBNAME 1
#define PHP_PG_ERROR_MESSAGE 2
#define PHP_PG_OPTIONS 3
#define PHP_PG_PORT 4
#define PHP_PG_TTY 5
#define PHP_PG_HOST 6
#define PHP_PG_VERSION 7

/* {{{ php_pgsql_get_link_info */
static void php_pgsql_get_link_info(INTERNAL_FUNCTION_PARAMETERS, int entry_type)
{
	zend_resource *link;
	zval *pgsql_link = NULL;
	PGconn *pgsql;
	char *msgbuf;
	char *result;

	if (zend_parse_parameters(ZEND_NUM_ARGS(), "|r!", &pgsql_link) == FAILURE) {
		RETURN_THROWS();
	}

	if (!pgsql_link) {
		link = FETCH_DEFAULT_LINK();
		CHECK_DEFAULT_LINK(link);
	} else {
		link = Z_RES_P(pgsql_link);
	}

	if ((pgsql = (PGconn *)zend_fetch_resource2(link, "PostgreSQL link", le_link, le_plink)) == NULL) {
		RETURN_THROWS();
	}

	switch(entry_type) {
		case PHP_PG_DBNAME:
			result = PQdb(pgsql);
			break;
		case PHP_PG_ERROR_MESSAGE:
			result = PQErrorMessageTrim(pgsql, &msgbuf);
			RETVAL_STRING(result);
			efree(result);
			return;
		case PHP_PG_OPTIONS:
			result = PQoptions(pgsql);
			break;
		case PHP_PG_PORT:
			result = PQport(pgsql);
			break;
		case PHP_PG_TTY:
			result = PQtty(pgsql);
			break;
		case PHP_PG_HOST:
			result = PQhost(pgsql);
			break;
		case PHP_PG_VERSION:
			array_init(return_value);
			char buf[16];
			php_libpq_version(buf, sizeof(buf));
			add_assoc_string(return_value, "client", buf);
			add_assoc_long(return_value, "protocol", PQprotocolVersion(pgsql));
			if (PQprotocolVersion(pgsql) >= 3) {
				/* 8.0 or grater supports protorol version 3 */
				char *tmp;
				add_assoc_string(return_value, "server", (char*)PQparameterStatus(pgsql, "server_version"));

#define PHP_PQ_COPY_PARAM(_x) tmp = (char*)PQparameterStatus(pgsql, _x); \
	if(tmp) add_assoc_string(return_value, _x, tmp); \
	else add_assoc_null(return_value, _x);

				PHP_PQ_COPY_PARAM("server_encoding");
				PHP_PQ_COPY_PARAM("client_encoding");
				PHP_PQ_COPY_PARAM("is_superuser");
				PHP_PQ_COPY_PARAM("session_authorization");
				PHP_PQ_COPY_PARAM("DateStyle");
				PHP_PQ_COPY_PARAM("IntervalStyle");
				PHP_PQ_COPY_PARAM("TimeZone");
				PHP_PQ_COPY_PARAM("integer_datetimes");
				PHP_PQ_COPY_PARAM("standard_conforming_strings");
				PHP_PQ_COPY_PARAM("application_name");
			}
			return;
		EMPTY_SWITCH_DEFAULT_CASE()
	}
	if (result) {
		RETURN_STRING(result);
	} else {
		RETURN_EMPTY_STRING();
	}
}
/* }}} */

/* {{{ Get the database name */
PHP_FUNCTION(pg_dbname)
{
	php_pgsql_get_link_info(INTERNAL_FUNCTION_PARAM_PASSTHRU,PHP_PG_DBNAME);
}
/* }}} */

/* {{{ Get the error message string */
PHP_FUNCTION(pg_last_error)
{
	php_pgsql_get_link_info(INTERNAL_FUNCTION_PARAM_PASSTHRU,PHP_PG_ERROR_MESSAGE);
}
/* }}} */

/* {{{ Get the options associated with the connection */
PHP_FUNCTION(pg_options)
{
	php_pgsql_get_link_info(INTERNAL_FUNCTION_PARAM_PASSTHRU,PHP_PG_OPTIONS);
}
/* }}} */

/* {{{ Return the port number associated with the connection */
PHP_FUNCTION(pg_port)
{
	php_pgsql_get_link_info(INTERNAL_FUNCTION_PARAM_PASSTHRU,PHP_PG_PORT);
}
/* }}} */

/* {{{ Return the tty name associated with the connection */
PHP_FUNCTION(pg_tty)
{
	php_pgsql_get_link_info(INTERNAL_FUNCTION_PARAM_PASSTHRU,PHP_PG_TTY);
}
/* }}} */

/* {{{ Returns the host name associated with the connection */
PHP_FUNCTION(pg_host)
{
	php_pgsql_get_link_info(INTERNAL_FUNCTION_PARAM_PASSTHRU,PHP_PG_HOST);
}
/* }}} */

/* {{{ Returns an array with client, protocol and server version (when available) */
PHP_FUNCTION(pg_version)
{
	php_pgsql_get_link_info(INTERNAL_FUNCTION_PARAM_PASSTHRU,PHP_PG_VERSION);
}
/* }}} */

/* {{{ Returns the value of a server parameter */
PHP_FUNCTION(pg_parameter_status)
{
	zval *pgsql_link = NULL;
	zend_resource *link;
	PGconn *pgsql;
	char *param;
	size_t len;

	if (zend_parse_parameters_ex(ZEND_PARSE_PARAMS_QUIET, ZEND_NUM_ARGS(), "rs", &pgsql_link, &param, &len) == FAILURE) {
		if (zend_parse_parameters(ZEND_NUM_ARGS(), "s", &param, &len) == FAILURE) {
			RETURN_THROWS();
		}

		link = FETCH_DEFAULT_LINK();
		CHECK_DEFAULT_LINK(link);
	} else {
		link = Z_RES_P(pgsql_link);
	}

	if ((pgsql = (PGconn *)zend_fetch_resource2(link, "PostgreSQL link", le_link, le_plink)) == NULL) {
		RETURN_THROWS();
	}

	param = (char*)PQparameterStatus(pgsql, param);
	if (param) {
		RETURN_STRING(param);
	} else {
		RETURN_FALSE;
	}
}
/* }}} */

/* {{{ Ping database. If connection is bad, try to reconnect. */
PHP_FUNCTION(pg_ping)
{
	zval *pgsql_link = NULL;
	PGconn *pgsql;
	PGresult *res;
	zend_resource *link;

	if (zend_parse_parameters(ZEND_NUM_ARGS(), "|r!", &pgsql_link) == FAILURE) {
		RETURN_THROWS();
	}

	if (pgsql_link == NULL) {
		link = FETCH_DEFAULT_LINK();
		CHECK_DEFAULT_LINK(link);
	} else {
		link = Z_RES_P(pgsql_link);
	}

	if ((pgsql = (PGconn *)zend_fetch_resource2(link, "PostgreSQL link", le_link, le_plink)) == NULL) {
		RETURN_THROWS();
	}

	/* ping connection */
	res = PQexec(pgsql, "SELECT 1;");
	PQclear(res);

	/* check status. */
	if (PQstatus(pgsql) == CONNECTION_OK)
		RETURN_TRUE;

	/* reset connection if it's broken */
	PQreset(pgsql);
	if (PQstatus(pgsql) == CONNECTION_OK) {
		RETURN_TRUE;
	}
	RETURN_FALSE;
}
/* }}} */

/* {{{ Execute a query */
PHP_FUNCTION(pg_query)
{
	zval *pgsql_link = NULL;
	char *query;
	size_t query_len;
	int leftover = 0;
	zend_resource *link;
	PGconn *pgsql;
	PGresult *pgsql_result;
	ExecStatusType status;

	if (ZEND_NUM_ARGS() == 1) {
		if (zend_parse_parameters(ZEND_NUM_ARGS(), "s", &query, &query_len) == FAILURE) {
			RETURN_THROWS();
		}
		link = FETCH_DEFAULT_LINK();
		CHECK_DEFAULT_LINK(link);
	} else {
		if (zend_parse_parameters(ZEND_NUM_ARGS(), "rs", &pgsql_link, &query, &query_len) == FAILURE) {
			RETURN_THROWS();
		}
		link = Z_RES_P(pgsql_link);
	}

	if ((pgsql = (PGconn *)zend_fetch_resource2(link, "PostgreSQL link", le_link, le_plink)) == NULL) {
		RETURN_THROWS();
	}

	if (PQsetnonblocking(pgsql, 0)) {
		php_error_docref(NULL, E_NOTICE,"Cannot set connection to blocking mode");
		RETURN_FALSE;
	}
	while ((pgsql_result = PQgetResult(pgsql))) {
		PQclear(pgsql_result);
		leftover = 1;
	}
	if (leftover) {
		php_error_docref(NULL, E_NOTICE, "Found results on this connection. Use pg_get_result() to get these results first");
	}
	pgsql_result = PQexec(pgsql, query);
	if ((PGG(auto_reset_persistent) & 2) && PQstatus(pgsql) != CONNECTION_OK) {
		PQclear(pgsql_result);
		PQreset(pgsql);
		pgsql_result = PQexec(pgsql, query);
	}

	if (pgsql_result) {
		status = PQresultStatus(pgsql_result);
	} else {
		status = (ExecStatusType) PQstatus(pgsql);
	}

	switch (status) {
		case PGRES_EMPTY_QUERY:
		case PGRES_BAD_RESPONSE:
		case PGRES_NONFATAL_ERROR:
		case PGRES_FATAL_ERROR:
			PHP_PQ_ERROR("Query failed: %s", pgsql);
			PQclear(pgsql_result);
			RETURN_FALSE;
			break;
		case PGRES_COMMAND_OK: /* successful command that did not return rows */
		default:
			if (pgsql_result) {
				pgsql_result_handle *pg_result = (pgsql_result_handle *) emalloc(sizeof(pgsql_result_handle));
				pg_result->conn = pgsql;
				pg_result->result = pgsql_result;
				pg_result->row = 0;
				RETURN_RES(zend_register_resource(pg_result, le_result));
			} else {
				PQclear(pgsql_result);
				RETURN_FALSE;
			}
			break;
	}
}
/* }}} */

/* {{{ _php_pgsql_free_params */
static void _php_pgsql_free_params(char **params, int num_params)
{
	if (num_params > 0) {
		int i;
		for (i = 0; i < num_params; i++) {
			if (params[i]) {
				efree(params[i]);
			}
		}
		efree(params);
	}
}
/* }}} */

/* {{{ Execute a query */
PHP_FUNCTION(pg_query_params)
{
	zval *pgsql_link = NULL;
	zval *pv_param_arr, *tmp;
	char *query;
	size_t query_len;
	int leftover = 0;
	int num_params = 0;
	char **params = NULL;
	zend_resource *link;
	PGconn *pgsql;
	PGresult *pgsql_result;
	ExecStatusType status;
	pgsql_result_handle *pg_result;

	if (ZEND_NUM_ARGS() == 2) {
		if (zend_parse_parameters(ZEND_NUM_ARGS(), "sa", &query, &query_len, &pv_param_arr) == FAILURE) {
			RETURN_THROWS();
		}
		link = FETCH_DEFAULT_LINK();
		CHECK_DEFAULT_LINK(link);
	} else {
		if (zend_parse_parameters(ZEND_NUM_ARGS(), "rsa", &pgsql_link, &query, &query_len, &pv_param_arr) == FAILURE) {
			RETURN_THROWS();
		}
		link = Z_RES_P(pgsql_link);
	}

	if ((pgsql = (PGconn *)zend_fetch_resource2(link, "PostgreSQL link", le_link, le_plink)) == NULL) {
		RETURN_THROWS();
	}

	if (PQsetnonblocking(pgsql, 0)) {
		php_error_docref(NULL, E_NOTICE,"Cannot set connection to blocking mode");
		RETURN_FALSE;
	}
	while ((pgsql_result = PQgetResult(pgsql))) {
		PQclear(pgsql_result);
		leftover = 1;
	}
	if (leftover) {
		php_error_docref(NULL, E_NOTICE, "Found results on this connection. Use pg_get_result() to get these results first");
	}

	num_params = zend_hash_num_elements(Z_ARRVAL_P(pv_param_arr));
	if (num_params > 0) {
		int i = 0;
		params = (char **)safe_emalloc(sizeof(char *), num_params, 0);

		ZEND_HASH_FOREACH_VAL(Z_ARRVAL_P(pv_param_arr), tmp) {
			ZVAL_DEREF(tmp);
			if (Z_TYPE_P(tmp) == IS_NULL) {
				params[i] = NULL;
			} else {
				zend_string *param_str = zval_try_get_string(tmp);
				if (!param_str) {
					_php_pgsql_free_params(params, num_params);
					RETURN_THROWS();
				}
				params[i] = estrndup(ZSTR_VAL(param_str), ZSTR_LEN(param_str));
				zend_string_release(param_str);
			}
			i++;
		} ZEND_HASH_FOREACH_END();
	}

	pgsql_result = PQexecParams(pgsql, query, num_params,
					NULL, (const char * const *)params, NULL, NULL, 0);
	if ((PGG(auto_reset_persistent) & 2) && PQstatus(pgsql) != CONNECTION_OK) {
		PQclear(pgsql_result);
		PQreset(pgsql);
		pgsql_result = PQexecParams(pgsql, query, num_params,
						NULL, (const char * const *)params, NULL, NULL, 0);
	}

	if (pgsql_result) {
		status = PQresultStatus(pgsql_result);
	} else {
		status = (ExecStatusType) PQstatus(pgsql);
	}

	_php_pgsql_free_params(params, num_params);

	switch (status) {
		case PGRES_EMPTY_QUERY:
		case PGRES_BAD_RESPONSE:
		case PGRES_NONFATAL_ERROR:
		case PGRES_FATAL_ERROR:
			PHP_PQ_ERROR("Query failed: %s", pgsql);
			PQclear(pgsql_result);
			RETURN_FALSE;
			break;
		case PGRES_COMMAND_OK: /* successful command that did not return rows */
		default:
			if (pgsql_result) {
				pg_result = (pgsql_result_handle *) emalloc(sizeof(pgsql_result_handle));
				pg_result->conn = pgsql;
				pg_result->result = pgsql_result;
				pg_result->row = 0;
				RETURN_RES(zend_register_resource(pg_result, le_result));
			} else {
				PQclear(pgsql_result);
				RETURN_FALSE;
			}
			break;
	}
}
/* }}} */

/* {{{ Prepare a query for future execution */
PHP_FUNCTION(pg_prepare)
{
	zval *pgsql_link = NULL;
	char *query, *stmtname;
	size_t query_len, stmtname_len;
	int leftover = 0;
	PGconn *pgsql;
	zend_resource *link;
	PGresult *pgsql_result;
	ExecStatusType status;
	pgsql_result_handle *pg_result;

	if (ZEND_NUM_ARGS() == 2) {
		if (zend_parse_parameters(ZEND_NUM_ARGS(), "ss", &stmtname, &stmtname_len, &query, &query_len) == FAILURE) {
			RETURN_THROWS();
		}
		link = FETCH_DEFAULT_LINK();
		CHECK_DEFAULT_LINK(link);
	} else {
		if (zend_parse_parameters(ZEND_NUM_ARGS(), "rss", &pgsql_link, &stmtname, &stmtname_len, &query, &query_len) == FAILURE) {
			RETURN_THROWS();
		}
		link = Z_RES_P(pgsql_link);
	}

	if ((pgsql = (PGconn *)zend_fetch_resource2(link, "PostgreSQL link", le_link, le_plink)) == NULL) {
		RETURN_THROWS();
	}

	if (PQsetnonblocking(pgsql, 0)) {
		php_error_docref(NULL, E_NOTICE,"Cannot set connection to blocking mode");
		RETURN_FALSE;
	}
	while ((pgsql_result = PQgetResult(pgsql))) {
		PQclear(pgsql_result);
		leftover = 1;
	}
	if (leftover) {
		php_error_docref(NULL, E_NOTICE, "Found results on this connection. Use pg_get_result() to get these results first");
	}
	pgsql_result = PQprepare(pgsql, stmtname, query, 0, NULL);
	if ((PGG(auto_reset_persistent) & 2) && PQstatus(pgsql) != CONNECTION_OK) {
		PQclear(pgsql_result);
		PQreset(pgsql);
		pgsql_result = PQprepare(pgsql, stmtname, query, 0, NULL);
	}

	if (pgsql_result) {
		status = PQresultStatus(pgsql_result);
	} else {
		status = (ExecStatusType) PQstatus(pgsql);
	}

	switch (status) {
		case PGRES_EMPTY_QUERY:
		case PGRES_BAD_RESPONSE:
		case PGRES_NONFATAL_ERROR:
		case PGRES_FATAL_ERROR:
			PHP_PQ_ERROR("Query failed: %s", pgsql);
			PQclear(pgsql_result);
			RETURN_FALSE;
			break;
		case PGRES_COMMAND_OK: /* successful command that did not return rows */
		default:
			if (pgsql_result) {
				pg_result = (pgsql_result_handle *) emalloc(sizeof(pgsql_result_handle));
				pg_result->conn = pgsql;
				pg_result->result = pgsql_result;
				pg_result->row = 0;
				RETURN_RES(zend_register_resource(pg_result, le_result));
			} else {
				PQclear(pgsql_result);
				RETURN_FALSE;
			}
			break;
	}
}
/* }}} */

/* {{{ Execute a prepared query  */
PHP_FUNCTION(pg_execute)
{
	zval *pgsql_link = NULL;
	zval *pv_param_arr, *tmp;
	char *stmtname;
	size_t stmtname_len;
	int leftover = 0;
	int num_params = 0;
	char **params = NULL;
	PGconn *pgsql;
	zend_resource *link;
	PGresult *pgsql_result;
	ExecStatusType status;
	pgsql_result_handle *pg_result;

	if (ZEND_NUM_ARGS() == 2) {
		if (zend_parse_parameters(ZEND_NUM_ARGS(), "sa", &stmtname, &stmtname_len, &pv_param_arr)==FAILURE) {
			RETURN_THROWS();
		}
		link = FETCH_DEFAULT_LINK();
		CHECK_DEFAULT_LINK(link);
	} else {
		if (zend_parse_parameters(ZEND_NUM_ARGS(), "rsa", &pgsql_link, &stmtname, &stmtname_len, &pv_param_arr) == FAILURE) {
			RETURN_THROWS();
		}
		link = Z_RES_P(pgsql_link);
	}

	if ((pgsql = (PGconn *)zend_fetch_resource2(link, "PostgreSQL link", le_link, le_plink)) == NULL) {
		RETURN_THROWS();
	}

	if (PQsetnonblocking(pgsql, 0)) {
		php_error_docref(NULL, E_NOTICE,"Cannot set connection to blocking mode");
		RETURN_FALSE;
	}
	while ((pgsql_result = PQgetResult(pgsql))) {
		PQclear(pgsql_result);
		leftover = 1;
	}
	if (leftover) {
		php_error_docref(NULL, E_NOTICE, "Found results on this connection. Use pg_get_result() to get these results first");
	}

	num_params = zend_hash_num_elements(Z_ARRVAL_P(pv_param_arr));
	if (num_params > 0) {
		int i = 0;
		params = (char **)safe_emalloc(sizeof(char *), num_params, 0);

		ZEND_HASH_FOREACH_VAL(Z_ARRVAL_P(pv_param_arr), tmp) {

			if (Z_TYPE_P(tmp) == IS_NULL) {
				params[i] = NULL;
			} else {
				zend_string *tmp_str;
				zend_string *str = zval_get_tmp_string(tmp, &tmp_str);

				params[i] = estrndup(ZSTR_VAL(str), ZSTR_LEN(str));
				zend_tmp_string_release(tmp_str);
			}

			i++;
		} ZEND_HASH_FOREACH_END();
	}

	pgsql_result = PQexecPrepared(pgsql, stmtname, num_params,
					(const char * const *)params, NULL, NULL, 0);
	if ((PGG(auto_reset_persistent) & 2) && PQstatus(pgsql) != CONNECTION_OK) {
		PQclear(pgsql_result);
		PQreset(pgsql);
		pgsql_result = PQexecPrepared(pgsql, stmtname, num_params,
						(const char * const *)params, NULL, NULL, 0);
	}

	if (pgsql_result) {
		status = PQresultStatus(pgsql_result);
	} else {
		status = (ExecStatusType) PQstatus(pgsql);
	}

	_php_pgsql_free_params(params, num_params);

	switch (status) {
		case PGRES_EMPTY_QUERY:
		case PGRES_BAD_RESPONSE:
		case PGRES_NONFATAL_ERROR:
		case PGRES_FATAL_ERROR:
			PHP_PQ_ERROR("Query failed: %s", pgsql);
			PQclear(pgsql_result);
			RETURN_FALSE;
			break;
		case PGRES_COMMAND_OK: /* successful command that did not return rows */
		default:
			if (pgsql_result) {
				pg_result = (pgsql_result_handle *) emalloc(sizeof(pgsql_result_handle));
				pg_result->conn = pgsql;
				pg_result->result = pgsql_result;
				pg_result->row = 0;
				RETURN_RES(zend_register_resource(pg_result, le_result));
			} else {
				PQclear(pgsql_result);
				RETURN_FALSE;
			}
			break;
	}
}
/* }}} */

#define PHP_PG_NUM_ROWS 1
#define PHP_PG_NUM_FIELDS 2
#define PHP_PG_CMD_TUPLES 3

/* {{{ php_pgsql_get_result_info */
static void php_pgsql_get_result_info(INTERNAL_FUNCTION_PARAMETERS, int entry_type)
{
	zval *result;
	PGresult *pgsql_result;
	pgsql_result_handle *pg_result;

	if (zend_parse_parameters(ZEND_NUM_ARGS(), "r", &result) == FAILURE) {
		RETURN_THROWS();
	}

	if ((pg_result = (pgsql_result_handle *)zend_fetch_resource(Z_RES_P(result), "PostgreSQL result", le_result)) == NULL) {
		RETURN_THROWS();
	}

	pgsql_result = pg_result->result;

	switch (entry_type) {
		case PHP_PG_NUM_ROWS:
			RETVAL_LONG(PQntuples(pgsql_result));
			break;
		case PHP_PG_NUM_FIELDS:
			RETVAL_LONG(PQnfields(pgsql_result));
			break;
		case PHP_PG_CMD_TUPLES:
			RETVAL_LONG(atoi(PQcmdTuples(pgsql_result)));
			break;
		EMPTY_SWITCH_DEFAULT_CASE()
	}
}
/* }}} */

/* {{{ Return the number of rows in the result */
PHP_FUNCTION(pg_num_rows)
{
	php_pgsql_get_result_info(INTERNAL_FUNCTION_PARAM_PASSTHRU,PHP_PG_NUM_ROWS);
}
/* }}} */

/* {{{ Return the number of fields in the result */
PHP_FUNCTION(pg_num_fields)
{
	php_pgsql_get_result_info(INTERNAL_FUNCTION_PARAM_PASSTHRU,PHP_PG_NUM_FIELDS);
}
/* }}} */

/* {{{ Returns the number of affected tuples */
PHP_FUNCTION(pg_affected_rows)
{
	php_pgsql_get_result_info(INTERNAL_FUNCTION_PARAM_PASSTHRU,PHP_PG_CMD_TUPLES);
}
/* }}} */

/* {{{ Returns the last notice set by the backend */
PHP_FUNCTION(pg_last_notice)
{
	zval *pgsql_link = NULL;
	zval *notice, *notices;
	PGconn *pg_link;
	zend_long option = PGSQL_NOTICE_LAST;

	if (zend_parse_parameters(ZEND_NUM_ARGS(), "r|l", &pgsql_link, &option) == FAILURE) {
		RETURN_THROWS();
	}

	/* Just to check if user passed valid resoruce */
	if ((pg_link = (PGconn *)zend_fetch_resource2(Z_RES_P(pgsql_link), "PostgreSQL link", le_link, le_plink)) == NULL) {
		RETURN_THROWS();
	}

	notices = zend_hash_index_find(&PGG(notices), (zend_ulong)Z_RES_HANDLE_P(pgsql_link));
	switch (option) {
		case PGSQL_NOTICE_LAST:
			if (notices) {
				zend_hash_internal_pointer_end(Z_ARRVAL_P(notices));
				if ((notice = zend_hash_get_current_data(Z_ARRVAL_P(notices))) == NULL) {
					RETURN_EMPTY_STRING();
				}
				RETURN_COPY(notice);
			} else {
				RETURN_EMPTY_STRING();
			}
			break;
		case PGSQL_NOTICE_ALL:
			if (notices) {
				RETURN_COPY(notices);
			} else {
				array_init(return_value);
				return;
			}
			break;
		case PGSQL_NOTICE_CLEAR:
			if (notices) {
				zend_hash_clean(&PGG(notices));
			}
			RETURN_TRUE;
			break;
		default:
			zend_argument_value_error(2, "must be one of PGSQL_NOTICE_LAST, PGSQL_NOTICE_ALL, or PGSQL_NOTICE_CLEAR");
			RETURN_THROWS();
	}
	RETURN_FALSE;
}
/* }}} */

static inline bool is_valid_oid_string(zend_string *oid, Oid *return_oid)
{
	char *end_ptr;
	*return_oid = (Oid) strtoul(ZSTR_VAL(oid), &end_ptr, 10);
	return ZSTR_VAL(oid) + ZSTR_LEN(oid) == end_ptr;
}

/* {{{ get_field_name */
static char *get_field_name(PGconn *pgsql, Oid oid, HashTable *list)
{
	smart_str str = {0};
	zend_resource *field_type;
	char *ret=NULL;

	/* try to lookup the type in the resource list */
	smart_str_appends(&str, "pgsql_oid_");
	smart_str_append_unsigned(&str, oid);
	smart_str_0(&str);

	if ((field_type = zend_hash_find_ptr(list, str.s)) != NULL) {
		ret = estrdup((char *)field_type->ptr);
	} else { /* hash all oid's */
		int i, num_rows;
		int oid_offset,name_offset;
		char *tmp_oid, *end_ptr, *tmp_name;
		zend_resource new_oid_entry;
		PGresult *result;

		if ((result = PQexec(pgsql, "select oid,typname from pg_type")) == NULL || PQresultStatus(result) != PGRES_TUPLES_OK) {
			if (result) {
				PQclear(result);
			}
			smart_str_free(&str);
			return estrndup("", sizeof("") - 1);
		}
		num_rows = PQntuples(result);
		oid_offset = PQfnumber(result,"oid");
		name_offset = PQfnumber(result,"typname");

		for (i=0; i<num_rows; i++) {
			if ((tmp_oid = PQgetvalue(result,i,oid_offset))==NULL) {
				continue;
			}

			smart_str_free(&str);
			smart_str_appends(&str, "pgsql_oid_");
			smart_str_appends(&str, tmp_oid);
			smart_str_0(&str);

			if ((tmp_name = PQgetvalue(result,i,name_offset))==NULL) {
				continue;
			}
			new_oid_entry.type = le_string;
			new_oid_entry.ptr = estrdup(tmp_name);
			zend_hash_update_mem(list, str.s, (void *) &new_oid_entry, sizeof(zend_resource));
			if (!ret && strtoul(tmp_oid, &end_ptr, 10)==oid) {
				ret = estrdup(tmp_name);
			}
		}
		PQclear(result);
	}

	smart_str_free(&str);
	return ret;
}
/* }}} */

/* {{{ Returns the name of the table field belongs to, or table's oid if oid_only is true */
PHP_FUNCTION(pg_field_table)
{
	zval *result;
	pgsql_result_handle *pg_result;
	zend_long fnum = -1;
	bool return_oid = 0;
	Oid oid;
	smart_str hash_key = {0};
	char *table_name;
	zend_resource *field_table;

	if (zend_parse_parameters(ZEND_NUM_ARGS(), "rl|b", &result, &fnum, &return_oid) == FAILURE) {
		RETURN_THROWS();
	}

	if ((pg_result = (pgsql_result_handle *)zend_fetch_resource(Z_RES_P(result), "PostgreSQL result", le_result)) == NULL) {
		RETURN_THROWS();
	}

	if (fnum < 0) {
		zend_argument_value_error(2, "must be greater than or equal to 0");
		RETURN_THROWS();
	}

	if (fnum >= PQnfields(pg_result->result)) {
		zend_argument_value_error(2, "must be less than the number of fields for this result set");
		RETURN_THROWS();
	}

	oid = PQftable(pg_result->result, (int)fnum);

	if (InvalidOid == oid) {
		RETURN_FALSE;
	}

	if (return_oid) {
		PGSQL_RETURN_OID(oid);
	}

	/* try to lookup the table name in the resource list */
	smart_str_appends(&hash_key, "pgsql_table_oid_");
	smart_str_append_unsigned(&hash_key, oid);
	smart_str_0(&hash_key);

	if ((field_table = zend_hash_find_ptr(&EG(regular_list), hash_key.s)) != NULL) {
		smart_str_free(&hash_key);
		RETURN_STRING((char *)field_table->ptr);
	} else { /* Not found, lookup by querying PostgreSQL system tables */
		PGresult *tmp_res;
		smart_str querystr = {0};
		zend_resource new_field_table;

		smart_str_appends(&querystr, "select relname from pg_class where oid=");
		smart_str_append_unsigned(&querystr, oid);
		smart_str_0(&querystr);

		if ((tmp_res = PQexec(pg_result->conn, ZSTR_VAL(querystr.s))) == NULL || PQresultStatus(tmp_res) != PGRES_TUPLES_OK) {
			if (tmp_res) {
				PQclear(tmp_res);
			}
			smart_str_free(&querystr);
			smart_str_free(&hash_key);
			RETURN_FALSE;
		}

		smart_str_free(&querystr);

		if ((table_name = PQgetvalue(tmp_res, 0, 0)) == NULL) {
			PQclear(tmp_res);
			smart_str_free(&hash_key);
			RETURN_FALSE;
		}

		new_field_table.type = le_string;
		new_field_table.ptr = estrdup(table_name);
		zend_hash_update_mem(&EG(regular_list), hash_key.s, (void *)&new_field_table, sizeof(zend_resource));

		smart_str_free(&hash_key);
		PQclear(tmp_res);
		RETURN_STRING(table_name);
	}

}
/* }}} */

#define PHP_PG_FIELD_NAME 1
#define PHP_PG_FIELD_SIZE 2
#define PHP_PG_FIELD_TYPE 3
#define PHP_PG_FIELD_TYPE_OID 4

/* {{{ php_pgsql_get_field_info */
static void php_pgsql_get_field_info(INTERNAL_FUNCTION_PARAMETERS, int entry_type)
{
	zval *result;
	zend_long field;
	PGresult *pgsql_result;
	pgsql_result_handle *pg_result;
	Oid oid;

	if (zend_parse_parameters(ZEND_NUM_ARGS(), "rl", &result, &field) == FAILURE) {
		RETURN_THROWS();
	}

	if ((pg_result = (pgsql_result_handle *)zend_fetch_resource(Z_RES_P(result), "PostgreSQL result", le_result)) == NULL) {
		RETURN_THROWS();
	}

	if (field < 0) {
		zend_argument_value_error(2, "must be greater than or equal to 0");
		RETURN_THROWS();
	}

	pgsql_result = pg_result->result;

	if (field >= PQnfields(pgsql_result)) {
		zend_argument_value_error(2, "must be less than the number of fields for this result set");
		RETURN_THROWS();
	}

	switch (entry_type) {
		case PHP_PG_FIELD_NAME:
			RETURN_STRING(PQfname(pgsql_result, (int)field));
			break;
		case PHP_PG_FIELD_SIZE:
			RETURN_LONG(PQfsize(pgsql_result, (int)field));
			break;
		case PHP_PG_FIELD_TYPE: {
				char *name = get_field_name(pg_result->conn, PQftype(pgsql_result, (int)field), &EG(regular_list));
				RETVAL_STRING(name);
				efree(name);
			}
			break;
		case PHP_PG_FIELD_TYPE_OID:

			oid = PQftype(pgsql_result, (int)field);
			PGSQL_RETURN_OID(oid);
			break;
		EMPTY_SWITCH_DEFAULT_CASE()
	}
}
/* }}} */

/* {{{ Returns the name of the field */
PHP_FUNCTION(pg_field_name)
{
	php_pgsql_get_field_info(INTERNAL_FUNCTION_PARAM_PASSTHRU,PHP_PG_FIELD_NAME);
}
/* }}} */

/* {{{ Returns the internal size of the field */
PHP_FUNCTION(pg_field_size)
{
	php_pgsql_get_field_info(INTERNAL_FUNCTION_PARAM_PASSTHRU,PHP_PG_FIELD_SIZE);
}
/* }}} */

/* {{{ Returns the type name for the given field */
PHP_FUNCTION(pg_field_type)
{
	php_pgsql_get_field_info(INTERNAL_FUNCTION_PARAM_PASSTHRU,PHP_PG_FIELD_TYPE);
}
/* }}} */

/* {{{ Returns the type oid for the given field */
PHP_FUNCTION(pg_field_type_oid)
{
	php_pgsql_get_field_info(INTERNAL_FUNCTION_PARAM_PASSTHRU,PHP_PG_FIELD_TYPE_OID);
}
/* }}} */

/* {{{ Returns the field number of the named field */
PHP_FUNCTION(pg_field_num)
{
	zval *result;
	char *field;
	size_t field_len;
	PGresult *pgsql_result;
	pgsql_result_handle *pg_result;

	if (zend_parse_parameters(ZEND_NUM_ARGS(), "rs", &result, &field, &field_len) == FAILURE) {
		RETURN_THROWS();
	}

	if ((pg_result = (pgsql_result_handle *)zend_fetch_resource(Z_RES_P(result), "PostgreSQL result", le_result)) == NULL) {
		RETURN_THROWS();
	}

	pgsql_result = pg_result->result;

	RETURN_LONG(PQfnumber(pgsql_result, field));
}
/* }}} */

static zend_long field_arg_to_offset(
		PGresult *result, zend_string *field_name, zend_long field_offset, int arg_num) {
	if (field_name) {
		field_offset = PQfnumber(result, ZSTR_VAL(field_name));
		if (field_offset < 0) {
			/* Avoid displaying the argument name, as the signature is overloaded and the name
			 * might not line up. */
			zend_value_error("Argument #%d must be a field name from this result set", arg_num);
			return -1;
		}
	} else {
		if (field_offset < 0) {
			zend_value_error("Argument #%d must be greater than or equal to 0", arg_num);
			return -1;
		}
		if (field_offset >= PQnfields(result)) {
			zend_value_error("Argument #%d must be less than the number of fields for this result set", arg_num);
			return -1;
		}
	}
	return field_offset;
}

/* {{{ Returns values from a result identifier */
PHP_FUNCTION(pg_fetch_result)
{
	zval *result;
	zend_string *field_name;
	zend_long row, field_offset;
	PGresult *pgsql_result;
	pgsql_result_handle *pg_result;
	int pgsql_row;

	if (ZEND_NUM_ARGS() == 2) {
		ZEND_PARSE_PARAMETERS_START(2, 2)
			Z_PARAM_RESOURCE(result)
			Z_PARAM_STR_OR_LONG(field_name, field_offset)
		ZEND_PARSE_PARAMETERS_END();
	} else {
		ZEND_PARSE_PARAMETERS_START(3, 3)
			Z_PARAM_RESOURCE(result)
			Z_PARAM_LONG(row)
			Z_PARAM_STR_OR_LONG(field_name, field_offset)
		ZEND_PARSE_PARAMETERS_END();
	}

	if ((pg_result = (pgsql_result_handle *)zend_fetch_resource(Z_RES_P(result), "PostgreSQL result", le_result)) == NULL) {
		RETURN_THROWS();
	}

	pgsql_result = pg_result->result;
	if (ZEND_NUM_ARGS() == 2) {
		if (pg_result->row < 0) {
			pg_result->row = 0;
		}
		pgsql_row = pg_result->row;
		if (pgsql_row >= PQntuples(pgsql_result)) {
			RETURN_FALSE;
		}
		pg_result->row++;
	} else {
		if (row < 0) {
			zend_argument_value_error(2, "must be greater than or equal to 0");
			RETURN_THROWS();
		}
		if (row >= PQntuples(pgsql_result)) {
			php_error_docref(NULL, E_WARNING, "Unable to jump to row " ZEND_LONG_FMT " on PostgreSQL result index " ZEND_LONG_FMT,
							row, Z_LVAL_P(result));
			RETURN_FALSE;
		}
		pgsql_row = (int)row;
	}

	field_offset = field_arg_to_offset(pgsql_result, field_name, field_offset, ZEND_NUM_ARGS());
	if (field_offset < 0) {
		RETURN_THROWS();
	}

	if (PQgetisnull(pgsql_result, pgsql_row, field_offset)) {
		RETVAL_NULL();
	} else {
		RETVAL_STRINGL(PQgetvalue(pgsql_result, pgsql_row, field_offset),
				PQgetlength(pgsql_result, pgsql_row, field_offset));
	}
}
/* }}} */

/* {{{ void php_pgsql_fetch_hash */
static void php_pgsql_fetch_hash(INTERNAL_FUNCTION_PARAMETERS, zend_long result_type, int into_object)
{
	zval                *result;
	PGresult            *pgsql_result;
	pgsql_result_handle *pg_result;
	int             i, num_fields, pgsql_row;
	zend_long            row;
	bool row_is_null = 1;
	char            *field_name;
	zval            *ctor_params = NULL;
	zend_class_entry *ce = NULL;

	if (into_object) {
		if (zend_parse_parameters(ZEND_NUM_ARGS(), "r|l!Ca", &result, &row, &row_is_null, &ce, &ctor_params) == FAILURE) {
			RETURN_THROWS();
		}
		if (!ce) {
			ce = zend_standard_class_def;
		}
		result_type = PGSQL_ASSOC;
	} else {
		if (zend_parse_parameters(ZEND_NUM_ARGS(), "r|l!l", &result, &row, &row_is_null, &result_type) == FAILURE) {
			RETURN_THROWS();
		}
	}

	if (!row_is_null && row < 0) {
		zend_argument_value_error(2, "must be greater than or equal to 0");
		RETURN_THROWS();
	}

	if (!(result_type & PGSQL_BOTH)) {
		zend_argument_value_error(3, "must be one of PGSQL_ASSOC, PGSQL_NUM, or PGSQL_BOTH");
		RETURN_THROWS();
	}

	if ((pg_result = (pgsql_result_handle *)zend_fetch_resource(Z_RES_P(result), "PostgreSQL result", le_result)) == NULL) {
		RETURN_THROWS();
	}

	pgsql_result = pg_result->result;

	if (!row_is_null) {
		if (row >= PQntuples(pgsql_result)) {
			php_error_docref(NULL, E_WARNING, "Unable to jump to row " ZEND_LONG_FMT " on PostgreSQL result index " ZEND_LONG_FMT,
							row, Z_LVAL_P(result));
			RETURN_FALSE;
		}
		pgsql_row = (int)row;
		pg_result->row = pgsql_row;
	} else {
		/* If 2nd param is NULL, use internal row counter to access next row */
		pgsql_row = pg_result->row;
		if (pgsql_row < 0 || pgsql_row >= PQntuples(pgsql_result)) {
			RETURN_FALSE;
		}
		pg_result->row++;
	}

	array_init(return_value);
	for (i = 0, num_fields = PQnfields(pgsql_result); i < num_fields; i++) {
		if (PQgetisnull(pgsql_result, pgsql_row, i)) {
			if (result_type & PGSQL_NUM) {
				add_index_null(return_value, i);
			}
			if (result_type & PGSQL_ASSOC) {
				field_name = PQfname(pgsql_result, i);
				add_assoc_null(return_value, field_name);
			}
		} else {
			char *element = PQgetvalue(pgsql_result, pgsql_row, i);
			if (element) {
				const size_t element_len = strlen(element);

				if (result_type & PGSQL_NUM) {
					add_index_stringl(return_value, i, element, element_len);
				}

				if (result_type & PGSQL_ASSOC) {
					field_name = PQfname(pgsql_result, i);
					add_assoc_stringl(return_value, field_name, element, element_len);
				}
			}
		}
	}

	if (into_object) {
		zval dataset;
		zend_fcall_info fci;
		zend_fcall_info_cache fcc;
		zval retval;

		ZVAL_COPY_VALUE(&dataset, return_value);
		object_init_ex(return_value, ce);
		if (!ce->default_properties_count && !ce->__set) {
			Z_OBJ_P(return_value)->properties = Z_ARR(dataset);
		} else {
			zend_merge_properties(return_value, Z_ARRVAL(dataset));
			zval_ptr_dtor(&dataset);
		}

		if (ce->constructor) {
			fci.size = sizeof(fci);
			ZVAL_UNDEF(&fci.function_name);
			fci.object = Z_OBJ_P(return_value);
			fci.retval = &retval;
			fci.params = NULL;
			fci.param_count = 0;
			fci.named_params = NULL;

			if (ctor_params) {
				if (zend_fcall_info_args(&fci, ctor_params) == FAILURE) {
					ZEND_UNREACHABLE();
				}
			}

			fcc.function_handler = ce->constructor;
			fcc.called_scope = Z_OBJCE_P(return_value);
			fcc.object = Z_OBJ_P(return_value);

			if (zend_call_function(&fci, &fcc) == FAILURE) {
				zend_throw_exception_ex(zend_ce_exception, 0, "Could not execute %s::%s()", ZSTR_VAL(ce->name), ZSTR_VAL(ce->constructor->common.function_name));
			} else {
				zval_ptr_dtor(&retval);
			}
			if (fci.params) {
				efree(fci.params);
			}
		} else if (ctor_params && zend_hash_num_elements(Z_ARRVAL_P(ctor_params)) > 0) {
			zend_argument_error(zend_ce_exception, 3,
				"must be empty when the specified class (%s) does not have a constructor",
				ZSTR_VAL(ce->name)
			);
		}
	}
}
/* }}} */

/* {{{ Get a row as an enumerated array */
PHP_FUNCTION(pg_fetch_row)
{
	php_pgsql_fetch_hash(INTERNAL_FUNCTION_PARAM_PASSTHRU, PGSQL_NUM, 0);
}
/* }}} */

/* {{{ Fetch a row as an assoc array */
PHP_FUNCTION(pg_fetch_assoc)
{
	/* pg_fetch_assoc() is added from PHP 4.3.0. It should raise error, when
	   there is 3rd parameter */
	if (ZEND_NUM_ARGS() > 2)
		WRONG_PARAM_COUNT;
	php_pgsql_fetch_hash(INTERNAL_FUNCTION_PARAM_PASSTHRU, PGSQL_ASSOC, 0);
}
/* }}} */

/* {{{ Fetch a row as an array */
PHP_FUNCTION(pg_fetch_array)
{
	php_pgsql_fetch_hash(INTERNAL_FUNCTION_PARAM_PASSTHRU, PGSQL_BOTH, 0);
}
/* }}} */

/* {{{ Fetch a row as an object */
PHP_FUNCTION(pg_fetch_object)
{
	/* pg_fetch_object() allowed result_type used to be. 3rd parameter
	   must be allowed for compatibility */
	php_pgsql_fetch_hash(INTERNAL_FUNCTION_PARAM_PASSTHRU, PGSQL_ASSOC, 1);
}
/* }}} */

/* {{{ Fetch all rows into array */
PHP_FUNCTION(pg_fetch_all)
{
	zval *result;
	long result_type = PGSQL_ASSOC;
	PGresult *pgsql_result;
	pgsql_result_handle *pg_result;

	if (zend_parse_parameters(ZEND_NUM_ARGS(), "r|l", &result, &result_type) == FAILURE) {
		RETURN_THROWS();
	}

	if (!(result_type & PGSQL_BOTH)) {
		zend_argument_value_error(2, "must be one of PGSQL_ASSOC, PGSQL_NUM, or PGSQL_BOTH");
		RETURN_THROWS();
	}

	if ((pg_result = (pgsql_result_handle *)zend_fetch_resource(Z_RES_P(result), "PostgreSQL result", le_result)) == NULL) {
		RETURN_THROWS();
	}

	pgsql_result = pg_result->result;
	array_init(return_value);
	php_pgsql_result2array(pgsql_result, return_value, result_type);
}
/* }}} */

/* {{{ Fetch all rows into array */
PHP_FUNCTION(pg_fetch_all_columns)
{
	zval *result;
	PGresult *pgsql_result;
	pgsql_result_handle *pg_result;
	zend_long colno=0;
	int pg_numrows, pg_row;
	size_t num_fields;

	if (zend_parse_parameters(ZEND_NUM_ARGS(), "r|l", &result, &colno) == FAILURE) {
		RETURN_THROWS();
	}

	if ((pg_result = (pgsql_result_handle *)zend_fetch_resource(Z_RES_P(result), "PostgreSQL result", le_result)) == NULL) {
		RETURN_THROWS();
	}

	if (colno < 0) {
		zend_argument_value_error(2, "must be greater than or equal to 0");
		RETURN_THROWS();
	}

	pgsql_result = pg_result->result;

	num_fields = PQnfields(pgsql_result);
	if (colno >= (zend_long)num_fields) {
		zend_argument_value_error(2, "must be less than the number of fields for this result set");
		RETURN_THROWS();
	}

	array_init(return_value);

	if ((pg_numrows = PQntuples(pgsql_result)) <= 0) {
		return;
	}

	for (pg_row = 0; pg_row < pg_numrows; pg_row++) {
		if (PQgetisnull(pgsql_result, pg_row, (int)colno)) {
			add_next_index_null(return_value);
		} else {
			add_next_index_string(return_value, PQgetvalue(pgsql_result, pg_row, (int)colno));
		}
	}
}
/* }}} */

/* {{{ Set internal row offset */
PHP_FUNCTION(pg_result_seek)
{
	zval *result;
	zend_long row;
	pgsql_result_handle *pg_result;

	if (zend_parse_parameters(ZEND_NUM_ARGS(), "rl", &result, &row) == FAILURE) {
		RETURN_THROWS();
	}

	if ((pg_result = (pgsql_result_handle *)zend_fetch_resource(Z_RES_P(result), "PostgreSQL result", le_result)) == NULL) {
		RETURN_THROWS();
	}

	if (row < 0 || row >= PQntuples(pg_result->result)) {
		RETURN_FALSE;
	}

	/* seek to offset */
	pg_result->row = (int)row;
	RETURN_TRUE;
}
/* }}} */

#define PHP_PG_DATA_LENGTH 1
#define PHP_PG_DATA_ISNULL 2

/* {{{ php_pgsql_data_info */
static void php_pgsql_data_info(INTERNAL_FUNCTION_PARAMETERS, int entry_type)
{
	zval *result;
	zend_string *field_name;
	zend_long row, field_offset;
	PGresult *pgsql_result;
	pgsql_result_handle *pg_result;
	int pgsql_row;

	if (ZEND_NUM_ARGS() == 2) {
		ZEND_PARSE_PARAMETERS_START(2, 2)
			Z_PARAM_RESOURCE(result)
			Z_PARAM_STR_OR_LONG(field_name, field_offset)
		ZEND_PARSE_PARAMETERS_END();
	} else {
		ZEND_PARSE_PARAMETERS_START(3, 3)
			Z_PARAM_RESOURCE(result)
			Z_PARAM_LONG(row)
			Z_PARAM_STR_OR_LONG(field_name, field_offset)
		ZEND_PARSE_PARAMETERS_END();
	}

	if ((pg_result = (pgsql_result_handle *)zend_fetch_resource(Z_RES_P(result), "PostgreSQL result", le_result)) == NULL) {
		RETURN_THROWS();
	}

	pgsql_result = pg_result->result;
	if (ZEND_NUM_ARGS() == 2) {
		if (pg_result->row < 0) {
			pg_result->row = 0;
		}
		pgsql_row = pg_result->row;
		if (pgsql_row < 0 || pgsql_row >= PQntuples(pgsql_result)) {
			RETURN_FALSE;
		}
	} else {
		if (row < 0) {
			zend_argument_value_error(2, "must be greater than or equal to 0");
			RETURN_THROWS();
		}
		if (row >= PQntuples(pgsql_result)) {
			php_error_docref(NULL, E_WARNING, "Unable to jump to row " ZEND_LONG_FMT " on PostgreSQL result index " ZEND_LONG_FMT,
							row, Z_LVAL_P(result));
			RETURN_FALSE;
		}
		pgsql_row = (int)row;
	}

	field_offset = field_arg_to_offset(pgsql_result, field_name, field_offset, ZEND_NUM_ARGS());
	if (field_offset < 0) {
		RETURN_THROWS();
	}

	switch (entry_type) {
		case PHP_PG_DATA_LENGTH:
			RETVAL_LONG(PQgetlength(pgsql_result, pgsql_row, field_offset));
			break;
		case PHP_PG_DATA_ISNULL:
			RETVAL_LONG(PQgetisnull(pgsql_result, pgsql_row, field_offset));
			break;
		EMPTY_SWITCH_DEFAULT_CASE()
	}
}
/* }}} */

/* {{{ Returns the printed length */
PHP_FUNCTION(pg_field_prtlen)
{
	php_pgsql_data_info(INTERNAL_FUNCTION_PARAM_PASSTHRU, PHP_PG_DATA_LENGTH);
}
/* }}} */

/* {{{ Test if a field is NULL */
PHP_FUNCTION(pg_field_is_null)
{
	php_pgsql_data_info(INTERNAL_FUNCTION_PARAM_PASSTHRU, PHP_PG_DATA_ISNULL);
}
/* }}} */

/* {{{ Free result memory */
PHP_FUNCTION(pg_free_result)
{
	zval *result;
	pgsql_result_handle *pg_result;

	if (zend_parse_parameters(ZEND_NUM_ARGS(), "r", &result) == FAILURE) {
		RETURN_THROWS();
	}

	if ((pg_result = (pgsql_result_handle *)zend_fetch_resource(Z_RES_P(result), "PostgreSQL result", le_result)) == NULL) {
		RETURN_THROWS();
	}

	zend_list_close(Z_RES_P(result));
	RETURN_TRUE;
}
/* }}} */

/* {{{ Returns the last object identifier */
PHP_FUNCTION(pg_last_oid)
{
	zval *result;
	PGresult *pgsql_result;
	pgsql_result_handle *pg_result;
	Oid oid;

	if (zend_parse_parameters(ZEND_NUM_ARGS(), "r", &result) == FAILURE) {
		RETURN_THROWS();
	}

	if ((pg_result = (pgsql_result_handle *)zend_fetch_resource(Z_RES_P(result), "PostgreSQL result", le_result)) == NULL) {
		RETURN_THROWS();
	}

	pgsql_result = pg_result->result;
	oid = PQoidValue(pgsql_result);
	if (oid == InvalidOid) {
		RETURN_FALSE;
	}
	PGSQL_RETURN_OID(oid);
}
/* }}} */

/* {{{ Enable tracing a PostgreSQL connection */
PHP_FUNCTION(pg_trace)
{
	char *z_filename, *mode = "w";
	size_t z_filename_len, mode_len;
	zval *pgsql_link = NULL;
	PGconn *pgsql;
	FILE *fp = NULL;
	php_stream *stream;
	zend_resource *link;

	if (zend_parse_parameters(ZEND_NUM_ARGS(), "p|sr!", &z_filename, &z_filename_len, &mode, &mode_len, &pgsql_link) == FAILURE) {
		RETURN_THROWS();
	}

	if (!pgsql_link) {
		link = FETCH_DEFAULT_LINK();
		CHECK_DEFAULT_LINK(link);
	} else {
		link = Z_RES_P(pgsql_link);
	}

	if ((pgsql = (PGconn *)zend_fetch_resource2(link, "PostgreSQL link", le_link, le_plink)) == NULL) {
		RETURN_THROWS();
	}

	stream = php_stream_open_wrapper(z_filename, mode, REPORT_ERRORS, NULL);

	if (!stream) {
		RETURN_FALSE;
	}

	if (FAILURE == php_stream_cast(stream, PHP_STREAM_AS_STDIO, (void**)&fp, REPORT_ERRORS))	{
		php_stream_close(stream);
		RETURN_FALSE;
	}
	php_stream_auto_cleanup(stream);
	PQtrace(pgsql, fp);
	RETURN_TRUE;
}
/* }}} */

/* {{{ Disable tracing of a PostgreSQL connection */
PHP_FUNCTION(pg_untrace)
{
	zval *pgsql_link = NULL;
	PGconn *pgsql;
	zend_resource *link;

	if (zend_parse_parameters(ZEND_NUM_ARGS(), "|r!", &pgsql_link) == FAILURE) {
		RETURN_THROWS();
	}

	if (pgsql_link == NULL) {
		link = FETCH_DEFAULT_LINK();
		CHECK_DEFAULT_LINK(link);
	} else {
		link = Z_RES_P(pgsql_link);
	}

	if ((pgsql = (PGconn *)zend_fetch_resource2(link, "PostgreSQL link", le_link, le_plink)) == NULL) {
		RETURN_THROWS();
	}

	PQuntrace(pgsql);
	RETURN_TRUE;
}
/* }}} */

/* {{{ Create a large object */
PHP_FUNCTION(pg_lo_create)
{
	zval *pgsql_link = NULL, *oid = NULL;
	PGconn *pgsql;
	Oid pgsql_oid, wanted_oid = InvalidOid;
	zend_resource *link;

	if (zend_parse_parameters(ZEND_NUM_ARGS(), "|zz", &pgsql_link, &oid) == FAILURE) {
		RETURN_THROWS();
	}

	/* Overloaded method uses default link if arg 1 is not a resource, set oid pointer */
	if ((ZEND_NUM_ARGS() == 1) && (Z_TYPE_P(pgsql_link) != IS_RESOURCE)) {
		oid = pgsql_link;
		pgsql_link = NULL;
	}

	if (pgsql_link == NULL) {
		link = FETCH_DEFAULT_LINK();
		CHECK_DEFAULT_LINK(link);
	} else if ((Z_TYPE_P(pgsql_link) == IS_RESOURCE)) {
		link = Z_RES_P(pgsql_link);
	} else {
		link = NULL;
	}

	if ((pgsql = (PGconn *)zend_fetch_resource2(link, "PostgreSQL link", le_link, le_plink)) == NULL) {
		RETURN_THROWS();
	}

	if (oid) {
		switch (Z_TYPE_P(oid)) {
		case IS_STRING:
			{
				if (!is_valid_oid_string(Z_STR_P(oid), &wanted_oid)) {
					/* wrong integer format */
					zend_value_error("Invalid OID value passed");
					RETURN_THROWS();
				}
			}
			break;
		case IS_LONG:
			if (Z_LVAL_P(oid) < (zend_long)InvalidOid) {
				zend_value_error("Invalid OID value passed");
				RETURN_THROWS();
			}
			wanted_oid = (Oid)Z_LVAL_P(oid);
			break;
		default:
			zend_type_error("OID value must be of type string|int, %s given", zend_zval_type_name(oid));
			RETURN_THROWS();
		}
		if ((pgsql_oid = lo_create(pgsql, wanted_oid)) == InvalidOid) {
			php_error_docref(NULL, E_WARNING, "Unable to create PostgreSQL large object");
			RETURN_FALSE;
		}

		PGSQL_RETURN_OID(pgsql_oid);
	}

	if ((pgsql_oid = lo_creat(pgsql, INV_READ|INV_WRITE)) == InvalidOid) {
		php_error_docref(NULL, E_WARNING, "Unable to create PostgreSQL large object");
		RETURN_FALSE;
	}

	PGSQL_RETURN_OID(pgsql_oid);
}
/* }}} */

/* {{{ Delete a large object */
PHP_FUNCTION(pg_lo_unlink)
{
	zval *pgsql_link = NULL;
	zend_long oid_long;
	zend_string *oid_string;
	PGconn *pgsql;
	Oid oid;
	zend_resource *link;

	/* accept string type since Oid type is unsigned int */
	if (zend_parse_parameters_ex(ZEND_PARSE_PARAMS_QUIET, ZEND_NUM_ARGS(), "rS", &pgsql_link, &oid_string) == SUCCESS) {
		if (!is_valid_oid_string(oid_string, &oid)) {
			/* wrong integer format */
			zend_value_error("Invalid OID value passed");
			RETURN_THROWS();
		}
		link = Z_RES_P(pgsql_link);
	}
	else if (zend_parse_parameters_ex(ZEND_PARSE_PARAMS_QUIET, ZEND_NUM_ARGS(),
								 "rl", &pgsql_link, &oid_long) == SUCCESS) {
		if (oid_long <= (zend_long)InvalidOid) {
			zend_value_error("Invalid OID value passed");
			RETURN_THROWS();
		}
		oid = (Oid)oid_long;
		link = Z_RES_P(pgsql_link);
	}
	else if (zend_parse_parameters_ex(ZEND_PARSE_PARAMS_QUIET, ZEND_NUM_ARGS(), "S", &oid_string) == SUCCESS) {
		if (!is_valid_oid_string(oid_string, &oid)) {
			/* wrong integer format */
			zend_value_error("Invalid OID value passed");
			RETURN_THROWS();
		}
		link = FETCH_DEFAULT_LINK();
		CHECK_DEFAULT_LINK(link);
	}
	else if (zend_parse_parameters_ex(ZEND_PARSE_PARAMS_QUIET, ZEND_NUM_ARGS(),
								 "l", &oid_long) == SUCCESS) {
		if (oid_long <= (zend_long)InvalidOid) {
			zend_value_error("Invalid OID value passed");
			RETURN_THROWS();
		}
		oid = (Oid)oid_long;
		link = FETCH_DEFAULT_LINK();
		CHECK_DEFAULT_LINK(link);
	}
	else {
		zend_argument_count_error("Requires 1 or 2 arguments, %d given", ZEND_NUM_ARGS());
		RETURN_THROWS();
	}

	if ((pgsql = (PGconn *)zend_fetch_resource2(link, "PostgreSQL link", le_link, le_plink)) == NULL) {
		RETURN_THROWS();
	}

	if (lo_unlink(pgsql, oid) == -1) {
		php_error_docref(NULL, E_WARNING, "Unable to delete PostgreSQL large object %u", oid);
		RETURN_FALSE;
	}
	RETURN_TRUE;
}
/* }}} */

/* {{{ Open a large object and return fd */
PHP_FUNCTION(pg_lo_open)
{
	zval *pgsql_link = NULL;
	zend_long oid_long;
	zend_string *oid_string;
	zend_string *mode;
	PGconn *pgsql;
	Oid oid;
	int pgsql_mode=0, pgsql_lofd;
	bool create = false;
	pgLofp *pgsql_lofp;
	zend_resource *link;

	/* accept string type since Oid is unsigned int */
	if (zend_parse_parameters_ex(ZEND_PARSE_PARAMS_QUIET, ZEND_NUM_ARGS(),
								 "rSS", &pgsql_link, &oid_string, &mode) == SUCCESS) {
		if (!is_valid_oid_string(oid_string, &oid)) {
			/* wrong integer format */
			zend_value_error("Invalid OID value passed");
			RETURN_THROWS();
		}
		link = Z_RES_P(pgsql_link);
	}
	else if (zend_parse_parameters_ex(ZEND_PARSE_PARAMS_QUIET, ZEND_NUM_ARGS(),
								 "rlS", &pgsql_link, &oid_long, &mode) == SUCCESS) {
		if (oid_long <= (zend_long)InvalidOid) {
			zend_value_error("Invalid OID value passed");
			RETURN_THROWS();
		}
		oid = (Oid)oid_long;
		link = Z_RES_P(pgsql_link);
	}
	else if (zend_parse_parameters_ex(ZEND_PARSE_PARAMS_QUIET, ZEND_NUM_ARGS(),
								 "SS", &oid_string, &mode) == SUCCESS) {
		if (!is_valid_oid_string(oid_string, &oid)) {
			/* wrong integer format */
			zend_value_error("Invalid OID value passed");
			RETURN_THROWS();
		}
		link = FETCH_DEFAULT_LINK();
		CHECK_DEFAULT_LINK(link);
	}
	else if (zend_parse_parameters_ex(ZEND_PARSE_PARAMS_QUIET, ZEND_NUM_ARGS(),
								 "lS", &oid_long, &mode) == SUCCESS) {
		if (oid_long <= (zend_long)InvalidOid) {
			zend_value_error("Invalid OID value passed");
			RETURN_THROWS();
		}
		oid = (Oid)oid_long;
		link = FETCH_DEFAULT_LINK();
		CHECK_DEFAULT_LINK(link);
	}
	else {
		zend_argument_count_error("Requires 1 or 2 arguments, %d given", ZEND_NUM_ARGS());
		RETURN_THROWS();
	}

	if ((pgsql = (PGconn *)zend_fetch_resource2(link, "PostgreSQL link", le_link, le_plink)) == NULL) {
		RETURN_THROWS();
	}

	/* r/w/+ is little bit more PHP-like than INV_READ/INV_WRITE and a lot of
	   faster to type. Unfortunately, doesn't behave the same way as fopen()...
	   (Jouni)
	*/
	if (zend_string_equals_literal(mode, "r")) {
		pgsql_mode |= INV_READ;
	} else if (zend_string_equals_literal(mode, "w")) {
		pgsql_mode |= INV_WRITE;
		create = true;
	} else if (zend_string_equals_literal(mode, "r+")) {
		pgsql_mode |= INV_READ;
		pgsql_mode |= INV_WRITE;
	} else if (zend_string_equals_literal(mode, "w+")) {
		pgsql_mode |= INV_READ;
		pgsql_mode |= INV_WRITE;
		create = true;
	} else {
		zend_value_error("Mode must be one of 'r', 'r+', 'w', or 'w+'");
		RETURN_THROWS();
	}

	pgsql_lofp = (pgLofp *) emalloc(sizeof(pgLofp));

	if ((pgsql_lofd = lo_open(pgsql, oid, pgsql_mode)) == -1) {
		if (create) {
			if ((oid = lo_creat(pgsql, INV_READ|INV_WRITE)) == 0) {
				efree(pgsql_lofp);
				php_error_docref(NULL, E_WARNING, "Unable to create PostgreSQL large object");
				RETURN_FALSE;
			} else {
				if ((pgsql_lofd = lo_open(pgsql, oid, pgsql_mode)) == -1) {
					if (lo_unlink(pgsql, oid) == -1) {
						efree(pgsql_lofp);
						php_error_docref(NULL, E_WARNING, "Something is really messed up! Your database is badly corrupted in a way NOT related to PHP");
						RETURN_FALSE;
					}
					efree(pgsql_lofp);
					php_error_docref(NULL, E_WARNING, "Unable to open PostgreSQL large object");
					RETURN_FALSE;
				} else {
					pgsql_lofp->conn = pgsql;
					pgsql_lofp->lofd = pgsql_lofd;
					RETURN_RES(zend_register_resource(pgsql_lofp, le_lofp));
				}
			}
		} else {
			efree(pgsql_lofp);
			php_error_docref(NULL, E_WARNING, "Unable to open PostgreSQL large object");
			RETURN_FALSE;
		}
	} else {
		pgsql_lofp->conn = pgsql;
		pgsql_lofp->lofd = pgsql_lofd;
		RETURN_RES(zend_register_resource(pgsql_lofp, le_lofp));
	}
}
/* }}} */

/* {{{ Close a large object */
PHP_FUNCTION(pg_lo_close)
{
	zval *pgsql_lofp;
	pgLofp *pgsql;

	if (zend_parse_parameters(ZEND_NUM_ARGS(), "r", &pgsql_lofp) == FAILURE) {
		RETURN_THROWS();
	}

	if ((pgsql = (pgLofp *)zend_fetch_resource(Z_RES_P(pgsql_lofp), "PostgreSQL large object", le_lofp)) == NULL) {
		RETURN_THROWS();
	}

	if (lo_close((PGconn *)pgsql->conn, pgsql->lofd) < 0) {
		php_error_docref(NULL, E_WARNING, "Unable to close PostgreSQL large object descriptor %d", pgsql->lofd);
		RETVAL_FALSE;
	} else {
		RETVAL_TRUE;
	}

	zend_list_close(Z_RES_P(pgsql_lofp));
	return;
}
/* }}} */

#define PGSQL_LO_READ_BUF_SIZE  8192

/* {{{ Read a large object */
PHP_FUNCTION(pg_lo_read)
{
	zval *pgsql_id;
	zend_long buffer_length = PGSQL_LO_READ_BUF_SIZE;
	int nbytes;
	zend_string *buf;
	pgLofp *pgsql;

	if (zend_parse_parameters(ZEND_NUM_ARGS(), "r|l", &pgsql_id, &buffer_length) == FAILURE) {
		RETURN_THROWS();
	}

	if ((pgsql = (pgLofp *)zend_fetch_resource(Z_RES_P(pgsql_id), "PostgreSQL large object", le_lofp)) == NULL) {
		RETURN_THROWS();
	}

	if (buffer_length < 0) {
		zend_argument_value_error(2, "must be greater or equal than 0");
		RETURN_THROWS();
	}

	buf = zend_string_alloc(buffer_length, 0);
	if ((nbytes = lo_read((PGconn *)pgsql->conn, pgsql->lofd, ZSTR_VAL(buf), ZSTR_LEN(buf)))<0) {
		zend_string_efree(buf);
		RETURN_FALSE;
	}

	/* TODO Use truncate API? */
	ZSTR_LEN(buf) = nbytes;
	ZSTR_VAL(buf)[ZSTR_LEN(buf)] = '\0';
	RETURN_NEW_STR(buf);
}
/* }}} */

/* {{{ Write a large object */
PHP_FUNCTION(pg_lo_write)
{
  	zval *pgsql_id;
  	zend_string *str;
  	zend_long z_len;
  	bool z_len_is_null = 1;
	size_t nbytes;
	size_t len;
	pgLofp *pgsql;

	if (zend_parse_parameters(ZEND_NUM_ARGS(), "rS|l!", &pgsql_id, &str, &z_len, &z_len_is_null) == FAILURE) {
		RETURN_THROWS();
	}

	if (!z_len_is_null) {
		if (z_len < 0) {
			zend_argument_value_error(3, "must be greater than or equal to 0");
			RETURN_THROWS();
		}
		if (z_len > (zend_long)ZSTR_LEN(str)) {
			zend_argument_value_error(3, "must be less than or equal to the length of argument #2 ($buf)");
			RETURN_THROWS();
		}
		len = z_len;
	}
	else {
		len = ZSTR_LEN(str);
	}

	if ((pgsql = (pgLofp *)zend_fetch_resource(Z_RES_P(pgsql_id), "PostgreSQL large object", le_lofp)) == NULL) {
		RETURN_THROWS();
	}

	if ((nbytes = lo_write((PGconn *)pgsql->conn, pgsql->lofd, ZSTR_VAL(str), len)) == (size_t)-1) {
		RETURN_FALSE;
	}

	RETURN_LONG(nbytes);
}
/* }}} */

/* {{{ Read a large object and send straight to browser */
PHP_FUNCTION(pg_lo_read_all)
{
  	zval *pgsql_id;
	int tbytes;
	volatile int nbytes;
	char buf[PGSQL_LO_READ_BUF_SIZE];
	pgLofp *pgsql;

	if (zend_parse_parameters(ZEND_NUM_ARGS(), "r", &pgsql_id) == FAILURE) {
		RETURN_THROWS();
	}

	if ((pgsql = (pgLofp *)zend_fetch_resource(Z_RES_P(pgsql_id), "PostgreSQL large object", le_lofp)) == NULL) {
		RETURN_THROWS();
	}

	tbytes = 0;
	while ((nbytes = lo_read((PGconn *)pgsql->conn, pgsql->lofd, buf, PGSQL_LO_READ_BUF_SIZE))>0) {
		PHPWRITE(buf, nbytes);
		tbytes += nbytes;
	}
	RETURN_LONG(tbytes);
}
/* }}} */

/* {{{ Import large object direct from filesystem */
PHP_FUNCTION(pg_lo_import)
{
	zval *pgsql_link = NULL, *oid = NULL;
	zend_string *file_in;
	PGconn *pgsql;
	Oid returned_oid;
	zend_resource *link;

	if (zend_parse_parameters_ex(ZEND_PARSE_PARAMS_QUIET, ZEND_NUM_ARGS(),
								 "rP|z", &pgsql_link, &file_in, &oid) == SUCCESS) {
		link = Z_RES_P(pgsql_link);
	}
	else if (zend_parse_parameters_ex(ZEND_PARSE_PARAMS_QUIET, ZEND_NUM_ARGS(),
									  "P|z", &file_in, &oid) == SUCCESS) {
		link = FETCH_DEFAULT_LINK();
		CHECK_DEFAULT_LINK(link);
	}
	else {
		WRONG_PARAM_COUNT;
	}

	if (php_check_open_basedir(ZSTR_VAL(file_in))) {
		RETURN_FALSE;
	}

	if ((pgsql = (PGconn *)zend_fetch_resource2(link, "PostgreSQL link", le_link, le_plink)) == NULL) {
		RETURN_THROWS();
	}

	if (oid) {
		Oid wanted_oid;
		switch (Z_TYPE_P(oid)) {
		case IS_STRING:
			{
				if (!is_valid_oid_string(Z_STR_P(oid), &wanted_oid)) {
					/* wrong integer format */
					zend_value_error("Invalid OID value passed");
					RETURN_THROWS();
				}
			}
			break;
		case IS_LONG:
			if (Z_LVAL_P(oid) < (zend_long)InvalidOid) {
				zend_value_error("Invalid OID value passed");
				RETURN_THROWS();
			}
			wanted_oid = (Oid)Z_LVAL_P(oid);
			break;
		default:
			zend_type_error("OID value must be of type string|int, %s given", zend_zval_type_name(oid));
			RETURN_THROWS();
		}

		returned_oid = lo_import_with_oid(pgsql, ZSTR_VAL(file_in), wanted_oid);

		if (returned_oid == InvalidOid) {
			RETURN_FALSE;
		}

		PGSQL_RETURN_OID(returned_oid);
	}

	returned_oid = lo_import(pgsql, ZSTR_VAL(file_in));

	if (returned_oid == InvalidOid) {
		RETURN_FALSE;
	}
	PGSQL_RETURN_OID(returned_oid);
}
/* }}} */

/* {{{ Export large object direct to filesystem */
PHP_FUNCTION(pg_lo_export)
{
	zval *pgsql_link = NULL;
	zend_string *oid_string;
	zend_string *file_out;
	zend_long oid_long;
	Oid oid;
	PGconn *pgsql;
	zend_resource *link;

	/* allow string to handle large OID value correctly */
	if (zend_parse_parameters_ex(ZEND_PARSE_PARAMS_QUIET, ZEND_NUM_ARGS(),
								 "rlP", &pgsql_link, &oid_long, &file_out) == SUCCESS) {
		if (oid_long <= (zend_long)InvalidOid) {
			zend_value_error("Invalid OID value passed");
			RETURN_THROWS();
		}
		oid = (Oid)oid_long;
		link = Z_RES_P(pgsql_link);
	}
	else if (zend_parse_parameters_ex(ZEND_PARSE_PARAMS_QUIET, ZEND_NUM_ARGS(),
								 "rSP", &pgsql_link, &oid_string, &file_out) == SUCCESS) {
		if (!is_valid_oid_string(oid_string, &oid)) {
			/* wrong integer format */
			zend_value_error("Invalid OID value passed");
			RETURN_THROWS();
		}
		link = Z_RES_P(pgsql_link);
	}
	else if (zend_parse_parameters_ex(ZEND_PARSE_PARAMS_QUIET, ZEND_NUM_ARGS(),
									  "lP",  &oid_long, &file_out) == SUCCESS) {
		if (oid_long <= (zend_long)InvalidOid) {
			zend_value_error("Invalid OID value passed");
			RETURN_THROWS();
		}
		oid = (Oid)oid_long;
		link = FETCH_DEFAULT_LINK();
		CHECK_DEFAULT_LINK(link);
	}
	else if (zend_parse_parameters_ex(ZEND_PARSE_PARAMS_QUIET, ZEND_NUM_ARGS(),
								 "SP", &oid_string, &file_out) == SUCCESS) {
		if (!is_valid_oid_string(oid_string, &oid)) {
			/* wrong integer format */
			zend_value_error("Invalid OID value passed");
			RETURN_THROWS();
		}
		link = FETCH_DEFAULT_LINK();
		CHECK_DEFAULT_LINK(link);
	}
	else {
		zend_argument_count_error("Requires 2 or 3 arguments, %d given", ZEND_NUM_ARGS());
		RETURN_THROWS();
	}

	if (php_check_open_basedir(ZSTR_VAL(file_out))) {
		RETURN_FALSE;
	}

	if ((pgsql = (PGconn *)zend_fetch_resource2(link, "PostgreSQL link", le_link, le_plink)) == NULL) {
		RETURN_THROWS();
	}

	if (lo_export(pgsql, oid, ZSTR_VAL(file_out)) == -1) {
		RETURN_FALSE;
	}
	RETURN_TRUE;
}
/* }}} */

/* {{{ Seeks position of large object */
PHP_FUNCTION(pg_lo_seek)
{
	zval *pgsql_id = NULL;
	zend_long result, offset = 0, whence = SEEK_CUR;
	pgLofp *pgsql;

	if (zend_parse_parameters(ZEND_NUM_ARGS(), "rl|l", &pgsql_id, &offset, &whence) == FAILURE) {
		RETURN_THROWS();
	}
	if (whence != SEEK_SET && whence != SEEK_CUR && whence != SEEK_END) {
		zend_argument_value_error(3, "must be one of PGSQL_SEEK_SET, PGSQL_SEEK_CUR, or PGSQL_SEEK_END");
		RETURN_THROWS();
	}

	if ((pgsql = (pgLofp *)zend_fetch_resource(Z_RES_P(pgsql_id), "PostgreSQL large object", le_lofp)) == NULL) {
		RETURN_THROWS();
	}

#ifdef HAVE_PG_LO64
	if (PQserverVersion((PGconn *)pgsql->conn) >= 90300) {
		result = lo_lseek64((PGconn *)pgsql->conn, pgsql->lofd, offset, (int)whence);
	} else {
		result = lo_lseek((PGconn *)pgsql->conn, pgsql->lofd, (int)offset, (int)whence);
	}
#else
	result = lo_lseek((PGconn *)pgsql->conn, pgsql->lofd, offset, whence);
#endif
	if (result > -1) {
		RETURN_TRUE;
	} else {
		RETURN_FALSE;
	}
}
/* }}} */

/* {{{ Returns current position of large object */
PHP_FUNCTION(pg_lo_tell)
{
	zval *pgsql_id = NULL;
	zend_long offset = 0;
	pgLofp *pgsql;

	if (zend_parse_parameters(ZEND_NUM_ARGS(), "r", &pgsql_id) == FAILURE) {
		RETURN_THROWS();
	}

	if ((pgsql = (pgLofp *)zend_fetch_resource(Z_RES_P(pgsql_id), "PostgreSQL large object", le_lofp)) == NULL) {
		RETURN_THROWS();
	}

#ifdef VE_PG_LO64
	if (PQserverVersion((PGconn *)pgsql->conn) >= 90300) {
		offset = lo_tell64((PGconn *)pgsql->conn, pgsql->lofd);
	} else {
		offset = lo_tell((PGconn *)pgsql->conn, pgsql->lofd);
	}
#else
	offset = lo_tell((PGconn *)pgsql->conn, pgsql->lofd);
#endif
	RETURN_LONG(offset);
}
/* }}} */

/* {{{ Truncate large object to size */
PHP_FUNCTION(pg_lo_truncate)
{
	zval *pgsql_id = NULL;
	size_t size;
	pgLofp *pgsql;
	int result;

	if (zend_parse_parameters(ZEND_NUM_ARGS(), "rl", &pgsql_id, &size) == FAILURE) {
		RETURN_THROWS();
	}

	if ((pgsql = (pgLofp *)zend_fetch_resource(Z_RES_P(pgsql_id), "PostgreSQL large object", le_lofp)) == NULL) {
		RETURN_THROWS();
	}

#ifdef VE_PG_LO64
	if (PQserverVersion((PGconn *)pgsql->conn) >= 90300) {
		result = lo_truncate64((PGconn *)pgsql->conn, pgsql->lofd, size);
	} else {
		result = lo_truncate((PGconn *)pgsql->conn, pgsql->lofd, size);
	}
#else
	result = lo_truncate((PGconn *)pgsql->conn, pgsql->lofd, size);
#endif
	if (!result) {
		RETURN_TRUE;
	} else {
		RETURN_FALSE;
	}
}
/* }}} */

/* {{{ Set error verbosity */
PHP_FUNCTION(pg_set_error_verbosity)
{
	zval *pgsql_link = NULL;
	zend_long verbosity;
	PGconn *pgsql;
	zend_resource *link;

	if (ZEND_NUM_ARGS() == 1) {
		if (zend_parse_parameters(ZEND_NUM_ARGS(), "l", &verbosity) == FAILURE) {
			RETURN_THROWS();
		}
		link = FETCH_DEFAULT_LINK();
		CHECK_DEFAULT_LINK(link);
	} else {
		if (zend_parse_parameters(ZEND_NUM_ARGS(), "rl", &pgsql_link, &verbosity) == FAILURE) {
			RETURN_THROWS();
		}
		link = Z_RES_P(pgsql_link);
	}

	if ((pgsql = (PGconn *)zend_fetch_resource2(link, "PostgreSQL link", le_link, le_plink)) == NULL) {
		RETURN_THROWS();
	}

	if (verbosity & (PQERRORS_TERSE|PQERRORS_DEFAULT|PQERRORS_VERBOSE)) {
		RETURN_LONG(PQsetErrorVerbosity(pgsql, verbosity));
	} else {
		RETURN_FALSE;
	}
}
/* }}} */

/* {{{ Set client encoding */
PHP_FUNCTION(pg_set_client_encoding)
{
	char *encoding;
	size_t encoding_len;
	zval *pgsql_link = NULL;
	PGconn *pgsql;
	zend_resource *link;

	if (ZEND_NUM_ARGS() == 1) {
		if (zend_parse_parameters(ZEND_NUM_ARGS(), "s", &encoding, &encoding_len) == FAILURE) {
			RETURN_THROWS();
		}
		link = FETCH_DEFAULT_LINK();
		CHECK_DEFAULT_LINK(link);
	} else {
		if (zend_parse_parameters(ZEND_NUM_ARGS(), "rs", &pgsql_link, &encoding, &encoding_len) == FAILURE) {
			RETURN_THROWS();
		}
		link = Z_RES_P(pgsql_link);
	}

	if ((pgsql = (PGconn *)zend_fetch_resource2(link, "PostgreSQL link", le_link, le_plink)) == NULL) {
		RETURN_THROWS();
	}

	RETURN_LONG(PQsetClientEncoding(pgsql, encoding));
}
/* }}} */

/* {{{ Get the current client encoding */
PHP_FUNCTION(pg_client_encoding)
{
	zval *pgsql_link = NULL;
	PGconn *pgsql;
	zend_resource *link;

	if (zend_parse_parameters(ZEND_NUM_ARGS(), "|r!", &pgsql_link) == FAILURE) {
		RETURN_THROWS();
	}

	if (pgsql_link == NULL) {
		link = FETCH_DEFAULT_LINK();
		CHECK_DEFAULT_LINK(link);
	} else {
		link = Z_RES_P(pgsql_link);
	}

	if ((pgsql = (PGconn *)zend_fetch_resource2(link, "PostgreSQL link", le_link, le_plink)) == NULL) {
		RETURN_THROWS();
	}

	/* Just do the same as found in PostgreSQL sources... */

	RETURN_STRING((char *) pg_encoding_to_char(PQclientEncoding(pgsql)));
}
/* }}} */

/* {{{ Sync with backend. Completes the Copy command */
PHP_FUNCTION(pg_end_copy)
{
	zval *pgsql_link = NULL;
	PGconn *pgsql;
	int result = 0;
	zend_resource *link;

	if (zend_parse_parameters(ZEND_NUM_ARGS(), "|r!", &pgsql_link) == FAILURE) {
		RETURN_THROWS();
	}

	if (pgsql_link == NULL) {
		link = FETCH_DEFAULT_LINK();
		CHECK_DEFAULT_LINK(link);
	} else {
		link = Z_RES_P(pgsql_link);
	}

	if ((pgsql = (PGconn *)zend_fetch_resource2(link, "PostgreSQL link", le_link, le_plink)) == NULL) {
		RETURN_THROWS();
	}

	result = PQendcopy(pgsql);

	if (result!=0) {
		PHP_PQ_ERROR("Query failed: %s", pgsql);
		RETURN_FALSE;
	}
	RETURN_TRUE;
}
/* }}} */

/* {{{ Send null-terminated string to backend server*/
PHP_FUNCTION(pg_put_line)
{
	char *query;
	size_t query_len;
	zval *pgsql_link = NULL;
	PGconn *pgsql;
	zend_resource *link;
	int result = 0;

	if (ZEND_NUM_ARGS() == 1) {
		if (zend_parse_parameters(ZEND_NUM_ARGS(), "s", &query, &query_len) == FAILURE) {
			RETURN_THROWS();
		}
		link = FETCH_DEFAULT_LINK();
		CHECK_DEFAULT_LINK(link);
	} else {
		if (zend_parse_parameters(ZEND_NUM_ARGS(), "rs", &pgsql_link, &query, &query_len) == FAILURE) {
			RETURN_THROWS();
		}
		link = Z_RES_P(pgsql_link);
	}

	if ((pgsql = (PGconn *)zend_fetch_resource2(link, "PostgreSQL link", le_link, le_plink)) == NULL) {
		RETURN_THROWS();
	}

	result = PQputline(pgsql, query);
	if (result==EOF) {
		PHP_PQ_ERROR("Query failed: %s", pgsql);
		RETURN_FALSE;
	}
	RETURN_TRUE;
}
/* }}} */

/* {{{ Copy table to array */
PHP_FUNCTION(pg_copy_to)
{
	zval *pgsql_link;
	zend_string *table_name;
	zend_string *pg_delimiter = NULL;
	char *pg_null_as = NULL;
	size_t pg_null_as_len = 0;
	bool free_pg_null = false;
	char *query;
	PGconn *pgsql;
	PGresult *pgsql_result;
	ExecStatusType status;
	char *csv = (char *)NULL;

	if (zend_parse_parameters(ZEND_NUM_ARGS(), "rP|Ss", &pgsql_link,
			&table_name, &pg_delimiter, &pg_null_as, pg_null_as_len) == FAILURE) {
		RETURN_THROWS();
	}

	if ((pgsql = (PGconn *)zend_fetch_resource2(Z_RES_P(pgsql_link), "PostgreSQL link", le_link, le_plink)) == NULL) {
		RETURN_THROWS();
	}

	if (!pg_delimiter) {
		pg_delimiter = ZSTR_CHAR('\t');
	} else if (ZSTR_LEN(pg_delimiter) != 1) {
		zend_argument_value_error(3, "must be one character");
		RETURN_THROWS();
	}
	if (!pg_null_as) {
		pg_null_as = estrdup("\\\\N");
		free_pg_null = true;
	}

	spprintf(&query, 0, "COPY %s TO STDOUT DELIMITER E'%c' NULL AS E'%s'", ZSTR_VAL(table_name), *ZSTR_VAL(pg_delimiter), pg_null_as);

	while ((pgsql_result = PQgetResult(pgsql))) {
		PQclear(pgsql_result);
	}
	pgsql_result = PQexec(pgsql, query);
	if (free_pg_null) {
		efree(pg_null_as);
	}
	efree(query);

	if (pgsql_result) {
		status = PQresultStatus(pgsql_result);
	} else {
		status = (ExecStatusType) PQstatus(pgsql);
	}

	switch (status) {
		case PGRES_COPY_OUT:
			if (pgsql_result) {
				int copydone = 0;

				PQclear(pgsql_result);
				array_init(return_value);
				while (!copydone)
				{
					int ret = PQgetCopyData(pgsql, &csv, 0);
					switch (ret) {
						case -1:
							copydone = 1;
							break;
						case 0:
						case -2:
							PHP_PQ_ERROR("getline failed: %s", pgsql);
							RETURN_FALSE;
							break;
						default:
							add_next_index_string(return_value, csv);
							PQfreemem(csv);
							break;
					}
				}
				while ((pgsql_result = PQgetResult(pgsql))) {
					PQclear(pgsql_result);
				}
			} else {
				PQclear(pgsql_result);
				RETURN_FALSE;
			}
			break;
		default:
			PQclear(pgsql_result);
			PHP_PQ_ERROR("Copy command failed: %s", pgsql);
			RETURN_FALSE;
			break;
	}
}
/* }}} */

/* {{{ Copy table from array */
PHP_FUNCTION(pg_copy_from)
{
	zval *pgsql_link = NULL, *pg_rows;
	zval *value;
	zend_string *table_name;
	zend_string *pg_delimiter = NULL;
	char *pg_null_as = NULL;
	size_t pg_null_as_len;
	bool pg_null_as_free = false;
	char *query;
	PGconn *pgsql;
	PGresult *pgsql_result;
	ExecStatusType status;

	if (zend_parse_parameters(ZEND_NUM_ARGS(), "rPa|Ss", &pgsql_link,
			&table_name, &pg_rows, &pg_delimiter, &pg_null_as,
			&pg_null_as_len) == FAILURE) {
		RETURN_THROWS();
	}

	if ((pgsql = (PGconn *)zend_fetch_resource2(Z_RES_P(pgsql_link), "PostgreSQL link", le_link, le_plink)) == NULL) {
		RETURN_THROWS();
	}

	if (!pg_delimiter) {
		pg_delimiter = ZSTR_CHAR('\t');
	} else if (ZSTR_LEN(pg_delimiter) != 1) {
		zend_argument_value_error(4, "must be one character");
		RETURN_THROWS();
	}
	if (!pg_null_as) {
		pg_null_as = estrdup("\\\\N");
		pg_null_as_free = true;
	}

	spprintf(&query, 0, "COPY %s FROM STDIN DELIMITER E'%c' NULL AS E'%s'", ZSTR_VAL(table_name), *ZSTR_VAL(pg_delimiter), pg_null_as);
	while ((pgsql_result = PQgetResult(pgsql))) {
		PQclear(pgsql_result);
	}
	pgsql_result = PQexec(pgsql, query);

	if (pg_null_as_free) {
		efree(pg_null_as);
	}
	efree(query);

	if (pgsql_result) {
		status = PQresultStatus(pgsql_result);
	} else {
		status = (ExecStatusType) PQstatus(pgsql);
	}

	switch (status) {
		case PGRES_COPY_IN:
			if (pgsql_result) {
				int command_failed = 0;
				PQclear(pgsql_result);
				ZEND_HASH_FOREACH_VAL(Z_ARRVAL_P(pg_rows), value) {
					zend_string *tmp = zval_try_get_string(value);
					if (UNEXPECTED(!tmp)) {
						return;
					}
					query = (char *)emalloc(ZSTR_LEN(tmp) + 2);
					strlcpy(query, ZSTR_VAL(tmp), ZSTR_LEN(tmp) + 2);
					if (ZSTR_LEN(tmp) > 0 && *(query + ZSTR_LEN(tmp) - 1) != '\n') {
						strlcat(query, "\n", ZSTR_LEN(tmp) + 2);
					}
					if (PQputCopyData(pgsql, query, (int)strlen(query)) != 1) {
						efree(query);
						zend_string_release(tmp);
						PHP_PQ_ERROR("copy failed: %s", pgsql);
						RETURN_FALSE;
					}
					efree(query);
					zend_string_release(tmp);
				} ZEND_HASH_FOREACH_END();

				if (PQputCopyEnd(pgsql, NULL) != 1) {
					PHP_PQ_ERROR("putcopyend failed: %s", pgsql);
					RETURN_FALSE;
				}
				while ((pgsql_result = PQgetResult(pgsql))) {
					if (PGRES_COMMAND_OK != PQresultStatus(pgsql_result)) {
						PHP_PQ_ERROR("Copy command failed: %s", pgsql);
						command_failed = 1;
					}
					PQclear(pgsql_result);
				}
				if (command_failed) {
					RETURN_FALSE;
				}
			} else {
				PQclear(pgsql_result);
				RETURN_FALSE;
			}
			RETURN_TRUE;
			break;
		default:
			PQclear(pgsql_result);
			PHP_PQ_ERROR("Copy command failed: %s", pgsql);
			RETURN_FALSE;
			break;
	}
}
/* }}} */

/* {{{ Escape string for text/char type */
PHP_FUNCTION(pg_escape_string)
{
	zend_string *from = NULL, *to = NULL;
	zval *pgsql_link;
	zend_resource *link;
	PGconn *pgsql;

	switch (ZEND_NUM_ARGS()) {
		case 1:
			if (zend_parse_parameters(ZEND_NUM_ARGS(), "S", &from) == FAILURE) {
				RETURN_THROWS();
			}
			link = FETCH_DEFAULT_LINK();
			break;
		default:
			if (zend_parse_parameters(ZEND_NUM_ARGS(), "rS", &pgsql_link, &from) == FAILURE) {
				RETURN_THROWS();
			}
			link = Z_RES_P(pgsql_link);
			break;
	}

	to = zend_string_safe_alloc(ZSTR_LEN(from), 2, 0, 0);
	if (link) {
		if ((pgsql = (PGconn *)zend_fetch_resource2(link, "PostgreSQL link", le_link, le_plink)) == NULL) {
			RETURN_THROWS();
		}
		ZSTR_LEN(to) = PQescapeStringConn(pgsql, ZSTR_VAL(to), ZSTR_VAL(from), ZSTR_LEN(from), NULL);
	} else
	{
		ZSTR_LEN(to) = PQescapeString(ZSTR_VAL(to), ZSTR_VAL(from), ZSTR_LEN(from));
	}

	to = zend_string_truncate(to, ZSTR_LEN(to), 0);
	RETURN_NEW_STR(to);
}
/* }}} */

/* {{{ Escape binary for bytea type  */
PHP_FUNCTION(pg_escape_bytea)
{
	zend_string *from;
	char *to = NULL;
	size_t to_len;
	PGconn *pgsql;
	zval *pgsql_link;
	zend_resource *link;

	switch (ZEND_NUM_ARGS()) {
		case 1:
			if (zend_parse_parameters(ZEND_NUM_ARGS(), "S", &from) == FAILURE) {
				RETURN_THROWS();
			}
			link = FETCH_DEFAULT_LINK();
			break;
		default:
			if (zend_parse_parameters(ZEND_NUM_ARGS(), "rS", &pgsql_link, &from) == FAILURE) {
				RETURN_THROWS();
			}
			link = Z_RES_P(pgsql_link);
			break;
	}

	if (link) {
		if ((pgsql = (PGconn *)zend_fetch_resource2(link, "PostgreSQL link", le_link, le_plink)) == NULL) {
			RETURN_THROWS();
		}
		to = (char *)PQescapeByteaConn(pgsql, (unsigned char *)ZSTR_VAL(from), ZSTR_LEN(from), &to_len);
	} else {
		to = (char *)PQescapeBytea((unsigned char *)ZSTR_VAL(from), ZSTR_LEN(from), &to_len);
	}

	RETVAL_STRINGL(to, to_len-1); /* to_len includes additional '\0' */
	PQfreemem(to);
}
/* }}} */

/* {{{ Unescape binary for bytea type  */
PHP_FUNCTION(pg_unescape_bytea)
{
	char *from, *tmp;
	size_t to_len;
	size_t from_len;
	if (zend_parse_parameters(ZEND_NUM_ARGS(), "s", &from, &from_len) == FAILURE) {
		RETURN_THROWS();
	}

	tmp = (char *)PQunescapeBytea((unsigned char*)from, &to_len);
	if (!tmp) {
		zend_error(E_ERROR, "Out of memory");
		return;
	}

	RETVAL_STRINGL(tmp, to_len);
	PQfreemem(tmp);
}
/* }}} */

static void php_pgsql_escape_internal(INTERNAL_FUNCTION_PARAMETERS, int escape_literal) /* {{{ */ {
	zend_string *from = NULL;
	zval *pgsql_link = NULL;
	PGconn *pgsql;
	char *tmp;
	zend_resource *link;

	switch (ZEND_NUM_ARGS()) {
		case 1:
			if (zend_parse_parameters(ZEND_NUM_ARGS(), "S", &from) == FAILURE) {
				RETURN_THROWS();
			}
			link = FETCH_DEFAULT_LINK();
			CHECK_DEFAULT_LINK(link);
			break;

		default:
			if (zend_parse_parameters(ZEND_NUM_ARGS(), "rS", &pgsql_link, &from) == FAILURE) {
				RETURN_THROWS();
			}
			link = Z_RES_P(pgsql_link);
			break;
	}

	if ((pgsql = (PGconn *)zend_fetch_resource2(link, "PostgreSQL link", le_link, le_plink)) == NULL) {
		RETURN_THROWS();
	}

	if (escape_literal) {
		tmp = PQescapeLiteral(pgsql, ZSTR_VAL(from), ZSTR_LEN(from));
	} else {
		tmp = PQescapeIdentifier(pgsql, ZSTR_VAL(from), ZSTR_LEN(from));
	}
	if (!tmp) {
		php_error_docref(NULL, E_WARNING,"Failed to escape");
		RETURN_FALSE;
	}

	RETVAL_STRING(tmp);
	PQfreemem(tmp);
}
/* }}} */

/* {{{ Escape parameter as string literal (i.e. parameter)	*/
PHP_FUNCTION(pg_escape_literal)
{
	php_pgsql_escape_internal(INTERNAL_FUNCTION_PARAM_PASSTHRU, 1);
}
/* }}} */

/* {{{ Escape identifier (i.e. table name, field name)	*/
PHP_FUNCTION(pg_escape_identifier)
{
	php_pgsql_escape_internal(INTERNAL_FUNCTION_PARAM_PASSTHRU, 0);
}
/* }}} */

/* {{{ Get error message associated with result */
PHP_FUNCTION(pg_result_error)
{
	zval *result;
	PGresult *pgsql_result;
	pgsql_result_handle *pg_result;
	char *err = NULL;

	if (zend_parse_parameters(ZEND_NUM_ARGS(), "r", &result) == FAILURE) {
		RETURN_THROWS();
	}

	if ((pg_result = (pgsql_result_handle *)zend_fetch_resource(Z_RES_P(result), "PostgreSQL result", le_result)) == NULL) {
		RETURN_THROWS();
	}

	pgsql_result = pg_result->result;
	if (!pgsql_result) {
		RETURN_FALSE;
	}
	err = (char *)PQresultErrorMessage(pgsql_result);
	RETURN_STRING(err);
}
/* }}} */

/* {{{ Get error message field associated with result */
PHP_FUNCTION(pg_result_error_field)
{
	zval *result;
	zend_long fieldcode;
	PGresult *pgsql_result;
	pgsql_result_handle *pg_result;
	char *field = NULL;

	if (zend_parse_parameters(ZEND_NUM_ARGS(), "rl", &result, &fieldcode) == FAILURE) {
		RETURN_THROWS();
	}

	if ((pg_result = (pgsql_result_handle *)zend_fetch_resource(Z_RES_P(result), "PostgreSQL result", le_result)) == NULL) {
		RETURN_THROWS();
	}

	pgsql_result = pg_result->result;
	if (!pgsql_result) {
		RETURN_FALSE;
	}
	if (fieldcode & (PG_DIAG_SEVERITY|PG_DIAG_SQLSTATE|PG_DIAG_MESSAGE_PRIMARY|PG_DIAG_MESSAGE_DETAIL
				|PG_DIAG_MESSAGE_HINT|PG_DIAG_STATEMENT_POSITION
#ifdef PG_DIAG_INTERNAL_POSITION
				|PG_DIAG_INTERNAL_POSITION
#endif
#ifdef PG_DIAG_INTERNAL_QUERY
				|PG_DIAG_INTERNAL_QUERY
#endif
				|PG_DIAG_CONTEXT|PG_DIAG_SOURCE_FILE|PG_DIAG_SOURCE_LINE
				|PG_DIAG_SOURCE_FUNCTION)) {
		field = (char *)PQresultErrorField(pgsql_result, (int)fieldcode);
		if (field == NULL) {
			RETURN_NULL();
		} else {
			RETURN_STRING(field);
		}
	} else {
		RETURN_FALSE;
	}
}
/* }}} */

/* {{{ Get connection status */
PHP_FUNCTION(pg_connection_status)
{
	zval *pgsql_link = NULL;
	PGconn *pgsql;

	if (zend_parse_parameters(ZEND_NUM_ARGS(), "r", &pgsql_link) == FAILURE) {
		RETURN_THROWS();
	}

	if ((pgsql = (PGconn *)zend_fetch_resource2(Z_RES_P(pgsql_link), "PostgreSQL link", le_link, le_plink)) == NULL) {
		RETURN_THROWS();
	}

	RETURN_LONG(PQstatus(pgsql));
}

/* }}} */

/* {{{ Get transaction status */
PHP_FUNCTION(pg_transaction_status)
{
	zval *pgsql_link = NULL;
	PGconn *pgsql;

	if (zend_parse_parameters(ZEND_NUM_ARGS(), "r", &pgsql_link) == FAILURE) {
		RETURN_THROWS();
	}

	if ((pgsql = (PGconn *)zend_fetch_resource2(Z_RES_P(pgsql_link), "PostgreSQL link", le_link, le_plink)) == NULL) {
		RETURN_THROWS();
	}

	RETURN_LONG(PQtransactionStatus(pgsql));
}

/* }}} */

/* {{{ Reset connection (reconnect) */
PHP_FUNCTION(pg_connection_reset)
{
	zval *pgsql_link;
	PGconn *pgsql;

	if (zend_parse_parameters(ZEND_NUM_ARGS(), "r", &pgsql_link) == FAILURE) {
		RETURN_THROWS();
	}

	if ((pgsql = (PGconn *)zend_fetch_resource2(Z_RES_P(pgsql_link), "PostgreSQL link", le_link, le_plink)) == NULL) {
		RETURN_THROWS();
	}

	PQreset(pgsql);
	if (PQstatus(pgsql) == CONNECTION_BAD) {
		RETURN_FALSE;
	}
	RETURN_TRUE;
}
/* }}} */

#define PHP_PG_ASYNC_IS_BUSY		1
#define PHP_PG_ASYNC_REQUEST_CANCEL 2

/* {{{ php_pgsql_flush_query */
static int php_pgsql_flush_query(PGconn *pgsql)
{
	PGresult *res;
	int leftover = 0;

	if (PQsetnonblocking(pgsql, 1)) {
		php_error_docref(NULL, E_NOTICE,"Cannot set connection to nonblocking mode");
		return -1;
	}
	while ((res = PQgetResult(pgsql))) {
		PQclear(res);
		leftover++;
	}
	PQsetnonblocking(pgsql, 0);
	return leftover;
}
/* }}} */

/* {{{ php_pgsql_do_async */
static void php_pgsql_do_async(INTERNAL_FUNCTION_PARAMETERS, int entry_type)
{
	zval *pgsql_link;
	PGconn *pgsql;
	PGresult *pgsql_result;

	if (zend_parse_parameters(ZEND_NUM_ARGS(), "r", &pgsql_link) == FAILURE) {
		RETURN_THROWS();
	}

	if ((pgsql = (PGconn *)zend_fetch_resource2(Z_RES_P(pgsql_link), "PostgreSQL link", le_link, le_plink)) == NULL) {
		RETURN_THROWS();
	}

	if (PQsetnonblocking(pgsql, 1)) {
		php_error_docref(NULL, E_NOTICE, "Cannot set connection to nonblocking mode");
		RETURN_FALSE;
	}
	switch(entry_type) {
		case PHP_PG_ASYNC_IS_BUSY:
			PQconsumeInput(pgsql);
			RETVAL_LONG(PQisBusy(pgsql));
			break;
		case PHP_PG_ASYNC_REQUEST_CANCEL:
			RETVAL_LONG(PQrequestCancel(pgsql));
			while ((pgsql_result = PQgetResult(pgsql))) {
				PQclear(pgsql_result);
			}
			break;
		EMPTY_SWITCH_DEFAULT_CASE()
	}
	if (PQsetnonblocking(pgsql, 0)) {
		php_error_docref(NULL, E_NOTICE, "Cannot set connection to blocking mode");
	}
	convert_to_boolean(return_value);
}
/* }}} */

/* {{{ Cancel request */
PHP_FUNCTION(pg_cancel_query)
{
	php_pgsql_do_async(INTERNAL_FUNCTION_PARAM_PASSTHRU, PHP_PG_ASYNC_REQUEST_CANCEL);
}
/* }}} */

/* {{{ Get connection is busy or not */
PHP_FUNCTION(pg_connection_busy)
{
	php_pgsql_do_async(INTERNAL_FUNCTION_PARAM_PASSTHRU, PHP_PG_ASYNC_IS_BUSY);
}
/* }}} */

static bool _php_pgsql_link_has_results(PGconn *pgsql) /* {{{ */
{
	PGresult *result;
	while ((result = PQgetResult(pgsql))) {
		PQclear(result);
		return true;
	}
	return false;
}
/* }}} */

/* {{{ Send asynchronous query */
PHP_FUNCTION(pg_send_query)
{
	zval *pgsql_link;
	char *query;
	size_t len;
	PGconn *pgsql;
	int is_non_blocking;
	int ret;

	if (zend_parse_parameters(ZEND_NUM_ARGS(), "rs", &pgsql_link, &query, &len) == FAILURE) {
		RETURN_THROWS();
	}

	if ((pgsql = (PGconn *)zend_fetch_resource2(Z_RES_P(pgsql_link), "PostgreSQL link", le_link, le_plink)) == NULL) {
		RETURN_THROWS();
	}

	is_non_blocking = PQisnonblocking(pgsql);

	if (is_non_blocking == 0 && PQsetnonblocking(pgsql, 1) == -1) {
		php_error_docref(NULL, E_NOTICE, "Cannot set connection to nonblocking mode");
		RETURN_FALSE;
	}

	if (_php_pgsql_link_has_results(pgsql)) {
		php_error_docref(NULL, E_NOTICE,
			"There are results on this connection. Call pg_get_result() until it returns FALSE");
	}

	if (is_non_blocking) {
		if (!PQsendQuery(pgsql, query)) {
			RETURN_FALSE;
		}
		ret = PQflush(pgsql);
	} else {
		if (!PQsendQuery(pgsql, query)) {
			if ((PGG(auto_reset_persistent) & 2) && PQstatus(pgsql) != CONNECTION_OK) {
				PQreset(pgsql);
			}
			if (!PQsendQuery(pgsql, query)) {
				RETURN_FALSE;
			}
		}

		/* Wait to finish sending buffer */
		while ((ret = PQflush(pgsql))) {
			if (ret == -1) {
				php_error_docref(NULL, E_NOTICE, "Could not empty PostgreSQL send buffer");
				break;
			}
			usleep(10000);
		}

		if (PQsetnonblocking(pgsql, 0)) {
			php_error_docref(NULL, E_NOTICE, "Cannot set connection to blocking mode");
		}
	}

	if (ret == 0) {
		RETURN_TRUE;
	} else if (ret == -1) {
		RETURN_FALSE;
	} else {
		RETURN_LONG(0);
	}
}
/* }}} */

/* {{{ Send asynchronous parameterized query */
PHP_FUNCTION(pg_send_query_params)
{
	zval *pgsql_link, *pv_param_arr, *tmp;
	int num_params = 0;
	char **params = NULL;
	char *query;
	size_t query_len;
	PGconn *pgsql;
	int is_non_blocking;
	int ret;

	if (zend_parse_parameters(ZEND_NUM_ARGS(), "rsa", &pgsql_link, &query, &query_len, &pv_param_arr) == FAILURE) {
		RETURN_THROWS();
	}

	if ((pgsql = (PGconn *)zend_fetch_resource2(Z_RES_P(pgsql_link), "PostgreSQL link", le_link, le_plink)) == NULL) {
		RETURN_THROWS();
	}

	is_non_blocking = PQisnonblocking(pgsql);

	if (is_non_blocking == 0 && PQsetnonblocking(pgsql, 1) == -1) {
		php_error_docref(NULL, E_NOTICE, "Cannot set connection to nonblocking mode");
		RETURN_FALSE;
	}

	if (_php_pgsql_link_has_results(pgsql)) {
		php_error_docref(NULL, E_NOTICE,
			"There are results on this connection. Call pg_get_result() until it returns FALSE");
	}

	num_params = zend_hash_num_elements(Z_ARRVAL_P(pv_param_arr));
	if (num_params > 0) {
		int i = 0;
		params = (char **)safe_emalloc(sizeof(char *), num_params, 0);

		ZEND_HASH_FOREACH_VAL(Z_ARRVAL_P(pv_param_arr), tmp) {

			if (Z_TYPE_P(tmp) == IS_NULL) {
				params[i] = NULL;
			} else {
				zend_string *tmp_str;
				zend_string *str = zval_get_tmp_string(tmp, &tmp_str);

				params[i] = estrndup(ZSTR_VAL(str), ZSTR_LEN(str));
				zend_tmp_string_release(tmp_str);
			}

			i++;
		} ZEND_HASH_FOREACH_END();
	}

	if (PQsendQueryParams(pgsql, query, num_params, NULL, (const char * const *)params, NULL, NULL, 0)) {
		_php_pgsql_free_params(params, num_params);
	} else if (is_non_blocking) {
		_php_pgsql_free_params(params, num_params);
		RETURN_FALSE;
	} else {
		if ((PGG(auto_reset_persistent) & 2) && PQstatus(pgsql) != CONNECTION_OK) {
			PQreset(pgsql);
		}
		if (!PQsendQueryParams(pgsql, query, num_params, NULL, (const char * const *)params, NULL, NULL, 0)) {
			_php_pgsql_free_params(params, num_params);
			RETURN_FALSE;
		}
	}

	if (is_non_blocking) {
		ret = PQflush(pgsql);
	} else {
		/* Wait to finish sending buffer */
		while ((ret = PQflush(pgsql))) {
			if (ret == -1) {
				php_error_docref(NULL, E_NOTICE, "Could not empty PostgreSQL send buffer");
				break;
			}
			usleep(10000);
		}

		if (PQsetnonblocking(pgsql, 0) != 0) {
			php_error_docref(NULL, E_NOTICE, "Cannot set connection to blocking mode");
		}
	}

	if (ret == 0) {
		RETURN_TRUE;
	} else if (ret == -1) {
		RETURN_FALSE;
	} else {
		RETURN_LONG(0);
	}
}
/* }}} */

/* {{{ Asynchronously prepare a query for future execution */
PHP_FUNCTION(pg_send_prepare)
{
	zval *pgsql_link;
	char *query, *stmtname;
	size_t stmtname_len, query_len;
	PGconn *pgsql;
	int is_non_blocking;
	int ret;

	if (zend_parse_parameters(ZEND_NUM_ARGS(), "rss", &pgsql_link, &stmtname, &stmtname_len, &query, &query_len) == FAILURE) {
		RETURN_THROWS();
	}

	if ((pgsql = (PGconn *)zend_fetch_resource2(Z_RES_P(pgsql_link), "PostgreSQL link", le_link, le_plink)) == NULL) {
		RETURN_THROWS();
	}

	is_non_blocking = PQisnonblocking(pgsql);

	if (is_non_blocking == 0 && PQsetnonblocking(pgsql, 1) == -1) {
		php_error_docref(NULL, E_NOTICE, "Cannot set connection to nonblocking mode");
		RETURN_FALSE;
	}

	if (_php_pgsql_link_has_results(pgsql)) {
		php_error_docref(NULL, E_NOTICE,
			"There are results on this connection. Call pg_get_result() until it returns FALSE");
	}

	if (!PQsendPrepare(pgsql, stmtname, query, 0, NULL)) {
		if (is_non_blocking) {
			RETURN_FALSE;
		} else {
			if ((PGG(auto_reset_persistent) & 2) && PQstatus(pgsql) != CONNECTION_OK) {
				PQreset(pgsql);
			}
			if (!PQsendPrepare(pgsql, stmtname, query, 0, NULL)) {
				RETURN_FALSE;
			}
		}
	}

	if (is_non_blocking) {
		ret = PQflush(pgsql);
	} else {
		/* Wait to finish sending buffer */
		while ((ret = PQflush(pgsql))) {
			if (ret == -1) {
				php_error_docref(NULL, E_NOTICE, "Could not empty PostgreSQL send buffer");
				break;
			}
			usleep(10000);
		}
		if (PQsetnonblocking(pgsql, 0) != 0) {
			php_error_docref(NULL, E_NOTICE, "Cannot set connection to blocking mode");
		}
	}

	if (ret == 0) {
		RETURN_TRUE;
	} else if (ret == -1) {
		RETURN_FALSE;
	} else {
		RETURN_LONG(0);
	}
}
/* }}} */

/* {{{ Executes prevriously prepared stmtname asynchronously */
PHP_FUNCTION(pg_send_execute)
{
	zval *pgsql_link;
	zval *pv_param_arr, *tmp;
	int num_params = 0;
	char **params = NULL;
	char *stmtname;
	size_t stmtname_len;
	PGconn *pgsql;
	int is_non_blocking;
	int ret;

	if (zend_parse_parameters(ZEND_NUM_ARGS(), "rsa", &pgsql_link, &stmtname, &stmtname_len, &pv_param_arr) == FAILURE) {
		RETURN_THROWS();
	}

	if ((pgsql = (PGconn *)zend_fetch_resource2(Z_RES_P(pgsql_link), "PostgreSQL link", le_link, le_plink)) == NULL) {
		RETURN_THROWS();
	}

	is_non_blocking = PQisnonblocking(pgsql);

	if (is_non_blocking == 0 && PQsetnonblocking(pgsql, 1) == -1) {
		php_error_docref(NULL, E_NOTICE, "Cannot set connection to nonblocking mode");
		RETURN_FALSE;
	}

	if (_php_pgsql_link_has_results(pgsql)) {
		php_error_docref(NULL, E_NOTICE,
			"There are results on this connection. Call pg_get_result() until it returns FALSE");
	}

	num_params = zend_hash_num_elements(Z_ARRVAL_P(pv_param_arr));
	if (num_params > 0) {
		int i = 0;
		params = (char **)safe_emalloc(sizeof(char *), num_params, 0);

		ZEND_HASH_FOREACH_VAL(Z_ARRVAL_P(pv_param_arr), tmp) {

			if (Z_TYPE_P(tmp) == IS_NULL) {
				params[i] = NULL;
			} else {
				zend_string *tmp_str = zval_try_get_string(tmp);
				if (UNEXPECTED(!tmp)) {
					_php_pgsql_free_params(params, num_params);
					return;
				}
				params[i] = estrndup(ZSTR_VAL(tmp_str), ZSTR_LEN(tmp_str));
				zend_string_release(tmp_str);
			}

			i++;
		} ZEND_HASH_FOREACH_END();
	}

	if (PQsendQueryPrepared(pgsql, stmtname, num_params, (const char * const *)params, NULL, NULL, 0)) {
		_php_pgsql_free_params(params, num_params);
	} else if (is_non_blocking) {
		_php_pgsql_free_params(params, num_params);
		RETURN_FALSE;
	} else {
		if ((PGG(auto_reset_persistent) & 2) && PQstatus(pgsql) != CONNECTION_OK) {
			PQreset(pgsql);
		}
		if (!PQsendQueryPrepared(pgsql, stmtname, num_params, (const char * const *)params, NULL, NULL, 0)) {
			_php_pgsql_free_params(params, num_params);
			RETURN_FALSE;
		}
	}

	if (is_non_blocking) {
		ret = PQflush(pgsql);
	} else {
		/* Wait to finish sending buffer */
		while ((ret = PQflush(pgsql))) {
			if (ret == -1) {
				php_error_docref(NULL, E_NOTICE, "Could not empty PostgreSQL send buffer");
				break;
			}
			usleep(10000);
		}
		if (PQsetnonblocking(pgsql, 0) != 0) {
			php_error_docref(NULL, E_NOTICE, "Cannot set connection to blocking mode");
		}
	}

	if (ret == 0) {
		RETURN_TRUE;
	} else if (ret == -1) {
		RETURN_FALSE;
	} else {
		RETURN_LONG(0);
	}
}
/* }}} */

/* {{{ Get asynchronous query result */
PHP_FUNCTION(pg_get_result)
{
	zval *pgsql_link;
	PGconn *pgsql;
	PGresult *pgsql_result;
	pgsql_result_handle *pg_result;

	if (zend_parse_parameters(ZEND_NUM_ARGS(), "r", &pgsql_link) == FAILURE) {
		RETURN_THROWS();
	}

	if ((pgsql = (PGconn *)zend_fetch_resource2(Z_RES_P(pgsql_link), "PostgreSQL link", le_link, le_plink)) == NULL) {
		RETURN_THROWS();
	}

	pgsql_result = PQgetResult(pgsql);
	if (!pgsql_result) {
		/* no result */
		RETURN_FALSE;
	}
	pg_result = (pgsql_result_handle *) emalloc(sizeof(pgsql_result_handle));
	pg_result->conn = pgsql;
	pg_result->result = pgsql_result;
	pg_result->row = 0;
	RETURN_RES(zend_register_resource(pg_result, le_result));
}
/* }}} */

/* {{{ Get status of query result */
PHP_FUNCTION(pg_result_status)
{
	zval *result;
	zend_long result_type = PGSQL_STATUS_LONG;
	ExecStatusType status;
	PGresult *pgsql_result;
	pgsql_result_handle *pg_result;

	if (zend_parse_parameters(ZEND_NUM_ARGS(), "r|l", &result, &result_type) == FAILURE) {
		RETURN_THROWS();
	}

	if ((pg_result = (pgsql_result_handle *)zend_fetch_resource(Z_RES_P(result), "PostgreSQL result", le_result)) == NULL) {
		RETURN_THROWS();
	}

	pgsql_result = pg_result->result;
	if (result_type == PGSQL_STATUS_LONG) {
		status = PQresultStatus(pgsql_result);
		RETURN_LONG((int)status);
	}
	else if (result_type == PGSQL_STATUS_STRING) {
		RETURN_STRING(PQcmdStatus(pgsql_result));
	} else {
		zend_argument_value_error(2, "must be either PGSQL_STATUS_LONG or PGSQL_STATUS_STRING");
		RETURN_THROWS();
	}
}
/* }}} */

/* {{{ Get asynchronous notification */
PHP_FUNCTION(pg_get_notify)
{
	zval *pgsql_link;
	zend_long result_type = PGSQL_ASSOC;
	PGconn *pgsql;
	PGnotify *pgsql_notify;

	if (zend_parse_parameters(ZEND_NUM_ARGS(), "r|l", &pgsql_link, &result_type) == FAILURE) {
		RETURN_THROWS();
	}

	if ((pgsql = (PGconn *)zend_fetch_resource2(Z_RES_P(pgsql_link), "PostgreSQL link", le_link, le_plink)) == NULL) {
		RETURN_THROWS();
	}

	if (!(result_type & PGSQL_BOTH)) {
		zend_argument_value_error(2, "must be one of PGSQL_ASSOC, PGSQL_NUM, or PGSQL_BOTH");
		RETURN_THROWS();
	}

	PQconsumeInput(pgsql);
	pgsql_notify = PQnotifies(pgsql);
	if (!pgsql_notify) {
		/* no notify message */
		RETURN_FALSE;
	}
	array_init(return_value);
	if (result_type & PGSQL_NUM) {
		add_index_string(return_value, 0, pgsql_notify->relname);
		add_index_long(return_value, 1, pgsql_notify->be_pid);
		/* consider to use php_version_compare() here */
		if (PQprotocolVersion(pgsql) >= 3 && zend_strtod(PQparameterStatus(pgsql, "server_version"), NULL) >= 9.0) {
			add_index_string(return_value, 2, pgsql_notify->extra);
		}
	}
	if (result_type & PGSQL_ASSOC) {
		add_assoc_string(return_value, "message", pgsql_notify->relname);
		add_assoc_long(return_value, "pid", pgsql_notify->be_pid);
		/* consider to use php_version_compare() here */
		if (PQprotocolVersion(pgsql) >= 3 && zend_strtod(PQparameterStatus(pgsql, "server_version"), NULL) >= 9.0) {
			add_assoc_string(return_value, "payload", pgsql_notify->extra);
		}
	}
	PQfreemem(pgsql_notify);
}
/* }}} */

/* {{{ Get backend(server) pid */
PHP_FUNCTION(pg_get_pid)
{
	zval *pgsql_link;
	PGconn *pgsql;

	if (zend_parse_parameters(ZEND_NUM_ARGS(), "r", &pgsql_link) == FAILURE) {
		RETURN_THROWS();
	}

	if ((pgsql = (PGconn *)zend_fetch_resource2(Z_RES_P(pgsql_link), "PostgreSQL link", le_link, le_plink)) == NULL) {
		RETURN_THROWS();
	}

	RETURN_LONG(PQbackendPID(pgsql));
}
/* }}} */

static ssize_t php_pgsql_fd_write(php_stream *stream, const char *buf, size_t count) /* {{{ */
{
	return -1;
}
/* }}} */

static ssize_t php_pgsql_fd_read(php_stream *stream, char *buf, size_t count) /* {{{ */
{
	return -1;
}
/* }}} */

static int php_pgsql_fd_close(php_stream *stream, int close_handle) /* {{{ */
{
	return EOF;
}
/* }}} */

static int php_pgsql_fd_flush(php_stream *stream) /* {{{ */
{
	return FAILURE;
}
/* }}} */

static int php_pgsql_fd_set_option(php_stream *stream, int option, int value, void *ptrparam) /* {{{ */
{
	PGconn *pgsql = (PGconn *) stream->abstract;
	switch (option) {
		case PHP_STREAM_OPTION_BLOCKING:
			return PQsetnonblocking(pgsql, value);
		default:
			return FAILURE;
	}
}
/* }}} */

static int php_pgsql_fd_cast(php_stream *stream, int cast_as, void **ret) /* {{{ */
{
	PGconn *pgsql = (PGconn *) stream->abstract;

	switch (cast_as)	{
		case PHP_STREAM_AS_FD_FOR_SELECT:
		case PHP_STREAM_AS_FD:
		case PHP_STREAM_AS_SOCKETD: {
				int fd_number = PQsocket(pgsql);
				if (fd_number == -1) {
					return FAILURE;
				}

				if (ret) {
					*(php_socket_t *)ret = fd_number;
				}
			}
<<<<<<< HEAD
			ZEND_FALLTHROUGH;
=======
			return SUCCESS;
>>>>>>> 3c648055
		default:
			return FAILURE;
	}
}
/* }}} */

/* {{{ Get a read-only handle to the socket underlying the pgsql connection */
PHP_FUNCTION(pg_socket)
{
	zval *pgsql_link;
	php_stream *stream;
	PGconn *pgsql;

	if (zend_parse_parameters(ZEND_NUM_ARGS(), "r", &pgsql_link) == FAILURE) {
		RETURN_THROWS();
	}

	if ((pgsql = (PGconn *)zend_fetch_resource2(Z_RES_P(pgsql_link), "PostgreSQL link", le_link, le_plink)) == NULL) {
		RETURN_THROWS();
	}

	stream = php_stream_alloc(&php_stream_pgsql_fd_ops, pgsql, NULL, "r");

	if (stream) {
		php_stream_to_zval(stream, return_value);
		return;
	}

	RETURN_FALSE;
}
/* }}} */

/* {{{ Reads input on the connection */
PHP_FUNCTION(pg_consume_input)
{
	zval *pgsql_link;
	PGconn *pgsql;

	if (zend_parse_parameters(ZEND_NUM_ARGS(), "r", &pgsql_link) == FAILURE) {
		RETURN_THROWS();
	}

	if ((pgsql = (PGconn *)zend_fetch_resource2(Z_RES_P(pgsql_link), "PostgreSQL link", le_link, le_plink)) == NULL) {
		RETURN_THROWS();
	}

	RETURN_BOOL(PQconsumeInput(pgsql));
}
/* }}} */

/* {{{ Flush outbound query data on the connection */
PHP_FUNCTION(pg_flush)
{
	zval *pgsql_link;
	PGconn *pgsql;
	int ret;
	int is_non_blocking;

	if (zend_parse_parameters(ZEND_NUM_ARGS(), "r", &pgsql_link) == FAILURE) {
		RETURN_THROWS();
	}

	if ((pgsql = (PGconn *)zend_fetch_resource2(Z_RES_P(pgsql_link), "PostgreSQL link", le_link, le_plink)) == NULL) {
		RETURN_THROWS();
	}

	is_non_blocking = PQisnonblocking(pgsql);

	if (is_non_blocking == 0 && PQsetnonblocking(pgsql, 1) == -1) {
		php_error_docref(NULL, E_NOTICE, "Cannot set connection to nonblocking mode");
		RETURN_FALSE;
	}

	ret = PQflush(pgsql);

	if (is_non_blocking == 0 && PQsetnonblocking(pgsql, 0) == -1) {
		php_error_docref(NULL, E_NOTICE, "Failed resetting connection to blocking mode");
	}

	switch (ret) {
		case 0: RETURN_TRUE; break;
		case 1: RETURN_LONG(0); break;
		default: RETURN_FALSE;
	}
}
/* }}} */

/* {{{ php_pgsql_meta_data
 * table_name must not be empty
 * TODO: Add meta_data cache for better performance
 */
PHP_PGSQL_API zend_result php_pgsql_meta_data(PGconn *pg_link, const zend_string *table_name, zval *meta, bool extended)
{
	PGresult *pg_result;
	char *src, *tmp_name, *tmp_name2 = NULL;
	char *escaped;
	smart_str querystr = {0};
	size_t new_len;
	int i, num_rows;
	zval elem;

	ZEND_ASSERT(ZSTR_LEN(table_name) != 0);

	src = estrdup(ZSTR_VAL(table_name));
	tmp_name = php_strtok_r(src, ".", &tmp_name2);
	if (!tmp_name) {
		// TODO ValueError (empty table name)?
		efree(src);
		php_error_docref(NULL, E_WARNING, "The table name must be specified");
		return FAILURE;
	}
	if (!tmp_name2 || !*tmp_name2) {
		/* Default schema */
		tmp_name2 = tmp_name;
		tmp_name = "public";
	}

	if (extended) {
		smart_str_appends(&querystr,
						  "SELECT a.attname, a.attnum, t.typname, a.attlen, a.attnotNULL, a.atthasdef, a.attndims, t.typtype, "
						  "d.description "
						  "FROM pg_class as c "
						  " JOIN pg_attribute a ON (a.attrelid = c.oid) "
						  " JOIN pg_type t ON (a.atttypid = t.oid) "
						  " JOIN pg_namespace n ON (c.relnamespace = n.oid) "
						  " LEFT JOIN pg_description d ON (d.objoid=a.attrelid AND d.objsubid=a.attnum AND c.oid=d.objoid) "
						  "WHERE a.attnum > 0  AND c.relname = '");
	} else {
		smart_str_appends(&querystr,
						  "SELECT a.attname, a.attnum, t.typname, a.attlen, a.attnotnull, a.atthasdef, a.attndims, t.typtype "
						  "FROM pg_class as c "
						  " JOIN pg_attribute a ON (a.attrelid = c.oid) "
						  " JOIN pg_type t ON (a.atttypid = t.oid) "
						  " JOIN pg_namespace n ON (c.relnamespace = n.oid) "
						  "WHERE a.attnum > 0 AND c.relname = '");
	}
	escaped = (char *)safe_emalloc(strlen(tmp_name2), 2, 1);
	new_len = PQescapeStringConn(pg_link, escaped, tmp_name2, strlen(tmp_name2), NULL);
	if (new_len) {
		smart_str_appendl(&querystr, escaped, new_len);
	}
	efree(escaped);

	smart_str_appends(&querystr, "' AND n.nspname = '");
	escaped = (char *)safe_emalloc(strlen(tmp_name), 2, 1);
	new_len = PQescapeStringConn(pg_link, escaped, tmp_name, strlen(tmp_name), NULL);
	if (new_len) {
		smart_str_appendl(&querystr, escaped, new_len);
	}
	efree(escaped);

	smart_str_appends(&querystr, "' ORDER BY a.attnum;");
	smart_str_0(&querystr);
	efree(src);

	pg_result = PQexec(pg_link, ZSTR_VAL(querystr.s));
	if (PQresultStatus(pg_result) != PGRES_TUPLES_OK || (num_rows = PQntuples(pg_result)) == 0) {
		php_error_docref(NULL, E_WARNING, "Table '%s' doesn't exists", ZSTR_VAL(table_name));
		smart_str_free(&querystr);
		PQclear(pg_result);
		return FAILURE;
	}
	smart_str_free(&querystr);

	for (i = 0; i < num_rows; i++) {
		char *name;
		array_init(&elem);
		/* pg_attribute.attnum */
		add_assoc_long_ex(&elem, "num", sizeof("num") - 1, atoi(PQgetvalue(pg_result, i, 1)));
		/* pg_type.typname */
		add_assoc_string_ex(&elem, "type", sizeof("type") - 1, PQgetvalue(pg_result, i, 2));
		/* pg_attribute.attlen */
		add_assoc_long_ex(&elem, "len", sizeof("len") - 1, atoi(PQgetvalue(pg_result,i,3)));
		/* pg_attribute.attnonull */
		add_assoc_bool_ex(&elem, "not null", sizeof("not null") - 1, !strcmp(PQgetvalue(pg_result, i, 4), "t"));
		/* pg_attribute.atthasdef */
		add_assoc_bool_ex(&elem, "has default", sizeof("has default") - 1, !strcmp(PQgetvalue(pg_result,i,5), "t"));
		/* pg_attribute.attndims */
		add_assoc_long_ex(&elem, "array dims", sizeof("array dims") - 1, atoi(PQgetvalue(pg_result, i, 6)));
		/* pg_type.typtype */
		add_assoc_bool_ex(&elem, "is enum", sizeof("is enum") - 1, !strcmp(PQgetvalue(pg_result, i, 7), "e"));
		if (extended) {
			/* pg_type.typtype */
			add_assoc_bool_ex(&elem, "is base", sizeof("is base") - 1, !strcmp(PQgetvalue(pg_result, i, 7), "b"));
			add_assoc_bool_ex(&elem, "is composite", sizeof("is composite") - 1, !strcmp(PQgetvalue(pg_result, i, 7), "c"));
			add_assoc_bool_ex(&elem, "is pesudo", sizeof("is pesudo") - 1, !strcmp(PQgetvalue(pg_result, i, 7), "p"));
			/* pg_description.description */
			add_assoc_string_ex(&elem, "description", sizeof("description") - 1, PQgetvalue(pg_result, i, 8));
		}
		/* pg_attribute.attname */
		name = PQgetvalue(pg_result,i,0);
		add_assoc_zval(meta, name, &elem);
	}
	PQclear(pg_result);

	return SUCCESS;
}

/* }}} */

/* {{{ Get meta_data */
PHP_FUNCTION(pg_meta_data)
{
	zval *pgsql_link;
	zend_string *table_name;
	bool extended=0;
	PGconn *pgsql;

	if (zend_parse_parameters(ZEND_NUM_ARGS(), "rP|b",
							  &pgsql_link, &table_name, &extended) == FAILURE) {
		RETURN_THROWS();
	}

	if ((pgsql = (PGconn *)zend_fetch_resource2(Z_RES_P(pgsql_link), "PostgreSQL link", le_link, le_plink)) == NULL) {
		RETURN_THROWS();
	}

	/* php_pgsql_meta_data() asserts that table_name is not empty */
	if (ZSTR_LEN(table_name) == 0) {
		zend_argument_value_error(2, "cannot be empty");
		RETURN_THROWS();
	}

	array_init(return_value);
	if (php_pgsql_meta_data(pgsql, table_name, return_value, extended) == FAILURE) {
		zend_array_destroy(Z_ARR_P(return_value)); /* destroy array */
		RETURN_FALSE;
	}
}
/* }}} */

/* {{{ php_pgsql_get_data_type */
static php_pgsql_data_type php_pgsql_get_data_type(const zend_string *type_name)
{
	/* This is stupid way to do. I'll fix it when I decide how to support
	   user defined types. (Yasuo) */
	/* boolean */
	if (zend_string_equals_literal(type_name, "bool")|| zend_string_equals_literal(type_name, "boolean"))
		return PG_BOOL;
	/* object id */
	if (zend_string_equals_literal(type_name, "oid"))
		return PG_OID;
	/* integer */
	if (zend_string_equals_literal(type_name, "int2") || zend_string_equals_literal(type_name, "smallint"))
		return PG_INT2;
	if (zend_string_equals_literal(type_name, "int4") || zend_string_equals_literal(type_name, "integer"))
		return PG_INT4;
	if (zend_string_equals_literal(type_name, "int8") || zend_string_equals_literal(type_name, "bigint"))
		return PG_INT8;
	/* real and other */
	if (zend_string_equals_literal(type_name, "float4") || zend_string_equals_literal(type_name, "real"))
		return PG_FLOAT4;
	if (zend_string_equals_literal(type_name, "float8") || zend_string_equals_literal(type_name, "double precision"))
		return PG_FLOAT8;
	if (zend_string_equals_literal(type_name, "numeric"))
		return PG_NUMERIC;
	if (zend_string_equals_literal(type_name, "money"))
		return PG_MONEY;
	/* character */
	if (zend_string_equals_literal(type_name, "text"))
		return PG_TEXT;
	if (zend_string_equals_literal(type_name, "bpchar") || zend_string_equals_literal(type_name, "character"))
		return PG_CHAR;
	if (zend_string_equals_literal(type_name, "varchar") || zend_string_equals_literal(type_name, "character varying"))
		return PG_VARCHAR;
	/* time and interval */
	if (zend_string_equals_literal(type_name, "abstime"))
		return PG_UNIX_TIME;
	if (zend_string_equals_literal(type_name, "reltime"))
		return PG_UNIX_TIME_INTERVAL;
	if (zend_string_equals_literal(type_name, "tinterval"))
		return PG_UNIX_TIME_INTERVAL;
	if (zend_string_equals_literal(type_name, "date"))
		return PG_DATE;
	if (zend_string_equals_literal(type_name, "time"))
		return PG_TIME;
	if (zend_string_equals_literal(type_name, "time with time zone") || zend_string_equals_literal(type_name, "timetz"))
		return PG_TIME_WITH_TIMEZONE;
	if (zend_string_equals_literal(type_name, "timestamp without time zone") || zend_string_equals_literal(type_name, "timestamp"))
		return PG_TIMESTAMP;
	if (zend_string_equals_literal(type_name, "timestamp with time zone") || zend_string_equals_literal(type_name, "timestamptz"))
		return PG_TIMESTAMP_WITH_TIMEZONE;
	if (zend_string_equals_literal(type_name, "interval"))
		return PG_INTERVAL;
	/* binary */
	if (zend_string_equals_literal(type_name, "bytea"))
		return PG_BYTEA;
	/* network */
	if (zend_string_equals_literal(type_name, "cidr"))
		return PG_CIDR;
	if (zend_string_equals_literal(type_name, "inet"))
		return PG_INET;
	if (zend_string_equals_literal(type_name, "macaddr"))
		return PG_MACADDR;
	/* bit */
	if (zend_string_equals_literal(type_name, "bit"))
		return PG_BIT;
	if (zend_string_equals_literal(type_name, "bit varying"))
		return PG_VARBIT;
	/* geometric */
	if (zend_string_equals_literal(type_name, "line"))
		return PG_LINE;
	if (zend_string_equals_literal(type_name, "lseg"))
		return PG_LSEG;
	if (zend_string_equals_literal(type_name, "box"))
		return PG_BOX;
	if (zend_string_equals_literal(type_name, "path"))
		return PG_PATH;
	if (zend_string_equals_literal(type_name, "point"))
		return PG_POINT;
	if (zend_string_equals_literal(type_name, "polygon"))
		return PG_POLYGON;
	if (zend_string_equals_literal(type_name, "circle"))
		return PG_CIRCLE;

	return PG_UNKNOWN;
}
/* }}} */

/* {{{ php_pgsql_convert_match
 * test field value with regular expression specified.
 */
static int php_pgsql_convert_match(const zend_string *str, const char *regex , size_t regex_len, int icase)
{
	pcre2_code *re;
	PCRE2_SIZE err_offset;
	int res, errnumber;
	uint32_t options = PCRE2_NO_AUTO_CAPTURE;
	size_t i;
	pcre2_match_data *match_data;

	/* Check invalid chars for POSIX regex */
	for (i = 0; i < ZSTR_LEN(str); i++) {
		if (ZSTR_VAL(str)[i] == '\n' ||
			ZSTR_VAL(str)[i] == '\r' ||
			ZSTR_VAL(str)[i] == '\0' ) {
			return FAILURE;
		}
	}

	if (icase) {
		options |= PCRE2_CASELESS;
	}

	re = pcre2_compile((PCRE2_SPTR)regex, regex_len, options, &errnumber, &err_offset, php_pcre_cctx());
	if (NULL == re) {
		PCRE2_UCHAR err_msg[128];
		pcre2_get_error_message(errnumber, err_msg, sizeof(err_msg));
		php_error_docref(NULL, E_WARNING, "Cannot compile regex: '%s'", err_msg);
		return FAILURE;
	}

	match_data = php_pcre_create_match_data(0, re);
	if (NULL == match_data) {
		pcre2_code_free(re);
		php_error_docref(NULL, E_WARNING, "Cannot allocate match data");
		return FAILURE;
	}
	res = pcre2_match(re, (PCRE2_SPTR)ZSTR_VAL(str), ZSTR_LEN(str), 0, 0, match_data, php_pcre_mctx());
	php_pcre_free_match_data(match_data);
	pcre2_code_free(re);

	if (res == PCRE2_ERROR_NOMATCH) {
		return FAILURE;
	} else if (res < 0) {
		php_error_docref(NULL, E_WARNING, "Cannot exec regex");
		return FAILURE;
	}
	return SUCCESS;
}

/* }}} */

/* {{{ php_pgsql_add_quote
 * add quotes around string.
 */
static zend_string *php_pgsql_add_quotes(zend_string *src)
{
	return zend_string_concat3("E'", strlen("E'"), ZSTR_VAL(src), ZSTR_LEN(src), "'", strlen("'"));
}
/* }}} */

/* Raise E_NOTICE to E_WARNING or Error? */
#define PGSQL_CONV_CHECK_IGNORE() \
	if (!err && Z_TYPE(new_val) == IS_STRING && zend_string_equals_literal(Z_STR(new_val), "NULL")) { \
		/* if new_value is string "NULL" and field has default value, remove element to use default value */ \
		if (!(opt & PGSQL_CONV_IGNORE_DEFAULT) && Z_TYPE_P(has_default) == IS_TRUE) { \
			zval_ptr_dtor(&new_val); \
			skip_field = 1; \
		} \
		/* raise error if it's not null and cannot be ignored */ \
		else if (!(opt & PGSQL_CONV_IGNORE_NOT_NULL) && Z_TYPE_P(not_null) == IS_TRUE) { \
			php_error_docref(NULL, E_NOTICE, "Detected NULL for 'NOT NULL' field '%s'", ZSTR_VAL(field)); \
			err = 1; \
		} \
	}

/* {{{ php_pgsql_convert
 * check and convert array values (fieldname=>value pair) for sql
 */
PHP_PGSQL_API zend_result php_pgsql_convert(PGconn *pg_link, const zend_string *table_name, const zval *values, zval *result, zend_ulong opt)
{
	zend_string *field = NULL;
	zval meta, *def, *type, *not_null, *has_default, *is_enum, *val, new_val;
	int err = 0, skip_field;
	php_pgsql_data_type data_type;

	ZEND_ASSERT(pg_link != NULL);
	ZEND_ASSERT(Z_TYPE_P(values) == IS_ARRAY);
	ZEND_ASSERT(Z_TYPE_P(result) == IS_ARRAY);
	ZEND_ASSERT(!(opt & ~PGSQL_CONV_OPTS));
	ZEND_ASSERT(table_name);
	/* Table name cannot be empty for php_pgsql_meta_data() */
	ZEND_ASSERT(ZSTR_LEN(table_name) != 0);

	array_init(&meta);
	/* table_name is escaped by php_pgsql_meta_data */
	if (php_pgsql_meta_data(pg_link, table_name, &meta, 0) == FAILURE) {
		zval_ptr_dtor(&meta);
		return FAILURE;
	}

	ZEND_HASH_FOREACH_STR_KEY_VAL(Z_ARRVAL_P(values), field, val) {
		skip_field = 0;
		ZVAL_NULL(&new_val);

		/* TODO: Check when meta data can be broken and see if can use assertions instead */

		if (!err && field == NULL) {
			zend_value_error("Array of values must be an associative array with string keys");
			err = 1;
		}

		if (!err && (def = zend_hash_find(Z_ARRVAL(meta), field)) == NULL) {
			php_error_docref(NULL, E_NOTICE, "Invalid field name (%s) in values", ZSTR_VAL(field));
			err = 1;
		}
		if (!err && (type = zend_hash_str_find(Z_ARRVAL_P(def), "type", sizeof("type") - 1)) == NULL) {
			php_error_docref(NULL, E_NOTICE, "Detected broken meta data. Missing 'type'");
			err = 1;
		}
		if (!err && (not_null = zend_hash_str_find(Z_ARRVAL_P(def), "not null", sizeof("not null") - 1)) == NULL) {
			php_error_docref(NULL, E_NOTICE, "Detected broken meta data. Missing 'not null'");
			err = 1;
		}
		if (!err && (has_default = zend_hash_str_find(Z_ARRVAL_P(def), "has default", sizeof("has default") - 1)) == NULL) {
			php_error_docref(NULL, E_NOTICE, "Detected broken meta data. Missing 'has default'");
			err = 1;
		}
		if (!err && (is_enum = zend_hash_str_find(Z_ARRVAL_P(def), "is enum", sizeof("is enum") - 1)) == NULL) {
			php_error_docref(NULL, E_NOTICE, "Detected broken meta data. Missing 'is enum'");
			err = 1;
		}
		if (!err && (Z_TYPE_P(val) == IS_ARRAY || Z_TYPE_P(val) == IS_OBJECT || Z_TYPE_P(val) == IS_RESOURCE)) {
			zend_type_error("Values must be of type string|int|float|bool|null, %s given", zend_zval_type_name(val));
			err = 1;
		}
		if (err) {
			break; /* break out for() */
		}

		convert_to_boolean(is_enum);
		if (Z_TYPE_P(is_enum) == IS_TRUE) {
			/* enums need to be treated like strings */
			data_type = PG_TEXT;
		} else {
			data_type = php_pgsql_get_data_type(Z_STR_P(type));
		}

		/* TODO: Should E_NOTICE be converted to type error if PHP type cannot be converted to field type? */
		switch(data_type)
		{
			case PG_BOOL:
				switch (Z_TYPE_P(val)) {
					case IS_STRING:
						if (Z_STRLEN_P(val) == 0) {
							ZVAL_STR(&new_val, ZSTR_KNOWN(ZEND_STR_NULL));
						}
						else {
							if (zend_string_equals_literal(Z_STR_P(val), "t") || zend_string_equals_literal(Z_STR_P(val), "T") ||
								zend_string_equals_literal(Z_STR_P(val), "y") || zend_string_equals_literal(Z_STR_P(val), "Y") ||
								zend_string_equals_literal(Z_STR_P(val), "true") || zend_string_equals_literal(Z_STR_P(val), "True") ||
								zend_string_equals_literal(Z_STR_P(val), "yes") || zend_string_equals_literal(Z_STR_P(val), "Yes") ||
								zend_string_equals_literal(Z_STR_P(val), "1")) {
								ZVAL_STRINGL(&new_val, "'t'", sizeof("'t'")-1);
							}
							else if (zend_string_equals_literal(Z_STR_P(val), "f") || zend_string_equals_literal(Z_STR_P(val), "F") ||
									 zend_string_equals_literal(Z_STR_P(val), "n") || zend_string_equals_literal(Z_STR_P(val), "N") ||
									 zend_string_equals_literal(Z_STR_P(val), "false") ||  zend_string_equals_literal(Z_STR_P(val), "False") ||
									 zend_string_equals_literal(Z_STR_P(val), "no") ||  zend_string_equals_literal(Z_STR_P(val), "No") ||
									 zend_string_equals_literal(Z_STR_P(val), "0")) {
								ZVAL_STRINGL(&new_val, "'f'", sizeof("'f'")-1);
							}
							else {
								php_error_docref(NULL, E_NOTICE, "Detected invalid value (%s) for PostgreSQL %s field (%s)", Z_STRVAL_P(val), Z_STRVAL_P(type), ZSTR_VAL(field));
								err = 1;
							}
						}
						break;

					case IS_LONG:
						if (Z_LVAL_P(val)) {
							ZVAL_STRINGL(&new_val, "'t'", sizeof("'t'")-1);
						}
						else {
							ZVAL_STRINGL(&new_val, "'f'", sizeof("'f'")-1);
						}
						break;

					case IS_TRUE:
						ZVAL_STRINGL(&new_val, "'t'", sizeof("'t'")-1);
						break;

					case IS_FALSE:
						ZVAL_STRINGL(&new_val, "'f'", sizeof("'f'")-1);
						break;

					case IS_NULL:
						ZVAL_STR(&new_val, ZSTR_KNOWN(ZEND_STR_NULL));
						break;

					default:
						err = 1;
				}
				PGSQL_CONV_CHECK_IGNORE();
				if (err) {
					php_error_docref(NULL, E_NOTICE, "Expects string, null, long or boolelan value for PostgreSQL '%s' (%s)", Z_STRVAL_P(type), ZSTR_VAL(field));
				}
				break;

			case PG_OID:
			case PG_INT2:
			case PG_INT4:
			case PG_INT8:
				switch (Z_TYPE_P(val)) {
					case IS_STRING:
						if (Z_STRLEN_P(val) == 0) {
							ZVAL_STR(&new_val, ZSTR_KNOWN(ZEND_STR_NULL));
						}
						else {
							/* FIXME: better regex must be used */
#define REGEX0 "^([+-]{0,1}[0-9]+)$"
							if (php_pgsql_convert_match(Z_STR_P(val), REGEX0, sizeof(REGEX0)-1, 0) == FAILURE) {
								err = 1;
							}
							else {
								ZVAL_STRINGL(&new_val, Z_STRVAL_P(val), Z_STRLEN_P(val));
							}
#undef REGEX0
						}
						break;

					case IS_DOUBLE:
						ZVAL_DOUBLE(&new_val, Z_DVAL_P(val));
						convert_to_long(&new_val);
						break;

					case IS_LONG:
						ZVAL_LONG(&new_val, Z_LVAL_P(val));
						break;

					case IS_NULL:
						ZVAL_STR(&new_val, ZSTR_KNOWN(ZEND_STR_NULL));
						break;

					default:
						err = 1;
				}
				PGSQL_CONV_CHECK_IGNORE();
				if (err) {
					php_error_docref(NULL, E_NOTICE, "Expects NULL, string, long or double value for pgsql '%s' (%s)", Z_STRVAL_P(type), ZSTR_VAL(field));
				}
				break;

			case PG_NUMERIC:
			case PG_MONEY:
			case PG_FLOAT4:
			case PG_FLOAT8:
				switch (Z_TYPE_P(val)) {
					case IS_STRING:
						if (Z_STRLEN_P(val) == 0) {
							ZVAL_STR(&new_val, ZSTR_KNOWN(ZEND_STR_NULL));
						}
						else {
#define REGEX0 "^[-+]?[0-9]*\\.?[0-9]+([eE][-+]?[0-9]+)?$"
#define REGEX1 "^[+-]{0,1}(inf)(inity){0,1}$"
							/* better regex? */
							if (php_pgsql_convert_match(Z_STR_P(val), REGEX0, sizeof(REGEX0)-1, 0) == FAILURE) {
								if (php_pgsql_convert_match(Z_STR_P(val), REGEX1, sizeof(REGEX1)-1, 1) == FAILURE) {
									err = 1;
								} else {
									ZVAL_STR(&new_val, php_pgsql_add_quotes(Z_STR_P(val)));
								}
							}
							else {
								ZVAL_STRING(&new_val, Z_STRVAL_P(val));
							}
#undef REGEX0
#undef REGEX1
						}
						break;

					case IS_LONG:
						ZVAL_LONG(&new_val, Z_LVAL_P(val));
						break;

					case IS_DOUBLE:
						ZVAL_DOUBLE(&new_val, Z_DVAL_P(val));
						break;

					case IS_NULL:
						ZVAL_STR(&new_val, ZSTR_KNOWN(ZEND_STR_NULL));
						break;

					default:
						err = 1;
				}
				PGSQL_CONV_CHECK_IGNORE();
				if (err) {
					php_error_docref(NULL, E_NOTICE, "Expects NULL, string, long or double value for PostgreSQL '%s' (%s)", Z_STRVAL_P(type), ZSTR_VAL(field));
				}
				break;

				/* Exotic types are handled as string also.
				   Please feel free to add more valitions. Invalid query fails
				   at execution anyway. */
			case PG_TEXT:
			case PG_CHAR:
			case PG_VARCHAR:
				/* bit */
			case PG_BIT:
			case PG_VARBIT:
				/* geometric */
			case PG_LINE:
			case PG_LSEG:
			case PG_POINT:
			case PG_BOX:
			case PG_PATH:
			case PG_POLYGON:
			case PG_CIRCLE:
				/* unknown. JSON, Array etc */
			case PG_UNKNOWN:
				switch (Z_TYPE_P(val)) {
					case IS_STRING:
						if (Z_STRLEN_P(val) == 0) {
							if (opt & PGSQL_CONV_FORCE_NULL) {
								ZVAL_STR(&new_val, ZSTR_KNOWN(ZEND_STR_NULL));
							} else {
								ZVAL_STRINGL(&new_val, "''", sizeof("''")-1);
							}
						}
						else {
							zend_string *str;
							/* PostgreSQL ignores \0 */
							str = zend_string_alloc(Z_STRLEN_P(val) * 2, 0);
							/* better to use PGSQLescapeLiteral since PGescapeStringConn does not handle special \ */
							ZSTR_LEN(str) = PQescapeStringConn(pg_link, ZSTR_VAL(str), Z_STRVAL_P(val), Z_STRLEN_P(val), NULL);
							ZVAL_STR(&new_val, php_pgsql_add_quotes(str));
							zend_string_release_ex(str, false);
						}
						break;

					case IS_LONG:
						ZVAL_STR(&new_val, zend_long_to_str(Z_LVAL_P(val)));
						break;

					case IS_DOUBLE:
						ZVAL_DOUBLE(&new_val, Z_DVAL_P(val));
						convert_to_string(&new_val);
						break;

					case IS_NULL:
						ZVAL_STR(&new_val, ZSTR_KNOWN(ZEND_STR_NULL));
						break;

					default:
						err = 1;
				}
				PGSQL_CONV_CHECK_IGNORE();
				if (err) {
					php_error_docref(NULL, E_NOTICE, "Expects NULL, string, long or double value for PostgreSQL '%s' (%s)", Z_STRVAL_P(type), ZSTR_VAL(field));
				}
				break;

			case PG_UNIX_TIME:
			case PG_UNIX_TIME_INTERVAL:
				/* these are the actallay a integer */
				switch (Z_TYPE_P(val)) {
					case IS_STRING:
						if (Z_STRLEN_P(val) == 0) {
							ZVAL_STR(&new_val, ZSTR_KNOWN(ZEND_STR_NULL));
						}
						else {
							/* better regex? */
							if (php_pgsql_convert_match(Z_STR_P(val), "^[0-9]+$", sizeof("^[0-9]+$")-1, 0) == FAILURE) {
								err = 1;
							}
							else {
								ZVAL_STRINGL(&new_val, Z_STRVAL_P(val), Z_STRLEN_P(val));
								convert_to_long(&new_val);
							}
						}
						break;

					case IS_DOUBLE:
						ZVAL_DOUBLE(&new_val, Z_DVAL_P(val));
						convert_to_long(&new_val);
						break;

					case IS_LONG:
						ZVAL_LONG(&new_val, Z_LVAL_P(val));
						break;

					case IS_NULL:
						ZVAL_STR(&new_val, ZSTR_KNOWN(ZEND_STR_NULL));
						break;

					default:
						err = 1;
				}
				PGSQL_CONV_CHECK_IGNORE();
				if (err) {
					php_error_docref(NULL, E_NOTICE, "Expects NULL, string, long or double value for '%s' (%s)", Z_STRVAL_P(type), ZSTR_VAL(field));
				}
				break;

			case PG_CIDR:
			case PG_INET:
				switch (Z_TYPE_P(val)) {
					case IS_STRING:
						if (Z_STRLEN_P(val) == 0) {
							ZVAL_STR(&new_val, ZSTR_KNOWN(ZEND_STR_NULL));
						}
						else {
#define REGEX0 "^((25[0-5]|(2[0-4]|1{0,1}[0-9]){0,1}[0-9])\\.){3,3}(25[0-5]|(2[0-4]|1{0,1}[0-9]){0,1}[0-9])(\\/[0-9]{1,3})?$"
#define REGEX1 "^(([0-9a-fA-F]{1,4}:){7,7}[0-9a-fA-F]{1,4}|([0-9a-fA-F]{1,4}:){1,7}:|([0-9a-fA-F]{1,4}:){1,6}:[0-9a-fA-F]{1,4}|([0-9a-fA-F]{1,4}:){1,5}(:[0-9a-fA-F]{1,4}){1,2}|([0-9a-fA-F]{1,4}:){1,4}(:[0-9a-fA-F]{1,4}){1,3}|([0-9a-fA-F]{1,4}:){1,3}(:[0-9a-fA-F]{1,4}){1,4}|([0-9a-fA-F]{1,4}:){1,2}(:[0-9a-fA-F]{1,4}){1,5}|[0-9a-fA-F]{1,4}:((:[0-9a-fA-F]{1,4}){1,6})|:((:[0-9a-fA-F]{1,4}){1,7}|:)|fe80:(:[0-9a-fA-F]{0,4}){0,4}%[0-9a-zA-Z]{1,}|::(ffff(:0{1,4}){0,1}:){0,1}((25[0-5]|(2[0-4]|1{0,1}[0-9]){0,1}[0-9])\\.){3,3}(25[0-5]|(2[0-4]|1{0,1}[0-9]){0,1}[0-9])|([0-9a-fA-F]{1,4}:){1,4}:((25[0-5]|(2[0-4]|1{0,1}[0-9]){0,1}[0-9])\\.){3,3}(25[0-5]|(2[0-4]|1{0,1}[0-9]){0,1}[0-9]))(\\/[0-9]{1,3})?$"
							/* The inet type holds an IPv4 or IPv6 host address, and optionally its subnet, all in one field. See more in the doc.
							 	The regex might still be not perfect, but catches the most of IP variants. We might decide to remove the regex
								at all though and let the server side to handle it.*/
							if (php_pgsql_convert_match(Z_STR_P(val), REGEX0, sizeof(REGEX0)-1, 0) == FAILURE
								&& php_pgsql_convert_match(Z_STR_P(val), REGEX1, sizeof(REGEX1)-1, 0) == FAILURE) {
								err = 1;
							}
							else {
								ZVAL_STR(&new_val, php_pgsql_add_quotes(Z_STR_P(val)));
							}
#undef REGEX0
#undef REGEX1
						}
						break;

					case IS_NULL:
						ZVAL_STR(&new_val, ZSTR_KNOWN(ZEND_STR_NULL));
						break;

					default:
						err = 1;
				}
				PGSQL_CONV_CHECK_IGNORE();
				if (err) {
					php_error_docref(NULL, E_NOTICE, "Expects NULL or IPv4 or IPv6 address string for '%s' (%s)", Z_STRVAL_P(type), ZSTR_VAL(field));
				}
				break;

			case PG_TIME_WITH_TIMEZONE:
			case PG_TIMESTAMP:
			case PG_TIMESTAMP_WITH_TIMEZONE:
				switch(Z_TYPE_P(val)) {
					case IS_STRING:
						if (Z_STRLEN_P(val) == 0) {
							ZVAL_STR(&new_val, ZSTR_KNOWN(ZEND_STR_NULL));
						} else if (zend_string_equals_literal_ci(Z_STR_P(val), "now()")) {
							ZVAL_STRINGL(&new_val, "NOW()", sizeof("NOW()")-1);
						} else {
#define REGEX0 "^([0-9]{4}[/-][0-9]{1,2}[/-][0-9]{1,2})(([ \\t]+|T)(([0-9]{1,2}:[0-9]{1,2}){1}(:[0-9]{1,2}){0,1}(\\.[0-9]+){0,1}([ \\t]*([+-][0-9]{1,4}(:[0-9]{1,2}){0,1}|[-a-zA-Z_/+]{1,50})){0,1})){0,1}$"
							/* better regex? */
							if (php_pgsql_convert_match(Z_STR_P(val), REGEX0, sizeof(REGEX0)-1, 1) == FAILURE) {
								err = 1;
							} else {
								ZVAL_STR(&new_val, php_pgsql_add_quotes(Z_STR_P(val)));
							}
#undef REGEX0
						}
						break;

					case IS_NULL:
						ZVAL_STR(&new_val, ZSTR_KNOWN(ZEND_STR_NULL));
						break;

					default:
						err = 1;
				}
				PGSQL_CONV_CHECK_IGNORE();
				if (err) {
					php_error_docref(NULL, E_NOTICE, "Expects NULL or string for PostgreSQL %s field (%s)", Z_STRVAL_P(type), ZSTR_VAL(field));
				}
				break;

			case PG_DATE:
				switch(Z_TYPE_P(val)) {
					case IS_STRING:
						if (Z_STRLEN_P(val) == 0) {
							ZVAL_STR(&new_val, ZSTR_KNOWN(ZEND_STR_NULL));
						}
						else {
#define REGEX0 "^([0-9]{4}[/-][0-9]{1,2}[/-][0-9]{1,2})$"
							/* FIXME: better regex must be used */
							if (php_pgsql_convert_match(Z_STR_P(val), REGEX0, sizeof(REGEX0)-1, 1) == FAILURE) {
								err = 1;
							}
							else {
								ZVAL_STR(&new_val, php_pgsql_add_quotes(Z_STR_P(val)));
							}
#undef REGEX0
						}
						break;

					case IS_NULL:
						ZVAL_STR(&new_val, ZSTR_KNOWN(ZEND_STR_NULL));
						break;

					default:
						err = 1;
				}
				PGSQL_CONV_CHECK_IGNORE();
				if (err) {
					php_error_docref(NULL, E_NOTICE, "Expects NULL or string for PostgreSQL %s field (%s)", Z_STRVAL_P(type), ZSTR_VAL(field));
				}
				break;

			case PG_TIME:
				switch(Z_TYPE_P(val)) {
					case IS_STRING:
						if (Z_STRLEN_P(val) == 0) {
							ZVAL_STR(&new_val, ZSTR_KNOWN(ZEND_STR_NULL));
						}
						else {
#define REGEX0 "^(([0-9]{1,2}:[0-9]{1,2}){1}(:[0-9]{1,2}){0,1}){0,1}$"
							/* FIXME: better regex must be used */
							if (php_pgsql_convert_match(Z_STR_P(val), REGEX0, sizeof(REGEX0)-1, 1) == FAILURE) {
								err = 1;
							}
							else {
								ZVAL_STR(&new_val, php_pgsql_add_quotes(Z_STR_P(val)));
							}
#undef REGEX0
						}
						break;

					case IS_NULL:
						ZVAL_STR(&new_val, ZSTR_KNOWN(ZEND_STR_NULL));
						break;

					default:
						err = 1;
				}
				PGSQL_CONV_CHECK_IGNORE();
				if (err) {
					php_error_docref(NULL, E_NOTICE, "Expects NULL or string for PostgreSQL %s field (%s)", Z_STRVAL_P(type), ZSTR_VAL(field));
				}
				break;

			case PG_INTERVAL:
				switch(Z_TYPE_P(val)) {
					case IS_STRING:
						if (Z_STRLEN_P(val) == 0) {
							ZVAL_STR(&new_val, ZSTR_KNOWN(ZEND_STR_NULL));
						}
						else {

							/* From the Postgres docs:

							   interval values can be written with the following syntax:
							   [@] quantity unit [quantity unit...] [direction]

							   Where: quantity is a number (possibly signed); unit is second, minute, hour,
							   day, week, month, year, decade, century, millennium, or abbreviations or
							   plurals of these units [note not *all* abbreviations] ; direction can be
							   ago or empty. The at sign (@) is optional noise.

							   ...

							   Quantities of days, hours, minutes, and seconds can be specified without explicit
							   unit markings. For example, '1 12:59:10' is read the same as '1 day 12 hours 59 min 10
							   sec'.
							*/
#define REGEX0 \
	"^(@?[ \\t]+)?(" \
	/* Textual time units and their abbreviations: */ \
	"(([-+]?[ \\t]+)?" \
	"[0-9]+(\\.[0-9]*)?[ \\t]*" \
	"(millenniums|millennia|millennium|mil|mils|" \
	"centuries|century|cent|c|" \
	"decades|decade|dec|decs|" \
	"years|year|y|" \
	"months|month|mon|" \
	"weeks|week|w|" \
	"days|day|d|" \
	"hours|hour|hr|hrs|h|" \
	"minutes|minute|mins|min|m|" \
	"seconds|second|secs|sec|s))+|" \
	/* Textual time units plus (dd)* hh[:mm[:ss]] */ \
	"((([-+]?[ \\t]+)?" \
	"[0-9]+(\\.[0-9]*)?[ \\t]*" \
	"(millenniums|millennia|millennium|mil|mils|" \
	"centuries|century|cent|c|" \
	"decades|decade|dec|decs|" \
	"years|year|y|" \
	"months|month|mon|" \
	"weeks|week|w|" \
	"days|day|d))+" \
	"([-+]?[ \\t]+" \
	"([0-9]+[ \\t]+)+"				 /* dd */ \
	"(([0-9]{1,2}:){0,2}[0-9]{0,2})" /* hh:[mm:[ss]] */ \
	")?))" \
	"([ \\t]+ago)?$"

							if (php_pgsql_convert_match(Z_STR_P(val), REGEX0, sizeof(REGEX0)-1, 1) == FAILURE) {
								err = 1;
							}
							else {
								ZVAL_STR(&new_val, php_pgsql_add_quotes(Z_STR_P(val)));
							}
#undef REGEX0
						}
						break;

					case IS_NULL:
						ZVAL_STR(&new_val, ZSTR_KNOWN(ZEND_STR_NULL));
						break;

					default:
						err = 1;
				}
				PGSQL_CONV_CHECK_IGNORE();
				if (err) {
					php_error_docref(NULL, E_NOTICE, "Expects NULL or string for PostgreSQL %s field (%s)", Z_STRVAL_P(type), ZSTR_VAL(field));
				}
				break;
			case PG_BYTEA:
				switch (Z_TYPE_P(val)) {
					case IS_STRING:
						if (Z_STRLEN_P(val) == 0) {
							ZVAL_STR(&new_val, ZSTR_KNOWN(ZEND_STR_NULL));
						}
						else {
							unsigned char *tmp;
							size_t to_len;
							zend_string *tmp_zstr;

							tmp = PQescapeByteaConn(pg_link, (unsigned char *)Z_STRVAL_P(val), Z_STRLEN_P(val), &to_len);
							tmp_zstr = zend_string_init((char *)tmp, to_len - 1, false); /* PQescapeBytea's to_len includes additional '\0' */
							PQfreemem(tmp);

							ZVAL_STR(&new_val, php_pgsql_add_quotes(tmp_zstr));
							zend_string_release_ex(tmp_zstr, false);
						}
						break;

					case IS_LONG:
						ZVAL_STR(&new_val, zend_long_to_str(Z_LVAL_P(val)));
						break;

					case IS_DOUBLE:
						ZVAL_DOUBLE(&new_val, Z_DVAL_P(val));
						convert_to_string(&new_val);
						break;

					case IS_NULL:
						ZVAL_STR(&new_val, ZSTR_KNOWN(ZEND_STR_NULL));
						break;

					default:
						err = 1;
				}
				PGSQL_CONV_CHECK_IGNORE();
				if (err) {
					php_error_docref(NULL, E_NOTICE, "Expects NULL, string, long or double value for PostgreSQL '%s' (%s)", Z_STRVAL_P(type), ZSTR_VAL(field));
				}
				break;

			case PG_MACADDR:
				switch(Z_TYPE_P(val)) {
					case IS_STRING:
						if (Z_STRLEN_P(val) == 0) {
							ZVAL_STR(&new_val, ZSTR_KNOWN(ZEND_STR_NULL));
						}
						else {
#define REGEX0 "^([0-9a-f]{2,2}:){5,5}[0-9a-f]{2,2}$"
							if (php_pgsql_convert_match(Z_STR_P(val), REGEX0, sizeof(REGEX0)-1, 1) == FAILURE) {
								err = 1;
							}
							else {
								ZVAL_STR(&new_val, php_pgsql_add_quotes(Z_STR_P(val)));
							}
#undef REGEX0
						}
						break;

					case IS_NULL:
						ZVAL_STR(&new_val, ZSTR_KNOWN(ZEND_STR_NULL));
						break;

					default:
						err = 1;
				}
				PGSQL_CONV_CHECK_IGNORE();
				if (err) {
					php_error_docref(NULL, E_NOTICE, "Expects NULL or string for PostgreSQL %s field (%s)", Z_STRVAL_P(type), ZSTR_VAL(field));
				}
				break;

			default:
				/* should not happen */
				php_error_docref(NULL, E_NOTICE, "Unknown or system data type '%s' for '%s'. Report error", Z_STRVAL_P(type), ZSTR_VAL(field));
				err = 1;
				break;
		} /* switch */

		if (err) {
			zval_ptr_dtor(&new_val);
			break; /* break out for() */
		}
		/* If field is NULL and HAS DEFAULT, should be skipped */
		if (!skip_field) {
			if (_php_pgsql_identifier_is_escaped(ZSTR_VAL(field), ZSTR_LEN(field))) {
				zend_hash_update(Z_ARRVAL_P(result), field, &new_val);
			} else {
				char *escaped = PQescapeIdentifier(pg_link, ZSTR_VAL(field), ZSTR_LEN(field));
				add_assoc_zval(result, escaped, &new_val);
				PQfreemem(escaped);
			}
		}
	} ZEND_HASH_FOREACH_END(); /* for */

	zval_ptr_dtor(&meta);

	if (err) {
		/* shouldn't destroy & free zval here */
		return FAILURE;
	}
	return SUCCESS;
}
/* }}} */

/* {{{ Check and convert values for PostgreSQL SQL statement */
PHP_FUNCTION(pg_convert)
{
	zval *pgsql_link, *values;
	zend_string *table_name;
	zend_ulong option = 0;
	PGconn *pg_link;

	if (zend_parse_parameters(ZEND_NUM_ARGS(),
							  "rPa|l", &pgsql_link, &table_name, &values, &option) == FAILURE) {
		RETURN_THROWS();
	}

	if (ZSTR_LEN(table_name) == 0) {
		zend_argument_value_error(2, "cannot be empty");
		RETURN_THROWS();
	}

	if (option & ~PGSQL_CONV_OPTS) {
		zend_argument_value_error(4, "must be a valid bit mask of PGSQL_CONV_IGNORE_DEFAULT, "
			"PGSQL_CONV_FORCE_NULL, and PGSQL_CONV_IGNORE_NOT_NULL");
		RETURN_THROWS();
	}

	if ((pg_link = (PGconn *)zend_fetch_resource2(Z_RES_P(pgsql_link), "PostgreSQL link", le_link, le_plink)) == NULL) {
		RETURN_THROWS();
	}

	if (php_pgsql_flush_query(pg_link)) {
		php_error_docref(NULL, E_NOTICE, "Detected unhandled result(s) in connection");
	}
	array_init(return_value);
	if (php_pgsql_convert(pg_link, table_name, values, return_value, option) == FAILURE) {
		zend_array_destroy(Z_ARR_P(return_value));
		RETURN_FALSE;
	}
}
/* }}} */

static bool do_exec(smart_str *querystr, ExecStatusType expect, PGconn *pg_link, zend_ulong opt) /* {{{ */
{
	if (opt & PGSQL_DML_ASYNC) {
		if (PQsendQuery(pg_link, ZSTR_VAL(querystr->s))) {
			return true;
		}
	} else {
		PGresult *pg_result;

		pg_result = PQexec(pg_link, ZSTR_VAL(querystr->s));
		if (PQresultStatus(pg_result) == expect) {
			PQclear(pg_result);
			return true;
		} else {
			php_error_docref(NULL, E_WARNING, "%s", PQresultErrorMessage(pg_result));
			PQclear(pg_result);
		}
	}

	return false;
}
/* }}} */

static inline void build_tablename(smart_str *querystr, PGconn *pg_link, const zend_string *table) /* {{{ */
{
	/* schema.table should be "schema"."table" */
	const char *dot = memchr(ZSTR_VAL(table), '.', ZSTR_LEN(table));
	size_t len = dot ? dot - ZSTR_VAL(table) : ZSTR_LEN(table);

	if (_php_pgsql_identifier_is_escaped(ZSTR_VAL(table), len)) {
		smart_str_appendl(querystr, ZSTR_VAL(table), len);
	} else {
		char *escaped = PQescapeIdentifier(pg_link, ZSTR_VAL(table), len);
		smart_str_appends(querystr, escaped);
		PQfreemem(escaped);
	}
	if (dot) {
		const char *after_dot = dot + 1;
		len = ZSTR_LEN(table) - len - 1;
		/* "schema"."table" format */
		if (_php_pgsql_identifier_is_escaped(after_dot, len)) {
			smart_str_appendc(querystr, '.');
			smart_str_appendl(querystr, after_dot, len);
		} else {
			char *escaped = PQescapeIdentifier(pg_link, after_dot, len);
			smart_str_appendc(querystr, '.');
			smart_str_appends(querystr, escaped);
			PQfreemem(escaped);
		}
	}
}
/* }}} */

/* {{{ php_pgsql_insert */
PHP_PGSQL_API zend_result php_pgsql_insert(PGconn *pg_link, const zend_string *table, zval *var_array, zend_ulong opt, zend_string **sql)
{
	zval *val, converted;
	char buf[256];
	char *tmp;
	smart_str querystr = {0};
	zend_result ret = FAILURE;
	zend_string *fld;

	ZEND_ASSERT(pg_link != NULL);
	ZEND_ASSERT(table != NULL);
	ZEND_ASSERT(Z_TYPE_P(var_array) == IS_ARRAY);

	ZVAL_UNDEF(&converted);
	if (zend_hash_num_elements(Z_ARRVAL_P(var_array)) == 0) {
		smart_str_appends(&querystr, "INSERT INTO ");
		build_tablename(&querystr, pg_link, table);
		smart_str_appends(&querystr, " DEFAULT VALUES");

		goto no_values;
	}

	/* convert input array if needed */
	if (!(opt & (PGSQL_DML_NO_CONV|PGSQL_DML_ESCAPE))) {
		array_init(&converted);
		if (php_pgsql_convert(pg_link, table, var_array, &converted, (opt & PGSQL_CONV_OPTS)) == FAILURE) {
			goto cleanup;
		}
		var_array = &converted;
	}

	smart_str_appends(&querystr, "INSERT INTO ");
	build_tablename(&querystr, pg_link, table);
	smart_str_appends(&querystr, " (");

	ZEND_HASH_FOREACH_STR_KEY(Z_ARRVAL_P(var_array), fld) {
		if (fld == NULL) {
			zend_value_error("Array of values must be an associative array with string keys");
			goto cleanup;
		}
		if (opt & PGSQL_DML_ESCAPE) {
			tmp = PQescapeIdentifier(pg_link, ZSTR_VAL(fld), ZSTR_LEN(fld) + 1);
			smart_str_appends(&querystr, tmp);
			PQfreemem(tmp);
		} else {
			smart_str_append(&querystr, fld);
		}
		smart_str_appendc(&querystr, ',');
	} ZEND_HASH_FOREACH_END();
	ZSTR_LEN(querystr.s)--;
	smart_str_appends(&querystr, ") VALUES (");

	/* make values string */
	ZEND_HASH_FOREACH_VAL(Z_ARRVAL_P(var_array), val) {
		/* we can avoid the key_type check here, because we tested it in the other loop */
		switch (Z_TYPE_P(val)) {
			case IS_STRING:
				if (opt & PGSQL_DML_ESCAPE) {
					size_t new_len;
					char *tmp;
					tmp = (char *)safe_emalloc(Z_STRLEN_P(val), 2, 1);
					new_len = PQescapeStringConn(pg_link, tmp, Z_STRVAL_P(val), Z_STRLEN_P(val), NULL);
					smart_str_appendc(&querystr, '\'');
					smart_str_appendl(&querystr, tmp, new_len);
					smart_str_appendc(&querystr, '\'');
					efree(tmp);
				} else {
					smart_str_append(&querystr, Z_STR_P(val));
				}
				break;
			case IS_LONG:
				smart_str_append_long(&querystr, Z_LVAL_P(val));
				break;
			case IS_DOUBLE:
				smart_str_appendl(&querystr, buf, snprintf(buf, sizeof(buf), "%F", Z_DVAL_P(val)));
				break;
			case IS_NULL:
				smart_str_appendl(&querystr, "NULL", sizeof("NULL")-1);
				break;
			default:
				zend_type_error("Value must be of type string|int|float|null, %s given", zend_zval_type_name(val));
				goto cleanup;
		}
		smart_str_appendc(&querystr, ',');
	} ZEND_HASH_FOREACH_END();
	/* Remove the trailing "," */
	ZSTR_LEN(querystr.s)--;
	smart_str_appends(&querystr, ");");

no_values:

	smart_str_0(&querystr);

	if ((opt & (PGSQL_DML_EXEC|PGSQL_DML_ASYNC)) &&
		do_exec(&querystr, PGRES_COMMAND_OK, pg_link, (opt & PGSQL_CONV_OPTS))) {
		ret = SUCCESS;
	}
	else if (opt & PGSQL_DML_STRING) {
		ret = SUCCESS;
	}

cleanup:
	zval_ptr_dtor(&converted);
	if (ret == SUCCESS && (opt & PGSQL_DML_STRING)) {
		*sql = querystr.s;
	}
	else {
		smart_str_free(&querystr);
	}
	return ret;
}
/* }}} */

/* {{{ Insert values (filed=>value) to table */
PHP_FUNCTION(pg_insert)
{
	zval *pgsql_link, *values;
	zend_string *table;
	zend_ulong option = PGSQL_DML_EXEC, return_sql;
	PGconn *pg_link;
	PGresult *pg_result;
	ExecStatusType status;
	zend_string *sql = NULL;

	if (zend_parse_parameters(ZEND_NUM_ARGS(), "rPa|l", &pgsql_link, &table,
			&values, &option) == FAILURE) {
		RETURN_THROWS();
	}

	if (ZSTR_LEN(table) == 0) {
		zend_argument_value_error(2, "cannot be empty");
		RETURN_THROWS();
	}

	if (option & ~(PGSQL_CONV_OPTS|PGSQL_DML_NO_CONV|PGSQL_DML_EXEC|PGSQL_DML_ASYNC|PGSQL_DML_STRING|PGSQL_DML_ESCAPE)) {
		zend_argument_value_error(4, "must be a valid bit mask of PGSQL_CONV_FORCE_NULL, PGSQL_DML_NO_CONV, "
			"PGSQL_DML_ESCAPE, PGSQL_DML_EXEC, PGSQL_DML_ASYNC, and PGSQL_DML_STRING");
		RETURN_THROWS();
	}

	if ((pg_link = (PGconn *)zend_fetch_resource2(Z_RES_P(pgsql_link), "PostgreSQL link", le_link, le_plink)) == NULL) {
		RETURN_THROWS();
	}

	if (php_pgsql_flush_query(pg_link)) {
		php_error_docref(NULL, E_NOTICE, "Detected unhandled result(s) in connection");
	}
	return_sql = option & PGSQL_DML_STRING;
	if (option & PGSQL_DML_EXEC) {
		/* return resource when executed */
		option = option & ~PGSQL_DML_EXEC;
		if (php_pgsql_insert(pg_link, table, values, option|PGSQL_DML_STRING, &sql) == FAILURE) {
			RETURN_FALSE;
		}
		pg_result = PQexec(pg_link, ZSTR_VAL(sql));
		if ((PGG(auto_reset_persistent) & 2) && PQstatus(pg_link) != CONNECTION_OK) {
			PQclear(pg_result);
			PQreset(pg_link);
			pg_result = PQexec(pg_link, ZSTR_VAL(sql));
		}
		efree(sql);

		if (pg_result) {
			status = PQresultStatus(pg_result);
		} else {
			status = (ExecStatusType) PQstatus(pg_link);
		}

		switch (status) {
			case PGRES_EMPTY_QUERY:
			case PGRES_BAD_RESPONSE:
			case PGRES_NONFATAL_ERROR:
			case PGRES_FATAL_ERROR:
				PHP_PQ_ERROR("Query failed: %s", pg_link);
				PQclear(pg_result);
				RETURN_FALSE;
				break;
			case PGRES_COMMAND_OK: /* successful command that did not return rows */
			default:
				if (pg_result) {
					pgsql_result_handle *pgsql_handle = (pgsql_result_handle *) emalloc(sizeof(pgsql_result_handle));
					pgsql_handle->conn = pg_link;
					pgsql_handle->result = pg_result;
					pgsql_handle->row = 0;
					RETURN_RES(zend_register_resource(pgsql_handle, le_result));
				} else {
					PQclear(pg_result);
					RETURN_FALSE;
				}
			break;
		}
	} else if (php_pgsql_insert(pg_link, table, values, option, &sql) == FAILURE) {
		RETURN_FALSE;
	}
	if (return_sql) {
		RETURN_STR(sql);
		return;
	}
	RETURN_TRUE;
}
/* }}} */

static inline int build_assignment_string(PGconn *pg_link, smart_str *querystr, HashTable *ht, int where_cond, const char *pad, int pad_len, zend_ulong opt) /* {{{ */
{
	zend_string *fld;
	zval *val;

	ZEND_HASH_FOREACH_STR_KEY_VAL(ht, fld, val) {
		if (fld == NULL) {
			zend_value_error("Array of values must be an associative array with string keys");
			return -1;
		}
		if (opt & PGSQL_DML_ESCAPE) {
			char *tmp = PQescapeIdentifier(pg_link, ZSTR_VAL(fld), ZSTR_LEN(fld) + 1);
			smart_str_appends(querystr, tmp);
			PQfreemem(tmp);
		} else {
			smart_str_append(querystr, fld);
		}
		if (where_cond && (Z_TYPE_P(val) == IS_TRUE || Z_TYPE_P(val) == IS_FALSE ||
				(Z_TYPE_P(val) == IS_STRING && zend_string_equals_literal(Z_STR_P(val), "NULL")))) {
			smart_str_appends(querystr, " IS ");
		} else {
			smart_str_appendc(querystr, '=');
		}

		switch (Z_TYPE_P(val)) {
			case IS_STRING:
				if (opt & PGSQL_DML_ESCAPE) {
					char *tmp = (char *)safe_emalloc(Z_STRLEN_P(val), 2, 1);
					size_t new_len = PQescapeStringConn(pg_link, tmp, Z_STRVAL_P(val), Z_STRLEN_P(val), NULL);
					smart_str_appendc(querystr, '\'');
					smart_str_appendl(querystr, tmp, new_len);
					smart_str_appendc(querystr, '\'');
					efree(tmp);
				} else {
					smart_str_append(querystr, Z_STR_P(val));
				}
				break;
			case IS_LONG:
				smart_str_append_long(querystr, Z_LVAL_P(val));
				break;
			case IS_DOUBLE: {
				char buf[256];
				smart_str_appendl(querystr, buf, MIN(snprintf(buf, sizeof(buf), "%F", Z_DVAL_P(val)), sizeof(buf) - 1));
				}
				break;
			case IS_NULL:
				smart_str_appendl(querystr, "NULL", sizeof("NULL")-1);
				break;
			default:
				zend_type_error("Value must be of type string|int|float|null, %s given", zend_zval_type_name(val));
				return -1;
		}
		smart_str_appendl(querystr, pad, pad_len);
	} ZEND_HASH_FOREACH_END();
	if (querystr->s) {
		ZSTR_LEN(querystr->s) -= pad_len;
	}

	return 0;
}
/* }}} */

/* {{{ php_pgsql_update */
PHP_PGSQL_API zend_result php_pgsql_update(PGconn *pg_link, const zend_string *table, zval *var_array, zval *ids_array, zend_ulong opt, zend_string **sql)
{
	zval var_converted, ids_converted;
	smart_str querystr = {0};
	zend_result ret = FAILURE;

	ZEND_ASSERT(pg_link != NULL);
	ZEND_ASSERT(table != NULL);
	ZEND_ASSERT(Z_TYPE_P(var_array) == IS_ARRAY);
	ZEND_ASSERT(Z_TYPE_P(ids_array) == IS_ARRAY);
	ZEND_ASSERT(!(opt & ~(PGSQL_CONV_OPTS|PGSQL_DML_NO_CONV|PGSQL_DML_EXEC|PGSQL_DML_STRING|PGSQL_DML_ESCAPE)));

	if (zend_hash_num_elements(Z_ARRVAL_P(var_array)) == 0
			|| zend_hash_num_elements(Z_ARRVAL_P(ids_array)) == 0) {
		return FAILURE;
	}

	ZVAL_UNDEF(&var_converted);
	ZVAL_UNDEF(&ids_converted);
	if (!(opt & (PGSQL_DML_NO_CONV|PGSQL_DML_ESCAPE))) {
		array_init(&var_converted);
		if (php_pgsql_convert(pg_link, table, var_array, &var_converted, (opt & PGSQL_CONV_OPTS)) == FAILURE) {
			goto cleanup;
		}
		var_array = &var_converted;
		array_init(&ids_converted);
		if (php_pgsql_convert(pg_link, table, ids_array, &ids_converted, (opt & PGSQL_CONV_OPTS)) == FAILURE) {
			goto cleanup;
		}
		ids_array = &ids_converted;
	}

	smart_str_appends(&querystr, "UPDATE ");
	build_tablename(&querystr, pg_link, table);
	smart_str_appends(&querystr, " SET ");

	if (build_assignment_string(pg_link, &querystr, Z_ARRVAL_P(var_array), 0, ",", 1, opt))
		goto cleanup;

	smart_str_appends(&querystr, " WHERE ");

	if (build_assignment_string(pg_link, &querystr, Z_ARRVAL_P(ids_array), 1, " AND ", sizeof(" AND ")-1, opt))
		goto cleanup;

	smart_str_appendc(&querystr, ';');
	smart_str_0(&querystr);

	if ((opt & PGSQL_DML_EXEC) && do_exec(&querystr, PGRES_COMMAND_OK, pg_link, opt)) {
		ret = SUCCESS;
	} else if (opt & PGSQL_DML_STRING) {
		ret = SUCCESS;
	}

cleanup:
	zval_ptr_dtor(&var_converted);
	zval_ptr_dtor(&ids_converted);
	if (ret == SUCCESS && (opt & PGSQL_DML_STRING)) {
		*sql = querystr.s;
	}
	else {
		smart_str_free(&querystr);
	}
	return ret;
}
/* }}} */

/* {{{ Update table using values (field=>value) and ids (id=>value) */
PHP_FUNCTION(pg_update)
{
	zval *pgsql_link, *values, *ids;
	zend_string *table;
	zend_ulong option =  PGSQL_DML_EXEC;
	PGconn *pg_link;
	zend_string *sql = NULL;

	if (zend_parse_parameters(ZEND_NUM_ARGS(), "rPaa|l", &pgsql_link, &table,
			&values, &ids, &option) == FAILURE) {
		RETURN_THROWS();
	}

	if (ZSTR_LEN(table) == 0) {
		zend_argument_value_error(2, "cannot be empty");
		RETURN_THROWS();
	}

	if (option & ~(PGSQL_CONV_OPTS|PGSQL_DML_NO_CONV|PGSQL_DML_EXEC|PGSQL_DML_STRING|PGSQL_DML_ESCAPE)) {
		zend_argument_value_error(5, "must be a valid bit mask of PGSQL_CONV_FORCE_NULL, PGSQL_DML_NO_CONV, "
			"PGSQL_DML_ESCAPE, PGSQL_DML_EXEC, PGSQL_DML_ASYNC, and PGSQL_DML_STRING");
		RETURN_THROWS();
	}

	if ((pg_link = (PGconn *)zend_fetch_resource2(Z_RES_P(pgsql_link), "PostgreSQL link", le_link, le_plink)) == NULL) {
		RETURN_THROWS();
	}

	if (php_pgsql_flush_query(pg_link)) {
		php_error_docref(NULL, E_NOTICE, "Detected unhandled result(s) in connection");
	}
	if (php_pgsql_update(pg_link, table, values, ids, option, &sql) == FAILURE) {
		RETURN_FALSE;
	}
	if (option & PGSQL_DML_STRING) {
		RETURN_STR(sql);
	}
	RETURN_TRUE;
}
/* }}} */

/* {{{ php_pgsql_delete */
PHP_PGSQL_API zend_result php_pgsql_delete(PGconn *pg_link, const zend_string *table, zval *ids_array, zend_ulong opt, zend_string **sql)
{
	zval ids_converted;
	smart_str querystr = {0};
	zend_result ret = FAILURE;

	ZEND_ASSERT(pg_link != NULL);
	ZEND_ASSERT(table != NULL);
	ZEND_ASSERT(Z_TYPE_P(ids_array) == IS_ARRAY);
	ZEND_ASSERT(!(opt & ~(PGSQL_CONV_FORCE_NULL|PGSQL_DML_EXEC|PGSQL_DML_STRING|PGSQL_DML_ESCAPE)));

	if (zend_hash_num_elements(Z_ARRVAL_P(ids_array)) == 0) {
		return FAILURE;
	}

	ZVAL_UNDEF(&ids_converted);
	if (!(opt & (PGSQL_DML_NO_CONV|PGSQL_DML_ESCAPE))) {
		array_init(&ids_converted);
		if (php_pgsql_convert(pg_link, table, ids_array, &ids_converted, (opt & PGSQL_CONV_OPTS)) == FAILURE) {
			goto cleanup;
		}
		ids_array = &ids_converted;
	}

	smart_str_appends(&querystr, "DELETE FROM ");
	build_tablename(&querystr, pg_link, table);
	smart_str_appends(&querystr, " WHERE ");

	if (build_assignment_string(pg_link, &querystr, Z_ARRVAL_P(ids_array), 1, " AND ", sizeof(" AND ")-1, opt))
		goto cleanup;

	smart_str_appendc(&querystr, ';');
	smart_str_0(&querystr);

	if ((opt & PGSQL_DML_EXEC) && do_exec(&querystr, PGRES_COMMAND_OK, pg_link, opt)) {
		ret = SUCCESS;
	} else if (opt & PGSQL_DML_STRING) {
		ret = SUCCESS;
	}

cleanup:
	zval_ptr_dtor(&ids_converted);
	if (ret == SUCCESS && (opt & PGSQL_DML_STRING)) {
		*sql = querystr.s;
	}
	else {
		smart_str_free(&querystr);
	}
	return ret;
}
/* }}} */

/* {{{ Delete records has ids (id=>value) */
PHP_FUNCTION(pg_delete)
{
	zval *pgsql_link, *ids;
	zend_string *table;
	zend_ulong option = PGSQL_DML_EXEC;
	PGconn *pg_link;
	zend_string *sql;

	if (zend_parse_parameters(ZEND_NUM_ARGS(), "rPa|l", &pgsql_link, &table,
			&ids, &option) == FAILURE) {
		RETURN_THROWS();
	}

	if (ZSTR_LEN(table) == 0) {
		zend_argument_value_error(2, "cannot be empty");
		RETURN_THROWS();
	}

	if (option & ~(PGSQL_CONV_FORCE_NULL|PGSQL_DML_NO_CONV|PGSQL_DML_EXEC|PGSQL_DML_STRING|PGSQL_DML_ESCAPE)) {
		zend_argument_value_error(4, "must be a valid bit mask of PGSQL_CONV_FORCE_NULL, PGSQL_DML_NO_CONV, "
			"PGSQL_DML_ESCAPE, PGSQL_DML_EXEC, PGSQL_DML_ASYNC, and PGSQL_DML_STRING");
		RETURN_THROWS();
	}

	if ((pg_link = (PGconn *)zend_fetch_resource2(Z_RES_P(pgsql_link), "PostgreSQL link", le_link, le_plink)) == NULL) {
		RETURN_THROWS();
	}

	if (php_pgsql_flush_query(pg_link)) {
		php_error_docref(NULL, E_NOTICE, "Detected unhandled result(s) in connection");
	}
	if (php_pgsql_delete(pg_link, table, ids, option, &sql) == FAILURE) {
		RETURN_FALSE;
	}
	if (option & PGSQL_DML_STRING) {
		RETURN_STR(sql);
	}
	RETURN_TRUE;
}
/* }}} */

/* {{{ php_pgsql_result2array */
PHP_PGSQL_API void php_pgsql_result2array(PGresult *pg_result, zval *ret_array, long result_type)
{
	zval row;
	char *field_name;
	size_t num_fields;
	int pg_numrows, pg_row;
	uint32_t i;

	ZEND_ASSERT(Z_TYPE_P(ret_array) == IS_ARRAY);

	pg_numrows = PQntuples(pg_result);
	for (pg_row = 0; pg_row < pg_numrows; pg_row++) {
		array_init(&row);
		for (i = 0, num_fields = PQnfields(pg_result); i < num_fields; i++) {
			field_name = PQfname(pg_result, i);
			if (PQgetisnull(pg_result, pg_row, i)) {
				if (result_type & PGSQL_ASSOC) {
					add_assoc_null(&row, field_name);
				}
				if (result_type & PGSQL_NUM) {
					add_next_index_null(&row);
				}
			} else {
				char *element = PQgetvalue(pg_result, pg_row, i);
				if (element) {
					const size_t element_len = strlen(element);
					if (result_type & PGSQL_ASSOC) {
						add_assoc_stringl(&row, field_name, element, element_len);
					}
					if (result_type & PGSQL_NUM) {
						add_next_index_stringl(&row, element, element_len);
					}
				}
			}
		}
		add_index_zval(ret_array, pg_row, &row);
	}
}
/* }}} */

/* {{{ php_pgsql_select */
 PHP_PGSQL_API zend_result php_pgsql_select(PGconn *pg_link, const zend_string *table, zval *ids_array, zval *ret_array, zend_ulong opt, long result_type, zend_string **sql)
{
	zval ids_converted;
	smart_str querystr = {0};
	zend_result ret = FAILURE;
	PGresult *pg_result;

	ZEND_ASSERT(pg_link != NULL);
	ZEND_ASSERT(table != NULL);
	ZEND_ASSERT(Z_TYPE_P(ids_array) == IS_ARRAY);
	ZEND_ASSERT(Z_TYPE_P(ret_array) == IS_ARRAY);
	ZEND_ASSERT(!(opt & ~(PGSQL_CONV_OPTS|PGSQL_DML_NO_CONV|PGSQL_DML_EXEC|PGSQL_DML_ASYNC|PGSQL_DML_STRING|PGSQL_DML_ESCAPE)));

	if (zend_hash_num_elements(Z_ARRVAL_P(ids_array)) == 0) {
		return FAILURE;
	}

	ZVAL_UNDEF(&ids_converted);
	if (!(opt & (PGSQL_DML_NO_CONV|PGSQL_DML_ESCAPE))) {
		array_init(&ids_converted);
		if (php_pgsql_convert(pg_link, table, ids_array, &ids_converted, (opt & PGSQL_CONV_OPTS)) == FAILURE) {
			goto cleanup;
		}
		ids_array = &ids_converted;
	}

	smart_str_appends(&querystr, "SELECT * FROM ");
	build_tablename(&querystr, pg_link, table);
	smart_str_appends(&querystr, " WHERE ");

	if (build_assignment_string(pg_link, &querystr, Z_ARRVAL_P(ids_array), 1, " AND ", sizeof(" AND ")-1, opt))
		goto cleanup;

	smart_str_appendc(&querystr, ';');
	smart_str_0(&querystr);

	pg_result = PQexec(pg_link, ZSTR_VAL(querystr.s));
	if (PQresultStatus(pg_result) == PGRES_TUPLES_OK) {
		php_pgsql_result2array(pg_result, ret_array, result_type);
		ret = SUCCESS;
	} else {
		php_error_docref(NULL, E_NOTICE, "Failed to execute '%s'", ZSTR_VAL(querystr.s));
	}
	PQclear(pg_result);

cleanup:
	zval_ptr_dtor(&ids_converted);
	if (ret == SUCCESS && (opt & PGSQL_DML_STRING)) {
		*sql = querystr.s;
	}
	else {
		smart_str_free(&querystr);
	}
	return ret;
}
/* }}} */

/* {{{ Select records that has ids (id=>value) */
PHP_FUNCTION(pg_select)
{
	zval *pgsql_link, *ids;
	zend_string *table;
	zend_ulong option = PGSQL_DML_EXEC;
	long result_type = PGSQL_ASSOC;
	PGconn *pg_link;
	zend_string *sql = NULL;

	/* TODO Document result_type param on php.net (apparently it was added in PHP 7.1) */
	if (zend_parse_parameters(ZEND_NUM_ARGS(), "rPa|ll", &pgsql_link, &table,
			&ids, &option, &result_type) == FAILURE) {
		RETURN_THROWS();
	}

	if (ZSTR_LEN(table) == 0) {
		zend_argument_value_error(2, "cannot be empty");
		RETURN_THROWS();
	}

	if (option & ~(PGSQL_CONV_FORCE_NULL|PGSQL_DML_NO_CONV|PGSQL_DML_EXEC|PGSQL_DML_ASYNC|PGSQL_DML_STRING|PGSQL_DML_ESCAPE)) {
		zend_argument_value_error(4, "must be a valid bit mask of PGSQL_CONV_FORCE_NULL, PGSQL_DML_NO_CONV, "
			"PGSQL_DML_ESCAPE, PGSQL_DML_EXEC, PGSQL_DML_ASYNC, and PGSQL_DML_STRING");
		RETURN_THROWS();
	}
	if (!(result_type & PGSQL_BOTH)) {
		zend_argument_value_error(5, "must be one of PGSQL_ASSOC, PGSQL_NUM, or PGSQL_BOTH");
		RETURN_THROWS();
	}

	if ((pg_link = (PGconn *)zend_fetch_resource2(Z_RES_P(pgsql_link), "PostgreSQL link", le_link, le_plink)) == NULL) {
		RETURN_THROWS();
	}

	if (php_pgsql_flush_query(pg_link)) {
		php_error_docref(NULL, E_NOTICE, "Detected unhandled result(s) in connection");
	}
	array_init(return_value);
	if (php_pgsql_select(pg_link, table, ids, return_value, option, result_type, &sql) == FAILURE) {
		zval_ptr_dtor(return_value);
		RETURN_FALSE;
	}
	if (option & PGSQL_DML_STRING) {
		zval_ptr_dtor(return_value);
		RETURN_STR(sql);
	}
	return;
}
/* }}} */

#endif<|MERGE_RESOLUTION|>--- conflicted
+++ resolved
@@ -4145,14 +4145,11 @@
 				}
 
 				if (ret) {
-					*(php_socket_t *)ret = fd_number;
+				*(php_socket_t *)ret = fd_number;
 				}
 			}
-<<<<<<< HEAD
+				return SUCCESS;
 			ZEND_FALLTHROUGH;
-=======
-			return SUCCESS;
->>>>>>> 3c648055
 		default:
 			return FAILURE;
 	}
