--- conflicted
+++ resolved
@@ -1160,18 +1160,11 @@
 	REGISTER_INT_CONSTANT("PGSQL_CONV_FORCE_NULL", PGSQL_CONV_FORCE_NULL, CONST_CS | CONST_PERSISTENT);
 	REGISTER_INT_CONSTANT("PGSQL_CONV_IGNORE_NOT_NULL", PGSQL_CONV_IGNORE_NOT_NULL, CONST_CS | CONST_PERSISTENT);
 	/* pg_insert/update/delete/select options */
-<<<<<<< HEAD
+	REGISTER_INT_CONSTANT("PGSQL_DML_ESCAPE", PGSQL_DML_ESCAPE, CONST_CS | CONST_PERSISTENT);
 	REGISTER_INT_CONSTANT("PGSQL_DML_NO_CONV", PGSQL_DML_NO_CONV, CONST_CS | CONST_PERSISTENT);
 	REGISTER_INT_CONSTANT("PGSQL_DML_EXEC", PGSQL_DML_EXEC, CONST_CS | CONST_PERSISTENT);
 	REGISTER_INT_CONSTANT("PGSQL_DML_ASYNC", PGSQL_DML_ASYNC, CONST_CS | CONST_PERSISTENT);
 	REGISTER_INT_CONSTANT("PGSQL_DML_STRING", PGSQL_DML_STRING, CONST_CS | CONST_PERSISTENT);
-=======
-	REGISTER_LONG_CONSTANT("PGSQL_DML_ESCAPE", PGSQL_DML_ESCAPE, CONST_CS | CONST_PERSISTENT);
-	REGISTER_LONG_CONSTANT("PGSQL_DML_NO_CONV", PGSQL_DML_NO_CONV, CONST_CS | CONST_PERSISTENT);
-	REGISTER_LONG_CONSTANT("PGSQL_DML_EXEC", PGSQL_DML_EXEC, CONST_CS | CONST_PERSISTENT);
-	REGISTER_LONG_CONSTANT("PGSQL_DML_ASYNC", PGSQL_DML_ASYNC, CONST_CS | CONST_PERSISTENT);
-	REGISTER_LONG_CONSTANT("PGSQL_DML_STRING", PGSQL_DML_STRING, CONST_CS | CONST_PERSISTENT);
->>>>>>> 170db1c5
 	return SUCCESS;
 }
 /* }}} */
@@ -5641,13 +5634,8 @@
 
 					case IS_INT:
 					case IS_BOOL:
-<<<<<<< HEAD
 						if (Z_IVAL_PP(val)) {
-							ZVAL_STRING(new_val, "'t'", 1);
-=======
-						if (Z_LVAL_PP(val)) {
 							ZVAL_STRINGL(new_val, "'t'", sizeof("'t'")-1, 1);
->>>>>>> 170db1c5
 						}
 						else {
 							ZVAL_STRINGL(new_val, "'f'", sizeof("'f'")-1, 1);
@@ -5673,21 +5661,16 @@
 			case PG_INT8:
 				switch (Z_TYPE_PP(val)) {
 					case IS_STRING:
-<<<<<<< HEAD
 						if (Z_STRSIZE_PP(val) == 0) {
-							ZVAL_STRING(new_val, "NULL", 1);
-=======
-						if (Z_STRLEN_PP(val) == 0) {
 							ZVAL_STRINGL(new_val, "NULL", sizeof("NULL")-1, 1);
->>>>>>> 170db1c5
 						}
 						else {
 							/* FIXME: better regex must be used */
-							if (php_pgsql_convert_match(Z_STRVAL_PP(val), Z_STRLEN_PP(val), "^([+-]{0,1}[0-9]+)$", 0 TSRMLS_CC) == FAILURE) {
+							if (php_pgsql_convert_match(Z_STRVAL_PP(val), Z_STRSIZE_PP(val), "^([+-]{0,1}[0-9]+)$", 0 TSRMLS_CC) == FAILURE) {
 								err = 1;
 							}
 							else {
-								ZVAL_STRINGL(new_val, Z_STRVAL_PP(val), Z_STRLEN_PP(val), 1);
+								ZVAL_STRINGL(new_val, Z_STRVAL_PP(val), Z_STRSIZE_PP(val), 1);
 							}
 						}
 						break;
@@ -5720,17 +5703,12 @@
 			case PG_FLOAT8:
 				switch (Z_TYPE_PP(val)) {
 					case IS_STRING:
-<<<<<<< HEAD
 						if (Z_STRSIZE_PP(val) == 0) {
-							ZVAL_STRING(new_val, "NULL", 1);
-=======
-						if (Z_STRLEN_PP(val) == 0) {
 							ZVAL_STRINGL(new_val, "NULL", sizeof("NULL")-1, 1);
->>>>>>> 170db1c5
 						}
 						else {
 							/* better regex? */
-							if (php_pgsql_convert_match(Z_STRVAL_PP(val), Z_STRLEN_PP(val), "^[-+]?[0-9]*\\.?[0-9]+([eE][-+]?[0-9]+)?$", 0 TSRMLS_CC) == FAILURE) {
+							if (php_pgsql_convert_match(Z_STRVAL_PP(val), Z_STRSIZE_PP(val), "^[-+]?[0-9]*\\.?[0-9]+([eE][-+]?[0-9]+)?$", 0 TSRMLS_CC) == FAILURE) {
 								err = 1;
 							}
 							else {
@@ -5792,14 +5770,9 @@
 							char *tmp;
 							/* PostgreSQL ignores \0 */
 							Z_TYPE_P(new_val) = IS_STRING;
-<<<<<<< HEAD
 							tmp = (char *)safe_emalloc(Z_STRSIZE_PP(val), 2, 1);
+							/* better to use PGSQLescapeLiteral since PGescapeStringConn does not handle special \ */
 							Z_STRSIZE_P(new_val) = (int)PQescapeStringConn(pg_link, tmp, Z_STRVAL_PP(val), Z_STRSIZE_PP(val), NULL);
-=======
-							tmp = (char *)safe_emalloc(Z_STRLEN_PP(val), 2, 1);
-							/* better to use PGSQLescapeLiteral since PGescapeStringConn does not handle special \ */
-							Z_STRLEN_P(new_val) = (int)PQescapeStringConn(pg_link, tmp, Z_STRVAL_PP(val), Z_STRLEN_PP(val), NULL);
->>>>>>> 170db1c5
 							Z_STRVAL_P(new_val) = tmp;
 							php_pgsql_add_quotes(new_val, 1 TSRMLS_CC);
 						}
@@ -5833,27 +5806,17 @@
 				/* these are the actallay a integer */
 				switch (Z_TYPE_PP(val)) {
 					case IS_STRING:
-<<<<<<< HEAD
 						if (Z_STRSIZE_PP(val) == 0) {
-							ZVAL_STRING(new_val, "NULL", 1);
-=======
-						if (Z_STRLEN_PP(val) == 0) {
 							ZVAL_STRINGL(new_val, "NULL", sizeof("NULL")-1, 1);
->>>>>>> 170db1c5
 						}
 						else {
 							/* better regex? */
-							if (php_pgsql_convert_match(Z_STRVAL_PP(val), Z_STRLEN_PP(val), "^[0-9]+$", 0 TSRMLS_CC) == FAILURE) {
+							if (php_pgsql_convert_match(Z_STRVAL_PP(val), Z_STRSIZE_PP(val), "^[0-9]+$", 0 TSRMLS_CC) == FAILURE) {
 								err = 1;
 							}
 							else {
-<<<<<<< HEAD
-								ZVAL_STRING(new_val, Z_STRVAL_PP(val), 1);
+								ZVAL_STRINGL(new_val, Z_STRVAL_PP(val), Z_STRSIZE_PP(val), 1);
 								convert_to_int_ex(&new_val);
-=======
-								ZVAL_STRINGL(new_val, Z_STRVAL_PP(val), Z_STRLEN_PP(val), 1);
-								convert_to_long_ex(&new_val);
->>>>>>> 170db1c5
 							}
 						}
 						break;
@@ -5884,21 +5847,16 @@
 			case PG_INET:
 				switch (Z_TYPE_PP(val)) {
 					case IS_STRING:
-<<<<<<< HEAD
 						if (Z_STRSIZE_PP(val) == 0) {
-							ZVAL_STRING(new_val, "NULL", 1);
-=======
-						if (Z_STRLEN_PP(val) == 0) {
 							ZVAL_STRINGL(new_val, "NULL", sizeof("NULL")-1, 1);
->>>>>>> 170db1c5
 						}
 						else {
 							/* better regex? IPV6 and IPV4 */
-							if (php_pgsql_convert_match(Z_STRVAL_PP(val), Z_STRLEN_PP(val), "^(([0-9a-fA-F]{1,4}:){7,7}[0-9a-fA-F]{1,4}|([0-9a-fA-F]{1,4}:){1,7}:|([0-9a-fA-F]{1,4}:){1,6}:[0-9a-fA-F]{1,4}|([0-9a-fA-F]{1,4}:){1,5}(:[0-9a-fA-F]{1,4}){1,2}|([0-9a-fA-F]{1,4}:){1,4}(:[0-9a-fA-F]{1,4}){1,3}|([0-9a-fA-F]{1,4}:){1,3}(:[0-9a-fA-F]{1,4}){1,4}|([0-9a-fA-F]{1,4}:){1,2}(:[0-9a-fA-F]{1,4}){1,5}|[0-9a-fA-F]{1,4}:((:[0-9a-fA-F]{1,4}){1,6})|:((:[0-9a-fA-F]{1,4}){1,7}|:)|fe80:(:[0-9a-fA-F]{0,4}){0,4}%[0-9a-zA-Z]{1,}|::(ffff(:0{1,4}){0,1}:){0,1}((25[0-5]|(2[0-4]|1{0,1}[0-9]){0,1}[0-9]).){3,3}(25[0-5]|(2[0-4]|1{0,1}[0-9]){0,1}[0-9])|([0-9a-fA-F]{1,4}:){1,4}:((25[0-5]|(2[0-4]|1{0,1}[0-9]){0,1}[0-9]).){3,3}(25[0-5]|(2[0-4]|1{0,1}[0-9]){0,1}[0-9]))$", 0 TSRMLS_CC) == FAILURE) {
+							if (php_pgsql_convert_match(Z_STRVAL_PP(val), Z_STRSIZE_PP(val), "^(([0-9a-fA-F]{1,4}:){7,7}[0-9a-fA-F]{1,4}|([0-9a-fA-F]{1,4}:){1,7}:|([0-9a-fA-F]{1,4}:){1,6}:[0-9a-fA-F]{1,4}|([0-9a-fA-F]{1,4}:){1,5}(:[0-9a-fA-F]{1,4}){1,2}|([0-9a-fA-F]{1,4}:){1,4}(:[0-9a-fA-F]{1,4}){1,3}|([0-9a-fA-F]{1,4}:){1,3}(:[0-9a-fA-F]{1,4}){1,4}|([0-9a-fA-F]{1,4}:){1,2}(:[0-9a-fA-F]{1,4}){1,5}|[0-9a-fA-F]{1,4}:((:[0-9a-fA-F]{1,4}){1,6})|:((:[0-9a-fA-F]{1,4}){1,7}|:)|fe80:(:[0-9a-fA-F]{0,4}){0,4}%[0-9a-zA-Z]{1,}|::(ffff(:0{1,4}){0,1}:){0,1}((25[0-5]|(2[0-4]|1{0,1}[0-9]){0,1}[0-9]).){3,3}(25[0-5]|(2[0-4]|1{0,1}[0-9]){0,1}[0-9])|([0-9a-fA-F]{1,4}:){1,4}:((25[0-5]|(2[0-4]|1{0,1}[0-9]){0,1}[0-9]).){3,3}(25[0-5]|(2[0-4]|1{0,1}[0-9]){0,1}[0-9]))$", 0 TSRMLS_CC) == FAILURE) {
 								err = 1;
 							}
 							else {
-								ZVAL_STRINGL(new_val, Z_STRVAL_PP(val), Z_STRLEN_PP(val), 1);
+								ZVAL_STRINGL(new_val, Z_STRVAL_PP(val), Z_STRSIZE_PP(val), 1);
 								php_pgsql_add_quotes(new_val, 1 TSRMLS_CC);
 							}
 						}
@@ -5928,7 +5886,7 @@
 							ZVAL_STRINGL(new_val, "NOW()", sizeof("NOW()")-1, 1);
 						} else {
 							/* better regex? */
-							if (php_pgsql_convert_match(Z_STRVAL_PP(val), Z_STRLEN_PP(val), "^([0-9]{4}[/-][0-9]{1,2}[/-][0-9]{1,2})([ \\t]+(([0-9]{1,2}:[0-9]{1,2}){1}(:[0-9]{1,2}){0,1}(\\.[0-9]+){0,1}([ \\t]*([+-][0-9]{1,4}(:[0-9]{1,2}){0,1}|[-a-zA-Z_/+]{1,50})){0,1})){0,1}$", 1 TSRMLS_CC) == FAILURE) {
+							if (php_pgsql_convert_match(Z_STRVAL_PP(val), Z_STRSIZE_PP(val), "^([0-9]{4}[/-][0-9]{1,2}[/-][0-9]{1,2})([ \\t]+(([0-9]{1,2}:[0-9]{1,2}){1}(:[0-9]{1,2}){0,1}(\\.[0-9]+){0,1}([ \\t]*([+-][0-9]{1,4}(:[0-9]{1,2}){0,1}|[-a-zA-Z_/+]{1,50})){0,1})){0,1}$", 1 TSRMLS_CC) == FAILURE) {
 								err = 1;
 							} else {
 								ZVAL_STRING(new_val, Z_STRVAL_PP(val), 1);
@@ -5953,21 +5911,16 @@
 			case PG_DATE:
 				switch(Z_TYPE_PP(val)) {
 					case IS_STRING:
-<<<<<<< HEAD
 						if (Z_STRSIZE_PP(val) == 0) {
-							ZVAL_STRING(new_val, "NULL", 1);
-=======
-						if (Z_STRLEN_PP(val) == 0) {
 							ZVAL_STRINGL(new_val, "NULL", sizeof("NULL")-1, 1);
->>>>>>> 170db1c5
 						}
 						else {
 							/* FIXME: better regex must be used */
-							if (php_pgsql_convert_match(Z_STRVAL_PP(val), Z_STRLEN_PP(val), "^([0-9]{4}[/-][0-9]{1,2}[/-][0-9]{1,2})$", 1 TSRMLS_CC) == FAILURE) {
+							if (php_pgsql_convert_match(Z_STRVAL_PP(val), Z_STRSIZE_PP(val), "^([0-9]{4}[/-][0-9]{1,2}[/-][0-9]{1,2})$", 1 TSRMLS_CC) == FAILURE) {
 								err = 1;
 							}
 							else {
-								ZVAL_STRINGL(new_val, Z_STRVAL_PP(val), Z_STRLEN_PP(val), 1);
+								ZVAL_STRINGL(new_val, Z_STRVAL_PP(val), Z_STRSIZE_PP(val), 1);
 								php_pgsql_add_quotes(new_val, 1 TSRMLS_CC);
 							}
 						}
@@ -5989,21 +5942,16 @@
 			case PG_TIME:
 				switch(Z_TYPE_PP(val)) {
 					case IS_STRING:
-<<<<<<< HEAD
 						if (Z_STRSIZE_PP(val) == 0) {
-							ZVAL_STRING(new_val, "NULL", 1);
-=======
-						if (Z_STRLEN_PP(val) == 0) {
 							ZVAL_STRINGL(new_val, "NULL", sizeof("NULL")-1, 1);
->>>>>>> 170db1c5
 						}
 						else {
 							/* FIXME: better regex must be used */
-							if (php_pgsql_convert_match(Z_STRVAL_PP(val), Z_STRLEN_PP(val), "^(([0-9]{1,2}:[0-9]{1,2}){1}(:[0-9]{1,2}){0,1})){0,1}$", 1 TSRMLS_CC) == FAILURE) {
+							if (php_pgsql_convert_match(Z_STRVAL_PP(val), Z_STRSIZE_PP(val), "^(([0-9]{1,2}:[0-9]{1,2}){1}(:[0-9]{1,2}){0,1})){0,1}$", 1 TSRMLS_CC) == FAILURE) {
 								err = 1;
 							}
 							else {
-								ZVAL_STRINGL(new_val, Z_STRVAL_PP(val), Z_STRLEN_PP(val), 1);
+								ZVAL_STRINGL(new_val, Z_STRVAL_PP(val), Z_STRSIZE_PP(val), 1);
 								php_pgsql_add_quotes(new_val, 1 TSRMLS_CC);
 							}
 						}
@@ -6046,7 +5994,7 @@
 							   unit markings. For example, '1 12:59:10' is read the same as '1 day 12 hours 59 min 10
 							   sec'.
 							*/
-							if (php_pgsql_convert_match(Z_STRVAL_PP(val), Z_STRLEN_PP(val),
+							if (php_pgsql_convert_match(Z_STRVAL_PP(val), Z_STRSIZE_PP(val),
 														"^(@?[ \\t]+)?("
 
 														/* Textual time units and their abbreviations: */
@@ -6157,20 +6105,15 @@
 			case PG_MACADDR:
 				switch(Z_TYPE_PP(val)) {
 					case IS_STRING:
-<<<<<<< HEAD
 						if (Z_STRSIZE_PP(val) == 0) {
-							ZVAL_STRING(new_val, "NULL", 1);
-=======
-						if (Z_STRLEN_PP(val) == 0) {
 							ZVAL_STRINGL(new_val, "NULL", sizeof("NULL")-1, 1);
->>>>>>> 170db1c5
 						}
 						else {
-							if (php_pgsql_convert_match(Z_STRVAL_PP(val), Z_STRLEN_PP(val), "^([0-9a-f]{2,2}:){5,5}[0-9a-f]{2,2}$", 1 TSRMLS_CC) == FAILURE) {
+							if (php_pgsql_convert_match(Z_STRVAL_PP(val), Z_STRSIZE_PP(val), "^([0-9a-f]{2,2}:){5,5}[0-9a-f]{2,2}$", 1 TSRMLS_CC) == FAILURE) {
 								err = 1;
 							}
 							else {
-								ZVAL_STRINGL(new_val, Z_STRVAL_PP(val), Z_STRLEN_PP(val), 1);
+								ZVAL_STRINGL(new_val, Z_STRVAL_PP(val), Z_STRSIZE_PP(val), 1);
 								php_pgsql_add_quotes(new_val, 1 TSRMLS_CC);
 							}
 						}
@@ -6386,22 +6329,18 @@
 		/* we can avoid the key_type check here, because we tested it in the other loop */
 		switch(Z_TYPE_PP(val)) {
 			case IS_STRING:
-<<<<<<< HEAD
-				smart_str_appendl(&querystr, Z_STRVAL_PP(val), Z_STRSIZE_PP(val));
-=======
 				if (opt & PGSQL_DML_ESCAPE) {
 					size_t new_len;
 					char *tmp;
-					tmp = (char *)safe_emalloc(Z_STRLEN_PP(val), 2, 1);
-					new_len = PQescapeStringConn(pg_link, tmp, Z_STRVAL_PP(val), Z_STRLEN_PP(val), NULL);
+					tmp = (char *)safe_emalloc(Z_STRSIZE_PP(val), 2, 1);
+					new_len = PQescapeStringConn(pg_link, tmp, Z_STRVAL_PP(val), Z_STRSIZE_PP(val), NULL);
 					smart_str_appendc(&querystr, '\'');
 					smart_str_appendl(&querystr, tmp, new_len);
 					smart_str_appendc(&querystr, '\'');
 					efree(tmp);
 				} else {
-					smart_str_appendl(&querystr, Z_STRVAL_PP(val), Z_STRLEN_PP(val));
+					smart_str_appendl(&querystr, Z_STRVAL_PP(val), Z_STRSIZE_PP(val));
 				}
->>>>>>> 170db1c5
 				break;
 			case IS_INT:
 				smart_str_append_int(&querystr, Z_IVAL_PP(val));
@@ -6491,13 +6430,8 @@
 	HashPosition pos;
 	php_size_t fld_len;
 	int key_type;
-<<<<<<< HEAD
 	php_uint_t num_idx;
-	char *fld;
-=======
-	ulong num_idx;
 	char *fld, *tmp;
->>>>>>> 170db1c5
 	char buf[256];
 	zval **val;
 
@@ -6524,21 +6458,17 @@
 
 		switch(Z_TYPE_PP(val)) {
 			case IS_STRING:
-<<<<<<< HEAD
-				smart_str_appendl(querystr, Z_STRVAL_PP(val), Z_STRSIZE_PP(val));
-=======
 				if (opt & PGSQL_DML_ESCAPE) {
 					size_t new_len;
-					tmp = (char *)safe_emalloc(Z_STRLEN_PP(val), 2, 1);
-					new_len = PQescapeStringConn(pg_link, tmp, Z_STRVAL_PP(val), Z_STRLEN_PP(val), NULL);
+					tmp = (char *)safe_emalloc(Z_STRSIZE_PP(val), 2, 1);
+					new_len = PQescapeStringConn(pg_link, tmp, Z_STRVAL_PP(val), Z_STRSIZE_PP(val), NULL);
 					smart_str_appendc(querystr, '\'');
 					smart_str_appendl(querystr, tmp, new_len);
 					smart_str_appendc(querystr, '\'');
 					efree(tmp);
 				} else {
-					smart_str_appendl(querystr, Z_STRVAL_PP(val), Z_STRLEN_PP(val));
+					smart_str_appendl(querystr, Z_STRVAL_PP(val), Z_STRSIZE_PP(val));
 				}
->>>>>>> 170db1c5
 				break;
 			case IS_INT:
 				smart_str_append_int(querystr, Z_IVAL_PP(val));
@@ -6807,11 +6737,7 @@
 
 /* {{{ php_pgsql_select
  */
-<<<<<<< HEAD
-PHP_PGSQL_API int php_pgsql_select(PGconn *pg_link, const char *table, zval *ids_array, zval *ret_array, php_uint_t opt, char **sql TSRMLS_DC) 
-=======
-PHP_PGSQL_API int php_pgsql_select(PGconn *pg_link, const char *table, zval *ids_array, zval *ret_array, ulong opt, char **sql TSRMLS_DC)
->>>>>>> 170db1c5
+PHP_PGSQL_API int php_pgsql_select(PGconn *pg_link, const char *table, zval *ids_array, zval *ret_array, php_uint_t opt, char **sql TSRMLS_DC)
 {
 	zval *ids_converted = NULL;
 	smart_str querystr = {0};
