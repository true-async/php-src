--- conflicted
+++ resolved
@@ -896,13 +896,8 @@
 
 /* {{{ php_pgsql_set_default_link
  */
-<<<<<<< HEAD
 static void php_pgsql_set_default_link(php_int_t id TSRMLS_DC)
-{   
-=======
-static void php_pgsql_set_default_link(int id TSRMLS_DC)
-{
->>>>>>> d10e83cf
+{
 	zend_list_addref(id);
 
 	if (PGG(default_link) != -1) {
@@ -1062,40 +1057,6 @@
 	/* Escaped properly */
 	return SUCCESS;
 }
-
-<<<<<<< HEAD
-#if !HAVE_PQESCAPELITERAL
-/* {{{ _php_pgsql_escape_identifier
- * Since PQescapeIdentifier() is unavailable (PostgreSQL 9.0 <), idenfifers
- * should be escaped by pgsql module.
- * Note: this function does not care for encoding. Therefore users should not
- * use this with SJIS/BIG5 etc. (i.e. Encoding base injection may possible with
- * before PostgreSQL 9.0)
- */
-static char *_php_pgsql_escape_identifier(const char *field, size_t field_len)
-{
-	size_t field_escaped_len = field_len*2 + 3;
-	size_t i, j = 0;
-	char *field_escaped;
-
-	field_escaped = (char *)malloc(field_escaped_len);
-	field_escaped[j++] = '"';
-	for (i = 0; i < field_len; i++) {
-		if (field[i] == '"') {
-			field_escaped[j++] = '"';
-			field_escaped[j++] = '"';
-		} else {
-			field_escaped[j++] = field[i];
-		}
-	}
-	field_escaped[j++] = '"';
-	field_escaped[j] = '\0';
-	return field_escaped;
-}
-/* }}} */
-#endif
-=======
->>>>>>> d10e83cf
 
 /* {{{ _php_pgsql_strndup, no strndup should be used */
 static char *_php_pgsql_strndup(const char *s, size_t len)
@@ -1281,13 +1242,8 @@
 #else
 	php_info_print_table_row(2, "SSL support", "disabled");
 #endif
-<<<<<<< HEAD
-#endif /* HAVE_PG_CONFIG_H */	
+#endif /* HAVE_PG_CONFIG_H */
 	snprintf(buf, sizeof(buf), "%pd", PGG(num_persistent));
-=======
-#endif /* HAVE_PG_CONFIG_H */
-	snprintf(buf, sizeof(buf), "%ld", PGG(num_persistent));
->>>>>>> d10e83cf
 	php_info_print_table_row(2, "Active Persistent Links", buf);
 	snprintf(buf, sizeof(buf), "%pd", PGG(num_links));
 	php_info_print_table_row(2, "Active Links", buf);
@@ -2499,13 +2455,8 @@
 	PGresult *pgsql_result;
 	pgsql_result_handle *pg_result;
 	Oid oid;
-<<<<<<< HEAD
-	
+
 	if (zend_parse_parameters(ZEND_NUM_ARGS() TSRMLS_CC, "ri", &result, &field) == FAILURE) {
-=======
-
-	if (zend_parse_parameters(ZEND_NUM_ARGS() TSRMLS_CC, "rl", &result, &field) == FAILURE) {
->>>>>>> d10e83cf
 		return;
 	}
 
@@ -2608,15 +2559,9 @@
 	ZEND_FETCH_RESOURCE(pg_result, pgsql_result_handle *, &result, -1, "PostgreSQL result", le_result);
 
 	pgsql_result = pg_result->result;
-<<<<<<< HEAD
-	
+
 	Z_IVAL_P(return_value) = PQfnumber(pgsql_result, field);
 	Z_TYPE_P(return_value) = IS_INT;
-=======
-
-	Z_LVAL_P(return_value) = PQfnumber(pgsql_result, field);
-	Z_TYPE_P(return_value) = IS_LONG;
->>>>>>> d10e83cf
 }
 /* }}} */
 
@@ -3135,13 +3080,8 @@
 	FILE *fp = NULL;
 	php_stream *stream;
 	id = PGG(default_link);
-<<<<<<< HEAD
-	
+
 	if (zend_parse_parameters(argc TSRMLS_CC, "S|Sr", &z_filename, &z_filename_len, &mode, &mode_len, &pgsql_link) == FAILURE) {
-=======
-
-	if (zend_parse_parameters(argc TSRMLS_CC, "s|sr", &z_filename, &z_filename_len, &mode, &mode_len, &pgsql_link) == FAILURE) {
->>>>>>> d10e83cf
 		return;
 	}
 
@@ -3203,18 +3143,11 @@
    Create a large object */
 PHP_FUNCTION(pg_lo_create)
 {
-<<<<<<< HEAD
-  	zval *pgsql_link = NULL, *oid = NULL;
-  	PGconn *pgsql;
-  	Oid pgsql_oid, wanted_oid = InvalidOid;
-  	php_int_t id = -1;
-	int argc = ZEND_NUM_ARGS();
-=======
 	zval *pgsql_link = NULL, *oid = NULL;
 	PGconn *pgsql;
 	Oid pgsql_oid, wanted_oid = InvalidOid;
-	int id = -1, argc = ZEND_NUM_ARGS();
->>>>>>> d10e83cf
+	php_int_t id = -1;
+	int argc = ZEND_NUM_ARGS();
 
 	if (zend_parse_parameters(argc TSRMLS_CC, "|zz", &pgsql_link, &oid) == FAILURE) {
 		return;
@@ -3503,16 +3436,10 @@
    Read a large object */
 PHP_FUNCTION(pg_lo_read)
 {
-<<<<<<< HEAD
-  	zval *pgsql_id;
-  	php_int_t len;
+	zval *pgsql_id;
+	php_int_t len;
 	php_size_t buf_len = PGSQL_LO_READ_BUF_SIZE, nbytes;
 	int argc = ZEND_NUM_ARGS();
-=======
-	zval *pgsql_id;
-	long len;
-	int buf_len = PGSQL_LO_READ_BUF_SIZE, nbytes, argc = ZEND_NUM_ARGS();
->>>>>>> d10e83cf
 	char *buf;
 	pgLofp *pgsql;
 
@@ -3860,7 +3787,7 @@
 	int argc = ZEND_NUM_ARGS();
 	int result;
 
-	if (zend_parse_parameters(argc TSRMLS_CC, "rl", &pgsql_id, &size) == FAILURE) {
+	if (zend_parse_parameters(argc TSRMLS_CC, "ri", &pgsql_id, &size) == FAILURE) {
 		return;
 	}
 
@@ -4366,13 +4293,8 @@
 #ifdef HAVE_PQESCAPE_CONN
 	if (pgsql_link != NULL || id != -1) {
 		ZEND_FETCH_RESOURCE2(pgsql, PGconn *, &pgsql_link, id, "PostgreSQL link", le_link, le_plink);
-<<<<<<< HEAD
 		to_len = (php_size_t) PQescapeStringConn(pgsql, to, from, (size_t)from_len, NULL);
-	} else 	
-=======
-		to_len = (int) PQescapeStringConn(pgsql, to, from, (size_t)from_len, NULL);
 	} else
->>>>>>> d10e83cf
 #endif
 		to_len = (php_size_t) PQescapeString(to, from, (size_t)from_len);
 
@@ -4557,70 +4479,13 @@
 #endif
 
 #ifdef HAVE_PQESCAPE
-<<<<<<< HEAD
-#if !HAVE_PQESCAPELITERAL
-/* emulate libpq's PQescapeInternal() 9.0 or later */
-static char* php_pgsql_PQescapeInternal(PGconn *conn, const char *str, size_t len, int escape_literal) {
-	char *result, *rp;
-	const char *s;
-	size_t tmp_len;
-	php_int_t input_len = len;
-	char quote_char = escape_literal ? '\'' : '"';
-
-	if (!conn) {
-		return NULL;
-	}
-
-	/*
-	 * NOTE: multibyte strings that could cointain slashes should be considered.
-	 * (e.g. SJIS, BIG5) However, it cannot be done without valid PGconn and mbstring. 
-	 * Therefore, this function does not support such encodings currently.
-	 * FIXME: add encoding check and skip multibyte char bytes if there is vaild PGconn.
-	 */
-
-	/* allocate enough memory */
-	rp = result = (char *)emalloc(len*2 + 5); /* leading " E" needs extra 2 bytes + quote_chars on both end for 2 bytes + NULL */
-
-	if (escape_literal) {
-		/* check backslashes */
-		tmp_len = strspn(str, "\\");
-		if (tmp_len != len) {
-			/* add " E" for escaping slashes */
-			*rp++ = ' ';
-			*rp++ = 'E';
-		}
-	}
-	/* open quote */
-	*rp++ = quote_char;
-	for (s = str; s - str < input_len; ++s) {
-		if (*s == quote_char || (escape_literal && *s == '\\')) {
-			*rp++ = *s;
-			*rp++ = *s;
-		} else {
-			*rp++ = *s;
-		}
-	}
-	*rp++ = quote_char;
-	*rp = '\0';
-	
-	return result;
-}
-#endif
-
-=======
->>>>>>> d10e83cf
 static void php_pgsql_escape_internal(INTERNAL_FUNCTION_PARAMETERS, int escape_literal) {
 	char *from = NULL, *to = NULL;
 	zval *pgsql_link = NULL;
 	PGconn *pgsql;
-<<<<<<< HEAD
 	php_size_t from_len;
 	php_int_t id = -1;
-=======
-	int from_len;
-	int id = -1;
 	char *tmp;
->>>>>>> d10e83cf
 
 	switch (ZEND_NUM_ARGS()) {
 		case 1:
@@ -5459,15 +5324,9 @@
 	char *table_name;
 	php_size_t table_name_len;
 	PGconn *pgsql;
-<<<<<<< HEAD
 	php_int_t id = -1;
-	
+
 	if (zend_parse_parameters(ZEND_NUM_ARGS() TSRMLS_CC, "rS",
-=======
-	int id = -1;
-
-	if (zend_parse_parameters(ZEND_NUM_ARGS() TSRMLS_CC, "rs",
->>>>>>> d10e83cf
 							  &pgsql_link, &table_name, &table_name_len) == FAILURE) {
 		return;
 	}
@@ -5781,13 +5640,8 @@
 							}
 						}
 						break;
-<<<<<<< HEAD
-						
+
 					case IS_INT:
-=======
-
-					case IS_LONG:
->>>>>>> d10e83cf
 					case IS_BOOL:
 						if (Z_IVAL_PP(val)) {
 							ZVAL_STRING(new_val, "'t'", 1);
@@ -5871,15 +5725,9 @@
 							}
 						}
 						break;
-<<<<<<< HEAD
-						
+
 					case IS_INT:
 						ZVAL_INT(new_val, Z_IVAL_PP(val));
-=======
-
-					case IS_LONG:
-						ZVAL_LONG(new_val, Z_LVAL_PP(val));
->>>>>>> d10e83cf
 						break;
 
 					case IS_DOUBLE:
@@ -5914,34 +5762,15 @@
 						else {
 							char *tmp;
 							Z_TYPE_P(new_val) = IS_STRING;
-<<<<<<< HEAD
-#if HAVE_PQESCAPE_CONN
-							{
-								char *tmp;
-								tmp = (char *)safe_emalloc(Z_STRSIZE_PP(val), 2, 1);
-								Z_STRSIZE_P(new_val) = (int)PQescapeStringConn(pg_link, tmp, Z_STRVAL_PP(val), Z_STRSIZE_PP(val), NULL);
-								Z_STRVAL_P(new_val) = tmp;
-							}
-#else					
-							Z_STRVAL_P(new_val) = (int)PQescapeString(Z_STRVAL_PP(val), Z_STRSIZE_PP(val), &Z_STRSIZE_P(new_val), 0 TSRMLS_CC);
-#endif
-							php_pgsql_add_quotes(new_val, 1 TSRMLS_CC);
-						}
-						break;
-						
-					case IS_INT:
-						ZVAL_INT(new_val, Z_IVAL_PP(val));
-=======
-							tmp = (char *)safe_emalloc(Z_STRLEN_PP(val), 2, 1);
-							Z_STRLEN_P(new_val) = (int)PQescapeStringConn(pg_link, tmp, Z_STRVAL_PP(val), Z_STRLEN_PP(val), NULL);
+							tmp = (char *)safe_emalloc(Z_STRSIZE_PP(val), 2, 1);
+							Z_STRSIZE_P(new_val) = (int)PQescapeStringConn(pg_link, tmp, Z_STRVAL_PP(val), Z_STRSIZE_PP(val), NULL);
 							Z_STRVAL_P(new_val) = tmp;
 							php_pgsql_add_quotes(new_val, 1 TSRMLS_CC);
 						}
 						break;
 
-					case IS_LONG:
-						ZVAL_LONG(new_val, Z_LVAL_PP(val));
->>>>>>> d10e83cf
+					case IS_INT:
+						ZVAL_INT(new_val, Z_IVAL_PP(val));
 						convert_to_string_ex(&new_val);
 						break;
 
@@ -5987,15 +5816,9 @@
 						ZVAL_DOUBLE(new_val, Z_DVAL_PP(val));
 						convert_to_int_ex(&new_val);
 						break;
-<<<<<<< HEAD
-						
+
 					case IS_INT:
 						ZVAL_INT(new_val, Z_IVAL_PP(val));
-=======
-
-					case IS_LONG:
-						ZVAL_LONG(new_val, Z_LVAL_PP(val));
->>>>>>> d10e83cf
 						break;
 
 					case IS_NULL:
@@ -6245,15 +6068,9 @@
 							Z_STRSIZE_P(new_val) = s.len;
 						}
 						break;
-<<<<<<< HEAD
-						
+
 					case IS_INT:
 						ZVAL_INT(new_val, Z_IVAL_PP(val));
-=======
-
-					case IS_LONG:
-						ZVAL_LONG(new_val, Z_LVAL_PP(val));
->>>>>>> d10e83cf
 						convert_to_string_ex(&new_val);
 						break;
 
@@ -6368,13 +6185,8 @@
 	php_size_t table_name_len;
 	php_uint_t option = 0;
 	PGconn *pg_link;
-<<<<<<< HEAD
 	php_int_t id = -1;
-	
-=======
-	int id = -1;
-
->>>>>>> d10e83cf
+
 	if (zend_parse_parameters(ZEND_NUM_ARGS() TSRMLS_CC,
 							  "rSa|i", &pgsql_link, &table_name, &table_name_len, &values, &option) == FAILURE) {
 		return;
@@ -6612,13 +6424,8 @@
 	for (zend_hash_internal_pointer_reset_ex(ht, &pos);
 		 zend_hash_get_current_data_ex(ht, (void **)&val, &pos) == SUCCESS;
 		 zend_hash_move_forward_ex(ht, &pos)) {
-<<<<<<< HEAD
-		 key_type = zend_hash_get_current_key_ex(ht, &fld, &fld_len, &num_idx, 0, &pos);		
+		 key_type = zend_hash_get_current_key_ex(ht, &fld, &fld_len, &num_idx, 0, &pos);
 		if (key_type == HASH_KEY_IS_INT) {
-=======
-		 key_type = zend_hash_get_current_key_ex(ht, &fld, &fld_len, &num_idx, 0, &pos);
-		if (key_type == HASH_KEY_IS_LONG) {
->>>>>>> d10e83cf
 			php_error_docref(NULL TSRMLS_CC, E_NOTICE, "Expects associative array for values to be inserted");
 			return -1;
 		}
