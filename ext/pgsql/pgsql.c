/*
   +----------------------------------------------------------------------+
   | Copyright (c) The PHP Group                                          |
   +----------------------------------------------------------------------+
   | This source file is subject to version 3.01 of the PHP license,      |
   | that is bundled with this package in the file LICENSE, and is        |
   | available through the world-wide-web at the following url:           |
   | https://www.php.net/license/3_01.txt                                 |
   | If you did not receive a copy of the PHP license and are unable to   |
   | obtain it through the world-wide-web, please send a note to          |
   | license@php.net so we can mail you a copy immediately.               |
   +----------------------------------------------------------------------+
   | Authors: Zeev Suraski <zeev@php.net>                                 |
   |          Jouni Ahto <jouni.ahto@exdec.fi>                            |
   |          Yasuo Ohgaki <yohgaki@php.net>                              |
   |          Youichi Iwakiri <yiwakiri@st.rim.or.jp> (pg_copy_*)         |
   |          Chris Kings-Lynne <chriskl@php.net> (v3 protocol)           |
   +----------------------------------------------------------------------+
 */

#include <stdlib.h>

#define PHP_PGSQL_PRIVATE 1

#ifdef HAVE_CONFIG_H
#include <config.h>
#endif

#include "php.h"
#include "php_ini.h"
#include "ext/standard/info.h"
#include "zend_smart_str.h"
#include "ext/pcre/php_pcre.h"
#ifdef PHP_WIN32
# include "win32/time.h"
#endif
#include "php_pgsql.h"
#include "php_globals.h"
#include "zend_exceptions.h"
#include "zend_attributes.h"
#include "php_network.h"

#ifdef HAVE_PGSQL

#ifndef InvalidOid
#define InvalidOid ((Oid) 0)
#endif

#define PGSQL_ASSOC           1<<0
#define PGSQL_NUM             1<<1
#define PGSQL_BOTH            (PGSQL_ASSOC|PGSQL_NUM)

#define PGSQL_NOTICE_LAST     1  /* Get the last notice */
#define PGSQL_NOTICE_ALL      2  /* Get all notices */
#define PGSQL_NOTICE_CLEAR    3  /* Remove notices */

#define PGSQL_STATUS_LONG     1
#define PGSQL_STATUS_STRING   2

#define PGSQL_MAX_LENGTH_OF_LONG   30
#define PGSQL_MAX_LENGTH_OF_DOUBLE 60

char pgsql_libpq_version[16];

#include "pgsql_arginfo.h"

#if ZEND_LONG_MAX < UINT_MAX
#define PGSQL_RETURN_OID(oid) do { \
	if (oid > ZEND_LONG_MAX) { \
		RETURN_STR(zend_ulong_to_str(oid)); \
	} \
	RETURN_LONG((zend_long)oid); \
} while(0)
#else
#define PGSQL_RETURN_OID(oid) RETURN_LONG((zend_long)oid)
#endif

#define CHECK_DEFAULT_LINK(x) \
	if ((x) == NULL) { \
		zend_throw_error(NULL, "No PostgreSQL connection opened yet"); \
		RETURN_THROWS(); \
	}

/* This is a bit hacky as the macro usage is "link = FETCH_DEFAULT_LINK();" */
#define FETCH_DEFAULT_LINK() \
		(PGG(default_link) ? pgsql_link_from_obj(PGG(default_link)) : NULL); \
		php_error_docref(NULL, E_DEPRECATED, "Automatic fetching of PostgreSQL connection is deprecated")

/* Used only when creating a connection */
#define FETCH_DEFAULT_LINK_NO_WARNING() \
		(PGG(default_link) ? pgsql_link_from_obj(PGG(default_link)) : NULL)

#define CHECK_PGSQL_LINK(link_handle) \
	if (link_handle->conn == NULL) { \
		zend_throw_error(NULL, "PostgreSQL connection has already been closed"); \
		RETURN_THROWS(); \
	}

#define CHECK_PGSQL_RESULT(result_handle) \
	if (result_handle->result == NULL) { \
		zend_throw_error(NULL, "PostgreSQL result has already been closed"); \
		RETURN_THROWS(); \
	}

#define CHECK_PGSQL_LOB(lob) \
	if (lob->conn == NULL) { \
		zend_throw_error(NULL, "PostgreSQL large object has already been closed"); \
		RETURN_THROWS(); \
	}

#ifndef HAVE_PQERRORS_SQLSTATE
#define PQERRORS_SQLSTATE 0
#endif

ZEND_DECLARE_MODULE_GLOBALS(pgsql)
static PHP_GINIT_FUNCTION(pgsql);

static const zend_module_dep pgsql_module_deps[] = {
	ZEND_MOD_REQUIRED("pcre")
	ZEND_MOD_END
};

/* {{{ pgsql_module_entry */
zend_module_entry pgsql_module_entry = {
	STANDARD_MODULE_HEADER_EX, NULL,
	pgsql_module_deps,
	"pgsql",
	ext_functions,
	PHP_MINIT(pgsql),
	PHP_MSHUTDOWN(pgsql),
	PHP_RINIT(pgsql),
	PHP_RSHUTDOWN(pgsql),
	PHP_MINFO(pgsql),
	PHP_PGSQL_VERSION,
	PHP_MODULE_GLOBALS(pgsql),
	PHP_GINIT(pgsql),
	NULL,
	NULL,
	STANDARD_MODULE_PROPERTIES_EX
};
/* }}} */

#ifdef COMPILE_DL_PGSQL
#ifdef ZTS
ZEND_TSRMLS_CACHE_DEFINE()
#endif
ZEND_GET_MODULE(pgsql)
#endif

static int le_plink;

static zend_class_entry *pgsql_link_ce, *pgsql_result_ce, *pgsql_lob_ce;
static zend_object_handlers pgsql_link_object_handlers, pgsql_result_object_handlers, pgsql_lob_object_handlers;

static inline pgsql_link_handle *pgsql_link_from_obj(zend_object *obj) {
	return (pgsql_link_handle *)((char *)(obj) - XtOffsetOf(pgsql_link_handle, std));
}

#define Z_PGSQL_LINK_P(zv) pgsql_link_from_obj(Z_OBJ_P(zv))

static zend_object *pgsql_link_create_object(zend_class_entry *class_type) {
	pgsql_link_handle *intern = zend_object_alloc(sizeof(pgsql_link_handle), class_type);

	zend_object_std_init(&intern->std, class_type);
	object_properties_init(&intern->std, class_type);

	return &intern->std;
}

static zend_function *pgsql_link_get_constructor(zend_object *object) {
	zend_throw_error(NULL, "Cannot directly construct PgSql\\Connection, use pg_connect() or pg_pconnect() instead");
	return NULL;
}

static void pgsql_link_free(pgsql_link_handle *link)
{
	PGresult *res;

	while ((res = PQgetResult(link->conn))) {
		PQclear(res);
	}
	if (!link->persistent) {
		PQuntrace(link->conn);
		PQfinish(link->conn);
	}
	PGG(num_links)--;

	zend_hash_del(&PGG(connections), link->hash);

	link->conn = NULL;
	zend_string_release(link->hash);

	if (link->notices) {
		zend_hash_destroy(link->notices);
		FREE_HASHTABLE(link->notices);
		link->notices = NULL;
	}
}

static void pgsql_link_free_obj(zend_object *obj)
{
	pgsql_link_handle *link = pgsql_link_from_obj(obj);

	if (link->conn) {
		pgsql_link_free(link);
	}

	zend_object_std_dtor(&link->std);
}

static inline pgsql_result_handle *pgsql_result_from_obj(zend_object *obj) {
	return (pgsql_result_handle *)((char *)(obj) - XtOffsetOf(pgsql_result_handle, std));
}

#define Z_PGSQL_RESULT_P(zv) pgsql_result_from_obj(Z_OBJ_P(zv))

static zend_object *pgsql_result_create_object(zend_class_entry *class_type) {
	pgsql_result_handle *intern = zend_object_alloc(sizeof(pgsql_result_handle), class_type);

	zend_object_std_init(&intern->std, class_type);
	object_properties_init(&intern->std, class_type);

	return &intern->std;
}

static zend_function *pgsql_result_get_constructor(zend_object *object) {
	zend_throw_error(NULL, "Cannot directly construct PgSql\\Result, use a dedicated function instead");
	return NULL;
}

static void pgsql_result_free(pgsql_result_handle *pg_result)
{
	PQclear(pg_result->result);
	pg_result->result = NULL;
}

static void pgsql_result_free_obj(zend_object *obj)
{
	pgsql_result_handle *pg_result = pgsql_result_from_obj(obj);

	if (pg_result->result) {
		pgsql_result_free(pg_result);
	}

	zend_object_std_dtor(&pg_result->std);
}

static inline pgLofp *pgsql_lob_from_obj(zend_object *obj) {
	return (pgLofp *)((char *)(obj) - XtOffsetOf(pgLofp, std));
}

#define Z_PGSQL_LOB_P(zv) pgsql_lob_from_obj(Z_OBJ_P(zv))

static zend_object *pgsql_lob_create_object(zend_class_entry *class_type) {
	pgLofp *intern = zend_object_alloc(sizeof(pgLofp), class_type);

	zend_object_std_init(&intern->std, class_type);
	object_properties_init(&intern->std, class_type);

	return &intern->std;
}

static zend_function *pgsql_lob_get_constructor(zend_object *object) {
	zend_throw_error(NULL, "Cannot directly construct PgSql\\Lob, use pg_lo_open() instead");
	return NULL;
}

static void pgsql_lob_free_obj(zend_object *obj)
{
	pgLofp *lofp = pgsql_lob_from_obj(obj);

	zend_object_std_dtor(&lofp->std);
}

/* Compatibility definitions */

static zend_string *_php_pgsql_trim_message(const char *message)
{
	size_t i = strlen(message);

	if (i>2 && (message[i-2] == '\r' || message[i-2] == '\n') && message[i-1] == '.') {
		--i;
	}
	while (i>1 && (message[i-1] == '\r' || message[i-1] == '\n')) {
		--i;
	}
	return zend_string_init(message, i, 0);
}

#define PHP_PQ_ERROR(text, pgsql) { \
		zend_string *msgbuf = _php_pgsql_trim_message(PQerrorMessage(pgsql)); \
		php_error_docref(NULL, E_WARNING, text, ZSTR_VAL(msgbuf)); \
		zend_string_release(msgbuf); \
} \

static void php_pgsql_set_default_link(zend_object *obj)
{
	GC_ADDREF(obj);

	if (PGG(default_link) != NULL) {
		zend_object_release(PGG(default_link));
	}

	PGG(default_link) = obj;
}

static void _close_pgsql_plink(zend_resource *rsrc)
{
	PGconn *link = (PGconn *)rsrc->ptr;
	PGresult *res;

	while ((res = PQgetResult(link))) {
		PQclear(res);
	}
	PQfinish(link);
	PGG(num_persistent)--;
	PGG(num_links)--;
	rsrc->ptr = NULL;
}

static void _php_pgsql_notice_handler(void *l, const char *message)
{
	if (PGG(ignore_notices)) {
		return;
	}

	zval tmp;
	pgsql_link_handle *link = (pgsql_link_handle *) l;

	if (!link->notices) {
		link->notices = zend_new_array(1);
	}

	zend_string *trimmed_message = _php_pgsql_trim_message(message);
	if (PGG(log_notices)) {
		php_error_docref(NULL, E_NOTICE, "%s", ZSTR_VAL(trimmed_message));
	}

	ZVAL_STR(&tmp, trimmed_message);
	zend_hash_next_index_insert(link->notices, &tmp);
}

static int _rollback_transactions(zval *el)
{
	PGconn *link;
	PGresult *res;
	zend_resource *rsrc = Z_RES_P(el);

	if (rsrc->type != le_plink) {
		return ZEND_HASH_APPLY_KEEP;
	}

	link = (PGconn *) rsrc->ptr;

	if (PQsetnonblocking(link, 0)) {
		php_error_docref("ref.pgsql", E_NOTICE, "Cannot set connection to blocking mode");
		return -1;
	}

	while ((res = PQgetResult(link))) {
		PQclear(res);
	}
	if (PQtransactionStatus(link) != PQTRANS_IDLE) {
		int orig = PGG(ignore_notices);
		PGG(ignore_notices) = 1;
		res = PQexec(link,"ROLLBACK;");
		PQclear(res);
		PGG(ignore_notices) = orig;
	}

	return ZEND_HASH_APPLY_KEEP;
}

static void release_string(zval *zv)
{
	zend_string_release((zend_string *) Z_PTR_P(zv));
}

static bool _php_pgsql_identifier_is_escaped(const char *identifier, size_t len) /* {{{ */
{
	/* Handle edge case. Cannot be a escaped string */
	if (len <= 2) {
		return false;
	}
	/* Detect double quotes */
	if (identifier[0] == '"' && identifier[len-1] == '"') {
		size_t i;

		/* Detect wrong format of " inside of escaped string */
		for (i = 1; i < len-1; i++) {
			if (identifier[i] == '"' && (identifier[++i] != '"' || i == len-1)) {
				return false;
			}
		}
	} else {
		return false;
	}
	/* Escaped properly */
	return true;
}

#ifndef HAVE_PG_CHANGE_PASSWORD
static PGresult *PQchangePassword(PGconn *conn, const char *user, const char *passwd)
{
	/**
	 * It is more appropriate to let the configured password encryption algorithm
	 * being picked up, so we pass NULL
	 */
	char *enc = PQencryptPasswordConn(conn, passwd, user, NULL);

	if (!enc) {
		return NULL;
	}

	char *fmtenc = PQescapeLiteral(conn, enc, strlen(enc));
	PQfreemem(enc);

	if (!fmtenc) {
		return NULL;
	}

	char *fmtuser = PQescapeIdentifier(conn, user, strlen(user));

	if (!fmtuser) {
		PQfreemem(fmtenc);
		return NULL;
	}

	char *query;

	spprintf(&query, 0, "ALTER USER %s PASSWORD %s", fmtuser, fmtenc);

	PGresult *pg_result = PQexec(conn, query);

	efree(query);
	PQfreemem(fmtuser);
	PQfreemem(fmtenc);

	return pg_result;
}
#endif

#if !defined(HAVE_PG_SOCKET_POLL)
static int PQsocketPoll(int socket, int read, int write, time_t timeout)
{
	if (!read && !write)
		return 0;

	php_pollfd fd;
	int ts = -1;

	fd.fd = socket;
	fd.events = POLLERR;
	fd.revents = 0;

	if (read) {
		fd.events |= POLLIN;
	}

	if (write) {
		fd.events |= POLLOUT;
	}

	if (timeout != (time_t)ts) {
		time_t cur = time(NULL);

		if (timeout > cur) {
			ts = (timeout - cur) * 1000;
		} else {
			ts = 0;
		}
	}

	return php_poll2(&fd, 1, ts);
}
#endif

/* {{{ PHP_INI */
PHP_INI_BEGIN()
STD_PHP_INI_BOOLEAN( "pgsql.allow_persistent",      "1",  PHP_INI_SYSTEM, OnUpdateBool, allow_persistent,      zend_pgsql_globals, pgsql_globals)
STD_PHP_INI_ENTRY_EX("pgsql.max_persistent",       "-1",  PHP_INI_SYSTEM, OnUpdateLong, max_persistent,        zend_pgsql_globals, pgsql_globals, display_link_numbers)
STD_PHP_INI_ENTRY_EX("pgsql.max_links",            "-1",  PHP_INI_SYSTEM, OnUpdateLong, max_links,             zend_pgsql_globals, pgsql_globals, display_link_numbers)
STD_PHP_INI_BOOLEAN( "pgsql.auto_reset_persistent", "0",  PHP_INI_SYSTEM, OnUpdateLong, auto_reset_persistent, zend_pgsql_globals, pgsql_globals)
STD_PHP_INI_BOOLEAN( "pgsql.ignore_notice",         "0",  PHP_INI_ALL,    OnUpdateBool, ignore_notices,        zend_pgsql_globals, pgsql_globals)
STD_PHP_INI_BOOLEAN( "pgsql.log_notice",            "0",  PHP_INI_ALL,    OnUpdateBool, log_notices,           zend_pgsql_globals, pgsql_globals)
PHP_INI_END()

static PHP_GINIT_FUNCTION(pgsql)
{
#if defined(COMPILE_DL_PGSQL) && defined(ZTS)
	ZEND_TSRMLS_CACHE_UPDATE();
#endif

	size_t i = 0;
	memset(pgsql_globals, 0, sizeof(zend_pgsql_globals));
	zend_hash_init(&pgsql_globals->connections, 0, NULL, NULL, 1);

#define ADD_REGEX(reg)									\
	do {										\
		ZEND_ASSERT(i < PGSQL_MAX_REGEXES);					\
		pgsql_globals->regexes[i ++] = zend_string_init(reg, strlen(reg), true);\
	} while(0)
	ADD_REGEX("#^([+-]{0,1}[0-9]+)$#n");
	ADD_REGEX("#^[-+]?[0-9]*\\.?[0-9]+([eE][-+]?[0-9]+)?$#n");
	ADD_REGEX("#^[+-]{0,1}(inf)(inity){0,1}$#ni");
	ADD_REGEX("#^[0-9]+$#n");
	ADD_REGEX("#^((25[0-5]|(2[0-4]|1{0,1}[0-9]){0,1}[0-9])\\.){3,3}(25[0-5]|(2[0-4]|1{0,1}[0-9]){0,1}[0-9])(\\/[0-9]{1,3})?$#n");
	ADD_REGEX("#^(([0-9a-fA-F]{1,4}:){7,7}[0-9a-fA-F]{1,4}|([0-9a-fA-F]{1,4}:){1,7}:|([0-9a-fA-F]{1,4}:){1,6}:[0-9a-fA-F]{1,4}|([0-9a-fA-F]{1,4}:){1,5}(:[0-9a-fA-F]{1,4}){1,2}|([0-9a-fA-F]{1,4}:){1,4}(:[0-9a-fA-F]{1,4}){1,3}|([0-9a-fA-F]{1,4}:){1,3}(:[0-9a-fA-F]{1,4}){1,4}|([0-9a-fA-F]{1,4}:){1,2}(:[0-9a-fA-F]{1,4}){1,5}|[0-9a-fA-F]{1,4}:((:[0-9a-fA-F]{1,4}){1,6})|:((:[0-9a-fA-F]{1,4}){1,7}|:)|fe80:(:[0-9a-fA-F]{0,4}){0,4}%[0-9a-zA-Z]{1,}|::(ffff(:0{1,4}){0,1}:){0,1}((25[0-5]|(2[0-4]|1{0,1}[0-9]){0,1}[0-9])\\.){3,3}(25[0-5]|(2[0-4]|1{0,1}[0-9]){0,1}[0-9])|([0-9a-fA-F]{1,4}:){1,4}:((25[0-5]|(2[0-4]|1{0,1}[0-9]){0,1}[0-9])\\.){3,3}(25[0-5]|(2[0-4]|1{0,1}[0-9]){0,1}[0-9]))(\\/[0-9]{1,3})?$#n");
	ADD_REGEX("#^([0-9]{4}[/-][0-9]{1,2}[/-][0-9]{1,2})(([ \\t]+|T)(([0-9]{1,2}:[0-9]{1,2}){1}(:[0-9]{1,2}){0,1}(\\.[0-9]+){0,1}([ \\t]*([+-][0-9]{1,4}(:[0-9]{1,2}){0,1}|[-a-zA-Z_/+]{1,50})){0,1})){0,1}$#ni");
	ADD_REGEX("#^([0-9]{4}[/-][0-9]{1,2}[/-][0-9]{1,2})$#ni");
	ADD_REGEX("#^(([0-9]{1,2}:[0-9]{1,2}){1}(:[0-9]{1,2}){0,1}){0,1}$#ni");
	ADD_REGEX("#^(@?[ \\t]+)?("
	/* Textual time units and their abbreviations: */
	"(([-+]?[ \\t]+)?"
	"[0-9]+(\\.[0-9]*)?[ \\t]*"
	"(millenniums|millennia|millennium|mil|mils|"
	"centuries|century|cent|c|"
	"decades|decade|dec|decs|"
	"years|year|y|"
	"months|month|mon|"
	"weeks|week|w|"
	"days|day|d|"
	"hours|hour|hr|hrs|h|"
	"minutes|minute|mins|min|m|"
	"seconds|second|secs|sec|s))+|"
	/* Textual time units plus (dd)* hh[:mm[:ss]] */
	"((([-+]?[ \\t]+)?"
	"[0-9]+(\\.[0-9]*)?[ \\t]*"
	"(millenniums|millennia|millennium|mil|mils|"
	"centuries|century|cent|c|"
	"decades|decade|dec|decs|"
	"years|year|y|"
	"months|month|mon|"
	"weeks|week|w|"
	"days|day|d))+"
	"([-+]?[ \\t]+"
	"([0-9]+[ \\t]+)+"				 /* dd */
	"(([0-9]{1,2}:){0,2}[0-9]{0,2})" /* hh:[mm:[ss]] */
	")?))"
	"([ \\t]+ago)?$#ni");
	ADD_REGEX("#^([0-9a-f]{2,2}:){5,5}[0-9a-f]{2,2}$#ni");
}

static void php_libpq_version(char *buf, size_t len)
{
	int version = PQlibVersion();
	int major = version / 10000;
	if (major >= 10) {
		int minor = version % 10000;
		snprintf(buf, len, "%d.%d", major, minor);
	} else {
		int minor = version / 100 % 100;
		int revision = version % 100;
		snprintf(buf, len, "%d.%d.%d", major, minor, revision);
	}
}

PHP_MINIT_FUNCTION(pgsql)
{
	REGISTER_INI_ENTRIES();

	le_plink = zend_register_list_destructors_ex(NULL, _close_pgsql_plink, "pgsql link persistent", module_number);

	pgsql_link_ce = register_class_PgSql_Connection();
	pgsql_link_ce->create_object = pgsql_link_create_object;
	pgsql_link_ce->default_object_handlers = &pgsql_link_object_handlers;

	memcpy(&pgsql_link_object_handlers, &std_object_handlers, sizeof(zend_object_handlers));
	pgsql_link_object_handlers.offset = XtOffsetOf(pgsql_link_handle, std);
	pgsql_link_object_handlers.free_obj = pgsql_link_free_obj;
	pgsql_link_object_handlers.get_constructor = pgsql_link_get_constructor;
	pgsql_link_object_handlers.clone_obj = NULL;
	pgsql_link_object_handlers.compare = zend_objects_not_comparable;

	pgsql_result_ce = register_class_PgSql_Result();
	pgsql_result_ce->create_object = pgsql_result_create_object;
	pgsql_result_ce->default_object_handlers = &pgsql_result_object_handlers;

	memcpy(&pgsql_result_object_handlers, &std_object_handlers, sizeof(zend_object_handlers));
	pgsql_result_object_handlers.offset = XtOffsetOf(pgsql_result_handle, std);
	pgsql_result_object_handlers.free_obj = pgsql_result_free_obj;
	pgsql_result_object_handlers.get_constructor = pgsql_result_get_constructor;
	pgsql_result_object_handlers.clone_obj = NULL;
	pgsql_result_object_handlers.compare = zend_objects_not_comparable;

	pgsql_lob_ce = register_class_PgSql_Lob();
	pgsql_lob_ce->create_object = pgsql_lob_create_object;
	pgsql_lob_ce->default_object_handlers = &pgsql_lob_object_handlers;

	memcpy(&pgsql_lob_object_handlers, &std_object_handlers, sizeof(zend_object_handlers));
	pgsql_lob_object_handlers.offset = XtOffsetOf(pgLofp, std);
	pgsql_lob_object_handlers.free_obj = pgsql_lob_free_obj;
	pgsql_lob_object_handlers.get_constructor = pgsql_lob_get_constructor;
	pgsql_lob_object_handlers.clone_obj = NULL;
	pgsql_lob_object_handlers.compare = zend_objects_not_comparable;

	/* libpq version */
	php_libpq_version(pgsql_libpq_version, sizeof(pgsql_libpq_version));

	register_pgsql_symbols(module_number);

	return SUCCESS;
}

PHP_MSHUTDOWN_FUNCTION(pgsql)
{
	UNREGISTER_INI_ENTRIES();
	zend_hash_destroy(&PGG(connections));

	for (size_t i = 0; i < PGSQL_MAX_REGEXES; i ++)
		zend_string_release_ex(PGG(regexes[i]), true);

	return SUCCESS;
}

PHP_RINIT_FUNCTION(pgsql)
{
	PGG(default_link) = NULL;
	PGG(num_links) = PGG(num_persistent);
	zend_hash_init(&PGG(field_oids), 0, NULL, release_string, 0);
	zend_hash_init(&PGG(table_oids), 0, NULL, release_string, 0);
	return SUCCESS;
}

PHP_RSHUTDOWN_FUNCTION(pgsql)
{
	if (PGG(default_link)) {
		zend_object_release(PGG(default_link));
		PGG(default_link) = NULL;
	}

	zend_hash_destroy(&PGG(field_oids));
	zend_hash_destroy(&PGG(table_oids));
	/* clean up persistent connection */
	zend_hash_apply(&EG(persistent_list), (apply_func_t) _rollback_transactions);
	return SUCCESS;
}

PHP_MINFO_FUNCTION(pgsql)
{
	char buf[256];

	php_info_print_table_start();
	php_info_print_table_row(2, "PostgreSQL Support", "enabled");
	php_info_print_table_row(2, "PostgreSQL (libpq) Version", pgsql_libpq_version);
	php_info_print_table_row(2, "Multibyte character support", "enabled");
	snprintf(buf, sizeof(buf), ZEND_LONG_FMT, PGG(num_persistent));
	php_info_print_table_row(2, "Active Persistent Links", buf);
	snprintf(buf, sizeof(buf), ZEND_LONG_FMT, PGG(num_links));
	php_info_print_table_row(2, "Active Links", buf);
	php_info_print_table_end();

	DISPLAY_INI_ENTRIES();
}

static void php_pgsql_do_connect(INTERNAL_FUNCTION_PARAMETERS, int persistent)
{
	char *connstring;
	size_t connstring_len;
	pgsql_link_handle *link;
	PGconn *pgsql;
	smart_str str = {0};
	zend_long connect_type = 0;
	PGresult *pg_result;

	ZEND_PARSE_PARAMETERS_START(1, 2)
		Z_PARAM_STRING(connstring, connstring_len)
		Z_PARAM_OPTIONAL
		Z_PARAM_LONG(connect_type)
	ZEND_PARSE_PARAMETERS_END();

	smart_str_appends(&str, "pgsql");
	smart_str_appendl(&str, connstring, connstring_len);
	smart_str_appendc(&str, '_');
	/* make sure that the PGSQL_CONNECT_FORCE_NEW bit is not part of the hash so that subsequent
	 * connections can re-use this connection. See bug #39979. */
	smart_str_append_long(&str, connect_type & ~PGSQL_CONNECT_FORCE_NEW);
	smart_str_0(&str);

	if (persistent && PGG(allow_persistent)) {
		zend_resource *le;

		/* try to find if we already have this link in our persistent list */
		if ((le = zend_hash_find_ptr(&EG(persistent_list), str.s)) == NULL) {  /* we don't */
			if (PGG(max_links) != -1 && PGG(num_links) >= PGG(max_links)) {
				php_error_docref(NULL, E_WARNING,
								 "Cannot create new link. Too many open links (" ZEND_LONG_FMT ")", PGG(num_links));
				goto err;
			}
			if (PGG(max_persistent) != -1 && PGG(num_persistent) >= PGG(max_persistent)) {
				php_error_docref(NULL, E_WARNING,
								 "Cannot create new link. Too many open persistent links (" ZEND_LONG_FMT ")", PGG(num_persistent));
				goto err;
			}

			/* create the link */
			pgsql = PQconnectdb(connstring);
			if (pgsql == NULL || PQstatus(pgsql) == CONNECTION_BAD) {
				PHP_PQ_ERROR("Unable to connect to PostgreSQL server: %s", pgsql)
				if (pgsql) {
					PQfinish(pgsql);
				}
				goto err;
			}

			/* hash it up */
			if (zend_register_persistent_resource(ZSTR_VAL(str.s), ZSTR_LEN(str.s), pgsql, le_plink) == NULL) {
				goto err;
			}
			PGG(num_links)++;
			PGG(num_persistent)++;
		} else {  /* we do */
			if (le->type != le_plink) {
				goto err;
			}
			if (connect_type & PGSQL_CONNECT_FORCE_NEW) {
				PGresult *pg_result;

				while ((pg_result = PQgetResult(le->ptr))) {
					PQclear(pg_result);
				}
				PQreset(le->ptr);
			}
			/* ensure that the link did not die */
			if (PGG(auto_reset_persistent) & 1) {
				/* need to send & get something from backend to
				   make sure we catch CONNECTION_BAD every time */
				PGresult *pg_result;
				pg_result = PQexec(le->ptr, "select 1");
				PQclear(pg_result);
			}
			if (PQstatus(le->ptr) == CONNECTION_BAD) { /* the link died */
				if (le->ptr == NULL) {
					le->ptr = PQconnectdb(connstring);
				}
				else {
					PQreset(le->ptr);
				}
				if (le->ptr == NULL || PQstatus(le->ptr) == CONNECTION_BAD) {
					php_error_docref(NULL, E_WARNING,"PostgreSQL connection lost, unable to reconnect");
					zend_hash_del(&EG(persistent_list), str.s);
					goto err;
				}
			}
			pgsql = (PGconn *) le->ptr;
			/* consider to use php_version_compare() here */
			if (zend_strtod(PQparameterStatus(pgsql, "server_version"), NULL) >= 7.2) {
				pg_result = PQexec(pgsql, "RESET ALL;");
				PQclear(pg_result);
			}
		}

		object_init_ex(return_value, pgsql_link_ce);
		link = Z_PGSQL_LINK_P(return_value);
		link->conn = pgsql;
		link->hash = zend_string_copy(str.s);
		link->notices = NULL;
		link->persistent = 1;
	} else { /* Non persistent connection */
		zval *index_ptr;

		/* first we check the hash for the hashed_details key. If it exists,
		 * it should point us to the right offset where the actual pgsql link sits.
		 * if it doesn't, open a new pgsql link, add it to the resource list,
		 * and add a pointer to it with hashed_details as the key.
		 */
		if (!(connect_type & PGSQL_CONNECT_FORCE_NEW)
			&& (index_ptr = zend_hash_find(&PGG(connections), str.s)) != NULL) {
			php_pgsql_set_default_link(Z_OBJ_P(index_ptr));
			ZVAL_COPY(return_value, index_ptr);

			goto cleanup;
		}
		if (PGG(max_links) != -1 && PGG(num_links) >= PGG(max_links)) {
			php_error_docref(NULL, E_WARNING, "Cannot create new link. Too many open links (" ZEND_LONG_FMT ")", PGG(num_links));
			goto err;
		}

		/* Non-blocking connect */
		if (connect_type & PGSQL_CONNECT_ASYNC) {
			pgsql = PQconnectStart(connstring);
			if (pgsql==NULL || PQstatus(pgsql)==CONNECTION_BAD) {
				PHP_PQ_ERROR("Unable to connect to PostgreSQL server: %s", pgsql);
				if (pgsql) {
					PQfinish(pgsql);
				}
				goto err;
			}
		} else {
			pgsql = PQconnectdb(connstring);
			if (pgsql==NULL || PQstatus(pgsql)==CONNECTION_BAD) {
				PHP_PQ_ERROR("Unable to connect to PostgreSQL server: %s", pgsql);
				if (pgsql) {
					PQfinish(pgsql);
				}
				goto err;
			}
		}

		object_init_ex(return_value, pgsql_link_ce);
		link = Z_PGSQL_LINK_P(return_value);
		link->conn = pgsql;
		link->hash = zend_string_copy(str.s);
		link->notices = NULL;
		link->persistent = 0;

		/* add it to the hash */
		zend_hash_update(&PGG(connections), str.s, return_value);

		/* Keep track of link => hash mapping, so we can remove the hash entry from connections
		 * when the connection is closed. This uses the address of the connection rather than the
		 * zend_resource, because the resource destructor is passed a stack copy of the resource
		 * structure. */

		PGG(num_links)++;
	}
	/* set notice processor */
	if (! PGG(ignore_notices) && Z_TYPE_P(return_value) == IS_OBJECT) {
		PQsetNoticeProcessor(pgsql, _php_pgsql_notice_handler, link);
	}
	php_pgsql_set_default_link(Z_OBJ_P(return_value));

cleanup:
	smart_str_free(&str);
	return;

err:
	smart_str_free(&str);
	RETURN_FALSE;
}
/* }}} */

/* {{{ Open a PostgreSQL connection */
PHP_FUNCTION(pg_connect)
{
	php_pgsql_do_connect(INTERNAL_FUNCTION_PARAM_PASSTHRU,0);
}
/* }}} */

/* {{{ Poll the status of an in-progress async PostgreSQL connection attempt*/
PHP_FUNCTION(pg_connect_poll)
{
	zval *pgsql_link;
	pgsql_link_handle *pgsql_handle;
	PGconn *pgsql;
	int ret;

	ZEND_PARSE_PARAMETERS_START(1, 1)
		Z_PARAM_OBJECT_OF_CLASS(pgsql_link, pgsql_link_ce)
	ZEND_PARSE_PARAMETERS_END();

	pgsql_handle = Z_PGSQL_LINK_P(pgsql_link);
	CHECK_PGSQL_LINK(pgsql_handle);
	pgsql = pgsql_handle->conn;

	ret = PQconnectPoll(pgsql);

	RETURN_LONG(ret);
}
/* }}} */

/* {{{ Open a persistent PostgreSQL connection */
PHP_FUNCTION(pg_pconnect)
{
	php_pgsql_do_connect(INTERNAL_FUNCTION_PARAM_PASSTHRU,1);
}
/* }}} */

/* {{{ Close a PostgreSQL connection */
PHP_FUNCTION(pg_close)
{
	zval *pgsql_link = NULL;
	pgsql_link_handle *link;

	ZEND_PARSE_PARAMETERS_START(0, 1)
		Z_PARAM_OPTIONAL
		Z_PARAM_OBJECT_OF_CLASS_OR_NULL(pgsql_link, pgsql_link_ce)
	ZEND_PARSE_PARAMETERS_END();

	if (!pgsql_link) {
		link = FETCH_DEFAULT_LINK();
		CHECK_DEFAULT_LINK(link);
		zend_object_release(PGG(default_link));
		PGG(default_link) = NULL;
		RETURN_TRUE;
	}

	link = Z_PGSQL_LINK_P(pgsql_link);
	CHECK_PGSQL_LINK(link);

	if (link == FETCH_DEFAULT_LINK_NO_WARNING()) {
		GC_DELREF(PGG(default_link));
		PGG(default_link) = NULL;
	}
	pgsql_link_free(link);

	RETURN_TRUE;
}
/* }}} */

#define PHP_PG_DBNAME 1
#define PHP_PG_ERROR_MESSAGE 2
#define PHP_PG_OPTIONS 3
#define PHP_PG_PORT 4
#define PHP_PG_TTY 5
#define PHP_PG_HOST 6
#define PHP_PG_VERSION 7
#define PHP_PG_JIT 8

/* php_pgsql_get_link_info */
static void php_pgsql_get_link_info(INTERNAL_FUNCTION_PARAMETERS, int entry_type)
{
	pgsql_link_handle *link;
	zval *pgsql_link = NULL;
	PGconn *pgsql;
	char *result;

	ZEND_PARSE_PARAMETERS_START(0, 1)
		Z_PARAM_OPTIONAL
		Z_PARAM_OBJECT_OF_CLASS_OR_NULL(pgsql_link, pgsql_link_ce)
	ZEND_PARSE_PARAMETERS_END();

	if (!pgsql_link) {
		link = FETCH_DEFAULT_LINK();
		CHECK_DEFAULT_LINK(link);
	} else {
		link = Z_PGSQL_LINK_P(pgsql_link);
		CHECK_PGSQL_LINK(link);
	}

	pgsql = link->conn;

	switch(entry_type) {
		case PHP_PG_DBNAME:
			result = PQdb(pgsql);
			break;
		case PHP_PG_ERROR_MESSAGE:
			RETURN_STR(_php_pgsql_trim_message(PQerrorMessage(pgsql)));
		case PHP_PG_OPTIONS:
			result = PQoptions(pgsql);
			break;
		case PHP_PG_PORT:
			result = PQport(pgsql);
			break;
		case PHP_PG_TTY:
			result = PQtty(pgsql);
			break;
		case PHP_PG_HOST:
			result = PQhost(pgsql);
			break;
		case PHP_PG_VERSION: {
			array_init(return_value);
			char *tmp;
			add_assoc_string(return_value, "client", pgsql_libpq_version);
			add_assoc_long(return_value, "protocol", PQprotocolVersion(pgsql));
			add_assoc_string(return_value, "server", (char*)PQparameterStatus(pgsql, "server_version"));

#define PHP_PQ_COPY_PARAM(_x) tmp = (char*)PQparameterStatus(pgsql, _x); \
	if(tmp) add_assoc_string(return_value, _x, tmp); \
	else add_assoc_null(return_value, _x);

			PHP_PQ_COPY_PARAM("server_encoding");
			PHP_PQ_COPY_PARAM("client_encoding");
			PHP_PQ_COPY_PARAM("is_superuser");
			PHP_PQ_COPY_PARAM("session_authorization");
			PHP_PQ_COPY_PARAM("DateStyle");
			PHP_PQ_COPY_PARAM("IntervalStyle");
			PHP_PQ_COPY_PARAM("TimeZone");
			PHP_PQ_COPY_PARAM("integer_datetimes");
			PHP_PQ_COPY_PARAM("standard_conforming_strings");
			PHP_PQ_COPY_PARAM("application_name");
			return;
		}
		case PHP_PG_JIT: {
			PGresult *res;
			array_init(return_value);
			res = PQexec(pgsql, "SHOW jit_provider");
			if (PQresultStatus(res) != PGRES_TUPLES_OK) {
				add_assoc_null(return_value, "jit_provider");
			} else {
				add_assoc_string(return_value, "jit_provider", PQgetvalue(res, 0, 0));
			}
			PQclear(res);
			res = PQexec(pgsql, "SHOW jit");
			if (PQresultStatus(res) != PGRES_TUPLES_OK) {
				add_assoc_null(return_value, "jit");
			} else {
				add_assoc_string(return_value, "jit", PQgetvalue(res, 0, 0));
			}
			PQclear(res);
			return;
		}
		EMPTY_SWITCH_DEFAULT_CASE()
	}
	if (result) {
		RETURN_STRING(result);
	} else {
		RETURN_EMPTY_STRING();
	}
}

/* Get the database name */
PHP_FUNCTION(pg_dbname)
{
	php_pgsql_get_link_info(INTERNAL_FUNCTION_PARAM_PASSTHRU,PHP_PG_DBNAME);
}

/* Get the error message string */
PHP_FUNCTION(pg_last_error)
{
	php_pgsql_get_link_info(INTERNAL_FUNCTION_PARAM_PASSTHRU,PHP_PG_ERROR_MESSAGE);
}

/* Get the options associated with the connection */
PHP_FUNCTION(pg_options)
{
	php_pgsql_get_link_info(INTERNAL_FUNCTION_PARAM_PASSTHRU,PHP_PG_OPTIONS);
}

/* Return the port number associated with the connection */
PHP_FUNCTION(pg_port)
{
	php_pgsql_get_link_info(INTERNAL_FUNCTION_PARAM_PASSTHRU,PHP_PG_PORT);
}

/* Return the tty name associated with the connection */
PHP_FUNCTION(pg_tty)
{
	php_pgsql_get_link_info(INTERNAL_FUNCTION_PARAM_PASSTHRU,PHP_PG_TTY);
}

/* Returns the host name associated with the connection */
PHP_FUNCTION(pg_host)
{
	php_pgsql_get_link_info(INTERNAL_FUNCTION_PARAM_PASSTHRU,PHP_PG_HOST);
}

/* Returns an array with client, protocol and server version (when available) */
PHP_FUNCTION(pg_version)
{
	php_pgsql_get_link_info(INTERNAL_FUNCTION_PARAM_PASSTHRU,PHP_PG_VERSION);
}

PHP_FUNCTION(pg_jit)
{
	php_pgsql_get_link_info(INTERNAL_FUNCTION_PARAM_PASSTHRU,PHP_PG_JIT);
}

/* Returns the value of a server parameter */
PHP_FUNCTION(pg_parameter_status)
{
	zval *pgsql_link = NULL;
	pgsql_link_handle *link;
	PGconn *pgsql;
	char *param;
	size_t len;

	if (zend_parse_parameters_ex(ZEND_PARSE_PARAMS_QUIET, ZEND_NUM_ARGS(), "Os", &pgsql_link, pgsql_link_ce, &param, &len) == FAILURE) {
		ZEND_PARSE_PARAMETERS_START(1, 1)
			Z_PARAM_STRING(param, len)
		ZEND_PARSE_PARAMETERS_END();

		link = FETCH_DEFAULT_LINK();
		CHECK_DEFAULT_LINK(link);
	} else {
		link = Z_PGSQL_LINK_P(pgsql_link);
		CHECK_PGSQL_LINK(link);
	}

	pgsql = link->conn;

	param = (char*)PQparameterStatus(pgsql, param);
	if (param) {
		RETURN_STRING(param);
	} else {
		RETURN_FALSE;
	}
}

/* Ping database. If connection is bad, try to reconnect. */
PHP_FUNCTION(pg_ping)
{
	zval *pgsql_link = NULL;
	PGconn *pgsql;
	PGresult *res;
	pgsql_link_handle *link;

	ZEND_PARSE_PARAMETERS_START(0, 1)
		Z_PARAM_OPTIONAL
		Z_PARAM_OBJECT_OF_CLASS_OR_NULL(pgsql_link, pgsql_link_ce)
	ZEND_PARSE_PARAMETERS_END();

	if (pgsql_link == NULL) {
		link = FETCH_DEFAULT_LINK();
		CHECK_DEFAULT_LINK(link);
	} else {
		link = Z_PGSQL_LINK_P(pgsql_link);
		CHECK_PGSQL_LINK(link);
	}

	pgsql = link->conn;

	/* ping connection */
	res = PQexec(pgsql, "SELECT 1;");
	PQclear(res);

	/* check status. */
	if (PQstatus(pgsql) == CONNECTION_OK)
		RETURN_TRUE;

	/* reset connection if it's broken */
	PQreset(pgsql);
	if (PQstatus(pgsql) == CONNECTION_OK) {
		RETURN_TRUE;
	}
	RETURN_FALSE;
}

/* Execute a query */
PHP_FUNCTION(pg_query)
{
	zval *pgsql_link = NULL;
	char *query;
	size_t query_len;
	int leftover = 0;
	pgsql_link_handle *link;
	PGconn *pgsql;
	PGresult *pgsql_result;
	ExecStatusType status;

	if (ZEND_NUM_ARGS() == 1) {
		ZEND_PARSE_PARAMETERS_START(1, 1)
			Z_PARAM_STRING(query, query_len)
		ZEND_PARSE_PARAMETERS_END();

		link = FETCH_DEFAULT_LINK();
		CHECK_DEFAULT_LINK(link);
<<<<<<< HEAD
	} else {
		ZEND_PARSE_PARAMETERS_START(2, 2)
			Z_PARAM_OBJECT_OF_CLASS(pgsql_link, pgsql_link_ce)
			Z_PARAM_STRING(query, query_len)
		ZEND_PARSE_PARAMETERS_END();

=======
	} else if (ZEND_NUM_ARGS() == 2) {
		if (zend_parse_parameters(ZEND_NUM_ARGS(), "Os", &pgsql_link, pgsql_link_ce, &query, &query_len) == FAILURE) {
			RETURN_THROWS();
		}
>>>>>>> 0a3442fb
		link = Z_PGSQL_LINK_P(pgsql_link);
		CHECK_PGSQL_LINK(link);
	} else {
		zend_wrong_parameters_count_error(1, 2);
		RETURN_THROWS();
	}

	pgsql = link->conn;

	if (PQsetnonblocking(pgsql, 0)) {
		php_error_docref(NULL, E_NOTICE,"Cannot set connection to blocking mode");
		RETURN_FALSE;
	}
	while ((pgsql_result = PQgetResult(pgsql))) {
		PQclear(pgsql_result);
		leftover = 1;
	}
	if (leftover) {
		php_error_docref(NULL, E_NOTICE, "Found results on this connection. Use pg_get_result() to get these results first");
	}
	pgsql_result = PQexec(pgsql, query);
	if ((PGG(auto_reset_persistent) & 2) && PQstatus(pgsql) != CONNECTION_OK) {
		PQclear(pgsql_result);
		PQreset(pgsql);
		pgsql_result = PQexec(pgsql, query);
	}

	if (pgsql_result) {
		status = PQresultStatus(pgsql_result);
	} else {
		status = (ExecStatusType) PQstatus(pgsql);
	}

	switch (status) {
		case PGRES_EMPTY_QUERY:
		case PGRES_BAD_RESPONSE:
		case PGRES_NONFATAL_ERROR:
		case PGRES_FATAL_ERROR:
			PHP_PQ_ERROR("Query failed: %s", pgsql);
			PQclear(pgsql_result);
			RETURN_FALSE;
			break;
		case PGRES_COMMAND_OK: /* successful command that did not return rows */
		default:
			if (pgsql_result) {
				object_init_ex(return_value, pgsql_result_ce);
				pgsql_result_handle *pg_result = Z_PGSQL_RESULT_P(return_value);
				pg_result->conn = pgsql;
				pg_result->result = pgsql_result;
				pg_result->row = 0;
			} else {
				PQclear(pgsql_result);
				RETURN_FALSE;
			}
			break;
	}
}

static void _php_pgsql_free_params(char **params, int num_params)
{
	if (num_params > 0) {
		int i;
		for (i = 0; i < num_params; i++) {
			if (params[i]) {
				efree(params[i]);
			}
		}
		efree(params);
	}
}

/* Execute a query */
PHP_FUNCTION(pg_query_params)
{
	zval *pgsql_link = NULL;
	zval *pv_param_arr, *tmp;
	char *query;
	size_t query_len;
	int leftover = 0;
	int num_params = 0;
	char **params = NULL;
	pgsql_link_handle *link;
	PGconn *pgsql;
	PGresult *pgsql_result;
	ExecStatusType status;
	pgsql_result_handle *pg_result;

	if (ZEND_NUM_ARGS() == 2) {
		ZEND_PARSE_PARAMETERS_START(2, 2)
			Z_PARAM_STRING(query, query_len)
			Z_PARAM_ARRAY(pv_param_arr)
		ZEND_PARSE_PARAMETERS_END();

		link = FETCH_DEFAULT_LINK();
		CHECK_DEFAULT_LINK(link);
<<<<<<< HEAD
	} else {
		ZEND_PARSE_PARAMETERS_START(3, 3)
			Z_PARAM_OBJECT_OF_CLASS(pgsql_link, pgsql_link_ce)
			Z_PARAM_STRING(query, query_len)
			Z_PARAM_ARRAY(pv_param_arr)
		ZEND_PARSE_PARAMETERS_END();

=======
	} else if (ZEND_NUM_ARGS() == 3) {
		if (zend_parse_parameters(ZEND_NUM_ARGS(), "Osa", &pgsql_link, pgsql_link_ce, &query, &query_len, &pv_param_arr) == FAILURE) {
			RETURN_THROWS();
		}
>>>>>>> 0a3442fb
		link = Z_PGSQL_LINK_P(pgsql_link);
		CHECK_PGSQL_LINK(link);
	} else {
		zend_wrong_parameters_count_error(2, 3);
		RETURN_THROWS();
	}

	pgsql = link->conn;

	if (PQsetnonblocking(pgsql, 0)) {
		php_error_docref(NULL, E_NOTICE,"Cannot set connection to blocking mode");
		RETURN_FALSE;
	}
	while ((pgsql_result = PQgetResult(pgsql))) {
		PQclear(pgsql_result);
		leftover = 1;
	}
	if (leftover) {
		php_error_docref(NULL, E_NOTICE, "Found results on this connection. Use pg_get_result() to get these results first");
	}

	num_params = zend_hash_num_elements(Z_ARRVAL_P(pv_param_arr));
	if (num_params > 0) {
		int i = 0;
		params = (char **)safe_emalloc(sizeof(char *), num_params, 0);

		ZEND_HASH_FOREACH_VAL(Z_ARRVAL_P(pv_param_arr), tmp) {
			ZVAL_DEREF(tmp);
			if (Z_TYPE_P(tmp) == IS_NULL) {
				params[i] = NULL;
			} else {
				zend_string *param_str = zval_try_get_string(tmp);
				if (!param_str) {
					_php_pgsql_free_params(params, i);
					RETURN_THROWS();
				}
				params[i] = estrndup(ZSTR_VAL(param_str), ZSTR_LEN(param_str));
				zend_string_release(param_str);
			}
			i++;
		} ZEND_HASH_FOREACH_END();
	}

	pgsql_result = PQexecParams(pgsql, query, num_params,
					NULL, (const char * const *)params, NULL, NULL, 0);
	if ((PGG(auto_reset_persistent) & 2) && PQstatus(pgsql) != CONNECTION_OK) {
		PQclear(pgsql_result);
		PQreset(pgsql);
		pgsql_result = PQexecParams(pgsql, query, num_params,
						NULL, (const char * const *)params, NULL, NULL, 0);
	}

	if (pgsql_result) {
		status = PQresultStatus(pgsql_result);
	} else {
		status = (ExecStatusType) PQstatus(pgsql);
	}

	_php_pgsql_free_params(params, num_params);

	switch (status) {
		case PGRES_EMPTY_QUERY:
		case PGRES_BAD_RESPONSE:
		case PGRES_NONFATAL_ERROR:
		case PGRES_FATAL_ERROR:
			PHP_PQ_ERROR("Query failed: %s", pgsql);
			PQclear(pgsql_result);
			RETURN_FALSE;
			break;
		case PGRES_COMMAND_OK: /* successful command that did not return rows */
		default:
			if (pgsql_result) {
				object_init_ex(return_value, pgsql_result_ce);
				pg_result = Z_PGSQL_RESULT_P(return_value);
				pg_result->conn = pgsql;
				pg_result->result = pgsql_result;
				pg_result->row = 0;
			} else {
				PQclear(pgsql_result);
				RETURN_FALSE;
			}
			break;
	}
}

/* Prepare a query for future execution */
PHP_FUNCTION(pg_prepare)
{
	zval *pgsql_link = NULL;
	char *query, *stmtname;
	size_t query_len, stmtname_len;
	int leftover = 0;
	PGconn *pgsql;
	pgsql_link_handle *link;
	PGresult *pgsql_result;
	ExecStatusType status;
	pgsql_result_handle *pg_result;

	if (ZEND_NUM_ARGS() == 2) {
		ZEND_PARSE_PARAMETERS_START(2, 2)
			Z_PARAM_STRING(stmtname, stmtname_len)
			Z_PARAM_STRING(query, query_len)
		ZEND_PARSE_PARAMETERS_END();

		link = FETCH_DEFAULT_LINK();
		CHECK_DEFAULT_LINK(link);
<<<<<<< HEAD
	} else {
		ZEND_PARSE_PARAMETERS_START(3, 3)
			Z_PARAM_OBJECT_OF_CLASS(pgsql_link, pgsql_link_ce)
			Z_PARAM_STRING(stmtname, stmtname_len)
			Z_PARAM_STRING(query, query_len)
		ZEND_PARSE_PARAMETERS_END();

=======
	} else if (ZEND_NUM_ARGS() == 3) {
		if (zend_parse_parameters(ZEND_NUM_ARGS(), "Oss", &pgsql_link, pgsql_link_ce, &stmtname, &stmtname_len, &query, &query_len) == FAILURE) {
			RETURN_THROWS();
		}
>>>>>>> 0a3442fb
		link = Z_PGSQL_LINK_P(pgsql_link);
		CHECK_PGSQL_LINK(link);
	} else {
		zend_wrong_parameters_count_error(2, 3);
		RETURN_THROWS();
	}

	pgsql = link->conn;

	if (PQsetnonblocking(pgsql, 0)) {
		php_error_docref(NULL, E_NOTICE,"Cannot set connection to blocking mode");
		RETURN_FALSE;
	}
	while ((pgsql_result = PQgetResult(pgsql))) {
		PQclear(pgsql_result);
		leftover = 1;
	}
	if (leftover) {
		php_error_docref(NULL, E_NOTICE, "Found results on this connection. Use pg_get_result() to get these results first");
	}
	pgsql_result = PQprepare(pgsql, stmtname, query, 0, NULL);
	if ((PGG(auto_reset_persistent) & 2) && PQstatus(pgsql) != CONNECTION_OK) {
		PQclear(pgsql_result);
		PQreset(pgsql);
		pgsql_result = PQprepare(pgsql, stmtname, query, 0, NULL);
	}

	if (pgsql_result) {
		status = PQresultStatus(pgsql_result);
	} else {
		status = (ExecStatusType) PQstatus(pgsql);
	}

	switch (status) {
		case PGRES_EMPTY_QUERY:
		case PGRES_BAD_RESPONSE:
		case PGRES_NONFATAL_ERROR:
		case PGRES_FATAL_ERROR:
			PHP_PQ_ERROR("Query failed: %s", pgsql);
			PQclear(pgsql_result);
			RETURN_FALSE;
			break;
		case PGRES_COMMAND_OK: /* successful command that did not return rows */
		default:
			if (pgsql_result) {
				object_init_ex(return_value, pgsql_result_ce);
				pg_result = Z_PGSQL_RESULT_P(return_value);
				pg_result->conn = pgsql;
				pg_result->result = pgsql_result;
				pg_result->row = 0;
			} else {
				PQclear(pgsql_result);
				RETURN_FALSE;
			}
			break;
	}
}

/* Execute a prepared query  */
PHP_FUNCTION(pg_execute)
{
	zval *pgsql_link = NULL;
	zval *pv_param_arr, *tmp;
	char *stmtname;
	size_t stmtname_len;
	int leftover = 0;
	int num_params = 0;
	char **params = NULL;
	PGconn *pgsql;
	pgsql_link_handle *link;
	PGresult *pgsql_result;
	ExecStatusType status;
	pgsql_result_handle *pg_result;

	if (ZEND_NUM_ARGS() == 2) {
		ZEND_PARSE_PARAMETERS_START(2, 2)
			Z_PARAM_STRING(stmtname, stmtname_len)
			Z_PARAM_ARRAY(pv_param_arr)
		ZEND_PARSE_PARAMETERS_END();

		link = FETCH_DEFAULT_LINK();
		CHECK_DEFAULT_LINK(link);
<<<<<<< HEAD
	} else {
		ZEND_PARSE_PARAMETERS_START(3, 3)
			Z_PARAM_OBJECT_OF_CLASS(pgsql_link, pgsql_link_ce)
			Z_PARAM_STRING(stmtname, stmtname_len)
			Z_PARAM_ARRAY(pv_param_arr)
		ZEND_PARSE_PARAMETERS_END();

=======
	} else if (ZEND_NUM_ARGS() == 3) {
		if (zend_parse_parameters(ZEND_NUM_ARGS(), "Osa", &pgsql_link, pgsql_link_ce, &stmtname, &stmtname_len, &pv_param_arr) == FAILURE) {
			RETURN_THROWS();
		}
>>>>>>> 0a3442fb
		link = Z_PGSQL_LINK_P(pgsql_link);
		CHECK_PGSQL_LINK(link);
	} else {
		zend_wrong_parameters_count_error(2, 3);
		RETURN_THROWS();
	}

	pgsql = link->conn;

	if (PQsetnonblocking(pgsql, 0)) {
		php_error_docref(NULL, E_NOTICE,"Cannot set connection to blocking mode");
		RETURN_FALSE;
	}
	while ((pgsql_result = PQgetResult(pgsql))) {
		PQclear(pgsql_result);
		leftover = 1;
	}
	if (leftover) {
		php_error_docref(NULL, E_NOTICE, "Found results on this connection. Use pg_get_result() to get these results first");
	}

	num_params = zend_hash_num_elements(Z_ARRVAL_P(pv_param_arr));
	if (num_params > 0) {
		int i = 0;
		params = (char **)safe_emalloc(sizeof(char *), num_params, 0);

		ZEND_HASH_FOREACH_VAL(Z_ARRVAL_P(pv_param_arr), tmp) {
			ZVAL_DEREF(tmp);
			if (Z_TYPE_P(tmp) == IS_NULL) {
				params[i] = NULL;
			} else {
				zend_string *tmp_str;
				zend_string *str = zval_get_tmp_string(tmp, &tmp_str);

				params[i] = estrndup(ZSTR_VAL(str), ZSTR_LEN(str));
				zend_tmp_string_release(tmp_str);
			}

			i++;
		} ZEND_HASH_FOREACH_END();
	}

	pgsql_result = PQexecPrepared(pgsql, stmtname, num_params,
					(const char * const *)params, NULL, NULL, 0);
	if ((PGG(auto_reset_persistent) & 2) && PQstatus(pgsql) != CONNECTION_OK) {
		PQclear(pgsql_result);
		PQreset(pgsql);
		pgsql_result = PQexecPrepared(pgsql, stmtname, num_params,
						(const char * const *)params, NULL, NULL, 0);
	}

	if (pgsql_result) {
		status = PQresultStatus(pgsql_result);
	} else {
		status = (ExecStatusType) PQstatus(pgsql);
	}

	_php_pgsql_free_params(params, num_params);

	switch (status) {
		case PGRES_EMPTY_QUERY:
		case PGRES_BAD_RESPONSE:
		case PGRES_NONFATAL_ERROR:
		case PGRES_FATAL_ERROR:
			PHP_PQ_ERROR("Query failed: %s", pgsql);
			PQclear(pgsql_result);
			RETURN_FALSE;
			break;
		case PGRES_COMMAND_OK: /* successful command that did not return rows */
		default:
			if (pgsql_result) {
				object_init_ex(return_value, pgsql_result_ce);
				pg_result = Z_PGSQL_RESULT_P(return_value);
				pg_result->conn = pgsql;
				pg_result->result = pgsql_result;
				pg_result->row = 0;
			} else {
				PQclear(pgsql_result);
				RETURN_FALSE;
			}
			break;
	}
}

#define PHP_PG_NUM_ROWS 1
#define PHP_PG_NUM_FIELDS 2
#define PHP_PG_CMD_TUPLES 3

/* php_pgsql_get_result_info */
static void php_pgsql_get_result_info(INTERNAL_FUNCTION_PARAMETERS, int entry_type)
{
	zval *result;
	PGresult *pgsql_result;
	pgsql_result_handle *pg_result;

	ZEND_PARSE_PARAMETERS_START(1, 1)
		Z_PARAM_OBJECT_OF_CLASS(result, pgsql_result_ce)
	ZEND_PARSE_PARAMETERS_END();

	pg_result = Z_PGSQL_RESULT_P(result);
	CHECK_PGSQL_RESULT(pg_result);
	pgsql_result = pg_result->result;

	switch (entry_type) {
		case PHP_PG_NUM_ROWS:
			RETVAL_LONG(PQntuples(pgsql_result));
			break;
		case PHP_PG_NUM_FIELDS:
			RETVAL_LONG(PQnfields(pgsql_result));
			break;
		case PHP_PG_CMD_TUPLES:
			RETVAL_LONG(atoi(PQcmdTuples(pgsql_result)));
			break;
		EMPTY_SWITCH_DEFAULT_CASE()
	}
}

/* Return the number of rows in the result */
PHP_FUNCTION(pg_num_rows)
{
	php_pgsql_get_result_info(INTERNAL_FUNCTION_PARAM_PASSTHRU,PHP_PG_NUM_ROWS);
}

/* Return the number of fields in the result */
PHP_FUNCTION(pg_num_fields)
{
	php_pgsql_get_result_info(INTERNAL_FUNCTION_PARAM_PASSTHRU,PHP_PG_NUM_FIELDS);
}

/* Returns the number of affected tuples */
PHP_FUNCTION(pg_affected_rows)
{
	php_pgsql_get_result_info(INTERNAL_FUNCTION_PARAM_PASSTHRU,PHP_PG_CMD_TUPLES);
}

/* Returns the last notice set by the backend */
PHP_FUNCTION(pg_last_notice)
{
	zval *pgsql_link = NULL;
	zval *notice;
	HashTable *notices;
	pgsql_link_handle *link;
	zend_long option = PGSQL_NOTICE_LAST;

	ZEND_PARSE_PARAMETERS_START(1, 2)
		Z_PARAM_OBJECT_OF_CLASS(pgsql_link, pgsql_link_ce)
		Z_PARAM_OPTIONAL
		Z_PARAM_LONG(option)
	ZEND_PARSE_PARAMETERS_END();

	link = Z_PGSQL_LINK_P(pgsql_link);
	CHECK_PGSQL_LINK(link);

	notices = link->notices;
	switch (option) {
		case PGSQL_NOTICE_LAST:
			if (notices) {
				zend_hash_internal_pointer_end(notices);
				if ((notice = zend_hash_get_current_data(notices)) == NULL) {
					RETURN_EMPTY_STRING();
				}
				RETURN_COPY(notice);
			} else {
				RETURN_EMPTY_STRING();
			}
			break;
		case PGSQL_NOTICE_ALL:
			if (notices) {
				RETURN_ARR(zend_array_dup(notices));
			} else {
				array_init(return_value);
				return;
			}
			break;
		case PGSQL_NOTICE_CLEAR:
			if (notices) {
				zend_hash_clean(notices);
			}
			RETURN_TRUE;
			break;
		default:
			zend_argument_value_error(2, "must be one of PGSQL_NOTICE_LAST, PGSQL_NOTICE_ALL, or PGSQL_NOTICE_CLEAR");
			RETURN_THROWS();
	}
	ZEND_UNREACHABLE();
}

static inline bool is_valid_oid_string(zend_string *oid, Oid *return_oid)
{
	char *end_ptr;
	*return_oid = (Oid) strtoul(ZSTR_VAL(oid), &end_ptr, 10);
	return ZSTR_VAL(oid) + ZSTR_LEN(oid) == end_ptr;
}

static zend_string *get_field_name(PGconn *pgsql, Oid oid)
{
	zend_string *ret = zend_hash_index_find_ptr(&PGG(field_oids), oid);
	if (ret) {
		zend_string_addref(ret);
		return ret;
	}

	PGresult *result = PQexec(pgsql, "select oid,typname from pg_type");
	if (!result || PQresultStatus(result) != PGRES_TUPLES_OK) {
		if (result) {
			PQclear(result);
		}
		return ZSTR_EMPTY_ALLOC();
	}

	int num_rows = PQntuples(result);
	int oid_offset = PQfnumber(result,"oid");
	int name_offset = PQfnumber(result,"typname");
	for (int i = 0; i < num_rows; i++) {
		char *tmp_oid_str = PQgetvalue(result, i, oid_offset);
		if (!tmp_oid_str) {
			continue;
		}

		char *tmp_name = PQgetvalue(result, i, name_offset);
		if (!tmp_name) {
			continue;
		}

		char *end_ptr;
		Oid tmp_oid = strtoul(tmp_oid_str, &end_ptr, 10);

		zend_string *name = zend_string_init(tmp_name, strlen(tmp_name), 0);
		zend_hash_index_update_ptr(&PGG(field_oids), tmp_oid, name);
		if (!ret && tmp_oid == oid) {
			ret = zend_string_copy(name);
		}
	}

	PQclear(result);
	return ret;
}

/* Returns the name of the table field belongs to, or table's oid if oid_only is true */
PHP_FUNCTION(pg_field_table)
{
	zval *result;
	pgsql_result_handle *pg_result;
	zend_long fnum = -1;
	bool return_oid = 0;

	ZEND_PARSE_PARAMETERS_START(2, 3)
		Z_PARAM_OBJECT_OF_CLASS(result, pgsql_result_ce)
		Z_PARAM_LONG(fnum)
		Z_PARAM_OPTIONAL
		Z_PARAM_BOOL(return_oid)
	ZEND_PARSE_PARAMETERS_END();

	pg_result = Z_PGSQL_RESULT_P(result);
	CHECK_PGSQL_RESULT(pg_result);

	if (fnum < 0) {
		zend_argument_value_error(2, "must be greater than or equal to 0");
		RETURN_THROWS();
	}

	if (fnum >= PQnfields(pg_result->result)) {
		zend_argument_value_error(2, "must be less than the number of fields for this result set");
		RETURN_THROWS();
	}

	Oid oid = PQftable(pg_result->result, (int)fnum);
	if (InvalidOid == oid) {
		RETURN_FALSE;
	}

	if (return_oid) {
		PGSQL_RETURN_OID(oid);
	}

	zend_string *field_table = zend_hash_index_find_ptr(&PGG(table_oids), oid);
	if (field_table) {
		RETURN_STR_COPY(field_table);
	}

	/* Not found, lookup by querying PostgreSQL system tables */
	smart_str querystr = {0};
	smart_str_appends(&querystr, "select relname from pg_class where oid=");
	smart_str_append_unsigned(&querystr, oid);
	smart_str_0(&querystr);

	PGresult *tmp_res = PQexec(pg_result->conn, ZSTR_VAL(querystr.s));
	smart_str_free(&querystr);
	if (!tmp_res || PQresultStatus(tmp_res) != PGRES_TUPLES_OK) {
		if (tmp_res) {
			PQclear(tmp_res);
		}
		RETURN_FALSE;
	}

	char *table_name = PQgetvalue(tmp_res, 0, 0);
	if (!table_name) {
		PQclear(tmp_res);
		RETURN_FALSE;
	}

	field_table = zend_string_init(table_name, strlen(table_name), 0);
	zend_hash_index_update_ptr(&PGG(table_oids), oid, field_table);

	PQclear(tmp_res);
	RETURN_STR_COPY(field_table);
}
/* }}} */

#define PHP_PG_FIELD_NAME 1
#define PHP_PG_FIELD_SIZE 2
#define PHP_PG_FIELD_TYPE 3
#define PHP_PG_FIELD_TYPE_OID 4

/* {{{ php_pgsql_get_field_info */
static void php_pgsql_get_field_info(INTERNAL_FUNCTION_PARAMETERS, int entry_type)
{
	zval *result;
	zend_long field;
	PGresult *pgsql_result;
	pgsql_result_handle *pg_result;
	Oid oid;

	ZEND_PARSE_PARAMETERS_START(2, 2)
		Z_PARAM_OBJECT_OF_CLASS(result, pgsql_result_ce)
		Z_PARAM_LONG(field)
	ZEND_PARSE_PARAMETERS_END();

	pg_result = Z_PGSQL_RESULT_P(result);
	CHECK_PGSQL_RESULT(pg_result);

	if (field < 0) {
		zend_argument_value_error(2, "must be greater than or equal to 0");
		RETURN_THROWS();
	}

	pgsql_result = pg_result->result;

	if (field >= PQnfields(pgsql_result)) {
		zend_argument_value_error(2, "must be less than the number of fields for this result set");
		RETURN_THROWS();
	}

	switch (entry_type) {
		case PHP_PG_FIELD_NAME:
			RETURN_STRING(PQfname(pgsql_result, (int)field));
			break;
		case PHP_PG_FIELD_SIZE:
			RETURN_LONG(PQfsize(pgsql_result, (int)field));
			break;
		case PHP_PG_FIELD_TYPE:
			RETURN_STR(get_field_name(pg_result->conn, PQftype(pgsql_result, (int)field)));
			break;
		case PHP_PG_FIELD_TYPE_OID:

			oid = PQftype(pgsql_result, (int)field);
			PGSQL_RETURN_OID(oid);
			break;
		EMPTY_SWITCH_DEFAULT_CASE()
	}
}
/* }}} */

/* {{{ Returns the name of the field */
PHP_FUNCTION(pg_field_name)
{
	php_pgsql_get_field_info(INTERNAL_FUNCTION_PARAM_PASSTHRU,PHP_PG_FIELD_NAME);
}
/* }}} */

/* {{{ Returns the internal size of the field */
PHP_FUNCTION(pg_field_size)
{
	php_pgsql_get_field_info(INTERNAL_FUNCTION_PARAM_PASSTHRU,PHP_PG_FIELD_SIZE);
}
/* }}} */

/* {{{ Returns the type name for the given field */
PHP_FUNCTION(pg_field_type)
{
	php_pgsql_get_field_info(INTERNAL_FUNCTION_PARAM_PASSTHRU,PHP_PG_FIELD_TYPE);
}
/* }}} */

/* {{{ Returns the type oid for the given field */
PHP_FUNCTION(pg_field_type_oid)
{
	php_pgsql_get_field_info(INTERNAL_FUNCTION_PARAM_PASSTHRU,PHP_PG_FIELD_TYPE_OID);
}
/* }}} */

/* {{{ Returns the field number of the named field */
PHP_FUNCTION(pg_field_num)
{
	zval *result;
	char *field;
	size_t field_len;
	PGresult *pgsql_result;
	pgsql_result_handle *pg_result;

	ZEND_PARSE_PARAMETERS_START(2, 2)
		Z_PARAM_OBJECT_OF_CLASS(result, pgsql_result_ce)
		Z_PARAM_STRING(field, field_len)
	ZEND_PARSE_PARAMETERS_END();

	pg_result = Z_PGSQL_RESULT_P(result);
	CHECK_PGSQL_RESULT(pg_result);
	pgsql_result = pg_result->result;

	RETURN_LONG(PQfnumber(pgsql_result, field));
}
/* }}} */

static zend_long field_arg_to_offset(
		PGresult *result, zend_string *field_name, zend_long field_offset, int arg_num) {
	if (field_name) {
		field_offset = PQfnumber(result, ZSTR_VAL(field_name));
		if (field_offset < 0) {
			/* Avoid displaying the argument name, as the signature is overloaded and the name
			 * might not line up. */
			zend_value_error("Argument #%d must be a field name from this result set", arg_num);
			return -1;
		}
	} else {
		if (field_offset < 0) {
			zend_value_error("Argument #%d must be greater than or equal to 0", arg_num);
			return -1;
		}
		if (field_offset >= PQnfields(result)) {
			zend_value_error("Argument #%d must be less than the number of fields for this result set", arg_num);
			return -1;
		}
	}
	return field_offset;
}

/* {{{ Returns values from a result identifier */
PHP_FUNCTION(pg_fetch_result)
{
	zval *result;
	zend_string *field_name;
	zend_long row, field_offset = 0;
	bool row_is_null = false;
	PGresult *pgsql_result;
	pgsql_result_handle *pg_result;
	int pgsql_row;

	if (ZEND_NUM_ARGS() == 2) {
		if (zend_string_equals_literal(EX(func)->common.function_name, "pg_fetch_result")) {
			zend_error(E_DEPRECATED, "Calling pg_fetch_result() with 2 arguments is deprecated, "
				"use the 3-parameter signature with a null $row parameter instead");
			if (UNEXPECTED(EG(exception))) {
				RETURN_THROWS();
			}
		}

		ZEND_PARSE_PARAMETERS_START(2, 2)
			Z_PARAM_OBJECT_OF_CLASS(result, pgsql_result_ce)
			Z_PARAM_STR_OR_LONG(field_name, field_offset)
		ZEND_PARSE_PARAMETERS_END();
	} else if (ZEND_NUM_ARGS() == 3) {
		ZEND_PARSE_PARAMETERS_START(3, 3)
			Z_PARAM_OBJECT_OF_CLASS(result, pgsql_result_ce)
			if (zend_string_equals_literal(EG(current_execute_data)->func->common.function_name, "pg_result")) {
				Z_PARAM_LONG(row)
			} else {
				Z_PARAM_LONG_OR_NULL(row, row_is_null)
			}
			Z_PARAM_STR_OR_LONG(field_name, field_offset)
		ZEND_PARSE_PARAMETERS_END();
	} else {
		zend_wrong_parameters_count_error(2, 3);
		RETURN_THROWS();
	}

	pg_result = Z_PGSQL_RESULT_P(result);
	CHECK_PGSQL_RESULT(pg_result);
	pgsql_result = pg_result->result;

	if (ZEND_NUM_ARGS() == 2 || row_is_null) {
		if (pg_result->row < 0) {
			pg_result->row = 0;
		}
		pgsql_row = pg_result->row;
		if (pgsql_row >= PQntuples(pgsql_result)) {
			RETURN_FALSE;
		}
		pg_result->row++;
	} else {
		if (row < 0) {
			zend_argument_value_error(2, "must be greater than or equal to 0");
			RETURN_THROWS();
		}
		if (row >= PQntuples(pgsql_result)) {
			php_error_docref(NULL, E_WARNING, "Unable to jump to row " ZEND_LONG_FMT " on PostgreSQL result index " ZEND_LONG_FMT,
							row, Z_LVAL_P(result));
			RETURN_FALSE;
		}
		pgsql_row = (int)row;
	}

	field_offset = field_arg_to_offset(pgsql_result, field_name, field_offset, ZEND_NUM_ARGS());
	if (field_offset < 0) {
		RETURN_THROWS();
	}

	if (PQgetisnull(pgsql_result, pgsql_row, field_offset)) {
		RETVAL_NULL();
	} else {
		RETVAL_STRINGL(PQgetvalue(pgsql_result, pgsql_row, field_offset),
				PQgetlength(pgsql_result, pgsql_row, field_offset));
	}
}
/* }}} */

/* {{{ void php_pgsql_fetch_hash */
static void php_pgsql_fetch_hash(INTERNAL_FUNCTION_PARAMETERS, zend_long result_type, int into_object)
{
	zval                *result;
	PGresult            *pgsql_result;
	pgsql_result_handle *pg_result;
	int             i, num_fields, pgsql_row;
	zend_long            row;
	bool row_is_null = true;
	char            *field_name;
	HashTable		*ctor_params = NULL;
	zend_class_entry *ce = NULL;

	if (into_object) {
		ZEND_PARSE_PARAMETERS_START(1, 4)
			Z_PARAM_OBJECT_OF_CLASS(result, pgsql_result_ce)
			Z_PARAM_OPTIONAL
			Z_PARAM_LONG_OR_NULL(row, row_is_null)
			Z_PARAM_CLASS(ce)
			Z_PARAM_ARRAY_HT(ctor_params)
		ZEND_PARSE_PARAMETERS_END();

		if (!ce) {
			ce = zend_standard_class_def;
		}
		result_type = PGSQL_ASSOC;
	} else {
		ZEND_PARSE_PARAMETERS_START(1, 3)
			Z_PARAM_OBJECT_OF_CLASS(result, pgsql_result_ce)
			Z_PARAM_OPTIONAL
			Z_PARAM_LONG_OR_NULL(row, row_is_null)
			Z_PARAM_LONG(result_type)
		ZEND_PARSE_PARAMETERS_END();
	}

	if (!row_is_null && row < 0) {
		zend_argument_value_error(2, "must be greater than or equal to 0");
		RETURN_THROWS();
	}

	if (!(result_type & PGSQL_BOTH)) {
		zend_argument_value_error(3, "must be one of PGSQL_ASSOC, PGSQL_NUM, or PGSQL_BOTH");
		RETURN_THROWS();
	}

	pg_result = Z_PGSQL_RESULT_P(result);
	CHECK_PGSQL_RESULT(pg_result);
	pgsql_result = pg_result->result;

	if (!row_is_null) {
		if (row >= PQntuples(pgsql_result)) {
			php_error_docref(NULL, E_WARNING, "Unable to jump to row " ZEND_LONG_FMT " on PostgreSQL result index " ZEND_LONG_FMT,
							row, Z_LVAL_P(result));
			RETURN_FALSE;
		}
		pgsql_row = (int)row;
		pg_result->row = pgsql_row;
	} else {
		/* If 2nd param is NULL, use internal row counter to access next row */
		pgsql_row = pg_result->row;
		if (pgsql_row < 0 || pgsql_row >= PQntuples(pgsql_result)) {
			RETURN_FALSE;
		}
		pg_result->row++;
	}

	array_init(return_value);
	for (i = 0, num_fields = PQnfields(pgsql_result); i < num_fields; i++) {
		if (PQgetisnull(pgsql_result, pgsql_row, i)) {
			if (result_type & PGSQL_NUM) {
				add_index_null(return_value, i);
			}
			if (result_type & PGSQL_ASSOC) {
				field_name = PQfname(pgsql_result, i);
				add_assoc_null(return_value, field_name);
			}
		} else {
			char *element = PQgetvalue(pgsql_result, pgsql_row, i);
			if (element) {
				const size_t element_len = strlen(element);

				if (result_type & PGSQL_NUM) {
					add_index_stringl(return_value, i, element, element_len);
				}

				if (result_type & PGSQL_ASSOC) {
					field_name = PQfname(pgsql_result, i);
					add_assoc_stringl(return_value, field_name, element, element_len);
				}
			}
		}
	}

	if (into_object) {
		zval dataset;

		ZVAL_COPY_VALUE(&dataset, return_value);
		object_init_ex(return_value, ce);
		if (!ce->default_properties_count && !ce->__set) {
			Z_OBJ_P(return_value)->properties = Z_ARR(dataset);
		} else {
			zend_merge_properties(return_value, Z_ARRVAL(dataset));
			zval_ptr_dtor(&dataset);
		}

		if (ce->constructor) {
			zend_call_known_function(ce->constructor, Z_OBJ_P(return_value), Z_OBJCE_P(return_value),
				/* retval */ NULL, /* argc */ 0, /* params */ NULL, ctor_params);
		} else if (ctor_params && zend_hash_num_elements(ctor_params) > 0) {
			zend_argument_value_error(3,
				"must be empty when the specified class (%s) does not have a constructor",
				ZSTR_VAL(ce->name)
			);
		}
	}
}
/* }}} */

/* {{{ Get a row as an enumerated array */
PHP_FUNCTION(pg_fetch_row)
{
	php_pgsql_fetch_hash(INTERNAL_FUNCTION_PARAM_PASSTHRU, PGSQL_NUM, 0);
}
/* }}} */

/* {{{ Fetch a row as an assoc array */
PHP_FUNCTION(pg_fetch_assoc)
{
	/* pg_fetch_assoc() is added from PHP 4.3.0. It should raise error, when
	   there is 3rd parameter */
	if (ZEND_NUM_ARGS() > 2)
		WRONG_PARAM_COUNT;
	php_pgsql_fetch_hash(INTERNAL_FUNCTION_PARAM_PASSTHRU, PGSQL_ASSOC, 0);
}
/* }}} */

/* {{{ Fetch a row as an array */
PHP_FUNCTION(pg_fetch_array)
{
	php_pgsql_fetch_hash(INTERNAL_FUNCTION_PARAM_PASSTHRU, PGSQL_BOTH, 0);
}
/* }}} */

/* {{{ Fetch a row as an object */
PHP_FUNCTION(pg_fetch_object)
{
	/* pg_fetch_object() allowed result_type used to be. 3rd parameter
	   must be allowed for compatibility */
	php_pgsql_fetch_hash(INTERNAL_FUNCTION_PARAM_PASSTHRU, PGSQL_ASSOC, 1);
}
/* }}} */

/* {{{ Fetch all rows into array */
PHP_FUNCTION(pg_fetch_all)
{
	zval *result;
	zend_long result_type = PGSQL_ASSOC;
	PGresult *pgsql_result;
	pgsql_result_handle *pg_result;

	ZEND_PARSE_PARAMETERS_START(1, 2)
		Z_PARAM_OBJECT_OF_CLASS(result, pgsql_result_ce)
		Z_PARAM_OPTIONAL
		Z_PARAM_LONG(result_type)
	ZEND_PARSE_PARAMETERS_END();

	if (!(result_type & PGSQL_BOTH)) {
		zend_argument_value_error(2, "must be one of PGSQL_ASSOC, PGSQL_NUM, or PGSQL_BOTH");
		RETURN_THROWS();
	}

	pg_result = Z_PGSQL_RESULT_P(result);
	CHECK_PGSQL_RESULT(pg_result);
	pgsql_result = pg_result->result;

	array_init(return_value);
	php_pgsql_result2array(pgsql_result, return_value, result_type);
}
/* }}} */

/* {{{ Fetch all rows into array */
PHP_FUNCTION(pg_fetch_all_columns)
{
	zval *result;
	PGresult *pgsql_result;
	pgsql_result_handle *pg_result;
	zend_long colno=0;
	int pg_numrows, pg_row;
	size_t num_fields;

	ZEND_PARSE_PARAMETERS_START(1, 2)
		Z_PARAM_OBJECT_OF_CLASS(result, pgsql_result_ce)
		Z_PARAM_OPTIONAL
		Z_PARAM_LONG(colno)
	ZEND_PARSE_PARAMETERS_END();

	pg_result = Z_PGSQL_RESULT_P(result);
	CHECK_PGSQL_RESULT(pg_result);

	if (colno < 0) {
		zend_argument_value_error(2, "must be greater than or equal to 0");
		RETURN_THROWS();
	}

	pgsql_result = pg_result->result;

	num_fields = PQnfields(pgsql_result);
	if (colno >= (zend_long)num_fields) {
		zend_argument_value_error(2, "must be less than the number of fields for this result set");
		RETURN_THROWS();
	}

	array_init(return_value);

	if ((pg_numrows = PQntuples(pgsql_result)) <= 0) {
		return;
	}

	for (pg_row = 0; pg_row < pg_numrows; pg_row++) {
		if (PQgetisnull(pgsql_result, pg_row, (int)colno)) {
			add_next_index_null(return_value);
		} else {
			add_next_index_string(return_value, PQgetvalue(pgsql_result, pg_row, (int)colno));
		}
	}
}
/* }}} */

/* {{{ Set internal row offset */
PHP_FUNCTION(pg_result_seek)
{
	zval *result;
	zend_long row;
	pgsql_result_handle *pg_result;

	ZEND_PARSE_PARAMETERS_START(2, 2)
		Z_PARAM_OBJECT_OF_CLASS(result, pgsql_result_ce)
		Z_PARAM_LONG(row)
	ZEND_PARSE_PARAMETERS_END();

	pg_result = Z_PGSQL_RESULT_P(result);
	CHECK_PGSQL_RESULT(pg_result);

	if (row < 0 || row >= PQntuples(pg_result->result)) {
		RETURN_FALSE;
	}

	/* seek to offset */
	pg_result->row = (int)row;
	RETURN_TRUE;
}
/* }}} */

#define PHP_PG_DATA_LENGTH 1
#define PHP_PG_DATA_ISNULL 2

/* {{{ php_pgsql_data_info */
static void php_pgsql_data_info(INTERNAL_FUNCTION_PARAMETERS, int entry_type, bool nullable_row)
{
	zval *result;
	zend_string *field_name;
	zend_long row, field_offset = 0;
	bool row_is_null = false;
	PGresult *pgsql_result;
	pgsql_result_handle *pg_result;
	int pgsql_row;

	if (ZEND_NUM_ARGS() == 2) {
		if (nullable_row) {
			zend_error(E_DEPRECATED, "Calling %s() with 2 arguments is deprecated, "
				"use the 3-parameter signature with a null $row parameter instead",
				ZSTR_VAL(EX(func)->common.function_name));
			if (UNEXPECTED(EG(exception))) {
				RETURN_THROWS();
			}
		}

		ZEND_PARSE_PARAMETERS_START(2, 2)
			Z_PARAM_OBJECT_OF_CLASS(result, pgsql_result_ce)
			Z_PARAM_STR_OR_LONG(field_name, field_offset)
		ZEND_PARSE_PARAMETERS_END();
	} else if (ZEND_NUM_ARGS() == 3) {
		ZEND_PARSE_PARAMETERS_START(3, 3)
			Z_PARAM_OBJECT_OF_CLASS(result, pgsql_result_ce)
			if (nullable_row) {
				Z_PARAM_LONG_OR_NULL(row, row_is_null)
			} else {
				Z_PARAM_LONG(row)
			}
			Z_PARAM_STR_OR_LONG(field_name, field_offset)
		ZEND_PARSE_PARAMETERS_END();
	} else {
		zend_wrong_parameters_count_error(2, 3);
		RETURN_THROWS();
	}

	pg_result = Z_PGSQL_RESULT_P(result);
	CHECK_PGSQL_RESULT(pg_result);
	pgsql_result = pg_result->result;

	if (ZEND_NUM_ARGS() == 2 || row_is_null) {
		if (pg_result->row < 0) {
			pg_result->row = 0;
		}
		pgsql_row = pg_result->row;
		if (pgsql_row < 0 || pgsql_row >= PQntuples(pgsql_result)) {
			RETURN_FALSE;
		}
	} else {
		if (row < 0) {
			zend_argument_value_error(2, "must be greater than or equal to 0");
			RETURN_THROWS();
		}
		if (row >= PQntuples(pgsql_result)) {
			php_error_docref(NULL, E_WARNING, "Unable to jump to row " ZEND_LONG_FMT " on PostgreSQL result index " ZEND_LONG_FMT,
							row, Z_LVAL_P(result));
			RETURN_FALSE;
		}
		pgsql_row = (int)row;
	}

	field_offset = field_arg_to_offset(pgsql_result, field_name, field_offset, ZEND_NUM_ARGS());
	if (field_offset < 0) {
		RETURN_THROWS();
	}

	switch (entry_type) {
		case PHP_PG_DATA_LENGTH:
			RETVAL_LONG(PQgetlength(pgsql_result, pgsql_row, field_offset));
			break;
		case PHP_PG_DATA_ISNULL:
			RETVAL_LONG(PQgetisnull(pgsql_result, pgsql_row, field_offset));
			break;
		EMPTY_SWITCH_DEFAULT_CASE()
	}
}
/* }}} */

/* {{{ Returns the printed length */
PHP_FUNCTION(pg_field_prtlen)
{
	php_pgsql_data_info(INTERNAL_FUNCTION_PARAM_PASSTHRU, PHP_PG_DATA_LENGTH, true);
}
/* }}} */

/* {{{ Returns the printed length */
PHP_FUNCTION(pg_fieldprtlen)
{
	php_pgsql_data_info(INTERNAL_FUNCTION_PARAM_PASSTHRU, PHP_PG_DATA_LENGTH, false);
}
/* }}} */

/* {{{ Test if a field is NULL */
PHP_FUNCTION(pg_field_is_null)
{
	php_pgsql_data_info(INTERNAL_FUNCTION_PARAM_PASSTHRU, PHP_PG_DATA_ISNULL, true);
}
/* }}} */

/* {{{ Test if a field is NULL */
PHP_FUNCTION(pg_fieldisnull)
{
	php_pgsql_data_info(INTERNAL_FUNCTION_PARAM_PASSTHRU, PHP_PG_DATA_ISNULL, false);
}
/* }}} */

/* {{{ Free result memory */
PHP_FUNCTION(pg_free_result)
{
	zval *result;
	pgsql_result_handle *pg_result;

	ZEND_PARSE_PARAMETERS_START(1, 1)
		Z_PARAM_OBJECT_OF_CLASS(result, pgsql_result_ce)
	ZEND_PARSE_PARAMETERS_END();

	pg_result = Z_PGSQL_RESULT_P(result);
	CHECK_PGSQL_RESULT(pg_result);

	pgsql_result_free(pg_result);
	RETURN_TRUE;
}
/* }}} */

/* {{{ Returns the last object identifier */
PHP_FUNCTION(pg_last_oid)
{
	zval *result;
	PGresult *pgsql_result;
	pgsql_result_handle *pg_result;
	Oid oid;

	ZEND_PARSE_PARAMETERS_START(1, 1)
		Z_PARAM_OBJECT_OF_CLASS(result, pgsql_result_ce)
	ZEND_PARSE_PARAMETERS_END();

	pg_result = Z_PGSQL_RESULT_P(result);
	CHECK_PGSQL_RESULT(pg_result);
	pgsql_result = pg_result->result;

	oid = PQoidValue(pgsql_result);
	if (oid == InvalidOid) {
		RETURN_FALSE;
	}
	PGSQL_RETURN_OID(oid);
}
/* }}} */

/* {{{ Enable tracing a PostgreSQL connection */
PHP_FUNCTION(pg_trace)
{
	char *z_filename, *mode = "w";
	size_t z_filename_len, mode_len;
	zend_long trace_mode = 0;
	zval *pgsql_link = NULL;
	PGconn *pgsql;
	FILE *fp = NULL;
	php_stream *stream;
	pgsql_link_handle *link;

	ZEND_PARSE_PARAMETERS_START(1, 4)
		Z_PARAM_PATH(z_filename, z_filename_len)
		Z_PARAM_OPTIONAL
		Z_PARAM_STRING(mode, mode_len)
		Z_PARAM_OBJECT_OF_CLASS_OR_NULL(pgsql_link, pgsql_link_ce)
		Z_PARAM_LONG(trace_mode)
	ZEND_PARSE_PARAMETERS_END();

	if (!pgsql_link) {
		link = FETCH_DEFAULT_LINK();
		CHECK_DEFAULT_LINK(link);
	} else {
		link = Z_PGSQL_LINK_P(pgsql_link);
		CHECK_PGSQL_LINK(link);
	}

	pgsql = link->conn;

	stream = php_stream_open_wrapper(z_filename, mode, REPORT_ERRORS, NULL);

	if (!stream) {
		RETURN_FALSE;
	}

	if (FAILURE == php_stream_cast(stream, PHP_STREAM_AS_STDIO, (void**)&fp, REPORT_ERRORS))	{
		php_stream_close(stream);
		RETURN_FALSE;
	}
	php_stream_auto_cleanup(stream);
	PQtrace(pgsql, fp);
	if (trace_mode > 0) {
#ifdef PQTRACE_REGRESS_MODE
		if (!(trace_mode & (PQTRACE_SUPPRESS_TIMESTAMPS|PQTRACE_REGRESS_MODE))) {
			zend_argument_value_error(4, "must be PGSQL_TRACE_SUPPRESS_TIMESTAMPS and/or PGSQL_TRACE_REGRESS_MODE");
			RETURN_THROWS();
		} else {
			PQsetTraceFlags(pgsql, trace_mode);
		}
#else
		zend_argument_value_error(4, "cannot set as trace is unsupported");
		RETURN_THROWS();
#endif
	}
	RETURN_TRUE;
}
/* }}} */

/* {{{ Disable tracing of a PostgreSQL connection */
PHP_FUNCTION(pg_untrace)
{
	zval *pgsql_link = NULL;
	PGconn *pgsql;
	pgsql_link_handle *link;

	ZEND_PARSE_PARAMETERS_START(0, 1)
		Z_PARAM_OPTIONAL
		Z_PARAM_OBJECT_OF_CLASS_OR_NULL(pgsql_link, pgsql_link_ce)
	ZEND_PARSE_PARAMETERS_END();

	if (pgsql_link == NULL) {
		link = FETCH_DEFAULT_LINK();
		CHECK_DEFAULT_LINK(link);
	} else {
		link = Z_PGSQL_LINK_P(pgsql_link);
		CHECK_PGSQL_LINK(link);
	}

	pgsql = link->conn;

	PQuntrace(pgsql);
	RETURN_TRUE;
}
/* }}} */

/* {{{ Create a large object */
PHP_FUNCTION(pg_lo_create)
{
	zval *pgsql_link = NULL, *oid = NULL;
	PGconn *pgsql;
	Oid pgsql_oid, wanted_oid = InvalidOid;
	pgsql_link_handle *link;

	ZEND_PARSE_PARAMETERS_START(0, 2)
		Z_PARAM_OPTIONAL
		Z_PARAM_ZVAL(pgsql_link)
		Z_PARAM_ZVAL(oid)
	ZEND_PARSE_PARAMETERS_END();

	/* Overloaded method uses default link if arg 1 is not an object, set oid pointer */
	if ((ZEND_NUM_ARGS() == 1) && (Z_TYPE_P(pgsql_link) != IS_OBJECT)) {
		oid = pgsql_link;
		pgsql_link = NULL;
	}

	if (pgsql_link == NULL) {
		link = FETCH_DEFAULT_LINK();
		CHECK_DEFAULT_LINK(link);
	} else if ((Z_TYPE_P(pgsql_link) == IS_OBJECT && instanceof_function(Z_OBJCE_P(pgsql_link), pgsql_link_ce))) {
		link = Z_PGSQL_LINK_P(pgsql_link);
		CHECK_PGSQL_LINK(link);
	} else {
		zend_argument_type_error(1, "must be of type PgSql\\Connection when the connection is provided");
		RETURN_THROWS();
	}

	pgsql = link->conn;

	if (oid) {
		switch (Z_TYPE_P(oid)) {
		case IS_STRING:
			{
				if (!is_valid_oid_string(Z_STR_P(oid), &wanted_oid)) {
					/* wrong integer format */
					zend_value_error("Invalid OID value passed");
					RETURN_THROWS();
				}
			}
			break;
		case IS_LONG:
			if (Z_LVAL_P(oid) < (zend_long)InvalidOid) {
				zend_value_error("Invalid OID value passed");
				RETURN_THROWS();
			}
			wanted_oid = (Oid)Z_LVAL_P(oid);
			break;
		default:
			zend_type_error("OID value must be of type string|int, %s given", zend_zval_value_name(oid));
			RETURN_THROWS();
		}
		if ((pgsql_oid = lo_create(pgsql, wanted_oid)) == InvalidOid) {
			php_error_docref(NULL, E_WARNING, "Unable to create PostgreSQL large object");
			RETURN_FALSE;
		}

		PGSQL_RETURN_OID(pgsql_oid);
	}

	if ((pgsql_oid = lo_creat(pgsql, INV_READ|INV_WRITE)) == InvalidOid) {
		php_error_docref(NULL, E_WARNING, "Unable to create PostgreSQL large object");
		RETURN_FALSE;
	}

	PGSQL_RETURN_OID(pgsql_oid);
}
/* }}} */

/* {{{ Delete a large object */
PHP_FUNCTION(pg_lo_unlink)
{
	zval *pgsql_link = NULL;
	zend_long oid_long;
	zend_string *oid_string;
	PGconn *pgsql;
	Oid oid;
	pgsql_link_handle *link;

	/* accept string type since Oid type is unsigned int */
	if (zend_parse_parameters_ex(ZEND_PARSE_PARAMS_QUIET, ZEND_NUM_ARGS(), "OS", &pgsql_link, pgsql_link_ce, &oid_string) == SUCCESS) {
		if (!is_valid_oid_string(oid_string, &oid)) {
			/* wrong integer format */
			zend_value_error("Invalid OID value passed");
			RETURN_THROWS();
		}
		link = Z_PGSQL_LINK_P(pgsql_link);
		CHECK_PGSQL_LINK(link);
	}
	else if (zend_parse_parameters_ex(ZEND_PARSE_PARAMS_QUIET, ZEND_NUM_ARGS(),
								 "Ol", &pgsql_link, pgsql_link_ce, &oid_long) == SUCCESS) {
		if (oid_long <= (zend_long)InvalidOid) {
			zend_value_error("Invalid OID value passed");
			RETURN_THROWS();
		}
		oid = (Oid)oid_long;
		link = Z_PGSQL_LINK_P(pgsql_link);
		CHECK_PGSQL_LINK(link);
	}
	else if (zend_parse_parameters_ex(ZEND_PARSE_PARAMS_QUIET, ZEND_NUM_ARGS(), "S", &oid_string) == SUCCESS) {
		if (!is_valid_oid_string(oid_string, &oid)) {
			/* wrong integer format */
			zend_value_error("Invalid OID value passed");
			RETURN_THROWS();
		}
		link = FETCH_DEFAULT_LINK();
		CHECK_DEFAULT_LINK(link);
	}
	else if (zend_parse_parameters_ex(ZEND_PARSE_PARAMS_QUIET, ZEND_NUM_ARGS(),
								 "l", &oid_long) == SUCCESS) {
		if (oid_long <= (zend_long)InvalidOid) {
			zend_value_error("Invalid OID value passed");
			RETURN_THROWS();
		}
		oid = (Oid)oid_long;
		link = FETCH_DEFAULT_LINK();
		CHECK_DEFAULT_LINK(link);
	}
	else {
		zend_argument_count_error("Requires 1 or 2 arguments, %d given", ZEND_NUM_ARGS());
		RETURN_THROWS();
	}

	pgsql = link->conn;

	if (lo_unlink(pgsql, oid) == -1) {
		php_error_docref(NULL, E_WARNING, "Unable to delete PostgreSQL large object %u", oid);
		RETURN_FALSE;
	}
	RETURN_TRUE;
}
/* }}} */

/* {{{ Open a large object and return fd */
PHP_FUNCTION(pg_lo_open)
{
	zval *pgsql_link = NULL;
	zend_long oid_long;
	zend_string *oid_string;
	zend_string *mode;
	PGconn *pgsql;
	Oid oid;
	int pgsql_mode=0, pgsql_lofd;
	bool create = false;
	pgLofp *pgsql_lofp;
	pgsql_link_handle *link;

	/* accept string type since Oid is unsigned int */
	if (zend_parse_parameters_ex(ZEND_PARSE_PARAMS_QUIET, ZEND_NUM_ARGS(),
								 "OSS", &pgsql_link, pgsql_link_ce, &oid_string, &mode) == SUCCESS) {
		if (!is_valid_oid_string(oid_string, &oid)) {
			/* wrong integer format */
			zend_value_error("Invalid OID value passed");
			RETURN_THROWS();
		}
		link = Z_PGSQL_LINK_P(pgsql_link);
		CHECK_PGSQL_LINK(link);
	}
	else if (zend_parse_parameters_ex(ZEND_PARSE_PARAMS_QUIET, ZEND_NUM_ARGS(),
								 "OlS", &pgsql_link, pgsql_link_ce, &oid_long, &mode) == SUCCESS) {
		if (oid_long <= (zend_long)InvalidOid) {
			zend_value_error("Invalid OID value passed");
			RETURN_THROWS();
		}
		oid = (Oid)oid_long;
		link = Z_PGSQL_LINK_P(pgsql_link);
		CHECK_PGSQL_LINK(link);
	}
	else if (zend_parse_parameters_ex(ZEND_PARSE_PARAMS_QUIET, ZEND_NUM_ARGS(),
								 "SS", &oid_string, &mode) == SUCCESS) {
		if (!is_valid_oid_string(oid_string, &oid)) {
			/* wrong integer format */
			zend_value_error("Invalid OID value passed");
			RETURN_THROWS();
		}
		link = FETCH_DEFAULT_LINK();
		CHECK_DEFAULT_LINK(link);
	}
	else if (zend_parse_parameters_ex(ZEND_PARSE_PARAMS_QUIET, ZEND_NUM_ARGS(),
								 "lS", &oid_long, &mode) == SUCCESS) {
		if (oid_long <= (zend_long)InvalidOid) {
			zend_value_error("Invalid OID value passed");
			RETURN_THROWS();
		}
		oid = (Oid)oid_long;
		link = FETCH_DEFAULT_LINK();
		CHECK_DEFAULT_LINK(link);
	}
	else {
		zend_argument_count_error("Requires 1 or 2 arguments, %d given", ZEND_NUM_ARGS());
		RETURN_THROWS();
	}

	pgsql = link->conn;

	/* r/w/+ is little bit more PHP-like than INV_READ/INV_WRITE and a lot of
	   faster to type. Unfortunately, doesn't behave the same way as fopen()...
	   (Jouni)
	*/
	if (zend_string_equals_literal(mode, "r")) {
		pgsql_mode |= INV_READ;
	} else if (zend_string_equals_literal(mode, "w")) {
		pgsql_mode |= INV_WRITE;
		create = true;
	} else if (zend_string_equals_literal(mode, "r+")) {
		pgsql_mode |= INV_READ;
		pgsql_mode |= INV_WRITE;
	} else if (zend_string_equals_literal(mode, "w+")) {
		pgsql_mode |= INV_READ;
		pgsql_mode |= INV_WRITE;
		create = true;
	} else {
		zend_value_error("Mode must be one of 'r', 'r+', 'w', or 'w+'");
		RETURN_THROWS();
	}

	if ((pgsql_lofd = lo_open(pgsql, oid, pgsql_mode)) == -1) {
		if (create) {
			if ((oid = lo_creat(pgsql, INV_READ|INV_WRITE)) == 0) {
				php_error_docref(NULL, E_WARNING, "Unable to create PostgreSQL large object");
				RETURN_FALSE;
			} else {
				if ((pgsql_lofd = lo_open(pgsql, oid, pgsql_mode)) == -1) {
					if (lo_unlink(pgsql, oid) == -1) {
						php_error_docref(NULL, E_WARNING, "Something is really messed up! Your database is badly corrupted in a way NOT related to PHP");
					} else {
						php_error_docref(NULL, E_WARNING, "Unable to open PostgreSQL large object");
					}

					RETURN_FALSE;
				}
			}
		} else {
			php_error_docref(NULL, E_WARNING, "Unable to open PostgreSQL large object");
			RETURN_FALSE;
		}
	}

	object_init_ex(return_value, pgsql_lob_ce);
	pgsql_lofp = Z_PGSQL_LOB_P(return_value);
	pgsql_lofp->conn = pgsql;
	pgsql_lofp->lofd = pgsql_lofd;
}
/* }}} */

/* {{{ Close a large object */
PHP_FUNCTION(pg_lo_close)
{
	zval *pgsql_lofp;
	pgLofp *pgsql;

	ZEND_PARSE_PARAMETERS_START(1, 1)
		Z_PARAM_OBJECT_OF_CLASS(pgsql_lofp, pgsql_lob_ce)
	ZEND_PARSE_PARAMETERS_END();

	pgsql = Z_PGSQL_LOB_P(pgsql_lofp);
	CHECK_PGSQL_LOB(pgsql);

	if (lo_close((PGconn *)pgsql->conn, pgsql->lofd) < 0) {
		php_error_docref(NULL, E_WARNING, "Unable to close PostgreSQL large object descriptor %d", pgsql->lofd);
		RETVAL_FALSE;
	} else {
		RETVAL_TRUE;
	}

	return;
}
/* }}} */

#define PGSQL_LO_READ_BUF_SIZE  8192

/* {{{ Read a large object */
PHP_FUNCTION(pg_lo_read)
{
	zval *pgsql_id;
	zend_long buffer_length = PGSQL_LO_READ_BUF_SIZE;
	int nbytes;
	zend_string *buf;
	pgLofp *pgsql;

	ZEND_PARSE_PARAMETERS_START(1, 2)
		Z_PARAM_OBJECT_OF_CLASS(pgsql_id, pgsql_lob_ce)
		Z_PARAM_OPTIONAL
		Z_PARAM_LONG(buffer_length)
	ZEND_PARSE_PARAMETERS_END();

	pgsql = Z_PGSQL_LOB_P(pgsql_id);
	CHECK_PGSQL_LOB(pgsql);

	if (buffer_length < 0) {
		zend_argument_value_error(2, "must be greater or equal than 0");
		RETURN_THROWS();
	}

	buf = zend_string_alloc(buffer_length, 0);
	if ((nbytes = lo_read((PGconn *)pgsql->conn, pgsql->lofd, ZSTR_VAL(buf), ZSTR_LEN(buf)))<0) {
		zend_string_efree(buf);
		RETURN_FALSE;
	}

	ZSTR_VAL(buf)[nbytes] = '\0';
	buf = zend_string_truncate(buf, nbytes, 0);
	RETURN_NEW_STR(buf);
}
/* }}} */

/* {{{ Write a large object */
PHP_FUNCTION(pg_lo_write)
{
	zval *pgsql_id;
	zend_string *str;
	zend_long z_len;
	bool z_len_is_null = 1;
	size_t nbytes;
	size_t len;
	pgLofp *pgsql;

	ZEND_PARSE_PARAMETERS_START(2, 3)
		Z_PARAM_OBJECT_OF_CLASS(pgsql_id, pgsql_lob_ce)
		Z_PARAM_STR(str)
		Z_PARAM_OPTIONAL
		Z_PARAM_LONG_OR_NULL(z_len, z_len_is_null)
	ZEND_PARSE_PARAMETERS_END();

	if (!z_len_is_null) {
		if (z_len < 0) {
			zend_argument_value_error(3, "must be greater than or equal to 0");
			RETURN_THROWS();
		}
		if (z_len > (zend_long)ZSTR_LEN(str)) {
			zend_argument_value_error(3, "must be less than or equal to the length of argument #2 ($buf)");
			RETURN_THROWS();
		}
		len = z_len;
	}
	else {
		len = ZSTR_LEN(str);
	}

	pgsql = Z_PGSQL_LOB_P(pgsql_id);
	CHECK_PGSQL_LOB(pgsql);

	if ((nbytes = lo_write((PGconn *)pgsql->conn, pgsql->lofd, ZSTR_VAL(str), len)) == (size_t)-1) {
		RETURN_FALSE;
	}

	RETURN_LONG(nbytes);
}
/* }}} */

/* {{{ Read a large object and send straight to browser */
PHP_FUNCTION(pg_lo_read_all)
{
	zval *pgsql_id;
	int tbytes;
	volatile int nbytes;
	char buf[PGSQL_LO_READ_BUF_SIZE];
	pgLofp *pgsql;

	ZEND_PARSE_PARAMETERS_START(1, 1)
		Z_PARAM_OBJECT_OF_CLASS(pgsql_id, pgsql_lob_ce)
	ZEND_PARSE_PARAMETERS_END();

	pgsql = Z_PGSQL_LOB_P(pgsql_id);
	CHECK_PGSQL_LOB(pgsql);

	tbytes = 0;
	while ((nbytes = lo_read((PGconn *)pgsql->conn, pgsql->lofd, buf, PGSQL_LO_READ_BUF_SIZE))>0) {
		PHPWRITE(buf, nbytes);
		tbytes += nbytes;
	}
	RETURN_LONG(tbytes);
}
/* }}} */

/* {{{ Import large object direct from filesystem */
PHP_FUNCTION(pg_lo_import)
{
	zval *pgsql_link = NULL, *oid = NULL;
	zend_string *file_in;
	PGconn *pgsql;
	Oid returned_oid;
	pgsql_link_handle *link;

	if (zend_parse_parameters_ex(ZEND_PARSE_PARAMS_QUIET, ZEND_NUM_ARGS(),
								 "OP|z", &pgsql_link, pgsql_link_ce, &file_in, &oid) == SUCCESS) {
		link = Z_PGSQL_LINK_P(pgsql_link);
		CHECK_PGSQL_LINK(link);
	}
	else if (zend_parse_parameters_ex(ZEND_PARSE_PARAMS_QUIET, ZEND_NUM_ARGS(),
									  "P|z", &file_in, &oid) == SUCCESS) {
		link = FETCH_DEFAULT_LINK();
		CHECK_DEFAULT_LINK(link);
	}
	else {
		WRONG_PARAM_COUNT;
	}

	if (php_check_open_basedir(ZSTR_VAL(file_in))) {
		RETURN_FALSE;
	}

	pgsql = link->conn;

	if (oid) {
		Oid wanted_oid;
		switch (Z_TYPE_P(oid)) {
		case IS_STRING:
			{
				if (!is_valid_oid_string(Z_STR_P(oid), &wanted_oid)) {
					/* wrong integer format */
					zend_value_error("Invalid OID value passed");
					RETURN_THROWS();
				}
			}
			break;
		case IS_LONG:
			if (Z_LVAL_P(oid) < (zend_long)InvalidOid) {
				zend_value_error("Invalid OID value passed");
				RETURN_THROWS();
			}
			wanted_oid = (Oid)Z_LVAL_P(oid);
			break;
		default:
			zend_type_error("OID value must be of type string|int, %s given", zend_zval_value_name(oid));
			RETURN_THROWS();
		}

		returned_oid = lo_import_with_oid(pgsql, ZSTR_VAL(file_in), wanted_oid);

		if (returned_oid == InvalidOid) {
			RETURN_FALSE;
		}

		PGSQL_RETURN_OID(returned_oid);
	}

	returned_oid = lo_import(pgsql, ZSTR_VAL(file_in));

	if (returned_oid == InvalidOid) {
		RETURN_FALSE;
	}
	PGSQL_RETURN_OID(returned_oid);
}
/* }}} */

/* {{{ Export large object direct to filesystem */
PHP_FUNCTION(pg_lo_export)
{
	zval *pgsql_link = NULL;
	zend_string *oid_string;
	zend_string *file_out;
	zend_long oid_long;
	Oid oid;
	PGconn *pgsql;
	pgsql_link_handle *link;

	/* allow string to handle large OID value correctly */
	if (zend_parse_parameters_ex(ZEND_PARSE_PARAMS_QUIET, ZEND_NUM_ARGS(),
								 "OlP", &pgsql_link, pgsql_link_ce, &oid_long, &file_out) == SUCCESS) {
		if (oid_long <= (zend_long)InvalidOid) {
			zend_argument_value_error(2, "Invalid OID value passed");
			RETURN_THROWS();
		}
		oid = (Oid)oid_long;
		link = Z_PGSQL_LINK_P(pgsql_link);
		CHECK_PGSQL_LINK(link);
	}
	else if (zend_parse_parameters_ex(ZEND_PARSE_PARAMS_QUIET, ZEND_NUM_ARGS(),
								 "OSP", &pgsql_link, pgsql_link_ce, &oid_string, &file_out) == SUCCESS) {
		if (!is_valid_oid_string(oid_string, &oid)) {
			/* wrong integer format */
			zend_argument_value_error(2, "Invalid OID value passed");
			RETURN_THROWS();
		}
		link = Z_PGSQL_LINK_P(pgsql_link);
		CHECK_PGSQL_LINK(link);
	}
	else if (zend_parse_parameters_ex(ZEND_PARSE_PARAMS_QUIET, ZEND_NUM_ARGS(),
									  "lP",  &oid_long, &file_out) == SUCCESS) {
		if (oid_long <= (zend_long)InvalidOid) {
			zend_argument_value_error(1, "Invalid OID value passed");
			RETURN_THROWS();
		}
		oid = (Oid)oid_long;
		link = FETCH_DEFAULT_LINK();
		CHECK_DEFAULT_LINK(link);
	}
	else if (zend_parse_parameters_ex(ZEND_PARSE_PARAMS_QUIET, ZEND_NUM_ARGS(),
								 "SP", &oid_string, &file_out) == SUCCESS) {
		if (!is_valid_oid_string(oid_string, &oid)) {
			/* wrong integer format */
			zend_argument_value_error(1, "Invalid OID value passed");
			RETURN_THROWS();
		}
		link = FETCH_DEFAULT_LINK();
		CHECK_DEFAULT_LINK(link);
	}
	else {
		zend_argument_count_error("Requires 2 or 3 arguments, %d given", ZEND_NUM_ARGS());
		RETURN_THROWS();
	}

	if (php_check_open_basedir(ZSTR_VAL(file_out))) {
		RETURN_FALSE;
	}

	pgsql = link->conn;

	if (lo_export(pgsql, oid, ZSTR_VAL(file_out)) == -1) {
		RETURN_FALSE;
	}
	RETURN_TRUE;
}
/* }}} */

/* {{{ Seeks position of large object */
PHP_FUNCTION(pg_lo_seek)
{
	zval *pgsql_id = NULL;
	zend_long result, offset = 0, whence = SEEK_CUR;
	pgLofp *pgsql;

	ZEND_PARSE_PARAMETERS_START(2, 3)
		Z_PARAM_OBJECT_OF_CLASS(pgsql_id, pgsql_lob_ce)
		Z_PARAM_LONG(offset)
		Z_PARAM_OPTIONAL
		Z_PARAM_LONG(whence)
	ZEND_PARSE_PARAMETERS_END();

	if (whence != SEEK_SET && whence != SEEK_CUR && whence != SEEK_END) {
		zend_argument_value_error(3, "must be one of PGSQL_SEEK_SET, PGSQL_SEEK_CUR, or PGSQL_SEEK_END");
		RETURN_THROWS();
	}

	pgsql = Z_PGSQL_LOB_P(pgsql_id);
	CHECK_PGSQL_LOB(pgsql);

	if (PQserverVersion((PGconn *)pgsql->conn) >= 90300) {
		result = lo_lseek64((PGconn *)pgsql->conn, pgsql->lofd, offset, (int)whence);
	} else {
		result = lo_lseek((PGconn *)pgsql->conn, pgsql->lofd, (int)offset, (int)whence);
	}

	if (result > -1) {
		RETURN_TRUE;
	} else {
		RETURN_FALSE;
	}
}
/* }}} */

/* {{{ Returns current position of large object */
PHP_FUNCTION(pg_lo_tell)
{
	zval *pgsql_id = NULL;
	zend_long offset = 0;
	pgLofp *pgsql;

	ZEND_PARSE_PARAMETERS_START(1, 1)
		Z_PARAM_OBJECT_OF_CLASS(pgsql_id, pgsql_lob_ce)
	ZEND_PARSE_PARAMETERS_END();

	pgsql = Z_PGSQL_LOB_P(pgsql_id);
	CHECK_PGSQL_LOB(pgsql);

#ifdef VE_PG_LO64
	if (PQserverVersion((PGconn *)pgsql->conn) >= 90300) {
		offset = lo_tell64((PGconn *)pgsql->conn, pgsql->lofd);
	} else {
		offset = lo_tell((PGconn *)pgsql->conn, pgsql->lofd);
	}
#else
	offset = lo_tell((PGconn *)pgsql->conn, pgsql->lofd);
#endif
	RETURN_LONG(offset);
}
/* }}} */

/* {{{ Truncate large object to size */
PHP_FUNCTION(pg_lo_truncate)
{
	zval *pgsql_id = NULL;
	zend_long size;
	pgLofp *pgsql;
	int result;

	ZEND_PARSE_PARAMETERS_START(2, 2)
		Z_PARAM_OBJECT_OF_CLASS(pgsql_id, pgsql_lob_ce)
		Z_PARAM_LONG(size)
	ZEND_PARSE_PARAMETERS_END();

	pgsql = Z_PGSQL_LOB_P(pgsql_id);
	CHECK_PGSQL_LOB(pgsql);

#ifdef VE_PG_LO64
	if (PQserverVersion((PGconn *)pgsql->conn) >= 90300) {
		result = lo_truncate64((PGconn *)pgsql->conn, pgsql->lofd, size);
	} else {
		result = lo_truncate((PGconn *)pgsql->conn, pgsql->lofd, size);
	}
#else
	result = lo_truncate((PGconn *)pgsql->conn, pgsql->lofd, size);
#endif
	if (!result) {
		RETURN_TRUE;
	} else {
		RETURN_FALSE;
	}
}
/* }}} */

/* {{{ Set error verbosity */
PHP_FUNCTION(pg_set_error_verbosity)
{
	zval *pgsql_link = NULL;
	zend_long verbosity;
	PGconn *pgsql;
	pgsql_link_handle *link;

	if (ZEND_NUM_ARGS() == 1) {
		ZEND_PARSE_PARAMETERS_START(1, 1)
			Z_PARAM_LONG(verbosity)
		ZEND_PARSE_PARAMETERS_END();

		link = FETCH_DEFAULT_LINK();
		CHECK_DEFAULT_LINK(link);
<<<<<<< HEAD
	} else {
		ZEND_PARSE_PARAMETERS_START(2, 2)
			Z_PARAM_OBJECT_OF_CLASS(pgsql_link, pgsql_link_ce)
			Z_PARAM_LONG(verbosity)
		ZEND_PARSE_PARAMETERS_END();

=======
	} else if (ZEND_NUM_ARGS() == 2) {
		if (zend_parse_parameters(ZEND_NUM_ARGS(), "Ol", &pgsql_link, pgsql_link_ce, &verbosity) == FAILURE) {
			RETURN_THROWS();
		}
>>>>>>> 0a3442fb
		link = Z_PGSQL_LINK_P(pgsql_link);
		CHECK_PGSQL_LINK(link);
	} else {
		zend_wrong_parameters_count_error(1, 2);
		RETURN_THROWS();
	}

	pgsql = link->conn;

	if (verbosity & (PQERRORS_TERSE|PQERRORS_DEFAULT|PQERRORS_VERBOSE|PQERRORS_SQLSTATE)) {
		RETURN_LONG(PQsetErrorVerbosity(pgsql, verbosity));
	} else {
		RETURN_FALSE;
	}
}
/* }}} */

PHP_FUNCTION(pg_set_error_context_visibility)
{
	zval *pgsql_link = NULL;
	zend_long visibility;
	PGconn *pgsql;
	pgsql_link_handle *link;

	ZEND_PARSE_PARAMETERS_START(2, 2)
		Z_PARAM_OBJECT_OF_CLASS(pgsql_link, pgsql_link_ce)
		Z_PARAM_LONG(visibility)
	ZEND_PARSE_PARAMETERS_END();

	link = Z_PGSQL_LINK_P(pgsql_link);
	CHECK_PGSQL_LINK(link);

	pgsql = link->conn;

	if (visibility == PQSHOW_CONTEXT_NEVER || visibility & (PQSHOW_CONTEXT_ERRORS|PQSHOW_CONTEXT_ALWAYS)) {
		RETURN_LONG(PQsetErrorContextVisibility(pgsql, visibility));
	} else {
		zend_argument_value_error(2, "must be one of PGSQL_SHOW_CONTEXT_NEVER, PGSQL_SHOW_CONTEXT_ERRORS or PGSQL_SHOW_CONTEXT_ALWAYS");
		RETURN_THROWS();
	}
}

#ifdef HAVE_PG_RESULT_MEMORY_SIZE
PHP_FUNCTION(pg_result_memory_size)
{
	zval *result;
	pgsql_result_handle *pg_result;

	ZEND_PARSE_PARAMETERS_START(1, 1)
		Z_PARAM_OBJECT_OF_CLASS(result, pgsql_result_ce)
	ZEND_PARSE_PARAMETERS_END();

	pg_result = Z_PGSQL_RESULT_P(result);
	CHECK_PGSQL_RESULT(pg_result);

	RETURN_LONG(PQresultMemorySize(pg_result->result));
}
#endif

/* {{{ Set client encoding */
PHP_FUNCTION(pg_set_client_encoding)
{
	char *encoding;
	size_t encoding_len;
	zval *pgsql_link = NULL;
	PGconn *pgsql;
	pgsql_link_handle *link;

	if (ZEND_NUM_ARGS() == 1) {
		ZEND_PARSE_PARAMETERS_START(1, 1)
			Z_PARAM_STRING(encoding, encoding_len)
		ZEND_PARSE_PARAMETERS_END();

		link = FETCH_DEFAULT_LINK();
		CHECK_DEFAULT_LINK(link);
<<<<<<< HEAD
	} else {
		ZEND_PARSE_PARAMETERS_START(2, 2)
			Z_PARAM_OBJECT_OF_CLASS(pgsql_link, pgsql_link_ce)
			Z_PARAM_STRING(encoding, encoding_len)
		ZEND_PARSE_PARAMETERS_END();

=======
	} else if (ZEND_NUM_ARGS() == 2) {
		if (zend_parse_parameters(ZEND_NUM_ARGS(), "Os", &pgsql_link, pgsql_link_ce, &encoding, &encoding_len) == FAILURE) {
			RETURN_THROWS();
		}
>>>>>>> 0a3442fb
		link = Z_PGSQL_LINK_P(pgsql_link);
		CHECK_PGSQL_LINK(link);
	} else {
		zend_wrong_parameters_count_error(1, 2);
		RETURN_THROWS();
	}

	pgsql = link->conn;

	RETURN_LONG(PQsetClientEncoding(pgsql, encoding));
}
/* }}} */

/* {{{ Get the current client encoding */
PHP_FUNCTION(pg_client_encoding)
{
	zval *pgsql_link = NULL;
	PGconn *pgsql;
	pgsql_link_handle *link;

	ZEND_PARSE_PARAMETERS_START(0, 1)
		Z_PARAM_OPTIONAL
		Z_PARAM_OBJECT_OF_CLASS_OR_NULL(pgsql_link, pgsql_link_ce)
	ZEND_PARSE_PARAMETERS_END();

	if (pgsql_link == NULL) {
		link = FETCH_DEFAULT_LINK();
		CHECK_DEFAULT_LINK(link);
	} else {
		link = Z_PGSQL_LINK_P(pgsql_link);
		CHECK_PGSQL_LINK(link);
	}

	pgsql = link->conn;

	/* Just do the same as found in PostgreSQL sources... */

	RETURN_STRING((char *) pg_encoding_to_char(PQclientEncoding(pgsql)));
}
/* }}} */

/* {{{ Sync with backend. Completes the Copy command */
PHP_FUNCTION(pg_end_copy)
{
	zval *pgsql_link = NULL;
	PGconn *pgsql;
	int result = 0;
	pgsql_link_handle *link;

	ZEND_PARSE_PARAMETERS_START(0, 1)
		Z_PARAM_OPTIONAL
		Z_PARAM_OBJECT_OF_CLASS_OR_NULL(pgsql_link, pgsql_link_ce)
	ZEND_PARSE_PARAMETERS_END();

	if (pgsql_link == NULL) {
		link = FETCH_DEFAULT_LINK();
		CHECK_DEFAULT_LINK(link);
	} else {
		link = Z_PGSQL_LINK_P(pgsql_link);
		CHECK_PGSQL_LINK(link);
	}

	pgsql = link->conn;

	result = PQendcopy(pgsql);

	if (result!=0) {
		PHP_PQ_ERROR("Query failed: %s", pgsql);
		RETURN_FALSE;
	}
	RETURN_TRUE;
}
/* }}} */

/* {{{ Send null-terminated string to backend server*/
PHP_FUNCTION(pg_put_line)
{
	char *query;
	size_t query_len;
	zval *pgsql_link = NULL;
	PGconn *pgsql;
	pgsql_link_handle *link;
	int result = 0;

	if (ZEND_NUM_ARGS() == 1) {
		ZEND_PARSE_PARAMETERS_START(1, 1)
			Z_PARAM_STRING(query, query_len)
		ZEND_PARSE_PARAMETERS_END();

		link = FETCH_DEFAULT_LINK();
		CHECK_DEFAULT_LINK(link);
<<<<<<< HEAD
	} else {
		ZEND_PARSE_PARAMETERS_START(2, 2)
			Z_PARAM_OBJECT_OF_CLASS(pgsql_link, pgsql_link_ce)
			Z_PARAM_STRING(query, query_len)
		ZEND_PARSE_PARAMETERS_END();

=======
	} else if (ZEND_NUM_ARGS() == 2) {
		if (zend_parse_parameters(ZEND_NUM_ARGS(), "Os", &pgsql_link, pgsql_link_ce, &query, &query_len) == FAILURE) {
			RETURN_THROWS();
		}
>>>>>>> 0a3442fb
		link = Z_PGSQL_LINK_P(pgsql_link);
		CHECK_PGSQL_LINK(link);
	} else {
		zend_wrong_parameters_count_error(1, 2);
		RETURN_THROWS();
	}

	pgsql = link->conn;

	result = PQputline(pgsql, query);
	if (result==EOF) {
		PHP_PQ_ERROR("Query failed: %s", pgsql);
		RETURN_FALSE;
	}
	RETURN_TRUE;
}
/* }}} */

/* {{{ Copy table to array */
PHP_FUNCTION(pg_copy_to)
{
	zval *pgsql_link;
	pgsql_link_handle *link;
	zend_string *table_name;
	zend_string *pg_delimiter = NULL;
	char *pg_null_as = NULL;
	size_t pg_null_as_len = 0;
	bool free_pg_null = false;
	char *query;
	PGconn *pgsql;
	PGresult *pgsql_result;
	ExecStatusType status;
	char *csv = (char *)NULL;

	ZEND_PARSE_PARAMETERS_START(2, 4)
		Z_PARAM_OBJECT_OF_CLASS(pgsql_link, pgsql_link_ce)
		Z_PARAM_PATH_STR(table_name)
		Z_PARAM_OPTIONAL
		Z_PARAM_STR(pg_delimiter)
		Z_PARAM_STRING(pg_null_as, pg_null_as_len)
	ZEND_PARSE_PARAMETERS_END();

	link = Z_PGSQL_LINK_P(pgsql_link);
	CHECK_PGSQL_LINK(link);
	pgsql = link->conn;

	if (!pg_delimiter) {
		pg_delimiter = ZSTR_CHAR('\t');
	} else if (ZSTR_LEN(pg_delimiter) != 1) {
		zend_argument_value_error(3, "must be one character");
		RETURN_THROWS();
	}
	if (!pg_null_as) {
		pg_null_as = estrdup("\\\\N");
		free_pg_null = true;
	}

	spprintf(&query, 0, "COPY %s TO STDOUT DELIMITER E'%c' NULL AS E'%s'", ZSTR_VAL(table_name), *ZSTR_VAL(pg_delimiter), pg_null_as);

	while ((pgsql_result = PQgetResult(pgsql))) {
		PQclear(pgsql_result);
	}
	pgsql_result = PQexec(pgsql, query);
	if (free_pg_null) {
		efree(pg_null_as);
	}
	efree(query);

	if (pgsql_result) {
		status = PQresultStatus(pgsql_result);
	} else {
		status = (ExecStatusType) PQstatus(pgsql);
	}

	switch (status) {
		case PGRES_COPY_OUT:
			if (pgsql_result) {
				int copydone = 0;

				PQclear(pgsql_result);
				array_init(return_value);
				while (!copydone)
				{
					int ret = PQgetCopyData(pgsql, &csv, 0);
					switch (ret) {
						case -1:
							copydone = 1;
							break;
						case 0:
						case -2:
							PHP_PQ_ERROR("getline failed: %s", pgsql);
							RETURN_FALSE;
							break;
						default:
							add_next_index_string(return_value, csv);
							PQfreemem(csv);
							break;
					}
				}
				while ((pgsql_result = PQgetResult(pgsql))) {
					PQclear(pgsql_result);
				}
			} else {
				PQclear(pgsql_result);
				RETURN_FALSE;
			}
			break;
		default:
			PQclear(pgsql_result);
			PHP_PQ_ERROR("Copy command failed: %s", pgsql);
			RETURN_FALSE;
			break;
	}
}
/* }}} */

/* {{{ Copy table from array */
PHP_FUNCTION(pg_copy_from)
{
	zval *pgsql_link = NULL, *pg_rows;
	pgsql_link_handle *link;
	zval *value;
	zend_string *table_name;
	zend_string *pg_delimiter = NULL;
	char *pg_null_as = NULL;
	size_t pg_null_as_len;
	bool pg_null_as_free = false;
	char *query;
	PGconn *pgsql;
	PGresult *pgsql_result;
	ExecStatusType status;

	ZEND_PARSE_PARAMETERS_START(3, 5)
		Z_PARAM_OBJECT_OF_CLASS(pgsql_link, pgsql_link_ce)
		Z_PARAM_PATH_STR(table_name)
		Z_PARAM_ARRAY(pg_rows)
		Z_PARAM_OPTIONAL
		Z_PARAM_STR(pg_delimiter)
		Z_PARAM_STRING(pg_null_as, pg_null_as_len)
	ZEND_PARSE_PARAMETERS_END();

	link = Z_PGSQL_LINK_P(pgsql_link);
	CHECK_PGSQL_LINK(link);
	pgsql = link->conn;

	if (!pg_delimiter) {
		pg_delimiter = ZSTR_CHAR('\t');
	} else if (ZSTR_LEN(pg_delimiter) != 1) {
		zend_argument_value_error(4, "must be one character");
		RETURN_THROWS();
	}
	if (!pg_null_as) {
		pg_null_as = estrdup("\\\\N");
		pg_null_as_free = true;
	}

	spprintf(&query, 0, "COPY %s FROM STDIN DELIMITER E'%c' NULL AS E'%s'", ZSTR_VAL(table_name), *ZSTR_VAL(pg_delimiter), pg_null_as);
	while ((pgsql_result = PQgetResult(pgsql))) {
		PQclear(pgsql_result);
	}
	pgsql_result = PQexec(pgsql, query);

	if (pg_null_as_free) {
		efree(pg_null_as);
	}
	efree(query);

	if (pgsql_result) {
		status = PQresultStatus(pgsql_result);
	} else {
		status = (ExecStatusType) PQstatus(pgsql);
	}

	switch (status) {
		case PGRES_COPY_IN:
			if (pgsql_result) {
				int command_failed = 0;
				PQclear(pgsql_result);
				ZEND_HASH_FOREACH_VAL(Z_ARRVAL_P(pg_rows), value) {
					zend_string *tmp = zval_try_get_string(value);
					if (UNEXPECTED(!tmp)) {
						return;
					}
					zend_string *zquery = zend_string_alloc(ZSTR_LEN(tmp) + 1, false);
					memcpy(ZSTR_VAL(zquery), ZSTR_VAL(tmp), ZSTR_LEN(tmp) + 1);
					ZSTR_LEN(zquery) = ZSTR_LEN(tmp);
					if (ZSTR_LEN(tmp) > 0 && ZSTR_VAL(zquery)[ZSTR_LEN(tmp)]  != '\n') {
						ZSTR_VAL(zquery)[ZSTR_LEN(tmp)] = '\n';
						ZSTR_LEN(zquery) ++;
					}
					if (PQputCopyData(pgsql, ZSTR_VAL(zquery), ZSTR_LEN(zquery)) != 1) {
						zend_string_release_ex(zquery, false);
						zend_string_release(tmp);
						PHP_PQ_ERROR("copy failed: %s", pgsql);
						RETURN_FALSE;
					}
					zend_string_release_ex(zquery, false);
					zend_string_release(tmp);
				} ZEND_HASH_FOREACH_END();

				if (PQputCopyEnd(pgsql, NULL) != 1) {
					PHP_PQ_ERROR("putcopyend failed: %s", pgsql);
					RETURN_FALSE;
				}
				while ((pgsql_result = PQgetResult(pgsql))) {
					if (PGRES_COMMAND_OK != PQresultStatus(pgsql_result)) {
						PHP_PQ_ERROR("Copy command failed: %s", pgsql);
						command_failed = 1;
					}
					PQclear(pgsql_result);
				}
				if (command_failed) {
					RETURN_FALSE;
				}
			} else {
				PQclear(pgsql_result);
				RETURN_FALSE;
			}
			RETURN_TRUE;
			break;
		default:
			PQclear(pgsql_result);
			PHP_PQ_ERROR("Copy command failed: %s", pgsql);
			RETURN_FALSE;
			break;
	}
}
/* }}} */

/* {{{ Escape string for text/char type */
PHP_FUNCTION(pg_escape_string)
{
	zend_string *from = NULL, *to = NULL;
	zval *pgsql_link;
	pgsql_link_handle *link;
	PGconn *pgsql;

	switch (ZEND_NUM_ARGS()) {
		case 1:
			ZEND_PARSE_PARAMETERS_START(1, 1)
				Z_PARAM_STR(from)
			ZEND_PARSE_PARAMETERS_END();

			link = FETCH_DEFAULT_LINK();
			break;
		default:
			ZEND_PARSE_PARAMETERS_START(2, 2)
				Z_PARAM_OBJECT_OF_CLASS(pgsql_link, pgsql_link_ce)
				Z_PARAM_STR(from)
			ZEND_PARSE_PARAMETERS_END();

			link = Z_PGSQL_LINK_P(pgsql_link);
			CHECK_PGSQL_LINK(link);
			break;
	}

	to = zend_string_safe_alloc(ZSTR_LEN(from), 2, 0, 0);
	if (link) {
		pgsql = link->conn;
		ZSTR_LEN(to) = PQescapeStringConn(pgsql, ZSTR_VAL(to), ZSTR_VAL(from), ZSTR_LEN(from), NULL);
	} else
	{
		ZSTR_LEN(to) = PQescapeString(ZSTR_VAL(to), ZSTR_VAL(from), ZSTR_LEN(from));
	}

	to = zend_string_truncate(to, ZSTR_LEN(to), 0);
	RETURN_NEW_STR(to);
}
/* }}} */

/* {{{ Escape binary for bytea type  */
PHP_FUNCTION(pg_escape_bytea)
{
	zend_string *from;
	char *to = NULL;
	size_t to_len;
	PGconn *pgsql;
	zval *pgsql_link;
	pgsql_link_handle *link;

	switch (ZEND_NUM_ARGS()) {
		case 1:
			ZEND_PARSE_PARAMETERS_START(1, 1)
				Z_PARAM_STR(from)
			ZEND_PARSE_PARAMETERS_END();

			link = FETCH_DEFAULT_LINK();
			break;
		default:
			ZEND_PARSE_PARAMETERS_START(2, 2)
				Z_PARAM_OBJECT_OF_CLASS(pgsql_link, pgsql_link_ce)
				Z_PARAM_STR(from)
			ZEND_PARSE_PARAMETERS_END();

			link = Z_PGSQL_LINK_P(pgsql_link);
			CHECK_PGSQL_LINK(link);
			break;
	}

	if (link) {
		pgsql = link->conn;
		to = (char *)PQescapeByteaConn(pgsql, (unsigned char *)ZSTR_VAL(from), ZSTR_LEN(from), &to_len);
	} else {
		to = (char *)PQescapeBytea((unsigned char *)ZSTR_VAL(from), ZSTR_LEN(from), &to_len);
	}

	RETVAL_STRINGL(to, to_len-1); /* to_len includes additional '\0' */
	PQfreemem(to);
}
/* }}} */

/* {{{ Unescape binary for bytea type  */
PHP_FUNCTION(pg_unescape_bytea)
{
	char *from, *tmp;
	size_t to_len;
	size_t from_len;

	ZEND_PARSE_PARAMETERS_START(1, 1)
		Z_PARAM_STRING(from, from_len)
	ZEND_PARSE_PARAMETERS_END();

	tmp = (char *)PQunescapeBytea((unsigned char*)from, &to_len);
	if (!tmp) {
		zend_error_noreturn(E_ERROR, "Out of memory");
		return;
	}

	RETVAL_STRINGL(tmp, to_len);
	PQfreemem(tmp);
}
/* }}} */

static void php_pgsql_escape_internal(INTERNAL_FUNCTION_PARAMETERS, int escape_literal) /* {{{ */ {
	zend_string *from = NULL;
	zval *pgsql_link = NULL;
	PGconn *pgsql;
	char *tmp;
	pgsql_link_handle *link;

	switch (ZEND_NUM_ARGS()) {
		case 1:
			ZEND_PARSE_PARAMETERS_START(1, 1)
				Z_PARAM_STR(from)
			ZEND_PARSE_PARAMETERS_END();

			link = FETCH_DEFAULT_LINK();
			CHECK_DEFAULT_LINK(link);
			break;

		default:
			ZEND_PARSE_PARAMETERS_START(2, 2)
				Z_PARAM_OBJECT_OF_CLASS(pgsql_link, pgsql_link_ce)
				Z_PARAM_STR(from)
			ZEND_PARSE_PARAMETERS_END();

			link = Z_PGSQL_LINK_P(pgsql_link);
			CHECK_PGSQL_LINK(link);
			break;
	}

	pgsql = link->conn;

	if (escape_literal) {
		tmp = PQescapeLiteral(pgsql, ZSTR_VAL(from), ZSTR_LEN(from));
	} else {
		tmp = PQescapeIdentifier(pgsql, ZSTR_VAL(from), ZSTR_LEN(from));
	}
	if (!tmp) {
		php_error_docref(NULL, E_WARNING, "Failed to escape");
		RETURN_FALSE;
	}

	RETVAL_STRING(tmp);
	PQfreemem(tmp);
}
/* }}} */

/* {{{ Escape parameter as string literal (i.e. parameter)	*/
PHP_FUNCTION(pg_escape_literal)
{
	php_pgsql_escape_internal(INTERNAL_FUNCTION_PARAM_PASSTHRU, 1);
}
/* }}} */

/* {{{ Escape identifier (i.e. table name, field name)	*/
PHP_FUNCTION(pg_escape_identifier)
{
	php_pgsql_escape_internal(INTERNAL_FUNCTION_PARAM_PASSTHRU, 0);
}
/* }}} */

/* {{{ Get error message associated with result */
PHP_FUNCTION(pg_result_error)
{
	zval *result;
	PGresult *pgsql_result;
	pgsql_result_handle *pg_result;
	char *err = NULL;

	ZEND_PARSE_PARAMETERS_START(1, 1)
		Z_PARAM_OBJECT_OF_CLASS(result, pgsql_result_ce)
	ZEND_PARSE_PARAMETERS_END();

	pg_result = Z_PGSQL_RESULT_P(result);
	pgsql_result = pg_result->result;
	if (!pgsql_result) {
		RETURN_FALSE;
	}

	err = PQresultErrorMessage(pgsql_result);
	RETURN_STRING(err);
}
/* }}} */

/* {{{ Get error message field associated with result */
PHP_FUNCTION(pg_result_error_field)
{
	zval *result;
	zend_long fieldcode;
	PGresult *pgsql_result;
	pgsql_result_handle *pg_result;
	char *field = NULL;

	ZEND_PARSE_PARAMETERS_START(2, 2)
		Z_PARAM_OBJECT_OF_CLASS(result, pgsql_result_ce)
		Z_PARAM_LONG(fieldcode)
	ZEND_PARSE_PARAMETERS_END();

	pg_result = Z_PGSQL_RESULT_P(result);
	pgsql_result = pg_result->result;
	if (!pgsql_result) {
		RETURN_FALSE;
	}

	if (fieldcode & (PG_DIAG_SEVERITY|PG_DIAG_SQLSTATE|PG_DIAG_MESSAGE_PRIMARY|PG_DIAG_MESSAGE_DETAIL
				|PG_DIAG_MESSAGE_HINT|PG_DIAG_STATEMENT_POSITION
#ifdef PG_DIAG_INTERNAL_POSITION
				|PG_DIAG_INTERNAL_POSITION
#endif
#ifdef PG_DIAG_INTERNAL_QUERY
				|PG_DIAG_INTERNAL_QUERY
#endif
				|PG_DIAG_CONTEXT|PG_DIAG_SOURCE_FILE|PG_DIAG_SOURCE_LINE
				|PG_DIAG_SOURCE_FUNCTION)) {
		field = PQresultErrorField(pgsql_result, (int)fieldcode);
		if (field == NULL) {
			RETURN_NULL();
		} else {
			RETURN_STRING(field);
		}
	} else {
		RETURN_FALSE;
	}
}
/* }}} */

/* {{{ Get connection status */
PHP_FUNCTION(pg_connection_status)
{
	zval *pgsql_link = NULL;
	pgsql_link_handle *link;
	PGconn *pgsql;

	ZEND_PARSE_PARAMETERS_START(1, 1)
		Z_PARAM_OBJECT_OF_CLASS(pgsql_link, pgsql_link_ce)
	ZEND_PARSE_PARAMETERS_END();

	link = Z_PGSQL_LINK_P(pgsql_link);
	CHECK_PGSQL_LINK(link);
	pgsql = link->conn;

	RETURN_LONG(PQstatus(pgsql));
}

/* }}} */

/* {{{ Get transaction status */
PHP_FUNCTION(pg_transaction_status)
{
	zval *pgsql_link = NULL;
	pgsql_link_handle *link;
	PGconn *pgsql;

	ZEND_PARSE_PARAMETERS_START(1, 1)
		Z_PARAM_OBJECT_OF_CLASS(pgsql_link, pgsql_link_ce)
	ZEND_PARSE_PARAMETERS_END();

	link = Z_PGSQL_LINK_P(pgsql_link);
	CHECK_PGSQL_LINK(link);
	pgsql = link->conn;

	RETURN_LONG(PQtransactionStatus(pgsql));
}

/* }}} */

/* {{{ Reset connection (reconnect) */
PHP_FUNCTION(pg_connection_reset)
{
	zval *pgsql_link;
	pgsql_link_handle *link;
	PGconn *pgsql;

	ZEND_PARSE_PARAMETERS_START(1, 1)
		Z_PARAM_OBJECT_OF_CLASS(pgsql_link, pgsql_link_ce)
	ZEND_PARSE_PARAMETERS_END();

	link = Z_PGSQL_LINK_P(pgsql_link);
	CHECK_PGSQL_LINK(link);
	pgsql = link->conn;

	PQreset(pgsql);
	if (PQstatus(pgsql) == CONNECTION_BAD) {
		RETURN_FALSE;
	}
	RETURN_TRUE;
}
/* }}} */

#define PHP_PG_ASYNC_IS_BUSY		1
#define PHP_PG_ASYNC_REQUEST_CANCEL 2

/* {{{ php_pgsql_flush_query */
static int php_pgsql_flush_query(PGconn *pgsql)
{
	PGresult *res;
	int leftover = 0;

	if (PQsetnonblocking(pgsql, 1)) {
		php_error_docref(NULL, E_NOTICE,"Cannot set connection to nonblocking mode");
		return -1;
	}
	while ((res = PQgetResult(pgsql))) {
		PQclear(res);
		leftover++;
	}
	PQsetnonblocking(pgsql, 0);
	return leftover;
}
/* }}} */

/* {{{ php_pgsql_do_async */
static void php_pgsql_do_async(INTERNAL_FUNCTION_PARAMETERS, int entry_type)
{
	zval *pgsql_link;
	pgsql_link_handle *link;
	PGconn *pgsql;
	PGresult *pgsql_result;

	ZEND_PARSE_PARAMETERS_START(1, 1)
		Z_PARAM_OBJECT_OF_CLASS(pgsql_link, pgsql_link_ce)
	ZEND_PARSE_PARAMETERS_END();

	link = Z_PGSQL_LINK_P(pgsql_link);
	CHECK_PGSQL_LINK(link);
	pgsql = link->conn;

	if (PQsetnonblocking(pgsql, 1)) {
		php_error_docref(NULL, E_NOTICE, "Cannot set connection to nonblocking mode");
		RETURN_FALSE;
	}
	switch(entry_type) {
		case PHP_PG_ASYNC_IS_BUSY:
			PQconsumeInput(pgsql);
			RETVAL_LONG(PQisBusy(pgsql));
			break;
		case PHP_PG_ASYNC_REQUEST_CANCEL: {
			PGcancel *c;
			char err[256];
			int rc;

			c = PQgetCancel(pgsql);
			RETVAL_LONG((rc = PQcancel(c, err, sizeof(err))));
			if (rc < 0) {
				zend_error(E_WARNING, "cannot cancel the query: %s", err);
			}
			while ((pgsql_result = PQgetResult(pgsql))) {
				PQclear(pgsql_result);
			}
			PQfreeCancel(c);
			break;
		}
		EMPTY_SWITCH_DEFAULT_CASE()
	}
	if (PQsetnonblocking(pgsql, 0)) {
		php_error_docref(NULL, E_NOTICE, "Cannot set connection to blocking mode");
	}
	convert_to_boolean(return_value);
}
/* }}} */

/* {{{ Cancel request */
PHP_FUNCTION(pg_cancel_query)
{
	php_pgsql_do_async(INTERNAL_FUNCTION_PARAM_PASSTHRU, PHP_PG_ASYNC_REQUEST_CANCEL);
}
/* }}} */

/* {{{ Get connection is busy or not */
PHP_FUNCTION(pg_connection_busy)
{
	php_pgsql_do_async(INTERNAL_FUNCTION_PARAM_PASSTHRU, PHP_PG_ASYNC_IS_BUSY);
}
/* }}} */

static bool _php_pgsql_link_has_results(PGconn *pgsql) /* {{{ */
{
	PGresult *result;
	while ((result = PQgetResult(pgsql))) {
		PQclear(result);
		return true;
	}
	return false;
}
/* }}} */

/* {{{ Send asynchronous query */
PHP_FUNCTION(pg_send_query)
{
	zval *pgsql_link;
	pgsql_link_handle *link;
	char *query;
	size_t len;
	PGconn *pgsql;
	int is_non_blocking;
	int ret;

	ZEND_PARSE_PARAMETERS_START(2, 2)
		Z_PARAM_OBJECT_OF_CLASS(pgsql_link, pgsql_link_ce)
		Z_PARAM_STRING(query, len)
	ZEND_PARSE_PARAMETERS_END();

	link = Z_PGSQL_LINK_P(pgsql_link);
	CHECK_PGSQL_LINK(link);
	pgsql = link->conn;

	is_non_blocking = PQisnonblocking(pgsql);

	if (is_non_blocking == 0 && PQsetnonblocking(pgsql, 1) == -1) {
		php_error_docref(NULL, E_NOTICE, "Cannot set connection to nonblocking mode");
		RETURN_FALSE;
	}

	if (_php_pgsql_link_has_results(pgsql)) {
		php_error_docref(NULL, E_NOTICE,
			"There are results on this connection. Call pg_get_result() until it returns FALSE");
	}

	if (is_non_blocking) {
		if (!PQsendQuery(pgsql, query)) {
			RETURN_FALSE;
		}
		ret = PQflush(pgsql);
	} else {
		if (!PQsendQuery(pgsql, query)) {
			if ((PGG(auto_reset_persistent) & 2) && PQstatus(pgsql) != CONNECTION_OK) {
				PQreset(pgsql);
			}
			if (!PQsendQuery(pgsql, query)) {
				RETURN_FALSE;
			}
		}

		/* Wait to finish sending buffer */
		while ((ret = PQflush(pgsql))) {
			if (ret == -1) {
				php_error_docref(NULL, E_NOTICE, "Could not empty PostgreSQL send buffer");
				break;
			}
			usleep(10000);
		}

		if (PQsetnonblocking(pgsql, 0)) {
			php_error_docref(NULL, E_NOTICE, "Cannot set connection to blocking mode");
		}
	}

	if (ret == 0) {
		RETURN_TRUE;
	} else if (ret == -1) {
		RETURN_FALSE;
	} else {
		RETURN_LONG(0);
	}
}
/* }}} */

/* {{{ Send asynchronous parameterized query */
PHP_FUNCTION(pg_send_query_params)
{
	zval *pgsql_link, *pv_param_arr, *tmp;
	pgsql_link_handle *link;
	int num_params = 0;
	char **params = NULL;
	char *query;
	size_t query_len;
	PGconn *pgsql;
	int is_non_blocking;
	int ret;

	ZEND_PARSE_PARAMETERS_START(3, 3)
		Z_PARAM_OBJECT_OF_CLASS(pgsql_link, pgsql_link_ce)
		Z_PARAM_STRING(query, query_len)
		Z_PARAM_ARRAY(pv_param_arr)
	ZEND_PARSE_PARAMETERS_END();

	link = Z_PGSQL_LINK_P(pgsql_link);
	CHECK_PGSQL_LINK(link);
	pgsql = link->conn;

	is_non_blocking = PQisnonblocking(pgsql);

	if (is_non_blocking == 0 && PQsetnonblocking(pgsql, 1) == -1) {
		php_error_docref(NULL, E_NOTICE, "Cannot set connection to nonblocking mode");
		RETURN_FALSE;
	}

	if (_php_pgsql_link_has_results(pgsql)) {
		php_error_docref(NULL, E_NOTICE,
			"There are results on this connection. Call pg_get_result() until it returns FALSE");
	}

	num_params = zend_hash_num_elements(Z_ARRVAL_P(pv_param_arr));
	if (num_params > 0) {
		int i = 0;
		params = (char **)safe_emalloc(sizeof(char *), num_params, 0);

		ZEND_HASH_FOREACH_VAL(Z_ARRVAL_P(pv_param_arr), tmp) {
			ZVAL_DEREF(tmp);
			if (Z_TYPE_P(tmp) == IS_NULL) {
				params[i] = NULL;
			} else {
				zend_string *tmp_str;
				zend_string *str = zval_get_tmp_string(tmp, &tmp_str);

				params[i] = estrndup(ZSTR_VAL(str), ZSTR_LEN(str));
				zend_tmp_string_release(tmp_str);
			}

			i++;
		} ZEND_HASH_FOREACH_END();
	}

	if (PQsendQueryParams(pgsql, query, num_params, NULL, (const char * const *)params, NULL, NULL, 0)) {
		_php_pgsql_free_params(params, num_params);
	} else if (is_non_blocking) {
		_php_pgsql_free_params(params, num_params);
		RETURN_FALSE;
	} else {
		if ((PGG(auto_reset_persistent) & 2) && PQstatus(pgsql) != CONNECTION_OK) {
			PQreset(pgsql);
		}
		if (!PQsendQueryParams(pgsql, query, num_params, NULL, (const char * const *)params, NULL, NULL, 0)) {
			_php_pgsql_free_params(params, num_params);
			RETURN_FALSE;
		}
	}

	if (is_non_blocking) {
		ret = PQflush(pgsql);
	} else {
		/* Wait to finish sending buffer */
		while ((ret = PQflush(pgsql))) {
			if (ret == -1) {
				php_error_docref(NULL, E_NOTICE, "Could not empty PostgreSQL send buffer");
				break;
			}
			usleep(10000);
		}

		if (PQsetnonblocking(pgsql, 0) != 0) {
			php_error_docref(NULL, E_NOTICE, "Cannot set connection to blocking mode");
		}
	}

	if (ret == 0) {
		RETURN_TRUE;
	} else if (ret == -1) {
		RETURN_FALSE;
	} else {
		RETURN_LONG(0);
	}
}
/* }}} */

/* {{{ Asynchronously prepare a query for future execution */
PHP_FUNCTION(pg_send_prepare)
{
	zval *pgsql_link;
	pgsql_link_handle *link;
	char *query, *stmtname;
	size_t stmtname_len, query_len;
	PGconn *pgsql;
	int is_non_blocking;
	int ret;

	ZEND_PARSE_PARAMETERS_START(3, 3)
		Z_PARAM_OBJECT_OF_CLASS(pgsql_link, pgsql_link_ce)
		Z_PARAM_STRING(stmtname, stmtname_len)
		Z_PARAM_STRING(query, query_len)
	ZEND_PARSE_PARAMETERS_END();

	link = Z_PGSQL_LINK_P(pgsql_link);
	CHECK_PGSQL_LINK(link);
	pgsql = link->conn;

	is_non_blocking = PQisnonblocking(pgsql);

	if (is_non_blocking == 0 && PQsetnonblocking(pgsql, 1) == -1) {
		php_error_docref(NULL, E_NOTICE, "Cannot set connection to nonblocking mode");
		RETURN_FALSE;
	}

	if (_php_pgsql_link_has_results(pgsql)) {
		php_error_docref(NULL, E_NOTICE,
			"There are results on this connection. Call pg_get_result() until it returns FALSE");
	}

	if (!PQsendPrepare(pgsql, stmtname, query, 0, NULL)) {
		if (is_non_blocking) {
			RETURN_FALSE;
		} else {
			if ((PGG(auto_reset_persistent) & 2) && PQstatus(pgsql) != CONNECTION_OK) {
				PQreset(pgsql);
			}
			if (!PQsendPrepare(pgsql, stmtname, query, 0, NULL)) {
				RETURN_FALSE;
			}
		}
	}

	if (is_non_blocking) {
		ret = PQflush(pgsql);
	} else {
		/* Wait to finish sending buffer */
		while ((ret = PQflush(pgsql))) {
			if (ret == -1) {
				php_error_docref(NULL, E_NOTICE, "Could not empty PostgreSQL send buffer");
				break;
			}
			usleep(10000);
		}
		if (PQsetnonblocking(pgsql, 0) != 0) {
			php_error_docref(NULL, E_NOTICE, "Cannot set connection to blocking mode");
		}
	}

	if (ret == 0) {
		RETURN_TRUE;
	} else if (ret == -1) {
		RETURN_FALSE;
	} else {
		RETURN_LONG(0);
	}
}
/* }}} */

/* {{{ Executes prevriously prepared stmtname asynchronously */
PHP_FUNCTION(pg_send_execute)
{
	zval *pgsql_link;
	pgsql_link_handle *link;
	zval *pv_param_arr, *tmp;
	int num_params = 0;
	char **params = NULL;
	char *stmtname;
	size_t stmtname_len;
	PGconn *pgsql;
	int is_non_blocking;
	int ret;

	ZEND_PARSE_PARAMETERS_START(3, 3)
		Z_PARAM_OBJECT_OF_CLASS(pgsql_link, pgsql_link_ce)
		Z_PARAM_STRING(stmtname, stmtname_len)
		Z_PARAM_ARRAY(pv_param_arr)
	ZEND_PARSE_PARAMETERS_END();

	link = Z_PGSQL_LINK_P(pgsql_link);
	CHECK_PGSQL_LINK(link);
	pgsql = link->conn;

	is_non_blocking = PQisnonblocking(pgsql);

	if (is_non_blocking == 0 && PQsetnonblocking(pgsql, 1) == -1) {
		php_error_docref(NULL, E_NOTICE, "Cannot set connection to nonblocking mode");
		RETURN_FALSE;
	}

	if (_php_pgsql_link_has_results(pgsql)) {
		php_error_docref(NULL, E_NOTICE,
			"There are results on this connection. Call pg_get_result() until it returns FALSE");
	}

	num_params = zend_hash_num_elements(Z_ARRVAL_P(pv_param_arr));
	if (num_params > 0) {
		int i = 0;
		params = (char **)safe_emalloc(sizeof(char *), num_params, 0);

		ZEND_HASH_FOREACH_VAL(Z_ARRVAL_P(pv_param_arr), tmp) {
			ZVAL_DEREF(tmp);
			if (Z_TYPE_P(tmp) == IS_NULL) {
				params[i] = NULL;
			} else {
				zend_string *tmp_str = zval_try_get_string(tmp);
				if (UNEXPECTED(!tmp_str)) {
					_php_pgsql_free_params(params, i);
					return;
				}
				params[i] = estrndup(ZSTR_VAL(tmp_str), ZSTR_LEN(tmp_str));
				zend_string_release(tmp_str);
			}

			i++;
		} ZEND_HASH_FOREACH_END();
	}

	if (PQsendQueryPrepared(pgsql, stmtname, num_params, (const char * const *)params, NULL, NULL, 0)) {
		_php_pgsql_free_params(params, num_params);
	} else if (is_non_blocking) {
		_php_pgsql_free_params(params, num_params);
		RETURN_FALSE;
	} else {
		if ((PGG(auto_reset_persistent) & 2) && PQstatus(pgsql) != CONNECTION_OK) {
			PQreset(pgsql);
		}
		if (!PQsendQueryPrepared(pgsql, stmtname, num_params, (const char * const *)params, NULL, NULL, 0)) {
			_php_pgsql_free_params(params, num_params);
			RETURN_FALSE;
		}
	}

	if (is_non_blocking) {
		ret = PQflush(pgsql);
	} else {
		/* Wait to finish sending buffer */
		while ((ret = PQflush(pgsql))) {
			if (ret == -1) {
				php_error_docref(NULL, E_NOTICE, "Could not empty PostgreSQL send buffer");
				break;
			}
			usleep(10000);
		}
		if (PQsetnonblocking(pgsql, 0) != 0) {
			php_error_docref(NULL, E_NOTICE, "Cannot set connection to blocking mode");
		}
	}

	if (ret == 0) {
		RETURN_TRUE;
	} else if (ret == -1) {
		RETURN_FALSE;
	} else {
		RETURN_LONG(0);
	}
}
/* }}} */

/* {{{ Get asynchronous query result */
PHP_FUNCTION(pg_get_result)
{
	zval *pgsql_link;
	pgsql_link_handle *link;
	PGconn *pgsql;
	PGresult *pgsql_result;
	pgsql_result_handle *pg_result;

	ZEND_PARSE_PARAMETERS_START(1, 1)
		Z_PARAM_OBJECT_OF_CLASS(pgsql_link, pgsql_link_ce)
	ZEND_PARSE_PARAMETERS_END();

	link = Z_PGSQL_LINK_P(pgsql_link);
	CHECK_PGSQL_LINK(link);
	pgsql = link->conn;

	pgsql_result = PQgetResult(pgsql);
	if (!pgsql_result) {
		/* no result */
		RETURN_FALSE;
	}

	object_init_ex(return_value, pgsql_result_ce);
	pg_result = Z_PGSQL_RESULT_P(return_value);
	pg_result->conn = pgsql;
	pg_result->result = pgsql_result;
	pg_result->row = 0;
}
/* }}} */

/* {{{ Get status of query result */
PHP_FUNCTION(pg_result_status)
{
	zval *result;
	zend_long result_type = PGSQL_STATUS_LONG;
	ExecStatusType status;
	PGresult *pgsql_result;
	pgsql_result_handle *pg_result;

	ZEND_PARSE_PARAMETERS_START(1, 2)
		Z_PARAM_OBJECT_OF_CLASS(result, pgsql_result_ce)
		Z_PARAM_OPTIONAL
		Z_PARAM_LONG(result_type)
	ZEND_PARSE_PARAMETERS_END();

	pg_result = Z_PGSQL_RESULT_P(result);
	CHECK_PGSQL_RESULT(pg_result);
	pgsql_result = pg_result->result;

	if (result_type == PGSQL_STATUS_LONG) {
		status = PQresultStatus(pgsql_result);
		RETURN_LONG((int)status);
	}
	else if (result_type == PGSQL_STATUS_STRING) {
		RETURN_STRING(PQcmdStatus(pgsql_result));
	} else {
		zend_argument_value_error(2, "must be either PGSQL_STATUS_LONG or PGSQL_STATUS_STRING");
		RETURN_THROWS();
	}
}
/* }}} */

/* {{{ Get asynchronous notification */
PHP_FUNCTION(pg_get_notify)
{
	zval *pgsql_link;
	pgsql_link_handle *link;
	zend_long result_type = PGSQL_ASSOC;
	PGconn *pgsql;
	PGnotify *pgsql_notify;

	ZEND_PARSE_PARAMETERS_START(1, 2)
		Z_PARAM_OBJECT_OF_CLASS(pgsql_link, pgsql_link_ce)
		Z_PARAM_OPTIONAL
		Z_PARAM_LONG(result_type)
	ZEND_PARSE_PARAMETERS_END();

	link = Z_PGSQL_LINK_P(pgsql_link);
	CHECK_PGSQL_LINK(link);
	pgsql = link->conn;

	if (!(result_type & PGSQL_BOTH)) {
		zend_argument_value_error(2, "must be one of PGSQL_ASSOC, PGSQL_NUM, or PGSQL_BOTH");
		RETURN_THROWS();
	}

	PQconsumeInput(pgsql);
	pgsql_notify = PQnotifies(pgsql);
	if (!pgsql_notify) {
		/* no notify message */
		RETURN_FALSE;
	}
	array_init(return_value);
	if (result_type & PGSQL_NUM) {
		add_index_string(return_value, 0, pgsql_notify->relname);
		add_index_long(return_value, 1, pgsql_notify->be_pid);
		/* consider to use php_version_compare() here */
		if (zend_strtod(PQparameterStatus(pgsql, "server_version"), NULL) >= 9.0) {
			add_index_string(return_value, 2, pgsql_notify->extra);
		}
	}
	if (result_type & PGSQL_ASSOC) {
		add_assoc_string(return_value, "message", pgsql_notify->relname);
		add_assoc_long(return_value, "pid", pgsql_notify->be_pid);
		/* consider to use php_version_compare() here */
		if (zend_strtod(PQparameterStatus(pgsql, "server_version"), NULL) >= 9.0) {
			add_assoc_string(return_value, "payload", pgsql_notify->extra);
		}
	}
	PQfreemem(pgsql_notify);
}
/* }}} */

/* {{{ Get backend(server) pid */
PHP_FUNCTION(pg_get_pid)
{
	zval *pgsql_link;
	pgsql_link_handle *link;
	PGconn *pgsql;

	ZEND_PARSE_PARAMETERS_START(1, 1)
		Z_PARAM_OBJECT_OF_CLASS(pgsql_link, pgsql_link_ce)
	ZEND_PARSE_PARAMETERS_END();

	link = Z_PGSQL_LINK_P(pgsql_link);
	CHECK_PGSQL_LINK(link);
	pgsql = link->conn;

	RETURN_LONG(PQbackendPID(pgsql));
}
/* }}} */

static ssize_t php_pgsql_fd_write(php_stream *stream, const char *buf, size_t count) /* {{{ */
{
	return -1;
}
/* }}} */

static ssize_t php_pgsql_fd_read(php_stream *stream, char *buf, size_t count) /* {{{ */
{
	return -1;
}
/* }}} */

static int php_pgsql_fd_close(php_stream *stream, int close_handle) /* {{{ */
{
	return EOF;
}
/* }}} */

static int php_pgsql_fd_flush(php_stream *stream) /* {{{ */
{
	return FAILURE;
}
/* }}} */

static int php_pgsql_fd_set_option(php_stream *stream, int option, int value, void *ptrparam) /* {{{ */
{
	PGconn *pgsql = (PGconn *) stream->abstract;
	switch (option) {
		case PHP_STREAM_OPTION_BLOCKING:
			return PQsetnonblocking(pgsql, value);
		default:
			return FAILURE;
	}
}
/* }}} */

static int php_pgsql_fd_cast(php_stream *stream, int cast_as, void **ret) /* {{{ */
{
	PGconn *pgsql = (PGconn *) stream->abstract;

	switch (cast_as)	{
		case PHP_STREAM_AS_FD_FOR_SELECT:
		case PHP_STREAM_AS_FD:
		case PHP_STREAM_AS_SOCKETD: {
				int fd_number = PQsocket(pgsql);
				if (fd_number == -1) {
					return FAILURE;
				}

				if (ret) {
					*(php_socket_t *)ret = fd_number;
				}
			}
				return SUCCESS;
			ZEND_FALLTHROUGH;
		default:
			return FAILURE;
	}
}
/* }}} */

/* {{{ Get a read-only handle to the socket underlying the pgsql connection */
PHP_FUNCTION(pg_socket)
{
	zval *pgsql_link;
	pgsql_link_handle *link;
	php_stream *stream;
	PGconn *pgsql;

	ZEND_PARSE_PARAMETERS_START(1, 1)
		Z_PARAM_OBJECT_OF_CLASS(pgsql_link, pgsql_link_ce)
	ZEND_PARSE_PARAMETERS_END();

	link = Z_PGSQL_LINK_P(pgsql_link);
	CHECK_PGSQL_LINK(link);
	pgsql = link->conn;

	stream = php_stream_alloc(&php_stream_pgsql_fd_ops, pgsql, NULL, "r");

	if (stream) {
		php_stream_to_zval(stream, return_value);
		return;
	}

	RETURN_FALSE;
}
/* }}} */

/* {{{ Reads input on the connection */
PHP_FUNCTION(pg_consume_input)
{
	zval *pgsql_link;
	pgsql_link_handle *link;
	PGconn *pgsql;

	ZEND_PARSE_PARAMETERS_START(1, 1)
		Z_PARAM_OBJECT_OF_CLASS(pgsql_link, pgsql_link_ce)
	ZEND_PARSE_PARAMETERS_END();

	link = Z_PGSQL_LINK_P(pgsql_link);
	CHECK_PGSQL_LINK(link);
	pgsql = link->conn;

	RETURN_BOOL(PQconsumeInput(pgsql));
}
/* }}} */

/* {{{ Flush outbound query data on the connection */
PHP_FUNCTION(pg_flush)
{
	zval *pgsql_link;
	pgsql_link_handle *link;
	PGconn *pgsql;
	int ret;
	int is_non_blocking;

	ZEND_PARSE_PARAMETERS_START(1, 1)
		Z_PARAM_OBJECT_OF_CLASS(pgsql_link, pgsql_link_ce)
	ZEND_PARSE_PARAMETERS_END();

	link = Z_PGSQL_LINK_P(pgsql_link);
	CHECK_PGSQL_LINK(link);
	pgsql = link->conn;

	is_non_blocking = PQisnonblocking(pgsql);

	if (is_non_blocking == 0 && PQsetnonblocking(pgsql, 1) == -1) {
		php_error_docref(NULL, E_NOTICE, "Cannot set connection to nonblocking mode");
		RETURN_FALSE;
	}

	ret = PQflush(pgsql);

	if (is_non_blocking == 0 && PQsetnonblocking(pgsql, 0) == -1) {
		php_error_docref(NULL, E_NOTICE, "Failed resetting connection to blocking mode");
	}

	switch (ret) {
		case 0: RETURN_TRUE; break;
		case 1: RETURN_LONG(0); break;
		default: RETURN_FALSE;
	}
}
/* }}} */

/* {{{ php_pgsql_meta_data
 * table_name must not be empty
 * TODO: Add meta_data cache for better performance
 */
PHP_PGSQL_API zend_result php_pgsql_meta_data(PGconn *pg_link, const zend_string *table_name, zval *meta, bool extended)
{
	PGresult *pg_result;
	char *src, *tmp_name, *tmp_name2 = NULL;
	char *escaped;
	smart_str querystr = {0};
	size_t new_len, len;
	int i, num_rows;
	zval elem;

	ZEND_ASSERT(ZSTR_LEN(table_name) != 0);

	src = estrdup(ZSTR_VAL(table_name));
	tmp_name = php_strtok_r(src, ".", &tmp_name2);
	if (!tmp_name) {
		efree(src);
		zend_argument_value_error(2, "must be specified (%s)", ZSTR_VAL(table_name));
		return FAILURE;
	}
	if (!tmp_name2 || !*tmp_name2) {
		/* Default schema */
		tmp_name2 = tmp_name;
		tmp_name = "public";
	}

	if (extended) {
		smart_str_appends(&querystr,
						  "SELECT a.attname, a.attnum, t.typname, a.attlen, a.attnotNULL, a.atthasdef, a.attndims, t.typtype, "
						  "d.description "
						  "FROM pg_class as c "
						  " JOIN pg_attribute a ON (a.attrelid = c.oid) "
						  " JOIN pg_type t ON (a.atttypid = t.oid) "
						  " JOIN pg_namespace n ON (c.relnamespace = n.oid) "
						  " LEFT JOIN pg_description d ON (d.objoid=a.attrelid AND d.objsubid=a.attnum AND c.oid=d.objoid) "
						  "WHERE a.attnum > 0  AND c.relname = '");
	} else {
		smart_str_appends(&querystr,
						  "SELECT a.attname, a.attnum, t.typname, a.attlen, a.attnotnull, a.atthasdef, a.attndims, t.typtype "
						  "FROM pg_class as c "
						  " JOIN pg_attribute a ON (a.attrelid = c.oid) "
						  " JOIN pg_type t ON (a.atttypid = t.oid) "
						  " JOIN pg_namespace n ON (c.relnamespace = n.oid) "
						  "WHERE a.attnum > 0 AND c.relname = '");
	}
	len = strlen(tmp_name2);
	escaped = (char *)safe_emalloc(len, 2, 1);
	new_len = PQescapeStringConn(pg_link, escaped, tmp_name2, len, NULL);
	if (new_len) {
		smart_str_appendl(&querystr, escaped, new_len);
	}
	efree(escaped);

	smart_str_appends(&querystr, "' AND n.nspname = '");
	len = strlen(tmp_name);
	escaped = (char *)safe_emalloc(len, 2, 1);
	new_len = PQescapeStringConn(pg_link, escaped, tmp_name, len, NULL);
	if (new_len) {
		smart_str_appendl(&querystr, escaped, new_len);
	}
	efree(escaped);

	smart_str_appends(&querystr, "' ORDER BY a.attnum;");
	smart_str_0(&querystr);
	efree(src);

	pg_result = PQexec(pg_link, ZSTR_VAL(querystr.s));
	if (PQresultStatus(pg_result) != PGRES_TUPLES_OK || (num_rows = PQntuples(pg_result)) == 0) {
		php_error_docref(NULL, E_WARNING, "Table '%s' doesn't exists", ZSTR_VAL(table_name));
		smart_str_free(&querystr);
		PQclear(pg_result);
		return FAILURE;
	}
	smart_str_free(&querystr);

	for (i = 0; i < num_rows; i++) {
		char *name;
		array_init(&elem);
		/* pg_attribute.attnum */
		add_assoc_long_ex(&elem, "num", sizeof("num") - 1, atoi(PQgetvalue(pg_result, i, 1)));
		/* pg_type.typname */
		add_assoc_string_ex(&elem, "type", sizeof("type") - 1, PQgetvalue(pg_result, i, 2));
		/* pg_attribute.attlen */
		add_assoc_long_ex(&elem, "len", sizeof("len") - 1, atoi(PQgetvalue(pg_result,i,3)));
		/* pg_attribute.attnonull */
		add_assoc_bool_ex(&elem, "not null", sizeof("not null") - 1, !strcmp(PQgetvalue(pg_result, i, 4), "t"));
		/* pg_attribute.atthasdef */
		add_assoc_bool_ex(&elem, "has default", sizeof("has default") - 1, !strcmp(PQgetvalue(pg_result,i,5), "t"));
		/* pg_attribute.attndims */
		add_assoc_long_ex(&elem, "array dims", sizeof("array dims") - 1, atoi(PQgetvalue(pg_result, i, 6)));
		/* pg_type.typtype */
		add_assoc_bool_ex(&elem, "is enum", sizeof("is enum") - 1, !strcmp(PQgetvalue(pg_result, i, 7), "e"));
		if (extended) {
			/* pg_type.typtype */
			add_assoc_bool_ex(&elem, "is base", sizeof("is base") - 1, !strcmp(PQgetvalue(pg_result, i, 7), "b"));
			add_assoc_bool_ex(&elem, "is composite", sizeof("is composite") - 1, !strcmp(PQgetvalue(pg_result, i, 7), "c"));
			add_assoc_bool_ex(&elem, "is pseudo", sizeof("is pseudo") - 1, !strcmp(PQgetvalue(pg_result, i, 7), "p"));
			/* pg_description.description */
			add_assoc_string_ex(&elem, "description", sizeof("description") - 1, PQgetvalue(pg_result, i, 8));
		}
		/* pg_attribute.attname */
		name = PQgetvalue(pg_result,i,0);
		add_assoc_zval(meta, name, &elem);
	}
	PQclear(pg_result);

	return SUCCESS;
}

/* }}} */

/* {{{ Get meta_data */
PHP_FUNCTION(pg_meta_data)
{
	zval *pgsql_link;
	pgsql_link_handle *link;
	zend_string *table_name;
	bool extended=0;
	PGconn *pgsql;

	ZEND_PARSE_PARAMETERS_START(2, 3)
		Z_PARAM_OBJECT_OF_CLASS(pgsql_link, pgsql_link_ce)
		Z_PARAM_PATH_STR(table_name)
		Z_PARAM_OPTIONAL
		Z_PARAM_BOOL(extended)
	ZEND_PARSE_PARAMETERS_END();

	link = Z_PGSQL_LINK_P(pgsql_link);
	CHECK_PGSQL_LINK(link);
	pgsql = link->conn;

	/* php_pgsql_meta_data() asserts that table_name is not empty */
	if (ZSTR_LEN(table_name) == 0) {
		zend_argument_must_not_be_empty_error(2);
		RETURN_THROWS();
	}

	array_init(return_value);
	if (php_pgsql_meta_data(pgsql, table_name, return_value, extended) == FAILURE) {
		zend_array_destroy(Z_ARR_P(return_value)); /* destroy array */
		RETURN_FALSE;
	}
}
/* }}} */

/* {{{ php_pgsql_get_data_type */
static php_pgsql_data_type php_pgsql_get_data_type(const zend_string *type_name)
{
	/* This is stupid way to do. I'll fix it when I decide how to support
	   user defined types. (Yasuo) */
	/* boolean */
	if (zend_string_equals(type_name, ZSTR_KNOWN(ZEND_STR_BOOL)) ||zend_string_equals(type_name, ZSTR_KNOWN(ZEND_STR_BOOLEAN)))
		return PG_BOOL;
	/* object id */
	if (zend_string_equals_literal(type_name, "oid"))
		return PG_OID;
	/* integer */
	if (zend_string_equals_literal(type_name, "int2") || zend_string_equals_literal(type_name, "smallint"))
		return PG_INT2;
	if (zend_string_equals_literal(type_name, "int4") || zend_string_equals_literal(type_name, "integer"))
		return PG_INT4;
	if (zend_string_equals_literal(type_name, "int8") || zend_string_equals_literal(type_name, "bigint"))
		return PG_INT8;
	/* real and other */
	if (zend_string_equals_literal(type_name, "float4") || zend_string_equals_literal(type_name, "real"))
		return PG_FLOAT4;
	if (zend_string_equals_literal(type_name, "float8") || zend_string_equals_literal(type_name, "double precision"))
		return PG_FLOAT8;
	if (zend_string_equals_literal(type_name, "numeric"))
		return PG_NUMERIC;
	if (zend_string_equals_literal(type_name, "money"))
		return PG_MONEY;
	/* character */
	if (zend_string_equals_literal(type_name, "text"))
		return PG_TEXT;
	if (zend_string_equals_literal(type_name, "bpchar") || zend_string_equals_literal(type_name, "character"))
		return PG_CHAR;
	if (zend_string_equals_literal(type_name, "varchar") || zend_string_equals_literal(type_name, "character varying"))
		return PG_VARCHAR;
	/* time and interval */
	if (zend_string_equals_literal(type_name, "abstime"))
		return PG_UNIX_TIME;
	if (zend_string_equals_literal(type_name, "reltime"))
		return PG_UNIX_TIME_INTERVAL;
	if (zend_string_equals_literal(type_name, "tinterval"))
		return PG_UNIX_TIME_INTERVAL;
	if (zend_string_equals_literal(type_name, "date"))
		return PG_DATE;
	if (zend_string_equals_literal(type_name, "time"))
		return PG_TIME;
	if (zend_string_equals_literal(type_name, "time with time zone") || zend_string_equals_literal(type_name, "timetz"))
		return PG_TIME_WITH_TIMEZONE;
	if (zend_string_equals_literal(type_name, "timestamp without time zone") || zend_string_equals_literal(type_name, "timestamp"))
		return PG_TIMESTAMP;
	if (zend_string_equals_literal(type_name, "timestamp with time zone") || zend_string_equals_literal(type_name, "timestamptz"))
		return PG_TIMESTAMP_WITH_TIMEZONE;
	if (zend_string_equals_literal(type_name, "interval"))
		return PG_INTERVAL;
	/* binary */
	if (zend_string_equals_literal(type_name, "bytea"))
		return PG_BYTEA;
	/* network */
	if (zend_string_equals_literal(type_name, "cidr"))
		return PG_CIDR;
	if (zend_string_equals_literal(type_name, "inet"))
		return PG_INET;
	if (zend_string_equals_literal(type_name, "macaddr"))
		return PG_MACADDR;
	/* bit */
	if (zend_string_equals_literal(type_name, "bit"))
		return PG_BIT;
	if (zend_string_equals_literal(type_name, "bit varying"))
		return PG_VARBIT;
	/* geometric */
	if (zend_string_equals_literal(type_name, "line"))
		return PG_LINE;
	if (zend_string_equals_literal(type_name, "lseg"))
		return PG_LSEG;
	if (zend_string_equals_literal(type_name, "box"))
		return PG_BOX;
	if (zend_string_equals_literal(type_name, "path"))
		return PG_PATH;
	if (zend_string_equals_literal(type_name, "point"))
		return PG_POINT;
	if (zend_string_equals_literal(type_name, "polygon"))
		return PG_POLYGON;
	if (zend_string_equals_literal(type_name, "circle"))
		return PG_CIRCLE;

	return PG_UNKNOWN;
}
/* }}} */

/* {{{ php_pgsql_convert_match
 * test field value with regular expression specified.
 */
static int php_pgsql_convert_match(const zend_string *str, zend_string *regex)
{
	pcre_cache_entry *centry;
	pcre2_code *re;
	int res;
	size_t i;
	pcre2_match_data *match_data;

	/* Check invalid chars for POSIX regex */
	for (i = 0; i < ZSTR_LEN(str); i++) {
		if (ZSTR_VAL(str)[i] == '\n' ||
			ZSTR_VAL(str)[i] == '\r' ||
			ZSTR_VAL(str)[i] == '\0' ) {
			return FAILURE;
		}
	}

	centry = pcre_get_compiled_regex_cache(regex);
	if (NULL == centry) {
		return FAILURE;
	}

	re = php_pcre_pce_re(centry);
	match_data = php_pcre_create_match_data(0, re);
	if (NULL == match_data) {
		php_error_docref(NULL, E_WARNING, "Cannot allocate match data");
		return FAILURE;
	}
	php_pcre_pce_incref(centry);
	res = pcre2_match(re, (PCRE2_SPTR)ZSTR_VAL(str), ZSTR_LEN(str), 0, 0, match_data, php_pcre_mctx());
	php_pcre_free_match_data(match_data);
	php_pcre_pce_decref(centry);

	if (res == PCRE2_ERROR_NOMATCH) {
		return FAILURE;
	} else if (res < 0) {
		php_error_docref(NULL, E_WARNING, "Cannot exec regex");
		return FAILURE;
	}
	return SUCCESS;
}

/* }}} */

/* {{{ php_pgsql_add_quote
 * add quotes around string.
 */
static zend_string *php_pgsql_add_quotes(zend_string *src)
{
	return zend_string_concat3("E'", strlen("E'"), ZSTR_VAL(src), ZSTR_LEN(src), "'", strlen("'"));
}
/* }}} */

/* Raise E_NOTICE to E_WARNING or Error? */
#define PGSQL_CONV_CHECK_IGNORE() \
	if (!err && Z_TYPE(new_val) == IS_STRING && zend_string_equals_literal(Z_STR(new_val), "NULL")) { \
		/* if new_value is string "NULL" and field has default value, remove element to use default value */ \
		if (!(opt & PGSQL_CONV_IGNORE_DEFAULT) && Z_TYPE_P(has_default) == IS_TRUE) { \
			zval_ptr_dtor(&new_val); \
			skip_field = 1; \
		} \
		/* raise error if it's not null and cannot be ignored */ \
		else if (!(opt & PGSQL_CONV_IGNORE_NOT_NULL) && Z_TYPE_P(not_null) == IS_TRUE) { \
			php_error_docref(NULL, E_NOTICE, "Detected NULL for 'NOT NULL' field '%s'", ZSTR_VAL(field)); \
			err = 1; \
		} \
	}

/* {{{ php_pgsql_convert
 * check and convert array values (fieldname=>value pair) for sql
 */
PHP_PGSQL_API zend_result php_pgsql_convert(PGconn *pg_link, const zend_string *table_name, const zval *values, zval *result, zend_ulong opt)
{
	zend_string *field = NULL;
	zval meta, *def, *type, *not_null, *has_default, *is_enum, *val, new_val;
	int err = 0, skip_field;
	php_pgsql_data_type data_type;

	ZEND_ASSERT(pg_link != NULL);
	ZEND_ASSERT(Z_TYPE_P(values) == IS_ARRAY);
	ZEND_ASSERT(Z_TYPE_P(result) == IS_ARRAY);
	ZEND_ASSERT(!(opt & ~PGSQL_CONV_OPTS));
	ZEND_ASSERT(table_name);
	/* Table name must not be empty for php_pgsql_meta_data() */
	ZEND_ASSERT(ZSTR_LEN(table_name) != 0);

	array_init(&meta);
	/* table_name is escaped by php_pgsql_meta_data */
	if (php_pgsql_meta_data(pg_link, table_name, &meta, 0) == FAILURE) {
		zval_ptr_dtor(&meta);
		return FAILURE;
	}

	ZEND_HASH_FOREACH_STR_KEY_VAL(Z_ARRVAL_P(values), field, val) {
		skip_field = 0;
		ZVAL_DEREF(val);
		ZVAL_NULL(&new_val);

		/* TODO: Check when meta data can be broken and see if can use assertions instead */

		if (!err && field == NULL) {
			zend_value_error("Array of values must be an associative array with string keys");
			err = 1;
		}

		if (!err && (def = zend_hash_find(Z_ARRVAL(meta), field)) == NULL) {
			php_error_docref(NULL, E_NOTICE, "Invalid field name (%s) in values", ZSTR_VAL(field));
			err = 1;
		}
		if (!err && (type = zend_hash_str_find(Z_ARRVAL_P(def), "type", sizeof("type") - 1)) == NULL) {
			php_error_docref(NULL, E_NOTICE, "Detected broken meta data. Missing 'type'");
			err = 1;
		}
		if (!err && (not_null = zend_hash_str_find(Z_ARRVAL_P(def), "not null", sizeof("not null") - 1)) == NULL) {
			php_error_docref(NULL, E_NOTICE, "Detected broken meta data. Missing 'not null'");
			err = 1;
		}
		if (!err && (has_default = zend_hash_str_find(Z_ARRVAL_P(def), "has default", sizeof("has default") - 1)) == NULL) {
			php_error_docref(NULL, E_NOTICE, "Detected broken meta data. Missing 'has default'");
			err = 1;
		}
		if (!err && (is_enum = zend_hash_str_find(Z_ARRVAL_P(def), "is enum", sizeof("is enum") - 1)) == NULL) {
			php_error_docref(NULL, E_NOTICE, "Detected broken meta data. Missing 'is enum'");
			err = 1;
		}
		if (!err && (Z_TYPE_P(val) == IS_ARRAY || Z_TYPE_P(val) == IS_OBJECT || Z_TYPE_P(val) == IS_RESOURCE)) {
			zend_type_error("Values must be of type string|int|float|bool|null, %s given", zend_zval_value_name(val));
			err = 1;
		}
		if (err) {
			break; /* break out for() */
		}

		convert_to_boolean(is_enum);
		if (Z_TYPE_P(is_enum) == IS_TRUE) {
			/* enums need to be treated like strings */
			data_type = PG_TEXT;
		} else {
			data_type = php_pgsql_get_data_type(Z_STR_P(type));
		}

		switch(data_type)
		{
			case PG_BOOL:
				switch (Z_TYPE_P(val)) {
					case IS_STRING:
						if (Z_STRLEN_P(val) == 0) {
							ZVAL_STR(&new_val, ZSTR_KNOWN(ZEND_STR_NULL));
						}
						else {
							if (zend_string_equals_literal(Z_STR_P(val), "t") || zend_string_equals_literal(Z_STR_P(val), "T") ||
								zend_string_equals_literal(Z_STR_P(val), "y") || zend_string_equals_literal(Z_STR_P(val), "Y") ||
								zend_string_equals_literal(Z_STR_P(val), "true") || zend_string_equals_literal(Z_STR_P(val), "True") ||
								zend_string_equals_literal(Z_STR_P(val), "yes") || zend_string_equals_literal(Z_STR_P(val), "Yes") ||
								zend_string_equals_literal(Z_STR_P(val), "1")) {
								ZVAL_STRINGL(&new_val, "'t'", sizeof("'t'")-1);
							}
							else if (zend_string_equals_literal(Z_STR_P(val), "f") || zend_string_equals_literal(Z_STR_P(val), "F") ||
									 zend_string_equals_literal(Z_STR_P(val), "n") || zend_string_equals_literal(Z_STR_P(val), "N") ||
									 zend_string_equals_literal(Z_STR_P(val), "false") ||  zend_string_equals_literal(Z_STR_P(val), "False") ||
									 zend_string_equals_literal(Z_STR_P(val), "no") ||  zend_string_equals_literal(Z_STR_P(val), "No") ||
									 zend_string_equals_literal(Z_STR_P(val), "0")) {
								ZVAL_STRINGL(&new_val, "'f'", sizeof("'f'")-1);
							}
							else {
								zend_value_error("%s(): Field \"%s\" must be of type bool, invalid PostgreSQL string boolean value \"%s\" given", get_active_function_name(), ZSTR_VAL(field), Z_STRVAL_P(val));
								err = 1;
							}
						}
						break;

					case IS_LONG:
						if (Z_LVAL_P(val)) {
							ZVAL_STRINGL(&new_val, "'t'", sizeof("'t'")-1);
						}
						else {
							ZVAL_STRINGL(&new_val, "'f'", sizeof("'f'")-1);
						}
						break;

					case IS_TRUE:
						ZVAL_STRINGL(&new_val, "'t'", sizeof("'t'")-1);
						break;

					case IS_FALSE:
						ZVAL_STRINGL(&new_val, "'f'", sizeof("'f'")-1);
						break;

					case IS_NULL:
						ZVAL_STR(&new_val, ZSTR_KNOWN(ZEND_STR_NULL));
						break;

					default:
						err = 1;
				}
				PGSQL_CONV_CHECK_IGNORE();
				if (err) {
					zend_type_error("%s(): Field \"%s\" must be of type string|null|int|bool, %s given", get_active_function_name(), ZSTR_VAL(field), Z_STRVAL_P(type));
				}
				break;

			case PG_OID:
			case PG_INT2:
			case PG_INT4:
			case PG_INT8:
				switch (Z_TYPE_P(val)) {
					case IS_STRING:
						if (Z_STRLEN_P(val) == 0) {
							ZVAL_STR(&new_val, ZSTR_KNOWN(ZEND_STR_NULL));
						}
						else {
							/* FIXME: better regex must be used */
							if (php_pgsql_convert_match(Z_STR_P(val), PGG(regexes[0])) == FAILURE) {
								err = 1;
							}
							else {
								ZVAL_STRINGL(&new_val, Z_STRVAL_P(val), Z_STRLEN_P(val));
							}
						}
						break;

					case IS_DOUBLE:
						ZVAL_DOUBLE(&new_val, Z_DVAL_P(val));
						convert_to_long(&new_val);
						break;

					case IS_LONG:
						ZVAL_LONG(&new_val, Z_LVAL_P(val));
						break;

					case IS_NULL:
						ZVAL_STR(&new_val, ZSTR_KNOWN(ZEND_STR_NULL));
						break;

					default:
						err = 1;
				}
				PGSQL_CONV_CHECK_IGNORE();
				if (err) {
					zend_type_error("%s(): Field \"%s\" must be of type int|null, %s given", get_active_function_name(), ZSTR_VAL(field), Z_STRVAL_P(type));
				}
				break;

			case PG_NUMERIC:
			case PG_MONEY:
			case PG_FLOAT4:
			case PG_FLOAT8:
				switch (Z_TYPE_P(val)) {
					case IS_STRING:
						if (Z_STRLEN_P(val) == 0) {
							ZVAL_STR(&new_val, ZSTR_KNOWN(ZEND_STR_NULL));
						}
						else {
							/* better regex? */
							if (php_pgsql_convert_match(Z_STR_P(val), PGG(regexes[1])) == FAILURE) {
								if (php_pgsql_convert_match(Z_STR_P(val), PGG(regexes[2])) == FAILURE) {
									err = 1;
								} else {
									ZVAL_STR(&new_val, php_pgsql_add_quotes(Z_STR_P(val)));
								}
							}
							else {
								ZVAL_STRING(&new_val, Z_STRVAL_P(val));
							}
						}
						break;

					case IS_LONG:
						ZVAL_LONG(&new_val, Z_LVAL_P(val));
						break;

					case IS_DOUBLE:
						ZVAL_DOUBLE(&new_val, Z_DVAL_P(val));
						break;

					case IS_NULL:
						ZVAL_STR(&new_val, ZSTR_KNOWN(ZEND_STR_NULL));
						break;

					default:
						err = 1;
				}
				PGSQL_CONV_CHECK_IGNORE();
				if (err) {
					zend_type_error("%s(): Field \"%s\" must be of type %s|int|null, %s given", get_active_function_name(), (data_type == PG_MONEY ? "money" : "float"), ZSTR_VAL(field), Z_STRVAL_P(type));
				}
				break;

				/* Exotic types are handled as string also.
				   Please feel free to add more valitions. Invalid query fails
				   at execution anyway. */
			case PG_TEXT:
			case PG_CHAR:
			case PG_VARCHAR:
				/* bit */
			case PG_BIT:
			case PG_VARBIT:
				/* geometric */
			case PG_LINE:
			case PG_LSEG:
			case PG_POINT:
			case PG_BOX:
			case PG_PATH:
			case PG_POLYGON:
			case PG_CIRCLE:
				/* unknown. JSON, Array etc */
			case PG_UNKNOWN:
				switch (Z_TYPE_P(val)) {
					case IS_STRING:
						if (Z_STRLEN_P(val) == 0) {
							if (opt & PGSQL_CONV_FORCE_NULL) {
								ZVAL_STR(&new_val, ZSTR_KNOWN(ZEND_STR_NULL));
							} else {
								ZVAL_STRINGL(&new_val, "''", sizeof("''")-1);
							}
						}
						else {
							zend_string *str;
							/* PostgreSQL ignores \0 */
							str = zend_string_alloc(Z_STRLEN_P(val) * 2, 0);
							/* better to use PGSQLescapeLiteral since PGescapeStringConn does not handle special \ */
							ZSTR_LEN(str) = PQescapeStringConn(pg_link, ZSTR_VAL(str), Z_STRVAL_P(val), Z_STRLEN_P(val), NULL);
							ZVAL_STR(&new_val, php_pgsql_add_quotes(str));
							zend_string_release_ex(str, false);
						}
						break;

					case IS_LONG:
						ZVAL_STR(&new_val, zend_long_to_str(Z_LVAL_P(val)));
						break;

					case IS_DOUBLE:
						ZVAL_DOUBLE(&new_val, Z_DVAL_P(val));
						convert_to_string(&new_val);
						break;

					case IS_NULL:
						ZVAL_STR(&new_val, ZSTR_KNOWN(ZEND_STR_NULL));
						break;

					default:
						err = 1;
				}
				PGSQL_CONV_CHECK_IGNORE();
				if (err) {
					zend_type_error("%s(): Field \"%s\" must be of type string|null, %s given", get_active_function_name(), ZSTR_VAL(field), Z_STRVAL_P(type));
				}
				break;

			case PG_UNIX_TIME:
			case PG_UNIX_TIME_INTERVAL:
				/* these are the actallay a integer */
				switch (Z_TYPE_P(val)) {
					case IS_STRING:
						if (Z_STRLEN_P(val) == 0) {
							ZVAL_STR(&new_val, ZSTR_KNOWN(ZEND_STR_NULL));
						}
						else {
							/* better regex? */
							if (php_pgsql_convert_match(Z_STR_P(val), PGG(regexes[3])) == FAILURE) {
								err = 1;
							}
							else {
								ZVAL_STRINGL(&new_val, Z_STRVAL_P(val), Z_STRLEN_P(val));
								convert_to_long(&new_val);
							}
						}
						break;

					case IS_DOUBLE:
						ZVAL_DOUBLE(&new_val, Z_DVAL_P(val));
						convert_to_long(&new_val);
						break;

					case IS_LONG:
						ZVAL_LONG(&new_val, Z_LVAL_P(val));
						break;

					case IS_NULL:
						ZVAL_STR(&new_val, ZSTR_KNOWN(ZEND_STR_NULL));
						break;

					default:
						err = 1;
				}
				PGSQL_CONV_CHECK_IGNORE();
				if (err) {
					zend_type_error("%s(): Field \"%s\" must be of type int|null, %s given", get_active_function_name(), ZSTR_VAL(field), zend_zval_value_name(val));
				}
				break;

			case PG_CIDR:
			case PG_INET:
				switch (Z_TYPE_P(val)) {
					case IS_STRING:
						if (Z_STRLEN_P(val) == 0) {
							ZVAL_STR(&new_val, ZSTR_KNOWN(ZEND_STR_NULL));
						}
						else {
							/* The inet type holds an IPv4 or IPv6 host address, and optionally its subnet, all in one field. See more in the doc.
							 	The regex might still be not perfect, but catches the most of IP variants. We might decide to remove the regex
								at all though and let the server side to handle it.*/
							if (php_pgsql_convert_match(Z_STR_P(val), PGG(regexes[4])) == FAILURE
								&& php_pgsql_convert_match(Z_STR_P(val), PGG(regexes[5])) == FAILURE) {
								err = 2;
							}
							else {
								ZVAL_STR(&new_val, php_pgsql_add_quotes(Z_STR_P(val)));
							}
						}
						break;

					case IS_NULL:
						ZVAL_STR(&new_val, ZSTR_KNOWN(ZEND_STR_NULL));
						break;

					default:
						err = 1;
				}
				PGSQL_CONV_CHECK_IGNORE();
				if (err) {
					if (err == 2) {
						zend_value_error("%s(): Field \"%s\" must be a valid IPv4 or IPv6 address string, \"%s\" given", get_active_function_name(), ZSTR_VAL(field), Z_STRVAL_P(val));
					} else {
						zend_type_error("%s(): Field \"%s\" must be of type string|null, given %s", get_active_function_name(), ZSTR_VAL(field), zend_zval_value_name(val));
					}
				}
				break;

			case PG_TIME_WITH_TIMEZONE:
			case PG_TIMESTAMP:
			case PG_TIMESTAMP_WITH_TIMEZONE:
				switch(Z_TYPE_P(val)) {
					case IS_STRING:
						if (Z_STRLEN_P(val) == 0) {
							ZVAL_STR(&new_val, ZSTR_KNOWN(ZEND_STR_NULL));
						} else if (zend_string_equals_literal_ci(Z_STR_P(val), "now()")) {
							ZVAL_STRINGL(&new_val, "NOW()", sizeof("NOW()")-1);
						} else {
							/* better regex? */
							if (php_pgsql_convert_match(Z_STR_P(val), PGG(regexes[6])) == FAILURE) {
								err = 1;
							} else {
								ZVAL_STR(&new_val, php_pgsql_add_quotes(Z_STR_P(val)));
							}
						}
						break;

					case IS_NULL:
						ZVAL_STR(&new_val, ZSTR_KNOWN(ZEND_STR_NULL));
						break;

					default:
						err = 1;
				}
				PGSQL_CONV_CHECK_IGNORE();
				if (err) {
					zend_type_error("%s(): Field \"%s\" must be of type string|null, %s given", get_active_function_name(), ZSTR_VAL(field), Z_STRVAL_P(type));
				}
				break;

			case PG_DATE:
				switch(Z_TYPE_P(val)) {
					case IS_STRING:
						if (Z_STRLEN_P(val) == 0) {
							ZVAL_STR(&new_val, ZSTR_KNOWN(ZEND_STR_NULL));
						}
						else {
							/* FIXME: better regex must be used */
							if (php_pgsql_convert_match(Z_STR_P(val), PGG(regexes[7])) == FAILURE) {
								err = 1;
							}
							else {
								ZVAL_STR(&new_val, php_pgsql_add_quotes(Z_STR_P(val)));
							}
						}
						break;

					case IS_NULL:
						ZVAL_STR(&new_val, ZSTR_KNOWN(ZEND_STR_NULL));
						break;

					default:
						err = 1;
				}
				PGSQL_CONV_CHECK_IGNORE();
				if (err) {
					zend_type_error("%s(): Field \"%s\" must be of type string|null, %s given", get_active_function_name(), ZSTR_VAL(field), Z_STRVAL_P(type));
				}
				break;

			case PG_TIME:
				switch(Z_TYPE_P(val)) {
					case IS_STRING:
						if (Z_STRLEN_P(val) == 0) {
							ZVAL_STR(&new_val, ZSTR_KNOWN(ZEND_STR_NULL));
						}
						else {
							/* FIXME: better regex must be used */
							if (php_pgsql_convert_match(Z_STR_P(val), PGG(regexes[8])) == FAILURE) {
								err = 1;
							}
							else {
								ZVAL_STR(&new_val, php_pgsql_add_quotes(Z_STR_P(val)));
							}
						}
						break;

					case IS_NULL:
						ZVAL_STR(&new_val, ZSTR_KNOWN(ZEND_STR_NULL));
						break;

					default:
						err = 1;
				}
				PGSQL_CONV_CHECK_IGNORE();
				if (err) {
					zend_type_error("%s(): Field \"%s\" must be of type string|null, %s given", get_active_function_name(), ZSTR_VAL(field), Z_STRVAL_P(type));
				}
				break;

			case PG_INTERVAL:
				switch(Z_TYPE_P(val)) {
					case IS_STRING:
						if (Z_STRLEN_P(val) == 0) {
							ZVAL_STR(&new_val, ZSTR_KNOWN(ZEND_STR_NULL));
						}
						else {

							/* From the Postgres docs:

							   interval values can be written with the following syntax:
							   [@] quantity unit [quantity unit...] [direction]

							   Where: quantity is a number (possibly signed); unit is second, minute, hour,
							   day, week, month, year, decade, century, millennium, or abbreviations or
							   plurals of these units [note not *all* abbreviations] ; direction can be
							   ago or empty. The at sign (@) is optional noise.

							   ...

							   Quantities of days, hours, minutes, and seconds can be specified without explicit
							   unit markings. For example, '1 12:59:10' is read the same as '1 day 12 hours 59 min 10
							   sec'.
							*/

							if (php_pgsql_convert_match(Z_STR_P(val), PGG(regexes[9])) == FAILURE) {
								err = 1;
							}
							else {
								ZVAL_STR(&new_val, php_pgsql_add_quotes(Z_STR_P(val)));
							}
						}
						break;

					case IS_NULL:
						ZVAL_STR(&new_val, ZSTR_KNOWN(ZEND_STR_NULL));
						break;

					default:
						err = 1;
				}
				PGSQL_CONV_CHECK_IGNORE();
				if (err) {
					zend_type_error("%s(): Field \"%s\" must be of type string|null, %s given", get_active_function_name(), ZSTR_VAL(field), Z_STRVAL_P(type));
				}
				break;
			case PG_BYTEA:
				switch (Z_TYPE_P(val)) {
					case IS_STRING:
						if (Z_STRLEN_P(val) == 0) {
							ZVAL_STR(&new_val, ZSTR_KNOWN(ZEND_STR_NULL));
						}
						else {
							unsigned char *tmp;
							size_t to_len;
							zend_string *tmp_zstr;

							tmp = PQescapeByteaConn(pg_link, (unsigned char *)Z_STRVAL_P(val), Z_STRLEN_P(val), &to_len);
							tmp_zstr = zend_string_init((char *)tmp, to_len - 1, false); /* PQescapeBytea's to_len includes additional '\0' */
							PQfreemem(tmp);

							ZVAL_STR(&new_val, php_pgsql_add_quotes(tmp_zstr));
							zend_string_release_ex(tmp_zstr, false);
						}
						break;

					case IS_LONG:
						ZVAL_STR(&new_val, zend_long_to_str(Z_LVAL_P(val)));
						break;

					case IS_DOUBLE:
						ZVAL_DOUBLE(&new_val, Z_DVAL_P(val));
						convert_to_string(&new_val);
						break;

					case IS_NULL:
						ZVAL_STR(&new_val, ZSTR_KNOWN(ZEND_STR_NULL));
						break;

					default:
						err = 1;
				}
				PGSQL_CONV_CHECK_IGNORE();
				if (err) {
					zend_type_error("%s(): Field \"%s\" must be of type string|null, %s given", get_active_function_name(), ZSTR_VAL(field), Z_STRVAL_P(type));
				}
				break;

			case PG_MACADDR:
				switch(Z_TYPE_P(val)) {
					case IS_STRING:
						if (Z_STRLEN_P(val) == 0) {
							ZVAL_STR(&new_val, ZSTR_KNOWN(ZEND_STR_NULL));
						}
						else {
							if (php_pgsql_convert_match(Z_STR_P(val), PGG(regexes[10])) == FAILURE) {
								err = 1;
							}
							else {
								ZVAL_STR(&new_val, php_pgsql_add_quotes(Z_STR_P(val)));
							}
						}
						break;

					case IS_NULL:
						ZVAL_STR(&new_val, ZSTR_KNOWN(ZEND_STR_NULL));
						break;

					default:
						err = 1;
				}
				PGSQL_CONV_CHECK_IGNORE();
				if (err) {
					zend_type_error("%s(): Field \"%s\" must be of type string|null, %s given", get_active_function_name(), ZSTR_VAL(field), Z_STRVAL_P(type));
				}
				break;

			default:
				/* should not happen */
				php_error_docref(NULL, E_NOTICE, "Unknown or system data type '%s' for '%s'. Report error", Z_STRVAL_P(type), ZSTR_VAL(field));
				err = 1;
				break;
		} /* switch */

		if (err) {
			zval_ptr_dtor(&new_val);
			break; /* break out for() */
		}
		/* If field is NULL and HAS DEFAULT, should be skipped */
		if (!skip_field) {
			if (_php_pgsql_identifier_is_escaped(ZSTR_VAL(field), ZSTR_LEN(field))) {
				zend_hash_update(Z_ARRVAL_P(result), field, &new_val);
			} else {
				char *escaped = PQescapeIdentifier(pg_link, ZSTR_VAL(field), ZSTR_LEN(field));
				add_assoc_zval(result, escaped, &new_val);
				PQfreemem(escaped);
			}
		}
	} ZEND_HASH_FOREACH_END(); /* for */

	zval_ptr_dtor(&meta);

	if (err) {
		/* shouldn't destroy & free zval here */
		return FAILURE;
	}
	return SUCCESS;
}
/* }}} */

/* {{{ Check and convert values for PostgreSQL SQL statement */
PHP_FUNCTION(pg_convert)
{
	zval *pgsql_link, *values;
	pgsql_link_handle *link;
	zend_string *table_name;
	zend_long option = 0;
	PGconn *pg_link;

	ZEND_PARSE_PARAMETERS_START(3, 4)
		Z_PARAM_OBJECT_OF_CLASS(pgsql_link, pgsql_link_ce)
		Z_PARAM_PATH_STR(table_name)
		Z_PARAM_ARRAY(values)
		Z_PARAM_OPTIONAL
		Z_PARAM_LONG(option)
	ZEND_PARSE_PARAMETERS_END();

	if (ZSTR_LEN(table_name) == 0) {
		zend_argument_must_not_be_empty_error(2);
		RETURN_THROWS();
	}

	if (option & ~PGSQL_CONV_OPTS) {
		zend_argument_value_error(4, "must be a valid bit mask of PGSQL_CONV_IGNORE_DEFAULT, "
			"PGSQL_CONV_FORCE_NULL, and PGSQL_CONV_IGNORE_NOT_NULL");
		RETURN_THROWS();
	}

	link = Z_PGSQL_LINK_P(pgsql_link);
	CHECK_PGSQL_LINK(link);
	pg_link = link->conn;

	if (php_pgsql_flush_query(pg_link)) {
		php_error_docref(NULL, E_NOTICE, "Detected unhandled result(s) in connection");
	}
	array_init(return_value);
	if (php_pgsql_convert(pg_link, table_name, values, return_value, option) == FAILURE) {
		zend_array_destroy(Z_ARR_P(return_value));
		RETURN_FALSE;
	}
}
/* }}} */

static bool do_exec(smart_str *querystr, ExecStatusType expect, PGconn *pg_link, zend_ulong opt) /* {{{ */
{
	if (opt & PGSQL_DML_ASYNC) {
		if (PQsendQuery(pg_link, ZSTR_VAL(querystr->s))) {
			return true;
		}
	} else {
		PGresult *pg_result;

		pg_result = PQexec(pg_link, ZSTR_VAL(querystr->s));
		if (PQresultStatus(pg_result) == expect) {
			PQclear(pg_result);
			return true;
		} else {
			php_error_docref(NULL, E_WARNING, "%s", PQresultErrorMessage(pg_result));
			PQclear(pg_result);
		}
	}

	return false;
}
/* }}} */

static inline void build_tablename(smart_str *querystr, PGconn *pg_link, const zend_string *table) /* {{{ */
{
	/* schema.table should be "schema"."table" */
	const char *dot = memchr(ZSTR_VAL(table), '.', ZSTR_LEN(table));
	size_t len = dot ? dot - ZSTR_VAL(table) : ZSTR_LEN(table);

	if (_php_pgsql_identifier_is_escaped(ZSTR_VAL(table), len)) {
		smart_str_appendl(querystr, ZSTR_VAL(table), len);
	} else {
		char *escaped = PQescapeIdentifier(pg_link, ZSTR_VAL(table), len);
		smart_str_appends(querystr, escaped);
		PQfreemem(escaped);
	}
	if (dot) {
		const char *after_dot = dot + 1;
		len = ZSTR_LEN(table) - len - 1;
		/* "schema"."table" format */
		if (_php_pgsql_identifier_is_escaped(after_dot, len)) {
			smart_str_appendc(querystr, '.');
			smart_str_appendl(querystr, after_dot, len);
		} else {
			char *escaped = PQescapeIdentifier(pg_link, after_dot, len);
			smart_str_appendc(querystr, '.');
			smart_str_appends(querystr, escaped);
			PQfreemem(escaped);
		}
	}
}
/* }}} */

/* {{{ php_pgsql_insert */
PHP_PGSQL_API zend_result php_pgsql_insert(PGconn *pg_link, const zend_string *table, zval *var_array, zend_ulong opt, zend_string **sql)
{
	zval *val, converted;
	char buf[256];
	char *tmp;
	smart_str querystr = {0};
	zend_result ret = FAILURE;
	zend_string *fld;

	ZEND_ASSERT(pg_link != NULL);
	ZEND_ASSERT(table != NULL);
	ZEND_ASSERT(Z_TYPE_P(var_array) == IS_ARRAY);

	ZVAL_UNDEF(&converted);
	if (zend_hash_num_elements(Z_ARRVAL_P(var_array)) == 0) {
		smart_str_appends(&querystr, "INSERT INTO ");
		build_tablename(&querystr, pg_link, table);
		smart_str_appends(&querystr, " DEFAULT VALUES");

		goto no_values;
	}

	/* convert input array if needed */
	if (!(opt & (PGSQL_DML_NO_CONV|PGSQL_DML_ESCAPE))) {
		array_init(&converted);
		if (php_pgsql_convert(pg_link, table, var_array, &converted, (opt & PGSQL_CONV_OPTS)) == FAILURE) {
			goto cleanup;
		}
		var_array = &converted;
	}

	smart_str_appends(&querystr, "INSERT INTO ");
	build_tablename(&querystr, pg_link, table);
	smart_str_appends(&querystr, " (");

	ZEND_HASH_FOREACH_STR_KEY(Z_ARRVAL_P(var_array), fld) {
		if (fld == NULL) {
			zend_value_error("Array of values must be an associative array with string keys");
			goto cleanup;
		}
		if (opt & PGSQL_DML_ESCAPE) {
			tmp = PQescapeIdentifier(pg_link, ZSTR_VAL(fld), ZSTR_LEN(fld) + 1);
			smart_str_appends(&querystr, tmp);
			PQfreemem(tmp);
		} else {
			smart_str_append(&querystr, fld);
		}
		smart_str_appendc(&querystr, ',');
	} ZEND_HASH_FOREACH_END();
	ZSTR_LEN(querystr.s)--;
	smart_str_appends(&querystr, ") VALUES (");

	/* make values string */
	ZEND_HASH_FOREACH_VAL(Z_ARRVAL_P(var_array), val) {
		/* we can avoid the key_type check here, because we tested it in the other loop */
		switch (Z_TYPE_P(val)) {
			case IS_STRING:
				if (opt & PGSQL_DML_ESCAPE) {
					size_t new_len;
					char *tmp;
					tmp = (char *)safe_emalloc(Z_STRLEN_P(val), 2, 1);
					new_len = PQescapeStringConn(pg_link, tmp, Z_STRVAL_P(val), Z_STRLEN_P(val), NULL);
					smart_str_appendc(&querystr, '\'');
					smart_str_appendl(&querystr, tmp, new_len);
					smart_str_appendc(&querystr, '\'');
					efree(tmp);
				} else {
					smart_str_append(&querystr, Z_STR_P(val));
				}
				break;
			case IS_LONG:
				smart_str_append_long(&querystr, Z_LVAL_P(val));
				break;
			case IS_DOUBLE:
				smart_str_appendl(&querystr, buf, snprintf(buf, sizeof(buf), "%F", Z_DVAL_P(val)));
				break;
			case IS_NULL:
				smart_str_appendl(&querystr, "NULL", sizeof("NULL")-1);
				break;
			default:
				zend_type_error("Value must be of type string|int|float|null, %s given", zend_zval_value_name(val));
				goto cleanup;
		}
		smart_str_appendc(&querystr, ',');
	} ZEND_HASH_FOREACH_END();
	/* Remove the trailing "," */
	ZSTR_LEN(querystr.s)--;
	smart_str_appends(&querystr, ");");

no_values:

	smart_str_0(&querystr);

	if ((opt & (PGSQL_DML_EXEC|PGSQL_DML_ASYNC)) &&
		do_exec(&querystr, PGRES_COMMAND_OK, pg_link, (opt & PGSQL_CONV_OPTS))) {
		ret = SUCCESS;
	}
	else if (opt & PGSQL_DML_STRING) {
		ret = SUCCESS;
	}

cleanup:
	zval_ptr_dtor(&converted);
	if (ret == SUCCESS && (opt & PGSQL_DML_STRING)) {
		*sql = querystr.s;
	}
	else {
		smart_str_free(&querystr);
	}
	return ret;
}
/* }}} */

/* {{{ Insert values (filed=>value) to table */
PHP_FUNCTION(pg_insert)
{
	zval *pgsql_link, *values;
	pgsql_link_handle *link;
	zend_string *table;
	zend_long option = PGSQL_DML_EXEC, return_sql;
	PGconn *pg_link;
	PGresult *pg_result;
	ExecStatusType status;
	zend_string *sql = NULL;

	ZEND_PARSE_PARAMETERS_START(3, 4)
		Z_PARAM_OBJECT_OF_CLASS(pgsql_link, pgsql_link_ce)
		Z_PARAM_PATH_STR(table)
		Z_PARAM_ARRAY(values)
		Z_PARAM_OPTIONAL
		Z_PARAM_LONG(option)
	ZEND_PARSE_PARAMETERS_END();

	if (ZSTR_LEN(table) == 0) {
		zend_argument_must_not_be_empty_error(2);
		RETURN_THROWS();
	}

	if (option & ~(PGSQL_CONV_OPTS|PGSQL_DML_NO_CONV|PGSQL_DML_EXEC|PGSQL_DML_ASYNC|PGSQL_DML_STRING|PGSQL_DML_ESCAPE)) {
		zend_argument_value_error(4, "must be a valid bit mask of PGSQL_CONV_FORCE_NULL, PGSQL_DML_NO_CONV, "
			"PGSQL_DML_ESCAPE, PGSQL_DML_EXEC, PGSQL_DML_ASYNC, and PGSQL_DML_STRING");
		RETURN_THROWS();
	}

	link = Z_PGSQL_LINK_P(pgsql_link);
	CHECK_PGSQL_LINK(link);
	pg_link = link->conn;

	if (php_pgsql_flush_query(pg_link)) {
		php_error_docref(NULL, E_NOTICE, "Detected unhandled result(s) in connection");
	}
	return_sql = option & PGSQL_DML_STRING;
	if (option & PGSQL_DML_EXEC) {
		/* return object when executed */
		option = option & ~PGSQL_DML_EXEC;
		if (php_pgsql_insert(pg_link, table, values, option|PGSQL_DML_STRING, &sql) == FAILURE) {
			RETURN_FALSE;
		}
		pg_result = PQexec(pg_link, ZSTR_VAL(sql));
		if ((PGG(auto_reset_persistent) & 2) && PQstatus(pg_link) != CONNECTION_OK) {
			PQclear(pg_result);
			PQreset(pg_link);
			pg_result = PQexec(pg_link, ZSTR_VAL(sql));
		}
		efree(sql);

		if (pg_result) {
			status = PQresultStatus(pg_result);
		} else {
			status = (ExecStatusType) PQstatus(pg_link);
		}

		switch (status) {
			case PGRES_EMPTY_QUERY:
			case PGRES_BAD_RESPONSE:
			case PGRES_NONFATAL_ERROR:
			case PGRES_FATAL_ERROR:
				PHP_PQ_ERROR("Query failed: %s", pg_link);
				PQclear(pg_result);
				RETURN_FALSE;
				break;
			case PGRES_COMMAND_OK: /* successful command that did not return rows */
			default:
				if (pg_result) {
					object_init_ex(return_value, pgsql_result_ce);
					pgsql_result_handle *pg_res = Z_PGSQL_RESULT_P(return_value);
					pg_res->conn = pg_link;
					pg_res->result = pg_result;
					pg_res->row = 0;
					return;
				} else {
					PQclear(pg_result);
					RETURN_FALSE;
				}
			break;
		}
	} else if (php_pgsql_insert(pg_link, table, values, option, &sql) == FAILURE) {
		RETURN_FALSE;
	}
	if (return_sql) {
		RETURN_STR(sql);
		return;
	}
	RETURN_TRUE;
}
/* }}} */

static inline int build_assignment_string(PGconn *pg_link, smart_str *querystr, HashTable *ht, int where_cond, const char *pad, int pad_len, zend_ulong opt) /* {{{ */
{
	zend_string *fld;
	zval *val;

	ZEND_HASH_FOREACH_STR_KEY_VAL(ht, fld, val) {
		if (fld == NULL) {
			zend_value_error("Array of values must be an associative array with string keys");
			return -1;
		}
		if (opt & PGSQL_DML_ESCAPE) {
			char *tmp = PQescapeIdentifier(pg_link, ZSTR_VAL(fld), ZSTR_LEN(fld) + 1);
			smart_str_appends(querystr, tmp);
			PQfreemem(tmp);
		} else {
			smart_str_append(querystr, fld);
		}
		if (where_cond && (Z_TYPE_P(val) == IS_TRUE || Z_TYPE_P(val) == IS_FALSE ||
				(Z_TYPE_P(val) == IS_STRING && zend_string_equals_literal(Z_STR_P(val), "NULL")))) {
			smart_str_appends(querystr, " IS ");
		} else {
			smart_str_appendc(querystr, '=');
		}

		switch (Z_TYPE_P(val)) {
			case IS_STRING:
				if (opt & PGSQL_DML_ESCAPE) {
					char *tmp = (char *)safe_emalloc(Z_STRLEN_P(val), 2, 1);
					size_t new_len = PQescapeStringConn(pg_link, tmp, Z_STRVAL_P(val), Z_STRLEN_P(val), NULL);
					smart_str_appendc(querystr, '\'');
					smart_str_appendl(querystr, tmp, new_len);
					smart_str_appendc(querystr, '\'');
					efree(tmp);
				} else {
					smart_str_append(querystr, Z_STR_P(val));
				}
				break;
			case IS_LONG:
				smart_str_append_long(querystr, Z_LVAL_P(val));
				break;
			case IS_DOUBLE: {
				char buf[256];
				smart_str_appendl(querystr, buf, MIN(snprintf(buf, sizeof(buf), "%F", Z_DVAL_P(val)), sizeof(buf) - 1));
				}
				break;
			case IS_NULL:
				smart_str_appendl(querystr, "NULL", sizeof("NULL")-1);
				break;
			default:
				zend_type_error("Value must be of type string|int|float|null, %s given", zend_zval_value_name(val));
				return -1;
		}
		smart_str_appendl(querystr, pad, pad_len);
	} ZEND_HASH_FOREACH_END();
	if (querystr->s) {
		ZSTR_LEN(querystr->s) -= pad_len;
	}

	return 0;
}
/* }}} */

/* {{{ php_pgsql_update */
PHP_PGSQL_API zend_result php_pgsql_update(PGconn *pg_link, const zend_string *table, zval *var_array, zval *ids_array, zend_ulong opt, zend_string **sql)
{
	zval var_converted, ids_converted;
	smart_str querystr = {0};
	zend_result ret = FAILURE;

	ZEND_ASSERT(pg_link != NULL);
	ZEND_ASSERT(table != NULL);
	ZEND_ASSERT(Z_TYPE_P(var_array) == IS_ARRAY);
	ZEND_ASSERT(Z_TYPE_P(ids_array) == IS_ARRAY);
	ZEND_ASSERT(!(opt & ~(PGSQL_CONV_OPTS|PGSQL_DML_NO_CONV|PGSQL_DML_EXEC|PGSQL_DML_STRING|PGSQL_DML_ESCAPE)));

	if (zend_hash_num_elements(Z_ARRVAL_P(var_array)) == 0
			|| zend_hash_num_elements(Z_ARRVAL_P(ids_array)) == 0) {
		return FAILURE;
	}

	ZVAL_UNDEF(&var_converted);
	ZVAL_UNDEF(&ids_converted);
	if (!(opt & (PGSQL_DML_NO_CONV|PGSQL_DML_ESCAPE))) {
		array_init(&var_converted);
		if (php_pgsql_convert(pg_link, table, var_array, &var_converted, (opt & PGSQL_CONV_OPTS)) == FAILURE) {
			goto cleanup;
		}
		var_array = &var_converted;
		array_init(&ids_converted);
		if (php_pgsql_convert(pg_link, table, ids_array, &ids_converted, (opt & PGSQL_CONV_OPTS)) == FAILURE) {
			goto cleanup;
		}
		ids_array = &ids_converted;
	}

	smart_str_appends(&querystr, "UPDATE ");
	build_tablename(&querystr, pg_link, table);
	smart_str_appends(&querystr, " SET ");

	if (build_assignment_string(pg_link, &querystr, Z_ARRVAL_P(var_array), 0, ",", 1, opt))
		goto cleanup;

	smart_str_appends(&querystr, " WHERE ");

	if (build_assignment_string(pg_link, &querystr, Z_ARRVAL_P(ids_array), 1, " AND ", sizeof(" AND ")-1, opt))
		goto cleanup;

	smart_str_appendc(&querystr, ';');
	smart_str_0(&querystr);

	if ((opt & PGSQL_DML_EXEC) && do_exec(&querystr, PGRES_COMMAND_OK, pg_link, opt)) {
		ret = SUCCESS;
	} else if (opt & PGSQL_DML_STRING) {
		ret = SUCCESS;
	}

cleanup:
	zval_ptr_dtor(&var_converted);
	zval_ptr_dtor(&ids_converted);
	if (ret == SUCCESS && (opt & PGSQL_DML_STRING)) {
		*sql = querystr.s;
	}
	else {
		smart_str_free(&querystr);
	}
	return ret;
}
/* }}} */

/* {{{ Update table using values (field=>value) and ids (id=>value) */
PHP_FUNCTION(pg_update)
{
	zval *pgsql_link, *values, *ids;
	pgsql_link_handle *link;
	zend_string *table;
	zend_long option =  PGSQL_DML_EXEC;
	PGconn *pg_link;
	zend_string *sql = NULL;

	ZEND_PARSE_PARAMETERS_START(4, 5)
		Z_PARAM_OBJECT_OF_CLASS(pgsql_link, pgsql_link_ce)
		Z_PARAM_PATH_STR(table)
		Z_PARAM_ARRAY(values)
		Z_PARAM_ARRAY(ids)
		Z_PARAM_OPTIONAL
		Z_PARAM_LONG(option)
	ZEND_PARSE_PARAMETERS_END();

	if (ZSTR_LEN(table) == 0) {
		zend_argument_must_not_be_empty_error(2);
		RETURN_THROWS();
	}

	if (option & ~(PGSQL_CONV_OPTS|PGSQL_DML_NO_CONV|PGSQL_DML_EXEC|PGSQL_DML_STRING|PGSQL_DML_ESCAPE)) {
		zend_argument_value_error(5, "must be a valid bit mask of PGSQL_CONV_FORCE_NULL, PGSQL_DML_NO_CONV, "
			"PGSQL_DML_ESCAPE, PGSQL_DML_EXEC, PGSQL_DML_ASYNC, and PGSQL_DML_STRING");
		RETURN_THROWS();
	}

	link = Z_PGSQL_LINK_P(pgsql_link);
	CHECK_PGSQL_LINK(link);
	pg_link = link->conn;

	if (php_pgsql_flush_query(pg_link)) {
		php_error_docref(NULL, E_NOTICE, "Detected unhandled result(s) in connection");
	}
	if (php_pgsql_update(pg_link, table, values, ids, option, &sql) == FAILURE) {
		RETURN_FALSE;
	}
	if (option & PGSQL_DML_STRING) {
		RETURN_STR(sql);
	}
	RETURN_TRUE;
}
/* }}} */

/* {{{ php_pgsql_delete */
PHP_PGSQL_API zend_result php_pgsql_delete(PGconn *pg_link, const zend_string *table, zval *ids_array, zend_ulong opt, zend_string **sql)
{
	zval ids_converted;
	smart_str querystr = {0};
	zend_result ret = FAILURE;

	ZEND_ASSERT(pg_link != NULL);
	ZEND_ASSERT(table != NULL);
	ZEND_ASSERT(Z_TYPE_P(ids_array) == IS_ARRAY);
	ZEND_ASSERT(!(opt & ~(PGSQL_CONV_FORCE_NULL|PGSQL_DML_EXEC|PGSQL_DML_STRING|PGSQL_DML_ESCAPE)));

	if (zend_hash_num_elements(Z_ARRVAL_P(ids_array)) == 0) {
		return FAILURE;
	}

	ZVAL_UNDEF(&ids_converted);
	if (!(opt & (PGSQL_DML_NO_CONV|PGSQL_DML_ESCAPE))) {
		array_init(&ids_converted);
		if (php_pgsql_convert(pg_link, table, ids_array, &ids_converted, (opt & PGSQL_CONV_OPTS)) == FAILURE) {
			goto cleanup;
		}
		ids_array = &ids_converted;
	}

	smart_str_appends(&querystr, "DELETE FROM ");
	build_tablename(&querystr, pg_link, table);
	smart_str_appends(&querystr, " WHERE ");

	if (build_assignment_string(pg_link, &querystr, Z_ARRVAL_P(ids_array), 1, " AND ", sizeof(" AND ")-1, opt))
		goto cleanup;

	smart_str_appendc(&querystr, ';');
	smart_str_0(&querystr);

	if ((opt & PGSQL_DML_EXEC) && do_exec(&querystr, PGRES_COMMAND_OK, pg_link, opt)) {
		ret = SUCCESS;
	} else if (opt & PGSQL_DML_STRING) {
		ret = SUCCESS;
	}

cleanup:
	zval_ptr_dtor(&ids_converted);
	if (ret == SUCCESS && (opt & PGSQL_DML_STRING)) {
		*sql = querystr.s;
	}
	else {
		smart_str_free(&querystr);
	}
	return ret;
}
/* }}} */

/* {{{ Delete records has ids (id=>value) */
PHP_FUNCTION(pg_delete)
{
	zval *pgsql_link, *ids;
	pgsql_link_handle *link;
	zend_string *table;
	zend_long option = PGSQL_DML_EXEC;
	PGconn *pg_link;
	zend_string *sql;

	ZEND_PARSE_PARAMETERS_START(3, 4)
		Z_PARAM_OBJECT_OF_CLASS(pgsql_link, pgsql_link_ce)
		Z_PARAM_PATH_STR(table)
		Z_PARAM_ARRAY(ids)
		Z_PARAM_OPTIONAL
		Z_PARAM_LONG(option)
	ZEND_PARSE_PARAMETERS_END();

	if (ZSTR_LEN(table) == 0) {
		zend_argument_must_not_be_empty_error(2);
		RETURN_THROWS();
	}

	if (option & ~(PGSQL_CONV_FORCE_NULL|PGSQL_DML_NO_CONV|PGSQL_DML_EXEC|PGSQL_DML_STRING|PGSQL_DML_ESCAPE)) {
		zend_argument_value_error(4, "must be a valid bit mask of PGSQL_CONV_FORCE_NULL, PGSQL_DML_NO_CONV, "
			"PGSQL_DML_ESCAPE, PGSQL_DML_EXEC, PGSQL_DML_ASYNC, and PGSQL_DML_STRING");
		RETURN_THROWS();
	}

	link = Z_PGSQL_LINK_P(pgsql_link);
	CHECK_PGSQL_LINK(link);
	pg_link = link->conn;

	if (php_pgsql_flush_query(pg_link)) {
		php_error_docref(NULL, E_NOTICE, "Detected unhandled result(s) in connection");
	}
	if (php_pgsql_delete(pg_link, table, ids, option, &sql) == FAILURE) {
		RETURN_FALSE;
	}
	if (option & PGSQL_DML_STRING) {
		RETURN_STR(sql);
	}
	RETURN_TRUE;
}
/* }}} */

/* {{{ php_pgsql_result2array */
PHP_PGSQL_API void php_pgsql_result2array(PGresult *pg_result, zval *ret_array, long result_type)
{
	zval row;
	char *field_name;
	size_t num_fields;
	int pg_numrows, pg_row;
	uint32_t i;

	ZEND_ASSERT(Z_TYPE_P(ret_array) == IS_ARRAY);

	pg_numrows = PQntuples(pg_result);
	for (pg_row = 0; pg_row < pg_numrows; pg_row++) {
		array_init(&row);
		for (i = 0, num_fields = PQnfields(pg_result); i < num_fields; i++) {
			field_name = PQfname(pg_result, i);
			if (PQgetisnull(pg_result, pg_row, i)) {
				if (result_type & PGSQL_ASSOC) {
					add_assoc_null(&row, field_name);
				}
				if (result_type & PGSQL_NUM) {
					add_next_index_null(&row);
				}
			} else {
				char *element = PQgetvalue(pg_result, pg_row, i);
				if (element) {
					const size_t element_len = strlen(element);
					if (result_type & PGSQL_ASSOC) {
						add_assoc_stringl(&row, field_name, element, element_len);
					}
					if (result_type & PGSQL_NUM) {
						add_next_index_stringl(&row, element, element_len);
					}
				}
			}
		}
		add_index_zval(ret_array, pg_row, &row);
	}
}
/* }}} */

/* {{{ php_pgsql_select */
PHP_PGSQL_API zend_result php_pgsql_select(PGconn *pg_link, const zend_string *table, zval *ids_array, zval *ret_array, zend_ulong opt, long result_type, zend_string **sql)
{
	zval ids_converted;
	smart_str querystr = {0};
	zend_result ret = FAILURE;
	PGresult *pg_result;

	ZEND_ASSERT(pg_link != NULL);
	ZEND_ASSERT(table != NULL);
	if (ids_array) {
		ZEND_ASSERT(Z_TYPE_P(ids_array) == IS_ARRAY);
	}
	ZEND_ASSERT(Z_TYPE_P(ret_array) == IS_ARRAY);
	ZEND_ASSERT(!(opt & ~(PGSQL_CONV_OPTS|PGSQL_DML_NO_CONV|PGSQL_DML_EXEC|PGSQL_DML_ASYNC|PGSQL_DML_STRING|PGSQL_DML_ESCAPE)));

	zend_bool is_valid_ids_array = ids_array && zend_hash_num_elements(Z_ARRVAL_P(ids_array)) != 0;

	if (is_valid_ids_array) {
		ZVAL_UNDEF(&ids_converted);
		if (!(opt & (PGSQL_DML_NO_CONV|PGSQL_DML_ESCAPE))) {
			array_init(&ids_converted);
			if (php_pgsql_convert(pg_link, table, ids_array, &ids_converted, (opt & PGSQL_CONV_OPTS)) == FAILURE) {
				goto cleanup;
			}
			ids_array = &ids_converted;
		}
	}

	smart_str_appends(&querystr, "SELECT * FROM ");
	build_tablename(&querystr, pg_link, table);

	if (is_valid_ids_array) {
		smart_str_appends(&querystr, " WHERE ");
		if (build_assignment_string(pg_link, &querystr, Z_ARRVAL_P(ids_array), 1, " AND ", sizeof(" AND ")-1, opt)) {
			goto cleanup;
		}
	}

	smart_str_appendc(&querystr, ';');
	smart_str_0(&querystr);

	pg_result = PQexec(pg_link, ZSTR_VAL(querystr.s));
	if (PQresultStatus(pg_result) == PGRES_TUPLES_OK) {
		php_pgsql_result2array(pg_result, ret_array, result_type);
		ret = SUCCESS;
	} else {
		php_error_docref(NULL, E_NOTICE, "Failed to execute '%s'", ZSTR_VAL(querystr.s));
	}
	PQclear(pg_result);

cleanup:
	if (is_valid_ids_array) {
		zval_ptr_dtor(&ids_converted);
	}
	if (ret == SUCCESS && (opt & PGSQL_DML_STRING)) {
		*sql = querystr.s;
	}
	else {
		smart_str_free(&querystr);
	}
	return ret;
}
/* }}} */

/* {{{ Select records that has ids (id=>value) */
PHP_FUNCTION(pg_select)
{
	zval *pgsql_link;
	zval *ids = NULL;
	pgsql_link_handle *link;
	zend_string *table;
	zend_long option = PGSQL_DML_EXEC;
	zend_long result_type = PGSQL_ASSOC;
	PGconn *pg_link;
	zend_string *sql = NULL;

	/* TODO Document result_type param on php.net (apparently it was added in PHP 7.1) */
	ZEND_PARSE_PARAMETERS_START(2, 5)
		Z_PARAM_OBJECT_OF_CLASS(pgsql_link, pgsql_link_ce)
		Z_PARAM_PATH_STR(table)
		Z_PARAM_OPTIONAL
		Z_PARAM_ARRAY(ids)
		Z_PARAM_LONG(option)
		Z_PARAM_LONG(result_type)
	ZEND_PARSE_PARAMETERS_END();

	if (ZSTR_LEN(table) == 0) {
		zend_argument_must_not_be_empty_error(2);
		RETURN_THROWS();
	}

	if (option & ~(PGSQL_CONV_FORCE_NULL|PGSQL_DML_NO_CONV|PGSQL_DML_EXEC|PGSQL_DML_ASYNC|PGSQL_DML_STRING|PGSQL_DML_ESCAPE)) {
		zend_argument_value_error(4, "must be a valid bit mask of PGSQL_CONV_FORCE_NULL, PGSQL_DML_NO_CONV, "
			"PGSQL_DML_ESCAPE, PGSQL_DML_EXEC, PGSQL_DML_ASYNC, and PGSQL_DML_STRING");
		RETURN_THROWS();
	}
	if (!(result_type & PGSQL_BOTH)) {
		zend_argument_value_error(5, "must be one of PGSQL_ASSOC, PGSQL_NUM, or PGSQL_BOTH");
		RETURN_THROWS();
	}

	link = Z_PGSQL_LINK_P(pgsql_link);
	CHECK_PGSQL_LINK(link);
	pg_link = link->conn;

	if (php_pgsql_flush_query(pg_link)) {
		php_error_docref(NULL, E_NOTICE, "Detected unhandled result(s) in connection");
	}
	array_init(return_value);
	if (php_pgsql_select(pg_link, table, ids, return_value, option, result_type, &sql) == FAILURE) {
		zval_ptr_dtor(return_value);
		RETURN_FALSE;
	}
	if (option & PGSQL_DML_STRING) {
		zval_ptr_dtor(return_value);
		RETURN_STR(sql);
	}
	return;
}
/* }}} */

PHP_FUNCTION(pg_change_password)
{
	zval *pgsql_link;
	pgsql_link_handle *link;
	PGresult *pg_result;
	zend_string *user, *passwd;

	ZEND_PARSE_PARAMETERS_START(3, 3)
		Z_PARAM_OBJECT_OF_CLASS(pgsql_link, pgsql_link_ce)
		Z_PARAM_STR(user)
		Z_PARAM_STR(passwd)
	ZEND_PARSE_PARAMETERS_END();

	if (ZSTR_LEN(user) == 0) {
		zend_argument_must_not_be_empty_error(2);
		RETURN_THROWS();
	}

	/* it is technically possible, but better to disallow it */
	if (ZSTR_LEN(passwd) == 0) {
		zend_argument_must_not_be_empty_error(3);
		RETURN_THROWS();
	}

	link = Z_PGSQL_LINK_P(pgsql_link);
	CHECK_PGSQL_LINK(link);

	pg_result = PQchangePassword(link->conn, ZSTR_VAL(user), ZSTR_VAL(passwd));
	RETVAL_BOOL(PQresultStatus(pg_result) == PGRES_COMMAND_OK);
	PQclear(pg_result);
}

#endif

PHP_FUNCTION(pg_put_copy_data)
{
	zval *pgsql_link;
	pgsql_link_handle *link;
	zend_string *cmd;

	ZEND_PARSE_PARAMETERS_START(2, 2)
		Z_PARAM_OBJECT_OF_CLASS(pgsql_link, pgsql_link_ce)
		Z_PARAM_STR(cmd)
	ZEND_PARSE_PARAMETERS_END();

	link = Z_PGSQL_LINK_P(pgsql_link);
	CHECK_PGSQL_LINK(link);

	// PQputCopyData accepts empty buffers as well

	RETURN_LONG((zend_long)PQputCopyData(link->conn, ZSTR_VAL(cmd), ZSTR_LEN(cmd)));
}

PHP_FUNCTION(pg_put_copy_end)
{
	zval *pgsql_link;
	pgsql_link_handle *link;
	zend_string *error;
	char *err = NULL;

	ZEND_PARSE_PARAMETERS_START(1, 2)
		Z_PARAM_OBJECT_OF_CLASS(pgsql_link, pgsql_link_ce)
		Z_PARAM_OPTIONAL
		Z_PARAM_STR_OR_NULL(error)
	ZEND_PARSE_PARAMETERS_END();

	link = Z_PGSQL_LINK_P(pgsql_link);
	CHECK_PGSQL_LINK(link);

	if (error != NULL && ZSTR_LEN(error) != 0) {
		err = ZSTR_VAL(error);
	}

	RETURN_LONG((zend_long)PQputCopyEnd(link->conn, err));
}

PHP_FUNCTION(pg_socket_poll)
{
	zval *z_socket;
	php_stream *stream;
	php_socket_t socket;
	zend_long read, write;
	zend_long ts = -1;

	ZEND_PARSE_PARAMETERS_START(3, 4)
		Z_PARAM_RESOURCE(z_socket)
		Z_PARAM_LONG(read)
		Z_PARAM_LONG(write)
		Z_PARAM_OPTIONAL
		Z_PARAM_LONG(ts)
	ZEND_PARSE_PARAMETERS_END();

	php_stream_from_zval(stream, z_socket);

	if (php_stream_cast(stream, PHP_STREAM_AS_SOCKETD, (void **)&socket, 0)) {
		zend_argument_type_error(1, "invalid resource socket");
		RETURN_THROWS();
	}

	RETURN_LONG((zend_long)PQsocketPoll(socket, (int)read, (int)write, (int)ts));
}

#if defined(HAVE_PG_SET_CHUNKED_ROWS_SIZE)
PHP_FUNCTION(pg_set_chunked_rows_size)
{
	zval *pgsql_link;
	pgsql_link_handle *link;
	zend_long size;

	ZEND_PARSE_PARAMETERS_START(2, 2)
		Z_PARAM_OBJECT_OF_CLASS(pgsql_link, pgsql_link_ce)
		Z_PARAM_LONG(size)
	ZEND_PARSE_PARAMETERS_END();

	if (size < 1 || size > INT_MAX) {
		zend_argument_value_error(2, "must be between 1 and %d", INT_MAX);
		RETURN_THROWS();
	}

	link = Z_PGSQL_LINK_P(pgsql_link);
	CHECK_PGSQL_LINK(link);

	/** can still fail if it is not allowed e.g. already fetched results **/

	RETURN_BOOL(PQsetChunkedRowsMode(link->conn, (int)size) == 1);
}
#endif<|MERGE_RESOLUTION|>--- conflicted
+++ resolved
@@ -1135,19 +1135,12 @@
 
 		link = FETCH_DEFAULT_LINK();
 		CHECK_DEFAULT_LINK(link);
-<<<<<<< HEAD
-	} else {
+	} else if (ZEND_NUM_ARGS() == 2) {
 		ZEND_PARSE_PARAMETERS_START(2, 2)
 			Z_PARAM_OBJECT_OF_CLASS(pgsql_link, pgsql_link_ce)
 			Z_PARAM_STRING(query, query_len)
 		ZEND_PARSE_PARAMETERS_END();
 
-=======
-	} else if (ZEND_NUM_ARGS() == 2) {
-		if (zend_parse_parameters(ZEND_NUM_ARGS(), "Os", &pgsql_link, pgsql_link_ce, &query, &query_len) == FAILURE) {
-			RETURN_THROWS();
-		}
->>>>>>> 0a3442fb
 		link = Z_PGSQL_LINK_P(pgsql_link);
 		CHECK_PGSQL_LINK(link);
 	} else {
@@ -1243,20 +1236,13 @@
 
 		link = FETCH_DEFAULT_LINK();
 		CHECK_DEFAULT_LINK(link);
-<<<<<<< HEAD
-	} else {
+	} else if (ZEND_NUM_ARGS() == 3) {
 		ZEND_PARSE_PARAMETERS_START(3, 3)
 			Z_PARAM_OBJECT_OF_CLASS(pgsql_link, pgsql_link_ce)
 			Z_PARAM_STRING(query, query_len)
 			Z_PARAM_ARRAY(pv_param_arr)
 		ZEND_PARSE_PARAMETERS_END();
 
-=======
-	} else if (ZEND_NUM_ARGS() == 3) {
-		if (zend_parse_parameters(ZEND_NUM_ARGS(), "Osa", &pgsql_link, pgsql_link_ce, &query, &query_len, &pv_param_arr) == FAILURE) {
-			RETURN_THROWS();
-		}
->>>>>>> 0a3442fb
 		link = Z_PGSQL_LINK_P(pgsql_link);
 		CHECK_PGSQL_LINK(link);
 	} else {
@@ -1363,20 +1349,13 @@
 
 		link = FETCH_DEFAULT_LINK();
 		CHECK_DEFAULT_LINK(link);
-<<<<<<< HEAD
-	} else {
+	} else if (ZEND_NUM_ARGS() == 3) {
 		ZEND_PARSE_PARAMETERS_START(3, 3)
 			Z_PARAM_OBJECT_OF_CLASS(pgsql_link, pgsql_link_ce)
 			Z_PARAM_STRING(stmtname, stmtname_len)
 			Z_PARAM_STRING(query, query_len)
 		ZEND_PARSE_PARAMETERS_END();
 
-=======
-	} else if (ZEND_NUM_ARGS() == 3) {
-		if (zend_parse_parameters(ZEND_NUM_ARGS(), "Oss", &pgsql_link, pgsql_link_ce, &stmtname, &stmtname_len, &query, &query_len) == FAILURE) {
-			RETURN_THROWS();
-		}
->>>>>>> 0a3442fb
 		link = Z_PGSQL_LINK_P(pgsql_link);
 		CHECK_PGSQL_LINK(link);
 	} else {
@@ -1459,20 +1438,13 @@
 
 		link = FETCH_DEFAULT_LINK();
 		CHECK_DEFAULT_LINK(link);
-<<<<<<< HEAD
-	} else {
+	} else if (ZEND_NUM_ARGS() == 3) {
 		ZEND_PARSE_PARAMETERS_START(3, 3)
 			Z_PARAM_OBJECT_OF_CLASS(pgsql_link, pgsql_link_ce)
 			Z_PARAM_STRING(stmtname, stmtname_len)
 			Z_PARAM_ARRAY(pv_param_arr)
 		ZEND_PARSE_PARAMETERS_END();
 
-=======
-	} else if (ZEND_NUM_ARGS() == 3) {
-		if (zend_parse_parameters(ZEND_NUM_ARGS(), "Osa", &pgsql_link, pgsql_link_ce, &stmtname, &stmtname_len, &pv_param_arr) == FAILURE) {
-			RETURN_THROWS();
-		}
->>>>>>> 0a3442fb
 		link = Z_PGSQL_LINK_P(pgsql_link);
 		CHECK_PGSQL_LINK(link);
 	} else {
@@ -3112,19 +3084,12 @@
 
 		link = FETCH_DEFAULT_LINK();
 		CHECK_DEFAULT_LINK(link);
-<<<<<<< HEAD
-	} else {
+	} else if (ZEND_NUM_ARGS() == 2) {
 		ZEND_PARSE_PARAMETERS_START(2, 2)
 			Z_PARAM_OBJECT_OF_CLASS(pgsql_link, pgsql_link_ce)
 			Z_PARAM_LONG(verbosity)
 		ZEND_PARSE_PARAMETERS_END();
 
-=======
-	} else if (ZEND_NUM_ARGS() == 2) {
-		if (zend_parse_parameters(ZEND_NUM_ARGS(), "Ol", &pgsql_link, pgsql_link_ce, &verbosity) == FAILURE) {
-			RETURN_THROWS();
-		}
->>>>>>> 0a3442fb
 		link = Z_PGSQL_LINK_P(pgsql_link);
 		CHECK_PGSQL_LINK(link);
 	} else {
@@ -3200,19 +3165,12 @@
 
 		link = FETCH_DEFAULT_LINK();
 		CHECK_DEFAULT_LINK(link);
-<<<<<<< HEAD
-	} else {
+	} else if (ZEND_NUM_ARGS() == 2) {
 		ZEND_PARSE_PARAMETERS_START(2, 2)
 			Z_PARAM_OBJECT_OF_CLASS(pgsql_link, pgsql_link_ce)
 			Z_PARAM_STRING(encoding, encoding_len)
 		ZEND_PARSE_PARAMETERS_END();
 
-=======
-	} else if (ZEND_NUM_ARGS() == 2) {
-		if (zend_parse_parameters(ZEND_NUM_ARGS(), "Os", &pgsql_link, pgsql_link_ce, &encoding, &encoding_len) == FAILURE) {
-			RETURN_THROWS();
-		}
->>>>>>> 0a3442fb
 		link = Z_PGSQL_LINK_P(pgsql_link);
 		CHECK_PGSQL_LINK(link);
 	} else {
@@ -3304,19 +3262,12 @@
 
 		link = FETCH_DEFAULT_LINK();
 		CHECK_DEFAULT_LINK(link);
-<<<<<<< HEAD
-	} else {
+	} else if (ZEND_NUM_ARGS() == 2) {
 		ZEND_PARSE_PARAMETERS_START(2, 2)
 			Z_PARAM_OBJECT_OF_CLASS(pgsql_link, pgsql_link_ce)
 			Z_PARAM_STRING(query, query_len)
 		ZEND_PARSE_PARAMETERS_END();
 
-=======
-	} else if (ZEND_NUM_ARGS() == 2) {
-		if (zend_parse_parameters(ZEND_NUM_ARGS(), "Os", &pgsql_link, pgsql_link_ce, &query, &query_len) == FAILURE) {
-			RETURN_THROWS();
-		}
->>>>>>> 0a3442fb
 		link = Z_PGSQL_LINK_P(pgsql_link);
 		CHECK_PGSQL_LINK(link);
 	} else {
