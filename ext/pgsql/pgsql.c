--- conflicted
+++ resolved
@@ -3390,11 +3390,12 @@
 	if (UNEXPECTED(!tmp)) {
 		return FAILURE;
 	}
-	zend_string *zquery = zend_string_alloc(ZSTR_LEN(tmp) + 1, false);
+	zend_string *zquery = zend_string_alloc(ZSTR_LEN(tmp) + 2, false);
 	memcpy(ZSTR_VAL(zquery), ZSTR_VAL(tmp), ZSTR_LEN(tmp) + 1);
 	ZSTR_LEN(zquery) = ZSTR_LEN(tmp);
-	if (ZSTR_LEN(tmp) > 0 && ZSTR_VAL(zquery)[ZSTR_LEN(tmp)]  != '\n') {
+	if (ZSTR_LEN(tmp) > 0 && ZSTR_VAL(zquery)[ZSTR_LEN(tmp) - 1]  != '\n') {
 		ZSTR_VAL(zquery)[ZSTR_LEN(tmp)] = '\n';
+		ZSTR_VAL(zquery)[ZSTR_LEN(tmp) + 1] = '\0';
 		ZSTR_LEN(zquery) ++;
 	}
 	if (PQputCopyData(pgsql, ZSTR_VAL(zquery), ZSTR_LEN(zquery)) != 1) {
@@ -3468,7 +3469,6 @@
 		case PGRES_COPY_IN:
 			if (pgsql_result) {
 				PQclear(pgsql_result);
-<<<<<<< HEAD
 				bool command_failed = false;
 				if (Z_TYPE_P(pg_rows) == IS_ARRAY) {
 					ZEND_HASH_FOREACH_VAL(Z_ARRVAL_P(pg_rows), value) {
@@ -3481,21 +3481,6 @@
 					zend_object_iterator *iter = Z_OBJCE_P(pg_rows)->get_iterator(Z_OBJCE_P(pg_rows), pg_rows, 0);
 					if (UNEXPECTED(EG(exception) || iter == NULL)) {
 						RETURN_THROWS();
-=======
-				ZEND_HASH_FOREACH_VAL(Z_ARRVAL_P(pg_rows), value) {
-					zend_string *tmp = zval_try_get_string(value);
-					if (UNEXPECTED(!tmp)) {
-						return;
-					}
-					// we give allocation room for a potential command line `\n` terminator addition
-					zend_string *zquery = zend_string_alloc(ZSTR_LEN(tmp) + 2, false);
-					memcpy(ZSTR_VAL(zquery), ZSTR_VAL(tmp), ZSTR_LEN(tmp) + 1);
-					ZSTR_LEN(zquery) = ZSTR_LEN(tmp);
-					if (ZSTR_LEN(tmp) > 0 && ZSTR_VAL(zquery)[ZSTR_LEN(tmp) - 1]  != '\n') {
-						ZSTR_VAL(zquery)[ZSTR_LEN(tmp)] = '\n';
-						ZSTR_VAL(zquery)[ZSTR_LEN(tmp) + 1] = '\0';
-						ZSTR_LEN(zquery) ++;
->>>>>>> 9c6fe6b0
 					}
 
 					if (iter->funcs->rewind) {
