<?php

/** @generate-class-entries */

namespace PgSql {

    /**
     * @strict-properties
     * @not-serializable
     */
    final class Connection
    {
    }

    /**
     * @strict-properties
     * @not-serializable
     */
    final class Result
    {
    }

    /**
     * @strict-properties
     * @not-serializable
     */
    final class Lob
    {
    }

}

namespace {

    function pg_connect(string $connection_string, int $flags = 0): PgSql\Connection|false {}

    function pg_pconnect(string $connection_string, int $flags = 0): PgSql\Connection|false {}

    function pg_connect_poll(PgSql\Connection $connection): int {}

    function pg_close(?PgSql\Connection $connection = null): bool {}

    /** @refcount 1 */
    function pg_dbname(?PgSql\Connection $connection = null): string {}

    function pg_last_error(?PgSql\Connection $connection = null): string {}

    /**
     * @alias pg_last_error
     * @deprecated
     */
    function pg_errormessage(?PgSql\Connection $connection = null): string {}

    /** @refcount 1 */
    function pg_options(?PgSql\Connection $connection = null): string {}

    /** @refcount 1 */
    function pg_port(?PgSql\Connection $connection = null): string {}

    /** @refcount 1 */
    function pg_tty(?PgSql\Connection $connection = null): string {}

    /** @refcount 1 */
    function pg_host(?PgSql\Connection $connection = null): string {}

    /**
     * @return array<string, int|string|null>
     * @refcount 1
     */
    function pg_version(?PgSql\Connection $connection = null): array {}

    /**
     * @param PgSql\Connection|string $connection
     * @refcount 1
     */
    function pg_parameter_status($connection, string $name = UNKNOWN): string|false {}

    function pg_ping(?PgSql\Connection $connection = null): bool {}

    /**
     * @param PgSql\Connection|string $connection
     * @refcount 1
     */
    function pg_query($connection, string $query = UNKNOWN): PgSql\Result|false {}

    /**
     * @param PgSql\Connection|string $connection
     * @alias pg_query
     */
    function pg_exec($connection, string $query = UNKNOWN): PgSql\Result|false {}

    /**
     * @param PgSql\Connection|string $connection
     * @param string|array $query
     * @refcount 1
     */
    function pg_query_params($connection, $query, array $params = UNKNOWN): PgSql\Result|false {}

    /**
     * @param PgSql\Connection|string $connection
     * @refcount 1
     */
    function pg_prepare($connection, string $statement_name, string $query = UNKNOWN): PgSql\Result|false {}

    /**
     * @param PgSql\Connection|string $connection
     * @param string|array $statement_name
     * @refcount 1
     */
    function pg_execute($connection, $statement_name, array $params = UNKNOWN): PgSql\Result|false {}

    function pg_num_rows(PgSql\Result $result): int {}

    /**
     * @alias pg_num_rows
     * @deprecated
     */
    function pg_numrows(PgSql\Result $result): int {}

    function pg_num_fields(PgSql\Result $result): int {}

    /**
     * @alias pg_num_fields
     * @deprecated
     */
    function pg_numfields(PgSql\Result $result): int {}

    function pg_affected_rows(PgSql\Result $result): int {}

    /**
     * @alias pg_affected_rows
     * @deprecated
     */
    function pg_cmdtuples(PgSql\Result $result): int {}

    function pg_last_notice(PgSql\Connection $connection, int $mode = PGSQL_NOTICE_LAST): array|string|bool {}

    function pg_field_table(PgSql\Result $result, int $field, bool $oid_only = false): string|int|false {}

    /** @refcount 1 */
    function pg_field_name(PgSql\Result $result, int $field): string {}

    /**
     * @alias pg_field_name
     * @deprecated
     */
    function pg_fieldname(PgSql\Result $result, int $field): string {}

    function pg_field_size(PgSql\Result $result, int $field): int {}

    /**
     * @alias pg_field_size
     * @deprecated
     */
    function pg_fieldsize(PgSql\Result $result, int $field): int {}

    function pg_field_type(PgSql\Result $result, int $field): string {}

    /**
     * @alias pg_field_type
     * @deprecated
     */
    function pg_fieldtype(PgSql\Result $result, int $field): string {}

    /** @refcount 1 */
    function pg_field_type_oid(PgSql\Result $result, int $field): string|int {}

    function pg_field_num(PgSql\Result $result, string $field): int {}

    /**
     * @alias pg_field_num
     * @deprecated
     */
    function pg_fieldnum(PgSql\Result $result, string $field): int {}

    /**
     * @param string|int $row
     * @refcount 1
     */
    function pg_fetch_result(PgSql\Result $result, $row, string|int $field = UNKNOWN): string|false|null {}

    /**
     * @param string|int $row
     * @alias pg_fetch_result
     * @deprecated
     */
    function pg_result(PgSql\Result $result, $row, string|int $field = UNKNOWN): string|false|null {}

    /**
     * @return array<int|string, string|null>|false
     * @refcount 1
     */
    function pg_fetch_row(PgSql\Result $result, ?int $row = null, int $mode = PGSQL_NUM): array|false {}

    /**
     * @return array<int|string, string|null>|false
     * @refcount 1
     */
    function pg_fetch_assoc(PgSql\Result $result, ?int $row = null): array|false {}

    /**
     * @return array<int|string, string|null>|false
     * @refcount 1
     */
    function pg_fetch_array(PgSql\Result $result, ?int $row = null, int $mode = PGSQL_BOTH): array|false {}

    /** @refcount 1 */
    function pg_fetch_object(PgSql\Result $result, ?int $row = null, string $class = "stdClass", array $constructor_args = []): object|false {}

    /**
     * @return array<int, array>
     * @refcount 1
     */
    function pg_fetch_all(PgSql\Result $result, int $mode = PGSQL_ASSOC): array {}

    /**
     * @return array<int, string|null>
     * @refcount 1
     */
    function pg_fetch_all_columns(PgSql\Result $result, int $field = 0): array {}

    function pg_result_seek(PgSql\Result $result, int $row): bool {}

    /** @param string|int $row */
    function pg_field_prtlen(PgSql\Result $result, $row, string|int $field = UNKNOWN): int|false {}

    /**
     * @param string|int $row
     * @alias pg_field_prtlen
     * @deprecated
     */
    function pg_fieldprtlen(PgSql\Result $result, $row, string|int $field = UNKNOWN): int|false {}

    /** @param string|int $row */
    function pg_field_is_null(PgSql\Result $result, $row, string|int $field = UNKNOWN): int|false {}

    /**
     * @param string|int $row
     * @alias pg_field_is_null
     * @deprecated
     */
    function pg_fieldisnull(PgSql\Result $result, $row, string|int $field = UNKNOWN): int|false {}

    function pg_free_result(PgSql\Result $result): bool {}

    /**
     * @alias pg_free_result
     * @deprecated
     */
    function pg_freeresult(PgSql\Result $result): bool {}

    /** @refcount 1 */
    function pg_last_oid(PgSql\Result $result): string|int|false {}

    /**
     * @alias pg_last_oid
     * @deprecated
     */
    function pg_getlastoid(PgSql\Result $result): string|int|false {}

    function pg_trace(string $filename, string $mode = "w", ?PgSql\Connection $connection = null): bool {}

    function pg_untrace(?PgSql\Connection $connection = null): bool {}

    /**
     * @param PgSql\Connection $connection
     * @param string|int $oid
     * @refcount 1
     */
    function pg_lo_create($connection = UNKNOWN, $oid = UNKNOWN): string|int|false {}

    /**
     * @param PgSql\Connection $connection
     * @param string|int $oid
     * @alias pg_lo_create
     * @deprecated
     */
    function pg_locreate($connection = UNKNOWN, $oid = UNKNOWN): string|int|false {}

    /**
     * @param PgSql\Connection $connection
     * @param string|int $oid
     */
    function pg_lo_unlink($connection, $oid = UNKNOWN): bool {}

    /**
     * @param PgSql\Connection $connection
     * @param string|int $oid
     * @alias pg_lo_unlink
     * @deprecated
     */
    function pg_lounlink($connection, $oid = UNKNOWN): bool {}

    /**
     * @param PgSql\Connection $connection
     * @param string|int $oid
     * @refcount 1
     */
    function pg_lo_open($connection, $oid = UNKNOWN, string $mode = UNKNOWN): PgSql\Lob|false {}

    /**
     * @param PgSql\Connection $connection
     * @param string|int $oid
     * @alias pg_lo_open
     * @deprecated
     */
    function pg_loopen($connection, $oid = UNKNOWN, string $mode = UNKNOWN): PgSql\Lob|false {}

    function pg_lo_close(PgSql\Lob $lob): bool {}

    /**
     * @alias pg_lo_close
     * @deprecated
     */
    function pg_loclose(PgSql\Lob $lob): bool {}

    /** @refcount 1 */
    function pg_lo_read(PgSql\Lob $lob, int $length = 8192): string|false {}

    /**
     * @alias pg_lo_read
     * @deprecated
     */
    function pg_loread(PgSql\Lob $lob, int $length = 8192): string|false {}

    function pg_lo_write(PgSql\Lob $lob, string $data, ?int $length = null): int|false {}

    /**
     * @alias pg_lo_write
     * @deprecated
     */
    function pg_lowrite(PgSql\Lob $lob, string $data, ?int $length = null): int|false {}

    function pg_lo_read_all(PgSql\Lob $lob): int {}

    /**
     * @alias pg_lo_read_all
     * @deprecated
     */
    function pg_loreadall(PgSql\Lob $lob): int {}

    /**
     * @param PgSql\Connection|string $connection
     * @param string|int $filename
     * @param string|int $oid
     * @refcount 1
     */
    function pg_lo_import($connection, $filename = UNKNOWN, $oid = UNKNOWN): string|int|false {}

    /**
     * @param PgSql\Connection|string $connection
     * @param string|int $filename
     * @param string|int $oid
     * @alias pg_lo_import
     * @deprecated
     */
    function pg_loimport($connection, $filename = UNKNOWN, $oid = UNKNOWN): string|int|false {}

    /**
     * @param PgSql\Connection|string|int $connection
     * @param string|int $oid
     * @param string|int $filename
     */
    function pg_lo_export($connection, $oid = UNKNOWN, $filename = UNKNOWN): bool {}

    /**
     * @param PgSql\Connection|string|int $connection
     * @param string|int $oid
     * @param string|int $filename
     * @alias pg_lo_export
     * @deprecated
     */
    function pg_loexport($connection, $oid = UNKNOWN, $filename = UNKNOWN): bool {}

    function pg_lo_seek(PgSql\Lob $lob, int $offset, int $whence = SEEK_CUR): bool {}

    function pg_lo_tell(PgSql\Lob $lob): int {}

    function pg_lo_truncate(PgSql\Lob $lob, int $size): bool {}

    /** @param PgSql\Connection|int $connection */
    function pg_set_error_verbosity($connection, int $verbosity = UNKNOWN): int|false {}

    /** @param PgSql\Connection|string $connection */
    function pg_set_client_encoding($connection, string $encoding = UNKNOWN): int {}

    /**
     * @param PgSql\Connection|string $connection
     * @alias pg_set_client_encoding
     * @deprecated
     */
    function pg_setclientencoding($connection, string $encoding = UNKNOWN): int {}

    function pg_client_encoding(?PgSql\Connection $connection = null): string {}

    /**
     * @alias pg_client_encoding
     * @deprecated
     */
    function pg_clientencoding(?PgSql\Connection $connection = null): string {}

    function pg_end_copy(?PgSql\Connection $connection = null): bool {}

    /** @param PgSql\Connection|string $connection */
    function pg_put_line($connection, string $query = UNKNOWN): bool {}

    /**
     * @return array<int, string>|false
     * @refcount 1
     */
    function pg_copy_to(PgSql\Connection $connection, string $table_name, string $separator = "\t", string $null_as = "\\\\N"): array|false {}

    function pg_copy_from(PgSql\Connection $connection, string $table_name, array $rows, string $separator = "\t", string $null_as = "\\\\N"): bool {}

<<<<<<< HEAD
    /**
     * @param PgSql\Connection|string $connection
     * @refcount 1
     */
    function pg_escape_string($connection, string $string = UNKNOWN): string {}
=======
/** @param resource $connection */
function pg_send_execute($connection, string $statement_name, array $params): int|bool {}
>>>>>>> ca219d7d

    /**
     * @param PgSql\Connection|string $connection
     * @refcount 1
     */
    function pg_escape_bytea($connection, string $string = UNKNOWN): string {}

    /** @refcount 1 */
    function pg_unescape_bytea(string $string): string {}

    /**
     * @param PgSql\Connection|string $connection
     * @refcount 1
     */
    function pg_escape_literal($connection, string $string = UNKNOWN): string|false {}

    /**
     * @param PgSql\Connection|string $connection
     * @refcount 1
     */
    function pg_escape_identifier($connection, string $string = UNKNOWN): string|false {}

    /** @refcount 1 */
    function pg_result_error(PgSql\Result $result): string|false {}

    /** @refcount 1 */
    function pg_result_error_field(PgSql\Result $result, int $field_code): string|false|null {}

    function pg_connection_status(PgSql\Connection $connection): int {}

    function pg_transaction_status(PgSql\Connection $connection): int {}

    function pg_connection_reset(PgSql\Connection $connection): bool {}

    function pg_cancel_query(PgSql\Connection $connection): bool {}

    function pg_connection_busy(PgSql\Connection $connection): bool {}

    function pg_send_query(PgSql\Connection $connection, string $query): int|bool {}

    function pg_send_query_params(PgSql\Connection $connection, string $query, array $params): int|bool {}

    function pg_send_prepare(PgSql\Connection $connection, string $statement_name, string $query): int|bool {}

    function pg_send_execute(PgSql\Connection $connection, string $query, array $params): int|bool {}

    /** @refcount 1 */
    function pg_get_result(PgSql\Connection $connection): PgSql\Result|false {}

    /** @refcount 1 */
    function pg_result_status(PgSql\Result $result, int $mode = PGSQL_STATUS_LONG): string|int {}

    /**
     * @return array<int|string, int|string>
     * @refcount 1
     */
    function pg_get_notify(PgSql\Connection $connection, int $mode = PGSQL_ASSOC): array|false {}

    function pg_get_pid(PgSql\Connection $connection): int {}

    /**
     * @return resource|false
     * @refcount 1
     */
    function pg_socket(PgSql\Connection $connection) {}

    function pg_consume_input(PgSql\Connection $connection): bool {}

    function pg_flush(PgSql\Connection $connection): int|bool {}

    /**
     * @return array<string, array>|false
     * @refcount 1
     */
    function pg_meta_data(PgSql\Connection $connection, string $table_name, bool $extended = false): array|false {}

    /**
     * @return array<string, mixed>|false
     * @refcount 1
     */
    function pg_convert(PgSql\Connection $connection, string $table_name, array $values, int $flags = 0): array|false {}

    /** @refcount 1 */
    function pg_insert(PgSql\Connection $connection, string $table_name, array $values, int $flags = PGSQL_DML_EXEC): PgSql\Result|string|bool {}

    /** @refcount 1 */
    function pg_update(PgSql\Connection $connection, string $table_name, array $values, array $conditions, int $flags = PGSQL_DML_EXEC): string|bool {}

    /** @refcount 1 */
    function pg_delete(PgSql\Connection $connection, string $table_name, array $conditions, int $flags = PGSQL_DML_EXEC): string|bool {}

    /**
     * @return array<int, array>|string|false
     * @refcount 1
     */
    function pg_select(PgSql\Connection $connection, string $table_name, array $conditions, int $flags = PGSQL_DML_EXEC, int $mode = PGSQL_ASSOC): array|string|false {}

}<|MERGE_RESOLUTION|>--- conflicted
+++ resolved
@@ -412,16 +412,11 @@
 
     function pg_copy_from(PgSql\Connection $connection, string $table_name, array $rows, string $separator = "\t", string $null_as = "\\\\N"): bool {}
 
-<<<<<<< HEAD
     /**
      * @param PgSql\Connection|string $connection
      * @refcount 1
      */
     function pg_escape_string($connection, string $string = UNKNOWN): string {}
-=======
-/** @param resource $connection */
-function pg_send_execute($connection, string $statement_name, array $params): int|bool {}
->>>>>>> ca219d7d
 
     /**
      * @param PgSql\Connection|string $connection
@@ -466,7 +461,7 @@
 
     function pg_send_prepare(PgSql\Connection $connection, string $statement_name, string $query): int|bool {}
 
-    function pg_send_execute(PgSql\Connection $connection, string $query, array $params): int|bool {}
+    function pg_send_execute(PgSql\Connection $connection, string $statement_name, array $params): int|bool {}
 
     /** @refcount 1 */
     function pg_get_result(PgSql\Connection $connection): PgSql\Result|false {}
