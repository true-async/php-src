<?php

// These vars are used to connect db and create test table.
// values can be set to meet your environment with the
// environment var PGSQL_TEST_CONNSTR

// "test" database must exist. i.e. "createdb test" before testing
$conn_str = getenv('PGSQL_TEST_CONNSTR') ?: "host=localhost dbname=test port=5432";    // connection string

<<<<<<< HEAD
// "test" database must be existed. i.e. "createdb test" before testing
// PostgreSQL uses login name as username, user must have access to "test" database.
$conn_str        = "user=test password=test host=localhost dbname=test port=5432";    // connection string
=======
>>>>>>> e797db89
$table_name      = "php_pgsql_test";          // test table that will be created
$table_name_92   = "php_pgsql_test_92";       // test table that will be created
$num_test_record = 1000;                      // Number of records to create

// Test table
$table_def    = "CREATE TABLE ${table_name} (num int, str text, bin bytea);";
$table_def_92 = "CREATE TABLE ${table_name_92} (textary text[],  jsn json);";
$field_name = "num";             // For pg_field_num()

?><|MERGE_RESOLUTION|>--- conflicted
+++ resolved
@@ -7,12 +7,6 @@
 // "test" database must exist. i.e. "createdb test" before testing
 $conn_str = getenv('PGSQL_TEST_CONNSTR') ?: "host=localhost dbname=test port=5432";    // connection string
 
-<<<<<<< HEAD
-// "test" database must be existed. i.e. "createdb test" before testing
-// PostgreSQL uses login name as username, user must have access to "test" database.
-$conn_str        = "user=test password=test host=localhost dbname=test port=5432";    // connection string
-=======
->>>>>>> e797db89
 $table_name      = "php_pgsql_test";          // test table that will be created
 $table_name_92   = "php_pgsql_test_92";       // test table that will be created
 $num_test_record = 1000;                      // Number of records to create
