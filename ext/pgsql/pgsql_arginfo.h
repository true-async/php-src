/* This is a generated file, edit the .stub.php file instead.
<<<<<<< HEAD
 * Stub hash: b52f6b94faabab12457bf0d8ec035295aaacbfba */
=======
 * Stub hash: 7966ed8575d26d934f6b292f3b13b0b6a4bf0e1e */
>>>>>>> 1e66e6ae

ZEND_BEGIN_ARG_WITH_RETURN_OBJ_TYPE_MASK_EX(arginfo_pg_connect, 0, 1, PgSql\\Connection, MAY_BE_FALSE)
	ZEND_ARG_TYPE_INFO(0, connection_string, IS_STRING, 0)
	ZEND_ARG_TYPE_INFO_WITH_DEFAULT_VALUE(0, flags, IS_LONG, 0, "0")
ZEND_END_ARG_INFO()

#define arginfo_pg_pconnect arginfo_pg_connect

ZEND_BEGIN_ARG_WITH_RETURN_TYPE_INFO_EX(arginfo_pg_connect_poll, 0, 1, IS_LONG, 0)
	ZEND_ARG_OBJ_INFO(0, connection, PgSql\\Connection, 0)
ZEND_END_ARG_INFO()

ZEND_BEGIN_ARG_WITH_RETURN_TYPE_INFO_EX(arginfo_pg_close, 0, 0, IS_TRUE, 0)
	ZEND_ARG_OBJ_INFO_WITH_DEFAULT_VALUE(0, connection, PgSql\\Connection, 1, "null")
ZEND_END_ARG_INFO()

ZEND_BEGIN_ARG_WITH_RETURN_TYPE_INFO_EX(arginfo_pg_dbname, 0, 0, IS_STRING, 0)
	ZEND_ARG_OBJ_INFO_WITH_DEFAULT_VALUE(0, connection, PgSql\\Connection, 1, "null")
ZEND_END_ARG_INFO()

#define arginfo_pg_last_error arginfo_pg_dbname

#define arginfo_pg_errormessage arginfo_pg_dbname

#define arginfo_pg_options arginfo_pg_dbname

#define arginfo_pg_port arginfo_pg_dbname

#define arginfo_pg_tty arginfo_pg_dbname

#define arginfo_pg_host arginfo_pg_dbname

ZEND_BEGIN_ARG_WITH_RETURN_TYPE_INFO_EX(arginfo_pg_version, 0, 0, IS_ARRAY, 0)
	ZEND_ARG_OBJ_INFO_WITH_DEFAULT_VALUE(0, connection, PgSql\\Connection, 1, "null")
ZEND_END_ARG_INFO()

ZEND_BEGIN_ARG_WITH_RETURN_TYPE_MASK_EX(arginfo_pg_parameter_status, 0, 1, MAY_BE_STRING|MAY_BE_FALSE)
	ZEND_ARG_INFO(0, connection)
	ZEND_ARG_TYPE_INFO(0, name, IS_STRING, 0)
ZEND_END_ARG_INFO()

ZEND_BEGIN_ARG_WITH_RETURN_TYPE_INFO_EX(arginfo_pg_ping, 0, 0, _IS_BOOL, 0)
	ZEND_ARG_OBJ_INFO_WITH_DEFAULT_VALUE(0, connection, PgSql\\Connection, 1, "null")
ZEND_END_ARG_INFO()

ZEND_BEGIN_ARG_WITH_RETURN_OBJ_TYPE_MASK_EX(arginfo_pg_query, 0, 1, PgSql\\Result, MAY_BE_FALSE)
	ZEND_ARG_INFO(0, connection)
	ZEND_ARG_TYPE_INFO(0, query, IS_STRING, 0)
ZEND_END_ARG_INFO()

#define arginfo_pg_exec arginfo_pg_query

ZEND_BEGIN_ARG_WITH_RETURN_OBJ_TYPE_MASK_EX(arginfo_pg_query_params, 0, 2, PgSql\\Result, MAY_BE_FALSE)
	ZEND_ARG_INFO(0, connection)
	ZEND_ARG_INFO(0, query)
	ZEND_ARG_TYPE_INFO(0, params, IS_ARRAY, 0)
ZEND_END_ARG_INFO()

ZEND_BEGIN_ARG_WITH_RETURN_OBJ_TYPE_MASK_EX(arginfo_pg_prepare, 0, 2, PgSql\\Result, MAY_BE_FALSE)
	ZEND_ARG_INFO(0, connection)
	ZEND_ARG_TYPE_INFO(0, statement_name, IS_STRING, 0)
	ZEND_ARG_TYPE_INFO(0, query, IS_STRING, 0)
ZEND_END_ARG_INFO()

ZEND_BEGIN_ARG_WITH_RETURN_OBJ_TYPE_MASK_EX(arginfo_pg_execute, 0, 2, PgSql\\Result, MAY_BE_FALSE)
	ZEND_ARG_INFO(0, connection)
	ZEND_ARG_INFO(0, statement_name)
	ZEND_ARG_TYPE_INFO(0, params, IS_ARRAY, 0)
ZEND_END_ARG_INFO()

ZEND_BEGIN_ARG_WITH_RETURN_TYPE_INFO_EX(arginfo_pg_num_rows, 0, 1, IS_LONG, 0)
	ZEND_ARG_OBJ_INFO(0, result, PgSql\\Result, 0)
ZEND_END_ARG_INFO()

#define arginfo_pg_numrows arginfo_pg_num_rows

#define arginfo_pg_num_fields arginfo_pg_num_rows

#define arginfo_pg_numfields arginfo_pg_num_rows

#define arginfo_pg_affected_rows arginfo_pg_num_rows

#define arginfo_pg_cmdtuples arginfo_pg_num_rows

ZEND_BEGIN_ARG_WITH_RETURN_TYPE_MASK_EX(arginfo_pg_last_notice, 0, 1, MAY_BE_ARRAY|MAY_BE_STRING|MAY_BE_BOOL)
	ZEND_ARG_OBJ_INFO(0, connection, PgSql\\Connection, 0)
	ZEND_ARG_TYPE_INFO_WITH_DEFAULT_VALUE(0, mode, IS_LONG, 0, "PGSQL_NOTICE_LAST")
ZEND_END_ARG_INFO()

ZEND_BEGIN_ARG_WITH_RETURN_TYPE_MASK_EX(arginfo_pg_field_table, 0, 2, MAY_BE_STRING|MAY_BE_LONG|MAY_BE_FALSE)
	ZEND_ARG_OBJ_INFO(0, result, PgSql\\Result, 0)
	ZEND_ARG_TYPE_INFO(0, field, IS_LONG, 0)
	ZEND_ARG_TYPE_INFO_WITH_DEFAULT_VALUE(0, oid_only, _IS_BOOL, 0, "false")
ZEND_END_ARG_INFO()

ZEND_BEGIN_ARG_WITH_RETURN_TYPE_INFO_EX(arginfo_pg_field_name, 0, 2, IS_STRING, 0)
	ZEND_ARG_OBJ_INFO(0, result, PgSql\\Result, 0)
	ZEND_ARG_TYPE_INFO(0, field, IS_LONG, 0)
ZEND_END_ARG_INFO()

#define arginfo_pg_fieldname arginfo_pg_field_name

ZEND_BEGIN_ARG_WITH_RETURN_TYPE_INFO_EX(arginfo_pg_field_size, 0, 2, IS_LONG, 0)
	ZEND_ARG_OBJ_INFO(0, result, PgSql\\Result, 0)
	ZEND_ARG_TYPE_INFO(0, field, IS_LONG, 0)
ZEND_END_ARG_INFO()

#define arginfo_pg_fieldsize arginfo_pg_field_size

#define arginfo_pg_field_type arginfo_pg_field_name

#define arginfo_pg_fieldtype arginfo_pg_field_name

ZEND_BEGIN_ARG_WITH_RETURN_TYPE_MASK_EX(arginfo_pg_field_type_oid, 0, 2, MAY_BE_STRING|MAY_BE_LONG)
	ZEND_ARG_OBJ_INFO(0, result, PgSql\\Result, 0)
	ZEND_ARG_TYPE_INFO(0, field, IS_LONG, 0)
ZEND_END_ARG_INFO()

ZEND_BEGIN_ARG_WITH_RETURN_TYPE_INFO_EX(arginfo_pg_field_num, 0, 2, IS_LONG, 0)
	ZEND_ARG_OBJ_INFO(0, result, PgSql\\Result, 0)
	ZEND_ARG_TYPE_INFO(0, field, IS_STRING, 0)
ZEND_END_ARG_INFO()

#define arginfo_pg_fieldnum arginfo_pg_field_num

ZEND_BEGIN_ARG_WITH_RETURN_TYPE_MASK_EX(arginfo_pg_fetch_result, 0, 2, MAY_BE_STRING|MAY_BE_FALSE|MAY_BE_NULL)
	ZEND_ARG_OBJ_INFO(0, result, PgSql\\Result, 0)
	ZEND_ARG_INFO(0, row)
	ZEND_ARG_TYPE_MASK(0, field, MAY_BE_STRING|MAY_BE_LONG, NULL)
ZEND_END_ARG_INFO()

#define arginfo_pg_result arginfo_pg_fetch_result

ZEND_BEGIN_ARG_WITH_RETURN_TYPE_MASK_EX(arginfo_pg_fetch_row, 0, 1, MAY_BE_ARRAY|MAY_BE_FALSE)
	ZEND_ARG_OBJ_INFO(0, result, PgSql\\Result, 0)
	ZEND_ARG_TYPE_INFO_WITH_DEFAULT_VALUE(0, row, IS_LONG, 1, "null")
	ZEND_ARG_TYPE_INFO_WITH_DEFAULT_VALUE(0, mode, IS_LONG, 0, "PGSQL_NUM")
ZEND_END_ARG_INFO()

ZEND_BEGIN_ARG_WITH_RETURN_TYPE_MASK_EX(arginfo_pg_fetch_assoc, 0, 1, MAY_BE_ARRAY|MAY_BE_FALSE)
	ZEND_ARG_OBJ_INFO(0, result, PgSql\\Result, 0)
	ZEND_ARG_TYPE_INFO_WITH_DEFAULT_VALUE(0, row, IS_LONG, 1, "null")
ZEND_END_ARG_INFO()

ZEND_BEGIN_ARG_WITH_RETURN_TYPE_MASK_EX(arginfo_pg_fetch_array, 0, 1, MAY_BE_ARRAY|MAY_BE_FALSE)
	ZEND_ARG_OBJ_INFO(0, result, PgSql\\Result, 0)
	ZEND_ARG_TYPE_INFO_WITH_DEFAULT_VALUE(0, row, IS_LONG, 1, "null")
	ZEND_ARG_TYPE_INFO_WITH_DEFAULT_VALUE(0, mode, IS_LONG, 0, "PGSQL_BOTH")
ZEND_END_ARG_INFO()

ZEND_BEGIN_ARG_WITH_RETURN_TYPE_MASK_EX(arginfo_pg_fetch_object, 0, 1, MAY_BE_OBJECT|MAY_BE_FALSE)
	ZEND_ARG_OBJ_INFO(0, result, PgSql\\Result, 0)
	ZEND_ARG_TYPE_INFO_WITH_DEFAULT_VALUE(0, row, IS_LONG, 1, "null")
	ZEND_ARG_TYPE_INFO_WITH_DEFAULT_VALUE(0, class, IS_STRING, 0, "\"stdClass\"")
	ZEND_ARG_TYPE_INFO_WITH_DEFAULT_VALUE(0, constructor_args, IS_ARRAY, 0, "[]")
ZEND_END_ARG_INFO()

ZEND_BEGIN_ARG_WITH_RETURN_TYPE_INFO_EX(arginfo_pg_fetch_all, 0, 1, IS_ARRAY, 0)
	ZEND_ARG_OBJ_INFO(0, result, PgSql\\Result, 0)
	ZEND_ARG_TYPE_INFO_WITH_DEFAULT_VALUE(0, mode, IS_LONG, 0, "PGSQL_ASSOC")
ZEND_END_ARG_INFO()

ZEND_BEGIN_ARG_WITH_RETURN_TYPE_INFO_EX(arginfo_pg_fetch_all_columns, 0, 1, IS_ARRAY, 0)
	ZEND_ARG_OBJ_INFO(0, result, PgSql\\Result, 0)
	ZEND_ARG_TYPE_INFO_WITH_DEFAULT_VALUE(0, field, IS_LONG, 0, "0")
ZEND_END_ARG_INFO()

ZEND_BEGIN_ARG_WITH_RETURN_TYPE_INFO_EX(arginfo_pg_result_seek, 0, 2, _IS_BOOL, 0)
	ZEND_ARG_OBJ_INFO(0, result, PgSql\\Result, 0)
	ZEND_ARG_TYPE_INFO(0, row, IS_LONG, 0)
ZEND_END_ARG_INFO()

ZEND_BEGIN_ARG_WITH_RETURN_TYPE_MASK_EX(arginfo_pg_field_prtlen, 0, 2, MAY_BE_LONG|MAY_BE_FALSE)
	ZEND_ARG_OBJ_INFO(0, result, PgSql\\Result, 0)
	ZEND_ARG_INFO(0, row)
	ZEND_ARG_TYPE_MASK(0, field, MAY_BE_STRING|MAY_BE_LONG, NULL)
ZEND_END_ARG_INFO()

#define arginfo_pg_fieldprtlen arginfo_pg_field_prtlen

#define arginfo_pg_field_is_null arginfo_pg_field_prtlen

#define arginfo_pg_fieldisnull arginfo_pg_field_prtlen

ZEND_BEGIN_ARG_WITH_RETURN_TYPE_INFO_EX(arginfo_pg_free_result, 0, 1, _IS_BOOL, 0)
	ZEND_ARG_OBJ_INFO(0, result, PgSql\\Result, 0)
ZEND_END_ARG_INFO()

#define arginfo_pg_freeresult arginfo_pg_free_result

ZEND_BEGIN_ARG_WITH_RETURN_TYPE_MASK_EX(arginfo_pg_last_oid, 0, 1, MAY_BE_STRING|MAY_BE_LONG|MAY_BE_FALSE)
	ZEND_ARG_OBJ_INFO(0, result, PgSql\\Result, 0)
ZEND_END_ARG_INFO()

#define arginfo_pg_getlastoid arginfo_pg_last_oid

ZEND_BEGIN_ARG_WITH_RETURN_TYPE_INFO_EX(arginfo_pg_trace, 0, 1, _IS_BOOL, 0)
	ZEND_ARG_TYPE_INFO(0, filename, IS_STRING, 0)
	ZEND_ARG_TYPE_INFO_WITH_DEFAULT_VALUE(0, mode, IS_STRING, 0, "\"w\"")
	ZEND_ARG_OBJ_INFO_WITH_DEFAULT_VALUE(0, connection, PgSql\\Connection, 1, "null")
	ZEND_ARG_TYPE_INFO_WITH_DEFAULT_VALUE(0, trace_mode, IS_LONG, 0, "0")
ZEND_END_ARG_INFO()

#define arginfo_pg_untrace arginfo_pg_close

ZEND_BEGIN_ARG_WITH_RETURN_TYPE_MASK_EX(arginfo_pg_lo_create, 0, 0, MAY_BE_STRING|MAY_BE_LONG|MAY_BE_FALSE)
	ZEND_ARG_INFO(0, connection)
	ZEND_ARG_INFO(0, oid)
ZEND_END_ARG_INFO()

#define arginfo_pg_locreate arginfo_pg_lo_create

ZEND_BEGIN_ARG_WITH_RETURN_TYPE_INFO_EX(arginfo_pg_lo_unlink, 0, 1, _IS_BOOL, 0)
	ZEND_ARG_INFO(0, connection)
	ZEND_ARG_INFO(0, oid)
ZEND_END_ARG_INFO()

#define arginfo_pg_lounlink arginfo_pg_lo_unlink

ZEND_BEGIN_ARG_WITH_RETURN_OBJ_TYPE_MASK_EX(arginfo_pg_lo_open, 0, 1, PgSql\\Lob, MAY_BE_FALSE)
	ZEND_ARG_INFO(0, connection)
	ZEND_ARG_INFO(0, oid)
	ZEND_ARG_TYPE_INFO(0, mode, IS_STRING, 0)
ZEND_END_ARG_INFO()

#define arginfo_pg_loopen arginfo_pg_lo_open

ZEND_BEGIN_ARG_WITH_RETURN_TYPE_INFO_EX(arginfo_pg_lo_close, 0, 1, _IS_BOOL, 0)
	ZEND_ARG_OBJ_INFO(0, lob, PgSql\\Lob, 0)
ZEND_END_ARG_INFO()

#define arginfo_pg_loclose arginfo_pg_lo_close

ZEND_BEGIN_ARG_WITH_RETURN_TYPE_MASK_EX(arginfo_pg_lo_read, 0, 1, MAY_BE_STRING|MAY_BE_FALSE)
	ZEND_ARG_OBJ_INFO(0, lob, PgSql\\Lob, 0)
	ZEND_ARG_TYPE_INFO_WITH_DEFAULT_VALUE(0, length, IS_LONG, 0, "8192")
ZEND_END_ARG_INFO()

#define arginfo_pg_loread arginfo_pg_lo_read

ZEND_BEGIN_ARG_WITH_RETURN_TYPE_MASK_EX(arginfo_pg_lo_write, 0, 2, MAY_BE_LONG|MAY_BE_FALSE)
	ZEND_ARG_OBJ_INFO(0, lob, PgSql\\Lob, 0)
	ZEND_ARG_TYPE_INFO(0, data, IS_STRING, 0)
	ZEND_ARG_TYPE_INFO_WITH_DEFAULT_VALUE(0, length, IS_LONG, 1, "null")
ZEND_END_ARG_INFO()

#define arginfo_pg_lowrite arginfo_pg_lo_write

ZEND_BEGIN_ARG_WITH_RETURN_TYPE_INFO_EX(arginfo_pg_lo_read_all, 0, 1, IS_LONG, 0)
	ZEND_ARG_OBJ_INFO(0, lob, PgSql\\Lob, 0)
ZEND_END_ARG_INFO()

#define arginfo_pg_loreadall arginfo_pg_lo_read_all

ZEND_BEGIN_ARG_WITH_RETURN_TYPE_MASK_EX(arginfo_pg_lo_import, 0, 1, MAY_BE_STRING|MAY_BE_LONG|MAY_BE_FALSE)
	ZEND_ARG_INFO(0, connection)
	ZEND_ARG_INFO(0, filename)
	ZEND_ARG_INFO(0, oid)
ZEND_END_ARG_INFO()

#define arginfo_pg_loimport arginfo_pg_lo_import

ZEND_BEGIN_ARG_WITH_RETURN_TYPE_INFO_EX(arginfo_pg_lo_export, 0, 1, _IS_BOOL, 0)
	ZEND_ARG_INFO(0, connection)
	ZEND_ARG_INFO(0, oid)
	ZEND_ARG_INFO(0, filename)
ZEND_END_ARG_INFO()

#define arginfo_pg_loexport arginfo_pg_lo_export

ZEND_BEGIN_ARG_WITH_RETURN_TYPE_INFO_EX(arginfo_pg_lo_seek, 0, 2, _IS_BOOL, 0)
	ZEND_ARG_OBJ_INFO(0, lob, PgSql\\Lob, 0)
	ZEND_ARG_TYPE_INFO(0, offset, IS_LONG, 0)
	ZEND_ARG_TYPE_INFO_WITH_DEFAULT_VALUE(0, whence, IS_LONG, 0, "SEEK_CUR")
ZEND_END_ARG_INFO()

#define arginfo_pg_lo_tell arginfo_pg_lo_read_all

ZEND_BEGIN_ARG_WITH_RETURN_TYPE_INFO_EX(arginfo_pg_lo_truncate, 0, 2, _IS_BOOL, 0)
	ZEND_ARG_OBJ_INFO(0, lob, PgSql\\Lob, 0)
	ZEND_ARG_TYPE_INFO(0, size, IS_LONG, 0)
ZEND_END_ARG_INFO()

ZEND_BEGIN_ARG_WITH_RETURN_TYPE_MASK_EX(arginfo_pg_set_error_verbosity, 0, 1, MAY_BE_LONG|MAY_BE_FALSE)
	ZEND_ARG_INFO(0, connection)
	ZEND_ARG_TYPE_INFO(0, verbosity, IS_LONG, 0)
ZEND_END_ARG_INFO()

ZEND_BEGIN_ARG_WITH_RETURN_TYPE_INFO_EX(arginfo_pg_set_client_encoding, 0, 1, IS_LONG, 0)
	ZEND_ARG_INFO(0, connection)
	ZEND_ARG_TYPE_INFO(0, encoding, IS_STRING, 0)
ZEND_END_ARG_INFO()

#define arginfo_pg_setclientencoding arginfo_pg_set_client_encoding

#define arginfo_pg_client_encoding arginfo_pg_dbname

#define arginfo_pg_clientencoding arginfo_pg_dbname

#define arginfo_pg_end_copy arginfo_pg_ping

ZEND_BEGIN_ARG_WITH_RETURN_TYPE_INFO_EX(arginfo_pg_put_line, 0, 1, _IS_BOOL, 0)
	ZEND_ARG_INFO(0, connection)
	ZEND_ARG_TYPE_INFO(0, query, IS_STRING, 0)
ZEND_END_ARG_INFO()

ZEND_BEGIN_ARG_WITH_RETURN_TYPE_MASK_EX(arginfo_pg_copy_to, 0, 2, MAY_BE_ARRAY|MAY_BE_FALSE)
	ZEND_ARG_OBJ_INFO(0, connection, PgSql\\Connection, 0)
	ZEND_ARG_TYPE_INFO(0, table_name, IS_STRING, 0)
	ZEND_ARG_TYPE_INFO_WITH_DEFAULT_VALUE(0, separator, IS_STRING, 0, "\"\\t\"")
	ZEND_ARG_TYPE_INFO_WITH_DEFAULT_VALUE(0, null_as, IS_STRING, 0, "\"\\\\\\\\N\"")
ZEND_END_ARG_INFO()

ZEND_BEGIN_ARG_WITH_RETURN_TYPE_INFO_EX(arginfo_pg_copy_from, 0, 3, _IS_BOOL, 0)
	ZEND_ARG_OBJ_INFO(0, connection, PgSql\\Connection, 0)
	ZEND_ARG_TYPE_INFO(0, table_name, IS_STRING, 0)
	ZEND_ARG_TYPE_INFO(0, rows, IS_ARRAY, 0)
	ZEND_ARG_TYPE_INFO_WITH_DEFAULT_VALUE(0, separator, IS_STRING, 0, "\"\\t\"")
	ZEND_ARG_TYPE_INFO_WITH_DEFAULT_VALUE(0, null_as, IS_STRING, 0, "\"\\\\\\\\N\"")
ZEND_END_ARG_INFO()

ZEND_BEGIN_ARG_WITH_RETURN_TYPE_INFO_EX(arginfo_pg_escape_string, 0, 1, IS_STRING, 0)
	ZEND_ARG_INFO(0, connection)
	ZEND_ARG_TYPE_INFO(0, string, IS_STRING, 0)
ZEND_END_ARG_INFO()

#define arginfo_pg_escape_bytea arginfo_pg_escape_string

ZEND_BEGIN_ARG_WITH_RETURN_TYPE_INFO_EX(arginfo_pg_unescape_bytea, 0, 1, IS_STRING, 0)
	ZEND_ARG_TYPE_INFO(0, string, IS_STRING, 0)
ZEND_END_ARG_INFO()

ZEND_BEGIN_ARG_WITH_RETURN_TYPE_MASK_EX(arginfo_pg_escape_literal, 0, 1, MAY_BE_STRING|MAY_BE_FALSE)
	ZEND_ARG_INFO(0, connection)
	ZEND_ARG_TYPE_INFO(0, string, IS_STRING, 0)
ZEND_END_ARG_INFO()

#define arginfo_pg_escape_identifier arginfo_pg_escape_literal

ZEND_BEGIN_ARG_WITH_RETURN_TYPE_MASK_EX(arginfo_pg_result_error, 0, 1, MAY_BE_STRING|MAY_BE_FALSE)
	ZEND_ARG_OBJ_INFO(0, result, PgSql\\Result, 0)
ZEND_END_ARG_INFO()

ZEND_BEGIN_ARG_WITH_RETURN_TYPE_MASK_EX(arginfo_pg_result_error_field, 0, 2, MAY_BE_STRING|MAY_BE_FALSE|MAY_BE_NULL)
	ZEND_ARG_OBJ_INFO(0, result, PgSql\\Result, 0)
	ZEND_ARG_TYPE_INFO(0, field_code, IS_LONG, 0)
ZEND_END_ARG_INFO()

#define arginfo_pg_connection_status arginfo_pg_connect_poll

#define arginfo_pg_transaction_status arginfo_pg_connect_poll

ZEND_BEGIN_ARG_WITH_RETURN_TYPE_INFO_EX(arginfo_pg_connection_reset, 0, 1, _IS_BOOL, 0)
	ZEND_ARG_OBJ_INFO(0, connection, PgSql\\Connection, 0)
ZEND_END_ARG_INFO()

#define arginfo_pg_cancel_query arginfo_pg_connection_reset

#define arginfo_pg_connection_busy arginfo_pg_connection_reset

ZEND_BEGIN_ARG_WITH_RETURN_TYPE_MASK_EX(arginfo_pg_send_query, 0, 2, MAY_BE_LONG|MAY_BE_BOOL)
	ZEND_ARG_OBJ_INFO(0, connection, PgSql\\Connection, 0)
	ZEND_ARG_TYPE_INFO(0, query, IS_STRING, 0)
ZEND_END_ARG_INFO()

ZEND_BEGIN_ARG_WITH_RETURN_TYPE_MASK_EX(arginfo_pg_send_query_params, 0, 3, MAY_BE_LONG|MAY_BE_BOOL)
	ZEND_ARG_OBJ_INFO(0, connection, PgSql\\Connection, 0)
	ZEND_ARG_TYPE_INFO(0, query, IS_STRING, 0)
	ZEND_ARG_TYPE_INFO(0, params, IS_ARRAY, 0)
ZEND_END_ARG_INFO()

ZEND_BEGIN_ARG_WITH_RETURN_TYPE_MASK_EX(arginfo_pg_send_prepare, 0, 3, MAY_BE_LONG|MAY_BE_BOOL)
	ZEND_ARG_OBJ_INFO(0, connection, PgSql\\Connection, 0)
	ZEND_ARG_TYPE_INFO(0, statement_name, IS_STRING, 0)
	ZEND_ARG_TYPE_INFO(0, query, IS_STRING, 0)
ZEND_END_ARG_INFO()

ZEND_BEGIN_ARG_WITH_RETURN_TYPE_MASK_EX(arginfo_pg_send_execute, 0, 3, MAY_BE_LONG|MAY_BE_BOOL)
	ZEND_ARG_OBJ_INFO(0, connection, PgSql\\Connection, 0)
	ZEND_ARG_TYPE_INFO(0, statement_name, IS_STRING, 0)
	ZEND_ARG_TYPE_INFO(0, params, IS_ARRAY, 0)
ZEND_END_ARG_INFO()

ZEND_BEGIN_ARG_WITH_RETURN_OBJ_TYPE_MASK_EX(arginfo_pg_get_result, 0, 1, PgSql\\Result, MAY_BE_FALSE)
	ZEND_ARG_OBJ_INFO(0, connection, PgSql\\Connection, 0)
ZEND_END_ARG_INFO()

ZEND_BEGIN_ARG_WITH_RETURN_TYPE_MASK_EX(arginfo_pg_result_status, 0, 1, MAY_BE_STRING|MAY_BE_LONG)
	ZEND_ARG_OBJ_INFO(0, result, PgSql\\Result, 0)
	ZEND_ARG_TYPE_INFO_WITH_DEFAULT_VALUE(0, mode, IS_LONG, 0, "PGSQL_STATUS_LONG")
ZEND_END_ARG_INFO()

ZEND_BEGIN_ARG_WITH_RETURN_TYPE_MASK_EX(arginfo_pg_get_notify, 0, 1, MAY_BE_ARRAY|MAY_BE_FALSE)
	ZEND_ARG_OBJ_INFO(0, connection, PgSql\\Connection, 0)
	ZEND_ARG_TYPE_INFO_WITH_DEFAULT_VALUE(0, mode, IS_LONG, 0, "PGSQL_ASSOC")
ZEND_END_ARG_INFO()

#define arginfo_pg_get_pid arginfo_pg_connect_poll

ZEND_BEGIN_ARG_INFO_EX(arginfo_pg_socket, 0, 0, 1)
	ZEND_ARG_OBJ_INFO(0, connection, PgSql\\Connection, 0)
ZEND_END_ARG_INFO()

#define arginfo_pg_consume_input arginfo_pg_connection_reset

ZEND_BEGIN_ARG_WITH_RETURN_TYPE_MASK_EX(arginfo_pg_flush, 0, 1, MAY_BE_LONG|MAY_BE_BOOL)
	ZEND_ARG_OBJ_INFO(0, connection, PgSql\\Connection, 0)
ZEND_END_ARG_INFO()

ZEND_BEGIN_ARG_WITH_RETURN_TYPE_MASK_EX(arginfo_pg_meta_data, 0, 2, MAY_BE_ARRAY|MAY_BE_FALSE)
	ZEND_ARG_OBJ_INFO(0, connection, PgSql\\Connection, 0)
	ZEND_ARG_TYPE_INFO(0, table_name, IS_STRING, 0)
	ZEND_ARG_TYPE_INFO_WITH_DEFAULT_VALUE(0, extended, _IS_BOOL, 0, "false")
ZEND_END_ARG_INFO()

ZEND_BEGIN_ARG_WITH_RETURN_TYPE_MASK_EX(arginfo_pg_convert, 0, 3, MAY_BE_ARRAY|MAY_BE_FALSE)
	ZEND_ARG_OBJ_INFO(0, connection, PgSql\\Connection, 0)
	ZEND_ARG_TYPE_INFO(0, table_name, IS_STRING, 0)
	ZEND_ARG_TYPE_INFO(0, values, IS_ARRAY, 0)
	ZEND_ARG_TYPE_INFO_WITH_DEFAULT_VALUE(0, flags, IS_LONG, 0, "0")
ZEND_END_ARG_INFO()

ZEND_BEGIN_ARG_WITH_RETURN_OBJ_TYPE_MASK_EX(arginfo_pg_insert, 0, 3, PgSql\\Result, MAY_BE_STRING|MAY_BE_BOOL)
	ZEND_ARG_OBJ_INFO(0, connection, PgSql\\Connection, 0)
	ZEND_ARG_TYPE_INFO(0, table_name, IS_STRING, 0)
	ZEND_ARG_TYPE_INFO(0, values, IS_ARRAY, 0)
	ZEND_ARG_TYPE_INFO_WITH_DEFAULT_VALUE(0, flags, IS_LONG, 0, "PGSQL_DML_EXEC")
ZEND_END_ARG_INFO()

ZEND_BEGIN_ARG_WITH_RETURN_TYPE_MASK_EX(arginfo_pg_update, 0, 4, MAY_BE_STRING|MAY_BE_BOOL)
	ZEND_ARG_OBJ_INFO(0, connection, PgSql\\Connection, 0)
	ZEND_ARG_TYPE_INFO(0, table_name, IS_STRING, 0)
	ZEND_ARG_TYPE_INFO(0, values, IS_ARRAY, 0)
	ZEND_ARG_TYPE_INFO(0, conditions, IS_ARRAY, 0)
	ZEND_ARG_TYPE_INFO_WITH_DEFAULT_VALUE(0, flags, IS_LONG, 0, "PGSQL_DML_EXEC")
ZEND_END_ARG_INFO()

ZEND_BEGIN_ARG_WITH_RETURN_TYPE_MASK_EX(arginfo_pg_delete, 0, 3, MAY_BE_STRING|MAY_BE_BOOL)
	ZEND_ARG_OBJ_INFO(0, connection, PgSql\\Connection, 0)
	ZEND_ARG_TYPE_INFO(0, table_name, IS_STRING, 0)
	ZEND_ARG_TYPE_INFO(0, conditions, IS_ARRAY, 0)
	ZEND_ARG_TYPE_INFO_WITH_DEFAULT_VALUE(0, flags, IS_LONG, 0, "PGSQL_DML_EXEC")
ZEND_END_ARG_INFO()

ZEND_BEGIN_ARG_WITH_RETURN_TYPE_MASK_EX(arginfo_pg_select, 0, 2, MAY_BE_ARRAY|MAY_BE_STRING|MAY_BE_FALSE)
	ZEND_ARG_OBJ_INFO(0, connection, PgSql\\Connection, 0)
	ZEND_ARG_TYPE_INFO(0, table_name, IS_STRING, 0)
	ZEND_ARG_TYPE_INFO_WITH_DEFAULT_VALUE(0, conditions, IS_ARRAY, 0, "[]")
	ZEND_ARG_TYPE_INFO_WITH_DEFAULT_VALUE(0, flags, IS_LONG, 0, "PGSQL_DML_EXEC")
	ZEND_ARG_TYPE_INFO_WITH_DEFAULT_VALUE(0, mode, IS_LONG, 0, "PGSQL_ASSOC")
ZEND_END_ARG_INFO()

#if defined(HAVE_PG_CONTEXT_VISIBILITY)
ZEND_BEGIN_ARG_WITH_RETURN_TYPE_INFO_EX(arginfo_pg_set_error_context_visibility, 0, 2, IS_LONG, 0)
	ZEND_ARG_OBJ_INFO(0, connection, PgSql\\Connection, 0)
	ZEND_ARG_TYPE_INFO(0, visibility, IS_LONG, 0)
ZEND_END_ARG_INFO()
#endif


ZEND_FUNCTION(pg_connect);
ZEND_FUNCTION(pg_pconnect);
ZEND_FUNCTION(pg_connect_poll);
ZEND_FUNCTION(pg_close);
ZEND_FUNCTION(pg_dbname);
ZEND_FUNCTION(pg_last_error);
ZEND_FUNCTION(pg_options);
ZEND_FUNCTION(pg_port);
ZEND_FUNCTION(pg_tty);
ZEND_FUNCTION(pg_host);
ZEND_FUNCTION(pg_version);
ZEND_FUNCTION(pg_parameter_status);
ZEND_FUNCTION(pg_ping);
ZEND_FUNCTION(pg_query);
ZEND_FUNCTION(pg_query_params);
ZEND_FUNCTION(pg_prepare);
ZEND_FUNCTION(pg_execute);
ZEND_FUNCTION(pg_num_rows);
ZEND_FUNCTION(pg_num_fields);
ZEND_FUNCTION(pg_affected_rows);
ZEND_FUNCTION(pg_last_notice);
ZEND_FUNCTION(pg_field_table);
ZEND_FUNCTION(pg_field_name);
ZEND_FUNCTION(pg_field_size);
ZEND_FUNCTION(pg_field_type);
ZEND_FUNCTION(pg_field_type_oid);
ZEND_FUNCTION(pg_field_num);
ZEND_FUNCTION(pg_fetch_result);
ZEND_FUNCTION(pg_fetch_row);
ZEND_FUNCTION(pg_fetch_assoc);
ZEND_FUNCTION(pg_fetch_array);
ZEND_FUNCTION(pg_fetch_object);
ZEND_FUNCTION(pg_fetch_all);
ZEND_FUNCTION(pg_fetch_all_columns);
ZEND_FUNCTION(pg_result_seek);
ZEND_FUNCTION(pg_field_prtlen);
ZEND_FUNCTION(pg_fieldprtlen);
ZEND_FUNCTION(pg_field_is_null);
ZEND_FUNCTION(pg_fieldisnull);
ZEND_FUNCTION(pg_free_result);
ZEND_FUNCTION(pg_last_oid);
ZEND_FUNCTION(pg_trace);
ZEND_FUNCTION(pg_untrace);
ZEND_FUNCTION(pg_lo_create);
ZEND_FUNCTION(pg_lo_unlink);
ZEND_FUNCTION(pg_lo_open);
ZEND_FUNCTION(pg_lo_close);
ZEND_FUNCTION(pg_lo_read);
ZEND_FUNCTION(pg_lo_write);
ZEND_FUNCTION(pg_lo_read_all);
ZEND_FUNCTION(pg_lo_import);
ZEND_FUNCTION(pg_lo_export);
ZEND_FUNCTION(pg_lo_seek);
ZEND_FUNCTION(pg_lo_tell);
ZEND_FUNCTION(pg_lo_truncate);
ZEND_FUNCTION(pg_set_error_verbosity);
ZEND_FUNCTION(pg_set_client_encoding);
ZEND_FUNCTION(pg_client_encoding);
ZEND_FUNCTION(pg_end_copy);
ZEND_FUNCTION(pg_put_line);
ZEND_FUNCTION(pg_copy_to);
ZEND_FUNCTION(pg_copy_from);
ZEND_FUNCTION(pg_escape_string);
ZEND_FUNCTION(pg_escape_bytea);
ZEND_FUNCTION(pg_unescape_bytea);
ZEND_FUNCTION(pg_escape_literal);
ZEND_FUNCTION(pg_escape_identifier);
ZEND_FUNCTION(pg_result_error);
ZEND_FUNCTION(pg_result_error_field);
ZEND_FUNCTION(pg_connection_status);
ZEND_FUNCTION(pg_transaction_status);
ZEND_FUNCTION(pg_connection_reset);
ZEND_FUNCTION(pg_cancel_query);
ZEND_FUNCTION(pg_connection_busy);
ZEND_FUNCTION(pg_send_query);
ZEND_FUNCTION(pg_send_query_params);
ZEND_FUNCTION(pg_send_prepare);
ZEND_FUNCTION(pg_send_execute);
ZEND_FUNCTION(pg_get_result);
ZEND_FUNCTION(pg_result_status);
ZEND_FUNCTION(pg_get_notify);
ZEND_FUNCTION(pg_get_pid);
ZEND_FUNCTION(pg_socket);
ZEND_FUNCTION(pg_consume_input);
ZEND_FUNCTION(pg_flush);
ZEND_FUNCTION(pg_meta_data);
ZEND_FUNCTION(pg_convert);
ZEND_FUNCTION(pg_insert);
ZEND_FUNCTION(pg_update);
ZEND_FUNCTION(pg_delete);
ZEND_FUNCTION(pg_select);
#if defined(HAVE_PG_CONTEXT_VISIBILITY)
ZEND_FUNCTION(pg_set_error_context_visibility);
#endif


static const zend_function_entry ext_functions[] = {
	ZEND_FE(pg_connect, arginfo_pg_connect)
	ZEND_FE(pg_pconnect, arginfo_pg_pconnect)
	ZEND_FE(pg_connect_poll, arginfo_pg_connect_poll)
	ZEND_FE(pg_close, arginfo_pg_close)
	ZEND_FE(pg_dbname, arginfo_pg_dbname)
	ZEND_FE(pg_last_error, arginfo_pg_last_error)
	ZEND_DEP_FALIAS(pg_errormessage, pg_last_error, arginfo_pg_errormessage)
	ZEND_FE(pg_options, arginfo_pg_options)
	ZEND_FE(pg_port, arginfo_pg_port)
	ZEND_FE(pg_tty, arginfo_pg_tty)
	ZEND_FE(pg_host, arginfo_pg_host)
	ZEND_FE(pg_version, arginfo_pg_version)
	ZEND_FE(pg_parameter_status, arginfo_pg_parameter_status)
	ZEND_FE(pg_ping, arginfo_pg_ping)
	ZEND_FE(pg_query, arginfo_pg_query)
	ZEND_FALIAS(pg_exec, pg_query, arginfo_pg_exec)
	ZEND_FE(pg_query_params, arginfo_pg_query_params)
	ZEND_FE(pg_prepare, arginfo_pg_prepare)
	ZEND_FE(pg_execute, arginfo_pg_execute)
	ZEND_FE(pg_num_rows, arginfo_pg_num_rows)
	ZEND_DEP_FALIAS(pg_numrows, pg_num_rows, arginfo_pg_numrows)
	ZEND_FE(pg_num_fields, arginfo_pg_num_fields)
	ZEND_DEP_FALIAS(pg_numfields, pg_num_fields, arginfo_pg_numfields)
	ZEND_FE(pg_affected_rows, arginfo_pg_affected_rows)
	ZEND_DEP_FALIAS(pg_cmdtuples, pg_affected_rows, arginfo_pg_cmdtuples)
	ZEND_FE(pg_last_notice, arginfo_pg_last_notice)
	ZEND_FE(pg_field_table, arginfo_pg_field_table)
	ZEND_FE(pg_field_name, arginfo_pg_field_name)
	ZEND_DEP_FALIAS(pg_fieldname, pg_field_name, arginfo_pg_fieldname)
	ZEND_FE(pg_field_size, arginfo_pg_field_size)
	ZEND_DEP_FALIAS(pg_fieldsize, pg_field_size, arginfo_pg_fieldsize)
	ZEND_FE(pg_field_type, arginfo_pg_field_type)
	ZEND_DEP_FALIAS(pg_fieldtype, pg_field_type, arginfo_pg_fieldtype)
	ZEND_FE(pg_field_type_oid, arginfo_pg_field_type_oid)
	ZEND_FE(pg_field_num, arginfo_pg_field_num)
	ZEND_DEP_FALIAS(pg_fieldnum, pg_field_num, arginfo_pg_fieldnum)
	ZEND_FE(pg_fetch_result, arginfo_pg_fetch_result)
	ZEND_DEP_FALIAS(pg_result, pg_fetch_result, arginfo_pg_result)
	ZEND_FE(pg_fetch_row, arginfo_pg_fetch_row)
	ZEND_FE(pg_fetch_assoc, arginfo_pg_fetch_assoc)
	ZEND_FE(pg_fetch_array, arginfo_pg_fetch_array)
	ZEND_FE(pg_fetch_object, arginfo_pg_fetch_object)
	ZEND_FE(pg_fetch_all, arginfo_pg_fetch_all)
	ZEND_FE(pg_fetch_all_columns, arginfo_pg_fetch_all_columns)
	ZEND_FE(pg_result_seek, arginfo_pg_result_seek)
	ZEND_FE(pg_field_prtlen, arginfo_pg_field_prtlen)
	ZEND_DEP_FE(pg_fieldprtlen, arginfo_pg_fieldprtlen)
	ZEND_FE(pg_field_is_null, arginfo_pg_field_is_null)
	ZEND_DEP_FE(pg_fieldisnull, arginfo_pg_fieldisnull)
	ZEND_FE(pg_free_result, arginfo_pg_free_result)
	ZEND_DEP_FALIAS(pg_freeresult, pg_free_result, arginfo_pg_freeresult)
	ZEND_FE(pg_last_oid, arginfo_pg_last_oid)
	ZEND_DEP_FALIAS(pg_getlastoid, pg_last_oid, arginfo_pg_getlastoid)
	ZEND_FE(pg_trace, arginfo_pg_trace)
	ZEND_FE(pg_untrace, arginfo_pg_untrace)
	ZEND_FE(pg_lo_create, arginfo_pg_lo_create)
	ZEND_DEP_FALIAS(pg_locreate, pg_lo_create, arginfo_pg_locreate)
	ZEND_FE(pg_lo_unlink, arginfo_pg_lo_unlink)
	ZEND_DEP_FALIAS(pg_lounlink, pg_lo_unlink, arginfo_pg_lounlink)
	ZEND_FE(pg_lo_open, arginfo_pg_lo_open)
	ZEND_DEP_FALIAS(pg_loopen, pg_lo_open, arginfo_pg_loopen)
	ZEND_FE(pg_lo_close, arginfo_pg_lo_close)
	ZEND_DEP_FALIAS(pg_loclose, pg_lo_close, arginfo_pg_loclose)
	ZEND_FE(pg_lo_read, arginfo_pg_lo_read)
	ZEND_DEP_FALIAS(pg_loread, pg_lo_read, arginfo_pg_loread)
	ZEND_FE(pg_lo_write, arginfo_pg_lo_write)
	ZEND_DEP_FALIAS(pg_lowrite, pg_lo_write, arginfo_pg_lowrite)
	ZEND_FE(pg_lo_read_all, arginfo_pg_lo_read_all)
	ZEND_DEP_FALIAS(pg_loreadall, pg_lo_read_all, arginfo_pg_loreadall)
	ZEND_FE(pg_lo_import, arginfo_pg_lo_import)
	ZEND_DEP_FALIAS(pg_loimport, pg_lo_import, arginfo_pg_loimport)
	ZEND_FE(pg_lo_export, arginfo_pg_lo_export)
	ZEND_DEP_FALIAS(pg_loexport, pg_lo_export, arginfo_pg_loexport)
	ZEND_FE(pg_lo_seek, arginfo_pg_lo_seek)
	ZEND_FE(pg_lo_tell, arginfo_pg_lo_tell)
	ZEND_FE(pg_lo_truncate, arginfo_pg_lo_truncate)
	ZEND_FE(pg_set_error_verbosity, arginfo_pg_set_error_verbosity)
	ZEND_FE(pg_set_client_encoding, arginfo_pg_set_client_encoding)
	ZEND_DEP_FALIAS(pg_setclientencoding, pg_set_client_encoding, arginfo_pg_setclientencoding)
	ZEND_FE(pg_client_encoding, arginfo_pg_client_encoding)
	ZEND_DEP_FALIAS(pg_clientencoding, pg_client_encoding, arginfo_pg_clientencoding)
	ZEND_FE(pg_end_copy, arginfo_pg_end_copy)
	ZEND_FE(pg_put_line, arginfo_pg_put_line)
	ZEND_FE(pg_copy_to, arginfo_pg_copy_to)
	ZEND_FE(pg_copy_from, arginfo_pg_copy_from)
	ZEND_FE(pg_escape_string, arginfo_pg_escape_string)
	ZEND_FE(pg_escape_bytea, arginfo_pg_escape_bytea)
	ZEND_FE(pg_unescape_bytea, arginfo_pg_unescape_bytea)
	ZEND_FE(pg_escape_literal, arginfo_pg_escape_literal)
	ZEND_FE(pg_escape_identifier, arginfo_pg_escape_identifier)
	ZEND_FE(pg_result_error, arginfo_pg_result_error)
	ZEND_FE(pg_result_error_field, arginfo_pg_result_error_field)
	ZEND_FE(pg_connection_status, arginfo_pg_connection_status)
	ZEND_FE(pg_transaction_status, arginfo_pg_transaction_status)
	ZEND_FE(pg_connection_reset, arginfo_pg_connection_reset)
	ZEND_FE(pg_cancel_query, arginfo_pg_cancel_query)
	ZEND_FE(pg_connection_busy, arginfo_pg_connection_busy)
	ZEND_FE(pg_send_query, arginfo_pg_send_query)
	ZEND_FE(pg_send_query_params, arginfo_pg_send_query_params)
	ZEND_FE(pg_send_prepare, arginfo_pg_send_prepare)
	ZEND_FE(pg_send_execute, arginfo_pg_send_execute)
	ZEND_FE(pg_get_result, arginfo_pg_get_result)
	ZEND_FE(pg_result_status, arginfo_pg_result_status)
	ZEND_FE(pg_get_notify, arginfo_pg_get_notify)
	ZEND_FE(pg_get_pid, arginfo_pg_get_pid)
	ZEND_FE(pg_socket, arginfo_pg_socket)
	ZEND_FE(pg_consume_input, arginfo_pg_consume_input)
	ZEND_FE(pg_flush, arginfo_pg_flush)
	ZEND_FE(pg_meta_data, arginfo_pg_meta_data)
	ZEND_FE(pg_convert, arginfo_pg_convert)
	ZEND_FE(pg_insert, arginfo_pg_insert)
	ZEND_FE(pg_update, arginfo_pg_update)
	ZEND_FE(pg_delete, arginfo_pg_delete)
	ZEND_FE(pg_select, arginfo_pg_select)
#if defined(HAVE_PG_CONTEXT_VISIBILITY)
	ZEND_FE(pg_set_error_context_visibility, arginfo_pg_set_error_context_visibility)
#endif
	ZEND_FE_END
};


static const zend_function_entry class_PgSql_Connection_methods[] = {
	ZEND_FE_END
};


static const zend_function_entry class_PgSql_Result_methods[] = {
	ZEND_FE_END
};


static const zend_function_entry class_PgSql_Lob_methods[] = {
	ZEND_FE_END
};

static void register_pgsql_symbols(int module_number)
{
	REGISTER_STRING_CONSTANT("PGSQL_LIBPQ_VERSION", pgsql_libpq_version, CONST_PERSISTENT);
	REGISTER_STRING_CONSTANT("PGSQL_LIBPQ_VERSION_STR", pgsql_libpq_version, CONST_PERSISTENT | CONST_DEPRECATED);
	REGISTER_LONG_CONSTANT("PGSQL_CONNECT_FORCE_NEW", PGSQL_CONNECT_FORCE_NEW, CONST_PERSISTENT);
	REGISTER_LONG_CONSTANT("PGSQL_CONNECT_ASYNC", PGSQL_CONNECT_ASYNC, CONST_PERSISTENT);
	REGISTER_LONG_CONSTANT("PGSQL_ASSOC", PGSQL_ASSOC, CONST_PERSISTENT);
	REGISTER_LONG_CONSTANT("PGSQL_NUM", PGSQL_NUM, CONST_PERSISTENT);
	REGISTER_LONG_CONSTANT("PGSQL_BOTH", PGSQL_BOTH, CONST_PERSISTENT);
	REGISTER_LONG_CONSTANT("PGSQL_NOTICE_LAST", PGSQL_NOTICE_LAST, CONST_PERSISTENT);
	REGISTER_LONG_CONSTANT("PGSQL_NOTICE_ALL", PGSQL_NOTICE_ALL, CONST_PERSISTENT);
	REGISTER_LONG_CONSTANT("PGSQL_NOTICE_CLEAR", PGSQL_NOTICE_CLEAR, CONST_PERSISTENT);
	REGISTER_LONG_CONSTANT("PGSQL_CONNECTION_BAD", CONNECTION_BAD, CONST_PERSISTENT);
	REGISTER_LONG_CONSTANT("PGSQL_CONNECTION_OK", CONNECTION_OK, CONST_PERSISTENT);
	REGISTER_LONG_CONSTANT("PGSQL_CONNECTION_STARTED", CONNECTION_STARTED, CONST_PERSISTENT);
	REGISTER_LONG_CONSTANT("PGSQL_CONNECTION_MADE", CONNECTION_MADE, CONST_PERSISTENT);
	REGISTER_LONG_CONSTANT("PGSQL_CONNECTION_AWAITING_RESPONSE", CONNECTION_AWAITING_RESPONSE, CONST_PERSISTENT);
	REGISTER_LONG_CONSTANT("PGSQL_CONNECTION_AUTH_OK", CONNECTION_AUTH_OK, CONST_PERSISTENT);
#if defined(CONNECTION_SSL_STARTUP)
	REGISTER_LONG_CONSTANT("PGSQL_CONNECTION_SSL_STARTUP", CONNECTION_SSL_STARTUP, CONST_PERSISTENT);
#endif
	REGISTER_LONG_CONSTANT("PGSQL_CONNECTION_SETENV", CONNECTION_SETENV, CONST_PERSISTENT);
	REGISTER_LONG_CONSTANT("PGSQL_POLLING_FAILED", PGRES_POLLING_FAILED, CONST_PERSISTENT);
	REGISTER_LONG_CONSTANT("PGSQL_POLLING_READING", PGRES_POLLING_READING, CONST_PERSISTENT);
	REGISTER_LONG_CONSTANT("PGSQL_POLLING_WRITING", PGRES_POLLING_WRITING, CONST_PERSISTENT);
	REGISTER_LONG_CONSTANT("PGSQL_POLLING_OK", PGRES_POLLING_OK, CONST_PERSISTENT);
	REGISTER_LONG_CONSTANT("PGSQL_POLLING_ACTIVE", PGRES_POLLING_ACTIVE, CONST_PERSISTENT);
	REGISTER_LONG_CONSTANT("PGSQL_TRANSACTION_IDLE", PQTRANS_IDLE, CONST_PERSISTENT);
	REGISTER_LONG_CONSTANT("PGSQL_TRANSACTION_ACTIVE", PQTRANS_ACTIVE, CONST_PERSISTENT);
	REGISTER_LONG_CONSTANT("PGSQL_TRANSACTION_INTRANS", PQTRANS_INTRANS, CONST_PERSISTENT);
	REGISTER_LONG_CONSTANT("PGSQL_TRANSACTION_INERROR", PQTRANS_INERROR, CONST_PERSISTENT);
	REGISTER_LONG_CONSTANT("PGSQL_TRANSACTION_UNKNOWN", PQTRANS_UNKNOWN, CONST_PERSISTENT);
	REGISTER_LONG_CONSTANT("PGSQL_ERRORS_TERSE", PQERRORS_TERSE, CONST_PERSISTENT);
	REGISTER_LONG_CONSTANT("PGSQL_ERRORS_DEFAULT", PQERRORS_DEFAULT, CONST_PERSISTENT);
	REGISTER_LONG_CONSTANT("PGSQL_ERRORS_VERBOSE", PQERRORS_VERBOSE, CONST_PERSISTENT);
#if PGVERSION_NUM > 110000
	REGISTER_LONG_CONSTANT("PGSQL_ERRORS_SQLSTATE", PQERRORS_SQLSTATE, CONST_PERSISTENT);
#endif
#if !(PGVERSION_NUM > 110000)
	REGISTER_LONG_CONSTANT("PGSQL_ERRORS_SQLSTATE", PQERRORS_TERSE, CONST_PERSISTENT);
#endif
	REGISTER_LONG_CONSTANT("PGSQL_SEEK_SET", SEEK_SET, CONST_PERSISTENT);
	REGISTER_LONG_CONSTANT("PGSQL_SEEK_CUR", SEEK_CUR, CONST_PERSISTENT);
	REGISTER_LONG_CONSTANT("PGSQL_SEEK_END", SEEK_END, CONST_PERSISTENT);
	REGISTER_LONG_CONSTANT("PGSQL_STATUS_LONG", PGSQL_STATUS_LONG, CONST_PERSISTENT);
	REGISTER_LONG_CONSTANT("PGSQL_STATUS_STRING", PGSQL_STATUS_STRING, CONST_PERSISTENT);
	REGISTER_LONG_CONSTANT("PGSQL_EMPTY_QUERY", PGRES_EMPTY_QUERY, CONST_PERSISTENT);
	REGISTER_LONG_CONSTANT("PGSQL_COMMAND_OK", PGRES_COMMAND_OK, CONST_PERSISTENT);
	REGISTER_LONG_CONSTANT("PGSQL_TUPLES_OK", PGRES_TUPLES_OK, CONST_PERSISTENT);
	REGISTER_LONG_CONSTANT("PGSQL_COPY_OUT", PGRES_COPY_OUT, CONST_PERSISTENT);
	REGISTER_LONG_CONSTANT("PGSQL_COPY_IN", PGRES_COPY_IN, CONST_PERSISTENT);
	REGISTER_LONG_CONSTANT("PGSQL_BAD_RESPONSE", PGRES_BAD_RESPONSE, CONST_PERSISTENT);
	REGISTER_LONG_CONSTANT("PGSQL_NONFATAL_ERROR", PGRES_NONFATAL_ERROR, CONST_PERSISTENT);
	REGISTER_LONG_CONSTANT("PGSQL_FATAL_ERROR", PGRES_FATAL_ERROR, CONST_PERSISTENT);
	REGISTER_LONG_CONSTANT("PGSQL_DIAG_SEVERITY", PG_DIAG_SEVERITY, CONST_PERSISTENT);
	REGISTER_LONG_CONSTANT("PGSQL_DIAG_SQLSTATE", PG_DIAG_SQLSTATE, CONST_PERSISTENT);
	REGISTER_LONG_CONSTANT("PGSQL_DIAG_MESSAGE_PRIMARY", PG_DIAG_MESSAGE_PRIMARY, CONST_PERSISTENT);
	REGISTER_LONG_CONSTANT("PGSQL_DIAG_MESSAGE_DETAIL", PG_DIAG_MESSAGE_DETAIL, CONST_PERSISTENT);
	REGISTER_LONG_CONSTANT("PGSQL_DIAG_MESSAGE_HINT", PG_DIAG_MESSAGE_HINT, CONST_PERSISTENT);
	REGISTER_LONG_CONSTANT("PGSQL_DIAG_STATEMENT_POSITION", PG_DIAG_STATEMENT_POSITION, CONST_PERSISTENT);
#if defined(PG_DIAG_INTERNAL_POSITION)
	REGISTER_LONG_CONSTANT("PGSQL_DIAG_INTERNAL_POSITION", PG_DIAG_INTERNAL_POSITION, CONST_PERSISTENT);
#endif
#if defined(PG_DIAG_INTERNAL_QUERY)
	REGISTER_LONG_CONSTANT("PGSQL_DIAG_INTERNAL_QUERY", PG_DIAG_INTERNAL_QUERY, CONST_PERSISTENT);
#endif
	REGISTER_LONG_CONSTANT("PGSQL_DIAG_CONTEXT", PG_DIAG_CONTEXT, CONST_PERSISTENT);
	REGISTER_LONG_CONSTANT("PGSQL_DIAG_SOURCE_FILE", PG_DIAG_SOURCE_FILE, CONST_PERSISTENT);
	REGISTER_LONG_CONSTANT("PGSQL_DIAG_SOURCE_LINE", PG_DIAG_SOURCE_LINE, CONST_PERSISTENT);
	REGISTER_LONG_CONSTANT("PGSQL_DIAG_SOURCE_FUNCTION", PG_DIAG_SOURCE_FUNCTION, CONST_PERSISTENT);
#if defined(PG_DIAG_SCHEMA_NAME)
	REGISTER_LONG_CONSTANT("PGSQL_DIAG_SCHEMA_NAME", PG_DIAG_SCHEMA_NAME, CONST_PERSISTENT);
#endif
#if defined(PG_DIAG_TABLE_NAME)
	REGISTER_LONG_CONSTANT("PGSQL_DIAG_TABLE_NAME", PG_DIAG_TABLE_NAME, CONST_PERSISTENT);
#endif
#if defined(PG_DIAG_COLUMN_NAME)
	REGISTER_LONG_CONSTANT("PGSQL_DIAG_COLUMN_NAME", PG_DIAG_COLUMN_NAME, CONST_PERSISTENT);
#endif
#if defined(PG_DIAG_DATATYPE_NAME)
	REGISTER_LONG_CONSTANT("PGSQL_DIAG_DATATYPE_NAME", PG_DIAG_DATATYPE_NAME, CONST_PERSISTENT);
#endif
#if defined(PG_DIAG_CONSTRAINT_NAME)
	REGISTER_LONG_CONSTANT("PGSQL_DIAG_CONSTRAINT_NAME", PG_DIAG_CONSTRAINT_NAME, CONST_PERSISTENT);
#endif
#if defined(PG_DIAG_SEVERITY_NONLOCALIZED)
	REGISTER_LONG_CONSTANT("PGSQL_DIAG_SEVERITY_NONLOCALIZED", PG_DIAG_SEVERITY_NONLOCALIZED, CONST_PERSISTENT);
#endif
	REGISTER_LONG_CONSTANT("PGSQL_CONV_IGNORE_DEFAULT", PGSQL_CONV_IGNORE_DEFAULT, CONST_PERSISTENT);
	REGISTER_LONG_CONSTANT("PGSQL_CONV_FORCE_NULL", PGSQL_CONV_FORCE_NULL, CONST_PERSISTENT);
	REGISTER_LONG_CONSTANT("PGSQL_CONV_IGNORE_NOT_NULL", PGSQL_CONV_IGNORE_NOT_NULL, CONST_PERSISTENT);
	REGISTER_LONG_CONSTANT("PGSQL_DML_ESCAPE", PGSQL_DML_ESCAPE, CONST_PERSISTENT);
	REGISTER_LONG_CONSTANT("PGSQL_DML_NO_CONV", PGSQL_DML_NO_CONV, CONST_PERSISTENT);
	REGISTER_LONG_CONSTANT("PGSQL_DML_EXEC", PGSQL_DML_EXEC, CONST_PERSISTENT);
	REGISTER_LONG_CONSTANT("PGSQL_DML_ASYNC", PGSQL_DML_ASYNC, CONST_PERSISTENT);
	REGISTER_LONG_CONSTANT("PGSQL_DML_STRING", PGSQL_DML_STRING, CONST_PERSISTENT);
#if defined(PQTRACE_SUPPPRESS_TIMESTAMPS)
	REGISTER_LONG_CONSTANT("PGSQL_TRACE_SUPPRESS_TIMESTAMPS", PQTRACE_SUPPRESS_TIMESTAMPS, CONST_PERSISTENT);
#endif
#if defined(PQTRACE_REGRESS_MODE)
	REGISTER_LONG_CONSTANT("PGSQL_TRACE_REGRESS_MODE", PQTRACE_REGRESS_MODE, CONST_PERSISTENT);
#endif
#if defined(HAVE_PG_CONTEXT_VISIBILITY)
	REGISTER_LONG_CONSTANT("PGSQL_SHOW_CONTEXT_NEVER", PQSHOW_CONTEXT_NEVER, CONST_PERSISTENT);
#endif
#if defined(HAVE_PG_CONTEXT_VISIBILITY)
	REGISTER_LONG_CONSTANT("PGSQL_SHOW_CONTEXT_ERRORS", PQSHOW_CONTEXT_ERRORS, CONST_PERSISTENT);
#endif
#if defined(HAVE_PG_CONTEXT_VISIBILITY)
	REGISTER_LONG_CONSTANT("PGSQL_SHOW_CONTEXT_ALWAYS", PQSHOW_CONTEXT_ALWAYS, CONST_PERSISTENT);
#endif
}

static zend_class_entry *register_class_PgSql_Connection(void)
{
	zend_class_entry ce, *class_entry;

	INIT_NS_CLASS_ENTRY(ce, "PgSql", "Connection", class_PgSql_Connection_methods);
	class_entry = zend_register_internal_class_ex(&ce, NULL);
	class_entry->ce_flags |= ZEND_ACC_FINAL|ZEND_ACC_NO_DYNAMIC_PROPERTIES|ZEND_ACC_NOT_SERIALIZABLE;

	return class_entry;
}

static zend_class_entry *register_class_PgSql_Result(void)
{
	zend_class_entry ce, *class_entry;

	INIT_NS_CLASS_ENTRY(ce, "PgSql", "Result", class_PgSql_Result_methods);
	class_entry = zend_register_internal_class_ex(&ce, NULL);
	class_entry->ce_flags |= ZEND_ACC_FINAL|ZEND_ACC_NO_DYNAMIC_PROPERTIES|ZEND_ACC_NOT_SERIALIZABLE;

	return class_entry;
}

static zend_class_entry *register_class_PgSql_Lob(void)
{
	zend_class_entry ce, *class_entry;

	INIT_NS_CLASS_ENTRY(ce, "PgSql", "Lob", class_PgSql_Lob_methods);
	class_entry = zend_register_internal_class_ex(&ce, NULL);
	class_entry->ce_flags |= ZEND_ACC_FINAL|ZEND_ACC_NO_DYNAMIC_PROPERTIES|ZEND_ACC_NOT_SERIALIZABLE;

	return class_entry;
}<|MERGE_RESOLUTION|>--- conflicted
+++ resolved
@@ -1,9 +1,5 @@
 /* This is a generated file, edit the .stub.php file instead.
-<<<<<<< HEAD
- * Stub hash: b52f6b94faabab12457bf0d8ec035295aaacbfba */
-=======
- * Stub hash: 7966ed8575d26d934f6b292f3b13b0b6a4bf0e1e */
->>>>>>> 1e66e6ae
+ * Stub hash: a37b9df0c3b172d1160b1a7ef953cbd5a0a811b6 */
 
 ZEND_BEGIN_ARG_WITH_RETURN_OBJ_TYPE_MASK_EX(arginfo_pg_connect, 0, 1, PgSql\\Connection, MAY_BE_FALSE)
 	ZEND_ARG_TYPE_INFO(0, connection_string, IS_STRING, 0)
