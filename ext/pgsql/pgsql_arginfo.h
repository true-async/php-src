/* This is a generated file, edit the .stub.php file instead.
<<<<<<< HEAD
 * Stub hash: c88ced859b9bc6775690361d932c4cec14cb0c64 */
=======
 * Stub hash: b996f10e06a18f0995a9614bd05340987beda8ea */
>>>>>>> d1e590fe

ZEND_BEGIN_ARG_INFO_EX(arginfo_pg_connect, 0, 0, 1)
	ZEND_ARG_TYPE_INFO(0, connection_string, IS_STRING, 0)
	ZEND_ARG_TYPE_INFO_WITH_DEFAULT_VALUE(0, flags, IS_LONG, 0, "0")
ZEND_END_ARG_INFO()

#define arginfo_pg_pconnect arginfo_pg_connect

ZEND_BEGIN_ARG_WITH_RETURN_TYPE_INFO_EX(arginfo_pg_connect_poll, 0, 1, IS_LONG, 0)
	ZEND_ARG_INFO(0, connection)
ZEND_END_ARG_INFO()

ZEND_BEGIN_ARG_WITH_RETURN_TYPE_INFO_EX(arginfo_pg_close, 0, 0, _IS_BOOL, 0)
	ZEND_ARG_INFO_WITH_DEFAULT_VALUE(0, connection, "null")
ZEND_END_ARG_INFO()

ZEND_BEGIN_ARG_WITH_RETURN_TYPE_INFO_EX(arginfo_pg_dbname, 0, 0, IS_STRING, 0)
	ZEND_ARG_INFO_WITH_DEFAULT_VALUE(0, connection, "null")
ZEND_END_ARG_INFO()

#define arginfo_pg_last_error arginfo_pg_dbname

#define arginfo_pg_errormessage arginfo_pg_dbname

#define arginfo_pg_options arginfo_pg_dbname

#define arginfo_pg_port arginfo_pg_dbname

#define arginfo_pg_tty arginfo_pg_dbname

#define arginfo_pg_host arginfo_pg_dbname

ZEND_BEGIN_ARG_WITH_RETURN_TYPE_INFO_EX(arginfo_pg_version, 0, 0, IS_ARRAY, 0)
	ZEND_ARG_INFO_WITH_DEFAULT_VALUE(0, connection, "null")
ZEND_END_ARG_INFO()

ZEND_BEGIN_ARG_WITH_RETURN_TYPE_MASK_EX(arginfo_pg_parameter_status, 0, 1, MAY_BE_STRING|MAY_BE_FALSE)
	ZEND_ARG_INFO(0, connection)
	ZEND_ARG_TYPE_INFO(0, name, IS_STRING, 0)
ZEND_END_ARG_INFO()

#define arginfo_pg_ping arginfo_pg_close

ZEND_BEGIN_ARG_INFO_EX(arginfo_pg_query, 0, 0, 1)
	ZEND_ARG_INFO(0, connection)
	ZEND_ARG_TYPE_INFO(0, query, IS_STRING, 0)
ZEND_END_ARG_INFO()

#define arginfo_pg_exec arginfo_pg_query

ZEND_BEGIN_ARG_INFO_EX(arginfo_pg_query_params, 0, 0, 2)
	ZEND_ARG_INFO(0, connection)
	ZEND_ARG_INFO(0, query)
	ZEND_ARG_TYPE_INFO(0, params, IS_ARRAY, 0)
ZEND_END_ARG_INFO()

ZEND_BEGIN_ARG_INFO_EX(arginfo_pg_prepare, 0, 0, 2)
	ZEND_ARG_INFO(0, connection)
	ZEND_ARG_TYPE_INFO(0, statement_name, IS_STRING, 0)
	ZEND_ARG_TYPE_INFO(0, query, IS_STRING, 0)
ZEND_END_ARG_INFO()

ZEND_BEGIN_ARG_INFO_EX(arginfo_pg_execute, 0, 0, 2)
	ZEND_ARG_INFO(0, connection)
	ZEND_ARG_INFO(0, statement_name)
	ZEND_ARG_TYPE_INFO(0, params, IS_ARRAY, 0)
ZEND_END_ARG_INFO()

ZEND_BEGIN_ARG_WITH_RETURN_TYPE_INFO_EX(arginfo_pg_num_rows, 0, 1, IS_LONG, 0)
	ZEND_ARG_INFO(0, result)
ZEND_END_ARG_INFO()

#define arginfo_pg_numrows arginfo_pg_num_rows

#define arginfo_pg_num_fields arginfo_pg_num_rows

#define arginfo_pg_numfields arginfo_pg_num_rows

#define arginfo_pg_affected_rows arginfo_pg_num_rows

#define arginfo_pg_cmdtuples arginfo_pg_num_rows

ZEND_BEGIN_ARG_WITH_RETURN_TYPE_MASK_EX(arginfo_pg_last_notice, 0, 1, MAY_BE_ARRAY|MAY_BE_STRING|MAY_BE_BOOL)
	ZEND_ARG_INFO(0, connection)
	ZEND_ARG_TYPE_INFO_WITH_DEFAULT_VALUE(0, mode, IS_LONG, 0, "PGSQL_NOTICE_LAST")
ZEND_END_ARG_INFO()

ZEND_BEGIN_ARG_WITH_RETURN_TYPE_MASK_EX(arginfo_pg_field_table, 0, 2, MAY_BE_STRING|MAY_BE_LONG|MAY_BE_FALSE)
	ZEND_ARG_INFO(0, result)
	ZEND_ARG_TYPE_INFO(0, field, IS_LONG, 0)
	ZEND_ARG_TYPE_INFO_WITH_DEFAULT_VALUE(0, oid_only, _IS_BOOL, 0, "false")
ZEND_END_ARG_INFO()

ZEND_BEGIN_ARG_WITH_RETURN_TYPE_INFO_EX(arginfo_pg_field_name, 0, 2, IS_STRING, 0)
	ZEND_ARG_INFO(0, result)
	ZEND_ARG_TYPE_INFO(0, field, IS_LONG, 0)
ZEND_END_ARG_INFO()

#define arginfo_pg_fieldname arginfo_pg_field_name

ZEND_BEGIN_ARG_WITH_RETURN_TYPE_INFO_EX(arginfo_pg_field_size, 0, 2, IS_LONG, 0)
	ZEND_ARG_INFO(0, result)
	ZEND_ARG_TYPE_INFO(0, field, IS_LONG, 0)
ZEND_END_ARG_INFO()

#define arginfo_pg_fieldsize arginfo_pg_field_size

#define arginfo_pg_field_type arginfo_pg_field_name

#define arginfo_pg_fieldtype arginfo_pg_field_name

ZEND_BEGIN_ARG_WITH_RETURN_TYPE_MASK_EX(arginfo_pg_field_type_oid, 0, 2, MAY_BE_STRING|MAY_BE_LONG)
	ZEND_ARG_INFO(0, result)
	ZEND_ARG_TYPE_INFO(0, field, IS_LONG, 0)
ZEND_END_ARG_INFO()

ZEND_BEGIN_ARG_WITH_RETURN_TYPE_INFO_EX(arginfo_pg_field_num, 0, 2, IS_LONG, 0)
	ZEND_ARG_INFO(0, result)
	ZEND_ARG_TYPE_INFO(0, field, IS_STRING, 0)
ZEND_END_ARG_INFO()

#define arginfo_pg_fieldnum arginfo_pg_field_num

ZEND_BEGIN_ARG_WITH_RETURN_TYPE_MASK_EX(arginfo_pg_fetch_result, 0, 2, MAY_BE_STRING|MAY_BE_FALSE|MAY_BE_NULL)
	ZEND_ARG_INFO(0, result)
	ZEND_ARG_INFO(0, row)
	ZEND_ARG_TYPE_MASK(0, field, MAY_BE_STRING|MAY_BE_LONG, NULL)
ZEND_END_ARG_INFO()

#define arginfo_pg_result arginfo_pg_fetch_result

ZEND_BEGIN_ARG_WITH_RETURN_TYPE_MASK_EX(arginfo_pg_fetch_row, 0, 1, MAY_BE_ARRAY|MAY_BE_FALSE)
	ZEND_ARG_INFO(0, result)
	ZEND_ARG_TYPE_INFO_WITH_DEFAULT_VALUE(0, row, IS_LONG, 1, "null")
	ZEND_ARG_TYPE_INFO_WITH_DEFAULT_VALUE(0, mode, IS_LONG, 0, "PGSQL_NUM")
ZEND_END_ARG_INFO()

ZEND_BEGIN_ARG_WITH_RETURN_TYPE_MASK_EX(arginfo_pg_fetch_assoc, 0, 1, MAY_BE_ARRAY|MAY_BE_FALSE)
	ZEND_ARG_INFO(0, result)
	ZEND_ARG_TYPE_INFO_WITH_DEFAULT_VALUE(0, row, IS_LONG, 1, "null")
ZEND_END_ARG_INFO()

ZEND_BEGIN_ARG_WITH_RETURN_TYPE_MASK_EX(arginfo_pg_fetch_array, 0, 1, MAY_BE_ARRAY|MAY_BE_FALSE)
	ZEND_ARG_INFO(0, result)
	ZEND_ARG_TYPE_INFO_WITH_DEFAULT_VALUE(0, row, IS_LONG, 1, "null")
	ZEND_ARG_TYPE_INFO_WITH_DEFAULT_VALUE(0, mode, IS_LONG, 0, "PGSQL_BOTH")
ZEND_END_ARG_INFO()

ZEND_BEGIN_ARG_WITH_RETURN_TYPE_MASK_EX(arginfo_pg_fetch_object, 0, 1, MAY_BE_OBJECT|MAY_BE_FALSE)
	ZEND_ARG_INFO(0, result)
	ZEND_ARG_TYPE_INFO_WITH_DEFAULT_VALUE(0, row, IS_LONG, 1, "null")
	ZEND_ARG_TYPE_INFO_WITH_DEFAULT_VALUE(0, class, IS_STRING, 0, "\"stdClass\"")
	ZEND_ARG_TYPE_INFO_WITH_DEFAULT_VALUE(0, constructor_args, IS_ARRAY, 0, "[]")
ZEND_END_ARG_INFO()

ZEND_BEGIN_ARG_WITH_RETURN_TYPE_INFO_EX(arginfo_pg_fetch_all, 0, 1, IS_ARRAY, 0)
	ZEND_ARG_INFO(0, result)
	ZEND_ARG_TYPE_INFO_WITH_DEFAULT_VALUE(0, mode, IS_LONG, 0, "PGSQL_ASSOC")
ZEND_END_ARG_INFO()

ZEND_BEGIN_ARG_WITH_RETURN_TYPE_INFO_EX(arginfo_pg_fetch_all_columns, 0, 1, IS_ARRAY, 0)
	ZEND_ARG_INFO(0, result)
	ZEND_ARG_TYPE_INFO_WITH_DEFAULT_VALUE(0, field, IS_LONG, 0, "0")
ZEND_END_ARG_INFO()

ZEND_BEGIN_ARG_WITH_RETURN_TYPE_INFO_EX(arginfo_pg_result_seek, 0, 2, _IS_BOOL, 0)
	ZEND_ARG_INFO(0, result)
	ZEND_ARG_TYPE_INFO(0, row, IS_LONG, 0)
ZEND_END_ARG_INFO()

ZEND_BEGIN_ARG_WITH_RETURN_TYPE_MASK_EX(arginfo_pg_field_prtlen, 0, 2, MAY_BE_LONG|MAY_BE_FALSE)
	ZEND_ARG_INFO(0, result)
	ZEND_ARG_INFO(0, row)
	ZEND_ARG_TYPE_MASK(0, field, MAY_BE_STRING|MAY_BE_LONG, NULL)
ZEND_END_ARG_INFO()

#define arginfo_pg_fieldprtlen arginfo_pg_field_prtlen

#define arginfo_pg_field_is_null arginfo_pg_field_prtlen

#define arginfo_pg_fieldisnull arginfo_pg_field_prtlen

ZEND_BEGIN_ARG_WITH_RETURN_TYPE_INFO_EX(arginfo_pg_free_result, 0, 1, _IS_BOOL, 0)
	ZEND_ARG_INFO(0, result)
ZEND_END_ARG_INFO()

#define arginfo_pg_freeresult arginfo_pg_free_result

ZEND_BEGIN_ARG_WITH_RETURN_TYPE_MASK_EX(arginfo_pg_last_oid, 0, 1, MAY_BE_STRING|MAY_BE_LONG|MAY_BE_FALSE)
	ZEND_ARG_INFO(0, result)
ZEND_END_ARG_INFO()

#define arginfo_pg_getlastoid arginfo_pg_last_oid

ZEND_BEGIN_ARG_WITH_RETURN_TYPE_INFO_EX(arginfo_pg_trace, 0, 1, _IS_BOOL, 0)
	ZEND_ARG_TYPE_INFO(0, filename, IS_STRING, 0)
	ZEND_ARG_TYPE_INFO_WITH_DEFAULT_VALUE(0, mode, IS_STRING, 0, "\"w\"")
	ZEND_ARG_INFO_WITH_DEFAULT_VALUE(0, connection, "null")
ZEND_END_ARG_INFO()

#define arginfo_pg_untrace arginfo_pg_close

ZEND_BEGIN_ARG_WITH_RETURN_TYPE_MASK_EX(arginfo_pg_lo_create, 0, 0, MAY_BE_STRING|MAY_BE_LONG|MAY_BE_FALSE)
	ZEND_ARG_INFO(0, connection)
	ZEND_ARG_INFO(0, oid)
ZEND_END_ARG_INFO()

#define arginfo_pg_locreate arginfo_pg_lo_create

ZEND_BEGIN_ARG_WITH_RETURN_TYPE_INFO_EX(arginfo_pg_lo_unlink, 0, 1, _IS_BOOL, 0)
	ZEND_ARG_INFO(0, connection)
	ZEND_ARG_INFO(0, oid)
ZEND_END_ARG_INFO()

#define arginfo_pg_lounlink arginfo_pg_lo_unlink

ZEND_BEGIN_ARG_INFO_EX(arginfo_pg_lo_open, 0, 0, 1)
	ZEND_ARG_INFO(0, connection)
	ZEND_ARG_INFO(0, oid)
	ZEND_ARG_TYPE_INFO(0, mode, IS_STRING, 0)
ZEND_END_ARG_INFO()

#define arginfo_pg_loopen arginfo_pg_lo_open

ZEND_BEGIN_ARG_WITH_RETURN_TYPE_INFO_EX(arginfo_pg_lo_close, 0, 1, _IS_BOOL, 0)
	ZEND_ARG_INFO(0, lob)
ZEND_END_ARG_INFO()

#define arginfo_pg_loclose arginfo_pg_lo_close

ZEND_BEGIN_ARG_WITH_RETURN_TYPE_MASK_EX(arginfo_pg_lo_read, 0, 1, MAY_BE_STRING|MAY_BE_FALSE)
	ZEND_ARG_INFO(0, lob)
	ZEND_ARG_TYPE_INFO_WITH_DEFAULT_VALUE(0, length, IS_LONG, 0, "8192")
ZEND_END_ARG_INFO()

#define arginfo_pg_loread arginfo_pg_lo_read

ZEND_BEGIN_ARG_WITH_RETURN_TYPE_MASK_EX(arginfo_pg_lo_write, 0, 2, MAY_BE_LONG|MAY_BE_FALSE)
	ZEND_ARG_INFO(0, lob)
	ZEND_ARG_TYPE_INFO(0, data, IS_STRING, 0)
	ZEND_ARG_TYPE_INFO_WITH_DEFAULT_VALUE(0, length, IS_LONG, 1, "null")
ZEND_END_ARG_INFO()

#define arginfo_pg_lowrite arginfo_pg_lo_write

ZEND_BEGIN_ARG_WITH_RETURN_TYPE_INFO_EX(arginfo_pg_lo_read_all, 0, 1, IS_LONG, 0)
	ZEND_ARG_INFO(0, lob)
ZEND_END_ARG_INFO()

#define arginfo_pg_loreadall arginfo_pg_lo_read_all

ZEND_BEGIN_ARG_WITH_RETURN_TYPE_MASK_EX(arginfo_pg_lo_import, 0, 1, MAY_BE_STRING|MAY_BE_LONG|MAY_BE_FALSE)
	ZEND_ARG_INFO(0, connection)
	ZEND_ARG_INFO(0, filename)
	ZEND_ARG_INFO(0, oid)
ZEND_END_ARG_INFO()

#define arginfo_pg_loimport arginfo_pg_lo_import

ZEND_BEGIN_ARG_WITH_RETURN_TYPE_INFO_EX(arginfo_pg_lo_export, 0, 1, _IS_BOOL, 0)
	ZEND_ARG_INFO(0, connection)
	ZEND_ARG_INFO(0, oid)
	ZEND_ARG_INFO(0, filename)
ZEND_END_ARG_INFO()

#define arginfo_pg_loexport arginfo_pg_lo_export

ZEND_BEGIN_ARG_WITH_RETURN_TYPE_INFO_EX(arginfo_pg_lo_seek, 0, 2, _IS_BOOL, 0)
	ZEND_ARG_INFO(0, lob)
	ZEND_ARG_TYPE_INFO(0, offset, IS_LONG, 0)
	ZEND_ARG_TYPE_INFO_WITH_DEFAULT_VALUE(0, whence, IS_LONG, 0, "SEEK_CUR")
ZEND_END_ARG_INFO()

#define arginfo_pg_lo_tell arginfo_pg_lo_read_all

ZEND_BEGIN_ARG_WITH_RETURN_TYPE_INFO_EX(arginfo_pg_lo_truncate, 0, 2, _IS_BOOL, 0)
	ZEND_ARG_INFO(0, lob)
	ZEND_ARG_TYPE_INFO(0, size, IS_LONG, 0)
ZEND_END_ARG_INFO()

ZEND_BEGIN_ARG_WITH_RETURN_TYPE_MASK_EX(arginfo_pg_set_error_verbosity, 0, 1, MAY_BE_LONG|MAY_BE_FALSE)
	ZEND_ARG_INFO(0, connection)
	ZEND_ARG_TYPE_INFO(0, verbosity, IS_LONG, 0)
ZEND_END_ARG_INFO()

ZEND_BEGIN_ARG_WITH_RETURN_TYPE_INFO_EX(arginfo_pg_set_client_encoding, 0, 1, IS_LONG, 0)
	ZEND_ARG_INFO(0, connection)
	ZEND_ARG_TYPE_INFO(0, encoding, IS_STRING, 0)
ZEND_END_ARG_INFO()

#define arginfo_pg_setclientencoding arginfo_pg_set_client_encoding

#define arginfo_pg_client_encoding arginfo_pg_dbname

#define arginfo_pg_clientencoding arginfo_pg_dbname

#define arginfo_pg_end_copy arginfo_pg_close

ZEND_BEGIN_ARG_WITH_RETURN_TYPE_INFO_EX(arginfo_pg_put_line, 0, 1, _IS_BOOL, 0)
	ZEND_ARG_INFO(0, connection)
	ZEND_ARG_TYPE_INFO(0, query, IS_STRING, 0)
ZEND_END_ARG_INFO()

ZEND_BEGIN_ARG_WITH_RETURN_TYPE_MASK_EX(arginfo_pg_copy_to, 0, 2, MAY_BE_ARRAY|MAY_BE_FALSE)
	ZEND_ARG_INFO(0, connection)
	ZEND_ARG_TYPE_INFO(0, table_name, IS_STRING, 0)
	ZEND_ARG_TYPE_INFO_WITH_DEFAULT_VALUE(0, separator, IS_STRING, 0, "\"\\t\"")
	ZEND_ARG_TYPE_INFO_WITH_DEFAULT_VALUE(0, null_as, IS_STRING, 0, "\"\\\\\\\\N\"")
ZEND_END_ARG_INFO()

ZEND_BEGIN_ARG_WITH_RETURN_TYPE_INFO_EX(arginfo_pg_copy_from, 0, 3, _IS_BOOL, 0)
	ZEND_ARG_INFO(0, connection)
	ZEND_ARG_TYPE_INFO(0, table_name, IS_STRING, 0)
	ZEND_ARG_TYPE_INFO(0, rows, IS_ARRAY, 0)
	ZEND_ARG_TYPE_INFO_WITH_DEFAULT_VALUE(0, separator, IS_STRING, 0, "\"\\t\"")
	ZEND_ARG_TYPE_INFO_WITH_DEFAULT_VALUE(0, null_as, IS_STRING, 0, "\"\\\\\\\\N\"")
ZEND_END_ARG_INFO()

ZEND_BEGIN_ARG_WITH_RETURN_TYPE_INFO_EX(arginfo_pg_escape_string, 0, 1, IS_STRING, 0)
	ZEND_ARG_INFO(0, connection)
	ZEND_ARG_TYPE_INFO(0, string, IS_STRING, 0)
ZEND_END_ARG_INFO()

#define arginfo_pg_escape_bytea arginfo_pg_escape_string

ZEND_BEGIN_ARG_WITH_RETURN_TYPE_INFO_EX(arginfo_pg_unescape_bytea, 0, 1, IS_STRING, 0)
	ZEND_ARG_TYPE_INFO(0, string, IS_STRING, 0)
ZEND_END_ARG_INFO()

ZEND_BEGIN_ARG_WITH_RETURN_TYPE_MASK_EX(arginfo_pg_escape_literal, 0, 1, MAY_BE_STRING|MAY_BE_FALSE)
	ZEND_ARG_INFO(0, connection)
	ZEND_ARG_TYPE_INFO(0, string, IS_STRING, 0)
ZEND_END_ARG_INFO()

#define arginfo_pg_escape_identifier arginfo_pg_escape_literal

ZEND_BEGIN_ARG_WITH_RETURN_TYPE_MASK_EX(arginfo_pg_result_error, 0, 1, MAY_BE_STRING|MAY_BE_FALSE)
	ZEND_ARG_INFO(0, result)
ZEND_END_ARG_INFO()

ZEND_BEGIN_ARG_WITH_RETURN_TYPE_MASK_EX(arginfo_pg_result_error_field, 0, 2, MAY_BE_STRING|MAY_BE_FALSE|MAY_BE_NULL)
	ZEND_ARG_INFO(0, result)
	ZEND_ARG_TYPE_INFO(0, field_code, IS_LONG, 0)
ZEND_END_ARG_INFO()

#define arginfo_pg_connection_status arginfo_pg_connect_poll

#define arginfo_pg_transaction_status arginfo_pg_connect_poll

ZEND_BEGIN_ARG_WITH_RETURN_TYPE_INFO_EX(arginfo_pg_connection_reset, 0, 1, _IS_BOOL, 0)
	ZEND_ARG_INFO(0, connection)
ZEND_END_ARG_INFO()

#define arginfo_pg_cancel_query arginfo_pg_connection_reset

#define arginfo_pg_connection_busy arginfo_pg_connection_reset

ZEND_BEGIN_ARG_WITH_RETURN_TYPE_MASK_EX(arginfo_pg_send_query, 0, 2, MAY_BE_LONG|MAY_BE_BOOL)
	ZEND_ARG_INFO(0, connection)
	ZEND_ARG_TYPE_INFO(0, query, IS_STRING, 0)
ZEND_END_ARG_INFO()

ZEND_BEGIN_ARG_WITH_RETURN_TYPE_MASK_EX(arginfo_pg_send_query_params, 0, 3, MAY_BE_LONG|MAY_BE_BOOL)
	ZEND_ARG_INFO(0, connection)
	ZEND_ARG_TYPE_INFO(0, query, IS_STRING, 0)
	ZEND_ARG_TYPE_INFO(0, params, IS_ARRAY, 0)
ZEND_END_ARG_INFO()

ZEND_BEGIN_ARG_WITH_RETURN_TYPE_MASK_EX(arginfo_pg_send_prepare, 0, 3, MAY_BE_LONG|MAY_BE_BOOL)
	ZEND_ARG_INFO(0, connection)
	ZEND_ARG_TYPE_INFO(0, statement_name, IS_STRING, 0)
	ZEND_ARG_TYPE_INFO(0, query, IS_STRING, 0)
ZEND_END_ARG_INFO()

#define arginfo_pg_send_execute arginfo_pg_send_query_params

ZEND_BEGIN_ARG_INFO_EX(arginfo_pg_get_result, 0, 0, 1)
	ZEND_ARG_INFO(0, connection)
ZEND_END_ARG_INFO()

ZEND_BEGIN_ARG_WITH_RETURN_TYPE_MASK_EX(arginfo_pg_result_status, 0, 1, MAY_BE_STRING|MAY_BE_LONG)
	ZEND_ARG_INFO(0, result)
	ZEND_ARG_TYPE_INFO_WITH_DEFAULT_VALUE(0, mode, IS_LONG, 0, "PGSQL_STATUS_LONG")
ZEND_END_ARG_INFO()

ZEND_BEGIN_ARG_WITH_RETURN_TYPE_MASK_EX(arginfo_pg_get_notify, 0, 1, MAY_BE_ARRAY|MAY_BE_FALSE)
	ZEND_ARG_INFO(0, connection)
	ZEND_ARG_TYPE_INFO_WITH_DEFAULT_VALUE(0, mode, IS_LONG, 0, "PGSQL_ASSOC")
ZEND_END_ARG_INFO()

#define arginfo_pg_get_pid arginfo_pg_connect_poll

#define arginfo_pg_socket arginfo_pg_get_result

#define arginfo_pg_consume_input arginfo_pg_connection_reset

ZEND_BEGIN_ARG_WITH_RETURN_TYPE_MASK_EX(arginfo_pg_flush, 0, 1, MAY_BE_LONG|MAY_BE_BOOL)
	ZEND_ARG_INFO(0, connection)
ZEND_END_ARG_INFO()

ZEND_BEGIN_ARG_WITH_RETURN_TYPE_MASK_EX(arginfo_pg_meta_data, 0, 2, MAY_BE_ARRAY|MAY_BE_FALSE)
	ZEND_ARG_INFO(0, connection)
	ZEND_ARG_TYPE_INFO(0, table_name, IS_STRING, 0)
	ZEND_ARG_TYPE_INFO_WITH_DEFAULT_VALUE(0, extended, _IS_BOOL, 0, "false")
ZEND_END_ARG_INFO()

ZEND_BEGIN_ARG_WITH_RETURN_TYPE_MASK_EX(arginfo_pg_convert, 0, 3, MAY_BE_ARRAY|MAY_BE_FALSE)
	ZEND_ARG_INFO(0, connection)
	ZEND_ARG_TYPE_INFO(0, table_name, IS_STRING, 0)
	ZEND_ARG_TYPE_INFO(0, values, IS_ARRAY, 0)
	ZEND_ARG_TYPE_INFO_WITH_DEFAULT_VALUE(0, flags, IS_LONG, 0, "0")
ZEND_END_ARG_INFO()

ZEND_BEGIN_ARG_INFO_EX(arginfo_pg_insert, 0, 0, 3)
	ZEND_ARG_INFO(0, connection)
	ZEND_ARG_TYPE_INFO(0, table_name, IS_STRING, 0)
	ZEND_ARG_TYPE_INFO(0, values, IS_ARRAY, 0)
	ZEND_ARG_TYPE_INFO_WITH_DEFAULT_VALUE(0, flags, IS_LONG, 0, "PGSQL_DML_EXEC")
ZEND_END_ARG_INFO()

ZEND_BEGIN_ARG_WITH_RETURN_TYPE_MASK_EX(arginfo_pg_update, 0, 4, MAY_BE_STRING|MAY_BE_BOOL)
	ZEND_ARG_INFO(0, connection)
	ZEND_ARG_TYPE_INFO(0, table_name, IS_STRING, 0)
	ZEND_ARG_TYPE_INFO(0, values, IS_ARRAY, 0)
	ZEND_ARG_TYPE_INFO(0, conditions, IS_ARRAY, 0)
	ZEND_ARG_TYPE_INFO_WITH_DEFAULT_VALUE(0, flags, IS_LONG, 0, "PGSQL_DML_EXEC")
ZEND_END_ARG_INFO()

ZEND_BEGIN_ARG_WITH_RETURN_TYPE_MASK_EX(arginfo_pg_delete, 0, 3, MAY_BE_STRING|MAY_BE_BOOL)
	ZEND_ARG_INFO(0, connection)
	ZEND_ARG_TYPE_INFO(0, table_name, IS_STRING, 0)
	ZEND_ARG_TYPE_INFO(0, conditions, IS_ARRAY, 0)
	ZEND_ARG_TYPE_INFO_WITH_DEFAULT_VALUE(0, flags, IS_LONG, 0, "PGSQL_DML_EXEC")
ZEND_END_ARG_INFO()

ZEND_BEGIN_ARG_WITH_RETURN_TYPE_MASK_EX(arginfo_pg_select, 0, 3, MAY_BE_ARRAY|MAY_BE_STRING|MAY_BE_FALSE)
	ZEND_ARG_INFO(0, connection)
	ZEND_ARG_TYPE_INFO(0, table_name, IS_STRING, 0)
	ZEND_ARG_TYPE_INFO(0, conditions, IS_ARRAY, 0)
	ZEND_ARG_TYPE_INFO_WITH_DEFAULT_VALUE(0, flags, IS_LONG, 0, "PGSQL_DML_EXEC")
	ZEND_ARG_TYPE_INFO_WITH_DEFAULT_VALUE(0, mode, IS_LONG, 0, "PGSQL_ASSOC")
ZEND_END_ARG_INFO()


ZEND_FUNCTION(pg_connect);
ZEND_FUNCTION(pg_pconnect);
ZEND_FUNCTION(pg_connect_poll);
ZEND_FUNCTION(pg_close);
ZEND_FUNCTION(pg_dbname);
ZEND_FUNCTION(pg_last_error);
ZEND_FUNCTION(pg_options);
ZEND_FUNCTION(pg_port);
ZEND_FUNCTION(pg_tty);
ZEND_FUNCTION(pg_host);
ZEND_FUNCTION(pg_version);
ZEND_FUNCTION(pg_parameter_status);
ZEND_FUNCTION(pg_ping);
ZEND_FUNCTION(pg_query);
ZEND_FUNCTION(pg_query_params);
ZEND_FUNCTION(pg_prepare);
ZEND_FUNCTION(pg_execute);
ZEND_FUNCTION(pg_num_rows);
ZEND_FUNCTION(pg_num_fields);
ZEND_FUNCTION(pg_affected_rows);
ZEND_FUNCTION(pg_last_notice);
ZEND_FUNCTION(pg_field_table);
ZEND_FUNCTION(pg_field_name);
ZEND_FUNCTION(pg_field_size);
ZEND_FUNCTION(pg_field_type);
ZEND_FUNCTION(pg_field_type_oid);
ZEND_FUNCTION(pg_field_num);
ZEND_FUNCTION(pg_fetch_result);
ZEND_FUNCTION(pg_fetch_row);
ZEND_FUNCTION(pg_fetch_assoc);
ZEND_FUNCTION(pg_fetch_array);
ZEND_FUNCTION(pg_fetch_object);
ZEND_FUNCTION(pg_fetch_all);
ZEND_FUNCTION(pg_fetch_all_columns);
ZEND_FUNCTION(pg_result_seek);
ZEND_FUNCTION(pg_field_prtlen);
ZEND_FUNCTION(pg_field_is_null);
ZEND_FUNCTION(pg_free_result);
ZEND_FUNCTION(pg_last_oid);
ZEND_FUNCTION(pg_trace);
ZEND_FUNCTION(pg_untrace);
ZEND_FUNCTION(pg_lo_create);
ZEND_FUNCTION(pg_lo_unlink);
ZEND_FUNCTION(pg_lo_open);
ZEND_FUNCTION(pg_lo_close);
ZEND_FUNCTION(pg_lo_read);
ZEND_FUNCTION(pg_lo_write);
ZEND_FUNCTION(pg_lo_read_all);
ZEND_FUNCTION(pg_lo_import);
ZEND_FUNCTION(pg_lo_export);
ZEND_FUNCTION(pg_lo_seek);
ZEND_FUNCTION(pg_lo_tell);
ZEND_FUNCTION(pg_lo_truncate);
ZEND_FUNCTION(pg_set_error_verbosity);
ZEND_FUNCTION(pg_set_client_encoding);
ZEND_FUNCTION(pg_client_encoding);
ZEND_FUNCTION(pg_end_copy);
ZEND_FUNCTION(pg_put_line);
ZEND_FUNCTION(pg_copy_to);
ZEND_FUNCTION(pg_copy_from);
ZEND_FUNCTION(pg_escape_string);
ZEND_FUNCTION(pg_escape_bytea);
ZEND_FUNCTION(pg_unescape_bytea);
ZEND_FUNCTION(pg_escape_literal);
ZEND_FUNCTION(pg_escape_identifier);
ZEND_FUNCTION(pg_result_error);
ZEND_FUNCTION(pg_result_error_field);
ZEND_FUNCTION(pg_connection_status);
ZEND_FUNCTION(pg_transaction_status);
ZEND_FUNCTION(pg_connection_reset);
ZEND_FUNCTION(pg_cancel_query);
ZEND_FUNCTION(pg_connection_busy);
ZEND_FUNCTION(pg_send_query);
ZEND_FUNCTION(pg_send_query_params);
ZEND_FUNCTION(pg_send_prepare);
ZEND_FUNCTION(pg_send_execute);
ZEND_FUNCTION(pg_get_result);
ZEND_FUNCTION(pg_result_status);
ZEND_FUNCTION(pg_get_notify);
ZEND_FUNCTION(pg_get_pid);
ZEND_FUNCTION(pg_socket);
ZEND_FUNCTION(pg_consume_input);
ZEND_FUNCTION(pg_flush);
ZEND_FUNCTION(pg_meta_data);
ZEND_FUNCTION(pg_convert);
ZEND_FUNCTION(pg_insert);
ZEND_FUNCTION(pg_update);
ZEND_FUNCTION(pg_delete);
ZEND_FUNCTION(pg_select);


static const zend_function_entry ext_functions[] = {
	ZEND_FE(pg_connect, arginfo_pg_connect)
	ZEND_FE(pg_pconnect, arginfo_pg_pconnect)
	ZEND_FE(pg_connect_poll, arginfo_pg_connect_poll)
	ZEND_FE(pg_close, arginfo_pg_close)
	ZEND_FE(pg_dbname, arginfo_pg_dbname)
	ZEND_FE(pg_last_error, arginfo_pg_last_error)
	ZEND_DEP_FALIAS(pg_errormessage, pg_last_error, arginfo_pg_errormessage)
	ZEND_FE(pg_options, arginfo_pg_options)
	ZEND_FE(pg_port, arginfo_pg_port)
	ZEND_FE(pg_tty, arginfo_pg_tty)
	ZEND_FE(pg_host, arginfo_pg_host)
	ZEND_FE(pg_version, arginfo_pg_version)
	ZEND_FE(pg_parameter_status, arginfo_pg_parameter_status)
	ZEND_FE(pg_ping, arginfo_pg_ping)
	ZEND_FE(pg_query, arginfo_pg_query)
	ZEND_FALIAS(pg_exec, pg_query, arginfo_pg_exec)
	ZEND_FE(pg_query_params, arginfo_pg_query_params)
	ZEND_FE(pg_prepare, arginfo_pg_prepare)
	ZEND_FE(pg_execute, arginfo_pg_execute)
	ZEND_FE(pg_num_rows, arginfo_pg_num_rows)
	ZEND_DEP_FALIAS(pg_numrows, pg_num_rows, arginfo_pg_numrows)
	ZEND_FE(pg_num_fields, arginfo_pg_num_fields)
	ZEND_DEP_FALIAS(pg_numfields, pg_num_fields, arginfo_pg_numfields)
	ZEND_FE(pg_affected_rows, arginfo_pg_affected_rows)
	ZEND_DEP_FALIAS(pg_cmdtuples, pg_affected_rows, arginfo_pg_cmdtuples)
	ZEND_FE(pg_last_notice, arginfo_pg_last_notice)
	ZEND_FE(pg_field_table, arginfo_pg_field_table)
	ZEND_FE(pg_field_name, arginfo_pg_field_name)
	ZEND_DEP_FALIAS(pg_fieldname, pg_field_name, arginfo_pg_fieldname)
	ZEND_FE(pg_field_size, arginfo_pg_field_size)
	ZEND_DEP_FALIAS(pg_fieldsize, pg_field_size, arginfo_pg_fieldsize)
	ZEND_FE(pg_field_type, arginfo_pg_field_type)
	ZEND_DEP_FALIAS(pg_fieldtype, pg_field_type, arginfo_pg_fieldtype)
	ZEND_FE(pg_field_type_oid, arginfo_pg_field_type_oid)
	ZEND_FE(pg_field_num, arginfo_pg_field_num)
	ZEND_DEP_FALIAS(pg_fieldnum, pg_field_num, arginfo_pg_fieldnum)
	ZEND_FE(pg_fetch_result, arginfo_pg_fetch_result)
	ZEND_DEP_FALIAS(pg_result, pg_fetch_result, arginfo_pg_result)
	ZEND_FE(pg_fetch_row, arginfo_pg_fetch_row)
	ZEND_FE(pg_fetch_assoc, arginfo_pg_fetch_assoc)
	ZEND_FE(pg_fetch_array, arginfo_pg_fetch_array)
	ZEND_FE(pg_fetch_object, arginfo_pg_fetch_object)
	ZEND_FE(pg_fetch_all, arginfo_pg_fetch_all)
	ZEND_FE(pg_fetch_all_columns, arginfo_pg_fetch_all_columns)
	ZEND_FE(pg_result_seek, arginfo_pg_result_seek)
	ZEND_FE(pg_field_prtlen, arginfo_pg_field_prtlen)
	ZEND_DEP_FALIAS(pg_fieldprtlen, pg_field_prtlen, arginfo_pg_fieldprtlen)
	ZEND_FE(pg_field_is_null, arginfo_pg_field_is_null)
	ZEND_DEP_FALIAS(pg_fieldisnull, pg_field_is_null, arginfo_pg_fieldisnull)
	ZEND_FE(pg_free_result, arginfo_pg_free_result)
	ZEND_DEP_FALIAS(pg_freeresult, pg_free_result, arginfo_pg_freeresult)
	ZEND_FE(pg_last_oid, arginfo_pg_last_oid)
	ZEND_DEP_FALIAS(pg_getlastoid, pg_last_oid, arginfo_pg_getlastoid)
	ZEND_FE(pg_trace, arginfo_pg_trace)
	ZEND_FE(pg_untrace, arginfo_pg_untrace)
	ZEND_FE(pg_lo_create, arginfo_pg_lo_create)
	ZEND_DEP_FALIAS(pg_locreate, pg_lo_create, arginfo_pg_locreate)
	ZEND_FE(pg_lo_unlink, arginfo_pg_lo_unlink)
	ZEND_DEP_FALIAS(pg_lounlink, pg_lo_unlink, arginfo_pg_lounlink)
	ZEND_FE(pg_lo_open, arginfo_pg_lo_open)
	ZEND_DEP_FALIAS(pg_loopen, pg_lo_open, arginfo_pg_loopen)
	ZEND_FE(pg_lo_close, arginfo_pg_lo_close)
	ZEND_DEP_FALIAS(pg_loclose, pg_lo_close, arginfo_pg_loclose)
	ZEND_FE(pg_lo_read, arginfo_pg_lo_read)
	ZEND_DEP_FALIAS(pg_loread, pg_lo_read, arginfo_pg_loread)
	ZEND_FE(pg_lo_write, arginfo_pg_lo_write)
	ZEND_DEP_FALIAS(pg_lowrite, pg_lo_write, arginfo_pg_lowrite)
	ZEND_FE(pg_lo_read_all, arginfo_pg_lo_read_all)
	ZEND_DEP_FALIAS(pg_loreadall, pg_lo_read_all, arginfo_pg_loreadall)
	ZEND_FE(pg_lo_import, arginfo_pg_lo_import)
	ZEND_DEP_FALIAS(pg_loimport, pg_lo_import, arginfo_pg_loimport)
	ZEND_FE(pg_lo_export, arginfo_pg_lo_export)
	ZEND_DEP_FALIAS(pg_loexport, pg_lo_export, arginfo_pg_loexport)
	ZEND_FE(pg_lo_seek, arginfo_pg_lo_seek)
	ZEND_FE(pg_lo_tell, arginfo_pg_lo_tell)
	ZEND_FE(pg_lo_truncate, arginfo_pg_lo_truncate)
	ZEND_FE(pg_set_error_verbosity, arginfo_pg_set_error_verbosity)
	ZEND_FE(pg_set_client_encoding, arginfo_pg_set_client_encoding)
	ZEND_DEP_FALIAS(pg_setclientencoding, pg_set_client_encoding, arginfo_pg_setclientencoding)
	ZEND_FE(pg_client_encoding, arginfo_pg_client_encoding)
	ZEND_DEP_FALIAS(pg_clientencoding, pg_client_encoding, arginfo_pg_clientencoding)
	ZEND_FE(pg_end_copy, arginfo_pg_end_copy)
	ZEND_FE(pg_put_line, arginfo_pg_put_line)
	ZEND_FE(pg_copy_to, arginfo_pg_copy_to)
	ZEND_FE(pg_copy_from, arginfo_pg_copy_from)
	ZEND_FE(pg_escape_string, arginfo_pg_escape_string)
	ZEND_FE(pg_escape_bytea, arginfo_pg_escape_bytea)
	ZEND_FE(pg_unescape_bytea, arginfo_pg_unescape_bytea)
	ZEND_FE(pg_escape_literal, arginfo_pg_escape_literal)
	ZEND_FE(pg_escape_identifier, arginfo_pg_escape_identifier)
	ZEND_FE(pg_result_error, arginfo_pg_result_error)
	ZEND_FE(pg_result_error_field, arginfo_pg_result_error_field)
	ZEND_FE(pg_connection_status, arginfo_pg_connection_status)
	ZEND_FE(pg_transaction_status, arginfo_pg_transaction_status)
	ZEND_FE(pg_connection_reset, arginfo_pg_connection_reset)
	ZEND_FE(pg_cancel_query, arginfo_pg_cancel_query)
	ZEND_FE(pg_connection_busy, arginfo_pg_connection_busy)
	ZEND_FE(pg_send_query, arginfo_pg_send_query)
	ZEND_FE(pg_send_query_params, arginfo_pg_send_query_params)
	ZEND_FE(pg_send_prepare, arginfo_pg_send_prepare)
	ZEND_FE(pg_send_execute, arginfo_pg_send_execute)
	ZEND_FE(pg_get_result, arginfo_pg_get_result)
	ZEND_FE(pg_result_status, arginfo_pg_result_status)
	ZEND_FE(pg_get_notify, arginfo_pg_get_notify)
	ZEND_FE(pg_get_pid, arginfo_pg_get_pid)
	ZEND_FE(pg_socket, arginfo_pg_socket)
	ZEND_FE(pg_consume_input, arginfo_pg_consume_input)
	ZEND_FE(pg_flush, arginfo_pg_flush)
	ZEND_FE(pg_meta_data, arginfo_pg_meta_data)
	ZEND_FE(pg_convert, arginfo_pg_convert)
	ZEND_FE(pg_insert, arginfo_pg_insert)
	ZEND_FE(pg_update, arginfo_pg_update)
	ZEND_FE(pg_delete, arginfo_pg_delete)
	ZEND_FE(pg_select, arginfo_pg_select)
	ZEND_FE_END
};<|MERGE_RESOLUTION|>--- conflicted
+++ resolved
@@ -1,9 +1,5 @@
 /* This is a generated file, edit the .stub.php file instead.
-<<<<<<< HEAD
- * Stub hash: c88ced859b9bc6775690361d932c4cec14cb0c64 */
-=======
- * Stub hash: b996f10e06a18f0995a9614bd05340987beda8ea */
->>>>>>> d1e590fe
+ * Stub hash: 949190bcdea7c4d889d0a7da190cf9aeb80ebaab */
 
 ZEND_BEGIN_ARG_INFO_EX(arginfo_pg_connect, 0, 0, 1)
 	ZEND_ARG_TYPE_INFO(0, connection_string, IS_STRING, 0)
