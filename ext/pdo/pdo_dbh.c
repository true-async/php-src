/*
  +----------------------------------------------------------------------+
  | PHP Version 5                                                        |
  +----------------------------------------------------------------------+
  | Copyright (c) 1997-2014 The PHP Group                                |
  +----------------------------------------------------------------------+
  | This source file is subject to version 3.01 of the PHP license,      |
  | that is bundled with this package in the file LICENSE, and is        |
  | available through the world-wide-web at the following url:           |
  | http://www.php.net/license/3_01.txt                                  |
  | If you did not receive a copy of the PHP license and are unable to   |
  | obtain it through the world-wide-web, please send a note to          |
  | license@php.net so we can mail you a copy immediately.               |
  +----------------------------------------------------------------------+
  | Author: Wez Furlong <wez@php.net>                                    |
  |         Marcus Boerger <helly@php.net>                               |
  |         Sterling Hughes <sterling@php.net>                           |
  +----------------------------------------------------------------------+
*/

/* $Id$ */

/* The PDO Database Handle Class */

#ifdef HAVE_CONFIG_H
#include "config.h"
#endif

#include "php.h"
#include "php_ini.h"
#include "ext/standard/info.h"
#include "php_pdo.h"
#include "php_pdo_driver.h"
#include "php_pdo_int.h"
#include "zend_exceptions.h"
#include "zend_object_handlers.h"
#include "zend_hash.h"

static int pdo_dbh_attribute_set(pdo_dbh_t *dbh, long attr, zval *value TSRMLS_DC);

void pdo_raise_impl_error(pdo_dbh_t *dbh, pdo_stmt_t *stmt, const char *sqlstate, const char *supp TSRMLS_DC) /* {{{ */
{
	pdo_error_type *pdo_err = &dbh->error_code;
	char *message = NULL;
	const char *msg;

	if (dbh && dbh->error_mode == PDO_ERRMODE_SILENT) {
#if 0
		/* BUG: if user is running in silent mode and hits an error at the driver level
		 * when they use the PDO methods to call up the error information, they may
		 * get bogus information */
		return;
#endif
	}
	
	if (stmt) {
		pdo_err = &stmt->error_code;
	}

	strncpy(*pdo_err, sqlstate, 6);

	/* hash sqlstate to error messages */
	msg = pdo_sqlstate_state_to_description(*pdo_err);
	if (!msg) {
		msg = "<<Unknown error>>";
	}

	if (supp) {
		spprintf(&message, 0, "SQLSTATE[%s]: %s: %s", *pdo_err, msg, supp);
	} else {
		spprintf(&message, 0, "SQLSTATE[%s]: %s", *pdo_err, msg);
	}

	if (dbh && dbh->error_mode != PDO_ERRMODE_EXCEPTION) {
		php_error_docref(NULL TSRMLS_CC, E_WARNING, "%s", message);
	} else {
		zval ex, info;
		zend_class_entry *def_ex = php_pdo_get_exception_base(1 TSRMLS_CC), *pdo_ex = php_pdo_get_exception();

		object_init_ex(&ex, pdo_ex);

		zend_update_property_string(def_ex, &ex, "message", sizeof("message")-1, message TSRMLS_CC);
		zend_update_property_string(def_ex, &ex, "code", sizeof("code")-1, *pdo_err TSRMLS_CC);
		
		array_init(&info);

		add_next_index_string(&info, *pdo_err);
		add_next_index_long(&info, 0);
		zend_update_property(pdo_ex, &ex, "errorInfo", sizeof("errorInfo")-1, &info TSRMLS_CC);
		zval_ptr_dtor(&info);

		zend_throw_exception_object(&ex TSRMLS_CC);
	}
	
	if (message) {
		efree(message);
	}
}
/* }}} */

PDO_API void pdo_handle_error(pdo_dbh_t *dbh, pdo_stmt_t *stmt TSRMLS_DC) /* {{{ */
{
	pdo_error_type *pdo_err = &dbh->error_code;
	const char *msg = "<<Unknown>>";
	char *supp = NULL;
	long native_code = 0;
	zend_string *message = NULL;
	zval info;

	if (dbh == NULL || dbh->error_mode == PDO_ERRMODE_SILENT) {
		return;
	}
	
	if (stmt) {
		pdo_err = &stmt->error_code;
	}

	/* hash sqlstate to error messages */
	msg = pdo_sqlstate_state_to_description(*pdo_err);
	if (!msg) {
		msg = "<<Unknown error>>";
	}

	ZVAL_UNDEF(&info);
	if (dbh->methods->fetch_err) {
		array_init(&info);

		add_next_index_string(&info, *pdo_err);
		
		if (dbh->methods->fetch_err(dbh, stmt, &info TSRMLS_CC)) {
			zval *item;

			if ((item = zend_hash_index_find(Z_ARRVAL(info), 1)) != NULL) {
				native_code = Z_LVAL_P(item);
			}
			
			if ((item = zend_hash_index_find(Z_ARRVAL(info), 2)) != NULL) {
				supp = estrndup(Z_STRVAL_P(item), Z_STRLEN_P(item));
			}
		}
	}

	if (supp) {
		message = strpprintf(0, "SQLSTATE[%s]: %s: %ld %s", *pdo_err, msg, native_code, supp);
	} else {
		message = strpprintf(0, "SQLSTATE[%s]: %s", *pdo_err, msg);
	}

	if (dbh->error_mode == PDO_ERRMODE_WARNING) {
		php_error_docref(NULL TSRMLS_CC, E_WARNING, "%s", message->val);
	} else if (EG(exception) == NULL) {
		zval ex;
		zend_class_entry *def_ex = php_pdo_get_exception_base(1 TSRMLS_CC), *pdo_ex = php_pdo_get_exception();

		object_init_ex(&ex, pdo_ex);

		zend_update_property_str(def_ex, &ex, "message", sizeof("message") - 1, message TSRMLS_CC);
		zend_update_property_string(def_ex, &ex, "code", sizeof("code") - 1, *pdo_err TSRMLS_CC);
		
		if (!Z_ISUNDEF(info)) {
			zend_update_property(pdo_ex, &ex, "errorInfo", sizeof("errorInfo") - 1, &info TSRMLS_CC);
		}

		zend_throw_exception_object(&ex TSRMLS_CC);
	}

	if (!Z_ISUNDEF(info)) {
		zval_ptr_dtor(&info);
	}

	if (message) {
		STR_RELEASE(message);
	}

	if (supp) {
		efree(supp);
	}
}
/* }}} */

static char *dsn_from_uri(char *uri, char *buf, size_t buflen TSRMLS_DC) /* {{{ */
{
	php_stream *stream;
	char *dsn = NULL;

	stream = php_stream_open_wrapper(uri, "rb", REPORT_ERRORS, NULL);
	if (stream) {
		dsn = php_stream_get_line(stream, buf, buflen, NULL);
		php_stream_close(stream);
	}
	return dsn;
}
/* }}} */

/* {{{ proto void PDO::__construct(string dsn[, string username[, string passwd [, array options]]])
   */
static PHP_METHOD(PDO, dbh_constructor)
{
	zval *object = getThis();
	pdo_dbh_t *dbh = NULL;
	zend_bool is_persistent = 0;
	char *data_source;
	int data_source_len;
	char *colon;
	char *username=NULL, *password=NULL;
	int usernamelen, passwordlen;
	pdo_driver_t *driver = NULL;
	zval *options = NULL;
	char alt_dsn[512];
	int call_factory = 1;

	if (FAILURE == zend_parse_parameters(ZEND_NUM_ARGS() TSRMLS_CC, "s|s!s!a!", &data_source, &data_source_len,
				&username, &usernamelen, &password, &passwordlen, &options)) {
<<<<<<< HEAD
		Z_OBJ_P(object) = NULL;
=======
		ZEND_CTOR_MAKE_NULL();
>>>>>>> f2a12d65
		return;
	}

	/* parse the data source name */
	colon = strchr(data_source, ':');

	if (!colon) {
		/* let's see if this string has a matching dsn in the php.ini */
		char *ini_dsn = NULL;

		snprintf(alt_dsn, sizeof(alt_dsn), "pdo.dsn.%s", data_source);
		if (FAILURE == cfg_get_string(alt_dsn, &ini_dsn)) {
			zend_throw_exception_ex(php_pdo_get_exception(), 0 TSRMLS_CC, "invalid data source name");
<<<<<<< HEAD
			Z_OBJ_P(object) = NULL;
=======
			ZEND_CTOR_MAKE_NULL();
>>>>>>> f2a12d65
			return;
		}

		data_source = ini_dsn;
		colon = strchr(data_source, ':');
		
		if (!colon) {
			zend_throw_exception_ex(php_pdo_get_exception(), 0 TSRMLS_CC, "invalid data source name (via INI: %s)", alt_dsn);
<<<<<<< HEAD
			Z_OBJ_P(object) = NULL;
=======
			ZEND_CTOR_MAKE_NULL();
>>>>>>> f2a12d65
			return;
		}
	}

	if (!strncmp(data_source, "uri:", sizeof("uri:")-1)) {
		/* the specified URI holds connection details */
		data_source = dsn_from_uri(data_source + sizeof("uri:")-1, alt_dsn, sizeof(alt_dsn) TSRMLS_CC);
		if (!data_source) {
			zend_throw_exception_ex(php_pdo_get_exception(), 0 TSRMLS_CC, "invalid data source URI");
<<<<<<< HEAD
			Z_OBJ_P(object) = NULL;
=======
			ZEND_CTOR_MAKE_NULL();
>>>>>>> f2a12d65
			return;
		}
		colon = strchr(data_source, ':');
		if (!colon) {
			zend_throw_exception_ex(php_pdo_get_exception(), 0 TSRMLS_CC, "invalid data source name (via URI)");
<<<<<<< HEAD
			Z_OBJ_P(object) = NULL;
=======
			ZEND_CTOR_MAKE_NULL();
>>>>>>> f2a12d65
			return;
		}
	}

	driver = pdo_find_driver(data_source, colon - data_source);

	if (!driver) {
		/* NB: don't want to include the data_source in the error message as
		 * it might contain a password */
		zend_throw_exception_ex(php_pdo_get_exception(), 0 TSRMLS_CC, "could not find driver");
<<<<<<< HEAD
		Z_OBJ_P(object) = NULL;
=======
		ZEND_CTOR_MAKE_NULL();
>>>>>>> f2a12d65
		return;
	}
	
	dbh = Z_PDO_DBH_P(object);

	/* is this supposed to be a persistent connection ? */
	if (options) {
		int plen = 0;
		char *hashkey = NULL;
		zend_resource *le;
		pdo_dbh_t *pdbh = NULL;
		zval *v;

		if ((v = zend_hash_index_find(Z_ARRVAL_P(options), PDO_ATTR_PERSISTENT)) != NULL) {
			if (Z_TYPE_P(v) == IS_STRING &&
				!is_numeric_string(Z_STRVAL_P(v), Z_STRLEN_P(v), NULL, NULL, 0) && Z_STRLEN_P(v) > 0) {
				/* user specified key */
				plen = spprintf(&hashkey, 0, "PDO:DBH:DSN=%s:%s:%s:%s", data_source,
						username ? username : "",
						password ? password : "",
						Z_STRVAL_P(v));
				is_persistent = 1;
			} else {
				convert_to_long_ex(v);
				is_persistent = Z_LVAL_P(v) ? 1 : 0;
				plen = spprintf(&hashkey, 0, "PDO:DBH:DSN=%s:%s:%s", data_source,
						username ? username : "",
						password ? password : "");
			}
		}

		if (is_persistent) {
			/* let's see if we have one cached.... */
			if ((le = zend_hash_str_find_ptr(&EG(persistent_list), hashkey, plen)) != NULL) {
				if (le->type == php_pdo_list_entry()) {
					pdbh = (pdo_dbh_t*)le->ptr;

					/* is the connection still alive ? */
					if (pdbh->methods->check_liveness && FAILURE == (pdbh->methods->check_liveness)(pdbh TSRMLS_CC)) {
						/* nope... need to kill it */
						/*??? memory leak */
						zend_list_close(le);
						pdbh = NULL;
					}
				}
			}

			if (pdbh) {
				call_factory = 0;
			} else {
				/* need a brand new pdbh */
				pdbh = pecalloc(1, sizeof(*pdbh), 1);

				if (!pdbh) {
					php_error_docref(NULL TSRMLS_CC, E_ERROR, "out of memory while allocating PDO handle");
					/* NOTREACHED */
				}

				pdbh->is_persistent = 1;
				if (!(pdbh->persistent_id = pemalloc(plen + 1, 1))) {
					php_error_docref(NULL TSRMLS_CC, E_ERROR, "out of memory while allocating PDO handle");
				}
				memcpy((char *)pdbh->persistent_id, hashkey, plen+1);
				pdbh->persistent_id_len = plen;
				pdbh->def_stmt_ce = dbh->def_stmt_ce;
			}
		}

		if (pdbh) {
			efree(dbh);
			/* switch over to the persistent one */
			Z_PDO_OBJECT_P(object)->inner = pdbh;
			dbh = pdbh;
		}

		if (hashkey) {
			efree(hashkey);
		}
	}
	
	if (call_factory) {
		dbh->data_source_len = strlen(colon + 1);
		dbh->data_source = (const char*)pestrdup(colon + 1, is_persistent);
		dbh->username = username ? pestrdup(username, is_persistent) : NULL;
		dbh->password = password ? pestrdup(password, is_persistent) : NULL;
		dbh->default_fetch_type = PDO_FETCH_BOTH;
	}	

	dbh->auto_commit = pdo_attr_lval(options, PDO_ATTR_AUTOCOMMIT, 1 TSRMLS_CC);

	if (!dbh->data_source || (username && !dbh->username) || (password && !dbh->password)) {
		php_error_docref(NULL TSRMLS_CC, E_ERROR, "out of memory");
	}

	if (!call_factory) {
		/* we got a persistent guy from our cache */
		goto options;
	}

	if (driver->db_handle_factory(dbh, options TSRMLS_CC)) {
		/* all set */

		if (is_persistent) {
			zend_resource le;

			/* register in the persistent list etc. */
			/* we should also need to replace the object store entry,
			   since it was created with emalloc */

			le.type = php_pdo_list_entry();
			le.ptr = dbh;
			GC_REFCOUNT(&le) = 1;

			if ((zend_hash_str_update_mem(&EG(persistent_list), 
						(char*)dbh->persistent_id, dbh->persistent_id_len, &le, sizeof(le))) == NULL) {
				php_error_docref(NULL TSRMLS_CC, E_ERROR, "Failed to register persistent entry");
			}
		}

		dbh->driver = driver;
options:
		if (options) {
			zval *attr_value;
			ulong long_key;
			zend_string *str_key = NULL;

			ZEND_HASH_FOREACH_KEY_VAL(Z_ARRVAL_P(options), long_key, str_key, attr_value) {
				if (str_key) {
					continue;
				}
				pdo_dbh_attribute_set(dbh, long_key, attr_value TSRMLS_CC);
			} ZEND_HASH_FOREACH_END();
		}

		return;
	}

	/* the connection failed; things will tidy up in free_storage */
	/* XXX raise exception */
<<<<<<< HEAD
	Z_OBJ_P(object) = NULL;
=======
	ZEND_CTOR_MAKE_NULL();
>>>>>>> f2a12d65
}
/* }}} */

static zval *pdo_stmt_instantiate(pdo_dbh_t *dbh, zval *object, zend_class_entry *dbstmt_ce, zval *ctor_args TSRMLS_DC) /* {{{ */
{
	if (!Z_ISUNDEF_P(ctor_args)) {
		if (Z_TYPE_P(ctor_args) != IS_ARRAY) {
			pdo_raise_impl_error(dbh, NULL, "HY000", "constructor arguments must be passed as an array" TSRMLS_CC);
			return NULL;
		}
		if (!dbstmt_ce->constructor) {
			pdo_raise_impl_error(dbh, NULL, "HY000", "user-supplied statement does not accept constructor arguments" TSRMLS_CC);
			return NULL;
		}
	}

	object_init_ex(object, dbstmt_ce);
	// ??? Z_SET_REFCOUNT_P(object, 1);
	//Z_SET_ISREF_P(object);
	
	return object;
} /* }}} */

static void pdo_stmt_construct(pdo_stmt_t *stmt, zval *object, zend_class_entry *dbstmt_ce, zval *ctor_args TSRMLS_DC) /* {{{ */
{	
	zval query_string;
	zval z_key;

	ZVAL_STRINGL(&query_string, stmt->query_string, stmt->query_stringlen);
	ZVAL_STRINGL(&z_key, "queryString", sizeof("queryString") - 1);
	std_object_handlers.write_property(object, &z_key, &query_string, NULL TSRMLS_CC);
	zval_ptr_dtor(&query_string);
	zval_ptr_dtor(&z_key);

	if (dbstmt_ce->constructor) {
		zend_fcall_info fci;
		zend_fcall_info_cache fcc;
		zval retval;

		fci.size = sizeof(zend_fcall_info);
		fci.function_table = &dbstmt_ce->function_table;
		ZVAL_UNDEF(&fci.function_name);
		fci.object = Z_OBJ_P(object);
		fci.symbol_table = NULL;
		fci.retval = &retval;
		fci.param_count = 0;
		fci.params = NULL;
		fci.no_separation = 1;

		zend_fcall_info_args(&fci, ctor_args TSRMLS_CC);

		fcc.initialized = 1;
		fcc.function_handler = dbstmt_ce->constructor;
		fcc.calling_scope = EG(scope);
		fcc.called_scope = Z_OBJCE_P(object);
		fcc.object = Z_OBJ_P(object);

		if (zend_call_function(&fci, &fcc TSRMLS_CC) == FAILURE) {
			Z_OBJ_P(object) = NULL;
<<<<<<< HEAD
=======
			ZEND_CTOR_MAKE_NULL();
>>>>>>> f2a12d65
			object = NULL; /* marks failure */
		} else if (!Z_ISUNDEF(retval)) {
			zval_ptr_dtor(&retval);
		}
			
		if (fci.params) {
			efree(fci.params);
		}
	}
}
/* }}} */

/* {{{ proto object PDO::prepare(string statment [, array options])
   Prepares a statement for execution and returns a statement object */
static PHP_METHOD(PDO, prepare)
{
	pdo_stmt_t *stmt;
	char *statement;
	int statement_len;
	zval *options = NULL, *opt, *item, ctor_args;
	zend_class_entry *dbstmt_ce, *pce;
	pdo_dbh_object_t *dbh_obj = Z_PDO_OBJECT_P(getThis());
	pdo_dbh_t *dbh = dbh_obj->inner;

	if (FAILURE == zend_parse_parameters(ZEND_NUM_ARGS() TSRMLS_CC, "s|a", &statement,
			&statement_len, &options)) {
		RETURN_FALSE;
	}
	
	PDO_DBH_CLEAR_ERR();
	PDO_CONSTRUCT_CHECK;

	if (ZEND_NUM_ARGS() > 1 && (opt = zend_hash_index_find(Z_ARRVAL_P(options), PDO_ATTR_STATEMENT_CLASS)) != NULL) {
		if (Z_TYPE_P(opt) != IS_ARRAY || (item = zend_hash_index_find(Z_ARRVAL_P(opt), 0)) == NULL
			|| Z_TYPE_P(item) != IS_STRING
			|| (pce = zend_lookup_class(Z_STR_P(item) TSRMLS_CC)) == NULL
		) {
			pdo_raise_impl_error(dbh, NULL, "HY000", 
				"PDO::ATTR_STATEMENT_CLASS requires format array(classname, array(ctor_args)); "
				"the classname must be a string specifying an existing class"
				TSRMLS_CC);
			PDO_HANDLE_DBH_ERR();
			RETURN_FALSE;
		}
		dbstmt_ce = pce;
		if (!instanceof_function(dbstmt_ce, pdo_dbstmt_ce TSRMLS_CC)) {
			pdo_raise_impl_error(dbh, NULL, "HY000", 
				"user-supplied statement class must be derived from PDOStatement" TSRMLS_CC);
			PDO_HANDLE_DBH_ERR();
			RETURN_FALSE;
		}
		if (dbstmt_ce->constructor && !(dbstmt_ce->constructor->common.fn_flags & (ZEND_ACC_PRIVATE|ZEND_ACC_PROTECTED))) {
			pdo_raise_impl_error(dbh, NULL, "HY000", 
				"user-supplied statement class cannot have a public constructor" TSRMLS_CC);
			PDO_HANDLE_DBH_ERR();
			RETURN_FALSE;
		}
		if ((item = zend_hash_index_find(Z_ARRVAL_P(opt), 1)) != NULL) {
			if (Z_TYPE_P(item) != IS_ARRAY) {
				pdo_raise_impl_error(dbh, NULL, "HY000", 
					"PDO::ATTR_STATEMENT_CLASS requires format array(classname, ctor_args); "
					"ctor_args must be an array"
				TSRMLS_CC);
				PDO_HANDLE_DBH_ERR();
				RETURN_FALSE;
			}
			ZVAL_COPY_VALUE(&ctor_args, item);
		} else {
			ZVAL_UNDEF(&ctor_args);
		}
	} else {
		dbstmt_ce = dbh->def_stmt_ce;
		ZVAL_COPY_VALUE(&ctor_args, &dbh->def_stmt_ctor_args);
	}

	if (!pdo_stmt_instantiate(dbh, return_value, dbstmt_ce, &ctor_args TSRMLS_CC)) {
		pdo_raise_impl_error(dbh, NULL, "HY000", 
			"failed to instantiate user-supplied statement class"
			TSRMLS_CC);
		PDO_HANDLE_DBH_ERR();
		RETURN_FALSE;
	}
	stmt = Z_PDO_STMT_P(return_value);
	
	/* unconditionally keep this for later reference */
	stmt->query_string = estrndup(statement, statement_len);
	stmt->query_stringlen = statement_len;
	stmt->default_fetch_type = dbh->default_fetch_type;
	stmt->dbh = dbh;
	/* give it a reference to me */
	ZVAL_OBJ(&stmt->database_object_handle, &dbh_obj->std);
	Z_ADDREF(stmt->database_object_handle);
	/* we haven't created a lazy object yet */
	ZVAL_UNDEF(&stmt->lazy_object_ref);

	if (dbh->methods->preparer(dbh, statement, statement_len, stmt, options TSRMLS_CC)) {
		pdo_stmt_construct(stmt, return_value, dbstmt_ce, &ctor_args TSRMLS_CC);
		return;
	}

	PDO_HANDLE_DBH_ERR();

	/* kill the object handle for the stmt here */
	zval_dtor(return_value);

	RETURN_FALSE;
}
/* }}} */

/* {{{ proto bool PDO::beginTransaction()
   Initiates a transaction */
static PHP_METHOD(PDO, beginTransaction)
{
	pdo_dbh_t *dbh = Z_PDO_DBH_P(getThis());

	if (zend_parse_parameters_none() == FAILURE) {
		return;
	}
	PDO_CONSTRUCT_CHECK;

	if (dbh->in_txn) {
		zend_throw_exception_ex(php_pdo_get_exception(), 0 TSRMLS_CC, "There is already an active transaction");
		RETURN_FALSE;
	}
	
	if (!dbh->methods->begin) {
		/* TODO: this should be an exception; see the auto-commit mode
		 * comments below */
		zend_throw_exception_ex(php_pdo_get_exception(), 0 TSRMLS_CC, "This driver doesn't support transactions");
		RETURN_FALSE;
	}

	if (dbh->methods->begin(dbh TSRMLS_CC)) {
		dbh->in_txn = 1;
		RETURN_TRUE;
	}

	PDO_HANDLE_DBH_ERR();
	RETURN_FALSE;
}
/* }}} */

/* {{{ proto bool PDO::commit()
   Commit a transaction */
static PHP_METHOD(PDO, commit)
{
	pdo_dbh_t *dbh = Z_PDO_DBH_P(getThis());

	if (zend_parse_parameters_none() == FAILURE) {
		return;
	}
	PDO_CONSTRUCT_CHECK;

	if (!dbh->in_txn) {
		zend_throw_exception_ex(php_pdo_get_exception(), 0 TSRMLS_CC, "There is no active transaction");
		RETURN_FALSE;
	}

	if (dbh->methods->commit(dbh TSRMLS_CC)) {
		dbh->in_txn = 0;
		RETURN_TRUE;
	}
	
	PDO_HANDLE_DBH_ERR();
	RETURN_FALSE;
}
/* }}} */

/* {{{ proto bool PDO::rollBack()
   roll back a transaction */
static PHP_METHOD(PDO, rollBack)
{
	pdo_dbh_t *dbh = Z_PDO_DBH_P(getThis());

	if (zend_parse_parameters_none() == FAILURE) {
		return;
	}
	PDO_CONSTRUCT_CHECK;

	if (!dbh->in_txn) {
		zend_throw_exception_ex(php_pdo_get_exception(), 0 TSRMLS_CC, "There is no active transaction");
		RETURN_FALSE;
	}

	if (dbh->methods->rollback(dbh TSRMLS_CC)) {
		dbh->in_txn = 0;
		RETURN_TRUE;
	}
		
	PDO_HANDLE_DBH_ERR();
	RETURN_FALSE;
}
/* }}} */

/* {{{ proto bool PDO::inTransaction()
   determine if inside a transaction */
static PHP_METHOD(PDO, inTransaction)
{
	pdo_dbh_t *dbh = Z_PDO_DBH_P(getThis());

	if (zend_parse_parameters_none() == FAILURE) {
		return;
	}
	PDO_CONSTRUCT_CHECK;

	if (!dbh->methods->in_transaction) {
		RETURN_BOOL(dbh->in_txn);
	}	

	RETURN_BOOL(dbh->methods->in_transaction(dbh TSRMLS_CC));
}
/* }}} */

static int pdo_dbh_attribute_set(pdo_dbh_t *dbh, long attr, zval *value TSRMLS_DC) /* {{{ */
{

#define PDO_LONG_PARAM_CHECK \
	if (Z_TYPE_P(value) != IS_LONG && Z_TYPE_P(value) != IS_STRING && Z_TYPE_P(value) != IS_FALSE && Z_TYPE_P(value) != IS_TRUE) { \
		pdo_raise_impl_error(dbh, NULL, "HY000", "attribute value must be an integer" TSRMLS_CC); \
		PDO_HANDLE_DBH_ERR(); \
		return FAILURE; \
	} \

	switch (attr) {
		case PDO_ATTR_ERRMODE:
			PDO_LONG_PARAM_CHECK;
			convert_to_long(value);
			switch (Z_LVAL_P(value)) {
				case PDO_ERRMODE_SILENT:
				case PDO_ERRMODE_WARNING:
				case PDO_ERRMODE_EXCEPTION:
					dbh->error_mode = Z_LVAL_P(value);
					return SUCCESS;
				default:
					pdo_raise_impl_error(dbh, NULL, "HY000", "invalid error mode" TSRMLS_CC);
					PDO_HANDLE_DBH_ERR();
					return FAILURE;
			}
			return FAILURE;

		case PDO_ATTR_CASE:
			PDO_LONG_PARAM_CHECK;
			convert_to_long(value);
			switch (Z_LVAL_P(value)) {
				case PDO_CASE_NATURAL:
				case PDO_CASE_UPPER:
				case PDO_CASE_LOWER:
					dbh->desired_case = Z_LVAL_P(value);
					return SUCCESS;
				default:
					pdo_raise_impl_error(dbh, NULL, "HY000", "invalid case folding mode" TSRMLS_CC);
					PDO_HANDLE_DBH_ERR();
					return FAILURE;
			}
			return FAILURE;

		case PDO_ATTR_ORACLE_NULLS:
			PDO_LONG_PARAM_CHECK;
			convert_to_long(value);
			dbh->oracle_nulls = Z_LVAL_P(value);
			return SUCCESS;

		case PDO_ATTR_DEFAULT_FETCH_MODE:
			if (Z_TYPE_P(value) == IS_ARRAY) {
				zval *tmp;
				if ((tmp = zend_hash_index_find(Z_ARRVAL_P(value), 0)) != NULL && Z_TYPE_P(tmp) == IS_LONG) {
					if (Z_LVAL_P(tmp) == PDO_FETCH_INTO || Z_LVAL_P(tmp) == PDO_FETCH_CLASS) {
						pdo_raise_impl_error(dbh, NULL, "HY000", "FETCH_INTO and FETCH_CLASS are not yet supported as default fetch modes" TSRMLS_CC);
						return FAILURE;
					}
				}
			} else {
				PDO_LONG_PARAM_CHECK;
			}
			convert_to_long(value);
			if (Z_LVAL_P(value) == PDO_FETCH_USE_DEFAULT) {
				pdo_raise_impl_error(dbh, NULL, "HY000", "invalid fetch mode type" TSRMLS_CC);
				return FAILURE;
			}
			dbh->default_fetch_type = Z_LVAL_P(value);
			return SUCCESS;

		case PDO_ATTR_STRINGIFY_FETCHES:
			PDO_LONG_PARAM_CHECK;
			convert_to_long(value);
			dbh->stringify = Z_LVAL_P(value) ? 1 : 0;
			return SUCCESS;
			
		case PDO_ATTR_STATEMENT_CLASS: {
			/* array(string classname, array(mixed ctor_args)) */
			zend_class_entry *pce;
			zval *item;

			if (dbh->is_persistent) {
				pdo_raise_impl_error(dbh, NULL, "HY000", 
					"PDO::ATTR_STATEMENT_CLASS cannot be used with persistent PDO instances"
					TSRMLS_CC);
				PDO_HANDLE_DBH_ERR();
				return FAILURE;
			}
			if (Z_TYPE_P(value) != IS_ARRAY
				|| (item = zend_hash_index_find(Z_ARRVAL_P(value), 0)) == NULL
				|| Z_TYPE_P(item) != IS_STRING
				|| (pce = zend_lookup_class(Z_STR_P(item) TSRMLS_CC)) == NULL
			) {
				pdo_raise_impl_error(dbh, NULL, "HY000", 
					"PDO::ATTR_STATEMENT_CLASS requires format array(classname, array(ctor_args)); "
					"the classname must be a string specifying an existing class"
					TSRMLS_CC);
				PDO_HANDLE_DBH_ERR();
				return FAILURE;
			}
			if (!instanceof_function(pce, pdo_dbstmt_ce TSRMLS_CC)) {
				pdo_raise_impl_error(dbh, NULL, "HY000", 
					"user-supplied statement class must be derived from PDOStatement" TSRMLS_CC);
				PDO_HANDLE_DBH_ERR();
				return FAILURE;
			}
			if (pce->constructor && !(pce->constructor->common.fn_flags & (ZEND_ACC_PRIVATE|ZEND_ACC_PROTECTED))) {
				pdo_raise_impl_error(dbh, NULL, "HY000", 
					"user-supplied statement class cannot have a public constructor" TSRMLS_CC);
				PDO_HANDLE_DBH_ERR();
				return FAILURE;
			}
			dbh->def_stmt_ce = pce;
			if (!Z_ISUNDEF(dbh->def_stmt_ctor_args)) {
				zval_ptr_dtor(&dbh->def_stmt_ctor_args);
				ZVAL_UNDEF(&dbh->def_stmt_ctor_args);
			}
			if ((item = zend_hash_index_find(Z_ARRVAL_P(value), 1)) != NULL) {
				if (Z_TYPE_P(item) != IS_ARRAY) {
					pdo_raise_impl_error(dbh, NULL, "HY000", 
						"PDO::ATTR_STATEMENT_CLASS requires format array(classname, array(ctor_args)); "
						"ctor_args must be an array"
					TSRMLS_CC);
					PDO_HANDLE_DBH_ERR();
					return FAILURE;
				}
				ZVAL_COPY(&dbh->def_stmt_ctor_args, item);
			}
			return SUCCESS;
		}
			
		default:
			;
	}

	if (!dbh->methods->set_attribute) {
		goto fail;
	}

	PDO_DBH_CLEAR_ERR();
	if (dbh->methods->set_attribute(dbh, attr, value TSRMLS_CC)) {
		return SUCCESS;
	}

fail:
	if (attr == PDO_ATTR_AUTOCOMMIT) {
		zend_throw_exception_ex(php_pdo_get_exception(), 0 TSRMLS_CC, "The auto-commit mode cannot be changed for this driver");
	} else if (!dbh->methods->set_attribute) {
		pdo_raise_impl_error(dbh, NULL, "IM001", "driver does not support setting attributes" TSRMLS_CC);
	} else {
		PDO_HANDLE_DBH_ERR();
	}
	return FAILURE;
}
/* }}} */
 
/* {{{ proto bool PDO::setAttribute(long attribute, mixed value)
   Set an attribute */
static PHP_METHOD(PDO, setAttribute)
{
	pdo_dbh_t *dbh = Z_PDO_DBH_P(getThis());
	long attr;
	zval *value;

	if (FAILURE == zend_parse_parameters(ZEND_NUM_ARGS() TSRMLS_CC, "lz", &attr, &value)) {
		RETURN_FALSE;
	}

	PDO_DBH_CLEAR_ERR();
	PDO_CONSTRUCT_CHECK;

	if (pdo_dbh_attribute_set(dbh, attr, value TSRMLS_CC) != FAILURE) {
 		RETURN_TRUE;
 	}
 	RETURN_FALSE;
}
/* }}} */

/* {{{ proto mixed PDO::getAttribute(long attribute)
   Get an attribute */
static PHP_METHOD(PDO, getAttribute)
{
	pdo_dbh_t *dbh = Z_PDO_DBH_P(getThis());
	long attr;

	if (FAILURE == zend_parse_parameters(ZEND_NUM_ARGS() TSRMLS_CC, "l", &attr)) {
		RETURN_FALSE;
	}

	PDO_DBH_CLEAR_ERR();
	PDO_CONSTRUCT_CHECK;

	/* handle generic PDO-level attributes */
	switch (attr) {
		case PDO_ATTR_PERSISTENT:
			RETURN_BOOL(dbh->is_persistent);
			
		case PDO_ATTR_CASE:
			RETURN_LONG(dbh->desired_case);

		case PDO_ATTR_ORACLE_NULLS:
			RETURN_LONG(dbh->oracle_nulls);

		case PDO_ATTR_ERRMODE:
			RETURN_LONG(dbh->error_mode);

		case PDO_ATTR_DRIVER_NAME:
			RETURN_STRINGL((char*)dbh->driver->driver_name, dbh->driver->driver_name_len);

		case PDO_ATTR_STATEMENT_CLASS:
			array_init(return_value);
			add_next_index_str(return_value, STR_COPY(dbh->def_stmt_ce->name));
			if (!Z_ISUNDEF(dbh->def_stmt_ctor_args)) {
				if (Z_REFCOUNTED(dbh->def_stmt_ctor_args)) Z_ADDREF(dbh->def_stmt_ctor_args);
				add_next_index_zval(return_value, &dbh->def_stmt_ctor_args);
			}
			return;
		case PDO_ATTR_DEFAULT_FETCH_MODE:
			RETURN_LONG(dbh->default_fetch_type);
		default:
			break;
	}
	
	if (!dbh->methods->get_attribute) {
		pdo_raise_impl_error(dbh, NULL, "IM001", "driver does not support getting attributes" TSRMLS_CC);
		RETURN_FALSE;
	}

	switch (dbh->methods->get_attribute(dbh, attr, return_value TSRMLS_CC)) {
		case -1:
			PDO_HANDLE_DBH_ERR();
			RETURN_FALSE;

		case 0:
			pdo_raise_impl_error(dbh, NULL, "IM001", "driver does not support that attribute" TSRMLS_CC);
			RETURN_FALSE;

		default:
			return;
	}
}
/* }}} */

/* {{{ proto long PDO::exec(string query)
   Execute a query that does not return a row set, returning the number of affected rows */
static PHP_METHOD(PDO, exec)
{
	pdo_dbh_t *dbh = Z_PDO_DBH_P(getThis());
	char *statement;
	int statement_len;
	long ret;

	if (FAILURE == zend_parse_parameters(ZEND_NUM_ARGS() TSRMLS_CC, "s", &statement, &statement_len)) {
		RETURN_FALSE;
	}

	if (!statement_len) {
		pdo_raise_impl_error(dbh, NULL, "HY000",  "trying to execute an empty query" TSRMLS_CC);
		RETURN_FALSE;
	}
	PDO_DBH_CLEAR_ERR();
	PDO_CONSTRUCT_CHECK;
	ret = dbh->methods->doer(dbh, statement, statement_len TSRMLS_CC);
	if(ret == -1) {
		PDO_HANDLE_DBH_ERR();
		RETURN_FALSE;
	} else {
		RETURN_LONG(ret);
	}
}
/* }}} */

/* {{{ proto string PDO::lastInsertId([string seqname])
   Returns the id of the last row that we affected on this connection.  Some databases require a sequence or table name to be passed in.  Not always meaningful. */
static PHP_METHOD(PDO, lastInsertId)
{
	pdo_dbh_t *dbh = Z_PDO_DBH_P(getThis());
	char *name = NULL;
	int namelen;

	if (FAILURE == zend_parse_parameters(ZEND_NUM_ARGS() TSRMLS_CC, "|s!", &name, &namelen)) {
		RETURN_FALSE;
	}

	PDO_DBH_CLEAR_ERR();
	PDO_CONSTRUCT_CHECK;
	if (!dbh->methods->last_id) {
		pdo_raise_impl_error(dbh, NULL, "IM001", "driver does not support lastInsertId()" TSRMLS_CC);
		RETURN_FALSE;
	} else {
		int id_len;
		char *id;
		id = dbh->methods->last_id(dbh, name, (unsigned int *)&id_len TSRMLS_CC);
		if (!id) {
			PDO_HANDLE_DBH_ERR();
			RETURN_FALSE;
		} else {
			//??? use zend_string ?
			RETVAL_STRINGL(id, id_len);
			efree(id);
		}
	}
}
/* }}} */

/* {{{ proto string PDO::errorCode()
   Fetch the error code associated with the last operation on the database handle */
static PHP_METHOD(PDO, errorCode)
{
	pdo_dbh_t *dbh = Z_PDO_DBH_P(getThis());

	if (zend_parse_parameters_none() == FAILURE) {
		return;
	}
	PDO_CONSTRUCT_CHECK;

	if (dbh->query_stmt) {
		RETURN_STRING(dbh->query_stmt->error_code);
	}
	
	if (dbh->error_code[0] == '\0') {
		RETURN_NULL();
	}

	/**
	 * Making sure that we fallback to the default implementation
	 * if the dbh->error_code is not null.
	 */
	RETURN_STRING(dbh->error_code);
}
/* }}} */

/* {{{ proto int PDO::errorInfo()
   Fetch extended error information associated with the last operation on the database handle */
static PHP_METHOD(PDO, errorInfo)
{
	int error_count;
	int error_count_diff 	 = 0;
	int error_expected_count = 3;

	pdo_dbh_t *dbh = Z_PDO_DBH_P(getThis());

	if (zend_parse_parameters_none() == FAILURE) {
		return;
	}

	PDO_CONSTRUCT_CHECK;

	array_init(return_value);

	if (dbh->query_stmt) {
		add_next_index_string(return_value, dbh->query_stmt->error_code);
	} else {
		add_next_index_string(return_value, dbh->error_code);
	}

	if (dbh->methods->fetch_err) {
		dbh->methods->fetch_err(dbh, dbh->query_stmt, return_value TSRMLS_CC);
	}
	
	/**
	 * In order to be consistent, we have to make sure we add the good amount
	 * of nulls depending on the current number of elements. We make a simple
	 * difference and add the needed elements
	 */
	error_count = zend_hash_num_elements(Z_ARRVAL_P(return_value));

	if (error_expected_count > error_count) {
		int current_index;

		error_count_diff = error_expected_count - error_count;
		for (current_index = 0; current_index < error_count_diff; current_index++) {
			add_next_index_null(return_value);
		}
	}
}
/* }}} */

/* {{{ proto object PDO::query(string sql [, PDOStatement::setFetchMode() args])
   Prepare and execute $sql; returns the statement object for iteration */
static PHP_METHOD(PDO, query)
{
	pdo_stmt_t *stmt;
	char *statement;
	int statement_len;
	pdo_dbh_object_t *dbh_obj = Z_PDO_OBJECT_P(getThis());
	pdo_dbh_t *dbh = dbh_obj->inner;

	/* Return a meaningful error when no parameters were passed */
	if (!ZEND_NUM_ARGS()) {
		zend_parse_parameters(0 TSRMLS_CC, "z|z", NULL, NULL);
		RETURN_FALSE;
	}
	
	if (FAILURE == zend_parse_parameters(1 TSRMLS_CC, "s", &statement,
			&statement_len)) {
		RETURN_FALSE;
	}
	
	PDO_DBH_CLEAR_ERR();
	PDO_CONSTRUCT_CHECK;

	if (!pdo_stmt_instantiate(dbh, return_value, dbh->def_stmt_ce, &dbh->def_stmt_ctor_args TSRMLS_CC)) {
		pdo_raise_impl_error(dbh, NULL, "HY000", "failed to instantiate user supplied statement class" TSRMLS_CC);
		return;
	}
	stmt = Z_PDO_STMT_P(return_value);
	
	/* unconditionally keep this for later reference */
	stmt->query_string = estrndup(statement, statement_len);
	stmt->query_stringlen = statement_len;

	stmt->default_fetch_type = dbh->default_fetch_type;
	stmt->active_query_string = stmt->query_string;
	stmt->active_query_stringlen = statement_len;
	stmt->dbh = dbh;
	/* give it a reference to me */
	ZVAL_OBJ(&stmt->database_object_handle, &dbh_obj->std);
	Z_ADDREF(stmt->database_object_handle);
	/* we haven't created a lazy object yet */
	ZVAL_UNDEF(&stmt->lazy_object_ref);

	if (dbh->methods->preparer(dbh, statement, statement_len, stmt, NULL TSRMLS_CC)) {
		PDO_STMT_CLEAR_ERR();
		if (ZEND_NUM_ARGS() == 1 || SUCCESS == pdo_stmt_setup_fetch_mode(INTERNAL_FUNCTION_PARAM_PASSTHRU, stmt, 1)) {

			/* now execute the statement */
			PDO_STMT_CLEAR_ERR();
			if (stmt->methods->executer(stmt TSRMLS_CC)) {
				int ret = 1;
				if (!stmt->executed) {
					if (stmt->dbh->alloc_own_columns) {
						ret = pdo_stmt_describe_columns(stmt TSRMLS_CC);
					}
					stmt->executed = 1;
				}
				if (ret) {
					pdo_stmt_construct(stmt, return_value, dbh->def_stmt_ce, &dbh->def_stmt_ctor_args TSRMLS_CC);
					return;
				}
			}
		}
		/* something broke */
		dbh->query_stmt = stmt;
		ZVAL_COPY_VALUE(&dbh->query_stmt_zval, return_value);
		PDO_HANDLE_STMT_ERR();
	} else {
		PDO_HANDLE_DBH_ERR();
		zval_ptr_dtor(return_value);
	}

	RETURN_FALSE;
}
/* }}} */

/* {{{ proto string PDO::quote(string string [, int paramtype])
   quotes string for use in a query.  The optional paramtype acts as a hint for drivers that have alternate quoting styles.  The default value is PDO_PARAM_STR */
static PHP_METHOD(PDO, quote)
{
	pdo_dbh_t *dbh = Z_PDO_DBH_P(getThis());
	char *str;
	int str_len;
	long paramtype = PDO_PARAM_STR;
	char *qstr;
	int qlen;

	if (FAILURE == zend_parse_parameters(ZEND_NUM_ARGS() TSRMLS_CC, "s|l", &str, &str_len, &paramtype)) {
		RETURN_FALSE;
	}
	
	PDO_DBH_CLEAR_ERR();
	PDO_CONSTRUCT_CHECK;
	if (!dbh->methods->quoter) {
		pdo_raise_impl_error(dbh, NULL, "IM001", "driver does not support quoting" TSRMLS_CC);
		RETURN_FALSE;
	}

	if (dbh->methods->quoter(dbh, str, str_len, &qstr, &qlen, paramtype TSRMLS_CC)) {
		RETVAL_STRINGL(qstr, qlen);
		efree(qstr);
		return;
	}
	PDO_HANDLE_DBH_ERR();
	RETURN_FALSE;
}
/* }}} */

/* {{{ proto int PDO::__wakeup()
   Prevents use of a PDO instance that has been unserialized */
static PHP_METHOD(PDO, __wakeup)
{
	zend_throw_exception_ex(php_pdo_get_exception(), 0 TSRMLS_CC, "You cannot serialize or unserialize PDO instances");
}
/* }}} */

/* {{{ proto int PDO::__sleep()
   Prevents serialization of a PDO instance */
static PHP_METHOD(PDO, __sleep)
{
	zend_throw_exception_ex(php_pdo_get_exception(), 0 TSRMLS_CC, "You cannot serialize or unserialize PDO instances");
}
/* }}} */

/* {{{ proto array PDO::getAvailableDrivers()
   Return array of available PDO drivers */
static PHP_METHOD(PDO, getAvailableDrivers)
{
	pdo_driver_t *pdriver;

	if (zend_parse_parameters_none() == FAILURE) {
		return;
	}
	
	array_init(return_value);

	ZEND_HASH_FOREACH_PTR(&pdo_driver_hash, pdriver) {
		add_next_index_stringl(return_value, (char*)pdriver->driver_name, pdriver->driver_name_len);
	} ZEND_HASH_FOREACH_END();
}
/* }}} */

/* {{{ arginfo */
ZEND_BEGIN_ARG_INFO_EX(arginfo_pdo___construct, 0, 0, 1)
	ZEND_ARG_INFO(0, dsn)
	ZEND_ARG_INFO(0, username)
	ZEND_ARG_INFO(0, passwd)
	ZEND_ARG_INFO(0, options) /* array */
ZEND_END_ARG_INFO()

ZEND_BEGIN_ARG_INFO_EX(arginfo_pdo_prepare, 0, 0, 1)
	ZEND_ARG_INFO(0, statement)
	ZEND_ARG_INFO(0, options) /* array */
ZEND_END_ARG_INFO()

ZEND_BEGIN_ARG_INFO(arginfo_pdo_setattribute, 0)
	ZEND_ARG_INFO(0, attribute)
	ZEND_ARG_INFO(0, value)
ZEND_END_ARG_INFO()

ZEND_BEGIN_ARG_INFO(arginfo_pdo_getattribute, 0)
	ZEND_ARG_INFO(0, attribute)
ZEND_END_ARG_INFO()

ZEND_BEGIN_ARG_INFO(arginfo_pdo_exec, 0)
	ZEND_ARG_INFO(0, query)
ZEND_END_ARG_INFO()

ZEND_BEGIN_ARG_INFO_EX(arginfo_pdo_lastinsertid, 0, 0, 0)
	ZEND_ARG_INFO(0, seqname)
ZEND_END_ARG_INFO()

ZEND_BEGIN_ARG_INFO_EX(arginfo_pdo_quote, 0, 0, 1)
	ZEND_ARG_INFO(0, string)
	ZEND_ARG_INFO(0, paramtype)
ZEND_END_ARG_INFO()

ZEND_BEGIN_ARG_INFO(arginfo_pdo__void, 0)
ZEND_END_ARG_INFO()
/* }}} */

const zend_function_entry pdo_dbh_functions[] = /* {{{ */ {
	ZEND_MALIAS(PDO, __construct, dbh_constructor,	arginfo_pdo___construct,	ZEND_ACC_PUBLIC)
	PHP_ME(PDO, prepare, 				arginfo_pdo_prepare,		ZEND_ACC_PUBLIC)
	PHP_ME(PDO, beginTransaction,       arginfo_pdo__void,         ZEND_ACC_PUBLIC)
	PHP_ME(PDO, commit,                 arginfo_pdo__void,         ZEND_ACC_PUBLIC)
	PHP_ME(PDO, rollBack,               arginfo_pdo__void,         ZEND_ACC_PUBLIC)
	PHP_ME(PDO, inTransaction,          arginfo_pdo__void,         ZEND_ACC_PUBLIC)
	PHP_ME(PDO, setAttribute,	arginfo_pdo_setattribute,	ZEND_ACC_PUBLIC)
	PHP_ME(PDO, exec,			arginfo_pdo_exec,		ZEND_ACC_PUBLIC)
	PHP_ME(PDO, query,			NULL,					ZEND_ACC_PUBLIC)
	PHP_ME(PDO, lastInsertId,	arginfo_pdo_lastinsertid,	ZEND_ACC_PUBLIC)
	PHP_ME(PDO, errorCode,              arginfo_pdo__void,         ZEND_ACC_PUBLIC)
	PHP_ME(PDO, errorInfo,              arginfo_pdo__void,         ZEND_ACC_PUBLIC)
	PHP_ME(PDO, getAttribute,	arginfo_pdo_getattribute,	ZEND_ACC_PUBLIC)
	PHP_ME(PDO, quote,			arginfo_pdo_quote,		ZEND_ACC_PUBLIC)
	PHP_ME(PDO, __wakeup,               arginfo_pdo__void,         ZEND_ACC_PUBLIC|ZEND_ACC_FINAL)
	PHP_ME(PDO, __sleep,                arginfo_pdo__void,         ZEND_ACC_PUBLIC|ZEND_ACC_FINAL)
	PHP_ME(PDO, getAvailableDrivers,    arginfo_pdo__void,         ZEND_ACC_PUBLIC|ZEND_ACC_STATIC)
	{NULL, NULL, NULL}
};
/* }}} */

static void cls_method_dtor(zval *el) /* {{{ */ {
	zend_function *func = (zend_function*)Z_PTR_P(el);
	if (func->common.function_name) {
		STR_RELEASE(func->common.function_name);
	}
	efree(func);
}
/* }}} */

/* {{{ overloaded object handlers for PDO class */
int pdo_hash_methods(pdo_dbh_object_t *dbh_obj, int kind TSRMLS_DC)
{
	const zend_function_entry *funcs;
	zend_function func;
	zend_internal_function *ifunc = (zend_internal_function*)&func;
	int namelen;
	char *lc_name;
	pdo_dbh_t *dbh = dbh_obj->inner;

	if (!dbh || !dbh->methods || !dbh->methods->get_driver_methods) {
		return 0;
	}
	funcs =	dbh->methods->get_driver_methods(dbh, kind TSRMLS_CC);
	if (!funcs) {
		return 0;
	}

	if (!(dbh->cls_methods[kind] = pemalloc(sizeof(HashTable), dbh->is_persistent))) {
		php_error_docref(NULL TSRMLS_CC, E_ERROR, "out of memory while allocating PDO methods.");
	}
	zend_hash_init_ex(dbh->cls_methods[kind], 8, NULL, cls_method_dtor, dbh->is_persistent, 0);

	while (funcs->fname) {
		ifunc->type = ZEND_INTERNAL_FUNCTION;
		ifunc->handler = funcs->handler;
		ifunc->function_name = STR_INIT(funcs->fname, strlen(funcs->fname), 0);
		ifunc->scope = dbh_obj->std.ce;
		ifunc->prototype = NULL;
		if (funcs->flags) {
			ifunc->fn_flags = funcs->flags | ZEND_ACC_NEVER_CACHE;
		} else {
			ifunc->fn_flags = ZEND_ACC_PUBLIC | ZEND_ACC_NEVER_CACHE;
		}
		if (funcs->arg_info) {
			zend_internal_function_info *info = (zend_internal_function_info*)funcs->arg_info;

			ifunc->arg_info = (zend_arg_info*)funcs->arg_info + 1;
			ifunc->num_args = funcs->num_args;
			if (info->required_num_args == -1) {
				ifunc->required_num_args = funcs->num_args;
			} else {
				ifunc->required_num_args = info->required_num_args;
			}
			if (info->return_reference) {
				ifunc->fn_flags |= ZEND_ACC_RETURN_REFERENCE;
			}
			if (funcs->arg_info[funcs->num_args].is_variadic) {
				ifunc->fn_flags |= ZEND_ACC_VARIADIC;
			}
		} else {
			ifunc->arg_info = NULL;
			ifunc->num_args = 0;
			ifunc->required_num_args = 0;
		}
		namelen = strlen(funcs->fname);
		lc_name = emalloc(namelen+1);
		zend_str_tolower_copy(lc_name, funcs->fname, namelen);
		zend_hash_str_add_mem(dbh->cls_methods[kind], lc_name, namelen, &func, sizeof(func));
		efree(lc_name);
		funcs++;
	}

	return 1;
}

static union _zend_function *dbh_method_get(zend_object **object, zend_string *method_name, const zval *key TSRMLS_DC)
{
	zend_function *fbc = NULL;
	pdo_dbh_object_t *dbh_obj = php_pdo_dbh_fetch_object(*object);
	zend_string *lc_method_name;

	lc_method_name = STR_INIT(method_name->val, method_name->len, 0);
	zend_str_tolower_copy(lc_method_name->val, method_name->val, method_name->len);

	if ((fbc = std_object_handlers.get_method(object, method_name, key TSRMLS_CC)) == NULL) {
		/* not a pre-defined method, nor a user-defined method; check
		 * the driver specific methods */
		if (!dbh_obj->inner->cls_methods[PDO_DBH_DRIVER_METHOD_KIND_DBH]) {
			if (!pdo_hash_methods(dbh_obj,
				PDO_DBH_DRIVER_METHOD_KIND_DBH TSRMLS_CC)
				|| !dbh_obj->inner->cls_methods[PDO_DBH_DRIVER_METHOD_KIND_DBH]) {
				goto out;
			}
		}

		fbc = zend_hash_find_ptr(dbh_obj->inner->cls_methods[PDO_DBH_DRIVER_METHOD_KIND_DBH], lc_method_name);
	}

out:
	STR_RELEASE(lc_method_name);
	return fbc;
}

static int dbh_compare(zval *object1, zval *object2 TSRMLS_DC)
{
	return -1;
}

static zend_object_handlers pdo_dbh_object_handlers;
static void pdo_dbh_free_storage(zend_object *std TSRMLS_DC);

void pdo_dbh_init(TSRMLS_D)
{
	zend_class_entry ce;

	INIT_CLASS_ENTRY(ce, "PDO", pdo_dbh_functions);
	pdo_dbh_ce = zend_register_internal_class(&ce TSRMLS_CC);
	pdo_dbh_ce->create_object = pdo_dbh_new;

	memcpy(&pdo_dbh_object_handlers, &std_object_handlers, sizeof(zend_object_handlers));
	pdo_dbh_object_handlers.offset = XtOffsetOf(pdo_dbh_object_t, std);
	pdo_dbh_object_handlers.dtor_obj = zend_objects_destroy_object;
	pdo_dbh_object_handlers.free_obj = pdo_dbh_free_storage;
	pdo_dbh_object_handlers.get_method = dbh_method_get;
	pdo_dbh_object_handlers.compare_objects = dbh_compare;
	
	REGISTER_PDO_CLASS_CONST_LONG("PARAM_BOOL", (long)PDO_PARAM_BOOL);
	REGISTER_PDO_CLASS_CONST_LONG("PARAM_NULL", (long)PDO_PARAM_NULL);
	REGISTER_PDO_CLASS_CONST_LONG("PARAM_INT",  (long)PDO_PARAM_INT);
	REGISTER_PDO_CLASS_CONST_LONG("PARAM_STR",  (long)PDO_PARAM_STR);
	REGISTER_PDO_CLASS_CONST_LONG("PARAM_LOB",  (long)PDO_PARAM_LOB);
	REGISTER_PDO_CLASS_CONST_LONG("PARAM_STMT", (long)PDO_PARAM_STMT);
	REGISTER_PDO_CLASS_CONST_LONG("PARAM_INPUT_OUTPUT", (long)PDO_PARAM_INPUT_OUTPUT);

	REGISTER_PDO_CLASS_CONST_LONG("PARAM_EVT_ALLOC",		(long)PDO_PARAM_EVT_ALLOC);
	REGISTER_PDO_CLASS_CONST_LONG("PARAM_EVT_FREE",			(long)PDO_PARAM_EVT_FREE);
	REGISTER_PDO_CLASS_CONST_LONG("PARAM_EVT_EXEC_PRE",		(long)PDO_PARAM_EVT_EXEC_PRE);
	REGISTER_PDO_CLASS_CONST_LONG("PARAM_EVT_EXEC_POST",	(long)PDO_PARAM_EVT_EXEC_POST);
	REGISTER_PDO_CLASS_CONST_LONG("PARAM_EVT_FETCH_PRE",	(long)PDO_PARAM_EVT_FETCH_PRE);
	REGISTER_PDO_CLASS_CONST_LONG("PARAM_EVT_FETCH_POST",	(long)PDO_PARAM_EVT_FETCH_POST);
	REGISTER_PDO_CLASS_CONST_LONG("PARAM_EVT_NORMALIZE",	(long)PDO_PARAM_EVT_NORMALIZE);

	REGISTER_PDO_CLASS_CONST_LONG("FETCH_LAZY", (long)PDO_FETCH_LAZY);
	REGISTER_PDO_CLASS_CONST_LONG("FETCH_ASSOC",(long)PDO_FETCH_ASSOC);
	REGISTER_PDO_CLASS_CONST_LONG("FETCH_NUM",  (long)PDO_FETCH_NUM);
	REGISTER_PDO_CLASS_CONST_LONG("FETCH_BOTH", (long)PDO_FETCH_BOTH);
	REGISTER_PDO_CLASS_CONST_LONG("FETCH_OBJ",  (long)PDO_FETCH_OBJ);
	REGISTER_PDO_CLASS_CONST_LONG("FETCH_BOUND",(long)PDO_FETCH_BOUND);
	REGISTER_PDO_CLASS_CONST_LONG("FETCH_COLUMN",(long)PDO_FETCH_COLUMN);
	REGISTER_PDO_CLASS_CONST_LONG("FETCH_CLASS",(long)PDO_FETCH_CLASS);
	REGISTER_PDO_CLASS_CONST_LONG("FETCH_INTO", (long)PDO_FETCH_INTO);
	REGISTER_PDO_CLASS_CONST_LONG("FETCH_FUNC", (long)PDO_FETCH_FUNC);
	REGISTER_PDO_CLASS_CONST_LONG("FETCH_GROUP",(long)PDO_FETCH_GROUP);
	REGISTER_PDO_CLASS_CONST_LONG("FETCH_UNIQUE",(long)PDO_FETCH_UNIQUE);
	REGISTER_PDO_CLASS_CONST_LONG("FETCH_KEY_PAIR",(long)PDO_FETCH_KEY_PAIR);
	REGISTER_PDO_CLASS_CONST_LONG("FETCH_CLASSTYPE",(long)PDO_FETCH_CLASSTYPE);
#if PHP_MAJOR_VERSION > 5 || PHP_MINOR_VERSION >= 1
	REGISTER_PDO_CLASS_CONST_LONG("FETCH_SERIALIZE",(long)PDO_FETCH_SERIALIZE);
#endif
	REGISTER_PDO_CLASS_CONST_LONG("FETCH_PROPS_LATE",(long)PDO_FETCH_PROPS_LATE);
	REGISTER_PDO_CLASS_CONST_LONG("FETCH_NAMED",(long)PDO_FETCH_NAMED);

	REGISTER_PDO_CLASS_CONST_LONG("ATTR_AUTOCOMMIT",	(long)PDO_ATTR_AUTOCOMMIT);
	REGISTER_PDO_CLASS_CONST_LONG("ATTR_PREFETCH",		(long)PDO_ATTR_PREFETCH);
	REGISTER_PDO_CLASS_CONST_LONG("ATTR_TIMEOUT", 		(long)PDO_ATTR_TIMEOUT);
	REGISTER_PDO_CLASS_CONST_LONG("ATTR_ERRMODE", 		(long)PDO_ATTR_ERRMODE);
	REGISTER_PDO_CLASS_CONST_LONG("ATTR_SERVER_VERSION",	(long)PDO_ATTR_SERVER_VERSION);
	REGISTER_PDO_CLASS_CONST_LONG("ATTR_CLIENT_VERSION", 	(long)PDO_ATTR_CLIENT_VERSION);
	REGISTER_PDO_CLASS_CONST_LONG("ATTR_SERVER_INFO",		(long)PDO_ATTR_SERVER_INFO);
	REGISTER_PDO_CLASS_CONST_LONG("ATTR_CONNECTION_STATUS", 	(long)PDO_ATTR_CONNECTION_STATUS);
	REGISTER_PDO_CLASS_CONST_LONG("ATTR_CASE",		 	(long)PDO_ATTR_CASE);
	REGISTER_PDO_CLASS_CONST_LONG("ATTR_CURSOR_NAME", 	(long)PDO_ATTR_CURSOR_NAME);
	REGISTER_PDO_CLASS_CONST_LONG("ATTR_CURSOR",	 	(long)PDO_ATTR_CURSOR);
	REGISTER_PDO_CLASS_CONST_LONG("ATTR_ORACLE_NULLS",	(long)PDO_ATTR_ORACLE_NULLS);
	REGISTER_PDO_CLASS_CONST_LONG("ATTR_PERSISTENT",	(long)PDO_ATTR_PERSISTENT);
	REGISTER_PDO_CLASS_CONST_LONG("ATTR_STATEMENT_CLASS",		(long)PDO_ATTR_STATEMENT_CLASS);
	REGISTER_PDO_CLASS_CONST_LONG("ATTR_FETCH_TABLE_NAMES",		(long)PDO_ATTR_FETCH_TABLE_NAMES);
	REGISTER_PDO_CLASS_CONST_LONG("ATTR_FETCH_CATALOG_NAMES",		(long)PDO_ATTR_FETCH_CATALOG_NAMES);
	REGISTER_PDO_CLASS_CONST_LONG("ATTR_DRIVER_NAME",		(long)PDO_ATTR_DRIVER_NAME);
	REGISTER_PDO_CLASS_CONST_LONG("ATTR_STRINGIFY_FETCHES",(long)PDO_ATTR_STRINGIFY_FETCHES);
	REGISTER_PDO_CLASS_CONST_LONG("ATTR_MAX_COLUMN_LEN",(long)PDO_ATTR_MAX_COLUMN_LEN);
	REGISTER_PDO_CLASS_CONST_LONG("ATTR_EMULATE_PREPARES",(long)PDO_ATTR_EMULATE_PREPARES);
	REGISTER_PDO_CLASS_CONST_LONG("ATTR_DEFAULT_FETCH_MODE",(long)PDO_ATTR_DEFAULT_FETCH_MODE);
	
	REGISTER_PDO_CLASS_CONST_LONG("ERRMODE_SILENT",	(long)PDO_ERRMODE_SILENT);
	REGISTER_PDO_CLASS_CONST_LONG("ERRMODE_WARNING",	(long)PDO_ERRMODE_WARNING);
	REGISTER_PDO_CLASS_CONST_LONG("ERRMODE_EXCEPTION",	(long)PDO_ERRMODE_EXCEPTION);

	REGISTER_PDO_CLASS_CONST_LONG("CASE_NATURAL",	(long)PDO_CASE_NATURAL);
	REGISTER_PDO_CLASS_CONST_LONG("CASE_LOWER",	(long)PDO_CASE_LOWER);
	REGISTER_PDO_CLASS_CONST_LONG("CASE_UPPER",	(long)PDO_CASE_UPPER);

	REGISTER_PDO_CLASS_CONST_LONG("NULL_NATURAL",	(long)PDO_NULL_NATURAL);
	REGISTER_PDO_CLASS_CONST_LONG("NULL_EMPTY_STRING",	(long)PDO_NULL_EMPTY_STRING);
	REGISTER_PDO_CLASS_CONST_LONG("NULL_TO_STRING",	(long)PDO_NULL_TO_STRING);
			
	REGISTER_PDO_CLASS_CONST_STRING("ERR_NONE",	PDO_ERR_NONE);

	REGISTER_PDO_CLASS_CONST_LONG("FETCH_ORI_NEXT", (long)PDO_FETCH_ORI_NEXT);
	REGISTER_PDO_CLASS_CONST_LONG("FETCH_ORI_PRIOR", (long)PDO_FETCH_ORI_PRIOR);
	REGISTER_PDO_CLASS_CONST_LONG("FETCH_ORI_FIRST", (long)PDO_FETCH_ORI_FIRST);
	REGISTER_PDO_CLASS_CONST_LONG("FETCH_ORI_LAST", (long)PDO_FETCH_ORI_LAST);
	REGISTER_PDO_CLASS_CONST_LONG("FETCH_ORI_ABS", (long)PDO_FETCH_ORI_ABS);
	REGISTER_PDO_CLASS_CONST_LONG("FETCH_ORI_REL", (long)PDO_FETCH_ORI_REL);
	
	REGISTER_PDO_CLASS_CONST_LONG("CURSOR_FWDONLY", (long)PDO_CURSOR_FWDONLY);
	REGISTER_PDO_CLASS_CONST_LONG("CURSOR_SCROLL", (long)PDO_CURSOR_SCROLL);

#if 0
	REGISTER_PDO_CLASS_CONST_LONG("ERR_CANT_MAP", 		(long)PDO_ERR_CANT_MAP);
	REGISTER_PDO_CLASS_CONST_LONG("ERR_SYNTAX", 		(long)PDO_ERR_SYNTAX);
	REGISTER_PDO_CLASS_CONST_LONG("ERR_CONSTRAINT", 	(long)PDO_ERR_CONSTRAINT);
	REGISTER_PDO_CLASS_CONST_LONG("ERR_NOT_FOUND", 		(long)PDO_ERR_NOT_FOUND);
	REGISTER_PDO_CLASS_CONST_LONG("ERR_ALREADY_EXISTS", 	(long)PDO_ERR_ALREADY_EXISTS);
	REGISTER_PDO_CLASS_CONST_LONG("ERR_NOT_IMPLEMENTED", 	(long)PDO_ERR_NOT_IMPLEMENTED);
	REGISTER_PDO_CLASS_CONST_LONG("ERR_MISMATCH", 		(long)PDO_ERR_MISMATCH);
	REGISTER_PDO_CLASS_CONST_LONG("ERR_TRUNCATED", 		(long)PDO_ERR_TRUNCATED);
	REGISTER_PDO_CLASS_CONST_LONG("ERR_DISCONNECTED", 	(long)PDO_ERR_DISCONNECTED);
	REGISTER_PDO_CLASS_CONST_LONG("ERR_NO_PERM",		(long)PDO_ERR_NO_PERM);
#endif

}

static void dbh_free(pdo_dbh_t *dbh, zend_bool free_persistent TSRMLS_DC)
{
	int i;

	if (dbh->is_persistent && !free_persistent) {
		return;
	}

	if (dbh->query_stmt) {
		zval_ptr_dtor(&dbh->query_stmt_zval);
		dbh->query_stmt = NULL;
	}

	if (dbh->methods) {
		dbh->methods->closer(dbh TSRMLS_CC);
	}

	if (dbh->data_source) {
		pefree((char *)dbh->data_source, dbh->is_persistent);
	}
	if (dbh->username) {
		pefree(dbh->username, dbh->is_persistent);
	}
	if (dbh->password) {
		pefree(dbh->password, dbh->is_persistent);
	}
	
	if (dbh->persistent_id) {
		pefree((char *)dbh->persistent_id, dbh->is_persistent);
	}

	if (!Z_ISUNDEF(dbh->def_stmt_ctor_args)) {
		zval_ptr_dtor(&dbh->def_stmt_ctor_args);
	}
	
	for (i = 0; i < PDO_DBH_DRIVER_METHOD_KIND__MAX; i++) {
		if (dbh->cls_methods[i]) {
			zend_hash_destroy(dbh->cls_methods[i]);
			pefree(dbh->cls_methods[i], dbh->is_persistent);
		}
	}

	pefree(dbh, dbh->is_persistent);
}

static void pdo_dbh_free_storage(zend_object *std TSRMLS_DC)
{
	pdo_dbh_t *dbh = php_pdo_dbh_fetch_inner(std);
	if (dbh->in_txn && dbh->methods && dbh->methods->rollback) {
		dbh->methods->rollback(dbh TSRMLS_CC);
		dbh->in_txn = 0;
	}
	
	if (dbh->is_persistent && dbh->methods && dbh->methods->persistent_shutdown) {
		dbh->methods->persistent_shutdown(dbh TSRMLS_CC);
	}
	zend_object_std_dtor(std TSRMLS_CC);
	dbh_free(dbh, 0 TSRMLS_CC);
}

zend_object *pdo_dbh_new(zend_class_entry *ce TSRMLS_DC)
{
	pdo_dbh_object_t *dbh;

	dbh = ecalloc(1, sizeof(pdo_dbh_object_t) + sizeof(zval) * (ce->default_properties_count - 1));
	zend_object_std_init(&dbh->std, ce TSRMLS_CC);
	object_properties_init(&dbh->std, ce);
	rebuild_object_properties(&dbh->std);
	dbh->inner = ecalloc(1, sizeof(pdo_dbh_t));
	dbh->inner->def_stmt_ce = pdo_dbstmt_ce;
	
	dbh->std.handlers = &pdo_dbh_object_handlers;
	
	return &dbh->std;
}

/* }}} */

ZEND_RSRC_DTOR_FUNC(php_pdo_pdbh_dtor) /* {{{ */
{
	if (res->ptr) {
		pdo_dbh_t *dbh = (pdo_dbh_t*)res->ptr;
		dbh_free(dbh, 1 TSRMLS_CC);
		res->ptr = NULL;
	}
}
/* }}} */

/*
 * Local variables:
 * tab-width: 4
 * c-basic-offset: 4
 * End:
 * vim600: noet sw=4 ts=4 fdm=marker
 * vim<600: noet sw=4 ts=4
 */<|MERGE_RESOLUTION|>--- conflicted
+++ resolved
@@ -211,11 +211,7 @@
 
 	if (FAILURE == zend_parse_parameters(ZEND_NUM_ARGS() TSRMLS_CC, "s|s!s!a!", &data_source, &data_source_len,
 				&username, &usernamelen, &password, &passwordlen, &options)) {
-<<<<<<< HEAD
-		Z_OBJ_P(object) = NULL;
-=======
 		ZEND_CTOR_MAKE_NULL();
->>>>>>> f2a12d65
 		return;
 	}
 
@@ -229,11 +225,7 @@
 		snprintf(alt_dsn, sizeof(alt_dsn), "pdo.dsn.%s", data_source);
 		if (FAILURE == cfg_get_string(alt_dsn, &ini_dsn)) {
 			zend_throw_exception_ex(php_pdo_get_exception(), 0 TSRMLS_CC, "invalid data source name");
-<<<<<<< HEAD
-			Z_OBJ_P(object) = NULL;
-=======
 			ZEND_CTOR_MAKE_NULL();
->>>>>>> f2a12d65
 			return;
 		}
 
@@ -242,11 +234,7 @@
 		
 		if (!colon) {
 			zend_throw_exception_ex(php_pdo_get_exception(), 0 TSRMLS_CC, "invalid data source name (via INI: %s)", alt_dsn);
-<<<<<<< HEAD
-			Z_OBJ_P(object) = NULL;
-=======
 			ZEND_CTOR_MAKE_NULL();
->>>>>>> f2a12d65
 			return;
 		}
 	}
@@ -256,21 +244,13 @@
 		data_source = dsn_from_uri(data_source + sizeof("uri:")-1, alt_dsn, sizeof(alt_dsn) TSRMLS_CC);
 		if (!data_source) {
 			zend_throw_exception_ex(php_pdo_get_exception(), 0 TSRMLS_CC, "invalid data source URI");
-<<<<<<< HEAD
-			Z_OBJ_P(object) = NULL;
-=======
 			ZEND_CTOR_MAKE_NULL();
->>>>>>> f2a12d65
 			return;
 		}
 		colon = strchr(data_source, ':');
 		if (!colon) {
 			zend_throw_exception_ex(php_pdo_get_exception(), 0 TSRMLS_CC, "invalid data source name (via URI)");
-<<<<<<< HEAD
-			Z_OBJ_P(object) = NULL;
-=======
 			ZEND_CTOR_MAKE_NULL();
->>>>>>> f2a12d65
 			return;
 		}
 	}
@@ -281,11 +261,7 @@
 		/* NB: don't want to include the data_source in the error message as
 		 * it might contain a password */
 		zend_throw_exception_ex(php_pdo_get_exception(), 0 TSRMLS_CC, "could not find driver");
-<<<<<<< HEAD
-		Z_OBJ_P(object) = NULL;
-=======
 		ZEND_CTOR_MAKE_NULL();
->>>>>>> f2a12d65
 		return;
 	}
 	
@@ -425,11 +401,7 @@
 
 	/* the connection failed; things will tidy up in free_storage */
 	/* XXX raise exception */
-<<<<<<< HEAD
-	Z_OBJ_P(object) = NULL;
-=======
 	ZEND_CTOR_MAKE_NULL();
->>>>>>> f2a12d65
 }
 /* }}} */
 
@@ -489,10 +461,7 @@
 
 		if (zend_call_function(&fci, &fcc TSRMLS_CC) == FAILURE) {
 			Z_OBJ_P(object) = NULL;
-<<<<<<< HEAD
-=======
 			ZEND_CTOR_MAKE_NULL();
->>>>>>> f2a12d65
 			object = NULL; /* marks failure */
 		} else if (!Z_ISUNDEF(retval)) {
 			zval_ptr_dtor(&retval);
