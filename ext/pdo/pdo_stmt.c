/*
  +----------------------------------------------------------------------+
  | PHP Version 7                                                        |
  +----------------------------------------------------------------------+
  | Copyright (c) 1997-2016 The PHP Group                                |
  +----------------------------------------------------------------------+
  | This source file is subject to version 3.01 of the PHP license,      |
  | that is bundled with this package in the file LICENSE, and is        |
  | available through the world-wide-web at the following url:           |
  | http://www.php.net/license/3_01.txt                                  |
  | If you did not receive a copy of the PHP license and are unable to   |
  | obtain it through the world-wide-web, please send a note to          |
  | license@php.net so we can mail you a copy immediately.               |
  +----------------------------------------------------------------------+
  | Author: Wez Furlong <wez@php.net>                                    |
  |         Marcus Boerger <helly@php.net>                               |
  |         Sterling Hughes <sterling@php.net>                           |
  +----------------------------------------------------------------------+
*/

/* $Id$ */

/* The PDO Statement Handle Class */

#ifdef HAVE_CONFIG_H
#include "config.h"
#endif

#include "php.h"
#include "php_ini.h"
#include "ext/standard/info.h"
#include "ext/standard/php_var.h"
#include "php_pdo.h"
#include "php_pdo_driver.h"
#include "php_pdo_int.h"
#include "zend_exceptions.h"
#include "zend_interfaces.h"
#include "php_memory_streams.h"

/* {{{ arginfo */
ZEND_BEGIN_ARG_INFO(arginfo_pdostatement__void, 0)
ZEND_END_ARG_INFO()

ZEND_BEGIN_ARG_INFO_EX(arginfo_pdostatement_execute, 0, 0, 0)
	ZEND_ARG_INFO(0, bound_input_params) /* array */
ZEND_END_ARG_INFO()

ZEND_BEGIN_ARG_INFO_EX(arginfo_pdostatement_fetch, 0, 0, 0)
	ZEND_ARG_INFO(0, how)
	ZEND_ARG_INFO(0, orientation)
	ZEND_ARG_INFO(0, offset)
ZEND_END_ARG_INFO()

ZEND_BEGIN_ARG_INFO_EX(arginfo_pdostatement_fetchobject, 0, 0, 0)
	ZEND_ARG_INFO(0, class_name)
	ZEND_ARG_INFO(0, ctor_args) /* array */
ZEND_END_ARG_INFO()

ZEND_BEGIN_ARG_INFO_EX(arginfo_pdostatement_fetchcolumn, 0, 0, 0)
	ZEND_ARG_INFO(0, column_number)
ZEND_END_ARG_INFO()

ZEND_BEGIN_ARG_INFO_EX(arginfo_pdostatement_fetchall, 0, 0, 0)
	ZEND_ARG_INFO(0, how)
	ZEND_ARG_INFO(0, class_name)
	ZEND_ARG_INFO(0, ctor_args) /* array */
ZEND_END_ARG_INFO()

ZEND_BEGIN_ARG_INFO_EX(arginfo_pdostatement_bindvalue, 0, 0, 2)
	ZEND_ARG_INFO(0, paramno)
	ZEND_ARG_INFO(0, param)
	ZEND_ARG_INFO(0, type)
ZEND_END_ARG_INFO()

ZEND_BEGIN_ARG_INFO_EX(arginfo_pdostatement_bindparam, 0, 0, 2)
	ZEND_ARG_INFO(0, paramno)
	ZEND_ARG_INFO(1, param)
	ZEND_ARG_INFO(0, type)
	ZEND_ARG_INFO(0, maxlen)
	ZEND_ARG_INFO(0, driverdata)
ZEND_END_ARG_INFO()

ZEND_BEGIN_ARG_INFO_EX(arginfo_pdostatement_bindcolumn, 0, 0, 2)
	ZEND_ARG_INFO(0, column)
	ZEND_ARG_INFO(1, param)
	ZEND_ARG_INFO(0, type)
	ZEND_ARG_INFO(0, maxlen)
	ZEND_ARG_INFO(0, driverdata)
ZEND_END_ARG_INFO()

ZEND_BEGIN_ARG_INFO(arginfo_pdostatement_setattribute, 0)
	ZEND_ARG_INFO(0, attribute)
	ZEND_ARG_INFO(0, value)
ZEND_END_ARG_INFO()

ZEND_BEGIN_ARG_INFO(arginfo_pdostatement_getattribute, 0)
	ZEND_ARG_INFO(0, attribute)
ZEND_END_ARG_INFO()

ZEND_BEGIN_ARG_INFO(arginfo_pdostatement_getcolumnmeta, 0)
	ZEND_ARG_INFO(0, column)
ZEND_END_ARG_INFO()

ZEND_BEGIN_ARG_INFO_EX(arginfo_pdostatement_setfetchmode, 0, 0, 1)
	ZEND_ARG_INFO(0, mode)
	ZEND_ARG_INFO(0, params)
ZEND_END_ARG_INFO()
/* }}} */

#define PHP_STMT_GET_OBJ	\
  pdo_stmt_t *stmt = Z_PDO_STMT_P(getThis());	\
  if (!stmt->dbh) {	\
	  RETURN_FALSE;	\
  }	\

static PHP_FUNCTION(dbrow_constructor) /* {{{ */
{
	zend_throw_exception_ex(php_pdo_get_exception(), 0, "You may not create a PDORow manually");
}
/* }}} */

static inline int rewrite_name_to_position(pdo_stmt_t *stmt, struct pdo_bound_param_data *param) /* {{{ */
{
	if (stmt->bound_param_map) {
		/* rewriting :name to ? style.
		 * We need to fixup the parameter numbers on the parameters.
		 * If we find that a given named parameter has been used twice,
		 * we will raise an error, as we can't be sure that it is safe
		 * to bind multiple parameters onto the same zval in the underlying
		 * driver */
		char *name;
		int position = 0;

		if (stmt->named_rewrite_template) {
			/* this is not an error here */
			return 1;
		}
		if (!param->name) {
			/* do the reverse; map the parameter number to the name */
			if ((name = zend_hash_index_find_ptr(stmt->bound_param_map, param->paramno)) != NULL) {
				param->name = zend_string_init(name, strlen(name), 0);
				return 1;
			}
			pdo_raise_impl_error(stmt->dbh, stmt, "HY093", "parameter was not defined");
			return 0;
		}

		ZEND_HASH_FOREACH_PTR(stmt->bound_param_map, name) {
			if (strncmp(name, ZSTR_VAL(param->name), ZSTR_LEN(param->name) + 1)) {
				position++;
				continue;
			}
			if (param->paramno >= 0) {
				pdo_raise_impl_error(stmt->dbh, stmt, "IM001", "PDO refuses to handle repeating the same :named parameter for multiple positions with this driver, as it might be unsafe to do so.  Consider using a separate name for each parameter instead");
				return -1;
			}
			param->paramno = position;
			return 1;
		} ZEND_HASH_FOREACH_END();
		pdo_raise_impl_error(stmt->dbh, stmt, "HY093", "parameter was not defined");
		return 0;
	}
	return 1;
}
/* }}} */

/* trigger callback hook for parameters */
static int dispatch_param_event(pdo_stmt_t *stmt, enum pdo_param_event event_type) /* {{{ */
{
	int ret = 1, is_param = 1;
	struct pdo_bound_param_data *param;
	HashTable *ht;

	if (!stmt->methods->param_hook) {
		return 1;
	}

	ht = stmt->bound_params;

iterate:
	if (ht) {
		ZEND_HASH_FOREACH_PTR(ht, param) {
			if (!stmt->methods->param_hook(stmt, param, event_type)) {
				ret = 0;
				break;
			}
		} ZEND_HASH_FOREACH_END();
	}
	if (ret && is_param) {
		ht = stmt->bound_columns;
		is_param = 0;
		goto iterate;
	}

	return ret;
}
/* }}} */

int pdo_stmt_describe_columns(pdo_stmt_t *stmt) /* {{{ */
{
	int col;

	stmt->columns = ecalloc(stmt->column_count, sizeof(struct pdo_column_data));

	for (col = 0; col < stmt->column_count; col++) {
		if (!stmt->methods->describer(stmt, col)) {
			return 0;
		}

		/* if we are applying case conversions on column names, do so now */
		if (stmt->dbh->native_case != stmt->dbh->desired_case && stmt->dbh->desired_case != PDO_CASE_NATURAL) {
			char *s = ZSTR_VAL(stmt->columns[col].name);

			switch (stmt->dbh->desired_case) {
				case PDO_CASE_UPPER:
					while (*s != '\0') {
						*s = toupper(*s);
						s++;
					}
					break;
				case PDO_CASE_LOWER:
					while (*s != '\0') {
						*s = tolower(*s);
						s++;
					}
					break;
				default:
					;
			}
		}

#if 0
		/* update the column index on named bound parameters */
		if (stmt->bound_params) {
			struct pdo_bound_param_data *param;

			if (SUCCESS == zend_hash_find(stmt->bound_params, stmt->columns[col].name,
						stmt->columns[col].namelen, (void**)&param)) {
				param->paramno = col;
			}
		}
#endif
		if (stmt->bound_columns) {
			struct pdo_bound_param_data *param;

			if ((param = zend_hash_find_ptr(stmt->bound_columns,
					stmt->columns[col].name)) != NULL) {
				param->paramno = col;
			}
		}

	}
	return 1;
}
/* }}} */

static void get_lazy_object(pdo_stmt_t *stmt, zval *return_value) /* {{{ */
{
	if (Z_ISUNDEF(stmt->lazy_object_ref)) {
		pdo_row_t *row = ecalloc(1, sizeof(pdo_row_t));
		row->stmt = stmt;
		zend_object_std_init(&row->std, pdo_row_ce);
		ZVAL_OBJ(&stmt->lazy_object_ref, &row->std);
		row->std.handlers = &pdo_row_object_handlers;
		GC_REFCOUNT(&stmt->std)++;
		GC_REFCOUNT(&row->std)--;
	}
	ZVAL_COPY(return_value, &stmt->lazy_object_ref);
}
/* }}} */

static void param_dtor(zval *el) /* {{{ */
{
	struct pdo_bound_param_data *param = (struct pdo_bound_param_data *)Z_PTR_P(el);

	/* tell the driver that it is going away */
	if (param->stmt->methods->param_hook) {
			param->stmt->methods->param_hook(param->stmt, param, PDO_PARAM_EVT_FREE);
	}

	if (param->name) {
		zend_string_release(param->name);
	}

	if (!Z_ISUNDEF(param->parameter)) {
		zval_ptr_dtor(&param->parameter);
		ZVAL_UNDEF(&param->parameter);
	}
	if (!Z_ISUNDEF(param->driver_params)) {
		zval_ptr_dtor(&param->driver_params);
	}
	efree(param);
}
/* }}} */

static int really_register_bound_param(struct pdo_bound_param_data *param, pdo_stmt_t *stmt, int is_param) /* {{{ */
{
	HashTable *hash;
	zval *parameter;
	struct pdo_bound_param_data *pparam = NULL;

	hash = is_param ? stmt->bound_params : stmt->bound_columns;

	if (!hash) {
		ALLOC_HASHTABLE(hash);
		zend_hash_init(hash, 13, NULL, param_dtor, 0);

		if (is_param) {
			stmt->bound_params = hash;
		} else {
			stmt->bound_columns = hash;
		}
	}

	if (!Z_ISREF(param->parameter)) {
		parameter = &param->parameter;
	} else {
		parameter = Z_REFVAL(param->parameter);
	}

	if (PDO_PARAM_TYPE(param->param_type) == PDO_PARAM_STR && param->max_value_len <= 0 && !Z_ISNULL_P(parameter)) {
		if (Z_TYPE_P(parameter) == IS_DOUBLE) {
			char *p;
			int len = spprintf(&p, 0, "%.*H", (int) EG(precision), Z_DVAL_P(parameter));
			ZVAL_STRINGL(parameter, p, len);
			efree(p);
		} else {
			convert_to_string(parameter);
		}
	} else if (PDO_PARAM_TYPE(param->param_type) == PDO_PARAM_INT && (Z_TYPE_P(parameter) == IS_FALSE || Z_TYPE_P(parameter) == IS_TRUE)) {
		convert_to_long(parameter);
	} else if (PDO_PARAM_TYPE(param->param_type) == PDO_PARAM_BOOL && Z_TYPE_P(parameter) == IS_LONG) {
		convert_to_boolean(parameter);
	}

	param->stmt = stmt;
	param->is_param = is_param;

	if (Z_REFCOUNTED(param->driver_params)) {
		Z_ADDREF(param->driver_params);
	}

	if (!is_param && param->name && stmt->columns) {
		/* try to map the name to the column */
		int i;

		for (i = 0; i < stmt->column_count; i++) {
			if (ZSTR_LEN(stmt->columns[i].name) == ZSTR_LEN(param->name) &&
			    strncmp(ZSTR_VAL(stmt->columns[i].name), ZSTR_VAL(param->name), ZSTR_LEN(param->name) + 1) == 0) {
				param->paramno = i;
				break;
			}
		}

		/* if you prepare and then execute passing an array of params keyed by names,
		 * then this will trigger, and we don't want that */
		if (param->paramno == -1) {
			char *tmp;
			spprintf(&tmp, 0, "Did not find column name '%s' in the defined columns; it will not be bound", ZSTR_VAL(param->name));
			pdo_raise_impl_error(stmt->dbh, stmt, "HY000", tmp);
			efree(tmp);
		}
	}

	if (param->name) {
		if (is_param && ZSTR_VAL(param->name)[0] != ':') {
			zend_string *temp = zend_string_alloc(ZSTR_LEN(param->name) + 1, 0);
			ZSTR_VAL(temp)[0] = ':';
			memmove(ZSTR_VAL(temp) + 1, ZSTR_VAL(param->name), ZSTR_LEN(param->name) + 1);
			param->name = temp;
		} else {
			param->name = zend_string_init(ZSTR_VAL(param->name), ZSTR_LEN(param->name), 0);
		}
	}

	if (is_param && !rewrite_name_to_position(stmt, param)) {
		if (param->name) {
			zend_string_release(param->name);
			param->name = NULL;
		}
		return 0;
	}

	/* ask the driver to perform any normalization it needs on the
	 * parameter name.  Note that it is illegal for the driver to take
	 * a reference to param, as it resides in transient storage only
	 * at this time. */
	if (stmt->methods->param_hook) {
		if (!stmt->methods->param_hook(stmt, param, PDO_PARAM_EVT_NORMALIZE
				)) {
			if (param->name) {
				zend_string_release(param->name);
				param->name = NULL;
			}
			return 0;
		}
	}

	/* delete any other parameter registered with this number.
	 * If the parameter is named, it will be removed and correctly
	 * disposed of by the hash_update call that follows */
	if (param->paramno >= 0) {
		zend_hash_index_del(hash, param->paramno);
	}

	/* allocate storage for the parameter, keyed by its "canonical" name */
	if (param->name) {
		pparam = zend_hash_update_mem(hash, param->name, param, sizeof(struct pdo_bound_param_data));
	} else {
		pparam = zend_hash_index_update_mem(hash, param->paramno, param, sizeof(struct pdo_bound_param_data));
	}

	/* tell the driver we just created a parameter */
	if (stmt->methods->param_hook) {
		if (!stmt->methods->param_hook(stmt, pparam, PDO_PARAM_EVT_ALLOC
					)) {
			/* undo storage allocation; the hash will free the parameter
			 * name if required */
			if (pparam->name) {
				zend_hash_del(hash, pparam->name);
			} else {
				zend_hash_index_del(hash, pparam->paramno);
			}
			/* param->parameter is freed by hash dtor */
			ZVAL_UNDEF(&param->parameter);
			return 0;
		}
	}
	return 1;
}
/* }}} */

/* {{{ proto bool PDOStatement::execute([array $bound_input_params])
   Execute a prepared statement, optionally binding parameters */
static PHP_METHOD(PDOStatement, execute)
{
	zval *input_params = NULL;
	int ret = 1;
	PHP_STMT_GET_OBJ;

	if (FAILURE == zend_parse_parameters(ZEND_NUM_ARGS(), "|a!", &input_params)) {
		RETURN_FALSE;
	}

	PDO_STMT_CLEAR_ERR();

	if (input_params) {
		struct pdo_bound_param_data param;
		zval *tmp;
		zend_string *key = NULL;
		zend_ulong num_index;

		if (stmt->bound_params) {
			zend_hash_destroy(stmt->bound_params);
			FREE_HASHTABLE(stmt->bound_params);
			stmt->bound_params = NULL;
		}

		ZEND_HASH_FOREACH_KEY_VAL(Z_ARRVAL_P(input_params), num_index, key, tmp) {
			memset(&param, 0, sizeof(param));

			if (key) {
				/* yes this is correct.  we don't want to count the null byte.  ask wez */
				param.name = key;
				param.paramno = -1;
			} else {
				/* we're okay to be zero based here */
				/* num_index is unsignend
				if (num_index < 0) {
					pdo_raise_impl_error(stmt->dbh, stmt, "HY093", NULL);
					RETURN_FALSE;
				}
				*/
				param.paramno = num_index;
			}

			param.param_type = PDO_PARAM_STR;
			ZVAL_COPY(&param.parameter, tmp);

			if (!really_register_bound_param(&param, stmt, 1)) {
				if (!Z_ISUNDEF(param.parameter)) {
					zval_ptr_dtor(&param.parameter);
				}
				RETURN_FALSE;
			}
		} ZEND_HASH_FOREACH_END();
	}

	if (PDO_PLACEHOLDER_NONE == stmt->supports_placeholders) {
		/* handle the emulated parameter binding,
         * stmt->active_query_string holds the query with binds expanded and
		 * quoted.
         */

		ret = pdo_parse_params(stmt, stmt->query_string, stmt->query_stringlen,
			&stmt->active_query_string, &stmt->active_query_stringlen);

		if (ret == 0) {
			/* no changes were made */
			stmt->active_query_string = stmt->query_string;
			stmt->active_query_stringlen = stmt->query_stringlen;
			ret = 1;
		} else if (ret == -1) {
			/* something broke */
			PDO_HANDLE_STMT_ERR();
			RETURN_FALSE;
		}
	} else if (!dispatch_param_event(stmt, PDO_PARAM_EVT_EXEC_PRE)) {
		PDO_HANDLE_STMT_ERR();
		RETURN_FALSE;
	}
	if (stmt->methods->executer(stmt)) {
		if (stmt->active_query_string && stmt->active_query_string != stmt->query_string) {
			efree(stmt->active_query_string);
		}
		stmt->active_query_string = NULL;
		if (!stmt->executed) {
			/* this is the first execute */

			if (stmt->dbh->alloc_own_columns && !stmt->columns) {
				/* for "big boy" drivers, we need to allocate memory to fetch
				 * the results into, so lets do that now */
				ret = pdo_stmt_describe_columns(stmt);
			}

			stmt->executed = 1;
		}

		if (ret && !dispatch_param_event(stmt, PDO_PARAM_EVT_EXEC_POST)) {
			RETURN_FALSE;
		}

		RETURN_BOOL(ret);
	}
	if (stmt->active_query_string && stmt->active_query_string != stmt->query_string) {
		efree(stmt->active_query_string);
	}
	stmt->active_query_string = NULL;
	PDO_HANDLE_STMT_ERR();
	RETURN_FALSE;
}
/* }}} */

static inline void fetch_value(pdo_stmt_t *stmt, zval *dest, int colno, int *type_override) /* {{{ */
{
	struct pdo_column_data *col;
	char *value = NULL;
	size_t value_len = 0;
	int caller_frees = 0;
	int type, new_type;

	col = &stmt->columns[colno];
	type = PDO_PARAM_TYPE(col->param_type);
	new_type =  type_override ? (int)PDO_PARAM_TYPE(*type_override) : type;

	value = NULL;
	value_len = 0;

	stmt->methods->get_col(stmt, colno, &value, &value_len, &caller_frees);

	switch (type) {
		case PDO_PARAM_ZVAL:
			if (value && value_len == sizeof(zval)) {
				ZVAL_COPY_VALUE(dest, (zval *)value);
			} else {
				ZVAL_NULL(dest);
			}

			if (Z_TYPE_P(dest) == IS_NULL) {
				type = new_type;
			}
			break;

		case PDO_PARAM_INT:
			if (value && value_len == sizeof(zend_long)) {
				ZVAL_LONG(dest, *(zend_long*)value);
				break;
			}
			ZVAL_NULL(dest);
			break;

		case PDO_PARAM_BOOL:
			if (value && value_len == sizeof(zend_bool)) {
				ZVAL_BOOL(dest, *(zend_bool*)value);
				break;
			}
			ZVAL_NULL(dest);
			break;

		case PDO_PARAM_LOB:
			if (value == NULL) {
				ZVAL_NULL(dest);
			} else if (value_len == 0) {
				/* Warning, empty strings need to be passed as stream */
				if (stmt->dbh->stringify || new_type == PDO_PARAM_STR) {
					zend_string *buf;
					buf = php_stream_copy_to_mem((php_stream*)value, PHP_STREAM_COPY_ALL, 0);
					if (buf == NULL) {
						ZVAL_EMPTY_STRING(dest);
					} else {
						ZVAL_STR(dest, buf);
					}
					php_stream_close((php_stream*)value);
				} else {
					php_stream_to_zval((php_stream*)value, dest);
				}
			} else if (!stmt->dbh->stringify && new_type != PDO_PARAM_STR) {
				/* they gave us a string, but LOBs are represented as streams in PDO */
				php_stream *stm;
#ifdef TEMP_STREAM_TAKE_BUFFER
				if (caller_frees) {
					stm = php_stream_memory_open(TEMP_STREAM_TAKE_BUFFER, value, value_len);
					if (stm) {
						caller_frees = 0;
					}
				} else
#endif
				{
					stm = php_stream_memory_open(TEMP_STREAM_READONLY, value, value_len);
				}
				if (stm) {
					php_stream_to_zval(stm, dest);
				} else {
					ZVAL_NULL(dest);
				}
			} else {
				ZVAL_STRINGL(dest, value, value_len);
			}
			break;

		case PDO_PARAM_STR:
			if (value && !(value_len == 0 && stmt->dbh->oracle_nulls == PDO_NULL_EMPTY_STRING)) {
				ZVAL_STRINGL(dest, value, value_len);
				break;
			}
		default:
			ZVAL_NULL(dest);
	}

	if (type != new_type) {
		switch (new_type) {
			case PDO_PARAM_INT:
				convert_to_long_ex(dest);
				break;
			case PDO_PARAM_BOOL:
				convert_to_boolean_ex(dest);
				break;
			case PDO_PARAM_STR:
				convert_to_string_ex(dest);
				break;
			case PDO_PARAM_NULL:
				convert_to_null_ex(dest);
				break;
			default:
				;
		}
	}

	if (caller_frees && value) {
		efree(value);
	}

	if (stmt->dbh->stringify) {
		switch (Z_TYPE_P(dest)) {
			case IS_LONG:
			case IS_DOUBLE:
				convert_to_string(dest);
				break;
		}
	}

	if (Z_TYPE_P(dest) == IS_NULL && stmt->dbh->oracle_nulls == PDO_NULL_TO_STRING) {
		ZVAL_EMPTY_STRING(dest);
	}
}
/* }}} */

static int do_fetch_common(pdo_stmt_t *stmt, enum pdo_fetch_orientation ori, zend_long offset, int do_bind) /* {{{ */
{
	if (!stmt->executed) {
		return 0;
	}

	if (!dispatch_param_event(stmt, PDO_PARAM_EVT_FETCH_PRE)) {
		return 0;
	}

	if (!stmt->methods->fetcher(stmt, ori, offset)) {
		return 0;
	}

	/* some drivers might need to describe the columns now */
	if (!stmt->columns && !pdo_stmt_describe_columns(stmt)) {
		return 0;
	}

	if (!dispatch_param_event(stmt, PDO_PARAM_EVT_FETCH_POST)) {
		return 0;
	}

	if (do_bind && stmt->bound_columns) {
		/* update those bound column variables now */
		struct pdo_bound_param_data *param;

		ZEND_HASH_FOREACH_PTR(stmt->bound_columns, param) {
			if (param->paramno >= 0) {
				if (!Z_ISREF(param->parameter)) {
					continue;
				}

				/* delete old value */
				zval_ptr_dtor(Z_REFVAL(param->parameter));

				/* set new value */
				fetch_value(stmt, Z_REFVAL(param->parameter), param->paramno, (int *)&param->param_type);

				/* TODO: some smart thing that avoids duplicating the value in the
				 * general loop below.  For now, if you're binding output columns,
				 * it's better to use LAZY or BOUND fetches if you want to shave
				 * off those cycles */
			}
		} ZEND_HASH_FOREACH_END();
	}

	return 1;
}
/* }}} */

static int do_fetch_class_prepare(pdo_stmt_t *stmt) /* {{{ */
{
	zend_class_entry *ce = stmt->fetch.cls.ce;
	zend_fcall_info *fci = &stmt->fetch.cls.fci;
	zend_fcall_info_cache *fcc = &stmt->fetch.cls.fcc;

	fci->size = sizeof(zend_fcall_info);

	if (!ce) {
		stmt->fetch.cls.ce = ZEND_STANDARD_CLASS_DEF_PTR;
		ce = ZEND_STANDARD_CLASS_DEF_PTR;
	}

	if (ce->constructor) {
		ZVAL_UNDEF(&fci->function_name);
		fci->retval = &stmt->fetch.cls.retval;
		fci->param_count = 0;
		fci->params = NULL;
		fci->no_separation = 1;

		zend_fcall_info_args_ex(fci, ce->constructor, &stmt->fetch.cls.ctor_args);

		fcc->initialized = 1;
		fcc->function_handler = ce->constructor;
		fcc->calling_scope = zend_get_executed_scope();
		fcc->called_scope = ce;
		return 1;
	} else if (!Z_ISUNDEF(stmt->fetch.cls.ctor_args)) {
		pdo_raise_impl_error(stmt->dbh, stmt, "HY000", "user-supplied class does not have a constructor, use NULL for the ctor_params parameter, or simply omit it");
		return 0;
	} else {
		return 1; /* no ctor no args is also ok */
	}
}
/* }}} */

static int make_callable_ex(pdo_stmt_t *stmt, zval *callable, zend_fcall_info * fci, zend_fcall_info_cache * fcc, int num_args) /* {{{ */
{
	char *is_callable_error = NULL;

	if (zend_fcall_info_init(callable, 0, fci, fcc, NULL, &is_callable_error) == FAILURE) {
		if (is_callable_error) {
			pdo_raise_impl_error(stmt->dbh, stmt, "HY000", is_callable_error);
			efree(is_callable_error);
		} else {
			pdo_raise_impl_error(stmt->dbh, stmt, "HY000", "user-supplied function must be a valid callback");
		}
		return 0;
	}
	if (is_callable_error) {
		/* Possible E_STRICT error message */
		efree(is_callable_error);
	}

	fci->param_count = num_args; /* probably less */
	fci->params = safe_emalloc(sizeof(zval), num_args, 0);

	return 1;
}
/* }}} */

static int do_fetch_func_prepare(pdo_stmt_t *stmt) /* {{{ */
{
	zend_fcall_info *fci = &stmt->fetch.cls.fci;
	zend_fcall_info_cache *fcc = &stmt->fetch.cls.fcc;

	if (!make_callable_ex(stmt, &stmt->fetch.func.function, fci, fcc, stmt->column_count)) {
		return 0;
	} else {
		stmt->fetch.func.values = safe_emalloc(sizeof(zval), stmt->column_count, 0);
		return 1;
	}
}
/* }}} */

static void do_fetch_opt_finish(pdo_stmt_t *stmt, int free_ctor_agrs) /* {{{ */
{
	/* fci.size is used to check if it is valid */
	if (stmt->fetch.cls.fci.size && stmt->fetch.cls.fci.params) {
		if (!Z_ISUNDEF(stmt->fetch.cls.ctor_args)) {
		    /* Added to free constructor arguments */
			zend_fcall_info_args_clear(&stmt->fetch.cls.fci, 1);
		} else {
			efree(stmt->fetch.cls.fci.params);
		}
		stmt->fetch.cls.fci.params = NULL;
	}

	stmt->fetch.cls.fci.size = 0;
	if (!Z_ISUNDEF(stmt->fetch.cls.ctor_args) && free_ctor_agrs) {
		zval_ptr_dtor(&stmt->fetch.cls.ctor_args);
		ZVAL_UNDEF(&stmt->fetch.cls.ctor_args);
		stmt->fetch.cls.fci.param_count = 0;
	}
	if (stmt->fetch.func.values) {
		efree(stmt->fetch.func.values);
		stmt->fetch.func.values = NULL;
	}
}
/* }}} */

/* perform a fetch.  If do_bind is true, update any bound columns.
 * If return_value is not null, store values into it according to HOW. */
static int do_fetch(pdo_stmt_t *stmt, int do_bind, zval *return_value, enum pdo_fetch_type how, enum pdo_fetch_orientation ori, zend_long offset, zval *return_all) /* {{{ */
{
	int flags, idx, old_arg_count = 0;
	zend_class_entry *ce = NULL, *old_ce = NULL;
	zval grp_val, *pgrp, retval, old_ctor_args;
	int colno;

	if (how == PDO_FETCH_USE_DEFAULT) {
		how = stmt->default_fetch_type;
	}
	flags = how & PDO_FETCH_FLAGS;
	how = how & ~PDO_FETCH_FLAGS;

	if (!do_fetch_common(stmt, ori, offset, do_bind)) {
		return 0;
	}

	if (how == PDO_FETCH_BOUND) {
		RETVAL_TRUE;
		return 1;
	}

	if (flags & PDO_FETCH_GROUP && stmt->fetch.column == -1) {
		colno = 1;
	} else {
		colno = stmt->fetch.column;
	}

	if (return_value) {
		int i = 0;

		if (how == PDO_FETCH_LAZY) {
			get_lazy_object(stmt, return_value);
			return 1;
		}

		RETVAL_FALSE;

		switch (how) {
			case PDO_FETCH_USE_DEFAULT:
			case PDO_FETCH_ASSOC:
			case PDO_FETCH_BOTH:
			case PDO_FETCH_NUM:
			case PDO_FETCH_NAMED:
				if (!return_all) {
					ZVAL_NEW_ARR(return_value);
					zend_hash_init(Z_ARRVAL_P(return_value), stmt->column_count, NULL, ZVAL_PTR_DTOR, 0);;
				} else {
					array_init(return_value);
				}
				break;

			case PDO_FETCH_KEY_PAIR:
				if (stmt->column_count != 2) {
					pdo_raise_impl_error(stmt->dbh, stmt, "HY000", "PDO::FETCH_KEY_PAIR fetch mode requires the result set to contain extactly 2 columns.");
					return 0;
				}
				if (!return_all) {
					array_init(return_value);
				}
				break;

			case PDO_FETCH_COLUMN:
				if (colno >= 0 && colno < stmt->column_count) {
					if (flags == PDO_FETCH_GROUP && stmt->fetch.column == -1) {
						fetch_value(stmt, return_value, 1, NULL);
					} else if (flags == PDO_FETCH_GROUP && colno) {
						fetch_value(stmt, return_value, 0, NULL);
					} else {
						fetch_value(stmt, return_value, colno, NULL);
					}
					if (!return_all) {
						return 1;
					} else {
						break;
					}
				} else {
					pdo_raise_impl_error(stmt->dbh, stmt, "HY000", "Invalid column index");
				}
				return 0;

			case PDO_FETCH_OBJ:
				object_init_ex(return_value, ZEND_STANDARD_CLASS_DEF_PTR);
				break;

			case PDO_FETCH_CLASS:
				if (flags & PDO_FETCH_CLASSTYPE) {
					zval val;
					zend_class_entry *cep;

					old_ce = stmt->fetch.cls.ce;
					ZVAL_COPY_VALUE(&old_ctor_args, &stmt->fetch.cls.ctor_args);
					old_arg_count = stmt->fetch.cls.fci.param_count;
					do_fetch_opt_finish(stmt, 0);

					fetch_value(stmt, &val, i++, NULL);
					if (Z_TYPE(val) != IS_NULL) {
						convert_to_string(&val);
						if ((cep = zend_lookup_class(Z_STR(val))) == NULL) {
							stmt->fetch.cls.ce = ZEND_STANDARD_CLASS_DEF_PTR;
						} else {
							stmt->fetch.cls.ce = cep;
						}
					}

					do_fetch_class_prepare(stmt);
					zval_dtor(&val);
				}
				ce = stmt->fetch.cls.ce;
				if (!ce) {
					pdo_raise_impl_error(stmt->dbh, stmt, "HY000", "No fetch class specified");
					return 0;
				}
				if ((flags & PDO_FETCH_SERIALIZE) == 0) {
					if (UNEXPECTED(object_init_ex(return_value, ce) != SUCCESS)) {
						return 0;
					}
					if (!stmt->fetch.cls.fci.size) {
						if (!do_fetch_class_prepare(stmt))
						{
							return 0;
						}
					}
					if (ce->constructor && (flags & PDO_FETCH_PROPS_LATE)) {
						stmt->fetch.cls.fci.object = Z_OBJ_P(return_value);
						stmt->fetch.cls.fcc.object = Z_OBJ_P(return_value);
						if (zend_call_function(&stmt->fetch.cls.fci, &stmt->fetch.cls.fcc) == FAILURE) {
							pdo_raise_impl_error(stmt->dbh, stmt, "HY000", "could not call class constructor");
							return 0;
						} else {
							if (!Z_ISUNDEF(stmt->fetch.cls.retval)) {
								zval_ptr_dtor(&stmt->fetch.cls.retval);
								ZVAL_UNDEF(&stmt->fetch.cls.retval);
							}
						}
					}
				}
				break;

			case PDO_FETCH_INTO:
				if (Z_ISUNDEF(stmt->fetch.into)) {
					pdo_raise_impl_error(stmt->dbh, stmt, "HY000", "No fetch-into object specified.");
					return 0;
					break;
				}

				ZVAL_COPY(return_value, &stmt->fetch.into);

				if (Z_OBJ_P(return_value)->ce == ZEND_STANDARD_CLASS_DEF_PTR) {
					how = PDO_FETCH_OBJ;
				}
				break;

			case PDO_FETCH_FUNC:
				if (Z_ISUNDEF(stmt->fetch.func.function)) {
					pdo_raise_impl_error(stmt->dbh, stmt, "HY000", "No fetch function specified");
					return 0;
				}
				if (!stmt->fetch.func.fci.size) {
					if (!do_fetch_func_prepare(stmt))
					{
						return 0;
					}
				}
				break;


			default:
				/* shouldn't happen */
				return 0;
		}

		if (return_all && how != PDO_FETCH_KEY_PAIR) {
			if (flags == PDO_FETCH_GROUP && how == PDO_FETCH_COLUMN && stmt->fetch.column > 0) {
				fetch_value(stmt, &grp_val, colno, NULL);
			} else {
				fetch_value(stmt, &grp_val, i, NULL);
			}
			convert_to_string(&grp_val);
			if (how == PDO_FETCH_COLUMN) {
				i = stmt->column_count; /* no more data to fetch */
			} else {
				i++;
			}
		}

		for (idx = 0; i < stmt->column_count; i++, idx++) {
			zval val;
			fetch_value(stmt, &val, i, NULL);

			switch (how) {
				case PDO_FETCH_ASSOC:
					zend_symtable_update(Z_ARRVAL_P(return_value), stmt->columns[i].name, &val);
					break;

				case PDO_FETCH_KEY_PAIR:
					{
						zval tmp;
						fetch_value(stmt, &tmp, ++i, NULL);

						if (Z_TYPE(val) == IS_LONG) {
							zend_hash_index_update((return_all ? Z_ARRVAL_P(return_all) : Z_ARRVAL_P(return_value)), Z_LVAL(val), &tmp);
						} else {
							convert_to_string(&val);
							zend_symtable_update((return_all ? Z_ARRVAL_P(return_all) : Z_ARRVAL_P(return_value)), Z_STR(val), &tmp);
						}
						zval_ptr_dtor(&val);
						return 1;
					}
					break;

				case PDO_FETCH_USE_DEFAULT:
				case PDO_FETCH_BOTH:
					zend_symtable_update(Z_ARRVAL_P(return_value), stmt->columns[i].name, &val);
					if (Z_REFCOUNTED(val)) {
						Z_ADDREF(val);
					}
					zend_hash_next_index_insert(Z_ARRVAL_P(return_value), &val);
					break;

				case PDO_FETCH_NAMED:
					/* already have an item with this name? */
					{
						zval *curr_val;
						if ((curr_val = zend_hash_find(Z_ARRVAL_P(return_value), stmt->columns[i].name))) {
							zval arr;
							if (Z_TYPE_P(curr_val) != IS_ARRAY) {
								/* a little bit of black magic here:
								 * we're creating a new array and swapping it for the
								 * zval that's already stored in the hash under the name
								 * we want.  We then add that zval to the array.
								 * This is effectively the same thing as:
								 * if (!is_array($hash[$name])) {
								 *   $hash[$name] = array($hash[$name]);
								 * }
								 * */
								zval cur;

								array_init(&arr);

								ZVAL_COPY_VALUE(&cur, curr_val);
								ZVAL_COPY_VALUE(curr_val, &arr);

								zend_hash_next_index_insert_new(Z_ARRVAL(arr), &cur);
							} else {
								ZVAL_COPY_VALUE(&arr, curr_val);
							}
							zend_hash_next_index_insert_new(Z_ARRVAL(arr), &val);
						} else {
							zend_hash_update(Z_ARRVAL_P(return_value), stmt->columns[i].name, &val);
						}
					}
					break;

				case PDO_FETCH_NUM:
					zend_hash_next_index_insert_new(Z_ARRVAL_P(return_value), &val);
					break;

				case PDO_FETCH_OBJ:
				case PDO_FETCH_INTO:
					zend_update_property_ex(NULL, return_value,
						stmt->columns[i].name,
						&val);
					zval_ptr_dtor(&val);
					break;

				case PDO_FETCH_CLASS:
					if ((flags & PDO_FETCH_SERIALIZE) == 0 || idx) {
						zend_update_property_ex(ce, return_value,
							stmt->columns[i].name,
							&val);
						zval_ptr_dtor(&val);
					} else {
#ifdef MBO_0
						php_unserialize_data_t var_hash;

						PHP_VAR_UNSERIALIZE_INIT(var_hash);
						if (php_var_unserialize(return_value, (const unsigned char**)&Z_STRVAL(val), Z_STRVAL(val)+Z_STRLEN(val), NULL) == FAILURE) {
							pdo_raise_impl_error(stmt->dbh, stmt, "HY000", "cannot unserialize data");
							PHP_VAR_UNSERIALIZE_DESTROY(var_hash);
							return 0;
						}
						PHP_VAR_UNSERIALIZE_DESTROY(var_hash);
#endif
						if (!ce->unserialize) {
							zval_ptr_dtor(&val);
							pdo_raise_impl_error(stmt->dbh, stmt, "HY000", "cannot unserialize class");
							return 0;
						} else if (ce->unserialize(return_value, ce, (unsigned char *)(Z_TYPE(val) == IS_STRING ? Z_STRVAL(val) : ""), Z_TYPE(val) == IS_STRING ? Z_STRLEN(val) : 0, NULL) == FAILURE) {
							zval_ptr_dtor(&val);
							pdo_raise_impl_error(stmt->dbh, stmt, "HY000", "cannot unserialize class");
							zval_dtor(return_value);
							ZVAL_NULL(return_value);
							return 0;
						} else {
							zval_ptr_dtor(&val);
						}
					}
					break;

				case PDO_FETCH_FUNC:
					ZVAL_COPY_VALUE(&stmt->fetch.func.values[idx], &val);
					ZVAL_COPY_VALUE(&stmt->fetch.cls.fci.params[idx], &stmt->fetch.func.values[idx]);
					break;

				default:
					zval_ptr_dtor(&val);
					pdo_raise_impl_error(stmt->dbh, stmt, "22003", "mode is out of range");
					return 0;
					break;
			}
		}

		switch (how) {
			case PDO_FETCH_CLASS:
				if (ce->constructor && !(flags & (PDO_FETCH_PROPS_LATE | PDO_FETCH_SERIALIZE))) {
					stmt->fetch.cls.fci.object = Z_OBJ_P(return_value);
					stmt->fetch.cls.fcc.object = Z_OBJ_P(return_value);
					if (zend_call_function(&stmt->fetch.cls.fci, &stmt->fetch.cls.fcc) == FAILURE) {
						pdo_raise_impl_error(stmt->dbh, stmt, "HY000", "could not call class constructor");
						return 0;
					} else {
						if (!Z_ISUNDEF(stmt->fetch.cls.retval)) {
							zval_ptr_dtor(&stmt->fetch.cls.retval);
						}
					}
				}
				if (flags & PDO_FETCH_CLASSTYPE) {
					do_fetch_opt_finish(stmt, 0);
					stmt->fetch.cls.ce = old_ce;
					ZVAL_COPY_VALUE(&stmt->fetch.cls.ctor_args, &old_ctor_args);
					stmt->fetch.cls.fci.param_count = old_arg_count;
				}
				break;

			case PDO_FETCH_FUNC:
				stmt->fetch.func.fci.param_count = idx;
				stmt->fetch.func.fci.retval = &retval;
				if (zend_call_function(&stmt->fetch.func.fci, &stmt->fetch.func.fcc) == FAILURE) {
					pdo_raise_impl_error(stmt->dbh, stmt, "HY000", "could not call user-supplied function");
					return 0;
				} else {
					if (return_all) {
						zval_ptr_dtor(return_value); /* we don't need that */
						ZVAL_COPY_VALUE(return_value, &retval);
					} else if (!Z_ISUNDEF(retval)) {
						ZVAL_COPY_VALUE(return_value, &retval);
					}
				}
				while (idx--) {
					zval_ptr_dtor(&stmt->fetch.func.values[idx]);
				}
				break;

			default:
				break;
		}

		if (return_all) {
			if ((flags & PDO_FETCH_UNIQUE) == PDO_FETCH_UNIQUE) {
				zend_symtable_update(Z_ARRVAL_P(return_all), Z_STR(grp_val), return_value);
			} else {
				zval grp;
				if ((pgrp = zend_symtable_find(Z_ARRVAL_P(return_all), Z_STR(grp_val))) == NULL) {
					array_init(&grp);
					zend_symtable_update(Z_ARRVAL_P(return_all), Z_STR(grp_val), &grp);
				} else {
					ZVAL_COPY_VALUE(&grp, pgrp);
				}
				zend_hash_next_index_insert(Z_ARRVAL(grp), return_value);
			}
			zval_dtor(&grp_val);
		}

	}

	return 1;
}
/* }}} */

static int pdo_stmt_verify_mode(pdo_stmt_t *stmt, zend_long mode, int fetch_all) /* {{{ */
{
	int flags = mode & PDO_FETCH_FLAGS;

	mode = mode & ~PDO_FETCH_FLAGS;

	if (mode < 0 || mode > PDO_FETCH__MAX) {
		pdo_raise_impl_error(stmt->dbh, stmt, "HY000", "invalid fetch mode");
		return 0;
	}

	if (mode == PDO_FETCH_USE_DEFAULT) {
		flags = stmt->default_fetch_type & PDO_FETCH_FLAGS;
		mode = stmt->default_fetch_type & ~PDO_FETCH_FLAGS;
	}

	switch(mode) {
		case PDO_FETCH_FUNC:
			if (!fetch_all) {
				pdo_raise_impl_error(stmt->dbh, stmt, "HY000", "PDO::FETCH_FUNC is only allowed in PDOStatement::fetchAll()");
				return 0;
			}
			return 1;

		case PDO_FETCH_LAZY:
			if (fetch_all) {
				pdo_raise_impl_error(stmt->dbh, stmt, "HY000", "PDO::FETCH_LAZY can't be used with PDOStatement::fetchAll()");
				return 0;
			}
			/* fall through */
		default:
			if ((flags & PDO_FETCH_SERIALIZE) == PDO_FETCH_SERIALIZE) {
				pdo_raise_impl_error(stmt->dbh, stmt, "HY000", "PDO::FETCH_SERIALIZE can only be used together with PDO::FETCH_CLASS");
				return 0;
			}
			if ((flags & PDO_FETCH_CLASSTYPE) == PDO_FETCH_CLASSTYPE) {
				pdo_raise_impl_error(stmt->dbh, stmt, "HY000", "PDO::FETCH_CLASSTYPE can only be used together with PDO::FETCH_CLASS");
				return 0;
			}
			if (mode >= PDO_FETCH__MAX) {
				pdo_raise_impl_error(stmt->dbh, stmt, "HY000", "invalid fetch mode");
				return 0;
			}
			/* no break; */

		case PDO_FETCH_CLASS:
			return 1;
	}
}
/* }}} */

/* {{{ proto mixed PDOStatement::fetch([int $how = PDO_FETCH_BOTH [, int $orientation [, int $offset]]])
   Fetches the next row and returns it, or false if there are no more rows */
static PHP_METHOD(PDOStatement, fetch)
{
	zend_long how = PDO_FETCH_USE_DEFAULT;
	zend_long ori = PDO_FETCH_ORI_NEXT;
	zend_long off = 0;
    PHP_STMT_GET_OBJ;

	if (FAILURE == zend_parse_parameters(ZEND_NUM_ARGS(), "|lll", &how,
			&ori, &off)) {
		RETURN_FALSE;
	}

	PDO_STMT_CLEAR_ERR();

	if (!pdo_stmt_verify_mode(stmt, how, 0)) {
		RETURN_FALSE;
	}

	if (!do_fetch(stmt, TRUE, return_value, how, ori, off, 0)) {
		PDO_HANDLE_STMT_ERR();
		RETURN_FALSE;
	}
}
/* }}} */

/* {{{ proto mixed PDOStatement::fetchObject([string class_name [, NULL|array ctor_args]])
   Fetches the next row and returns it as an object. */
static PHP_METHOD(PDOStatement, fetchObject)
{
	zend_long how = PDO_FETCH_CLASS;
	zend_long ori = PDO_FETCH_ORI_NEXT;
	zend_long off = 0;
	zend_string *class_name = NULL;
	zend_class_entry *old_ce;
	zval old_ctor_args, *ctor_args = NULL;
	int error = 0, old_arg_count;

	PHP_STMT_GET_OBJ;

	if (FAILURE == zend_parse_parameters(ZEND_NUM_ARGS(), "|S!a", &class_name, &ctor_args)) {
		RETURN_FALSE;
	}

	PDO_STMT_CLEAR_ERR();

	if (!pdo_stmt_verify_mode(stmt, how, 0)) {
		RETURN_FALSE;
	}

	old_ce = stmt->fetch.cls.ce;
	ZVAL_COPY_VALUE(&old_ctor_args, &stmt->fetch.cls.ctor_args);
	old_arg_count = stmt->fetch.cls.fci.param_count;

	do_fetch_opt_finish(stmt, 0);

	if (ctor_args) {
		if (Z_TYPE_P(ctor_args) == IS_ARRAY && zend_hash_num_elements(Z_ARRVAL_P(ctor_args))) {
			ZVAL_DUP(&stmt->fetch.cls.ctor_args, ctor_args);
		} else {
			ZVAL_UNDEF(&stmt->fetch.cls.ctor_args);
		}
	}
	if (class_name && !error) {
		stmt->fetch.cls.ce = zend_fetch_class(class_name, ZEND_FETCH_CLASS_AUTO);

		if (!stmt->fetch.cls.ce) {
			pdo_raise_impl_error(stmt->dbh, stmt, "HY000", "Could not find user-supplied class");
			error = 1;
		}
	} else if (!error) {
		stmt->fetch.cls.ce = zend_standard_class_def;
	}

	if (!error && !do_fetch(stmt, TRUE, return_value, how, ori, off, 0)) {
		error = 1;
	}
	if (error) {
		PDO_HANDLE_STMT_ERR();
	}
	do_fetch_opt_finish(stmt, 1);

	stmt->fetch.cls.ce = old_ce;
	ZVAL_COPY_VALUE(&stmt->fetch.cls.ctor_args, &old_ctor_args);
	stmt->fetch.cls.fci.param_count = old_arg_count;
	if (error) {
		RETURN_FALSE;
	}
}
/* }}} */

/* {{{ proto string PDOStatement::fetchColumn([int column_number])
   Returns a data of the specified column in the result set. */
static PHP_METHOD(PDOStatement, fetchColumn)
{
	zend_long col_n = 0;
	PHP_STMT_GET_OBJ;

	if (FAILURE == zend_parse_parameters(ZEND_NUM_ARGS(), "|l", &col_n)) {
		RETURN_FALSE;
	}

	PDO_STMT_CLEAR_ERR();

	if (!do_fetch_common(stmt, PDO_FETCH_ORI_NEXT, 0, TRUE)) {
		PDO_HANDLE_STMT_ERR();
		RETURN_FALSE;
	}

	fetch_value(stmt, return_value, col_n, NULL);
}
/* }}} */

/* {{{ proto array PDOStatement::fetchAll([int $how = PDO_FETCH_BOTH [, string class_name [, NULL|array ctor_args]]])
   Returns an array of all of the results. */
static PHP_METHOD(PDOStatement, fetchAll)
{
	zend_long how = PDO_FETCH_USE_DEFAULT;
	zval data, *return_all;
	zval *arg2;
	zend_class_entry *old_ce;
	zval old_ctor_args, *ctor_args = NULL;
	int error = 0, flags, old_arg_count;
	PHP_STMT_GET_OBJ;

	if (FAILURE == zend_parse_parameters(ZEND_NUM_ARGS(), "|lzz", &how, &arg2, &ctor_args)) {
		RETURN_FALSE;
	}

	if (!pdo_stmt_verify_mode(stmt, how, 1)) {
		RETURN_FALSE;
	}

	old_ce = stmt->fetch.cls.ce;
	ZVAL_COPY_VALUE(&old_ctor_args, &stmt->fetch.cls.ctor_args);
	old_arg_count = stmt->fetch.cls.fci.param_count;

	do_fetch_opt_finish(stmt, 0);

	switch(how & ~PDO_FETCH_FLAGS) {
	case PDO_FETCH_CLASS:
		switch(ZEND_NUM_ARGS()) {
		case 0:
		case 1:
			stmt->fetch.cls.ce = zend_standard_class_def;
			break;
		case 3:
			if (Z_TYPE_P(ctor_args) != IS_NULL && Z_TYPE_P(ctor_args) != IS_ARRAY) {
				pdo_raise_impl_error(stmt->dbh, stmt, "HY000", "ctor_args must be either NULL or an array");
				error = 1;
				break;
			}
			if (Z_TYPE_P(ctor_args) != IS_ARRAY || !zend_hash_num_elements(Z_ARRVAL_P(ctor_args))) {
				ctor_args = NULL;
			}
			/* no break */
		case 2:
			if (ctor_args) {
				ZVAL_COPY_VALUE(&stmt->fetch.cls.ctor_args, ctor_args); /* we're not going to free these */
			} else {
				ZVAL_UNDEF(&stmt->fetch.cls.ctor_args);
			}
			if (Z_TYPE_P(arg2) != IS_STRING) {
				pdo_raise_impl_error(stmt->dbh, stmt, "HY000", "Invalid class name (should be a string)");
				error = 1;
				break;
			} else {
				stmt->fetch.cls.ce = zend_fetch_class(Z_STR_P(arg2), ZEND_FETCH_CLASS_AUTO);
				if (!stmt->fetch.cls.ce) {
					pdo_raise_impl_error(stmt->dbh, stmt, "HY000", "could not find user-specified class");
					error = 1;
					break;
				}
			}
		}
		if (!error) {
			do_fetch_class_prepare(stmt);
		}
		break;

	case PDO_FETCH_FUNC:
		switch (ZEND_NUM_ARGS()) {
			case 0:
			case 1:
				pdo_raise_impl_error(stmt->dbh, stmt, "HY000", "no fetch function specified");
				error = 1;
				break;
			case 3:
			case 2:
				ZVAL_COPY_VALUE(&stmt->fetch.func.function, arg2);
				if (do_fetch_func_prepare(stmt) == 0) {
					error = 1;
				}
				break;
		}
		break;

	case PDO_FETCH_COLUMN:
		switch(ZEND_NUM_ARGS()) {
		case 0:
		case 1:
			stmt->fetch.column = how & PDO_FETCH_GROUP ? -1 : 0;
			break;
		case 2:
			convert_to_long(arg2);
			stmt->fetch.column = Z_LVAL_P(arg2);
			break;
		case 3:
			pdo_raise_impl_error(stmt->dbh, stmt, "HY000", "Third parameter not allowed for PDO::FETCH_COLUMN");
			error = 1;
		}
		break;

	default:
		if (ZEND_NUM_ARGS() > 1) {
			pdo_raise_impl_error(stmt->dbh, stmt, "HY000", "Extraneous additional parameters");
			error = 1;
		}
	}

	flags = how & PDO_FETCH_FLAGS;

	if ((how & ~PDO_FETCH_FLAGS) == PDO_FETCH_USE_DEFAULT) {
		flags |= stmt->default_fetch_type & PDO_FETCH_FLAGS;
		how |= stmt->default_fetch_type & ~PDO_FETCH_FLAGS;
	}

	if (!error)	{
		PDO_STMT_CLEAR_ERR();
		if ((how & PDO_FETCH_GROUP) || how == PDO_FETCH_KEY_PAIR ||
			(how == PDO_FETCH_USE_DEFAULT && stmt->default_fetch_type == PDO_FETCH_KEY_PAIR)
		) {
			array_init(return_value);
			return_all = return_value;
		} else {
			return_all = 0;
		}
		if (!do_fetch(stmt, 1, &data, how | flags, PDO_FETCH_ORI_NEXT, 0, return_all)) {
			error = 2;
		}
	}
	if (!error) {
		if ((how & PDO_FETCH_GROUP)) {
			while (do_fetch(stmt, 1, &data, how | flags, PDO_FETCH_ORI_NEXT, 0, return_all));
		} else if (how == PDO_FETCH_KEY_PAIR || (how == PDO_FETCH_USE_DEFAULT && stmt->default_fetch_type == PDO_FETCH_KEY_PAIR)) {
			while (do_fetch(stmt, 1, &data, how | flags, PDO_FETCH_ORI_NEXT, 0, return_all));
		} else {
			array_init(return_value);
			do {
				zend_hash_next_index_insert_new(Z_ARRVAL_P(return_value), &data);
			} while (do_fetch(stmt, 1, &data, how | flags, PDO_FETCH_ORI_NEXT, 0, 0));
		}
	}

	do_fetch_opt_finish(stmt, 0);

	stmt->fetch.cls.ce = old_ce;
	ZVAL_COPY_VALUE(&stmt->fetch.cls.ctor_args, &old_ctor_args);
	stmt->fetch.cls.fci.param_count = old_arg_count;

	if (error) {
		PDO_HANDLE_STMT_ERR();
		if (error != 2) {
			RETURN_FALSE;
		} else { /* on no results, return an empty array */
			if (Z_TYPE_P(return_value) != IS_ARRAY) {
				array_init(return_value);
			}
			return;
		}
	}
}
/* }}} */

static int register_bound_param(INTERNAL_FUNCTION_PARAMETERS, pdo_stmt_t *stmt, int is_param) /* {{{ */
{
	struct pdo_bound_param_data param;
	zend_long param_type = PDO_PARAM_STR;
	zval *parameter, *driver_params = NULL;

	memset(&param, 0, sizeof(param));
	param.paramno = -1;

	if (FAILURE == zend_parse_parameters_ex(ZEND_PARSE_PARAMS_QUIET, ZEND_NUM_ARGS(),
			"lz|llz!", &param.paramno, &parameter, &param_type, &param.max_value_len,
			&driver_params)) {
		if (FAILURE == zend_parse_parameters(ZEND_NUM_ARGS(), "Sz|llz!", &param.name,
				&parameter, &param_type, &param.max_value_len,
				&driver_params)) {
			return 0;
		}
	}

	param.param_type = (int) param_type;

	if (param.paramno > 0) {
		--param.paramno; /* make it zero-based internally */
	} else if (!param.name) {
		pdo_raise_impl_error(stmt->dbh, stmt, "HY093", "Columns/Parameters are 1-based");
		return 0;
	}

	if (driver_params) {
		ZVAL_COPY(&param.driver_params, driver_params);
	}

	ZVAL_COPY(&param.parameter, parameter);
	if (!really_register_bound_param(&param, stmt, is_param)) {
		if (!Z_ISUNDEF(param.parameter)) {
			zval_ptr_dtor(&(param.parameter));
		}
		return 0;
	}
	return 1;
} /* }}} */

/* {{{ proto bool PDOStatement::bindValue(mixed $paramno, mixed $param [, int $type ])
   bind an input parameter to the value of a PHP variable.  $paramno is the 1-based position of the placeholder in the SQL statement (but can be the parameter name for drivers that support named placeholders).  It should be called prior to execute(). */
static PHP_METHOD(PDOStatement, bindValue)
{
	struct pdo_bound_param_data param;
	zend_long param_type = PDO_PARAM_STR;
	zval *parameter;
	PHP_STMT_GET_OBJ;

	memset(&param, 0, sizeof(param));
	param.paramno = -1;

	if (FAILURE == zend_parse_parameters_ex(ZEND_PARSE_PARAMS_QUIET, ZEND_NUM_ARGS(),
			"lz/|l", &param.paramno, &parameter, &param_type)) {
		if (FAILURE == zend_parse_parameters(ZEND_NUM_ARGS(), "Sz/|l", &param.name,
				&parameter, &param_type)) {
			RETURN_FALSE;
		}
	}

	param.param_type = (int) param_type;

	if (param.paramno > 0) {
		--param.paramno; /* make it zero-based internally */
	} else if (!param.name) {
		pdo_raise_impl_error(stmt->dbh, stmt, "HY093", "Columns/Parameters are 1-based");
		RETURN_FALSE;
	}

	ZVAL_COPY(&param.parameter, parameter);
	if (!really_register_bound_param(&param, stmt, TRUE)) {
		if (!Z_ISUNDEF(param.parameter)) {
			zval_ptr_dtor(&(param.parameter));
			ZVAL_UNDEF(&param.parameter);
		}
		RETURN_FALSE;
	}
	RETURN_TRUE;
}
/* }}} */

/* {{{ proto bool PDOStatement::bindParam(mixed $paramno, mixed &$param [, int $type [, int $maxlen [, mixed $driverdata]]])
   bind a parameter to a PHP variable.  $paramno is the 1-based position of the placeholder in the SQL statement (but can be the parameter name for drivers that support named placeholders).  This isn't supported by all drivers.  It should be called prior to execute(). */
static PHP_METHOD(PDOStatement, bindParam)
{
	PHP_STMT_GET_OBJ;
	RETURN_BOOL(register_bound_param(INTERNAL_FUNCTION_PARAM_PASSTHRU, stmt, TRUE));
}
/* }}} */

/* {{{ proto bool PDOStatement::bindColumn(mixed $column, mixed &$param [, int $type [, int $maxlen [, mixed $driverdata]]])
   bind a column to a PHP variable.  On each row fetch $param will contain the value of the corresponding column.  $column is the 1-based offset of the column, or the column name.  For portability, don't call this before execute(). */
static PHP_METHOD(PDOStatement, bindColumn)
{
	PHP_STMT_GET_OBJ;
	RETURN_BOOL(register_bound_param(INTERNAL_FUNCTION_PARAM_PASSTHRU, stmt, 0));
}
/* }}} */

/* {{{ proto int PDOStatement::rowCount()
   Returns the number of rows in a result set, or the number of rows affected by the last execute().  It is not always meaningful. */
static PHP_METHOD(PDOStatement, rowCount)
{
	PHP_STMT_GET_OBJ;

	RETURN_LONG(stmt->row_count);
}
/* }}} */

/* {{{ proto string PDOStatement::errorCode()
   Fetch the error code associated with the last operation on the statement handle */
static PHP_METHOD(PDOStatement, errorCode)
{
	PHP_STMT_GET_OBJ;

	if (zend_parse_parameters_none() == FAILURE) {
		return;
	}

	if (stmt->error_code[0] == '\0') {
		RETURN_NULL();
	}

	RETURN_STRING(stmt->error_code);
}
/* }}} */

/* {{{ proto array PDOStatement::errorInfo()
   Fetch extended error information associated with the last operation on the statement handle */
static PHP_METHOD(PDOStatement, errorInfo)
{
	int error_count;
	int error_count_diff     = 0;
	int error_expected_count = 3;

	PHP_STMT_GET_OBJ;

	if (zend_parse_parameters_none() == FAILURE) {
		return;
	}

	array_init(return_value);
	add_next_index_string(return_value, stmt->error_code);

	if (stmt->dbh->methods->fetch_err) {
		stmt->dbh->methods->fetch_err(stmt->dbh, stmt, return_value);
	}

	error_count = zend_hash_num_elements(Z_ARRVAL_P(return_value));

	if (error_expected_count > error_count) {
		int current_index;

		error_count_diff = error_expected_count - error_count;
		for (current_index = 0; current_index < error_count_diff; current_index++) {
			add_next_index_null(return_value);
		}
	}
}
/* }}} */

/* {{{ proto bool PDOStatement::setAttribute(long attribute, mixed value)
   Set an attribute */
static PHP_METHOD(PDOStatement, setAttribute)
{
	zend_long attr;
	zval *value = NULL;
	PHP_STMT_GET_OBJ;

	if (FAILURE == zend_parse_parameters(ZEND_NUM_ARGS(), "lz!", &attr, &value)) {
		RETURN_FALSE;
	}

	if (!stmt->methods->set_attribute) {
		goto fail;
	}

	PDO_STMT_CLEAR_ERR();
	if (stmt->methods->set_attribute(stmt, attr, value)) {
		RETURN_TRUE;
	}

fail:
	if (!stmt->methods->set_attribute) {
		pdo_raise_impl_error(stmt->dbh, stmt, "IM001", "This driver doesn't support setting attributes");
	} else {
		PDO_HANDLE_STMT_ERR();
	}
	RETURN_FALSE;
}
/* }}} */

/* {{{ proto mixed PDOStatement::getAttribute(long attribute)
   Get an attribute */

static int generic_stmt_attr_get(pdo_stmt_t *stmt, zval *return_value, zend_long attr)
{
	switch (attr) {
		case PDO_ATTR_EMULATE_PREPARES:
			RETVAL_BOOL(stmt->supports_placeholders == PDO_PLACEHOLDER_NONE);
			return 1;
	}
	return 0;
}

static PHP_METHOD(PDOStatement, getAttribute)
{
	zend_long attr;
	PHP_STMT_GET_OBJ;

	if (FAILURE == zend_parse_parameters(ZEND_NUM_ARGS(), "l", &attr)) {
		RETURN_FALSE;
	}

	if (!stmt->methods->get_attribute) {
		if (!generic_stmt_attr_get(stmt, return_value, attr)) {
			pdo_raise_impl_error(stmt->dbh, stmt, "IM001",
				"This driver doesn't support getting attributes");
			RETURN_FALSE;
		}
		return;
	}

	PDO_STMT_CLEAR_ERR();
	switch (stmt->methods->get_attribute(stmt, attr, return_value)) {
		case -1:
			PDO_HANDLE_STMT_ERR();
			RETURN_FALSE;

		case 0:
			if (!generic_stmt_attr_get(stmt, return_value, attr)) {
				/* XXX: should do something better here */
				pdo_raise_impl_error(stmt->dbh, stmt, "IM001",
					"driver doesn't support getting that attribute");
				RETURN_FALSE;
			}
			return;

		default:
			return;
	}
}
/* }}} */

/* {{{ proto int PDOStatement::columnCount()
   Returns the number of columns in the result set */
static PHP_METHOD(PDOStatement, columnCount)
{
	PHP_STMT_GET_OBJ;
	if (zend_parse_parameters_none() == FAILURE) {
		return;
	}
	RETURN_LONG(stmt->column_count);
}
/* }}} */

/* {{{ proto array PDOStatement::getColumnMeta(int $column)
   Returns meta data for a numbered column */
static PHP_METHOD(PDOStatement, getColumnMeta)
{
	zend_long colno;
	struct pdo_column_data *col;
	PHP_STMT_GET_OBJ;

	if (FAILURE == zend_parse_parameters(ZEND_NUM_ARGS(), "l", &colno)) {
		RETURN_FALSE;
	}
	if(colno < 0) {
		pdo_raise_impl_error(stmt->dbh, stmt, "42P10", "column number must be non-negative");
		RETURN_FALSE;
	}

	if (!stmt->methods->get_column_meta) {
		pdo_raise_impl_error(stmt->dbh, stmt, "IM001", "driver doesn't support meta data");
		RETURN_FALSE;
	}

	PDO_STMT_CLEAR_ERR();
	if (FAILURE == stmt->methods->get_column_meta(stmt, colno, return_value)) {
		PDO_HANDLE_STMT_ERR();
		RETURN_FALSE;
	}

	/* add stock items */
	col = &stmt->columns[colno];
	add_assoc_str(return_value, "name", zend_string_copy(col->name));
	add_assoc_long(return_value, "len", col->maxlen); /* FIXME: unsigned ? */
	add_assoc_long(return_value, "precision", col->precision);
	if (col->param_type != PDO_PARAM_ZVAL) {
		/* if param_type is PDO_PARAM_ZVAL the driver has to provide correct data */
		add_assoc_long(return_value, "pdo_type", col->param_type);
	}
}
/* }}} */

/* {{{ proto bool PDOStatement::setFetchMode(int mode [mixed* params])
   Changes the default fetch mode for subsequent fetches (params have different meaning for different fetch modes) */

int pdo_stmt_setup_fetch_mode(INTERNAL_FUNCTION_PARAMETERS, pdo_stmt_t *stmt, int skip)
{
	zend_long mode = PDO_FETCH_BOTH;
	int flags = 0, argc = ZEND_NUM_ARGS() - skip;
	zval *args;
	zend_class_entry *cep;
	int retval;

	do_fetch_opt_finish(stmt, 1);

	switch (stmt->default_fetch_type) {
		case PDO_FETCH_INTO:
			if (!Z_ISUNDEF(stmt->fetch.into)) {
				zval_ptr_dtor(&stmt->fetch.into);
				ZVAL_UNDEF(&stmt->fetch.into);
			}
			break;
		default:
			;
	}

	stmt->default_fetch_type = PDO_FETCH_BOTH;

	if (argc == 0) {
		return SUCCESS;
	}

	args = safe_emalloc(ZEND_NUM_ARGS(), sizeof(zval), 0);

	retval = zend_get_parameters_array_ex(ZEND_NUM_ARGS(), args);

	if (SUCCESS == retval) {
		if (Z_TYPE(args[skip]) != IS_LONG) {
			pdo_raise_impl_error(stmt->dbh, stmt, "HY000", "mode must be an integer");
			retval = FAILURE;
		} else {
			mode = Z_LVAL(args[skip]);
			flags = mode & PDO_FETCH_FLAGS;

			retval = pdo_stmt_verify_mode(stmt, mode, 0);
		}
	}

	if (FAILURE == retval) {
		PDO_STMT_CLEAR_ERR();
		efree(args);
		return FAILURE;
	}

	retval = FAILURE;
	switch (mode & ~PDO_FETCH_FLAGS) {
		case PDO_FETCH_USE_DEFAULT:
		case PDO_FETCH_LAZY:
		case PDO_FETCH_ASSOC:
		case PDO_FETCH_NUM:
		case PDO_FETCH_BOTH:
		case PDO_FETCH_OBJ:
		case PDO_FETCH_BOUND:
		case PDO_FETCH_NAMED:
		case PDO_FETCH_KEY_PAIR:
			if (argc != 1) {
				pdo_raise_impl_error(stmt->dbh, stmt, "HY000", "fetch mode doesn't allow any extra arguments");
			} else {
				retval = SUCCESS;
			}
			break;

		case PDO_FETCH_COLUMN:
			if (argc != 2) {
				pdo_raise_impl_error(stmt->dbh, stmt, "HY000", "fetch mode requires the colno argument");
			} else	if (Z_TYPE(args[skip+1]) != IS_LONG) {
				pdo_raise_impl_error(stmt->dbh, stmt, "HY000", "colno must be an integer");
			} else {
				stmt->fetch.column = Z_LVAL(args[skip+1]);
				retval = SUCCESS;
			}
			break;

		case PDO_FETCH_CLASS:
			/* Gets its class name from 1st column */
			if ((flags & PDO_FETCH_CLASSTYPE) == PDO_FETCH_CLASSTYPE) {
				if (argc != 1) {
					pdo_raise_impl_error(stmt->dbh, stmt, "HY000", "fetch mode doesn't allow any extra arguments");
				} else {
					stmt->fetch.cls.ce = NULL;
					retval = SUCCESS;
				}
			} else {
				if (argc < 2) {
					pdo_raise_impl_error(stmt->dbh, stmt, "HY000", "fetch mode requires the classname argument");
				} else if (argc > 3) {
					pdo_raise_impl_error(stmt->dbh, stmt, "HY000", "too many arguments");
				} else if (Z_TYPE(args[skip+1]) != IS_STRING) {
					pdo_raise_impl_error(stmt->dbh, stmt, "HY000", "classname must be a string");
				} else {
					cep = zend_lookup_class(Z_STR(args[skip+1]));
					if (cep) {
						retval = SUCCESS;
						stmt->fetch.cls.ce = cep;
					}
				}
			}

			if (SUCCESS == retval) {
				ZVAL_UNDEF(&stmt->fetch.cls.ctor_args);
#ifdef ilia_0 /* we'll only need this when we have persistent statements, if ever */
				if (stmt->dbh->is_persistent) {
					php_error_docref(NULL, E_WARNING, "PHP might crash if you don't call $stmt->setFetchMode() to reset to defaults on this persistent statement.  This will be fixed in a later release");
				}
#endif
				if (argc == 3) {
					if (Z_TYPE(args[skip+2]) != IS_NULL && Z_TYPE(args[skip+2]) != IS_ARRAY) {
						pdo_raise_impl_error(stmt->dbh, stmt, "HY000", "ctor_args must be either NULL or an array");
						retval = FAILURE;
					} else if (Z_TYPE(args[skip+2]) == IS_ARRAY && zend_hash_num_elements(Z_ARRVAL(args[skip+2]))) {
						ZVAL_DUP(&stmt->fetch.cls.ctor_args, &args[skip+2]);
					}
				}

				if (SUCCESS == retval) {
					do_fetch_class_prepare(stmt);
				}
			}

			break;

		case PDO_FETCH_INTO:
			if (argc != 2) {
				pdo_raise_impl_error(stmt->dbh, stmt, "HY000", "fetch mode requires the object parameter");
			} else if (Z_TYPE(args[skip+1]) != IS_OBJECT) {
				pdo_raise_impl_error(stmt->dbh, stmt, "HY000", "object must be an object");
			} else {
				retval = SUCCESS;
			}

			if (SUCCESS == retval) {
#ifdef ilia_0 /* we'll only need this when we have persistent statements, if ever */
				if (stmt->dbh->is_persistent) {
					php_error_docref(NULL, E_WARNING, "PHP might crash if you don't call $stmt->setFetchMode() to reset to defaults on this persistent statement.  This will be fixed in a later release");
				}
#endif
				ZVAL_COPY(&stmt->fetch.into, &args[skip+1]);
			}

			break;

		default:
			pdo_raise_impl_error(stmt->dbh, stmt, "22003", "Invalid fetch mode specified");
	}

	if (SUCCESS == retval) {
		stmt->default_fetch_type = mode;
	}

	/*
	 * PDO error (if any) has already been raised at this point.
	 *
	 * The error_code is cleared, otherwise the caller will read the
	 * last error message from the driver.
	 *
	 */
	PDO_STMT_CLEAR_ERR();

	efree(args);

	return retval;
}

static PHP_METHOD(PDOStatement, setFetchMode)
{
	PHP_STMT_GET_OBJ;

	RETVAL_BOOL(
		pdo_stmt_setup_fetch_mode(INTERNAL_FUNCTION_PARAM_PASSTHRU,
			stmt, 0) == SUCCESS ? 1 : 0
		);
}
/* }}} */

/* {{{ proto bool PDOStatement::nextRowset()
   Advances to the next rowset in a multi-rowset statement handle. Returns true if it succeeded, false otherwise */

static int pdo_stmt_do_next_rowset(pdo_stmt_t *stmt)
{
	/* un-describe */
	if (stmt->columns) {
		int i;
		struct pdo_column_data *cols = stmt->columns;

		for (i = 0; i < stmt->column_count; i++) {
			zend_string_release(cols[i].name);
		}
		efree(stmt->columns);
		stmt->columns = NULL;
		stmt->column_count = 0;
	}

	if (!stmt->methods->next_rowset(stmt)) {
		/* Set the executed flag to 0 to reallocate columns on next execute */
		stmt->executed = 0;
		return 0;
	}

	pdo_stmt_describe_columns(stmt);

	return 1;
}

static PHP_METHOD(PDOStatement, nextRowset)
{
	PHP_STMT_GET_OBJ;

	if (!stmt->methods->next_rowset) {
		pdo_raise_impl_error(stmt->dbh, stmt, "IM001", "driver does not support multiple rowsets");
		RETURN_FALSE;
	}

	PDO_STMT_CLEAR_ERR();

	if (!pdo_stmt_do_next_rowset(stmt)) {
		PDO_HANDLE_STMT_ERR();
		RETURN_FALSE;
	}

	RETURN_TRUE;
}
/* }}} */

/* {{{ proto bool PDOStatement::closeCursor()
   Closes the cursor, leaving the statement ready for re-execution. */
static PHP_METHOD(PDOStatement, closeCursor)
{
	PHP_STMT_GET_OBJ;

	if (!stmt->methods->cursor_closer) {
		/* emulate it by fetching and discarding rows */
		do {
			while (stmt->methods->fetcher(stmt, PDO_FETCH_ORI_NEXT, 0))
				;
			if (!stmt->methods->next_rowset) {
				break;
			}

			if (!pdo_stmt_do_next_rowset(stmt)) {
				break;
			}

		} while (1);
		stmt->executed = 0;
		RETURN_TRUE;
	}

	PDO_STMT_CLEAR_ERR();

	if (!stmt->methods->cursor_closer(stmt)) {
		PDO_HANDLE_STMT_ERR();
		RETURN_FALSE;
	}
	stmt->executed = 0;
	RETURN_TRUE;
}
/* }}} */

/* {{{ proto void PDOStatement::debugDumpParams()
   A utility for internals hackers to debug parameter internals */
static PHP_METHOD(PDOStatement, debugDumpParams)
{
	php_stream *out = php_stream_open_wrapper("php://output", "w", 0, NULL);
	struct pdo_bound_param_data *param;
	PHP_STMT_GET_OBJ;

	if (out == NULL) {
		RETURN_FALSE;
	}

	php_stream_printf(out, "SQL: [%zd] %.*s\n",
		stmt->query_stringlen,
		(int) stmt->query_stringlen, stmt->query_string);

	php_stream_printf(out, "Params:  %d\n",
		stmt->bound_params ? zend_hash_num_elements(stmt->bound_params) : 0);

	if (stmt->bound_params) {
		zend_ulong num;
		zend_string *key = NULL;
		ZEND_HASH_FOREACH_KEY_PTR(stmt->bound_params, num, key, param) {
			if (key) {
				php_stream_printf(out, "Key: Name: [%zd] %.*s\n",
					ZSTR_LEN(key), (int) ZSTR_LEN(key), ZSTR_VAL(key));
			} else {
				php_stream_printf(out, "Key: Position #" ZEND_ULONG_FMT ":\n", num);
			}

<<<<<<< HEAD
			php_stream_printf(out, "paramno=" ZEND_LONG_FMT "\nname=[%zd] \"%.*s\"\nis_param=%d\nparam_type=%d\nis_input_output=%d\n",
					param->paramno, param->name ? ZSTR_LEN(param->name) : 0, param->name ? (int) ZSTR_LEN(param->name) : 0,
					param->name ? ZSTR_VAL(param->name) : "",
					param->is_param,
					PDO_PARAM_TYPE(param->param_type),
					(param->param_type & PDO_PARAM_INPUT_OUTPUT) == PDO_PARAM_INPUT_OUTPUT);

			/*
			 * Check the type of the parameter and print out the value.
			 *
			 * Most are self explanatory with the following exceptions:
			 * PDO::PARAM_INT evaluates to a long
			 * PDO::PARAM_LOB evaluates to a string
			 */
			parameter = param->parameter;
again:
			switch (Z_TYPE(parameter)) {
				case IS_REFERENCE:
					parameter = *Z_REFVAL(parameter);
					goto again;
				case IS_TRUE:
					php_stream_printf(out, "param_value=true\n");
					break;
				case IS_FALSE:
					php_stream_printf(out, "param_value=false\n");
					break;
				case IS_NULL:
					php_stream_printf(out, "param_value=null\n");
					break;
				case IS_LONG:
					php_stream_printf(out, "param_value=%ld\n", Z_LVAL(parameter));
					break;
				case IS_STRING:
					php_stream_printf(out, "param_value=%s\n", Z_STRVAL(parameter));
					break;
				default:
					php_stream_printf(out, "param_value=unknown\n");
					break;
			}
=======
			php_stream_printf(out, "paramno=%pd\nname=[%zd] \"%.*s\"\nis_param=%d\nparam_type=%d\n",
							param->paramno, param->name ? ZSTR_LEN(param->name) : 0, param->name ? (int) ZSTR_LEN(param->name) : 0,
							param->name ? ZSTR_VAL(param->name) : "",
							param->is_param,
							param->param_type);
>>>>>>> 61734881

		} ZEND_HASH_FOREACH_END();
	}

	php_stream_close(out);
}
/* }}} */

/* {{{ proto int PDOStatement::__wakeup()
   Prevents use of a PDOStatement instance that has been unserialized */
static PHP_METHOD(PDOStatement, __wakeup)
{
	zend_throw_exception_ex(php_pdo_get_exception(), 0, "You cannot serialize or unserialize PDOStatement instances");
}
/* }}} */

/* {{{ proto int PDOStatement::__sleep()
   Prevents serialization of a PDOStatement instance */
static PHP_METHOD(PDOStatement, __sleep)
{
	zend_throw_exception_ex(php_pdo_get_exception(), 0, "You cannot serialize or unserialize PDOStatement instances");
}
/* }}} */

const zend_function_entry pdo_dbstmt_functions[] = {
	PHP_ME(PDOStatement, execute,		arginfo_pdostatement_execute,		ZEND_ACC_PUBLIC)
	PHP_ME(PDOStatement, fetch,			arginfo_pdostatement_fetch,			ZEND_ACC_PUBLIC)
	PHP_ME(PDOStatement, bindParam,		arginfo_pdostatement_bindparam,		ZEND_ACC_PUBLIC)
	PHP_ME(PDOStatement, bindColumn,	arginfo_pdostatement_bindcolumn,	ZEND_ACC_PUBLIC)
	PHP_ME(PDOStatement, bindValue,		arginfo_pdostatement_bindvalue,		ZEND_ACC_PUBLIC)
	PHP_ME(PDOStatement, rowCount,		arginfo_pdostatement__void,			ZEND_ACC_PUBLIC)
	PHP_ME(PDOStatement, fetchColumn,	arginfo_pdostatement_fetchcolumn,	ZEND_ACC_PUBLIC)
	PHP_ME(PDOStatement, fetchAll,		arginfo_pdostatement_fetchall,		ZEND_ACC_PUBLIC)
	PHP_ME(PDOStatement, fetchObject,	arginfo_pdostatement_fetchobject,	ZEND_ACC_PUBLIC)
	PHP_ME(PDOStatement, errorCode,		arginfo_pdostatement__void,			ZEND_ACC_PUBLIC)
	PHP_ME(PDOStatement, errorInfo,		arginfo_pdostatement__void,			ZEND_ACC_PUBLIC)
	PHP_ME(PDOStatement, setAttribute,	arginfo_pdostatement_setattribute,	ZEND_ACC_PUBLIC)
	PHP_ME(PDOStatement, getAttribute,	arginfo_pdostatement_getattribute,	ZEND_ACC_PUBLIC)
	PHP_ME(PDOStatement, columnCount,	arginfo_pdostatement__void,			ZEND_ACC_PUBLIC)
	PHP_ME(PDOStatement, getColumnMeta,	arginfo_pdostatement_getcolumnmeta,	ZEND_ACC_PUBLIC)
	PHP_ME(PDOStatement, setFetchMode,	arginfo_pdostatement_setfetchmode,	ZEND_ACC_PUBLIC)
	PHP_ME(PDOStatement, nextRowset,	arginfo_pdostatement__void,			ZEND_ACC_PUBLIC)
	PHP_ME(PDOStatement, closeCursor,	arginfo_pdostatement__void,			ZEND_ACC_PUBLIC)
	PHP_ME(PDOStatement, debugDumpParams, arginfo_pdostatement__void,		ZEND_ACC_PUBLIC)
	PHP_ME(PDOStatement, __wakeup,		arginfo_pdostatement__void,			ZEND_ACC_PUBLIC|ZEND_ACC_FINAL)
	PHP_ME(PDOStatement, __sleep,		arginfo_pdostatement__void,			ZEND_ACC_PUBLIC|ZEND_ACC_FINAL)
	PHP_FE_END
};

/* {{{ overloaded handlers for PDOStatement class */
static void dbstmt_prop_write(zval *object, zval *member, zval *value, void **cache_slot)
{
	pdo_stmt_t *stmt = Z_PDO_STMT_P(object);

	convert_to_string(member);

	if (strcmp(Z_STRVAL_P(member), "queryString") == 0) {
		pdo_raise_impl_error(stmt->dbh, stmt, "HY000", "property queryString is read only");
	} else {
		std_object_handlers.write_property(object, member, value, cache_slot);
	}
}

static void dbstmt_prop_delete(zval *object, zval *member, void **cache_slot)
{
	pdo_stmt_t *stmt = Z_PDO_STMT_P(object);

	convert_to_string(member);

	if (strcmp(Z_STRVAL_P(member), "queryString") == 0) {
		pdo_raise_impl_error(stmt->dbh, stmt, "HY000", "property queryString is read only");
	} else {
		std_object_handlers.unset_property(object, member, cache_slot);
	}
}

static union _zend_function *dbstmt_method_get(zend_object **object_pp, zend_string *method_name, const zval *key)
{
	zend_function *fbc = NULL;
	zend_string *lc_method_name;
	zend_object *object = *object_pp;

	lc_method_name = zend_string_alloc(ZSTR_LEN(method_name), 0);
	zend_str_tolower_copy(ZSTR_VAL(lc_method_name), ZSTR_VAL(method_name), ZSTR_LEN(method_name));


	if ((fbc = zend_hash_find_ptr(&object->ce->function_table, lc_method_name)) == NULL) {
		pdo_stmt_t *stmt = php_pdo_stmt_fetch_object(object);
		/* instance not created by PDO object */
		if (!stmt->dbh) {
			goto out;
		}
		/* not a pre-defined method, nor a user-defined method; check
		 * the driver specific methods */
		if (!stmt->dbh->cls_methods[PDO_DBH_DRIVER_METHOD_KIND_STMT]) {
			if (!pdo_hash_methods(Z_PDO_OBJECT_P(&stmt->database_object_handle),
				PDO_DBH_DRIVER_METHOD_KIND_STMT)
				|| !stmt->dbh->cls_methods[PDO_DBH_DRIVER_METHOD_KIND_STMT]) {
				goto out;
			}
		}

		if ((fbc = zend_hash_find_ptr(stmt->dbh->cls_methods[PDO_DBH_DRIVER_METHOD_KIND_STMT], lc_method_name)) == NULL) {
			goto out;
		}
		/* got it */
	}

out:
	zend_string_release(lc_method_name);
	if (!fbc) {
		fbc = std_object_handlers.get_method(object_pp, method_name, key);
	}
	return fbc;
}

static int dbstmt_compare(zval *object1, zval *object2)
{
	return -1;
}

static zend_object *dbstmt_clone_obj(zval *zobject)
{
	pdo_stmt_t *stmt;
	pdo_stmt_t *old_stmt;

	stmt = ecalloc(1, sizeof(pdo_stmt_t) + zend_object_properties_size(Z_OBJCE_P(zobject)));
	zend_object_std_init(&stmt->std, Z_OBJCE_P(zobject));
	object_properties_init(&stmt->std, Z_OBJCE_P(zobject));

	old_stmt = Z_PDO_STMT_P(zobject);

	zend_objects_clone_members(&stmt->std, &old_stmt->std);

	return &stmt->std;
}

zend_object_handlers pdo_dbstmt_object_handlers;
static int pdo_row_serialize(zval *object, unsigned char **buffer, size_t *buf_len, zend_serialize_data *data);

void pdo_stmt_init(void)
{
	zend_class_entry ce;

	INIT_CLASS_ENTRY(ce, "PDOStatement", pdo_dbstmt_functions);
	pdo_dbstmt_ce = zend_register_internal_class(&ce);
	pdo_dbstmt_ce->get_iterator = pdo_stmt_iter_get;
	pdo_dbstmt_ce->create_object = pdo_dbstmt_new;
	zend_class_implements(pdo_dbstmt_ce, 1, zend_ce_traversable);
	zend_declare_property_null(pdo_dbstmt_ce, "queryString", sizeof("queryString")-1, ZEND_ACC_PUBLIC);

	memcpy(&pdo_dbstmt_object_handlers, &std_object_handlers, sizeof(zend_object_handlers));
	pdo_dbstmt_object_handlers.offset = XtOffsetOf(pdo_stmt_t, std);
	pdo_dbstmt_object_handlers.dtor_obj = zend_objects_destroy_object;
	pdo_dbstmt_object_handlers.free_obj = pdo_dbstmt_free_storage;
	pdo_dbstmt_object_handlers.write_property = dbstmt_prop_write;
	pdo_dbstmt_object_handlers.unset_property = dbstmt_prop_delete;
	pdo_dbstmt_object_handlers.get_method = dbstmt_method_get;
	pdo_dbstmt_object_handlers.compare_objects = dbstmt_compare;
	pdo_dbstmt_object_handlers.clone_obj = dbstmt_clone_obj;

	INIT_CLASS_ENTRY(ce, "PDORow", pdo_row_functions);
	pdo_row_ce = zend_register_internal_class(&ce);
	pdo_row_ce->ce_flags |= ZEND_ACC_FINAL; /* when removing this a lot of handlers need to be redone */
	pdo_row_ce->create_object = pdo_row_new;
	pdo_row_ce->serialize = pdo_row_serialize;
}

PDO_API void php_pdo_free_statement(pdo_stmt_t *stmt)
{
	if (stmt->bound_params) {
		zend_hash_destroy(stmt->bound_params);
		FREE_HASHTABLE(stmt->bound_params);
		stmt->bound_params = NULL;
	}
	if (stmt->bound_param_map) {
		zend_hash_destroy(stmt->bound_param_map);
		FREE_HASHTABLE(stmt->bound_param_map);
		stmt->bound_param_map = NULL;
	}
	if (stmt->bound_columns) {
		zend_hash_destroy(stmt->bound_columns);
		FREE_HASHTABLE(stmt->bound_columns);
		stmt->bound_columns = NULL;
	}

	if (stmt->methods && stmt->methods->dtor) {
		stmt->methods->dtor(stmt);
	}
	if (stmt->query_string) {
		efree(stmt->query_string);
	}

	if (stmt->columns) {
		int i;
		struct pdo_column_data *cols = stmt->columns;

		for (i = 0; i < stmt->column_count; i++) {
			if (cols[i].name) {
				zend_string_release(cols[i].name);
				cols[i].name = NULL;
			}
		}
		efree(stmt->columns);
		stmt->columns = NULL;
	}

	if (!Z_ISUNDEF(stmt->fetch.into) && stmt->default_fetch_type == PDO_FETCH_INTO) {
		zval_ptr_dtor(&stmt->fetch.into);
		ZVAL_UNDEF(&stmt->fetch.into);
	}

	do_fetch_opt_finish(stmt, 1);

	if (!Z_ISUNDEF(stmt->database_object_handle)) {
		zval_ptr_dtor(&stmt->database_object_handle);
	}
	zend_object_std_dtor(&stmt->std);
}

void pdo_dbstmt_free_storage(zend_object *std)
{
	pdo_stmt_t *stmt = php_pdo_stmt_fetch_object(std);
	php_pdo_free_statement(stmt);
}

zend_object *pdo_dbstmt_new(zend_class_entry *ce)
{
	pdo_stmt_t *stmt;

	stmt = ecalloc(1, sizeof(pdo_stmt_t) + zend_object_properties_size(ce));
	zend_object_std_init(&stmt->std, ce);
	object_properties_init(&stmt->std, ce);

	stmt->std.handlers = &pdo_dbstmt_object_handlers;

	return &stmt->std;
}
/* }}} */

/* {{{ statement iterator */

struct php_pdo_iterator {
	zend_object_iterator iter;
	zend_ulong key;
	zval fetch_ahead;
};

static void pdo_stmt_iter_dtor(zend_object_iterator *iter)
{
	struct php_pdo_iterator *I = (struct php_pdo_iterator*)iter;

	zval_ptr_dtor(&I->iter.data);

	if (!Z_ISUNDEF(I->fetch_ahead)) {
		zval_ptr_dtor(&I->fetch_ahead);
	}
}

static int pdo_stmt_iter_valid(zend_object_iterator *iter)
{
	struct php_pdo_iterator *I = (struct php_pdo_iterator*)iter;

	return Z_ISUNDEF(I->fetch_ahead) ? FAILURE : SUCCESS;
}

static zval *pdo_stmt_iter_get_data(zend_object_iterator *iter)
{
	struct php_pdo_iterator *I = (struct php_pdo_iterator*)iter;

	/* sanity */
	if (Z_ISUNDEF(I->fetch_ahead)) {
		return NULL;
	}

	return &I->fetch_ahead;
}

static void pdo_stmt_iter_get_key(zend_object_iterator *iter, zval *key)
{
	struct php_pdo_iterator *I = (struct php_pdo_iterator*)iter;

	if (I->key == (ulong)-1) {
		ZVAL_NULL(key);
	} else {
		ZVAL_LONG(key, I->key);
	}
}

static void pdo_stmt_iter_move_forwards(zend_object_iterator *iter)
{
	struct php_pdo_iterator *I = (struct php_pdo_iterator*)iter;
	pdo_stmt_t *stmt = Z_PDO_STMT_P(&I->iter.data); /* for PDO_HANDLE_STMT_ERR() */

	if (!Z_ISUNDEF(I->fetch_ahead)) {
		zval_ptr_dtor(&I->fetch_ahead);
	}

	if (!do_fetch(stmt, TRUE, &I->fetch_ahead, PDO_FETCH_USE_DEFAULT,
			PDO_FETCH_ORI_NEXT, 0, 0)) {

		PDO_HANDLE_STMT_ERR();
		I->key = (ulong)-1;
		ZVAL_UNDEF(&I->fetch_ahead);

		return;
	}

	I->key++;
}

static zend_object_iterator_funcs pdo_stmt_iter_funcs = {
	pdo_stmt_iter_dtor,
	pdo_stmt_iter_valid,
	pdo_stmt_iter_get_data,
	pdo_stmt_iter_get_key,
	pdo_stmt_iter_move_forwards,
	NULL,
	NULL
};

zend_object_iterator *pdo_stmt_iter_get(zend_class_entry *ce, zval *object, int by_ref)
{
	pdo_stmt_t *stmt = Z_PDO_STMT_P(object);
	struct php_pdo_iterator *I;

	if (by_ref) {
		zend_error(E_ERROR, "An iterator cannot be used with foreach by reference");
	}

	I = ecalloc(1, sizeof(struct php_pdo_iterator));
	zend_iterator_init(&I->iter);
	I->iter.funcs = &pdo_stmt_iter_funcs;
	ZVAL_COPY(&I->iter.data, object);

	if (!do_fetch(stmt, 1, &I->fetch_ahead, PDO_FETCH_USE_DEFAULT,
			PDO_FETCH_ORI_NEXT, 0, 0)) {
		PDO_HANDLE_STMT_ERR();
		I->key = (ulong)-1;
		ZVAL_UNDEF(&I->fetch_ahead);
	}

	return &I->iter;
}

/* }}} */

/* {{{ overloaded handlers for PDORow class (used by PDO_FETCH_LAZY) */

const zend_function_entry pdo_row_functions[] = {
	PHP_FE_END
};

static zval *row_prop_read(zval *object, zval *member, int type, void **cache_slot, zval *rv)
{
	pdo_row_t *row = (pdo_row_t *)Z_OBJ_P(object);
	pdo_stmt_t *stmt = row->stmt;
	int colno = -1;
	zval zobj;
	zend_long lval;

	ZVAL_NULL(rv);
	if (stmt) {
		if (Z_TYPE_P(member) == IS_LONG) {
			if (Z_LVAL_P(member) >= 0 && Z_LVAL_P(member) < stmt->column_count) {
				fetch_value(stmt, rv, Z_LVAL_P(member), NULL);
			}
		} else if (Z_TYPE_P(member) == IS_STRING
			   && is_numeric_string_ex(Z_STRVAL_P(member), Z_STRLEN_P(member), &lval, NULL, 0, NULL) == IS_LONG)	{
			if (lval >= 0 && lval < stmt->column_count) {
				fetch_value(stmt, rv, lval, NULL);
			}
		} else {
			convert_to_string(member);
			/* TODO: replace this with a hash of available column names to column
			 * numbers */
			for (colno = 0; colno < stmt->column_count; colno++) {
				if (ZSTR_LEN(stmt->columns[colno].name) == Z_STRLEN_P(member) &&
				    strncmp(ZSTR_VAL(stmt->columns[colno].name), Z_STRVAL_P(member), Z_STRLEN_P(member)) == 0) {
					fetch_value(stmt, rv, colno, NULL);
					return rv;
				}
			}
			if (strcmp(Z_STRVAL_P(member), "queryString") == 0) {
				ZVAL_OBJ(&zobj, &stmt->std);
				//zval_ptr_dtor(rv);
				return std_object_handlers.read_property(&zobj, member, type, cache_slot, rv);
			}
		}
	}

	return rv;
}

static zval *row_dim_read(zval *object, zval *member, int type, zval *rv)
{
	return row_prop_read(object, member, type, NULL, rv);
}

static void row_prop_write(zval *object, zval *member, zval *value, void **cache_slot)
{
	php_error_docref(NULL, E_WARNING, "This PDORow is not from a writable result set");
}

static void row_dim_write(zval *object, zval *member, zval *value)
{
	php_error_docref(NULL, E_WARNING, "This PDORow is not from a writable result set");
}

static int row_prop_exists(zval *object, zval *member, int check_empty, void **cache_slot)
{
	pdo_row_t *row = (pdo_row_t *)Z_OBJ_P(object);
	pdo_stmt_t *stmt = row->stmt;
	int colno = -1;
	zend_long lval;

	if (stmt) {
		if (Z_TYPE_P(member) == IS_LONG) {
			return Z_LVAL_P(member) >= 0 && Z_LVAL_P(member) < stmt->column_count;
		} else if (Z_TYPE_P(member) == IS_STRING) {
			if (is_numeric_string_ex(Z_STRVAL_P(member), Z_STRLEN_P(member), &lval, NULL, 0, NULL) == IS_LONG)	{
				return lval >=0 && lval < stmt->column_count;
			}
		} else {
			convert_to_string(member);
		}

		/* TODO: replace this with a hash of available column names to column
		 * numbers */
		for (colno = 0; colno < stmt->column_count; colno++) {
			if (ZSTR_LEN(stmt->columns[colno].name) == Z_STRLEN_P(member) &&
			    strncmp(ZSTR_VAL(stmt->columns[colno].name), Z_STRVAL_P(member), Z_STRLEN_P(member)) == 0) {
				return 1;
			}
		}
	}

	return 0;
}

static int row_dim_exists(zval *object, zval *member, int check_empty)
{
	return row_prop_exists(object, member, check_empty, NULL);
}

static void row_prop_delete(zval *object, zval *offset, void **cache_slot)
{
	php_error_docref(NULL, E_WARNING, "Cannot delete properties from a PDORow");
}

static void row_dim_delete(zval *object, zval *offset)
{
	php_error_docref(NULL, E_WARNING, "Cannot delete properties from a PDORow");
}

static HashTable *row_get_properties(zval *object)
{
	pdo_row_t *row = (pdo_row_t *)Z_OBJ_P(object);
	pdo_stmt_t *stmt = row->stmt;
	int i;

	if (stmt == NULL) {
		return NULL;
	}

	if (!stmt->std.properties) {
		rebuild_object_properties(&stmt->std);
	}
	for (i = 0; i < stmt->column_count; i++) {
		zval val;
		fetch_value(stmt, &val, i, NULL);

		zend_hash_update(stmt->std.properties, stmt->columns[i].name, &val);
	}

	return stmt->std.properties;
}

static union _zend_function *row_method_get(
	zend_object **object_pp,
	zend_string *method_name, const zval *key)
{
	zend_function *fbc;
	zend_string *lc_method_name;

	lc_method_name = zend_string_alloc(ZSTR_LEN(method_name), 0);
	zend_str_tolower_copy(ZSTR_VAL(lc_method_name), ZSTR_VAL(method_name), ZSTR_LEN(method_name));

	if ((fbc = zend_hash_find_ptr(&pdo_row_ce->function_table, lc_method_name)) == NULL) {
		zend_string_release(lc_method_name);
		return NULL;
	}

	zend_string_release(lc_method_name);

	return fbc;
}

static int row_call_method(zend_string *method, zend_object *object, INTERNAL_FUNCTION_PARAMETERS)
{
	return FAILURE;
}

static union _zend_function *row_get_ctor(zend_object *object)
{
	static zend_internal_function ctor = {0};

	ctor.type = ZEND_INTERNAL_FUNCTION;
	ctor.function_name = zend_string_init("__construct", sizeof("__construct") - 1, 0);
	ctor.scope = pdo_row_ce;
	ctor.handler = ZEND_FN(dbrow_constructor);
	ctor.fn_flags = ZEND_ACC_PUBLIC;

	return (union _zend_function*)&ctor;
}

static zend_string *row_get_classname(const zend_object *object)
{
	return zend_string_init("PDORow", sizeof("PDORow") - 1, 0);
}

static int row_compare(zval *object1, zval *object2)
{
	return -1;
}

zend_object_handlers pdo_row_object_handlers = {
	0,
	zend_objects_destroy_object,
	pdo_row_free_storage,
	NULL,
	row_prop_read,
	row_prop_write,
	row_dim_read,
	row_dim_write,
	NULL,
	NULL,
	NULL,
	row_prop_exists,
	row_prop_delete,
	row_dim_exists,
	row_dim_delete,
	row_get_properties,
	row_method_get,
	row_call_method,
	row_get_ctor,
	row_get_classname,
	row_compare,
	NULL, /* cast */
	NULL,
	NULL,
	NULL,
	NULL,
	NULL,
	NULL
};

void pdo_row_free_storage(zend_object *std)
{
	pdo_row_t *row = (pdo_row_t *)std;
	if (row->stmt) {
		ZVAL_UNDEF(&row->stmt->lazy_object_ref);
		OBJ_RELEASE(&row->stmt->std);
	}
}

zend_object *pdo_row_new(zend_class_entry *ce)
{
	pdo_row_t *row = ecalloc(1, sizeof(pdo_row_t));
	zend_object_std_init(&row->std, ce);
	row->std.handlers = &pdo_row_object_handlers;

	return &row->std;
}

static int pdo_row_serialize(zval *object, unsigned char **buffer, size_t *buf_len, zend_serialize_data *data)
{
	php_error_docref(NULL, E_WARNING, "PDORow instances may not be serialized");
	return FAILURE;
}
/* }}} */

/*
 * Local variables:
 * tab-width: 4
 * c-basic-offset: 4
 * End:
 * vim600: noet sw=4 ts=4 fdm=marker
 * vim<600: noet sw=4 ts=4
 */<|MERGE_RESOLUTION|>--- conflicted
+++ resolved
@@ -2128,53 +2128,11 @@
 				php_stream_printf(out, "Key: Position #" ZEND_ULONG_FMT ":\n", num);
 			}
 
-<<<<<<< HEAD
-			php_stream_printf(out, "paramno=" ZEND_LONG_FMT "\nname=[%zd] \"%.*s\"\nis_param=%d\nparam_type=%d\nis_input_output=%d\n",
-					param->paramno, param->name ? ZSTR_LEN(param->name) : 0, param->name ? (int) ZSTR_LEN(param->name) : 0,
-					param->name ? ZSTR_VAL(param->name) : "",
-					param->is_param,
-					PDO_PARAM_TYPE(param->param_type),
-					(param->param_type & PDO_PARAM_INPUT_OUTPUT) == PDO_PARAM_INPUT_OUTPUT);
-
-			/*
-			 * Check the type of the parameter and print out the value.
-			 *
-			 * Most are self explanatory with the following exceptions:
-			 * PDO::PARAM_INT evaluates to a long
-			 * PDO::PARAM_LOB evaluates to a string
-			 */
-			parameter = param->parameter;
-again:
-			switch (Z_TYPE(parameter)) {
-				case IS_REFERENCE:
-					parameter = *Z_REFVAL(parameter);
-					goto again;
-				case IS_TRUE:
-					php_stream_printf(out, "param_value=true\n");
-					break;
-				case IS_FALSE:
-					php_stream_printf(out, "param_value=false\n");
-					break;
-				case IS_NULL:
-					php_stream_printf(out, "param_value=null\n");
-					break;
-				case IS_LONG:
-					php_stream_printf(out, "param_value=%ld\n", Z_LVAL(parameter));
-					break;
-				case IS_STRING:
-					php_stream_printf(out, "param_value=%s\n", Z_STRVAL(parameter));
-					break;
-				default:
-					php_stream_printf(out, "param_value=unknown\n");
-					break;
-			}
-=======
 			php_stream_printf(out, "paramno=%pd\nname=[%zd] \"%.*s\"\nis_param=%d\nparam_type=%d\n",
 							param->paramno, param->name ? ZSTR_LEN(param->name) : 0, param->name ? (int) ZSTR_LEN(param->name) : 0,
 							param->name ? ZSTR_VAL(param->name) : "",
 							param->is_param,
 							param->param_type);
->>>>>>> 61734881
 
 		} ZEND_HASH_FOREACH_END();
 	}
