--- conflicted
+++ resolved
@@ -145,14 +145,8 @@
 			return 0;
 		}
 
-<<<<<<< HEAD
 		ZEND_HASH_FOREACH_PTR(stmt->bound_param_map, name) {
 			if (strncmp(name, ZSTR_VAL(param->name), ZSTR_LEN(param->name) + 1)) {
-=======
-		zend_hash_internal_pointer_reset(stmt->bound_param_map);
-		while (SUCCESS == zend_hash_get_current_data(stmt->bound_param_map, (void**)&name)) {
-			if (strcmp(name, param->name)) {
->>>>>>> abbe1551
 				position++;
 				continue;
 			}
@@ -190,13 +184,7 @@
 				ret = 0;
 				break;
 			}
-<<<<<<< HEAD
 		} ZEND_HASH_FOREACH_END();
-=======
-
-			zend_hash_move_forward(ht);
-		}
->>>>>>> abbe1551
 	}
 	if (ret && is_param) {
 		ht = stmt->bound_columns;
@@ -458,15 +446,9 @@
 
 	if (input_params) {
 		struct pdo_bound_param_data param;
-<<<<<<< HEAD
 		zval *tmp;
 		zend_string *key = NULL;
 		zend_ulong num_index;
-=======
-		zval **tmp;
-		uint str_length;
-		ulong num_index;
->>>>>>> abbe1551
 
 		if (stmt->bound_params) {
 			zend_hash_destroy(stmt->bound_params);
@@ -712,11 +694,7 @@
 		return 0;
 	}
 
-<<<<<<< HEAD
 	if (!dispatch_param_event(stmt, PDO_PARAM_EVT_FETCH_POST)) {
-=======
-	if (!dispatch_param_event(stmt, PDO_PARAM_EVT_FETCH_POST TSRMLS_CC)) {
->>>>>>> abbe1551
 		return 0;
 	}
 
@@ -790,11 +768,7 @@
 {
 	char *is_callable_error = NULL;
 
-<<<<<<< HEAD
 	if (zend_fcall_info_init(callable, 0, fci, fcc, NULL, &is_callable_error) == FAILURE) {
-=======
-	if (zend_fcall_info_init(callable, 0, fci, fcc, NULL, &is_callable_error TSRMLS_CC) == FAILURE) {
->>>>>>> abbe1551
 		if (is_callable_error) {
 			pdo_raise_impl_error(stmt->dbh, stmt, "HY000", is_callable_error);
 			efree(is_callable_error);
@@ -809,11 +783,7 @@
 	}
 
 	fci->param_count = num_args; /* probably less */
-<<<<<<< HEAD
 	fci->params = safe_emalloc(sizeof(zval), num_args, 0);
-=======
-	fci->params = safe_emalloc(sizeof(zval**), num_args, 0);
->>>>>>> abbe1551
 
 	return 1;
 }
@@ -930,11 +900,7 @@
 					} else if (flags == PDO_FETCH_GROUP && colno) {
 						fetch_value(stmt, return_value, 0, NULL);
 					} else {
-<<<<<<< HEAD
 						fetch_value(stmt, return_value, colno, NULL);
-=======
-						fetch_value(stmt, return_value, colno, NULL TSRMLS_CC);
->>>>>>> abbe1551
 					}
 					if (!return_all) {
 						return 1;
@@ -1269,37 +1235,12 @@
 			}
 			return 1;
 
-<<<<<<< HEAD
 		case PDO_FETCH_LAZY:
 			if (fetch_all) {
 				pdo_raise_impl_error(stmt->dbh, stmt, "HY000", "PDO::FETCH_LAZY can't be used with PDOStatement::fetchAll()");
 				return 0;
 			}
 			/* fall through */
-=======
-	case PDO_FETCH_LAZY:
-		if (fetch_all) {
-			pdo_raise_impl_error(stmt->dbh, stmt, "HY000", "PDO::FETCH_LAZY can't be used with PDOStatement::fetchAll()" TSRMLS_CC);
-			return 0;
-		}
-		/* fall through */
-
-	default:
-		if ((flags & PDO_FETCH_SERIALIZE) == PDO_FETCH_SERIALIZE) {
-			pdo_raise_impl_error(stmt->dbh, stmt, "HY000", "PDO::FETCH_SERIALIZE can only be used together with PDO::FETCH_CLASS" TSRMLS_CC);
-			return 0;
-		}
-		if ((flags & PDO_FETCH_CLASSTYPE) == PDO_FETCH_CLASSTYPE) {
-			pdo_raise_impl_error(stmt->dbh, stmt, "HY000", "PDO::FETCH_CLASSTYPE can only be used together with PDO::FETCH_CLASS" TSRMLS_CC);
-			return 0;
-		}
-		if (mode >= PDO_FETCH__MAX) {
-			pdo_raise_impl_error(stmt->dbh, stmt, "HY000", "invalid fetch mode" TSRMLS_CC);
-			return 0;
-		}
-		/* no break; */
->>>>>>> abbe1551
-
 		default:
 			if ((flags & PDO_FETCH_SERIALIZE) == PDO_FETCH_SERIALIZE) {
 				pdo_raise_impl_error(stmt->dbh, stmt, "HY000", "PDO::FETCH_SERIALIZE can only be used together with PDO::FETCH_CLASS");
@@ -1376,11 +1317,7 @@
 	ZVAL_COPY_VALUE(&old_ctor_args, &stmt->fetch.cls.ctor_args);
 	old_arg_count = stmt->fetch.cls.fci.param_count;
 
-<<<<<<< HEAD
 	do_fetch_opt_finish(stmt, 0);
-=======
-	do_fetch_opt_finish(stmt, 0 TSRMLS_CC);
->>>>>>> abbe1551
 
 	if (ctor_args) {
 		if (Z_TYPE_P(ctor_args) == IS_ARRAY && zend_hash_num_elements(Z_ARRVAL_P(ctor_args))) {
@@ -1555,12 +1492,7 @@
 
 	if (!error)	{
 		PDO_STMT_CLEAR_ERR();
-<<<<<<< HEAD
 		if ((how & PDO_FETCH_GROUP) || how == PDO_FETCH_KEY_PAIR ||
-=======
-		MAKE_STD_ZVAL(data);
-		if (	(how & PDO_FETCH_GROUP) || how == PDO_FETCH_KEY_PAIR ||
->>>>>>> abbe1551
 			(how == PDO_FETCH_USE_DEFAULT && stmt->default_fetch_type == PDO_FETCH_KEY_PAIR)
 		) {
 			array_init(return_value);
@@ -1585,11 +1517,7 @@
 		}
 	}
 
-<<<<<<< HEAD
 	do_fetch_opt_finish(stmt, 0);
-=======
-	do_fetch_opt_finish(stmt, 0 TSRMLS_CC);
->>>>>>> abbe1551
 
 	stmt->fetch.cls.ce = old_ce;
 	ZVAL_COPY_VALUE(&stmt->fetch.cls.ctor_args, &old_ctor_args);
@@ -1617,21 +1545,12 @@
 
 	param.paramno = -1;
 
-<<<<<<< HEAD
 	if (FAILURE == zend_parse_parameters_ex(ZEND_PARSE_PARAMS_QUIET, ZEND_NUM_ARGS(),
 			"lz|llz!", &param.paramno, &parameter, &param_type, &param.max_value_len,
 			&driver_params)) {
 		if (FAILURE == zend_parse_parameters(ZEND_NUM_ARGS(), "Sz|llz!", &param.name,
 				&parameter, &param_type, &param.max_value_len,
 				&driver_params)) {
-=======
-	if (FAILURE == zend_parse_parameters_ex(ZEND_PARSE_PARAMS_QUIET, ZEND_NUM_ARGS() TSRMLS_CC,
-			"lz|llz!", &param.paramno, &param.parameter, &param_type, &param.max_value_len,
-			&param.driver_params)) {
-		if (FAILURE == zend_parse_parameters(ZEND_NUM_ARGS() TSRMLS_CC, "sz|llz!", &param.name,
-				&param.namelen, &param.parameter, &param_type, &param.max_value_len,
-				&param.driver_params)) {
->>>>>>> abbe1551
 			return 0;
 		}
 	}
@@ -1670,17 +1589,10 @@
 
 	param.paramno = -1;
 
-<<<<<<< HEAD
 	if (FAILURE == zend_parse_parameters_ex(ZEND_PARSE_PARAMS_QUIET, ZEND_NUM_ARGS(),
 			"lz/|l", &param.paramno, &parameter, &param_type)) {
 		if (FAILURE == zend_parse_parameters(ZEND_NUM_ARGS(), "Sz/|l", &param.name,
 				&parameter, &param_type)) {
-=======
-	if (FAILURE == zend_parse_parameters_ex(ZEND_PARSE_PARAMS_QUIET, ZEND_NUM_ARGS() TSRMLS_CC,
-			"lz/|l", &param.paramno, &param.parameter, &param_type)) {
-		if (FAILURE == zend_parse_parameters(ZEND_NUM_ARGS() TSRMLS_CC, "sz/|l", &param.name,
-				&param.namelen, &param.parameter, &param_type)) {
->>>>>>> abbe1551
 			RETURN_FALSE;
 		}
 	}
@@ -1694,15 +1606,9 @@
 		RETURN_FALSE;
 	}
 
-<<<<<<< HEAD
 	ZVAL_COPY(&param.parameter, parameter);
 	if (!really_register_bound_param(&param, stmt, TRUE)) {
 		if (!Z_ISUNDEF(param.parameter)) {
-=======
-	Z_ADDREF_P(param.parameter);
-	if (!really_register_bound_param(&param, stmt, TRUE TSRMLS_CC)) {
-		if (param.parameter) {
->>>>>>> abbe1551
 			zval_ptr_dtor(&(param.parameter));
 			ZVAL_UNDEF(&param.parameter);
 		}
@@ -1937,11 +1843,7 @@
 	zend_class_entry *cep;
 	int retval;
 
-<<<<<<< HEAD
 	do_fetch_opt_finish(stmt, 1);
-=======
-	do_fetch_opt_finish(stmt, 1 TSRMLS_CC);
->>>>>>> abbe1551
 
 	switch (stmt->default_fetch_type) {
 		case PDO_FETCH_INTO:
@@ -1972,11 +1874,7 @@
 			mode = Z_LVAL(args[skip]);
 			flags = mode & PDO_FETCH_FLAGS;
 
-<<<<<<< HEAD
 			retval = pdo_stmt_verify_mode(stmt, mode, 0);
-=======
-			retval = pdo_stmt_verify_mode(stmt, mode, 0 TSRMLS_CC);
->>>>>>> abbe1551
 		}
 	}
 
@@ -2078,16 +1976,7 @@
 					php_error_docref(NULL, E_WARNING, "PHP might crash if you don't call $stmt->setFetchMode() to reset to defaults on this persistent statement.  This will be fixed in a later release");
 				}
 #endif
-<<<<<<< HEAD
 				ZVAL_COPY(&stmt->fetch.into, &args[skip+1]);
-=======
-				MAKE_STD_ZVAL(stmt->fetch.into);
-
-				Z_TYPE_P(stmt->fetch.into) = IS_OBJECT;
-				Z_OBJ_HANDLE_P(stmt->fetch.into) = Z_OBJ_HANDLE_PP(args[skip+1]);
-				Z_OBJ_HT_P(stmt->fetch.into) = Z_OBJ_HT_PP(args[skip+1]);
-				zend_objects_store_add_ref(stmt->fetch.into TSRMLS_CC);
->>>>>>> abbe1551
 			}
 
 			break;
@@ -2165,11 +2054,7 @@
 
 	PDO_STMT_CLEAR_ERR();
 
-<<<<<<< HEAD
 	if (!pdo_stmt_do_next_rowset(stmt)) {
-=======
-	if (!pdo_stmt_do_next_rowset(stmt TSRMLS_CC)) {
->>>>>>> abbe1551
 		PDO_HANDLE_STMT_ERR();
 		RETURN_FALSE;
 	}
@@ -2225,11 +2110,7 @@
 		RETURN_FALSE;
 	}
 
-<<<<<<< HEAD
 	php_stream_printf(out, "SQL: [%zd] %.*s\n",
-=======
-	php_stream_printf(out TSRMLS_CC, "SQL: [%d] %.*s\n",
->>>>>>> abbe1551
 		stmt->query_stringlen,
 		(int) stmt->query_stringlen, stmt->query_string);
 
@@ -2247,7 +2128,6 @@
 				php_stream_printf(out, "Key: Position #%pd:\n", num);
 			}
 
-<<<<<<< HEAD
 			php_stream_printf(out, "paramno=%pd\nname=[%zd] \"%.*s\"\nis_param=%d\nparam_type=%d\n",
 					param->paramno, param->name ? ZSTR_LEN(param->name) : 0, param->name ? (int) ZSTR_LEN(param->name) : 0,
 					param->name ? ZSTR_VAL(param->name) : "",
@@ -2255,15 +2135,6 @@
 					param->param_type);
 
 		} ZEND_HASH_FOREACH_END();
-=======
-			php_stream_printf(out TSRMLS_CC, "paramno=%ld\nname=[%d] \"%.*s\"\nis_param=%d\nparam_type=%d\n",
-				param->paramno, param->namelen, param->namelen, param->name ? param->name : "",
-				param->is_param,
-				param->param_type);
-
-			zend_hash_move_forward_ex(stmt->bound_params, &pos);
-		}
->>>>>>> abbe1551
 	}
 
 	php_stream_close(out);
@@ -2338,32 +2209,18 @@
 	}
 }
 
-<<<<<<< HEAD
 static union _zend_function *dbstmt_method_get(zend_object **object_pp, zend_string *method_name, const zval *key)
 {
 	zend_function *fbc = NULL;
 	zend_string *lc_method_name;
 	zend_object *object = *object_pp;
-=======
-static union _zend_function *dbstmt_method_get(zval **object_pp, char *method_name, int method_len, const zend_literal *key TSRMLS_DC)
-{
-	zend_function *fbc = NULL;
-	char *lc_method_name;
-	zval *object = *object_pp;
->>>>>>> abbe1551
 
 	lc_method_name = zend_string_alloc(ZSTR_LEN(method_name), 0);
 	zend_str_tolower_copy(ZSTR_VAL(lc_method_name), ZSTR_VAL(method_name), ZSTR_LEN(method_name));
 
-<<<<<<< HEAD
+
 	if ((fbc = zend_hash_find_ptr(&object->ce->function_table, lc_method_name)) == NULL) {
 		pdo_stmt_t *stmt = php_pdo_stmt_fetch_object(object);
-=======
-	if (zend_hash_find(&Z_OBJCE_P(object)->function_table, lc_method_name,
-			method_len+1, (void**)&fbc) == FAILURE) {
-
-		pdo_stmt_t *stmt = (pdo_stmt_t*)zend_object_store_get_object(object TSRMLS_CC);
->>>>>>> abbe1551
 		/* instance not created by PDO object */
 		if (!stmt->dbh) {
 			goto out;
@@ -2371,38 +2228,24 @@
 		/* not a pre-defined method, nor a user-defined method; check
 		 * the driver specific methods */
 		if (!stmt->dbh->cls_methods[PDO_DBH_DRIVER_METHOD_KIND_STMT]) {
-<<<<<<< HEAD
 			if (!pdo_hash_methods(Z_PDO_OBJECT_P(&stmt->database_object_handle),
 				PDO_DBH_DRIVER_METHOD_KIND_STMT)
-=======
-			if (!pdo_hash_methods(stmt->dbh,
-				PDO_DBH_DRIVER_METHOD_KIND_STMT TSRMLS_CC)
->>>>>>> abbe1551
 				|| !stmt->dbh->cls_methods[PDO_DBH_DRIVER_METHOD_KIND_STMT]) {
 				goto out;
 			}
 		}
 
-<<<<<<< HEAD
 		if ((fbc = zend_hash_find_ptr(stmt->dbh->cls_methods[PDO_DBH_DRIVER_METHOD_KIND_STMT], lc_method_name)) == NULL) {
-=======
-		if (zend_hash_find(stmt->dbh->cls_methods[PDO_DBH_DRIVER_METHOD_KIND_STMT],
-				lc_method_name, method_len+1, (void**)&fbc) == FAILURE) {
->>>>>>> abbe1551
 			goto out;
 		}
 		/* got it */
 	}
 
 out:
-<<<<<<< HEAD
 	zend_string_release(lc_method_name);
-=======
 	if (!fbc) {
-		fbc = std_object_handlers.get_method(object_pp, method_name, method_len, key TSRMLS_CC);
-	}
-	efree(lc_method_name);
->>>>>>> abbe1551
+		fbc = std_object_handlers.get_method(object_pp, method_name, key);
+	}
 	return fbc;
 }
 
@@ -2419,28 +2262,12 @@
 	stmt = ecalloc(1, sizeof(pdo_stmt_t) + zend_object_properties_size(Z_OBJCE_P(zobject)));
 	zend_object_std_init(&stmt->std, Z_OBJCE_P(zobject));
 	object_properties_init(&stmt->std, Z_OBJCE_P(zobject));
-<<<<<<< HEAD
 
 	old_stmt = Z_PDO_STMT_P(zobject);
 
 	zend_objects_clone_members(&stmt->std, &old_stmt->std);
 
 	return &stmt->std;
-=======
-	stmt->refcount = 1;
-
-	old_stmt = (pdo_stmt_t *)zend_object_store_get_object(zobject TSRMLS_CC);
-
-	retval.handle = zend_objects_store_put(stmt, (zend_objects_store_dtor_t)zend_objects_destroy_object, (zend_objects_free_object_storage_t)pdo_dbstmt_free_storage, (zend_objects_store_clone_t)dbstmt_clone_obj TSRMLS_CC);
-	retval.handlers = Z_OBJ_HT_P(zobject);
-
-	zend_objects_clone_members((zend_object *)stmt, retval, (zend_object *)old_stmt, handle TSRMLS_CC);
-
-	zend_objects_store_add_ref(&old_stmt->database_object_handle TSRMLS_CC);
-	stmt->database_object_handle = old_stmt->database_object_handle;
-
-	return retval;
->>>>>>> abbe1551
 }
 
 zend_object_handlers pdo_dbstmt_object_handlers;
@@ -2454,13 +2281,8 @@
 	pdo_dbstmt_ce = zend_register_internal_class(&ce);
 	pdo_dbstmt_ce->get_iterator = pdo_stmt_iter_get;
 	pdo_dbstmt_ce->create_object = pdo_dbstmt_new;
-<<<<<<< HEAD
 	zend_class_implements(pdo_dbstmt_ce, 1, zend_ce_traversable);
 	zend_declare_property_null(pdo_dbstmt_ce, "queryString", sizeof("queryString")-1, ZEND_ACC_PUBLIC);
-=======
-	zend_class_implements(pdo_dbstmt_ce TSRMLS_CC, 1, zend_ce_traversable);
-	zend_declare_property_null(pdo_dbstmt_ce, "queryString", sizeof("queryString")-1, ZEND_ACC_PUBLIC TSRMLS_CC);
->>>>>>> abbe1551
 
 	memcpy(&pdo_dbstmt_object_handlers, &std_object_handlers, sizeof(zend_object_handlers));
 	pdo_dbstmt_object_handlers.offset = XtOffsetOf(pdo_stmt_t, std);
@@ -2522,11 +2344,6 @@
 		zval_ptr_dtor(&stmt->fetch.into);
 		ZVAL_UNDEF(&stmt->fetch.into);
 	}
-<<<<<<< HEAD
-=======
-
-	do_fetch_opt_finish(stmt, 1 TSRMLS_CC);
->>>>>>> abbe1551
 
 	do_fetch_opt_finish(stmt, 1);
 
@@ -2568,17 +2385,9 @@
 {
 	struct php_pdo_iterator *I = (struct php_pdo_iterator*)iter;
 
-<<<<<<< HEAD
 	zval_ptr_dtor(&I->iter.data);
 
 	if (!Z_ISUNDEF(I->fetch_ahead)) {
-=======
-	if (--I->stmt->refcount == 0) {
-		free_statement(I->stmt TSRMLS_CC);
-	}
-
-	if (I->fetch_ahead) {
->>>>>>> abbe1551
 		zval_ptr_dtor(&I->fetch_ahead);
 	}
 }
@@ -2714,14 +2523,7 @@
 		}
 	}
 
-<<<<<<< HEAD
 	return rv;
-=======
-	Z_SET_REFCOUNT_P(return_value, 0);
-	Z_UNSET_ISREF_P(return_value);
-
-	return return_value;
->>>>>>> abbe1551
 }
 
 static zval *row_dim_read(zval *object, zval *member, int type, zval *rv)
@@ -2809,13 +2611,8 @@
 }
 
 static union _zend_function *row_method_get(
-<<<<<<< HEAD
 	zend_object **object_pp,
 	zend_string *method_name, const zval *key)
-=======
-	zval **object_pp,
-	char *method_name, int method_len, const zend_literal *key TSRMLS_DC)
->>>>>>> abbe1551
 {
 	zend_function *fbc;
 	zend_string *lc_method_name;
@@ -2828,11 +2625,8 @@
 		return NULL;
 	}
 
-<<<<<<< HEAD
 	zend_string_release(lc_method_name);
-=======
-	efree(lc_method_name);
->>>>>>> abbe1551
+
 	return fbc;
 }
 
@@ -2892,19 +2686,10 @@
 
 void pdo_row_free_storage(zend_object *std)
 {
-<<<<<<< HEAD
 	pdo_row_t *row = (pdo_row_t *)std;
 	if (row->stmt) {
 		ZVAL_UNDEF(&row->stmt->lazy_object_ref);
 		OBJ_RELEASE(&row->stmt->std);
-=======
-	if (stmt) {
-		ZVAL_NULL(&stmt->lazy_object_ref);
-
-		if (--stmt->refcount == 0) {
-			free_statement(stmt TSRMLS_CC);
-		}
->>>>>>> abbe1551
 	}
 }
 
