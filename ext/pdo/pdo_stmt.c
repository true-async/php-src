/*
  +----------------------------------------------------------------------+
  | Copyright (c) The PHP Group                                          |
  +----------------------------------------------------------------------+
  | This source file is subject to version 3.01 of the PHP license,      |
  | that is bundled with this package in the file LICENSE, and is        |
  | available through the world-wide-web at the following url:           |
  | https://www.php.net/license/3_01.txt                                 |
  | If you did not receive a copy of the PHP license and are unable to   |
  | obtain it through the world-wide-web, please send a note to          |
  | license@php.net so we can mail you a copy immediately.               |
  +----------------------------------------------------------------------+
  | Author: Wez Furlong <wez@php.net>                                    |
  |         Marcus Boerger <helly@php.net>                               |
  |         Sterling Hughes <sterling@php.net>                           |
  +----------------------------------------------------------------------+
*/

/* The PDO Statement Handle Class */

#ifdef HAVE_CONFIG_H
#include <config.h>
#endif

#include "php.h"
#include "php_ini.h"
#include "ext/standard/info.h"
#include "ext/standard/php_var.h"
#include "php_pdo.h"
#include "php_pdo_driver.h"
#include "php_pdo_int.h"
#include "zend_exceptions.h"
#include "zend_interfaces.h"
#include "php_memory_streams.h"
#include "pdo_stmt_arginfo.h"

#define PHP_STMT_GET_OBJ \
	pdo_stmt_t *stmt = Z_PDO_STMT_P(ZEND_THIS); \
	if (!stmt->dbh) { \
		zend_throw_error(NULL, "%s object is uninitialized", ZSTR_VAL(Z_OBJ(EX(This))->ce->name)); \
		RETURN_THROWS(); \
	} \

static inline bool rewrite_name_to_position(pdo_stmt_t *stmt, struct pdo_bound_param_data *param) /* {{{ */
{
	if (stmt->bound_param_map) {
		/* rewriting :name to ? style.
		 * We need to fixup the parameter numbers on the parameters.
		 * If we find that a given named parameter has been used twice,
		 * we will raise an error, as we can't be sure that it is safe
		 * to bind multiple parameters onto the same zval in the underlying
		 * driver */
		zend_string *name;
		int position = 0;

		if (stmt->named_rewrite_template) {
			/* this is not an error here */
			return 1;
		}
		if (!param->name) {
			/* do the reverse; map the parameter number to the name */
			if ((name = zend_hash_index_find_ptr(stmt->bound_param_map, param->paramno)) != NULL) {
				param->name = zend_string_copy(name);
				return 1;
			}
			/* TODO Error? */
			pdo_raise_impl_error(stmt->dbh, stmt, "HY093", "parameter was not defined");
			return 0;
		}

		ZEND_HASH_FOREACH_PTR(stmt->bound_param_map, name) {
			if (!zend_string_equals(name, param->name)) {
				position++;
				continue;
			}
			if (param->paramno >= 0) {
				/* TODO Error? */
				pdo_raise_impl_error(stmt->dbh, stmt, "IM001", "PDO refuses to handle repeating the same :named parameter for multiple positions with this driver, as it might be unsafe to do so.  Consider using a separate name for each parameter instead");
				return -1;
			}
			param->paramno = position;
			return 1;
		} ZEND_HASH_FOREACH_END();
		/* TODO Error? */
		pdo_raise_impl_error(stmt->dbh, stmt, "HY093", "parameter was not defined");
		return 0;
	}
	return 1;
}
/* }}} */

/* trigger callback hook for parameters */
static bool dispatch_param_event(pdo_stmt_t *stmt, enum pdo_param_event event_type) /* {{{ */
{
	bool ret = 1, is_param = 1;
	struct pdo_bound_param_data *param;
	HashTable *ht;

	if (stmt->dbh->skip_param_evt & (1 << event_type)) {
		return 1;
	}

	if (!stmt->methods->param_hook) {
		return 1;
	}

	ht = stmt->bound_params;

iterate:
	if (ht) {
		ZEND_HASH_FOREACH_PTR(ht, param) {
			if (!stmt->methods->param_hook(stmt, param, event_type)) {
				ret = 0;
				break;
			}
		} ZEND_HASH_FOREACH_END();
	}
	if (ret && is_param) {
		ht = stmt->bound_columns;
		is_param = 0;
		goto iterate;
	}

	return ret;
}
/* }}} */

bool pdo_stmt_describe_columns(pdo_stmt_t *stmt) /* {{{ */
{
	int col;

	stmt->columns = ecalloc(stmt->column_count, sizeof(struct pdo_column_data));

	for (col = 0; col < stmt->column_count; col++) {
		if (!stmt->methods->describer(stmt, col)) {
			return false;
		}

		/* if we are applying case conversions on column names, do so now */
		if (stmt->dbh->native_case != stmt->dbh->desired_case && stmt->dbh->desired_case != PDO_CASE_NATURAL) {
			zend_string *orig_name = stmt->columns[col].name;
			switch (stmt->dbh->desired_case) {
				case PDO_CASE_LOWER:
					stmt->columns[col].name = zend_string_tolower(orig_name);
					zend_string_release(orig_name);
					break;
				case PDO_CASE_UPPER:
					stmt->columns[col].name = zend_string_toupper(orig_name);
					zend_string_release(orig_name);
					break;
				EMPTY_SWITCH_DEFAULT_CASE()
			}
		}

		/* update the column index on named bound parameters */
		if (stmt->bound_columns) {
			struct pdo_bound_param_data *param;

			if ((param = zend_hash_find_ptr(stmt->bound_columns,
					stmt->columns[col].name)) != NULL) {
				param->paramno = col;
			}
		}

	}
	return true;
}
/* }}} */

static void pdo_stmt_reset_columns(pdo_stmt_t *stmt) {
	if (stmt->columns) {
		int i;
		struct pdo_column_data *cols = stmt->columns;

		for (i = 0; i < stmt->column_count; i++) {
			if (cols[i].name) {
				zend_string_release_ex(cols[i].name, 0);
			}
		}
		efree(stmt->columns);
	}
	stmt->columns = NULL;
	stmt->column_count = 0;
}

/**
 * Change the column count on the statement. If it differs from the previous one,
 * discard existing columns information.
 */
PDO_API void php_pdo_stmt_set_column_count(pdo_stmt_t *stmt, int new_count)
{
	/* Columns not yet "described". */
	if (!stmt->columns) {
		stmt->column_count = new_count;
		return;
	}

	/* The column count has not changed: No need to reload columns description.
	 * Note: Do not handle attribute name change, without column count change. */
	if (new_count == stmt->column_count) {
		return;
	}

	/* Free previous columns to force reload description. */
	pdo_stmt_reset_columns(stmt);
	stmt->column_count = new_count;
}

static void get_lazy_object(pdo_stmt_t *stmt, zval *return_value) /* {{{ */
{
	if (Z_ISUNDEF(stmt->lazy_object_ref)) {
		pdo_row_t *row = ecalloc(1, sizeof(pdo_row_t));
		row->stmt = stmt;
		zend_object_std_init(&row->std, pdo_row_ce);
		ZVAL_OBJ(&stmt->lazy_object_ref, &row->std);
		GC_ADDREF(&stmt->std);
		GC_DELREF(&row->std);
	}
	ZVAL_COPY(return_value, &stmt->lazy_object_ref);
}
/* }}} */

static void param_dtor(zval *el) /* {{{ */
{
	struct pdo_bound_param_data *param = (struct pdo_bound_param_data *)Z_PTR_P(el);

	/* tell the driver that it is going away */
	if (param->stmt->methods->param_hook) {
		param->stmt->methods->param_hook(param->stmt, param, PDO_PARAM_EVT_FREE);
	}

	if (param->name) {
		zend_string_release_ex(param->name, 0);
	}

	if (!Z_ISUNDEF(param->parameter)) {
		zval_ptr_dtor(&param->parameter);
		ZVAL_UNDEF(&param->parameter);
	}
	if (!Z_ISUNDEF(param->driver_params)) {
		zval_ptr_dtor(&param->driver_params);
	}
	efree(param);
}
/* }}} */

static bool really_register_bound_param(struct pdo_bound_param_data *param, pdo_stmt_t *stmt, bool is_param) /* {{{ */
{
	HashTable *hash;
	zval *parameter;
	struct pdo_bound_param_data *pparam = NULL;

	hash = is_param ? stmt->bound_params : stmt->bound_columns;

	if (!hash) {
		ALLOC_HASHTABLE(hash);
		zend_hash_init(hash, 13, NULL, param_dtor, 0);

		if (is_param) {
			stmt->bound_params = hash;
		} else {
			stmt->bound_columns = hash;
		}
	}

	if (!Z_ISREF(param->parameter)) {
		parameter = &param->parameter;
	} else {
		parameter = Z_REFVAL(param->parameter);
	}

	if (PDO_PARAM_TYPE(param->param_type) == PDO_PARAM_STR && param->max_value_len <= 0 && !Z_ISNULL_P(parameter)) {
		if (!try_convert_to_string(parameter)) {
			return 0;
		}
	} else if (PDO_PARAM_TYPE(param->param_type) == PDO_PARAM_INT && (Z_TYPE_P(parameter) == IS_FALSE || Z_TYPE_P(parameter) == IS_TRUE)) {
		convert_to_long(parameter);
	} else if (PDO_PARAM_TYPE(param->param_type) == PDO_PARAM_BOOL && Z_TYPE_P(parameter) == IS_LONG) {
		convert_to_boolean(parameter);
	}

	param->stmt = stmt;
	param->is_param = is_param;

	if (Z_REFCOUNTED(param->driver_params)) {
		Z_ADDREF(param->driver_params);
	}

	if (!is_param && param->name && stmt->columns) {
		/* try to map the name to the column */
		int i;

		for (i = 0; i < stmt->column_count; i++) {
			if (zend_string_equals(stmt->columns[i].name, param->name)) {
				param->paramno = i;
				break;
			}
		}

		/* if you prepare and then execute passing an array of params keyed by names,
		 * then this will trigger, and we don't want that */
		if (param->paramno == -1) {
			/* Should this always be an Error? */
			char *tmp;
			/* TODO Error? */
			spprintf(&tmp, 0, "Did not find column name '%s' in the defined columns; it will not be bound", ZSTR_VAL(param->name));
			pdo_raise_impl_error(stmt->dbh, stmt, "HY000", tmp);
			efree(tmp);
		}
	}

	if (param->name) {
		if (is_param && ZSTR_VAL(param->name)[0] != ':') {
			zend_string *temp = zend_string_alloc(ZSTR_LEN(param->name) + 1, 0);
			ZSTR_VAL(temp)[0] = ':';
			memmove(ZSTR_VAL(temp) + 1, ZSTR_VAL(param->name), ZSTR_LEN(param->name) + 1);
			param->name = temp;
		} else {
			param->name = zend_string_init(ZSTR_VAL(param->name), ZSTR_LEN(param->name), 0);
		}
	}

	if (is_param && !rewrite_name_to_position(stmt, param)) {
		if (param->name) {
			zend_string_release_ex(param->name, 0);
			param->name = NULL;
		}
		return 0;
	}

	/* ask the driver to perform any normalization it needs on the
	 * parameter name.  Note that it is illegal for the driver to take
	 * a reference to param, as it resides in transient storage only
	 * at this time. */
	if (stmt->methods->param_hook) {
		if (!stmt->methods->param_hook(stmt, param, PDO_PARAM_EVT_NORMALIZE)) {
			PDO_HANDLE_STMT_ERR();
			if (param->name) {
				zend_string_release_ex(param->name, 0);
				param->name = NULL;
			}
			return 0;
		}
	}

	/* delete any other parameter registered with this number.
	 * If the parameter is named, it will be removed and correctly
	 * disposed of by the hash_update call that follows */
	if (param->paramno >= 0) {
		zend_hash_index_del(hash, param->paramno);
	}

	/* allocate storage for the parameter, keyed by its "canonical" name */
	if (param->name) {
		pparam = zend_hash_update_mem(hash, param->name, param, sizeof(struct pdo_bound_param_data));
	} else {
		pparam = zend_hash_index_update_mem(hash, param->paramno, param, sizeof(struct pdo_bound_param_data));
	}

	/* tell the driver we just created a parameter */
	if (stmt->methods->param_hook) {
		if (!stmt->methods->param_hook(stmt, pparam, PDO_PARAM_EVT_ALLOC)) {
			PDO_HANDLE_STMT_ERR();
			/* undo storage allocation; the hash will free the parameter
			 * name if required */
			if (pparam->name) {
				zend_hash_del(hash, pparam->name);
			} else {
				zend_hash_index_del(hash, pparam->paramno);
			}
			/* param->parameter is freed by hash dtor */
			ZVAL_UNDEF(&param->parameter);
			return 0;
		}
	}
	return 1;
}
/* }}} */

/* {{{ Execute a prepared statement, optionally binding parameters */
PHP_METHOD(PDOStatement, execute)
{
	zval *input_params = NULL;
	int ret = 1;

	ZEND_PARSE_PARAMETERS_START(0, 1)
		Z_PARAM_OPTIONAL
		Z_PARAM_ARRAY_OR_NULL(input_params)
	ZEND_PARSE_PARAMETERS_END();

	PHP_STMT_GET_OBJ;
	PDO_STMT_CLEAR_ERR();

	if (input_params) {
		struct pdo_bound_param_data param;
		zval *tmp;
		zend_string *key = NULL;
		zend_ulong num_index;

		if (stmt->bound_params) {
			zend_hash_destroy(stmt->bound_params);
			FREE_HASHTABLE(stmt->bound_params);
			stmt->bound_params = NULL;
		}

		ZEND_HASH_FOREACH_KEY_VAL(Z_ARRVAL_P(input_params), num_index, key, tmp) {
			memset(&param, 0, sizeof(param));

			if (key) {
				/* yes this is correct.  we don't want to count the null byte.  ask wez */
				param.name = key;
				param.paramno = -1;
			} else {
				/* we're okay to be zero based here */
				/* num_index is unsignend */
				param.paramno = num_index;
			}

			param.param_type = PDO_PARAM_STR;
			ZVAL_COPY(&param.parameter, tmp);

			if (!really_register_bound_param(&param, stmt, 1)) {
				if (!Z_ISUNDEF(param.parameter)) {
					zval_ptr_dtor(&param.parameter);
				}
				RETURN_FALSE;
			}
		} ZEND_HASH_FOREACH_END();
	}

	if (PDO_PLACEHOLDER_NONE == stmt->supports_placeholders) {
		/* handle the emulated parameter binding,
		 * stmt->active_query_string holds the query with binds expanded and
		 * quoted.
		 */

		/* string is leftover from previous calls so PDOStatement::debugDumpParams() can access */
		if (stmt->active_query_string) {
			zend_string_release(stmt->active_query_string);
			stmt->active_query_string = NULL;
		}

		ret = pdo_parse_params(stmt, stmt->query_string, &stmt->active_query_string);

		if (ret == 0) {
			/* no changes were made */
			stmt->active_query_string = zend_string_copy(stmt->query_string);
			ret = 1;
		} else if (ret == -1) {
			/* something broke */
			RETURN_FALSE;
		}
	} else if (!dispatch_param_event(stmt, PDO_PARAM_EVT_EXEC_PRE)) {
		PDO_HANDLE_STMT_ERR();
		RETURN_FALSE;
	}
	if (stmt->methods->executer(stmt)) {
		if (!stmt->executed) {
			/* this is the first execute */

			if (stmt->dbh->alloc_own_columns && !stmt->columns) {
				/* for "big boy" drivers, we need to allocate memory to fetch
				 * the results into, so lets do that now */
				ret = pdo_stmt_describe_columns(stmt);
			}

			stmt->executed = 1;
		}

		if (ret && !dispatch_param_event(stmt, PDO_PARAM_EVT_EXEC_POST)) {
			PDO_HANDLE_STMT_ERR();
			RETURN_FALSE;
		}

		RETURN_BOOL(ret);
	}
	PDO_HANDLE_STMT_ERR();
	RETURN_FALSE;
}
/* }}} */

static inline void fetch_value(pdo_stmt_t *stmt, zval *dest, int colno, enum pdo_param_type *type_override) /* {{{ */
{
	if (colno < 0) {
		zend_value_error("Column index must be greater than or equal to 0");
		ZVAL_NULL(dest);
		return;
	}

	if (colno >= stmt->column_count) {
		zend_value_error("Invalid column index");
		ZVAL_NULL(dest);
		return;
	}

	ZVAL_NULL(dest);
	stmt->methods->get_col(stmt, colno, dest, type_override);

	if (Z_TYPE_P(dest) == IS_STRING && Z_STRLEN_P(dest) == 0
			&& stmt->dbh->oracle_nulls == PDO_NULL_EMPTY_STRING) {
		zval_ptr_dtor_str(dest);
		ZVAL_NULL(dest);
	}

	/* If stringification is requested, override with PDO_PARAM_STR. */
	enum pdo_param_type pdo_param_str = PDO_PARAM_STR;
	if (stmt->dbh->stringify) {
		type_override = &pdo_param_str;
	}

	if (type_override && Z_TYPE_P(dest) != IS_NULL) {
		switch (*type_override) {
			case PDO_PARAM_INT:
				convert_to_long(dest);
				break;
			case PDO_PARAM_BOOL:
				convert_to_boolean(dest);
				break;
			case PDO_PARAM_STR:
				if (Z_TYPE_P(dest) == IS_FALSE) {
					/* Return "0" rather than "", because this is what database drivers that
					 * don't have a dedicated boolean type would return. */
					zval_ptr_dtor_nogc(dest);
					ZVAL_INTERNED_STR(dest, ZSTR_CHAR('0'));
				} else if (Z_TYPE_P(dest) == IS_RESOURCE) {
					/* Convert LOB stream to string */
					php_stream *stream;
					php_stream_from_zval_no_verify(stream, dest);
					zend_string *str = php_stream_copy_to_mem(stream, PHP_STREAM_COPY_ALL, 0);
					zval_ptr_dtor_nogc(dest);
					if (str == NULL) {
						ZVAL_EMPTY_STRING(dest);
					} else {
						ZVAL_STR(dest, str);
					}
				} else {
					convert_to_string(dest);
				}
				break;
			case PDO_PARAM_NULL:
				convert_to_null(dest);
				break;
			case PDO_PARAM_LOB:
				if (Z_TYPE_P(dest) == IS_STRING) {
					php_stream *stream =
						php_stream_memory_open(TEMP_STREAM_READONLY, Z_STR_P(dest));
					zval_ptr_dtor_str(dest);
					php_stream_to_zval(stream, dest);
				}
				break;
			default:
				break;
		}
	}

	if (Z_TYPE_P(dest) == IS_NULL && stmt->dbh->oracle_nulls == PDO_NULL_TO_STRING) {
		ZVAL_EMPTY_STRING(dest);
	}
}
/* }}} */

static bool do_fetch_common(pdo_stmt_t *stmt, enum pdo_fetch_orientation ori, zend_long offset) /* {{{ */
{
	if (!stmt->executed) {
		return 0;
	}

	if (!dispatch_param_event(stmt, PDO_PARAM_EVT_FETCH_PRE)) {
		return 0;
	}

	if (!stmt->methods->fetcher(stmt, ori, offset)) {
		return 0;
	}

	/* some drivers might need to describe the columns now */
	if (!stmt->columns && !pdo_stmt_describe_columns(stmt)) {
		return 0;
	}

	if (!dispatch_param_event(stmt, PDO_PARAM_EVT_FETCH_POST)) {
		return 0;
	}

	if (stmt->bound_columns) {
		/* update those bound column variables now */
		struct pdo_bound_param_data *param;

		ZEND_HASH_FOREACH_PTR(stmt->bound_columns, param) {
			if (param->paramno >= 0) {
				if (!Z_ISREF(param->parameter)) {
					continue;
				}

				/* delete old value */
				zval_ptr_dtor(Z_REFVAL(param->parameter));

				/* set new value */
				fetch_value(stmt, Z_REFVAL(param->parameter), param->paramno, &param->param_type);

				/* TODO: some smart thing that avoids duplicating the value in the
				 * general loop below.  For now, if you're binding output columns,
				 * it's better to use LAZY or BOUND fetches if you want to shave
				 * off those cycles */
			}
		} ZEND_HASH_FOREACH_END();
	}

	return 1;
}
/* }}} */

static bool do_fetch_class_prepare(pdo_stmt_t *stmt) /* {{{ */
{
	zend_class_entry *ce = stmt->fetch.cls.ce;
	zend_fcall_info *fci = &stmt->fetch.cls.fci;
	zend_fcall_info_cache *fcc = &stmt->fetch.cls.fcc;

	fci->size = sizeof(zend_fcall_info);

	if (!ce) {
		stmt->fetch.cls.ce = ZEND_STANDARD_CLASS_DEF_PTR;
		ce = ZEND_STANDARD_CLASS_DEF_PTR;
	}

	if (ce->constructor) {
		ZVAL_UNDEF(&fci->function_name);
		fci->param_count = 0;
		fci->params = NULL;

		zend_fcall_info_args_ex(fci, ce->constructor, &stmt->fetch.cls.ctor_args);

		fcc->function_handler = ce->constructor;
		fcc->called_scope = ce;
		return 1;
	} else if (!Z_ISUNDEF(stmt->fetch.cls.ctor_args)) {
		zend_throw_error(NULL, "User-supplied statement does not accept constructor arguments");
		return 0;
	} else {
		return 1; /* no ctor no args is also ok */
	}
}
/* }}} */

static void do_fetch_opt_finish(pdo_stmt_t *stmt, bool free_ctor_agrs) /* {{{ */
{
	/* fci.size is used to check if it is valid */
	if (stmt->fetch.cls.fci.size && stmt->fetch.cls.fci.params) {
		if (!Z_ISUNDEF(stmt->fetch.cls.ctor_args)) {
			/* Added to free constructor arguments */
			zend_fcall_info_args_clear(&stmt->fetch.cls.fci, 1);
		} else {
			efree(stmt->fetch.cls.fci.params);
		}
		stmt->fetch.cls.fci.params = NULL;
	}

	stmt->fetch.cls.fci.size = 0;
	if (!Z_ISUNDEF(stmt->fetch.cls.ctor_args) && free_ctor_agrs) {
		zval_ptr_dtor(&stmt->fetch.cls.ctor_args);
		ZVAL_UNDEF(&stmt->fetch.cls.ctor_args);
		stmt->fetch.cls.fci.param_count = 0;
	}
}
/* }}} */

static bool pdo_do_key_pair_fetch(pdo_stmt_t *stmt, enum pdo_fetch_orientation ori, zend_long offset, HashTable *container)
{
	if (!do_fetch_common(stmt, ori, offset)) {
		return false;
	}
	if (stmt->column_count != 2) {
		pdo_raise_impl_error(stmt->dbh, stmt, "HY000", "PDO::FETCH_KEY_PAIR fetch mode requires the result set to contain exactly 2 columns.");
		return false;
	}

	zval key, val;
	fetch_value(stmt, &key, 0, NULL);
	fetch_value(stmt, &val, 1, NULL);

	if (Z_TYPE(key) == IS_LONG) {
		zend_hash_index_update(container, Z_LVAL(key), &val);
	} else {
		convert_to_string(&key);
		zend_symtable_update(container, Z_STR(key), &val);
	}
	zval_ptr_dtor(&key);
	return true;
}

/* perform a fetch.
 * Stores values into return_value according to HOW. */
<<<<<<< HEAD
static bool do_fetch(pdo_stmt_t *stmt, zval *return_value, enum pdo_fetch_type how, enum pdo_fetch_orientation ori, zend_long offset, zval *group_key) /* {{{ */
=======
static bool do_fetch(pdo_stmt_t *stmt, zval *return_value, enum pdo_fetch_type how, enum pdo_fetch_orientation ori, zend_long offset, zval *return_all) /* {{{ */
>>>>>>> eda8ce72
{
	int flags, idx, old_arg_count = 0;
	zend_class_entry *ce = NULL, *old_ce = NULL;
	zval old_ctor_args = {{0}, {0}, {0}};
	int column_index_to_fetch = 0;
	zval *fetch_function_params = NULL;
	uint32_t fetch_function_param_num = 0;

	if (how == PDO_FETCH_USE_DEFAULT) {
		how = stmt->default_fetch_type;
	}
	flags = how & PDO_FETCH_FLAGS;
	how = how & ~PDO_FETCH_FLAGS;

	if (!do_fetch_common(stmt, ori, offset)) {
		return false;
	}

	if (how == PDO_FETCH_BOUND) {
		RETVAL_TRUE;
<<<<<<< HEAD
		return true;
=======
		return 1;
	}

	if ((flags & PDO_FETCH_GROUP) && stmt->fetch.column == -1) {
		colno = 1;
	} else {
		colno = stmt->fetch.column;
>>>>>>> eda8ce72
	}

	if (how == PDO_FETCH_LAZY) {
		get_lazy_object(stmt, return_value);
		return true;
	}

	/* When fetching a column we only do one value fetch, so handle it separately */
	if (how == PDO_FETCH_COLUMN) {
		int colno = stmt->fetch.column;

		if ((flags & PDO_FETCH_GROUP) && stmt->fetch.column == -1) {
			colno = 1;
		}

		if (colno < 0 ) {
			zend_value_error("Column index must be greater than or equal to 0");
			return false;
		}

		if (colno >= stmt->column_count) {
			zend_value_error("Invalid column index");
			return false;
		}

		if (flags == PDO_FETCH_GROUP && stmt->fetch.column == -1) {
			fetch_value(stmt, return_value, 1, NULL);
		} else if (flags == PDO_FETCH_GROUP && colno) {
			fetch_value(stmt, return_value, 0, NULL);
		} else {
			fetch_value(stmt, return_value, colno, NULL);
		}

		if (group_key) {
			if (flags == PDO_FETCH_GROUP && stmt->fetch.column > 0) {
				fetch_value(stmt, group_key, colno, NULL);
			} else {
				fetch_value(stmt, group_key, 0, NULL);
			}
			convert_to_string(group_key);
		}
		return true;
	}

	RETVAL_FALSE;

	switch (how) {
		case PDO_FETCH_USE_DEFAULT:
		case PDO_FETCH_ASSOC:
		case PDO_FETCH_BOTH:
		case PDO_FETCH_NUM:
		case PDO_FETCH_NAMED:
			if (!group_key) {
				array_init_size(return_value, stmt->column_count);
			} else {
				array_init(return_value);
			}
			break;

		case PDO_FETCH_OBJ:
			object_init_ex(return_value, ZEND_STANDARD_CLASS_DEF_PTR);
			break;

		case PDO_FETCH_CLASS:
			if (flags & PDO_FETCH_CLASSTYPE) {
				zval val;
				zend_class_entry *cep;

				old_ce = stmt->fetch.cls.ce;
				ZVAL_COPY_VALUE(&old_ctor_args, &stmt->fetch.cls.ctor_args);
				old_arg_count = stmt->fetch.cls.fci.param_count;
				do_fetch_opt_finish(stmt, 0);

				fetch_value(stmt, &val, column_index_to_fetch++, NULL);
				if (Z_TYPE(val) != IS_NULL) {
					if (!try_convert_to_string(&val)) {
						return 0;
					}
					if ((cep = zend_lookup_class(Z_STR(val))) == NULL) {
						stmt->fetch.cls.ce = ZEND_STANDARD_CLASS_DEF_PTR;
					} else {
						stmt->fetch.cls.ce = cep;
					}
				}

				do_fetch_class_prepare(stmt);
				zval_ptr_dtor_str(&val);
			}
			ce = stmt->fetch.cls.ce;
			/* TODO: Make this an assertion and ensure this is true higher up? */
			if (!ce) {
				/* TODO Error? */
				pdo_raise_impl_error(stmt->dbh, stmt, "HY000", "No fetch class specified");
				return 0;
			}
			if ((flags & PDO_FETCH_SERIALIZE) == 0) {
				if (UNEXPECTED(object_init_ex(return_value, ce) != SUCCESS)) {
					return 0;
				}
				if (!stmt->fetch.cls.fci.size) {
					if (!do_fetch_class_prepare(stmt)) {
						zval_ptr_dtor(return_value);
						return 0;
					}
				}
				if (ce->constructor && (flags & PDO_FETCH_PROPS_LATE)) {
					zval retval_constructor_call;
					stmt->fetch.cls.fci.retval = &retval_constructor_call;
					stmt->fetch.cls.fci.object = Z_OBJ_P(return_value);
					stmt->fetch.cls.fcc.object = Z_OBJ_P(return_value);
					zend_call_function(&stmt->fetch.cls.fci, &stmt->fetch.cls.fcc);
					if (Z_TYPE(retval_constructor_call) == IS_UNDEF) {
						/* Exception has happened */
						zval_ptr_dtor(return_value);
						return false;
					}
					zval_ptr_dtor(&retval_constructor_call);
					ZVAL_UNDEF(stmt->fetch.cls.fci.retval);
				}
			}
			break;

		case PDO_FETCH_INTO:
			/* TODO: Make this an assertion and ensure this is true higher up? */
			if (Z_ISUNDEF(stmt->fetch.into)) {
				/* TODO ArgumentCountError? */
				pdo_raise_impl_error(stmt->dbh, stmt, "HY000", "No fetch-into object specified.");
				return 0;
				break;
			}

			ZVAL_COPY(return_value, &stmt->fetch.into);

			if (Z_OBJ_P(return_value)->ce == ZEND_STANDARD_CLASS_DEF_PTR) {
				how = PDO_FETCH_OBJ;
			}
			break;

		case PDO_FETCH_FUNC:
			/* TODO: Make this an assertion and ensure this is true higher up? */
			if (!ZEND_FCC_INITIALIZED(stmt->fetch.func.fcc)) {
				/* TODO ArgumentCountError? */
				pdo_raise_impl_error(stmt->dbh, stmt, "HY000", "No fetch function specified");
				return false;
			}
			/* There will be at most stmt->column_count parameters.
			 * However, if we fetch a group key we will have over allocated. */
			fetch_function_params = safe_emalloc(sizeof(zval), stmt->column_count, 0);
			break;
		EMPTY_SWITCH_DEFAULT_CASE();
	}

	if (group_key) {
		fetch_value(stmt, group_key, column_index_to_fetch, NULL);
		convert_to_string(group_key);
		column_index_to_fetch++;
	}

	for (idx = 0; column_index_to_fetch < stmt->column_count; column_index_to_fetch++, idx++) {
		zval val;
		fetch_value(stmt, &val, column_index_to_fetch, NULL);
		zend_string *column_name = stmt->columns[column_index_to_fetch].name;

		switch (how) {
			case PDO_FETCH_ASSOC:
				zend_symtable_update(Z_ARRVAL_P(return_value), column_name, &val);
				break;

			case PDO_FETCH_USE_DEFAULT:
			case PDO_FETCH_BOTH:
				zend_symtable_update(Z_ARRVAL_P(return_value), column_name, &val);
				if (zend_hash_index_add(Z_ARRVAL_P(return_value), column_index_to_fetch, &val) != NULL) {
					Z_TRY_ADDREF(val);
				}
				break;

			case PDO_FETCH_NAMED:
				/* already have an item with this name? */
				{
					zval *curr_val = zend_hash_find(Z_ARRVAL_P(return_value), column_name);
					if (curr_val != NULL) {
						zval arr;
						if (Z_TYPE_P(curr_val) != IS_ARRAY) {
							/* a little bit of black magic here:
							 * we're creating a new array and swapping it for the
							 * zval that's already stored in the hash under the name
							 * we want.  We then add that zval to the array.
							 * This is effectively the same thing as:
							 * if (!is_array($hash[$name])) {
							 *   $hash[$name] = array($hash[$name]);
							 * }
							 * */
							zval cur;

							array_init(&arr);

							ZVAL_COPY_VALUE(&cur, curr_val);
							ZVAL_COPY_VALUE(curr_val, &arr);

							zend_hash_next_index_insert_new(Z_ARRVAL(arr), &cur);
						} else {
							ZVAL_COPY_VALUE(&arr, curr_val);
						}
						zend_hash_next_index_insert_new(Z_ARRVAL(arr), &val);
					} else {
						zend_hash_update(Z_ARRVAL_P(return_value), column_name, &val);
					}
				}
				break;

			case PDO_FETCH_NUM:
				zend_hash_next_index_insert_new(Z_ARRVAL_P(return_value), &val);
				break;

			case PDO_FETCH_OBJ:
			case PDO_FETCH_INTO:
				zend_update_property_ex(NULL, Z_OBJ_P(return_value), column_name, &val);
				zval_ptr_dtor(&val);
				break;

			case PDO_FETCH_CLASS:
				if ((flags & PDO_FETCH_SERIALIZE) == 0 || idx) {
					zend_update_property_ex(ce, Z_OBJ_P(return_value), column_name, &val);
					zval_ptr_dtor(&val);
				} else {
					if (!ce->unserialize) {
						zval_ptr_dtor(&val);
						pdo_raise_impl_error(stmt->dbh, stmt, "HY000", "cannot unserialize class");
						return 0;
					} else if (ce->unserialize(return_value, ce, (unsigned char *)(Z_TYPE(val) == IS_STRING ? Z_STRVAL(val) : ""), Z_TYPE(val) == IS_STRING ? Z_STRLEN(val) : 0, NULL) == FAILURE) {
						zval_ptr_dtor(&val);
						pdo_raise_impl_error(stmt->dbh, stmt, "HY000", "cannot unserialize class");
						zval_ptr_dtor(return_value);
						ZVAL_NULL(return_value);
						return 0;
					} else {
						zval_ptr_dtor(&val);
					}
				}
				break;

			case PDO_FETCH_FUNC:
				ZVAL_COPY_VALUE(&fetch_function_params[fetch_function_param_num++], &val);
				break;

			default:
				zval_ptr_dtor(&val);
				zend_value_error("Fetch mode must be a bitmask of PDO::FETCH_* constants");
				return 0;
		}
	}

	switch (how) {
		case PDO_FETCH_CLASS:
			if (ce->constructor && !(flags & (PDO_FETCH_PROPS_LATE | PDO_FETCH_SERIALIZE))) {
				zval retval_constructor_call;
				stmt->fetch.cls.fci.retval = &retval_constructor_call;
				stmt->fetch.cls.fci.object = Z_OBJ_P(return_value);
				stmt->fetch.cls.fcc.object = Z_OBJ_P(return_value);
				zend_call_function(&stmt->fetch.cls.fci, &stmt->fetch.cls.fcc);
				if (Z_TYPE(retval_constructor_call) == IS_UNDEF) {
					/* Exception has happened */
					zval_ptr_dtor(return_value);
					return false;
				}
				zval_ptr_dtor(&retval_constructor_call);
				ZVAL_UNDEF(stmt->fetch.cls.fci.retval);
			}
			if (flags & PDO_FETCH_CLASSTYPE) {
				do_fetch_opt_finish(stmt, 0);
				stmt->fetch.cls.ce = old_ce;
				ZVAL_COPY_VALUE(&stmt->fetch.cls.ctor_args, &old_ctor_args);
				stmt->fetch.cls.fci.param_count = old_arg_count;
			}
			break;

		case PDO_FETCH_FUNC:
			zend_call_known_fcc(&stmt->fetch.func.fcc, return_value, fetch_function_param_num, fetch_function_params, NULL);
			/* Free FCI parameters that were allocated in the previous loop */
			for (uint32_t param_num = 0; param_num < fetch_function_param_num; param_num++) {
				zval_ptr_dtor(&fetch_function_params[param_num]);
			}
			efree(fetch_function_params);
			break;

		default:
			break;
	}

	return 1;
}
/* }}} */


// TODO Error on the following cases:
// Using any fetch flag with PDO_FETCH_KEY_PAIR
// Combining PDO_FETCH_UNIQUE and PDO_FETCH_GROUP
// Using PDO_FETCH_UNIQUE or PDO_FETCH_GROUP outside of fetchAll()
// Combining PDO_FETCH_PROPS_LATE with a fetch mode different than PDO_FETCH_CLASS
// Improve error detection when combining PDO_FETCH_USE_DEFAULT with
// Reject PDO_FETCH_INTO mode with fetch_all as no support
// Reject $pdo->setAttribute(PDO::ATTR_DEFAULT_FETCH_MODE, value); bypass
static bool pdo_stmt_verify_mode(pdo_stmt_t *stmt, zend_long mode, uint32_t mode_arg_num, bool fetch_all) /* {{{ */
{
	int flags = mode & PDO_FETCH_FLAGS;

	mode = mode & ~PDO_FETCH_FLAGS;

	if (mode < 0 || mode >= PDO_FETCH__MAX) {
		zend_argument_value_error(mode_arg_num, "must be a bitmask of PDO::FETCH_* constants");
		return 0;
	}

	if (mode == PDO_FETCH_USE_DEFAULT) {
		flags = stmt->default_fetch_type & PDO_FETCH_FLAGS;
		mode = stmt->default_fetch_type & ~PDO_FETCH_FLAGS;
	}

	switch(mode) {
		case PDO_FETCH_FUNC:
			if (!fetch_all) {
				zend_value_error("Can only use PDO::FETCH_FUNC in PDOStatement::fetchAll()");
				return 0;
			}
			return 1;

		case PDO_FETCH_LAZY:
			if (fetch_all) {
				zend_argument_value_error(mode_arg_num, "cannot be PDO::FETCH_LAZY in PDOStatement::fetchAll()");
				return 0;
			}
			ZEND_FALLTHROUGH;
		default:
			if ((flags & PDO_FETCH_SERIALIZE) == PDO_FETCH_SERIALIZE) {
				zend_argument_value_error(mode_arg_num, "must use PDO::FETCH_SERIALIZE with PDO::FETCH_CLASS");
				return 0;
			}
			if ((flags & PDO_FETCH_CLASSTYPE) == PDO_FETCH_CLASSTYPE) {
				zend_argument_value_error(mode_arg_num, "must use PDO::FETCH_CLASSTYPE with PDO::FETCH_CLASS");
				return 0;
			}
			ZEND_FALLTHROUGH;

		case PDO_FETCH_CLASS:
			if (flags & PDO_FETCH_SERIALIZE) {
				php_error_docref(NULL, E_DEPRECATED, "The PDO::FETCH_SERIALIZE mode is deprecated");
			}
			return 1;
	}
}
/* }}} */

/* {{{ Fetches the next row and returns it, or false if there are no more rows */
PHP_METHOD(PDOStatement, fetch)
{
	zend_long how = PDO_FETCH_USE_DEFAULT;
	zend_long ori = PDO_FETCH_ORI_NEXT;
	zend_long off = 0;

	ZEND_PARSE_PARAMETERS_START(0, 3)
		Z_PARAM_OPTIONAL
		Z_PARAM_LONG(how)
		Z_PARAM_LONG(ori)
		Z_PARAM_LONG(off)
	ZEND_PARSE_PARAMETERS_END();

	PHP_STMT_GET_OBJ;
	PDO_STMT_CLEAR_ERR();

	if (!pdo_stmt_verify_mode(stmt, how, 1, false)) {
		RETURN_THROWS();
	}

	int fetch_mode = how & ~PDO_FETCH_FLAGS;
	if (fetch_mode == PDO_FETCH_KEY_PAIR) {
		array_init_size(return_value, 1);
		bool success = pdo_do_key_pair_fetch(stmt, ori, off, Z_ARRVAL_P(return_value));
		if (!success) {
			zval_dtor(return_value);
			PDO_HANDLE_STMT_ERR();
			RETURN_FALSE;
		}
		return;
	}
	if (!do_fetch(stmt, return_value, how, ori, off, NULL)) {
		PDO_HANDLE_STMT_ERR();
		RETURN_FALSE;
	}
}
/* }}} */

/* {{{ Fetches the next row and returns it as an object. */
PHP_METHOD(PDOStatement, fetchObject)
{
	zend_class_entry *ce = NULL;
	zend_class_entry *old_ce;
	zval old_ctor_args, *ctor_args = NULL;
	int old_arg_count;

	ZEND_PARSE_PARAMETERS_START(0, 2)
		Z_PARAM_OPTIONAL
		Z_PARAM_CLASS_OR_NULL(ce)
		Z_PARAM_ARRAY(ctor_args)
	ZEND_PARSE_PARAMETERS_END();

	PHP_STMT_GET_OBJ;
	PDO_STMT_CLEAR_ERR();

	old_ce = stmt->fetch.cls.ce;
	ZVAL_COPY_VALUE(&old_ctor_args, &stmt->fetch.cls.ctor_args);
	old_arg_count = stmt->fetch.cls.fci.param_count;

	do_fetch_opt_finish(stmt, 0);

	if (ctor_args && zend_hash_num_elements(Z_ARRVAL_P(ctor_args))) {
		ZVAL_ARR(&stmt->fetch.cls.ctor_args, zend_array_dup(Z_ARRVAL_P(ctor_args)));
	} else {
		ZVAL_UNDEF(&stmt->fetch.cls.ctor_args);
	}
	if (ce) {
		stmt->fetch.cls.ce = ce;
	} else {
		stmt->fetch.cls.ce = zend_standard_class_def;
	}

	if (!do_fetch(stmt, return_value, PDO_FETCH_CLASS, PDO_FETCH_ORI_NEXT, /* offset */ 0, NULL)) {
		PDO_HANDLE_STMT_ERR();
		RETVAL_FALSE;
	}
	do_fetch_opt_finish(stmt, 1);

	stmt->fetch.cls.ce = old_ce;
	ZVAL_COPY_VALUE(&stmt->fetch.cls.ctor_args, &old_ctor_args);
	stmt->fetch.cls.fci.param_count = old_arg_count;
}
/* }}} */

/* {{{ Returns a data of the specified column in the result set. */
PHP_METHOD(PDOStatement, fetchColumn)
{
	zend_long col_n = 0;

	ZEND_PARSE_PARAMETERS_START(0, 1)
		Z_PARAM_OPTIONAL
		Z_PARAM_LONG(col_n)
	ZEND_PARSE_PARAMETERS_END();

	PHP_STMT_GET_OBJ;
	PDO_STMT_CLEAR_ERR();

	if (!do_fetch_common(stmt, PDO_FETCH_ORI_NEXT, 0)) {
		PDO_HANDLE_STMT_ERR();
		RETURN_FALSE;
	}

	fetch_value(stmt, return_value, col_n, NULL);
}
/* }}} */

static bool pdo_get_fcc_from_zval(zend_fcall_info_cache *fcc, zval *callable) {
	if (callable == NULL) {
		/* TODO use "must be of type callable" format? */
		zend_argument_type_error(2, "must be a callable, null given");
		return false;
	}

	char *is_callable_error = NULL;
	if (!zend_is_callable_ex(callable, NULL, 0, NULL, fcc, &is_callable_error)) {
		if (is_callable_error) {
			zend_type_error("%s", is_callable_error);
			efree(is_callable_error);
		} else {
			zend_type_error("User-supplied function must be a valid callback");
		}
		return false;
	}
	return true;
}

/* {{{ Returns an array of all of the results. */
PHP_METHOD(PDOStatement, fetchAll)
{
	zend_long how = PDO_FETCH_USE_DEFAULT;
	zval *arg2 = NULL;
	zend_class_entry *old_ce;
	zval old_ctor_args, *ctor_args = NULL;
	uint32_t old_arg_count;

	ZEND_PARSE_PARAMETERS_START(0, 3)
		Z_PARAM_OPTIONAL
		Z_PARAM_LONG(how)
		Z_PARAM_ZVAL_OR_NULL(arg2)
		Z_PARAM_ARRAY_OR_NULL(ctor_args)
	ZEND_PARSE_PARAMETERS_END();

	PHP_STMT_GET_OBJ;
	if (!pdo_stmt_verify_mode(stmt, how, 1, true)) {
		RETURN_THROWS();
	}

	int fetch_mode = how & ~PDO_FETCH_FLAGS;
	int flags = how & PDO_FETCH_FLAGS;

	old_ce = stmt->fetch.cls.ce;
	ZVAL_COPY_VALUE(&old_ctor_args, &stmt->fetch.cls.ctor_args);
	old_arg_count = stmt->fetch.cls.fci.param_count;

	do_fetch_opt_finish(stmt, 0);

	/* TODO Would be good to reuse part of pdo_stmt_setup_fetch_mode() in some way */

	switch (fetch_mode) {
		case PDO_FETCH_CLASS:
			/* Figure out correct class */
			if (arg2) {
				if (Z_TYPE_P(arg2) != IS_STRING) {
					zend_argument_type_error(2, "must be of type string, %s given", zend_zval_value_name(arg2));
					RETURN_THROWS();
				}
				stmt->fetch.cls.ce = zend_lookup_class(Z_STR_P(arg2));
				if (!stmt->fetch.cls.ce) {
					zend_argument_type_error(2, "must be a valid class");
					RETURN_THROWS();
				}
			} else {
				stmt->fetch.cls.ce = zend_standard_class_def;
			}

			if (ctor_args && zend_hash_num_elements(Z_ARRVAL_P(ctor_args)) > 0) {
				ZVAL_COPY_VALUE(&stmt->fetch.cls.ctor_args, ctor_args); /* we're not going to free these */
			} else {
				ZVAL_UNDEF(&stmt->fetch.cls.ctor_args);
			}

			do_fetch_class_prepare(stmt);
			break;

		case PDO_FETCH_FUNC: /* Cannot be a default fetch mode */
			if (ZEND_NUM_ARGS() != 2) {
				zend_string *func = get_active_function_or_method_name();
				zend_argument_count_error("%s() expects exactly 2 argument for PDO::FETCH_FUNC, %d given",
					ZSTR_VAL(func), ZEND_NUM_ARGS());
				zend_string_release(func);
				RETURN_THROWS();
			}
			if (!pdo_get_fcc_from_zval(&stmt->fetch.func.fcc, arg2)) {
				RETURN_THROWS();
			}
			break;

		case PDO_FETCH_COLUMN:
			if (ZEND_NUM_ARGS() > 2) {
				zend_string *func = get_active_function_or_method_name();
				zend_argument_count_error("%s() expects at most 2 argument for the fetch mode provided, %d given",
					ZSTR_VAL(func), ZEND_NUM_ARGS());
				zend_string_release(func);
				RETURN_THROWS();
			}
			/* Is column index passed? */
			if (arg2) {
				// Reuse convert_to_long(arg2); ?
				if (Z_TYPE_P(arg2) != IS_LONG) {
					zend_argument_type_error(2, "must be of type int, %s given", zend_zval_value_name(arg2));
					RETURN_THROWS();
				}
				if (Z_LVAL_P(arg2) < 0) {
					zend_argument_value_error(2, "must be greater than or equal to 0");
					RETURN_THROWS();
				}
				stmt->fetch.column = Z_LVAL_P(arg2);
			} else {
				stmt->fetch.column = flags & PDO_FETCH_GROUP ? -1 : 0;
			}
			break;

		default:
			/* No support for PDO_FETCH_INTO which takes 2 args??? */
			if (ZEND_NUM_ARGS() > 1) {
				zend_string *func = get_active_function_or_method_name();
				zend_argument_count_error("%s() expects exactly 1 argument for the fetch mode provided, %d given",
				ZSTR_VAL(func), ZEND_NUM_ARGS());
				zend_string_release(func);
				RETURN_THROWS();
			}
	}


	if (fetch_mode == PDO_FETCH_USE_DEFAULT) {
		flags |= stmt->default_fetch_type & PDO_FETCH_FLAGS;
		fetch_mode = stmt->default_fetch_type & ~PDO_FETCH_FLAGS;
		how = fetch_mode | flags;
	}

	PDO_STMT_CLEAR_ERR();

	zval data, group_key;

	array_init(return_value);

	if (fetch_mode == PDO_FETCH_KEY_PAIR) {
		while (pdo_do_key_pair_fetch(stmt, PDO_FETCH_ORI_NEXT, /* offset */ 0, Z_ARRVAL_P(return_value)));
		PDO_HANDLE_STMT_ERR();
		return;
	}

	// Need to handle the "broken" PDO_FETCH_GROUP|PDO_FETCH_UNIQUE fetch case
	//if (flags == PDO_FETCH_GROUP || flags == PDO_FETCH_UNIQUE) {
	if (flags & PDO_FETCH_GROUP || flags & PDO_FETCH_UNIQUE) {
		while (do_fetch(stmt, &data, how | flags, PDO_FETCH_ORI_NEXT, /* offset */ 0, &group_key)) {
			ZEND_ASSERT(Z_TYPE(group_key) == IS_STRING);
			if ((flags & PDO_FETCH_UNIQUE) == PDO_FETCH_UNIQUE) {
				zend_symtable_update(Z_ARRVAL_P(return_value), Z_STR(group_key), &data);
			} else {
				zval *group_ptr = zend_symtable_find(Z_ARRVAL_P(return_value), Z_STR(group_key));
				zval group;
				if (group_ptr == NULL) {
					group_ptr = &group;
					array_init(group_ptr);
					zend_symtable_update(Z_ARRVAL_P(return_value), Z_STR(group_key), group_ptr);
				}
				zend_hash_next_index_insert(Z_ARRVAL_P(group_ptr), &data);
			}
			zval_ptr_dtor_str(&group_key);
		}
	} else {
		while (do_fetch(stmt, &data, how, PDO_FETCH_ORI_NEXT, /* offset */ 0, NULL)) {
			zend_hash_next_index_insert_new(Z_ARRVAL_P(return_value), &data);
		}
	}

	do_fetch_opt_finish(stmt, 0);

	/* Restore defaults which were changed by PDO_FETCH_CLASS mode */
	stmt->fetch.cls.ce = old_ce;
	ZVAL_COPY_VALUE(&stmt->fetch.cls.ctor_args, &old_ctor_args);
	stmt->fetch.cls.fci.param_count = old_arg_count;

	PDO_HANDLE_STMT_ERR();
}
/* }}} */

static void register_bound_param(INTERNAL_FUNCTION_PARAMETERS, int is_param) /* {{{ */
{
	struct pdo_bound_param_data param;
	zend_long param_type = PDO_PARAM_STR;
	zval *parameter, *driver_params = NULL;

	memset(&param, 0, sizeof(param));

	ZEND_PARSE_PARAMETERS_START(2, 5)
		Z_PARAM_STR_OR_LONG(param.name, param.paramno)
		Z_PARAM_ZVAL(parameter)
		Z_PARAM_OPTIONAL
		Z_PARAM_LONG(param_type)
		Z_PARAM_LONG(param.max_value_len)
		Z_PARAM_ZVAL_OR_NULL(driver_params)
	ZEND_PARSE_PARAMETERS_END();

	PHP_STMT_GET_OBJ;

	param.param_type = (int) param_type;

	if (param.name) {
		if (ZSTR_LEN(param.name) == 0) {
			zend_argument_must_not_be_empty_error(1);
			RETURN_THROWS();
		}
		param.paramno = -1;
	} else if (param.paramno > 0) {
		--param.paramno; /* make it zero-based internally */
	} else {
		zend_argument_value_error(1, "must be greater than or equal to 1");
		RETURN_THROWS();
	}

	if (driver_params) {
		ZVAL_COPY(&param.driver_params, driver_params);
	}

	ZVAL_COPY(&param.parameter, parameter);
	if (!really_register_bound_param(&param, stmt, is_param)) {
		if (!Z_ISUNDEF(param.parameter)) {
			zval_ptr_dtor(&(param.parameter));
		}

		RETURN_FALSE;
	}

	RETURN_TRUE;
} /* }}} */

/* {{{ bind an input parameter to the value of a PHP variable.  $paramno is the 1-based position of the placeholder in the SQL statement (but can be the parameter name for drivers that support named placeholders).  It should be called prior to execute(). */
PHP_METHOD(PDOStatement, bindValue)
{
	struct pdo_bound_param_data param;
	zend_long param_type = PDO_PARAM_STR;
	zval *parameter;

	memset(&param, 0, sizeof(param));

	ZEND_PARSE_PARAMETERS_START(2, 3)
		Z_PARAM_STR_OR_LONG(param.name, param.paramno)
		Z_PARAM_ZVAL(parameter)
		Z_PARAM_OPTIONAL
		Z_PARAM_LONG(param_type)
	ZEND_PARSE_PARAMETERS_END();

	PHP_STMT_GET_OBJ;
	param.param_type = (int) param_type;

	if (param.name) {
		if (ZSTR_LEN(param.name) == 0) {
			zend_argument_must_not_be_empty_error(1);
			RETURN_THROWS();
		}
		param.paramno = -1;
	} else if (param.paramno > 0) {
		--param.paramno; /* make it zero-based internally */
	} else {
		zend_argument_value_error(1, "must be greater than or equal to 1");
		RETURN_THROWS();
	}

	ZVAL_COPY(&param.parameter, parameter);
	if (!really_register_bound_param(&param, stmt, TRUE)) {
		if (!Z_ISUNDEF(param.parameter)) {
			zval_ptr_dtor(&(param.parameter));
			ZVAL_UNDEF(&param.parameter);
		}
		RETURN_FALSE;
	}
	RETURN_TRUE;
}
/* }}} */

/* {{{ bind a parameter to a PHP variable.  $paramno is the 1-based position of the placeholder in the SQL statement (but can be the parameter name for drivers that support named placeholders).  This isn't supported by all drivers.  It should be called prior to execute(). */
PHP_METHOD(PDOStatement, bindParam)
{
	register_bound_param(INTERNAL_FUNCTION_PARAM_PASSTHRU, 1);
}
/* }}} */

/* {{{ bind a column to a PHP variable.  On each row fetch $param will contain the value of the corresponding column.  $column is the 1-based offset of the column, or the column name.  For portability, don't call this before execute(). */
PHP_METHOD(PDOStatement, bindColumn)
{
	register_bound_param(INTERNAL_FUNCTION_PARAM_PASSTHRU, 0);
}
/* }}} */

/* {{{ Returns the number of rows in a result set, or the number of rows affected by the last execute().  It is not always meaningful. */
PHP_METHOD(PDOStatement, rowCount)
{
	ZEND_PARSE_PARAMETERS_NONE();

	PHP_STMT_GET_OBJ;
	RETURN_LONG(stmt->row_count);
}
/* }}} */

/* {{{ Fetch the error code associated with the last operation on the statement handle */
PHP_METHOD(PDOStatement, errorCode)
{
	ZEND_PARSE_PARAMETERS_NONE();

	PHP_STMT_GET_OBJ;
	if (stmt->error_code[0] == '\0') {
		RETURN_NULL();
	}

	RETURN_STRING(stmt->error_code);
}
/* }}} */

/* {{{ Fetch extended error information associated with the last operation on the statement handle */
PHP_METHOD(PDOStatement, errorInfo)
{
	int error_count;
	int error_count_diff = 0;
	int error_expected_count = 3;

	ZEND_PARSE_PARAMETERS_NONE();

	PHP_STMT_GET_OBJ;
	array_init(return_value);
	add_next_index_string(return_value, stmt->error_code);

	if (strncmp(stmt->error_code, PDO_ERR_NONE, sizeof(PDO_ERR_NONE))) {
		if (stmt->dbh->methods->fetch_err) {
			stmt->dbh->methods->fetch_err(stmt->dbh, stmt, return_value);
		}
	}

	error_count = zend_hash_num_elements(Z_ARRVAL_P(return_value));

	if (error_expected_count > error_count) {
		int current_index;

		error_count_diff = error_expected_count - error_count;
		for (current_index = 0; current_index < error_count_diff; current_index++) {
			add_next_index_null(return_value);
		}
	}
}
/* }}} */

/* {{{ Set an attribute */
PHP_METHOD(PDOStatement, setAttribute)
{
	zend_long attr;
	zval *value = NULL;

	ZEND_PARSE_PARAMETERS_START(2, 2)
		Z_PARAM_LONG(attr)
		Z_PARAM_ZVAL_OR_NULL(value)
	ZEND_PARSE_PARAMETERS_END();

	PHP_STMT_GET_OBJ;

	/* Driver hasn't registered a function for setting attributes */
	if (!stmt->methods->set_attribute) {
		pdo_raise_impl_error(stmt->dbh, stmt, "IM001", "This driver doesn't support setting attributes");
		RETURN_FALSE;
	}

	PDO_STMT_CLEAR_ERR();
	if (stmt->methods->set_attribute(stmt, attr, value)) {
		RETURN_TRUE;
	}

	/* Error while setting attribute */
	PDO_HANDLE_STMT_ERR();
	RETURN_FALSE;
}
/* }}} */

/* {{{ Get an attribute */

static bool generic_stmt_attr_get(pdo_stmt_t *stmt, zval *return_value, zend_long attr)
{
	switch (attr) {
		case PDO_ATTR_EMULATE_PREPARES:
			RETVAL_BOOL(stmt->supports_placeholders == PDO_PLACEHOLDER_NONE);
			return 1;
	}
	return 0;
}

PHP_METHOD(PDOStatement, getAttribute)
{
	zend_long attr;

	ZEND_PARSE_PARAMETERS_START(1, 1)
		Z_PARAM_LONG(attr)
	ZEND_PARSE_PARAMETERS_END();

	PHP_STMT_GET_OBJ;
	if (!stmt->methods->get_attribute) {
		if (!generic_stmt_attr_get(stmt, return_value, attr)) {
			pdo_raise_impl_error(stmt->dbh, stmt, "IM001",
				"This driver doesn't support getting attributes");
			RETURN_FALSE;
		}
		return;
	}

	PDO_STMT_CLEAR_ERR();
	switch (stmt->methods->get_attribute(stmt, attr, return_value)) {
		case -1:
			PDO_HANDLE_STMT_ERR();
			RETURN_FALSE;

		case 0:
			if (!generic_stmt_attr_get(stmt, return_value, attr)) {
				/* XXX: should do something better here */
				pdo_raise_impl_error(stmt->dbh, stmt, "IM001",
					"driver doesn't support getting that attribute");
				RETURN_FALSE;
			}
			return;

		default:
			return;
	}
}
/* }}} */

/* {{{ Returns the number of columns in the result set */
PHP_METHOD(PDOStatement, columnCount)
{
	ZEND_PARSE_PARAMETERS_NONE();

	PHP_STMT_GET_OBJ;
	RETURN_LONG(stmt->column_count);
}
/* }}} */

/* {{{ Returns meta data for a numbered column */
PHP_METHOD(PDOStatement, getColumnMeta)
{
	zend_long colno;
	struct pdo_column_data *col;

	ZEND_PARSE_PARAMETERS_START(1, 1)
		Z_PARAM_LONG(colno)
	ZEND_PARSE_PARAMETERS_END();

	PHP_STMT_GET_OBJ;
	if (colno < 0) {
		zend_argument_value_error(1, "must be greater than or equal to 0");
		RETURN_THROWS();
	}

	if (!stmt->methods->get_column_meta) {
		pdo_raise_impl_error(stmt->dbh, stmt, "IM001", "driver doesn't support meta data");
		RETURN_FALSE;
	}

	PDO_STMT_CLEAR_ERR();
	if (FAILURE == stmt->methods->get_column_meta(stmt, colno, return_value)) {
		PDO_HANDLE_STMT_ERR();
		RETURN_FALSE;
	}

	/* add stock items */
	col = &stmt->columns[colno];
	add_assoc_str(return_value, "name", zend_string_copy(col->name));
	add_assoc_long(return_value, "len", col->maxlen); /* FIXME: unsigned ? */
	add_assoc_long(return_value, "precision", col->precision);
}
/* }}} */

/* {{{ Changes the default fetch mode for subsequent fetches (params have different meaning for different fetch modes) */

bool pdo_stmt_setup_fetch_mode(pdo_stmt_t *stmt, zend_long mode, uint32_t mode_arg_num,
	zval *args, uint32_t variadic_num_args)
{
	int flags = 0;
	uint32_t arg1_arg_num = mode_arg_num + 1;
	uint32_t constructor_arg_num = mode_arg_num + 2;
	uint32_t total_num_args = mode_arg_num + variadic_num_args;

	switch (stmt->default_fetch_type) {
		case PDO_FETCH_INTO:
			if (!Z_ISUNDEF(stmt->fetch.into)) {
				zval_ptr_dtor(&stmt->fetch.into);
				ZVAL_UNDEF(&stmt->fetch.into);
			}
			break;
		default:
			;
	}

	stmt->default_fetch_type = PDO_FETCH_BOTH;

	flags = mode & PDO_FETCH_FLAGS;

	if (!pdo_stmt_verify_mode(stmt, mode, mode_arg_num, false)) {
		return false;
	}

	switch (mode & ~PDO_FETCH_FLAGS) {
		case PDO_FETCH_USE_DEFAULT:
		case PDO_FETCH_LAZY:
		case PDO_FETCH_ASSOC:
		case PDO_FETCH_NUM:
		case PDO_FETCH_BOTH:
		case PDO_FETCH_OBJ:
		case PDO_FETCH_BOUND:
		case PDO_FETCH_NAMED:
		case PDO_FETCH_KEY_PAIR:
			if (variadic_num_args != 0) {
				zend_string *func = get_active_function_or_method_name();
				zend_argument_count_error("%s() expects exactly %d arguments for the fetch mode provided, %d given",
					ZSTR_VAL(func), mode_arg_num, total_num_args);
				zend_string_release(func);
				return false;
			}
			break;

		case PDO_FETCH_COLUMN:
			if (variadic_num_args != 1) {
				zend_string *func = get_active_function_or_method_name();
				zend_argument_count_error("%s() expects exactly %d arguments for the fetch mode provided, %d given",
					ZSTR_VAL(func), arg1_arg_num, total_num_args);
				zend_string_release(func);
				return false;
			}
			if (Z_TYPE(args[0]) != IS_LONG) {
				zend_argument_type_error(arg1_arg_num, "must be of type int, %s given", zend_zval_value_name(&args[0]));
				return false;
			}
			if (Z_LVAL(args[0]) < 0) {
				zend_argument_value_error(arg1_arg_num, "must be greater than or equal to 0");
				return false;
			}
			stmt->fetch.column = Z_LVAL(args[0]);
			break;

		case PDO_FETCH_CLASS: {
			HashTable *constructor_args = NULL;
			/* Undef constructor arguments */
			ZVAL_UNDEF(&stmt->fetch.cls.ctor_args);
			/* Gets its class name from 1st column */
			if ((flags & PDO_FETCH_CLASSTYPE) == PDO_FETCH_CLASSTYPE) {
				if (variadic_num_args != 0) {
					zend_string *func = get_active_function_or_method_name();
					zend_argument_count_error("%s() expects exactly %d arguments for the fetch mode provided, %d given",
						ZSTR_VAL(func), mode_arg_num, total_num_args);
					zend_string_release(func);
					return false;
				}
				stmt->fetch.cls.ce = NULL;
			} else {
				zend_class_entry *cep;
				if (variadic_num_args == 0) {
					zend_string *func = get_active_function_or_method_name();
					zend_argument_count_error("%s() expects at least %d arguments for the fetch mode provided, %d given",
						ZSTR_VAL(func), arg1_arg_num, total_num_args);
					zend_string_release(func);
					return false;
				}
				/* constructor_arguments can be null/not passed */
				if (variadic_num_args > 2) {
					zend_string *func = get_active_function_or_method_name();
					zend_argument_count_error("%s() expects at most %d arguments for the fetch mode provided, %d given",
						ZSTR_VAL(func), constructor_arg_num, total_num_args);
					zend_string_release(func);
					return false;
				}
				if (Z_TYPE(args[0]) != IS_STRING) {
					zend_argument_type_error(arg1_arg_num, "must be of type string, %s given", zend_zval_value_name(&args[0]));
					return false;
				}
				cep = zend_lookup_class(Z_STR(args[0]));
				if (!cep) {
					zend_argument_type_error(arg1_arg_num, "must be a valid class");
					return false;
				}
				/* Verify constructor_args (args[1]) is ?array */
				/* TODO: Improve logic? */
				if (variadic_num_args == 2) {
					if (Z_TYPE(args[1]) != IS_NULL && Z_TYPE(args[1]) != IS_ARRAY) {
						zend_argument_type_error(constructor_arg_num, "must be of type ?array, %s given",
							zend_zval_value_name(&args[1]));
						return false;
					}
					if (Z_TYPE(args[1]) == IS_ARRAY && zend_hash_num_elements(Z_ARRVAL(args[1]))) {
						constructor_args = Z_ARRVAL(args[1]);
					}
				}
				stmt->fetch.cls.ce = cep;

				/* If constructor arguments are present and not empty */
				if (constructor_args) {
					ZVAL_ARR(&stmt->fetch.cls.ctor_args, zend_array_dup(constructor_args));
				}
			}

			do_fetch_class_prepare(stmt);
			break;
		}
		case PDO_FETCH_INTO:
			if (total_num_args != arg1_arg_num) {
				zend_string *func = get_active_function_or_method_name();
				zend_argument_count_error("%s() expects exactly %d arguments for the fetch mode provided, %d given",
					ZSTR_VAL(func), arg1_arg_num, total_num_args);
				zend_string_release(func);
				return false;
			}
			if (Z_TYPE(args[0]) != IS_OBJECT) {
				zend_argument_type_error(arg1_arg_num, "must be of type object, %s given", zend_zval_value_name(&args[0]));
				return false;
			}

			ZVAL_COPY(&stmt->fetch.into, &args[0]);
			break;
		default:
			zend_argument_value_error(mode_arg_num, "must be one of the PDO::FETCH_* constants");
			return false;
	}

	stmt->default_fetch_type = mode;

	return true;
}

PHP_METHOD(PDOStatement, setFetchMode)
{
	zend_long fetch_mode;
	zval *args = NULL;
	uint32_t num_args = 0;

	if (zend_parse_parameters(ZEND_NUM_ARGS(), "l*", &fetch_mode, &args, &num_args) == FAILURE) {
		RETURN_THROWS();
	}

	PHP_STMT_GET_OBJ;

	do_fetch_opt_finish(stmt, 1);

	if (!pdo_stmt_setup_fetch_mode(stmt, fetch_mode, 1, args, num_args)) {
		RETURN_THROWS();
	}

	// TODO Void return?
	RETURN_TRUE;
}
/* }}} */

/* {{{ Advances to the next rowset in a multi-rowset statement handle. Returns true if it succeeded, false otherwise */

static bool pdo_stmt_do_next_rowset(pdo_stmt_t *stmt)
{
	pdo_stmt_reset_columns(stmt);

	if (!stmt->methods->next_rowset(stmt)) {
		/* Set the executed flag to 0 to reallocate columns on next execute */
		stmt->executed = 0;
		return 0;
	}

	pdo_stmt_describe_columns(stmt);

	return 1;
}

PHP_METHOD(PDOStatement, nextRowset)
{
	ZEND_PARSE_PARAMETERS_NONE();

	PHP_STMT_GET_OBJ;
	if (!stmt->methods->next_rowset) {
		pdo_raise_impl_error(stmt->dbh, stmt, "IM001", "driver does not support multiple rowsets");
		RETURN_FALSE;
	}

	PDO_STMT_CLEAR_ERR();

	if (!pdo_stmt_do_next_rowset(stmt)) {
		PDO_HANDLE_STMT_ERR();
		RETURN_FALSE;
	}

	RETURN_TRUE;
}
/* }}} */

/* {{{ Closes the cursor, leaving the statement ready for re-execution. */
PHP_METHOD(PDOStatement, closeCursor)
{
	ZEND_PARSE_PARAMETERS_NONE();

	PHP_STMT_GET_OBJ;
	if (!stmt->methods->cursor_closer) {
		/* emulate it by fetching and discarding rows */
		do {
			while (stmt->methods->fetcher(stmt, PDO_FETCH_ORI_NEXT, 0))
				;
			if (!stmt->methods->next_rowset) {
				break;
			}

			if (!pdo_stmt_do_next_rowset(stmt)) {
				break;
			}

		} while (1);
		stmt->executed = 0;
		RETURN_TRUE;
	}

	PDO_STMT_CLEAR_ERR();

	if (!stmt->methods->cursor_closer(stmt)) {
		PDO_HANDLE_STMT_ERR();
		RETURN_FALSE;
	}
	stmt->executed = 0;
	RETURN_TRUE;
}
/* }}} */

/* {{{ A utility for internals hackers to debug parameter internals */
PHP_METHOD(PDOStatement, debugDumpParams)
{
	ZEND_PARSE_PARAMETERS_NONE();

	php_stream *out = php_stream_open_wrapper("php://output", "w", 0, NULL);
	struct pdo_bound_param_data *param;

	ZEND_PARSE_PARAMETERS_NONE();

	PHP_STMT_GET_OBJ;

	if (out == NULL) {
		RETURN_FALSE;
	}

	/* break into multiple operations so query string won't be truncated at FORMAT_CONV_MAX_PRECISION */
	php_stream_printf(out, "SQL: [%zd] ", ZSTR_LEN(stmt->query_string));
	php_stream_write(out, ZSTR_VAL(stmt->query_string), ZSTR_LEN(stmt->query_string));
	php_stream_write(out, "\n", 1);

	/* show parsed SQL if emulated prepares enabled */
	/* pointers will be equal if PDO::query() was invoked */
	if (stmt->active_query_string != NULL && stmt->active_query_string != stmt->query_string) {
		/* break into multiple operations so query string won't be truncated at FORMAT_CONV_MAX_PRECISION */
		php_stream_printf(out, "Sent SQL: [%zd] ", ZSTR_LEN(stmt->active_query_string));
		php_stream_write(out, ZSTR_VAL(stmt->active_query_string), ZSTR_LEN(stmt->active_query_string));
		php_stream_write(out, "\n", 1);
	}

	php_stream_printf(out, "Params:  %d\n",
		stmt->bound_params ? zend_hash_num_elements(stmt->bound_params) : 0);

	if (stmt->bound_params) {
		zend_ulong num;
		zend_string *key = NULL;
		ZEND_HASH_FOREACH_KEY_PTR(stmt->bound_params, num, key, param) {
			if (key) {
				php_stream_printf(out, "Key: Name: [%zd] %.*s\n",
					ZSTR_LEN(key), (int) ZSTR_LEN(key), ZSTR_VAL(key));
			} else {
				php_stream_printf(out, "Key: Position #" ZEND_ULONG_FMT ":\n", num);
			}

			php_stream_printf(out,
				"paramno=" ZEND_LONG_FMT "\n"
				"name=[%zd] \"%.*s\"\n"
				"is_param=%d\n"
				"param_type=%d\n",
				param->paramno, param->name ? ZSTR_LEN(param->name) : 0, param->name ? (int) ZSTR_LEN(param->name) : 0,
				param->name ? ZSTR_VAL(param->name) : "",
				param->is_param,
				param->param_type);

		} ZEND_HASH_FOREACH_END();
	}

	php_stream_close(out);
}
/* }}} */

PHP_METHOD(PDOStatement, getIterator)
{
	if (zend_parse_parameters_none() == FAILURE) {
		return;
	}

	zend_create_internal_iterator_zval(return_value, ZEND_THIS);
}

/* {{{ overloaded handlers for PDOStatement class */
static zval *dbstmt_prop_write(zend_object *object, zend_string *name, zval *value, void **cache_slot)
{
	if (zend_string_equals_literal(name, "queryString")) {
		zval *query_string = OBJ_PROP_NUM(object, 0);
		if (!Z_ISUNDEF_P(query_string)) {
			zend_throw_error(NULL, "Property queryString is read only");
			return value;
		}
	}
	return zend_std_write_property(object, name, value, cache_slot);
}

static void dbstmt_prop_delete(zend_object *object, zend_string *name, void **cache_slot)
{
	if (zend_string_equals_literal(name, "queryString")) {
		zend_throw_error(NULL, "Property queryString is read only");
	} else {
		zend_std_unset_property(object, name, cache_slot);
	}
}

static zend_function *dbstmt_method_get(zend_object **object_pp, zend_string *method_name, const zval *key)
{
	zend_function *fbc = NULL;
	zend_string *lc_method_name;
	zend_object *object = *object_pp;

	lc_method_name = zend_string_tolower(method_name);

	if ((fbc = zend_hash_find_ptr(&object->ce->function_table, lc_method_name)) == NULL) {
		pdo_stmt_t *stmt = php_pdo_stmt_fetch_object(object);
		/* instance not created by PDO object */
		if (!stmt->dbh) {
			goto out;
		}
		/* not a pre-defined method, nor a user-defined method; check
		 * the driver specific methods */
		if (!stmt->dbh->cls_methods[PDO_DBH_DRIVER_METHOD_KIND_STMT]) {
			if (!pdo_hash_methods(Z_PDO_OBJECT_P(&stmt->database_object_handle),
				PDO_DBH_DRIVER_METHOD_KIND_STMT)
				|| !stmt->dbh->cls_methods[PDO_DBH_DRIVER_METHOD_KIND_STMT]) {
				goto out;
			}
		}

		if ((fbc = zend_hash_find_ptr(stmt->dbh->cls_methods[PDO_DBH_DRIVER_METHOD_KIND_STMT], lc_method_name)) == NULL) {
			goto out;
		}
		/* got it */
	}

out:
	zend_string_release_ex(lc_method_name, 0);
	if (!fbc) {
		fbc = zend_std_get_method(object_pp, method_name, key);
	}
	return fbc;
}

static HashTable *dbstmt_get_gc(zend_object *object, zval **gc_data, int *gc_count)
{
	pdo_stmt_t *stmt = php_pdo_stmt_fetch_object(object);

	zend_get_gc_buffer *gc_buffer = zend_get_gc_buffer_create();
	zend_get_gc_buffer_add_zval(gc_buffer, &stmt->database_object_handle);
	zend_get_gc_buffer_add_zval(gc_buffer, &stmt->fetch.into);
	zend_get_gc_buffer_use(gc_buffer, gc_data, gc_count);

	/**
	 * If there are no dynamic properties and the default property is 1 (that is, there is only one property
	 * of string that does not participate in GC), there is no need to call zend_std_get_properties().
	 */
	if (object->properties == NULL && object->ce->default_properties_count <= 1) {
		return NULL;
	} else {
		return zend_std_get_properties(object);
	}
}

zend_object_handlers pdo_dbstmt_object_handlers;
zend_object_handlers pdo_row_object_handlers;

PDO_API void php_pdo_free_statement(pdo_stmt_t *stmt)
{
	if (stmt->bound_params) {
		zend_hash_destroy(stmt->bound_params);
		FREE_HASHTABLE(stmt->bound_params);
		stmt->bound_params = NULL;
	}
	if (stmt->bound_param_map) {
		zend_hash_destroy(stmt->bound_param_map);
		FREE_HASHTABLE(stmt->bound_param_map);
		stmt->bound_param_map = NULL;
	}
	if (stmt->bound_columns) {
		zend_hash_destroy(stmt->bound_columns);
		FREE_HASHTABLE(stmt->bound_columns);
		stmt->bound_columns = NULL;
	}

	if (stmt->methods && stmt->methods->dtor) {
		stmt->methods->dtor(stmt);
	}
	if (stmt->active_query_string) {
		zend_string_release(stmt->active_query_string);
	}
	if (stmt->query_string) {
		zend_string_release(stmt->query_string);
	}

	pdo_stmt_reset_columns(stmt);

	if (!Z_ISUNDEF(stmt->fetch.into) && stmt->default_fetch_type == PDO_FETCH_INTO) {
		zval_ptr_dtor(&stmt->fetch.into);
		ZVAL_UNDEF(&stmt->fetch.into);
	}

	do_fetch_opt_finish(stmt, 1);

	if (!Z_ISUNDEF(stmt->database_object_handle)) {
		zval_ptr_dtor(&stmt->database_object_handle);
	}
	zend_object_std_dtor(&stmt->std);
}

void pdo_dbstmt_free_storage(zend_object *std)
{
	pdo_stmt_t *stmt = php_pdo_stmt_fetch_object(std);
	php_pdo_free_statement(stmt);
}

zend_object *pdo_dbstmt_new(zend_class_entry *ce)
{
	pdo_stmt_t *stmt;

	stmt = zend_object_alloc(sizeof(pdo_stmt_t), ce);
	zend_object_std_init(&stmt->std, ce);
	object_properties_init(&stmt->std, ce);

	return &stmt->std;
}
/* }}} */

/* {{{ statement iterator */

struct php_pdo_iterator {
	zend_object_iterator iter;
	zend_ulong key;
	zval fetch_ahead;
};

static void pdo_stmt_iter_dtor(zend_object_iterator *iter)
{
	struct php_pdo_iterator *I = (struct php_pdo_iterator*)iter;

	zval_ptr_dtor(&I->iter.data);

	if (!Z_ISUNDEF(I->fetch_ahead)) {
		zval_ptr_dtor(&I->fetch_ahead);
	}
}

static zend_result pdo_stmt_iter_valid(zend_object_iterator *iter)
{
	struct php_pdo_iterator *I = (struct php_pdo_iterator*)iter;

	return Z_ISUNDEF(I->fetch_ahead) ? FAILURE : SUCCESS;
}

static zval *pdo_stmt_iter_get_data(zend_object_iterator *iter)
{
	struct php_pdo_iterator *I = (struct php_pdo_iterator*)iter;

	/* sanity */
	if (Z_ISUNDEF(I->fetch_ahead)) {
		return NULL;
	}

	return &I->fetch_ahead;
}

static void pdo_stmt_iter_get_key(zend_object_iterator *iter, zval *key)
{
	struct php_pdo_iterator *I = (struct php_pdo_iterator*)iter;

	if (I->key == (zend_ulong)-1) {
		ZVAL_NULL(key);
	} else {
		ZVAL_LONG(key, I->key);
	}
}

static void pdo_stmt_iter_move_forwards(zend_object_iterator *iter)
{
	struct php_pdo_iterator *I = (struct php_pdo_iterator*)iter;
	pdo_stmt_t *stmt = Z_PDO_STMT_P(&I->iter.data); /* for PDO_HANDLE_STMT_ERR() */

	if (!Z_ISUNDEF(I->fetch_ahead)) {
		zval_ptr_dtor(&I->fetch_ahead);
	}

	if (!do_fetch(stmt, &I->fetch_ahead, PDO_FETCH_USE_DEFAULT,
			PDO_FETCH_ORI_NEXT, /* offset */ 0, NULL)) {

		PDO_HANDLE_STMT_ERR();
		I->key = (zend_ulong)-1;
		ZVAL_UNDEF(&I->fetch_ahead);

		return;
	}

	I->key++;
}

static const zend_object_iterator_funcs pdo_stmt_iter_funcs = {
	pdo_stmt_iter_dtor,
	pdo_stmt_iter_valid,
	pdo_stmt_iter_get_data,
	pdo_stmt_iter_get_key,
	pdo_stmt_iter_move_forwards,
	NULL,
	NULL,
	NULL, /* get_gc */
};

zend_object_iterator *pdo_stmt_iter_get(zend_class_entry *ce, zval *object, int by_ref)
{
	if (by_ref) {
		zend_throw_error(NULL, "An iterator cannot be used with foreach by reference");
		return NULL;
	}

	pdo_stmt_t *stmt = Z_PDO_STMT_P(object);
	if (!stmt->dbh) {
		zend_throw_error(NULL, "%s object is uninitialized", ZSTR_VAL(ce->name));
		return NULL;
	}

	struct php_pdo_iterator *I = ecalloc(1, sizeof(struct php_pdo_iterator));
	zend_iterator_init(&I->iter);
	I->iter.funcs = &pdo_stmt_iter_funcs;
	Z_ADDREF_P(object);
	ZVAL_OBJ(&I->iter.data, Z_OBJ_P(object));

	if (!do_fetch(stmt, &I->fetch_ahead, PDO_FETCH_USE_DEFAULT,
			PDO_FETCH_ORI_NEXT, /* offset */ 0, NULL)) {
		PDO_HANDLE_STMT_ERR();
		I->key = (zend_ulong)-1;
		ZVAL_UNDEF(&I->fetch_ahead);
	}

	return &I->iter;
}

/* }}} */

/* {{{ overloaded handlers for PDORow class (used by PDO_FETCH_LAZY) */
static zval *row_read_column_name(pdo_stmt_t *stmt, zend_string *name, zval *rv)
{
	/* TODO: replace this with a hash of available column names to column numbers */
	for (int colno = 0; colno < stmt->column_count; colno++) {
		if (zend_string_equals(stmt->columns[colno].name, name)) {
			fetch_value(stmt, rv, colno, NULL);
			return rv;
		}
	}
	return NULL;
}

static zval *row_read_column_number(pdo_stmt_t *stmt, zend_long column, zval *rv)
{
	if (column >= 0 && column < stmt->column_count) {
		fetch_value(stmt, rv, column, NULL);
		return rv;
	}
	return NULL;
}

static zval *row_prop_read(zend_object *object, zend_string *name, int type, void **cache_slot, zval *rv)
{
	pdo_row_t *row = (pdo_row_t *)object;
	pdo_stmt_t *stmt = row->stmt;
	zend_long lval;
	zval *retval;
	ZEND_ASSERT(stmt);

	ZVAL_NULL(rv);
	if (zend_string_equals_literal(name, "queryString")) {
		return zend_std_read_property(&stmt->std, name, type, cache_slot, rv);
	} else if (is_numeric_str_function(name, &lval, /* dval */ NULL) == IS_LONG) {
		retval = row_read_column_number(stmt, lval, rv);
	} else {
		retval = row_read_column_name(stmt, name, rv);
	}
	if (UNEXPECTED(!retval)) {
		// TODO throw an error on master
		//if (type != BP_VAR_IS) {
		//	if (is_numeric) {
		//		zend_value_error("Invalid column index");
		//	} else {
		//		zend_throw_error(NULL, "No column named \"%s\" exists", ZSTR_VAL(name));
		//	}
		//}
		//return &EG(uninitialized_zval);
		ZVAL_NULL(rv);
		return rv;
	}
	return retval;
}

static zval *row_dim_read(zend_object *object, zval *offset, int type, zval *rv)
{
	if (UNEXPECTED(!offset)) {
		zend_throw_error(NULL, "Cannot append to PDORow offset");
		return NULL;
	}
	if (Z_TYPE_P(offset) == IS_LONG) {
		pdo_row_t *row = (pdo_row_t *)object;
		pdo_stmt_t *stmt = row->stmt;
		ZEND_ASSERT(stmt);

		ZVAL_NULL(rv);
		if (Z_LVAL_P(offset) >= 0 && Z_LVAL_P(offset) < stmt->column_count) {
			fetch_value(stmt, rv, Z_LVAL_P(offset), NULL);
		}
		return rv;
	} else {
		zend_string *member = zval_try_get_string(offset);
		if (!member) {
			return NULL;
		}
		zval *result = row_prop_read(object, member, type, NULL, rv);
		zend_string_release_ex(member, false);
		return result;
	}
}

static zval *row_prop_write(zend_object *object, zend_string *name, zval *value, void **cache_slot)
{
	zend_throw_error(NULL, "Cannot write to PDORow property");
	return value;
}

static void row_dim_write(zend_object *object, zval *member, zval *value)
{
	if (!member) {
		zend_throw_error(NULL, "Cannot append to PDORow offset");
	} else {
		zend_throw_error(NULL, "Cannot write to PDORow offset");
	}
}

// todo: make row_prop_exists return bool as well
static int row_prop_exists(zend_object *object, zend_string *name, int check_empty, void **cache_slot)
{
	pdo_row_t *row = (pdo_row_t *)object;
	pdo_stmt_t *stmt = row->stmt;
	zend_long lval;
	zval tmp_val;
	zval *retval = NULL;
	ZEND_ASSERT(stmt);

	if (is_numeric_str_function(name, &lval, /* dval */ NULL) == IS_LONG) {
		retval = row_read_column_number(stmt, lval, &tmp_val);
	} else {
		retval = row_read_column_name(stmt, name, &tmp_val);
	}

	if (!retval) {
		return false;
	}
	ZEND_ASSERT(retval == &tmp_val);
	bool res = check_empty ? i_zend_is_true(retval) : Z_TYPE(tmp_val) != IS_NULL;
	zval_ptr_dtor_nogc(retval);

	return res;
}


// todo: make row_dim_exists return bool as well
static int row_dim_exists(zend_object *object, zval *offset, int check_empty)
{
	if (Z_TYPE_P(offset) == IS_LONG) {
		pdo_row_t *row = (pdo_row_t *)object;
		pdo_stmt_t *stmt = row->stmt;
		ZEND_ASSERT(stmt);
		zend_long column = Z_LVAL_P(offset);

		if (!check_empty) {
			return column >= 0 && column < stmt->column_count;
		}

		zval tmp_val;
		zval *retval = row_read_column_number(stmt, column, &tmp_val);
		if (!retval) {
			return false;
		}
		ZEND_ASSERT(retval == &tmp_val);
<<<<<<< HEAD
		bool res = i_zend_is_true(retval);
=======
		bool res = check_empty ? i_zend_is_true(retval) : Z_TYPE(tmp_val) != IS_NULL;
>>>>>>> eda8ce72
		zval_ptr_dtor_nogc(retval);
		return res;
	} else {
		zend_string *member = zval_try_get_string(offset);
		if (!member) {
			return 0;
		}
		int result = row_prop_exists(object, member, check_empty, NULL);
		zend_string_release_ex(member, false);
		return result;
	}
}

static void row_prop_delete(zend_object *object, zend_string *offset, void **cache_slot)
{
	zend_throw_error(NULL, "Cannot unset PDORow property");
}

static void row_dim_delete(zend_object *object, zval *offset)
{
	zend_throw_error(NULL, "Cannot unset PDORow offset");
}

static HashTable *row_get_properties_for(zend_object *object, zend_prop_purpose purpose)
{
	pdo_row_t *row = (pdo_row_t *)object;
	pdo_stmt_t *stmt = row->stmt;
	HashTable *props;
	int i;
	ZEND_ASSERT(stmt);

	if (purpose != ZEND_PROP_PURPOSE_DEBUG) {
		return zend_std_get_properties_for(object, purpose);
	}

	props = zend_array_dup(zend_std_get_properties_ex(&stmt->std));
	for (i = 0; i < stmt->column_count; i++) {
		if (zend_string_equals_literal(stmt->columns[i].name, "queryString")) {
			continue;
		}

		zval val;
		fetch_value(stmt, &val, i, NULL);

		zend_hash_update(props, stmt->columns[i].name, &val);
	}
	return props;
}

static zend_function *row_get_ctor(zend_object *object)
{
	zend_throw_exception_ex(php_pdo_get_exception(), 0, "You may not create a PDORow manually");
	return NULL;
}

static zval *pdo_row_get_property_ptr_ptr(zend_object *object, zend_string *name, int type, void **cache_slot)
{
	ZEND_IGNORE_VALUE(object);
	ZEND_IGNORE_VALUE(name);
	ZEND_IGNORE_VALUE(type);
	ZEND_IGNORE_VALUE(cache_slot);

	return NULL;
}

void pdo_row_free_storage(zend_object *std)
{
	pdo_row_t *row = (pdo_row_t *)std;
	if (row->stmt) {
		ZVAL_UNDEF(&row->stmt->lazy_object_ref);
		OBJ_RELEASE(&row->stmt->std);
	}
}

zend_object *pdo_row_new(zend_class_entry *ce)
{
	pdo_row_t *row = ecalloc(1, sizeof(pdo_row_t));
	zend_object_std_init(&row->std, ce);

	return &row->std;
}

void pdo_stmt_init(void)
{
	pdo_dbstmt_ce = register_class_PDOStatement(zend_ce_aggregate);
	pdo_dbstmt_ce->get_iterator = pdo_stmt_iter_get;
	pdo_dbstmt_ce->create_object = pdo_dbstmt_new;
	pdo_dbstmt_ce->default_object_handlers = &pdo_dbstmt_object_handlers;

	memcpy(&pdo_dbstmt_object_handlers, &std_object_handlers, sizeof(zend_object_handlers));
	pdo_dbstmt_object_handlers.offset = XtOffsetOf(pdo_stmt_t, std);
	pdo_dbstmt_object_handlers.free_obj = pdo_dbstmt_free_storage;
	pdo_dbstmt_object_handlers.write_property = dbstmt_prop_write;
	pdo_dbstmt_object_handlers.unset_property = dbstmt_prop_delete;
	pdo_dbstmt_object_handlers.get_method = dbstmt_method_get;
	pdo_dbstmt_object_handlers.compare = zend_objects_not_comparable;
	pdo_dbstmt_object_handlers.clone_obj = NULL;
	pdo_dbstmt_object_handlers.get_gc = dbstmt_get_gc;

	pdo_row_ce = register_class_PDORow();
	pdo_row_ce->create_object = pdo_row_new;
	pdo_row_ce->default_object_handlers = &pdo_row_object_handlers;

	memcpy(&pdo_row_object_handlers, &std_object_handlers, sizeof(zend_object_handlers));
	pdo_row_object_handlers.free_obj = pdo_row_free_storage;
	pdo_row_object_handlers.clone_obj = NULL;
	pdo_row_object_handlers.get_property_ptr_ptr = pdo_row_get_property_ptr_ptr;
	pdo_row_object_handlers.read_property = row_prop_read;
	pdo_row_object_handlers.write_property = row_prop_write;
	pdo_row_object_handlers.has_property = row_prop_exists;
	pdo_row_object_handlers.unset_property = row_prop_delete;
	pdo_row_object_handlers.read_dimension = row_dim_read;
	pdo_row_object_handlers.write_dimension = row_dim_write;
	pdo_row_object_handlers.has_dimension = row_dim_exists;
	pdo_row_object_handlers.unset_dimension = row_dim_delete;
	pdo_row_object_handlers.get_properties_for = row_get_properties_for;
	pdo_row_object_handlers.get_constructor = row_get_ctor;
	pdo_row_object_handlers.compare = zend_objects_not_comparable;
}<|MERGE_RESOLUTION|>--- conflicted
+++ resolved
@@ -690,11 +690,7 @@
 
 /* perform a fetch.
  * Stores values into return_value according to HOW. */
-<<<<<<< HEAD
 static bool do_fetch(pdo_stmt_t *stmt, zval *return_value, enum pdo_fetch_type how, enum pdo_fetch_orientation ori, zend_long offset, zval *group_key) /* {{{ */
-=======
-static bool do_fetch(pdo_stmt_t *stmt, zval *return_value, enum pdo_fetch_type how, enum pdo_fetch_orientation ori, zend_long offset, zval *return_all) /* {{{ */
->>>>>>> eda8ce72
 {
 	int flags, idx, old_arg_count = 0;
 	zend_class_entry *ce = NULL, *old_ce = NULL;
@@ -715,17 +711,7 @@
 
 	if (how == PDO_FETCH_BOUND) {
 		RETVAL_TRUE;
-<<<<<<< HEAD
 		return true;
-=======
-		return 1;
-	}
-
-	if ((flags & PDO_FETCH_GROUP) && stmt->fetch.column == -1) {
-		colno = 1;
-	} else {
-		colno = stmt->fetch.column;
->>>>>>> eda8ce72
 	}
 
 	if (how == PDO_FETCH_LAZY) {
@@ -2377,11 +2363,7 @@
 			return false;
 		}
 		ZEND_ASSERT(retval == &tmp_val);
-<<<<<<< HEAD
 		bool res = i_zend_is_true(retval);
-=======
-		bool res = check_empty ? i_zend_is_true(retval) : Z_TYPE(tmp_val) != IS_NULL;
->>>>>>> eda8ce72
 		zval_ptr_dtor_nogc(retval);
 		return res;
 	} else {
