--- conflicted
+++ resolved
@@ -1737,33 +1737,9 @@
 
 	stmt->default_fetch_type = PDO_FETCH_BOTH;
 
-<<<<<<< HEAD
 	flags = mode & PDO_FETCH_FLAGS;
-	retval = pdo_stmt_verify_mode(stmt, mode, 0);
-=======
-	if (argc == 0) {
-		return SUCCESS;
-	}
-
-	args = safe_emalloc(ZEND_NUM_ARGS(), sizeof(zval), 0);
-
-	retval = zend_get_parameters_array_ex(ZEND_NUM_ARGS(), args);
-
-	if (SUCCESS == retval) {
-		if (Z_TYPE(args[skip]) != IS_LONG) {
-			pdo_raise_impl_error(stmt->dbh, stmt, "HY000", "mode must be an integer");
-			retval = FAILURE;
-		} else {
-			mode = Z_LVAL(args[skip]);
-			flags = mode & PDO_FETCH_FLAGS;
-
-			/* pdo_stmt_verify_mode() returns a boolean value */
-			retval = pdo_stmt_verify_mode(stmt, mode, 0) ? SUCCESS : FAILURE;
-		}
-	}
->>>>>>> ef385e80
-
-	if (FAILURE == retval) {
+
+	if (!pdo_stmt_verify_mode(stmt, mode, 0)) {
 		PDO_STMT_CLEAR_ERR();
 		return FAILURE;
 	}
