--- conflicted
+++ resolved
@@ -1,9 +1,5 @@
 /* This is a generated file, edit the .stub.php file instead.
-<<<<<<< HEAD
- * Stub hash: 85a2096daf8411ab2c35af049665b567dac9ac5d */
-=======
- * Stub hash: 2717622c27bdc6aac5ec83609c11dec6cbc9f5d7 */
->>>>>>> 068c8db2
+ * Stub hash: 95416f12e78609bbb9ed2e70835180654f8e78c8 */
 
 ZEND_BEGIN_ARG_INFO_EX(arginfo_class_PDOStatement_bindColumn, 0, 0, 2)
 	ZEND_ARG_TYPE_MASK(0, column, MAY_BE_STRING|MAY_BE_LONG, NULL)
