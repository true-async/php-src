--- conflicted
+++ resolved
@@ -1,9 +1,5 @@
 /* This is a generated file, edit the .stub.php file instead.
-<<<<<<< HEAD
- * Stub hash: ec880c39e211dbfd4c239292b8cc9e7babab105b */
-=======
- * Stub hash: 2952abcfab855d46f6e5fb9dcf447d87f06b6881 */
->>>>>>> 2e343fcb
+ * Stub hash: 7d10dbdfd55eb4a4dc779cbf4fa000cdf4fb3539 */
 
 ZEND_BEGIN_ARG_INFO_EX(arginfo_class_PDO___construct, 0, 0, 1)
 	ZEND_ARG_TYPE_INFO(0, dsn, IS_STRING, 0)
