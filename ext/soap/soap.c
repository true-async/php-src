/*
  +----------------------------------------------------------------------+
  | PHP Version 7                                                        |
  +----------------------------------------------------------------------+
  | Copyright (c) 1997-2015 The PHP Group                                |
  +----------------------------------------------------------------------+
  | This source file is subject to version 3.01 of the PHP license,      |
  | that is bundled with this package in the file LICENSE, and is        |
  | available through the world-wide-web at the following url:           |
  | http://www.php.net/license/3_01.txt                                  |
  | If you did not receive a copy of the PHP license and are unable to   |
  | obtain it through the world-wide-web, please send a note to          |
  | license@php.net so we can mail you a copy immediately.               |
  +----------------------------------------------------------------------+
  | Authors: Brad Lafountain <rodif_bl@yahoo.com>                        |
  |          Shane Caraveo <shane@caraveo.com>                           |
  |          Dmitry Stogov <dmitry@zend.com>                             |
  +----------------------------------------------------------------------+
*/
/* $Id$ */

#ifdef HAVE_CONFIG_H
#include "config.h"
#endif
#include "php_soap.h"
#if HAVE_PHP_SESSION && !defined(COMPILE_DL_SESSION)
#include "ext/session/php_session.h"
#endif
#include "zend_exceptions.h"


static int le_sdl = 0;
int le_url = 0;
static int le_service = 0;
static int le_typemap = 0;

typedef struct _soapHeader {
	sdlFunctionPtr                    function;
	zval                              function_name;
	int                               mustUnderstand;
	int                               num_params;
	zval                             *parameters;
	zval                              retval;
	sdlSoapBindingFunctionHeaderPtr   hdr;
	struct _soapHeader               *next;
} soapHeader;

/* Local functions */
static void function_to_string(sdlFunctionPtr function, smart_str *buf);
static void type_to_string(sdlTypePtr type, smart_str *buf, int level);

static void clear_soap_fault(zval *obj);
static void set_soap_fault(zval *obj, char *fault_code_ns, char *fault_code, char *fault_string, char *fault_actor, zval *fault_detail, char *name);
static void add_soap_fault_ex(zval *fault, zval *obj, char *fault_code, char *fault_string, char *fault_actor, zval *fault_detail);
static void soap_server_fault(char* code, char* string, char *actor, zval* details, char *name);
static void soap_server_fault_ex(sdlFunctionPtr function, zval* fault, soapHeader* hdr);

static sdlParamPtr get_param(sdlFunctionPtr function, char *param_name, int index, int);
static sdlFunctionPtr get_function(sdlPtr sdl, const char *function_name);
static sdlFunctionPtr get_doc_function(sdlPtr sdl, xmlNodePtr node);

static sdlFunctionPtr deserialize_function_call(sdlPtr sdl, xmlDocPtr request, char* actor, zval *function_name, int *num_params, zval **parameters, int *version, soapHeader **headers);
static xmlDocPtr serialize_response_call(sdlFunctionPtr function, char *function_name,char *uri,zval *ret, soapHeader *headers, int version);
static xmlDocPtr serialize_function_call(zval *this_ptr, sdlFunctionPtr function, char *function_name, char *uri, zval *arguments, int arg_count, int version, HashTable *soap_headers);
static xmlNodePtr serialize_parameter(sdlParamPtr param,zval *param_val,int index,char *name, int style, xmlNodePtr parent);
static xmlNodePtr serialize_zval(zval *val, sdlParamPtr param, char *paramName, int style, xmlNodePtr parent);

static void delete_service(void *service);
static void delete_url(void *handle);
static void delete_hashtable(void *hashtable);

static void soap_error_handler(int error_num, const char *error_filename, const uint error_lineno, const char *format, va_list args);

#define SOAP_SERVER_BEGIN_CODE() \
	zend_bool _old_handler = SOAP_GLOBAL(use_soap_error_handler);\
	char* _old_error_code = SOAP_GLOBAL(error_code);\
	zend_object* _old_error_object = Z_OBJ(SOAP_GLOBAL(error_object));\
	int _old_soap_version = SOAP_GLOBAL(soap_version);\
	SOAP_GLOBAL(use_soap_error_handler) = 1;\
	SOAP_GLOBAL(error_code) = "Server";\
	Z_OBJ(SOAP_GLOBAL(error_object)) = Z_OBJ(EX(This));

#define SOAP_SERVER_END_CODE() \
	SOAP_GLOBAL(use_soap_error_handler) = _old_handler;\
	SOAP_GLOBAL(error_code) = _old_error_code;\
	Z_OBJ(SOAP_GLOBAL(error_object)) = _old_error_object;\
	SOAP_GLOBAL(soap_version) = _old_soap_version;

#define SOAP_CLIENT_BEGIN_CODE() \
	zend_bool _old_handler = SOAP_GLOBAL(use_soap_error_handler);\
	char* _old_error_code = SOAP_GLOBAL(error_code);\
	zend_object* _old_error_object = Z_OBJ(SOAP_GLOBAL(error_object));\
	int _old_soap_version = SOAP_GLOBAL(soap_version);\
	zend_bool _old_in_compilation = CG(in_compilation); \
	zend_execute_data *_old_current_execute_data = EG(current_execute_data); \
	zval *_old_stack_top = EG(vm_stack_top); \
	int _bailout = 0;\
	SOAP_GLOBAL(use_soap_error_handler) = 1;\
	SOAP_GLOBAL(error_code) = "Client";\
	Z_OBJ(SOAP_GLOBAL(error_object)) = Z_OBJ(EX(This));\
	zend_try {

#define SOAP_CLIENT_END_CODE() \
	} zend_catch {\
		CG(in_compilation) = _old_in_compilation; \
		EG(current_execute_data) = _old_current_execute_data; \
		if (EG(exception) == NULL || \
		    !instanceof_function(EG(exception)->ce, soap_fault_class_entry)) {\
			_bailout = 1;\
		}\
		if (_old_stack_top != EG(vm_stack_top)) { \
			while (EG(vm_stack)->prev != NULL && \
			       ((char*)_old_stack_top < (char*)EG(vm_stack) || \
			        (char*) _old_stack_top > (char*)EG(vm_stack)->end)) { \
				zend_vm_stack tmp = EG(vm_stack)->prev; \
				efree(EG(vm_stack)); \
				EG(vm_stack) = tmp; \
				EG(vm_stack_end) = tmp->end; \
			} \
			EG(vm_stack)->top = _old_stack_top; \
		} \
	} zend_end_try();\
	SOAP_GLOBAL(use_soap_error_handler) = _old_handler;\
	SOAP_GLOBAL(error_code) = _old_error_code;\
	Z_OBJ(SOAP_GLOBAL(error_object)) = _old_error_object;\
	SOAP_GLOBAL(soap_version) = _old_soap_version;\
	if (_bailout) {\
		zend_bailout();\
	}

#define FETCH_THIS_SDL(ss) \
	{ \
		zval *__tmp; \
		if(FIND_SDL_PROPERTY(getThis(), __tmp) != NULL) { \
			FETCH_SDL_RES(ss,__tmp); \
		} else { \
			ss = NULL; \
		} \
	}

#define FIND_SDL_PROPERTY(ss,tmp) (tmp = zend_hash_str_find(Z_OBJPROP_P(ss), "sdl", sizeof("sdl")-1))
#define FETCH_SDL_RES(ss,tmp) ss = (sdlPtr) zend_fetch_resource_ex(tmp, "sdl", le_sdl)

#define FIND_TYPEMAP_PROPERTY(ss,tmp) (tmp = zend_hash_str_find(Z_OBJPROP_P(ss), "typemap", sizeof("typemap")-1))
#define FETCH_TYPEMAP_RES(ss,tmp) ss = (HashTable*) zend_fetch_resource_ex(tmp, "typemap", le_typemap)

#define FETCH_THIS_SERVICE(ss) \
	{ \
		zval *tmp; \
		if ((tmp = zend_hash_str_find(Z_OBJPROP_P(getThis()),"service", sizeof("service")-1)) != NULL) { \
			ss = (soapServicePtr)zend_fetch_resource_ex(tmp, "service", le_service); \
		} else { \
	                php_error_docref(NULL, E_WARNING, "Can not fetch service object"); \
			SOAP_SERVER_END_CODE(); \
			return; \
		} \
	}

static zend_class_entry* soap_class_entry;
static zend_class_entry* soap_server_class_entry;
static zend_class_entry* soap_fault_class_entry;
static zend_class_entry* soap_header_class_entry;
static zend_class_entry* soap_param_class_entry;
zend_class_entry* soap_var_class_entry;

ZEND_DECLARE_MODULE_GLOBALS(soap)

static void (*old_error_handler)(int, const char *, const uint, const char*, va_list);

#ifdef va_copy
#define call_old_error_handler(error_num, error_filename, error_lineno, format, args) \
{ \
	va_list copy; \
	va_copy(copy, args); \
	old_error_handler(error_num, error_filename, error_lineno, format, copy); \
	va_end(copy); \
}
#else
#define call_old_error_handler(error_num, error_filename, error_lineno, format, args) \
{ \
	old_error_handler(error_num, error_filename, error_lineno, format, args); \
}
#endif

#define PHP_SOAP_SERVER_CLASSNAME "SoapServer"
#define PHP_SOAP_CLIENT_CLASSNAME "SoapClient"
#define PHP_SOAP_VAR_CLASSNAME    "SoapVar"
#define PHP_SOAP_FAULT_CLASSNAME  "SoapFault"
#define PHP_SOAP_PARAM_CLASSNAME  "SoapParam"
#define PHP_SOAP_HEADER_CLASSNAME "SoapHeader"

PHP_RINIT_FUNCTION(soap);
PHP_MINIT_FUNCTION(soap);
PHP_MSHUTDOWN_FUNCTION(soap);
PHP_MINFO_FUNCTION(soap);

/*
  Registry Functions
  TODO: this!
*/
PHP_FUNCTION(soap_encode_to_xml);
PHP_FUNCTION(soap_encode_to_zval);
PHP_FUNCTION(use_soap_error_handler);
PHP_FUNCTION(is_soap_fault);


/* Server Functions */
PHP_METHOD(SoapServer, SoapServer);
PHP_METHOD(SoapServer, setClass);
PHP_METHOD(SoapServer, setObject);
PHP_METHOD(SoapServer, addFunction);
PHP_METHOD(SoapServer, getFunctions);
PHP_METHOD(SoapServer, handle);
PHP_METHOD(SoapServer, setPersistence);
PHP_METHOD(SoapServer, fault);
PHP_METHOD(SoapServer, addSoapHeader);

/* Client Functions */
PHP_METHOD(SoapClient, SoapClient);
PHP_METHOD(SoapClient, __call);
PHP_METHOD(SoapClient, __getLastRequest);
PHP_METHOD(SoapClient, __getLastResponse);
PHP_METHOD(SoapClient, __getLastRequestHeaders);
PHP_METHOD(SoapClient, __getLastResponseHeaders);
PHP_METHOD(SoapClient, __getFunctions);
PHP_METHOD(SoapClient, __getTypes);
PHP_METHOD(SoapClient, __doRequest);
PHP_METHOD(SoapClient, __setCookie);
PHP_METHOD(SoapClient, __getCookies);
PHP_METHOD(SoapClient, __setLocation);
PHP_METHOD(SoapClient, __setSoapHeaders);

/* SoapVar Functions */
PHP_METHOD(SoapVar, SoapVar);

/* SoapFault Functions */
PHP_METHOD(SoapFault, SoapFault);
PHP_METHOD(SoapFault, __toString);

/* SoapParam Functions */
PHP_METHOD(SoapParam, SoapParam);

/* SoapHeader Functions */
PHP_METHOD(SoapHeader, SoapHeader);

#define SOAP_CTOR(class_name, func_name, arginfo, flags) PHP_ME(class_name, func_name, arginfo, flags)

/* {{{ arginfo */
ZEND_BEGIN_ARG_INFO(arginfo_soap__void, 0)
ZEND_END_ARG_INFO()

ZEND_BEGIN_ARG_INFO_EX(arginfo_soapparam_soapparam, 0, 0, 2)
	ZEND_ARG_INFO(0, data)
	ZEND_ARG_INFO(0, name)
ZEND_END_ARG_INFO()

ZEND_BEGIN_ARG_INFO_EX(arginfo_soapheader_soapheader, 0, 0, 2)
	ZEND_ARG_INFO(0, namespace)
	ZEND_ARG_INFO(0, name)
	ZEND_ARG_INFO(0, data)
	ZEND_ARG_INFO(0, mustunderstand)
	ZEND_ARG_INFO(0, actor)
ZEND_END_ARG_INFO()

ZEND_BEGIN_ARG_INFO_EX(arginfo_soapfault_soapfault, 0, 0, 2)
	ZEND_ARG_INFO(0, faultcode)
	ZEND_ARG_INFO(0, faultstring)
	ZEND_ARG_INFO(0, faultactor)
	ZEND_ARG_INFO(0, detail)
	ZEND_ARG_INFO(0, faultname)
	ZEND_ARG_INFO(0, headerfault)
ZEND_END_ARG_INFO()

ZEND_BEGIN_ARG_INFO_EX(arginfo_soapvar_soapvar, 0, 0, 2)
	ZEND_ARG_INFO(0, data)
	ZEND_ARG_INFO(0, encoding)
	ZEND_ARG_INFO(0, type_name)
	ZEND_ARG_INFO(0, type_namespace)
	ZEND_ARG_INFO(0, node_name)
	ZEND_ARG_INFO(0, node_namespace)
ZEND_END_ARG_INFO()

ZEND_BEGIN_ARG_INFO_EX(arginfo_soapserver_fault, 0, 0, 2)
	ZEND_ARG_INFO(0, code)
	ZEND_ARG_INFO(0, string)
	ZEND_ARG_INFO(0, actor)
	ZEND_ARG_INFO(0, details)
	ZEND_ARG_INFO(0, name)
ZEND_END_ARG_INFO()

ZEND_BEGIN_ARG_INFO_EX(arginfo_soapserver_addsoapheader, 0, 0, 1)
	ZEND_ARG_INFO(0, object)
ZEND_END_ARG_INFO()

ZEND_BEGIN_ARG_INFO_EX(arginfo_soapserver_soapserver, 0, 0, 1)
	ZEND_ARG_INFO(0, wsdl)
	ZEND_ARG_INFO(0, options)
ZEND_END_ARG_INFO()

ZEND_BEGIN_ARG_INFO_EX(arginfo_soapserver_setpersistence, 0, 0, 1)
	ZEND_ARG_INFO(0, mode)
ZEND_END_ARG_INFO()

ZEND_BEGIN_ARG_INFO_EX(arginfo_soapserver_setclass, 0, 0, 1)
	ZEND_ARG_INFO(0, class_name)
	ZEND_ARG_INFO(0, args)
ZEND_END_ARG_INFO()

ZEND_BEGIN_ARG_INFO_EX(arginfo_soapserver_setobject, 0, 0, 1)
	ZEND_ARG_INFO(0, object)
ZEND_END_ARG_INFO()

ZEND_BEGIN_ARG_INFO(arginfo_soapserver_getfunctions, 0)
ZEND_END_ARG_INFO()

ZEND_BEGIN_ARG_INFO_EX(arginfo_soapserver_addfunction, 0, 0, 1)
	ZEND_ARG_INFO(0, functions)
ZEND_END_ARG_INFO()

ZEND_BEGIN_ARG_INFO_EX(arginfo_soapserver_handle, 0, 0, 0)
	ZEND_ARG_INFO(0, soap_request)
ZEND_END_ARG_INFO()

ZEND_BEGIN_ARG_INFO_EX(arginfo_soapclient_soapclient, 0, 0, 1)
	ZEND_ARG_INFO(0, wsdl)
	ZEND_ARG_INFO(0, options)
ZEND_END_ARG_INFO()

ZEND_BEGIN_ARG_INFO_EX(arginfo_soapclient___call, 0, 0, 2)
	ZEND_ARG_INFO(0, function_name)
	ZEND_ARG_INFO(0, arguments)
ZEND_END_ARG_INFO()

ZEND_BEGIN_ARG_INFO_EX(arginfo_soapclient___soapcall, 0, 0, 2)
	ZEND_ARG_INFO(0, function_name)
	ZEND_ARG_INFO(0, arguments)
	ZEND_ARG_INFO(0, options)
	ZEND_ARG_INFO(0, input_headers)
	ZEND_ARG_INFO(1, output_headers)
ZEND_END_ARG_INFO()

ZEND_BEGIN_ARG_INFO(arginfo_soapclient___getfunctions, 0)
ZEND_END_ARG_INFO()

ZEND_BEGIN_ARG_INFO(arginfo_soapclient___gettypes, 0)
ZEND_END_ARG_INFO()

ZEND_BEGIN_ARG_INFO(arginfo_soapclient___getlastrequest, 0)
ZEND_END_ARG_INFO()

ZEND_BEGIN_ARG_INFO(arginfo_soapclient___getlastresponse, 0)
ZEND_END_ARG_INFO()

ZEND_BEGIN_ARG_INFO(arginfo_soapclient___getlastrequestheaders, 0)
ZEND_END_ARG_INFO()

ZEND_BEGIN_ARG_INFO(arginfo_soapclient___getlastresponseheaders, 0)
ZEND_END_ARG_INFO()

ZEND_BEGIN_ARG_INFO_EX(arginfo_soapclient___dorequest, 0, 0, 4)
	ZEND_ARG_INFO(0, request)
	ZEND_ARG_INFO(0, location)
	ZEND_ARG_INFO(0, action)
	ZEND_ARG_INFO(0, version)
	ZEND_ARG_INFO(0, one_way)
ZEND_END_ARG_INFO()

ZEND_BEGIN_ARG_INFO_EX(arginfo_soapclient___setcookie, 0, 0, 1)
	ZEND_ARG_INFO(0, name)
	ZEND_ARG_INFO(0, value)
ZEND_END_ARG_INFO()

ZEND_BEGIN_ARG_INFO(arginfo_soapclient___getcookies, 0)
ZEND_END_ARG_INFO()

ZEND_BEGIN_ARG_INFO_EX(arginfo_soapclient___setsoapheaders, 0, 0, 1)
	ZEND_ARG_INFO(0, soapheaders)
ZEND_END_ARG_INFO()

ZEND_BEGIN_ARG_INFO_EX(arginfo_soapclient___setlocation, 0, 0, 0)
	ZEND_ARG_INFO(0, new_location)
ZEND_END_ARG_INFO()

ZEND_BEGIN_ARG_INFO_EX(arginfo_soap_use_soap_error_handler, 0, 0, 0)
	ZEND_ARG_INFO(0, handler)
ZEND_END_ARG_INFO()

ZEND_BEGIN_ARG_INFO_EX(arginfo_soap_is_soap_fault, 0, 0, 1)
	ZEND_ARG_INFO(0, object)
ZEND_END_ARG_INFO()
/* }}} */

static const zend_function_entry soap_functions[] = {
	PHP_FE(use_soap_error_handler, 	arginfo_soap_use_soap_error_handler)
	PHP_FE(is_soap_fault, 			arginfo_soap_is_soap_fault)
	PHP_FE_END
};

static const zend_function_entry soap_fault_functions[] = {
	SOAP_CTOR(SoapFault, SoapFault, arginfo_soapfault_soapfault, 0)
	PHP_ME(SoapFault, __toString, arginfo_soap__void, 0)
	PHP_FE_END
};

static const zend_function_entry soap_server_functions[] = {
	SOAP_CTOR(SoapServer, SoapServer, 	arginfo_soapserver_soapserver, 0)
	PHP_ME(SoapServer, setPersistence, 	arginfo_soapserver_setpersistence, 0)
	PHP_ME(SoapServer, setClass, 		arginfo_soapserver_setclass, 0)
	PHP_ME(SoapServer, setObject, 		arginfo_soapserver_setobject, 0)
	PHP_ME(SoapServer, addFunction, 	arginfo_soapserver_addfunction, 0)
	PHP_ME(SoapServer, getFunctions, 	arginfo_soapserver_getfunctions, 0)
	PHP_ME(SoapServer, handle, 			arginfo_soapserver_handle, 0)
	PHP_ME(SoapServer, fault, 			arginfo_soapserver_fault, 0)
	PHP_ME(SoapServer, addSoapHeader, 	arginfo_soapserver_addsoapheader, 0)
	PHP_FE_END
};

static const zend_function_entry soap_client_functions[] = {
	SOAP_CTOR(SoapClient, SoapClient, arginfo_soapclient_soapclient, 0)
	PHP_ME(SoapClient, __call, 						arginfo_soapclient___call, 0)
	ZEND_NAMED_ME(__soapCall, ZEND_MN(SoapClient___call), arginfo_soapclient___soapcall, 0)
	PHP_ME(SoapClient, __getLastRequest, 			arginfo_soapclient___getlastrequest, 0)
	PHP_ME(SoapClient, __getLastResponse, 			arginfo_soapclient___getlastresponse, 0)
	PHP_ME(SoapClient, __getLastRequestHeaders, 	arginfo_soapclient___getlastrequestheaders, 0)
	PHP_ME(SoapClient, __getLastResponseHeaders, 	arginfo_soapclient___getlastresponseheaders, 0)
	PHP_ME(SoapClient, __getFunctions, 				arginfo_soapclient___getfunctions, 0)
	PHP_ME(SoapClient, __getTypes, 					arginfo_soapclient___gettypes, 0)
	PHP_ME(SoapClient, __doRequest, 				arginfo_soapclient___dorequest, 0)
	PHP_ME(SoapClient, __setCookie, 				arginfo_soapclient___setcookie, 0)
	PHP_ME(SoapClient, __getCookies, 				arginfo_soapclient___getcookies, 0)
	PHP_ME(SoapClient, __setLocation, 				arginfo_soapclient___setlocation, 0)
	PHP_ME(SoapClient, __setSoapHeaders, 			arginfo_soapclient___setsoapheaders, 0)
	PHP_FE_END
};

static const zend_function_entry soap_var_functions[] = {
	SOAP_CTOR(SoapVar, SoapVar, arginfo_soapvar_soapvar, 0)
	PHP_FE_END
};

static const zend_function_entry soap_param_functions[] = {
	SOAP_CTOR(SoapParam, SoapParam, arginfo_soapparam_soapparam, 0)
	PHP_FE_END
};

static const zend_function_entry soap_header_functions[] = {
	SOAP_CTOR(SoapHeader, SoapHeader, arginfo_soapheader_soapheader, 0)
	PHP_FE_END
};

zend_module_entry soap_module_entry = {
#ifdef STANDARD_MODULE_HEADER
  STANDARD_MODULE_HEADER,
#endif
  "soap",
  soap_functions,
  PHP_MINIT(soap),
  PHP_MSHUTDOWN(soap),
  PHP_RINIT(soap),
  NULL,
  PHP_MINFO(soap),
#ifdef STANDARD_MODULE_HEADER
  NO_VERSION_YET,
#endif
  STANDARD_MODULE_PROPERTIES,
};

#ifdef COMPILE_DL_SOAP
#ifdef ZTS
ZEND_TSRMLS_CACHE_DEFINE();
#endif
ZEND_GET_MODULE(soap)
#endif

ZEND_INI_MH(OnUpdateCacheMode)
{
	char *p;
#ifndef ZTS
	char *base = (char *) mh_arg2;
#else
	char *base = (char *) ts_resource(*((int *) mh_arg2));
#endif

	p = (char*) (base+(size_t) mh_arg1);

	*p = (char)atoi(new_value->val);

	return SUCCESS;
}

static PHP_INI_MH(OnUpdateCacheDir)
{
	/* Only do the open_basedir check at runtime */
	if (stage == PHP_INI_STAGE_RUNTIME || stage == PHP_INI_STAGE_HTACCESS) {
		char *p;

		if (memchr(new_value->val, '\0', new_value->len) != NULL) {
			return FAILURE;
		}

		/* we do not use zend_memrchr() since path can contain ; itself */
		if ((p = strchr(new_value->val, ';'))) {
			char *p2;
			p++;
			if ((p2 = strchr(p, ';'))) {
				p = p2 + 1;
			}
		} else {
			p = new_value->val;
		}

		if (PG(open_basedir) && *p && php_check_open_basedir(p)) {
			return FAILURE;
		}
	}

	OnUpdateString(entry, new_value, mh_arg1, mh_arg2, mh_arg3, stage);
	return SUCCESS;
}

PHP_INI_BEGIN()
STD_PHP_INI_ENTRY("soap.wsdl_cache_enabled",     "1", PHP_INI_ALL, OnUpdateBool,
                  cache_enabled, zend_soap_globals, soap_globals)
STD_PHP_INI_ENTRY("soap.wsdl_cache_dir",         "/tmp", PHP_INI_ALL, OnUpdateCacheDir,
                  cache_dir, zend_soap_globals, soap_globals)
STD_PHP_INI_ENTRY("soap.wsdl_cache_ttl",         "86400", PHP_INI_ALL, OnUpdateLong,
                  cache_ttl, zend_soap_globals, soap_globals)
STD_PHP_INI_ENTRY("soap.wsdl_cache",             "1", PHP_INI_ALL, OnUpdateCacheMode,
                  cache_mode, zend_soap_globals, soap_globals)
STD_PHP_INI_ENTRY("soap.wsdl_cache_limit",       "5", PHP_INI_ALL, OnUpdateLong,
                  cache_limit, zend_soap_globals, soap_globals)
PHP_INI_END()

static HashTable defEnc, defEncIndex, defEncNs;

static void php_soap_prepare_globals()
{
	int i;
	encodePtr enc;

	zend_hash_init(&defEnc, 0, NULL, NULL, 1);
	zend_hash_init(&defEncIndex, 0, NULL, NULL, 1);
	zend_hash_init(&defEncNs, 0, NULL, NULL, 1);
//???	defEncNs.flags |= HASH_FLAG_BIG_DATA;

	i = 0;
	do {
		enc = &defaultEncoding[i];

		/* If has a ns and a str_type then index it */
		if (defaultEncoding[i].details.type_str) {
			if (defaultEncoding[i].details.ns != NULL) {
				char *ns_type;
				spprintf(&ns_type, 0, "%s:%s", defaultEncoding[i].details.ns, defaultEncoding[i].details.type_str);
				zend_hash_str_add_ptr(&defEnc, ns_type, strlen(ns_type), enc);
				efree(ns_type);
			} else {
				zend_hash_str_add_ptr(&defEnc, defaultEncoding[i].details.type_str, strlen(defaultEncoding[i].details.type_str), enc);
			}
		}
		/* Index everything by number */
		if (!zend_hash_index_exists(&defEncIndex, defaultEncoding[i].details.type)) {
			zend_hash_index_update_ptr(&defEncIndex, defaultEncoding[i].details.type, enc);
		}
		i++;
	} while (defaultEncoding[i].details.type != END_KNOWN_TYPES);

	/* hash by namespace */
	zend_hash_str_add_ptr(&defEncNs, XSD_1999_NAMESPACE, sizeof(XSD_1999_NAMESPACE)-1, XSD_NS_PREFIX);
	zend_hash_str_add_ptr(&defEncNs, XSD_NAMESPACE, sizeof(XSD_NAMESPACE)-1, XSD_NS_PREFIX);
	zend_hash_str_add_ptr(&defEncNs, XSI_NAMESPACE, sizeof(XSI_NAMESPACE)-1, XSI_NS_PREFIX);
	zend_hash_str_add_ptr(&defEncNs, XML_NAMESPACE, sizeof(XML_NAMESPACE)-1, XML_NS_PREFIX);
	zend_hash_str_add_ptr(&defEncNs, SOAP_1_1_ENC_NAMESPACE, sizeof(SOAP_1_1_ENC_NAMESPACE)-1, SOAP_1_1_ENC_NS_PREFIX);
	zend_hash_str_add_ptr(&defEncNs, SOAP_1_2_ENC_NAMESPACE, sizeof(SOAP_1_2_ENC_NAMESPACE)-1, SOAP_1_2_ENC_NS_PREFIX);
}

static void php_soap_init_globals(zend_soap_globals *soap_globals)
{
	soap_globals->defEnc = defEnc;
	soap_globals->defEncIndex = defEncIndex;
	soap_globals->defEncNs = defEncNs;
	soap_globals->typemap = NULL;
	soap_globals->use_soap_error_handler = 0;
	soap_globals->error_code = NULL;
	ZVAL_OBJ(&soap_globals->error_object, NULL);
	soap_globals->sdl = NULL;
	soap_globals->soap_version = SOAP_1_1;
	soap_globals->mem_cache = NULL;
	soap_globals->ref_map = NULL;
}

PHP_MSHUTDOWN_FUNCTION(soap)
{
	zend_error_cb = old_error_handler;
	zend_hash_destroy(&SOAP_GLOBAL(defEnc));
	zend_hash_destroy(&SOAP_GLOBAL(defEncIndex));
	zend_hash_destroy(&SOAP_GLOBAL(defEncNs));
	if (SOAP_GLOBAL(mem_cache)) {
		zend_hash_destroy(SOAP_GLOBAL(mem_cache));
		free(SOAP_GLOBAL(mem_cache));
	}
	UNREGISTER_INI_ENTRIES();
	return SUCCESS;
}

PHP_RINIT_FUNCTION(soap)
{
#if defined(COMPILE_DL_SOAP) && defined(ZTS)
	ZEND_TSRMLS_CACHE_UPDATE();
#endif
	SOAP_GLOBAL(typemap) = NULL;
	SOAP_GLOBAL(use_soap_error_handler) = 0;
	SOAP_GLOBAL(error_code) = NULL;
	ZVAL_OBJ(&SOAP_GLOBAL(error_object), NULL);
	SOAP_GLOBAL(sdl) = NULL;
	SOAP_GLOBAL(soap_version) = SOAP_1_1;
	SOAP_GLOBAL(encoding) = NULL;
	SOAP_GLOBAL(class_map) = NULL;
	SOAP_GLOBAL(features) = 0;
	SOAP_GLOBAL(ref_map) = NULL;
	return SUCCESS;
}

static void delete_sdl_res(zend_resource *res)
{
	delete_sdl(res->ptr);
}

static void delete_url_res(zend_resource *res)
{
	delete_url(res->ptr);
}

static void delete_service_res(zend_resource *res)
{
	delete_service(res->ptr);
}

static void delete_hashtable_res(zend_resource *res)
{
	delete_hashtable(res->ptr);
}

PHP_MINIT_FUNCTION(soap)
{
	zend_class_entry ce;

#if defined(COMPILE_DL_SOAP) && defined(ZTS)
	ZEND_TSRMLS_CACHE_UPDATE();
#endif
	/* TODO: add ini entry for always use soap errors */
	php_soap_prepare_globals();
	ZEND_INIT_MODULE_GLOBALS(soap, php_soap_init_globals, NULL);
	REGISTER_INI_ENTRIES();

	/* Register SoapClient class */
	/* BIG NOTE : THIS EMITS AN COMPILATION WARNING UNDER ZE2 - handle_function_call deprecated.
		soap_call_function_handler should be of type struct _zend_function, not (*handle_function_call).
	*/
	{
		zend_internal_function fe;

		fe.type = ZEND_INTERNAL_FUNCTION;
		fe.handler = ZEND_MN(SoapClient___call);
		fe.function_name = NULL;
		fe.scope = NULL;
		fe.fn_flags = 0;
		fe.prototype = NULL;
		fe.num_args = 2;
		fe.arg_info = NULL;

		INIT_OVERLOADED_CLASS_ENTRY(ce, PHP_SOAP_CLIENT_CLASSNAME, soap_client_functions,
			(zend_function *)&fe, NULL, NULL);
		soap_class_entry = zend_register_internal_class(&ce);
	}
	/* Register SoapVar class */
	INIT_CLASS_ENTRY(ce, PHP_SOAP_VAR_CLASSNAME, soap_var_functions);
	soap_var_class_entry = zend_register_internal_class(&ce);

	/* Register SoapServer class */
	INIT_CLASS_ENTRY(ce, PHP_SOAP_SERVER_CLASSNAME, soap_server_functions);
	soap_server_class_entry = zend_register_internal_class(&ce);

	/* Register SoapFault class */
	INIT_CLASS_ENTRY(ce, PHP_SOAP_FAULT_CLASSNAME, soap_fault_functions);
	soap_fault_class_entry = zend_register_internal_class_ex(&ce, zend_exception_get_default());

	/* Register SoapParam class */
	INIT_CLASS_ENTRY(ce, PHP_SOAP_PARAM_CLASSNAME, soap_param_functions);
	soap_param_class_entry = zend_register_internal_class(&ce);

	INIT_CLASS_ENTRY(ce, PHP_SOAP_HEADER_CLASSNAME, soap_header_functions);
	soap_header_class_entry = zend_register_internal_class(&ce);

	le_sdl = zend_register_list_destructors_ex(delete_sdl_res, NULL, "SOAP SDL", module_number);
	le_url = zend_register_list_destructors_ex(delete_url_res, NULL, "SOAP URL", module_number);
	le_service = zend_register_list_destructors_ex(delete_service_res, NULL, "SOAP service", module_number);
	le_typemap = zend_register_list_destructors_ex(delete_hashtable_res, NULL, "SOAP table", module_number);

	REGISTER_LONG_CONSTANT("SOAP_1_1", SOAP_1_1, CONST_CS | CONST_PERSISTENT);
	REGISTER_LONG_CONSTANT("SOAP_1_2", SOAP_1_2, CONST_CS | CONST_PERSISTENT);

	REGISTER_LONG_CONSTANT("SOAP_PERSISTENCE_SESSION", SOAP_PERSISTENCE_SESSION, CONST_CS | CONST_PERSISTENT);
	REGISTER_LONG_CONSTANT("SOAP_PERSISTENCE_REQUEST", SOAP_PERSISTENCE_REQUEST, CONST_CS | CONST_PERSISTENT);
	REGISTER_LONG_CONSTANT("SOAP_FUNCTIONS_ALL", SOAP_FUNCTIONS_ALL, CONST_CS | CONST_PERSISTENT);

	REGISTER_LONG_CONSTANT("SOAP_ENCODED", SOAP_ENCODED, CONST_CS | CONST_PERSISTENT);
	REGISTER_LONG_CONSTANT("SOAP_LITERAL", SOAP_LITERAL, CONST_CS | CONST_PERSISTENT);

	REGISTER_LONG_CONSTANT("SOAP_RPC", SOAP_RPC, CONST_CS | CONST_PERSISTENT);
	REGISTER_LONG_CONSTANT("SOAP_DOCUMENT", SOAP_DOCUMENT, CONST_CS | CONST_PERSISTENT);

	REGISTER_LONG_CONSTANT("SOAP_ACTOR_NEXT", SOAP_ACTOR_NEXT, CONST_CS | CONST_PERSISTENT);
	REGISTER_LONG_CONSTANT("SOAP_ACTOR_NONE", SOAP_ACTOR_NONE, CONST_CS | CONST_PERSISTENT);
	REGISTER_LONG_CONSTANT("SOAP_ACTOR_UNLIMATERECEIVER", SOAP_ACTOR_UNLIMATERECEIVER, CONST_CS | CONST_PERSISTENT);

	REGISTER_LONG_CONSTANT("SOAP_COMPRESSION_ACCEPT", SOAP_COMPRESSION_ACCEPT, CONST_CS | CONST_PERSISTENT);
	REGISTER_LONG_CONSTANT("SOAP_COMPRESSION_GZIP", SOAP_COMPRESSION_GZIP, CONST_CS | CONST_PERSISTENT);
	REGISTER_LONG_CONSTANT("SOAP_COMPRESSION_DEFLATE", SOAP_COMPRESSION_DEFLATE, CONST_CS | CONST_PERSISTENT);

	REGISTER_LONG_CONSTANT("SOAP_AUTHENTICATION_BASIC", SOAP_AUTHENTICATION_BASIC, CONST_CS | CONST_PERSISTENT);
	REGISTER_LONG_CONSTANT("SOAP_AUTHENTICATION_DIGEST", SOAP_AUTHENTICATION_DIGEST, CONST_CS | CONST_PERSISTENT);

	REGISTER_LONG_CONSTANT("UNKNOWN_TYPE", UNKNOWN_TYPE, CONST_CS | CONST_PERSISTENT);

	REGISTER_LONG_CONSTANT("XSD_STRING", XSD_STRING, CONST_CS | CONST_PERSISTENT);
	REGISTER_LONG_CONSTANT("XSD_BOOLEAN", XSD_BOOLEAN, CONST_CS | CONST_PERSISTENT);
	REGISTER_LONG_CONSTANT("XSD_DECIMAL", XSD_DECIMAL, CONST_CS | CONST_PERSISTENT);
	REGISTER_LONG_CONSTANT("XSD_FLOAT", XSD_FLOAT, CONST_CS | CONST_PERSISTENT);
	REGISTER_LONG_CONSTANT("XSD_DOUBLE", XSD_DOUBLE, CONST_CS | CONST_PERSISTENT);
	REGISTER_LONG_CONSTANT("XSD_DURATION", XSD_DURATION, CONST_CS | CONST_PERSISTENT);
	REGISTER_LONG_CONSTANT("XSD_DATETIME", XSD_DATETIME, CONST_CS | CONST_PERSISTENT);
	REGISTER_LONG_CONSTANT("XSD_TIME", XSD_TIME, CONST_CS | CONST_PERSISTENT);
	REGISTER_LONG_CONSTANT("XSD_DATE", XSD_DATE, CONST_CS | CONST_PERSISTENT);
	REGISTER_LONG_CONSTANT("XSD_GYEARMONTH", XSD_GYEARMONTH, CONST_CS | CONST_PERSISTENT);
	REGISTER_LONG_CONSTANT("XSD_GYEAR", XSD_GYEAR, CONST_CS | CONST_PERSISTENT);
	REGISTER_LONG_CONSTANT("XSD_GMONTHDAY", XSD_GMONTHDAY, CONST_CS | CONST_PERSISTENT);
	REGISTER_LONG_CONSTANT("XSD_GDAY", XSD_GDAY, CONST_CS | CONST_PERSISTENT);
	REGISTER_LONG_CONSTANT("XSD_GMONTH", XSD_GMONTH, CONST_CS | CONST_PERSISTENT);
	REGISTER_LONG_CONSTANT("XSD_HEXBINARY", XSD_HEXBINARY, CONST_CS | CONST_PERSISTENT);
	REGISTER_LONG_CONSTANT("XSD_BASE64BINARY", XSD_BASE64BINARY, CONST_CS | CONST_PERSISTENT);
	REGISTER_LONG_CONSTANT("XSD_ANYURI", XSD_ANYURI, CONST_CS | CONST_PERSISTENT);
	REGISTER_LONG_CONSTANT("XSD_QNAME", XSD_QNAME, CONST_CS | CONST_PERSISTENT);
	REGISTER_LONG_CONSTANT("XSD_NOTATION", XSD_NOTATION, CONST_CS | CONST_PERSISTENT);
	REGISTER_LONG_CONSTANT("XSD_NORMALIZEDSTRING", XSD_NORMALIZEDSTRING, CONST_CS | CONST_PERSISTENT);
	REGISTER_LONG_CONSTANT("XSD_TOKEN", XSD_TOKEN, CONST_CS | CONST_PERSISTENT);
	REGISTER_LONG_CONSTANT("XSD_LANGUAGE", XSD_LANGUAGE, CONST_CS | CONST_PERSISTENT);
	REGISTER_LONG_CONSTANT("XSD_NMTOKEN", XSD_NMTOKEN, CONST_CS | CONST_PERSISTENT);
	REGISTER_LONG_CONSTANT("XSD_NAME", XSD_NAME, CONST_CS | CONST_PERSISTENT);
	REGISTER_LONG_CONSTANT("XSD_NCNAME", XSD_NCNAME, CONST_CS | CONST_PERSISTENT);
	REGISTER_LONG_CONSTANT("XSD_ID", XSD_ID, CONST_CS | CONST_PERSISTENT);
	REGISTER_LONG_CONSTANT("XSD_IDREF", XSD_IDREF, CONST_CS | CONST_PERSISTENT);
	REGISTER_LONG_CONSTANT("XSD_IDREFS", XSD_IDREFS, CONST_CS | CONST_PERSISTENT);
	REGISTER_LONG_CONSTANT("XSD_ENTITY", XSD_ENTITY, CONST_CS | CONST_PERSISTENT);
	REGISTER_LONG_CONSTANT("XSD_ENTITIES", XSD_ENTITIES, CONST_CS | CONST_PERSISTENT);
	REGISTER_LONG_CONSTANT("XSD_INTEGER", XSD_INTEGER, CONST_CS | CONST_PERSISTENT);
	REGISTER_LONG_CONSTANT("XSD_NONPOSITIVEINTEGER", XSD_NONPOSITIVEINTEGER, CONST_CS | CONST_PERSISTENT);
	REGISTER_LONG_CONSTANT("XSD_NEGATIVEINTEGER", XSD_NEGATIVEINTEGER, CONST_CS | CONST_PERSISTENT);
	REGISTER_LONG_CONSTANT("XSD_LONG", XSD_LONG, CONST_CS | CONST_PERSISTENT);
	REGISTER_LONG_CONSTANT("XSD_INT", XSD_INT, CONST_CS | CONST_PERSISTENT);
	REGISTER_LONG_CONSTANT("XSD_SHORT", XSD_SHORT, CONST_CS | CONST_PERSISTENT);
	REGISTER_LONG_CONSTANT("XSD_BYTE", XSD_BYTE, CONST_CS | CONST_PERSISTENT);
	REGISTER_LONG_CONSTANT("XSD_NONNEGATIVEINTEGER", XSD_NONNEGATIVEINTEGER, CONST_CS | CONST_PERSISTENT);
	REGISTER_LONG_CONSTANT("XSD_UNSIGNEDLONG", XSD_UNSIGNEDLONG, CONST_CS | CONST_PERSISTENT);
	REGISTER_LONG_CONSTANT("XSD_UNSIGNEDINT", XSD_UNSIGNEDINT, CONST_CS | CONST_PERSISTENT);
	REGISTER_LONG_CONSTANT("XSD_UNSIGNEDSHORT", XSD_UNSIGNEDSHORT, CONST_CS | CONST_PERSISTENT);
	REGISTER_LONG_CONSTANT("XSD_UNSIGNEDBYTE", XSD_UNSIGNEDBYTE, CONST_CS | CONST_PERSISTENT);
	REGISTER_LONG_CONSTANT("XSD_POSITIVEINTEGER", XSD_POSITIVEINTEGER, CONST_CS | CONST_PERSISTENT);
	REGISTER_LONG_CONSTANT("XSD_NMTOKENS", XSD_NMTOKENS, CONST_CS | CONST_PERSISTENT);
	REGISTER_LONG_CONSTANT("XSD_ANYTYPE", XSD_ANYTYPE, CONST_CS | CONST_PERSISTENT);
	REGISTER_LONG_CONSTANT("XSD_ANYXML", XSD_ANYXML, CONST_CS | CONST_PERSISTENT);

	REGISTER_LONG_CONSTANT("APACHE_MAP", APACHE_MAP, CONST_CS | CONST_PERSISTENT);

	REGISTER_LONG_CONSTANT("SOAP_ENC_OBJECT", SOAP_ENC_OBJECT, CONST_CS | CONST_PERSISTENT);
	REGISTER_LONG_CONSTANT("SOAP_ENC_ARRAY", SOAP_ENC_ARRAY, CONST_CS | CONST_PERSISTENT);

	REGISTER_LONG_CONSTANT("XSD_1999_TIMEINSTANT", XSD_1999_TIMEINSTANT, CONST_CS | CONST_PERSISTENT);

	REGISTER_STRING_CONSTANT("XSD_NAMESPACE", XSD_NAMESPACE, CONST_CS | CONST_PERSISTENT);
	REGISTER_STRING_CONSTANT("XSD_1999_NAMESPACE", XSD_1999_NAMESPACE,  CONST_CS | CONST_PERSISTENT);

	REGISTER_LONG_CONSTANT("SOAP_SINGLE_ELEMENT_ARRAYS", SOAP_SINGLE_ELEMENT_ARRAYS, CONST_CS | CONST_PERSISTENT);
	REGISTER_LONG_CONSTANT("SOAP_WAIT_ONE_WAY_CALLS", SOAP_WAIT_ONE_WAY_CALLS, CONST_CS | CONST_PERSISTENT);
	REGISTER_LONG_CONSTANT("SOAP_USE_XSI_ARRAY_TYPE", SOAP_USE_XSI_ARRAY_TYPE, CONST_CS | CONST_PERSISTENT);

	REGISTER_LONG_CONSTANT("WSDL_CACHE_NONE",   WSDL_CACHE_NONE,   CONST_CS | CONST_PERSISTENT);
	REGISTER_LONG_CONSTANT("WSDL_CACHE_DISK",   WSDL_CACHE_DISK,   CONST_CS | CONST_PERSISTENT);
	REGISTER_LONG_CONSTANT("WSDL_CACHE_MEMORY", WSDL_CACHE_MEMORY, CONST_CS | CONST_PERSISTENT);
	REGISTER_LONG_CONSTANT("WSDL_CACHE_BOTH",   WSDL_CACHE_BOTH,   CONST_CS | CONST_PERSISTENT);

	/* New SOAP SSL Method Constants */
	REGISTER_LONG_CONSTANT("SOAP_SSL_METHOD_TLS",    SOAP_SSL_METHOD_TLS,    CONST_CS | CONST_PERSISTENT);
	REGISTER_LONG_CONSTANT("SOAP_SSL_METHOD_SSLv2",  SOAP_SSL_METHOD_SSLv2,  CONST_CS | CONST_PERSISTENT);
	REGISTER_LONG_CONSTANT("SOAP_SSL_METHOD_SSLv3",  SOAP_SSL_METHOD_SSLv3,  CONST_CS | CONST_PERSISTENT);
	REGISTER_LONG_CONSTANT("SOAP_SSL_METHOD_SSLv23", SOAP_SSL_METHOD_SSLv23, CONST_CS | CONST_PERSISTENT);

	old_error_handler = zend_error_cb;
	zend_error_cb = soap_error_handler;

	return SUCCESS;
}

PHP_MINFO_FUNCTION(soap)
{
	php_info_print_table_start();
	php_info_print_table_row(2, "Soap Client", "enabled");
	php_info_print_table_row(2, "Soap Server", "enabled");
	php_info_print_table_end();
	DISPLAY_INI_ENTRIES();
}


/* {{{ proto object SoapParam::SoapParam ( mixed data, string name)
   SoapParam constructor */
PHP_METHOD(SoapParam, SoapParam)
{
	zval *data;
	char *name;
	size_t name_length;
	zval *this_ptr;

	if (zend_parse_parameters(ZEND_NUM_ARGS(), "zs", &data, &name, &name_length) == FAILURE) {
		return;
	}
	if (name_length == 0) {
		php_error_docref(NULL, E_WARNING, "Invalid parameter name");
		return;
	}

	this_ptr = getThis();
	add_property_stringl(this_ptr, "param_name", name, name_length);
	add_property_zval(this_ptr, "param_data", data);
}
/* }}} */


/* {{{ proto object SoapHeader::SoapHeader ( string namespace, string name [, mixed data [, bool mustUnderstand [, mixed actor]]])
   SoapHeader constructor */
PHP_METHOD(SoapHeader, SoapHeader)
{
	zval *data = NULL, *actor = NULL;
	char *name, *ns;
	size_t name_len, ns_len;
	zend_bool must_understand = 0;
	zval *this_ptr;

	if (zend_parse_parameters(ZEND_NUM_ARGS(), "ss|zbz", &ns, &ns_len, &name, &name_len, &data, &must_understand, &actor) == FAILURE) {
		return;
	}
	if (ns_len == 0) {
		php_error_docref(NULL, E_WARNING, "Invalid namespace");
		return;
	}
	if (name_len == 0) {
		php_error_docref(NULL, E_WARNING, "Invalid header name");
		return;
	}

	this_ptr = getThis();
	add_property_stringl(this_ptr, "namespace", ns, ns_len);
	add_property_stringl(this_ptr, "name", name, name_len);
	if (data) {
		add_property_zval(this_ptr, "data", data);
	}
	add_property_bool(this_ptr, "mustUnderstand", must_understand);
	if (actor == NULL) {
	} else if (Z_TYPE_P(actor) == IS_LONG &&
	  (Z_LVAL_P(actor) == SOAP_ACTOR_NEXT ||
	   Z_LVAL_P(actor) == SOAP_ACTOR_NONE ||
	   Z_LVAL_P(actor) == SOAP_ACTOR_UNLIMATERECEIVER)) {
		add_property_long(this_ptr, "actor", Z_LVAL_P(actor));
	} else if (Z_TYPE_P(actor) == IS_STRING && Z_STRLEN_P(actor) > 0) {
		add_property_stringl(this_ptr, "actor", Z_STRVAL_P(actor), Z_STRLEN_P(actor));
	} else {
		php_error_docref(NULL, E_WARNING, "Invalid actor");
	}
}

/* {{{ proto object SoapFault::SoapFault ( string faultcode, string faultstring [, string faultactor [, mixed detail [, string faultname [, mixed headerfault]]]])
   SoapFault constructor */
PHP_METHOD(SoapFault, SoapFault)
{
	char *fault_string = NULL, *fault_code = NULL, *fault_actor = NULL, *name = NULL, *fault_code_ns = NULL;
	size_t fault_string_len, fault_actor_len = 0, name_len = 0, fault_code_len = 0;
	zval *code = NULL, *details = NULL, *headerfault = NULL, *this_ptr;

	if (zend_parse_parameters(ZEND_NUM_ARGS(), "zs|s!z!s!z",
		&code,
		&fault_string, &fault_string_len,
		&fault_actor, &fault_actor_len,
		&details, &name, &name_len, &headerfault) == FAILURE) {
		return;
	}

	if (Z_TYPE_P(code) == IS_NULL) {
	} else if (Z_TYPE_P(code) == IS_STRING) {
		fault_code = Z_STRVAL_P(code);
		fault_code_len = Z_STRLEN_P(code);
	} else if (Z_TYPE_P(code) == IS_ARRAY && zend_hash_num_elements(Z_ARRVAL_P(code)) == 2) {
		zval *t_ns, *t_code;

		zend_hash_internal_pointer_reset(Z_ARRVAL_P(code));
		t_ns = zend_hash_get_current_data(Z_ARRVAL_P(code));
		zend_hash_move_forward(Z_ARRVAL_P(code));
		t_code = zend_hash_get_current_data(Z_ARRVAL_P(code));
		if (Z_TYPE_P(t_ns) == IS_STRING && Z_TYPE_P(t_code) == IS_STRING) {
		  fault_code_ns = Z_STRVAL_P(t_ns);
		  fault_code = Z_STRVAL_P(t_code);
		  fault_code_len = Z_STRLEN_P(t_code);
		} else {
			php_error_docref(NULL, E_WARNING, "Invalid fault code");
			return;
		}
	} else  {
		php_error_docref(NULL, E_WARNING, "Invalid fault code");
		return;
	}
	if (fault_code != NULL && fault_code_len == 0) {
		php_error_docref(NULL, E_WARNING, "Invalid fault code");
		return;
	}
	if (name != NULL && name_len == 0) {
		name = NULL;
	}

	this_ptr = getThis();
	set_soap_fault(this_ptr, fault_code_ns, fault_code, fault_string, fault_actor, details, name);
	if (headerfault != NULL) {
		add_property_zval(this_ptr, "headerfault", headerfault);
	}
}
/* }}} */


/* {{{ proto object SoapFault::SoapFault ( string faultcode, string faultstring [, string faultactor [, mixed detail [, string faultname [, mixed headerfault]]]])
   SoapFault constructor */
PHP_METHOD(SoapFault, __toString)
{
	zval *faultcode, *faultstring, *file, *line, trace, rv1, rv2, rv3, rv4;
	zend_string *str;
	zend_fcall_info fci;
	zval *this_ptr;

	if (zend_parse_parameters_none() == FAILURE) {
		return;
	}

	this_ptr = getThis();
	faultcode   = zend_read_property(soap_fault_class_entry, this_ptr, "faultcode", sizeof("faultcode")-1, 1, &rv1);
	faultstring = zend_read_property(soap_fault_class_entry, this_ptr, "faultstring", sizeof("faultstring")-1, 1, &rv2);
	file = zend_read_property(soap_fault_class_entry, this_ptr, "file", sizeof("file")-1, 1, &rv3);
	line = zend_read_property(soap_fault_class_entry, this_ptr, "line", sizeof("line")-1, 1, &rv4);

	fci.size = sizeof(fci);
	fci.function_table = &Z_OBJCE_P(getThis())->function_table;
	ZVAL_STRINGL(&fci.function_name, "gettraceasstring", sizeof("gettraceasstring")-1);
	fci.symbol_table = NULL;
	fci.object = Z_OBJ(EX(This));
	fci.retval = &trace;
	fci.param_count = 0;
	fci.params = NULL;
	fci.no_separation = 1;

	zend_call_function(&fci, NULL);

	zval_ptr_dtor(&fci.function_name);

	str = strpprintf(0, "SoapFault exception: [%s] %s in %s:%pd\nStack trace:\n%s",
	               Z_STRVAL_P(faultcode), Z_STRVAL_P(faultstring), Z_STRVAL_P(file), Z_LVAL_P(line),
	               Z_STRLEN(trace) ? Z_STRVAL(trace) : "#0 {main}\n");

	zval_ptr_dtor(&trace);

	RETVAL_STR(str);
}
/* }}} */

/* {{{ proto object SoapVar::SoapVar ( mixed data, int encoding [, string type_name [, string type_namespace [, string node_name [, string node_namespace]]]])
   SoapVar constructor */
PHP_METHOD(SoapVar, SoapVar)
{
	zval *data, *type, *this_ptr;
	char *stype = NULL, *ns = NULL, *name = NULL, *namens = NULL;
	size_t stype_len = 0, ns_len = 0, name_len = 0, namens_len = 0;

	if (zend_parse_parameters(ZEND_NUM_ARGS(), "z!z|ssss", &data, &type, &stype, &stype_len, &ns, &ns_len, &name, &name_len, &namens, &namens_len) == FAILURE) {
		return;
	}

	this_ptr = getThis();
	if (Z_TYPE_P(type) == IS_NULL) {
		add_property_long(this_ptr, "enc_type", UNKNOWN_TYPE);
	} else {
		if (zend_hash_index_exists(&SOAP_GLOBAL(defEncIndex), Z_LVAL_P(type))) {
			add_property_long(this_ptr, "enc_type", Z_LVAL_P(type));
		} else {
			php_error_docref(NULL, E_WARNING, "Invalid type ID");
			return;
		}
	}

	if (data) {
		add_property_zval(this_ptr, "enc_value", data);
	}

	if (stype && stype_len > 0) {
		add_property_stringl(this_ptr, "enc_stype", stype, stype_len);
	}
	if (ns && ns_len > 0) {
		add_property_stringl(this_ptr, "enc_ns", ns, ns_len);
	}
	if (name && name_len > 0) {
		add_property_stringl(this_ptr, "enc_name", name, name_len);
	}
	if (namens && namens_len > 0) {
		add_property_stringl(this_ptr, "enc_namens", namens, namens_len);
	}
}
/* }}} */

static HashTable* soap_create_typemap(sdlPtr sdl, HashTable *ht)
{
	zval *tmp;
	HashTable *ht2;
	HashTable *typemap = NULL;

	ZEND_HASH_FOREACH_VAL(ht, tmp) {
		char *type_name = NULL;
		char *type_ns = NULL;
		zval *to_xml = NULL;
		zval *to_zval = NULL;
		encodePtr enc, new_enc;
		zend_string *name;

		if (Z_TYPE_P(tmp) != IS_ARRAY) {
			php_error_docref(NULL, E_WARNING, "Wrong 'typemap' option");
			return NULL;
		}
		ht2 = Z_ARRVAL_P(tmp);

		ZEND_HASH_FOREACH_STR_KEY_VAL(ht2, name, tmp) {
			if (name) {
				if (name->len == sizeof("type_name")-1 &&
				    strncmp(name->val, "type_name", sizeof("type_name")-1) == 0) {
					if (Z_TYPE_P(tmp) == IS_STRING) {
						type_name = Z_STRVAL_P(tmp);
					} else if (Z_TYPE_P(tmp) != IS_NULL) {
					}
				} else if (name->len == sizeof("type_ns")-1 &&
				    strncmp(name->val, "type_ns", sizeof("type_ns")-1) == 0) {
					if (Z_TYPE_P(tmp) == IS_STRING) {
						type_ns = Z_STRVAL_P(tmp);
					} else if (Z_TYPE_P(tmp) != IS_NULL) {
					}
				} else if (name->len == sizeof("to_xml")-1 &&
				    strncmp(name->val, "to_xml", sizeof("to_xml")-1) == 0) {
					to_xml = tmp;
				} else if (name->len == sizeof("from_xml")-1 &&
				    strncmp(name->val, "from_xml", sizeof("from_xml")-1) == 0) {
					to_zval = tmp;
				}
			}
		} ZEND_HASH_FOREACH_END();

		if (type_name) {
			smart_str nscat = {0};

			if (type_ns) {
				enc = get_encoder(sdl, type_ns, type_name);
			} else {
				enc = get_encoder_ex(sdl, type_name, strlen(type_name));
			}

			new_enc = emalloc(sizeof(encode));
			memset(new_enc, 0, sizeof(encode));

			if (enc) {
				new_enc->details.type = enc->details.type;
				new_enc->details.ns = estrdup(enc->details.ns);
				new_enc->details.type_str = estrdup(enc->details.type_str);
				new_enc->details.sdl_type = enc->details.sdl_type;
			} else {
				enc = get_conversion(UNKNOWN_TYPE);
				new_enc->details.type = enc->details.type;
				if (type_ns) {
					new_enc->details.ns = estrdup(type_ns);
				}
				new_enc->details.type_str = estrdup(type_name);
			}
			new_enc->to_xml = enc->to_xml;
			new_enc->to_zval = enc->to_zval;
			new_enc->details.map = emalloc(sizeof(soapMapping));
			memset(new_enc->details.map, 0, sizeof(soapMapping));
			if (to_xml) {
				ZVAL_COPY(&new_enc->details.map->to_xml, to_xml);
				new_enc->to_xml = to_xml_user;
			} else if (enc->details.map && Z_TYPE(enc->details.map->to_xml) != IS_UNDEF) {
				ZVAL_COPY(&new_enc->details.map->to_xml, &enc->details.map->to_xml);
			}
			if (to_zval) {
				ZVAL_COPY(&new_enc->details.map->to_zval, to_zval);
				new_enc->to_zval = to_zval_user;
			} else if (enc->details.map && Z_TYPE(enc->details.map->to_zval) != IS_UNDEF) {
				ZVAL_COPY(&new_enc->details.map->to_zval, &enc->details.map->to_zval);
			}
			if (!typemap) {
				typemap = emalloc(sizeof(HashTable));
				zend_hash_init(typemap, 0, NULL, delete_encoder, 0);
			}

			if (type_ns) {
				smart_str_appends(&nscat, type_ns);
				smart_str_appendc(&nscat, ':');
			}
			smart_str_appends(&nscat, type_name);
			smart_str_0(&nscat);
			zend_hash_update_ptr(typemap, nscat.s, new_enc);
			smart_str_free(&nscat);
		}
	} ZEND_HASH_FOREACH_END();
	return typemap;
}


/* {{{ proto object SoapServer::SoapServer ( mixed wsdl [, array options])
   SoapServer constructor */
PHP_METHOD(SoapServer, SoapServer)
{
	soapServicePtr service;
	zval *wsdl = NULL, *options = NULL;
	zend_resource *res;
	int version = SOAP_1_1;
	zend_long cache_wsdl;
	HashTable *typemap_ht = NULL;

	SOAP_SERVER_BEGIN_CODE();

	if (zend_parse_parameters_ex(ZEND_PARSE_PARAMS_QUIET, ZEND_NUM_ARGS(), "z|a", &wsdl, &options) == FAILURE) {
		php_error_docref(NULL, E_ERROR, "Invalid parameters");
	}

	if (Z_TYPE_P(wsdl) != IS_STRING && Z_TYPE_P(wsdl) != IS_NULL) {
		php_error_docref(NULL, E_ERROR, "Invalid parameters");
	}

	service = emalloc(sizeof(soapService));
	memset(service, 0, sizeof(soapService));
	service->send_errors = 1;

	cache_wsdl = SOAP_GLOBAL(cache_enabled) ? SOAP_GLOBAL(cache_mode) : 0;

	if (options != NULL) {
		HashTable *ht = Z_ARRVAL_P(options);
		zval *tmp;

		if ((tmp = zend_hash_str_find(ht, "soap_version", sizeof("soap_version")-1)) != NULL) {
			if (Z_TYPE_P(tmp) == IS_LONG &&
			    (Z_LVAL_P(tmp) == SOAP_1_1 || Z_LVAL_P(tmp) == SOAP_1_2)) {
				version = Z_LVAL_P(tmp);
			} else {
				php_error_docref(NULL, E_ERROR, "'soap_version' option must be SOAP_1_1 or SOAP_1_2");
			}
		}

		if ((tmp = zend_hash_str_find(ht, "uri", sizeof("uri")-1)) != NULL &&
		    Z_TYPE_P(tmp) == IS_STRING) {
			service->uri = estrndup(Z_STRVAL_P(tmp), Z_STRLEN_P(tmp));
		} else if (Z_TYPE_P(wsdl) == IS_NULL) {
			php_error_docref(NULL, E_ERROR, "'uri' option is required in nonWSDL mode");
		}

		if ((tmp = zend_hash_str_find(ht, "actor", sizeof("actor")-1)) != NULL &&
		    Z_TYPE_P(tmp) == IS_STRING) {
			service->actor = estrndup(Z_STRVAL_P(tmp), Z_STRLEN_P(tmp));
		}

		if ((tmp = zend_hash_str_find(ht, "encoding", sizeof("encoding")-1)) != NULL &&
		    Z_TYPE_P(tmp) == IS_STRING) {
			xmlCharEncodingHandlerPtr encoding;

			encoding = xmlFindCharEncodingHandler(Z_STRVAL_P(tmp));
			if (encoding == NULL) {
				php_error_docref(NULL, E_ERROR, "Invalid 'encoding' option - '%s'", Z_STRVAL_P(tmp));
			} else {
			  service->encoding = encoding;
			}
		}

		if ((tmp = zend_hash_str_find(ht, "classmap", sizeof("classmap")-1)) != NULL &&
			Z_TYPE_P(tmp) == IS_ARRAY) {
			service->class_map = zend_array_dup(Z_ARRVAL_P(tmp));
		}

		if ((tmp = zend_hash_str_find(ht, "typemap", sizeof("typemap")-1)) != NULL &&
			Z_TYPE_P(tmp) == IS_ARRAY &&
			zend_hash_num_elements(Z_ARRVAL_P(tmp)) > 0) {
			typemap_ht = Z_ARRVAL_P(tmp);
		}

		if ((tmp = zend_hash_str_find(ht, "features", sizeof("features")-1)) != NULL &&
			Z_TYPE_P(tmp) == IS_LONG) {
			service->features = Z_LVAL_P(tmp);
		}

		if ((tmp = zend_hash_str_find(ht, "cache_wsdl", sizeof("cache_wsdl")-1)) != NULL &&
		    Z_TYPE_P(tmp) == IS_LONG) {
			cache_wsdl = Z_LVAL_P(tmp);
		}

		if ((tmp = zend_hash_str_find(ht, "send_errors", sizeof("send_errors")-1)) != NULL) {
			if (Z_TYPE_P(tmp) == IS_FALSE) {
				service->send_errors = 0;
			} else if (Z_TYPE_P(tmp) == IS_TRUE) {
				service->send_errors = 1;
			} else if (Z_TYPE_P(tmp) == IS_LONG) {
				service->send_errors = Z_LVAL_P(tmp);
			}
		}

	} else if (Z_TYPE_P(wsdl) == IS_NULL) {
		php_error_docref(NULL, E_ERROR, "'uri' option is required in nonWSDL mode");
	}

	service->version = version;
	service->type = SOAP_FUNCTIONS;
	service->soap_functions.functions_all = FALSE;
	service->soap_functions.ft = emalloc(sizeof(HashTable));
	zend_hash_init(service->soap_functions.ft, 0, NULL, ZVAL_PTR_DTOR, 0);

	if (Z_TYPE_P(wsdl) != IS_NULL) {
		service->sdl = get_sdl(getThis(), Z_STRVAL_P(wsdl), cache_wsdl);
		if (service->uri == NULL) {
			if (service->sdl->target_ns) {
				service->uri = estrdup(service->sdl->target_ns);
			} else {
				/*FIXME*/
				service->uri = estrdup("http://unknown-uri/");
			}
		}
	}

	if (typemap_ht) {
		service->typemap = soap_create_typemap(service->sdl, typemap_ht);
	}

	res = zend_register_resource(service, le_service);
	add_property_resource(getThis(), "service", res);

	SOAP_SERVER_END_CODE();
}
/* }}} */


/* {{{ proto object SoapServer::setPersistence ( int mode )
   Sets persistence mode of SoapServer */
PHP_METHOD(SoapServer, setPersistence)
{
	soapServicePtr service;
	zend_long value;

	SOAP_SERVER_BEGIN_CODE();

	FETCH_THIS_SERVICE(service);

	if (zend_parse_parameters(ZEND_NUM_ARGS(), "l", &value) != FAILURE) {
		if (service->type == SOAP_CLASS) {
			if (value == SOAP_PERSISTENCE_SESSION ||
				value == SOAP_PERSISTENCE_REQUEST) {
				service->soap_class.persistence = value;
			} else {
				php_error_docref(NULL, E_WARNING, "Tried to set persistence with bogus value (%pd)", value);
				return;
			}
		} else {
			php_error_docref(NULL, E_WARNING, "Tried to set persistence when you are using you SOAP SERVER in function mode, no persistence needed");
			return;
		}
	}

	SOAP_SERVER_END_CODE();
}
/* }}} */


/* {{{ proto void SoapServer::setClass(string class_name [, mixed args])
   Sets class which will handle SOAP requests */
PHP_METHOD(SoapServer, setClass)
{
	soapServicePtr service;
	zend_string *classname;
	zend_class_entry *ce;
	int num_args = 0;
	zval *argv = NULL;

	SOAP_SERVER_BEGIN_CODE();

	FETCH_THIS_SERVICE(service);

	if (zend_parse_parameters(ZEND_NUM_ARGS(), "S*", &classname, &argv, &num_args) == FAILURE) {
		return;
	}

	ce = zend_lookup_class(classname);

	if (ce) {
		service->type = SOAP_CLASS;
		service->soap_class.ce = ce;

		service->soap_class.persistence = SOAP_PERSISTENCE_REQUEST;
		service->soap_class.argc = num_args;
		if (service->soap_class.argc > 0) {
			int i;
			service->soap_class.argv = safe_emalloc(sizeof(zval), service->soap_class.argc, 0);
			for (i = 0;i < service->soap_class.argc;i++) {
				ZVAL_COPY(&service->soap_class.argv[i], &argv[i]);
			}
		}
	} else {
		php_error_docref(NULL, E_WARNING, "Tried to set a non existent class (%s)", classname->val);
		return;
	}

	SOAP_SERVER_END_CODE();
}
/* }}} */


/* {{{ proto void SoapServer::setObject(object)
   Sets object which will handle SOAP requests */
PHP_METHOD(SoapServer, setObject)
{
	soapServicePtr service;
	zval *obj;

	SOAP_SERVER_BEGIN_CODE();

	FETCH_THIS_SERVICE(service);

	if (zend_parse_parameters(ZEND_NUM_ARGS(), "o", &obj) == FAILURE) {
		return;
	}

	service->type = SOAP_OBJECT;

	ZVAL_COPY(&service->soap_object, obj);

	SOAP_SERVER_END_CODE();
}
/* }}} */


/* {{{ proto array SoapServer::getFunctions(void)
   Returns list of defined functions */
PHP_METHOD(SoapServer, getFunctions)
{
	soapServicePtr  service;
	HashTable      *ft = NULL;

	SOAP_SERVER_BEGIN_CODE();

	if (zend_parse_parameters_none() == FAILURE) {
		return;
	}

	FETCH_THIS_SERVICE(service);

	array_init(return_value);
	if (service->type == SOAP_OBJECT) {
		ft = &(Z_OBJCE(service->soap_object)->function_table);
	} else if (service->type == SOAP_CLASS) {
		ft = &service->soap_class.ce->function_table;
	} else if (service->soap_functions.functions_all == TRUE) {
		ft = EG(function_table);
	} else if (service->soap_functions.ft != NULL) {
		zval *name;

		ZEND_HASH_FOREACH_VAL(service->soap_functions.ft, name) {
			add_next_index_str(return_value, zend_string_copy(Z_STR_P(name)));
		} ZEND_HASH_FOREACH_END();
	}
	if (ft != NULL) {
		zend_function *f;

		ZEND_HASH_FOREACH_PTR(ft, f) {
			if ((service->type != SOAP_OBJECT && service->type != SOAP_CLASS) || (f->common.fn_flags & ZEND_ACC_PUBLIC)) {
				add_next_index_str(return_value, zend_string_copy(f->common.function_name));
			}
		} ZEND_HASH_FOREACH_END();
	}

	SOAP_SERVER_END_CODE();
}
/* }}} */


/* {{{ proto void SoapServer::addFunction(mixed functions)
   Adds one or several functions those will handle SOAP requests */
PHP_METHOD(SoapServer, addFunction)
{
	soapServicePtr service;
	zval *function_name, function_copy;

	SOAP_SERVER_BEGIN_CODE();

	FETCH_THIS_SERVICE(service);

	if (zend_parse_parameters(ZEND_NUM_ARGS(), "z", &function_name) == FAILURE) {
		return;
	}

	/* TODO: could use zend_is_callable here */

	if (Z_TYPE_P(function_name) == IS_ARRAY) {
		if (service->type == SOAP_FUNCTIONS) {
			zval *tmp_function;

			if (service->soap_functions.ft == NULL) {
				service->soap_functions.functions_all = FALSE;
				service->soap_functions.ft = emalloc(sizeof(HashTable));
				zend_hash_init(service->soap_functions.ft, zend_hash_num_elements(Z_ARRVAL_P(function_name)), NULL, ZVAL_PTR_DTOR, 0);
			}

			ZEND_HASH_FOREACH_VAL(Z_ARRVAL_P(function_name), tmp_function) {
				zend_string *key;
				zend_function *f;

				if (Z_TYPE_P(tmp_function) != IS_STRING) {
					php_error_docref(NULL, E_WARNING, "Tried to add a function that isn't a string");
					return;
				}

				key = zend_string_alloc(Z_STRLEN_P(tmp_function), 0);
				zend_str_tolower_copy(key->val, Z_STRVAL_P(tmp_function), Z_STRLEN_P(tmp_function));

				if ((f = zend_hash_find_ptr(EG(function_table), key)) == NULL) {
					php_error_docref(NULL, E_WARNING, "Tried to add a non existent function '%s'", Z_STRVAL_P(tmp_function));
					return;
				}

				ZVAL_STR_COPY(&function_copy, f->common.function_name);
				zend_hash_update(service->soap_functions.ft, key, &function_copy);

				zend_string_release(key);
			} ZEND_HASH_FOREACH_END();
		}
	} else if (Z_TYPE_P(function_name) == IS_STRING) {
		zend_string *key;
		zend_function *f;

		key = zend_string_alloc(Z_STRLEN_P(function_name), 0);
		zend_str_tolower_copy(key->val, Z_STRVAL_P(function_name), Z_STRLEN_P(function_name));

		if ((f = zend_hash_find_ptr(EG(function_table), key)) == NULL) {
			php_error_docref(NULL, E_WARNING, "Tried to add a non existent function '%s'", Z_STRVAL_P(function_name));
			return;
		}
		if (service->soap_functions.ft == NULL) {
			service->soap_functions.functions_all = FALSE;
			service->soap_functions.ft = emalloc(sizeof(HashTable));
			zend_hash_init(service->soap_functions.ft, 0, NULL, ZVAL_PTR_DTOR, 0);
		}

		ZVAL_STR_COPY(&function_copy, f->common.function_name);
		zend_hash_update(service->soap_functions.ft, key, &function_copy);
		zend_string_release(key);
	} else if (Z_TYPE_P(function_name) == IS_LONG) {
		if (Z_LVAL_P(function_name) == SOAP_FUNCTIONS_ALL) {
			if (service->soap_functions.ft != NULL) {
				zend_hash_destroy(service->soap_functions.ft);
				efree(service->soap_functions.ft);
				service->soap_functions.ft = NULL;
			}
			service->soap_functions.functions_all = TRUE;
		} else {
			php_error_docref(NULL, E_WARNING, "Invalid value passed");
			return;
		}
	}

	SOAP_SERVER_END_CODE();
}
/* }}} */


/* {{{ proto void SoapServer::handle ( [string soap_request])
   Handles a SOAP request */
PHP_METHOD(SoapServer, handle)
{
	int soap_version, old_soap_version;
	sdlPtr old_sdl = NULL;
	soapServicePtr service;
	xmlDocPtr doc_request=NULL, doc_return;
	zval function_name, *params, *soap_obj, retval;
	char *fn_name, cont_len[30];
	int num_params = 0, size, i, call_status = 0;
	xmlChar *buf;
	HashTable *function_table;
	soapHeader *soap_headers = NULL;
	sdlFunctionPtr function;
	char *arg = NULL;
	size_t arg_len = 0;
	xmlCharEncodingHandlerPtr old_encoding;
	HashTable *old_class_map, *old_typemap;
	int old_features;

	SOAP_SERVER_BEGIN_CODE();

	FETCH_THIS_SERVICE(service);
	SOAP_GLOBAL(soap_version) = service->version;

	if (zend_parse_parameters(ZEND_NUM_ARGS(), "|s", &arg, &arg_len) == FAILURE) {
		return;
	}

	if (SG(request_info).request_method &&
	    strcmp(SG(request_info).request_method, "GET") == 0 &&
	    SG(request_info).query_string &&
	    stricmp(SG(request_info).query_string, "wsdl") == 0) {

		if (service->sdl) {
/*
			char *hdr = emalloc(sizeof("Location: ")+strlen(service->sdl->source));
			strcpy(hdr,"Location: ");
			strcat(hdr,service->sdl->source);
			sapi_add_header(hdr, sizeof("Location: ")+strlen(service->sdl->source)-1, 1);
			efree(hdr);
*/
			zval readfile, readfile_ret, param;

			sapi_add_header("Content-Type: text/xml; charset=utf-8", sizeof("Content-Type: text/xml; charset=utf-8")-1, 1);
			ZVAL_STRING(&param, service->sdl->source);
			ZVAL_STRING(&readfile, "readfile");
			if (call_user_function(EG(function_table), NULL, &readfile, &readfile_ret, 1, &param ) == FAILURE) {
				soap_server_fault("Server", "Couldn't find WSDL", NULL, NULL, NULL);
			}

			zval_ptr_dtor(&param);
			zval_dtor(&readfile);
			zval_dtor(&readfile_ret);

			SOAP_SERVER_END_CODE();
			return;
		} else {
			soap_server_fault("Server", "WSDL generation is not supported yet", NULL, NULL, NULL);
/*
			sapi_add_header("Content-Type: text/xml; charset=utf-8", sizeof("Content-Type: text/xml; charset=utf-8"), 1);
			PUTS("<?xml version=\"1.0\" ?>\n<definitions\n");
			PUTS("    xmlns=\"http://schemas.xmlsoap.org/wsdl/\"\n");
			PUTS("    targetNamespace=\"");
			PUTS(service->uri);
			PUTS("\">\n");
			PUTS("</definitions>");
*/
			SOAP_SERVER_END_CODE();
			return;
		}
	}

	ZVAL_NULL(&retval);

	if (php_output_start_default() != SUCCESS) {
		php_error_docref(NULL, E_ERROR,"ob_start failed");
	}

	if (ZEND_NUM_ARGS() == 0) {
		if (SG(request_info).request_body && 0 == php_stream_rewind(SG(request_info).request_body)) {
			zval *server_vars, *encoding;
			php_stream_filter *zf = NULL;
			zend_string *server = zend_string_init("_SERVER", sizeof("_SERVER") - 1, 0);

			zend_is_auto_global(server);
			if ((server_vars = zend_hash_find(&EG(symbol_table), server)) != NULL &&
			    Z_TYPE_P(server_vars) == IS_ARRAY &&
			    (encoding = zend_hash_str_find(Z_ARRVAL_P(server_vars), "HTTP_CONTENT_ENCODING", sizeof("HTTP_CONTENT_ENCODING")-1)) != NULL &&
			    Z_TYPE_P(encoding) == IS_STRING) {

				if (strcmp(Z_STRVAL_P(encoding),"gzip") == 0
				||  strcmp(Z_STRVAL_P(encoding),"x-gzip") == 0
				||  strcmp(Z_STRVAL_P(encoding),"deflate") == 0
				) {
					zval filter_params;

					array_init_size(&filter_params, 1);
					add_assoc_long_ex(&filter_params, "window", sizeof("window")-1, 0x2f); /* ANY WBITS */

					zf = php_stream_filter_create("zlib.inflate", &filter_params, 0);
					zval_dtor(&filter_params);

					if (zf) {
						php_stream_filter_append(&SG(request_info).request_body->readfilters, zf);
					} else {
						php_error_docref(NULL, E_WARNING,"Can't uncompress compressed request");
						zend_string_release(server);
						return;
					}
				} else {
					php_error_docref(NULL, E_WARNING,"Request is compressed with unknown compression '%s'",Z_STRVAL_P(encoding));
					zend_string_release(server);
					return;
				}
			}
			zend_string_release(server);

			doc_request = soap_xmlParseFile("php://input");

			if (zf) {
				php_stream_filter_remove(zf, 1);
			}
		} else {
			zval_ptr_dtor(&retval);
			return;
		}
	} else {
		doc_request = soap_xmlParseMemory(arg,arg_len);
	}

	if (doc_request == NULL) {
		soap_server_fault("Client", "Bad Request", NULL, NULL, NULL);
	}
	if (xmlGetIntSubset(doc_request) != NULL) {
		xmlNodePtr env = get_node(doc_request->children,"Envelope");
		if (env && env->ns) {
			if (strcmp((char*)env->ns->href, SOAP_1_1_ENV_NAMESPACE) == 0) {
				SOAP_GLOBAL(soap_version) = SOAP_1_1;
			} else if (strcmp((char*)env->ns->href,SOAP_1_2_ENV_NAMESPACE) == 0) {
				SOAP_GLOBAL(soap_version) = SOAP_1_2;
			}
		}
		xmlFreeDoc(doc_request);
		soap_server_fault("Server", "DTD are not supported by SOAP", NULL, NULL, NULL);
	}

	old_sdl = SOAP_GLOBAL(sdl);
	SOAP_GLOBAL(sdl) = service->sdl;
	old_encoding = SOAP_GLOBAL(encoding);
	SOAP_GLOBAL(encoding) = service->encoding;
	old_class_map = SOAP_GLOBAL(class_map);
	SOAP_GLOBAL(class_map) = service->class_map;
	old_typemap = SOAP_GLOBAL(typemap);
	SOAP_GLOBAL(typemap) = service->typemap;
	old_features = SOAP_GLOBAL(features);
	SOAP_GLOBAL(features) = service->features;
	old_soap_version = SOAP_GLOBAL(soap_version);
	function = deserialize_function_call(service->sdl, doc_request, service->actor, &function_name, &num_params, &params, &soap_version, &soap_headers);
	xmlFreeDoc(doc_request);

	if (EG(exception)) {
		zval exception_object;

		ZVAL_OBJ(&exception_object, EG(exception));
		php_output_discard();
		if (instanceof_function(Z_OBJCE(exception_object), soap_fault_class_entry)) {
			soap_server_fault_ex(function, &exception_object, NULL);
		}
		goto fail;
	}

	service->soap_headers_ptr = &soap_headers;

	soap_obj = NULL;
	if (service->type == SOAP_OBJECT) {
		soap_obj = &service->soap_object;
		function_table = &((Z_OBJCE_P(soap_obj))->function_table);
	} else if (service->type == SOAP_CLASS) {
#if HAVE_PHP_SESSION && !defined(COMPILE_DL_SESSION)
		/* If persistent then set soap_obj from from the previous created session (if available) */
		if (service->soap_class.persistence == SOAP_PERSISTENCE_SESSION) {
			zval *tmp_soap;
			zval *session_vars;

			if (PS(session_status) != php_session_active &&
			    PS(session_status) != php_session_disabled) {
				php_session_start();
			}

			/* Find the soap object and assign */
			session_vars = &PS(http_session_vars);
			ZVAL_DEREF(session_vars);
			if (Z_TYPE_P(session_vars) == IS_ARRAY &&
			    (tmp_soap = zend_hash_str_find(Z_ARRVAL_P(session_vars), "_bogus_session_name", sizeof("_bogus_session_name")-1)) != NULL &&
			    Z_TYPE_P(tmp_soap) == IS_OBJECT &&
			    Z_OBJCE_P(tmp_soap) == service->soap_class.ce) {
				soap_obj = tmp_soap;
			}
		}
#endif
		/* If new session or something weird happned */
		if (soap_obj == NULL) {
			zval tmp_soap;

			object_init_ex(&tmp_soap, service->soap_class.ce);

			/* Call constructor */
			if (zend_hash_str_exists(&Z_OBJCE(tmp_soap)->function_table, ZEND_CONSTRUCTOR_FUNC_NAME, sizeof(ZEND_CONSTRUCTOR_FUNC_NAME)-1)) {
				zval c_ret, constructor;

				ZVAL_STRING(&constructor, ZEND_CONSTRUCTOR_FUNC_NAME);
				if (call_user_function(NULL, &tmp_soap, &constructor, &c_ret, service->soap_class.argc, service->soap_class.argv) == FAILURE) {
					php_error_docref(NULL, E_ERROR, "Error calling constructor");
				}
				if (EG(exception)) {
					zval exception_object;

					ZVAL_OBJ(&exception_object, EG(exception));
					php_output_discard();
					if (instanceof_function(Z_OBJCE(exception_object), soap_fault_class_entry)) {
						soap_server_fault_ex(function, &exception_object, NULL);
					}
					zval_dtor(&constructor);
					zval_dtor(&c_ret);
					zval_ptr_dtor(&tmp_soap);
					goto fail;
				}
				zval_dtor(&constructor);
				zval_dtor(&c_ret);
			} else {
				int class_name_len = service->soap_class.ce->name->len;
				char *class_name = emalloc(class_name_len+1);

				memcpy(class_name, service->soap_class.ce->name->val, class_name_len+1);
				if (zend_hash_str_exists(&Z_OBJCE(tmp_soap)->function_table, php_strtolower(class_name, class_name_len), class_name_len)) {
					zval c_ret, constructor;

					ZVAL_STR_COPY(&constructor, service->soap_class.ce->name);
					if (call_user_function(NULL, &tmp_soap, &constructor, &c_ret, service->soap_class.argc, service->soap_class.argv) == FAILURE) {
						php_error_docref(NULL, E_ERROR, "Error calling constructor");
					}

					if (EG(exception)) {
						zval exception_object;

						ZVAL_OBJ(&exception_object, EG(exception));
						php_output_discard();
						if (instanceof_function(Z_OBJCE(exception_object), soap_fault_class_entry)) {
							soap_server_fault_ex(function, &exception_object, NULL);
						}
						zval_dtor(&constructor);
						zval_dtor(&c_ret);
						efree(class_name);
						zval_ptr_dtor(&tmp_soap);
						goto fail;
					}

					zval_dtor(&constructor);
					zval_dtor(&c_ret);
				}
				efree(class_name);
			}
#if HAVE_PHP_SESSION && !defined(COMPILE_DL_SESSION)
			/* If session then update session hash with new object */
			if (service->soap_class.persistence == SOAP_PERSISTENCE_SESSION) {
				zval *tmp_soap_pp;
				zval *session_vars = &PS(http_session_vars);

				ZVAL_DEREF(session_vars);
				if (Z_TYPE_P(session_vars) == IS_ARRAY &&
				    (tmp_soap_pp = zend_hash_str_update(Z_ARRVAL_P(session_vars), "_bogus_session_name", sizeof("_bogus_session_name")-1, &tmp_soap)) != NULL) {
					soap_obj = tmp_soap_pp;
				} else {
					soap_obj = &tmp_soap;
				}
			} else {
				soap_obj = &tmp_soap;
			}
#else
			soap_obj = &tmp_soap;
#endif

		}
		function_table = &((Z_OBJCE_P(soap_obj))->function_table);
	} else {
		if (service->soap_functions.functions_all == TRUE) {
			function_table = EG(function_table);
		} else {
			function_table = service->soap_functions.ft;
		}
	}

	doc_return = NULL;

	/* Process soap headers */
	if (soap_headers != NULL) {
		soapHeader *header = soap_headers;
		while (header != NULL) {
			soapHeader *h = header;

			header = header->next;
#if 0
			if (service->sdl && !h->function && !h->hdr) {
				if (h->mustUnderstand) {
					soap_server_fault("MustUnderstand","Header not understood", NULL, NULL, NULL);
				} else {
					continue;
				}
			}
#endif
			fn_name = estrndup(Z_STRVAL(h->function_name),Z_STRLEN(h->function_name));
			if (zend_hash_str_exists(function_table, php_strtolower(fn_name, Z_STRLEN(h->function_name)), Z_STRLEN(h->function_name)) ||
			    ((service->type == SOAP_CLASS || service->type == SOAP_OBJECT) &&
			     zend_hash_str_exists(function_table, ZEND_CALL_FUNC_NAME, sizeof(ZEND_CALL_FUNC_NAME)-1))) {
				if (service->type == SOAP_CLASS || service->type == SOAP_OBJECT) {
					call_status = call_user_function(NULL, soap_obj, &h->function_name, &h->retval, h->num_params, h->parameters);
				} else {
					call_status = call_user_function(EG(function_table), NULL, &h->function_name, &h->retval, h->num_params, h->parameters);
				}
				if (call_status != SUCCESS) {
					php_error_docref(NULL, E_WARNING, "Function '%s' call failed", Z_STRVAL(h->function_name));
					return;
				}
				if (Z_TYPE(h->retval) == IS_OBJECT &&
				    instanceof_function(Z_OBJCE(h->retval), soap_fault_class_entry)) {
//???					zval *headerfault = NULL;
					zval *tmp;

					if ((tmp = zend_hash_str_find(Z_OBJPROP(h->retval), "headerfault", sizeof("headerfault")-1)) != NULL &&
					    Z_TYPE_P(tmp) != IS_NULL) {
//???						headerfault = tmp;
					}
					php_output_discard();
					soap_server_fault_ex(function, &h->retval, h);
					efree(fn_name);
					if (service->type == SOAP_CLASS && soap_obj) {zval_ptr_dtor(soap_obj);}
					goto fail;
				} else if (EG(exception)) {
					zval exception_object;

					ZVAL_OBJ(&exception_object, EG(exception));
					php_output_discard();
					if (instanceof_function(Z_OBJCE(exception_object), soap_fault_class_entry)) {
//???						zval *headerfault = NULL;
						zval *tmp;

						if ((tmp = zend_hash_str_find(Z_OBJPROP(exception_object), "headerfault", sizeof("headerfault")-1)) != NULL &&
						    Z_TYPE_P(tmp) != IS_NULL) {
//???							headerfault = tmp;
						}
						soap_server_fault_ex(function, &exception_object, h);
					}
					efree(fn_name);
					if (service->type == SOAP_CLASS && soap_obj) {zval_ptr_dtor(soap_obj);}
					goto fail;
				}
			} else if (h->mustUnderstand) {
				soap_server_fault("MustUnderstand","Header not understood", NULL, NULL, NULL);
			}
			efree(fn_name);
		}
	}

	fn_name = estrndup(Z_STRVAL(function_name),Z_STRLEN(function_name));
	if (zend_hash_str_exists(function_table, php_strtolower(fn_name, Z_STRLEN(function_name)), Z_STRLEN(function_name)) ||
	    ((service->type == SOAP_CLASS || service->type == SOAP_OBJECT) &&
	     zend_hash_str_exists(function_table, ZEND_CALL_FUNC_NAME, sizeof(ZEND_CALL_FUNC_NAME)-1))) {
		if (service->type == SOAP_CLASS || service->type == SOAP_OBJECT) {
			call_status = call_user_function(NULL, soap_obj, &function_name, &retval, num_params, params);
			if (service->type == SOAP_CLASS) {
#if HAVE_PHP_SESSION && !defined(COMPILE_DL_SESSION)
				if (service->soap_class.persistence != SOAP_PERSISTENCE_SESSION) {
					zval_ptr_dtor(soap_obj);
					soap_obj = NULL;
				}
#else
				zval_ptr_dtor(soap_obj);
				soap_obj = NULL;
#endif
			}
		} else {
			call_status = call_user_function(EG(function_table), NULL, &function_name, &retval, num_params, params);
		}
	} else {
		php_error(E_ERROR, "Function '%s' doesn't exist", Z_STRVAL(function_name));
	}
	efree(fn_name);

	if (EG(exception)) {
		zval exception_object;

		ZVAL_OBJ(&exception_object, EG(exception));
		php_output_discard();
		if (instanceof_function(Z_OBJCE(exception_object), soap_fault_class_entry)) {
			soap_server_fault_ex(function, &exception_object, NULL);
		}
		if (service->type == SOAP_CLASS) {
#if HAVE_PHP_SESSION && !defined(COMPILE_DL_SESSION)
			if (soap_obj && service->soap_class.persistence != SOAP_PERSISTENCE_SESSION) {
#else
			if (soap_obj) {
#endif
				zval_ptr_dtor(soap_obj);
			}
		}
		goto fail;
	}

	if (call_status == SUCCESS) {
		char *response_name;

		if (Z_TYPE(retval) == IS_OBJECT &&
		    instanceof_function(Z_OBJCE(retval), soap_fault_class_entry)) {
			php_output_discard();
			soap_server_fault_ex(function, &retval, NULL);
			goto fail;
		}

		if (function && function->responseName) {
			response_name = estrdup(function->responseName);
		} else {
			response_name = emalloc(Z_STRLEN(function_name) + sizeof("Response"));
			memcpy(response_name,Z_STRVAL(function_name),Z_STRLEN(function_name));
			memcpy(response_name+Z_STRLEN(function_name),"Response",sizeof("Response"));
		}
		doc_return = serialize_response_call(function, response_name, service->uri, &retval, soap_headers, soap_version);
		efree(response_name);
	} else {
		php_error_docref(NULL, E_WARNING, "Function '%s' call failed", Z_STRVAL(function_name));
		return;
	}

	if (EG(exception)) {
		zval exception_object;

		ZVAL_OBJ(&exception_object, EG(exception));
		php_output_discard();
		if (instanceof_function(Z_OBJCE(exception_object), soap_fault_class_entry)) {
			soap_server_fault_ex(function, &exception_object, NULL);
		}
		if (service->type == SOAP_CLASS) {
#if HAVE_PHP_SESSION && !defined(COMPILE_DL_SESSION)
			if (soap_obj && service->soap_class.persistence != SOAP_PERSISTENCE_SESSION) {
#else
			if (soap_obj) {
#endif
				zval_ptr_dtor(soap_obj);
			}
		}
		goto fail;
	}

	/* Flush buffer */
	php_output_discard();

	if (doc_return) {
		/* xmlDocDumpMemoryEnc(doc_return, &buf, &size, XML_CHAR_ENCODING_UTF8); */
		xmlDocDumpMemory(doc_return, &buf, &size);

		if (size == 0) {
			php_error_docref(NULL, E_ERROR, "Dump memory failed");
		}

		if (soap_version == SOAP_1_2) {
			sapi_add_header("Content-Type: application/soap+xml; charset=utf-8", sizeof("Content-Type: application/soap+xml; charset=utf-8")-1, 1);
		} else {
			sapi_add_header("Content-Type: text/xml; charset=utf-8", sizeof("Content-Type: text/xml; charset=utf-8")-1, 1);
		}

		xmlFreeDoc(doc_return);

		if (zend_ini_long("zlib.output_compression", sizeof("zlib.output_compression"), 0)) {
			sapi_add_header("Connection: close", sizeof("Connection: close")-1, 1);
		} else {
			snprintf(cont_len, sizeof(cont_len), "Content-Length: %d", size);
			sapi_add_header(cont_len, strlen(cont_len), 1);
		}
		php_write(buf, size);
		xmlFree(buf);
	} else {
		sapi_add_header("HTTP/1.1 202 Accepted", sizeof("HTTP/1.1 202 Accepted")-1, 1);
		sapi_add_header("Content-Length: 0", sizeof("Content-Length: 0")-1, 1);
	}

fail:
	SOAP_GLOBAL(soap_version) = old_soap_version;
	SOAP_GLOBAL(encoding) = old_encoding;
	SOAP_GLOBAL(sdl) = old_sdl;
	SOAP_GLOBAL(class_map) = old_class_map;
	SOAP_GLOBAL(typemap) = old_typemap;
	SOAP_GLOBAL(features) = old_features;

	/* Free soap headers */
	zval_ptr_dtor(&retval);
	while (soap_headers != NULL) {
		soapHeader *h = soap_headers;
		int i;

		soap_headers = soap_headers->next;
		if (h->parameters) {
			i = h->num_params;
			while (i > 0) {
				zval_ptr_dtor(&h->parameters[--i]);
			}
			efree(h->parameters);
		}
		zval_dtor(&h->function_name);
		zval_dtor(&h->retval);
		efree(h);
	}
	service->soap_headers_ptr = NULL;

	/* Free Memory */
	if (num_params > 0) {
		for (i = 0; i < num_params;i++) {
			zval_ptr_dtor(&params[i]);
		}
		efree(params);
	}
	zval_dtor(&function_name);

	SOAP_SERVER_END_CODE();
}
/* }}} */


/* {{{ proto SoapServer::fault ( staring code, string string [, string actor [, mixed details [, string name]]] )
   Issue SoapFault indicating an error */
PHP_METHOD(SoapServer, fault)
{
	char *code, *string, *actor=NULL, *name=NULL;
	size_t code_len, string_len, actor_len = 0, name_len = 0;
	zval* details = NULL;
	soapServicePtr service;
	xmlCharEncodingHandlerPtr old_encoding;

	SOAP_SERVER_BEGIN_CODE();
	FETCH_THIS_SERVICE(service);
	old_encoding = SOAP_GLOBAL(encoding);
	SOAP_GLOBAL(encoding) = service->encoding;

	if (zend_parse_parameters(ZEND_NUM_ARGS(), "ss|szs",
	    &code, &code_len, &string, &string_len, &actor, &actor_len, &details,
	    &name, &name_len) == FAILURE) {
		return;
	}

	soap_server_fault(code, string, actor, details, name);

	SOAP_GLOBAL(encoding) = old_encoding;
	SOAP_SERVER_END_CODE();
}
/* }}} */

PHP_METHOD(SoapServer, addSoapHeader)
{
	soapServicePtr service;
	zval *fault;
	soapHeader **p;

	SOAP_SERVER_BEGIN_CODE();

	FETCH_THIS_SERVICE(service);

	if (!service || !service->soap_headers_ptr) {
		php_error_docref(NULL, E_WARNING, "The SoapServer::addSoapHeader function may be called only during SOAP request processing");
		return;
	}

	if (zend_parse_parameters(ZEND_NUM_ARGS(), "O", &fault, soap_header_class_entry) == FAILURE) {
		return;
	}

	p = service->soap_headers_ptr;
	while (*p != NULL) {
		p = &(*p)->next;
	}
	*p = emalloc(sizeof(soapHeader));
	memset(*p, 0, sizeof(soapHeader));
	ZVAL_NULL(&(*p)->function_name);
	(*p)->retval = *fault;
	zval_copy_ctor(&(*p)->retval);

	SOAP_SERVER_END_CODE();
}

static void soap_server_fault_ex(sdlFunctionPtr function, zval* fault, soapHeader *hdr)
{
	int soap_version;
	xmlChar *buf;
	char cont_len[30];
	int size;
	xmlDocPtr doc_return;
	zval *agent_name;
	int use_http_error_status = 1;

	soap_version = SOAP_GLOBAL(soap_version);

	doc_return = serialize_response_call(function, NULL, NULL, fault, hdr, soap_version);

	xmlDocDumpMemory(doc_return, &buf, &size);

	if ((Z_TYPE(PG(http_globals)[TRACK_VARS_SERVER]) == IS_ARRAY || zend_is_auto_global_str(ZEND_STRL("_SERVER"))) &&
		(agent_name = zend_hash_str_find(Z_ARRVAL(PG(http_globals)[TRACK_VARS_SERVER]), "HTTP_USER_AGENT", sizeof("HTTP_USER_AGENT")-1)) != NULL &&
		Z_TYPE_P(agent_name) == IS_STRING) {
		if (strncmp(Z_STRVAL_P(agent_name), "Shockwave Flash", sizeof("Shockwave Flash")-1) == 0) {
			use_http_error_status = 0;
		}
	}
	/*
	   Want to return HTTP 500 but apache wants to over write
	   our fault code with their own handling... Figure this out later
	*/
	if (use_http_error_status) {
		sapi_add_header("HTTP/1.1 500 Internal Service Error", sizeof("HTTP/1.1 500 Internal Service Error")-1, 1);
	}
	if (zend_ini_long("zlib.output_compression", sizeof("zlib.output_compression"), 0)) {
		sapi_add_header("Connection: close", sizeof("Connection: close")-1, 1);
	} else {
		snprintf(cont_len, sizeof(cont_len), "Content-Length: %d", size);
		sapi_add_header(cont_len, strlen(cont_len), 1);
	}
	if (soap_version == SOAP_1_2) {
		sapi_add_header("Content-Type: application/soap+xml; charset=utf-8", sizeof("Content-Type: application/soap+xml; charset=utf-8")-1, 1);
	} else {
		sapi_add_header("Content-Type: text/xml; charset=utf-8", sizeof("Content-Type: text/xml; charset=utf-8")-1, 1);
	}

	php_write(buf, size);

	xmlFreeDoc(doc_return);
	xmlFree(buf);
	zend_clear_exception();
}

static void soap_server_fault(char* code, char* string, char *actor, zval* details, char* name)
{
	zval ret;

	ZVAL_NULL(&ret);
	set_soap_fault(&ret, NULL, code, string, actor, details, name);
	/* TODO: Which function */
	soap_server_fault_ex(NULL, &ret, NULL);
	zend_bailout();
}

static void soap_error_handler(int error_num, const char *error_filename, const uint error_lineno, const char *format, va_list args)
{
	zend_bool _old_in_compilation;
	zend_execute_data *_old_current_execute_data;
	int _old_http_response_code;
	char *_old_http_status_line;

	_old_in_compilation = CG(in_compilation);
	_old_current_execute_data = EG(current_execute_data);
	_old_http_response_code = SG(sapi_headers).http_response_code;
	_old_http_status_line = SG(sapi_headers).http_status_line;

	if (!SOAP_GLOBAL(use_soap_error_handler) || !EG(objects_store).object_buckets) {
		call_old_error_handler(error_num, error_filename, error_lineno, format, args);
		return;
	}

	if (Z_OBJ(SOAP_GLOBAL(error_object)) &&
	    instanceof_function(Z_OBJCE(SOAP_GLOBAL(error_object)), soap_class_entry)) {
		zval *tmp;
		int use_exceptions = 0;

		if ((tmp = zend_hash_str_find(Z_OBJPROP(SOAP_GLOBAL(error_object)), "_exceptions", sizeof("_exceptions")-1)) == NULL ||
		     Z_TYPE_P(tmp) != IS_FALSE) {
		     use_exceptions = 1;
		}

		if ((error_num == E_USER_ERROR ||
		     error_num == E_COMPILE_ERROR ||
		     error_num == E_CORE_ERROR ||
		     error_num == E_ERROR ||
		     error_num == E_PARSE) &&
		    use_exceptions) {
			zval fault;
			char* code = SOAP_GLOBAL(error_code);
			char buffer[1024];
			int buffer_len;
//???			zval outbuf, outbuflen;
#ifdef va_copy
			va_list argcopy;
#endif
			zend_object **old_objects;
			int old = PG(display_errors);

//???			INIT_ZVAL(outbuf);
//???			INIT_ZVAL(outbuflen);
#ifdef va_copy
			va_copy(argcopy, args);
			buffer_len = vslprintf(buffer, sizeof(buffer)-1, format, argcopy);
			va_end(argcopy);
#else
			buffer_len = vslprintf(buffer, sizeof(buffer)-1, format, args);
#endif
			buffer[sizeof(buffer)-1]=0;
			if (buffer_len > sizeof(buffer) - 1 || buffer_len < 0) {
				buffer_len = sizeof(buffer) - 1;
			}

			if (code == NULL) {
				code = "Client";
			}
			add_soap_fault_ex(&fault, &SOAP_GLOBAL(error_object), code, buffer, NULL, NULL);
			Z_ADDREF(fault);
			zend_throw_exception_object(&fault);

			old_objects = EG(objects_store).object_buckets;
			EG(objects_store).object_buckets = NULL;
			PG(display_errors) = 0;
			SG(sapi_headers).http_status_line = NULL;
			zend_try {
				call_old_error_handler(error_num, error_filename, error_lineno, format, args);
			} zend_catch {
				CG(in_compilation) = _old_in_compilation;
				EG(current_execute_data) = _old_current_execute_data;
				if (SG(sapi_headers).http_status_line) {
					efree(SG(sapi_headers).http_status_line);
				}
				SG(sapi_headers).http_status_line = _old_http_status_line;
				SG(sapi_headers).http_response_code = _old_http_response_code;
			} zend_end_try();
			EG(objects_store).object_buckets = old_objects;
			PG(display_errors) = old;
			zend_bailout();
		} else if (!use_exceptions ||
		           !SOAP_GLOBAL(error_code) ||
		           strcmp(SOAP_GLOBAL(error_code),"WSDL") != 0) {
			/* Ignore libxml warnings during WSDL parsing */
			call_old_error_handler(error_num, error_filename, error_lineno, format, args);
		}
	} else {
		int old = PG(display_errors);
		int fault = 0;
		zval fault_obj;
#ifdef va_copy
		va_list argcopy;
#endif

		if (error_num == E_USER_ERROR ||
		    error_num == E_COMPILE_ERROR ||
		    error_num == E_CORE_ERROR ||
		    error_num == E_ERROR ||
		    error_num == E_PARSE) {

			char* code = SOAP_GLOBAL(error_code);
			char buffer[1024];
			zval outbuf;
			zval *tmp;
			soapServicePtr service;

			ZVAL_UNDEF(&outbuf);
			if (code == NULL) {
				code = "Server";
			}
			if (Z_OBJ(SOAP_GLOBAL(error_object)) &&
			    instanceof_function(Z_OBJCE(SOAP_GLOBAL(error_object)), soap_server_class_entry) &&
		        (tmp = zend_hash_str_find(Z_OBJPROP(SOAP_GLOBAL(error_object)), "service", sizeof("service")-1)) != NULL &&
				(service = (soapServicePtr)zend_fetch_resource_ex(tmp, "service", le_service)) &&
				!service->send_errors) {
				strcpy(buffer, "Internal Error");
			} else {
				int buffer_len;
				zval outbuflen;

//???				INIT_ZVAL(outbuflen);

#ifdef va_copy
				va_copy(argcopy, args);
				buffer_len = vslprintf(buffer, sizeof(buffer)-1, format, argcopy);
				va_end(argcopy);
#else
				buffer_len = vslprintf(buffer, sizeof(buffer)-1, format, args);
#endif
				buffer[sizeof(buffer)-1]=0;
				if (buffer_len > sizeof(buffer) - 1 || buffer_len < 0) {
					buffer_len = sizeof(buffer) - 1;
				}

				/* Get output buffer and send as fault detials */
				if (php_output_get_length(&outbuflen) != FAILURE && Z_LVAL(outbuflen) != 0) {
					php_output_get_contents(&outbuf);
				}
				php_output_discard();

			}
			ZVAL_NULL(&fault_obj);
			set_soap_fault(&fault_obj, NULL, code, buffer, NULL, &outbuf, NULL);
			fault = 1;
		}

		PG(display_errors) = 0;
		SG(sapi_headers).http_status_line = NULL;
		zend_try {
			call_old_error_handler(error_num, error_filename, error_lineno, format, args);
		} zend_catch {
			CG(in_compilation) = _old_in_compilation;
			EG(current_execute_data) = _old_current_execute_data;
			if (SG(sapi_headers).http_status_line) {
				efree(SG(sapi_headers).http_status_line);
			}
			SG(sapi_headers).http_status_line = _old_http_status_line;
			SG(sapi_headers).http_response_code = _old_http_response_code;
		} zend_end_try();
		PG(display_errors) = old;

		if (fault) {
			soap_server_fault_ex(NULL, &fault_obj, NULL);
			zend_bailout();
		}
	}
}

PHP_FUNCTION(use_soap_error_handler)
{
	zend_bool handler = 1;

	ZVAL_BOOL(return_value, SOAP_GLOBAL(use_soap_error_handler));
	if (zend_parse_parameters(ZEND_NUM_ARGS(), "|b", &handler) == SUCCESS) {
		SOAP_GLOBAL(use_soap_error_handler) = handler;
	}
}

PHP_FUNCTION(is_soap_fault)
{
	zval *fault;

	if (zend_parse_parameters(ZEND_NUM_ARGS(), "z", &fault) == SUCCESS &&
	    Z_TYPE_P(fault) == IS_OBJECT &&
	    instanceof_function(Z_OBJCE_P(fault), soap_fault_class_entry)) {
		RETURN_TRUE;
	}
	RETURN_FALSE
}

/* SoapClient functions */

/* {{{ proto object SoapClient::SoapClient ( mixed wsdl [, array options])
   SoapClient constructor */
PHP_METHOD(SoapClient, SoapClient)
{

	zval *wsdl, *options = NULL;
	int  soap_version = SOAP_1_1;
	php_stream_context *context = NULL;
	zend_long cache_wsdl;
	sdlPtr sdl = NULL;
	HashTable *typemap_ht = NULL;
	zval *this_ptr = getThis();

	SOAP_CLIENT_BEGIN_CODE();

	if (zend_parse_parameters_ex(ZEND_PARSE_PARAMS_QUIET, ZEND_NUM_ARGS(), "z|a", &wsdl, &options) == FAILURE) {
		php_error_docref(NULL, E_ERROR, "Invalid parameters");
	}

	if (Z_TYPE_P(wsdl) != IS_STRING && Z_TYPE_P(wsdl) != IS_NULL) {
		php_error_docref(NULL, E_ERROR, "$wsdl must be string or null");
	}

	cache_wsdl = SOAP_GLOBAL(cache_enabled) ? SOAP_GLOBAL(cache_mode) : 0;

	if (options != NULL) {
		HashTable *ht = Z_ARRVAL_P(options);
		zval *tmp, tmp2;

		if (Z_TYPE_P(wsdl) == IS_NULL) {
			/* Fetching non-WSDL mode options */
			if ((tmp = zend_hash_str_find(ht, "uri", sizeof("uri")-1)) != NULL &&
			    Z_TYPE_P(tmp) == IS_STRING) {
				add_property_str(this_ptr, "uri", zend_string_copy(Z_STR_P(tmp)));
			} else {
				php_error_docref(NULL, E_ERROR, "'uri' option is required in nonWSDL mode");
			}

			if ((tmp = zend_hash_str_find(ht, "style", sizeof("style")-1)) != NULL &&
					Z_TYPE_P(tmp) == IS_LONG &&
					(Z_LVAL_P(tmp) == SOAP_RPC || Z_LVAL_P(tmp) == SOAP_DOCUMENT)) {
				add_property_long(this_ptr, "style", Z_LVAL_P(tmp));
			}

			if ((tmp = zend_hash_str_find(ht, "use", sizeof("use")-1)) != NULL &&
					Z_TYPE_P(tmp) == IS_LONG &&
					(Z_LVAL_P(tmp) == SOAP_LITERAL || Z_LVAL_P(tmp) == SOAP_ENCODED)) {
				add_property_long(this_ptr, "use", Z_LVAL_P(tmp));
			}
		}

		if ((tmp = zend_hash_str_find(ht, "stream_context", sizeof("stream_context")-1)) != NULL &&
				Z_TYPE_P(tmp) == IS_RESOURCE) {
			context = php_stream_context_from_zval(tmp, 1);
			Z_ADDREF_P(tmp);
		}

		if ((tmp = zend_hash_str_find(ht, "location", sizeof("location")-1)) != NULL &&
		    Z_TYPE_P(tmp) == IS_STRING) {
			add_property_str(this_ptr, "location", zend_string_copy(Z_STR_P(tmp)));
		} else if (Z_TYPE_P(wsdl) == IS_NULL) {
			php_error_docref(NULL, E_ERROR, "'location' option is required in nonWSDL mode");
		}

		if ((tmp = zend_hash_str_find(ht, "soap_version", sizeof("soap_version")-1)) != NULL) {
			if (Z_TYPE_P(tmp) == IS_LONG ||
			    (Z_LVAL_P(tmp) == SOAP_1_1 && Z_LVAL_P(tmp) == SOAP_1_2)) {
				soap_version = Z_LVAL_P(tmp);
			}
		}
		if ((tmp = zend_hash_str_find(ht, "login", sizeof("login")-1)) != NULL &&
		    Z_TYPE_P(tmp) == IS_STRING) {
			add_property_str(this_ptr, "_login", zend_string_copy(Z_STR_P(tmp)));
			if ((tmp = zend_hash_str_find(ht, "password", sizeof("password")-1)) != NULL &&
			    Z_TYPE_P(tmp) == IS_STRING) {
				add_property_str(this_ptr, "_password", zend_string_copy(Z_STR_P(tmp)));
			}
			if ((tmp = zend_hash_str_find(ht, "authentication", sizeof("authentication")-1)) != NULL &&
			    Z_TYPE_P(tmp) == IS_LONG &&
			    Z_LVAL_P(tmp) == SOAP_AUTHENTICATION_DIGEST) {
				add_property_null(this_ptr, "_digest");
			}
		}
		if ((tmp = zend_hash_str_find(ht, "proxy_host", sizeof("proxy_host")-1)) != NULL &&
		    Z_TYPE_P(tmp) == IS_STRING) {
			add_property_str(this_ptr, "_proxy_host", zend_string_copy(Z_STR_P(tmp)));
			if ((tmp = zend_hash_str_find(ht, "proxy_port", sizeof("proxy_port")-1)) != NULL) {
				if (Z_TYPE_P(tmp) != IS_LONG) {
					ZVAL_LONG(&tmp2, zval_get_long(tmp));
					tmp = &tmp2;
				}
				add_property_long(this_ptr, "_proxy_port", Z_LVAL_P(tmp));
			}
			if ((tmp = zend_hash_str_find(ht, "proxy_login", sizeof("proxy_login")-1)) != NULL &&
			    Z_TYPE_P(tmp) == IS_STRING) {
				add_property_str(this_ptr, "_proxy_login", zend_string_copy(Z_STR_P(tmp)));
				if ((tmp = zend_hash_str_find(ht, "proxy_password", sizeof("proxy_password")-1)) != NULL &&
				    Z_TYPE_P(tmp) == IS_STRING) {
					add_property_str(this_ptr, "_proxy_password", zend_string_copy(Z_STR_P(tmp)));
				}
			}
		}
		if ((tmp = zend_hash_str_find(ht, "local_cert", sizeof("local_cert")-1)) != NULL &&
		    Z_TYPE_P(tmp) == IS_STRING) {
		  if (!context) {
  			context = php_stream_context_alloc();
		  }
 			php_stream_context_set_option(context, "ssl", "local_cert", tmp);
			if ((tmp = zend_hash_str_find(ht, "passphrase", sizeof("passphrase")-1)) != NULL &&
			    Z_TYPE_P(tmp) == IS_STRING) {
				php_stream_context_set_option(context, "ssl", "passphrase", tmp);
			}
		}
		if ((tmp = zend_hash_str_find(ht, "trace", sizeof("trace")-1)) != NULL &&
		    (Z_TYPE_P(tmp) == IS_TRUE ||
		     (Z_TYPE_P(tmp) == IS_LONG && Z_LVAL_P(tmp) == 1))) {
			add_property_long(this_ptr, "trace", 1);
		}

		if ((tmp = zend_hash_str_find(ht, "exceptions", sizeof("exceptions")-1)) != NULL &&
		    (Z_TYPE_P(tmp) == IS_FALSE ||
		     (Z_TYPE_P(tmp) == IS_LONG && Z_LVAL_P(tmp) == 0))) {
			add_property_bool(this_ptr, "_exceptions", 0);
		}

		if ((tmp = zend_hash_str_find(ht, "compression", sizeof("compression")-1)) != NULL &&
		    Z_TYPE_P(tmp) == IS_LONG &&
	      zend_hash_str_exists(EG(function_table), "gzinflate", sizeof("gzinflate")-1) &&
	      zend_hash_str_exists(EG(function_table), "gzdeflate", sizeof("gzdeflate")-1) &&
	      zend_hash_str_exists(EG(function_table), "gzuncompress", sizeof("gzuncompress")-1) &&
	      zend_hash_str_exists(EG(function_table), "gzcompress", sizeof("gzcompress")-1) &&
	      zend_hash_str_exists(EG(function_table), "gzencode", sizeof("gzencode")-1)) {
			add_property_long(this_ptr, "compression", Z_LVAL_P(tmp));
		}
		if ((tmp = zend_hash_str_find(ht, "encoding", sizeof("encoding")-1)) != NULL &&
		    Z_TYPE_P(tmp) == IS_STRING) {
			xmlCharEncodingHandlerPtr encoding;

			encoding = xmlFindCharEncodingHandler(Z_STRVAL_P(tmp));
			if (encoding == NULL) {
				php_error_docref(NULL, E_ERROR, "Invalid 'encoding' option - '%s'", Z_STRVAL_P(tmp));
			} else {
				xmlCharEncCloseFunc(encoding);
				add_property_str(this_ptr, "_encoding", zend_string_copy(Z_STR_P(tmp)));
			}
		}
		if ((tmp = zend_hash_str_find(ht, "classmap", sizeof("classmap")-1)) != NULL &&
			Z_TYPE_P(tmp) == IS_ARRAY) {
//???			zval *class_map;
//???
//???			MAKE_STD_ZVAL(class_map);
//???			MAKE_COPY_ZVAL(tmp, class_map);
//???			Z_DELREF_P(class_map);
//???
			add_property_zval(this_ptr, "_classmap", tmp);
		}

		if ((tmp = zend_hash_str_find(ht, "typemap", sizeof("typemap")-1)) != NULL &&
			Z_TYPE_P(tmp) == IS_ARRAY &&
			zend_hash_num_elements(Z_ARRVAL_P(tmp)) > 0) {
			typemap_ht = Z_ARRVAL_P(tmp);
		}

		if ((tmp = zend_hash_str_find(ht, "features", sizeof("features")-1)) != NULL &&
			Z_TYPE_P(tmp) == IS_LONG) {
			add_property_long(this_ptr, "_features", Z_LVAL_P(tmp));
	    }

		if ((tmp = zend_hash_str_find(ht, "connection_timeout", sizeof("connection_timeout")-1)) != NULL) {
			if (Z_TYPE_P(tmp) != IS_LONG) {
				ZVAL_LONG(&tmp2, zval_get_long(tmp));
				tmp = &tmp2;
			}
			if (Z_LVAL_P(tmp) > 0) {
				add_property_long(this_ptr, "_connection_timeout", Z_LVAL_P(tmp));
			}
		}

		if (context) {
			add_property_resource(this_ptr, "_stream_context", context->res);
		}

		if ((tmp = zend_hash_str_find(ht, "cache_wsdl", sizeof("cache_wsdl")-1)) != NULL &&
		    Z_TYPE_P(tmp) == IS_LONG) {
			cache_wsdl = Z_LVAL_P(tmp);
		}

		if ((tmp = zend_hash_str_find(ht, "user_agent", sizeof("user_agent")-1)) != NULL &&
		    Z_TYPE_P(tmp) == IS_STRING) {
			add_property_str(this_ptr, "_user_agent", zend_string_copy(Z_STR_P(tmp)));
		}

		if ((tmp = zend_hash_str_find(ht, "keep_alive", sizeof("keep_alive")-1)) != NULL &&
				(Z_TYPE_P(tmp) == IS_FALSE ||
				 (Z_TYPE_P(tmp) == IS_LONG && Z_LVAL_P(tmp) == 0))) {
			add_property_long(this_ptr, "_keep_alive", 0);
		}

		if ((tmp = zend_hash_str_find(ht, "ssl_method", sizeof("ssl_method")-1)) != NULL &&
			Z_TYPE_P(tmp) == IS_LONG) {
			add_property_long(this_ptr, "_ssl_method", Z_LVAL_P(tmp));
		}
	} else if (Z_TYPE_P(wsdl) == IS_NULL) {
		php_error_docref(NULL, E_ERROR, "'location' and 'uri' options are required in nonWSDL mode");
	}

	add_property_long(this_ptr, "_soap_version", soap_version);

	if (Z_TYPE_P(wsdl) != IS_NULL) {
		int    old_soap_version;
		zend_resource *res;

		old_soap_version = SOAP_GLOBAL(soap_version);
		SOAP_GLOBAL(soap_version) = soap_version;

		sdl = get_sdl(this_ptr, Z_STRVAL_P(wsdl), cache_wsdl);
		res = zend_register_resource(sdl, le_sdl);

		add_property_resource(this_ptr, "sdl", res);

		SOAP_GLOBAL(soap_version) = old_soap_version;
	}

	if (typemap_ht) {
		HashTable *typemap = soap_create_typemap(sdl, typemap_ht);
		if (typemap) {
			zend_resource *res;

			res = zend_register_resource(typemap, le_typemap);
			add_property_resource(this_ptr, "typemap", res);
		}
	}
	SOAP_CLIENT_END_CODE();
}
/* }}} */

static int do_request(zval *this_ptr, xmlDoc *request, char *location, char *action, int version, int one_way, zval *response)
{
	int    ret = TRUE;
	char  *buf;
	int    buf_size;
	zval   func;
	zval  params[5];
	zval  *trace;
	zval  *fault;

	ZVAL_NULL(response);

	xmlDocDumpMemory(request, (xmlChar**)&buf, &buf_size);
	if (!buf) {
		add_soap_fault(this_ptr, "HTTP", "Error build soap request", NULL, NULL);
		return FALSE;
	}

<<<<<<< HEAD
	if ((trace = zend_hash_str_find(Z_OBJPROP_P(this_ptr), "trace", sizeof("trace")-1)) != NULL &&
	    Z_TYPE_P(trace) == IS_LONG && Z_LVAL_P(trace) > 0) {
		add_property_stringl(this_ptr, "__last_request", buf, buf_size);
=======
	if (zend_hash_find(Z_OBJPROP_P(this_ptr), "trace", sizeof("trace"), (void **) &trace) == SUCCESS &&
	    (Z_LVAL_PP(trace) == IS_BOOL || Z_LVAL_PP(trace) == IS_LONG) && Z_LVAL_PP(trace) != 0) {
		add_property_stringl(this_ptr, "__last_request", buf, buf_size, 1);
>>>>>>> 26827a01
	}

	ZVAL_STRINGL(&func,"__doRequest",sizeof("__doRequest")-1);
	ZVAL_STRINGL(&params[0], buf, buf_size);
	if (location == NULL) {
		ZVAL_NULL(&params[1]);
	} else {
		ZVAL_STRING(&params[1], location);
	}
	if (action == NULL) {
		ZVAL_NULL(&params[2]);
	} else {
		ZVAL_STRING(&params[2], action);
	}
	ZVAL_LONG(&params[3], version);
	ZVAL_LONG(&params[4], one_way);

	if (call_user_function(NULL, this_ptr, &func, response, 5, params) != SUCCESS) {
		add_soap_fault(this_ptr, "Client", "SoapClient::__doRequest() failed", NULL, NULL);
		ret = FALSE;
	} else if (Z_TYPE_P(response) != IS_STRING) {
		if ((fault = zend_hash_str_find(Z_OBJPROP_P(this_ptr), "__soap_fault", sizeof("__soap_fault")-1)) == NULL) {
			add_soap_fault(this_ptr, "Client", "SoapClient::__doRequest() returned non string value", NULL, NULL);
		}
		ret = FALSE;
<<<<<<< HEAD
	} else if ((trace = zend_hash_str_find(Z_OBJPROP_P(this_ptr), "trace", sizeof("trace")-1)) != NULL &&
	    Z_TYPE_P(trace) == IS_LONG && Z_LVAL_P(trace) > 0) {
		add_property_str(this_ptr, "__last_response", zend_string_copy(Z_STR_P(response)));
=======
	} else if (zend_hash_find(Z_OBJPROP_P(this_ptr), "trace", sizeof("trace"), (void **) &trace) == SUCCESS &&
	           (Z_LVAL_PP(trace) == IS_BOOL || Z_LVAL_PP(trace) == IS_LONG) && Z_LVAL_PP(trace) != 0) {
		add_property_stringl(this_ptr, "__last_response", Z_STRVAL_P(response), Z_STRLEN_P(response), 1);
>>>>>>> 26827a01
	}
	zval_ptr_dtor(&func);
	zval_ptr_dtor(&params[4]);
	zval_ptr_dtor(&params[3]);
	zval_ptr_dtor(&params[2]);
	zval_ptr_dtor(&params[1]);
	zval_ptr_dtor(&params[0]);
	xmlFree(buf);
	if (ret && (fault = zend_hash_str_find(Z_OBJPROP_P(this_ptr), "__soap_fault", sizeof("__soap_fault")-1)) != NULL) {
	  return FALSE;
	}
  return ret;
}

static void do_soap_call(zend_execute_data *execute_data,
                         zval* this_ptr,
                         char* function,
                         size_t function_len,
                         int arg_count,
                         zval* real_args,
                         zval* return_value,
                         char* location,
                         char* soap_action,
                         char* call_uri,
                         HashTable* soap_headers,
                         zval* output_headers
                        )
{
	zval *tmp;
	zval *trace;
 	sdlPtr sdl = NULL;
 	sdlPtr old_sdl = NULL;
 	sdlFunctionPtr fn;
	xmlDocPtr request = NULL;
	int ret = FALSE;
	int soap_version;
	zval response;
	xmlCharEncodingHandlerPtr old_encoding;
	HashTable *old_class_map;
	int old_features;
	HashTable *old_typemap, *typemap = NULL;

	SOAP_CLIENT_BEGIN_CODE();

<<<<<<< HEAD
	if ((trace = zend_hash_str_find(Z_OBJPROP_P(this_ptr), "trace", sizeof("trace")-1)) != NULL
		&& Z_LVAL_P(trace) > 0) {
		zend_hash_str_del(Z_OBJPROP_P(this_ptr), "__last_request", sizeof("__last_request")-1);
		zend_hash_str_del(Z_OBJPROP_P(this_ptr), "__last_response", sizeof("__last_response")-1);
	}
	if ((tmp = zend_hash_str_find(Z_OBJPROP_P(this_ptr), "_soap_version", sizeof("_soap_version")-1)) != NULL
		&& Z_LVAL_P(tmp) == SOAP_1_2) {
=======
	if (zend_hash_find(Z_OBJPROP_P(this_ptr), "trace", sizeof("trace"), (void **) &trace) == SUCCESS &&
	    (Z_LVAL_PP(trace) == IS_BOOL || Z_LVAL_PP(trace) == IS_LONG) && Z_LVAL_PP(trace) != 0) {
		zend_hash_del(Z_OBJPROP_P(this_ptr), "__last_request", sizeof("__last_request"));
		zend_hash_del(Z_OBJPROP_P(this_ptr), "__last_response", sizeof("__last_response"));
	}
	if (zend_hash_find(Z_OBJPROP_P(this_ptr), "_soap_version", sizeof("_soap_version"), (void **) &tmp) == SUCCESS &&
		Z_TYPE_PP(tmp) == IS_LONG && Z_LVAL_PP(tmp) == SOAP_1_2) {
>>>>>>> 26827a01
		soap_version = SOAP_1_2;
	} else {
		soap_version = SOAP_1_1;
	}

	if (location == NULL) {
		if ((tmp = zend_hash_str_find(Z_OBJPROP_P(this_ptr), "location", sizeof("location")-1)) != NULL &&
		    Z_TYPE_P(tmp) == IS_STRING) {
		  location = Z_STRVAL_P(tmp);
		}
	}

	if (FIND_SDL_PROPERTY(this_ptr,tmp) != NULL) {
		FETCH_SDL_RES(sdl,tmp);
	}
	if (FIND_TYPEMAP_PROPERTY(this_ptr,tmp) != NULL) {
		FETCH_TYPEMAP_RES(typemap,tmp);
	}

 	clear_soap_fault(this_ptr);

	SOAP_GLOBAL(soap_version) = soap_version;
	old_sdl = SOAP_GLOBAL(sdl);
	SOAP_GLOBAL(sdl) = sdl;
	old_encoding = SOAP_GLOBAL(encoding);
	if ((tmp = zend_hash_str_find(Z_OBJPROP_P(this_ptr), "_encoding", sizeof("_encoding")-1)) != NULL &&
	    Z_TYPE_P(tmp) == IS_STRING) {
		SOAP_GLOBAL(encoding) = xmlFindCharEncodingHandler(Z_STRVAL_P(tmp));
	} else {
		SOAP_GLOBAL(encoding) = NULL;
	}
	old_class_map = SOAP_GLOBAL(class_map);
	if ((tmp = zend_hash_str_find(Z_OBJPROP_P(this_ptr), "_classmap", sizeof("_classmap")-1)) != NULL &&
	    Z_TYPE_P(tmp) == IS_ARRAY) {
		SOAP_GLOBAL(class_map) = Z_ARRVAL_P(tmp);
	} else {
		SOAP_GLOBAL(class_map) = NULL;
	}
	old_typemap = SOAP_GLOBAL(typemap);
	SOAP_GLOBAL(typemap) = typemap;
	old_features = SOAP_GLOBAL(features);
	if ((tmp = zend_hash_str_find(Z_OBJPROP_P(this_ptr), "_features", sizeof("_features")-1)) != NULL &&
	    Z_TYPE_P(tmp) == IS_LONG) {
		SOAP_GLOBAL(features) = Z_LVAL_P(tmp);
	} else {
		SOAP_GLOBAL(features) = 0;
	}

	zend_try {
	 	if (sdl != NULL) {
 			fn = get_function(sdl, function);
 			if (fn != NULL) {
				sdlBindingPtr binding = fn->binding;
				int one_way = 0;

				if (fn->responseName == NULL &&
				    fn->responseParameters == NULL &&
				    soap_headers == NULL) {
					one_way = 1;
				}

				if (location == NULL) {
					location = binding->location;
				}
				if (binding->bindingType == BINDING_SOAP) {
					sdlSoapBindingFunctionPtr fnb = (sdlSoapBindingFunctionPtr)fn->bindingAttributes;
 					request = serialize_function_call(this_ptr, fn, NULL, fnb->input.ns, real_args, arg_count, soap_version, soap_headers);
	 				ret = do_request(this_ptr, request, location, fnb->soapAction, soap_version, one_way, &response);
 				} else {
	 				request = serialize_function_call(this_ptr, fn, NULL, sdl->target_ns, real_args, arg_count, soap_version, soap_headers);
	 				ret = do_request(this_ptr, request, location, NULL, soap_version, one_way, &response);
 				}

				xmlFreeDoc(request);

				if (ret && Z_TYPE(response) == IS_STRING) {
					encode_reset_ns();
					ret = parse_packet_soap(this_ptr, Z_STRVAL(response), Z_STRLEN(response), fn, NULL, return_value, output_headers);
					encode_finish();
				}

				zval_dtor(&response);

	 		} else {
	 			smart_str error = {0};
	 			smart_str_appends(&error,"Function (\"");
	 			smart_str_appends(&error,function);
	 			smart_str_appends(&error,"\") is not a valid method for this service");
	 			smart_str_0(&error);
				add_soap_fault(this_ptr, "Client", error.s->val, NULL, NULL);
				smart_str_free(&error);
			}
		} else {
			zval *uri;
			smart_str action = {0};

<<<<<<< HEAD
			if ((uri = zend_hash_str_find(Z_OBJPROP_P(this_ptr), "uri", sizeof("uri")-1)) == NULL) {
				add_soap_fault(this_ptr, "Client", "Error finding \"uri\" property", NULL, NULL);
=======
			if (zend_hash_find(Z_OBJPROP_P(this_ptr), "uri", sizeof("uri"), (void *)&uri) == FAILURE || Z_TYPE_PP(uri) != IS_STRING) {
				add_soap_fault(this_ptr, "Client", "Error finding \"uri\" property", NULL, NULL TSRMLS_CC);
>>>>>>> 26827a01
			} else if (location == NULL) {
				add_soap_fault(this_ptr, "Client", "Error could not find \"location\" property", NULL, NULL);
			} else {
				if (call_uri == NULL) {
					call_uri = Z_STRVAL_P(uri);
				}
		 		request = serialize_function_call(this_ptr, NULL, function, call_uri, real_args, arg_count, soap_version, soap_headers);

		 		if (soap_action == NULL) {
					smart_str_appends(&action, call_uri);
					smart_str_appendc(&action, '#');
					smart_str_appends(&action, function);
				} else {
					smart_str_appends(&action, soap_action);
				}
				smart_str_0(&action);

				ret = do_request(this_ptr, request, location, action.s->val, soap_version, 0, &response);

		 		smart_str_free(&action);
				xmlFreeDoc(request);

				if (ret && Z_TYPE(response) == IS_STRING) {
					encode_reset_ns();
					ret = parse_packet_soap(this_ptr, Z_STRVAL(response), Z_STRLEN(response), NULL, function, return_value, output_headers);
					encode_finish();
				}

				zval_dtor(&response);
			}
	 	}

		if (!ret) {
			zval* fault;
			if ((fault = zend_hash_str_find(Z_OBJPROP_P(this_ptr), "__soap_fault", sizeof("__soap_fault")-1)) != NULL) {
				ZVAL_COPY(return_value, fault);
			} else {
				add_soap_fault_ex(return_value, this_ptr, "Client", "Unknown Error", NULL, NULL);
			}
		} else {
			zval* fault;
			if ((fault = zend_hash_str_find(Z_OBJPROP_P(this_ptr), "__soap_fault", sizeof("__soap_fault")-1)) != NULL) {
				ZVAL_COPY(return_value, fault);
			}
		}

		if (!EG(exception) &&
		    Z_TYPE_P(return_value) == IS_OBJECT &&
		    instanceof_function(Z_OBJCE_P(return_value), soap_fault_class_entry) &&
		    ((tmp = zend_hash_str_find(Z_OBJPROP_P(this_ptr), "_exceptions", sizeof("_exceptions")-1)) == NULL ||
			   Z_TYPE_P(tmp) != IS_FALSE)) {
			Z_ADDREF_P(return_value);
			zend_throw_exception_object(return_value);
		}

	} zend_catch {
		_bailout = 1;
	} zend_end_try();

	if (SOAP_GLOBAL(encoding) != NULL) {
		xmlCharEncCloseFunc(SOAP_GLOBAL(encoding));
	}

	SOAP_GLOBAL(features) = old_features;
	SOAP_GLOBAL(typemap) = old_typemap;
	SOAP_GLOBAL(class_map) = old_class_map;
	SOAP_GLOBAL(encoding) = old_encoding;
	SOAP_GLOBAL(sdl) = old_sdl;
	if (_bailout) {
		_bailout = 0;
		zend_bailout();
	}
	SOAP_CLIENT_END_CODE();
}

static void verify_soap_headers_array(HashTable *ht)
{
	zval *tmp;

	ZEND_HASH_FOREACH_VAL(ht, tmp) {
		if (Z_TYPE_P(tmp) != IS_OBJECT ||
		    !instanceof_function(Z_OBJCE_P(tmp), soap_header_class_entry)) {
			php_error_docref(NULL, E_ERROR, "Invalid SOAP header");
		}
	} ZEND_HASH_FOREACH_END();
}


/* {{{ proto mixed SoapClient::__call ( string function_name, array arguments [, array options [, array input_headers [, array output_headers]]])
   Calls a SOAP function */
PHP_METHOD(SoapClient, __call)
{
	char *function, *location=NULL, *soap_action = NULL, *uri = NULL;
	size_t function_len;
	int i = 0;
	HashTable* soap_headers = NULL;
	zval *options = NULL;
	zval *headers = NULL;
	zval *output_headers = NULL;
	zval *args;
	zval *real_args = NULL;
	zval *param;
	int arg_count;
	zval *tmp;
	zend_bool free_soap_headers = 0;
	zval *this_ptr;

	if (zend_parse_parameters(ZEND_NUM_ARGS(), "sa|a!zz/",
		&function, &function_len, &args, &options, &headers, &output_headers) == FAILURE) {
		return;
	}

	if (options) {
		HashTable *hto = Z_ARRVAL_P(options);
		if ((tmp = zend_hash_str_find(hto, "location", sizeof("location")-1)) != NULL &&
			Z_TYPE_P(tmp) == IS_STRING) {
			location = Z_STRVAL_P(tmp);
		}

		if ((tmp = zend_hash_str_find(hto, "soapaction", sizeof("soapaction")-1)) != NULL &&
			Z_TYPE_P(tmp) == IS_STRING) {
			soap_action = Z_STRVAL_P(tmp);
		}

		if ((tmp = zend_hash_str_find(hto, "uri", sizeof("uri")-1)) != NULL &&
			Z_TYPE_P(tmp) == IS_STRING) {
			uri = Z_STRVAL_P(tmp);
		}
	}

	if (headers == NULL || Z_TYPE_P(headers) == IS_NULL) {
	} else if (Z_TYPE_P(headers) == IS_ARRAY) {
		soap_headers = Z_ARRVAL_P(headers);
		verify_soap_headers_array(soap_headers);
		free_soap_headers = 0;
	} else if (Z_TYPE_P(headers) == IS_OBJECT &&
	           instanceof_function(Z_OBJCE_P(headers), soap_header_class_entry)) {
	    soap_headers = emalloc(sizeof(HashTable));
		zend_hash_init(soap_headers, 0, NULL, ZVAL_PTR_DTOR, 0);
		zend_hash_next_index_insert(soap_headers, headers);
		Z_ADDREF_P(headers);
		free_soap_headers = 1;
	} else{
		php_error_docref(NULL, E_WARNING, "Invalid SOAP header");
		return;
	}

	/* Add default headers */
	this_ptr = getThis();
	if ((tmp = zend_hash_str_find(Z_OBJPROP_P(this_ptr), "__default_headers", sizeof("__default_headers")-1)) != NULL && Z_TYPE_P(tmp) == IS_ARRAY) {
		HashTable *default_headers = Z_ARRVAL_P(tmp);
		if (soap_headers) {
			if (!free_soap_headers) {
				soap_headers = zend_array_dup(soap_headers);
				free_soap_headers = 1;
			}
			ZEND_HASH_FOREACH_VAL(default_headers, tmp) {
				Z_ADDREF_P(tmp);
				zend_hash_next_index_insert(soap_headers, tmp);
			} ZEND_HASH_FOREACH_END();
		} else {
			soap_headers = Z_ARRVAL_P(tmp);
			free_soap_headers = 0;
		}
	}

	arg_count = zend_hash_num_elements(Z_ARRVAL_P(args));

	if (arg_count > 0) {
		real_args = safe_emalloc(sizeof(zval), arg_count, 0);
		ZEND_HASH_FOREACH_VAL(Z_ARRVAL_P(args), param) {
			/*zval_add_ref(param);*/
			ZVAL_COPY_VALUE(&real_args[i], param);
			i++;
		} ZEND_HASH_FOREACH_END();
	}
	if (output_headers) {
		array_init(output_headers);
	}
	do_soap_call(execute_data, this_ptr, function, function_len, arg_count, real_args, return_value, location, soap_action, uri, soap_headers, output_headers);
	if (arg_count > 0) {
		efree(real_args);
	}

	if (soap_headers && free_soap_headers) {
		zend_hash_destroy(soap_headers);
		efree(soap_headers);
	}
}
/* }}} */


/* {{{ proto array SoapClient::__getFunctions ( void )
   Returns list of SOAP functions */
PHP_METHOD(SoapClient, __getFunctions)
{
	sdlPtr sdl;

	FETCH_THIS_SDL(sdl);

	if (zend_parse_parameters_none() == FAILURE) {
		return;
	}

	if (sdl) {
		smart_str buf = {0};
		sdlFunctionPtr function;

		array_init(return_value);
		ZEND_HASH_FOREACH_PTR(&sdl->functions, function) {
			function_to_string(function, &buf);
			add_next_index_stringl(return_value, buf.s->val, buf.s->len);
			smart_str_free(&buf);
		} ZEND_HASH_FOREACH_END();
	}
}
/* }}} */


/* {{{ proto array SoapClient::__getTypes ( void )
   Returns list of SOAP types */
PHP_METHOD(SoapClient, __getTypes)
{
	sdlPtr sdl;

	FETCH_THIS_SDL(sdl);

	if (zend_parse_parameters_none() == FAILURE) {
		return;
	}

	if (sdl) {
		sdlTypePtr type;
		smart_str buf = {0};

		array_init(return_value);
		if (sdl->types) {
			ZEND_HASH_FOREACH_PTR(sdl->types, type) {
				type_to_string(type, &buf, 0);
				add_next_index_stringl(return_value, buf.s->val, buf.s->len);
				smart_str_free(&buf);
			} ZEND_HASH_FOREACH_END();
		}
	}
}
/* }}} */


/* {{{ proto string SoapClient::__getLastRequest ( void )
   Returns last SOAP request */
PHP_METHOD(SoapClient, __getLastRequest)
{
	zval *tmp;

	if (zend_parse_parameters_none() == FAILURE) {
		return;
	}

<<<<<<< HEAD
	if ((tmp = zend_hash_str_find(Z_OBJPROP_P(getThis()), "__last_request", sizeof("__last_request")-1)) != NULL) {
		RETURN_STR(zend_string_copy(Z_STR_P(tmp)));
=======
	if (zend_hash_find(Z_OBJPROP_P(this_ptr), "__last_request", sizeof("__last_request"), (void **)&tmp) == SUCCESS &&
	    Z_TYPE_PP(tmp) == IS_STRING) {
		RETURN_STRINGL(Z_STRVAL_PP(tmp), Z_STRLEN_PP(tmp), 1);
>>>>>>> 26827a01
	}
	RETURN_NULL();
}
/* }}} */


/* {{{ proto object SoapClient::__getLastResponse ( void )
   Returns last SOAP response */
PHP_METHOD(SoapClient, __getLastResponse)
{
	zval *tmp;

	if (zend_parse_parameters_none() == FAILURE) {
		return;
	}
<<<<<<< HEAD

	if ((tmp = zend_hash_str_find(Z_OBJPROP_P(getThis()), "__last_response", sizeof("__last_response")-1)) != NULL) {
		RETURN_STR(zend_string_copy(Z_STR_P(tmp)));
=======
	
	if (zend_hash_find(Z_OBJPROP_P(this_ptr), "__last_response", sizeof("__last_response"), (void **)&tmp) == SUCCESS &&
	    Z_TYPE_PP(tmp) == IS_STRING) {
		RETURN_STRINGL(Z_STRVAL_PP(tmp), Z_STRLEN_PP(tmp), 1);
>>>>>>> 26827a01
	}
	RETURN_NULL();
}
/* }}} */


/* {{{ proto string SoapClient::__getLastRequestHeaders(void)
   Returns last SOAP request headers */
PHP_METHOD(SoapClient, __getLastRequestHeaders)
{
	zval *tmp;

	if (zend_parse_parameters_none() == FAILURE) {
		return;
	}
<<<<<<< HEAD

	if ((tmp = zend_hash_str_find(Z_OBJPROP_P(getThis()), "__last_request_headers", sizeof("__last_request_headers")-1)) != NULL) {
		RETURN_STR(zend_string_copy(Z_STR_P(tmp)));
=======
	
	if (zend_hash_find(Z_OBJPROP_P(this_ptr), "__last_request_headers", sizeof("__last_request_headers"), (void **)&tmp) == SUCCESS &&
	    Z_TYPE_PP(tmp) == IS_STRING) {
		RETURN_STRINGL(Z_STRVAL_PP(tmp), Z_STRLEN_PP(tmp), 1);
>>>>>>> 26827a01
	}
	RETURN_NULL();
}
/* }}} */


/* {{{ proto string SoapClient::__getLastResponseHeaders(void)
   Returns last SOAP response headers */
PHP_METHOD(SoapClient, __getLastResponseHeaders)
{
	zval *tmp;

	if (zend_parse_parameters_none() == FAILURE) {
		return;
	}

<<<<<<< HEAD
	if ((tmp = zend_hash_str_find(Z_OBJPROP_P(getThis()), "__last_response_headers", sizeof("__last_response_headers")-1)) != NULL) {
		RETURN_STR(zend_string_copy(Z_STR_P(tmp)));
=======
	if (zend_hash_find(Z_OBJPROP_P(this_ptr), "__last_response_headers", sizeof("__last_response_headers"), (void **)&tmp) == SUCCESS &&
	    Z_TYPE_PP(tmp) == IS_STRING) {
		RETURN_STRINGL(Z_STRVAL_PP(tmp), Z_STRLEN_PP(tmp), 1);
>>>>>>> 26827a01
	}
	RETURN_NULL();
}
/* }}} */


/* {{{ proto string SoapClient::__doRequest()
   SoapClient::__doRequest() */
PHP_METHOD(SoapClient, __doRequest)
{
  char *buf, *location, *action;
  size_t   buf_size, location_size, action_size;
  zend_long  version;
  zend_long  one_way = 0;
  zval *this_ptr = getThis();

	if (zend_parse_parameters(ZEND_NUM_ARGS(), "sssl|l",
	    &buf, &buf_size,
	    &location, &location_size,
	    &action, &action_size,
	    &version, &one_way) == FAILURE) {
		return;
	}
	if (SOAP_GLOBAL(features) & SOAP_WAIT_ONE_WAY_CALLS) {
		one_way = 0;
	}
	if (one_way) {
		if (make_http_soap_request(this_ptr, buf, buf_size, location, action, version, NULL)) {
			RETURN_EMPTY_STRING();
		}
	} else if (make_http_soap_request(this_ptr, buf, buf_size, location, action, version,
	    return_value)) {
		return;
	}
	RETURN_NULL();
}
/* }}} */

/* {{{ proto void SoapClient::__setCookie(string name [, strung value])
   Sets cookie thet will sent with SOAP request.
   The call to this function will effect all following calls of SOAP methods.
   If value is not specified cookie is removed. */
PHP_METHOD(SoapClient, __setCookie)
{
	char *name;
	char *val = NULL;
	size_t  name_len, val_len = 0;
	zval *cookies;
	zval *this_ptr = getThis();

	if (zend_parse_parameters(ZEND_NUM_ARGS(), "s|s", &name, &name_len, &val, &val_len) == FAILURE) {
		return;
	}

	if (val == NULL) {
<<<<<<< HEAD
		if ((cookies = zend_hash_str_find(Z_OBJPROP_P(this_ptr), "_cookies", sizeof("_cookies")-1)) != NULL) {
			zend_hash_str_del(Z_ARRVAL_P(cookies), name, name_len);
=======
		if (zend_hash_find(Z_OBJPROP_P(this_ptr), "_cookies", sizeof("_cookies"), (void **)&cookies) == SUCCESS &&
		    Z_TYPE_PP(cookies) == IS_ARRAY) {
			zend_hash_del(Z_ARRVAL_PP(cookies), name, name_len+1);
>>>>>>> 26827a01
		}
	} else {
		zval zcookie;

<<<<<<< HEAD
		if ((cookies = zend_hash_str_find(Z_OBJPROP_P(this_ptr), "_cookies", sizeof("_cookies")-1)) == NULL) {
			zval tmp_cookies;
=======
		if (zend_hash_find(Z_OBJPROP_P(this_ptr), "_cookies", sizeof("_cookies"), (void **)&cookies) == FAILURE ||
		    Z_TYPE_PP(cookies) != IS_ARRAY) {
			zval *tmp_cookies;
>>>>>>> 26827a01

			array_init(&tmp_cookies);
			cookies = zend_hash_str_update(Z_OBJPROP_P(this_ptr), "_cookies", sizeof("_cookies")-1, &tmp_cookies);
		}

		array_init(&zcookie);
		add_index_stringl(&zcookie, 0, val, val_len);
		add_assoc_zval_ex(cookies, name, name_len, &zcookie);
	}
}
/* }}} */

/* {{{ proto array SoapClient::__getCookies ( void )
   Returns list of cookies */
PHP_METHOD(SoapClient, __getCookies)
{
	zval *cookies;

	if (zend_parse_parameters_none() == FAILURE) {
		return;
	}


<<<<<<< HEAD
	if ((cookies = zend_hash_str_find(Z_OBJPROP_P(getThis()), "_cookies", sizeof("_cookies")-1)) != NULL) {
		ZVAL_ARR(return_value, zend_array_dup(Z_ARRVAL_P(cookies)));
	} else {
		array_init(return_value);
=======
	if (zend_hash_find(Z_OBJPROP_P(this_ptr), "_cookies", sizeof("_cookies"), (void **)&cookies) != FAILURE &&
	    Z_TYPE_PP(cookies) == IS_ARRAY) {
		zend_hash_copy(Z_ARRVAL_P(return_value), Z_ARRVAL_P(*cookies), (copy_ctor_func_t) zval_add_ref, (void *)&tmp, sizeof(zval*));
>>>>>>> 26827a01
	}
}
/* }}} */

/* {{{ proto void SoapClient::__setSoapHeaders(array SoapHeaders)
   Sets SOAP headers for subsequent calls (replaces any previous
   values).
   If no value is specified, all of the headers are removed. */
PHP_METHOD(SoapClient, __setSoapHeaders)
{
	zval *headers = NULL;
	zval *this_ptr = getThis();

	if (zend_parse_parameters(ZEND_NUM_ARGS(), "|z", &headers) == FAILURE) {
		return;
	}

	if (headers == NULL || Z_TYPE_P(headers) == IS_NULL) {
		zend_hash_str_del(Z_OBJPROP_P(this_ptr), "__default_headers", sizeof("__default_headers")-1);
	} else if (Z_TYPE_P(headers) == IS_ARRAY) {
		zval *default_headers;

		verify_soap_headers_array(Z_ARRVAL_P(headers));
		if ((default_headers = zend_hash_str_find(Z_OBJPROP_P(this_ptr), "__default_headers", sizeof("__default_headers")-1)) == NULL) {
			add_property_zval(this_ptr, "__default_headers", headers);
		}
	} else if (Z_TYPE_P(headers) == IS_OBJECT &&
	           instanceof_function(Z_OBJCE_P(headers), soap_header_class_entry)) {
		zval default_headers;

		array_init(&default_headers);
		Z_ADDREF_P(headers);
		add_next_index_zval(&default_headers, headers);
		add_property_zval(this_ptr, "__default_headers", &default_headers);
		Z_DELREF_P(&default_headers);
	} else{
		php_error_docref(NULL, E_WARNING, "Invalid SOAP header");
	}
	RETURN_TRUE;
}
/* }}} */



/* {{{ proto string SoapClient::__setLocation([string new_location])
   Sets the location option (the endpoint URL that will be touched by the
   following SOAP requests).
   If new_location is not specified or null then SoapClient will use endpoint
   from WSDL file.
   The function returns old value of location options. */
PHP_METHOD(SoapClient, __setLocation)
{
	char *location = NULL;
	size_t  location_len = 0;
	zval *tmp;
	zval *this_ptr = getThis();

	if (zend_parse_parameters(ZEND_NUM_ARGS(), "|s", &location, &location_len) == FAILURE) {
		return;
	}

	if ((tmp = zend_hash_str_find(Z_OBJPROP_P(this_ptr), "location", sizeof("location")-1)) != NULL && Z_TYPE_P(tmp) == IS_STRING) {
		RETVAL_STR(zend_string_copy(Z_STR_P(tmp)));
	} else {
		RETVAL_NULL();
	}

	if (location && location_len) {
		add_property_stringl(this_ptr, "location", location, location_len);
	} else {
		zend_hash_str_del(Z_OBJPROP_P(this_ptr), "location", sizeof("location")-1);
	}
}
/* }}} */

static void clear_soap_fault(zval *obj)
{
	if (obj != NULL && Z_TYPE_P(obj) == IS_OBJECT) {
		zend_hash_str_del(Z_OBJPROP_P(obj), "__soap_fault", sizeof("__soap_fault")-1);
	}
}

static void add_soap_fault_ex(zval *fault, zval *obj, char *fault_code, char *fault_string, char *fault_actor, zval *fault_detail)
{
	ZVAL_NULL(fault);
	set_soap_fault(fault, NULL, fault_code, fault_string, fault_actor, fault_detail, NULL);
	add_property_zval(obj, "__soap_fault", fault);
	Z_DELREF_P(fault);
}

void add_soap_fault(zval *obj, char *fault_code, char *fault_string, char *fault_actor, zval *fault_detail)
{
	zval fault;

	ZVAL_NULL(&fault);
	set_soap_fault(&fault, NULL, fault_code, fault_string, fault_actor, fault_detail, NULL);
	add_property_zval(obj, "__soap_fault", &fault);
	Z_DELREF(fault);
}

static void set_soap_fault(zval *obj, char *fault_code_ns, char *fault_code, char *fault_string, char *fault_actor, zval *fault_detail, char *name)
{
	if (Z_TYPE_P(obj) != IS_OBJECT) {
		object_init_ex(obj, soap_fault_class_entry);
	}

	add_property_string(obj, "faultstring", fault_string ? fault_string : "");
	zend_update_property_string(zend_exception_get_default(), obj, "message", sizeof("message")-1, (fault_string ? fault_string : ""));

	if (fault_code != NULL) {
		int soap_version = SOAP_GLOBAL(soap_version);

		if (fault_code_ns) {
			add_property_string(obj, "faultcode", fault_code);
			add_property_string(obj, "faultcodens", fault_code_ns);
		} else {
			if (soap_version == SOAP_1_1) {
				add_property_string(obj, "faultcode", fault_code);
				if (strcmp(fault_code,"Client") == 0 ||
				    strcmp(fault_code,"Server") == 0 ||
				    strcmp(fault_code,"VersionMismatch") == 0 ||
			  	  strcmp(fault_code,"MustUnderstand") == 0) {
					add_property_string(obj, "faultcodens", SOAP_1_1_ENV_NAMESPACE);
				}
			} else if (soap_version == SOAP_1_2) {
				if (strcmp(fault_code,"Client") == 0) {
					add_property_string(obj, "faultcode", "Sender");
					add_property_string(obj, "faultcodens", SOAP_1_2_ENV_NAMESPACE);
				} else if (strcmp(fault_code,"Server") == 0) {
					add_property_string(obj, "faultcode", "Receiver");
					add_property_string(obj, "faultcodens", SOAP_1_2_ENV_NAMESPACE);
				} else if (strcmp(fault_code,"VersionMismatch") == 0 ||
				           strcmp(fault_code,"MustUnderstand") == 0 ||
				           strcmp(fault_code,"DataEncodingUnknown") == 0) {
					add_property_string(obj, "faultcode", fault_code);
					add_property_string(obj, "faultcodens", SOAP_1_2_ENV_NAMESPACE);
				} else {
					add_property_string(obj, "faultcode", fault_code);
				}
			}
		}
	}
	if (fault_actor != NULL) {
		add_property_string(obj, "faultactor", fault_actor);
	}
	if (fault_detail != NULL && Z_TYPE_P(fault_detail) != IS_UNDEF) {
		add_property_zval(obj, "detail", fault_detail);
	}
	if (name != NULL) {
		add_property_string(obj, "_name", name);
	}
}

static void deserialize_parameters(xmlNodePtr params, sdlFunctionPtr function, int *num_params, zval **parameters)
{
	int cur_param = 0,num_of_params = 0;
	zval *tmp_parameters = NULL;

	if (function != NULL) {
		sdlParamPtr param;
		xmlNodePtr val;
		int	use_names = 0;

		if (function->requestParameters == NULL) {
			return;
		}
		num_of_params = zend_hash_num_elements(function->requestParameters);
		ZEND_HASH_FOREACH_PTR(function->requestParameters, param) {
			if (get_node(params, param->paramName) != NULL) {
				use_names = 1;
			}
		} ZEND_HASH_FOREACH_END();
		if (use_names) {
			tmp_parameters = safe_emalloc(num_of_params, sizeof(zval), 0);
			ZEND_HASH_FOREACH_PTR(function->requestParameters, param) {
				val = get_node(params, param->paramName);
				if (!val) {
					/* TODO: may be "nil" is not OK? */
					ZVAL_NULL(&tmp_parameters[cur_param]);
				} else {
					master_to_zval(&tmp_parameters[cur_param], param->encode, val);
				}
				cur_param++;
			} ZEND_HASH_FOREACH_END();
			*parameters = tmp_parameters;
			*num_params = num_of_params;
			return;
		}
	}
	if (params) {
		xmlNodePtr trav;

		num_of_params = 0;
		trav = params;
		while (trav != NULL) {
			if (trav->type == XML_ELEMENT_NODE) {
				num_of_params++;
			}
			trav = trav->next;
		}

		if (num_of_params == 1 &&
		    function &&
		    function->binding &&
		    function->binding->bindingType == BINDING_SOAP &&
		    ((sdlSoapBindingFunctionPtr)function->bindingAttributes)->style == SOAP_DOCUMENT &&
		    (function->requestParameters == NULL ||
		     zend_hash_num_elements(function->requestParameters) == 0) &&
		    strcmp((char *)params->name, function->functionName) == 0) {
			num_of_params = 0;
		} else if (num_of_params > 0) {
			tmp_parameters = safe_emalloc(num_of_params, sizeof(zval), 0);

			trav = params;
			while (trav != 0 && cur_param < num_of_params) {
				if (trav->type == XML_ELEMENT_NODE) {
					encodePtr enc;
					sdlParamPtr param = NULL;
					if (function != NULL &&
					    (param = zend_hash_index_find_ptr(function->requestParameters, cur_param)) == NULL) {
											soap_server_fault("Client", "Error cannot find parameter", NULL, NULL, NULL);
					}
					if (param == NULL) {
						enc = NULL;
					} else {
						enc = param->encode;
					}
					master_to_zval(&tmp_parameters[cur_param], enc, trav);
					cur_param++;
				}
				trav = trav->next;
			}
		}
	}
	if (num_of_params > cur_param) {
		soap_server_fault("Client","Missing parameter", NULL, NULL, NULL);
	}
	(*parameters) = tmp_parameters;
	(*num_params) = num_of_params;
}

static sdlFunctionPtr find_function(sdlPtr sdl, xmlNodePtr func, zval* function_name)
{
	sdlFunctionPtr function;

	function = get_function(sdl, (char*)func->name);
	if (function && function->binding && function->binding->bindingType == BINDING_SOAP) {
		sdlSoapBindingFunctionPtr fnb = (sdlSoapBindingFunctionPtr)function->bindingAttributes;
		if (fnb->style == SOAP_DOCUMENT) {
			if (func->children != NULL ||
			    (function->requestParameters != NULL &&
			     zend_hash_num_elements(function->requestParameters) > 0)) {
				function = NULL;
			}
		}
	}
	if (sdl != NULL && function == NULL) {
		function = get_doc_function(sdl, func);
	}

	if (function != NULL) {
		ZVAL_STRING(function_name, (char *)function->functionName);
	} else {
		ZVAL_STRING(function_name, (char *)func->name);
	}

	return function;
}

static sdlFunctionPtr deserialize_function_call(sdlPtr sdl, xmlDocPtr request, char* actor, zval *function_name, int *num_params, zval **parameters, int *version, soapHeader **headers)
{
	char* envelope_ns = NULL;
	xmlNodePtr trav,env,head,body,func;
	xmlAttrPtr attr;
	sdlFunctionPtr function;

	encode_reset_ns();

	/* Get <Envelope> element */
	env = NULL;
	trav = request->children;
	while (trav != NULL) {
		if (trav->type == XML_ELEMENT_NODE) {
			if (env == NULL && node_is_equal_ex(trav,"Envelope",SOAP_1_1_ENV_NAMESPACE)) {
				env = trav;
				*version = SOAP_1_1;
				envelope_ns = SOAP_1_1_ENV_NAMESPACE;
				SOAP_GLOBAL(soap_version) = SOAP_1_1;
			} else if (env == NULL && node_is_equal_ex(trav,"Envelope",SOAP_1_2_ENV_NAMESPACE)) {
				env = trav;
				*version = SOAP_1_2;
				envelope_ns = SOAP_1_2_ENV_NAMESPACE;
				SOAP_GLOBAL(soap_version) = SOAP_1_2;
			} else {
				soap_server_fault("VersionMismatch", "Wrong Version", NULL, NULL, NULL);
			}
		}
		trav = trav->next;
	}
	if (env == NULL) {
		soap_server_fault("Client", "looks like we got XML without \"Envelope\" element", NULL, NULL, NULL);
	}

	attr = env->properties;
	while (attr != NULL) {
		if (attr->ns == NULL) {
			soap_server_fault("Client", "A SOAP Envelope element cannot have non Namespace qualified attributes", NULL, NULL, NULL);
		} else if (attr_is_equal_ex(attr,"encodingStyle",SOAP_1_2_ENV_NAMESPACE)) {
			if (*version == SOAP_1_2) {
				soap_server_fault("Client", "encodingStyle cannot be specified on the Envelope", NULL, NULL, NULL);
			} else if (strcmp((char*)attr->children->content,SOAP_1_1_ENC_NAMESPACE) != 0) {
				soap_server_fault("Client", "Unknown data encoding style", NULL, NULL, NULL);
			}
		}
		attr = attr->next;
	}

	/* Get <Header> element */
	head = NULL;
	trav = env->children;
	while (trav != NULL && trav->type != XML_ELEMENT_NODE) {
		trav = trav->next;
	}
	if (trav != NULL && node_is_equal_ex(trav,"Header",envelope_ns)) {
		head = trav;
		trav = trav->next;
	}

	/* Get <Body> element */
	body = NULL;
	while (trav != NULL && trav->type != XML_ELEMENT_NODE) {
		trav = trav->next;
	}
	if (trav != NULL && node_is_equal_ex(trav,"Body",envelope_ns)) {
		body = trav;
		trav = trav->next;
	}
	while (trav != NULL && trav->type != XML_ELEMENT_NODE) {
		trav = trav->next;
	}
	if (body == NULL) {
		soap_server_fault("Client", "Body must be present in a SOAP envelope", NULL, NULL, NULL);
	}
	attr = body->properties;
	while (attr != NULL) {
		if (attr->ns == NULL) {
			if (*version == SOAP_1_2) {
				soap_server_fault("Client", "A SOAP Body element cannot have non Namespace qualified attributes", NULL, NULL, NULL);
			}
		} else if (attr_is_equal_ex(attr,"encodingStyle",SOAP_1_2_ENV_NAMESPACE)) {
			if (*version == SOAP_1_2) {
				soap_server_fault("Client", "encodingStyle cannot be specified on the Body", NULL, NULL, NULL);
			} else if (strcmp((char*)attr->children->content,SOAP_1_1_ENC_NAMESPACE) != 0) {
				soap_server_fault("Client", "Unknown data encoding style", NULL, NULL, NULL);
			}
		}
		attr = attr->next;
	}

	if (trav != NULL && *version == SOAP_1_2) {
		soap_server_fault("Client", "A SOAP 1.2 envelope can contain only Header and Body", NULL, NULL, NULL);
	}

	func = NULL;
	trav = body->children;
	while (trav != NULL) {
		if (trav->type == XML_ELEMENT_NODE) {
/*
			if (func != NULL) {
				soap_server_fault("Client", "looks like we got \"Body\" with several functions call", NULL, NULL, NULL);
			}
*/
			func = trav;
			break; /* FIXME: the rest of body is ignored */
		}
		trav = trav->next;
	}
	if (func == NULL) {
		function = get_doc_function(sdl, NULL);
		if (function != NULL) {
			ZVAL_STRING(function_name, (char *)function->functionName);
		} else {
			soap_server_fault("Client", "looks like we got \"Body\" without function call", NULL, NULL, NULL);
		}
	} else {
		if (*version == SOAP_1_1) {
			attr = get_attribute_ex(func->properties,"encodingStyle",SOAP_1_1_ENV_NAMESPACE);
			if (attr && strcmp((char*)attr->children->content,SOAP_1_1_ENC_NAMESPACE) != 0) {
				soap_server_fault("Client","Unknown Data Encoding Style", NULL, NULL, NULL);
			}
		} else {
			attr = get_attribute_ex(func->properties,"encodingStyle",SOAP_1_2_ENV_NAMESPACE);
			if (attr && strcmp((char*)attr->children->content,SOAP_1_2_ENC_NAMESPACE) != 0) {
				soap_server_fault("DataEncodingUnknown","Unknown Data Encoding Style", NULL, NULL, NULL);
			}
		}
		function = find_function(sdl, func, function_name);
		if (sdl != NULL && function == NULL) {
			if (*version == SOAP_1_2) {
				soap_server_fault("rpc:ProcedureNotPresent","Procedure not present", NULL, NULL, NULL);
			} else {
				php_error(E_ERROR, "Procedure '%s' not present", func->name);
			}
		}
	}

	*headers = NULL;
	if (head) {
		soapHeader *h, *last = NULL;

		attr = head->properties;
		while (attr != NULL) {
			if (attr->ns == NULL) {
				soap_server_fault("Client", "A SOAP Header element cannot have non Namespace qualified attributes", NULL, NULL, NULL);
			} else if (attr_is_equal_ex(attr,"encodingStyle",SOAP_1_2_ENV_NAMESPACE)) {
				if (*version == SOAP_1_2) {
					soap_server_fault("Client", "encodingStyle cannot be specified on the Header", NULL, NULL, NULL);
				} else if (strcmp((char*)attr->children->content,SOAP_1_1_ENC_NAMESPACE) != 0) {
					soap_server_fault("Client", "Unknown data encoding style", NULL, NULL, NULL);
				}
			}
			attr = attr->next;
		}
		trav = head->children;
		while (trav != NULL) {
			if (trav->type == XML_ELEMENT_NODE) {
				xmlNodePtr hdr_func = trav;
				int mustUnderstand = 0;

				if (*version == SOAP_1_1) {
					attr = get_attribute_ex(hdr_func->properties,"encodingStyle",SOAP_1_1_ENV_NAMESPACE);
					if (attr && strcmp((char*)attr->children->content,SOAP_1_1_ENC_NAMESPACE) != 0) {
						soap_server_fault("Client","Unknown Data Encoding Style", NULL, NULL, NULL);
					}
					attr = get_attribute_ex(hdr_func->properties,"actor",envelope_ns);
					if (attr != NULL) {
						if (strcmp((char*)attr->children->content,SOAP_1_1_ACTOR_NEXT) != 0 &&
						    (actor == NULL || strcmp((char*)attr->children->content,actor) != 0)) {
						  goto ignore_header;
						}
					}
				} else if (*version == SOAP_1_2) {
					attr = get_attribute_ex(hdr_func->properties,"encodingStyle",SOAP_1_2_ENV_NAMESPACE);
					if (attr && strcmp((char*)attr->children->content,SOAP_1_2_ENC_NAMESPACE) != 0) {
						soap_server_fault("DataEncodingUnknown","Unknown Data Encoding Style", NULL, NULL, NULL);
					}
					attr = get_attribute_ex(hdr_func->properties,"role",envelope_ns);
					if (attr != NULL) {
						if (strcmp((char*)attr->children->content,SOAP_1_2_ACTOR_UNLIMATERECEIVER) != 0 &&
						    strcmp((char*)attr->children->content,SOAP_1_2_ACTOR_NEXT) != 0 &&
						    (actor == NULL || strcmp((char*)attr->children->content,actor) != 0)) {
						  goto ignore_header;
						}
					}
				}
				attr = get_attribute_ex(hdr_func->properties,"mustUnderstand",envelope_ns);
				if (attr) {
					if (strcmp((char*)attr->children->content,"1") == 0 ||
					    strcmp((char*)attr->children->content,"true") == 0) {
						mustUnderstand = 1;
					} else if (strcmp((char*)attr->children->content,"0") == 0 ||
					           strcmp((char*)attr->children->content,"false") == 0) {
						mustUnderstand = 0;
					} else {
						soap_server_fault("Client","mustUnderstand value is not boolean", NULL, NULL, NULL);
					}
				}
				h = emalloc(sizeof(soapHeader));
				memset(h, 0, sizeof(soapHeader));
				h->mustUnderstand = mustUnderstand;
				h->function = find_function(sdl, hdr_func, &h->function_name);
				if (!h->function && sdl && function && function->binding && function->binding->bindingType == BINDING_SOAP) {
					sdlSoapBindingFunctionHeaderPtr hdr;
					sdlSoapBindingFunctionPtr fnb = (sdlSoapBindingFunctionPtr)function->bindingAttributes;
					if (fnb->input.headers) {
						smart_str key = {0};

						if (hdr_func->ns) {
							smart_str_appends(&key, (char*)hdr_func->ns->href);
							smart_str_appendc(&key, ':');
						}
						smart_str_appendl(&key, Z_STRVAL(h->function_name), Z_STRLEN(h->function_name));
						smart_str_0(&key);
						if ((hdr = zend_hash_find_ptr(fnb->input.headers, key.s)) != NULL) {
							h->hdr = hdr;
						}
						smart_str_free(&key);
					}
				}
				if (h->hdr) {
					h->num_params = 1;
					h->parameters = emalloc(sizeof(zval));
					master_to_zval(&h->parameters[0], h->hdr->encode, hdr_func);
				} else {
					if (h->function && h->function->binding && h->function->binding->bindingType == BINDING_SOAP) {
						sdlSoapBindingFunctionPtr fnb = (sdlSoapBindingFunctionPtr)h->function->bindingAttributes;
						if (fnb->style == SOAP_RPC) {
							hdr_func = hdr_func->children;
						}
					}
					deserialize_parameters(hdr_func, h->function, &h->num_params, &h->parameters);
				}
				ZVAL_NULL(&h->retval);
				if (last == NULL) {
					*headers = h;
				} else {
					last->next = h;
				}
				last = h;
			}
ignore_header:
			trav = trav->next;
		}
	}

	if (function && function->binding && function->binding->bindingType == BINDING_SOAP) {
		sdlSoapBindingFunctionPtr fnb = (sdlSoapBindingFunctionPtr)function->bindingAttributes;
		if (fnb->style == SOAP_RPC) {
			func = func->children;
		}
	} else {
		func = func->children;
	}
	deserialize_parameters(func, function, num_params, parameters);

	encode_finish();

	return function;
}

static void set_soap_header_attributes(xmlNodePtr h, HashTable *ht, int version)
{
	zval *tmp;

	if ((tmp = zend_hash_str_find(ht, "mustUnderstand", sizeof("mustUnderstand")-1)) != NULL &&
	    Z_TYPE_P(tmp) == IS_TRUE) {
		if (version == SOAP_1_1) {
			xmlSetProp(h, BAD_CAST(SOAP_1_1_ENV_NS_PREFIX":mustUnderstand"), BAD_CAST("1"));
		} else {
			xmlSetProp(h, BAD_CAST(SOAP_1_2_ENV_NS_PREFIX":mustUnderstand"), BAD_CAST("true"));
		}
	}
	if ((tmp = zend_hash_str_find(ht, "actor", sizeof("actor")-1)) != NULL) {
		if (Z_TYPE_P(tmp) == IS_STRING) {
			if (version == SOAP_1_1) {
				xmlSetProp(h, BAD_CAST(SOAP_1_1_ENV_NS_PREFIX":actor"), BAD_CAST(Z_STRVAL_P(tmp)));
			} else {
				xmlSetProp(h, BAD_CAST(SOAP_1_2_ENV_NS_PREFIX":role"), BAD_CAST(Z_STRVAL_P(tmp)));
			}
		} else if (Z_TYPE_P(tmp) == IS_LONG) {
			if (version == SOAP_1_1) {
				if (Z_LVAL_P(tmp) == SOAP_ACTOR_NEXT) {
					xmlSetProp(h, BAD_CAST(SOAP_1_1_ENV_NS_PREFIX":actor"), BAD_CAST(SOAP_1_1_ACTOR_NEXT));
				}
			} else {
				if (Z_LVAL_P(tmp) == SOAP_ACTOR_NEXT) {
					xmlSetProp(h, BAD_CAST(SOAP_1_2_ENV_NS_PREFIX":role"), BAD_CAST(SOAP_1_2_ACTOR_NEXT));
				} else if (Z_LVAL_P(tmp) == SOAP_ACTOR_NONE) {
					xmlSetProp(h, BAD_CAST(SOAP_1_2_ENV_NS_PREFIX":role"), BAD_CAST(SOAP_1_2_ACTOR_NONE));
				} else if (Z_LVAL_P(tmp) == SOAP_ACTOR_UNLIMATERECEIVER) {
					xmlSetProp(h, BAD_CAST(SOAP_1_2_ENV_NS_PREFIX":role"), BAD_CAST(SOAP_1_2_ACTOR_UNLIMATERECEIVER));
				}
			}
		}
	}
}

static int serialize_response_call2(xmlNodePtr body, sdlFunctionPtr function, char *function_name, char *uri, zval *ret, int version, int main, xmlNodePtr *node)
{
	xmlNodePtr method = NULL, param;
	sdlParamPtr parameter = NULL;
	int param_count;
	int style, use;
	xmlNsPtr ns = NULL;

	if (function != NULL && function->binding->bindingType == BINDING_SOAP) {
		sdlSoapBindingFunctionPtr fnb = (sdlSoapBindingFunctionPtr)function->bindingAttributes;

		style = fnb->style;
		use = fnb->output.use;
		if (style == SOAP_RPC) {
			ns = encode_add_ns(body, fnb->output.ns);
			if (function->responseName) {
				method = xmlNewChild(body, ns, BAD_CAST(function->responseName), NULL);
			} else if (function->responseParameters) {
				method = xmlNewChild(body, ns, BAD_CAST(function->functionName), NULL);
			}
		}
	} else {
		style = main?SOAP_RPC:SOAP_DOCUMENT;
		use = main?SOAP_ENCODED:SOAP_LITERAL;
		if (style == SOAP_RPC) {
			ns = encode_add_ns(body, uri);
			method = xmlNewChild(body, ns, BAD_CAST(function_name), NULL);
		}
	}

	if (function != NULL) {
		if (function->responseParameters) {
			param_count = zend_hash_num_elements(function->responseParameters);
		} else {
		  param_count = 0;
		}
	} else {
	  param_count = 1;
	}

	if (param_count == 1) {
		parameter = get_param(function, NULL, 0, TRUE);

		if (style == SOAP_RPC) {
		  xmlNode *rpc_result;
			if (main && version == SOAP_1_2) {
				xmlNs *rpc_ns = xmlNewNs(body, BAD_CAST(RPC_SOAP12_NAMESPACE), BAD_CAST(RPC_SOAP12_NS_PREFIX));
				rpc_result = xmlNewChild(method, rpc_ns, BAD_CAST("result"), NULL);
				param = serialize_parameter(parameter, ret, 0, "return", use, method);
				xmlNodeSetContent(rpc_result,param->name);
			} else {
				param = serialize_parameter(parameter, ret, 0, "return", use, method);
			}
		} else {
			param = serialize_parameter(parameter, ret, 0, "return", use, body);
			if (function && function->binding->bindingType == BINDING_SOAP) {
				if (parameter && parameter->element) {
					ns = encode_add_ns(param, parameter->element->namens);
					xmlNodeSetName(param, BAD_CAST(parameter->element->name));
					xmlSetNs(param, ns);
				}
			} else if (strcmp((char*)param->name,"return") == 0) {
				ns = encode_add_ns(param, uri);
				xmlNodeSetName(param, BAD_CAST(function_name));
				xmlSetNs(param, ns);
			}
		}
	} else if (param_count > 1 && Z_TYPE_P(ret) == IS_ARRAY) {
		zval *data;
		int i = 0;
		zend_string *param_name;
//???
		zend_ulong param_index = i;

		ZEND_HASH_FOREACH_KEY_VAL(Z_ARRVAL_P(ret), param_index, param_name, data) {
			parameter = get_param(function, param_name->val, param_index, TRUE);
			if (style == SOAP_RPC) {
				param = serialize_parameter(parameter, data, i, param_name->val, use, method);
			} else {
				param = serialize_parameter(parameter, data, i, param_name->val, use, body);
				if (function && function->binding->bindingType == BINDING_SOAP) {
					if (parameter && parameter->element) {
						ns = encode_add_ns(param, parameter->element->namens);
						xmlNodeSetName(param, BAD_CAST(parameter->element->name));
						xmlSetNs(param, ns);
					}
				}
			}

			i++;
			param_index = i;
		} ZEND_HASH_FOREACH_END();
	}
	if (use == SOAP_ENCODED && version == SOAP_1_2 && method != NULL) {
		xmlSetNsProp(method, body->ns, BAD_CAST("encodingStyle"), BAD_CAST(SOAP_1_2_ENC_NAMESPACE));
	}
	if (node) {
		*node = method;
	}
	return use;
}

static xmlDocPtr serialize_response_call(sdlFunctionPtr function, char *function_name, char *uri, zval *ret, soapHeader* headers, int version)
{
	xmlDocPtr doc;
	xmlNodePtr envelope = NULL, body, param;
	xmlNsPtr ns = NULL;
	int use = SOAP_LITERAL;
	xmlNodePtr head = NULL;

	encode_reset_ns();

	doc = xmlNewDoc(BAD_CAST("1.0"));
	doc->charset = XML_CHAR_ENCODING_UTF8;
	doc->encoding = xmlCharStrdup("UTF-8");

	if (version == SOAP_1_1) {
		envelope = xmlNewDocNode(doc, NULL, BAD_CAST("Envelope"), NULL);
		ns = xmlNewNs(envelope, BAD_CAST(SOAP_1_1_ENV_NAMESPACE), BAD_CAST(SOAP_1_1_ENV_NS_PREFIX));
		xmlSetNs(envelope,ns);
	} else if (version == SOAP_1_2) {
		envelope = xmlNewDocNode(doc, NULL, BAD_CAST("Envelope"), NULL);
		ns = xmlNewNs(envelope, BAD_CAST(SOAP_1_2_ENV_NAMESPACE), BAD_CAST(SOAP_1_2_ENV_NS_PREFIX));
		xmlSetNs(envelope,ns);
	} else {
		soap_server_fault("Server", "Unknown SOAP version", NULL, NULL, NULL);
	}
	xmlDocSetRootElement(doc, envelope);

	if (Z_TYPE_P(ret) == IS_OBJECT &&
	    instanceof_function(Z_OBJCE_P(ret), soap_fault_class_entry)) {
	  char *detail_name;
		HashTable* prop;
		zval *tmp;
		sdlFaultPtr fault = NULL;
		char *fault_ns = NULL;

		prop = Z_OBJPROP_P(ret);

		if (headers &&
		    (tmp = zend_hash_str_find(prop, "headerfault", sizeof("headerfault")-1)) != NULL) {
			encodePtr hdr_enc = NULL;
			int hdr_use = SOAP_LITERAL;
			zval *hdr_ret  = tmp;
			char *hdr_ns   = headers->hdr?headers->hdr->ns:NULL;
			char *hdr_name = Z_STRVAL(headers->function_name);

			head = xmlNewChild(envelope, ns, BAD_CAST("Header"), NULL);
			if (Z_TYPE_P(hdr_ret) == IS_OBJECT &&
			    instanceof_function(Z_OBJCE_P(hdr_ret), soap_header_class_entry)) {
				HashTable* ht = Z_OBJPROP_P(hdr_ret);
				sdlSoapBindingFunctionHeaderPtr hdr;
				smart_str key = {0};

				if ((tmp = zend_hash_str_find(ht, "namespace", sizeof("namespace")-1)) != NULL &&
			      Z_TYPE_P(tmp) == IS_STRING) {
					smart_str_appendl(&key, Z_STRVAL_P(tmp), Z_STRLEN_P(tmp));
					smart_str_appendc(&key, ':');
					hdr_ns = Z_STRVAL_P(tmp);
				}
				if ((tmp = zend_hash_str_find(ht, "name", sizeof("name")-1)) != NULL &&
				    Z_TYPE_P(tmp) == IS_STRING) {
					smart_str_appendl(&key, Z_STRVAL_P(tmp), Z_STRLEN_P(tmp));
					hdr_name = Z_STRVAL_P(tmp);
				}
				smart_str_0(&key);
				if (headers->hdr && headers->hdr->headerfaults &&
				    (hdr = zend_hash_find_ptr(headers->hdr->headerfaults, key.s)) != NULL) {
					hdr_enc = hdr->encode;
					hdr_use = hdr->use;
				}
				smart_str_free(&key);
				if ((tmp = zend_hash_str_find(ht, "data", sizeof("data")-1)) != NULL) {
					hdr_ret = tmp;
				} else {
					hdr_ret = NULL;
				}
			}

			if (headers->function) {
				if (serialize_response_call2(head, headers->function, Z_STRVAL(headers->function_name), uri, hdr_ret, version, 0, NULL) == SOAP_ENCODED) {
					use = SOAP_ENCODED;
				}
			} else {
				xmlNodePtr xmlHdr = master_to_xml(hdr_enc, hdr_ret, hdr_use, head);
				if (hdr_name) {
					xmlNodeSetName(xmlHdr, BAD_CAST(hdr_name));
				}
				if (hdr_ns) {
					xmlNsPtr nsptr = encode_add_ns(xmlHdr, hdr_ns);
					xmlSetNs(xmlHdr, nsptr);
				}
			}
		}

		body = xmlNewChild(envelope, ns, BAD_CAST("Body"), NULL);
		param = xmlNewChild(body, ns, BAD_CAST("Fault"), NULL);

		if ((tmp = zend_hash_str_find(prop, "faultcodens", sizeof("faultcodens")-1)) != NULL && Z_TYPE_P(tmp) == IS_STRING) {
			fault_ns = Z_STRVAL_P(tmp);
		}
		use = SOAP_LITERAL;
		if ((tmp = zend_hash_str_find(prop, "_name", sizeof("_name")-1)) != NULL && Z_TYPE_P(tmp) == IS_STRING) {
			sdlFaultPtr tmp_fault;
			if (function && function->faults &&
			    (tmp_fault = zend_hash_find_ptr(function->faults, Z_STR_P(tmp))) != NULL) {
				fault = tmp_fault;
				if (function->binding &&
				    function->binding->bindingType == BINDING_SOAP &&
				    fault->bindingAttributes) {
					sdlSoapBindingFunctionFaultPtr fb = (sdlSoapBindingFunctionFaultPtr)fault->bindingAttributes;
					use = fb->use;
					if (fault_ns == NULL) {
						fault_ns = fb->ns;
					}
				}
			}
		} else if (function && function->faults &&
		           zend_hash_num_elements(function->faults) == 1) {

			zend_hash_internal_pointer_reset(function->faults);
			fault = zend_hash_get_current_data_ptr(function->faults);
			if (function->binding &&
			    function->binding->bindingType == BINDING_SOAP &&
			    fault->bindingAttributes) {
				sdlSoapBindingFunctionFaultPtr fb = (sdlSoapBindingFunctionFaultPtr)fault->bindingAttributes;
				use = fb->use;
				if (fault_ns == NULL) {
					fault_ns = fb->ns;
				}
			}
		}

		if (fault_ns == NULL &&
		    fault &&
		    fault->details &&
		    zend_hash_num_elements(fault->details) == 1) {
			sdlParamPtr sparam;

			zend_hash_internal_pointer_reset(fault->details);
			sparam = zend_hash_get_current_data_ptr(fault->details);
			if (sparam->element) {
				fault_ns = sparam->element->namens;
			}
		}

		if (version == SOAP_1_1) {
			if ((tmp = zend_hash_str_find(prop, "faultcode", sizeof("faultcode")-1)) != NULL) {
				xmlNodePtr node = xmlNewNode(NULL, BAD_CAST("faultcode"));
				zend_string *str = php_escape_html_entities((unsigned char*)Z_STRVAL_P(tmp), Z_STRLEN_P(tmp), 0, 0, NULL);
				xmlAddChild(param, node);
				if (fault_ns) {
					xmlNsPtr nsptr = encode_add_ns(node, fault_ns);
					xmlChar *code = xmlBuildQName(BAD_CAST(str->val), nsptr->prefix, NULL, 0);
					xmlNodeSetContent(node, code);
					xmlFree(code);
				} else {
					xmlNodeSetContentLen(node, BAD_CAST(str->val), (int)str->len);
				}
				zend_string_release(str);
			}
			if ((tmp = zend_hash_str_find(prop, "faultstring", sizeof("faultstring")-1)) != NULL) {
				xmlNodePtr node = master_to_xml(get_conversion(IS_STRING), tmp, SOAP_LITERAL, param);
				xmlNodeSetName(node, BAD_CAST("faultstring"));
			}
			if ((tmp = zend_hash_str_find(prop, "faultactor", sizeof("faultactor")-1)) != NULL) {
				xmlNodePtr node = master_to_xml(get_conversion(IS_STRING), tmp, SOAP_LITERAL, param);
				xmlNodeSetName(node, BAD_CAST("faultactor"));
			}
			detail_name = "detail";
		} else {
		if ((tmp = zend_hash_str_find(prop, "faultcode", sizeof("faultcode")-1)) != NULL) {
				xmlNodePtr node = xmlNewChild(param, ns, BAD_CAST("Code"), NULL);
				zend_string *str = php_escape_html_entities((unsigned char*)Z_STRVAL_P(tmp), Z_STRLEN_P(tmp), 0, 0, NULL);
				node = xmlNewChild(node, ns, BAD_CAST("Value"), NULL);
				if (fault_ns) {
					xmlNsPtr nsptr = encode_add_ns(node, fault_ns);
					xmlChar *code = xmlBuildQName(BAD_CAST(str->val), nsptr->prefix, NULL, 0);
					xmlNodeSetContent(node, code);
					xmlFree(code);
				} else {
					xmlNodeSetContentLen(node, BAD_CAST(str->val), (int)str->len);
				}
				zend_string_release(str);
			}
			if ((tmp = zend_hash_str_find(prop, "faultstring", sizeof("faultstring")-1)) != NULL) {
				xmlNodePtr node = xmlNewChild(param, ns, BAD_CAST("Reason"), NULL);
				node = master_to_xml(get_conversion(IS_STRING), tmp, SOAP_LITERAL, node);
				xmlNodeSetName(node, BAD_CAST("Text"));
				xmlSetNs(node, ns);
			}
			detail_name = SOAP_1_2_ENV_NS_PREFIX":Detail";
		}
		if (fault && fault->details && zend_hash_num_elements(fault->details) == 1) {
			xmlNodePtr node;
			zval *detail = NULL;
			sdlParamPtr sparam;
			xmlNodePtr x;

			if ((tmp = zend_hash_str_find(prop, "detail", sizeof("detail")-1)) != NULL &&
			    Z_TYPE_P(tmp) != IS_NULL) {
				detail = tmp;
			}
			node = xmlNewNode(NULL, BAD_CAST(detail_name));
			xmlAddChild(param, node);

			zend_hash_internal_pointer_reset(fault->details);
			sparam = zend_hash_get_current_data_ptr(fault->details);

			if (detail &&
			    Z_TYPE_P(detail) == IS_OBJECT &&
			    sparam->element &&
			    zend_hash_num_elements(Z_OBJPROP_P(detail)) == 1 &&
			    (tmp = zend_hash_str_find(Z_OBJPROP_P(detail), sparam->element->name, strlen(sparam->element->name))) != NULL) {
				detail = tmp;
			}

			x = serialize_parameter(sparam, detail, 1, NULL, use, node);

			if (function &&
			    function->binding &&
			    function->binding->bindingType == BINDING_SOAP &&
			    function->bindingAttributes) {
				sdlSoapBindingFunctionPtr fnb = (sdlSoapBindingFunctionPtr)function->bindingAttributes;
				if (fnb->style == SOAP_RPC && !sparam->element) {
				  if (fault->bindingAttributes) {
						sdlSoapBindingFunctionFaultPtr fb = (sdlSoapBindingFunctionFaultPtr)fault->bindingAttributes;
						if (fb->ns) {
							xmlNsPtr ns = encode_add_ns(x, fb->ns);
							xmlSetNs(x, ns);
						}
					}
				} else {
					if (sparam->element) {
						ns = encode_add_ns(x, sparam->element->namens);
						xmlNodeSetName(x, BAD_CAST(sparam->element->name));
						xmlSetNs(x, ns);
					}
				}
			}
			if (use == SOAP_ENCODED && version == SOAP_1_2) {
				xmlSetNsProp(x, envelope->ns, BAD_CAST("encodingStyle"), BAD_CAST(SOAP_1_2_ENC_NAMESPACE));
			}
		} else if ((tmp = zend_hash_str_find(prop, "detail", sizeof("detail")-1)) != NULL &&
		    Z_TYPE_P(tmp) != IS_NULL) {
			serialize_zval(tmp, NULL, detail_name, use, param);
		}
	} else {

		if (headers) {
			soapHeader *h;

			head = xmlNewChild(envelope, ns, BAD_CAST("Header"), NULL);
			h = headers;
			while (h != NULL) {
				if (Z_TYPE(h->retval) != IS_NULL) {
					encodePtr hdr_enc = NULL;
					int hdr_use = SOAP_LITERAL;
					zval *hdr_ret = &h->retval;
					char *hdr_ns   = h->hdr?h->hdr->ns:NULL;
					char *hdr_name = Z_STRVAL(h->function_name);
					HashTable *ht = NULL;

					if (Z_TYPE(h->retval) == IS_OBJECT &&
					    instanceof_function(Z_OBJCE(h->retval), soap_header_class_entry)) {
						zval *tmp;
						sdlSoapBindingFunctionHeaderPtr hdr;
						smart_str key = {0};

						ht = Z_OBJPROP(h->retval);
						if ((tmp = zend_hash_str_find(ht, "namespace", sizeof("namespace")-1)) != NULL &&
					      Z_TYPE_P(tmp) == IS_STRING) {
							smart_str_appendl(&key, Z_STRVAL_P(tmp), Z_STRLEN_P(tmp));
							smart_str_appendc(&key, ':');
							hdr_ns = Z_STRVAL_P(tmp);
						}
						if ((tmp = zend_hash_str_find(ht, "name", sizeof("name")-1)) != NULL &&
						    Z_TYPE_P(tmp) == IS_STRING) {
							smart_str_appendl(&key, Z_STRVAL_P(tmp), Z_STRLEN_P(tmp));
							hdr_name = Z_STRVAL_P(tmp);
						}
						smart_str_0(&key);
						if (function && function->binding && function->binding->bindingType == BINDING_SOAP) {
							sdlSoapBindingFunctionPtr fnb = (sdlSoapBindingFunctionPtr)function->bindingAttributes;

							if (fnb->output.headers &&
							    (hdr = zend_hash_find_ptr(fnb->output.headers, key.s)) != NULL) {
								hdr_enc = hdr->encode;
								hdr_use = hdr->use;
							}
						}
						smart_str_free(&key);
						if ((tmp = zend_hash_str_find(ht, "data", sizeof("data")-1)) != NULL) {
							hdr_ret = tmp;
						} else {
							hdr_ret = NULL;
						}
					}

					if (h->function) {
						xmlNodePtr xmlHdr = NULL;

						if (serialize_response_call2(head, h->function, Z_STRVAL(h->function_name), uri, hdr_ret, version, 0, &xmlHdr) == SOAP_ENCODED) {
							use = SOAP_ENCODED;
						}
						if (ht) {
							set_soap_header_attributes(xmlHdr, ht, version);
						}
					} else {
						xmlNodePtr xmlHdr = master_to_xml(hdr_enc, hdr_ret, hdr_use, head);
						if (hdr_name) {
							xmlNodeSetName(xmlHdr, BAD_CAST(hdr_name));
						}
						if (hdr_ns) {
							xmlNsPtr nsptr = encode_add_ns(xmlHdr,hdr_ns);
							xmlSetNs(xmlHdr, nsptr);
						}
						if (ht) {
							set_soap_header_attributes(xmlHdr, ht, version);
						}
					}
				}
				h = h->next;
			}

			if (head->children == NULL) {
				xmlUnlinkNode(head);
				xmlFreeNode(head);
			}
		}

		body = xmlNewChild(envelope, ns, BAD_CAST("Body"), NULL);

		if (serialize_response_call2(body, function, function_name, uri, ret, version, 1, NULL) == SOAP_ENCODED) {
			use = SOAP_ENCODED;
		}

	}

	if (use == SOAP_ENCODED) {
		xmlNewNs(envelope, BAD_CAST(XSD_NAMESPACE), BAD_CAST(XSD_NS_PREFIX));
		if (version == SOAP_1_1) {
			xmlNewNs(envelope, BAD_CAST(SOAP_1_1_ENC_NAMESPACE), BAD_CAST(SOAP_1_1_ENC_NS_PREFIX));
			xmlSetNsProp(envelope, envelope->ns, BAD_CAST("encodingStyle"), BAD_CAST(SOAP_1_1_ENC_NAMESPACE));
		} else if (version == SOAP_1_2) {
			xmlNewNs(envelope, BAD_CAST(SOAP_1_2_ENC_NAMESPACE), BAD_CAST(SOAP_1_2_ENC_NS_PREFIX));
		}
	}

	encode_finish();

	if (function && function->responseName == NULL &&
	    body->children == NULL && head == NULL) {
		xmlFreeDoc(doc);
		return NULL;
	}
	return doc;
}

static xmlDocPtr serialize_function_call(zval *this_ptr, sdlFunctionPtr function, char *function_name, char *uri, zval *arguments, int arg_count, int version, HashTable *soap_headers)
{
	xmlDoc *doc;
	xmlNodePtr envelope = NULL, body, method = NULL, head = NULL;
	xmlNsPtr ns = NULL;
	zval *zstyle, *zuse;
	int i, style, use;
	HashTable *hdrs = NULL;

	encode_reset_ns();

	doc = xmlNewDoc(BAD_CAST("1.0"));
	doc->encoding = xmlCharStrdup("UTF-8");
	doc->charset = XML_CHAR_ENCODING_UTF8;
	if (version == SOAP_1_1) {
		envelope = xmlNewDocNode(doc, NULL, BAD_CAST("Envelope"), NULL);
		ns = xmlNewNs(envelope, BAD_CAST(SOAP_1_1_ENV_NAMESPACE), BAD_CAST(SOAP_1_1_ENV_NS_PREFIX));
		xmlSetNs(envelope, ns);
	} else if (version == SOAP_1_2) {
		envelope = xmlNewDocNode(doc, NULL, BAD_CAST("Envelope"), NULL);
		ns = xmlNewNs(envelope, BAD_CAST(SOAP_1_2_ENV_NAMESPACE), BAD_CAST(SOAP_1_2_ENV_NS_PREFIX));
		xmlSetNs(envelope, ns);
	} else {
		soap_error0(E_ERROR, "Unknown SOAP version");
	}
	xmlDocSetRootElement(doc, envelope);

	if (soap_headers) {
		head = xmlNewChild(envelope, ns, BAD_CAST("Header"), NULL);
	}

	body = xmlNewChild(envelope, ns, BAD_CAST("Body"), NULL);

	if (function && function->binding->bindingType == BINDING_SOAP) {
		sdlSoapBindingFunctionPtr fnb = (sdlSoapBindingFunctionPtr)function->bindingAttributes;

		hdrs = fnb->input.headers;
		style = fnb->style;
		/*FIXME: how to pass method name if style is SOAP_DOCUMENT */
		/*style = SOAP_RPC;*/
		use = fnb->input.use;
		if (style == SOAP_RPC) {
			ns = encode_add_ns(body, fnb->input.ns);
			if (function->requestName) {
				method = xmlNewChild(body, ns, BAD_CAST(function->requestName), NULL);
			} else {
				method = xmlNewChild(body, ns, BAD_CAST(function->functionName), NULL);
			}
		}
	} else {
<<<<<<< HEAD
		if ((zstyle = zend_hash_str_find(Z_OBJPROP_P(this_ptr), "style", sizeof("style")-1)) != NULL) {
			style = Z_LVAL_P(zstyle);
=======
		if (zend_hash_find(Z_OBJPROP_P(this_ptr), "style", sizeof("style"), (void **)&zstyle) == SUCCESS &&
		    Z_TYPE_PP(zstyle) == IS_LONG) {
			style = Z_LVAL_PP(zstyle);
>>>>>>> 26827a01
		} else {
			style = SOAP_RPC;
		}
		/*FIXME: how to pass method name if style is SOAP_DOCUMENT */
		/*style = SOAP_RPC;*/
		if (style == SOAP_RPC) {
			ns = encode_add_ns(body, uri);
			if (function_name) {
				method = xmlNewChild(body, ns, BAD_CAST(function_name), NULL);
			} else if (function && function->requestName) {
				method = xmlNewChild(body, ns, BAD_CAST(function->requestName), NULL);
			} else if (function && function->functionName) {
				method = xmlNewChild(body, ns, BAD_CAST(function->functionName), NULL);
			} else {
				method = body;
			}
		} else {
			method = body;
		}

<<<<<<< HEAD
		if ((zuse = zend_hash_str_find(Z_OBJPROP_P(this_ptr), "use", sizeof("use")-1)) != NULL &&
			  Z_LVAL_P(zuse) == SOAP_LITERAL) {
=======
		if (zend_hash_find(Z_OBJPROP_P(this_ptr), "use", sizeof("use"), (void **)&zuse) == SUCCESS &&
		    Z_TYPE_PP(zuse) == IS_LONG && Z_LVAL_PP(zuse) == SOAP_LITERAL) {
>>>>>>> 26827a01
			use = SOAP_LITERAL;
		} else {
			use = SOAP_ENCODED;
		}
	}

	for (i = 0;i < arg_count;i++) {
		xmlNodePtr param;
		sdlParamPtr parameter = get_param(function, NULL, i, FALSE);

		if (style == SOAP_RPC) {
			param = serialize_parameter(parameter, &arguments[i], i, NULL, use, method);
		} else if (style == SOAP_DOCUMENT) {
			param = serialize_parameter(parameter, &arguments[i], i, NULL, use, body);
			if (function && function->binding->bindingType == BINDING_SOAP) {
				if (parameter && parameter->element) {
					ns = encode_add_ns(param, parameter->element->namens);
					xmlNodeSetName(param, BAD_CAST(parameter->element->name));
					xmlSetNs(param, ns);
				}
			}
		}
	}

	if (function && function->requestParameters) {
		int n = zend_hash_num_elements(function->requestParameters);

		if (n > arg_count) {
			for (i = arg_count; i < n; i++) {
				xmlNodePtr param;
				sdlParamPtr parameter = get_param(function, NULL, i, FALSE);

				if (style == SOAP_RPC) {
					param = serialize_parameter(parameter, NULL, i, NULL, use, method);
				} else if (style == SOAP_DOCUMENT) {
					param = serialize_parameter(parameter, NULL, i, NULL, use, body);
					if (function && function->binding->bindingType == BINDING_SOAP) {
						if (parameter && parameter->element) {
							ns = encode_add_ns(param, parameter->element->namens);
							xmlNodeSetName(param, BAD_CAST(parameter->element->name));
							xmlSetNs(param, ns);
						}
					}
				}
			}
		}
	}

	if (head) {
		zval* header;

		ZEND_HASH_FOREACH_VAL(soap_headers, header) {
			HashTable *ht = Z_OBJPROP_P(header);
			zval *name, *ns, *tmp;

			if ((name = zend_hash_str_find(ht, "name", sizeof("name")-1)) != NULL &&
			    Z_TYPE_P(name) == IS_STRING &&
			    (ns = zend_hash_str_find(ht, "namespace", sizeof("namespace")-1)) != NULL &&
			    Z_TYPE_P(ns) == IS_STRING) {
				xmlNodePtr h;
				xmlNsPtr nsptr;
				int hdr_use = SOAP_LITERAL;
				encodePtr enc = NULL;

				if (hdrs) {
					smart_str key = {0};
					sdlSoapBindingFunctionHeaderPtr hdr;

					smart_str_appendl(&key, Z_STRVAL_P(ns), Z_STRLEN_P(ns));
					smart_str_appendc(&key, ':');
					smart_str_appendl(&key, Z_STRVAL_P(name), Z_STRLEN_P(name));
					smart_str_0(&key);
					if ((hdr = zend_hash_find_ptr(hdrs, key.s)) != NULL) {
						hdr_use = hdr->use;
						enc = hdr->encode;
						if (hdr_use == SOAP_ENCODED) {
							use = SOAP_ENCODED;
						}
					}
					smart_str_free(&key);
				}

				if ((tmp = zend_hash_str_find(ht, "data", sizeof("data")-1)) != NULL) {
					h = master_to_xml(enc, tmp, hdr_use, head);
					xmlNodeSetName(h, BAD_CAST(Z_STRVAL_P(name)));
				} else {
					h = xmlNewNode(NULL, BAD_CAST(Z_STRVAL_P(name)));
					xmlAddChild(head, h);
				}
				nsptr = encode_add_ns(h, Z_STRVAL_P(ns));
				xmlSetNs(h, nsptr);
				set_soap_header_attributes(h, ht, version);
			}
		} ZEND_HASH_FOREACH_END();
	}

	if (use == SOAP_ENCODED) {
		xmlNewNs(envelope, BAD_CAST(XSD_NAMESPACE), BAD_CAST(XSD_NS_PREFIX));
		if (version == SOAP_1_1) {
			xmlNewNs(envelope, BAD_CAST(SOAP_1_1_ENC_NAMESPACE), BAD_CAST(SOAP_1_1_ENC_NS_PREFIX));
			xmlSetNsProp(envelope, envelope->ns, BAD_CAST("encodingStyle"), BAD_CAST(SOAP_1_1_ENC_NAMESPACE));
		} else if (version == SOAP_1_2) {
			xmlNewNs(envelope, BAD_CAST(SOAP_1_2_ENC_NAMESPACE), BAD_CAST(SOAP_1_2_ENC_NS_PREFIX));
			if (method) {
				xmlSetNsProp(method, envelope->ns, BAD_CAST("encodingStyle"), BAD_CAST(SOAP_1_2_ENC_NAMESPACE));
			}
		}
	}

	encode_finish();

	return doc;
}

static xmlNodePtr serialize_parameter(sdlParamPtr param, zval *param_val, int index, char *name, int style, xmlNodePtr parent)
{
	char *paramName;
	xmlNodePtr xmlParam;
	char paramNameBuf[10];

	if (param_val &&
	    Z_TYPE_P(param_val) == IS_OBJECT &&
	    Z_OBJCE_P(param_val) == soap_param_class_entry) {
		zval *param_name;
		zval *param_data;

<<<<<<< HEAD
		if ((param_name = zend_hash_str_find(Z_OBJPROP_P(param_val), "param_name", sizeof("param_name")-1)) != NULL &&
		    (param_data = zend_hash_str_find(Z_OBJPROP_P(param_val), "param_data", sizeof("param_data")-1)) != NULL) {
			param_val = param_data;
			name = Z_STRVAL_P(param_name);
=======
		if (zend_hash_find(Z_OBJPROP_P(param_val), "param_name", sizeof("param_name"), (void **)&param_name) == SUCCESS &&
		    Z_TYPE_PP(param_name) == IS_STRING &&
		    zend_hash_find(Z_OBJPROP_P(param_val), "param_data", sizeof("param_data"), (void **)&param_data) == SUCCESS) {
			param_val = *param_data;
			name = Z_STRVAL_PP(param_name);
>>>>>>> 26827a01
		}
	}

	if (param != NULL && param->paramName != NULL) {
		paramName = param->paramName;
	} else {
		if (name == NULL) {
			paramName = paramNameBuf;
			snprintf(paramName, sizeof(paramNameBuf), "param%d",index);
		} else {
			paramName = name;
		}
	}

	xmlParam = serialize_zval(param_val, param, paramName, style, parent);

	return xmlParam;
}

static xmlNodePtr serialize_zval(zval *val, sdlParamPtr param, char *paramName, int style, xmlNodePtr parent)
{
	xmlNodePtr xmlParam;
	encodePtr enc;
	zval defval;

	ZVAL_UNDEF(&defval);
	if (param != NULL) {
		enc = param->encode;
		if (val == NULL) {
			if (param->element) {
				if (param->element->fixed) {
					ZVAL_STRING(&defval, param->element->fixed);
					val = &defval;
				} else if (param->element->def && !param->element->nillable) {
					ZVAL_STRING(&defval, param->element->def);
					val = &defval;
				}
			}
		}
	} else {
		enc = NULL;
	}
	xmlParam = master_to_xml(enc, val, style, parent);
	zval_ptr_dtor(&defval);
	if (!strcmp((char*)xmlParam->name, "BOGUS")) {
		xmlNodeSetName(xmlParam, BAD_CAST(paramName));
	}
	return xmlParam;
}

static sdlParamPtr get_param(sdlFunctionPtr function, char *param_name, int index, int response)
{
	sdlParamPtr tmp;
	HashTable   *ht;

	if (function == NULL) {
		return NULL;
	}

	if (response == FALSE) {
		ht = function->requestParameters;
	} else {
		ht = function->responseParameters;
	}

	if (ht == NULL) {
	  return NULL;
	}

	if (param_name != NULL) {
		if ((tmp = zend_hash_str_find_ptr(ht, param_name, strlen(param_name))) != NULL) {
			return tmp;
		} else {
			ZEND_HASH_FOREACH_PTR(ht, tmp) {
				if (tmp->paramName && strcmp(param_name, tmp->paramName) == 0) {
					return tmp;
				}
			} ZEND_HASH_FOREACH_END();
		}
	} else {
		if ((tmp = zend_hash_index_find_ptr(ht, index)) != NULL) {
			return tmp;
		}
	}
	return NULL;
}

static sdlFunctionPtr get_function(sdlPtr sdl, const char *function_name)
{
	sdlFunctionPtr tmp;

	int len = strlen(function_name);
	char *str = estrndup(function_name,len);
	php_strtolower(str,len);
	if (sdl != NULL) {
		if ((tmp = zend_hash_str_find_ptr(&sdl->functions, str, len)) != NULL) {
			efree(str);
			return tmp;
		} else if (sdl->requests != NULL && (tmp = zend_hash_str_find_ptr(sdl->requests, str, len)) != NULL) {
			efree(str);
			return tmp;
		}
	}
	efree(str);
	return NULL;
}

static sdlFunctionPtr get_doc_function(sdlPtr sdl, xmlNodePtr params)
{
	if (sdl) {
		sdlFunctionPtr tmp;
		sdlParamPtr    param;

		ZEND_HASH_FOREACH_PTR(&sdl->functions, tmp) {
			if (tmp->binding && tmp->binding->bindingType == BINDING_SOAP) {
				sdlSoapBindingFunctionPtr fnb = (sdlSoapBindingFunctionPtr)tmp->bindingAttributes;
				if (fnb->style == SOAP_DOCUMENT) {
					if (params == NULL) {
						if (tmp->requestParameters == NULL ||
						    zend_hash_num_elements(tmp->requestParameters) == 0) {
						  return tmp;
						}
					} else if (tmp->requestParameters != NULL &&
					           zend_hash_num_elements(tmp->requestParameters) > 0) {
						int ok = 1;
						xmlNodePtr node = params;

						ZEND_HASH_FOREACH_PTR(tmp->requestParameters, param) {
							if (param->element) {
								if (strcmp(param->element->name, (char*)node->name) != 0) {
									ok = 0;
									break;
								}
								if (param->element->namens != NULL && node->ns != NULL) {
									if (strcmp(param->element->namens, (char*)node->ns->href) != 0) {
										ok = 0;
										break;
									}
								} else if ((void*)param->element->namens != (void*)node->ns) {
									ok = 0;
									break;
								}
							} else if (strcmp(param->paramName, (char*)node->name) != 0) {
								ok = 0;
								break;
							}
							node = node->next;
						} ZEND_HASH_FOREACH_END();
						if (ok /*&& node == NULL*/) {
							return tmp;
						}
					}
				}
			}
		} ZEND_HASH_FOREACH_END();
	}
	return NULL;
}

static void function_to_string(sdlFunctionPtr function, smart_str *buf)
{
	int i = 0;
	sdlParamPtr param;

	if (function->responseParameters &&
	    zend_hash_num_elements(function->responseParameters) > 0) {
		if (zend_hash_num_elements(function->responseParameters) == 1) {
			zend_hash_internal_pointer_reset(function->responseParameters);
			param = zend_hash_get_current_data_ptr(function->responseParameters);
			if (param->encode && param->encode->details.type_str) {
				smart_str_appendl(buf, param->encode->details.type_str, strlen(param->encode->details.type_str));
				smart_str_appendc(buf, ' ');
			} else {
				smart_str_appendl(buf, "UNKNOWN ", 8);
			}
		} else {
			i = 0;
			smart_str_appendl(buf, "list(", 5);
			ZEND_HASH_FOREACH_PTR(function->responseParameters, param) {
				if (i > 0) {
					smart_str_appendl(buf, ", ", 2);
				}
				if (param->encode && param->encode->details.type_str) {
					smart_str_appendl(buf, param->encode->details.type_str, strlen(param->encode->details.type_str));
				} else {
					smart_str_appendl(buf, "UNKNOWN", 7);
				}
				smart_str_appendl(buf, " $", 2);
				smart_str_appendl(buf, param->paramName, strlen(param->paramName));
				i++;
			} ZEND_HASH_FOREACH_END();
			smart_str_appendl(buf, ") ", 2);
		}
	} else {
		smart_str_appendl(buf, "void ", 5);
	}

	smart_str_appendl(buf, function->functionName, strlen(function->functionName));

	smart_str_appendc(buf, '(');
	if (function->requestParameters) {
		i = 0;
		ZEND_HASH_FOREACH_PTR(function->requestParameters, param) {
			if (i > 0) {
				smart_str_appendl(buf, ", ", 2);
			}
			if (param->encode && param->encode->details.type_str) {
				smart_str_appendl(buf, param->encode->details.type_str, strlen(param->encode->details.type_str));
			} else {
				smart_str_appendl(buf, "UNKNOWN", 7);
			}
			smart_str_appendl(buf, " $", 2);
			smart_str_appendl(buf, param->paramName, strlen(param->paramName));
			i++;
		} ZEND_HASH_FOREACH_END();
	}
	smart_str_appendc(buf, ')');
	smart_str_0(buf);
}

static void model_to_string(sdlContentModelPtr model, smart_str *buf, int level)
{
	int i;

	switch (model->kind) {
		case XSD_CONTENT_ELEMENT:
			type_to_string(model->u.element, buf, level);
			smart_str_appendl(buf, ";\n", 2);
			break;
		case XSD_CONTENT_ANY:
			for (i = 0;i < level;i++) {
				smart_str_appendc(buf, ' ');
			}
			smart_str_appendl(buf, "<anyXML> any;\n", sizeof("<anyXML> any;\n")-1);
			break;
		case XSD_CONTENT_SEQUENCE:
		case XSD_CONTENT_ALL:
		case XSD_CONTENT_CHOICE: {
			sdlContentModelPtr tmp;

			ZEND_HASH_FOREACH_PTR(model->u.content, tmp) {
				model_to_string(tmp, buf, level);
			} ZEND_HASH_FOREACH_END();
			break;
		}
		case XSD_CONTENT_GROUP:
			model_to_string(model->u.group->model, buf, level);
		default:
		  break;
	}
}

static void type_to_string(sdlTypePtr type, smart_str *buf, int level)
{
	int i;
	smart_str spaces = {0};

	for (i = 0;i < level;i++) {
		smart_str_appendc(&spaces, ' ');
	}
	if (spaces.s) {
		smart_str_appendl(buf, spaces.s->val, spaces.s->len);
	}
	switch (type->kind) {
		case XSD_TYPEKIND_SIMPLE:
			if (type->encode) {
				smart_str_appendl(buf, type->encode->details.type_str, strlen(type->encode->details.type_str));
				smart_str_appendc(buf, ' ');
			} else {
				smart_str_appendl(buf, "anyType ", sizeof("anyType ")-1);
			}
			smart_str_appendl(buf, type->name, strlen(type->name));
			break;
		case XSD_TYPEKIND_LIST:
			smart_str_appendl(buf, "list ", 5);
			smart_str_appendl(buf, type->name, strlen(type->name));
			if (type->elements) {
				sdlTypePtr item_type;

				smart_str_appendl(buf, " {", 2);
				ZEND_HASH_FOREACH_PTR(type->elements, item_type) {
					smart_str_appendl(buf, item_type->name, strlen(item_type->name));
				} ZEND_HASH_FOREACH_END();
				smart_str_appendc(buf, '}');
			}
			break;
		case XSD_TYPEKIND_UNION:
			smart_str_appendl(buf, "union ", 6);
			smart_str_appendl(buf, type->name, strlen(type->name));
			if (type->elements) {
				sdlTypePtr item_type;
				int first = 0;

				smart_str_appendl(buf, " {", 2);
				ZEND_HASH_FOREACH_PTR(type->elements, item_type) {
					if (!first) {
						smart_str_appendc(buf, ',');
						first = 0;
					}
					smart_str_appendl(buf, item_type->name, strlen(item_type->name));
				} ZEND_HASH_FOREACH_END();
				smart_str_appendc(buf, '}');
			}
			break;
		case XSD_TYPEKIND_COMPLEX:
		case XSD_TYPEKIND_RESTRICTION:
		case XSD_TYPEKIND_EXTENSION:
			if (type->encode &&
			    (type->encode->details.type == IS_ARRAY ||
			     type->encode->details.type == SOAP_ENC_ARRAY)) {
			  sdlAttributePtr attr;
			  sdlExtraAttributePtr ext;

				if (type->attributes &&
				    (attr = zend_hash_str_find_ptr(type->attributes, SOAP_1_1_ENC_NAMESPACE":arrayType",
				      sizeof(SOAP_1_1_ENC_NAMESPACE":arrayType")-1)) != NULL &&
					attr->extraAttributes &&
				    (ext = zend_hash_str_find_ptr(attr->extraAttributes, WSDL_NAMESPACE":arrayType", sizeof(WSDL_NAMESPACE":arrayType")-1)) != NULL) {
					char *end = strchr(ext->val, '[');
					int len;
					if (end == NULL) {
						len = strlen(ext->val);
					} else {
						len = end-ext->val;
					}
					if (len == 0) {
						smart_str_appendl(buf, "anyType", sizeof("anyType")-1);
					} else {
						smart_str_appendl(buf, ext->val, len);
					}
					smart_str_appendc(buf, ' ');
					smart_str_appendl(buf, type->name, strlen(type->name));
					if (end != NULL) {
						smart_str_appends(buf, end);
					}
				} else {
					sdlTypePtr elementType;
					if (type->attributes &&
					    (attr = zend_hash_str_find_ptr(type->attributes, SOAP_1_2_ENC_NAMESPACE":itemType",
					      sizeof(SOAP_1_2_ENC_NAMESPACE":itemType")-1)) != NULL &&
						attr->extraAttributes &&
				    (ext = zend_hash_str_find_ptr(attr->extraAttributes, WSDL_NAMESPACE":itemType", sizeof(WSDL_NAMESPACE":arrayType")-1)) != NULL) {
						smart_str_appends(buf, ext->val);
						smart_str_appendc(buf, ' ');
					} else if (type->elements &&
					           zend_hash_num_elements(type->elements) == 1 &&
					           (zend_hash_internal_pointer_reset(type->elements),
					            (elementType = zend_hash_get_current_data_ptr(type->elements)) != NULL) &&
					           elementType->encode && elementType->encode->details.type_str) {
						smart_str_appends(buf, elementType->encode->details.type_str);
						smart_str_appendc(buf, ' ');
					} else {
						smart_str_appendl(buf, "anyType ", 8);
					}
					smart_str_appendl(buf, type->name, strlen(type->name));
					if (type->attributes &&
					    (attr = zend_hash_str_find_ptr(type->attributes, SOAP_1_2_ENC_NAMESPACE":arraySize",
					      sizeof(SOAP_1_2_ENC_NAMESPACE":arraySize")-1)) != NULL &&
						attr->extraAttributes &&
					    (ext = zend_hash_str_find_ptr(attr->extraAttributes, WSDL_NAMESPACE":itemType", sizeof(WSDL_NAMESPACE":arraySize")-1)) != NULL) {
						smart_str_appendc(buf, '[');
						smart_str_appends(buf, ext->val);
						smart_str_appendc(buf, ']');
					} else {
						smart_str_appendl(buf, "[]", 2);
					}
				}
			} else {
				smart_str_appendl(buf, "struct ", 7);
				smart_str_appendl(buf, type->name, strlen(type->name));
				smart_str_appendc(buf, ' ');
				smart_str_appendl(buf, "{\n", 2);
				if ((type->kind == XSD_TYPEKIND_RESTRICTION ||
				     type->kind == XSD_TYPEKIND_EXTENSION) && type->encode) {
					encodePtr enc = type->encode;
					while (enc && enc->details.sdl_type &&
					       enc != enc->details.sdl_type->encode &&
					       enc->details.sdl_type->kind != XSD_TYPEKIND_SIMPLE &&
					       enc->details.sdl_type->kind != XSD_TYPEKIND_LIST &&
					       enc->details.sdl_type->kind != XSD_TYPEKIND_UNION) {
						enc = enc->details.sdl_type->encode;
					}
					if (enc) {
						smart_str_appendl(buf, spaces.s->val, spaces.s->len);
						smart_str_appendc(buf, ' ');
						smart_str_appendl(buf, type->encode->details.type_str, strlen(type->encode->details.type_str));
						smart_str_appendl(buf, " _;\n", 4);
					}
				}
				if (type->model) {
					model_to_string(type->model, buf, level+1);
				}
				if (type->attributes) {
					sdlAttributePtr attr;

					ZEND_HASH_FOREACH_PTR(type->attributes, attr) {
						smart_str_appendl(buf, spaces.s->val, spaces.s->len);
						smart_str_appendc(buf, ' ');
						if (attr->encode && attr->encode->details.type_str) {
							smart_str_appends(buf, attr->encode->details.type_str);
							smart_str_appendc(buf, ' ');
						} else {
							smart_str_appendl(buf, "UNKNOWN ", 8);
						}
						smart_str_appends(buf, attr->name);
						smart_str_appendl(buf, ";\n", 2);
					} ZEND_HASH_FOREACH_END();
				}
				if (spaces.s) {
					smart_str_appendl(buf, spaces.s->val, spaces.s->len);
				}
				smart_str_appendc(buf, '}');
			}
			break;
		default:
			break;
	}
	smart_str_free(&spaces);
	smart_str_0(buf);
}

static void delete_url(void *handle)
{
	php_url_free((php_url*)handle);
}

static void delete_service(void *data)
{
	soapServicePtr service = (soapServicePtr)data;

	if (service->soap_functions.ft) {
		zend_hash_destroy(service->soap_functions.ft);
		efree(service->soap_functions.ft);
	}

	if (service->typemap) {
		zend_hash_destroy(service->typemap);
		efree(service->typemap);
	}

	if (service->soap_class.argc) {
		int i;
		for (i = 0; i < service->soap_class.argc;i++) {
			zval_ptr_dtor(&service->soap_class.argv[i]);
		}
		efree(service->soap_class.argv);
	}

	if (service->actor) {
		efree(service->actor);
	}
	if (service->uri) {
		efree(service->uri);
	}
	if (service->sdl) {
		delete_sdl(service->sdl);
	}
	if (service->encoding) {
		xmlCharEncCloseFunc(service->encoding);
	}
	if (service->class_map) {
		zend_hash_destroy(service->class_map);
		FREE_HASHTABLE(service->class_map);
	}
	zval_ptr_dtor(&service->soap_object);
	efree(service);
}

static void delete_hashtable(void *data)
{
	HashTable *ht = (HashTable*)data;
	zend_hash_destroy(ht);
	efree(ht);
}<|MERGE_RESOLUTION|>--- conflicted
+++ resolved
@@ -2580,15 +2580,9 @@
 		return FALSE;
 	}
 
-<<<<<<< HEAD
 	if ((trace = zend_hash_str_find(Z_OBJPROP_P(this_ptr), "trace", sizeof("trace")-1)) != NULL &&
-	    Z_TYPE_P(trace) == IS_LONG && Z_LVAL_P(trace) > 0) {
+	    (Z_TYPE_P(trace) == IS_TRUE || (Z_TYPE_P(trace) == IS_LONG && Z_LVAL_P(trace) != 0))) {
 		add_property_stringl(this_ptr, "__last_request", buf, buf_size);
-=======
-	if (zend_hash_find(Z_OBJPROP_P(this_ptr), "trace", sizeof("trace"), (void **) &trace) == SUCCESS &&
-	    (Z_LVAL_PP(trace) == IS_BOOL || Z_LVAL_PP(trace) == IS_LONG) && Z_LVAL_PP(trace) != 0) {
-		add_property_stringl(this_ptr, "__last_request", buf, buf_size, 1);
->>>>>>> 26827a01
 	}
 
 	ZVAL_STRINGL(&func,"__doRequest",sizeof("__doRequest")-1);
@@ -2614,15 +2608,9 @@
 			add_soap_fault(this_ptr, "Client", "SoapClient::__doRequest() returned non string value", NULL, NULL);
 		}
 		ret = FALSE;
-<<<<<<< HEAD
 	} else if ((trace = zend_hash_str_find(Z_OBJPROP_P(this_ptr), "trace", sizeof("trace")-1)) != NULL &&
-	    Z_TYPE_P(trace) == IS_LONG && Z_LVAL_P(trace) > 0) {
+	    (Z_TYPE_P(trace) == IS_TRUE || (Z_TYPE_P(trace) == IS_LONG && Z_LVAL_P(trace) != 0))) {
 		add_property_str(this_ptr, "__last_response", zend_string_copy(Z_STR_P(response)));
-=======
-	} else if (zend_hash_find(Z_OBJPROP_P(this_ptr), "trace", sizeof("trace"), (void **) &trace) == SUCCESS &&
-	           (Z_LVAL_PP(trace) == IS_BOOL || Z_LVAL_PP(trace) == IS_LONG) && Z_LVAL_PP(trace) != 0) {
-		add_property_stringl(this_ptr, "__last_response", Z_STRVAL_P(response), Z_STRLEN_P(response), 1);
->>>>>>> 26827a01
 	}
 	zval_ptr_dtor(&func);
 	zval_ptr_dtor(&params[4]);
@@ -2667,23 +2655,13 @@
 
 	SOAP_CLIENT_BEGIN_CODE();
 
-<<<<<<< HEAD
-	if ((trace = zend_hash_str_find(Z_OBJPROP_P(this_ptr), "trace", sizeof("trace")-1)) != NULL
-		&& Z_LVAL_P(trace) > 0) {
+	if ((trace = zend_hash_str_find(Z_OBJPROP_P(this_ptr), "trace", sizeof("trace")-1)) != NULL &&
+		(Z_TYPE_P(trace) == IS_TRUE || (Z_TYPE_P(trace) == IS_LONG && Z_LVAL_P(trace) != 0))) {
 		zend_hash_str_del(Z_OBJPROP_P(this_ptr), "__last_request", sizeof("__last_request")-1);
 		zend_hash_str_del(Z_OBJPROP_P(this_ptr), "__last_response", sizeof("__last_response")-1);
 	}
-	if ((tmp = zend_hash_str_find(Z_OBJPROP_P(this_ptr), "_soap_version", sizeof("_soap_version")-1)) != NULL
-		&& Z_LVAL_P(tmp) == SOAP_1_2) {
-=======
-	if (zend_hash_find(Z_OBJPROP_P(this_ptr), "trace", sizeof("trace"), (void **) &trace) == SUCCESS &&
-	    (Z_LVAL_PP(trace) == IS_BOOL || Z_LVAL_PP(trace) == IS_LONG) && Z_LVAL_PP(trace) != 0) {
-		zend_hash_del(Z_OBJPROP_P(this_ptr), "__last_request", sizeof("__last_request"));
-		zend_hash_del(Z_OBJPROP_P(this_ptr), "__last_response", sizeof("__last_response"));
-	}
-	if (zend_hash_find(Z_OBJPROP_P(this_ptr), "_soap_version", sizeof("_soap_version"), (void **) &tmp) == SUCCESS &&
-		Z_TYPE_PP(tmp) == IS_LONG && Z_LVAL_PP(tmp) == SOAP_1_2) {
->>>>>>> 26827a01
+	if ((tmp = zend_hash_str_find(Z_OBJPROP_P(this_ptr), "_soap_version", sizeof("_soap_version")-1)) != NULL &&
+		Z_TYPE_P(tmp) == IS_LONG && Z_LVAL_P(tmp) == SOAP_1_2) {
 		soap_version = SOAP_1_2;
 	} else {
 		soap_version = SOAP_1_1;
@@ -2780,13 +2758,8 @@
 			zval *uri;
 			smart_str action = {0};
 
-<<<<<<< HEAD
-			if ((uri = zend_hash_str_find(Z_OBJPROP_P(this_ptr), "uri", sizeof("uri")-1)) == NULL) {
+			if ((uri = zend_hash_str_find(Z_OBJPROP_P(this_ptr), "uri", sizeof("uri")-1)) == NULL || Z_TYPE_P(uri) != IS_STRING) {
 				add_soap_fault(this_ptr, "Client", "Error finding \"uri\" property", NULL, NULL);
-=======
-			if (zend_hash_find(Z_OBJPROP_P(this_ptr), "uri", sizeof("uri"), (void *)&uri) == FAILURE || Z_TYPE_PP(uri) != IS_STRING) {
-				add_soap_fault(this_ptr, "Client", "Error finding \"uri\" property", NULL, NULL TSRMLS_CC);
->>>>>>> 26827a01
 			} else if (location == NULL) {
 				add_soap_fault(this_ptr, "Client", "Error could not find \"location\" property", NULL, NULL);
 			} else {
@@ -3045,14 +3018,9 @@
 		return;
 	}
 
-<<<<<<< HEAD
-	if ((tmp = zend_hash_str_find(Z_OBJPROP_P(getThis()), "__last_request", sizeof("__last_request")-1)) != NULL) {
+	if ((tmp = zend_hash_str_find(Z_OBJPROP_P(getThis()), "__last_request", sizeof("__last_request")-1)) != NULL &&
+	    Z_TYPE_P(tmp) == IS_STRING) {
 		RETURN_STR(zend_string_copy(Z_STR_P(tmp)));
-=======
-	if (zend_hash_find(Z_OBJPROP_P(this_ptr), "__last_request", sizeof("__last_request"), (void **)&tmp) == SUCCESS &&
-	    Z_TYPE_PP(tmp) == IS_STRING) {
-		RETURN_STRINGL(Z_STRVAL_PP(tmp), Z_STRLEN_PP(tmp), 1);
->>>>>>> 26827a01
 	}
 	RETURN_NULL();
 }
@@ -3068,16 +3036,10 @@
 	if (zend_parse_parameters_none() == FAILURE) {
 		return;
 	}
-<<<<<<< HEAD
-
-	if ((tmp = zend_hash_str_find(Z_OBJPROP_P(getThis()), "__last_response", sizeof("__last_response")-1)) != NULL) {
+
+	if ((tmp = zend_hash_str_find(Z_OBJPROP_P(getThis()), "__last_response", sizeof("__last_response")-1)) != NULL &&
+	    Z_TYPE_P(tmp) == IS_STRING) {
 		RETURN_STR(zend_string_copy(Z_STR_P(tmp)));
-=======
-	
-	if (zend_hash_find(Z_OBJPROP_P(this_ptr), "__last_response", sizeof("__last_response"), (void **)&tmp) == SUCCESS &&
-	    Z_TYPE_PP(tmp) == IS_STRING) {
-		RETURN_STRINGL(Z_STRVAL_PP(tmp), Z_STRLEN_PP(tmp), 1);
->>>>>>> 26827a01
 	}
 	RETURN_NULL();
 }
@@ -3093,16 +3055,10 @@
 	if (zend_parse_parameters_none() == FAILURE) {
 		return;
 	}
-<<<<<<< HEAD
-
-	if ((tmp = zend_hash_str_find(Z_OBJPROP_P(getThis()), "__last_request_headers", sizeof("__last_request_headers")-1)) != NULL) {
+
+	if ((tmp = zend_hash_str_find(Z_OBJPROP_P(getThis()), "__last_request_headers", sizeof("__last_request_headers")-1)) != NULL &&
+	    Z_TYPE_P(tmp) == IS_STRING) {
 		RETURN_STR(zend_string_copy(Z_STR_P(tmp)));
-=======
-	
-	if (zend_hash_find(Z_OBJPROP_P(this_ptr), "__last_request_headers", sizeof("__last_request_headers"), (void **)&tmp) == SUCCESS &&
-	    Z_TYPE_PP(tmp) == IS_STRING) {
-		RETURN_STRINGL(Z_STRVAL_PP(tmp), Z_STRLEN_PP(tmp), 1);
->>>>>>> 26827a01
 	}
 	RETURN_NULL();
 }
@@ -3119,14 +3075,9 @@
 		return;
 	}
 
-<<<<<<< HEAD
-	if ((tmp = zend_hash_str_find(Z_OBJPROP_P(getThis()), "__last_response_headers", sizeof("__last_response_headers")-1)) != NULL) {
+	if ((tmp = zend_hash_str_find(Z_OBJPROP_P(getThis()), "__last_response_headers", sizeof("__last_response_headers")-1)) != NULL &&
+	    Z_TYPE_P(tmp) == IS_STRING) {
 		RETURN_STR(zend_string_copy(Z_STR_P(tmp)));
-=======
-	if (zend_hash_find(Z_OBJPROP_P(this_ptr), "__last_response_headers", sizeof("__last_response_headers"), (void **)&tmp) == SUCCESS &&
-	    Z_TYPE_PP(tmp) == IS_STRING) {
-		RETURN_STRINGL(Z_STRVAL_PP(tmp), Z_STRLEN_PP(tmp), 1);
->>>>>>> 26827a01
 	}
 	RETURN_NULL();
 }
@@ -3182,26 +3133,16 @@
 	}
 
 	if (val == NULL) {
-<<<<<<< HEAD
-		if ((cookies = zend_hash_str_find(Z_OBJPROP_P(this_ptr), "_cookies", sizeof("_cookies")-1)) != NULL) {
+		if ((cookies = zend_hash_str_find(Z_OBJPROP_P(this_ptr), "_cookies", sizeof("_cookies")-1)) != NULL &&
+		    Z_TYPE_P(cookies) == IS_ARRAY) {
 			zend_hash_str_del(Z_ARRVAL_P(cookies), name, name_len);
-=======
-		if (zend_hash_find(Z_OBJPROP_P(this_ptr), "_cookies", sizeof("_cookies"), (void **)&cookies) == SUCCESS &&
-		    Z_TYPE_PP(cookies) == IS_ARRAY) {
-			zend_hash_del(Z_ARRVAL_PP(cookies), name, name_len+1);
->>>>>>> 26827a01
 		}
 	} else {
 		zval zcookie;
 
-<<<<<<< HEAD
-		if ((cookies = zend_hash_str_find(Z_OBJPROP_P(this_ptr), "_cookies", sizeof("_cookies")-1)) == NULL) {
+		if ((cookies = zend_hash_str_find(Z_OBJPROP_P(this_ptr), "_cookies", sizeof("_cookies")-1)) == NULL ||
+		    Z_TYPE_P(cookies) != IS_ARRAY) {
 			zval tmp_cookies;
-=======
-		if (zend_hash_find(Z_OBJPROP_P(this_ptr), "_cookies", sizeof("_cookies"), (void **)&cookies) == FAILURE ||
-		    Z_TYPE_PP(cookies) != IS_ARRAY) {
-			zval *tmp_cookies;
->>>>>>> 26827a01
 
 			array_init(&tmp_cookies);
 			cookies = zend_hash_str_update(Z_OBJPROP_P(this_ptr), "_cookies", sizeof("_cookies")-1, &tmp_cookies);
@@ -3225,16 +3166,11 @@
 	}
 
 
-<<<<<<< HEAD
-	if ((cookies = zend_hash_str_find(Z_OBJPROP_P(getThis()), "_cookies", sizeof("_cookies")-1)) != NULL) {
+	if ((cookies = zend_hash_str_find(Z_OBJPROP_P(getThis()), "_cookies", sizeof("_cookies")-1)) != NULL &&
+	    Z_TYPE_P(cookies) == IS_ARRAY) {
 		ZVAL_ARR(return_value, zend_array_dup(Z_ARRVAL_P(cookies)));
 	} else {
 		array_init(return_value);
-=======
-	if (zend_hash_find(Z_OBJPROP_P(this_ptr), "_cookies", sizeof("_cookies"), (void **)&cookies) != FAILURE &&
-	    Z_TYPE_PP(cookies) == IS_ARRAY) {
-		zend_hash_copy(Z_ARRVAL_P(return_value), Z_ARRVAL_P(*cookies), (copy_ctor_func_t) zval_add_ref, (void *)&tmp, sizeof(zval*));
->>>>>>> 26827a01
 	}
 }
 /* }}} */
@@ -4311,14 +4247,9 @@
 			}
 		}
 	} else {
-<<<<<<< HEAD
-		if ((zstyle = zend_hash_str_find(Z_OBJPROP_P(this_ptr), "style", sizeof("style")-1)) != NULL) {
+		if ((zstyle = zend_hash_str_find(Z_OBJPROP_P(this_ptr), "style", sizeof("style")-1)) != NULL &&
+		    Z_TYPE_P(zstyle) == IS_LONG) {
 			style = Z_LVAL_P(zstyle);
-=======
-		if (zend_hash_find(Z_OBJPROP_P(this_ptr), "style", sizeof("style"), (void **)&zstyle) == SUCCESS &&
-		    Z_TYPE_PP(zstyle) == IS_LONG) {
-			style = Z_LVAL_PP(zstyle);
->>>>>>> 26827a01
 		} else {
 			style = SOAP_RPC;
 		}
@@ -4339,13 +4270,8 @@
 			method = body;
 		}
 
-<<<<<<< HEAD
 		if ((zuse = zend_hash_str_find(Z_OBJPROP_P(this_ptr), "use", sizeof("use")-1)) != NULL &&
-			  Z_LVAL_P(zuse) == SOAP_LITERAL) {
-=======
-		if (zend_hash_find(Z_OBJPROP_P(this_ptr), "use", sizeof("use"), (void **)&zuse) == SUCCESS &&
-		    Z_TYPE_PP(zuse) == IS_LONG && Z_LVAL_PP(zuse) == SOAP_LITERAL) {
->>>>>>> 26827a01
+		     Z_TYPE_P(zuse) == IS_LONG && Z_LVAL_P(zuse) == SOAP_LITERAL) {
 			use = SOAP_LITERAL;
 		} else {
 			use = SOAP_ENCODED;
@@ -4472,18 +4398,11 @@
 		zval *param_name;
 		zval *param_data;
 
-<<<<<<< HEAD
 		if ((param_name = zend_hash_str_find(Z_OBJPROP_P(param_val), "param_name", sizeof("param_name")-1)) != NULL &&
+		    Z_TYPE_P(param_name) == IS_STRING &&
 		    (param_data = zend_hash_str_find(Z_OBJPROP_P(param_val), "param_data", sizeof("param_data")-1)) != NULL) {
 			param_val = param_data;
 			name = Z_STRVAL_P(param_name);
-=======
-		if (zend_hash_find(Z_OBJPROP_P(param_val), "param_name", sizeof("param_name"), (void **)&param_name) == SUCCESS &&
-		    Z_TYPE_PP(param_name) == IS_STRING &&
-		    zend_hash_find(Z_OBJPROP_P(param_val), "param_data", sizeof("param_data"), (void **)&param_data) == SUCCESS) {
-			param_val = *param_data;
-			name = Z_STRVAL_PP(param_name);
->>>>>>> 26827a01
 		}
 	}
 
