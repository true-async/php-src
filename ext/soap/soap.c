--- conflicted
+++ resolved
@@ -692,14 +692,10 @@
 		RETURN_THROWS();
 	}
 
-<<<<<<< HEAD
-	if (name != NULL && ZSTR_LEN(name) == 0) {
-=======
 	/* Delete previously set properties */
 	soap_fault_dtor_properties(ZEND_THIS);
 
-	if (name != NULL && name_len == 0) {
->>>>>>> e681d933
+	if (name != NULL && ZSTR_LEN(name) == 0) {
 		name = NULL;
 	}
 
