--- conflicted
+++ resolved
@@ -1388,7 +1388,6 @@
 	} else if (SOAP_GLOBAL(class_map) && type->type_str) {
 		zval              *classname = NULL;
 		zend_class_entry  *tmp;
-<<<<<<< HEAD
 		if (type->clark_notation != NULL) {
 			classname = zend_hash_find_deref(SOAP_GLOBAL(class_map), type->clark_notation);
 		}
@@ -1396,11 +1395,7 @@
 			classname = zend_hash_str_find_deref(SOAP_GLOBAL(class_map), type->type_str, strlen(type->type_str));
 		}
 		if (classname != NULL &&
-=======
-
-		if ((classname = zend_hash_str_find_deref(SOAP_GLOBAL(class_map), type->type_str, strlen(type->type_str))) != NULL &&
 		    Z_TYPE_P(classname) == IS_STRING &&
->>>>>>> 1d563408
 		    (tmp = zend_fetch_class(Z_STR_P(classname), ZEND_FETCH_CLASS_AUTO)) != NULL) {
 			ce = tmp;
 		}
