--- conflicted
+++ resolved
@@ -388,26 +388,16 @@
 		encodePtr enc = NULL;
 		HashTable *ht = Z_OBJPROP_P(data);
 
-<<<<<<< HEAD
-		if ((ztype = zend_hash_str_find(ht, "enc_type", sizeof("enc_type")-1)) == NULL) {
+		if ((ztype = zend_hash_str_find(ht, "enc_type", sizeof("enc_type")-1)) == NULL ||
+		    Z_TYPE_P(ztype) != IS_LONG) {
 			soap_error0(E_ERROR, "Encoding: SoapVar has no 'enc_type' property");
 		}
 
-		if ((zstype = zend_hash_str_find(ht, "enc_stype", sizeof("enc_stype")-1)) != NULL) {
-			if ((zns = zend_hash_str_find(ht, "enc_ns", sizeof("enc_ns")-1)) != NULL) {
+		if ((zstype = zend_hash_str_find(ht, "enc_stype", sizeof("enc_stype")-1)) != NULL &&
+		    Z_TYPE_P(zstype) == IS_STRING) {
+			if ((zns = zend_hash_str_find(ht, "enc_ns", sizeof("enc_ns")-1)) != NULL &&
+			    Z_TYPE_P(zns) == IS_STRING) {
 				enc = get_encoder(SOAP_GLOBAL(sdl), Z_STRVAL_P(zns), Z_STRVAL_P(zstype));
-=======
-		if (zend_hash_find(ht, "enc_type", sizeof("enc_type"), (void **)&ztype) == FAILURE ||
-		    Z_TYPE_PP(ztype) != IS_LONG) {
-			soap_error0(E_ERROR, "Encoding: SoapVar has no 'enc_type' property");
-		}
-
-		if (zend_hash_find(ht, "enc_stype", sizeof("enc_stype"), (void **)&zstype) == SUCCESS &&
-		    Z_TYPE_PP(zstype) == IS_STRING) {
-			if (zend_hash_find(ht, "enc_ns", sizeof("enc_ns"), (void **)&zns) == SUCCESS &&
-			    Z_TYPE_PP(zns) == IS_STRING) {
-				enc = get_encoder(SOAP_GLOBAL(sdl), Z_STRVAL_PP(zns), Z_STRVAL_PP(zstype));
->>>>>>> c433f19a
 			} else {
 				zns = NULL;
 				enc = get_encoder_ex(SOAP_GLOBAL(sdl), Z_STRVAL_P(zstype), Z_STRLEN_P(zstype));
@@ -436,38 +426,24 @@
 		node = master_to_xml(enc, zdata, style, parent);
 
 		if (style == SOAP_ENCODED || (SOAP_GLOBAL(sdl) && encode != enc)) {
-<<<<<<< HEAD
-			if ((ztype = zend_hash_str_find(ht, "enc_stype", sizeof("enc_stype")-1)) != NULL) {
-				if ((zns = zend_hash_str_find(ht, "enc_ns", sizeof("enc_ns")-1)) != NULL) {
+			if ((zstype = zend_hash_str_find(ht, "enc_stype", sizeof("enc_stype")-1)) != NULL &&
+			    Z_TYPE_P(zstype) == IS_STRING) {
+				if ((zns = zend_hash_str_find(ht, "enc_ns", sizeof("enc_ns")-1)) != NULL &&
+				    Z_TYPE_P(zns) == IS_STRING) {
 					set_ns_and_type_ex(node, Z_STRVAL_P(zns), Z_STRVAL_P(zstype));
-=======
-			if (zend_hash_find(ht, "enc_stype", sizeof("enc_stype"), (void **)&zstype) == SUCCESS &&
-			    Z_TYPE_PP(zstype) == IS_STRING) {
-				if (zend_hash_find(ht, "enc_ns", sizeof("enc_ns"), (void **)&zns) == SUCCESS &&
-				    Z_TYPE_PP(zns) == IS_STRING) {
-					set_ns_and_type_ex(node, Z_STRVAL_PP(zns), Z_STRVAL_PP(zstype));
->>>>>>> c433f19a
 				} else {
 					set_ns_and_type_ex(node, NULL, Z_STRVAL_P(zstype));
 				}
 			}
 		}
 
-<<<<<<< HEAD
-		if ((zname = zend_hash_str_find(ht, "enc_name", sizeof("enc_name")-1)) != NULL) {
+		if ((zname = zend_hash_str_find(ht, "enc_name", sizeof("enc_name")-1)) != NULL &&
+		    Z_TYPE_P(zname) == IS_STRING) {
 			xmlNodeSetName(node, BAD_CAST(Z_STRVAL_P(zname)));
 		}
-		if ((znamens = zend_hash_str_find(ht, "enc_namens", sizeof("enc_namens")-1)) != NULL) {
+		if ((znamens = zend_hash_str_find(ht, "enc_namens", sizeof("enc_namens")-1)) != NULL &&
+		    Z_TYPE_P(znamens) == IS_STRING) {
 			xmlNsPtr nsp = encode_add_ns(node, Z_STRVAL_P(znamens));
-=======
-		if (zend_hash_find(ht, "enc_name", sizeof("enc_name"), (void **)&zname) == SUCCESS &&
-		    Z_TYPE_PP(zname) == IS_STRING) {
-			xmlNodeSetName(node, BAD_CAST(Z_STRVAL_PP(zname)));
-		}
-		if (zend_hash_find(ht, "enc_namens", sizeof("enc_namens"), (void **)&znamens) == SUCCESS &&
-		    Z_TYPE_PP(zname) == IS_STRING) {
-			xmlNsPtr nsp = encode_add_ns(node, Z_STRVAL_PP(znamens));
->>>>>>> c433f19a
 			xmlSetNs(node, nsp);
 		}
 	} else {
