--- conflicted
+++ resolved
@@ -1385,7 +1385,6 @@
 	} else if (SOAP_GLOBAL(class_map) && type->type_str) {
 		zval              *classname = NULL;
 		zend_class_entry  *tmp;
-<<<<<<< HEAD
 		if (type->clark_notation != NULL) {
 			classname = zend_hash_find_deref(SOAP_GLOBAL(class_map), type->clark_notation);
 		}
@@ -1393,11 +1392,6 @@
 			classname = zend_hash_str_find_deref(SOAP_GLOBAL(class_map), type->type_str, strlen(type->type_str));
 		}
 		if (classname != NULL &&
-		    Z_TYPE_P(classname) == IS_STRING &&
-=======
-
-		if ((classname = zend_hash_str_find_deref(SOAP_GLOBAL(class_map), type->type_str, strlen(type->type_str))) != NULL &&
->>>>>>> d11a3c65
 		    (tmp = zend_fetch_class(Z_STR_P(classname), ZEND_FETCH_CLASS_AUTO)) != NULL) {
 			ce = tmp;
 		}
