--- conflicted
+++ resolved
@@ -1149,13 +1149,9 @@
 					zend_hash_init(ctx.sdl->bindings, 0, NULL, delete_binding, 0);
 				}
 
-<<<<<<< HEAD
-				zend_hash_str_add_ptr(ctx.sdl->bindings, tmpbinding->name, strlen(tmpbinding->name), tmpbinding);
-=======
-				if (zend_hash_add(ctx.sdl->bindings, tmpbinding->name, strlen(tmpbinding->name), &tmpbinding, sizeof(sdlBindingPtr), NULL) != SUCCESS) {
-					zend_hash_next_index_insert(ctx.sdl->bindings, &tmpbinding, sizeof(sdlBindingPtr), NULL);
+				if (!zend_hash_str_add_ptr(ctx.sdl->bindings, tmpbinding->name, strlen(tmpbinding->name), tmpbinding)) {
+					zend_hash_next_index_insert_ptr(ctx.sdl->bindings, tmpbinding);
 				}
->>>>>>> f8bf9bd8
 				trav= trav->next;
 			}
 
