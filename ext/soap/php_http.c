/*
  +----------------------------------------------------------------------+
  | Copyright (c) The PHP Group                                          |
  +----------------------------------------------------------------------+
  | This source file is subject to version 3.01 of the PHP license,      |
  | that is bundled with this package in the file LICENSE, and is        |
  | available through the world-wide-web at the following url:           |
  | https://www.php.net/license/3_01.txt                                 |
  | If you did not receive a copy of the PHP license and are unable to   |
  | obtain it through the world-wide-web, please send a note to          |
  | license@php.net so we can mail you a copy immediately.               |
  +----------------------------------------------------------------------+
  | Authors: Brad Lafountain <rodif_bl@yahoo.com>                        |
  |          Shane Caraveo <shane@caraveo.com>                           |
  |          Dmitry Stogov <dmitry@php.net>                              |
  +----------------------------------------------------------------------+
*/

#include "php_soap.h"
#include "ext/standard/base64.h"
#include "ext/standard/md5.h"
#include "ext/standard/php_random.h"
#include "ext/hash/php_hash.h"

static char *get_http_header_value_nodup(char *headers, char *type, size_t *len);
static char *get_http_header_value(char *headers, char *type);
static zend_string *get_http_body(php_stream *socketd, int close, char *headers);
static zend_string *get_http_headers(php_stream *socketd);

#define smart_str_append_const(str, const) \
	smart_str_appendl(str,const,sizeof(const)-1)

/* Proxy HTTP Authentication */
int proxy_authentication(zval* this_ptr, smart_str* soap_headers)
{
	zval *login = Z_CLIENT_PROXY_LOGIN_P(this_ptr);
	if (Z_TYPE_P(login) == IS_STRING) {
		smart_str auth = {0};
		smart_str_append(&auth, Z_STR_P(login));
		smart_str_appendc(&auth, ':');

		zval *password = Z_CLIENT_PROXY_PASSWORD_P(this_ptr);
		if (Z_TYPE_P(password) == IS_STRING) {
			smart_str_append(&auth, Z_STR_P(password));
		}
		smart_str_0(&auth);
		zend_string *buf = php_base64_encode((unsigned char*)ZSTR_VAL(auth.s), ZSTR_LEN(auth.s));
		smart_str_append_const(soap_headers, "Proxy-Authorization: Basic ");
		smart_str_append(soap_headers, buf);
		smart_str_append_const(soap_headers, "\r\n");
		zend_string_release_ex(buf, 0);
		smart_str_free(&auth);
		return 1;
	}
	return 0;
}

/* HTTP Authentication */
int basic_authentication(zval* this_ptr, smart_str* soap_headers)
{
	zval *login = Z_CLIENT_LOGIN_P(this_ptr);
	zval *use_digest = Z_CLIENT_USE_DIGEST_P(this_ptr);
	if (Z_TYPE_P(login) == IS_STRING && Z_TYPE_P(use_digest) != IS_TRUE) {
		smart_str auth = {0};
		smart_str_append(&auth, Z_STR_P(login));
		smart_str_appendc(&auth, ':');

		zval *password = Z_CLIENT_PASSWORD_P(this_ptr);
		if (Z_TYPE_P(password) == IS_STRING) {
			smart_str_append(&auth, Z_STR_P(password));
		}
		smart_str_0(&auth);
		zend_string *buf = php_base64_encode((unsigned char*)ZSTR_VAL(auth.s), ZSTR_LEN(auth.s));
		smart_str_append_const(soap_headers, "Authorization: Basic ");
		smart_str_append(soap_headers, buf);
		smart_str_append_const(soap_headers, "\r\n");
		zend_string_release_ex(buf, 0);
		smart_str_free(&auth);
		return 1;
	}
	return 0;
}

/* Additional HTTP headers */
void http_context_headers(php_stream_context* context,
                          bool has_authorization,
                          bool has_proxy_authorization,
                          bool has_cookies,
                          smart_str* soap_headers)
{
	zval *tmp;

	if (context &&
		(tmp = php_stream_context_get_option(context, "http", "header")) != NULL &&
		Z_TYPE_P(tmp) == IS_STRING && Z_STRLEN_P(tmp)) {
		char *s = Z_STRVAL_P(tmp);
		char *p;
		int name_len;

		while (*s) {
			/* skip leading newlines and spaces */
			while (*s == ' ' || *s == '\t' || *s == '\r' || *s == '\n') {
				s++;
			}
			/* extract header name */
			p = s;
			name_len = -1;
			while (*p) {
				if (*p == ':') {
					if (name_len < 0) name_len = p - s;
					break;
				} else if (*p == ' ' || *p == '\t') {
					if (name_len < 0) name_len = p - s;
				} else if (*p == '\r' || *p == '\n') {
					break;
				}
				p++;
			}
			if (*p == ':') {
				/* extract header value */
				while (*p && *p != '\r' && *p != '\n') {
					p++;
				}
				/* skip some predefined headers */
				if ((name_len != sizeof("host")-1 ||
				     strncasecmp(s, "host", sizeof("host")-1) != 0) &&
				    (name_len != sizeof("connection")-1 ||
				     strncasecmp(s, "connection", sizeof("connection")-1) != 0) &&
				    (name_len != sizeof("user-agent")-1 ||
				     strncasecmp(s, "user-agent", sizeof("user-agent")-1) != 0) &&
				    (name_len != sizeof("content-length")-1 ||
				     strncasecmp(s, "content-length", sizeof("content-length")-1) != 0) &&
				    (name_len != sizeof("content-type")-1 ||
				     strncasecmp(s, "content-type", sizeof("content-type")-1) != 0) &&
				    (!has_cookies ||
				     name_len != sizeof("cookie")-1 ||
				     strncasecmp(s, "cookie", sizeof("cookie")-1) != 0) &&
				    (!has_authorization ||
				     name_len != sizeof("authorization")-1 ||
				     strncasecmp(s, "authorization", sizeof("authorization")-1) != 0) &&
				    (!has_proxy_authorization ||
				     name_len != sizeof("proxy-authorization")-1 ||
				     strncasecmp(s, "proxy-authorization", sizeof("proxy-authorization")-1) != 0)) {
				    /* add header */
					smart_str_appendl(soap_headers, s, p-s);
					smart_str_append_const(soap_headers, "\r\n");
				}
			}
			s = (*p) ? (p + 1) : p;
		}
	}
}

static php_stream* http_connect(zval* this_ptr, php_url *phpurl, int use_ssl, php_stream_context *context, int *use_proxy)
{
	php_stream *stream;
	zval *tmp, ssl_proxy_peer_name;
	char *host;
	char *name;
	char *protocol;
	zend_long namelen;
	int port;
	int old_error_reporting;
	struct timeval tv;
	struct timeval *timeout = NULL;

	zval *proxy_host = Z_CLIENT_PROXY_HOST_P(this_ptr);
	zval *proxy_port = Z_CLIENT_PROXY_PORT_P(this_ptr);
	if (Z_TYPE_P(proxy_host) == IS_STRING && Z_TYPE_P(proxy_port) == IS_LONG) {
		host = Z_STRVAL_P(proxy_host);
		port = Z_LVAL_P(proxy_port);
		*use_proxy = 1;
	} else {
		host = ZSTR_VAL(phpurl->host);
		port = phpurl->port;
	}

	tmp = Z_CLIENT_CONNECTION_TIMEOUT_P(this_ptr);
	if (Z_TYPE_P(tmp) == IS_LONG && Z_LVAL_P(tmp) > 0) {
		tv.tv_sec = Z_LVAL_P(tmp);
		tv.tv_usec = 0;
		timeout = &tv;
	}

	old_error_reporting = EG(error_reporting);
	EG(error_reporting) &= ~(E_WARNING|E_NOTICE|E_USER_WARNING|E_USER_NOTICE);

	/* Changed ternary operator to an if/else so that additional comparisons can be done on the ssl_method property */
	if (use_ssl && !*use_proxy) {
		tmp = Z_CLIENT_SSL_METHOD_P(this_ptr);
		if (Z_TYPE_P(tmp) == IS_LONG) {
			/* uses constants declared in soap.c to determine ssl uri protocol */
			switch (Z_LVAL_P(tmp)) {
				case SOAP_SSL_METHOD_TLS:
					protocol = "tls";
					break;

				case SOAP_SSL_METHOD_SSLv2:
					protocol = "sslv2";
					break;

				case SOAP_SSL_METHOD_SSLv3:
					protocol = "sslv3";
					break;

				case SOAP_SSL_METHOD_SSLv23:
					protocol = "ssl";
					break;

				default:
					protocol = "ssl";
					break;

			}
		} else {
			protocol = "ssl";
		}
	} else {
		protocol = "tcp";
	}

	namelen = spprintf(&name, 0, "%s://%s:%d", protocol, host, port);

	stream = php_stream_xport_create(name, namelen,
		REPORT_ERRORS,
		STREAM_XPORT_CLIENT | STREAM_XPORT_CONNECT,
		NULL /*persistent_id*/,
		timeout,
		context,
		NULL, NULL);
	efree(name);

	/* SSL & proxy */
	if (stream && *use_proxy && use_ssl) {
		smart_str soap_headers = {0};

		/* Set peer_name or name verification will try to use the proxy server name */
		if (!context || (tmp = php_stream_context_get_option(context, "ssl", "peer_name")) == NULL) {
			ZVAL_STR_COPY(&ssl_proxy_peer_name, phpurl->host);
			php_stream_context_set_option(PHP_STREAM_CONTEXT(stream), "ssl", "peer_name", &ssl_proxy_peer_name);
			zval_ptr_dtor(&ssl_proxy_peer_name);
		}

		smart_str_append_const(&soap_headers, "CONNECT ");
		smart_str_appends(&soap_headers, ZSTR_VAL(phpurl->host));
		smart_str_appendc(&soap_headers, ':');
		smart_str_append_unsigned(&soap_headers, phpurl->port);
		smart_str_append_const(&soap_headers, " HTTP/1.1\r\n");
		smart_str_append_const(&soap_headers, "Host: ");
		smart_str_appends(&soap_headers, ZSTR_VAL(phpurl->host));
		if (phpurl->port != 80) {
			smart_str_appendc(&soap_headers, ':');
			smart_str_append_unsigned(&soap_headers, phpurl->port);
		}
		smart_str_append_const(&soap_headers, "\r\n");
		proxy_authentication(this_ptr, &soap_headers);
		smart_str_append_const(&soap_headers, "\r\n");
		if (php_stream_write(stream, ZSTR_VAL(soap_headers.s), ZSTR_LEN(soap_headers.s)) != ZSTR_LEN(soap_headers.s)) {
			php_stream_close(stream);
			stream = NULL;
		}
		smart_str_free(&soap_headers);

		if (stream) {
			zend_string *http_headers = get_http_headers(stream);
			if (http_headers) {
				zend_string_free(http_headers);
			} else {
				php_stream_close(stream);
				stream = NULL;
			}
		}
		/* enable SSL transport layer */
		if (stream) {
			/* if a stream is created without encryption, check to see if SSL method parameter is specified and use
			   proper encrypyion method based on constants defined in soap.c */
			int crypto_method = STREAM_CRYPTO_METHOD_SSLv23_CLIENT;
			tmp = Z_CLIENT_SSL_METHOD_P(this_ptr);
			if (Z_TYPE_P(tmp) == IS_LONG) {
				switch (Z_LVAL_P(tmp)) {
					case SOAP_SSL_METHOD_TLS:
						crypto_method = STREAM_CRYPTO_METHOD_TLS_CLIENT;
						break;

					case SOAP_SSL_METHOD_SSLv2:
						crypto_method = STREAM_CRYPTO_METHOD_SSLv2_CLIENT;
						break;

					case SOAP_SSL_METHOD_SSLv3:
						crypto_method = STREAM_CRYPTO_METHOD_SSLv3_CLIENT;
						break;

					case SOAP_SSL_METHOD_SSLv23:
						crypto_method = STREAM_CRYPTO_METHOD_SSLv23_CLIENT;
						break;

					default:
						crypto_method = STREAM_CRYPTO_METHOD_TLS_CLIENT;
						break;
				}
			}
			if (php_stream_xport_crypto_setup(stream, crypto_method, NULL) < 0 ||
			    php_stream_xport_crypto_enable(stream, 1) < 0) {
				php_stream_close(stream);
				stream = NULL;
			}
		}
	}

	EG(error_reporting) = old_error_reporting;
	return stream;
}

static int in_domain(const char *host, const char *domain)
{
	if (domain[0] == '.') {
		int l1 = strlen(host);
		int l2 = strlen(domain);
		if (l1 > l2) {
			return strcmp(host+l1-l2,domain) == 0;
		} else {
			return 0;
		}
	} else {
		return strcmp(host,domain) == 0;
	}
}

int make_http_soap_request(zval        *this_ptr,
                           zend_string *buf,
                           char        *location,
                           char        *soapaction,
                           int          soap_version,
                           zval        *return_value)
{
	zend_string *request;
	smart_str soap_headers = {0};
	smart_str soap_headers_z = {0};
	size_t err;
	php_url *phpurl = NULL;
	php_stream *stream;
	zval *tmp;
	int use_proxy = 0;
	int use_ssl;
	zend_string *http_body;
	char *content_type, *http_version, *cookie_itt;
	size_t cookie_len;
	int http_close;
	zend_string *http_headers;
	char *connection;
	int http_1_1;
	int http_status;
	int content_type_xml = 0;
	zend_long redirect_max = 20;
	char *content_encoding;
	char *http_msg = NULL;
	bool old_allow_url_fopen;
	php_stream_context *context = NULL;
	bool has_authorization = 0;
	bool has_proxy_authorization = 0;
	bool has_cookies = 0;

	if (this_ptr == NULL || Z_TYPE_P(this_ptr) != IS_OBJECT) {
		return FALSE;
	}

	request = buf;
	/* Compress request */
	tmp = Z_CLIENT_COMPRESSION_P(this_ptr);
	if (Z_TYPE_P(tmp) == IS_LONG) {
		int level = Z_LVAL_P(tmp) & 0x0f;
		int kind  = Z_LVAL_P(tmp) & SOAP_COMPRESSION_DEFLATE;

		if (level > 9) {level = 9;}

	  if ((Z_LVAL_P(tmp) & SOAP_COMPRESSION_ACCEPT) != 0) {
			smart_str_append_const(&soap_headers_z,"Accept-Encoding: gzip, deflate\r\n");
	  }
	  if (level > 0) {
			zval func;
			zval retval;
			zval params[3];
			int n;

			ZVAL_STR_COPY(&params[0], buf);
			ZVAL_LONG(&params[1], level);
			if (kind == SOAP_COMPRESSION_DEFLATE) {
				n = 2;
				ZVAL_STRING(&func, "gzcompress");
				smart_str_append_const(&soap_headers_z,"Content-Encoding: deflate\r\n");
			} else {
				n = 3;
				ZVAL_STRING(&func, "gzencode");
				smart_str_append_const(&soap_headers_z,"Content-Encoding: gzip\r\n");
				ZVAL_LONG(&params[2], 0x1f);
			}
			if (call_user_function(CG(function_table), (zval*)NULL, &func, &retval, n, params) == SUCCESS &&
			    Z_TYPE(retval) == IS_STRING) {
				zval_ptr_dtor(&params[0]);
				zval_ptr_dtor(&func);
				request = Z_STR(retval);
			} else {
				zval_ptr_dtor(&params[0]);
				zval_ptr_dtor(&func);
				if (request != buf) {
					zend_string_release_ex(request, 0);
				}
				smart_str_free(&soap_headers_z);
				return FALSE;
			}
	  }
	}

	tmp = Z_CLIENT_HTTPSOCKET_P(this_ptr);
	if (Z_TYPE_P(tmp) == IS_RESOURCE) {
		php_stream_from_zval_no_verify(stream,tmp);
		tmp = Z_CLIENT_USE_PROXY_P(this_ptr);
		if (Z_TYPE_P(tmp) == IS_LONG) {
			use_proxy = Z_LVAL_P(tmp);
		}
	} else {
		stream = NULL;
	}

	if (location != NULL && location[0] != '\000') {
		phpurl = php_url_parse(location);
	}

	tmp = Z_CLIENT_STREAM_CONTEXT_P(this_ptr);
	if (Z_TYPE_P(tmp) == IS_RESOURCE) {
		context = php_stream_context_from_zval(tmp, 0);
	}

	if (context &&
		(tmp = php_stream_context_get_option(context, "http", "max_redirects")) != NULL) {
		if (Z_TYPE_P(tmp) != IS_STRING || !is_numeric_string(Z_STRVAL_P(tmp), Z_STRLEN_P(tmp), &redirect_max, NULL, 1)) {
			if (Z_TYPE_P(tmp) == IS_LONG)
				redirect_max = Z_LVAL_P(tmp);
		}
	}

try_again:
	if (phpurl == NULL || phpurl->host == NULL) {
	  if (phpurl != NULL) {php_url_free(phpurl);}
		if (request != buf) {
			zend_string_release_ex(request, 0);
		}
		add_soap_fault(this_ptr, "HTTP", "Unable to parse URL", NULL, NULL);
		smart_str_free(&soap_headers_z);
		return FALSE;
	}

	use_ssl = 0;
	if (phpurl->scheme != NULL && zend_string_equals_literal(phpurl->scheme, "https")) {
		use_ssl = 1;
	} else if (phpurl->scheme == NULL || !zend_string_equals_literal(phpurl->scheme, "http")) {
		php_url_free(phpurl);
		if (request != buf) {
			zend_string_release_ex(request, 0);
		}
		add_soap_fault(this_ptr, "HTTP", "Unknown protocol. Only http and https are allowed.", NULL, NULL);
		smart_str_free(&soap_headers_z);
		return FALSE;
	}

	old_allow_url_fopen = PG(allow_url_fopen);
	PG(allow_url_fopen) = 1;
	if (use_ssl && php_stream_locate_url_wrapper("https://", NULL, STREAM_LOCATE_WRAPPERS_ONLY) == NULL) {
		php_url_free(phpurl);
		if (request != buf) {
			zend_string_release_ex(request, 0);
		}
		add_soap_fault(this_ptr, "HTTP", "SSL support is not available in this build", NULL, NULL);
		PG(allow_url_fopen) = old_allow_url_fopen;
		smart_str_free(&soap_headers_z);
		return FALSE;
	}

	if (phpurl->port == 0) {
		phpurl->port = use_ssl ? 443 : 80;
	}

	/* Check if request to the same host */
	if (stream != NULL) {
		php_url *orig;
		tmp = Z_CLIENT_HTTPURL_P(this_ptr);
		if (Z_TYPE_P(tmp) == IS_RESOURCE &&
			(orig = (php_url *) zend_fetch_resource_ex(tmp, "httpurl", le_url)) != NULL &&
		    ((use_proxy && !use_ssl) ||
		     (((use_ssl && orig->scheme != NULL && zend_string_equals_literal(orig->scheme, "https")) ||
		      (!use_ssl && orig->scheme == NULL) ||
		      (!use_ssl && !zend_string_equals_literal(orig->scheme, "https"))) &&
		     zend_string_equals(orig->host, phpurl->host) &&
		     orig->port == phpurl->port))) {
		} else {
			php_stream_close(stream);
			convert_to_null(Z_CLIENT_HTTPURL_P(this_ptr));
			convert_to_null(Z_CLIENT_HTTPSOCKET_P(this_ptr));
			convert_to_null(Z_CLIENT_USE_PROXY_P(this_ptr));
			stream = NULL;
			use_proxy = 0;
		}
	}

	/* Check if keep-alive connection is still opened */
	if (stream != NULL && php_stream_eof(stream)) {
		php_stream_close(stream);
		convert_to_null(Z_CLIENT_HTTPURL_P(this_ptr));
		convert_to_null(Z_CLIENT_HTTPSOCKET_P(this_ptr));
		convert_to_null(Z_CLIENT_USE_PROXY_P(this_ptr));
		stream = NULL;
		use_proxy = 0;
	}

	if (!stream) {
		stream = http_connect(this_ptr, phpurl, use_ssl, context, &use_proxy);
		if (stream) {
			php_stream_auto_cleanup(stream);
			ZVAL_RES(Z_CLIENT_HTTPSOCKET_P(this_ptr), stream->res);
			GC_ADDREF(stream->res);
			ZVAL_LONG(Z_CLIENT_USE_PROXY_P(this_ptr), use_proxy);
		} else {
			php_url_free(phpurl);
			if (request != buf) {
				zend_string_release_ex(request, 0);
			}
			add_soap_fault(this_ptr, "HTTP", "Could not connect to host", NULL, NULL);
			PG(allow_url_fopen) = old_allow_url_fopen;
			smart_str_free(&soap_headers_z);
			return FALSE;
		}
	}
	PG(allow_url_fopen) = old_allow_url_fopen;

	if (stream) {
		zval *cookies, *login, *password;
		zend_resource *ret = zend_register_resource(phpurl, le_url);
		ZVAL_RES(Z_CLIENT_HTTPURL_P(this_ptr), ret);
		GC_ADDREF(ret);

		if (context &&
		    (tmp = php_stream_context_get_option(context, "http", "protocol_version")) != NULL &&
		    Z_TYPE_P(tmp) == IS_DOUBLE &&
		    Z_DVAL_P(tmp) == 1.0) {
			http_1_1 = 0;
		} else {
			http_1_1 = 1;
		}

		smart_str_append_const(&soap_headers, "POST ");
		if (use_proxy && !use_ssl) {
			smart_str_appends(&soap_headers, ZSTR_VAL(phpurl->scheme));
			smart_str_append_const(&soap_headers, "://");
			smart_str_appends(&soap_headers, ZSTR_VAL(phpurl->host));
			smart_str_appendc(&soap_headers, ':');
			smart_str_append_unsigned(&soap_headers, phpurl->port);
		}
		if (phpurl->path) {
			smart_str_appends(&soap_headers, ZSTR_VAL(phpurl->path));
		} else {
			smart_str_appendc(&soap_headers, '/');
		}
		if (phpurl->query) {
			smart_str_appendc(&soap_headers, '?');
			smart_str_appends(&soap_headers, ZSTR_VAL(phpurl->query));
		}
		if (phpurl->fragment) {
			smart_str_appendc(&soap_headers, '#');
			smart_str_appends(&soap_headers, ZSTR_VAL(phpurl->fragment));
		}
		if (http_1_1) {
			smart_str_append_const(&soap_headers, " HTTP/1.1\r\n");
		} else {
			smart_str_append_const(&soap_headers, " HTTP/1.0\r\n");
		}
		smart_str_append_const(&soap_headers, "Host: ");
		smart_str_appends(&soap_headers, ZSTR_VAL(phpurl->host));
		if (phpurl->port != (use_ssl?443:80)) {
			smart_str_appendc(&soap_headers, ':');
			smart_str_append_unsigned(&soap_headers, phpurl->port);
		}
		if (!http_1_1 || Z_TYPE_P(Z_CLIENT_KEEP_ALIVE_P(this_ptr)) == IS_FALSE) {
			smart_str_append_const(&soap_headers, "\r\n"
				"Connection: close\r\n");
		} else {
			smart_str_append_const(&soap_headers, "\r\n"
				"Connection: Keep-Alive\r\n");
		}
		tmp = Z_CLIENT_USER_AGENT_P(this_ptr);
		if (Z_TYPE_P(tmp) == IS_STRING) {
			if (Z_STRLEN_P(tmp) > 0) {
				smart_str_append_const(&soap_headers, "User-Agent: ");
				smart_str_appendl(&soap_headers, Z_STRVAL_P(tmp), Z_STRLEN_P(tmp));
				smart_str_append_const(&soap_headers, "\r\n");
			}
		} else if (context &&
		           (tmp = php_stream_context_get_option(context, "http", "user_agent")) != NULL &&
		           Z_TYPE_P(tmp) == IS_STRING) {
			if (Z_STRLEN_P(tmp) > 0) {
				smart_str_append_const(&soap_headers, "User-Agent: ");
				smart_str_appendl(&soap_headers, Z_STRVAL_P(tmp), Z_STRLEN_P(tmp));
				smart_str_append_const(&soap_headers, "\r\n");
			}
		} else if (FG(user_agent)) {
			smart_str_append_const(&soap_headers, "User-Agent: ");
			smart_str_appends(&soap_headers, FG(user_agent));
			smart_str_append_const(&soap_headers, "\r\n");
		} else {
			smart_str_append_const(&soap_headers, "User-Agent: PHP-SOAP/"PHP_VERSION"\r\n");
		}

		smart_str_append_smart_str(&soap_headers, &soap_headers_z);

		if (soap_version == SOAP_1_2) {
			if (context &&
				(tmp = php_stream_context_get_option(context, "http", "content_type")) != NULL &&
				Z_TYPE_P(tmp) == IS_STRING &&
				Z_STRLEN_P(tmp) > 0
			) {
				smart_str_append_const(&soap_headers, "Content-Type: ");
				smart_str_appendl(&soap_headers, Z_STRVAL_P(tmp), Z_STRLEN_P(tmp));
			} else {
				smart_str_append_const(&soap_headers, "Content-Type: application/soap+xml; charset=utf-8");
			}
			if (soapaction) {
				smart_str_append_const(&soap_headers,"; action=\"");
				smart_str_appends(&soap_headers, soapaction);
				smart_str_append_const(&soap_headers,"\"");
			}
			smart_str_append_const(&soap_headers,"\r\n");
		} else {
			if (context &&
				(tmp = php_stream_context_get_option(context, "http", "content_type")) != NULL &&
				Z_TYPE_P(tmp) == IS_STRING &&
				Z_STRLEN_P(tmp) > 0
			) {
				smart_str_append_const(&soap_headers, "Content-Type: ");
				smart_str_appendl(&soap_headers, Z_STRVAL_P(tmp), Z_STRLEN_P(tmp));
				smart_str_append_const(&soap_headers, "\r\n");
			} else {
				smart_str_append_const(&soap_headers, "Content-Type: text/xml; charset=utf-8\r\n");
			}
			if (soapaction) {
				smart_str_append_const(&soap_headers, "SOAPAction: \"");
				smart_str_appends(&soap_headers, soapaction);
				smart_str_append_const(&soap_headers, "\"\r\n");
			}
		}
		smart_str_append_const(&soap_headers,"Content-Length: ");
		smart_str_append_long(&soap_headers, request->len);
		smart_str_append_const(&soap_headers, "\r\n");

		/* HTTP Authentication */
		login = Z_CLIENT_LOGIN_P(this_ptr);
		if (Z_TYPE_P(login) == IS_STRING) {
			zval *digest = Z_CLIENT_DIGEST_P(this_ptr);

			has_authorization = 1;
<<<<<<< HEAD
			if (Z_TYPE_P(digest) == IS_ARRAY) {
				char          HA1[33], HA2[33], response[33], cnonce[33], nc[9];
				zend_long     nonce;
				PHP_MD5_CTX   md5ctx;
				unsigned char hash[16];

				php_random_bytes_throw(&nonce, sizeof(nonce));
				nonce &= 0x7fffffff;

				PHP_MD5Init(&md5ctx);
				snprintf(cnonce, sizeof(cnonce), ZEND_LONG_FMT, nonce);
				PHP_MD5Update(&md5ctx, (unsigned char*)cnonce, strlen(cnonce));
				PHP_MD5Final(hash, &md5ctx);
				make_digest(cnonce, hash);

				if ((tmp = zend_hash_str_find(Z_ARRVAL_P(digest), "nc", sizeof("nc")-1)) != NULL &&
					Z_TYPE_P(tmp) == IS_LONG) {
					Z_LVAL_P(tmp)++;
					snprintf(nc, sizeof(nc), "%08" ZEND_LONG_FMT_SPEC, Z_LVAL_P(tmp));
				} else {
					add_assoc_long(digest, "nc", 1);
					strcpy(nc, "00000001");
				}
=======
			if ((digest = zend_hash_str_find(Z_OBJPROP_P(this_ptr), "_digest", sizeof("_digest")-1)) != NULL) {
				if (Z_TYPE_P(digest) == IS_ARRAY) {
					char          HA1[33], HA2[33], response[33], cnonce[33], nc[9];
					unsigned char nonce[16];
					PHP_MD5_CTX   md5ctx;
					unsigned char hash[16];

					if (UNEXPECTED(php_random_bytes_throw(&nonce, sizeof(nonce)) != SUCCESS)) {
						ZEND_ASSERT(EG(exception));
						php_stream_close(stream);
						convert_to_null(Z_CLIENT_HTTPURL_P(this_ptr));
						convert_to_null(Z_CLIENT_HTTPSOCKET_P(this_ptr));
						convert_to_null(Z_CLIENT_USE_PROXY_P(this_ptr));
						smart_str_free(&soap_headers_z);
						smart_str_free(&soap_headers);
						return FALSE;
					}

					php_hash_bin2hex(cnonce, nonce, sizeof(nonce));
					cnonce[32] = 0;

					if ((tmp = zend_hash_str_find(Z_ARRVAL_P(digest), "nc", sizeof("nc")-1)) != NULL &&
					    Z_TYPE_P(tmp) == IS_LONG) {
						Z_LVAL_P(tmp)++;
						snprintf(nc, sizeof(nc), "%08" ZEND_LONG_FMT_SPEC, Z_LVAL_P(tmp));
					} else {
						add_assoc_long(digest, "nc", 1);
						strcpy(nc, "00000001");
					}
>>>>>>> b720ab99

				PHP_MD5Init(&md5ctx);
				PHP_MD5Update(&md5ctx, (unsigned char*)Z_STRVAL_P(login), Z_STRLEN_P(login));
				PHP_MD5Update(&md5ctx, (unsigned char*)":", 1);
				if ((tmp = zend_hash_str_find(Z_ARRVAL_P(digest), "realm", sizeof("realm")-1)) != NULL &&
					Z_TYPE_P(tmp) == IS_STRING) {
					PHP_MD5Update(&md5ctx, (unsigned char*)Z_STRVAL_P(tmp), Z_STRLEN_P(tmp));
				}
				PHP_MD5Update(&md5ctx, (unsigned char*)":", 1);
				password = Z_CLIENT_PASSWORD_P(this_ptr);
				if (Z_TYPE_P(password) == IS_STRING) {
					PHP_MD5Update(&md5ctx, (unsigned char*)Z_STRVAL_P(password), Z_STRLEN_P(password));
				}
				PHP_MD5Final(hash, &md5ctx);
				make_digest(HA1, hash);
				if ((tmp = zend_hash_str_find(Z_ARRVAL_P(digest), "algorithm", sizeof("algorithm")-1)) != NULL &&
					Z_TYPE_P(tmp) == IS_STRING &&
					Z_STRLEN_P(tmp) == sizeof("md5-sess")-1 &&
					stricmp(Z_STRVAL_P(tmp), "md5-sess") == 0) {
					PHP_MD5Init(&md5ctx);
					PHP_MD5Update(&md5ctx, (unsigned char*)HA1, 32);
					PHP_MD5Update(&md5ctx, (unsigned char*)":", 1);
					if ((tmp = zend_hash_str_find(Z_ARRVAL_P(digest), "nonce", sizeof("nonce")-1)) != NULL &&
						Z_TYPE_P(tmp) == IS_STRING) {
						PHP_MD5Update(&md5ctx, (unsigned char*)Z_STRVAL_P(tmp), Z_STRLEN_P(tmp));
					}
					PHP_MD5Update(&md5ctx, (unsigned char*)":", 1);
					PHP_MD5Update(&md5ctx, (unsigned char*)cnonce, 8);
					PHP_MD5Final(hash, &md5ctx);
					make_digest(HA1, hash);
				}

				PHP_MD5Init(&md5ctx);
				PHP_MD5Update(&md5ctx, (unsigned char*)"POST:", sizeof("POST:")-1);
				if (phpurl->path) {
					PHP_MD5Update(&md5ctx, (unsigned char*)ZSTR_VAL(phpurl->path), ZSTR_LEN(phpurl->path));
				} else {
					PHP_MD5Update(&md5ctx, (unsigned char*)"/", 1);
				}
				if (phpurl->query) {
					PHP_MD5Update(&md5ctx, (unsigned char*)"?", 1);
					PHP_MD5Update(&md5ctx, (unsigned char*)ZSTR_VAL(phpurl->query), ZSTR_LEN(phpurl->query));
				}

				PHP_MD5Final(hash, &md5ctx);
				make_digest(HA2, hash);

				PHP_MD5Init(&md5ctx);
				PHP_MD5Update(&md5ctx, (unsigned char*)HA1, 32);
				PHP_MD5Update(&md5ctx, (unsigned char*)":", 1);
				if ((tmp = zend_hash_str_find(Z_ARRVAL_P(digest), "nonce", sizeof("nonce")-1)) != NULL &&
					Z_TYPE_P(tmp) == IS_STRING) {
					PHP_MD5Update(&md5ctx, (unsigned char*)Z_STRVAL_P(tmp), Z_STRLEN_P(tmp));
				}
				PHP_MD5Update(&md5ctx, (unsigned char*)":", 1);
				if ((tmp = zend_hash_str_find(Z_ARRVAL_P(digest), "qop", sizeof("qop")-1)) != NULL &&
					Z_TYPE_P(tmp) == IS_STRING) {
					PHP_MD5Update(&md5ctx, (unsigned char*)nc, 8);
					PHP_MD5Update(&md5ctx, (unsigned char*)":", 1);
					PHP_MD5Update(&md5ctx, (unsigned char*)cnonce, 8);
					PHP_MD5Update(&md5ctx, (unsigned char*)":", 1);
					/* TODO: Support for qop="auth-int" */
					PHP_MD5Update(&md5ctx, (unsigned char*)"auth", sizeof("auth")-1);
					PHP_MD5Update(&md5ctx, (unsigned char*)":", 1);
				}
				PHP_MD5Update(&md5ctx, (unsigned char*)HA2, 32);
				PHP_MD5Final(hash, &md5ctx);
				make_digest(response, hash);

				smart_str_append_const(&soap_headers, "Authorization: Digest username=\"");
				smart_str_appendl(&soap_headers, Z_STRVAL_P(login), Z_STRLEN_P(login));
				if ((tmp = zend_hash_str_find(Z_ARRVAL_P(digest), "realm", sizeof("realm")-1)) != NULL &&
					Z_TYPE_P(tmp) == IS_STRING) {
					smart_str_append_const(&soap_headers, "\", realm=\"");
					smart_str_appendl(&soap_headers, Z_STRVAL_P(tmp), Z_STRLEN_P(tmp));
				}
				if ((tmp = zend_hash_str_find(Z_ARRVAL_P(digest), "nonce", sizeof("nonce")-1)) != NULL &&
					Z_TYPE_P(tmp) == IS_STRING) {
					smart_str_append_const(&soap_headers, "\", nonce=\"");
					smart_str_appendl(&soap_headers, Z_STRVAL_P(tmp), Z_STRLEN_P(tmp));
				}
				smart_str_append_const(&soap_headers, "\", uri=\"");
				if (phpurl->path) {
					smart_str_appends(&soap_headers, ZSTR_VAL(phpurl->path));
				} else {
					smart_str_appendc(&soap_headers, '/');
				}
				if (phpurl->query) {
					smart_str_appendc(&soap_headers, '?');
					smart_str_appends(&soap_headers, ZSTR_VAL(phpurl->query));
				}
				if (phpurl->fragment) {
					smart_str_appendc(&soap_headers, '#');
					smart_str_appends(&soap_headers, ZSTR_VAL(phpurl->fragment));
				}
				if ((tmp = zend_hash_str_find(Z_ARRVAL_P(digest), "qop", sizeof("qop")-1)) != NULL &&
					Z_TYPE_P(tmp) == IS_STRING) {
				/* TODO: Support for qop="auth-int" */
					smart_str_append_const(&soap_headers, "\", qop=\"auth");
					smart_str_append_const(&soap_headers, "\", nc=\"");
					smart_str_appendl(&soap_headers, nc, 8);
					smart_str_append_const(&soap_headers, "\", cnonce=\"");
					smart_str_appendl(&soap_headers, cnonce, 8);
				}
				smart_str_append_const(&soap_headers, "\", response=\"");
				smart_str_appendl(&soap_headers, response, 32);
				if ((tmp = zend_hash_str_find(Z_ARRVAL_P(digest), "opaque", sizeof("opaque")-1)) != NULL &&
					Z_TYPE_P(tmp) == IS_STRING) {
					smart_str_append_const(&soap_headers, "\", opaque=\"");
					smart_str_appendl(&soap_headers, Z_STRVAL_P(tmp), Z_STRLEN_P(tmp));
				}
				if ((tmp = zend_hash_str_find(Z_ARRVAL_P(digest), "algorithm", sizeof("algorithm")-1)) != NULL &&
					Z_TYPE_P(tmp) == IS_STRING) {
					smart_str_append_const(&soap_headers, "\", algorithm=\"");
					smart_str_appendl(&soap_headers, Z_STRVAL_P(tmp), Z_STRLEN_P(tmp));
				}
				smart_str_append_const(&soap_headers, "\"\r\n");
			} else {
				zend_string *buf;

				smart_str auth = {0};
				smart_str_append(&auth, Z_STR_P(login));
				smart_str_appendc(&auth, ':');
				password = Z_CLIENT_PASSWORD_P(this_ptr);
				if (Z_TYPE_P(password) == IS_STRING) {
					smart_str_append(&auth, Z_STR_P(password));
				}
				smart_str_0(&auth);
				buf = php_base64_encode((unsigned char*)ZSTR_VAL(auth.s), ZSTR_LEN(auth.s));
				smart_str_append_const(&soap_headers, "Authorization: Basic ");
				smart_str_append(&soap_headers, buf);
				smart_str_append_const(&soap_headers, "\r\n");
				zend_string_release_ex(buf, 0);
				smart_str_free(&auth);
			}
		}

		/* Proxy HTTP Authentication */
		if (use_proxy && !use_ssl) {
			has_proxy_authorization = proxy_authentication(this_ptr, &soap_headers);
		}

		/* Send cookies along with request */
		cookies = Z_CLIENT_COOKIES_P(this_ptr);
		ZEND_ASSERT(Z_TYPE_P(cookies) == IS_ARRAY);
		if (zend_hash_num_elements(Z_ARRVAL_P(cookies)) != 0) {
			zval *data;
			zend_string *key;
			has_cookies = 1;
			smart_str_append_const(&soap_headers, "Cookie: ");
			ZEND_HASH_FOREACH_STR_KEY_VAL(Z_ARRVAL_P(cookies), key, data) {
				if (key && Z_TYPE_P(data) == IS_ARRAY) {
					zval *value;

					if ((value = zend_hash_index_find(Z_ARRVAL_P(data), 0)) != NULL &&
						Z_TYPE_P(value) == IS_STRING) {
					  zval *tmp;
					  if (((tmp = zend_hash_index_find(Z_ARRVAL_P(data), 1)) == NULL ||
						   Z_TYPE_P(tmp) != IS_STRING ||
						   strncmp(phpurl->path?ZSTR_VAL(phpurl->path):"/",Z_STRVAL_P(tmp),Z_STRLEN_P(tmp)) == 0) &&
						  ((tmp = zend_hash_index_find(Z_ARRVAL_P(data), 2)) == NULL ||
						   Z_TYPE_P(tmp) != IS_STRING ||
						   in_domain(ZSTR_VAL(phpurl->host),Z_STRVAL_P(tmp))) &&
						  (use_ssl || (tmp = zend_hash_index_find(Z_ARRVAL_P(data), 3)) == NULL)) {
							smart_str_append(&soap_headers, key);
							smart_str_appendc(&soap_headers, '=');
							smart_str_append(&soap_headers, Z_STR_P(value));
							smart_str_appendc(&soap_headers, ';');
						}
					}
				}
			} ZEND_HASH_FOREACH_END();
			smart_str_append_const(&soap_headers, "\r\n");
		}

		http_context_headers(context, has_authorization, has_proxy_authorization, has_cookies, &soap_headers);

		smart_str_append_const(&soap_headers, "\r\n");
		smart_str_0(&soap_headers);
		if (Z_TYPE_P(Z_CLIENT_TRACE_P(this_ptr)) == IS_TRUE) {
			zval_ptr_dtor(Z_CLIENT_LAST_REQUEST_HEADERS_P(this_ptr));
			/* Need to copy the string here, as we continue appending to soap_headers below. */
			ZVAL_STRINGL(Z_CLIENT_LAST_REQUEST_HEADERS_P(this_ptr),
				ZSTR_VAL(soap_headers.s), ZSTR_LEN(soap_headers.s));
		}
		smart_str_appendl(&soap_headers, request->val, request->len);
		smart_str_0(&soap_headers);

		err = php_stream_write(stream, ZSTR_VAL(soap_headers.s), ZSTR_LEN(soap_headers.s));
		if (err != ZSTR_LEN(soap_headers.s)) {
			if (request != buf) {
				zend_string_release_ex(request, 0);
			}
			php_stream_close(stream);
			convert_to_null(Z_CLIENT_HTTPURL_P(this_ptr));
			convert_to_null(Z_CLIENT_HTTPSOCKET_P(this_ptr));
			convert_to_null(Z_CLIENT_USE_PROXY_P(this_ptr));
			add_soap_fault(this_ptr, "HTTP", "Failed Sending HTTP SOAP request", NULL, NULL);
			smart_str_free(&soap_headers_z);
			return FALSE;
		}
		smart_str_free(&soap_headers);
	} else {
		add_soap_fault(this_ptr, "HTTP", "Failed to create stream??", NULL, NULL);
		smart_str_free(&soap_headers_z);
		return FALSE;
	}

	if (!return_value) {
		php_stream_close(stream);
		convert_to_null(Z_CLIENT_HTTPSOCKET_P(this_ptr));
		convert_to_null(Z_CLIENT_USE_PROXY_P(this_ptr));
		smart_str_free(&soap_headers_z);
		return TRUE;
	}

	do {
		http_headers = get_http_headers(stream);
		if (!http_headers) {
			if (request != buf) {
				zend_string_release_ex(request, 0);
			}
			php_stream_close(stream);
			convert_to_null(Z_CLIENT_HTTPSOCKET_P(this_ptr));
			convert_to_null(Z_CLIENT_USE_PROXY_P(this_ptr));
			add_soap_fault(this_ptr, "HTTP", "Error Fetching http headers", NULL, NULL);
			smart_str_free(&soap_headers_z);
			return FALSE;
		}

		if (Z_TYPE_P(Z_CLIENT_TRACE_P(this_ptr)) == IS_TRUE) {
			zval_ptr_dtor(Z_CLIENT_LAST_RESPONSE_HEADERS_P(this_ptr));
			ZVAL_STR_COPY(Z_CLIENT_LAST_RESPONSE_HEADERS_P(this_ptr), http_headers);
		}

		/* Check to see what HTTP status was sent */
		http_1_1 = 0;
		http_status = 0;
		http_version = get_http_header_value(ZSTR_VAL(http_headers), "HTTP/");
		if (http_version) {
			char *tmp;

			if (!strncmp(http_version,"1.1", 3)) {
				http_1_1 = 1;
			}

			tmp = strstr(http_version," ");
			if (tmp != NULL) {
				tmp++;
				http_status = atoi(tmp);
			}
			tmp = strstr(tmp," ");
			if (tmp != NULL) {
				tmp++;
				if (http_msg) {
					efree(http_msg);
				}
				http_msg = estrdup(tmp);
			}
			efree(http_version);

			/* Try and get headers again */
			if (http_status == 100) {
				zend_string_release_ex(http_headers, 0);
			}
		}
	} while (http_status == 100);

	/* Grab and send back every cookie */

	/* Not going to worry about Path: because
	   we shouldn't be changing urls so path doesn't
	   matter too much
	*/
	cookie_itt = ZSTR_VAL(http_headers);

	while ((cookie_itt = get_http_header_value_nodup(cookie_itt, "Set-Cookie: ", &cookie_len))) {
		zval *cookies = Z_CLIENT_COOKIES_P(this_ptr);
		SEPARATE_ARRAY(cookies);

		char *cookie = estrndup(cookie_itt, cookie_len);
		char *eqpos = strstr(cookie, "=");
		char *sempos = strstr(cookie, ";");
		if (eqpos != NULL && (sempos == NULL || sempos > eqpos)) {
			smart_str name = {0};
			int cookie_len;
			zval zcookie;

			if (sempos != NULL) {
				cookie_len = sempos-(eqpos+1);
			} else {
				cookie_len = strlen(cookie)-(eqpos-cookie)-1;
			}

			smart_str_appendl(&name, cookie, eqpos - cookie);
			smart_str_0(&name);

			array_init(&zcookie);
			add_index_stringl(&zcookie, 0, eqpos + 1, cookie_len);

			if (sempos != NULL) {
				char *options = cookie + cookie_len+1;
				while (*options) {
					while (*options == ' ') {options++;}
					sempos = strstr(options, ";");
					if (strstr(options,"path=") == options) {
						eqpos = options + sizeof("path=")-1;
						add_index_stringl(&zcookie, 1, eqpos, sempos?(size_t)(sempos-eqpos):strlen(eqpos));
					} else if (strstr(options,"domain=") == options) {
						eqpos = options + sizeof("domain=")-1;
						add_index_stringl(&zcookie, 2, eqpos, sempos?(size_t)(sempos-eqpos):strlen(eqpos));
					} else if (strstr(options,"secure") == options) {
						add_index_bool(&zcookie, 3, 1);
					}
					if (sempos != NULL) {
						options = sempos+1;
					} else {
					  break;
					}
				}
			}
			if (!zend_hash_index_exists(Z_ARRVAL(zcookie), 1)) {
				char *t = phpurl->path?ZSTR_VAL(phpurl->path):"/";
				char *c = strrchr(t, '/');
				if (c) {
					add_index_stringl(&zcookie, 1, t, c-t);
				}
			}
			if (!zend_hash_index_exists(Z_ARRVAL(zcookie), 2)) {
				add_index_str(&zcookie, 2, phpurl->host);
				GC_ADDREF(phpurl->host);
			}

			zend_symtable_update(Z_ARRVAL_P(cookies), name.s, &zcookie);
			smart_str_free(&name);
		}

		cookie_itt = cookie_itt + cookie_len;
		efree(cookie);
	}

	/* See if the server requested a close */
	if (http_1_1) {
		http_close = FALSE;
		if (use_proxy && !use_ssl) {
			connection = get_http_header_value(ZSTR_VAL(http_headers), "Proxy-Connection: ");
			if (connection) {
				if (strncasecmp(connection, "close", sizeof("close")-1) == 0) {
					http_close = TRUE;
				}
				efree(connection);
			}
		}
		if (http_close == FALSE) {
			connection = get_http_header_value(ZSTR_VAL(http_headers), "Connection: ");
			if (connection) {
				if (strncasecmp(connection, "close", sizeof("close")-1) == 0) {
					http_close = TRUE;
				}
				efree(connection);
			}
		}
	} else {
		http_close = TRUE;
		if (use_proxy && !use_ssl) {
			connection = get_http_header_value(ZSTR_VAL(http_headers), "Proxy-Connection: ");
			if (connection) {
				if (strncasecmp(connection, "Keep-Alive", sizeof("Keep-Alive")-1) == 0) {
					http_close = FALSE;
				}
				efree(connection);
			}
		}
		if (http_close == TRUE) {
			connection = get_http_header_value(ZSTR_VAL(http_headers), "Connection: ");
			if (connection) {
				if (strncasecmp(connection, "Keep-Alive", sizeof("Keep-Alive")-1) == 0) {
					http_close = FALSE;
				}
				efree(connection);
			}
		}
	}


	http_body = get_http_body(stream, http_close, ZSTR_VAL(http_headers));
	if (!http_body) {
		if (request != buf) {
			zend_string_release_ex(request, 0);
		}
		php_stream_close(stream);
		zend_string_release_ex(http_headers, 0);
		convert_to_null(Z_CLIENT_HTTPSOCKET_P(this_ptr));
		convert_to_null(Z_CLIENT_USE_PROXY_P(this_ptr));
		add_soap_fault(this_ptr, "HTTP", "Error Fetching http body, No Content-Length, connection closed or chunked data", NULL, NULL);
		if (http_msg) {
			efree(http_msg);
		}
		smart_str_free(&soap_headers_z);
		return FALSE;
	}

	if (request != buf) {
		zend_string_release_ex(request, 0);
	}

	if (http_close) {
		php_stream_close(stream);
		convert_to_null(Z_CLIENT_HTTPSOCKET_P(this_ptr));
		convert_to_null(Z_CLIENT_USE_PROXY_P(this_ptr));
		stream = NULL;
	}

	/* Process HTTP status codes */
	if (http_status >= 300 && http_status < 400) {
		char *loc;

		if ((loc = get_http_header_value(ZSTR_VAL(http_headers), "Location: ")) != NULL) {
			php_url *new_url  = php_url_parse(loc);

			if (new_url != NULL) {
				zend_string_release_ex(http_headers, 0);
				zend_string_release_ex(http_body, 0);
				efree(loc);
				if (new_url->scheme == NULL && new_url->path != NULL) {
					new_url->scheme = phpurl->scheme ? zend_string_copy(phpurl->scheme) : NULL;
					new_url->host = phpurl->host ? zend_string_copy(phpurl->host) : NULL;
					new_url->port = phpurl->port;
					if (new_url->path && ZSTR_VAL(new_url->path)[0] != '/') {
						if (phpurl->path) {
							char *t = ZSTR_VAL(phpurl->path);
							char *p = strrchr(t, '/');
							if (p) {
								zend_string *s = zend_string_alloc((p - t) + ZSTR_LEN(new_url->path) + 2, 0);
								strncpy(ZSTR_VAL(s), t, (p - t) + 1);
								ZSTR_VAL(s)[(p - t) + 1] = 0;
								strcat(ZSTR_VAL(s), ZSTR_VAL(new_url->path));
								zend_string_release_ex(new_url->path, 0);
								new_url->path = s;
							}
						} else {
							zend_string *s = zend_string_alloc(ZSTR_LEN(new_url->path) + 2, 0);
							ZSTR_VAL(s)[0] = '/';
							ZSTR_VAL(s)[1] = 0;
							strcat(ZSTR_VAL(s), ZSTR_VAL(new_url->path));
							zend_string_release_ex(new_url->path, 0);
							new_url->path = s;
						}
					}
				}
				phpurl = new_url;

				if (--redirect_max < 1) {
					add_soap_fault(this_ptr, "HTTP", "Redirection limit reached, aborting", NULL, NULL);
					smart_str_free(&soap_headers_z);
					return FALSE;
				}

				goto try_again;
			}
		}
	} else if (http_status == 401) {
		/* Digest authentication */
		zval *digest = Z_CLIENT_DIGEST_P(this_ptr);
		zval *login = Z_CLIENT_LOGIN_P(this_ptr);
		zval *password = Z_CLIENT_PASSWORD_P(this_ptr);
		char *auth = get_http_header_value(ZSTR_VAL(http_headers), "WWW-Authenticate: ");
		if (auth && strstr(auth, "Digest") == auth && Z_TYPE_P(digest) != IS_ARRAY
				&& Z_TYPE_P(login) == IS_STRING && Z_TYPE_P(password) == IS_STRING) {
			char *s;
			zval digest;

			ZVAL_UNDEF(&digest);
			s = auth + sizeof("Digest")-1;
			while (*s != '\0') {
				char *name, *val;
				while (*s == ' ') ++s;
				name = s;
				while (*s != '\0' && *s != '=') ++s;
				if (*s == '=') {
					*s = '\0';
					++s;
					if (*s == '"') {
						++s;
						val = s;
						while (*s != '\0' && *s != '"') ++s;
					} else {
						val = s;
						while (*s != '\0' && *s != ' ' && *s != ',') ++s;
					}
					if (*s != '\0') {
						if (*s != ',') {
							*s = '\0';
							++s;
							while (*s != '\0' && *s != ',') ++s;
							if (*s != '\0') ++s;
						} else {
							*s = '\0';
							++s;
						}
					}
					if (Z_TYPE(digest) == IS_UNDEF) {
						array_init(&digest);
					}
					add_assoc_string(&digest, name, val);
				}
			}

			if (Z_TYPE(digest) != IS_UNDEF) {
				php_url *new_url = emalloc(sizeof(php_url));

				zval_ptr_dtor(Z_CLIENT_DIGEST_P(this_ptr));
				ZVAL_COPY_VALUE(Z_CLIENT_DIGEST_P(this_ptr), &digest);

				*new_url = *phpurl;
				if (phpurl->scheme) phpurl->scheme = zend_string_copy(phpurl->scheme);
				if (phpurl->user) phpurl->user = zend_string_copy(phpurl->user);
				if (phpurl->pass) phpurl->pass = zend_string_copy(phpurl->pass);
				if (phpurl->host) phpurl->host = zend_string_copy(phpurl->host);
				if (phpurl->path) phpurl->path = zend_string_copy(phpurl->path);
				if (phpurl->query) phpurl->query = zend_string_copy(phpurl->query);
				if (phpurl->fragment) phpurl->fragment = zend_string_copy(phpurl->fragment);
				phpurl = new_url;

				efree(auth);
				zend_string_release_ex(http_headers, 0);
				zend_string_release_ex(http_body, 0);

				goto try_again;
			}
		}
		if (auth) efree(auth);
	}
	smart_str_free(&soap_headers_z);

	/* Check and see if the server even sent a xml document */
	content_type = get_http_header_value(ZSTR_VAL(http_headers), "Content-Type: ");
	if (content_type) {
		char *pos = NULL;
		int cmplen;
		pos = strstr(content_type,";");
		if (pos != NULL) {
			cmplen = pos - content_type;
		} else {
			cmplen = strlen(content_type);
		}
		if (strncmp(content_type, "text/xml", cmplen) == 0 ||
		    strncmp(content_type, "application/soap+xml", cmplen) == 0) {
			content_type_xml = 1;
/*
			if (strncmp(http_body, "<?xml", 5)) {
				zval *err;
				MAKE_STD_ZVAL(err);
				ZVAL_STRINGL(err, http_body, http_body_size, 1);
				add_soap_fault(this_ptr, "HTTP", "Didn't receive an xml document", NULL, err);
				efree(content_type);
				zend_string_release_ex(http_headers, 0);
				efree(http_body);
				return FALSE;
			}
*/
		}
		efree(content_type);
	}

	/* Decompress response */
	content_encoding = get_http_header_value(ZSTR_VAL(http_headers), "Content-Encoding: ");
	if (content_encoding) {
		zval func;
		zval retval;
		zval params[1];

		if ((strcmp(content_encoding,"gzip") == 0 ||
		     strcmp(content_encoding,"x-gzip") == 0) &&
		     zend_hash_str_exists(EG(function_table), "gzinflate", sizeof("gzinflate")-1)) {
			ZVAL_STRING(&func, "gzinflate");
			ZVAL_STRINGL(&params[0], http_body->val+10, http_body->len-10);
		} else if (strcmp(content_encoding,"deflate") == 0 &&
		           zend_hash_str_exists(EG(function_table), "gzuncompress", sizeof("gzuncompress")-1)) {
			ZVAL_STRING(&func, "gzuncompress");
			ZVAL_STR_COPY(&params[0], http_body);
		} else {
			efree(content_encoding);
			zend_string_release_ex(http_headers, 0);
			zend_string_release_ex(http_body, 0);
			if (http_msg) {
				efree(http_msg);
			}
			add_soap_fault(this_ptr, "HTTP", "Unknown Content-Encoding", NULL, NULL);
			return FALSE;
		}
		if (call_user_function(CG(function_table), (zval*)NULL, &func, &retval, 1, params) == SUCCESS &&
		    Z_TYPE(retval) == IS_STRING) {
			zval_ptr_dtor(&params[0]);
			zval_ptr_dtor(&func);
			zend_string_release_ex(http_body, 0);
			ZVAL_COPY_VALUE(return_value, &retval);
		} else {
			zval_ptr_dtor(&params[0]);
			zval_ptr_dtor(&func);
			efree(content_encoding);
			zend_string_release_ex(http_headers, 0);
			zend_string_release_ex(http_body, 0);
			add_soap_fault(this_ptr, "HTTP", "Can't uncompress compressed response", NULL, NULL);
			if (http_msg) {
				efree(http_msg);
			}
			return FALSE;
		}
		efree(content_encoding);
	} else {
		ZVAL_STR(return_value, http_body);
	}

	zend_string_release_ex(http_headers, 0);

	if (http_status >= 400) {
		int error = 0;

		if (Z_STRLEN_P(return_value) == 0) {
			error = 1;
		} else if (Z_STRLEN_P(return_value) > 0) {
			if (!content_type_xml) {
				char *s = Z_STRVAL_P(return_value);

				while (*s != '\0' && *s < ' ') {
					s++;
				}
				if (strncmp(s, "<?xml", 5)) {
					error = 1;
				}
			}
		}

		if (error) {
			zval_ptr_dtor(return_value);
			ZVAL_UNDEF(return_value);
			add_soap_fault(this_ptr, "HTTP", http_msg, NULL, NULL);
			efree(http_msg);
			return FALSE;
		}
	}

	if (http_msg) {
		efree(http_msg);
	}

	return TRUE;
}

static char *get_http_header_value_nodup(char *headers, char *type, size_t *len)
{
	char *pos, *tmp = NULL;
	int typelen, headerslen;

	typelen = strlen(type);
	headerslen = strlen(headers);

	/* header `titles' can be lower case, or any case combination, according
	 * to the various RFC's. */
	pos = headers;
	do {
		/* start of buffer or start of line */
		if (strncasecmp(pos, type, typelen) == 0) {
			char *eol;

			/* match */
			tmp = pos + typelen;

			/* strip leading whitespace */
			while (*tmp == ' ' || *tmp == '\t') {
				tmp++;
			}

			eol = strchr(tmp, '\n');
			if (eol == NULL) {
				eol = headers + headerslen;
			} else if (eol > tmp) {
				if (*(eol-1) == '\r') {
					eol--;
				}

				/* strip trailing whitespace */
				while (eol > tmp && (*(eol-1) == ' ' || *(eol-1) == '\t')) {
					eol--;
				}
			}

			*len = eol - tmp;
			return tmp;
		}

		/* find next line */
		pos = strchr(pos, '\n');
		if (pos) {
			pos++;
		}

	} while (pos);

	return NULL;
}

static char *get_http_header_value(char *headers, char *type)
{
	size_t len;
	char *value;

	value = get_http_header_value_nodup(headers, type, &len);

	if (value) {
		return estrndup(value, len);
	}

	return NULL;
}

static zend_string* get_http_body(php_stream *stream, int close, char *headers)
{
	zend_string *http_buf = NULL;
	char *header;
	int header_close = close, header_chunked = 0, header_length = 0, http_buf_size = 0;

	if (!close) {
		header = get_http_header_value(headers, "Connection: ");
		if (header) {
			if(!strncasecmp(header, "close", sizeof("close")-1)) header_close = 1;
			efree(header);
		}
	}
	header = get_http_header_value(headers, "Transfer-Encoding: ");
	if (header) {
		if(!strncasecmp(header, "chunked", sizeof("chunked")-1)) header_chunked = 1;
		efree(header);
	}
	header = get_http_header_value(headers, "Content-Length: ");
	if (header) {
		header_length = atoi(header);
		efree(header);
		if (!header_length && !header_chunked) {
			/* Empty response */
			return ZSTR_EMPTY_ALLOC();
		}
	}

	if (header_chunked) {
		char ch, done, headerbuf[8192];

		done = FALSE;

		while (!done) {
			int buf_size = 0;

			php_stream_gets(stream, headerbuf, sizeof(headerbuf));
			if (sscanf(headerbuf, "%x", &buf_size) > 0 ) {
				if (buf_size > 0) {
					size_t len_size = 0;

					if (http_buf_size + buf_size + 1 < 0) {
						if (http_buf) {
							zend_string_release_ex(http_buf, 0);
						}
						return NULL;
					}

					if (http_buf) {
						http_buf = zend_string_realloc(http_buf, http_buf_size + buf_size, 0);
					} else {
						http_buf = zend_string_alloc(buf_size, 0);
					}

					while (len_size < buf_size) {
						ssize_t len_read = php_stream_read(stream, http_buf->val + http_buf_size, buf_size - len_size);
						if (len_read <= 0) {
							/* Error or EOF */
							done = TRUE;
						  break;
						}
						len_size += len_read;
	 					http_buf_size += len_read;
					}

					/* Eat up '\r' '\n' */
					ch = php_stream_getc(stream);
					if (ch == '\r') {
						ch = php_stream_getc(stream);
					}
					if (ch != '\n') {
						/* Something wrong in chunked encoding */
						if (http_buf) {
							zend_string_release_ex(http_buf, 0);
						}
						return NULL;
					}
				}
			} else {
				/* Something wrong in chunked encoding */
				if (http_buf) {
					zend_string_release_ex(http_buf, 0);
				}
				return NULL;
			}
			if (buf_size == 0) {
				done = TRUE;
			}
		}

		/* Ignore trailer headers */
		while (1) {
			if (!php_stream_gets(stream, headerbuf, sizeof(headerbuf))) {
				break;
			}

			if ((headerbuf[0] == '\r' && headerbuf[1] == '\n') ||
			    (headerbuf[0] == '\n')) {
				/* empty line marks end of headers */
				break;
			}
		}

		if (http_buf == NULL) {
			return ZSTR_EMPTY_ALLOC();
		}

	} else if (header_length) {
		if (header_length < 0 || header_length >= INT_MAX) {
			return NULL;
		}
		http_buf = zend_string_alloc(header_length, 0);
		while (http_buf_size < header_length) {
			ssize_t len_read = php_stream_read(stream, http_buf->val + http_buf_size, header_length - http_buf_size);
			if (len_read <= 0) {
				break;
			}
			http_buf_size += len_read;
		}
	} else if (header_close) {
		do {
			ssize_t len_read;
			if (http_buf) {
				http_buf = zend_string_realloc(http_buf, http_buf_size + 4096, 0);
			} else {
				http_buf = zend_string_alloc(4096, 0);
			}
			len_read = php_stream_read(stream, http_buf->val + http_buf_size, 4096);
			if (len_read > 0) {
				http_buf_size += len_read;
			}
		} while(!php_stream_eof(stream));
	} else {
		return NULL;
	}

	http_buf->val[http_buf_size] = '\0';
	http_buf->len = http_buf_size;
	return http_buf;
}

static zend_string *get_http_headers(php_stream *stream)
{
	smart_str tmp_response = {0};
	char headerbuf[8192];

	while (php_stream_gets(stream, headerbuf, sizeof(headerbuf))) {
		if ((headerbuf[0] == '\r' && headerbuf[1] == '\n') ||
		    (headerbuf[0] == '\n')) {
			/* empty line marks end of headers */
			smart_str_0(&tmp_response);
			return tmp_response.s;
		}

		/* add header to collection */
		smart_str_appends(&tmp_response, headerbuf);
	}

	smart_str_free(&tmp_response);
	return NULL;
}<|MERGE_RESOLUTION|>--- conflicted
+++ resolved
@@ -656,21 +656,25 @@
 			zval *digest = Z_CLIENT_DIGEST_P(this_ptr);
 
 			has_authorization = 1;
-<<<<<<< HEAD
 			if (Z_TYPE_P(digest) == IS_ARRAY) {
 				char          HA1[33], HA2[33], response[33], cnonce[33], nc[9];
-				zend_long     nonce;
+				unsigned char nonce[16];
 				PHP_MD5_CTX   md5ctx;
 				unsigned char hash[16];
 
-				php_random_bytes_throw(&nonce, sizeof(nonce));
-				nonce &= 0x7fffffff;
-
-				PHP_MD5Init(&md5ctx);
-				snprintf(cnonce, sizeof(cnonce), ZEND_LONG_FMT, nonce);
-				PHP_MD5Update(&md5ctx, (unsigned char*)cnonce, strlen(cnonce));
-				PHP_MD5Final(hash, &md5ctx);
-				make_digest(cnonce, hash);
+				if (UNEXPECTED(php_random_bytes_throw(&nonce, sizeof(nonce)) != SUCCESS)) {
+					ZEND_ASSERT(EG(exception));
+					php_stream_close(stream);
+					convert_to_null(Z_CLIENT_HTTPURL_P(this_ptr));
+					convert_to_null(Z_CLIENT_HTTPSOCKET_P(this_ptr));
+					convert_to_null(Z_CLIENT_USE_PROXY_P(this_ptr));
+					smart_str_free(&soap_headers_z);
+					smart_str_free(&soap_headers);
+					return FALSE;
+				}
+
+				php_hash_bin2hex(cnonce, nonce, sizeof(nonce));
+				cnonce[32] = 0;
 
 				if ((tmp = zend_hash_str_find(Z_ARRVAL_P(digest), "nc", sizeof("nc")-1)) != NULL &&
 					Z_TYPE_P(tmp) == IS_LONG) {
@@ -680,37 +684,6 @@
 					add_assoc_long(digest, "nc", 1);
 					strcpy(nc, "00000001");
 				}
-=======
-			if ((digest = zend_hash_str_find(Z_OBJPROP_P(this_ptr), "_digest", sizeof("_digest")-1)) != NULL) {
-				if (Z_TYPE_P(digest) == IS_ARRAY) {
-					char          HA1[33], HA2[33], response[33], cnonce[33], nc[9];
-					unsigned char nonce[16];
-					PHP_MD5_CTX   md5ctx;
-					unsigned char hash[16];
-
-					if (UNEXPECTED(php_random_bytes_throw(&nonce, sizeof(nonce)) != SUCCESS)) {
-						ZEND_ASSERT(EG(exception));
-						php_stream_close(stream);
-						convert_to_null(Z_CLIENT_HTTPURL_P(this_ptr));
-						convert_to_null(Z_CLIENT_HTTPSOCKET_P(this_ptr));
-						convert_to_null(Z_CLIENT_USE_PROXY_P(this_ptr));
-						smart_str_free(&soap_headers_z);
-						smart_str_free(&soap_headers);
-						return FALSE;
-					}
-
-					php_hash_bin2hex(cnonce, nonce, sizeof(nonce));
-					cnonce[32] = 0;
-
-					if ((tmp = zend_hash_str_find(Z_ARRVAL_P(digest), "nc", sizeof("nc")-1)) != NULL &&
-					    Z_TYPE_P(tmp) == IS_LONG) {
-						Z_LVAL_P(tmp)++;
-						snprintf(nc, sizeof(nc), "%08" ZEND_LONG_FMT_SPEC, Z_LVAL_P(tmp));
-					} else {
-						add_assoc_long(digest, "nc", 1);
-						strcpy(nc, "00000001");
-					}
->>>>>>> b720ab99
 
 				PHP_MD5Init(&md5ctx);
 				PHP_MD5Update(&md5ctx, (unsigned char*)Z_STRVAL_P(login), Z_STRLEN_P(login));
