--- conflicted
+++ resolved
@@ -920,7 +920,6 @@
 		return FALSE;
 	}
 
-<<<<<<< HEAD
 	http_headers = NULL;
 	if (return_value || client_trace) {
 		do {
@@ -934,34 +933,14 @@
 				convert_to_null(Z_CLIENT_USE_PROXY_P(this_ptr));
 				add_soap_fault(this_ptr, "HTTP", "Error Fetching http headers", NULL, NULL);
 				smart_str_free(&soap_headers_z);
+				efree(http_msg);
 				return FALSE;
 			}
-=======
-	if (!return_value) {
-		php_stream_close(stream);
-		convert_to_null(Z_CLIENT_HTTPSOCKET_P(this_ptr));
-		convert_to_null(Z_CLIENT_USE_PROXY_P(this_ptr));
-		smart_str_free(&soap_headers_z);
-		efree(http_msg);
-		return TRUE;
-	}
->>>>>>> 66cb6cd3
 
 			if (client_trace) {
 				zval_ptr_dtor(Z_CLIENT_LAST_RESPONSE_HEADERS_P(this_ptr));
 				ZVAL_STR_COPY(Z_CLIENT_LAST_RESPONSE_HEADERS_P(this_ptr), http_headers);
 			}
-<<<<<<< HEAD
-=======
-			php_stream_close(stream);
-			convert_to_null(Z_CLIENT_HTTPSOCKET_P(this_ptr));
-			convert_to_null(Z_CLIENT_USE_PROXY_P(this_ptr));
-			add_soap_fault(this_ptr, "HTTP", "Error Fetching http headers", NULL, NULL);
-			smart_str_free(&soap_headers_z);
-			efree(http_msg);
-			return FALSE;
-		}
->>>>>>> 66cb6cd3
 
 			/* Check to see what HTTP status was sent */
 			http_1_1 = 0;
