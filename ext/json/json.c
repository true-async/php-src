/*
  +----------------------------------------------------------------------+
  | PHP Version 7                                                        |
  +----------------------------------------------------------------------+
  | Copyright (c) 1997-2016 The PHP Group                                |
  +----------------------------------------------------------------------+
  | This source file is subject to version 3.01 of the PHP license,      |
  | that is bundled with this package in the file LICENSE, and is        |
  | available through the world-wide-web at the following url:           |
  | http://www.php.net/license/3_01.txt                                  |
  | If you did not receive a copy of the PHP license and are unable to   |
  | obtain it through the world-wide-web, please send a note to          |
  | license@php.net so we can mail you a copy immediately.               |
  +----------------------------------------------------------------------+
  | Author: Omar Kilani <omar@php.net>                                   |
  |         Jakub Zelenka <bukka@php.net>                                |
  +----------------------------------------------------------------------+
*/

/* $Id$ */

#ifdef HAVE_CONFIG_H
#include "config.h"
#endif

#include "php.h"
#include "php_ini.h"
#include "ext/standard/info.h"
#include "ext/standard/html.h"
#include "zend_smart_str.h"
#include "php_json.h"
#include "php_json_encoder.h"
#include "php_json_parser.h"
#include <zend_exceptions.h>

#include <float.h>
#if defined(DBL_MANT_DIG) && defined(DBL_MIN_EXP)
#define NUM_BUF_SIZE (3 + DBL_MANT_DIG - DBL_MIN_EXP)
#else
#define NUM_BUF_SIZE 1080
#endif


static PHP_MINFO_FUNCTION(json);
static PHP_FUNCTION(json_encode);
static PHP_FUNCTION(json_decode);
static PHP_FUNCTION(json_last_error);
static PHP_FUNCTION(json_last_error_msg);

PHP_JSON_API zend_class_entry *php_json_serializable_ce;

PHP_JSON_API ZEND_DECLARE_MODULE_GLOBALS(json)

/* {{{ arginfo */
ZEND_BEGIN_ARG_INFO_EX(arginfo_json_encode, 0, 0, 1)
	ZEND_ARG_INFO(0, value)
	ZEND_ARG_INFO(0, options)
	ZEND_ARG_INFO(0, depth)
ZEND_END_ARG_INFO()

ZEND_BEGIN_ARG_INFO_EX(arginfo_json_decode, 0, 0, 1)
	ZEND_ARG_INFO(0, json)
	ZEND_ARG_INFO(0, assoc)
	ZEND_ARG_INFO(0, depth)
	ZEND_ARG_INFO(0, options)
ZEND_END_ARG_INFO()

ZEND_BEGIN_ARG_INFO(arginfo_json_last_error, 0)
ZEND_END_ARG_INFO()

ZEND_BEGIN_ARG_INFO(arginfo_json_last_error_msg, 0)
ZEND_END_ARG_INFO()
/* }}} */

/* {{{ json_functions[] */
static const zend_function_entry json_functions[] = {
	PHP_FE(json_encode, arginfo_json_encode)
	PHP_FE(json_decode, arginfo_json_decode)
	PHP_FE(json_last_error, arginfo_json_last_error)
	PHP_FE(json_last_error_msg, arginfo_json_last_error_msg)
	PHP_FE_END
};
/* }}} */

/* {{{ JsonSerializable methods */
ZEND_BEGIN_ARG_INFO(json_serialize_arginfo, 0)
	/* No arguments */
ZEND_END_ARG_INFO();

static const zend_function_entry json_serializable_interface[] = {
	PHP_ABSTRACT_ME(JsonSerializable, jsonSerialize, json_serialize_arginfo)
	PHP_FE_END
};
/* }}} */

/* Register constant for options and errors */
#define PHP_JSON_REGISTER_CONSTANT(_name, _value) \
	REGISTER_LONG_CONSTANT(_name,  _value, CONST_CS | CONST_PERSISTENT);

/* {{{ MINIT */
static PHP_MINIT_FUNCTION(json)
{
	zend_class_entry ce;

	INIT_CLASS_ENTRY(ce, "JsonSerializable", json_serializable_interface);
	php_json_serializable_ce = zend_register_internal_interface(&ce);

	/* options for json_encode */
	PHP_JSON_REGISTER_CONSTANT("JSON_HEX_TAG",  PHP_JSON_HEX_TAG);
	PHP_JSON_REGISTER_CONSTANT("JSON_HEX_AMP",  PHP_JSON_HEX_AMP);
	PHP_JSON_REGISTER_CONSTANT("JSON_HEX_APOS", PHP_JSON_HEX_APOS);
	PHP_JSON_REGISTER_CONSTANT("JSON_HEX_QUOT", PHP_JSON_HEX_QUOT);
	PHP_JSON_REGISTER_CONSTANT("JSON_FORCE_OBJECT", PHP_JSON_FORCE_OBJECT);
	PHP_JSON_REGISTER_CONSTANT("JSON_NUMERIC_CHECK", PHP_JSON_NUMERIC_CHECK);
	PHP_JSON_REGISTER_CONSTANT("JSON_UNESCAPED_SLASHES", PHP_JSON_UNESCAPED_SLASHES);
	PHP_JSON_REGISTER_CONSTANT("JSON_PRETTY_PRINT", PHP_JSON_PRETTY_PRINT);
	PHP_JSON_REGISTER_CONSTANT("JSON_UNESCAPED_UNICODE", PHP_JSON_UNESCAPED_UNICODE);
	PHP_JSON_REGISTER_CONSTANT("JSON_PARTIAL_OUTPUT_ON_ERROR", PHP_JSON_PARTIAL_OUTPUT_ON_ERROR);
	PHP_JSON_REGISTER_CONSTANT("JSON_PRESERVE_ZERO_FRACTION", PHP_JSON_PRESERVE_ZERO_FRACTION);

	/* options for json_decode */
	PHP_JSON_REGISTER_CONSTANT("JSON_OBJECT_AS_ARRAY", PHP_JSON_OBJECT_AS_ARRAY);
	PHP_JSON_REGISTER_CONSTANT("JSON_BIGINT_AS_STRING", PHP_JSON_BIGINT_AS_STRING);

	/* json error constants */
	PHP_JSON_REGISTER_CONSTANT("JSON_ERROR_NONE", PHP_JSON_ERROR_NONE);
	PHP_JSON_REGISTER_CONSTANT("JSON_ERROR_DEPTH", PHP_JSON_ERROR_DEPTH);
	PHP_JSON_REGISTER_CONSTANT("JSON_ERROR_STATE_MISMATCH", PHP_JSON_ERROR_STATE_MISMATCH);
	PHP_JSON_REGISTER_CONSTANT("JSON_ERROR_CTRL_CHAR", PHP_JSON_ERROR_CTRL_CHAR);
	PHP_JSON_REGISTER_CONSTANT("JSON_ERROR_SYNTAX", PHP_JSON_ERROR_SYNTAX);
	PHP_JSON_REGISTER_CONSTANT("JSON_ERROR_UTF8", PHP_JSON_ERROR_UTF8);
	PHP_JSON_REGISTER_CONSTANT("JSON_ERROR_RECURSION", PHP_JSON_ERROR_RECURSION);
	PHP_JSON_REGISTER_CONSTANT("JSON_ERROR_INF_OR_NAN", PHP_JSON_ERROR_INF_OR_NAN);
	PHP_JSON_REGISTER_CONSTANT("JSON_ERROR_UNSUPPORTED_TYPE", PHP_JSON_ERROR_UNSUPPORTED_TYPE);
	PHP_JSON_REGISTER_CONSTANT("JSON_ERROR_INVALID_PROPERTY_NAME", PHP_JSON_ERROR_INVALID_PROPERTY_NAME);
	PHP_JSON_REGISTER_CONSTANT("JSON_ERROR_UTF16", PHP_JSON_ERROR_UTF16);

	return SUCCESS;
}
/* }}} */

/* {{{ PHP_GINIT_FUNCTION
*/
static PHP_GINIT_FUNCTION(json)
{
#if defined(COMPILE_DL_JSON) && defined(ZTS)
	ZEND_TSRMLS_CACHE_UPDATE();
#endif
	json_globals->encoder_depth = 0;
	json_globals->error_code = 0;
	json_globals->encode_max_depth = 0;
}
/* }}} */


/* {{{ json_module_entry
 */
zend_module_entry json_module_entry = {
	STANDARD_MODULE_HEADER,
	"json",
	json_functions,
	PHP_MINIT(json),
	NULL,
	NULL,
	NULL,
	PHP_MINFO(json),
	PHP_JSON_VERSION,
	PHP_MODULE_GLOBALS(json),
	PHP_GINIT(json),
	NULL,
	NULL,
	STANDARD_MODULE_PROPERTIES_EX
};
/* }}} */

#ifdef COMPILE_DL_JSON
#ifdef ZTS
ZEND_TSRMLS_CACHE_DEFINE()
#endif
ZEND_GET_MODULE(json)
#endif

/* {{{ PHP_MINFO_FUNCTION
 */
static PHP_MINFO_FUNCTION(json)
{
	php_info_print_table_start();
	php_info_print_table_row(2, "json support", "enabled");
	php_info_print_table_row(2, "json version", PHP_JSON_VERSION);
	php_info_print_table_end();
}
/* }}} */

PHP_JSON_API void php_json_encode(smart_str *buf, zval *val, int options) /* {{{ */
{
	php_json_encode_zval(buf, val, options);
}
/* }}} */

PHP_JSON_API void php_json_decode_ex(zval *return_value, char *str, size_t str_len, zend_long options, zend_long depth) /* {{{ */
{
	php_json_parser parser;

	php_json_parser_init(&parser, return_value, str, str_len, (int)options, (int)depth);

	if (php_json_yyparse(&parser)) {
		JSON_G(error_code) = php_json_parser_error_code(&parser);
		RETURN_NULL();
	}
<<<<<<< HEAD
=======

	if (depth > INT_MAX) {
		php_error_docref(NULL TSRMLS_CC, E_WARNING, "Depth must be lower than %d", INT_MAX);
		efree(utf16);
		RETURN_NULL();
	}

	ALLOC_INIT_ZVAL(z);
	jp = new_JSON_parser(depth);
	if (parse_JSON_ex(jp, z, utf16, utf16_len, options TSRMLS_CC)) {
		*return_value = *z;
	}
	else
	{
		double d;
		int type, overflow_info;
		long p;
		char *trim = str;
		int trim_len = str_len;

		/* Increment trimmed string pointer to strip leading whitespace */
		/* JSON RFC says to consider as whitespace: space, tab, LF or CR */
		while (trim_len && (*trim == ' ' || *trim == '\t' || *trim == '\n' || *trim == '\r')) {
			trim++;
			trim_len--;
		}

		/* Decrement trimmed string length to strip trailing whitespace */
		while (trim_len && (trim[trim_len - 1] == ' ' || trim[trim_len - 1] == '\t' || trim[trim_len - 1] == '\n' || trim[trim_len - 1] == '\r')) {
			trim_len--;
		}

		RETVAL_NULL();
		if (trim_len == 4) {
			if (!strncmp(trim, "null", trim_len)) {
				/* We need to explicitly clear the error because its an actual NULL and not an error */
				jp->error_code = PHP_JSON_ERROR_NONE;
				RETVAL_NULL();
			} else if (!strncmp(trim, "true", trim_len)) {
				RETVAL_BOOL(1);
			}
		} else if (trim_len == 5 && !strncmp(trim, "false", trim_len)) {
			RETVAL_BOOL(0);
		}

		if ((type = is_numeric_string_ex(trim, trim_len, &p, &d, 0, &overflow_info)) != 0) {
			if (type == IS_LONG) {
				RETVAL_LONG(p);
			} else if (type == IS_DOUBLE) {
				if (options & PHP_JSON_BIGINT_AS_STRING && overflow_info) {
					/* Within an object or array, a numeric literal is assumed
					 * to be an integer if and only if it's entirely made up of
					 * digits (exponent notation will result in the number
					 * being treated as a double). We'll match that behaviour
					 * here. */
					int i;
					zend_bool is_float = 0;

					for (i = (trim[0] == '-' ? 1 : 0); i < trim_len; i++) {
						/* Not using isdigit() because it's locale specific,
						 * but we expect JSON input to always be UTF-8. */
						if (trim[i] < '0' || trim[i] > '9') {
							is_float = 1;
							break;
						}
					}

					if (is_float) {
						RETVAL_DOUBLE(d);
					} else {
						RETVAL_STRINGL(trim, trim_len, 1);
					}
				} else {
					RETVAL_DOUBLE(d);
				}
			}
		}

		if (Z_TYPE_P(return_value) != IS_NULL) {
			jp->error_code = PHP_JSON_ERROR_NONE;
		}

		zval_dtor(z);
	}
	FREE_ZVAL(z);
	efree(utf16);
	JSON_G(error_code) = jp->error_code;
	free_JSON_parser(jp);
>>>>>>> 9f1d962e
}
/* }}} */

/* {{{ proto string json_encode(mixed data [, int options[, int depth]])
   Returns the JSON representation of a value */
static PHP_FUNCTION(json_encode)
{
	zval *parameter;
	smart_str buf = {0};
	zend_long options = 0;
	zend_long depth = PHP_JSON_PARSER_DEFAULT_DEPTH;

	if (zend_parse_parameters(ZEND_NUM_ARGS(), "z|ll", &parameter, &options, &depth) == FAILURE) {
		return;
	}

	JSON_G(error_code) = PHP_JSON_ERROR_NONE;

	JSON_G(encode_max_depth) = (int)depth;

	php_json_encode(&buf, parameter, (int)options);

	if (JSON_G(error_code) != PHP_JSON_ERROR_NONE && !(options & PHP_JSON_PARTIAL_OUTPUT_ON_ERROR)) {
		smart_str_free(&buf);
		ZVAL_FALSE(return_value);
	} else {
		smart_str_0(&buf); /* copy? */
		ZVAL_NEW_STR(return_value, buf.s);
	}
}
/* }}} */

/* {{{ proto mixed json_decode(string json [, bool assoc [, long depth]])
   Decodes the JSON representation into a PHP value */
static PHP_FUNCTION(json_decode)
{
	char *str;
	size_t str_len;
	zend_bool assoc = 0; /* return JS objects as PHP objects by default */
	zend_long depth = PHP_JSON_PARSER_DEFAULT_DEPTH;
	zend_long options = 0;

	if (zend_parse_parameters(ZEND_NUM_ARGS(), "s|bll", &str, &str_len, &assoc, &depth, &options) == FAILURE) {
		return;
	}

	JSON_G(error_code) = PHP_JSON_ERROR_NONE;

	if (!str_len) {
		JSON_G(error_code) = PHP_JSON_ERROR_SYNTAX;
		RETURN_NULL();
	}

	/* For BC reasons, the bool $assoc overrides the long $options bit for PHP_JSON_OBJECT_AS_ARRAY */
	if (assoc) {
		options |=  PHP_JSON_OBJECT_AS_ARRAY;
	} else {
		options &= ~PHP_JSON_OBJECT_AS_ARRAY;
	}

	php_json_decode_ex(return_value, str, str_len, options, depth);
}
/* }}} */

/* {{{ proto int json_last_error()
   Returns the error code of the last json_encode() or json_decode() call. */
static PHP_FUNCTION(json_last_error)
{
	if (zend_parse_parameters_none() == FAILURE) {
		return;
	}

	RETURN_LONG(JSON_G(error_code));
}
/* }}} */

/* {{{ proto string json_last_error_msg()
   Returns the error string of the last json_encode() or json_decode() call. */
static PHP_FUNCTION(json_last_error_msg)
{
	if (zend_parse_parameters_none() == FAILURE) {
		return;
	}

	switch(JSON_G(error_code)) {
		case PHP_JSON_ERROR_NONE:
			RETURN_STRING("No error");
		case PHP_JSON_ERROR_DEPTH:
			RETURN_STRING("Maximum stack depth exceeded");
		case PHP_JSON_ERROR_STATE_MISMATCH:
			RETURN_STRING("State mismatch (invalid or malformed JSON)");
		case PHP_JSON_ERROR_CTRL_CHAR:
			RETURN_STRING("Control character error, possibly incorrectly encoded");
		case PHP_JSON_ERROR_SYNTAX:
			RETURN_STRING("Syntax error");
		case PHP_JSON_ERROR_UTF8:
			RETURN_STRING("Malformed UTF-8 characters, possibly incorrectly encoded");
		case PHP_JSON_ERROR_RECURSION:
			RETURN_STRING("Recursion detected");
		case PHP_JSON_ERROR_INF_OR_NAN:
			RETURN_STRING("Inf and NaN cannot be JSON encoded");
		case PHP_JSON_ERROR_UNSUPPORTED_TYPE:
			RETURN_STRING("Type is not supported");
		case PHP_JSON_ERROR_INVALID_PROPERTY_NAME:
			RETURN_STRING("The decoded property name is invalid");
		case PHP_JSON_ERROR_UTF16:
			RETURN_STRING("Single unpaired UTF-16 surrogate in unicode escape");
		default:
			RETURN_STRING("Unknown error");
	}

}
/* }}} */

/*
 * Local variables:
 * tab-width: 4
 * c-basic-offset: 4
 * End:
 * vim600: noet sw=4 ts=4 fdm=marker
 * vim<600: noet sw=4 ts=4
 */<|MERGE_RESOLUTION|>--- conflicted
+++ resolved
@@ -207,97 +207,6 @@
 		JSON_G(error_code) = php_json_parser_error_code(&parser);
 		RETURN_NULL();
 	}
-<<<<<<< HEAD
-=======
-
-	if (depth > INT_MAX) {
-		php_error_docref(NULL TSRMLS_CC, E_WARNING, "Depth must be lower than %d", INT_MAX);
-		efree(utf16);
-		RETURN_NULL();
-	}
-
-	ALLOC_INIT_ZVAL(z);
-	jp = new_JSON_parser(depth);
-	if (parse_JSON_ex(jp, z, utf16, utf16_len, options TSRMLS_CC)) {
-		*return_value = *z;
-	}
-	else
-	{
-		double d;
-		int type, overflow_info;
-		long p;
-		char *trim = str;
-		int trim_len = str_len;
-
-		/* Increment trimmed string pointer to strip leading whitespace */
-		/* JSON RFC says to consider as whitespace: space, tab, LF or CR */
-		while (trim_len && (*trim == ' ' || *trim == '\t' || *trim == '\n' || *trim == '\r')) {
-			trim++;
-			trim_len--;
-		}
-
-		/* Decrement trimmed string length to strip trailing whitespace */
-		while (trim_len && (trim[trim_len - 1] == ' ' || trim[trim_len - 1] == '\t' || trim[trim_len - 1] == '\n' || trim[trim_len - 1] == '\r')) {
-			trim_len--;
-		}
-
-		RETVAL_NULL();
-		if (trim_len == 4) {
-			if (!strncmp(trim, "null", trim_len)) {
-				/* We need to explicitly clear the error because its an actual NULL and not an error */
-				jp->error_code = PHP_JSON_ERROR_NONE;
-				RETVAL_NULL();
-			} else if (!strncmp(trim, "true", trim_len)) {
-				RETVAL_BOOL(1);
-			}
-		} else if (trim_len == 5 && !strncmp(trim, "false", trim_len)) {
-			RETVAL_BOOL(0);
-		}
-
-		if ((type = is_numeric_string_ex(trim, trim_len, &p, &d, 0, &overflow_info)) != 0) {
-			if (type == IS_LONG) {
-				RETVAL_LONG(p);
-			} else if (type == IS_DOUBLE) {
-				if (options & PHP_JSON_BIGINT_AS_STRING && overflow_info) {
-					/* Within an object or array, a numeric literal is assumed
-					 * to be an integer if and only if it's entirely made up of
-					 * digits (exponent notation will result in the number
-					 * being treated as a double). We'll match that behaviour
-					 * here. */
-					int i;
-					zend_bool is_float = 0;
-
-					for (i = (trim[0] == '-' ? 1 : 0); i < trim_len; i++) {
-						/* Not using isdigit() because it's locale specific,
-						 * but we expect JSON input to always be UTF-8. */
-						if (trim[i] < '0' || trim[i] > '9') {
-							is_float = 1;
-							break;
-						}
-					}
-
-					if (is_float) {
-						RETVAL_DOUBLE(d);
-					} else {
-						RETVAL_STRINGL(trim, trim_len, 1);
-					}
-				} else {
-					RETVAL_DOUBLE(d);
-				}
-			}
-		}
-
-		if (Z_TYPE_P(return_value) != IS_NULL) {
-			jp->error_code = PHP_JSON_ERROR_NONE;
-		}
-
-		zval_dtor(z);
-	}
-	FREE_ZVAL(z);
-	efree(utf16);
-	JSON_G(error_code) = jp->error_code;
-	free_JSON_parser(jp);
->>>>>>> 9f1d962e
 }
 /* }}} */
 
@@ -348,6 +257,16 @@
 
 	if (!str_len) {
 		JSON_G(error_code) = PHP_JSON_ERROR_SYNTAX;
+		RETURN_NULL();
+	}
+
+	if (depth <= 0) {
+		php_error_docref(NULL TSRMLS_CC, E_WARNING, "Depth must be greater than zero");
+		RETURN_NULL();
+	}
+
+	if (depth > INT_MAX) {
+		php_error_docref(NULL TSRMLS_CC, E_WARNING, "Depth must be lower than %d", INT_MAX);
 		RETURN_NULL();
 	}
 
