--- conflicted
+++ resolved
@@ -310,8 +310,6 @@
   int (*str_errcode)(sqlite3_str*);
   int (*str_length)(sqlite3_str*);
   char *(*str_value)(sqlite3_str*);
-<<<<<<< HEAD
-=======
   /* Version 3.25.0 and later */
   int (*create_window_function)(sqlite3*,const char*,int,int,void*,
                             void (*xStep)(sqlite3_context*,int,sqlite3_value**),
@@ -324,7 +322,6 @@
   /* Version 3.28.0 and later */
   int (*stmt_isexplain)(sqlite3_stmt*);
   int (*value_frombind)(sqlite3_value*);
->>>>>>> 40f7533c
 };
 
 /*
@@ -610,8 +607,6 @@
 #define sqlite3_str_errcode            sqlite3_api->str_errcode
 #define sqlite3_str_length             sqlite3_api->str_length
 #define sqlite3_str_value              sqlite3_api->str_value
-<<<<<<< HEAD
-=======
 /* Version 3.25.0 and later */
 #define sqlite3_create_window_function sqlite3_api->create_window_function
 /* Version 3.26.0 and later */
@@ -619,7 +614,6 @@
 /* Version 3.28.0 and later */
 #define sqlite3_stmt_isexplain         sqlite3_api->isexplain
 #define sqlite3_value_frombind         sqlite3_api->frombind
->>>>>>> 40f7533c
 #endif /* !defined(SQLITE_CORE) && !defined(SQLITE_OMIT_LOAD_EXTENSION) */
 
 #if !defined(SQLITE_CORE) && !defined(SQLITE_OMIT_LOAD_EXTENSION)
