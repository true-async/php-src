--- conflicted
+++ resolved
@@ -579,23 +579,14 @@
 
 static void sqlite_value_to_zval(sqlite3_stmt *stmt, int column, zval *data) /* {{{ */
 {
-<<<<<<< HEAD
-	switch (sqlite3_column_type(stmt, column)) {
-		case SQLITE_INTEGER:
-			if ((sqlite3_column_int64(stmt, column)) >= INT_MAX || sqlite3_column_int64(stmt, column) <= INT_MIN) {
-				ZVAL_STRINGL(data, (char *)sqlite3_column_text(stmt, column), sqlite3_column_bytes(stmt, column));
-=======
-	zval *data;
 	sqlite3_int64 val;
 
-	MAKE_STD_ZVAL(data);
 	switch (sqlite3_column_type(stmt, column)) {
 		case SQLITE_INTEGER:
 			val = sqlite3_column_int64(stmt, column);
 #if LONG_MAX <= 2147483647
-			if (val > LONG_MAX || val < LONG_MIN) {
-				ZVAL_STRINGL(data, (char *)sqlite3_column_text(stmt, column), sqlite3_column_bytes(stmt, column), 1);
->>>>>>> 86e603a6
+			if (val > ZEND_LONG_MAX || val < ZEND_LONG_MIN) {
+				ZVAL_STRINGL(data, (char *)sqlite3_column_text(stmt, column), sqlite3_column_bytes(stmt, column));
 			} else {
 #endif
 				ZVAL_LONG(data, val);
