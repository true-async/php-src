/*
   +----------------------------------------------------------------------+
   | PHP Version 7                                                        |
   +----------------------------------------------------------------------+
   | Copyright (c) 1997-2015 The PHP Group                                |
   +----------------------------------------------------------------------+
   | This source file is subject to version 3.01 of the PHP license,      |
   | that is bundled with this package in the file LICENSE, and is        |
   | available through the world-wide-web at the following url:           |
   | http://www.php.net/license/3_01.txt                                  |
   | If you did not receive a copy of the PHP license and are unable to   |
   | obtain it through the world-wide-web, please send a note to          |
   | license@php.net so we can mail you a copy immediately.               |
   +----------------------------------------------------------------------+
   | Authors: Scott MacVicar <scottmac@php.net>                           |
   +----------------------------------------------------------------------+
*/

/* $Id$ */

#ifdef HAVE_CONFIG_H
#include "config.h"
#endif

#include "php.h"
#include "php_ini.h"
#include "ext/standard/info.h"
#include "php_sqlite3.h"
#include "php_sqlite3_structs.h"
#include "main/SAPI.h"

#include <sqlite3.h>

#include "zend_exceptions.h"
#include "zend_interfaces.h"
#include "SAPI.h"

ZEND_DECLARE_MODULE_GLOBALS(sqlite3)

static PHP_GINIT_FUNCTION(sqlite3);
static int php_sqlite3_authorizer(void *autharg, int access_type, const char *arg3, const char *arg4, const char *arg5, const char *arg6);
static void sqlite3_param_dtor(zval *data);
static int php_sqlite3_compare_stmt_zval_free(php_sqlite3_free_list **free_list, zval *statement);

/* {{{ Error Handler
*/
static void php_sqlite3_error(php_sqlite3_db_object *db_obj, char *format, ...)
{
	va_list arg;
	char 	*message;

	va_start(arg, format);
	vspprintf(&message, 0, format, arg);
	va_end(arg);

	if (db_obj && db_obj->exception) {
		zend_throw_exception(zend_exception_get_default(), message, 0);
	} else {
		php_error_docref(NULL, E_WARNING, "%s", message);
	}

	if (message) {
		efree(message);
	}
}
/* }}} */

#define SQLITE3_CHECK_INITIALIZED(db_obj, member, class_name) \
	if (!(db_obj) || !(member)) { \
		php_sqlite3_error(db_obj, "The " #class_name " object has not been correctly initialised"); \
		RETURN_FALSE; \
	}

#define SQLITE3_CHECK_INITIALIZED_STMT(member, class_name) \
	if (!(member)) { \
		php_error_docref(NULL, E_WARNING, "The " #class_name " object has not been correctly initialised"); \
		RETURN_FALSE; \
	}

/* {{{ PHP_INI
*/
PHP_INI_BEGIN()
	STD_PHP_INI_ENTRY("sqlite3.extension_dir",  NULL, PHP_INI_SYSTEM, OnUpdateString, extension_dir, zend_sqlite3_globals, sqlite3_globals)
PHP_INI_END()
/* }}} */

/* Handlers */
static zend_object_handlers sqlite3_object_handlers;
static zend_object_handlers sqlite3_stmt_object_handlers;
static zend_object_handlers sqlite3_result_object_handlers;

/* Class entries */
zend_class_entry *php_sqlite3_sc_entry;
zend_class_entry *php_sqlite3_stmt_entry;
zend_class_entry *php_sqlite3_result_entry;

/* {{{ proto void SQLite3::open(String filename [, int Flags [, string Encryption Key]])
   Opens a SQLite 3 Database, if the build includes encryption then it will attempt to use the key. */
PHP_METHOD(sqlite3, open)
{
	php_sqlite3_db_object *db_obj;
	zval *object = getThis();
	char *filename, *encryption_key, *fullpath;
	size_t filename_len, encryption_key_len = 0;
	zend_long flags = SQLITE_OPEN_READWRITE | SQLITE_OPEN_CREATE;
	zend_error_handling error_handling;

	db_obj = Z_SQLITE3_DB_P(object);
	zend_replace_error_handling(EH_THROW, NULL, &error_handling);

	if (FAILURE == zend_parse_parameters(ZEND_NUM_ARGS(), "p|ls", &filename, &filename_len, &flags, &encryption_key, &encryption_key_len)) {
		zend_restore_error_handling(&error_handling);
		return;
	}

	zend_restore_error_handling(&error_handling);

	if (db_obj->initialised) {
		zend_throw_exception(zend_exception_get_default(), "Already initialised DB Object", 0);
	}

	if (strlen(filename) != filename_len) {
		return;
	}
	if (memcmp(filename, ":memory:", sizeof(":memory:")) != 0) {
		if (!(fullpath = expand_filepath(filename, NULL))) {
			zend_throw_exception(zend_exception_get_default(), "Unable to expand filepath", 0);
			return;
		}

#if PHP_API_VERSION < 20100412
		if (PG(safe_mode) && (!php_checkuid(fullpath, NULL, CHECKUID_CHECK_FILE_AND_DIR))) {
			zend_throw_exception_ex(zend_exception_get_default(), 0, "safe_mode prohibits opening %s", fullpath);
			efree(fullpath);
			return;
		}
#endif

		if (php_check_open_basedir(fullpath)) {
			zend_throw_exception_ex(zend_exception_get_default(), 0, "open_basedir prohibits opening %s", fullpath);
			efree(fullpath);
			return;
		}
	} else {
		fullpath = estrdup(filename);
	}

#if SQLITE_VERSION_NUMBER >= 3005000
	if (sqlite3_open_v2(fullpath, &(db_obj->db), flags, NULL) != SQLITE_OK) {
#else
	if (sqlite3_open(fullpath, &(db_obj->db)) != SQLITE_OK) {
#endif
		zend_throw_exception_ex(zend_exception_get_default(), 0, "Unable to open database: %s", sqlite3_errmsg(db_obj->db));
		if (fullpath) {
			efree(fullpath);
		}
		return;
	}

#if SQLITE_HAS_CODEC
	if (encryption_key_len > 0) {
		if (sqlite3_key(db_obj->db, encryption_key, encryption_key_len) != SQLITE_OK) {
			zend_throw_exception_ex(zend_exception_get_default(), 0, "Unable to open database: %s", sqlite3_errmsg(db_obj->db));
			return;
		}
	}
#endif

	db_obj->initialised = 1;

#if PHP_API_VERSION < 20100412
	if (PG(safe_mode) || (PG(open_basedir) && *PG(open_basedir))) {
#else
	if (PG(open_basedir) && *PG(open_basedir)) {
#endif
		sqlite3_set_authorizer(db_obj->db, php_sqlite3_authorizer, NULL);
	}

	if (fullpath) {
		efree(fullpath);
	}
}
/* }}} */

/* {{{ proto bool SQLite3::close()
   Close a SQLite 3 Database. */
PHP_METHOD(sqlite3, close)
{
	php_sqlite3_db_object *db_obj;
	zval *object = getThis();
	int errcode;
	db_obj = Z_SQLITE3_DB_P(object);

	if (zend_parse_parameters_none() == FAILURE) {
		return;
	}

	if (db_obj->initialised) {
        zend_llist_clean(&(db_obj->free_list));
		if(db_obj->db) {
            errcode = sqlite3_close(db_obj->db);
            if (errcode != SQLITE_OK) {
			    php_sqlite3_error(db_obj, "Unable to close database: %d, %s", errcode, sqlite3_errmsg(db_obj->db));
                RETURN_FALSE;
		    }
        }
		db_obj->initialised = 0;
	}

	RETURN_TRUE;
}
/* }}} */

/* {{{ proto bool SQLite3::exec(String Query)
   Executes a result-less query against a given database. */
PHP_METHOD(sqlite3, exec)
{
	php_sqlite3_db_object *db_obj;
	zval *object = getThis();
	zend_string *sql;
	char *errtext = NULL;
	db_obj = Z_SQLITE3_DB_P(object);

	SQLITE3_CHECK_INITIALIZED(db_obj, db_obj->initialised, SQLite3)

	if (FAILURE == zend_parse_parameters(ZEND_NUM_ARGS(), "S", &sql)) {
		return;
	}

	if (sqlite3_exec(db_obj->db, sql->val, NULL, NULL, &errtext) != SQLITE_OK) {
		php_sqlite3_error(db_obj, "%s", errtext);
		sqlite3_free(errtext);
		RETURN_FALSE;
	}

	RETURN_TRUE;
}
/* }}} */

/* {{{ proto Array SQLite3::version()
   Returns the SQLite3 Library version as a string constant and as a number. */
PHP_METHOD(sqlite3, version)
{
	if (zend_parse_parameters_none() == FAILURE) {
		return;
	}

	array_init(return_value);

	add_assoc_string(return_value, "versionString", (char*)sqlite3_libversion());
	add_assoc_long(return_value, "versionNumber", sqlite3_libversion_number());

	return;
}
/* }}} */

/* {{{ proto int SQLite3::lastInsertRowID()
   Returns the rowid of the most recent INSERT into the database from the database connection. */
PHP_METHOD(sqlite3, lastInsertRowID)
{
	php_sqlite3_db_object *db_obj;
	zval *object = getThis();
	db_obj = Z_SQLITE3_DB_P(object);

	SQLITE3_CHECK_INITIALIZED(db_obj, db_obj->initialised, SQLite3)

	if (zend_parse_parameters_none() == FAILURE) {
		return;
	}

	RETURN_LONG(sqlite3_last_insert_rowid(db_obj->db));
}
/* }}} */

/* {{{ proto int SQLite3::lastErrorCode()
   Returns the numeric result code of the most recent failed sqlite API call for the database connection. */
PHP_METHOD(sqlite3, lastErrorCode)
{
	php_sqlite3_db_object *db_obj;
	zval *object = getThis();
	db_obj = Z_SQLITE3_DB_P(object);

	SQLITE3_CHECK_INITIALIZED(db_obj, db_obj->db, SQLite3)

	if (zend_parse_parameters_none() == FAILURE) {
		return;
	}

	RETURN_LONG(sqlite3_errcode(db_obj->db));
}
/* }}} */

/* {{{ proto string SQLite3::lastErrorMsg()
   Returns english text describing the most recent failed sqlite API call for the database connection. */
PHP_METHOD(sqlite3, lastErrorMsg)
{
	php_sqlite3_db_object *db_obj;
	zval *object = getThis();
	db_obj = Z_SQLITE3_DB_P(object);

	SQLITE3_CHECK_INITIALIZED(db_obj, db_obj->db, SQLite3)

	if (zend_parse_parameters_none() == FAILURE) {
		return;
	}

	RETVAL_STRING((char *)sqlite3_errmsg(db_obj->db));
}
/* }}} */

/* {{{ proto bool SQLite3::busyTimeout(int msecs)
   Sets a busy handler that will sleep until database is not locked or timeout is reached. Passing a value less than or equal to zero turns off all busy handlers. */
PHP_METHOD(sqlite3, busyTimeout)
{
	php_sqlite3_db_object *db_obj;
	zval *object = getThis();
	zend_long ms;
	int return_code;
	db_obj = Z_SQLITE3_DB_P(object);

	SQLITE3_CHECK_INITIALIZED(db_obj, db_obj->initialised, SQLite3)

	if (FAILURE == zend_parse_parameters(ZEND_NUM_ARGS(), "l", &ms)) {
		return;
	}

	return_code = sqlite3_busy_timeout(db_obj->db, ms);
	if (return_code != SQLITE_OK) {
		php_sqlite3_error(db_obj, "Unable to set busy timeout: %d, %s", return_code, sqlite3_errmsg(db_obj->db));
		RETURN_FALSE;
	}

	RETURN_TRUE;
}
/* }}} */


#ifndef SQLITE_OMIT_LOAD_EXTENSION
/* {{{ proto bool SQLite3::loadExtension(String Shared Library)
   Attempts to load an SQLite extension library. */
PHP_METHOD(sqlite3, loadExtension)
{
	php_sqlite3_db_object *db_obj;
	zval *object = getThis();
	char *extension, *lib_path, *extension_dir, *errtext = NULL;
	char fullpath[MAXPATHLEN];
	size_t extension_len, extension_dir_len;
	db_obj = Z_SQLITE3_DB_P(object);

	SQLITE3_CHECK_INITIALIZED(db_obj, db_obj->initialised, SQLite3)

	if (FAILURE == zend_parse_parameters(ZEND_NUM_ARGS(), "s", &extension, &extension_len)) {
		return;
	}

#ifdef ZTS
	if ((strncmp(sapi_module.name, "cgi", 3) != 0) &&
		(strcmp(sapi_module.name, "cli") != 0) &&
		(strncmp(sapi_module.name, "embed", 5) != 0)
	) {		php_sqlite3_error(db_obj, "Not supported in multithreaded Web servers");
		RETURN_FALSE;
	}
#endif

	if (!SQLITE3G(extension_dir)) {
		php_sqlite3_error(db_obj, "SQLite Extension are disabled");
		RETURN_FALSE;
	}

	if (extension_len == 0) {
		php_sqlite3_error(db_obj, "Empty string as an extension");
		RETURN_FALSE;
	}

	extension_dir = SQLITE3G(extension_dir);
	extension_dir_len = strlen(SQLITE3G(extension_dir));

	if (IS_SLASH(extension_dir[extension_dir_len-1])) {
		spprintf(&lib_path, 0, "%s%s", extension_dir, extension);
	} else {
		spprintf(&lib_path, 0, "%s%c%s", extension_dir, DEFAULT_SLASH, extension);
	}

	if (!VCWD_REALPATH(lib_path, fullpath)) {
		php_sqlite3_error(db_obj, "Unable to load extension at '%s'", lib_path);
		efree(lib_path);
		RETURN_FALSE;
	}

	efree(lib_path);

	if (strncmp(fullpath, extension_dir, extension_dir_len) != 0) {
		php_sqlite3_error(db_obj, "Unable to open extensions outside the defined directory");
		RETURN_FALSE;
	}

	/* Extension loading should only be enabled for when we attempt to load */
	sqlite3_enable_load_extension(db_obj->db, 1);
	if (sqlite3_load_extension(db_obj->db, fullpath, 0, &errtext) != SQLITE_OK) {
		php_sqlite3_error(db_obj, "%s", errtext);
		sqlite3_free(errtext);
		sqlite3_enable_load_extension(db_obj->db, 0);
		RETURN_FALSE;
	}
	sqlite3_enable_load_extension(db_obj->db, 0);

	RETURN_TRUE;
}
/* }}} */
#endif

/* {{{ proto int SQLite3::changes()
  Returns the number of database rows that were changed (or inserted or deleted) by the most recent SQL statement. */
PHP_METHOD(sqlite3, changes)
{
	php_sqlite3_db_object *db_obj;
	zval *object = getThis();
	db_obj = Z_SQLITE3_DB_P(object);

	SQLITE3_CHECK_INITIALIZED(db_obj, db_obj->initialised, SQLite3)

	if (zend_parse_parameters_none() == FAILURE) {
		return;
	}

	RETURN_LONG(sqlite3_changes(db_obj->db));
}
/* }}} */

/* {{{ proto String SQLite3::escapeString(String value)
   Returns a string that has been properly escaped. */
PHP_METHOD(sqlite3, escapeString)
{
	zend_string *sql;
	char *ret;

	if (FAILURE == zend_parse_parameters(ZEND_NUM_ARGS(), "S", &sql)) {
		return;
	}

	if (sql->len) {
		ret = sqlite3_mprintf("%q", sql->val);
		if (ret) {
			RETVAL_STRING(ret);
			sqlite3_free(ret);
		}
	} else {
		RETURN_EMPTY_STRING();
	}
}
/* }}} */

/* {{{ proto SQLite3Stmt SQLite3::prepare(String Query)
   Returns a prepared SQL statement for execution. */
PHP_METHOD(sqlite3, prepare)
{
	php_sqlite3_db_object *db_obj;
	php_sqlite3_stmt *stmt_obj;
	zval *object = getThis();
	zend_string *sql;
	int errcode;
	php_sqlite3_free_list *free_item;

	db_obj = Z_SQLITE3_DB_P(object);

	SQLITE3_CHECK_INITIALIZED(db_obj, db_obj->initialised, SQLite3)

	if (FAILURE == zend_parse_parameters(ZEND_NUM_ARGS(), "S", &sql)) {
		return;
	}

	if (!sql->len) {
		RETURN_FALSE;
	}

	object_init_ex(return_value, php_sqlite3_stmt_entry);
	stmt_obj = Z_SQLITE3_STMT_P(return_value);
	stmt_obj->db_obj = db_obj;
	ZVAL_COPY(&stmt_obj->db_obj_zval, object);

	errcode = sqlite3_prepare_v2(db_obj->db, sql->val, sql->len, &(stmt_obj->stmt), NULL);
	if (errcode != SQLITE_OK) {
		php_sqlite3_error(db_obj, "Unable to prepare statement: %d, %s", errcode, sqlite3_errmsg(db_obj->db));
		zval_dtor(return_value);
		RETURN_FALSE;
	}

	stmt_obj->initialised = 1;

	free_item = emalloc(sizeof(php_sqlite3_free_list));
	free_item->stmt_obj = stmt_obj;
	ZVAL_COPY_VALUE(&free_item->stmt_obj_zval, return_value);

	zend_llist_add_element(&(db_obj->free_list), &free_item);
}
/* }}} */

/* {{{ proto SQLite3Result SQLite3::query(String Query)
   Returns true or false, for queries that return data it will return a SQLite3Result object. */
PHP_METHOD(sqlite3, query)
{
	php_sqlite3_db_object *db_obj;
	php_sqlite3_result *result;
	php_sqlite3_stmt *stmt_obj;
	zval *object = getThis();
	zval stmt;
	zend_string *sql;
	char *errtext = NULL;
	int return_code;
	db_obj = Z_SQLITE3_DB_P(object);

	SQLITE3_CHECK_INITIALIZED(db_obj, db_obj->initialised, SQLite3)

	if (FAILURE == zend_parse_parameters(ZEND_NUM_ARGS(), "S", &sql)) {
		return;
	}

	if (!sql->len) {
		RETURN_FALSE;
	}

	/* If there was no return value then just execute the query */
	if (!USED_RET()) {
		if (sqlite3_exec(db_obj->db, sql->val, NULL, NULL, &errtext) != SQLITE_OK) {
			php_sqlite3_error(db_obj, "%s", errtext);
			sqlite3_free(errtext);
		}
		return;
	}

	object_init_ex(&stmt, php_sqlite3_stmt_entry);
	stmt_obj = Z_SQLITE3_STMT_P(&stmt);
	stmt_obj->db_obj = db_obj;
	ZVAL_COPY(&stmt_obj->db_obj_zval, object);

	return_code = sqlite3_prepare_v2(db_obj->db, sql->val, sql->len, &(stmt_obj->stmt), NULL);
	if (return_code != SQLITE_OK) {
		php_sqlite3_error(db_obj, "Unable to prepare statement: %d, %s", return_code, sqlite3_errmsg(db_obj->db));
		zval_ptr_dtor(&stmt);
		RETURN_FALSE;
	}

	stmt_obj->initialised = 1;

	object_init_ex(return_value, php_sqlite3_result_entry);
	result = Z_SQLITE3_RESULT_P(return_value);
	result->db_obj = db_obj;
	result->stmt_obj = stmt_obj;
	ZVAL_COPY_VALUE(&result->stmt_obj_zval, &stmt);

	return_code = sqlite3_step(result->stmt_obj->stmt);

	switch (return_code) {
		case SQLITE_ROW: /* Valid Row */
		case SQLITE_DONE: /* Valid but no results */
		{
			php_sqlite3_free_list *free_item;
			free_item = emalloc(sizeof(php_sqlite3_free_list));
			free_item->stmt_obj = stmt_obj;
			free_item->stmt_obj_zval = stmt;
			zend_llist_add_element(&(db_obj->free_list), &free_item);
			sqlite3_reset(result->stmt_obj->stmt);
			break;
		}
		default:
			php_sqlite3_error(db_obj, "Unable to execute statement: %s", sqlite3_errmsg(db_obj->db));
			sqlite3_finalize(stmt_obj->stmt);
			stmt_obj->initialised = 0;
			zval_dtor(return_value);
			RETURN_FALSE;
	}
}
/* }}} */

static void sqlite_value_to_zval(sqlite3_stmt *stmt, int column, zval *data) /* {{{ */
{
	switch (sqlite3_column_type(stmt, column)) {
		case SQLITE_INTEGER:
			if ((sqlite3_column_int64(stmt, column)) >= INT_MAX || sqlite3_column_int64(stmt, column) <= INT_MIN) {
				ZVAL_STRINGL(data, (char *)sqlite3_column_text(stmt, column), sqlite3_column_bytes(stmt, column));
			} else {
				ZVAL_LONG(data, sqlite3_column_int64(stmt, column));
			}
			break;

		case SQLITE_FLOAT:
			ZVAL_DOUBLE(data, sqlite3_column_double(stmt, column));
			break;

		case SQLITE_NULL:
			ZVAL_NULL(data);
			break;

		case SQLITE3_TEXT:
			ZVAL_STRING(data, (char*)sqlite3_column_text(stmt, column));
			break;

		case SQLITE_BLOB:
		default:
			ZVAL_STRINGL(data, (char*)sqlite3_column_blob(stmt, column), sqlite3_column_bytes(stmt, column));
	}
}
/* }}} */

/* {{{ proto SQLite3Result SQLite3::querySingle(String Query [, bool entire_row = false])
   Returns a string of the first column, or an array of the entire row. */
PHP_METHOD(sqlite3, querySingle)
{
	php_sqlite3_db_object *db_obj;
	zval *object = getThis();
	zend_string *sql;
	char *errtext = NULL;
	int return_code;
	zend_bool entire_row = 0;
	sqlite3_stmt *stmt;
	db_obj = Z_SQLITE3_DB_P(object);

	SQLITE3_CHECK_INITIALIZED(db_obj, db_obj->initialised, SQLite3)

	if (FAILURE == zend_parse_parameters(ZEND_NUM_ARGS(), "S|b", &sql, &entire_row)) {
		return;
	}

	if (!sql->len) {
		RETURN_FALSE;
	}

	/* If there was no return value then just execute the query */
	if (!USED_RET()) {
		if (sqlite3_exec(db_obj->db, sql->val, NULL, NULL, &errtext) != SQLITE_OK) {
			php_sqlite3_error(db_obj, "%s", errtext);
			sqlite3_free(errtext);
		}
		return;
	}

	return_code = sqlite3_prepare_v2(db_obj->db, sql->val, sql->len, &stmt, NULL);
	if (return_code != SQLITE_OK) {
		php_sqlite3_error(db_obj, "Unable to prepare statement: %d, %s", return_code, sqlite3_errmsg(db_obj->db));
		RETURN_FALSE;
	}

	return_code = sqlite3_step(stmt);

	switch (return_code) {
		case SQLITE_ROW: /* Valid Row */
		{
			if (!entire_row) {
				sqlite_value_to_zval(stmt, 0, return_value);
			} else {
				int i = 0;
				array_init(return_value);
				for (i = 0; i < sqlite3_data_count(stmt); i++) {
					zval data;
					sqlite_value_to_zval(stmt, i, &data);
					add_assoc_zval(return_value, (char*)sqlite3_column_name(stmt, i), &data);
				}
			}
			break;
		}
		case SQLITE_DONE: /* Valid but no results */
		{
			if (!entire_row) {
				RETVAL_NULL();
			} else {
				array_init(return_value);
			}
			break;
		}
		default:
			php_sqlite3_error(db_obj, "Unable to execute statement: %s", sqlite3_errmsg(db_obj->db));
			RETVAL_FALSE;
	}
	sqlite3_finalize(stmt);
}
/* }}} */

static int sqlite3_do_callback(struct php_sqlite3_fci *fc, zval *cb, int argc, sqlite3_value **argv, sqlite3_context *context, int is_agg) /* {{{ */
{
	zval *zargs = NULL;
	zval retval;
	int i;
	int ret;
	int fake_argc;
	php_sqlite3_agg_context *agg_context = NULL;

	if (is_agg) {
		is_agg = 2;
	}

	fake_argc = argc + is_agg;

	fc->fci.size = sizeof(fc->fci);
	fc->fci.function_table = EG(function_table);
	ZVAL_COPY_VALUE(&fc->fci.function_name, cb);
	fc->fci.symbol_table = NULL;
	fc->fci.object = NULL;
	fc->fci.retval = &retval;
	fc->fci.param_count = fake_argc;

	/* build up the params */

	if (fake_argc) {
		zargs = (zval *)safe_emalloc(fake_argc, sizeof(zval), 0);
	}

	if (is_agg) {
		/* summon the aggregation context */
		agg_context = (php_sqlite3_agg_context *)sqlite3_aggregate_context(context, sizeof(php_sqlite3_agg_context));

		if (Z_ISUNDEF(agg_context->zval_context)) {
			ZVAL_NULL(&agg_context->zval_context);
		}
		ZVAL_COPY_VALUE(&zargs[0], &agg_context->zval_context);
		ZVAL_LONG(&zargs[1], agg_context->row_count);
	}

	for (i = 0; i < argc; i++) {
		switch (sqlite3_value_type(argv[i])) {
			case SQLITE_INTEGER:
#if ZEND_LONG_MAX > 2147483647
				ZVAL_LONG(&zargs[i + is_agg], sqlite3_value_int64(argv[i]));
#else
				ZVAL_LONG(&zargs[i + is_agg], sqlite3_value_int(argv[i]));
#endif
				break;

			case SQLITE_FLOAT:
				ZVAL_DOUBLE(&zargs[i + is_agg], sqlite3_value_double(argv[i]));
				break;

			case SQLITE_NULL:
				ZVAL_NULL(&zargs[i + is_agg]);
				break;

			case SQLITE_BLOB:
			case SQLITE3_TEXT:
			default:
				ZVAL_STRINGL(&zargs[i + is_agg], (char*)sqlite3_value_text(argv[i]), sqlite3_value_bytes(argv[i]));
				break;
		}
	}

	fc->fci.params = zargs;

	if ((ret = zend_call_function(&fc->fci, &fc->fcc)) == FAILURE) {
		php_error_docref(NULL, E_WARNING, "An error occurred while invoking the callback");
	}

	/* clean up the params */
	if (fake_argc) {
		for (i = is_agg; i < argc + is_agg; i++) {
			zval_ptr_dtor(&zargs[i]);
		}
		if (is_agg) {
			zval_ptr_dtor(&zargs[1]);
		}
		efree(zargs);
	}

	if (!is_agg || !argv) {
		/* only set the sqlite return value if we are a scalar function,
		 * or if we are finalizing an aggregate */
		if (!Z_ISUNDEF(retval)) {
			switch (Z_TYPE(retval)) {
				case IS_LONG:
#if ZEND_LONG_MAX > 2147483647
					sqlite3_result_int64(context, Z_LVAL(retval));
#else
					sqlite3_result_int(context, Z_LVAL(retval));
#endif
					break;

				case IS_NULL:
					sqlite3_result_null(context);
					break;

				case IS_DOUBLE:
					sqlite3_result_double(context, Z_DVAL(retval));
					break;

				default:
					convert_to_string_ex(&retval);
					sqlite3_result_text(context, Z_STRVAL(retval), Z_STRLEN(retval), SQLITE_TRANSIENT);
					break;
			}
		} else {
			sqlite3_result_error(context, "failed to invoke callback", 0);
		}

		if (agg_context && !Z_ISUNDEF(agg_context->zval_context)) {
			zval_ptr_dtor(&agg_context->zval_context);
		}
	} else {
		/* we're stepping in an aggregate; the return value goes into
		 * the context */
		if (agg_context && !Z_ISUNDEF(agg_context->zval_context)) {
			zval_ptr_dtor(&agg_context->zval_context);
		}
		ZVAL_COPY_VALUE(&agg_context->zval_context, &retval);
		ZVAL_UNDEF(&retval);
	}

	if (!Z_ISUNDEF(retval)) {
		zval_ptr_dtor(&retval);
	}
	return ret;
}
/* }}}*/

static void php_sqlite3_callback_func(sqlite3_context *context, int argc, sqlite3_value **argv) /* {{{ */
{
	php_sqlite3_func *func = (php_sqlite3_func *)sqlite3_user_data(context);

	sqlite3_do_callback(&func->afunc, &func->func, argc, argv, context, 0);
}
/* }}}*/

static void php_sqlite3_callback_step(sqlite3_context *context, int argc, sqlite3_value **argv) /* {{{ */
{
	php_sqlite3_func *func = (php_sqlite3_func *)sqlite3_user_data(context);
	php_sqlite3_agg_context *agg_context = (php_sqlite3_agg_context *)sqlite3_aggregate_context(context, sizeof(php_sqlite3_agg_context));

	agg_context->row_count++;

	sqlite3_do_callback(&func->astep, &func->step, argc, argv, context, 1);
}
/* }}} */

static void php_sqlite3_callback_final(sqlite3_context *context) /* {{{ */
{
	php_sqlite3_func *func = (php_sqlite3_func *)sqlite3_user_data(context);
	php_sqlite3_agg_context *agg_context = (php_sqlite3_agg_context *)sqlite3_aggregate_context(context, sizeof(php_sqlite3_agg_context));

	agg_context->row_count = 0;

	sqlite3_do_callback(&func->afini, &func->fini, 0, NULL, context, 1);
}
/* }}} */

static int php_sqlite3_callback_compare(void *coll, int a_len, const void *a, int b_len, const void* b) /* {{{ */
{
	php_sqlite3_collation *collation = (php_sqlite3_collation*)coll;
	zval *zargs = NULL;
	zval retval;
	int ret;


	collation->fci.fci.size = (sizeof(collation->fci.fci));
	collation->fci.fci.function_table = EG(function_table);
	ZVAL_COPY_VALUE(&collation->fci.fci.function_name, &collation->cmp_func);
	collation->fci.fci.symbol_table = NULL;
	collation->fci.fci.object = NULL;
	collation->fci.fci.retval = &retval;
	collation->fci.fci.param_count = 2;

	zargs = safe_emalloc(2, sizeof(zval), 0);
	ZVAL_STRINGL(&zargs[0], a, a_len);
	ZVAL_STRINGL(&zargs[1], b, b_len);

	collation->fci.fci.params = zargs;

	if (!EG(exception)) {
		//Exception occurred on previous callback. Don't attempt to call function
		if ((ret = zend_call_function(&collation->fci.fci, &collation->fci.fcc)) == FAILURE) {
			php_error_docref(NULL, E_WARNING, "An error occurred while invoking the compare callback");
		}
	}

	zval_ptr_dtor(&zargs[0]);
	zval_ptr_dtor(&zargs[1]);
	efree(zargs);

	if (EG(exception)) {
		ret = 0;
	} else if (Z_TYPE(retval) != IS_LONG){
		//retval ought to contain a ZVAL_LONG by now
		// (the result of a comparison, i.e. most likely -1, 0, or 1)
		//I suppose we could accept any scalar return type, though.
		php_error_docref(NULL, E_WARNING, "An error occurred while invoking the compare callback (invalid return type).  Collation behaviour is undefined.");
	}else{
		ret = Z_LVAL(retval);
	}

	zval_ptr_dtor(&retval);

	return ret;
}
/* }}} */

/* {{{ proto bool SQLite3::createFunction(string name, mixed callback [, int argcount])
   Allows registration of a PHP function as a SQLite UDF that can be called within SQL statements. */
PHP_METHOD(sqlite3, createFunction)
{
	php_sqlite3_db_object *db_obj;
	zval *object = getThis();
	php_sqlite3_func *func;
	char *sql_func;
	size_t sql_func_len;
	zval *callback_func;
	zend_string *callback_name;
	zend_long sql_func_num_args = -1;
	db_obj = Z_SQLITE3_DB_P(object);

	SQLITE3_CHECK_INITIALIZED(db_obj, db_obj->initialised, SQLite3)

	if (zend_parse_parameters(ZEND_NUM_ARGS(), "sz|l", &sql_func, &sql_func_len, &callback_func, &sql_func_num_args) == FAILURE) {
		return;
	}

	if (!sql_func_len) {
		RETURN_FALSE;
	}

	if (!zend_is_callable(callback_func, 0, &callback_name)) {
		php_sqlite3_error(db_obj, "Not a valid callback function %s", callback_name->val);
		zend_string_release(callback_name);
		RETURN_FALSE;
	}
	zend_string_release(callback_name);

	func = (php_sqlite3_func *)ecalloc(1, sizeof(*func));

	if (sqlite3_create_function(db_obj->db, sql_func, sql_func_num_args, SQLITE_UTF8, func, php_sqlite3_callback_func, NULL, NULL) == SQLITE_OK) {
		func->func_name = estrdup(sql_func);

		ZVAL_COPY(&func->func, callback_func);

		func->argc = sql_func_num_args;
		func->next = db_obj->funcs;
		db_obj->funcs = func;

		RETURN_TRUE;
	}
	efree(func);

	RETURN_FALSE;
}
/* }}} */

/* {{{ proto bool SQLite3::createAggregate(string name, mixed step, mixed final [, int argcount])
   Allows registration of a PHP function for use as an aggregate. */
PHP_METHOD(sqlite3, createAggregate)
{
	php_sqlite3_db_object *db_obj;
	zval *object = getThis();
	php_sqlite3_func *func;
	char *sql_func;
	zend_string *callback_name;
	size_t sql_func_len;
	zval *step_callback, *fini_callback;
	zend_long sql_func_num_args = -1;
	db_obj = Z_SQLITE3_DB_P(object);

	SQLITE3_CHECK_INITIALIZED(db_obj, db_obj->initialised, SQLite3)

	if (zend_parse_parameters(ZEND_NUM_ARGS(), "szz|l", &sql_func, &sql_func_len, &step_callback, &fini_callback, &sql_func_num_args) == FAILURE) {
		return;
	}

	if (!sql_func_len) {
		RETURN_FALSE;
	}

	if (!zend_is_callable(step_callback, 0, &callback_name)) {
		php_sqlite3_error(db_obj, "Not a valid callback function %s", callback_name->val);
		zend_string_release(callback_name);
		RETURN_FALSE;
	}
	zend_string_release(callback_name);

	if (!zend_is_callable(fini_callback, 0, &callback_name)) {
		php_sqlite3_error(db_obj, "Not a valid callback function %s", callback_name->val);
		zend_string_release(callback_name);
		RETURN_FALSE;
	}
	zend_string_release(callback_name);

	func = (php_sqlite3_func *)ecalloc(1, sizeof(*func));

	if (sqlite3_create_function(db_obj->db, sql_func, sql_func_num_args, SQLITE_UTF8, func, NULL, php_sqlite3_callback_step, php_sqlite3_callback_final) == SQLITE_OK) {
		func->func_name = estrdup(sql_func);

		ZVAL_COPY(&func->step, step_callback);
		ZVAL_COPY(&func->fini, fini_callback);

		func->argc = sql_func_num_args;
		func->next = db_obj->funcs;
		db_obj->funcs = func;

		RETURN_TRUE;
	}
	efree(func);

	RETURN_FALSE;
}
/* }}} */

/* {{{ proto bool SQLite3::createCollation(string name, mixed callback)
   Registers a PHP function as a comparator that can be used with the SQL COLLATE operator. Callback must accept two strings and return an integer (as strcmp()). */
PHP_METHOD(sqlite3, createCollation)
{
	php_sqlite3_db_object *db_obj;
	zval *object = getThis();
	php_sqlite3_collation *collation;
	char *collation_name;
	zend_string *callback_name;
	size_t collation_name_len;
	zval *callback_func;
	db_obj = Z_SQLITE3_DB_P(object);

	SQLITE3_CHECK_INITIALIZED(db_obj, db_obj->initialised, SQLite3)

	if (zend_parse_parameters(ZEND_NUM_ARGS(), "sz", &collation_name, &collation_name_len, &callback_func) == FAILURE) {
		RETURN_FALSE;
	}

	if (!collation_name_len) {
		RETURN_FALSE;
	}

	if (!zend_is_callable(callback_func, 0, &callback_name)) {
		php_sqlite3_error(db_obj, "Not a valid callback function %s", callback_name->val);
		zend_string_release(callback_name);
		RETURN_FALSE;
	}
	zend_string_release(callback_name);

	collation = (php_sqlite3_collation *)ecalloc(1, sizeof(*collation));
	if (sqlite3_create_collation(db_obj->db, collation_name, SQLITE_UTF8, collation, php_sqlite3_callback_compare) == SQLITE_OK) {
		collation->collation_name = estrdup(collation_name);

		ZVAL_COPY(&collation->cmp_func, callback_func);

		collation->next = db_obj->collations;
		db_obj->collations = collation;

		RETURN_TRUE;
	}
	efree(collation);

	RETURN_FALSE;
}
/* }}} */

typedef struct {
	sqlite3_blob *blob;
	size_t		 position;
	size_t       size;
} php_stream_sqlite3_data;

static size_t php_sqlite3_stream_write(php_stream *stream, const char *buf, size_t count)
{
/*	php_stream_sqlite3_data *sqlite3_stream = (php_stream_sqlite3_data *) stream->abstract; */

	return 0;
}

static size_t php_sqlite3_stream_read(php_stream *stream, char *buf, size_t count)
{
	php_stream_sqlite3_data *sqlite3_stream = (php_stream_sqlite3_data *) stream->abstract;

	if (sqlite3_stream->position + count >= sqlite3_stream->size) {
		count = sqlite3_stream->size - sqlite3_stream->position;
		stream->eof = 1;
	}
	if (count) {
		if (sqlite3_blob_read(sqlite3_stream->blob, buf, count, sqlite3_stream->position) != SQLITE_OK) {
			return 0;
		}
		sqlite3_stream->position += count;
	}
	return count;
}

static int php_sqlite3_stream_close(php_stream *stream, int close_handle)
{
	php_stream_sqlite3_data *sqlite3_stream = (php_stream_sqlite3_data *) stream->abstract;

	if (sqlite3_blob_close(sqlite3_stream->blob) != SQLITE_OK) {
		/* Error occurred, but it still closed */
	}

	efree(sqlite3_stream);

	return 0;
}

static int php_sqlite3_stream_flush(php_stream *stream)
{
	/* do nothing */
	return 0;
}

/* {{{ */
static int php_sqlite3_stream_seek(php_stream *stream, zend_off_t offset, int whence, zend_off_t *newoffs)
{
	php_stream_sqlite3_data *sqlite3_stream = (php_stream_sqlite3_data *) stream->abstract;

	switch(whence) {
		case SEEK_CUR:
			if (offset < 0) {
				if (sqlite3_stream->position < (size_t)(-offset)) {
					sqlite3_stream->position = 0;
					*newoffs = -1;
					return -1;
				} else {
					sqlite3_stream->position = sqlite3_stream->position + offset;
					*newoffs = sqlite3_stream->position;
					stream->eof = 0;
					return 0;
				}
			} else {
				if (sqlite3_stream->position + (size_t)(offset) > sqlite3_stream->size) {
					sqlite3_stream->position = sqlite3_stream->size;
					*newoffs = -1;
					return -1;
				} else {
					sqlite3_stream->position = sqlite3_stream->position + offset;
					*newoffs = sqlite3_stream->position;
					stream->eof = 0;
					return 0;
				}
			}
		case SEEK_SET:
			if (sqlite3_stream->size < (size_t)(offset)) {
				sqlite3_stream->position = sqlite3_stream->size;
				*newoffs = -1;
				return -1;
			} else {
				sqlite3_stream->position = offset;
				*newoffs = sqlite3_stream->position;
				stream->eof = 0;
				return 0;
			}
		case SEEK_END:
			if (offset > 0) {
				sqlite3_stream->position = sqlite3_stream->size;
				*newoffs = -1;
				return -1;
			} else if (sqlite3_stream->size < (size_t)(-offset)) {
				sqlite3_stream->position = 0;
				*newoffs = -1;
				return -1;
			} else {
				sqlite3_stream->position = sqlite3_stream->size + offset;
				*newoffs = sqlite3_stream->position;
				stream->eof = 0;
				return 0;
			}
		default:
			*newoffs = sqlite3_stream->position;
			return -1;
	}
}
/* }}} */


static int php_sqlite3_stream_cast(php_stream *stream, int castas, void **ret)
{
	return FAILURE;
}

static int php_sqlite3_stream_stat(php_stream *stream, php_stream_statbuf *ssb)
{
	php_stream_sqlite3_data *sqlite3_stream = (php_stream_sqlite3_data *) stream->abstract;
	ssb->sb.st_size = sqlite3_stream->size;
	return 0;
}

static php_stream_ops php_stream_sqlite3_ops = {
	php_sqlite3_stream_write,
	php_sqlite3_stream_read,
	php_sqlite3_stream_close,
	php_sqlite3_stream_flush,
	"SQLite3",
	php_sqlite3_stream_seek,
	php_sqlite3_stream_cast,
	php_sqlite3_stream_stat
};

/* {{{ proto resource SQLite3::openBlob(string table, string column, int rowid [, string dbname])
   Open a blob as a stream which we can read / write to. */
PHP_METHOD(sqlite3, openBlob)
{
	php_sqlite3_db_object *db_obj;
	zval *object = getThis();
	char *table, *column, *dbname = "main";
	size_t table_len, column_len, dbname_len;
	zend_long rowid, flags = 0;
	sqlite3_blob *blob = NULL;
	php_stream_sqlite3_data *sqlite3_stream;
	php_stream *stream;

	db_obj = Z_SQLITE3_DB_P(object);

	SQLITE3_CHECK_INITIALIZED(db_obj, db_obj->initialised, SQLite3)

	if (zend_parse_parameters(ZEND_NUM_ARGS(), "ssl|s", &table, &table_len, &column, &column_len, &rowid, &dbname, &dbname_len) == FAILURE) {
		return;
	}

	if (sqlite3_blob_open(db_obj->db, dbname, table, column, rowid, flags, &blob) != SQLITE_OK) {
		php_sqlite3_error(db_obj, "Unable to open blob: %s", sqlite3_errmsg(db_obj->db));
		RETURN_FALSE;
	}

	sqlite3_stream = emalloc(sizeof(php_stream_sqlite3_data));
	sqlite3_stream->blob = blob;
	sqlite3_stream->position = 0;
	sqlite3_stream->size = sqlite3_blob_bytes(blob);

	stream = php_stream_alloc(&php_stream_sqlite3_ops, sqlite3_stream, 0, "rb");

	if (stream) {
		php_stream_to_zval(stream, return_value);
	} else {
		RETURN_FALSE;
	}
}
/* }}} */

/* {{{ proto bool SQLite3::enableExceptions([bool enableExceptions = false])
   Enables an exception error mode. */
PHP_METHOD(sqlite3, enableExceptions)
{
	php_sqlite3_db_object *db_obj;
	zval *object = getThis();
	zend_bool enableExceptions = 0;

	db_obj = Z_SQLITE3_DB_P(object);

	if (zend_parse_parameters(ZEND_NUM_ARGS(), "|b", &enableExceptions) == FAILURE) {
		return;
	}

	RETVAL_BOOL(db_obj->exception);

	db_obj->exception = enableExceptions;
}
/* }}} */

/* {{{ proto int SQLite3Stmt::paramCount()
   Returns the number of parameters within the prepared statement. */
PHP_METHOD(sqlite3stmt, paramCount)
{
	php_sqlite3_stmt *stmt_obj;
	zval *object = getThis();
<<<<<<< HEAD
	stmt_obj = Z_SQLITE3_STMT_P(object);
=======
	stmt_obj = (php_sqlite3_stmt *)zend_object_store_get_object(object TSRMLS_CC);
	
	SQLITE3_CHECK_INITIALIZED(stmt_obj->db_obj, stmt_obj->initialised, SQLite3)
>>>>>>> 2a81733c

	if (zend_parse_parameters_none() == FAILURE) {
		return;
	}

	SQLITE3_CHECK_INITIALIZED_STMT(stmt_obj->stmt, SQLite3Stmt);

	RETURN_LONG(sqlite3_bind_parameter_count(stmt_obj->stmt));
}
/* }}} */

/* {{{ proto bool SQLite3Stmt::close()
   Closes the prepared statement. */
PHP_METHOD(sqlite3stmt, close)
{
	php_sqlite3_stmt *stmt_obj;
	zval *object = getThis();
<<<<<<< HEAD
	stmt_obj = Z_SQLITE3_STMT_P(object);
=======
	stmt_obj = (php_sqlite3_stmt *)zend_object_store_get_object(object TSRMLS_CC);
	
	SQLITE3_CHECK_INITIALIZED(stmt_obj->db_obj, stmt_obj->initialised, SQLite3)
>>>>>>> 2a81733c

	if (zend_parse_parameters_none() == FAILURE) {
		return;
	}

	if(stmt_obj->db_obj) {
        	zend_llist_del_element(&(stmt_obj->db_obj->free_list), object, (int (*)(void *, void *)) php_sqlite3_compare_stmt_zval_free);
	}

	RETURN_TRUE;
}
/* }}} */

/* {{{ proto bool SQLite3Stmt::reset()
   Reset the prepared statement to the state before it was executed, bindings still remain. */
PHP_METHOD(sqlite3stmt, reset)
{
	php_sqlite3_stmt *stmt_obj;
	zval *object = getThis();
<<<<<<< HEAD
	stmt_obj = Z_SQLITE3_STMT_P(object);
=======
	stmt_obj = (php_sqlite3_stmt *)zend_object_store_get_object(object TSRMLS_CC);
	
	SQLITE3_CHECK_INITIALIZED(stmt_obj->db_obj, stmt_obj->initialised, SQLite3)
>>>>>>> 2a81733c

	if (zend_parse_parameters_none() == FAILURE) {
		return;
	}

	SQLITE3_CHECK_INITIALIZED_STMT(stmt_obj->stmt, SQLite3Stmt);

	if (sqlite3_reset(stmt_obj->stmt) != SQLITE_OK) {
		php_sqlite3_error(stmt_obj->db_obj, "Unable to reset statement: %s", sqlite3_errmsg(sqlite3_db_handle(stmt_obj->stmt)));
		RETURN_FALSE;
	}
	RETURN_TRUE;
}
/* }}} */

/* {{{ proto bool SQLite3Stmt::clear()
   Clear all current bound parameters. */
PHP_METHOD(sqlite3stmt, clear)
{
	php_sqlite3_stmt *stmt_obj;
	zval *object = getThis();
<<<<<<< HEAD
	stmt_obj = Z_SQLITE3_STMT_P(object);
=======
	stmt_obj = (php_sqlite3_stmt *)zend_object_store_get_object(object TSRMLS_CC);
	
	SQLITE3_CHECK_INITIALIZED(stmt_obj->db_obj, stmt_obj->initialised, SQLite3)
>>>>>>> 2a81733c

	if (zend_parse_parameters_none() == FAILURE) {
		return;
	}

	SQLITE3_CHECK_INITIALIZED_STMT(stmt_obj->stmt, SQLite3Stmt);

	if (sqlite3_clear_bindings(stmt_obj->stmt) != SQLITE_OK) {
		php_sqlite3_error(stmt_obj->db_obj, "Unable to clear statement: %s", sqlite3_errmsg(sqlite3_db_handle(stmt_obj->stmt)));
		RETURN_FALSE;
	}

	RETURN_TRUE;
}
/* }}} */

/* {{{ proto bool SQLite3Stmt::readOnly()
   Returns true if a statement is definitely read only */
PHP_METHOD(sqlite3stmt, readOnly)
{
	php_sqlite3_stmt *stmt_obj;
	zval *object = getThis();
<<<<<<< HEAD
	stmt_obj = Z_SQLITE3_STMT_P(object);
=======
	stmt_obj = (php_sqlite3_stmt *)zend_object_store_get_object(object TSRMLS_CC);
	
	SQLITE3_CHECK_INITIALIZED(stmt_obj->db_obj, stmt_obj->initialised, SQLite3)
>>>>>>> 2a81733c

	if (zend_parse_parameters_none() == FAILURE) {
		return;
	}

	SQLITE3_CHECK_INITIALIZED_STMT(stmt_obj->stmt, SQLite3Stmt);

#if SQLITE_VERSION_NUMBER >= 3007004
	if (sqlite3_stmt_readonly(stmt_obj->stmt)) {
		RETURN_TRUE;
	}
#endif
	RETURN_FALSE;
}
/* }}} */

static int register_bound_parameter_to_sqlite(struct php_sqlite3_bound_param *param, php_sqlite3_stmt *stmt) /* {{{ */
{
	HashTable *hash;
	hash = stmt->bound_params;

	if (!hash) {
		ALLOC_HASHTABLE(hash);
		zend_hash_init(hash, 13, NULL, sqlite3_param_dtor, 0);
		stmt->bound_params = hash;
	}

	/* We need a : prefix to resolve a name to a parameter number */
	if (param->name) {
		if (param->name->val[0] != ':') {
			/* pre-increment for character + 1 for null */
			zend_string *temp = zend_string_alloc(param->name->len + 1, 0);
			temp->val[0] = ':';
			memmove(temp->val + 1, param->name->val, param->name->len + 1);
			param->name = temp;
		} else {
			param->name = zend_string_init(param->name->val, param->name->len, 0);
		}
		/* do lookup*/
		param->param_number = sqlite3_bind_parameter_index(stmt->stmt, param->name->val);
	}

	if (param->param_number < 1) {
		zend_string_release(param->name);
		return 0;
	}

	if (param->param_number >= 1) {
		zend_hash_index_del(hash, param->param_number);
	}

	if (param->name) {
		zend_hash_update_mem(hash, param->name, param, sizeof(struct php_sqlite3_bound_param));
	} else {
		zend_hash_index_update_mem(hash, param->param_number, param, sizeof(struct php_sqlite3_bound_param));
	}

	return 1;
}
/* }}} */

/* {{{ proto bool SQLite3Stmt::bindParam(int parameter_number, mixed parameter [, int type])
   Bind Parameter to a stmt variable. */
PHP_METHOD(sqlite3stmt, bindParam)
{
	php_sqlite3_stmt *stmt_obj;
	zval *object = getThis();
	struct php_sqlite3_bound_param param = {0};
<<<<<<< HEAD
	zval *parameter;
	stmt_obj = Z_SQLITE3_STMT_P(object);
=======
	stmt_obj = (php_sqlite3_stmt *)zend_object_store_get_object(object TSRMLS_CC);
	
	SQLITE3_CHECK_INITIALIZED(stmt_obj->db_obj, stmt_obj->initialised, SQLite3)
>>>>>>> 2a81733c

	param.param_number = -1;
	param.type = SQLITE3_TEXT;

	if (zend_parse_parameters_ex(ZEND_PARSE_PARAMS_QUIET, ZEND_NUM_ARGS(), "lz|l", &param.param_number, &parameter, &param.type) == FAILURE) {
		if (zend_parse_parameters(ZEND_NUM_ARGS(), "Sz|l", &param.name, &parameter, &param.type) == FAILURE) {
			return;
		}
	}

	SQLITE3_CHECK_INITIALIZED_STMT(stmt_obj->stmt, SQLite3Stmt);

	ZVAL_COPY(&param.parameter, parameter);

	if (!register_bound_parameter_to_sqlite(&param, stmt_obj)) {
		if (!Z_ISUNDEF(param.parameter)) {
			zval_ptr_dtor(&(param.parameter));
			ZVAL_UNDEF(&param.parameter);
		}
		RETURN_FALSE;
	}
	RETURN_TRUE;
}
/* }}} */

/* {{{ proto bool SQLite3Stmt::bindValue(int parameter_number, mixed parameter [, int type])
   Bind Value of a parameter to a stmt variable. */
PHP_METHOD(sqlite3stmt, bindValue)
{
	php_sqlite3_stmt *stmt_obj;
	zval *object = getThis();
	struct php_sqlite3_bound_param param = {0};
<<<<<<< HEAD
	zval *parameter;
	stmt_obj = Z_SQLITE3_STMT_P(object);
=======
	stmt_obj = (php_sqlite3_stmt *)zend_object_store_get_object(object TSRMLS_CC);
	
	SQLITE3_CHECK_INITIALIZED(stmt_obj->db_obj, stmt_obj->initialised, SQLite3)
>>>>>>> 2a81733c

	param.param_number = -1;
	param.type = SQLITE3_TEXT;

	if (zend_parse_parameters_ex(ZEND_PARSE_PARAMS_QUIET, ZEND_NUM_ARGS(), "lz/|l", &param.param_number, &parameter, &param.type) == FAILURE) {
		if (zend_parse_parameters(ZEND_NUM_ARGS(), "Sz/|l", &param.name, &parameter, &param.type) == FAILURE) {
			return;
		}
	}

	SQLITE3_CHECK_INITIALIZED_STMT(stmt_obj->stmt, SQLite3Stmt);

	ZVAL_COPY(&param.parameter, parameter);

	if (!register_bound_parameter_to_sqlite(&param, stmt_obj)) {
		if (!Z_ISUNDEF(param.parameter)) {
			zval_ptr_dtor(&(param.parameter));
			ZVAL_UNDEF(&param.parameter);
		}
		RETURN_FALSE;
	}
	RETURN_TRUE;
}
/* }}} */

/* {{{ proto SQLite3Result SQLite3Stmt::execute()
   Executes a prepared statement and returns a result set object. */
PHP_METHOD(sqlite3stmt, execute)
{
	php_sqlite3_stmt *stmt_obj;
	php_sqlite3_result *result;
	zval *object = getThis();
	int return_code = 0;
	struct php_sqlite3_bound_param *param;

	stmt_obj = Z_SQLITE3_STMT_P(object);

	SQLITE3_CHECK_INITIALIZED(stmt_obj->db_obj, stmt_obj->initialised, SQLite3)

	if (zend_parse_parameters_none() == FAILURE) {
		return;
	}

	SQLITE3_CHECK_INITIALIZED(stmt_obj->db_obj, stmt_obj->initialised, SQLite3)

	if (stmt_obj->bound_params) {
		ZEND_HASH_FOREACH_PTR(stmt_obj->bound_params, param) {
			zval *parameter;
			/* parameter must be a reference? */
			if (Z_ISREF(param->parameter)) {
				parameter = Z_REFVAL(param->parameter);
			} else {
				parameter = &param->parameter;
			}

			/* If the ZVAL is null then it should be bound as that */
			if (Z_TYPE_P(parameter) == IS_NULL) {
				sqlite3_bind_null(stmt_obj->stmt, param->param_number);
				continue;
			}

			switch (param->type) {
				case SQLITE_INTEGER:
					convert_to_long(parameter);
#if ZEND_LONG_MAX > 2147483647
					sqlite3_bind_int64(stmt_obj->stmt, param->param_number, Z_LVAL_P(parameter));
#else
					sqlite3_bind_int(stmt_obj->stmt, param->param_number, Z_LVAL_P(parameter));
#endif
					break;

				case SQLITE_FLOAT:
					/* convert_to_double(parameter);*/
					sqlite3_bind_double(stmt_obj->stmt, param->param_number, Z_DVAL_P(parameter));
					break;

				case SQLITE_BLOB:
				{
					php_stream *stream = NULL;
					zend_string *buffer;
					if (Z_TYPE_P(parameter) == IS_RESOURCE) {
						php_stream_from_zval_no_verify(stream, parameter);
						if (stream == NULL) {
							php_sqlite3_error(stmt_obj->db_obj, "Unable to read stream for parameter %ld", param->param_number);
							RETURN_FALSE;
						}
						buffer = php_stream_copy_to_mem(stream, PHP_STREAM_COPY_ALL, 0);
					} else {
						convert_to_string(parameter);
						buffer = Z_STR_P(parameter);
					}

					sqlite3_bind_blob(stmt_obj->stmt, param->param_number, buffer->val, buffer->len, SQLITE_TRANSIENT);

					if (stream) {
						zend_string_release(buffer);
					}
					break;
				}

				case SQLITE3_TEXT:
					convert_to_string(parameter);
					sqlite3_bind_text(stmt_obj->stmt, param->param_number, Z_STRVAL_P(parameter), Z_STRLEN_P(parameter), SQLITE_STATIC);
					break;

				case SQLITE_NULL:
					sqlite3_bind_null(stmt_obj->stmt, param->param_number);
					break;

				default:
					php_sqlite3_error(stmt_obj->db_obj, "Unknown parameter type: %pd for parameter %pd", param->type, param->param_number);
					RETURN_FALSE;
			}
		} ZEND_HASH_FOREACH_END();
	}

	return_code = sqlite3_step(stmt_obj->stmt);

	switch (return_code) {
		case SQLITE_ROW: /* Valid Row */
		case SQLITE_DONE: /* Valid but no results */
		{
			sqlite3_reset(stmt_obj->stmt);
			object_init_ex(return_value, php_sqlite3_result_entry);
			result = Z_SQLITE3_RESULT_P(return_value);

			result->is_prepared_statement = 1;
			result->db_obj = stmt_obj->db_obj;
			result->stmt_obj = stmt_obj;
			ZVAL_COPY(&result->stmt_obj_zval, object);

			break;
		}
		case SQLITE_ERROR:
			sqlite3_reset(stmt_obj->stmt);

		default:
			php_sqlite3_error(stmt_obj->db_obj, "Unable to execute statement: %s", sqlite3_errmsg(sqlite3_db_handle(stmt_obj->stmt)));
			zval_dtor(return_value);
			RETURN_FALSE;
	}

	return;
}
/* }}} */

/* {{{ proto int SQLite3Stmt::__construct(SQLite3 dbobject, String Statement)
   __constructor for SQLite3Stmt. */
PHP_METHOD(sqlite3stmt, __construct)
{
	php_sqlite3_stmt *stmt_obj;
	php_sqlite3_db_object *db_obj;
	zval *object = getThis();
	zval *db_zval;
	zend_string *sql;
	int errcode;
	zend_error_handling error_handling;
	php_sqlite3_free_list *free_item;

	stmt_obj = Z_SQLITE3_STMT_P(object);
	zend_replace_error_handling(EH_THROW, NULL, &error_handling);

	if (zend_parse_parameters(ZEND_NUM_ARGS(), "OS", &db_zval, php_sqlite3_sc_entry, &sql) == FAILURE) {
		zend_restore_error_handling(&error_handling);
		return;
	}

	db_obj = Z_SQLITE3_DB_P(db_zval);

	SQLITE3_CHECK_INITIALIZED(db_obj, db_obj->initialised, SQLite3)

	zend_restore_error_handling(&error_handling);

	if (!sql->len) {
		RETURN_FALSE;
	}

	stmt_obj->db_obj = db_obj;
	ZVAL_COPY(&stmt_obj->db_obj_zval, db_zval);

	errcode = sqlite3_prepare_v2(db_obj->db, sql->val, sql->len, &(stmt_obj->stmt), NULL);
	if (errcode != SQLITE_OK) {
		php_sqlite3_error(db_obj, "Unable to prepare statement: %d, %s", errcode, sqlite3_errmsg(db_obj->db));
		zval_dtor(return_value);
		RETURN_FALSE;
	}
	stmt_obj->initialised = 1;

	free_item = emalloc(sizeof(php_sqlite3_free_list));
	free_item->stmt_obj = stmt_obj;
	//??  free_item->stmt_obj_zval = getThis();
	ZVAL_COPY_VALUE(&free_item->stmt_obj_zval, object);

	zend_llist_add_element(&(db_obj->free_list), &free_item);
}
/* }}} */

/* {{{ proto int SQLite3Result::numColumns()
   Number of columns in the result set. */
PHP_METHOD(sqlite3result, numColumns)
{
	php_sqlite3_result *result_obj;
	zval *object = getThis();
	result_obj = Z_SQLITE3_RESULT_P(object);

	SQLITE3_CHECK_INITIALIZED(result_obj->db_obj, result_obj->stmt_obj->initialised, SQLite3Result)

	if (zend_parse_parameters_none() == FAILURE) {
		return;
	}

	RETURN_LONG(sqlite3_column_count(result_obj->stmt_obj->stmt));
}
/* }}} */

/* {{{ proto string SQLite3Result::columnName(int column)
   Returns the name of the nth column. */
PHP_METHOD(sqlite3result, columnName)
{
	php_sqlite3_result *result_obj;
	zval *object = getThis();
	zend_long column = 0;
	char *column_name;
	result_obj = Z_SQLITE3_RESULT_P(object);

	SQLITE3_CHECK_INITIALIZED(result_obj->db_obj, result_obj->stmt_obj->initialised, SQLite3Result)

	if (zend_parse_parameters(ZEND_NUM_ARGS(), "l", &column) == FAILURE) {
		return;
	}
	column_name = (char*) sqlite3_column_name(result_obj->stmt_obj->stmt, column);

	if (column_name == NULL) {
		RETURN_FALSE;
	}

	RETVAL_STRING(column_name);
}
/* }}} */

/* {{{ proto int SQLite3Result::columnType(int column)
   Returns the type of the nth column. */
PHP_METHOD(sqlite3result, columnType)
{
	php_sqlite3_result *result_obj;
	zval *object = getThis();
	zend_long column = 0;
	result_obj = Z_SQLITE3_RESULT_P(object);

	SQLITE3_CHECK_INITIALIZED(result_obj->db_obj, result_obj->stmt_obj->initialised, SQLite3Result)

	if (zend_parse_parameters(ZEND_NUM_ARGS(), "l", &column) == FAILURE) {
		return;
	}

	if (result_obj->complete) {
		RETURN_FALSE;
	}

	RETURN_LONG(sqlite3_column_type(result_obj->stmt_obj->stmt, column));
}
/* }}} */

/* {{{ proto array SQLite3Result::fetchArray([int mode])
   Fetch a result row as both an associative or numerically indexed array or both. */
PHP_METHOD(sqlite3result, fetchArray)
{
	php_sqlite3_result *result_obj;
	zval *object = getThis();
	int i, ret;
	zend_long mode = PHP_SQLITE3_BOTH;
	result_obj = Z_SQLITE3_RESULT_P(object);

	SQLITE3_CHECK_INITIALIZED(result_obj->db_obj, result_obj->stmt_obj->initialised, SQLite3Result)

	if (zend_parse_parameters(ZEND_NUM_ARGS(), "|l", &mode) == FAILURE) {
		return;
	}

	ret = sqlite3_step(result_obj->stmt_obj->stmt);
	switch (ret) {
		case SQLITE_ROW:
			/* If there was no return value then just skip fetching */
			if (!USED_RET()) {
				return;
			}

			array_init(return_value);

			for (i = 0; i < sqlite3_data_count(result_obj->stmt_obj->stmt); i++) {
				zval data;

				sqlite_value_to_zval(result_obj->stmt_obj->stmt, i, &data);

				if (mode & PHP_SQLITE3_NUM) {
					add_index_zval(return_value, i, &data);
				}

				if (mode & PHP_SQLITE3_ASSOC) {
					if (mode & PHP_SQLITE3_NUM) {
						if (Z_REFCOUNTED(data)) {
							Z_ADDREF(data);
						}
					}
					add_assoc_zval(return_value, (char*)sqlite3_column_name(result_obj->stmt_obj->stmt, i), &data);
				}
			}
			break;

		case SQLITE_DONE:
			result_obj->complete = 1;
			RETURN_FALSE;
			break;

		default:
			php_sqlite3_error(result_obj->db_obj, "Unable to execute statement: %s", sqlite3_errmsg(sqlite3_db_handle(result_obj->stmt_obj->stmt)));
	}
}
/* }}} */

/* {{{ proto bool SQLite3Result::reset()
   Resets the result set back to the first row. */
PHP_METHOD(sqlite3result, reset)
{
	php_sqlite3_result *result_obj;
	zval *object = getThis();
	result_obj = Z_SQLITE3_RESULT_P(object);

	SQLITE3_CHECK_INITIALIZED(result_obj->db_obj, result_obj->stmt_obj->initialised, SQLite3Result)

	if (zend_parse_parameters_none() == FAILURE) {
		return;
	}

	if (sqlite3_reset(result_obj->stmt_obj->stmt) != SQLITE_OK) {
		RETURN_FALSE;
	}

	result_obj->complete = 0;

	RETURN_TRUE;
}
/* }}} */

/* {{{ proto bool SQLite3Result::finalize()
   Closes the result set. */
PHP_METHOD(sqlite3result, finalize)
{
	php_sqlite3_result *result_obj;
	zval *object = getThis();
	result_obj = Z_SQLITE3_RESULT_P(object);

	SQLITE3_CHECK_INITIALIZED(result_obj->db_obj, result_obj->stmt_obj->initialised, SQLite3Result)

	if (zend_parse_parameters_none() == FAILURE) {
		return;
	}

	/* We need to finalize an internal statement */
	if (result_obj->is_prepared_statement == 0) {
		zend_llist_del_element(&(result_obj->db_obj->free_list), &result_obj->stmt_obj_zval,
			(int (*)(void *, void *)) php_sqlite3_compare_stmt_zval_free);
	} else {
		sqlite3_reset(result_obj->stmt_obj->stmt);
	}

	RETURN_TRUE;
}
/* }}} */

/* {{{ proto int SQLite3Result::__construct()
   __constructor for SQLite3Result. */
PHP_METHOD(sqlite3result, __construct)
{
	zend_throw_exception(zend_exception_get_default(), "SQLite3Result cannot be directly instantiated", 0);
}
/* }}} */

/* {{{ arginfo */
ZEND_BEGIN_ARG_INFO(arginfo_sqlite3_open, 0)
	ZEND_ARG_INFO(0, filename)
	ZEND_ARG_INFO(0, flags)
	ZEND_ARG_INFO(0, encryption_key)
ZEND_END_ARG_INFO()

ZEND_BEGIN_ARG_INFO(arginfo_sqlite3_busytimeout, 0)
	ZEND_ARG_INFO(0, ms)
ZEND_END_ARG_INFO()

#ifndef SQLITE_OMIT_LOAD_EXTENSION
ZEND_BEGIN_ARG_INFO(arginfo_sqlite3_loadextension, 0)
	ZEND_ARG_INFO(0, shared_library)
ZEND_END_ARG_INFO()
#endif

ZEND_BEGIN_ARG_INFO_EX(arginfo_sqlite3_escapestring, 0, 0, 1)
	ZEND_ARG_INFO(0, value)
ZEND_END_ARG_INFO()

ZEND_BEGIN_ARG_INFO_EX(arginfo_sqlite3_query, 0, 0, 1)
	ZEND_ARG_INFO(0, query)
ZEND_END_ARG_INFO()

ZEND_BEGIN_ARG_INFO_EX(arginfo_sqlite3_querysingle, 0, 0, 1)
	ZEND_ARG_INFO(0, query)
	ZEND_ARG_INFO(0, entire_row)
ZEND_END_ARG_INFO()

ZEND_BEGIN_ARG_INFO_EX(arginfo_sqlite3_createfunction, 0, 0, 2)
	ZEND_ARG_INFO(0, name)
	ZEND_ARG_INFO(0, callback)
	ZEND_ARG_INFO(0, argument_count)
ZEND_END_ARG_INFO()

ZEND_BEGIN_ARG_INFO_EX(arginfo_sqlite3_createaggregate, 0, 0, 3)
	ZEND_ARG_INFO(0, name)
	ZEND_ARG_INFO(0, step_callback)
	ZEND_ARG_INFO(0, final_callback)
	ZEND_ARG_INFO(0, argument_count)
ZEND_END_ARG_INFO()

ZEND_BEGIN_ARG_INFO_EX(arginfo_sqlite3_createcollation, 0, 0, 2)
	ZEND_ARG_INFO(0, name)
	ZEND_ARG_INFO(0, callback)
ZEND_END_ARG_INFO()

ZEND_BEGIN_ARG_INFO_EX(argingo_sqlite3_openblob, 0, 0, 3)
	ZEND_ARG_INFO(0, table)
	ZEND_ARG_INFO(0, column)
	ZEND_ARG_INFO(0, rowid)
	ZEND_ARG_INFO(0, dbname)
ZEND_END_ARG_INFO()

ZEND_BEGIN_ARG_INFO_EX(argingo_sqlite3_enableexceptions, 0, 0, 1)
	ZEND_ARG_INFO(0, enableExceptions)
ZEND_END_ARG_INFO()

ZEND_BEGIN_ARG_INFO_EX(arginfo_sqlite3stmt_bindparam, 0, 0, 2)
	ZEND_ARG_INFO(0, param_number)
	ZEND_ARG_INFO(1, param)
	ZEND_ARG_INFO(0, type)
ZEND_END_ARG_INFO()

ZEND_BEGIN_ARG_INFO_EX(arginfo_sqlite3stmt_bindvalue, 0, 0, 2)
	ZEND_ARG_INFO(0, param_number)
	ZEND_ARG_INFO(0, param)
	ZEND_ARG_INFO(0, type)
ZEND_END_ARG_INFO()

ZEND_BEGIN_ARG_INFO_EX(arginfo_sqlite3stmt_construct, 0, 0, 1)
	ZEND_ARG_INFO(0, sqlite3)
ZEND_END_ARG_INFO()

ZEND_BEGIN_ARG_INFO_EX(arginfo_sqlite3result_columnname, 0, 0, 1)
	ZEND_ARG_INFO(0, column_number)
ZEND_END_ARG_INFO()

ZEND_BEGIN_ARG_INFO_EX(arginfo_sqlite3result_columntype, 0, 0, 1)
	ZEND_ARG_INFO(0, column_number)
ZEND_END_ARG_INFO()

ZEND_BEGIN_ARG_INFO_EX(arginfo_sqlite3result_fetcharray, 0, 0, 0)
	ZEND_ARG_INFO(0, mode)
ZEND_END_ARG_INFO()

ZEND_BEGIN_ARG_INFO(arginfo_sqlite3_void, 0)
ZEND_END_ARG_INFO()
/* }}} */

/* {{{ php_sqlite3_class_methods */
static zend_function_entry php_sqlite3_class_methods[] = {
	PHP_ME(sqlite3,		open,				arginfo_sqlite3_open, ZEND_ACC_PUBLIC)
	PHP_ME(sqlite3,		close,				arginfo_sqlite3_void, ZEND_ACC_PUBLIC)
	PHP_ME(sqlite3,		exec,				arginfo_sqlite3_query, ZEND_ACC_PUBLIC)
	PHP_ME(sqlite3,		version,			arginfo_sqlite3_void, ZEND_ACC_PUBLIC|ZEND_ACC_STATIC)
	PHP_ME(sqlite3,		lastInsertRowID,	arginfo_sqlite3_void, ZEND_ACC_PUBLIC)
	PHP_ME(sqlite3,		lastErrorCode,		arginfo_sqlite3_void, ZEND_ACC_PUBLIC)
	PHP_ME(sqlite3,		lastErrorMsg,		arginfo_sqlite3_void, ZEND_ACC_PUBLIC)
	PHP_ME(sqlite3,		busyTimeout,		arginfo_sqlite3_busytimeout, ZEND_ACC_PUBLIC)
#ifndef SQLITE_OMIT_LOAD_EXTENSION
	PHP_ME(sqlite3,		loadExtension,		arginfo_sqlite3_loadextension, ZEND_ACC_PUBLIC)
#endif
	PHP_ME(sqlite3,		changes,			arginfo_sqlite3_void, ZEND_ACC_PUBLIC)
	PHP_ME(sqlite3,		escapeString,		arginfo_sqlite3_escapestring, ZEND_ACC_PUBLIC|ZEND_ACC_STATIC)
	PHP_ME(sqlite3,		prepare,			arginfo_sqlite3_query, ZEND_ACC_PUBLIC)
	PHP_ME(sqlite3,		query,				arginfo_sqlite3_query, ZEND_ACC_PUBLIC)
	PHP_ME(sqlite3,		querySingle,		arginfo_sqlite3_querysingle, ZEND_ACC_PUBLIC)
	PHP_ME(sqlite3,		createFunction,		arginfo_sqlite3_createfunction, ZEND_ACC_PUBLIC)
	PHP_ME(sqlite3,		createAggregate,	arginfo_sqlite3_createaggregate, ZEND_ACC_PUBLIC)
	PHP_ME(sqlite3,		createCollation,	arginfo_sqlite3_createcollation, ZEND_ACC_PUBLIC)
	PHP_ME(sqlite3,		openBlob,			argingo_sqlite3_openblob, ZEND_ACC_PUBLIC)
	PHP_ME(sqlite3,		enableExceptions,	argingo_sqlite3_enableexceptions, ZEND_ACC_PUBLIC)
	/* Aliases */
	PHP_MALIAS(sqlite3,	__construct, open, arginfo_sqlite3_open, ZEND_ACC_PUBLIC|ZEND_ACC_CTOR)
	PHP_FE_END
};
/* }}} */

/* {{{ php_sqlite3_stmt_class_methods */
static zend_function_entry php_sqlite3_stmt_class_methods[] = {
	PHP_ME(sqlite3stmt, paramCount,	arginfo_sqlite3_void, ZEND_ACC_PUBLIC)
	PHP_ME(sqlite3stmt, close,		arginfo_sqlite3_void, ZEND_ACC_PUBLIC)
	PHP_ME(sqlite3stmt, reset,		arginfo_sqlite3_void, ZEND_ACC_PUBLIC)
	PHP_ME(sqlite3stmt, clear,		arginfo_sqlite3_void, ZEND_ACC_PUBLIC)
	PHP_ME(sqlite3stmt, execute,	arginfo_sqlite3_void, ZEND_ACC_PUBLIC)
	PHP_ME(sqlite3stmt, bindParam,	arginfo_sqlite3stmt_bindparam, ZEND_ACC_PUBLIC)
	PHP_ME(sqlite3stmt, bindValue,	arginfo_sqlite3stmt_bindvalue, ZEND_ACC_PUBLIC)
	PHP_ME(sqlite3stmt, readOnly,	arginfo_sqlite3_void, ZEND_ACC_PUBLIC)
	PHP_ME(sqlite3stmt, __construct, arginfo_sqlite3stmt_construct, ZEND_ACC_PRIVATE|ZEND_ACC_CTOR)
	PHP_FE_END
};
/* }}} */

/* {{{ php_sqlite3_result_class_methods */
static zend_function_entry php_sqlite3_result_class_methods[] = {
	PHP_ME(sqlite3result, numColumns,		arginfo_sqlite3_void, ZEND_ACC_PUBLIC)
	PHP_ME(sqlite3result, columnName,		arginfo_sqlite3result_columnname, ZEND_ACC_PUBLIC)
	PHP_ME(sqlite3result, columnType,		arginfo_sqlite3result_columntype, ZEND_ACC_PUBLIC)
	PHP_ME(sqlite3result, fetchArray,		arginfo_sqlite3result_fetcharray, ZEND_ACC_PUBLIC)
	PHP_ME(sqlite3result, reset,			arginfo_sqlite3_void, ZEND_ACC_PUBLIC)
	PHP_ME(sqlite3result, finalize,			arginfo_sqlite3_void, ZEND_ACC_PUBLIC)
	PHP_ME(sqlite3result, __construct, 		arginfo_sqlite3_void, ZEND_ACC_PRIVATE|ZEND_ACC_CTOR)
	PHP_FE_END
};
/* }}} */

/* {{{ Authorization Callback
*/
static int php_sqlite3_authorizer(void *autharg, int access_type, const char *arg3, const char *arg4, const char *arg5, const char *arg6)
{
	switch (access_type) {
		case SQLITE_ATTACH:
		{
			if (memcmp(arg3, ":memory:", sizeof(":memory:")) && *arg3) {

#if PHP_API_VERSION < 20100412
				if (PG(safe_mode) && (!php_checkuid(arg3, NULL, CHECKUID_CHECK_FILE_AND_DIR))) {
					return SQLITE_DENY;
				}
#endif

				if (php_check_open_basedir(arg3)) {
					return SQLITE_DENY;
				}
			}
			return SQLITE_OK;
		}

		default:
			/* access allowed */
			return SQLITE_OK;
	}
}
/* }}} */

/* {{{ php_sqlite3_free_list_dtor
*/
static void php_sqlite3_free_list_dtor(void **item)
{
	php_sqlite3_free_list *free_item = (php_sqlite3_free_list *)*item;

	if (free_item->stmt_obj && free_item->stmt_obj->initialised) {
		sqlite3_finalize(free_item->stmt_obj->stmt);
		free_item->stmt_obj->initialised = 0;
	}
	efree(*item);
}
/* }}} */

static int php_sqlite3_compare_stmt_zval_free(php_sqlite3_free_list **free_list, zval *statement ) /* {{{ */
{
	return  ((*free_list)->stmt_obj->initialised && Z_PTR_P(statement) == Z_PTR((*free_list)->stmt_obj_zval));
}
/* }}} */

static int php_sqlite3_compare_stmt_free( php_sqlite3_free_list **free_list, sqlite3_stmt *statement ) /* {{{ */
{
	return ((*free_list)->stmt_obj->initialised && statement == (*free_list)->stmt_obj->stmt);
}
/* }}} */

static void php_sqlite3_object_free_storage(zend_object *object) /* {{{ */
{
	php_sqlite3_db_object *intern = php_sqlite3_db_from_obj(object);
	php_sqlite3_func *func;
	php_sqlite3_collation *collation;

	if (!intern) {
		return;
	}

	while (intern->funcs) {
		func = intern->funcs;
		intern->funcs = func->next;
		if (intern->initialised && intern->db) {
			sqlite3_create_function(intern->db, func->func_name, func->argc, SQLITE_UTF8, func, NULL, NULL, NULL);
		}

		efree((char*)func->func_name);

		if (!Z_ISUNDEF(func->func)) {
			zval_ptr_dtor(&func->func);
		}
		if (!Z_ISUNDEF(func->step)) {
			zval_ptr_dtor(&func->step);
		}
		if (!Z_ISUNDEF(func->fini)) {
			zval_ptr_dtor(&func->fini);
		}
		efree(func);
	}

	while (intern->collations){
		collation = intern->collations;
		intern->collations = collation->next;
		if (intern->initialised && intern->db){
			sqlite3_create_collation(intern->db, collation->collation_name, SQLITE_UTF8, NULL, NULL);
		}
		efree((char*)collation->collation_name);
		if (!Z_ISUNDEF(collation->cmp_func)) {
			zval_ptr_dtor(&collation->cmp_func);
		}
		efree(collation);
	}

	if (intern->initialised && intern->db) {
		sqlite3_close(intern->db);
		intern->initialised = 0;
	}

	zend_object_std_dtor(&intern->zo);
}
/* }}} */

static void php_sqlite3_stmt_object_free_storage(zend_object *object) /* {{{ */
{
	php_sqlite3_stmt *intern = php_sqlite3_stmt_from_obj(object);

	if (!intern) {
		return;
	}

	if (intern->bound_params) {
		zend_hash_destroy(intern->bound_params);
		FREE_HASHTABLE(intern->bound_params);
		intern->bound_params = NULL;
	}

	if (intern->initialised) {
		zend_llist_del_element(&(intern->db_obj->free_list), intern->stmt,
			(int (*)(void *, void *)) php_sqlite3_compare_stmt_free);
	}

	if (!Z_ISUNDEF(intern->db_obj_zval)) {
		zval_ptr_dtor(&intern->db_obj_zval);
	}

	zend_object_std_dtor(&intern->zo);
}
/* }}} */

static void php_sqlite3_result_object_free_storage(zend_object *object) /* {{{ */
{
	php_sqlite3_result *intern = php_sqlite3_result_from_obj(object);

	if (!intern) {
		return;
	}

	if (!Z_ISNULL(intern->stmt_obj_zval)) {
		if (intern->stmt_obj->initialised) {
			sqlite3_reset(intern->stmt_obj->stmt);
		}

		zval_ptr_dtor(&intern->stmt_obj_zval);
	}

	zend_object_std_dtor(&intern->zo);
}
/* }}} */

static zend_object *php_sqlite3_object_new(zend_class_entry *class_type) /* {{{ */
{
	php_sqlite3_db_object *intern;

	/* Allocate memory for it */
	intern = ecalloc(1, sizeof(php_sqlite3_db_object) + zend_object_properties_size(class_type));

	/* Need to keep track of things to free */
	zend_llist_init(&(intern->free_list),  sizeof(php_sqlite3_free_list *), (llist_dtor_func_t)php_sqlite3_free_list_dtor, 0);

	zend_object_std_init(&intern->zo, class_type);
	object_properties_init(&intern->zo, class_type);

	intern->zo.handlers = &sqlite3_object_handlers;

	return &intern->zo;
}
/* }}} */

static zend_object *php_sqlite3_stmt_object_new(zend_class_entry *class_type) /* {{{ */
{
	php_sqlite3_stmt *intern;

	/* Allocate memory for it */
	intern = ecalloc(1, sizeof(php_sqlite3_stmt) + zend_object_properties_size(class_type));

	zend_object_std_init(&intern->zo, class_type);
	object_properties_init(&intern->zo, class_type);

	intern->zo.handlers = &sqlite3_stmt_object_handlers;

	return &intern->zo;
}
/* }}} */

static zend_object *php_sqlite3_result_object_new(zend_class_entry *class_type) /* {{{ */
{
	php_sqlite3_result *intern;

	/* Allocate memory for it */
	intern = ecalloc(1, sizeof(php_sqlite3_result) + zend_object_properties_size(class_type));

	zend_object_std_init(&intern->zo, class_type);
	object_properties_init(&intern->zo, class_type);

	intern->zo.handlers = &sqlite3_result_object_handlers;

	return &intern->zo;
}
/* }}} */

static void sqlite3_param_dtor(zval *data) /* {{{ */
{
	struct php_sqlite3_bound_param *param = (struct php_sqlite3_bound_param*)Z_PTR_P(data);

	if (param->name) {
		zend_string_release(param->name);
	}

	if (!Z_ISNULL(param->parameter)) {
		zval_ptr_dtor(&(param->parameter));
		ZVAL_UNDEF(&param->parameter);
	}
	efree(param);
}
/* }}} */

/* {{{ PHP_MINIT_FUNCTION
*/
PHP_MINIT_FUNCTION(sqlite3)
{
	zend_class_entry ce;

#if defined(ZTS)
	/* Refuse to load if this wasn't a threasafe library loaded */
	if (!sqlite3_threadsafe()) {
		php_error_docref(NULL, E_WARNING, "A thread safe version of SQLite is required when using a thread safe version of PHP.");
		return FAILURE;
	}
#endif

	memcpy(&sqlite3_object_handlers, zend_get_std_object_handlers(), sizeof(zend_object_handlers));
	memcpy(&sqlite3_stmt_object_handlers, zend_get_std_object_handlers(), sizeof(zend_object_handlers));
	memcpy(&sqlite3_result_object_handlers, zend_get_std_object_handlers(), sizeof(zend_object_handlers));

	/* Register SQLite 3 Class */
	INIT_CLASS_ENTRY(ce, "SQLite3", php_sqlite3_class_methods);
	ce.create_object = php_sqlite3_object_new;
	sqlite3_object_handlers.offset = XtOffsetOf(php_sqlite3_db_object, zo);
	sqlite3_object_handlers.clone_obj = NULL;
	sqlite3_object_handlers.free_obj = php_sqlite3_object_free_storage;
	php_sqlite3_sc_entry = zend_register_internal_class(&ce);

	/* Register SQLite 3 Prepared Statement Class */
	INIT_CLASS_ENTRY(ce, "SQLite3Stmt", php_sqlite3_stmt_class_methods);
	ce.create_object = php_sqlite3_stmt_object_new;
	sqlite3_stmt_object_handlers.offset = XtOffsetOf(php_sqlite3_stmt, zo);
	sqlite3_stmt_object_handlers.clone_obj = NULL;
	sqlite3_stmt_object_handlers.free_obj = php_sqlite3_stmt_object_free_storage;
	php_sqlite3_stmt_entry = zend_register_internal_class(&ce);

	/* Register SQLite 3 Result Class */
	INIT_CLASS_ENTRY(ce, "SQLite3Result", php_sqlite3_result_class_methods);
	ce.create_object = php_sqlite3_result_object_new;
	sqlite3_result_object_handlers.offset = XtOffsetOf(php_sqlite3_result, zo);
	sqlite3_result_object_handlers.clone_obj = NULL;
	sqlite3_result_object_handlers.free_obj = php_sqlite3_result_object_free_storage;
	php_sqlite3_result_entry = zend_register_internal_class(&ce);

	REGISTER_INI_ENTRIES();

	REGISTER_LONG_CONSTANT("SQLITE3_ASSOC", PHP_SQLITE3_ASSOC, CONST_CS | CONST_PERSISTENT);
	REGISTER_LONG_CONSTANT("SQLITE3_NUM", PHP_SQLITE3_NUM, CONST_CS | CONST_PERSISTENT);
	REGISTER_LONG_CONSTANT("SQLITE3_BOTH", PHP_SQLITE3_BOTH, CONST_CS | CONST_PERSISTENT);

	REGISTER_LONG_CONSTANT("SQLITE3_INTEGER", SQLITE_INTEGER, CONST_CS | CONST_PERSISTENT);
	REGISTER_LONG_CONSTANT("SQLITE3_FLOAT", SQLITE_FLOAT, CONST_CS | CONST_PERSISTENT);
	REGISTER_LONG_CONSTANT("SQLITE3_TEXT", SQLITE3_TEXT, CONST_CS | CONST_PERSISTENT);
	REGISTER_LONG_CONSTANT("SQLITE3_BLOB", SQLITE_BLOB, CONST_CS | CONST_PERSISTENT);
	REGISTER_LONG_CONSTANT("SQLITE3_NULL", SQLITE_NULL, CONST_CS | CONST_PERSISTENT);

	REGISTER_LONG_CONSTANT("SQLITE3_OPEN_READONLY", SQLITE_OPEN_READONLY, CONST_CS | CONST_PERSISTENT);
	REGISTER_LONG_CONSTANT("SQLITE3_OPEN_READWRITE", SQLITE_OPEN_READWRITE, CONST_CS | CONST_PERSISTENT);
	REGISTER_LONG_CONSTANT("SQLITE3_OPEN_CREATE", SQLITE_OPEN_CREATE, CONST_CS | CONST_PERSISTENT);

	return SUCCESS;
}
/* }}} */

/* {{{ PHP_MSHUTDOWN_FUNCTION
*/
PHP_MSHUTDOWN_FUNCTION(sqlite3)
{
	UNREGISTER_INI_ENTRIES();

	return SUCCESS;
}
/* }}} */

/* {{{ PHP_MINFO_FUNCTION
*/
PHP_MINFO_FUNCTION(sqlite3)
{
	php_info_print_table_start();
	php_info_print_table_header(2, "SQLite3 support", "enabled");
	php_info_print_table_row(2, "SQLite3 module version", PHP_SQLITE3_VERSION);
	php_info_print_table_row(2, "SQLite Library", sqlite3_libversion());
	php_info_print_table_end();

	DISPLAY_INI_ENTRIES();
}
/* }}} */

/* {{{ PHP_GINIT_FUNCTION
*/
static PHP_GINIT_FUNCTION(sqlite3)
{
#if defined(COMPILE_DL_SQLITE3) && defined(ZTS)
	ZEND_TSRMLS_CACHE_UPDATE();
#endif
	memset(sqlite3_globals, 0, sizeof(*sqlite3_globals));
}
/* }}} */

/* {{{ sqlite3_module_entry
*/
zend_module_entry sqlite3_module_entry = {
	STANDARD_MODULE_HEADER,
	"sqlite3",
	NULL,
	PHP_MINIT(sqlite3),
	PHP_MSHUTDOWN(sqlite3),
	NULL,
	NULL,
	PHP_MINFO(sqlite3),
	PHP_SQLITE3_VERSION,
	PHP_MODULE_GLOBALS(sqlite3),
	PHP_GINIT(sqlite3),
	NULL,
	NULL,
	STANDARD_MODULE_PROPERTIES_EX
};
/* }}} */

#ifdef COMPILE_DL_SQLITE3
#ifdef ZTS
ZEND_TSRMLS_CACHE_DEFINE();
#endif
ZEND_GET_MODULE(sqlite3)
#endif

/*
 * Local variables:
 * tab-width: 4
 * c-basic-offset: 4
 * End:
 * vim600: sw=4 ts=4 fdm=marker
 * vim<600: sw=4 ts=4
 */<|MERGE_RESOLUTION|>--- conflicted
+++ resolved
@@ -1246,18 +1246,13 @@
 {
 	php_sqlite3_stmt *stmt_obj;
 	zval *object = getThis();
-<<<<<<< HEAD
 	stmt_obj = Z_SQLITE3_STMT_P(object);
-=======
-	stmt_obj = (php_sqlite3_stmt *)zend_object_store_get_object(object TSRMLS_CC);
-	
-	SQLITE3_CHECK_INITIALIZED(stmt_obj->db_obj, stmt_obj->initialised, SQLite3)
->>>>>>> 2a81733c
 
 	if (zend_parse_parameters_none() == FAILURE) {
 		return;
 	}
 
+	SQLITE3_CHECK_INITIALIZED(stmt_obj->db_obj, stmt_obj->initialised, SQLite3);
 	SQLITE3_CHECK_INITIALIZED_STMT(stmt_obj->stmt, SQLite3Stmt);
 
 	RETURN_LONG(sqlite3_bind_parameter_count(stmt_obj->stmt));
@@ -1270,17 +1265,13 @@
 {
 	php_sqlite3_stmt *stmt_obj;
 	zval *object = getThis();
-<<<<<<< HEAD
 	stmt_obj = Z_SQLITE3_STMT_P(object);
-=======
-	stmt_obj = (php_sqlite3_stmt *)zend_object_store_get_object(object TSRMLS_CC);
-	
-	SQLITE3_CHECK_INITIALIZED(stmt_obj->db_obj, stmt_obj->initialised, SQLite3)
->>>>>>> 2a81733c
 
 	if (zend_parse_parameters_none() == FAILURE) {
 		return;
 	}
+
+	SQLITE3_CHECK_INITIALIZED(stmt_obj->db_obj, stmt_obj->initialised, SQLite3);
 
 	if(stmt_obj->db_obj) {
         	zend_llist_del_element(&(stmt_obj->db_obj->free_list), object, (int (*)(void *, void *)) php_sqlite3_compare_stmt_zval_free);
@@ -1296,18 +1287,13 @@
 {
 	php_sqlite3_stmt *stmt_obj;
 	zval *object = getThis();
-<<<<<<< HEAD
 	stmt_obj = Z_SQLITE3_STMT_P(object);
-=======
-	stmt_obj = (php_sqlite3_stmt *)zend_object_store_get_object(object TSRMLS_CC);
-	
-	SQLITE3_CHECK_INITIALIZED(stmt_obj->db_obj, stmt_obj->initialised, SQLite3)
->>>>>>> 2a81733c
 
 	if (zend_parse_parameters_none() == FAILURE) {
 		return;
 	}
 
+	SQLITE3_CHECK_INITIALIZED(stmt_obj->db_obj, stmt_obj->initialised, SQLite3);
 	SQLITE3_CHECK_INITIALIZED_STMT(stmt_obj->stmt, SQLite3Stmt);
 
 	if (sqlite3_reset(stmt_obj->stmt) != SQLITE_OK) {
@@ -1324,18 +1310,13 @@
 {
 	php_sqlite3_stmt *stmt_obj;
 	zval *object = getThis();
-<<<<<<< HEAD
 	stmt_obj = Z_SQLITE3_STMT_P(object);
-=======
-	stmt_obj = (php_sqlite3_stmt *)zend_object_store_get_object(object TSRMLS_CC);
-	
-	SQLITE3_CHECK_INITIALIZED(stmt_obj->db_obj, stmt_obj->initialised, SQLite3)
->>>>>>> 2a81733c
 
 	if (zend_parse_parameters_none() == FAILURE) {
 		return;
 	}
 
+	SQLITE3_CHECK_INITIALIZED(stmt_obj->db_obj, stmt_obj->initialised, SQLite3);
 	SQLITE3_CHECK_INITIALIZED_STMT(stmt_obj->stmt, SQLite3Stmt);
 
 	if (sqlite3_clear_bindings(stmt_obj->stmt) != SQLITE_OK) {
@@ -1353,18 +1334,13 @@
 {
 	php_sqlite3_stmt *stmt_obj;
 	zval *object = getThis();
-<<<<<<< HEAD
 	stmt_obj = Z_SQLITE3_STMT_P(object);
-=======
-	stmt_obj = (php_sqlite3_stmt *)zend_object_store_get_object(object TSRMLS_CC);
-	
-	SQLITE3_CHECK_INITIALIZED(stmt_obj->db_obj, stmt_obj->initialised, SQLite3)
->>>>>>> 2a81733c
 
 	if (zend_parse_parameters_none() == FAILURE) {
 		return;
 	}
 
+	SQLITE3_CHECK_INITIALIZED(stmt_obj->db_obj, stmt_obj->initialised, SQLite3);
 	SQLITE3_CHECK_INITIALIZED_STMT(stmt_obj->stmt, SQLite3Stmt);
 
 #if SQLITE_VERSION_NUMBER >= 3007004
@@ -1428,14 +1404,8 @@
 	php_sqlite3_stmt *stmt_obj;
 	zval *object = getThis();
 	struct php_sqlite3_bound_param param = {0};
-<<<<<<< HEAD
 	zval *parameter;
 	stmt_obj = Z_SQLITE3_STMT_P(object);
-=======
-	stmt_obj = (php_sqlite3_stmt *)zend_object_store_get_object(object TSRMLS_CC);
-	
-	SQLITE3_CHECK_INITIALIZED(stmt_obj->db_obj, stmt_obj->initialised, SQLite3)
->>>>>>> 2a81733c
 
 	param.param_number = -1;
 	param.type = SQLITE3_TEXT;
@@ -1446,6 +1416,7 @@
 		}
 	}
 
+	SQLITE3_CHECK_INITIALIZED(stmt_obj->db_obj, stmt_obj->initialised, SQLite3);
 	SQLITE3_CHECK_INITIALIZED_STMT(stmt_obj->stmt, SQLite3Stmt);
 
 	ZVAL_COPY(&param.parameter, parameter);
@@ -1468,14 +1439,8 @@
 	php_sqlite3_stmt *stmt_obj;
 	zval *object = getThis();
 	struct php_sqlite3_bound_param param = {0};
-<<<<<<< HEAD
 	zval *parameter;
 	stmt_obj = Z_SQLITE3_STMT_P(object);
-=======
-	stmt_obj = (php_sqlite3_stmt *)zend_object_store_get_object(object TSRMLS_CC);
-	
-	SQLITE3_CHECK_INITIALIZED(stmt_obj->db_obj, stmt_obj->initialised, SQLite3)
->>>>>>> 2a81733c
 
 	param.param_number = -1;
 	param.type = SQLITE3_TEXT;
@@ -1486,6 +1451,7 @@
 		}
 	}
 
+	SQLITE3_CHECK_INITIALIZED(stmt_obj->db_obj, stmt_obj->initialised, SQLite3);
 	SQLITE3_CHECK_INITIALIZED_STMT(stmt_obj->stmt, SQLite3Stmt);
 
 	ZVAL_COPY(&param.parameter, parameter);
@@ -1513,13 +1479,11 @@
 
 	stmt_obj = Z_SQLITE3_STMT_P(object);
 
-	SQLITE3_CHECK_INITIALIZED(stmt_obj->db_obj, stmt_obj->initialised, SQLite3)
-
 	if (zend_parse_parameters_none() == FAILURE) {
 		return;
 	}
 
-	SQLITE3_CHECK_INITIALIZED(stmt_obj->db_obj, stmt_obj->initialised, SQLite3)
+	SQLITE3_CHECK_INITIALIZED(stmt_obj->db_obj, stmt_obj->initialised, SQLite3);
 
 	if (stmt_obj->bound_params) {
 		ZEND_HASH_FOREACH_PTR(stmt_obj->bound_params, param) {
