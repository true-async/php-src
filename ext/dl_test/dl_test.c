/*
  +----------------------------------------------------------------------+
  | Copyright (c) The PHP Group                                          |
  +----------------------------------------------------------------------+
  | This source file is subject to version 3.01 of the PHP license,      |
  | that is bundled with this package in the file LICENSE, and is        |
  | available through the world-wide-web at the following url:           |
  | https://www.php.net/license/3_01.txt                                 |
  | If you did not receive a copy of the PHP license and are unable to   |
  | obtain it through the world-wide-web, please send a note to          |
  | license@php.net so we can mail you a copy immediately.               |
  +----------------------------------------------------------------------+
  | Author: Arnaud Le Blanc <arnaud.lb@gmail.com>                        |
  +----------------------------------------------------------------------+
*/

#ifdef HAVE_CONFIG_H
# include "config.h"
#endif

#include "php.h"
#include "ext/standard/info.h"
#include "php_dl_test.h"
#include "dl_test_arginfo.h"

ZEND_DECLARE_MODULE_GLOBALS(dl_test)

/* {{{ void dl_test_test1() */
PHP_FUNCTION(dl_test_test1)
{
	ZEND_PARSE_PARAMETERS_NONE();

	php_printf("The extension %s is loaded and working!\r\n", "dl_test");
}
/* }}} */

/* {{{ string dl_test_test2( [ string $var ] ) */
PHP_FUNCTION(dl_test_test2)
{
	char *var = "World";
	size_t var_len = sizeof("World") - 1;
	zend_string *retval;

	ZEND_PARSE_PARAMETERS_START(0, 1)
		Z_PARAM_OPTIONAL
		Z_PARAM_STRING(var, var_len)
	ZEND_PARSE_PARAMETERS_END();

	retval = strpprintf(0, "Hello %s", var);

	RETURN_STR(retval);
}
/* }}}*/

/* {{{ PHP_DL_TEST_USE_REGISTER_FUNCTIONS_DIRECTLY */
ZEND_BEGIN_ARG_WITH_RETURN_TYPE_INFO_EX(arginfo_dl_test_use_register_functions_directly, 0, 0, IS_STRING, 0)
ZEND_END_ARG_INFO()

PHP_FUNCTION(dl_test_use_register_functions_directly)
{
	ZEND_PARSE_PARAMETERS_NONE();

	RETURN_STRING("OK");
}

static const zend_function_entry php_dl_test_use_register_functions_directly_functions[] = {
	ZEND_FENTRY(dl_test_use_register_functions_directly, ZEND_FN(dl_test_use_register_functions_directly), arginfo_dl_test_use_register_functions_directly,  0)
	ZEND_FE_END
};
/* }}} */

/* {{{ INI */
PHP_INI_BEGIN()
	STD_PHP_INI_ENTRY("dl_test.long",       "0", PHP_INI_ALL, OnUpdateLong,   long_value,   zend_dl_test_globals, dl_test_globals)
	STD_PHP_INI_ENTRY("dl_test.string", "hello", PHP_INI_ALL, OnUpdateString, string_value, zend_dl_test_globals, dl_test_globals)
PHP_INI_END()
/* }}} */

/* {{{ PHP_MINIT_FUNCTION */
PHP_MINIT_FUNCTION(dl_test)
{
	/* Test backwards compatibility */
	if (getenv("PHP_DL_TEST_USE_OLD_REGISTER_INI_ENTRIES")) {
		zend_register_ini_entries(ini_entries, module_number);
	} else {
		REGISTER_INI_ENTRIES();
	}

<<<<<<< HEAD
	if (getenv("PHP_DL_TEST_USE_REGISTER_FUNCTIONS_DIRECTLY")) {
		zend_register_functions(NULL, php_dl_test_use_register_functions_directly_functions, NULL, type);
=======
	if (getenv("PHP_DL_TEST_MODULE_DEBUG")) {
		fprintf(stderr, "DL TEST MINIT\n");
>>>>>>> a8c6c616
	}

	return SUCCESS;
}
/* }}} */

/* {{{ PHP_MSHUTDOWN_FUNCTION */
static PHP_MSHUTDOWN_FUNCTION(dl_test)
{
	/* Test backwards compatibility */
	if (getenv("PHP_DL_TEST_USE_OLD_REGISTER_INI_ENTRIES")) {
		zend_unregister_ini_entries(module_number);
	} else {
		UNREGISTER_INI_ENTRIES();
	}

	if (getenv("PHP_DL_TEST_MODULE_DEBUG")) {
		fprintf(stderr, "DL TEST MSHUTDOWN\n");
	}

	return SUCCESS;
}
/* }}} */

/* {{{ PHP_RINIT_FUNCTION */
PHP_RINIT_FUNCTION(dl_test)
{
#if defined(ZTS) && defined(COMPILE_DL_DL_TEST)
	ZEND_TSRMLS_CACHE_UPDATE();
#endif

	if (getenv("PHP_DL_TEST_MODULE_DEBUG")) {
		fprintf(stderr, "DL TEST RINIT\n");
	}

	return SUCCESS;
}
/* }}} */

/* {{{ PHP_RSHUTDOWN_FUNCTION */
PHP_RSHUTDOWN_FUNCTION(dl_test)
{
	if (getenv("PHP_DL_TEST_MODULE_DEBUG")) {
		fprintf(stderr, "DL TEST RSHUTDOWN\n");
	}

	return SUCCESS;
}
/* }}} */

/* {{{ PHP_MINFO_FUNCTION */
PHP_MINFO_FUNCTION(dl_test)
{
	php_info_print_table_start();
	php_info_print_table_header(2, "dl_test support", "enabled");
	php_info_print_table_end();

	DISPLAY_INI_ENTRIES();
}
/* }}} */

/* {{{ PHP_GINIT_FUNCTION */
static PHP_GINIT_FUNCTION(dl_test)
{
#if defined(COMPILE_DL_DL_TEST) && defined(ZTS)
	ZEND_TSRMLS_CACHE_UPDATE();
#endif
	memset(dl_test_globals, 0, sizeof(*dl_test_globals));
}
/* }}} */

/* {{{ dl_test_module_entry */
zend_module_entry dl_test_module_entry = {
	STANDARD_MODULE_HEADER,
	"dl_test",
	ext_functions,
	PHP_MINIT(dl_test),
	PHP_MSHUTDOWN(dl_test),
	PHP_RINIT(dl_test),
	PHP_RSHUTDOWN(dl_test),
	PHP_MINFO(dl_test),
	PHP_DL_TEST_VERSION,
	PHP_MODULE_GLOBALS(dl_test),
	PHP_GINIT(dl_test),
	NULL,
	NULL,
	STANDARD_MODULE_PROPERTIES_EX
};
/* }}} */

#ifdef COMPILE_DL_DL_TEST
# ifdef ZTS
ZEND_TSRMLS_CACHE_DEFINE()
# endif
ZEND_GET_MODULE(dl_test)
#endif<|MERGE_RESOLUTION|>--- conflicted
+++ resolved
@@ -86,13 +86,12 @@
 		REGISTER_INI_ENTRIES();
 	}
 
-<<<<<<< HEAD
 	if (getenv("PHP_DL_TEST_USE_REGISTER_FUNCTIONS_DIRECTLY")) {
 		zend_register_functions(NULL, php_dl_test_use_register_functions_directly_functions, NULL, type);
-=======
+	}
+
 	if (getenv("PHP_DL_TEST_MODULE_DEBUG")) {
 		fprintf(stderr, "DL TEST MINIT\n");
->>>>>>> a8c6c616
 	}
 
 	return SUCCESS;
