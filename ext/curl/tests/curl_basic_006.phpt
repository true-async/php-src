--TEST--
Test curl_opt() function with CURLOPT_WRITEFUNCTION parameter set to a closure
--CREDITS--
?
TestFest 2009 - AFUP - Jean-Marc Fontaine <jmf@durcommefaire.net>
--SKIPIF--
<?php include 'skipif.inc'; ?>
--FILE--
<?php
/* Prototype  : bool curl_setopt(resource ch, int option, mixed value)
 * Description: Set an option for a cURL transfer
 * Source code: ext/curl/interface.c
 * Alias to functions:
 */

  include 'server.inc';
  $host = curl_cli_server_start();

  // start testing
  echo '*** Testing curl_setopt($ch, CURLOPT_WRITEFUNCTION, <closure>); ***' . "\n";

  $url = "{$host}/get.php?test=get";
  $ch = curl_init();
  $alldata = '';
  ob_start(); // start output buffering
  curl_setopt($ch, CURLOPT_URL, $url); //set the url we want to use
  curl_setopt($ch, CURLOPT_WRITEFUNCTION, function ($ch, $data) {
    $GLOBALS['alldata'] .= $data;
    return strlen ($data);
  });
   
  curl_exec($ch);
  curl_close($ch);
  ob_end_flush();
<<<<<<< HEAD
=======
  echo "Data: $alldata";
>>>>>>> 2152e2f1
?>
===DONE===
--EXPECTF--
*** Testing curl_setopt($ch, CURLOPT_WRITEFUNCTION, <closure>); ***
Data: Hello World!
Hello World!===DONE===<|MERGE_RESOLUTION|>--- conflicted
+++ resolved
@@ -32,10 +32,7 @@
   curl_exec($ch);
   curl_close($ch);
   ob_end_flush();
-<<<<<<< HEAD
-=======
   echo "Data: $alldata";
->>>>>>> 2152e2f1
 ?>
 ===DONE===
 --EXPECTF--
