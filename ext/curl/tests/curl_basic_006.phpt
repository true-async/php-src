--TEST--
Test curl_opt() function with CURLOPT_WRITEFUNCTION parameter set to a closure
--CREDITS--
?
TestFest 2009 - AFUP - Jean-Marc Fontaine <jmf@durcommefaire.net>
--SKIPIF--
<?php include 'skipif.inc'; ?>
--FILE--
<?php
/* Prototype  : bool curl_setopt(resource ch, int option, mixed value)
 * Description: Set an option for a cURL transfer
 * Source code: ext/curl/interface.c
 * Alias to functions:
 */

  include 'server.inc';
  $host = curl_cli_server_start();

  // start testing
  echo '*** Testing curl_setopt($ch, CURLOPT_WRITEFUNCTION, <closure>); ***' . "\n";

  $url = "{$host}/get.php?test=get";
  $ch = curl_init();
  $alldata = '';
  ob_start(); // start output buffering
  curl_setopt($ch, CURLOPT_URL, $url); //set the url we want to use
  curl_setopt($ch, CURLOPT_WRITEFUNCTION, function ($ch, $data) {
    $GLOBALS['alldata'] .= $data;
    return strlen ($data);
  });
   
  curl_exec($ch);
  curl_close($ch);
  ob_end_flush();
<<<<<<< HEAD
=======
  echo "Data: $alldata";
>>>>>>> e3ca8726
?>
===DONE===
--EXPECTF--
*** Testing curl_setopt($ch, CURLOPT_WRITEFUNCTION, <closure>); ***
Data: Hello World!
Hello World!===DONE===<|MERGE_RESOLUTION|>--- conflicted
+++ resolved
@@ -32,10 +32,7 @@
   curl_exec($ch);
   curl_close($ch);
   ob_end_flush();
-<<<<<<< HEAD
-=======
   echo "Data: $alldata";
->>>>>>> e3ca8726
 ?>
 ===DONE===
 --EXPECTF--
