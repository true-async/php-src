--TEST--
Bug #45161 (Reusing a curl handle leaks memory)
--SKIPIF--
<?php
<<<<<<< HEAD
if (substr(PHP_OS, 0, 3) == 'WIN') {
	exit("skip not for Windows");
}
if (!extension_loaded("curl")) {
	exit("skip curl extension not loaded");
=======
include 'skipif.inc';
$curl_version = curl_version();
if ($curl_version['version_number'] < 0x071100) {
	exit("skip: test works only with curl >= 7.17.0");
>>>>>>> a0c93bf6
}
?>
--FILE--
<?php
include 'server.inc';
$host = curl_cli_server_start();

// Fill memory for test
$ch = curl_init();
$fp = fopen(PHP_OS_FAMILY === 'Windows' ? 'nul' : '/dev/null', 'w');

/*
$i = $start = $end = 100000.00;
for ($i = 0; $i < 100; $i++) {
    curl_setopt($ch, CURLOPT_URL, 'http://127.0.0.1:9/');
    curl_setopt($ch, CURLOPT_FILE, $fp);
    curl_exec($ch);
}
*/

// Start actual test
$start = memory_get_usage() + 1024;
for($i = 0; $i < 1024; $i++) {
<<<<<<< HEAD
    curl_setopt($ch, CURLOPT_URL, 'http://127.0.0.1:9/');
    curl_setopt($ch, CURLOPT_FILE, $fp);
    curl_exec($ch);
=======
	curl_setopt($ch, CURLOPT_URL, "{$host}/get.inc");
	curl_setopt($ch, CURLOPT_FILE, $fp);
	curl_exec($ch);
>>>>>>> a0c93bf6
}
if ($start < memory_get_usage()) {
    echo 'FAIL';
} else {
    echo 'PASS';
}
echo "\n";
fclose($fp);
unset($fp);
?>
--EXPECT--
PASS<|MERGE_RESOLUTION|>--- conflicted
+++ resolved
@@ -2,19 +2,7 @@
 Bug #45161 (Reusing a curl handle leaks memory)
 --SKIPIF--
 <?php
-<<<<<<< HEAD
-if (substr(PHP_OS, 0, 3) == 'WIN') {
-	exit("skip not for Windows");
-}
-if (!extension_loaded("curl")) {
-	exit("skip curl extension not loaded");
-=======
 include 'skipif.inc';
-$curl_version = curl_version();
-if ($curl_version['version_number'] < 0x071100) {
-	exit("skip: test works only with curl >= 7.17.0");
->>>>>>> a0c93bf6
-}
 ?>
 --FILE--
 <?php
@@ -37,15 +25,9 @@
 // Start actual test
 $start = memory_get_usage() + 1024;
 for($i = 0; $i < 1024; $i++) {
-<<<<<<< HEAD
-    curl_setopt($ch, CURLOPT_URL, 'http://127.0.0.1:9/');
+    curl_setopt($ch, CURLOPT_URL, "{$host}/get.inc");
     curl_setopt($ch, CURLOPT_FILE, $fp);
     curl_exec($ch);
-=======
-	curl_setopt($ch, CURLOPT_URL, "{$host}/get.inc");
-	curl_setopt($ch, CURLOPT_FILE, $fp);
-	curl_exec($ch);
->>>>>>> a0c93bf6
 }
 if ($start < memory_get_usage()) {
     echo 'FAIL';
