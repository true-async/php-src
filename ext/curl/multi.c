/*
   +----------------------------------------------------------------------+
   | PHP Version 7                                                        |
   +----------------------------------------------------------------------+
   | Copyright (c) 1997-2014 The PHP Group                                |
   +----------------------------------------------------------------------+
   | This source file is subject to version 3.01 of the PHP license,      |
   | that is bundled with this package in the file LICENSE, and is        |
   | available through the world-wide-web at the following url:           |
   | http://www.php.net/license/3_01.txt                                  |
   | If you did not receive a copy of the PHP license and are unable to   |
   | obtain it through the world-wide-web, please send a note to          |
   | license@php.net so we can mail you a copy immediately.               |
   +----------------------------------------------------------------------+
   | Author: Sterling Hughes <sterling@php.net>                           |
   +----------------------------------------------------------------------+
*/

/* $Id$ */

#define ZEND_INCLUDE_FULL_WINDOWS_HEADERS

#ifdef HAVE_CONFIG_H
#include "config.h"
#endif

#include "php.h"

#if HAVE_CURL

#include "php_curl.h"

#include <curl/curl.h>
#include <curl/multi.h>

#ifdef HAVE_SYS_SELECT_H
#include <sys/select.h>
#endif

#ifdef HAVE_SYS_TIME_H
#include <sys/time.h>
#endif

#ifdef HAVE_SYS_TYPES_H
#include <sys/types.h>
#endif

#ifdef HAVE_UNISTD_H
#include <unistd.h>
#endif

/* {{{ proto resource curl_multi_init(void)
   Returns a new cURL multi handle */
PHP_FUNCTION(curl_multi_init)
{
	php_curlm *mh;
	
	if (zend_parse_parameters_none() == FAILURE) {
		return;
	}

	mh = ecalloc(1, sizeof(php_curlm));
	mh->multi = curl_multi_init();

	zend_llist_init(&mh->easyh, sizeof(zval), _php_curl_multi_cleanup_list, 0);

	ZEND_REGISTER_RESOURCE(return_value, mh, le_curl_multi_handle);
}
/* }}} */

/* {{{ proto int curl_multi_add_handle(resource mh, resource ch)
   Add a normal cURL handle to a cURL multi handle */
PHP_FUNCTION(curl_multi_add_handle)
{
	zval      *z_mh;
	zval      *z_ch;
	php_curlm *mh;
	php_curl  *ch;
	zval tmp_val;

	if (zend_parse_parameters(ZEND_NUM_ARGS() TSRMLS_CC, "rr", &z_mh, &z_ch) == FAILURE) {
		return;
	}

	ZEND_FETCH_RESOURCE(mh, php_curlm *, z_mh, -1, le_curl_multi_handle_name, le_curl_multi_handle);
	ZEND_FETCH_RESOURCE(ch, php_curl *, z_ch, -1, le_curl_name, le_curl);

	_php_curl_cleanup_handle(ch);

	/* we want to create a copy of this zval that we store in the multihandle structure element "easyh" */
	ZVAL_DUP(&tmp_val, z_ch);

	zend_llist_add_element(&mh->easyh, &tmp_val);

	RETURN_LONG((zend_long)curl_multi_add_handle(mh->multi, ch->cp));	
}
/* }}} */

void _php_curl_multi_cleanup_list(void *data) /* {{{ */
{
	zval *z_ch = (zval *)data;
	php_curl *ch;
	TSRMLS_FETCH();

	if (!z_ch) {
		return;
	}
	
	ch = zend_fetch_resource(z_ch TSRMLS_CC, -1, le_curl_name, NULL, 1, le_curl);
	if (!ch) {
		return;
	}

	zend_list_close(Z_RES_P(z_ch));
}
/* }}} */

/* Used internally as comparison routine passed to zend_list_del_element */
static int curl_compare_resources( zval *z1, zval *z2 ) /* {{{ */
{
	return (Z_TYPE_P(z1) == Z_TYPE_P(z2) && 
			Z_TYPE_P(z1) == IS_RESOURCE &&
			Z_RES_P(z1) == Z_RES_P(z2));
}
/* }}} */

/* {{{ proto int curl_multi_remove_handle(resource mh, resource ch)
   Remove a multi handle from a set of cURL handles */
PHP_FUNCTION(curl_multi_remove_handle)
{
	zval      *z_mh;
	zval      *z_ch;
	php_curlm *mh;
	php_curl  *ch;

	if (zend_parse_parameters(ZEND_NUM_ARGS() TSRMLS_CC, "rr", &z_mh, &z_ch) == FAILURE) {
		return;
	}

	ZEND_FETCH_RESOURCE(mh, php_curlm *, z_mh, -1, le_curl_multi_handle_name, le_curl_multi_handle);
	ZEND_FETCH_RESOURCE(ch, php_curl *, z_ch, -1, le_curl_name, le_curl);

	RETVAL_LONG((zend_long)curl_multi_remove_handle(mh->multi, ch->cp));
	zend_llist_del_element(&mh->easyh, &z_ch, (int (*)(void *, void *))curl_compare_resources);

}
/* }}} */

static void _make_timeval_struct(struct timeval *to, double timeout) /* {{{ */
{
	unsigned long conv;

	conv = (unsigned long) (timeout * 1000000.0);
	to->tv_sec = conv / 1000000;
	to->tv_usec = conv % 1000000;
}
/* }}} */

/* {{{ proto int curl_multi_select(resource mh[, double timeout])
   Get all the sockets associated with the cURL extension, which can then be "selected" */
PHP_FUNCTION(curl_multi_select)
{
	zval           *z_mh;
	php_curlm      *mh;
	fd_set          readfds;
	fd_set          writefds;
	fd_set          exceptfds;
	int             maxfd;
	double          timeout = 1.0;
	struct timeval  to;

	if (zend_parse_parameters(ZEND_NUM_ARGS() TSRMLS_CC, "r|d", &z_mh, &timeout) == FAILURE) {
		return;
	}

	ZEND_FETCH_RESOURCE(mh, php_curlm *, z_mh, -1, le_curl_multi_handle_name, le_curl_multi_handle);

	_make_timeval_struct(&to, timeout);
	
	FD_ZERO(&readfds);
	FD_ZERO(&writefds);
	FD_ZERO(&exceptfds);

	curl_multi_fdset(mh->multi, &readfds, &writefds, &exceptfds, &maxfd);
	if (maxfd == -1) {
		RETURN_LONG(-1);
	}
	RETURN_LONG(select(maxfd + 1, &readfds, &writefds, &exceptfds, &to));
}
/* }}} */

/* {{{ proto int curl_multi_exec(resource mh, int &still_running) 
   Run the sub-connections of the current cURL handle */
PHP_FUNCTION(curl_multi_exec)
{
	zval      *z_mh;
	zval      *z_still_running;
	php_curlm *mh;
	int        still_running;
	int        result;

	if (zend_parse_parameters(ZEND_NUM_ARGS() TSRMLS_CC, "rz/", &z_mh, &z_still_running) == FAILURE) {
		return;
	}

	ZEND_FETCH_RESOURCE(mh, php_curlm *, z_mh, -1, le_curl_multi_handle_name, le_curl_multi_handle);

	{
		zend_llist_position pos;
		php_curl *ch;
		zval	*pz_ch;

		for(pz_ch = (zval *)zend_llist_get_first_ex(&mh->easyh, &pos); pz_ch;
			pz_ch = (zval *)zend_llist_get_next_ex(&mh->easyh, &pos)) {

			ZEND_FETCH_RESOURCE(ch, php_curl *, pz_ch, -1, le_curl_name, le_curl);
			_php_curl_verify_handlers(ch, 1 TSRMLS_CC);
		}
	}

	convert_to_long_ex(z_still_running);
	still_running = Z_LVAL_P(z_still_running);
	result = curl_multi_perform(mh->multi, &still_running);
	ZVAL_LONG(z_still_running, still_running);

	RETURN_LONG(result);
}
/* }}} */

/* {{{ proto string curl_multi_getcontent(resource ch)
   Return the content of a cURL handle if CURLOPT_RETURNTRANSFER is set */
PHP_FUNCTION(curl_multi_getcontent)
{
	zval     *z_ch;
	php_curl *ch;

	if (zend_parse_parameters(ZEND_NUM_ARGS() TSRMLS_CC, "r", &z_ch) == FAILURE) {
		return;
	}

	ZEND_FETCH_RESOURCE(ch, php_curl *, z_ch, -1, le_curl_name, le_curl);

<<<<<<< HEAD
	if (ch->handlers->write->method == PHP_CURL_RETURN && ch->handlers->write->buf.s) {
=======
	if (ch->handlers->write->method == PHP_CURL_RETURN) {
		if (ch->handlers->write->buf.len == 0) {
			RETURN_EMPTY_STRING();
		}
>>>>>>> 00c6033f
		smart_str_0(&ch->handlers->write->buf);
		RETURN_STR(zend_string_copy(ch->handlers->write->buf.s));
	}

<<<<<<< HEAD
	RETURN_EMPTY_STRING();
=======
	RETURN_NULL();
>>>>>>> 00c6033f
}
/* }}} */

/* {{{ proto array curl_multi_info_read(resource mh [, long msgs_in_queue])
   Get information about the current transfers */
PHP_FUNCTION(curl_multi_info_read)
{
	zval      *z_mh;
	php_curlm *mh;
	CURLMsg	  *tmp_msg;
	int        queued_msgs;
	zval      *zmsgs_in_queue = NULL;

	if (zend_parse_parameters(ZEND_NUM_ARGS() TSRMLS_CC, "r|z/", &z_mh, &zmsgs_in_queue) == FAILURE) {
		return;
	}

	ZEND_FETCH_RESOURCE(mh, php_curlm *, z_mh, -1, le_curl_multi_handle_name, le_curl_multi_handle);

	tmp_msg = curl_multi_info_read(mh->multi, &queued_msgs);
	if (tmp_msg == NULL) {
		RETURN_FALSE;
	}
	if (zmsgs_in_queue) {
		zval_dtor(zmsgs_in_queue);
		ZVAL_LONG(zmsgs_in_queue, queued_msgs);
	}

	array_init(return_value);
	add_assoc_long(return_value, "msg", tmp_msg->msg);
	add_assoc_long(return_value, "result", tmp_msg->data.result);

	/* find the original easy curl handle */
	{
		zend_llist_position pos;
		php_curl *ch;
		zval	*pz_ch;

		/* search the list of easy handles hanging off the multi-handle */
		for(pz_ch = (zval *)zend_llist_get_first_ex(&mh->easyh, &pos); pz_ch;
			pz_ch = (zval *)zend_llist_get_next_ex(&mh->easyh, &pos)) {

			ZEND_FETCH_RESOURCE(ch, php_curl *, pz_ch, -1, le_curl_name, le_curl);
			if (ch->cp == tmp_msg->easy_handle) {

				/* we are adding a reference to the underlying php_curl
				   resource, so we need to add one to the resource's refcount 
				   in order to ensure it doesn't get destroyed when the 
				   underlying curl easy handle goes out of scope.
				   Normally you would call zval_copy_ctor( pz_ch ), or
				   SEPARATE_ZVAL, but those create new zvals, which is already
				   being done in add_assoc_resource */
				Z_ADDREF_P(pz_ch);

				/* add_assoc_resource automatically creates a new zval to 
				   wrap the "resource" represented by the current pz_ch */

				add_assoc_zval(return_value, "handle", pz_ch);

				break;
			}
		}
	}
}
/* }}} */

/* {{{ proto void curl_multi_close(resource mh)
   Close a set of cURL handles */
PHP_FUNCTION(curl_multi_close)
{
	zval      *z_mh;
	php_curlm *mh;

	if (zend_parse_parameters(ZEND_NUM_ARGS() TSRMLS_CC, "r", &z_mh) == FAILURE) {
		return;
	}

	ZEND_FETCH_RESOURCE(mh, php_curlm *, z_mh, -1, le_curl_multi_handle_name, le_curl_multi_handle);

	zend_list_close(Z_RES_P(z_mh));
}
/* }}} */

void _php_curl_multi_close(zend_resource *rsrc TSRMLS_DC) /* {{{ */
{
	php_curlm *mh = (php_curlm *)rsrc->ptr;
	if (mh) {
		zend_llist_position pos;
		php_curl *ch;
		zval	*pz_ch;

		for (pz_ch = (zval *)zend_llist_get_first_ex(&mh->easyh, &pos); pz_ch;
			pz_ch = (zval *)zend_llist_get_next_ex(&mh->easyh, &pos)) {

			ch = (php_curl *) zend_fetch_resource(pz_ch TSRMLS_CC, -1, le_curl_name, NULL, 1, le_curl);
			_php_curl_verify_handlers(ch, 0 TSRMLS_CC);
		}

		curl_multi_cleanup(mh->multi);
		zend_llist_clean(&mh->easyh);
		efree(mh);
		rsrc->ptr = NULL;
	}
}
/* }}} */

#if LIBCURL_VERSION_NUM >= 0x070c00 /* Available since 7.12.0 */
/* {{{ proto bool curl_multi_strerror(int code)
         return string describing error code */
PHP_FUNCTION(curl_multi_strerror)
{
	zend_long code;
	const char *str;

	if (zend_parse_parameters(ZEND_NUM_ARGS() TSRMLS_CC, "l", &code) == FAILURE) {
		return;
	}

	str = curl_multi_strerror(code);
	if (str) {
		RETURN_STRING(str);
	} else {
		RETURN_NULL();
	}
}
/* }}} */
#endif

#if LIBCURL_VERSION_NUM >= 0x070f04 /* 7.15.4 */
static int _php_curl_multi_setopt(php_curlm *mh, zend_long option, zval *zvalue, zval *return_value TSRMLS_DC) /* {{{ */
{ 
	CURLMcode error = CURLM_OK;

	switch (option) {
#if LIBCURL_VERSION_NUM >= 0x071000 /* 7.16.0 */
		case CURLMOPT_PIPELINING:
#endif
#if LIBCURL_VERSION_NUM >= 0x071003 /* 7.16.3 */
		case CURLMOPT_MAXCONNECTS:
#endif
			convert_to_long_ex(zvalue);
			error = curl_multi_setopt(mh->multi, option, Z_LVAL_P(zvalue));
			break;

		default:
			php_error_docref(NULL TSRMLS_CC, E_WARNING, "Invalid curl multi configuration option");
			error = CURLM_UNKNOWN_OPTION;
			break;
	}

	if (error != CURLM_OK) {
		return 1;
	} else {
		return 0;
	}
}
/* }}} */

/* {{{ proto int curl_multi_setopt(resource mh, int option, mixed value)
       Set an option for the curl multi handle */
PHP_FUNCTION(curl_multi_setopt)
{
	zval       *z_mh, *zvalue;
	zend_long        options;
	php_curlm *mh;

	if (zend_parse_parameters(ZEND_NUM_ARGS() TSRMLS_CC, "rlz", &z_mh, &options, &zvalue) == FAILURE) {
		return;
	}

	ZEND_FETCH_RESOURCE(mh, php_curlm *, z_mh, -1, le_curl_multi_handle_name, le_curl_multi_handle);

	if (!_php_curl_multi_setopt(mh, options, zvalue, return_value TSRMLS_CC)) {
		RETURN_TRUE;
	} else {
		RETURN_FALSE;
	}
}
/* }}} */
#endif

#endif

/*
 * Local variables:
 * tab-width: 4
 * c-basic-offset: 4
 * End:
 * vim600: noet sw=4 ts=4 fdm=marker
 * vim<600: noet sw=4 ts=4
 */<|MERGE_RESOLUTION|>--- conflicted
+++ resolved
@@ -240,23 +240,15 @@
 
 	ZEND_FETCH_RESOURCE(ch, php_curl *, z_ch, -1, le_curl_name, le_curl);
 
-<<<<<<< HEAD
-	if (ch->handlers->write->method == PHP_CURL_RETURN && ch->handlers->write->buf.s) {
-=======
 	if (ch->handlers->write->method == PHP_CURL_RETURN) {
-		if (ch->handlers->write->buf.len == 0) {
+		if (!ch->handlers->write->buf.s) {
 			RETURN_EMPTY_STRING();
 		}
->>>>>>> 00c6033f
 		smart_str_0(&ch->handlers->write->buf);
 		RETURN_STR(zend_string_copy(ch->handlers->write->buf.s));
 	}
 
-<<<<<<< HEAD
-	RETURN_EMPTY_STRING();
-=======
 	RETURN_NULL();
->>>>>>> 00c6033f
 }
 /* }}} */
 
