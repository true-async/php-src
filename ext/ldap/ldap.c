--- conflicted
+++ resolved
@@ -2758,9 +2758,8 @@
 	LDAPMod **ldap_mods = safe_emalloc((num_mods+1), sizeof(LDAPMod *), 0);
 
 	/* for each modification */
-<<<<<<< HEAD
 	zend_ulong modification_index = 0;
-	ZEND_HASH_FOREACH_NUM_KEY_VAL(modifications, modification_index, modification_zv) {
+	ZEND_HASH_FOREACH_VAL(modifications, modification_zv) {
 		ldap_mods[modification_index] = safe_emalloc(1, sizeof(LDAPMod), 0);
 
 		zval *attrib_zv = zend_hash_str_find_deref(Z_ARRVAL_P(modification_zv), LDAP_MODIFY_BATCH_ATTRIB, strlen(LDAP_MODIFY_BATCH_ATTRIB));
@@ -2769,19 +2768,6 @@
 		ZEND_ASSERT(Z_TYPE_P(modtype_zv) == IS_LONG);
 		zval *modification_values = zend_hash_str_find_deref(Z_ARRVAL_P(modification_zv), LDAP_MODIFY_BATCH_VALUES, strlen(LDAP_MODIFY_BATCH_VALUES));
 		ZEND_ASSERT(modification_values == NULL || Z_TYPE_P(modification_values) == IS_ARRAY);
-=======
-	i = 0;
-	ZEND_HASH_FOREACH_VAL(Z_ARRVAL_P(mods), fetched) {
-		/* allocate the modification struct */
-		ldap_mods[i] = safe_emalloc(1, sizeof(LDAPMod), 0);
-
-		/* fetch the relevant data */
-		mod = fetched;
-
-		_ldap_hash_fetch(mod, LDAP_MODIFY_BATCH_ATTRIB, &attrib);
-		_ldap_hash_fetch(mod, LDAP_MODIFY_BATCH_MODTYPE, &modtype);
-		_ldap_hash_fetch(mod, LDAP_MODIFY_BATCH_VALUES, &vals);
->>>>>>> bfa2cfc9
 
 		/* map the modification type */
 		int ldap_operation;
@@ -2836,11 +2822,8 @@
 			/* NULL-terminate values */
 			ldap_mods[modification_index]->mod_bvalues[num_modification_values] = NULL;
 		}
-<<<<<<< HEAD
-=======
-
-		i++;
->>>>>>> bfa2cfc9
+
+		modification_index++;
 	} ZEND_HASH_FOREACH_END();
 
 	/* NULL-terminate modifications */
