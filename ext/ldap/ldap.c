--- conflicted
+++ resolved
@@ -2313,20 +2313,15 @@
 			ldap_mods[attribute_index]->mod_bvalues[0]->bv_len = ZSTR_LEN(value);
 			ldap_mods[attribute_index]->mod_bvalues[1] = NULL;
 		} else {
-<<<<<<< HEAD
 			SEPARATE_ARRAY(attribute_values);
 			uint32_t num_values = zend_hash_num_elements(Z_ARRVAL_P(attribute_values));
 			if (num_values == 0) {
-				zend_argument_value_error(3, "list of attribute values must not be empty");
+				zend_argument_value_error(3, "attribute \"%s\" must be a non-empty list of attribute values", ZSTR_VAL(attribute));
 				RETVAL_FALSE;
 				goto cleanup;
 			}
 			if (!php_ldap_is_numerically_indexed_array(Z_ARRVAL_P(attribute_values))) {
-				zend_argument_value_error(3, "must be an array of attribute values with numeric keys");
-=======
-			if (!php_ldap_is_numerically_indexed_array(Z_ARRVAL_P(value))) {
-				zend_argument_value_error(3, "attribute \"%s\" must be an array with numeric keys", ZSTR_VAL(attribute));
->>>>>>> 6717947f
+				zend_argument_value_error(3, "attribute \"%s\" must be an array of attribute values with numeric keys", ZSTR_VAL(attribute));
 				RETVAL_FALSE;
 				goto cleanup;
 			}
