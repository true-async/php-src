--- conflicted
+++ resolved
@@ -4037,16 +4037,12 @@
 		}
 	}
 
-<<<<<<< HEAD
 	if (zend_parse_parameters(ZEND_NUM_ARGS(), "OP|S!h!zz", &link, ldap_link_ce, &reqoid, &reqdata, &server_controls_ht, &retdata, &retoid) != SUCCESS) {
-=======
-	if (zend_parse_parameters(ZEND_NUM_ARGS(), "OP|S!a!zz", &link, ldap_link_ce, &reqoid, &reqdata, &serverctrls, &retdata, &retoid) != SUCCESS) {
 		RETURN_THROWS();
 	}
 
 	if (ZSTR_LEN(reqoid) == 0) {
 		zend_argument_must_not_be_empty_error(2);
->>>>>>> 0afe0bb7
 		RETURN_THROWS();
 	}
 
