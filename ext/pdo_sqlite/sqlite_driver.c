--- conflicted
+++ resolved
@@ -738,16 +738,14 @@
 
 static char *make_filename_safe(const char *filename)
 {
-<<<<<<< HEAD
+	if (!filename) {
+		return NULL;
+	}
 	if (*filename && strncasecmp(filename, "file:", 5) == 0) {
 		if (PG(open_basedir) && *PG(open_basedir)) {
 			return NULL;
 		}
 		return estrdup(filename);
-=======
-	if (!filename) {
-		return NULL;
->>>>>>> 8ed21a89
 	}
 	if (*filename && memcmp(filename, ":memory:", sizeof(":memory:"))) {
 		char *fullpath = expand_filepath(filename, NULL);
