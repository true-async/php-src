/*
   +----------------------------------------------------------------------+
   | Copyright (c) The PHP Group                                          |
   +----------------------------------------------------------------------+
   | This source file is subject to version 3.01 of the PHP license,      |
   | that is bundled with this package in the file LICENSE, and is        |
   | available through the world-wide-web at the following url:           |
   | https://www.php.net/license/3_01.txt                                 |
   | If you did not receive a copy of the PHP license and are unable to   |
   | obtain it through the world-wide-web, please send a note to          |
   | license@php.net so we can mail you a copy immediately.               |
   +----------------------------------------------------------------------+
   | Authors: Shane Caraveo <shane@php.net>                               |
   |          Wez Furlong <wez@thebrainroom.com>                          |
   +----------------------------------------------------------------------+
 */

#ifdef HAVE_CONFIG_H
#include "config.h"
#endif

#include "php.h"
#include "SAPI.h"

#include "zend_variables.h"
#include "ext/standard/php_string.h"
#include "ext/standard/info.h"
#include "ext/standard/file.h"

#ifdef HAVE_LIBXML

#include <libxml/parser.h>
#include <libxml/parserInternals.h>
#include <libxml/tree.h>
#include <libxml/uri.h>
#include <libxml/xmlerror.h>
#include <libxml/xmlsave.h>
#include <libxml/xmlerror.h>
#ifdef LIBXML_SCHEMAS_ENABLED
#include <libxml/relaxng.h>
#include <libxml/xmlschemas.h>
#endif

#include "php_libxml.h"

#define PHP_LIBXML_LOADED_VERSION ((char *)xmlParserVersion)
#define PHP_LIBXML_ERROR 0
#define PHP_LIBXML_CTX_ERROR 1
#define PHP_LIBXML_CTX_WARNING 2

#include "libxml_arginfo.h"

/* a true global for initialization */
static int _php_libxml_initialized = 0;
static int _php_libxml_per_request_initialization = 1;
static xmlExternalEntityLoader _php_libxml_default_entity_loader;

typedef struct _php_libxml_func_handler {
	php_libxml_export_node export_func;
} php_libxml_func_handler;

static HashTable php_libxml_exports;

static ZEND_DECLARE_MODULE_GLOBALS(libxml)
static PHP_GINIT_FUNCTION(libxml);

static zend_class_entry *libxmlerror_class_entry;

/* {{{ dynamically loadable module stuff */
#ifdef COMPILE_DL_LIBXML
#ifdef ZTS
ZEND_TSRMLS_CACHE_DEFINE()
#endif
ZEND_GET_MODULE(libxml)
#endif /* COMPILE_DL_LIBXML */
/* }}} */

/* {{{ function prototypes */
static PHP_MINIT_FUNCTION(libxml);
static PHP_RINIT_FUNCTION(libxml);
static PHP_RSHUTDOWN_FUNCTION(libxml);
static PHP_MSHUTDOWN_FUNCTION(libxml);
static PHP_MINFO_FUNCTION(libxml);
static zend_result php_libxml_post_deactivate(void);

/* }}} */

zend_module_entry libxml_module_entry = {
	STANDARD_MODULE_HEADER,
	"libxml",                /* extension name */
	ext_functions,           /* extension function list */
	PHP_MINIT(libxml),       /* extension-wide startup function */
	PHP_MSHUTDOWN(libxml),   /* extension-wide shutdown function */
	PHP_RINIT(libxml),       /* per-request startup function */
	PHP_RSHUTDOWN(libxml),   /* per-request shutdown function */
	PHP_MINFO(libxml),       /* information function */
	PHP_LIBXML_VERSION,
	PHP_MODULE_GLOBALS(libxml), /* globals descriptor */
	PHP_GINIT(libxml),          /* globals ctor */
	NULL,                       /* globals dtor */
	php_libxml_post_deactivate, /* post deactivate */
	STANDARD_MODULE_PROPERTIES_EX
};

/* }}} */

static void php_libxml_set_old_ns_list(xmlDocPtr doc, xmlNsPtr first, xmlNsPtr last)
{
	if (UNEXPECTED(doc == NULL)) {
		return;
	}

	ZEND_ASSERT(last->next == NULL);

	/* Note: we'll use a prepend strategy instead of append to
	 * make sure we don't lose performance when the list is long.
	 * As libxml2 could assume the xml node is the first one, we'll place our
	 * new entries after the first one. */

	if (UNEXPECTED(doc->oldNs == NULL)) {
		doc->oldNs = (xmlNsPtr) xmlMalloc(sizeof(xmlNs));
		if (doc->oldNs == NULL) {
			return;
		}
		memset(doc->oldNs, 0, sizeof(xmlNs));
		doc->oldNs->type = XML_LOCAL_NAMESPACE;
		doc->oldNs->href = xmlStrdup(XML_XML_NAMESPACE);
		doc->oldNs->prefix = xmlStrdup((const xmlChar *)"xml");
	} else {
		last->next = doc->oldNs->next;
	}
	doc->oldNs->next = first;
}

PHP_LIBXML_API void php_libxml_set_old_ns(xmlDocPtr doc, xmlNsPtr ns)
{
	php_libxml_set_old_ns_list(doc, ns, ns);
}

/* Function pointer typedef changed in 2.9.8, see https://github.com/GNOME/libxml2/commit/e03f0a199a67017b2f8052354cf732b2b4cae787 */
#if LIBXML_VERSION >= 20908
static void php_libxml_unlink_entity(void *data, void *table, const xmlChar *name)
#else
static void php_libxml_unlink_entity(void *data, void *table, xmlChar *name)
#endif
{
	xmlEntityPtr entity = data;
	if (entity->_private != NULL) {
		xmlHashRemoveEntry(table, name, NULL);
	}
}

/* {{{ internal functions for interoperability */
static int php_libxml_clear_object(php_libxml_node_object *object)
{
	if (object->properties) {
		object->properties = NULL;
	}
	php_libxml_decrement_node_ptr(object);
	return php_libxml_decrement_doc_ref(object);
}

static void php_libxml_unregister_node(xmlNodePtr nodep)
{
	php_libxml_node_object *wrapper;

	php_libxml_node_ptr *nodeptr = nodep->_private;

	if (nodeptr != NULL) {
		wrapper = nodeptr->_private;
		if (wrapper) {
			php_libxml_clear_object(wrapper);
		} else {
			if (nodeptr->node != NULL && nodeptr->node->type != XML_DOCUMENT_NODE) {
				nodeptr->node->_private = NULL;
			}
			nodeptr->node = NULL;
		}
	}
}

/* Workaround for libxml2 peculiarity */
static void php_libxml_unlink_entity_decl(xmlEntityPtr entity)
{
	xmlDtdPtr dtd = entity->parent;
	if (dtd != NULL) {
		if (xmlHashLookup(dtd->entities, entity->name) == entity) {
			xmlHashRemoveEntry(dtd->entities, entity->name, NULL);
		}
		if (xmlHashLookup(dtd->pentities, entity->name) == entity) {
			xmlHashRemoveEntry(dtd->pentities, entity->name, NULL);
		}
	}
}

static void php_libxml_node_free(xmlNodePtr node)
{
	if(node) {
		if (node->_private != NULL) {
			((php_libxml_node_ptr *) node->_private)->node = NULL;
		}
		switch (node->type) {
			case XML_ATTRIBUTE_NODE:
				xmlFreeProp((xmlAttrPtr) node);
				break;
			/* libxml2 has a peculiarity where if you unlink an entity it'll only unlink it from the dtd if the
			 * dtd is attached to the document. This works around the issue by inspecting the parent directly. */
			case XML_ENTITY_DECL: {
				xmlEntityPtr entity = (xmlEntityPtr) node;
				php_libxml_unlink_entity_decl(entity);
				if (entity->orig != NULL) {
					xmlFree((char *) entity->orig);
					entity->orig = NULL;
				}
				xmlFreeNode(node);
				break;
			}
			case XML_NOTATION_NODE: {
				/* See create_notation(), these aren't regular XML_NOTATION_NODE, but entities in disguise... */
				xmlEntityPtr entity = (xmlEntityPtr) node;
				if (node->name != NULL) {
					xmlFree((char *) node->name);
				}
				if (entity->ExternalID != NULL) {
					xmlFree((char *) entity->ExternalID);
				}
				if (entity->SystemID != NULL) {
					xmlFree((char *) entity->SystemID);
				}
				xmlFree(node);
				break;
			}
			case XML_ELEMENT_DECL:
			case XML_ATTRIBUTE_DECL:
				break;
			case XML_NAMESPACE_DECL:
				if (node->ns) {
					xmlFreeNs(node->ns);
					node->ns = NULL;
				}
				node->type = XML_ELEMENT_NODE;
				xmlFreeNode(node);
				break;
			case XML_DTD_NODE: {
				xmlDtdPtr dtd = (xmlDtdPtr) node;
				if (dtd->_private == NULL) {
					/* There's no userland reference to the dtd,
					 * but there might be entities referenced from userland. Unlink those. */
					xmlHashScan(dtd->entities, php_libxml_unlink_entity, dtd->entities);
					xmlHashScan(dtd->pentities, php_libxml_unlink_entity, dtd->pentities);
					/* No unlinking of notations, see remark above at case XML_NOTATION_NODE. */
				}
				xmlFreeNode(node);
				break;
			}
			case XML_ELEMENT_NODE:
				if (node->nsDef && node->doc) {
					/* Make the namespace declaration survive the destruction of the holding element.
					 * This prevents a use-after-free on the namespace declaration.
					 *
					 * The main problem is that libxml2 doesn't have a reference count on the namespace declaration.
					 * We don't actually need to save the namespace declaration if we know the subtree it belongs to
					 * has no references from userland. However, we can't know that without traversing the whole subtree
					 * (=> slow), or without adding some subtree metadata (=> also slow).
					 * So we have to assume we need to save everything.
					 *
					 * However, namespace declarations are quite rare in comparison to other node types.
					 * Most node types are either elements, text or attributes.
					 * And you only need one namespace declaration per namespace (in principle).
					 * So I expect the number of namespace declarations to be low for an average XML document.
					 *
					 * In the worst possible case we have to save all namespace declarations when we for example remove
					 * the whole document. But given the above reasoning this likely won't be a lot of declarations even
					 * in the worst case.
					 * A single declaration only takes about 48 bytes of memory, and I don't expect the worst case to occur
					 * very often (why would you remove the whole document?).
					 */
					xmlNsPtr ns = node->nsDef;
					xmlNsPtr last = ns;
					while (last->next) {
						last = last->next;
					}
					php_libxml_set_old_ns_list(node->doc, ns, last);
					node->nsDef = NULL;
				}
				xmlFreeNode(node);
				break;
			default:
				xmlFreeNode(node);
				break;
		}
	}
}

PHP_LIBXML_API void php_libxml_node_free_list(xmlNodePtr node)
{
	xmlNodePtr curnode;

	if (node != NULL) {
		curnode = node;
		while (curnode != NULL) {
			/* If the _private field is set, there's still a userland reference somewhere. We'll delay freeing in this case. */
			if (curnode->_private) {
				xmlNodePtr next = curnode->next;
				/* Must unlink such that freeing of the parent doesn't free this child. */
				xmlUnlinkNode(curnode);
				if (curnode->type == XML_ELEMENT_NODE) {
					/* This ensures that namespace references in this subtree are defined within this subtree,
					 * otherwise a use-after-free would be possible when the original namespace holder gets freed. */
#if 0
					xmlDOMWrapCtxt dummy_ctxt = {0};
					xmlDOMWrapReconcileNamespaces(&dummy_ctxt, curnode, /* options */ 0);
#else
					/* See php_dom.c */
					xmlReconciliateNs(curnode->doc, curnode);
#endif
				}
				/* Skip freeing */
				curnode = next;
				continue;
			}

			node = curnode;
			switch (node->type) {
				/* Skip property freeing for the following types */
				case XML_NOTATION_NODE:
					break;
				case XML_ENTITY_DECL:
					php_libxml_unlink_entity_decl((xmlEntityPtr) node);
					break;
				case XML_ENTITY_REF_NODE:
					php_libxml_node_free_list((xmlNodePtr) node->properties);
					break;
				case XML_ATTRIBUTE_NODE:
					if ((node->doc != NULL) && (((xmlAttrPtr) node)->atype == XML_ATTRIBUTE_ID)) {
						xmlRemoveID(node->doc, (xmlAttrPtr) node);
					}
					ZEND_FALLTHROUGH;
				case XML_ATTRIBUTE_DECL:
				case XML_DTD_NODE:
				case XML_DOCUMENT_TYPE_NODE:
				case XML_NAMESPACE_DECL:
				case XML_TEXT_NODE:
					php_libxml_node_free_list(node->children);
					break;
				default:
					php_libxml_node_free_list(node->children);
					php_libxml_node_free_list((xmlNodePtr) node->properties);
			}

			curnode = node->next;
			xmlUnlinkNode(node);
			php_libxml_unregister_node(node);
			php_libxml_node_free(node);
		}
	}
}

/* }}} */

/* {{{ startup, shutdown and info functions */
static PHP_GINIT_FUNCTION(libxml)
{
#if defined(COMPILE_DL_LIBXML) && defined(ZTS)
	ZEND_TSRMLS_CACHE_UPDATE();
#endif
	ZVAL_UNDEF(&libxml_globals->stream_context);
	libxml_globals->error_buffer.s = NULL;
	libxml_globals->error_list = NULL;
	libxml_globals->entity_loader_callback = empty_fcall_info_cache;
}

PHP_LIBXML_API php_stream_context *php_libxml_get_stream_context(void)
{
	return php_stream_context_from_zval(Z_ISUNDEF(LIBXML(stream_context)) ? NULL : &LIBXML(stream_context), false);
}

/* Channel libxml file io layer through the PHP streams subsystem.
 * This allows use of ftps:// and https:// urls */

static void *php_libxml_streams_IO_open_wrapper(const char *filename, const char *mode, const int read_only)
{
	php_stream_statbuf ssbuf;
	php_stream_context *context = NULL;
	php_stream_wrapper *wrapper = NULL;
	char *resolved_path;
	const char *path_to_open = NULL;
	void *ret_val = NULL;
	int isescaped=0;
	xmlURI *uri;

	if (strstr(filename, "%00")) {
		php_error_docref(NULL, E_WARNING, "URI must not contain percent-encoded NUL bytes");
		return NULL;
	}

	uri = xmlParseURI(filename);
	if (uri && (uri->scheme == NULL ||
			(xmlStrncmp(BAD_CAST uri->scheme, BAD_CAST "file", 4) == 0))) {
		resolved_path = xmlURIUnescapeString(filename, 0, NULL);
		isescaped = 1;
#if LIBXML_VERSION >= 20902 && defined(PHP_WIN32)
		/* Libxml 2.9.2 prefixes local paths with file:/ instead of file://,
			thus the php stream wrapper will fail on a valid case. For this
			reason the prefix is rather better cut off. */
		{
			size_t pre_len = sizeof("file:/") - 1;

			if (strncasecmp(resolved_path, "file:/", pre_len) == 0
				&& '/' != resolved_path[pre_len]) {
				xmlChar *tmp = xmlStrdup(resolved_path + pre_len);
				xmlFree(resolved_path);
				resolved_path = tmp;
			}
		}
#endif
	} else {
		resolved_path = (char *)filename;
	}

	if (uri) {
		xmlFreeURI(uri);
	}

	if (resolved_path == NULL) {
		return NULL;
	}

	/* logic copied from _php_stream_stat, but we only want to fail
	   if the wrapper supports stat, otherwise, figure it out from
	   the open.  This logic is only to support hiding warnings
	   that the streams layer puts out at times, but for libxml we
	   may try to open files that don't exist, but it is not a failure
	   in xml processing (eg. DTD files)  */
	wrapper = php_stream_locate_url_wrapper(resolved_path, &path_to_open, 0);
	if (wrapper && read_only && wrapper->wops->url_stat) {
		if (wrapper->wops->url_stat(wrapper, path_to_open, PHP_STREAM_URL_STAT_QUIET, &ssbuf, NULL) == -1) {
			if (isescaped) {
				xmlFree(resolved_path);
			}
			return NULL;
		}
	}

	context = php_libxml_get_stream_context();

	ret_val = php_stream_open_wrapper_ex(path_to_open, (char *)mode, REPORT_ERRORS, NULL, context);
	if (ret_val) {
		/* Prevent from closing this by fclose() */
		((php_stream*)ret_val)->flags |= PHP_STREAM_FLAG_NO_FCLOSE;
	}
	if (isescaped) {
		xmlFree(resolved_path);
	}
	return ret_val;
}

static void *php_libxml_streams_IO_open_read_wrapper(const char *filename)
{
	return php_libxml_streams_IO_open_wrapper(filename, "rb", 1);
}

static void *php_libxml_streams_IO_open_write_wrapper(const char *filename)
{
	return php_libxml_streams_IO_open_wrapper(filename, "wb", 0);
}

static int php_libxml_streams_IO_read(void *context, char *buffer, int len)
{
	return php_stream_read((php_stream*)context, buffer, len);
}

static int php_libxml_streams_IO_write(void *context, const char *buffer, int len)
{
	return php_stream_write((php_stream*)context, buffer, len);
}

static int php_libxml_streams_IO_close(void *context)
{
	return php_stream_close((php_stream*)context);
}

static xmlParserInputBufferPtr
php_libxml_input_buffer_create_filename(const char *URI, xmlCharEncoding enc)
{
	xmlParserInputBufferPtr ret;
	void *context = NULL;

	if (LIBXML(entity_loader_disabled)) {
		return NULL;
	}

	if (URI == NULL)
		return(NULL);

	context = php_libxml_streams_IO_open_read_wrapper(URI);

	if (context == NULL) {
		return(NULL);
	}

	/* Check if there's been an external transport protocol with an encoding information */
	if (enc == XML_CHAR_ENCODING_NONE) {
		php_stream *s  = (php_stream *) context;
		zend_string *charset = php_libxml_sniff_charset_from_stream(s);
		if (charset != NULL) {
			enc = xmlParseCharEncoding(ZSTR_VAL(charset));
			if (enc <= XML_CHAR_ENCODING_NONE) {
				enc = XML_CHAR_ENCODING_NONE;
			}
			zend_string_release_ex(charset, false);
		}
	}

	/* Allocate the Input buffer front-end. */
	ret = xmlAllocParserInputBuffer(enc);
	if (ret != NULL) {
		ret->context = context;
		ret->readcallback = php_libxml_streams_IO_read;
		ret->closecallback = php_libxml_streams_IO_close;
	} else
		php_libxml_streams_IO_close(context);

	return(ret);
}

static xmlOutputBufferPtr
php_libxml_output_buffer_create_filename(const char *URI,
                              xmlCharEncodingHandlerPtr encoder,
                              int compression ATTRIBUTE_UNUSED)
{
	xmlOutputBufferPtr ret;
	xmlURIPtr puri;
	void *context = NULL;
	char *unescaped = NULL;

	if (URI == NULL)
		return(NULL);

	if (strstr(URI, "%00")) {
		php_error_docref(NULL, E_WARNING, "URI must not contain percent-encoded NUL bytes");
		return NULL;
	}

	puri = xmlParseURI(URI);
	if (puri != NULL) {
		if (puri->scheme != NULL)
			unescaped = xmlURIUnescapeString(URI, 0, NULL);
		xmlFreeURI(puri);
	}

	if (unescaped != NULL) {
		context = php_libxml_streams_IO_open_write_wrapper(unescaped);
		xmlFree(unescaped);
	}

	/* try with a non-escaped URI this may be a strange filename */
	if (context == NULL) {
		context = php_libxml_streams_IO_open_write_wrapper(URI);
	}

	if (context == NULL) {
		return(NULL);
	}

	/* Allocate the Output buffer front-end. */
	ret = xmlAllocOutputBuffer(encoder);
	if (ret != NULL) {
		ret->context = context;
		ret->writecallback = php_libxml_streams_IO_write;
		ret->closecallback = php_libxml_streams_IO_close;
	}

	return(ret);
}

static void _php_libxml_free_error(void *ptr)
{
	/* This will free the libxml alloc'd memory */
	xmlResetError((xmlErrorPtr) ptr);
}

#if LIBXML_VERSION >= 21200
<<<<<<< HEAD
static void _php_list_set_error_structure(const xmlError *error, const char *msg, int line, int column)
#else
static void _php_list_set_error_structure(xmlError *error, const char *msg, int line, int column)
=======
static void _php_list_set_error_structure(const xmlError *error, const char *msg)
#else
static void _php_list_set_error_structure(xmlError *error, const char *msg)
>>>>>>> f61f8d43
#endif
{
	xmlError error_copy;
	int ret;


	memset(&error_copy, 0, sizeof(xmlError));

	if (error) {
		ret = xmlCopyError(error, &error_copy);
	} else {
		error_copy.code = XML_ERR_INTERNAL_ERROR;
		error_copy.level = XML_ERR_ERROR;
		error_copy.line = line;
		error_copy.int2 = column;
		error_copy.message = (char*)xmlStrdup((const xmlChar*)msg);
		ret = 0;
	}

	if (ret == 0) {
		zend_llist_add_element(LIBXML(error_list), &error_copy);
	}
}

static void php_libxml_ctx_error_level(int level, void *ctx, const char *msg, int line)
{
	xmlParserCtxtPtr parser;

	parser = (xmlParserCtxtPtr) ctx;

	if (parser != NULL && parser->input != NULL) {
		if (parser->input->filename) {
			php_error_docref(NULL, level, "%s in %s, line: %d", msg, parser->input->filename, line);
		} else {
			php_error_docref(NULL, level, "%s in Entity, line: %d", msg, line);
		}
	} else {
		php_error_docref(NULL, E_WARNING, "%s", msg);
	}
}

void php_libxml_issue_error(int level, const char *msg)
{
	if (LIBXML(error_list)) {
		_php_list_set_error_structure(NULL, msg, 0, 0);
	} else {
		php_error_docref(NULL, level, "%s", msg);
	}
}

static void php_libxml_internal_error_handler_ex(int error_type, void *ctx, const char **msg, va_list ap, int line, int column)
{
	char *buf;
	int len, len_iter, output = 0;

	len = vspprintf(&buf, 0, *msg, ap);
	len_iter = len;

	/* remove any trailing \n */
	while (len_iter && buf[--len_iter] == '\n') {
		buf[len_iter] = '\0';
		output = 1;
	}

	smart_str_appendl(&LIBXML(error_buffer), buf, len);

	efree(buf);

	if (output == 1) {
		if (LIBXML(error_list)) {
			_php_list_set_error_structure(NULL, ZSTR_VAL(LIBXML(error_buffer).s), line, column);
		} else if (!EG(exception)) {
			/* Don't throw additional notices/warnings if an exception has already been thrown. */
			switch (error_type) {
				case PHP_LIBXML_CTX_ERROR:
					php_libxml_ctx_error_level(E_WARNING, ctx, ZSTR_VAL(LIBXML(error_buffer).s), line);
					break;
				case PHP_LIBXML_CTX_WARNING:
					php_libxml_ctx_error_level(E_NOTICE, ctx, ZSTR_VAL(LIBXML(error_buffer).s), line);
					break;
				default:
					php_error_docref(NULL, E_WARNING, "%s", ZSTR_VAL(LIBXML(error_buffer).s));
			}
		}
		smart_str_free(&LIBXML(error_buffer));
	}
}

static void php_libxml_internal_error_handler(int error_type, void *ctx, const char **msg, va_list ap)
{
	int line = 0;
	int column = 0;
	xmlParserCtxtPtr parser = (xmlParserCtxtPtr) ctx;
	/* Context is not valid for PHP_LIBXML_ERROR, don't dereference it in that case */
	if (error_type != PHP_LIBXML_ERROR && parser != NULL && parser->input != NULL) {
		line = parser->input->line;
		column = parser->input->col;
	}
	php_libxml_internal_error_handler_ex(error_type, ctx, msg, ap, line, column);
}

static xmlParserInputPtr _php_libxml_external_entity_loader(const char *URL,
		const char *ID, xmlParserCtxtPtr context)
{
	xmlParserInputPtr	ret			= NULL;
	const char			*resource	= NULL;
	zval 				*ctxzv, retval;
	zval				params[3];

	/* no custom user-land callback set up; delegate to original loader */
	if (!ZEND_FCC_INITIALIZED(LIBXML(entity_loader_callback))) {
		return _php_libxml_default_entity_loader(URL, ID, context);
	}

	if (ID != NULL) {
		ZVAL_STRING(&params[0], ID);
	} else {
		ZVAL_NULL(&params[0]);
	}
	if (URL != NULL) {
		ZVAL_STRING(&params[1], URL);
	} else {
		ZVAL_NULL(&params[1]);
	}
	ctxzv = &params[2];
	array_init_size(ctxzv, 4);

#define ADD_NULL_OR_STRING_KEY(memb) \
	if (context->memb == NULL) { \
		add_assoc_null_ex(ctxzv, #memb, sizeof(#memb) - 1); \
	} else { \
		add_assoc_string_ex(ctxzv, #memb, sizeof(#memb) - 1, \
				(char *)context->memb); \
	}

	ADD_NULL_OR_STRING_KEY(directory)
	ADD_NULL_OR_STRING_KEY(intSubName)
	ADD_NULL_OR_STRING_KEY(extSubURI)
	ADD_NULL_OR_STRING_KEY(extSubSystem)

#undef ADD_NULL_OR_STRING_KEY

	zend_call_known_fcc(&LIBXML(entity_loader_callback), &retval, 3, params, /* named_params */ NULL);

	if (Z_ISUNDEF(retval)) {
		php_libxml_ctx_error(context,
				"Call to user entity loader callback '%s' has failed",
				ZSTR_VAL(LIBXML(entity_loader_callback).function_handler->common.function_name));
	} else {
		if (Z_TYPE(retval) == IS_STRING) {
is_string:
			resource = Z_STRVAL(retval);
		} else if (Z_TYPE(retval) == IS_RESOURCE) {
			php_stream *stream;
			php_stream_from_zval_no_verify(stream, &retval);
			if (stream == NULL) {
				php_libxml_ctx_error(context,
						"The user entity loader callback '%s' has returned a "
						"resource, but it is not a stream",
						ZSTR_VAL(LIBXML(entity_loader_callback).function_handler->common.function_name));
			} else {
				/* TODO: allow storing the encoding in the stream context? */
				xmlCharEncoding enc = XML_CHAR_ENCODING_NONE;
				xmlParserInputBufferPtr pib = xmlAllocParserInputBuffer(enc);
				if (pib == NULL) {
					php_libxml_ctx_error(context, "Could not allocate parser "
							"input buffer");
				} else {
					/* make stream not being closed when the zval is freed */
					GC_ADDREF(stream->res);
					pib->context = stream;
					pib->readcallback = php_libxml_streams_IO_read;
					pib->closecallback = php_libxml_streams_IO_close;

					ret = xmlNewIOInputStream(context, pib, enc);
					if (ret == NULL) {
						xmlFreeParserInputBuffer(pib);
					}
				}
			}
		} else if (Z_TYPE(retval) != IS_NULL) {
			/* retval not string nor resource nor null; convert to string */
			if (try_convert_to_string(&retval)) {
				goto is_string;
			}
		} /* else is null; don't try anything */
	}

	if (ret == NULL) {
		if (resource == NULL) {
			if (ID == NULL) {
				php_libxml_ctx_error(context,
						"Failed to load external entity because the resolver function returned null\n");
			} else {
				php_libxml_ctx_error(context,
						"Failed to load external entity \"%s\"\n", ID);
			}
		} else {
			/* we got the resource in the form of a string; open it */
			ret = xmlNewInputFromFile(context, resource);
		}
	}

	zval_ptr_dtor(&params[0]);
	zval_ptr_dtor(&params[1]);
	zval_ptr_dtor(&params[2]);
	zval_ptr_dtor(&retval);
	return ret;
}

static xmlParserInputPtr _php_libxml_pre_ext_ent_loader(const char *URL,
		const char *ID, xmlParserCtxtPtr context)
{

	/* Check whether we're running in a PHP context, since the entity loader
	 * we've defined is an application level (true global) setting.
	 * If we are, we also want to check whether we've finished activating
	 * the modules (RINIT phase). Using our external entity loader during a
	 * RINIT should not be problem per se (though during MINIT it is, because
	 * we don't even have a resource list by then), but then whether one
	 * extension would be using the custom external entity loader or not
	 * could depend on extension loading order
	 * (if _php_libxml_per_request_initialization */
	if (xmlGenericError == php_libxml_error_handler && PG(modules_activated)) {
		return _php_libxml_external_entity_loader(URL, ID, context);
	} else {
		return _php_libxml_default_entity_loader(URL, ID, context);
	}
}

PHP_LIBXML_API void php_libxml_pretend_ctx_error_ex(const char *file, int line, int column, const char *msg,...)
{
	va_list args;
	va_start(args, msg);
	php_libxml_internal_error_handler_ex(PHP_LIBXML_CTX_ERROR, NULL, &msg, args, line, column);
	va_end(args);

	/* Propagate back into libxml */
	if (LIBXML(error_list)) {
		xmlErrorPtr last = zend_llist_get_last(LIBXML(error_list));
		if (last) {
			if (!last->file) {
				last->file = strdup(file);
			}
			/* Until there is a replacement */
			ZEND_DIAGNOSTIC_IGNORED_START("-Wdeprecated-declarations")
			xmlCopyError(last, &xmlLastError);
			ZEND_DIAGNOSTIC_IGNORED_END
		}
	}
}

PHP_LIBXML_API void php_libxml_ctx_error(void *ctx, const char *msg, ...)
{
	va_list args;
	va_start(args, msg);
	php_libxml_internal_error_handler(PHP_LIBXML_CTX_ERROR, ctx, &msg, args);
	va_end(args);
}

PHP_LIBXML_API void php_libxml_ctx_warning(void *ctx, const char *msg, ...)
{
	va_list args;
	va_start(args, msg);
	php_libxml_internal_error_handler(PHP_LIBXML_CTX_WARNING, ctx, &msg, args);
	va_end(args);
}

#if LIBXML_VERSION >= 21200
<<<<<<< HEAD
static void php_libxml_structured_error_handler(void *userData, const xmlError *error)
#else
static void php_libxml_structured_error_handler(void *userData, xmlErrorPtr error)
=======
void php_libxml_structured_error_handler(void *userData, const xmlError *error)
#else
void php_libxml_structured_error_handler(void *userData, xmlErrorPtr error)
>>>>>>> f61f8d43
#endif
{
	_php_list_set_error_structure(error, NULL, 0, 0);
}

PHP_LIBXML_API void php_libxml_error_handler(void *ctx, const char *msg, ...)
{
	va_list args;
	va_start(args, msg);
	php_libxml_internal_error_handler(PHP_LIBXML_ERROR, ctx, &msg, args);
	va_end(args);
}

static void php_libxml_exports_dtor(zval *zv)
{
	free(Z_PTR_P(zv));
}

PHP_LIBXML_API void php_libxml_initialize(void)
{
	if (!_php_libxml_initialized) {
		/* we should be the only one's to ever init!! */
		ZEND_IGNORE_LEAKS_BEGIN();
		xmlInitParser();
		ZEND_IGNORE_LEAKS_END();

		_php_libxml_default_entity_loader = xmlGetExternalEntityLoader();
		xmlSetExternalEntityLoader(_php_libxml_pre_ext_ent_loader);

		zend_hash_init(&php_libxml_exports, 0, NULL, php_libxml_exports_dtor, 1);

		_php_libxml_initialized = 1;
	}
}

PHP_LIBXML_API void php_libxml_shutdown(void)
{
	if (_php_libxml_initialized) {
#if defined(LIBXML_SCHEMAS_ENABLED) && LIBXML_VERSION < 21000
		xmlRelaxNGCleanupTypes();
#endif
		/* xmlCleanupParser(); */
		zend_hash_destroy(&php_libxml_exports);

		xmlSetExternalEntityLoader(_php_libxml_default_entity_loader);
		_php_libxml_initialized = 0;
	}
}

PHP_LIBXML_API void php_libxml_switch_context(zval *context, zval *oldcontext)
{
	if (oldcontext) {
		ZVAL_COPY_VALUE(oldcontext, &LIBXML(stream_context));
	}
	if (context) {
		ZVAL_COPY_VALUE(&LIBXML(stream_context), context);
	}
}

static PHP_MINIT_FUNCTION(libxml)
{
	php_libxml_initialize();

	register_libxml_symbols(module_number);

	libxmlerror_class_entry = register_class_LibXMLError();

	if (sapi_module.name) {
		static const char * const supported_sapis[] = {
			"cgi-fcgi",
			"litespeed",
			NULL
		};
		const char * const *sapi_name;

		for (sapi_name = supported_sapis; *sapi_name; sapi_name++) {
			if (strcmp(sapi_module.name, *sapi_name) == 0) {
				_php_libxml_per_request_initialization = 0;
				break;
			}
		}
	}

	if (!_php_libxml_per_request_initialization) {
		/* report errors via handler rather than stderr */
		xmlSetGenericErrorFunc(NULL, php_libxml_error_handler);
		xmlParserInputBufferCreateFilenameDefault(php_libxml_input_buffer_create_filename);
		xmlOutputBufferCreateFilenameDefault(php_libxml_output_buffer_create_filename);
	}

	return SUCCESS;
}


static PHP_RINIT_FUNCTION(libxml)
{
	if (_php_libxml_per_request_initialization) {
		/* report errors via handler rather than stderr */
		xmlSetGenericErrorFunc(NULL, php_libxml_error_handler);
		xmlParserInputBufferCreateFilenameDefault(php_libxml_input_buffer_create_filename);
		xmlOutputBufferCreateFilenameDefault(php_libxml_output_buffer_create_filename);
	}

	/* Enable the entity loader by default. This ensures that
	 * other threads/requests that might have disabled the loader
	 * do not affect the current request.
	 */
	LIBXML(entity_loader_disabled) = 0;

	return SUCCESS;
}

static PHP_RSHUTDOWN_FUNCTION(libxml)
{
	if (ZEND_FCC_INITIALIZED(LIBXML(entity_loader_callback))) {
		zend_fcc_dtor(&LIBXML(entity_loader_callback));
	}

	return SUCCESS;
}

static PHP_MSHUTDOWN_FUNCTION(libxml)
{
	if (!_php_libxml_per_request_initialization) {
		xmlSetGenericErrorFunc(NULL, NULL);

		xmlParserInputBufferCreateFilenameDefault(NULL);
		xmlOutputBufferCreateFilenameDefault(NULL);
	}
	php_libxml_shutdown();

	return SUCCESS;
}

static zend_result php_libxml_post_deactivate(void)
{
	/* reset libxml generic error handling */
	if (_php_libxml_per_request_initialization) {
		xmlSetGenericErrorFunc(NULL, NULL);

		xmlParserInputBufferCreateFilenameDefault(NULL);
		xmlOutputBufferCreateFilenameDefault(NULL);
	}
	xmlSetStructuredErrorFunc(NULL, NULL);

	/* the steam_context resource will be released by resource list destructor */
	ZVAL_UNDEF(&LIBXML(stream_context));
	smart_str_free(&LIBXML(error_buffer));
	if (LIBXML(error_list)) {
		zend_llist_destroy(LIBXML(error_list));
		efree(LIBXML(error_list));
		LIBXML(error_list) = NULL;
	}
	xmlResetLastError();

	return SUCCESS;
}


static PHP_MINFO_FUNCTION(libxml)
{
	php_info_print_table_start();
	php_info_print_table_row(2, "libXML support", "active");
	php_info_print_table_row(2, "libXML Compiled Version", LIBXML_DOTTED_VERSION);
	php_info_print_table_row(2, "libXML Loaded Version", (char *)xmlParserVersion);
	php_info_print_table_row(2, "libXML streams", "enabled");
	php_info_print_table_end();
}
/* }}} */

/* {{{ Set the streams context for the next libxml document load or write */
PHP_FUNCTION(libxml_set_streams_context)
{
	zval *arg;

	ZEND_PARSE_PARAMETERS_START(1, 1)
		Z_PARAM_RESOURCE(arg)
	ZEND_PARSE_PARAMETERS_END();

	if (!Z_ISUNDEF(LIBXML(stream_context))) {
		zval_ptr_dtor(&LIBXML(stream_context));
		ZVAL_UNDEF(&LIBXML(stream_context));
	}
	ZVAL_COPY(&LIBXML(stream_context), arg);
}
/* }}} */

/* {{{ Disable libxml errors and allow user to fetch error information as needed */
PHP_FUNCTION(libxml_use_internal_errors)
{
	xmlStructuredErrorFunc current_handler;
	bool use_errors, use_errors_is_null = 1, retval;

	ZEND_PARSE_PARAMETERS_START(0, 1)
		Z_PARAM_OPTIONAL
		Z_PARAM_BOOL_OR_NULL(use_errors, use_errors_is_null)
	ZEND_PARSE_PARAMETERS_END();

	current_handler = xmlStructuredError;
	if (current_handler && current_handler == php_libxml_structured_error_handler) {
		retval = 1;
	} else {
		retval = 0;
	}

	if (use_errors_is_null) {
		RETURN_BOOL(retval);
	}

	if (use_errors == 0) {
		xmlSetStructuredErrorFunc(NULL, NULL);
		if (LIBXML(error_list)) {
			zend_llist_destroy(LIBXML(error_list));
			efree(LIBXML(error_list));
			LIBXML(error_list) = NULL;
		}
	} else {
		xmlSetStructuredErrorFunc(NULL, php_libxml_structured_error_handler);
		if (LIBXML(error_list) == NULL) {
			LIBXML(error_list) = (zend_llist *) emalloc(sizeof(zend_llist));
			zend_llist_init(LIBXML(error_list), sizeof(xmlError), _php_libxml_free_error, 0);
		}
	}
	RETURN_BOOL(retval);
}
/* }}} */

/* {{{ Retrieve last error from libxml */
PHP_FUNCTION(libxml_get_last_error)
{
	ZEND_PARSE_PARAMETERS_NONE();

<<<<<<< HEAD
	const xmlError* error = xmlGetLastError();
=======
	const xmlError *error = xmlGetLastError();
>>>>>>> f61f8d43

	if (error) {
		object_init_ex(return_value, libxmlerror_class_entry);
		add_property_long(return_value, "level", error->level);
		add_property_long(return_value, "code", error->code);
		add_property_long(return_value, "column", error->int2);
		if (error->message) {
			add_property_string(return_value, "message", error->message);
		} else {
			add_property_stringl(return_value, "message", "", 0);
		}
		if (error->file) {
			add_property_string(return_value, "file", error->file);
		} else {
			add_property_stringl(return_value, "file", "", 0);
		}
		add_property_long(return_value, "line", error->line);
	} else {
		RETURN_FALSE;
	}
}
/* }}} */

/* {{{ Retrieve array of errors */
PHP_FUNCTION(libxml_get_errors)
{
	xmlErrorPtr error;

	ZEND_PARSE_PARAMETERS_NONE();

	if (LIBXML(error_list)) {

		array_init(return_value);
		error = zend_llist_get_first(LIBXML(error_list));

		while (error != NULL) {
			zval z_error;

			object_init_ex(&z_error, libxmlerror_class_entry);
			add_property_long_ex(&z_error, "level", sizeof("level") - 1, error->level);
			add_property_long_ex(&z_error, "code", sizeof("code") - 1, error->code);
			add_property_long_ex(&z_error, "column", sizeof("column") - 1, error->int2 );
			if (error->message) {
				add_property_string_ex(&z_error, "message", sizeof("message") - 1, error->message);
			} else {
				add_property_stringl_ex(&z_error, "message", sizeof("message") - 1, "", 0);
			}
			if (error->file) {
				add_property_string_ex(&z_error, "file", sizeof("file") - 1, error->file);
			} else {
				add_property_stringl_ex(&z_error, "file", sizeof("file") - 1, "", 0);
			}
			add_property_long_ex(&z_error, "line", sizeof("line") - 1, error->line);
			add_next_index_zval(return_value, &z_error);

			error = zend_llist_get_next(LIBXML(error_list));
		}
	} else {
		RETURN_EMPTY_ARRAY();
	}
}
/* }}} */

/* {{{ Clear last error from libxml */
PHP_FUNCTION(libxml_clear_errors)
{
	ZEND_PARSE_PARAMETERS_NONE();

	xmlResetLastError();
	if (LIBXML(error_list)) {
		zend_llist_clean(LIBXML(error_list));
	}
}
/* }}} */

PHP_LIBXML_API bool php_libxml_disable_entity_loader(bool disable) /* {{{ */
{
	bool old = LIBXML(entity_loader_disabled);

	LIBXML(entity_loader_disabled) = disable;
	return old;
} /* }}} */

/* {{{ Disable/Enable ability to load external entities */
PHP_FUNCTION(libxml_disable_entity_loader)
{
	bool disable = 1;

	ZEND_PARSE_PARAMETERS_START(0, 1)
		Z_PARAM_OPTIONAL
		Z_PARAM_BOOL(disable)
	ZEND_PARSE_PARAMETERS_END();

	RETURN_BOOL(php_libxml_disable_entity_loader(disable));
}
/* }}} */

/* {{{ Changes the default external entity loader */
PHP_FUNCTION(libxml_set_external_entity_loader)
{
	zend_fcall_info			fci;
	zend_fcall_info_cache	fcc;

	ZEND_PARSE_PARAMETERS_START(1, 1)
		Z_PARAM_FUNC_NO_TRAMPOLINE_FREE_OR_NULL(fci, fcc)
	ZEND_PARSE_PARAMETERS_END();

	/* Unset old callback if it's defined */
	if (ZEND_FCC_INITIALIZED(LIBXML(entity_loader_callback))) {
		zend_fcc_dtor(&LIBXML(entity_loader_callback));
	}
	if (ZEND_FCI_INITIALIZED(fci)) { /* argument not null */
		zend_fcc_dup(&LIBXML(entity_loader_callback), &fcc);
	}
	RETURN_TRUE;
}
/* }}} */

/* {{{ Get the current external entity loader, or null if the default loader is installer. */
PHP_FUNCTION(libxml_get_external_entity_loader)
{
	ZEND_PARSE_PARAMETERS_NONE();

	if (ZEND_FCC_INITIALIZED(LIBXML(entity_loader_callback))) {
		zval tmp;
		zend_get_callable_zval_from_fcc(&LIBXML(entity_loader_callback), &tmp);
		RETVAL_COPY(&tmp);
		zval_ptr_dtor(&tmp);
		return;
	}
	RETURN_NULL();
}
/* }}} */

/* {{{ Common functions shared by extensions */
int php_libxml_xmlCheckUTF8(const unsigned char *s)
{
	size_t i;
	unsigned char c;

	for (i = 0; (c = s[i++]);) {
		if ((c & 0x80) == 0) {
		} else if ((c & 0xe0) == 0xc0) {
			if ((s[i++] & 0xc0) != 0x80) {
				return 0;
			}
		} else if ((c & 0xf0) == 0xe0) {
			if ((s[i++] & 0xc0) != 0x80 || (s[i++] & 0xc0) != 0x80) {
				return 0;
			}
		} else if ((c & 0xf8) == 0xf0) {
			if ((s[i++] & 0xc0) != 0x80 || (s[i++] & 0xc0) != 0x80 || (s[i++] & 0xc0) != 0x80) {
				return 0;
			}
		} else {
			return 0;
		}
	}
	return 1;
}

zval *php_libxml_register_export(zend_class_entry *ce, php_libxml_export_node export_function)
{
	php_libxml_func_handler export_hnd;

	/* Initialize in case this module hasn't been loaded yet */
	php_libxml_initialize();
	export_hnd.export_func = export_function;

	return zend_hash_add_mem(&php_libxml_exports, ce->name, &export_hnd, sizeof(export_hnd));
}

PHP_LIBXML_API xmlNodePtr php_libxml_import_node(zval *object)
{
	zend_class_entry *ce = NULL;
	xmlNodePtr node = NULL;
	php_libxml_func_handler *export_hnd;

	if (Z_TYPE_P(object) == IS_OBJECT) {
		ce = Z_OBJCE_P(object);
		while (ce->parent != NULL) {
			ce = ce->parent;
		}
		if ((export_hnd = zend_hash_find_ptr(&php_libxml_exports, ce->name))) {
			node = export_hnd->export_func(object);
		}
	}
	return node;
}

PHP_LIBXML_API int php_libxml_increment_node_ptr(php_libxml_node_object *object, xmlNodePtr node, void *private_data)
{
	int ret_refcount = -1;

	if (object != NULL && node != NULL) {
		if (object->node != NULL) {
			if (object->node->node == node) {
				return object->node->refcount;
			} else {
				php_libxml_decrement_node_ptr(object);
			}
		}
		if (node->_private != NULL) {
			object->node = node->_private;
			ret_refcount = ++object->node->refcount;
			/* Only dom uses _private */
			if (object->node->_private == NULL) {
				object->node->_private = private_data;
			}
		} else {
			object->node = emalloc(sizeof(php_libxml_node_ptr));
			ret_refcount = 1;
			object->node->node = node;
			object->node->refcount = 1;
			object->node->_private = private_data;
			node->_private = object->node;
		}
	}

	return ret_refcount;
}

PHP_LIBXML_API int php_libxml_decrement_node_ptr(php_libxml_node_object *object)
{
	int ret_refcount = -1;
	php_libxml_node_ptr *obj_node;

	if (object != NULL && object->node != NULL) {
		obj_node = (php_libxml_node_ptr *) object->node;
		ret_refcount = --obj_node->refcount;
		if (ret_refcount == 0) {
			if (obj_node->node != NULL) {
				obj_node->node->_private = NULL;
			}
			efree(obj_node);
		}
		object->node = NULL;
	}

	return ret_refcount;
}

PHP_LIBXML_API int php_libxml_increment_doc_ref(php_libxml_node_object *object, xmlDocPtr docp)
{
	int ret_refcount = -1;

	if (object->document != NULL) {
		object->document->refcount++;
		ret_refcount = object->document->refcount;
	} else if (docp != NULL) {
		ret_refcount = 1;
		object->document = emalloc(sizeof(php_libxml_ref_obj));
		object->document->ptr = docp;
		object->document->refcount = ret_refcount;
		object->document->doc_props = NULL;
		object->document->cache_tag.modification_nr = 1; /* iterators start at 0, such that they will start in an uninitialised state */
		object->document->is_modern_api_class = false;
	}

	return ret_refcount;
}

PHP_LIBXML_API int php_libxml_decrement_doc_ref(php_libxml_node_object *object)
{
	int ret_refcount = -1;

	if (object != NULL && object->document != NULL) {
		ret_refcount = --object->document->refcount;
		if (ret_refcount == 0) {
			if (object->document->ptr != NULL) {
				xmlFreeDoc((xmlDoc *) object->document->ptr);
			}
			if (object->document->doc_props != NULL) {
				if (object->document->doc_props->classmap) {
					zend_hash_destroy(object->document->doc_props->classmap);
					FREE_HASHTABLE(object->document->doc_props->classmap);
				}
				efree(object->document->doc_props);
			}
			efree(object->document);
		}
		object->document = NULL;
	}

	return ret_refcount;
}

PHP_LIBXML_API void php_libxml_node_free_resource(xmlNodePtr node)
{
	if (!node) {
		return;
	}

	switch (node->type) {
		case XML_DOCUMENT_NODE:
		case XML_HTML_DOCUMENT_NODE:
			break;
		default:
			if (node->parent == NULL || node->type == XML_NAMESPACE_DECL) {
				php_libxml_node_free_list((xmlNodePtr) node->children);
				switch (node->type) {
					/* Skip property freeing for the following types */
					case XML_ATTRIBUTE_DECL:
					case XML_DTD_NODE:
					case XML_DOCUMENT_TYPE_NODE:
					case XML_ENTITY_DECL:
					case XML_ATTRIBUTE_NODE:
					case XML_NAMESPACE_DECL:
					case XML_TEXT_NODE:
						break;
					default:
						php_libxml_node_free_list((xmlNodePtr) node->properties);
				}
				php_libxml_unregister_node(node);
				php_libxml_node_free(node);
			} else {
				php_libxml_unregister_node(node);
			}
	}
}

PHP_LIBXML_API void php_libxml_node_decrement_resource(php_libxml_node_object *object)
{
	if (object != NULL && object->node != NULL) {
		php_libxml_node_ptr *obj_node = (php_libxml_node_ptr *) object->node;
		xmlNodePtr nodep = obj_node->node;
		int ret_refcount = php_libxml_decrement_node_ptr(object);
		if (ret_refcount == 0) {
			php_libxml_node_free_resource(nodep);
		} else {
			if (object == obj_node->_private) {
				obj_node->_private = NULL;
			}
		}
	}
	if (object != NULL && object->document != NULL) {
		/* Safe to call as if the resource were freed then doc pointer is NULL */
		php_libxml_decrement_doc_ref(object);
	}
}
/* }}} */

#if defined(PHP_WIN32) && defined(COMPILE_DL_LIBXML)
PHP_LIBXML_API BOOL WINAPI DllMain(HINSTANCE hinstDLL, DWORD fdwReason, LPVOID lpvReserved)
{
	return xmlDllMain(hinstDLL, fdwReason, lpvReserved);
}
#endif

#endif<|MERGE_RESOLUTION|>--- conflicted
+++ resolved
@@ -581,15 +581,9 @@
 }
 
 #if LIBXML_VERSION >= 21200
-<<<<<<< HEAD
 static void _php_list_set_error_structure(const xmlError *error, const char *msg, int line, int column)
 #else
 static void _php_list_set_error_structure(xmlError *error, const char *msg, int line, int column)
-=======
-static void _php_list_set_error_structure(const xmlError *error, const char *msg)
-#else
-static void _php_list_set_error_structure(xmlError *error, const char *msg)
->>>>>>> f61f8d43
 #endif
 {
 	xmlError error_copy;
@@ -859,15 +853,9 @@
 }
 
 #if LIBXML_VERSION >= 21200
-<<<<<<< HEAD
 static void php_libxml_structured_error_handler(void *userData, const xmlError *error)
 #else
 static void php_libxml_structured_error_handler(void *userData, xmlErrorPtr error)
-=======
-void php_libxml_structured_error_handler(void *userData, const xmlError *error)
-#else
-void php_libxml_structured_error_handler(void *userData, xmlErrorPtr error)
->>>>>>> f61f8d43
 #endif
 {
 	_php_list_set_error_structure(error, NULL, 0, 0);
@@ -1100,11 +1088,7 @@
 {
 	ZEND_PARSE_PARAMETERS_NONE();
 
-<<<<<<< HEAD
-	const xmlError* error = xmlGetLastError();
-=======
 	const xmlError *error = xmlGetLastError();
->>>>>>> f61f8d43
 
 	if (error) {
 		object_init_ex(return_value, libxmlerror_class_entry);
