/*
   +----------------------------------------------------------------------+
   | PHP Version 5                                                        |
   +----------------------------------------------------------------------+
   | Copyright (c) 1997-2013 The PHP Group                                |
   +----------------------------------------------------------------------+
   | This source file is subject to version 3.01 of the PHP license,      |
   | that is bundled with this package in the file LICENSE, and is        |
   | available through the world-wide-web at the following url:           |
   | http://www.php.net/license/3_01.txt                                  |
   | If you did not receive a copy of the PHP license and are unable to   |
   | obtain it through the world-wide-web, please send a note to          |
   | license@php.net so we can mail you a copy immediately.               |
   +----------------------------------------------------------------------+
   | Authors: Shane Caraveo <shane@php.net>                               |
   |          Wez Furlong <wez@thebrainroom.com>                          |
   +----------------------------------------------------------------------+
 */

/* $Id$ */

#define IS_EXT_MODULE

#ifdef HAVE_CONFIG_H
#include "config.h"
#endif

#include "php.h"
#include "SAPI.h"

#define PHP_XML_INTERNAL
#include "zend_variables.h"
#include "ext/standard/php_string.h"
#include "ext/standard/info.h"
#include "ext/standard/file.h"

#if HAVE_LIBXML

#include <libxml/parser.h>
#include <libxml/parserInternals.h>
#include <libxml/tree.h>
#include <libxml/uri.h>
#include <libxml/xmlerror.h>
#include <libxml/xmlsave.h>
#ifdef LIBXML_SCHEMAS_ENABLED
#include <libxml/relaxng.h>
#endif

#include "php_libxml.h"

#define PHP_LIBXML_ERROR 0
#define PHP_LIBXML_CTX_ERROR 1
#define PHP_LIBXML_CTX_WARNING 2

/* a true global for initialization */
static int _php_libxml_initialized = 0;
static int _php_libxml_per_request_initialization = 1;
static xmlExternalEntityLoader _php_libxml_default_entity_loader;

typedef struct _php_libxml_func_handler {
	php_libxml_export_node export_func;
} php_libxml_func_handler;

static HashTable php_libxml_exports;

static ZEND_DECLARE_MODULE_GLOBALS(libxml)
static PHP_GINIT_FUNCTION(libxml);

static PHP_FUNCTION(libxml_set_streams_context);
static PHP_FUNCTION(libxml_use_internal_errors);
static PHP_FUNCTION(libxml_get_last_error);
static PHP_FUNCTION(libxml_clear_errors);
static PHP_FUNCTION(libxml_get_errors);
static PHP_FUNCTION(libxml_set_external_entity_loader);
static PHP_FUNCTION(libxml_disable_entity_loader);

static zend_class_entry *libxmlerror_class_entry;

/* {{{ dynamically loadable module stuff */
#ifdef COMPILE_DL_LIBXML
ZEND_GET_MODULE(libxml)
#endif /* COMPILE_DL_LIBXML */
/* }}} */

/* {{{ function prototypes */
static PHP_MINIT_FUNCTION(libxml);
static PHP_RINIT_FUNCTION(libxml);
static PHP_MSHUTDOWN_FUNCTION(libxml);
static PHP_MINFO_FUNCTION(libxml);
static int php_libxml_post_deactivate();

/* }}} */

/* {{{ arginfo */
ZEND_BEGIN_ARG_INFO(arginfo_libxml_set_streams_context, 0)
	ZEND_ARG_INFO(0, context)
ZEND_END_ARG_INFO()

ZEND_BEGIN_ARG_INFO_EX(arginfo_libxml_use_internal_errors, 0, 0, 0)
	ZEND_ARG_INFO(0, use_errors)
ZEND_END_ARG_INFO()

ZEND_BEGIN_ARG_INFO(arginfo_libxml_get_last_error, 0)
ZEND_END_ARG_INFO()

ZEND_BEGIN_ARG_INFO(arginfo_libxml_get_errors, 0)
ZEND_END_ARG_INFO()

ZEND_BEGIN_ARG_INFO(arginfo_libxml_clear_errors, 0)
ZEND_END_ARG_INFO()

ZEND_BEGIN_ARG_INFO_EX(arginfo_libxml_disable_entity_loader, 0, 0, 0)
	ZEND_ARG_INFO(0, disable)
ZEND_END_ARG_INFO()

ZEND_BEGIN_ARG_INFO_EX(arginfo_libxml_set_external_entity_loader, 0, 0, 1)
	ZEND_ARG_INFO(0, resolver_function)
ZEND_END_ARG_INFO()
/* }}} */

/* {{{ extension definition structures */
static const zend_function_entry libxml_functions[] = {
	PHP_FE(libxml_set_streams_context, arginfo_libxml_set_streams_context)
	PHP_FE(libxml_use_internal_errors, arginfo_libxml_use_internal_errors)
	PHP_FE(libxml_get_last_error, arginfo_libxml_get_last_error)
	PHP_FE(libxml_clear_errors, arginfo_libxml_clear_errors)
	PHP_FE(libxml_get_errors, arginfo_libxml_get_errors)
	PHP_FE(libxml_disable_entity_loader, arginfo_libxml_disable_entity_loader)
	PHP_FE(libxml_set_external_entity_loader, arginfo_libxml_set_external_entity_loader)
	PHP_FE_END
};

zend_module_entry libxml_module_entry = {
	STANDARD_MODULE_HEADER,
	"libxml",                /* extension name */
	libxml_functions,        /* extension function list */
	PHP_MINIT(libxml),       /* extension-wide startup function */
	PHP_MSHUTDOWN(libxml),   /* extension-wide shutdown function */
	PHP_RINIT(libxml),       /* per-request startup function */
	NULL,                    /* per-request shutdown function */
	PHP_MINFO(libxml),       /* information function */
	NO_VERSION_YET,
	PHP_MODULE_GLOBALS(libxml), /* globals descriptor */
	PHP_GINIT(libxml),          /* globals ctor */
	NULL,                       /* globals dtor */
	php_libxml_post_deactivate, /* post deactivate */
	STANDARD_MODULE_PROPERTIES_EX
};

/* }}} */

/* {{{ internal functions for interoperability */
static int php_libxml_clear_object(php_libxml_node_object *object TSRMLS_DC)
{
	if (object->properties) {
		object->properties = NULL;
	}
	php_libxml_decrement_node_ptr(object TSRMLS_CC);
	return php_libxml_decrement_doc_ref(object TSRMLS_CC);
}

static int php_libxml_unregister_node(xmlNodePtr nodep TSRMLS_DC)
{
	php_libxml_node_object *wrapper;

	php_libxml_node_ptr *nodeptr = nodep->_private;

	if (nodeptr != NULL) {
		wrapper = nodeptr->_private;
		if (wrapper) {
			php_libxml_clear_object(wrapper TSRMLS_CC);
		} else {
			if (nodeptr->node != NULL && nodeptr->node->type != XML_DOCUMENT_NODE) {
				nodeptr->node->_private = NULL;
			}
			nodeptr->node = NULL;
		}
	}

	return -1;
}

static void php_libxml_node_free(xmlNodePtr node)
{
	if(node) {
		if (node->_private != NULL) {
			((php_libxml_node_ptr *) node->_private)->node = NULL;
		}
		switch (node->type) {
			case XML_ATTRIBUTE_NODE:
				xmlFreeProp((xmlAttrPtr) node);
				break;
			case XML_ENTITY_DECL:
			case XML_ELEMENT_DECL:
			case XML_ATTRIBUTE_DECL:
				break;
			case XML_NOTATION_NODE:
				/* These require special handling */
				if (node->name != NULL) {
					xmlFree((char *) node->name);
				}
				if (((xmlEntityPtr) node)->ExternalID != NULL) {
					xmlFree((char *) ((xmlEntityPtr) node)->ExternalID);
				}
				if (((xmlEntityPtr) node)->SystemID != NULL) {
					xmlFree((char *) ((xmlEntityPtr) node)->SystemID);
				}
				xmlFree(node);
				break;
			case XML_NAMESPACE_DECL:
				if (node->ns) {
					xmlFreeNs(node->ns);
					node->ns = NULL;
				}
				node->type = XML_ELEMENT_NODE;
			default:
				xmlFreeNode(node);
		}
	}
}

static void php_libxml_node_free_list(xmlNodePtr node TSRMLS_DC)
{
	xmlNodePtr curnode;

	if (node != NULL) {
		curnode = node;
		while (curnode != NULL) {
			node = curnode;
			switch (node->type) {
				/* Skip property freeing for the following types */
				case XML_NOTATION_NODE:
				case XML_ENTITY_DECL:
					break;
				case XML_ENTITY_REF_NODE:
					php_libxml_node_free_list((xmlNodePtr) node->properties TSRMLS_CC);
					break;
				case XML_ATTRIBUTE_NODE:
						if ((node->doc != NULL) && (((xmlAttrPtr) node)->atype == XML_ATTRIBUTE_ID)) {
							xmlRemoveID(node->doc, (xmlAttrPtr) node);
						}
				case XML_ATTRIBUTE_DECL:
				case XML_DTD_NODE:
				case XML_DOCUMENT_TYPE_NODE:
				case XML_NAMESPACE_DECL:
				case XML_TEXT_NODE:
					php_libxml_node_free_list(node->children TSRMLS_CC);
					break;
				default:
					php_libxml_node_free_list(node->children TSRMLS_CC);
					php_libxml_node_free_list((xmlNodePtr) node->properties TSRMLS_CC);
			}

			curnode = node->next;
			xmlUnlinkNode(node);
			if (php_libxml_unregister_node(node TSRMLS_CC) == 0) {
				node->doc = NULL;
			}
			php_libxml_node_free(node);
		}
	}
}

/* }}} */

/* {{{ startup, shutdown and info functions */
static PHP_GINIT_FUNCTION(libxml)
{
	libxml_globals->stream_context = NULL;
	libxml_globals->error_buffer.c = NULL;
	libxml_globals->error_list = NULL;
<<<<<<< HEAD
	libxml_globals->entity_loader.fci.size = 0;
}

static void _php_libxml_destroy_fci(zend_fcall_info *fci)
{
	if (fci->size > 0) {
		zval_ptr_dtor(&fci->function_name);
		if (fci->object_ptr != NULL) {
			zval_ptr_dtor(&fci->object_ptr);
		}
		fci->size = 0;
	}
=======
	libxml_globals->entity_loader_disabled = 0;
>>>>>>> 8e76d040
}

/* Channel libxml file io layer through the PHP streams subsystem.
 * This allows use of ftps:// and https:// urls */

static void *php_libxml_streams_IO_open_wrapper(const char *filename, const char *mode, const int read_only)
{
	php_stream_statbuf ssbuf;
	php_stream_context *context = NULL;
	php_stream_wrapper *wrapper = NULL;
	char *resolved_path, *path_to_open = NULL;
	void *ret_val = NULL;
	int isescaped=0;
	xmlURI *uri;

	TSRMLS_FETCH();

	uri = xmlParseURI(filename);
	if (uri && (uri->scheme == NULL ||
			(xmlStrncmp(BAD_CAST uri->scheme, BAD_CAST "file", 4) == 0))) {
		resolved_path = xmlURIUnescapeString(filename, 0, NULL);
		isescaped = 1;
	} else {
		resolved_path = (char *)filename;
	}

	if (uri) {
		xmlFreeURI(uri);
	}

	if (resolved_path == NULL) {
		return NULL;
	}

	/* logic copied from _php_stream_stat, but we only want to fail
	   if the wrapper supports stat, otherwise, figure it out from
	   the open.  This logic is only to support hiding warnings
	   that the streams layer puts out at times, but for libxml we
	   may try to open files that don't exist, but it is not a failure
	   in xml processing (eg. DTD files)  */
	wrapper = php_stream_locate_url_wrapper(resolved_path, &path_to_open, 0 TSRMLS_CC);
	if (wrapper && read_only && wrapper->wops->url_stat) {
		if (wrapper->wops->url_stat(wrapper, path_to_open, PHP_STREAM_URL_STAT_QUIET, &ssbuf, NULL TSRMLS_CC) == -1) {
			if (isescaped) {
				xmlFree(resolved_path);
			}
			return NULL;
		}
	}

	context = php_stream_context_from_zval(LIBXML(stream_context), 0);
	
	ret_val = php_stream_open_wrapper_ex(path_to_open, (char *)mode, REPORT_ERRORS, NULL, context);
	if (isescaped) {
		xmlFree(resolved_path);
	}
	return ret_val;
}

static void *php_libxml_streams_IO_open_read_wrapper(const char *filename)
{
	return php_libxml_streams_IO_open_wrapper(filename, "rb", 1);
}

static void *php_libxml_streams_IO_open_write_wrapper(const char *filename)
{
	return php_libxml_streams_IO_open_wrapper(filename, "wb", 0);
}

static int php_libxml_streams_IO_read(void *context, char *buffer, int len)
{
	TSRMLS_FETCH();
	return php_stream_read((php_stream*)context, buffer, len);
}

static int php_libxml_streams_IO_write(void *context, const char *buffer, int len)
{
	TSRMLS_FETCH();
	return php_stream_write((php_stream*)context, buffer, len);
}

static int php_libxml_streams_IO_close(void *context)
{
	TSRMLS_FETCH();
	return php_stream_close((php_stream*)context);
}

static xmlParserInputBufferPtr
php_libxml_input_buffer_create_filename(const char *URI, xmlCharEncoding enc)
{
	xmlParserInputBufferPtr ret;
	void *context = NULL;
	TSRMLS_FETCH();

	if (LIBXML(entity_loader_disabled)) {
		return NULL;
	}

	if (URI == NULL)
		return(NULL);

	context = php_libxml_streams_IO_open_read_wrapper(URI);

	if (context == NULL) {
		return(NULL);
	}

	/* Allocate the Input buffer front-end. */
	ret = xmlAllocParserInputBuffer(enc);
	if (ret != NULL) {
		ret->context = context;
		ret->readcallback = php_libxml_streams_IO_read;
		ret->closecallback = php_libxml_streams_IO_close;
	} else
		php_libxml_streams_IO_close(context);

	return(ret);
}

static xmlOutputBufferPtr
php_libxml_output_buffer_create_filename(const char *URI,
                              xmlCharEncodingHandlerPtr encoder,
                              int compression ATTRIBUTE_UNUSED)
{
	xmlOutputBufferPtr ret;
	xmlURIPtr puri;
	void *context = NULL;
	char *unescaped = NULL;

	if (URI == NULL)
		return(NULL);

	puri = xmlParseURI(URI);
	if (puri != NULL) {
		if (puri->scheme != NULL)
			unescaped = xmlURIUnescapeString(URI, 0, NULL);
		xmlFreeURI(puri);
	}

	if (unescaped != NULL) {
		context = php_libxml_streams_IO_open_write_wrapper(unescaped);
		xmlFree(unescaped);
	}

	/* try with a non-escaped URI this may be a strange filename */
	if (context == NULL) {
		context = php_libxml_streams_IO_open_write_wrapper(URI);
	}

	if (context == NULL) {
		return(NULL);
	}

	/* Allocate the Output buffer front-end. */
	ret = xmlAllocOutputBuffer(encoder);
	if (ret != NULL) {
		ret->context = context;
		ret->writecallback = php_libxml_streams_IO_write;
		ret->closecallback = php_libxml_streams_IO_close;
	}

	return(ret);
}

static int _php_libxml_free_error(xmlErrorPtr error)
{
	/* This will free the libxml alloc'd memory */
	xmlResetError(error);
	return 1;
}

static void _php_list_set_error_structure(xmlErrorPtr error, const char *msg)
{
	xmlError error_copy;
	int ret;

	TSRMLS_FETCH();

	memset(&error_copy, 0, sizeof(xmlError));

	if (error) {
		ret = xmlCopyError(error, &error_copy);
	} else {
		error_copy.domain = 0;
		error_copy.code = XML_ERR_INTERNAL_ERROR;
		error_copy.level = XML_ERR_ERROR;
		error_copy.line = 0;
		error_copy.node = NULL;
		error_copy.int1 = 0;
		error_copy.int2 = 0;
		error_copy.ctxt = NULL;
		error_copy.message = xmlStrdup(msg);
		error_copy.file = NULL;
		error_copy.str1 = NULL;
		error_copy.str2 = NULL;
		error_copy.str3 = NULL;
		ret = 0;
	}

	if (ret == 0) {
		zend_llist_add_element(LIBXML(error_list), &error_copy);
	}
}

static void php_libxml_ctx_error_level(int level, void *ctx, const char *msg TSRMLS_DC)
{
	xmlParserCtxtPtr parser;

	parser = (xmlParserCtxtPtr) ctx;

	if (parser != NULL && parser->input != NULL) {
		if (parser->input->filename) {
			php_error_docref(NULL TSRMLS_CC, level, "%s in %s, line: %d", msg, parser->input->filename, parser->input->line);
		} else {
			php_error_docref(NULL TSRMLS_CC, level, "%s in Entity, line: %d", msg, parser->input->line);
		}
	}
}

void php_libxml_issue_error(int level, const char *msg TSRMLS_DC)
{
	if (LIBXML(error_list)) {
		_php_list_set_error_structure(NULL, msg);
	} else {
		php_error_docref(NULL TSRMLS_CC, level, "%s", msg);
	}
}

static void php_libxml_internal_error_handler(int error_type, void *ctx, const char **msg, va_list ap)
{
	char *buf;
	int len, len_iter, output = 0;

	TSRMLS_FETCH();

	len = vspprintf(&buf, 0, *msg, ap);
	len_iter = len;

	/* remove any trailing \n */
	while (len_iter && buf[--len_iter] == '\n') {
		buf[len_iter] = '\0';
		output = 1;
	}

	smart_str_appendl(&LIBXML(error_buffer), buf, len);

	efree(buf);

	if (output == 1) {
		if (LIBXML(error_list)) {
			_php_list_set_error_structure(NULL, LIBXML(error_buffer).c);
		} else {
			switch (error_type) {
				case PHP_LIBXML_CTX_ERROR:
					php_libxml_ctx_error_level(E_WARNING, ctx, LIBXML(error_buffer).c TSRMLS_CC);
					break;
				case PHP_LIBXML_CTX_WARNING:
					php_libxml_ctx_error_level(E_NOTICE, ctx, LIBXML(error_buffer).c TSRMLS_CC);
					break;
				default:
					php_error_docref(NULL TSRMLS_CC, E_WARNING, "%s", LIBXML(error_buffer).c);
			}
		}
		smart_str_free(&LIBXML(error_buffer));
	}
}

static xmlParserInputPtr _php_libxml_external_entity_loader(const char *URL,
		const char *ID, xmlParserCtxtPtr context)
{
	xmlParserInputPtr	ret			= NULL;
	const char			*resource	= NULL;
	zval				*public		= NULL,
						*system		= NULL,
						*ctxzv		= NULL,
						**params[]	= {&public, &system, &ctxzv},
						*retval_ptr	= NULL;
	int					retval;
	zend_fcall_info		*fci;
	TSRMLS_FETCH();

	fci = &LIBXML(entity_loader).fci;
	
	if (fci->size == 0) {
		/* no custom user-land callback set up; delegate to original loader */
		return _php_libxml_default_entity_loader(URL, ID, context);
	}

	ALLOC_INIT_ZVAL(public);
	if (ID != NULL) {
		ZVAL_STRING(public, ID, 1);
	}
	ALLOC_INIT_ZVAL(system);
	if (URL != NULL) {
		ZVAL_STRING(system, URL, 1);
	}
	MAKE_STD_ZVAL(ctxzv);
	array_init_size(ctxzv, 4);

#define ADD_NULL_OR_STRING_KEY(memb) \
	if (context->memb == NULL) { \
		add_assoc_null_ex(ctxzv, #memb, sizeof(#memb)); \
	} else { \
		add_assoc_string_ex(ctxzv, #memb, sizeof(#memb), \
				(char *)context->memb, 1); \
	}
	
	ADD_NULL_OR_STRING_KEY(directory)
	ADD_NULL_OR_STRING_KEY(intSubName)
	ADD_NULL_OR_STRING_KEY(extSubURI)
	ADD_NULL_OR_STRING_KEY(extSubSystem)
	
#undef ADD_NULL_OR_STRING_KEY
	
	fci->retval_ptr_ptr	= &retval_ptr;
	fci->params			= params;
	fci->param_count	= sizeof(params)/sizeof(*params);
	fci->no_separation	= 1;
	
	retval = zend_call_function(fci, &LIBXML(entity_loader).fcc TSRMLS_CC);
	if (retval != SUCCESS || fci->retval_ptr_ptr == NULL) {
		php_libxml_ctx_error(context,
				"Call to user entity loader callback '%s' has failed",
				fci->function_name);
	} else {
		retval_ptr = *fci->retval_ptr_ptr;
		if (retval_ptr == NULL) {
			php_libxml_ctx_error(context,
					"Call to user entity loader callback '%s' has failed; "
					"probably it has thrown an exception",
					fci->function_name);
		} else if (Z_TYPE_P(retval_ptr) == IS_STRING) {
is_string:
			resource = Z_STRVAL_P(retval_ptr);
		} else if (Z_TYPE_P(retval_ptr) == IS_RESOURCE) {
			php_stream *stream;
			php_stream_from_zval_no_verify(stream, &retval_ptr);
			if (stream == NULL) {
				php_libxml_ctx_error(context,
						"The user entity loader callback '%s' has returned a "
						"resource, but it is not a stream",
						fci->function_name);
			} else {
				/* TODO: allow storing the encoding in the stream context? */
				xmlCharEncoding enc = XML_CHAR_ENCODING_NONE;
				xmlParserInputBufferPtr pib = xmlAllocParserInputBuffer(enc);
				if (pib == NULL) {
					php_libxml_ctx_error(context, "Could not allocate parser "
							"input buffer");
				} else {
					/* make stream not being closed when the zval is freed */
					zend_list_addref(stream->rsrc_id);
					pib->context = stream;
					pib->readcallback = php_libxml_streams_IO_read;
					pib->closecallback = php_libxml_streams_IO_close;
					
					ret = xmlNewIOInputStream(context, pib, enc);
					if (ret == NULL) {
						xmlFreeParserInputBuffer(pib);
					}
				}
			}
		} else if (Z_TYPE_P(retval_ptr) != IS_NULL) {
			/* retval not string nor resource nor null; convert to string */
			SEPARATE_ZVAL(&retval_ptr);
			convert_to_string(retval_ptr);
			goto is_string;
		} /* else is null; don't try anything */
	}

	if (ret == NULL) {
		if (resource == NULL) {
			if (ID == NULL) {
				ID = "NULL";
			}
			php_libxml_ctx_error(context,
					"Failed to load external entity \"%s\"\n", ID);
		} else {
			/* we got the resource in the form of a string; open it */
			ret = xmlNewInputFromFile(context, resource);
		}
	}

	zval_ptr_dtor(&public);
	zval_ptr_dtor(&system);
	zval_ptr_dtor(&ctxzv);
	if (retval_ptr != NULL) {
		zval_ptr_dtor(&retval_ptr);
	}
	return ret;
}

static xmlParserInputPtr _php_libxml_pre_ext_ent_loader(const char *URL,
		const char *ID, xmlParserCtxtPtr context)
{
	TSRMLS_FETCH();

	/* Check whether we're running in a PHP context, since the entity loader
	 * we've defined is an application level (true global) setting.
	 * If we are, we also want to check whether we've finished activating
	 * the modules (RINIT phase). Using our external entity loader during a
	 * RINIT should not be problem per se (though during MINIT it is, because
	 * we don't even have a resource list by then), but then whether one
	 * extension would be using the custom external entity loader or not
	 * could depend on extension loading order
	 * (if _php_libxml_per_request_initialization */
	if (xmlGenericError == php_libxml_error_handler && PG(modules_activated)) {
		return _php_libxml_external_entity_loader(URL, ID, context);
	} else {
		return _php_libxml_default_entity_loader(URL, ID, context);
	}
}

PHP_LIBXML_API void php_libxml_ctx_error(void *ctx, const char *msg, ...)
{
	va_list args;
	va_start(args, msg);
	php_libxml_internal_error_handler(PHP_LIBXML_CTX_ERROR, ctx, &msg, args);
	va_end(args);
}

PHP_LIBXML_API void php_libxml_ctx_warning(void *ctx, const char *msg, ...)
{
	va_list args;
	va_start(args, msg);
	php_libxml_internal_error_handler(PHP_LIBXML_CTX_WARNING, ctx, &msg, args);
	va_end(args);
}

PHP_LIBXML_API void php_libxml_structured_error_handler(void *userData, xmlErrorPtr error)
{
	_php_list_set_error_structure(error, NULL);

	return;
}

PHP_LIBXML_API void php_libxml_error_handler(void *ctx, const char *msg, ...)
{
	va_list args;
	va_start(args, msg);
	php_libxml_internal_error_handler(PHP_LIBXML_ERROR, ctx, &msg, args);
	va_end(args);
}


PHP_LIBXML_API void php_libxml_initialize(void)
{
	if (!_php_libxml_initialized) {
		/* we should be the only one's to ever init!! */
		xmlInitParser();
		
		_php_libxml_default_entity_loader = xmlGetExternalEntityLoader();
		xmlSetExternalEntityLoader(_php_libxml_pre_ext_ent_loader);

		zend_hash_init(&php_libxml_exports, 0, NULL, NULL, 1);

		_php_libxml_initialized = 1;
	}
}

PHP_LIBXML_API void php_libxml_shutdown(void)
{
	if (_php_libxml_initialized) {
#if defined(LIBXML_SCHEMAS_ENABLED)
		xmlRelaxNGCleanupTypes();
#endif
		xmlCleanupParser();
		zend_hash_destroy(&php_libxml_exports);
		
		xmlSetExternalEntityLoader(_php_libxml_default_entity_loader);
		_php_libxml_initialized = 0;
	}
}

PHP_LIBXML_API zval *php_libxml_switch_context(zval *context TSRMLS_DC)
{
	zval *oldcontext;

	oldcontext = LIBXML(stream_context);
	LIBXML(stream_context) = context;
	return oldcontext;

}

static PHP_MINIT_FUNCTION(libxml)
{
	zend_class_entry ce;

	php_libxml_initialize();

	REGISTER_LONG_CONSTANT("LIBXML_VERSION",			LIBXML_VERSION,			CONST_CS | CONST_PERSISTENT);
	REGISTER_STRING_CONSTANT("LIBXML_DOTTED_VERSION",	LIBXML_DOTTED_VERSION,	CONST_CS | CONST_PERSISTENT);
	REGISTER_STRING_CONSTANT("LIBXML_LOADED_VERSION",	(char *)xmlParserVersion,		CONST_CS | CONST_PERSISTENT);

	/* For use with loading xml */
	REGISTER_LONG_CONSTANT("LIBXML_NOENT",		XML_PARSE_NOENT,		CONST_CS | CONST_PERSISTENT);
	REGISTER_LONG_CONSTANT("LIBXML_DTDLOAD",	XML_PARSE_DTDLOAD,		CONST_CS | CONST_PERSISTENT);
	REGISTER_LONG_CONSTANT("LIBXML_DTDATTR",	XML_PARSE_DTDATTR,		CONST_CS | CONST_PERSISTENT);
	REGISTER_LONG_CONSTANT("LIBXML_DTDVALID",	XML_PARSE_DTDVALID,		CONST_CS | CONST_PERSISTENT);
	REGISTER_LONG_CONSTANT("LIBXML_NOERROR",	XML_PARSE_NOERROR,		CONST_CS | CONST_PERSISTENT);
	REGISTER_LONG_CONSTANT("LIBXML_NOWARNING",	XML_PARSE_NOWARNING,	CONST_CS | CONST_PERSISTENT);
	REGISTER_LONG_CONSTANT("LIBXML_NOBLANKS",	XML_PARSE_NOBLANKS,		CONST_CS | CONST_PERSISTENT);
	REGISTER_LONG_CONSTANT("LIBXML_XINCLUDE",	XML_PARSE_XINCLUDE,		CONST_CS | CONST_PERSISTENT);
	REGISTER_LONG_CONSTANT("LIBXML_NSCLEAN",	XML_PARSE_NSCLEAN,		CONST_CS | CONST_PERSISTENT);
	REGISTER_LONG_CONSTANT("LIBXML_NOCDATA",	XML_PARSE_NOCDATA,		CONST_CS | CONST_PERSISTENT);
	REGISTER_LONG_CONSTANT("LIBXML_NONET",		XML_PARSE_NONET,		CONST_CS | CONST_PERSISTENT);
	REGISTER_LONG_CONSTANT("LIBXML_PEDANTIC",	XML_PARSE_PEDANTIC,		CONST_CS | CONST_PERSISTENT);
#if LIBXML_VERSION >= 20621
	REGISTER_LONG_CONSTANT("LIBXML_COMPACT",	XML_PARSE_COMPACT,		CONST_CS | CONST_PERSISTENT);
	REGISTER_LONG_CONSTANT("LIBXML_NOXMLDECL",	XML_SAVE_NO_DECL,		CONST_CS | CONST_PERSISTENT);
#endif
#if LIBXML_VERSION >= 20703
	REGISTER_LONG_CONSTANT("LIBXML_PARSEHUGE",	XML_PARSE_HUGE,			CONST_CS | CONST_PERSISTENT);
#endif
	REGISTER_LONG_CONSTANT("LIBXML_NOEMPTYTAG",	LIBXML_SAVE_NOEMPTYTAG,	CONST_CS | CONST_PERSISTENT);

	/* Additional constants for use with loading html */
#if LIBXML_VERSION >= 20707
	REGISTER_LONG_CONSTANT("LIBXML_HTML_NOIMPLIED",	HTML_PARSE_NOIMPLIED,		CONST_CS | CONST_PERSISTENT);
#endif

#if LIBXML_VERSION >= 20708
	REGISTER_LONG_CONSTANT("LIBXML_HTML_NODEFDTD",	HTML_PARSE_NODEFDTD,		CONST_CS | CONST_PERSISTENT);
#endif

	/* Error levels */
	REGISTER_LONG_CONSTANT("LIBXML_ERR_NONE",		XML_ERR_NONE,		CONST_CS | CONST_PERSISTENT);
	REGISTER_LONG_CONSTANT("LIBXML_ERR_WARNING",	XML_ERR_WARNING,	CONST_CS | CONST_PERSISTENT);
	REGISTER_LONG_CONSTANT("LIBXML_ERR_ERROR",		XML_ERR_ERROR,		CONST_CS | CONST_PERSISTENT);
	REGISTER_LONG_CONSTANT("LIBXML_ERR_FATAL",		XML_ERR_FATAL,		CONST_CS | CONST_PERSISTENT);

	INIT_CLASS_ENTRY(ce, "LibXMLError", NULL);
	libxmlerror_class_entry = zend_register_internal_class(&ce TSRMLS_CC);

	if (sapi_module.name) {
		static const char * const supported_sapis[] = {
			"cgi-fcgi",
			"fpm-fcgi",
			"litespeed",
			NULL
		};
		const char * const *sapi_name;

		for (sapi_name = supported_sapis; *sapi_name; sapi_name++) {
			if (strcmp(sapi_module.name, *sapi_name) == 0) {
				_php_libxml_per_request_initialization = 0;
				break;
			}
		}
	}

	if (!_php_libxml_per_request_initialization) {
		/* report errors via handler rather than stderr */
		xmlSetGenericErrorFunc(NULL, php_libxml_error_handler);
		xmlParserInputBufferCreateFilenameDefault(php_libxml_input_buffer_create_filename);
		xmlOutputBufferCreateFilenameDefault(php_libxml_output_buffer_create_filename);
	}
	
	return SUCCESS;
}


static PHP_RINIT_FUNCTION(libxml)
{
	if (_php_libxml_per_request_initialization) {
		/* report errors via handler rather than stderr */
		xmlSetGenericErrorFunc(NULL, php_libxml_error_handler);
		xmlParserInputBufferCreateFilenameDefault(php_libxml_input_buffer_create_filename);
		xmlOutputBufferCreateFilenameDefault(php_libxml_output_buffer_create_filename);
	}
	return SUCCESS;
}


static PHP_MSHUTDOWN_FUNCTION(libxml)
{
	if (!_php_libxml_per_request_initialization) {
		xmlSetGenericErrorFunc(NULL, NULL);

		xmlParserInputBufferCreateFilenameDefault(NULL);
		xmlOutputBufferCreateFilenameDefault(NULL);
	}
	php_libxml_shutdown();

	return SUCCESS;
}

static int php_libxml_post_deactivate()
{
	TSRMLS_FETCH();
	/* reset libxml generic error handling */
	if (_php_libxml_per_request_initialization) {
		xmlSetGenericErrorFunc(NULL, NULL);

		xmlParserInputBufferCreateFilenameDefault(NULL);
		xmlOutputBufferCreateFilenameDefault(NULL);
	}
	xmlSetStructuredErrorFunc(NULL, NULL);

	if (LIBXML(stream_context)) {
		/* the steam_context resource will be released by resource list destructor */
		efree(LIBXML(stream_context));
		LIBXML(stream_context) = NULL;
	}
	smart_str_free(&LIBXML(error_buffer));
	if (LIBXML(error_list)) {
		zend_llist_destroy(LIBXML(error_list));
		efree(LIBXML(error_list));
		LIBXML(error_list) = NULL;
	}
	xmlResetLastError();
	
	_php_libxml_destroy_fci(&LIBXML(entity_loader).fci);

	return SUCCESS;
}


static PHP_MINFO_FUNCTION(libxml)
{
	php_info_print_table_start();
	php_info_print_table_row(2, "libXML support", "active");
	php_info_print_table_row(2, "libXML Compiled Version", LIBXML_DOTTED_VERSION);
	php_info_print_table_row(2, "libXML Loaded Version", (char *)xmlParserVersion);
	php_info_print_table_row(2, "libXML streams", "enabled");
	php_info_print_table_end();
}
/* }}} */

/* {{{ proto void libxml_set_streams_context(resource streams_context) 
   Set the streams context for the next libxml document load or write */
static PHP_FUNCTION(libxml_set_streams_context)
{
	zval *arg;

	if (zend_parse_parameters(ZEND_NUM_ARGS() TSRMLS_CC, "r", &arg) == FAILURE) {
		return;
	}
	if (LIBXML(stream_context)) {
		zval_ptr_dtor(&LIBXML(stream_context));
		LIBXML(stream_context) = NULL;
	}
	Z_ADDREF_P(arg);
	LIBXML(stream_context) = arg;
}
/* }}} */

/* {{{ proto bool libxml_use_internal_errors([boolean use_errors]) 
   Disable libxml errors and allow user to fetch error information as needed */
static PHP_FUNCTION(libxml_use_internal_errors)
{
	xmlStructuredErrorFunc current_handler;
	zend_bool use_errors=0, retval;

	if (zend_parse_parameters(ZEND_NUM_ARGS() TSRMLS_CC, "|b", &use_errors) == FAILURE) {
		return;
	}

	current_handler = xmlStructuredError;
	if (current_handler && current_handler == php_libxml_structured_error_handler) {
		retval = 1;
	} else {
		retval = 0;
	}

	if (ZEND_NUM_ARGS() == 0) {
		RETURN_BOOL(retval);
	}

	if (use_errors == 0) {
		xmlSetStructuredErrorFunc(NULL, NULL);
		if (LIBXML(error_list)) {
			zend_llist_destroy(LIBXML(error_list));
			efree(LIBXML(error_list));
			LIBXML(error_list) = NULL;
		}
	} else {
		xmlSetStructuredErrorFunc(NULL, php_libxml_structured_error_handler);
		if (LIBXML(error_list) == NULL) {
			LIBXML(error_list) = (zend_llist *) emalloc(sizeof(zend_llist));
			zend_llist_init(LIBXML(error_list), sizeof(xmlError), (llist_dtor_func_t) _php_libxml_free_error, 0);
		}
	}
	RETURN_BOOL(retval);
}
/* }}} */

/* {{{ proto object libxml_get_last_error() 
   Retrieve last error from libxml */
static PHP_FUNCTION(libxml_get_last_error)
{
	xmlErrorPtr error;

	error = xmlGetLastError();
	
	if (error) {
		object_init_ex(return_value, libxmlerror_class_entry);
		add_property_long(return_value, "level", error->level);
		add_property_long(return_value, "code", error->code);
		add_property_long(return_value, "column", error->int2);
		if (error->message) {
			add_property_string(return_value, "message", error->message, 1);
		} else {
			add_property_stringl(return_value, "message", "", 0, 1);
		}
		if (error->file) {
			add_property_string(return_value, "file", error->file, 1);
		} else {
			add_property_stringl(return_value, "file", "", 0, 1);
		}
		add_property_long(return_value, "line", error->line);
	} else {
		RETURN_FALSE;
	}
}
/* }}} */

/* {{{ proto object libxml_get_errors()
   Retrieve array of errors */
static PHP_FUNCTION(libxml_get_errors)
{
	
	xmlErrorPtr error;

	if (array_init(return_value) == FAILURE) {
		RETURN_FALSE;
	}

	if (LIBXML(error_list)) {

		error = zend_llist_get_first(LIBXML(error_list));

		while (error != NULL) {
			zval *z_error;
			MAKE_STD_ZVAL(z_error);

			object_init_ex(z_error, libxmlerror_class_entry);
			add_property_long(z_error, "level", error->level);
			add_property_long(z_error, "code", error->code);
			add_property_long(z_error, "column", error->int2);
			if (error->message) {
				add_property_string(z_error, "message", error->message, 1);
			} else {
				add_property_stringl(z_error, "message", "", 0, 1);
			}
			if (error->file) {
				add_property_string(z_error, "file", error->file, 1);
			} else {
				add_property_stringl(z_error, "file", "", 0, 1);
			}
			add_property_long(z_error, "line", error->line);
			add_next_index_zval(return_value, z_error);

			error = zend_llist_get_next(LIBXML(error_list));
		}
	}
}
/* }}} */

/* {{{ proto void libxml_clear_errors() 
   Clear last error from libxml */
static PHP_FUNCTION(libxml_clear_errors)
{
	xmlResetLastError();
	if (LIBXML(error_list)) {
		zend_llist_clean(LIBXML(error_list));
	}
}
/* }}} */

PHP_LIBXML_API zend_bool php_libxml_disable_entity_loader(zend_bool disable TSRMLS_DC)
{
	zend_bool old = LIBXML(entity_loader_disabled);

	LIBXML(entity_loader_disabled) = disable;
	return old;
}

/* {{{ proto bool libxml_disable_entity_loader([boolean disable]) 
   Disable/Enable ability to load external entities */
static PHP_FUNCTION(libxml_disable_entity_loader)
{
	zend_bool disable = 1;

	if (zend_parse_parameters(ZEND_NUM_ARGS() TSRMLS_CC, "|b", &disable) == FAILURE) {
		return;
	}

	RETURN_BOOL(php_libxml_disable_entity_loader(disable TSRMLS_CC));
}
/* }}} */

/* {{{ proto void libxml_set_external_entity_loader(callback resolver_function) 
   Changes the default external entity loader */
static PHP_FUNCTION(libxml_set_external_entity_loader)
{
	zend_fcall_info			fci;
	zend_fcall_info_cache	fcc;
	if (zend_parse_parameters(ZEND_NUM_ARGS() TSRMLS_CC, "f!", &fci, &fcc)
			== FAILURE) {
		return;
	}
	
	_php_libxml_destroy_fci(&LIBXML(entity_loader).fci);
	
	if (fci.size > 0) { /* argument not null */
		LIBXML(entity_loader).fci = fci;
		Z_ADDREF_P(fci.function_name);
		if (fci.object_ptr != NULL) {
			Z_ADDREF_P(fci.object_ptr);
		}
		LIBXML(entity_loader).fcc = fcc;
	}
	
	RETURN_TRUE;
}
/* }}} */

/* {{{ Common functions shared by extensions */
int php_libxml_xmlCheckUTF8(const unsigned char *s)
{
	int i;
	unsigned char c;

	for (i = 0; (c = s[i++]);) {
		if ((c & 0x80) == 0) {
		} else if ((c & 0xe0) == 0xc0) {
			if ((s[i++] & 0xc0) != 0x80) {
				return 0;
			}
		} else if ((c & 0xf0) == 0xe0) {
			if ((s[i++] & 0xc0) != 0x80 || (s[i++] & 0xc0) != 0x80) {
				return 0;
			}
		} else if ((c & 0xf8) == 0xf0) {
			if ((s[i++] & 0xc0) != 0x80 || (s[i++] & 0xc0) != 0x80 || (s[i++] & 0xc0) != 0x80) {
				return 0;
			}
		} else {
			return 0;
		}
	}
	return 1;
}

int php_libxml_register_export(zend_class_entry *ce, php_libxml_export_node export_function)
{
	php_libxml_func_handler export_hnd;
	
	/* Initialize in case this module hasnt been loaded yet */
	php_libxml_initialize();
	export_hnd.export_func = export_function;

	return zend_hash_add(&php_libxml_exports, ce->name, ce->name_length + 1, &export_hnd, sizeof(export_hnd), NULL);
}

PHP_LIBXML_API xmlNodePtr php_libxml_import_node(zval *object TSRMLS_DC)
{
	zend_class_entry *ce = NULL;
	xmlNodePtr node = NULL;
	php_libxml_func_handler *export_hnd;

	if (object->type == IS_OBJECT) {
		ce = Z_OBJCE_P(object);
		while (ce->parent != NULL) {
			ce = ce->parent;
		}
		if (zend_hash_find(&php_libxml_exports, ce->name, ce->name_length + 1, (void **) &export_hnd)  == SUCCESS) {
			node = export_hnd->export_func(object TSRMLS_CC);
		}
	}
	return node;
}

PHP_LIBXML_API int php_libxml_increment_node_ptr(php_libxml_node_object *object, xmlNodePtr node, void *private_data TSRMLS_DC)
{
	int ret_refcount = -1;

	if (object != NULL && node != NULL) {
		if (object->node != NULL) {
			if (object->node->node == node) {
				return object->node->refcount;
			} else {
				php_libxml_decrement_node_ptr(object TSRMLS_CC);
			}
		}
		if (node->_private != NULL) {
			object->node = node->_private;
			ret_refcount = ++object->node->refcount;
			/* Only dom uses _private */
			if (object->node->_private == NULL) {
				object->node->_private = private_data;
			}
		} else {
			ret_refcount = 1;
			object->node = emalloc(sizeof(php_libxml_node_ptr));
			object->node->node = node;
			object->node->refcount = 1;
			object->node->_private = private_data;
			node->_private = object->node;
		}
	}

	return ret_refcount;
}

PHP_LIBXML_API int php_libxml_decrement_node_ptr(php_libxml_node_object *object TSRMLS_DC)
{
	int ret_refcount = -1;
	php_libxml_node_ptr *obj_node;

	if (object != NULL && object->node != NULL) {
		obj_node = (php_libxml_node_ptr *) object->node;
		ret_refcount = --obj_node->refcount;
		if (ret_refcount == 0) {
			if (obj_node->node != NULL) {
				obj_node->node->_private = NULL;
			}
			efree(obj_node);
		} 
		object->node = NULL;
	}

	return ret_refcount;
}

PHP_LIBXML_API int php_libxml_increment_doc_ref(php_libxml_node_object *object, xmlDocPtr docp TSRMLS_DC)
{
	int ret_refcount = -1;

	if (object->document != NULL) {
		object->document->refcount++;
		ret_refcount = object->document->refcount;
	} else if (docp != NULL) {
		ret_refcount = 1;
		object->document = emalloc(sizeof(php_libxml_ref_obj));
		object->document->ptr = docp;
		object->document->refcount = ret_refcount;
		object->document->doc_props = NULL;
	}

	return ret_refcount;
}

PHP_LIBXML_API int php_libxml_decrement_doc_ref(php_libxml_node_object *object TSRMLS_DC)
{
	int ret_refcount = -1;

	if (object != NULL && object->document != NULL) {
		ret_refcount = --object->document->refcount;
		if (ret_refcount == 0) {
			if (object->document->ptr != NULL) {
				xmlFreeDoc((xmlDoc *) object->document->ptr);
			}
			if (object->document->doc_props != NULL) {
				if (object->document->doc_props->classmap) {
					zend_hash_destroy(object->document->doc_props->classmap);
					FREE_HASHTABLE(object->document->doc_props->classmap);
				}
				efree(object->document->doc_props);
			}
			efree(object->document);
			object->document = NULL;
		}
	}

	return ret_refcount;
}

PHP_LIBXML_API void php_libxml_node_free_resource(xmlNodePtr node TSRMLS_DC)
{
	if (!node) {
		return;
	}

	switch (node->type) {
		case XML_DOCUMENT_NODE:
		case XML_HTML_DOCUMENT_NODE:
			break;
		default:
			if (node->parent == NULL || node->type == XML_NAMESPACE_DECL) {
				php_libxml_node_free_list((xmlNodePtr) node->children TSRMLS_CC);
				switch (node->type) {
					/* Skip property freeing for the following types */
					case XML_ATTRIBUTE_DECL:
					case XML_DTD_NODE:
					case XML_DOCUMENT_TYPE_NODE:
					case XML_ENTITY_DECL:
					case XML_ATTRIBUTE_NODE:
					case XML_NAMESPACE_DECL:
					case XML_TEXT_NODE:
						break;
					default:
						php_libxml_node_free_list((xmlNodePtr) node->properties TSRMLS_CC);
				}
				if (php_libxml_unregister_node(node TSRMLS_CC) == 0) {
					node->doc = NULL;
				}
				php_libxml_node_free(node);
			} else {
				php_libxml_unregister_node(node TSRMLS_CC);
			}
	}
}

PHP_LIBXML_API void php_libxml_node_decrement_resource(php_libxml_node_object *object TSRMLS_DC)
{
	int ret_refcount = -1;
	xmlNodePtr nodep;
	php_libxml_node_ptr *obj_node;

	if (object != NULL && object->node != NULL) {
		obj_node = (php_libxml_node_ptr *) object->node;
		nodep = object->node->node;
		ret_refcount = php_libxml_decrement_node_ptr(object TSRMLS_CC);
		if (ret_refcount == 0) {
			php_libxml_node_free_resource(nodep TSRMLS_CC);
		} else {
			if (obj_node && object == obj_node->_private) {
				obj_node->_private = NULL;
			}
		}
	}
	if (object != NULL && object->document != NULL) {
		/* Safe to call as if the resource were freed then doc pointer is NULL */
		php_libxml_decrement_doc_ref(object TSRMLS_CC);
	}
}
/* }}} */

#ifdef PHP_WIN32
PHP_LIBXML_API BOOL WINAPI DllMain(HINSTANCE hinstDLL, DWORD fdwReason, LPVOID lpvReserved)
{
	return xmlDllMain(hinstDLL, fdwReason, lpvReserved);
}
#endif

#endif

/*
 * Local variables:
 * tab-width: 4
 * c-basic-offset: 4
 * End:
 * vim600: sw=4 ts=4 fdm=marker
 * vim<600: sw=4 ts=4
 */<|MERGE_RESOLUTION|>--- conflicted
+++ resolved
@@ -269,8 +269,8 @@
 	libxml_globals->stream_context = NULL;
 	libxml_globals->error_buffer.c = NULL;
 	libxml_globals->error_list = NULL;
-<<<<<<< HEAD
 	libxml_globals->entity_loader.fci.size = 0;
+	libxml_globals->entity_loader_disabled = 0;
 }
 
 static void _php_libxml_destroy_fci(zend_fcall_info *fci)
@@ -282,9 +282,6 @@
 		}
 		fci->size = 0;
 	}
-=======
-	libxml_globals->entity_loader_disabled = 0;
->>>>>>> 8e76d040
 }
 
 /* Channel libxml file io layer through the PHP streams subsystem.
