--- conflicted
+++ resolved
@@ -258,11 +258,7 @@
  * Generally faster because no locking is involved, and this has the advantage that it sets the options to a known good value. */
 static zend_always_inline void php_libxml_sanitize_parse_ctxt_options(xmlParserCtxtPtr ctxt)
 {
-<<<<<<< HEAD
 	ZEND_DIAGNOSTIC_IGNORED_START("-Wdeprecated-declarations") \
-=======
-	PHP_LIBXML_IGNORE_DEPRECATIONS_START
->>>>>>> ecf0bb0f
 	ctxt->loadsubset = 0;
 	ctxt->validate = 0;
 	ctxt->pedantic = 0;
@@ -270,15 +266,8 @@
 	ctxt->linenumbers = 0;
 	ctxt->keepBlanks = 1;
 	ctxt->options = 0;
-<<<<<<< HEAD
 	ZEND_DIAGNOSTIC_IGNORED_END
-=======
-	PHP_LIBXML_IGNORE_DEPRECATIONS_END
->>>>>>> ecf0bb0f
-}
-
-#else /* HAVE_LIBXML */
-#define libxml_module_ptr NULL
+}
 #endif
 
 #define phpext_libxml_ptr libxml_module_ptr
