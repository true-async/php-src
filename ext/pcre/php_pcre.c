--- conflicted
+++ resolved
@@ -1754,16 +1754,10 @@
 						}
 						if (preg_get_backref(&walk, &backref)) {
 							if (backref < count) {
-<<<<<<< HEAD
-								match_len = offsets[(backref<<1)+1] - offsets[backref<<1];
-								walkbuf = zend_mempcpy(walkbuf, subject + offsets[backref << 1], match_len);
-=======
 								if (offsets[backref<<1] < SIZE_MAX) {
 									match_len = offsets[(backref<<1)+1] - offsets[backref<<1];
-									memcpy(walkbuf, subject + offsets[backref<<1], match_len);
-									walkbuf += match_len;
+									walkbuf = zend_mempcpy(walkbuf, subject + offsets[backref << 1], match_len);
 								}
->>>>>>> ddc7a6b1
 							}
 							continue;
 						}
