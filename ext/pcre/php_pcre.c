/*
   +----------------------------------------------------------------------+
   | PHP Version 7                                                        |
   +----------------------------------------------------------------------+
   | Copyright (c) 1997-2015 The PHP Group                                |
   +----------------------------------------------------------------------+
   | This source file is subject to version 3.01 of the PHP license,      |
   | that is bundled with this package in the file LICENSE, and is        |
   | available through the world-wide-web at the following url:           |
   | http://www.php.net/license/3_01.txt                                  |
   | If you did not receive a copy of the PHP license and are unable to   |
   | obtain it through the world-wide-web, please send a note to          |
   | license@php.net so we can mail you a copy immediately.               |
   +----------------------------------------------------------------------+
   | Author: Andrei Zmievski <andrei@php.net>                             |
   +----------------------------------------------------------------------+
 */

/* $Id$ */

#include "php.h"
#include "php_ini.h"
#include "php_globals.h"
#include "php_pcre.h"
#include "ext/standard/info.h"
#include "ext/standard/basic_functions.h"
#include "zend_smart_str.h"

#if HAVE_PCRE || HAVE_BUNDLED_PCRE

#include "ext/standard/php_string.h"

#define PREG_PATTERN_ORDER			1
#define PREG_SET_ORDER				2
#define PREG_OFFSET_CAPTURE			(1<<8)

#define	PREG_SPLIT_NO_EMPTY			(1<<0)
#define PREG_SPLIT_DELIM_CAPTURE	(1<<1)
#define PREG_SPLIT_OFFSET_CAPTURE	(1<<2)

#define PREG_REPLACE_EVAL			(1<<0)

#define PREG_GREP_INVERT			(1<<0)

#define PCRE_CACHE_SIZE 4096

enum {
	PHP_PCRE_NO_ERROR = 0,
	PHP_PCRE_INTERNAL_ERROR,
	PHP_PCRE_BACKTRACK_LIMIT_ERROR,
	PHP_PCRE_RECURSION_LIMIT_ERROR,
	PHP_PCRE_BAD_UTF8_ERROR,
	PHP_PCRE_BAD_UTF8_OFFSET_ERROR
};


PHPAPI ZEND_DECLARE_MODULE_GLOBALS(pcre)


static void pcre_handle_exec_error(int pcre_code) /* {{{ */
{
	int preg_code = 0;

	switch (pcre_code) {
		case PCRE_ERROR_MATCHLIMIT:
			preg_code = PHP_PCRE_BACKTRACK_LIMIT_ERROR;
			break;

		case PCRE_ERROR_RECURSIONLIMIT:
			preg_code = PHP_PCRE_RECURSION_LIMIT_ERROR;
			break;

		case PCRE_ERROR_BADUTF8:
			preg_code = PHP_PCRE_BAD_UTF8_ERROR;
			break;

		case PCRE_ERROR_BADUTF8_OFFSET:
			preg_code = PHP_PCRE_BAD_UTF8_OFFSET_ERROR;
			break;

		default:
			preg_code = PHP_PCRE_INTERNAL_ERROR;
			break;
	}

	PCRE_G(error_code) = preg_code;
}
/* }}} */

static void php_free_pcre_cache(zval *data) /* {{{ */
{
	pcre_cache_entry *pce = (pcre_cache_entry *) Z_PTR_P(data);
	if (!pce) return;
	pcre_free(pce->re);
	if (pce->extra) {
		pcre_free_study(pce->extra);
	}
#if HAVE_SETLOCALE
	if ((void*)pce->tables) pefree((void*)pce->tables, 1);
	if (pce->locale) {
		zend_string_release(pce->locale);
	}
#endif
	pefree(pce, 1);
}
/* }}} */

static PHP_GINIT_FUNCTION(pcre) /* {{{ */
{
	zend_hash_init(&pcre_globals->pcre_cache, 0, NULL, php_free_pcre_cache, 1);
	pcre_globals->backtrack_limit = 0;
	pcre_globals->recursion_limit = 0;
	pcre_globals->error_code      = PHP_PCRE_NO_ERROR;
}
/* }}} */

static PHP_GSHUTDOWN_FUNCTION(pcre) /* {{{ */
{
	zend_hash_destroy(&pcre_globals->pcre_cache);
}
/* }}} */

PHP_INI_BEGIN()
	STD_PHP_INI_ENTRY("pcre.backtrack_limit", "1000000", PHP_INI_ALL, OnUpdateLong, backtrack_limit, zend_pcre_globals, pcre_globals)
	STD_PHP_INI_ENTRY("pcre.recursion_limit", "100000",  PHP_INI_ALL, OnUpdateLong, recursion_limit, zend_pcre_globals, pcre_globals)
#ifdef PCRE_STUDY_JIT_COMPILE
	STD_PHP_INI_ENTRY("pcre.jit",             "1",       PHP_INI_ALL, OnUpdateBool, jit,             zend_pcre_globals, pcre_globals)
#endif
PHP_INI_END()


/* {{{ PHP_MINFO_FUNCTION(pcre) */
static PHP_MINFO_FUNCTION(pcre)
{
	int jit_yes = 0;

	php_info_print_table_start();
	php_info_print_table_row(2, "PCRE (Perl Compatible Regular Expressions) Support", "enabled" );
	php_info_print_table_row(2, "PCRE Library Version", pcre_version() );

	if (!pcre_config(PCRE_CONFIG_JIT, &jit_yes)) {
		php_info_print_table_row(2, "PCRE JIT Support", jit_yes ? "enabled" : "disabled");
	} else {
		php_info_print_table_row(2, "PCRE JIT Support", "unknown" );
	}

	php_info_print_table_end();

	DISPLAY_INI_ENTRIES();
}
/* }}} */

/* {{{ PHP_MINIT_FUNCTION(pcre) */
static PHP_MINIT_FUNCTION(pcre)
{
	REGISTER_INI_ENTRIES();

	REGISTER_LONG_CONSTANT("PREG_PATTERN_ORDER", PREG_PATTERN_ORDER, CONST_CS | CONST_PERSISTENT);
	REGISTER_LONG_CONSTANT("PREG_SET_ORDER", PREG_SET_ORDER, CONST_CS | CONST_PERSISTENT);
	REGISTER_LONG_CONSTANT("PREG_OFFSET_CAPTURE", PREG_OFFSET_CAPTURE, CONST_CS | CONST_PERSISTENT);
	REGISTER_LONG_CONSTANT("PREG_SPLIT_NO_EMPTY", PREG_SPLIT_NO_EMPTY, CONST_CS | CONST_PERSISTENT);
	REGISTER_LONG_CONSTANT("PREG_SPLIT_DELIM_CAPTURE", PREG_SPLIT_DELIM_CAPTURE, CONST_CS | CONST_PERSISTENT);
	REGISTER_LONG_CONSTANT("PREG_SPLIT_OFFSET_CAPTURE", PREG_SPLIT_OFFSET_CAPTURE, CONST_CS | CONST_PERSISTENT);
	REGISTER_LONG_CONSTANT("PREG_GREP_INVERT", PREG_GREP_INVERT, CONST_CS | CONST_PERSISTENT);

	REGISTER_LONG_CONSTANT("PREG_NO_ERROR", PHP_PCRE_NO_ERROR, CONST_CS | CONST_PERSISTENT);
	REGISTER_LONG_CONSTANT("PREG_INTERNAL_ERROR", PHP_PCRE_INTERNAL_ERROR, CONST_CS | CONST_PERSISTENT);
	REGISTER_LONG_CONSTANT("PREG_BACKTRACK_LIMIT_ERROR", PHP_PCRE_BACKTRACK_LIMIT_ERROR, CONST_CS | CONST_PERSISTENT);
	REGISTER_LONG_CONSTANT("PREG_RECURSION_LIMIT_ERROR", PHP_PCRE_RECURSION_LIMIT_ERROR, CONST_CS | CONST_PERSISTENT);
	REGISTER_LONG_CONSTANT("PREG_BAD_UTF8_ERROR", PHP_PCRE_BAD_UTF8_ERROR, CONST_CS | CONST_PERSISTENT);
	REGISTER_LONG_CONSTANT("PREG_BAD_UTF8_OFFSET_ERROR", PHP_PCRE_BAD_UTF8_OFFSET_ERROR, CONST_CS | CONST_PERSISTENT);
	REGISTER_STRING_CONSTANT("PCRE_VERSION", (char *)pcre_version(), CONST_CS | CONST_PERSISTENT);

	return SUCCESS;
}
/* }}} */

/* {{{ PHP_MSHUTDOWN_FUNCTION(pcre) */
static PHP_MSHUTDOWN_FUNCTION(pcre)
{
	UNREGISTER_INI_ENTRIES();

	return SUCCESS;
}
/* }}} */

/* {{{ static pcre_clean_cache */
static int pcre_clean_cache(zval *data, void *arg)
{
	pcre_cache_entry *pce = (pcre_cache_entry *) Z_PTR_P(data);
	int *num_clean = (int *)arg;

	if (*num_clean > 0 && !pce->refcount) {
		(*num_clean)--;
		return ZEND_HASH_APPLY_REMOVE;
	} else {
		return ZEND_HASH_APPLY_KEEP;
	}
}
/* }}} */

/* {{{ static make_subpats_table */
static char **make_subpats_table(int num_subpats, pcre_cache_entry *pce)
{
	pcre_extra *extra = pce->extra;
	int name_cnt = pce->name_count, name_size, ni = 0;
	int rc;
	char *name_table;
	unsigned short name_idx;
	char **subpat_names;
	int rc1, rc2;

	rc1 = pcre_fullinfo(pce->re, extra, PCRE_INFO_NAMETABLE, &name_table);
	rc2 = pcre_fullinfo(pce->re, extra, PCRE_INFO_NAMEENTRYSIZE, &name_size);
	rc = rc2 ? rc2 : rc1;
	if (rc < 0) {
		php_error_docref(NULL, E_WARNING, "Internal pcre_fullinfo() error %d", rc);
		return NULL;
	}

	subpat_names = (char **)ecalloc(num_subpats, sizeof(char *));
	while (ni++ < name_cnt) {
		name_idx = 0xff * (unsigned char)name_table[0] + (unsigned char)name_table[1];
		subpat_names[name_idx] = name_table + 2;
		if (is_numeric_string(subpat_names[name_idx], strlen(subpat_names[name_idx]), NULL, NULL, 0) > 0) {
			php_error_docref(NULL, E_WARNING, "Numeric named subpatterns are not allowed");
			efree(subpat_names);
			return NULL;
		}
		name_table += name_size;
	}
	return subpat_names;
}
/* }}} */

/* {{{ static calculate_unit_length */
/* Calculates the byte length of the next character. Assumes valid UTF-8 for PCRE_UTF8. */
static zend_always_inline int calculate_unit_length(pcre_cache_entry *pce, char *start)
{
	int unit_len;

	if (pce->compile_options & PCRE_UTF8) {
		char *end = start;

		/* skip continuation bytes */
		while ((*++end & 0xC0) == 0x80);
		unit_len = end - start;
	} else {
		unit_len = 1;
	}
	return unit_len;
}
/* }}} */

/* {{{ pcre_get_compiled_regex_cache
 */
PHPAPI pcre_cache_entry* pcre_get_compiled_regex_cache(zend_string *regex)
{
	pcre				*re = NULL;
	pcre_extra			*extra;
	int					 coptions = 0;
	int					 soptions = 0;
	const char			*error;
	int					 erroffset;
	char				 delimiter;
	char				 start_delimiter;
	char				 end_delimiter;
	char				*p, *pp;
	char				*pattern;
	int					 do_study = 0;
	int					 poptions = 0;
	unsigned const char *tables = NULL;
	pcre_cache_entry	*pce;
	pcre_cache_entry	 new_entry;
	int					 rc;

	/* Try to lookup the cached regex entry, and if successful, just pass
	   back the compiled pattern, otherwise go on and compile it. */
	pce = zend_hash_find_ptr(&PCRE_G(pcre_cache), regex);
	if (pce) {
#if HAVE_SETLOCALE
		if (pce->locale == BG(locale_string) ||
		    (pce->locale && BG(locale_string) &&
		     pce->locale->len == BG(locale_string)->len &&
		     !memcmp(pce->locale->val, BG(locale_string)->val, pce->locale->len)) ||
		    (!pce->locale &&
		     BG(locale_string)->len == 1 &&
		     BG(locale_string)->val[0] == 'C') ||
		    (!BG(locale_string) &&
		     pce->locale->len == 1 &&
		     pce->locale->val[0] == 'C')) {
			return pce;
		}
#else
		return pce;
#endif
	}

	p = regex->val;

	/* Parse through the leading whitespace, and display a warning if we
	   get to the end without encountering a delimiter. */
	while (isspace((int)*(unsigned char *)p)) p++;
	if (*p == 0) {
		php_error_docref(NULL, E_WARNING,
						 p < regex->val + regex->len ? "Null byte in regex" : "Empty regular expression");
		return NULL;
	}

	/* Get the delimiter and display a warning if it is alphanumeric
	   or a backslash. */
	delimiter = *p++;
	if (isalnum((int)*(unsigned char *)&delimiter) || delimiter == '\\') {
		php_error_docref(NULL,E_WARNING, "Delimiter must not be alphanumeric or backslash");
		return NULL;
	}

	start_delimiter = delimiter;
	if ((pp = strchr("([{< )]}> )]}>", delimiter)))
		delimiter = pp[5];
	end_delimiter = delimiter;

	pp = p;

	if (start_delimiter == end_delimiter) {
		/* We need to iterate through the pattern, searching for the ending delimiter,
		   but skipping the backslashed delimiters.  If the ending delimiter is not
		   found, display a warning. */
		while (*pp != 0) {
			if (*pp == '\\' && pp[1] != 0) pp++;
			else if (*pp == delimiter)
				break;
			pp++;
		}
	} else {
		/* We iterate through the pattern, searching for the matching ending
		 * delimiter. For each matching starting delimiter, we increment nesting
		 * level, and decrement it for each matching ending delimiter. If we
		 * reach the end of the pattern without matching, display a warning.
		 */
		int brackets = 1; 	/* brackets nesting level */
		while (*pp != 0) {
			if (*pp == '\\' && pp[1] != 0) pp++;
			else if (*pp == end_delimiter && --brackets <= 0)
				break;
			else if (*pp == start_delimiter)
				brackets++;
			pp++;
		}
	}

	if (*pp == 0) {
		if (pp < regex->val + regex->len) {
			php_error_docref(NULL,E_WARNING, "Null byte in regex");
		} else if (start_delimiter == end_delimiter) {
			php_error_docref(NULL,E_WARNING, "No ending delimiter '%c' found", delimiter);
		} else {
			php_error_docref(NULL,E_WARNING, "No ending matching delimiter '%c' found", delimiter);
		}
		return NULL;
	}

	/* Make a copy of the actual pattern. */
	pattern = estrndup(p, pp-p);

	/* Move on to the options */
	pp++;

	/* Parse through the options, setting appropriate flags.  Display
	   a warning if we encounter an unknown modifier. */
	while (pp < regex->val + regex->len) {
		switch (*pp++) {
			/* Perl compatible options */
			case 'i':	coptions |= PCRE_CASELESS;		break;
			case 'm':	coptions |= PCRE_MULTILINE;		break;
			case 's':	coptions |= PCRE_DOTALL;		break;
			case 'x':	coptions |= PCRE_EXTENDED;		break;

			/* PCRE specific options */
			case 'A':	coptions |= PCRE_ANCHORED;		break;
			case 'D':	coptions |= PCRE_DOLLAR_ENDONLY;break;
			case 'S':	do_study  = 1;					break;
			case 'U':	coptions |= PCRE_UNGREEDY;		break;
			case 'X':	coptions |= PCRE_EXTRA;			break;
			case 'u':	coptions |= PCRE_UTF8;
	/* In  PCRE,  by  default, \d, \D, \s, \S, \w, and \W recognize only ASCII
       characters, even in UTF-8 mode. However, this can be changed by setting
       the PCRE_UCP option. */
#ifdef PCRE_UCP
						coptions |= PCRE_UCP;
#endif
				break;

			/* Custom preg options */
			case 'e':	poptions |= PREG_REPLACE_EVAL;	break;

			case ' ':
			case '\n':
				break;

			default:
				if (pp[-1]) {
					php_error_docref(NULL,E_WARNING, "Unknown modifier '%c'", pp[-1]);
				} else {
					php_error_docref(NULL,E_WARNING, "Null byte in regex");
				}
				efree(pattern);
				return NULL;
		}
	}

#if HAVE_SETLOCALE
	if (BG(locale_string) &&
	    (BG(locale_string)->len != 1 || BG(locale_string)->val[0] != 'C')) {
		tables = pcre_maketables();
	}
#endif

	/* Compile pattern and display a warning if compilation failed. */
	re = pcre_compile(pattern,
					  coptions,
					  &error,
					  &erroffset,
					  tables);

	if (re == NULL) {
		php_error_docref(NULL,E_WARNING, "Compilation failed: %s at offset %d", error, erroffset);
		efree(pattern);
		if (tables) {
			pefree((void*)tables, 1);
		}
		return NULL;
	}

#ifdef PCRE_STUDY_JIT_COMPILE
	if (PCRE_G(jit)) {
		/* Enable PCRE JIT compiler */
		do_study = 1;
		soptions |= PCRE_STUDY_JIT_COMPILE;
	}
#endif

	/* If study option was specified, study the pattern and
	   store the result in extra for passing to pcre_exec. */
	if (do_study) {
		extra = pcre_study(re, soptions, &error);
		if (extra) {
			extra->flags |= PCRE_EXTRA_MATCH_LIMIT | PCRE_EXTRA_MATCH_LIMIT_RECURSION;
			extra->match_limit = (unsigned long)PCRE_G(backtrack_limit);
			extra->match_limit_recursion = (unsigned long)PCRE_G(recursion_limit);
		}
		if (error != NULL) {
			php_error_docref(NULL, E_WARNING, "Error while studying pattern");
		}
	} else {
		extra = NULL;
	}

	efree(pattern);

	/*
	 * If we reached cache limit, clean out the items from the head of the list;
	 * these are supposedly the oldest ones (but not necessarily the least used
	 * ones).
	 */
	if (zend_hash_num_elements(&PCRE_G(pcre_cache)) == PCRE_CACHE_SIZE) {
		int num_clean = PCRE_CACHE_SIZE / 8;
		zend_hash_apply_with_argument(&PCRE_G(pcre_cache), pcre_clean_cache, &num_clean);
	}

	/* Store the compiled pattern and extra info in the cache. */
	new_entry.re = re;
	new_entry.extra = extra;
	new_entry.preg_options = poptions;
	new_entry.compile_options = coptions;
#if HAVE_SETLOCALE
	new_entry.locale = BG(locale_string) ?
		((GC_FLAGS(BG(locale_string)) & IS_STR_PERSISTENT) ?
			zend_string_copy(BG(locale_string)) :
			zend_string_init(BG(locale_string)->val, BG(locale_string)->len, 1)) :
		NULL;
	new_entry.tables = tables;
#endif
	new_entry.refcount = 0;

	rc = pcre_fullinfo(re, extra, PCRE_INFO_CAPTURECOUNT, &new_entry.capture_count);
	if (rc < 0) {
		php_error_docref(NULL, E_WARNING, "Internal pcre_fullinfo() error %d", rc);
		return NULL;
	}

	rc = pcre_fullinfo(re, extra, PCRE_INFO_NAMECOUNT, &new_entry.name_count);
	if (rc < 0) {
		php_error_docref(NULL, E_WARNING, "Internal pcre_fullinfo() error %d", rc);
		return NULL;
	}

	/*
	 * Interned strings are not duplicated when stored in HashTable,
	 * but all the interned strings created during HTTP request are removed
	 * at end of request. However PCRE_G(pcre_cache) must be consistent
	 * on the next request as well. So we disable usage of interned strings
	 * as hash keys especually for this table.
	 * See bug #63180
	 */
	if (!IS_INTERNED(regex) || !(GC_FLAGS(regex) & IS_STR_PERMANENT)) {
		zend_string *str = zend_string_init(regex->val, regex->len, 1);
		GC_REFCOUNT(str) = 0; /* will be incremented by zend_hash_update_mem() */
		str->h = regex->h;
		regex = str;
	}

	pce = zend_hash_update_mem(&PCRE_G(pcre_cache), regex, &new_entry, sizeof(pcre_cache_entry));

	return pce;
}
/* }}} */

/* {{{ pcre_get_compiled_regex
 */
PHPAPI pcre* pcre_get_compiled_regex(zend_string *regex, pcre_extra **extra, int *preg_options)
{
	pcre_cache_entry * pce = pcre_get_compiled_regex_cache(regex);

	if (extra) {
		*extra = pce ? pce->extra : NULL;
	}
	if (preg_options) {
		*preg_options = pce ? pce->preg_options : 0;
	}

	return pce ? pce->re : NULL;
}
/* }}} */

/* {{{ pcre_get_compiled_regex_ex
 */
PHPAPI pcre* pcre_get_compiled_regex_ex(zend_string *regex, pcre_extra **extra, int *preg_options, int *compile_options)
{
	pcre_cache_entry * pce = pcre_get_compiled_regex_cache(regex);

	if (extra) {
		*extra = pce ? pce->extra : NULL;
	}
	if (preg_options) {
		*preg_options = pce ? pce->preg_options : 0;
	}
	if (compile_options) {
		*compile_options = pce ? pce->compile_options : 0;
	}

	return pce ? pce->re : NULL;
}
/* }}} */

/* {{{ add_offset_pair */
static inline void add_offset_pair(zval *result, char *str, int len, int offset, char *name)
{
	zval match_pair, tmp;

	array_init_size(&match_pair, 2);

	/* Add (match, offset) to the return value */
	ZVAL_STRINGL(&tmp, str, len);
	zend_hash_next_index_insert_new(Z_ARRVAL(match_pair), &tmp);
	ZVAL_LONG(&tmp, offset);
	zend_hash_next_index_insert_new(Z_ARRVAL(match_pair), &tmp);

	if (name) {
		Z_ADDREF(match_pair);
		zend_hash_str_update(Z_ARRVAL_P(result), name, strlen(name), &match_pair);
	}
	zend_hash_next_index_insert(Z_ARRVAL_P(result), &match_pair);
}
/* }}} */

static void php_do_pcre_match(INTERNAL_FUNCTION_PARAMETERS, int global) /* {{{ */
{
	/* parameters */
	zend_string		 *regex;			/* Regular expression */
	zend_string		 *subject;			/* String to match against */
	pcre_cache_entry *pce;				/* Compiled regular expression */
	zval			 *subpats = NULL;	/* Array for subpatterns */
	zend_long		  flags = 0;		/* Match control flags */
	zend_long		  start_offset = 0;	/* Where the new search starts */

#ifndef FAST_ZPP
	if (zend_parse_parameters(ZEND_NUM_ARGS(), "SS|z/ll", &regex,
							  &subject, &subpats, &flags, &start_offset) == FAILURE) {
		RETURN_FALSE;
	}
#else
	ZEND_PARSE_PARAMETERS_START(2, 5)
		Z_PARAM_STR(regex)
		Z_PARAM_STR(subject)
		Z_PARAM_OPTIONAL
		Z_PARAM_ZVAL_EX(subpats, 0, 1)
		Z_PARAM_LONG(flags)
		Z_PARAM_LONG(start_offset)
	ZEND_PARSE_PARAMETERS_END_EX(RETURN_FALSE);
#endif

	/* Compile regex or get it from cache. */
	if ((pce = pcre_get_compiled_regex_cache(regex)) == NULL) {
		RETURN_FALSE;
	}

	pce->refcount++;
	php_pcre_match_impl(pce, subject->val, (int)subject->len, return_value, subpats,
		global, ZEND_NUM_ARGS() >= 4, flags, start_offset);
	pce->refcount--;
}
/* }}} */

/* {{{ php_pcre_match_impl() */
PHPAPI void php_pcre_match_impl(pcre_cache_entry *pce, char *subject, int subject_len, zval *return_value,
	zval *subpats, int global, int use_flags, zend_long flags, zend_long start_offset)
{
	zval			 result_set,		/* Holds a set of subpatterns after
										   a global match */
				    *match_sets = NULL;	/* An array of sets of matches for each
										   subpattern after a global match */
	pcre_extra		*extra = pce->extra;/* Holds results of studying */
	pcre_extra		 extra_data;		/* Used locally for exec options */
	int				 exoptions = 0;		/* Execution options */
	int				 count = 0;			/* Count of matched subpatterns */
	int				*offsets;			/* Array of subpattern offsets */
	int				 num_subpats;		/* Number of captured subpatterns */
	int				 size_offsets;		/* Size of the offsets array */
	int				 matched;			/* Has anything matched */
	int				 g_notempty = 0;	/* If the match should not be empty */
	const char	   **stringlist;		/* Holds list of subpatterns */
	char 		   **subpat_names;		/* Array for named subpatterns */
	int				 i;
	int				 subpats_order;		/* Order of subpattern matches */
	int				 offset_capture;    /* Capture match offsets: yes/no */
	unsigned char   *mark = NULL;       /* Target for MARK name */
	zval            marks;      		/* Array of marks for PREG_PATTERN_ORDER */
	ALLOCA_FLAG(use_heap);

	ZVAL_UNDEF(&marks);

	/* Overwrite the passed-in value for subpatterns with an empty array. */
	if (subpats != NULL) {
		zval_dtor(subpats);
		array_init(subpats);
	}

	subpats_order = global ? PREG_PATTERN_ORDER : 0;

	if (use_flags) {
		offset_capture = flags & PREG_OFFSET_CAPTURE;

		/*
		 * subpats_order is pre-set to pattern mode so we change it only if
		 * necessary.
		 */
		if (flags & 0xff) {
			subpats_order = flags & 0xff;
		}
		if ((global && (subpats_order < PREG_PATTERN_ORDER || subpats_order > PREG_SET_ORDER)) ||
			(!global && subpats_order != 0)) {
			php_error_docref(NULL, E_WARNING, "Invalid flags specified");
			return;
		}
	} else {
		offset_capture = 0;
	}

	/* Negative offset counts from the end of the string. */
	if (start_offset < 0) {
		start_offset = subject_len + start_offset;
		if (start_offset < 0) {
			start_offset = 0;
		}
	}

	if (extra == NULL) {
		extra_data.flags = PCRE_EXTRA_MATCH_LIMIT | PCRE_EXTRA_MATCH_LIMIT_RECURSION;
		extra = &extra_data;
	}
	extra->match_limit = (unsigned long)PCRE_G(backtrack_limit);
	extra->match_limit_recursion = (unsigned long)PCRE_G(recursion_limit);
#ifdef PCRE_EXTRA_MARK
	extra->mark = &mark;
	extra->flags |= PCRE_EXTRA_MARK;
#endif

	/* Calculate the size of the offsets array, and allocate memory for it. */
	num_subpats = pce->capture_count + 1;
	size_offsets = num_subpats * 3;

	/*
	 * Build a mapping from subpattern numbers to their names. We will
	 * allocate the table only if there are any named subpatterns.
	 */
	subpat_names = NULL;
	if (pce->name_count > 0) {
		subpat_names = make_subpats_table(num_subpats, pce);
		if (!subpat_names) {
			RETURN_FALSE;
		}
	}

	if (size_offsets <= 32) {
		offsets = (int *)do_alloca(size_offsets * sizeof(int), use_heap);
	} else {
		offsets = (int *)safe_emalloc(size_offsets, sizeof(int), 0);
	}
	memset(offsets, 0, size_offsets*sizeof(int));
	/* Allocate match sets array and initialize the values. */
	if (global && subpats && subpats_order == PREG_PATTERN_ORDER) {
		match_sets = (zval *)safe_emalloc(num_subpats, sizeof(zval), 0);
		for (i=0; i<num_subpats; i++) {
			array_init(&match_sets[i]);
		}
	}

	matched = 0;
	PCRE_G(error_code) = PHP_PCRE_NO_ERROR;

	do {
		/* Execute the regular expression. */
		count = pcre_exec(pce->re, extra, subject, (int)subject_len, (int)start_offset,
						  exoptions|g_notempty, offsets, size_offsets);

		/* the string was already proved to be valid UTF-8 */
		exoptions |= PCRE_NO_UTF8_CHECK;

		/* Check for too many substrings condition. */
		if (count == 0) {
			php_error_docref(NULL, E_NOTICE, "Matched, but too many substrings");
			count = size_offsets/3;
		}

		/* If something has matched */
		if (count > 0) {
			matched++;

			/* If subpatterns array has been passed, fill it in with values. */
			if (subpats != NULL) {
				/* Try to get the list of substrings and display a warning if failed. */
				if (pcre_get_substring_list(subject, offsets, count, &stringlist) < 0) {
					if (subpat_names) {
						efree(subpat_names);
					}
					if (size_offsets <= 32) {
						free_alloca(offsets, use_heap);
					} else {
						efree(offsets);
					}
					if (match_sets) efree(match_sets);
					php_error_docref(NULL, E_WARNING, "Get subpatterns list failed");
					RETURN_FALSE;
				}

				if (global) {	/* global pattern matching */
					if (subpats && subpats_order == PREG_PATTERN_ORDER) {
						/* For each subpattern, insert it into the appropriate array. */
						if (offset_capture) {
							for (i = 0; i < count; i++) {
								add_offset_pair(&match_sets[i], (char *)stringlist[i],
												offsets[(i<<1)+1] - offsets[i<<1], offsets[i<<1], NULL);
							}
						} else {
							for (i = 0; i < count; i++) {
								add_next_index_stringl(&match_sets[i], (char *)stringlist[i],
													   offsets[(i<<1)+1] - offsets[i<<1]);
							}
						}
						/* Add MARK, if available */
						if (mark) {
							if (Z_TYPE(marks) == IS_UNDEF) {
								array_init(&marks);
							}
							add_index_string(&marks, matched - 1, (char *) mark);
						}
						/*
						 * If the number of captured subpatterns on this run is
						 * less than the total possible number, pad the result
						 * arrays with empty strings.
						 */
						if (count < num_subpats) {
							for (; i < num_subpats; i++) {
								add_next_index_string(&match_sets[i], "");
							}
						}
					} else {
						/* Allocate the result set array */
						array_init_size(&result_set, count + (mark ? 1 : 0));

						/* Add all the subpatterns to it */
						if (subpat_names) {
							if (offset_capture) {
								for (i = 0; i < count; i++) {
									add_offset_pair(&result_set, (char *)stringlist[i],
													offsets[(i<<1)+1] - offsets[i<<1], offsets[i<<1], subpat_names[i]);
								}
							} else {
								for (i = 0; i < count; i++) {
									if (subpat_names[i]) {
										add_assoc_stringl(&result_set, subpat_names[i], (char *)stringlist[i],
															   offsets[(i<<1)+1] - offsets[i<<1]);
									}
									add_next_index_stringl(&result_set, (char *)stringlist[i],
														   offsets[(i<<1)+1] - offsets[i<<1]);
								}
							}
						} else {
							if (offset_capture) {
								for (i = 0; i < count; i++) {
									add_offset_pair(&result_set, (char *)stringlist[i],
													offsets[(i<<1)+1] - offsets[i<<1], offsets[i<<1], NULL);
								}
							} else {
								for (i = 0; i < count; i++) {
									add_next_index_stringl(&result_set, (char *)stringlist[i],
														   offsets[(i<<1)+1] - offsets[i<<1]);
								}
							}
						}
						/* Add MARK, if available */
						if (mark) {
							add_assoc_string_ex(&result_set, "MARK", sizeof("MARK") - 1, (char *)mark);
						}
						/* And add it to the output array */
						zend_hash_next_index_insert(Z_ARRVAL_P(subpats), &result_set);
					}
				} else {			/* single pattern matching */
					/* For each subpattern, insert it into the subpatterns array. */
					if (subpat_names) {
						if (offset_capture) {
							for (i = 0; i < count; i++) {
								add_offset_pair(subpats, (char *)stringlist[i],
												offsets[(i<<1)+1] - offsets[i<<1],
												offsets[i<<1], subpat_names[i]);
							}
						} else {
							for (i = 0; i < count; i++) {
								if (subpat_names[i]) {
									add_assoc_stringl(subpats, subpat_names[i], (char *)stringlist[i],
													  offsets[(i<<1)+1] - offsets[i<<1]);
								}
								add_next_index_stringl(subpats, (char *)stringlist[i],
													   offsets[(i<<1)+1] - offsets[i<<1]);
							}
						}
					} else {
						if (offset_capture) {
							for (i = 0; i < count; i++) {
								add_offset_pair(subpats, (char *)stringlist[i],
												offsets[(i<<1)+1] - offsets[i<<1],
												offsets[i<<1], NULL);
							}
						} else {
							for (i = 0; i < count; i++) {
								add_next_index_stringl(subpats, (char *)stringlist[i],
													   offsets[(i<<1)+1] - offsets[i<<1]);
							}
						}
					}
					/* Add MARK, if available */
					if (mark) {
						add_assoc_string_ex(subpats, "MARK", sizeof("MARK") - 1, (char *)mark);
					}
				}

				pcre_free((void *) stringlist);
			}
		} else if (count == PCRE_ERROR_NOMATCH) {
			/* If we previously set PCRE_NOTEMPTY after a null match,
			   this is not necessarily the end. We need to advance
			   the start offset, and continue. Fudge the offset values
			   to achieve this, unless we're already at the end of the string. */
			if (g_notempty != 0 && start_offset < subject_len) {
<<<<<<< HEAD
				offsets[0] = (int)start_offset;
				offsets[1] = (int)(start_offset + 1);
=======
				int unit_len = calculate_unit_length(pce, subject + start_offset);
				
				offsets[0] = start_offset;
				offsets[1] = start_offset + unit_len;
>>>>>>> 13347225
			} else
				break;
		} else {
			pcre_handle_exec_error(count);
			break;
		}

		/* If we have matched an empty string, mimic what Perl's /g options does.
		   This turns out to be rather cunning. First we set PCRE_NOTEMPTY and try
		   the match again at the same point. If this fails (picked up above) we
		   advance to the next character. */
		g_notempty = (offsets[1] == offsets[0])? PCRE_NOTEMPTY | PCRE_ANCHORED : 0;

		/* Advance to the position right after the last full match */
		start_offset = offsets[1];
	} while (global);

	/* Add the match sets to the output array and clean up */
	if (global && subpats && subpats_order == PREG_PATTERN_ORDER) {
		if (subpat_names) {
			for (i = 0; i < num_subpats; i++) {
				if (subpat_names[i]) {
					zend_hash_str_update(Z_ARRVAL_P(subpats), subpat_names[i],
									 strlen(subpat_names[i]), &match_sets[i]);
					Z_ADDREF(match_sets[i]);
				}
				zend_hash_next_index_insert(Z_ARRVAL_P(subpats), &match_sets[i]);
			}
		} else {
			for (i = 0; i < num_subpats; i++) {
				zend_hash_next_index_insert(Z_ARRVAL_P(subpats), &match_sets[i]);
			}
		}
		efree(match_sets);

		if (Z_TYPE(marks) != IS_UNDEF) {
			add_assoc_zval(subpats, "MARK", &marks);
		}
	}

	if (size_offsets <= 32) {
		free_alloca(offsets, use_heap);
	} else {
		efree(offsets);
	}
	if (subpat_names) {
		efree(subpat_names);
	}

	/* Did we encounter an error? */
	if (PCRE_G(error_code) == PHP_PCRE_NO_ERROR) {
		RETVAL_LONG(matched);
	} else {
		RETVAL_FALSE;
	}
}
/* }}} */

/* {{{ proto int preg_match(string pattern, string subject [, array &subpatterns [, int flags [, int offset]]])
   Perform a Perl-style regular expression match */
static PHP_FUNCTION(preg_match)
{
	php_do_pcre_match(INTERNAL_FUNCTION_PARAM_PASSTHRU, 0);
}
/* }}} */

/* {{{ proto int preg_match_all(string pattern, string subject [, array &subpatterns [, int flags [, int offset]]])
   Perform a Perl-style global regular expression match */
static PHP_FUNCTION(preg_match_all)
{
	php_do_pcre_match(INTERNAL_FUNCTION_PARAM_PASSTHRU, 1);
}
/* }}} */

/* {{{ preg_get_backref
 */
static int preg_get_backref(char **str, int *backref)
{
	register char in_brace = 0;
	register char *walk = *str;

	if (walk[1] == 0)
		return 0;

	if (*walk == '$' && walk[1] == '{') {
		in_brace = 1;
		walk++;
	}
	walk++;

	if (*walk >= '0' && *walk <= '9') {
		*backref = *walk - '0';
		walk++;
	} else
		return 0;

	if (*walk && *walk >= '0' && *walk <= '9') {
		*backref = *backref * 10 + *walk - '0';
		walk++;
	}

	if (in_brace) {
		if (*walk == 0 || *walk != '}')
			return 0;
		else
			walk++;
	}

	*str = walk;
	return 1;
}
/* }}} */

/* {{{ preg_do_repl_func
 */
static zend_string *preg_do_repl_func(zval *function, char *subject, int *offsets, char **subpat_names, int count, unsigned char *mark)
{
	zend_string *result_str;
	zval		 retval;			/* Function return value */
	zval	     args[1];			/* Argument to pass to function */
	int			 i;

	array_init_size(&args[0], count + (mark ? 1 : 0));
	if (subpat_names) {
		for (i = 0; i < count; i++) {
			if (subpat_names[i]) {
				add_assoc_stringl(&args[0], subpat_names[i], &subject[offsets[i<<1]] , offsets[(i<<1)+1] - offsets[i<<1]);
			}
			add_next_index_stringl(&args[0], &subject[offsets[i<<1]], offsets[(i<<1)+1] - offsets[i<<1]);
		}
	} else {
		for (i = 0; i < count; i++) {
			add_next_index_stringl(&args[0], &subject[offsets[i<<1]], offsets[(i<<1)+1] - offsets[i<<1]);
		}
	}
	if (mark) {
		add_assoc_string(&args[0], "MARK", (char *) mark);
	}

	if (call_user_function_ex(EG(function_table), NULL, function, &retval, 1, args, 0, NULL) == SUCCESS && Z_TYPE(retval) != IS_UNDEF) {
		result_str = zval_get_string(&retval);
		zval_ptr_dtor(&retval);
	} else {
		if (!EG(exception)) {
			php_error_docref(NULL, E_WARNING, "Unable to call custom replacement function");
		}

		result_str = zend_string_init(&subject[offsets[0]], offsets[1] - offsets[0], 0);
	}

	zval_ptr_dtor(&args[0]);

	return result_str;
}
/* }}} */

/* {{{ php_pcre_replace
 */
PHPAPI zend_string *php_pcre_replace(zend_string *regex,
							  zend_string *subject_str,
							  char *subject, int subject_len,
							  zval *replace_val, int is_callable_replace,
							  int limit, int *replace_count)
{
	pcre_cache_entry	*pce;			    /* Compiled regular expression */
	zend_string	 		*result;			/* Function result */

	/* Compile regex or get it from cache. */
	if ((pce = pcre_get_compiled_regex_cache(regex)) == NULL) {
		return NULL;
	}
	pce->refcount++;
	result = php_pcre_replace_impl(pce, subject_str, subject, subject_len, replace_val,
		is_callable_replace, limit, replace_count);
	pce->refcount--;

	return result;
}
/* }}} */

/* {{{ php_pcre_replace_impl() */
PHPAPI zend_string *php_pcre_replace_impl(pcre_cache_entry *pce, zend_string *subject_str, char *subject, int subject_len, zval *replace_val, int is_callable_replace, int limit, int *replace_count)
{
	pcre_extra		*extra = pce->extra;/* Holds results of studying */
	pcre_extra		 extra_data;		/* Used locally for exec options */
	int				 exoptions = 0;		/* Execution options */
	int				 count = 0;			/* Count of matched subpatterns */
	int				*offsets;			/* Array of subpattern offsets */
	char 			**subpat_names;		/* Array for named subpatterns */
	int				 num_subpats;		/* Number of captured subpatterns */
	int				 size_offsets;		/* Size of the offsets array */
	int				 new_len;			/* Length of needed storage */
	int				 alloc_len;			/* Actual allocated length */
	int				 match_len;			/* Length of the current match */
	int				 backref;			/* Backreference number */
	int				 start_offset;		/* Where the new search starts */
	int				 g_notempty=0;		/* If the match should not be empty */
	int				 replace_len=0;		/* Length of replacement string */
	char			*replace=NULL,		/* Replacement string */
					*walkbuf,			/* Location of current replacement in the result */
					*walk,				/* Used to walk the replacement string */
					*match,				/* The current match */
					*piece,				/* The current piece of subject */
					*replace_end=NULL,	/* End of replacement string */
					 walk_last;			/* Last walked character */
	int				 result_len; 		/* Length of result */
	unsigned char   *mark = NULL;       /* Target for MARK name */
	zend_string		*result;			/* Result of replacement */
	zend_string     *eval_result=NULL;  /* Result of custom function */

	ALLOCA_FLAG(use_heap);

	if (extra == NULL) {
		extra_data.flags = PCRE_EXTRA_MATCH_LIMIT | PCRE_EXTRA_MATCH_LIMIT_RECURSION;
		extra = &extra_data;
	}

	extra->match_limit = (unsigned long)PCRE_G(backtrack_limit);
	extra->match_limit_recursion = (unsigned long)PCRE_G(recursion_limit);

	if (UNEXPECTED(pce->preg_options & PREG_REPLACE_EVAL)) {
		php_error_docref(NULL, E_WARNING, "The /e modifier is no longer supported, use preg_replace_callback instead");
		return NULL;
	}

	if (!is_callable_replace) {
		replace = Z_STRVAL_P(replace_val);
		replace_len = (int)Z_STRLEN_P(replace_val);
		replace_end = replace + replace_len;
	}

	/* Calculate the size of the offsets array, and allocate memory for it. */
	num_subpats = pce->capture_count + 1;
	size_offsets = num_subpats * 3;
	if (size_offsets <= 32) {
		offsets = (int *)do_alloca(size_offsets * sizeof(int), use_heap);
	} else {
		offsets = (int *)safe_emalloc(size_offsets, sizeof(int), 0);
	}

	/*
	 * Build a mapping from subpattern numbers to their names. We will
	 * allocate the table only if there are any named subpatterns.
	 */
	subpat_names = NULL;
	if (UNEXPECTED(pce->name_count > 0)) {
		subpat_names = make_subpats_table(num_subpats, pce);
		if (!subpat_names) {
			return NULL;
		}
	}

	alloc_len = 0;
	result = NULL;

	/* Initialize */
	match = NULL;
	start_offset = 0;
	result_len = 0;
	PCRE_G(error_code) = PHP_PCRE_NO_ERROR;

	while (1) {
#ifdef PCRE_EXTRA_MARK
		extra->mark = &mark;
		extra->flags |= PCRE_EXTRA_MARK;
#endif
		/* Execute the regular expression. */
		count = pcre_exec(pce->re, extra, subject, subject_len, start_offset,
						  exoptions|g_notempty, offsets, size_offsets);

		/* the string was already proved to be valid UTF-8 */
		exoptions |= PCRE_NO_UTF8_CHECK;

		/* Check for too many substrings condition. */
		if (UNEXPECTED(count == 0)) {
			php_error_docref(NULL,E_NOTICE, "Matched, but too many substrings");
			count = size_offsets / 3;
		}

		piece = subject + start_offset;

		/* if (EXPECTED(count > 0 && (limit == -1 || limit > 0))) */
		if (EXPECTED(count > 0 && limit)) {
			if (UNEXPECTED(replace_count)) {
				++*replace_count;
			}

			/* Set the match location in subject */
			match = subject + offsets[0];

			new_len = result_len + offsets[0] - start_offset; /* part before the match */
			
			/* if (!is_callable_replace) */
			if (EXPECTED(replace)) {
				/* do regular substitution */
				walk = replace;
				walk_last = 0;

				while (walk < replace_end) {
					if ('\\' == *walk || '$' == *walk) {
						if (walk_last == '\\') {
							walk++;
							walk_last = 0;
							continue;
						}
						if (preg_get_backref(&walk, &backref)) {
							if (backref < count)
								new_len += offsets[(backref<<1)+1] - offsets[backref<<1];
							continue;
						}
					}
					new_len++;
					walk++;
					walk_last = walk[-1];
				}

				if (new_len >= alloc_len) {
					alloc_len = alloc_len + 2 * new_len;
					if (result == NULL) {
						result = zend_string_alloc(alloc_len, 0);
					} else {
						result = zend_string_extend(result, alloc_len, 0);
					}
				}

				/* copy the part of the string before the match */
				memcpy(&result->val[result_len], piece, match-piece);
				result_len += (int)(match-piece);

				/* copy replacement and backrefs */
				walkbuf = result->val + result_len;

				walk = replace;
				walk_last = 0;
				while (walk < replace_end) {
					if ('\\' == *walk || '$' == *walk) {
						if (walk_last == '\\') {
							*(walkbuf-1) = *walk++;
							walk_last = 0;
							continue;
						}
						if (preg_get_backref(&walk, &backref)) {
							if (backref < count) {
								match_len = offsets[(backref<<1)+1] - offsets[backref<<1];
								memcpy(walkbuf, subject + offsets[backref<<1], match_len);
								walkbuf += match_len;
							}
							continue;
						}
					}
					*walkbuf++ = *walk++;
					walk_last = walk[-1];
				}
				*walkbuf = '\0';
				/* increment the result length by how much we've added to the string */
				result_len += (int)(walkbuf - (result->val + result_len));
			} else {
				/* Use custom function to get replacement string and its length. */
				eval_result = preg_do_repl_func(replace_val, subject, offsets, subpat_names, count, mark);
				ZEND_ASSERT(eval_result);
				new_len += (int)eval_result->len;
				if (new_len >= alloc_len) {
					alloc_len = alloc_len + 2 * new_len;
					if (result == NULL) {
						result = zend_string_alloc(alloc_len, 0);
					} else {
						result = zend_string_extend(result, alloc_len, 0);
					}
				}
				/* copy the part of the string before the match */
				memcpy(&result->val[result_len], piece, match-piece);
				result_len += (int)(match-piece);

				/* copy replacement and backrefs */
				walkbuf = result->val + result_len;

				/* If using custom function, copy result to the buffer and clean up. */
				memcpy(walkbuf, eval_result->val, eval_result->len);
				result_len += (int)eval_result->len;
				zend_string_release(eval_result);
			}

			if (EXPECTED(limit)) {
				limit--;
			}
		} else if (count == PCRE_ERROR_NOMATCH || UNEXPECTED(limit == 0)) {
			/* If we previously set PCRE_NOTEMPTY after a null match,
			   this is not necessarily the end. We need to advance
			   the start offset, and continue. Fudge the offset values
			   to achieve this, unless we're already at the end of the string. */
			if (g_notempty != 0 && start_offset < subject_len) {
				int unit_len = calculate_unit_length(pce, piece);

				offsets[0] = start_offset;
<<<<<<< HEAD
				offsets[1] = start_offset + 1;
				memcpy(&result->val[result_len], piece, 1);
				result_len++;
=======
				offsets[1] = start_offset + unit_len;
				memcpy(&result[*result_len], piece, unit_len);
				*result_len += unit_len;
>>>>>>> 13347225
			} else {
				if (!result && subject_str) {
					result = zend_string_copy(subject_str);
					break;
				}
				new_len = result_len + subject_len - start_offset;
				if (new_len > alloc_len) {
					alloc_len = new_len; /* now we know exactly how long it is */
					if (NULL != result) {
						result = zend_string_realloc(result, alloc_len, 0);
					} else {
						result = zend_string_alloc(alloc_len, 0);
					}
				}
				/* stick that last bit of string on our output */
				memcpy(&result->val[result_len], piece, subject_len - start_offset);
				result_len += subject_len - start_offset;
				result->val[result_len] = '\0';
				result->len = result_len;
				break;
			}
		} else {
			pcre_handle_exec_error(count);
			if (result) {
				zend_string_free(result);
				result = NULL;
			}
			break;
		}

		/* If we have matched an empty string, mimic what Perl's /g options does.
		   This turns out to be rather cunning. First we set PCRE_NOTEMPTY and try
		   the match again at the same point. If this fails (picked up above) we
		   advance to the next character. */
		g_notempty = (offsets[1] == offsets[0])? PCRE_NOTEMPTY | PCRE_ANCHORED : 0;

		/* Advance to the next piece. */
		start_offset = offsets[1];
	}

	if (size_offsets <= 32) {
		free_alloca(offsets, use_heap);
	} else {
		efree(offsets);
	}
	if (UNEXPECTED(subpat_names)) {
		efree(subpat_names);
	}

	return result;
}
/* }}} */

/* {{{ php_replace_in_subject
 */
static zend_string *php_replace_in_subject(zval *regex, zval *replace, zval *subject, int limit, int is_callable_replace, int *replace_count)
{
	zval		*regex_entry,
				*replace_entry = NULL,
				*replace_value,
				 empty_replace;
	zend_string *result;
	uint32_t replace_idx;
	zend_string	*subject_str = zval_get_string(subject);

	/* FIXME: This might need to be changed to STR_EMPTY_ALLOC(). Check if this zval could be dtor()'ed somehow */
	ZVAL_EMPTY_STRING(&empty_replace);

	/* If regex is an array */
	if (Z_TYPE_P(regex) == IS_ARRAY) {
		replace_value = replace;
		replace_idx = 0;

		/* For each entry in the regex array, get the entry */
		ZEND_HASH_FOREACH_VAL(Z_ARRVAL_P(regex), regex_entry) {
			/* Make sure we're dealing with strings. */
			zend_string *regex_str = zval_get_string(regex_entry);

			/* If replace is an array and not a callable construct */
			if (Z_TYPE_P(replace) == IS_ARRAY && !is_callable_replace) {
				/* Get current entry */
				replace_entry = NULL;
				while (replace_idx < Z_ARRVAL_P(replace)->nNumUsed) {
					if (Z_TYPE(Z_ARRVAL_P(replace)->arData[replace_idx].val) != IS_UNUSED) {
						replace_entry = &Z_ARRVAL_P(replace)->arData[replace_idx].val;
						break;
					}
					replace_idx++;
				}
				if (replace_entry != NULL) {
					if (!is_callable_replace) {
						convert_to_string_ex(replace_entry);
					}
					replace_value = replace_entry;
					replace_idx++;
				} else {
					/* We've run out of replacement strings, so use an empty one */
					replace_value = &empty_replace;
				}
			}

			/* Do the actual replacement and put the result back into subject_str
			   for further replacements. */
			if ((result = php_pcre_replace(regex_str,
										   subject_str,
										   subject_str->val,
										   (int)subject_str->len,
										   replace_value,
										   is_callable_replace,
										   limit,
										   replace_count)) != NULL) {
				zend_string_release(subject_str);
				subject_str = result;
			} else {
				zend_string_release(subject_str);
				zend_string_release(regex_str);
				return NULL;
			}

			zend_string_release(regex_str);
		} ZEND_HASH_FOREACH_END();

		return subject_str;
	} else {
		result = php_pcre_replace(Z_STR_P(regex),
								  subject_str,
								  subject_str->val,
								  (int)subject_str->len,
								  replace,
								  is_callable_replace,
								  limit,
								  replace_count);
		zend_string_release(subject_str);
		return result;
	}
}
/* }}} */

/* {{{ preg_replace_impl
 */
static int preg_replace_impl(zval *return_value, zval *regex, zval *replace, zval *subject, zend_long limit_val, int is_callable_replace, int is_filter)
{
	zval		*subject_entry;
	zend_string	*result;
	zend_string	*string_key;
	zend_ulong	 num_key;
	int			 replace_count = 0, old_replace_count;

	if (Z_TYPE_P(replace) != IS_ARRAY && (Z_TYPE_P(replace) != IS_OBJECT || !is_callable_replace)) {
		SEPARATE_ZVAL(replace);
		convert_to_string_ex(replace);
	}

	if (Z_TYPE_P(regex) != IS_ARRAY) {
		SEPARATE_ZVAL(regex);
		convert_to_string_ex(regex);
	}

	/* if subject is an array */
	if (Z_TYPE_P(subject) == IS_ARRAY) {
		array_init_size(return_value, zend_hash_num_elements(Z_ARRVAL_P(subject)));

		/* For each subject entry, convert it to string, then perform replacement
		   and add the result to the return_value array. */
		ZEND_HASH_FOREACH_KEY_VAL(Z_ARRVAL_P(subject), num_key, string_key, subject_entry) {
			old_replace_count = replace_count;
			if ((result = php_replace_in_subject(regex, replace, subject_entry, limit_val, is_callable_replace, &replace_count)) != NULL) {
				if (!is_filter || replace_count > old_replace_count) {
					/* Add to return array */
					zval zv;

					ZVAL_STR(&zv, result);
					if (string_key) {
						zend_hash_add_new(Z_ARRVAL_P(return_value), string_key, &zv);
					} else {
						zend_hash_index_add_new(Z_ARRVAL_P(return_value), num_key, &zv);
					}
				} else {
					zend_string_release(result);
				}
			}
		} ZEND_HASH_FOREACH_END();
	} else {	
		/* if subject is not an array */
		old_replace_count = replace_count;
		if ((result = php_replace_in_subject(regex, replace, subject, limit_val, is_callable_replace, &replace_count)) != NULL) {
			if (!is_filter || replace_count > old_replace_count) {
				RETVAL_STR(result);
			} else {
				zend_string_release(result);
			}
		}
	}
	
	return replace_count;
}
/* }}} */

/* {{{ proto mixed preg_replace(mixed regex, mixed replace, mixed subject [, int limit [, int &count]])
   Perform Perl-style regular expression replacement. */
static PHP_FUNCTION(preg_replace)
{
	zval *regex, *replace, *subject, *zcount = NULL;
	zend_long limit = -1;
	int replace_count;

#ifndef FAST_ZPP
	/* Get function parameters and do error-checking. */
	if (zend_parse_parameters(ZEND_NUM_ARGS(), "zzz|lz/", &regex, &replace, &subject, &limit, &zcount) == FAILURE) {
		return;
	}
#else
	ZEND_PARSE_PARAMETERS_START(3, 5)
		Z_PARAM_ZVAL(regex)
		Z_PARAM_ZVAL(replace)
		Z_PARAM_ZVAL(subject)
		Z_PARAM_OPTIONAL
		Z_PARAM_LONG(limit)
		Z_PARAM_ZVAL_EX(zcount, 0, 1)
	ZEND_PARSE_PARAMETERS_END();
#endif

	if (Z_TYPE_P(replace) == IS_ARRAY && Z_TYPE_P(regex) != IS_ARRAY) {
		php_error_docref(NULL, E_WARNING, "Parameter mismatch, pattern is a string while replacement is an array");
		RETURN_FALSE;
	}

	replace_count = preg_replace_impl(return_value, regex, replace, subject, limit, 0, 0);
	if (zcount) {
		zval_dtor(zcount);
		ZVAL_LONG(zcount, replace_count);
	}
}
/* }}} */

/* {{{ proto mixed preg_replace_callback(mixed regex, mixed callback, mixed subject [, int limit [, int &count]])
   Perform Perl-style regular expression replacement using replacement callback. */
static PHP_FUNCTION(preg_replace_callback)
{
	zval *regex, *replace, *subject, *zcount = NULL;
	zend_long limit = -1;
	zend_string	*callback_name;
	int replace_count;

#ifndef FAST_ZPP
	/* Get function parameters and do error-checking. */
	if (zend_parse_parameters(ZEND_NUM_ARGS(), "zzz|lz/", &regex, &replace, &subject, &limit, &zcount) == FAILURE) {
		return;
	}    
#else
	ZEND_PARSE_PARAMETERS_START(3, 5)
		Z_PARAM_ZVAL(regex)
		Z_PARAM_ZVAL(replace)
		Z_PARAM_ZVAL(subject)
		Z_PARAM_OPTIONAL
		Z_PARAM_LONG(limit)
		Z_PARAM_ZVAL_EX(zcount, 0, 1)
	ZEND_PARSE_PARAMETERS_END();
#endif

	if (!zend_is_callable(replace, 0, &callback_name)) {
		php_error_docref(NULL, E_WARNING, "Requires argument 2, '%s', to be a valid callback", callback_name->val);
		zend_string_release(callback_name);
		ZVAL_COPY(return_value, subject);
		return;
	}
	zend_string_release(callback_name);

	replace_count = preg_replace_impl(return_value, regex, replace, subject, limit, 1, 0);
	if (zcount) {
		zval_dtor(zcount);
		ZVAL_LONG(zcount, replace_count);
	}
}
/* }}} */

/* {{{ proto mixed preg_replace_callback_array(array pattern, mixed subject [, int limit [, int &count]])
   Perform Perl-style regular expression replacement using replacement callback. */
static PHP_FUNCTION(preg_replace_callback_array)
{
	zval regex, zv, *replace, *subject, *pattern, *zcount = NULL;
	zend_long limit = -1;
	zend_string *str_idx;
	zend_string *callback_name;
	int replace_count = 0;

#ifndef FAST_ZPP
	/* Get function parameters and do error-checking. */
	if (zend_parse_parameters(ZEND_NUM_ARGS(), "az|lz/", &pattern, &subject, &limit, &zcount) == FAILURE) {
		return;
	}
#else
	ZEND_PARSE_PARAMETERS_START(2, 4)
		Z_PARAM_ARRAY(pattern)
		Z_PARAM_ZVAL(subject)
		Z_PARAM_OPTIONAL
		Z_PARAM_LONG(limit)
		Z_PARAM_ZVAL_EX(zcount, 0, 1)
	ZEND_PARSE_PARAMETERS_END();
#endif
	
	ZVAL_UNDEF(&zv);
	ZEND_HASH_FOREACH_STR_KEY_VAL(Z_ARRVAL_P(pattern), str_idx, replace) {
		if (str_idx) {
			ZVAL_STR_COPY(&regex, str_idx);
		} else {
			php_error_docref(NULL, E_WARNING, "Delimiter must not be alphanumeric or backslash");
			zval_ptr_dtor(return_value);
			RETURN_NULL();
		}		

		if (!zend_is_callable(replace, 0, &callback_name)) {
			php_error_docref(NULL, E_WARNING, "'%s' is not a valid callback", callback_name->val);
			zend_string_release(callback_name);
			zval_ptr_dtor(&regex);
			zval_ptr_dtor(return_value);
			ZVAL_COPY(return_value, subject);
			return;
		}
		zend_string_release(callback_name);

		if (Z_ISNULL_P(return_value)) {
			replace_count += preg_replace_impl(&zv, &regex, replace, subject, limit, 1, 0);
		} else {
			replace_count += preg_replace_impl(&zv, &regex, replace, return_value, limit, 1, 0);
			zval_ptr_dtor(return_value);
		}

		zval_ptr_dtor(&regex);

		if (Z_ISUNDEF(zv)) {
			RETURN_NULL();	
		}

		ZVAL_COPY_VALUE(return_value, &zv);

		if (UNEXPECTED(EG(exception))) {
			zval_ptr_dtor(return_value);
			RETURN_NULL();	
		}
	} ZEND_HASH_FOREACH_END();

	if (zcount) {
		zval_dtor(zcount);
		ZVAL_LONG(zcount, replace_count);
	}
}
/* }}} */

/* {{{ proto mixed preg_filter(mixed regex, mixed replace, mixed subject [, int limit [, int &count]])
   Perform Perl-style regular expression replacement and only return matches. */
static PHP_FUNCTION(preg_filter)
{
	zval *regex, *replace, *subject, *zcount = NULL;
	zend_long limit = -1;
	int replace_count;

#ifndef FAST_ZPP
	/* Get function parameters and do error-checking. */
	if (zend_parse_parameters(ZEND_NUM_ARGS(), "zzz|lz/", &regex, &replace, &subject, &limit, &zcount) == FAILURE) {
		return;
	}    
#else
	ZEND_PARSE_PARAMETERS_START(3, 5)
		Z_PARAM_ZVAL(regex)
		Z_PARAM_ZVAL(replace)
		Z_PARAM_ZVAL(subject)
		Z_PARAM_OPTIONAL
		Z_PARAM_LONG(limit)
		Z_PARAM_ZVAL_EX(zcount, 0, 1)
	ZEND_PARSE_PARAMETERS_END();
#endif

	if (Z_TYPE_P(replace) == IS_ARRAY && Z_TYPE_P(regex) != IS_ARRAY) {
		php_error_docref(NULL, E_WARNING, "Parameter mismatch, pattern is a string while replacement is an array");
		RETURN_FALSE;
	}

	replace_count = preg_replace_impl(return_value, regex, replace, subject, limit, 0, 1);
	if (zcount) {
		zval_dtor(zcount);
		ZVAL_LONG(zcount, replace_count);
	}
}
/* }}} */

/* {{{ proto array preg_split(string pattern, string subject [, int limit [, int flags]])
   Split string into an array using a perl-style regular expression as a delimiter */
static PHP_FUNCTION(preg_split)
{
	zend_string			*regex;			/* Regular expression */
	zend_string			*subject;		/* String to match against */
	zend_long			 limit_val = -1;/* Integer value of limit */
	zend_long			 flags = 0;		/* Match control flags */
	pcre_cache_entry	*pce;			/* Compiled regular expression */

	/* Get function parameters and do error checking */
#ifndef FAST_ZPP
	if (zend_parse_parameters(ZEND_NUM_ARGS(), "SS|ll", &regex,
							  &subject, &limit_val, &flags) == FAILURE) {
		RETURN_FALSE;
	}
#else
	ZEND_PARSE_PARAMETERS_START(2, 4)
		Z_PARAM_STR(regex)
		Z_PARAM_STR(subject)
		Z_PARAM_OPTIONAL
		Z_PARAM_LONG(limit_val)
		Z_PARAM_LONG(flags)
	ZEND_PARSE_PARAMETERS_END_EX(RETURN_FALSE);
#endif

	/* Compile regex or get it from cache. */
	if ((pce = pcre_get_compiled_regex_cache(regex)) == NULL) {
		RETURN_FALSE;
	}

	pce->refcount++;
	php_pcre_split_impl(pce, subject->val, (int)subject->len, return_value, (int)limit_val, flags);
	pce->refcount--;
}
/* }}} */

/* {{{ php_pcre_split
 */
PHPAPI void php_pcre_split_impl(pcre_cache_entry *pce, char *subject, int subject_len, zval *return_value,
	zend_long limit_val, zend_long flags)
{
	pcre_extra		*extra = pce->extra;/* Holds results of studying */
	pcre			*re_bump = NULL;	/* Regex instance for empty matches */
	pcre_extra		*extra_bump = NULL;	/* Almost dummy */
	pcre_extra		 extra_data;		/* Used locally for exec options */
	int				*offsets;			/* Array of subpattern offsets */
	int				 size_offsets;		/* Size of the offsets array */
	int				 exoptions = 0;		/* Execution options */
	int				 count = 0;			/* Count of matched subpatterns */
	int				 start_offset;		/* Where the new search starts */
	int				 next_offset;		/* End of the last delimiter match + 1 */
	int				 g_notempty = 0;	/* If the match should not be empty */
	char			*last_match;		/* Location of last match */
	int				 no_empty;			/* If NO_EMPTY flag is set */
	int				 delim_capture; 	/* If delimiters should be captured */
	int				 offset_capture;	/* If offsets should be captured */
	zval			 tmp;
	ALLOCA_FLAG(use_heap);

	no_empty = flags & PREG_SPLIT_NO_EMPTY;
	delim_capture = flags & PREG_SPLIT_DELIM_CAPTURE;
	offset_capture = flags & PREG_SPLIT_OFFSET_CAPTURE;

	if (limit_val == 0) {
		limit_val = -1;
	}

	if (extra == NULL) {
		extra_data.flags = PCRE_EXTRA_MATCH_LIMIT | PCRE_EXTRA_MATCH_LIMIT_RECURSION;
		extra = &extra_data;
	}
	extra->match_limit = (unsigned long)PCRE_G(backtrack_limit);
	extra->match_limit_recursion = (unsigned long)PCRE_G(recursion_limit);
#ifdef PCRE_EXTRA_MARK
	extra->flags &= ~PCRE_EXTRA_MARK;
#endif

	/* Initialize return value */
	array_init(return_value);

	/* Calculate the size of the offsets array, and allocate memory for it. */
	size_offsets = (pce->capture_count + 1) * 3;
	if (size_offsets <= 32) {
		offsets = (int *)do_alloca(size_offsets * sizeof(int), use_heap);
	} else {
		offsets = (int *)safe_emalloc(size_offsets, sizeof(int), 0);
	}

	/* Start at the beginning of the string */
	start_offset = 0;
	next_offset = 0;
	last_match = subject;
	PCRE_G(error_code) = PHP_PCRE_NO_ERROR;

	/* Get next piece if no limit or limit not yet reached and something matched*/
	while ((limit_val == -1 || limit_val > 1)) {
		count = pcre_exec(pce->re, extra, subject,
						  subject_len, start_offset,
						  exoptions|g_notempty, offsets, size_offsets);

		/* the string was already proved to be valid UTF-8 */
		exoptions |= PCRE_NO_UTF8_CHECK;

		/* Check for too many substrings condition. */
		if (count == 0) {
			php_error_docref(NULL,E_NOTICE, "Matched, but too many substrings");
			count = size_offsets/3;
		}

		/* If something matched */
		if (count > 0) {
			if (!no_empty || &subject[offsets[0]] != last_match) {

				if (offset_capture) {
					/* Add (match, offset) pair to the return value */
					add_offset_pair(return_value, last_match, (int)(&subject[offsets[0]]-last_match), next_offset, NULL);
				} else {
					/* Add the piece to the return value */
					ZVAL_STRINGL(&tmp, last_match, &subject[offsets[0]]-last_match);
					zend_hash_next_index_insert_new(Z_ARRVAL_P(return_value), &tmp);
				}

				/* One less left to do */
				if (limit_val != -1)
					limit_val--;
			}

			last_match = &subject[offsets[1]];
			next_offset = offsets[1];

			if (delim_capture) {
				int i, match_len;
				for (i = 1; i < count; i++) {
					match_len = offsets[(i<<1)+1] - offsets[i<<1];
					/* If we have matched a delimiter */
					if (!no_empty || match_len > 0) {
						if (offset_capture) {
							add_offset_pair(return_value, &subject[offsets[i<<1]], match_len, offsets[i<<1], NULL);
						} else {
							ZVAL_STRINGL(&tmp, &subject[offsets[i<<1]], match_len);
							zend_hash_next_index_insert_new(Z_ARRVAL_P(return_value), &tmp);
						}
					}
				}
			}
		} else if (count == PCRE_ERROR_NOMATCH) {
			/* If we previously set PCRE_NOTEMPTY after a null match,
			   this is not necessarily the end. We need to advance
			   the start offset, and continue. Fudge the offset values
			   to achieve this, unless we're already at the end of the string. */
			if (g_notempty != 0 && start_offset < subject_len) {
				if (pce->compile_options & PCRE_UTF8) {
					if (re_bump == NULL) {
						int dummy;
						zend_string *regex = zend_string_init("/./us", sizeof("/./us")-1, 0);
						re_bump = pcre_get_compiled_regex(regex, &extra_bump, &dummy);
						zend_string_release(regex);
						if (re_bump == NULL) {
							RETURN_FALSE;
						}
					}
					count = pcre_exec(re_bump, extra_bump, subject,
							  subject_len, start_offset,
							  exoptions, offsets, size_offsets);
					if (count < 1) {
						php_error_docref(NULL, E_WARNING, "Unknown error");
						RETURN_FALSE;
					}
				} else {
					offsets[0] = start_offset;
					offsets[1] = start_offset + 1;
				}
			} else
				break;
		} else {
			pcre_handle_exec_error(count);
			break;
		}

		/* If we have matched an empty string, mimic what Perl's /g options does.
		   This turns out to be rather cunning. First we set PCRE_NOTEMPTY and try
		   the match again at the same point. If this fails (picked up above) we
		   advance to the next character. */
		g_notempty = (offsets[1] == offsets[0])? PCRE_NOTEMPTY | PCRE_ANCHORED : 0;

		/* Advance to the position right after the last full match */
		start_offset = offsets[1];
	}


	start_offset = (int)(last_match - subject); /* the offset might have been incremented, but without further successful matches */

	if (!no_empty || start_offset < subject_len)
	{
		if (offset_capture) {
			/* Add the last (match, offset) pair to the return value */
			add_offset_pair(return_value, &subject[start_offset], subject_len - start_offset, start_offset, NULL);
		} else {
			/* Add the last piece to the return value */
			ZVAL_STRINGL(&tmp, last_match, subject + subject_len - last_match);
			zend_hash_next_index_insert_new(Z_ARRVAL_P(return_value), &tmp);
		}
	}


	/* Clean up */
	if (size_offsets <= 32) {
		free_alloca(offsets, use_heap);
	} else {
		efree(offsets);
	}
}
/* }}} */

/* {{{ proto string preg_quote(string str [, string delim_char])
   Quote regular expression characters plus an optional character */
static PHP_FUNCTION(preg_quote)
{
	size_t		 in_str_len;
	char	*in_str;		/* Input string argument */
	char	*in_str_end;    /* End of the input string */
	size_t		 delim_len = 0;
	char	*delim = NULL;	/* Additional delimiter argument */
	zend_string	*out_str;	/* Output string with quoted characters */
	char 	*p,				/* Iterator for input string */
			*q,				/* Iterator for output string */
			 delim_char=0,	/* Delimiter character to be quoted */
			 c;				/* Current character */
	zend_bool quote_delim = 0; /* Whether to quote additional delim char */

	/* Get the arguments and check for errors */
#ifndef FAST_ZPP
	if (zend_parse_parameters(ZEND_NUM_ARGS(), "s|s", &in_str, &in_str_len,
							  &delim, &delim_len) == FAILURE) {
		return;
	}
#else
	ZEND_PARSE_PARAMETERS_START(1, 2)
		Z_PARAM_STRING(in_str, in_str_len)
		Z_PARAM_OPTIONAL
		Z_PARAM_STRING(delim, delim_len)
	ZEND_PARSE_PARAMETERS_END();
#endif

	in_str_end = in_str + in_str_len;

	/* Nothing to do if we got an empty string */
	if (in_str == in_str_end) {
		RETURN_EMPTY_STRING();
	}

	if (delim && *delim) {
		delim_char = delim[0];
		quote_delim = 1;
	}

	/* Allocate enough memory so that even if each character
	   is quoted, we won't run out of room */
	out_str = zend_string_safe_alloc(4, in_str_len, 0, 0);

	/* Go through the string and quote necessary characters */
	for (p = in_str, q = out_str->val; p != in_str_end; p++) {
		c = *p;
		switch(c) {
			case '.':
			case '\\':
			case '+':
			case '*':
			case '?':
			case '[':
			case '^':
			case ']':
			case '$':
			case '(':
			case ')':
			case '{':
			case '}':
			case '=':
			case '!':
			case '>':
			case '<':
			case '|':
			case ':':
			case '-':
				*q++ = '\\';
				*q++ = c;
				break;

			case '\0':
				*q++ = '\\';
				*q++ = '0';
				*q++ = '0';
				*q++ = '0';
				break;

			default:
				if (quote_delim && c == delim_char)
					*q++ = '\\';
				*q++ = c;
				break;
		}
	}
	*q = '\0';

	/* Reallocate string and return it */
	out_str = zend_string_truncate(out_str, q - out_str->val, 0);
	RETURN_NEW_STR(out_str);
}
/* }}} */

/* {{{ proto array preg_grep(string regex, array input [, int flags])
   Searches array and returns entries which match regex */
static PHP_FUNCTION(preg_grep)
{
	zend_string			*regex;			/* Regular expression */
	zval				*input;			/* Input array */
	zend_long			 flags = 0;		/* Match control flags */
	pcre_cache_entry	*pce;			/* Compiled regular expression */

	/* Get arguments and do error checking */
#ifndef FAST_ZPP
	if (zend_parse_parameters(ZEND_NUM_ARGS(), "Sa|l", &regex,
							  &input, &flags) == FAILURE) {
		return;
	}
#else
	ZEND_PARSE_PARAMETERS_START(2, 3)
		Z_PARAM_STR(regex)
		Z_PARAM_ARRAY(input)
		Z_PARAM_OPTIONAL
		Z_PARAM_LONG(flags)
	ZEND_PARSE_PARAMETERS_END();
#endif

	/* Compile regex or get it from cache. */
	if ((pce = pcre_get_compiled_regex_cache(regex)) == NULL) {
		RETURN_FALSE;
	}

	pce->refcount++;
	php_pcre_grep_impl(pce, input, return_value, flags);
	pce->refcount--;
}
/* }}} */

PHPAPI void  php_pcre_grep_impl(pcre_cache_entry *pce, zval *input, zval *return_value, zend_long flags) /* {{{ */
{
	zval		    *entry;				/* An entry in the input array */
	pcre_extra		*extra = pce->extra;/* Holds results of studying */
	pcre_extra		 extra_data;		/* Used locally for exec options */
	int				*offsets;			/* Array of subpattern offsets */
	int				 size_offsets;		/* Size of the offsets array */
	int				 count = 0;			/* Count of matched subpatterns */
	zend_string		*string_key;
	zend_ulong		 num_key;
	zend_bool		 invert;			/* Whether to return non-matching
										   entries */
	ALLOCA_FLAG(use_heap);

	invert = flags & PREG_GREP_INVERT ? 1 : 0;

	if (extra == NULL) {
		extra_data.flags = PCRE_EXTRA_MATCH_LIMIT | PCRE_EXTRA_MATCH_LIMIT_RECURSION;
		extra = &extra_data;
	}
	extra->match_limit = (unsigned long)PCRE_G(backtrack_limit);
	extra->match_limit_recursion = (unsigned long)PCRE_G(recursion_limit);
#ifdef PCRE_EXTRA_MARK
	extra->flags &= ~PCRE_EXTRA_MARK;
#endif

	/* Calculate the size of the offsets array, and allocate memory for it. */
	size_offsets = (pce->capture_count + 1) * 3;
	if (size_offsets <= 32) {
		offsets = (int *)do_alloca(size_offsets * sizeof(int), use_heap);
	} else {
		offsets = (int *)safe_emalloc(size_offsets, sizeof(int), 0);
	}

	/* Initialize return array */
	array_init(return_value);

	PCRE_G(error_code) = PHP_PCRE_NO_ERROR;

	/* Go through the input array */
	ZEND_HASH_FOREACH_KEY_VAL(Z_ARRVAL_P(input), num_key, string_key, entry) {
		zend_string *subject_str = zval_get_string(entry);

		/* Perform the match */
		count = pcre_exec(pce->re, extra, subject_str->val,
						  (int)subject_str->len, 0,
						  0, offsets, size_offsets);

		/* Check for too many substrings condition. */
		if (count == 0) {
			php_error_docref(NULL, E_NOTICE, "Matched, but too many substrings");
			count = size_offsets/3;
		} else if (count < 0 && count != PCRE_ERROR_NOMATCH) {
			pcre_handle_exec_error(count);
			zend_string_release(subject_str);
			break;
		}

		/* If the entry fits our requirements */
		if ((count > 0 && !invert) || (count == PCRE_ERROR_NOMATCH && invert)) {
			if (Z_REFCOUNTED_P(entry)) {
			   	Z_ADDREF_P(entry);
			}

			/* Add to return array */
			if (string_key) {
				zend_hash_update(Z_ARRVAL_P(return_value), string_key, entry);
			} else {
				zend_hash_index_update(Z_ARRVAL_P(return_value), num_key, entry);
			}
		}

		zend_string_release(subject_str);
	} ZEND_HASH_FOREACH_END();

	/* Clean up */
	if (size_offsets <= 32) {
		free_alloca(offsets, use_heap);
	} else {
		efree(offsets);
	}
}
/* }}} */

/* {{{ proto int preg_last_error()
   Returns the error code of the last regexp execution. */
static PHP_FUNCTION(preg_last_error)
{
#ifndef FAST_ZPP
	if (zend_parse_parameters(ZEND_NUM_ARGS(), "") == FAILURE) {
		return;
	}
#else
	ZEND_PARSE_PARAMETERS_START(0, 0)
	ZEND_PARSE_PARAMETERS_END();
#endif

	RETURN_LONG(PCRE_G(error_code));
}
/* }}} */

/* {{{ module definition structures */

/* {{{ arginfo */
ZEND_BEGIN_ARG_INFO_EX(arginfo_preg_match, 0, 0, 2)
    ZEND_ARG_INFO(0, pattern)
    ZEND_ARG_INFO(0, subject)
    ZEND_ARG_INFO(1, subpatterns) /* array */
    ZEND_ARG_INFO(0, flags)
    ZEND_ARG_INFO(0, offset)
ZEND_END_ARG_INFO()

ZEND_BEGIN_ARG_INFO_EX(arginfo_preg_match_all, 0, 0, 2)
    ZEND_ARG_INFO(0, pattern)
    ZEND_ARG_INFO(0, subject)
    ZEND_ARG_INFO(1, subpatterns) /* array */
    ZEND_ARG_INFO(0, flags)
    ZEND_ARG_INFO(0, offset)
ZEND_END_ARG_INFO()

ZEND_BEGIN_ARG_INFO_EX(arginfo_preg_replace, 0, 0, 3)
    ZEND_ARG_INFO(0, regex)
    ZEND_ARG_INFO(0, replace)
    ZEND_ARG_INFO(0, subject)
    ZEND_ARG_INFO(0, limit)
    ZEND_ARG_INFO(1, count)
ZEND_END_ARG_INFO()

ZEND_BEGIN_ARG_INFO_EX(arginfo_preg_replace_callback, 0, 0, 3)
    ZEND_ARG_INFO(0, regex)
    ZEND_ARG_INFO(0, callback)
    ZEND_ARG_INFO(0, subject)
    ZEND_ARG_INFO(0, limit)
    ZEND_ARG_INFO(1, count)
ZEND_END_ARG_INFO()

ZEND_BEGIN_ARG_INFO_EX(arginfo_preg_replace_callback_array, 0, 0, 2)
    ZEND_ARG_INFO(0, pattern)
    ZEND_ARG_INFO(0, subject)
    ZEND_ARG_INFO(0, limit)
    ZEND_ARG_INFO(1, count)
ZEND_END_ARG_INFO()

ZEND_BEGIN_ARG_INFO_EX(arginfo_preg_split, 0, 0, 2)
    ZEND_ARG_INFO(0, pattern)
    ZEND_ARG_INFO(0, subject)
    ZEND_ARG_INFO(0, limit)
    ZEND_ARG_INFO(0, flags)
ZEND_END_ARG_INFO()

ZEND_BEGIN_ARG_INFO_EX(arginfo_preg_quote, 0, 0, 1)
    ZEND_ARG_INFO(0, str)
    ZEND_ARG_INFO(0, delim_char)
ZEND_END_ARG_INFO()

ZEND_BEGIN_ARG_INFO_EX(arginfo_preg_grep, 0, 0, 2)
    ZEND_ARG_INFO(0, regex)
    ZEND_ARG_INFO(0, input) /* array */
    ZEND_ARG_INFO(0, flags)
ZEND_END_ARG_INFO()

ZEND_BEGIN_ARG_INFO(arginfo_preg_last_error, 0)
ZEND_END_ARG_INFO()
/* }}} */

static const zend_function_entry pcre_functions[] = {
	PHP_FE(preg_match,					arginfo_preg_match)
	PHP_FE(preg_match_all,				arginfo_preg_match_all)
	PHP_FE(preg_replace,				arginfo_preg_replace)
	PHP_FE(preg_replace_callback,		arginfo_preg_replace_callback)
	PHP_FE(preg_replace_callback_array,	arginfo_preg_replace_callback_array)
	PHP_FE(preg_filter,					arginfo_preg_replace)
	PHP_FE(preg_split,					arginfo_preg_split)
	PHP_FE(preg_quote,					arginfo_preg_quote)
	PHP_FE(preg_grep,					arginfo_preg_grep)
	PHP_FE(preg_last_error,				arginfo_preg_last_error)
	PHP_FE_END
};

zend_module_entry pcre_module_entry = {
	STANDARD_MODULE_HEADER,
   "pcre",
	pcre_functions,
	PHP_MINIT(pcre),
	PHP_MSHUTDOWN(pcre),
	NULL,
	NULL,
	PHP_MINFO(pcre),
	PHP_PCRE_VERSION,
	PHP_MODULE_GLOBALS(pcre),
	PHP_GINIT(pcre),
	PHP_GSHUTDOWN(pcre),
	NULL,
	STANDARD_MODULE_PROPERTIES_EX
};

#ifdef COMPILE_DL_PCRE
ZEND_GET_MODULE(pcre)
#endif

/* }}} */

#endif /* HAVE_PCRE || HAVE_BUNDLED_PCRE */

/*
 * Local variables:
 * tab-width: 4
 * c-basic-offset: 4
 * End:
 * vim600: sw=4 ts=4 fdm=marker
 * vim<600: sw=4 ts=4
 */<|MERGE_RESOLUTION|>--- conflicted
+++ resolved
@@ -873,15 +873,10 @@
 			   the start offset, and continue. Fudge the offset values
 			   to achieve this, unless we're already at the end of the string. */
 			if (g_notempty != 0 && start_offset < subject_len) {
-<<<<<<< HEAD
-				offsets[0] = (int)start_offset;
-				offsets[1] = (int)(start_offset + 1);
-=======
 				int unit_len = calculate_unit_length(pce, subject + start_offset);
 				
-				offsets[0] = start_offset;
-				offsets[1] = start_offset + unit_len;
->>>>>>> 13347225
+				offsets[0] = (int)start_offset;
+				offsets[1] = (int)(start_offset + unit_len);
 			} else
 				break;
 		} else {
@@ -1276,15 +1271,9 @@
 				int unit_len = calculate_unit_length(pce, piece);
 
 				offsets[0] = start_offset;
-<<<<<<< HEAD
-				offsets[1] = start_offset + 1;
-				memcpy(&result->val[result_len], piece, 1);
-				result_len++;
-=======
 				offsets[1] = start_offset + unit_len;
-				memcpy(&result[*result_len], piece, unit_len);
-				*result_len += unit_len;
->>>>>>> 13347225
+				memcpy(&result->val[result_len], piece, unit_len);
+				result_len += unit_len;
 			} else {
 				if (!result && subject_str) {
 					result = zend_string_copy(subject_str);
