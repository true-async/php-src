/*
   +----------------------------------------------------------------------+
   | Copyright (c) The PHP Group                                          |
   +----------------------------------------------------------------------+
   | This source file is subject to version 3.01 of the PHP license,      |
   | that is bundled with this package in the file LICENSE, and is        |
   | available through the world-wide-web at the following url:           |
   | http://www.php.net/license/3_01.txt                                  |
   | If you did not receive a copy of the PHP license and are unable to   |
   | obtain it through the world-wide-web, please send a note to          |
   | license@php.net so we can mail you a copy immediately.               |
   +----------------------------------------------------------------------+
   | Author: Andrei Zmievski <andrei@php.net>                             |
   +----------------------------------------------------------------------+
 */

#include "php.h"
#include "php_ini.h"
#include "php_globals.h"
#include "php_pcre.h"
#include "php_pcre_arginfo.h"
#include "ext/standard/info.h"
#include "ext/standard/basic_functions.h"
#include "zend_smart_str.h"
#include "SAPI.h"

#include "ext/standard/php_string.h"

#define PREG_PATTERN_ORDER			1
#define PREG_SET_ORDER				2
#define PREG_OFFSET_CAPTURE			(1<<8)
#define PREG_UNMATCHED_AS_NULL		(1<<9)

#define	PREG_SPLIT_NO_EMPTY			(1<<0)
#define PREG_SPLIT_DELIM_CAPTURE	(1<<1)
#define PREG_SPLIT_OFFSET_CAPTURE	(1<<2)

#define PREG_REPLACE_EVAL			(1<<0)

#define PREG_GREP_INVERT			(1<<0)

#define PREG_JIT                    (1<<3)

#define PCRE_CACHE_SIZE 4096

struct _pcre_cache_entry {
	pcre2_code *re;
	uint32_t preg_options;
	uint32_t capture_count;
	uint32_t name_count;
	uint32_t compile_options;
	uint32_t refcount;
};

PHPAPI ZEND_DECLARE_MODULE_GLOBALS(pcre)

#ifdef HAVE_PCRE_JIT_SUPPORT
#define PCRE_JIT_STACK_MIN_SIZE (32 * 1024)
#define PCRE_JIT_STACK_MAX_SIZE (192 * 1024)
ZEND_TLS pcre2_jit_stack *jit_stack = NULL;
#endif
/* General context using (infallible) system allocator. */
ZEND_TLS pcre2_general_context *gctx = NULL;
/* These two are global per thread for now. Though it is possible to use these
 	per pattern. Either one can copy it and use in pce, or one does no global
	contexts at all, but creates for every pce. */
ZEND_TLS pcre2_compile_context *cctx = NULL;
ZEND_TLS pcre2_match_context   *mctx = NULL;
ZEND_TLS pcre2_match_data      *mdata = NULL;
ZEND_TLS zend_bool              mdata_used = 0;
ZEND_TLS uint8_t pcre2_init_ok = 0;
#if defined(ZTS) && defined(HAVE_PCRE_JIT_SUPPORT)
static MUTEX_T pcre_mt = NULL;
#define php_pcre_mutex_alloc() \
	if (tsrm_is_main_thread() && !pcre_mt) pcre_mt = tsrm_mutex_alloc();
#define php_pcre_mutex_free() \
	if (tsrm_is_main_thread() && pcre_mt) { tsrm_mutex_free(pcre_mt); pcre_mt = NULL; }
#define php_pcre_mutex_lock() tsrm_mutex_lock(pcre_mt);
#define php_pcre_mutex_unlock() tsrm_mutex_unlock(pcre_mt);
#else
#define php_pcre_mutex_alloc()
#define php_pcre_mutex_free()
#define php_pcre_mutex_lock()
#define php_pcre_mutex_unlock()
#endif

ZEND_TLS HashTable char_tables;

static void php_pcre_free_char_table(zval *data)
{/*{{{*/
	void *ptr = Z_PTR_P(data);
	pefree(ptr, 1);
}/*}}}*/

static void pcre_handle_exec_error(int pcre_code) /* {{{ */
{
	int preg_code = 0;

	switch (pcre_code) {
		case PCRE2_ERROR_MATCHLIMIT:
			preg_code = PHP_PCRE_BACKTRACK_LIMIT_ERROR;
			break;

		case PCRE2_ERROR_RECURSIONLIMIT:
			preg_code = PHP_PCRE_RECURSION_LIMIT_ERROR;
			break;

		case PCRE2_ERROR_BADUTFOFFSET:
			preg_code = PHP_PCRE_BAD_UTF8_OFFSET_ERROR;
			break;

#ifdef HAVE_PCRE_JIT_SUPPORT
		case PCRE2_ERROR_JIT_STACKLIMIT:
			preg_code = PHP_PCRE_JIT_STACKLIMIT_ERROR;
			break;
#endif

		default:
			if (pcre_code <= PCRE2_ERROR_UTF8_ERR1 && pcre_code >= PCRE2_ERROR_UTF8_ERR21) {
				preg_code = PHP_PCRE_BAD_UTF8_ERROR;
			} else  {
				preg_code = PHP_PCRE_INTERNAL_ERROR;
			}
			break;
	}

	PCRE_G(error_code) = preg_code;
}
/* }}} */

static const char *php_pcre_get_error_msg(php_pcre_error_code error_code) /* {{{ */
{
    switch (error_code) {
        case PHP_PCRE_NO_ERROR:
            return "No error";
        case PHP_PCRE_INTERNAL_ERROR:
            return "Internal error";
        case PHP_PCRE_BAD_UTF8_ERROR:
            return "Malformed UTF-8 characters, possibly incorrectly encoded";
        case PHP_PCRE_BAD_UTF8_OFFSET_ERROR:
            return "The offset did not correspond to the beginning of a valid UTF-8 code point";
        case PHP_PCRE_BACKTRACK_LIMIT_ERROR:
            return "Backtrack limit exhausted";
        case PHP_PCRE_RECURSION_LIMIT_ERROR:
            return "Recursion limit exhausted";

#ifdef HAVE_PCRE_JIT_SUPPORT
        case PHP_PCRE_JIT_STACKLIMIT_ERROR:
            return "JIT stack limit exhausted";
#endif

        default:
            return "Unknown error";
    }
}
/* }}} */

static void php_free_pcre_cache(zval *data) /* {{{ */
{
	pcre_cache_entry *pce = (pcre_cache_entry *) Z_PTR_P(data);
	if (!pce) return;
	pcre2_code_free(pce->re);
	free(pce);
}
/* }}} */

static void php_efree_pcre_cache(zval *data) /* {{{ */
{
	pcre_cache_entry *pce = (pcre_cache_entry *) Z_PTR_P(data);
	if (!pce) return;
	pcre2_code_free(pce->re);
	efree(pce);
}
/* }}} */

static void *php_pcre_malloc(PCRE2_SIZE size, void *data)
{
	return pemalloc(size, 1);
}

static void php_pcre_free(void *block, void *data)
{
	pefree(block, 1);
}

static void *php_pcre_emalloc(PCRE2_SIZE size, void *data)
{
	return emalloc(size);
}

static void php_pcre_efree(void *block, void *data)
{
	efree(block);
}

#define PHP_PCRE_PREALLOC_MDATA_SIZE 32

static void php_pcre_init_pcre2(uint8_t jit)
{/*{{{*/
	if (!gctx) {
		gctx = pcre2_general_context_create(php_pcre_malloc, php_pcre_free, NULL);
		if (!gctx) {
			pcre2_init_ok = 0;
			return;
		}
	}

	if (!cctx) {
		cctx = pcre2_compile_context_create(gctx);
		if (!cctx) {
			pcre2_init_ok = 0;
			return;
		}
	}

	if (!mctx) {
		mctx = pcre2_match_context_create(gctx);
		if (!mctx) {
			pcre2_init_ok = 0;
			return;
		}
	}

#ifdef HAVE_PCRE_JIT_SUPPORT
	if (jit && !jit_stack) {
		jit_stack = pcre2_jit_stack_create(PCRE_JIT_STACK_MIN_SIZE, PCRE_JIT_STACK_MAX_SIZE, gctx);
		if (!jit_stack) {
			pcre2_init_ok = 0;
			return;
		}
	}
#endif

	if (!mdata) {
		mdata = pcre2_match_data_create(PHP_PCRE_PREALLOC_MDATA_SIZE, gctx);
		if (!mdata) {
			pcre2_init_ok = 0;
			return;
		}
	}

	pcre2_init_ok = 1;
}/*}}}*/

static void php_pcre_shutdown_pcre2(void)
{/*{{{*/
	if (gctx) {
		pcre2_general_context_free(gctx);
		gctx = NULL;
	}

	if (cctx) {
		pcre2_compile_context_free(cctx);
		cctx = NULL;
	}

	if (mctx) {
		pcre2_match_context_free(mctx);
		mctx = NULL;
	}

#ifdef HAVE_PCRE_JIT_SUPPORT
	/* Stack may only be destroyed when no cached patterns
	 	possibly associated with it do exist. */
	if (jit_stack) {
		pcre2_jit_stack_free(jit_stack);
		jit_stack = NULL;
	}
#endif

	if (mdata) {
		pcre2_match_data_free(mdata);
		mdata = NULL;
	}

	pcre2_init_ok = 0;
}/*}}}*/

static PHP_GINIT_FUNCTION(pcre) /* {{{ */
{
	php_pcre_mutex_alloc();

	/* If we're on the CLI SAPI, there will only be one request, so we don't need the
	 * cache to survive after RSHUTDOWN. */
	pcre_globals->per_request_cache = strcmp(sapi_module.name, "cli") == 0;
	if (!pcre_globals->per_request_cache) {
		zend_hash_init(&pcre_globals->pcre_cache, 0, NULL, php_free_pcre_cache, 1);
	}

	pcre_globals->backtrack_limit = 0;
	pcre_globals->recursion_limit = 0;
	pcre_globals->error_code      = PHP_PCRE_NO_ERROR;
	ZVAL_UNDEF(&pcre_globals->unmatched_null_pair);
	ZVAL_UNDEF(&pcre_globals->unmatched_empty_pair);
#ifdef HAVE_PCRE_JIT_SUPPORT
	pcre_globals->jit = 1;
#endif

	php_pcre_init_pcre2(1);
	zend_hash_init(&char_tables, 1, NULL, php_pcre_free_char_table, 1);
}
/* }}} */

static PHP_GSHUTDOWN_FUNCTION(pcre) /* {{{ */
{
	if (!pcre_globals->per_request_cache) {
		zend_hash_destroy(&pcre_globals->pcre_cache);
	}

	php_pcre_shutdown_pcre2();
	zend_hash_destroy(&char_tables);
	php_pcre_mutex_free();
}
/* }}} */

static PHP_INI_MH(OnUpdateBacktrackLimit)
{/*{{{*/
	OnUpdateLong(entry, new_value, mh_arg1, mh_arg2, mh_arg3, stage);
	if (mctx) {
		pcre2_set_match_limit(mctx, (uint32_t)PCRE_G(backtrack_limit));
	}

	return SUCCESS;
}/*}}}*/

static PHP_INI_MH(OnUpdateRecursionLimit)
{/*{{{*/
	OnUpdateLong(entry, new_value, mh_arg1, mh_arg2, mh_arg3, stage);
	if (mctx) {
		pcre2_set_depth_limit(mctx, (uint32_t)PCRE_G(recursion_limit));
	}

	return SUCCESS;
}/*}}}*/

#ifdef HAVE_PCRE_JIT_SUPPORT
static PHP_INI_MH(OnUpdateJit)
{/*{{{*/
	OnUpdateBool(entry, new_value, mh_arg1, mh_arg2, mh_arg3, stage);
	if (PCRE_G(jit) && jit_stack) {
		pcre2_jit_stack_assign(mctx, NULL, jit_stack);
	} else {
		pcre2_jit_stack_assign(mctx, NULL, NULL);
	}

	return SUCCESS;
}/*}}}*/
#endif

PHP_INI_BEGIN()
	STD_PHP_INI_ENTRY("pcre.backtrack_limit", "1000000", PHP_INI_ALL, OnUpdateBacktrackLimit, backtrack_limit, zend_pcre_globals, pcre_globals)
	STD_PHP_INI_ENTRY("pcre.recursion_limit", "100000",  PHP_INI_ALL, OnUpdateRecursionLimit, recursion_limit, zend_pcre_globals, pcre_globals)
#ifdef HAVE_PCRE_JIT_SUPPORT
	STD_PHP_INI_ENTRY("pcre.jit",             "1",       PHP_INI_ALL, OnUpdateJit, jit,             zend_pcre_globals, pcre_globals)
#endif
PHP_INI_END()

static char *_pcre2_config_str(uint32_t what)
{/*{{{*/
	int len = pcre2_config(what, NULL);
	char *ret = (char *) malloc(len + 1);

	len = pcre2_config(what, ret);
	if (!len) {
		free(ret);
		return NULL;
	}

	return ret;
}/*}}}*/

/* {{{ PHP_MINFO_FUNCTION(pcre) */
static PHP_MINFO_FUNCTION(pcre)
{
#ifdef HAVE_PCRE_JIT_SUPPORT
	uint32_t flag = 0;
	char *jit_target = _pcre2_config_str(PCRE2_CONFIG_JITTARGET);
#endif
	char *version = _pcre2_config_str(PCRE2_CONFIG_VERSION);
	char *unicode = _pcre2_config_str(PCRE2_CONFIG_UNICODE_VERSION);

	php_info_print_table_start();
	php_info_print_table_row(2, "PCRE (Perl Compatible Regular Expressions) Support", "enabled" );
	php_info_print_table_row(2, "PCRE Library Version", version);
	free(version);
	php_info_print_table_row(2, "PCRE Unicode Version", unicode);
	free(unicode);

#ifdef HAVE_PCRE_JIT_SUPPORT
	if (!pcre2_config(PCRE2_CONFIG_JIT, &flag)) {
		php_info_print_table_row(2, "PCRE JIT Support", flag ? "enabled" : "disabled");
	} else {
		php_info_print_table_row(2, "PCRE JIT Support", "unknown" );
	}
	if (jit_target) {
		php_info_print_table_row(2, "PCRE JIT Target", jit_target);
	}
	free(jit_target);
#else
	php_info_print_table_row(2, "PCRE JIT Support", "not compiled in" );
#endif

#ifdef HAVE_PCRE_VALGRIND_SUPPORT
	php_info_print_table_row(2, "PCRE Valgrind Support", "enabled" );
#endif

	php_info_print_table_end();

	DISPLAY_INI_ENTRIES();
}
/* }}} */

/* {{{ PHP_MINIT_FUNCTION(pcre) */
static PHP_MINIT_FUNCTION(pcre)
{
	char *version;

#ifdef HAVE_PCRE_JIT_SUPPORT
	if (UNEXPECTED(!pcre2_init_ok)) {
		/* Retry. */
		php_pcre_init_pcre2(PCRE_G(jit));
		if (!pcre2_init_ok) {
			return FAILURE;
		}
	}
#endif

	REGISTER_INI_ENTRIES();

	REGISTER_LONG_CONSTANT("PREG_PATTERN_ORDER", PREG_PATTERN_ORDER, CONST_CS | CONST_PERSISTENT);
	REGISTER_LONG_CONSTANT("PREG_SET_ORDER", PREG_SET_ORDER, CONST_CS | CONST_PERSISTENT);
	REGISTER_LONG_CONSTANT("PREG_OFFSET_CAPTURE", PREG_OFFSET_CAPTURE, CONST_CS | CONST_PERSISTENT);
	REGISTER_LONG_CONSTANT("PREG_UNMATCHED_AS_NULL", PREG_UNMATCHED_AS_NULL, CONST_CS | CONST_PERSISTENT);
	REGISTER_LONG_CONSTANT("PREG_SPLIT_NO_EMPTY", PREG_SPLIT_NO_EMPTY, CONST_CS | CONST_PERSISTENT);
	REGISTER_LONG_CONSTANT("PREG_SPLIT_DELIM_CAPTURE", PREG_SPLIT_DELIM_CAPTURE, CONST_CS | CONST_PERSISTENT);
	REGISTER_LONG_CONSTANT("PREG_SPLIT_OFFSET_CAPTURE", PREG_SPLIT_OFFSET_CAPTURE, CONST_CS | CONST_PERSISTENT);
	REGISTER_LONG_CONSTANT("PREG_GREP_INVERT", PREG_GREP_INVERT, CONST_CS | CONST_PERSISTENT);

	REGISTER_LONG_CONSTANT("PREG_NO_ERROR", PHP_PCRE_NO_ERROR, CONST_CS | CONST_PERSISTENT);
	REGISTER_LONG_CONSTANT("PREG_INTERNAL_ERROR", PHP_PCRE_INTERNAL_ERROR, CONST_CS | CONST_PERSISTENT);
	REGISTER_LONG_CONSTANT("PREG_BACKTRACK_LIMIT_ERROR", PHP_PCRE_BACKTRACK_LIMIT_ERROR, CONST_CS | CONST_PERSISTENT);
	REGISTER_LONG_CONSTANT("PREG_RECURSION_LIMIT_ERROR", PHP_PCRE_RECURSION_LIMIT_ERROR, CONST_CS | CONST_PERSISTENT);
	REGISTER_LONG_CONSTANT("PREG_BAD_UTF8_ERROR", PHP_PCRE_BAD_UTF8_ERROR, CONST_CS | CONST_PERSISTENT);
	REGISTER_LONG_CONSTANT("PREG_BAD_UTF8_OFFSET_ERROR", PHP_PCRE_BAD_UTF8_OFFSET_ERROR, CONST_CS | CONST_PERSISTENT);
	REGISTER_LONG_CONSTANT("PREG_JIT_STACKLIMIT_ERROR", PHP_PCRE_JIT_STACKLIMIT_ERROR, CONST_CS | CONST_PERSISTENT);
	version = _pcre2_config_str(PCRE2_CONFIG_VERSION);
	REGISTER_STRING_CONSTANT("PCRE_VERSION", version, CONST_CS | CONST_PERSISTENT);
	free(version);
	REGISTER_LONG_CONSTANT("PCRE_VERSION_MAJOR", PCRE2_MAJOR, CONST_CS | CONST_PERSISTENT);
	REGISTER_LONG_CONSTANT("PCRE_VERSION_MINOR", PCRE2_MINOR, CONST_CS | CONST_PERSISTENT);

#ifdef HAVE_PCRE_JIT_SUPPORT
	REGISTER_BOOL_CONSTANT("PCRE_JIT_SUPPORT", 1, CONST_CS | CONST_PERSISTENT);
#else
	REGISTER_BOOL_CONSTANT("PCRE_JIT_SUPPORT", 0, CONST_CS | CONST_PERSISTENT);
#endif

	return SUCCESS;
}
/* }}} */

/* {{{ PHP_MSHUTDOWN_FUNCTION(pcre) */
static PHP_MSHUTDOWN_FUNCTION(pcre)
{
	UNREGISTER_INI_ENTRIES();

	return SUCCESS;
}
/* }}} */

/* {{{ PHP_RINIT_FUNCTION(pcre) */
static PHP_RINIT_FUNCTION(pcre)
{
#ifdef HAVE_PCRE_JIT_SUPPORT
	if (UNEXPECTED(!pcre2_init_ok)) {
		/* Retry. */
		php_pcre_mutex_lock();
		php_pcre_init_pcre2(PCRE_G(jit));
		if (!pcre2_init_ok) {
			php_pcre_mutex_unlock();
			return FAILURE;
		}
		php_pcre_mutex_unlock();
	}

	mdata_used = 0;
#endif

<<<<<<< HEAD
=======
	PCRE_G(error_code) = PHP_PCRE_NO_ERROR;
>>>>>>> 41b8cdd2
	PCRE_G(gctx_zmm) = pcre2_general_context_create(php_pcre_emalloc, php_pcre_efree, NULL);
	if (!PCRE_G(gctx_zmm)) {
		return FAILURE;
	}

	if (PCRE_G(per_request_cache)) {
		zend_hash_init(&PCRE_G(pcre_cache), 0, NULL, php_efree_pcre_cache, 0);
	}

	return SUCCESS;
}
/* }}} */

static PHP_RSHUTDOWN_FUNCTION(pcre)
{
	pcre2_general_context_free(PCRE_G(gctx_zmm));
	PCRE_G(gctx_zmm) = NULL;

	if (PCRE_G(per_request_cache)) {
		zend_hash_destroy(&PCRE_G(pcre_cache));
	}

	zval_ptr_dtor(&PCRE_G(unmatched_null_pair));
	zval_ptr_dtor(&PCRE_G(unmatched_empty_pair));
	ZVAL_UNDEF(&PCRE_G(unmatched_null_pair));
	ZVAL_UNDEF(&PCRE_G(unmatched_empty_pair));
	return SUCCESS;
}

/* {{{ static pcre_clean_cache */
static int pcre_clean_cache(zval *data, void *arg)
{
	pcre_cache_entry *pce = (pcre_cache_entry *) Z_PTR_P(data);
	int *num_clean = (int *)arg;

	if (*num_clean > 0 && !pce->refcount) {
		(*num_clean)--;
		return ZEND_HASH_APPLY_REMOVE;
	} else {
		return ZEND_HASH_APPLY_KEEP;
	}
}
/* }}} */

static void free_subpats_table(zend_string **subpat_names, uint32_t num_subpats) {
	uint32_t i;
	for (i = 0; i < num_subpats; i++) {
		if (subpat_names[i]) {
			zend_string_release(subpat_names[i]);
		}
	}
	efree(subpat_names);
}

/* {{{ static make_subpats_table */
static zend_string **make_subpats_table(uint32_t num_subpats, pcre_cache_entry *pce)
{
	uint32_t name_cnt = pce->name_count, name_size, ni = 0;
	char *name_table;
	zend_string **subpat_names;
	int rc1, rc2;

	rc1 = pcre2_pattern_info(pce->re, PCRE2_INFO_NAMETABLE, &name_table);
	rc2 = pcre2_pattern_info(pce->re, PCRE2_INFO_NAMEENTRYSIZE, &name_size);
	if (rc1 < 0 || rc2 < 0) {
		php_error_docref(NULL, E_WARNING, "Internal pcre2_pattern_info() error %d", rc1 < 0 ? rc1 : rc2);
		return NULL;
	}

	subpat_names = ecalloc(num_subpats, sizeof(zend_string *));
	while (ni++ < name_cnt) {
		unsigned short name_idx = 0x100 * (unsigned char)name_table[0] + (unsigned char)name_table[1];
		const char *name = name_table + 2;
		subpat_names[name_idx] = zend_string_init(name, strlen(name), 0);
		if (is_numeric_string(ZSTR_VAL(subpat_names[name_idx]), ZSTR_LEN(subpat_names[name_idx]), NULL, NULL, 0) > 0) {
			php_error_docref(NULL, E_WARNING, "Numeric named subpatterns are not allowed");
			free_subpats_table(subpat_names, num_subpats);
			return NULL;
		}
		name_table += name_size;
	}
	return subpat_names;
}
/* }}} */

/* {{{ static calculate_unit_length */
/* Calculates the byte length of the next character. Assumes valid UTF-8 for PCRE2_UTF. */
static zend_always_inline size_t calculate_unit_length(pcre_cache_entry *pce, const char *start)
{
	size_t unit_len;

	if (pce->compile_options & PCRE2_UTF) {
		const char *end = start;

		/* skip continuation bytes */
		while ((*++end & 0xC0) == 0x80);
		unit_len = end - start;
	} else {
		unit_len = 1;
	}
	return unit_len;
}
/* }}} */

/* {{{ pcre_get_compiled_regex_cache */
PHPAPI pcre_cache_entry* pcre_get_compiled_regex_cache_ex(zend_string *regex, int locale_aware)
{
	pcre2_code			*re = NULL;
	uint32_t			 coptions = 0;
	PCRE2_UCHAR	         error[128];
	PCRE2_SIZE           erroffset;
	int                  errnumber;
	char				 delimiter;
	char				 start_delimiter;
	char				 end_delimiter;
	char				*p, *pp;
	char				*pattern;
	size_t				 pattern_len;
	uint32_t			 poptions = 0;
	const uint8_t       *tables = NULL;
	zval                *zv;
	pcre_cache_entry	 new_entry;
	int					 rc;
	zend_string 		*key;
	pcre_cache_entry *ret;

	if (locale_aware && BG(ctype_string)) {
		key = zend_string_concat2(
			ZSTR_VAL(BG(ctype_string)), ZSTR_LEN(BG(ctype_string)),
			ZSTR_VAL(regex), ZSTR_LEN(regex));
	} else {
		key = regex;
	}

	/* Try to lookup the cached regex entry, and if successful, just pass
	   back the compiled pattern, otherwise go on and compile it. */
	zv = zend_hash_find(&PCRE_G(pcre_cache), key);
	if (zv) {
		if (key != regex) {
			zend_string_release_ex(key, 0);
		}
		return (pcre_cache_entry*)Z_PTR_P(zv);
	}

	p = ZSTR_VAL(regex);

	/* Parse through the leading whitespace, and display a warning if we
	   get to the end without encountering a delimiter. */
	while (isspace((int)*(unsigned char *)p)) p++;
	if (*p == 0) {
		if (key != regex) {
			zend_string_release_ex(key, 0);
		}
		php_error_docref(NULL, E_WARNING,
						 p < ZSTR_VAL(regex) + ZSTR_LEN(regex) ? "Null byte in regex" : "Empty regular expression");
		pcre_handle_exec_error(PCRE2_ERROR_INTERNAL);
		return NULL;
	}

	/* Get the delimiter and display a warning if it is alphanumeric
	   or a backslash. */
	delimiter = *p++;
	if (isalnum((int)*(unsigned char *)&delimiter) || delimiter == '\\') {
		if (key != regex) {
			zend_string_release_ex(key, 0);
		}
		php_error_docref(NULL,E_WARNING, "Delimiter must not be alphanumeric or backslash");
		pcre_handle_exec_error(PCRE2_ERROR_INTERNAL);
		return NULL;
	}

	start_delimiter = delimiter;
	if ((pp = strchr("([{< )]}> )]}>", delimiter)))
		delimiter = pp[5];
	end_delimiter = delimiter;

	pp = p;

	if (start_delimiter == end_delimiter) {
		/* We need to iterate through the pattern, searching for the ending delimiter,
		   but skipping the backslashed delimiters.  If the ending delimiter is not
		   found, display a warning. */
		while (*pp != 0) {
			if (*pp == '\\' && pp[1] != 0) pp++;
			else if (*pp == delimiter)
				break;
			pp++;
		}
	} else {
		/* We iterate through the pattern, searching for the matching ending
		 * delimiter. For each matching starting delimiter, we increment nesting
		 * level, and decrement it for each matching ending delimiter. If we
		 * reach the end of the pattern without matching, display a warning.
		 */
		int brackets = 1; 	/* brackets nesting level */
		while (*pp != 0) {
			if (*pp == '\\' && pp[1] != 0) pp++;
			else if (*pp == end_delimiter && --brackets <= 0)
				break;
			else if (*pp == start_delimiter)
				brackets++;
			pp++;
		}
	}

	if (*pp == 0) {
		if (key != regex) {
			zend_string_release_ex(key, 0);
		}
		if (pp < ZSTR_VAL(regex) + ZSTR_LEN(regex)) {
			php_error_docref(NULL,E_WARNING, "Null byte in regex");
		} else if (start_delimiter == end_delimiter) {
			php_error_docref(NULL,E_WARNING, "No ending delimiter '%c' found", delimiter);
		} else {
			php_error_docref(NULL,E_WARNING, "No ending matching delimiter '%c' found", delimiter);
		}
		pcre_handle_exec_error(PCRE2_ERROR_INTERNAL);
		return NULL;
	}

	/* Make a copy of the actual pattern. */
	pattern_len = pp - p;
	pattern = estrndup(p, pattern_len);

	/* Move on to the options */
	pp++;

	/* Parse through the options, setting appropriate flags.  Display
	   a warning if we encounter an unknown modifier. */
	while (pp < ZSTR_VAL(regex) + ZSTR_LEN(regex)) {
		switch (*pp++) {
			/* Perl compatible options */
			case 'i':	coptions |= PCRE2_CASELESS;		break;
			case 'm':	coptions |= PCRE2_MULTILINE;		break;
			case 's':	coptions |= PCRE2_DOTALL;		break;
			case 'x':	coptions |= PCRE2_EXTENDED;		break;

			/* PCRE specific options */
			case 'A':	coptions |= PCRE2_ANCHORED;		break;
			case 'D':	coptions |= PCRE2_DOLLAR_ENDONLY;break;
			case 'S':	/* Pass. */					break;
			case 'X':	/* Pass. */					break;
			case 'U':	coptions |= PCRE2_UNGREEDY;		break;
			case 'u':	coptions |= PCRE2_UTF;
	/* In  PCRE,  by  default, \d, \D, \s, \S, \w, and \W recognize only ASCII
       characters, even in UTF-8 mode. However, this can be changed by setting
       the PCRE2_UCP option. */
#ifdef PCRE2_UCP
						coptions |= PCRE2_UCP;
#endif
				break;
			case 'J':	coptions |= PCRE2_DUPNAMES;		break;

			/* Custom preg options */
			case 'e':	poptions |= PREG_REPLACE_EVAL;	break;

			case ' ':
			case '\n':
			case '\r':
				break;

			default:
				if (pp[-1]) {
					php_error_docref(NULL,E_WARNING, "Unknown modifier '%c'", pp[-1]);
				} else {
					php_error_docref(NULL,E_WARNING, "Null byte in regex");
				}
				pcre_handle_exec_error(PCRE2_ERROR_INTERNAL);
				efree(pattern);
				if (key != regex) {
					zend_string_release_ex(key, 0);
				}
				return NULL;
		}
	}

	if (poptions & PREG_REPLACE_EVAL) {
		php_error_docref(NULL, E_WARNING, "The /e modifier is no longer supported, use preg_replace_callback instead");
		pcre_handle_exec_error(PCRE2_ERROR_INTERNAL);
		efree(pattern);
		if (key != regex) {
			zend_string_release_ex(key, 0);
		}
		return NULL;
	}

	if (key != regex) {
		tables = (uint8_t *)zend_hash_find_ptr(&char_tables, BG(ctype_string));
		if (!tables) {
			zend_string *_k;
			tables = pcre2_maketables(gctx);
			if (UNEXPECTED(!tables)) {
				php_error_docref(NULL,E_WARNING, "Failed to generate locale character tables");
				pcre_handle_exec_error(PCRE2_ERROR_NOMEMORY);
				zend_string_release_ex(key, 0);
				efree(pattern);
				return NULL;
			}
			_k = zend_string_init(ZSTR_VAL(BG(ctype_string)), ZSTR_LEN(BG(ctype_string)), 1);
			GC_MAKE_PERSISTENT_LOCAL(_k);
			zend_hash_add_ptr(&char_tables, _k, (void *)tables);
			zend_string_release(_k);
		}
		pcre2_set_character_tables(cctx, tables);
	}

	/* Compile pattern and display a warning if compilation failed. */
	re = pcre2_compile((PCRE2_SPTR)pattern, pattern_len, coptions, &errnumber, &erroffset, cctx);

	if (re == NULL) {
		if (key != regex) {
			zend_string_release_ex(key, 0);
		}
		pcre2_get_error_message(errnumber, error, sizeof(error));
		php_error_docref(NULL,E_WARNING, "Compilation failed: %s at offset %zu", error, erroffset);
		pcre_handle_exec_error(PCRE2_ERROR_INTERNAL);
		efree(pattern);
		return NULL;
	}

#ifdef HAVE_PCRE_JIT_SUPPORT
	if (PCRE_G(jit)) {
		/* Enable PCRE JIT compiler */
		rc = pcre2_jit_compile(re, PCRE2_JIT_COMPLETE);
		if (EXPECTED(rc >= 0)) {
			size_t jit_size = 0;
			if (!pcre2_pattern_info(re, PCRE2_INFO_JITSIZE, &jit_size) && jit_size > 0) {
				poptions |= PREG_JIT;
			}
		} else if (rc == PCRE2_ERROR_NOMEMORY) {
			php_error_docref(NULL, E_WARNING,
				"Allocation of JIT memory failed, PCRE JIT will be disabled. "
				"This is likely caused by security restrictions. "
				"Either grant PHP permission to allocate executable memory, or set pcre.jit=0");
			PCRE_G(jit) = 0;
		} else {
			pcre2_get_error_message(rc, error, sizeof(error));
			php_error_docref(NULL, E_WARNING, "JIT compilation failed: %s", error);
			pcre_handle_exec_error(PCRE2_ERROR_INTERNAL);
		}
	}
#endif
	efree(pattern);

	/*
	 * If we reached cache limit, clean out the items from the head of the list;
	 * these are supposedly the oldest ones (but not necessarily the least used
	 * ones).
	 */
	if (zend_hash_num_elements(&PCRE_G(pcre_cache)) == PCRE_CACHE_SIZE) {
		int num_clean = PCRE_CACHE_SIZE / 8;
		zend_hash_apply_with_argument(&PCRE_G(pcre_cache), pcre_clean_cache, &num_clean);
	}

	/* Store the compiled pattern and extra info in the cache. */
	new_entry.re = re;
	new_entry.preg_options = poptions;
	new_entry.compile_options = coptions;
	new_entry.refcount = 0;

	rc = pcre2_pattern_info(re, PCRE2_INFO_CAPTURECOUNT, &new_entry.capture_count);
	if (rc < 0) {
		if (key != regex) {
			zend_string_release_ex(key, 0);
		}
		php_error_docref(NULL, E_WARNING, "Internal pcre2_pattern_info() error %d", rc);
		pcre_handle_exec_error(PCRE2_ERROR_INTERNAL);
		return NULL;
	}

	rc = pcre2_pattern_info(re, PCRE2_INFO_NAMECOUNT, &new_entry.name_count);
	if (rc < 0) {
		if (key != regex) {
			zend_string_release_ex(key, 0);
		}
		php_error_docref(NULL, E_WARNING, "Internal pcre_pattern_info() error %d", rc);
		pcre_handle_exec_error(PCRE2_ERROR_INTERNAL);
		return NULL;
	}

	/*
	 * Interned strings are not duplicated when stored in HashTable,
	 * but all the interned strings created during HTTP request are removed
	 * at end of request. However PCRE_G(pcre_cache) must be consistent
	 * on the next request as well. So we disable usage of interned strings
	 * as hash keys especually for this table.
	 * See bug #63180
	 */
	if (!(GC_FLAGS(key) & IS_STR_PERMANENT) && !PCRE_G(per_request_cache)) {
		zend_string *str = zend_string_init(ZSTR_VAL(key), ZSTR_LEN(key), 1);
		GC_MAKE_PERSISTENT_LOCAL(str);

		ret = zend_hash_add_new_mem(&PCRE_G(pcre_cache), str, &new_entry, sizeof(pcre_cache_entry));
		zend_string_release(str);
	} else {
		ret = zend_hash_add_new_mem(&PCRE_G(pcre_cache), key, &new_entry, sizeof(pcre_cache_entry));
	}

	if (key != regex) {
		zend_string_release_ex(key, 0);
	}

	return ret;
}
/* }}} */

/* {{{ pcre_get_compiled_regex_cache */
PHPAPI pcre_cache_entry* pcre_get_compiled_regex_cache(zend_string *regex)
{
	return pcre_get_compiled_regex_cache_ex(regex, 1);
}
/* }}} */

/* {{{ pcre_get_compiled_regex */
PHPAPI pcre2_code *pcre_get_compiled_regex(zend_string *regex, uint32_t *capture_count)
{
	pcre_cache_entry * pce = pcre_get_compiled_regex_cache(regex);

	if (capture_count) {
		*capture_count = pce ? pce->capture_count : 0;
	}

	return pce ? pce->re : NULL;
}
/* }}} */

/* {{{ pcre_get_compiled_regex_ex */
PHPAPI pcre2_code* pcre_get_compiled_regex_ex(zend_string *regex, uint32_t *capture_count, uint32_t *preg_options, uint32_t *compile_options)
{
	pcre_cache_entry * pce = pcre_get_compiled_regex_cache(regex);

	if (preg_options) {
		*preg_options = pce ? pce->preg_options : 0;
	}
	if (compile_options) {
		*compile_options = pce ? pce->compile_options : 0;
	}
	if (capture_count) {
		*capture_count = pce ? pce->capture_count : 0;
	}

	return pce ? pce->re : NULL;
}
/* }}} */

/* XXX For the cases where it's only about match yes/no and no capture
		required, perhaps just a minimum sized data would suffice. */
PHPAPI pcre2_match_data *php_pcre_create_match_data(uint32_t capture_count, pcre2_code *re)
{/*{{{*/

	assert(NULL != re);

	if (EXPECTED(!mdata_used)) {
		int rc = 0;

		if (!capture_count) {
			/* As we deal with a non cached pattern, no other way to gather this info. */
			rc = pcre2_pattern_info(re, PCRE2_INFO_CAPTURECOUNT, &capture_count);
		}

		if (rc >= 0 && capture_count + 1 <= PHP_PCRE_PREALLOC_MDATA_SIZE) {
			mdata_used = 1;
			return mdata;
		}
	}

	return pcre2_match_data_create_from_pattern(re, gctx);
}/*}}}*/

PHPAPI void php_pcre_free_match_data(pcre2_match_data *match_data)
{/*{{{*/
	if (UNEXPECTED(match_data != mdata)) {
		pcre2_match_data_free(match_data);
	} else {
		mdata_used = 0;
	}
}/*}}}*/

static void init_unmatched_null_pair() {
	zval val1, val2;
	ZVAL_NULL(&val1);
	ZVAL_LONG(&val2, -1);
	ZVAL_ARR(&PCRE_G(unmatched_null_pair), zend_new_pair(&val1, &val2));
}

static void init_unmatched_empty_pair() {
	zval val1, val2;
	ZVAL_EMPTY_STRING(&val1);
	ZVAL_LONG(&val2, -1);
	ZVAL_ARR(&PCRE_G(unmatched_empty_pair), zend_new_pair(&val1, &val2));
}

static zend_always_inline void populate_match_value_str(
		zval *val, const char *subject, PCRE2_SIZE start_offset, PCRE2_SIZE end_offset) {
	ZVAL_STRINGL_FAST(val, subject + start_offset, end_offset - start_offset);
}

static inline void populate_match_value(
		zval *val, const char *subject, PCRE2_SIZE start_offset, PCRE2_SIZE end_offset,
		uint32_t unmatched_as_null) {
	if (PCRE2_UNSET == start_offset) {
		if (unmatched_as_null) {
			ZVAL_NULL(val);
		} else {
			ZVAL_EMPTY_STRING(val);
		}
	} else {
		populate_match_value_str(val, subject, start_offset, end_offset);
	}
}

static inline void add_named(
		zval *subpats, zend_string *name, zval *val, zend_bool unmatched) {
	/* If the DUPNAMES option is used, multiple subpatterns might have the same name.
	 * In this case we want to preserve the one that actually has a value. */
	if (!unmatched) {
		zend_hash_update(Z_ARRVAL_P(subpats), name, val);
	} else {
		if (!zend_hash_add(Z_ARRVAL_P(subpats), name, val)) {
			return;
		}
	}
	Z_TRY_ADDREF_P(val);
}

/* {{{ add_offset_pair */
static inline void add_offset_pair(
		zval *result, const char *subject, PCRE2_SIZE start_offset, PCRE2_SIZE end_offset,
		zend_string *name, uint32_t unmatched_as_null)
{
	zval match_pair;

	/* Add (match, offset) to the return value */
	if (PCRE2_UNSET == start_offset) {
		if (unmatched_as_null) {
			if (Z_ISUNDEF(PCRE_G(unmatched_null_pair))) {
				init_unmatched_null_pair();
			}
			ZVAL_COPY(&match_pair, &PCRE_G(unmatched_null_pair));
		} else {
			if (Z_ISUNDEF(PCRE_G(unmatched_empty_pair))) {
				init_unmatched_empty_pair();
			}
			ZVAL_COPY(&match_pair, &PCRE_G(unmatched_empty_pair));
		}
	} else {
		zval val1, val2;
		populate_match_value_str(&val1, subject, start_offset, end_offset);
		ZVAL_LONG(&val2, start_offset);
		ZVAL_ARR(&match_pair, zend_new_pair(&val1, &val2));
	}

	if (name) {
		add_named(result, name, &match_pair, start_offset == PCRE2_UNSET);
	}
	zend_hash_next_index_insert(Z_ARRVAL_P(result), &match_pair);
}
/* }}} */

static void populate_subpat_array(
		zval *subpats, const char *subject, PCRE2_SIZE *offsets, zend_string **subpat_names,
		uint32_t num_subpats, int count, const PCRE2_SPTR mark, zend_long flags) {
	zend_bool offset_capture = (flags & PREG_OFFSET_CAPTURE) != 0;
	zend_bool unmatched_as_null = (flags & PREG_UNMATCHED_AS_NULL) != 0;
	zval val;
	int i;
	if (subpat_names) {
		if (offset_capture) {
			for (i = 0; i < count; i++) {
				add_offset_pair(
					subpats, subject, offsets[2*i], offsets[2*i+1],
					subpat_names[i], unmatched_as_null);
			}
			if (unmatched_as_null) {
				for (i = count; i < num_subpats; i++) {
					add_offset_pair(subpats, NULL, PCRE2_UNSET, PCRE2_UNSET, subpat_names[i], 1);
				}
			}
		} else {
			for (i = 0; i < count; i++) {
				populate_match_value(
					&val, subject, offsets[2*i], offsets[2*i+1], unmatched_as_null);
				if (subpat_names[i]) {
					add_named(subpats, subpat_names[i], &val, offsets[2*i] == PCRE2_UNSET);
				}
				zend_hash_next_index_insert(Z_ARRVAL_P(subpats), &val);
			}
			if (unmatched_as_null) {
				for (i = count; i < num_subpats; i++) {
					ZVAL_NULL(&val);
					if (subpat_names[i]) {
						zend_hash_add(Z_ARRVAL_P(subpats), subpat_names[i], &val);
					}
					zend_hash_next_index_insert(Z_ARRVAL_P(subpats), &val);
				}
			}
		}
	} else {
		if (offset_capture) {
			for (i = 0; i < count; i++) {
				add_offset_pair(
					subpats, subject, offsets[2*i], offsets[2*i+1], NULL, unmatched_as_null);
			}
			if (unmatched_as_null) {
				for (i = count; i < num_subpats; i++) {
					add_offset_pair(subpats, NULL, PCRE2_UNSET, PCRE2_UNSET, NULL, 1);
				}
			}
		} else {
			for (i = 0; i < count; i++) {
				populate_match_value(
					&val, subject, offsets[2*i], offsets[2*i+1], unmatched_as_null);
				zend_hash_next_index_insert(Z_ARRVAL_P(subpats), &val);
			}
			if (unmatched_as_null) {
				for (i = count; i < num_subpats; i++) {
					add_next_index_null(subpats);
				}
			}
		}
	}
	/* Add MARK, if available */
	if (mark) {
		add_assoc_string_ex(subpats, "MARK", sizeof("MARK") - 1, (char *)mark);
	}
}

static void php_do_pcre_match(INTERNAL_FUNCTION_PARAMETERS, int global) /* {{{ */
{
	/* parameters */
	zend_string		 *regex;			/* Regular expression */
	zend_string		 *subject;			/* String to match against */
	pcre_cache_entry *pce;				/* Compiled regular expression */
	zval			 *subpats = NULL;	/* Array for subpatterns */
	zend_long		  flags = 0;		/* Match control flags */
	zend_long		  start_offset = 0;	/* Where the new search starts */

	ZEND_PARSE_PARAMETERS_START(2, 5)
		Z_PARAM_STR(regex)
		Z_PARAM_STR(subject)
		Z_PARAM_OPTIONAL
		Z_PARAM_ZVAL(subpats)
		Z_PARAM_LONG(flags)
		Z_PARAM_LONG(start_offset)
	ZEND_PARSE_PARAMETERS_END();

	/* Compile regex or get it from cache. */
	if ((pce = pcre_get_compiled_regex_cache(regex)) == NULL) {
		RETURN_FALSE;
	}

	pce->refcount++;
	php_pcre_match_impl(pce, subject, return_value, subpats,
		global, ZEND_NUM_ARGS() >= 4, flags, start_offset);
	pce->refcount--;
}
/* }}} */

static zend_always_inline zend_bool is_known_valid_utf8(
		zend_string *subject_str, PCRE2_SIZE start_offset) {
	if (!(GC_FLAGS(subject_str) & IS_STR_VALID_UTF8)) {
		/* We don't know whether the string is valid UTF-8 or not. */
		return 0;
	}

	if (start_offset == ZSTR_LEN(subject_str)) {
		/* Degenerate case: Offset points to end of string. */
		return 1;
	}

	/* Check that the offset does not point to an UTF-8 continuation byte. */
	return (ZSTR_VAL(subject_str)[start_offset] & 0xc0) != 0x80;
}

/* {{{ php_pcre_match_impl() */
PHPAPI void php_pcre_match_impl(pcre_cache_entry *pce, zend_string *subject_str, zval *return_value,
	zval *subpats, int global, int use_flags, zend_long flags, zend_off_t start_offset)
{
	zval			 result_set,		/* Holds a set of subpatterns after
										   a global match */
					*match_sets = NULL;	/* An array of sets of matches for each
										   subpattern after a global match */
	uint32_t		 options;			/* Execution options */
	int				 count;				/* Count of matched subpatterns */
	PCRE2_SIZE		*offsets;			/* Array of subpattern offsets */
	uint32_t		 num_subpats;		/* Number of captured subpatterns */
	int				 matched;			/* Has anything matched */
	zend_string	   **subpat_names;		/* Array for named subpatterns */
	size_t			 i;
	uint32_t		 subpats_order;		/* Order of subpattern matches */
	uint32_t		 offset_capture;	/* Capture match offsets: yes/no */
	uint32_t		 unmatched_as_null;	/* Null non-matches: yes/no */
	PCRE2_SPTR       mark = NULL;		/* Target for MARK name */
	zval			 marks;				/* Array of marks for PREG_PATTERN_ORDER */
	pcre2_match_data *match_data;
	PCRE2_SIZE		 start_offset2, orig_start_offset;

	char *subject = ZSTR_VAL(subject_str);
	size_t subject_len = ZSTR_LEN(subject_str);

	ZVAL_UNDEF(&marks);

	/* Overwrite the passed-in value for subpatterns with an empty array. */
	if (subpats != NULL) {
		subpats = zend_try_array_init(subpats);
		if (!subpats) {
			return;
		}
	}

	subpats_order = global ? PREG_PATTERN_ORDER : 0;

	if (use_flags) {
		offset_capture = flags & PREG_OFFSET_CAPTURE;
		unmatched_as_null = flags & PREG_UNMATCHED_AS_NULL;

		/*
		 * subpats_order is pre-set to pattern mode so we change it only if
		 * necessary.
		 */
		if (flags & 0xff) {
			subpats_order = flags & 0xff;
		}
		if ((global && (subpats_order < PREG_PATTERN_ORDER || subpats_order > PREG_SET_ORDER)) ||
			(!global && subpats_order != 0)) {
			zend_argument_value_error(4, "must be a PREG_* constant");
			RETURN_THROWS();
		}
	} else {
		offset_capture = 0;
		unmatched_as_null = 0;
	}

	/* Negative offset counts from the end of the string. */
	if (start_offset < 0) {
		if ((PCRE2_SIZE)-start_offset <= subject_len) {
			start_offset2 = subject_len + start_offset;
		} else {
			start_offset2 = 0;
		}
	} else {
		start_offset2 = (PCRE2_SIZE)start_offset;
	}

	if (start_offset2 > subject_len) {
		pcre_handle_exec_error(PCRE2_ERROR_BADOFFSET);
		RETURN_FALSE;
	}

	/* Calculate the size of the offsets array, and allocate memory for it. */
	num_subpats = pce->capture_count + 1;

	/*
	 * Build a mapping from subpattern numbers to their names. We will
	 * allocate the table only if there are any named subpatterns.
	 */
	subpat_names = NULL;
	if (subpats && pce->name_count > 0) {
		subpat_names = make_subpats_table(num_subpats, pce);
		if (!subpat_names) {
			RETURN_FALSE;
		}
	}

	/* Allocate match sets array and initialize the values. */
	if (global && subpats && subpats_order == PREG_PATTERN_ORDER) {
		match_sets = (zval *)safe_emalloc(num_subpats, sizeof(zval), 0);
		for (i=0; i<num_subpats; i++) {
			array_init(&match_sets[i]);
		}
	}

	matched = 0;
	PCRE_G(error_code) = PHP_PCRE_NO_ERROR;

	if (!mdata_used && num_subpats <= PHP_PCRE_PREALLOC_MDATA_SIZE) {
		match_data = mdata;
	} else {
		match_data = pcre2_match_data_create_from_pattern(pce->re, PCRE_G(gctx_zmm));
		if (!match_data) {
			PCRE_G(error_code) = PHP_PCRE_INTERNAL_ERROR;
			if (subpat_names) {
				free_subpats_table(subpat_names, num_subpats);
			}
			if (match_sets) {
				efree(match_sets);
			}
			RETURN_FALSE;
		}
	}

	orig_start_offset = start_offset2;
	options =
		(pce->compile_options & PCRE2_UTF) && !is_known_valid_utf8(subject_str, orig_start_offset)
			? 0 : PCRE2_NO_UTF_CHECK;

	/* Execute the regular expression. */
#ifdef HAVE_PCRE_JIT_SUPPORT
	if ((pce->preg_options & PREG_JIT) && options) {
		count = pcre2_jit_match(pce->re, (PCRE2_SPTR)subject, subject_len, start_offset2,
				PCRE2_NO_UTF_CHECK, match_data, mctx);
	} else
#endif
	count = pcre2_match(pce->re, (PCRE2_SPTR)subject, subject_len, start_offset2,
			options, match_data, mctx);

	while (1) {
		/* If something has matched */
		if (count >= 0) {
			/* Check for too many substrings condition. */
			if (UNEXPECTED(count == 0)) {
				php_error_docref(NULL, E_NOTICE, "Matched, but too many substrings");
				count = num_subpats;
			}

matched:
			matched++;

			offsets = pcre2_get_ovector_pointer(match_data);

			/* If subpatterns array has been passed, fill it in with values. */
			if (subpats != NULL) {
				/* Try to get the list of substrings and display a warning if failed. */
				if (offsets[1] < offsets[0]) {
					if (subpat_names) {
						free_subpats_table(subpat_names, num_subpats);
					}
					if (match_sets) efree(match_sets);
					php_error_docref(NULL, E_WARNING, "Get subpatterns list failed");
					RETURN_FALSE;
				}

				if (global) {	/* global pattern matching */
					if (subpats && subpats_order == PREG_PATTERN_ORDER) {
						/* For each subpattern, insert it into the appropriate array. */
						if (offset_capture) {
							for (i = 0; i < count; i++) {
								add_offset_pair(
									&match_sets[i], subject, offsets[2*i], offsets[2*i+1],
									NULL, unmatched_as_null);
							}
						} else {
							for (i = 0; i < count; i++) {
								zval val;
								populate_match_value(
									&val, subject, offsets[2*i], offsets[2*i+1], unmatched_as_null);
								zend_hash_next_index_insert_new(Z_ARRVAL(match_sets[i]), &val);
							}
						}
						mark = pcre2_get_mark(match_data);
						/* Add MARK, if available */
						if (mark) {
							if (Z_TYPE(marks) == IS_UNDEF) {
								array_init(&marks);
							}
							add_index_string(&marks, matched - 1, (char *) mark);
						}
						/*
						 * If the number of captured subpatterns on this run is
						 * less than the total possible number, pad the result
						 * arrays with NULLs or empty strings.
						 */
						if (count < num_subpats) {
							for (; i < num_subpats; i++) {
								if (offset_capture) {
									add_offset_pair(
										&match_sets[i], NULL, PCRE2_UNSET, PCRE2_UNSET,
										NULL, unmatched_as_null);
								} else if (unmatched_as_null) {
									add_next_index_null(&match_sets[i]);
								} else {
									add_next_index_str(&match_sets[i], ZSTR_EMPTY_ALLOC());
								}
							}
						}
					} else {
						/* Allocate and populate the result set array */
						array_init_size(&result_set, count + (mark ? 1 : 0));
						mark = pcre2_get_mark(match_data);
						populate_subpat_array(
							&result_set, subject, offsets, subpat_names,
							num_subpats, count, mark, flags);
						/* And add it to the output array */
						zend_hash_next_index_insert(Z_ARRVAL_P(subpats), &result_set);
					}
				} else {			/* single pattern matching */
					/* For each subpattern, insert it into the subpatterns array. */
					mark = pcre2_get_mark(match_data);
					populate_subpat_array(
						subpats, subject, offsets, subpat_names, num_subpats, count, mark, flags);
					break;
				}
			}

			/* Advance to the next piece. */
			start_offset2 = offsets[1];

			/* If we have matched an empty string, mimic what Perl's /g options does.
			   This turns out to be rather cunning. First we set PCRE2_NOTEMPTY_ATSTART and try
			   the match again at the same point. If this fails (picked up above) we
			   advance to the next character. */
			if (start_offset2 == offsets[0]) {
				count = pcre2_match(pce->re, (PCRE2_SPTR)subject, subject_len, start_offset2,
					PCRE2_NO_UTF_CHECK | PCRE2_NOTEMPTY_ATSTART | PCRE2_ANCHORED, match_data, mctx);
				if (count >= 0) {
					if (global) {
						goto matched;
					} else {
						break;
					}
				} else if (count == PCRE2_ERROR_NOMATCH) {
					/* If we previously set PCRE2_NOTEMPTY_ATSTART after a null match,
					   this is not necessarily the end. We need to advance
					   the start offset, and continue. Fudge the offset values
					   to achieve this, unless we're already at the end of the string. */
					if (start_offset2 < subject_len) {
						size_t unit_len = calculate_unit_length(pce, subject + start_offset2);

						start_offset2 += unit_len;
					} else {
						break;
					}
				} else {
					goto error;
				}
			}
		} else if (count == PCRE2_ERROR_NOMATCH) {
			break;
		} else {
error:
			pcre_handle_exec_error(count);
			break;
		}

		if (!global) {
			break;
		}

		/* Execute the regular expression. */
#ifdef HAVE_PCRE_JIT_SUPPORT
		if ((pce->preg_options & PREG_JIT)) {
			if (PCRE2_UNSET == start_offset2 || start_offset2 > subject_len) {
				pcre_handle_exec_error(PCRE2_ERROR_BADOFFSET);
				break;
			}
			count = pcre2_jit_match(pce->re, (PCRE2_SPTR)subject, subject_len, start_offset2,
					PCRE2_NO_UTF_CHECK, match_data, mctx);
		} else
#endif
		count = pcre2_match(pce->re, (PCRE2_SPTR)subject, subject_len, start_offset2,
				PCRE2_NO_UTF_CHECK, match_data, mctx);
	}
	if (match_data != mdata) {
		pcre2_match_data_free(match_data);
	}

	/* Add the match sets to the output array and clean up */
	if (global && subpats && subpats_order == PREG_PATTERN_ORDER) {
		if (subpat_names) {
			for (i = 0; i < num_subpats; i++) {
				if (subpat_names[i]) {
					zend_hash_update(Z_ARRVAL_P(subpats), subpat_names[i], &match_sets[i]);
					Z_ADDREF(match_sets[i]);
				}
				zend_hash_next_index_insert(Z_ARRVAL_P(subpats), &match_sets[i]);
			}
		} else {
			for (i = 0; i < num_subpats; i++) {
				zend_hash_next_index_insert(Z_ARRVAL_P(subpats), &match_sets[i]);
			}
		}
		efree(match_sets);

		if (Z_TYPE(marks) != IS_UNDEF) {
			add_assoc_zval(subpats, "MARK", &marks);
		}
	}

	if (subpat_names) {
		free_subpats_table(subpat_names, num_subpats);
	}

	if (PCRE_G(error_code) == PHP_PCRE_NO_ERROR) {
		/* If there was no error and we're in /u mode, remember that the string is valid UTF-8. */
		if ((pce->compile_options & PCRE2_UTF)
				&& !ZSTR_IS_INTERNED(subject_str) && orig_start_offset == 0) {
			GC_ADD_FLAGS(subject_str, IS_STR_VALID_UTF8);
		}

		RETVAL_LONG(matched);
	} else {
		RETVAL_FALSE;
	}
}
/* }}} */

/* {{{ Perform a Perl-style regular expression match */
PHP_FUNCTION(preg_match)
{
	php_do_pcre_match(INTERNAL_FUNCTION_PARAM_PASSTHRU, 0);
}
/* }}} */

/* {{{ Perform a Perl-style global regular expression match */
PHP_FUNCTION(preg_match_all)
{
	php_do_pcre_match(INTERNAL_FUNCTION_PARAM_PASSTHRU, 1);
}
/* }}} */

/* {{{ preg_get_backref */
static int preg_get_backref(char **str, int *backref)
{
	register char in_brace = 0;
	register char *walk = *str;

	if (walk[1] == 0)
		return 0;

	if (*walk == '$' && walk[1] == '{') {
		in_brace = 1;
		walk++;
	}
	walk++;

	if (*walk >= '0' && *walk <= '9') {
		*backref = *walk - '0';
		walk++;
	} else
		return 0;

	if (*walk && *walk >= '0' && *walk <= '9') {
		*backref = *backref * 10 + *walk - '0';
		walk++;
	}

	if (in_brace) {
		if (*walk != '}')
			return 0;
		else
			walk++;
	}

	*str = walk;
	return 1;
}
/* }}} */

/* {{{ preg_do_repl_func */
static zend_string *preg_do_repl_func(zend_fcall_info *fci, zend_fcall_info_cache *fcc, const char *subject, PCRE2_SIZE *offsets, zend_string **subpat_names, uint32_t num_subpats, int count, const PCRE2_SPTR mark, zend_long flags)
{
	zend_string *result_str;
	zval		 retval;			/* Function return value */
	zval	     arg;				/* Argument to pass to function */

	array_init_size(&arg, count + (mark ? 1 : 0));
	populate_subpat_array(&arg, subject, offsets, subpat_names, num_subpats, count, mark, flags);

	fci->retval = &retval;
	fci->param_count = 1;
	fci->params = &arg;

	if (zend_call_function(fci, fcc) == SUCCESS && Z_TYPE(retval) != IS_UNDEF) {
		if (EXPECTED(Z_TYPE(retval) == IS_STRING)) {
			result_str = Z_STR(retval);
		} else {
			result_str = zval_get_string_func(&retval);
			zval_ptr_dtor(&retval);
		}
	} else {
		if (!EG(exception)) {
			php_error_docref(NULL, E_WARNING, "Unable to call custom replacement function");
		}

		result_str = zend_string_init(&subject[offsets[0]], offsets[1] - offsets[0], 0);
	}

	zval_ptr_dtor(&arg);

	return result_str;
}
/* }}} */

/* {{{ php_pcre_replace */
PHPAPI zend_string *php_pcre_replace(zend_string *regex,
							  zend_string *subject_str,
							  const char *subject, size_t subject_len,
							  zend_string *replace_str,
							  size_t limit, size_t *replace_count)
{
	pcre_cache_entry	*pce;			    /* Compiled regular expression */
	zend_string	 		*result;			/* Function result */

	/* Abort on pending exception, e.g. thrown from __toString(). */
	if (UNEXPECTED(EG(exception))) {
		return NULL;
	}

	/* Compile regex or get it from cache. */
	if ((pce = pcre_get_compiled_regex_cache(regex)) == NULL) {
		return NULL;
	}
	pce->refcount++;
	result = php_pcre_replace_impl(pce, subject_str, subject, subject_len, replace_str,
		limit, replace_count);
	pce->refcount--;

	return result;
}
/* }}} */

/* {{{ php_pcre_replace_impl() */
PHPAPI zend_string *php_pcre_replace_impl(pcre_cache_entry *pce, zend_string *subject_str, const char *subject, size_t subject_len, zend_string *replace_str, size_t limit, size_t *replace_count)
{
	uint32_t		 options;			/* Execution options */
	int				 count;				/* Count of matched subpatterns */
	PCRE2_SIZE		*offsets;			/* Array of subpattern offsets */
	uint32_t		 num_subpats;		/* Number of captured subpatterns */
	size_t			 new_len;			/* Length of needed storage */
	size_t			 alloc_len;			/* Actual allocated length */
	size_t			 match_len;			/* Length of the current match */
	int				 backref;			/* Backreference number */
	PCRE2_SIZE		 start_offset;		/* Where the new search starts */
	size_t			 last_end_offset;	/* Where the last search ended */
	char			*walkbuf,			/* Location of current replacement in the result */
					*walk,				/* Used to walk the replacement string */
					 walk_last;			/* Last walked character */
	const char		*match,				/* The current match */
					*piece,				/* The current piece of subject */
					*replace_end;		/* End of replacement string */
	size_t			result_len; 		/* Length of result */
	zend_string		*result;			/* Result of replacement */
	pcre2_match_data *match_data;

	/* Calculate the size of the offsets array, and allocate memory for it. */
	num_subpats = pce->capture_count + 1;
	alloc_len = 0;
	result = NULL;

	/* Initialize */
	match = NULL;
	start_offset = 0;
	last_end_offset = 0;
	result_len = 0;
	PCRE_G(error_code) = PHP_PCRE_NO_ERROR;

	if (!mdata_used && num_subpats <= PHP_PCRE_PREALLOC_MDATA_SIZE) {
		match_data = mdata;
	} else {
		match_data = pcre2_match_data_create_from_pattern(pce->re, PCRE_G(gctx_zmm));
		if (!match_data) {
			PCRE_G(error_code) = PHP_PCRE_INTERNAL_ERROR;
			return NULL;
		}
	}

	options = (pce->compile_options & PCRE2_UTF) ? 0 : PCRE2_NO_UTF_CHECK;

	/* Execute the regular expression. */
#ifdef HAVE_PCRE_JIT_SUPPORT
	if ((pce->preg_options & PREG_JIT) && options) {
		count = pcre2_jit_match(pce->re, (PCRE2_SPTR)subject, subject_len, start_offset,
				PCRE2_NO_UTF_CHECK, match_data, mctx);
	} else
#endif
	count = pcre2_match(pce->re, (PCRE2_SPTR)subject, subject_len, start_offset,
			options, match_data, mctx);

	while (1) {
		piece = subject + last_end_offset;

		if (count >= 0 && limit > 0) {
			zend_bool simple_string;

			/* Check for too many substrings condition. */
			if (UNEXPECTED(count == 0)) {
				php_error_docref(NULL,E_NOTICE, "Matched, but too many substrings");
				count = num_subpats;
			}

matched:
			offsets = pcre2_get_ovector_pointer(match_data);

			if (UNEXPECTED(offsets[1] < offsets[0])) {
				PCRE_G(error_code) = PHP_PCRE_INTERNAL_ERROR;
				if (result) {
					zend_string_release_ex(result, 0);
					result = NULL;
				}
				break;
			}

			if (replace_count) {
				++*replace_count;
			}

			/* Set the match location in subject */
			match = subject + offsets[0];

			new_len = result_len + offsets[0] - last_end_offset; /* part before the match */

			walk = ZSTR_VAL(replace_str);
			replace_end = walk + ZSTR_LEN(replace_str);
			walk_last = 0;
			simple_string = 1;
			while (walk < replace_end) {
				if ('\\' == *walk || '$' == *walk) {
					simple_string = 0;
					if (walk_last == '\\') {
						walk++;
						walk_last = 0;
						continue;
					}
					if (preg_get_backref(&walk, &backref)) {
						if (backref < count)
							new_len += offsets[(backref<<1)+1] - offsets[backref<<1];
						continue;
					}
				}
				new_len++;
				walk++;
				walk_last = walk[-1];
			}

			if (new_len >= alloc_len) {
				alloc_len = zend_safe_address_guarded(2, new_len, alloc_len);
				if (result == NULL) {
					result = zend_string_alloc(alloc_len, 0);
				} else {
					result = zend_string_extend(result, alloc_len, 0);
				}
			}

			if (match-piece > 0) {
				/* copy the part of the string before the match */
				memcpy(&ZSTR_VAL(result)[result_len], piece, match-piece);
				result_len += (match-piece);
			}

			if (simple_string) {
				/* copy replacement */
				memcpy(&ZSTR_VAL(result)[result_len], ZSTR_VAL(replace_str), ZSTR_LEN(replace_str)+1);
				result_len += ZSTR_LEN(replace_str);
			} else {
				/* copy replacement and backrefs */
				walkbuf = ZSTR_VAL(result) + result_len;

				walk = ZSTR_VAL(replace_str);
				walk_last = 0;
				while (walk < replace_end) {
					if ('\\' == *walk || '$' == *walk) {
						if (walk_last == '\\') {
							*(walkbuf-1) = *walk++;
							walk_last = 0;
							continue;
						}
						if (preg_get_backref(&walk, &backref)) {
							if (backref < count) {
								match_len = offsets[(backref<<1)+1] - offsets[backref<<1];
								memcpy(walkbuf, subject + offsets[backref<<1], match_len);
								walkbuf += match_len;
							}
							continue;
						}
					}
					*walkbuf++ = *walk++;
					walk_last = walk[-1];
				}
				*walkbuf = '\0';
				/* increment the result length by how much we've added to the string */
				result_len += (walkbuf - (ZSTR_VAL(result) + result_len));
			}

			limit--;

			/* Advance to the next piece. */
			start_offset = last_end_offset = offsets[1];

			/* If we have matched an empty string, mimic what Perl's /g options does.
			   This turns out to be rather cunning. First we set PCRE2_NOTEMPTY_ATSTART and try
			   the match again at the same point. If this fails (picked up above) we
			   advance to the next character. */
			if (start_offset == offsets[0]) {
				count = pcre2_match(pce->re, (PCRE2_SPTR)subject, subject_len, start_offset,
					PCRE2_NO_UTF_CHECK | PCRE2_NOTEMPTY_ATSTART | PCRE2_ANCHORED, match_data, mctx);

				piece = subject + start_offset;
				if (count >= 0 && limit > 0) {
					goto matched;
				} else if (count == PCRE2_ERROR_NOMATCH || limit == 0) {
					/* If we previously set PCRE2_NOTEMPTY_ATSTART after a null match,
					   this is not necessarily the end. We need to advance
					   the start offset, and continue. Fudge the offset values
					   to achieve this, unless we're already at the end of the string. */
					if (start_offset < subject_len) {
						size_t unit_len = calculate_unit_length(pce, piece);
						start_offset += unit_len;
					} else {
						goto not_matched;
					}
				} else {
					goto error;
				}
			}

		} else if (count == PCRE2_ERROR_NOMATCH || limit == 0) {
not_matched:
			if (!result && subject_str) {
				result = zend_string_copy(subject_str);
				break;
			}
			new_len = result_len + subject_len - last_end_offset;
			if (new_len >= alloc_len) {
				alloc_len = new_len; /* now we know exactly how long it is */
				if (NULL != result) {
					result = zend_string_realloc(result, alloc_len, 0);
				} else {
					result = zend_string_alloc(alloc_len, 0);
				}
			}
			/* stick that last bit of string on our output */
			memcpy(ZSTR_VAL(result) + result_len, piece, subject_len - last_end_offset);
			result_len += subject_len - last_end_offset;
			ZSTR_VAL(result)[result_len] = '\0';
			ZSTR_LEN(result) = result_len;
			break;
		} else {
error:
			pcre_handle_exec_error(count);
			if (result) {
				zend_string_release_ex(result, 0);
				result = NULL;
			}
			break;
		}

#ifdef HAVE_PCRE_JIT_SUPPORT
		if (pce->preg_options & PREG_JIT) {
			count = pcre2_jit_match(pce->re, (PCRE2_SPTR)subject, subject_len, start_offset,
					PCRE2_NO_UTF_CHECK, match_data, mctx);
		} else
#endif
		count = pcre2_match(pce->re, (PCRE2_SPTR)subject, subject_len, start_offset,
					PCRE2_NO_UTF_CHECK, match_data, mctx);
	}
	if (match_data != mdata) {
		pcre2_match_data_free(match_data);
	}

	return result;
}
/* }}} */

/* {{{ php_pcre_replace_func_impl() */
static zend_string *php_pcre_replace_func_impl(pcre_cache_entry *pce, zend_string *subject_str, const char *subject, size_t subject_len, zend_fcall_info *fci, zend_fcall_info_cache *fcc, size_t limit, size_t *replace_count, zend_long flags)
{
	uint32_t		 options;			/* Execution options */
	int				 count;				/* Count of matched subpatterns */
	PCRE2_SIZE		*offsets;			/* Array of subpattern offsets */
	zend_string		**subpat_names;		/* Array for named subpatterns */
	uint32_t		 num_subpats;		/* Number of captured subpatterns */
	size_t			 new_len;			/* Length of needed storage */
	size_t			 alloc_len;			/* Actual allocated length */
	PCRE2_SIZE		 start_offset;		/* Where the new search starts */
	size_t			 last_end_offset;	/* Where the last search ended */
	const char		*match,				/* The current match */
					*piece;				/* The current piece of subject */
	size_t			result_len; 		/* Length of result */
	zend_string		*result;			/* Result of replacement */
	zend_string     *eval_result;		/* Result of custom function */
	pcre2_match_data *match_data;
	zend_bool old_mdata_used;

	/* Calculate the size of the offsets array, and allocate memory for it. */
	num_subpats = pce->capture_count + 1;

	/*
	 * Build a mapping from subpattern numbers to their names. We will
	 * allocate the table only if there are any named subpatterns.
	 */
	subpat_names = NULL;
	if (UNEXPECTED(pce->name_count > 0)) {
		subpat_names = make_subpats_table(num_subpats, pce);
		if (!subpat_names) {
			return NULL;
		}
	}

	alloc_len = 0;
	result = NULL;

	/* Initialize */
	match = NULL;
	start_offset = 0;
	last_end_offset = 0;
	result_len = 0;
	PCRE_G(error_code) = PHP_PCRE_NO_ERROR;

	old_mdata_used = mdata_used;
	if (!old_mdata_used && num_subpats <= PHP_PCRE_PREALLOC_MDATA_SIZE) {
		mdata_used = 1;
		match_data = mdata;
	} else {
		match_data = pcre2_match_data_create_from_pattern(pce->re, PCRE_G(gctx_zmm));
		if (!match_data) {
			PCRE_G(error_code) = PHP_PCRE_INTERNAL_ERROR;
			if (subpat_names) {
				free_subpats_table(subpat_names, num_subpats);
			}
			mdata_used = old_mdata_used;
			return NULL;
		}
	}

	options = (pce->compile_options & PCRE2_UTF) ? 0 : PCRE2_NO_UTF_CHECK;

	/* Execute the regular expression. */
#ifdef HAVE_PCRE_JIT_SUPPORT
	if ((pce->preg_options & PREG_JIT) && options) {
		count = pcre2_jit_match(pce->re, (PCRE2_SPTR)subject, subject_len, start_offset,
				PCRE2_NO_UTF_CHECK, match_data, mctx);
	} else
#endif
	count = pcre2_match(pce->re, (PCRE2_SPTR)subject, subject_len, start_offset,
			options, match_data, mctx);

	while (1) {
		piece = subject + last_end_offset;

		if (count >= 0 && limit) {
			/* Check for too many substrings condition. */
			if (UNEXPECTED(count == 0)) {
				php_error_docref(NULL,E_NOTICE, "Matched, but too many substrings");
				count = num_subpats;
			}

matched:
			offsets = pcre2_get_ovector_pointer(match_data);

			if (UNEXPECTED(offsets[1] < offsets[0])) {
				PCRE_G(error_code) = PHP_PCRE_INTERNAL_ERROR;
				if (result) {
					zend_string_release_ex(result, 0);
					result = NULL;
				}
				break;
			}

			if (replace_count) {
				++*replace_count;
			}

			/* Set the match location in subject */
			match = subject + offsets[0];

			new_len = result_len + offsets[0] - last_end_offset; /* part before the match */

			/* Use custom function to get replacement string and its length. */
			eval_result = preg_do_repl_func(
				fci, fcc, subject, offsets, subpat_names, num_subpats, count,
				pcre2_get_mark(match_data), flags);

			ZEND_ASSERT(eval_result);
			new_len = zend_safe_address_guarded(1, ZSTR_LEN(eval_result), new_len);
			if (new_len >= alloc_len) {
				alloc_len = zend_safe_address_guarded(2, new_len, alloc_len);
				if (result == NULL) {
					result = zend_string_alloc(alloc_len, 0);
				} else {
					result = zend_string_extend(result, alloc_len, 0);
				}
			}

			if (match-piece > 0) {
				/* copy the part of the string before the match */
				memcpy(ZSTR_VAL(result) + result_len, piece, match-piece);
				result_len += (match-piece);
			}

			/* If using custom function, copy result to the buffer and clean up. */
			memcpy(ZSTR_VAL(result) + result_len, ZSTR_VAL(eval_result), ZSTR_LEN(eval_result));
			result_len += ZSTR_LEN(eval_result);
			zend_string_release_ex(eval_result, 0);

			limit--;

			/* Advance to the next piece. */
			start_offset = last_end_offset = offsets[1];

			/* If we have matched an empty string, mimic what Perl's /g options does.
			   This turns out to be rather cunning. First we set PCRE2_NOTEMPTY_ATSTART and try
			   the match again at the same point. If this fails (picked up above) we
			   advance to the next character. */
			if (start_offset == offsets[0]) {
				count = pcre2_match(pce->re, (PCRE2_SPTR)subject, subject_len, start_offset,
					PCRE2_NO_UTF_CHECK | PCRE2_NOTEMPTY_ATSTART | PCRE2_ANCHORED, match_data, mctx);

				piece = subject + start_offset;
				if (count >= 0 && limit) {
					goto matched;
				} else if (count == PCRE2_ERROR_NOMATCH || limit == 0) {
					/* If we previously set PCRE2_NOTEMPTY_ATSTART after a null match,
					   this is not necessarily the end. We need to advance
					   the start offset, and continue. Fudge the offset values
					   to achieve this, unless we're already at the end of the string. */
					if (start_offset < subject_len) {
						size_t unit_len = calculate_unit_length(pce, piece);
						start_offset += unit_len;
					} else {
						goto not_matched;
					}
				} else {
					goto error;
				}
			}

		} else if (count == PCRE2_ERROR_NOMATCH || limit == 0) {
not_matched:
			if (!result && subject_str) {
				result = zend_string_copy(subject_str);
				break;
			}
			new_len = result_len + subject_len - last_end_offset;
			if (new_len >= alloc_len) {
				alloc_len = new_len; /* now we know exactly how long it is */
				if (NULL != result) {
					result = zend_string_realloc(result, alloc_len, 0);
				} else {
					result = zend_string_alloc(alloc_len, 0);
				}
			}
			/* stick that last bit of string on our output */
			memcpy(ZSTR_VAL(result) + result_len, piece, subject_len - last_end_offset);
			result_len += subject_len - last_end_offset;
			ZSTR_VAL(result)[result_len] = '\0';
			ZSTR_LEN(result) = result_len;
			break;
		} else {
error:
			pcre_handle_exec_error(count);
			if (result) {
				zend_string_release_ex(result, 0);
				result = NULL;
			}
			break;
		}
#ifdef HAVE_PCRE_JIT_SUPPORT
		if ((pce->preg_options & PREG_JIT)) {
			count = pcre2_jit_match(pce->re, (PCRE2_SPTR)subject, subject_len, start_offset,
					PCRE2_NO_UTF_CHECK, match_data, mctx);
		} else
#endif
		count = pcre2_match(pce->re, (PCRE2_SPTR)subject, subject_len, start_offset,
				PCRE2_NO_UTF_CHECK, match_data, mctx);
	}
	if (match_data != mdata) {
		pcre2_match_data_free(match_data);
	}
	mdata_used = old_mdata_used;

	if (UNEXPECTED(subpat_names)) {
		free_subpats_table(subpat_names, num_subpats);
	}

	return result;
}
/* }}} */

/* {{{ php_pcre_replace_func */
static zend_always_inline zend_string *php_pcre_replace_func(zend_string *regex,
							  zend_string *subject_str,
							  zend_fcall_info *fci, zend_fcall_info_cache *fcc,
							  size_t limit, size_t *replace_count, zend_long flags)
{
	pcre_cache_entry	*pce;			    /* Compiled regular expression */
	zend_string	 		*result;			/* Function result */

	/* Compile regex or get it from cache. */
	if ((pce = pcre_get_compiled_regex_cache(regex)) == NULL) {
		return NULL;
	}
	pce->refcount++;
	result = php_pcre_replace_func_impl(
		pce, subject_str, ZSTR_VAL(subject_str), ZSTR_LEN(subject_str), fci, fcc,
		limit, replace_count, flags);
	pce->refcount--;

	return result;
}
/* }}} */

/* {{{ php_pcre_replace_array */
static zend_string *php_pcre_replace_array(HashTable *regex,
	zend_string *replace_str, HashTable *replace_ht,
	zend_string *subject_str, size_t limit, size_t *replace_count)
{
	zval		*regex_entry;
	zend_string *result;

	zend_string_addref(subject_str);

	if (replace_ht) {
		uint32_t replace_idx = 0;

		/* For each entry in the regex array, get the entry */
		ZEND_HASH_FOREACH_VAL(regex, regex_entry) {
			/* Make sure we're dealing with strings. */
			zend_string *tmp_regex_str;
			zend_string *regex_str = zval_get_tmp_string(regex_entry, &tmp_regex_str);
			zend_string *replace_entry_str, *tmp_replace_entry_str;
			zval *zv;

			/* Get current entry */
			while (1) {
				if (replace_idx == replace_ht->nNumUsed) {
					replace_entry_str = ZSTR_EMPTY_ALLOC();
					tmp_replace_entry_str = NULL;
					break;
				}
				zv = &replace_ht->arData[replace_idx].val;
				replace_idx++;
				if (Z_TYPE_P(zv) != IS_UNDEF) {
					replace_entry_str = zval_get_tmp_string(zv, &tmp_replace_entry_str);
					break;
				}
			}

			/* Do the actual replacement and put the result back into subject_str
			   for further replacements. */
			result = php_pcre_replace(regex_str, subject_str, ZSTR_VAL(subject_str),
				ZSTR_LEN(subject_str), replace_entry_str, limit, replace_count);
			zend_tmp_string_release(tmp_replace_entry_str);
			zend_tmp_string_release(tmp_regex_str);
			zend_string_release_ex(subject_str, 0);
			subject_str = result;
			if (UNEXPECTED(result == NULL)) {
				break;
			}
		} ZEND_HASH_FOREACH_END();

	} else {
		ZEND_ASSERT(replace_str != NULL);

		/* For each entry in the regex array, get the entry */
		ZEND_HASH_FOREACH_VAL(regex, regex_entry) {
			/* Make sure we're dealing with strings. */
			zend_string *tmp_regex_str;
			zend_string *regex_str = zval_get_tmp_string(regex_entry, &tmp_regex_str);

			/* Do the actual replacement and put the result back into subject_str
			   for further replacements. */
			result = php_pcre_replace(regex_str, subject_str, ZSTR_VAL(subject_str),
				ZSTR_LEN(subject_str), replace_str, limit, replace_count);
			zend_tmp_string_release(tmp_regex_str);
			zend_string_release_ex(subject_str, 0);
			subject_str = result;

			if (UNEXPECTED(result == NULL)) {
				break;
			}
		} ZEND_HASH_FOREACH_END();
	}

	return subject_str;
}
/* }}} */

/* {{{ php_replace_in_subject */
static zend_always_inline zend_string *php_replace_in_subject(
	zend_string *regex_str, HashTable *regex_ht,
	zend_string *replace_str, HashTable *replace_ht,
	zend_string *subject, size_t limit, size_t *replace_count)
{
	zend_string *result;

	if (regex_str) {
		ZEND_ASSERT(replace_str != NULL);
		result = php_pcre_replace(regex_str, subject, ZSTR_VAL(subject), ZSTR_LEN(subject),
			replace_str, limit, replace_count);
	} else {
		ZEND_ASSERT(regex_ht != NULL);
		result = php_pcre_replace_array(regex_ht, replace_str, replace_ht, subject,
			limit, replace_count);
	}
	return result;
}
/* }}} */

/* {{{ php_replace_in_subject_func */
static zend_string *php_replace_in_subject_func(zend_string *regex_str, HashTable *regex_ht,
	zend_fcall_info *fci, zend_fcall_info_cache *fcc,
	zend_string *subject, size_t limit, size_t *replace_count, zend_long flags)
{
	zend_string *result;

	if (regex_str) {
		result = php_pcre_replace_func(
			regex_str, subject, fci, fcc, limit, replace_count, flags);
		return result;
	} else {
		/* If regex is an array */
		zval		*regex_entry;

		ZEND_ASSERT(regex_ht != NULL);

		zend_string_addref(subject);

		/* For each entry in the regex array, get the entry */
		ZEND_HASH_FOREACH_VAL(regex_ht, regex_entry) {
			/* Make sure we're dealing with strings. */
			zend_string *tmp_regex_entry_str;
			zend_string *regex_entry_str = zval_get_tmp_string(regex_entry, &tmp_regex_entry_str);

			/* Do the actual replacement and put the result back into subject
			   for further replacements. */
			result = php_pcre_replace_func(
				regex_entry_str, subject, fci, fcc, limit, replace_count, flags);
			zend_tmp_string_release(tmp_regex_entry_str);
			zend_string_release(subject);
			subject = result;
			if (UNEXPECTED(result == NULL)) {
				break;
			}
		} ZEND_HASH_FOREACH_END();

		return subject;
	}
}
/* }}} */

/* {{{ preg_replace_func_impl */
static size_t preg_replace_func_impl(zval *return_value,
	zend_string *regex_str, HashTable *regex_ht,
	zend_fcall_info *fci, zend_fcall_info_cache *fcc,
	zend_string *subject_str, HashTable *subject_ht, zend_long limit_val, zend_long flags)
{
	zend_string	*result;
	size_t replace_count = 0;

	if (subject_str) {
		result = php_replace_in_subject_func(
			regex_str, regex_ht, fci, fcc, subject_str, limit_val, &replace_count, flags);
		if (result != NULL) {
			RETVAL_STR(result);
		} else {
			RETVAL_NULL();
		}
	} else {
		/* if subject is an array */
		zval		*subject_entry, zv;
		zend_string	*string_key;
		zend_ulong	 num_key;

		ZEND_ASSERT(subject_ht != NULL);

		array_init_size(return_value, zend_hash_num_elements(subject_ht));

		/* For each subject entry, convert it to string, then perform replacement
		   and add the result to the return_value array. */
		ZEND_HASH_FOREACH_KEY_VAL(subject_ht, num_key, string_key, subject_entry) {
			zend_string *tmp_subject_entry_str;
			zend_string *subject_entry_str = zval_get_tmp_string(subject_entry, &tmp_subject_entry_str);

			result = php_replace_in_subject_func(
				regex_str, regex_ht, fci, fcc, subject_entry_str, limit_val, &replace_count, flags);
			if (result != NULL) {
				/* Add to return array */
				ZVAL_STR(&zv, result);
				if (string_key) {
					zend_hash_add_new(Z_ARRVAL_P(return_value), string_key, &zv);
				} else {
					zend_hash_index_add_new(Z_ARRVAL_P(return_value), num_key, &zv);
				}
			}
			zend_tmp_string_release(tmp_subject_entry_str);
		} ZEND_HASH_FOREACH_END();
	}

	return replace_count;
}
/* }}} */

/* {{{ preg_replace_common */
static void preg_replace_common(INTERNAL_FUNCTION_PARAMETERS, bool is_filter)
{
	zval *zcount = NULL;
	zend_string *regex_str;
	HashTable *regex_ht;
	zend_string *replace_str;
	HashTable *replace_ht;
	zend_string *subject_str;
	HashTable *subject_ht;
	zend_long limit = -1;
	size_t replace_count = 0;
	zend_string	*result;
	size_t old_replace_count;

	/* Get function parameters and do error-checking. */
	ZEND_PARSE_PARAMETERS_START(3, 5)
		Z_PARAM_ARRAY_HT_OR_STR(regex_ht, regex_str)
		Z_PARAM_ARRAY_HT_OR_STR(replace_ht, replace_str)
		Z_PARAM_ARRAY_HT_OR_STR(subject_ht, subject_str)
		Z_PARAM_OPTIONAL
		Z_PARAM_LONG(limit)
		Z_PARAM_ZVAL(zcount)
	ZEND_PARSE_PARAMETERS_END();

	/* If replace is an array then the regex argument needs to also be an array */
	if (replace_ht && !regex_ht) {
		zend_argument_type_error(1, "must be of type array when argument #2 ($replacement) is an array, string given");
		RETURN_THROWS();
	}

	if (subject_str) {
		old_replace_count = replace_count;
		result = php_replace_in_subject(regex_str, regex_ht, replace_str, replace_ht,
			subject_str, limit, &replace_count);
		if (result != NULL) {
			if (!is_filter || replace_count > old_replace_count) {
				RETVAL_STR(result);
			} else {
				zend_string_release_ex(result, 0);
				RETVAL_NULL();
			}
		} else {
			RETVAL_NULL();
		}
	} else {
		/* if subject is an array */
		zval		*subject_entry, zv;
		zend_string	*string_key;
		zend_ulong	 num_key;

		ZEND_ASSERT(subject_ht != NULL);

		array_init_size(return_value, zend_hash_num_elements(subject_ht));

		/* For each subject entry, convert it to string, then perform replacement
		   and add the result to the return_value array. */
		ZEND_HASH_FOREACH_KEY_VAL(subject_ht, num_key, string_key, subject_entry) {
			old_replace_count = replace_count;
			zend_string *tmp_subject_entry_str;
			zend_string *subject_entry_str = zval_get_tmp_string(subject_entry, &tmp_subject_entry_str);
			result = php_replace_in_subject(regex_str, regex_ht, replace_str, replace_ht,
				subject_entry_str, limit, &replace_count);

			if (result != NULL) {
				if (!is_filter || replace_count > old_replace_count) {
					/* Add to return array */
					ZVAL_STR(&zv, result);
					if (string_key) {
						zend_hash_add_new(Z_ARRVAL_P(return_value), string_key, &zv);
					} else {
						zend_hash_index_add_new(Z_ARRVAL_P(return_value), num_key, &zv);
					}
				} else {
					zend_string_release_ex(result, 0);
				}
			}
			zend_tmp_string_release(tmp_subject_entry_str);
		} ZEND_HASH_FOREACH_END();
	}

	if (zcount) {
		ZEND_TRY_ASSIGN_REF_LONG(zcount, replace_count);
	}
}
/* }}} */

/* {{{ Perform Perl-style regular expression replacement. */
PHP_FUNCTION(preg_replace)
{
	preg_replace_common(INTERNAL_FUNCTION_PARAM_PASSTHRU, false);
}
/* }}} */

/* {{{ Perform Perl-style regular expression replacement using replacement callback. */
PHP_FUNCTION(preg_replace_callback)
{
	zval *zcount = NULL;
	zend_string *regex_str;
	HashTable *regex_ht;
	zend_string *subject_str;
	HashTable *subject_ht;
	zend_long limit = -1, flags = 0;
	size_t replace_count;
	zend_fcall_info fci;
	zend_fcall_info_cache fcc;

	/* Get function parameters and do error-checking. */
	ZEND_PARSE_PARAMETERS_START(3, 6)
		Z_PARAM_ARRAY_HT_OR_STR(regex_ht, regex_str)
		Z_PARAM_FUNC(fci, fcc)
		Z_PARAM_ARRAY_HT_OR_STR(subject_ht, subject_str)
		Z_PARAM_OPTIONAL
		Z_PARAM_LONG(limit)
		Z_PARAM_ZVAL(zcount)
		Z_PARAM_LONG(flags)
	ZEND_PARSE_PARAMETERS_END();

	replace_count = preg_replace_func_impl(return_value, regex_str, regex_ht,
		&fci, &fcc,
		subject_str, subject_ht, limit, flags);
	if (zcount) {
		ZEND_TRY_ASSIGN_REF_LONG(zcount, replace_count);
	}
}
/* }}} */

/* {{{ Perform Perl-style regular expression replacement using replacement callback. */
PHP_FUNCTION(preg_replace_callback_array)
{
	zval zv, *replace, *zcount = NULL;
	HashTable *pattern, *subject_ht;
	zend_string *subject_str, *str_idx_regex;
	zend_long limit = -1, flags = 0;
	size_t replace_count = 0;
	zend_fcall_info fci;
	zend_fcall_info_cache fcc;

	/* Get function parameters and do error-checking. */
	ZEND_PARSE_PARAMETERS_START(2, 5)
		Z_PARAM_ARRAY_HT(pattern)
		Z_PARAM_ARRAY_HT_OR_STR(subject_ht, subject_str)
		Z_PARAM_OPTIONAL
		Z_PARAM_LONG(limit)
		Z_PARAM_ZVAL(zcount)
		Z_PARAM_LONG(flags)
	ZEND_PARSE_PARAMETERS_END();

	fci.size = sizeof(fci);
	fci.object = NULL;
	fci.named_params = NULL;

	if (subject_ht) {
		GC_TRY_ADDREF(subject_ht);
	} else {
		GC_TRY_ADDREF(subject_str);
	}

	ZEND_HASH_FOREACH_STR_KEY_VAL(pattern, str_idx_regex, replace) {
		if (!str_idx_regex) {
			php_error_docref(NULL, E_WARNING, "Delimiter must not be alphanumeric or backslash");
			RETVAL_NULL();
			goto error;
		}

		if (!zend_is_callable_ex(replace, NULL, 0, NULL, &fcc, NULL)) {
			zend_argument_type_error(1, "must contain only valid callbacks");
			goto error;
		}

		ZVAL_COPY_VALUE(&fci.function_name, replace);

		replace_count += preg_replace_func_impl(&zv, str_idx_regex, /* regex_ht */ NULL, &fci, &fcc,
			subject_str, subject_ht, limit, flags);
		switch (Z_TYPE(zv)) {
			case IS_ARRAY:
				ZEND_ASSERT(subject_ht);
				zend_array_release(subject_ht);
				subject_ht = Z_ARR(zv);
				break;
			case IS_STRING:
				ZEND_ASSERT(subject_str);
				zend_string_release(subject_str);
				subject_str = Z_STR(zv);
				break;
			case IS_NULL:
				RETVAL_NULL();
				goto error;
			EMPTY_SWITCH_DEFAULT_CASE()
		}

		if (EG(exception)) {
			goto error;
		}
	} ZEND_HASH_FOREACH_END();

	if (zcount) {
		ZEND_TRY_ASSIGN_REF_LONG(zcount, replace_count);
	}

	if (subject_ht) {
		RETURN_ARR(subject_ht);
	} else {
		RETURN_STR(subject_str);
	}

error:
	if (subject_ht) {
		zend_array_release(subject_ht);
	} else {
		zend_string_release(subject_str);
	}
}
/* }}} */

/* {{{ Perform Perl-style regular expression replacement and only return matches. */
PHP_FUNCTION(preg_filter)
{
	preg_replace_common(INTERNAL_FUNCTION_PARAM_PASSTHRU, true);
}
/* }}} */

/* {{{ Split string into an array using a perl-style regular expression as a delimiter */
PHP_FUNCTION(preg_split)
{
	zend_string			*regex;			/* Regular expression */
	zend_string			*subject;		/* String to match against */
	zend_long			 limit_val = -1;/* Integer value of limit */
	zend_long			 flags = 0;		/* Match control flags */
	pcre_cache_entry	*pce;			/* Compiled regular expression */

	/* Get function parameters and do error checking */
	ZEND_PARSE_PARAMETERS_START(2, 4)
		Z_PARAM_STR(regex)
		Z_PARAM_STR(subject)
		Z_PARAM_OPTIONAL
		Z_PARAM_LONG(limit_val)
		Z_PARAM_LONG(flags)
	ZEND_PARSE_PARAMETERS_END();

	/* Compile regex or get it from cache. */
	if ((pce = pcre_get_compiled_regex_cache(regex)) == NULL) {
		RETURN_FALSE;
	}

	pce->refcount++;
	php_pcre_split_impl(pce, subject, return_value, limit_val, flags);
	pce->refcount--;
}
/* }}} */

/* {{{ php_pcre_split */
PHPAPI void php_pcre_split_impl(pcre_cache_entry *pce, zend_string *subject_str, zval *return_value,
	zend_long limit_val, zend_long flags)
{
	PCRE2_SIZE		*offsets;			/* Array of subpattern offsets */
	uint32_t		 options;			/* Execution options */
	int				 count;				/* Count of matched subpatterns */
	PCRE2_SIZE		 start_offset;		/* Where the new search starts */
	PCRE2_SIZE		 last_match_offset;	/* Location of last match */
	uint32_t		 no_empty;			/* If NO_EMPTY flag is set */
	uint32_t		 delim_capture; 	/* If delimiters should be captured */
	uint32_t		 offset_capture;	/* If offsets should be captured */
	uint32_t		 num_subpats;		/* Number of captured subpatterns */
	zval			 tmp;
	pcre2_match_data *match_data;
	char *subject = ZSTR_VAL(subject_str);

	no_empty = flags & PREG_SPLIT_NO_EMPTY;
	delim_capture = flags & PREG_SPLIT_DELIM_CAPTURE;
	offset_capture = flags & PREG_SPLIT_OFFSET_CAPTURE;

	/* Initialize return value */
	array_init(return_value);

	/* Calculate the size of the offsets array, and allocate memory for it. */
	num_subpats = pce->capture_count + 1;

	/* Start at the beginning of the string */
	start_offset = 0;
	last_match_offset = 0;
	PCRE_G(error_code) = PHP_PCRE_NO_ERROR;

	if (limit_val == -1) {
		/* pass */
	} else if (limit_val == 0) {
		limit_val = -1;
	} else if (limit_val <= 1) {
		goto last;
	}

	if (!mdata_used && num_subpats <= PHP_PCRE_PREALLOC_MDATA_SIZE) {
		match_data = mdata;
	} else {
		match_data = pcre2_match_data_create_from_pattern(pce->re, PCRE_G(gctx_zmm));
		if (!match_data) {
			PCRE_G(error_code) = PHP_PCRE_INTERNAL_ERROR;
			zval_ptr_dtor(return_value);
			RETURN_FALSE;
		}
	}

	options = (pce->compile_options & PCRE2_UTF) ? 0 : PCRE2_NO_UTF_CHECK;

#ifdef HAVE_PCRE_JIT_SUPPORT
	if ((pce->preg_options & PREG_JIT) && options) {
		count = pcre2_jit_match(pce->re, (PCRE2_SPTR)subject, ZSTR_LEN(subject_str), start_offset,
				PCRE2_NO_UTF_CHECK, match_data, mctx);
	} else
#endif
	count = pcre2_match(pce->re, (PCRE2_SPTR)subject, ZSTR_LEN(subject_str), start_offset,
			options, match_data, mctx);

	while (1) {
		/* If something matched */
		if (count >= 0) {
			/* Check for too many substrings condition. */
			if (UNEXPECTED(count == 0)) {
				php_error_docref(NULL,E_NOTICE, "Matched, but too many substrings");
				count = num_subpats;
			}

matched:
			offsets = pcre2_get_ovector_pointer(match_data);

			if (UNEXPECTED(offsets[1] < offsets[0])) {
				PCRE_G(error_code) = PHP_PCRE_INTERNAL_ERROR;
				break;
			}

			if (!no_empty || offsets[0] != last_match_offset) {
				if (offset_capture) {
					/* Add (match, offset) pair to the return value */
					add_offset_pair(
						return_value, subject, last_match_offset, offsets[0],
						NULL, 0);
				} else {
					/* Add the piece to the return value */
					populate_match_value_str(&tmp, subject, last_match_offset, offsets[0]);
					zend_hash_next_index_insert_new(Z_ARRVAL_P(return_value), &tmp);
				}

				/* One less left to do */
				if (limit_val != -1)
					limit_val--;
			}

			if (delim_capture) {
				size_t i;
				for (i = 1; i < count; i++) {
					/* If we have matched a delimiter */
					if (!no_empty || offsets[2*i] != offsets[2*i+1]) {
						if (offset_capture) {
							add_offset_pair(
								return_value, subject, offsets[2*i], offsets[2*i+1], NULL, 0);
						} else {
							populate_match_value_str(&tmp, subject, offsets[2*i], offsets[2*i+1]);
							zend_hash_next_index_insert_new(Z_ARRVAL_P(return_value), &tmp);
						}
					}
				}
			}

			/* Advance to the position right after the last full match */
			start_offset = last_match_offset = offsets[1];

			/* If we have matched an empty string, mimic what Perl's /g options does.
			   This turns out to be rather cunning. First we set PCRE2_NOTEMPTY_ATSTART and try
			   the match again at the same point. If this fails (picked up above) we
			   advance to the next character. */
			if (start_offset == offsets[0]) {
				count = pcre2_match(pce->re, (PCRE2_SPTR)subject, ZSTR_LEN(subject_str), start_offset,
					PCRE2_NO_UTF_CHECK | PCRE2_NOTEMPTY_ATSTART | PCRE2_ANCHORED, match_data, mctx);
				if (count >= 0) {
					goto matched;
				} else if (count == PCRE2_ERROR_NOMATCH) {
					/* If we previously set PCRE2_NOTEMPTY_ATSTART after a null match,
					   this is not necessarily the end. We need to advance
					   the start offset, and continue. Fudge the offset values
					   to achieve this, unless we're already at the end of the string. */
					if (start_offset < ZSTR_LEN(subject_str)) {
						start_offset += calculate_unit_length(pce, subject + start_offset);
					} else {
						break;
					}
				} else {
					goto error;
				}
			}

		} else if (count == PCRE2_ERROR_NOMATCH) {
			break;
		} else {
error:
			pcre_handle_exec_error(count);
			break;
		}

		/* Get next piece if no limit or limit not yet reached and something matched*/
		if (limit_val != -1 && limit_val <= 1) {
			break;
		}

#ifdef HAVE_PCRE_JIT_SUPPORT
		if (pce->preg_options & PREG_JIT) {
			count = pcre2_jit_match(pce->re, (PCRE2_SPTR)subject, ZSTR_LEN(subject_str), start_offset,
					PCRE2_NO_UTF_CHECK, match_data, mctx);
		} else
#endif
		count = pcre2_match(pce->re, (PCRE2_SPTR)subject, ZSTR_LEN(subject_str), start_offset,
				PCRE2_NO_UTF_CHECK, match_data, mctx);
	}
	if (match_data != mdata) {
		pcre2_match_data_free(match_data);
	}

	if (PCRE_G(error_code) != PHP_PCRE_NO_ERROR) {
		zval_ptr_dtor(return_value);
		RETURN_FALSE;
	}

last:
	start_offset = last_match_offset; /* the offset might have been incremented, but without further successful matches */

	if (!no_empty || start_offset < ZSTR_LEN(subject_str)) {
		if (offset_capture) {
			/* Add the last (match, offset) pair to the return value */
			add_offset_pair(return_value, subject, start_offset, ZSTR_LEN(subject_str), NULL, 0);
		} else {
			/* Add the last piece to the return value */
			if (start_offset == 0) {
				ZVAL_STR_COPY(&tmp, subject_str);
			} else {
				populate_match_value_str(&tmp, subject, start_offset, ZSTR_LEN(subject_str));
			}
			zend_hash_next_index_insert_new(Z_ARRVAL_P(return_value), &tmp);
		}
	}
}
/* }}} */

/* {{{ Quote regular expression characters plus an optional character */
PHP_FUNCTION(preg_quote)
{
	zend_string *str;       		/* Input string argument */
	zend_string	*delim = NULL;		/* Additional delimiter argument */
	char		*in_str;			/* Input string */
	char		*in_str_end;    	/* End of the input string */
	zend_string	*out_str;			/* Output string with quoted characters */
	size_t       extra_len;         /* Number of additional characters */
	char 		*p,					/* Iterator for input string */
				*q,					/* Iterator for output string */
				 delim_char = '\0',	/* Delimiter character to be quoted */
				 c;					/* Current character */

	/* Get the arguments and check for errors */
	ZEND_PARSE_PARAMETERS_START(1, 2)
		Z_PARAM_STR(str)
		Z_PARAM_OPTIONAL
		Z_PARAM_STR_EX(delim, 1, 0)
	ZEND_PARSE_PARAMETERS_END();

	/* Nothing to do if we got an empty string */
	if (ZSTR_LEN(str) == 0) {
		RETURN_EMPTY_STRING();
	}

	in_str = ZSTR_VAL(str);
	in_str_end = in_str + ZSTR_LEN(str);

	if (delim) {
		delim_char = ZSTR_VAL(delim)[0];
	}

	/* Go through the string and quote necessary characters */
	extra_len = 0;
	p = in_str;
	do {
		c = *p;
		switch(c) {
			case '.':
			case '\\':
			case '+':
			case '*':
			case '?':
			case '[':
			case '^':
			case ']':
			case '$':
			case '(':
			case ')':
			case '{':
			case '}':
			case '=':
			case '!':
			case '>':
			case '<':
			case '|':
			case ':':
			case '-':
			case '#':
				extra_len++;
				break;

			case '\0':
				extra_len+=3;
				break;

			default:
				if (c == delim_char) {
					extra_len++;
				}
				break;
		}
		p++;
	} while (p != in_str_end);

	if (extra_len == 0) {
		RETURN_STR_COPY(str);
	}

	/* Allocate enough memory so that even if each character
	   is quoted, we won't run out of room */
	out_str = zend_string_safe_alloc(1, ZSTR_LEN(str), extra_len, 0);
	q = ZSTR_VAL(out_str);
	p = in_str;

	do {
		c = *p;
		switch(c) {
			case '.':
			case '\\':
			case '+':
			case '*':
			case '?':
			case '[':
			case '^':
			case ']':
			case '$':
			case '(':
			case ')':
			case '{':
			case '}':
			case '=':
			case '!':
			case '>':
			case '<':
			case '|':
			case ':':
			case '-':
			case '#':
				*q++ = '\\';
				*q++ = c;
				break;

			case '\0':
				*q++ = '\\';
				*q++ = '0';
				*q++ = '0';
				*q++ = '0';
				break;

			default:
				if (c == delim_char) {
					*q++ = '\\';
				}
				*q++ = c;
				break;
		}
		p++;
	} while (p != in_str_end);
	*q = '\0';

	RETURN_NEW_STR(out_str);
}
/* }}} */

/* {{{ Searches array and returns entries which match regex */
PHP_FUNCTION(preg_grep)
{
	zend_string			*regex;			/* Regular expression */
	zval				*input;			/* Input array */
	zend_long			 flags = 0;		/* Match control flags */
	pcre_cache_entry	*pce;			/* Compiled regular expression */

	/* Get arguments and do error checking */
	ZEND_PARSE_PARAMETERS_START(2, 3)
		Z_PARAM_STR(regex)
		Z_PARAM_ARRAY(input)
		Z_PARAM_OPTIONAL
		Z_PARAM_LONG(flags)
	ZEND_PARSE_PARAMETERS_END();

	/* Compile regex or get it from cache. */
	if ((pce = pcre_get_compiled_regex_cache(regex)) == NULL) {
		RETURN_FALSE;
	}

	pce->refcount++;
	php_pcre_grep_impl(pce, input, return_value, flags);
	pce->refcount--;
}
/* }}} */

PHPAPI void  php_pcre_grep_impl(pcre_cache_entry *pce, zval *input, zval *return_value, zend_long flags) /* {{{ */
{
	zval            *entry;             /* An entry in the input array */
	uint32_t		 num_subpats;		/* Number of captured subpatterns */
	int				 count;				/* Count of matched subpatterns */
	uint32_t		 options;			/* Execution options */
	zend_string		*string_key;
	zend_ulong		 num_key;
	zend_bool		 invert;			/* Whether to return non-matching
										   entries */
	pcre2_match_data *match_data;
	invert = flags & PREG_GREP_INVERT ? 1 : 0;

	/* Calculate the size of the offsets array, and allocate memory for it. */
	num_subpats = pce->capture_count + 1;

	/* Initialize return array */
	array_init(return_value);

	PCRE_G(error_code) = PHP_PCRE_NO_ERROR;

	if (!mdata_used && num_subpats <= PHP_PCRE_PREALLOC_MDATA_SIZE) {
		match_data = mdata;
	} else {
		match_data = pcre2_match_data_create_from_pattern(pce->re, PCRE_G(gctx_zmm));
		if (!match_data) {
			PCRE_G(error_code) = PHP_PCRE_INTERNAL_ERROR;
			return;
		}
	}

	options = (pce->compile_options & PCRE2_UTF) ? 0 : PCRE2_NO_UTF_CHECK;

	/* Go through the input array */
	ZEND_HASH_FOREACH_KEY_VAL(Z_ARRVAL_P(input), num_key, string_key, entry) {
		zend_string *tmp_subject_str;
		zend_string *subject_str = zval_get_tmp_string(entry, &tmp_subject_str);

		/* Perform the match */
#ifdef HAVE_PCRE_JIT_SUPPORT
		if ((pce->preg_options & PREG_JIT) && options) {
			count = pcre2_jit_match(pce->re, (PCRE2_SPTR)ZSTR_VAL(subject_str), ZSTR_LEN(subject_str), 0,
					PCRE2_NO_UTF_CHECK, match_data, mctx);
		} else
#endif
		count = pcre2_match(pce->re, (PCRE2_SPTR)ZSTR_VAL(subject_str), ZSTR_LEN(subject_str), 0,
				options, match_data, mctx);

		/* If the entry fits our requirements */
		if (count >= 0) {
			/* Check for too many substrings condition. */
			if (UNEXPECTED(count == 0)) {
				php_error_docref(NULL, E_NOTICE, "Matched, but too many substrings");
			}
			if (!invert) {
				Z_TRY_ADDREF_P(entry);

				/* Add to return array */
				if (string_key) {
					zend_hash_update(Z_ARRVAL_P(return_value), string_key, entry);
				} else {
					zend_hash_index_update(Z_ARRVAL_P(return_value), num_key, entry);
				}
			}
		} else if (count == PCRE2_ERROR_NOMATCH) {
			if (invert) {
				Z_TRY_ADDREF_P(entry);

				/* Add to return array */
				if (string_key) {
					zend_hash_update(Z_ARRVAL_P(return_value), string_key, entry);
				} else {
					zend_hash_index_update(Z_ARRVAL_P(return_value), num_key, entry);
				}
			}
		} else {
			pcre_handle_exec_error(count);
			zend_tmp_string_release(tmp_subject_str);
			break;
		}

		zend_tmp_string_release(tmp_subject_str);
	} ZEND_HASH_FOREACH_END();
	if (match_data != mdata) {
		pcre2_match_data_free(match_data);
	}
}
/* }}} */

/* {{{ Returns the error code of the last regexp execution. */
PHP_FUNCTION(preg_last_error)
{
	ZEND_PARSE_PARAMETERS_NONE();

	RETURN_LONG(PCRE_G(error_code));
}
/* }}} */

/* {{{ Returns the error message of the last regexp execution. */
PHP_FUNCTION(preg_last_error_msg)
{
    ZEND_PARSE_PARAMETERS_NONE();

    RETURN_STRING(php_pcre_get_error_msg(PCRE_G(error_code)));
}
/* }}} */

/* {{{ module definition structures */

zend_module_entry pcre_module_entry = {
	STANDARD_MODULE_HEADER,
   "pcre",
	ext_functions,
	PHP_MINIT(pcre),
	PHP_MSHUTDOWN(pcre),
	PHP_RINIT(pcre),
	PHP_RSHUTDOWN(pcre),
	PHP_MINFO(pcre),
	PHP_PCRE_VERSION,
	PHP_MODULE_GLOBALS(pcre),
	PHP_GINIT(pcre),
	PHP_GSHUTDOWN(pcre),
	NULL,
	STANDARD_MODULE_PROPERTIES_EX
};

#ifdef COMPILE_DL_PCRE
ZEND_GET_MODULE(pcre)
#endif

/* }}} */

PHPAPI pcre2_match_context *php_pcre_mctx(void)
{/*{{{*/
	return mctx;
}/*}}}*/

PHPAPI pcre2_general_context *php_pcre_gctx(void)
{/*{{{*/
	return gctx;
}/*}}}*/

PHPAPI pcre2_compile_context *php_pcre_cctx(void)
{/*{{{*/
	return cctx;
}/*}}}*/

PHPAPI void php_pcre_pce_incref(pcre_cache_entry *pce)
{/*{{{*/
	assert(NULL != pce);
	pce->refcount++;
}/*}}}*/

PHPAPI void php_pcre_pce_decref(pcre_cache_entry *pce)
{/*{{{*/
	assert(NULL != pce);
	assert(0 != pce->refcount);
	pce->refcount--;
}/*}}}*/

PHPAPI pcre2_code *php_pcre_pce_re(pcre_cache_entry *pce)
{/*{{{*/
	assert(NULL != pce);
	return pce->re;
}/*}}}*/<|MERGE_RESOLUTION|>--- conflicted
+++ resolved
@@ -486,10 +486,7 @@
 	mdata_used = 0;
 #endif
 
-<<<<<<< HEAD
-=======
 	PCRE_G(error_code) = PHP_PCRE_NO_ERROR;
->>>>>>> 41b8cdd2
 	PCRE_G(gctx_zmm) = pcre2_general_context_create(php_pcre_emalloc, php_pcre_efree, NULL);
 	if (!PCRE_G(gctx_zmm)) {
 		return FAILURE;
