--- conflicted
+++ resolved
@@ -663,17 +663,12 @@
 		}
 	}
 
-<<<<<<< HEAD
 	if (size_offsets <= 32) {
 		offsets = (int *)do_alloca(size_offsets * sizeof(int), use_heap);
 	} else {
 		offsets = (int *)safe_emalloc(size_offsets, sizeof(int), 0);
 	}
-
-=======
-	offsets = (int *)safe_emalloc(size_offsets, sizeof(int), 0);
 	memset(offsets, 0, size_offsets*sizeof(int));
->>>>>>> 90ba99a2
 	/* Allocate match sets array and initialize the values. */
 	if (global && subpats && subpats_order == PREG_PATTERN_ORDER) {
 		match_sets = (zval *)safe_emalloc(num_subpats, sizeof(zval), 0);
