--- conflicted
+++ resolved
@@ -901,13 +901,8 @@
 		   This turns out to be rather cunning. First we set PCRE_NOTEMPTY_ATSTART and try
 		   the match again at the same point. If this fails (picked up above) we
 		   advance to the next character. */
-<<<<<<< HEAD
-		g_notempty = (offsets[1] == offsets[0])? PCRE_NOTEMPTY | PCRE_ANCHORED : 0;
-
-=======
 		g_notempty = (offsets[1] == offsets[0])? PCRE_NOTEMPTY_ATSTART | PCRE_ANCHORED : 0;
-		
->>>>>>> cd18ba11
+
 		/* Advance to the position right after the last full match */
 		start_offset = offsets[1];
 	} while (global);
@@ -1279,15 +1274,9 @@
 
 			if (EXPECTED(limit)) {
 				limit--;
-<<<<<<< HEAD
 			}
 		} else if (count == PCRE_ERROR_NOMATCH || UNEXPECTED(limit == 0)) {
-			/* If we previously set PCRE_NOTEMPTY after a null match,
-=======
-
-		} else if (count == PCRE_ERROR_NOMATCH || limit == 0) {
 			/* If we previously set PCRE_NOTEMPTY_ATSTART after a null match,
->>>>>>> cd18ba11
 			   this is not necessarily the end. We need to advance
 			   the start offset, and continue. Fudge the offset values
 			   to achieve this, unless we're already at the end of the string. */
@@ -1332,13 +1321,8 @@
 		   This turns out to be rather cunning. First we set PCRE_NOTEMPTY_ATSTART and try
 		   the match again at the same point. If this fails (picked up above) we
 		   advance to the next character. */
-<<<<<<< HEAD
-		g_notempty = (offsets[1] == offsets[0])? PCRE_NOTEMPTY | PCRE_ANCHORED : 0;
-
-=======
 		g_notempty = (offsets[1] == offsets[0])? PCRE_NOTEMPTY_ATSTART | PCRE_ANCHORED : 0;
-		
->>>>>>> cd18ba11
+
 		/* Advance to the next piece. */
 		start_offset = offsets[1];
 	}
@@ -1873,13 +1857,8 @@
 		   This turns out to be rather cunning. First we set PCRE_NOTEMPTY_ATSTART and try
 		   the match again at the same point. If this fails (picked up above) we
 		   advance to the next character. */
-<<<<<<< HEAD
-		g_notempty = (offsets[1] == offsets[0])? PCRE_NOTEMPTY | PCRE_ANCHORED : 0;
-
-=======
 		g_notempty = (offsets[1] == offsets[0])? PCRE_NOTEMPTY_ATSTART | PCRE_ANCHORED : 0;
-		
->>>>>>> cd18ba11
+
 		/* Advance to the position right after the last full match */
 		start_offset = offsets[1];
 	}
