/* This is a generated file, edit the .stub.php file instead.
<<<<<<< HEAD
 * Stub hash: c01b6c9d6a6754a2fffde1279bec3a984e6a2f34 */
=======
 * Stub hash: 07a152ecebadf8f1766fb231cd60bfefda0dd6a6 */
>>>>>>> 54e2ef0b

ZEND_BEGIN_ARG_INFO_EX(arginfo_class_UConverter___construct, 0, 0, 0)
	ZEND_ARG_TYPE_INFO_WITH_DEFAULT_VALUE(0, destination_encoding, IS_STRING, 1, "null")
	ZEND_ARG_TYPE_INFO_WITH_DEFAULT_VALUE(0, source_encoding, IS_STRING, 1, "null")
ZEND_END_ARG_INFO()

ZEND_BEGIN_ARG_INFO_EX(arginfo_class_UConverter_convert, 0, 0, 1)
	ZEND_ARG_TYPE_INFO(0, str, IS_STRING, 0)
	ZEND_ARG_TYPE_INFO_WITH_DEFAULT_VALUE(0, reverse, _IS_BOOL, 0, "false")
ZEND_END_ARG_INFO()

ZEND_BEGIN_ARG_INFO_EX(arginfo_class_UConverter_fromUCallback, 0, 0, 4)
	ZEND_ARG_TYPE_INFO(0, reason, IS_LONG, 0)
	ZEND_ARG_TYPE_INFO(0, source, IS_ARRAY, 0)
	ZEND_ARG_TYPE_INFO(0, codePoint, IS_LONG, 0)
	ZEND_ARG_INFO(1, error)
ZEND_END_ARG_INFO()

ZEND_BEGIN_ARG_INFO_EX(arginfo_class_UConverter_getAliases, 0, 0, 1)
	ZEND_ARG_TYPE_INFO(0, name, IS_STRING, 0)
ZEND_END_ARG_INFO()

ZEND_BEGIN_ARG_INFO_EX(arginfo_class_UConverter_getAvailable, 0, 0, 0)
ZEND_END_ARG_INFO()

#define arginfo_class_UConverter_getDestinationEncoding arginfo_class_UConverter_getAvailable

#define arginfo_class_UConverter_getDestinationType arginfo_class_UConverter_getAvailable

#define arginfo_class_UConverter_getErrorCode arginfo_class_UConverter_getAvailable

#define arginfo_class_UConverter_getErrorMessage arginfo_class_UConverter_getAvailable

#define arginfo_class_UConverter_getSourceEncoding arginfo_class_UConverter_getAvailable

#define arginfo_class_UConverter_getSourceType arginfo_class_UConverter_getAvailable

#define arginfo_class_UConverter_getStandards arginfo_class_UConverter_getAvailable

#define arginfo_class_UConverter_getSubstChars arginfo_class_UConverter_getAvailable

ZEND_BEGIN_ARG_INFO_EX(arginfo_class_UConverter_reasonText, 0, 0, 1)
	ZEND_ARG_TYPE_INFO(0, reason, IS_LONG, 0)
ZEND_END_ARG_INFO()

ZEND_BEGIN_ARG_INFO_EX(arginfo_class_UConverter_setDestinationEncoding, 0, 0, 1)
	ZEND_ARG_TYPE_INFO(0, encoding, IS_STRING, 0)
ZEND_END_ARG_INFO()

#define arginfo_class_UConverter_setSourceEncoding arginfo_class_UConverter_setDestinationEncoding

ZEND_BEGIN_ARG_INFO_EX(arginfo_class_UConverter_setSubstChars, 0, 0, 1)
	ZEND_ARG_TYPE_INFO(0, chars, IS_STRING, 0)
ZEND_END_ARG_INFO()

ZEND_BEGIN_ARG_INFO_EX(arginfo_class_UConverter_toUCallback, 0, 0, 4)
	ZEND_ARG_TYPE_INFO(0, reason, IS_LONG, 0)
	ZEND_ARG_TYPE_INFO(0, source, IS_STRING, 0)
	ZEND_ARG_TYPE_INFO(0, codeUnits, IS_STRING, 0)
	ZEND_ARG_INFO(1, error)
ZEND_END_ARG_INFO()

ZEND_BEGIN_ARG_INFO_EX(arginfo_class_UConverter_transcode, 0, 0, 3)
	ZEND_ARG_TYPE_INFO(0, str, IS_STRING, 0)
	ZEND_ARG_TYPE_INFO(0, toEncoding, IS_STRING, 0)
	ZEND_ARG_TYPE_INFO(0, fromEncoding, IS_STRING, 0)
	ZEND_ARG_TYPE_INFO_WITH_DEFAULT_VALUE(0, options, IS_ARRAY, 1, "null")
ZEND_END_ARG_INFO()


ZEND_METHOD(UConverter, __construct);
ZEND_METHOD(UConverter, convert);
ZEND_METHOD(UConverter, fromUCallback);
ZEND_METHOD(UConverter, getAliases);
ZEND_METHOD(UConverter, getAvailable);
ZEND_METHOD(UConverter, getDestinationEncoding);
ZEND_METHOD(UConverter, getDestinationType);
ZEND_METHOD(UConverter, getErrorCode);
ZEND_METHOD(UConverter, getErrorMessage);
ZEND_METHOD(UConverter, getSourceEncoding);
ZEND_METHOD(UConverter, getSourceType);
ZEND_METHOD(UConverter, getStandards);
ZEND_METHOD(UConverter, getSubstChars);
ZEND_METHOD(UConverter, reasonText);
ZEND_METHOD(UConverter, setDestinationEncoding);
ZEND_METHOD(UConverter, setSourceEncoding);
ZEND_METHOD(UConverter, setSubstChars);
ZEND_METHOD(UConverter, toUCallback);
ZEND_METHOD(UConverter, transcode);


static const zend_function_entry class_UConverter_methods[] = {
	ZEND_ME(UConverter, __construct, arginfo_class_UConverter___construct, ZEND_ACC_PUBLIC)
	ZEND_ME(UConverter, convert, arginfo_class_UConverter_convert, ZEND_ACC_PUBLIC)
	ZEND_ME(UConverter, fromUCallback, arginfo_class_UConverter_fromUCallback, ZEND_ACC_PUBLIC)
	ZEND_ME(UConverter, getAliases, arginfo_class_UConverter_getAliases, ZEND_ACC_PUBLIC|ZEND_ACC_STATIC)
	ZEND_ME(UConverter, getAvailable, arginfo_class_UConverter_getAvailable, ZEND_ACC_PUBLIC|ZEND_ACC_STATIC)
	ZEND_ME(UConverter, getDestinationEncoding, arginfo_class_UConverter_getDestinationEncoding, ZEND_ACC_PUBLIC)
	ZEND_ME(UConverter, getDestinationType, arginfo_class_UConverter_getDestinationType, ZEND_ACC_PUBLIC)
	ZEND_ME(UConverter, getErrorCode, arginfo_class_UConverter_getErrorCode, ZEND_ACC_PUBLIC)
	ZEND_ME(UConverter, getErrorMessage, arginfo_class_UConverter_getErrorMessage, ZEND_ACC_PUBLIC)
	ZEND_ME(UConverter, getSourceEncoding, arginfo_class_UConverter_getSourceEncoding, ZEND_ACC_PUBLIC)
	ZEND_ME(UConverter, getSourceType, arginfo_class_UConverter_getSourceType, ZEND_ACC_PUBLIC)
	ZEND_ME(UConverter, getStandards, arginfo_class_UConverter_getStandards, ZEND_ACC_PUBLIC|ZEND_ACC_STATIC)
	ZEND_ME(UConverter, getSubstChars, arginfo_class_UConverter_getSubstChars, ZEND_ACC_PUBLIC)
	ZEND_ME(UConverter, reasonText, arginfo_class_UConverter_reasonText, ZEND_ACC_PUBLIC|ZEND_ACC_STATIC)
	ZEND_ME(UConverter, setDestinationEncoding, arginfo_class_UConverter_setDestinationEncoding, ZEND_ACC_PUBLIC)
	ZEND_ME(UConverter, setSourceEncoding, arginfo_class_UConverter_setSourceEncoding, ZEND_ACC_PUBLIC)
	ZEND_ME(UConverter, setSubstChars, arginfo_class_UConverter_setSubstChars, ZEND_ACC_PUBLIC)
	ZEND_ME(UConverter, toUCallback, arginfo_class_UConverter_toUCallback, ZEND_ACC_PUBLIC)
	ZEND_ME(UConverter, transcode, arginfo_class_UConverter_transcode, ZEND_ACC_PUBLIC|ZEND_ACC_STATIC)
	ZEND_FE_END
};

static zend_class_entry *register_class_UConverter(void)
{
	zend_class_entry ce, *class_entry;

	INIT_CLASS_ENTRY(ce, "UConverter", class_UConverter_methods);
	class_entry = zend_register_internal_class_ex(&ce, NULL);

	return class_entry;
}<|MERGE_RESOLUTION|>--- conflicted
+++ resolved
@@ -1,9 +1,5 @@
 /* This is a generated file, edit the .stub.php file instead.
-<<<<<<< HEAD
- * Stub hash: c01b6c9d6a6754a2fffde1279bec3a984e6a2f34 */
-=======
- * Stub hash: 07a152ecebadf8f1766fb231cd60bfefda0dd6a6 */
->>>>>>> 54e2ef0b
+ * Stub hash: ede345fc0cbc16ca968535b96a93c0479451764e */
 
 ZEND_BEGIN_ARG_INFO_EX(arginfo_class_UConverter___construct, 0, 0, 0)
 	ZEND_ARG_TYPE_INFO_WITH_DEFAULT_VALUE(0, destination_encoding, IS_STRING, 1, "null")
