/*
   +----------------------------------------------------------------------+
   | PHP Version 5                                                        |
   +----------------------------------------------------------------------+
   | This source file is subject to version 3.01 of the PHP license,      |
   | that is bundled with this package in the file LICENSE, and is        |
   | available through the world-wide-web at the following url:           |
   | http://www.php.net/license/3_01.txt                                  |
   | If you did not receive a copy of the PHP license and are unable to   |
   | obtain it through the world-wide-web, please send a note to          |
   | license@php.net so we can mail you a copy immediately.               |
   +----------------------------------------------------------------------+
   | Authors: Kirti Velankar <kirtig@yahoo-inc.com>                       |
   +----------------------------------------------------------------------+
*/
#include <unicode/unum.h>

#include "dateformat_class.h"
#include "php_intl.h"
#include "dateformat_data.h"
#include "dateformat_format.h"
#include "dateformat_parse.h"
#include "dateformat.h"
#include "dateformat_attr.h"
#include "dateformat_attrcpp.h"

zend_class_entry *IntlDateFormatter_ce_ptr = NULL;
static zend_object_handlers IntlDateFormatter_handlers;

/*
 * Auxiliary functions needed by objects of 'IntlDateFormatter' class
 */

/* {{{ IntlDateFormatter_objects_dtor */
static void IntlDateFormatter_object_dtor(void *object, zend_object_handle handle TSRMLS_DC )
{
	zend_objects_destroy_object( object, handle TSRMLS_CC );
}
/* }}} */

/* {{{ IntlDateFormatter_objects_free */
void IntlDateFormatter_object_free( zend_object *object TSRMLS_DC )
{
	IntlDateFormatter_object* dfo = (IntlDateFormatter_object*)object;

	zend_object_std_dtor( &dfo->zo TSRMLS_CC );

	if (dfo->requested_locale) {
		efree( dfo->requested_locale );
	}

	dateformat_data_free( &dfo->datef_data TSRMLS_CC );

	efree( dfo );
}
/* }}} */

/* {{{ IntlDateFormatter_object_create */
zend_object_value IntlDateFormatter_object_create(zend_class_entry *ce TSRMLS_DC)
{
	zend_object_value    retval;
	IntlDateFormatter_object*     intern;

	intern = ecalloc( 1, sizeof(IntlDateFormatter_object) );
	dateformat_data_init( &intern->datef_data TSRMLS_CC );
	zend_object_std_init( &intern->zo, ce TSRMLS_CC );
<<<<<<< HEAD
	intern->date_type			= 0;
	intern->time_type			= 0;
	intern->calendar			= -1;
	intern->requested_locale	= NULL;
=======
	object_properties_init(&intern->zo, ce);
	intern->date_type = 0;
	intern->time_type = 0;
	intern->calendar  = 1;		/* Gregorian calendar */
	intern->timezone_id =  NULL;
>>>>>>> 0bff7cfa

	retval.handle = zend_objects_store_put(
		intern,
		IntlDateFormatter_object_dtor,
		(zend_objects_free_object_storage_t)IntlDateFormatter_object_free,
		NULL TSRMLS_CC );

	retval.handlers = &IntlDateFormatter_handlers;

	return retval;
}
/* }}} */

/* {{{ IntlDateFormatter_object_clone */
zend_object_value IntlDateFormatter_object_clone(zval *object TSRMLS_DC)
{
	zend_object_value new_obj_val;
	zend_object_handle handle = Z_OBJ_HANDLE_P(object);
	IntlDateFormatter_object *dfo, *new_dfo;

	DATE_FORMAT_METHOD_FETCH_OBJECT;
	new_obj_val = IntlDateFormatter_ce_ptr->create_object(IntlDateFormatter_ce_ptr TSRMLS_CC);
	new_dfo = (IntlDateFormatter_object *)zend_object_store_get_object_by_handle(new_obj_val.handle TSRMLS_CC);
	/* clone standard parts */	
	zend_objects_clone_members(&new_dfo->zo, new_obj_val, &dfo->zo, handle TSRMLS_CC);
	/* clone formatter object */
	DATE_FORMAT_OBJECT(new_dfo) = udat_clone(DATE_FORMAT_OBJECT(dfo),  &INTL_DATA_ERROR_CODE(new_dfo));
	if(U_FAILURE(INTL_DATA_ERROR_CODE(new_dfo))) {
		/* set up error in case error handler is interested */
		intl_error_set( NULL, INTL_DATA_ERROR_CODE(new_dfo), "Failed to clone IntlDateFormatter object", 0 TSRMLS_CC );
		IntlDateFormatter_object_dtor(new_dfo, new_obj_val.handle TSRMLS_CC); /* free new object */
		zend_error(E_ERROR, "Failed to clone IntlDateFormatter object");
	}
	return new_obj_val;
}
/* }}} */

/* 
 * 'IntlDateFormatter' class registration structures & functions
 */

/* {{{ arginfo */
ZEND_BEGIN_ARG_INFO_EX(datefmt_parse_args, 0, 0, 1)
		ZEND_ARG_INFO(0, string)
		ZEND_ARG_INFO(1, position)
ZEND_END_ARG_INFO()

ZEND_BEGIN_ARG_INFO_EX(arginfo_intldateformatter_format, 0, 0, 0)
	ZEND_ARG_INFO(0, args)
	ZEND_ARG_INFO(0, array)
ZEND_END_ARG_INFO()

ZEND_BEGIN_ARG_INFO(arginfo_intldateformatter_getdatetype, 0)
ZEND_END_ARG_INFO()

ZEND_BEGIN_ARG_INFO_EX(arginfo_intldateformatter_settimezoneid, 0, 0, 1)
	ZEND_ARG_INFO(0, zone)
ZEND_END_ARG_INFO()

ZEND_BEGIN_ARG_INFO_EX(arginfo_intldateformatter_setpattern, 0, 0, 1)
	ZEND_ARG_INFO(0, pattern)
ZEND_END_ARG_INFO()

ZEND_BEGIN_ARG_INFO_EX(arginfo_intldateformatter_setlenient, 0, 0, 1)
	ZEND_ARG_INFO(0, lenient)
ZEND_END_ARG_INFO()

ZEND_BEGIN_ARG_INFO_EX(arginfo_intldateformatter_setcalendar, 0, 0, 1)
	ZEND_ARG_INFO(0, which)
ZEND_END_ARG_INFO()

ZEND_BEGIN_ARG_INFO_EX(arginfo_intldateformatter___construct, 0, 0, 3)
	ZEND_ARG_INFO(0, locale)
	ZEND_ARG_INFO(0, datetype)
	ZEND_ARG_INFO(0, timetype)
	ZEND_ARG_INFO(0, timezone)
	ZEND_ARG_INFO(0, calendar)
	ZEND_ARG_INFO(0, pattern)
ZEND_END_ARG_INFO()
/* }}} */

/* {{{ IntlDateFormatter_class_functions
 * Every 'IntlDateFormatter' class method has an entry in this table
 */
static zend_function_entry IntlDateFormatter_class_functions[] = {
	PHP_ME( IntlDateFormatter, __construct, arginfo_intldateformatter___construct, ZEND_ACC_PUBLIC|ZEND_ACC_CTOR )
	ZEND_FENTRY(  create, ZEND_FN( datefmt_create ), arginfo_intldateformatter___construct, ZEND_ACC_PUBLIC|ZEND_ACC_STATIC )
	PHP_NAMED_FE( getDateType, ZEND_FN( datefmt_get_datetype ), arginfo_intldateformatter_getdatetype )
	PHP_NAMED_FE( getTimeType, ZEND_FN( datefmt_get_timetype ), arginfo_intldateformatter_getdatetype )
	PHP_NAMED_FE( getCalendar, ZEND_FN( datefmt_get_calendar ), arginfo_intldateformatter_getdatetype )
	PHP_NAMED_FE( getCalendarObject, ZEND_FN( datefmt_get_calendar_object ), arginfo_intldateformatter_getdatetype )
	PHP_NAMED_FE( setCalendar, ZEND_FN( datefmt_set_calendar ), arginfo_intldateformatter_setcalendar )
	PHP_NAMED_FE( getTimeZoneId, ZEND_FN( datefmt_get_timezone_id ), arginfo_intldateformatter_getdatetype )
	PHP_NAMED_FE( setTimeZoneId, ZEND_FN( datefmt_set_timezone_id ), arginfo_intldateformatter_settimezoneid )
	PHP_NAMED_FE( getTimeZone, ZEND_FN( datefmt_get_timezone ), arginfo_intldateformatter_getdatetype )
	PHP_NAMED_FE( setTimeZone, ZEND_FN( datefmt_set_timezone ), arginfo_intldateformatter_settimezoneid )
	PHP_NAMED_FE( setPattern, ZEND_FN( datefmt_set_pattern ), arginfo_intldateformatter_setpattern )
	PHP_NAMED_FE( getPattern, ZEND_FN( datefmt_get_pattern ), arginfo_intldateformatter_getdatetype )
	PHP_NAMED_FE( getLocale, ZEND_FN( datefmt_get_locale ), arginfo_intldateformatter_getdatetype )
	PHP_NAMED_FE( setLenient, ZEND_FN( datefmt_set_lenient ), arginfo_intldateformatter_setlenient )
	PHP_NAMED_FE( isLenient, ZEND_FN( datefmt_is_lenient ), arginfo_intldateformatter_getdatetype )
	PHP_NAMED_FE( format, ZEND_FN( datefmt_format ), arginfo_intldateformatter_format )
	PHP_NAMED_FE( parse, ZEND_FN( datefmt_parse), datefmt_parse_args )
	PHP_NAMED_FE( localtime, ZEND_FN( datefmt_localtime ), datefmt_parse_args )
	PHP_NAMED_FE( getErrorCode, ZEND_FN( datefmt_get_error_code ), arginfo_intldateformatter_getdatetype )
	PHP_NAMED_FE( getErrorMessage, ZEND_FN( datefmt_get_error_message ), arginfo_intldateformatter_getdatetype )
	PHP_FE_END
};
/* }}} */

/* {{{ dateformat_register_class
 * Initialize 'IntlDateFormatter' class
 */
void dateformat_register_IntlDateFormatter_class( TSRMLS_D )
{
	zend_class_entry ce;

	/* Create and register 'IntlDateFormatter' class. */
	INIT_CLASS_ENTRY( ce, "IntlDateFormatter", IntlDateFormatter_class_functions );
	ce.create_object = IntlDateFormatter_object_create;
	IntlDateFormatter_ce_ptr = zend_register_internal_class( &ce TSRMLS_CC );

	memcpy(&IntlDateFormatter_handlers, zend_get_std_object_handlers(),
		sizeof IntlDateFormatter_handlers);
	IntlDateFormatter_handlers.clone_obj = IntlDateFormatter_object_clone;

	/* Declare 'IntlDateFormatter' class properties. */
	if( !IntlDateFormatter_ce_ptr )
	{
		zend_error(E_ERROR, "Failed to register IntlDateFormatter class");
		return;
	}
}
/* }}} */<|MERGE_RESOLUTION|>--- conflicted
+++ resolved
@@ -64,18 +64,11 @@
 	intern = ecalloc( 1, sizeof(IntlDateFormatter_object) );
 	dateformat_data_init( &intern->datef_data TSRMLS_CC );
 	zend_object_std_init( &intern->zo, ce TSRMLS_CC );
-<<<<<<< HEAD
+	object_properties_init(&intern->zo, ce);
 	intern->date_type			= 0;
 	intern->time_type			= 0;
 	intern->calendar			= -1;
 	intern->requested_locale	= NULL;
-=======
-	object_properties_init(&intern->zo, ce);
-	intern->date_type = 0;
-	intern->time_type = 0;
-	intern->calendar  = 1;		/* Gregorian calendar */
-	intern->timezone_id =  NULL;
->>>>>>> 0bff7cfa
 
 	retval.handle = zend_objects_store_put(
 		intern,
