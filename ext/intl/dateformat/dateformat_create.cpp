--- conflicted
+++ resolved
@@ -112,14 +112,9 @@
 	}
 	locale = Locale::createFromName(locale_str);
 	/* get*Name accessors being set does not preclude being bogus */
-<<<<<<< HEAD
-	if (locale.isBogus() || strlen(locale.getISO3Language()) == 0) {
+	if (locale.isBogus() || ((locale_len == 1 && locale_str[0] != 'C') || (locale_len > 1 && strlen(locale.getISO3Language()) == 0))) {
         zend_argument_value_error(1, "\"%s\" is invalid", locale_str);
 		return FAILURE;
-=======
-	if (locale.isBogus() || ((locale_len == 1 && locale_str[0] != 'C') || (locale_len > 1 && strlen(locale.getISO3Language()) == 0))) {
-		goto error;
->>>>>>> b32a1cc7
 	}
 
 	/* process calendar */
