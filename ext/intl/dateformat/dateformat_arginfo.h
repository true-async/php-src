/* This is a generated file, edit the .stub.php file instead.
<<<<<<< HEAD
 * Stub hash: 82f90e7b0528b2b3515c086763dba4de0f92dfa7 */
=======
 * Stub hash: 425a285b704e175ccd0313fe1be85c8abaf820b7 */
>>>>>>> 05ed47ef

ZEND_BEGIN_ARG_INFO_EX(arginfo_class_IntlDateFormatter___construct, 0, 0, 1)
	ZEND_ARG_TYPE_INFO(0, locale, IS_STRING, 1)
	ZEND_ARG_TYPE_INFO_WITH_DEFAULT_VALUE(0, dateType, IS_LONG, 0, "IntlDateFormatter::FULL")
	ZEND_ARG_TYPE_INFO_WITH_DEFAULT_VALUE(0, timeType, IS_LONG, 0, "IntlDateFormatter::FULL")
	ZEND_ARG_INFO_WITH_DEFAULT_VALUE(0, timezone, "null")
	ZEND_ARG_INFO_WITH_DEFAULT_VALUE(0, calendar, "null")
	ZEND_ARG_TYPE_INFO_WITH_DEFAULT_VALUE(0, pattern, IS_STRING, 1, "null")
ZEND_END_ARG_INFO()

ZEND_BEGIN_ARG_WITH_TENTATIVE_RETURN_OBJ_INFO_EX(arginfo_class_IntlDateFormatter_create, 0, 1, IntlDateFormatter, 1)
	ZEND_ARG_TYPE_INFO(0, locale, IS_STRING, 1)
	ZEND_ARG_TYPE_INFO_WITH_DEFAULT_VALUE(0, dateType, IS_LONG, 0, "IntlDateFormatter::FULL")
	ZEND_ARG_TYPE_INFO_WITH_DEFAULT_VALUE(0, timeType, IS_LONG, 0, "IntlDateFormatter::FULL")
	ZEND_ARG_INFO_WITH_DEFAULT_VALUE(0, timezone, "null")
	ZEND_ARG_OBJ_TYPE_MASK(0, calendar, IntlCalendar, MAY_BE_LONG|MAY_BE_NULL, "null")
	ZEND_ARG_TYPE_INFO_WITH_DEFAULT_VALUE(0, pattern, IS_STRING, 1, "null")
ZEND_END_ARG_INFO()

ZEND_BEGIN_ARG_WITH_TENTATIVE_RETURN_TYPE_MASK_EX(arginfo_class_IntlDateFormatter_getDateType, 0, 0, MAY_BE_LONG|MAY_BE_FALSE)
ZEND_END_ARG_INFO()

#define arginfo_class_IntlDateFormatter_getTimeType arginfo_class_IntlDateFormatter_getDateType

#define arginfo_class_IntlDateFormatter_getCalendar arginfo_class_IntlDateFormatter_getDateType

ZEND_BEGIN_ARG_WITH_TENTATIVE_RETURN_TYPE_INFO_EX(arginfo_class_IntlDateFormatter_setCalendar, 0, 1, _IS_BOOL, 0)
	ZEND_ARG_OBJ_TYPE_MASK(0, calendar, IntlCalendar, MAY_BE_LONG|MAY_BE_NULL, NULL)
ZEND_END_ARG_INFO()

ZEND_BEGIN_ARG_WITH_TENTATIVE_RETURN_TYPE_MASK_EX(arginfo_class_IntlDateFormatter_getTimeZoneId, 0, 0, MAY_BE_STRING|MAY_BE_FALSE)
ZEND_END_ARG_INFO()

ZEND_BEGIN_ARG_WITH_TENTATIVE_RETURN_OBJ_TYPE_MASK_EX(arginfo_class_IntlDateFormatter_getCalendarObject, 0, 0, IntlCalendar, MAY_BE_FALSE|MAY_BE_NULL)
ZEND_END_ARG_INFO()

ZEND_BEGIN_ARG_WITH_TENTATIVE_RETURN_OBJ_TYPE_MASK_EX(arginfo_class_IntlDateFormatter_getTimeZone, 0, 0, IntlTimeZone, MAY_BE_FALSE)
ZEND_END_ARG_INFO()

ZEND_BEGIN_ARG_WITH_TENTATIVE_RETURN_TYPE_INFO_EX(arginfo_class_IntlDateFormatter_setTimeZone, 0, 1, _IS_BOOL, 1)
	ZEND_ARG_INFO(0, timezone)
ZEND_END_ARG_INFO()

ZEND_BEGIN_ARG_WITH_TENTATIVE_RETURN_TYPE_INFO_EX(arginfo_class_IntlDateFormatter_setPattern, 0, 1, _IS_BOOL, 0)
	ZEND_ARG_TYPE_INFO(0, pattern, IS_STRING, 0)
ZEND_END_ARG_INFO()

#define arginfo_class_IntlDateFormatter_getPattern arginfo_class_IntlDateFormatter_getTimeZoneId

ZEND_BEGIN_ARG_WITH_TENTATIVE_RETURN_TYPE_MASK_EX(arginfo_class_IntlDateFormatter_getLocale, 0, 0, MAY_BE_STRING|MAY_BE_FALSE)
	ZEND_ARG_TYPE_INFO_WITH_DEFAULT_VALUE(0, type, IS_LONG, 0, "ULOC_ACTUAL_LOCALE")
ZEND_END_ARG_INFO()

ZEND_BEGIN_ARG_WITH_TENTATIVE_RETURN_TYPE_INFO_EX(arginfo_class_IntlDateFormatter_setLenient, 0, 1, IS_VOID, 0)
	ZEND_ARG_TYPE_INFO(0, lenient, _IS_BOOL, 0)
ZEND_END_ARG_INFO()

ZEND_BEGIN_ARG_WITH_TENTATIVE_RETURN_TYPE_INFO_EX(arginfo_class_IntlDateFormatter_isLenient, 0, 0, _IS_BOOL, 0)
ZEND_END_ARG_INFO()

ZEND_BEGIN_ARG_WITH_TENTATIVE_RETURN_TYPE_MASK_EX(arginfo_class_IntlDateFormatter_format, 0, 1, MAY_BE_STRING|MAY_BE_FALSE)
	ZEND_ARG_INFO(0, datetime)
ZEND_END_ARG_INFO()

ZEND_BEGIN_ARG_WITH_TENTATIVE_RETURN_TYPE_MASK_EX(arginfo_class_IntlDateFormatter_formatObject, 0, 1, MAY_BE_STRING|MAY_BE_FALSE)
	ZEND_ARG_INFO(0, datetime)
	ZEND_ARG_INFO_WITH_DEFAULT_VALUE(0, format, "null")
	ZEND_ARG_TYPE_INFO_WITH_DEFAULT_VALUE(0, locale, IS_STRING, 1, "null")
ZEND_END_ARG_INFO()

ZEND_BEGIN_ARG_WITH_TENTATIVE_RETURN_TYPE_MASK_EX(arginfo_class_IntlDateFormatter_parse, 0, 1, MAY_BE_LONG|MAY_BE_DOUBLE|MAY_BE_FALSE)
	ZEND_ARG_TYPE_INFO(0, string, IS_STRING, 0)
	ZEND_ARG_INFO_WITH_DEFAULT_VALUE(1, offset, "null")
ZEND_END_ARG_INFO()

ZEND_BEGIN_ARG_WITH_TENTATIVE_RETURN_TYPE_MASK_EX(arginfo_class_IntlDateFormatter_localtime, 0, 1, MAY_BE_ARRAY|MAY_BE_FALSE)
	ZEND_ARG_TYPE_INFO(0, string, IS_STRING, 0)
	ZEND_ARG_INFO_WITH_DEFAULT_VALUE(1, offset, "null")
ZEND_END_ARG_INFO()

ZEND_BEGIN_ARG_WITH_TENTATIVE_RETURN_TYPE_INFO_EX(arginfo_class_IntlDateFormatter_getErrorCode, 0, 0, IS_LONG, 0)
ZEND_END_ARG_INFO()

ZEND_BEGIN_ARG_WITH_TENTATIVE_RETURN_TYPE_INFO_EX(arginfo_class_IntlDateFormatter_getErrorMessage, 0, 0, IS_STRING, 0)
ZEND_END_ARG_INFO()


ZEND_METHOD(IntlDateFormatter, __construct);
ZEND_FUNCTION(datefmt_create);
ZEND_FUNCTION(datefmt_get_datetype);
ZEND_FUNCTION(datefmt_get_timetype);
ZEND_FUNCTION(datefmt_get_calendar);
ZEND_FUNCTION(datefmt_set_calendar);
ZEND_FUNCTION(datefmt_get_timezone_id);
ZEND_FUNCTION(datefmt_get_calendar_object);
ZEND_FUNCTION(datefmt_get_timezone);
ZEND_FUNCTION(datefmt_set_timezone);
ZEND_FUNCTION(datefmt_set_pattern);
ZEND_FUNCTION(datefmt_get_pattern);
ZEND_FUNCTION(datefmt_get_locale);
ZEND_FUNCTION(datefmt_set_lenient);
ZEND_FUNCTION(datefmt_is_lenient);
ZEND_FUNCTION(datefmt_format);
ZEND_FUNCTION(datefmt_format_object);
ZEND_FUNCTION(datefmt_parse);
ZEND_FUNCTION(datefmt_localtime);
ZEND_FUNCTION(datefmt_get_error_code);
ZEND_FUNCTION(datefmt_get_error_message);


static const zend_function_entry class_IntlDateFormatter_methods[] = {
	ZEND_ME(IntlDateFormatter, __construct, arginfo_class_IntlDateFormatter___construct, ZEND_ACC_PUBLIC)
	ZEND_ME_MAPPING(create, datefmt_create, arginfo_class_IntlDateFormatter_create, ZEND_ACC_PUBLIC|ZEND_ACC_STATIC)
	ZEND_ME_MAPPING(getDateType, datefmt_get_datetype, arginfo_class_IntlDateFormatter_getDateType, ZEND_ACC_PUBLIC)
	ZEND_ME_MAPPING(getTimeType, datefmt_get_timetype, arginfo_class_IntlDateFormatter_getTimeType, ZEND_ACC_PUBLIC)
	ZEND_ME_MAPPING(getCalendar, datefmt_get_calendar, arginfo_class_IntlDateFormatter_getCalendar, ZEND_ACC_PUBLIC)
	ZEND_ME_MAPPING(setCalendar, datefmt_set_calendar, arginfo_class_IntlDateFormatter_setCalendar, ZEND_ACC_PUBLIC)
	ZEND_ME_MAPPING(getTimeZoneId, datefmt_get_timezone_id, arginfo_class_IntlDateFormatter_getTimeZoneId, ZEND_ACC_PUBLIC)
	ZEND_ME_MAPPING(getCalendarObject, datefmt_get_calendar_object, arginfo_class_IntlDateFormatter_getCalendarObject, ZEND_ACC_PUBLIC)
	ZEND_ME_MAPPING(getTimeZone, datefmt_get_timezone, arginfo_class_IntlDateFormatter_getTimeZone, ZEND_ACC_PUBLIC)
	ZEND_ME_MAPPING(setTimeZone, datefmt_set_timezone, arginfo_class_IntlDateFormatter_setTimeZone, ZEND_ACC_PUBLIC)
	ZEND_ME_MAPPING(setPattern, datefmt_set_pattern, arginfo_class_IntlDateFormatter_setPattern, ZEND_ACC_PUBLIC)
	ZEND_ME_MAPPING(getPattern, datefmt_get_pattern, arginfo_class_IntlDateFormatter_getPattern, ZEND_ACC_PUBLIC)
	ZEND_ME_MAPPING(getLocale, datefmt_get_locale, arginfo_class_IntlDateFormatter_getLocale, ZEND_ACC_PUBLIC)
	ZEND_ME_MAPPING(setLenient, datefmt_set_lenient, arginfo_class_IntlDateFormatter_setLenient, ZEND_ACC_PUBLIC)
	ZEND_ME_MAPPING(isLenient, datefmt_is_lenient, arginfo_class_IntlDateFormatter_isLenient, ZEND_ACC_PUBLIC)
	ZEND_ME_MAPPING(format, datefmt_format, arginfo_class_IntlDateFormatter_format, ZEND_ACC_PUBLIC)
	ZEND_ME_MAPPING(formatObject, datefmt_format_object, arginfo_class_IntlDateFormatter_formatObject, ZEND_ACC_PUBLIC|ZEND_ACC_STATIC)
	ZEND_ME_MAPPING(parse, datefmt_parse, arginfo_class_IntlDateFormatter_parse, ZEND_ACC_PUBLIC)
	ZEND_ME_MAPPING(localtime, datefmt_localtime, arginfo_class_IntlDateFormatter_localtime, ZEND_ACC_PUBLIC)
	ZEND_ME_MAPPING(getErrorCode, datefmt_get_error_code, arginfo_class_IntlDateFormatter_getErrorCode, ZEND_ACC_PUBLIC)
	ZEND_ME_MAPPING(getErrorMessage, datefmt_get_error_message, arginfo_class_IntlDateFormatter_getErrorMessage, ZEND_ACC_PUBLIC)
	ZEND_FE_END
};

static zend_class_entry *register_class_IntlDateFormatter(void)
{
	zend_class_entry ce, *class_entry;

	INIT_CLASS_ENTRY(ce, "IntlDateFormatter", class_IntlDateFormatter_methods);
	class_entry = zend_register_internal_class_ex(&ce, NULL);

	return class_entry;
}<|MERGE_RESOLUTION|>--- conflicted
+++ resolved
@@ -1,9 +1,5 @@
 /* This is a generated file, edit the .stub.php file instead.
-<<<<<<< HEAD
- * Stub hash: 82f90e7b0528b2b3515c086763dba4de0f92dfa7 */
-=======
- * Stub hash: 425a285b704e175ccd0313fe1be85c8abaf820b7 */
->>>>>>> 05ed47ef
+ * Stub hash: 57ca7800d524c47a2f4e5203d4b439adfbdecb35 */
 
 ZEND_BEGIN_ARG_INFO_EX(arginfo_class_IntlDateFormatter___construct, 0, 0, 1)
 	ZEND_ARG_TYPE_INFO(0, locale, IS_STRING, 1)
