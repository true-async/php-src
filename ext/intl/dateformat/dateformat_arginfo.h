/* This is a generated file, edit the .stub.php file instead.
<<<<<<< HEAD
 * Stub hash: 4f93c3fca18c225b26dec1e970b783baa4622425 */
=======
 * Stub hash: faeef90c9c1324c6a25f0df36c7239ddc2b43ee4 */
>>>>>>> d4aff254

ZEND_BEGIN_ARG_INFO_EX(arginfo_class_IntlDateFormatter___construct, 0, 0, 3)
	ZEND_ARG_TYPE_INFO(0, locale, IS_STRING, 1)
	ZEND_ARG_TYPE_INFO(0, dateType, IS_LONG, 0)
	ZEND_ARG_TYPE_INFO(0, timeType, IS_LONG, 0)
	ZEND_ARG_INFO_WITH_DEFAULT_VALUE(0, timezone, "null")
	ZEND_ARG_INFO_WITH_DEFAULT_VALUE(0, calendar, "null")
	ZEND_ARG_TYPE_INFO_WITH_DEFAULT_VALUE(0, pattern, IS_STRING, 1, "null")
ZEND_END_ARG_INFO()

ZEND_BEGIN_ARG_INFO_EX(arginfo_class_IntlDateFormatter_create, 0, 0, 3)
	ZEND_ARG_TYPE_INFO(0, locale, IS_STRING, 1)
	ZEND_ARG_TYPE_INFO(0, dateType, IS_LONG, 0)
	ZEND_ARG_TYPE_INFO(0, timeType, IS_LONG, 0)
	ZEND_ARG_INFO_WITH_DEFAULT_VALUE(0, timezone, "null")
	ZEND_ARG_OBJ_TYPE_MASK(0, calendar, IntlCalendar, MAY_BE_LONG|MAY_BE_NULL, "null")
	ZEND_ARG_TYPE_INFO_WITH_DEFAULT_VALUE(0, pattern, IS_STRING, 1, "null")
ZEND_END_ARG_INFO()

ZEND_BEGIN_ARG_INFO_EX(arginfo_class_IntlDateFormatter_getDateType, 0, 0, 0)
ZEND_END_ARG_INFO()

#define arginfo_class_IntlDateFormatter_getTimeType arginfo_class_IntlDateFormatter_getDateType

#define arginfo_class_IntlDateFormatter_getCalendar arginfo_class_IntlDateFormatter_getDateType

ZEND_BEGIN_ARG_INFO_EX(arginfo_class_IntlDateFormatter_setCalendar, 0, 0, 1)
	ZEND_ARG_OBJ_TYPE_MASK(0, calendar, IntlCalendar, MAY_BE_LONG|MAY_BE_NULL, NULL)
ZEND_END_ARG_INFO()

#define arginfo_class_IntlDateFormatter_getTimeZoneId arginfo_class_IntlDateFormatter_getDateType

#define arginfo_class_IntlDateFormatter_getCalendarObject arginfo_class_IntlDateFormatter_getDateType

#define arginfo_class_IntlDateFormatter_getTimeZone arginfo_class_IntlDateFormatter_getDateType

ZEND_BEGIN_ARG_INFO_EX(arginfo_class_IntlDateFormatter_setTimeZone, 0, 0, 1)
	ZEND_ARG_INFO(0, timezone)
ZEND_END_ARG_INFO()

ZEND_BEGIN_ARG_INFO_EX(arginfo_class_IntlDateFormatter_setPattern, 0, 0, 1)
	ZEND_ARG_TYPE_INFO(0, pattern, IS_STRING, 0)
ZEND_END_ARG_INFO()

#define arginfo_class_IntlDateFormatter_getPattern arginfo_class_IntlDateFormatter_getDateType

ZEND_BEGIN_ARG_INFO_EX(arginfo_class_IntlDateFormatter_getLocale, 0, 0, 0)
	ZEND_ARG_TYPE_INFO_WITH_DEFAULT_VALUE(0, type, IS_LONG, 0, "ULOC_ACTUAL_LOCALE")
ZEND_END_ARG_INFO()

ZEND_BEGIN_ARG_INFO_EX(arginfo_class_IntlDateFormatter_setLenient, 0, 0, 1)
	ZEND_ARG_TYPE_INFO(0, lenient, _IS_BOOL, 0)
ZEND_END_ARG_INFO()

#define arginfo_class_IntlDateFormatter_isLenient arginfo_class_IntlDateFormatter_getDateType

ZEND_BEGIN_ARG_INFO_EX(arginfo_class_IntlDateFormatter_format, 0, 0, 1)
	ZEND_ARG_INFO(0, datetime)
ZEND_END_ARG_INFO()

ZEND_BEGIN_ARG_INFO_EX(arginfo_class_IntlDateFormatter_formatObject, 0, 0, 1)
	ZEND_ARG_INFO(0, datetime)
	ZEND_ARG_INFO_WITH_DEFAULT_VALUE(0, format, "null")
	ZEND_ARG_TYPE_INFO_WITH_DEFAULT_VALUE(0, locale, IS_STRING, 1, "null")
ZEND_END_ARG_INFO()

ZEND_BEGIN_ARG_INFO_EX(arginfo_class_IntlDateFormatter_parse, 0, 0, 1)
	ZEND_ARG_TYPE_INFO(0, string, IS_STRING, 0)
	ZEND_ARG_INFO_WITH_DEFAULT_VALUE(1, offset, "null")
ZEND_END_ARG_INFO()

#define arginfo_class_IntlDateFormatter_localtime arginfo_class_IntlDateFormatter_parse

#define arginfo_class_IntlDateFormatter_getErrorCode arginfo_class_IntlDateFormatter_getDateType

#define arginfo_class_IntlDateFormatter_getErrorMessage arginfo_class_IntlDateFormatter_getDateType


ZEND_METHOD(IntlDateFormatter, __construct);
ZEND_FUNCTION(datefmt_create);
ZEND_FUNCTION(datefmt_get_datetype);
ZEND_FUNCTION(datefmt_get_timetype);
ZEND_FUNCTION(datefmt_get_calendar);
ZEND_FUNCTION(datefmt_set_calendar);
ZEND_FUNCTION(datefmt_get_timezone_id);
ZEND_FUNCTION(datefmt_get_calendar_object);
ZEND_FUNCTION(datefmt_get_timezone);
ZEND_FUNCTION(datefmt_set_timezone);
ZEND_FUNCTION(datefmt_set_pattern);
ZEND_FUNCTION(datefmt_get_pattern);
ZEND_FUNCTION(datefmt_get_locale);
ZEND_FUNCTION(datefmt_set_lenient);
ZEND_FUNCTION(datefmt_is_lenient);
ZEND_FUNCTION(datefmt_format);
ZEND_FUNCTION(datefmt_format_object);
ZEND_FUNCTION(datefmt_parse);
ZEND_FUNCTION(datefmt_localtime);
ZEND_FUNCTION(datefmt_get_error_code);
ZEND_FUNCTION(datefmt_get_error_message);


static const zend_function_entry class_IntlDateFormatter_methods[] = {
	ZEND_ME(IntlDateFormatter, __construct, arginfo_class_IntlDateFormatter___construct, ZEND_ACC_PUBLIC)
	ZEND_ME_MAPPING(create, datefmt_create, arginfo_class_IntlDateFormatter_create, ZEND_ACC_PUBLIC|ZEND_ACC_STATIC)
	ZEND_ME_MAPPING(getDateType, datefmt_get_datetype, arginfo_class_IntlDateFormatter_getDateType, ZEND_ACC_PUBLIC)
	ZEND_ME_MAPPING(getTimeType, datefmt_get_timetype, arginfo_class_IntlDateFormatter_getTimeType, ZEND_ACC_PUBLIC)
	ZEND_ME_MAPPING(getCalendar, datefmt_get_calendar, arginfo_class_IntlDateFormatter_getCalendar, ZEND_ACC_PUBLIC)
	ZEND_ME_MAPPING(setCalendar, datefmt_set_calendar, arginfo_class_IntlDateFormatter_setCalendar, ZEND_ACC_PUBLIC)
	ZEND_ME_MAPPING(getTimeZoneId, datefmt_get_timezone_id, arginfo_class_IntlDateFormatter_getTimeZoneId, ZEND_ACC_PUBLIC)
	ZEND_ME_MAPPING(getCalendarObject, datefmt_get_calendar_object, arginfo_class_IntlDateFormatter_getCalendarObject, ZEND_ACC_PUBLIC)
	ZEND_ME_MAPPING(getTimeZone, datefmt_get_timezone, arginfo_class_IntlDateFormatter_getTimeZone, ZEND_ACC_PUBLIC)
	ZEND_ME_MAPPING(setTimeZone, datefmt_set_timezone, arginfo_class_IntlDateFormatter_setTimeZone, ZEND_ACC_PUBLIC)
	ZEND_ME_MAPPING(setPattern, datefmt_set_pattern, arginfo_class_IntlDateFormatter_setPattern, ZEND_ACC_PUBLIC)
	ZEND_ME_MAPPING(getPattern, datefmt_get_pattern, arginfo_class_IntlDateFormatter_getPattern, ZEND_ACC_PUBLIC)
	ZEND_ME_MAPPING(getLocale, datefmt_get_locale, arginfo_class_IntlDateFormatter_getLocale, ZEND_ACC_PUBLIC)
	ZEND_ME_MAPPING(setLenient, datefmt_set_lenient, arginfo_class_IntlDateFormatter_setLenient, ZEND_ACC_PUBLIC)
	ZEND_ME_MAPPING(isLenient, datefmt_is_lenient, arginfo_class_IntlDateFormatter_isLenient, ZEND_ACC_PUBLIC)
	ZEND_ME_MAPPING(format, datefmt_format, arginfo_class_IntlDateFormatter_format, ZEND_ACC_PUBLIC)
	ZEND_ME_MAPPING(formatObject, datefmt_format_object, arginfo_class_IntlDateFormatter_formatObject, ZEND_ACC_PUBLIC|ZEND_ACC_STATIC)
	ZEND_ME_MAPPING(parse, datefmt_parse, arginfo_class_IntlDateFormatter_parse, ZEND_ACC_PUBLIC)
	ZEND_ME_MAPPING(localtime, datefmt_localtime, arginfo_class_IntlDateFormatter_localtime, ZEND_ACC_PUBLIC)
	ZEND_ME_MAPPING(getErrorCode, datefmt_get_error_code, arginfo_class_IntlDateFormatter_getErrorCode, ZEND_ACC_PUBLIC)
	ZEND_ME_MAPPING(getErrorMessage, datefmt_get_error_message, arginfo_class_IntlDateFormatter_getErrorMessage, ZEND_ACC_PUBLIC)
	ZEND_FE_END
};

zend_class_entry *register_class_IntlDateFormatter()
{
	zend_class_entry ce, *class_entry;

	INIT_CLASS_ENTRY(ce, "IntlDateFormatter", class_IntlDateFormatter_methods);
	class_entry = zend_register_internal_class_ex(&ce, NULL);

	return class_entry;
}
<|MERGE_RESOLUTION|>--- conflicted
+++ resolved
@@ -1,9 +1,5 @@
 /* This is a generated file, edit the .stub.php file instead.
-<<<<<<< HEAD
- * Stub hash: 4f93c3fca18c225b26dec1e970b783baa4622425 */
-=======
- * Stub hash: faeef90c9c1324c6a25f0df36c7239ddc2b43ee4 */
->>>>>>> d4aff254
+ * Stub hash: a83ee23ab33293a878280f137260da9f8914218a */
 
 ZEND_BEGIN_ARG_INFO_EX(arginfo_class_IntlDateFormatter___construct, 0, 0, 3)
 	ZEND_ARG_TYPE_INFO(0, locale, IS_STRING, 1)
