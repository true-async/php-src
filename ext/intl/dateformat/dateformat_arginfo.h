--- conflicted
+++ resolved
@@ -1,9 +1,5 @@
 /* This is a generated file, edit the .stub.php file instead.
-<<<<<<< HEAD
- * Stub hash: 23a3a335af66ae42119678d03173ea83869d290c */
-=======
- * Stub hash: 57ca7800d524c47a2f4e5203d4b439adfbdecb35 */
->>>>>>> 306da80f
+ * Stub hash: cefec46af242e6372a923dea0e1d2cf22da7ef3e */
 
 ZEND_BEGIN_ARG_INFO_EX(arginfo_class_IntlDateFormatter___construct, 0, 0, 1)
 	ZEND_ARG_TYPE_INFO(0, locale, IS_STRING, 1)
