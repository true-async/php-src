// vim:ft=javascript

ARG_ENABLE("intl", "Enable internationalization support", "no");

if (PHP_INTL != "no") {
	if (CHECK_LIB("icudt.lib", "intl", PHP_INTL) &&
		CHECK_LIB("icuin.lib", "intl", PHP_INTL) &&
		CHECK_LIB("icuio.lib", "intl", PHP_INTL) &&
		CHECK_LIB("icuuc.lib", "intl", PHP_INTL) &&
					CHECK_HEADER_ADD_INCLUDE("unicode/utf.h", "CFLAGS_INTL")) {
		// always build as shared - zend_strtod.c/ICU type conflict
		EXTENSION("intl", "php_intl.c intl_convert.c intl_convertcpp.cpp intl_error.c ", true,
								"/I \"" + configure_module_dirname + "\" /DZEND_ENABLE_STATIC_TSRMLS_CACHE=1");
		ADD_EXTENSION_DEP('intl', 'date');
		ADD_SOURCES(configure_module_dirname + "/collator", "\
				collator_attr.c \
				collator_class.c \
				collator_compare.c \
				collator_convert.c \
				collator_create.c \
				collator_error.c \
				collator_is_numeric.c \
				collator_locale.c \
				collator_sort.c \
				", "intl");
		ADD_SOURCES(configure_module_dirname + "/common", "\
				common_error.c \
				common_enum.cpp \
				common_date.cpp \
				", "intl");
		ADD_SOURCES(configure_module_dirname + "/converter", "\
				converter.c \
				", "intl");
		ADD_SOURCES(configure_module_dirname + "/formatter", "\
				formatter_attr.c \
				formatter_class.c \
				formatter_data.c \
				formatter_format.c \
				formatter_main.c \
				formatter_parse.c \
				", "intl");
		ADD_SOURCES(configure_module_dirname + "/locale", "\
				locale.c \
				locale_class.c \
				locale_methods.c \
				", "intl");
		ADD_SOURCES(configure_module_dirname + "/msgformat", "\
				msgformat.c \
				msgformat_attr.c \
				msgformat_class.c \
				msgformat_data.c \
				msgformat_format.c \
				msgformat_helpers.cpp \
				msgformat_parse.c \
				", "intl");
		ADD_SOURCES(configure_module_dirname + "/grapheme", "\
                                grapheme_string.c grapheme_util.c  \
                                ", "intl");
		ADD_SOURCES(configure_module_dirname + "/normalizer", "\
				normalizer_class.c \
				normalizer_normalize.c \
				", "intl");
		ADD_SOURCES(configure_module_dirname + "/dateformat", "\
				dateformat.c \
				dateformat_class.c \
				dateformat_attr.c \
				dateformat_format.c \
				dateformat_format_object.cpp \
				dateformat_parse.c \
				dateformat_data.c \
				dateformat_attrcpp.cpp \
				dateformat_helpers.cpp \
				dateformat_create.cpp \
				datepatterngenerator_class.cpp \
				datepatterngenerator_methods.cpp \
				", "intl");
		ADD_SOURCES(configure_module_dirname + "/uchar", "\
				uchar.c",
				"intl");
		ADD_SOURCES(configure_module_dirname + "/idn", "\
				idn.c",
				"intl");
		ADD_SOURCES(configure_module_dirname + "/resourcebundle", "\
				resourcebundle.c \
				resourcebundle_class.c \
				resourcebundle_iterator.c",
				"intl");

		if (CHECK_HEADER_ADD_INCLUDE("unicode/uspoof.h", "CFLAGS_INTL")) {
			ADD_SOURCES(configure_module_dirname + "/spoofchecker", "\
					spoofchecker_class.c \
					spoofchecker_create.c \
					spoofchecker_main.c",
					"intl");
		}

		ADD_SOURCES(configure_module_dirname + "/transliterator", "\
				transliterator_class.c \
				transliterator_methods.c",
				"intl");

		ADD_SOURCES(configure_module_dirname + "/timezone", "\
				timezone_class.cpp \
				timezone_methods.cpp",
				"intl");

		ADD_SOURCES(configure_module_dirname + "/calendar", "\
				calendar_methods.cpp \
				gregoriancalendar_methods.cpp \
				calendar_class.cpp",
				"intl");

		ADD_SOURCES(configure_module_dirname + "/breakiterator", "\
				breakiterator_class.cpp \
				breakiterator_methods.cpp \
				breakiterator_iterators.cpp \
				rulebasedbreakiterator_methods.cpp \
				codepointiterator_internal.cpp \
				codepointiterator_methods.cpp ",
				"intl");

		/* Compat for ICU before 58.1.*/
<<<<<<< HEAD
		if (CHECK_LIB("icule.lib", "intl", PHP_INTL)) {
			ADD_FLAG("LIBS_INTL", "icule.lib");
		}
		if (CHECK_LIB("iculx.lib", "intl", PHP_INTL)) {
			ADD_FLAG("LIBS_INTL", "iculx.lib");
		}

		ADD_FLAG("CFLAGS_INTL", "/std:c++17 /EHsc /DUNISTR_FROM_CHAR_EXPLICIT=explicit /DUNISTR_FROM_STRING_EXPLICIT=explicit /DU_NO_DEFAULT_INCLUDE_UTF_HEADERS=1 /DU_HIDE_OBSOLETE_UTF_OLD_H=1");
=======
		CHECK_LIB("icule.lib", "intl", PHP_INTL);
		CHECK_LIB("iculx.lib", "intl", PHP_INTL);
		ADD_FLAG("CFLAGS_INTL", "/EHsc /DUNISTR_FROM_CHAR_EXPLICIT=explicit /DUNISTR_FROM_STRING_EXPLICIT=explicit /DU_NO_DEFAULT_INCLUDE_UTF_HEADERS=1 /DU_HIDE_OBSOLETE_UTF_OLD_H=1");
		AC_DEFINE("HAVE_INTL", 1, "Internationalization support enabled");
>>>>>>> 1800cad9
	} else {
		WARNING("intl not enabled; libraries and/or headers not found");
	}
}<|MERGE_RESOLUTION|>--- conflicted
+++ resolved
@@ -120,21 +120,9 @@
 				"intl");
 
 		/* Compat for ICU before 58.1.*/
-<<<<<<< HEAD
-		if (CHECK_LIB("icule.lib", "intl", PHP_INTL)) {
-			ADD_FLAG("LIBS_INTL", "icule.lib");
-		}
-		if (CHECK_LIB("iculx.lib", "intl", PHP_INTL)) {
-			ADD_FLAG("LIBS_INTL", "iculx.lib");
-		}
-
-		ADD_FLAG("CFLAGS_INTL", "/std:c++17 /EHsc /DUNISTR_FROM_CHAR_EXPLICIT=explicit /DUNISTR_FROM_STRING_EXPLICIT=explicit /DU_NO_DEFAULT_INCLUDE_UTF_HEADERS=1 /DU_HIDE_OBSOLETE_UTF_OLD_H=1");
-=======
 		CHECK_LIB("icule.lib", "intl", PHP_INTL);
 		CHECK_LIB("iculx.lib", "intl", PHP_INTL);
-		ADD_FLAG("CFLAGS_INTL", "/EHsc /DUNISTR_FROM_CHAR_EXPLICIT=explicit /DUNISTR_FROM_STRING_EXPLICIT=explicit /DU_NO_DEFAULT_INCLUDE_UTF_HEADERS=1 /DU_HIDE_OBSOLETE_UTF_OLD_H=1");
-		AC_DEFINE("HAVE_INTL", 1, "Internationalization support enabled");
->>>>>>> 1800cad9
+		ADD_FLAG("CFLAGS_INTL", "/std:c++17 /EHsc /DUNISTR_FROM_CHAR_EXPLICIT=explicit /DUNISTR_FROM_STRING_EXPLICIT=explicit /DU_NO_DEFAULT_INCLUDE_UTF_HEADERS=1 /DU_HIDE_OBSOLETE_UTF_OLD_H=1");
 	} else {
 		WARNING("intl not enabled; libraries and/or headers not found");
 	}
