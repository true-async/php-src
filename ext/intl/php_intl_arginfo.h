--- conflicted
+++ resolved
@@ -1,9 +1,5 @@
 /* This is a generated file, edit the .stub.php file instead.
-<<<<<<< HEAD
- * Stub hash: 65c3b7070a1cf1a23e07e35afa5cc367b36eaa57 */
-=======
- * Stub hash: 55a689451b2c1ff5900c47111d350168f3ddec00 */
->>>>>>> c58a9f2a
+ * Stub hash: dd2cb2b1ffd2e72d24ff006b6f235e3cf501b0fb */
 
 ZEND_BEGIN_ARG_WITH_RETURN_OBJ_INFO_EX(arginfo_intlcal_create_instance, 0, 0, IntlCalendar, 1)
 	ZEND_ARG_INFO_WITH_DEFAULT_VALUE(0, timezone, "null")
