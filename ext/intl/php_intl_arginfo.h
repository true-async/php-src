--- conflicted
+++ resolved
@@ -1,9 +1,5 @@
 /* This is a generated file, edit the .stub.php file instead.
-<<<<<<< HEAD
- * Stub hash: dd2cb2b1ffd2e72d24ff006b6f235e3cf501b0fb */
-=======
- * Stub hash: 2e8cfd93b809a0595709dc5c544ec326f7ce1922 */
->>>>>>> d5aed7b0
+ * Stub hash: dc9632b2417200deb39cc5cce25aa26a44128707 */
 
 ZEND_BEGIN_ARG_WITH_RETURN_OBJ_INFO_EX(arginfo_intlcal_create_instance, 0, 0, IntlCalendar, 1)
 	ZEND_ARG_INFO_WITH_DEFAULT_VALUE(0, timezone, "null")
