--- conflicted
+++ resolved
@@ -1246,11 +1246,7 @@
 	int64_t	ts;
 	char	ts_str[sizeof("@-9223372036854775808")];
 	int		ts_str_len;
-<<<<<<< HEAD
-	zval	ts_tmp, ts_zval;
-=======
 	zval	ts_tmp, ts_zval, tmp;
->>>>>>> f2a12d65
 
 	INTL_METHOD_CHECK_STATUS(co, "Call to ICU method has failed");
 
@@ -1270,11 +1266,7 @@
 	/* Now get the time zone */
 	const TimeZone& tz = co->ucal->getTimeZone();
 	zval *timezone_zval = timezone_convert_to_datetimezone(
-<<<<<<< HEAD
-		&tz, CALENDAR_ERROR_P(co), "intlcal_to_date_time", &ts_zval TSRMLS_CC);
-=======
 		&tz, CALENDAR_ERROR_P(co), "intlcal_to_date_time", &tmp TSRMLS_CC);
->>>>>>> f2a12d65
 	if (timezone_zval == NULL) {
 		RETURN_FALSE;
 	}
@@ -1290,10 +1282,7 @@
 			1 TSRMLS_CC);
 		zend_object_store_ctor_failed(Z_OBJ_P(return_value) TSRMLS_CC);
 		zval_ptr_dtor(return_value);
-<<<<<<< HEAD
-=======
 		zval_ptr_dtor(&ts_zval);
->>>>>>> f2a12d65
 
 		RETVAL_FALSE;
 		goto error;
