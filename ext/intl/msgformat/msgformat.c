/*
   +----------------------------------------------------------------------+
   | PHP Version 5                                                        |
   +----------------------------------------------------------------------+
   | This source file is subject to version 3.01 of the PHP license,      |
   | that is bundled with this package in the file LICENSE, and is        |
   | available through the world-wide-web at the following url:           |
   | http://www.php.net/license/3_01.txt                                  |
   | If you did not receive a copy of the PHP license and are unable to   |
   | obtain it through the world-wide-web, please send a note to          |
   | license@php.net so we can mail you a copy immediately.               |
   +----------------------------------------------------------------------+
   | Authors: Stanislav Malyshev <stas@zend.com>                          |
   +----------------------------------------------------------------------+
 */

#ifdef HAVE_CONFIG_H
#include "config.h"
#endif

#include <unicode/ustring.h>
#include <unicode/umsg.h>

#include "php_intl.h"
#include "msgformat_class.h"
#include "intl_convert.h"

/* {{{ */
static void msgfmt_ctor(INTERNAL_FUNCTION_PARAMETERS) 
{
	const char* locale;
	char*       pattern;
	int         locale_len = 0, pattern_len = 0;
	UChar*      spattern     = NULL;
	int         spattern_len = 0;
	zval*       object;
	MessageFormatter_object* mfo;
	intl_error_reset( NULL TSRMLS_CC );

	object = return_value;
	/* Parse parameters. */
	if( zend_parse_parameters( ZEND_NUM_ARGS() TSRMLS_CC, "ss",
		&locale, &locale_len, &pattern, &pattern_len ) == FAILURE )
	{
		intl_error_set( NULL, U_ILLEGAL_ARGUMENT_ERROR,
			"msgfmt_create: unable to parse input parameters", 0 TSRMLS_CC );
<<<<<<< HEAD
		Z_OBJ_P(return_value) == NULL;
=======
		Z_OBJ_P(return_value) = NULL;
>>>>>>> f2a12d65
		return;
	}

	INTL_CHECK_LOCALE_LEN_OBJ(locale_len, return_value);
	MSG_FORMAT_METHOD_FETCH_OBJECT_NO_CHECK;

	/* Convert pattern (if specified) to UTF-16. */
	if(pattern && pattern_len) {
		intl_convert_utf8_to_utf16(&spattern, &spattern_len, pattern, pattern_len, &INTL_DATA_ERROR_CODE(mfo));
		INTL_CTOR_CHECK_STATUS(mfo, "msgfmt_create: error converting pattern to UTF-16");
	} else {
		spattern_len = 0;
		spattern = NULL;
	}

	if(locale_len == 0) {
		locale = intl_locale_get_default(TSRMLS_C);
	}

#ifdef MSG_FORMAT_QUOTE_APOS
	if(msgformat_fix_quotes(&spattern, &spattern_len, &INTL_DATA_ERROR_CODE(mfo)) != SUCCESS) {
		INTL_CTOR_CHECK_STATUS(mfo, "msgfmt_create: error converting pattern to quote-friendly format");
	}
#endif

	if ((mfo)->mf_data.orig_format) {
		msgformat_data_free(&mfo->mf_data TSRMLS_CC);
	}

	(mfo)->mf_data.orig_format = estrndup(pattern, pattern_len);
	(mfo)->mf_data.orig_format_len = pattern_len;
	
	/* Create an ICU message formatter. */
	MSG_FORMAT_OBJECT(mfo) = umsg_open(spattern, spattern_len, locale, NULL, &INTL_DATA_ERROR_CODE(mfo));

	if(spattern) {
		efree(spattern);
	}

	INTL_CTOR_CHECK_STATUS(mfo, "msgfmt_create: message formatter creation failed");
}
/* }}} */

/* {{{ proto MessageFormatter MesssageFormatter::create( string $locale, string $pattern )
 * Create formatter. }}} */
/* {{{ proto MessageFormatter msgfmt_create( string $locale, string $pattern )
 * Create formatter.
 */
PHP_FUNCTION( msgfmt_create )
{
	object_init_ex( return_value, MessageFormatter_ce_ptr );
	msgfmt_ctor(INTERNAL_FUNCTION_PARAM_PASSTHRU);
	if (Z_TYPE_P(return_value) == IS_OBJECT && Z_OBJ_P(return_value) == NULL) {
		RETURN_NULL();
	}
}
/* }}} */

/* {{{ proto void MessageFormatter::__construct( string $locale, string $pattern )
 * MessageFormatter object constructor.
 */
PHP_METHOD( MessageFormatter, __construct )
{
	zval orig_this = *getThis();

	return_value = getThis();
	msgfmt_ctor(INTERNAL_FUNCTION_PARAM_PASSTHRU);

	if (Z_TYPE_P(return_value) == IS_OBJECT && Z_OBJ_P(return_value) == NULL) {
		zend_object_store_ctor_failed(Z_OBJ(orig_this) TSRMLS_CC);
		zval_dtor(&orig_this);
		ZEND_CTOR_MAKE_NULL();
	}
}
/* }}} */

/* {{{ proto int MessageFormatter::getErrorCode()
 * Get formatter's last error code. }}} */
/* {{{ proto int msgfmt_get_error_code( MessageFormatter $nf )
 * Get formatter's last error code.
 */
PHP_FUNCTION( msgfmt_get_error_code )
{
	zval*                    object  = NULL;
	MessageFormatter_object*  mfo     = NULL;

	/* Parse parameters. */
	if( zend_parse_method_parameters( ZEND_NUM_ARGS() TSRMLS_CC, getThis(), "O",
		&object, MessageFormatter_ce_ptr ) == FAILURE )
	{
		intl_error_set( NULL, U_ILLEGAL_ARGUMENT_ERROR,
			"msgfmt_get_error_code: unable to parse input params", 0 TSRMLS_CC );

		RETURN_FALSE;
	}

	mfo = Z_INTL_MESSAGEFORMATTER_P( object );

	/* Return formatter's last error code. */
	RETURN_LONG( INTL_DATA_ERROR_CODE(mfo) );
}
/* }}} */

/* {{{ proto string MessageFormatter::getErrorMessage( )
 * Get text description for formatter's last error code. }}} */
/* {{{ proto string msgfmt_get_error_message( MessageFormatter $coll )
 * Get text description for formatter's last error code.
 */
PHP_FUNCTION( msgfmt_get_error_message )
{
	zend_string*             message = NULL;
	zval*                    object  = NULL;
	MessageFormatter_object*  mfo     = NULL;

	/* Parse parameters. */
	if( zend_parse_method_parameters( ZEND_NUM_ARGS() TSRMLS_CC, getThis(), "O",
		&object, MessageFormatter_ce_ptr ) == FAILURE )
	{
		intl_error_set( NULL, U_ILLEGAL_ARGUMENT_ERROR,
			"msgfmt_get_error_message: unable to parse input params", 0 TSRMLS_CC );

		RETURN_FALSE;
	}

	mfo = Z_INTL_MESSAGEFORMATTER_P( object );

	/* Return last error message. */
	message = intl_error_get_message( &mfo->mf_data.error TSRMLS_CC );
	RETURN_STR(message);
}
/* }}} */

/*
 * Local variables:
 * tab-width: 4
 * c-basic-offset: 4
 * End:
 * vim600: noet sw=4 ts=4 fdm=marker
 * vim<600: noet sw=4 ts=4
 */<|MERGE_RESOLUTION|>--- conflicted
+++ resolved
@@ -44,11 +44,7 @@
 	{
 		intl_error_set( NULL, U_ILLEGAL_ARGUMENT_ERROR,
 			"msgfmt_create: unable to parse input parameters", 0 TSRMLS_CC );
-<<<<<<< HEAD
-		Z_OBJ_P(return_value) == NULL;
-=======
 		Z_OBJ_P(return_value) = NULL;
->>>>>>> f2a12d65
 		return;
 	}
 
