/*
   +----------------------------------------------------------------------+
   | This source file is subject to version 3.01 of the PHP license,      |
   | that is bundled with this package in the file LICENSE, and is        |
   | available through the world-wide-web at the following url:           |
   | http://www.php.net/license/3_01.txt                                  |
   | If you did not receive a copy of the PHP license and are unable to   |
   | obtain it through the world-wide-web, please send a note to          |
   | license@php.net so we can mail you a copy immediately.               |
   +----------------------------------------------------------------------+
   | Authors: Stanislav Malyshev <stas@zend.com>                          |
   +----------------------------------------------------------------------+
 */

#ifdef HAVE_CONFIG_H
#include "config.h"
#endif

#include <unicode/ustring.h>
#include <unicode/umsg.h>

#include "php_intl.h"
#include "msgformat_class.h"
#include "msgformat_data.h"
#include "intl_convert.h"

/* {{{ */
static int msgfmt_ctor(INTERNAL_FUNCTION_PARAMETERS)
{
	const char* locale;
	char*       pattern;
	size_t      locale_len = 0, pattern_len = 0;
	UChar*      spattern     = NULL;
	int         spattern_len = 0;
	zval*       object;
	MessageFormatter_object* mfo;
<<<<<<< HEAD
=======
	UParseError parse_error;
	int zpp_flags = is_constructor ? ZEND_PARSE_PARAMS_THROW : 0;
>>>>>>> 74cf2eb8
	intl_error_reset( NULL );

	object = return_value;
	/* Parse parameters. */
	if( zend_parse_parameters( ZEND_NUM_ARGS(), "ss",
		&locale, &locale_len, &pattern, &pattern_len ) == FAILURE )
	{
		return FAILURE;
	}

	INTL_CHECK_LOCALE_LEN_OR_FAILURE(locale_len);
	MSG_FORMAT_METHOD_FETCH_OBJECT_NO_CHECK;

	/* Convert pattern (if specified) to UTF-16. */
	if(pattern && pattern_len) {
		intl_convert_utf8_to_utf16(&spattern, &spattern_len, pattern, pattern_len, &INTL_DATA_ERROR_CODE(mfo));
		INTL_CTOR_CHECK_STATUS(mfo, "msgfmt_create: error converting pattern to UTF-16");
	} else {
		spattern_len = 0;
		spattern = NULL;
	}

	if(locale_len == 0) {
		locale = intl_locale_get_default();
	}

#ifdef MSG_FORMAT_QUOTE_APOS
	if(msgformat_fix_quotes(&spattern, &spattern_len, &INTL_DATA_ERROR_CODE(mfo)) != SUCCESS) {
		INTL_CTOR_CHECK_STATUS(mfo, "msgfmt_create: error converting pattern to quote-friendly format");
	}
#endif

	if ((mfo)->mf_data.orig_format) {
		msgformat_data_free(&mfo->mf_data);
	}

	(mfo)->mf_data.orig_format = estrndup(pattern, pattern_len);
	(mfo)->mf_data.orig_format_len = pattern_len;

	/* Create an ICU message formatter. */
	MSG_FORMAT_OBJECT(mfo) = umsg_open(spattern, spattern_len, locale, &parse_error, &INTL_DATA_ERROR_CODE(mfo));

	if(spattern) {
		efree(spattern);
	}

	if (INTL_DATA_ERROR_CODE( mfo ) == U_PATTERN_SYNTAX_ERROR) {
		char *msg = NULL;
		smart_str parse_error_str;
		parse_error_str = intl_parse_error_to_string( &parse_error );
		spprintf( &msg, 0, "pattern syntax error (%s)", parse_error_str.s? ZSTR_VAL(parse_error_str.s) : "unknown parser error" );
		smart_str_free( &parse_error_str );

		intl_error_set_code( NULL, INTL_DATA_ERROR_CODE( mfo ) );
		intl_errors_set_custom_msg( INTL_DATA_ERROR_P( mfo ), msg, 1 );

		efree( msg );
		return FAILURE;
	}

	INTL_CTOR_CHECK_STATUS(mfo, "msgfmt_create: message formatter creation failed");
	return SUCCESS;
}
/* }}} */

/* {{{ Create formatter. */
PHP_FUNCTION( msgfmt_create )
{
	object_init_ex( return_value, MessageFormatter_ce_ptr );
	if (msgfmt_ctor(INTERNAL_FUNCTION_PARAM_PASSTHRU) == FAILURE) {
		zval_ptr_dtor(return_value);
		RETURN_NULL();
	}
}
/* }}} */

/* {{{ MessageFormatter object constructor. */
PHP_METHOD( MessageFormatter, __construct )
{
	zend_error_handling error_handling;

	zend_replace_error_handling(EH_THROW, IntlException_ce_ptr, &error_handling);
	return_value = ZEND_THIS;
	if (msgfmt_ctor(INTERNAL_FUNCTION_PARAM_PASSTHRU) == FAILURE) {
		if (!EG(exception)) {
			zend_string *err = intl_error_get_message(NULL);
			zend_throw_exception(IntlException_ce_ptr, ZSTR_VAL(err), intl_error_get_code(NULL));
			zend_string_release_ex(err, 0);
		}
	}
	zend_restore_error_handling(&error_handling);
}
/* }}} */

/* {{{ Get formatter's last error code. */
PHP_FUNCTION( msgfmt_get_error_code )
{
	zval*                    object  = NULL;
	MessageFormatter_object*  mfo     = NULL;

	/* Parse parameters. */
	if( zend_parse_method_parameters( ZEND_NUM_ARGS(), getThis(), "O",
		&object, MessageFormatter_ce_ptr ) == FAILURE )
	{
		RETURN_THROWS();
	}

	mfo = Z_INTL_MESSAGEFORMATTER_P( object );

	/* Return formatter's last error code. */
	RETURN_LONG( INTL_DATA_ERROR_CODE(mfo) );
}
/* }}} */

/* {{{ Get text description for formatter's last error code. */
PHP_FUNCTION( msgfmt_get_error_message )
{
	zend_string*             message = NULL;
	zval*                    object  = NULL;
	MessageFormatter_object*  mfo     = NULL;

	/* Parse parameters. */
	if( zend_parse_method_parameters( ZEND_NUM_ARGS(), getThis(), "O",
		&object, MessageFormatter_ce_ptr ) == FAILURE )
	{
		RETURN_THROWS();
	}

	mfo = Z_INTL_MESSAGEFORMATTER_P( object );

	/* Return last error message. */
	message = intl_error_get_message( &mfo->mf_data.error );
	RETURN_STR(message);
}
/* }}} */<|MERGE_RESOLUTION|>--- conflicted
+++ resolved
@@ -34,11 +34,7 @@
 	int         spattern_len = 0;
 	zval*       object;
 	MessageFormatter_object* mfo;
-<<<<<<< HEAD
-=======
 	UParseError parse_error;
-	int zpp_flags = is_constructor ? ZEND_PARSE_PARAMS_THROW : 0;
->>>>>>> 74cf2eb8
 	intl_error_reset( NULL );
 
 	object = return_value;
