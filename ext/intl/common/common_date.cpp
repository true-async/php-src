/*
   +----------------------------------------------------------------------+
   | This source file is subject to version 3.01 of the PHP license,      |
   | that is bundled with this package in the file LICENSE, and is        |
   | available through the world-wide-web at the following url:           |
   | https://www.php.net/license/3_01.txt                                 |
   | If you did not receive a copy of the PHP license and are unable to   |
   | obtain it through the world-wide-web, please send a note to          |
   | license@php.net so we can mail you a copy immediately.               |
   +----------------------------------------------------------------------+
   | Authors: Gustavo Lopes <cataphract@php.net>                          |
   +----------------------------------------------------------------------+
*/

#include "../intl_cppshims.h"

#include <unicode/calendar.h>

extern "C" {
#include "../php_intl.h"
#define USE_CALENDAR_POINTER 1
#include "../calendar/calendar_class.h"
#include <ext/date/php_date.h>
}

using icu::TimeZone;
using icu::UnicodeString;

#include "zend_portability.h"

/* {{{ timezone_convert_datetimezone
 *      The timezone in DateTime and DateTimeZone is not unified. */
U_CFUNC TimeZone *timezone_convert_datetimezone(int type,
												void *object,
												int is_datetime,
												intl_error *outside_error,
												const char *func)
{
	char		*id = NULL,
				offset_id[] = "GMT+00:00";
	int32_t		id_len = 0;
	char		*message;
	TimeZone	*timeZone;

	switch (type) {
		case TIMELIB_ZONETYPE_ID:
			id = is_datetime
				? ((php_date_obj*)object)->time->tz_info->name
				: ((php_timezone_obj*)object)->tzi.tz->name;
			id_len = strlen(id);
			break;
		case TIMELIB_ZONETYPE_OFFSET: {
			int offset_mins = is_datetime
				? ((php_date_obj*)object)->time->z / 60
				: (int)((php_timezone_obj*)object)->tzi.utc_offset / 60,
				hours = offset_mins / 60,
				minutes = offset_mins - hours * 60;
			minutes *= minutes > 0 ? 1 : -1;

			if (offset_mins <= -24 * 60 || offset_mins >= 24 * 60) {
				spprintf(&message, 0, "%s: object has an time zone offset "
					"that's too large", func);
				intl_errors_set(outside_error, U_ILLEGAL_ARGUMENT_ERROR,
					message, 1);
				efree(message);
				return NULL;
			}

			id = offset_id;
			id_len = slprintf(id, sizeof(offset_id), "GMT%+03d:%02d",
				hours, minutes);
			break;
		}
		case TIMELIB_ZONETYPE_ABBR:
			id = is_datetime
				? ((php_date_obj*)object)->time->tz_abbr
				: ((php_timezone_obj*)object)->tzi.z.abbr;
			id_len = strlen(id);
			break;
	}

	UnicodeString s = UnicodeString(id, id_len, US_INV);
	timeZone = TimeZone::createTimeZone(s);
	if (*timeZone == TimeZone::getUnknown()) {
		spprintf(&message, 0, "%s: time zone id '%s' "
			"extracted from ext/date DateTimeZone not recognized", func, id);
		intl_errors_set(outside_error, U_ILLEGAL_ARGUMENT_ERROR,
			message, 1);
		efree(message);
		delete timeZone;
		return NULL;
	}
	return timeZone;
}
/* }}} */

U_CFUNC zend_result intl_datetime_decompose(zend_object *obj, double *millis, TimeZone **tz,
		intl_error *err, const char *func)
{
	char	*message;
	php_date_obj *datetime = php_date_obj_from_obj(obj);

	if (err && U_FAILURE(err->code)) {
		return FAILURE;
	}

	if (millis) {
		*millis = ZEND_NAN;
	}
	if (tz) {
		*tz = nullptr;
	}

	if (millis) {
<<<<<<< HEAD
		auto getTimestampMethod = static_cast<zend_function *>(zend_hash_str_find_ptr(&obj->ce->function_table, ZEND_STRL("gettimestamp")));
		zval retval;

		ZEND_ASSERT(getTimestampMethod && "DateTimeInterface is sealed and thus must have this method");
		zend_call_known_function(getTimestampMethod, obj, obj->ce, &retval, 0, nullptr, nullptr);

		/* An exception has occurred */
		if (Z_TYPE(retval) == IS_UNDEF) {
			return FAILURE;
		}
		// TODO: Remove this when DateTimeInterface::getTimestamp() no longer has a tentative return type
		if (Z_TYPE(retval) != IS_LONG) {
			spprintf(&message, 0, "%s: %s::getTimestamp() did not return an int", func, ZSTR_VAL(obj->ce->name));
			intl_errors_set(err, U_INTERNAL_PROGRAM_ERROR, message, 1);
=======
		php_date_obj *datetime;

		ZVAL_STRING(&zfuncname, "getTimestamp");
		if (call_user_function(NULL, z, &zfuncname, &retval, 0, NULL)
				!= SUCCESS || Z_TYPE(retval) != IS_LONG) {
			zval_ptr_dtor(&retval);
			spprintf(&message, 0, "%s: error calling ::getTimeStamp() on the "
					"object", func);
			intl_errors_set(err, U_INTERNAL_PROGRAM_ERROR,
				message, 1);
>>>>>>> 7efe96d5
			efree(message);
			return FAILURE;
		}

		*millis = U_MILLIS_PER_SECOND * (double)Z_LVAL(retval) + (datetime->time->us / 1000);
	}

	if (tz) {
		if (!datetime->time) {
			spprintf(&message, 0, "%s: the %s object is not properly "
					"initialized", func, ZSTR_VAL(obj->ce->name));
			intl_errors_set(err, U_ILLEGAL_ARGUMENT_ERROR,
				message, 1);
			efree(message);
			return FAILURE;
		}
		if (!datetime->time->is_localtime) {
			*tz = TimeZone::getGMT()->clone();
		} else {
			*tz = timezone_convert_datetimezone(datetime->time->zone_type,
				datetime, 1, NULL, func);
			if (*tz == NULL) {
				spprintf(&message, 0, "%s: could not convert DateTime's "
						"time zone", func);
				intl_errors_set(err, U_ILLEGAL_ARGUMENT_ERROR,
					message, 1);
				efree(message);
				return FAILURE;
			}
		}
	}

	return SUCCESS;
}

U_CFUNC double intl_zval_to_millis(zval *z, intl_error *err, const char *func)
{
	double	rv = ZEND_NAN;
	zend_long	lv;
	int		type;
	char	*message;

	if (err && U_FAILURE(err->code)) {
		return ZEND_NAN;
	}

try_again:
	switch (Z_TYPE_P(z)) {
	case IS_STRING:
		type = is_numeric_string(Z_STRVAL_P(z), Z_STRLEN_P(z), &lv, &rv, 0);
		if (type == IS_DOUBLE) {
			rv *= U_MILLIS_PER_SECOND;
		} else if (type == IS_LONG) {
			rv = U_MILLIS_PER_SECOND * (double)lv;
		} else {
			spprintf(&message, 0, "%s: string '%s' is not numeric, "
					"which would be required for it to be a valid date", func,
					Z_STRVAL_P(z));
			intl_errors_set(err, U_ILLEGAL_ARGUMENT_ERROR,
				message, 1);
			efree(message);
		}
		break;
	case IS_LONG:
		rv = U_MILLIS_PER_SECOND * (double)Z_LVAL_P(z);
		break;
	case IS_DOUBLE:
		rv = U_MILLIS_PER_SECOND * Z_DVAL_P(z);
		break;
	case IS_OBJECT:
		if (instanceof_function(Z_OBJCE_P(z), php_date_get_interface_ce())) {
			intl_datetime_decompose(Z_OBJ_P(z), &rv, nullptr, err, func);
		} else if (instanceof_function(Z_OBJCE_P(z), Calendar_ce_ptr)) {
			Calendar_object *co = Z_INTL_CALENDAR_P(z);
			if (co->ucal == NULL) {
				spprintf(&message, 0, "%s: IntlCalendar object is not properly "
						"constructed", func);
				intl_errors_set(err, U_ILLEGAL_ARGUMENT_ERROR,
					message, 1);
				efree(message);
			} else {
				UErrorCode status = UErrorCode();
				rv = (double)co->ucal->getTime(status);
				if (U_FAILURE(status)) {
					spprintf(&message, 0, "%s: call to internal "
							"Calendar::getTime() has failed", func);
					intl_errors_set(err, status, message, 1);
					efree(message);
				}
			}
		} else {
			/* TODO: try with cast(), get() to obtain a number */
			spprintf(&message, 0, "%s: invalid object type for date/time "
					"(only IntlCalendar and DateTimeInterface permitted)", func);
			intl_errors_set(err, U_ILLEGAL_ARGUMENT_ERROR,
				message, 1);
			efree(message);
		}
		break;
	case IS_REFERENCE:
		z = Z_REFVAL_P(z);
		goto try_again;
	default:
		spprintf(&message, 0, "%s: invalid PHP type for date", func);
		intl_errors_set(err, U_ILLEGAL_ARGUMENT_ERROR,
			message, 1);
		efree(message);
		break;
	}

	return rv;
}<|MERGE_RESOLUTION|>--- conflicted
+++ resolved
@@ -112,7 +112,6 @@
 	}
 
 	if (millis) {
-<<<<<<< HEAD
 		auto getTimestampMethod = static_cast<zend_function *>(zend_hash_str_find_ptr(&obj->ce->function_table, ZEND_STRL("gettimestamp")));
 		zval retval;
 
@@ -125,20 +124,9 @@
 		}
 		// TODO: Remove this when DateTimeInterface::getTimestamp() no longer has a tentative return type
 		if (Z_TYPE(retval) != IS_LONG) {
+			zval_ptr_dtor(&retval);
 			spprintf(&message, 0, "%s: %s::getTimestamp() did not return an int", func, ZSTR_VAL(obj->ce->name));
 			intl_errors_set(err, U_INTERNAL_PROGRAM_ERROR, message, 1);
-=======
-		php_date_obj *datetime;
-
-		ZVAL_STRING(&zfuncname, "getTimestamp");
-		if (call_user_function(NULL, z, &zfuncname, &retval, 0, NULL)
-				!= SUCCESS || Z_TYPE(retval) != IS_LONG) {
-			zval_ptr_dtor(&retval);
-			spprintf(&message, 0, "%s: error calling ::getTimeStamp() on the "
-					"object", func);
-			intl_errors_set(err, U_INTERNAL_PROGRAM_ERROR,
-				message, 1);
->>>>>>> 7efe96d5
 			efree(message);
 			return FAILURE;
 		}
