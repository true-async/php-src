--TEST--
datefmt_format_code()
<<<<<<< HEAD
--EXTENSIONS--
intl
=======
--XFAIL--
This test assumes wrong data wrt to PDT. It is also too big and needs splitting up.
>>>>>>> d8590b1a
--SKIPIF--
<?php if (version_compare(INTL_ICU_VERSION, '52.1') < 0) die('skip for ICU >= 52.1'); ?>
--FILE--
<?php

//ini_set("intl.error_level", E_WARNING);

/*
 * Test for the datefmt_format  function
 */


function ut_main()
{
    $timezone = 'GMT-10:00';

    $locale_arr = array (
        'en_US'
    );

    $datetype_arr = array (
                IntlDateFormatter::FULL,
                IntlDateFormatter::LONG,
                IntlDateFormatter::MEDIUM,
                IntlDateFormatter::SHORT,
                IntlDateFormatter::NONE
        );

        $res_str = '';


    $time_arr = array (
        0,
        -1200000,
        1200000,
        2200000000.0,
        -2200000000.0,
        90099999,
        3600,
        -3600
    );

    $localtime_arr1 = array (
        'tm_sec' => 24 ,
        'tm_min' => 3,
        'tm_hour' => 19,
        'tm_mday' => 3,
        'tm_mon' => 3,
        'tm_year' => 105,
    );
    $localtime_arr2 = array (
        'tm_sec' => 21,
        'tm_min' => 5,
        'tm_hour' => 7,
        'tm_mday' => 13,
        'tm_mon' => 4,
        'tm_year' => 205,
    );
    $localtime_arr3 = array (
            'tm_sec' => 11,
            'tm_min' => 13,
            'tm_hour' => 0,
            'tm_mday' => 17,
            'tm_mon' => 11,
            'tm_year' => -5
        );

    $localtime_arr = array (
        $localtime_arr1,
        $localtime_arr2,
        $localtime_arr3
    );

    $d1 = new DateTime("2010-01-01 01:02:03", new DateTimeZone("UTC"));
    $d2 = new DateTime("2000-12-31 03:04:05", new DateTimeZone("UTC"));
    $d2->setTimezone(new DateTimeZone("PDT"));
    $dates = array(
        $d1,
        $d2,
        new StdClass(),
    );

    //Test format with input as a timestamp : integer
    foreach( $time_arr as $timestamp_entry){
        $res_str .= "\n------------\n";
        $res_str .= "\nInput timestamp is : $timestamp_entry";
        $res_str .= "\n------------\n";
        foreach( $locale_arr as $locale_entry ){
            foreach( $datetype_arr as $datetype_entry )
    {
        $res_str .= "\nIntlDateFormatter locale= $locale_entry ,datetype = $datetype_entry ,timetype =$datetype_entry ";
        $fmt = ut_datefmt_create( $locale_entry , $datetype_entry ,$datetype_entry, $timezone, IntlDateFormatter::GREGORIAN);
        $formatted = ut_datefmt_format( $fmt , $timestamp_entry);
        $res_str .= "\nFormatted timestamp is : $formatted";
    }
    }
    }

    //Test format with input as a localtime :array
    foreach( $localtime_arr as $localtime_entry){
        $res_str .= "\n------------\n";
        $res_str .= "\nInput localtime is : ";
        foreach( $localtime_entry as $key => $value){
                    $res_str .= "$key : '$value' , ";
        }

        $res_str .= "\n------------\n";
        foreach( $locale_arr as $locale_entry ){
            foreach( $datetype_arr as $datetype_entry )
    {
        $res_str .= "\nIntlDateFormatter locale= $locale_entry ,datetype = $datetype_entry ,timetype =$datetype_entry ";
        $fmt = ut_datefmt_create( $locale_entry , $datetype_entry ,$datetype_entry, $timezone, IntlDateFormatter::GREGORIAN );
        $formatted1 = ut_datefmt_format( $fmt , $localtime_entry);
        if( intl_get_error_code() == U_ZERO_ERROR){
            $res_str .= "\nFormatted localtime_array is : $formatted1";
        }else{
            $res_str .= "\nError while formatting as: '".intl_get_error_message()."'";
        }
    }
    }
    }

    foreach($dates as $date_entry) {
        foreach( $locale_arr as $locale_entry ){
            foreach( $datetype_arr as $datetype_entry ) {
                $res_str .= "\n------------";
                $res_str .= "\nDate is: ".var_export($date_entry, true);
                $res_str .= "\n------------";

                $fmt = ut_datefmt_create( $locale_entry , $datetype_entry ,$datetype_entry, $timezone, IntlDateFormatter::GREGORIAN );
                $formatted1 = ut_datefmt_format( $fmt , $date_entry);
                if( intl_get_error_code() == U_ZERO_ERROR){
                    $res_str .= "\nFormatted DateTime is : $formatted1";
                }else{
                    $res_str .= "\nError while formatting as: '".intl_get_error_message()."'";
                }
            }
        }
    }

    return $res_str;

}

include_once( 'ut_common.inc' );

// Run the test
ut_run();
?>
--EXPECT--
------------

Input timestamp is : 0
------------

IntlDateFormatter locale= en_US ,datetype = 0 ,timetype =0
Formatted timestamp is : Wednesday, December 31, 1969 at 2:00:00 PM GMT-10:00
IntlDateFormatter locale= en_US ,datetype = 1 ,timetype =1
Formatted timestamp is : December 31, 1969 at 2:00:00 PM GMT-10
IntlDateFormatter locale= en_US ,datetype = 2 ,timetype =2
Formatted timestamp is : Dec 31, 1969, 2:00:00 PM
IntlDateFormatter locale= en_US ,datetype = 3 ,timetype =3
Formatted timestamp is : 12/31/69, 2:00 PM
IntlDateFormatter locale= en_US ,datetype = -1 ,timetype =-1
Formatted timestamp is : 19691231 02:00 PM
------------

Input timestamp is : -1200000
------------

IntlDateFormatter locale= en_US ,datetype = 0 ,timetype =0
Formatted timestamp is : Wednesday, December 17, 1969 at 4:40:00 PM GMT-10:00
IntlDateFormatter locale= en_US ,datetype = 1 ,timetype =1
Formatted timestamp is : December 17, 1969 at 4:40:00 PM GMT-10
IntlDateFormatter locale= en_US ,datetype = 2 ,timetype =2
Formatted timestamp is : Dec 17, 1969, 4:40:00 PM
IntlDateFormatter locale= en_US ,datetype = 3 ,timetype =3
Formatted timestamp is : 12/17/69, 4:40 PM
IntlDateFormatter locale= en_US ,datetype = -1 ,timetype =-1
Formatted timestamp is : 19691217 04:40 PM
------------

Input timestamp is : 1200000
------------

IntlDateFormatter locale= en_US ,datetype = 0 ,timetype =0
Formatted timestamp is : Wednesday, January 14, 1970 at 11:20:00 AM GMT-10:00
IntlDateFormatter locale= en_US ,datetype = 1 ,timetype =1
Formatted timestamp is : January 14, 1970 at 11:20:00 AM GMT-10
IntlDateFormatter locale= en_US ,datetype = 2 ,timetype =2
Formatted timestamp is : Jan 14, 1970, 11:20:00 AM
IntlDateFormatter locale= en_US ,datetype = 3 ,timetype =3
Formatted timestamp is : 1/14/70, 11:20 AM
IntlDateFormatter locale= en_US ,datetype = -1 ,timetype =-1
Formatted timestamp is : 19700114 11:20 AM
------------

Input timestamp is : 2200000000
------------

IntlDateFormatter locale= en_US ,datetype = 0 ,timetype =0
Formatted timestamp is : Sunday, September 18, 2039 at 1:06:40 PM GMT-10:00
IntlDateFormatter locale= en_US ,datetype = 1 ,timetype =1
Formatted timestamp is : September 18, 2039 at 1:06:40 PM GMT-10
IntlDateFormatter locale= en_US ,datetype = 2 ,timetype =2
Formatted timestamp is : Sep 18, 2039, 1:06:40 PM
IntlDateFormatter locale= en_US ,datetype = 3 ,timetype =3
Formatted timestamp is : 9/18/39, 1:06 PM
IntlDateFormatter locale= en_US ,datetype = -1 ,timetype =-1
Formatted timestamp is : 20390918 01:06 PM
------------

Input timestamp is : -2200000000
------------

IntlDateFormatter locale= en_US ,datetype = 0 ,timetype =0
Formatted timestamp is : Saturday, April 14, 1900 at 2:53:20 PM GMT-10:00
IntlDateFormatter locale= en_US ,datetype = 1 ,timetype =1
Formatted timestamp is : April 14, 1900 at 2:53:20 PM GMT-10
IntlDateFormatter locale= en_US ,datetype = 2 ,timetype =2
Formatted timestamp is : Apr 14, 1900, 2:53:20 PM
IntlDateFormatter locale= en_US ,datetype = 3 ,timetype =3
Formatted timestamp is : 4/14/00, 2:53 PM
IntlDateFormatter locale= en_US ,datetype = -1 ,timetype =-1
Formatted timestamp is : 19000414 02:53 PM
------------

Input timestamp is : 90099999
------------

IntlDateFormatter locale= en_US ,datetype = 0 ,timetype =0
Formatted timestamp is : Wednesday, November 8, 1972 at 9:46:39 AM GMT-10:00
IntlDateFormatter locale= en_US ,datetype = 1 ,timetype =1
Formatted timestamp is : November 8, 1972 at 9:46:39 AM GMT-10
IntlDateFormatter locale= en_US ,datetype = 2 ,timetype =2
Formatted timestamp is : Nov 8, 1972, 9:46:39 AM
IntlDateFormatter locale= en_US ,datetype = 3 ,timetype =3
Formatted timestamp is : 11/8/72, 9:46 AM
IntlDateFormatter locale= en_US ,datetype = -1 ,timetype =-1
Formatted timestamp is : 19721108 09:46 AM
------------

Input timestamp is : 3600
------------

IntlDateFormatter locale= en_US ,datetype = 0 ,timetype =0
Formatted timestamp is : Wednesday, December 31, 1969 at 3:00:00 PM GMT-10:00
IntlDateFormatter locale= en_US ,datetype = 1 ,timetype =1
Formatted timestamp is : December 31, 1969 at 3:00:00 PM GMT-10
IntlDateFormatter locale= en_US ,datetype = 2 ,timetype =2
Formatted timestamp is : Dec 31, 1969, 3:00:00 PM
IntlDateFormatter locale= en_US ,datetype = 3 ,timetype =3
Formatted timestamp is : 12/31/69, 3:00 PM
IntlDateFormatter locale= en_US ,datetype = -1 ,timetype =-1
Formatted timestamp is : 19691231 03:00 PM
------------

Input timestamp is : -3600
------------

IntlDateFormatter locale= en_US ,datetype = 0 ,timetype =0
Formatted timestamp is : Wednesday, December 31, 1969 at 1:00:00 PM GMT-10:00
IntlDateFormatter locale= en_US ,datetype = 1 ,timetype =1
Formatted timestamp is : December 31, 1969 at 1:00:00 PM GMT-10
IntlDateFormatter locale= en_US ,datetype = 2 ,timetype =2
Formatted timestamp is : Dec 31, 1969, 1:00:00 PM
IntlDateFormatter locale= en_US ,datetype = 3 ,timetype =3
Formatted timestamp is : 12/31/69, 1:00 PM
IntlDateFormatter locale= en_US ,datetype = -1 ,timetype =-1
Formatted timestamp is : 19691231 01:00 PM
------------

Input localtime is : tm_sec : '24' , tm_min : '3' , tm_hour : '19' , tm_mday : '3' , tm_mon : '3' , tm_year : '105' ,
------------

IntlDateFormatter locale= en_US ,datetype = 0 ,timetype =0
Formatted localtime_array is : Sunday, April 3, 2005 at 7:03:24 PM GMT-10:00
IntlDateFormatter locale= en_US ,datetype = 1 ,timetype =1
Formatted localtime_array is : April 3, 2005 at 7:03:24 PM GMT-10
IntlDateFormatter locale= en_US ,datetype = 2 ,timetype =2
Formatted localtime_array is : Apr 3, 2005, 7:03:24 PM
IntlDateFormatter locale= en_US ,datetype = 3 ,timetype =3
Formatted localtime_array is : 4/3/05, 7:03 PM
IntlDateFormatter locale= en_US ,datetype = -1 ,timetype =-1
Formatted localtime_array is : 20050403 07:03 PM
------------

Input localtime is : tm_sec : '21' , tm_min : '5' , tm_hour : '7' , tm_mday : '13' , tm_mon : '4' , tm_year : '205' ,
------------

IntlDateFormatter locale= en_US ,datetype = 0 ,timetype =0
Formatted localtime_array is : Wednesday, May 13, 2105 at 7:05:21 AM GMT-10:00
IntlDateFormatter locale= en_US ,datetype = 1 ,timetype =1
Formatted localtime_array is : May 13, 2105 at 7:05:21 AM GMT-10
IntlDateFormatter locale= en_US ,datetype = 2 ,timetype =2
Formatted localtime_array is : May 13, 2105, 7:05:21 AM
IntlDateFormatter locale= en_US ,datetype = 3 ,timetype =3
Formatted localtime_array is : 5/13/05, 7:05 AM
IntlDateFormatter locale= en_US ,datetype = -1 ,timetype =-1
Formatted localtime_array is : 21050513 07:05 AM
------------

Input localtime is : tm_sec : '11' , tm_min : '13' , tm_hour : '0' , tm_mday : '17' , tm_mon : '11' , tm_year : '-5' ,
------------

IntlDateFormatter locale= en_US ,datetype = 0 ,timetype =0
Formatted localtime_array is : Tuesday, December 17, 1895 at 12:13:11 AM GMT-10:00
IntlDateFormatter locale= en_US ,datetype = 1 ,timetype =1
Formatted localtime_array is : December 17, 1895 at 12:13:11 AM GMT-10
IntlDateFormatter locale= en_US ,datetype = 2 ,timetype =2
Formatted localtime_array is : Dec 17, 1895, 12:13:11 AM
IntlDateFormatter locale= en_US ,datetype = 3 ,timetype =3
Formatted localtime_array is : 12/17/95, 12:13 AM
IntlDateFormatter locale= en_US ,datetype = -1 ,timetype =-1
Formatted localtime_array is : 18951217 12:13 AM
------------
Date is: DateTime::__set_state(array(
   'date' => '2010-01-01 01:02:03.000000',
   'timezone_type' => 3,
   'timezone' => 'UTC',
))
------------
Formatted DateTime is : Thursday, December 31, 2009 at 3:02:03 PM GMT-10:00
------------
Date is: DateTime::__set_state(array(
   'date' => '2010-01-01 01:02:03.000000',
   'timezone_type' => 3,
   'timezone' => 'UTC',
))
------------
Formatted DateTime is : December 31, 2009 at 3:02:03 PM GMT-10
------------
Date is: DateTime::__set_state(array(
   'date' => '2010-01-01 01:02:03.000000',
   'timezone_type' => 3,
   'timezone' => 'UTC',
))
------------
Formatted DateTime is : Dec 31, 2009, 3:02:03 PM
------------
Date is: DateTime::__set_state(array(
   'date' => '2010-01-01 01:02:03.000000',
   'timezone_type' => 3,
   'timezone' => 'UTC',
))
------------
Formatted DateTime is : 12/31/09, 3:02 PM
------------
Date is: DateTime::__set_state(array(
   'date' => '2010-01-01 01:02:03.000000',
   'timezone_type' => 3,
   'timezone' => 'UTC',
))
------------
Formatted DateTime is : 20091231 03:02 PM
------------
Date is: DateTime::__set_state(array(
   'date' => '2000-12-30 19:04:05.000000',
   'timezone_type' => 2,
   'timezone' => 'PDT',
))
------------
Formatted DateTime is : Saturday, December 30, 2000 at 5:04:05 PM GMT-10:00
------------
Date is: DateTime::__set_state(array(
   'date' => '2000-12-30 19:04:05.000000',
   'timezone_type' => 2,
   'timezone' => 'PDT',
))
------------
Formatted DateTime is : December 30, 2000 at 5:04:05 PM GMT-10
------------
Date is: DateTime::__set_state(array(
   'date' => '2000-12-30 19:04:05.000000',
   'timezone_type' => 2,
   'timezone' => 'PDT',
))
------------
Formatted DateTime is : Dec 30, 2000, 5:04:05 PM
------------
Date is: DateTime::__set_state(array(
   'date' => '2000-12-30 19:04:05.000000',
   'timezone_type' => 2,
   'timezone' => 'PDT',
))
------------
Formatted DateTime is : 12/30/00, 5:04 PM
------------
Date is: DateTime::__set_state(array(
   'date' => '2000-12-30 19:04:05.000000',
   'timezone_type' => 2,
   'timezone' => 'PDT',
))
------------
Formatted DateTime is : 20001230 05:04 PM
------------
Date is: (object) array(
)
------------
Error while formatting as: 'datefmt_format: invalid object type for date/time (only IntlCalendar and DateTimeInterface permitted): U_ILLEGAL_ARGUMENT_ERROR'
------------
Date is: (object) array(
)
------------
Error while formatting as: 'datefmt_format: invalid object type for date/time (only IntlCalendar and DateTimeInterface permitted): U_ILLEGAL_ARGUMENT_ERROR'
------------
Date is: (object) array(
)
------------
Error while formatting as: 'datefmt_format: invalid object type for date/time (only IntlCalendar and DateTimeInterface permitted): U_ILLEGAL_ARGUMENT_ERROR'
------------
Date is: (object) array(
)
------------
Error while formatting as: 'datefmt_format: invalid object type for date/time (only IntlCalendar and DateTimeInterface permitted): U_ILLEGAL_ARGUMENT_ERROR'
------------
Date is: (object) array(
)
------------
Error while formatting as: 'datefmt_format: invalid object type for date/time (only IntlCalendar and DateTimeInterface permitted): U_ILLEGAL_ARGUMENT_ERROR'<|MERGE_RESOLUTION|>--- conflicted
+++ resolved
@@ -1,12 +1,9 @@
 --TEST--
 datefmt_format_code()
-<<<<<<< HEAD
 --EXTENSIONS--
 intl
-=======
 --XFAIL--
 This test assumes wrong data wrt to PDT. It is also too big and needs splitting up.
->>>>>>> d8590b1a
 --SKIPIF--
 <?php if (version_compare(INTL_ICU_VERSION, '52.1') < 0) die('skip for ICU >= 52.1'); ?>
 --FILE--
