--- conflicted
+++ resolved
@@ -12,17 +12,9 @@
 	null,
 	null,
 	'w'
-<<<<<<< HEAD
-    );
-} catch (\IntlException $e) {
-    echo $e->getMessage();
-}
-?>
-=======
 ));
 Locale::setDefault('xx');
 var_dump(new IntlDateFormatter(Locale::getDefault()));
->>>>>>> 22735b3f
 --EXPECT--
 object(IntlDateFormatter)#1 (0) {
 }
