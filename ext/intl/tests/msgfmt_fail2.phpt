--- conflicted
+++ resolved
@@ -126,20 +126,12 @@
 ArgumentCountError: MessageFormatter::create() expects exactly 2 arguments, 1 given in %s on line %d
 'U_ZERO_ERROR'
 
-<<<<<<< HEAD
-IntlException: Constructor failed in %s on line %d
-=======
 IntlException: msgfmt_create: message formatter creation failed: U_ILLEGAL_ARGUMENT_ERROR in %s on line %d
->>>>>>> 74cf2eb8
 'msgfmt_create: message formatter creation failed: U_ILLEGAL_ARGUMENT_ERROR'
 'msgfmt_create: message formatter creation failed: U_ILLEGAL_ARGUMENT_ERROR'
 'msgfmt_create: message formatter creation failed: U_ILLEGAL_ARGUMENT_ERROR'
 
-<<<<<<< HEAD
-IntlException: Constructor failed in %s on line %d
-=======
 IntlException: msgfmt_create: message formatter creation failed: U_ILLEGAL_ARGUMENT_ERROR in %s on line %d
->>>>>>> 74cf2eb8
 'msgfmt_create: message formatter creation failed: U_ILLEGAL_ARGUMENT_ERROR'
 'msgfmt_create: message formatter creation failed: U_ILLEGAL_ARGUMENT_ERROR'
 'msgfmt_create: message formatter creation failed: U_ILLEGAL_ARGUMENT_ERROR'
@@ -153,30 +145,17 @@
 TypeError: msgfmt_create(): Argument #1 ($locale) must be of type string, array given in %s on line %d
 'U_ZERO_ERROR'
 
-<<<<<<< HEAD
-IntlException: Constructor failed in %s on line %d
-'msgfmt_create: message formatter creation failed: U_PATTERN_SYNTAX_ERROR'
-'msgfmt_create: message formatter creation failed: U_PATTERN_SYNTAX_ERROR'
-'msgfmt_create: message formatter creation failed: U_PATTERN_SYNTAX_ERROR'
-
-IntlException: Constructor failed in %s on line %d
-=======
 IntlException: pattern syntax error (parse error at offset 1, after "{", before or at "0,choice}"): U_PATTERN_SYNTAX_ERROR in %s on line %d
 'pattern syntax error (parse error at offset 1, after "{", before or at "0,choice}"): U_PATTERN_SYNTAX_ERROR'
 'pattern syntax error (parse error at offset 1, after "{", before or at "0,choice}"): U_PATTERN_SYNTAX_ERROR'
 'pattern syntax error (parse error at offset 1, after "{", before or at "0,choice}"): U_PATTERN_SYNTAX_ERROR'
 
 IntlException: msgfmt_create: message formatter creation failed: U_UNMATCHED_BRACES in %s on line %d
->>>>>>> 74cf2eb8
 'msgfmt_create: message formatter creation failed: U_UNMATCHED_BRACES'
 'msgfmt_create: message formatter creation failed: U_UNMATCHED_BRACES'
 'msgfmt_create: message formatter creation failed: U_UNMATCHED_BRACES'
 
-<<<<<<< HEAD
-IntlException: Constructor failed in %s on line %d
-=======
 IntlException: msgfmt_create: error converting pattern to UTF-16: U_INVALID_CHAR_FOUND in %s on line %d
->>>>>>> 74cf2eb8
 'msgfmt_create: error converting pattern to UTF-16: U_INVALID_CHAR_FOUND'
 'msgfmt_create: error converting pattern to UTF-16: U_INVALID_CHAR_FOUND'
 'msgfmt_create: error converting pattern to UTF-16: U_INVALID_CHAR_FOUND'