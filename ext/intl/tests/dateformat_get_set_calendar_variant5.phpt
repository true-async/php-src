--TEST--
<<<<<<< HEAD
IntlDateFormatter: setCalendar()/getCalendar()/getCalendarObject()
--EXTENSIONS--
intl
--SKIPIF--
<?php if (version_compare(INTL_ICU_VERSION, '58.1') < 0) die('skip for ICU >= 58.1'); ?>
=======
IntlDateFormatter: setCalendar()/getCalendar()/getCalendarObject() for ICU >= 58.1 and < 70.1
--SKIPIF--
<?php
if (!extension_loaded('intl')) die('skip intl extension not enabled');
if (version_compare(INTL_ICU_VERSION, '58.1') < 0 || version_compare(INTL_ICU_VERSION, '70.1') >= 0) die('skip for ICU >= 58.1 and < 70.1');
?>
>>>>>>> a6d14f11
--FILE--
<?php
ini_set("intl.error_level", E_WARNING);
ini_set("intl.default_locale", "pt_PT");
ini_set("date.timezone", 'Atlantic/Azores');

$ts = strtotime('2012-01-01 00:00:00 UTC');

function d(IntlDateFormatter $df) {
global $ts;
echo $df->format($ts), "\n";
var_dump($df->getCalendar(),
$df->getCalendarObject()->getType(),
$df->getCalendarObject()->getTimeZone()->getId());
echo "\n";
}

$df = new IntlDateFormatter('fr@calendar=islamic', 0, 0, 'Europe/Minsk');
d($df);


//changing the calendar with a cal type should not change tz
$df->setCalendar(IntlDateFormatter::TRADITIONAL);
d($df);

//but changing with an actual calendar should
$cal = IntlCalendar::createInstance("UTC");
$df->setCalendar($cal);
d($df);

?>
--EXPECT--
dimanche 1 janvier 2012 ap. J.-C. à 03:00:00 heure de Kaliningrad
int(1)
string(9) "gregorian"
string(12) "Europe/Minsk"

dimanche 8 safar 1433 AH à 03:00:00 heure de Kaliningrad
int(0)
string(7) "islamic"
string(12) "Europe/Minsk"

dimanche 1 janvier 2012 ap. J.-C. à 00:00:00 Temps universel coordonné
bool(false)
string(9) "gregorian"
string(3) "UTC"
<|MERGE_RESOLUTION|>--- conflicted
+++ resolved
@@ -1,18 +1,11 @@
 --TEST--
-<<<<<<< HEAD
-IntlDateFormatter: setCalendar()/getCalendar()/getCalendarObject()
+IntlDateFormatter: setCalendar()/getCalendar()/getCalendarObject() for ICU >= 58.1 and < 70.1
 --EXTENSIONS--
 intl
 --SKIPIF--
-<?php if (version_compare(INTL_ICU_VERSION, '58.1') < 0) die('skip for ICU >= 58.1'); ?>
-=======
-IntlDateFormatter: setCalendar()/getCalendar()/getCalendarObject() for ICU >= 58.1 and < 70.1
---SKIPIF--
 <?php
-if (!extension_loaded('intl')) die('skip intl extension not enabled');
 if (version_compare(INTL_ICU_VERSION, '58.1') < 0 || version_compare(INTL_ICU_VERSION, '70.1') >= 0) die('skip for ICU >= 58.1 and < 70.1');
 ?>
->>>>>>> a6d14f11
 --FILE--
 <?php
 ini_set("intl.error_level", E_WARNING);
