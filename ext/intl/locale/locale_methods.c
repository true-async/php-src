--- conflicted
+++ resolved
@@ -279,11 +279,7 @@
 	if( fromParseLocale==1 ){
 		/* Handle singletons */
 		if( strcmp(tag_name , LOC_LANG_TAG)==0 ){
-<<<<<<< HEAD
-			if( strlen(loc_name)>1 && (isIDPrefix(loc_name) == 1)){
-=======
 			if( strlen(loc_name)>1 && (isIDPrefix(loc_name) == 1) ){
->>>>>>> 03b3013c
 				return estrdup(loc_name);
 			}
 		}
