--- conflicted
+++ resolved
@@ -675,12 +675,8 @@
 				}
 
 				if (!entry.uncompressed_filesize || !actual_alias) {
-<<<<<<< HEAD
+					php_stream_filter_remove(filter, 1);
 					zend_string_release_ex(entry.filename, entry.is_persistent);
-=======
-					php_stream_filter_remove(filter, 1);
-					pefree(entry.filename, entry.is_persistent);
->>>>>>> f9785c23
 					PHAR_ZIP_FAIL("unable to read in alias, truncated");
 				}
 
@@ -712,12 +708,8 @@
 				}
 
 				if (!entry.uncompressed_filesize || !actual_alias) {
-<<<<<<< HEAD
+					php_stream_filter_remove(filter, 1);
 					zend_string_release_ex(entry.filename, entry.is_persistent);
-=======
-					php_stream_filter_remove(filter, 1);
-					pefree(entry.filename, entry.is_persistent);
->>>>>>> f9785c23
 					PHAR_ZIP_FAIL("unable to read in alias, truncated");
 				}
 
@@ -1010,36 +1002,24 @@
 		entry->cfp = php_stream_fopen_tmpfile();
 
 		if (!entry->cfp) {
-<<<<<<< HEAD
+			php_stream_filter_free(filter);
 			spprintf(p->error, 0, "unable to create temporary file for file \"%s\" while creating zip-based phar \"%s\"", ZSTR_VAL(entry->filename), entry->phar->fname);
-=======
+			return ZEND_HASH_APPLY_STOP;
+		}
+
+		php_stream_flush(efp);
+
+		if (-1 == phar_seek_efp(entry, 0, SEEK_SET, 0, 0)) {
 			php_stream_filter_free(filter);
-			spprintf(p->error, 0, "unable to create temporary file for file \"%s\" while creating zip-based phar \"%s\"", entry->filename, entry->phar->fname);
->>>>>>> f9785c23
+			spprintf(p->error, 0, "unable to seek to start of file \"%s\" to zip-based phar \"%s\"", ZSTR_VAL(entry->filename), entry->phar->fname);
 			return ZEND_HASH_APPLY_STOP;
 		}
 
-		php_stream_flush(efp);
-
-		if (-1 == phar_seek_efp(entry, 0, SEEK_SET, 0, 0)) {
-<<<<<<< HEAD
-			spprintf(p->error, 0, "unable to seek to start of file \"%s\" to zip-based phar \"%s\"", ZSTR_VAL(entry->filename), entry->phar->fname);
-=======
-			php_stream_filter_free(filter);
-			spprintf(p->error, 0, "unable to seek to start of file \"%s\" to zip-based phar \"%s\"", entry->filename, entry->phar->fname);
->>>>>>> f9785c23
-			return ZEND_HASH_APPLY_STOP;
-		}
-
 		php_stream_filter_append((&entry->cfp->writefilters), filter);
 
 		if (SUCCESS != php_stream_copy_to_stream_ex(efp, entry->cfp, entry->uncompressed_filesize, NULL)) {
-<<<<<<< HEAD
+			php_stream_filter_remove(filter, 1);
 			spprintf(p->error, 0, "unable to copy compressed file contents of file \"%s\" while creating new phar \"%s\"", ZSTR_VAL(entry->filename), entry->phar->fname);
-=======
-			php_stream_filter_remove(filter, 1);
-			spprintf(p->error, 0, "unable to copy compressed file contents of file \"%s\" while creating new phar \"%s\"", entry->filename, entry->phar->fname);
->>>>>>> f9785c23
 			return ZEND_HASH_APPLY_STOP;
 		}
 
