/*
  +----------------------------------------------------------------------+
  | ZIP archive support for Phar                                         |
  +----------------------------------------------------------------------+
  | Copyright (c) The PHP Group                                          |
  +----------------------------------------------------------------------+
  | This source file is subject to version 3.01 of the PHP license,      |
  | that is bundled with this package in the file LICENSE, and is        |
  | available through the world-wide-web at the following url:           |
  | http://www.php.net/license/3_01.txt.                                 |
  | If you did not receive a copy of the PHP license and are unable to   |
  | obtain it through the world-wide-web, please send a note to          |
  | license@php.net so we can mail you a copy immediately.               |
  +----------------------------------------------------------------------+
  | Authors: Gregory Beaver <cellog@php.net>                             |
  +----------------------------------------------------------------------+
*/

#include "phar_internal.h"

#define PHAR_GET_16(var) ((uint16_t)((((uint16_t)var[0]) & 0xff) | \
	(((uint16_t)var[1]) & 0xff) << 8))
#define PHAR_GET_32(var) ((uint32_t)((((uint32_t)var[0]) & 0xff) | \
	(((uint32_t)var[1]) & 0xff) << 8 | \
	(((uint32_t)var[2]) & 0xff) << 16 | \
	(((uint32_t)var[3]) & 0xff) << 24))
static inline void phar_write_32(char buffer[4], uint32_t value)
{
	buffer[3] = (unsigned char) ((value & 0xff000000) >> 24);
	buffer[2] = (unsigned char) ((value & 0xff0000) >> 16);
	buffer[1] = (unsigned char) ((value & 0xff00) >> 8);
	buffer[0] = (unsigned char) (value & 0xff);
}
static inline void phar_write_16(char buffer[2], uint32_t value)
{
	buffer[1] = (unsigned char) ((value & 0xff00) >> 8);
	buffer[0] = (unsigned char) (value & 0xff);
}
# define PHAR_SET_32(var, value) phar_write_32(var, (uint32_t) (value));
# define PHAR_SET_16(var, value) phar_write_16(var, (uint16_t) (value));

static int phar_zip_process_extra(php_stream *fp, phar_entry_info *entry, uint16_t len) /* {{{ */
{
	union {
		phar_zip_extra_field_header header;
		phar_zip_unix3 unix3;
	} h;
	size_t read;

	do {
		if (sizeof(h.header) != php_stream_read(fp, (char *) &h.header, sizeof(h.header))) {
			return FAILURE;
		}

		if (h.header.tag[0] != 'n' || h.header.tag[1] != 'u') {
			/* skip to next header */
			php_stream_seek(fp, PHAR_GET_16(h.header.size), SEEK_CUR);
			len -= PHAR_GET_16(h.header.size) + 4;
			continue;
		}

		/* unix3 header found */
		read = php_stream_read(fp, (char *) &(h.unix3.crc32), sizeof(h.unix3) - sizeof(h.header));
		len -= read + 4;

		if (sizeof(h.unix3) - sizeof(h.header) != read) {
			return FAILURE;
		}

		if (PHAR_GET_16(h.unix3.size) > sizeof(h.unix3) - 4) {
			/* skip symlink filename - we may add this support in later */
			php_stream_seek(fp, PHAR_GET_16(h.unix3.size) - sizeof(h.unix3.size), SEEK_CUR);
		}

		/* set permissions */
		entry->flags &= PHAR_ENT_COMPRESSION_MASK;

		if (entry->is_dir) {
			entry->flags |= PHAR_GET_16(h.unix3.perms) & PHAR_ENT_PERM_MASK;
		} else {
			entry->flags |= PHAR_GET_16(h.unix3.perms) & PHAR_ENT_PERM_MASK;
		}

	} while (len);

	return SUCCESS;
}
/* }}} */

/*
  extracted from libzip
  zip_dirent.c -- read directory entry (local or central), clean dirent
  Copyright (C) 1999, 2003, 2004, 2005 Dieter Baron and Thomas Klausner

  This function is part of libzip, a library to manipulate ZIP archives.
  The authors can be contacted at <nih@giga.or.at>

  Redistribution and use in source and binary forms, with or without
  modification, are permitted provided that the following conditions
  are met:
  1. Redistributions of source code must retain the above copyright
     notice, this list of conditions and the following disclaimer.
  2. Redistributions in binary form must reproduce the above copyright
     notice, this list of conditions and the following disclaimer in
     the documentation and/or other materials provided with the
     distribution.
  3. The names of the authors may not be used to endorse or promote
     products derived from this software without specific prior
     written permission.

  THIS SOFTWARE IS PROVIDED BY THE AUTHORS ``AS IS'' AND ANY EXPRESS
  OR IMPLIED WARRANTIES, INCLUDING, BUT NOT LIMITED TO, THE IMPLIED
  WARRANTIES OF MERCHANTABILITY AND FITNESS FOR A PARTICULAR PURPOSE
  ARE DISCLAIMED.  IN NO EVENT SHALL THE AUTHORS BE LIABLE FOR ANY
  DIRECT, INDIRECT, INCIDENTAL, SPECIAL, EXEMPLARY, OR CONSEQUENTIAL
  DAMAGES (INCLUDING, BUT NOT LIMITED TO, PROCUREMENT OF SUBSTITUTE
  GOODS OR SERVICES; LOSS OF USE, DATA, OR PROFITS; OR BUSINESS
  INTERRUPTION) HOWEVER CAUSED AND ON ANY THEORY OF LIABILITY, WHETHER
  IN CONTRACT, STRICT LIABILITY, OR TORT (INCLUDING NEGLIGENCE OR
  OTHERWISE) ARISING IN ANY WAY OUT OF THE USE OF THIS SOFTWARE, EVEN
  IF ADVISED OF THE POSSIBILITY OF SUCH DAMAGE.
 */
static time_t phar_zip_d2u_time(char *cdtime, char *cddate) /* {{{ */
{
	int dtime = PHAR_GET_16(cdtime), ddate = PHAR_GET_16(cddate);
	struct tm *tm, tmbuf;
	time_t now;

	now = time(NULL);
	tm = php_localtime_r(&now, &tmbuf);

	tm->tm_year = ((ddate>>9)&127) + 1980 - 1900;
	tm->tm_mon = ((ddate>>5)&15) - 1;
	tm->tm_mday = ddate&31;

	tm->tm_hour = (dtime>>11)&31;
	tm->tm_min = (dtime>>5)&63;
	tm->tm_sec = (dtime<<1)&62;

	return mktime(tm);
}
/* }}} */

static void phar_zip_u2d_time(time_t time, char *dtime, char *ddate) /* {{{ */
{
	uint16_t ctime, cdate;
	struct tm *tm, tmbuf;

	tm = php_localtime_r(&time, &tmbuf);
	if (tm->tm_year >= 1980) {
		cdate = ((tm->tm_year+1900-1980)<<9) + ((tm->tm_mon+1)<<5) + tm->tm_mday;
		ctime = ((tm->tm_hour)<<11) + ((tm->tm_min)<<5) + ((tm->tm_sec)>>1);
	} else {
		/* This is the earliest date/time supported by zip. */
		cdate = (1<<5) + 1; /* 1980-01-01 */
		ctime = 0; /* 00:00:00 */
	}

	PHAR_SET_16(dtime, ctime);
	PHAR_SET_16(ddate, cdate);
}
/* }}} */

static char *phar_find_eocd(const char *s, size_t n)
{
	const char *end = s + n + sizeof("PK\5\6") - 1 - sizeof(phar_zip_dir_end);

	/* search backwards for end of central directory signatures */
	do {
		uint16_t comment_len;
		const char *eocd_start = zend_memnrstr(s, "PK\5\6", sizeof("PK\5\6") - 1, end);

		if (eocd_start == NULL) {
			return NULL;
		}
		ZEND_ASSERT(eocd_start + sizeof(phar_zip_dir_end) <= s + n);
		comment_len = PHAR_GET_16(((phar_zip_dir_end *) eocd_start)->comment_len);
		if (eocd_start + sizeof(phar_zip_dir_end) + comment_len == s + n) {
			/* we can't be sure, but this looks like the proper EOCD signature */
			return (char *) eocd_start;
		}
		end = eocd_start;
	} while (end > s);
	return NULL;
}

/**
 * Does not check for a previously opened phar in the cache.
 *
 * Parse a new one and add it to the cache, returning either SUCCESS or
 * FAILURE, and setting pphar to the pointer to the manifest entry
 *
 * This is used by phar_open_from_fp to process a zip-based phar, but can be called
 * directly.
 */
int phar_parse_zipfile(php_stream *fp, char *fname, size_t fname_len, char *alias, size_t alias_len, phar_archive_data** pphar, char **error) /* {{{ */
{
	phar_zip_dir_end locator;
	char buf[sizeof(locator) + 65536];
	zend_off_t size;
	uint16_t i;
	phar_archive_data *mydata = NULL;
	phar_entry_info entry = {0};
	char *p = buf, *ext, *actual_alias = NULL;
	char *metadata = NULL;

	size = php_stream_tell(fp);

	if (size > sizeof(locator) + 65536) {
		/* seek to max comment length + end of central directory record */
		size = sizeof(locator) + 65536;
		if (FAILURE == php_stream_seek(fp, -size, SEEK_END)) {
			php_stream_close(fp);
			if (error) {
				spprintf(error, 4096, "phar error: unable to search for end of central directory in zip-based phar \"%s\"", fname);
			}
			return FAILURE;
		}
	} else {
		php_stream_seek(fp, 0, SEEK_SET);
	}

	if (!php_stream_read(fp, buf, size)) {
		php_stream_close(fp);
		if (error) {
			spprintf(error, 4096, "phar error: unable to read in data to search for end of central directory in zip-based phar \"%s\"", fname);
		}
		return FAILURE;
	}

	if ((p = phar_find_eocd(buf, size)) != NULL) {
		memcpy((void *)&locator, (void *) p, sizeof(locator));
		if (PHAR_GET_16(locator.centraldisk) != 0 || PHAR_GET_16(locator.disknumber) != 0) {
			/* split archives not handled */
			php_stream_close(fp);
			if (error) {
				spprintf(error, 4096, "phar error: split archives spanning multiple zips cannot be processed in zip-based phar \"%s\"", fname);
			}
			return FAILURE;
		}

		if (PHAR_GET_16(locator.counthere) != PHAR_GET_16(locator.count)) {
			if (error) {
				spprintf(error, 4096, "phar error: corrupt zip archive, conflicting file count in end of central directory record in zip-based phar \"%s\"", fname);
			}
			php_stream_close(fp);
			return FAILURE;
		}

		mydata = pecalloc(1, sizeof(phar_archive_data), PHAR_G(persist));
		mydata->is_persistent = PHAR_G(persist);

		/* read in archive comment, if any */
		if (PHAR_GET_16(locator.comment_len)) {

			metadata = p + sizeof(locator);

			if (PHAR_GET_16(locator.comment_len) != size - (metadata - buf)) {
				if (error) {
					spprintf(error, 4096, "phar error: corrupt zip archive, zip file comment truncated in zip-based phar \"%s\"", fname);
				}
				php_stream_close(fp);
				pefree(mydata, mydata->is_persistent);
				return FAILURE;
			}

<<<<<<< HEAD
				phar_parse_metadata_lazy(metadata, &mydata->metadata_tracker, PHAR_GET_16(locator.comment_len), mydata->is_persistent);
			} else {
				ZVAL_UNDEF(&mydata->metadata_tracker.val);
=======
			mydata->metadata_len = PHAR_GET_16(locator.comment_len);

			if (phar_parse_metadata(&metadata, &mydata->metadata, PHAR_GET_16(locator.comment_len)) == FAILURE) {
				mydata->metadata_len = 0;
				/* if not valid serialized data, it is a regular string */

				ZVAL_NEW_STR(&mydata->metadata, zend_string_init(metadata, PHAR_GET_16(locator.comment_len), mydata->is_persistent));
>>>>>>> d1b1c043
			}
		} else {
			ZVAL_UNDEF(&mydata->metadata);
		}

		goto foundit;
	}

	php_stream_close(fp);

	if (error) {
		spprintf(error, 4096, "phar error: end of central directory not found in zip-based phar \"%s\"", fname);
	}

	return FAILURE;
foundit:
	mydata->fname = pestrndup(fname, fname_len, mydata->is_persistent);
#ifdef PHP_WIN32
	phar_unixify_path_separators(mydata->fname, fname_len);
#endif
	mydata->is_zip = 1;
	mydata->fname_len = fname_len;
	ext = strrchr(mydata->fname, '/');

	if (ext) {
		mydata->ext = memchr(ext, '.', (mydata->fname + fname_len) - ext);
		if (mydata->ext == ext) {
			mydata->ext = memchr(ext + 1, '.', (mydata->fname + fname_len) - ext - 1);
		}
		if (mydata->ext) {
			mydata->ext_len = (mydata->fname + fname_len) - mydata->ext;
		}
	}

	/* clean up on big-endian systems */
	/* seek to central directory */
	php_stream_seek(fp, PHAR_GET_32(locator.cdir_offset), SEEK_SET);
	/* read in central directory */
	zend_hash_init(&mydata->manifest, PHAR_GET_16(locator.count),
		zend_get_hash_value, destroy_phar_manifest_entry, (zend_bool)mydata->is_persistent);
	zend_hash_init(&mydata->mounted_dirs, 5,
		zend_get_hash_value, NULL, (zend_bool)mydata->is_persistent);
	zend_hash_init(&mydata->virtual_dirs, PHAR_GET_16(locator.count) * 2,
		zend_get_hash_value, NULL, (zend_bool)mydata->is_persistent);
	entry.phar = mydata;
	entry.is_zip = 1;
	entry.fp_type = PHAR_FP;
	entry.is_persistent = mydata->is_persistent;
#define PHAR_ZIP_FAIL_FREE(errmsg, save) \
			zend_hash_destroy(&mydata->manifest); \
			HT_INVALIDATE(&mydata->manifest); \
			zend_hash_destroy(&mydata->mounted_dirs); \
			HT_INVALIDATE(&mydata->mounted_dirs); \
			zend_hash_destroy(&mydata->virtual_dirs); \
			HT_INVALIDATE(&mydata->virtual_dirs); \
			php_stream_close(fp); \
			phar_metadata_tracker_free(&mydata->metadata_tracker, mydata->is_persistent); \
			if (mydata->signature) { \
				efree(mydata->signature); \
			} \
			if (error) { \
				spprintf(error, 4096, "phar error: %s in zip-based phar \"%s\"", errmsg, mydata->fname); \
			} \
			pefree(mydata->fname, mydata->is_persistent); \
			if (mydata->alias) { \
				pefree(mydata->alias, mydata->is_persistent); \
			} \
			pefree(mydata, mydata->is_persistent); \
			efree(save); \
			return FAILURE;
#define PHAR_ZIP_FAIL(errmsg) \
			zend_hash_destroy(&mydata->manifest); \
			HT_INVALIDATE(&mydata->manifest); \
			zend_hash_destroy(&mydata->mounted_dirs); \
			HT_INVALIDATE(&mydata->mounted_dirs); \
			zend_hash_destroy(&mydata->virtual_dirs); \
			HT_INVALIDATE(&mydata->virtual_dirs); \
			php_stream_close(fp); \
			phar_metadata_tracker_free(&mydata->metadata_tracker, mydata->is_persistent); \
			if (mydata->signature) { \
				efree(mydata->signature); \
			} \
			if (error) { \
				spprintf(error, 4096, "phar error: %s in zip-based phar \"%s\"", errmsg, mydata->fname); \
			} \
			pefree(mydata->fname, mydata->is_persistent); \
			if (mydata->alias) { \
				pefree(mydata->alias, mydata->is_persistent); \
			} \
			pefree(mydata, mydata->is_persistent); \
			return FAILURE;

	/* add each central directory item to the manifest */
	for (i = 0; i < PHAR_GET_16(locator.count); ++i) {
		phar_zip_central_dir_file zipentry;
		zend_off_t beforeus = php_stream_tell(fp);

		ZVAL_UNDEF(&entry.metadata_tracker.val);
		entry.metadata_tracker.str = NULL;

		if (sizeof(zipentry) != php_stream_read(fp, (char *) &zipentry, sizeof(zipentry))) {
			PHAR_ZIP_FAIL("unable to read central directory entry, truncated");
		}

		/* clean up for bigendian systems */
		if (memcmp("PK\1\2", zipentry.signature, 4)) {
			/* corrupted entry */
			PHAR_ZIP_FAIL("corrupted central directory entry, no magic signature");
		}

		if (entry.is_persistent) {
			entry.manifest_pos = i;
		}

		entry.compressed_filesize = PHAR_GET_32(zipentry.compsize);
		entry.uncompressed_filesize = PHAR_GET_32(zipentry.uncompsize);
		entry.crc32 = PHAR_GET_32(zipentry.crc32);
		/* do not PHAR_GET_16 either on the next line */
		entry.timestamp = phar_zip_d2u_time(zipentry.timestamp, zipentry.datestamp);
		entry.flags = PHAR_ENT_PERM_DEF_FILE;
		entry.header_offset = PHAR_GET_32(zipentry.offset);
		entry.offset = entry.offset_abs = PHAR_GET_32(zipentry.offset) + sizeof(phar_zip_file_header) + PHAR_GET_16(zipentry.filename_len) +
			PHAR_GET_16(zipentry.extra_len);

		if (PHAR_GET_16(zipentry.flags) & PHAR_ZIP_FLAG_ENCRYPTED) {
			PHAR_ZIP_FAIL("Cannot process encrypted zip files");
		}

		if (!PHAR_GET_16(zipentry.filename_len)) {
			PHAR_ZIP_FAIL("Cannot process zips created from stdin (zero-length filename)");
		}

		entry.filename_len = PHAR_GET_16(zipentry.filename_len);
		entry.filename = (char *) pemalloc(entry.filename_len + 1, entry.is_persistent);

		if (entry.filename_len != php_stream_read(fp, entry.filename, entry.filename_len)) {
			pefree(entry.filename, entry.is_persistent);
			PHAR_ZIP_FAIL("unable to read in filename from central directory, truncated");
		}

		entry.filename[entry.filename_len] = '\0';

		if (entry.filename[entry.filename_len - 1] == '/') {
			entry.is_dir = 1;
			if(entry.filename_len > 1) {
				entry.filename_len--;
			}
			entry.flags |= PHAR_ENT_PERM_DEF_DIR;
		} else {
			entry.is_dir = 0;
		}

		if (entry.filename_len == sizeof(".phar/signature.bin")-1 && !strncmp(entry.filename, ".phar/signature.bin", sizeof(".phar/signature.bin")-1)) {
			size_t read;
			php_stream *sigfile;
			char *sig;
			size_t sig_len;

			pefree(entry.filename, entry.is_persistent);

			if (entry.uncompressed_filesize > 0x10000) {
				PHAR_ZIP_FAIL("signatures larger than 64 KiB are not supported");
			}

			php_stream_tell(fp);
			sigfile = php_stream_fopen_tmpfile();
			if (!sigfile) {
				PHAR_ZIP_FAIL("couldn't open temporary file");
			}

			php_stream_seek(fp, 0, SEEK_SET);
			/* copy file contents + local headers and zip comment, if any, to be hashed for signature */
			php_stream_copy_to_stream_ex(fp, sigfile, entry.header_offset, NULL);
			/* seek to central directory */
			php_stream_seek(fp, PHAR_GET_32(locator.cdir_offset), SEEK_SET);
			/* copy central directory header */
			php_stream_copy_to_stream_ex(fp, sigfile, beforeus - PHAR_GET_32(locator.cdir_offset), NULL);
			if (metadata) {
				php_stream_write(sigfile, metadata, PHAR_GET_16(locator.comment_len));
			}
			php_stream_seek(fp, sizeof(phar_zip_file_header) + entry.header_offset + entry.filename_len + PHAR_GET_16(zipentry.extra_len), SEEK_SET);
			sig = (char *) emalloc(entry.uncompressed_filesize);
			read = php_stream_read(fp, sig, entry.uncompressed_filesize);
			if (read != entry.uncompressed_filesize || read <= 8) {
				php_stream_close(sigfile);
				efree(sig);
				PHAR_ZIP_FAIL("signature cannot be read");
			}
			mydata->sig_flags = PHAR_GET_32(sig);
			if (FAILURE == phar_verify_signature(sigfile, php_stream_tell(sigfile), mydata->sig_flags, sig + 8, entry.uncompressed_filesize - 8, fname, &mydata->signature, &sig_len, error)) {
				efree(sig);
				if (error) {
					char *save;
					php_stream_close(sigfile);
					spprintf(&save, 4096, "signature cannot be verified: %s", *error);
					efree(*error);
					PHAR_ZIP_FAIL_FREE(save, save);
				} else {
					php_stream_close(sigfile);
					PHAR_ZIP_FAIL("signature cannot be verified");
				}
			}
			mydata->sig_len = sig_len;
			php_stream_close(sigfile);
			efree(sig);
			/* signature checked out, let's ensure this is the last file in the phar */
			if (i != PHAR_GET_16(locator.count) - 1) {
				PHAR_ZIP_FAIL("entries exist after signature, invalid phar");
			}

			continue;
		}

		phar_add_virtual_dirs(mydata, entry.filename, entry.filename_len);

		if (PHAR_GET_16(zipentry.extra_len)) {
			zend_off_t loc = php_stream_tell(fp);
			if (FAILURE == phar_zip_process_extra(fp, &entry, PHAR_GET_16(zipentry.extra_len))) {
				pefree(entry.filename, entry.is_persistent);
				PHAR_ZIP_FAIL("Unable to process extra field header for file in central directory");
			}
			php_stream_seek(fp, loc + PHAR_GET_16(zipentry.extra_len), SEEK_SET);
		}

		switch (PHAR_GET_16(zipentry.compressed)) {
			case PHAR_ZIP_COMP_NONE :
				/* compression flag already set */
				break;
			case PHAR_ZIP_COMP_DEFLATE :
				entry.flags |= PHAR_ENT_COMPRESSED_GZ;
				if (!PHAR_G(has_zlib)) {
					pefree(entry.filename, entry.is_persistent);
					PHAR_ZIP_FAIL("zlib extension is required");
				}
				break;
			case PHAR_ZIP_COMP_BZIP2 :
				entry.flags |= PHAR_ENT_COMPRESSED_BZ2;
				if (!PHAR_G(has_bz2)) {
					pefree(entry.filename, entry.is_persistent);
					PHAR_ZIP_FAIL("bzip2 extension is required");
				}
				break;
			case 1 :
				pefree(entry.filename, entry.is_persistent);
				PHAR_ZIP_FAIL("unsupported compression method (Shrunk) used in this zip");
			case 2 :
			case 3 :
			case 4 :
			case 5 :
				pefree(entry.filename, entry.is_persistent);
				PHAR_ZIP_FAIL("unsupported compression method (Reduce) used in this zip");
			case 6 :
				pefree(entry.filename, entry.is_persistent);
				PHAR_ZIP_FAIL("unsupported compression method (Implode) used in this zip");
			case 7 :
				pefree(entry.filename, entry.is_persistent);
				PHAR_ZIP_FAIL("unsupported compression method (Tokenize) used in this zip");
			case 9 :
				pefree(entry.filename, entry.is_persistent);
				PHAR_ZIP_FAIL("unsupported compression method (Deflate64) used in this zip");
			case 10 :
				pefree(entry.filename, entry.is_persistent);
				PHAR_ZIP_FAIL("unsupported compression method (PKWare Implode/old IBM TERSE) used in this zip");
			case 14 :
				pefree(entry.filename, entry.is_persistent);
				PHAR_ZIP_FAIL("unsupported compression method (LZMA) used in this zip");
			case 18 :
				pefree(entry.filename, entry.is_persistent);
				PHAR_ZIP_FAIL("unsupported compression method (IBM TERSE) used in this zip");
			case 19 :
				pefree(entry.filename, entry.is_persistent);
				PHAR_ZIP_FAIL("unsupported compression method (IBM LZ77) used in this zip");
			case 97 :
				pefree(entry.filename, entry.is_persistent);
				PHAR_ZIP_FAIL("unsupported compression method (WavPack) used in this zip");
			case 98 :
				pefree(entry.filename, entry.is_persistent);
				PHAR_ZIP_FAIL("unsupported compression method (PPMd) used in this zip");
			default :
				pefree(entry.filename, entry.is_persistent);
				PHAR_ZIP_FAIL("unsupported compression method (unknown) used in this zip");
		}

		/* get file metadata */
		if (PHAR_GET_16(zipentry.comment_len)) {
			if (PHAR_GET_16(zipentry.comment_len) != php_stream_read(fp, buf, PHAR_GET_16(zipentry.comment_len))) {
				pefree(entry.filename, entry.is_persistent);
				PHAR_ZIP_FAIL("unable to read in file comment, truncated");
			}

			p = buf;
			phar_parse_metadata_lazy(buf, &entry.metadata_tracker, PHAR_GET_16(zipentry.comment_len), entry.is_persistent);
		} else {
			ZVAL_UNDEF(&entry.metadata_tracker.val);
		}

		if (!actual_alias && entry.filename_len == sizeof(".phar/alias.txt")-1 && !strncmp(entry.filename, ".phar/alias.txt", sizeof(".phar/alias.txt")-1)) {
			php_stream_filter *filter;
			zend_off_t saveloc;
			/* verify local file header */
			phar_zip_file_header local;

			/* archive alias found */
			saveloc = php_stream_tell(fp);
			php_stream_seek(fp, PHAR_GET_32(zipentry.offset), SEEK_SET);

			if (sizeof(local) != php_stream_read(fp, (char *) &local, sizeof(local))) {
				pefree(entry.filename, entry.is_persistent);
				PHAR_ZIP_FAIL("phar error: internal corruption of zip-based phar (cannot read local file header for alias)");
			}

			/* verify local header */
			if (entry.filename_len != PHAR_GET_16(local.filename_len) || entry.crc32 != PHAR_GET_32(local.crc32) || entry.uncompressed_filesize != PHAR_GET_32(local.uncompsize) || entry.compressed_filesize != PHAR_GET_32(local.compsize)) {
				pefree(entry.filename, entry.is_persistent);
				PHAR_ZIP_FAIL("phar error: internal corruption of zip-based phar (local header of alias does not match central directory)");
			}

			/* construct actual offset to file start - local extra_len can be different from central extra_len */
			entry.offset = entry.offset_abs =
				sizeof(local) + entry.header_offset + PHAR_GET_16(local.filename_len) + PHAR_GET_16(local.extra_len);
			php_stream_seek(fp, entry.offset, SEEK_SET);
			/* these next lines should be for php < 5.2.6 after 5.3 filters are fixed */
			fp->writepos = 0;
			fp->readpos = 0;
			php_stream_seek(fp, entry.offset, SEEK_SET);
			fp->writepos = 0;
			fp->readpos = 0;
			/* the above lines should be for php < 5.2.6 after 5.3 filters are fixed */

			mydata->alias_len = entry.uncompressed_filesize;
			if (entry.flags & PHAR_ENT_COMPRESSED_GZ) {
				filter = php_stream_filter_create("zlib.inflate", NULL, php_stream_is_persistent(fp));

				if (!filter) {
					pefree(entry.filename, entry.is_persistent);
					PHAR_ZIP_FAIL("unable to decompress alias, zlib filter creation failed");
				}

				php_stream_filter_append(&fp->readfilters, filter);

				// TODO: refactor to avoid reallocation ???
//???			entry.uncompressed_filesize = php_stream_copy_to_mem(fp, &actual_alias, entry.uncompressed_filesize, 0)
				{
					zend_string *str = php_stream_copy_to_mem(fp, entry.uncompressed_filesize, 0);
					if (str) {
						entry.uncompressed_filesize = ZSTR_LEN(str);
						actual_alias = estrndup(ZSTR_VAL(str), ZSTR_LEN(str));
						zend_string_release_ex(str, 0);
					} else {
						actual_alias = NULL;
						entry.uncompressed_filesize = 0;
					}
				}

				if (!entry.uncompressed_filesize || !actual_alias) {
					pefree(entry.filename, entry.is_persistent);
					PHAR_ZIP_FAIL("unable to read in alias, truncated");
				}

				php_stream_filter_flush(filter, 1);
				php_stream_filter_remove(filter, 1);

			} else if (entry.flags & PHAR_ENT_COMPRESSED_BZ2) {
				filter = php_stream_filter_create("bzip2.decompress", NULL, php_stream_is_persistent(fp));

				if (!filter) {
					pefree(entry.filename, entry.is_persistent);
					PHAR_ZIP_FAIL("unable to read in alias, bzip2 filter creation failed");
				}

				php_stream_filter_append(&fp->readfilters, filter);

				// TODO: refactor to avoid reallocation ???
//???			entry.uncompressed_filesize = php_stream_copy_to_mem(fp, &actual_alias, entry.uncompressed_filesize, 0)
				{
					zend_string *str = php_stream_copy_to_mem(fp, entry.uncompressed_filesize, 0);
					if (str) {
						entry.uncompressed_filesize = ZSTR_LEN(str);
						actual_alias = estrndup(ZSTR_VAL(str), ZSTR_LEN(str));
						zend_string_release_ex(str, 0);
					} else {
						actual_alias = NULL;
						entry.uncompressed_filesize = 0;
					}
				}

				if (!entry.uncompressed_filesize || !actual_alias) {
					pefree(entry.filename, entry.is_persistent);
					PHAR_ZIP_FAIL("unable to read in alias, truncated");
				}

				php_stream_filter_flush(filter, 1);
				php_stream_filter_remove(filter, 1);
			} else {
				// TODO: refactor to avoid reallocation ???
//???			entry.uncompressed_filesize = php_stream_copy_to_mem(fp, &actual_alias, entry.uncompressed_filesize, 0)
				{
					zend_string *str = php_stream_copy_to_mem(fp, entry.uncompressed_filesize, 0);
					if (str) {
						entry.uncompressed_filesize = ZSTR_LEN(str);
						actual_alias = estrndup(ZSTR_VAL(str), ZSTR_LEN(str));
						zend_string_release_ex(str, 0);
					} else {
						actual_alias = NULL;
						entry.uncompressed_filesize = 0;
					}
				}

				if (!entry.uncompressed_filesize || !actual_alias) {
					pefree(entry.filename, entry.is_persistent);
					PHAR_ZIP_FAIL("unable to read in alias, truncated");
				}
			}

			/* return to central directory parsing */
			php_stream_seek(fp, saveloc, SEEK_SET);
		}

		phar_set_inode(&entry);
		zend_hash_str_add_mem(&mydata->manifest, entry.filename, entry.filename_len, (void *)&entry, sizeof(phar_entry_info));
	}

	if (zend_hash_str_exists(&(mydata->manifest), ".phar/stub.php", sizeof(".phar/stub.php")-1)) {
		mydata->is_data = 0;
	} else {
		mydata->is_data = 1;
	}

	/* ensure signature set */
	if (!mydata->is_data && PHAR_G(require_hash) && !mydata->signature) {
		PHAR_ZIP_FAIL("signature is missing");
	}

	mydata->fp = fp;

	zend_hash_str_add_ptr(&(PHAR_G(phar_fname_map)), mydata->fname, fname_len, mydata);

	if (actual_alias) {
		phar_archive_data *fd_ptr;

		if (!phar_validate_alias(actual_alias, mydata->alias_len)) {
			if (error) {
				spprintf(error, 4096, "phar error: invalid alias \"%s\" in zip-based phar \"%s\"", actual_alias, fname);
			}
			efree(actual_alias);
			zend_hash_str_del(&(PHAR_G(phar_fname_map)), mydata->fname, fname_len);
			return FAILURE;
		}

		mydata->is_temporary_alias = 0;

		if (NULL != (fd_ptr = zend_hash_str_find_ptr(&(PHAR_G(phar_alias_map)), actual_alias, mydata->alias_len))) {
			if (SUCCESS != phar_free_alias(fd_ptr, actual_alias, mydata->alias_len)) {
				if (error) {
					spprintf(error, 4096, "phar error: Unable to add zip-based phar \"%s\" with implicit alias, alias is already in use", fname);
				}
				efree(actual_alias);
				zend_hash_str_del(&(PHAR_G(phar_fname_map)), mydata->fname, fname_len);
				return FAILURE;
			}
		}

		mydata->alias = entry.is_persistent ? pestrndup(actual_alias, mydata->alias_len, 1) : actual_alias;

		if (entry.is_persistent) {
			efree(actual_alias);
		}

		zend_hash_str_add_ptr(&(PHAR_G(phar_alias_map)), mydata->alias, mydata->alias_len, mydata);
	} else {
		phar_archive_data *fd_ptr;

		if (alias_len) {
			if (NULL != (fd_ptr = zend_hash_str_find_ptr(&(PHAR_G(phar_alias_map)), alias, alias_len))) {
				if (SUCCESS != phar_free_alias(fd_ptr, alias, alias_len)) {
					if (error) {
						spprintf(error, 4096, "phar error: Unable to add zip-based phar \"%s\" with explicit alias, alias is already in use", fname);
					}
					zend_hash_str_del(&(PHAR_G(phar_fname_map)), mydata->fname, fname_len);
					return FAILURE;
				}
			}

			zend_hash_str_add_ptr(&(PHAR_G(phar_alias_map)), actual_alias, mydata->alias_len, mydata);
			mydata->alias = pestrndup(alias, alias_len, mydata->is_persistent);
			mydata->alias_len = alias_len;
		} else {
			mydata->alias = pestrndup(mydata->fname, fname_len, mydata->is_persistent);
			mydata->alias_len = fname_len;
		}

		mydata->is_temporary_alias = 1;
	}

	if (pphar) {
		*pphar = mydata;
	}

	return SUCCESS;
}
/* }}} */

/**
 * Create or open a zip-based phar for writing
 */
int phar_open_or_create_zip(char *fname, size_t fname_len, char *alias, size_t alias_len, int is_data, uint32_t options, phar_archive_data** pphar, char **error) /* {{{ */
{
	phar_archive_data *phar;
	int ret = phar_create_or_parse_filename(fname, fname_len, alias, alias_len, is_data, options, &phar, error);

	if (FAILURE == ret) {
		return FAILURE;
	}

	if (pphar) {
		*pphar = phar;
	}

	phar->is_data = is_data;

	if (phar->is_zip) {
		return ret;
	}

	if (phar->is_brandnew) {
		phar->internal_file_start = 0;
		phar->is_zip = 1;
		phar->is_tar = 0;
		return SUCCESS;
	}

	/* we've reached here - the phar exists and is a regular phar */
	if (error) {
		spprintf(error, 4096, "phar zip error: phar \"%s\" already exists as a regular phar and must be deleted from disk prior to creating as a zip-based phar", fname);
	}

	return FAILURE;
}
/* }}} */

struct _phar_zip_pass {
	php_stream *filefp;
	php_stream *centralfp;
	php_stream *old;
	int free_fp;
	int free_ufp;
	char **error;
};
/* perform final modification of zip contents for each file in the manifest before saving */
static int phar_zip_changed_apply_int(phar_entry_info *entry, void *arg) /* {{{ */
{
	phar_zip_file_header local;
	phar_zip_unix3 perms;
	phar_zip_central_dir_file central;
	struct _phar_zip_pass *p;
	uint32_t newcrc32;
	zend_off_t offset;
	int not_really_modified = 0;
	p = (struct _phar_zip_pass*) arg;

	if (entry->is_mounted) {
		return ZEND_HASH_APPLY_KEEP;
	}

	if (entry->is_deleted) {
		if (entry->fp_refcount <= 0) {
			return ZEND_HASH_APPLY_REMOVE;
		} else {
			/* we can't delete this in-memory until it is closed */
			return ZEND_HASH_APPLY_KEEP;
		}
	}

	phar_add_virtual_dirs(entry->phar, entry->filename, entry->filename_len);
	memset(&local, 0, sizeof(local));
	memset(&central, 0, sizeof(central));
	memset(&perms, 0, sizeof(perms));
	memcpy(local.signature, "PK\3\4", 4);
	memcpy(central.signature, "PK\1\2", 4);
	PHAR_SET_16(central.extra_len, sizeof(perms));
	PHAR_SET_16(local.extra_len, sizeof(perms));
	perms.tag[0] = 'n';
	perms.tag[1] = 'u';
	PHAR_SET_16(perms.size, sizeof(perms) - 4);
	PHAR_SET_16(perms.perms, entry->flags & PHAR_ENT_PERM_MASK);
	{
		uint32_t crc = (uint32_t) ~0;
		CRC32(crc, perms.perms[0]);
		CRC32(crc, perms.perms[1]);
		PHAR_SET_32(perms.crc32, ~crc);
	}

	if (entry->flags & PHAR_ENT_COMPRESSED_GZ) {
		PHAR_SET_16(central.compressed, PHAR_ZIP_COMP_DEFLATE);
		PHAR_SET_16(local.compressed, PHAR_ZIP_COMP_DEFLATE);
	}

	if (entry->flags & PHAR_ENT_COMPRESSED_BZ2) {
		PHAR_SET_16(central.compressed, PHAR_ZIP_COMP_BZIP2);
		PHAR_SET_16(local.compressed, PHAR_ZIP_COMP_BZIP2);
	}

	/* do not use PHAR_GET_16 on either field of the next line */
	phar_zip_u2d_time(entry->timestamp, local.timestamp, local.datestamp);
	memcpy(central.timestamp, local.timestamp, sizeof(local.timestamp));
	memcpy(central.datestamp, local.datestamp, sizeof(local.datestamp));
	PHAR_SET_16(central.filename_len, entry->filename_len + (entry->is_dir ? 1 : 0));
	PHAR_SET_16(local.filename_len, entry->filename_len + (entry->is_dir ? 1 : 0));
	PHAR_SET_32(central.offset, php_stream_tell(p->filefp));

	/* do extra field for perms later */
	if (entry->is_modified) {
		uint32_t loc;
		php_stream_filter *filter;
		php_stream *efp;

		if (entry->is_dir) {
			entry->is_modified = 0;
			if (entry->fp_type == PHAR_MOD && entry->fp != entry->phar->fp && entry->fp != entry->phar->ufp) {
				php_stream_close(entry->fp);
				entry->fp = NULL;
				entry->fp_type = PHAR_FP;
			}
			goto continue_dir;
		}

		if (FAILURE == phar_open_entry_fp(entry, p->error, 0)) {
			spprintf(p->error, 0, "unable to open file contents of file \"%s\" in zip-based phar \"%s\"", entry->filename, entry->phar->fname);
			return ZEND_HASH_APPLY_STOP;
		}

		/* we can be modified and already be compressed, such as when chmod() is executed */
		if (entry->flags & PHAR_ENT_COMPRESSION_MASK && (entry->old_flags == entry->flags || !entry->old_flags)) {
			not_really_modified = 1;
			goto is_compressed;
		}

		if (-1 == phar_seek_efp(entry, 0, SEEK_SET, 0, 0)) {
			spprintf(p->error, 0, "unable to seek to start of file \"%s\" to zip-based phar \"%s\"", entry->filename, entry->phar->fname);
			return ZEND_HASH_APPLY_STOP;
		}

		efp = phar_get_efp(entry, 0);
		newcrc32 = ~0;

		for (loc = 0;loc < entry->uncompressed_filesize; ++loc) {
			CRC32(newcrc32, php_stream_getc(efp));
		}

		entry->crc32 = ~newcrc32;
		PHAR_SET_32(central.uncompsize, entry->uncompressed_filesize);
		PHAR_SET_32(local.uncompsize, entry->uncompressed_filesize);

		if (!(entry->flags & PHAR_ENT_COMPRESSION_MASK)) {
			/* not compressed */
			entry->compressed_filesize = entry->uncompressed_filesize;
			PHAR_SET_32(central.compsize, entry->uncompressed_filesize);
			PHAR_SET_32(local.compsize, entry->uncompressed_filesize);
			goto not_compressed;
		}

		filter = php_stream_filter_create(phar_compress_filter(entry, 0), NULL, 0);

		if (!filter) {
			if (entry->flags & PHAR_ENT_COMPRESSED_GZ) {
				spprintf(p->error, 0, "unable to gzip compress file \"%s\" to zip-based phar \"%s\"", entry->filename, entry->phar->fname);
			} else {
				spprintf(p->error, 0, "unable to bzip2 compress file \"%s\" to zip-based phar \"%s\"", entry->filename, entry->phar->fname);
			}
			return ZEND_HASH_APPLY_STOP;
		}

		/* create new file that holds the compressed version */
		/* work around inability to specify freedom in write and strictness
		in read count */
		entry->cfp = php_stream_fopen_tmpfile();

		if (!entry->cfp) {
			spprintf(p->error, 0, "unable to create temporary file for file \"%s\" while creating zip-based phar \"%s\"", entry->filename, entry->phar->fname);
			return ZEND_HASH_APPLY_STOP;
		}

		php_stream_flush(efp);

		if (-1 == phar_seek_efp(entry, 0, SEEK_SET, 0, 0)) {
			spprintf(p->error, 0, "unable to seek to start of file \"%s\" to zip-based phar \"%s\"", entry->filename, entry->phar->fname);
			return ZEND_HASH_APPLY_STOP;
		}

		php_stream_filter_append((&entry->cfp->writefilters), filter);

		if (SUCCESS != php_stream_copy_to_stream_ex(efp, entry->cfp, entry->uncompressed_filesize, NULL)) {
			spprintf(p->error, 0, "unable to copy compressed file contents of file \"%s\" while creating new phar \"%s\"", entry->filename, entry->phar->fname);
			return ZEND_HASH_APPLY_STOP;
		}

		php_stream_filter_flush(filter, 1);
		php_stream_flush(entry->cfp);
		php_stream_filter_remove(filter, 1);
		php_stream_seek(entry->cfp, 0, SEEK_END);
		entry->compressed_filesize = (uint32_t) php_stream_tell(entry->cfp);
		PHAR_SET_32(central.compsize, entry->compressed_filesize);
		PHAR_SET_32(local.compsize, entry->compressed_filesize);
		/* generate crc on compressed file */
		php_stream_rewind(entry->cfp);
		entry->old_flags = entry->flags;
		entry->is_modified = 1;
	} else {
is_compressed:
		PHAR_SET_32(central.uncompsize, entry->uncompressed_filesize);
		PHAR_SET_32(local.uncompsize, entry->uncompressed_filesize);
		PHAR_SET_32(central.compsize, entry->compressed_filesize);
		PHAR_SET_32(local.compsize, entry->compressed_filesize);
		if (p->old) {
			if (-1 == php_stream_seek(p->old, entry->offset_abs, SEEK_SET)) {
				spprintf(p->error, 0, "unable to seek to start of file \"%s\" while creating zip-based phar \"%s\"", entry->filename, entry->phar->fname);
				return ZEND_HASH_APPLY_STOP;
			}
		}
	}
not_compressed:
	PHAR_SET_32(central.crc32, entry->crc32);
	PHAR_SET_32(local.crc32, entry->crc32);
continue_dir:
	/* set file metadata */
	if (phar_metadata_tracker_has_data(&entry->metadata_tracker, entry->is_persistent)) {
		phar_metadata_tracker_try_ensure_has_serialized_data(&entry->metadata_tracker, entry->is_persistent);
		PHAR_SET_16(central.comment_len, entry->metadata_tracker.str ? ZSTR_LEN(entry->metadata_tracker.str) : 0);
	}

	entry->header_offset = php_stream_tell(p->filefp);
	offset = entry->header_offset + sizeof(local) + entry->filename_len + (entry->is_dir ? 1 : 0) + sizeof(perms);

	if (sizeof(local) != php_stream_write(p->filefp, (char *)&local, sizeof(local))) {
		spprintf(p->error, 0, "unable to write local file header of file \"%s\" to zip-based phar \"%s\"", entry->filename, entry->phar->fname);
		return ZEND_HASH_APPLY_STOP;
	}

	if (sizeof(central) != php_stream_write(p->centralfp, (char *)&central, sizeof(central))) {
		spprintf(p->error, 0, "unable to write central directory entry for file \"%s\" while creating zip-based phar \"%s\"", entry->filename, entry->phar->fname);
		return ZEND_HASH_APPLY_STOP;
	}

	if (entry->is_dir) {
		if (entry->filename_len != php_stream_write(p->filefp, entry->filename, entry->filename_len)) {
			spprintf(p->error, 0, "unable to write filename to local directory entry for directory \"%s\" while creating zip-based phar \"%s\"", entry->filename, entry->phar->fname);
			return ZEND_HASH_APPLY_STOP;
		}

		if (1 != php_stream_write(p->filefp, "/", 1)) {
			spprintf(p->error, 0, "unable to write filename to local directory entry for directory \"%s\" while creating zip-based phar \"%s\"", entry->filename, entry->phar->fname);
			return ZEND_HASH_APPLY_STOP;
		}

		if (entry->filename_len != php_stream_write(p->centralfp, entry->filename, entry->filename_len)) {
			spprintf(p->error, 0, "unable to write filename to central directory entry for directory \"%s\" while creating zip-based phar \"%s\"", entry->filename, entry->phar->fname);
			return ZEND_HASH_APPLY_STOP;
		}

		if (1 != php_stream_write(p->centralfp, "/", 1)) {
			spprintf(p->error, 0, "unable to write filename to central directory entry for directory \"%s\" while creating zip-based phar \"%s\"", entry->filename, entry->phar->fname);
			return ZEND_HASH_APPLY_STOP;
		}
	} else {
		if (entry->filename_len != php_stream_write(p->filefp, entry->filename, entry->filename_len)) {
			spprintf(p->error, 0, "unable to write filename to local directory entry for file \"%s\" while creating zip-based phar \"%s\"", entry->filename, entry->phar->fname);
			return ZEND_HASH_APPLY_STOP;
		}

		if (entry->filename_len != php_stream_write(p->centralfp, entry->filename, entry->filename_len)) {
			spprintf(p->error, 0, "unable to write filename to central directory entry for file \"%s\" while creating zip-based phar \"%s\"", entry->filename, entry->phar->fname);
			return ZEND_HASH_APPLY_STOP;
		}
	}

	if (sizeof(perms) != php_stream_write(p->filefp, (char *)&perms, sizeof(perms))) {
		spprintf(p->error, 0, "unable to write local extra permissions file header of file \"%s\" to zip-based phar \"%s\"", entry->filename, entry->phar->fname);
		return ZEND_HASH_APPLY_STOP;
	}

	if (sizeof(perms) != php_stream_write(p->centralfp, (char *)&perms, sizeof(perms))) {
		spprintf(p->error, 0, "unable to write central extra permissions file header of file \"%s\" to zip-based phar \"%s\"", entry->filename, entry->phar->fname);
		return ZEND_HASH_APPLY_STOP;
	}

	if (!not_really_modified && entry->is_modified) {
		if (entry->cfp) {
			if (SUCCESS != php_stream_copy_to_stream_ex(entry->cfp, p->filefp, entry->compressed_filesize, NULL)) {
				spprintf(p->error, 0, "unable to write compressed contents of file \"%s\" in zip-based phar \"%s\"", entry->filename, entry->phar->fname);
				return ZEND_HASH_APPLY_STOP;
			}

			php_stream_close(entry->cfp);
			entry->cfp = NULL;
		} else {
			if (FAILURE == phar_open_entry_fp(entry, p->error, 0)) {
				return ZEND_HASH_APPLY_STOP;
			}

			phar_seek_efp(entry, 0, SEEK_SET, 0, 0);

			if (SUCCESS != php_stream_copy_to_stream_ex(phar_get_efp(entry, 0), p->filefp, entry->uncompressed_filesize, NULL)) {
				spprintf(p->error, 0, "unable to write contents of file \"%s\" in zip-based phar \"%s\"", entry->filename, entry->phar->fname);
				return ZEND_HASH_APPLY_STOP;
			}
		}

		if (entry->fp_type == PHAR_MOD && entry->fp != entry->phar->fp && entry->fp != entry->phar->ufp && entry->fp_refcount == 0) {
			php_stream_close(entry->fp);
		}

		entry->is_modified = 0;
	} else {
		entry->is_modified = 0;
		if (entry->fp_refcount) {
			/* open file pointers refer to this fp, do not free the stream */
			switch (entry->fp_type) {
				case PHAR_FP:
					p->free_fp = 0;
					break;
				case PHAR_UFP:
					p->free_ufp = 0;
				default:
					break;
			}
		}

		if (!entry->is_dir && entry->compressed_filesize && SUCCESS != php_stream_copy_to_stream_ex(p->old, p->filefp, entry->compressed_filesize, NULL)) {
			spprintf(p->error, 0, "unable to copy contents of file \"%s\" while creating zip-based phar \"%s\"", entry->filename, entry->phar->fname);
			return ZEND_HASH_APPLY_STOP;
		}
	}

	entry->fp = NULL;
	entry->offset = entry->offset_abs = offset;
	entry->fp_type = PHAR_FP;

	if (entry->metadata_tracker.str) {
		if (ZSTR_LEN(entry->metadata_tracker.str) != php_stream_write(p->centralfp, ZSTR_VAL(entry->metadata_tracker.str), ZSTR_LEN(entry->metadata_tracker.str))) {
			spprintf(p->error, 0, "unable to write metadata as file comment for file \"%s\" while creating zip-based phar \"%s\"", entry->filename, entry->phar->fname);
			return ZEND_HASH_APPLY_STOP;
		}
	}

	return ZEND_HASH_APPLY_KEEP;
}
/* }}} */

static int phar_zip_changed_apply(zval *zv, void *arg) /* {{{ */
{
	return phar_zip_changed_apply_int(Z_PTR_P(zv), arg);
}
/* }}} */

static int phar_zip_applysignature(phar_archive_data *phar, struct _phar_zip_pass *pass) /* {{{ */
{
	/* add signature for executable tars or tars explicitly set with setSignatureAlgorithm */
	if (!phar->is_data || phar->sig_flags) {
		size_t signature_length;
		char *signature, sigbuf[8];
		phar_entry_info entry = {0};
		php_stream *newfile;
		zend_off_t tell;

		newfile = php_stream_fopen_tmpfile();
		if (newfile == NULL) {
			spprintf(pass->error, 0, "phar error: unable to create temporary file for the signature file");
			return FAILURE;
		}
		tell = php_stream_tell(pass->filefp);
		/* copy the local files, central directory, and the zip comment to generate the hash */
		php_stream_seek(pass->filefp, 0, SEEK_SET);
		php_stream_copy_to_stream_ex(pass->filefp, newfile, tell, NULL);
		tell = php_stream_tell(pass->centralfp);
		php_stream_seek(pass->centralfp, 0, SEEK_SET);
		php_stream_copy_to_stream_ex(pass->centralfp, newfile, tell, NULL);
		if (phar->metadata_tracker.str) {
			php_stream_write(newfile, ZSTR_VAL(phar->metadata_tracker.str), ZSTR_LEN(phar->metadata_tracker.str));
		}

		if (FAILURE == phar_create_signature(phar, newfile, &signature, &signature_length, pass->error)) {
			if (pass->error) {
				char *save = *(pass->error);
				spprintf(pass->error, 0, "phar error: unable to write signature to zip-based phar: %s", save);
				efree(save);
			}

			php_stream_close(newfile);
			return FAILURE;
		}

		entry.filename = ".phar/signature.bin";
		entry.filename_len = sizeof(".phar/signature.bin")-1;
		entry.fp = php_stream_fopen_tmpfile();
		entry.fp_type = PHAR_MOD;
		entry.is_modified = 1;
		if (entry.fp == NULL) {
			spprintf(pass->error, 0, "phar error: unable to create temporary file for signature");
			return FAILURE;
		}

		PHAR_SET_32(sigbuf, phar->sig_flags);
		PHAR_SET_32(sigbuf + 4, signature_length);

		if (Z_UL(8) != php_stream_write(entry.fp, sigbuf, 8) || signature_length != php_stream_write(entry.fp, signature, signature_length)) {
			efree(signature);
			if (pass->error) {
				spprintf(pass->error, 0, "phar error: unable to write signature to zip-based phar %s", phar->fname);
			}

			php_stream_close(newfile);
			return FAILURE;
		}

		efree(signature);
		entry.uncompressed_filesize = entry.compressed_filesize = signature_length + 8;
		entry.phar = phar;
		/* throw out return value and write the signature */
		phar_zip_changed_apply_int(&entry, (void *)pass);
		php_stream_close(newfile);

		if (pass->error && *(pass->error)) {
			/* error is set by writeheaders */
			return FAILURE;
		}
	} /* signature */
	return SUCCESS;
}
/* }}} */

int phar_zip_flush(phar_archive_data *phar, char *user_stub, zend_long len, int defaultstub, char **error) /* {{{ */
{
	char *pos;
	static const char newstub[] = "<?php // zip-based phar archive stub file\n__HALT_COMPILER();";
	char halt_stub[] = "__HALT_COMPILER();";
	char *tmp;

	php_stream *stubfile, *oldfile;
	int free_user_stub, closeoldfile = 0;
	phar_entry_info entry = {0};
	char *temperr = NULL;
	struct _phar_zip_pass pass;
	phar_zip_dir_end eocd;
	uint32_t cdir_size, cdir_offset;

	pass.error = &temperr;
	entry.flags = PHAR_ENT_PERM_DEF_FILE;
	entry.timestamp = time(NULL);
	entry.is_modified = 1;
	entry.is_zip = 1;
	entry.phar = phar;
	entry.fp_type = PHAR_MOD;

	if (phar->is_persistent) {
		if (error) {
			spprintf(error, 0, "internal error: attempt to flush cached zip-based phar \"%s\"", phar->fname);
		}
		return EOF;
	}

	if (phar->is_data) {
		goto nostub;
	}

	/* set alias */
	if (!phar->is_temporary_alias && phar->alias_len) {
		entry.fp = php_stream_fopen_tmpfile();
		if (entry.fp == NULL) {
			spprintf(error, 0, "phar error: unable to create temporary file");
			return EOF;
		}
		if (phar->alias_len != php_stream_write(entry.fp, phar->alias, phar->alias_len)) {
			if (error) {
				spprintf(error, 0, "unable to set alias in zip-based phar \"%s\"", phar->fname);
			}
			return EOF;
		}

		entry.uncompressed_filesize = entry.compressed_filesize = phar->alias_len;
		entry.filename = estrndup(".phar/alias.txt", sizeof(".phar/alias.txt")-1);
		entry.filename_len = sizeof(".phar/alias.txt")-1;

		zend_hash_str_update_mem(&phar->manifest, entry.filename, entry.filename_len, (void*)&entry, sizeof(phar_entry_info));
	} else {
		zend_hash_str_del(&phar->manifest, ".phar/alias.txt", sizeof(".phar/alias.txt")-1);
	}

	/* register alias */
	if (phar->alias_len) {
		if (FAILURE == phar_get_archive(&phar, phar->fname, phar->fname_len, phar->alias, phar->alias_len, error)) {
			return EOF;
		}
	}

	/* set stub */
	if (user_stub && !defaultstub) {
		if (len < 0) {
			/* resource passed in */
			if (!(php_stream_from_zval_no_verify(stubfile, (zval *)user_stub))) {
				if (error) {
					spprintf(error, 0, "unable to access resource to copy stub to new zip-based phar \"%s\"", phar->fname);
				}
				return EOF;
			}

			if (len == -1) {
				len = PHP_STREAM_COPY_ALL;
			} else {
				len = -len;
			}

			user_stub = 0;

			// TODO: refactor to avoid reallocation ???
//???		len = php_stream_copy_to_mem(stubfile, &user_stub, len, 0)
			{
				zend_string *str = php_stream_copy_to_mem(stubfile, len, 0);
				if (str) {
					len = ZSTR_LEN(str);
					user_stub = estrndup(ZSTR_VAL(str), ZSTR_LEN(str));
					zend_string_release_ex(str, 0);
				} else {
					user_stub = NULL;
					len = 0;
				}
			}

			if (!len || !user_stub) {
				if (error) {
					spprintf(error, 0, "unable to read resource to copy stub to new zip-based phar \"%s\"", phar->fname);
				}
				return EOF;
			}
			free_user_stub = 1;
		} else {
			free_user_stub = 0;
		}

		tmp = estrndup(user_stub, len);
		if ((pos = php_stristr(tmp, halt_stub, len, sizeof(halt_stub) - 1)) == NULL) {
			efree(tmp);
			if (error) {
				spprintf(error, 0, "illegal stub for zip-based phar \"%s\"", phar->fname);
			}
			if (free_user_stub) {
				efree(user_stub);
			}
			return EOF;
		}
		pos = user_stub + (pos - tmp);
		efree(tmp);

		len = pos - user_stub + 18;
		entry.fp = php_stream_fopen_tmpfile();
		if (entry.fp == NULL) {
			spprintf(error, 0, "phar error: unable to create temporary file");
			return EOF;
		}
		entry.uncompressed_filesize = len + 5;

		if ((size_t)len != php_stream_write(entry.fp, user_stub, len)
		||            5 != php_stream_write(entry.fp, " ?>\r\n", 5)) {
			if (error) {
				spprintf(error, 0, "unable to create stub from string in new zip-based phar \"%s\"", phar->fname);
			}
			if (free_user_stub) {
				efree(user_stub);
			}
			php_stream_close(entry.fp);
			return EOF;
		}

		entry.filename = estrndup(".phar/stub.php", sizeof(".phar/stub.php")-1);
		entry.filename_len = sizeof(".phar/stub.php")-1;

		zend_hash_str_update_mem(&phar->manifest, entry.filename, entry.filename_len, (void*)&entry, sizeof(phar_entry_info));

		if (free_user_stub) {
			efree(user_stub);
		}
	} else {
		/* Either this is a brand new phar (add the stub), or the default stub is required (overwrite the stub) */
		entry.fp = php_stream_fopen_tmpfile();
		if (entry.fp == NULL) {
			spprintf(error, 0, "phar error: unable to create temporary file");
			return EOF;
		}
		if (sizeof(newstub)-1 != php_stream_write(entry.fp, newstub, sizeof(newstub)-1)) {
			php_stream_close(entry.fp);
			if (error) {
				spprintf(error, 0, "unable to %s stub in%szip-based phar \"%s\", failed", user_stub ? "overwrite" : "create", user_stub ? " " : " new ", phar->fname);
			}
			return EOF;
		}

		entry.uncompressed_filesize = entry.compressed_filesize = sizeof(newstub) - 1;
		entry.filename = estrndup(".phar/stub.php", sizeof(".phar/stub.php")-1);
		entry.filename_len = sizeof(".phar/stub.php")-1;

		if (!defaultstub) {
			if (!zend_hash_str_exists(&phar->manifest, ".phar/stub.php", sizeof(".phar/stub.php")-1)) {
				if (NULL == zend_hash_str_add_mem(&phar->manifest, entry.filename, entry.filename_len, (void*)&entry, sizeof(phar_entry_info))) {
					php_stream_close(entry.fp);
					efree(entry.filename);
					if (error) {
						spprintf(error, 0, "unable to create stub in zip-based phar \"%s\"", phar->fname);
					}
					return EOF;
				}
			} else {
				php_stream_close(entry.fp);
				efree(entry.filename);
			}
		} else {
			zend_hash_str_update_mem(&phar->manifest, entry.filename, entry.filename_len, (void*)&entry, sizeof(phar_entry_info));
		}
	}
nostub:
	if (phar->fp && !phar->is_brandnew) {
		oldfile = phar->fp;
		closeoldfile = 0;
		php_stream_rewind(oldfile);
	} else {
		oldfile = php_stream_open_wrapper(phar->fname, "rb", 0, NULL);
		closeoldfile = oldfile != NULL;
	}

	/* save modified files to the zip */
	pass.old = oldfile;
	pass.filefp = php_stream_fopen_tmpfile();

	if (!pass.filefp) {
fperror:
		if (closeoldfile) {
			php_stream_close(oldfile);
		}
		if (error) {
			spprintf(error, 4096, "phar zip flush of \"%s\" failed: unable to open temporary file", phar->fname);
		}
		return EOF;
	}

	pass.centralfp = php_stream_fopen_tmpfile();

	if (!pass.centralfp) {
		goto fperror;
	}

	pass.free_fp = pass.free_ufp = 1;
	memset(&eocd, 0, sizeof(eocd));

	memcpy(eocd.signature, "PK\5\6", 4);
	if (!phar->is_data && !phar->sig_flags) {
		phar->sig_flags = PHAR_SIG_SHA1;
	}
	if (phar->sig_flags) {
		PHAR_SET_16(eocd.counthere, zend_hash_num_elements(&phar->manifest) + 1);
		PHAR_SET_16(eocd.count, zend_hash_num_elements(&phar->manifest) + 1);
	} else {
		PHAR_SET_16(eocd.counthere, zend_hash_num_elements(&phar->manifest));
		PHAR_SET_16(eocd.count, zend_hash_num_elements(&phar->manifest));
	}
	zend_hash_apply_with_argument(&phar->manifest, phar_zip_changed_apply, (void *) &pass);

	phar_metadata_tracker_try_ensure_has_serialized_data(&phar->metadata_tracker, phar->is_persistent);
	if (temperr) {
		if (error) {
			spprintf(error, 4096, "phar zip flush of \"%s\" failed: %s", phar->fname, temperr);
		}
		efree(temperr);
temperror:
		php_stream_close(pass.centralfp);
nocentralerror:
		php_stream_close(pass.filefp);
		if (closeoldfile) {
			php_stream_close(oldfile);
		}
		return EOF;
	}

	if (FAILURE == phar_zip_applysignature(phar, &pass)) {
		goto temperror;
	}

	/* save zip */
	cdir_size = php_stream_tell(pass.centralfp);
	cdir_offset = php_stream_tell(pass.filefp);
	PHAR_SET_32(eocd.cdir_size, cdir_size);
	PHAR_SET_32(eocd.cdir_offset, cdir_offset);
	php_stream_seek(pass.centralfp, 0, SEEK_SET);

	{
		size_t clen;
		int ret = php_stream_copy_to_stream_ex(pass.centralfp, pass.filefp, PHP_STREAM_COPY_ALL, &clen);
		if (SUCCESS != ret || clen != cdir_size) {
			if (error) {
				spprintf(error, 4096, "phar zip flush of \"%s\" failed: unable to write central-directory", phar->fname);
			}
			goto temperror;
		}
	}

	php_stream_close(pass.centralfp);

	phar_metadata_tracker_try_ensure_has_serialized_data(&phar->metadata_tracker, phar->is_persistent);
	if (phar->metadata_tracker.str) {
		/* set phar metadata */
		PHAR_SET_16(eocd.comment_len, ZSTR_LEN(phar->metadata_tracker.str));

		if (sizeof(eocd) != php_stream_write(pass.filefp, (char *)&eocd, sizeof(eocd))) {
			if (error) {
				spprintf(error, 4096, "phar zip flush of \"%s\" failed: unable to write end of central-directory", phar->fname);
			}
			goto nocentralerror;
		}

		if (ZSTR_LEN(phar->metadata_tracker.str) != php_stream_write(pass.filefp, ZSTR_VAL(phar->metadata_tracker.str), ZSTR_LEN(phar->metadata_tracker.str))) {
			if (error) {
				spprintf(error, 4096, "phar zip flush of \"%s\" failed: unable to write metadata to zip comment", phar->fname);
			}
			goto nocentralerror;
		}
	} else {
		if (sizeof(eocd) != php_stream_write(pass.filefp, (char *)&eocd, sizeof(eocd))) {
			if (error) {
				spprintf(error, 4096, "phar zip flush of \"%s\" failed: unable to write end of central-directory", phar->fname);
			}
			goto nocentralerror;
		}
	}

	if (phar->fp && pass.free_fp) {
		php_stream_close(phar->fp);
	}

	if (phar->ufp) {
		if (pass.free_ufp) {
			php_stream_close(phar->ufp);
		}
		phar->ufp = NULL;
	}

	/* re-open */
	phar->is_brandnew = 0;

	if (phar->donotflush) {
		/* deferred flush */
		phar->fp = pass.filefp;
	} else {
		phar->fp = php_stream_open_wrapper(phar->fname, "w+b", IGNORE_URL|STREAM_MUST_SEEK|REPORT_ERRORS, NULL);
		if (!phar->fp) {
			if (closeoldfile) {
				php_stream_close(oldfile);
			}
			phar->fp = pass.filefp;
			if (error) {
				spprintf(error, 4096, "unable to open new phar \"%s\" for writing", phar->fname);
			}
			return EOF;
		}
		php_stream_rewind(pass.filefp);
		php_stream_copy_to_stream_ex(pass.filefp, phar->fp, PHP_STREAM_COPY_ALL, NULL);
		/* we could also reopen the file in "rb" mode but there is no need for that */
		php_stream_close(pass.filefp);
	}

	if (closeoldfile) {
		php_stream_close(oldfile);
	}
	return EOF;
}
/* }}} */<|MERGE_RESOLUTION|>--- conflicted
+++ resolved
@@ -264,22 +264,9 @@
 				return FAILURE;
 			}
 
-<<<<<<< HEAD
-				phar_parse_metadata_lazy(metadata, &mydata->metadata_tracker, PHAR_GET_16(locator.comment_len), mydata->is_persistent);
-			} else {
-				ZVAL_UNDEF(&mydata->metadata_tracker.val);
-=======
-			mydata->metadata_len = PHAR_GET_16(locator.comment_len);
-
-			if (phar_parse_metadata(&metadata, &mydata->metadata, PHAR_GET_16(locator.comment_len)) == FAILURE) {
-				mydata->metadata_len = 0;
-				/* if not valid serialized data, it is a regular string */
-
-				ZVAL_NEW_STR(&mydata->metadata, zend_string_init(metadata, PHAR_GET_16(locator.comment_len), mydata->is_persistent));
->>>>>>> d1b1c043
-			}
+			phar_parse_metadata_lazy(metadata, &mydata->metadata_tracker, PHAR_GET_16(locator.comment_len), mydata->is_persistent);
 		} else {
-			ZVAL_UNDEF(&mydata->metadata);
+			ZVAL_UNDEF(&mydata->metadata_tracker.val);
 		}
 
 		goto foundit;
