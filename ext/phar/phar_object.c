--- conflicted
+++ resolved
@@ -675,48 +675,20 @@
 
 		ZVAL_STRINGL(&params, entry, entry_len);
 
-<<<<<<< HEAD
 		rewrite_fci.param_count = 1;
 		rewrite_fci.params = &params;
 		rewrite_fci.retval = &retval;
-=======
-		if (FAILURE == zend_fcall_info_init(rewrite, 0, &fci, &fcc, NULL, NULL)) {
-			zend_throw_exception_ex(phar_ce_PharException, 0, "phar error: invalid rewrite callback");
-
-			if (free_pathinfo) {
-				efree(path_info);
-			}
-			efree(pt);
-
-			goto finish;
-		}
->>>>>>> 5c963731
 
 		if (FAILURE == zend_call_function(&rewrite_fci, &rewrite_fcc)) {
 			if (!EG(exception)) {
 				zend_throw_exception_ex(phar_ce_PharException, 0, "phar error: failed to call rewrite callback");
 			}
-<<<<<<< HEAD
 			goto cleanup_fail;
-=======
-
-			if (free_pathinfo) {
-				efree(path_info);
-			}
-			efree(pt);
-
-			goto finish;
->>>>>>> 5c963731
 		}
 
 		if (Z_TYPE_P(rewrite_fci.retval) == IS_UNDEF || Z_TYPE(retval) == IS_UNDEF) {
 			zend_throw_exception_ex(phar_ce_PharException, 0, "phar error: rewrite callback must return a string or false");
-<<<<<<< HEAD
 			goto cleanup_fail;
-=======
-			efree(pt);
-			goto finish;
->>>>>>> 5c963731
 		}
 
 		switch (Z_TYPE(retval)) {
@@ -735,7 +707,6 @@
 				efree(pt);
 
 				zend_bailout();
-				goto finish;
 			default:
 				zend_throw_exception_ex(phar_ce_PharException, 0, "phar error: rewrite callback must return a string or false");
 
@@ -746,13 +717,10 @@
 				}
 				efree(entry);
 				efree(pt);
-<<<<<<< HEAD
+#ifdef PHP_WIN32
+				efree(fname);
+#endif
 				RETURN_THROWS();
-=======
-
-				zend_throw_exception_ex(phar_ce_PharException, 0, "phar error: rewrite callback must return a string or false");
-				goto finish;
->>>>>>> 5c963731
 		}
 	}
 
@@ -848,15 +816,10 @@
 							}
 							efree(pt);
 							efree(entry);
-<<<<<<< HEAD
 #ifdef PHP_WIN32
 							efree(fname);
 #endif
 							RETURN_THROWS();
-=======
-							RETVAL_FALSE;
-							goto finish;
->>>>>>> 5c963731
 						}
 						break;
 					case IS_STRING:
@@ -870,15 +833,10 @@
 						}
 						efree(pt);
 						efree(entry);
-<<<<<<< HEAD
 #ifdef PHP_WIN32
 						efree(fname);
 #endif
 						RETURN_THROWS();
-=======
-						RETVAL_FALSE;
-						goto finish;
->>>>>>> 5c963731
 				}
 			}
 		}
