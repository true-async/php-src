/*
  +----------------------------------------------------------------------+
  | phar:// stream wrapper support                                       |
  +----------------------------------------------------------------------+
  | Copyright (c) The PHP Group                                          |
  +----------------------------------------------------------------------+
  | This source file is subject to version 3.01 of the PHP license,      |
  | that is bundled with this package in the file LICENSE, and is        |
  | available through the world-wide-web at the following url:           |
  | https://www.php.net/license/3_01.txt                                 |
  | If you did not receive a copy of the PHP license and are unable to   |
  | obtain it through the world-wide-web, please send a note to          |
  | license@php.net so we can mail you a copy immediately.               |
  +----------------------------------------------------------------------+
  | Authors: Gregory Beaver <cellog@php.net>                             |
  |          Marcus Boerger <helly@php.net>                              |
  +----------------------------------------------------------------------+
*/

#define PHAR_DIRSTREAM 1
#include "phar_internal.h"
#include "dirstream.h"

void phar_dostat(phar_archive_data *phar, phar_entry_info *data, php_stream_statbuf *ssb, bool is_dir);

const php_stream_ops phar_dir_ops = {
	phar_dir_write, /* write */
	phar_dir_read,  /* read  */
	phar_dir_close, /* close */
	phar_dir_flush, /* flush */
	"phar dir",
	phar_dir_seek,  /* seek */
	NULL,           /* cast */
	NULL,           /* stat */
	NULL, /* set option */
};

/**
 * Used for closedir($fp) where $fp is an opendir('phar://...') directory handle
 */
static int phar_dir_close(php_stream *stream, int close_handle)  /* {{{ */
{
	HashTable *data = (HashTable *)stream->abstract;

	if (data) {
		zend_hash_destroy(data);
		FREE_HASHTABLE(data);
		stream->abstract = NULL;
	}

	return 0;
}
/* }}} */

/**
 * Used for seeking on a phar directory handle
 */
static int phar_dir_seek(php_stream *stream, zend_off_t offset, int whence, zend_off_t *newoffset) /* {{{ */
{
	HashTable *data = (HashTable *)stream->abstract;

	if (!data) {
		return -1;
	}

	if (whence == SEEK_END) {
		whence = SEEK_SET;
		offset = zend_hash_num_elements(data) + offset;
	}

	if (whence == SEEK_SET) {
		zend_hash_internal_pointer_reset(data);
	}

	if (offset < 0) {
		return -1;
	} else {
		*newoffset = 0;
		while (*newoffset < offset && zend_hash_move_forward(data) == SUCCESS) {
			++(*newoffset);
		}
		return 0;
	}
}
/* }}} */

/**
 * Used for readdir() on an opendir()ed phar directory handle
 */
static ssize_t phar_dir_read(php_stream *stream, char *buf, size_t count) /* {{{ */
{
	HashTable *data = (HashTable *)stream->abstract;
	zend_string *str_key;
	zend_ulong unused;

	if (count != sizeof(php_stream_dirent)) {
		return -1;
	}

	if (HASH_KEY_NON_EXISTENT == zend_hash_get_current_key(data, &str_key, &unused)) {
		return 0;
	}

	zend_hash_move_forward(data);

	php_stream_dirent *dirent = (php_stream_dirent *) buf;

	if (sizeof(dirent->d_name) <= ZSTR_LEN(str_key)) {
		return 0;
	}

<<<<<<< HEAD
	memset(buf, 0, sizeof(php_stream_dirent));
	memcpy(((php_stream_dirent *) buf)->d_name, ZSTR_VAL(str_key), to_read);
	((php_stream_dirent *) buf)->d_name[to_read + 1] = '\0';
	((php_stream_dirent *) buf)->d_type = DT_UNKNOWN;
=======
	memset(dirent, 0, sizeof(php_stream_dirent));
	PHP_STRLCPY(dirent->d_name, ZSTR_VAL(str_key), sizeof(dirent->d_name), ZSTR_LEN(str_key));
>>>>>>> deddf469

	return sizeof(php_stream_dirent);
}
/* }}} */

/**
 * Dummy: Used for writing to a phar directory (i.e. not used)
 */
static ssize_t phar_dir_write(php_stream *stream, const char *buf, size_t count) /* {{{ */
{
	return -1;
}
/* }}} */

/**
 * Dummy: Used for flushing writes to a phar directory (i.e. not used)
 */
static int phar_dir_flush(php_stream *stream) /* {{{ */
{
	return EOF;
}
/* }}} */

/**
 * add an empty element with a char * key to a hash table, avoiding duplicates
 *
 * This is used to get a unique listing of virtual directories within a phar,
 * for iterating over opendir()ed phar directories.
 */
static int phar_add_empty(HashTable *ht, char *arKey, uint32_t nKeyLength)  /* {{{ */
{
	zval dummy;

	ZVAL_NULL(&dummy);
	zend_hash_str_update(ht, arKey, nKeyLength, &dummy);
	return SUCCESS;
}
/* }}} */

/**
 * Used for sorting directories alphabetically
 */
static int phar_compare_dir_name(Bucket *f, Bucket *s)  /* {{{ */
{
	int result = zend_binary_strcmp(
		ZSTR_VAL(f->key), ZSTR_LEN(f->key), ZSTR_VAL(s->key), ZSTR_LEN(s->key));
	return ZEND_NORMALIZE_BOOL(result);
}
/* }}} */

/**
 * Create a opendir() directory stream handle by iterating over each of the
 * files in a phar and retrieving its relative path.  From this, construct
 * a list of files/directories that are "in" the directory represented by dir
 */
static php_stream *phar_make_dirstream(char *dir, HashTable *manifest) /* {{{ */
{
	HashTable *data;
	size_t dirlen = strlen(dir);
	char *entry, *found, *save;
	zend_string *str_key;
	size_t keylen;
	zend_ulong unused;

	ALLOC_HASHTABLE(data);
	zend_hash_init(data, 64, NULL, NULL, 0);

	if ((*dir == '/' && dirlen == 1 && (manifest->nNumOfElements == 0)) || (dirlen >= sizeof(".phar")-1 && !memcmp(dir, ".phar", sizeof(".phar")-1))) {
		/* make empty root directory for empty phar */
		/* make empty directory for .phar magic directory */
		efree(dir);
		return php_stream_alloc(&phar_dir_ops, data, NULL, "r");
	}

	zend_hash_internal_pointer_reset(manifest);

	while (FAILURE != zend_hash_has_more_elements(manifest)) {
		if (HASH_KEY_NON_EXISTENT == zend_hash_get_current_key(manifest, &str_key, &unused)) {
			break;
		}

		keylen = ZSTR_LEN(str_key);
		if (keylen <= dirlen) {
			if (keylen == 0 || keylen < dirlen || !strncmp(ZSTR_VAL(str_key), dir, dirlen)) {
				if (SUCCESS != zend_hash_move_forward(manifest)) {
					break;
				}
				continue;
			}
		}

		if (*dir == '/') {
			/* root directory */
			if (keylen >= sizeof(".phar")-1 && !memcmp(ZSTR_VAL(str_key), ".phar", sizeof(".phar")-1)) {
				/* do not add any magic entries to this directory */
				if (SUCCESS != zend_hash_move_forward(manifest)) {
					break;
				}
				continue;
			}

			if (NULL != (found = (char *) memchr(ZSTR_VAL(str_key), '/', keylen))) {
				/* the entry has a path separator and is a subdirectory */
				entry = (char *) safe_emalloc(found - ZSTR_VAL(str_key), 1, 1);
				memcpy(entry, ZSTR_VAL(str_key), found - ZSTR_VAL(str_key));
				keylen = found - ZSTR_VAL(str_key);
				entry[keylen] = '\0';
			} else {
				entry = (char *) safe_emalloc(keylen, 1, 1);
				memcpy(entry, ZSTR_VAL(str_key), keylen);
				entry[keylen] = '\0';
			}

			goto PHAR_ADD_ENTRY;
		} else {
			if (0 != memcmp(ZSTR_VAL(str_key), dir, dirlen)) {
				/* entry in directory not found */
				if (SUCCESS != zend_hash_move_forward(manifest)) {
					break;
				}
				continue;
			} else {
				if (ZSTR_VAL(str_key)[dirlen] != '/') {
					if (SUCCESS != zend_hash_move_forward(manifest)) {
						break;
					}
					continue;
				}
			}
		}

		save = ZSTR_VAL(str_key);
		save += dirlen + 1; /* seek to just past the path separator */

		if (NULL != (found = (char *) memchr(save, '/', keylen - dirlen - 1))) {
			/* is subdirectory */
			save -= dirlen + 1;
			entry = (char *) safe_emalloc(found - save + dirlen, 1, 1);
			memcpy(entry, save + dirlen + 1, found - save - dirlen - 1);
			keylen = found - save - dirlen - 1;
			entry[keylen] = '\0';
		} else {
			/* is file */
			save -= dirlen + 1;
			entry = (char *) safe_emalloc(keylen - dirlen, 1, 1);
			memcpy(entry, save + dirlen + 1, keylen - dirlen - 1);
			entry[keylen - dirlen - 1] = '\0';
			keylen = keylen - dirlen - 1;
		}
PHAR_ADD_ENTRY:
		if (keylen) {
			phar_add_empty(data, entry, keylen);
		}

		efree(entry);

		if (SUCCESS != zend_hash_move_forward(manifest)) {
			break;
		}
	}

	if (FAILURE != zend_hash_has_more_elements(data)) {
		efree(dir);
		zend_hash_sort(data, phar_compare_dir_name, 0);
		return php_stream_alloc(&phar_dir_ops, data, NULL, "r");
	} else {
		efree(dir);
		return php_stream_alloc(&phar_dir_ops, data, NULL, "r");
	}
}
/* }}}*/

/**
 * Open a directory handle within a phar archive
 */
php_stream *phar_wrapper_open_dir(php_stream_wrapper *wrapper, const char *path, const char *mode, int options, zend_string **opened_path, php_stream_context *context STREAMS_DC) /* {{{ */
{
	php_url *resource = NULL;
	php_stream *ret;
	char *internal_file, *error;
	zend_string *str_key;
	zend_ulong unused;
	phar_archive_data *phar;
	phar_entry_info *entry = NULL;
	uint32_t host_len;

	if ((resource = phar_parse_url(wrapper, path, mode, options)) == NULL) {
		php_stream_wrapper_log_error(wrapper, options, "phar url \"%s\" is unknown", path);
		return NULL;
	}

	/* we must have at the very least phar://alias.phar/ */
	if (!resource->scheme || !resource->host || !resource->path) {
		if (resource->host && !resource->path) {
			php_stream_wrapper_log_error(wrapper, options, "phar error: no directory in \"%s\", must have at least phar://%s/ for root directory (always use full path to a new phar)", path, ZSTR_VAL(resource->host));
			php_url_free(resource);
			return NULL;
		}
		php_url_free(resource);
		php_stream_wrapper_log_error(wrapper, options, "phar error: invalid url \"%s\", must have at least phar://%s/", path, path);
		return NULL;
	}

	if (!zend_string_equals_literal_ci(resource->scheme, "phar")) {
		php_url_free(resource);
		php_stream_wrapper_log_error(wrapper, options, "phar error: not a phar url \"%s\"", path);
		return NULL;
	}

	host_len = ZSTR_LEN(resource->host);
	phar_request_initialize();
	internal_file = ZSTR_VAL(resource->path) + 1; /* strip leading "/" */

	if (FAILURE == phar_get_archive(&phar, ZSTR_VAL(resource->host), host_len, NULL, 0, &error)) {
		if (error) {
			php_stream_wrapper_log_error(wrapper, options, "%s", error);
			efree(error);
		} else {
			php_stream_wrapper_log_error(wrapper, options, "phar file \"%s\" is unknown", ZSTR_VAL(resource->host));
		}
		php_url_free(resource);
		return NULL;
	}

	if (error) {
		efree(error);
	}

	if (*internal_file == '\0') {
		/* root directory requested */
		internal_file = estrndup(internal_file - 1, 1);
		ret = phar_make_dirstream(internal_file, &phar->manifest);
		php_url_free(resource);
		return ret;
	}

	if (!HT_IS_INITIALIZED(&phar->manifest)) {
		php_url_free(resource);
		return NULL;
	}

	if (NULL != (entry = zend_hash_str_find_ptr(&phar->manifest, internal_file, strlen(internal_file))) && !entry->is_dir) {
		php_url_free(resource);
		return NULL;
	} else if (entry && entry->is_dir) {
		if (entry->is_mounted) {
			php_url_free(resource);
			return php_stream_opendir(entry->tmp, options, context);
		}
		internal_file = estrdup(internal_file);
		php_url_free(resource);
		return phar_make_dirstream(internal_file, &phar->manifest);
	} else {
		size_t i_len = strlen(internal_file);

		/* search for directory */
		zend_hash_internal_pointer_reset(&phar->manifest);
		while (FAILURE != zend_hash_has_more_elements(&phar->manifest)) {
			if (HASH_KEY_NON_EXISTENT !=
					zend_hash_get_current_key(&phar->manifest, &str_key, &unused)) {
				if (ZSTR_LEN(str_key) > i_len && 0 == memcmp(ZSTR_VAL(str_key), internal_file, i_len)) {
					/* directory found */
					internal_file = estrndup(internal_file,
							i_len);
					php_url_free(resource);
					return phar_make_dirstream(internal_file, &phar->manifest);
				}
			}

			if (SUCCESS != zend_hash_move_forward(&phar->manifest)) {
				break;
			}
		}
	}

	php_url_free(resource);
	return NULL;
}
/* }}} */

/**
 * Make a new directory within a phar archive
 */
int phar_wrapper_mkdir(php_stream_wrapper *wrapper, const char *url_from, int mode, int options, php_stream_context *context) /* {{{ */
{
	phar_entry_info entry, *e;
	phar_archive_data *phar = NULL;
	char *error, *arch, *entry2;
	size_t arch_len, entry_len;
	php_url *resource = NULL;
	uint32_t host_len;

	/* pre-readonly check, we need to know if this is a data phar */
	if (FAILURE == phar_split_fname(url_from, strlen(url_from), &arch, &arch_len, &entry2, &entry_len, 2, 2)) {
		php_stream_wrapper_log_error(wrapper, options, "phar error: cannot create directory \"%s\", no phar archive specified", url_from);
		return 0;
	}

	if (FAILURE == phar_get_archive(&phar, arch, arch_len, NULL, 0, NULL)) {
		phar = NULL;
	}

	efree(arch);
	efree(entry2);

	if (PHAR_G(readonly) && (!phar || !phar->is_data)) {
		php_stream_wrapper_log_error(wrapper, options, "phar error: cannot create directory \"%s\", write operations disabled", url_from);
		return 0;
	}

	if ((resource = phar_parse_url(wrapper, url_from, "w", options)) == NULL) {
		return 0;
	}

	/* we must have at the very least phar://alias.phar/internalfile.php */
	if (!resource->scheme || !resource->host || !resource->path) {
		php_url_free(resource);
		php_stream_wrapper_log_error(wrapper, options, "phar error: invalid url \"%s\"", url_from);
		return 0;
	}

	if (!zend_string_equals_literal_ci(resource->scheme, "phar")) {
		php_url_free(resource);
		php_stream_wrapper_log_error(wrapper, options, "phar error: not a phar stream url \"%s\"", url_from);
		return 0;
	}

	host_len = ZSTR_LEN(resource->host);

	if (FAILURE == phar_get_archive(&phar, ZSTR_VAL(resource->host), host_len, NULL, 0, &error)) {
		php_stream_wrapper_log_error(wrapper, options, "phar error: cannot create directory \"%s\" in phar \"%s\", error retrieving phar information: %s", ZSTR_VAL(resource->path) + 1, ZSTR_VAL(resource->host), error);
		efree(error);
		php_url_free(resource);
		return 0;
	}

	if ((e = phar_get_entry_info_dir(phar, ZSTR_VAL(resource->path) + 1, ZSTR_LEN(resource->path) - 1, 2, &error, 1))) {
		/* directory exists, or is a subdirectory of an existing file */
		if (e->is_temp_dir) {
			efree(e->filename);
			efree(e);
		}
		php_stream_wrapper_log_error(wrapper, options, "phar error: cannot create directory \"%s\" in phar \"%s\", directory already exists", ZSTR_VAL(resource->path)+1, ZSTR_VAL(resource->host));
		php_url_free(resource);
		return 0;
	}

	if (error) {
		php_stream_wrapper_log_error(wrapper, options, "phar error: cannot create directory \"%s\" in phar \"%s\", %s", ZSTR_VAL(resource->path)+1, ZSTR_VAL(resource->host), error);
		efree(error);
		php_url_free(resource);
		return 0;
	}

	if (phar_get_entry_info_dir(phar, ZSTR_VAL(resource->path) + 1, ZSTR_LEN(resource->path) - 1, 0, &error, 1)) {
		/* entry exists as a file */
		php_stream_wrapper_log_error(wrapper, options, "phar error: cannot create directory \"%s\" in phar \"%s\", file already exists", ZSTR_VAL(resource->path)+1, ZSTR_VAL(resource->host));
		php_url_free(resource);
		return 0;
	}

	if (error) {
		php_stream_wrapper_log_error(wrapper, options, "phar error: cannot create directory \"%s\" in phar \"%s\", %s", ZSTR_VAL(resource->path)+1, ZSTR_VAL(resource->host), error);
		efree(error);
		php_url_free(resource);
		return 0;
	}

	memset((void *) &entry, 0, sizeof(phar_entry_info));

	/* strip leading "/" */
	if (phar->is_zip) {
		entry.is_zip = 1;
	}

	entry.filename = estrdup(ZSTR_VAL(resource->path) + 1);

	if (phar->is_tar) {
		entry.is_tar = 1;
		entry.tar_type = TAR_DIR;
	}

	entry.filename_len = ZSTR_LEN(resource->path) - 1;
	php_url_free(resource);
	entry.is_dir = 1;
	entry.phar = phar;
	entry.is_modified = 1;
	entry.is_crc_checked = 1;
	entry.flags = PHAR_ENT_PERM_DEF_DIR;
	entry.old_flags = PHAR_ENT_PERM_DEF_DIR;

	if (NULL == zend_hash_str_add_mem(&phar->manifest, entry.filename, entry.filename_len, (void*)&entry, sizeof(phar_entry_info))) {
		php_stream_wrapper_log_error(wrapper, options, "phar error: cannot create directory \"%s\" in phar \"%s\", adding to manifest failed", entry.filename, phar->fname);
		efree(error);
		efree(entry.filename);
		return 0;
	}

	phar_flush(phar, 0, 0, 0, &error);

	if (error) {
		php_stream_wrapper_log_error(wrapper, options, "phar error: cannot create directory \"%s\" in phar \"%s\", %s", entry.filename, phar->fname, error);
		zend_hash_str_del(&phar->manifest, entry.filename, entry.filename_len);
		efree(error);
		return 0;
	}

	phar_add_virtual_dirs(phar, entry.filename, entry.filename_len);
	return 1;
}
/* }}} */

/**
 * Remove a directory within a phar archive
 */
int phar_wrapper_rmdir(php_stream_wrapper *wrapper, const char *url, int options, php_stream_context *context) /* {{{ */
{
	phar_entry_info *entry;
	phar_archive_data *phar = NULL;
	char *error, *arch, *entry2;
	size_t arch_len, entry_len;
	php_url *resource = NULL;
	uint32_t host_len;
	zend_string *str_key;
	zend_ulong unused;
	uint32_t path_len;

	/* pre-readonly check, we need to know if this is a data phar */
	if (FAILURE == phar_split_fname(url, strlen(url), &arch, &arch_len, &entry2, &entry_len, 2, 2)) {
		php_stream_wrapper_log_error(wrapper, options, "phar error: cannot remove directory \"%s\", no phar archive specified, or phar archive does not exist", url);
		return 0;
	}

	if (FAILURE == phar_get_archive(&phar, arch, arch_len, NULL, 0, NULL)) {
		phar = NULL;
	}

	efree(arch);
	efree(entry2);

	if (PHAR_G(readonly) && (!phar || !phar->is_data)) {
		php_stream_wrapper_log_error(wrapper, options, "phar error: cannot rmdir directory \"%s\", write operations disabled", url);
		return 0;
	}

	if ((resource = phar_parse_url(wrapper, url, "w", options)) == NULL) {
		return 0;
	}

	/* we must have at the very least phar://alias.phar/internalfile.php */
	if (!resource->scheme || !resource->host || !resource->path) {
		php_url_free(resource);
		php_stream_wrapper_log_error(wrapper, options, "phar error: invalid url \"%s\"", url);
		return 0;
	}

	if (!zend_string_equals_literal_ci(resource->scheme, "phar")) {
		php_url_free(resource);
		php_stream_wrapper_log_error(wrapper, options, "phar error: not a phar stream url \"%s\"", url);
		return 0;
	}

	host_len = ZSTR_LEN(resource->host);

	if (FAILURE == phar_get_archive(&phar, ZSTR_VAL(resource->host), host_len, NULL, 0, &error)) {
		php_stream_wrapper_log_error(wrapper, options, "phar error: cannot remove directory \"%s\" in phar \"%s\", error retrieving phar information: %s", ZSTR_VAL(resource->path)+1, ZSTR_VAL(resource->host), error);
		efree(error);
		php_url_free(resource);
		return 0;
	}

	path_len = ZSTR_LEN(resource->path) - 1;

	if (!(entry = phar_get_entry_info_dir(phar, ZSTR_VAL(resource->path) + 1, path_len, 2, &error, 1))) {
		if (error) {
			php_stream_wrapper_log_error(wrapper, options, "phar error: cannot remove directory \"%s\" in phar \"%s\", %s", ZSTR_VAL(resource->path)+1, ZSTR_VAL(resource->host), error);
			efree(error);
		} else {
			php_stream_wrapper_log_error(wrapper, options, "phar error: cannot remove directory \"%s\" in phar \"%s\", directory does not exist", ZSTR_VAL(resource->path)+1, ZSTR_VAL(resource->host));
		}
		php_url_free(resource);
		return 0;
	}

	if (!entry->is_deleted) {
		for (zend_hash_internal_pointer_reset(&phar->manifest);
			HASH_KEY_NON_EXISTENT != zend_hash_get_current_key(&phar->manifest, &str_key, &unused);
			zend_hash_move_forward(&phar->manifest)
		) {
			if (ZSTR_LEN(str_key) > path_len &&
				memcmp(ZSTR_VAL(str_key), ZSTR_VAL(resource->path)+1, path_len) == 0 &&
				IS_SLASH(ZSTR_VAL(str_key)[path_len])) {
				php_stream_wrapper_log_error(wrapper, options, "phar error: Directory not empty");
				if (entry->is_temp_dir) {
					efree(entry->filename);
					efree(entry);
				}
				php_url_free(resource);
				return 0;
			}
		}

		for (zend_hash_internal_pointer_reset(&phar->virtual_dirs);
			HASH_KEY_NON_EXISTENT != zend_hash_get_current_key(&phar->virtual_dirs, &str_key, &unused);
			zend_hash_move_forward(&phar->virtual_dirs)) {

			if (ZSTR_LEN(str_key) > path_len &&
				memcmp(ZSTR_VAL(str_key), ZSTR_VAL(resource->path)+1, path_len) == 0 &&
				IS_SLASH(ZSTR_VAL(str_key)[path_len])) {
				php_stream_wrapper_log_error(wrapper, options, "phar error: Directory not empty");
				if (entry->is_temp_dir) {
					efree(entry->filename);
					efree(entry);
				}
				php_url_free(resource);
				return 0;
			}
		}
	}

	if (entry->is_temp_dir) {
		zend_hash_str_del(&phar->virtual_dirs, ZSTR_VAL(resource->path)+1, path_len);
		efree(entry->filename);
		efree(entry);
	} else {
		entry->is_deleted = 1;
		entry->is_modified = 1;
		phar_flush(phar, 0, 0, 0, &error);

		if (error) {
			php_stream_wrapper_log_error(wrapper, options, "phar error: cannot remove directory \"%s\" in phar \"%s\", %s", entry->filename, phar->fname, error);
			php_url_free(resource);
			efree(error);
			return 0;
		}
	}

	php_url_free(resource);
	return 1;
}
/* }}} */<|MERGE_RESOLUTION|>--- conflicted
+++ resolved
@@ -109,15 +109,8 @@
 		return 0;
 	}
 
-<<<<<<< HEAD
-	memset(buf, 0, sizeof(php_stream_dirent));
-	memcpy(((php_stream_dirent *) buf)->d_name, ZSTR_VAL(str_key), to_read);
-	((php_stream_dirent *) buf)->d_name[to_read + 1] = '\0';
-	((php_stream_dirent *) buf)->d_type = DT_UNKNOWN;
-=======
 	memset(dirent, 0, sizeof(php_stream_dirent));
 	PHP_STRLCPY(dirent->d_name, ZSTR_VAL(str_key), sizeof(dirent->d_name), ZSTR_LEN(str_key));
->>>>>>> deddf469
 
 	return sizeof(php_stream_dirent);
 }
