--- conflicted
+++ resolved
@@ -14,11 +14,7 @@
 
 ==DONE==
 --EXPECTF--
-<<<<<<< HEAD
-UnexpectedValueException: phar error: corrupted central directory entry, no magic signature in zip-based phar "%s%ebug69441.phar" in %s%ebug69441.php:%d
-=======
-exception 'UnexpectedValueException' with message 'phar error: corrupted central directory entry, no magic signature in zip-based phar "%sbug69441.phar"' in %sbug69441.php:%d
->>>>>>> 0bc3a743
+UnexpectedValueException: phar error: corrupted central directory entry, no magic signature in zip-based phar "%sbug69441.phar" in %sbug69441.php:%d
 Stack trace:
 #0 %s%ebug69441.php(%d): Phar->__construct('%s', 0)
 #1 {main}
