--- conflicted
+++ resolved
@@ -49,25 +49,14 @@
 ?>
 --EXPECT--
 bool(false)
-<<<<<<< HEAD
-int(6651)
-=======
-int(6673)
->>>>>>> 459ab2ee
+int(6641)
 bool(true)
 string(60) "<?php // tar-based phar archive stub file
 __HALT_COMPILER();"
 bool(true)
 int(8192)
-<<<<<<< HEAD
-int(6651)
+int(6641)
 bool(true)
 bool(true)
-int(6651)
-=======
-int(6673)
-bool(true)
-bool(true)
-int(6673)
->>>>>>> 459ab2ee
+int(6641)
 ===DONE===