--- conflicted
+++ resolved
@@ -14,17 +14,12 @@
 $fname = __DIR__ . '/' . basename(__FILE__, '.php') . '.phar.php';
 $pname = 'phar://' . $fname;
 
-<<<<<<< HEAD
 try {
     file_get_contents(array());
 } catch (TypeError $e) {
     echo $e->getMessage(), "\n";
 }
-chdir(dirname(__FILE__));
-=======
-file_get_contents(array());
 chdir(__DIR__);
->>>>>>> 26dfce7f
 file_put_contents($fname, "blah\n");
 file_put_contents("foob", "test\n");
 echo file_get_contents($fname);
