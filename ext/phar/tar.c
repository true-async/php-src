--- conflicted
+++ resolved
@@ -195,8 +195,6 @@
 }
 /* }}} */
 
-<<<<<<< HEAD
-=======
 #if !HAVE_STRNLEN
 static size_t strnlen(const char *s, size_t maxlen) {
         char *r = (char *)memchr(s, '\0', maxlen);
@@ -204,7 +202,6 @@
 }
 #endif
 
->>>>>>> 0fca0d9f
 int phar_parse_tarfile(php_stream* fp, char *fname, int fname_len, char *alias, int alias_len, phar_archive_data** pphar, int is_data, php_uint32 compression, char **error) /* {{{ */
 {
 	char buf[512], *actual_alias = NULL, *p;
@@ -275,11 +272,7 @@
 			goto next;
 		}
 
-<<<<<<< HEAD
-		if (((!old && hdr->prefix[0] == 0) || old) && strlen(hdr->name) == sizeof(".phar/signature.bin")-1 && !strncmp(hdr->name, ".phar/signature.bin", sizeof(".phar/signature.bin")-1)) {
-=======
 		if (((!old && hdr->prefix[0] == 0) || old) && strnlen(hdr->name, 100) == sizeof(".phar/signature.bin")-1 && !strncmp(hdr->name, ".phar/signature.bin", sizeof(".phar/signature.bin")-1)) {
->>>>>>> 0fca0d9f
 			zend_off_t curloc;
 
 			if (size > 511) {
@@ -491,11 +484,7 @@
 		 * Thus we can not use strlen. */
 		linkname_len = strnlen(hdr->linkname, 100);
 		if (entry.tar_type == TAR_LINK) {
-<<<<<<< HEAD
-			if (!zend_hash_str_exists(&myphar->manifest, hdr->linkname, strlen(hdr->linkname))) {
-=======
 			if (!zend_hash_str_exists(&myphar->manifest, hdr->linkname, linkname_len)) {
->>>>>>> 0fca0d9f
 				if (error) {
 					spprintf(error, 4096, "phar error: \"%s\" is a corrupted tar file - hard link to non-existent file \"%.*s\"", fname, linkname_len, hdr->linkname);
 				}
@@ -517,18 +506,6 @@
 			phar_destroy_phar_data(myphar);
 			return FAILURE;
 		}
-<<<<<<< HEAD
-		phar_set_inode(&entry);
-		if ((newentry = zend_hash_str_add_mem(&myphar->manifest, entry.filename, entry.filename_len, (void*)&entry, sizeof(phar_entry_info))) == NULL) {
-			if (error) {
-				spprintf(error, 4096, "phar error: tar-based phar \"%s\" cannot be registered", entry.filename);
-			}
-			php_stream_close(fp);
-			phar_destroy_phar_data(myphar);
-			return FAILURE;
-		}
-=======
->>>>>>> 0fca0d9f
 
 		if (entry.is_persistent) {
 			++entry.manifest_pos;
