<<<<<<< HEAD
.TH PHAR 1 "2023" "The PHP Group" "User Commands"
=======
.TH PHAR 1 "2024" "The PHP Group" "User Commands"
>>>>>>> 2575e6b8
.SH NAME
phar, phar.phar \- PHAR (PHP archive) command line tool
.SH SYNOPSIS
.B phar
<command> [options] ...
.LP
.SH DESCRIPTION
The \fBPHAR\fP file format provides a way to put entire PHP applications into a single
file called a "phar" (PHP Archive) for easy distribution and installation.
.P
With the \fBphar\fP command you can create, update or extract PHP archives.
.P
Commands:
add compress delete extract help help-list info list meta-del
meta-get meta-set pack sign stub-get stub-set tree version

.SH add command
Add entries to a PHAR package.
.P
Required arguments:
.TP 15
.PD
.B -f \fIfile\fP
Specifies the phar \fIfile\fP to work on.
.TP
.PD
.B ...
Any number of input files and directories. If -i is in
use then ONLY files and matching the given regular
expression are being packed. If -x is given then files
matching that regular expression are NOT being packed.
.P
Optional arguments:
.TP 15
.PD
.B \-a \fIalias\fP
Provide an \fIalias\fP name for the phar file.
.TP
.PD
.B \-c \fIalgo\fP
Compression algorithm (see
.SM
.B COMPRESSION
)
.TP
.PD
.B \-i \fIregex\fP
Specifies a regular expression for input files.
.TP
.PD
.B \-l \fIlevel\fP
Number of preceding subdirectories to strip from file entries
.TP
.PD
.B \-x \fIregex\fP
Regular expression for input files to exclude.

.SH compress command
Compress or uncompress all files or a selected entry.
.P
Required arguments:
.TP 15
.PD
.B \-c \fIalgo\fP
Compression algorithm (see
.SM
.B COMPRESSION
)
.TP
.PD
.B -f \fIfile\fP
Specifies the phar \fIfile\fP to work on.
.P
Optional arguments:
.TP 15
.PD
.B -e \fIentry\fP
Name of \fIentry\fP to work on (must include PHAR internal
directory name if any).

.SH delete command
Delete entry from a PHAR archive
.P
Required arguments:
.TP 15
.PD
.B \-e \fIentry\fP
Name of \fIentry\fP to work on (must include PHAR internal
directory name if any).
.TP
.PD
.B -f \fIfile\fP
Specifies the phar \fIfile\fP to work on.

.SH extract command
Extract a PHAR package to a directory.
.P
Required arguments:
.TP 15
.PD
.B -f \fIfile\fP
Specifies the phar \fIfile\fP to work on.
.P
Optional arguments:
.TP 15
.PD
.B -i \fIregex\fP
Specifies a regular expression for input files.
.TP
.PD
.B -x \fIregex\fP
Regular expression for input files to exclude.
.TP
.PD
.B ...
Directory to extract to (defaults to '.').


.SH help command
This help or help for a selected command.
.P
Optional arguments:
.TP 15
.PD
.B ...
Optional command to retrieve help for.

.SH help-list command
Lists available commands.

.SH info command
Get information about a PHAR package.
.P
By using -k it is possible to return a single value.
.P
Required arguments:
.TP 15
.PD
.B -f \fIfile\fP
Specifies the phar \fIfile\fP to work on.
.P
Optional arguments:
.TP 15
.PD
.B -k \fIindex\fP
Subscription \fIindex\fP to work on.

.SH list command
List contents of a PHAR archive.
.P
Required arguments:
.TP 15
.PD
.B -f \fIfile\fP
Specifies the phar \fIfile\fP to work on.
.P
Optional arguments:
.TP 15
.PD
.B -i \fIregex\fP
Specifies a regular expression for input files.
.TP
.PD
.B -x \fIregex\fP
Regular expression for input files to exclude.


.SH meta-del command
Delete meta information of a PHAR entry or a PHAR package.
.P
If -k is given then the metadata is expected to be an array and the
given index is being deleted.
.P
If something was deleted the return value is 0 otherwise it is 1.
.P
Required arguments:
.TP 15
.PD
.B -f \fIfile\fP
Specifies the phar \fIfile\fP to work on.
.P
Optional arguments:
.TP 15
.PD
.B -e \fIentry\fP
Name of \fIentry\fP to work on (must include PHAR internal
directory name if any).
.TP
.PD
.B -k \fIindex\fP
Subscription \fIindex\fP to work on.

.SH meta-get command
Get meta information of a PHAR entry or a PHAR package in serialized from. If
no output file is specified for meta data then stdout is being used.
You can also specify a particular index using -k. In that case the
metadata is expected to be an array and the value of the given index
is returned using echo rather than using serialize. If that index does
not exist or no meta data is present then the return value is 1.
.P
Required arguments:
.TP 15
.PD
.B -f \fIfile\fP
Specifies the phar \fIfile\fP to work on.
.P
Optional arguments:
.TP 15
.PD
.B -e \fIentry\fP
Name of \fIentry\fP to work on (must include PHAR internal
directory name if any).
.TP
.PD
.B -k \fIindex\fP
Subscription \fIindex\fP to work on.

.SH meta-set command
Set meta data of a PHAR entry or a PHAR package using serialized input. If no
input file is specified for meta data then stdin is being used. You can
also specify a particular index using -k. In that case the metadata is
expected to be an array and the value of the given index is being set.
If the metadata is not present or empty a new array will be created.
If the metadata is present and a flat value then the return value is
1. Also using -k the input is been taken directly rather then being
serialized.
.P
Required arguments:
.TP 15
.PD
.B -f \fIfile\fP
Specifies the phar \fIfile\fP to work on.
.TP
.PD
.B -m \fImeta\fP
Meta data to store with entry (serialized php data).
.P
Optional arguments:
.TP 15
.PD
.B -e \fIentry\fP
Name of \fIentry\fP to work on (must include PHAR internal
directory name if any).
.TP
.PD
.B -k \fIindex\fP
Subscription \fIindex\fP to work on.

.SH pack command
Pack files into a PHAR archive.
.P
When using -s <stub>, then the stub file is being excluded from the
list of input files/dirs.To create an archive that contains PEAR class
PHP_Archive then point -p argument to PHP/Archive.php.
.P
Required arguments:
.TP 15
.PD
.B -f \fIfile\fP
Specifies the phar \fIfile\fP to work on.
.TP
.PD
.B ...
Any number of input files and directories. If -i is in
use then ONLY files and matching the given regular
expression are being packed. If -x is given then files
matching that regular expression are NOT being packed.
.P
Optional arguments:
.TP 15
.PD
.B \-a \fIalias\fP
Provide an \fIalias\fP name for the phar file.
.TP
.PD
.B \-b \fIbang\fP
Hash-bang line to start the archive (e.g. #!/usr/bin/php).
The hash mark itself '#!' and the newline character are optional.
.TP
.PD
.B \-c \fIalgo\fP
Compression algorithm (see
.SM
.B COMPRESSION
)
.TP
.PD
.B \-h \fIhash\fP
Selects the \fIhash\fP algorithm (see
.SM
.B HASH
)
.TP
.PD
.B \-i \fIregex\fP
Specifies a regular expression for input files.
.TP
.PD
.B \-l \fIlevel\fP
Number of preceding subdirectories to strip from file entries
.TP
.PD
.B \-p \fIloader\fP
Location of PHP_Archive class file (pear list-files
PHP_Archive).You can use '0' or '1' to locate it
automatically using the mentioned pear command. When
using '0' the command does not error out when the class
file cannot be located. This switch also adds some code
around the stub so that class PHP_Archive gets
registered as phar:// stream wrapper if necessary. And
finally this switch will add the file phar.inc from
this package and load it to ensure class Phar is
present.
.TP
.PD
.B \-s \fIstub\fP
Select the \fIstub\fP file.
.TP
.PD
.B \-x \fIregex\fP
Regular expression for input files to exclude.
.TP
.PD
.B \-y \fIkey\fP
Private \fIkey\fP for OpenSSL signing.

.SH sign command
Set signature hash algorithm.
.P
Required arguments:
.TP 15
.PD
.B -f \fIfile\fP
Specifies the phar \fIfile\fP to work on.
.TP
.PD
.B \-h \fIhash\fP
Selects the \fIhash\fP algorithm (see
.SM
.B HASH
)
.P
Optional arguments:
.TP 15
.PD
.B \-y \fIkey\fP
Private \fIkey\fP for OpenSSL signing.

.SH stub-get command
Get the stub of a PHAR file. If no output file is specified as stub then stdout
is being used.
.P
Required arguments:
.TP 15
.PD
.B -f \fIfile\fP
Specifies the phar \fIfile\fP to work on.
.P
Optional arguments:
.TP 15
.PD
.B \-s \fIstub\fP
Select the \fIstub\fP file.

.SH stub-set command
Set the stub of a PHAR file. If no input file is specified as stub then stdin
is being used.
.P
Required arguments:
.TP 15
.PD
.B -f \fIfile\fP
Specifies the phar \fIfile\fP to work on.
.P
Optional arguments:
.TP 15
.PD
.B \-b \fIbang\fP
Hash-bang line to start the archive (e.g. #!/usr/bin/php).
The hash mark itself '#!' and the newline character are optional.
.TP
.PD
.B \-p \fIloader\fP
Location of PHP_Archive class file (pear list-files
PHP_Archive).You can use '0' or '1' to locate it
automatically using the mentioned pear command. When
using '0' the command does not error out when the class
file cannot be located. This switch also adds some code
around the stub so that class PHP_Archive gets
registered as phar:// stream wrapper if necessary. And
finally this switch will add the file phar.inc from
this package and load it to ensure class Phar is
present.
.TP
.PD
.B \-s \fIstub\fP
Select the \fIstub\fP file.


.SH tree command
Get a directory tree for a PHAR archive.
.P
Required arguments:
.TP 15
.PD
.B -f \fIfile\fP
Specifies the phar \fIfile\fP to work on.
.P
Optional arguments:
.TP 15
.PD
.B \-i \fIregex\fP
Specifies a regular expression for input files.
.TP
.PD
.B \-x \fIregex\fP
Regular expression for input files to exclude.

.SH version command
Get information about the PHAR environment and the tool version.


.SH COMPRESSION
Algorithms:
.TP 15
.PD
.B 0
No compression
.TP
.PD
.B none
No compression
.TP
.PD
.B auto
Automatically select compression algorithm
.TP
.PD
.B gz
GZip compression
.TP
.PD
.B gzip
GZip compression
.TP
.PD
.B bz2
BZip2 compression
.TP
.PD
.B bzip2
BZip2 compression

.SH HASH
Algorithms:
.TP 15
.PD
.TP
.PD
.B md5
MD5
.TP
.PD
.B sha1
SHA1
.TP
.PD
.B sha256
SHA256
.TP
.PD
.B sha512
SHA512
.TP
.PD
.B openssl
OpenSSL using SHA-1
.TP
.PD
.B openssl_sha256
OpenSSL using SHA-256
.TP
.PD
.B openssl_sha512
OpenSSL using SHA-512

.SH SEE ALSO
For a more or less complete description of PHAR look here:
.PD 0
.P
.B http://php.net/phar
.PD 1
.P
.SH BUGS
You can view the list of known bugs or report any new bug you
found at:
.PD 0
.P
.B https://github.com/php/php-src/issues
.PD 1
.SH AUTHORS
The PHP Group: Thies C. Arntzen, Stig Bakken, Andi Gutmans, Rasmus Lerdorf, Sam Ruby, Sascha Schumann, Zeev Suraski, Jim Winstead, Andrei Zmievski.
.P
Work for the PHP archive was done by Gregory Beaver, Marcus Boerger.
.P
A List of active developers can be found here:
.PD 0
.P
.B http://www.php.net/credits.php
.PD 1
.P
And last but not least PHP was developed with the help of a huge amount of
contributors all around the world.
.SH VERSION INFORMATION
This manpage describes \fBphar\fP, version @PHP_VERSION@.
.SH COPYRIGHT
Copyright \(co The PHP Group
.LP
This source file is subject to version 3.01 of the PHP license,
that is bundled with this package in the file LICENSE, and is
available through the world-wide-web at the following url:
.PD 0
.P
.B https://www.php.net/license/3_01.txt
.PD 1
.P
If you did not receive a copy of the PHP license and are unable to
obtain it through the world-wide-web, please send a note to
.B license@php.net
so we can mail you a copy immediately.<|MERGE_RESOLUTION|>--- conflicted
+++ resolved
@@ -1,8 +1,4 @@
-<<<<<<< HEAD
-.TH PHAR 1 "2023" "The PHP Group" "User Commands"
-=======
 .TH PHAR 1 "2024" "The PHP Group" "User Commands"
->>>>>>> 2575e6b8
 .SH NAME
 phar, phar.phar \- PHAR (PHP archive) command line tool
 .SH SYNOPSIS
