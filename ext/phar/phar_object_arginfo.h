--- conflicted
+++ resolved
@@ -1,9 +1,5 @@
 /* This is a generated file, edit the .stub.php file instead.
-<<<<<<< HEAD
- * Stub hash: ddb04eb0a40f19ad06cb351e545895a8dd58fece */
-=======
- * Stub hash: 32161bce721911d28984bc8198e615d345cb89d7 */
->>>>>>> 0d0c9aca
+ * Stub hash: cce88c2e27bd0b0fc7f68defdb0556b053e7dc81 */
 
 ZEND_BEGIN_ARG_INFO_EX(arginfo_class_Phar___construct, 0, 0, 1)
 	ZEND_ARG_TYPE_INFO(0, filename, IS_STRING, 0)
