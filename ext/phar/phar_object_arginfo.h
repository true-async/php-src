/* This is a generated file, edit the .stub.php file instead.
<<<<<<< HEAD
 * Stub hash: 8f6974078c7b16fd452a34a9e1b5c509699a2037 */
=======
 * Stub hash: 0973430f90bd972380a9c4434808e9857f703548 */
>>>>>>> 9bba9f68

ZEND_BEGIN_ARG_INFO_EX(arginfo_class_Phar___construct, 0, 0, 1)
	ZEND_ARG_TYPE_INFO(0, filename, IS_STRING, 0)
	ZEND_ARG_TYPE_INFO_WITH_DEFAULT_VALUE(0, flags, IS_LONG, 0, "FilesystemIterator::SKIP_DOTS | FilesystemIterator::UNIX_PATHS")
	ZEND_ARG_TYPE_INFO_WITH_DEFAULT_VALUE(0, alias, IS_STRING, 1, "null")
ZEND_END_ARG_INFO()

ZEND_BEGIN_ARG_INFO_EX(arginfo_class_Phar___destruct, 0, 0, 0)
ZEND_END_ARG_INFO()

ZEND_BEGIN_ARG_INFO_EX(arginfo_class_Phar_addEmptyDir, 0, 0, 1)
	ZEND_ARG_TYPE_INFO(0, directory, IS_STRING, 0)
ZEND_END_ARG_INFO()

ZEND_BEGIN_ARG_INFO_EX(arginfo_class_Phar_addFile, 0, 0, 1)
	ZEND_ARG_TYPE_INFO(0, filename, IS_STRING, 0)
	ZEND_ARG_TYPE_INFO_WITH_DEFAULT_VALUE(0, localName, IS_STRING, 1, "null")
ZEND_END_ARG_INFO()

ZEND_BEGIN_ARG_INFO_EX(arginfo_class_Phar_addFromString, 0, 0, 2)
	ZEND_ARG_TYPE_INFO(0, localName, IS_STRING, 0)
	ZEND_ARG_TYPE_INFO(0, contents, IS_STRING, 0)
ZEND_END_ARG_INFO()

ZEND_BEGIN_ARG_INFO_EX(arginfo_class_Phar_buildFromDirectory, 0, 0, 1)
	ZEND_ARG_TYPE_INFO(0, directory, IS_STRING, 0)
	ZEND_ARG_TYPE_INFO_WITH_DEFAULT_VALUE(0, pattern, IS_STRING, 0, "\"\"")
ZEND_END_ARG_INFO()

ZEND_BEGIN_ARG_INFO_EX(arginfo_class_Phar_buildFromIterator, 0, 0, 1)
	ZEND_ARG_OBJ_INFO(0, iterator, Traversable, 0)
	ZEND_ARG_TYPE_INFO_WITH_DEFAULT_VALUE(0, baseDirectory, IS_STRING, 1, "null")
ZEND_END_ARG_INFO()

ZEND_BEGIN_ARG_INFO_EX(arginfo_class_Phar_compressFiles, 0, 0, 1)
	ZEND_ARG_TYPE_INFO(0, compression, IS_LONG, 0)
ZEND_END_ARG_INFO()

#define arginfo_class_Phar_decompressFiles arginfo_class_Phar___destruct

ZEND_BEGIN_ARG_INFO_EX(arginfo_class_Phar_compress, 0, 0, 1)
	ZEND_ARG_TYPE_INFO(0, compression, IS_LONG, 0)
	ZEND_ARG_TYPE_INFO_WITH_DEFAULT_VALUE(0, extension, IS_STRING, 1, "null")
ZEND_END_ARG_INFO()

ZEND_BEGIN_ARG_INFO_EX(arginfo_class_Phar_decompress, 0, 0, 0)
	ZEND_ARG_TYPE_INFO_WITH_DEFAULT_VALUE(0, extension, IS_STRING, 1, "null")
ZEND_END_ARG_INFO()

ZEND_BEGIN_ARG_INFO_EX(arginfo_class_Phar_convertToExecutable, 0, 0, 0)
	ZEND_ARG_TYPE_INFO_WITH_DEFAULT_VALUE(0, format, IS_LONG, 1, "null")
	ZEND_ARG_TYPE_INFO_WITH_DEFAULT_VALUE(0, compression, IS_LONG, 1, "null")
	ZEND_ARG_TYPE_INFO_WITH_DEFAULT_VALUE(0, extension, IS_STRING, 1, "null")
ZEND_END_ARG_INFO()

#define arginfo_class_Phar_convertToData arginfo_class_Phar_convertToExecutable

ZEND_BEGIN_ARG_INFO_EX(arginfo_class_Phar_copy, 0, 0, 2)
	ZEND_ARG_TYPE_INFO(0, to, IS_STRING, 0)
	ZEND_ARG_TYPE_INFO(0, from, IS_STRING, 0)
ZEND_END_ARG_INFO()

ZEND_BEGIN_ARG_INFO_EX(arginfo_class_Phar_count, 0, 0, 0)
	ZEND_ARG_TYPE_INFO_WITH_DEFAULT_VALUE(0, mode, IS_LONG, 0, "COUNT_NORMAL")
ZEND_END_ARG_INFO()

ZEND_BEGIN_ARG_INFO_EX(arginfo_class_Phar_delete, 0, 0, 1)
	ZEND_ARG_TYPE_INFO(0, localName, IS_STRING, 0)
ZEND_END_ARG_INFO()

#define arginfo_class_Phar_delMetadata arginfo_class_Phar___destruct

ZEND_BEGIN_ARG_INFO_EX(arginfo_class_Phar_extractTo, 0, 0, 1)
	ZEND_ARG_TYPE_INFO(0, directory, IS_STRING, 0)
	ZEND_ARG_TYPE_MASK(0, files, MAY_BE_ARRAY|MAY_BE_STRING|MAY_BE_NULL, "null")
	ZEND_ARG_TYPE_INFO_WITH_DEFAULT_VALUE(0, overwrite, _IS_BOOL, 0, "false")
ZEND_END_ARG_INFO()

#define arginfo_class_Phar_getAlias arginfo_class_Phar___destruct

#define arginfo_class_Phar_getPath arginfo_class_Phar___destruct

ZEND_BEGIN_ARG_INFO_EX(arginfo_class_Phar_getMetadata, 0, 0, 0)
	ZEND_ARG_TYPE_INFO_WITH_DEFAULT_VALUE(0, unserializeOptions, IS_ARRAY, 0, "[]")
ZEND_END_ARG_INFO()

#define arginfo_class_Phar_getModified arginfo_class_Phar___destruct

#define arginfo_class_Phar_getSignature arginfo_class_Phar___destruct

#define arginfo_class_Phar_getStub arginfo_class_Phar___destruct

#define arginfo_class_Phar_getVersion arginfo_class_Phar___destruct

#define arginfo_class_Phar_hasMetadata arginfo_class_Phar___destruct

#define arginfo_class_Phar_isBuffering arginfo_class_Phar___destruct

#define arginfo_class_Phar_isCompressed arginfo_class_Phar___destruct

ZEND_BEGIN_ARG_INFO_EX(arginfo_class_Phar_isFileFormat, 0, 0, 1)
	ZEND_ARG_TYPE_INFO(0, format, IS_LONG, 0)
ZEND_END_ARG_INFO()

#define arginfo_class_Phar_isWritable arginfo_class_Phar___destruct

ZEND_BEGIN_ARG_INFO_EX(arginfo_class_Phar_offsetExists, 0, 0, 1)
	ZEND_ARG_INFO(0, localName)
ZEND_END_ARG_INFO()

#define arginfo_class_Phar_offsetGet arginfo_class_Phar_offsetExists

ZEND_BEGIN_ARG_INFO_EX(arginfo_class_Phar_offsetSet, 0, 0, 2)
	ZEND_ARG_INFO(0, localName)
	ZEND_ARG_INFO(0, value)
ZEND_END_ARG_INFO()

#define arginfo_class_Phar_offsetUnset arginfo_class_Phar_offsetExists

ZEND_BEGIN_ARG_INFO_EX(arginfo_class_Phar_setAlias, 0, 0, 1)
	ZEND_ARG_TYPE_INFO(0, alias, IS_STRING, 0)
ZEND_END_ARG_INFO()

ZEND_BEGIN_ARG_INFO_EX(arginfo_class_Phar_setDefaultStub, 0, 0, 0)
	ZEND_ARG_TYPE_INFO_WITH_DEFAULT_VALUE(0, index, IS_STRING, 1, "null")
	ZEND_ARG_TYPE_INFO_WITH_DEFAULT_VALUE(0, webIndex, IS_STRING, 1, "null")
ZEND_END_ARG_INFO()

ZEND_BEGIN_ARG_INFO_EX(arginfo_class_Phar_setMetadata, 0, 0, 1)
	ZEND_ARG_TYPE_INFO(0, metadata, IS_MIXED, 0)
ZEND_END_ARG_INFO()

ZEND_BEGIN_ARG_INFO_EX(arginfo_class_Phar_setSignatureAlgorithm, 0, 0, 1)
	ZEND_ARG_TYPE_INFO(0, algo, IS_LONG, 0)
	ZEND_ARG_TYPE_INFO_WITH_DEFAULT_VALUE(0, privateKey, IS_STRING, 1, "null")
ZEND_END_ARG_INFO()

ZEND_BEGIN_ARG_INFO_EX(arginfo_class_Phar_setStub, 0, 0, 1)
	ZEND_ARG_INFO(0, stub)
	ZEND_ARG_TYPE_INFO(0, length, IS_LONG, 0)
ZEND_END_ARG_INFO()

#define arginfo_class_Phar_startBuffering arginfo_class_Phar___destruct

#define arginfo_class_Phar_stopBuffering arginfo_class_Phar___destruct

ZEND_BEGIN_ARG_WITH_RETURN_TYPE_INFO_EX(arginfo_class_Phar_apiVersion, 0, 0, IS_STRING, 0)
ZEND_END_ARG_INFO()

ZEND_BEGIN_ARG_WITH_RETURN_TYPE_INFO_EX(arginfo_class_Phar_canCompress, 0, 0, _IS_BOOL, 0)
	ZEND_ARG_TYPE_INFO_WITH_DEFAULT_VALUE(0, compression, IS_LONG, 0, "0")
ZEND_END_ARG_INFO()

ZEND_BEGIN_ARG_WITH_RETURN_TYPE_INFO_EX(arginfo_class_Phar_canWrite, 0, 0, _IS_BOOL, 0)
ZEND_END_ARG_INFO()

ZEND_BEGIN_ARG_WITH_RETURN_TYPE_INFO_EX(arginfo_class_Phar_createDefaultStub, 0, 0, IS_STRING, 0)
	ZEND_ARG_TYPE_INFO_WITH_DEFAULT_VALUE(0, index, IS_STRING, 1, "null")
	ZEND_ARG_TYPE_INFO_WITH_DEFAULT_VALUE(0, webIndex, IS_STRING, 1, "null")
ZEND_END_ARG_INFO()

ZEND_BEGIN_ARG_WITH_RETURN_TYPE_INFO_EX(arginfo_class_Phar_getSupportedCompression, 0, 0, IS_ARRAY, 0)
ZEND_END_ARG_INFO()

#define arginfo_class_Phar_getSupportedSignatures arginfo_class_Phar_getSupportedCompression

ZEND_BEGIN_ARG_WITH_RETURN_TYPE_INFO_EX(arginfo_class_Phar_interceptFileFuncs, 0, 0, IS_VOID, 0)
ZEND_END_ARG_INFO()

ZEND_BEGIN_ARG_WITH_RETURN_TYPE_INFO_EX(arginfo_class_Phar_isValidPharFilename, 0, 1, _IS_BOOL, 0)
	ZEND_ARG_TYPE_INFO(0, filename, IS_STRING, 0)
	ZEND_ARG_TYPE_INFO_WITH_DEFAULT_VALUE(0, executable, _IS_BOOL, 0, "true")
ZEND_END_ARG_INFO()

ZEND_BEGIN_ARG_WITH_RETURN_TYPE_INFO_EX(arginfo_class_Phar_loadPhar, 0, 1, _IS_BOOL, 0)
	ZEND_ARG_TYPE_INFO(0, filename, IS_STRING, 0)
	ZEND_ARG_TYPE_INFO_WITH_DEFAULT_VALUE(0, alias, IS_STRING, 1, "null")
ZEND_END_ARG_INFO()

ZEND_BEGIN_ARG_WITH_RETURN_TYPE_INFO_EX(arginfo_class_Phar_mapPhar, 0, 0, _IS_BOOL, 0)
	ZEND_ARG_TYPE_INFO_WITH_DEFAULT_VALUE(0, alias, IS_STRING, 1, "null")
	ZEND_ARG_TYPE_INFO_WITH_DEFAULT_VALUE(0, offset, IS_LONG, 0, "0")
ZEND_END_ARG_INFO()

ZEND_BEGIN_ARG_WITH_RETURN_TYPE_INFO_EX(arginfo_class_Phar_running, 0, 0, IS_STRING, 0)
	ZEND_ARG_TYPE_INFO_WITH_DEFAULT_VALUE(0, returnPhar, _IS_BOOL, 0, "true")
ZEND_END_ARG_INFO()

ZEND_BEGIN_ARG_WITH_RETURN_TYPE_INFO_EX(arginfo_class_Phar_mount, 0, 2, IS_VOID, 0)
	ZEND_ARG_TYPE_INFO(0, pharPath, IS_STRING, 0)
	ZEND_ARG_TYPE_INFO(0, externalPath, IS_STRING, 0)
ZEND_END_ARG_INFO()

ZEND_BEGIN_ARG_WITH_RETURN_TYPE_INFO_EX(arginfo_class_Phar_mungServer, 0, 1, IS_VOID, 0)
	ZEND_ARG_TYPE_INFO(0, variables, IS_ARRAY, 0)
ZEND_END_ARG_INFO()

ZEND_BEGIN_ARG_WITH_RETURN_TYPE_INFO_EX(arginfo_class_Phar_unlinkArchive, 0, 1, _IS_BOOL, 0)
	ZEND_ARG_TYPE_INFO(0, filename, IS_STRING, 0)
ZEND_END_ARG_INFO()

ZEND_BEGIN_ARG_WITH_RETURN_TYPE_INFO_EX(arginfo_class_Phar_webPhar, 0, 0, IS_VOID, 0)
	ZEND_ARG_TYPE_INFO_WITH_DEFAULT_VALUE(0, alias, IS_STRING, 1, "null")
	ZEND_ARG_TYPE_INFO_WITH_DEFAULT_VALUE(0, index, IS_STRING, 1, "null")
	ZEND_ARG_TYPE_INFO_WITH_DEFAULT_VALUE(0, fileNotFoundScript, IS_STRING, 1, "null")
	ZEND_ARG_TYPE_INFO_WITH_DEFAULT_VALUE(0, mimeTypes, IS_ARRAY, 0, "[]")
	ZEND_ARG_TYPE_INFO_WITH_DEFAULT_VALUE(0, rewrite, IS_CALLABLE, 1, "null")
ZEND_END_ARG_INFO()

ZEND_BEGIN_ARG_INFO_EX(arginfo_class_PharData___construct, 0, 0, 1)
	ZEND_ARG_TYPE_INFO(0, filename, IS_STRING, 0)
	ZEND_ARG_TYPE_INFO_WITH_DEFAULT_VALUE(0, flags, IS_LONG, 0, "FilesystemIterator::SKIP_DOTS | FilesystemIterator::UNIX_PATHS")
	ZEND_ARG_TYPE_INFO_WITH_DEFAULT_VALUE(0, alias, IS_STRING, 1, "null")
	ZEND_ARG_TYPE_INFO_WITH_DEFAULT_VALUE(0, format, IS_LONG, 0, "0")
ZEND_END_ARG_INFO()

#define arginfo_class_PharData___destruct arginfo_class_Phar___destruct

#define arginfo_class_PharData_addEmptyDir arginfo_class_Phar_addEmptyDir

#define arginfo_class_PharData_addFile arginfo_class_Phar_addFile

#define arginfo_class_PharData_addFromString arginfo_class_Phar_addFromString

#define arginfo_class_PharData_buildFromDirectory arginfo_class_Phar_buildFromDirectory

#define arginfo_class_PharData_buildFromIterator arginfo_class_Phar_buildFromIterator

#define arginfo_class_PharData_compressFiles arginfo_class_Phar_compressFiles

#define arginfo_class_PharData_decompressFiles arginfo_class_Phar___destruct

#define arginfo_class_PharData_compress arginfo_class_Phar_compress

#define arginfo_class_PharData_decompress arginfo_class_Phar_decompress

#define arginfo_class_PharData_convertToExecutable arginfo_class_Phar_convertToExecutable

#define arginfo_class_PharData_convertToData arginfo_class_Phar_convertToExecutable

#define arginfo_class_PharData_copy arginfo_class_Phar_copy

#define arginfo_class_PharData_count arginfo_class_Phar_count

#define arginfo_class_PharData_delete arginfo_class_Phar_delete

#define arginfo_class_PharData_delMetadata arginfo_class_Phar___destruct

#define arginfo_class_PharData_extractTo arginfo_class_Phar_extractTo

#define arginfo_class_PharData_getAlias arginfo_class_Phar___destruct

#define arginfo_class_PharData_getPath arginfo_class_Phar___destruct

#define arginfo_class_PharData_getMetadata arginfo_class_Phar_getMetadata

#define arginfo_class_PharData_getModified arginfo_class_Phar___destruct

#define arginfo_class_PharData_getSignature arginfo_class_Phar___destruct

#define arginfo_class_PharData_getStub arginfo_class_Phar___destruct

#define arginfo_class_PharData_getVersion arginfo_class_Phar___destruct

#define arginfo_class_PharData_hasMetadata arginfo_class_Phar___destruct

#define arginfo_class_PharData_isBuffering arginfo_class_Phar___destruct

#define arginfo_class_PharData_isCompressed arginfo_class_Phar___destruct

#define arginfo_class_PharData_isFileFormat arginfo_class_Phar_isFileFormat

#define arginfo_class_PharData_isWritable arginfo_class_Phar___destruct

#define arginfo_class_PharData_offsetExists arginfo_class_Phar_offsetExists

#define arginfo_class_PharData_offsetGet arginfo_class_Phar_offsetExists

#define arginfo_class_PharData_offsetSet arginfo_class_Phar_offsetSet

#define arginfo_class_PharData_offsetUnset arginfo_class_Phar_offsetExists

#define arginfo_class_PharData_setAlias arginfo_class_Phar_setAlias

#define arginfo_class_PharData_setDefaultStub arginfo_class_Phar_setDefaultStub

#define arginfo_class_PharData_setMetadata arginfo_class_Phar_setMetadata

#define arginfo_class_PharData_setSignatureAlgorithm arginfo_class_Phar_setSignatureAlgorithm

#define arginfo_class_PharData_setStub arginfo_class_Phar_setStub

#define arginfo_class_PharData_startBuffering arginfo_class_Phar___destruct

#define arginfo_class_PharData_stopBuffering arginfo_class_Phar___destruct

#define arginfo_class_PharData_apiVersion arginfo_class_Phar_apiVersion

#define arginfo_class_PharData_canCompress arginfo_class_Phar_canCompress

#define arginfo_class_PharData_canWrite arginfo_class_Phar_canWrite

#define arginfo_class_PharData_createDefaultStub arginfo_class_Phar_createDefaultStub

#define arginfo_class_PharData_getSupportedCompression arginfo_class_Phar_getSupportedCompression

#define arginfo_class_PharData_getSupportedSignatures arginfo_class_Phar_getSupportedCompression

#define arginfo_class_PharData_interceptFileFuncs arginfo_class_Phar_interceptFileFuncs

#define arginfo_class_PharData_isValidPharFilename arginfo_class_Phar_isValidPharFilename

#define arginfo_class_PharData_loadPhar arginfo_class_Phar_loadPhar

#define arginfo_class_PharData_mapPhar arginfo_class_Phar_mapPhar

#define arginfo_class_PharData_running arginfo_class_Phar_running

#define arginfo_class_PharData_mount arginfo_class_Phar_mount

#define arginfo_class_PharData_mungServer arginfo_class_Phar_mungServer

#define arginfo_class_PharData_unlinkArchive arginfo_class_Phar_unlinkArchive

#define arginfo_class_PharData_webPhar arginfo_class_Phar_webPhar

ZEND_BEGIN_ARG_INFO_EX(arginfo_class_PharFileInfo___construct, 0, 0, 1)
	ZEND_ARG_TYPE_INFO(0, filename, IS_STRING, 0)
ZEND_END_ARG_INFO()

#define arginfo_class_PharFileInfo___destruct arginfo_class_Phar___destruct

ZEND_BEGIN_ARG_INFO_EX(arginfo_class_PharFileInfo_chmod, 0, 0, 1)
	ZEND_ARG_TYPE_INFO(0, perms, IS_LONG, 0)
ZEND_END_ARG_INFO()

#define arginfo_class_PharFileInfo_compress arginfo_class_Phar_compressFiles

#define arginfo_class_PharFileInfo_decompress arginfo_class_Phar___destruct

#define arginfo_class_PharFileInfo_delMetadata arginfo_class_Phar___destruct

#define arginfo_class_PharFileInfo_getCompressedSize arginfo_class_Phar___destruct

#define arginfo_class_PharFileInfo_getCRC32 arginfo_class_Phar___destruct

#define arginfo_class_PharFileInfo_getContent arginfo_class_Phar___destruct

#define arginfo_class_PharFileInfo_getMetadata arginfo_class_Phar_getMetadata

#define arginfo_class_PharFileInfo_getPharFlags arginfo_class_Phar___destruct

#define arginfo_class_PharFileInfo_hasMetadata arginfo_class_Phar___destruct

ZEND_BEGIN_ARG_INFO_EX(arginfo_class_PharFileInfo_isCompressed, 0, 0, 0)
	ZEND_ARG_TYPE_INFO_WITH_DEFAULT_VALUE(0, compression, IS_LONG, 1, "null")
ZEND_END_ARG_INFO()

#define arginfo_class_PharFileInfo_isCRCChecked arginfo_class_Phar___destruct

#define arginfo_class_PharFileInfo_setMetadata arginfo_class_Phar_setMetadata


ZEND_METHOD(Phar, __construct);
ZEND_METHOD(Phar, __destruct);
ZEND_METHOD(Phar, addEmptyDir);
ZEND_METHOD(Phar, addFile);
ZEND_METHOD(Phar, addFromString);
ZEND_METHOD(Phar, buildFromDirectory);
ZEND_METHOD(Phar, buildFromIterator);
ZEND_METHOD(Phar, compressFiles);
ZEND_METHOD(Phar, decompressFiles);
ZEND_METHOD(Phar, compress);
ZEND_METHOD(Phar, decompress);
ZEND_METHOD(Phar, convertToExecutable);
ZEND_METHOD(Phar, convertToData);
ZEND_METHOD(Phar, copy);
ZEND_METHOD(Phar, count);
ZEND_METHOD(Phar, delete);
ZEND_METHOD(Phar, delMetadata);
ZEND_METHOD(Phar, extractTo);
ZEND_METHOD(Phar, getAlias);
ZEND_METHOD(Phar, getPath);
ZEND_METHOD(Phar, getMetadata);
ZEND_METHOD(Phar, getModified);
ZEND_METHOD(Phar, getSignature);
ZEND_METHOD(Phar, getStub);
ZEND_METHOD(Phar, getVersion);
ZEND_METHOD(Phar, hasMetadata);
ZEND_METHOD(Phar, isBuffering);
ZEND_METHOD(Phar, isCompressed);
ZEND_METHOD(Phar, isFileFormat);
ZEND_METHOD(Phar, isWritable);
ZEND_METHOD(Phar, offsetExists);
ZEND_METHOD(Phar, offsetGet);
ZEND_METHOD(Phar, offsetSet);
ZEND_METHOD(Phar, offsetUnset);
ZEND_METHOD(Phar, setAlias);
ZEND_METHOD(Phar, setDefaultStub);
ZEND_METHOD(Phar, setMetadata);
ZEND_METHOD(Phar, setSignatureAlgorithm);
ZEND_METHOD(Phar, setStub);
ZEND_METHOD(Phar, startBuffering);
ZEND_METHOD(Phar, stopBuffering);
ZEND_METHOD(Phar, apiVersion);
ZEND_METHOD(Phar, canCompress);
ZEND_METHOD(Phar, canWrite);
ZEND_METHOD(Phar, createDefaultStub);
ZEND_METHOD(Phar, getSupportedCompression);
ZEND_METHOD(Phar, getSupportedSignatures);
ZEND_METHOD(Phar, interceptFileFuncs);
ZEND_METHOD(Phar, isValidPharFilename);
ZEND_METHOD(Phar, loadPhar);
ZEND_METHOD(Phar, mapPhar);
ZEND_METHOD(Phar, running);
ZEND_METHOD(Phar, mount);
ZEND_METHOD(Phar, mungServer);
ZEND_METHOD(Phar, unlinkArchive);
ZEND_METHOD(Phar, webPhar);
ZEND_METHOD(PharFileInfo, __construct);
ZEND_METHOD(PharFileInfo, __destruct);
ZEND_METHOD(PharFileInfo, chmod);
ZEND_METHOD(PharFileInfo, compress);
ZEND_METHOD(PharFileInfo, decompress);
ZEND_METHOD(PharFileInfo, delMetadata);
ZEND_METHOD(PharFileInfo, getCompressedSize);
ZEND_METHOD(PharFileInfo, getCRC32);
ZEND_METHOD(PharFileInfo, getContent);
ZEND_METHOD(PharFileInfo, getMetadata);
ZEND_METHOD(PharFileInfo, getPharFlags);
ZEND_METHOD(PharFileInfo, hasMetadata);
ZEND_METHOD(PharFileInfo, isCompressed);
ZEND_METHOD(PharFileInfo, isCRCChecked);
ZEND_METHOD(PharFileInfo, setMetadata);


static const zend_function_entry class_PharException_methods[] = {
	ZEND_FE_END
};


static const zend_function_entry class_Phar_methods[] = {
	ZEND_ME(Phar, __construct, arginfo_class_Phar___construct, ZEND_ACC_PUBLIC)
	ZEND_ME(Phar, __destruct, arginfo_class_Phar___destruct, ZEND_ACC_PUBLIC)
	ZEND_ME(Phar, addEmptyDir, arginfo_class_Phar_addEmptyDir, ZEND_ACC_PUBLIC)
	ZEND_ME(Phar, addFile, arginfo_class_Phar_addFile, ZEND_ACC_PUBLIC)
	ZEND_ME(Phar, addFromString, arginfo_class_Phar_addFromString, ZEND_ACC_PUBLIC)
	ZEND_ME(Phar, buildFromDirectory, arginfo_class_Phar_buildFromDirectory, ZEND_ACC_PUBLIC)
	ZEND_ME(Phar, buildFromIterator, arginfo_class_Phar_buildFromIterator, ZEND_ACC_PUBLIC)
	ZEND_ME(Phar, compressFiles, arginfo_class_Phar_compressFiles, ZEND_ACC_PUBLIC)
	ZEND_ME(Phar, decompressFiles, arginfo_class_Phar_decompressFiles, ZEND_ACC_PUBLIC)
	ZEND_ME(Phar, compress, arginfo_class_Phar_compress, ZEND_ACC_PUBLIC)
	ZEND_ME(Phar, decompress, arginfo_class_Phar_decompress, ZEND_ACC_PUBLIC)
	ZEND_ME(Phar, convertToExecutable, arginfo_class_Phar_convertToExecutable, ZEND_ACC_PUBLIC)
	ZEND_ME(Phar, convertToData, arginfo_class_Phar_convertToData, ZEND_ACC_PUBLIC)
	ZEND_ME(Phar, copy, arginfo_class_Phar_copy, ZEND_ACC_PUBLIC)
	ZEND_ME(Phar, count, arginfo_class_Phar_count, ZEND_ACC_PUBLIC)
	ZEND_ME(Phar, delete, arginfo_class_Phar_delete, ZEND_ACC_PUBLIC)
	ZEND_ME(Phar, delMetadata, arginfo_class_Phar_delMetadata, ZEND_ACC_PUBLIC)
	ZEND_ME(Phar, extractTo, arginfo_class_Phar_extractTo, ZEND_ACC_PUBLIC)
	ZEND_ME(Phar, getAlias, arginfo_class_Phar_getAlias, ZEND_ACC_PUBLIC)
	ZEND_ME(Phar, getPath, arginfo_class_Phar_getPath, ZEND_ACC_PUBLIC)
	ZEND_ME(Phar, getMetadata, arginfo_class_Phar_getMetadata, ZEND_ACC_PUBLIC)
	ZEND_ME(Phar, getModified, arginfo_class_Phar_getModified, ZEND_ACC_PUBLIC)
	ZEND_ME(Phar, getSignature, arginfo_class_Phar_getSignature, ZEND_ACC_PUBLIC)
	ZEND_ME(Phar, getStub, arginfo_class_Phar_getStub, ZEND_ACC_PUBLIC)
	ZEND_ME(Phar, getVersion, arginfo_class_Phar_getVersion, ZEND_ACC_PUBLIC)
	ZEND_ME(Phar, hasMetadata, arginfo_class_Phar_hasMetadata, ZEND_ACC_PUBLIC)
	ZEND_ME(Phar, isBuffering, arginfo_class_Phar_isBuffering, ZEND_ACC_PUBLIC)
	ZEND_ME(Phar, isCompressed, arginfo_class_Phar_isCompressed, ZEND_ACC_PUBLIC)
	ZEND_ME(Phar, isFileFormat, arginfo_class_Phar_isFileFormat, ZEND_ACC_PUBLIC)
	ZEND_ME(Phar, isWritable, arginfo_class_Phar_isWritable, ZEND_ACC_PUBLIC)
	ZEND_ME(Phar, offsetExists, arginfo_class_Phar_offsetExists, ZEND_ACC_PUBLIC)
	ZEND_ME(Phar, offsetGet, arginfo_class_Phar_offsetGet, ZEND_ACC_PUBLIC)
	ZEND_ME(Phar, offsetSet, arginfo_class_Phar_offsetSet, ZEND_ACC_PUBLIC)
	ZEND_ME(Phar, offsetUnset, arginfo_class_Phar_offsetUnset, ZEND_ACC_PUBLIC)
	ZEND_ME(Phar, setAlias, arginfo_class_Phar_setAlias, ZEND_ACC_PUBLIC)
	ZEND_ME(Phar, setDefaultStub, arginfo_class_Phar_setDefaultStub, ZEND_ACC_PUBLIC)
	ZEND_ME(Phar, setMetadata, arginfo_class_Phar_setMetadata, ZEND_ACC_PUBLIC)
	ZEND_ME(Phar, setSignatureAlgorithm, arginfo_class_Phar_setSignatureAlgorithm, ZEND_ACC_PUBLIC)
	ZEND_ME(Phar, setStub, arginfo_class_Phar_setStub, ZEND_ACC_PUBLIC)
	ZEND_ME(Phar, startBuffering, arginfo_class_Phar_startBuffering, ZEND_ACC_PUBLIC)
	ZEND_ME(Phar, stopBuffering, arginfo_class_Phar_stopBuffering, ZEND_ACC_PUBLIC)
	ZEND_ME(Phar, apiVersion, arginfo_class_Phar_apiVersion, ZEND_ACC_PUBLIC|ZEND_ACC_STATIC|ZEND_ACC_FINAL)
	ZEND_ME(Phar, canCompress, arginfo_class_Phar_canCompress, ZEND_ACC_PUBLIC|ZEND_ACC_STATIC|ZEND_ACC_FINAL)
	ZEND_ME(Phar, canWrite, arginfo_class_Phar_canWrite, ZEND_ACC_PUBLIC|ZEND_ACC_STATIC|ZEND_ACC_FINAL)
	ZEND_ME(Phar, createDefaultStub, arginfo_class_Phar_createDefaultStub, ZEND_ACC_PUBLIC|ZEND_ACC_STATIC|ZEND_ACC_FINAL)
	ZEND_ME(Phar, getSupportedCompression, arginfo_class_Phar_getSupportedCompression, ZEND_ACC_PUBLIC|ZEND_ACC_STATIC|ZEND_ACC_FINAL)
	ZEND_ME(Phar, getSupportedSignatures, arginfo_class_Phar_getSupportedSignatures, ZEND_ACC_PUBLIC|ZEND_ACC_STATIC|ZEND_ACC_FINAL)
	ZEND_ME(Phar, interceptFileFuncs, arginfo_class_Phar_interceptFileFuncs, ZEND_ACC_PUBLIC|ZEND_ACC_STATIC|ZEND_ACC_FINAL)
	ZEND_ME(Phar, isValidPharFilename, arginfo_class_Phar_isValidPharFilename, ZEND_ACC_PUBLIC|ZEND_ACC_STATIC|ZEND_ACC_FINAL)
	ZEND_ME(Phar, loadPhar, arginfo_class_Phar_loadPhar, ZEND_ACC_PUBLIC|ZEND_ACC_STATIC|ZEND_ACC_FINAL)
	ZEND_ME(Phar, mapPhar, arginfo_class_Phar_mapPhar, ZEND_ACC_PUBLIC|ZEND_ACC_STATIC|ZEND_ACC_FINAL)
	ZEND_ME(Phar, running, arginfo_class_Phar_running, ZEND_ACC_PUBLIC|ZEND_ACC_STATIC|ZEND_ACC_FINAL)
	ZEND_ME(Phar, mount, arginfo_class_Phar_mount, ZEND_ACC_PUBLIC|ZEND_ACC_STATIC|ZEND_ACC_FINAL)
	ZEND_ME(Phar, mungServer, arginfo_class_Phar_mungServer, ZEND_ACC_PUBLIC|ZEND_ACC_STATIC|ZEND_ACC_FINAL)
	ZEND_ME(Phar, unlinkArchive, arginfo_class_Phar_unlinkArchive, ZEND_ACC_PUBLIC|ZEND_ACC_STATIC|ZEND_ACC_FINAL)
	ZEND_ME(Phar, webPhar, arginfo_class_Phar_webPhar, ZEND_ACC_PUBLIC|ZEND_ACC_STATIC|ZEND_ACC_FINAL)
	ZEND_FE_END
};


static const zend_function_entry class_PharData_methods[] = {
	ZEND_MALIAS(Phar, __construct, __construct, arginfo_class_PharData___construct, ZEND_ACC_PUBLIC)
	ZEND_MALIAS(Phar, __destruct, __destruct, arginfo_class_PharData___destruct, ZEND_ACC_PUBLIC)
	ZEND_MALIAS(Phar, addEmptyDir, addEmptyDir, arginfo_class_PharData_addEmptyDir, ZEND_ACC_PUBLIC)
	ZEND_MALIAS(Phar, addFile, addFile, arginfo_class_PharData_addFile, ZEND_ACC_PUBLIC)
	ZEND_MALIAS(Phar, addFromString, addFromString, arginfo_class_PharData_addFromString, ZEND_ACC_PUBLIC)
	ZEND_MALIAS(Phar, buildFromDirectory, buildFromDirectory, arginfo_class_PharData_buildFromDirectory, ZEND_ACC_PUBLIC)
	ZEND_MALIAS(Phar, buildFromIterator, buildFromIterator, arginfo_class_PharData_buildFromIterator, ZEND_ACC_PUBLIC)
	ZEND_MALIAS(Phar, compressFiles, compressFiles, arginfo_class_PharData_compressFiles, ZEND_ACC_PUBLIC)
	ZEND_MALIAS(Phar, decompressFiles, decompressFiles, arginfo_class_PharData_decompressFiles, ZEND_ACC_PUBLIC)
	ZEND_MALIAS(Phar, compress, compress, arginfo_class_PharData_compress, ZEND_ACC_PUBLIC)
	ZEND_MALIAS(Phar, decompress, decompress, arginfo_class_PharData_decompress, ZEND_ACC_PUBLIC)
	ZEND_MALIAS(Phar, convertToExecutable, convertToExecutable, arginfo_class_PharData_convertToExecutable, ZEND_ACC_PUBLIC)
	ZEND_MALIAS(Phar, convertToData, convertToData, arginfo_class_PharData_convertToData, ZEND_ACC_PUBLIC)
	ZEND_MALIAS(Phar, copy, copy, arginfo_class_PharData_copy, ZEND_ACC_PUBLIC)
	ZEND_MALIAS(Phar, count, count, arginfo_class_PharData_count, ZEND_ACC_PUBLIC)
	ZEND_MALIAS(Phar, delete, delete, arginfo_class_PharData_delete, ZEND_ACC_PUBLIC)
	ZEND_MALIAS(Phar, delMetadata, delMetadata, arginfo_class_PharData_delMetadata, ZEND_ACC_PUBLIC)
	ZEND_MALIAS(Phar, extractTo, extractTo, arginfo_class_PharData_extractTo, ZEND_ACC_PUBLIC)
	ZEND_MALIAS(Phar, getAlias, getAlias, arginfo_class_PharData_getAlias, ZEND_ACC_PUBLIC)
	ZEND_MALIAS(Phar, getPath, getPath, arginfo_class_PharData_getPath, ZEND_ACC_PUBLIC)
	ZEND_MALIAS(Phar, getMetadata, getMetadata, arginfo_class_PharData_getMetadata, ZEND_ACC_PUBLIC)
	ZEND_MALIAS(Phar, getModified, getModified, arginfo_class_PharData_getModified, ZEND_ACC_PUBLIC)
	ZEND_MALIAS(Phar, getSignature, getSignature, arginfo_class_PharData_getSignature, ZEND_ACC_PUBLIC)
	ZEND_MALIAS(Phar, getStub, getStub, arginfo_class_PharData_getStub, ZEND_ACC_PUBLIC)
	ZEND_MALIAS(Phar, getVersion, getVersion, arginfo_class_PharData_getVersion, ZEND_ACC_PUBLIC)
	ZEND_MALIAS(Phar, hasMetadata, hasMetadata, arginfo_class_PharData_hasMetadata, ZEND_ACC_PUBLIC)
	ZEND_MALIAS(Phar, isBuffering, isBuffering, arginfo_class_PharData_isBuffering, ZEND_ACC_PUBLIC)
	ZEND_MALIAS(Phar, isCompressed, isCompressed, arginfo_class_PharData_isCompressed, ZEND_ACC_PUBLIC)
	ZEND_MALIAS(Phar, isFileFormat, isFileFormat, arginfo_class_PharData_isFileFormat, ZEND_ACC_PUBLIC)
	ZEND_MALIAS(Phar, isWritable, isWritable, arginfo_class_PharData_isWritable, ZEND_ACC_PUBLIC)
	ZEND_MALIAS(Phar, offsetExists, offsetExists, arginfo_class_PharData_offsetExists, ZEND_ACC_PUBLIC)
	ZEND_MALIAS(Phar, offsetGet, offsetGet, arginfo_class_PharData_offsetGet, ZEND_ACC_PUBLIC)
	ZEND_MALIAS(Phar, offsetSet, offsetSet, arginfo_class_PharData_offsetSet, ZEND_ACC_PUBLIC)
	ZEND_MALIAS(Phar, offsetUnset, offsetUnset, arginfo_class_PharData_offsetUnset, ZEND_ACC_PUBLIC)
	ZEND_MALIAS(Phar, setAlias, setAlias, arginfo_class_PharData_setAlias, ZEND_ACC_PUBLIC)
	ZEND_MALIAS(Phar, setDefaultStub, setDefaultStub, arginfo_class_PharData_setDefaultStub, ZEND_ACC_PUBLIC)
	ZEND_MALIAS(Phar, setMetadata, setMetadata, arginfo_class_PharData_setMetadata, ZEND_ACC_PUBLIC)
	ZEND_MALIAS(Phar, setSignatureAlgorithm, setSignatureAlgorithm, arginfo_class_PharData_setSignatureAlgorithm, ZEND_ACC_PUBLIC)
	ZEND_MALIAS(Phar, setStub, setStub, arginfo_class_PharData_setStub, ZEND_ACC_PUBLIC)
	ZEND_MALIAS(Phar, startBuffering, startBuffering, arginfo_class_PharData_startBuffering, ZEND_ACC_PUBLIC)
	ZEND_MALIAS(Phar, stopBuffering, stopBuffering, arginfo_class_PharData_stopBuffering, ZEND_ACC_PUBLIC)
	ZEND_MALIAS(Phar, apiVersion, apiVersion, arginfo_class_PharData_apiVersion, ZEND_ACC_PUBLIC|ZEND_ACC_STATIC|ZEND_ACC_FINAL)
	ZEND_MALIAS(Phar, canCompress, canCompress, arginfo_class_PharData_canCompress, ZEND_ACC_PUBLIC|ZEND_ACC_STATIC|ZEND_ACC_FINAL)
	ZEND_MALIAS(Phar, canWrite, canWrite, arginfo_class_PharData_canWrite, ZEND_ACC_PUBLIC|ZEND_ACC_STATIC|ZEND_ACC_FINAL)
	ZEND_MALIAS(Phar, createDefaultStub, createDefaultStub, arginfo_class_PharData_createDefaultStub, ZEND_ACC_PUBLIC|ZEND_ACC_STATIC|ZEND_ACC_FINAL)
	ZEND_MALIAS(Phar, getSupportedCompression, getSupportedCompression, arginfo_class_PharData_getSupportedCompression, ZEND_ACC_PUBLIC|ZEND_ACC_STATIC|ZEND_ACC_FINAL)
	ZEND_MALIAS(Phar, getSupportedSignatures, getSupportedSignatures, arginfo_class_PharData_getSupportedSignatures, ZEND_ACC_PUBLIC|ZEND_ACC_STATIC|ZEND_ACC_FINAL)
	ZEND_MALIAS(Phar, interceptFileFuncs, interceptFileFuncs, arginfo_class_PharData_interceptFileFuncs, ZEND_ACC_PUBLIC|ZEND_ACC_STATIC|ZEND_ACC_FINAL)
	ZEND_MALIAS(Phar, isValidPharFilename, isValidPharFilename, arginfo_class_PharData_isValidPharFilename, ZEND_ACC_PUBLIC|ZEND_ACC_STATIC|ZEND_ACC_FINAL)
	ZEND_MALIAS(Phar, loadPhar, loadPhar, arginfo_class_PharData_loadPhar, ZEND_ACC_PUBLIC|ZEND_ACC_STATIC|ZEND_ACC_FINAL)
	ZEND_MALIAS(Phar, mapPhar, mapPhar, arginfo_class_PharData_mapPhar, ZEND_ACC_PUBLIC|ZEND_ACC_STATIC|ZEND_ACC_FINAL)
	ZEND_MALIAS(Phar, running, running, arginfo_class_PharData_running, ZEND_ACC_PUBLIC|ZEND_ACC_STATIC|ZEND_ACC_FINAL)
	ZEND_MALIAS(Phar, mount, mount, arginfo_class_PharData_mount, ZEND_ACC_PUBLIC|ZEND_ACC_STATIC|ZEND_ACC_FINAL)
	ZEND_MALIAS(Phar, mungServer, mungServer, arginfo_class_PharData_mungServer, ZEND_ACC_PUBLIC|ZEND_ACC_STATIC|ZEND_ACC_FINAL)
	ZEND_MALIAS(Phar, unlinkArchive, unlinkArchive, arginfo_class_PharData_unlinkArchive, ZEND_ACC_PUBLIC|ZEND_ACC_STATIC|ZEND_ACC_FINAL)
	ZEND_MALIAS(Phar, webPhar, webPhar, arginfo_class_PharData_webPhar, ZEND_ACC_PUBLIC|ZEND_ACC_STATIC|ZEND_ACC_FINAL)
	ZEND_FE_END
};


static const zend_function_entry class_PharFileInfo_methods[] = {
	ZEND_ME(PharFileInfo, __construct, arginfo_class_PharFileInfo___construct, ZEND_ACC_PUBLIC)
	ZEND_ME(PharFileInfo, __destruct, arginfo_class_PharFileInfo___destruct, ZEND_ACC_PUBLIC)
	ZEND_ME(PharFileInfo, chmod, arginfo_class_PharFileInfo_chmod, ZEND_ACC_PUBLIC)
	ZEND_ME(PharFileInfo, compress, arginfo_class_PharFileInfo_compress, ZEND_ACC_PUBLIC)
	ZEND_ME(PharFileInfo, decompress, arginfo_class_PharFileInfo_decompress, ZEND_ACC_PUBLIC)
	ZEND_ME(PharFileInfo, delMetadata, arginfo_class_PharFileInfo_delMetadata, ZEND_ACC_PUBLIC)
	ZEND_ME(PharFileInfo, getCompressedSize, arginfo_class_PharFileInfo_getCompressedSize, ZEND_ACC_PUBLIC)
	ZEND_ME(PharFileInfo, getCRC32, arginfo_class_PharFileInfo_getCRC32, ZEND_ACC_PUBLIC)
	ZEND_ME(PharFileInfo, getContent, arginfo_class_PharFileInfo_getContent, ZEND_ACC_PUBLIC)
	ZEND_ME(PharFileInfo, getMetadata, arginfo_class_PharFileInfo_getMetadata, ZEND_ACC_PUBLIC)
	ZEND_ME(PharFileInfo, getPharFlags, arginfo_class_PharFileInfo_getPharFlags, ZEND_ACC_PUBLIC)
	ZEND_ME(PharFileInfo, hasMetadata, arginfo_class_PharFileInfo_hasMetadata, ZEND_ACC_PUBLIC)
	ZEND_ME(PharFileInfo, isCompressed, arginfo_class_PharFileInfo_isCompressed, ZEND_ACC_PUBLIC)
	ZEND_ME(PharFileInfo, isCRCChecked, arginfo_class_PharFileInfo_isCRCChecked, ZEND_ACC_PUBLIC)
	ZEND_ME(PharFileInfo, setMetadata, arginfo_class_PharFileInfo_setMetadata, ZEND_ACC_PUBLIC)
	ZEND_FE_END
};

static zend_class_entry *register_class_PharException(zend_class_entry *class_entry_Exception)
{
	zend_class_entry ce, *class_entry;

	INIT_CLASS_ENTRY(ce, "PharException", class_PharException_methods);
	class_entry = zend_register_internal_class_ex(&ce, class_entry_Exception);

	return class_entry;
}

static zend_class_entry *register_class_Phar(zend_class_entry *class_entry_RecursiveDirectoryIterator, zend_class_entry *class_entry_Countable, zend_class_entry *class_entry_ArrayAccess)
{
	zend_class_entry ce, *class_entry;

	INIT_CLASS_ENTRY(ce, "Phar", class_Phar_methods);
	class_entry = zend_register_internal_class_ex(&ce, class_entry_RecursiveDirectoryIterator);
	zend_class_implements(class_entry, 2, class_entry_Countable, class_entry_ArrayAccess);

	return class_entry;
}

static zend_class_entry *register_class_PharData(zend_class_entry *class_entry_RecursiveDirectoryIterator, zend_class_entry *class_entry_Countable, zend_class_entry *class_entry_ArrayAccess)
{
	zend_class_entry ce, *class_entry;

	INIT_CLASS_ENTRY(ce, "PharData", class_PharData_methods);
	class_entry = zend_register_internal_class_ex(&ce, class_entry_RecursiveDirectoryIterator);
	zend_class_implements(class_entry, 2, class_entry_Countable, class_entry_ArrayAccess);

	return class_entry;
}

static zend_class_entry *register_class_PharFileInfo(zend_class_entry *class_entry_SplFileInfo)
{
	zend_class_entry ce, *class_entry;

	INIT_CLASS_ENTRY(ce, "PharFileInfo", class_PharFileInfo_methods);
	class_entry = zend_register_internal_class_ex(&ce, class_entry_SplFileInfo);

	return class_entry;
}<|MERGE_RESOLUTION|>--- conflicted
+++ resolved
@@ -1,9 +1,5 @@
 /* This is a generated file, edit the .stub.php file instead.
-<<<<<<< HEAD
- * Stub hash: 8f6974078c7b16fd452a34a9e1b5c509699a2037 */
-=======
- * Stub hash: 0973430f90bd972380a9c4434808e9857f703548 */
->>>>>>> 9bba9f68
+ * Stub hash: a9525838eb14f6ad832b56bd07d64c2363f90001 */
 
 ZEND_BEGIN_ARG_INFO_EX(arginfo_class_Phar___construct, 0, 0, 1)
 	ZEND_ARG_TYPE_INFO(0, filename, IS_STRING, 0)
