--- conflicted
+++ resolved
@@ -1995,11 +1995,7 @@
 }
 /* }}} */
 
-<<<<<<< HEAD
 static HashTable *php_snmp_get_gc(zend_object *object, zval **gc_data, int *gc_data_count) /* {{{ */
-=======
-static HashTable *php_snmp_get_gc(zval *object, zval **gc_data, int *gc_data_count) /* {{{ */
->>>>>>> e6aec814
 {
 	*gc_data = NULL;
 	*gc_data_count = 0;
