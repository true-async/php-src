--- conflicted
+++ resolved
@@ -474,11 +474,7 @@
 
 static void php_snmp_object_free_storage(zend_object *object) /* {{{ */
 {
-<<<<<<< HEAD
 	php_snmp_object *intern = php_snmp_fetch_object(object);
-=======
-	php_snmp_object *intern = (php_snmp_object *)object;
->>>>>>> 4d0565b5
 
 	if (!intern) {
 		return;
@@ -486,13 +482,7 @@
 
 	netsnmp_session_free(&(intern->session));
 
-<<<<<<< HEAD
 	zend_object_std_dtor(&intern->zo);
-=======
-	zend_object_std_dtor(&intern->zo TSRMLS_CC);
-
-	efree(intern);
->>>>>>> 4d0565b5
 }
 /* }}} */
 
@@ -510,11 +500,6 @@
 
 	return &intern->zo;
 
-<<<<<<< HEAD
-=======
-	return retval;
-
->>>>>>> 4d0565b5
 }
 /* }}} */
 
@@ -1821,17 +1806,9 @@
 	zend_long version = SNMP_DEFAULT_VERSION;
 	int argc = ZEND_NUM_ARGS();
 
-<<<<<<< HEAD
 	snmp_object = Z_SNMP_P(object);
 
 	if (zend_parse_parameters_throw(argc, "lss|ll", &version, &a1, &a1_len, &a2, &a2_len, &timeout, &retries) == FAILURE) {
-=======
-	snmp_object = (php_snmp_object *)zend_object_store_get_object(object TSRMLS_CC);
-	zend_replace_error_handling(EH_THROW, NULL, &error_handling TSRMLS_CC);
-
-	if (zend_parse_parameters(argc TSRMLS_CC, "lss|ll", &version, &a1, &a1_len, &a2, &a2_len, &timeout, &retries) == FAILURE) {
-		zend_restore_error_handling(&error_handling TSRMLS_CC);
->>>>>>> 4d0565b5
 		return;
 	}
 
@@ -1850,11 +1827,7 @@
 		netsnmp_session_free(&(snmp_object->session));
 	}
 
-<<<<<<< HEAD
 	if (netsnmp_session_init(&(snmp_object->session), version, a1, a2, timeout, retries)) {
-=======
-	if (netsnmp_session_init(&(snmp_object->session), version, a1, a2, timeout, retries TSRMLS_CC)) {
->>>>>>> 4d0565b5
 		return;
 	}
 	snmp_object->max_oids = 0;
@@ -1928,15 +1901,9 @@
 	size_t a1_len = 0, a2_len = 0, a3_len = 0, a4_len = 0, a5_len = 0, a6_len = 0, a7_len = 0;
 	int argc = ZEND_NUM_ARGS();
 
-<<<<<<< HEAD
 	snmp_object = Z_SNMP_P(object);
 
 	if (zend_parse_parameters(argc, "s|ssssss", &a1, &a1_len, &a2, &a2_len, &a3, &a3_len,
-=======
-	snmp_object = (php_snmp_object *)zend_object_store_get_object(object TSRMLS_CC);
-
-	if (zend_parse_parameters(argc TSRMLS_CC, "s|ssssss", &a1, &a1_len, &a2, &a2_len, &a3, &a3_len,
->>>>>>> 4d0565b5
 		&a4, &a4_len, &a5, &a5_len, &a6, &a6_len, &a7, &a7_len) == FAILURE) {
 		RETURN_FALSE;
 	}
@@ -2148,7 +2115,6 @@
 		return SUCCESS;
 	}
 
-<<<<<<< HEAD
 	ZVAL_STRINGL(&val, snmp_object->session->peername, strlen(snmp_object->session->peername));
 	add_assoc_zval(retval, "hostname", &val);
 
@@ -2160,23 +2126,6 @@
 
 	ZVAL_LONG(&val, snmp_object->session->retries);
 	add_assoc_zval(retval, "retries", &val);
-=======
-	MAKE_STD_ZVAL(val);
-	ZVAL_STRINGL(val, snmp_object->session->peername, strlen(snmp_object->session->peername), 1);
-	add_assoc_zval(*retval, "hostname", val);
-
-	MAKE_STD_ZVAL(val);
-	ZVAL_LONG(val, snmp_object->session->remote_port);
-	add_assoc_zval(*retval, "port", val);
-
-	MAKE_STD_ZVAL(val);
-	ZVAL_LONG(val, snmp_object->session->timeout);
-	add_assoc_zval(*retval, "timeout", val);
-
-	MAKE_STD_ZVAL(val);
-	ZVAL_LONG(val, snmp_object->session->retries);
-	add_assoc_zval(*retval, "retries", val);
->>>>>>> 4d0565b5
 
 	return SUCCESS;
 }
