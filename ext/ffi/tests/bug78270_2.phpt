--- conflicted
+++ resolved
@@ -5,11 +5,7 @@
 require_once('skipif.inc');
 if (substr(PHP_OS, 0, 3) != 'WIN') die("skip this test is for Windows platforms only");
 
-<<<<<<< HEAD
-$dll = 'php8' . (PHP_ZTS ? 'ts' : '') . (PHP_DEBUG ? '_debug' : '') . '.dll';
-=======
 require_once('utils.inc');
->>>>>>> 280485ad
 try {
     FFI::cdef(<<<EOC
         __vectorcall int zend_atoi(const char *str, size_t str_len);
