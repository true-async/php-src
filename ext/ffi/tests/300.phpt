--- conflicted
+++ resolved
@@ -7,11 +7,7 @@
 --SKIPIF--
 <?php
 if (substr(PHP_OS, 0, 3) == 'WIN') die('skip not for Windows');
-<<<<<<< HEAD
-=======
-if (ini_get('opcache.preload_user')) die('skip FFI::load() does not support opcache.preload_user');
 if (posix_geteuid() == 0) die('skip Cannot run test as root.');
->>>>>>> b08901b6
 ?>
 --INI--
 ffi.enable=1
