--TEST--
FFI 045: FFI::isNull()
--SKIPIF--
<?php require_once('skipif.inc'); ?>
--INI--
ffi.enable=1
--FILE--
<?php
var_dump(FFI::isNull(FFI::new("int*")));
$i = FFI::new("int");
var_dump(FFI::isNull(FFI::addr($i)));
try {
    var_dump(FFI::isNull(null));
} catch (Throwable $e) {
    echo get_class($e) . ": " . $e->getMessage()."\n";
}
try {
    var_dump(FFI::isNull(FFI::new("int[0]")));
} catch (Throwable $e) {
    echo get_class($e) . ": " . $e->getMessage()."\n";
}
?>
--EXPECTF--
bool(true)
bool(false)
<<<<<<< HEAD
TypeError: FFI::isNull() expects parameter 1 to be FFI\CData, null given
FFI\Exception: FFI\Cdata is not a pointer
=======

Warning: FFI::isNull() expects parameter 1 to be FFI\CData, null given in %s045.php on line %d
NULL
FFI\Exception: Cannot instantiate FFI\CData of zero size
>>>>>>> 54ecf57f
<|MERGE_RESOLUTION|>--- conflicted
+++ resolved
@@ -23,12 +23,5 @@
 --EXPECTF--
 bool(true)
 bool(false)
-<<<<<<< HEAD
 TypeError: FFI::isNull() expects parameter 1 to be FFI\CData, null given
-FFI\Exception: FFI\Cdata is not a pointer
-=======
-
-Warning: FFI::isNull() expects parameter 1 to be FFI\CData, null given in %s045.php on line %d
-NULL
-FFI\Exception: Cannot instantiate FFI\CData of zero size
->>>>>>> 54ecf57f
+FFI\Exception: Cannot instantiate FFI\CData of zero size