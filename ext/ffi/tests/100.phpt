--- conflicted
+++ resolved
@@ -14,26 +14,12 @@
 ffi.enable=1
 --FILE--
 <?php
-<<<<<<< HEAD
-// Check if target supports "fastcall" calling convention
-try {
-    FFI::cdef("extern size_t __attribute__((fastcall)) (*zend_printf)(const char *format);");
-    $fastcall = "__attribute__((fastcall)) ";
-} catch (Throwable $e) {
-    $fastcall = "";
-}
-$zend = FFI::cdef("
+require_once('utils.inc');
+$fastcall = ffi_get_fastcall_specifier();
+$zend = ffi_cdef("
     const char *get_zend_version(void);
     //char *get_zend_version(void);
     extern size_t (*zend_printf)(const char *format, ...);
-=======
-require_once('utils.inc');
-$fastcall = ffi_get_fastcall_specifier();
-$zend = ffi_cdef("
-	const char *get_zend_version(void);
-	//char *get_zend_version(void);
-	extern size_t (*zend_printf)(const char *format, ...);
->>>>>>> 280485ad
 
     unsigned long $fastcall zend_hash_func(const char *str, size_t len);
 
