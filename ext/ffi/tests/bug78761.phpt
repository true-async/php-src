--- conflicted
+++ resolved
@@ -6,11 +6,7 @@
 --SKIPIF--
 <?php
 if (PHP_OS_FAMILY == 'Windows') die('skip Preloading is not supported on Windows');
-<<<<<<< HEAD
-=======
-if (ini_get('opcache.preload_user')) die('skip FFI::load() does not support opcache.preload_user');
 if (posix_geteuid() == 0) die('skip Cannot run test as root.');
->>>>>>> b08901b6
 ?>
 --INI--
 opcache.enable_cli=1
