/*
  +----------------------------------------------------------------------+
  | Copyright (c) The PHP Group                                          |
  +----------------------------------------------------------------------+
  | This source file is subject to version 3.01 of the PHP license,      |
  | that is bundled with this package in the file LICENSE, and is        |
  | available through the world-wide-web at the following url:           |
  | https://www.php.net/license/3_01.txt                                 |
  | If you did not receive a copy of the PHP license and are unable to   |
  | obtain it through the world-wide-web, please send a note to          |
  | license@php.net so we can mail you a copy immediately.               |
  +----------------------------------------------------------------------+
  | Author:                                                              |
  +----------------------------------------------------------------------+
*/

#ifdef HAVE_CONFIG_H
# include "config.h"
#endif

#include "php.h"
#include "php_ini.h"
#include "ext/standard/info.h"
#include "php_test.h"
#include "observer.h"
#include "fiber.h"
#include "iterators.h"
#include "object_handlers.h"
#include "zend_attributes.h"
#include "zend_enum.h"
#include "zend_interfaces.h"
#include "zend_weakrefs.h"
#include "Zend/Optimizer/zend_optimizer.h"
<<<<<<< HEAD
=======
#include "Zend/zend_alloc.h"
#include "test.h"
>>>>>>> 50ccea31
#include "test_arginfo.h"
#include "zend_call_stack.h"
#include "zend_exceptions.h"

// `php.h` sets `NDEBUG` when not `PHP_DEBUG` which will make `assert()` from
// assert.h a no-op. In order to have `assert()` working on NDEBUG builds, we
// undefine `NDEBUG` and re-include assert.h
#undef NDEBUG
#include "assert.h"

#if defined(HAVE_LIBXML) && !defined(PHP_WIN32)
# include <libxml/globals.h>
# include <libxml/parser.h>
#endif

ZEND_DECLARE_MODULE_GLOBALS(zend_test)

static zend_class_entry *zend_test_interface;
static zend_class_entry *zend_test_class;
static zend_class_entry *zend_test_child_class;
static zend_class_entry *zend_attribute_test_class;
static zend_class_entry *zend_test_trait;
static zend_class_entry *zend_test_attribute;
static zend_class_entry *zend_test_repeatable_attribute;
static zend_class_entry *zend_test_parameter_attribute;
static zend_class_entry *zend_test_property_attribute;
static zend_class_entry *zend_test_class_with_method_with_parameter_attribute;
static zend_class_entry *zend_test_child_class_with_method_with_parameter_attribute;
static zend_class_entry *zend_test_class_with_property_attribute;
static zend_class_entry *zend_test_forbid_dynamic_call;
static zend_class_entry *zend_test_ns_foo_class;
static zend_class_entry *zend_test_ns_unlikely_compile_error_class;
static zend_class_entry *zend_test_ns_not_unlikely_compile_error_class;
static zend_class_entry *zend_test_ns2_foo_class;
static zend_class_entry *zend_test_ns2_ns_foo_class;
static zend_class_entry *zend_test_unit_enum;
static zend_class_entry *zend_test_string_enum;
static zend_class_entry *zend_test_int_enum;
static zend_object_handlers zend_test_class_handlers;

static int le_throwing_resource;

static ZEND_FUNCTION(zend_test_func)
{
	RETVAL_STR_COPY(EX(func)->common.function_name);

	/* Cleanup trampoline */
	ZEND_ASSERT(EX(func)->common.fn_flags & ZEND_ACC_CALL_VIA_TRAMPOLINE);
	zend_string_release(EX(func)->common.function_name);
	zend_free_trampoline(EX(func));
	EX(func) = NULL;
}

static ZEND_FUNCTION(zend_test_array_return)
{
	ZEND_PARSE_PARAMETERS_NONE();
}

static ZEND_FUNCTION(zend_test_nullable_array_return)
{
	ZEND_PARSE_PARAMETERS_NONE();
}

static ZEND_FUNCTION(zend_test_void_return)
{
	/* dummy */
	ZEND_PARSE_PARAMETERS_NONE();
}

static void pass1(zend_script *script, void *context)
{
	php_printf("pass1\n");
}

static void pass2(zend_script *script, void *context)
{
	php_printf("pass2\n");
}

static ZEND_FUNCTION(zend_test_deprecated)
{
	zval *arg1;

	zend_parse_parameters(ZEND_NUM_ARGS(), "|z", &arg1);
}

/* Create a string without terminating null byte. Must be terminated with
 * zend_terminate_string() before destruction, otherwise a warning is issued
 * in debug builds. */
static ZEND_FUNCTION(zend_create_unterminated_string)
{
	zend_string *str, *res;

	if (zend_parse_parameters(ZEND_NUM_ARGS(), "S", &str) == FAILURE) {
		RETURN_THROWS();
	}

	res = zend_string_alloc(ZSTR_LEN(str), 0);
	memcpy(ZSTR_VAL(res), ZSTR_VAL(str), ZSTR_LEN(str));
	/* No trailing null byte */

	RETURN_STR(res);
}

/* Enforce terminate null byte on string. This avoids a warning in debug builds. */
static ZEND_FUNCTION(zend_terminate_string)
{
	zend_string *str;

	if (zend_parse_parameters(ZEND_NUM_ARGS(), "S", &str) == FAILURE) {
		RETURN_THROWS();
	}

	ZSTR_VAL(str)[ZSTR_LEN(str)] = '\0';
}

/* Cause an intentional memory leak, for testing/debugging purposes */
static ZEND_FUNCTION(zend_leak_bytes)
{
	zend_long leakbytes = 3;

	if (zend_parse_parameters(ZEND_NUM_ARGS(), "|l", &leakbytes) == FAILURE) {
		RETURN_THROWS();
	}

	emalloc(leakbytes);
}

/* Leak a refcounted variable */
static ZEND_FUNCTION(zend_leak_variable)
{
	zval *zv;

	if (zend_parse_parameters(ZEND_NUM_ARGS(), "z", &zv) == FAILURE) {
		RETURN_THROWS();
	}

	if (!Z_REFCOUNTED_P(zv)) {
		zend_error(E_WARNING, "Cannot leak variable that is not refcounted");
		return;
	}

	Z_ADDREF_P(zv);
}

/* Tests Z_PARAM_OBJ_OR_STR */
static ZEND_FUNCTION(zend_string_or_object)
{
	zend_string *str;
	zend_object *object;

	ZEND_PARSE_PARAMETERS_START(1, 1)
		Z_PARAM_OBJ_OR_STR(object, str)
	ZEND_PARSE_PARAMETERS_END();

	if (str) {
		RETURN_STR_COPY(str);
	} else {
		RETURN_OBJ_COPY(object);
	}
}

/* Tests Z_PARAM_OBJ_OR_STR_OR_NULL */
static ZEND_FUNCTION(zend_string_or_object_or_null)
{
	zend_string *str;
	zend_object *object;

	ZEND_PARSE_PARAMETERS_START(1, 1)
		Z_PARAM_OBJ_OR_STR_OR_NULL(object, str)
	ZEND_PARSE_PARAMETERS_END();

	if (str) {
		RETURN_STR_COPY(str);
	} else if (object) {
		RETURN_OBJ_COPY(object);
	} else {
		RETURN_NULL();
	}
}

/* Tests Z_PARAM_OBJ_OF_CLASS_OR_STR */
static ZEND_FUNCTION(zend_string_or_stdclass)
{
	zend_string *str;
	zend_object *object;

	ZEND_PARSE_PARAMETERS_START(1, 1)
		Z_PARAM_OBJ_OF_CLASS_OR_STR(object, zend_standard_class_def, str)
	ZEND_PARSE_PARAMETERS_END();

	if (str) {
		RETURN_STR_COPY(str);
	} else {
		RETURN_OBJ_COPY(object);
	}
}

static ZEND_FUNCTION(zend_test_compile_string)
{
	zend_string *source_string = NULL;
	zend_string *filename = NULL;
	zend_long position = ZEND_COMPILE_POSITION_AT_OPEN_TAG;

	ZEND_PARSE_PARAMETERS_START(3, 3)
		Z_PARAM_STR(source_string)
		Z_PARAM_STR(filename)
		Z_PARAM_LONG(position)
	ZEND_PARSE_PARAMETERS_END();

	zend_op_array *op_array = NULL;

	op_array = compile_string(source_string, ZSTR_VAL(filename), position);

	if (op_array) {
		zval retval;

		zend_try {
			ZVAL_UNDEF(&retval);
			zend_execute(op_array, &retval);
		} zend_catch {
			destroy_op_array(op_array);
			efree_size(op_array, sizeof(zend_op_array));
			zend_bailout();
		} zend_end_try();

		destroy_op_array(op_array);
		efree_size(op_array, sizeof(zend_op_array));
	}

	return;
}

/* Tests Z_PARAM_OBJ_OF_CLASS_OR_STR_OR_NULL */
static ZEND_FUNCTION(zend_string_or_stdclass_or_null)
{
	zend_string *str;
	zend_object *object;

	ZEND_PARSE_PARAMETERS_START(1, 1)
		Z_PARAM_OBJ_OF_CLASS_OR_STR_OR_NULL(object, zend_standard_class_def, str)
	ZEND_PARSE_PARAMETERS_END();

	if (str) {
		RETURN_STR_COPY(str);
	} else if (object) {
		RETURN_OBJ_COPY(object);
	} else {
		RETURN_NULL();
	}
}

/* Tests Z_PARAM_NUMBER_OR_STR */
static ZEND_FUNCTION(zend_number_or_string)
{
	zval *input;

	ZEND_PARSE_PARAMETERS_START(1, 1)
		Z_PARAM_NUMBER_OR_STR(input)
	ZEND_PARSE_PARAMETERS_END();

	switch (Z_TYPE_P(input)) {
		case IS_LONG:
			RETURN_LONG(Z_LVAL_P(input));
		case IS_DOUBLE:
			RETURN_DOUBLE(Z_DVAL_P(input));
		case IS_STRING:
			RETURN_STR_COPY(Z_STR_P(input));
		EMPTY_SWITCH_DEFAULT_CASE();
	}
}

/* Tests Z_PARAM_NUMBER_OR_STR_OR_NULL */
static ZEND_FUNCTION(zend_number_or_string_or_null)
{
	zval *input;

	ZEND_PARSE_PARAMETERS_START(1, 1)
		Z_PARAM_NUMBER_OR_STR_OR_NULL(input)
	ZEND_PARSE_PARAMETERS_END();

	if (!input) {
		RETURN_NULL();
	}

	switch (Z_TYPE_P(input)) {
		case IS_LONG:
			RETURN_LONG(Z_LVAL_P(input));
		case IS_DOUBLE:
			RETURN_DOUBLE(Z_DVAL_P(input));
		case IS_STRING:
			RETURN_STR_COPY(Z_STR_P(input));
		EMPTY_SWITCH_DEFAULT_CASE();
	}
}

static ZEND_FUNCTION(zend_weakmap_attach)
{
	zval *value;
	zend_object *obj;

	ZEND_PARSE_PARAMETERS_START(2, 2)
			Z_PARAM_OBJ(obj)
			Z_PARAM_ZVAL(value)
	ZEND_PARSE_PARAMETERS_END();

	if (zend_weakrefs_hash_add(&ZT_G(global_weakmap), obj, value)) {
		Z_TRY_ADDREF_P(value);
		RETURN_TRUE;
	}
	RETURN_FALSE;
}

static ZEND_FUNCTION(zend_weakmap_remove)
{
	zend_object *obj;

	ZEND_PARSE_PARAMETERS_START(1, 1)
			Z_PARAM_OBJ(obj)
	ZEND_PARSE_PARAMETERS_END();

	RETURN_BOOL(zend_weakrefs_hash_del(&ZT_G(global_weakmap), obj) == SUCCESS);
}

static ZEND_FUNCTION(zend_weakmap_dump)
{
	ZEND_PARSE_PARAMETERS_NONE();
	RETURN_ARR(zend_array_dup(&ZT_G(global_weakmap)));
}

static ZEND_FUNCTION(zend_get_current_func_name)
{
    ZEND_PARSE_PARAMETERS_NONE();

    zend_string *function_name = get_function_or_method_name(EG(current_execute_data)->prev_execute_data->func);

    RETURN_STR(function_name);
}

#if defined(HAVE_LIBXML) && !defined(PHP_WIN32)
static ZEND_FUNCTION(zend_test_override_libxml_global_state)
{
	ZEND_PARSE_PARAMETERS_NONE();

	xmlLoadExtDtdDefaultValue = 1;
	xmlDoValidityCheckingDefaultValue = 1;
	(void) xmlPedanticParserDefault(1);
	(void) xmlSubstituteEntitiesDefault(1);
	(void) xmlLineNumbersDefault(1);
	(void) xmlKeepBlanksDefault(0);
}
#endif

/* TESTS Z_PARAM_ITERABLE and Z_PARAM_ITERABLE_OR_NULL */
static ZEND_FUNCTION(zend_iterable)
{
	zval *arg1, *arg2;

	ZEND_PARSE_PARAMETERS_START(1, 2)
		Z_PARAM_ITERABLE(arg1)
		Z_PARAM_OPTIONAL
		Z_PARAM_ITERABLE_OR_NULL(arg2)
	ZEND_PARSE_PARAMETERS_END();
}

static ZEND_FUNCTION(zend_iterable_legacy)
{
	zval *arg1, *arg2;

	ZEND_PARSE_PARAMETERS_START(1, 2)
		Z_PARAM_ITERABLE(arg1)
		Z_PARAM_OPTIONAL
		Z_PARAM_ITERABLE_OR_NULL(arg2)
	ZEND_PARSE_PARAMETERS_END();

	RETURN_COPY(arg1);
}

ZEND_BEGIN_ARG_WITH_RETURN_TYPE_INFO_EX(arginfo_zend_iterable_legacy, 0, 1, IS_ITERABLE, 0)
	ZEND_ARG_TYPE_INFO(0, arg1, IS_ITERABLE, 0)
	ZEND_ARG_TYPE_INFO_WITH_DEFAULT_VALUE(0, arg2, IS_ITERABLE, 1, "null")
ZEND_END_ARG_INFO()

static const zend_function_entry ext_function_legacy[] = {
	ZEND_FE(zend_iterable_legacy, arginfo_zend_iterable_legacy)
	ZEND_FE_END
};

/* Call a method on a class or object using zend_call_method() */
static ZEND_FUNCTION(zend_call_method)
{
	zend_string *method_name;
	zval *class_or_object, *arg1 = NULL, *arg2 = NULL;
	zend_object *obj = NULL;
	zend_class_entry *ce = NULL;
	int argc = ZEND_NUM_ARGS();

	ZEND_PARSE_PARAMETERS_START(2, 4)
		Z_PARAM_ZVAL(class_or_object)
		Z_PARAM_STR(method_name)
		Z_PARAM_OPTIONAL
		Z_PARAM_ZVAL(arg1)
		Z_PARAM_ZVAL(arg2)
	ZEND_PARSE_PARAMETERS_END();

	if (Z_TYPE_P(class_or_object) == IS_OBJECT) {
		obj = Z_OBJ_P(class_or_object);
		ce = obj->ce;
	} else if (Z_TYPE_P(class_or_object) == IS_STRING) {
		ce = zend_lookup_class(Z_STR_P(class_or_object));
		if (!ce) {
			zend_error(E_ERROR, "Unknown class '%s'", Z_STRVAL_P(class_or_object));
			return;
		}
	} else {
		zend_argument_type_error(1, "must be of type object|string, %s given", zend_zval_value_name(class_or_object));
		return;
	}

	ZEND_ASSERT((argc >= 2) && (argc <= 4));
	zend_call_method(obj, ce, NULL, ZSTR_VAL(method_name), ZSTR_LEN(method_name), return_value, argc - 2, arg1, arg2);
}

static ZEND_FUNCTION(zend_get_unit_enum)
{
	ZEND_PARSE_PARAMETERS_NONE();

	RETURN_OBJ_COPY(zend_enum_get_case_cstr(zend_test_unit_enum, "Foo"));
}

static ZEND_FUNCTION(zend_test_zend_ini_parse_quantity)
{
	zend_string *str;
	zend_string *errstr;

	ZEND_PARSE_PARAMETERS_START(1, 1)
		Z_PARAM_STR(str)
	ZEND_PARSE_PARAMETERS_END();

	RETVAL_LONG(zend_ini_parse_quantity(str, &errstr));

	if (errstr) {
		zend_error(E_WARNING, "%s", ZSTR_VAL(errstr));
		zend_string_release(errstr);
	}
}

static ZEND_FUNCTION(zend_test_zend_ini_parse_uquantity)
{
	zend_string *str;
	zend_string *errstr;

	ZEND_PARSE_PARAMETERS_START(1, 1)
		Z_PARAM_STR(str)
	ZEND_PARSE_PARAMETERS_END();

	RETVAL_LONG((zend_long)zend_ini_parse_uquantity(str, &errstr));

	if (errstr) {
		zend_error(E_WARNING, "%s", ZSTR_VAL(errstr));
		zend_string_release(errstr);
	}
}

static ZEND_FUNCTION(zend_test_zend_ini_str)
{
	ZEND_PARSE_PARAMETERS_NONE();

	RETURN_STR(ZT_G(str_test));
}

static ZEND_FUNCTION(zend_test_is_string_marked_as_valid_utf8)
{
	zend_string *str;

	ZEND_PARSE_PARAMETERS_START(1, 1)
		Z_PARAM_STR(str)
	ZEND_PARSE_PARAMETERS_END();

	RETURN_BOOL(ZSTR_IS_VALID_UTF8(str));
}

static ZEND_FUNCTION(ZendTestNS2_namespaced_func)
{
	ZEND_PARSE_PARAMETERS_NONE();
	RETURN_TRUE;
}

static ZEND_FUNCTION(ZendTestNS2_namespaced_deprecated_func)
{
	ZEND_PARSE_PARAMETERS_NONE();
}

static ZEND_FUNCTION(ZendTestNS2_ZendSubNS_namespaced_func)
{
	ZEND_PARSE_PARAMETERS_NONE();
	RETURN_TRUE;
}

static ZEND_FUNCTION(ZendTestNS2_ZendSubNS_namespaced_deprecated_func)
{
	ZEND_PARSE_PARAMETERS_NONE();
}

static ZEND_FUNCTION(zend_test_parameter_with_attribute)
{
	zend_string *parameter;

	ZEND_PARSE_PARAMETERS_START(1, 1)
		Z_PARAM_STR(parameter)
	ZEND_PARSE_PARAMETERS_END();

	RETURN_LONG(1);
}

#ifdef ZEND_CHECK_STACK_LIMIT
static ZEND_FUNCTION(zend_test_zend_call_stack_get)
{
	zend_call_stack stack;

	ZEND_PARSE_PARAMETERS_NONE();

	if (zend_call_stack_get(&stack)) {
		zend_string *str;

		array_init(return_value);

		str = strpprintf(0, "%p", stack.base);
		add_assoc_str(return_value, "base", str);

		str = strpprintf(0, "0x%zx", stack.max_size);
		add_assoc_str(return_value, "max_size", str);

		str = strpprintf(0, "%p", zend_call_stack_position());
		add_assoc_str(return_value, "position", str);

		str = strpprintf(0, "%p", EG(stack_limit));
		add_assoc_str(return_value, "EG(stack_limit)", str);

		return;
	}

	RETURN_NULL();
}

zend_long (*volatile zend_call_stack_use_all_fun)(void *limit);

static zend_long zend_call_stack_use_all(void *limit)
{
	if (zend_call_stack_overflowed(limit)) {
		return 1;
	}

	return 1 + zend_call_stack_use_all_fun(limit);
}

static ZEND_FUNCTION(zend_test_zend_call_stack_use_all)
{
	zend_call_stack stack;

	ZEND_PARSE_PARAMETERS_NONE();

	if (!zend_call_stack_get(&stack)) {
		return;
	}

	zend_call_stack_use_all_fun = zend_call_stack_use_all;

	void *limit = zend_call_stack_limit(stack.base, stack.max_size, 4096);

	RETURN_LONG(zend_call_stack_use_all(limit));
}
#endif /* ZEND_CHECK_STACK_LIMIT */

static ZEND_FUNCTION(zend_get_map_ptr_last)
{
	ZEND_PARSE_PARAMETERS_NONE();
	RETURN_LONG(CG(map_ptr_last));
}

static ZEND_FUNCTION(zend_test_crash)
{
	zend_string *message = NULL;

	ZEND_PARSE_PARAMETERS_START(0, 1)
		Z_PARAM_OPTIONAL
		Z_PARAM_STR_OR_NULL(message)
	ZEND_PARSE_PARAMETERS_END();

	if (message) {
		php_printf("%s", ZSTR_VAL(message));
	}

	char *invalid = (char *) 1;
	php_printf("%s", invalid);
}

<<<<<<< HEAD
static ZEND_FUNCTION(zend_test_fill_packed_array)
{
	HashTable *parameter;

	ZEND_PARSE_PARAMETERS_START(1, 1)
		Z_PARAM_ARRAY_HT_EX(parameter, 0, 1)
	ZEND_PARSE_PARAMETERS_END();

	if (!HT_IS_PACKED(parameter)) {
		zend_argument_value_error(1, "must be a packed array");
		RETURN_THROWS();
	}

	zend_hash_extend(parameter, parameter->nNumUsed + 10, true);
	ZEND_HASH_FILL_PACKED(parameter) {
		for (int i = 0; i < 10; i++) {
			zval value;
			ZVAL_LONG(&value, i);
			ZEND_HASH_FILL_ADD(&value);
		}
	} ZEND_HASH_FILL_END();
}

static ZEND_FUNCTION(get_open_basedir)
{
	ZEND_PARSE_PARAMETERS_NONE();
	if (PG(open_basedir)) {
		RETURN_STRING(PG(open_basedir));
	} else {
		RETURN_NULL();
	}
=======
static bool has_opline(zend_execute_data *execute_data)
{
	return execute_data
		&& execute_data->func
		&& ZEND_USER_CODE(execute_data->func->type)
		&& execute_data->opline
	;
}

void * zend_test_custom_malloc(size_t len)
{
	if (has_opline(EG(current_execute_data))) {
		assert(EG(current_execute_data)->opline->lineno != (uint32_t)-1);
	}
	return _zend_mm_alloc(ZT_G(zend_orig_heap), len ZEND_FILE_LINE_EMPTY_CC ZEND_FILE_LINE_EMPTY_CC);
}

void zend_test_custom_free(void *ptr)
{
	if (has_opline(EG(current_execute_data))) {
		assert(EG(current_execute_data)->opline->lineno != (uint32_t)-1);
	}
	_zend_mm_free(ZT_G(zend_orig_heap), ptr ZEND_FILE_LINE_EMPTY_CC ZEND_FILE_LINE_EMPTY_CC);
}

void * zend_test_custom_realloc(void * ptr, size_t len)
{
	if (has_opline(EG(current_execute_data))) {
		assert(EG(current_execute_data)->opline->lineno != (uint32_t)-1);
	}
	return _zend_mm_realloc(ZT_G(zend_orig_heap), ptr, len ZEND_FILE_LINE_EMPTY_CC ZEND_FILE_LINE_EMPTY_CC);
}

static PHP_INI_MH(OnUpdateZendTestObserveOplineInZendMM)
{
	if (new_value == NULL) {
		return FAILURE;
	}

	int int_value = zend_ini_parse_bool(new_value);

	if (int_value == 1) {
		// `zend_mm_heap` is a private struct, so we have not way to find the
		// actual size, but 4096 bytes should be enough
		ZT_G(zend_test_heap) = malloc(4096);
		memset(ZT_G(zend_test_heap), 0, 4096);
		zend_mm_set_custom_handlers(
			ZT_G(zend_test_heap),
			zend_test_custom_malloc,
			zend_test_custom_free,
			zend_test_custom_realloc
		);
		ZT_G(zend_orig_heap) = zend_mm_get_heap();
		zend_mm_set_heap(ZT_G(zend_test_heap));
	} else if (ZT_G(zend_test_heap))  {
		free(ZT_G(zend_test_heap));
		ZT_G(zend_test_heap) = NULL;
		zend_mm_set_heap(ZT_G(zend_orig_heap));
	}
	return OnUpdateBool(entry, new_value, mh_arg1, mh_arg2, mh_arg3, stage);
>>>>>>> 50ccea31
}

static ZEND_FUNCTION(zend_test_is_pcre_bundled)
{
	ZEND_PARSE_PARAMETERS_NONE();
#if HAVE_BUNDLED_PCRE
	RETURN_TRUE;
#else
	RETURN_FALSE;
#endif
}

static zend_object *zend_test_class_new(zend_class_entry *class_type)
{
	zend_object *obj = zend_objects_new(class_type);
	object_properties_init(obj, class_type);
	obj->handlers = &zend_test_class_handlers;
	return obj;
}

static zend_function *zend_test_class_method_get(zend_object **object, zend_string *name, const zval *key)
{
	if (zend_string_equals_literal_ci(name, "test")) {
	    zend_internal_function *fptr;

	    if (EXPECTED(EG(trampoline).common.function_name == NULL)) {
		    fptr = (zend_internal_function *) &EG(trampoline);
	    } else {
		    fptr = emalloc(sizeof(zend_internal_function));
	    }
	    memset(fptr, 0, sizeof(zend_internal_function));
	    fptr->type = ZEND_INTERNAL_FUNCTION;
	    fptr->num_args = 1;
	    fptr->scope = (*object)->ce;
	    fptr->fn_flags = ZEND_ACC_CALL_VIA_HANDLER;
	    fptr->function_name = zend_string_copy(name);
	    fptr->handler = ZEND_FN(zend_test_func);

	    return (zend_function*)fptr;
	}
	return zend_std_get_method(object, name, key);
}

static zend_function *zend_test_class_static_method_get(zend_class_entry *ce, zend_string *name)
{
	if (zend_string_equals_literal_ci(name, "test")) {
		zend_internal_function *fptr;

		if (EXPECTED(EG(trampoline).common.function_name == NULL)) {
			fptr = (zend_internal_function *) &EG(trampoline);
		} else {
			fptr = emalloc(sizeof(zend_internal_function));
		}
		memset(fptr, 0, sizeof(zend_internal_function));
		fptr->type = ZEND_INTERNAL_FUNCTION;
		fptr->num_args = 1;
		fptr->scope = ce;
		fptr->fn_flags = ZEND_ACC_CALL_VIA_HANDLER|ZEND_ACC_STATIC;
		fptr->function_name = zend_string_copy(name);
		fptr->handler = ZEND_FN(zend_test_func);

		return (zend_function*)fptr;
	}
	return zend_std_get_static_method(ce, name, NULL);
}

void zend_attribute_validate_zendtestattribute(zend_attribute *attr, uint32_t target, zend_class_entry *scope)
{
	if (target != ZEND_ATTRIBUTE_TARGET_CLASS) {
		zend_error(E_COMPILE_ERROR, "Only classes can be marked with #[ZendTestAttribute]");
	}
}

static ZEND_METHOD(_ZendTestClass, __toString)
{
	ZEND_PARSE_PARAMETERS_NONE();
	RETURN_EMPTY_STRING();
}

/* Internal function returns bool, we return int. */
static ZEND_METHOD(_ZendTestClass, is_object)
{
	ZEND_PARSE_PARAMETERS_NONE();
	RETURN_LONG(42);
}

static ZEND_METHOD(_ZendTestClass, returnsStatic) {
	ZEND_PARSE_PARAMETERS_NONE();
	object_init_ex(return_value, zend_get_called_scope(execute_data));
}

static ZEND_METHOD(_ZendTestClass, returnsThrowable)
{
	ZEND_PARSE_PARAMETERS_NONE();
	zend_throw_error(NULL, "Dummy");
}

static ZEND_METHOD(_ZendTestClass, variadicTest) {
	int      argc, i;
	zval    *args = NULL;

	ZEND_PARSE_PARAMETERS_START(0, -1)
		Z_PARAM_VARIADIC('*', args, argc)
	ZEND_PARSE_PARAMETERS_END();

	for (i = 0; i < argc; i++) {
		zval *arg = args + i;

		if (Z_TYPE_P(arg) == IS_STRING) {
			continue;
		}
		if (Z_TYPE_P(arg) == IS_OBJECT && instanceof_function(Z_OBJ_P(arg)->ce, zend_ce_iterator)) {
			continue;
		}

		zend_argument_type_error(i + 1, "must be of class Iterator or a string, %s given", zend_zval_type_name(arg));
		RETURN_THROWS();
	}

	object_init_ex(return_value, zend_get_called_scope(execute_data));
}

static ZEND_METHOD(_ZendTestChildClass, returnsThrowable)
{
	ZEND_PARSE_PARAMETERS_NONE();
	zend_throw_error(NULL, "Dummy");
}

static ZEND_METHOD(ZendAttributeTest, testMethod)
{
	ZEND_PARSE_PARAMETERS_NONE();
	RETURN_TRUE;
}

static ZEND_METHOD(_ZendTestTrait, testMethod)
{
	ZEND_PARSE_PARAMETERS_NONE();
	RETURN_TRUE;
}

static ZEND_METHOD(ZendTestNS_Foo, method)
{
	ZEND_PARSE_PARAMETERS_NONE();

	RETURN_LONG(0);
}

static ZEND_METHOD(ZendTestNS_UnlikelyCompileError, method)
{
	ZEND_PARSE_PARAMETERS_NONE();

	RETURN_NULL();
}

static ZEND_METHOD(ZendTestNS_NotUnlikelyCompileError, method)
{
	ZEND_PARSE_PARAMETERS_NONE();

	RETURN_NULL();
}

static ZEND_METHOD(ZendTestNS2_Foo, method)
{
	ZEND_PARSE_PARAMETERS_NONE();
}

static ZEND_METHOD(ZendTestNS2_ZendSubNS_Foo, method)
{
	ZEND_PARSE_PARAMETERS_NONE();
}

static ZEND_METHOD(ZendTestParameterAttribute, __construct)
{
	zend_string *parameter;

	ZEND_PARSE_PARAMETERS_START(1, 1)
		Z_PARAM_STR(parameter)
	ZEND_PARSE_PARAMETERS_END();

	ZVAL_STR_COPY(OBJ_PROP_NUM(Z_OBJ_P(ZEND_THIS), 0), parameter);
}

static ZEND_METHOD(ZendTestPropertyAttribute, __construct)
{
	zend_string *parameter;

	ZEND_PARSE_PARAMETERS_START(1, 1)
		Z_PARAM_STR(parameter)
	ZEND_PARSE_PARAMETERS_END();

	ZVAL_STR_COPY(OBJ_PROP_NUM(Z_OBJ_P(ZEND_THIS), 0), parameter);
}

static ZEND_METHOD(ZendTestClassWithMethodWithParameterAttribute, no_override)
{
	zend_string *parameter;

	ZEND_PARSE_PARAMETERS_START(1, 1)
		Z_PARAM_STR(parameter)
	ZEND_PARSE_PARAMETERS_END();

	RETURN_LONG(2);
}

static ZEND_METHOD(ZendTestClassWithMethodWithParameterAttribute, override)
{
	zend_string *parameter;

	ZEND_PARSE_PARAMETERS_START(1, 1)
		Z_PARAM_STR(parameter)
	ZEND_PARSE_PARAMETERS_END();

	RETURN_LONG(3);
}

static ZEND_METHOD(ZendTestChildClassWithMethodWithParameterAttribute, override)
{
	zend_string *parameter;

	ZEND_PARSE_PARAMETERS_START(1, 1)
		Z_PARAM_STR(parameter)
	ZEND_PARSE_PARAMETERS_END();

	RETURN_LONG(4);
}

static ZEND_METHOD(ZendTestForbidDynamicCall, call)
{
	ZEND_PARSE_PARAMETERS_NONE();

	zend_forbid_dynamic_call();
}

static ZEND_METHOD(ZendTestForbidDynamicCall, callStatic)
{
	ZEND_PARSE_PARAMETERS_NONE();

	zend_forbid_dynamic_call();
}

PHP_INI_BEGIN()
	STD_PHP_INI_BOOLEAN("zend_test.replace_zend_execute_ex", "0", PHP_INI_SYSTEM, OnUpdateBool, replace_zend_execute_ex, zend_zend_test_globals, zend_test_globals)
	STD_PHP_INI_BOOLEAN("zend_test.register_passes", "0", PHP_INI_SYSTEM, OnUpdateBool, register_passes, zend_zend_test_globals, zend_test_globals)
	STD_PHP_INI_BOOLEAN("zend_test.print_stderr_mshutdown", "0", PHP_INI_SYSTEM, OnUpdateBool, print_stderr_mshutdown, zend_zend_test_globals, zend_test_globals)
#ifdef HAVE_COPY_FILE_RANGE
	STD_PHP_INI_ENTRY("zend_test.limit_copy_file_range", "-1", PHP_INI_ALL, OnUpdateLong, limit_copy_file_range, zend_zend_test_globals, zend_test_globals)
#endif
	STD_PHP_INI_ENTRY("zend_test.quantity_value", "0", PHP_INI_ALL, OnUpdateLong, quantity_value, zend_zend_test_globals, zend_test_globals)
	STD_PHP_INI_ENTRY("zend_test.str_test", "", PHP_INI_ALL, OnUpdateStr, str_test, zend_zend_test_globals, zend_test_globals)
	STD_PHP_INI_ENTRY("zend_test.not_empty_str_test", "val", PHP_INI_ALL, OnUpdateStrNotEmpty, not_empty_str_test, zend_zend_test_globals, zend_test_globals)
	STD_PHP_INI_BOOLEAN("zend_test.observe_opline_in_zendmm", "0", PHP_INI_ALL, OnUpdateZendTestObserveOplineInZendMM, observe_opline_in_zendmm, zend_zend_test_globals, zend_test_globals)
PHP_INI_END()

void (*old_zend_execute_ex)(zend_execute_data *execute_data);
static void custom_zend_execute_ex(zend_execute_data *execute_data)
{
	old_zend_execute_ex(execute_data);
}

static void le_throwing_resource_dtor(zend_resource *rsrc)
{
	zend_throw_exception(NULL, "Throwing resource destructor called", 0);
}

static ZEND_METHOD(_ZendTestClass, takesUnionType)
{
	zend_object *obj;
	ZEND_PARSE_PARAMETERS_START(1, 1);
		Z_PARAM_OBJ(obj)
	ZEND_PARSE_PARAMETERS_END();
	// we have to perform type-checking to avoid arginfo/zpp mismatch error
	bool type_matches = (
		instanceof_function(obj->ce, zend_standard_class_def)
		||
		instanceof_function(obj->ce, zend_ce_iterator)
	);
	if (!type_matches) {
		zend_string *ty = zend_type_to_string(execute_data->func->internal_function.arg_info->type);
		zend_argument_type_error(1, "must be of type %s, %s given", ty->val, obj->ce->name->val);
		zend_string_release(ty);
		RETURN_THROWS();
	}

	RETURN_NULL();
}

// Returns a newly allocated DNF type `Iterator|(Traversable&Countable)`.
//
// We need to generate it "manually" because gen_stubs.php does not support codegen for DNF types ATM.
static zend_type create_test_dnf_type(void) {
	zend_string *class_Iterator = zend_string_init_interned("Iterator", sizeof("Iterator") - 1, true);
	zend_alloc_ce_cache(class_Iterator);
	zend_string *class_Traversable = ZSTR_KNOWN(ZEND_STR_TRAVERSABLE);
	zend_string *class_Countable = zend_string_init_interned("Countable", sizeof("Countable") - 1, true);
	zend_alloc_ce_cache(class_Countable);
	//
	zend_type_list *intersection_list = malloc(ZEND_TYPE_LIST_SIZE(2));
	intersection_list->num_types = 2;
	intersection_list->types[0] = (zend_type) ZEND_TYPE_INIT_CLASS(class_Traversable, 0, 0);
	intersection_list->types[1] = (zend_type) ZEND_TYPE_INIT_CLASS(class_Countable, 0, 0);
	zend_type_list *union_list = malloc(ZEND_TYPE_LIST_SIZE(2));
	union_list->num_types = 2;
	union_list->types[0] = (zend_type) ZEND_TYPE_INIT_CLASS(class_Iterator, 0, 0);
	union_list->types[1] = (zend_type) ZEND_TYPE_INIT_INTERSECTION(intersection_list, 0);
	return (zend_type) ZEND_TYPE_INIT_UNION(union_list, 0);
}

static void register_ZendTestClass_dnf_property(zend_class_entry *ce) {
	zend_string *prop_name = zend_string_init_interned("dnfProperty", sizeof("dnfProperty") - 1, true);
	zval default_value;
	ZVAL_UNDEF(&default_value);
	zend_type type = create_test_dnf_type();
	zend_declare_typed_property(ce, prop_name, &default_value, ZEND_ACC_PUBLIC, NULL, type);
}

// arg_info for `zend_test_internal_dnf_arguments`
// The types are upgraded to DNF types in `register_dynamic_function_entries()`
static zend_internal_arg_info arginfo_zend_test_internal_dnf_arguments[] = {
	// first entry is a zend_internal_function_info (see zend_compile.h): {argument_count, return_type, unused}
	{(const char*)(uintptr_t)(1), {0}, NULL},
	{"arg", {0}, NULL}
};

static ZEND_NAMED_FUNCTION(zend_test_internal_dnf_arguments)
{
	zend_object *obj;
	ZEND_PARSE_PARAMETERS_START(1, 1);
		Z_PARAM_OBJ(obj)
	ZEND_PARSE_PARAMETERS_END();
	// we have to perform type-checking to avoid arginfo/zpp mismatch error
	bool type_matches = (
		instanceof_function(obj->ce, zend_ce_iterator)
		|| (
			instanceof_function(obj->ce, zend_ce_traversable)
			&& instanceof_function(obj->ce, zend_ce_countable)
		)
	);
	if (!type_matches) {
		zend_string *ty = zend_type_to_string(arginfo_zend_test_internal_dnf_arguments[1].type);
		zend_argument_type_error(1, "must be of type %s, %s given", ty->val, obj->ce->name->val);
		zend_string_release(ty);
		RETURN_THROWS();
	}

	RETURN_OBJ_COPY(obj);
}

static const zend_function_entry dynamic_function_entries[] = {
	{
		.fname = "zend_test_internal_dnf_arguments",
		.handler = zend_test_internal_dnf_arguments,
		.arg_info = arginfo_zend_test_internal_dnf_arguments,
		.num_args = 1,
		.flags = 0,
	},
	ZEND_FE_END,
};

static void register_dynamic_function_entries(int module_type) {
	// return-type is at index 0
	arginfo_zend_test_internal_dnf_arguments[0].type = create_test_dnf_type();
	arginfo_zend_test_internal_dnf_arguments[1].type = create_test_dnf_type();
	//
	zend_register_functions(NULL, dynamic_function_entries, NULL, module_type);
}

PHP_MINIT_FUNCTION(zend_test)
{
	register_dynamic_function_entries(type);

	zend_test_interface = register_class__ZendTestInterface();

	zend_test_class = register_class__ZendTestClass(zend_test_interface);
	register_ZendTestClass_dnf_property(zend_test_class);
	zend_test_class->create_object = zend_test_class_new;
	zend_test_class->get_static_method = zend_test_class_static_method_get;

	zend_test_child_class = register_class__ZendTestChildClass(zend_test_class);

	memcpy(&zend_test_class_handlers, &std_object_handlers, sizeof(zend_object_handlers));
	zend_test_class_handlers.get_method = zend_test_class_method_get;

	zend_attribute_test_class = register_class_ZendAttributeTest();

	zend_test_trait = register_class__ZendTestTrait();

	register_test_symbols(module_number);

	zend_test_attribute = register_class_ZendTestAttribute();
	{
		zend_internal_attribute *attr = zend_mark_internal_attribute(zend_test_attribute);
		attr->validator = zend_attribute_validate_zendtestattribute;
	}

	zend_test_repeatable_attribute = register_class_ZendTestRepeatableAttribute();
	zend_mark_internal_attribute(zend_test_repeatable_attribute);

	zend_test_parameter_attribute = register_class_ZendTestParameterAttribute();
	zend_mark_internal_attribute(zend_test_parameter_attribute);

	zend_test_property_attribute = register_class_ZendTestPropertyAttribute();
	zend_mark_internal_attribute(zend_test_property_attribute);

	zend_test_class_with_method_with_parameter_attribute = register_class_ZendTestClassWithMethodWithParameterAttribute();
	zend_test_child_class_with_method_with_parameter_attribute = register_class_ZendTestChildClassWithMethodWithParameterAttribute(zend_test_class_with_method_with_parameter_attribute);

	zend_test_class_with_property_attribute = register_class_ZendTestClassWithPropertyAttribute();
	{
		zend_property_info *prop_info = zend_hash_str_find_ptr(&zend_test_class_with_property_attribute->properties_info, "attributed", sizeof("attributed") - 1);
		zend_add_property_attribute(zend_test_class_with_property_attribute, prop_info, zend_test_attribute->name, 0);
	}

	zend_test_forbid_dynamic_call = register_class_ZendTestForbidDynamicCall();

	zend_test_ns_foo_class = register_class_ZendTestNS_Foo();
	zend_test_ns_unlikely_compile_error_class = register_class_ZendTestNS_UnlikelyCompileError();
	zend_test_ns_not_unlikely_compile_error_class = register_class_ZendTestNS_NotUnlikelyCompileError();
	zend_test_ns2_foo_class = register_class_ZendTestNS2_Foo();
	zend_test_ns2_ns_foo_class = register_class_ZendTestNS2_ZendSubNS_Foo();

	zend_test_unit_enum = register_class_ZendTestUnitEnum();
	zend_test_string_enum = register_class_ZendTestStringEnum();
	zend_test_int_enum = register_class_ZendTestIntEnum();

	zend_register_functions(NULL, ext_function_legacy, NULL, EG(current_module)->type);

	// Loading via dl() not supported with the observer API
	if (type != MODULE_TEMPORARY) {
		REGISTER_INI_ENTRIES();
	} else {
		(void)ini_entries;
	}

	if (ZT_G(replace_zend_execute_ex)) {
		old_zend_execute_ex = zend_execute_ex;
		zend_execute_ex = custom_zend_execute_ex;
	}

	if (ZT_G(register_passes)) {
		zend_optimizer_register_pass(pass1);
		zend_optimizer_register_pass(pass2);
	}

	zend_test_observer_init(INIT_FUNC_ARGS_PASSTHRU);
	zend_test_fiber_init();
	zend_test_iterators_init();
	zend_test_object_handlers_init();

	le_throwing_resource = zend_register_list_destructors_ex(le_throwing_resource_dtor, NULL, "throwing resource", module_number);

	return SUCCESS;
}

PHP_MSHUTDOWN_FUNCTION(zend_test)
{
	if (type != MODULE_TEMPORARY) {
		UNREGISTER_INI_ENTRIES();
	}

	zend_test_observer_shutdown(SHUTDOWN_FUNC_ARGS_PASSTHRU);

	if (ZT_G(print_stderr_mshutdown)) {
		fprintf(stderr, "[zend-test] MSHUTDOWN\n");
	}

	return SUCCESS;
}

PHP_RINIT_FUNCTION(zend_test)
{
	zend_hash_init(&ZT_G(global_weakmap), 8, NULL, ZVAL_PTR_DTOR, 0);
	ZT_G(observer_nesting_depth) = 0;
	return SUCCESS;
}

PHP_RSHUTDOWN_FUNCTION(zend_test)
{
	zend_ulong obj_key;
	ZEND_HASH_FOREACH_NUM_KEY(&ZT_G(global_weakmap), obj_key) {
		zend_weakrefs_hash_del(&ZT_G(global_weakmap), zend_weakref_key_to_object(obj_key));
	} ZEND_HASH_FOREACH_END();
	zend_hash_destroy(&ZT_G(global_weakmap));

	if (ZT_G(zend_test_heap))  {
		free(ZT_G(zend_test_heap));
		ZT_G(zend_test_heap) = NULL;
		zend_mm_set_heap(ZT_G(zend_orig_heap));
	}

	return SUCCESS;
}

static PHP_GINIT_FUNCTION(zend_test)
{
#if defined(COMPILE_DL_ZEND_TEST) && defined(ZTS)
	ZEND_TSRMLS_CACHE_UPDATE();
#endif
	memset(zend_test_globals, 0, sizeof(*zend_test_globals));

	zend_test_observer_ginit(zend_test_globals);
}

static PHP_GSHUTDOWN_FUNCTION(zend_test)
{
	zend_test_observer_gshutdown(zend_test_globals);
}

PHP_MINFO_FUNCTION(zend_test)
{
	php_info_print_table_start();
	php_info_print_table_row(2, "zend_test extension", "enabled");
	php_info_print_table_end();

	DISPLAY_INI_ENTRIES();
}

zend_module_entry zend_test_module_entry = {
	STANDARD_MODULE_HEADER,
	"zend_test",
	ext_functions,
	PHP_MINIT(zend_test),
	PHP_MSHUTDOWN(zend_test),
	PHP_RINIT(zend_test),
	PHP_RSHUTDOWN(zend_test),
	PHP_MINFO(zend_test),
	PHP_ZEND_TEST_VERSION,
	PHP_MODULE_GLOBALS(zend_test),
	PHP_GINIT(zend_test),
	PHP_GSHUTDOWN(zend_test),
	NULL,
	STANDARD_MODULE_PROPERTIES_EX
};

#ifdef COMPILE_DL_ZEND_TEST
# ifdef ZTS
ZEND_TSRMLS_CACHE_DEFINE()
# endif
ZEND_GET_MODULE(zend_test)
#endif

/* The important part here is the ZEND_FASTCALL. */
PHP_ZEND_TEST_API int ZEND_FASTCALL bug78270(const char *str, size_t str_len)
{
	char * copy = zend_strndup(str, str_len);
	int r = (int) ZEND_ATOL(copy);
	free(copy);
	return r;
}

PHP_ZEND_TEST_API struct bug79096 bug79096(void)
{
	struct bug79096 b;

	b.a = 1;
	b.b = 1;
	return b;
}

PHP_ZEND_TEST_API void bug79532(off_t *array, size_t elems)
{
	int i;
	for (i = 0; i < elems; i++) {
		array[i] = i;
	}
}

PHP_ZEND_TEST_API int *(*bug79177_cb)(void);
void bug79177(void)
{
	bug79177_cb();
}

typedef struct bug80847_01 {
	uint64_t b;
	double c;
} bug80847_01;
typedef struct bug80847_02 {
	bug80847_01 a;
} bug80847_02;

PHP_ZEND_TEST_API bug80847_02 ffi_bug80847(bug80847_02 s) {
	s.a.b += 10;
	s.a.c -= 10.0;
	return s;
}

PHP_ZEND_TEST_API void (*bug_gh9090_void_none_ptr)(void) = NULL;
PHP_ZEND_TEST_API void (*bug_gh9090_void_int_char_ptr)(int, char *) = NULL;
PHP_ZEND_TEST_API void (*bug_gh9090_void_int_char_var_ptr)(int, char *, ...) = NULL;
PHP_ZEND_TEST_API void (*bug_gh9090_void_char_int_ptr)(char *, int) = NULL;
PHP_ZEND_TEST_API int (*bug_gh9090_int_int_char_ptr)(int, char *) = NULL;

PHP_ZEND_TEST_API void bug_gh9090_void_none(void) {
    php_printf("bug_gh9090_none\n");
}

PHP_ZEND_TEST_API void bug_gh9090_void_int_char(int i, char *s) {
    php_printf("bug_gh9090_int_char %d %s\n", i, s);
}

PHP_ZEND_TEST_API void bug_gh9090_void_int_char_var(int i, char *fmt, ...) {
    va_list args;
    char *buffer;

    va_start(args, fmt);

    zend_vspprintf(&buffer, 0, fmt, args);
    php_printf("bug_gh9090_void_int_char_var %s\n", buffer);
    efree(buffer);

    va_end(args);
}

PHP_ZEND_TEST_API int gh11934b_ffi_var_test_cdata;

#ifdef HAVE_COPY_FILE_RANGE
/**
 * This function allows us to simulate early return of copy_file_range by setting the limit_copy_file_range ini setting.
 */
PHP_ZEND_TEST_API ssize_t copy_file_range(int fd_in, off64_t *off_in, int fd_out, off64_t *off_out, size_t len, unsigned int flags)
{
	ssize_t (*original_copy_file_range)(int, off64_t *, int, off64_t *, size_t, unsigned int) = dlsym(RTLD_NEXT, "copy_file_range");
	if (ZT_G(limit_copy_file_range) >= Z_L(0)) {
		len = ZT_G(limit_copy_file_range);
	}
	return original_copy_file_range(fd_in, off_in, fd_out, off_out, len, flags);
}
#endif


static PHP_FUNCTION(zend_test_create_throwing_resource)
{
	ZEND_PARSE_PARAMETERS_NONE();
	zend_resource *res = zend_register_resource(NULL, le_throwing_resource);
	ZVAL_RES(return_value, res);
}<|MERGE_RESOLUTION|>--- conflicted
+++ resolved
@@ -31,11 +31,7 @@
 #include "zend_interfaces.h"
 #include "zend_weakrefs.h"
 #include "Zend/Optimizer/zend_optimizer.h"
-<<<<<<< HEAD
-=======
 #include "Zend/zend_alloc.h"
-#include "test.h"
->>>>>>> 50ccea31
 #include "test_arginfo.h"
 #include "zend_call_stack.h"
 #include "zend_exceptions.h"
@@ -633,39 +629,6 @@
 	php_printf("%s", invalid);
 }
 
-<<<<<<< HEAD
-static ZEND_FUNCTION(zend_test_fill_packed_array)
-{
-	HashTable *parameter;
-
-	ZEND_PARSE_PARAMETERS_START(1, 1)
-		Z_PARAM_ARRAY_HT_EX(parameter, 0, 1)
-	ZEND_PARSE_PARAMETERS_END();
-
-	if (!HT_IS_PACKED(parameter)) {
-		zend_argument_value_error(1, "must be a packed array");
-		RETURN_THROWS();
-	}
-
-	zend_hash_extend(parameter, parameter->nNumUsed + 10, true);
-	ZEND_HASH_FILL_PACKED(parameter) {
-		for (int i = 0; i < 10; i++) {
-			zval value;
-			ZVAL_LONG(&value, i);
-			ZEND_HASH_FILL_ADD(&value);
-		}
-	} ZEND_HASH_FILL_END();
-}
-
-static ZEND_FUNCTION(get_open_basedir)
-{
-	ZEND_PARSE_PARAMETERS_NONE();
-	if (PG(open_basedir)) {
-		RETURN_STRING(PG(open_basedir));
-	} else {
-		RETURN_NULL();
-	}
-=======
 static bool has_opline(zend_execute_data *execute_data)
 {
 	return execute_data
@@ -726,7 +689,39 @@
 		zend_mm_set_heap(ZT_G(zend_orig_heap));
 	}
 	return OnUpdateBool(entry, new_value, mh_arg1, mh_arg2, mh_arg3, stage);
->>>>>>> 50ccea31
+}
+
+static ZEND_FUNCTION(zend_test_fill_packed_array)
+{
+	HashTable *parameter;
+
+	ZEND_PARSE_PARAMETERS_START(1, 1)
+		Z_PARAM_ARRAY_HT_EX(parameter, 0, 1)
+	ZEND_PARSE_PARAMETERS_END();
+
+	if (!HT_IS_PACKED(parameter)) {
+		zend_argument_value_error(1, "must be a packed array");
+		RETURN_THROWS();
+	}
+
+	zend_hash_extend(parameter, parameter->nNumUsed + 10, true);
+	ZEND_HASH_FILL_PACKED(parameter) {
+		for (int i = 0; i < 10; i++) {
+			zval value;
+			ZVAL_LONG(&value, i);
+			ZEND_HASH_FILL_ADD(&value);
+		}
+	} ZEND_HASH_FILL_END();
+}
+
+static ZEND_FUNCTION(get_open_basedir)
+{
+	ZEND_PARSE_PARAMETERS_NONE();
+	if (PG(open_basedir)) {
+		RETURN_STRING(PG(open_basedir));
+	} else {
+		RETURN_NULL();
+	}
 }
 
 static ZEND_FUNCTION(zend_test_is_pcre_bundled)
