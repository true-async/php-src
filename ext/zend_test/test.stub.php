--- conflicted
+++ resolved
@@ -193,11 +193,9 @@
 
     function zend_get_map_ptr_last(): int {}
 
-<<<<<<< HEAD
+    function zend_test_crash(?string $message = null): void {}
+
     function zend_test_fill_packed_array(array &$array): void {}
-=======
-    function zend_test_crash(?string $message = null): void {}
->>>>>>> 9a20f43b
 }
 
 namespace ZendTestNS {
