<?php

/** @generate-class-entries static */

namespace {

    interface _ZendTestInterface
    {
    }

    /** @alias _ZendTestClassAlias */
    class _ZendTestClass implements _ZendTestInterface {
        /** @var mixed */
        public static $_StaticProp;
        public static int $staticIntProp = 123;

<<<<<<< HEAD
        public int $intProp = 123;
        public ?stdClass $classProp = null;
        public stdClass|Iterator|null $classUnionProp = null;
        public readonly int $readonlyProp;
=======
    /**
     * @deprecated
     * @return string
     */
    public function __toString() {}
>>>>>>> a551b083

        public static function is_object(): int {}

        /** @deprecated */
        public function __toString(): string {}

        public function returnsStatic(): static {}

        public function returnsThrowable(): Throwable {}
    }

    class _ZendTestChildClass extends _ZendTestClass
    {
        public function returnsThrowable(): Exception {}
    }

    trait _ZendTestTrait {
        /** @var mixed */
        public $testProp;

        public function testMethod(): bool {}
    }

    final class ZendTestAttribute {

    }

    enum ZendTestUnitEnum {
        case Foo;
        case Bar;
    }

    enum ZendTestStringEnum: string {
        case Foo = "Test1";
        case Bar = "Test2";
        case Baz = "Test2\\a";
    }

    function zend_test_array_return(): array {}

    function zend_test_nullable_array_return(): ?array {}

    function zend_test_void_return(): void {}

    /** @deprecated */
    function zend_test_deprecated(mixed $arg = null): void {}

    function zend_create_unterminated_string(string $str): string {}

    function zend_terminate_string(string &$str): void {}

    function zend_leak_variable(mixed $variable): void {}

    function zend_leak_bytes(int $bytes = 3): void {}

    function zend_string_or_object(object|string $param): object|string {}

    function zend_string_or_object_or_null(object|string|null $param): object|string|null {}

    /** @param stdClass|string $param */
    function zend_string_or_stdclass($param): stdClass|string {}

    /** @param stdClass|string|null $param */
    function zend_string_or_stdclass_or_null($param): stdClass|string|null {}

    function zend_iterable(iterable $arg1, ?iterable $arg2 = null): void {}

    function zend_weakmap_attach(object $object, mixed $value): bool {}
    function zend_weakmap_remove(object $object): bool {}
    function zend_weakmap_dump(): array {}

    function zend_get_unit_enum(): ZendTestUnitEnum {}
}

namespace ZendTestNS {

    class Foo {
        public function method(): void {}
    }

}

namespace ZendTestNS2 {

    class Foo {
        public ZendSubNS\Foo $foo;

        public function method(): void {}
    }

}

namespace ZendTestNS2\ZendSubNS {

    class Foo {
        public function method(): void {}
    }

    function namespaced_func(): bool {}

}<|MERGE_RESOLUTION|>--- conflicted
+++ resolved
@@ -14,23 +14,18 @@
         public static $_StaticProp;
         public static int $staticIntProp = 123;
 
-<<<<<<< HEAD
         public int $intProp = 123;
         public ?stdClass $classProp = null;
         public stdClass|Iterator|null $classUnionProp = null;
         public readonly int $readonlyProp;
-=======
-    /**
-     * @deprecated
-     * @return string
-     */
-    public function __toString() {}
->>>>>>> a551b083
 
         public static function is_object(): int {}
 
-        /** @deprecated */
-        public function __toString(): string {}
+        /**
+         * @deprecated
+         * @return string
+         */
+        public function __toString() {}
 
         public function returnsStatic(): static {}
 
