<?php

/**
 * @generate-class-entries static
 * @generate-legacy-arginfo 80000
 * @undocumentable
 */
namespace {
    require "Zend/zend_attributes.stub.php";

    /**
     * @var int
     * @deprecated
     */
    const ZEND_TEST_DEPRECATED = 42;

    /** @var string */
    const ZEND_CONSTANT_A = "global";

    interface _ZendTestInterface
    {
        /** @var int */
        public const DUMMY = 0;
    }

    /** @alias _ZendTestClassAlias */
    class _ZendTestClass implements _ZendTestInterface {
        public const mixed TYPED_CLASS_CONST1 = [];
        public const int|array TYPED_CLASS_CONST2 = 42;
        /**
         * @var int
         * @cvalue 1
         */
        public const int|string TYPED_CLASS_CONST3 = UNKNOWN;

        /** @var mixed */
        public static $_StaticProp;
        public static int $staticIntProp = 123;

        public int $intProp = 123;
        public ?stdClass $classProp = null;
        public stdClass|Iterator|null $classUnionProp = null;
        public Traversable&Countable $classIntersectionProp;
        public readonly int $readonlyProp;

        public static function is_object(): int {}

        /** @deprecated */
        public function __toString(): string {}

        public function returnsStatic(): static {}

        public function returnsThrowable(): Throwable {}

        static public function variadicTest(string|Iterator ...$elements) : static {}
    }

    class _ZendTestChildClass extends _ZendTestClass
    {
        public function returnsThrowable(): Exception {}
    }

    trait _ZendTestTrait {
        /** @var mixed */
        public $testProp;

        public function testMethod(): bool {}
    }

    #[Attribute(Attribute::TARGET_ALL)]
    final class ZendTestAttribute {

    }

    #[Attribute(Attribute::TARGET_PARAMETER)]
    final class ZendTestParameterAttribute {
        public string $parameter;

        public function __construct(string $parameter) {}
    }

    #[Attribute(Attribute::TARGET_PROPERTY)]
    final class ZendTestPropertyAttribute {
        public string $parameter;

        public function __construct(string $parameter) {}
    }

    class ZendTestClassWithMethodWithParameterAttribute {
        final public function no_override(
            #[ZendTestParameterAttribute("value2")]
            string $parameter
        ): int {}
        public function override(
            #[ZendTestParameterAttribute("value3")]
            string $parameter
        ): int {}
    }

    class ZendTestChildClassWithMethodWithParameterAttribute extends ZendTestClassWithMethodWithParameterAttribute {
        public function override(
            #[ZendTestParameterAttribute("value4")]
            string $parameter
        ): int {}
    }

    final class ZendTestForbidDynamicCall {
        public function call(): void {}
        public static function callStatic(): void {}
    }

    enum ZendTestUnitEnum {
        case Foo;
        case Bar;
    }

    enum ZendTestStringEnum: string {
        case Foo = "Test1";
        case Bar = "Test2";
        case Baz = "Test2\\a";
        case FortyTwo = "42";
    }

    enum ZendTestIntEnum: int {
        case Foo = 1;
        case Bar = 3;
        case Baz = -1;
    }

    final class DoOperationNoCast {
        private int $val;
        public function __construct(int $val) {}
    }

    final class LongCastableNoOperations {
        private int $val;
        public function __construct(int $val) {}
    }
    final class FloatCastableNoOperations {
        private float $val;
        public function __construct(float $val) {}
    }
    final class NumericCastableNoOperations {
        private int|float $val;
        public function __construct(int|float $val) {}
    }

    function zend_test_array_return(): array {}

    function zend_test_nullable_array_return(): null|array {}

    function zend_test_void_return(): void {}

    function zend_test_compile_string(string $source_string, string $filename, int $position): void {}

    /** @deprecated */
    function zend_test_deprecated(mixed $arg = null): void {}

    /** @alias zend_test_void_return */
    function zend_test_aliased(): void {}

    /**
      * @deprecated
      * @alias zend_test_void_return
      */
    function zend_test_deprecated_aliased(): void {}

    function zend_create_unterminated_string(string $str): string {}

    function zend_terminate_string(string &$str): void {}

    function zend_leak_variable(mixed $variable): void {}

    function zend_leak_bytes(int $bytes = 3): void {}

    function zend_string_or_object(object|string $param): object|string {}

    function zend_string_or_object_or_null(object|string|null $param): object|string|null {}

    /** @param stdClass|string $param */
    function zend_string_or_stdclass($param): stdClass|string {}

    /** @param stdClass|string|null $param */
    function zend_string_or_stdclass_or_null($param): stdClass|string|null {}

    function zend_number_or_string(string|int|float $param): string|int|float {}

    function zend_number_or_string_or_null(string|int|float|null $param): string|int|float|null {}

    function zend_iterable(iterable $arg1, ?iterable $arg2 = null): void {}

    function zend_weakmap_attach(object $object, mixed $value): bool {}
    function zend_weakmap_remove(object $object): bool {}
    function zend_weakmap_dump(): array {}

    function zend_get_unit_enum(): ZendTestUnitEnum {}

    function zend_test_parameter_with_attribute(
        #[ZendTestParameterAttribute("value1")]
        string $parameter
    ): int {}

    function zend_get_current_func_name(): string {}

    function zend_call_method(object|string $obj_or_class, string $method, mixed $arg1 = UNKNOWN, mixed $arg2 = UNKNOWN): mixed {}

    function zend_test_zend_ini_parse_quantity(string $str): int {}
    function zend_test_zend_ini_parse_uquantity(string $str): int {}

    function zend_test_zend_ini_str(): string {}

#ifdef ZEND_CHECK_STACK_LIMIT
    function zend_test_zend_call_stack_get(): ?array {}
    function zend_test_zend_call_stack_use_all(): int {}
#endif

    function zend_test_is_string_marked_as_valid_utf8(string $string): bool {}

    function zend_get_map_ptr_last(): int {}

    function zend_test_crash(?string $message = null): void {}

<<<<<<< HEAD
    function zend_test_fill_packed_array(array &$array): void {}

    /** @return resource */
    function zend_test_create_throwing_resource() {}

    function get_open_basedir(): ?string {}

#ifdef HAVE_LIBXML
	function zend_test_override_libxml_global_state(): void {}
=======
#if defined(HAVE_LIBXML) && !defined(PHP_WIN32)
function zend_test_override_libxml_global_state(): void {}
>>>>>>> 7ecb2849
#endif
}

namespace ZendTestNS {

    class Foo {
        /** @tentative-return-type */
        public function method(): int {}
    }

    class UnlikelyCompileError {
        /* This method signature would create a compile error due to the string
         * "ZendTestNS\UnlikelyCompileError" in the generated macro call */
        public function method(): ?UnlikelyCompileError {}
    }

}

namespace ZendTestNS2 {

    /** @var string */
    const ZEND_CONSTANT_A = "namespaced";

    class Foo {
        public ZendSubNS\Foo $foo;

        public function method(): void {}
    }

    function namespaced_func(): bool {}

    /** @deprecated */
    function namespaced_deprecated_func(): void {}

    /** @alias zend_test_void_return */
    function namespaced_aliased_func(): void {}

    /**
     * @deprecated
     * @alias zend_test_void_return
     */
    function namespaced_deprecated_aliased_func(): void {}
}

namespace ZendTestNS2\ZendSubNS {

    /** @var string */
    const ZEND_CONSTANT_A = \ZendTestNS2\ZEND_CONSTANT_A;

    class Foo {
        public function method(): void {}
    }

    function namespaced_func(): bool {}

    /** @deprecated */
    function namespaced_deprecated_func(): void {}

    /** @alias zend_test_void_return */
    function namespaced_aliased_func(): void {}

    /**
     * @deprecated
     * @alias zend_test_void_return
     */
    function namespaced_deprecated_aliased_func(): void {}
}<|MERGE_RESOLUTION|>--- conflicted
+++ resolved
@@ -220,7 +220,6 @@
 
     function zend_test_crash(?string $message = null): void {}
 
-<<<<<<< HEAD
     function zend_test_fill_packed_array(array &$array): void {}
 
     /** @return resource */
@@ -228,12 +227,8 @@
 
     function get_open_basedir(): ?string {}
 
-#ifdef HAVE_LIBXML
-	function zend_test_override_libxml_global_state(): void {}
-=======
 #if defined(HAVE_LIBXML) && !defined(PHP_WIN32)
 function zend_test_override_libxml_global_state(): void {}
->>>>>>> 7ecb2849
 #endif
 }
 
