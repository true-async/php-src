<?php

/** @generate-class-entries static */

namespace {

    interface _ZendTestInterface
    {
    }

    /** @alias _ZendTestClassAlias */
    class _ZendTestClass implements _ZendTestInterface {
        /** @var mixed */
        public static $_StaticProp;
        public static int $staticIntProp = 123;

        public int $intProp = 123;
        public ?stdClass $classProp = null;
        public stdClass|Iterator|null $classUnionProp = null;
        public readonly int $readonlyProp;

        public static function is_object(): int {}

        /** @deprecated */
        public function __toString(): string {}

        public function returnsStatic(): static {}

        public function returnsThrowable(): Throwable {}
    }

    class _ZendTestChildClass extends _ZendTestClass
    {
        public function returnsThrowable(): Exception {}
    }

    trait _ZendTestTrait {
        /** @var mixed */
        public $testProp;

        public function testMethod(): bool {}
    }

    final class ZendTestAttribute {

    }

    enum ZendTestUnitEnum {
        case Foo;
        case Bar;
    }

    enum ZendTestStringEnum: string {
        case Foo = "Test1";
        case Bar = "Test2";
        case Baz = "Test2\\a";
    }

    function zend_test_array_return(): array {}

    function zend_test_nullable_array_return(): ?array {}

    function zend_test_void_return(): void {}

    /** @deprecated */
    function zend_test_deprecated(mixed $arg = null): void {}

    function zend_create_unterminated_string(string $str): string {}

    function zend_terminate_string(string &$str): void {}

    function zend_leak_variable(mixed $variable): void {}

    function zend_leak_bytes(int $bytes = 3): void {}

    function zend_string_or_object(object|string $param): object|string {}

<<<<<<< HEAD
    function zend_string_or_object_or_null(object|string|null $param): object|string|null {}

    /** @param stdClass|string $param */
    function zend_string_or_stdclass($param): stdClass|string {}

    /** @param stdClass|string|null $param */
    function zend_string_or_stdclass_or_null($param): stdClass|string|null {}

    function zend_iterable(iterable $arg1, ?iterable $arg2 = null): void {}

    function zend_get_unit_enum(): ZendTestUnitEnum {}
=======
function zend_weakmap_attach(object $object, mixed $value): bool {}
function zend_weakmap_remove(object $object): bool {}
function zend_weakmap_dump(): array {}

>>>>>>> 471102ed
}

namespace ZendTestNS {

    class Foo {
        public function method(): void {}
    }

}

namespace ZendTestNS2 {

    class Foo {
        public ZendSubNS\Foo $foo;

        public function method(): void {}
    }

}

namespace ZendTestNS2\ZendSubNS {

    class Foo {
        public function method(): void {}
    }

    function namespaced_func(): bool {}

}<|MERGE_RESOLUTION|>--- conflicted
+++ resolved
@@ -75,7 +75,6 @@
 
     function zend_string_or_object(object|string $param): object|string {}
 
-<<<<<<< HEAD
     function zend_string_or_object_or_null(object|string|null $param): object|string|null {}
 
     /** @param stdClass|string $param */
@@ -86,13 +85,11 @@
 
     function zend_iterable(iterable $arg1, ?iterable $arg2 = null): void {}
 
+    function zend_weakmap_attach(object $object, mixed $value): bool {}
+    function zend_weakmap_remove(object $object): bool {}
+    function zend_weakmap_dump(): array {}
+
     function zend_get_unit_enum(): ZendTestUnitEnum {}
-=======
-function zend_weakmap_attach(object $object, mixed $value): bool {}
-function zend_weakmap_remove(object $object): bool {}
-function zend_weakmap_dump(): array {}
-
->>>>>>> 471102ed
 }
 
 namespace ZendTestNS {
