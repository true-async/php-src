--- conflicted
+++ resolved
@@ -101,7 +101,6 @@
     /** @param stdClass|string $param */
     function zend_string_or_stdclass($param): stdClass|string {}
 
-<<<<<<< HEAD
     /** @param stdClass|string|null $param */
     function zend_string_or_stdclass_or_null($param): stdClass|string|null {}
 
@@ -122,12 +121,10 @@
     function zend_get_map_ptr_last(): int {}
 
     function zend_test_crash(?string $message = null): void {}
-=======
+
 #ifdef HAVE_LIBXML
 function zend_test_override_libxml_global_state(): void {}
 #endif
-
->>>>>>> c283c3ab
 }
 
 namespace ZendTestNS {
