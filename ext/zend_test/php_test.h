/*
  +----------------------------------------------------------------------+
  | Copyright (c) The PHP Group                                          |
  +----------------------------------------------------------------------+
  | This source file is subject to version 3.01 of the PHP license,      |
  | that is bundled with this package in the file LICENSE, and is        |
  | available through the world-wide-web at the following url:           |
  | http://www.php.net/license/3_01.txt                                  |
  | If you did not receive a copy of the PHP license and are unable to   |
  | obtain it through the world-wide-web, please send a note to          |
  | license@php.net so we can mail you a copy immediately.               |
  +----------------------------------------------------------------------+
  | Author:                                                              |
  +----------------------------------------------------------------------+
*/

#ifndef PHP_TEST_H
#define PHP_TEST_H

extern zend_module_entry zend_test_module_entry;
#define phpext_zend_test_ptr &zend_test_module_entry

#define PHP_ZEND_TEST_VERSION "0.1.0"

#ifdef ZTS
#include "TSRM.h"
#endif

#if defined(ZTS) && defined(COMPILE_DL_ZEND_TEST)
ZEND_TSRMLS_CACHE_EXTERN()
#endif

struct bug79096 {
	uint64_t a;
	uint64_t b;
};

#ifdef PHP_WIN32
<<<<<<< HEAD
#	ifdef PHP_ZEND_TEST_EXPORTS
#		define PHP_ZEND_TEST_API __declspec(dllexport)
#	else
#		define PHP_ZEND_TEST_API __declspec(dllimport)
#	endif
#else
#	define PHP_ZEND_TEST_API ZEND_API
=======
#	define PHP_ZEND_TEST_API __declspec(dllexport)
#elif defined(__GNUC__) && __GNUC__ >= 4
#	define PHP_ZEND_TEST_API __attribute__ ((visibility("default")))
#else
#	define PHP_ZEND_TEST_API
>>>>>>> 0427dcb9
#endif

PHP_ZEND_TEST_API struct bug79096 bug79096(void);
PHP_ZEND_TEST_API void bug79532(off_t *array, size_t elems);
<<<<<<< HEAD
=======

extern PHP_ZEND_TEST_API int *(*bug79177_cb)(void);
PHP_ZEND_TEST_API void bug79177(void);
>>>>>>> 0427dcb9

#endif<|MERGE_RESOLUTION|>--- conflicted
+++ resolved
@@ -36,30 +36,17 @@
 };
 
 #ifdef PHP_WIN32
-<<<<<<< HEAD
-#	ifdef PHP_ZEND_TEST_EXPORTS
-#		define PHP_ZEND_TEST_API __declspec(dllexport)
-#	else
-#		define PHP_ZEND_TEST_API __declspec(dllimport)
-#	endif
-#else
-#	define PHP_ZEND_TEST_API ZEND_API
-=======
 #	define PHP_ZEND_TEST_API __declspec(dllexport)
 #elif defined(__GNUC__) && __GNUC__ >= 4
 #	define PHP_ZEND_TEST_API __attribute__ ((visibility("default")))
 #else
 #	define PHP_ZEND_TEST_API
->>>>>>> 0427dcb9
 #endif
 
 PHP_ZEND_TEST_API struct bug79096 bug79096(void);
 PHP_ZEND_TEST_API void bug79532(off_t *array, size_t elems);
-<<<<<<< HEAD
-=======
 
 extern PHP_ZEND_TEST_API int *(*bug79177_cb)(void);
 PHP_ZEND_TEST_API void bug79177(void);
->>>>>>> 0427dcb9
 
 #endif