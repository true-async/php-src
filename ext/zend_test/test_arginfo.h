/* This is a generated file, edit the .stub.php file instead.
<<<<<<< HEAD
 * Stub hash: 98329c979738792b2fc672d5b5c5a4b5dc0271f4 */
=======
 * Stub hash: 07ce28cd75080118509ac0d30d8ce5ef54110747 */
>>>>>>> a9acc29a

ZEND_BEGIN_ARG_WITH_RETURN_TYPE_INFO_EX(arginfo_zend_test_array_return, 0, 0, IS_ARRAY, 0)
ZEND_END_ARG_INFO()

ZEND_BEGIN_ARG_WITH_RETURN_TYPE_INFO_EX(arginfo_zend_test_nullable_array_return, 0, 0, IS_ARRAY, 1)
ZEND_END_ARG_INFO()

ZEND_BEGIN_ARG_WITH_RETURN_TYPE_INFO_EX(arginfo_zend_test_void_return, 0, 0, IS_VOID, 0)
ZEND_END_ARG_INFO()

ZEND_BEGIN_ARG_WITH_RETURN_TYPE_INFO_EX(arginfo_zend_test_compile_string, 0, 3, IS_VOID, 0)
	ZEND_ARG_TYPE_INFO(0, source_string, IS_STRING, 0)
	ZEND_ARG_TYPE_INFO(0, filename, IS_STRING, 0)
	ZEND_ARG_TYPE_INFO(0, position, IS_LONG, 0)
ZEND_END_ARG_INFO()

ZEND_BEGIN_ARG_WITH_RETURN_TYPE_INFO_EX(arginfo_zend_test_deprecated, 0, 0, IS_VOID, 0)
	ZEND_ARG_TYPE_INFO_WITH_DEFAULT_VALUE(0, arg, IS_MIXED, 0, "null")
ZEND_END_ARG_INFO()

#define arginfo_zend_test_aliased arginfo_zend_test_void_return

#define arginfo_zend_test_deprecated_aliased arginfo_zend_test_void_return

ZEND_BEGIN_ARG_WITH_RETURN_TYPE_INFO_EX(arginfo_zend_create_unterminated_string, 0, 1, IS_STRING, 0)
	ZEND_ARG_TYPE_INFO(0, str, IS_STRING, 0)
ZEND_END_ARG_INFO()

ZEND_BEGIN_ARG_WITH_RETURN_TYPE_INFO_EX(arginfo_zend_terminate_string, 0, 1, IS_VOID, 0)
	ZEND_ARG_TYPE_INFO(1, str, IS_STRING, 0)
ZEND_END_ARG_INFO()

ZEND_BEGIN_ARG_WITH_RETURN_TYPE_INFO_EX(arginfo_zend_leak_variable, 0, 1, IS_VOID, 0)
	ZEND_ARG_TYPE_INFO(0, variable, IS_MIXED, 0)
ZEND_END_ARG_INFO()

ZEND_BEGIN_ARG_WITH_RETURN_TYPE_INFO_EX(arginfo_zend_leak_bytes, 0, 0, IS_VOID, 0)
	ZEND_ARG_TYPE_INFO_WITH_DEFAULT_VALUE(0, bytes, IS_LONG, 0, "3")
ZEND_END_ARG_INFO()

ZEND_BEGIN_ARG_WITH_RETURN_TYPE_MASK_EX(arginfo_zend_string_or_object, 0, 1, MAY_BE_OBJECT|MAY_BE_STRING)
	ZEND_ARG_TYPE_MASK(0, param, MAY_BE_OBJECT|MAY_BE_STRING, NULL)
ZEND_END_ARG_INFO()

ZEND_BEGIN_ARG_WITH_RETURN_TYPE_MASK_EX(arginfo_zend_string_or_object_or_null, 0, 1, MAY_BE_OBJECT|MAY_BE_STRING|MAY_BE_NULL)
	ZEND_ARG_TYPE_MASK(0, param, MAY_BE_OBJECT|MAY_BE_STRING|MAY_BE_NULL, NULL)
ZEND_END_ARG_INFO()

ZEND_BEGIN_ARG_WITH_RETURN_OBJ_TYPE_MASK_EX(arginfo_zend_string_or_stdclass, 0, 1, stdClass, MAY_BE_STRING)
	ZEND_ARG_INFO(0, param)
ZEND_END_ARG_INFO()

ZEND_BEGIN_ARG_WITH_RETURN_OBJ_TYPE_MASK_EX(arginfo_zend_string_or_stdclass_or_null, 0, 1, stdClass, MAY_BE_STRING|MAY_BE_NULL)
	ZEND_ARG_INFO(0, param)
ZEND_END_ARG_INFO()

ZEND_BEGIN_ARG_WITH_RETURN_TYPE_MASK_EX(arginfo_zend_number_or_string, 0, 1, MAY_BE_STRING|MAY_BE_LONG|MAY_BE_DOUBLE)
	ZEND_ARG_TYPE_MASK(0, param, MAY_BE_STRING|MAY_BE_LONG|MAY_BE_DOUBLE, NULL)
ZEND_END_ARG_INFO()

ZEND_BEGIN_ARG_WITH_RETURN_TYPE_MASK_EX(arginfo_zend_number_or_string_or_null, 0, 1, MAY_BE_STRING|MAY_BE_LONG|MAY_BE_DOUBLE|MAY_BE_NULL)
	ZEND_ARG_TYPE_MASK(0, param, MAY_BE_STRING|MAY_BE_LONG|MAY_BE_DOUBLE|MAY_BE_NULL, NULL)
ZEND_END_ARG_INFO()

ZEND_BEGIN_ARG_WITH_RETURN_TYPE_INFO_EX(arginfo_zend_iterable, 0, 1, IS_VOID, 0)
	ZEND_ARG_OBJ_TYPE_MASK(0, arg1, Traversable, MAY_BE_ARRAY, NULL)
	ZEND_ARG_OBJ_TYPE_MASK(0, arg2, Traversable, MAY_BE_ARRAY|MAY_BE_NULL, "null")
ZEND_END_ARG_INFO()

ZEND_BEGIN_ARG_WITH_RETURN_TYPE_INFO_EX(arginfo_zend_weakmap_attach, 0, 2, _IS_BOOL, 0)
	ZEND_ARG_TYPE_INFO(0, object, IS_OBJECT, 0)
	ZEND_ARG_TYPE_INFO(0, value, IS_MIXED, 0)
ZEND_END_ARG_INFO()

ZEND_BEGIN_ARG_WITH_RETURN_TYPE_INFO_EX(arginfo_zend_weakmap_remove, 0, 1, _IS_BOOL, 0)
	ZEND_ARG_TYPE_INFO(0, object, IS_OBJECT, 0)
ZEND_END_ARG_INFO()

#define arginfo_zend_weakmap_dump arginfo_zend_test_array_return

ZEND_BEGIN_ARG_WITH_RETURN_OBJ_INFO_EX(arginfo_zend_get_unit_enum, 0, 0, ZendTestUnitEnum, 0)
ZEND_END_ARG_INFO()

ZEND_BEGIN_ARG_WITH_RETURN_TYPE_INFO_EX(arginfo_zend_test_parameter_with_attribute, 0, 1, IS_LONG, 0)
	ZEND_ARG_TYPE_INFO(0, parameter, IS_STRING, 0)
ZEND_END_ARG_INFO()

ZEND_BEGIN_ARG_WITH_RETURN_TYPE_INFO_EX(arginfo_zend_get_current_func_name, 0, 0, IS_STRING, 0)
ZEND_END_ARG_INFO()

ZEND_BEGIN_ARG_WITH_RETURN_TYPE_INFO_EX(arginfo_zend_call_method, 0, 2, IS_MIXED, 0)
	ZEND_ARG_TYPE_MASK(0, obj_or_class, MAY_BE_OBJECT|MAY_BE_STRING, NULL)
	ZEND_ARG_TYPE_INFO(0, method, IS_STRING, 0)
	ZEND_ARG_TYPE_INFO(0, arg1, IS_MIXED, 0)
	ZEND_ARG_TYPE_INFO(0, arg2, IS_MIXED, 0)
ZEND_END_ARG_INFO()

ZEND_BEGIN_ARG_WITH_RETURN_TYPE_INFO_EX(arginfo_zend_test_zend_ini_parse_quantity, 0, 1, IS_LONG, 0)
	ZEND_ARG_TYPE_INFO(0, str, IS_STRING, 0)
ZEND_END_ARG_INFO()

#define arginfo_zend_test_zend_ini_parse_uquantity arginfo_zend_test_zend_ini_parse_quantity

#define arginfo_zend_test_zend_ini_str arginfo_zend_get_current_func_name

#if defined(ZEND_CHECK_STACK_LIMIT)
ZEND_BEGIN_ARG_WITH_RETURN_TYPE_INFO_EX(arginfo_zend_test_zend_call_stack_get, 0, 0, IS_ARRAY, 1)
ZEND_END_ARG_INFO()
#endif

#if defined(ZEND_CHECK_STACK_LIMIT)
ZEND_BEGIN_ARG_WITH_RETURN_TYPE_INFO_EX(arginfo_zend_test_zend_call_stack_use_all, 0, 0, IS_LONG, 0)
ZEND_END_ARG_INFO()
#endif

ZEND_BEGIN_ARG_WITH_RETURN_TYPE_INFO_EX(arginfo_zend_test_is_string_marked_as_valid_utf8, 0, 1, _IS_BOOL, 0)
	ZEND_ARG_TYPE_INFO(0, string, IS_STRING, 0)
ZEND_END_ARG_INFO()

ZEND_BEGIN_ARG_WITH_RETURN_TYPE_INFO_EX(arginfo_zend_get_map_ptr_last, 0, 0, IS_LONG, 0)
ZEND_END_ARG_INFO()

ZEND_BEGIN_ARG_WITH_RETURN_TYPE_INFO_EX(arginfo_zend_test_crash, 0, 0, IS_VOID, 0)
	ZEND_ARG_TYPE_INFO_WITH_DEFAULT_VALUE(0, message, IS_STRING, 1, "null")
ZEND_END_ARG_INFO()

ZEND_BEGIN_ARG_WITH_RETURN_TYPE_INFO_EX(arginfo_zend_test_fill_packed_array, 0, 1, IS_VOID, 0)
	ZEND_ARG_TYPE_INFO(1, array, IS_ARRAY, 0)
ZEND_END_ARG_INFO()

ZEND_BEGIN_ARG_INFO_EX(arginfo_zend_test_create_throwing_resource, 0, 0, 0)
ZEND_END_ARG_INFO()

ZEND_BEGIN_ARG_WITH_RETURN_TYPE_INFO_EX(arginfo_get_open_basedir, 0, 0, IS_STRING, 1)
ZEND_END_ARG_INFO()

#if defined(HAVE_LIBXML) && !defined(PHP_WIN32)
ZEND_BEGIN_ARG_WITH_RETURN_TYPE_INFO_EX(arginfo_zend_test_override_libxml_global_state, 0, 0, IS_VOID, 0)
ZEND_END_ARG_INFO()
#endif

ZEND_BEGIN_ARG_WITH_RETURN_TYPE_INFO_EX(arginfo_zend_test_is_pcre_bundled, 0, 0, _IS_BOOL, 0)
ZEND_END_ARG_INFO()

#if defined(PHP_WIN32)
ZEND_BEGIN_ARG_WITH_RETURN_TYPE_INFO_EX(arginfo_zend_test_set_fmode, 0, 1, IS_VOID, 0)
	ZEND_ARG_TYPE_INFO(0, binary, _IS_BOOL, 0)
ZEND_END_ARG_INFO()
#endif

ZEND_BEGIN_ARG_WITH_RETURN_TYPE_INFO_EX(arginfo_zend_test_cast_fread, 0, 1, IS_VOID, 0)
	ZEND_ARG_INFO(0, stream)
ZEND_END_ARG_INFO()

ZEND_BEGIN_ARG_WITH_RETURN_TYPE_INFO_EX(arginfo_zend_test_is_zend_ptr, 0, 1, _IS_BOOL, 0)
	ZEND_ARG_TYPE_INFO(0, addr, IS_LONG, 0)
ZEND_END_ARG_INFO()

#define arginfo_ZendTestNS2_namespaced_func arginfo_zend_test_is_pcre_bundled

#define arginfo_ZendTestNS2_namespaced_deprecated_func arginfo_zend_test_void_return

#define arginfo_ZendTestNS2_namespaced_aliased_func arginfo_zend_test_void_return

#define arginfo_ZendTestNS2_namespaced_deprecated_aliased_func arginfo_zend_test_void_return

#define arginfo_ZendTestNS2_ZendSubNS_namespaced_func arginfo_zend_test_is_pcre_bundled

#define arginfo_ZendTestNS2_ZendSubNS_namespaced_deprecated_func arginfo_zend_test_void_return

#define arginfo_ZendTestNS2_ZendSubNS_namespaced_aliased_func arginfo_zend_test_void_return

#define arginfo_ZendTestNS2_ZendSubNS_namespaced_deprecated_aliased_func arginfo_zend_test_void_return

#define arginfo_class__ZendTestClass_is_object arginfo_zend_get_map_ptr_last

#define arginfo_class__ZendTestClass___toString arginfo_zend_get_current_func_name

ZEND_BEGIN_ARG_WITH_RETURN_TYPE_INFO_EX(arginfo_class__ZendTestClass_returnsStatic, 0, 0, IS_STATIC, 0)
ZEND_END_ARG_INFO()

ZEND_BEGIN_ARG_WITH_RETURN_OBJ_INFO_EX(arginfo_class__ZendTestClass_returnsThrowable, 0, 0, Throwable, 0)
ZEND_END_ARG_INFO()

ZEND_BEGIN_ARG_WITH_RETURN_TYPE_INFO_EX(arginfo_class__ZendTestClass_variadicTest, 0, 0, IS_STATIC, 0)
	ZEND_ARG_VARIADIC_OBJ_TYPE_MASK(0, elements, Iterator, MAY_BE_STRING)
ZEND_END_ARG_INFO()

ZEND_BEGIN_ARG_WITH_RETURN_TYPE_INFO_EX(arginfo_class__ZendTestClass_takesUnionType, 0, 1, IS_VOID, 0)
	ZEND_ARG_OBJ_TYPE_MASK(0, arg, stdclass|Iterator, 0, NULL)
ZEND_END_ARG_INFO()

ZEND_BEGIN_ARG_WITH_RETURN_TYPE_INFO_EX(arginfo_class__ZendTestMagicCall___call, 0, 2, IS_MIXED, 0)
	ZEND_ARG_TYPE_INFO(0, name, IS_STRING, 0)
	ZEND_ARG_TYPE_INFO(0, args, IS_ARRAY, 0)
ZEND_END_ARG_INFO()

ZEND_BEGIN_ARG_WITH_RETURN_OBJ_INFO_EX(arginfo_class__ZendTestChildClass_returnsThrowable, 0, 0, Exception, 0)
ZEND_END_ARG_INFO()

#define arginfo_class_ZendAttributeTest_testMethod arginfo_zend_test_is_pcre_bundled

#define arginfo_class__ZendTestTrait_testMethod arginfo_zend_test_is_pcre_bundled

ZEND_BEGIN_ARG_INFO_EX(arginfo_class_ZendTestParameterAttribute___construct, 0, 0, 1)
	ZEND_ARG_TYPE_INFO(0, parameter, IS_STRING, 0)
ZEND_END_ARG_INFO()

#define arginfo_class_ZendTestPropertyAttribute___construct arginfo_class_ZendTestParameterAttribute___construct

#define arginfo_class_ZendTestClassWithMethodWithParameterAttribute_no_override arginfo_zend_test_parameter_with_attribute

#define arginfo_class_ZendTestClassWithMethodWithParameterAttribute_override arginfo_zend_test_parameter_with_attribute

#define arginfo_class_ZendTestChildClassWithMethodWithParameterAttribute_override arginfo_zend_test_parameter_with_attribute

#define arginfo_class_ZendTestForbidDynamicCall_call arginfo_zend_test_void_return

#define arginfo_class_ZendTestForbidDynamicCall_callStatic arginfo_zend_test_void_return

#if (PHP_VERSION_ID >= 80100)
ZEND_BEGIN_ARG_WITH_TENTATIVE_RETURN_TYPE_INFO_EX(arginfo_class_ZendTestNS_Foo_method, 0, 0, IS_LONG, 0)
#else
ZEND_BEGIN_ARG_INFO_EX(arginfo_class_ZendTestNS_Foo_method, 0, 0, 0)
#endif
ZEND_END_ARG_INFO()

ZEND_BEGIN_ARG_WITH_RETURN_OBJ_INFO_EX(arginfo_class_ZendTestNS_UnlikelyCompileError_method, 0, 0, ZendTestNS\\\125nlikelyCompileError, 1)
ZEND_END_ARG_INFO()

ZEND_BEGIN_ARG_WITH_RETURN_OBJ_INFO_EX(arginfo_class_ZendTestNS_NotUnlikelyCompileError_method, 0, 0, ZendTestNS\\\116otUnlikelyCompileError, 1)
ZEND_END_ARG_INFO()

#define arginfo_class_ZendTestNS2_Foo_method arginfo_zend_test_void_return

#define arginfo_class_ZendTestNS2_ZendSubNS_Foo_method arginfo_zend_test_void_return


static ZEND_FUNCTION(zend_test_array_return);
static ZEND_FUNCTION(zend_test_nullable_array_return);
static ZEND_FUNCTION(zend_test_void_return);
static ZEND_FUNCTION(zend_test_compile_string);
static ZEND_FUNCTION(zend_test_deprecated);
static ZEND_FUNCTION(zend_create_unterminated_string);
static ZEND_FUNCTION(zend_terminate_string);
static ZEND_FUNCTION(zend_leak_variable);
static ZEND_FUNCTION(zend_leak_bytes);
static ZEND_FUNCTION(zend_string_or_object);
static ZEND_FUNCTION(zend_string_or_object_or_null);
static ZEND_FUNCTION(zend_string_or_stdclass);
static ZEND_FUNCTION(zend_string_or_stdclass_or_null);
static ZEND_FUNCTION(zend_number_or_string);
static ZEND_FUNCTION(zend_number_or_string_or_null);
static ZEND_FUNCTION(zend_iterable);
static ZEND_FUNCTION(zend_weakmap_attach);
static ZEND_FUNCTION(zend_weakmap_remove);
static ZEND_FUNCTION(zend_weakmap_dump);
static ZEND_FUNCTION(zend_get_unit_enum);
static ZEND_FUNCTION(zend_test_parameter_with_attribute);
static ZEND_FUNCTION(zend_get_current_func_name);
static ZEND_FUNCTION(zend_call_method);
static ZEND_FUNCTION(zend_test_zend_ini_parse_quantity);
static ZEND_FUNCTION(zend_test_zend_ini_parse_uquantity);
static ZEND_FUNCTION(zend_test_zend_ini_str);
#if defined(ZEND_CHECK_STACK_LIMIT)
static ZEND_FUNCTION(zend_test_zend_call_stack_get);
#endif
#if defined(ZEND_CHECK_STACK_LIMIT)
static ZEND_FUNCTION(zend_test_zend_call_stack_use_all);
#endif
static ZEND_FUNCTION(zend_test_is_string_marked_as_valid_utf8);
static ZEND_FUNCTION(zend_get_map_ptr_last);
static ZEND_FUNCTION(zend_test_crash);
static ZEND_FUNCTION(zend_test_fill_packed_array);
static ZEND_FUNCTION(zend_test_create_throwing_resource);
static ZEND_FUNCTION(get_open_basedir);
#if defined(HAVE_LIBXML) && !defined(PHP_WIN32)
static ZEND_FUNCTION(zend_test_override_libxml_global_state);
#endif
static ZEND_FUNCTION(zend_test_is_pcre_bundled);
#if defined(PHP_WIN32)
static ZEND_FUNCTION(zend_test_set_fmode);
#endif
static ZEND_FUNCTION(zend_test_cast_fread);
static ZEND_FUNCTION(zend_test_is_zend_ptr);
static ZEND_FUNCTION(ZendTestNS2_namespaced_func);
static ZEND_FUNCTION(ZendTestNS2_namespaced_deprecated_func);
static ZEND_FUNCTION(ZendTestNS2_ZendSubNS_namespaced_func);
static ZEND_FUNCTION(ZendTestNS2_ZendSubNS_namespaced_deprecated_func);
static ZEND_METHOD(_ZendTestClass, is_object);
static ZEND_METHOD(_ZendTestClass, __toString);
static ZEND_METHOD(_ZendTestClass, returnsStatic);
static ZEND_METHOD(_ZendTestClass, returnsThrowable);
static ZEND_METHOD(_ZendTestClass, variadicTest);
static ZEND_METHOD(_ZendTestClass, takesUnionType);
static ZEND_METHOD(_ZendTestMagicCall, __call);
static ZEND_METHOD(_ZendTestChildClass, returnsThrowable);
static ZEND_METHOD(ZendAttributeTest, testMethod);
static ZEND_METHOD(_ZendTestTrait, testMethod);
static ZEND_METHOD(ZendTestParameterAttribute, __construct);
static ZEND_METHOD(ZendTestPropertyAttribute, __construct);
static ZEND_METHOD(ZendTestClassWithMethodWithParameterAttribute, no_override);
static ZEND_METHOD(ZendTestClassWithMethodWithParameterAttribute, override);
static ZEND_METHOD(ZendTestChildClassWithMethodWithParameterAttribute, override);
static ZEND_METHOD(ZendTestForbidDynamicCall, call);
static ZEND_METHOD(ZendTestForbidDynamicCall, callStatic);
static ZEND_METHOD(ZendTestNS_Foo, method);
static ZEND_METHOD(ZendTestNS_UnlikelyCompileError, method);
static ZEND_METHOD(ZendTestNS_NotUnlikelyCompileError, method);
static ZEND_METHOD(ZendTestNS2_Foo, method);
static ZEND_METHOD(ZendTestNS2_ZendSubNS_Foo, method);


static const zend_function_entry ext_functions[] = {
	ZEND_FE(zend_test_array_return, arginfo_zend_test_array_return)
	ZEND_FE(zend_test_nullable_array_return, arginfo_zend_test_nullable_array_return)
	ZEND_FE(zend_test_void_return, arginfo_zend_test_void_return)
	ZEND_FE(zend_test_compile_string, arginfo_zend_test_compile_string)
	ZEND_DEP_FE(zend_test_deprecated, arginfo_zend_test_deprecated)
	ZEND_FALIAS(zend_test_aliased, zend_test_void_return, arginfo_zend_test_aliased)
	ZEND_DEP_FALIAS(zend_test_deprecated_aliased, zend_test_void_return, arginfo_zend_test_deprecated_aliased)
	ZEND_FE(zend_create_unterminated_string, arginfo_zend_create_unterminated_string)
	ZEND_FE(zend_terminate_string, arginfo_zend_terminate_string)
	ZEND_FE(zend_leak_variable, arginfo_zend_leak_variable)
	ZEND_FE(zend_leak_bytes, arginfo_zend_leak_bytes)
	ZEND_FE(zend_string_or_object, arginfo_zend_string_or_object)
	ZEND_FE(zend_string_or_object_or_null, arginfo_zend_string_or_object_or_null)
	ZEND_FE(zend_string_or_stdclass, arginfo_zend_string_or_stdclass)
	ZEND_FE(zend_string_or_stdclass_or_null, arginfo_zend_string_or_stdclass_or_null)
	ZEND_FE(zend_number_or_string, arginfo_zend_number_or_string)
	ZEND_FE(zend_number_or_string_or_null, arginfo_zend_number_or_string_or_null)
	ZEND_FE(zend_iterable, arginfo_zend_iterable)
	ZEND_FE(zend_weakmap_attach, arginfo_zend_weakmap_attach)
	ZEND_FE(zend_weakmap_remove, arginfo_zend_weakmap_remove)
	ZEND_FE(zend_weakmap_dump, arginfo_zend_weakmap_dump)
	ZEND_FE(zend_get_unit_enum, arginfo_zend_get_unit_enum)
	ZEND_FE(zend_test_parameter_with_attribute, arginfo_zend_test_parameter_with_attribute)
	ZEND_FE(zend_get_current_func_name, arginfo_zend_get_current_func_name)
	ZEND_FE(zend_call_method, arginfo_zend_call_method)
	ZEND_FE(zend_test_zend_ini_parse_quantity, arginfo_zend_test_zend_ini_parse_quantity)
	ZEND_FE(zend_test_zend_ini_parse_uquantity, arginfo_zend_test_zend_ini_parse_uquantity)
	ZEND_FE(zend_test_zend_ini_str, arginfo_zend_test_zend_ini_str)
#if defined(ZEND_CHECK_STACK_LIMIT)
	ZEND_FE(zend_test_zend_call_stack_get, arginfo_zend_test_zend_call_stack_get)
#endif
#if defined(ZEND_CHECK_STACK_LIMIT)
	ZEND_FE(zend_test_zend_call_stack_use_all, arginfo_zend_test_zend_call_stack_use_all)
#endif
	ZEND_FE(zend_test_is_string_marked_as_valid_utf8, arginfo_zend_test_is_string_marked_as_valid_utf8)
	ZEND_FE(zend_get_map_ptr_last, arginfo_zend_get_map_ptr_last)
	ZEND_FE(zend_test_crash, arginfo_zend_test_crash)
	ZEND_FE(zend_test_fill_packed_array, arginfo_zend_test_fill_packed_array)
	ZEND_FE(zend_test_create_throwing_resource, arginfo_zend_test_create_throwing_resource)
	ZEND_FE(get_open_basedir, arginfo_get_open_basedir)
#if defined(HAVE_LIBXML) && !defined(PHP_WIN32)
	ZEND_FE(zend_test_override_libxml_global_state, arginfo_zend_test_override_libxml_global_state)
#endif
	ZEND_FE(zend_test_is_pcre_bundled, arginfo_zend_test_is_pcre_bundled)
#if defined(PHP_WIN32)
	ZEND_FE(zend_test_set_fmode, arginfo_zend_test_set_fmode)
#endif
	ZEND_FE(zend_test_cast_fread, arginfo_zend_test_cast_fread)
	ZEND_FE(zend_test_is_zend_ptr, arginfo_zend_test_is_zend_ptr)
	ZEND_NS_FALIAS("ZendTestNS2", namespaced_func, ZendTestNS2_namespaced_func, arginfo_ZendTestNS2_namespaced_func)
	ZEND_NS_DEP_FALIAS("ZendTestNS2", namespaced_deprecated_func, ZendTestNS2_namespaced_deprecated_func, arginfo_ZendTestNS2_namespaced_deprecated_func)
	ZEND_NS_FALIAS("ZendTestNS2", namespaced_aliased_func, zend_test_void_return, arginfo_ZendTestNS2_namespaced_aliased_func)
	ZEND_NS_DEP_FALIAS("ZendTestNS2", namespaced_deprecated_aliased_func, zend_test_void_return, arginfo_ZendTestNS2_namespaced_deprecated_aliased_func)
	ZEND_NS_FALIAS("ZendTestNS2\\ZendSubNS", namespaced_func, ZendTestNS2_ZendSubNS_namespaced_func, arginfo_ZendTestNS2_ZendSubNS_namespaced_func)
	ZEND_NS_DEP_FALIAS("ZendTestNS2\\ZendSubNS", namespaced_deprecated_func, ZendTestNS2_ZendSubNS_namespaced_deprecated_func, arginfo_ZendTestNS2_ZendSubNS_namespaced_deprecated_func)
	ZEND_NS_FALIAS("ZendTestNS2\\ZendSubNS", namespaced_aliased_func, zend_test_void_return, arginfo_ZendTestNS2_ZendSubNS_namespaced_aliased_func)
	ZEND_NS_DEP_FALIAS("ZendTestNS2\\ZendSubNS", namespaced_deprecated_aliased_func, zend_test_void_return, arginfo_ZendTestNS2_ZendSubNS_namespaced_deprecated_aliased_func)
	ZEND_FE_END
};


static const zend_function_entry class__ZendTestInterface_methods[] = {
	ZEND_FE_END
};


static const zend_function_entry class__ZendTestClass_methods[] = {
	ZEND_ME(_ZendTestClass, is_object, arginfo_class__ZendTestClass_is_object, ZEND_ACC_PUBLIC|ZEND_ACC_STATIC)
	ZEND_ME(_ZendTestClass, __toString, arginfo_class__ZendTestClass___toString, ZEND_ACC_PUBLIC|ZEND_ACC_DEPRECATED)
	ZEND_ME(_ZendTestClass, returnsStatic, arginfo_class__ZendTestClass_returnsStatic, ZEND_ACC_PUBLIC)
	ZEND_ME(_ZendTestClass, returnsThrowable, arginfo_class__ZendTestClass_returnsThrowable, ZEND_ACC_PUBLIC)
	ZEND_ME(_ZendTestClass, variadicTest, arginfo_class__ZendTestClass_variadicTest, ZEND_ACC_PUBLIC|ZEND_ACC_STATIC)
	ZEND_ME(_ZendTestClass, takesUnionType, arginfo_class__ZendTestClass_takesUnionType, ZEND_ACC_PUBLIC)
	ZEND_FE_END
};


static const zend_function_entry class__ZendTestMagicCall_methods[] = {
	ZEND_ME(_ZendTestMagicCall, __call, arginfo_class__ZendTestMagicCall___call, ZEND_ACC_PUBLIC)
	ZEND_FE_END
};


static const zend_function_entry class__ZendTestChildClass_methods[] = {
	ZEND_ME(_ZendTestChildClass, returnsThrowable, arginfo_class__ZendTestChildClass_returnsThrowable, ZEND_ACC_PUBLIC)
	ZEND_FE_END
};


static const zend_function_entry class_ZendAttributeTest_methods[] = {
	ZEND_ME(ZendAttributeTest, testMethod, arginfo_class_ZendAttributeTest_testMethod, ZEND_ACC_PUBLIC)
	ZEND_FE_END
};


static const zend_function_entry class__ZendTestTrait_methods[] = {
	ZEND_ME(_ZendTestTrait, testMethod, arginfo_class__ZendTestTrait_testMethod, ZEND_ACC_PUBLIC)
	ZEND_FE_END
};


static const zend_function_entry class_ZendTestAttribute_methods[] = {
	ZEND_FE_END
};


static const zend_function_entry class_ZendTestRepeatableAttribute_methods[] = {
	ZEND_FE_END
};


static const zend_function_entry class_ZendTestParameterAttribute_methods[] = {
	ZEND_ME(ZendTestParameterAttribute, __construct, arginfo_class_ZendTestParameterAttribute___construct, ZEND_ACC_PUBLIC)
	ZEND_FE_END
};


static const zend_function_entry class_ZendTestPropertyAttribute_methods[] = {
	ZEND_ME(ZendTestPropertyAttribute, __construct, arginfo_class_ZendTestPropertyAttribute___construct, ZEND_ACC_PUBLIC)
	ZEND_FE_END
};


static const zend_function_entry class_ZendTestClassWithMethodWithParameterAttribute_methods[] = {
	ZEND_ME(ZendTestClassWithMethodWithParameterAttribute, no_override, arginfo_class_ZendTestClassWithMethodWithParameterAttribute_no_override, ZEND_ACC_PUBLIC|ZEND_ACC_FINAL)
	ZEND_ME(ZendTestClassWithMethodWithParameterAttribute, override, arginfo_class_ZendTestClassWithMethodWithParameterAttribute_override, ZEND_ACC_PUBLIC)
	ZEND_FE_END
};


static const zend_function_entry class_ZendTestChildClassWithMethodWithParameterAttribute_methods[] = {
	ZEND_ME(ZendTestChildClassWithMethodWithParameterAttribute, override, arginfo_class_ZendTestChildClassWithMethodWithParameterAttribute_override, ZEND_ACC_PUBLIC)
	ZEND_FE_END
};


static const zend_function_entry class_ZendTestClassWithPropertyAttribute_methods[] = {
	ZEND_FE_END
};


static const zend_function_entry class_ZendTestForbidDynamicCall_methods[] = {
	ZEND_ME(ZendTestForbidDynamicCall, call, arginfo_class_ZendTestForbidDynamicCall_call, ZEND_ACC_PUBLIC)
	ZEND_ME(ZendTestForbidDynamicCall, callStatic, arginfo_class_ZendTestForbidDynamicCall_callStatic, ZEND_ACC_PUBLIC|ZEND_ACC_STATIC)
	ZEND_FE_END
};


static const zend_function_entry class_ZendTestUnitEnum_methods[] = {
	ZEND_FE_END
};


static const zend_function_entry class_ZendTestStringEnum_methods[] = {
	ZEND_FE_END
};


static const zend_function_entry class_ZendTestIntEnum_methods[] = {
	ZEND_FE_END
};


static const zend_function_entry class_ZendTestNS_Foo_methods[] = {
	ZEND_ME(ZendTestNS_Foo, method, arginfo_class_ZendTestNS_Foo_method, ZEND_ACC_PUBLIC)
	ZEND_FE_END
};


static const zend_function_entry class_ZendTestNS_UnlikelyCompileError_methods[] = {
	ZEND_ME(ZendTestNS_UnlikelyCompileError, method, arginfo_class_ZendTestNS_UnlikelyCompileError_method, ZEND_ACC_PUBLIC)
	ZEND_FE_END
};


static const zend_function_entry class_ZendTestNS_NotUnlikelyCompileError_methods[] = {
	ZEND_ME(ZendTestNS_NotUnlikelyCompileError, method, arginfo_class_ZendTestNS_NotUnlikelyCompileError_method, ZEND_ACC_PUBLIC)
	ZEND_FE_END
};


static const zend_function_entry class_ZendTestNS2_Foo_methods[] = {
	ZEND_ME(ZendTestNS2_Foo, method, arginfo_class_ZendTestNS2_Foo_method, ZEND_ACC_PUBLIC)
	ZEND_FE_END
};


static const zend_function_entry class_ZendTestNS2_ZendSubNS_Foo_methods[] = {
	ZEND_ME(ZendTestNS2_ZendSubNS_Foo, method, arginfo_class_ZendTestNS2_ZendSubNS_Foo_method, ZEND_ACC_PUBLIC)
	ZEND_FE_END
};

static void register_test_symbols(int module_number)
{
	REGISTER_LONG_CONSTANT("ZEND_TEST_DEPRECATED", 42, CONST_PERSISTENT | CONST_DEPRECATED);
	REGISTER_STRING_CONSTANT("ZEND_CONSTANT_A", "global", CONST_PERSISTENT);
	REGISTER_STRING_CONSTANT("ZendTestNS2\\ZEND_CONSTANT_A", "namespaced", CONST_PERSISTENT);
	REGISTER_STRING_CONSTANT("ZendTestNS2\\ZendSubNS\\ZEND_CONSTANT_A", "namespaced", CONST_PERSISTENT);


	zend_string *attribute_name_ZendTestParameterAttribute_func_zend_test_parameter_with_attribute_arg0_0 = zend_string_init_interned("ZendTestParameterAttribute", sizeof("ZendTestParameterAttribute") - 1, 1);
	zend_attribute *attribute_ZendTestParameterAttribute_func_zend_test_parameter_with_attribute_arg0_0 = zend_add_parameter_attribute(zend_hash_str_find_ptr(CG(function_table), "zend_test_parameter_with_attribute", sizeof("zend_test_parameter_with_attribute") - 1), 0, attribute_name_ZendTestParameterAttribute_func_zend_test_parameter_with_attribute_arg0_0, 1);
	zend_string_release(attribute_name_ZendTestParameterAttribute_func_zend_test_parameter_with_attribute_arg0_0);
	zval attribute_ZendTestParameterAttribute_func_zend_test_parameter_with_attribute_arg0_0_arg0;
	zend_string *attribute_ZendTestParameterAttribute_func_zend_test_parameter_with_attribute_arg0_0_arg0_str = zend_string_init("value1", strlen("value1"), 1);
	ZVAL_STR(&attribute_ZendTestParameterAttribute_func_zend_test_parameter_with_attribute_arg0_0_arg0, attribute_ZendTestParameterAttribute_func_zend_test_parameter_with_attribute_arg0_0_arg0_str);
	ZVAL_COPY_VALUE(&attribute_ZendTestParameterAttribute_func_zend_test_parameter_with_attribute_arg0_0->args[0].value, &attribute_ZendTestParameterAttribute_func_zend_test_parameter_with_attribute_arg0_0_arg0);
}

static zend_class_entry *register_class__ZendTestInterface(void)
{
	zend_class_entry ce, *class_entry;

	INIT_CLASS_ENTRY(ce, "_ZendTestInterface", class__ZendTestInterface_methods);
	class_entry = zend_register_internal_interface(&ce);

	zval const_DUMMY_value;
	ZVAL_LONG(&const_DUMMY_value, 0);
	zend_string *const_DUMMY_name = zend_string_init_interned("DUMMY", sizeof("DUMMY") - 1, 1);
	zend_declare_class_constant_ex(class_entry, const_DUMMY_name, &const_DUMMY_value, ZEND_ACC_PUBLIC, NULL);
	zend_string_release(const_DUMMY_name);

	return class_entry;
}

static zend_class_entry *register_class__ZendTestClass(zend_class_entry *class_entry__ZendTestInterface)
{
	zend_class_entry ce, *class_entry;

	INIT_CLASS_ENTRY(ce, "_ZendTestClass", class__ZendTestClass_methods);
	class_entry = zend_register_internal_class_ex(&ce, NULL);
	zend_class_implements(class_entry, 1, class_entry__ZendTestInterface);
	zend_register_class_alias("_ZendTestClassAlias", class_entry);

	zval const_TYPED_CLASS_CONST1_value;
	ZVAL_EMPTY_ARRAY(&const_TYPED_CLASS_CONST1_value);
	zend_string *const_TYPED_CLASS_CONST1_name = zend_string_init_interned("TYPED_CLASS_CONST1", sizeof("TYPED_CLASS_CONST1") - 1, 1);
#if (PHP_VERSION_ID >= 80300)
	zend_declare_typed_class_constant(class_entry, const_TYPED_CLASS_CONST1_name, &const_TYPED_CLASS_CONST1_value, ZEND_ACC_PUBLIC, NULL, (zend_type) ZEND_TYPE_INIT_MASK(MAY_BE_ANY));
#else
	zend_declare_class_constant_ex(class_entry, const_TYPED_CLASS_CONST1_name, &const_TYPED_CLASS_CONST1_value, ZEND_ACC_PUBLIC, NULL);
#endif
	zend_string_release(const_TYPED_CLASS_CONST1_name);

	zval const_TYPED_CLASS_CONST2_value;
	ZVAL_LONG(&const_TYPED_CLASS_CONST2_value, 42);
	zend_string *const_TYPED_CLASS_CONST2_name = zend_string_init_interned("TYPED_CLASS_CONST2", sizeof("TYPED_CLASS_CONST2") - 1, 1);
#if (PHP_VERSION_ID >= 80300)
	zend_declare_typed_class_constant(class_entry, const_TYPED_CLASS_CONST2_name, &const_TYPED_CLASS_CONST2_value, ZEND_ACC_PUBLIC, NULL, (zend_type) ZEND_TYPE_INIT_MASK(MAY_BE_LONG|MAY_BE_ARRAY));
#else
	zend_declare_class_constant_ex(class_entry, const_TYPED_CLASS_CONST2_name, &const_TYPED_CLASS_CONST2_value, ZEND_ACC_PUBLIC, NULL);
#endif
	zend_string_release(const_TYPED_CLASS_CONST2_name);

	zval const_TYPED_CLASS_CONST3_value;
	ZVAL_LONG(&const_TYPED_CLASS_CONST3_value, 1);
	zend_string *const_TYPED_CLASS_CONST3_name = zend_string_init_interned("TYPED_CLASS_CONST3", sizeof("TYPED_CLASS_CONST3") - 1, 1);
#if (PHP_VERSION_ID >= 80300)
	zend_declare_typed_class_constant(class_entry, const_TYPED_CLASS_CONST3_name, &const_TYPED_CLASS_CONST3_value, ZEND_ACC_PUBLIC, NULL, (zend_type) ZEND_TYPE_INIT_MASK(MAY_BE_LONG|MAY_BE_STRING));
#else
	zend_declare_class_constant_ex(class_entry, const_TYPED_CLASS_CONST3_name, &const_TYPED_CLASS_CONST3_value, ZEND_ACC_PUBLIC, NULL);
#endif
	zend_string_release(const_TYPED_CLASS_CONST3_name);

	zval property__StaticProp_default_value;
	ZVAL_NULL(&property__StaticProp_default_value);
	zend_string *property__StaticProp_name = zend_string_init("_StaticProp", sizeof("_StaticProp") - 1, 1);
	zend_declare_typed_property(class_entry, property__StaticProp_name, &property__StaticProp_default_value, ZEND_ACC_PUBLIC|ZEND_ACC_STATIC, NULL, (zend_type) ZEND_TYPE_INIT_NONE(0));
	zend_string_release(property__StaticProp_name);

	zval property_staticIntProp_default_value;
	ZVAL_LONG(&property_staticIntProp_default_value, 123);
	zend_string *property_staticIntProp_name = zend_string_init("staticIntProp", sizeof("staticIntProp") - 1, 1);
	zend_declare_typed_property(class_entry, property_staticIntProp_name, &property_staticIntProp_default_value, ZEND_ACC_PUBLIC|ZEND_ACC_STATIC, NULL, (zend_type) ZEND_TYPE_INIT_MASK(MAY_BE_LONG));
	zend_string_release(property_staticIntProp_name);

	zval property_intProp_default_value;
	ZVAL_LONG(&property_intProp_default_value, 123);
	zend_string *property_intProp_name = zend_string_init("intProp", sizeof("intProp") - 1, 1);
	zend_declare_typed_property(class_entry, property_intProp_name, &property_intProp_default_value, ZEND_ACC_PUBLIC, NULL, (zend_type) ZEND_TYPE_INIT_MASK(MAY_BE_LONG));
	zend_string_release(property_intProp_name);

	zval property_classProp_default_value;
	ZVAL_NULL(&property_classProp_default_value);
	zend_string *property_classProp_name = zend_string_init("classProp", sizeof("classProp") - 1, 1);
	zend_string *property_classProp_class_stdClass = zend_string_init("stdClass", sizeof("stdClass")-1, 1);
	zend_declare_typed_property(class_entry, property_classProp_name, &property_classProp_default_value, ZEND_ACC_PUBLIC, NULL, (zend_type) ZEND_TYPE_INIT_CLASS(property_classProp_class_stdClass, 0, MAY_BE_NULL));
	zend_string_release(property_classProp_name);

	zval property_classUnionProp_default_value;
	ZVAL_NULL(&property_classUnionProp_default_value);
	zend_string *property_classUnionProp_name = zend_string_init("classUnionProp", sizeof("classUnionProp") - 1, 1);
	zend_string *property_classUnionProp_class_stdClass = zend_string_init("stdClass", sizeof("stdClass") - 1, 1);
	zend_string *property_classUnionProp_class_Iterator = zend_string_init("Iterator", sizeof("Iterator") - 1, 1);
	zend_type_list *property_classUnionProp_type_list = malloc(ZEND_TYPE_LIST_SIZE(2));
	property_classUnionProp_type_list->num_types = 2;
	property_classUnionProp_type_list->types[0] = (zend_type) ZEND_TYPE_INIT_CLASS(property_classUnionProp_class_stdClass, 0, 0);
	property_classUnionProp_type_list->types[1] = (zend_type) ZEND_TYPE_INIT_CLASS(property_classUnionProp_class_Iterator, 0, 0);
	zend_type property_classUnionProp_type = ZEND_TYPE_INIT_UNION(property_classUnionProp_type_list, MAY_BE_NULL);
	zend_declare_typed_property(class_entry, property_classUnionProp_name, &property_classUnionProp_default_value, ZEND_ACC_PUBLIC, NULL, property_classUnionProp_type);
	zend_string_release(property_classUnionProp_name);

	zval property_classIntersectionProp_default_value;
	ZVAL_UNDEF(&property_classIntersectionProp_default_value);
	zend_string *property_classIntersectionProp_name = zend_string_init("classIntersectionProp", sizeof("classIntersectionProp") - 1, 1);
	zend_string *property_classIntersectionProp_class_Traversable = zend_string_init("Traversable", sizeof("Traversable") - 1, 1);
	zend_string *property_classIntersectionProp_class_Countable = zend_string_init("Countable", sizeof("Countable") - 1, 1);
	zend_type_list *property_classIntersectionProp_type_list = malloc(ZEND_TYPE_LIST_SIZE(2));
	property_classIntersectionProp_type_list->num_types = 2;
	property_classIntersectionProp_type_list->types[0] = (zend_type) ZEND_TYPE_INIT_CLASS(property_classIntersectionProp_class_Traversable, 0, 0);
	property_classIntersectionProp_type_list->types[1] = (zend_type) ZEND_TYPE_INIT_CLASS(property_classIntersectionProp_class_Countable, 0, 0);
	zend_type property_classIntersectionProp_type = ZEND_TYPE_INIT_INTERSECTION(property_classIntersectionProp_type_list, 0);
	zend_declare_typed_property(class_entry, property_classIntersectionProp_name, &property_classIntersectionProp_default_value, ZEND_ACC_PUBLIC, NULL, property_classIntersectionProp_type);
	zend_string_release(property_classIntersectionProp_name);

	zval property_readonlyProp_default_value;
	ZVAL_UNDEF(&property_readonlyProp_default_value);
	zend_string *property_readonlyProp_name = zend_string_init("readonlyProp", sizeof("readonlyProp") - 1, 1);
#if (PHP_VERSION_ID >= 80100)
	zend_declare_typed_property(class_entry, property_readonlyProp_name, &property_readonlyProp_default_value, ZEND_ACC_PUBLIC|ZEND_ACC_READONLY, NULL, (zend_type) ZEND_TYPE_INIT_MASK(MAY_BE_LONG));
#elif (PHP_VERSION_ID >= 80000)
	zend_declare_typed_property(class_entry, property_readonlyProp_name, &property_readonlyProp_default_value, ZEND_ACC_PUBLIC, NULL, (zend_type) ZEND_TYPE_INIT_MASK(MAY_BE_LONG));
#endif
	zend_string_release(property_readonlyProp_name);

	return class_entry;
}

static zend_class_entry *register_class__ZendTestMagicCall(void)
{
	zend_class_entry ce, *class_entry;

	INIT_CLASS_ENTRY(ce, "_ZendTestMagicCall", class__ZendTestMagicCall_methods);
	class_entry = zend_register_internal_class_ex(&ce, NULL);

	return class_entry;
}

static zend_class_entry *register_class__ZendTestChildClass(zend_class_entry *class_entry__ZendTestClass)
{
	zend_class_entry ce, *class_entry;

	INIT_CLASS_ENTRY(ce, "_ZendTestChildClass", class__ZendTestChildClass_methods);
	class_entry = zend_register_internal_class_ex(&ce, class_entry__ZendTestClass);

	return class_entry;
}

static zend_class_entry *register_class_ZendAttributeTest(void)
{
	zend_class_entry ce, *class_entry;

	INIT_CLASS_ENTRY(ce, "ZendAttributeTest", class_ZendAttributeTest_methods);
	class_entry = zend_register_internal_class_ex(&ce, NULL);

	zval const_TEST_CONST_value;
	ZVAL_LONG(&const_TEST_CONST_value, 1);
	zend_string *const_TEST_CONST_name = zend_string_init_interned("TEST_CONST", sizeof("TEST_CONST") - 1, 1);
	zend_class_constant *const_TEST_CONST = zend_declare_class_constant_ex(class_entry, const_TEST_CONST_name, &const_TEST_CONST_value, ZEND_ACC_PUBLIC, NULL);
	zend_string_release(const_TEST_CONST_name);

	zval property_testProp_default_value;
	ZVAL_NULL(&property_testProp_default_value);
	zend_string *property_testProp_name = zend_string_init("testProp", sizeof("testProp") - 1, 1);
	zend_property_info *property_testProp = zend_declare_typed_property(class_entry, property_testProp_name, &property_testProp_default_value, ZEND_ACC_PUBLIC, NULL, (zend_type) ZEND_TYPE_INIT_NONE(0));
	zend_string_release(property_testProp_name);


	zend_string *attribute_name_ZendTestRepeatableAttribute_const_TEST_CONST_0 = zend_string_init_interned("ZendTestRepeatableAttribute", sizeof("ZendTestRepeatableAttribute") - 1, 1);
	zend_add_class_constant_attribute(class_entry, const_TEST_CONST, attribute_name_ZendTestRepeatableAttribute_const_TEST_CONST_0, 0);
	zend_string_release(attribute_name_ZendTestRepeatableAttribute_const_TEST_CONST_0);

	zend_string *attribute_name_ZendTestRepeatableAttribute_const_TEST_CONST_1 = zend_string_init_interned("ZendTestRepeatableAttribute", sizeof("ZendTestRepeatableAttribute") - 1, 1);
	zend_add_class_constant_attribute(class_entry, const_TEST_CONST, attribute_name_ZendTestRepeatableAttribute_const_TEST_CONST_1, 0);
	zend_string_release(attribute_name_ZendTestRepeatableAttribute_const_TEST_CONST_1);


	zend_string *attribute_name_ZendTestRepeatableAttribute_property_testProp_0 = zend_string_init_interned("ZendTestRepeatableAttribute", sizeof("ZendTestRepeatableAttribute") - 1, 1);
	zend_add_property_attribute(class_entry, property_testProp, attribute_name_ZendTestRepeatableAttribute_property_testProp_0, 0);
	zend_string_release(attribute_name_ZendTestRepeatableAttribute_property_testProp_0);

	zend_string *attribute_name_ZendTestPropertyAttribute_property_testProp_1 = zend_string_init_interned("ZendTestPropertyAttribute", sizeof("ZendTestPropertyAttribute") - 1, 1);
	zend_attribute *attribute_ZendTestPropertyAttribute_property_testProp_1 = zend_add_property_attribute(class_entry, property_testProp, attribute_name_ZendTestPropertyAttribute_property_testProp_1, 1);
	zend_string_release(attribute_name_ZendTestPropertyAttribute_property_testProp_1);
	zval attribute_ZendTestPropertyAttribute_property_testProp_1_arg0;
	zend_string *attribute_ZendTestPropertyAttribute_property_testProp_1_arg0_str = zend_string_init("testProp", strlen("testProp"), 1);
	ZVAL_STR(&attribute_ZendTestPropertyAttribute_property_testProp_1_arg0, attribute_ZendTestPropertyAttribute_property_testProp_1_arg0_str);
	ZVAL_COPY_VALUE(&attribute_ZendTestPropertyAttribute_property_testProp_1->args[0].value, &attribute_ZendTestPropertyAttribute_property_testProp_1_arg0);


	zend_string *attribute_name_ZendTestAttribute_func_testmethod_0 = zend_string_init_interned("ZendTestAttribute", sizeof("ZendTestAttribute") - 1, 1);
	zend_add_function_attribute(zend_hash_str_find_ptr(&class_entry->function_table, "testmethod", sizeof("testmethod") - 1), attribute_name_ZendTestAttribute_func_testmethod_0, 0);
	zend_string_release(attribute_name_ZendTestAttribute_func_testmethod_0);

	return class_entry;
}

static zend_class_entry *register_class__ZendTestTrait(void)
{
	zend_class_entry ce, *class_entry;

	INIT_CLASS_ENTRY(ce, "_ZendTestTrait", class__ZendTestTrait_methods);
	class_entry = zend_register_internal_class_ex(&ce, NULL);
	class_entry->ce_flags |= ZEND_ACC_TRAIT;

	zval property_testProp_default_value;
	ZVAL_NULL(&property_testProp_default_value);
	zend_string *property_testProp_name = zend_string_init("testProp", sizeof("testProp") - 1, 1);
	zend_declare_typed_property(class_entry, property_testProp_name, &property_testProp_default_value, ZEND_ACC_PUBLIC, NULL, (zend_type) ZEND_TYPE_INIT_NONE(0));
	zend_string_release(property_testProp_name);

	zval property_classUnionProp_default_value;
	ZVAL_UNDEF(&property_classUnionProp_default_value);
	zend_string *property_classUnionProp_name = zend_string_init("classUnionProp", sizeof("classUnionProp") - 1, 1);
	zend_string *property_classUnionProp_class_Traversable = zend_string_init("Traversable", sizeof("Traversable") - 1, 1);
	zend_string *property_classUnionProp_class_Countable = zend_string_init("Countable", sizeof("Countable") - 1, 1);
	zend_type_list *property_classUnionProp_type_list = malloc(ZEND_TYPE_LIST_SIZE(2));
	property_classUnionProp_type_list->num_types = 2;
	property_classUnionProp_type_list->types[0] = (zend_type) ZEND_TYPE_INIT_CLASS(property_classUnionProp_class_Traversable, 0, 0);
	property_classUnionProp_type_list->types[1] = (zend_type) ZEND_TYPE_INIT_CLASS(property_classUnionProp_class_Countable, 0, 0);
	zend_type property_classUnionProp_type = ZEND_TYPE_INIT_UNION(property_classUnionProp_type_list, 0);
	zend_declare_typed_property(class_entry, property_classUnionProp_name, &property_classUnionProp_default_value, ZEND_ACC_PUBLIC, NULL, property_classUnionProp_type);
	zend_string_release(property_classUnionProp_name);

	return class_entry;
}

static zend_class_entry *register_class_ZendTestAttribute(void)
{
	zend_class_entry ce, *class_entry;

	INIT_CLASS_ENTRY(ce, "ZendTestAttribute", class_ZendTestAttribute_methods);
	class_entry = zend_register_internal_class_ex(&ce, NULL);
	class_entry->ce_flags |= ZEND_ACC_FINAL;

	zend_string *attribute_name_Attribute_class_ZendTestAttribute_0 = zend_string_init_interned("Attribute", sizeof("Attribute") - 1, 1);
	zend_attribute *attribute_Attribute_class_ZendTestAttribute_0 = zend_add_class_attribute(class_entry, attribute_name_Attribute_class_ZendTestAttribute_0, 1);
	zend_string_release(attribute_name_Attribute_class_ZendTestAttribute_0);
	zval attribute_Attribute_class_ZendTestAttribute_0_arg0;
	ZVAL_LONG(&attribute_Attribute_class_ZendTestAttribute_0_arg0, ZEND_ATTRIBUTE_TARGET_ALL);
	ZVAL_COPY_VALUE(&attribute_Attribute_class_ZendTestAttribute_0->args[0].value, &attribute_Attribute_class_ZendTestAttribute_0_arg0);

	return class_entry;
}

static zend_class_entry *register_class_ZendTestRepeatableAttribute(void)
{
	zend_class_entry ce, *class_entry;

	INIT_CLASS_ENTRY(ce, "ZendTestRepeatableAttribute", class_ZendTestRepeatableAttribute_methods);
	class_entry = zend_register_internal_class_ex(&ce, NULL);
	class_entry->ce_flags |= ZEND_ACC_FINAL;

	zend_string *attribute_name_Attribute_class_ZendTestRepeatableAttribute_0 = zend_string_init_interned("Attribute", sizeof("Attribute") - 1, 1);
	zend_attribute *attribute_Attribute_class_ZendTestRepeatableAttribute_0 = zend_add_class_attribute(class_entry, attribute_name_Attribute_class_ZendTestRepeatableAttribute_0, 1);
	zend_string_release(attribute_name_Attribute_class_ZendTestRepeatableAttribute_0);
	zval attribute_Attribute_class_ZendTestRepeatableAttribute_0_arg0;
	ZVAL_LONG(&attribute_Attribute_class_ZendTestRepeatableAttribute_0_arg0, ZEND_ATTRIBUTE_TARGET_ALL | ZEND_ATTRIBUTE_IS_REPEATABLE);
	ZVAL_COPY_VALUE(&attribute_Attribute_class_ZendTestRepeatableAttribute_0->args[0].value, &attribute_Attribute_class_ZendTestRepeatableAttribute_0_arg0);

	return class_entry;
}

static zend_class_entry *register_class_ZendTestParameterAttribute(void)
{
	zend_class_entry ce, *class_entry;

	INIT_CLASS_ENTRY(ce, "ZendTestParameterAttribute", class_ZendTestParameterAttribute_methods);
	class_entry = zend_register_internal_class_ex(&ce, NULL);
	class_entry->ce_flags |= ZEND_ACC_FINAL;

	zval property_parameter_default_value;
	ZVAL_UNDEF(&property_parameter_default_value);
	zend_string *property_parameter_name = zend_string_init("parameter", sizeof("parameter") - 1, 1);
	zend_declare_typed_property(class_entry, property_parameter_name, &property_parameter_default_value, ZEND_ACC_PUBLIC, NULL, (zend_type) ZEND_TYPE_INIT_MASK(MAY_BE_STRING));
	zend_string_release(property_parameter_name);

	zend_string *attribute_name_Attribute_class_ZendTestParameterAttribute_0 = zend_string_init_interned("Attribute", sizeof("Attribute") - 1, 1);
	zend_attribute *attribute_Attribute_class_ZendTestParameterAttribute_0 = zend_add_class_attribute(class_entry, attribute_name_Attribute_class_ZendTestParameterAttribute_0, 1);
	zend_string_release(attribute_name_Attribute_class_ZendTestParameterAttribute_0);
	zval attribute_Attribute_class_ZendTestParameterAttribute_0_arg0;
	ZVAL_LONG(&attribute_Attribute_class_ZendTestParameterAttribute_0_arg0, ZEND_ATTRIBUTE_TARGET_PARAMETER);
	ZVAL_COPY_VALUE(&attribute_Attribute_class_ZendTestParameterAttribute_0->args[0].value, &attribute_Attribute_class_ZendTestParameterAttribute_0_arg0);

	return class_entry;
}

static zend_class_entry *register_class_ZendTestPropertyAttribute(void)
{
	zend_class_entry ce, *class_entry;

	INIT_CLASS_ENTRY(ce, "ZendTestPropertyAttribute", class_ZendTestPropertyAttribute_methods);
	class_entry = zend_register_internal_class_ex(&ce, NULL);
	class_entry->ce_flags |= ZEND_ACC_FINAL;

	zval property_parameter_default_value;
	ZVAL_UNDEF(&property_parameter_default_value);
	zend_string *property_parameter_name = zend_string_init("parameter", sizeof("parameter") - 1, 1);
	zend_declare_typed_property(class_entry, property_parameter_name, &property_parameter_default_value, ZEND_ACC_PUBLIC, NULL, (zend_type) ZEND_TYPE_INIT_MASK(MAY_BE_STRING));
	zend_string_release(property_parameter_name);

	zend_string *attribute_name_Attribute_class_ZendTestPropertyAttribute_0 = zend_string_init_interned("Attribute", sizeof("Attribute") - 1, 1);
	zend_attribute *attribute_Attribute_class_ZendTestPropertyAttribute_0 = zend_add_class_attribute(class_entry, attribute_name_Attribute_class_ZendTestPropertyAttribute_0, 1);
	zend_string_release(attribute_name_Attribute_class_ZendTestPropertyAttribute_0);
	zval attribute_Attribute_class_ZendTestPropertyAttribute_0_arg0;
	ZVAL_LONG(&attribute_Attribute_class_ZendTestPropertyAttribute_0_arg0, ZEND_ATTRIBUTE_TARGET_PROPERTY);
	ZVAL_COPY_VALUE(&attribute_Attribute_class_ZendTestPropertyAttribute_0->args[0].value, &attribute_Attribute_class_ZendTestPropertyAttribute_0_arg0);

	return class_entry;
}

static zend_class_entry *register_class_ZendTestClassWithMethodWithParameterAttribute(void)
{
	zend_class_entry ce, *class_entry;

	INIT_CLASS_ENTRY(ce, "ZendTestClassWithMethodWithParameterAttribute", class_ZendTestClassWithMethodWithParameterAttribute_methods);
	class_entry = zend_register_internal_class_ex(&ce, NULL);


	zend_string *attribute_name_ZendTestParameterAttribute_func_no_override_arg0_0 = zend_string_init_interned("ZendTestParameterAttribute", sizeof("ZendTestParameterAttribute") - 1, 1);
	zend_attribute *attribute_ZendTestParameterAttribute_func_no_override_arg0_0 = zend_add_parameter_attribute(zend_hash_str_find_ptr(&class_entry->function_table, "no_override", sizeof("no_override") - 1), 0, attribute_name_ZendTestParameterAttribute_func_no_override_arg0_0, 1);
	zend_string_release(attribute_name_ZendTestParameterAttribute_func_no_override_arg0_0);
	zval attribute_ZendTestParameterAttribute_func_no_override_arg0_0_arg0;
	zend_string *attribute_ZendTestParameterAttribute_func_no_override_arg0_0_arg0_str = zend_string_init("value2", strlen("value2"), 1);
	ZVAL_STR(&attribute_ZendTestParameterAttribute_func_no_override_arg0_0_arg0, attribute_ZendTestParameterAttribute_func_no_override_arg0_0_arg0_str);
	ZVAL_COPY_VALUE(&attribute_ZendTestParameterAttribute_func_no_override_arg0_0->args[0].value, &attribute_ZendTestParameterAttribute_func_no_override_arg0_0_arg0);

	zend_string *attribute_name_ZendTestParameterAttribute_func_override_arg0_0 = zend_string_init_interned("ZendTestParameterAttribute", sizeof("ZendTestParameterAttribute") - 1, 1);
	zend_attribute *attribute_ZendTestParameterAttribute_func_override_arg0_0 = zend_add_parameter_attribute(zend_hash_str_find_ptr(&class_entry->function_table, "override", sizeof("override") - 1), 0, attribute_name_ZendTestParameterAttribute_func_override_arg0_0, 1);
	zend_string_release(attribute_name_ZendTestParameterAttribute_func_override_arg0_0);
	zval attribute_ZendTestParameterAttribute_func_override_arg0_0_arg0;
	zend_string *attribute_ZendTestParameterAttribute_func_override_arg0_0_arg0_str = zend_string_init("value3", strlen("value3"), 1);
	ZVAL_STR(&attribute_ZendTestParameterAttribute_func_override_arg0_0_arg0, attribute_ZendTestParameterAttribute_func_override_arg0_0_arg0_str);
	ZVAL_COPY_VALUE(&attribute_ZendTestParameterAttribute_func_override_arg0_0->args[0].value, &attribute_ZendTestParameterAttribute_func_override_arg0_0_arg0);

	return class_entry;
}

static zend_class_entry *register_class_ZendTestChildClassWithMethodWithParameterAttribute(zend_class_entry *class_entry_ZendTestClassWithMethodWithParameterAttribute)
{
	zend_class_entry ce, *class_entry;

	INIT_CLASS_ENTRY(ce, "ZendTestChildClassWithMethodWithParameterAttribute", class_ZendTestChildClassWithMethodWithParameterAttribute_methods);
	class_entry = zend_register_internal_class_ex(&ce, class_entry_ZendTestClassWithMethodWithParameterAttribute);


	zend_string *attribute_name_ZendTestParameterAttribute_func_override_arg0_0 = zend_string_init_interned("ZendTestParameterAttribute", sizeof("ZendTestParameterAttribute") - 1, 1);
	zend_attribute *attribute_ZendTestParameterAttribute_func_override_arg0_0 = zend_add_parameter_attribute(zend_hash_str_find_ptr(&class_entry->function_table, "override", sizeof("override") - 1), 0, attribute_name_ZendTestParameterAttribute_func_override_arg0_0, 1);
	zend_string_release(attribute_name_ZendTestParameterAttribute_func_override_arg0_0);
	zval attribute_ZendTestParameterAttribute_func_override_arg0_0_arg0;
	zend_string *attribute_ZendTestParameterAttribute_func_override_arg0_0_arg0_str = zend_string_init("value4", strlen("value4"), 1);
	ZVAL_STR(&attribute_ZendTestParameterAttribute_func_override_arg0_0_arg0, attribute_ZendTestParameterAttribute_func_override_arg0_0_arg0_str);
	ZVAL_COPY_VALUE(&attribute_ZendTestParameterAttribute_func_override_arg0_0->args[0].value, &attribute_ZendTestParameterAttribute_func_override_arg0_0_arg0);

	return class_entry;
}

static zend_class_entry *register_class_ZendTestClassWithPropertyAttribute(void)
{
	zend_class_entry ce, *class_entry;

	INIT_CLASS_ENTRY(ce, "ZendTestClassWithPropertyAttribute", class_ZendTestClassWithPropertyAttribute_methods);
	class_entry = zend_register_internal_class_ex(&ce, NULL);

	zval property_attributed_default_value;
	ZVAL_UNDEF(&property_attributed_default_value);
	zend_string *property_attributed_name = zend_string_init("attributed", sizeof("attributed") - 1, 1);
	zend_property_info *property_attributed = zend_declare_typed_property(class_entry, property_attributed_name, &property_attributed_default_value, ZEND_ACC_PUBLIC, NULL, (zend_type) ZEND_TYPE_INIT_MASK(MAY_BE_STRING));
	zend_string_release(property_attributed_name);


	zend_string *attribute_name_ZendTestAttribute_property_attributed_0 = zend_string_init_interned("ZendTestAttribute", sizeof("ZendTestAttribute") - 1, 1);
	zend_add_property_attribute(class_entry, property_attributed, attribute_name_ZendTestAttribute_property_attributed_0, 0);
	zend_string_release(attribute_name_ZendTestAttribute_property_attributed_0);

	return class_entry;
}

static zend_class_entry *register_class_ZendTestForbidDynamicCall(void)
{
	zend_class_entry ce, *class_entry;

	INIT_CLASS_ENTRY(ce, "ZendTestForbidDynamicCall", class_ZendTestForbidDynamicCall_methods);
	class_entry = zend_register_internal_class_ex(&ce, NULL);
	class_entry->ce_flags |= ZEND_ACC_FINAL;

	return class_entry;
}

#if (PHP_VERSION_ID >= 80100)
static zend_class_entry *register_class_ZendTestUnitEnum(void)
{
	zend_class_entry *class_entry = zend_register_internal_enum("ZendTestUnitEnum", IS_UNDEF, class_ZendTestUnitEnum_methods);

	zend_enum_add_case_cstr(class_entry, "Foo", NULL);

	zend_enum_add_case_cstr(class_entry, "Bar", NULL);

	return class_entry;
}
#endif

#if (PHP_VERSION_ID >= 80100)
static zend_class_entry *register_class_ZendTestStringEnum(void)
{
	zend_class_entry *class_entry = zend_register_internal_enum("ZendTestStringEnum", IS_STRING, class_ZendTestStringEnum_methods);

	zval enum_case_Foo_value;
	zend_string *enum_case_Foo_value_str = zend_string_init("Test1", strlen("Test1"), 1);
	ZVAL_STR(&enum_case_Foo_value, enum_case_Foo_value_str);
	zend_enum_add_case_cstr(class_entry, "Foo", &enum_case_Foo_value);

	zval enum_case_Bar_value;
	zend_string *enum_case_Bar_value_str = zend_string_init("Test2", strlen("Test2"), 1);
	ZVAL_STR(&enum_case_Bar_value, enum_case_Bar_value_str);
	zend_enum_add_case_cstr(class_entry, "Bar", &enum_case_Bar_value);

	zval enum_case_Baz_value;
	zend_string *enum_case_Baz_value_str = zend_string_init("Test2\\a", strlen("Test2\\a"), 1);
	ZVAL_STR(&enum_case_Baz_value, enum_case_Baz_value_str);
	zend_enum_add_case_cstr(class_entry, "Baz", &enum_case_Baz_value);

	zval enum_case_FortyTwo_value;
	zend_string *enum_case_FortyTwo_value_str = zend_string_init("42", strlen("42"), 1);
	ZVAL_STR(&enum_case_FortyTwo_value, enum_case_FortyTwo_value_str);
	zend_enum_add_case_cstr(class_entry, "FortyTwo", &enum_case_FortyTwo_value);

	return class_entry;
}
#endif

#if (PHP_VERSION_ID >= 80100)
static zend_class_entry *register_class_ZendTestIntEnum(void)
{
	zend_class_entry *class_entry = zend_register_internal_enum("ZendTestIntEnum", IS_LONG, class_ZendTestIntEnum_methods);

	zval enum_case_Foo_value;
	ZVAL_LONG(&enum_case_Foo_value, 1);
	zend_enum_add_case_cstr(class_entry, "Foo", &enum_case_Foo_value);

	zval enum_case_Bar_value;
	ZVAL_LONG(&enum_case_Bar_value, 3);
	zend_enum_add_case_cstr(class_entry, "Bar", &enum_case_Bar_value);

	zval enum_case_Baz_value;
	ZVAL_LONG(&enum_case_Baz_value, -1);
	zend_enum_add_case_cstr(class_entry, "Baz", &enum_case_Baz_value);

	return class_entry;
}
#endif

static zend_class_entry *register_class_ZendTestNS_Foo(void)
{
	zend_class_entry ce, *class_entry;

	INIT_NS_CLASS_ENTRY(ce, "ZendTestNS", "Foo", class_ZendTestNS_Foo_methods);
	class_entry = zend_register_internal_class_ex(&ce, NULL);

	return class_entry;
}

static zend_class_entry *register_class_ZendTestNS_UnlikelyCompileError(void)
{
	zend_class_entry ce, *class_entry;

	INIT_NS_CLASS_ENTRY(ce, "ZendTestNS", "UnlikelyCompileError", class_ZendTestNS_UnlikelyCompileError_methods);
	class_entry = zend_register_internal_class_ex(&ce, NULL);

	return class_entry;
}

static zend_class_entry *register_class_ZendTestNS_NotUnlikelyCompileError(void)
{
	zend_class_entry ce, *class_entry;

	INIT_NS_CLASS_ENTRY(ce, "ZendTestNS", "NotUnlikelyCompileError", class_ZendTestNS_NotUnlikelyCompileError_methods);
	class_entry = zend_register_internal_class_ex(&ce, NULL);

	return class_entry;
}

static zend_class_entry *register_class_ZendTestNS2_Foo(void)
{
	zend_class_entry ce, *class_entry;

	INIT_NS_CLASS_ENTRY(ce, "ZendTestNS2", "Foo", class_ZendTestNS2_Foo_methods);
	class_entry = zend_register_internal_class_ex(&ce, NULL);

	zval property_foo_default_value;
	ZVAL_UNDEF(&property_foo_default_value);
	zend_string *property_foo_name = zend_string_init("foo", sizeof("foo") - 1, 1);
	zend_string *property_foo_class_ZendTestNS2_ZendSubNS_Foo = zend_string_init("ZendTestNS2\\ZendSubNS\\Foo", sizeof("ZendTestNS2\\ZendSubNS\\Foo")-1, 1);
	zend_declare_typed_property(class_entry, property_foo_name, &property_foo_default_value, ZEND_ACC_PUBLIC, NULL, (zend_type) ZEND_TYPE_INIT_CLASS(property_foo_class_ZendTestNS2_ZendSubNS_Foo, 0, 0));
	zend_string_release(property_foo_name);

	return class_entry;
}

static zend_class_entry *register_class_ZendTestNS2_ZendSubNS_Foo(void)
{
	zend_class_entry ce, *class_entry;

	INIT_NS_CLASS_ENTRY(ce, "ZendTestNS2\\ZendSubNS", "Foo", class_ZendTestNS2_ZendSubNS_Foo_methods);
	class_entry = zend_register_internal_class_ex(&ce, NULL);

	return class_entry;
}<|MERGE_RESOLUTION|>--- conflicted
+++ resolved
@@ -1,9 +1,5 @@
 /* This is a generated file, edit the .stub.php file instead.
-<<<<<<< HEAD
- * Stub hash: 98329c979738792b2fc672d5b5c5a4b5dc0271f4 */
-=======
- * Stub hash: 07ce28cd75080118509ac0d30d8ce5ef54110747 */
->>>>>>> a9acc29a
+ * Stub hash: 127c7004a014495353135df6d0b6658446ae040b */
 
 ZEND_BEGIN_ARG_WITH_RETURN_TYPE_INFO_EX(arginfo_zend_test_array_return, 0, 0, IS_ARRAY, 0)
 ZEND_END_ARG_INFO()
