/* This is a generated file, edit the .stub.php file instead.
<<<<<<< HEAD
 * Stub hash: 54adf746478423b7e7caa09d417fb97bb9621203 */
=======
 * Stub hash: 6d9ff0e2263a39420dd157206331a9e897d9e775 */
>>>>>>> 93fc88e8

ZEND_BEGIN_ARG_WITH_RETURN_TYPE_INFO_EX(arginfo_zend_test_array_return, 0, 0, IS_ARRAY, 0)
ZEND_END_ARG_INFO()

ZEND_BEGIN_ARG_WITH_RETURN_TYPE_INFO_EX(arginfo_zend_test_nullable_array_return, 0, 0, IS_ARRAY, 1)
ZEND_END_ARG_INFO()

ZEND_BEGIN_ARG_WITH_RETURN_TYPE_INFO_EX(arginfo_zend_test_void_return, 0, 0, IS_VOID, 0)
ZEND_END_ARG_INFO()

ZEND_BEGIN_ARG_WITH_RETURN_TYPE_INFO_EX(arginfo_zend_test_compile_string, 0, 3, IS_VOID, 0)
	ZEND_ARG_TYPE_INFO(0, source_string, IS_STRING, 0)
	ZEND_ARG_TYPE_INFO(0, filename, IS_STRING, 0)
	ZEND_ARG_TYPE_INFO(0, position, IS_LONG, 0)
ZEND_END_ARG_INFO()

ZEND_BEGIN_ARG_WITH_RETURN_TYPE_INFO_EX(arginfo_zend_test_deprecated, 0, 0, IS_VOID, 0)
	ZEND_ARG_TYPE_INFO_WITH_DEFAULT_VALUE(0, arg, IS_MIXED, 0, "null")
ZEND_END_ARG_INFO()

ZEND_BEGIN_ARG_WITH_RETURN_TYPE_INFO_EX(arginfo_zend_create_unterminated_string, 0, 1, IS_STRING, 0)
	ZEND_ARG_TYPE_INFO(0, str, IS_STRING, 0)
ZEND_END_ARG_INFO()

ZEND_BEGIN_ARG_WITH_RETURN_TYPE_INFO_EX(arginfo_zend_terminate_string, 0, 1, IS_VOID, 0)
	ZEND_ARG_TYPE_INFO(1, str, IS_STRING, 0)
ZEND_END_ARG_INFO()

ZEND_BEGIN_ARG_WITH_RETURN_TYPE_INFO_EX(arginfo_zend_leak_variable, 0, 1, IS_VOID, 0)
	ZEND_ARG_TYPE_INFO(0, variable, IS_MIXED, 0)
ZEND_END_ARG_INFO()

ZEND_BEGIN_ARG_WITH_RETURN_TYPE_INFO_EX(arginfo_zend_leak_bytes, 0, 0, IS_VOID, 0)
	ZEND_ARG_TYPE_INFO_WITH_DEFAULT_VALUE(0, bytes, IS_LONG, 0, "3")
ZEND_END_ARG_INFO()

ZEND_BEGIN_ARG_WITH_RETURN_TYPE_MASK_EX(arginfo_zend_string_or_object, 0, 1, MAY_BE_OBJECT|MAY_BE_STRING)
	ZEND_ARG_TYPE_MASK(0, param, MAY_BE_OBJECT|MAY_BE_STRING, NULL)
ZEND_END_ARG_INFO()

ZEND_BEGIN_ARG_WITH_RETURN_TYPE_MASK_EX(arginfo_zend_string_or_object_or_null, 0, 1, MAY_BE_OBJECT|MAY_BE_STRING|MAY_BE_NULL)
	ZEND_ARG_TYPE_MASK(0, param, MAY_BE_OBJECT|MAY_BE_STRING|MAY_BE_NULL, NULL)
ZEND_END_ARG_INFO()

ZEND_BEGIN_ARG_WITH_RETURN_OBJ_TYPE_MASK_EX(arginfo_zend_string_or_stdclass, 0, 1, stdClass, MAY_BE_STRING)
	ZEND_ARG_INFO(0, param)
ZEND_END_ARG_INFO()

ZEND_BEGIN_ARG_WITH_RETURN_OBJ_TYPE_MASK_EX(arginfo_zend_string_or_stdclass_or_null, 0, 1, stdClass, MAY_BE_STRING|MAY_BE_NULL)
	ZEND_ARG_INFO(0, param)
ZEND_END_ARG_INFO()

ZEND_BEGIN_ARG_WITH_RETURN_TYPE_INFO_EX(arginfo_zend_iterable, 0, 1, IS_VOID, 0)
	ZEND_ARG_TYPE_INFO(0, arg1, IS_ITERABLE, 0)
	ZEND_ARG_TYPE_INFO_WITH_DEFAULT_VALUE(0, arg2, IS_ITERABLE, 1, "null")
ZEND_END_ARG_INFO()

ZEND_BEGIN_ARG_WITH_RETURN_TYPE_INFO_EX(arginfo_zend_weakmap_attach, 0, 2, _IS_BOOL, 0)
	ZEND_ARG_TYPE_INFO(0, object, IS_OBJECT, 0)
	ZEND_ARG_TYPE_INFO(0, value, IS_MIXED, 0)
ZEND_END_ARG_INFO()

ZEND_BEGIN_ARG_WITH_RETURN_TYPE_INFO_EX(arginfo_zend_weakmap_remove, 0, 1, _IS_BOOL, 0)
	ZEND_ARG_TYPE_INFO(0, object, IS_OBJECT, 0)
ZEND_END_ARG_INFO()

#define arginfo_zend_weakmap_dump arginfo_zend_test_array_return

ZEND_BEGIN_ARG_WITH_RETURN_OBJ_INFO_EX(arginfo_zend_get_unit_enum, 0, 0, ZendTestUnitEnum, 0)
ZEND_END_ARG_INFO()

ZEND_BEGIN_ARG_WITH_RETURN_TYPE_INFO_EX(arginfo_zend_test_parameter_with_attribute, 0, 1, IS_LONG, 0)
	ZEND_ARG_TYPE_INFO(0, parameter, IS_STRING, 0)
ZEND_END_ARG_INFO()

ZEND_BEGIN_ARG_WITH_RETURN_TYPE_INFO_EX(arginfo_zend_get_current_func_name, 0, 0, IS_STRING, 0)
ZEND_END_ARG_INFO()

ZEND_BEGIN_ARG_WITH_RETURN_TYPE_INFO_EX(arginfo_ZendTestNS2_ZendSubNS_namespaced_func, 0, 0, _IS_BOOL, 0)
ZEND_END_ARG_INFO()

ZEND_BEGIN_ARG_WITH_RETURN_TYPE_INFO_EX(arginfo_class__ZendTestClass_is_object, 0, 0, IS_LONG, 0)
ZEND_END_ARG_INFO()

#define arginfo_class__ZendTestClass___toString arginfo_zend_get_current_func_name

ZEND_BEGIN_ARG_WITH_RETURN_TYPE_INFO_EX(arginfo_class__ZendTestClass_returnsStatic, 0, 0, IS_STATIC, 0)
ZEND_END_ARG_INFO()

ZEND_BEGIN_ARG_WITH_RETURN_OBJ_INFO_EX(arginfo_class__ZendTestClass_returnsThrowable, 0, 0, Throwable, 0)
ZEND_END_ARG_INFO()

ZEND_BEGIN_ARG_WITH_RETURN_OBJ_INFO_EX(arginfo_class__ZendTestChildClass_returnsThrowable, 0, 0, Exception, 0)
ZEND_END_ARG_INFO()

#define arginfo_class__ZendTestTrait_testMethod arginfo_ZendTestNS2_ZendSubNS_namespaced_func

ZEND_BEGIN_ARG_INFO_EX(arginfo_class_ZendTestParameterAttribute___construct, 0, 0, 1)
	ZEND_ARG_TYPE_INFO(0, parameter, IS_STRING, 0)
ZEND_END_ARG_INFO()

#define arginfo_class_ZendTestClassWithMethodWithParameterAttribute_no_override arginfo_zend_test_parameter_with_attribute

#define arginfo_class_ZendTestClassWithMethodWithParameterAttribute_override arginfo_zend_test_parameter_with_attribute

#define arginfo_class_ZendTestChildClassWithMethodWithParameterAttribute_override arginfo_zend_test_parameter_with_attribute

#define arginfo_class_ZendTestNS_Foo_method arginfo_zend_test_void_return

#define arginfo_class_ZendTestNS2_Foo_method arginfo_zend_test_void_return

#define arginfo_class_ZendTestNS2_ZendSubNS_Foo_method arginfo_zend_test_void_return


static ZEND_FUNCTION(zend_test_array_return);
static ZEND_FUNCTION(zend_test_nullable_array_return);
static ZEND_FUNCTION(zend_test_void_return);
static ZEND_FUNCTION(zend_test_compile_string);
static ZEND_FUNCTION(zend_test_deprecated);
static ZEND_FUNCTION(zend_create_unterminated_string);
static ZEND_FUNCTION(zend_terminate_string);
static ZEND_FUNCTION(zend_leak_variable);
static ZEND_FUNCTION(zend_leak_bytes);
static ZEND_FUNCTION(zend_string_or_object);
static ZEND_FUNCTION(zend_string_or_object_or_null);
static ZEND_FUNCTION(zend_string_or_stdclass);
static ZEND_FUNCTION(zend_string_or_stdclass_or_null);
static ZEND_FUNCTION(zend_iterable);
static ZEND_FUNCTION(zend_weakmap_attach);
static ZEND_FUNCTION(zend_weakmap_remove);
static ZEND_FUNCTION(zend_weakmap_dump);
static ZEND_FUNCTION(zend_get_unit_enum);
static ZEND_FUNCTION(zend_test_parameter_with_attribute);
static ZEND_FUNCTION(zend_get_current_func_name);
static ZEND_FUNCTION(namespaced_func);
static ZEND_METHOD(_ZendTestClass, is_object);
static ZEND_METHOD(_ZendTestClass, __toString);
static ZEND_METHOD(_ZendTestClass, returnsStatic);
static ZEND_METHOD(_ZendTestClass, returnsThrowable);
static ZEND_METHOD(_ZendTestChildClass, returnsThrowable);
static ZEND_METHOD(_ZendTestTrait, testMethod);
static ZEND_METHOD(ZendTestParameterAttribute, __construct);
static ZEND_METHOD(ZendTestClassWithMethodWithParameterAttribute, no_override);
static ZEND_METHOD(ZendTestClassWithMethodWithParameterAttribute, override);
static ZEND_METHOD(ZendTestChildClassWithMethodWithParameterAttribute, override);
static ZEND_METHOD(ZendTestNS_Foo, method);
static ZEND_METHOD(ZendTestNS2_Foo, method);
static ZEND_METHOD(ZendTestNS2_ZendSubNS_Foo, method);


static const zend_function_entry ext_functions[] = {
	ZEND_FE(zend_test_array_return, arginfo_zend_test_array_return)
	ZEND_FE(zend_test_nullable_array_return, arginfo_zend_test_nullable_array_return)
	ZEND_FE(zend_test_void_return, arginfo_zend_test_void_return)
	ZEND_FE(zend_test_compile_string, arginfo_zend_test_compile_string)
	ZEND_DEP_FE(zend_test_deprecated, arginfo_zend_test_deprecated)
	ZEND_FE(zend_create_unterminated_string, arginfo_zend_create_unterminated_string)
	ZEND_FE(zend_terminate_string, arginfo_zend_terminate_string)
	ZEND_FE(zend_leak_variable, arginfo_zend_leak_variable)
	ZEND_FE(zend_leak_bytes, arginfo_zend_leak_bytes)
	ZEND_FE(zend_string_or_object, arginfo_zend_string_or_object)
	ZEND_FE(zend_string_or_object_or_null, arginfo_zend_string_or_object_or_null)
	ZEND_FE(zend_string_or_stdclass, arginfo_zend_string_or_stdclass)
	ZEND_FE(zend_string_or_stdclass_or_null, arginfo_zend_string_or_stdclass_or_null)
	ZEND_FE(zend_iterable, arginfo_zend_iterable)
	ZEND_FE(zend_weakmap_attach, arginfo_zend_weakmap_attach)
	ZEND_FE(zend_weakmap_remove, arginfo_zend_weakmap_remove)
	ZEND_FE(zend_weakmap_dump, arginfo_zend_weakmap_dump)
	ZEND_FE(zend_get_unit_enum, arginfo_zend_get_unit_enum)
	ZEND_FE(zend_test_parameter_with_attribute, arginfo_zend_test_parameter_with_attribute)
	ZEND_FE(zend_get_current_func_name, arginfo_zend_get_current_func_name)
	ZEND_NS_FE("ZendTestNS2\\ZendSubNS", namespaced_func, arginfo_ZendTestNS2_ZendSubNS_namespaced_func)
	ZEND_FE_END
};


static const zend_function_entry class__ZendTestInterface_methods[] = {
	ZEND_FE_END
};


static const zend_function_entry class__ZendTestClass_methods[] = {
	ZEND_ME(_ZendTestClass, is_object, arginfo_class__ZendTestClass_is_object, ZEND_ACC_PUBLIC|ZEND_ACC_STATIC)
	ZEND_ME(_ZendTestClass, __toString, arginfo_class__ZendTestClass___toString, ZEND_ACC_PUBLIC|ZEND_ACC_DEPRECATED)
	ZEND_ME(_ZendTestClass, returnsStatic, arginfo_class__ZendTestClass_returnsStatic, ZEND_ACC_PUBLIC)
	ZEND_ME(_ZendTestClass, returnsThrowable, arginfo_class__ZendTestClass_returnsThrowable, ZEND_ACC_PUBLIC)
	ZEND_FE_END
};


static const zend_function_entry class__ZendTestChildClass_methods[] = {
	ZEND_ME(_ZendTestChildClass, returnsThrowable, arginfo_class__ZendTestChildClass_returnsThrowable, ZEND_ACC_PUBLIC)
	ZEND_FE_END
};


static const zend_function_entry class__ZendTestTrait_methods[] = {
	ZEND_ME(_ZendTestTrait, testMethod, arginfo_class__ZendTestTrait_testMethod, ZEND_ACC_PUBLIC)
	ZEND_FE_END
};


static const zend_function_entry class_ZendTestAttribute_methods[] = {
	ZEND_FE_END
};


static const zend_function_entry class_ZendTestParameterAttribute_methods[] = {
	ZEND_ME(ZendTestParameterAttribute, __construct, arginfo_class_ZendTestParameterAttribute___construct, ZEND_ACC_PUBLIC)
	ZEND_FE_END
};


static const zend_function_entry class_ZendTestClassWithMethodWithParameterAttribute_methods[] = {
	ZEND_ME(ZendTestClassWithMethodWithParameterAttribute, no_override, arginfo_class_ZendTestClassWithMethodWithParameterAttribute_no_override, ZEND_ACC_PUBLIC|ZEND_ACC_FINAL)
	ZEND_ME(ZendTestClassWithMethodWithParameterAttribute, override, arginfo_class_ZendTestClassWithMethodWithParameterAttribute_override, ZEND_ACC_PUBLIC)
	ZEND_FE_END
};


static const zend_function_entry class_ZendTestChildClassWithMethodWithParameterAttribute_methods[] = {
	ZEND_ME(ZendTestChildClassWithMethodWithParameterAttribute, override, arginfo_class_ZendTestChildClassWithMethodWithParameterAttribute_override, ZEND_ACC_PUBLIC)
	ZEND_FE_END
};


static const zend_function_entry class_ZendTestUnitEnum_methods[] = {
	ZEND_FE_END
};


static const zend_function_entry class_ZendTestStringEnum_methods[] = {
	ZEND_FE_END
};


static const zend_function_entry class_ZendTestNS_Foo_methods[] = {
	ZEND_ME(ZendTestNS_Foo, method, arginfo_class_ZendTestNS_Foo_method, ZEND_ACC_PUBLIC)
	ZEND_FE_END
};


static const zend_function_entry class_ZendTestNS2_Foo_methods[] = {
	ZEND_ME(ZendTestNS2_Foo, method, arginfo_class_ZendTestNS2_Foo_method, ZEND_ACC_PUBLIC)
	ZEND_FE_END
};


static const zend_function_entry class_ZendTestNS2_ZendSubNS_Foo_methods[] = {
	ZEND_ME(ZendTestNS2_ZendSubNS_Foo, method, arginfo_class_ZendTestNS2_ZendSubNS_Foo_method, ZEND_ACC_PUBLIC)
	ZEND_FE_END
};

static zend_class_entry *register_class__ZendTestInterface(void)
{
	zend_class_entry ce, *class_entry;

	INIT_CLASS_ENTRY(ce, "_ZendTestInterface", class__ZendTestInterface_methods);
	class_entry = zend_register_internal_interface(&ce);

	return class_entry;
}

static zend_class_entry *register_class__ZendTestClass(zend_class_entry *class_entry__ZendTestInterface)
{
	zend_class_entry ce, *class_entry;

	INIT_CLASS_ENTRY(ce, "_ZendTestClass", class__ZendTestClass_methods);
	class_entry = zend_register_internal_class_ex(&ce, NULL);
	zend_class_implements(class_entry, 1, class_entry__ZendTestInterface);
	zend_register_class_alias("_ZendTestClassAlias", class_entry);

	zval property__StaticProp_default_value;
	ZVAL_NULL(&property__StaticProp_default_value);
	zend_string *property__StaticProp_name = zend_string_init("_StaticProp", sizeof("_StaticProp") - 1, 1);
	zend_declare_property_ex(class_entry, property__StaticProp_name, &property__StaticProp_default_value, ZEND_ACC_PUBLIC|ZEND_ACC_STATIC, NULL);
	zend_string_release(property__StaticProp_name);

	zval property_staticIntProp_default_value;
	ZVAL_LONG(&property_staticIntProp_default_value, 123);
	zend_string *property_staticIntProp_name = zend_string_init("staticIntProp", sizeof("staticIntProp") - 1, 1);
	zend_declare_typed_property(class_entry, property_staticIntProp_name, &property_staticIntProp_default_value, ZEND_ACC_PUBLIC|ZEND_ACC_STATIC, NULL, (zend_type) ZEND_TYPE_INIT_MASK(MAY_BE_LONG));
	zend_string_release(property_staticIntProp_name);

	zval property_intProp_default_value;
	ZVAL_LONG(&property_intProp_default_value, 123);
	zend_string *property_intProp_name = zend_string_init("intProp", sizeof("intProp") - 1, 1);
	zend_declare_typed_property(class_entry, property_intProp_name, &property_intProp_default_value, ZEND_ACC_PUBLIC, NULL, (zend_type) ZEND_TYPE_INIT_MASK(MAY_BE_LONG));
	zend_string_release(property_intProp_name);

	zend_string *property_classProp_class_stdClass = zend_string_init("stdClass", sizeof("stdClass")-1, 1);
	zval property_classProp_default_value;
	ZVAL_NULL(&property_classProp_default_value);
	zend_string *property_classProp_name = zend_string_init("classProp", sizeof("classProp") - 1, 1);
	zend_declare_typed_property(class_entry, property_classProp_name, &property_classProp_default_value, ZEND_ACC_PUBLIC, NULL, (zend_type) ZEND_TYPE_INIT_CLASS(property_classProp_class_stdClass, 0, MAY_BE_NULL));
	zend_string_release(property_classProp_name);

	zend_string *property_classUnionProp_class_stdClass = zend_string_init("stdClass", sizeof("stdClass") - 1, 1);
	zend_string *property_classUnionProp_class_Iterator = zend_string_init("Iterator", sizeof("Iterator") - 1, 1);
	zend_type_list *property_classUnionProp_type_list = malloc(ZEND_TYPE_LIST_SIZE(2));
	property_classUnionProp_type_list->num_types = 2;
	property_classUnionProp_type_list->types[0] = (zend_type) ZEND_TYPE_INIT_CLASS(property_classUnionProp_class_stdClass, 0, 0);
	property_classUnionProp_type_list->types[1] = (zend_type) ZEND_TYPE_INIT_CLASS(property_classUnionProp_class_Iterator, 0, 0);
	zend_type property_classUnionProp_type = ZEND_TYPE_INIT_UNION(property_classUnionProp_type_list, MAY_BE_NULL);
	zval property_classUnionProp_default_value;
	ZVAL_NULL(&property_classUnionProp_default_value);
	zend_string *property_classUnionProp_name = zend_string_init("classUnionProp", sizeof("classUnionProp") - 1, 1);
	zend_declare_typed_property(class_entry, property_classUnionProp_name, &property_classUnionProp_default_value, ZEND_ACC_PUBLIC, NULL, property_classUnionProp_type);
	zend_string_release(property_classUnionProp_name);

	zval property_readonlyProp_default_value;
	ZVAL_UNDEF(&property_readonlyProp_default_value);
	zend_string *property_readonlyProp_name = zend_string_init("readonlyProp", sizeof("readonlyProp") - 1, 1);
	zend_declare_typed_property(class_entry, property_readonlyProp_name, &property_readonlyProp_default_value, ZEND_ACC_PUBLIC|ZEND_ACC_READONLY, NULL, (zend_type) ZEND_TYPE_INIT_MASK(MAY_BE_LONG));
	zend_string_release(property_readonlyProp_name);

	return class_entry;
}

static zend_class_entry *register_class__ZendTestChildClass(zend_class_entry *class_entry__ZendTestClass)
{
	zend_class_entry ce, *class_entry;

	INIT_CLASS_ENTRY(ce, "_ZendTestChildClass", class__ZendTestChildClass_methods);
	class_entry = zend_register_internal_class_ex(&ce, class_entry__ZendTestClass);

	return class_entry;
}

static zend_class_entry *register_class__ZendTestTrait(void)
{
	zend_class_entry ce, *class_entry;

	INIT_CLASS_ENTRY(ce, "_ZendTestTrait", class__ZendTestTrait_methods);
	class_entry = zend_register_internal_class_ex(&ce, NULL);
	class_entry->ce_flags |= ZEND_ACC_TRAIT;

	zval property_testProp_default_value;
	ZVAL_NULL(&property_testProp_default_value);
	zend_string *property_testProp_name = zend_string_init("testProp", sizeof("testProp") - 1, 1);
	zend_declare_property_ex(class_entry, property_testProp_name, &property_testProp_default_value, ZEND_ACC_PUBLIC, NULL);
	zend_string_release(property_testProp_name);

	return class_entry;
}

static zend_class_entry *register_class_ZendTestAttribute(void)
{
	zend_class_entry ce, *class_entry;

	INIT_CLASS_ENTRY(ce, "ZendTestAttribute", class_ZendTestAttribute_methods);
	class_entry = zend_register_internal_class_ex(&ce, NULL);
	class_entry->ce_flags |= ZEND_ACC_FINAL;

	return class_entry;
}

static zend_class_entry *register_class_ZendTestParameterAttribute(void)
{
	zend_class_entry ce, *class_entry;

	INIT_CLASS_ENTRY(ce, "ZendTestParameterAttribute", class_ZendTestParameterAttribute_methods);
	class_entry = zend_register_internal_class_ex(&ce, NULL);
	class_entry->ce_flags |= ZEND_ACC_FINAL;

	zval property_parameter_default_value;
	ZVAL_UNDEF(&property_parameter_default_value);
	zend_string *property_parameter_name = zend_string_init("parameter", sizeof("parameter") - 1, 1);
	zend_declare_typed_property(class_entry, property_parameter_name, &property_parameter_default_value, ZEND_ACC_PUBLIC, NULL, (zend_type) ZEND_TYPE_INIT_MASK(MAY_BE_STRING));
	zend_string_release(property_parameter_name);

	return class_entry;
}

static zend_class_entry *register_class_ZendTestClassWithMethodWithParameterAttribute(void)
{
	zend_class_entry ce, *class_entry;

	INIT_CLASS_ENTRY(ce, "ZendTestClassWithMethodWithParameterAttribute", class_ZendTestClassWithMethodWithParameterAttribute_methods);
	class_entry = zend_register_internal_class_ex(&ce, NULL);

	return class_entry;
}

static zend_class_entry *register_class_ZendTestChildClassWithMethodWithParameterAttribute(zend_class_entry *class_entry_ZendTestClassWithMethodWithParameterAttribute)
{
	zend_class_entry ce, *class_entry;

	INIT_CLASS_ENTRY(ce, "ZendTestChildClassWithMethodWithParameterAttribute", class_ZendTestChildClassWithMethodWithParameterAttribute_methods);
	class_entry = zend_register_internal_class_ex(&ce, class_entry_ZendTestClassWithMethodWithParameterAttribute);

	return class_entry;
}

static zend_class_entry *register_class_ZendTestUnitEnum(void)
{
	zend_class_entry *class_entry = zend_register_internal_enum("ZendTestUnitEnum", IS_UNDEF, class_ZendTestUnitEnum_methods);

	zend_enum_add_case_cstr(class_entry, "Foo", NULL);

	zend_enum_add_case_cstr(class_entry, "Bar", NULL);

	return class_entry;
}

static zend_class_entry *register_class_ZendTestStringEnum(void)
{
	zend_class_entry *class_entry = zend_register_internal_enum("ZendTestStringEnum", IS_STRING, class_ZendTestStringEnum_methods);

	zval enum_case_Foo_value;
	zend_string *enum_case_Foo_value_str = zend_string_init("Test1", sizeof("Test1") - 1, 1);
	ZVAL_STR(&enum_case_Foo_value, enum_case_Foo_value_str);
	zend_enum_add_case_cstr(class_entry, "Foo", &enum_case_Foo_value);

	zval enum_case_Bar_value;
	zend_string *enum_case_Bar_value_str = zend_string_init("Test2", sizeof("Test2") - 1, 1);
	ZVAL_STR(&enum_case_Bar_value, enum_case_Bar_value_str);
	zend_enum_add_case_cstr(class_entry, "Bar", &enum_case_Bar_value);

	zval enum_case_Baz_value;
	zend_string *enum_case_Baz_value_str = zend_string_init("Test2\\a", sizeof("Test2\\a") - 1, 1);
	ZVAL_STR(&enum_case_Baz_value, enum_case_Baz_value_str);
	zend_enum_add_case_cstr(class_entry, "Baz", &enum_case_Baz_value);

	zval enum_case_FortyTwo_value;
	zend_string *enum_case_FortyTwo_value_str = zend_string_init("42", sizeof("42") - 1, 1);
	ZVAL_STR(&enum_case_FortyTwo_value, enum_case_FortyTwo_value_str);
	zend_enum_add_case_cstr(class_entry, "FortyTwo", &enum_case_FortyTwo_value);

	return class_entry;
}

static zend_class_entry *register_class_ZendTestNS_Foo(void)
{
	zend_class_entry ce, *class_entry;

	INIT_NS_CLASS_ENTRY(ce, "ZendTestNS", "Foo", class_ZendTestNS_Foo_methods);
	class_entry = zend_register_internal_class_ex(&ce, NULL);

	return class_entry;
}

static zend_class_entry *register_class_ZendTestNS2_Foo(void)
{
	zend_class_entry ce, *class_entry;

	INIT_NS_CLASS_ENTRY(ce, "ZendTestNS2", "Foo", class_ZendTestNS2_Foo_methods);
	class_entry = zend_register_internal_class_ex(&ce, NULL);

	zend_string *property_foo_class_ZendTestNS2_ZendSubNS_Foo = zend_string_init("ZendTestNS2\\ZendSubNS\\Foo", sizeof("ZendTestNS2\\ZendSubNS\\Foo")-1, 1);
	zval property_foo_default_value;
	ZVAL_UNDEF(&property_foo_default_value);
	zend_string *property_foo_name = zend_string_init("foo", sizeof("foo") - 1, 1);
	zend_declare_typed_property(class_entry, property_foo_name, &property_foo_default_value, ZEND_ACC_PUBLIC, NULL, (zend_type) ZEND_TYPE_INIT_CLASS(property_foo_class_ZendTestNS2_ZendSubNS_Foo, 0, 0));
	zend_string_release(property_foo_name);

	return class_entry;
}

static zend_class_entry *register_class_ZendTestNS2_ZendSubNS_Foo(void)
{
	zend_class_entry ce, *class_entry;

	INIT_NS_CLASS_ENTRY(ce, "ZendTestNS2\\ZendSubNS", "Foo", class_ZendTestNS2_ZendSubNS_Foo_methods);
	class_entry = zend_register_internal_class_ex(&ce, NULL);

	return class_entry;
}<|MERGE_RESOLUTION|>--- conflicted
+++ resolved
@@ -1,9 +1,5 @@
 /* This is a generated file, edit the .stub.php file instead.
-<<<<<<< HEAD
- * Stub hash: 54adf746478423b7e7caa09d417fb97bb9621203 */
-=======
- * Stub hash: 6d9ff0e2263a39420dd157206331a9e897d9e775 */
->>>>>>> 93fc88e8
+ * Stub hash: 7a0436c43deff3960c15c278644021a039c4946f */
 
 ZEND_BEGIN_ARG_WITH_RETURN_TYPE_INFO_EX(arginfo_zend_test_array_return, 0, 0, IS_ARRAY, 0)
 ZEND_END_ARG_INFO()
