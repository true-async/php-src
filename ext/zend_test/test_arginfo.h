/* This is a generated file, edit the .stub.php file instead.
<<<<<<< HEAD
 * Stub hash: ccdf8346a4df871bf8ed0acb4fe11d2b3c933bd7 */
=======
 * Stub hash: a6755b9cb5c4625e91d69f17c3aa702a189ba01c */
>>>>>>> a551b083

ZEND_BEGIN_ARG_WITH_RETURN_TYPE_INFO_EX(arginfo_zend_test_array_return, 0, 0, IS_ARRAY, 0)
ZEND_END_ARG_INFO()

ZEND_BEGIN_ARG_WITH_RETURN_TYPE_INFO_EX(arginfo_zend_test_nullable_array_return, 0, 0, IS_ARRAY, 1)
ZEND_END_ARG_INFO()

ZEND_BEGIN_ARG_WITH_RETURN_TYPE_INFO_EX(arginfo_zend_test_void_return, 0, 0, IS_VOID, 0)
ZEND_END_ARG_INFO()

ZEND_BEGIN_ARG_WITH_RETURN_TYPE_INFO_EX(arginfo_zend_test_deprecated, 0, 0, IS_VOID, 0)
	ZEND_ARG_TYPE_INFO_WITH_DEFAULT_VALUE(0, arg, IS_MIXED, 0, "null")
ZEND_END_ARG_INFO()

ZEND_BEGIN_ARG_WITH_RETURN_TYPE_INFO_EX(arginfo_zend_create_unterminated_string, 0, 1, IS_STRING, 0)
	ZEND_ARG_TYPE_INFO(0, str, IS_STRING, 0)
ZEND_END_ARG_INFO()

ZEND_BEGIN_ARG_WITH_RETURN_TYPE_INFO_EX(arginfo_zend_terminate_string, 0, 1, IS_VOID, 0)
	ZEND_ARG_TYPE_INFO(1, str, IS_STRING, 0)
ZEND_END_ARG_INFO()

ZEND_BEGIN_ARG_WITH_RETURN_TYPE_INFO_EX(arginfo_zend_leak_variable, 0, 1, IS_VOID, 0)
	ZEND_ARG_TYPE_INFO(0, variable, IS_MIXED, 0)
ZEND_END_ARG_INFO()

ZEND_BEGIN_ARG_WITH_RETURN_TYPE_INFO_EX(arginfo_zend_leak_bytes, 0, 0, IS_VOID, 0)
	ZEND_ARG_TYPE_INFO_WITH_DEFAULT_VALUE(0, bytes, IS_LONG, 0, "3")
ZEND_END_ARG_INFO()

ZEND_BEGIN_ARG_WITH_RETURN_TYPE_MASK_EX(arginfo_zend_string_or_object, 0, 1, MAY_BE_OBJECT|MAY_BE_STRING)
	ZEND_ARG_TYPE_MASK(0, param, MAY_BE_OBJECT|MAY_BE_STRING, NULL)
ZEND_END_ARG_INFO()

ZEND_BEGIN_ARG_WITH_RETURN_TYPE_MASK_EX(arginfo_zend_string_or_object_or_null, 0, 1, MAY_BE_OBJECT|MAY_BE_STRING|MAY_BE_NULL)
	ZEND_ARG_TYPE_MASK(0, param, MAY_BE_OBJECT|MAY_BE_STRING|MAY_BE_NULL, NULL)
ZEND_END_ARG_INFO()

ZEND_BEGIN_ARG_WITH_RETURN_OBJ_TYPE_MASK_EX(arginfo_zend_string_or_stdclass, 0, 1, stdClass, MAY_BE_STRING)
	ZEND_ARG_INFO(0, param)
ZEND_END_ARG_INFO()

ZEND_BEGIN_ARG_WITH_RETURN_OBJ_TYPE_MASK_EX(arginfo_zend_string_or_stdclass_or_null, 0, 1, stdClass, MAY_BE_STRING|MAY_BE_NULL)
	ZEND_ARG_INFO(0, param)
ZEND_END_ARG_INFO()

ZEND_BEGIN_ARG_WITH_RETURN_TYPE_INFO_EX(arginfo_zend_iterable, 0, 1, IS_VOID, 0)
	ZEND_ARG_TYPE_INFO(0, arg1, IS_ITERABLE, 0)
	ZEND_ARG_TYPE_INFO_WITH_DEFAULT_VALUE(0, arg2, IS_ITERABLE, 1, "null")
ZEND_END_ARG_INFO()

ZEND_BEGIN_ARG_WITH_RETURN_TYPE_INFO_EX(arginfo_zend_weakmap_attach, 0, 2, _IS_BOOL, 0)
	ZEND_ARG_TYPE_INFO(0, object, IS_OBJECT, 0)
	ZEND_ARG_TYPE_INFO(0, value, IS_MIXED, 0)
ZEND_END_ARG_INFO()

ZEND_BEGIN_ARG_WITH_RETURN_TYPE_INFO_EX(arginfo_zend_weakmap_remove, 0, 1, _IS_BOOL, 0)
	ZEND_ARG_TYPE_INFO(0, object, IS_OBJECT, 0)
ZEND_END_ARG_INFO()

#define arginfo_zend_weakmap_dump arginfo_zend_test_array_return

ZEND_BEGIN_ARG_WITH_RETURN_OBJ_INFO_EX(arginfo_zend_get_unit_enum, 0, 0, ZendTestUnitEnum, 0)
ZEND_END_ARG_INFO()

ZEND_BEGIN_ARG_WITH_RETURN_TYPE_INFO_EX(arginfo_ZendTestNS2_ZendSubNS_namespaced_func, 0, 0, _IS_BOOL, 0)
ZEND_END_ARG_INFO()

ZEND_BEGIN_ARG_WITH_RETURN_TYPE_INFO_EX(arginfo_class__ZendTestClass_is_object, 0, 0, IS_LONG, 0)
ZEND_END_ARG_INFO()

ZEND_BEGIN_ARG_INFO_EX(arginfo_class__ZendTestClass___toString, 0, 0, 0)
ZEND_END_ARG_INFO()

ZEND_BEGIN_ARG_WITH_RETURN_TYPE_INFO_EX(arginfo_class__ZendTestClass_returnsStatic, 0, 0, IS_STATIC, 0)
ZEND_END_ARG_INFO()

ZEND_BEGIN_ARG_WITH_RETURN_OBJ_INFO_EX(arginfo_class__ZendTestClass_returnsThrowable, 0, 0, Throwable, 0)
ZEND_END_ARG_INFO()

ZEND_BEGIN_ARG_WITH_RETURN_OBJ_INFO_EX(arginfo_class__ZendTestChildClass_returnsThrowable, 0, 0, Exception, 0)
ZEND_END_ARG_INFO()

#define arginfo_class__ZendTestTrait_testMethod arginfo_ZendTestNS2_ZendSubNS_namespaced_func

#define arginfo_class_ZendTestNS_Foo_method arginfo_zend_test_void_return

#define arginfo_class_ZendTestNS2_Foo_method arginfo_zend_test_void_return

#define arginfo_class_ZendTestNS2_ZendSubNS_Foo_method arginfo_zend_test_void_return


static ZEND_FUNCTION(zend_test_array_return);
static ZEND_FUNCTION(zend_test_nullable_array_return);
static ZEND_FUNCTION(zend_test_void_return);
static ZEND_FUNCTION(zend_test_deprecated);
static ZEND_FUNCTION(zend_create_unterminated_string);
static ZEND_FUNCTION(zend_terminate_string);
static ZEND_FUNCTION(zend_leak_variable);
static ZEND_FUNCTION(zend_leak_bytes);
static ZEND_FUNCTION(zend_string_or_object);
static ZEND_FUNCTION(zend_string_or_object_or_null);
static ZEND_FUNCTION(zend_string_or_stdclass);
static ZEND_FUNCTION(zend_string_or_stdclass_or_null);
static ZEND_FUNCTION(zend_iterable);
static ZEND_FUNCTION(zend_weakmap_attach);
static ZEND_FUNCTION(zend_weakmap_remove);
static ZEND_FUNCTION(zend_weakmap_dump);
static ZEND_FUNCTION(zend_get_unit_enum);
static ZEND_FUNCTION(namespaced_func);
static ZEND_METHOD(_ZendTestClass, is_object);
static ZEND_METHOD(_ZendTestClass, __toString);
static ZEND_METHOD(_ZendTestClass, returnsStatic);
static ZEND_METHOD(_ZendTestClass, returnsThrowable);
static ZEND_METHOD(_ZendTestChildClass, returnsThrowable);
static ZEND_METHOD(_ZendTestTrait, testMethod);
static ZEND_METHOD(ZendTestNS_Foo, method);
static ZEND_METHOD(ZendTestNS2_Foo, method);
static ZEND_METHOD(ZendTestNS2_ZendSubNS_Foo, method);


static const zend_function_entry ext_functions[] = {
	ZEND_FE(zend_test_array_return, arginfo_zend_test_array_return)
	ZEND_FE(zend_test_nullable_array_return, arginfo_zend_test_nullable_array_return)
	ZEND_FE(zend_test_void_return, arginfo_zend_test_void_return)
	ZEND_DEP_FE(zend_test_deprecated, arginfo_zend_test_deprecated)
	ZEND_FE(zend_create_unterminated_string, arginfo_zend_create_unterminated_string)
	ZEND_FE(zend_terminate_string, arginfo_zend_terminate_string)
	ZEND_FE(zend_leak_variable, arginfo_zend_leak_variable)
	ZEND_FE(zend_leak_bytes, arginfo_zend_leak_bytes)
	ZEND_FE(zend_string_or_object, arginfo_zend_string_or_object)
	ZEND_FE(zend_string_or_object_or_null, arginfo_zend_string_or_object_or_null)
	ZEND_FE(zend_string_or_stdclass, arginfo_zend_string_or_stdclass)
	ZEND_FE(zend_string_or_stdclass_or_null, arginfo_zend_string_or_stdclass_or_null)
	ZEND_FE(zend_iterable, arginfo_zend_iterable)
	ZEND_FE(zend_weakmap_attach, arginfo_zend_weakmap_attach)
	ZEND_FE(zend_weakmap_remove, arginfo_zend_weakmap_remove)
	ZEND_FE(zend_weakmap_dump, arginfo_zend_weakmap_dump)
	ZEND_FE(zend_get_unit_enum, arginfo_zend_get_unit_enum)
	ZEND_NS_FE("ZendTestNS2\\ZendSubNS", namespaced_func, arginfo_ZendTestNS2_ZendSubNS_namespaced_func)
	ZEND_FE_END
};


static const zend_function_entry class__ZendTestInterface_methods[] = {
	ZEND_FE_END
};


static const zend_function_entry class__ZendTestClass_methods[] = {
	ZEND_ME(_ZendTestClass, is_object, arginfo_class__ZendTestClass_is_object, ZEND_ACC_PUBLIC|ZEND_ACC_STATIC)
	ZEND_ME(_ZendTestClass, __toString, arginfo_class__ZendTestClass___toString, ZEND_ACC_PUBLIC|ZEND_ACC_DEPRECATED)
	ZEND_ME(_ZendTestClass, returnsStatic, arginfo_class__ZendTestClass_returnsStatic, ZEND_ACC_PUBLIC)
	ZEND_ME(_ZendTestClass, returnsThrowable, arginfo_class__ZendTestClass_returnsThrowable, ZEND_ACC_PUBLIC)
	ZEND_FE_END
};


static const zend_function_entry class__ZendTestChildClass_methods[] = {
	ZEND_ME(_ZendTestChildClass, returnsThrowable, arginfo_class__ZendTestChildClass_returnsThrowable, ZEND_ACC_PUBLIC)
	ZEND_FE_END
};


static const zend_function_entry class__ZendTestTrait_methods[] = {
	ZEND_ME(_ZendTestTrait, testMethod, arginfo_class__ZendTestTrait_testMethod, ZEND_ACC_PUBLIC)
	ZEND_FE_END
};


static const zend_function_entry class_ZendTestAttribute_methods[] = {
	ZEND_FE_END
};


static const zend_function_entry class_ZendTestUnitEnum_methods[] = {
	ZEND_FE_END
};


static const zend_function_entry class_ZendTestStringEnum_methods[] = {
	ZEND_FE_END
};


static const zend_function_entry class_ZendTestNS_Foo_methods[] = {
	ZEND_ME(ZendTestNS_Foo, method, arginfo_class_ZendTestNS_Foo_method, ZEND_ACC_PUBLIC)
	ZEND_FE_END
};


static const zend_function_entry class_ZendTestNS2_Foo_methods[] = {
	ZEND_ME(ZendTestNS2_Foo, method, arginfo_class_ZendTestNS2_Foo_method, ZEND_ACC_PUBLIC)
	ZEND_FE_END
};


static const zend_function_entry class_ZendTestNS2_ZendSubNS_Foo_methods[] = {
	ZEND_ME(ZendTestNS2_ZendSubNS_Foo, method, arginfo_class_ZendTestNS2_ZendSubNS_Foo_method, ZEND_ACC_PUBLIC)
	ZEND_FE_END
};

static zend_class_entry *register_class__ZendTestInterface(void)
{
	zend_class_entry ce, *class_entry;

	INIT_CLASS_ENTRY(ce, "_ZendTestInterface", class__ZendTestInterface_methods);
	class_entry = zend_register_internal_interface(&ce);

	return class_entry;
}

static zend_class_entry *register_class__ZendTestClass(zend_class_entry *class_entry__ZendTestInterface)
{
	zend_class_entry ce, *class_entry;

	INIT_CLASS_ENTRY(ce, "_ZendTestClass", class__ZendTestClass_methods);
	class_entry = zend_register_internal_class_ex(&ce, NULL);
	zend_class_implements(class_entry, 1, class_entry__ZendTestInterface);
	zend_register_class_alias("_ZendTestClassAlias", class_entry);

	zval property__StaticProp_default_value;
	ZVAL_NULL(&property__StaticProp_default_value);
	zend_string *property__StaticProp_name = zend_string_init("_StaticProp", sizeof("_StaticProp") - 1, 1);
	zend_declare_property_ex(class_entry, property__StaticProp_name, &property__StaticProp_default_value, ZEND_ACC_PUBLIC|ZEND_ACC_STATIC, NULL);
	zend_string_release(property__StaticProp_name);

	zval property_staticIntProp_default_value;
	ZVAL_LONG(&property_staticIntProp_default_value, 123);
	zend_string *property_staticIntProp_name = zend_string_init("staticIntProp", sizeof("staticIntProp") - 1, 1);
	zend_declare_typed_property(class_entry, property_staticIntProp_name, &property_staticIntProp_default_value, ZEND_ACC_PUBLIC|ZEND_ACC_STATIC, NULL, (zend_type) ZEND_TYPE_INIT_MASK(MAY_BE_LONG));
	zend_string_release(property_staticIntProp_name);

	zval property_intProp_default_value;
	ZVAL_LONG(&property_intProp_default_value, 123);
	zend_string *property_intProp_name = zend_string_init("intProp", sizeof("intProp") - 1, 1);
	zend_declare_typed_property(class_entry, property_intProp_name, &property_intProp_default_value, ZEND_ACC_PUBLIC, NULL, (zend_type) ZEND_TYPE_INIT_MASK(MAY_BE_LONG));
	zend_string_release(property_intProp_name);

	zend_string *property_classProp_class_stdClass = zend_string_init("stdClass", sizeof("stdClass")-1, 1);
	zval property_classProp_default_value;
	ZVAL_NULL(&property_classProp_default_value);
	zend_string *property_classProp_name = zend_string_init("classProp", sizeof("classProp") - 1, 1);
	zend_declare_typed_property(class_entry, property_classProp_name, &property_classProp_default_value, ZEND_ACC_PUBLIC, NULL, (zend_type) ZEND_TYPE_INIT_CLASS(property_classProp_class_stdClass, 0, MAY_BE_NULL));
	zend_string_release(property_classProp_name);

	zend_string *property_classUnionProp_class_stdClass = zend_string_init("stdClass", sizeof("stdClass") - 1, 1);
	zend_string *property_classUnionProp_class_Iterator = zend_string_init("Iterator", sizeof("Iterator") - 1, 1);
	zend_type_list *property_classUnionProp_type_list = malloc(ZEND_TYPE_LIST_SIZE(2));
	property_classUnionProp_type_list->num_types = 2;
	property_classUnionProp_type_list->types[0] = (zend_type) ZEND_TYPE_INIT_CLASS(property_classUnionProp_class_stdClass, 0, 0);
	property_classUnionProp_type_list->types[1] = (zend_type) ZEND_TYPE_INIT_CLASS(property_classUnionProp_class_Iterator, 0, 0);
	zend_type property_classUnionProp_type = ZEND_TYPE_INIT_PTR(property_classUnionProp_type_list, _ZEND_TYPE_LIST_BIT, 0, MAY_BE_NULL);
	zval property_classUnionProp_default_value;
	ZVAL_NULL(&property_classUnionProp_default_value);
	zend_string *property_classUnionProp_name = zend_string_init("classUnionProp", sizeof("classUnionProp") - 1, 1);
	zend_declare_typed_property(class_entry, property_classUnionProp_name, &property_classUnionProp_default_value, ZEND_ACC_PUBLIC, NULL, property_classUnionProp_type);
	zend_string_release(property_classUnionProp_name);

	zval property_readonlyProp_default_value;
	ZVAL_UNDEF(&property_readonlyProp_default_value);
	zend_string *property_readonlyProp_name = zend_string_init("readonlyProp", sizeof("readonlyProp") - 1, 1);
	zend_declare_typed_property(class_entry, property_readonlyProp_name, &property_readonlyProp_default_value, ZEND_ACC_PUBLIC|ZEND_ACC_READONLY, NULL, (zend_type) ZEND_TYPE_INIT_MASK(MAY_BE_LONG));
	zend_string_release(property_readonlyProp_name);

	return class_entry;
}

static zend_class_entry *register_class__ZendTestChildClass(zend_class_entry *class_entry__ZendTestClass)
{
	zend_class_entry ce, *class_entry;

	INIT_CLASS_ENTRY(ce, "_ZendTestChildClass", class__ZendTestChildClass_methods);
	class_entry = zend_register_internal_class_ex(&ce, class_entry__ZendTestClass);

	return class_entry;
}

static zend_class_entry *register_class__ZendTestTrait(void)
{
	zend_class_entry ce, *class_entry;

	INIT_CLASS_ENTRY(ce, "_ZendTestTrait", class__ZendTestTrait_methods);
	class_entry = zend_register_internal_class_ex(&ce, NULL);
	class_entry->ce_flags |= ZEND_ACC_TRAIT;

	zval property_testProp_default_value;
	ZVAL_NULL(&property_testProp_default_value);
	zend_string *property_testProp_name = zend_string_init("testProp", sizeof("testProp") - 1, 1);
	zend_declare_property_ex(class_entry, property_testProp_name, &property_testProp_default_value, ZEND_ACC_PUBLIC, NULL);
	zend_string_release(property_testProp_name);

	return class_entry;
}

static zend_class_entry *register_class_ZendTestAttribute(void)
{
	zend_class_entry ce, *class_entry;

	INIT_CLASS_ENTRY(ce, "ZendTestAttribute", class_ZendTestAttribute_methods);
	class_entry = zend_register_internal_class_ex(&ce, NULL);
	class_entry->ce_flags |= ZEND_ACC_FINAL;

	return class_entry;
}

static zend_class_entry *register_class_ZendTestUnitEnum(void)
{
	zend_class_entry *class_entry = zend_register_internal_enum("ZendTestUnitEnum", IS_UNDEF, class_ZendTestUnitEnum_methods);

	zend_enum_add_case_cstr(class_entry, "Foo", NULL);

	zend_enum_add_case_cstr(class_entry, "Bar", NULL);

	return class_entry;
}

static zend_class_entry *register_class_ZendTestStringEnum(void)
{
	zend_class_entry *class_entry = zend_register_internal_enum("ZendTestStringEnum", IS_STRING, class_ZendTestStringEnum_methods);

	zval enum_case_Foo_value;
	zend_string *enum_case_Foo_value_str = zend_string_init("Test1", sizeof("Test1") - 1, 1);
	ZVAL_STR(&enum_case_Foo_value, enum_case_Foo_value_str);
	zend_enum_add_case_cstr(class_entry, "Foo", &enum_case_Foo_value);

	zval enum_case_Bar_value;
	zend_string *enum_case_Bar_value_str = zend_string_init("Test2", sizeof("Test2") - 1, 1);
	ZVAL_STR(&enum_case_Bar_value, enum_case_Bar_value_str);
	zend_enum_add_case_cstr(class_entry, "Bar", &enum_case_Bar_value);

	zval enum_case_Baz_value;
	zend_string *enum_case_Baz_value_str = zend_string_init("Test2\\a", sizeof("Test2\\a") - 1, 1);
	ZVAL_STR(&enum_case_Baz_value, enum_case_Baz_value_str);
	zend_enum_add_case_cstr(class_entry, "Baz", &enum_case_Baz_value);

	return class_entry;
}

static zend_class_entry *register_class_ZendTestNS_Foo(void)
{
	zend_class_entry ce, *class_entry;

	INIT_NS_CLASS_ENTRY(ce, "ZendTestNS", "Foo", class_ZendTestNS_Foo_methods);
	class_entry = zend_register_internal_class_ex(&ce, NULL);

	return class_entry;
}

static zend_class_entry *register_class_ZendTestNS2_Foo(void)
{
	zend_class_entry ce, *class_entry;

	INIT_NS_CLASS_ENTRY(ce, "ZendTestNS2", "Foo", class_ZendTestNS2_Foo_methods);
	class_entry = zend_register_internal_class_ex(&ce, NULL);

	zend_string *property_foo_class_ZendTestNS2_ZendSubNS_Foo = zend_string_init("ZendTestNS2\\ZendSubNS\\Foo", sizeof("ZendTestNS2\\ZendSubNS\\Foo")-1, 1);
	zval property_foo_default_value;
	ZVAL_UNDEF(&property_foo_default_value);
	zend_string *property_foo_name = zend_string_init("foo", sizeof("foo") - 1, 1);
	zend_declare_typed_property(class_entry, property_foo_name, &property_foo_default_value, ZEND_ACC_PUBLIC, NULL, (zend_type) ZEND_TYPE_INIT_CLASS(property_foo_class_ZendTestNS2_ZendSubNS_Foo, 0, 0));
	zend_string_release(property_foo_name);

	return class_entry;
}

static zend_class_entry *register_class_ZendTestNS2_ZendSubNS_Foo(void)
{
	zend_class_entry ce, *class_entry;

	INIT_NS_CLASS_ENTRY(ce, "ZendTestNS2\\ZendSubNS", "Foo", class_ZendTestNS2_ZendSubNS_Foo_methods);
	class_entry = zend_register_internal_class_ex(&ce, NULL);

	return class_entry;
}<|MERGE_RESOLUTION|>--- conflicted
+++ resolved
@@ -1,9 +1,5 @@
 /* This is a generated file, edit the .stub.php file instead.
-<<<<<<< HEAD
- * Stub hash: ccdf8346a4df871bf8ed0acb4fe11d2b3c933bd7 */
-=======
- * Stub hash: a6755b9cb5c4625e91d69f17c3aa702a189ba01c */
->>>>>>> a551b083
+ * Stub hash: 0af85c5349efaff6f19e003712d9ba929adc9ce1 */
 
 ZEND_BEGIN_ARG_WITH_RETURN_TYPE_INFO_EX(arginfo_zend_test_array_return, 0, 0, IS_ARRAY, 0)
 ZEND_END_ARG_INFO()
