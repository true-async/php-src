--- conflicted
+++ resolved
@@ -1,9 +1,5 @@
 /* This is a generated file, edit the .stub.php file instead.
-<<<<<<< HEAD
- * Stub hash: af5d698b35753ac9f852688644d6844ba0914b2b */
-=======
- * Stub hash: 0a2826d081b33a542c1b2fc9a5812954fcc059f9 */
->>>>>>> 67b372e2
+ * Stub hash: bf10c37919483ac04bc1f788ac6e59b5edab295e */
 
 ZEND_BEGIN_ARG_WITH_RETURN_TYPE_INFO_EX(arginfo_zend_test_array_return, 0, 0, IS_ARRAY, 0)
 ZEND_END_ARG_INFO()
