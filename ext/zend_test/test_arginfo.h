--- conflicted
+++ resolved
@@ -1,9 +1,5 @@
 /* This is a generated file, edit the .stub.php file instead.
-<<<<<<< HEAD
- * Stub hash: a542841a2a34886c1ff4dc2154c322b5efbde35a */
-=======
- * Stub hash: 614310958c6e2acde46c9b7932ba894caf72d6df */
->>>>>>> 2922d678
+ * Stub hash: 189db7e45ac72c06cbe324043ab5716955ac554b */
 
 ZEND_BEGIN_ARG_WITH_RETURN_TYPE_INFO_EX(arginfo_zend_test_array_return, 0, 0, IS_ARRAY, 0)
 ZEND_END_ARG_INFO()
