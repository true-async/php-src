--- conflicted
+++ resolved
@@ -1,9 +1,5 @@
 /* This is a generated file, edit the .stub.php file instead.
-<<<<<<< HEAD
- * Stub hash: 127c7004a014495353135df6d0b6658446ae040b */
-=======
- * Stub hash: 5d861e05edfd57c385167b11b8b1ea977ed130a2 */
->>>>>>> e715dd0a
+ * Stub hash: 4b349d5ac8e8daba565b57a091fc463d3132d37d */
 
 ZEND_BEGIN_ARG_WITH_RETURN_TYPE_INFO_EX(arginfo_zend_test_array_return, 0, 0, IS_ARRAY, 0)
 ZEND_END_ARG_INFO()
