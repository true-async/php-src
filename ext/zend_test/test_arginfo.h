/* This is a generated file, edit the .stub.php file instead.
<<<<<<< HEAD
 * Stub hash: 904f34b4921ebde937b8f08834750aa78b32b852 */
=======
 * Stub hash: 189db7e45ac72c06cbe324043ab5716955ac554b */
>>>>>>> a45bef0a

ZEND_BEGIN_ARG_WITH_RETURN_TYPE_INFO_EX(arginfo_zend_test_array_return, 0, 0, IS_ARRAY, 0)
ZEND_END_ARG_INFO()

ZEND_BEGIN_ARG_WITH_RETURN_TYPE_INFO_EX(arginfo_zend_test_nullable_array_return, 0, 0, IS_ARRAY, 1)
ZEND_END_ARG_INFO()

ZEND_BEGIN_ARG_WITH_RETURN_TYPE_INFO_EX(arginfo_zend_test_void_return, 0, 0, IS_VOID, 0)
ZEND_END_ARG_INFO()

ZEND_BEGIN_ARG_WITH_RETURN_TYPE_INFO_EX(arginfo_zend_test_compile_string, 0, 3, IS_VOID, 0)
	ZEND_ARG_TYPE_INFO(0, source_string, IS_STRING, 0)
	ZEND_ARG_TYPE_INFO(0, filename, IS_STRING, 0)
	ZEND_ARG_TYPE_INFO(0, position, IS_LONG, 0)
ZEND_END_ARG_INFO()

ZEND_BEGIN_ARG_WITH_RETURN_TYPE_INFO_EX(arginfo_zend_test_deprecated, 0, 0, IS_VOID, 0)
	ZEND_ARG_TYPE_INFO_WITH_DEFAULT_VALUE(0, arg, IS_MIXED, 0, "null")
ZEND_END_ARG_INFO()

#define arginfo_zend_test_aliased arginfo_zend_test_void_return

#define arginfo_zend_test_deprecated_aliased arginfo_zend_test_void_return

ZEND_BEGIN_ARG_WITH_RETURN_TYPE_INFO_EX(arginfo_zend_create_unterminated_string, 0, 1, IS_STRING, 0)
	ZEND_ARG_TYPE_INFO(0, str, IS_STRING, 0)
ZEND_END_ARG_INFO()

ZEND_BEGIN_ARG_WITH_RETURN_TYPE_INFO_EX(arginfo_zend_terminate_string, 0, 1, IS_VOID, 0)
	ZEND_ARG_TYPE_INFO(1, str, IS_STRING, 0)
ZEND_END_ARG_INFO()

ZEND_BEGIN_ARG_WITH_RETURN_TYPE_INFO_EX(arginfo_zend_leak_variable, 0, 1, IS_VOID, 0)
	ZEND_ARG_TYPE_INFO(0, variable, IS_MIXED, 0)
ZEND_END_ARG_INFO()

ZEND_BEGIN_ARG_WITH_RETURN_TYPE_INFO_EX(arginfo_zend_leak_bytes, 0, 0, IS_VOID, 0)
	ZEND_ARG_TYPE_INFO_WITH_DEFAULT_VALUE(0, bytes, IS_LONG, 0, "3")
ZEND_END_ARG_INFO()

ZEND_BEGIN_ARG_WITH_RETURN_TYPE_MASK_EX(arginfo_zend_string_or_object, 0, 1, MAY_BE_OBJECT|MAY_BE_STRING)
	ZEND_ARG_TYPE_MASK(0, param, MAY_BE_OBJECT|MAY_BE_STRING, NULL)
ZEND_END_ARG_INFO()

ZEND_BEGIN_ARG_WITH_RETURN_TYPE_MASK_EX(arginfo_zend_string_or_object_or_null, 0, 1, MAY_BE_OBJECT|MAY_BE_STRING|MAY_BE_NULL)
	ZEND_ARG_TYPE_MASK(0, param, MAY_BE_OBJECT|MAY_BE_STRING|MAY_BE_NULL, NULL)
ZEND_END_ARG_INFO()

ZEND_BEGIN_ARG_WITH_RETURN_OBJ_TYPE_MASK_EX(arginfo_zend_string_or_stdclass, 0, 1, stdClass, MAY_BE_STRING)
	ZEND_ARG_INFO(0, param)
ZEND_END_ARG_INFO()

ZEND_BEGIN_ARG_WITH_RETURN_OBJ_TYPE_MASK_EX(arginfo_zend_string_or_stdclass_or_null, 0, 1, stdClass, MAY_BE_STRING|MAY_BE_NULL)
	ZEND_ARG_INFO(0, param)
ZEND_END_ARG_INFO()

ZEND_BEGIN_ARG_WITH_RETURN_TYPE_INFO_EX(arginfo_zend_iterable, 0, 1, IS_VOID, 0)
	ZEND_ARG_OBJ_TYPE_MASK(0, arg1, Traversable, MAY_BE_ARRAY, NULL)
	ZEND_ARG_OBJ_TYPE_MASK(0, arg2, Traversable, MAY_BE_ARRAY|MAY_BE_NULL, "null")
ZEND_END_ARG_INFO()

ZEND_BEGIN_ARG_WITH_RETURN_TYPE_INFO_EX(arginfo_zend_weakmap_attach, 0, 2, _IS_BOOL, 0)
	ZEND_ARG_TYPE_INFO(0, object, IS_OBJECT, 0)
	ZEND_ARG_TYPE_INFO(0, value, IS_MIXED, 0)
ZEND_END_ARG_INFO()

ZEND_BEGIN_ARG_WITH_RETURN_TYPE_INFO_EX(arginfo_zend_weakmap_remove, 0, 1, _IS_BOOL, 0)
	ZEND_ARG_TYPE_INFO(0, object, IS_OBJECT, 0)
ZEND_END_ARG_INFO()

#define arginfo_zend_weakmap_dump arginfo_zend_test_array_return

ZEND_BEGIN_ARG_WITH_RETURN_OBJ_INFO_EX(arginfo_zend_get_unit_enum, 0, 0, ZendTestUnitEnum, 0)
ZEND_END_ARG_INFO()

ZEND_BEGIN_ARG_WITH_RETURN_TYPE_INFO_EX(arginfo_zend_test_parameter_with_attribute, 0, 1, IS_LONG, 0)
	ZEND_ARG_TYPE_INFO(0, parameter, IS_STRING, 0)
ZEND_END_ARG_INFO()

ZEND_BEGIN_ARG_WITH_RETURN_TYPE_INFO_EX(arginfo_zend_get_current_func_name, 0, 0, IS_STRING, 0)
ZEND_END_ARG_INFO()

ZEND_BEGIN_ARG_WITH_RETURN_TYPE_INFO_EX(arginfo_zend_call_method, 0, 2, IS_MIXED, 0)
	ZEND_ARG_TYPE_MASK(0, obj_or_class, MAY_BE_OBJECT|MAY_BE_STRING, NULL)
	ZEND_ARG_TYPE_INFO(0, method, IS_STRING, 0)
	ZEND_ARG_TYPE_INFO(0, arg1, IS_MIXED, 0)
	ZEND_ARG_TYPE_INFO(0, arg2, IS_MIXED, 0)
ZEND_END_ARG_INFO()

ZEND_BEGIN_ARG_WITH_RETURN_TYPE_INFO_EX(arginfo_zend_test_zend_ini_parse_quantity, 0, 1, IS_LONG, 0)
	ZEND_ARG_TYPE_INFO(0, str, IS_STRING, 0)
ZEND_END_ARG_INFO()

#define arginfo_zend_test_zend_ini_parse_uquantity arginfo_zend_test_zend_ini_parse_quantity

#define arginfo_zend_test_zend_ini_str arginfo_zend_get_current_func_name

#if defined(ZEND_CHECK_STACK_LIMIT)
ZEND_BEGIN_ARG_WITH_RETURN_TYPE_INFO_EX(arginfo_zend_test_zend_call_stack_get, 0, 0, IS_ARRAY, 1)
ZEND_END_ARG_INFO()
#endif

#if defined(ZEND_CHECK_STACK_LIMIT)
ZEND_BEGIN_ARG_WITH_RETURN_TYPE_INFO_EX(arginfo_zend_test_zend_call_stack_use_all, 0, 0, IS_LONG, 0)
ZEND_END_ARG_INFO()
#endif

ZEND_BEGIN_ARG_WITH_RETURN_TYPE_INFO_EX(arginfo_zend_test_is_string_marked_as_valid_utf8, 0, 1, _IS_BOOL, 0)
	ZEND_ARG_TYPE_INFO(0, string, IS_STRING, 0)
ZEND_END_ARG_INFO()

ZEND_BEGIN_ARG_WITH_RETURN_TYPE_INFO_EX(arginfo_zend_get_map_ptr_last, 0, 0, IS_LONG, 0)
ZEND_END_ARG_INFO()

ZEND_BEGIN_ARG_WITH_RETURN_TYPE_INFO_EX(arginfo_ZendTestNS2_namespaced_func, 0, 0, _IS_BOOL, 0)
ZEND_END_ARG_INFO()

#define arginfo_ZendTestNS2_namespaced_deprecated_func arginfo_zend_test_void_return

#define arginfo_ZendTestNS2_namespaced_aliased_func arginfo_zend_test_void_return

#define arginfo_ZendTestNS2_namespaced_deprecated_aliased_func arginfo_zend_test_void_return

#define arginfo_ZendTestNS2_ZendSubNS_namespaced_func arginfo_ZendTestNS2_namespaced_func

#define arginfo_ZendTestNS2_ZendSubNS_namespaced_deprecated_func arginfo_zend_test_void_return

#define arginfo_ZendTestNS2_ZendSubNS_namespaced_aliased_func arginfo_zend_test_void_return

#define arginfo_ZendTestNS2_ZendSubNS_namespaced_deprecated_aliased_func arginfo_zend_test_void_return

#define arginfo_class__ZendTestClass_is_object arginfo_zend_get_map_ptr_last

#define arginfo_class__ZendTestClass___toString arginfo_zend_get_current_func_name

ZEND_BEGIN_ARG_WITH_RETURN_TYPE_INFO_EX(arginfo_class__ZendTestClass_returnsStatic, 0, 0, IS_STATIC, 0)
ZEND_END_ARG_INFO()

ZEND_BEGIN_ARG_WITH_RETURN_OBJ_INFO_EX(arginfo_class__ZendTestClass_returnsThrowable, 0, 0, Throwable, 0)
ZEND_END_ARG_INFO()

ZEND_BEGIN_ARG_WITH_RETURN_TYPE_INFO_EX(arginfo_class__ZendTestClass_variadicTest, 0, 0, IS_STATIC, 0)
	ZEND_ARG_VARIADIC_OBJ_TYPE_MASK(0, elements, Iterator, MAY_BE_STRING)
ZEND_END_ARG_INFO()

ZEND_BEGIN_ARG_WITH_RETURN_OBJ_INFO_EX(arginfo_class__ZendTestChildClass_returnsThrowable, 0, 0, Exception, 0)
ZEND_END_ARG_INFO()

#define arginfo_class__ZendTestTrait_testMethod arginfo_ZendTestNS2_namespaced_func

ZEND_BEGIN_ARG_INFO_EX(arginfo_class_ZendTestParameterAttribute___construct, 0, 0, 1)
	ZEND_ARG_TYPE_INFO(0, parameter, IS_STRING, 0)
ZEND_END_ARG_INFO()

#define arginfo_class_ZendTestPropertyAttribute___construct arginfo_class_ZendTestParameterAttribute___construct

#define arginfo_class_ZendTestClassWithMethodWithParameterAttribute_no_override arginfo_zend_test_parameter_with_attribute

#define arginfo_class_ZendTestClassWithMethodWithParameterAttribute_override arginfo_zend_test_parameter_with_attribute

#define arginfo_class_ZendTestChildClassWithMethodWithParameterAttribute_override arginfo_zend_test_parameter_with_attribute

#define arginfo_class_ZendTestForbidDynamicCall_call arginfo_zend_test_void_return

#define arginfo_class_ZendTestForbidDynamicCall_callStatic arginfo_zend_test_void_return

ZEND_BEGIN_ARG_INFO_EX(arginfo_class_DoOperationNoCast___construct, 0, 0, 1)
	ZEND_ARG_TYPE_INFO(0, val, IS_LONG, 0)
ZEND_END_ARG_INFO()

#if (PHP_VERSION_ID >= 80100)
ZEND_BEGIN_ARG_WITH_TENTATIVE_RETURN_TYPE_INFO_EX(arginfo_class_ZendTestNS_Foo_method, 0, 0, IS_LONG, 0)
#else
ZEND_BEGIN_ARG_INFO_EX(arginfo_class_ZendTestNS_Foo_method, 0, 0, 0)
#endif
ZEND_END_ARG_INFO()

ZEND_BEGIN_ARG_WITH_RETURN_OBJ_INFO_EX(arginfo_class_ZendTestNS_UnlikelyCompileError_method, 0, 0, ZendTestNS\\\125nlikelyCompileError, 1)
ZEND_END_ARG_INFO()

#define arginfo_class_ZendTestNS2_Foo_method arginfo_zend_test_void_return

#define arginfo_class_ZendTestNS2_ZendSubNS_Foo_method arginfo_zend_test_void_return


static ZEND_FUNCTION(zend_test_array_return);
static ZEND_FUNCTION(zend_test_nullable_array_return);
static ZEND_FUNCTION(zend_test_void_return);
static ZEND_FUNCTION(zend_test_compile_string);
static ZEND_FUNCTION(zend_test_deprecated);
static ZEND_FUNCTION(zend_create_unterminated_string);
static ZEND_FUNCTION(zend_terminate_string);
static ZEND_FUNCTION(zend_leak_variable);
static ZEND_FUNCTION(zend_leak_bytes);
static ZEND_FUNCTION(zend_string_or_object);
static ZEND_FUNCTION(zend_string_or_object_or_null);
static ZEND_FUNCTION(zend_string_or_stdclass);
static ZEND_FUNCTION(zend_string_or_stdclass_or_null);
static ZEND_FUNCTION(zend_iterable);
static ZEND_FUNCTION(zend_weakmap_attach);
static ZEND_FUNCTION(zend_weakmap_remove);
static ZEND_FUNCTION(zend_weakmap_dump);
static ZEND_FUNCTION(zend_get_unit_enum);
static ZEND_FUNCTION(zend_test_parameter_with_attribute);
static ZEND_FUNCTION(zend_get_current_func_name);
static ZEND_FUNCTION(zend_call_method);
static ZEND_FUNCTION(zend_test_zend_ini_parse_quantity);
static ZEND_FUNCTION(zend_test_zend_ini_parse_uquantity);
static ZEND_FUNCTION(zend_test_zend_ini_str);
#if defined(ZEND_CHECK_STACK_LIMIT)
static ZEND_FUNCTION(zend_test_zend_call_stack_get);
#endif
#if defined(ZEND_CHECK_STACK_LIMIT)
static ZEND_FUNCTION(zend_test_zend_call_stack_use_all);
#endif
static ZEND_FUNCTION(zend_test_is_string_marked_as_valid_utf8);
static ZEND_FUNCTION(zend_get_map_ptr_last);
static ZEND_FUNCTION(ZendTestNS2_namespaced_func);
static ZEND_FUNCTION(ZendTestNS2_namespaced_deprecated_func);
static ZEND_FUNCTION(ZendTestNS2_ZendSubNS_namespaced_func);
static ZEND_FUNCTION(ZendTestNS2_ZendSubNS_namespaced_deprecated_func);
static ZEND_METHOD(_ZendTestClass, is_object);
static ZEND_METHOD(_ZendTestClass, __toString);
static ZEND_METHOD(_ZendTestClass, returnsStatic);
static ZEND_METHOD(_ZendTestClass, returnsThrowable);
static ZEND_METHOD(_ZendTestClass, variadicTest);
static ZEND_METHOD(_ZendTestChildClass, returnsThrowable);
static ZEND_METHOD(_ZendTestTrait, testMethod);
static ZEND_METHOD(ZendTestParameterAttribute, __construct);
static ZEND_METHOD(ZendTestPropertyAttribute, __construct);
static ZEND_METHOD(ZendTestClassWithMethodWithParameterAttribute, no_override);
static ZEND_METHOD(ZendTestClassWithMethodWithParameterAttribute, override);
static ZEND_METHOD(ZendTestChildClassWithMethodWithParameterAttribute, override);
static ZEND_METHOD(ZendTestForbidDynamicCall, call);
static ZEND_METHOD(ZendTestForbidDynamicCall, callStatic);
static ZEND_METHOD(DoOperationNoCast, __construct);
static ZEND_METHOD(ZendTestNS_Foo, method);
static ZEND_METHOD(ZendTestNS_UnlikelyCompileError, method);
static ZEND_METHOD(ZendTestNS2_Foo, method);
static ZEND_METHOD(ZendTestNS2_ZendSubNS_Foo, method);


static const zend_function_entry ext_functions[] = {
	ZEND_FE(zend_test_array_return, arginfo_zend_test_array_return)
	ZEND_FE(zend_test_nullable_array_return, arginfo_zend_test_nullable_array_return)
	ZEND_FE(zend_test_void_return, arginfo_zend_test_void_return)
	ZEND_FE(zend_test_compile_string, arginfo_zend_test_compile_string)
	ZEND_DEP_FE(zend_test_deprecated, arginfo_zend_test_deprecated)
	ZEND_FALIAS(zend_test_aliased, zend_test_void_return, arginfo_zend_test_aliased)
	ZEND_DEP_FALIAS(zend_test_deprecated_aliased, zend_test_void_return, arginfo_zend_test_deprecated_aliased)
	ZEND_FE(zend_create_unterminated_string, arginfo_zend_create_unterminated_string)
	ZEND_FE(zend_terminate_string, arginfo_zend_terminate_string)
	ZEND_FE(zend_leak_variable, arginfo_zend_leak_variable)
	ZEND_FE(zend_leak_bytes, arginfo_zend_leak_bytes)
	ZEND_FE(zend_string_or_object, arginfo_zend_string_or_object)
	ZEND_FE(zend_string_or_object_or_null, arginfo_zend_string_or_object_or_null)
	ZEND_FE(zend_string_or_stdclass, arginfo_zend_string_or_stdclass)
	ZEND_FE(zend_string_or_stdclass_or_null, arginfo_zend_string_or_stdclass_or_null)
	ZEND_FE(zend_iterable, arginfo_zend_iterable)
	ZEND_FE(zend_weakmap_attach, arginfo_zend_weakmap_attach)
	ZEND_FE(zend_weakmap_remove, arginfo_zend_weakmap_remove)
	ZEND_FE(zend_weakmap_dump, arginfo_zend_weakmap_dump)
	ZEND_FE(zend_get_unit_enum, arginfo_zend_get_unit_enum)
	ZEND_FE(zend_test_parameter_with_attribute, arginfo_zend_test_parameter_with_attribute)
	ZEND_FE(zend_get_current_func_name, arginfo_zend_get_current_func_name)
	ZEND_FE(zend_call_method, arginfo_zend_call_method)
	ZEND_FE(zend_test_zend_ini_parse_quantity, arginfo_zend_test_zend_ini_parse_quantity)
	ZEND_FE(zend_test_zend_ini_parse_uquantity, arginfo_zend_test_zend_ini_parse_uquantity)
	ZEND_FE(zend_test_zend_ini_str, arginfo_zend_test_zend_ini_str)
#if defined(ZEND_CHECK_STACK_LIMIT)
	ZEND_FE(zend_test_zend_call_stack_get, arginfo_zend_test_zend_call_stack_get)
#endif
#if defined(ZEND_CHECK_STACK_LIMIT)
	ZEND_FE(zend_test_zend_call_stack_use_all, arginfo_zend_test_zend_call_stack_use_all)
#endif
	ZEND_FE(zend_test_is_string_marked_as_valid_utf8, arginfo_zend_test_is_string_marked_as_valid_utf8)
	ZEND_FE(zend_get_map_ptr_last, arginfo_zend_get_map_ptr_last)
	ZEND_NS_FALIAS("ZendTestNS2", namespaced_func, ZendTestNS2_namespaced_func, arginfo_ZendTestNS2_namespaced_func)
	ZEND_NS_DEP_FALIAS("ZendTestNS2", namespaced_deprecated_func, ZendTestNS2_namespaced_deprecated_func, arginfo_ZendTestNS2_namespaced_deprecated_func)
	ZEND_NS_FALIAS("ZendTestNS2", namespaced_aliased_func, zend_test_void_return, arginfo_ZendTestNS2_namespaced_aliased_func)
	ZEND_NS_DEP_FALIAS("ZendTestNS2", namespaced_deprecated_aliased_func, zend_test_void_return, arginfo_ZendTestNS2_namespaced_deprecated_aliased_func)
	ZEND_NS_FALIAS("ZendTestNS2\\ZendSubNS", namespaced_func, ZendTestNS2_ZendSubNS_namespaced_func, arginfo_ZendTestNS2_ZendSubNS_namespaced_func)
	ZEND_NS_DEP_FALIAS("ZendTestNS2\\ZendSubNS", namespaced_deprecated_func, ZendTestNS2_ZendSubNS_namespaced_deprecated_func, arginfo_ZendTestNS2_ZendSubNS_namespaced_deprecated_func)
	ZEND_NS_FALIAS("ZendTestNS2\\ZendSubNS", namespaced_aliased_func, zend_test_void_return, arginfo_ZendTestNS2_ZendSubNS_namespaced_aliased_func)
	ZEND_NS_DEP_FALIAS("ZendTestNS2\\ZendSubNS", namespaced_deprecated_aliased_func, zend_test_void_return, arginfo_ZendTestNS2_ZendSubNS_namespaced_deprecated_aliased_func)
	ZEND_FE_END
};


static const zend_function_entry class__ZendTestInterface_methods[] = {
	ZEND_FE_END
};


static const zend_function_entry class__ZendTestClass_methods[] = {
	ZEND_ME(_ZendTestClass, is_object, arginfo_class__ZendTestClass_is_object, ZEND_ACC_PUBLIC|ZEND_ACC_STATIC)
	ZEND_ME(_ZendTestClass, __toString, arginfo_class__ZendTestClass___toString, ZEND_ACC_PUBLIC|ZEND_ACC_DEPRECATED)
	ZEND_ME(_ZendTestClass, returnsStatic, arginfo_class__ZendTestClass_returnsStatic, ZEND_ACC_PUBLIC)
	ZEND_ME(_ZendTestClass, returnsThrowable, arginfo_class__ZendTestClass_returnsThrowable, ZEND_ACC_PUBLIC)
	ZEND_ME(_ZendTestClass, variadicTest, arginfo_class__ZendTestClass_variadicTest, ZEND_ACC_PUBLIC|ZEND_ACC_STATIC)
	ZEND_FE_END
};


static const zend_function_entry class__ZendTestChildClass_methods[] = {
	ZEND_ME(_ZendTestChildClass, returnsThrowable, arginfo_class__ZendTestChildClass_returnsThrowable, ZEND_ACC_PUBLIC)
	ZEND_FE_END
};


static const zend_function_entry class__ZendTestTrait_methods[] = {
	ZEND_ME(_ZendTestTrait, testMethod, arginfo_class__ZendTestTrait_testMethod, ZEND_ACC_PUBLIC)
	ZEND_FE_END
};


static const zend_function_entry class_ZendTestAttribute_methods[] = {
	ZEND_FE_END
};


static const zend_function_entry class_ZendTestParameterAttribute_methods[] = {
	ZEND_ME(ZendTestParameterAttribute, __construct, arginfo_class_ZendTestParameterAttribute___construct, ZEND_ACC_PUBLIC)
	ZEND_FE_END
};


static const zend_function_entry class_ZendTestPropertyAttribute_methods[] = {
	ZEND_ME(ZendTestPropertyAttribute, __construct, arginfo_class_ZendTestPropertyAttribute___construct, ZEND_ACC_PUBLIC)
	ZEND_FE_END
};


static const zend_function_entry class_ZendTestClassWithMethodWithParameterAttribute_methods[] = {
	ZEND_ME(ZendTestClassWithMethodWithParameterAttribute, no_override, arginfo_class_ZendTestClassWithMethodWithParameterAttribute_no_override, ZEND_ACC_PUBLIC|ZEND_ACC_FINAL)
	ZEND_ME(ZendTestClassWithMethodWithParameterAttribute, override, arginfo_class_ZendTestClassWithMethodWithParameterAttribute_override, ZEND_ACC_PUBLIC)
	ZEND_FE_END
};


static const zend_function_entry class_ZendTestChildClassWithMethodWithParameterAttribute_methods[] = {
	ZEND_ME(ZendTestChildClassWithMethodWithParameterAttribute, override, arginfo_class_ZendTestChildClassWithMethodWithParameterAttribute_override, ZEND_ACC_PUBLIC)
	ZEND_FE_END
};


static const zend_function_entry class_ZendTestForbidDynamicCall_methods[] = {
	ZEND_ME(ZendTestForbidDynamicCall, call, arginfo_class_ZendTestForbidDynamicCall_call, ZEND_ACC_PUBLIC)
	ZEND_ME(ZendTestForbidDynamicCall, callStatic, arginfo_class_ZendTestForbidDynamicCall_callStatic, ZEND_ACC_PUBLIC|ZEND_ACC_STATIC)
	ZEND_FE_END
};


static const zend_function_entry class_ZendTestUnitEnum_methods[] = {
	ZEND_FE_END
};


static const zend_function_entry class_ZendTestStringEnum_methods[] = {
	ZEND_FE_END
};


static const zend_function_entry class_ZendTestIntEnum_methods[] = {
	ZEND_FE_END
};


static const zend_function_entry class_DoOperationNoCast_methods[] = {
	ZEND_ME(DoOperationNoCast, __construct, arginfo_class_DoOperationNoCast___construct, ZEND_ACC_PUBLIC)
	ZEND_FE_END
};


static const zend_function_entry class_ZendTestNS_Foo_methods[] = {
	ZEND_ME(ZendTestNS_Foo, method, arginfo_class_ZendTestNS_Foo_method, ZEND_ACC_PUBLIC)
	ZEND_FE_END
};


static const zend_function_entry class_ZendTestNS_UnlikelyCompileError_methods[] = {
	ZEND_ME(ZendTestNS_UnlikelyCompileError, method, arginfo_class_ZendTestNS_UnlikelyCompileError_method, ZEND_ACC_PUBLIC)
	ZEND_FE_END
};


static const zend_function_entry class_ZendTestNS2_Foo_methods[] = {
	ZEND_ME(ZendTestNS2_Foo, method, arginfo_class_ZendTestNS2_Foo_method, ZEND_ACC_PUBLIC)
	ZEND_FE_END
};


static const zend_function_entry class_ZendTestNS2_ZendSubNS_Foo_methods[] = {
	ZEND_ME(ZendTestNS2_ZendSubNS_Foo, method, arginfo_class_ZendTestNS2_ZendSubNS_Foo_method, ZEND_ACC_PUBLIC)
	ZEND_FE_END
};

static void register_test_symbols(int module_number)
{
	REGISTER_LONG_CONSTANT("ZEND_TEST_DEPRECATED", 42, CONST_PERSISTENT | CONST_DEPRECATED);
	REGISTER_STRING_CONSTANT("ZEND_CONSTANT_A", "global", CONST_PERSISTENT);
	REGISTER_STRING_CONSTANT("ZendTestNS2\\ZEND_CONSTANT_A", "namespaced", CONST_PERSISTENT);
	REGISTER_STRING_CONSTANT("ZendTestNS2\\ZendSubNS\\ZEND_CONSTANT_A", "namespaced", CONST_PERSISTENT);


	zend_string *attribute_name_ZendTestParameterAttribute_zend_test_parameter_with_attribute_arg0 = zend_string_init_interned("ZendTestParameterAttribute", sizeof("ZendTestParameterAttribute") - 1, 1);
	zend_attribute *attribute_ZendTestParameterAttribute_zend_test_parameter_with_attribute_arg0 = zend_add_parameter_attribute(zend_hash_str_find_ptr(CG(function_table), "zend_test_parameter_with_attribute", sizeof("zend_test_parameter_with_attribute") - 1), 0, attribute_name_ZendTestParameterAttribute_zend_test_parameter_with_attribute_arg0, 1);
	zend_string_release(attribute_name_ZendTestParameterAttribute_zend_test_parameter_with_attribute_arg0);
	zval attribute_ZendTestParameterAttribute_zend_test_parameter_with_attribute_arg0_arg0;
	zend_string *attribute_ZendTestParameterAttribute_zend_test_parameter_with_attribute_arg0_arg0_str = zend_string_init("value1", strlen("value1"), 1);
	ZVAL_STR(&attribute_ZendTestParameterAttribute_zend_test_parameter_with_attribute_arg0_arg0, attribute_ZendTestParameterAttribute_zend_test_parameter_with_attribute_arg0_arg0_str);
	ZVAL_COPY_VALUE(&attribute_ZendTestParameterAttribute_zend_test_parameter_with_attribute_arg0->args[0].value, &attribute_ZendTestParameterAttribute_zend_test_parameter_with_attribute_arg0_arg0);
}

static zend_class_entry *register_class__ZendTestInterface(void)
{
	zend_class_entry ce, *class_entry;

	INIT_CLASS_ENTRY(ce, "_ZendTestInterface", class__ZendTestInterface_methods);
	class_entry = zend_register_internal_interface(&ce);

	zval const_DUMMY_value;
	ZVAL_LONG(&const_DUMMY_value, 0);
	zend_string *const_DUMMY_name = zend_string_init_interned("DUMMY", sizeof("DUMMY") - 1, 1);
	zend_declare_class_constant_ex(class_entry, const_DUMMY_name, &const_DUMMY_value, ZEND_ACC_PUBLIC, NULL);
	zend_string_release(const_DUMMY_name);

	return class_entry;
}

static zend_class_entry *register_class__ZendTestClass(zend_class_entry *class_entry__ZendTestInterface)
{
	zend_class_entry ce, *class_entry;

	INIT_CLASS_ENTRY(ce, "_ZendTestClass", class__ZendTestClass_methods);
	class_entry = zend_register_internal_class_ex(&ce, NULL);
	zend_class_implements(class_entry, 1, class_entry__ZendTestInterface);
	zend_register_class_alias("_ZendTestClassAlias", class_entry);

	zval property__StaticProp_default_value;
	ZVAL_NULL(&property__StaticProp_default_value);
	zend_string *property__StaticProp_name = zend_string_init("_StaticProp", sizeof("_StaticProp") - 1, 1);
	zend_declare_property_ex(class_entry, property__StaticProp_name, &property__StaticProp_default_value, ZEND_ACC_PUBLIC|ZEND_ACC_STATIC, NULL);
	zend_string_release(property__StaticProp_name);

	zval property_staticIntProp_default_value;
	ZVAL_LONG(&property_staticIntProp_default_value, 123);
	zend_string *property_staticIntProp_name = zend_string_init("staticIntProp", sizeof("staticIntProp") - 1, 1);
	zend_declare_typed_property(class_entry, property_staticIntProp_name, &property_staticIntProp_default_value, ZEND_ACC_PUBLIC|ZEND_ACC_STATIC, NULL, (zend_type) ZEND_TYPE_INIT_MASK(MAY_BE_LONG));
	zend_string_release(property_staticIntProp_name);

	zval property_intProp_default_value;
	ZVAL_LONG(&property_intProp_default_value, 123);
	zend_string *property_intProp_name = zend_string_init("intProp", sizeof("intProp") - 1, 1);
	zend_declare_typed_property(class_entry, property_intProp_name, &property_intProp_default_value, ZEND_ACC_PUBLIC, NULL, (zend_type) ZEND_TYPE_INIT_MASK(MAY_BE_LONG));
	zend_string_release(property_intProp_name);

	zend_string *property_classProp_class_stdClass = zend_string_init("stdClass", sizeof("stdClass")-1, 1);
	zval property_classProp_default_value;
	ZVAL_NULL(&property_classProp_default_value);
	zend_string *property_classProp_name = zend_string_init("classProp", sizeof("classProp") - 1, 1);
	zend_declare_typed_property(class_entry, property_classProp_name, &property_classProp_default_value, ZEND_ACC_PUBLIC, NULL, (zend_type) ZEND_TYPE_INIT_CLASS(property_classProp_class_stdClass, 0, MAY_BE_NULL));
	zend_string_release(property_classProp_name);

	zend_string *property_classUnionProp_class_stdClass = zend_string_init("stdClass", sizeof("stdClass") - 1, 1);
	zend_string *property_classUnionProp_class_Iterator = zend_string_init("Iterator", sizeof("Iterator") - 1, 1);
	zend_type_list *property_classUnionProp_type_list = malloc(ZEND_TYPE_LIST_SIZE(2));
	property_classUnionProp_type_list->num_types = 2;
	property_classUnionProp_type_list->types[0] = (zend_type) ZEND_TYPE_INIT_CLASS(property_classUnionProp_class_stdClass, 0, 0);
	property_classUnionProp_type_list->types[1] = (zend_type) ZEND_TYPE_INIT_CLASS(property_classUnionProp_class_Iterator, 0, 0);
	zend_type property_classUnionProp_type = ZEND_TYPE_INIT_UNION(property_classUnionProp_type_list, MAY_BE_NULL);
	zval property_classUnionProp_default_value;
	ZVAL_NULL(&property_classUnionProp_default_value);
	zend_string *property_classUnionProp_name = zend_string_init("classUnionProp", sizeof("classUnionProp") - 1, 1);
	zend_declare_typed_property(class_entry, property_classUnionProp_name, &property_classUnionProp_default_value, ZEND_ACC_PUBLIC, NULL, property_classUnionProp_type);
	zend_string_release(property_classUnionProp_name);

	zend_string *property_classIntersectionProp_class_Traversable = zend_string_init("Traversable", sizeof("Traversable") - 1, 1);
	zend_string *property_classIntersectionProp_class_Countable = zend_string_init("Countable", sizeof("Countable") - 1, 1);
	zend_type_list *property_classIntersectionProp_type_list = malloc(ZEND_TYPE_LIST_SIZE(2));
	property_classIntersectionProp_type_list->num_types = 2;
	property_classIntersectionProp_type_list->types[0] = (zend_type) ZEND_TYPE_INIT_CLASS(property_classIntersectionProp_class_Traversable, 0, 0);
	property_classIntersectionProp_type_list->types[1] = (zend_type) ZEND_TYPE_INIT_CLASS(property_classIntersectionProp_class_Countable, 0, 0);
	zend_type property_classIntersectionProp_type = ZEND_TYPE_INIT_INTERSECTION(property_classIntersectionProp_type_list, 0);
	zval property_classIntersectionProp_default_value;
	ZVAL_UNDEF(&property_classIntersectionProp_default_value);
	zend_string *property_classIntersectionProp_name = zend_string_init("classIntersectionProp", sizeof("classIntersectionProp") - 1, 1);
	zend_declare_typed_property(class_entry, property_classIntersectionProp_name, &property_classIntersectionProp_default_value, ZEND_ACC_PUBLIC, NULL, property_classIntersectionProp_type);
	zend_string_release(property_classIntersectionProp_name);

	zval property_readonlyProp_default_value;
	ZVAL_UNDEF(&property_readonlyProp_default_value);
	zend_string *property_readonlyProp_name = zend_string_init("readonlyProp", sizeof("readonlyProp") - 1, 1);
#if (PHP_VERSION_ID >= 80100)
	zend_declare_typed_property(class_entry, property_readonlyProp_name, &property_readonlyProp_default_value, ZEND_ACC_PUBLIC|ZEND_ACC_READONLY, NULL, (zend_type) ZEND_TYPE_INIT_MASK(MAY_BE_LONG));
#elif (PHP_VERSION_ID >= 80000)
	zend_declare_typed_property(class_entry, property_readonlyProp_name, &property_readonlyProp_default_value, ZEND_ACC_PUBLIC, NULL, (zend_type) ZEND_TYPE_INIT_MASK(MAY_BE_LONG));
#endif
	zend_string_release(property_readonlyProp_name);

	return class_entry;
}

static zend_class_entry *register_class__ZendTestChildClass(zend_class_entry *class_entry__ZendTestClass)
{
	zend_class_entry ce, *class_entry;

	INIT_CLASS_ENTRY(ce, "_ZendTestChildClass", class__ZendTestChildClass_methods);
	class_entry = zend_register_internal_class_ex(&ce, class_entry__ZendTestClass);

	return class_entry;
}

static zend_class_entry *register_class__ZendTestTrait(void)
{
	zend_class_entry ce, *class_entry;

	INIT_CLASS_ENTRY(ce, "_ZendTestTrait", class__ZendTestTrait_methods);
	class_entry = zend_register_internal_class_ex(&ce, NULL);
	class_entry->ce_flags |= ZEND_ACC_TRAIT;

	zval property_testProp_default_value;
	ZVAL_NULL(&property_testProp_default_value);
	zend_string *property_testProp_name = zend_string_init("testProp", sizeof("testProp") - 1, 1);
	zend_declare_property_ex(class_entry, property_testProp_name, &property_testProp_default_value, ZEND_ACC_PUBLIC, NULL);
	zend_string_release(property_testProp_name);

	return class_entry;
}

static zend_class_entry *register_class_ZendTestAttribute(void)
{
	zend_class_entry ce, *class_entry;

	INIT_CLASS_ENTRY(ce, "ZendTestAttribute", class_ZendTestAttribute_methods);
	class_entry = zend_register_internal_class_ex(&ce, NULL);
	class_entry->ce_flags |= ZEND_ACC_FINAL;

	zend_string *attribute_name_Attribute_class_ZendTestAttribute = zend_string_init_interned("Attribute", sizeof("Attribute") - 1, 1);
	zend_attribute *attribute_Attribute_class_ZendTestAttribute = zend_add_class_attribute(class_entry, attribute_name_Attribute_class_ZendTestAttribute, 1);
	zend_string_release(attribute_name_Attribute_class_ZendTestAttribute);
	zval attribute_Attribute_class_ZendTestAttribute_arg0;
	ZVAL_LONG(&attribute_Attribute_class_ZendTestAttribute_arg0, ZEND_ATTRIBUTE_TARGET_ALL);
	ZVAL_COPY_VALUE(&attribute_Attribute_class_ZendTestAttribute->args[0].value, &attribute_Attribute_class_ZendTestAttribute_arg0);

	return class_entry;
}

static zend_class_entry *register_class_ZendTestParameterAttribute(void)
{
	zend_class_entry ce, *class_entry;

	INIT_CLASS_ENTRY(ce, "ZendTestParameterAttribute", class_ZendTestParameterAttribute_methods);
	class_entry = zend_register_internal_class_ex(&ce, NULL);
	class_entry->ce_flags |= ZEND_ACC_FINAL;

	zval property_parameter_default_value;
	ZVAL_UNDEF(&property_parameter_default_value);
	zend_string *property_parameter_name = zend_string_init("parameter", sizeof("parameter") - 1, 1);
	zend_declare_typed_property(class_entry, property_parameter_name, &property_parameter_default_value, ZEND_ACC_PUBLIC, NULL, (zend_type) ZEND_TYPE_INIT_MASK(MAY_BE_STRING));
	zend_string_release(property_parameter_name);

	zend_string *attribute_name_Attribute_class_ZendTestParameterAttribute = zend_string_init_interned("Attribute", sizeof("Attribute") - 1, 1);
	zend_attribute *attribute_Attribute_class_ZendTestParameterAttribute = zend_add_class_attribute(class_entry, attribute_name_Attribute_class_ZendTestParameterAttribute, 1);
	zend_string_release(attribute_name_Attribute_class_ZendTestParameterAttribute);
	zval attribute_Attribute_class_ZendTestParameterAttribute_arg0;
	ZVAL_LONG(&attribute_Attribute_class_ZendTestParameterAttribute_arg0, ZEND_ATTRIBUTE_TARGET_PARAMETER);
	ZVAL_COPY_VALUE(&attribute_Attribute_class_ZendTestParameterAttribute->args[0].value, &attribute_Attribute_class_ZendTestParameterAttribute_arg0);

	return class_entry;
}

static zend_class_entry *register_class_ZendTestPropertyAttribute(void)
{
	zend_class_entry ce, *class_entry;

	INIT_CLASS_ENTRY(ce, "ZendTestPropertyAttribute", class_ZendTestPropertyAttribute_methods);
	class_entry = zend_register_internal_class_ex(&ce, NULL);
	class_entry->ce_flags |= ZEND_ACC_FINAL;

	zval property_parameter_default_value;
	ZVAL_UNDEF(&property_parameter_default_value);
	zend_string *property_parameter_name = zend_string_init("parameter", sizeof("parameter") - 1, 1);
	zend_declare_typed_property(class_entry, property_parameter_name, &property_parameter_default_value, ZEND_ACC_PUBLIC, NULL, (zend_type) ZEND_TYPE_INIT_MASK(MAY_BE_STRING));
	zend_string_release(property_parameter_name);

	zend_string *attribute_name_Attribute_class_ZendTestPropertyAttribute = zend_string_init_interned("Attribute", sizeof("Attribute") - 1, 1);
	zend_attribute *attribute_Attribute_class_ZendTestPropertyAttribute = zend_add_class_attribute(class_entry, attribute_name_Attribute_class_ZendTestPropertyAttribute, 1);
	zend_string_release(attribute_name_Attribute_class_ZendTestPropertyAttribute);
	zval attribute_Attribute_class_ZendTestPropertyAttribute_arg0;
	ZVAL_LONG(&attribute_Attribute_class_ZendTestPropertyAttribute_arg0, ZEND_ATTRIBUTE_TARGET_PROPERTY);
	ZVAL_COPY_VALUE(&attribute_Attribute_class_ZendTestPropertyAttribute->args[0].value, &attribute_Attribute_class_ZendTestPropertyAttribute_arg0);

	return class_entry;
}

static zend_class_entry *register_class_ZendTestClassWithMethodWithParameterAttribute(void)
{
	zend_class_entry ce, *class_entry;

	INIT_CLASS_ENTRY(ce, "ZendTestClassWithMethodWithParameterAttribute", class_ZendTestClassWithMethodWithParameterAttribute_methods);
	class_entry = zend_register_internal_class_ex(&ce, NULL);


	zend_string *attribute_name_ZendTestParameterAttribute_ZendTestClassWithMethodWithParameterAttribute_no_override_arg0 = zend_string_init_interned("ZendTestParameterAttribute", sizeof("ZendTestParameterAttribute") - 1, 1);
	zend_attribute *attribute_ZendTestParameterAttribute_ZendTestClassWithMethodWithParameterAttribute_no_override_arg0 = zend_add_parameter_attribute(zend_hash_str_find_ptr(&class_entry->function_table, "no_override", sizeof("no_override") - 1), 0, attribute_name_ZendTestParameterAttribute_ZendTestClassWithMethodWithParameterAttribute_no_override_arg0, 1);
	zend_string_release(attribute_name_ZendTestParameterAttribute_ZendTestClassWithMethodWithParameterAttribute_no_override_arg0);
	zval attribute_ZendTestParameterAttribute_ZendTestClassWithMethodWithParameterAttribute_no_override_arg0_arg0;
	zend_string *attribute_ZendTestParameterAttribute_ZendTestClassWithMethodWithParameterAttribute_no_override_arg0_arg0_str = zend_string_init("value2", strlen("value2"), 1);
	ZVAL_STR(&attribute_ZendTestParameterAttribute_ZendTestClassWithMethodWithParameterAttribute_no_override_arg0_arg0, attribute_ZendTestParameterAttribute_ZendTestClassWithMethodWithParameterAttribute_no_override_arg0_arg0_str);
	ZVAL_COPY_VALUE(&attribute_ZendTestParameterAttribute_ZendTestClassWithMethodWithParameterAttribute_no_override_arg0->args[0].value, &attribute_ZendTestParameterAttribute_ZendTestClassWithMethodWithParameterAttribute_no_override_arg0_arg0);

	zend_string *attribute_name_ZendTestParameterAttribute_ZendTestClassWithMethodWithParameterAttribute_override_arg0 = zend_string_init_interned("ZendTestParameterAttribute", sizeof("ZendTestParameterAttribute") - 1, 1);
	zend_attribute *attribute_ZendTestParameterAttribute_ZendTestClassWithMethodWithParameterAttribute_override_arg0 = zend_add_parameter_attribute(zend_hash_str_find_ptr(&class_entry->function_table, "override", sizeof("override") - 1), 0, attribute_name_ZendTestParameterAttribute_ZendTestClassWithMethodWithParameterAttribute_override_arg0, 1);
	zend_string_release(attribute_name_ZendTestParameterAttribute_ZendTestClassWithMethodWithParameterAttribute_override_arg0);
	zval attribute_ZendTestParameterAttribute_ZendTestClassWithMethodWithParameterAttribute_override_arg0_arg0;
	zend_string *attribute_ZendTestParameterAttribute_ZendTestClassWithMethodWithParameterAttribute_override_arg0_arg0_str = zend_string_init("value3", strlen("value3"), 1);
	ZVAL_STR(&attribute_ZendTestParameterAttribute_ZendTestClassWithMethodWithParameterAttribute_override_arg0_arg0, attribute_ZendTestParameterAttribute_ZendTestClassWithMethodWithParameterAttribute_override_arg0_arg0_str);
	ZVAL_COPY_VALUE(&attribute_ZendTestParameterAttribute_ZendTestClassWithMethodWithParameterAttribute_override_arg0->args[0].value, &attribute_ZendTestParameterAttribute_ZendTestClassWithMethodWithParameterAttribute_override_arg0_arg0);

	return class_entry;
}

static zend_class_entry *register_class_ZendTestChildClassWithMethodWithParameterAttribute(zend_class_entry *class_entry_ZendTestClassWithMethodWithParameterAttribute)
{
	zend_class_entry ce, *class_entry;

	INIT_CLASS_ENTRY(ce, "ZendTestChildClassWithMethodWithParameterAttribute", class_ZendTestChildClassWithMethodWithParameterAttribute_methods);
	class_entry = zend_register_internal_class_ex(&ce, class_entry_ZendTestClassWithMethodWithParameterAttribute);


	zend_string *attribute_name_ZendTestParameterAttribute_ZendTestChildClassWithMethodWithParameterAttribute_override_arg0 = zend_string_init_interned("ZendTestParameterAttribute", sizeof("ZendTestParameterAttribute") - 1, 1);
	zend_attribute *attribute_ZendTestParameterAttribute_ZendTestChildClassWithMethodWithParameterAttribute_override_arg0 = zend_add_parameter_attribute(zend_hash_str_find_ptr(&class_entry->function_table, "override", sizeof("override") - 1), 0, attribute_name_ZendTestParameterAttribute_ZendTestChildClassWithMethodWithParameterAttribute_override_arg0, 1);
	zend_string_release(attribute_name_ZendTestParameterAttribute_ZendTestChildClassWithMethodWithParameterAttribute_override_arg0);
	zval attribute_ZendTestParameterAttribute_ZendTestChildClassWithMethodWithParameterAttribute_override_arg0_arg0;
	zend_string *attribute_ZendTestParameterAttribute_ZendTestChildClassWithMethodWithParameterAttribute_override_arg0_arg0_str = zend_string_init("value4", strlen("value4"), 1);
	ZVAL_STR(&attribute_ZendTestParameterAttribute_ZendTestChildClassWithMethodWithParameterAttribute_override_arg0_arg0, attribute_ZendTestParameterAttribute_ZendTestChildClassWithMethodWithParameterAttribute_override_arg0_arg0_str);
	ZVAL_COPY_VALUE(&attribute_ZendTestParameterAttribute_ZendTestChildClassWithMethodWithParameterAttribute_override_arg0->args[0].value, &attribute_ZendTestParameterAttribute_ZendTestChildClassWithMethodWithParameterAttribute_override_arg0_arg0);

	return class_entry;
}

static zend_class_entry *register_class_ZendTestForbidDynamicCall(void)
{
	zend_class_entry ce, *class_entry;

	INIT_CLASS_ENTRY(ce, "ZendTestForbidDynamicCall", class_ZendTestForbidDynamicCall_methods);
	class_entry = zend_register_internal_class_ex(&ce, NULL);
	class_entry->ce_flags |= ZEND_ACC_FINAL;

	return class_entry;
}

#if (PHP_VERSION_ID >= 80100)
static zend_class_entry *register_class_ZendTestUnitEnum(void)
{
	zend_class_entry *class_entry = zend_register_internal_enum("ZendTestUnitEnum", IS_UNDEF, class_ZendTestUnitEnum_methods);

	zend_enum_add_case_cstr(class_entry, "Foo", NULL);

	zend_enum_add_case_cstr(class_entry, "Bar", NULL);

	return class_entry;
}
#endif

#if (PHP_VERSION_ID >= 80100)
static zend_class_entry *register_class_ZendTestStringEnum(void)
{
	zend_class_entry *class_entry = zend_register_internal_enum("ZendTestStringEnum", IS_STRING, class_ZendTestStringEnum_methods);

	zval enum_case_Foo_value;
	zend_string *enum_case_Foo_value_str = zend_string_init("Test1", strlen("Test1"), 1);
	ZVAL_STR(&enum_case_Foo_value, enum_case_Foo_value_str);
	zend_enum_add_case_cstr(class_entry, "Foo", &enum_case_Foo_value);

	zval enum_case_Bar_value;
	zend_string *enum_case_Bar_value_str = zend_string_init("Test2", strlen("Test2"), 1);
	ZVAL_STR(&enum_case_Bar_value, enum_case_Bar_value_str);
	zend_enum_add_case_cstr(class_entry, "Bar", &enum_case_Bar_value);

	zval enum_case_Baz_value;
	zend_string *enum_case_Baz_value_str = zend_string_init("Test2\\a", strlen("Test2\\a"), 1);
	ZVAL_STR(&enum_case_Baz_value, enum_case_Baz_value_str);
	zend_enum_add_case_cstr(class_entry, "Baz", &enum_case_Baz_value);

	zval enum_case_FortyTwo_value;
	zend_string *enum_case_FortyTwo_value_str = zend_string_init("42", strlen("42"), 1);
	ZVAL_STR(&enum_case_FortyTwo_value, enum_case_FortyTwo_value_str);
	zend_enum_add_case_cstr(class_entry, "FortyTwo", &enum_case_FortyTwo_value);

	return class_entry;
}
#endif

#if (PHP_VERSION_ID >= 80100)
static zend_class_entry *register_class_ZendTestIntEnum(void)
{
	zend_class_entry *class_entry = zend_register_internal_enum("ZendTestIntEnum", IS_LONG, class_ZendTestIntEnum_methods);

	zval enum_case_Foo_value;
	ZVAL_LONG(&enum_case_Foo_value, 1);
	zend_enum_add_case_cstr(class_entry, "Foo", &enum_case_Foo_value);

	zval enum_case_Bar_value;
	ZVAL_LONG(&enum_case_Bar_value, 3);
	zend_enum_add_case_cstr(class_entry, "Bar", &enum_case_Bar_value);

	zval enum_case_Baz_value;
	ZVAL_LONG(&enum_case_Baz_value, -1);
	zend_enum_add_case_cstr(class_entry, "Baz", &enum_case_Baz_value);

	return class_entry;
}
#endif

static zend_class_entry *register_class_DoOperationNoCast(void)
{
	zend_class_entry ce, *class_entry;

	INIT_CLASS_ENTRY(ce, "DoOperationNoCast", class_DoOperationNoCast_methods);
	class_entry = zend_register_internal_class_ex(&ce, NULL);
	class_entry->ce_flags |= ZEND_ACC_FINAL;

	zval property_val_default_value;
	ZVAL_UNDEF(&property_val_default_value);
	zend_string *property_val_name = zend_string_init("val", sizeof("val") - 1, 1);
	zend_declare_typed_property(class_entry, property_val_name, &property_val_default_value, ZEND_ACC_PRIVATE, NULL, (zend_type) ZEND_TYPE_INIT_MASK(MAY_BE_LONG));
	zend_string_release(property_val_name);

	return class_entry;
}

static zend_class_entry *register_class_ZendTestNS_Foo(void)
{
	zend_class_entry ce, *class_entry;

	INIT_NS_CLASS_ENTRY(ce, "ZendTestNS", "Foo", class_ZendTestNS_Foo_methods);
	class_entry = zend_register_internal_class_ex(&ce, NULL);

	return class_entry;
}

static zend_class_entry *register_class_ZendTestNS_UnlikelyCompileError(void)
{
	zend_class_entry ce, *class_entry;

	INIT_NS_CLASS_ENTRY(ce, "ZendTestNS", "UnlikelyCompileError", class_ZendTestNS_UnlikelyCompileError_methods);
	class_entry = zend_register_internal_class_ex(&ce, NULL);

	return class_entry;
}

static zend_class_entry *register_class_ZendTestNS2_Foo(void)
{
	zend_class_entry ce, *class_entry;

	INIT_NS_CLASS_ENTRY(ce, "ZendTestNS2", "Foo", class_ZendTestNS2_Foo_methods);
	class_entry = zend_register_internal_class_ex(&ce, NULL);

	zend_string *property_foo_class_ZendTestNS2_ZendSubNS_Foo = zend_string_init("ZendTestNS2\\ZendSubNS\\Foo", sizeof("ZendTestNS2\\ZendSubNS\\Foo")-1, 1);
	zval property_foo_default_value;
	ZVAL_UNDEF(&property_foo_default_value);
	zend_string *property_foo_name = zend_string_init("foo", sizeof("foo") - 1, 1);
	zend_declare_typed_property(class_entry, property_foo_name, &property_foo_default_value, ZEND_ACC_PUBLIC, NULL, (zend_type) ZEND_TYPE_INIT_CLASS(property_foo_class_ZendTestNS2_ZendSubNS_Foo, 0, 0));
	zend_string_release(property_foo_name);

	return class_entry;
}

static zend_class_entry *register_class_ZendTestNS2_ZendSubNS_Foo(void)
{
	zend_class_entry ce, *class_entry;

	INIT_NS_CLASS_ENTRY(ce, "ZendTestNS2\\ZendSubNS", "Foo", class_ZendTestNS2_ZendSubNS_Foo_methods);
	class_entry = zend_register_internal_class_ex(&ce, NULL);

	return class_entry;
}<|MERGE_RESOLUTION|>--- conflicted
+++ resolved
@@ -1,9 +1,5 @@
 /* This is a generated file, edit the .stub.php file instead.
-<<<<<<< HEAD
- * Stub hash: 904f34b4921ebde937b8f08834750aa78b32b852 */
-=======
- * Stub hash: 189db7e45ac72c06cbe324043ab5716955ac554b */
->>>>>>> a45bef0a
+ * Stub hash: 4c35a5a9f3910247c8297c21185ea3969312f518 */
 
 ZEND_BEGIN_ARG_WITH_RETURN_TYPE_INFO_EX(arginfo_zend_test_array_return, 0, 0, IS_ARRAY, 0)
 ZEND_END_ARG_INFO()
