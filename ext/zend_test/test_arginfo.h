--- conflicted
+++ resolved
@@ -1,9 +1,5 @@
 /* This is a generated file, edit the .stub.php file instead.
-<<<<<<< HEAD
- * Stub hash: 4b349d5ac8e8daba565b57a091fc463d3132d37d */
-=======
- * Stub hash: 1c6384894b21ff02bbc3d6088440de6616878a7d */
->>>>>>> e643129b
+ * Stub hash: 9ddaf4d659226c55d49221c71702fa373d42695e */
 
 ZEND_BEGIN_ARG_WITH_RETURN_TYPE_INFO_EX(arginfo_zend_test_array_return, 0, 0, IS_ARRAY, 0)
 ZEND_END_ARG_INFO()
