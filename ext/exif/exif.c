--- conflicted
+++ resolved
@@ -3760,14 +3760,8 @@
 							efree(ImageInfo->Thumbnail.data);
 							ImageInfo->Thumbnail.data = NULL;
 						} else {
-<<<<<<< HEAD
 							exif_thumbnail_build(ImageInfo);
 						}
-						exif_thumbnail_build(ImageInfo);
-=======
-							exif_thumbnail_build(ImageInfo TSRMLS_CC);
-						}
->>>>>>> 9e00ad2b
 					}
 #ifdef EXIF_DEBUG
 					exif_error_docref(NULL EXIFERR_CC, ImageInfo, E_NOTICE, "Read next IFD (THUMBNAIL) done");
