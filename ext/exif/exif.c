﻿/*
   +----------------------------------------------------------------------+
   | PHP Version 7                                                        |
   +----------------------------------------------------------------------+
   | Copyright (c) 1997-2018 The PHP Group                                |
   +----------------------------------------------------------------------+
   | This source file is subject to version 3.01 of the PHP license,      |
   | that is bundled with this package in the file LICENSE, and is        |
   | available through the world-wide-web at the following url:           |
   | http://www.php.net/license/3_01.txt                                  |
   | If you did not receive a copy of the PHP license and are unable to   |
   | obtain it through the world-wide-web, please send a note to          |
   | license@php.net so we can mail you a copy immediately.               |
   +----------------------------------------------------------------------+
   | Authors: Rasmus Lerdorf <rasmus@php.net>                             |
   |          Marcus Boerger <helly@php.net>                              |
   +----------------------------------------------------------------------+
 */

#ifdef HAVE_CONFIG_H
#include "config.h"
#endif

#include "php.h"
#include "ext/standard/file.h"

#if HAVE_EXIF

/* When EXIF_DEBUG is defined the module generates a lot of debug messages
 * that help understanding what is going on. This can and should be used
 * while extending the module as it shows if you are at the right position.
 * You are always considered to have a copy of TIFF6.0 and EXIF2.10 standard.
 */
#undef EXIF_DEBUG

#ifdef EXIF_DEBUG
#define EXIFERR_DC , const char *_file, size_t _line
#define EXIFERR_CC , __FILE__, __LINE__
#else
#define EXIFERR_DC
#define EXIFERR_CC
#endif

#undef EXIF_JPEG2000

#include "php_exif.h"
#include <math.h>
#include "php_ini.h"
#include "ext/standard/php_string.h"
#include "ext/standard/php_image.h"
#include "ext/standard/info.h"

/* needed for ssize_t definition */
#include <sys/types.h>

typedef unsigned char uchar;

#ifndef TRUE
#	define TRUE 1
#	define FALSE 0
#endif

#ifndef max
#	define max(a,b) ((a)>(b) ? (a) : (b))
#endif

#define EFREE_IF(ptr)	if (ptr) efree(ptr)

#define MAX_IFD_NESTING_LEVEL 150

/* {{{ arginfo */
ZEND_BEGIN_ARG_INFO(arginfo_exif_tagname, 0)
	ZEND_ARG_INFO(0, index)
ZEND_END_ARG_INFO()

ZEND_BEGIN_ARG_INFO_EX(arginfo_exif_read_data, 0, 0, 1)
	ZEND_ARG_INFO(0, filename)
	ZEND_ARG_INFO(0, sections_needed)
	ZEND_ARG_INFO(0, sub_arrays)
	ZEND_ARG_INFO(0, read_thumbnail)
ZEND_END_ARG_INFO()

ZEND_BEGIN_ARG_INFO_EX(arginfo_exif_thumbnail, 0, 0, 1)
	ZEND_ARG_INFO(0, filename)
	ZEND_ARG_INFO(1, width)
	ZEND_ARG_INFO(1, height)
	ZEND_ARG_INFO(1, imagetype)
ZEND_END_ARG_INFO()

ZEND_BEGIN_ARG_INFO(arginfo_exif_imagetype, 0)
	ZEND_ARG_INFO(0, imagefile)
ZEND_END_ARG_INFO()

/* }}} */

/* {{{ exif_functions[]
 */
static const zend_function_entry exif_functions[] = {
	PHP_FE(exif_read_data, arginfo_exif_read_data)
	PHP_DEP_FALIAS(read_exif_data, exif_read_data, arginfo_exif_read_data)
	PHP_FE(exif_tagname, arginfo_exif_tagname)
	PHP_FE(exif_thumbnail, arginfo_exif_thumbnail)
	PHP_FE(exif_imagetype, arginfo_exif_imagetype)
	PHP_FE_END
};
/* }}} */

/* {{{ PHP_MINFO_FUNCTION
 */
PHP_MINFO_FUNCTION(exif)
{
	php_info_print_table_start();
	php_info_print_table_row(2, "EXIF Support", "enabled");
	php_info_print_table_row(2, "Supported EXIF Version", "0220");
	php_info_print_table_row(2, "Supported filetypes", "JPEG, TIFF");

	if (zend_hash_str_exists(&module_registry, "mbstring", sizeof("mbstring")-1)) {
		php_info_print_table_row(2, "Multibyte decoding support using mbstring", "enabled");
	} else {
		php_info_print_table_row(2, "Multibyte decoding support using mbstring", "disabled");
	}

	php_info_print_table_row(2, "Extended EXIF tag formats", "Canon, Casio, Fujifilm, Nikon, Olympus, Samsung, Panasonic, DJI, Sony, Pentax, Minolta, Sigma, Foveon, Kyocera, Ricoh, AGFA, Epson");
	php_info_print_table_end();

	DISPLAY_INI_ENTRIES();
}
/* }}} */

ZEND_BEGIN_MODULE_GLOBALS(exif)
	char * encode_unicode;
	char * decode_unicode_be;
	char * decode_unicode_le;
	char * encode_jis;
	char * decode_jis_be;
	char * decode_jis_le;
ZEND_END_MODULE_GLOBALS(exif)

ZEND_DECLARE_MODULE_GLOBALS(exif)
#define EXIF_G(v) ZEND_MODULE_GLOBALS_ACCESSOR(exif, v)

#if defined(ZTS) && defined(COMPILE_DL_EXIF)
ZEND_TSRMLS_CACHE_DEFINE()
#endif

/* {{{ PHP_INI
 */

ZEND_INI_MH(OnUpdateEncode)
{
	if (new_value && ZSTR_LEN(new_value)) {
		const zend_encoding **return_list;
		size_t return_size;
		if (FAILURE == zend_multibyte_parse_encoding_list(ZSTR_VAL(new_value), ZSTR_LEN(new_value),
	&return_list, &return_size, 0)) {
			php_error_docref(NULL, E_WARNING, "Illegal encoding ignored: '%s'", ZSTR_VAL(new_value));
			return FAILURE;
		}
		pefree((void *) return_list, 0);
	}
	return OnUpdateString(entry, new_value, mh_arg1, mh_arg2, mh_arg3, stage);
}

ZEND_INI_MH(OnUpdateDecode)
{
	if (new_value) {
		const zend_encoding **return_list;
		size_t return_size;
		if (FAILURE == zend_multibyte_parse_encoding_list(ZSTR_VAL(new_value), ZSTR_LEN(new_value),
	&return_list, &return_size, 0)) {
			php_error_docref(NULL, E_WARNING, "Illegal encoding ignored: '%s'", ZSTR_VAL(new_value));
			return FAILURE;
		}
		pefree((void *) return_list, 0);
	}
	return OnUpdateString(entry, new_value, mh_arg1, mh_arg2, mh_arg3, stage);
}

PHP_INI_BEGIN()
    STD_PHP_INI_ENTRY("exif.encode_unicode",          "ISO-8859-15", PHP_INI_ALL, OnUpdateEncode, encode_unicode,    zend_exif_globals, exif_globals)
    STD_PHP_INI_ENTRY("exif.decode_unicode_motorola", "UCS-2BE",     PHP_INI_ALL, OnUpdateDecode, decode_unicode_be, zend_exif_globals, exif_globals)
    STD_PHP_INI_ENTRY("exif.decode_unicode_intel",    "UCS-2LE",     PHP_INI_ALL, OnUpdateDecode, decode_unicode_le, zend_exif_globals, exif_globals)
    STD_PHP_INI_ENTRY("exif.encode_jis",              "",            PHP_INI_ALL, OnUpdateEncode, encode_jis,        zend_exif_globals, exif_globals)
    STD_PHP_INI_ENTRY("exif.decode_jis_motorola",     "JIS",         PHP_INI_ALL, OnUpdateDecode, decode_jis_be,     zend_exif_globals, exif_globals)
    STD_PHP_INI_ENTRY("exif.decode_jis_intel",        "JIS",         PHP_INI_ALL, OnUpdateDecode, decode_jis_le,     zend_exif_globals, exif_globals)
PHP_INI_END()
/* }}} */

/* {{{ PHP_GINIT_FUNCTION
 */
static PHP_GINIT_FUNCTION(exif)
{
#if defined(COMPILE_DL_EXIF) && defined(ZTS)
	ZEND_TSRMLS_CACHE_UPDATE();
#endif
	exif_globals->encode_unicode    = NULL;
	exif_globals->decode_unicode_be = NULL;
	exif_globals->decode_unicode_le = NULL;
	exif_globals->encode_jis        = NULL;
	exif_globals->decode_jis_be     = NULL;
	exif_globals->decode_jis_le     = NULL;
}
/* }}} */

/* {{{ PHP_MINIT_FUNCTION(exif)
 */
PHP_MINIT_FUNCTION(exif)
{
	REGISTER_INI_ENTRIES();
	if (zend_hash_str_exists(&module_registry, "mbstring", sizeof("mbstring")-1)) {
		REGISTER_LONG_CONSTANT("EXIF_USE_MBSTRING", 1, CONST_CS | CONST_PERSISTENT);
	} else {
		REGISTER_LONG_CONSTANT("EXIF_USE_MBSTRING", 0, CONST_CS | CONST_PERSISTENT);
	}
	return SUCCESS;
}
/* }}} */

/* {{{ PHP_MSHUTDOWN_FUNCTION
 */
PHP_MSHUTDOWN_FUNCTION(exif)
{
	UNREGISTER_INI_ENTRIES();
	return SUCCESS;
}
/* }}} */

/* {{{ exif dependencies */
static const zend_module_dep exif_module_deps[] = {
	ZEND_MOD_REQUIRED("standard")
	ZEND_MOD_OPTIONAL("mbstring")
	ZEND_MOD_END
};
/* }}} */

/* {{{ exif_module_entry
 */
zend_module_entry exif_module_entry = {
	STANDARD_MODULE_HEADER_EX, NULL,
	exif_module_deps,
	"exif",
	exif_functions,
	PHP_MINIT(exif),
	PHP_MSHUTDOWN(exif),
	NULL, NULL,
	PHP_MINFO(exif),
	PHP_EXIF_VERSION,
	PHP_MODULE_GLOBALS(exif),
	PHP_GINIT(exif),
	NULL,
	NULL,
	STANDARD_MODULE_PROPERTIES_EX
};
/* }}} */

#ifdef COMPILE_DL_EXIF
ZEND_GET_MODULE(exif)
#endif

/* {{{ php_strnlen
 * get length of string if buffer if less than buffer size or buffer size */
static size_t php_strnlen(char* str, size_t maxlen) {
	size_t len = 0;

	if (str && maxlen && *str) {
		do {
			len++;
		} while (--maxlen && *(++str));
	}
	return len;
}
/* }}} */

/* {{{ error messages
*/
static const char * EXIF_ERROR_FILEEOF   = "Unexpected end of file reached";
static const char * EXIF_ERROR_CORRUPT   = "File structure corrupted";
static const char * EXIF_ERROR_THUMBEOF  = "Thumbnail goes IFD boundary or end of file reached";
static const char * EXIF_ERROR_FSREALLOC = "Illegal reallocating of undefined file section";

#define EXIF_ERRLOG_FILEEOF(ImageInfo)    exif_error_docref(NULL EXIFERR_CC, ImageInfo, E_WARNING, "%s", EXIF_ERROR_FILEEOF);
#define EXIF_ERRLOG_CORRUPT(ImageInfo)    exif_error_docref(NULL EXIFERR_CC, ImageInfo, E_WARNING, "%s", EXIF_ERROR_CORRUPT);
#define EXIF_ERRLOG_THUMBEOF(ImageInfo)   exif_error_docref(NULL EXIFERR_CC, ImageInfo, E_WARNING, "%s", EXIF_ERROR_THUMBEOF);
#define EXIF_ERRLOG_FSREALLOC(ImageInfo)  exif_error_docref(NULL EXIFERR_CC, ImageInfo, E_WARNING, "%s", EXIF_ERROR_FSREALLOC);
/* }}} */

/* {{{ format description defines
   Describes format descriptor
*/
static int php_tiff_bytes_per_format[] = {0, 1, 1, 2, 4, 8, 1, 1, 2, 4, 8, 4, 8, 1};
#define NUM_FORMATS 13

#define TAG_FMT_BYTE       1
#define TAG_FMT_STRING     2
#define TAG_FMT_USHORT     3
#define TAG_FMT_ULONG      4
#define TAG_FMT_URATIONAL  5
#define TAG_FMT_SBYTE      6
#define TAG_FMT_UNDEFINED  7
#define TAG_FMT_SSHORT     8
#define TAG_FMT_SLONG      9
#define TAG_FMT_SRATIONAL 10
#define TAG_FMT_SINGLE    11
#define TAG_FMT_DOUBLE    12
#define TAG_FMT_IFD       13

#ifdef EXIF_DEBUG
static char *exif_get_tagformat(int format)
{
	switch(format) {
		case TAG_FMT_BYTE:      return "BYTE";
		case TAG_FMT_STRING:    return "STRING";
		case TAG_FMT_USHORT:    return "USHORT";
		case TAG_FMT_ULONG:     return "ULONG";
		case TAG_FMT_URATIONAL: return "URATIONAL";
		case TAG_FMT_SBYTE:     return "SBYTE";
		case TAG_FMT_UNDEFINED: return "UNDEFINED";
		case TAG_FMT_SSHORT:    return "SSHORT";
		case TAG_FMT_SLONG:     return "SLONG";
		case TAG_FMT_SRATIONAL: return "SRATIONAL";
		case TAG_FMT_SINGLE:    return "SINGLE";
		case TAG_FMT_DOUBLE:    return "DOUBLE";
		case TAG_FMT_IFD:       return "IFD";
	}
	return "*Illegal";
}
#endif

/* Describes tag values */
#define TAG_GPS_VERSION_ID              0x0000
#define TAG_GPS_LATITUDE_REF            0x0001
#define TAG_GPS_LATITUDE                0x0002
#define TAG_GPS_LONGITUDE_REF           0x0003
#define TAG_GPS_LONGITUDE               0x0004
#define TAG_GPS_ALTITUDE_REF            0x0005
#define TAG_GPS_ALTITUDE                0x0006
#define TAG_GPS_TIME_STAMP              0x0007
#define TAG_GPS_SATELLITES              0x0008
#define TAG_GPS_STATUS                  0x0009
#define TAG_GPS_MEASURE_MODE            0x000A
#define TAG_GPS_DOP                     0x000B
#define TAG_GPS_SPEED_REF               0x000C
#define TAG_GPS_SPEED                   0x000D
#define TAG_GPS_TRACK_REF               0x000E
#define TAG_GPS_TRACK                   0x000F
#define TAG_GPS_IMG_DIRECTION_REF       0x0010
#define TAG_GPS_IMG_DIRECTION           0x0011
#define TAG_GPS_MAP_DATUM               0x0012
#define TAG_GPS_DEST_LATITUDE_REF       0x0013
#define TAG_GPS_DEST_LATITUDE           0x0014
#define TAG_GPS_DEST_LONGITUDE_REF      0x0015
#define TAG_GPS_DEST_LONGITUDE          0x0016
#define TAG_GPS_DEST_BEARING_REF        0x0017
#define TAG_GPS_DEST_BEARING            0x0018
#define TAG_GPS_DEST_DISTANCE_REF       0x0019
#define TAG_GPS_DEST_DISTANCE           0x001A
#define TAG_GPS_PROCESSING_METHOD       0x001B
#define TAG_GPS_AREA_INFORMATION        0x001C
#define TAG_GPS_DATE_STAMP              0x001D
#define TAG_GPS_DIFFERENTIAL            0x001E
#define TAG_TIFF_COMMENT                0x00FE /* SHOUDLNT HAPPEN */
#define TAG_NEW_SUBFILE                 0x00FE /* New version of subfile tag */
#define TAG_SUBFILE_TYPE                0x00FF /* Old version of subfile tag */
#define TAG_IMAGEWIDTH                  0x0100
#define TAG_IMAGEHEIGHT                 0x0101
#define TAG_BITS_PER_SAMPLE             0x0102
#define TAG_COMPRESSION                 0x0103
#define TAG_PHOTOMETRIC_INTERPRETATION  0x0106
#define TAG_TRESHHOLDING                0x0107
#define TAG_CELL_WIDTH                  0x0108
#define TAG_CELL_HEIGHT                 0x0109
#define TAG_FILL_ORDER                  0x010A
#define TAG_DOCUMENT_NAME               0x010D
#define TAG_IMAGE_DESCRIPTION           0x010E
#define TAG_MAKE                        0x010F
#define TAG_MODEL                       0x0110
#define TAG_STRIP_OFFSETS               0x0111
#define TAG_ORIENTATION                 0x0112
#define TAG_SAMPLES_PER_PIXEL           0x0115
#define TAG_ROWS_PER_STRIP              0x0116
#define TAG_STRIP_BYTE_COUNTS           0x0117
#define TAG_MIN_SAMPPLE_VALUE           0x0118
#define TAG_MAX_SAMPLE_VALUE            0x0119
#define TAG_X_RESOLUTION                0x011A
#define TAG_Y_RESOLUTION                0x011B
#define TAG_PLANAR_CONFIGURATION        0x011C
#define TAG_PAGE_NAME                   0x011D
#define TAG_X_POSITION                  0x011E
#define TAG_Y_POSITION                  0x011F
#define TAG_FREE_OFFSETS                0x0120
#define TAG_FREE_BYTE_COUNTS            0x0121
#define TAG_GRAY_RESPONSE_UNIT          0x0122
#define TAG_GRAY_RESPONSE_CURVE         0x0123
#define TAG_RESOLUTION_UNIT             0x0128
#define TAG_PAGE_NUMBER                 0x0129
#define TAG_TRANSFER_FUNCTION           0x012D
#define TAG_SOFTWARE                    0x0131
#define TAG_DATETIME                    0x0132
#define TAG_ARTIST                      0x013B
#define TAG_HOST_COMPUTER               0x013C
#define TAG_PREDICTOR                   0x013D
#define TAG_WHITE_POINT                 0x013E
#define TAG_PRIMARY_CHROMATICITIES      0x013F
#define TAG_COLOR_MAP                   0x0140
#define TAG_HALFTONE_HINTS              0x0141
#define TAG_TILE_WIDTH                  0x0142
#define TAG_TILE_LENGTH                 0x0143
#define TAG_TILE_OFFSETS                0x0144
#define TAG_TILE_BYTE_COUNTS            0x0145
#define TAG_SUB_IFD                     0x014A
#define TAG_INK_SETMPUTER               0x014C
#define TAG_INK_NAMES                   0x014D
#define TAG_NUMBER_OF_INKS              0x014E
#define TAG_DOT_RANGE                   0x0150
#define TAG_TARGET_PRINTER              0x0151
#define TAG_EXTRA_SAMPLE                0x0152
#define TAG_SAMPLE_FORMAT               0x0153
#define TAG_S_MIN_SAMPLE_VALUE          0x0154
#define TAG_S_MAX_SAMPLE_VALUE          0x0155
#define TAG_TRANSFER_RANGE              0x0156
#define TAG_JPEG_TABLES                 0x015B
#define TAG_JPEG_PROC                   0x0200
#define TAG_JPEG_INTERCHANGE_FORMAT     0x0201
#define TAG_JPEG_INTERCHANGE_FORMAT_LEN 0x0202
#define TAG_JPEG_RESTART_INTERVAL       0x0203
#define TAG_JPEG_LOSSLESS_PREDICTOR     0x0205
#define TAG_JPEG_POINT_TRANSFORMS       0x0206
#define TAG_JPEG_Q_TABLES               0x0207
#define TAG_JPEG_DC_TABLES              0x0208
#define TAG_JPEG_AC_TABLES              0x0209
#define TAG_YCC_COEFFICIENTS            0x0211
#define TAG_YCC_SUB_SAMPLING            0x0212
#define TAG_YCC_POSITIONING             0x0213
#define TAG_REFERENCE_BLACK_WHITE       0x0214
/* 0x0301 - 0x0302 */
/* 0x0320 */
/* 0x0343 */
/* 0x5001 - 0x501B */
/* 0x5021 - 0x503B */
/* 0x5090 - 0x5091 */
/* 0x5100 - 0x5101 */
/* 0x5110 - 0x5113 */
/* 0x80E3 - 0x80E6 */
/* 0x828d - 0x828F */
#define TAG_COPYRIGHT                   0x8298
#define TAG_EXPOSURETIME                0x829A
#define TAG_FNUMBER                     0x829D
#define TAG_EXIF_IFD_POINTER            0x8769
#define TAG_ICC_PROFILE                 0x8773
#define TAG_EXPOSURE_PROGRAM            0x8822
#define TAG_SPECTRAL_SENSITY            0x8824
#define TAG_GPS_IFD_POINTER             0x8825
#define TAG_ISOSPEED                    0x8827
#define TAG_OPTOELECTRIC_CONVERSION_F   0x8828
/* 0x8829 - 0x882b */
#define TAG_EXIFVERSION                 0x9000
#define TAG_DATE_TIME_ORIGINAL          0x9003
#define TAG_DATE_TIME_DIGITIZED         0x9004
#define TAG_COMPONENT_CONFIG            0x9101
#define TAG_COMPRESSED_BITS_PER_PIXEL   0x9102
#define TAG_SHUTTERSPEED                0x9201
#define TAG_APERTURE                    0x9202
#define TAG_BRIGHTNESS_VALUE            0x9203
#define TAG_EXPOSURE_BIAS_VALUE         0x9204
#define TAG_MAX_APERTURE                0x9205
#define TAG_SUBJECT_DISTANCE            0x9206
#define TAG_METRIC_MODULE               0x9207
#define TAG_LIGHT_SOURCE                0x9208
#define TAG_FLASH                       0x9209
#define TAG_FOCAL_LENGTH                0x920A
/* 0x920B - 0x920D */
/* 0x9211 - 0x9216 */
#define TAG_SUBJECT_AREA                0x9214
#define TAG_MAKER_NOTE                  0x927C
#define TAG_USERCOMMENT                 0x9286
#define TAG_SUB_SEC_TIME                0x9290
#define TAG_SUB_SEC_TIME_ORIGINAL       0x9291
#define TAG_SUB_SEC_TIME_DIGITIZED      0x9292
/* 0x923F */
/* 0x935C */
#define TAG_XP_TITLE                    0x9C9B
#define TAG_XP_COMMENTS                 0x9C9C
#define TAG_XP_AUTHOR                   0x9C9D
#define TAG_XP_KEYWORDS                 0x9C9E
#define TAG_XP_SUBJECT                  0x9C9F
#define TAG_FLASH_PIX_VERSION           0xA000
#define TAG_COLOR_SPACE                 0xA001
#define TAG_COMP_IMAGE_WIDTH            0xA002 /* compressed images only */
#define TAG_COMP_IMAGE_HEIGHT           0xA003
#define TAG_RELATED_SOUND_FILE          0xA004
#define TAG_INTEROP_IFD_POINTER         0xA005 /* IFD pointer */
#define TAG_FLASH_ENERGY                0xA20B
#define TAG_SPATIAL_FREQUENCY_RESPONSE  0xA20C
#define TAG_FOCALPLANE_X_RES            0xA20E
#define TAG_FOCALPLANE_Y_RES            0xA20F
#define TAG_FOCALPLANE_RESOLUTION_UNIT  0xA210
#define TAG_SUBJECT_LOCATION            0xA214
#define TAG_EXPOSURE_INDEX              0xA215
#define TAG_SENSING_METHOD              0xA217
#define TAG_FILE_SOURCE                 0xA300
#define TAG_SCENE_TYPE                  0xA301
#define TAG_CFA_PATTERN                 0xA302
#define TAG_CUSTOM_RENDERED             0xA401
#define TAG_EXPOSURE_MODE               0xA402
#define TAG_WHITE_BALANCE               0xA403
#define TAG_DIGITAL_ZOOM_RATIO          0xA404
#define TAG_FOCAL_LENGTH_IN_35_MM_FILM  0xA405
#define TAG_SCENE_CAPTURE_TYPE          0xA406
#define TAG_GAIN_CONTROL                0xA407
#define TAG_CONTRAST                    0xA408
#define TAG_SATURATION                  0xA409
#define TAG_SHARPNESS                   0xA40A
#define TAG_DEVICE_SETTING_DESCRIPTION  0xA40B
#define TAG_SUBJECT_DISTANCE_RANGE      0xA40C
#define TAG_IMAGE_UNIQUE_ID             0xA420

/* Olympus specific tags */
#define TAG_OLYMPUS_SPECIALMODE         0x0200
#define TAG_OLYMPUS_JPEGQUAL            0x0201
#define TAG_OLYMPUS_MACRO               0x0202
#define TAG_OLYMPUS_DIGIZOOM            0x0204
#define TAG_OLYMPUS_SOFTWARERELEASE     0x0207
#define TAG_OLYMPUS_PICTINFO            0x0208
#define TAG_OLYMPUS_CAMERAID            0x0209
/* end Olympus specific tags */

/* Internal */
#define TAG_NONE               			-1 /* note that -1 <> 0xFFFF */
#define TAG_COMPUTED_VALUE     			-2
#define TAG_END_OF_LIST                 0xFFFD

/* Values for TAG_PHOTOMETRIC_INTERPRETATION */
#define PMI_BLACK_IS_ZERO       0
#define PMI_WHITE_IS_ZERO       1
#define PMI_RGB          	    2
#define PMI_PALETTE_COLOR       3
#define PMI_TRANSPARENCY_MASK   4
#define PMI_SEPARATED           5
#define PMI_YCBCR               6
#define PMI_CIELAB              8

/* }}} */

/* {{{ TabTable[]
 */
typedef const struct {
	unsigned short Tag;
	char *Desc;
} tag_info_type;

typedef tag_info_type  tag_info_array[];
typedef tag_info_type  *tag_table_type;

#define TAG_TABLE_END \
  {TAG_NONE,           "No tag value"},\
  {TAG_COMPUTED_VALUE, "Computed value"},\
  {TAG_END_OF_LIST,    ""}  /* Important for exif_get_tagname() IF value != "" function result is != false */

static tag_info_array tag_table_IFD = {
  { 0x000B, "ACDComment"},
  { 0x00FE, "NewSubFile"}, /* better name it 'ImageType' ? */
  { 0x00FF, "SubFile"},
  { 0x0100, "ImageWidth"},
  { 0x0101, "ImageLength"},
  { 0x0102, "BitsPerSample"},
  { 0x0103, "Compression"},
  { 0x0106, "PhotometricInterpretation"},
  { 0x010A, "FillOrder"},
  { 0x010D, "DocumentName"},
  { 0x010E, "ImageDescription"},
  { 0x010F, "Make"},
  { 0x0110, "Model"},
  { 0x0111, "StripOffsets"},
  { 0x0112, "Orientation"},
  { 0x0115, "SamplesPerPixel"},
  { 0x0116, "RowsPerStrip"},
  { 0x0117, "StripByteCounts"},
  { 0x0118, "MinSampleValue"},
  { 0x0119, "MaxSampleValue"},
  { 0x011A, "XResolution"},
  { 0x011B, "YResolution"},
  { 0x011C, "PlanarConfiguration"},
  { 0x011D, "PageName"},
  { 0x011E, "XPosition"},
  { 0x011F, "YPosition"},
  { 0x0120, "FreeOffsets"},
  { 0x0121, "FreeByteCounts"},
  { 0x0122, "GrayResponseUnit"},
  { 0x0123, "GrayResponseCurve"},
  { 0x0124, "T4Options"},
  { 0x0125, "T6Options"},
  { 0x0128, "ResolutionUnit"},
  { 0x0129, "PageNumber"},
  { 0x012D, "TransferFunction"},
  { 0x0131, "Software"},
  { 0x0132, "DateTime"},
  { 0x013B, "Artist"},
  { 0x013C, "HostComputer"},
  { 0x013D, "Predictor"},
  { 0x013E, "WhitePoint"},
  { 0x013F, "PrimaryChromaticities"},
  { 0x0140, "ColorMap"},
  { 0x0141, "HalfToneHints"},
  { 0x0142, "TileWidth"},
  { 0x0143, "TileLength"},
  { 0x0144, "TileOffsets"},
  { 0x0145, "TileByteCounts"},
  { 0x014A, "SubIFD"},
  { 0x014C, "InkSet"},
  { 0x014D, "InkNames"},
  { 0x014E, "NumberOfInks"},
  { 0x0150, "DotRange"},
  { 0x0151, "TargetPrinter"},
  { 0x0152, "ExtraSample"},
  { 0x0153, "SampleFormat"},
  { 0x0154, "SMinSampleValue"},
  { 0x0155, "SMaxSampleValue"},
  { 0x0156, "TransferRange"},
  { 0x0157, "ClipPath"},
  { 0x0158, "XClipPathUnits"},
  { 0x0159, "YClipPathUnits"},
  { 0x015A, "Indexed"},
  { 0x015B, "JPEGTables"},
  { 0x015F, "OPIProxy"},
  { 0x0200, "JPEGProc"},
  { 0x0201, "JPEGInterchangeFormat"},
  { 0x0202, "JPEGInterchangeFormatLength"},
  { 0x0203, "JPEGRestartInterval"},
  { 0x0205, "JPEGLosslessPredictors"},
  { 0x0206, "JPEGPointTransforms"},
  { 0x0207, "JPEGQTables"},
  { 0x0208, "JPEGDCTables"},
  { 0x0209, "JPEGACTables"},
  { 0x0211, "YCbCrCoefficients"},
  { 0x0212, "YCbCrSubSampling"},
  { 0x0213, "YCbCrPositioning"},
  { 0x0214, "ReferenceBlackWhite"},
  { 0x02BC, "ExtensibleMetadataPlatform"}, /* XAP: Extensible Authoring Publishing, obsoleted by XMP: Extensible Metadata Platform */
  { 0x0301, "Gamma"},
  { 0x0302, "ICCProfileDescriptor"},
  { 0x0303, "SRGBRenderingIntent"},
  { 0x0320, "ImageTitle"},
  { 0x5001, "ResolutionXUnit"},
  { 0x5002, "ResolutionYUnit"},
  { 0x5003, "ResolutionXLengthUnit"},
  { 0x5004, "ResolutionYLengthUnit"},
  { 0x5005, "PrintFlags"},
  { 0x5006, "PrintFlagsVersion"},
  { 0x5007, "PrintFlagsCrop"},
  { 0x5008, "PrintFlagsBleedWidth"},
  { 0x5009, "PrintFlagsBleedWidthScale"},
  { 0x500A, "HalftoneLPI"},
  { 0x500B, "HalftoneLPIUnit"},
  { 0x500C, "HalftoneDegree"},
  { 0x500D, "HalftoneShape"},
  { 0x500E, "HalftoneMisc"},
  { 0x500F, "HalftoneScreen"},
  { 0x5010, "JPEGQuality"},
  { 0x5011, "GridSize"},
  { 0x5012, "ThumbnailFormat"},
  { 0x5013, "ThumbnailWidth"},
  { 0x5014, "ThumbnailHeight"},
  { 0x5015, "ThumbnailColorDepth"},
  { 0x5016, "ThumbnailPlanes"},
  { 0x5017, "ThumbnailRawBytes"},
  { 0x5018, "ThumbnailSize"},
  { 0x5019, "ThumbnailCompressedSize"},
  { 0x501A, "ColorTransferFunction"},
  { 0x501B, "ThumbnailData"},
  { 0x5020, "ThumbnailImageWidth"},
  { 0x5021, "ThumbnailImageHeight"},
  { 0x5022, "ThumbnailBitsPerSample"},
  { 0x5023, "ThumbnailCompression"},
  { 0x5024, "ThumbnailPhotometricInterp"},
  { 0x5025, "ThumbnailImageDescription"},
  { 0x5026, "ThumbnailEquipMake"},
  { 0x5027, "ThumbnailEquipModel"},
  { 0x5028, "ThumbnailStripOffsets"},
  { 0x5029, "ThumbnailOrientation"},
  { 0x502A, "ThumbnailSamplesPerPixel"},
  { 0x502B, "ThumbnailRowsPerStrip"},
  { 0x502C, "ThumbnailStripBytesCount"},
  { 0x502D, "ThumbnailResolutionX"},
  { 0x502E, "ThumbnailResolutionY"},
  { 0x502F, "ThumbnailPlanarConfig"},
  { 0x5030, "ThumbnailResolutionUnit"},
  { 0x5031, "ThumbnailTransferFunction"},
  { 0x5032, "ThumbnailSoftwareUsed"},
  { 0x5033, "ThumbnailDateTime"},
  { 0x5034, "ThumbnailArtist"},
  { 0x5035, "ThumbnailWhitePoint"},
  { 0x5036, "ThumbnailPrimaryChromaticities"},
  { 0x5037, "ThumbnailYCbCrCoefficients"},
  { 0x5038, "ThumbnailYCbCrSubsampling"},
  { 0x5039, "ThumbnailYCbCrPositioning"},
  { 0x503A, "ThumbnailRefBlackWhite"},
  { 0x503B, "ThumbnailCopyRight"},
  { 0x5090, "LuminanceTable"},
  { 0x5091, "ChrominanceTable"},
  { 0x5100, "FrameDelay"},
  { 0x5101, "LoopCount"},
  { 0x5110, "PixelUnit"},
  { 0x5111, "PixelPerUnitX"},
  { 0x5112, "PixelPerUnitY"},
  { 0x5113, "PaletteHistogram"},
  { 0x1000, "RelatedImageFileFormat"},
  { 0x800D, "ImageID"},
  { 0x80E3, "Matteing"},   /* obsoleted by ExtraSamples */
  { 0x80E4, "DataType"},   /* obsoleted by SampleFormat */
  { 0x80E5, "ImageDepth"},
  { 0x80E6, "TileDepth"},
  { 0x828D, "CFARepeatPatternDim"},
  { 0x828E, "CFAPattern"},
  { 0x828F, "BatteryLevel"},
  { 0x8298, "Copyright"},
  { 0x829A, "ExposureTime"},
  { 0x829D, "FNumber"},
  { 0x83BB, "IPTC/NAA"},
  { 0x84E3, "IT8RasterPadding"},
  { 0x84E5, "IT8ColorTable"},
  { 0x8649, "ImageResourceInformation"}, /* PhotoShop */
  { 0x8769, "Exif_IFD_Pointer"},
  { 0x8773, "ICC_Profile"},
  { 0x8822, "ExposureProgram"},
  { 0x8824, "SpectralSensity"},
  { 0x8828, "OECF"},
  { 0x8825, "GPS_IFD_Pointer"},
  { 0x8827, "ISOSpeedRatings"},
  { 0x8828, "OECF"},
  { 0x9000, "ExifVersion"},
  { 0x9003, "DateTimeOriginal"},
  { 0x9004, "DateTimeDigitized"},
  { 0x9101, "ComponentsConfiguration"},
  { 0x9102, "CompressedBitsPerPixel"},
  { 0x9201, "ShutterSpeedValue"},
  { 0x9202, "ApertureValue"},
  { 0x9203, "BrightnessValue"},
  { 0x9204, "ExposureBiasValue"},
  { 0x9205, "MaxApertureValue"},
  { 0x9206, "SubjectDistance"},
  { 0x9207, "MeteringMode"},
  { 0x9208, "LightSource"},
  { 0x9209, "Flash"},
  { 0x920A, "FocalLength"},
  { 0x920B, "FlashEnergy"},                 /* 0xA20B  in JPEG   */
  { 0x920C, "SpatialFrequencyResponse"},    /* 0xA20C    -  -    */
  { 0x920D, "Noise"},
  { 0x920E, "FocalPlaneXResolution"},       /* 0xA20E    -  -    */
  { 0x920F, "FocalPlaneYResolution"},       /* 0xA20F    -  -    */
  { 0x9210, "FocalPlaneResolutionUnit"},    /* 0xA210    -  -    */
  { 0x9211, "ImageNumber"},
  { 0x9212, "SecurityClassification"},
  { 0x9213, "ImageHistory"},
  { 0x9214, "SubjectLocation"},             /* 0xA214    -  -    */
  { 0x9215, "ExposureIndex"},               /* 0xA215    -  -    */
  { 0x9216, "TIFF/EPStandardID"},
  { 0x9217, "SensingMethod"},               /* 0xA217    -  -    */
  { 0x923F, "StoNits"},
  { 0x927C, "MakerNote"},
  { 0x9286, "UserComment"},
  { 0x9290, "SubSecTime"},
  { 0x9291, "SubSecTimeOriginal"},
  { 0x9292, "SubSecTimeDigitized"},
  { 0x935C, "ImageSourceData"},             /* "Adobe Photoshop Document Data Block": 8BIM... */
  { 0x9c9b, "Title" },                      /* Win XP specific, Unicode  */
  { 0x9c9c, "Comments" },                   /* Win XP specific, Unicode  */
  { 0x9c9d, "Author" },                     /* Win XP specific, Unicode  */
  { 0x9c9e, "Keywords" },                   /* Win XP specific, Unicode  */
  { 0x9c9f, "Subject" },                    /* Win XP specific, Unicode, not to be confused with SubjectDistance and SubjectLocation */
  { 0xA000, "FlashPixVersion"},
  { 0xA001, "ColorSpace"},
  { 0xA002, "ExifImageWidth"},
  { 0xA003, "ExifImageLength"},
  { 0xA004, "RelatedSoundFile"},
  { 0xA005, "InteroperabilityOffset"},
  { 0xA20B, "FlashEnergy"},                 /* 0x920B in TIFF/EP */
  { 0xA20C, "SpatialFrequencyResponse"},    /* 0x920C    -  -    */
  { 0xA20D, "Noise"},
  { 0xA20E, "FocalPlaneXResolution"},    	/* 0x920E    -  -    */
  { 0xA20F, "FocalPlaneYResolution"},       /* 0x920F    -  -    */
  { 0xA210, "FocalPlaneResolutionUnit"},    /* 0x9210    -  -    */
  { 0xA211, "ImageNumber"},
  { 0xA212, "SecurityClassification"},
  { 0xA213, "ImageHistory"},
  { 0xA214, "SubjectLocation"},             /* 0x9214    -  -    */
  { 0xA215, "ExposureIndex"},               /* 0x9215    -  -    */
  { 0xA216, "TIFF/EPStandardID"},
  { 0xA217, "SensingMethod"},               /* 0x9217    -  -    */
  { 0xA300, "FileSource"},
  { 0xA301, "SceneType"},
  { 0xA302, "CFAPattern"},
  { 0xA401, "CustomRendered"},
  { 0xA402, "ExposureMode"},
  { 0xA403, "WhiteBalance"},
  { 0xA404, "DigitalZoomRatio"},
  { 0xA405, "FocalLengthIn35mmFilm"},
  { 0xA406, "SceneCaptureType"},
  { 0xA407, "GainControl"},
  { 0xA408, "Contrast"},
  { 0xA409, "Saturation"},
  { 0xA40A, "Sharpness"},
  { 0xA40B, "DeviceSettingDescription"},
  { 0xA40C, "SubjectDistanceRange"},
  { 0xA420, "ImageUniqueID"},
  TAG_TABLE_END
} ;

static tag_info_array tag_table_GPS = {
  { 0x0000, "GPSVersion"},
  { 0x0001, "GPSLatitudeRef"},
  { 0x0002, "GPSLatitude"},
  { 0x0003, "GPSLongitudeRef"},
  { 0x0004, "GPSLongitude"},
  { 0x0005, "GPSAltitudeRef"},
  { 0x0006, "GPSAltitude"},
  { 0x0007, "GPSTimeStamp"},
  { 0x0008, "GPSSatellites"},
  { 0x0009, "GPSStatus"},
  { 0x000A, "GPSMeasureMode"},
  { 0x000B, "GPSDOP"},
  { 0x000C, "GPSSpeedRef"},
  { 0x000D, "GPSSpeed"},
  { 0x000E, "GPSTrackRef"},
  { 0x000F, "GPSTrack"},
  { 0x0010, "GPSImgDirectionRef"},
  { 0x0011, "GPSImgDirection"},
  { 0x0012, "GPSMapDatum"},
  { 0x0013, "GPSDestLatitudeRef"},
  { 0x0014, "GPSDestLatitude"},
  { 0x0015, "GPSDestLongitudeRef"},
  { 0x0016, "GPSDestLongitude"},
  { 0x0017, "GPSDestBearingRef"},
  { 0x0018, "GPSDestBearing"},
  { 0x0019, "GPSDestDistanceRef"},
  { 0x001A, "GPSDestDistance"},
  { 0x001B, "GPSProcessingMode"},
  { 0x001C, "GPSAreaInformation"},
  { 0x001D, "GPSDateStamp"},
  { 0x001E, "GPSDifferential"},
  TAG_TABLE_END
};

static tag_info_array tag_table_IOP = {
  { 0x0001, "InterOperabilityIndex"}, /* should be 'R98' or 'THM' */
  { 0x0002, "InterOperabilityVersion"},
  { 0x1000, "RelatedFileFormat"},
  { 0x1001, "RelatedImageWidth"},
  { 0x1002, "RelatedImageHeight"},
  TAG_TABLE_END
};

static tag_info_array tag_table_VND_CANON = {
  { 0x0001, "ModeArray"}, /* guess */
  { 0x0004, "ImageInfo"}, /* guess */
  { 0x0006, "ImageType"},
  { 0x0007, "FirmwareVersion"},
  { 0x0008, "ImageNumber"},
  { 0x0009, "OwnerName"},
  { 0x000C, "Camera"},
  { 0x000F, "CustomFunctions"},
  TAG_TABLE_END
};

static tag_info_array tag_table_VND_CASIO = {
  { 0x0001, "RecordingMode"},
  { 0x0002, "Quality"},
  { 0x0003, "FocusingMode"},
  { 0x0004, "FlashMode"},
  { 0x0005, "FlashIntensity"},
  { 0x0006, "ObjectDistance"},
  { 0x0007, "WhiteBalance"},
  { 0x000A, "DigitalZoom"},
  { 0x000B, "Sharpness"},
  { 0x000C, "Contrast"},
  { 0x000D, "Saturation"},
  { 0x0014, "CCDSensitivity"},
  TAG_TABLE_END
};

static tag_info_array tag_table_VND_FUJI = {
  { 0x0000, "Version"},
  { 0x1000, "Quality"},
  { 0x1001, "Sharpness"},
  { 0x1002, "WhiteBalance"},
  { 0x1003, "Color"},
  { 0x1004, "Tone"},
  { 0x1010, "FlashMode"},
  { 0x1011, "FlashStrength"},
  { 0x1020, "Macro"},
  { 0x1021, "FocusMode"},
  { 0x1030, "SlowSync"},
  { 0x1031, "PictureMode"},
  { 0x1100, "ContTake"},
  { 0x1300, "BlurWarning"},
  { 0x1301, "FocusWarning"},
  { 0x1302, "AEWarning "},
  TAG_TABLE_END
};

static tag_info_array tag_table_VND_NIKON = {
  { 0x0003, "Quality"},
  { 0x0004, "ColorMode"},
  { 0x0005, "ImageAdjustment"},
  { 0x0006, "CCDSensitivity"},
  { 0x0007, "WhiteBalance"},
  { 0x0008, "Focus"},
  { 0x000a, "DigitalZoom"},
  { 0x000b, "Converter"},
  TAG_TABLE_END
};

static tag_info_array tag_table_VND_NIKON_990 = {
  { 0x0001, "Version"},
  { 0x0002, "ISOSetting"},
  { 0x0003, "ColorMode"},
  { 0x0004, "Quality"},
  { 0x0005, "WhiteBalance"},
  { 0x0006, "ImageSharpening"},
  { 0x0007, "FocusMode"},
  { 0x0008, "FlashSetting"},
  { 0x000F, "ISOSelection"},
  { 0x0080, "ImageAdjustment"},
  { 0x0082, "AuxiliaryLens"},
  { 0x0085, "ManualFocusDistance"},
  { 0x0086, "DigitalZoom"},
  { 0x0088, "AFFocusPosition"},
  { 0x0010, "DataDump"},
  TAG_TABLE_END
};

static tag_info_array tag_table_VND_OLYMPUS = {
  { 0x0200, "SpecialMode"},
  { 0x0201, "JPEGQuality"},
  { 0x0202, "Macro"},
  { 0x0204, "DigitalZoom"},
  { 0x0207, "SoftwareRelease"},
  { 0x0208, "PictureInfo"},
  { 0x0209, "CameraId"},
  { 0x0F00, "DataDump"},
  TAG_TABLE_END
};

static tag_info_array tag_table_VND_SAMSUNG = {
  { 0x0001, "Version"},
  { 0x0021, "PictureWizard"},
  { 0x0030, "LocalLocationName"},
  { 0x0031, "LocationName"},
  { 0x0035, "Preview"},
  { 0x0043, "CameraTemperature"},
  { 0xa001, "FirmwareName"},
  { 0xa003, "LensType"},
  { 0xa004, "LensFirmware"},
  { 0xa010, "SensorAreas"},
  { 0xa011, "ColorSpace"},
  { 0xa012, "SmartRange"},
  { 0xa013, "ExposureBiasValue"},
  { 0xa014, "ISO"},
  { 0xa018, "ExposureTime"},
  { 0xa019, "FNumber"},
  { 0xa01a, "FocalLengthIn35mmFormat"},
  { 0xa020, "EncryptionKey"},
  { 0xa021, "WB_RGGBLevelsUncorrected"},
  { 0xa022, "WB_RGGBLevelsAuto"},
  { 0xa023, "WB_RGGBLevelsIlluminator1"},
  { 0xa024, "WB_RGGBLevelsIlluminator2"},
  { 0xa028, "WB_RGGBLevelsBlack"},
  { 0xa030, "ColorMatrix"},
  { 0xa031, "ColorMatrixSRGB"},
  { 0xa032, "ColorMatrixAdobeRGB"},
  { 0xa040, "ToneCurve1"},
  { 0xa041, "ToneCurve2"},
  { 0xa042, "ToneCurve3"},
  { 0xa043, "ToneCurve4"},
  TAG_TABLE_END
};

static tag_info_array tag_table_VND_PANASONIC = {
  { 0x0001, "Quality"},
  { 0x0002, "FirmwareVersion"},
  { 0x0003, "WhiteBalance"},
  { 0x0004, "0x0004"},
  { 0x0007, "FocusMode"},
  { 0x000f, "AFMode"},
  { 0x001a, "ImageStabilization"},
  { 0x001c, "Macro"},
  { 0x001f, "ShootingMode"},
  { 0x0020, "Audio"},
  { 0x0021, "DataDump"},
  { 0x0022, "0x0022"},
  { 0x0023, "WhiteBalanceBias"},
  { 0x0024, "FlashBias"},
  { 0x0025, "InternalSerialNumber"},
  { 0x0026, "ExifVersion"},
  { 0x0027, "0x0027"},
  { 0x0028, "ColorEffect"},
  { 0x0029, "TimeSincePowerOn"},
  { 0x002a, "BurstMode"},
  { 0x002b, "SequenceNumber"},
  { 0x002c, "Contrast"},
  { 0x002d, "NoiseReduction"},
  { 0x002e, "SelfTimer"},
  { 0x002f, "0x002f"},
  { 0x0030, "Rotation"},
  { 0x0031, "AFAssistLamp"},
  { 0x0032, "ColorMode"},
  { 0x0033, "BabyAge1"},
  { 0x0034, "OpticalZoomMode"},
  { 0x0035, "ConversionLens"},
  { 0x0036, "TravelDay"},
  { 0x0039, "Contrast"},
  { 0x003a, "WorldTimeLocation"},
  { 0x003b, "TextStamp1"},
  { 0x003c, "ProgramISO"},
  { 0x003d, "AdvancedSceneType"},
  { 0x003e, "TextStamp2"},
  { 0x003f, "FacesDetected"},
  { 0x0040, "Saturation"},
  { 0x0041, "Sharpness"},
  { 0x0042, "FilmMode"},
  { 0x0044, "ColorTempKelvin"},
  { 0x0045, "BracketSettings"},
  { 0x0046, "WBAdjustAB"},
  { 0x0047, "WBAdjustGM"},
  { 0x0048, "FlashCurtain"},
  { 0x0049, "LongShutterNoiseReduction"},
  { 0x004b, "ImageWidth"},
  { 0x004c, "ImageHeight"},
  { 0x004d, "AFPointPosition"},
  { 0x004e, "FaceDetInfo"},
  { 0x0051, "LensType"},
  { 0x0052, "LensSerialNumber"},
  { 0x0053, "AccessoryType"},
  { 0x0054, "AccessorySerialNumber"},
  { 0x0059, "Transform1"},
  { 0x005d, "IntelligentExposure"},
  { 0x0060, "LensFirmwareVersion"},
  { 0x0061, "FaceRecInfo"},
  { 0x0062, "FlashWarning"},
  { 0x0065, "Title"},
  { 0x0066, "BabyName"},
  { 0x0067, "Location"},
  { 0x0069, "Country"},
  { 0x006b, "State"},
  { 0x006d, "City"},
  { 0x006f, "Landmark"},
  { 0x0070, "IntelligentResolution"},
  { 0x0077, "BurstSheed"},
  { 0x0079, "IntelligentDRange"},
  { 0x007c, "ClearRetouch"},
  { 0x0080, "City2"},
  { 0x0086, "ManometerPressure"},
  { 0x0089, "PhotoStyle"},
  { 0x008a, "ShadingCompensation"},
  { 0x008c, "AccelerometerZ"},
  { 0x008d, "AccelerometerX"},
  { 0x008e, "AccelerometerY"},
  { 0x008f, "CameraOrientation"},
  { 0x0090, "RollAngle"},
  { 0x0091, "PitchAngle"},
  { 0x0093, "SweepPanoramaDirection"},
  { 0x0094, "PanoramaFieldOfView"},
  { 0x0096, "TimerRecording"},
  { 0x009d, "InternalNDFilter"},
  { 0x009e, "HDR"},
  { 0x009f, "ShutterType"},
  { 0x00a3, "ClearRetouchValue"},
  { 0x00ab, "TouchAE"},
  { 0x0e00, "PrintIM"},
  { 0x4449, "0x4449"},
  { 0x8000, "MakerNoteVersion"},
  { 0x8001, "SceneMode"},
  { 0x8004, "WBRedLevel"},
  { 0x8005, "WBGreenLevel"},
  { 0x8006, "WBBlueLevel"},
  { 0x8007, "FlashFired"},
  { 0x8008, "TextStamp3"},
  { 0x8009, "TextStamp4"},
  { 0x8010, "BabyAge2"},
  { 0x8012, "Transform2"},
  TAG_TABLE_END
};

static tag_info_array tag_table_VND_DJI = {
  { 0x0001, "Make"},
  { 0x0003, "SpeedX"},
  { 0x0004, "SpeedY"},
  { 0x0005, "SpeedZ"},
  { 0x0006, "Pitch"},
  { 0x0007, "Yaw"},
  { 0x0008, "Roll"},
  { 0x0009, "CameraPitch"},
  { 0x000a, "CameraYaw"},
  { 0x000b, "CameraRoll"},
  TAG_TABLE_END
};

static tag_info_array tag_table_VND_SONY = {
  { 0x0102, "Quality"},
  { 0x0104, "FlashExposureComp"},
  { 0x0105, "Teleconverter"},
  { 0x0112, "WhiteBalanceFineTune"},
  { 0x0114, "CameraSettings"},
  { 0x0115, "WhiteBalance"},
  { 0x0116, "0x0116"},
  { 0x0e00, "PrintIM"},
  { 0x1000, "MultiBurstMode"},
  { 0x1001, "MultiBurstImageWidth"},
  { 0x1002, "MultiBurstImageHeight"},
  { 0x1003, "Panorama"},
  { 0x2000, "0x2000"},
  { 0x2001, "PreviewImage"},
  { 0x2002, "0x2002"},
  { 0x2003, "0x2003"},
  { 0x2004, "Contrast"},
  { 0x2005, "Saturation"},
  { 0x2006, "0x2006"},
  { 0x2007, "0x2007"},
  { 0x2008, "0x2008"},
  { 0x2009, "0x2009"},
  { 0x200a, "AutoHDR"},
  { 0x3000, "ShotInfo"},
  { 0xb000, "FileFormat"},
  { 0xb001, "SonyModelID"},
  { 0xb020, "ColorReproduction"},
  { 0xb021, "ColorTemperature"},
  { 0xb022, "ColorCompensationFilter"},
  { 0xb023, "SceneMode"},
  { 0xb024, "ZoneMatching"},
  { 0xb025, "DynamicRangeOptimizer"},
  { 0xb026, "ImageStabilization"},
  { 0xb027, "LensID"},
  { 0xb028, "MinoltaMakerNote"},
  { 0xb029, "ColorMode"},
  { 0xb02b, "FullImageSize"},
  { 0xb02c, "PreviewImageSize"},
  { 0xb040, "Macro"},
  { 0xb041, "ExposureMode"},
  { 0xb042, "FocusMode"},
  { 0xb043, "AFMode"},
  { 0xb044, "AFIlluminator"},
  { 0xb047, "JPEGQuality"},
  { 0xb048, "FlashLevel"},
  { 0xb049, "ReleaseMode"},
  { 0xb04a, "SequenceNumber"},
  { 0xb04b, "AntiBlur"},
  { 0xb04e, "LongExposureNoiseReduction"},
  { 0xb04f, "DynamicRangeOptimizer"},
  { 0xb052, "IntelligentAuto"},
  { 0xb054, "WhiteBalance2"},
  TAG_TABLE_END
};

static tag_info_array tag_table_VND_PENTAX = {
  { 0x0000, "Version"},
  { 0x0001, "Mode"},
  { 0x0002, "PreviewResolution"},
  { 0x0003, "PreviewLength"},
  { 0x0004, "PreviewOffset"},
  { 0x0005, "ModelID"},
  { 0x0006, "Date"},
  { 0x0007, "Time"},
  { 0x0008, "Quality"},
  { 0x0009, "Size"},
  { 0x000c, "Flash"},
  { 0x000d, "Focus"},
  { 0x000e, "AFPoint"},
  { 0x000f, "AFPointInFocus"},
  { 0x0012, "ExposureTime"},
  { 0x0013, "FNumber"},
  { 0x0014, "ISO"},
  { 0x0016, "ExposureCompensation"},
  { 0x0017, "MeteringMode"},
  { 0x0018, "AutoBracketing"},
  { 0x0019, "WhiteBalance"},
  { 0x001a, "WhiteBalanceMode"},
  { 0x001b, "BlueBalance"},
  { 0x001c, "RedBalance"},
  { 0x001d, "FocalLength"},
  { 0x001e, "DigitalZoom"},
  { 0x001f, "Saturation"},
  { 0x0020, "Contrast"},
  { 0x0021, "Sharpness"},
  { 0x0022, "Location"},
  { 0x0023, "Hometown"},
  { 0x0024, "Destination"},
  { 0x0025, "HometownDST"},
  { 0x0026, "DestinationDST"},
  { 0x0027, "DSPFirmwareVersion"},
  { 0x0028, "CPUFirmwareVersion"},
  { 0x0029, "FrameNumber"},
  { 0x002d, "EffectiveLV"},
  { 0x0032, "ImageProcessing"},
  { 0x0033, "PictureMode"},
  { 0x0034, "DriveMode"},
  { 0x0037, "ColorSpace"},
  { 0x0038, "ImageAreaOffset"},
  { 0x0039, "RawImageSize"},
  { 0x003e, "PreviewImageBorders"},
  { 0x003f, "LensType"},
  { 0x0040, "SensitivityAdjust"},
  { 0x0041, "DigitalFilter"},
  { 0x0047, "Temperature"},
  { 0x0048, "AELock"},
  { 0x0049, "NoiseReduction"},
  { 0x004d, "FlashExposureCompensation"},
  { 0x004f, "ImageTone"},
  { 0x0050, "ColorTemperature"},
  { 0x005c, "ShakeReduction"},
  { 0x005d, "ShutterCount"},
  { 0x0069, "DynamicRangeExpansion"},
  { 0x0071, "HighISONoiseReduction"},
  { 0x0072, "AFAdjustment"},
  { 0x0200, "BlackPoint"},
  { 0x0201, "WhitePoint"},
  { 0x0205, "ShotInfo"},
  { 0x0206, "AEInfo"},
  { 0x0207, "LensInfo"},
  { 0x0208, "FlashInfo"},
  { 0x0209, "AEMeteringSegments"},
  { 0x020a, "FlashADump"},
  { 0x020b, "FlashBDump"},
  { 0x020d, "WB_RGGBLevelsDaylight"},
  { 0x020e, "WB_RGGBLevelsShade"},
  { 0x020f, "WB_RGGBLevelsCloudy"},
  { 0x0210, "WB_RGGBLevelsTungsten"},
  { 0x0211, "WB_RGGBLevelsFluorescentD"},
  { 0x0212, "WB_RGGBLevelsFluorescentN"},
  { 0x0213, "WB_RGGBLevelsFluorescentW"},
  { 0x0214, "WB_RGGBLevelsFlash"},
  { 0x0215, "CameraInfo"},
  { 0x0216, "BatteryInfo"},
  { 0x021f, "AFInfo"},
  { 0x0222, "ColorInfo"},
  { 0x0229, "SerialNumber"},
  TAG_TABLE_END
};

static tag_info_array tag_table_VND_MINOLTA = {
  { 0x0000, "Version"},
  { 0x0001, "CameraSettingsStdOld"},
  { 0x0003, "CameraSettingsStdNew"},
  { 0x0004, "CameraSettings7D"},
  { 0x0018, "ImageStabilizationData"},
  { 0x0020, "WBInfoA100"},
  { 0x0040, "CompressedImageSize"},
  { 0x0081, "Thumbnail"},
  { 0x0088, "ThumbnailOffset"},
  { 0x0089, "ThumbnailLength"},
  { 0x0100, "SceneMode"},
  { 0x0101, "ColorMode"},
  { 0x0102, "Quality"},
  { 0x0103, "0x0103"},
  { 0x0104, "FlashExposureComp"},
  { 0x0105, "Teleconverter"},
  { 0x0107, "ImageStabilization"},
  { 0x0109, "RawAndJpgRecording"},
  { 0x010a, "ZoneMatching"},
  { 0x010b, "ColorTemperature"},
  { 0x010c, "LensID"},
  { 0x0111, "ColorCompensationFilter"},
  { 0x0112, "WhiteBalanceFineTune"},
  { 0x0113, "ImageStabilizationA100"},
  { 0x0114, "CameraSettings5D"},
  { 0x0115, "WhiteBalance"},
  { 0x0e00, "PrintIM"},
  { 0x0f00, "CameraSettingsZ1"},
  TAG_TABLE_END
};

static tag_info_array tag_table_VND_SIGMA = {
  { 0x0002, "SerialNumber"},
  { 0x0003, "DriveMode"},
  { 0x0004, "ResolutionMode"},
  { 0x0005, "AutofocusMode"},
  { 0x0006, "FocusSetting"},
  { 0x0007, "WhiteBalance"},
  { 0x0008, "ExposureMode"},
  { 0x0009, "MeteringMode"},
  { 0x000a, "LensRange"},
  { 0x000b, "ColorSpace"},
  { 0x000c, "Exposure"},
  { 0x000d, "Contrast"},
  { 0x000e, "Shadow"},
  { 0x000f, "Highlight"},
  { 0x0010, "Saturation"},
  { 0x0011, "Sharpness"},
  { 0x0012, "FillLight"},
  { 0x0014, "ColorAdjustment"},
  { 0x0015, "AdjustmentMode"},
  { 0x0016, "Quality"},
  { 0x0017, "Firmware"},
  { 0x0018, "Software"},
  { 0x0019, "AutoBracket"},
  TAG_TABLE_END
};

static tag_info_array tag_table_VND_KYOCERA = {
  { 0x0001, "FormatThumbnail"},
  { 0x0E00, "PrintImageMatchingInfo"},
  TAG_TABLE_END
};

static tag_info_array tag_table_VND_RICOH = {
  { 0x0001, "MakerNoteDataType"},
  { 0x0002, "Version"},
  { 0x0E00, "PrintImageMatchingInfo"},
  { 0x2001, "RicohCameraInfoMakerNoteSubIFD"},
  TAG_TABLE_END
};

typedef enum mn_byte_order_t {
	MN_ORDER_INTEL    = 0,
	MN_ORDER_MOTOROLA = 1,
	MN_ORDER_NORMAL
} mn_byte_order_t;

typedef enum mn_offset_mode_t {
	MN_OFFSET_NORMAL,
	MN_OFFSET_MAKER
#ifdef KALLE_0
	, MN_OFFSET_GUESS
#endif
} mn_offset_mode_t;

typedef struct {
	tag_table_type   tag_table;
	char *           make;
	char *           id_string;
	int              id_string_len;
	int              offset;
	mn_byte_order_t  byte_order;
	mn_offset_mode_t offset_mode;
} maker_note_type;

/* Remember to update PHP_MINFO if updated */
static const maker_note_type maker_note_array[] = {
  { tag_table_VND_CANON,     "Canon",                   NULL,								 0,  0,  MN_ORDER_INTEL,    MN_OFFSET_NORMAL},
  { tag_table_VND_CASIO,     "CASIO",                   NULL,								 0,  0,  MN_ORDER_MOTOROLA, MN_OFFSET_NORMAL},
  { tag_table_VND_FUJI,      "FUJIFILM",                "FUJIFILM\x0C\x00\x00\x00",			 12, 12, MN_ORDER_INTEL,    MN_OFFSET_MAKER},
  { tag_table_VND_NIKON,     "NIKON",                   "Nikon\x00\x01\x00",				 8,  8,  MN_ORDER_NORMAL,   MN_OFFSET_NORMAL},
  { tag_table_VND_NIKON_990, "NIKON",                   NULL,								 0,  0,  MN_ORDER_NORMAL,   MN_OFFSET_NORMAL},
  { tag_table_VND_OLYMPUS,   "OLYMPUS OPTICAL CO.,LTD", "OLYMP\x00\x01\x00",				 8,  8,  MN_ORDER_NORMAL,   MN_OFFSET_NORMAL},
  { tag_table_VND_SAMSUNG,   "SAMSUNG",                 NULL,								 0,  0,  MN_ORDER_NORMAL,   MN_OFFSET_NORMAL},
  { tag_table_VND_PANASONIC, "Panasonic",               "Panasonic\x00\x00\x00",			 12, 12, MN_ORDER_NORMAL,   MN_OFFSET_NORMAL},
  { tag_table_VND_DJI,       "DJI",                     NULL,								 0, 0,   MN_ORDER_NORMAL,   MN_OFFSET_NORMAL},
  { tag_table_VND_SONY,      "SONY",                   "SONY DSC \x00\x00\x00",				 12, 12, MN_ORDER_NORMAL,   MN_OFFSET_NORMAL},
  { tag_table_VND_PENTAX,    "PENTAX",                  "AOC\x00",							 6,  6,  MN_ORDER_NORMAL,   MN_OFFSET_NORMAL},
  { tag_table_VND_MINOLTA,   "Minolta, KONICA MINOLTA", NULL,								 0,  0,  MN_ORDER_NORMAL,   MN_OFFSET_NORMAL},
  { tag_table_VND_SIGMA,     "SIGMA, FOVEON",           "SIGMA\x00\x00\x00",				 10, 10, MN_ORDER_NORMAL,   MN_OFFSET_NORMAL},
  { tag_table_VND_SIGMA,     "SIGMA, FOVEON",           "FOVEON\x00\x00\x00",				 10, 10, MN_ORDER_NORMAL,   MN_OFFSET_NORMAL},
  { tag_table_VND_KYOCERA,   "KYOCERA, CONTAX",			"KYOCERA            \x00\x00\x00",	 22, 22, MN_ORDER_NORMAL,   MN_OFFSET_MAKER},
  { tag_table_VND_RICOH,	 "RICOH",					"Ricoh",							 5,  5,  MN_ORDER_MOTOROLA, MN_OFFSET_NORMAL},
  { tag_table_VND_RICOH,     "RICOH",					"RICOH",							 5,  5,  MN_ORDER_MOTOROLA, MN_OFFSET_NORMAL},

  /* These re-uses existing formats */
  { tag_table_VND_OLYMPUS,   "AGFA",					"AGFA \x00\x01",					 8,  8,  MN_ORDER_NORMAL,   MN_OFFSET_NORMAL},
  { tag_table_VND_OLYMPUS,   "EPSON",					"EPSON\x00\x01\x00",			     8,  8,  MN_ORDER_NORMAL,   MN_OFFSET_NORMAL}
};
/* }}} */

/* {{{ exif_get_tagname
	Get headername for tag_num or NULL if not defined */
static char * exif_get_tagname(int tag_num, char *ret, int len, tag_table_type tag_table)
{
	int i, t;
	char tmp[32];

	for (i = 0; (t = tag_table[i].Tag) != TAG_END_OF_LIST; i++) {
		if (t == tag_num) {
			if (ret && len)  {
				strlcpy(ret, tag_table[i].Desc, abs(len));
				if (len < 0) {
					memset(ret + strlen(ret), ' ', -len - strlen(ret) - 1);
					ret[-len - 1] = '\0';
				}
				return ret;
			}
			return tag_table[i].Desc;
		}
	}

	if (ret && len) {
		snprintf(tmp, sizeof(tmp), "UndefinedTag:0x%04X", tag_num);
		strlcpy(ret, tmp, abs(len));
		if (len < 0) {
			memset(ret + strlen(ret), ' ', -len - strlen(ret) - 1);
			ret[-len - 1] = '\0';
		}
		return ret;
	}
	return "";
}
/* }}} */

/* {{{ exif_char_dump
 * Do not use! This is a debug function... */
#ifdef EXIF_DEBUG
static unsigned char* exif_char_dump(unsigned char * addr, int len, int offset)
{
	static unsigned char buf[4096+1];
	static unsigned char tmp[20];
	int c, i, p=0, n = 5+31;

	p += slprintf(buf+p, sizeof(buf)-p, "\nDump Len: %08X (%d)", len, len);
	if (len) {
		for(i=0; i<len+15 && p+n<=sizeof(buf); i++) {
			if (i%16==0) {
				p += slprintf(buf+p, sizeof(buf)-p, "\n%08X: ", i+offset);
			}
			if (i<len) {
				c = *addr++;
				p += slprintf(buf+p, sizeof(buf)-p, "%02X ", c);
				tmp[i%16] = c>=32 ? c : '.';
				tmp[(i%16)+1] = '\0';
			} else {
				p += slprintf(buf+p, sizeof(buf)-p, "   ");
			}
			if (i%16==15) {
				p += slprintf(buf+p, sizeof(buf)-p, "    %s", tmp);
				if (i>=len) {
					break;
				}
			}
		}
	}
	buf[sizeof(buf)-1] = '\0';
	return buf;
}
#endif
/* }}} */

/* {{{ php_jpg_get16
   Get 16 bits motorola order (always) for jpeg header stuff.
*/
static int php_jpg_get16(void *value)
{
	return (((uchar *)value)[0] << 8) | ((uchar *)value)[1];
}
/* }}} */

/* {{{ php_ifd_get16u
 * Convert a 16 bit unsigned value from file's native byte order */
static int php_ifd_get16u(void *value, int motorola_intel)
{
	if (motorola_intel) {
		return (((uchar *)value)[0] << 8) | ((uchar *)value)[1];
	} else {
		return (((uchar *)value)[1] << 8) | ((uchar *)value)[0];
	}
}
/* }}} */

/* {{{ php_ifd_get16s
 * Convert a 16 bit signed value from file's native byte order */
static signed short php_ifd_get16s(void *value, int motorola_intel)
{
	return (signed short)php_ifd_get16u(value, motorola_intel);
}
/* }}} */

/* {{{ php_ifd_get32s
 * Convert a 32 bit signed value from file's native byte order */
static int php_ifd_get32s(void *value, int motorola_intel)
{
	if (motorola_intel) {
		return  (((char  *)value)[0] << 24)
			  | (((uchar *)value)[1] << 16)
			  | (((uchar *)value)[2] << 8 )
			  | (((uchar *)value)[3]      );
	} else {
		return  (((char  *)value)[3] << 24)
			  | (((uchar *)value)[2] << 16)
			  | (((uchar *)value)[1] << 8 )
			  | (((uchar *)value)[0]      );
	}
}
/* }}} */

/* {{{ php_ifd_get32u
 * Write 32 bit unsigned value to data */
static unsigned php_ifd_get32u(void *value, int motorola_intel)
{
	return (unsigned)php_ifd_get32s(value, motorola_intel) & 0xffffffff;
}
/* }}} */

/* {{{ php_ifd_set16u
 * Write 16 bit unsigned value to data */
static void php_ifd_set16u(char *data, unsigned int value, int motorola_intel)
{
	if (motorola_intel) {
		data[0] = (value & 0xFF00) >> 8;
		data[1] = (value & 0x00FF);
	} else {
		data[1] = (value & 0xFF00) >> 8;
		data[0] = (value & 0x00FF);
	}
}
/* }}} */

/* {{{ php_ifd_set32u
 * Convert a 32 bit unsigned value from file's native byte order */
static void php_ifd_set32u(char *data, size_t value, int motorola_intel)
{
	if (motorola_intel) {
		data[0] = (value & 0xFF000000) >> 24;
		data[1] = (char) ((value & 0x00FF0000) >> 16);
		data[2] = (value & 0x0000FF00) >>  8;
		data[3] = (value & 0x000000FF);
	} else {
		data[3] = (value & 0xFF000000) >> 24;
		data[2] = (char) ((value & 0x00FF0000) >> 16);
		data[1] = (value & 0x0000FF00) >>  8;
		data[0] = (value & 0x000000FF);
	}
}
/* }}} */

#ifdef EXIF_DEBUG
char * exif_dump_data(int *dump_free, int format, int components, int length, int motorola_intel, char *value_ptr) /* {{{ */
{
	char *dump;
	int len;

	*dump_free = 0;
	if (format == TAG_FMT_STRING) {
		return value_ptr ? value_ptr : "<no data>";
	}
	if (format == TAG_FMT_UNDEFINED) {
		return "<undefined>";
	}
	if (format == TAG_FMT_IFD) {
		return "";
	}
	if (format == TAG_FMT_SINGLE || format == TAG_FMT_DOUBLE) {
		return "<not implemented>";
	}
	*dump_free = 1;
	if (components > 1) {
		len = spprintf(&dump, 0, "(%d,%d) {", components, length);
	} else {
		len = spprintf(&dump, 0, "{");
	}
	while(components > 0) {
		switch(format) {
			case TAG_FMT_BYTE:
			case TAG_FMT_UNDEFINED:
			case TAG_FMT_STRING:
			case TAG_FMT_SBYTE:
				dump = erealloc(dump, len + 4 + 1);
				snprintf(dump + len, 4 + 1, "0x%02X", *value_ptr);
				len += 4;
				value_ptr++;
				break;
			case TAG_FMT_USHORT:
			case TAG_FMT_SSHORT:
				dump = erealloc(dump, len + 6 + 1);
				snprintf(dump + len, 6 + 1, "0x%04X", php_ifd_get16s(value_ptr, motorola_intel));
				len += 6;
				value_ptr += 2;
				break;
			case TAG_FMT_ULONG:
			case TAG_FMT_SLONG:
				dump = erealloc(dump, len + 6 + 1);
				snprintf(dump + len, 6 + 1, "0x%04X", php_ifd_get32s(value_ptr, motorola_intel));
				len += 6;
				value_ptr += 4;
				break;
			case TAG_FMT_URATIONAL:
			case TAG_FMT_SRATIONAL:
				dump = erealloc(dump, len + 13 + 1);
				snprintf(dump + len, 13 + 1, "0x%04X/0x%04X", php_ifd_get32s(value_ptr, motorola_intel), php_ifd_get32s(value_ptr+4, motorola_intel));
				len += 13;
				value_ptr += 8;
				break;
		}
		if (components > 0) {
			dump = erealloc(dump, len + 2 + 1);
			snprintf(dump + len, 2 + 1, ", ");
			len += 2;
			components--;
		} else{
			break;
		}
	}
	dump = erealloc(dump, len + 1 + 1);
	snprintf(dump + len, 1 + 1, "}");
	return dump;
}
/* }}} */
#endif

/* {{{ exif_convert_any_format
 * Evaluate number, be it int, rational, or float from directory. */
static double exif_convert_any_format(void *value, int format, int motorola_intel)
{
	int 		s_den;
	unsigned 	u_den;

	switch(format) {
		case TAG_FMT_SBYTE:     return *(signed char *)value;
		case TAG_FMT_BYTE:      return *(uchar *)value;

		case TAG_FMT_USHORT:    return php_ifd_get16u(value, motorola_intel);
		case TAG_FMT_ULONG:     return php_ifd_get32u(value, motorola_intel);

		case TAG_FMT_URATIONAL:
			u_den = php_ifd_get32u(4+(char *)value, motorola_intel);
			if (u_den == 0) {
				return 0;
			} else {
				return (double)php_ifd_get32u(value, motorola_intel) / u_den;
			}

		case TAG_FMT_SRATIONAL:
			s_den = php_ifd_get32s(4+(char *)value, motorola_intel);
			if (s_den == 0) {
				return 0;
			} else {
				return (double)php_ifd_get32s(value, motorola_intel) / s_den;
			}

		case TAG_FMT_SSHORT:    return (signed short)php_ifd_get16u(value, motorola_intel);
		case TAG_FMT_SLONG:     return php_ifd_get32s(value, motorola_intel);

		/* Not sure if this is correct (never seen float used in Exif format) */
		case TAG_FMT_SINGLE:
#ifdef EXIF_DEBUG
			php_error_docref(NULL, E_NOTICE, "Found value of type single");
#endif
			return (double)*(float *)value;
		case TAG_FMT_DOUBLE:
#ifdef EXIF_DEBUG
			php_error_docref(NULL, E_NOTICE, "Found value of type double");
#endif
			return *(double *)value;
	}
	return 0;
}
/* }}} */

/* {{{ exif_rewrite_tag_format_to_unsigned
 * Rewrite format tag so that it specifies an unsigned type for a tag */
static int exif_rewrite_tag_format_to_unsigned(int format)
{
	switch(format) {
		case TAG_FMT_SBYTE: return TAG_FMT_BYTE;
		case TAG_FMT_SRATIONAL: return TAG_FMT_URATIONAL;
		case TAG_FMT_SSHORT: return TAG_FMT_USHORT;
		case TAG_FMT_SLONG: return TAG_FMT_ULONG;
	}
	return format;
}
/* }}} */

/* {{{ exif_convert_any_to_int
 * Evaluate number, be it int, rational, or float from directory. */
static size_t exif_convert_any_to_int(void *value, int format, int motorola_intel)
{
	int 		s_den;
	unsigned 	u_den;

	switch(format) {
		case TAG_FMT_SBYTE:     return *(signed char *)value;
		case TAG_FMT_BYTE:      return *(uchar *)value;

		case TAG_FMT_USHORT:    return php_ifd_get16u(value, motorola_intel);
		case TAG_FMT_ULONG:     return php_ifd_get32u(value, motorola_intel);

		case TAG_FMT_URATIONAL:
			u_den = php_ifd_get32u(4+(char *)value, motorola_intel);
			if (u_den == 0) {
				return 0;
			} else {
				return php_ifd_get32u(value, motorola_intel) / u_den;
			}

		case TAG_FMT_SRATIONAL:
			s_den = php_ifd_get32s(4+(char *)value, motorola_intel);
			if (s_den == 0) {
				return 0;
			} else {
				return (size_t)((double)php_ifd_get32s(value, motorola_intel) / s_den);
			}

		case TAG_FMT_SSHORT:    return php_ifd_get16u(value, motorola_intel);
		case TAG_FMT_SLONG:     return php_ifd_get32s(value, motorola_intel);

		/* Not sure if this is correct (never seen float used in Exif format) */
		case TAG_FMT_SINGLE:
#ifdef EXIF_DEBUG
			php_error_docref(NULL, E_NOTICE, "Found value of type single");
#endif
			return (size_t)*(float *)value;
		case TAG_FMT_DOUBLE:
#ifdef EXIF_DEBUG
			php_error_docref(NULL, E_NOTICE, "Found value of type double");
#endif
			return (size_t)*(double *)value;
	}
	return 0;
}
/* }}} */

/* {{{ struct image_info_value, image_info_list
*/
#ifndef WORD
#define WORD unsigned short
#endif
#ifndef DWORD
#define DWORD unsigned int
#endif

typedef struct {
	int             num;
	int             den;
} signed_rational;

typedef struct {
	unsigned int    num;
	unsigned int    den;
} unsigned_rational;

typedef union _image_info_value {
	char 				*s;
	unsigned            u;
	int 				i;
	float               f;
	double              d;
	signed_rational 	sr;
	unsigned_rational 	ur;
	union _image_info_value   *list;
} image_info_value;

typedef struct {
	WORD                tag;
	WORD                format;
	DWORD               length;
	DWORD               dummy;  /* value ptr of tiff directory entry */
	char 				*name;
	image_info_value    value;
} image_info_data;

typedef struct {
	int                 count;
	image_info_data 	*list;
} image_info_list;
/* }}} */

/* {{{ exif_get_sectionname
 Returns the name of a section
*/
#define SECTION_FILE        0
#define SECTION_COMPUTED    1
#define SECTION_ANY_TAG     2
#define SECTION_IFD0        3
#define SECTION_THUMBNAIL   4
#define SECTION_COMMENT     5
#define SECTION_APP0        6
#define SECTION_EXIF        7
#define SECTION_FPIX        8
#define SECTION_GPS         9
#define SECTION_INTEROP     10
#define SECTION_APP12       11
#define SECTION_WINXP       12
#define SECTION_MAKERNOTE   13
#define SECTION_COUNT       14

#define FOUND_FILE          (1<<SECTION_FILE)
#define FOUND_COMPUTED      (1<<SECTION_COMPUTED)
#define FOUND_ANY_TAG       (1<<SECTION_ANY_TAG)
#define FOUND_IFD0          (1<<SECTION_IFD0)
#define FOUND_THUMBNAIL     (1<<SECTION_THUMBNAIL)
#define FOUND_COMMENT       (1<<SECTION_COMMENT)
#define FOUND_APP0          (1<<SECTION_APP0)
#define FOUND_EXIF          (1<<SECTION_EXIF)
#define FOUND_FPIX          (1<<SECTION_FPIX)
#define FOUND_GPS           (1<<SECTION_GPS)
#define FOUND_INTEROP       (1<<SECTION_INTEROP)
#define FOUND_APP12         (1<<SECTION_APP12)
#define FOUND_WINXP         (1<<SECTION_WINXP)
#define FOUND_MAKERNOTE     (1<<SECTION_MAKERNOTE)

static char *exif_get_sectionname(int section)
{
	switch(section) {
		case SECTION_FILE:      return "FILE";
		case SECTION_COMPUTED:  return "COMPUTED";
		case SECTION_ANY_TAG:   return "ANY_TAG";
		case SECTION_IFD0:      return "IFD0";
		case SECTION_THUMBNAIL: return "THUMBNAIL";
		case SECTION_COMMENT:   return "COMMENT";
		case SECTION_APP0:      return "APP0";
		case SECTION_EXIF:      return "EXIF";
		case SECTION_FPIX:      return "FPIX";
		case SECTION_GPS:       return "GPS";
		case SECTION_INTEROP:   return "INTEROP";
		case SECTION_APP12:     return "APP12";
		case SECTION_WINXP:     return "WINXP";
		case SECTION_MAKERNOTE: return "MAKERNOTE";
	}
	return "";
}

static tag_table_type exif_get_tag_table(int section)
{
	switch(section) {
		case SECTION_FILE:      return &tag_table_IFD[0];
		case SECTION_COMPUTED:  return &tag_table_IFD[0];
		case SECTION_ANY_TAG:   return &tag_table_IFD[0];
		case SECTION_IFD0:      return &tag_table_IFD[0];
		case SECTION_THUMBNAIL: return &tag_table_IFD[0];
		case SECTION_COMMENT:   return &tag_table_IFD[0];
		case SECTION_APP0:      return &tag_table_IFD[0];
		case SECTION_EXIF:      return &tag_table_IFD[0];
		case SECTION_FPIX:      return &tag_table_IFD[0];
		case SECTION_GPS:       return &tag_table_GPS[0];
		case SECTION_INTEROP:   return &tag_table_IOP[0];
		case SECTION_APP12:     return &tag_table_IFD[0];
		case SECTION_WINXP:     return &tag_table_IFD[0];
	}
	return &tag_table_IFD[0];
}
/* }}} */

/* {{{ exif_get_sectionlist
   Return list of sectionnames specified by sectionlist. Return value must be freed
*/
static char *exif_get_sectionlist(int sectionlist)
{
	int i, len, ml = 0;
	char *sections;

	for(i=0; i<SECTION_COUNT; i++) {
		ml += strlen(exif_get_sectionname(i))+2;
	}
	sections = safe_emalloc(ml, 1, 1);
	sections[0] = '\0';
	len = 0;
	for(i=0; i<SECTION_COUNT; i++) {
		if (sectionlist&(1<<i)) {
			snprintf(sections+len, ml-len, "%s, ", exif_get_sectionname(i));
			len = strlen(sections);
		}
	}
	if (len>2)
		sections[len-2] = '\0';
	return sections;
}
/* }}} */

/* {{{ struct image_info_type
   This structure stores Exif header image elements in a simple manner
   Used to store camera data as extracted from the various ways that it can be
   stored in a nexif header
*/

typedef struct {
	int     type;
	size_t  size;
	uchar   *data;
} file_section;

typedef struct {
	int             count;
	file_section    *list;
} file_section_list;

typedef struct {
	image_filetype  filetype;
	size_t          width, height;
	size_t          size;
	size_t          offset;
	char 	        *data;
} thumbnail_data;

typedef struct {
	char			*value;
	size_t			size;
	int				tag;
} xp_field_type;

typedef struct {
	int             count;
	xp_field_type   *list;
} xp_field_list;

/* This structure is used to store a section of a Jpeg file. */
typedef struct {
	php_stream      *infile;
	char            *FileName;
	time_t          FileDateTime;
	size_t          FileSize;
	image_filetype  FileType;
	int             Height, Width;
	int             IsColor;

	char            *make;
	char            *model;

	float           ApertureFNumber;
	float           ExposureTime;
	double          FocalplaneUnits;
	float           CCDWidth;
	double          FocalplaneXRes;
	size_t          ExifImageWidth;
	float           FocalLength;
	float           Distance;

	int             motorola_intel; /* 1 Motorola; 0 Intel */

	char            *UserComment;
	int             UserCommentLength;
	char            *UserCommentEncoding;
	char            *encode_unicode;
	char            *decode_unicode_be;
	char            *decode_unicode_le;
	char            *encode_jis;
	char            *decode_jis_be;
	char            *decode_jis_le;
	char            *Copyright;/* EXIF standard defines Copyright as "<Photographer> [ '\0' <Editor> ] ['\0']" */
	char            *CopyrightPhotographer;
	char            *CopyrightEditor;

	xp_field_list   xp_fields;

	thumbnail_data  Thumbnail;
	/* other */
	int             sections_found; /* FOUND_<marker> */
	image_info_list info_list[SECTION_COUNT];
	/* for parsing */
	int             read_thumbnail;
	int             read_all;
	int             ifd_nesting_level;
	/* internal */
	file_section_list 	file;
} image_info_type;
/* }}} */

/* {{{ exif_error_docref */
static void exif_error_docref(const char *docref EXIFERR_DC, const image_info_type *ImageInfo, int type, const char *format, ...)
{
	va_list args;

	va_start(args, format);
#ifdef EXIF_DEBUG
	{
		char *buf;

		spprintf(&buf, 0, "%s(%d): %s", _file, _line, format);
		php_verror(docref, ImageInfo && ImageInfo->FileName ? ImageInfo->FileName:"", type, buf, args);
		efree(buf);
	}
#else
	php_verror(docref, ImageInfo && ImageInfo->FileName ? ImageInfo->FileName:"", type, format, args);
#endif
	va_end(args);
}
/* }}} */

/* {{{ jpeg_sof_info
 */
typedef struct {
	int     bits_per_sample;
	size_t  width;
	size_t  height;
	int     num_components;
} jpeg_sof_info;
/* }}} */

/* {{{ exif_file_sections_add
 Add a file_section to image_info
 returns the used block or -1. if size>0 and data == NULL buffer of size is allocated
*/
static int exif_file_sections_add(image_info_type *ImageInfo, int type, size_t size, uchar *data)
{
	file_section    *tmp;
	int             count = ImageInfo->file.count;

	tmp = safe_erealloc(ImageInfo->file.list, (count+1), sizeof(file_section), 0);
	ImageInfo->file.list = tmp;
	ImageInfo->file.list[count].type = 0xFFFF;
	ImageInfo->file.list[count].data = NULL;
	ImageInfo->file.list[count].size = 0;
	ImageInfo->file.count = count+1;
	if (!size) {
		data = NULL;
	} else if (data == NULL) {
		data = safe_emalloc(size, 1, 0);
	}
	ImageInfo->file.list[count].type = type;
	ImageInfo->file.list[count].data = data;
	ImageInfo->file.list[count].size = size;
	return count;
}
/* }}} */

/* {{{ exif_file_sections_realloc
 Reallocate a file section returns 0 on success and -1 on failure
*/
static int exif_file_sections_realloc(image_info_type *ImageInfo, int section_index, size_t size)
{
	void *tmp;

	/* This is not a malloc/realloc check. It is a plausibility check for the
	 * function parameters (requirements engineering).
	 */
	if (section_index >= ImageInfo->file.count) {
		EXIF_ERRLOG_FSREALLOC(ImageInfo)
		return -1;
	}
	tmp = safe_erealloc(ImageInfo->file.list[section_index].data, 1, size, 0);
	ImageInfo->file.list[section_index].data = tmp;
	ImageInfo->file.list[section_index].size = size;
	return 0;
}
/* }}} */

/* {{{ exif_file_section_free
   Discard all file_sections in ImageInfo
*/
static int exif_file_sections_free(image_info_type *ImageInfo)
{
	int i;

	if (ImageInfo->file.count) {
		for (i=0; i<ImageInfo->file.count; i++) {
			EFREE_IF(ImageInfo->file.list[i].data);
		}
	}
	EFREE_IF(ImageInfo->file.list);
	ImageInfo->file.count = 0;
	return TRUE;
}
/* }}} */

/* {{{ exif_iif_add_value
 Add a value to image_info
*/
static void exif_iif_add_value(image_info_type *image_info, int section_index, char *name, int tag, int format, int length, void* value, int motorola_intel)
{
	size_t idex;
	void *vptr;
	image_info_value *info_value;
	image_info_data  *info_data;
	image_info_data  *list;

	if (length < 0) {
		return;
	}

	list = safe_erealloc(image_info->info_list[section_index].list, (image_info->info_list[section_index].count+1), sizeof(image_info_data), 0);
	image_info->info_list[section_index].list = list;

	info_data  = &image_info->info_list[section_index].list[image_info->info_list[section_index].count];
	memset(info_data, 0, sizeof(image_info_data));
	info_data->tag    = tag;
	info_data->format = format;
	info_data->length = length;
	info_data->name   = estrdup(name);
	info_value        = &info_data->value;

	switch (format) {
		case TAG_FMT_STRING:
			if (value) {
				length = php_strnlen(value, length);
				info_value->s = estrndup(value, length);
				info_data->length = length;
			} else {
				info_data->length = 0;
				info_value->s = estrdup("");
			}
			break;

		default:
			/* Standard says more types possible but skip them...
			 * but allow users to handle data if they know how to
			 * So not return but use type UNDEFINED
			 * return;
			 */
			info_data->tag = TAG_FMT_UNDEFINED;/* otherwise not freed from memory */
		case TAG_FMT_SBYTE:
		case TAG_FMT_BYTE:
		/* in contrast to strings bytes do not need to allocate buffer for NULL if length==0 */
			if (!length)
				break;
		case TAG_FMT_UNDEFINED:
			if (value) {
				if (tag == TAG_MAKER_NOTE) {
					length = (int) php_strnlen(value, length);
				}

				/* do not recompute length here */
				info_value->s = estrndup(value, length);
				info_data->length = length;
			} else {
				info_data->length = 0;
				info_value->s = estrdup("");
			}
			break;

		case TAG_FMT_USHORT:
		case TAG_FMT_ULONG:
		case TAG_FMT_URATIONAL:
		case TAG_FMT_SSHORT:
		case TAG_FMT_SLONG:
		case TAG_FMT_SRATIONAL:
		case TAG_FMT_SINGLE:
		case TAG_FMT_DOUBLE:
			if (length==0) {
				break;
			} else
			if (length>1) {
				info_value->list = safe_emalloc(length, sizeof(image_info_value), 0);
			} else {
				info_value = &info_data->value;
			}
			for (idex=0,vptr=value; idex<(size_t)length; idex++,vptr=(char *) vptr + php_tiff_bytes_per_format[format]) {
				if (length>1) {
					info_value = &info_data->value.list[idex];
				}
				switch (format) {
					case TAG_FMT_USHORT:
						info_value->u = php_ifd_get16u(vptr, motorola_intel);
						break;

					case TAG_FMT_ULONG:
						info_value->u = php_ifd_get32u(vptr, motorola_intel);
						break;

					case TAG_FMT_URATIONAL:
						info_value->ur.num = php_ifd_get32u(vptr, motorola_intel);
						info_value->ur.den = php_ifd_get32u(4+(char *)vptr, motorola_intel);
						break;

					case TAG_FMT_SSHORT:
						info_value->i = php_ifd_get16s(vptr, motorola_intel);
						break;

					case TAG_FMT_SLONG:
						info_value->i = php_ifd_get32s(vptr, motorola_intel);
						break;

					case TAG_FMT_SRATIONAL:
						info_value->sr.num = php_ifd_get32u(vptr, motorola_intel);
						info_value->sr.den = php_ifd_get32u(4+(char *)vptr, motorola_intel);
						break;

					case TAG_FMT_SINGLE:
#ifdef EXIF_DEBUG
						php_error_docref(NULL, E_WARNING, "Found value of type single");
#endif
						info_value->f = *(float *)value;

					case TAG_FMT_DOUBLE:
#ifdef EXIF_DEBUG
						php_error_docref(NULL, E_WARNING, "Found value of type double");
#endif
						info_value->d = *(double *)value;
						break;
				}
			}
	}
	image_info->sections_found |= 1<<section_index;
	image_info->info_list[section_index].count++;
}
/* }}} */

/* {{{ exif_iif_add_tag
 Add a tag from IFD to image_info
*/
static void exif_iif_add_tag(image_info_type *image_info, int section_index, char *name, int tag, int format, size_t length, void* value)
{
	exif_iif_add_value(image_info, section_index, name, tag, format, (int)length, value, image_info->motorola_intel);
}
/* }}} */

/* {{{ exif_iif_add_int
 Add an int value to image_info
*/
static void exif_iif_add_int(image_info_type *image_info, int section_index, char *name, int value)
{
	image_info_data  *info_data;
	image_info_data  *list;

	list = safe_erealloc(image_info->info_list[section_index].list, (image_info->info_list[section_index].count+1), sizeof(image_info_data), 0);
	image_info->info_list[section_index].list = list;

	info_data  = &image_info->info_list[section_index].list[image_info->info_list[section_index].count];
	info_data->tag    = TAG_NONE;
	info_data->format = TAG_FMT_SLONG;
	info_data->length = 1;
	info_data->name   = estrdup(name);
	info_data->value.i = value;
	image_info->sections_found |= 1<<section_index;
	image_info->info_list[section_index].count++;
}
/* }}} */

/* {{{ exif_iif_add_str
 Add a string value to image_info MUST BE NUL TERMINATED
*/
static void exif_iif_add_str(image_info_type *image_info, int section_index, char *name, char *value)
{
	image_info_data  *info_data;
	image_info_data  *list;

	if (value) {
		list = safe_erealloc(image_info->info_list[section_index].list, (image_info->info_list[section_index].count+1), sizeof(image_info_data), 0);
		image_info->info_list[section_index].list = list;
		info_data  = &image_info->info_list[section_index].list[image_info->info_list[section_index].count];
		info_data->tag    = TAG_NONE;
		info_data->format = TAG_FMT_STRING;
		info_data->length = 1;
		info_data->name   = estrdup(name);
		info_data->value.s = estrdup(value);
		image_info->sections_found |= 1<<section_index;
		image_info->info_list[section_index].count++;
	}
}
/* }}} */

/* {{{ exif_iif_add_fmt
 Add a format string value to image_info MUST BE NUL TERMINATED
*/
static void exif_iif_add_fmt(image_info_type *image_info, int section_index, char *name, char *value, ...)
{
	char             *tmp;
	va_list 		 arglist;

	va_start(arglist, value);
	if (value) {
		vspprintf(&tmp, 0, value, arglist);
		exif_iif_add_str(image_info, section_index, name, tmp);
		efree(tmp);
	}
	va_end(arglist);
}
/* }}} */

/* {{{ exif_iif_add_str
 Add a string value to image_info MUST BE NUL TERMINATED
*/
static void exif_iif_add_buffer(image_info_type *image_info, int section_index, char *name, int length, char *value)
{
	image_info_data  *info_data;
	image_info_data  *list;

	if (value) {
		list = safe_erealloc(image_info->info_list[section_index].list, (image_info->info_list[section_index].count+1), sizeof(image_info_data), 0);
		image_info->info_list[section_index].list = list;
		info_data  = &image_info->info_list[section_index].list[image_info->info_list[section_index].count];
		info_data->tag    = TAG_NONE;
		info_data->format = TAG_FMT_UNDEFINED;
		info_data->length = length;
		info_data->name   = estrdup(name);
		info_data->value.s = safe_emalloc(length, 1, 1);
		memcpy(info_data->value.s, value, length);
		info_data->value.s[length] = 0;
		image_info->sections_found |= 1<<section_index;
		image_info->info_list[section_index].count++;
	}
}
/* }}} */

/* {{{ exif_iif_free
 Free memory allocated for image_info
*/
static void exif_iif_free(image_info_type *image_info, int section_index) {
	int  i;
	void *f; /* faster */

	if (image_info->info_list[section_index].count) {
		for (i=0; i < image_info->info_list[section_index].count; i++) {
			if ((f=image_info->info_list[section_index].list[i].name) != NULL) {
				efree(f);
			}
			switch(image_info->info_list[section_index].list[i].format) {
				case TAG_FMT_SBYTE:
				case TAG_FMT_BYTE:
					/* in contrast to strings bytes do not need to allocate buffer for NULL if length==0 */
					if (image_info->info_list[section_index].list[i].length<1)
						break;
				default:
				case TAG_FMT_UNDEFINED:
				case TAG_FMT_STRING:
					if ((f=image_info->info_list[section_index].list[i].value.s) != NULL) {
						efree(f);
					}
					break;

				case TAG_FMT_USHORT:
				case TAG_FMT_ULONG:
				case TAG_FMT_URATIONAL:
				case TAG_FMT_SSHORT:
				case TAG_FMT_SLONG:
				case TAG_FMT_SRATIONAL:
				case TAG_FMT_SINGLE:
				case TAG_FMT_DOUBLE:
					/* nothing to do here */
					if (image_info->info_list[section_index].list[i].length > 1) {
						if ((f=image_info->info_list[section_index].list[i].value.list) != NULL) {
							efree(f);
						}
					}
					break;
			}
		}
	}
	EFREE_IF(image_info->info_list[section_index].list);
}
/* }}} */

/* {{{ add_assoc_image_info
 * Add image_info to associative array value. */
static void add_assoc_image_info(zval *value, int sub_array, image_info_type *image_info, int section_index)
{
	char    buffer[64], *val, *name, uname[64];
	int     i, ap, l, b, idx=0, unknown=0;
#ifdef EXIF_DEBUG
	int     info_tag;
#endif
	image_info_value *info_value;
	image_info_data  *info_data;
	zval 			 tmpi, array;

#ifdef EXIF_DEBUG
/*		php_error_docref(NULL, E_NOTICE, "Adding %d infos from section %s", image_info->info_list[section_index].count, exif_get_sectionname(section_index));*/
#endif
	if (image_info->info_list[section_index].count) {
		if (sub_array) {
			array_init(&tmpi);
		} else {
			ZVAL_COPY_VALUE(&tmpi, value);
		}

		for(i=0; i<image_info->info_list[section_index].count; i++) {
			info_data  = &image_info->info_list[section_index].list[i];
#ifdef EXIF_DEBUG
			info_tag   = info_data->tag; /* conversion */
#endif
			info_value = &info_data->value;
			if (!(name = info_data->name)) {
				snprintf(uname, sizeof(uname), "%d", unknown++);
				name = uname;
			}
#ifdef EXIF_DEBUG
/*		php_error_docref(NULL, E_NOTICE, "Adding infos: tag(0x%04X,%12s,L=0x%04X): %s", info_tag, exif_get_tagname(info_tag, buffer, -12, exif_get_tag_table(section_index)), info_data->length, info_data->format==TAG_FMT_STRING?(info_value&&info_value->s?info_value->s:"<no data>"):exif_get_tagformat(info_data->format));*/
#endif
			if (info_data->length==0) {
				add_assoc_null(&tmpi, name);
			} else {
				switch (info_data->format) {
					default:
						/* Standard says more types possible but skip them...
						 * but allow users to handle data if they know how to
						 * So not return but use type UNDEFINED
						 * return;
						 */
					case TAG_FMT_BYTE:
					case TAG_FMT_SBYTE:
					case TAG_FMT_UNDEFINED:
						if (!info_value->s) {
							add_assoc_stringl(&tmpi, name, "", 0);
						} else {
							add_assoc_stringl(&tmpi, name, info_value->s, info_data->length);
						}
						break;

					case TAG_FMT_STRING:
						if (!(val = info_value->s)) {
							val = "";
						}
						if (section_index==SECTION_COMMENT) {
							add_index_string(&tmpi, idx++, val);
						} else {
							add_assoc_string(&tmpi, name, val);
						}
						break;

					case TAG_FMT_URATIONAL:
					case TAG_FMT_SRATIONAL:
					/*case TAG_FMT_BYTE:
					case TAG_FMT_SBYTE:*/
					case TAG_FMT_USHORT:
					case TAG_FMT_SSHORT:
					case TAG_FMT_SINGLE:
					case TAG_FMT_DOUBLE:
					case TAG_FMT_ULONG:
					case TAG_FMT_SLONG:
						/* now the rest, first see if it becomes an array */
						if ((l = info_data->length) > 1) {
							array_init(&array);
						}
						for(ap=0; ap<l; ap++) {
							if (l>1) {
								info_value = &info_data->value.list[ap];
							}
							switch (info_data->format) {
								case TAG_FMT_BYTE:
									if (l>1) {
										info_value = &info_data->value;
										for (b=0;b<l;b++) {
											add_index_long(&array, b, (int)(info_value->s[b]));
										}
										break;
									}
								case TAG_FMT_USHORT:
								case TAG_FMT_ULONG:
									if (l==1) {
										add_assoc_long(&tmpi, name, (int)info_value->u);
									} else {
										add_index_long(&array, ap, (int)info_value->u);
									}
									break;

								case TAG_FMT_URATIONAL:
									snprintf(buffer, sizeof(buffer), "%i/%i", info_value->ur.num, info_value->ur.den);
									if (l==1) {
										add_assoc_string(&tmpi, name, buffer);
									} else {
										add_index_string(&array, ap, buffer);
									}
									break;

								case TAG_FMT_SBYTE:
									if (l>1) {
										info_value = &info_data->value;
										for (b=0;b<l;b++) {
											add_index_long(&array, ap, (int)info_value->s[b]);
										}
										break;
									}
								case TAG_FMT_SSHORT:
								case TAG_FMT_SLONG:
									if (l==1) {
										add_assoc_long(&tmpi, name, info_value->i);
									} else {
										add_index_long(&array, ap, info_value->i);
									}
									break;

								case TAG_FMT_SRATIONAL:
									snprintf(buffer, sizeof(buffer), "%i/%i", info_value->sr.num, info_value->sr.den);
									if (l==1) {
										add_assoc_string(&tmpi, name, buffer);
									} else {
										add_index_string(&array, ap, buffer);
									}
									break;

								case TAG_FMT_SINGLE:
									if (l==1) {
										add_assoc_double(&tmpi, name, info_value->f);
									} else {
										add_index_double(&array, ap, info_value->f);
									}
									break;

								case TAG_FMT_DOUBLE:
									if (l==1) {
										add_assoc_double(&tmpi, name, info_value->d);
									} else {
										add_index_double(&array, ap, info_value->d);
									}
									break;
							}
							info_value = &info_data->value.list[ap];
						}
						if (l>1) {
							add_assoc_zval(&tmpi, name, &array);
						}
						break;
				}
			}
		}
		if (sub_array) {
			add_assoc_zval(value, exif_get_sectionname(section_index), &tmpi);
		}
	}
}
/* }}} */

/* {{{ Markers
   JPEG markers consist of one or more 0xFF bytes, followed by a marker
   code byte (which is not an FF).  Here are the marker codes of interest
   in this program.  (See jdmarker.c for a more complete list.)
*/

#define M_TEM   0x01    /* temp for arithmetic coding              */
#define M_RES   0x02    /* reserved                                */
#define M_SOF0  0xC0    /* Start Of Frame N                        */
#define M_SOF1  0xC1    /* N indicates which compression process   */
#define M_SOF2  0xC2    /* Only SOF0-SOF2 are now in common use    */
#define M_SOF3  0xC3
#define M_DHT   0xC4
#define M_SOF5  0xC5    /* NB: codes C4 and CC are NOT SOF markers */
#define M_SOF6  0xC6
#define M_SOF7  0xC7
#define M_JPEG  0x08    /* reserved for extensions                 */
#define M_SOF9  0xC9
#define M_SOF10 0xCA
#define M_SOF11 0xCB
#define M_DAC   0xCC    /* arithmetic table                         */
#define M_SOF13 0xCD
#define M_SOF14 0xCE
#define M_SOF15 0xCF
#define M_RST0  0xD0    /* restart segment                          */
#define M_RST1  0xD1
#define M_RST2  0xD2
#define M_RST3  0xD3
#define M_RST4  0xD4
#define M_RST5  0xD5
#define M_RST6  0xD6
#define M_RST7  0xD7
#define M_SOI   0xD8    /* Start Of Image (beginning of datastream) */
#define M_EOI   0xD9    /* End Of Image (end of datastream)         */
#define M_SOS   0xDA    /* Start Of Scan (begins compressed data)   */
#define M_DQT   0xDB
#define M_DNL   0xDC
#define M_DRI   0xDD
#define M_DHP   0xDE
#define M_EXP   0xDF
#define M_APP0  0xE0    /* JPEG: 'JFIFF' AND (additional 'JFXX')    */
#define M_EXIF  0xE1    /* Exif Attribute Information               */
#define M_APP2  0xE2    /* Flash Pix Extension Data?                */
#define M_APP3  0xE3
#define M_APP4  0xE4
#define M_APP5  0xE5
#define M_APP6  0xE6
#define M_APP7  0xE7
#define M_APP8  0xE8
#define M_APP9  0xE9
#define M_APP10 0xEA
#define M_APP11 0xEB
#define M_APP12 0xEC
#define M_APP13 0xED    /* IPTC International Press Telecommunications Council */
#define M_APP14 0xEE    /* Software, Copyright?                     */
#define M_APP15 0xEF
#define M_JPG0  0xF0
#define M_JPG1  0xF1
#define M_JPG2  0xF2
#define M_JPG3  0xF3
#define M_JPG4  0xF4
#define M_JPG5  0xF5
#define M_JPG6  0xF6
#define M_JPG7  0xF7
#define M_JPG8  0xF8
#define M_JPG9  0xF9
#define M_JPG10 0xFA
#define M_JPG11 0xFB
#define M_JPG12 0xFC
#define M_JPG13 0xFD
#define M_COM   0xFE    /* COMment                                  */

#define M_PSEUDO 0x123 	/* Extra value.                             */

/* }}} */

/* {{{ jpeg2000 markers
 */
/* Markers x30 - x3F do not have a segment */
/* Markers x00, x01, xFE, xC0 - xDF ISO/IEC 10918-1 -> M_<xx> */
/* Markers xF0 - xF7 ISO/IEC 10918-3 */
/* Markers xF7 - xF8 ISO/IEC 14495-1 */
/* XY=Main/Tile-header:(R:required, N:not_allowed, O:optional, L:last_marker) */
#define JC_SOC   0x4F   /* NN, Start of codestream                          */
#define JC_SIZ   0x51   /* RN, Image and tile size                          */
#define JC_COD   0x52   /* RO, Codeing style defaulte                       */
#define JC_COC   0x53   /* OO, Coding style component                       */
#define JC_TLM   0x55   /* ON, Tile part length main header                 */
#define JC_PLM   0x57   /* ON, Packet length main header                    */
#define JC_PLT   0x58   /* NO, Packet length tile part header               */
#define JC_QCD   0x5C   /* RO, Quantization default                         */
#define JC_QCC   0x5D   /* OO, Quantization component                       */
#define JC_RGN   0x5E   /* OO, Region of interest                           */
#define JC_POD   0x5F   /* OO, Progression order default                    */
#define JC_PPM   0x60   /* ON, Packed packet headers main header            */
#define JC_PPT   0x61   /* NO, Packet packet headers tile part header       */
#define JC_CME   0x64   /* OO, Comment: "LL E <text>" E=0:binary, E=1:ascii */
#define JC_SOT   0x90   /* NR, Start of tile                                */
#define JC_SOP   0x91   /* NO, Start of packeter default                    */
#define JC_EPH   0x92   /* NO, End of packet header                         */
#define JC_SOD   0x93   /* NL, Start of data                                */
#define JC_EOC   0xD9   /* NN, End of codestream                            */
/* }}} */

/* {{{ exif_process_COM
   Process a COM marker.
   We want to print out the marker contents as legible text;
   we must guard against random junk and varying newline representations.
*/
static void exif_process_COM (image_info_type *image_info, char *value, size_t length)
{
	exif_iif_add_tag(image_info, SECTION_COMMENT, "Comment", TAG_COMPUTED_VALUE, TAG_FMT_STRING, length-2, value+2);
}
/* }}} */

/* {{{ exif_process_CME
   Process a CME marker.
   We want to print out the marker contents as legible text;
   we must guard against random junk and varying newline representations.
*/
#ifdef EXIF_JPEG2000
static void exif_process_CME (image_info_type *image_info, char *value, size_t length)
{
	if (length>3) {
		switch(value[2]) {
			case 0:
				exif_iif_add_tag(image_info, SECTION_COMMENT, "Comment", TAG_COMPUTED_VALUE, TAG_FMT_UNDEFINED, length, value);
				break;
			case 1:
				exif_iif_add_tag(image_info, SECTION_COMMENT, "Comment", TAG_COMPUTED_VALUE, TAG_FMT_STRING, length, value);
				break;
			default:
				php_error_docref(NULL, E_NOTICE, "Undefined JPEG2000 comment encoding");
				break;
		}
	} else {
		exif_iif_add_tag(image_info, SECTION_COMMENT, "Comment", TAG_COMPUTED_VALUE, TAG_FMT_UNDEFINED, 0, NULL);
		php_error_docref(NULL, E_NOTICE, "JPEG2000 comment section too small");
	}
}
#endif
/* }}} */

/* {{{ exif_process_SOFn
 * Process a SOFn marker.  This is useful for the image dimensions */
static void exif_process_SOFn (uchar *Data, int marker, jpeg_sof_info *result)
{
/* 0xFF SOSn SectLen(2) Bits(1) Height(2) Width(2) Channels(1)  3*Channels (1)  */
	result->bits_per_sample = Data[2];
	result->height          = php_jpg_get16(Data+3);
	result->width           = php_jpg_get16(Data+5);
	result->num_components  = Data[7];

/*	switch (marker) {
		case M_SOF0:  process = "Baseline";  break;
		case M_SOF1:  process = "Extended sequential";  break;
		case M_SOF2:  process = "Progressive";  break;
		case M_SOF3:  process = "Lossless";  break;
		case M_SOF5:  process = "Differential sequential";  break;
		case M_SOF6:  process = "Differential progressive";  break;
		case M_SOF7:  process = "Differential lossless";  break;
		case M_SOF9:  process = "Extended sequential, arithmetic coding";  break;
		case M_SOF10: process = "Progressive, arithmetic coding";  break;
		case M_SOF11: process = "Lossless, arithmetic coding";  break;
		case M_SOF13: process = "Differential sequential, arithmetic coding";  break;
		case M_SOF14: process = "Differential progressive, arithmetic coding"; break;
		case M_SOF15: process = "Differential lossless, arithmetic coding";  break;
		default:      process = "Unknown";  break;
	}*/
}
/* }}} */

/* forward declarations */
static int exif_process_IFD_in_JPEG(image_info_type *ImageInfo, char *dir_start, char *offset_base, size_t IFDlength, size_t displacement, int section_index, int tag);
static int exif_process_IFD_TAG(    image_info_type *ImageInfo, char *dir_entry, char *offset_base, size_t IFDlength, size_t displacement, int section_index, int ReadNextIFD, tag_table_type tag_table);

/* {{{ exif_get_markername
	Get name of marker */
#ifdef EXIF_DEBUG
static char * exif_get_markername(int marker)
{
	switch(marker) {
		case 0xC0: return "SOF0";
		case 0xC1: return "SOF1";
		case 0xC2: return "SOF2";
		case 0xC3: return "SOF3";
		case 0xC4: return "DHT";
		case 0xC5: return "SOF5";
		case 0xC6: return "SOF6";
		case 0xC7: return "SOF7";
		case 0xC9: return "SOF9";
		case 0xCA: return "SOF10";
		case 0xCB: return "SOF11";
		case 0xCD: return "SOF13";
		case 0xCE: return "SOF14";
		case 0xCF: return "SOF15";
		case 0xD8: return "SOI";
		case 0xD9: return "EOI";
		case 0xDA: return "SOS";
		case 0xDB: return "DQT";
		case 0xDC: return "DNL";
		case 0xDD: return "DRI";
		case 0xDE: return "DHP";
		case 0xDF: return "EXP";
		case 0xE0: return "APP0";
		case 0xE1: return "EXIF";
		case 0xE2: return "FPIX";
		case 0xE3: return "APP3";
		case 0xE4: return "APP4";
		case 0xE5: return "APP5";
		case 0xE6: return "APP6";
		case 0xE7: return "APP7";
		case 0xE8: return "APP8";
		case 0xE9: return "APP9";
		case 0xEA: return "APP10";
		case 0xEB: return "APP11";
		case 0xEC: return "APP12";
		case 0xED: return "APP13";
		case 0xEE: return "APP14";
		case 0xEF: return "APP15";
		case 0xF0: return "JPG0";
		case 0xFD: return "JPG13";
		case 0xFE: return "COM";
		case 0x01: return "TEM";
	}
	return "Unknown";
}
#endif
/* }}} */

/* {{{ proto string exif_tagname(int index)
	Get headername for index or false if not defined */
PHP_FUNCTION(exif_tagname)
{
	zend_long tag;
	char *szTemp;

	if (zend_parse_parameters(ZEND_NUM_ARGS(), "l", &tag) == FAILURE) {
		return;
	}

	szTemp = exif_get_tagname(tag, NULL, 0, tag_table_IFD);

	if (tag < 0 || !szTemp || !szTemp[0]) {
		RETURN_FALSE;
	}

	RETURN_STRING(szTemp)
}
/* }}} */

/* {{{ exif_ifd_make_value
 * Create a value for an ifd from an info_data pointer */
static void* exif_ifd_make_value(image_info_data *info_data, int motorola_intel) {
	size_t  byte_count;
	char    *value_ptr, *data_ptr;
	size_t  i;

	image_info_value  *info_value;

	byte_count = php_tiff_bytes_per_format[info_data->format] * info_data->length;
	value_ptr = safe_emalloc(max(byte_count, 4), 1, 0);
	memset(value_ptr, 0, 4);
	if (!info_data->length) {
		return value_ptr;
	}
	if (info_data->format == TAG_FMT_UNDEFINED || info_data->format == TAG_FMT_STRING
	  || (byte_count>1 && (info_data->format == TAG_FMT_BYTE || info_data->format == TAG_FMT_SBYTE))
	) {
		memmove(value_ptr, info_data->value.s, byte_count);
		return value_ptr;
	} else if (info_data->format == TAG_FMT_BYTE) {
		*value_ptr = info_data->value.u;
		return value_ptr;
	} else if (info_data->format == TAG_FMT_SBYTE) {
		*value_ptr = info_data->value.i;
		return value_ptr;
	} else {
		data_ptr = value_ptr;
		for(i=0; i<info_data->length; i++) {
			if (info_data->length==1) {
				info_value = &info_data->value;
			} else {
				info_value = &info_data->value.list[i];
			}
			switch(info_data->format) {
				case TAG_FMT_USHORT:
					php_ifd_set16u(data_ptr, info_value->u, motorola_intel);
					data_ptr += 2;
					break;
				case TAG_FMT_ULONG:
					php_ifd_set32u(data_ptr, info_value->u, motorola_intel);
					data_ptr += 4;
					break;
				case TAG_FMT_SSHORT:
					php_ifd_set16u(data_ptr, info_value->i, motorola_intel);
					data_ptr += 2;
					break;
				case TAG_FMT_SLONG:
					php_ifd_set32u(data_ptr, info_value->i, motorola_intel);
					data_ptr += 4;
					break;
				case TAG_FMT_URATIONAL:
					php_ifd_set32u(data_ptr,   info_value->sr.num, motorola_intel);
					php_ifd_set32u(data_ptr+4, info_value->sr.den, motorola_intel);
					data_ptr += 8;
					break;
				case TAG_FMT_SRATIONAL:
					php_ifd_set32u(data_ptr,   info_value->ur.num, motorola_intel);
					php_ifd_set32u(data_ptr+4, info_value->ur.den, motorola_intel);
					data_ptr += 8;
					break;
				case TAG_FMT_SINGLE:
					memmove(data_ptr, &info_value->f, 4);
					data_ptr += 4;
					break;
				case TAG_FMT_DOUBLE:
					memmove(data_ptr, &info_value->d, 8);
					data_ptr += 8;
					break;
			}
		}
	}
	return value_ptr;
}
/* }}} */

/* {{{ exif_thumbnail_build
 * Check and build thumbnail */
static void exif_thumbnail_build(image_info_type *ImageInfo) {
	size_t            new_size, new_move, new_value;
	char              *new_data;
	void              *value_ptr;
	int               i, byte_count;
	image_info_list   *info_list;
	image_info_data   *info_data;
#ifdef EXIF_DEBUG
	char              tagname[64];
#endif

	if (!ImageInfo->read_thumbnail || !ImageInfo->Thumbnail.offset || !ImageInfo->Thumbnail.size) {
		return; /* ignore this call */
	}
#ifdef EXIF_DEBUG
	exif_error_docref(NULL EXIFERR_CC, ImageInfo, E_NOTICE, "Thumbnail: filetype = %d", ImageInfo->Thumbnail.filetype);
#endif
	switch(ImageInfo->Thumbnail.filetype) {
		default:
		case IMAGE_FILETYPE_JPEG:
			/* done */
			break;
		case IMAGE_FILETYPE_TIFF_II:
		case IMAGE_FILETYPE_TIFF_MM:
			info_list = &ImageInfo->info_list[SECTION_THUMBNAIL];
			new_size  = 8 + 2 + info_list->count * 12 + 4;
#ifdef EXIF_DEBUG
			exif_error_docref(NULL EXIFERR_CC, ImageInfo, E_NOTICE, "Thumbnail: size of signature + directory(%d): 0x%02X", info_list->count, new_size);
#endif
			new_value= new_size; /* offset for ifd values outside ifd directory */
			for (i=0; i<info_list->count; i++) {
				info_data  = &info_list->list[i];
				byte_count = php_tiff_bytes_per_format[info_data->format] * info_data->length;
				if (byte_count > 4) {
					new_size += byte_count;
				}
			}
			new_move = new_size;
			new_data = safe_erealloc(ImageInfo->Thumbnail.data, 1, ImageInfo->Thumbnail.size, new_size);
			ImageInfo->Thumbnail.data = new_data;
			memmove(ImageInfo->Thumbnail.data + new_move, ImageInfo->Thumbnail.data, ImageInfo->Thumbnail.size);
			ImageInfo->Thumbnail.size += new_size;
			/* fill in data */
			if (ImageInfo->motorola_intel) {
				memmove(new_data, "MM\x00\x2a\x00\x00\x00\x08", 8);
			} else {
				memmove(new_data, "II\x2a\x00\x08\x00\x00\x00", 8);
			}
			new_data += 8;
			php_ifd_set16u(new_data, info_list->count, ImageInfo->motorola_intel);
			new_data += 2;
			for (i=0; i<info_list->count; i++) {
				info_data  = &info_list->list[i];
				byte_count = php_tiff_bytes_per_format[info_data->format] * info_data->length;
#ifdef EXIF_DEBUG
				exif_error_docref(NULL EXIFERR_CC, ImageInfo, E_NOTICE, "Thumbnail: process tag(x%04X=%s): %s%s (%d bytes)", info_data->tag, exif_get_tagname(info_data->tag, tagname, -12, tag_table_IFD), (info_data->length>1)&&info_data->format!=TAG_FMT_UNDEFINED&&info_data->format!=TAG_FMT_STRING?"ARRAY OF ":"", exif_get_tagformat(info_data->format), byte_count);
#endif
				if (info_data->tag==TAG_STRIP_OFFSETS || info_data->tag==TAG_JPEG_INTERCHANGE_FORMAT) {
					php_ifd_set16u(new_data + 0, info_data->tag,    ImageInfo->motorola_intel);
					php_ifd_set16u(new_data + 2, TAG_FMT_ULONG,     ImageInfo->motorola_intel);
					php_ifd_set32u(new_data + 4, 1,                 ImageInfo->motorola_intel);
					php_ifd_set32u(new_data + 8, new_move,          ImageInfo->motorola_intel);
				} else {
					php_ifd_set16u(new_data + 0, info_data->tag,    ImageInfo->motorola_intel);
					php_ifd_set16u(new_data + 2, info_data->format, ImageInfo->motorola_intel);
					php_ifd_set32u(new_data + 4, info_data->length, ImageInfo->motorola_intel);
					value_ptr  = exif_ifd_make_value(info_data, ImageInfo->motorola_intel);
					if (byte_count <= 4) {
						memmove(new_data+8, value_ptr, 4);
					} else {
						php_ifd_set32u(new_data+8, new_value, ImageInfo->motorola_intel);
#ifdef EXIF_DEBUG
						exif_error_docref(NULL EXIFERR_CC, ImageInfo, E_NOTICE, "Thumbnail: writing with value offset: 0x%04X + 0x%02X", new_value, byte_count);
#endif
						memmove(ImageInfo->Thumbnail.data+new_value, value_ptr, byte_count);
						new_value += byte_count;
					}
					efree(value_ptr);
				}
				new_data += 12;
			}
			memset(new_data, 0, 4); /* next ifd pointer */
#ifdef EXIF_DEBUG
			exif_error_docref(NULL EXIFERR_CC, ImageInfo, E_NOTICE, "Thumbnail: created");
#endif
			break;
	}
}
/* }}} */

/* {{{ exif_thumbnail_extract
 * Grab the thumbnail, corrected */
static void exif_thumbnail_extract(image_info_type *ImageInfo, char *offset, size_t length) {
	if (ImageInfo->Thumbnail.data) {
		exif_error_docref("exif_read_data#error_mult_thumb" EXIFERR_CC, ImageInfo, E_WARNING, "Multiple possible thumbnails");
		return; /* Should not happen */
	}
	if (!ImageInfo->read_thumbnail)	{
		return; /* ignore this call */
	}
	/* according to exif2.1, the thumbnail is not supposed to be greater than 64K */
	if (ImageInfo->Thumbnail.size >= 65536
	 || ImageInfo->Thumbnail.size <= 0
	 || ImageInfo->Thumbnail.offset <= 0
	) {
		exif_error_docref(NULL EXIFERR_CC, ImageInfo, E_WARNING, "Illegal thumbnail size/offset");
		return;
	}
	/* Check to make sure we are not going to go past the ExifLength */
	if (ImageInfo->Thumbnail.size > length
		|| (ImageInfo->Thumbnail.offset + ImageInfo->Thumbnail.size) > length
		|| ImageInfo->Thumbnail.offset > length - ImageInfo->Thumbnail.size
	) {
		EXIF_ERRLOG_THUMBEOF(ImageInfo)
		return;
	}
	ImageInfo->Thumbnail.data = estrndup(offset + ImageInfo->Thumbnail.offset, ImageInfo->Thumbnail.size);
	exif_thumbnail_build(ImageInfo);
}
/* }}} */

/* {{{ exif_process_undefined
 * Copy a string/buffer in Exif header to a character string and return length of allocated buffer if any. */
static int exif_process_undefined(char **result, char *value, size_t byte_count) {
	/* we cannot use strlcpy - here the problem is that we have to copy NUL
	 * chars up to byte_count, we also have to add a single NUL character to
	 * force end of string.
	 * estrndup does not return length
	 */
	if (byte_count) {
		(*result) = estrndup(value, byte_count); /* NULL @ byte_count!!! */
		return byte_count+1;
	}
	return 0;
}
/* }}} */

/* {{{ exif_process_string_raw
 * Copy a string in Exif header to a character string returns length of allocated buffer if any. */
static int exif_process_string_raw(char **result, char *value, size_t byte_count) {
	/* we cannot use strlcpy - here the problem is that we have to copy NUL
	 * chars up to byte_count, we also have to add a single NUL character to
	 * force end of string.
	 */
	if (byte_count) {
		(*result) = safe_emalloc(byte_count, 1, 1);
		memcpy(*result, value, byte_count);
		(*result)[byte_count] = '\0';
		return byte_count+1;
	}
	return 0;
}
/* }}} */

/* {{{ exif_process_string
 * Copy a string in Exif header to a character string and return length of allocated buffer if any.
 * In contrast to exif_process_string this function does always return a string buffer */
static int exif_process_string(char **result, char *value, size_t byte_count) {
	/* we cannot use strlcpy - here the problem is that we cannot use strlen to
	 * determin length of string and we cannot use strlcpy with len=byte_count+1
	 * because then we might get into an EXCEPTION if we exceed an allocated
	 * memory page...so we use php_strnlen in conjunction with memcpy and add the NUL
	 * char.
	 * estrdup would sometimes allocate more memory and does not return length
	 */
	if ((byte_count=php_strnlen(value, byte_count)) > 0) {
		return exif_process_undefined(result, value, byte_count);
	}
	(*result) = estrndup("", 1); /* force empty string */
	return byte_count+1;
}
/* }}} */

/* {{{ exif_process_user_comment
 * Process UserComment in IFD. */
static int exif_process_user_comment(image_info_type *ImageInfo, char **pszInfoPtr, char **pszEncoding, char *szValuePtr, int ByteCount)
{
	int   a;
	char  *decode;
	size_t len;

	*pszEncoding = NULL;
	/* Copy the comment */
	if (ByteCount>=8) {
		const zend_encoding *from, *to;
		if (!memcmp(szValuePtr, "UNICODE\0", 8)) {
			*pszEncoding = estrdup((const char*)szValuePtr);
			szValuePtr = szValuePtr+8;
			ByteCount -= 8;
			/* First try to detect BOM: ZERO WIDTH NOBREAK SPACE (FEFF 16)
			 * since we have no encoding support for the BOM yet we skip that.
			 */
			if (!memcmp(szValuePtr, "\xFE\xFF", 2)) {
				decode = "UCS-2BE";
				szValuePtr = szValuePtr+2;
				ByteCount -= 2;
			} else if (!memcmp(szValuePtr, "\xFF\xFE", 2)) {
				decode = "UCS-2LE";
				szValuePtr = szValuePtr+2;
				ByteCount -= 2;
			} else if (ImageInfo->motorola_intel) {
				decode = ImageInfo->decode_unicode_be;
			} else {
				decode = ImageInfo->decode_unicode_le;
			}
			to = zend_multibyte_fetch_encoding(ImageInfo->encode_unicode);
			from = zend_multibyte_fetch_encoding(decode);
			/* XXX this will fail again if encoding_converter returns on error something different than SIZE_MAX   */
			if (!to || !from || zend_multibyte_encoding_converter(
					(unsigned char**)pszInfoPtr,
					&len,
					(unsigned char*)szValuePtr,
					ByteCount,
					to,
					from) == (size_t)-1) {
				len = exif_process_string_raw(pszInfoPtr, szValuePtr, ByteCount);
			}
			return len;
		} else if (!memcmp(szValuePtr, "ASCII\0\0\0", 8)) {
			*pszEncoding = estrdup((const char*)szValuePtr);
			szValuePtr = szValuePtr+8;
			ByteCount -= 8;
		} else if (!memcmp(szValuePtr, "JIS\0\0\0\0\0", 8)) {
			/* JIS should be tanslated to MB or we leave it to the user - leave it to the user */
			*pszEncoding = estrdup((const char*)szValuePtr);
			szValuePtr = szValuePtr+8;
			ByteCount -= 8;
			/* XXX this will fail again if encoding_converter returns on error something different than SIZE_MAX   */
			to = zend_multibyte_fetch_encoding(ImageInfo->encode_jis);
			from = zend_multibyte_fetch_encoding(ImageInfo->motorola_intel ? ImageInfo->decode_jis_be : ImageInfo->decode_jis_le);
			if (!to || !from || zend_multibyte_encoding_converter(
					(unsigned char**)pszInfoPtr,
					&len,
					(unsigned char*)szValuePtr,
					ByteCount,
					to,
					from) == (size_t)-1) {
				len = exif_process_string_raw(pszInfoPtr, szValuePtr, ByteCount);
			}
			return len;
		} else if (!memcmp(szValuePtr, "\0\0\0\0\0\0\0\0", 8)) {
			/* 8 NULL means undefined and should be ASCII... */
			*pszEncoding = estrdup("UNDEFINED");
			szValuePtr = szValuePtr+8;
			ByteCount -= 8;
		}
	}

	/* Olympus has this padded with trailing spaces.  Remove these first. */
	if (ByteCount>0) {
		for (a=ByteCount-1;a && szValuePtr[a]==' ';a--) {
			(szValuePtr)[a] = '\0';
		}
	}

	/* normal text without encoding */
	exif_process_string(pszInfoPtr, szValuePtr, ByteCount);
	return strlen(*pszInfoPtr);
}
/* }}} */

/* {{{ exif_process_unicode
 * Process unicode field in IFD. */
static int exif_process_unicode(image_info_type *ImageInfo, xp_field_type *xp_field, int tag, char *szValuePtr, int ByteCount)
{
	xp_field->tag = tag;
	xp_field->value = NULL;
	/* XXX this will fail again if encoding_converter returns on error something different than SIZE_MAX   */
	if (zend_multibyte_encoding_converter(
			(unsigned char**)&xp_field->value,
			&xp_field->size,
			(unsigned char*)szValuePtr,
			ByteCount,
			zend_multibyte_fetch_encoding(ImageInfo->encode_unicode),
			zend_multibyte_fetch_encoding(ImageInfo->motorola_intel ? ImageInfo->decode_unicode_be : ImageInfo->decode_unicode_le)
			) == (size_t)-1) {
		xp_field->size = exif_process_string_raw(&xp_field->value, szValuePtr, ByteCount);
	}
	return xp_field->size;
}
/* }}} */

/* {{{ exif_process_IFD_in_MAKERNOTE
 * Process nested IFDs directories in Maker Note. */
static int exif_process_IFD_in_MAKERNOTE(image_info_type *ImageInfo, char * value_ptr, int value_len, char *offset_base, size_t IFDlength, size_t displacement)
{
	size_t i;
	int de, section_index = SECTION_MAKERNOTE;
	int NumDirEntries, old_motorola_intel;
#ifdef KALLE_0
	int offset_diff;
#endif
	const maker_note_type *maker_note;
	char *dir_start;
<<<<<<< HEAD
=======
	int data_len;
>>>>>>> a536d6d6

	for (i=0; i<=sizeof(maker_note_array)/sizeof(maker_note_type); i++) {
		if (i==sizeof(maker_note_array)/sizeof(maker_note_type)) {
#ifdef EXIF_DEBUG
			exif_error_docref(NULL EXIFERR_CC, ImageInfo, E_NOTICE, "No maker note data found. Detected maker: %s (length = %d)", ImageInfo->make, strlen(ImageInfo->make));
#endif
			/* unknown manufacturer, not an error, use it as a string */
			return TRUE;
		}

		maker_note = maker_note_array+i;

		/*exif_error_docref(NULL EXIFERR_CC, ImageInfo, E_NOTICE, "check (%s)", maker_note->make?maker_note->make:"");*/
		if (maker_note->make && (!ImageInfo->make || strcmp(maker_note->make, ImageInfo->make)))
			continue;
		if (maker_note->id_string && strncmp(maker_note->id_string, value_ptr, maker_note->id_string_len))
			continue;
		break;
	}

	if (maker_note->offset >= value_len) {
		/* Do not go past the value end */
		exif_error_docref("exif_read_data#error_ifd" EXIFERR_CC, ImageInfo, E_WARNING, "IFD data too short: 0x%04X offset 0x%04X", value_len, maker_note->offset);
		return FALSE;
	}

	dir_start = value_ptr + maker_note->offset;

#ifdef EXIF_DEBUG
	exif_error_docref(NULL EXIFERR_CC, ImageInfo, E_NOTICE, "Process %s @x%04X + 0x%04X=%d: %s", exif_get_sectionname(section_index), (int)dir_start-(int)offset_base+maker_note->offset+displacement, value_len, value_len, exif_char_dump(value_ptr, value_len, (int)dir_start-(int)offset_base+maker_note->offset+displacement));
#endif

	ImageInfo->sections_found |= FOUND_MAKERNOTE;

	old_motorola_intel = ImageInfo->motorola_intel;
	switch (maker_note->byte_order) {
		case MN_ORDER_INTEL:
			ImageInfo->motorola_intel = 0;
			break;
		case MN_ORDER_MOTOROLA:
			ImageInfo->motorola_intel = 1;
			break;
		default:
		case MN_ORDER_NORMAL:
			break;
	}

	NumDirEntries = php_ifd_get16u(dir_start, ImageInfo->motorola_intel);

	switch (maker_note->offset_mode) {
		case MN_OFFSET_MAKER:
			offset_base = value_ptr;
			data_len = value_len;
			break;
#ifdef KALLE_0
		case MN_OFFSET_GUESS:
			if (maker_note->offset + 10 + 4 >= value_len) {
				/* Can not read dir_start+10 since it's beyond value end */
				exif_error_docref("exif_read_data#error_ifd" EXIFERR_CC, ImageInfo, E_WARNING, "IFD data too short: 0x%04X", value_len);
				return FALSE;
			}
			offset_diff = 2 + NumDirEntries*12 + 4 - php_ifd_get32u(dir_start+10, ImageInfo->motorola_intel);
#ifdef EXIF_DEBUG
			exif_error_docref(NULL EXIFERR_CC, ImageInfo, E_NOTICE, "Using automatic offset correction: 0x%04X", ((int)dir_start-(int)offset_base+maker_note->offset+displacement) + offset_diff);
#endif
			if (offset_diff < 0 || offset_diff >= value_len ) {
				exif_error_docref("exif_read_data#error_ifd" EXIFERR_CC, ImageInfo, E_WARNING, "IFD data bad offset: 0x%04X length 0x%04X", offset_diff, value_len);
				return FALSE;
			}
			offset_base = value_ptr + offset_diff;
			data_len = value_len - offset_diff;
			break;
#endif
		default:
		case MN_OFFSET_NORMAL:
			break;
	}

	if ((2+NumDirEntries*12) > value_len) {
		exif_error_docref("exif_read_data#error_ifd" EXIFERR_CC, ImageInfo, E_WARNING, "Illegal IFD size: 2 + 0x%04X*12 = 0x%04X > 0x%04X", NumDirEntries, 2+NumDirEntries*12, value_len);
		return FALSE;
	}

	for (de=0;de<NumDirEntries;de++) {
		if (!exif_process_IFD_TAG(ImageInfo, dir_start + 2 + 12 * de,
								  offset_base, data_len, displacement, section_index, 0, maker_note->tag_table)) {
			return FALSE;
		}
	}
	ImageInfo->motorola_intel = old_motorola_intel;
/*	NextDirOffset (must be NULL) = php_ifd_get32u(dir_start+2+12*de, ImageInfo->motorola_intel);*/
#ifdef EXIF_DEBUG
	exif_error_docref(NULL EXIFERR_CC, ImageInfo, E_NOTICE, "Subsection %s done", exif_get_sectionname(SECTION_MAKERNOTE));
#endif
	return TRUE;
}
/* }}} */

/* {{{ exif_process_IFD_TAG
 * Process one of the nested IFDs directories. */
static int exif_process_IFD_TAG(image_info_type *ImageInfo, char *dir_entry, char *offset_base, size_t IFDlength, size_t displacement, int section_index, int ReadNextIFD, tag_table_type tag_table)
{
	size_t length;
	int tag, format, components;
	char *value_ptr, tagname[64], cbuf[32], *outside=NULL;
	size_t byte_count, offset_val, fpos, fgot;
	int64_t byte_count_signed;
	xp_field_type *tmp_xp;
#ifdef EXIF_DEBUG
	char *dump_data;
	int dump_free;
#endif /* EXIF_DEBUG */

	/* Protect against corrupt headers */
	if (ImageInfo->ifd_nesting_level > MAX_IFD_NESTING_LEVEL) {
		exif_error_docref("exif_read_data#error_ifd" EXIFERR_CC, ImageInfo, E_WARNING, "corrupt EXIF header: maximum directory nesting level reached");
		return FALSE;
	}
	ImageInfo->ifd_nesting_level++;

	tag = php_ifd_get16u(dir_entry, ImageInfo->motorola_intel);
	format = php_ifd_get16u(dir_entry+2, ImageInfo->motorola_intel);
	components = php_ifd_get32u(dir_entry+4, ImageInfo->motorola_intel);

	if (!format || format > NUM_FORMATS) {
		/* (-1) catches illegal zero case as unsigned underflows to positive large. */
		exif_error_docref("exif_read_data#error_ifd" EXIFERR_CC, ImageInfo, E_WARNING, "Process tag(x%04X=%s): Illegal format code 0x%04X, suppose BYTE", tag, exif_get_tagname(tag, tagname, -12, tag_table), format);
		format = TAG_FMT_BYTE;
		/*return TRUE;*/
	}

	if (components <= 0) {
		exif_error_docref("exif_read_data#error_ifd" EXIFERR_CC, ImageInfo, E_WARNING, "Process tag(x%04X=%s): Illegal components(%d)", tag, exif_get_tagname(tag, tagname, -12, tag_table), components);
		return FALSE;
	}

	byte_count_signed = (int64_t)components * php_tiff_bytes_per_format[format];

	if (byte_count_signed < 0 || (byte_count_signed > INT32_MAX)) {
		exif_error_docref("exif_read_data#error_ifd" EXIFERR_CC, ImageInfo, E_WARNING, "Process tag(x%04X=%s): Illegal byte_count", tag, exif_get_tagname(tag, tagname, -12, tag_table));
		return FALSE;
	}

	byte_count = (size_t)byte_count_signed;

	if (byte_count > 4) {
		offset_val = php_ifd_get32u(dir_entry+8, ImageInfo->motorola_intel);
		/* If its bigger than 4 bytes, the dir entry contains an offset. */
		value_ptr = offset_base+offset_val;
        /*
            dir_entry is ImageInfo->file.list[sn].data+2+i*12
            offset_base is ImageInfo->file.list[sn].data-dir_offset
            dir_entry - offset_base is dir_offset+2+i*12
        */
		if (byte_count > IFDlength || offset_val > IFDlength-byte_count || value_ptr < dir_entry || offset_val < (size_t)(dir_entry-offset_base)) {
			/* It is important to check for IMAGE_FILETYPE_TIFF
			 * JPEG does not use absolute pointers instead its pointers are
			 * relative to the start of the TIFF header in APP1 section. */
			if (byte_count > ImageInfo->FileSize || offset_val>ImageInfo->FileSize-byte_count || (ImageInfo->FileType!=IMAGE_FILETYPE_TIFF_II && ImageInfo->FileType!=IMAGE_FILETYPE_TIFF_MM && ImageInfo->FileType!=IMAGE_FILETYPE_JPEG)) {
				if (value_ptr < dir_entry) {
					/* we can read this if offset_val > 0 */
					/* some files have their values in other parts of the file */
					exif_error_docref("exif_read_data#error_ifd" EXIFERR_CC, ImageInfo, E_WARNING, "Process tag(x%04X=%s): Illegal pointer offset(x%04X < x%04X)", tag, exif_get_tagname(tag, tagname, -12, tag_table), offset_val, dir_entry);
				} else {
					/* this is for sure not allowed */
					/* exception are IFD pointers */
					exif_error_docref("exif_read_data#error_ifd" EXIFERR_CC, ImageInfo, E_WARNING, "Process tag(x%04X=%s): Illegal pointer offset(x%04X + x%04X = x%04X > x%04X)", tag, exif_get_tagname(tag, tagname, -12, tag_table), offset_val, byte_count, offset_val+byte_count, IFDlength);
				}
				return FALSE;
			}
			if (byte_count>sizeof(cbuf)) {
				/* mark as outside range and get buffer */
				value_ptr = safe_emalloc(byte_count, 1, 0);
				outside = value_ptr;
			} else {
				/* In most cases we only access a small range so
				 * it is faster to use a static buffer there
				 * BUT it offers also the possibility to have
				 * pointers read without the need to free them
				 * explicitley before returning. */
				memset(&cbuf, 0, sizeof(cbuf));
				value_ptr = cbuf;
			}

			fpos = php_stream_tell(ImageInfo->infile);
			php_stream_seek(ImageInfo->infile, displacement+offset_val, SEEK_SET);
			fgot = php_stream_tell(ImageInfo->infile);
			if (fgot!=displacement+offset_val) {
				EFREE_IF(outside);
				exif_error_docref(NULL EXIFERR_CC, ImageInfo, E_WARNING, "Wrong file pointer: 0x%08X != 0x%08X", fgot, displacement+offset_val);
				return FALSE;
			}
			fgot = php_stream_read(ImageInfo->infile, value_ptr, byte_count);
			php_stream_seek(ImageInfo->infile, fpos, SEEK_SET);
			if (fgot<byte_count) {
				EFREE_IF(outside);
				EXIF_ERRLOG_FILEEOF(ImageInfo)
				return FALSE;
			}
		}
	} else {
		/* 4 bytes or less and value is in the dir entry itself */
		value_ptr = dir_entry+8;
		offset_val= value_ptr-offset_base;
	}

	ImageInfo->sections_found |= FOUND_ANY_TAG;
#ifdef EXIF_DEBUG
	dump_data = exif_dump_data(&dump_free, format, components, length, ImageInfo->motorola_intel, value_ptr);
	exif_error_docref(NULL EXIFERR_CC, ImageInfo, E_NOTICE, "Process tag(x%04X=%s,@x%04X + x%04X(=%d)): %s%s %s", tag, exif_get_tagname(tag, tagname, -12, tag_table), offset_val+displacement, byte_count, byte_count, (components>1)&&format!=TAG_FMT_UNDEFINED&&format!=TAG_FMT_STRING?"ARRAY OF ":"", exif_get_tagformat(format), dump_data);
	if (dump_free) {
		efree(dump_data);
	}
#endif

	if (section_index==SECTION_THUMBNAIL) {
		if (!ImageInfo->Thumbnail.data) {
			switch(tag) {
				case TAG_IMAGEWIDTH:
				case TAG_COMP_IMAGE_WIDTH:
					ImageInfo->Thumbnail.width = exif_convert_any_to_int(value_ptr, exif_rewrite_tag_format_to_unsigned(format), ImageInfo->motorola_intel);
					break;

				case TAG_IMAGEHEIGHT:
				case TAG_COMP_IMAGE_HEIGHT:
					ImageInfo->Thumbnail.height = exif_convert_any_to_int(value_ptr, exif_rewrite_tag_format_to_unsigned(format), ImageInfo->motorola_intel);
					break;

				case TAG_STRIP_OFFSETS:
				case TAG_JPEG_INTERCHANGE_FORMAT:
					/* accept both formats */
					ImageInfo->Thumbnail.offset = exif_convert_any_to_int(value_ptr, exif_rewrite_tag_format_to_unsigned(format), ImageInfo->motorola_intel);
					break;

				case TAG_STRIP_BYTE_COUNTS:
					if (ImageInfo->FileType == IMAGE_FILETYPE_TIFF_II || ImageInfo->FileType == IMAGE_FILETYPE_TIFF_MM) {
						ImageInfo->Thumbnail.filetype = ImageInfo->FileType;
					} else {
						/* motorola is easier to read */
						ImageInfo->Thumbnail.filetype = IMAGE_FILETYPE_TIFF_MM;
					}
					ImageInfo->Thumbnail.size = exif_convert_any_to_int(value_ptr, exif_rewrite_tag_format_to_unsigned(format), ImageInfo->motorola_intel);
					break;

				case TAG_JPEG_INTERCHANGE_FORMAT_LEN:
					if (ImageInfo->Thumbnail.filetype == IMAGE_FILETYPE_UNKNOWN) {
						ImageInfo->Thumbnail.filetype = IMAGE_FILETYPE_JPEG;
						ImageInfo->Thumbnail.size = exif_convert_any_to_int(value_ptr, exif_rewrite_tag_format_to_unsigned(format), ImageInfo->motorola_intel);
					}
					break;
			}
		}
	} else {
		if (section_index==SECTION_IFD0 || section_index==SECTION_EXIF)
		switch(tag) {
			case TAG_COPYRIGHT:
				/* check for "<photographer> NUL <editor> NUL" */
				if (byte_count>1 && (length=php_strnlen(value_ptr, byte_count)) > 0) {
					if (length<byte_count-1) {
						/* When there are any characters after the first NUL */
						ImageInfo->CopyrightPhotographer  = estrdup(value_ptr);
						ImageInfo->CopyrightEditor        = estrndup(value_ptr+length+1, byte_count-length-1);
						spprintf(&ImageInfo->Copyright, 0, "%s, %s", ImageInfo->CopyrightPhotographer, ImageInfo->CopyrightEditor);
						/* format = TAG_FMT_UNDEFINED; this musn't be ASCII         */
						/* but we are not supposed to change this                   */
						/* keep in mind that image_info does not store editor value */
					} else {
						ImageInfo->Copyright = estrndup(value_ptr, byte_count);
					}
				}
				break;

			case TAG_USERCOMMENT:
				ImageInfo->UserCommentLength = exif_process_user_comment(ImageInfo, &(ImageInfo->UserComment), &(ImageInfo->UserCommentEncoding), value_ptr, byte_count);
				break;

			case TAG_XP_TITLE:
			case TAG_XP_COMMENTS:
			case TAG_XP_AUTHOR:
			case TAG_XP_KEYWORDS:
			case TAG_XP_SUBJECT:
				tmp_xp = (xp_field_type*)safe_erealloc(ImageInfo->xp_fields.list, (ImageInfo->xp_fields.count+1), sizeof(xp_field_type), 0);
				ImageInfo->sections_found |= FOUND_WINXP;
				ImageInfo->xp_fields.list = tmp_xp;
				ImageInfo->xp_fields.count++;
				exif_process_unicode(ImageInfo, &(ImageInfo->xp_fields.list[ImageInfo->xp_fields.count-1]), tag, value_ptr, byte_count);
				break;

			case TAG_FNUMBER:
				/* Simplest way of expressing aperture, so I trust it the most.
				   (overwrite previously computed value if there is one) */
				ImageInfo->ApertureFNumber = (float)exif_convert_any_format(value_ptr, format, ImageInfo->motorola_intel);
				break;

			case TAG_APERTURE:
			case TAG_MAX_APERTURE:
				/* More relevant info always comes earlier, so only use this field if we don't
				   have appropriate aperture information yet. */
				if (ImageInfo->ApertureFNumber == 0) {
					ImageInfo->ApertureFNumber
						= (float)exp(exif_convert_any_format(value_ptr, format, ImageInfo->motorola_intel)*log(2)*0.5);
				}
				break;

			case TAG_SHUTTERSPEED:
				/* More complicated way of expressing exposure time, so only use
				   this value if we don't already have it from somewhere else.
				   SHUTTERSPEED comes after EXPOSURE TIME
				  */
				if (ImageInfo->ExposureTime == 0) {
					ImageInfo->ExposureTime
						= (float)(1/exp(exif_convert_any_format(value_ptr, format, ImageInfo->motorola_intel)*log(2)));
				}
				break;
			case TAG_EXPOSURETIME:
				ImageInfo->ExposureTime = -1;
				break;

			case TAG_COMP_IMAGE_WIDTH:
				ImageInfo->ExifImageWidth = exif_convert_any_to_int(value_ptr, exif_rewrite_tag_format_to_unsigned(format), ImageInfo->motorola_intel);
				break;

			case TAG_FOCALPLANE_X_RES:
				ImageInfo->FocalplaneXRes = exif_convert_any_format(value_ptr, format, ImageInfo->motorola_intel);
				break;

			case TAG_SUBJECT_DISTANCE:
				/* Inidcates the distacne the autofocus camera is focused to.
				   Tends to be less accurate as distance increases. */
				ImageInfo->Distance = (float)exif_convert_any_format(value_ptr, format, ImageInfo->motorola_intel);
				break;

			case TAG_FOCALPLANE_RESOLUTION_UNIT:
				switch((int)exif_convert_any_format(value_ptr, format, ImageInfo->motorola_intel)) {
					case 1: ImageInfo->FocalplaneUnits = 25.4; break; /* inch */
					case 2:
						/* According to the information I was using, 2 measn meters.
						   But looking at the Cannon powershot's files, inches is the only
						   sensible value. */
						ImageInfo->FocalplaneUnits = 25.4;
						break;

					case 3: ImageInfo->FocalplaneUnits = 10;   break;  /* centimeter */
					case 4: ImageInfo->FocalplaneUnits = 1;    break;  /* milimeter  */
					case 5: ImageInfo->FocalplaneUnits = .001; break;  /* micrometer */
				}
				break;

			case TAG_SUB_IFD:
				if (format==TAG_FMT_IFD) {
					/* If this is called we are either in a TIFFs thumbnail or a JPEG where we cannot handle it */
					/* TIFF thumbnail: our data structure cannot store a thumbnail of a thumbnail */
					/* JPEG do we have the data area and what to do with it */
					exif_error_docref(NULL EXIFERR_CC, ImageInfo, E_NOTICE, "Skip SUB IFD");
				}
				break;

			case TAG_MAKE:
				ImageInfo->make = estrndup(value_ptr, byte_count);
				break;
			case TAG_MODEL:
				ImageInfo->model = estrndup(value_ptr, byte_count);
				break;

			case TAG_MAKER_NOTE:
				if (!exif_process_IFD_in_MAKERNOTE(ImageInfo, value_ptr, byte_count, offset_base, IFDlength, displacement)) {
					EFREE_IF(outside);
					return FALSE;
				}
				break;

			case TAG_EXIF_IFD_POINTER:
			case TAG_GPS_IFD_POINTER:
			case TAG_INTEROP_IFD_POINTER:
				if (ReadNextIFD) {
					char *Subdir_start;
					int sub_section_index = 0;
					switch(tag) {
						case TAG_EXIF_IFD_POINTER:
#ifdef EXIF_DEBUG
							exif_error_docref(NULL EXIFERR_CC, ImageInfo, E_NOTICE, "Found EXIF");
#endif
							ImageInfo->sections_found |= FOUND_EXIF;
							sub_section_index = SECTION_EXIF;
							break;
						case TAG_GPS_IFD_POINTER:
#ifdef EXIF_DEBUG
							exif_error_docref(NULL EXIFERR_CC, ImageInfo, E_NOTICE, "Found GPS");
#endif
							ImageInfo->sections_found |= FOUND_GPS;
							sub_section_index = SECTION_GPS;
							break;
						case TAG_INTEROP_IFD_POINTER:
#ifdef EXIF_DEBUG
							exif_error_docref(NULL EXIFERR_CC, ImageInfo, E_NOTICE, "Found INTEROPERABILITY");
#endif
							ImageInfo->sections_found |= FOUND_INTEROP;
							sub_section_index = SECTION_INTEROP;
							break;
					}
					Subdir_start = offset_base + php_ifd_get32u(value_ptr, ImageInfo->motorola_intel);
					if (Subdir_start < offset_base || Subdir_start > offset_base+IFDlength) {
						exif_error_docref("exif_read_data#error_ifd" EXIFERR_CC, ImageInfo, E_WARNING, "Illegal IFD Pointer");
						return FALSE;
					}
					if (!exif_process_IFD_in_JPEG(ImageInfo, Subdir_start, offset_base, IFDlength, displacement, sub_section_index, tag)) {
						return FALSE;
					}
#ifdef EXIF_DEBUG
					exif_error_docref(NULL EXIFERR_CC, ImageInfo, E_NOTICE, "Subsection %s done", exif_get_sectionname(sub_section_index));
#endif
				}
		}
	}
	exif_iif_add_tag(ImageInfo, section_index, exif_get_tagname(tag, tagname, sizeof(tagname), tag_table), tag, format, components, value_ptr);
	EFREE_IF(outside);
	return TRUE;
}
/* }}} */

/* {{{ exif_process_IFD_in_JPEG
 * Process one of the nested IFDs directories. */
static int exif_process_IFD_in_JPEG(image_info_type *ImageInfo, char *dir_start, char *offset_base, size_t IFDlength, size_t displacement, int section_index, int tag)
{
	int de;
	int NumDirEntries;
	int NextDirOffset = 0;

#ifdef EXIF_DEBUG
	exif_error_docref(NULL EXIFERR_CC, ImageInfo, E_NOTICE, "Process %s (x%04X(=%d))", exif_get_sectionname(section_index), IFDlength, IFDlength);
#endif

	ImageInfo->sections_found |= FOUND_IFD0;

	if ((dir_start + 2) > (offset_base+IFDlength)) {
		exif_error_docref("exif_read_data#error_ifd" EXIFERR_CC, ImageInfo, E_WARNING, "Illegal IFD size");
		return FALSE;
	}

	NumDirEntries = php_ifd_get16u(dir_start, ImageInfo->motorola_intel);

	if ((dir_start+2+NumDirEntries*12) > (offset_base+IFDlength)) {
		exif_error_docref("exif_read_data#error_ifd" EXIFERR_CC, ImageInfo, E_WARNING, "Illegal IFD size: x%04X + 2 + x%04X*12 = x%04X > x%04X", (int)((size_t)dir_start+2-(size_t)offset_base), NumDirEntries, (int)((size_t)dir_start+2+NumDirEntries*12-(size_t)offset_base), IFDlength);
		return FALSE;
	}

	for (de=0;de<NumDirEntries;de++) {
		if (!exif_process_IFD_TAG(ImageInfo, dir_start + 2 + 12 * de,
								  offset_base, IFDlength, displacement, section_index, 1, exif_get_tag_table(section_index))) {
			return FALSE;
		}
	}
	/*
	 * Ignore IFD2 if it purportedly exists
	 */
	if (section_index == SECTION_THUMBNAIL) {
		return TRUE;
	}
	/*
	 * Hack to make it process IDF1 I hope
	 * There are 2 IDFs, the second one holds the keys (0x0201 and 0x0202) to the thumbnail
	 */
	if ((dir_start+2+12*de + 4) > (offset_base+IFDlength)) {
		exif_error_docref("exif_read_data#error_ifd" EXIFERR_CC, ImageInfo, E_WARNING, "Illegal IFD size");
		return FALSE;
	}

	if (tag != TAG_EXIF_IFD_POINTER && tag != TAG_GPS_IFD_POINTER) {
		NextDirOffset = php_ifd_get32u(dir_start+2+12*de, ImageInfo->motorola_intel);
	}

	if (NextDirOffset) {
		/* the next line seems false but here IFDlength means length of all IFDs */
		if (offset_base + NextDirOffset < offset_base || offset_base + NextDirOffset > offset_base+IFDlength) {
			exif_error_docref("exif_read_data#error_ifd" EXIFERR_CC, ImageInfo, E_WARNING, "Illegal IFD offset");
			return FALSE;
		}
		/* That is the IFD for the first thumbnail */
#ifdef EXIF_DEBUG
		exif_error_docref(NULL EXIFERR_CC, ImageInfo, E_NOTICE, "Expect next IFD to be thumbnail");
#endif
		if (exif_process_IFD_in_JPEG(ImageInfo, offset_base + NextDirOffset, offset_base, IFDlength, displacement, SECTION_THUMBNAIL, 0)) {
#ifdef EXIF_DEBUG
			exif_error_docref(NULL EXIFERR_CC, ImageInfo, E_NOTICE, "Thumbnail size: 0x%04X", ImageInfo->Thumbnail.size);
#endif
			if (ImageInfo->Thumbnail.filetype != IMAGE_FILETYPE_UNKNOWN
			&&  ImageInfo->Thumbnail.size
			&&  ImageInfo->Thumbnail.offset
			&&  ImageInfo->read_thumbnail
			) {
				exif_thumbnail_extract(ImageInfo, offset_base, IFDlength);
			}
			return TRUE;
		} else {
			return FALSE;
		}
	}
	return TRUE;
}
/* }}} */

/* {{{ exif_process_TIFF_in_JPEG
   Process a TIFF header in a JPEG file
*/
static void exif_process_TIFF_in_JPEG(image_info_type *ImageInfo, char *CharBuf, size_t length, size_t displacement)
{
	unsigned exif_value_2a, offset_of_ifd;

	/* set the thumbnail stuff to nothing so we can test to see if they get set up */
	if (memcmp(CharBuf, "II", 2) == 0) {
		ImageInfo->motorola_intel = 0;
	} else if (memcmp(CharBuf, "MM", 2) == 0) {
		ImageInfo->motorola_intel = 1;
	} else {
		exif_error_docref(NULL EXIFERR_CC, ImageInfo, E_WARNING, "Invalid TIFF alignment marker");
		return;
	}

	/* Check the next two values for correctness. */
	if (length < 8) {
		exif_error_docref(NULL EXIFERR_CC, ImageInfo, E_WARNING, "Invalid TIFF start (1)");
		return;
	}
	exif_value_2a = php_ifd_get16u(CharBuf+2, ImageInfo->motorola_intel);
	offset_of_ifd = php_ifd_get32u(CharBuf+4, ImageInfo->motorola_intel);
	if (exif_value_2a != 0x2a || offset_of_ifd < 0x08) {
		exif_error_docref(NULL EXIFERR_CC, ImageInfo, E_WARNING, "Invalid TIFF start (1)");
		return;
	}
	if (offset_of_ifd > length) {
		exif_error_docref(NULL EXIFERR_CC, ImageInfo, E_WARNING, "Invalid IFD start");
		return;
	}

	ImageInfo->sections_found |= FOUND_IFD0;
	/* First directory starts at offset 8. Offsets starts at 0. */
	exif_process_IFD_in_JPEG(ImageInfo, CharBuf+offset_of_ifd, CharBuf, length/*-14*/, displacement, SECTION_IFD0, 0);

#ifdef EXIF_DEBUG
	exif_error_docref(NULL EXIFERR_CC, ImageInfo, E_NOTICE, "Process TIFF in JPEG done");
#endif

	/* Compute the CCD width, in milimeters. */
	if (ImageInfo->FocalplaneXRes != 0) {
		ImageInfo->CCDWidth = (float)(ImageInfo->ExifImageWidth * ImageInfo->FocalplaneUnits / ImageInfo->FocalplaneXRes);
	}
}
/* }}} */

/* {{{ exif_process_APP1
   Process an JPEG APP1 block marker
   Describes all the drivel that most digital cameras include...
*/
static void exif_process_APP1(image_info_type *ImageInfo, char *CharBuf, size_t length, size_t displacement)
{
	/* Check the APP1 for Exif Identifier Code */
	static const uchar ExifHeader[] = {0x45, 0x78, 0x69, 0x66, 0x00, 0x00};
	if (length <= 8 || memcmp(CharBuf+2, ExifHeader, 6)) {
		exif_error_docref(NULL EXIFERR_CC, ImageInfo, E_WARNING, "Incorrect APP1 Exif Identifier Code");
		return;
	}
	exif_process_TIFF_in_JPEG(ImageInfo, CharBuf + 8, length - 8, displacement+8);
#ifdef EXIF_DEBUG
	exif_error_docref(NULL EXIFERR_CC, ImageInfo, E_NOTICE, "Process APP1/EXIF done");
#endif
}
/* }}} */

/* {{{ exif_process_APP12
   Process an JPEG APP12 block marker used by OLYMPUS
*/
static void exif_process_APP12(image_info_type *ImageInfo, char *buffer, size_t length)
{
	size_t l1, l2=0;

	if ((l1 = php_strnlen(buffer+2, length-2)) > 0) {
		exif_iif_add_tag(ImageInfo, SECTION_APP12, "Company", TAG_NONE, TAG_FMT_STRING, l1, buffer+2);
		if (length > 2+l1+1) {
			l2 = php_strnlen(buffer+2+l1+1, length-2-l1-1);
			exif_iif_add_tag(ImageInfo, SECTION_APP12, "Info", TAG_NONE, TAG_FMT_STRING, l2, buffer+2+l1+1);
		}
	}
#ifdef EXIF_DEBUG
	exif_error_docref(NULL EXIFERR_CC, ImageInfo, E_NOTICE, "Process section APP12 with l1=%d, l2=%d done", l1, l2);
#endif
}
/* }}} */

/* {{{ exif_scan_JPEG_header
 * Parse the marker stream until SOS or EOI is seen; */
static int exif_scan_JPEG_header(image_info_type *ImageInfo)
{
	int section, sn;
	int marker = 0, last_marker = M_PSEUDO, comment_correction=1;
	unsigned int ll, lh;
	uchar *Data;
	size_t fpos, size, got, itemlen;
	jpeg_sof_info sof_info;

	for(section=0;;section++) {
#ifdef EXIF_DEBUG
		fpos = php_stream_tell(ImageInfo->infile);
		exif_error_docref(NULL EXIFERR_CC, ImageInfo, E_NOTICE, "Needing section %d @ 0x%08X", ImageInfo->file.count, fpos);
#endif

		/* get marker byte, swallowing possible padding                           */
		/* some software does not count the length bytes of COM section           */
		/* one company doing so is very much envolved in JPEG... so we accept too */
		if (last_marker==M_COM && comment_correction) {
			comment_correction = 2;
		}
		do {
			if ((marker = php_stream_getc(ImageInfo->infile)) == EOF) {
				EXIF_ERRLOG_CORRUPT(ImageInfo)
				return FALSE;
			}
			if (last_marker==M_COM && comment_correction>0) {
				if (marker!=0xFF) {
					marker = 0xff;
					comment_correction--;
				} else  {
					last_marker = M_PSEUDO; /* stop skipping 0 for M_COM */
				}
			}
		} while (marker == 0xff);
		if (last_marker==M_COM && !comment_correction) {
			exif_error_docref("exif_read_data#error_mcom" EXIFERR_CC, ImageInfo, E_NOTICE, "Image has corrupt COM section: some software set wrong length information");
		}
		if (last_marker==M_COM && comment_correction)
			return M_EOI; /* ah illegal: char after COM section not 0xFF */

		fpos = php_stream_tell(ImageInfo->infile);

		if (marker == 0xff) {
			/* 0xff is legal padding, but if we get that many, something's wrong. */
			exif_error_docref(NULL EXIFERR_CC, ImageInfo, E_WARNING, "To many padding bytes");
			return FALSE;
		}

		/* Read the length of the section. */
		if ((lh = php_stream_getc(ImageInfo->infile)) == (unsigned int)EOF) {
			EXIF_ERRLOG_CORRUPT(ImageInfo)
			return FALSE;
		}
		if ((ll = php_stream_getc(ImageInfo->infile)) == (unsigned int)EOF) {
			EXIF_ERRLOG_CORRUPT(ImageInfo)
			return FALSE;
		}

		itemlen = (lh << 8) | ll;

		if (itemlen < 2) {
#ifdef EXIF_DEBUG
			exif_error_docref(NULL EXIFERR_CC, ImageInfo, E_WARNING, "%s, Section length: 0x%02X%02X", EXIF_ERROR_CORRUPT, lh, ll);
#else
			EXIF_ERRLOG_CORRUPT(ImageInfo)
#endif
			return FALSE;
		}

		sn = exif_file_sections_add(ImageInfo, marker, itemlen+1, NULL);
		Data = ImageInfo->file.list[sn].data;

		/* Store first two pre-read bytes. */
		Data[0] = (uchar)lh;
		Data[1] = (uchar)ll;

		got = php_stream_read(ImageInfo->infile, (char*)(Data+2), itemlen-2); /* Read the whole section. */
		if (got != itemlen-2) {
			exif_error_docref(NULL EXIFERR_CC, ImageInfo, E_WARNING, "Error reading from file: got=x%04X(=%d) != itemlen-2=x%04X(=%d)", got, got, itemlen-2, itemlen-2);
			return FALSE;
		}

#ifdef EXIF_DEBUG
		exif_error_docref(NULL EXIFERR_CC, ImageInfo, E_NOTICE, "Process section(x%02X=%s) @ x%04X + x%04X(=%d)", marker, exif_get_markername(marker), fpos, itemlen, itemlen);
#endif
		switch(marker) {
			case M_SOS:   /* stop before hitting compressed data  */
				/* If reading entire image is requested, read the rest of the data. */
				if (ImageInfo->read_all) {
					/* Determine how much file is left. */
					fpos = php_stream_tell(ImageInfo->infile);
					size = ImageInfo->FileSize - fpos;
					sn = exif_file_sections_add(ImageInfo, M_PSEUDO, size, NULL);
					Data = ImageInfo->file.list[sn].data;
					got = php_stream_read(ImageInfo->infile, (char*)Data, size);
					if (got != size) {
						EXIF_ERRLOG_FILEEOF(ImageInfo)
						return FALSE;
					}
				}
				return TRUE;

			case M_EOI:   /* in case it's a tables-only JPEG stream */
				exif_error_docref(NULL EXIFERR_CC, ImageInfo, E_WARNING, "No image in jpeg!");
				return (ImageInfo->sections_found&(~FOUND_COMPUTED)) ? TRUE : FALSE;

			case M_COM: /* Comment section */
				exif_process_COM(ImageInfo, (char *)Data, itemlen);
				break;

			case M_EXIF:
				if (!(ImageInfo->sections_found&FOUND_IFD0)) {
					/*ImageInfo->sections_found |= FOUND_EXIF;*/
					/* Seen files from some 'U-lead' software with Vivitar scanner
					   that uses marker 31 later in the file (no clue what for!) */
					exif_process_APP1(ImageInfo, (char *)Data, itemlen, fpos);
				}
				break;

			case M_APP12:
				exif_process_APP12(ImageInfo, (char *)Data, itemlen);
				break;


			case M_SOF0:
			case M_SOF1:
			case M_SOF2:
			case M_SOF3:
			case M_SOF5:
			case M_SOF6:
			case M_SOF7:
			case M_SOF9:
			case M_SOF10:
			case M_SOF11:
			case M_SOF13:
			case M_SOF14:
			case M_SOF15:
				if ((itemlen - 2) < 6) {
					return FALSE;
				}

				exif_process_SOFn(Data, marker, &sof_info);
				ImageInfo->Width  = sof_info.width;
				ImageInfo->Height = sof_info.height;
				if (sof_info.num_components == 3) {
					ImageInfo->IsColor = 1;
				} else {
					ImageInfo->IsColor = 0;
				}
				break;
			default:
				/* skip any other marker silently. */
				break;
		}

		/* keep track of last marker */
		last_marker = marker;
	}
#ifdef EXIF_DEBUG
	exif_error_docref(NULL EXIFERR_CC, ImageInfo, E_NOTICE, "Done");
#endif
	return TRUE;
}
/* }}} */

/* {{{ exif_scan_thumbnail
 * scan JPEG in thumbnail (memory) */
static int exif_scan_thumbnail(image_info_type *ImageInfo)
{
	uchar           c, *data = (uchar*)ImageInfo->Thumbnail.data;
	int             n, marker;
	size_t          length=2, pos=0;
	jpeg_sof_info   sof_info;

	if (!data) {
		return FALSE; /* nothing to do here */
	}
	if (memcmp(data, "\xFF\xD8\xFF", 3)) {
		if (!ImageInfo->Thumbnail.width && !ImageInfo->Thumbnail.height) {
			exif_error_docref(NULL EXIFERR_CC, ImageInfo, E_WARNING, "Thumbnail is not a JPEG image");
		}
		return FALSE;
	}
	for (;;) {
		pos += length;
		if (pos>=ImageInfo->Thumbnail.size)
			return FALSE;
		c = data[pos++];
		if (pos>=ImageInfo->Thumbnail.size)
			return FALSE;
		if (c != 0xFF) {
			return FALSE;
		}
		n = 8;
		while ((c = data[pos++]) == 0xFF && n--) {
			if (pos+3>=ImageInfo->Thumbnail.size)
				return FALSE;
			/* +3 = pos++ of next check when reaching marker + 2 bytes for length */
		}
		if (c == 0xFF)
			return FALSE;
		marker = c;
		length = php_jpg_get16(data+pos);
		if (pos+length>=ImageInfo->Thumbnail.size) {
			return FALSE;
		}
#ifdef EXIF_DEBUG
		exif_error_docref(NULL EXIFERR_CC, ImageInfo, E_NOTICE, "Thumbnail: process section(x%02X=%s) @ x%04X + x%04X", marker, exif_get_markername(marker), pos, length);
#endif
		switch (marker) {
			case M_SOF0:
			case M_SOF1:
			case M_SOF2:
			case M_SOF3:
			case M_SOF5:
			case M_SOF6:
			case M_SOF7:
			case M_SOF9:
			case M_SOF10:
			case M_SOF11:
			case M_SOF13:
			case M_SOF14:
			case M_SOF15:
				/* handle SOFn block */
				exif_process_SOFn(data+pos, marker, &sof_info);
				ImageInfo->Thumbnail.height   = sof_info.height;
				ImageInfo->Thumbnail.width    = sof_info.width;
#ifdef EXIF_DEBUG
				exif_error_docref(NULL EXIFERR_CC, ImageInfo, E_NOTICE, "Thumbnail: size: %d * %d", sof_info.width, sof_info.height);
#endif
				return TRUE;

			case M_SOS:
			case M_EOI:
				exif_error_docref(NULL EXIFERR_CC, ImageInfo, E_WARNING, "Could not compute size of thumbnail");
				return FALSE;
				break;

			default:
				/* just skip */
				break;
		}
	}

	exif_error_docref(NULL EXIFERR_CC, ImageInfo, E_WARNING, "Could not compute size of thumbnail");
	return FALSE;
}
/* }}} */

/* {{{ exif_process_IFD_in_TIFF
 * Parse the TIFF header; */
static int exif_process_IFD_in_TIFF(image_info_type *ImageInfo, size_t dir_offset, int section_index)
{
	int i, sn, num_entries, sub_section_index = 0;
	unsigned char *dir_entry;
	char tagname[64];
	size_t ifd_size, dir_size, entry_offset, next_offset, entry_length, entry_value=0, fgot;
	int entry_tag , entry_type;
	tag_table_type tag_table = exif_get_tag_table(section_index);

	if (ImageInfo->ifd_nesting_level > MAX_IFD_NESTING_LEVEL) {
                return FALSE;
        }

	if (ImageInfo->FileSize >= dir_offset+2) {
		sn = exif_file_sections_add(ImageInfo, M_PSEUDO, 2, NULL);
#ifdef EXIF_DEBUG
		exif_error_docref(NULL EXIFERR_CC, ImageInfo, E_NOTICE, "Read from TIFF: filesize(x%04X), IFD dir(x%04X + x%04X)", ImageInfo->FileSize, dir_offset, 2);
#endif
		php_stream_seek(ImageInfo->infile, dir_offset, SEEK_SET); /* we do not know the order of sections */
		php_stream_read(ImageInfo->infile, (char*)ImageInfo->file.list[sn].data, 2);
		num_entries = php_ifd_get16u(ImageInfo->file.list[sn].data, ImageInfo->motorola_intel);
		dir_size = 2/*num dir entries*/ +12/*length of entry*/*num_entries +4/* offset to next ifd (points to thumbnail or NULL)*/;
		if (ImageInfo->FileSize >= dir_offset+dir_size) {
#ifdef EXIF_DEBUG
			exif_error_docref(NULL EXIFERR_CC, ImageInfo, E_NOTICE, "Read from TIFF: filesize(x%04X), IFD dir(x%04X + x%04X), IFD entries(%d)", ImageInfo->FileSize, dir_offset+2, dir_size-2, num_entries);
#endif
			if (exif_file_sections_realloc(ImageInfo, sn, dir_size)) {
				return FALSE;
			}
			php_stream_read(ImageInfo->infile, (char*)(ImageInfo->file.list[sn].data+2), dir_size-2);
			/*exif_error_docref(NULL EXIFERR_CC, ImageInfo, E_NOTICE, "Dump: %s", exif_char_dump(ImageInfo->file.list[sn].data, dir_size, 0));*/
			next_offset = php_ifd_get32u(ImageInfo->file.list[sn].data + dir_size - 4, ImageInfo->motorola_intel);
#ifdef EXIF_DEBUG
			exif_error_docref(NULL EXIFERR_CC, ImageInfo, E_NOTICE, "Read from TIFF done, next offset x%04X", next_offset);
#endif
			/* now we have the directory we can look how long it should be */
			ifd_size = dir_size;
			for(i=0;i<num_entries;i++) {
				dir_entry 	 = ImageInfo->file.list[sn].data+2+i*12;
				entry_tag    = php_ifd_get16u(dir_entry+0, ImageInfo->motorola_intel);
				entry_type   = php_ifd_get16u(dir_entry+2, ImageInfo->motorola_intel);
				if (entry_type > NUM_FORMATS) {
					exif_error_docref(NULL EXIFERR_CC, ImageInfo, E_NOTICE, "Read from TIFF: tag(0x%04X,%12s): Illegal format code 0x%04X, switching to BYTE", entry_tag, exif_get_tagname(entry_tag, tagname, -12, tag_table), entry_type);
					/* Since this is repeated in exif_process_IFD_TAG make it a notice here */
					/* and make it a warning in the exif_process_IFD_TAG which is called    */
					/* elsewhere. */
					entry_type = TAG_FMT_BYTE;
					/*The next line would break the image on writeback: */
					/* php_ifd_set16u(dir_entry+2, entry_type, ImageInfo->motorola_intel);*/
				}
				entry_length = php_ifd_get32u(dir_entry+4, ImageInfo->motorola_intel) * php_tiff_bytes_per_format[entry_type];
				if (entry_length <= 4) {
					switch(entry_type) {
						case TAG_FMT_USHORT:
							entry_value  = php_ifd_get16u(dir_entry+8, ImageInfo->motorola_intel);
							break;
						case TAG_FMT_SSHORT:
							entry_value  = php_ifd_get16s(dir_entry+8, ImageInfo->motorola_intel);
							break;
						case TAG_FMT_ULONG:
							entry_value  = php_ifd_get32u(dir_entry+8, ImageInfo->motorola_intel);
							break;
						case TAG_FMT_SLONG:
							entry_value  = php_ifd_get32s(dir_entry+8, ImageInfo->motorola_intel);
							break;
					}
					switch(entry_tag) {
						case TAG_IMAGEWIDTH:
						case TAG_COMP_IMAGE_WIDTH:
							ImageInfo->Width  = entry_value;
							break;
						case TAG_IMAGEHEIGHT:
						case TAG_COMP_IMAGE_HEIGHT:
							ImageInfo->Height = entry_value;
							break;
						case TAG_PHOTOMETRIC_INTERPRETATION:
							switch (entry_value) {
								case PMI_BLACK_IS_ZERO:
								case PMI_WHITE_IS_ZERO:
								case PMI_TRANSPARENCY_MASK:
									ImageInfo->IsColor = 0;
									break;
								case PMI_RGB:
								case PMI_PALETTE_COLOR:
								case PMI_SEPARATED:
								case PMI_YCBCR:
								case PMI_CIELAB:
									ImageInfo->IsColor = 1;
									break;
							}
							break;
					}
				} else {
					entry_offset = php_ifd_get32u(dir_entry+8, ImageInfo->motorola_intel);
					/* if entry needs expading ifd cache and entry is at end of current ifd cache. */
					/* otherwise there may be huge holes between two entries */
					if (entry_offset + entry_length > dir_offset + ifd_size
					  && entry_offset == dir_offset + ifd_size) {
						ifd_size = entry_offset + entry_length - dir_offset;
#ifdef EXIF_DEBUG
						exif_error_docref(NULL EXIFERR_CC, ImageInfo, E_NOTICE, "Resize struct: x%04X + x%04X - x%04X = x%04X", entry_offset, entry_length, dir_offset, ifd_size);
#endif
					}
				}
			}
			if (ImageInfo->FileSize >= dir_offset + ImageInfo->file.list[sn].size) {
				if (ifd_size > dir_size) {
					if (dir_offset + ifd_size > ImageInfo->FileSize) {
						exif_error_docref(NULL EXIFERR_CC, ImageInfo, E_WARNING, "Error in TIFF: filesize(x%04X) less than size of IFD(x%04X + x%04X)", ImageInfo->FileSize, dir_offset, ifd_size);
						return FALSE;
					}
					if (exif_file_sections_realloc(ImageInfo, sn, ifd_size)) {
						return FALSE;
					}
					/* read values not stored in directory itself */
#ifdef EXIF_DEBUG
					exif_error_docref(NULL EXIFERR_CC, ImageInfo, E_NOTICE, "Read from TIFF: filesize(x%04X), IFD(x%04X + x%04X)", ImageInfo->FileSize, dir_offset, ifd_size);
#endif
					php_stream_read(ImageInfo->infile, (char*)(ImageInfo->file.list[sn].data+dir_size), ifd_size-dir_size);
#ifdef EXIF_DEBUG
					exif_error_docref(NULL EXIFERR_CC, ImageInfo, E_NOTICE, "Read from TIFF, done");
#endif
				}
				/* now process the tags */
				for(i=0;i<num_entries;i++) {
					dir_entry 	 = ImageInfo->file.list[sn].data+2+i*12;
					entry_tag    = php_ifd_get16u(dir_entry+0, ImageInfo->motorola_intel);
					entry_type   = php_ifd_get16u(dir_entry+2, ImageInfo->motorola_intel);
					/*entry_length = php_ifd_get32u(dir_entry+4, ImageInfo->motorola_intel);*/
					if (entry_tag == TAG_EXIF_IFD_POINTER ||
						entry_tag == TAG_INTEROP_IFD_POINTER ||
						entry_tag == TAG_GPS_IFD_POINTER ||
						entry_tag == TAG_SUB_IFD
					) {
						switch(entry_tag) {
							case TAG_EXIF_IFD_POINTER:
								ImageInfo->sections_found |= FOUND_EXIF;
								sub_section_index = SECTION_EXIF;
								break;
							case TAG_GPS_IFD_POINTER:
								ImageInfo->sections_found |= FOUND_GPS;
								sub_section_index = SECTION_GPS;
								break;
							case TAG_INTEROP_IFD_POINTER:
								ImageInfo->sections_found |= FOUND_INTEROP;
								sub_section_index = SECTION_INTEROP;
								break;
							case TAG_SUB_IFD:
								ImageInfo->sections_found |= FOUND_THUMBNAIL;
								sub_section_index = SECTION_THUMBNAIL;
								break;
						}
						entry_offset = php_ifd_get32u(dir_entry+8, ImageInfo->motorola_intel);
#ifdef EXIF_DEBUG
						exif_error_docref(NULL EXIFERR_CC, ImageInfo, E_NOTICE, "Next IFD: %s @x%04X", exif_get_sectionname(sub_section_index), entry_offset);
#endif
						ImageInfo->ifd_nesting_level++;
						exif_process_IFD_in_TIFF(ImageInfo, entry_offset, sub_section_index);
						if (section_index!=SECTION_THUMBNAIL && entry_tag==TAG_SUB_IFD) {
							if (ImageInfo->Thumbnail.filetype != IMAGE_FILETYPE_UNKNOWN
							&&  ImageInfo->Thumbnail.size
							&&  ImageInfo->Thumbnail.offset
							&&  ImageInfo->read_thumbnail
							) {
#ifdef EXIF_DEBUG
								exif_error_docref(NULL EXIFERR_CC, ImageInfo, E_NOTICE, "%s THUMBNAIL @0x%04X + 0x%04X", ImageInfo->Thumbnail.data ? "Ignore" : "Read", ImageInfo->Thumbnail.offset, ImageInfo->Thumbnail.size);
#endif
								if (!ImageInfo->Thumbnail.data) {
									ImageInfo->Thumbnail.data = safe_emalloc(ImageInfo->Thumbnail.size, 1, 0);
									php_stream_seek(ImageInfo->infile, ImageInfo->Thumbnail.offset, SEEK_SET);
									fgot = php_stream_read(ImageInfo->infile, ImageInfo->Thumbnail.data, ImageInfo->Thumbnail.size);
									if (fgot < ImageInfo->Thumbnail.size) {
										EXIF_ERRLOG_THUMBEOF(ImageInfo)
										efree(ImageInfo->Thumbnail.data);

										ImageInfo->Thumbnail.data = NULL;
									} else {
										exif_thumbnail_build(ImageInfo);
									}
								}
							}
						}
#ifdef EXIF_DEBUG
						exif_error_docref(NULL EXIFERR_CC, ImageInfo, E_NOTICE, "Next IFD: %s done", exif_get_sectionname(sub_section_index));
#endif
					} else {
						if (!exif_process_IFD_TAG(ImageInfo, (char*)dir_entry,
												  (char*)(ImageInfo->file.list[sn].data-dir_offset),
												  ifd_size, 0, section_index, 0, tag_table)) {
							return FALSE;
						}
					}
				}
				/* If we had a thumbnail in a SUB_IFD we have ANOTHER image in NEXT IFD */
				if (next_offset && section_index != SECTION_THUMBNAIL) {
					/* this should be a thumbnail IFD */
					/* the thumbnail itself is stored at Tag=StripOffsets */
#ifdef EXIF_DEBUG
					exif_error_docref(NULL EXIFERR_CC, ImageInfo, E_NOTICE, "Read next IFD (THUMBNAIL) at x%04X", next_offset);
#endif
					ImageInfo->ifd_nesting_level++;
					exif_process_IFD_in_TIFF(ImageInfo, next_offset, SECTION_THUMBNAIL);
#ifdef EXIF_DEBUG
					exif_error_docref(NULL EXIFERR_CC, ImageInfo, E_NOTICE, "%s THUMBNAIL @0x%04X + 0x%04X", ImageInfo->Thumbnail.data ? "Ignore" : "Read", ImageInfo->Thumbnail.offset, ImageInfo->Thumbnail.size);
#endif
					if (!ImageInfo->Thumbnail.data && ImageInfo->Thumbnail.offset && ImageInfo->Thumbnail.size && ImageInfo->read_thumbnail) {
						ImageInfo->Thumbnail.data = safe_emalloc(ImageInfo->Thumbnail.size, 1, 0);
						php_stream_seek(ImageInfo->infile, ImageInfo->Thumbnail.offset, SEEK_SET);
						fgot = php_stream_read(ImageInfo->infile, ImageInfo->Thumbnail.data, ImageInfo->Thumbnail.size);
						if (fgot < ImageInfo->Thumbnail.size) {
							EXIF_ERRLOG_THUMBEOF(ImageInfo)
							efree(ImageInfo->Thumbnail.data);
							ImageInfo->Thumbnail.data = NULL;
						} else {
							exif_thumbnail_build(ImageInfo);
						}
					}
#ifdef EXIF_DEBUG
					exif_error_docref(NULL EXIFERR_CC, ImageInfo, E_NOTICE, "Read next IFD (THUMBNAIL) done");
#endif
				}
				return TRUE;
			} else {
				exif_error_docref(NULL EXIFERR_CC, ImageInfo, E_WARNING, "Error in TIFF: filesize(x%04X) less than size of IFD(x%04X)", ImageInfo->FileSize, dir_offset+ImageInfo->file.list[sn].size);
				return FALSE;
			}
		} else {
			exif_error_docref(NULL EXIFERR_CC, ImageInfo, E_WARNING, "Error in TIFF: filesize(x%04X) less than size of IFD dir(x%04X)", ImageInfo->FileSize, dir_offset+dir_size);
			return FALSE;
		}
	} else {
		exif_error_docref(NULL EXIFERR_CC, ImageInfo, E_WARNING, "Error in TIFF: filesize(x%04X) less than start of IFD dir(x%04X)", ImageInfo->FileSize, dir_offset+2);
		return FALSE;
	}
}
/* }}} */

/* {{{ exif_scan_FILE_header
 * Parse the marker stream until SOS or EOI is seen; */
static int exif_scan_FILE_header(image_info_type *ImageInfo)
{
	unsigned char file_header[8];
	int ret = FALSE;

	ImageInfo->FileType = IMAGE_FILETYPE_UNKNOWN;

	if (ImageInfo->FileSize >= 2) {
		php_stream_seek(ImageInfo->infile, 0, SEEK_SET);
		if (php_stream_read(ImageInfo->infile, (char*)file_header, 2) != 2) {
			return FALSE;
		}
		if ((file_header[0]==0xff) && (file_header[1]==M_SOI)) {
			ImageInfo->FileType = IMAGE_FILETYPE_JPEG;
			if (exif_scan_JPEG_header(ImageInfo)) {
				ret = TRUE;
			} else {
				exif_error_docref(NULL EXIFERR_CC, ImageInfo, E_WARNING, "Invalid JPEG file");
			}
		} else if (ImageInfo->FileSize >= 8) {
			if (php_stream_read(ImageInfo->infile, (char*)(file_header+2), 6) != 6) {
				return FALSE;
			}
			if (!memcmp(file_header, "II\x2A\x00", 4)) {
				ImageInfo->FileType = IMAGE_FILETYPE_TIFF_II;
				ImageInfo->motorola_intel = 0;
#ifdef EXIF_DEBUG
				exif_error_docref(NULL EXIFERR_CC, ImageInfo, E_NOTICE, "File has TIFF/II format");
#endif
				ImageInfo->sections_found |= FOUND_IFD0;
				if (exif_process_IFD_in_TIFF(ImageInfo,
											 php_ifd_get32u(file_header + 4, ImageInfo->motorola_intel),
											 SECTION_IFD0)) {
					ret = TRUE;
				} else {
					exif_error_docref(NULL EXIFERR_CC, ImageInfo, E_WARNING, "Invalid TIFF file");
				}
			} else if (!memcmp(file_header, "MM\x00\x2a", 4)) {
				ImageInfo->FileType = IMAGE_FILETYPE_TIFF_MM;
				ImageInfo->motorola_intel = 1;
#ifdef EXIF_DEBUG
				exif_error_docref(NULL EXIFERR_CC, ImageInfo, E_NOTICE, "File has TIFF/MM format");
#endif
				ImageInfo->sections_found |= FOUND_IFD0;
				if (exif_process_IFD_in_TIFF(ImageInfo,
											 php_ifd_get32u(file_header + 4, ImageInfo->motorola_intel),
											 SECTION_IFD0)) {
					ret = TRUE;
				} else {
					exif_error_docref(NULL EXIFERR_CC, ImageInfo, E_WARNING, "Invalid TIFF file");
				}
			} else {
				exif_error_docref(NULL EXIFERR_CC, ImageInfo, E_WARNING, "File not supported");
				return FALSE;
			}
		}
	} else {
		exif_error_docref(NULL EXIFERR_CC, ImageInfo, E_WARNING, "File too small (%d)", ImageInfo->FileSize);
	}
	return ret;
}
/* }}} */

/* {{{ exif_discard_imageinfo
   Discard data scanned by exif_read_file.
*/
static int exif_discard_imageinfo(image_info_type *ImageInfo)
{
	int i;

	EFREE_IF(ImageInfo->FileName);
	EFREE_IF(ImageInfo->UserComment);
	EFREE_IF(ImageInfo->UserCommentEncoding);
	EFREE_IF(ImageInfo->Copyright);
	EFREE_IF(ImageInfo->CopyrightPhotographer);
	EFREE_IF(ImageInfo->CopyrightEditor);
	EFREE_IF(ImageInfo->Thumbnail.data);
	EFREE_IF(ImageInfo->encode_unicode);
	EFREE_IF(ImageInfo->decode_unicode_be);
	EFREE_IF(ImageInfo->decode_unicode_le);
	EFREE_IF(ImageInfo->encode_jis);
	EFREE_IF(ImageInfo->decode_jis_be);
	EFREE_IF(ImageInfo->decode_jis_le);
	EFREE_IF(ImageInfo->make);
	EFREE_IF(ImageInfo->model);
	for (i=0; i<ImageInfo->xp_fields.count; i++) {
		EFREE_IF(ImageInfo->xp_fields.list[i].value);
	}
	EFREE_IF(ImageInfo->xp_fields.list);
	for (i=0; i<SECTION_COUNT; i++) {
		exif_iif_free(ImageInfo, i);
	}
	exif_file_sections_free(ImageInfo);
	memset(ImageInfo, 0, sizeof(*ImageInfo));
	return TRUE;
}
/* }}} */

/* {{{ exif_read_from_impl
 */
static int exif_read_from_impl(image_info_type *ImageInfo, php_stream *stream, int read_thumbnail, int read_all)
{
	int ret;
	zend_stat_t st;

	/* Start with an empty image information structure. */
	memset(ImageInfo, 0, sizeof(*ImageInfo));

	ImageInfo->motorola_intel	= -1; /* flag as unknown */
	ImageInfo->infile			= stream;
	ImageInfo->FileName			= NULL;

	if (php_stream_is(ImageInfo->infile, PHP_STREAM_IS_STDIO)) {
		if (VCWD_STAT(stream->orig_path, &st) >= 0) {
			zend_string *base;
			if ((st.st_mode & S_IFMT) != S_IFREG) {
				exif_error_docref(NULL EXIFERR_CC, ImageInfo, E_WARNING, "Not a file");
				ImageInfo->infile = NULL;
				return FALSE;
			}

			/* Store file name */
			base = php_basename(stream->orig_path, strlen(stream->orig_path), NULL, 0);
			ImageInfo->FileName = estrndup(ZSTR_VAL(base), ZSTR_LEN(base));

			zend_string_release_ex(base, 0);

			/* Store file date/time. */
			ImageInfo->FileDateTime = st.st_mtime;
			ImageInfo->FileSize = st.st_size;
			/*exif_error_docref(NULL EXIFERR_CC, ImageInfo, E_NOTICE, "Opened stream is file: %d", ImageInfo->FileSize);*/
		}
	} else {
		if (!ImageInfo->FileSize) {
			php_stream_seek(ImageInfo->infile, 0, SEEK_END);
			ImageInfo->FileSize = php_stream_tell(ImageInfo->infile);
			php_stream_seek(ImageInfo->infile, 0, SEEK_SET);
		}
	}

	ImageInfo->read_thumbnail		= read_thumbnail;
	ImageInfo->read_all				= read_all;
	ImageInfo->Thumbnail.filetype	= IMAGE_FILETYPE_UNKNOWN;

	ImageInfo->encode_unicode		= estrdup(EXIF_G(encode_unicode));
	ImageInfo->decode_unicode_be	= estrdup(EXIF_G(decode_unicode_be));
	ImageInfo->decode_unicode_le	= estrdup(EXIF_G(decode_unicode_le));
	ImageInfo->encode_jis			= estrdup(EXIF_G(encode_jis));
	ImageInfo->decode_jis_be	 	= estrdup(EXIF_G(decode_jis_be));
	ImageInfo->decode_jis_le		= estrdup(EXIF_G(decode_jis_le));


	ImageInfo->ifd_nesting_level = 0;

	/* Scan the headers */
	ret = exif_scan_FILE_header(ImageInfo);

	return ret;
}
/* }}} */

/* {{{ exif_read_from_stream
 */
static int exif_read_from_stream(image_info_type *ImageInfo, php_stream *stream, int read_thumbnail, int read_all)
{
	int ret;
	off_t old_pos = php_stream_tell(stream);

	if (old_pos) {
		php_stream_seek(stream, 0, SEEK_SET);
	}

	ret = exif_read_from_impl(ImageInfo, stream, read_thumbnail, read_all);

	if (old_pos) {
		php_stream_seek(stream, old_pos, SEEK_SET);
	}

	return ret;
}
/* }}} */

/* {{{ exif_read_from_file
 */
static int exif_read_from_file(image_info_type *ImageInfo, char *FileName, int read_thumbnail, int read_all)
{
	int ret;
	php_stream *stream;

	stream = php_stream_open_wrapper(FileName, "rb", STREAM_MUST_SEEK | IGNORE_PATH, NULL);

	if (!stream) {
		memset(&ImageInfo, 0, sizeof(ImageInfo));

		exif_error_docref(NULL EXIFERR_CC, ImageInfo, E_WARNING, "Unable to open file");

		return FALSE;
	}

	ret = exif_read_from_stream(ImageInfo, stream, read_thumbnail, read_all);

	php_stream_close(stream);

	return ret;
}
/* }}} */

/* {{{ proto array exif_read_data(mixed stream [, string sections_needed [, bool sub_arrays[, bool read_thumbnail]]])
   Reads header data from an image and optionally reads the internal thumbnails */
PHP_FUNCTION(exif_read_data)
{
	zend_string *z_sections_needed = NULL;
	zend_bool sub_arrays = 0, read_thumbnail = 0, read_all = 0;
	zval *stream;
	int i, ret, sections_needed = 0;
	image_info_type ImageInfo;
	char tmp[64], *sections_str, *s;

	/* Parse arguments */
	ZEND_PARSE_PARAMETERS_START(1, 4)
		Z_PARAM_ZVAL(stream)
		Z_PARAM_OPTIONAL
		Z_PARAM_STR(z_sections_needed)
		Z_PARAM_BOOL(sub_arrays)
		Z_PARAM_BOOL(read_thumbnail)
	ZEND_PARSE_PARAMETERS_END();

	memset(&ImageInfo, 0, sizeof(ImageInfo));

	if (z_sections_needed) {
		spprintf(&sections_str, 0, ",%s,", ZSTR_VAL(z_sections_needed));
		/* sections_str DOES start with , and SPACES are NOT allowed in names */
		s = sections_str;
		while (*++s) {
			if (*s == ' ') {
				*s = ',';
			}
		}

		for (i = 0; i < SECTION_COUNT; i++) {
			snprintf(tmp, sizeof(tmp), ",%s,", exif_get_sectionname(i));
			if (strstr(sections_str, tmp)) {
				sections_needed |= 1<<i;
			}
		}
		EFREE_IF(sections_str);
		/* now see what we need */
#ifdef EXIF_DEBUG
		sections_str = exif_get_sectionlist(sections_needed);
		if (!sections_str) {
			RETURN_FALSE;
		}
		exif_error_docref(NULL EXIFERR_CC, &ImageInfo, E_NOTICE, "Sections needed: %s", sections_str[0] ? sections_str : "None");
		EFREE_IF(sections_str);
#endif
	}

	if (Z_TYPE_P(stream) == IS_RESOURCE) {
		php_stream *p_stream = NULL;

		php_stream_from_res(p_stream, Z_RES_P(stream));

		ret = exif_read_from_stream(&ImageInfo, p_stream, read_thumbnail, read_all);
	} else {
		convert_to_string(stream);

		if (!Z_STRLEN_P(stream)) {
			exif_error_docref(NULL EXIFERR_CC, &ImageInfo, E_WARNING, "Filename cannot be empty");

			RETURN_FALSE;
		}

		ret = exif_read_from_file(&ImageInfo, Z_STRVAL_P(stream), read_thumbnail, read_all);
	}

	sections_str = exif_get_sectionlist(ImageInfo.sections_found);

#ifdef EXIF_DEBUG
	if (sections_str) {
		exif_error_docref(NULL EXIFERR_CC, &ImageInfo, E_NOTICE, "Sections found: %s", sections_str[0] ? sections_str : "None");
	}
#endif

	ImageInfo.sections_found |= FOUND_COMPUTED|FOUND_FILE;/* do not inform about in debug*/

	if (ret == FALSE || (sections_needed && !(sections_needed&ImageInfo.sections_found))) {
		/* array_init must be checked at last! otherwise the array must be freed if a later test fails. */
		exif_discard_imageinfo(&ImageInfo);
	   	EFREE_IF(sections_str);
		RETURN_FALSE;
	}

	array_init(return_value);

#ifdef EXIF_DEBUG
	exif_error_docref(NULL EXIFERR_CC, &ImageInfo, E_NOTICE, "Generate section FILE");
#endif

	/* now we can add our information */
	exif_iif_add_str(&ImageInfo, SECTION_FILE, "FileName",      ImageInfo.FileName);
	exif_iif_add_int(&ImageInfo, SECTION_FILE, "FileDateTime",  ImageInfo.FileDateTime);
	exif_iif_add_int(&ImageInfo, SECTION_FILE, "FileSize",      ImageInfo.FileSize);
	exif_iif_add_int(&ImageInfo, SECTION_FILE, "FileType",      ImageInfo.FileType);
	exif_iif_add_str(&ImageInfo, SECTION_FILE, "MimeType",      (char*)php_image_type_to_mime_type(ImageInfo.FileType));
	exif_iif_add_str(&ImageInfo, SECTION_FILE, "SectionsFound", sections_str ? sections_str : "NONE");

#ifdef EXIF_DEBUG
	exif_error_docref(NULL EXIFERR_CC, &ImageInfo, E_NOTICE, "Generate section COMPUTED");
#endif

	if (ImageInfo.Width>0 &&  ImageInfo.Height>0) {
		exif_iif_add_fmt(&ImageInfo, SECTION_COMPUTED, "html"   , "width=\"%d\" height=\"%d\"", ImageInfo.Width, ImageInfo.Height);
		exif_iif_add_int(&ImageInfo, SECTION_COMPUTED, "Height", ImageInfo.Height);
		exif_iif_add_int(&ImageInfo, SECTION_COMPUTED, "Width",  ImageInfo.Width);
	}
	exif_iif_add_int(&ImageInfo, SECTION_COMPUTED, "IsColor", ImageInfo.IsColor);
	if (ImageInfo.motorola_intel != -1) {
		exif_iif_add_int(&ImageInfo, SECTION_COMPUTED, "ByteOrderMotorola", ImageInfo.motorola_intel);
	}
	if (ImageInfo.FocalLength) {
		exif_iif_add_fmt(&ImageInfo, SECTION_COMPUTED, "FocalLength", "%4.1Fmm", ImageInfo.FocalLength);
		if(ImageInfo.CCDWidth) {
			exif_iif_add_fmt(&ImageInfo, SECTION_COMPUTED, "35mmFocalLength", "%dmm", (int)(ImageInfo.FocalLength/ImageInfo.CCDWidth*35+0.5));
		}
	}
	if(ImageInfo.CCDWidth) {
		exif_iif_add_fmt(&ImageInfo, SECTION_COMPUTED, "CCDWidth", "%dmm", (int)ImageInfo.CCDWidth);
	}
	if(ImageInfo.ExposureTime>0) {
		if(ImageInfo.ExposureTime <= 0.5) {
			exif_iif_add_fmt(&ImageInfo, SECTION_COMPUTED, "ExposureTime", "%0.3F s (1/%d)", ImageInfo.ExposureTime, (int)(0.5 + 1/ImageInfo.ExposureTime));
		} else {
			exif_iif_add_fmt(&ImageInfo, SECTION_COMPUTED, "ExposureTime", "%0.3F s", ImageInfo.ExposureTime);
		}
	}
	if(ImageInfo.ApertureFNumber) {
		exif_iif_add_fmt(&ImageInfo, SECTION_COMPUTED, "ApertureFNumber", "f/%.1F", ImageInfo.ApertureFNumber);
	}
	if(ImageInfo.Distance) {
		if(ImageInfo.Distance<0) {
			exif_iif_add_str(&ImageInfo, SECTION_COMPUTED, "FocusDistance", "Infinite");
		} else {
			exif_iif_add_fmt(&ImageInfo, SECTION_COMPUTED, "FocusDistance", "%0.2Fm", ImageInfo.Distance);
		}
	}
	if (ImageInfo.UserComment) {
		exif_iif_add_buffer(&ImageInfo, SECTION_COMPUTED, "UserComment", ImageInfo.UserCommentLength, ImageInfo.UserComment);
		if (ImageInfo.UserCommentEncoding && strlen(ImageInfo.UserCommentEncoding)) {
			exif_iif_add_str(&ImageInfo, SECTION_COMPUTED, "UserCommentEncoding", ImageInfo.UserCommentEncoding);
		}
	}

	exif_iif_add_str(&ImageInfo, SECTION_COMPUTED, "Copyright",              ImageInfo.Copyright);
	exif_iif_add_str(&ImageInfo, SECTION_COMPUTED, "Copyright.Photographer", ImageInfo.CopyrightPhotographer);
	exif_iif_add_str(&ImageInfo, SECTION_COMPUTED, "Copyright.Editor",       ImageInfo.CopyrightEditor);

	for (i=0; i<ImageInfo.xp_fields.count; i++) {
		exif_iif_add_str(&ImageInfo, SECTION_WINXP, exif_get_tagname(ImageInfo.xp_fields.list[i].tag, NULL, 0, exif_get_tag_table(SECTION_WINXP)), ImageInfo.xp_fields.list[i].value);
	}
	if (ImageInfo.Thumbnail.size) {
		if (read_thumbnail) {
			/* not exif_iif_add_str : this is a buffer */
			exif_iif_add_tag(&ImageInfo, SECTION_THUMBNAIL, "THUMBNAIL", TAG_NONE, TAG_FMT_UNDEFINED, ImageInfo.Thumbnail.size, ImageInfo.Thumbnail.data);
		}
		if (!ImageInfo.Thumbnail.width || !ImageInfo.Thumbnail.height) {
			/* try to evaluate if thumbnail data is present */
			exif_scan_thumbnail(&ImageInfo);
		}
		exif_iif_add_int(&ImageInfo, SECTION_COMPUTED, "Thumbnail.FileType", ImageInfo.Thumbnail.filetype);
		exif_iif_add_str(&ImageInfo, SECTION_COMPUTED, "Thumbnail.MimeType", (char*)php_image_type_to_mime_type(ImageInfo.Thumbnail.filetype));
	}
	if (ImageInfo.Thumbnail.width && ImageInfo.Thumbnail.height) {
		exif_iif_add_int(&ImageInfo, SECTION_COMPUTED, "Thumbnail.Height", ImageInfo.Thumbnail.height);
		exif_iif_add_int(&ImageInfo, SECTION_COMPUTED, "Thumbnail.Width",  ImageInfo.Thumbnail.width);
	}
   	EFREE_IF(sections_str);

#ifdef EXIF_DEBUG
	exif_error_docref(NULL EXIFERR_CC, &ImageInfo, E_NOTICE, "Adding image infos");
#endif

	add_assoc_image_info(return_value, sub_arrays, &ImageInfo, SECTION_FILE      );
	add_assoc_image_info(return_value, 1,          &ImageInfo, SECTION_COMPUTED  );
	add_assoc_image_info(return_value, sub_arrays, &ImageInfo, SECTION_ANY_TAG   );
	add_assoc_image_info(return_value, sub_arrays, &ImageInfo, SECTION_IFD0      );
	add_assoc_image_info(return_value, 1,          &ImageInfo, SECTION_THUMBNAIL );
	add_assoc_image_info(return_value, 1,          &ImageInfo, SECTION_COMMENT   );
	add_assoc_image_info(return_value, sub_arrays, &ImageInfo, SECTION_EXIF      );
	add_assoc_image_info(return_value, sub_arrays, &ImageInfo, SECTION_GPS       );
	add_assoc_image_info(return_value, sub_arrays, &ImageInfo, SECTION_INTEROP   );
	add_assoc_image_info(return_value, sub_arrays, &ImageInfo, SECTION_FPIX      );
	add_assoc_image_info(return_value, sub_arrays, &ImageInfo, SECTION_APP12     );
	add_assoc_image_info(return_value, sub_arrays, &ImageInfo, SECTION_WINXP     );
	add_assoc_image_info(return_value, sub_arrays, &ImageInfo, SECTION_MAKERNOTE );

#ifdef EXIF_DEBUG
	exif_error_docref(NULL EXIFERR_CC, &ImageInfo, E_NOTICE, "Discarding info");
#endif

	exif_discard_imageinfo(&ImageInfo);

#ifdef EXIF_DEBUG
	php_error_docref1(NULL, (Z_TYPE_P(stream) == IS_RESOURCE ? "<stream>" : Z_STRVAL_P(stream)), E_NOTICE, "Done");
#endif
}
/* }}} */

/* {{{ proto string exif_thumbnail(string filename [, &width, &height [, &imagetype]])
   Reads the embedded thumbnail */
PHP_FUNCTION(exif_thumbnail)
{
	int ret, arg_c = ZEND_NUM_ARGS();
	image_info_type ImageInfo;
	zval *stream;
	zval *z_width = NULL, *z_height = NULL, *z_imagetype = NULL;

	/* Parse arguments */
	ZEND_PARSE_PARAMETERS_START(1, 4)
		Z_PARAM_ZVAL(stream)
		Z_PARAM_OPTIONAL
		Z_PARAM_ZVAL_DEREF(z_width)
		Z_PARAM_ZVAL_DEREF(z_height)
		Z_PARAM_ZVAL_DEREF(z_imagetype)
	ZEND_PARSE_PARAMETERS_END();

	memset(&ImageInfo, 0, sizeof(ImageInfo));

	if (Z_TYPE_P(stream) == IS_RESOURCE) {
		php_stream *p_stream = NULL;

		php_stream_from_res(p_stream, Z_RES_P(stream));

		ret = exif_read_from_stream(&ImageInfo, p_stream, 1, 0);
	} else {
		convert_to_string(stream);

		if (!Z_STRLEN_P(stream)) {
			exif_error_docref(NULL EXIFERR_CC, &ImageInfo, E_WARNING, "Filename cannot be empty");

			RETURN_FALSE;
		}

		ret = exif_read_from_file(&ImageInfo, Z_STRVAL_P(stream), 1, 0);
	}

	if (ret == FALSE) {
		exif_discard_imageinfo(&ImageInfo);
		RETURN_FALSE;
	}

#ifdef EXIF_DEBUG
	exif_error_docref(NULL EXIFERR_CC, &ImageInfo, E_NOTICE, "Thumbnail data %d %d %d, %d x %d", ImageInfo.Thumbnail.data, ImageInfo.Thumbnail.size, ImageInfo.Thumbnail.filetype, ImageInfo.Thumbnail.width, ImageInfo.Thumbnail.height);
#endif
	if (!ImageInfo.Thumbnail.data || !ImageInfo.Thumbnail.size) {
		exif_discard_imageinfo(&ImageInfo);
		RETURN_FALSE;
	}

#ifdef EXIF_DEBUG
	exif_error_docref(NULL EXIFERR_CC, &ImageInfo, E_NOTICE, "Returning thumbnail(%d)", ImageInfo.Thumbnail.size);
#endif

	ZVAL_STRINGL(return_value, ImageInfo.Thumbnail.data, ImageInfo.Thumbnail.size);
	if (arg_c >= 3) {
		if (!ImageInfo.Thumbnail.width || !ImageInfo.Thumbnail.height) {
			exif_scan_thumbnail(&ImageInfo);
		}
		zval_ptr_dtor(z_width);
		zval_ptr_dtor(z_height);
		ZVAL_LONG(z_width,  ImageInfo.Thumbnail.width);
		ZVAL_LONG(z_height, ImageInfo.Thumbnail.height);
	}
	if (arg_c >= 4)	{
		zval_ptr_dtor(z_imagetype);
		ZVAL_LONG(z_imagetype, ImageInfo.Thumbnail.filetype);
	}

#ifdef EXIF_DEBUG
	exif_error_docref(NULL EXIFERR_CC, &ImageInfo, E_NOTICE, "Discarding info");
#endif

	exif_discard_imageinfo(&ImageInfo);

#ifdef EXIF_DEBUG
	php_error_docref1(NULL, (Z_TYPE_P(stream) == IS_RESOURCE ? "<stream>" : Z_STRVAL_P(stream)), E_NOTICE, "Done");
#endif
}
/* }}} */

/* {{{ proto int exif_imagetype(string imagefile)
   Get the type of an image */
PHP_FUNCTION(exif_imagetype)
{
	char *imagefile;
	size_t imagefile_len;
	php_stream * stream;
 	int itype = 0;

	if (zend_parse_parameters(ZEND_NUM_ARGS(), "p", &imagefile, &imagefile_len) == FAILURE) {
		return;
	}

	stream = php_stream_open_wrapper(imagefile, "rb", IGNORE_PATH|REPORT_ERRORS, NULL);

	if (stream == NULL) {
		RETURN_FALSE;
	}

	itype = php_getimagetype(stream, NULL);

	php_stream_close(stream);

	if (itype == IMAGE_FILETYPE_UNKNOWN) {
		RETURN_FALSE;
	} else {
		ZVAL_LONG(return_value, itype);
	}
}
/* }}} */

#endif

/*
 * Local variables:
 * tab-width: 4
 * c-basic-offset: 4
 * End:
 * vim600: sw=4 ts=4 tw=78 fdm=marker
 * vim<600: sw=4 ts=4 tw=78
 */<|MERGE_RESOLUTION|>--- conflicted
+++ resolved
@@ -1,4 +1,4 @@
-﻿/*
+/*
    +----------------------------------------------------------------------+
    | PHP Version 7                                                        |
    +----------------------------------------------------------------------+
@@ -3104,10 +3104,7 @@
 #endif
 	const maker_note_type *maker_note;
 	char *dir_start;
-<<<<<<< HEAD
-=======
 	int data_len;
->>>>>>> a536d6d6
 
 	for (i=0; i<=sizeof(maker_note_array)/sizeof(maker_note_type); i++) {
 		if (i==sizeof(maker_note_array)/sizeof(maker_note_type)) {
