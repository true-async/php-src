--- conflicted
+++ resolved
@@ -4,7 +4,6 @@
 gettext
 --FILE--
 <?php
-<<<<<<< HEAD
     try {
     	bind_textdomain_codeset(false,false);
     } catch (ValueError $e) {
@@ -16,9 +15,6 @@
     } catch (ValueError $e) {
 	    echo $e->getMessage() . PHP_EOL;
     }
-    var_dump(bind_textdomain_codeset('messages', "UTF-8"));
-=======
-    var_dump(bind_textdomain_codeset(false,false));
 
     // bind_textdomain_codeset() always returns false on musl
     // because musl only supports UTF-8. For more information:
@@ -28,19 +24,13 @@
     //
     $result = bind_textdomain_codeset('messages', "UTF-8");
     var_dump($result === false || $result === "UTF-8");
->>>>>>> a23ecc0a
 
     echo "Done\n";
 ?>
 --EXPECT--
-<<<<<<< HEAD
 bind_textdomain_codeset(): Argument #1 ($domain) must not be empty
 bind_textdomain_codeset(): Argument #1 ($domain) must not be empty
-string(5) "UTF-8"
-=======
-bool(false)
 bool(true)
->>>>>>> a23ecc0a
 Done
 --CREDITS--
 Florian Holzhauer fh-pt@fholzhauer.de
