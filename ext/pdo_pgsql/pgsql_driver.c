--- conflicted
+++ resolved
@@ -35,7 +35,7 @@
 #include "zend_exceptions.h"
 #include "pgsql_driver_arginfo.h"
 
-static int pgsql_handle_in_transaction(pdo_dbh_t *dbh);
+static bool pgsql_handle_in_transaction(pdo_dbh_t *dbh);
 
 static char * _pdo_pgsql_trim_message(const char *message, int persistent)
 {
@@ -207,9 +207,6 @@
 }
 /* }}} */
 
-<<<<<<< HEAD
-static void pgsql_handle_closer(pdo_dbh_t *dbh) /* {{{ */
-=======
 void pdo_pgsql_close_lob_streams(pdo_dbh_t *dbh)
 {
 	zend_resource *res;
@@ -223,8 +220,7 @@
 	}
 }
 
-static int pgsql_handle_closer(pdo_dbh_t *dbh) /* {{{ */
->>>>>>> 6ac3f7c8
+static void pgsql_handle_closer(pdo_dbh_t *dbh) /* {{{ */
 {
 	pdo_pgsql_db_handle *H = (pdo_pgsql_db_handle *)dbh->driver_data;
 	if (H) {
@@ -323,13 +319,9 @@
 	zend_long ret = 1;
 	ExecStatusType qs;
 
-<<<<<<< HEAD
+	bool in_trans = pgsql_handle_in_transaction(dbh);
+
 	if (!(res = PQexec(H->server, ZSTR_VAL(sql)))) {
-=======
-	bool in_trans = pgsql_handle_in_transaction(dbh);
-
-	if (!(res = PQexec(H->server, sql))) {
->>>>>>> 6ac3f7c8
 		/* fatal error */
 		pdo_pgsql_error(dbh, PGRES_FATAL_ERROR, NULL);
 		return -1;
