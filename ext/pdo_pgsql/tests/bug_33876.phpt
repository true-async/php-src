--TEST--
PDO PgSQL Bug #33876 (PDO misquotes/miscasts bool(false))
--SKIPIF--
<?php
if (!extension_loaded('pdo') || !extension_loaded('pdo_pgsql')) die('skip not loaded');
require __DIR__ . '/config.inc';
require __DIR__ . '/../../../ext/pdo/tests/pdo_test.inc';
PDOTest::skip();
?>
--FILE--
<?php
require __DIR__ . '/../../../ext/pdo/tests/pdo_test.inc';
$db = PDOTest::test_factory(__DIR__ . '/common.phpt');
$db->setAttribute(PDO::ATTR_ERRMODE, PDO::ERRMODE_SILENT);

$db->exec("SET LC_MESSAGES='C'");
$db->exec('CREATE TABLE test (foo varchar(5) NOT NULL, bar bool NOT NULL)');
$db->exec("INSERT INTO test VALUES('false','f')");
$db->exec("INSERT INTO test VALUES('true', 't')");

$res = $db->prepare('SELECT foo from test where bar = ?');

# this is the portable approach to binding a bool
$res->bindValue(1, false, PDO::PARAM_BOOL);
if (!$res->execute())
    print_r($res->errorInfo());
else
    print_r($res->fetchAll(PDO::FETCH_ASSOC));

# this is the portable approach to binding a bool
$res->bindValue(1, true, PDO::PARAM_BOOL);
if (!$res->execute())
    print_r($res->errorInfo());
else
    print_r($res->fetchAll(PDO::FETCH_ASSOC));


# true gets cast to string (because the implied default is string)
# true-as-string is 1, so this "works"
if (!$res->execute(array(true)))
    print_r($res->errorInfo());
else
    print_r($res->fetchAll(PDO::FETCH_ASSOC));

# Expected to fail; unless told otherwise, PDO assumes string inputs
# false -> "" as string, which pgsql doesn't like
if (!$res->execute(array(false)))
<<<<<<< HEAD
    print_r($res->errorInfo());
=======
    print_r(normalizeErrorInfo($res->errorInfo()));
>>>>>>> c0cbf3a6
else
    print_r($res->fetchAll(PDO::FETCH_ASSOC));

# And now using emulator prepares
echo "EMUL\n";


$res = $db->prepare('SELECT foo from test where bar = ?', array(
    PDO::ATTR_EMULATE_PREPARES => true));

# this is the portable approach to binding a bool
$res->bindValue(1, false, PDO::PARAM_BOOL);
if (!$res->execute())
    print_r($res->errorInfo());
else
    print_r($res->fetchAll(PDO::FETCH_ASSOC));

# this is the portable approach to binding a bool
$res->bindValue(1, true, PDO::PARAM_BOOL);
if (!$res->execute())
    print_r($res->errorInfo());
else
    print_r($res->fetchAll(PDO::FETCH_ASSOC));


# true gets cast to string (because the implied default is string)
# true-as-string is 1, so this "works"
if (!$res->execute(array(true)))
    print_r($res->errorInfo());
else
    print_r($res->fetchAll(PDO::FETCH_ASSOC));

# Expected to fail; unless told otherwise, PDO assumes string inputs
# false -> "" as string, which pgsql doesn't like
if (!$res->execute(array(false))) {
<<<<<<< HEAD
    $err = $res->errorInfo();
    // Strip additional lines outputted by recent PgSQL versions
    $err[2] = trim(current(explode("\n", $err[2])));
    print_r($err);
=======
    print_r(normalizeErrorInfo($res->errorInfo()));
>>>>>>> c0cbf3a6
} else {
    print_r($res->fetchAll(PDO::FETCH_ASSOC));
}
<<<<<<< HEAD
=======

function normalizeErrorInfo(array $err): array {
    // Strip additional lines outputted by recent PgSQL versions
    $err[2] = trim(current(explode("\n", $err[2])));
    return $err;
}

>>>>>>> c0cbf3a6
?>
--EXPECTF--
Array
(
    [0] => Array
        (
            [foo] => false
        )

)
Array
(
    [0] => Array
        (
            [foo] => true
        )

)
Array
(
    [0] => Array
        (
            [foo] => true
        )

)
Array
(
    [0] => 22P02
    [1] => 7
    [2] => %s:  %sboolean%s
)
EMUL
Array
(
    [0] => Array
        (
            [foo] => false
        )

)
Array
(
    [0] => Array
        (
            [foo] => true
        )

)
Array
(
    [0] => Array
        (
            [foo] => true
        )

)
Array
(
    [0] => 22P02
    [1] => 7
    [2] => %s:  %sboolean%s
)<|MERGE_RESOLUTION|>--- conflicted
+++ resolved
@@ -45,11 +45,7 @@
 # Expected to fail; unless told otherwise, PDO assumes string inputs
 # false -> "" as string, which pgsql doesn't like
 if (!$res->execute(array(false)))
-<<<<<<< HEAD
-    print_r($res->errorInfo());
-=======
     print_r(normalizeErrorInfo($res->errorInfo()));
->>>>>>> c0cbf3a6
 else
     print_r($res->fetchAll(PDO::FETCH_ASSOC));
 
@@ -85,19 +81,10 @@
 # Expected to fail; unless told otherwise, PDO assumes string inputs
 # false -> "" as string, which pgsql doesn't like
 if (!$res->execute(array(false))) {
-<<<<<<< HEAD
-    $err = $res->errorInfo();
-    // Strip additional lines outputted by recent PgSQL versions
-    $err[2] = trim(current(explode("\n", $err[2])));
-    print_r($err);
-=======
     print_r(normalizeErrorInfo($res->errorInfo()));
->>>>>>> c0cbf3a6
 } else {
     print_r($res->fetchAll(PDO::FETCH_ASSOC));
 }
-<<<<<<< HEAD
-=======
 
 function normalizeErrorInfo(array $err): array {
     // Strip additional lines outputted by recent PgSQL versions
@@ -105,7 +92,6 @@
     return $err;
 }
 
->>>>>>> c0cbf3a6
 ?>
 --EXPECTF--
 Array
