--- conflicted
+++ resolved
@@ -42,16 +42,10 @@
 	unsigned int	stmt_counter;
 	/* The following two variables have the same purpose. Unfortunately we need
 	   to keep track of two different attributes having the same effect. */
-<<<<<<< HEAD
 	bool		emulate_prepares;
 	bool		disable_native_prepares; /* deprecated since 5.6 */
 	bool		disable_prepares;
-=======
-	zend_bool		emulate_prepares;
-	zend_bool		disable_native_prepares; /* deprecated since 5.6 */
-	zend_bool		disable_prepares;
 	HashTable       *lob_streams;
->>>>>>> 6ac3f7c8
 } pdo_pgsql_db_handle;
 
 typedef struct {
