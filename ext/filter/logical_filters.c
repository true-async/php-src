/*
  +----------------------------------------------------------------------+
  | Copyright (c) The PHP Group                                          |
  +----------------------------------------------------------------------+
  | This source file is subject to version 3.01 of the PHP license,      |
  | that is bundled with this package in the file LICENSE, and is        |
  | available through the world-wide-web at the following url:           |
  | https://www.php.net/license/3_01.txt                                 |
  | If you did not receive a copy of the PHP license and are unable to   |
  | obtain it through the world-wide-web, please send a note to          |
  | license@php.net so we can mail you a copy immediately.               |
  +----------------------------------------------------------------------+
  | Authors: Derick Rethans <derick@php.net>                             |
  |          Pierre-A. Joye <pierre@php.net>                             |
  |          Kévin Dunglas <dunglas@gmail.com>                           |
  +----------------------------------------------------------------------+
*/

#include "php_filter.h"
#include "filter_private.h"
#include "ext/standard/url.h"
#include "ext/pcre/php_pcre.h"

#include "zend_multiply.h"

#ifdef HAVE_ARPA_INET_H
# include <arpa/inet.h>
#endif

#ifndef INADDR_NONE
# define INADDR_NONE ((unsigned long int) -1)
#endif


/* {{{ FETCH_DOUBLE_OPTION(var_name, option_name) */
#define FETCH_DOUBLE_OPTION(var_name, option_name) \
	var_name = 0; \
	var_name##_set = 0; \
	if (option_array) { \
		if ((option_val = zend_hash_str_find(Z_ARRVAL_P(option_array), option_name, sizeof(option_name) - 1)) != NULL) {	\
			var_name = zval_get_double(option_val); \
			var_name##_set = 1; \
		} \
	}
/* }}} */

/* {{{ FETCH_LONG_OPTION(var_name, option_name) */
#define FETCH_LONG_OPTION(var_name, option_name) \
	var_name = 0; \
	var_name##_set = 0; \
	if (option_array) { \
		if ((option_val = zend_hash_str_find(Z_ARRVAL_P(option_array), option_name, sizeof(option_name) - 1)) != NULL) {	\
			var_name = zval_get_long(option_val); \
			var_name##_set = 1; \
		} \
	}
/* }}} */

/* {{{ FETCH_STRING_OPTION(var_name, option_name) */
#define FETCH_STRING_OPTION(var_name, option_name) \
	var_name = NULL; \
	var_name##_set = 0; \
	var_name##_len = 0; \
	if (option_array) { \
		if ((option_val = zend_hash_str_find_deref(Z_ARRVAL_P(option_array), option_name, sizeof(option_name) - 1)) != NULL) { \
			if (Z_TYPE_P(option_val) == IS_STRING) { \
				var_name = Z_STRVAL_P(option_val); \
				var_name##_len = Z_STRLEN_P(option_val); \
				var_name##_set = 1; \
			} \
		} \
	}
/* }}} */

/* {{{ FETCH_STR_OPTION(var_name, option_name) */
#define FETCH_STR_OPTION(var_name, option_name) \
	var_name = NULL; \
	var_name##_set = 0; \
	if (option_array) { \
		if ((option_val = zend_hash_str_find_deref(Z_ARRVAL_P(option_array), option_name, sizeof(option_name) - 1)) != NULL) { \
			if (Z_TYPE_P(option_val) == IS_STRING) { \
				var_name = Z_STR_P(option_val); \
				var_name##_set = 1; \
			} \
		} \
	}
/* }}} */

#define FORMAT_IPV4    4
#define FORMAT_IPV6    6

static int _php_filter_validate_ipv6(char *str, size_t str_len, int ip[8]);

static int php_filter_parse_int(const char *str, size_t str_len, zend_long *ret) { /* {{{ */
	zend_long ctx_value;
	int sign = 0, digit = 0;
	const char *end = str + str_len;

	switch (*str) {
		case '-':
			sign = 1;
			ZEND_FALLTHROUGH;
		case '+':
			str++;
		default:
			break;
	}

	if (*str == '0' && str + 1 == end) {
		/* Special cases: +0 and -0 */
		return 1;
	}

	/* must start with 1..9*/
	if (str < end && *str >= '1' && *str <= '9') {
		ctx_value = ((sign)?-1:1) * ((*(str++)) - '0');
	} else {
		return -1;
	}

	if ((end - str > MAX_LENGTH_OF_LONG - 1) /* number too long */
	 || (SIZEOF_LONG == 4 && (end - str == MAX_LENGTH_OF_LONG - 1) && *str > '2')) {
		/* overflow */
		return -1;
	}

	while (str < end) {
		if (*str >= '0' && *str <= '9') {
			digit = (*(str++) - '0');
			if ( (!sign) && ctx_value <= (ZEND_LONG_MAX-digit)/10 ) {
				ctx_value = (ctx_value * 10) + digit;
			} else if ( sign && ctx_value >= (ZEND_LONG_MIN+digit)/10) {
				ctx_value = (ctx_value * 10) - digit;
			} else {
				return -1;
			}
		} else {
			return -1;
		}
	}

	*ret = ctx_value;
	return 1;
}
/* }}} */

static int php_filter_parse_octal(const char *str, size_t str_len, zend_long *ret) { /* {{{ */
	zend_ulong ctx_value = 0;
	const char *end = str + str_len;

	while (str < end) {
		if (*str >= '0' && *str <= '7') {
			zend_ulong n = ((*(str++)) - '0');

			if ((ctx_value > ((zend_ulong)(~(zend_long)0)) / 8) ||
				((ctx_value = ctx_value * 8) > ((zend_ulong)(~(zend_long)0)) - n)) {
				return -1;
			}
			ctx_value += n;
		} else {
			return -1;
		}
	}

	*ret = (zend_long)ctx_value;
	return 1;
}
/* }}} */

static int php_filter_parse_hex(const char *str, size_t str_len, zend_long *ret) { /* {{{ */
	zend_ulong ctx_value = 0;
	const char *end = str + str_len;
	zend_ulong n;

	while (str < end) {
		if (*str >= '0' && *str <= '9') {
			n = ((*(str++)) - '0');
		} else if (*str >= 'a' && *str <= 'f') {
			n = ((*(str++)) - ('a' - 10));
		} else if (*str >= 'A' && *str <= 'F') {
			n = ((*(str++)) - ('A' - 10));
		} else {
			return -1;
		}
		if ((ctx_value > ((zend_ulong)(~(zend_long)0)) / 16) ||
			((ctx_value = ctx_value * 16) > ((zend_ulong)(~(zend_long)0)) - n)) {
			return -1;
		}
		ctx_value += n;
	}

	*ret = (zend_long)ctx_value;
	return 1;
}
/* }}} */

void php_filter_int(PHP_INPUT_FILTER_PARAM_DECL) /* {{{ */
{
	zval *option_val;
	zend_long  min_range, max_range, option_flags;
	int   min_range_set, max_range_set;
	int   allow_octal = 0, allow_hex = 0;
	size_t	  len;
	int error = 0;
	zend_long  ctx_value;
	char *p;

	/* Parse options */
	FETCH_LONG_OPTION(min_range,    "min_range");
	FETCH_LONG_OPTION(max_range,    "max_range");
	option_flags = flags;

	len = Z_STRLEN_P(value);

	if (len == 0) {
		RETURN_VALIDATION_FAILED
	}

	if (option_flags & FILTER_FLAG_ALLOW_OCTAL) {
		allow_octal = 1;
	}

	if (option_flags & FILTER_FLAG_ALLOW_HEX) {
		allow_hex = 1;
	}

	/* Start the validating loop */
	p = Z_STRVAL_P(value);
	ctx_value = 0;

	PHP_FILTER_TRIM_DEFAULT(p, len);

	if (*p == '0') {
		p++; len--;
		if (allow_hex && (*p == 'x' || *p == 'X')) {
			p++; len--;
			if (len == 0) {
				RETURN_VALIDATION_FAILED
			}
			if (php_filter_parse_hex(p, len, &ctx_value) < 0) {
				error = 1;
			}
		} else if (allow_octal) {
			/* Support explicit octal prefix notation */
			if (*p == 'o' || *p == 'O') {
				p++; len--;
				if (len == 0) {
					RETURN_VALIDATION_FAILED
				}
			}
			if (php_filter_parse_octal(p, len, &ctx_value) < 0) {
				error = 1;
			}
		} else if (len != 0) {
			error = 1;
		}
	} else {
		if (php_filter_parse_int(p, len, &ctx_value) < 0) {
			error = 1;
		}
	}

	if (error > 0 || (min_range_set && (ctx_value < min_range)) || (max_range_set && (ctx_value > max_range))) {
		RETURN_VALIDATION_FAILED
	} else {
		zval_ptr_dtor(value);
		ZVAL_LONG(value, ctx_value);
		return;
	}
}
/* }}} */

void php_filter_boolean(PHP_INPUT_FILTER_PARAM_DECL) /* {{{ */
{
	char *str = Z_STRVAL_P(value);
	size_t len = Z_STRLEN_P(value);
	int ret;

	PHP_FILTER_TRIM_DEFAULT_EX(str, len, 0);

	/* returns true for "1", "true", "on" and "yes"
	 * returns false for "0", "false", "off", "no", and ""
	 * null otherwise. */
	switch (len) {
		case 0:
			ret = 0;
			break;
		case 1:
			if (*str == '1') {
				ret = 1;
			} else if (*str == '0') {
				ret = 0;
			} else {
				ret = -1;
			}
			break;
		case 2:
			if (strncasecmp(str, "on", 2) == 0) {
				ret = 1;
			} else if (strncasecmp(str, "no", 2) == 0) {
				ret = 0;
			} else {
				ret = -1;
			}
			break;
		case 3:
			if (strncasecmp(str, "yes", 3) == 0) {
				ret = 1;
			} else if (strncasecmp(str, "off", 3) == 0) {
				ret = 0;
			} else {
				ret = -1;
			}
			break;
		case 4:
			if (strncasecmp(str, "true", 4) == 0) {
				ret = 1;
			} else {
				ret = -1;
			}
			break;
		case 5:
			if (strncasecmp(str, "false", 5) == 0) {
				ret = 0;
			} else {
				ret = -1;
			}
			break;
		default:
			ret = -1;
	}

	if (ret == -1) {
		RETURN_VALIDATION_FAILED
	} else {
		zval_ptr_dtor(value);
		ZVAL_BOOL(value, ret);
	}
}
/* }}} */

void php_filter_float(PHP_INPUT_FILTER_PARAM_DECL) /* {{{ */
{
	size_t len;
	char *str, *end;
	char *num, *p;
	zval *option_val;
	char *decimal;
	int decimal_set;
	size_t decimal_len;
	char dec_sep = '.';
	char *thousand;
	int thousand_set;
	size_t thousand_len;
	char *tsd_sep;

	zend_long lval;
	double dval;
	double min_range, max_range;
	int   min_range_set, max_range_set;

	int first, n;

	len = Z_STRLEN_P(value);
	str = Z_STRVAL_P(value);

	PHP_FILTER_TRIM_DEFAULT(str, len);
	end = str + len;

	FETCH_STRING_OPTION(decimal, "decimal");

	if (decimal_set) {
		if (decimal_len != 1) {
			zend_value_error("%s(): \"decimal\" option must be one character long", get_active_function_name());
			RETURN_VALIDATION_FAILED
		} else {
			dec_sep = *decimal;
		}
	}

	FETCH_STRING_OPTION(thousand, "thousand");

	if (thousand_set) {
		if (thousand_len < 1) {
			zend_value_error("%s(): \"thousand\" option cannot be empty", get_active_function_name());
			RETURN_VALIDATION_FAILED
		} else {
			tsd_sep = thousand;
		}
	} else {
		tsd_sep = "',.";
	}

	FETCH_DOUBLE_OPTION(min_range, "min_range");
	FETCH_DOUBLE_OPTION(max_range, "max_range");

	num = p = emalloc(len+1);
	if (str < end && (*str == '+' || *str == '-')) {
		*p++ = *str++;
	}
	first = 1;
	while (1) {
		n = 0;
		while (str < end && *str >= '0' && *str <= '9') {
			++n;
			*p++ = *str++;
		}
		if (str == end || *str == dec_sep || *str == 'e' || *str == 'E') {
			if (!first && n != 3) {
				goto error;
			}
			if (*str == dec_sep) {
				*p++ = '.';
				str++;
				while (str < end && *str >= '0' && *str <= '9') {
					*p++ = *str++;
				}
			}
			if (*str == 'e' || *str == 'E') {
				*p++ = *str++;
				if (str < end && (*str == '+' || *str == '-')) {
					*p++ = *str++;
				}
				while (str < end && *str >= '0' && *str <= '9') {
					*p++ = *str++;
				}
			}
			break;
		}
		if ((flags & FILTER_FLAG_ALLOW_THOUSAND) && strchr(tsd_sep, *str)) {
			if (first?(n < 1 || n > 3):(n != 3)) {
				goto error;
			}
			first = 0;
			str++;
		} else {
			goto error;
		}
	}
	if (str != end) {
		goto error;
	}
	*p = 0;

	switch (is_numeric_string(num, p - num, &lval, &dval, 0)) {
		case IS_LONG:
			zval_ptr_dtor(value);
			if ((min_range_set && (lval < min_range)) || (max_range_set && (lval > max_range))) {
				goto error;
			}
			ZVAL_DOUBLE(value, (double)lval);
			break;
		case IS_DOUBLE:
			if ((!dval && p - num > 1 && strpbrk(num, "123456789")) || !zend_finite(dval)) {
				goto error;
			}
			if ((min_range_set && (dval < min_range)) || (max_range_set && (dval > max_range))) {
				goto error;
			}
			zval_ptr_dtor(value);
			ZVAL_DOUBLE(value, dval);
			break;
		default:
error:
			efree(num);
			RETURN_VALIDATION_FAILED
	}
	efree(num);
}
/* }}} */

void php_filter_validate_regexp(PHP_INPUT_FILTER_PARAM_DECL) /* {{{ */
{
	zval *option_val;
	zend_string *regexp;
	int regexp_set;
	pcre2_code *re = NULL;
	pcre2_match_data *match_data = NULL;
	uint32_t capture_count;
	int rc;

	/* Parse options */
	FETCH_STR_OPTION(regexp, "regexp");

	if (!regexp_set) {
		zend_value_error("%s(): \"regexp\" option is missing", get_active_function_name());
		RETURN_VALIDATION_FAILED
	}

	re = pcre_get_compiled_regex(regexp, &capture_count);
	if (!re) {
		RETURN_VALIDATION_FAILED
	}
	match_data = php_pcre_create_match_data(capture_count, re);
	if (!match_data) {
		RETURN_VALIDATION_FAILED
	}
	rc = pcre2_match(re, (PCRE2_SPTR)Z_STRVAL_P(value), Z_STRLEN_P(value), 0, 0, match_data, php_pcre_mctx());
	php_pcre_free_match_data(match_data);

	/* 0 means that the vector is too small to hold all the captured substring offsets */
	if (rc < 0) {
		RETURN_VALIDATION_FAILED
	}
}

static int _php_filter_validate_domain(char * domain, int len, zend_long flags) /* {{{ */
{
	char *e, *s, *t;
	size_t l;
	int hostname = flags & FILTER_FLAG_HOSTNAME;
	unsigned char i = 1;

	s = domain;
	l = len;
	e = domain + l;
	t = e - 1;

	/* Ignore trailing dot */
	if (*t == '.') {
		e = t;
		l--;
	}

	/* The total length cannot exceed 253 characters (final dot not included) */
	if (l > 253) {
		return 0;
	}

	/* First char must be alphanumeric */
	if(*s == '.' || (hostname && !isalnum((int)*(unsigned char *)s))) {
		return 0;
	}

	while (s < e) {
		if (*s == '.') {
			/* The first and the last character of a label must be alphanumeric */
			if (*(s + 1) == '.' || (hostname && (!isalnum((int)*(unsigned char *)(s - 1)) || !isalnum((int)*(unsigned char *)(s + 1))))) {
				return 0;
			}

			/* Reset label length counter */
			i = 1;
		} else {
			if (i > 63 || (hostname && *s != '-' && !isalnum((int)*(unsigned char *)s))) {
				return 0;
			}

			i++;
		}

		s++;
	}

	return 1;
}
/* }}} */

void php_filter_validate_domain(PHP_INPUT_FILTER_PARAM_DECL) /* {{{ */
{
	if (!_php_filter_validate_domain(Z_STRVAL_P(value), Z_STRLEN_P(value), flags)) {
		RETURN_VALIDATION_FAILED
	}
}
/* }}} */

static int is_userinfo_valid(zend_string *str)
{
	const char *valid = "-._~!$&'()*+,;=:";
	const char *p = ZSTR_VAL(str);
	while (p - ZSTR_VAL(str) < ZSTR_LEN(str)) {
		if (isalpha(*p) || isdigit(*p) || strchr(valid, *p)) {
			p++;
		} else if (*p == '%' && p - ZSTR_VAL(str) <= ZSTR_LEN(str) - 3 && isdigit(*(p+1)) && isxdigit(*(p+2))) {
			p += 3;
		} else {
			return 0;
		}
	}
	return 1;
}

void php_filter_validate_url(PHP_INPUT_FILTER_PARAM_DECL) /* {{{ */
{
	php_url *url;
	size_t old_len = Z_STRLEN_P(value);

	php_filter_url(value, flags, option_array, charset);

	if (Z_TYPE_P(value) != IS_STRING || old_len != Z_STRLEN_P(value)) {
		RETURN_VALIDATION_FAILED
	}

	/* Use parse_url - if it returns false, we return NULL */
	url = php_url_parse_ex(Z_STRVAL_P(value), Z_STRLEN_P(value));

	if (url == NULL) {
		RETURN_VALIDATION_FAILED
	}

	if (url->scheme != NULL &&
		(zend_string_equals_literal_ci(url->scheme, "http") || zend_string_equals_literal_ci(url->scheme, "https"))) {
		char *e, *s, *t;
		size_t l;

		if (url->host == NULL) {
			goto bad_url;
		}

		s = ZSTR_VAL(url->host);
		l = ZSTR_LEN(url->host);
		e = s + l;
		t = e - 1;

		/* An IPv6 enclosed by square brackets is a valid hostname */
		if (*s == '[' && *t == ']' && _php_filter_validate_ipv6((s + 1), l - 2, NULL)) {
			php_url_free(url);
			return;
		}

		// Validate domain
		if (!_php_filter_validate_domain(ZSTR_VAL(url->host), l, FILTER_FLAG_HOSTNAME)) {
			php_url_free(url);
			RETURN_VALIDATION_FAILED
		}
	}

	if (
		url->scheme == NULL ||
		/* some schemas allow the host to be empty */
		(url->host == NULL && (!zend_string_equals_literal(url->scheme, "mailto") && !zend_string_equals_literal(url->scheme, "news") && !zend_string_equals_literal(url->scheme, "file"))) ||
		((flags & FILTER_FLAG_PATH_REQUIRED) && url->path == NULL) || ((flags & FILTER_FLAG_QUERY_REQUIRED) && url->query == NULL)
	) {
bad_url:
		php_url_free(url);
		RETURN_VALIDATION_FAILED
	}

	if ((url->user != NULL && !is_userinfo_valid(url->user))
		|| (url->pass != NULL && !is_userinfo_valid(url->pass))
	) {
		php_url_free(url);
		RETURN_VALIDATION_FAILED

	}

	php_url_free(url);
}
/* }}} */

void php_filter_validate_email(PHP_INPUT_FILTER_PARAM_DECL) /* {{{ */
{
	/*
	 * The regex below is based on a regex by Michael Rushton.
	 * However, it is not identical.  I changed it to only consider routeable
	 * addresses as valid.  Michael's regex considers a@b a valid address
	 * which conflicts with section 2.3.5 of RFC 5321 which states that:
	 *
	 *   Only resolvable, fully-qualified domain names (FQDNs) are permitted
	 *   when domain names are used in SMTP.  In other words, names that can
	 *   be resolved to MX RRs or address (i.e., A or AAAA) RRs (as discussed
	 *   in Section 5) are permitted, as are CNAME RRs whose targets can be
	 *   resolved, in turn, to MX or address RRs.  Local nicknames or
	 *   unqualified names MUST NOT be used.
	 *
	 * This regex does not handle comments and folding whitespace.  While
	 * this is technically valid in an email address, these parts aren't
	 * actually part of the address itself.
	 *
	 * Michael's regex carries this copyright:
	 *
	 * Copyright © Michael Rushton 2009-10
	 * http://squiloople.com/
	 * Feel free to use and redistribute this code. But please keep this copyright notice.
	 *
	 */
	pcre2_code *re = NULL;
	pcre2_match_data *match_data = NULL;
	uint32_t capture_count;
	zend_string *sregexp;
	int rc;
	const char regexp0[] = "/^(?!(?:(?:\\x22?\\x5C[\\x00-\\x7E]\\x22?)|(?:\\x22?[^\\x5C\\x22]\\x22?)){255,})(?!(?:(?:\\x22?\\x5C[\\x00-\\x7E]\\x22?)|(?:\\x22?[^\\x5C\\x22]\\x22?)){65,}@)(?:(?:[\\x21\\x23-\\x27\\x2A\\x2B\\x2D\\x2F-\\x39\\x3D\\x3F\\x5E-\\x7E\\pL\\pN]+)|(?:\\x22(?:[\\x01-\\x08\\x0B\\x0C\\x0E-\\x1F\\x21\\x23-\\x5B\\x5D-\\x7F\\pL\\pN]|(?:\\x5C[\\x00-\\x7F]))*\\x22))(?:\\.(?:(?:[\\x21\\x23-\\x27\\x2A\\x2B\\x2D\\x2F-\\x39\\x3D\\x3F\\x5E-\\x7E\\pL\\pN]+)|(?:\\x22(?:[\\x01-\\x08\\x0B\\x0C\\x0E-\\x1F\\x21\\x23-\\x5B\\x5D-\\x7F\\pL\\pN]|(?:\\x5C[\\x00-\\x7F]))*\\x22)))*@(?:(?:(?!.*[^.]{64,})(?:(?:(?:xn--)?[a-z0-9]+(?:-+[a-z0-9]+)*\\.){1,126}){1,}(?:(?:[a-z][a-z0-9]*)|(?:(?:xn--)[a-z0-9]+))(?:-+[a-z0-9]+)*)|(?:\\[(?:(?:IPv6:(?:(?:[a-f0-9]{1,4}(?::[a-f0-9]{1,4}){7})|(?:(?!(?:.*[a-f0-9][:\\]]){7,})(?:[a-f0-9]{1,4}(?::[a-f0-9]{1,4}){0,5})?::(?:[a-f0-9]{1,4}(?::[a-f0-9]{1,4}){0,5})?)))|(?:(?:IPv6:(?:(?:[a-f0-9]{1,4}(?::[a-f0-9]{1,4}){5}:)|(?:(?!(?:.*[a-f0-9]:){5,})(?:[a-f0-9]{1,4}(?::[a-f0-9]{1,4}){0,3})?::(?:[a-f0-9]{1,4}(?::[a-f0-9]{1,4}){0,3}:)?)))?(?:(?:25[0-5])|(?:2[0-4][0-9])|(?:1[0-9]{2})|(?:[1-9]?[0-9]))(?:\\.(?:(?:25[0-5])|(?:2[0-4][0-9])|(?:1[0-9]{2})|(?:[1-9]?[0-9]))){3}))\\]))$/iDu";
	const char regexp1[] = "/^(?!(?:(?:\\x22?\\x5C[\\x00-\\x7E]\\x22?)|(?:\\x22?[^\\x5C\\x22]\\x22?)){255,})(?!(?:(?:\\x22?\\x5C[\\x00-\\x7E]\\x22?)|(?:\\x22?[^\\x5C\\x22]\\x22?)){65,}@)(?:(?:[\\x21\\x23-\\x27\\x2A\\x2B\\x2D\\x2F-\\x39\\x3D\\x3F\\x5E-\\x7E]+)|(?:\\x22(?:[\\x01-\\x08\\x0B\\x0C\\x0E-\\x1F\\x21\\x23-\\x5B\\x5D-\\x7F]|(?:\\x5C[\\x00-\\x7F]))*\\x22))(?:\\.(?:(?:[\\x21\\x23-\\x27\\x2A\\x2B\\x2D\\x2F-\\x39\\x3D\\x3F\\x5E-\\x7E]+)|(?:\\x22(?:[\\x01-\\x08\\x0B\\x0C\\x0E-\\x1F\\x21\\x23-\\x5B\\x5D-\\x7F]|(?:\\x5C[\\x00-\\x7F]))*\\x22)))*@(?:(?:(?!.*[^.]{64,})(?:(?:(?:xn--)?[a-z0-9]+(?:-+[a-z0-9]+)*\\.){1,126}){1,}(?:(?:[a-z][a-z0-9]*)|(?:(?:xn--)[a-z0-9]+))(?:-+[a-z0-9]+)*)|(?:\\[(?:(?:IPv6:(?:(?:[a-f0-9]{1,4}(?::[a-f0-9]{1,4}){7})|(?:(?!(?:.*[a-f0-9][:\\]]){7,})(?:[a-f0-9]{1,4}(?::[a-f0-9]{1,4}){0,5})?::(?:[a-f0-9]{1,4}(?::[a-f0-9]{1,4}){0,5})?)))|(?:(?:IPv6:(?:(?:[a-f0-9]{1,4}(?::[a-f0-9]{1,4}){5}:)|(?:(?!(?:.*[a-f0-9]:){5,})(?:[a-f0-9]{1,4}(?::[a-f0-9]{1,4}){0,3})?::(?:[a-f0-9]{1,4}(?::[a-f0-9]{1,4}){0,3}:)?)))?(?:(?:25[0-5])|(?:2[0-4][0-9])|(?:1[0-9]{2})|(?:[1-9]?[0-9]))(?:\\.(?:(?:25[0-5])|(?:2[0-4][0-9])|(?:1[0-9]{2})|(?:[1-9]?[0-9]))){3}))\\]))$/iD";
	const char *regexp;
	size_t regexp_len;

	if (flags & FILTER_FLAG_EMAIL_UNICODE) {
		regexp = regexp0;
		regexp_len = sizeof(regexp0) - 1;
	} else {
		regexp = regexp1;
		regexp_len = sizeof(regexp1) - 1;
	}

	/* The maximum length of an e-mail address is 320 octets, per RFC 2821. */
	if (Z_STRLEN_P(value) > 320) {
		RETURN_VALIDATION_FAILED
	}

	sregexp = zend_string_init(regexp, regexp_len, 0);
	re = pcre_get_compiled_regex(sregexp, &capture_count);
	zend_string_release_ex(sregexp, 0);
	if (!re) {
		RETURN_VALIDATION_FAILED
	}
	match_data = php_pcre_create_match_data(capture_count, re);
	if (!match_data) {
		RETURN_VALIDATION_FAILED
	}
	rc = pcre2_match(re, (PCRE2_SPTR)Z_STRVAL_P(value), Z_STRLEN_P(value), 0, 0, match_data, php_pcre_mctx());
	php_pcre_free_match_data(match_data);

	/* 0 means that the vector is too small to hold all the captured substring offsets */
	if (rc < 0) {
		RETURN_VALIDATION_FAILED
	}

}
/* }}} */

static int _php_filter_validate_ipv4(char *str, size_t str_len, int *ip) /* {{{ */
{
	const char *end = str + str_len;
	int num, m;
	int n = 0;

	while (str < end) {
		int leading_zero;
		if (*str < '0' || *str > '9') {
			return 0;
		}
		leading_zero = (*str == '0');
		m = 1;
		num = ((*(str++)) - '0');
		while (str < end && (*str >= '0' && *str <= '9')) {
			num = num * 10 + ((*(str++)) - '0');
			if (num > 255 || ++m > 3) {
				return 0;
			}
		}
		/* don't allow a leading 0; that introduces octal numbers,
		 * which we don't support */
		if (leading_zero && (num != 0 || m > 1))
			return 0;
		ip[n++] = num;
		if (n == 4) {
			return str == end;
		} else if (str >= end || *(str++) != '.') {
			return 0;
		}
	}
	return 0;
}
/* }}} */

static int _php_filter_validate_ipv6(char *str, size_t str_len, int ip[8]) /* {{{ */
{
	int compressed_pos = -1;
	int blocks = 0;
	int num, n, i;
	char *ipv4;
	char *end;
	int ip4elm[4];
	char *s = str;

	if (!memchr(str, ':', str_len)) {
		return 0;
	}

	/* check for bundled IPv4 */
	ipv4 = memchr(str, '.', str_len);
	if (ipv4) {
		while (ipv4 > str && *(ipv4-1) != ':') {
			ipv4--;
		}

		if (!_php_filter_validate_ipv4(ipv4, (str_len - (ipv4 - str)), ip4elm)) {
			return 0;
		}

		str_len = ipv4 - str; /* length excluding ipv4 */
		if (str_len < 2) {
			return 0;
		}

		if (ipv4[-2] != ':') {
			/* don't include : before ipv4 unless it's a :: */
			str_len--;
		}

		blocks = 2;
	}

	end = str + str_len;

	while (str < end) {
		if (*str == ':') {
			if (++str >= end) {
				/* cannot end in : without previous : */
				return 0;
			}
			if (*str == ':') {
				if (compressed_pos >= 0) {
					return 0;
				}
				if (ip && blocks < 8) {
					ip[blocks] = -1;
				}
				compressed_pos = blocks++; /* :: means 1 or more 16-bit 0 blocks */
				if (++str == end) {
					if (blocks > 8) {
						return 0;
					}
					goto fixup_ip;
				}
			} else if ((str - 1) == s) {
				/* don't allow leading : without another : following */
				return 0;
			}
		}
		num = n = 0;
		while (str < end) {
			if (*str >= '0' && *str <= '9') {
				num = 16 * num + (*str - '0');
			} else if (*str >= 'a' && *str <= 'f') {
				num = 16 * num + (*str - 'a') + 10;
			} else if (*str >= 'A' && *str <= 'F') {
				num = 16 * num + (*str - 'A') + 10;
			} else {
				break;
			}
			n++;
			str++;
		}
		if (ip && blocks < 8) {
			ip[blocks] = num;
		}
		if (n < 1 || n > 4) {
			return 0;
		}
		if (++blocks > 8)
			return 0;
	}

fixup_ip:
	if (ip && ipv4) {
		for (i = 0; i < 5; i++) {
			ip[i] = 0;
		}
		ip[i++] = 0xffff;
		ip[i++] = 256 * ip4elm[0] + ip4elm[1];
		ip[i++] = 256 * ip4elm[2] + ip4elm[3];
	} else if (ip && compressed_pos >= 0 && blocks <= 8) {
		int offset = 8 - blocks;
		for (i = 7; i > compressed_pos + offset; i--) {
			ip[i] = ip[i - offset];
		}
		for (i = compressed_pos + offset; i >= compressed_pos; i--) {
			ip[i] = 0;
		}
	}

	return (compressed_pos >= 0 && blocks <= 8) || blocks == 8;
}
/* }}} */

void php_filter_validate_ip(PHP_INPUT_FILTER_PARAM_DECL) /* {{{ */
{
	/* validates an ipv4 or ipv6 IP, based on the flag (4, 6, or both) add a
	 * flag to throw out reserved ranges; multicast ranges... etc. If both
	 * allow_ipv4 and allow_ipv6 flags flag are used, then the first dot or
	 * colon determine the format */

	int            ip[8];
	int            mode;

	if (memchr(Z_STRVAL_P(value), ':', Z_STRLEN_P(value))) {
		mode = FORMAT_IPV6;
	} else if (memchr(Z_STRVAL_P(value), '.', Z_STRLEN_P(value))) {
		mode = FORMAT_IPV4;
	} else {
		RETURN_VALIDATION_FAILED
	}

	if ((flags & FILTER_FLAG_IPV4) && (flags & FILTER_FLAG_IPV6)) {
		/* Both formats are cool */
	} else if ((flags & FILTER_FLAG_IPV4) && mode == FORMAT_IPV6) {
		RETURN_VALIDATION_FAILED
	} else if ((flags & FILTER_FLAG_IPV6) && mode == FORMAT_IPV4) {
		RETURN_VALIDATION_FAILED
	}

	switch (mode) {
		case FORMAT_IPV4:
			if (!_php_filter_validate_ipv4(Z_STRVAL_P(value), Z_STRLEN_P(value), ip)) {
				RETURN_VALIDATION_FAILED
			}

			/* Check flags */
			if (flags & FILTER_FLAG_NO_PRIV_RANGE) {
				if (
					(ip[0] == 10) ||
					(ip[0] == 172 && ip[1] >= 16 && ip[1] <= 31) ||
					(ip[0] == 192 && ip[1] == 168)
				) {
					RETURN_VALIDATION_FAILED
				}
			}

			if (flags & FILTER_FLAG_NO_RES_RANGE) {
				if (
					(ip[0] == 0) ||
					(ip[0] >= 240) ||
					(ip[0] == 127) ||
					(ip[0] == 169 && ip[1] == 254)
				) {
					RETURN_VALIDATION_FAILED
				}
			}
			break;

		case FORMAT_IPV6:
			{
				int res = 0;
				res = _php_filter_validate_ipv6(Z_STRVAL_P(value), Z_STRLEN_P(value), ip);
				if (res < 1) {
					RETURN_VALIDATION_FAILED
				}
				/* Check flags */
				if (flags & FILTER_FLAG_NO_PRIV_RANGE) {
					if (ip[0] >= 0xfc00 && ip[0] <= 0xfdff) {
						RETURN_VALIDATION_FAILED
					}
				}
				if (flags & FILTER_FLAG_NO_RES_RANGE) {
<<<<<<< HEAD
					switch (Z_STRLEN_P(value)) {
						case 1: case 0:
							break;
						case 2:
							if (zend_string_equals_literal(Z_STR_P(value), "::")) {
								RETURN_VALIDATION_FAILED
							}
							break;
						case 3:
							if (zend_string_equals_literal(Z_STR_P(value), "::1") || zend_string_equals_literal(Z_STR_P(value), "5f:")) {
								RETURN_VALIDATION_FAILED
							}
							break;
						default:
							if (Z_STRLEN_P(value) >= 5) {
								if (
									!strncasecmp("fe8", Z_STRVAL_P(value), 3) ||
									!strncasecmp("fe9", Z_STRVAL_P(value), 3) ||
									!strncasecmp("fea", Z_STRVAL_P(value), 3) ||
									!strncasecmp("feb", Z_STRVAL_P(value), 3)
								) {
									RETURN_VALIDATION_FAILED
								}
							}
							if (
								(Z_STRLEN_P(value) >= 9 &&  !strncasecmp("2001:0db8", Z_STRVAL_P(value), 9)) ||
								(Z_STRLEN_P(value) >= 2 &&  !strncasecmp("5f", Z_STRVAL_P(value), 2)) ||
								(Z_STRLEN_P(value) >= 4 &&  !strncasecmp("3ff3", Z_STRVAL_P(value), 4)) ||
								(Z_STRLEN_P(value) >= 8 &&  !strncasecmp("2001:001", Z_STRVAL_P(value), 8))
							) {
								RETURN_VALIDATION_FAILED
							}
=======
					if ((ip[0] == 0 && ip[1] == 0 && ip[2] == 0 && ip[3] == 0
						&& ip[4] == 0 && ip[5] == 0 && ip[6] == 0 && (ip[7] == 0 || ip[7] == 1))
						|| (ip[0] == 0x5f)
						|| (ip[0] >= 0xfe80 && ip[0] <= 0xfebf)
						|| ((ip[0] == 0x2001 && ip[1] == 0x0db8) || (ip[1] >= 0x0010 && ip[1] <= 0x001f))
						|| (ip[0] == 0x3ff3)
					) {
						RETURN_VALIDATION_FAILED
>>>>>>> fbc922d5
					}
				}
			}
			break;
	}
}
/* }}} */

void php_filter_validate_mac(PHP_INPUT_FILTER_PARAM_DECL) /* {{{ */
{
	char *input = Z_STRVAL_P(value);
	size_t input_len = Z_STRLEN_P(value);
	int tokens, length, i, offset, exp_separator_set;
	size_t exp_separator_len;
	char separator;
	char *exp_separator;
	zend_long ret = 0;
	zval *option_val;

	FETCH_STRING_OPTION(exp_separator, "separator");

	if (exp_separator_set && exp_separator_len != 1) {
		zend_value_error("%s(): \"separator\" option must be one character long", get_active_function_name());
		RETURN_VALIDATION_FAILED;
	}

	if (14 == input_len) {
		/* EUI-64 format: Four hexadecimal digits separated by dots. Less
		 * commonly used but valid nonetheless.
		 */
		tokens = 3;
		length = 4;
		separator = '.';
	} else if (17 == input_len && input[2] == '-') {
		/* IEEE 802 format: Six hexadecimal digits separated by hyphens. */
		tokens = 6;
		length = 2;
		separator = '-';
	} else if (17 == input_len && input[2] == ':') {
		/* IEEE 802 format: Six hexadecimal digits separated by colons. */
		tokens = 6;
		length = 2;
		separator = ':';
	} else {
		RETURN_VALIDATION_FAILED;
	}

	if (exp_separator_set && separator != exp_separator[0]) {
		RETURN_VALIDATION_FAILED;
	}

	/* Essentially what we now have is a set of tokens each consisting of
	 * a hexadecimal number followed by a separator character. (With the
	 * exception of the last token which does not have the separator.)
	 */
	for (i = 0; i < tokens; i++) {
		offset = i * (length + 1);

		if (i < tokens - 1 && input[offset + length] != separator) {
			/* The current token did not end with e.g. a "." */
			RETURN_VALIDATION_FAILED
		}
		if (php_filter_parse_hex(input + offset, length, &ret) < 0) {
			/* The current token is no valid hexadecimal digit */
			RETURN_VALIDATION_FAILED
		}
	}
}
/* }}} */<|MERGE_RESOLUTION|>--- conflicted
+++ resolved
@@ -810,7 +810,7 @@
 				if (++str == end) {
 					if (blocks > 8) {
 						return 0;
-					}
+				}
 					goto fixup_ip;
 				}
 			} else if ((str - 1) == s) {
@@ -846,7 +846,7 @@
 	if (ip && ipv4) {
 		for (i = 0; i < 5; i++) {
 			ip[i] = 0;
-		}
+}
 		ip[i++] = 0xffff;
 		ip[i++] = 256 * ip4elm[0] + ip4elm[1];
 		ip[i++] = 256 * ip4elm[2] + ip4elm[3];
@@ -933,52 +933,17 @@
 					}
 				}
 				if (flags & FILTER_FLAG_NO_RES_RANGE) {
-<<<<<<< HEAD
-					switch (Z_STRLEN_P(value)) {
-						case 1: case 0:
-							break;
-						case 2:
-							if (zend_string_equals_literal(Z_STR_P(value), "::")) {
-								RETURN_VALIDATION_FAILED
-							}
-							break;
-						case 3:
-							if (zend_string_equals_literal(Z_STR_P(value), "::1") || zend_string_equals_literal(Z_STR_P(value), "5f:")) {
-								RETURN_VALIDATION_FAILED
-							}
-							break;
-						default:
-							if (Z_STRLEN_P(value) >= 5) {
-								if (
-									!strncasecmp("fe8", Z_STRVAL_P(value), 3) ||
-									!strncasecmp("fe9", Z_STRVAL_P(value), 3) ||
-									!strncasecmp("fea", Z_STRVAL_P(value), 3) ||
-									!strncasecmp("feb", Z_STRVAL_P(value), 3)
-								) {
-									RETURN_VALIDATION_FAILED
-								}
-							}
-							if (
-								(Z_STRLEN_P(value) >= 9 &&  !strncasecmp("2001:0db8", Z_STRVAL_P(value), 9)) ||
-								(Z_STRLEN_P(value) >= 2 &&  !strncasecmp("5f", Z_STRVAL_P(value), 2)) ||
-								(Z_STRLEN_P(value) >= 4 &&  !strncasecmp("3ff3", Z_STRVAL_P(value), 4)) ||
-								(Z_STRLEN_P(value) >= 8 &&  !strncasecmp("2001:001", Z_STRVAL_P(value), 8))
-							) {
-								RETURN_VALIDATION_FAILED
-							}
-=======
 					if ((ip[0] == 0 && ip[1] == 0 && ip[2] == 0 && ip[3] == 0
 						&& ip[4] == 0 && ip[5] == 0 && ip[6] == 0 && (ip[7] == 0 || ip[7] == 1))
 						|| (ip[0] == 0x5f)
 						|| (ip[0] >= 0xfe80 && ip[0] <= 0xfebf)
 						|| ((ip[0] == 0x2001 && ip[1] == 0x0db8) || (ip[1] >= 0x0010 && ip[1] <= 0x001f))
 						|| (ip[0] == 0x3ff3)
-					) {
-						RETURN_VALIDATION_FAILED
->>>>>>> fbc922d5
-					}
-				}
-			}
+								) {
+									RETURN_VALIDATION_FAILED
+								}
+							}
+							}
 			break;
 	}
 }
