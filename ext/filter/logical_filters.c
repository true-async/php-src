/*
  +----------------------------------------------------------------------+
  | Copyright (c) The PHP Group                                          |
  +----------------------------------------------------------------------+
  | This source file is subject to version 3.01 of the PHP license,      |
  | that is bundled with this package in the file LICENSE, and is        |
  | available through the world-wide-web at the following url:           |
  | https://www.php.net/license/3_01.txt                                 |
  | If you did not receive a copy of the PHP license and are unable to   |
  | obtain it through the world-wide-web, please send a note to          |
  | license@php.net so we can mail you a copy immediately.               |
  +----------------------------------------------------------------------+
  | Authors: Derick Rethans <derick@php.net>                             |
  |          Pierre-A. Joye <pierre@php.net>                             |
  |          Kévin Dunglas <dunglas@gmail.com>                           |
  +----------------------------------------------------------------------+
*/

#include "php_filter.h"
#include "filter_private.h"
#include "ext/standard/url.h"
#include "ext/pcre/php_pcre.h"

#include "zend_multiply.h"

#ifdef HAVE_ARPA_INET_H
# include <arpa/inet.h>
#endif

#ifndef INADDR_NONE
# define INADDR_NONE ((unsigned long int) -1)
#endif


/* {{{ FETCH_DOUBLE_OPTION(var_name, option_name) */
#define FETCH_DOUBLE_OPTION(var_name, option_name) \
	var_name = 0; \
	var_name##_set = 0; \
	if (option_array) { \
		if ((option_val = zend_hash_str_find(Z_ARRVAL_P(option_array), option_name, sizeof(option_name) - 1)) != NULL) {	\
			var_name = zval_get_double(option_val); \
			var_name##_set = 1; \
		} \
	}
/* }}} */

/* {{{ FETCH_LONG_OPTION(var_name, option_name) */
#define FETCH_LONG_OPTION(var_name, option_name) \
	var_name = 0; \
	var_name##_set = 0; \
	if (option_array) { \
		if ((option_val = zend_hash_str_find(Z_ARRVAL_P(option_array), option_name, sizeof(option_name) - 1)) != NULL) {	\
			var_name = zval_get_long(option_val); \
			var_name##_set = 1; \
		} \
	}
/* }}} */

/* {{{ FETCH_STRING_OPTION(var_name, option_name) */
#define FETCH_STRING_OPTION(var_name, option_name) \
	var_name = NULL; \
	var_name##_set = 0; \
	var_name##_len = 0; \
	if (option_array) { \
		if ((option_val = zend_hash_str_find_deref(Z_ARRVAL_P(option_array), option_name, sizeof(option_name) - 1)) != NULL) { \
			if (Z_TYPE_P(option_val) == IS_STRING) { \
				var_name = Z_STRVAL_P(option_val); \
				var_name##_len = Z_STRLEN_P(option_val); \
				var_name##_set = 1; \
			} \
		} \
	}
/* }}} */

/* {{{ FETCH_STR_OPTION(var_name, option_name) */
#define FETCH_STR_OPTION(var_name, option_name) \
	var_name = NULL; \
	var_name##_set = 0; \
	if (option_array) { \
		if ((option_val = zend_hash_str_find_deref(Z_ARRVAL_P(option_array), option_name, sizeof(option_name) - 1)) != NULL) { \
			if (Z_TYPE_P(option_val) == IS_STRING) { \
				var_name = Z_STR_P(option_val); \
				var_name##_set = 1; \
			} \
		} \
	}
/* }}} */

#define FORMAT_IPV4    4
#define FORMAT_IPV6    6

static bool _php_filter_validate_ipv6(const char *str, size_t str_len, int ip[8]);

static bool php_filter_parse_int(const char *str, size_t str_len, zend_long *ret) { /* {{{ */
	zend_long ctx_value;
	bool is_negative = false;
	int digit = 0;
	const char *end = str + str_len;

	switch (*str) {
		case '-':
			is_negative = true;
			ZEND_FALLTHROUGH;
		case '+':
			str++;
		default:
			break;
	}

	if (*str == '0' && str + 1 == end) {
		/* Special cases: +0 and -0 */
		return true;
	}

	/* must start with 1..9*/
	if (str < end && *str >= '1' && *str <= '9') {
		ctx_value = (is_negative?-1:1) * ((*(str++)) - '0');
	} else {
		return false;
	}

	if ((end - str > MAX_LENGTH_OF_LONG - 1) /* number too long */
	 || (SIZEOF_LONG == 4 && (end - str == MAX_LENGTH_OF_LONG - 1) && *str > '2')) {
		/* overflow */
		return false;
	}

	while (str < end) {
		if (*str >= '0' && *str <= '9') {
			digit = (*(str++) - '0');
			if ( (!is_negative) && ctx_value <= (ZEND_LONG_MAX-digit)/10 ) {
				ctx_value = (ctx_value * 10) + digit;
			} else if ( is_negative && ctx_value >= (ZEND_LONG_MIN+digit)/10) {
				ctx_value = (ctx_value * 10) - digit;
			} else {
				return false;
			}
		} else {
			return false;
		}
	}

	*ret = ctx_value;
	return true;
}
/* }}} */

static bool php_filter_parse_octal(const char *str, size_t str_len, zend_long *ret) { /* {{{ */
	zend_ulong ctx_value = 0;
	const char *end = str + str_len;

	while (str < end) {
		if (*str >= '0' && *str <= '7') {
			zend_ulong n = ((*(str++)) - '0');

			if ((ctx_value > ((zend_ulong)(~(zend_long)0)) / 8) ||
				((ctx_value = ctx_value * 8) > ((zend_ulong)(~(zend_long)0)) - n)) {
				return false;
			}
			ctx_value += n;
		} else {
			return false;
		}
	}

	*ret = (zend_long)ctx_value;
	return true;
}
/* }}} */

static bool php_filter_parse_hex(const char *str, size_t str_len, zend_long *ret) { /* {{{ */
	zend_ulong ctx_value = 0;
	const char *end = str + str_len;
	zend_ulong n;

	while (str < end) {
		if (*str >= '0' && *str <= '9') {
			n = ((*(str++)) - '0');
		} else if (*str >= 'a' && *str <= 'f') {
			n = ((*(str++)) - ('a' - 10));
		} else if (*str >= 'A' && *str <= 'F') {
			n = ((*(str++)) - ('A' - 10));
		} else {
			return false;
		}
		if ((ctx_value > ((zend_ulong)(~(zend_long)0)) / 16) ||
			((ctx_value = ctx_value * 16) > ((zend_ulong)(~(zend_long)0)) - n)) {
			return false;
		}
		ctx_value += n;
	}

	*ret = (zend_long)ctx_value;
	return true;
}
/* }}} */

void php_filter_int(PHP_INPUT_FILTER_PARAM_DECL) /* {{{ */
{
	zval *option_val;
	zend_long  min_range, max_range, option_flags;
	int   min_range_set, max_range_set;
	bool allow_octal = false, allow_hex = false;
	size_t	  len;
	bool error = false;
	zend_long  ctx_value;
	const char *p;

	/* Parse options */
	FETCH_LONG_OPTION(min_range,    "min_range");
	FETCH_LONG_OPTION(max_range,    "max_range");
	option_flags = flags;

	len = Z_STRLEN_P(value);

	if (len == 0) {
		RETURN_VALIDATION_FAILED
	}

	if (option_flags & FILTER_FLAG_ALLOW_OCTAL) {
		allow_octal = true;
	}

	if (option_flags & FILTER_FLAG_ALLOW_HEX) {
		allow_hex = true;
	}

	/* Start the validating loop */
	p = Z_STRVAL_P(value);
	ctx_value = 0;

	PHP_FILTER_TRIM_DEFAULT(p, len);

	if (*p == '0') {
		p++; len--;
		if (allow_hex && (*p == 'x' || *p == 'X')) {
			p++; len--;
			if (len == 0) {
				RETURN_VALIDATION_FAILED
			}
			if (!php_filter_parse_hex(p, len, &ctx_value)) {
				error = true;
			}
		} else if (allow_octal) {
			/* Support explicit octal prefix notation */
			if (*p == 'o' || *p == 'O') {
				p++; len--;
				if (len == 0) {
					RETURN_VALIDATION_FAILED
				}
			}
			if (!php_filter_parse_octal(p, len, &ctx_value)) {
				error = true;
			}
		} else if (len != 0) {
			error = true;
		}
	} else {
		if (!php_filter_parse_int(p, len, &ctx_value)) {
			error = true;
		}
	}

	if (error || (min_range_set && (ctx_value < min_range)) || (max_range_set && (ctx_value > max_range))) {
		RETURN_VALIDATION_FAILED
	} else {
		zval_ptr_dtor(value);
		ZVAL_LONG(value, ctx_value);
		return;
	}
}
/* }}} */

void php_filter_boolean(PHP_INPUT_FILTER_PARAM_DECL) /* {{{ */
{
	const char *str = Z_STRVAL_P(value);
	size_t len = Z_STRLEN_P(value);
	int ret;

	PHP_FILTER_TRIM_DEFAULT_EX(str, len, 0);

	/* returns true for "1", "true", "on" and "yes"
	 * returns false for "0", "false", "off", "no", and ""
	 * null otherwise. */
	switch (len) {
		case 0:
			ret = 0;
			break;
		case 1:
			if (*str == '1') {
				ret = 1;
			} else if (*str == '0') {
				ret = 0;
			} else {
				ret = -1;
			}
			break;
		case 2:
			if (strncasecmp(str, "on", 2) == 0) {
				ret = 1;
			} else if (strncasecmp(str, "no", 2) == 0) {
				ret = 0;
			} else {
				ret = -1;
			}
			break;
		case 3:
			if (strncasecmp(str, "yes", 3) == 0) {
				ret = 1;
			} else if (strncasecmp(str, "off", 3) == 0) {
				ret = 0;
			} else {
				ret = -1;
			}
			break;
		case 4:
			if (strncasecmp(str, "true", 4) == 0) {
				ret = 1;
			} else {
				ret = -1;
			}
			break;
		case 5:
			if (strncasecmp(str, "false", 5) == 0) {
				ret = 0;
			} else {
				ret = -1;
			}
			break;
		default:
			ret = -1;
	}

	if (ret == -1) {
		RETURN_VALIDATION_FAILED
	} else {
		zval_ptr_dtor(value);
		ZVAL_BOOL(value, ret);
	}
}
/* }}} */

void php_filter_float(PHP_INPUT_FILTER_PARAM_DECL) /* {{{ */
{
	size_t len;
	const char *str, *end;
	char *num, *p;
	zval *option_val;
	char *decimal;
	int decimal_set;
	size_t decimal_len;
	char dec_sep = '.';
	char *thousand;
	int thousand_set;
	size_t thousand_len;
	char *tsd_sep;

	zend_long lval;
	double dval;
	double min_range, max_range;
	int   min_range_set, max_range_set;

	int n;

	len = Z_STRLEN_P(value);
	str = Z_STRVAL_P(value);

	PHP_FILTER_TRIM_DEFAULT(str, len);
	end = str + len;

	FETCH_STRING_OPTION(decimal, "decimal");

	if (decimal_set) {
		if (decimal_len != 1) {
			zend_value_error("%s(): \"decimal\" option must be one character long", get_active_function_name());
			RETURN_VALIDATION_FAILED
		} else {
			dec_sep = *decimal;
		}
	}

	FETCH_STRING_OPTION(thousand, "thousand");

	if (thousand_set) {
		if (thousand_len < 1) {
			zend_value_error("%s(): \"thousand\" option must not be empty", get_active_function_name());
			RETURN_VALIDATION_FAILED
		} else {
			tsd_sep = thousand;
		}
	} else {
		tsd_sep = "',.";
	}

	FETCH_DOUBLE_OPTION(min_range, "min_range");
	FETCH_DOUBLE_OPTION(max_range, "max_range");

	num = p = emalloc(len+1);
	if (str < end && (*str == '+' || *str == '-')) {
		*p++ = *str++;
	}
	bool first = true;
	while (1) {
		n = 0;
		while (str < end && *str >= '0' && *str <= '9') {
			++n;
			*p++ = *str++;
		}
		if (str == end || *str == dec_sep || *str == 'e' || *str == 'E') {
			if (!first && n != 3) {
				goto error;
			}
			if (*str == dec_sep) {
				*p++ = '.';
				str++;
				while (str < end && *str >= '0' && *str <= '9') {
					*p++ = *str++;
				}
			}
			if (*str == 'e' || *str == 'E') {
				*p++ = *str++;
				if (str < end && (*str == '+' || *str == '-')) {
					*p++ = *str++;
				}
				while (str < end && *str >= '0' && *str <= '9') {
					*p++ = *str++;
				}
			}
			break;
		}
		if ((flags & FILTER_FLAG_ALLOW_THOUSAND) && strchr(tsd_sep, *str)) {
			if (first?(n < 1 || n > 3):(n != 3)) {
				goto error;
			}
			first = false;
			str++;
		} else {
			goto error;
		}
	}
	if (str != end) {
		goto error;
	}
	*p = 0;

	switch (is_numeric_string(num, p - num, &lval, &dval, 0)) {
		case IS_LONG:
			if ((min_range_set && (lval < min_range)) || (max_range_set && (lval > max_range))) {
				goto error;
			}
			zval_ptr_dtor(value);
			ZVAL_DOUBLE(value, (double)lval);
			break;
		case IS_DOUBLE:
			if ((!dval && p - num > 1 && strpbrk(num, "123456789")) || !zend_finite(dval)) {
				goto error;
			}
			if ((min_range_set && (dval < min_range)) || (max_range_set && (dval > max_range))) {
				goto error;
			}
			zval_ptr_dtor(value);
			ZVAL_DOUBLE(value, dval);
			break;
		default:
error:
			efree(num);
			RETURN_VALIDATION_FAILED
	}
	efree(num);
}
/* }}} */

void php_filter_validate_regexp(PHP_INPUT_FILTER_PARAM_DECL) /* {{{ */
{
	zval *option_val;
	zend_string *regexp;
	int regexp_set;
	pcre2_code *re = NULL;
	pcre2_match_data *match_data = NULL;
	uint32_t capture_count;
	int rc;

	/* Parse options */
	FETCH_STR_OPTION(regexp, "regexp");

	if (!regexp_set) {
		zend_value_error("%s(): \"regexp\" option is missing", get_active_function_name());
		RETURN_VALIDATION_FAILED
	}

	re = pcre_get_compiled_regex(regexp, &capture_count);
	if (!re) {
		RETURN_VALIDATION_FAILED
	}
	match_data = php_pcre_create_match_data(capture_count, re);
	if (!match_data) {
		RETURN_VALIDATION_FAILED
	}
	rc = pcre2_match(re, (PCRE2_SPTR)Z_STRVAL_P(value), Z_STRLEN_P(value), 0, 0, match_data, php_pcre_mctx());
	php_pcre_free_match_data(match_data);

	/* 0 means that the vector is too small to hold all the captured substring offsets */
	if (rc < 0) {
		RETURN_VALIDATION_FAILED
	}
}

static bool php_filter_validate_domain_ex(const zend_string *domain, zend_long flags) /* {{{ */
{
	const char *e, *s, *t;
	size_t l;
	int hostname = flags & FILTER_FLAG_HOSTNAME;
	unsigned char i = 1;

	s = ZSTR_VAL(domain);
	l = ZSTR_LEN(domain);
	e = s + l;
	t = e - 1;

	/* Ignore trailing dot */
	if (l > 0 && *t == '.') {
		e = t;
		l--;
	}

	/* The total length cannot exceed 253 characters (final dot not included) */
	if (l > 253) {
		return false;
	}

	/* First char must be alphanumeric */
	if(*s == '.' || (hostname && !isalnum((int)*(unsigned char *)s))) {
		return false;
	}

	while (s < e) {
		if (*s == '.') {
			/* The first and the last character of a label must be alphanumeric */
			if (*(s + 1) == '.' || (hostname && (!isalnum((int)*(unsigned char *)(s - 1)) || !isalnum((int)*(unsigned char *)(s + 1))))) {
				return false;
			}

			/* Reset label length counter */
			i = 1;
		} else {
			if (i > 63 || (hostname && (*s != '-' || *(s + 1) == '\0') && !isalnum((int)*(unsigned char *)s))) {
				return false;
			}

			i++;
		}

		s++;
	}

	return true;
}
/* }}} */

void php_filter_validate_domain(PHP_INPUT_FILTER_PARAM_DECL) /* {{{ */
{
	if (!php_filter_validate_domain_ex(Z_STR_P(value), flags)) {
		RETURN_VALIDATION_FAILED
	}
}
/* }}} */

static bool is_userinfo_valid(const zend_string *str)
{
	const char *p = ZSTR_VAL(str);
	while (p - ZSTR_VAL(str) < ZSTR_LEN(str)) {
		static const char *valid = "-._~!$&'()*+,;=:";
		if (isalpha(*p) || isdigit(*p) || strchr(valid, *p)) {
			p++;
		} else if (*p == '%' && p - ZSTR_VAL(str) <= ZSTR_LEN(str) - 3 && isdigit(*(p+1)) && isxdigit(*(p+2))) {
			p += 3;
		} else {
			return false;
		}
	}
	return true;
}

static bool php_filter_is_valid_ipv6_hostname(const zend_string *s)
{
	const char *e = ZSTR_VAL(s) + ZSTR_LEN(s);
	const char *t = e - 1;

	return *ZSTR_VAL(s) == '[' && *t == ']' && _php_filter_validate_ipv6(ZSTR_VAL(s) + 1, ZSTR_LEN(s) - 2, NULL);
}

void php_filter_validate_url(PHP_INPUT_FILTER_PARAM_DECL) /* {{{ */
{
	php_url *url;
	size_t old_len = Z_STRLEN_P(value);

	php_filter_url(value, flags, option_array, charset);

	if (Z_TYPE_P(value) != IS_STRING || old_len != Z_STRLEN_P(value)) {
		RETURN_VALIDATION_FAILED
	}

	/* Use parse_url - if it returns false, we return NULL */
	url = php_url_parse_ex(Z_STRVAL_P(value), Z_STRLEN_P(value));

	if (url == NULL) {
		RETURN_VALIDATION_FAILED
	}

	if (url->scheme != NULL &&
		(zend_string_equals_literal_ci(url->scheme, "http") || zend_string_equals_literal_ci(url->scheme, "https"))) {

		if (url->host == NULL) {
			goto bad_url;
		}

		if (
			/* An IPv6 enclosed by square brackets is a valid hostname.*/
			!php_filter_is_valid_ipv6_hostname(url->host) &&
			/* Validate domain.
			 * This includes a loose check for an IPv4 address. */
			!php_filter_validate_domain_ex(url->host, FILTER_FLAG_HOSTNAME)
		) {
			php_url_free(url);
			RETURN_VALIDATION_FAILED
		}
	}

	if (
		url->scheme == NULL ||
		/* some schemas allow the host to be empty */
		(url->host == NULL && (!zend_string_equals_literal(url->scheme, "mailto") && !zend_string_equals_literal(url->scheme, "news") && !zend_string_equals_literal(url->scheme, "file"))) ||
		((flags & FILTER_FLAG_PATH_REQUIRED) && url->path == NULL) || ((flags & FILTER_FLAG_QUERY_REQUIRED) && url->query == NULL)
	) {
bad_url:
		php_url_free(url);
		RETURN_VALIDATION_FAILED
	}

	if ((url->user != NULL && !is_userinfo_valid(url->user))
		|| (url->pass != NULL && !is_userinfo_valid(url->pass))
	) {
		php_url_free(url);
		RETURN_VALIDATION_FAILED

	}

	php_url_free(url);
}
/* }}} */

void php_filter_validate_email(PHP_INPUT_FILTER_PARAM_DECL) /* {{{ */
{
	/*
	 * The regex below is based on a regex by Michael Rushton.
	 * However, it is not identical.  I changed it to only consider routeable
	 * addresses as valid.  Michael's regex considers a@b a valid address
	 * which conflicts with section 2.3.5 of RFC 5321 which states that:
	 *
	 *   Only resolvable, fully-qualified domain names (FQDNs) are permitted
	 *   when domain names are used in SMTP.  In other words, names that can
	 *   be resolved to MX RRs or address (i.e., A or AAAA) RRs (as discussed
	 *   in Section 5) are permitted, as are CNAME RRs whose targets can be
	 *   resolved, in turn, to MX or address RRs.  Local nicknames or
	 *   unqualified names MUST NOT be used.
	 *
	 * This regex does not handle comments and folding whitespace.  While
	 * this is technically valid in an email address, these parts aren't
	 * actually part of the address itself.
	 *
	 * Michael's regex carries this copyright:
	 *
	 * Copyright © Michael Rushton 2009-10
	 * http://squiloople.com/
	 * Feel free to use and redistribute this code. But please keep this copyright notice.
	 *
	 */
	pcre2_code *re = NULL;
	pcre2_match_data *match_data = NULL;
	uint32_t capture_count;
	zend_string *sregexp;
	int rc;
	const char regexp0[] = "/^(?!(?:(?:\\x22?\\x5C[\\x00-\\x7E]\\x22?)|(?:\\x22?[^\\x5C\\x22]\\x22?)){255,})(?!(?:(?:\\x22?\\x5C[\\x00-\\x7E]\\x22?)|(?:\\x22?[^\\x5C\\x22]\\x22?)){65,}@)(?:(?:[\\x21\\x23-\\x27\\x2A\\x2B\\x2D\\x2F-\\x39\\x3D\\x3F\\x5E-\\x7E\\pL\\pN]+)|(?:\\x22(?:[\\x01-\\x08\\x0B\\x0C\\x0E-\\x1F\\x21\\x23-\\x5B\\x5D-\\x7F\\pL\\pN]|(?:\\x5C[\\x00-\\x7F]))*\\x22))(?:\\.(?:(?:[\\x21\\x23-\\x27\\x2A\\x2B\\x2D\\x2F-\\x39\\x3D\\x3F\\x5E-\\x7E\\pL\\pN]+)|(?:\\x22(?:[\\x01-\\x08\\x0B\\x0C\\x0E-\\x1F\\x21\\x23-\\x5B\\x5D-\\x7F\\pL\\pN]|(?:\\x5C[\\x00-\\x7F]))*\\x22)))*@(?:(?:(?!.*[^.]{64,})(?:(?:(?:xn--)?[a-z0-9]+(?:-+[a-z0-9]+)*\\.){1,126}){1,}(?:(?:[a-z][a-z0-9]*)|(?:(?:xn--)[a-z0-9]+))(?:-+[a-z0-9]+)*)|(?:\\[(?:(?:IPv6:(?:(?:[a-f0-9]{1,4}(?::[a-f0-9]{1,4}){7})|(?:(?!(?:.*[a-f0-9][:\\]]){7,})(?:[a-f0-9]{1,4}(?::[a-f0-9]{1,4}){0,5})?::(?:[a-f0-9]{1,4}(?::[a-f0-9]{1,4}){0,5})?)))|(?:(?:IPv6:(?:(?:[a-f0-9]{1,4}(?::[a-f0-9]{1,4}){5}:)|(?:(?!(?:.*[a-f0-9]:){5,})(?:[a-f0-9]{1,4}(?::[a-f0-9]{1,4}){0,3})?::(?:[a-f0-9]{1,4}(?::[a-f0-9]{1,4}){0,3}:)?)))?(?:(?:25[0-5])|(?:2[0-4][0-9])|(?:1[0-9]{2})|(?:[1-9]?[0-9]))(?:\\.(?:(?:25[0-5])|(?:2[0-4][0-9])|(?:1[0-9]{2})|(?:[1-9]?[0-9]))){3}))\\]))$/iDu";
	const char regexp1[] = "/^(?!(?:(?:\\x22?\\x5C[\\x00-\\x7E]\\x22?)|(?:\\x22?[^\\x5C\\x22]\\x22?)){255,})(?!(?:(?:\\x22?\\x5C[\\x00-\\x7E]\\x22?)|(?:\\x22?[^\\x5C\\x22]\\x22?)){65,}@)(?:(?:[\\x21\\x23-\\x27\\x2A\\x2B\\x2D\\x2F-\\x39\\x3D\\x3F\\x5E-\\x7E]+)|(?:\\x22(?:[\\x01-\\x08\\x0B\\x0C\\x0E-\\x1F\\x21\\x23-\\x5B\\x5D-\\x7F]|(?:\\x5C[\\x00-\\x7F]))*\\x22))(?:\\.(?:(?:[\\x21\\x23-\\x27\\x2A\\x2B\\x2D\\x2F-\\x39\\x3D\\x3F\\x5E-\\x7E]+)|(?:\\x22(?:[\\x01-\\x08\\x0B\\x0C\\x0E-\\x1F\\x21\\x23-\\x5B\\x5D-\\x7F]|(?:\\x5C[\\x00-\\x7F]))*\\x22)))*@(?:(?:(?!.*[^.]{64,})(?:(?:(?:xn--)?[a-z0-9]+(?:-+[a-z0-9]+)*\\.){1,126}){1,}(?:(?:[a-z][a-z0-9]*)|(?:(?:xn--)[a-z0-9]+))(?:-+[a-z0-9]+)*)|(?:\\[(?:(?:IPv6:(?:(?:[a-f0-9]{1,4}(?::[a-f0-9]{1,4}){7})|(?:(?!(?:.*[a-f0-9][:\\]]){7,})(?:[a-f0-9]{1,4}(?::[a-f0-9]{1,4}){0,5})?::(?:[a-f0-9]{1,4}(?::[a-f0-9]{1,4}){0,5})?)))|(?:(?:IPv6:(?:(?:[a-f0-9]{1,4}(?::[a-f0-9]{1,4}){5}:)|(?:(?!(?:.*[a-f0-9]:){5,})(?:[a-f0-9]{1,4}(?::[a-f0-9]{1,4}){0,3})?::(?:[a-f0-9]{1,4}(?::[a-f0-9]{1,4}){0,3}:)?)))?(?:(?:25[0-5])|(?:2[0-4][0-9])|(?:1[0-9]{2})|(?:[1-9]?[0-9]))(?:\\.(?:(?:25[0-5])|(?:2[0-4][0-9])|(?:1[0-9]{2})|(?:[1-9]?[0-9]))){3}))\\]))$/iD";
	const char *regexp;
	size_t regexp_len;

	if (flags & FILTER_FLAG_EMAIL_UNICODE) {
		regexp = regexp0;
		regexp_len = sizeof(regexp0) - 1;
	} else {
		regexp = regexp1;
		regexp_len = sizeof(regexp1) - 1;
	}

	/* The maximum length of an e-mail address is 320 octets, per RFC 2821. */
	if (Z_STRLEN_P(value) > 320) {
		RETURN_VALIDATION_FAILED
	}

	sregexp = zend_string_init(regexp, regexp_len, 0);
	re = pcre_get_compiled_regex(sregexp, &capture_count);
	zend_string_release_ex(sregexp, 0);
	if (!re) {
		RETURN_VALIDATION_FAILED
	}
	match_data = php_pcre_create_match_data(capture_count, re);
	if (!match_data) {
		RETURN_VALIDATION_FAILED
	}
	rc = pcre2_match(re, (PCRE2_SPTR)Z_STRVAL_P(value), Z_STRLEN_P(value), 0, 0, match_data, php_pcre_mctx());
	php_pcre_free_match_data(match_data);

	/* 0 means that the vector is too small to hold all the captured substring offsets */
	if (rc < 0) {
		RETURN_VALIDATION_FAILED
	}

}
/* }}} */

static bool _php_filter_validate_ipv4(const char *str, size_t str_len, int *ip) /* {{{ */
{
	const char *end = str + str_len;
	int num, m;
	int n = 0;

	while (str < end) {
		bool leading_zero;
		if (*str < '0' || *str > '9') {
			return false;
		}
		leading_zero = (*str == '0');
		m = 1;
		num = ((*(str++)) - '0');
		while (str < end && (*str >= '0' && *str <= '9')) {
			num = num * 10 + ((*(str++)) - '0');
			if (num > 255 || ++m > 3) {
				return false;
			}
		}
		/* don't allow a leading 0; that introduces octal numbers,
		 * which we don't support */
		if (leading_zero && (num != 0 || m > 1))
			return false;
		ip[n++] = num;
		if (n == 4) {
			return str == end;
		} else if (str >= end || *(str++) != '.') {
			return false;
		}
	}
	return false;
}
/* }}} */

static bool _php_filter_validate_ipv6(const char *str, size_t str_len, int ip[8]) /* {{{ */
{
	int compressed_pos = -1;
	int blocks = 0;
<<<<<<< HEAD
	int num, n, i;
	const char *ipv4;
=======
	unsigned int num, n;
	int i;
	char *ipv4;
>>>>>>> a019fbd9
	const char *end;
	int ip4elm[4];
	const char *s = str;

	if (!memchr(str, ':', str_len)) {
		return 0;
	}

	/* check for bundled IPv4 */
	ipv4 = memchr(str, '.', str_len);
	if (ipv4) {
		while (ipv4 > str && *(ipv4-1) != ':') {
			ipv4--;
		}

		if (!_php_filter_validate_ipv4(ipv4, (str_len - (ipv4 - str)), ip4elm)) {
			return 0;
		}

		str_len = ipv4 - str; /* length excluding ipv4 */
		if (str_len < 2) {
			return 0;
		}

		if (ipv4[-2] != ':') {
			/* don't include : before ipv4 unless it's a :: */
			str_len--;
		}

		blocks = 2;
	}

	end = str + str_len;

	while (str < end) {
		if (*str == ':') {
			if (++str >= end) {
				/* cannot end in : without previous : */
				return false;
			}
			if (*str == ':') {
				if (compressed_pos >= 0) {
					return false;
				}
				if (ip && blocks < 8) {
					ip[blocks] = -1;
				}
				compressed_pos = blocks++; /* :: means 1 or more 16-bit 0 blocks */
				if (++str == end) {
					if (blocks > 8) {
						return false;
				}
					goto fixup_ip;
				}
			} else if ((str - 1) == s) {
				/* don't allow leading : without another : following */
				return false;
			}
		}
		num = n = 0;
		while (str < end) {
			if (*str >= '0' && *str <= '9') {
				num = 16 * num + (*str - '0');
			} else if (*str >= 'a' && *str <= 'f') {
				num = 16 * num + (*str - 'a') + 10;
			} else if (*str >= 'A' && *str <= 'F') {
				num = 16 * num + (*str - 'A') + 10;
			} else {
				break;
			}
			n++;
			str++;
		}
		if (ip && blocks < 8) {
			ip[blocks] = num;
		}
		if (n < 1 || n > 4) {
			return false;
		}
		if (++blocks > 8)
			return false;
	}

fixup_ip:
	if (ip && ipv4) {
		for (i = 0; i < 5; i++) {
			ip[i] = 0;
}
		ip[i++] = 0xffff;
		ip[i++] = 256 * ip4elm[0] + ip4elm[1];
		ip[i++] = 256 * ip4elm[2] + ip4elm[3];
	} else if (ip && compressed_pos >= 0 && blocks <= 8) {
		int offset = 8 - blocks;
		for (i = 7; i > compressed_pos + offset; i--) {
			ip[i] = ip[i - offset];
		}
		for (i = compressed_pos + offset; i >= compressed_pos; i--) {
			ip[i] = 0;
		}
	}

	return (compressed_pos >= 0 && blocks <= 8) || blocks == 8;
}
/* }}} */

/* From the tables in RFC 6890 - Special-Purpose IP Address Registriesi
 * Including errata: https://www.rfc-editor.org/errata_search.php?rfc=6890&rec_status=1 */
static bool ipv4_get_status_flags(const int ip[8], bool *global, bool *reserved, bool *private)
{
	*global = false;
	*reserved = false;
	*private = false;

	if (ip[0] == 0) {
		/* RFC 0791 - This network */
		*reserved = true;
	} else if (ip[0] == 0 && ip[1] == 0 && ip[2] == 0 && ip[3] == 0) {
		/* RFC 1122 - This host on this network */
		*reserved = true;
	} else if (ip[0] == 10) {
		/* RFC 1918 - Private Use */
		*private = true;
	} else if (ip[0] == 100 && ip[1] >= 64 && ip[1] <= 127) {
		/* RFC 6598 - Shared Address Space */
	} else if (ip[0] == 127) {
		/* RFC 1122 - Loopback */
		*reserved = true;
	} else if (ip[0] == 169 && ip[1] == 254) {
		/* RFC 3927 - Link Local */
		*reserved = true;
	} else if (ip[0] == 172 && ip[1] >= 16 && ip[1] <= 31) {
		/* RFC 1918 - Private Use */
		*private = true;
	} else if (ip[0] == 192 && ip[1] == 0 && ip[2] == 0) {
		/* RFC 6890 - IETF Protocol Assignments */
	} else if (ip[0] == 192 && ip[1] == 0 && ip[2] == 0 && ip[3] >= 0 && ip[3] <= 7) {
		/* RFC 6333 - DS-Lite */
	} else if (ip[0] == 192 && ip[1] == 0 && ip[2] == 2) {
		/* RFC 5737 - Documentation */
	} else if (ip[0] == 192 && ip[1] == 88 && ip[2] == 99) {
		/* RFC 3068 - 6to4 Relay Anycast */
		*global = true;
	} else if (ip[0] == 192 && ip[1] == 168) {
		/* RFC 1918 - Private Use */
		*private = true;
	} else if (ip[0] == 198 && ip[1] >= 18 && ip[1] <= 19) {
		/* RFC 2544 - Benchmarking */
	} else if (ip[0] == 198 && ip[1] == 51 && ip[2] == 100) {
		/* RFC 5737 - Documentation */
	} else if (ip[0] == 203 && ip[1] == 0 && ip[2] == 113) {
		/* RFC 5737 - Documentation */
	} else if (ip[0] >= 240 && ip[1] <= 255) {
		/* RFC 1122 - Reserved */
		*reserved = true;
	} else if (ip[0] == 255 && ip[1] == 255 && ip[2] == 255 && ip[3] == 255) {
		/* RFC 0919 - Limited Broadcast, Updated by RFC 8190, 2.2. */
		*reserved = true;
	} else {
		return false;
	}

	return true;
}

/* From the tables in RFC 6890 - Special-Purpose IP Address Registries */
static bool ipv6_get_status_flags(const int ip[8], bool *global, bool *reserved, bool *private)
{
	*global = false;
	*reserved = false;
	*private = false;

	if (ip[0] == 0 && ip[1] == 0 && ip[2] == 0 && ip[3] == 0 && ip[4] == 0 && ip[5] == 0 && ip[6] == 0 && ip[7] == 0) {
		/* RFC 4291 - Unspecified Address */
		*reserved = true;
	} else if (ip[0] == 0 && ip[1] == 0 && ip[2] == 0 && ip[3] == 0 && ip[4] == 0 && ip[5] == 0 && ip[6] == 0 && ip[7] == 1) {
		/* RFC 4291 - Loopback Address */
		*reserved = true;
	} else if (ip[0] == 0x0064 && ip[1] == 0xff9b) {
		/* RFC 6052 - IPv4-IPv6 Translation */
		*global = true;
	} else if (ip[0] == 0 && ip[1] == 0 && ip[2] == 0 && ip[3] == 0 && ip[4] == 0 && ip[5] == 0xffff) {
		/* RFC 4291 - IPv4-mapped Address */
		*reserved = true;
	} else if (ip[0] == 0x0100 && ip[1] == 0 && ip[2] == 0 && ip[3] == 0) {
		/* RFC 6666 - Discard-Only Address Block */
	} else if (ip[0] == 0x2001 && ip[1] == 0x0000) {
		/* RFC 4380 - TEREDO */
	} else if (ip[0] == 0x2001 && ip[1] <= 0x01ff) {
		/* RFC 2928 - IETF Protocol Assignments */
	} else if (ip[0] == 0x2001 && ip[1] == 0x0002 && ip[2] == 0) {
		/* RFC 5180 - Benchmarking */
	} else if (ip[0] == 0x2001 && ip[1] == 0x0db8) {
		/* RFC 3849 - Documentation */
	} else if (ip[0] == 0x2001 && ip[1] >= 0x0010 && ip[1] <= 0x001f) {
		/* RFC 4843 - ORCHID */
	} else if (ip[0] == 0x2002) {
		/* RFC 3056 - 6to4 */
	} else if (ip[0] >= 0xfc00 && ip[0] <= 0xfdff) {
		/* RFC 4193 - Unique-Local */
		*private = true;
	} else if (ip[0] >= 0xfe80 && ip[0] <= 0xfebf) {
		/* RFC 4291 - Linked-Scoped Unicast */
		*reserved = true;
	} else {
		return false;
	}

	return true;
}

/* Validates an ipv4 or ipv6 IP, based on the flag (4, 6, or both) add a flag
 * to throw out reserved ranges; multicast ranges... etc. If both allow_ipv4
 * and allow_ipv6 flags flag are used, then the first dot or colon determine
 * the format */
void php_filter_validate_ip(PHP_INPUT_FILTER_PARAM_DECL) /* {{{ */
{
	int  ip[8];
	int  mode;
	bool flag_global, flag_reserved, flag_private; /* flags for ranges as determined by RFC 6890 */

	if (memchr(Z_STRVAL_P(value), ':', Z_STRLEN_P(value))) {
		mode = FORMAT_IPV6;
	} else if (memchr(Z_STRVAL_P(value), '.', Z_STRLEN_P(value))) {
		mode = FORMAT_IPV4;
	} else {
		RETURN_VALIDATION_FAILED
	}

	if ((flags & FILTER_FLAG_IPV4) && (flags & FILTER_FLAG_IPV6)) {
		/* Both formats are cool */
	} else if ((flags & FILTER_FLAG_IPV4) && mode == FORMAT_IPV6) {
		RETURN_VALIDATION_FAILED
	} else if ((flags & FILTER_FLAG_IPV6) && mode == FORMAT_IPV4) {
		RETURN_VALIDATION_FAILED
	}

	if (mode == FORMAT_IPV4) {
		if (!_php_filter_validate_ipv4(Z_STRVAL_P(value), Z_STRLEN_P(value), ip)) {
			RETURN_VALIDATION_FAILED
		}

		if (!ipv4_get_status_flags(ip, &flag_global, &flag_reserved, &flag_private)) {
			return; /* no special block */
		}
	}
	else if (mode == FORMAT_IPV6) {
		if (!_php_filter_validate_ipv6(Z_STRVAL_P(value), Z_STRLEN_P(value), ip)) {
			RETURN_VALIDATION_FAILED
		}

		if (!ipv6_get_status_flags(ip, &flag_global, &flag_reserved, &flag_private)) {
			return; /* no special block */
		}
	}

	if ((flags & FILTER_FLAG_GLOBAL_RANGE) && flag_global != true) {
		RETURN_VALIDATION_FAILED
	}

	if ((flags & FILTER_FLAG_NO_PRIV_RANGE) && flag_private == true) {
		RETURN_VALIDATION_FAILED
	}

	if ((flags & FILTER_FLAG_NO_RES_RANGE) && flag_reserved == true) {
		RETURN_VALIDATION_FAILED
	}
}
/* }}} */

void php_filter_validate_mac(PHP_INPUT_FILTER_PARAM_DECL) /* {{{ */
{
	const char *input = Z_STRVAL_P(value);
	size_t input_len = Z_STRLEN_P(value);
	int tokens, length, exp_separator_set;
	size_t exp_separator_len;
	char separator;
	char *exp_separator;
	zend_long ret = 0;
	zval *option_val;

	FETCH_STRING_OPTION(exp_separator, "separator");

	if (exp_separator_set && exp_separator_len != 1) {
		zend_value_error("%s(): \"separator\" option must be one character long", get_active_function_name());
		RETURN_VALIDATION_FAILED;
	}

	if (14 == input_len) {
		/* EUI-64 format: Four hexadecimal digits separated by dots. Less
		 * commonly used but valid nonetheless.
		 */
		tokens = 3;
		length = 4;
		separator = '.';
	} else if (17 == input_len && input[2] == '-') {
		/* IEEE 802 format: Six hexadecimal digits separated by hyphens. */
		tokens = 6;
		length = 2;
		separator = '-';
	} else if (17 == input_len && input[2] == ':') {
		/* IEEE 802 format: Six hexadecimal digits separated by colons. */
		tokens = 6;
		length = 2;
		separator = ':';
	} else {
		RETURN_VALIDATION_FAILED;
	}

	if (exp_separator_set && separator != exp_separator[0]) {
		RETURN_VALIDATION_FAILED;
	}

	/* Essentially what we now have is a set of tokens each consisting of
	 * a hexadecimal number followed by a separator character. (With the
	 * exception of the last token which does not have the separator.)
	 */
	for (int i = 0; i < tokens; i++) {
		int offset = i * (length + 1);

		if (i < tokens - 1 && input[offset + length] != separator) {
			/* The current token did not end with e.g. a "." */
			RETURN_VALIDATION_FAILED
		}
		if (!php_filter_parse_hex(input + offset, length, &ret)) {
			/* The current token is no valid hexadecimal digit */
			RETURN_VALIDATION_FAILED
		}
	}
}
/* }}} */<|MERGE_RESOLUTION|>--- conflicted
+++ resolved
@@ -758,14 +758,9 @@
 {
 	int compressed_pos = -1;
 	int blocks = 0;
-<<<<<<< HEAD
-	int num, n, i;
-	const char *ipv4;
-=======
 	unsigned int num, n;
 	int i;
-	char *ipv4;
->>>>>>> a019fbd9
+	const char *ipv4;
 	const char *end;
 	int ip4elm[4];
 	const char *s = str;
