/*
  +----------------------------------------------------------------------+
  | PHP Version 7                                                        |
  +----------------------------------------------------------------------+
  | Copyright (c) 1997-2018 The PHP Group                                |
  +----------------------------------------------------------------------+
  | This source file is subject to version 3.01 of the PHP license,      |
  | that is bundled with this package in the file LICENSE, and is        |
  | available through the world-wide-web at the following url:           |
  | http://www.php.net/license/3_01.txt                                  |
  | If you did not receive a copy of the PHP license and are unable to   |
  | obtain it through the world-wide-web, please send a note to          |
  | license@php.net so we can mail you a copy immediately.               |
  +----------------------------------------------------------------------+
  | Authors: Derick Rethans <derick@php.net>                             |
  |          Pierre-A. Joye <pierre@php.net>                             |
  |          Kévin Dunglas <dunglas@gmail.com>                           |
  +----------------------------------------------------------------------+
*/

/* $Id$ */

#include "php_filter.h"
#include "filter_private.h"
#include "ext/standard/url.h"
#include "ext/pcre/php_pcre.h"

#include "zend_multiply.h"

#if HAVE_ARPA_INET_H
# include <arpa/inet.h>
#endif

#ifndef INADDR_NONE
# define INADDR_NONE ((unsigned long int) -1)
#endif


/* {{{ FETCH_LONG_OPTION(var_name, option_name) */
#define FETCH_LONG_OPTION(var_name, option_name) \
   	var_name = 0; \
	var_name##_set = 0; \
	if (option_array) { \
		if ((option_val = zend_hash_str_find(HASH_OF(option_array), option_name, sizeof(option_name) - 1)) != NULL) {	\
			var_name = zval_get_long(option_val); \
			var_name##_set = 1; \
		} \
	}
/* }}} */

/* {{{ FETCH_STRING_OPTION(var_name, option_name) */
#define FETCH_STRING_OPTION(var_name, option_name) \
	var_name = NULL; \
	var_name##_set = 0; \
	var_name##_len = 0; \
	if (option_array) { \
		if ((option_val = zend_hash_str_find(HASH_OF(option_array), option_name, sizeof(option_name) - 1)) != NULL) { \
			if (Z_TYPE_P(option_val) == IS_STRING) { \
				var_name = Z_STRVAL_P(option_val); \
				var_name##_len = Z_STRLEN_P(option_val); \
				var_name##_set = 1; \
			} \
		} \
	}
/* }}} */

/* {{{ FETCH_STR_OPTION(var_name, option_name) */
#define FETCH_STR_OPTION(var_name, option_name) \
	var_name = NULL; \
	var_name##_set = 0; \
	if (option_array) { \
		if ((option_val = zend_hash_str_find(HASH_OF(option_array), option_name, sizeof(option_name) - 1)) != NULL) { \
			if (Z_TYPE_P(option_val) == IS_STRING) { \
				var_name = Z_STR_P(option_val); \
				var_name##_set = 1; \
			} \
		} \
	}
/* }}} */

#define FORMAT_IPV4    4
#define FORMAT_IPV6    6

static int _php_filter_validate_ipv6(char *str, size_t str_len);

static int php_filter_parse_int(const char *str, size_t str_len, zend_long *ret) { /* {{{ */
	zend_long ctx_value;
	int sign = 0, digit = 0;
	const char *end = str + str_len;

	switch (*str) {
		case '-':
			sign = 1;
		case '+':
			str++;
		default:
			break;
	}

	if (*str == '0' && str + 1 == end) {
		/* Special cases: +0 and -0 */
		return 1;
	}

	/* must start with 1..9*/
	if (str < end && *str >= '1' && *str <= '9') {
		ctx_value = ((sign)?-1:1) * ((*(str++)) - '0');
	} else {
		return -1;
	}

	if ((end - str > MAX_LENGTH_OF_LONG - 1) /* number too long */
	 || (SIZEOF_LONG == 4 && (end - str == MAX_LENGTH_OF_LONG - 1) && *str > '2')) {
		/* overflow */
		return -1;
	}

	while (str < end) {
		if (*str >= '0' && *str <= '9') {
			digit = (*(str++) - '0');
			if ( (!sign) && ctx_value <= (ZEND_LONG_MAX-digit)/10 ) {
				ctx_value = (ctx_value * 10) + digit;
			} else if ( sign && ctx_value >= (ZEND_LONG_MIN+digit)/10) {
				ctx_value = (ctx_value * 10) - digit;
			} else {
				return -1;
			}
		} else {
			return -1;
		}
	}

	*ret = ctx_value;
	return 1;
}
/* }}} */

static int php_filter_parse_octal(const char *str, size_t str_len, zend_long *ret) { /* {{{ */
	zend_ulong ctx_value = 0;
	const char *end = str + str_len;

	while (str < end) {
		if (*str >= '0' && *str <= '7') {
			zend_ulong n = ((*(str++)) - '0');

			if ((ctx_value > ((zend_ulong)(~(zend_long)0)) / 8) ||
				((ctx_value = ctx_value * 8) > ((zend_ulong)(~(zend_long)0)) - n)) {
				return -1;
			}
			ctx_value += n;
		} else {
			return -1;
		}
	}

	*ret = (zend_long)ctx_value;
	return 1;
}
/* }}} */

static int php_filter_parse_hex(const char *str, size_t str_len, zend_long *ret) { /* {{{ */
	zend_ulong ctx_value = 0;
	const char *end = str + str_len;
	zend_ulong n;

	while (str < end) {
		if (*str >= '0' && *str <= '9') {
			n = ((*(str++)) - '0');
		} else if (*str >= 'a' && *str <= 'f') {
			n = ((*(str++)) - ('a' - 10));
		} else if (*str >= 'A' && *str <= 'F') {
			n = ((*(str++)) - ('A' - 10));
		} else {
			return -1;
		}
		if ((ctx_value > ((zend_ulong)(~(zend_long)0)) / 16) ||
			((ctx_value = ctx_value * 16) > ((zend_ulong)(~(zend_long)0)) - n)) {
			return -1;
		}
		ctx_value += n;
	}

	*ret = (zend_long)ctx_value;
	return 1;
}
/* }}} */

void php_filter_int(PHP_INPUT_FILTER_PARAM_DECL) /* {{{ */
{
	zval *option_val;
	zend_long  min_range, max_range, option_flags;
	int   min_range_set, max_range_set;
	int   allow_octal = 0, allow_hex = 0;
	size_t	  len;
	int error = 0;
	zend_long  ctx_value;
	char *p;

	/* Parse options */
	FETCH_LONG_OPTION(min_range,    "min_range");
	FETCH_LONG_OPTION(max_range,    "max_range");
	option_flags = flags;

	len = Z_STRLEN_P(value);

	if (len == 0) {
		RETURN_VALIDATION_FAILED
	}

	if (option_flags & FILTER_FLAG_ALLOW_OCTAL) {
		allow_octal = 1;
	}

	if (option_flags & FILTER_FLAG_ALLOW_HEX) {
		allow_hex = 1;
	}

	/* Start the validating loop */
	p = Z_STRVAL_P(value);
	ctx_value = 0;

	PHP_FILTER_TRIM_DEFAULT(p, len);

	if (*p == '0') {
		p++; len--;
		if (allow_hex && (*p == 'x' || *p == 'X')) {
			p++; len--;
			if (php_filter_parse_hex(p, len, &ctx_value) < 0) {
				error = 1;
			}
		} else if (allow_octal) {
			if (php_filter_parse_octal(p, len, &ctx_value) < 0) {
				error = 1;
			}
		} else if (len != 0) {
			error = 1;
		}
	} else {
		if (php_filter_parse_int(p, len, &ctx_value) < 0) {
			error = 1;
		}
	}

	if (error > 0 || (min_range_set && (ctx_value < min_range)) || (max_range_set && (ctx_value > max_range))) {
		RETURN_VALIDATION_FAILED
	} else {
		zval_ptr_dtor(value);
		ZVAL_LONG(value, ctx_value);
		return;
	}
}
/* }}} */

void php_filter_boolean(PHP_INPUT_FILTER_PARAM_DECL) /* {{{ */
{
	char *str = Z_STRVAL_P(value);
	size_t len = Z_STRLEN_P(value);
	int ret;

	PHP_FILTER_TRIM_DEFAULT_EX(str, len, 0);

	/* returns true for "1", "true", "on" and "yes"
	 * returns false for "0", "false", "off", "no", and ""
	 * null otherwise. */
	switch (len) {
		case 0:
			ret = 0;
			break;
		case 1:
			if (*str == '1') {
				ret = 1;
			} else if (*str == '0') {
				ret = 0;
			} else {
				ret = -1;
			}
			break;
		case 2:
			if (strncasecmp(str, "on", 2) == 0) {
				ret = 1;
			} else if (strncasecmp(str, "no", 2) == 0) {
				ret = 0;
			} else {
				ret = -1;
			}
			break;
		case 3:
			if (strncasecmp(str, "yes", 3) == 0) {
				ret = 1;
			} else if (strncasecmp(str, "off", 3) == 0) {
				ret = 0;
			} else {
				ret = -1;
			}
			break;
		case 4:
			if (strncasecmp(str, "true", 4) == 0) {
				ret = 1;
			} else {
				ret = -1;
			}
			break;
		case 5:
			if (strncasecmp(str, "false", 5) == 0) {
				ret = 0;
			} else {
				ret = -1;
			}
			break;
		default:
			ret = -1;
	}

	if (ret == -1) {
		RETURN_VALIDATION_FAILED
	} else {
		zval_ptr_dtor(value);
		ZVAL_BOOL(value, ret);
	}
}
/* }}} */

void php_filter_float(PHP_INPUT_FILTER_PARAM_DECL) /* {{{ */
{
	size_t len;
	char *str, *end;
	char *num, *p;
	zval *option_val;
	char *decimal;
	int decimal_set;
	size_t decimal_len;
	char dec_sep = '.';
	char *thousand;
	int thousand_set;
	size_t thousand_len;
	char *tsd_sep;

	zend_long lval;
	double dval;

	int first, n;

	len = Z_STRLEN_P(value);
	str = Z_STRVAL_P(value);

	PHP_FILTER_TRIM_DEFAULT(str, len);
	end = str + len;

	FETCH_STRING_OPTION(decimal, "decimal");

	if (decimal_set) {
		if (decimal_len != 1) {
			php_error_docref(NULL, E_WARNING, "decimal separator must be one char");
			RETURN_VALIDATION_FAILED
		} else {
			dec_sep = *decimal;
		}
	}

	FETCH_STRING_OPTION(thousand, "thousand");

	if (thousand_set) {
		if (thousand_len < 1) {
			php_error_docref(NULL, E_WARNING, "thousand separator must be at least one char");
			RETURN_VALIDATION_FAILED
		} else {
			tsd_sep = thousand;
		}
	} else {
		tsd_sep = "',.";
	}

	num = p = emalloc(len+1);
	if (str < end && (*str == '+' || *str == '-')) {
		*p++ = *str++;
	}
	first = 1;
	while (1) {
		n = 0;
		while (str < end && *str >= '0' && *str <= '9') {
			++n;
			*p++ = *str++;
		}
		if (str == end || *str == dec_sep || *str == 'e' || *str == 'E') {
			if (!first && n != 3) {
				goto error;
			}
			if (*str == dec_sep) {
				*p++ = '.';
				str++;
				while (str < end && *str >= '0' && *str <= '9') {
					*p++ = *str++;
				}
			}
			if (*str == 'e' || *str == 'E') {
				*p++ = *str++;
				if (str < end && (*str == '+' || *str == '-')) {
					*p++ = *str++;
				}
				while (str < end && *str >= '0' && *str <= '9') {
					*p++ = *str++;
				}
			}
			break;
		}
		if ((flags & FILTER_FLAG_ALLOW_THOUSAND) && strchr(tsd_sep, *str)) {
			if (first?(n < 1 || n > 3):(n != 3)) {
				goto error;
			}
			first = 0;
			str++;
		} else {
			goto error;
		}
	}
	if (str != end) {
		goto error;
	}
	*p = 0;

	switch (is_numeric_string(num, p - num, &lval, &dval, 0)) {
		case IS_LONG:
			zval_ptr_dtor(value);
			ZVAL_DOUBLE(value, (double)lval);
			break;
		case IS_DOUBLE:
			if ((!dval && p - num > 1 && strpbrk(num, "123456789")) || !zend_finite(dval)) {
				goto error;
			}
			zval_ptr_dtor(value);
			ZVAL_DOUBLE(value, dval);
			break;
		default:
error:
			efree(num);
			RETURN_VALIDATION_FAILED
	}
	efree(num);
}
/* }}} */

void php_filter_validate_regexp(PHP_INPUT_FILTER_PARAM_DECL) /* {{{ */
{
	zval *option_val;
	zend_string *regexp;
	int regexp_set;
	pcre2_code *re = NULL;
	pcre2_match_data *match_data = NULL;
	uint32_t preg_options, capture_count;
	int rc;

	/* Parse options */
	FETCH_STR_OPTION(regexp, "regexp");

	if (!regexp_set) {
		php_error_docref(NULL, E_WARNING, "'regexp' option missing");
		RETURN_VALIDATION_FAILED
	}

	re = pcre_get_compiled_regex(regexp, &capture_count, &preg_options);
	if (!re) {
		RETURN_VALIDATION_FAILED
	}
	match_data = php_pcre_create_match_data(capture_count, re);
	if (!match_data) {
		RETURN_VALIDATION_FAILED
	}
	rc = pcre2_match(re, (PCRE2_SPTR)Z_STRVAL_P(value), Z_STRLEN_P(value), 0, preg_options, match_data, php_pcre_mctx());
	php_pcre_free_match_data(match_data);

	/* 0 means that the vector is too small to hold all the captured substring offsets */
	if (rc < 0) {
		RETURN_VALIDATION_FAILED
	}
}

static int _php_filter_validate_domain(char * domain, int len, zend_long flags) /* {{{ */
{
	char *e, *s, *t;
	size_t l;
	int hostname = flags & FILTER_FLAG_HOSTNAME;
	unsigned char i = 1;

	s = domain;
	l = len;
	e = domain + l;
	t = e - 1;

	/* Ignore trailing dot */
	if (*t == '.') {
		e = t;
		l--;
	}

	/* The total length cannot exceed 253 characters (final dot not included) */
	if (l > 253) {
		return 0;
	}

	/* First char must be alphanumeric */
	if(*s == '.' || (hostname && !isalnum((int)*(unsigned char *)s))) {
		return 0;
	}

	while (s < e) {
		if (*s == '.') {
			/* The first and the last character of a label must be alphanumeric */
			if (*(s + 1) == '.' || (hostname && (!isalnum((int)*(unsigned char *)(s - 1)) || !isalnum((int)*(unsigned char *)(s + 1))))) {
				return 0;
			}

			/* Reset label length counter */
			i = 1;
		} else {
			if (i > 63 || (hostname && *s != '-' && !isalnum((int)*(unsigned char *)s))) {
				return 0;
			}

			i++;
		}

		s++;
	}

	return 1;
}
/* }}} */

void php_filter_validate_domain(PHP_INPUT_FILTER_PARAM_DECL) /* {{{ */
{
	if (!_php_filter_validate_domain(Z_STRVAL_P(value), Z_STRLEN_P(value), flags)) {
		RETURN_VALIDATION_FAILED
	}
}
/* }}} */

void php_filter_validate_url(PHP_INPUT_FILTER_PARAM_DECL) /* {{{ */
{
	php_url *url;
	size_t old_len = Z_STRLEN_P(value);

	php_filter_url(value, flags, option_array, charset);

	if (Z_TYPE_P(value) != IS_STRING || old_len != Z_STRLEN_P(value)) {
		RETURN_VALIDATION_FAILED
	}

	/* Use parse_url - if it returns false, we return NULL */
	url = php_url_parse_ex(Z_STRVAL_P(value), Z_STRLEN_P(value));

	if (url == NULL) {
		RETURN_VALIDATION_FAILED
	}

	if (url->scheme != NULL &&
		(zend_string_equals_literal_ci(url->scheme, "http") || zend_string_equals_literal_ci(url->scheme, "https"))) {
		char *e, *s, *t;
		size_t l;

		if (url->host == NULL) {
			goto bad_url;
		}

		s = ZSTR_VAL(url->host);
		l = ZSTR_LEN(url->host);
		e = s + l;
		t = e - 1;

		/* An IPv6 enclosed by square brackets is a valid hostname */
		if (*s == '[' && *t == ']' && _php_filter_validate_ipv6((s + 1), l - 2)) {
			php_url_free(url);
			return;
		}

		// Validate domain
		if (!_php_filter_validate_domain(ZSTR_VAL(url->host), l, FILTER_FLAG_HOSTNAME)) {
			php_url_free(url);
			RETURN_VALIDATION_FAILED
		}
	}

	if (
		url->scheme == NULL ||
		/* some schemas allow the host to be empty */
		(url->host == NULL && (strcmp(ZSTR_VAL(url->scheme), "mailto") && strcmp(ZSTR_VAL(url->scheme), "news") && strcmp(ZSTR_VAL(url->scheme), "file"))) ||
		((flags & FILTER_FLAG_PATH_REQUIRED) && url->path == NULL) || ((flags & FILTER_FLAG_QUERY_REQUIRED) && url->query == NULL)
	) {
bad_url:
		php_url_free(url);
		RETURN_VALIDATION_FAILED
	}
	php_url_free(url);
}
/* }}} */

void php_filter_validate_email(PHP_INPUT_FILTER_PARAM_DECL) /* {{{ */
{
	/*
	 * The regex below is based on a regex by Michael Rushton.
	 * However, it is not identical.  I changed it to only consider routeable
	 * addresses as valid.  Michael's regex considers a@b a valid address
	 * which conflicts with section 2.3.5 of RFC 5321 which states that:
	 *
	 *   Only resolvable, fully-qualified domain names (FQDNs) are permitted
	 *   when domain names are used in SMTP.  In other words, names that can
	 *   be resolved to MX RRs or address (i.e., A or AAAA) RRs (as discussed
	 *   in Section 5) are permitted, as are CNAME RRs whose targets can be
	 *   resolved, in turn, to MX or address RRs.  Local nicknames or
	 *   unqualified names MUST NOT be used.
	 *
	 * This regex does not handle comments and folding whitespace.  While
	 * this is technically valid in an email address, these parts aren't
	 * actually part of the address itself.
	 *
	 * Michael's regex carries this copyright:
	 *
	 * Copyright © Michael Rushton 2009-10
	 * http://squiloople.com/
	 * Feel free to use and redistribute this code. But please keep this copyright notice.
	 *
	 */
	pcre2_code *re = NULL;
	pcre2_match_data *match_data = NULL;
	uint32_t preg_options = 0, capture_count;
	zend_string *sregexp;
	int rc;
	const char regexp0[] = "/^(?!(?:(?:\\x22?\\x5C[\\x00-\\x7E]\\x22?)|(?:\\x22?[^\\x5C\\x22]\\x22?)){255,})(?!(?:(?:\\x22?\\x5C[\\x00-\\x7E]\\x22?)|(?:\\x22?[^\\x5C\\x22]\\x22?)){65,}@)(?:(?:[\\x21\\x23-\\x27\\x2A\\x2B\\x2D\\x2F-\\x39\\x3D\\x3F\\x5E-\\x7E\\pL\\pN]+)|(?:\\x22(?:[\\x01-\\x08\\x0B\\x0C\\x0E-\\x1F\\x21\\x23-\\x5B\\x5D-\\x7F\\pL\\pN]|(?:\\x5C[\\x00-\\x7F]))*\\x22))(?:\\.(?:(?:[\\x21\\x23-\\x27\\x2A\\x2B\\x2D\\x2F-\\x39\\x3D\\x3F\\x5E-\\x7E\\pL\\pN]+)|(?:\\x22(?:[\\x01-\\x08\\x0B\\x0C\\x0E-\\x1F\\x21\\x23-\\x5B\\x5D-\\x7F\\pL\\pN]|(?:\\x5C[\\x00-\\x7F]))*\\x22)))*@(?:(?:(?!.*[^.]{64,})(?:(?:(?:xn--)?[a-z0-9]+(?:-+[a-z0-9]+)*\\.){1,126}){1,}(?:(?:[a-z][a-z0-9]*)|(?:(?:xn--)[a-z0-9]+))(?:-+[a-z0-9]+)*)|(?:\\[(?:(?:IPv6:(?:(?:[a-f0-9]{1,4}(?::[a-f0-9]{1,4}){7})|(?:(?!(?:.*[a-f0-9][:\\]]){7,})(?:[a-f0-9]{1,4}(?::[a-f0-9]{1,4}){0,5})?::(?:[a-f0-9]{1,4}(?::[a-f0-9]{1,4}){0,5})?)))|(?:(?:IPv6:(?:(?:[a-f0-9]{1,4}(?::[a-f0-9]{1,4}){5}:)|(?:(?!(?:.*[a-f0-9]:){5,})(?:[a-f0-9]{1,4}(?::[a-f0-9]{1,4}){0,3})?::(?:[a-f0-9]{1,4}(?::[a-f0-9]{1,4}){0,3}:)?)))?(?:(?:25[0-5])|(?:2[0-4][0-9])|(?:1[0-9]{2})|(?:[1-9]?[0-9]))(?:\\.(?:(?:25[0-5])|(?:2[0-4][0-9])|(?:1[0-9]{2})|(?:[1-9]?[0-9]))){3}))\\]))$/iDu";
	const char regexp1[] = "/^(?!(?:(?:\\x22?\\x5C[\\x00-\\x7E]\\x22?)|(?:\\x22?[^\\x5C\\x22]\\x22?)){255,})(?!(?:(?:\\x22?\\x5C[\\x00-\\x7E]\\x22?)|(?:\\x22?[^\\x5C\\x22]\\x22?)){65,}@)(?:(?:[\\x21\\x23-\\x27\\x2A\\x2B\\x2D\\x2F-\\x39\\x3D\\x3F\\x5E-\\x7E]+)|(?:\\x22(?:[\\x01-\\x08\\x0B\\x0C\\x0E-\\x1F\\x21\\x23-\\x5B\\x5D-\\x7F]|(?:\\x5C[\\x00-\\x7F]))*\\x22))(?:\\.(?:(?:[\\x21\\x23-\\x27\\x2A\\x2B\\x2D\\x2F-\\x39\\x3D\\x3F\\x5E-\\x7E]+)|(?:\\x22(?:[\\x01-\\x08\\x0B\\x0C\\x0E-\\x1F\\x21\\x23-\\x5B\\x5D-\\x7F]|(?:\\x5C[\\x00-\\x7F]))*\\x22)))*@(?:(?:(?!.*[^.]{64,})(?:(?:(?:xn--)?[a-z0-9]+(?:-+[a-z0-9]+)*\\.){1,126}){1,}(?:(?:[a-z][a-z0-9]*)|(?:(?:xn--)[a-z0-9]+))(?:-+[a-z0-9]+)*)|(?:\\[(?:(?:IPv6:(?:(?:[a-f0-9]{1,4}(?::[a-f0-9]{1,4}){7})|(?:(?!(?:.*[a-f0-9][:\\]]){7,})(?:[a-f0-9]{1,4}(?::[a-f0-9]{1,4}){0,5})?::(?:[a-f0-9]{1,4}(?::[a-f0-9]{1,4}){0,5})?)))|(?:(?:IPv6:(?:(?:[a-f0-9]{1,4}(?::[a-f0-9]{1,4}){5}:)|(?:(?!(?:.*[a-f0-9]:){5,})(?:[a-f0-9]{1,4}(?::[a-f0-9]{1,4}){0,3})?::(?:[a-f0-9]{1,4}(?::[a-f0-9]{1,4}){0,3}:)?)))?(?:(?:25[0-5])|(?:2[0-4][0-9])|(?:1[0-9]{2})|(?:[1-9]?[0-9]))(?:\\.(?:(?:25[0-5])|(?:2[0-4][0-9])|(?:1[0-9]{2})|(?:[1-9]?[0-9]))){3}))\\]))$/iD";
	const char *regexp;
	size_t regexp_len;

	if (flags & FILTER_FLAG_EMAIL_UNICODE) {
		regexp = regexp0;
		regexp_len = sizeof(regexp0) - 1;
	} else {
		regexp = regexp1;
		regexp_len = sizeof(regexp1) - 1;
	}

	/* The maximum length of an e-mail address is 320 octets, per RFC 2821. */
	if (Z_STRLEN_P(value) > 320) {
		RETURN_VALIDATION_FAILED
	}

	sregexp = zend_string_init(regexp, regexp_len, 0);
	re = pcre_get_compiled_regex(sregexp, &capture_count, &preg_options);
<<<<<<< HEAD
=======
	zend_string_release_ex(sregexp, 0);
>>>>>>> c4331b00
	if (!re) {
		RETURN_VALIDATION_FAILED
	}
<<<<<<< HEAD
	zend_string_release(sregexp);
=======
>>>>>>> c4331b00
	match_data = php_pcre_create_match_data(capture_count, re);
	if (!match_data) {
		RETURN_VALIDATION_FAILED
	}
	rc = pcre2_match(re, (PCRE2_SPTR)Z_STRVAL_P(value), Z_STRLEN_P(value), 0, preg_options, match_data, php_pcre_mctx());
	php_pcre_free_match_data(match_data);

	/* 0 means that the vector is too small to hold all the captured substring offsets */
	if (rc < 0) {
		RETURN_VALIDATION_FAILED
	}

}
/* }}} */

static int _php_filter_validate_ipv4(char *str, size_t str_len, int *ip) /* {{{ */
{
	const char *end = str + str_len;
	int num, m;
	int n = 0;

	while (str < end) {
		int leading_zero;
		if (*str < '0' || *str > '9') {
			return 0;
		}
		leading_zero = (*str == '0');
		m = 1;
		num = ((*(str++)) - '0');
		while (str < end && (*str >= '0' && *str <= '9')) {
			num = num * 10 + ((*(str++)) - '0');
			if (num > 255 || ++m > 3) {
				return 0;
			}
		}
		/* don't allow a leading 0; that introduces octal numbers,
		 * which we don't support */
		if (leading_zero && (num != 0 || m > 1))
			return 0;
		ip[n++] = num;
		if (n == 4) {
			return str == end;
		} else if (str >= end || *(str++) != '.') {
			return 0;
		}
	}
	return 0;
}
/* }}} */

static int _php_filter_validate_ipv6(char *str, size_t str_len) /* {{{ */
{
	int compressed = 0;
	int blocks = 0;
	int n;
	char *ipv4;
	char *end;
	int ip4elm[4];
	char *s = str;

	if (!memchr(str, ':', str_len)) {
		return 0;
	}

	/* check for bundled IPv4 */
	ipv4 = memchr(str, '.', str_len);
	if (ipv4) {
 		while (ipv4 > str && *(ipv4-1) != ':') {
			ipv4--;
		}

		if (!_php_filter_validate_ipv4(ipv4, (str_len - (ipv4 - str)), ip4elm)) {
			return 0;
		}

		str_len = ipv4 - str; /* length excluding ipv4 */
		if (str_len < 2) {
			return 0;
		}

		if (ipv4[-2] != ':') {
			/* don't include : before ipv4 unless it's a :: */
			str_len--;
		}

		blocks = 2;
	}

	end = str + str_len;

	while (str < end) {
		if (*str == ':') {
			if (++str >= end) {
				/* cannot end in : without previous : */
				return 0;
			}
			if (*str == ':') {
				if (compressed) {
					return 0;
				}
				blocks++; /* :: means 1 or more 16-bit 0 blocks */
				compressed = 1;

				if (++str == end) {
					return (blocks <= 8);
				}
			} else if ((str - 1) == s) {
				/* dont allow leading : without another : following */
				return 0;
			}
		}
		n = 0;
		while ((str < end) &&
		       ((*str >= '0' && *str <= '9') ||
		        (*str >= 'a' && *str <= 'f') ||
		        (*str >= 'A' && *str <= 'F'))) {
			n++;
			str++;
		}
		if (n < 1 || n > 4) {
			return 0;
		}
		if (++blocks > 8)
			return 0;
	}
	return ((compressed && blocks <= 8) || blocks == 8);
}
/* }}} */

void php_filter_validate_ip(PHP_INPUT_FILTER_PARAM_DECL) /* {{{ */
{
	/* validates an ipv4 or ipv6 IP, based on the flag (4, 6, or both) add a
	 * flag to throw out reserved ranges; multicast ranges... etc. If both
	 * allow_ipv4 and allow_ipv6 flags flag are used, then the first dot or
	 * colon determine the format */

	int            ip[4];
	int            mode;

	if (memchr(Z_STRVAL_P(value), ':', Z_STRLEN_P(value))) {
		mode = FORMAT_IPV6;
	} else if (memchr(Z_STRVAL_P(value), '.', Z_STRLEN_P(value))) {
		mode = FORMAT_IPV4;
	} else {
		RETURN_VALIDATION_FAILED
	}

	if ((flags & FILTER_FLAG_IPV4) && (flags & FILTER_FLAG_IPV6)) {
		/* Both formats are cool */
	} else if ((flags & FILTER_FLAG_IPV4) && mode == FORMAT_IPV6) {
		RETURN_VALIDATION_FAILED
	} else if ((flags & FILTER_FLAG_IPV6) && mode == FORMAT_IPV4) {
		RETURN_VALIDATION_FAILED
	}

	switch (mode) {
		case FORMAT_IPV4:
			if (!_php_filter_validate_ipv4(Z_STRVAL_P(value), Z_STRLEN_P(value), ip)) {
				RETURN_VALIDATION_FAILED
			}

			/* Check flags */
			if (flags & FILTER_FLAG_NO_PRIV_RANGE) {
				if (
					(ip[0] == 10) ||
					(ip[0] == 172 && ip[1] >= 16 && ip[1] <= 31) ||
					(ip[0] == 192 && ip[1] == 168)
				) {
					RETURN_VALIDATION_FAILED
				}
			}

			if (flags & FILTER_FLAG_NO_RES_RANGE) {
				if (
					(ip[0] == 0) ||
					(ip[0] >= 240) ||
					(ip[0] == 127) ||
					(ip[0] == 169 && ip[1] == 254)
				) {
					RETURN_VALIDATION_FAILED
				}
			}
			break;

		case FORMAT_IPV6:
			{
				int res = 0;
				res = _php_filter_validate_ipv6(Z_STRVAL_P(value), Z_STRLEN_P(value));
				if (res < 1) {
					RETURN_VALIDATION_FAILED
				}
				/* Check flags */
				if (flags & FILTER_FLAG_NO_PRIV_RANGE) {
					if (Z_STRLEN_P(value) >=2 && (!strncasecmp("FC", Z_STRVAL_P(value), 2) || !strncasecmp("FD", Z_STRVAL_P(value), 2))) {
						RETURN_VALIDATION_FAILED
					}
				}
				if (flags & FILTER_FLAG_NO_RES_RANGE) {
					switch (Z_STRLEN_P(value)) {
						case 1: case 0:
							break;
						case 2:
							if (!strcmp("::", Z_STRVAL_P(value))) {
								RETURN_VALIDATION_FAILED
							}
							break;
						case 3:
							if (!strcmp("::1", Z_STRVAL_P(value)) || !strcmp("5f:", Z_STRVAL_P(value))) {
								RETURN_VALIDATION_FAILED
							}
							break;
						default:
							if (Z_STRLEN_P(value) >= 5) {
								if (
									!strncasecmp("fe8", Z_STRVAL_P(value), 3) ||
									!strncasecmp("fe9", Z_STRVAL_P(value), 3) ||
									!strncasecmp("fea", Z_STRVAL_P(value), 3) ||
									!strncasecmp("feb", Z_STRVAL_P(value), 3)
								) {
									RETURN_VALIDATION_FAILED
								}
							}
							if (
								(Z_STRLEN_P(value) >= 9 &&  !strncasecmp("2001:0db8", Z_STRVAL_P(value), 9)) ||
								(Z_STRLEN_P(value) >= 2 &&  !strncasecmp("5f", Z_STRVAL_P(value), 2)) ||
								(Z_STRLEN_P(value) >= 4 &&  !strncasecmp("3ff3", Z_STRVAL_P(value), 4)) ||
								(Z_STRLEN_P(value) >= 8 &&  !strncasecmp("2001:001", Z_STRVAL_P(value), 8))
							) {
								RETURN_VALIDATION_FAILED
							}
					}
				}
			}
			break;
	}
}
/* }}} */

void php_filter_validate_mac(PHP_INPUT_FILTER_PARAM_DECL) /* {{{ */
{
	char *input = Z_STRVAL_P(value);
	size_t input_len = Z_STRLEN_P(value);
	int tokens, length, i, offset, exp_separator_set;
	size_t exp_separator_len;
	char separator;
	char *exp_separator;
	zend_long ret = 0;
	zval *option_val;

	FETCH_STRING_OPTION(exp_separator, "separator");

	if (exp_separator_set && exp_separator_len != 1) {
		php_error_docref(NULL, E_WARNING, "Separator must be exactly one character long");
		RETURN_VALIDATION_FAILED;
	}

	if (14 == input_len) {
		/* EUI-64 format: Four hexadecimal digits separated by dots. Less
		 * commonly used but valid nonetheless.
		 */
		tokens = 3;
		length = 4;
		separator = '.';
	} else if (17 == input_len && input[2] == '-') {
		/* IEEE 802 format: Six hexadecimal digits separated by hyphens. */
		tokens = 6;
		length = 2;
		separator = '-';
	} else if (17 == input_len && input[2] == ':') {
		/* IEEE 802 format: Six hexadecimal digits separated by colons. */
		tokens = 6;
		length = 2;
		separator = ':';
	} else {
		RETURN_VALIDATION_FAILED;
	}

	if (exp_separator_set && separator != exp_separator[0]) {
		RETURN_VALIDATION_FAILED;
	}

	/* Essentially what we now have is a set of tokens each consisting of
	 * a hexadecimal number followed by a separator character. (With the
	 * exception of the last token which does not have the separator.)
	 */
	for (i = 0; i < tokens; i++) {
		offset = i * (length + 1);

		if (i < tokens - 1 && input[offset + length] != separator) {
			/* The current token did not end with e.g. a "." */
			RETURN_VALIDATION_FAILED
		}
		if (php_filter_parse_hex(input + offset, length, &ret) < 0) {
			/* The current token is no valid hexadecimal digit */
			RETURN_VALIDATION_FAILED
		}
	}
}
/* }}} */

/*
 * Local variables:
 * tab-width: 4
 * c-basic-offset: 4
 * End:
 * vim600: noet sw=4 ts=4 fdm=marker
 * vim<600: noet sw=4 ts=4
 */<|MERGE_RESOLUTION|>--- conflicted
+++ resolved
@@ -644,17 +644,10 @@
 
 	sregexp = zend_string_init(regexp, regexp_len, 0);
 	re = pcre_get_compiled_regex(sregexp, &capture_count, &preg_options);
-<<<<<<< HEAD
-=======
 	zend_string_release_ex(sregexp, 0);
->>>>>>> c4331b00
 	if (!re) {
 		RETURN_VALIDATION_FAILED
 	}
-<<<<<<< HEAD
-	zend_string_release(sregexp);
-=======
->>>>>>> c4331b00
 	match_data = php_pcre_create_match_data(capture_count, re);
 	if (!match_data) {
 		RETURN_VALIDATION_FAILED
