--- conflicted
+++ resolved
@@ -1,9 +1,5 @@
 /* This is a generated file, edit the .stub.php file instead.
-<<<<<<< HEAD
- * Stub hash: 64fbf9feef2929640a5e8615df6a085c504b7914 */
-=======
- * Stub hash: 245f4e9679e4da2fe2890bca50f36cd48e8a496c */
->>>>>>> 77252afa
+ * Stub hash: c7d91d30503ac09c8610ce86846c36123b87f62a */
 
 ZEND_BEGIN_ARG_WITH_RETURN_TYPE_INFO_EX(arginfo_odbc_close_all, 0, 0, IS_VOID, 0)
 ZEND_END_ARG_INFO()
