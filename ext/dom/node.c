/*
   +----------------------------------------------------------------------+
   | Copyright (c) The PHP Group                                          |
   +----------------------------------------------------------------------+
   | This source file is subject to version 3.01 of the PHP license,      |
   | that is bundled with this package in the file LICENSE, and is        |
   | available through the world-wide-web at the following url:           |
   | https://www.php.net/license/3_01.txt                                 |
   | If you did not receive a copy of the PHP license and are unable to   |
   | obtain it through the world-wide-web, please send a note to          |
   | license@php.net so we can mail you a copy immediately.               |
   +----------------------------------------------------------------------+
   | Authors: Christian Stocker <chregu@php.net>                          |
   |          Rob Richards <rrichards@php.net>                            |
   +----------------------------------------------------------------------+
*/

#ifdef HAVE_CONFIG_H
#include "config.h"
#endif

#include "php.h"

#if defined(HAVE_LIBXML) && defined(HAVE_DOM)
#include "php_dom.h"

/*
* class DOMNode
*
* URL: https://www.w3.org/TR/2003/WD-DOM-Level-3-Core-20030226/DOM3-Core.html#core-ID-1950641247
* Since:
*/

/* {{{ nodeName	string
readonly=yes
URL: http://www.w3.org/TR/2003/WD-DOM-Level-3-Core-20030226/DOM3-Core.html#core-ID-F68D095
Since:
*/
int dom_node_node_name_read(dom_object *obj, zval *retval)
{
	xmlNode *nodep;
	xmlNsPtr ns;
	char *str = NULL;
	xmlChar *qname = NULL;

	nodep = dom_object_get_node(obj);

	if (nodep == NULL) {
		php_dom_throw_error(INVALID_STATE_ERR, 1);
		return FAILURE;
	}

	switch (nodep->type) {
		case XML_ATTRIBUTE_NODE:
		case XML_ELEMENT_NODE:
			ns = nodep->ns;
			if (ns != NULL && ns->prefix) {
				qname = xmlStrdup(ns->prefix);
				qname = xmlStrcat(qname, (xmlChar *) ":");
				qname = xmlStrcat(qname, nodep->name);
				str = (char *) qname;
			} else {
				str = (char *) nodep->name;
			}
			break;
		case XML_NAMESPACE_DECL:
			ns = nodep->ns;
			if (ns != NULL && ns->prefix) {
				qname = xmlStrdup((xmlChar *) "xmlns");
				qname = xmlStrcat(qname, (xmlChar *) ":");
				qname = xmlStrcat(qname, nodep->name);
				str = (char *) qname;
			} else {
				str = (char *) nodep->name;
			}
			break;
		case XML_DOCUMENT_TYPE_NODE:
		case XML_DTD_NODE:
		case XML_PI_NODE:
		case XML_ENTITY_DECL:
		case XML_ENTITY_REF_NODE:
		case XML_NOTATION_NODE:
			str = (char *) nodep->name;
			break;
		case XML_CDATA_SECTION_NODE:
			str = "#cdata-section";
			break;
		case XML_COMMENT_NODE:
			str = "#comment";
			break;
		case XML_HTML_DOCUMENT_NODE:
		case XML_DOCUMENT_NODE:
			str = "#document";
			break;
		case XML_DOCUMENT_FRAG_NODE:
			str = "#document-fragment";
			break;
		case XML_TEXT_NODE:
			str = "#text";
			break;
		EMPTY_SWITCH_DEFAULT_CASE();
	}

	if (str != NULL) {
		ZVAL_STRING(retval, str);
	} else {
		ZVAL_EMPTY_STRING(retval);
	}

	if (qname != NULL) {
		xmlFree(qname);
	}

	return SUCCESS;

}

/* }}} */

/* {{{ nodeValue	string
readonly=no
URL: http://www.w3.org/TR/2003/WD-DOM-Level-3-Core-20030226/DOM3-Core.html#core-ID-F68D080
Since:
*/
int dom_node_node_value_read(dom_object *obj, zval *retval)
{
	xmlNode *nodep = dom_object_get_node(obj);
	char *str = NULL;

	if (nodep == NULL) {
		php_dom_throw_error(INVALID_STATE_ERR, 1);
		return FAILURE;
	}

	/* Access to Element node is implemented as a convenience method */
	switch (nodep->type) {
		case XML_ATTRIBUTE_NODE:
		case XML_TEXT_NODE:
		case XML_ELEMENT_NODE:
		case XML_COMMENT_NODE:
		case XML_CDATA_SECTION_NODE:
		case XML_PI_NODE:
			str = (char *) xmlNodeGetContent(nodep);
			break;
		case XML_NAMESPACE_DECL:
			str = (char *) xmlNodeGetContent(nodep->children);
			break;
		default:
			str = NULL;
			break;
	}

	if(str != NULL) {
		ZVAL_STRING(retval, str);
		xmlFree(str);
	} else {
		ZVAL_NULL(retval);
	}

	return SUCCESS;

}

int dom_node_node_value_write(dom_object *obj, zval *newval)
{
	xmlNode *nodep = dom_object_get_node(obj);
	zend_string *str;

	if (nodep == NULL) {
		php_dom_throw_error(INVALID_STATE_ERR, 1);
		return FAILURE;
	}

	str = zval_try_get_string(newval);
	if (UNEXPECTED(!str)) {
		return FAILURE;
	}

	/* Access to Element node is implemented as a convenience method */
	switch (nodep->type) {
		case XML_ELEMENT_NODE:
		case XML_ATTRIBUTE_NODE:
			if (nodep->children) {
				node_list_unlink(nodep->children);
				php_libxml_node_free_list((xmlNodePtr) nodep->children);
				nodep->children = NULL;
			}
			ZEND_FALLTHROUGH;
		case XML_TEXT_NODE:
		case XML_COMMENT_NODE:
		case XML_CDATA_SECTION_NODE:
		case XML_PI_NODE:
			xmlNodeSetContentLen(nodep, (xmlChar *) ZSTR_VAL(str), ZSTR_LEN(str) + 1);
			break;
		default:
			break;
	}

	zend_string_release_ex(str, 0);
	return SUCCESS;
}

/* }}} */

/* {{{ nodeType	int
readonly=yes
URL: http://www.w3.org/TR/2003/WD-DOM-Level-3-Core-20030226/DOM3-Core.html#core-ID-111237558
Since:
*/
int dom_node_node_type_read(dom_object *obj, zval *retval)
{
	xmlNode *nodep;

	nodep = dom_object_get_node(obj);

	if (nodep == NULL) {
		php_dom_throw_error(INVALID_STATE_ERR, 1);
		return FAILURE;
	}

	/* Specs dictate that they are both type XML_DOCUMENT_TYPE_NODE */
	if (nodep->type == XML_DTD_NODE) {
		ZVAL_LONG(retval, XML_DOCUMENT_TYPE_NODE);
	} else {
		ZVAL_LONG(retval, nodep->type);
	}

	return SUCCESS;
}

/* }}} */

/* {{{ parentNode	DomNode
readonly=yes
URL: http://www.w3.org/TR/2003/WD-DOM-Level-3-Core-20030226/DOM3-Core.html#core-ID-1060184317
Since:
*/
int dom_node_parent_node_read(dom_object *obj, zval *retval)
{
	xmlNode *nodep, *nodeparent;

	nodep = dom_object_get_node(obj);

	if (nodep == NULL) {
		php_dom_throw_error(INVALID_STATE_ERR, 1);
		return FAILURE;
	}

	nodeparent = nodep->parent;
	if (!nodeparent) {
		ZVAL_NULL(retval);
		return SUCCESS;
	}

	php_dom_create_object(nodeparent, retval, obj);
	return SUCCESS;
}

/* }}} */

/* {{{ childNodes	DomNodeList
readonly=yes
URL: http://www.w3.org/TR/2003/WD-DOM-Level-3-Core-20030226/DOM3-Core.html#core-ID-1451460987
Since:
*/
int dom_node_child_nodes_read(dom_object *obj, zval *retval)
{
	xmlNode *nodep = dom_object_get_node(obj);
	dom_object *intern;

	if (nodep == NULL) {
		php_dom_throw_error(INVALID_STATE_ERR, 1);
		return FAILURE;
	}

	php_dom_create_iterator(retval, DOM_NODELIST);
	intern = Z_DOMOBJ_P(retval);
	dom_namednode_iter(obj, XML_ELEMENT_NODE, intern, NULL, NULL, NULL);

	return SUCCESS;
}
/* }}} */

/* {{{ firstChild DomNode
readonly=yes
URL: http://www.w3.org/TR/2003/WD-DOM-Level-3-Core-20030226/DOM3-Core.html#core-ID-169727388
Since:
*/
int dom_node_first_child_read(dom_object *obj, zval *retval)
{
	xmlNode *nodep, *first = NULL;

	nodep = dom_object_get_node(obj);

	if (nodep == NULL) {
		php_dom_throw_error(INVALID_STATE_ERR, 1);
		return FAILURE;
	}

	if (dom_node_children_valid(nodep) == SUCCESS) {
		first = nodep->children;
	}

	if (!first) {
		ZVAL_NULL(retval);
		return SUCCESS;
	}

	php_dom_create_object(first, retval, obj);
	return SUCCESS;
}

/* }}} */

/* {{{ lastChild	DomNode
readonly=yes
URL: http://www.w3.org/TR/2003/WD-DOM-Level-3-Core-20030226/DOM3-Core.html#core-ID-61AD09FB
Since:
*/
int dom_node_last_child_read(dom_object *obj, zval *retval)
{
	xmlNode *nodep, *last = NULL;

	nodep = dom_object_get_node(obj);

	if (nodep == NULL) {
		php_dom_throw_error(INVALID_STATE_ERR, 1);
		return FAILURE;
	}

	if (dom_node_children_valid(nodep) == SUCCESS) {
		last = nodep->last;
	}

	if (!last) {
		ZVAL_NULL(retval);
		return SUCCESS;
	}

	php_dom_create_object(last, retval, obj);
	return SUCCESS;
}

/* }}} */

/* {{{ previousSibling	DomNode
readonly=yes
URL: http://www.w3.org/TR/2003/WD-DOM-Level-3-Core-20030226/DOM3-Core.html#core-ID-640FB3C8
Since:
*/
int dom_node_previous_sibling_read(dom_object *obj, zval *retval)
{
	xmlNode *nodep, *prevsib;

	nodep = dom_object_get_node(obj);

	if (nodep == NULL) {
		php_dom_throw_error(INVALID_STATE_ERR, 1);
		return FAILURE;
	}

	prevsib = nodep->prev;
	if (!prevsib) {
		ZVAL_NULL(retval);
		return SUCCESS;
	}

	php_dom_create_object(prevsib, retval, obj);
	return SUCCESS;
}

/* }}} */

/* {{{ nextSibling	DomNode
readonly=yes
URL: http://www.w3.org/TR/2003/WD-DOM-Level-3-Core-20030226/DOM3-Core.html#core-ID-6AC54C2F
Since:
*/
int dom_node_next_sibling_read(dom_object *obj, zval *retval)
{
	xmlNode *nodep, *nextsib;

	nodep = dom_object_get_node(obj);

	if (nodep == NULL) {
		php_dom_throw_error(INVALID_STATE_ERR, 1);
		return FAILURE;
	}

	nextsib = nodep->next;
	if (!nextsib) {
		ZVAL_NULL(retval);
		return SUCCESS;
	}

	php_dom_create_object(nextsib, retval, obj);
	return SUCCESS;
}

/* }}} */

/* {{{ previousElementSibling	DomNode
readonly=yes
URL: http://www.w3.org/TR/2003/WD-DOM-Level-3-Core-20030226/DOM3-Core.html#core-ID-640FB3C8
Since:
*/
int dom_node_previous_element_sibling_read(dom_object *obj, zval *retval)
{
	xmlNode *nodep, *prevsib;

	nodep = dom_object_get_node(obj);

	if (nodep == NULL) {
		php_dom_throw_error(INVALID_STATE_ERR, 1);
		return FAILURE;
	}

	prevsib = nodep->prev;

	while (prevsib && prevsib->type != XML_ELEMENT_NODE) {
		prevsib = prevsib->prev;
	}

	if (!prevsib) {
		ZVAL_NULL(retval);
		return SUCCESS;
	}

	php_dom_create_object(prevsib, retval, obj);
	return SUCCESS;
}

/* }}} */

/* {{{ nextElementSibling	DomNode
readonly=yes
URL: http://www.w3.org/TR/2003/WD-DOM-Level-3-Core-20030226/DOM3-Core.html#core-ID-6AC54C2F
Since:
*/
int dom_node_next_element_sibling_read(dom_object *obj, zval *retval)
{
	xmlNode *nodep, *nextsib;

	nodep = dom_object_get_node(obj);

	if (nodep == NULL) {
		php_dom_throw_error(INVALID_STATE_ERR, 1);
		return FAILURE;
	}

	nextsib = nodep->next;

	while (nextsib != NULL && nextsib->type != XML_ELEMENT_NODE) {
		nextsib = nextsib->next;
	}

	if (!nextsib) {
		ZVAL_NULL(retval);
		return SUCCESS;
	}

	php_dom_create_object(nextsib, retval, obj);
	return SUCCESS;
}

/* }}} */

/* {{{ attributes	DomNamedNodeMap
readonly=yes
URL: http://www.w3.org/TR/2003/WD-DOM-Level-3-Core-20030226/DOM3-Core.html#core-ID-84CF096
Since:
*/
int dom_node_attributes_read(dom_object *obj, zval *retval)
{
	xmlNode *nodep = dom_object_get_node(obj);
	dom_object *intern;

	if (nodep == NULL) {
		php_dom_throw_error(INVALID_STATE_ERR, 1);
		return FAILURE;
	}

	if (nodep->type == XML_ELEMENT_NODE) {
		php_dom_create_iterator(retval, DOM_NAMEDNODEMAP);
		intern = Z_DOMOBJ_P(retval);
		dom_namednode_iter(obj, XML_ATTRIBUTE_NODE, intern, NULL, NULL, NULL);
	} else {
		ZVAL_NULL(retval);
	}

	return SUCCESS;
}

/* }}} */

/* {{{ ownerDocument	DomDocument
readonly=yes
URL: http://www.w3.org/TR/2003/WD-DOM-Level-3-Core-20030226/DOM3-Core.html#core-node-ownerDoc
Since:
*/
int dom_node_owner_document_read(dom_object *obj, zval *retval)
{
	xmlNode *nodep = dom_object_get_node(obj);
	xmlDocPtr docp;

	if (nodep == NULL) {
		php_dom_throw_error(INVALID_STATE_ERR, 1);
		return FAILURE;
	}

	if (nodep->type == XML_DOCUMENT_NODE || nodep->type == XML_HTML_DOCUMENT_NODE) {
		ZVAL_NULL(retval);
		return SUCCESS;
	}

	docp = nodep->doc;
	if (!docp) {
		return FAILURE;
	}

	php_dom_create_object((xmlNodePtr) docp, retval, obj);
	return SUCCESS;
}

/* }}} */

/* {{{ namespaceUri	string
readonly=yes
URL: http://www.w3.org/TR/2003/WD-DOM-Level-3-Core-20030226/DOM3-Core.html#core-ID-NodeNSname
Since: DOM Level 2
*/
int dom_node_namespace_uri_read(dom_object *obj, zval *retval)
{
	xmlNode *nodep = dom_object_get_node(obj);
	char *str = NULL;

	if (nodep == NULL) {
		php_dom_throw_error(INVALID_STATE_ERR, 1);
		return FAILURE;
	}

	switch (nodep->type) {
		case XML_ELEMENT_NODE:
		case XML_ATTRIBUTE_NODE:
		case XML_NAMESPACE_DECL:
			if (nodep->ns != NULL) {
				str = (char *) nodep->ns->href;
			}
			break;
		default:
			str = NULL;
			break;
	}

	if (str != NULL) {
		ZVAL_STRING(retval, str);
	} else {
		ZVAL_NULL(retval);
	}

	return SUCCESS;
}

/* }}} */

/* {{{ prefix	string
readonly=no
URL: http://www.w3.org/TR/2003/WD-DOM-Level-3-Core-20030226/DOM3-Core.html#core-ID-NodeNSPrefix
Since: DOM Level 2
*/
int dom_node_prefix_read(dom_object *obj, zval *retval)
{
	xmlNode *nodep = dom_object_get_node(obj);
	xmlNsPtr ns;
	char *str = NULL;

	if (nodep == NULL) {
		php_dom_throw_error(INVALID_STATE_ERR, 1);
		return FAILURE;
	}

	switch (nodep->type) {
		case XML_ELEMENT_NODE:
		case XML_ATTRIBUTE_NODE:
		case XML_NAMESPACE_DECL:
			ns = nodep->ns;
			if (ns != NULL && ns->prefix) {
				str = (char *) ns->prefix;
			}
			break;
		default:
			str = NULL;
			break;
	}

	if (str == NULL) {
		ZVAL_EMPTY_STRING(retval);
	} else {
		ZVAL_STRING(retval, str);
	}
	return SUCCESS;

}

int dom_node_prefix_write(dom_object *obj, zval *newval)
{
	zend_string *prefix_str;
	xmlNode *nodep, *nsnode = NULL;
	xmlNsPtr ns = NULL, curns;
	char *strURI;
	char *prefix;

	nodep = dom_object_get_node(obj);

	if (nodep == NULL) {
		php_dom_throw_error(INVALID_STATE_ERR, 1);
		return FAILURE;
	}

	switch (nodep->type) {
		case XML_ELEMENT_NODE:
			nsnode = nodep;
			ZEND_FALLTHROUGH;
		case XML_ATTRIBUTE_NODE:
			if (nsnode == NULL) {
				nsnode = nodep->parent;
				if (nsnode == NULL) {
					nsnode = xmlDocGetRootElement(nodep->doc);
				}
			}
			prefix_str = zval_try_get_string(newval);
			if (UNEXPECTED(!prefix_str)) {
				return FAILURE;
			}

			prefix = ZSTR_VAL(prefix_str);
			if (nsnode && nodep->ns != NULL && !xmlStrEqual(nodep->ns->prefix, (xmlChar *)prefix)) {
				strURI = (char *) nodep->ns->href;
				if (strURI == NULL ||
					(zend_string_equals_literal(prefix_str, "xml") && strcmp(strURI, (char *) XML_XML_NAMESPACE)) ||
					(nodep->type == XML_ATTRIBUTE_NODE && zend_string_equals_literal(prefix_str, "xmlns") &&
					 strcmp(strURI, (char *) DOM_XMLNS_NAMESPACE)) ||
					(nodep->type == XML_ATTRIBUTE_NODE && !strcmp((char *) nodep->name, "xmlns"))) {
					ns = NULL;
				} else {
					curns = nsnode->nsDef;
					while (curns != NULL) {
						if (xmlStrEqual((xmlChar *)prefix, curns->prefix) && xmlStrEqual(nodep->ns->href, curns->href)) {
							ns = curns;
							break;
						}
						curns = curns->next;
					}
					if (ns == NULL) {
						ns = xmlNewNs(nsnode, nodep->ns->href, (xmlChar *)prefix);
					}
				}

				if (ns == NULL) {
					zend_string_release_ex(prefix_str, 0);
					php_dom_throw_error(NAMESPACE_ERR, dom_get_strict_error(obj->document));
					return FAILURE;
				}

				xmlSetNs(nodep, ns);
			}
			zend_string_release_ex(prefix_str, 0);
			break;
		default:
			break;
	}

	return SUCCESS;
}

/* }}} */

/* {{{ localName	string
readonly=yes
URL: http://www.w3.org/TR/2003/WD-DOM-Level-3-Core-20030226/DOM3-Core.html#core-ID-NodeNSLocalN
Since: DOM Level 2
*/
int dom_node_local_name_read(dom_object *obj, zval *retval)
{
	xmlNode *nodep = dom_object_get_node(obj);

	if (nodep == NULL) {
		php_dom_throw_error(INVALID_STATE_ERR, 1);
		return FAILURE;
	}

	if (nodep->type == XML_ELEMENT_NODE || nodep->type == XML_ATTRIBUTE_NODE || nodep->type == XML_NAMESPACE_DECL) {
		ZVAL_STRING(retval, (char *) (nodep->name));
	} else {
		ZVAL_NULL(retval);
	}

	return SUCCESS;
}

/* }}} */

/* {{{ baseURI	string
readonly=yes
URL: http://www.w3.org/TR/2003/WD-DOM-Level-3-Core-20030226/DOM3-Core.html#Node3-baseURI
Since: DOM Level 3
*/
int dom_node_base_uri_read(dom_object *obj, zval *retval)
{
	xmlNode *nodep = dom_object_get_node(obj);
	xmlChar *baseuri;

	if (nodep == NULL) {
		php_dom_throw_error(INVALID_STATE_ERR, 1);
		return FAILURE;
	}

	baseuri = xmlNodeGetBase(nodep->doc, nodep);
	if (baseuri) {
		ZVAL_STRING(retval, (char *) (baseuri));
		xmlFree(baseuri);
	} else {
		ZVAL_NULL(retval);
	}

	return SUCCESS;
}

/* }}} */

/* {{{ textContent	string
readonly=no
URL: http://www.w3.org/TR/2003/WD-DOM-Level-3-Core-20030226/DOM3-Core.html#Node3-textContent
Since: DOM Level 3
*/
int dom_node_text_content_read(dom_object *obj, zval *retval)
{
	xmlNode *nodep = dom_object_get_node(obj);
	char *str = NULL;

	if (nodep == NULL) {
		php_dom_throw_error(INVALID_STATE_ERR, 1);
		return FAILURE;
	}

	str = (char *) xmlNodeGetContent(nodep);

	if (str != NULL) {
		ZVAL_STRING(retval, str);
		xmlFree(str);
	} else {
		ZVAL_EMPTY_STRING(retval);
	}

	return SUCCESS;
}

int dom_node_text_content_write(dom_object *obj, zval *newval)
{
	xmlNode *nodep = dom_object_get_node(obj);
	zend_string *str;

	if (nodep == NULL) {
		php_dom_throw_error(INVALID_STATE_ERR, 1);
		return FAILURE;
	}

	str = zval_try_get_string(newval);
	if (UNEXPECTED(!str)) {
		return FAILURE;
	}

	if (nodep->type == XML_ELEMENT_NODE || nodep->type == XML_ATTRIBUTE_NODE) {
		if (nodep->children) {
			node_list_unlink(nodep->children);
			php_libxml_node_free_list((xmlNodePtr) nodep->children);
			nodep->children = NULL;
		}
	}

	/* we have to use xmlNodeAddContent() to get the same behavior as with xmlNewText() */
	xmlNodeSetContent(nodep, (xmlChar *) "");
	xmlNodeAddContent(nodep, (xmlChar *) ZSTR_VAL(str));
	zend_string_release_ex(str, 0);

	return SUCCESS;
}

/* }}} */

static xmlNodePtr _php_dom_insert_fragment(xmlNodePtr nodep, xmlNodePtr prevsib, xmlNodePtr nextsib, xmlNodePtr fragment, dom_object *intern, dom_object *childobj) /* {{{ */
{
	xmlNodePtr newchild, node;

	newchild = fragment->children;

	if (newchild) {
		if (prevsib == NULL) {
			nodep->children = newchild;
		} else {
			prevsib->next = newchild;
		}
		newchild->prev = prevsib;
		if (nextsib == NULL) {
			nodep->last = fragment->last;
		} else {
			fragment->last->next = nextsib;
			nextsib->prev = fragment->last;
		}

		node = newchild;
		while (node != NULL) {
			node->parent = nodep;
			if (node->doc != nodep->doc) {
				xmlSetTreeDoc(node, nodep->doc);
				if (node->_private != NULL) {
					childobj = node->_private;
					childobj->document = intern->document;
					php_libxml_increment_doc_ref((php_libxml_node_object *)childobj, NULL);
				}
			}
			if (node == fragment->last) {
				break;
			}
			node = node->next;
		}

		fragment->children = NULL;
		fragment->last = NULL;
	}

	return newchild;
}
/* }}} */

/* {{{ URL: http://www.w3.org/TR/2003/WD-DOM-Level-3-Core-20030226/DOM3-Core.html#core-ID-952280727
Since:
*/
PHP_METHOD(DOMNode, insertBefore)
{
	zval *id, *node, *ref = NULL;
	xmlNodePtr child, new_child, parentp, refp;
	dom_object *intern, *childobj, *refpobj;
	int ret, stricterror;

	id = ZEND_THIS;
	if (zend_parse_parameters(ZEND_NUM_ARGS(), "O|O!", &node, dom_node_class_entry, &ref, dom_node_class_entry) == FAILURE) {
		RETURN_THROWS();
	}

	DOM_GET_OBJ(parentp, id, xmlNodePtr, intern);

	if (dom_node_children_valid(parentp) == FAILURE) {
		RETURN_FALSE;
	}

	DOM_GET_OBJ(child, node, xmlNodePtr, childobj);

	new_child = NULL;

	stricterror = dom_get_strict_error(intern->document);

	if (dom_node_is_read_only(parentp) == SUCCESS ||
		(child->parent != NULL && dom_node_is_read_only(child->parent) == SUCCESS)) {
		php_dom_throw_error(NO_MODIFICATION_ALLOWED_ERR, stricterror);
		RETURN_FALSE;
	}

	if (dom_hierarchy(parentp, child) == FAILURE) {
		php_dom_throw_error(HIERARCHY_REQUEST_ERR, stricterror);
		RETURN_FALSE;
	}

	if (child->doc != parentp->doc && child->doc != NULL) {
		php_dom_throw_error(WRONG_DOCUMENT_ERR, stricterror);
		RETURN_FALSE;
	}

	if (child->type == XML_DOCUMENT_FRAG_NODE && child->children == NULL) {
		/* TODO Drop Warning? */
		php_error_docref(NULL, E_WARNING, "Document Fragment is empty");
		RETURN_FALSE;
	}

	if (child->doc == NULL && parentp->doc != NULL) {
		childobj->document = intern->document;
		php_libxml_increment_doc_ref((php_libxml_node_object *)childobj, NULL);
	}

	if (ref != NULL) {
		DOM_GET_OBJ(refp, ref, xmlNodePtr, refpobj);
		if (refp->parent != parentp) {
			php_dom_throw_error(NOT_FOUND_ERR, stricterror);
			RETURN_FALSE;
		}

		if (child->parent != NULL) {
			xmlUnlinkNode(child);
		}

		if (child->type == XML_TEXT_NODE && (refp->type == XML_TEXT_NODE ||
			(refp->prev != NULL && refp->prev->type == XML_TEXT_NODE))) {
			if (child->doc == NULL) {
				xmlSetTreeDoc(child, parentp->doc);
			}
			new_child = child;
			new_child->parent = refp->parent;
			new_child->next = refp;
			new_child->prev = refp->prev;
			refp->prev = new_child;
			if (new_child->prev != NULL) {
				new_child->prev->next = new_child;
			}
			if (new_child->parent != NULL) {
				if (new_child->parent->children == refp) {
					new_child->parent->children = new_child;
				}
			}

		} else if (child->type == XML_ATTRIBUTE_NODE) {
			xmlAttrPtr lastattr;

			if (child->ns == NULL)
				lastattr = xmlHasProp(refp->parent, child->name);
			else
				lastattr = xmlHasNsProp(refp->parent, child->name, child->ns->href);
			if (lastattr != NULL && lastattr->type != XML_ATTRIBUTE_DECL) {
				if (lastattr != (xmlAttrPtr) child) {
					xmlUnlinkNode((xmlNodePtr) lastattr);
					php_libxml_node_free_resource((xmlNodePtr) lastattr);
				} else {
					DOM_RET_OBJ(child, &ret, intern);
					return;
				}
			}
		} else if (child->type == XML_DOCUMENT_FRAG_NODE) {
			new_child = _php_dom_insert_fragment(parentp, refp->prev, refp, child, intern, childobj);
		}

		if (new_child == NULL) {
			new_child = xmlAddPrevSibling(refp, child);
		}
	} else {
		if (child->parent != NULL){
			xmlUnlinkNode(child);
		}
		if (child->type == XML_TEXT_NODE && parentp->last != NULL && parentp->last->type == XML_TEXT_NODE) {
			child->parent = parentp;
			if (child->doc == NULL) {
				xmlSetTreeDoc(child, parentp->doc);
			}
			new_child = child;
			if (parentp->children == NULL) {
				parentp->children = child;
				parentp->last = child;
			} else {
				child = parentp->last;
				child->next = new_child;
				new_child->prev = child;
				parentp->last = new_child;
			}
		} else 	if (child->type == XML_ATTRIBUTE_NODE) {
			xmlAttrPtr lastattr;

			if (child->ns == NULL)
				lastattr = xmlHasProp(parentp, child->name);
			else
				lastattr = xmlHasNsProp(parentp, child->name, child->ns->href);
			if (lastattr != NULL && lastattr->type != XML_ATTRIBUTE_DECL) {
				if (lastattr != (xmlAttrPtr) child) {
					xmlUnlinkNode((xmlNodePtr) lastattr);
					php_libxml_node_free_resource((xmlNodePtr) lastattr);
				} else {
					DOM_RET_OBJ(child, &ret, intern);
					return;
				}
			}
		} else if (child->type == XML_DOCUMENT_FRAG_NODE) {
			new_child = _php_dom_insert_fragment(parentp, parentp->last, NULL, child, intern, childobj);
		}
		if (new_child == NULL) {
			new_child = xmlAddChild(parentp, child);
		}
	}

	if (NULL == new_child) {
		zend_throw_error(NULL, "Cannot add newnode as the previous sibling of refnode");
		RETURN_THROWS();
	}

	dom_reconcile_ns(parentp->doc, new_child);

	DOM_RET_OBJ(new_child, &ret, intern);

}
/* }}} end dom_node_insert_before */

/* {{{ URL: http://www.w3.org/TR/2003/WD-DOM-Level-3-Core-20030226/DOM3-Core.html#core-ID-785887307
Since:
*/
PHP_METHOD(DOMNode, replaceChild)
{
	zval *id, *newnode, *oldnode;
	xmlNodePtr newchild, oldchild, nodep;
	dom_object *intern, *newchildobj, *oldchildobj;
<<<<<<< HEAD
	int stricterror;
=======
	int foundoldchild = 0, stricterror;
	bool replacedoctype = false;
>>>>>>> 6027d441

	int ret;

	id = ZEND_THIS;
	if (zend_parse_parameters(ZEND_NUM_ARGS(), "OO", &newnode, dom_node_class_entry, &oldnode, dom_node_class_entry) == FAILURE) {
		RETURN_THROWS();
	}

	DOM_GET_OBJ(nodep, id, xmlNodePtr, intern);

	if (dom_node_children_valid(nodep) == FAILURE) {
		RETURN_FALSE;
	}

	DOM_GET_OBJ(newchild, newnode, xmlNodePtr, newchildobj);
	DOM_GET_OBJ(oldchild, oldnode, xmlNodePtr, oldchildobj);

	if (!nodep->children) {
		RETURN_FALSE;
	}

	stricterror = dom_get_strict_error(intern->document);

	if (dom_node_is_read_only(nodep) == SUCCESS ||
		(newchild->parent != NULL && dom_node_is_read_only(newchild->parent) == SUCCESS)) {
		php_dom_throw_error(NO_MODIFICATION_ALLOWED_ERR, stricterror);
		RETURN_FALSE;
	}

	if (newchild->doc != nodep->doc && newchild->doc != NULL) {
		php_dom_throw_error(WRONG_DOCUMENT_ERR, stricterror);
		RETURN_FALSE;
	}

	if (dom_hierarchy(nodep, newchild) == FAILURE) {
		php_dom_throw_error(HIERARCHY_REQUEST_ERR, stricterror);
		RETURN_FALSE;
	}

	if (oldchild->parent != nodep) {
		php_dom_throw_error(NOT_FOUND_ERR, stricterror);
		RETURN_FALSE;
	}

	if (newchild->type == XML_DOCUMENT_FRAG_NODE) {
		xmlNodePtr prevsib, nextsib;
		prevsib = oldchild->prev;
		nextsib = oldchild->next;

		xmlUnlinkNode(oldchild);

<<<<<<< HEAD
		newchild = _php_dom_insert_fragment(nodep, prevsib, nextsib, newchild, intern, newchildobj);
		if (newchild) {
=======
			newchild = _php_dom_insert_fragment(nodep, prevsib, nextsib, newchild, intern, newchildobj);
			if (newchild) {
				dom_reconcile_ns(nodep->doc, newchild);
			}
		} else if (oldchild != newchild) {
			xmlDtdPtr intSubset = xmlGetIntSubset(nodep->doc);
			replacedoctype = (intSubset == (xmlDtd *) oldchild);

			if (newchild->doc == NULL && nodep->doc != NULL) {
				xmlSetTreeDoc(newchild, nodep->doc);
				newchildobj->document = intern->document;
				php_libxml_increment_doc_ref((php_libxml_node_object *)newchildobj, NULL);
			}

			xmlReplaceNode(oldchild, newchild);
>>>>>>> 6027d441
			dom_reconcile_ns(nodep->doc, newchild);

			if (replacedoctype) {
				nodep->doc->intSubset = (xmlDtd *) newchild;
			}
		}
	} else if (oldchild != newchild) {
		if (newchild->doc == NULL && nodep->doc != NULL) {
			xmlSetTreeDoc(newchild, nodep->doc);
			newchildobj->document = intern->document;
			php_libxml_increment_doc_ref((php_libxml_node_object *)newchildobj, NULL);
		}
		xmlReplaceNode(oldchild, newchild);
		dom_reconcile_ns(nodep->doc, newchild);
	}
	DOM_RET_OBJ(oldchild, &ret, intern);
}
/* }}} end dom_node_replace_child */

/* {{{ URL: http://www.w3.org/TR/2003/WD-DOM-Level-3-Core-20030226/DOM3-Core.html#core-ID-1734834066
Since:
*/
PHP_METHOD(DOMNode, removeChild)
{
	zval *id, *node;
	xmlNodePtr child, nodep;
	dom_object *intern, *childobj;
	int ret, stricterror;

	id = ZEND_THIS;
	if (zend_parse_parameters(ZEND_NUM_ARGS(), "O", &node, dom_node_class_entry) == FAILURE) {
		RETURN_THROWS();
	}

	DOM_GET_OBJ(nodep, id, xmlNodePtr, intern);

	if (dom_node_children_valid(nodep) == FAILURE) {
		RETURN_FALSE;
	}

	DOM_GET_OBJ(child, node, xmlNodePtr, childobj);

	stricterror = dom_get_strict_error(intern->document);

	if (dom_node_is_read_only(nodep) == SUCCESS ||
		(child->parent != NULL && dom_node_is_read_only(child->parent) == SUCCESS)) {
		php_dom_throw_error(NO_MODIFICATION_ALLOWED_ERR, stricterror);
		RETURN_FALSE;
	}

	if (!nodep->children || child->parent != nodep) {
		php_dom_throw_error(NOT_FOUND_ERR, stricterror);
		RETURN_FALSE;
	}

	xmlUnlinkNode(child);
	DOM_RET_OBJ(child, &ret, intern);
}
/* }}} end dom_node_remove_child */

/* {{{ URL: http://www.w3.org/TR/2003/WD-DOM-Level-3-Core-20030226/DOM3-Core.html#core-ID-184E7107
Since:
*/
PHP_METHOD(DOMNode, appendChild)
{
	zval *id, *node;
	xmlNodePtr child, nodep, new_child = NULL;
	dom_object *intern, *childobj;
	int ret, stricterror;

	id = ZEND_THIS;
	if (zend_parse_parameters(ZEND_NUM_ARGS(), "O", &node, dom_node_class_entry) == FAILURE) {
		RETURN_THROWS();
	}

	DOM_GET_OBJ(nodep, id, xmlNodePtr, intern);

	if (dom_node_children_valid(nodep) == FAILURE) {
		RETURN_FALSE;
	}

	DOM_GET_OBJ(child, node, xmlNodePtr, childobj);

	stricterror = dom_get_strict_error(intern->document);

	if (dom_node_is_read_only(nodep) == SUCCESS ||
		(child->parent != NULL && dom_node_is_read_only(child->parent) == SUCCESS)) {
		php_dom_throw_error(NO_MODIFICATION_ALLOWED_ERR, stricterror);
		RETURN_FALSE;
	}

	if (dom_hierarchy(nodep, child) == FAILURE) {
		php_dom_throw_error(HIERARCHY_REQUEST_ERR, stricterror);
		RETURN_FALSE;
	}

	if (!(child->doc == NULL || child->doc == nodep->doc)) {
		php_dom_throw_error(WRONG_DOCUMENT_ERR, stricterror);
		RETURN_FALSE;
	}

	if (child->type == XML_DOCUMENT_FRAG_NODE && child->children == NULL) {
		/* TODO Drop Warning? */
		php_error_docref(NULL, E_WARNING, "Document Fragment is empty");
		RETURN_FALSE;
	}

	if (child->doc == NULL && nodep->doc != NULL) {
		childobj->document = intern->document;
		php_libxml_increment_doc_ref((php_libxml_node_object *)childobj, NULL);
	}

	if (child->parent != NULL){
		xmlUnlinkNode(child);
	}

	if (child->type == XML_TEXT_NODE && nodep->last != NULL && nodep->last->type == XML_TEXT_NODE) {
		child->parent = nodep;
		if (child->doc == NULL) {
			xmlSetTreeDoc(child, nodep->doc);
		}
		new_child = child;
		if (nodep->children == NULL) {
			nodep->children = child;
			nodep->last = child;
		} else {
			child = nodep->last;
			child->next = new_child;
			new_child->prev = child;
			nodep->last = new_child;
		}
	} else 	if (child->type == XML_ATTRIBUTE_NODE) {
		xmlAttrPtr lastattr;

		if (child->ns == NULL)
			lastattr = xmlHasProp(nodep, child->name);
		else
			lastattr = xmlHasNsProp(nodep, child->name, child->ns->href);
		if (lastattr != NULL && lastattr->type != XML_ATTRIBUTE_DECL) {
			if (lastattr != (xmlAttrPtr) child) {
				xmlUnlinkNode((xmlNodePtr) lastattr);
				php_libxml_node_free_resource((xmlNodePtr) lastattr);
			}
		}
	} else if (child->type == XML_DOCUMENT_FRAG_NODE) {
		new_child = _php_dom_insert_fragment(nodep, nodep->last, NULL, child, intern, childobj);
	}

	if (new_child == NULL) {
		new_child = xmlAddChild(nodep, child);
		if (new_child == NULL) {
			// TODO Convert to Error?
			php_error_docref(NULL, E_WARNING, "Couldn't append node");
			RETURN_FALSE;
		}
	}

	dom_reconcile_ns(nodep->doc, new_child);

	DOM_RET_OBJ(new_child, &ret, intern);
}
/* }}} end dom_node_append_child */

/* {{{ URL: http://www.w3.org/TR/2003/WD-DOM-Level-3-Core-20030226/DOM3-Core.html#core-ID-810594187
Since:
*/
PHP_METHOD(DOMNode, hasChildNodes)
{
	zval *id;
	xmlNode *nodep;
	dom_object *intern;

	id = ZEND_THIS;
	if (zend_parse_parameters_none() == FAILURE) {
		RETURN_THROWS();
	}

	DOM_GET_OBJ(nodep, id, xmlNodePtr, intern);

	if (dom_node_children_valid(nodep) == FAILURE) {
		RETURN_FALSE;
	}

	if (nodep->children) {
		RETURN_TRUE;
	} else {
		RETURN_FALSE;
	}
}
/* }}} end dom_node_has_child_nodes */

/* {{{ URL: http://www.w3.org/TR/2003/WD-DOM-Level-3-Core-20030226/DOM3-Core.html#core-ID-3A0ED0A4
Since:
*/
PHP_METHOD(DOMNode, cloneNode)
{
	zval *id;
	xmlNode *n, *node;
	int ret;
	dom_object *intern;
	bool recursive = 0;

	id = ZEND_THIS;
	if (zend_parse_parameters(ZEND_NUM_ARGS(), "|b", &recursive) == FAILURE) {
		RETURN_THROWS();
	}

	DOM_GET_OBJ(n, id, xmlNodePtr, intern);

	node = xmlDocCopyNode(n, n->doc, recursive);

	if (!node) {
		RETURN_FALSE;
	}

	/* When deep is false Element nodes still require the attributes
	Following taken from libxml as xmlDocCopyNode doesn't do this */
	if (n->type == XML_ELEMENT_NODE && recursive == 0) {
		if (n->nsDef != NULL) {
			node->nsDef = xmlCopyNamespaceList(n->nsDef);
		}
		if (n->ns != NULL) {
			xmlNsPtr ns;
			ns = xmlSearchNs(n->doc, node, n->ns->prefix);
			if (ns == NULL) {
				ns = xmlSearchNs(n->doc, n, n->ns->prefix);
				if (ns != NULL) {
					xmlNodePtr root = node;

					while (root->parent != NULL) {
						root = root->parent;
					}
					node->ns = xmlNewNs(root, ns->href, ns->prefix);
				}
			} else {
				node->ns = ns;
			}
		}
		if (n->properties != NULL) {
			node->properties = xmlCopyPropList(node, n->properties);
		}
	}

	/* If document cloned we want a new document proxy */
	if (node->doc != n->doc) {
		intern = NULL;
	}

	DOM_RET_OBJ(node, &ret, intern);
}
/* }}} end dom_node_clone_node */

/* {{{ URL: http://www.w3.org/TR/2003/WD-DOM-Level-3-Core-20030226/DOM3-Core.html#core-ID-normalize
Since:
*/
PHP_METHOD(DOMNode, normalize)
{
	zval *id;
	xmlNode *nodep;
	dom_object *intern;

	id = ZEND_THIS;
	if (zend_parse_parameters_none() == FAILURE) {
		RETURN_THROWS();
	}

	DOM_GET_OBJ(nodep, id, xmlNodePtr, intern);

	dom_normalize(nodep);

}
/* }}} end dom_node_normalize */

/* {{{ URL: http://www.w3.org/TR/2003/WD-DOM-Level-3-Core-20030226/DOM3-Core.html#core-Level-2-Core-Node-supports
Since: DOM Level 2
*/
PHP_METHOD(DOMNode, isSupported)
{
	zend_string *feature, *version;

	if (zend_parse_parameters(ZEND_NUM_ARGS(), "SS", &feature, &version) == FAILURE) {
		RETURN_THROWS();
	}

	RETURN_BOOL(dom_has_feature(feature, version));
}
/* }}} end dom_node_is_supported */

/* {{{ URL: http://www.w3.org/TR/2003/WD-DOM-Level-3-Core-20030226/DOM3-Core.html#core-ID-NodeHasAttrs
Since: DOM Level 2
*/
PHP_METHOD(DOMNode, hasAttributes)
{
	zval *id;
	xmlNode *nodep;
	dom_object *intern;

	id = ZEND_THIS;
	if (zend_parse_parameters_none() == FAILURE) {
		RETURN_THROWS();
	}

	DOM_GET_OBJ(nodep, id, xmlNodePtr, intern);

	if (nodep->type != XML_ELEMENT_NODE)
		RETURN_FALSE;

	if (nodep->properties) {
		RETURN_TRUE;
	} else {
		RETURN_FALSE;
	}
}
/* }}} end dom_node_has_attributes */

/* {{{ URL: http://www.w3.org/TR/2003/WD-DOM-Level-3-Core-20030226/DOM3-Core.html#Node3-isSameNode
Since: DOM Level 3
*/
PHP_METHOD(DOMNode, isSameNode)
{
	zval *id, *node;
	xmlNodePtr nodeotherp, nodep;
	dom_object *intern, *nodeotherobj;

	id = ZEND_THIS;
	if (zend_parse_parameters(ZEND_NUM_ARGS(), "O", &node, dom_node_class_entry) == FAILURE) {
		RETURN_THROWS();
	}

	DOM_GET_OBJ(nodep, id, xmlNodePtr, intern);

	DOM_GET_OBJ(nodeotherp, node, xmlNodePtr, nodeotherobj);

	if (nodep == nodeotherp) {
		RETURN_TRUE;
	} else {
		RETURN_FALSE;
	}
}
/* }}} end dom_node_is_same_node */

/* {{{ URL: http://www.w3.org/TR/2003/WD-DOM-Level-3-Core-20030226/DOM3-Core.html#Node3-lookupNamespacePrefix
Since: DOM Level 3
*/
PHP_METHOD(DOMNode, lookupPrefix)
{
	zval *id;
	xmlNodePtr nodep, lookupp = NULL;
	dom_object *intern;
	xmlNsPtr nsptr;
	size_t uri_len = 0;
	char *uri;

	id = ZEND_THIS;
	if (zend_parse_parameters(ZEND_NUM_ARGS(), "s", &uri, &uri_len) == FAILURE) {
		RETURN_THROWS();
	}

	DOM_GET_OBJ(nodep, id, xmlNodePtr, intern);

	if (uri_len > 0) {
		switch (nodep->type) {
			case XML_ELEMENT_NODE:
				lookupp = nodep;
				break;
			case XML_DOCUMENT_NODE:
			case XML_HTML_DOCUMENT_NODE:
				lookupp = xmlDocGetRootElement((xmlDocPtr) nodep);
				break;
			case XML_ENTITY_NODE :
			case XML_NOTATION_NODE:
			case XML_DOCUMENT_FRAG_NODE:
			case XML_DOCUMENT_TYPE_NODE:
			case XML_DTD_NODE:
				RETURN_NULL();
				break;
			default:
				lookupp =  nodep->parent;
		}

		if (lookupp != NULL) {
			nsptr = xmlSearchNsByHref(lookupp->doc, lookupp, (xmlChar *) uri);
			if (nsptr && nsptr->prefix != NULL) {
				RETURN_STRING((char *) nsptr->prefix);
			}
		}
	}

	RETURN_NULL();
}
/* }}} end dom_node_lookup_prefix */

/* {{{ URL: http://www.w3.org/TR/DOM-Level-3-Core/core.html#Node3-isDefaultNamespace
Since: DOM Level 3
*/
PHP_METHOD(DOMNode, isDefaultNamespace)
{
	zval *id;
	xmlNodePtr nodep;
	dom_object *intern;
	xmlNsPtr nsptr;
	size_t uri_len = 0;
	char *uri;

	id = ZEND_THIS;
	if (zend_parse_parameters(ZEND_NUM_ARGS(), "s", &uri, &uri_len) == FAILURE) {
		RETURN_THROWS();
	}

	DOM_GET_OBJ(nodep, id, xmlNodePtr, intern);
	if (nodep->type == XML_DOCUMENT_NODE || nodep->type == XML_HTML_DOCUMENT_NODE) {
		nodep = xmlDocGetRootElement((xmlDocPtr) nodep);
	}

	if (nodep && uri_len > 0) {
		nsptr = xmlSearchNs(nodep->doc, nodep, NULL);
		if (nsptr && xmlStrEqual(nsptr->href, (xmlChar *) uri)) {
			RETURN_TRUE;
		}
	}

	RETURN_FALSE;
}
/* }}} end dom_node_is_default_namespace */

/* {{{ URL: http://www.w3.org/TR/DOM-Level-3-Core/core.html#Node3-lookupNamespaceURI
Since: DOM Level 3
*/
PHP_METHOD(DOMNode, lookupNamespaceURI)
{
	zval *id;
	xmlNodePtr nodep;
	dom_object *intern;
	xmlNsPtr nsptr;
	size_t prefix_len;
	char *prefix;

	id = ZEND_THIS;
	if (zend_parse_parameters(ZEND_NUM_ARGS(), "s!", &prefix, &prefix_len) == FAILURE) {
		RETURN_THROWS();
	}

	DOM_GET_OBJ(nodep, id, xmlNodePtr, intern);
	if (nodep->type == XML_DOCUMENT_NODE || nodep->type == XML_HTML_DOCUMENT_NODE) {
		nodep = xmlDocGetRootElement((xmlDocPtr) nodep);
		if (nodep == NULL) {
			RETURN_NULL();
		}
	}

	nsptr = xmlSearchNs(nodep->doc, nodep, (xmlChar *) prefix);
	if (nsptr && nsptr->href != NULL) {
		RETURN_STRING((char *) nsptr->href);
	}

	RETURN_NULL();
}
/* }}} end dom_node_lookup_namespace_uri */

static void dom_canonicalization(INTERNAL_FUNCTION_PARAMETERS, int mode) /* {{{ */
{
	zval *id;
	zval *xpath_array=NULL, *ns_prefixes=NULL;
	xmlNodePtr nodep;
	xmlDocPtr docp;
	xmlNodeSetPtr nodeset = NULL;
	dom_object *intern;
	bool exclusive=0, with_comments=0;
	xmlChar **inclusive_ns_prefixes = NULL;
	char *file = NULL;
	int ret = -1;
	size_t file_len = 0;
	xmlOutputBufferPtr buf;
	xmlXPathContextPtr ctxp=NULL;
	xmlXPathObjectPtr xpathobjp=NULL;

	id = ZEND_THIS;
	if (mode == 0) {
		if (zend_parse_parameters(ZEND_NUM_ARGS(),
			"|bba!a!", &exclusive, &with_comments,
			&xpath_array, &ns_prefixes) == FAILURE) {
			RETURN_THROWS();
		}
	} else {
		if (zend_parse_parameters(ZEND_NUM_ARGS(),
			"s|bba!a!", &file, &file_len, &exclusive,
			&with_comments, &xpath_array, &ns_prefixes) == FAILURE) {
			RETURN_THROWS();
		}
	}

	DOM_GET_OBJ(nodep, id, xmlNodePtr, intern);

	docp = nodep->doc;

	if (! docp) {
		zend_throw_error(NULL, "Node must be associated with a document");
		RETURN_THROWS();
	}

	if (xpath_array == NULL) {
		if (nodep->type != XML_DOCUMENT_NODE) {
			ctxp = xmlXPathNewContext(docp);
			ctxp->node = nodep;
			xpathobjp = xmlXPathEvalExpression((xmlChar *) "(.//. | .//@* | .//namespace::*)", ctxp);
			ctxp->node = NULL;
			if (xpathobjp && xpathobjp->type == XPATH_NODESET) {
				nodeset = xpathobjp->nodesetval;
			} else {
				if (xpathobjp) {
					xmlXPathFreeObject(xpathobjp);
				}
				xmlXPathFreeContext(ctxp);
				zend_throw_error(NULL, "XPath query did not return a nodeset");
				RETURN_THROWS();
			}
		}
	} else {
		/*xpath query from xpath_array */
		HashTable *ht = Z_ARRVAL_P(xpath_array);
		zval *tmp;
		char *xquery;

		tmp = zend_hash_str_find(ht, "query", sizeof("query")-1);
		if (!tmp) {
			/* if mode == 0 then $xpath arg is 3, if mode == 1 then $xpath is 4 */
			zend_argument_value_error(3 + mode, "must have a \"query\" key");
			RETURN_THROWS();
		}
		if (Z_TYPE_P(tmp) != IS_STRING) {
			/* if mode == 0 then $xpath arg is 3, if mode == 1 then $xpath is 4 */
			zend_argument_type_error(3 + mode, "\"query\" option must be a string, %s given", zend_zval_type_name(tmp));
			RETURN_THROWS();
		}
		xquery = Z_STRVAL_P(tmp);

		ctxp = xmlXPathNewContext(docp);
		ctxp->node = nodep;

		tmp = zend_hash_str_find(ht, "namespaces", sizeof("namespaces")-1);
		if (tmp && Z_TYPE_P(tmp) == IS_ARRAY) {
			zval *tmpns;
			zend_string *prefix;

			ZEND_HASH_FOREACH_STR_KEY_VAL(Z_ARRVAL_P(tmp), prefix, tmpns) {
				if (Z_TYPE_P(tmpns) == IS_STRING) {
					if (prefix) {
						xmlXPathRegisterNs(ctxp, (xmlChar *) ZSTR_VAL(prefix), (xmlChar *) Z_STRVAL_P(tmpns));
					}
				}
			} ZEND_HASH_FOREACH_END();
		}

		xpathobjp = xmlXPathEvalExpression((xmlChar *) xquery, ctxp);
		ctxp->node = NULL;
		if (xpathobjp && xpathobjp->type == XPATH_NODESET) {
			nodeset = xpathobjp->nodesetval;
		} else {
			if (xpathobjp) {
				xmlXPathFreeObject(xpathobjp);
			}
			xmlXPathFreeContext(ctxp);
			zend_throw_error(NULL, "XPath query did not return a nodeset");
			RETURN_THROWS();
		}
	}

	if (ns_prefixes != NULL) {
		if (exclusive) {
			zval *tmpns;
			int nscount = 0;

			inclusive_ns_prefixes = safe_emalloc(zend_hash_num_elements(Z_ARRVAL_P(ns_prefixes)) + 1,
				sizeof(xmlChar *), 0);
			ZEND_HASH_FOREACH_VAL(Z_ARRVAL_P(ns_prefixes), tmpns) {
				if (Z_TYPE_P(tmpns) == IS_STRING) {
					inclusive_ns_prefixes[nscount++] = (xmlChar *) Z_STRVAL_P(tmpns);
				}
			} ZEND_HASH_FOREACH_END();
			inclusive_ns_prefixes[nscount] = NULL;
		} else {
			php_error_docref(NULL, E_NOTICE,
				"Inclusive namespace prefixes only allowed in exclusive mode.");
		}
	}

	if (mode == 1) {
		buf = xmlOutputBufferCreateFilename(file, NULL, 0);
	} else {
		buf = xmlAllocOutputBuffer(NULL);
	}

	if (buf != NULL) {
		ret = xmlC14NDocSaveTo(docp, nodeset, exclusive, inclusive_ns_prefixes,
			with_comments, buf);
	}

	if (inclusive_ns_prefixes != NULL) {
		efree(inclusive_ns_prefixes);
	}
	if (xpathobjp != NULL) {
		xmlXPathFreeObject(xpathobjp);
	}
	if (ctxp != NULL) {
		xmlXPathFreeContext(ctxp);
	}

	if (buf == NULL || ret < 0) {
		RETVAL_FALSE;
	} else {
		if (mode == 0) {
#ifdef LIBXML2_NEW_BUFFER
			ret = xmlOutputBufferGetSize(buf);
#else
			ret = buf->buffer->use;
#endif
			if (ret > 0) {
#ifdef LIBXML2_NEW_BUFFER
				RETVAL_STRINGL((char *) xmlOutputBufferGetContent(buf), ret);
#else
				RETVAL_STRINGL((char *) buf->buffer->content, ret);
#endif
			} else {
				RETVAL_EMPTY_STRING();
			}
		}
	}

	if (buf) {
		int bytes;

		bytes = xmlOutputBufferClose(buf);
		if (mode == 1 && (ret >= 0)) {
			RETURN_LONG(bytes);
		}
	}
}
/* }}} */

/* {{{ Canonicalize nodes to a string */
PHP_METHOD(DOMNode, C14N)
{
	dom_canonicalization(INTERNAL_FUNCTION_PARAM_PASSTHRU, 0);
}
/* }}} */

/* {{{ Canonicalize nodes to a file */
PHP_METHOD(DOMNode, C14NFile)
{
	dom_canonicalization(INTERNAL_FUNCTION_PARAM_PASSTHRU, 1);
}
/* }}} */

/* {{{ Gets an xpath for a node */
PHP_METHOD(DOMNode, getNodePath)
{
	zval *id;
	xmlNode *nodep;
	dom_object *intern;
	char *value;

	if (zend_parse_parameters_none() == FAILURE) {
		RETURN_THROWS();
	}

	DOM_GET_THIS_OBJ(nodep, id, xmlNodePtr, intern);

	value = (char *) xmlGetNodePath(nodep);
	if (value == NULL) {
		/* TODO Research if can return empty string */
		RETURN_NULL();
	} else {
		RETVAL_STRING(value);
		xmlFree(value);
	}
}
/* }}} */

/* {{{ Gets line number for a node */
PHP_METHOD(DOMNode, getLineNo)
{
	zval *id;
	xmlNode *nodep;
	dom_object *intern;

	if (zend_parse_parameters_none() == FAILURE) {
		RETURN_THROWS();
	}

	DOM_GET_THIS_OBJ(nodep, id, xmlNodePtr, intern);

	RETURN_LONG(xmlGetLineNo(nodep));
}
/* }}} */

#endif<|MERGE_RESOLUTION|>--- conflicted
+++ resolved
@@ -20,7 +20,6 @@
 #endif
 
 #include "php.h"
-
 #if defined(HAVE_LIBXML) && defined(HAVE_DOM)
 #include "php_dom.h"
 
@@ -1003,12 +1002,8 @@
 	zval *id, *newnode, *oldnode;
 	xmlNodePtr newchild, oldchild, nodep;
 	dom_object *intern, *newchildobj, *oldchildobj;
-<<<<<<< HEAD
 	int stricterror;
-=======
-	int foundoldchild = 0, stricterror;
 	bool replacedoctype = false;
->>>>>>> 6027d441
 
 	int ret;
 
@@ -1060,33 +1055,14 @@
 
 		xmlUnlinkNode(oldchild);
 
-<<<<<<< HEAD
 		newchild = _php_dom_insert_fragment(nodep, prevsib, nextsib, newchild, intern, newchildobj);
 		if (newchild) {
-=======
-			newchild = _php_dom_insert_fragment(nodep, prevsib, nextsib, newchild, intern, newchildobj);
-			if (newchild) {
-				dom_reconcile_ns(nodep->doc, newchild);
-			}
-		} else if (oldchild != newchild) {
-			xmlDtdPtr intSubset = xmlGetIntSubset(nodep->doc);
-			replacedoctype = (intSubset == (xmlDtd *) oldchild);
-
-			if (newchild->doc == NULL && nodep->doc != NULL) {
-				xmlSetTreeDoc(newchild, nodep->doc);
-				newchildobj->document = intern->document;
-				php_libxml_increment_doc_ref((php_libxml_node_object *)newchildobj, NULL);
-			}
-
-			xmlReplaceNode(oldchild, newchild);
->>>>>>> 6027d441
 			dom_reconcile_ns(nodep->doc, newchild);
-
-			if (replacedoctype) {
-				nodep->doc->intSubset = (xmlDtd *) newchild;
-			}
 		}
 	} else if (oldchild != newchild) {
+		xmlDtdPtr intSubset = xmlGetIntSubset(nodep->doc);
+		replacedoctype = (intSubset == (xmlDtd *) oldchild);
+
 		if (newchild->doc == NULL && nodep->doc != NULL) {
 			xmlSetTreeDoc(newchild, nodep->doc);
 			newchildobj->document = intern->document;
@@ -1094,6 +1070,10 @@
 		}
 		xmlReplaceNode(oldchild, newchild);
 		dom_reconcile_ns(nodep->doc, newchild);
+
+		if (replacedoctype) {
+			nodep->doc->intSubset = (xmlDtd *) newchild;
+		}
 	}
 	DOM_RET_OBJ(oldchild, &ret, intern);
 }
