--- conflicted
+++ resolved
@@ -342,18 +342,11 @@
 		case XML_COMMENT_NODE:
 		case XML_CDATA_SECTION_NODE:
 		case XML_PI_NODE:
-<<<<<<< HEAD
 			{
 				zend_string *str = zval_get_string(newval);
 				xmlNodeSetContentLen(nodep, str->val, str->len + 1);
 				zend_string_release(str);
 				break;
-=======
-			convert_to_string_copy(newval, value_copy);
-			xmlNodeSetContentLen(nodep, Z_STRVAL_P(newval), Z_STRLEN_P(newval) + 1);
-			if (newval == &value_copy) {
-				zval_dtor(newval);
->>>>>>> f54451cf
 			}
 		default:
 			break;
@@ -727,13 +720,8 @@
 					nsnode = xmlDocGetRootElement(nodep->doc);
 				}
 			}
-<<<<<<< HEAD
 			str = zval_get_string(newval);
 			prefix = str->val;
-=======
-			convert_to_string_copy(newval, value_copy);
-			prefix = Z_STRVAL_P(newval);
->>>>>>> f54451cf
 			if (nsnode && nodep->ns != NULL && !xmlStrEqual(nodep->ns->prefix, (xmlChar *)prefix)) {
 				strURI = (char *) nodep->ns->href;
 				if (strURI == NULL || 
@@ -858,7 +846,7 @@
 int dom_node_text_content_write(dom_object *obj, zval *newval TSRMLS_DC)
 {
 	xmlNode *nodep = dom_object_get_node(obj);
-	zval value_copy;
+	zend_string *str;
 	xmlChar *enc_str;
 
 	if (nodep == NULL) {
@@ -866,13 +854,11 @@
 		return FAILURE;
 	}
 
-	convert_to_string_copy(newval, value_copy);
-	enc_str = xmlEncodeEntitiesReentrant(nodep->doc, Z_STRVAL_P(newval));
+	str = zval_get_string(newval);
+	enc_str = xmlEncodeEntitiesReentrant(nodep->doc, str->val);
 	xmlNodeSetContent(nodep, enc_str);
 	xmlFree(enc_str);
-	if (newval == &value_copy) {
-		zval_dtor(newval);
-	}
+	zend_string_release(str);
 
 	return SUCCESS;
 }
