/*
   +----------------------------------------------------------------------+
   | Copyright (c) The PHP Group                                          |
   +----------------------------------------------------------------------+
   | This source file is subject to version 3.01 of the PHP license,      |
   | that is bundled with this package in the file LICENSE, and is        |
   | available through the world-wide-web at the following url:           |
   | https://www.php.net/license/3_01.txt                                 |
   | If you did not receive a copy of the PHP license and are unable to   |
   | obtain it through the world-wide-web, please send a note to          |
   | license@php.net so we can mail you a copy immediately.               |
   +----------------------------------------------------------------------+
   | Authors: Christian Stocker <chregu@php.net>                          |
   |          Rob Richards <rrichards@php.net>                            |
   +----------------------------------------------------------------------+
*/

#ifdef HAVE_CONFIG_H
#include <config.h>
#endif

#include "php.h"
#if defined(HAVE_LIBXML) && defined(HAVE_DOM)
#include "php_dom.h"
#include "namespace_compat.h"
#include "private_data.h"
#include "internal_helpers.h"
#include "dom_properties.h"

/*
* class DOMNode
*
* URL: https://www.w3.org/TR/2003/WD-DOM-Level-3-Core-20030226/DOM3-Core.html#core-ID-1950641247
* Since:
*/

zend_string *dom_node_concatenated_name_helper(size_t name_len, const char *name, size_t prefix_len, const char *prefix)
{
	/* prefix_len can't overflow because it would need to occupy the entire address space */
	zend_string *str = zend_string_safe_alloc(1, name_len, prefix_len + 1, false);
	memcpy(ZSTR_VAL(str), prefix, prefix_len);
	ZSTR_VAL(str)[prefix_len] = ':';
	memcpy(ZSTR_VAL(str) + prefix_len + 1, name, name_len + 1 /* include \0 */);
	return str;
}

zend_string *dom_node_get_node_name_attribute_or_element(const xmlNode *nodep, bool uppercase)
{
	zend_string *ret;
	size_t name_len = strlen((const char *) nodep->name);
	if (nodep->ns != NULL && nodep->ns->prefix != NULL) {
		ret = dom_node_concatenated_name_helper(name_len, (const char *) nodep->name, strlen((const char *) nodep->ns->prefix), (const char *) nodep->ns->prefix);
	} else {
		ret = zend_string_init((const char *) nodep->name, name_len, false);
	}
	if (uppercase) {
		zend_str_toupper(ZSTR_VAL(ret), ZSTR_LEN(ret));
	}
	return ret;
}

bool php_dom_is_node_connected(const xmlNode *node)
{
	ZEND_ASSERT(node != NULL);
	do {
		if (node->type == XML_DOCUMENT_NODE || node->type == XML_HTML_DOCUMENT_NODE) {
			return true;
		}
		node = node->parent;
	} while (node != NULL);
	return false;
}

/* {{{ nodeName	string
readonly=yes
URL: http://www.w3.org/TR/2003/WD-DOM-Level-3-Core-20030226/DOM3-Core.html#core-ID-F68D095
Modern spec URL: https://dom.spec.whatwg.org/#dom-node-nodename
Since:
*/
zend_result dom_node_node_name_read(dom_object *obj, zval *retval)
{
	DOM_PROP_NODE(xmlNodePtr, nodep, obj);

	bool uppercase = false;

	switch (nodep->type) {
		case XML_ELEMENT_NODE:
			uppercase = php_dom_follow_spec_intern(obj) && php_dom_ns_is_html_and_document_is_html(nodep);
			ZEND_FALLTHROUGH;
		case XML_ATTRIBUTE_NODE:
			ZVAL_NEW_STR(retval, dom_node_get_node_name_attribute_or_element(nodep, uppercase));
			break;
		case XML_NAMESPACE_DECL: {
			xmlNsPtr ns = nodep->ns;
			if (ns != NULL && ns->prefix) {
				zend_string *str = dom_node_concatenated_name_helper(strlen((const char *) ns->prefix), (const char *) ns->prefix, strlen("xmlns"), "xmlns");
				ZVAL_NEW_STR(retval, str);
			} else {
				ZVAL_STRING(retval, (const char *) nodep->name);
			}
			break;
		}
		case XML_DOCUMENT_TYPE_NODE:
		case XML_DTD_NODE:
		case XML_PI_NODE:
		case XML_ENTITY_DECL:
		case XML_ENTITY_REF_NODE:
		case XML_NOTATION_NODE:
			ZVAL_STRING(retval, (char *) nodep->name);
			break;
		case XML_CDATA_SECTION_NODE:
			ZVAL_STRING(retval, "#cdata-section");
			break;
		case XML_COMMENT_NODE:
			ZVAL_STRING(retval, "#comment");
			break;
		case XML_HTML_DOCUMENT_NODE:
		case XML_DOCUMENT_NODE:
			ZVAL_STRING(retval, "#document");
			break;
		case XML_DOCUMENT_FRAG_NODE:
			ZVAL_STRING(retval, "#document-fragment");
			break;
		case XML_TEXT_NODE:
			ZVAL_STRING(retval, "#text");
			break;
		EMPTY_SWITCH_DEFAULT_CASE();
	}

	return SUCCESS;
}

/* }}} */

/* {{{ nodeValue	string
URL: http://www.w3.org/TR/2003/WD-DOM-Level-3-Core-20030226/DOM3-Core.html#core-ID-F68D080
Modern spec URL: https://dom.spec.whatwg.org/#dom-node-nodevalue
Since:
*/
zend_result dom_node_node_value_read(dom_object *obj, zval *retval)
{
	DOM_PROP_NODE(xmlNodePtr, nodep, obj);

	/* Access to Element node is implemented as a convenience method */
	switch (nodep->type) {
		case XML_ELEMENT_NODE: {
			if (php_dom_follow_spec_intern(obj)) {
				ZVAL_NULL(retval);
				break;
			}
			ZEND_FALLTHROUGH;
		}
		case XML_ATTRIBUTE_NODE:
		case XML_TEXT_NODE:
		case XML_COMMENT_NODE:
		case XML_CDATA_SECTION_NODE:
		case XML_PI_NODE:
			php_dom_get_content_into_zval(nodep, retval, true);
			break;
		case XML_NAMESPACE_DECL: {
			char *str = (char *) xmlNodeGetContent(nodep->children);
			if (str != NULL) {
				ZVAL_STRING(retval, str);
				xmlFree(str);
			} else {
				ZVAL_NULL(retval);
			}
			break;
		}
		default:
			ZVAL_NULL(retval);
			break;
	}

	return SUCCESS;
}

zend_result dom_node_node_value_write(dom_object *obj, zval *newval)
{
	DOM_PROP_NODE(xmlNodePtr, nodep, obj);

	/* Cannot fail because the type is either null or a string. */
	zend_string *str = zval_get_string(newval);

	/* Access to Element node is implemented as a convenience method */
	switch (nodep->type) {
		case XML_ATTRIBUTE_NODE:
			dom_attr_value_will_change(obj, (xmlAttrPtr) nodep);
			if (php_dom_follow_spec_intern(obj)) {
				dom_remove_all_children(nodep);
				xmlAddChild(nodep, xmlNewTextLen(BAD_CAST ZSTR_VAL(str), ZSTR_LEN(str)));
				break;
			}
			ZEND_FALLTHROUGH;
		case XML_ELEMENT_NODE:
			dom_remove_all_children(nodep);
			ZEND_FALLTHROUGH;
		case XML_TEXT_NODE:
		case XML_COMMENT_NODE:
		case XML_CDATA_SECTION_NODE:
		case XML_PI_NODE:
			xmlNodeSetContentLen(nodep, BAD_CAST ZSTR_VAL(str), ZSTR_LEN(str));
			break;
		default:
			break;
	}

	php_libxml_invalidate_node_list_cache(obj->document);

	zend_string_release_ex(str, 0);
	return SUCCESS;
}

/* }}} */

/* {{{ nodeType	int
readonly=yes
URL: http://www.w3.org/TR/2003/WD-DOM-Level-3-Core-20030226/DOM3-Core.html#core-ID-111237558
Since:
*/
zend_result dom_node_node_type_read(dom_object *obj, zval *retval)
{
	DOM_PROP_NODE(xmlNodePtr, nodep, obj);

	/* Specs dictate that they are both type XML_DOCUMENT_TYPE_NODE */
	if (nodep->type == XML_DTD_NODE) {
		ZVAL_LONG(retval, XML_DOCUMENT_TYPE_NODE);
	} else {
		ZVAL_LONG(retval, nodep->type);
	}

	return SUCCESS;
}

/* }}} */

static zend_result dom_node_parent_get(dom_object *obj, zval *retval, bool only_element)
{
	DOM_PROP_NODE(xmlNodePtr, nodep, obj);

	xmlNodePtr nodeparent = nodep->parent;
	if (!nodeparent || (only_element && nodeparent->type != XML_ELEMENT_NODE)) {
		ZVAL_NULL(retval);
		return SUCCESS;
	}

	php_dom_create_object(nodeparent, retval, obj);
	return SUCCESS;
}

/* {{{ parentNode	?DomNode
readonly=yes
URL: http://www.w3.org/TR/2003/WD-DOM-Level-3-Core-20030226/DOM3-Core.html#core-ID-1060184317
Since:
*/
zend_result dom_node_parent_node_read(dom_object *obj, zval *retval)
{
	return dom_node_parent_get(obj, retval, false);
}

/* }}} */

/* {{{ parentElement	?DomElement
readonly=yes
URL: https://dom.spec.whatwg.org/#parent-element
Since:
*/
zend_result dom_node_parent_element_read(dom_object *obj, zval *retval)
{
	return dom_node_parent_get(obj, retval, true);
}

/* }}} */

/* {{{ childNodes	DomNodeList
readonly=yes
URL: http://www.w3.org/TR/2003/WD-DOM-Level-3-Core-20030226/DOM3-Core.html#core-ID-1451460987
Since:
*/
zend_result dom_node_child_nodes_read(dom_object *obj, zval *retval)
{
	DOM_PROP_NODE(xmlNodePtr, nodep, obj);

	php_dom_create_iterator(retval, DOM_NODELIST, php_dom_follow_spec_intern(obj));
	dom_object *intern = Z_DOMOBJ_P(retval);
	dom_namednode_iter(obj, XML_ELEMENT_NODE, intern, NULL, NULL, 0, NULL, 0);

	return SUCCESS;
}
/* }}} */

/* {{{ firstChild DomNode
readonly=yes
URL: http://www.w3.org/TR/2003/WD-DOM-Level-3-Core-20030226/DOM3-Core.html#core-ID-169727388
Since:
*/
zend_result dom_node_first_child_read(dom_object *obj, zval *retval)
{
	DOM_PROP_NODE(xmlNodePtr, nodep, obj);

	xmlNodePtr first = NULL;
	if (dom_node_children_valid(nodep)) {
		first = nodep->children;
	}

	php_dom_create_nullable_object(first, retval, obj);
	return SUCCESS;
}

/* }}} */

/* {{{ lastChild	DomNode
readonly=yes
URL: http://www.w3.org/TR/2003/WD-DOM-Level-3-Core-20030226/DOM3-Core.html#core-ID-61AD09FB
Since:
*/
zend_result dom_node_last_child_read(dom_object *obj, zval *retval)
{
	DOM_PROP_NODE(xmlNodePtr, nodep, obj);

	xmlNodePtr last = NULL;
	if (dom_node_children_valid(nodep)) {
		last = nodep->last;
	}

	php_dom_create_nullable_object(last, retval, obj);
	return SUCCESS;
}

/* }}} */

/* {{{ previousSibling	DomNode
readonly=yes
URL: http://www.w3.org/TR/2003/WD-DOM-Level-3-Core-20030226/DOM3-Core.html#core-ID-640FB3C8
Since:
*/
zend_result dom_node_previous_sibling_read(dom_object *obj, zval *retval)
{
	DOM_PROP_NODE(xmlNodePtr, nodep, obj);

	xmlNodePtr prevsib = nodep->prev;

	php_dom_create_nullable_object(prevsib, retval, obj);
	return SUCCESS;
}

/* }}} */

/* {{{ nextSibling	DomNode
readonly=yes
URL: http://www.w3.org/TR/2003/WD-DOM-Level-3-Core-20030226/DOM3-Core.html#core-ID-6AC54C2F
Since:
*/
zend_result dom_node_next_sibling_read(dom_object *obj, zval *retval)
{
	DOM_PROP_NODE(xmlNodePtr, nodep, obj);

	xmlNodePtr nextsib = nodep->next;

	php_dom_create_nullable_object(nextsib, retval, obj);
	return SUCCESS;
}

/* }}} */

/* {{{ previousElementSibling	DomNode
readonly=yes
URL: http://www.w3.org/TR/2003/WD-DOM-Level-3-Core-20030226/DOM3-Core.html#core-ID-640FB3C8
Since:
*/
zend_result dom_node_previous_element_sibling_read(dom_object *obj, zval *retval)
{
	DOM_PROP_NODE(xmlNodePtr, nodep, obj);

	xmlNodePtr prevsib = nodep->prev;

	while (prevsib && prevsib->type != XML_ELEMENT_NODE) {
		prevsib = prevsib->prev;
	}

	php_dom_create_nullable_object(prevsib, retval, obj);
	return SUCCESS;
}

/* }}} */

/* {{{ nextElementSibling	DomNode
readonly=yes
URL: http://www.w3.org/TR/2003/WD-DOM-Level-3-Core-20030226/DOM3-Core.html#core-ID-6AC54C2F
Since:
*/
zend_result dom_node_next_element_sibling_read(dom_object *obj, zval *retval)
{
	DOM_PROP_NODE(xmlNodePtr, nodep, obj);

	xmlNodePtr nextsib = nodep->next;

	while (nextsib != NULL && nextsib->type != XML_ELEMENT_NODE) {
		nextsib = nextsib->next;
	}

	php_dom_create_nullable_object(nextsib, retval, obj);
	return SUCCESS;
}

/* }}} */

/* {{{ attributes	DomNamedNodeMap
readonly=yes
URL: http://www.w3.org/TR/2003/WD-DOM-Level-3-Core-20030226/DOM3-Core.html#core-ID-84CF096
Since:
*/
zend_result dom_node_attributes_read(dom_object *obj, zval *retval)
{
	DOM_PROP_NODE(xmlNodePtr, nodep, obj);

	if (nodep->type == XML_ELEMENT_NODE) {
		php_dom_create_iterator(retval, DOM_NAMEDNODEMAP, php_dom_follow_spec_intern(obj));
		dom_object *intern = Z_DOMOBJ_P(retval);
		dom_namednode_iter(obj, XML_ATTRIBUTE_NODE, intern, NULL, NULL, 0, NULL, 0);
	} else {
		ZVAL_NULL(retval);
	}

	return SUCCESS;
}

/* }}} */

/* {{{ isConnected	boolean
readonly=yes
URL: https://dom.spec.whatwg.org/#dom-node-isconnected
Since:
*/
zend_result dom_node_is_connected_read(dom_object *obj, zval *retval)
{
	DOM_PROP_NODE(xmlNodePtr, nodep, obj);
	ZVAL_BOOL(retval, php_dom_is_node_connected(nodep));
	return SUCCESS;
}
/* }}} */

/* {{{ ownerDocument	DomDocument
readonly=yes
URL: http://www.w3.org/TR/2003/WD-DOM-Level-3-Core-20030226/DOM3-Core.html#core-node-ownerDoc
Since:
*/
zend_result dom_node_owner_document_read(dom_object *obj, zval *retval)
{
	DOM_PROP_NODE(xmlNodePtr, nodep, obj);

	if (nodep->type == XML_DOCUMENT_NODE || nodep->type == XML_HTML_DOCUMENT_NODE) {
		ZVAL_NULL(retval);
		return SUCCESS;
	}

	xmlDocPtr docp = nodep->doc;
	if (!docp) {
		return FAILURE;
	}

	php_dom_create_object((xmlNodePtr) docp, retval, obj);
	return SUCCESS;
}

/* }}} */

/* {{{ namespaceUri	string
readonly=yes
URL: http://www.w3.org/TR/2003/WD-DOM-Level-3-Core-20030226/DOM3-Core.html#core-ID-NodeNSname
Since: DOM Level 2
*/
zend_result dom_node_namespace_uri_read(dom_object *obj, zval *retval)
{
	DOM_PROP_NODE(xmlNodePtr, nodep, obj);

	const char *str = NULL;
	switch (nodep->type) {
		case XML_ELEMENT_NODE:
		case XML_ATTRIBUTE_NODE:
		case XML_NAMESPACE_DECL:
			if (nodep->ns != NULL) {
				str = (const char *) nodep->ns->href;
			}
			break;
		default:
			str = NULL;
			break;
	}

	if (str != NULL) {
		ZVAL_STRING(retval, str);
	} else {
		ZVAL_NULL(retval);
	}

	return SUCCESS;
}

/* }}} */

/* {{{ prefix	string
readonly=no
URL: http://www.w3.org/TR/2003/WD-DOM-Level-3-Core-20030226/DOM3-Core.html#core-ID-NodeNSPrefix
Modern spec URL: https://dom.spec.whatwg.org/#concept-element-namespace-prefix
Since: DOM Level 2
*/
zend_result dom_node_prefix_read(dom_object *obj, zval *retval)
{
	DOM_PROP_NODE(xmlNodePtr, nodep, obj);

	const char *str = NULL;
	switch (nodep->type) {
		case XML_ELEMENT_NODE:
		case XML_ATTRIBUTE_NODE:
		case XML_NAMESPACE_DECL: {
			xmlNsPtr ns = nodep->ns;
			if (ns != NULL && ns->prefix) {
				str = (char *) ns->prefix;
			}
			break;
		}
		default:
			str = NULL;
			break;
	}

	if (str == NULL) {
		ZVAL_EMPTY_STRING(retval);
	} else {
		ZVAL_STRING(retval, str);
	}
	return SUCCESS;
}

zend_result dom_modern_node_prefix_read(dom_object *obj, zval *retval)
{
	DOM_PROP_NODE(xmlNodePtr, nodep, obj);

	xmlNsPtr ns = nodep->ns;
	if (ns != NULL && ns->prefix != NULL) {
		ZVAL_STRING(retval, (const char *) ns->prefix);
	} else {
		ZVAL_NULL(retval);
	}
	return SUCCESS;
}

zend_result dom_node_prefix_write(dom_object *obj, zval *newval)
{
	zend_string *prefix_str;
	xmlNode *nsnode = NULL;
	xmlNsPtr ns = NULL, curns;
	char *strURI;
	char *prefix;

	DOM_PROP_NODE(xmlNodePtr, nodep, obj);

	switch (nodep->type) {
		case XML_ELEMENT_NODE:
			nsnode = nodep;
			ZEND_FALLTHROUGH;
		case XML_ATTRIBUTE_NODE:
			if (nsnode == NULL) {
				nsnode = nodep->parent;
				if (nsnode == NULL) {
					nsnode = xmlDocGetRootElement(nodep->doc);
				}
			}
			/* Typed property, this is already a string */
			ZEND_ASSERT(Z_TYPE_P(newval) == IS_STRING);
			prefix_str = Z_STR_P(newval);

			prefix = ZSTR_VAL(prefix_str);
			if (*prefix == '\0') {
				/* The empty string namespace prefix does not exist.
				 * We should fall back to the default namespace in this case. */
				prefix = NULL;
			}
			if (nsnode && nodep->ns != NULL && !xmlStrEqual(nodep->ns->prefix, BAD_CAST prefix)) {
				strURI = (char *) nodep->ns->href;
				/* Validate namespace naming constraints */
				if (strURI == NULL ||
					(zend_string_equals_literal(prefix_str, "xml") && strcmp(strURI, (char *) XML_XML_NAMESPACE)) ||
					(nodep->type == XML_ATTRIBUTE_NODE && zend_string_equals_literal(prefix_str, "xmlns") &&
					 strcmp(strURI, DOM_XMLNS_NS_URI)) ||
					(nodep->type == XML_ATTRIBUTE_NODE && !strcmp((char *) nodep->name, "xmlns"))) {
					php_dom_throw_error(NAMESPACE_ERR, dom_get_strict_error(obj->document));
					return FAILURE;
				} else {
					curns = nsnode->nsDef;
					while (curns != NULL) {
						if (xmlStrEqual(BAD_CAST prefix, curns->prefix) && xmlStrEqual(nodep->ns->href, curns->href)) {
							ns = curns;
							break;
						}
						curns = curns->next;
					}
					if (ns == NULL) {
						ns = xmlNewNs(nsnode, nodep->ns->href, BAD_CAST prefix);
						/* Sadly, we cannot distinguish between OOM and namespace conflict.
						 * But OOM will almost never happen. */
						if (UNEXPECTED(ns == NULL)) {
							php_dom_throw_error(NAMESPACE_ERR, /* strict */ true);
							return FAILURE;
						}
					}
				}

				xmlSetNs(nodep, ns);
			}
			break;
		default:
			break;
	}

	return SUCCESS;
}

/* }}} */

/* {{{ localName	string
readonly=yes
URL: http://www.w3.org/TR/2003/WD-DOM-Level-3-Core-20030226/DOM3-Core.html#core-ID-NodeNSLocalN
Since: DOM Level 2
*/
zend_result dom_node_local_name_read(dom_object *obj, zval *retval)
{
	DOM_PROP_NODE(xmlNodePtr, nodep, obj);

	if (nodep->type == XML_ELEMENT_NODE || nodep->type == XML_ATTRIBUTE_NODE || nodep->type == XML_NAMESPACE_DECL) {
		ZVAL_STRING(retval, (char *) (nodep->name));
	} else {
		ZVAL_NULL(retval);
	}

	return SUCCESS;
}

/* }}} */

/* {{{ baseURI	string
readonly=yes
URL: http://www.w3.org/TR/2003/WD-DOM-Level-3-Core-20030226/DOM3-Core.html#Node3-baseURI
Since: DOM Level 3
*/
zend_result dom_node_base_uri_read(dom_object *obj, zval *retval)
{
	DOM_PROP_NODE(xmlNodePtr, nodep, obj);

	xmlChar *baseuri = xmlNodeGetBase(nodep->doc, nodep);
	if (baseuri) {
		ZVAL_STRING(retval, (const char *) baseuri);
		xmlFree(baseuri);
	} else {
		if (php_dom_follow_spec_intern(obj)) {
			if (nodep->doc->URL) {
				ZVAL_STRING(retval, (const char *) nodep->doc->URL);
			} else {
				ZVAL_STRING(retval, "about:blank");
			}
		} else {
			ZVAL_NULL(retval);
		}
	}

	return SUCCESS;
}

/* }}} */

/* {{{ textContent	string
URL: http://www.w3.org/TR/2003/WD-DOM-Level-3-Core-20030226/DOM3-Core.html#Node3-textContent
Modern spec URL: https://dom.spec.whatwg.org/#dom-node-textcontent
Since: DOM Level 3
*/
/* Determines when the operation is a no-op. */
static bool dom_skip_text_content(dom_object *obj, xmlNodePtr nodep)
{
	if (php_dom_follow_spec_intern(obj)) {
		int type = nodep->type;
		if (type != XML_DOCUMENT_FRAG_NODE && type != XML_ELEMENT_NODE && type != XML_ATTRIBUTE_NODE
			&& type != XML_TEXT_NODE && type != XML_CDATA_SECTION_NODE && type != XML_COMMENT_NODE && type != XML_PI_NODE) {
			/* Yes, success... It's a no-op for these cases. */
			return true;
		}
	}
	return false;
}

zend_result dom_node_text_content_read(dom_object *obj, zval *retval)
{
	DOM_PROP_NODE(xmlNodePtr, nodep, obj);

	if (dom_skip_text_content(obj, nodep)) {
		ZVAL_NULL(retval);
	} else {
		php_dom_get_content_into_zval(nodep, retval, false);
	}

	return SUCCESS;
}

zend_result dom_node_text_content_write(dom_object *obj, zval *newval)
{
	DOM_PROP_NODE(xmlNodePtr, nodep, obj);

	php_libxml_invalidate_node_list_cache(obj->document);

	/* Typed property, this is already a string */
	ZEND_ASSERT(Z_TYPE_P(newval) == IS_STRING || Z_TYPE_P(newval) == IS_NULL);
	const xmlChar *xmlChars;
	size_t len;
	if (Z_TYPE_P(newval) == IS_NULL) {
		xmlChars = (const xmlChar *) "";
		len = 0;
	} else {
		xmlChars = (const xmlChar *) Z_STRVAL_P(newval);
		len = Z_STRLEN_P(newval);
	}

	int type = nodep->type;

	/* We can't directly call xmlNodeSetContent, because it might encode the string through
	 * xmlStringLenGetNodeList for types XML_DOCUMENT_FRAG_NODE, XML_ELEMENT_NODE, XML_ATTRIBUTE_NODE.
	 * See tree.c:xmlNodeSetContent in libxml.
	 * In these cases we need to use a text node to avoid the encoding.
	 * For the other cases, we *can* rely on xmlNodeSetContent because it is either a no-op, or handles
	 * the content without encoding. */
	if (type == XML_DOCUMENT_FRAG_NODE || type == XML_ELEMENT_NODE || type == XML_ATTRIBUTE_NODE) {
		dom_remove_all_children(nodep);
		xmlNode *textNode = xmlNewDocTextLen(nodep->doc, xmlChars, len);
		xmlAddChild(nodep, textNode);
	} else {
		xmlNodeSetContent(nodep, xmlChars);
	}

	return SUCCESS;
}

/* }}} */

/* Returns true if the node had the same document reference, false otherwise. */
static bool dom_set_document_ref_obj_single(xmlNodePtr node, php_libxml_ref_obj *document)
{
	dom_object *childobj = php_dom_object_get_data(node);
	if (!childobj) {
		return true;
	}
	if (!childobj->document) {
		childobj->document = document;
		document->refcount++;
		return true;
	}
	return false;
}

<<<<<<< HEAD
static void dom_set_document_pointers(xmlNodePtr node, xmlDocPtr doc, php_libxml_ref_obj *document)
=======
void dom_set_document_ref_pointers_attr(xmlAttrPtr attr, php_libxml_ref_obj *document)
{
	ZEND_ASSERT(document != NULL);

	dom_set_document_ref_obj_single((xmlNodePtr) attr, document);
	for (xmlNodePtr attr_child = attr->children; attr_child; attr_child = attr_child->next) {
		dom_set_document_ref_obj_single(attr_child, document);
	}
}

static bool dom_set_document_ref_pointers_node(xmlNodePtr node, php_libxml_ref_obj *document)
{
	ZEND_ASSERT(document != NULL);

	if (!dom_set_document_ref_obj_single(node, document)) {
		return false;
	}

	if (node->type == XML_ELEMENT_NODE) {
		for (xmlAttrPtr attr = node->properties; attr; attr = attr->next) {
			dom_set_document_ref_pointers_attr(attr, document);
		}
	}

	return true;
}

/* TODO: on 8.4 replace the loop with the tree walk helper function. */
void dom_set_document_ref_pointers(xmlNodePtr node, php_libxml_ref_obj *document)
>>>>>>> 5cb38e9d
{
	if (!document) {
		return;
	}

	if (!dom_set_document_ref_pointers_node(node, document)) {
		return;
	}

	xmlNodePtr base = node;
	node = node->children;
	while (node != NULL) {
		ZEND_ASSERT(node != base);

		if (!dom_set_document_ref_pointers_node(node, document)) {
			break;
		}

		node = php_dom_next_in_tree_order(node, base);
	}
}

static xmlNodePtr dom_insert_fragment(xmlNodePtr nodep, xmlNodePtr prevsib, xmlNodePtr nextsib, xmlNodePtr fragment, dom_object *intern) /* {{{ */
{
	xmlNodePtr newchild = fragment->children;

	if (newchild) {
		if (prevsib == NULL) {
			nodep->children = newchild;
		} else {
			prevsib->next = newchild;
		}
		newchild->prev = prevsib;
		if (nextsib == NULL) {
			nodep->last = fragment->last;
		} else {
			fragment->last->next = nextsib;
			nextsib->prev = fragment->last;
		}

		/* Assign parent node pointer */
		xmlNodePtr node = newchild;
		while (node != NULL) {
			node->parent = nodep;
			if (node == fragment->last) {
				break;
			}
			node = node->next;
		}

		fragment->children = NULL;
		fragment->last = NULL;
	}

	return newchild;
}
/* }}} */

static bool dom_node_check_legacy_insertion_validity(xmlNodePtr parentp, xmlNodePtr child, bool stricterror, bool warn_empty_fragment)
{
	if (dom_node_is_read_only(parentp) == SUCCESS ||
		(child->parent != NULL && dom_node_is_read_only(child->parent) == SUCCESS)) {
		php_dom_throw_error(NO_MODIFICATION_ALLOWED_ERR, stricterror);
		return false;
	}

	if (dom_hierarchy(parentp, child) == FAILURE) {
		php_dom_throw_error(HIERARCHY_REQUEST_ERR, stricterror);
		return false;
	}

	if (child->doc != parentp->doc && child->doc != NULL) {
		php_dom_throw_error(WRONG_DOCUMENT_ERR, stricterror);
		return false;
	}

	if (warn_empty_fragment && child->type == XML_DOCUMENT_FRAG_NODE && child->children == NULL) {
		/* TODO Drop Warning? */
		php_error_docref(NULL, E_WARNING, "Document Fragment is empty");
		return false;
	}

	/* In old DOM only text nodes and entity nodes can be added as children to attributes. */
	if (parentp->type == XML_ATTRIBUTE_NODE && child->type != XML_TEXT_NODE && child->type != XML_ENTITY_REF_NODE) {
		php_dom_throw_error(HIERARCHY_REQUEST_ERR, stricterror);
		return false;
	}

	return true;
}

/* {{{ URL: http://www.w3.org/TR/2003/WD-DOM-Level-3-Core-20030226/DOM3-Core.html#core-ID-952280727
Since:
*/
static void dom_node_insert_before_legacy(zval *return_value, zval *ref, dom_object *intern, dom_object *childobj, xmlNodePtr parentp, xmlNodePtr child)
{
	if (!dom_node_children_valid(parentp)) {
		RETURN_FALSE;
	}

	xmlNodePtr new_child = NULL;
	bool stricterror = dom_get_strict_error(intern->document);

	if (!dom_node_check_legacy_insertion_validity(parentp, child, stricterror, true)) {
		RETURN_FALSE;
	}

	if (child->doc == NULL && parentp->doc != NULL) {
		dom_set_document_ref_pointers(child, intern->document);
	}

	php_libxml_invalidate_node_list_cache(intern->document);

	if (ref != NULL) {
		xmlNodePtr refp;
		dom_object *refpobj;
		DOM_GET_OBJ(refp, ref, xmlNodePtr, refpobj);
		if (refp->parent != parentp) {
			php_dom_throw_error(NOT_FOUND_ERR, stricterror);
			RETURN_FALSE;
		}

		if (child->parent != NULL) {
			xmlUnlinkNode(child);
		}

		if (child->type == XML_TEXT_NODE && (refp->type == XML_TEXT_NODE ||
			(refp->prev != NULL && refp->prev->type == XML_TEXT_NODE))) {
			new_child = child;
			new_child->parent = refp->parent;
			new_child->next = refp;
			new_child->prev = refp->prev;
			refp->prev = new_child;
			if (new_child->prev != NULL) {
				new_child->prev->next = new_child;
			}
			if (new_child->parent != NULL) {
				if (new_child->parent->children == refp) {
					new_child->parent->children = new_child;
				}
			}

		} else if (child->type == XML_ATTRIBUTE_NODE) {
			xmlAttrPtr lastattr;

			if (child->ns == NULL)
				lastattr = xmlHasProp(refp->parent, child->name);
			else
				lastattr = xmlHasNsProp(refp->parent, child->name, child->ns->href);
			if (lastattr != NULL && lastattr->type != XML_ATTRIBUTE_DECL) {
				if (lastattr != (xmlAttrPtr) child) {
					xmlUnlinkNode((xmlNodePtr) lastattr);
					php_libxml_node_free_resource((xmlNodePtr) lastattr);
				} else {
					DOM_RET_OBJ(child, intern);
					return;
				}
			}
			new_child = xmlAddPrevSibling(refp, child);
			if (UNEXPECTED(NULL == new_child)) {
				goto cannot_add;
			}
		} else if (child->type == XML_DOCUMENT_FRAG_NODE) {
			xmlNodePtr last = child->last;
			new_child = dom_insert_fragment(parentp, refp->prev, refp, child, intern);
			dom_reconcile_ns_list(parentp->doc, new_child, last);
		} else {
			new_child = xmlAddPrevSibling(refp, child);
			if (UNEXPECTED(NULL == new_child)) {
				goto cannot_add;
			}
			dom_reconcile_ns(parentp->doc, new_child);
		}
	} else {
		if (child->parent != NULL){
			xmlUnlinkNode(child);
		}
		if (child->type == XML_TEXT_NODE && parentp->last != NULL && parentp->last->type == XML_TEXT_NODE) {
			child->parent = parentp;
			new_child = child;
			if (parentp->children == NULL) {
				parentp->children = child;
				parentp->last = child;
			} else {
				child = parentp->last;
				child->next = new_child;
				new_child->prev = child;
				parentp->last = new_child;
			}
		} else 	if (child->type == XML_ATTRIBUTE_NODE) {
			xmlAttrPtr lastattr;

			if (child->ns == NULL)
				lastattr = xmlHasProp(parentp, child->name);
			else
				lastattr = xmlHasNsProp(parentp, child->name, child->ns->href);
			if (lastattr != NULL && lastattr->type != XML_ATTRIBUTE_DECL) {
				if (lastattr != (xmlAttrPtr) child) {
					xmlUnlinkNode((xmlNodePtr) lastattr);
					php_libxml_node_free_resource((xmlNodePtr) lastattr);
				} else {
					DOM_RET_OBJ(child, intern);
					return;
				}
			}
			new_child = xmlAddChild(parentp, child);
			if (UNEXPECTED(NULL == new_child)) {
				goto cannot_add;
			}
		} else if (child->type == XML_DOCUMENT_FRAG_NODE) {
			xmlNodePtr last = child->last;
			new_child = dom_insert_fragment(parentp, parentp->last, NULL, child, intern);
			dom_reconcile_ns_list(parentp->doc, new_child, last);
		} else {
			new_child = xmlAddChild(parentp, child);
			if (UNEXPECTED(NULL == new_child)) {
				goto cannot_add;
			}
			dom_reconcile_ns(parentp->doc, new_child);
		}
	}

	DOM_RET_OBJ(new_child, intern);
	return;
cannot_add:
	zend_throw_error(NULL, "Cannot add newnode as the previous sibling of refnode");
	RETURN_THROWS();
}
/* }}} end dom_node_insert_before */

/* https://dom.spec.whatwg.org/#dom-node-insertbefore */
static void dom_node_insert_before_modern(zval *return_value, zval *ref, dom_object *intern, xmlNodePtr parentp, xmlNodePtr child)
{
	xmlNodePtr refp = NULL;
	dom_object *refobjp;
	if (php_dom_pre_insert_is_parent_invalid(parentp)) {
		php_dom_throw_error(HIERARCHY_REQUEST_ERR, /* strict */ true);
		RETURN_THROWS();
	}
	if (ref != NULL) {
		DOM_GET_OBJ(refp, ref, xmlNodePtr, refobjp);
	}
	php_libxml_invalidate_node_list_cache(intern->document);
	php_dom_pre_insert(intern->document, child, parentp, refp);
	DOM_RET_OBJ(child, intern);
}

static void dom_node_insert_before(INTERNAL_FUNCTION_PARAMETERS, bool modern)
{
	zval *id, *node, *ref = NULL;
	xmlNodePtr child, parentp;
	dom_object *intern, *childobj;

	id = ZEND_THIS;
	if (zend_parse_parameters(ZEND_NUM_ARGS(), "O|O!", &node, dom_get_node_ce(modern), &ref, dom_get_node_ce(modern)) == FAILURE) {
		RETURN_THROWS();
	}

	DOM_GET_OBJ(parentp, id, xmlNodePtr, intern);

	DOM_GET_OBJ(child, node, xmlNodePtr, childobj);

	if (modern) {
		dom_node_insert_before_modern(return_value, ref, intern, parentp, child);
	} else {
		dom_node_insert_before_legacy(return_value, ref, intern, childobj, parentp, child);
	}
}

PHP_METHOD(DOMNode, insertBefore)
{
	dom_node_insert_before(INTERNAL_FUNCTION_PARAM_PASSTHRU, false);
}

PHP_METHOD(Dom_Node, insertBefore)
{
	dom_node_insert_before(INTERNAL_FUNCTION_PARAM_PASSTHRU, true);
}

/* https://dom.spec.whatwg.org/#concept-node-replace */
static zend_result dom_replace_node_validity_checks(xmlNodePtr parent, xmlNodePtr node, xmlNodePtr child)
{
	/* 1. If parent is not a Document, DocumentFragment, or Element node, then throw a "HierarchyRequestError" DOMException. */
	if (php_dom_pre_insert_is_parent_invalid(parent)) {
		php_dom_throw_error(HIERARCHY_REQUEST_ERR, /* strict */ true);
		return FAILURE;
	}

	/* 2. If node is a host-including inclusive ancestor of parent, then throw a "HierarchyRequestError" DOMException. */
	if (dom_hierarchy(parent, node) != SUCCESS) {
		php_dom_throw_error(HIERARCHY_REQUEST_ERR, /* strict */ true);
		return FAILURE;
	}

<<<<<<< HEAD
	/* 3. If child’s parent is not parent, then throw a "NotFoundError" DOMException. */
	if (child->parent != parent) {
		php_dom_throw_error(NOT_FOUND_ERR, /* strict */ true);
		return FAILURE;
=======
	if (newchild->doc == NULL && nodep->doc != NULL) {
		dom_set_document_ref_pointers(newchild, intern->document);
>>>>>>> 5cb38e9d
	}

	/* 4. If node is not a DocumentFragment, DocumentType, Element, or CharacterData node, then throw a "HierarchyRequestError" DOMException. */
	if (node->type != XML_DOCUMENT_FRAG_NODE
		&& node->type != XML_DTD_NODE
		&& node->type != XML_ELEMENT_NODE
		&& node->type != XML_TEXT_NODE
		&& node->type != XML_CDATA_SECTION_NODE
		&& node->type != XML_COMMENT_NODE
		&& node->type != XML_PI_NODE) {
		php_dom_throw_error(HIERARCHY_REQUEST_ERR, /* strict */ true);
		return FAILURE;
	}

	/* 5. If either node is a Text node and parent is a document, or node is a doctype and parent is not a document,
	 *    then throw a "HierarchyRequestError" DOMException. */
	bool parent_is_document = parent->type == XML_DOCUMENT_NODE || parent->type == XML_HTML_DOCUMENT_NODE;
	if (parent_is_document && (node->type == XML_TEXT_NODE || node->type == XML_CDATA_SECTION_NODE)) {
		php_dom_throw_error_with_message(HIERARCHY_REQUEST_ERR, "Cannot insert text as a child of a document", /* strict */ true);
		return FAILURE;
	}
	if (!parent_is_document && node->type == XML_DTD_NODE) {
		php_dom_throw_error_with_message(HIERARCHY_REQUEST_ERR, "Cannot insert a document type into anything other than a document", /* strict */ true);
		return FAILURE;
	}

	/* 6. If parent is a document, and any of the statements below, switched on the interface node implements, are true,
	 *    then throw a "HierarchyRequestError" DOMException.
	 *    Spec note: These statements _slightly_ differ from the pre-insert algorithm. */
	if (parent_is_document) {
		/* DocumentFragment */
		if (node->type == XML_DOCUMENT_FRAG_NODE) {
			if (!php_dom_fragment_insertion_hierarchy_check_replace(parent, node, child)) {
				return FAILURE;
			}
		}
		/* Element */
		else if (node->type == XML_ELEMENT_NODE) {
			/* parent has an element child that is not child ... */
			if (xmlDocGetRootElement((xmlDocPtr) parent) != child) {
				php_dom_throw_error_with_message(HIERARCHY_REQUEST_ERR, "Cannot have more than one element child in a document", /* strict */ true);
				return FAILURE;
			}
			/* ... or a doctype is following child. */
			if (php_dom_has_sibling_following_node(child, XML_DTD_NODE)) {
				php_dom_throw_error_with_message(HIERARCHY_REQUEST_ERR, "Document types must be the first child in a document", /* strict */ true);
				return FAILURE;
			}
		}
		/* DocumentType */
		else if (node->type == XML_DTD_NODE) {
			/* parent has a doctype child that is not child, or an element is preceding child. */
			xmlDocPtr doc = (xmlDocPtr) parent;
			if (doc->intSubset != (xmlDtdPtr) child || php_dom_has_sibling_preceding_node(child, XML_ELEMENT_NODE)) {
				php_dom_throw_error_with_message(HIERARCHY_REQUEST_ERR, "Document types must be the first child in a document", /* strict */ true);
				return FAILURE;
			}
		}
	}

	/* Steps 7 and onward perform the removal and insertion, and also track changes for mutation records.
	 * We don't implement mutation records so we can just skip straight to the replace part. */

	return SUCCESS;
}

/* {{{ URL: http://www.w3.org/TR/2003/WD-DOM-Level-3-Core-20030226/DOM3-Core.html#core-ID-785887307
Modern spec URL: https://dom.spec.whatwg.org/#dom-node-replacechild
Since:
*/
static void dom_node_replace_child(INTERNAL_FUNCTION_PARAMETERS, bool modern)
{
	zval *id, *newnode, *oldnode;
	xmlNodePtr newchild, oldchild, nodep;
	dom_object *intern, *newchildobj, *oldchildobj;

	id = ZEND_THIS;
	if (zend_parse_parameters(ZEND_NUM_ARGS(), "OO", &newnode, dom_get_node_ce(modern), &oldnode, dom_get_node_ce(modern)) == FAILURE) {
		RETURN_THROWS();
	}

	DOM_GET_OBJ(nodep, id, xmlNodePtr, intern);

	DOM_GET_OBJ(newchild, newnode, xmlNodePtr, newchildobj);
	DOM_GET_OBJ(oldchild, oldnode, xmlNodePtr, oldchildobj);

	bool stricterror = dom_get_strict_error(intern->document);

	if (newchild->doc != nodep->doc && newchild->doc != NULL) {
		php_dom_throw_error(WRONG_DOCUMENT_ERR, stricterror);
		RETURN_FALSE;
	}

	if (modern) {
		if (dom_replace_node_validity_checks(nodep, newchild, oldchild) != SUCCESS) {
			RETURN_THROWS();
		}
	} else {
		if (!dom_node_children_valid(nodep)) {
			RETURN_FALSE;
		}

		if (!nodep->children) {
			RETURN_FALSE;
		}

		if (!dom_node_check_legacy_insertion_validity(nodep, newchild, stricterror, false)) {
			RETURN_FALSE;
		}

		if (oldchild->parent != nodep) {
			php_dom_throw_error(NOT_FOUND_ERR, stricterror);
			RETURN_FALSE;
		}
	}

	if (newchild->doc == NULL && nodep->doc != NULL) {
		dom_set_document_pointers(newchild, nodep->doc, intern->document);
	}

	if (newchild->type == XML_DOCUMENT_FRAG_NODE) {
		xmlNodePtr prevsib, nextsib;
		prevsib = oldchild->prev;
		nextsib = oldchild->next;

		xmlUnlinkNode(oldchild);

		xmlNodePtr last = newchild->last;
		newchild = dom_insert_fragment(nodep, prevsib, nextsib, newchild, intern);
		if (newchild && !modern) {
			dom_reconcile_ns_list(nodep->doc, newchild, last);
		}
	} else if (oldchild != newchild) {
		xmlDtdPtr intSubset = xmlGetIntSubset(nodep->doc);
		bool replacedoctype = (intSubset == (xmlDtd *) oldchild);

		xmlReplaceNode(oldchild, newchild);
		if (!modern) {
			dom_reconcile_ns(nodep->doc, newchild);
		}

		if (replacedoctype) {
			nodep->doc->intSubset = (xmlDtd *) newchild;
		}
	}
	php_libxml_invalidate_node_list_cache(intern->document);
	DOM_RET_OBJ(oldchild, intern);
}

PHP_METHOD(DOMNode, replaceChild)
{
	dom_node_replace_child(INTERNAL_FUNCTION_PARAM_PASSTHRU, false);
}

PHP_METHOD(Dom_Node, replaceChild)
{
	dom_node_replace_child(INTERNAL_FUNCTION_PARAM_PASSTHRU, true);
}
/* }}} end dom_node_replace_child */

/* {{{ URL: http://www.w3.org/TR/2003/WD-DOM-Level-3-Core-20030226/DOM3-Core.html#core-ID-1734834066
Since:
*/
static void dom_node_remove_child(INTERNAL_FUNCTION_PARAMETERS, zend_class_entry *node_ce)
{
	zval *node;
	xmlNodePtr child, nodep;
	dom_object *intern, *childobj;

	ZEND_PARSE_PARAMETERS_START(1, 1)
		Z_PARAM_OBJECT_OF_CLASS(node, node_ce)
	ZEND_PARSE_PARAMETERS_END();

	DOM_GET_OBJ(nodep, ZEND_THIS, xmlNodePtr, intern);

	DOM_GET_OBJ(child, node, xmlNodePtr, childobj);

	bool stricterror = dom_get_strict_error(intern->document);

	if (!nodep->children || child->parent != nodep) {
		php_dom_throw_error(NOT_FOUND_ERR, stricterror);
		RETURN_FALSE;
	}

	if (dom_node_is_read_only(nodep) == SUCCESS ||
		(child->parent != NULL && dom_node_is_read_only(child->parent) == SUCCESS)) {
		php_dom_throw_error(NO_MODIFICATION_ALLOWED_ERR, stricterror);
		RETURN_FALSE;
	}

	xmlUnlinkNode(child);
	php_libxml_invalidate_node_list_cache(intern->document);
	DOM_RET_OBJ(child, intern);
}

PHP_METHOD(DOMNode, removeChild)
{
	dom_node_remove_child(INTERNAL_FUNCTION_PARAM_PASSTHRU, dom_node_class_entry);
}

PHP_METHOD(Dom_Node, removeChild)
{
	dom_node_remove_child(INTERNAL_FUNCTION_PARAM_PASSTHRU, dom_modern_node_class_entry);
}
/* }}} end dom_node_remove_child */

/* {{{ URL: http://www.w3.org/TR/2003/WD-DOM-Level-3-Core-20030226/DOM3-Core.html#core-ID-184E7107
Modern spec URL: https://dom.spec.whatwg.org/#dom-node-appendchild
Since:
*/
static void dom_node_append_child_legacy(zval *return_value, dom_object *intern, dom_object *childobj, xmlNodePtr nodep, xmlNodePtr child)
{
	xmlNodePtr new_child = NULL;

	if (!dom_node_children_valid(nodep)) {
		RETURN_FALSE;
	}

	bool stricterror = dom_get_strict_error(intern->document);

	if (!dom_node_check_legacy_insertion_validity(nodep, child, stricterror, true)) {
		RETURN_FALSE;
	}

	if (child->doc == NULL && nodep->doc != NULL) {
		dom_set_document_ref_pointers(child, intern->document);
	}

	if (child->parent != NULL){
		xmlUnlinkNode(child);
	}

	if (child->type == XML_TEXT_NODE && nodep->last != NULL && nodep->last->type == XML_TEXT_NODE) {
		child->parent = nodep;
		new_child = child;
		if (nodep->children == NULL) {
			nodep->children = child;
			nodep->last = child;
		} else {
			child = nodep->last;
			child->next = new_child;
			new_child->prev = child;
			nodep->last = new_child;
		}
	} else 	if (child->type == XML_ATTRIBUTE_NODE) {
		xmlAttrPtr lastattr;

		if (child->ns == NULL)
			lastattr = xmlHasProp(nodep, child->name);
		else
			lastattr = xmlHasNsProp(nodep, child->name, child->ns->href);
		if (lastattr != NULL && lastattr->type != XML_ATTRIBUTE_DECL) {
			if (lastattr != (xmlAttrPtr) child) {
				xmlUnlinkNode((xmlNodePtr) lastattr);
				php_libxml_node_free_resource((xmlNodePtr) lastattr);
			}
		}
		new_child = xmlAddChild(nodep, child);
		if (UNEXPECTED(new_child == NULL)) {
			goto cannot_add;
		}
		php_dom_reconcile_attribute_namespace_after_insertion((xmlAttrPtr) new_child);
	} else if (child->type == XML_DOCUMENT_FRAG_NODE) {
		xmlNodePtr last = child->last;
		new_child = dom_insert_fragment(nodep, nodep->last, NULL, child, intern);
		dom_reconcile_ns_list(nodep->doc, new_child, last);
	} else if (child->type == XML_DTD_NODE) {
		if (nodep->doc->intSubset != NULL) {
			php_dom_throw_error_with_message(HIERARCHY_REQUEST_ERR, "A document may only contain one document type", stricterror);
			RETURN_FALSE;
		}
		new_child = xmlAddChild(nodep, child);
		if (UNEXPECTED(new_child == NULL)) {
			goto cannot_add;
		}
		nodep->doc->intSubset = (xmlDtdPtr) new_child;
	} else {
		new_child = xmlAddChild(nodep, child);
		if (UNEXPECTED(new_child == NULL)) {
			goto cannot_add;
		}
		dom_reconcile_ns(nodep->doc, new_child);
	}

	php_libxml_invalidate_node_list_cache(intern->document);

	DOM_RET_OBJ(new_child, intern);
	return;
cannot_add:
	php_dom_throw_error(INVALID_STATE_ERR, stricterror);
	RETURN_FALSE;
}
/* }}} end dom_node_append_child */

PHP_METHOD(DOMNode, appendChild)
{
	zval *node;
	xmlNodePtr nodep, child;
	dom_object *intern, *childobj;

	ZEND_PARSE_PARAMETERS_START(1, 1)
		Z_PARAM_OBJECT_OF_CLASS(node, dom_node_class_entry)
	ZEND_PARSE_PARAMETERS_END();

	DOM_GET_OBJ(nodep, ZEND_THIS, xmlNodePtr, intern);
	DOM_GET_OBJ(child, node, xmlNodePtr, childobj);

	dom_node_append_child_legacy(return_value, intern, childobj, nodep, child);
}

PHP_METHOD(Dom_Node, appendChild)
{
	zval *node;
	xmlNodePtr nodep, child;
	dom_object *intern, *childobj;

	ZEND_PARSE_PARAMETERS_START(1, 1)
		Z_PARAM_OBJECT_OF_CLASS(node, dom_modern_node_class_entry)
	ZEND_PARSE_PARAMETERS_END();

	DOM_GET_OBJ(nodep, ZEND_THIS, xmlNodePtr, intern);
	DOM_GET_OBJ(child, node, xmlNodePtr, childobj);

	/* Parent check from pre-insertion validation done here:
	 * If parent is not a Document, DocumentFragment, or Element node, then throw a "HierarchyRequestError" DOMException. */
	if (php_dom_pre_insert_is_parent_invalid(nodep)) {
		php_dom_throw_error(HIERARCHY_REQUEST_ERR, /* strict */ true);
		RETURN_THROWS();
	}
	/* Append, this doesn't do the parent check so we do it here. */
	php_libxml_invalidate_node_list_cache(intern->document);
	php_dom_node_append(intern->document, child, nodep);
	DOM_RET_OBJ(child, intern);
}

/* {{{ URL: http://www.w3.org/TR/2003/WD-DOM-Level-3-Core-20030226/DOM3-Core.html#core-ID-810594187
Since:
*/
PHP_METHOD(DOMNode, hasChildNodes)
{
	xmlNode *nodep;
	dom_object *intern;

	ZEND_PARSE_PARAMETERS_NONE();

	DOM_GET_OBJ(nodep, ZEND_THIS, xmlNodePtr, intern);

	RETURN_BOOL(dom_node_children_valid(nodep) && nodep->children != NULL);
}
/* }}} end dom_node_has_child_nodes */

/* {{{ URL: http://www.w3.org/TR/2003/WD-DOM-Level-3-Core-20030226/DOM3-Core.html#core-ID-3A0ED0A4
Since:
*/
PHP_METHOD(DOMNode, cloneNode)
{
	zval *id;
	xmlNode *n, *node;
	dom_object *intern;
	bool recursive = 0;

	id = ZEND_THIS;
	if (zend_parse_parameters(ZEND_NUM_ARGS(), "|b", &recursive) == FAILURE) {
		RETURN_THROWS();
	}

	DOM_GET_OBJ(n, id, xmlNodePtr, intern);

	php_dom_private_data *private_data = NULL;
	bool clone_document = n->type == XML_DOCUMENT_NODE || n->type == XML_HTML_DOCUMENT_NODE;
	if (php_dom_follow_spec_intern(intern)) {
		if (clone_document) {
			private_data = php_dom_private_data_create();
		} else {
			private_data = php_dom_get_private_data(intern);
		}
	}

	node = dom_clone_node(php_dom_ns_mapper_from_private(private_data), n, n->doc, recursive);

	if (!node) {
		if (clone_document && private_data != NULL) {
			php_dom_private_data_destroy(private_data);
		}
		RETURN_FALSE;
	}

	/* If document cloned we want a new document proxy */
	if (clone_document) {
		dom_object *new_intern;
		if (private_data) {
			/* We have the issue here that we can't create a modern node without an intern.
			 * Fortunately, it's impossible to have a custom document class for the modern DOM (final base class),
			 * so we can solve this by invoking the instantiation helper directly. */
			zend_class_entry *ce = n->type == XML_DOCUMENT_NODE ? dom_xml_document_class_entry : dom_html_document_class_entry;
			new_intern = php_dom_instantiate_object_helper(return_value, ce, node, NULL);
		} else {
			DOM_RET_OBJ(node, NULL);
			new_intern = Z_DOMOBJ_P(return_value);
		}
		php_dom_update_document_after_clone(intern, n, new_intern, node);
		ZEND_ASSERT(new_intern->document->private_data == NULL);
		new_intern->document->private_data = php_dom_libxml_private_data_header(private_data);
	} else {
		if (node->type == XML_ATTRIBUTE_NODE && n->ns != NULL && node->ns == NULL) {
			/* Let reconciliation deal with this. The lifetime of the namespace poses no problem
			 * because we're increasing the refcount of the document proxy at the return.
			 * libxml2 doesn't set the ns because it can't know that this is safe. */
			node->ns = n->ns;
		}

		DOM_RET_OBJ(node, intern);
	}
}
/* }}} end dom_node_clone_node */

/* {{{ URL: http://www.w3.org/TR/2003/WD-DOM-Level-3-Core-20030226/DOM3-Core.html#core-ID-normalize
Since:
*/
PHP_METHOD(DOMNode, normalize)
{
	zval *id;
	xmlNode *nodep;
	dom_object *intern;

	id = ZEND_THIS;
	ZEND_PARSE_PARAMETERS_NONE();

	DOM_GET_OBJ(nodep, id, xmlNodePtr, intern);

	if (php_dom_follow_spec_intern(intern)) {
		php_dom_normalize_modern(nodep);
	} else {
		php_dom_normalize_legacy(nodep);
	}
}
/* }}} end dom_node_normalize */

/* {{{ URL: http://www.w3.org/TR/2003/WD-DOM-Level-3-Core-20030226/DOM3-Core.html#core-Level-2-Core-Node-supports
Since: DOM Level 2
*/
PHP_METHOD(DOMNode, isSupported)
{
	zend_string *feature, *version;

	if (zend_parse_parameters(ZEND_NUM_ARGS(), "SS", &feature, &version) == FAILURE) {
		RETURN_THROWS();
	}

	RETURN_BOOL(dom_has_feature(feature, version));
}
/* }}} end dom_node_is_supported */

/* {{{ URL: http://www.w3.org/TR/2003/WD-DOM-Level-3-Core-20030226/DOM3-Core.html#core-ID-NodeHasAttrs
Since: DOM Level 2
*/
PHP_METHOD(DOMNode, hasAttributes)
{
	xmlNode *nodep;
	dom_object *intern;

	ZEND_PARSE_PARAMETERS_NONE();

	DOM_GET_OBJ(nodep, ZEND_THIS, xmlNodePtr, intern);

	RETURN_BOOL(nodep->type == XML_ELEMENT_NODE && nodep->properties != NULL);
}
/* }}} end dom_node_has_attributes */

/* {{{ URL: http://www.w3.org/TR/2003/WD-DOM-Level-3-Core-20030226/DOM3-Core.html#Node3-isSameNode
Since: DOM Level 3
*/
static void dom_node_is_same_node(INTERNAL_FUNCTION_PARAMETERS, zval *node)
{
	zval *id;
	xmlNodePtr nodeotherp, nodep;
	dom_object *intern, *nodeotherobj;

	DOM_GET_THIS_OBJ(nodep, id, xmlNodePtr, intern);

	DOM_GET_OBJ(nodeotherp, node, xmlNodePtr, nodeotherobj);

	if (nodep == nodeotherp) {
		RETURN_TRUE;
	} else {
		RETURN_FALSE;
	}
}

PHP_METHOD(DOMNode, isSameNode)
{
	zval *node;
	ZEND_PARSE_PARAMETERS_START(1, 1)
		Z_PARAM_OBJECT_OF_CLASS(node, dom_node_class_entry)
	ZEND_PARSE_PARAMETERS_END();

	dom_node_is_same_node(INTERNAL_FUNCTION_PARAM_PASSTHRU, node);
}

PHP_METHOD(Dom_Node, isSameNode)
{
	zval *node;
	ZEND_PARSE_PARAMETERS_START(1, 1)
		Z_PARAM_OBJECT_OF_CLASS_OR_NULL(node, dom_modern_node_class_entry)
	ZEND_PARSE_PARAMETERS_END();

	if (node == NULL) {
		RETURN_FALSE;
	}

	dom_node_is_same_node(INTERNAL_FUNCTION_PARAM_PASSTHRU, node);
}
/* }}} end dom_node_is_same_node */

static bool php_dom_node_is_content_equal(const xmlNode *this, const xmlNode *other)
{
	xmlChar *this_content = xmlNodeGetContent(this);
	xmlChar *other_content = xmlNodeGetContent(other);
	bool result = xmlStrEqual(this_content, other_content);
	xmlFree(this_content);
	xmlFree(other_content);
	return result;
}

static bool php_dom_node_is_ns_uri_equal(const xmlNode *this, const xmlNode *other)
{
	const xmlChar *this_ns = this->ns ? this->ns->href : NULL;
	const xmlChar *other_ns = other->ns ? other->ns->href : NULL;
	return xmlStrEqual(this_ns, other_ns);
}

static bool php_dom_node_is_ns_prefix_equal(const xmlNode *this, const xmlNode *other)
{
	const xmlChar *this_ns = this->ns ? this->ns->prefix : NULL;
	const xmlChar *other_ns = other->ns ? other->ns->prefix : NULL;
	return xmlStrEqual(this_ns, other_ns);
}

static bool php_dom_node_is_equal_node(const xmlNode *this, const xmlNode *other, bool spec_compliant);

#define PHP_DOM_FUNC_CAT(prefix, suffix) prefix##_##suffix
/* xmlNode and xmlNs have incompatible struct layouts, i.e. the next field is in a different offset */
#define PHP_DOM_DEFINE_LIST_COUNTER_HELPER(type)																							\
	static size_t PHP_DOM_FUNC_CAT(php_dom_node_count_list_size, type)(const type *node)													\
	{																																		\
		size_t counter = 0;																													\
		while (node) {																														\
			counter++;																														\
			node = node->next;																												\
		}																																	\
		return counter;																														\
	}
#define PHP_DOM_DEFINE_LIST_EQUALITY_ORDERED_HELPER(type)																					\
	static bool PHP_DOM_FUNC_CAT(php_dom_node_list_equality_check_ordered, type)(const type *list1, const type *list2, bool spec_compliant)	\
	{																																		\
		size_t count = PHP_DOM_FUNC_CAT(php_dom_node_count_list_size, type)(list1);															\
		if (count != PHP_DOM_FUNC_CAT(php_dom_node_count_list_size, type)(list2)) {															\
			return false;																													\
		}																																	\
		for (size_t i = 0; i < count; i++) {																								\
			if (!php_dom_node_is_equal_node((const xmlNode *) list1, (const xmlNode *) list2, spec_compliant)) {							\
				return false;																												\
			}																																\
			list1 = list1->next;																											\
			list2 = list2->next;																											\
		}																																	\
		return true;																														\
	}
#define PHP_DOM_DEFINE_LIST_EQUALITY_UNORDERED_HELPER(type)																					\
	static bool PHP_DOM_FUNC_CAT(php_dom_node_list_equality_check_unordered, type)(const type *list1, const type *list2, bool spec_compliant)\
	{																																		\
		size_t count = PHP_DOM_FUNC_CAT(php_dom_node_count_list_size, type)(list1);															\
		if (count != PHP_DOM_FUNC_CAT(php_dom_node_count_list_size, type)(list2)) {															\
			return false;																													\
		}																																	\
		for (const type *n1 = list1; n1 != NULL; n1 = n1->next) {																			\
			bool found = false;																												\
			for (const type *n2 = list2; n2 != NULL && !found; n2 = n2->next) {																\
				if (php_dom_node_is_equal_node((const xmlNode *) n1, (const xmlNode *) n2, spec_compliant)) {								\
					found = true;																											\
				}																															\
			}																																\
			if (!found) {																													\
				return false;																												\
			}																																\
		}																																	\
		return true;																														\
	}

PHP_DOM_DEFINE_LIST_COUNTER_HELPER(xmlNode)
PHP_DOM_DEFINE_LIST_COUNTER_HELPER(xmlNs)
PHP_DOM_DEFINE_LIST_EQUALITY_ORDERED_HELPER(xmlNode)
PHP_DOM_DEFINE_LIST_EQUALITY_UNORDERED_HELPER(xmlNode)
PHP_DOM_DEFINE_LIST_EQUALITY_UNORDERED_HELPER(xmlNs)

static bool php_dom_is_equal_attr(const xmlAttr *this_attr, const xmlAttr *other_attr)
{
	ZEND_ASSERT(this_attr != NULL);
	ZEND_ASSERT(other_attr != NULL);
	return xmlStrEqual(this_attr->name, other_attr->name)
		&& php_dom_node_is_ns_uri_equal((const xmlNode *) this_attr, (const xmlNode *) other_attr)
		&& php_dom_node_is_content_equal((const xmlNode *) this_attr, (const xmlNode *) other_attr);
}

static bool php_dom_node_is_equal_node(const xmlNode *this, const xmlNode *other, bool spec_compliant)
{
	ZEND_ASSERT(this != NULL);
	ZEND_ASSERT(other != NULL);

	if (this->type != other->type) {
		return false;
	}

	/* Notes:
	 *   - XML_DOCUMENT_TYPE_NODE is no longer created by libxml2, we only have to support XML_DTD_NODE.
	 *   - element and attribute declarations are not exposed as nodes in DOM, so no comparison is needed for those. */
	if (this->type == XML_ELEMENT_NODE) {
		return xmlStrEqual(this->name, other->name)
			&& php_dom_node_is_ns_prefix_equal(this, other)
			&& php_dom_node_is_ns_uri_equal(this, other)
			/* Check attributes first, then namespace declarations, then children */
			&& php_dom_node_list_equality_check_unordered_xmlNode((const xmlNode *) this->properties, (const xmlNode *) other->properties, spec_compliant)
			&& (spec_compliant || php_dom_node_list_equality_check_unordered_xmlNs(this->nsDef, other->nsDef, false))
			&& php_dom_node_list_equality_check_ordered_xmlNode(this->children, other->children, spec_compliant);
	} else if (this->type == XML_DTD_NODE) {
		/* Note: in the living spec entity declarations and notations are no longer compared because they're considered obsolete. */
		const xmlDtd *this_dtd = (const xmlDtd *) this;
		const xmlDtd *other_dtd = (const xmlDtd *) other;
		return xmlStrEqual(this_dtd->name, other_dtd->name)
			&& xmlStrEqual(this_dtd->ExternalID, other_dtd->ExternalID)
			&& xmlStrEqual(this_dtd->SystemID, other_dtd->SystemID);
	} else if (this->type == XML_PI_NODE) {
		return xmlStrEqual(this->name, other->name) && xmlStrEqual(this->content, other->content);
	} else if (this->type == XML_TEXT_NODE || this->type == XML_COMMENT_NODE || this->type == XML_CDATA_SECTION_NODE) {
		return xmlStrEqual(this->content, other->content);
	} else if (this->type == XML_ATTRIBUTE_NODE) {
		const xmlAttr *this_attr = (const xmlAttr *) this;
		const xmlAttr *other_attr = (const xmlAttr *) other;
		return php_dom_is_equal_attr(this_attr, other_attr);
	} else if (this->type == XML_ENTITY_REF_NODE) {
		return xmlStrEqual(this->name, other->name);
	} else if (this->type == XML_ENTITY_DECL || this->type == XML_NOTATION_NODE || this->type == XML_ENTITY_NODE) {
		const xmlEntity *this_entity = (const xmlEntity *) this;
		const xmlEntity *other_entity = (const xmlEntity *) other;
		return this_entity->etype == other_entity->etype
			&& xmlStrEqual(this_entity->name, other_entity->name)
			&& xmlStrEqual(this_entity->ExternalID, other_entity->ExternalID)
			&& xmlStrEqual(this_entity->SystemID, other_entity->SystemID)
			&& php_dom_node_is_content_equal(this, other);
	} else if (this->type == XML_NAMESPACE_DECL) {
		const xmlNs *this_ns = (const xmlNs *) this;
		const xmlNs *other_ns = (const xmlNs *) other;
		return xmlStrEqual(this_ns->prefix, other_ns->prefix) && xmlStrEqual(this_ns->href, other_ns->href);
	} else if (this->type == XML_DOCUMENT_FRAG_NODE || this->type == XML_HTML_DOCUMENT_NODE || this->type == XML_DOCUMENT_NODE) {
		return php_dom_node_list_equality_check_ordered_xmlNode(this->children, other->children, spec_compliant);
	}

	return false;
}

/* {{{ URL: https://dom.spec.whatwg.org/#dom-node-isequalnode (for everything still in the living spec)
*      URL: https://www.w3.org/TR/2004/REC-DOM-Level-3-Core-20040407/DOM3-Core.html#core-Node3-isEqualNode (for old nodes removed from the living spec)
Since: DOM Level 3
*/
static void dom_node_is_equal_node_common(INTERNAL_FUNCTION_PARAMETERS, bool modern)
{
	zval *id, *node;
	xmlNodePtr otherp, nodep;
	dom_object *intern;

	id = ZEND_THIS;
	ZEND_PARSE_PARAMETERS_START(1, 1)
		Z_PARAM_OBJECT_OF_CLASS_OR_NULL(node, dom_get_node_ce(modern))
	ZEND_PARSE_PARAMETERS_END();

	if (node == NULL) {
		RETURN_FALSE;
	}

	DOM_GET_OBJ(otherp, node, xmlNodePtr, intern);
	DOM_GET_THIS_OBJ(nodep, id, xmlNodePtr, intern);

	if (nodep == otherp) {
		RETURN_TRUE;
	}

	/* Empty fragments/documents only match if they're both empty */
	if (nodep == NULL || otherp == NULL) {
		RETURN_BOOL(nodep == NULL && otherp == NULL);
	}

	RETURN_BOOL(php_dom_node_is_equal_node(nodep, otherp, modern));
}

PHP_METHOD(DOMNode, isEqualNode)
{
	dom_node_is_equal_node_common(INTERNAL_FUNCTION_PARAM_PASSTHRU, false);
}

PHP_METHOD(Dom_Node, isEqualNode)
{
	dom_node_is_equal_node_common(INTERNAL_FUNCTION_PARAM_PASSTHRU, true);
}
/* }}} end DOMNode::isEqualNode */

/* https://dom.spec.whatwg.org/#locate-a-namespace-prefix */
static const xmlChar *dom_locate_a_namespace_prefix(xmlNodePtr elem, const char *uri)
{
	do {
		/* 1. If element’s namespace is namespace and its namespace prefix is non-null, then return its namespace prefix. */
		if (elem->ns != NULL && elem->ns->prefix != NULL && xmlStrEqual(elem->ns->href, BAD_CAST uri)) {
			return elem->ns->prefix;
		}

		/* 2. If element has an attribute whose namespace prefix is "xmlns" and value is namespace,
		*     then return element’s first such attribute’s local name. */
		for (xmlAttrPtr attr = elem->properties; attr != NULL; attr = attr->next) {
			if (attr->ns != NULL && attr->children != NULL
				&& xmlStrEqual(attr->ns->prefix, BAD_CAST "xmlns") && xmlStrEqual(attr->children->content, BAD_CAST uri)) {
				return attr->name;
			}
		}

		/* 3. If element’s parent element is not null, then return the result of running locate a namespace prefix on that element using namespace. */
		elem = elem->parent;
	} while (elem != NULL && elem->type == XML_ELEMENT_NODE);

	/* 4. Return null. */
	return NULL;
}

/* {{{ URL: http://www.w3.org/TR/2003/WD-DOM-Level-3-Core-20030226/DOM3-Core.html#Node3-lookupNamespacePrefix
Modern spec URL: https://dom.spec.whatwg.org/#dom-node-lookupprefix
Since: DOM Level 3
*/
static void dom_node_lookup_prefix(INTERNAL_FUNCTION_PARAMETERS, bool modern)
{
	zval *id;
	xmlNodePtr nodep, lookupp = NULL;
	dom_object *intern;
	xmlNsPtr nsptr;
	size_t uri_len = 0;
	char *uri;

	id = ZEND_THIS;
	if (zend_parse_parameters(ZEND_NUM_ARGS(), modern ? "s!" : "s", &uri, &uri_len) == FAILURE) {
		RETURN_THROWS();
	}

	DOM_GET_OBJ(nodep, id, xmlNodePtr, intern);

	/* 1. If namespace is null or the empty string, then return null. */
	if (uri_len > 0) {
		/* 2. Switch on the interface this implements: */
		switch (nodep->type) {
			case XML_ELEMENT_NODE:
				lookupp = nodep;
				break;
			case XML_DOCUMENT_NODE:
			case XML_HTML_DOCUMENT_NODE:
				lookupp = xmlDocGetRootElement((xmlDocPtr) nodep);
				break;
			case XML_ENTITY_NODE :
			case XML_NOTATION_NODE:
			case XML_DOCUMENT_FRAG_NODE:
			case XML_DOCUMENT_TYPE_NODE:
			case XML_DTD_NODE:
				RETURN_NULL();
				break;
			default:
				lookupp = nodep->parent;
		}

		if (lookupp != NULL) {
			if (modern) {
				const char * result = (const char *) dom_locate_a_namespace_prefix(lookupp, uri);
				if (result != NULL) {
					RETURN_STRING(result);
				}
			} else {
				nsptr = xmlSearchNsByHref(lookupp->doc, lookupp, BAD_CAST uri);
				if (nsptr && nsptr->prefix != NULL) {
					RETURN_STRING((const char *) nsptr->prefix);
				}
			}
		}
	}

	RETURN_NULL();
}

PHP_METHOD(DOMNode, lookupPrefix)
{
	dom_node_lookup_prefix(INTERNAL_FUNCTION_PARAM_PASSTHRU, false);
}

PHP_METHOD(Dom_Node, lookupPrefix)
{
	dom_node_lookup_prefix(INTERNAL_FUNCTION_PARAM_PASSTHRU, true);
}
/* }}} end dom_node_lookup_prefix */

/* https://dom.spec.whatwg.org/#locate-a-namespace */
const char *dom_locate_a_namespace(const xmlNode *node, const zend_string *prefix)
{
	/* switch on the interface node implements: */
	if (node->type == XML_ELEMENT_NODE) {
		if (prefix != NULL) {
			/* 1. If prefix is "xml", then return the XML namespace. */
			if (zend_string_equals_literal_ci(prefix, "xml")) {
				return DOM_XML_NS_URI;
			}

			/* 2. If prefix is "xmlns", then return the XMLNS namespace. */
			if (zend_string_equals_literal_ci(prefix, "xmlns")) {
				return DOM_XMLNS_NS_URI;
			}
		}

		do {
			/* 3. If its namespace is non-null and its namespace prefix is prefix, then return namespace. */
			if (node->ns != NULL && xmlStrEqual(node->ns->prefix, BAD_CAST (prefix ? ZSTR_VAL(prefix) : NULL))) {
				return (const char *) node->ns->href;
			}

			/* 4. If it has an attribute whose namespace is the XMLNS namespace, namespace prefix is "xmlns", and local name is prefix,
			*     or if prefix is null and it has an attribute whose namespace is the XMLNS namespace, namespace prefix is null, and local name is "xmlns",
			*     then return its value if it is not the empty string, and null otherwise. */
			for (xmlAttrPtr attr = node->properties; attr != NULL; attr = attr->next) {
				if (attr->ns == NULL || !php_dom_ns_is_fast_ex(attr->ns, php_dom_ns_is_xmlns_magic_token)) {
					continue;
				}
				if ((prefix != NULL && xmlStrEqual(attr->ns->prefix, BAD_CAST "xmlns") && xmlStrEqual(attr->name, BAD_CAST ZSTR_VAL(prefix)))
					|| (prefix == NULL && attr->ns->prefix == NULL && xmlStrEqual(attr->name, BAD_CAST "xmlns"))) {
					if (attr->children != NULL && attr->children->content[0] != '\0') {
						return (const char *) attr->children->content;
					} else {
						return NULL;
					}
				}
			}

			/* 5. If its parent element is null, then return null. */
			if (node->parent == NULL || node->parent->type != XML_ELEMENT_NODE) {
				return NULL;
			}

			/* 6. Return the result of running locate a namespace on its parent element using prefix. */
			node = node->parent;
		} while (true);
	} else if (node->type == XML_DOCUMENT_NODE || node->type == XML_HTML_DOCUMENT_NODE) {
		/* 1. If its document element is null, then return null. */
		node = xmlDocGetRootElement((xmlDocPtr) node);
		if (UNEXPECTED(node == NULL)) {
			return NULL;
		}

		/* 2. Return the result of running locate a namespace on its document element using prefix. */
		return dom_locate_a_namespace(node, prefix);
	} else if (node->type == XML_DTD_NODE || node->type == XML_DOCUMENT_FRAG_NODE) {
		return NULL;
	} else {
		/* 1. If its element is null, then return null / If its parent element is null, then return null. */
		if (node->parent == NULL || node->parent->type != XML_ELEMENT_NODE) {
			return NULL;
		}

		/* 2. Return the result of running locate a namespace on its element using prefix. */
		return dom_locate_a_namespace(node->parent, prefix);
	}
}

/* {{{ URL: http://www.w3.org/TR/DOM-Level-3-Core/core.html#Node3-isDefaultNamespace
Modern spec URL: https://dom.spec.whatwg.org/#dom-node-isdefaultnamespace
Since: DOM Level 3
*/
PHP_METHOD(DOMNode, isDefaultNamespace)
{
	zval *id;
	xmlNodePtr nodep;
	dom_object *intern;
	xmlNsPtr nsptr;
	size_t uri_len = 0;
	char *uri;

	ZEND_PARSE_PARAMETERS_START(1, 1)
		Z_PARAM_STRING(uri, uri_len)
	ZEND_PARSE_PARAMETERS_END();

	DOM_GET_THIS_OBJ(nodep, id, xmlNodePtr, intern);

	if (uri_len > 0) {
		if (nodep->type == XML_DOCUMENT_NODE || nodep->type == XML_HTML_DOCUMENT_NODE) {
			nodep = xmlDocGetRootElement((xmlDocPtr) nodep);
			if (nodep == NULL) {
				RETURN_FALSE;
			}
		}

		nsptr = xmlSearchNs(nodep->doc, nodep, NULL);
		if (nsptr && xmlStrEqual(nsptr->href, BAD_CAST uri)) {
			RETURN_TRUE;
		}
	}

	RETURN_FALSE;
}

PHP_METHOD(Dom_Node, isDefaultNamespace)
{
	zval *id;
	xmlNodePtr nodep;
	dom_object *intern;
	size_t uri_len = 0;
	char *uri;

	ZEND_PARSE_PARAMETERS_START(1, 1)
		Z_PARAM_STRING_OR_NULL(uri, uri_len)
	ZEND_PARSE_PARAMETERS_END();

	DOM_GET_THIS_OBJ(nodep, id, xmlNodePtr, intern);

	if (uri_len == 0) {
		uri = NULL;
	}
	const char *ns_uri = dom_locate_a_namespace(nodep, NULL);
	RETURN_BOOL(xmlStrEqual(BAD_CAST uri, BAD_CAST ns_uri));
}
/* }}} end dom_node_is_default_namespace */

/* {{{ URL: http://www.w3.org/TR/DOM-Level-3-Core/core.html#Node3-lookupNamespaceURI
Modern spec URL: https://dom.spec.whatwg.org/#dom-node-lookupnamespaceuri
Since: DOM Level 3
*/
PHP_METHOD(DOMNode, lookupNamespaceURI)
{
	zval *id;
	xmlNodePtr nodep;
	dom_object *intern;
	xmlNsPtr nsptr;
	zend_string *prefix;

	id = ZEND_THIS;
	ZEND_PARSE_PARAMETERS_START(1, 1)
		Z_PARAM_STR_OR_NULL(prefix)
	ZEND_PARSE_PARAMETERS_END();

	DOM_GET_OBJ(nodep, id, xmlNodePtr, intern);

	if (php_dom_follow_spec_intern(intern)) {
		if (prefix != NULL && ZSTR_LEN(prefix) == 0) {
			prefix = NULL;
		}
		const char *ns_uri = dom_locate_a_namespace(nodep, prefix);
		if (ns_uri == NULL) {
			RETURN_NULL();
		} else {
			RETURN_STRING(ns_uri);
		}
	} else {
		if (nodep->type == XML_DOCUMENT_NODE || nodep->type == XML_HTML_DOCUMENT_NODE) {
			nodep = xmlDocGetRootElement((xmlDocPtr) nodep);
			if (nodep == NULL) {
				RETURN_NULL();
			}
		}

		nsptr = xmlSearchNs(nodep->doc, nodep, BAD_CAST (prefix ? ZSTR_VAL(prefix) : NULL));
		if (nsptr && nsptr->href != NULL) {
			RETURN_STRING((char *) nsptr->href);
		}
	}

	RETURN_NULL();
}
/* }}} end dom_node_lookup_namespace_uri */

static int dom_canonicalize_node_parent_lookup_cb(void *user_data, xmlNodePtr node, xmlNodePtr parent)
{
	xmlNodePtr root = user_data;
	/* We have to unroll the first iteration because node->parent
	 * is not necessarily equal to parent due to libxml2 tree rules (ns decls out of the tree for example). */
	if (node == root) {
		return 1;
	}
	node = parent;
	while (node != NULL) {
		if (node == root) {
			return 1;
		}
		node = node->parent;
	}

	return 0;
}

static void dom_canonicalization(INTERNAL_FUNCTION_PARAMETERS, int mode) /* {{{ */
{
	zval *id;
	zval *xpath_array=NULL, *ns_prefixes=NULL;
	xmlNodePtr nodep;
	xmlDocPtr docp;
	xmlNodeSetPtr nodeset = NULL;
	dom_object *intern;
	bool exclusive=0, with_comments=0;
	xmlChar **inclusive_ns_prefixes = NULL;
	char *file = NULL;
	int ret = -1;
	size_t file_len = 0;
	xmlOutputBufferPtr buf;
	xmlXPathContextPtr ctxp=NULL;
	xmlXPathObjectPtr xpathobjp=NULL;

	id = ZEND_THIS;
	if (mode == 0) {
		if (zend_parse_parameters(ZEND_NUM_ARGS(),
			"|bba!a!", &exclusive, &with_comments,
			&xpath_array, &ns_prefixes) == FAILURE) {
			RETURN_THROWS();
		}
	} else {
		if (zend_parse_parameters(ZEND_NUM_ARGS(),
			"s|bba!a!", &file, &file_len, &exclusive,
			&with_comments, &xpath_array, &ns_prefixes) == FAILURE) {
			RETURN_THROWS();
		}
	}

	DOM_GET_OBJ(nodep, id, xmlNodePtr, intern);

	docp = nodep->doc;

	if (! docp) {
		zend_throw_error(NULL, "Node must be associated with a document");
		RETURN_THROWS();
	}

	bool simple_node_parent_lookup_callback = false;
	if (xpath_array == NULL) {
		/* Optimization: if the node is a document, all nodes may be included, no extra filtering or nodeset necessary. */
		if (nodep->type != XML_DOCUMENT_NODE && nodep->type != XML_HTML_DOCUMENT_NODE) {
			simple_node_parent_lookup_callback = true;
		}
	} else {
		/*xpath query from xpath_array */
		HashTable *ht = Z_ARRVAL_P(xpath_array);
		zval *tmp;
		char *xquery;

		/* Find "query" key */
		tmp = zend_hash_find_deref(ht, ZSTR_KNOWN(ZEND_STR_QUERY));
		if (!tmp) {
			/* if mode == 0 then $xpath arg is 3, if mode == 1 then $xpath is 4 */
			zend_argument_value_error(3 + mode, "must have a \"query\" key");
			RETURN_THROWS();
		}
		if (Z_TYPE_P(tmp) != IS_STRING) {
			/* if mode == 0 then $xpath arg is 3, if mode == 1 then $xpath is 4 */
			zend_argument_type_error(3 + mode, "\"query\" option must be a string, %s given", zend_zval_value_name(tmp));
			RETURN_THROWS();
		}
		xquery = Z_STRVAL_P(tmp);

		ctxp = xmlXPathNewContext(docp);
		ctxp->node = nodep;

		tmp = zend_hash_str_find_deref(ht, "namespaces", sizeof("namespaces")-1);
		if (tmp && Z_TYPE_P(tmp) == IS_ARRAY && !HT_IS_PACKED(Z_ARRVAL_P(tmp))) {
			zval *tmpns;
			zend_string *prefix;

			ZEND_HASH_MAP_FOREACH_STR_KEY_VAL(Z_ARRVAL_P(tmp), prefix, tmpns) {
				ZVAL_DEREF(tmpns);
				if (Z_TYPE_P(tmpns) == IS_STRING) {
					if (prefix) {
						xmlXPathRegisterNs(ctxp, BAD_CAST ZSTR_VAL(prefix), BAD_CAST Z_STRVAL_P(tmpns));
					}
				}
			} ZEND_HASH_FOREACH_END();
		}

		xpathobjp = xmlXPathEvalExpression(BAD_CAST xquery, ctxp);
		ctxp->node = NULL;
		if (xpathobjp && xpathobjp->type == XPATH_NODESET) {
			nodeset = xpathobjp->nodesetval;
		} else {
			if (xpathobjp) {
				xmlXPathFreeObject(xpathobjp);
			}
			xmlXPathFreeContext(ctxp);
			zend_throw_error(NULL, "XPath query did not return a nodeset");
			RETURN_THROWS();
		}
	}

	if (ns_prefixes != NULL) {
		if (exclusive) {
			zval *tmpns;
			int nscount = 0;

			inclusive_ns_prefixes = safe_emalloc(zend_hash_num_elements(Z_ARRVAL_P(ns_prefixes)) + 1,
				sizeof(xmlChar *), 0);
			ZEND_HASH_FOREACH_VAL(Z_ARRVAL_P(ns_prefixes), tmpns) {
				ZVAL_DEREF(tmpns);
				if (Z_TYPE_P(tmpns) == IS_STRING) {
					inclusive_ns_prefixes[nscount++] = BAD_CAST Z_STRVAL_P(tmpns);
				}
			} ZEND_HASH_FOREACH_END();
			inclusive_ns_prefixes[nscount] = NULL;
		} else {
			php_error_docref(NULL, E_NOTICE,
				"Inclusive namespace prefixes only allowed in exclusive mode.");
		}
	}

	if (mode == 1) {
		buf = xmlOutputBufferCreateFilename(file, NULL, 0);
	} else {
		buf = xmlAllocOutputBuffer(NULL);
	}

	if (buf != NULL) {
		if (simple_node_parent_lookup_callback) {
			ret = xmlC14NExecute(docp, dom_canonicalize_node_parent_lookup_cb, nodep, exclusive, inclusive_ns_prefixes, with_comments, buf);
		} else {
			ret = xmlC14NDocSaveTo(docp, nodeset, exclusive, inclusive_ns_prefixes, with_comments, buf);
		}
	}

	if (inclusive_ns_prefixes != NULL) {
		efree(inclusive_ns_prefixes);
	}
	if (xpathobjp != NULL) {
		xmlXPathFreeObject(xpathobjp);
	}
	if (ctxp != NULL) {
		xmlXPathFreeContext(ctxp);
	}

	if (buf == NULL || ret < 0) {
		RETVAL_FALSE;
	} else {
		if (mode == 0) {
			size_t size = xmlOutputBufferGetSize(buf);
			if (size > 0) {
				RETVAL_STRINGL((char *) xmlOutputBufferGetContent(buf), size);
			} else {
				RETVAL_EMPTY_STRING();
			}
		}
	}

	if (buf) {
		int bytes;

		bytes = xmlOutputBufferClose(buf);
		if (mode == 1 && (ret >= 0)) {
			RETURN_LONG(bytes);
		}
	}
}
/* }}} */

/* {{{ Canonicalize nodes to a string */
PHP_METHOD(DOMNode, C14N)
{
	dom_canonicalization(INTERNAL_FUNCTION_PARAM_PASSTHRU, 0);
}
/* }}} */

/* {{{ Canonicalize nodes to a file */
PHP_METHOD(DOMNode, C14NFile)
{
	dom_canonicalization(INTERNAL_FUNCTION_PARAM_PASSTHRU, 1);
}
/* }}} */

/* {{{ Gets an xpath for a node */
static void dom_node_get_node_path(INTERNAL_FUNCTION_PARAMETERS, bool throw)
{
	zval *id;
	xmlNode *nodep;
	dom_object *intern;
	char *value;

	ZEND_PARSE_PARAMETERS_NONE();

	DOM_GET_THIS_OBJ(nodep, id, xmlNodePtr, intern);

	value = (char *) xmlGetNodePath(nodep);
	if (value == NULL) {
		/* This is only possible when an invalid argument is passed (e.g. namespace declaration, but that's not the case for this call site),
		 * or on allocation failure. So in other words, this only happens on allocation failure. */
		if (throw) {
			php_dom_throw_error(INVALID_STATE_ERR, /* strict */ true);
			RETURN_THROWS();
		}
		RETURN_NULL();
	} else {
		RETVAL_STRING(value);
		xmlFree(value);
	}
}

PHP_METHOD(DOMNode, getNodePath)
{
	dom_node_get_node_path(INTERNAL_FUNCTION_PARAM_PASSTHRU, false);
}

PHP_METHOD(Dom_Node, getNodePath)
{
	dom_node_get_node_path(INTERNAL_FUNCTION_PARAM_PASSTHRU, true);
}
/* }}} */

/* {{{ Gets line number for a node */
PHP_METHOD(DOMNode, getLineNo)
{
	zval *id;
	xmlNode *nodep;
	dom_object *intern;

	ZEND_PARSE_PARAMETERS_NONE();

	DOM_GET_THIS_OBJ(nodep, id, xmlNodePtr, intern);

	RETURN_LONG(xmlGetLineNo(nodep));
}
/* }}} */

/* {{{ URL: https://dom.spec.whatwg.org/#dom-node-contains
Since:
*/
static bool dom_node_contains(xmlNodePtr thisp, xmlNodePtr otherp)
{
	do {
		if (otherp == thisp) {
			return true;
		}
		otherp = otherp->parent;
	} while (otherp);

	return false;
}

PHP_METHOD(DOMNode, contains)
{
	zval *other, *id;
	xmlNodePtr otherp, thisp;
	dom_object *unused_intern;

	ZEND_PARSE_PARAMETERS_START(1, 1)
		Z_PARAM_OBJECT_OR_NULL(other)
	ZEND_PARSE_PARAMETERS_END();

	if (other == NULL) {
		RETURN_FALSE;
	}

	if (UNEXPECTED(!instanceof_function(Z_OBJCE_P(other), dom_node_class_entry) && !instanceof_function(Z_OBJCE_P(other), dom_namespace_node_class_entry))) {
		zend_argument_type_error(1, "must be of type DOMNode|DOMNameSpaceNode|null, %s given", zend_zval_value_name(other));
		RETURN_THROWS();
	}

	DOM_GET_OBJ(otherp, other, xmlNodePtr, unused_intern);
	DOM_GET_THIS_OBJ(thisp, id, xmlNodePtr, unused_intern);

	RETURN_BOOL(dom_node_contains(thisp, otherp));
}

PHP_METHOD(Dom_Node, contains)
{
	zval *other, *id;
	xmlNodePtr otherp, thisp;
	dom_object *unused_intern;

	ZEND_PARSE_PARAMETERS_START(1, 1)
		Z_PARAM_OBJECT_OF_CLASS_OR_NULL(other, dom_modern_node_class_entry)
	ZEND_PARSE_PARAMETERS_END();

	if (other == NULL) {
		RETURN_FALSE;
	}

	DOM_GET_OBJ(otherp, other, xmlNodePtr, unused_intern);
	DOM_GET_THIS_OBJ(thisp, id, xmlNodePtr, unused_intern);

	RETURN_BOOL(dom_node_contains(thisp, otherp));
}
/* }}} */

/* {{{ URL: https://dom.spec.whatwg.org/#dom-node-getrootnode
Since:
*/
PHP_METHOD(DOMNode, getRootNode)
{
	zval *id;
	xmlNodePtr thisp;
	dom_object *intern;
	/* Unused now because we don't support the shadow DOM nodes. Options only influence shadow DOM nodes. */
	zval *options;

	ZEND_PARSE_PARAMETERS_START(0, 1)
		Z_PARAM_OPTIONAL
		Z_PARAM_ARRAY_OR_NULL(options)
	ZEND_PARSE_PARAMETERS_END();

	DOM_GET_THIS_OBJ(thisp, id, xmlNodePtr, intern);

	while (thisp->parent) {
		thisp = thisp->parent;
	}

	DOM_RET_OBJ(thisp, intern);
}
/* }}} */

/* {{{ URL: https://dom.spec.whatwg.org/#dom-node-comparedocumentposition (last check date 2023-07-24)
Since:
*/

#define DOCUMENT_POSITION_DISCONNECTED 0x01
#define DOCUMENT_POSITION_PRECEDING 0x02
#define DOCUMENT_POSITION_FOLLOWING 0x04
#define DOCUMENT_POSITION_CONTAINS 0x08
#define DOCUMENT_POSITION_CONTAINED_BY 0x10
#define DOCUMENT_POSITION_IMPLEMENTATION_SPECIFIC 0x20

static void dom_node_compare_document_position(INTERNAL_FUNCTION_PARAMETERS, zend_class_entry *node_ce)
{
	zval *id, *node_zval;
	xmlNodePtr other, this;
	dom_object *this_intern, *other_intern;

	ZEND_PARSE_PARAMETERS_START(1, 1)
		Z_PARAM_OBJECT_OF_CLASS(node_zval, node_ce)
	ZEND_PARSE_PARAMETERS_END();

	DOM_GET_THIS_OBJ(this, id, xmlNodePtr, this_intern);
	DOM_GET_OBJ(other, node_zval, xmlNodePtr, other_intern);

	/* Step 1 */
	if (this == other) {
		RETURN_LONG(0);
	}

	/* Step 2 */
	xmlNodePtr node1 = other;
	xmlNodePtr node2 = this;

	/* Step 3 */
	xmlNodePtr attr1 = NULL;
	xmlNodePtr attr2 = NULL;

	/* Step 4 */
	if (node1->type == XML_ATTRIBUTE_NODE) {
		attr1 = node1;
		node1 = attr1->parent;
	}

	/* Step 5 */
	if (node2->type == XML_ATTRIBUTE_NODE) {
		/* 5.1 */
		attr2 = node2;
		node2 = attr2->parent;

		/* 5.2 */
		if (attr1 != NULL && node1 != NULL && node2 == node1) {
			for (const xmlAttr *attr = node2->properties; attr != NULL; attr = attr->next) {
				if (php_dom_is_equal_attr(attr, (const xmlAttr *) attr1)) {
					RETURN_LONG(DOCUMENT_POSITION_IMPLEMENTATION_SPECIFIC | DOCUMENT_POSITION_PRECEDING);
				} else if (php_dom_is_equal_attr(attr, (const xmlAttr *) attr2)) {
					RETURN_LONG(DOCUMENT_POSITION_IMPLEMENTATION_SPECIFIC | DOCUMENT_POSITION_FOLLOWING);
				}
			}
		}
	}

	/* Step 6 */
	/* We first check the first condition,
	 * and as we need the root later anyway we'll cache the root and perform the root check after this if. */
	if (node1 == NULL || node2 == NULL) {
		goto disconnected;
	}
	bool node2_is_ancestor_of_node1 = false;
	size_t node1_depth = 0;
	xmlNodePtr node1_root = node1;
	while (node1_root->parent) {
		node1_root = node1_root->parent;
		if (node1_root == node2) {
			node2_is_ancestor_of_node1 = true;
		}
		node1_depth++;
	}
	bool node1_is_ancestor_of_node2 = false;
	size_t node2_depth = 0;
	xmlNodePtr node2_root = node2;
	while (node2_root->parent) {
		node2_root = node2_root->parent;
		if (node2_root == node1) {
			node1_is_ancestor_of_node2 = true;
		}
		node2_depth++;
	}
	/* Second condition from step 6 */
	if (node1_root != node2_root) {
		goto disconnected;
	}

	/* Step 7 */
	if ((node1_is_ancestor_of_node2 && attr1 == NULL) || (node1 == node2 && attr2 != NULL)) {
		RETURN_LONG(DOCUMENT_POSITION_CONTAINS | DOCUMENT_POSITION_PRECEDING);
	}

	/* Step 8 */
	if ((node2_is_ancestor_of_node1 && attr2 == NULL) || (node1 == node2 && attr1 != NULL)) {
		RETURN_LONG(DOCUMENT_POSITION_CONTAINED_BY | DOCUMENT_POSITION_FOLLOWING);
	}

	/* Special case: comparing children and attributes.
	 * They belong to a different tree and are therefore hard to compare, but spec demands attributes to precede children
	 * according to the pre-order depth-first search ordering.
	 * Because their tree is different, the node parents only meet at the common element instead of earlier.
	 * Therefore, it seems that one is the ancestor of the other. */
	if (node1_is_ancestor_of_node2) {
		ZEND_ASSERT(attr1 != NULL); /* Would've been handled in step 7 otherwise */
		RETURN_LONG(DOCUMENT_POSITION_PRECEDING);
	} else if (node2_is_ancestor_of_node1) {
		ZEND_ASSERT(attr2 != NULL); /* Would've been handled in step 8 otherwise */
		RETURN_LONG(DOCUMENT_POSITION_FOLLOWING);
	}

	/* Step 9 */

	/* We'll use the following strategy (which was already prepared during step 6) to implement this efficiently:
	 * 1. Move nodes upwards such that they are at the same depth.
	 * 2. Then we move both nodes upwards simultaneously until their parents are equal.
	 * 3. If we then move node1 to the next entry repeatedly and we encounter node2,
	 *    then we know node1 precedes node2. Otherwise, node2 must precede node1. */
	/* 1. */
	if (node1_depth > node2_depth) {
		do {
			node1 = node1->parent;
			node1_depth--;
		} while (node1_depth > node2_depth);
	} else if (node2_depth > node1_depth) {
		do {
			node2 = node2->parent;
			node2_depth--;
		} while (node2_depth > node1_depth);
	}
	/* 2. */
	while (node1->parent != node2->parent) {
		node1 = node1->parent;
		node2 = node2->parent;
	}
	/* 3. */
	ZEND_ASSERT(node1 != node2);
	ZEND_ASSERT(node1 != NULL);
	ZEND_ASSERT(node2 != NULL);
	do {
		node1 = node1->next;
		if (node1 == node2) {
			RETURN_LONG(DOCUMENT_POSITION_PRECEDING);
		}
	} while (node1 != NULL);

	/* Step 10 */
	RETURN_LONG(DOCUMENT_POSITION_FOLLOWING);

disconnected:;
	zend_long ordering;
	if (node1 == node2) {
		/* Degenerate case, they're both NULL, but the ordering must be consistent... */
		ZEND_ASSERT(node1 == NULL);
		ordering = other_intern < this_intern ? DOCUMENT_POSITION_PRECEDING : DOCUMENT_POSITION_FOLLOWING;
	} else {
		ordering = node1 < node2 ? DOCUMENT_POSITION_PRECEDING : DOCUMENT_POSITION_FOLLOWING;
	}
	RETURN_LONG(DOCUMENT_POSITION_DISCONNECTED | DOCUMENT_POSITION_IMPLEMENTATION_SPECIFIC | ordering);
}

PHP_METHOD(DOMNode, compareDocumentPosition)
{
	dom_node_compare_document_position(INTERNAL_FUNCTION_PARAM_PASSTHRU, dom_node_class_entry);
}

PHP_METHOD(Dom_Node, compareDocumentPosition)
{
	dom_node_compare_document_position(INTERNAL_FUNCTION_PARAM_PASSTHRU, dom_modern_node_class_entry);
}
/* }}} */

/**
 * We want to block the serialization and unserialization of DOM classes.
 * However, using @not-serializable makes the child classes also not serializable, even if the user implements the methods.
 * So instead, we implement the methods wherein we throw exceptions.
 * The reason we choose these methods is because:
 *   - If the user implements __serialize / __unserialize, the respective throwing methods are not called.
 *   - If the user implements __sleep / __wakeup, then it's also not a problem because they will not enter the throwing methods.
 */

PHP_METHOD(Dom_Node, __construct)
{
	zend_throw_error(NULL, "Cannot directly construct %s, use document methods instead", ZSTR_VAL(Z_OBJCE_P(ZEND_THIS)->name));
}

PHP_METHOD(DOMNode, __sleep)
{
	ZEND_PARSE_PARAMETERS_NONE();

	zend_throw_exception_ex(NULL, 0, "Serialization of '%s' is not allowed, unless serialization methods are implemented in a subclass", ZSTR_VAL(Z_OBJCE_P(ZEND_THIS)->name));
	RETURN_THROWS();
}

PHP_METHOD(DOMNode, __wakeup)
{
	ZEND_PARSE_PARAMETERS_NONE();

	zend_throw_exception_ex(NULL, 0, "Unserialization of '%s' is not allowed, unless unserialization methods are implemented in a subclass", ZSTR_VAL(Z_OBJCE_P(ZEND_THIS)->name));
	RETURN_THROWS();
}

#endif<|MERGE_RESOLUTION|>--- conflicted
+++ resolved
@@ -755,9 +755,6 @@
 	return false;
 }
 
-<<<<<<< HEAD
-static void dom_set_document_pointers(xmlNodePtr node, xmlDocPtr doc, php_libxml_ref_obj *document)
-=======
 void dom_set_document_ref_pointers_attr(xmlAttrPtr attr, php_libxml_ref_obj *document)
 {
 	ZEND_ASSERT(document != NULL);
@@ -785,9 +782,7 @@
 	return true;
 }
 
-/* TODO: on 8.4 replace the loop with the tree walk helper function. */
 void dom_set_document_ref_pointers(xmlNodePtr node, php_libxml_ref_obj *document)
->>>>>>> 5cb38e9d
 {
 	if (!document) {
 		return;
@@ -799,13 +794,7 @@
 
 	xmlNodePtr base = node;
 	node = node->children;
-	while (node != NULL) {
-		ZEND_ASSERT(node != base);
-
-		if (!dom_set_document_ref_pointers_node(node, document)) {
-			break;
-		}
-
+	while (node != NULL && dom_set_document_ref_pointers_node(node, document)) {
 		node = php_dom_next_in_tree_order(node, base);
 	}
 }
@@ -1082,15 +1071,10 @@
 		return FAILURE;
 	}
 
-<<<<<<< HEAD
 	/* 3. If child’s parent is not parent, then throw a "NotFoundError" DOMException. */
 	if (child->parent != parent) {
 		php_dom_throw_error(NOT_FOUND_ERR, /* strict */ true);
 		return FAILURE;
-=======
-	if (newchild->doc == NULL && nodep->doc != NULL) {
-		dom_set_document_ref_pointers(newchild, intern->document);
->>>>>>> 5cb38e9d
 	}
 
 	/* 4. If node is not a DocumentFragment, DocumentType, Element, or CharacterData node, then throw a "HierarchyRequestError" DOMException. */
@@ -1208,7 +1192,7 @@
 	}
 
 	if (newchild->doc == NULL && nodep->doc != NULL) {
-		dom_set_document_pointers(newchild, nodep->doc, intern->document);
+		dom_set_document_ref_pointers(newchild, intern->document);
 	}
 
 	if (newchild->type == XML_DOCUMENT_FRAG_NODE) {
