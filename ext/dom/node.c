--- conflicted
+++ resolved
@@ -884,23 +884,7 @@
 */
 static void dom_node_insert_before_legacy(zval *return_value, zval *ref, dom_object *intern, dom_object *childobj, xmlNodePtr parentp, xmlNodePtr child)
 {
-<<<<<<< HEAD
 	if (!dom_node_children_valid(parentp)) {
-=======
-	zval *id, *node, *ref = NULL;
-	xmlNodePtr child, new_child, parentp, refp = NULL;
-	dom_object *intern, *childobj, *refpobj;
-	int ret, stricterror;
-
-	id = ZEND_THIS;
-	if (zend_parse_parameters(ZEND_NUM_ARGS(), "O|O!", &node, dom_node_class_entry, &ref, dom_node_class_entry) == FAILURE) {
-		RETURN_THROWS();
-	}
-
-	DOM_GET_OBJ(parentp, id, xmlNodePtr, intern);
-
-	if (dom_node_children_valid(parentp) == FAILURE) {
->>>>>>> ed21ebd8
 		RETURN_FALSE;
 	}
 
@@ -911,8 +895,8 @@
 		RETURN_FALSE;
 	}
 
+	xmlNodePtr refp = NULL;
 	if (ref != NULL) {
-		xmlNodePtr refp;
 		dom_object *refpobj;
 		DOM_GET_OBJ(refp, ref, xmlNodePtr, refpobj);
 		if (refp->parent != parentp) {
@@ -1094,23 +1078,10 @@
 		return FAILURE;
 	}
 
-<<<<<<< HEAD
 	/* 2. If node is a host-including inclusive ancestor of parent, then throw a "HierarchyRequestError" DOMException. */
 	if (dom_hierarchy(parent, node) != SUCCESS) {
 		php_dom_throw_error(HIERARCHY_REQUEST_ERR, /* strict */ true);
 		return FAILURE;
-=======
-	/* This is already disallowed by libxml, but we should check it here to avoid
-	 * breaking assumptions and assertions. */
-	if ((oldchild->type == XML_ATTRIBUTE_NODE) != (newchild->type == XML_ATTRIBUTE_NODE)) {
-		php_dom_throw_error(HIERARCHY_REQUEST_ERR, stricterror);
-		RETURN_FALSE;
-	}
-
-	if (oldchild->parent != nodep) {
-		php_dom_throw_error(NOT_FOUND_ERR, stricterror);
-		RETURN_FALSE;
->>>>>>> ed21ebd8
 	}
 
 	/* 3. If child’s parent is not parent, then throw a "NotFoundError" DOMException. */
@@ -1224,6 +1195,13 @@
 		}
 
 		if (!dom_node_check_legacy_insertion_validity(nodep, newchild, stricterror, false)) {
+			RETURN_FALSE;
+		}
+
+		/* This is already disallowed by libxml, but we should check it here to avoid
+		 * breaking assumptions and assertions. */
+		if ((oldchild->type == XML_ATTRIBUTE_NODE) != (newchild->type == XML_ATTRIBUTE_NODE)) {
+			php_dom_throw_error(HIERARCHY_REQUEST_ERR, stricterror);
 			RETURN_FALSE;
 		}
 
