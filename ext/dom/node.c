/*
   +----------------------------------------------------------------------+
   | Copyright (c) The PHP Group                                          |
   +----------------------------------------------------------------------+
   | This source file is subject to version 3.01 of the PHP license,      |
   | that is bundled with this package in the file LICENSE, and is        |
   | available through the world-wide-web at the following url:           |
   | https://www.php.net/license/3_01.txt                                 |
   | If you did not receive a copy of the PHP license and are unable to   |
   | obtain it through the world-wide-web, please send a note to          |
   | license@php.net so we can mail you a copy immediately.               |
   +----------------------------------------------------------------------+
   | Authors: Christian Stocker <chregu@php.net>                          |
   |          Rob Richards <rrichards@php.net>                            |
   +----------------------------------------------------------------------+
*/

#ifdef HAVE_CONFIG_H
#include <config.h>
#endif

#include "php.h"
#if defined(HAVE_LIBXML) && defined(HAVE_DOM)
#include "php_dom.h"
#include "namespace_compat.h"
#include "private_data.h"
#include "internal_helpers.h"
#include "dom_properties.h"

/*
* class DOMNode
*
* URL: https://www.w3.org/TR/2003/WD-DOM-Level-3-Core-20030226/DOM3-Core.html#core-ID-1950641247
* Since:
*/

zend_string *dom_node_concatenated_name_helper(size_t name_len, const char *name, size_t prefix_len, const char *prefix)
{
	/* prefix_len can't overflow because it would need to occupy the entire address space */
	zend_string *str = zend_string_safe_alloc(1, name_len, prefix_len + 1, false);
	memcpy(ZSTR_VAL(str), prefix, prefix_len);
	ZSTR_VAL(str)[prefix_len] = ':';
	memcpy(ZSTR_VAL(str) + prefix_len + 1, name, name_len + 1 /* include \0 */);
	return str;
}

zend_string *dom_node_get_node_name_attribute_or_element(const xmlNode *nodep, bool uppercase)
{
	zend_string *ret;
	size_t name_len = strlen((const char *) nodep->name);
	if (nodep->ns != NULL && nodep->ns->prefix != NULL) {
		ret = dom_node_concatenated_name_helper(name_len, (const char *) nodep->name, strlen((const char *) nodep->ns->prefix), (const char *) nodep->ns->prefix);
	} else {
		ret = zend_string_init((const char *) nodep->name, name_len, false);
	}
	if (uppercase) {
		zend_str_toupper(ZSTR_VAL(ret), ZSTR_LEN(ret));
	}
	return ret;
}

bool php_dom_is_node_connected(const xmlNode *node)
{
	ZEND_ASSERT(node != NULL);
	do {
		if (node->type == XML_DOCUMENT_NODE || node->type == XML_HTML_DOCUMENT_NODE) {
			return true;
		}
		node = node->parent;
	} while (node != NULL);
	return false;
}

/* {{{ nodeName	string
readonly=yes
URL: http://www.w3.org/TR/2003/WD-DOM-Level-3-Core-20030226/DOM3-Core.html#core-ID-F68D095
Modern spec URL: https://dom.spec.whatwg.org/#dom-node-nodename
Since:
*/
zend_result dom_node_node_name_read(dom_object *obj, zval *retval)
{
	DOM_PROP_NODE(xmlNodePtr, nodep, obj);

	bool uppercase = false;

	switch (nodep->type) {
		case XML_ELEMENT_NODE:
			uppercase = php_dom_follow_spec_intern(obj) && php_dom_ns_is_html_and_document_is_html(nodep);
			ZEND_FALLTHROUGH;
		case XML_ATTRIBUTE_NODE:
			ZVAL_NEW_STR(retval, dom_node_get_node_name_attribute_or_element(nodep, uppercase));
			break;
		case XML_NAMESPACE_DECL: {
			xmlNsPtr ns = nodep->ns;
			if (ns != NULL && ns->prefix) {
				zend_string *str = dom_node_concatenated_name_helper(strlen((const char *) ns->prefix), (const char *) ns->prefix, strlen("xmlns"), "xmlns");
				ZVAL_NEW_STR(retval, str);
			} else {
				ZVAL_STRING(retval, (const char *) nodep->name);
			}
			break;
		}
		case XML_DOCUMENT_TYPE_NODE:
		case XML_DTD_NODE:
		case XML_PI_NODE:
		case XML_ENTITY_DECL:
		case XML_ENTITY_REF_NODE:
		case XML_NOTATION_NODE:
			ZVAL_STRING(retval, (char *) nodep->name);
			break;
		case XML_CDATA_SECTION_NODE:
			ZVAL_STRING(retval, "#cdata-section");
			break;
		case XML_COMMENT_NODE:
			ZVAL_STRING(retval, "#comment");
			break;
		case XML_HTML_DOCUMENT_NODE:
		case XML_DOCUMENT_NODE:
			ZVAL_STRING(retval, "#document");
			break;
		case XML_DOCUMENT_FRAG_NODE:
			ZVAL_STRING(retval, "#document-fragment");
			break;
		case XML_TEXT_NODE:
			ZVAL_STRING(retval, "#text");
			break;
		EMPTY_SWITCH_DEFAULT_CASE();
	}

	return SUCCESS;
}

/* }}} */

/* {{{ nodeValue	string
URL: http://www.w3.org/TR/2003/WD-DOM-Level-3-Core-20030226/DOM3-Core.html#core-ID-F68D080
Modern spec URL: https://dom.spec.whatwg.org/#dom-node-nodevalue
Since:
*/
zend_result dom_node_node_value_read(dom_object *obj, zval *retval)
{
	DOM_PROP_NODE(xmlNodePtr, nodep, obj);

	/* Access to Element node is implemented as a convenience method */
	switch (nodep->type) {
		case XML_ELEMENT_NODE: {
			if (php_dom_follow_spec_intern(obj)) {
				ZVAL_NULL(retval);
				break;
			}
			ZEND_FALLTHROUGH;
		}
		case XML_ATTRIBUTE_NODE:
		case XML_TEXT_NODE:
		case XML_COMMENT_NODE:
		case XML_CDATA_SECTION_NODE:
		case XML_PI_NODE:
			php_dom_get_content_into_zval(nodep, retval, true);
			break;
		case XML_NAMESPACE_DECL: {
			char *str = (char *) xmlNodeGetContent(nodep->children);
			if (str != NULL) {
				ZVAL_STRING(retval, str);
				xmlFree(str);
			} else {
				ZVAL_NULL(retval);
			}
			break;
		}
		default:
			ZVAL_NULL(retval);
			break;
	}

	return SUCCESS;
}

zend_result dom_node_node_value_write(dom_object *obj, zval *newval)
{
	DOM_PROP_NODE(xmlNodePtr, nodep, obj);

	/* Cannot fail because the type is either null or a string. */
	zend_string *str = zval_get_string(newval);

	/* Access to Element node is implemented as a convenience method */
	switch (nodep->type) {
		case XML_ATTRIBUTE_NODE:
			dom_attr_value_will_change(obj, (xmlAttrPtr) nodep);
			if (php_dom_follow_spec_intern(obj)) {
				dom_remove_all_children(nodep);
				xmlAddChild(nodep, xmlNewTextLen(BAD_CAST ZSTR_VAL(str), ZSTR_LEN(str)));
				break;
			}
			ZEND_FALLTHROUGH;
		case XML_ELEMENT_NODE:
			dom_remove_all_children(nodep);
			ZEND_FALLTHROUGH;
		case XML_TEXT_NODE:
		case XML_COMMENT_NODE:
		case XML_CDATA_SECTION_NODE:
		case XML_PI_NODE:
			xmlNodeSetContentLen(nodep, BAD_CAST ZSTR_VAL(str), ZSTR_LEN(str));
			break;
		default:
			break;
	}

	php_libxml_invalidate_node_list_cache(obj->document);

	zend_string_release_ex(str, 0);
	return SUCCESS;
}

/* }}} */

/* {{{ nodeType	int
readonly=yes
URL: http://www.w3.org/TR/2003/WD-DOM-Level-3-Core-20030226/DOM3-Core.html#core-ID-111237558
Since:
*/
zend_result dom_node_node_type_read(dom_object *obj, zval *retval)
{
	DOM_PROP_NODE(xmlNodePtr, nodep, obj);

	/* Specs dictate that they are both type XML_DOCUMENT_TYPE_NODE */
	if (nodep->type == XML_DTD_NODE) {
		ZVAL_LONG(retval, XML_DOCUMENT_TYPE_NODE);
	} else {
		ZVAL_LONG(retval, nodep->type);
	}

	return SUCCESS;
}

/* }}} */

static zend_result dom_node_parent_get(dom_object *obj, zval *retval, bool only_element)
{
	DOM_PROP_NODE(xmlNodePtr, nodep, obj);

	xmlNodePtr nodeparent = nodep->parent;
	if (!nodeparent || (only_element && nodeparent->type != XML_ELEMENT_NODE)) {
		ZVAL_NULL(retval);
		return SUCCESS;
	}

	php_dom_create_object(nodeparent, retval, obj);
	return SUCCESS;
}

/* {{{ parentNode	?DomNode
readonly=yes
URL: http://www.w3.org/TR/2003/WD-DOM-Level-3-Core-20030226/DOM3-Core.html#core-ID-1060184317
Since:
*/
zend_result dom_node_parent_node_read(dom_object *obj, zval *retval)
{
	return dom_node_parent_get(obj, retval, false);
}

/* }}} */

/* {{{ parentElement	?DomElement
readonly=yes
URL: https://dom.spec.whatwg.org/#parent-element
Since:
*/
zend_result dom_node_parent_element_read(dom_object *obj, zval *retval)
{
	return dom_node_parent_get(obj, retval, true);
}

/* }}} */

/* {{{ childNodes	DomNodeList
readonly=yes
URL: http://www.w3.org/TR/2003/WD-DOM-Level-3-Core-20030226/DOM3-Core.html#core-ID-1451460987
Since:
*/
zend_result dom_node_child_nodes_read(dom_object *obj, zval *retval)
{
	DOM_PROP_NODE(xmlNodePtr, nodep, obj);

	php_dom_create_iterator(retval, DOM_NODELIST, php_dom_follow_spec_intern(obj));
	dom_object *intern = Z_DOMOBJ_P(retval);
	dom_namednode_iter(obj, XML_ELEMENT_NODE, intern, NULL, NULL, 0, NULL, 0);

	return SUCCESS;
}
/* }}} */

/* {{{ firstChild DomNode
readonly=yes
URL: http://www.w3.org/TR/2003/WD-DOM-Level-3-Core-20030226/DOM3-Core.html#core-ID-169727388
Since:
*/
zend_result dom_node_first_child_read(dom_object *obj, zval *retval)
{
	DOM_PROP_NODE(xmlNodePtr, nodep, obj);

	xmlNodePtr first = NULL;
	if (dom_node_children_valid(nodep)) {
		first = nodep->children;
	}

	php_dom_create_nullable_object(first, retval, obj);
	return SUCCESS;
}

/* }}} */

/* {{{ lastChild	DomNode
readonly=yes
URL: http://www.w3.org/TR/2003/WD-DOM-Level-3-Core-20030226/DOM3-Core.html#core-ID-61AD09FB
Since:
*/
zend_result dom_node_last_child_read(dom_object *obj, zval *retval)
{
	DOM_PROP_NODE(xmlNodePtr, nodep, obj);

	xmlNodePtr last = NULL;
	if (dom_node_children_valid(nodep)) {
		last = nodep->last;
	}

	php_dom_create_nullable_object(last, retval, obj);
	return SUCCESS;
}

/* }}} */

/* {{{ previousSibling	DomNode
readonly=yes
URL: http://www.w3.org/TR/2003/WD-DOM-Level-3-Core-20030226/DOM3-Core.html#core-ID-640FB3C8
Since:
*/
zend_result dom_node_previous_sibling_read(dom_object *obj, zval *retval)
{
	DOM_PROP_NODE(xmlNodePtr, nodep, obj);

	xmlNodePtr prevsib = nodep->prev;

	php_dom_create_nullable_object(prevsib, retval, obj);
	return SUCCESS;
}

/* }}} */

/* {{{ nextSibling	DomNode
readonly=yes
URL: http://www.w3.org/TR/2003/WD-DOM-Level-3-Core-20030226/DOM3-Core.html#core-ID-6AC54C2F
Since:
*/
zend_result dom_node_next_sibling_read(dom_object *obj, zval *retval)
{
	DOM_PROP_NODE(xmlNodePtr, nodep, obj);

	xmlNodePtr nextsib = nodep->next;

	php_dom_create_nullable_object(nextsib, retval, obj);
	return SUCCESS;
}

/* }}} */

/* {{{ previousElementSibling	DomNode
readonly=yes
URL: http://www.w3.org/TR/2003/WD-DOM-Level-3-Core-20030226/DOM3-Core.html#core-ID-640FB3C8
Since:
*/
zend_result dom_node_previous_element_sibling_read(dom_object *obj, zval *retval)
{
	DOM_PROP_NODE(xmlNodePtr, nodep, obj);

	xmlNodePtr prevsib = nodep->prev;

	while (prevsib && prevsib->type != XML_ELEMENT_NODE) {
		prevsib = prevsib->prev;
	}

	php_dom_create_nullable_object(prevsib, retval, obj);
	return SUCCESS;
}

/* }}} */

/* {{{ nextElementSibling	DomNode
readonly=yes
URL: http://www.w3.org/TR/2003/WD-DOM-Level-3-Core-20030226/DOM3-Core.html#core-ID-6AC54C2F
Since:
*/
zend_result dom_node_next_element_sibling_read(dom_object *obj, zval *retval)
{
	DOM_PROP_NODE(xmlNodePtr, nodep, obj);

	xmlNodePtr nextsib = nodep->next;

	while (nextsib != NULL && nextsib->type != XML_ELEMENT_NODE) {
		nextsib = nextsib->next;
	}

	php_dom_create_nullable_object(nextsib, retval, obj);
	return SUCCESS;
}

/* }}} */

/* {{{ attributes	DomNamedNodeMap
readonly=yes
URL: http://www.w3.org/TR/2003/WD-DOM-Level-3-Core-20030226/DOM3-Core.html#core-ID-84CF096
Since:
*/
zend_result dom_node_attributes_read(dom_object *obj, zval *retval)
{
	DOM_PROP_NODE(xmlNodePtr, nodep, obj);

	if (nodep->type == XML_ELEMENT_NODE) {
		php_dom_create_iterator(retval, DOM_NAMEDNODEMAP, php_dom_follow_spec_intern(obj));
		dom_object *intern = Z_DOMOBJ_P(retval);
		dom_namednode_iter(obj, XML_ATTRIBUTE_NODE, intern, NULL, NULL, 0, NULL, 0);
	} else {
		ZVAL_NULL(retval);
	}

	return SUCCESS;
}

/* }}} */

/* {{{ isConnected	boolean
readonly=yes
URL: https://dom.spec.whatwg.org/#dom-node-isconnected
Since:
*/
zend_result dom_node_is_connected_read(dom_object *obj, zval *retval)
{
	DOM_PROP_NODE(xmlNodePtr, nodep, obj);
	ZVAL_BOOL(retval, php_dom_is_node_connected(nodep));
	return SUCCESS;
}
/* }}} */

/* {{{ ownerDocument	DomDocument
readonly=yes
URL: http://www.w3.org/TR/2003/WD-DOM-Level-3-Core-20030226/DOM3-Core.html#core-node-ownerDoc
Since:
*/
zend_result dom_node_owner_document_read(dom_object *obj, zval *retval)
{
	DOM_PROP_NODE(xmlNodePtr, nodep, obj);

	if (nodep->type == XML_DOCUMENT_NODE || nodep->type == XML_HTML_DOCUMENT_NODE) {
		ZVAL_NULL(retval);
		return SUCCESS;
	}

	xmlDocPtr docp = nodep->doc;
	if (!docp) {
		return FAILURE;
	}

	php_dom_create_object((xmlNodePtr) docp, retval, obj);
	return SUCCESS;
}

/* }}} */

/* {{{ namespaceUri	string
readonly=yes
URL: http://www.w3.org/TR/2003/WD-DOM-Level-3-Core-20030226/DOM3-Core.html#core-ID-NodeNSname
Since: DOM Level 2
*/
zend_result dom_node_namespace_uri_read(dom_object *obj, zval *retval)
{
	DOM_PROP_NODE(xmlNodePtr, nodep, obj);

	const char *str = NULL;
	switch (nodep->type) {
		case XML_ELEMENT_NODE:
		case XML_ATTRIBUTE_NODE:
		case XML_NAMESPACE_DECL:
			if (nodep->ns != NULL) {
				str = (const char *) nodep->ns->href;
			}
			break;
		default:
			str = NULL;
			break;
	}

	if (str != NULL) {
		ZVAL_STRING(retval, str);
	} else {
		ZVAL_NULL(retval);
	}

	return SUCCESS;
}

/* }}} */

/* {{{ prefix	string
readonly=no
URL: http://www.w3.org/TR/2003/WD-DOM-Level-3-Core-20030226/DOM3-Core.html#core-ID-NodeNSPrefix
Modern spec URL: https://dom.spec.whatwg.org/#concept-element-namespace-prefix
Since: DOM Level 2
*/
zend_result dom_node_prefix_read(dom_object *obj, zval *retval)
{
	DOM_PROP_NODE(xmlNodePtr, nodep, obj);

	const char *str = NULL;
	switch (nodep->type) {
		case XML_ELEMENT_NODE:
		case XML_ATTRIBUTE_NODE:
		case XML_NAMESPACE_DECL: {
			xmlNsPtr ns = nodep->ns;
			if (ns != NULL && ns->prefix) {
				str = (char *) ns->prefix;
			}
			break;
		}
		default:
			str = NULL;
			break;
	}

	if (str == NULL) {
		ZVAL_EMPTY_STRING(retval);
	} else {
		ZVAL_STRING(retval, str);
	}
	return SUCCESS;
}

zend_result dom_modern_node_prefix_read(dom_object *obj, zval *retval)
{
	DOM_PROP_NODE(xmlNodePtr, nodep, obj);

	xmlNsPtr ns = nodep->ns;
	if (ns != NULL && ns->prefix != NULL) {
		ZVAL_STRING(retval, (const char *) ns->prefix);
	} else {
		ZVAL_NULL(retval);
	}
	return SUCCESS;
}

zend_result dom_node_prefix_write(dom_object *obj, zval *newval)
{
	zend_string *prefix_str;
	xmlNode *nsnode = NULL;
	xmlNsPtr ns = NULL, curns;
	char *strURI;
	char *prefix;

	DOM_PROP_NODE(xmlNodePtr, nodep, obj);

	switch (nodep->type) {
		case XML_ELEMENT_NODE:
			nsnode = nodep;
			ZEND_FALLTHROUGH;
		case XML_ATTRIBUTE_NODE:
			if (nsnode == NULL) {
				nsnode = nodep->parent;
				if (nsnode == NULL) {
					nsnode = xmlDocGetRootElement(nodep->doc);
				}
			}
			/* Typed property, this is already a string */
			ZEND_ASSERT(Z_TYPE_P(newval) == IS_STRING);
			prefix_str = Z_STR_P(newval);

			prefix = ZSTR_VAL(prefix_str);
			if (*prefix == '\0') {
				/* The empty string namespace prefix does not exist.
				 * We should fall back to the default namespace in this case. */
				prefix = NULL;
			}
			if (nsnode && nodep->ns != NULL && !xmlStrEqual(nodep->ns->prefix, BAD_CAST prefix)) {
				strURI = (char *) nodep->ns->href;
				/* Validate namespace naming constraints */
				if (strURI == NULL ||
					(zend_string_equals_literal(prefix_str, "xml") && strcmp(strURI, (char *) XML_XML_NAMESPACE)) ||
					(nodep->type == XML_ATTRIBUTE_NODE && zend_string_equals_literal(prefix_str, "xmlns") &&
					 strcmp(strURI, DOM_XMLNS_NS_URI)) ||
					(nodep->type == XML_ATTRIBUTE_NODE && !strcmp((char *) nodep->name, "xmlns"))) {
					php_dom_throw_error(NAMESPACE_ERR, dom_get_strict_error(obj->document));
					return FAILURE;
				} else {
					curns = nsnode->nsDef;
					while (curns != NULL) {
						if (xmlStrEqual(BAD_CAST prefix, curns->prefix) && xmlStrEqual(nodep->ns->href, curns->href)) {
							ns = curns;
							break;
						}
						curns = curns->next;
					}
					if (ns == NULL) {
						ns = xmlNewNs(nsnode, nodep->ns->href, BAD_CAST prefix);
						/* Sadly, we cannot distinguish between OOM and namespace conflict.
						 * But OOM will almost never happen. */
						if (UNEXPECTED(ns == NULL)) {
							php_dom_throw_error(NAMESPACE_ERR, /* strict */ true);
							return FAILURE;
						}
					}
				}

				xmlSetNs(nodep, ns);
			}
			break;
		default:
			break;
	}

	return SUCCESS;
}

/* }}} */

/* {{{ localName	string
readonly=yes
URL: http://www.w3.org/TR/2003/WD-DOM-Level-3-Core-20030226/DOM3-Core.html#core-ID-NodeNSLocalN
Since: DOM Level 2
*/
zend_result dom_node_local_name_read(dom_object *obj, zval *retval)
{
	DOM_PROP_NODE(xmlNodePtr, nodep, obj);

	if (nodep->type == XML_ELEMENT_NODE || nodep->type == XML_ATTRIBUTE_NODE || nodep->type == XML_NAMESPACE_DECL) {
		ZVAL_STRING(retval, (char *) (nodep->name));
	} else {
		ZVAL_NULL(retval);
	}

	return SUCCESS;
}

/* }}} */

/* {{{ baseURI	string
readonly=yes
URL: http://www.w3.org/TR/2003/WD-DOM-Level-3-Core-20030226/DOM3-Core.html#Node3-baseURI
Since: DOM Level 3
*/
zend_result dom_node_base_uri_read(dom_object *obj, zval *retval)
{
	DOM_PROP_NODE(xmlNodePtr, nodep, obj);

	xmlChar *baseuri = xmlNodeGetBase(nodep->doc, nodep);
	if (baseuri) {
		ZVAL_STRING(retval, (const char *) baseuri);
		xmlFree(baseuri);
	} else {
		if (php_dom_follow_spec_intern(obj)) {
			if (nodep->doc->URL) {
				ZVAL_STRING(retval, (const char *) nodep->doc->URL);
			} else {
				ZVAL_STRING(retval, "about:blank");
			}
		} else {
			ZVAL_NULL(retval);
		}
	}

	return SUCCESS;
}

/* }}} */

/* {{{ textContent	string
URL: http://www.w3.org/TR/2003/WD-DOM-Level-3-Core-20030226/DOM3-Core.html#Node3-textContent
Modern spec URL: https://dom.spec.whatwg.org/#dom-node-textcontent
Since: DOM Level 3
*/
/* Determines when the operation is a no-op. */
static bool dom_skip_text_content(dom_object *obj, xmlNodePtr nodep)
{
	if (php_dom_follow_spec_intern(obj)) {
		int type = nodep->type;
		if (type != XML_DOCUMENT_FRAG_NODE && type != XML_ELEMENT_NODE && type != XML_ATTRIBUTE_NODE
			&& type != XML_TEXT_NODE && type != XML_CDATA_SECTION_NODE && type != XML_COMMENT_NODE && type != XML_PI_NODE) {
			/* Yes, success... It's a no-op for these cases. */
			return true;
		}
	}
	return false;
}

zend_result dom_node_text_content_read(dom_object *obj, zval *retval)
{
	DOM_PROP_NODE(xmlNodePtr, nodep, obj);

	if (dom_skip_text_content(obj, nodep)) {
		ZVAL_NULL(retval);
	} else {
		php_dom_get_content_into_zval(nodep, retval, false);
	}

	return SUCCESS;
}

zend_result dom_node_text_content_write(dom_object *obj, zval *newval)
{
	DOM_PROP_NODE(xmlNodePtr, nodep, obj);

	php_libxml_invalidate_node_list_cache(obj->document);

	/* Typed property, this is already a string */
	ZEND_ASSERT(Z_TYPE_P(newval) == IS_STRING || Z_TYPE_P(newval) == IS_NULL);
	const xmlChar *xmlChars;
	size_t len;
	if (Z_TYPE_P(newval) == IS_NULL) {
		xmlChars = (const xmlChar *) "";
		len = 0;
	} else {
		xmlChars = (const xmlChar *) Z_STRVAL_P(newval);
		len = Z_STRLEN_P(newval);
	}

	int type = nodep->type;

	/* We can't directly call xmlNodeSetContent, because it might encode the string through
	 * xmlStringLenGetNodeList for types XML_DOCUMENT_FRAG_NODE, XML_ELEMENT_NODE, XML_ATTRIBUTE_NODE.
	 * See tree.c:xmlNodeSetContent in libxml.
	 * In these cases we need to use a text node to avoid the encoding.
	 * For the other cases, we *can* rely on xmlNodeSetContent because it is either a no-op, or handles
	 * the content without encoding. */
	if (type == XML_DOCUMENT_FRAG_NODE || type == XML_ELEMENT_NODE || type == XML_ATTRIBUTE_NODE) {
		dom_remove_all_children(nodep);
		xmlNode *textNode = xmlNewDocTextLen(nodep->doc, xmlChars, len);
		xmlAddChild(nodep, textNode);
	} else {
		xmlNodeSetContent(nodep, xmlChars);
	}

	return SUCCESS;
}

/* }}} */

<<<<<<< HEAD
static xmlNodePtr dom_insert_fragment(xmlNodePtr nodep, xmlNodePtr prevsib, xmlNodePtr nextsib, xmlNodePtr fragment, dom_object *intern) /* {{{ */
=======
/* Returns true if the node was changed, false otherwise. */
static bool dom_set_document_ref_obj_single(xmlNodePtr node, xmlDocPtr doc, php_libxml_ref_obj *document)
>>>>>>> d4a4d2e7
{
	dom_object *childobj = php_dom_object_get_data(node);
	if (childobj && !childobj->document) {
		childobj->document = document;
		document->refcount++;
		return true;
	}
	return false;
}

/* TODO: on 8.4 replace the loop with the tree walk helper function. */
static void dom_set_document_pointers(xmlNodePtr node, xmlDocPtr doc, php_libxml_ref_obj *document)
{
	/* Applies the document to the entire subtree. */
	xmlSetTreeDoc(node, doc);

	if (!dom_set_document_ref_obj_single(node, doc, document)) {
		return;
	}

	xmlNodePtr base = node;
	node = node->children;
	while (node != NULL) {
		ZEND_ASSERT(node != base);

		if (!dom_set_document_ref_obj_single(node, doc, document)) {
			break;
		}

		if (node->type == XML_ELEMENT_NODE) {
			if (node->children) {
				node = node->children;
				continue;
			}
		}

		if (node->next) {
			node = node->next;
		} else {
			/* Go upwards, until we find a parent node with a next sibling, or until we hit the base. */
			do {
				node = node->parent;
				if (node == base) {
					return;
				}
			} while (node->next == NULL);
			node = node->next;
		}
	}
}

static xmlNodePtr _php_dom_insert_fragment(xmlNodePtr nodep, xmlNodePtr prevsib, xmlNodePtr nextsib, xmlNodePtr fragment, dom_object *intern, dom_object *childobj) /* {{{ */
{
	xmlNodePtr newchild = fragment->children;

	if (newchild) {
		if (prevsib == NULL) {
			nodep->children = newchild;
		} else {
			prevsib->next = newchild;
		}
		newchild->prev = prevsib;
		if (nextsib == NULL) {
			nodep->last = fragment->last;
		} else {
			fragment->last->next = nextsib;
			nextsib->prev = fragment->last;
		}

		/* Assign parent node pointer */
		xmlNodePtr node = newchild;
		while (node != NULL) {
			node->parent = nodep;
<<<<<<< HEAD
			if (node->doc != nodep->doc) {
				xmlSetTreeDoc(node, nodep->doc);
				dom_object *childobj = node->_private;
				if (childobj != NULL) {
					childobj->document = intern->document;
					php_libxml_increment_doc_ref((php_libxml_node_object *)childobj, NULL);
				}
			}
=======
>>>>>>> d4a4d2e7
			if (node == fragment->last) {
				break;
			}
			node = node->next;
		}

		fragment->children = NULL;
		fragment->last = NULL;
	}

	return newchild;
}
/* }}} */

static bool dom_node_check_legacy_insertion_validity(xmlNodePtr parentp, xmlNodePtr child, bool stricterror)
{
	if (dom_node_is_read_only(parentp) == SUCCESS ||
		(child->parent != NULL && dom_node_is_read_only(child->parent) == SUCCESS)) {
		php_dom_throw_error(NO_MODIFICATION_ALLOWED_ERR, stricterror);
		return false;
	}

	if (dom_hierarchy(parentp, child) == FAILURE) {
		php_dom_throw_error(HIERARCHY_REQUEST_ERR, stricterror);
		return false;
	}

	if (child->doc != parentp->doc && child->doc != NULL) {
		php_dom_throw_error(WRONG_DOCUMENT_ERR, stricterror);
		return false;
	}

	if (child->type == XML_DOCUMENT_FRAG_NODE && child->children == NULL) {
		/* TODO Drop Warning? */
		php_error_docref(NULL, E_WARNING, "Document Fragment is empty");
		return false;
	}

	/* In old DOM only text nodes and entity nodes can be added as children to attributes. */
	if (parentp->type == XML_ATTRIBUTE_NODE && child->type != XML_TEXT_NODE && child->type != XML_ENTITY_REF_NODE) {
		php_dom_throw_error(HIERARCHY_REQUEST_ERR, stricterror);
		return false;
	}

	return true;
}

/* {{{ URL: http://www.w3.org/TR/2003/WD-DOM-Level-3-Core-20030226/DOM3-Core.html#core-ID-952280727
Since:
*/
static void dom_node_insert_before_legacy(zval *return_value, zval *ref, dom_object *intern, dom_object *childobj, xmlNodePtr parentp, xmlNodePtr child)
{
	if (!dom_node_children_valid(parentp)) {
		RETURN_FALSE;
	}

	xmlNodePtr new_child = NULL;
	bool stricterror = dom_get_strict_error(intern->document);

	if (!dom_node_check_legacy_insertion_validity(parentp, child, stricterror)) {
		RETURN_FALSE;
	}

	if (child->doc == NULL && parentp->doc != NULL) {
		dom_set_document_pointers(child, parentp->doc, intern->document);
	}

	php_libxml_invalidate_node_list_cache(intern->document);

	if (ref != NULL) {
		xmlNodePtr refp;
		dom_object *refpobj;
		DOM_GET_OBJ(refp, ref, xmlNodePtr, refpobj);
		if (refp->parent != parentp) {
			php_dom_throw_error(NOT_FOUND_ERR, stricterror);
			RETURN_FALSE;
		}

		if (child->parent != NULL) {
			xmlUnlinkNode(child);
		}

		if (child->type == XML_TEXT_NODE && (refp->type == XML_TEXT_NODE ||
			(refp->prev != NULL && refp->prev->type == XML_TEXT_NODE))) {
			new_child = child;
			new_child->parent = refp->parent;
			new_child->next = refp;
			new_child->prev = refp->prev;
			refp->prev = new_child;
			if (new_child->prev != NULL) {
				new_child->prev->next = new_child;
			}
			if (new_child->parent != NULL) {
				if (new_child->parent->children == refp) {
					new_child->parent->children = new_child;
				}
			}

		} else if (child->type == XML_ATTRIBUTE_NODE) {
			xmlAttrPtr lastattr;

			if (child->ns == NULL)
				lastattr = xmlHasProp(refp->parent, child->name);
			else
				lastattr = xmlHasNsProp(refp->parent, child->name, child->ns->href);
			if (lastattr != NULL && lastattr->type != XML_ATTRIBUTE_DECL) {
				if (lastattr != (xmlAttrPtr) child) {
					xmlUnlinkNode((xmlNodePtr) lastattr);
					php_libxml_node_free_resource((xmlNodePtr) lastattr);
				} else {
					DOM_RET_OBJ(child, intern);
					return;
				}
			}
			new_child = xmlAddPrevSibling(refp, child);
			if (UNEXPECTED(NULL == new_child)) {
				goto cannot_add;
			}
		} else if (child->type == XML_DOCUMENT_FRAG_NODE) {
			xmlNodePtr last = child->last;
			new_child = dom_insert_fragment(parentp, refp->prev, refp, child, intern);
			dom_reconcile_ns_list(parentp->doc, new_child, last);
		} else {
			new_child = xmlAddPrevSibling(refp, child);
			if (UNEXPECTED(NULL == new_child)) {
				goto cannot_add;
			}
			dom_reconcile_ns(parentp->doc, new_child);
		}
	} else {
		if (child->parent != NULL){
			xmlUnlinkNode(child);
		}
		if (child->type == XML_TEXT_NODE && parentp->last != NULL && parentp->last->type == XML_TEXT_NODE) {
			child->parent = parentp;
			new_child = child;
			if (parentp->children == NULL) {
				parentp->children = child;
				parentp->last = child;
			} else {
				child = parentp->last;
				child->next = new_child;
				new_child->prev = child;
				parentp->last = new_child;
			}
		} else 	if (child->type == XML_ATTRIBUTE_NODE) {
			xmlAttrPtr lastattr;

			if (child->ns == NULL)
				lastattr = xmlHasProp(parentp, child->name);
			else
				lastattr = xmlHasNsProp(parentp, child->name, child->ns->href);
			if (lastattr != NULL && lastattr->type != XML_ATTRIBUTE_DECL) {
				if (lastattr != (xmlAttrPtr) child) {
					xmlUnlinkNode((xmlNodePtr) lastattr);
					php_libxml_node_free_resource((xmlNodePtr) lastattr);
				} else {
					DOM_RET_OBJ(child, intern);
					return;
				}
			}
			new_child = xmlAddChild(parentp, child);
			if (UNEXPECTED(NULL == new_child)) {
				goto cannot_add;
			}
		} else if (child->type == XML_DOCUMENT_FRAG_NODE) {
			xmlNodePtr last = child->last;
			new_child = dom_insert_fragment(parentp, parentp->last, NULL, child, intern);
			dom_reconcile_ns_list(parentp->doc, new_child, last);
		} else {
			new_child = xmlAddChild(parentp, child);
			if (UNEXPECTED(NULL == new_child)) {
				goto cannot_add;
			}
			dom_reconcile_ns(parentp->doc, new_child);
		}
	}

	DOM_RET_OBJ(new_child, intern);
	return;
cannot_add:
	zend_throw_error(NULL, "Cannot add newnode as the previous sibling of refnode");
	RETURN_THROWS();
}
/* }}} end dom_node_insert_before */

/* https://dom.spec.whatwg.org/#dom-node-insertbefore */
static void dom_node_insert_before_modern(zval *return_value, zval *ref, dom_object *intern, xmlNodePtr parentp, xmlNodePtr child)
{
	xmlNodePtr refp = NULL;
	dom_object *refobjp;
	if (php_dom_pre_insert_is_parent_invalid(parentp)) {
		php_dom_throw_error(HIERARCHY_REQUEST_ERR, /* strict */ true);
		RETURN_THROWS();
	}
	if (ref != NULL) {
		DOM_GET_OBJ(refp, ref, xmlNodePtr, refobjp);
	}
	php_libxml_invalidate_node_list_cache(intern->document);
	php_dom_pre_insert(intern->document, child, parentp, refp);
	DOM_RET_OBJ(child, intern);
}

static void dom_node_insert_before(INTERNAL_FUNCTION_PARAMETERS, bool modern)
{
	zval *id, *node, *ref = NULL;
	xmlNodePtr child, parentp;
	dom_object *intern, *childobj;

	id = ZEND_THIS;
	if (zend_parse_parameters(ZEND_NUM_ARGS(), "O|O!", &node, dom_get_node_ce(modern), &ref, dom_get_node_ce(modern)) == FAILURE) {
		RETURN_THROWS();
	}

	DOM_GET_OBJ(parentp, id, xmlNodePtr, intern);

	DOM_GET_OBJ(child, node, xmlNodePtr, childobj);

	if (modern) {
		dom_node_insert_before_modern(return_value, ref, intern, parentp, child);
	} else {
		dom_node_insert_before_legacy(return_value, ref, intern, childobj, parentp, child);
	}
}

PHP_METHOD(DOMNode, insertBefore)
{
	dom_node_insert_before(INTERNAL_FUNCTION_PARAM_PASSTHRU, false);
}

PHP_METHOD(Dom_Node, insertBefore)
{
	dom_node_insert_before(INTERNAL_FUNCTION_PARAM_PASSTHRU, true);
}

/* https://dom.spec.whatwg.org/#concept-node-replace */
static zend_result dom_replace_node_validity_checks(xmlNodePtr parent, xmlNodePtr node, xmlNodePtr child)
{
	/* 1. If parent is not a Document, DocumentFragment, or Element node, then throw a "HierarchyRequestError" DOMException. */
	if (php_dom_pre_insert_is_parent_invalid(parent)) {
		php_dom_throw_error(HIERARCHY_REQUEST_ERR, /* strict */ true);
		return FAILURE;
	}

	/* 2. If node is a host-including inclusive ancestor of parent, then throw a "HierarchyRequestError" DOMException. */
	if (dom_hierarchy(parent, node) != SUCCESS) {
		php_dom_throw_error(HIERARCHY_REQUEST_ERR, /* strict */ true);
		return FAILURE;
	}

	/* 3. If child’s parent is not parent, then throw a "NotFoundError" DOMException. */
	if (child->parent != parent) {
		php_dom_throw_error(NOT_FOUND_ERR, /* strict */ true);
		return FAILURE;
	}

<<<<<<< HEAD
	/* 4. If node is not a DocumentFragment, DocumentType, Element, or CharacterData node, then throw a "HierarchyRequestError" DOMException. */
	if (node->type != XML_DOCUMENT_FRAG_NODE
		&& node->type != XML_DTD_NODE
		&& node->type != XML_ELEMENT_NODE
		&& node->type != XML_TEXT_NODE
		&& node->type != XML_CDATA_SECTION_NODE
		&& node->type != XML_COMMENT_NODE
		&& node->type != XML_PI_NODE) {
		php_dom_throw_error(HIERARCHY_REQUEST_ERR, /* strict */ true);
		return FAILURE;
	}
=======
	if (newchild->doc == NULL && nodep->doc != NULL) {
		dom_set_document_pointers(newchild, nodep->doc, intern->document);
	}

	if (newchild->type == XML_DOCUMENT_FRAG_NODE) {
		xmlNodePtr prevsib, nextsib;
		prevsib = oldchild->prev;
		nextsib = oldchild->next;
>>>>>>> d4a4d2e7

	/* 5. If either node is a Text node and parent is a document, or node is a doctype and parent is not a document,
	 *    then throw a "HierarchyRequestError" DOMException. */
	bool parent_is_document = parent->type == XML_DOCUMENT_NODE || parent->type == XML_HTML_DOCUMENT_NODE;
	if (parent_is_document && (node->type == XML_TEXT_NODE || node->type == XML_CDATA_SECTION_NODE)) {
		php_dom_throw_error_with_message(HIERARCHY_REQUEST_ERR, "Cannot insert text as a child of a document", /* strict */ true);
		return FAILURE;
	}
	if (!parent_is_document && node->type == XML_DTD_NODE) {
		php_dom_throw_error_with_message(HIERARCHY_REQUEST_ERR, "Cannot insert a document type into anything other than a document", /* strict */ true);
		return FAILURE;
	}

	/* 6. If parent is a document, and any of the statements below, switched on the interface node implements, are true,
	 *    then throw a "HierarchyRequestError" DOMException.
	 *    Spec note: These statements _slightly_ differ from the pre-insert algorithm. */
	if (parent_is_document) {
		/* DocumentFragment */
		if (node->type == XML_DOCUMENT_FRAG_NODE) {
			if (!php_dom_fragment_insertion_hierarchy_check_replace(parent, node, child)) {
				return FAILURE;
			}
		}
<<<<<<< HEAD
		/* Element */
		else if (node->type == XML_ELEMENT_NODE) {
			/* parent has an element child that is not child ... */
			if (xmlDocGetRootElement((xmlDocPtr) parent) != child) {
				php_dom_throw_error_with_message(HIERARCHY_REQUEST_ERR, "Cannot have more than one element child in a document", /* strict */ true);
				return FAILURE;
			}
			/* ... or a doctype is following child. */
			if (php_dom_has_sibling_following_node(child, XML_DTD_NODE)) {
				php_dom_throw_error_with_message(HIERARCHY_REQUEST_ERR, "Document types must be the first child in a document", /* strict */ true);
				return FAILURE;
			}
		}
		/* DocumentType */
		else if (node->type == XML_DTD_NODE) {
			/* parent has a doctype child that is not child, or an element is preceding child. */
			xmlDocPtr doc = (xmlDocPtr) parent;
			if (doc->intSubset != (xmlDtdPtr) child || php_dom_has_sibling_preceding_node(child, XML_ELEMENT_NODE)) {
				php_dom_throw_error_with_message(HIERARCHY_REQUEST_ERR, "Document types must be the first child in a document", /* strict */ true);
				return FAILURE;
			}
=======
	} else if (oldchild != newchild) {
		xmlDtdPtr intSubset = xmlGetIntSubset(nodep->doc);
		replacedoctype = (intSubset == (xmlDtd *) oldchild);

		xmlReplaceNode(oldchild, newchild);
		dom_reconcile_ns(nodep->doc, newchild);

		if (replacedoctype) {
			nodep->doc->intSubset = (xmlDtd *) newchild;
>>>>>>> d4a4d2e7
		}
	}

	/* Steps 7 and onward perform the removal and insertion, and also track changes for mutation records.
	 * We don't implement mutation records so we can just skip straight to the replace part. */

	return SUCCESS;
}

/* {{{ URL: http://www.w3.org/TR/2003/WD-DOM-Level-3-Core-20030226/DOM3-Core.html#core-ID-785887307
Modern spec URL: https://dom.spec.whatwg.org/#dom-node-replacechild
Since:
*/
static void dom_node_replace_child(INTERNAL_FUNCTION_PARAMETERS, bool modern)
{
	zval *id, *newnode, *oldnode;
	xmlNodePtr newchild, oldchild, nodep;
	dom_object *intern, *newchildobj, *oldchildobj;

	id = ZEND_THIS;
	if (zend_parse_parameters(ZEND_NUM_ARGS(), "OO", &newnode, dom_get_node_ce(modern), &oldnode, dom_get_node_ce(modern)) == FAILURE) {
		RETURN_THROWS();
	}

	DOM_GET_OBJ(nodep, id, xmlNodePtr, intern);

	DOM_GET_OBJ(newchild, newnode, xmlNodePtr, newchildobj);
	DOM_GET_OBJ(oldchild, oldnode, xmlNodePtr, oldchildobj);

	bool stricterror = dom_get_strict_error(intern->document);

	if (newchild->doc != nodep->doc && newchild->doc != NULL) {
		php_dom_throw_error(WRONG_DOCUMENT_ERR, stricterror);
		RETURN_FALSE;
	}

	if (modern) {
		if (dom_replace_node_validity_checks(nodep, newchild, oldchild) != SUCCESS) {
			RETURN_THROWS();
		}
	} else {
		if (!dom_node_children_valid(nodep)) {
			RETURN_FALSE;
		}

		if (!nodep->children) {
			RETURN_FALSE;
		}

		if (dom_node_is_read_only(nodep) == SUCCESS ||
			(newchild->parent != NULL && dom_node_is_read_only(newchild->parent) == SUCCESS)) {
			php_dom_throw_error(NO_MODIFICATION_ALLOWED_ERR, stricterror);
			RETURN_FALSE;
		}

		if (dom_hierarchy(nodep, newchild) == FAILURE) {
			php_dom_throw_error(HIERARCHY_REQUEST_ERR, stricterror);
			RETURN_FALSE;
		}

		if (oldchild->parent != nodep) {
			php_dom_throw_error(NOT_FOUND_ERR, stricterror);
			RETURN_FALSE;
		}
	}

	if (newchild->type == XML_DOCUMENT_FRAG_NODE) {
		xmlNodePtr prevsib, nextsib;
		prevsib = oldchild->prev;
		nextsib = oldchild->next;

		xmlUnlinkNode(oldchild);

		xmlNodePtr last = newchild->last;
		newchild = dom_insert_fragment(nodep, prevsib, nextsib, newchild, intern);
		if (newchild && !modern) {
			dom_reconcile_ns_list(nodep->doc, newchild, last);
		}
	} else if (oldchild != newchild) {
		xmlDtdPtr intSubset = xmlGetIntSubset(nodep->doc);
		bool replacedoctype = (intSubset == (xmlDtd *) oldchild);

		if (newchild->doc == NULL && nodep->doc != NULL) {
			xmlSetTreeDoc(newchild, nodep->doc);
			newchildobj->document = intern->document;
			php_libxml_increment_doc_ref((php_libxml_node_object *)newchildobj, NULL);
		}
		xmlReplaceNode(oldchild, newchild);
		if (!modern) {
			dom_reconcile_ns(nodep->doc, newchild);
		}

		if (replacedoctype) {
			nodep->doc->intSubset = (xmlDtd *) newchild;
		}
	}
	php_libxml_invalidate_node_list_cache(intern->document);
	DOM_RET_OBJ(oldchild, intern);
}

PHP_METHOD(DOMNode, replaceChild)
{
	dom_node_replace_child(INTERNAL_FUNCTION_PARAM_PASSTHRU, false);
}

PHP_METHOD(Dom_Node, replaceChild)
{
	dom_node_replace_child(INTERNAL_FUNCTION_PARAM_PASSTHRU, true);
}
/* }}} end dom_node_replace_child */

/* {{{ URL: http://www.w3.org/TR/2003/WD-DOM-Level-3-Core-20030226/DOM3-Core.html#core-ID-1734834066
Since:
*/
static void dom_node_remove_child(INTERNAL_FUNCTION_PARAMETERS, zend_class_entry *node_ce)
{
	zval *node;
	xmlNodePtr child, nodep;
	dom_object *intern, *childobj;

	ZEND_PARSE_PARAMETERS_START(1, 1)
		Z_PARAM_OBJECT_OF_CLASS(node, node_ce)
	ZEND_PARSE_PARAMETERS_END();

	DOM_GET_OBJ(nodep, ZEND_THIS, xmlNodePtr, intern);

	DOM_GET_OBJ(child, node, xmlNodePtr, childobj);

	bool stricterror = dom_get_strict_error(intern->document);

	if (!nodep->children || child->parent != nodep) {
		php_dom_throw_error(NOT_FOUND_ERR, stricterror);
		RETURN_FALSE;
	}

	if (dom_node_is_read_only(nodep) == SUCCESS ||
		(child->parent != NULL && dom_node_is_read_only(child->parent) == SUCCESS)) {
		php_dom_throw_error(NO_MODIFICATION_ALLOWED_ERR, stricterror);
		RETURN_FALSE;
	}

	xmlUnlinkNode(child);
	php_libxml_invalidate_node_list_cache(intern->document);
	DOM_RET_OBJ(child, intern);
}

PHP_METHOD(DOMNode, removeChild)
{
	dom_node_remove_child(INTERNAL_FUNCTION_PARAM_PASSTHRU, dom_node_class_entry);
}

PHP_METHOD(Dom_Node, removeChild)
{
	dom_node_remove_child(INTERNAL_FUNCTION_PARAM_PASSTHRU, dom_modern_node_class_entry);
}
/* }}} end dom_node_remove_child */

/* {{{ URL: http://www.w3.org/TR/2003/WD-DOM-Level-3-Core-20030226/DOM3-Core.html#core-ID-184E7107
Modern spec URL: https://dom.spec.whatwg.org/#dom-node-appendchild
Since:
*/
static void dom_node_append_child_legacy(zval *return_value, dom_object *intern, dom_object *childobj, xmlNodePtr nodep, xmlNodePtr child)
{
	xmlNodePtr new_child = NULL;

	if (!dom_node_children_valid(nodep)) {
		RETURN_FALSE;
	}

	bool stricterror = dom_get_strict_error(intern->document);

	if (!dom_node_check_legacy_insertion_validity(nodep, child, stricterror)) {
		RETURN_FALSE;
	}

	if (child->doc == NULL && nodep->doc != NULL) {
		dom_set_document_pointers(child, nodep->doc, intern->document);
	}

	if (child->parent != NULL){
		xmlUnlinkNode(child);
	}

	if (child->type == XML_TEXT_NODE && nodep->last != NULL && nodep->last->type == XML_TEXT_NODE) {
		child->parent = nodep;
		new_child = child;
		if (nodep->children == NULL) {
			nodep->children = child;
			nodep->last = child;
		} else {
			child = nodep->last;
			child->next = new_child;
			new_child->prev = child;
			nodep->last = new_child;
		}
	} else 	if (child->type == XML_ATTRIBUTE_NODE) {
		xmlAttrPtr lastattr;

		if (child->ns == NULL)
			lastattr = xmlHasProp(nodep, child->name);
		else
			lastattr = xmlHasNsProp(nodep, child->name, child->ns->href);
		if (lastattr != NULL && lastattr->type != XML_ATTRIBUTE_DECL) {
			if (lastattr != (xmlAttrPtr) child) {
				xmlUnlinkNode((xmlNodePtr) lastattr);
				php_libxml_node_free_resource((xmlNodePtr) lastattr);
			}
		}
		new_child = xmlAddChild(nodep, child);
		if (UNEXPECTED(new_child == NULL)) {
			goto cannot_add;
		}
		php_dom_reconcile_attribute_namespace_after_insertion((xmlAttrPtr) new_child);
	} else if (child->type == XML_DOCUMENT_FRAG_NODE) {
		xmlNodePtr last = child->last;
		new_child = dom_insert_fragment(nodep, nodep->last, NULL, child, intern);
		dom_reconcile_ns_list(nodep->doc, new_child, last);
	} else if (child->type == XML_DTD_NODE) {
		if (nodep->doc->intSubset != NULL) {
			php_dom_throw_error_with_message(HIERARCHY_REQUEST_ERR, "A document may only contain one document type", stricterror);
			RETURN_FALSE;
		}
		new_child = xmlAddChild(nodep, child);
		if (UNEXPECTED(new_child == NULL)) {
			goto cannot_add;
		}
		nodep->doc->intSubset = (xmlDtdPtr) new_child;
	} else {
		new_child = xmlAddChild(nodep, child);
		if (UNEXPECTED(new_child == NULL)) {
			goto cannot_add;
		}
		dom_reconcile_ns(nodep->doc, new_child);
	}

	php_libxml_invalidate_node_list_cache(intern->document);

	DOM_RET_OBJ(new_child, intern);
	return;
cannot_add:
	php_dom_throw_error(INVALID_STATE_ERR, stricterror);
	RETURN_FALSE;
}
/* }}} end dom_node_append_child */

PHP_METHOD(DOMNode, appendChild)
{
	zval *node;
	xmlNodePtr nodep, child;
	dom_object *intern, *childobj;

	ZEND_PARSE_PARAMETERS_START(1, 1)
		Z_PARAM_OBJECT_OF_CLASS(node, dom_node_class_entry)
	ZEND_PARSE_PARAMETERS_END();

	DOM_GET_OBJ(nodep, ZEND_THIS, xmlNodePtr, intern);
	DOM_GET_OBJ(child, node, xmlNodePtr, childobj);

	dom_node_append_child_legacy(return_value, intern, childobj, nodep, child);
}

PHP_METHOD(Dom_Node, appendChild)
{
	zval *node;
	xmlNodePtr nodep, child;
	dom_object *intern, *childobj;

	ZEND_PARSE_PARAMETERS_START(1, 1)
		Z_PARAM_OBJECT_OF_CLASS(node, dom_modern_node_class_entry)
	ZEND_PARSE_PARAMETERS_END();

	DOM_GET_OBJ(nodep, ZEND_THIS, xmlNodePtr, intern);
	DOM_GET_OBJ(child, node, xmlNodePtr, childobj);

	/* Parent check from pre-insertion validation done here:
	 * If parent is not a Document, DocumentFragment, or Element node, then throw a "HierarchyRequestError" DOMException. */
	if (php_dom_pre_insert_is_parent_invalid(nodep)) {
		php_dom_throw_error(HIERARCHY_REQUEST_ERR, /* strict */ true);
		RETURN_THROWS();
	}
	/* Append, this doesn't do the parent check so we do it here. */
	php_libxml_invalidate_node_list_cache(intern->document);
	php_dom_node_append(intern->document, child, nodep);
	DOM_RET_OBJ(child, intern);
}

/* {{{ URL: http://www.w3.org/TR/2003/WD-DOM-Level-3-Core-20030226/DOM3-Core.html#core-ID-810594187
Since:
*/
PHP_METHOD(DOMNode, hasChildNodes)
{
	xmlNode *nodep;
	dom_object *intern;

	ZEND_PARSE_PARAMETERS_NONE();

	DOM_GET_OBJ(nodep, ZEND_THIS, xmlNodePtr, intern);

	RETURN_BOOL(dom_node_children_valid(nodep) && nodep->children != NULL);
}
/* }}} end dom_node_has_child_nodes */

/* {{{ URL: http://www.w3.org/TR/2003/WD-DOM-Level-3-Core-20030226/DOM3-Core.html#core-ID-3A0ED0A4
Since:
*/
PHP_METHOD(DOMNode, cloneNode)
{
	zval *id;
	xmlNode *n, *node;
	dom_object *intern;
	bool recursive = 0;

	id = ZEND_THIS;
	if (zend_parse_parameters(ZEND_NUM_ARGS(), "|b", &recursive) == FAILURE) {
		RETURN_THROWS();
	}

	DOM_GET_OBJ(n, id, xmlNodePtr, intern);

	php_dom_private_data *private_data = NULL;
	bool clone_document = n->type == XML_DOCUMENT_NODE || n->type == XML_HTML_DOCUMENT_NODE;
	if (php_dom_follow_spec_intern(intern)) {
		if (clone_document) {
			private_data = php_dom_private_data_create();
		} else {
			private_data = php_dom_get_private_data(intern);
		}
	}

	node = dom_clone_node(php_dom_ns_mapper_from_private(private_data), n, n->doc, recursive);

	if (!node) {
		if (clone_document && private_data != NULL) {
			php_dom_private_data_destroy(private_data);
		}
		RETURN_FALSE;
	}

	/* If document cloned we want a new document proxy */
	if (clone_document) {
		dom_object *new_intern;
		if (private_data) {
			/* We have the issue here that we can't create a modern node without an intern.
			 * Fortunately, it's impossible to have a custom document class for the modern DOM (final base class),
			 * so we can solve this by invoking the instantiation helper directly. */
			zend_class_entry *ce = n->type == XML_DOCUMENT_NODE ? dom_xml_document_class_entry : dom_html_document_class_entry;
			new_intern = php_dom_instantiate_object_helper(return_value, ce, node, NULL);
		} else {
			DOM_RET_OBJ(node, NULL);
			new_intern = Z_DOMOBJ_P(return_value);
		}
		php_dom_update_document_after_clone(intern, n, new_intern, node);
		ZEND_ASSERT(new_intern->document->private_data == NULL);
		new_intern->document->private_data = php_dom_libxml_private_data_header(private_data);
	} else {
		if (node->type == XML_ATTRIBUTE_NODE && n->ns != NULL && node->ns == NULL) {
			/* Let reconciliation deal with this. The lifetime of the namespace poses no problem
			 * because we're increasing the refcount of the document proxy at the return.
			 * libxml2 doesn't set the ns because it can't know that this is safe. */
			node->ns = n->ns;
		}

		DOM_RET_OBJ(node, intern);
	}
}
/* }}} end dom_node_clone_node */

/* {{{ URL: http://www.w3.org/TR/2003/WD-DOM-Level-3-Core-20030226/DOM3-Core.html#core-ID-normalize
Since:
*/
PHP_METHOD(DOMNode, normalize)
{
	zval *id;
	xmlNode *nodep;
	dom_object *intern;

	id = ZEND_THIS;
	ZEND_PARSE_PARAMETERS_NONE();

	DOM_GET_OBJ(nodep, id, xmlNodePtr, intern);

	if (php_dom_follow_spec_intern(intern)) {
		php_dom_normalize_modern(nodep);
	} else {
		php_dom_normalize_legacy(nodep);
	}
}
/* }}} end dom_node_normalize */

/* {{{ URL: http://www.w3.org/TR/2003/WD-DOM-Level-3-Core-20030226/DOM3-Core.html#core-Level-2-Core-Node-supports
Since: DOM Level 2
*/
PHP_METHOD(DOMNode, isSupported)
{
	zend_string *feature, *version;

	if (zend_parse_parameters(ZEND_NUM_ARGS(), "SS", &feature, &version) == FAILURE) {
		RETURN_THROWS();
	}

	RETURN_BOOL(dom_has_feature(feature, version));
}
/* }}} end dom_node_is_supported */

/* {{{ URL: http://www.w3.org/TR/2003/WD-DOM-Level-3-Core-20030226/DOM3-Core.html#core-ID-NodeHasAttrs
Since: DOM Level 2
*/
PHP_METHOD(DOMNode, hasAttributes)
{
	xmlNode *nodep;
	dom_object *intern;

	ZEND_PARSE_PARAMETERS_NONE();

	DOM_GET_OBJ(nodep, ZEND_THIS, xmlNodePtr, intern);

	RETURN_BOOL(nodep->type == XML_ELEMENT_NODE && nodep->properties != NULL);
}
/* }}} end dom_node_has_attributes */

/* {{{ URL: http://www.w3.org/TR/2003/WD-DOM-Level-3-Core-20030226/DOM3-Core.html#Node3-isSameNode
Since: DOM Level 3
*/
static void dom_node_is_same_node(INTERNAL_FUNCTION_PARAMETERS, zval *node)
{
	zval *id;
	xmlNodePtr nodeotherp, nodep;
	dom_object *intern, *nodeotherobj;

	DOM_GET_THIS_OBJ(nodep, id, xmlNodePtr, intern);

	DOM_GET_OBJ(nodeotherp, node, xmlNodePtr, nodeotherobj);

	if (nodep == nodeotherp) {
		RETURN_TRUE;
	} else {
		RETURN_FALSE;
	}
}

PHP_METHOD(DOMNode, isSameNode)
{
	zval *node;
	ZEND_PARSE_PARAMETERS_START(1, 1)
		Z_PARAM_OBJECT_OF_CLASS(node, dom_node_class_entry)
	ZEND_PARSE_PARAMETERS_END();

	dom_node_is_same_node(INTERNAL_FUNCTION_PARAM_PASSTHRU, node);
}

PHP_METHOD(Dom_Node, isSameNode)
{
	zval *node;
	ZEND_PARSE_PARAMETERS_START(1, 1)
		Z_PARAM_OBJECT_OF_CLASS_OR_NULL(node, dom_modern_node_class_entry)
	ZEND_PARSE_PARAMETERS_END();

	if (node == NULL) {
		RETURN_FALSE;
	}

	dom_node_is_same_node(INTERNAL_FUNCTION_PARAM_PASSTHRU, node);
}
/* }}} end dom_node_is_same_node */

static bool php_dom_node_is_content_equal(const xmlNode *this, const xmlNode *other)
{
	xmlChar *this_content = xmlNodeGetContent(this);
	xmlChar *other_content = xmlNodeGetContent(other);
	bool result = xmlStrEqual(this_content, other_content);
	xmlFree(this_content);
	xmlFree(other_content);
	return result;
}

static bool php_dom_node_is_ns_uri_equal(const xmlNode *this, const xmlNode *other)
{
	const xmlChar *this_ns = this->ns ? this->ns->href : NULL;
	const xmlChar *other_ns = other->ns ? other->ns->href : NULL;
	return xmlStrEqual(this_ns, other_ns);
}

static bool php_dom_node_is_ns_prefix_equal(const xmlNode *this, const xmlNode *other)
{
	const xmlChar *this_ns = this->ns ? this->ns->prefix : NULL;
	const xmlChar *other_ns = other->ns ? other->ns->prefix : NULL;
	return xmlStrEqual(this_ns, other_ns);
}

static bool php_dom_node_is_equal_node(const xmlNode *this, const xmlNode *other, bool spec_compliant);

#define PHP_DOM_FUNC_CAT(prefix, suffix) prefix##_##suffix
/* xmlNode and xmlNs have incompatible struct layouts, i.e. the next field is in a different offset */
#define PHP_DOM_DEFINE_LIST_COUNTER_HELPER(type)																							\
	static size_t PHP_DOM_FUNC_CAT(php_dom_node_count_list_size, type)(const type *node)													\
	{																																		\
		size_t counter = 0;																													\
		while (node) {																														\
			counter++;																														\
			node = node->next;																												\
		}																																	\
		return counter;																														\
	}
#define PHP_DOM_DEFINE_LIST_EQUALITY_ORDERED_HELPER(type)																					\
	static bool PHP_DOM_FUNC_CAT(php_dom_node_list_equality_check_ordered, type)(const type *list1, const type *list2, bool spec_compliant)	\
	{																																		\
		size_t count = PHP_DOM_FUNC_CAT(php_dom_node_count_list_size, type)(list1);															\
		if (count != PHP_DOM_FUNC_CAT(php_dom_node_count_list_size, type)(list2)) {															\
			return false;																													\
		}																																	\
		for (size_t i = 0; i < count; i++) {																								\
			if (!php_dom_node_is_equal_node((const xmlNode *) list1, (const xmlNode *) list2, spec_compliant)) {							\
				return false;																												\
			}																																\
			list1 = list1->next;																											\
			list2 = list2->next;																											\
		}																																	\
		return true;																														\
	}
#define PHP_DOM_DEFINE_LIST_EQUALITY_UNORDERED_HELPER(type)																					\
	static bool PHP_DOM_FUNC_CAT(php_dom_node_list_equality_check_unordered, type)(const type *list1, const type *list2, bool spec_compliant)\
	{																																		\
		size_t count = PHP_DOM_FUNC_CAT(php_dom_node_count_list_size, type)(list1);															\
		if (count != PHP_DOM_FUNC_CAT(php_dom_node_count_list_size, type)(list2)) {															\
			return false;																													\
		}																																	\
		for (const type *n1 = list1; n1 != NULL; n1 = n1->next) {																			\
			bool found = false;																												\
			for (const type *n2 = list2; n2 != NULL && !found; n2 = n2->next) {																\
				if (php_dom_node_is_equal_node((const xmlNode *) n1, (const xmlNode *) n2, spec_compliant)) {								\
					found = true;																											\
				}																															\
			}																																\
			if (!found) {																													\
				return false;																												\
			}																																\
		}																																	\
		return true;																														\
	}

PHP_DOM_DEFINE_LIST_COUNTER_HELPER(xmlNode)
PHP_DOM_DEFINE_LIST_COUNTER_HELPER(xmlNs)
PHP_DOM_DEFINE_LIST_EQUALITY_ORDERED_HELPER(xmlNode)
PHP_DOM_DEFINE_LIST_EQUALITY_UNORDERED_HELPER(xmlNode)
PHP_DOM_DEFINE_LIST_EQUALITY_UNORDERED_HELPER(xmlNs)

static bool php_dom_is_equal_attr(const xmlAttr *this_attr, const xmlAttr *other_attr)
{
	ZEND_ASSERT(this_attr != NULL);
	ZEND_ASSERT(other_attr != NULL);
	return xmlStrEqual(this_attr->name, other_attr->name)
		&& php_dom_node_is_ns_uri_equal((const xmlNode *) this_attr, (const xmlNode *) other_attr)
		&& php_dom_node_is_content_equal((const xmlNode *) this_attr, (const xmlNode *) other_attr);
}

static bool php_dom_node_is_equal_node(const xmlNode *this, const xmlNode *other, bool spec_compliant)
{
	ZEND_ASSERT(this != NULL);
	ZEND_ASSERT(other != NULL);

	if (this->type != other->type) {
		return false;
	}

	/* Notes:
	 *   - XML_DOCUMENT_TYPE_NODE is no longer created by libxml2, we only have to support XML_DTD_NODE.
	 *   - element and attribute declarations are not exposed as nodes in DOM, so no comparison is needed for those. */
	if (this->type == XML_ELEMENT_NODE) {
		return xmlStrEqual(this->name, other->name)
			&& php_dom_node_is_ns_prefix_equal(this, other)
			&& php_dom_node_is_ns_uri_equal(this, other)
			/* Check attributes first, then namespace declarations, then children */
			&& php_dom_node_list_equality_check_unordered_xmlNode((const xmlNode *) this->properties, (const xmlNode *) other->properties, spec_compliant)
			&& (spec_compliant || php_dom_node_list_equality_check_unordered_xmlNs(this->nsDef, other->nsDef, false))
			&& php_dom_node_list_equality_check_ordered_xmlNode(this->children, other->children, spec_compliant);
	} else if (this->type == XML_DTD_NODE) {
		/* Note: in the living spec entity declarations and notations are no longer compared because they're considered obsolete. */
		const xmlDtd *this_dtd = (const xmlDtd *) this;
		const xmlDtd *other_dtd = (const xmlDtd *) other;
		return xmlStrEqual(this_dtd->name, other_dtd->name)
			&& xmlStrEqual(this_dtd->ExternalID, other_dtd->ExternalID)
			&& xmlStrEqual(this_dtd->SystemID, other_dtd->SystemID);
	} else if (this->type == XML_PI_NODE) {
		return xmlStrEqual(this->name, other->name) && xmlStrEqual(this->content, other->content);
	} else if (this->type == XML_TEXT_NODE || this->type == XML_COMMENT_NODE || this->type == XML_CDATA_SECTION_NODE) {
		return xmlStrEqual(this->content, other->content);
	} else if (this->type == XML_ATTRIBUTE_NODE) {
		const xmlAttr *this_attr = (const xmlAttr *) this;
		const xmlAttr *other_attr = (const xmlAttr *) other;
		return php_dom_is_equal_attr(this_attr, other_attr);
	} else if (this->type == XML_ENTITY_REF_NODE) {
		return xmlStrEqual(this->name, other->name);
	} else if (this->type == XML_ENTITY_DECL || this->type == XML_NOTATION_NODE || this->type == XML_ENTITY_NODE) {
		const xmlEntity *this_entity = (const xmlEntity *) this;
		const xmlEntity *other_entity = (const xmlEntity *) other;
		return this_entity->etype == other_entity->etype
			&& xmlStrEqual(this_entity->name, other_entity->name)
			&& xmlStrEqual(this_entity->ExternalID, other_entity->ExternalID)
			&& xmlStrEqual(this_entity->SystemID, other_entity->SystemID)
			&& php_dom_node_is_content_equal(this, other);
	} else if (this->type == XML_NAMESPACE_DECL) {
		const xmlNs *this_ns = (const xmlNs *) this;
		const xmlNs *other_ns = (const xmlNs *) other;
		return xmlStrEqual(this_ns->prefix, other_ns->prefix) && xmlStrEqual(this_ns->href, other_ns->href);
	} else if (this->type == XML_DOCUMENT_FRAG_NODE || this->type == XML_HTML_DOCUMENT_NODE || this->type == XML_DOCUMENT_NODE) {
		return php_dom_node_list_equality_check_ordered_xmlNode(this->children, other->children, spec_compliant);
	}

	return false;
}

/* {{{ URL: https://dom.spec.whatwg.org/#dom-node-isequalnode (for everything still in the living spec)
*      URL: https://www.w3.org/TR/2004/REC-DOM-Level-3-Core-20040407/DOM3-Core.html#core-Node3-isEqualNode (for old nodes removed from the living spec)
Since: DOM Level 3
*/
static void dom_node_is_equal_node_common(INTERNAL_FUNCTION_PARAMETERS, bool modern)
{
	zval *id, *node;
	xmlNodePtr otherp, nodep;
	dom_object *intern;

	id = ZEND_THIS;
	ZEND_PARSE_PARAMETERS_START(1, 1)
		Z_PARAM_OBJECT_OF_CLASS_OR_NULL(node, dom_get_node_ce(modern))
	ZEND_PARSE_PARAMETERS_END();

	if (node == NULL) {
		RETURN_FALSE;
	}

	DOM_GET_OBJ(otherp, node, xmlNodePtr, intern);
	DOM_GET_THIS_OBJ(nodep, id, xmlNodePtr, intern);

	if (nodep == otherp) {
		RETURN_TRUE;
	}

	/* Empty fragments/documents only match if they're both empty */
	if (nodep == NULL || otherp == NULL) {
		RETURN_BOOL(nodep == NULL && otherp == NULL);
	}

	RETURN_BOOL(php_dom_node_is_equal_node(nodep, otherp, modern));
}

PHP_METHOD(DOMNode, isEqualNode)
{
	dom_node_is_equal_node_common(INTERNAL_FUNCTION_PARAM_PASSTHRU, false);
}

PHP_METHOD(Dom_Node, isEqualNode)
{
	dom_node_is_equal_node_common(INTERNAL_FUNCTION_PARAM_PASSTHRU, true);
}
/* }}} end DOMNode::isEqualNode */

/* https://dom.spec.whatwg.org/#locate-a-namespace-prefix */
static const xmlChar *dom_locate_a_namespace_prefix(xmlNodePtr elem, const char *uri)
{
	do {
		/* 1. If element’s namespace is namespace and its namespace prefix is non-null, then return its namespace prefix. */
		if (elem->ns != NULL && elem->ns->prefix != NULL && xmlStrEqual(elem->ns->href, BAD_CAST uri)) {
			return elem->ns->prefix;
		}

		/* 2. If element has an attribute whose namespace prefix is "xmlns" and value is namespace,
		*     then return element’s first such attribute’s local name. */
		for (xmlAttrPtr attr = elem->properties; attr != NULL; attr = attr->next) {
			if (attr->ns != NULL && attr->children != NULL
				&& xmlStrEqual(attr->ns->prefix, BAD_CAST "xmlns") && xmlStrEqual(attr->children->content, BAD_CAST uri)) {
				return attr->name;
			}
		}

		/* 3. If element’s parent element is not null, then return the result of running locate a namespace prefix on that element using namespace. */
		elem = elem->parent;
	} while (elem != NULL && elem->type == XML_ELEMENT_NODE);

	/* 4. Return null. */
	return NULL;
}

/* {{{ URL: http://www.w3.org/TR/2003/WD-DOM-Level-3-Core-20030226/DOM3-Core.html#Node3-lookupNamespacePrefix
Modern spec URL: https://dom.spec.whatwg.org/#dom-node-lookupprefix
Since: DOM Level 3
*/
static void dom_node_lookup_prefix(INTERNAL_FUNCTION_PARAMETERS, bool modern)
{
	zval *id;
	xmlNodePtr nodep, lookupp = NULL;
	dom_object *intern;
	xmlNsPtr nsptr;
	size_t uri_len = 0;
	char *uri;

	id = ZEND_THIS;
	if (zend_parse_parameters(ZEND_NUM_ARGS(), modern ? "s!" : "s", &uri, &uri_len) == FAILURE) {
		RETURN_THROWS();
	}

	DOM_GET_OBJ(nodep, id, xmlNodePtr, intern);

	/* 1. If namespace is null or the empty string, then return null. */
	if (uri_len > 0) {
		/* 2. Switch on the interface this implements: */
		switch (nodep->type) {
			case XML_ELEMENT_NODE:
				lookupp = nodep;
				break;
			case XML_DOCUMENT_NODE:
			case XML_HTML_DOCUMENT_NODE:
				lookupp = xmlDocGetRootElement((xmlDocPtr) nodep);
				break;
			case XML_ENTITY_NODE :
			case XML_NOTATION_NODE:
			case XML_DOCUMENT_FRAG_NODE:
			case XML_DOCUMENT_TYPE_NODE:
			case XML_DTD_NODE:
				RETURN_NULL();
				break;
			default:
				lookupp = nodep->parent;
		}

		if (lookupp != NULL) {
			if (modern) {
				const char * result = (const char *) dom_locate_a_namespace_prefix(lookupp, uri);
				if (result != NULL) {
					RETURN_STRING(result);
				}
			} else {
				nsptr = xmlSearchNsByHref(lookupp->doc, lookupp, BAD_CAST uri);
				if (nsptr && nsptr->prefix != NULL) {
					RETURN_STRING((const char *) nsptr->prefix);
				}
			}
		}
	}

	RETURN_NULL();
}

PHP_METHOD(DOMNode, lookupPrefix)
{
	dom_node_lookup_prefix(INTERNAL_FUNCTION_PARAM_PASSTHRU, false);
}

PHP_METHOD(Dom_Node, lookupPrefix)
{
	dom_node_lookup_prefix(INTERNAL_FUNCTION_PARAM_PASSTHRU, true);
}
/* }}} end dom_node_lookup_prefix */

/* https://dom.spec.whatwg.org/#locate-a-namespace */
const char *dom_locate_a_namespace(const xmlNode *node, const zend_string *prefix)
{
	/* switch on the interface node implements: */
	if (node->type == XML_ELEMENT_NODE) {
		if (prefix != NULL) {
			/* 1. If prefix is "xml", then return the XML namespace. */
			if (zend_string_equals_literal_ci(prefix, "xml")) {
				return DOM_XML_NS_URI;
			}

			/* 2. If prefix is "xmlns", then return the XMLNS namespace. */
			if (zend_string_equals_literal_ci(prefix, "xmlns")) {
				return DOM_XMLNS_NS_URI;
			}
		}

		do {
			/* 3. If its namespace is non-null and its namespace prefix is prefix, then return namespace. */
			if (node->ns != NULL && xmlStrEqual(node->ns->prefix, BAD_CAST (prefix ? ZSTR_VAL(prefix) : NULL))) {
				return (const char *) node->ns->href;
			}

			/* 4. If it has an attribute whose namespace is the XMLNS namespace, namespace prefix is "xmlns", and local name is prefix,
			*     or if prefix is null and it has an attribute whose namespace is the XMLNS namespace, namespace prefix is null, and local name is "xmlns",
			*     then return its value if it is not the empty string, and null otherwise. */
			for (xmlAttrPtr attr = node->properties; attr != NULL; attr = attr->next) {
				if (attr->ns == NULL || !php_dom_ns_is_fast_ex(attr->ns, php_dom_ns_is_xmlns_magic_token)) {
					continue;
				}
				if ((prefix != NULL && xmlStrEqual(attr->ns->prefix, BAD_CAST "xmlns") && xmlStrEqual(attr->name, BAD_CAST ZSTR_VAL(prefix)))
					|| (prefix == NULL && attr->ns->prefix == NULL && xmlStrEqual(attr->name, BAD_CAST "xmlns"))) {
					if (attr->children != NULL && attr->children->content[0] != '\0') {
						return (const char *) attr->children->content;
					} else {
						return NULL;
					}
				}
			}

			/* 5. If its parent element is null, then return null. */
			if (node->parent == NULL || node->parent->type != XML_ELEMENT_NODE) {
				return NULL;
			}

			/* 6. Return the result of running locate a namespace on its parent element using prefix. */
			node = node->parent;
		} while (true);
	} else if (node->type == XML_DOCUMENT_NODE || node->type == XML_HTML_DOCUMENT_NODE) {
		/* 1. If its document element is null, then return null. */
		node = xmlDocGetRootElement((xmlDocPtr) node);
		if (UNEXPECTED(node == NULL)) {
			return NULL;
		}

		/* 2. Return the result of running locate a namespace on its document element using prefix. */
		return dom_locate_a_namespace(node, prefix);
	} else if (node->type == XML_DTD_NODE || node->type == XML_DOCUMENT_FRAG_NODE) {
		return NULL;
	} else {
		/* 1. If its element is null, then return null / If its parent element is null, then return null. */
		if (node->parent == NULL || node->parent->type != XML_ELEMENT_NODE) {
			return NULL;
		}

		/* 2. Return the result of running locate a namespace on its element using prefix. */
		return dom_locate_a_namespace(node->parent, prefix);
	}
}

/* {{{ URL: http://www.w3.org/TR/DOM-Level-3-Core/core.html#Node3-isDefaultNamespace
Modern spec URL: https://dom.spec.whatwg.org/#dom-node-isdefaultnamespace
Since: DOM Level 3
*/
PHP_METHOD(DOMNode, isDefaultNamespace)
{
	zval *id;
	xmlNodePtr nodep;
	dom_object *intern;
	xmlNsPtr nsptr;
	size_t uri_len = 0;
	char *uri;

	ZEND_PARSE_PARAMETERS_START(1, 1)
		Z_PARAM_STRING(uri, uri_len)
	ZEND_PARSE_PARAMETERS_END();

	DOM_GET_THIS_OBJ(nodep, id, xmlNodePtr, intern);

	if (uri_len > 0) {
		if (nodep->type == XML_DOCUMENT_NODE || nodep->type == XML_HTML_DOCUMENT_NODE) {
			nodep = xmlDocGetRootElement((xmlDocPtr) nodep);
			if (nodep == NULL) {
				RETURN_FALSE;
			}
		}

		nsptr = xmlSearchNs(nodep->doc, nodep, NULL);
		if (nsptr && xmlStrEqual(nsptr->href, BAD_CAST uri)) {
			RETURN_TRUE;
		}
	}

	RETURN_FALSE;
}

PHP_METHOD(Dom_Node, isDefaultNamespace)
{
	zval *id;
	xmlNodePtr nodep;
	dom_object *intern;
	size_t uri_len = 0;
	char *uri;

	ZEND_PARSE_PARAMETERS_START(1, 1)
		Z_PARAM_STRING_OR_NULL(uri, uri_len)
	ZEND_PARSE_PARAMETERS_END();

	DOM_GET_THIS_OBJ(nodep, id, xmlNodePtr, intern);

	if (uri_len == 0) {
		uri = NULL;
	}
	const char *ns_uri = dom_locate_a_namespace(nodep, NULL);
	RETURN_BOOL(xmlStrEqual(BAD_CAST uri, BAD_CAST ns_uri));
}
/* }}} end dom_node_is_default_namespace */

/* {{{ URL: http://www.w3.org/TR/DOM-Level-3-Core/core.html#Node3-lookupNamespaceURI
Modern spec URL: https://dom.spec.whatwg.org/#dom-node-lookupnamespaceuri
Since: DOM Level 3
*/
PHP_METHOD(DOMNode, lookupNamespaceURI)
{
	zval *id;
	xmlNodePtr nodep;
	dom_object *intern;
	xmlNsPtr nsptr;
	zend_string *prefix;

	id = ZEND_THIS;
	ZEND_PARSE_PARAMETERS_START(1, 1)
		Z_PARAM_STR_OR_NULL(prefix)
	ZEND_PARSE_PARAMETERS_END();

	DOM_GET_OBJ(nodep, id, xmlNodePtr, intern);

	if (php_dom_follow_spec_intern(intern)) {
		if (prefix != NULL && ZSTR_LEN(prefix) == 0) {
			prefix = NULL;
		}
		const char *ns_uri = dom_locate_a_namespace(nodep, prefix);
		if (ns_uri == NULL) {
			RETURN_NULL();
		} else {
			RETURN_STRING(ns_uri);
		}
	} else {
		if (nodep->type == XML_DOCUMENT_NODE || nodep->type == XML_HTML_DOCUMENT_NODE) {
			nodep = xmlDocGetRootElement((xmlDocPtr) nodep);
			if (nodep == NULL) {
				RETURN_NULL();
			}
		}

		nsptr = xmlSearchNs(nodep->doc, nodep, BAD_CAST (prefix ? ZSTR_VAL(prefix) : NULL));
		if (nsptr && nsptr->href != NULL) {
			RETURN_STRING((char *) nsptr->href);
		}
	}

	RETURN_NULL();
}
/* }}} end dom_node_lookup_namespace_uri */

static int dom_canonicalize_node_parent_lookup_cb(void *user_data, xmlNodePtr node, xmlNodePtr parent)
{
	xmlNodePtr root = user_data;
	/* We have to unroll the first iteration because node->parent
	 * is not necessarily equal to parent due to libxml2 tree rules (ns decls out of the tree for example). */
	if (node == root) {
		return 1;
	}
	node = parent;
	while (node != NULL) {
		if (node == root) {
			return 1;
		}
		node = node->parent;
	}

	return 0;
}

static void dom_canonicalization(INTERNAL_FUNCTION_PARAMETERS, int mode) /* {{{ */
{
	zval *id;
	zval *xpath_array=NULL, *ns_prefixes=NULL;
	xmlNodePtr nodep;
	xmlDocPtr docp;
	xmlNodeSetPtr nodeset = NULL;
	dom_object *intern;
	bool exclusive=0, with_comments=0;
	xmlChar **inclusive_ns_prefixes = NULL;
	char *file = NULL;
	int ret = -1;
	size_t file_len = 0;
	xmlOutputBufferPtr buf;
	xmlXPathContextPtr ctxp=NULL;
	xmlXPathObjectPtr xpathobjp=NULL;

	id = ZEND_THIS;
	if (mode == 0) {
		if (zend_parse_parameters(ZEND_NUM_ARGS(),
			"|bba!a!", &exclusive, &with_comments,
			&xpath_array, &ns_prefixes) == FAILURE) {
			RETURN_THROWS();
		}
	} else {
		if (zend_parse_parameters(ZEND_NUM_ARGS(),
			"s|bba!a!", &file, &file_len, &exclusive,
			&with_comments, &xpath_array, &ns_prefixes) == FAILURE) {
			RETURN_THROWS();
		}
	}

	DOM_GET_OBJ(nodep, id, xmlNodePtr, intern);

	docp = nodep->doc;

	if (! docp) {
		zend_throw_error(NULL, "Node must be associated with a document");
		RETURN_THROWS();
	}

	bool simple_node_parent_lookup_callback = false;
	if (xpath_array == NULL) {
		/* Optimization: if the node is a document, all nodes may be included, no extra filtering or nodeset necessary. */
		if (nodep->type != XML_DOCUMENT_NODE && nodep->type != XML_HTML_DOCUMENT_NODE) {
			simple_node_parent_lookup_callback = true;
		}
	} else {
		/*xpath query from xpath_array */
		HashTable *ht = Z_ARRVAL_P(xpath_array);
		zval *tmp;
		char *xquery;

		/* Find "query" key */
		tmp = zend_hash_find_deref(ht, ZSTR_KNOWN(ZEND_STR_QUERY));
		if (!tmp) {
			/* if mode == 0 then $xpath arg is 3, if mode == 1 then $xpath is 4 */
			zend_argument_value_error(3 + mode, "must have a \"query\" key");
			RETURN_THROWS();
		}
		if (Z_TYPE_P(tmp) != IS_STRING) {
			/* if mode == 0 then $xpath arg is 3, if mode == 1 then $xpath is 4 */
			zend_argument_type_error(3 + mode, "\"query\" option must be a string, %s given", zend_zval_value_name(tmp));
			RETURN_THROWS();
		}
		xquery = Z_STRVAL_P(tmp);

		ctxp = xmlXPathNewContext(docp);
		ctxp->node = nodep;

		tmp = zend_hash_str_find_deref(ht, "namespaces", sizeof("namespaces")-1);
		if (tmp && Z_TYPE_P(tmp) == IS_ARRAY && !HT_IS_PACKED(Z_ARRVAL_P(tmp))) {
			zval *tmpns;
			zend_string *prefix;

			ZEND_HASH_MAP_FOREACH_STR_KEY_VAL(Z_ARRVAL_P(tmp), prefix, tmpns) {
				ZVAL_DEREF(tmpns);
				if (Z_TYPE_P(tmpns) == IS_STRING) {
					if (prefix) {
						xmlXPathRegisterNs(ctxp, BAD_CAST ZSTR_VAL(prefix), BAD_CAST Z_STRVAL_P(tmpns));
					}
				}
			} ZEND_HASH_FOREACH_END();
		}

		xpathobjp = xmlXPathEvalExpression(BAD_CAST xquery, ctxp);
		ctxp->node = NULL;
		if (xpathobjp && xpathobjp->type == XPATH_NODESET) {
			nodeset = xpathobjp->nodesetval;
		} else {
			if (xpathobjp) {
				xmlXPathFreeObject(xpathobjp);
			}
			xmlXPathFreeContext(ctxp);
			zend_throw_error(NULL, "XPath query did not return a nodeset");
			RETURN_THROWS();
		}
	}

	if (ns_prefixes != NULL) {
		if (exclusive) {
			zval *tmpns;
			int nscount = 0;

			inclusive_ns_prefixes = safe_emalloc(zend_hash_num_elements(Z_ARRVAL_P(ns_prefixes)) + 1,
				sizeof(xmlChar *), 0);
			ZEND_HASH_FOREACH_VAL(Z_ARRVAL_P(ns_prefixes), tmpns) {
				ZVAL_DEREF(tmpns);
				if (Z_TYPE_P(tmpns) == IS_STRING) {
					inclusive_ns_prefixes[nscount++] = BAD_CAST Z_STRVAL_P(tmpns);
				}
			} ZEND_HASH_FOREACH_END();
			inclusive_ns_prefixes[nscount] = NULL;
		} else {
			php_error_docref(NULL, E_NOTICE,
				"Inclusive namespace prefixes only allowed in exclusive mode.");
		}
	}

	if (mode == 1) {
		buf = xmlOutputBufferCreateFilename(file, NULL, 0);
	} else {
		buf = xmlAllocOutputBuffer(NULL);
	}

	if (buf != NULL) {
		if (simple_node_parent_lookup_callback) {
			ret = xmlC14NExecute(docp, dom_canonicalize_node_parent_lookup_cb, nodep, exclusive, inclusive_ns_prefixes, with_comments, buf);
		} else {
			ret = xmlC14NDocSaveTo(docp, nodeset, exclusive, inclusive_ns_prefixes, with_comments, buf);
		}
	}

	if (inclusive_ns_prefixes != NULL) {
		efree(inclusive_ns_prefixes);
	}
	if (xpathobjp != NULL) {
		xmlXPathFreeObject(xpathobjp);
	}
	if (ctxp != NULL) {
		xmlXPathFreeContext(ctxp);
	}

	if (buf == NULL || ret < 0) {
		RETVAL_FALSE;
	} else {
		if (mode == 0) {
			size_t size = xmlOutputBufferGetSize(buf);
			if (size > 0) {
				RETVAL_STRINGL((char *) xmlOutputBufferGetContent(buf), size);
			} else {
				RETVAL_EMPTY_STRING();
			}
		}
	}

	if (buf) {
		int bytes;

		bytes = xmlOutputBufferClose(buf);
		if (mode == 1 && (ret >= 0)) {
			RETURN_LONG(bytes);
		}
	}
}
/* }}} */

/* {{{ Canonicalize nodes to a string */
PHP_METHOD(DOMNode, C14N)
{
	dom_canonicalization(INTERNAL_FUNCTION_PARAM_PASSTHRU, 0);
}
/* }}} */

/* {{{ Canonicalize nodes to a file */
PHP_METHOD(DOMNode, C14NFile)
{
	dom_canonicalization(INTERNAL_FUNCTION_PARAM_PASSTHRU, 1);
}
/* }}} */

/* {{{ Gets an xpath for a node */
static void dom_node_get_node_path(INTERNAL_FUNCTION_PARAMETERS, bool throw)
{
	zval *id;
	xmlNode *nodep;
	dom_object *intern;
	char *value;

	ZEND_PARSE_PARAMETERS_NONE();

	DOM_GET_THIS_OBJ(nodep, id, xmlNodePtr, intern);

	value = (char *) xmlGetNodePath(nodep);
	if (value == NULL) {
		/* This is only possible when an invalid argument is passed (e.g. namespace declaration, but that's not the case for this call site),
		 * or on allocation failure. So in other words, this only happens on allocation failure. */
		if (throw) {
			php_dom_throw_error(INVALID_STATE_ERR, /* strict */ true);
			RETURN_THROWS();
		}
		RETURN_NULL();
	} else {
		RETVAL_STRING(value);
		xmlFree(value);
	}
}

PHP_METHOD(DOMNode, getNodePath)
{
	dom_node_get_node_path(INTERNAL_FUNCTION_PARAM_PASSTHRU, false);
}

PHP_METHOD(Dom_Node, getNodePath)
{
	dom_node_get_node_path(INTERNAL_FUNCTION_PARAM_PASSTHRU, true);
}
/* }}} */

/* {{{ Gets line number for a node */
PHP_METHOD(DOMNode, getLineNo)
{
	zval *id;
	xmlNode *nodep;
	dom_object *intern;

	ZEND_PARSE_PARAMETERS_NONE();

	DOM_GET_THIS_OBJ(nodep, id, xmlNodePtr, intern);

	RETURN_LONG(xmlGetLineNo(nodep));
}
/* }}} */

/* {{{ URL: https://dom.spec.whatwg.org/#dom-node-contains
Since:
*/
static bool dom_node_contains(xmlNodePtr thisp, xmlNodePtr otherp)
{
	do {
		if (otherp == thisp) {
			return true;
		}
		otherp = otherp->parent;
	} while (otherp);

	return false;
}

PHP_METHOD(DOMNode, contains)
{
	zval *other, *id;
	xmlNodePtr otherp, thisp;
	dom_object *unused_intern;

	ZEND_PARSE_PARAMETERS_START(1, 1)
		Z_PARAM_OBJECT_OR_NULL(other)
	ZEND_PARSE_PARAMETERS_END();

	if (other == NULL) {
		RETURN_FALSE;
	}

	if (UNEXPECTED(!instanceof_function(Z_OBJCE_P(other), dom_node_class_entry) && !instanceof_function(Z_OBJCE_P(other), dom_namespace_node_class_entry))) {
		zend_argument_type_error(1, "must be of type DOMNode|DOMNameSpaceNode|null, %s given", zend_zval_value_name(other));
		RETURN_THROWS();
	}

	DOM_GET_OBJ(otherp, other, xmlNodePtr, unused_intern);
	DOM_GET_THIS_OBJ(thisp, id, xmlNodePtr, unused_intern);

	RETURN_BOOL(dom_node_contains(thisp, otherp));
}

PHP_METHOD(Dom_Node, contains)
{
	zval *other, *id;
	xmlNodePtr otherp, thisp;
	dom_object *unused_intern;

	ZEND_PARSE_PARAMETERS_START(1, 1)
		Z_PARAM_OBJECT_OF_CLASS_OR_NULL(other, dom_modern_node_class_entry)
	ZEND_PARSE_PARAMETERS_END();

	if (other == NULL) {
		RETURN_FALSE;
	}

	DOM_GET_OBJ(otherp, other, xmlNodePtr, unused_intern);
	DOM_GET_THIS_OBJ(thisp, id, xmlNodePtr, unused_intern);

	RETURN_BOOL(dom_node_contains(thisp, otherp));
}
/* }}} */

/* {{{ URL: https://dom.spec.whatwg.org/#dom-node-getrootnode
Since:
*/
PHP_METHOD(DOMNode, getRootNode)
{
	zval *id;
	xmlNodePtr thisp;
	dom_object *intern;
	/* Unused now because we don't support the shadow DOM nodes. Options only influence shadow DOM nodes. */
	zval *options;

	ZEND_PARSE_PARAMETERS_START(0, 1)
		Z_PARAM_OPTIONAL
		Z_PARAM_ARRAY_OR_NULL(options)
	ZEND_PARSE_PARAMETERS_END();

	DOM_GET_THIS_OBJ(thisp, id, xmlNodePtr, intern);

	while (thisp->parent) {
		thisp = thisp->parent;
	}

	DOM_RET_OBJ(thisp, intern);
}
/* }}} */

/* {{{ URL: https://dom.spec.whatwg.org/#dom-node-comparedocumentposition (last check date 2023-07-24)
Since:
*/

#define DOCUMENT_POSITION_DISCONNECTED 0x01
#define DOCUMENT_POSITION_PRECEDING 0x02
#define DOCUMENT_POSITION_FOLLOWING 0x04
#define DOCUMENT_POSITION_CONTAINS 0x08
#define DOCUMENT_POSITION_CONTAINED_BY 0x10
#define DOCUMENT_POSITION_IMPLEMENTATION_SPECIFIC 0x20

static void dom_node_compare_document_position(INTERNAL_FUNCTION_PARAMETERS, zend_class_entry *node_ce)
{
	zval *id, *node_zval;
	xmlNodePtr other, this;
	dom_object *this_intern, *other_intern;

	ZEND_PARSE_PARAMETERS_START(1, 1)
		Z_PARAM_OBJECT_OF_CLASS(node_zval, node_ce)
	ZEND_PARSE_PARAMETERS_END();

	DOM_GET_THIS_OBJ(this, id, xmlNodePtr, this_intern);
	DOM_GET_OBJ(other, node_zval, xmlNodePtr, other_intern);

	/* Step 1 */
	if (this == other) {
		RETURN_LONG(0);
	}

	/* Step 2 */
	xmlNodePtr node1 = other;
	xmlNodePtr node2 = this;

	/* Step 3 */
	xmlNodePtr attr1 = NULL;
	xmlNodePtr attr2 = NULL;

	/* Step 4 */
	if (node1->type == XML_ATTRIBUTE_NODE) {
		attr1 = node1;
		node1 = attr1->parent;
	}

	/* Step 5 */
	if (node2->type == XML_ATTRIBUTE_NODE) {
		/* 5.1 */
		attr2 = node2;
		node2 = attr2->parent;

		/* 5.2 */
		if (attr1 != NULL && node1 != NULL && node2 == node1) {
			for (const xmlAttr *attr = node2->properties; attr != NULL; attr = attr->next) {
				if (php_dom_is_equal_attr(attr, (const xmlAttr *) attr1)) {
					RETURN_LONG(DOCUMENT_POSITION_IMPLEMENTATION_SPECIFIC | DOCUMENT_POSITION_PRECEDING);
				} else if (php_dom_is_equal_attr(attr, (const xmlAttr *) attr2)) {
					RETURN_LONG(DOCUMENT_POSITION_IMPLEMENTATION_SPECIFIC | DOCUMENT_POSITION_FOLLOWING);
				}
			}
		}
	}

	/* Step 6 */
	/* We first check the first condition,
	 * and as we need the root later anyway we'll cache the root and perform the root check after this if. */
	if (node1 == NULL || node2 == NULL) {
		goto disconnected;
	}
	bool node2_is_ancestor_of_node1 = false;
	size_t node1_depth = 0;
	xmlNodePtr node1_root = node1;
	while (node1_root->parent) {
		node1_root = node1_root->parent;
		if (node1_root == node2) {
			node2_is_ancestor_of_node1 = true;
		}
		node1_depth++;
	}
	bool node1_is_ancestor_of_node2 = false;
	size_t node2_depth = 0;
	xmlNodePtr node2_root = node2;
	while (node2_root->parent) {
		node2_root = node2_root->parent;
		if (node2_root == node1) {
			node1_is_ancestor_of_node2 = true;
		}
		node2_depth++;
	}
	/* Second condition from step 6 */
	if (node1_root != node2_root) {
		goto disconnected;
	}

	/* Step 7 */
	if ((node1_is_ancestor_of_node2 && attr1 == NULL) || (node1 == node2 && attr2 != NULL)) {
		RETURN_LONG(DOCUMENT_POSITION_CONTAINS | DOCUMENT_POSITION_PRECEDING);
	}

	/* Step 8 */
	if ((node2_is_ancestor_of_node1 && attr2 == NULL) || (node1 == node2 && attr1 != NULL)) {
		RETURN_LONG(DOCUMENT_POSITION_CONTAINED_BY | DOCUMENT_POSITION_FOLLOWING);
	}

	/* Special case: comparing children and attributes.
	 * They belong to a different tree and are therefore hard to compare, but spec demands attributes to precede children
	 * according to the pre-order depth-first search ordering.
	 * Because their tree is different, the node parents only meet at the common element instead of earlier.
	 * Therefore, it seems that one is the ancestor of the other. */
	if (node1_is_ancestor_of_node2) {
		ZEND_ASSERT(attr1 != NULL); /* Would've been handled in step 7 otherwise */
		RETURN_LONG(DOCUMENT_POSITION_PRECEDING);
	} else if (node2_is_ancestor_of_node1) {
		ZEND_ASSERT(attr2 != NULL); /* Would've been handled in step 8 otherwise */
		RETURN_LONG(DOCUMENT_POSITION_FOLLOWING);
	}

	/* Step 9 */

	/* We'll use the following strategy (which was already prepared during step 6) to implement this efficiently:
	 * 1. Move nodes upwards such that they are at the same depth.
	 * 2. Then we move both nodes upwards simultaneously until their parents are equal.
	 * 3. If we then move node1 to the next entry repeatedly and we encounter node2,
	 *    then we know node1 precedes node2. Otherwise, node2 must precede node1. */
	/* 1. */
	if (node1_depth > node2_depth) {
		do {
			node1 = node1->parent;
			node1_depth--;
		} while (node1_depth > node2_depth);
	} else if (node2_depth > node1_depth) {
		do {
			node2 = node2->parent;
			node2_depth--;
		} while (node2_depth > node1_depth);
	}
	/* 2. */
	while (node1->parent != node2->parent) {
		node1 = node1->parent;
		node2 = node2->parent;
	}
	/* 3. */
	ZEND_ASSERT(node1 != node2);
	ZEND_ASSERT(node1 != NULL);
	ZEND_ASSERT(node2 != NULL);
	do {
		node1 = node1->next;
		if (node1 == node2) {
			RETURN_LONG(DOCUMENT_POSITION_PRECEDING);
		}
	} while (node1 != NULL);

	/* Step 10 */
	RETURN_LONG(DOCUMENT_POSITION_FOLLOWING);

disconnected:;
	zend_long ordering;
	if (node1 == node2) {
		/* Degenerate case, they're both NULL, but the ordering must be consistent... */
		ZEND_ASSERT(node1 == NULL);
		ordering = other_intern < this_intern ? DOCUMENT_POSITION_PRECEDING : DOCUMENT_POSITION_FOLLOWING;
	} else {
		ordering = node1 < node2 ? DOCUMENT_POSITION_PRECEDING : DOCUMENT_POSITION_FOLLOWING;
	}
	RETURN_LONG(DOCUMENT_POSITION_DISCONNECTED | DOCUMENT_POSITION_IMPLEMENTATION_SPECIFIC | ordering);
}

PHP_METHOD(DOMNode, compareDocumentPosition)
{
	dom_node_compare_document_position(INTERNAL_FUNCTION_PARAM_PASSTHRU, dom_node_class_entry);
}

PHP_METHOD(Dom_Node, compareDocumentPosition)
{
	dom_node_compare_document_position(INTERNAL_FUNCTION_PARAM_PASSTHRU, dom_modern_node_class_entry);
}
/* }}} */

/**
 * We want to block the serialization and unserialization of DOM classes.
 * However, using @not-serializable makes the child classes also not serializable, even if the user implements the methods.
 * So instead, we implement the methods wherein we throw exceptions.
 * The reason we choose these methods is because:
 *   - If the user implements __serialize / __unserialize, the respective throwing methods are not called.
 *   - If the user implements __sleep / __wakeup, then it's also not a problem because they will not enter the throwing methods.
 */

PHP_METHOD(Dom_Node, __construct)
{
	zend_throw_error(NULL, "Cannot directly construct %s, use document methods instead", ZSTR_VAL(Z_OBJCE_P(ZEND_THIS)->name));
}

PHP_METHOD(DOMNode, __sleep)
{
	ZEND_PARSE_PARAMETERS_NONE();

	zend_throw_exception_ex(NULL, 0, "Serialization of '%s' is not allowed, unless serialization methods are implemented in a subclass", ZSTR_VAL(Z_OBJCE_P(ZEND_THIS)->name));
	RETURN_THROWS();
}

PHP_METHOD(DOMNode, __wakeup)
{
	ZEND_PARSE_PARAMETERS_NONE();

	zend_throw_exception_ex(NULL, 0, "Unserialization of '%s' is not allowed, unless unserialization methods are implemented in a subclass", ZSTR_VAL(Z_OBJCE_P(ZEND_THIS)->name));
	RETURN_THROWS();
}

#endif<|MERGE_RESOLUTION|>--- conflicted
+++ resolved
@@ -740,12 +740,8 @@
 
 /* }}} */
 
-<<<<<<< HEAD
-static xmlNodePtr dom_insert_fragment(xmlNodePtr nodep, xmlNodePtr prevsib, xmlNodePtr nextsib, xmlNodePtr fragment, dom_object *intern) /* {{{ */
-=======
 /* Returns true if the node was changed, false otherwise. */
 static bool dom_set_document_ref_obj_single(xmlNodePtr node, xmlDocPtr doc, php_libxml_ref_obj *document)
->>>>>>> d4a4d2e7
 {
 	dom_object *childobj = php_dom_object_get_data(node);
 	if (childobj && !childobj->document) {
@@ -756,7 +752,6 @@
 	return false;
 }
 
-/* TODO: on 8.4 replace the loop with the tree walk helper function. */
 static void dom_set_document_pointers(xmlNodePtr node, xmlDocPtr doc, php_libxml_ref_obj *document)
 {
 	/* Applies the document to the entire subtree. */
@@ -775,29 +770,11 @@
 			break;
 		}
 
-		if (node->type == XML_ELEMENT_NODE) {
-			if (node->children) {
-				node = node->children;
-				continue;
-			}
-		}
-
-		if (node->next) {
-			node = node->next;
-		} else {
-			/* Go upwards, until we find a parent node with a next sibling, or until we hit the base. */
-			do {
-				node = node->parent;
-				if (node == base) {
-					return;
-				}
-			} while (node->next == NULL);
-			node = node->next;
-		}
-	}
-}
-
-static xmlNodePtr _php_dom_insert_fragment(xmlNodePtr nodep, xmlNodePtr prevsib, xmlNodePtr nextsib, xmlNodePtr fragment, dom_object *intern, dom_object *childobj) /* {{{ */
+		node = php_dom_next_in_tree_order(node, base);
+	}
+}
+
+static xmlNodePtr dom_insert_fragment(xmlNodePtr nodep, xmlNodePtr prevsib, xmlNodePtr nextsib, xmlNodePtr fragment, dom_object *intern) /* {{{ */
 {
 	xmlNodePtr newchild = fragment->children;
 
@@ -819,17 +796,6 @@
 		xmlNodePtr node = newchild;
 		while (node != NULL) {
 			node->parent = nodep;
-<<<<<<< HEAD
-			if (node->doc != nodep->doc) {
-				xmlSetTreeDoc(node, nodep->doc);
-				dom_object *childobj = node->_private;
-				if (childobj != NULL) {
-					childobj->document = intern->document;
-					php_libxml_increment_doc_ref((php_libxml_node_object *)childobj, NULL);
-				}
-			}
-=======
->>>>>>> d4a4d2e7
 			if (node == fragment->last) {
 				break;
 			}
@@ -1086,7 +1052,6 @@
 		return FAILURE;
 	}
 
-<<<<<<< HEAD
 	/* 4. If node is not a DocumentFragment, DocumentType, Element, or CharacterData node, then throw a "HierarchyRequestError" DOMException. */
 	if (node->type != XML_DOCUMENT_FRAG_NODE
 		&& node->type != XML_DTD_NODE
@@ -1098,16 +1063,6 @@
 		php_dom_throw_error(HIERARCHY_REQUEST_ERR, /* strict */ true);
 		return FAILURE;
 	}
-=======
-	if (newchild->doc == NULL && nodep->doc != NULL) {
-		dom_set_document_pointers(newchild, nodep->doc, intern->document);
-	}
-
-	if (newchild->type == XML_DOCUMENT_FRAG_NODE) {
-		xmlNodePtr prevsib, nextsib;
-		prevsib = oldchild->prev;
-		nextsib = oldchild->next;
->>>>>>> d4a4d2e7
 
 	/* 5. If either node is a Text node and parent is a document, or node is a doctype and parent is not a document,
 	 *    then throw a "HierarchyRequestError" DOMException. */
@@ -1131,7 +1086,6 @@
 				return FAILURE;
 			}
 		}
-<<<<<<< HEAD
 		/* Element */
 		else if (node->type == XML_ELEMENT_NODE) {
 			/* parent has an element child that is not child ... */
@@ -1153,17 +1107,6 @@
 				php_dom_throw_error_with_message(HIERARCHY_REQUEST_ERR, "Document types must be the first child in a document", /* strict */ true);
 				return FAILURE;
 			}
-=======
-	} else if (oldchild != newchild) {
-		xmlDtdPtr intSubset = xmlGetIntSubset(nodep->doc);
-		replacedoctype = (intSubset == (xmlDtd *) oldchild);
-
-		xmlReplaceNode(oldchild, newchild);
-		dom_reconcile_ns(nodep->doc, newchild);
-
-		if (replacedoctype) {
-			nodep->doc->intSubset = (xmlDtd *) newchild;
->>>>>>> d4a4d2e7
 		}
 	}
 
@@ -1230,6 +1173,10 @@
 		}
 	}
 
+	if (newchild->doc == NULL && nodep->doc != NULL) {
+		dom_set_document_pointers(newchild, nodep->doc, intern->document);
+	}
+
 	if (newchild->type == XML_DOCUMENT_FRAG_NODE) {
 		xmlNodePtr prevsib, nextsib;
 		prevsib = oldchild->prev;
@@ -1246,11 +1193,6 @@
 		xmlDtdPtr intSubset = xmlGetIntSubset(nodep->doc);
 		bool replacedoctype = (intSubset == (xmlDtd *) oldchild);
 
-		if (newchild->doc == NULL && nodep->doc != NULL) {
-			xmlSetTreeDoc(newchild, nodep->doc);
-			newchildobj->document = intern->document;
-			php_libxml_increment_doc_ref((php_libxml_node_object *)newchildobj, NULL);
-		}
 		xmlReplaceNode(oldchild, newchild);
 		if (!modern) {
 			dom_reconcile_ns(nodep->doc, newchild);
