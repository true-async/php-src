--- conflicted
+++ resolved
@@ -1820,12 +1820,8 @@
 		zval *tmp;
 		char *xquery;
 
-<<<<<<< HEAD
 		/* Find "query" key */
-		tmp = zend_hash_find(ht, ZSTR_KNOWN(ZEND_STR_QUERY));
-=======
-		tmp = zend_hash_str_find_deref(ht, "query", sizeof("query")-1);
->>>>>>> 2dbe2d62
+		tmp = zend_hash_find_deref(ht, ZSTR_KNOWN(ZEND_STR_QUERY));
 		if (!tmp) {
 			/* if mode == 0 then $xpath arg is 3, if mode == 1 then $xpath is 4 */
 			zend_argument_value_error(3 + mode, "must have a \"query\" key");
