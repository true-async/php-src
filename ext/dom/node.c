/*
   +----------------------------------------------------------------------+
   | Copyright (c) The PHP Group                                          |
   +----------------------------------------------------------------------+
   | This source file is subject to version 3.01 of the PHP license,      |
   | that is bundled with this package in the file LICENSE, and is        |
   | available through the world-wide-web at the following url:           |
   | https://www.php.net/license/3_01.txt                                 |
   | If you did not receive a copy of the PHP license and are unable to   |
   | obtain it through the world-wide-web, please send a note to          |
   | license@php.net so we can mail you a copy immediately.               |
   +----------------------------------------------------------------------+
   | Authors: Christian Stocker <chregu@php.net>                          |
   |          Rob Richards <rrichards@php.net>                            |
   +----------------------------------------------------------------------+
*/

#ifdef HAVE_CONFIG_H
#include "config.h"
#endif

#include "php.h"
#if defined(HAVE_LIBXML) && defined(HAVE_DOM)
#include "php_dom.h"

/*
* class DOMNode
*
* URL: https://www.w3.org/TR/2003/WD-DOM-Level-3-Core-20030226/DOM3-Core.html#core-ID-1950641247
* Since:
*/

/* {{{ nodeName	string
readonly=yes
URL: http://www.w3.org/TR/2003/WD-DOM-Level-3-Core-20030226/DOM3-Core.html#core-ID-F68D095
Since:
*/
int dom_node_node_name_read(dom_object *obj, zval *retval)
{
	xmlNode *nodep;
	xmlNsPtr ns;
	char *str = NULL;
	xmlChar *qname = NULL;

	nodep = dom_object_get_node(obj);

	if (nodep == NULL) {
		php_dom_throw_error(INVALID_STATE_ERR, 1);
		return FAILURE;
	}

	switch (nodep->type) {
		case XML_ATTRIBUTE_NODE:
		case XML_ELEMENT_NODE:
			ns = nodep->ns;
			if (ns != NULL && ns->prefix) {
				qname = xmlStrdup(ns->prefix);
				qname = xmlStrcat(qname, (xmlChar *) ":");
				qname = xmlStrcat(qname, nodep->name);
				str = (char *) qname;
			} else {
				str = (char *) nodep->name;
			}
			break;
		case XML_NAMESPACE_DECL:
			ns = nodep->ns;
			if (ns != NULL && ns->prefix) {
				qname = xmlStrdup((xmlChar *) "xmlns");
				qname = xmlStrcat(qname, (xmlChar *) ":");
				qname = xmlStrcat(qname, nodep->name);
				str = (char *) qname;
			} else {
				str = (char *) nodep->name;
			}
			break;
		case XML_DOCUMENT_TYPE_NODE:
		case XML_DTD_NODE:
		case XML_PI_NODE:
		case XML_ENTITY_DECL:
		case XML_ENTITY_REF_NODE:
		case XML_NOTATION_NODE:
			str = (char *) nodep->name;
			break;
		case XML_CDATA_SECTION_NODE:
			str = "#cdata-section";
			break;
		case XML_COMMENT_NODE:
			str = "#comment";
			break;
		case XML_HTML_DOCUMENT_NODE:
		case XML_DOCUMENT_NODE:
			str = "#document";
			break;
		case XML_DOCUMENT_FRAG_NODE:
			str = "#document-fragment";
			break;
		case XML_TEXT_NODE:
			str = "#text";
			break;
		EMPTY_SWITCH_DEFAULT_CASE();
	}

	if (str != NULL) {
		ZVAL_STRING(retval, str);
	} else {
		ZVAL_EMPTY_STRING(retval);
	}

	if (qname != NULL) {
		xmlFree(qname);
	}

	return SUCCESS;

}

/* }}} */

/* {{{ nodeValue	string
readonly=no
URL: http://www.w3.org/TR/2003/WD-DOM-Level-3-Core-20030226/DOM3-Core.html#core-ID-F68D080
Since:
*/
int dom_node_node_value_read(dom_object *obj, zval *retval)
{
	xmlNode *nodep = dom_object_get_node(obj);
	char *str = NULL;

	if (nodep == NULL) {
		php_dom_throw_error(INVALID_STATE_ERR, 1);
		return FAILURE;
	}

	/* Access to Element node is implemented as a convenience method */
	switch (nodep->type) {
		case XML_ATTRIBUTE_NODE:
		case XML_TEXT_NODE:
		case XML_ELEMENT_NODE:
		case XML_COMMENT_NODE:
		case XML_CDATA_SECTION_NODE:
		case XML_PI_NODE:
			str = (char *) xmlNodeGetContent(nodep);
			break;
		case XML_NAMESPACE_DECL:
			str = (char *) xmlNodeGetContent(nodep->children);
			break;
		default:
			str = NULL;
			break;
	}

	if(str != NULL) {
		ZVAL_STRING(retval, str);
		xmlFree(str);
	} else {
		ZVAL_NULL(retval);
	}

	return SUCCESS;

}

int dom_node_node_value_write(dom_object *obj, zval *newval)
{
	xmlNode *nodep = dom_object_get_node(obj);
	zend_string *str;

	if (nodep == NULL) {
		php_dom_throw_error(INVALID_STATE_ERR, 1);
		return FAILURE;
	}

	str = zval_try_get_string(newval);
	if (UNEXPECTED(!str)) {
		return FAILURE;
	}

	/* Access to Element node is implemented as a convenience method */
	switch (nodep->type) {
		case XML_ELEMENT_NODE:
		case XML_ATTRIBUTE_NODE:
			if (nodep->children) {
				node_list_unlink(nodep->children);
				php_libxml_node_free_list((xmlNodePtr) nodep->children);
				nodep->children = NULL;
			}
			ZEND_FALLTHROUGH;
		case XML_TEXT_NODE:
		case XML_COMMENT_NODE:
		case XML_CDATA_SECTION_NODE:
		case XML_PI_NODE:
			xmlNodeSetContentLen(nodep, (xmlChar *) ZSTR_VAL(str), ZSTR_LEN(str) + 1);
			break;
		default:
			break;
	}

	zend_string_release_ex(str, 0);
	return SUCCESS;
}

/* }}} */

/* {{{ nodeType	int
readonly=yes
URL: http://www.w3.org/TR/2003/WD-DOM-Level-3-Core-20030226/DOM3-Core.html#core-ID-111237558
Since:
*/
int dom_node_node_type_read(dom_object *obj, zval *retval)
{
	xmlNode *nodep;

	nodep = dom_object_get_node(obj);

	if (nodep == NULL) {
		php_dom_throw_error(INVALID_STATE_ERR, 1);
		return FAILURE;
	}

	/* Specs dictate that they are both type XML_DOCUMENT_TYPE_NODE */
	if (nodep->type == XML_DTD_NODE) {
		ZVAL_LONG(retval, XML_DOCUMENT_TYPE_NODE);
	} else {
		ZVAL_LONG(retval, nodep->type);
	}

	return SUCCESS;
}

/* }}} */

/* {{{ parentNode	DomNode
readonly=yes
URL: http://www.w3.org/TR/2003/WD-DOM-Level-3-Core-20030226/DOM3-Core.html#core-ID-1060184317
Since:
*/
int dom_node_parent_node_read(dom_object *obj, zval *retval)
{
	xmlNode *nodep, *nodeparent;

	nodep = dom_object_get_node(obj);

	if (nodep == NULL) {
		php_dom_throw_error(INVALID_STATE_ERR, 1);
		return FAILURE;
	}

	nodeparent = nodep->parent;
	if (!nodeparent) {
		ZVAL_NULL(retval);
		return SUCCESS;
	}

	php_dom_create_object(nodeparent, retval, obj);
	return SUCCESS;
}

/* }}} */

/* {{{ childNodes	DomNodeList
readonly=yes
URL: http://www.w3.org/TR/2003/WD-DOM-Level-3-Core-20030226/DOM3-Core.html#core-ID-1451460987
Since:
*/
int dom_node_child_nodes_read(dom_object *obj, zval *retval)
{
	xmlNode *nodep = dom_object_get_node(obj);
	dom_object *intern;

	if (nodep == NULL) {
		php_dom_throw_error(INVALID_STATE_ERR, 1);
		return FAILURE;
	}

	php_dom_create_iterator(retval, DOM_NODELIST);
	intern = Z_DOMOBJ_P(retval);
	dom_namednode_iter(obj, XML_ELEMENT_NODE, intern, NULL, NULL, NULL);

	return SUCCESS;
}
/* }}} */

/* {{{ firstChild DomNode
readonly=yes
URL: http://www.w3.org/TR/2003/WD-DOM-Level-3-Core-20030226/DOM3-Core.html#core-ID-169727388
Since:
*/
int dom_node_first_child_read(dom_object *obj, zval *retval)
{
	xmlNode *nodep, *first = NULL;

	nodep = dom_object_get_node(obj);

	if (nodep == NULL) {
		php_dom_throw_error(INVALID_STATE_ERR, 1);
		return FAILURE;
	}

	if (dom_node_children_valid(nodep) == SUCCESS) {
		first = nodep->children;
	}

	if (!first) {
		ZVAL_NULL(retval);
		return SUCCESS;
	}

	php_dom_create_object(first, retval, obj);
	return SUCCESS;
}

/* }}} */

/* {{{ lastChild	DomNode
readonly=yes
URL: http://www.w3.org/TR/2003/WD-DOM-Level-3-Core-20030226/DOM3-Core.html#core-ID-61AD09FB
Since:
*/
int dom_node_last_child_read(dom_object *obj, zval *retval)
{
	xmlNode *nodep, *last = NULL;

	nodep = dom_object_get_node(obj);

	if (nodep == NULL) {
		php_dom_throw_error(INVALID_STATE_ERR, 1);
		return FAILURE;
	}

	if (dom_node_children_valid(nodep) == SUCCESS) {
		last = nodep->last;
	}

	if (!last) {
		ZVAL_NULL(retval);
		return SUCCESS;
	}

	php_dom_create_object(last, retval, obj);
	return SUCCESS;
}

/* }}} */

/* {{{ previousSibling	DomNode
readonly=yes
URL: http://www.w3.org/TR/2003/WD-DOM-Level-3-Core-20030226/DOM3-Core.html#core-ID-640FB3C8
Since:
*/
int dom_node_previous_sibling_read(dom_object *obj, zval *retval)
{
	xmlNode *nodep, *prevsib;

	nodep = dom_object_get_node(obj);

	if (nodep == NULL) {
		php_dom_throw_error(INVALID_STATE_ERR, 1);
		return FAILURE;
	}

	prevsib = nodep->prev;
	if (!prevsib) {
		ZVAL_NULL(retval);
		return SUCCESS;
	}

	php_dom_create_object(prevsib, retval, obj);
	return SUCCESS;
}

/* }}} */

/* {{{ nextSibling	DomNode
readonly=yes
URL: http://www.w3.org/TR/2003/WD-DOM-Level-3-Core-20030226/DOM3-Core.html#core-ID-6AC54C2F
Since:
*/
int dom_node_next_sibling_read(dom_object *obj, zval *retval)
{
	xmlNode *nodep, *nextsib;

	nodep = dom_object_get_node(obj);

	if (nodep == NULL) {
		php_dom_throw_error(INVALID_STATE_ERR, 1);
		return FAILURE;
	}

	nextsib = nodep->next;
	if (!nextsib) {
		ZVAL_NULL(retval);
		return SUCCESS;
	}

	php_dom_create_object(nextsib, retval, obj);
	return SUCCESS;
}

/* }}} */

/* {{{ previousElementSibling	DomNode
readonly=yes
URL: http://www.w3.org/TR/2003/WD-DOM-Level-3-Core-20030226/DOM3-Core.html#core-ID-640FB3C8
Since:
*/
int dom_node_previous_element_sibling_read(dom_object *obj, zval *retval)
{
	xmlNode *nodep, *prevsib;

	nodep = dom_object_get_node(obj);

	if (nodep == NULL) {
		php_dom_throw_error(INVALID_STATE_ERR, 1);
		return FAILURE;
	}

	prevsib = nodep->prev;

	while (prevsib && prevsib->type != XML_ELEMENT_NODE) {
		prevsib = prevsib->prev;
	}

	if (!prevsib) {
		ZVAL_NULL(retval);
		return SUCCESS;
	}

	php_dom_create_object(prevsib, retval, obj);
	return SUCCESS;
}

/* }}} */

/* {{{ nextElementSibling	DomNode
readonly=yes
URL: http://www.w3.org/TR/2003/WD-DOM-Level-3-Core-20030226/DOM3-Core.html#core-ID-6AC54C2F
Since:
*/
int dom_node_next_element_sibling_read(dom_object *obj, zval *retval)
{
	xmlNode *nodep, *nextsib;

	nodep = dom_object_get_node(obj);

	if (nodep == NULL) {
		php_dom_throw_error(INVALID_STATE_ERR, 1);
		return FAILURE;
	}

	nextsib = nodep->next;

	while (nextsib != NULL && nextsib->type != XML_ELEMENT_NODE) {
		nextsib = nextsib->next;
	}

	if (!nextsib) {
		ZVAL_NULL(retval);
		return SUCCESS;
	}

	php_dom_create_object(nextsib, retval, obj);
	return SUCCESS;
}

/* }}} */

/* {{{ attributes	DomNamedNodeMap
readonly=yes
URL: http://www.w3.org/TR/2003/WD-DOM-Level-3-Core-20030226/DOM3-Core.html#core-ID-84CF096
Since:
*/
int dom_node_attributes_read(dom_object *obj, zval *retval)
{
	xmlNode *nodep = dom_object_get_node(obj);
	dom_object *intern;

	if (nodep == NULL) {
		php_dom_throw_error(INVALID_STATE_ERR, 1);
		return FAILURE;
	}

	if (nodep->type == XML_ELEMENT_NODE) {
		php_dom_create_iterator(retval, DOM_NAMEDNODEMAP);
		intern = Z_DOMOBJ_P(retval);
		dom_namednode_iter(obj, XML_ATTRIBUTE_NODE, intern, NULL, NULL, NULL);
	} else {
		ZVAL_NULL(retval);
	}

	return SUCCESS;
}

/* }}} */

/* {{{ ownerDocument	DomDocument
readonly=yes
URL: http://www.w3.org/TR/2003/WD-DOM-Level-3-Core-20030226/DOM3-Core.html#core-node-ownerDoc
Since:
*/
int dom_node_owner_document_read(dom_object *obj, zval *retval)
{
	xmlNode *nodep = dom_object_get_node(obj);
	xmlDocPtr docp;

	if (nodep == NULL) {
		php_dom_throw_error(INVALID_STATE_ERR, 1);
		return FAILURE;
	}

	if (nodep->type == XML_DOCUMENT_NODE || nodep->type == XML_HTML_DOCUMENT_NODE) {
		ZVAL_NULL(retval);
		return SUCCESS;
	}

	docp = nodep->doc;
	if (!docp) {
		return FAILURE;
	}

	php_dom_create_object((xmlNodePtr) docp, retval, obj);
	return SUCCESS;
}

/* }}} */

/* {{{ namespaceUri	string
readonly=yes
URL: http://www.w3.org/TR/2003/WD-DOM-Level-3-Core-20030226/DOM3-Core.html#core-ID-NodeNSname
Since: DOM Level 2
*/
int dom_node_namespace_uri_read(dom_object *obj, zval *retval)
{
	xmlNode *nodep = dom_object_get_node(obj);
	char *str = NULL;

	if (nodep == NULL) {
		php_dom_throw_error(INVALID_STATE_ERR, 1);
		return FAILURE;
	}

	switch (nodep->type) {
		case XML_ELEMENT_NODE:
		case XML_ATTRIBUTE_NODE:
		case XML_NAMESPACE_DECL:
			if (nodep->ns != NULL) {
				str = (char *) nodep->ns->href;
			}
			break;
		default:
			str = NULL;
			break;
	}

	if (str != NULL) {
		ZVAL_STRING(retval, str);
	} else {
		ZVAL_NULL(retval);
	}

	return SUCCESS;
}

/* }}} */

/* {{{ prefix	string
readonly=no
URL: http://www.w3.org/TR/2003/WD-DOM-Level-3-Core-20030226/DOM3-Core.html#core-ID-NodeNSPrefix
Since: DOM Level 2
*/
int dom_node_prefix_read(dom_object *obj, zval *retval)
{
	xmlNode *nodep = dom_object_get_node(obj);
	xmlNsPtr ns;
	char *str = NULL;

	if (nodep == NULL) {
		php_dom_throw_error(INVALID_STATE_ERR, 1);
		return FAILURE;
	}

	switch (nodep->type) {
		case XML_ELEMENT_NODE:
		case XML_ATTRIBUTE_NODE:
		case XML_NAMESPACE_DECL:
			ns = nodep->ns;
			if (ns != NULL && ns->prefix) {
				str = (char *) ns->prefix;
			}
			break;
		default:
			str = NULL;
			break;
	}

	if (str == NULL) {
		ZVAL_EMPTY_STRING(retval);
	} else {
		ZVAL_STRING(retval, str);
	}
	return SUCCESS;

}

int dom_node_prefix_write(dom_object *obj, zval *newval)
{
	zend_string *prefix_str;
	xmlNode *nodep, *nsnode = NULL;
	xmlNsPtr ns = NULL, curns;
	char *strURI;
	char *prefix;

	nodep = dom_object_get_node(obj);

	if (nodep == NULL) {
		php_dom_throw_error(INVALID_STATE_ERR, 1);
		return FAILURE;
	}

	switch (nodep->type) {
		case XML_ELEMENT_NODE:
			nsnode = nodep;
			ZEND_FALLTHROUGH;
		case XML_ATTRIBUTE_NODE:
			if (nsnode == NULL) {
				nsnode = nodep->parent;
				if (nsnode == NULL) {
					nsnode = xmlDocGetRootElement(nodep->doc);
				}
			}
			prefix_str = zval_try_get_string(newval);
			if (UNEXPECTED(!prefix_str)) {
				return FAILURE;
			}

			prefix = ZSTR_VAL(prefix_str);
			if (nsnode && nodep->ns != NULL && !xmlStrEqual(nodep->ns->prefix, (xmlChar *)prefix)) {
				strURI = (char *) nodep->ns->href;
				if (strURI == NULL ||
					(zend_string_equals_literal(prefix_str, "xml") && strcmp(strURI, (char *) XML_XML_NAMESPACE)) ||
					(nodep->type == XML_ATTRIBUTE_NODE && zend_string_equals_literal(prefix_str, "xmlns") &&
					 strcmp(strURI, (char *) DOM_XMLNS_NAMESPACE)) ||
					(nodep->type == XML_ATTRIBUTE_NODE && !strcmp((char *) nodep->name, "xmlns"))) {
					ns = NULL;
				} else {
					curns = nsnode->nsDef;
					while (curns != NULL) {
						if (xmlStrEqual((xmlChar *)prefix, curns->prefix) && xmlStrEqual(nodep->ns->href, curns->href)) {
							ns = curns;
							break;
						}
						curns = curns->next;
					}
					if (ns == NULL) {
						ns = xmlNewNs(nsnode, nodep->ns->href, (xmlChar *)prefix);
					}
				}

				if (ns == NULL) {
					zend_string_release_ex(prefix_str, 0);
					php_dom_throw_error(NAMESPACE_ERR, dom_get_strict_error(obj->document));
					return FAILURE;
				}

				xmlSetNs(nodep, ns);
			}
			zend_string_release_ex(prefix_str, 0);
			break;
		default:
			break;
	}

	return SUCCESS;
}

/* }}} */

/* {{{ localName	string
readonly=yes
URL: http://www.w3.org/TR/2003/WD-DOM-Level-3-Core-20030226/DOM3-Core.html#core-ID-NodeNSLocalN
Since: DOM Level 2
*/
int dom_node_local_name_read(dom_object *obj, zval *retval)
{
	xmlNode *nodep = dom_object_get_node(obj);

	if (nodep == NULL) {
		php_dom_throw_error(INVALID_STATE_ERR, 1);
		return FAILURE;
	}

	if (nodep->type == XML_ELEMENT_NODE || nodep->type == XML_ATTRIBUTE_NODE || nodep->type == XML_NAMESPACE_DECL) {
		ZVAL_STRING(retval, (char *) (nodep->name));
	} else {
		ZVAL_NULL(retval);
	}

	return SUCCESS;
}

/* }}} */

/* {{{ baseURI	string
readonly=yes
URL: http://www.w3.org/TR/2003/WD-DOM-Level-3-Core-20030226/DOM3-Core.html#Node3-baseURI
Since: DOM Level 3
*/
int dom_node_base_uri_read(dom_object *obj, zval *retval)
{
	xmlNode *nodep = dom_object_get_node(obj);
	xmlChar *baseuri;

	if (nodep == NULL) {
		php_dom_throw_error(INVALID_STATE_ERR, 1);
		return FAILURE;
	}

	baseuri = xmlNodeGetBase(nodep->doc, nodep);
	if (baseuri) {
		ZVAL_STRING(retval, (char *) (baseuri));
		xmlFree(baseuri);
	} else {
		ZVAL_NULL(retval);
	}

	return SUCCESS;
}

/* }}} */

/* {{{ textContent	string
readonly=no
URL: http://www.w3.org/TR/2003/WD-DOM-Level-3-Core-20030226/DOM3-Core.html#Node3-textContent
Since: DOM Level 3
*/
int dom_node_text_content_read(dom_object *obj, zval *retval)
{
	xmlNode *nodep = dom_object_get_node(obj);
	char *str = NULL;

	if (nodep == NULL) {
		php_dom_throw_error(INVALID_STATE_ERR, 1);
		return FAILURE;
	}

	str = (char *) xmlNodeGetContent(nodep);

	if (str != NULL) {
		ZVAL_STRING(retval, str);
		xmlFree(str);
	} else {
		ZVAL_EMPTY_STRING(retval);
	}

	return SUCCESS;
}

int dom_node_text_content_write(dom_object *obj, zval *newval)
{
	xmlNode *nodep = dom_object_get_node(obj);
	zend_string *str;

	if (nodep == NULL) {
		php_dom_throw_error(INVALID_STATE_ERR, 1);
		return FAILURE;
	}

	str = zval_try_get_string(newval);
	if (UNEXPECTED(!str)) {
		return FAILURE;
	}

	if (nodep->type == XML_ELEMENT_NODE || nodep->type == XML_ATTRIBUTE_NODE) {
		if (nodep->children) {
			node_list_unlink(nodep->children);
			php_libxml_node_free_list((xmlNodePtr) nodep->children);
			nodep->children = NULL;
		}
	}

	/* we have to use xmlNodeAddContent() to get the same behavior as with xmlNewText() */
	xmlNodeSetContent(nodep, (xmlChar *) "");
	xmlNodeAddContent(nodep, (xmlChar *) ZSTR_VAL(str));
	zend_string_release_ex(str, 0);

	return SUCCESS;
}

/* }}} */

static xmlNodePtr _php_dom_insert_fragment(xmlNodePtr nodep, xmlNodePtr prevsib, xmlNodePtr nextsib, xmlNodePtr fragment, dom_object *intern, dom_object *childobj) /* {{{ */
{
	xmlNodePtr newchild, node;

	newchild = fragment->children;

	if (newchild) {
		if (prevsib == NULL) {
			nodep->children = newchild;
		} else {
			prevsib->next = newchild;
		}
		newchild->prev = prevsib;
		if (nextsib == NULL) {
			nodep->last = fragment->last;
		} else {
			fragment->last->next = nextsib;
			nextsib->prev = fragment->last;
		}

		node = newchild;
		while (node != NULL) {
			node->parent = nodep;
			if (node->doc != nodep->doc) {
				xmlSetTreeDoc(node, nodep->doc);
				if (node->_private != NULL) {
					childobj = node->_private;
					childobj->document = intern->document;
					php_libxml_increment_doc_ref((php_libxml_node_object *)childobj, NULL);
				}
			}
			if (node == fragment->last) {
				break;
			}
			node = node->next;
		}

		fragment->children = NULL;
		fragment->last = NULL;
	}

	return newchild;
}
/* }}} */

/* {{{ URL: http://www.w3.org/TR/2003/WD-DOM-Level-3-Core-20030226/DOM3-Core.html#core-ID-952280727
Since:
*/
PHP_METHOD(DOMNode, insertBefore)
{
	zval *id, *node, *ref = NULL;
	xmlNodePtr child, new_child, parentp, refp;
	dom_object *intern, *childobj, *refpobj;
	int ret, stricterror;

	id = ZEND_THIS;
	if (zend_parse_parameters(ZEND_NUM_ARGS(), "O|O!", &node, dom_node_class_entry, &ref, dom_node_class_entry) == FAILURE) {
		RETURN_THROWS();
	}

	DOM_GET_OBJ(parentp, id, xmlNodePtr, intern);

	if (dom_node_children_valid(parentp) == FAILURE) {
		RETURN_FALSE;
	}

	DOM_GET_OBJ(child, node, xmlNodePtr, childobj);

	new_child = NULL;

	stricterror = dom_get_strict_error(intern->document);

	if (dom_node_is_read_only(parentp) == SUCCESS ||
		(child->parent != NULL && dom_node_is_read_only(child->parent) == SUCCESS)) {
		php_dom_throw_error(NO_MODIFICATION_ALLOWED_ERR, stricterror);
		RETURN_FALSE;
	}

	if (dom_hierarchy(parentp, child) == FAILURE) {
		php_dom_throw_error(HIERARCHY_REQUEST_ERR, stricterror);
		RETURN_FALSE;
	}

	if (child->doc != parentp->doc && child->doc != NULL) {
		php_dom_throw_error(WRONG_DOCUMENT_ERR, stricterror);
		RETURN_FALSE;
	}

	if (child->type == XML_DOCUMENT_FRAG_NODE && child->children == NULL) {
		/* TODO Drop Warning? */
		php_error_docref(NULL, E_WARNING, "Document Fragment is empty");
		RETURN_FALSE;
	}

	if (child->doc == NULL && parentp->doc != NULL) {
		childobj->document = intern->document;
		php_libxml_increment_doc_ref((php_libxml_node_object *)childobj, NULL);
	}

	if (ref != NULL) {
		DOM_GET_OBJ(refp, ref, xmlNodePtr, refpobj);
		if (refp->parent != parentp) {
			php_dom_throw_error(NOT_FOUND_ERR, stricterror);
			RETURN_FALSE;
		}

		if (child->parent != NULL) {
			xmlUnlinkNode(child);
		}

		if (child->type == XML_TEXT_NODE && (refp->type == XML_TEXT_NODE ||
			(refp->prev != NULL && refp->prev->type == XML_TEXT_NODE))) {
			if (child->doc == NULL) {
				xmlSetTreeDoc(child, parentp->doc);
			}
			new_child = child;
			new_child->parent = refp->parent;
			new_child->next = refp;
			new_child->prev = refp->prev;
			refp->prev = new_child;
			if (new_child->prev != NULL) {
				new_child->prev->next = new_child;
			}
			if (new_child->parent != NULL) {
				if (new_child->parent->children == refp) {
					new_child->parent->children = new_child;
				}
			}

		} else if (child->type == XML_ATTRIBUTE_NODE) {
			xmlAttrPtr lastattr;

			if (child->ns == NULL)
				lastattr = xmlHasProp(refp->parent, child->name);
			else
				lastattr = xmlHasNsProp(refp->parent, child->name, child->ns->href);
			if (lastattr != NULL && lastattr->type != XML_ATTRIBUTE_DECL) {
				if (lastattr != (xmlAttrPtr) child) {
					xmlUnlinkNode((xmlNodePtr) lastattr);
					php_libxml_node_free_resource((xmlNodePtr) lastattr);
				} else {
					DOM_RET_OBJ(child, &ret, intern);
					return;
				}
			}
		} else if (child->type == XML_DOCUMENT_FRAG_NODE) {
			new_child = _php_dom_insert_fragment(parentp, refp->prev, refp, child, intern, childobj);
		}

		if (new_child == NULL) {
			new_child = xmlAddPrevSibling(refp, child);
		}
	} else {
		if (child->parent != NULL){
			xmlUnlinkNode(child);
		}
		if (child->type == XML_TEXT_NODE && parentp->last != NULL && parentp->last->type == XML_TEXT_NODE) {
			child->parent = parentp;
			if (child->doc == NULL) {
				xmlSetTreeDoc(child, parentp->doc);
			}
			new_child = child;
			if (parentp->children == NULL) {
				parentp->children = child;
				parentp->last = child;
			} else {
				child = parentp->last;
				child->next = new_child;
				new_child->prev = child;
				parentp->last = new_child;
			}
		} else 	if (child->type == XML_ATTRIBUTE_NODE) {
			xmlAttrPtr lastattr;

			if (child->ns == NULL)
				lastattr = xmlHasProp(parentp, child->name);
			else
				lastattr = xmlHasNsProp(parentp, child->name, child->ns->href);
			if (lastattr != NULL && lastattr->type != XML_ATTRIBUTE_DECL) {
				if (lastattr != (xmlAttrPtr) child) {
					xmlUnlinkNode((xmlNodePtr) lastattr);
					php_libxml_node_free_resource((xmlNodePtr) lastattr);
				} else {
					DOM_RET_OBJ(child, &ret, intern);
					return;
				}
			}
		} else if (child->type == XML_DOCUMENT_FRAG_NODE) {
			new_child = _php_dom_insert_fragment(parentp, parentp->last, NULL, child, intern, childobj);
		}
		if (new_child == NULL) {
			new_child = xmlAddChild(parentp, child);
		}
	}

	if (NULL == new_child) {
		zend_throw_error(NULL, "Cannot add newnode as the previous sibling of refnode");
		RETURN_THROWS();
	}

	dom_reconcile_ns(parentp->doc, new_child);

	DOM_RET_OBJ(new_child, &ret, intern);

}
/* }}} end dom_node_insert_before */

/* {{{ URL: http://www.w3.org/TR/2003/WD-DOM-Level-3-Core-20030226/DOM3-Core.html#core-ID-785887307
Since:
*/
PHP_METHOD(DOMNode, replaceChild)
{
	zval *id, *newnode, *oldnode;
	xmlNodePtr newchild, oldchild, nodep;
	dom_object *intern, *newchildobj, *oldchildobj;
<<<<<<< HEAD
	int stricterror;
	bool replacedoctype = false;
=======
	int foundoldchild = 0, stricterror;
>>>>>>> d6831e9a

	int ret;

	id = ZEND_THIS;
	if (zend_parse_parameters(ZEND_NUM_ARGS(), "OO", &newnode, dom_node_class_entry, &oldnode, dom_node_class_entry) == FAILURE) {
		RETURN_THROWS();
	}

	DOM_GET_OBJ(nodep, id, xmlNodePtr, intern);

	if (dom_node_children_valid(nodep) == FAILURE) {
		RETURN_FALSE;
	}

	DOM_GET_OBJ(newchild, newnode, xmlNodePtr, newchildobj);
	DOM_GET_OBJ(oldchild, oldnode, xmlNodePtr, oldchildobj);

	if (!nodep->children) {
		RETURN_FALSE;
	}

	stricterror = dom_get_strict_error(intern->document);

	if (dom_node_is_read_only(nodep) == SUCCESS ||
		(newchild->parent != NULL && dom_node_is_read_only(newchild->parent) == SUCCESS)) {
		php_dom_throw_error(NO_MODIFICATION_ALLOWED_ERR, stricterror);
		RETURN_FALSE;
	}

	if (newchild->doc != nodep->doc && newchild->doc != NULL) {
		php_dom_throw_error(WRONG_DOCUMENT_ERR, stricterror);
		RETURN_FALSE;
	}

	if (dom_hierarchy(nodep, newchild) == FAILURE) {
		php_dom_throw_error(HIERARCHY_REQUEST_ERR, stricterror);
		RETURN_FALSE;
	}

	if (oldchild->parent != nodep) {
		php_dom_throw_error(NOT_FOUND_ERR, stricterror);
		RETURN_FALSE;
	}

	if (newchild->type == XML_DOCUMENT_FRAG_NODE) {
		xmlNodePtr prevsib, nextsib;
		prevsib = oldchild->prev;
		nextsib = oldchild->next;

<<<<<<< HEAD
		xmlUnlinkNode(oldchild);

		newchild = _php_dom_insert_fragment(nodep, prevsib, nextsib, newchild, intern, newchildobj);
		if (newchild) {
=======
			newchild = _php_dom_insert_fragment(nodep, prevsib, nextsib, newchild, intern, newchildobj);
			if (newchild) {
				dom_reconcile_ns(nodep->doc, newchild);
			}
		} else if (oldchild != newchild) {
			if (newchild->doc == NULL && nodep->doc != NULL) {
				xmlSetTreeDoc(newchild, nodep->doc);
				newchildobj->document = intern->document;
				php_libxml_increment_doc_ref((php_libxml_node_object *)newchildobj, NULL);
			}
			xmlReplaceNode(oldchild, newchild);
>>>>>>> d6831e9a
			dom_reconcile_ns(nodep->doc, newchild);
		}
	} else if (oldchild != newchild) {
		if (newchild->doc == NULL && nodep->doc != NULL) {
			xmlSetTreeDoc(newchild, nodep->doc);
			newchildobj->document = intern->document;
			php_libxml_increment_doc_ref((php_libxml_node_object *)newchildobj, NULL);
		}
		xmlReplaceNode(oldchild, newchild);
		dom_reconcile_ns(nodep->doc, newchild);
	}
	DOM_RET_OBJ(oldchild, &ret, intern);
}
/* }}} end dom_node_replace_child */

/* {{{ URL: http://www.w3.org/TR/2003/WD-DOM-Level-3-Core-20030226/DOM3-Core.html#core-ID-1734834066
Since:
*/
PHP_METHOD(DOMNode, removeChild)
{
	zval *id, *node;
	xmlNodePtr child, nodep;
	dom_object *intern, *childobj;
	int ret, stricterror;

	id = ZEND_THIS;
	if (zend_parse_parameters(ZEND_NUM_ARGS(), "O", &node, dom_node_class_entry) == FAILURE) {
		RETURN_THROWS();
	}

	DOM_GET_OBJ(nodep, id, xmlNodePtr, intern);

	if (dom_node_children_valid(nodep) == FAILURE) {
		RETURN_FALSE;
	}

	DOM_GET_OBJ(child, node, xmlNodePtr, childobj);

	stricterror = dom_get_strict_error(intern->document);

	if (dom_node_is_read_only(nodep) == SUCCESS ||
		(child->parent != NULL && dom_node_is_read_only(child->parent) == SUCCESS)) {
		php_dom_throw_error(NO_MODIFICATION_ALLOWED_ERR, stricterror);
		RETURN_FALSE;
	}

	if (!nodep->children || child->parent != nodep) {
		php_dom_throw_error(NOT_FOUND_ERR, stricterror);
		RETURN_FALSE;
	}

	xmlUnlinkNode(child);
	DOM_RET_OBJ(child, &ret, intern);
}
/* }}} end dom_node_remove_child */

/* {{{ URL: http://www.w3.org/TR/2003/WD-DOM-Level-3-Core-20030226/DOM3-Core.html#core-ID-184E7107
Since:
*/
PHP_METHOD(DOMNode, appendChild)
{
	zval *id, *node;
	xmlNodePtr child, nodep, new_child = NULL;
	dom_object *intern, *childobj;
	int ret, stricterror;

	id = ZEND_THIS;
	if (zend_parse_parameters(ZEND_NUM_ARGS(), "O", &node, dom_node_class_entry) == FAILURE) {
		RETURN_THROWS();
	}

	DOM_GET_OBJ(nodep, id, xmlNodePtr, intern);

	if (dom_node_children_valid(nodep) == FAILURE) {
		RETURN_FALSE;
	}

	DOM_GET_OBJ(child, node, xmlNodePtr, childobj);

	stricterror = dom_get_strict_error(intern->document);

	if (dom_node_is_read_only(nodep) == SUCCESS ||
		(child->parent != NULL && dom_node_is_read_only(child->parent) == SUCCESS)) {
		php_dom_throw_error(NO_MODIFICATION_ALLOWED_ERR, stricterror);
		RETURN_FALSE;
	}

	if (dom_hierarchy(nodep, child) == FAILURE) {
		php_dom_throw_error(HIERARCHY_REQUEST_ERR, stricterror);
		RETURN_FALSE;
	}

	if (!(child->doc == NULL || child->doc == nodep->doc)) {
		php_dom_throw_error(WRONG_DOCUMENT_ERR, stricterror);
		RETURN_FALSE;
	}

	if (child->type == XML_DOCUMENT_FRAG_NODE && child->children == NULL) {
		/* TODO Drop Warning? */
		php_error_docref(NULL, E_WARNING, "Document Fragment is empty");
		RETURN_FALSE;
	}

	if (child->doc == NULL && nodep->doc != NULL) {
		childobj->document = intern->document;
		php_libxml_increment_doc_ref((php_libxml_node_object *)childobj, NULL);
	}

	if (child->parent != NULL){
		xmlUnlinkNode(child);
	}

	if (child->type == XML_TEXT_NODE && nodep->last != NULL && nodep->last->type == XML_TEXT_NODE) {
		child->parent = nodep;
		if (child->doc == NULL) {
			xmlSetTreeDoc(child, nodep->doc);
		}
		new_child = child;
		if (nodep->children == NULL) {
			nodep->children = child;
			nodep->last = child;
		} else {
			child = nodep->last;
			child->next = new_child;
			new_child->prev = child;
			nodep->last = new_child;
		}
	} else 	if (child->type == XML_ATTRIBUTE_NODE) {
		xmlAttrPtr lastattr;

		if (child->ns == NULL)
			lastattr = xmlHasProp(nodep, child->name);
		else
			lastattr = xmlHasNsProp(nodep, child->name, child->ns->href);
		if (lastattr != NULL && lastattr->type != XML_ATTRIBUTE_DECL) {
			if (lastattr != (xmlAttrPtr) child) {
				xmlUnlinkNode((xmlNodePtr) lastattr);
				php_libxml_node_free_resource((xmlNodePtr) lastattr);
			}
		}
	} else if (child->type == XML_DOCUMENT_FRAG_NODE) {
		new_child = _php_dom_insert_fragment(nodep, nodep->last, NULL, child, intern, childobj);
	}

	if (new_child == NULL) {
		new_child = xmlAddChild(nodep, child);
		if (new_child == NULL) {
			// TODO Convert to Error?
			php_error_docref(NULL, E_WARNING, "Couldn't append node");
			RETURN_FALSE;
		}
	}

	dom_reconcile_ns(nodep->doc, new_child);

	DOM_RET_OBJ(new_child, &ret, intern);
}
/* }}} end dom_node_append_child */

/* {{{ URL: http://www.w3.org/TR/2003/WD-DOM-Level-3-Core-20030226/DOM3-Core.html#core-ID-810594187
Since:
*/
PHP_METHOD(DOMNode, hasChildNodes)
{
	zval *id;
	xmlNode *nodep;
	dom_object *intern;

	id = ZEND_THIS;
	if (zend_parse_parameters_none() == FAILURE) {
		RETURN_THROWS();
	}

	DOM_GET_OBJ(nodep, id, xmlNodePtr, intern);

	if (dom_node_children_valid(nodep) == FAILURE) {
		RETURN_FALSE;
	}

	if (nodep->children) {
		RETURN_TRUE;
	} else {
		RETURN_FALSE;
	}
}
/* }}} end dom_node_has_child_nodes */

/* {{{ URL: http://www.w3.org/TR/2003/WD-DOM-Level-3-Core-20030226/DOM3-Core.html#core-ID-3A0ED0A4
Since:
*/
PHP_METHOD(DOMNode, cloneNode)
{
	zval *id;
	xmlNode *n, *node;
	int ret;
	dom_object *intern;
	bool recursive = 0;

	id = ZEND_THIS;
	if (zend_parse_parameters(ZEND_NUM_ARGS(), "|b", &recursive) == FAILURE) {
		RETURN_THROWS();
	}

	DOM_GET_OBJ(n, id, xmlNodePtr, intern);

	node = xmlDocCopyNode(n, n->doc, recursive);

	if (!node) {
		RETURN_FALSE;
	}

	/* When deep is false Element nodes still require the attributes
	Following taken from libxml as xmlDocCopyNode doesn't do this */
	if (n->type == XML_ELEMENT_NODE && recursive == 0) {
		if (n->nsDef != NULL) {
			node->nsDef = xmlCopyNamespaceList(n->nsDef);
		}
		if (n->ns != NULL) {
			xmlNsPtr ns;
			ns = xmlSearchNs(n->doc, node, n->ns->prefix);
			if (ns == NULL) {
				ns = xmlSearchNs(n->doc, n, n->ns->prefix);
				if (ns != NULL) {
					xmlNodePtr root = node;

					while (root->parent != NULL) {
						root = root->parent;
					}
					node->ns = xmlNewNs(root, ns->href, ns->prefix);
				}
			} else {
				node->ns = ns;
			}
		}
		if (n->properties != NULL) {
			node->properties = xmlCopyPropList(node, n->properties);
		}
	}

	/* If document cloned we want a new document proxy */
	if (node->doc != n->doc) {
		intern = NULL;
	}

	DOM_RET_OBJ(node, &ret, intern);
}
/* }}} end dom_node_clone_node */

/* {{{ URL: http://www.w3.org/TR/2003/WD-DOM-Level-3-Core-20030226/DOM3-Core.html#core-ID-normalize
Since:
*/
PHP_METHOD(DOMNode, normalize)
{
	zval *id;
	xmlNode *nodep;
	dom_object *intern;

	id = ZEND_THIS;
	if (zend_parse_parameters_none() == FAILURE) {
		RETURN_THROWS();
	}

	DOM_GET_OBJ(nodep, id, xmlNodePtr, intern);

	dom_normalize(nodep);

}
/* }}} end dom_node_normalize */

/* {{{ URL: http://www.w3.org/TR/2003/WD-DOM-Level-3-Core-20030226/DOM3-Core.html#core-Level-2-Core-Node-supports
Since: DOM Level 2
*/
PHP_METHOD(DOMNode, isSupported)
{
	zend_string *feature, *version;

	if (zend_parse_parameters(ZEND_NUM_ARGS(), "SS", &feature, &version) == FAILURE) {
		RETURN_THROWS();
	}

	RETURN_BOOL(dom_has_feature(feature, version));
}
/* }}} end dom_node_is_supported */

/* {{{ URL: http://www.w3.org/TR/2003/WD-DOM-Level-3-Core-20030226/DOM3-Core.html#core-ID-NodeHasAttrs
Since: DOM Level 2
*/
PHP_METHOD(DOMNode, hasAttributes)
{
	zval *id;
	xmlNode *nodep;
	dom_object *intern;

	id = ZEND_THIS;
	if (zend_parse_parameters_none() == FAILURE) {
		RETURN_THROWS();
	}

	DOM_GET_OBJ(nodep, id, xmlNodePtr, intern);

	if (nodep->type != XML_ELEMENT_NODE)
		RETURN_FALSE;

	if (nodep->properties) {
		RETURN_TRUE;
	} else {
		RETURN_FALSE;
	}
}
/* }}} end dom_node_has_attributes */

/* {{{ URL: http://www.w3.org/TR/2003/WD-DOM-Level-3-Core-20030226/DOM3-Core.html#Node3-isSameNode
Since: DOM Level 3
*/
PHP_METHOD(DOMNode, isSameNode)
{
	zval *id, *node;
	xmlNodePtr nodeotherp, nodep;
	dom_object *intern, *nodeotherobj;

	id = ZEND_THIS;
	if (zend_parse_parameters(ZEND_NUM_ARGS(), "O", &node, dom_node_class_entry) == FAILURE) {
		RETURN_THROWS();
	}

	DOM_GET_OBJ(nodep, id, xmlNodePtr, intern);

	DOM_GET_OBJ(nodeotherp, node, xmlNodePtr, nodeotherobj);

	if (nodep == nodeotherp) {
		RETURN_TRUE;
	} else {
		RETURN_FALSE;
	}
}
/* }}} end dom_node_is_same_node */

/* {{{ URL: http://www.w3.org/TR/2003/WD-DOM-Level-3-Core-20030226/DOM3-Core.html#Node3-lookupNamespacePrefix
Since: DOM Level 3
*/
PHP_METHOD(DOMNode, lookupPrefix)
{
	zval *id;
	xmlNodePtr nodep, lookupp = NULL;
	dom_object *intern;
	xmlNsPtr nsptr;
	size_t uri_len = 0;
	char *uri;

	id = ZEND_THIS;
	if (zend_parse_parameters(ZEND_NUM_ARGS(), "s", &uri, &uri_len) == FAILURE) {
		RETURN_THROWS();
	}

	DOM_GET_OBJ(nodep, id, xmlNodePtr, intern);

	if (uri_len > 0) {
		switch (nodep->type) {
			case XML_ELEMENT_NODE:
				lookupp = nodep;
				break;
			case XML_DOCUMENT_NODE:
			case XML_HTML_DOCUMENT_NODE:
				lookupp = xmlDocGetRootElement((xmlDocPtr) nodep);
				break;
			case XML_ENTITY_NODE :
			case XML_NOTATION_NODE:
			case XML_DOCUMENT_FRAG_NODE:
			case XML_DOCUMENT_TYPE_NODE:
			case XML_DTD_NODE:
				RETURN_NULL();
				break;
			default:
				lookupp =  nodep->parent;
		}

		if (lookupp != NULL) {
			nsptr = xmlSearchNsByHref(lookupp->doc, lookupp, (xmlChar *) uri);
			if (nsptr && nsptr->prefix != NULL) {
				RETURN_STRING((char *) nsptr->prefix);
			}
		}
	}

	RETURN_NULL();
}
/* }}} end dom_node_lookup_prefix */

/* {{{ URL: http://www.w3.org/TR/DOM-Level-3-Core/core.html#Node3-isDefaultNamespace
Since: DOM Level 3
*/
PHP_METHOD(DOMNode, isDefaultNamespace)
{
	zval *id;
	xmlNodePtr nodep;
	dom_object *intern;
	xmlNsPtr nsptr;
	size_t uri_len = 0;
	char *uri;

	id = ZEND_THIS;
	if (zend_parse_parameters(ZEND_NUM_ARGS(), "s", &uri, &uri_len) == FAILURE) {
		RETURN_THROWS();
	}

	DOM_GET_OBJ(nodep, id, xmlNodePtr, intern);
	if (nodep->type == XML_DOCUMENT_NODE || nodep->type == XML_HTML_DOCUMENT_NODE) {
		nodep = xmlDocGetRootElement((xmlDocPtr) nodep);
	}

	if (nodep && uri_len > 0) {
		nsptr = xmlSearchNs(nodep->doc, nodep, NULL);
		if (nsptr && xmlStrEqual(nsptr->href, (xmlChar *) uri)) {
			RETURN_TRUE;
		}
	}

	RETURN_FALSE;
}
/* }}} end dom_node_is_default_namespace */

/* {{{ URL: http://www.w3.org/TR/DOM-Level-3-Core/core.html#Node3-lookupNamespaceURI
Since: DOM Level 3
*/
PHP_METHOD(DOMNode, lookupNamespaceURI)
{
	zval *id;
	xmlNodePtr nodep;
	dom_object *intern;
	xmlNsPtr nsptr;
	size_t prefix_len;
	char *prefix;

	id = ZEND_THIS;
	if (zend_parse_parameters(ZEND_NUM_ARGS(), "s!", &prefix, &prefix_len) == FAILURE) {
		RETURN_THROWS();
	}

	DOM_GET_OBJ(nodep, id, xmlNodePtr, intern);
	if (nodep->type == XML_DOCUMENT_NODE || nodep->type == XML_HTML_DOCUMENT_NODE) {
		nodep = xmlDocGetRootElement((xmlDocPtr) nodep);
		if (nodep == NULL) {
			RETURN_NULL();
		}
	}

	nsptr = xmlSearchNs(nodep->doc, nodep, (xmlChar *) prefix);
	if (nsptr && nsptr->href != NULL) {
		RETURN_STRING((char *) nsptr->href);
	}

	RETURN_NULL();
}
/* }}} end dom_node_lookup_namespace_uri */

static void dom_canonicalization(INTERNAL_FUNCTION_PARAMETERS, int mode) /* {{{ */
{
	zval *id;
	zval *xpath_array=NULL, *ns_prefixes=NULL;
	xmlNodePtr nodep;
	xmlDocPtr docp;
	xmlNodeSetPtr nodeset = NULL;
	dom_object *intern;
	bool exclusive=0, with_comments=0;
	xmlChar **inclusive_ns_prefixes = NULL;
	char *file = NULL;
	int ret = -1;
	size_t file_len = 0;
	xmlOutputBufferPtr buf;
	xmlXPathContextPtr ctxp=NULL;
	xmlXPathObjectPtr xpathobjp=NULL;

	id = ZEND_THIS;
	if (mode == 0) {
		if (zend_parse_parameters(ZEND_NUM_ARGS(),
			"|bba!a!", &exclusive, &with_comments,
			&xpath_array, &ns_prefixes) == FAILURE) {
			RETURN_THROWS();
		}
	} else {
		if (zend_parse_parameters(ZEND_NUM_ARGS(),
			"s|bba!a!", &file, &file_len, &exclusive,
			&with_comments, &xpath_array, &ns_prefixes) == FAILURE) {
			RETURN_THROWS();
		}
	}

	DOM_GET_OBJ(nodep, id, xmlNodePtr, intern);

	docp = nodep->doc;

	if (! docp) {
		zend_throw_error(NULL, "Node must be associated with a document");
		RETURN_THROWS();
	}

	if (xpath_array == NULL) {
		if (nodep->type != XML_DOCUMENT_NODE) {
			ctxp = xmlXPathNewContext(docp);
			ctxp->node = nodep;
			xpathobjp = xmlXPathEvalExpression((xmlChar *) "(.//. | .//@* | .//namespace::*)", ctxp);
			ctxp->node = NULL;
			if (xpathobjp && xpathobjp->type == XPATH_NODESET) {
				nodeset = xpathobjp->nodesetval;
			} else {
				if (xpathobjp) {
					xmlXPathFreeObject(xpathobjp);
				}
				xmlXPathFreeContext(ctxp);
				zend_throw_error(NULL, "XPath query did not return a nodeset");
				RETURN_THROWS();
			}
		}
	} else {
		/*xpath query from xpath_array */
		HashTable *ht = Z_ARRVAL_P(xpath_array);
		zval *tmp;
		char *xquery;

		tmp = zend_hash_str_find(ht, "query", sizeof("query")-1);
		if (!tmp) {
			/* if mode == 0 then $xpath arg is 3, if mode == 1 then $xpath is 4 */
			zend_argument_value_error(3 + mode, "must have a \"query\" key");
			RETURN_THROWS();
		}
		if (Z_TYPE_P(tmp) != IS_STRING) {
			/* if mode == 0 then $xpath arg is 3, if mode == 1 then $xpath is 4 */
			zend_argument_type_error(3 + mode, "\"query\" option must be a string, %s given", zend_zval_type_name(tmp));
			RETURN_THROWS();
		}
		xquery = Z_STRVAL_P(tmp);

		ctxp = xmlXPathNewContext(docp);
		ctxp->node = nodep;

		tmp = zend_hash_str_find(ht, "namespaces", sizeof("namespaces")-1);
		if (tmp && Z_TYPE_P(tmp) == IS_ARRAY) {
			zval *tmpns;
			zend_string *prefix;

			ZEND_HASH_FOREACH_STR_KEY_VAL(Z_ARRVAL_P(tmp), prefix, tmpns) {
				if (Z_TYPE_P(tmpns) == IS_STRING) {
					if (prefix) {
						xmlXPathRegisterNs(ctxp, (xmlChar *) ZSTR_VAL(prefix), (xmlChar *) Z_STRVAL_P(tmpns));
					}
				}
			} ZEND_HASH_FOREACH_END();
		}

		xpathobjp = xmlXPathEvalExpression((xmlChar *) xquery, ctxp);
		ctxp->node = NULL;
		if (xpathobjp && xpathobjp->type == XPATH_NODESET) {
			nodeset = xpathobjp->nodesetval;
		} else {
			if (xpathobjp) {
				xmlXPathFreeObject(xpathobjp);
			}
			xmlXPathFreeContext(ctxp);
			zend_throw_error(NULL, "XPath query did not return a nodeset");
			RETURN_THROWS();
		}
	}

	if (ns_prefixes != NULL) {
		if (exclusive) {
			zval *tmpns;
			int nscount = 0;

			inclusive_ns_prefixes = safe_emalloc(zend_hash_num_elements(Z_ARRVAL_P(ns_prefixes)) + 1,
				sizeof(xmlChar *), 0);
			ZEND_HASH_FOREACH_VAL(Z_ARRVAL_P(ns_prefixes), tmpns) {
				if (Z_TYPE_P(tmpns) == IS_STRING) {
					inclusive_ns_prefixes[nscount++] = (xmlChar *) Z_STRVAL_P(tmpns);
				}
			} ZEND_HASH_FOREACH_END();
			inclusive_ns_prefixes[nscount] = NULL;
		} else {
			php_error_docref(NULL, E_NOTICE,
				"Inclusive namespace prefixes only allowed in exclusive mode.");
		}
	}

	if (mode == 1) {
		buf = xmlOutputBufferCreateFilename(file, NULL, 0);
	} else {
		buf = xmlAllocOutputBuffer(NULL);
	}

    if (buf != NULL) {
		ret = xmlC14NDocSaveTo(docp, nodeset, exclusive, inclusive_ns_prefixes,
			with_comments, buf);
	}

	if (inclusive_ns_prefixes != NULL) {
		efree(inclusive_ns_prefixes);
	}
	if (xpathobjp != NULL) {
		xmlXPathFreeObject(xpathobjp);
	}
	if (ctxp != NULL) {
		xmlXPathFreeContext(ctxp);
	}

    if (buf == NULL || ret < 0) {
        RETVAL_FALSE;
    } else {
		if (mode == 0) {
#ifdef LIBXML2_NEW_BUFFER
			ret = xmlOutputBufferGetSize(buf);
#else
			ret = buf->buffer->use;
#endif
			if (ret > 0) {
#ifdef LIBXML2_NEW_BUFFER
				RETVAL_STRINGL((char *) xmlOutputBufferGetContent(buf), ret);
#else
				RETVAL_STRINGL((char *) buf->buffer->content, ret);
#endif
			} else {
				RETVAL_EMPTY_STRING();
			}
		}
    }

	if (buf) {
		int bytes;

		bytes = xmlOutputBufferClose(buf);
		if (mode == 1 && (ret >= 0)) {
			RETURN_LONG(bytes);
		}
	}
}
/* }}} */

/* {{{ Canonicalize nodes to a string */
PHP_METHOD(DOMNode, C14N)
{
	dom_canonicalization(INTERNAL_FUNCTION_PARAM_PASSTHRU, 0);
}
/* }}} */

/* {{{ Canonicalize nodes to a file */
PHP_METHOD(DOMNode, C14NFile)
{
	dom_canonicalization(INTERNAL_FUNCTION_PARAM_PASSTHRU, 1);
}
/* }}} */

/* {{{ Gets an xpath for a node */
PHP_METHOD(DOMNode, getNodePath)
{
	zval *id;
	xmlNode *nodep;
	dom_object *intern;
	char *value;

	if (zend_parse_parameters_none() == FAILURE) {
		RETURN_THROWS();
	}

	DOM_GET_THIS_OBJ(nodep, id, xmlNodePtr, intern);

	value = (char *) xmlGetNodePath(nodep);
	if (value == NULL) {
		/* TODO Research if can return empty string */
		RETURN_NULL();
	} else {
		RETVAL_STRING(value);
		xmlFree(value);
	}
}
/* }}} */

/* {{{ Gets line number for a node */
PHP_METHOD(DOMNode, getLineNo)
{
	zval *id;
	xmlNode *nodep;
	dom_object *intern;

	if (zend_parse_parameters_none() == FAILURE) {
		RETURN_THROWS();
	}

	DOM_GET_THIS_OBJ(nodep, id, xmlNodePtr, intern);

	RETURN_LONG(xmlGetLineNo(nodep));
}
/* }}} */

#endif<|MERGE_RESOLUTION|>--- conflicted
+++ resolved
@@ -1002,12 +1002,7 @@
 	zval *id, *newnode, *oldnode;
 	xmlNodePtr newchild, oldchild, nodep;
 	dom_object *intern, *newchildobj, *oldchildobj;
-<<<<<<< HEAD
 	int stricterror;
-	bool replacedoctype = false;
-=======
-	int foundoldchild = 0, stricterror;
->>>>>>> d6831e9a
 
 	int ret;
 
@@ -1057,24 +1052,10 @@
 		prevsib = oldchild->prev;
 		nextsib = oldchild->next;
 
-<<<<<<< HEAD
 		xmlUnlinkNode(oldchild);
 
 		newchild = _php_dom_insert_fragment(nodep, prevsib, nextsib, newchild, intern, newchildobj);
 		if (newchild) {
-=======
-			newchild = _php_dom_insert_fragment(nodep, prevsib, nextsib, newchild, intern, newchildobj);
-			if (newchild) {
-				dom_reconcile_ns(nodep->doc, newchild);
-			}
-		} else if (oldchild != newchild) {
-			if (newchild->doc == NULL && nodep->doc != NULL) {
-				xmlSetTreeDoc(newchild, nodep->doc);
-				newchildobj->document = intern->document;
-				php_libxml_increment_doc_ref((php_libxml_node_object *)newchildobj, NULL);
-			}
-			xmlReplaceNode(oldchild, newchild);
->>>>>>> d6831e9a
 			dom_reconcile_ns(nodep->doc, newchild);
 		}
 	} else if (oldchild != newchild) {
@@ -1663,7 +1644,7 @@
 		buf = xmlAllocOutputBuffer(NULL);
 	}
 
-    if (buf != NULL) {
+	if (buf != NULL) {
 		ret = xmlC14NDocSaveTo(docp, nodeset, exclusive, inclusive_ns_prefixes,
 			with_comments, buf);
 	}
@@ -1678,9 +1659,9 @@
 		xmlXPathFreeContext(ctxp);
 	}
 
-    if (buf == NULL || ret < 0) {
-        RETVAL_FALSE;
-    } else {
+	if (buf == NULL || ret < 0) {
+		RETVAL_FALSE;
+	} else {
 		if (mode == 0) {
 #ifdef LIBXML2_NEW_BUFFER
 			ret = xmlOutputBufferGetSize(buf);
@@ -1697,7 +1678,7 @@
 				RETVAL_EMPTY_STRING();
 			}
 		}
-    }
+	}
 
 	if (buf) {
 		int bytes;
