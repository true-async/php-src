--- conflicted
+++ resolved
@@ -1015,16 +1015,6 @@
 		RETURN_FALSE;
 	}
 
-<<<<<<< HEAD
-	if (child->doc == NULL && parentp->doc != NULL) {
-		dom_set_document_ref_pointers(child, intern->document);
-	}
-
-	php_libxml_invalidate_node_list_cache(intern->document);
-
-=======
-	/* Fetch and perform sanity checks before modifying reference pointers. */
->>>>>>> 9d8983c0
 	if (ref != NULL) {
 		DOM_GET_OBJ(refp, ref, xmlNodePtr, refpobj);
 		if (refp->parent != parentp) {
@@ -1034,9 +1024,10 @@
 	}
 
 	if (child->doc == NULL && parentp->doc != NULL) {
-		childobj->document = intern->document;
-		php_libxml_increment_doc_ref((php_libxml_node_object *)childobj, NULL);
-	}
+		dom_set_document_ref_pointers(child, intern->document);
+	}
+
+	php_libxml_invalidate_node_list_cache(intern->document);
 
 	if (ref != NULL) {
 		if (child->parent != NULL) {
