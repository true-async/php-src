--- conflicted
+++ resolved
@@ -1085,16 +1085,10 @@
 		return FAILURE;
 	}
 
-<<<<<<< HEAD
 	/* 3. If child’s parent is not parent, then throw a "NotFoundError" DOMException. */
 	if (child->parent != parent) {
 		php_dom_throw_error(NOT_FOUND_ERR, /* strict */ true);
 		return FAILURE;
-=======
-	if (newchild->doc == NULL && nodep->doc != NULL) {
-		xmlSetTreeDoc(newchild, nodep->doc);
-		dom_set_document_ref_pointers(newchild, intern->document);
->>>>>>> 18b18f0e
 	}
 
 	/* 4. If node is not a DocumentFragment, DocumentType, Element, or CharacterData node, then throw a "HierarchyRequestError" DOMException. */
@@ -1219,6 +1213,7 @@
 	}
 
 	if (newchild->doc == NULL && nodep->doc != NULL) {
+		xmlSetTreeDoc(newchild, nodep->doc);
 		dom_set_document_ref_pointers(newchild, intern->document);
 	}
 
