--- conflicted
+++ resolved
@@ -1819,7 +1819,6 @@
 }
 /* }}} end dom_has_feature */
 
-<<<<<<< HEAD
 bool dom_match_qualified_name_according_to_spec(const xmlChar *qname, const xmlNode *nodep)
 {
 	const xmlChar *node_local = nodep->name;
@@ -1856,10 +1855,7 @@
 	return dom_match_qualified_name_according_to_spec(local_to_use, nodep);
 }
 
-xmlNode *dom_get_elements_by_tag_name_ns_raw(xmlNodePtr basep, xmlNodePtr nodep, xmlChar *ns, xmlChar *local, xmlChar *local_lower, int *cur, int index) /* {{{ */
-=======
-xmlNode *dom_get_elements_by_tag_name_ns_raw(xmlNodePtr basep, xmlNodePtr nodep, char *ns, char *local, zend_long *cur, zend_long index) /* {{{ */
->>>>>>> 9cb23a3d
+xmlNode *dom_get_elements_by_tag_name_ns_raw(xmlNodePtr basep, xmlNodePtr nodep, xmlChar *ns, xmlChar *local, xmlChar *local_lower, zend_long *cur, zend_long index) /* {{{ */
 {
 	/* Can happen with detached document */
 	if (UNEXPECTED(nodep == NULL)) {
