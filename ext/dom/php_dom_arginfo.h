--- conflicted
+++ resolved
@@ -1,9 +1,5 @@
 /* This is a generated file, edit the .stub.php file instead.
-<<<<<<< HEAD
- * Stub hash: 2931a77f1b3b92494ce05cf44c2175dfae5f777f */
-=======
- * Stub hash: f6cb7dbafec4d360cae9f19ae23d34e3ecafd6cf */
->>>>>>> a0893865
+ * Stub hash: 1dc4b6f71305437dcf86435bc1f72cb05aafd17d */
 
 ZEND_BEGIN_ARG_WITH_RETURN_OBJ_INFO_EX(arginfo_dom_import_simplexml, 0, 1, DOMElement, 0)
 	ZEND_ARG_TYPE_INFO(0, node, IS_OBJECT, 0)
