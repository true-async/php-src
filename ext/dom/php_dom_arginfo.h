/* This is a generated file, edit the .stub.php file instead.
<<<<<<< HEAD
 * Stub hash: 4570a3d2e6a74946b0f12353b1136922a2e77072 */
=======
 * Stub hash: 20a0ff883af3bbf073d9c8bc8246646ffafe7818 */
>>>>>>> 6e468bbd

ZEND_BEGIN_ARG_WITH_RETURN_OBJ_INFO_EX(arginfo_dom_import_simplexml, 0, 1, DOMElement, 0)
	ZEND_ARG_TYPE_INFO(0, node, IS_OBJECT, 0)
ZEND_END_ARG_INFO()

ZEND_BEGIN_ARG_INFO_EX(arginfo_class_DOMCdataSection___construct, 0, 0, 1)
	ZEND_ARG_TYPE_INFO(0, data, IS_STRING, 0)
ZEND_END_ARG_INFO()

ZEND_BEGIN_ARG_INFO_EX(arginfo_class_DOMComment___construct, 0, 0, 0)
	ZEND_ARG_TYPE_INFO_WITH_DEFAULT_VALUE(0, data, IS_STRING, 0, "\"\"")
ZEND_END_ARG_INFO()

ZEND_BEGIN_ARG_WITH_RETURN_TYPE_INFO_EX(arginfo_class_DOMParentNode_append, 0, 0, IS_VOID, 0)
	ZEND_ARG_VARIADIC_INFO(0, nodes)
ZEND_END_ARG_INFO()

#define arginfo_class_DOMParentNode_prepend arginfo_class_DOMParentNode_append

ZEND_BEGIN_ARG_WITH_RETURN_TYPE_INFO_EX(arginfo_class_DOMChildNode_remove, 0, 0, IS_VOID, 0)
ZEND_END_ARG_INFO()

#define arginfo_class_DOMChildNode_before arginfo_class_DOMParentNode_append

#define arginfo_class_DOMChildNode_after arginfo_class_DOMParentNode_append

#define arginfo_class_DOMChildNode_replaceWith arginfo_class_DOMParentNode_append

ZEND_BEGIN_ARG_INFO_EX(arginfo_class_DOMNode_appendChild, 0, 0, 1)
	ZEND_ARG_OBJ_INFO(0, node, DOMNode, 0)
ZEND_END_ARG_INFO()

ZEND_BEGIN_ARG_WITH_TENTATIVE_RETURN_TYPE_MASK_EX(arginfo_class_DOMNode_C14N, 0, 0, MAY_BE_STRING|MAY_BE_FALSE)
	ZEND_ARG_TYPE_INFO_WITH_DEFAULT_VALUE(0, exclusive, _IS_BOOL, 0, "false")
	ZEND_ARG_TYPE_INFO_WITH_DEFAULT_VALUE(0, withComments, _IS_BOOL, 0, "false")
	ZEND_ARG_TYPE_INFO_WITH_DEFAULT_VALUE(0, xpath, IS_ARRAY, 1, "null")
	ZEND_ARG_TYPE_INFO_WITH_DEFAULT_VALUE(0, nsPrefixes, IS_ARRAY, 1, "null")
ZEND_END_ARG_INFO()

ZEND_BEGIN_ARG_WITH_TENTATIVE_RETURN_TYPE_MASK_EX(arginfo_class_DOMNode_C14NFile, 0, 1, MAY_BE_LONG|MAY_BE_FALSE)
	ZEND_ARG_TYPE_INFO(0, uri, IS_STRING, 0)
	ZEND_ARG_TYPE_INFO_WITH_DEFAULT_VALUE(0, exclusive, _IS_BOOL, 0, "false")
	ZEND_ARG_TYPE_INFO_WITH_DEFAULT_VALUE(0, withComments, _IS_BOOL, 0, "false")
	ZEND_ARG_TYPE_INFO_WITH_DEFAULT_VALUE(0, xpath, IS_ARRAY, 1, "null")
	ZEND_ARG_TYPE_INFO_WITH_DEFAULT_VALUE(0, nsPrefixes, IS_ARRAY, 1, "null")
ZEND_END_ARG_INFO()

ZEND_BEGIN_ARG_INFO_EX(arginfo_class_DOMNode_cloneNode, 0, 0, 0)
	ZEND_ARG_TYPE_INFO_WITH_DEFAULT_VALUE(0, deep, _IS_BOOL, 0, "false")
ZEND_END_ARG_INFO()

ZEND_BEGIN_ARG_WITH_TENTATIVE_RETURN_TYPE_INFO_EX(arginfo_class_DOMNode_getLineNo, 0, 0, IS_LONG, 0)
ZEND_END_ARG_INFO()

ZEND_BEGIN_ARG_WITH_TENTATIVE_RETURN_TYPE_INFO_EX(arginfo_class_DOMNode_getNodePath, 0, 0, IS_STRING, 1)
ZEND_END_ARG_INFO()

ZEND_BEGIN_ARG_WITH_TENTATIVE_RETURN_TYPE_INFO_EX(arginfo_class_DOMNode_hasAttributes, 0, 0, _IS_BOOL, 0)
ZEND_END_ARG_INFO()

#define arginfo_class_DOMNode_hasChildNodes arginfo_class_DOMNode_hasAttributes

ZEND_BEGIN_ARG_INFO_EX(arginfo_class_DOMNode_insertBefore, 0, 0, 1)
	ZEND_ARG_OBJ_INFO(0, node, DOMNode, 0)
	ZEND_ARG_OBJ_INFO_WITH_DEFAULT_VALUE(0, child, DOMNode, 1, "null")
ZEND_END_ARG_INFO()

ZEND_BEGIN_ARG_WITH_TENTATIVE_RETURN_TYPE_INFO_EX(arginfo_class_DOMNode_isDefaultNamespace, 0, 1, _IS_BOOL, 0)
	ZEND_ARG_TYPE_INFO(0, namespace, IS_STRING, 0)
ZEND_END_ARG_INFO()

ZEND_BEGIN_ARG_WITH_TENTATIVE_RETURN_TYPE_INFO_EX(arginfo_class_DOMNode_isSameNode, 0, 1, _IS_BOOL, 0)
	ZEND_ARG_OBJ_INFO(0, otherNode, DOMNode, 0)
ZEND_END_ARG_INFO()

ZEND_BEGIN_ARG_WITH_TENTATIVE_RETURN_TYPE_INFO_EX(arginfo_class_DOMNode_isSupported, 0, 2, _IS_BOOL, 0)
	ZEND_ARG_TYPE_INFO(0, feature, IS_STRING, 0)
	ZEND_ARG_TYPE_INFO(0, version, IS_STRING, 0)
ZEND_END_ARG_INFO()

ZEND_BEGIN_ARG_WITH_TENTATIVE_RETURN_TYPE_INFO_EX(arginfo_class_DOMNode_lookupNamespaceURI, 0, 1, IS_STRING, 1)
	ZEND_ARG_TYPE_INFO(0, prefix, IS_STRING, 1)
ZEND_END_ARG_INFO()

ZEND_BEGIN_ARG_WITH_TENTATIVE_RETURN_TYPE_INFO_EX(arginfo_class_DOMNode_lookupPrefix, 0, 1, IS_STRING, 1)
	ZEND_ARG_TYPE_INFO(0, namespace, IS_STRING, 0)
ZEND_END_ARG_INFO()

ZEND_BEGIN_ARG_WITH_TENTATIVE_RETURN_TYPE_INFO_EX(arginfo_class_DOMNode_normalize, 0, 0, IS_VOID, 0)
ZEND_END_ARG_INFO()

ZEND_BEGIN_ARG_INFO_EX(arginfo_class_DOMNode_removeChild, 0, 0, 1)
	ZEND_ARG_OBJ_INFO(0, child, DOMNode, 0)
ZEND_END_ARG_INFO()

ZEND_BEGIN_ARG_INFO_EX(arginfo_class_DOMNode_replaceChild, 0, 0, 2)
	ZEND_ARG_OBJ_INFO(0, node, DOMNode, 0)
	ZEND_ARG_OBJ_INFO(0, child, DOMNode, 0)
ZEND_END_ARG_INFO()

ZEND_BEGIN_ARG_WITH_TENTATIVE_RETURN_TYPE_INFO_EX(arginfo_class_DOMImplementation_getFeature, 0, 2, IS_NEVER, 0)
	ZEND_ARG_TYPE_INFO(0, feature, IS_STRING, 0)
	ZEND_ARG_TYPE_INFO(0, version, IS_STRING, 0)
ZEND_END_ARG_INFO()

#define arginfo_class_DOMImplementation_hasFeature arginfo_class_DOMNode_isSupported

ZEND_BEGIN_ARG_INFO_EX(arginfo_class_DOMImplementation_createDocumentType, 0, 0, 1)
	ZEND_ARG_TYPE_INFO(0, qualifiedName, IS_STRING, 0)
	ZEND_ARG_TYPE_INFO_WITH_DEFAULT_VALUE(0, publicId, IS_STRING, 0, "\"\"")
	ZEND_ARG_TYPE_INFO_WITH_DEFAULT_VALUE(0, systemId, IS_STRING, 0, "\"\"")
ZEND_END_ARG_INFO()

ZEND_BEGIN_ARG_INFO_EX(arginfo_class_DOMImplementation_createDocument, 0, 0, 0)
	ZEND_ARG_TYPE_INFO_WITH_DEFAULT_VALUE(0, namespace, IS_STRING, 1, "null")
	ZEND_ARG_TYPE_INFO_WITH_DEFAULT_VALUE(0, qualifiedName, IS_STRING, 0, "\"\"")
	ZEND_ARG_OBJ_INFO_WITH_DEFAULT_VALUE(0, doctype, DOMDocumentType, 1, "null")
ZEND_END_ARG_INFO()

ZEND_BEGIN_ARG_INFO_EX(arginfo_class_DOMDocumentFragment___construct, 0, 0, 0)
ZEND_END_ARG_INFO()

ZEND_BEGIN_ARG_WITH_TENTATIVE_RETURN_TYPE_INFO_EX(arginfo_class_DOMDocumentFragment_appendXML, 0, 1, _IS_BOOL, 0)
	ZEND_ARG_TYPE_INFO(0, data, IS_STRING, 0)
ZEND_END_ARG_INFO()

#define arginfo_class_DOMDocumentFragment_append arginfo_class_DOMParentNode_append

#define arginfo_class_DOMDocumentFragment_prepend arginfo_class_DOMParentNode_append

#define arginfo_class_DOMNodeList_count arginfo_class_DOMNode_getLineNo

ZEND_BEGIN_ARG_WITH_RETURN_OBJ_INFO_EX(arginfo_class_DOMNodeList_getIterator, 0, 0, Iterator, 0)
ZEND_END_ARG_INFO()

ZEND_BEGIN_ARG_INFO_EX(arginfo_class_DOMNodeList_item, 0, 0, 1)
	ZEND_ARG_TYPE_INFO(0, index, IS_LONG, 0)
ZEND_END_ARG_INFO()

#define arginfo_class_DOMCharacterData_appendData arginfo_class_DOMDocumentFragment_appendXML

ZEND_BEGIN_ARG_INFO_EX(arginfo_class_DOMCharacterData_substringData, 0, 0, 2)
	ZEND_ARG_TYPE_INFO(0, offset, IS_LONG, 0)
	ZEND_ARG_TYPE_INFO(0, count, IS_LONG, 0)
ZEND_END_ARG_INFO()

ZEND_BEGIN_ARG_WITH_TENTATIVE_RETURN_TYPE_INFO_EX(arginfo_class_DOMCharacterData_insertData, 0, 2, _IS_BOOL, 0)
	ZEND_ARG_TYPE_INFO(0, offset, IS_LONG, 0)
	ZEND_ARG_TYPE_INFO(0, data, IS_STRING, 0)
ZEND_END_ARG_INFO()

ZEND_BEGIN_ARG_WITH_TENTATIVE_RETURN_TYPE_INFO_EX(arginfo_class_DOMCharacterData_deleteData, 0, 2, _IS_BOOL, 0)
	ZEND_ARG_TYPE_INFO(0, offset, IS_LONG, 0)
	ZEND_ARG_TYPE_INFO(0, count, IS_LONG, 0)
ZEND_END_ARG_INFO()

ZEND_BEGIN_ARG_WITH_TENTATIVE_RETURN_TYPE_INFO_EX(arginfo_class_DOMCharacterData_replaceData, 0, 3, _IS_BOOL, 0)
	ZEND_ARG_TYPE_INFO(0, offset, IS_LONG, 0)
	ZEND_ARG_TYPE_INFO(0, count, IS_LONG, 0)
	ZEND_ARG_TYPE_INFO(0, data, IS_STRING, 0)
ZEND_END_ARG_INFO()

#define arginfo_class_DOMCharacterData_replaceWith arginfo_class_DOMParentNode_append

#define arginfo_class_DOMCharacterData_remove arginfo_class_DOMChildNode_remove

#define arginfo_class_DOMCharacterData_before arginfo_class_DOMParentNode_append

#define arginfo_class_DOMCharacterData_after arginfo_class_DOMParentNode_append

ZEND_BEGIN_ARG_INFO_EX(arginfo_class_DOMAttr___construct, 0, 0, 1)
	ZEND_ARG_TYPE_INFO(0, name, IS_STRING, 0)
	ZEND_ARG_TYPE_INFO_WITH_DEFAULT_VALUE(0, value, IS_STRING, 0, "\"\"")
ZEND_END_ARG_INFO()

#define arginfo_class_DOMAttr_isId arginfo_class_DOMNode_hasAttributes

ZEND_BEGIN_ARG_INFO_EX(arginfo_class_DOMElement___construct, 0, 0, 1)
	ZEND_ARG_TYPE_INFO(0, qualifiedName, IS_STRING, 0)
	ZEND_ARG_TYPE_INFO_WITH_DEFAULT_VALUE(0, value, IS_STRING, 1, "null")
	ZEND_ARG_TYPE_INFO_WITH_DEFAULT_VALUE(0, namespace, IS_STRING, 0, "\"\"")
ZEND_END_ARG_INFO()

ZEND_BEGIN_ARG_WITH_TENTATIVE_RETURN_TYPE_INFO_EX(arginfo_class_DOMElement_getAttribute, 0, 1, IS_STRING, 0)
	ZEND_ARG_TYPE_INFO(0, qualifiedName, IS_STRING, 0)
ZEND_END_ARG_INFO()

ZEND_BEGIN_ARG_WITH_TENTATIVE_RETURN_TYPE_INFO_EX(arginfo_class_DOMElement_getAttributeNS, 0, 2, IS_STRING, 0)
	ZEND_ARG_TYPE_INFO(0, namespace, IS_STRING, 1)
	ZEND_ARG_TYPE_INFO(0, localName, IS_STRING, 0)
ZEND_END_ARG_INFO()

ZEND_BEGIN_ARG_INFO_EX(arginfo_class_DOMElement_getAttributeNode, 0, 0, 1)
	ZEND_ARG_TYPE_INFO(0, qualifiedName, IS_STRING, 0)
ZEND_END_ARG_INFO()

ZEND_BEGIN_ARG_INFO_EX(arginfo_class_DOMElement_getAttributeNodeNS, 0, 0, 2)
	ZEND_ARG_TYPE_INFO(0, namespace, IS_STRING, 1)
	ZEND_ARG_TYPE_INFO(0, localName, IS_STRING, 0)
ZEND_END_ARG_INFO()

ZEND_BEGIN_ARG_WITH_TENTATIVE_RETURN_OBJ_INFO_EX(arginfo_class_DOMElement_getElementsByTagName, 0, 1, DOMNodeList, 0)
	ZEND_ARG_TYPE_INFO(0, qualifiedName, IS_STRING, 0)
ZEND_END_ARG_INFO()

ZEND_BEGIN_ARG_WITH_TENTATIVE_RETURN_OBJ_INFO_EX(arginfo_class_DOMElement_getElementsByTagNameNS, 0, 2, DOMNodeList, 0)
	ZEND_ARG_TYPE_INFO(0, namespace, IS_STRING, 1)
	ZEND_ARG_TYPE_INFO(0, localName, IS_STRING, 0)
ZEND_END_ARG_INFO()

ZEND_BEGIN_ARG_WITH_TENTATIVE_RETURN_TYPE_INFO_EX(arginfo_class_DOMElement_hasAttribute, 0, 1, _IS_BOOL, 0)
	ZEND_ARG_TYPE_INFO(0, qualifiedName, IS_STRING, 0)
ZEND_END_ARG_INFO()

ZEND_BEGIN_ARG_WITH_TENTATIVE_RETURN_TYPE_INFO_EX(arginfo_class_DOMElement_hasAttributeNS, 0, 2, _IS_BOOL, 0)
	ZEND_ARG_TYPE_INFO(0, namespace, IS_STRING, 1)
	ZEND_ARG_TYPE_INFO(0, localName, IS_STRING, 0)
ZEND_END_ARG_INFO()

#define arginfo_class_DOMElement_removeAttribute arginfo_class_DOMElement_hasAttribute

ZEND_BEGIN_ARG_WITH_TENTATIVE_RETURN_TYPE_INFO_EX(arginfo_class_DOMElement_removeAttributeNS, 0, 2, IS_VOID, 0)
	ZEND_ARG_TYPE_INFO(0, namespace, IS_STRING, 1)
	ZEND_ARG_TYPE_INFO(0, localName, IS_STRING, 0)
ZEND_END_ARG_INFO()

ZEND_BEGIN_ARG_INFO_EX(arginfo_class_DOMElement_removeAttributeNode, 0, 0, 1)
	ZEND_ARG_OBJ_INFO(0, attr, DOMAttr, 0)
ZEND_END_ARG_INFO()

ZEND_BEGIN_ARG_INFO_EX(arginfo_class_DOMElement_setAttribute, 0, 0, 2)
	ZEND_ARG_TYPE_INFO(0, qualifiedName, IS_STRING, 0)
	ZEND_ARG_TYPE_INFO(0, value, IS_STRING, 0)
ZEND_END_ARG_INFO()

ZEND_BEGIN_ARG_WITH_TENTATIVE_RETURN_TYPE_INFO_EX(arginfo_class_DOMElement_setAttributeNS, 0, 3, IS_VOID, 0)
	ZEND_ARG_TYPE_INFO(0, namespace, IS_STRING, 1)
	ZEND_ARG_TYPE_INFO(0, qualifiedName, IS_STRING, 0)
	ZEND_ARG_TYPE_INFO(0, value, IS_STRING, 0)
ZEND_END_ARG_INFO()

#define arginfo_class_DOMElement_setAttributeNode arginfo_class_DOMElement_removeAttributeNode

#define arginfo_class_DOMElement_setAttributeNodeNS arginfo_class_DOMElement_removeAttributeNode

ZEND_BEGIN_ARG_WITH_TENTATIVE_RETURN_TYPE_INFO_EX(arginfo_class_DOMElement_setIdAttribute, 0, 2, IS_VOID, 0)
	ZEND_ARG_TYPE_INFO(0, qualifiedName, IS_STRING, 0)
	ZEND_ARG_TYPE_INFO(0, isId, _IS_BOOL, 0)
ZEND_END_ARG_INFO()

ZEND_BEGIN_ARG_WITH_TENTATIVE_RETURN_TYPE_INFO_EX(arginfo_class_DOMElement_setIdAttributeNS, 0, 3, IS_VOID, 0)
	ZEND_ARG_TYPE_INFO(0, namespace, IS_STRING, 0)
	ZEND_ARG_TYPE_INFO(0, qualifiedName, IS_STRING, 0)
	ZEND_ARG_TYPE_INFO(0, isId, _IS_BOOL, 0)
ZEND_END_ARG_INFO()

ZEND_BEGIN_ARG_WITH_TENTATIVE_RETURN_TYPE_INFO_EX(arginfo_class_DOMElement_setIdAttributeNode, 0, 2, IS_VOID, 0)
	ZEND_ARG_OBJ_INFO(0, attr, DOMAttr, 0)
	ZEND_ARG_TYPE_INFO(0, isId, _IS_BOOL, 0)
ZEND_END_ARG_INFO()

#define arginfo_class_DOMElement_remove arginfo_class_DOMChildNode_remove

#define arginfo_class_DOMElement_before arginfo_class_DOMParentNode_append

#define arginfo_class_DOMElement_after arginfo_class_DOMParentNode_append

#define arginfo_class_DOMElement_replaceWith arginfo_class_DOMParentNode_append

#define arginfo_class_DOMElement_append arginfo_class_DOMParentNode_append

#define arginfo_class_DOMElement_prepend arginfo_class_DOMParentNode_append

ZEND_BEGIN_ARG_INFO_EX(arginfo_class_DOMDocument___construct, 0, 0, 0)
	ZEND_ARG_TYPE_INFO_WITH_DEFAULT_VALUE(0, version, IS_STRING, 0, "\"1.0\"")
	ZEND_ARG_TYPE_INFO_WITH_DEFAULT_VALUE(0, encoding, IS_STRING, 0, "\"\"")
ZEND_END_ARG_INFO()

ZEND_BEGIN_ARG_INFO_EX(arginfo_class_DOMDocument_createAttribute, 0, 0, 1)
	ZEND_ARG_TYPE_INFO(0, localName, IS_STRING, 0)
ZEND_END_ARG_INFO()

ZEND_BEGIN_ARG_INFO_EX(arginfo_class_DOMDocument_createAttributeNS, 0, 0, 2)
	ZEND_ARG_TYPE_INFO(0, namespace, IS_STRING, 1)
	ZEND_ARG_TYPE_INFO(0, qualifiedName, IS_STRING, 0)
ZEND_END_ARG_INFO()

#define arginfo_class_DOMDocument_createCDATASection arginfo_class_DOMCdataSection___construct

ZEND_BEGIN_ARG_WITH_TENTATIVE_RETURN_OBJ_INFO_EX(arginfo_class_DOMDocument_createComment, 0, 1, DOMComment, 0)
	ZEND_ARG_TYPE_INFO(0, data, IS_STRING, 0)
ZEND_END_ARG_INFO()

ZEND_BEGIN_ARG_WITH_TENTATIVE_RETURN_OBJ_INFO_EX(arginfo_class_DOMDocument_createDocumentFragment, 0, 0, DOMDocumentFragment, 0)
ZEND_END_ARG_INFO()

ZEND_BEGIN_ARG_INFO_EX(arginfo_class_DOMDocument_createElement, 0, 0, 1)
	ZEND_ARG_TYPE_INFO(0, localName, IS_STRING, 0)
	ZEND_ARG_TYPE_INFO_WITH_DEFAULT_VALUE(0, value, IS_STRING, 0, "\"\"")
ZEND_END_ARG_INFO()

ZEND_BEGIN_ARG_INFO_EX(arginfo_class_DOMDocument_createElementNS, 0, 0, 2)
	ZEND_ARG_TYPE_INFO(0, namespace, IS_STRING, 1)
	ZEND_ARG_TYPE_INFO(0, qualifiedName, IS_STRING, 0)
	ZEND_ARG_TYPE_INFO_WITH_DEFAULT_VALUE(0, value, IS_STRING, 0, "\"\"")
ZEND_END_ARG_INFO()

ZEND_BEGIN_ARG_INFO_EX(arginfo_class_DOMDocument_createEntityReference, 0, 0, 1)
	ZEND_ARG_TYPE_INFO(0, name, IS_STRING, 0)
ZEND_END_ARG_INFO()

ZEND_BEGIN_ARG_INFO_EX(arginfo_class_DOMDocument_createProcessingInstruction, 0, 0, 1)
	ZEND_ARG_TYPE_INFO(0, target, IS_STRING, 0)
	ZEND_ARG_TYPE_INFO_WITH_DEFAULT_VALUE(0, data, IS_STRING, 0, "\"\"")
ZEND_END_ARG_INFO()

ZEND_BEGIN_ARG_WITH_TENTATIVE_RETURN_OBJ_INFO_EX(arginfo_class_DOMDocument_createTextNode, 0, 1, DOMText, 0)
	ZEND_ARG_TYPE_INFO(0, data, IS_STRING, 0)
ZEND_END_ARG_INFO()

ZEND_BEGIN_ARG_WITH_TENTATIVE_RETURN_OBJ_INFO_EX(arginfo_class_DOMDocument_getElementById, 0, 1, DOMElement, 1)
	ZEND_ARG_TYPE_INFO(0, elementId, IS_STRING, 0)
ZEND_END_ARG_INFO()

#define arginfo_class_DOMDocument_getElementsByTagName arginfo_class_DOMElement_getElementsByTagName

#define arginfo_class_DOMDocument_getElementsByTagNameNS arginfo_class_DOMElement_getElementsByTagNameNS

ZEND_BEGIN_ARG_INFO_EX(arginfo_class_DOMDocument_importNode, 0, 0, 1)
	ZEND_ARG_OBJ_INFO(0, node, DOMNode, 0)
	ZEND_ARG_TYPE_INFO_WITH_DEFAULT_VALUE(0, deep, _IS_BOOL, 0, "false")
ZEND_END_ARG_INFO()

ZEND_BEGIN_ARG_INFO_EX(arginfo_class_DOMDocument_load, 0, 0, 1)
	ZEND_ARG_TYPE_INFO(0, filename, IS_STRING, 0)
	ZEND_ARG_TYPE_INFO_WITH_DEFAULT_VALUE(0, options, IS_LONG, 0, "0")
ZEND_END_ARG_INFO()

ZEND_BEGIN_ARG_INFO_EX(arginfo_class_DOMDocument_loadXML, 0, 0, 1)
	ZEND_ARG_TYPE_INFO(0, source, IS_STRING, 0)
	ZEND_ARG_TYPE_INFO_WITH_DEFAULT_VALUE(0, options, IS_LONG, 0, "0")
ZEND_END_ARG_INFO()

#define arginfo_class_DOMDocument_normalizeDocument arginfo_class_DOMNode_normalize

ZEND_BEGIN_ARG_WITH_TENTATIVE_RETURN_TYPE_INFO_EX(arginfo_class_DOMDocument_registerNodeClass, 0, 2, _IS_BOOL, 0)
	ZEND_ARG_TYPE_INFO(0, baseClass, IS_STRING, 0)
	ZEND_ARG_TYPE_INFO(0, extendedClass, IS_STRING, 1)
ZEND_END_ARG_INFO()

ZEND_BEGIN_ARG_WITH_TENTATIVE_RETURN_TYPE_MASK_EX(arginfo_class_DOMDocument_save, 0, 1, MAY_BE_LONG|MAY_BE_FALSE)
	ZEND_ARG_TYPE_INFO(0, filename, IS_STRING, 0)
	ZEND_ARG_TYPE_INFO_WITH_DEFAULT_VALUE(0, options, IS_LONG, 0, "0")
ZEND_END_ARG_INFO()

#if defined(LIBXML_HTML_ENABLED)
ZEND_BEGIN_ARG_INFO_EX(arginfo_class_DOMDocument_loadHTML, 0, 0, 1)
	ZEND_ARG_TYPE_INFO(0, source, IS_STRING, 0)
	ZEND_ARG_TYPE_INFO_WITH_DEFAULT_VALUE(0, options, IS_LONG, 0, "0")
ZEND_END_ARG_INFO()
#endif

#if defined(LIBXML_HTML_ENABLED)
ZEND_BEGIN_ARG_INFO_EX(arginfo_class_DOMDocument_loadHTMLFile, 0, 0, 1)
	ZEND_ARG_TYPE_INFO(0, filename, IS_STRING, 0)
	ZEND_ARG_TYPE_INFO_WITH_DEFAULT_VALUE(0, options, IS_LONG, 0, "0")
ZEND_END_ARG_INFO()
#endif

#if defined(LIBXML_HTML_ENABLED)
ZEND_BEGIN_ARG_WITH_TENTATIVE_RETURN_TYPE_MASK_EX(arginfo_class_DOMDocument_saveHTML, 0, 0, MAY_BE_STRING|MAY_BE_FALSE)
	ZEND_ARG_OBJ_INFO_WITH_DEFAULT_VALUE(0, node, DOMNode, 1, "null")
ZEND_END_ARG_INFO()
#endif

#if defined(LIBXML_HTML_ENABLED)
ZEND_BEGIN_ARG_WITH_TENTATIVE_RETURN_TYPE_MASK_EX(arginfo_class_DOMDocument_saveHTMLFile, 0, 1, MAY_BE_LONG|MAY_BE_FALSE)
	ZEND_ARG_TYPE_INFO(0, filename, IS_STRING, 0)
ZEND_END_ARG_INFO()
#endif

ZEND_BEGIN_ARG_WITH_TENTATIVE_RETURN_TYPE_MASK_EX(arginfo_class_DOMDocument_saveXML, 0, 0, MAY_BE_STRING|MAY_BE_FALSE)
	ZEND_ARG_OBJ_INFO_WITH_DEFAULT_VALUE(0, node, DOMNode, 1, "null")
	ZEND_ARG_TYPE_INFO_WITH_DEFAULT_VALUE(0, options, IS_LONG, 0, "0")
ZEND_END_ARG_INFO()

#if defined(LIBXML_SCHEMAS_ENABLED)
ZEND_BEGIN_ARG_WITH_TENTATIVE_RETURN_TYPE_INFO_EX(arginfo_class_DOMDocument_schemaValidate, 0, 1, _IS_BOOL, 0)
	ZEND_ARG_TYPE_INFO(0, filename, IS_STRING, 0)
	ZEND_ARG_TYPE_INFO_WITH_DEFAULT_VALUE(0, flags, IS_LONG, 0, "0")
ZEND_END_ARG_INFO()
#endif

#if defined(LIBXML_SCHEMAS_ENABLED)
ZEND_BEGIN_ARG_WITH_TENTATIVE_RETURN_TYPE_INFO_EX(arginfo_class_DOMDocument_schemaValidateSource, 0, 1, _IS_BOOL, 0)
	ZEND_ARG_TYPE_INFO(0, source, IS_STRING, 0)
	ZEND_ARG_TYPE_INFO_WITH_DEFAULT_VALUE(0, flags, IS_LONG, 0, "0")
ZEND_END_ARG_INFO()
#endif

#if defined(LIBXML_SCHEMAS_ENABLED)
ZEND_BEGIN_ARG_WITH_TENTATIVE_RETURN_TYPE_INFO_EX(arginfo_class_DOMDocument_relaxNGValidate, 0, 1, _IS_BOOL, 0)
	ZEND_ARG_TYPE_INFO(0, filename, IS_STRING, 0)
ZEND_END_ARG_INFO()
#endif

#if defined(LIBXML_SCHEMAS_ENABLED)
ZEND_BEGIN_ARG_WITH_TENTATIVE_RETURN_TYPE_INFO_EX(arginfo_class_DOMDocument_relaxNGValidateSource, 0, 1, _IS_BOOL, 0)
	ZEND_ARG_TYPE_INFO(0, source, IS_STRING, 0)
ZEND_END_ARG_INFO()
#endif

#define arginfo_class_DOMDocument_validate arginfo_class_DOMNode_hasAttributes

ZEND_BEGIN_ARG_WITH_TENTATIVE_RETURN_TYPE_MASK_EX(arginfo_class_DOMDocument_xinclude, 0, 0, MAY_BE_LONG|MAY_BE_FALSE)
	ZEND_ARG_TYPE_INFO_WITH_DEFAULT_VALUE(0, options, IS_LONG, 0, "0")
ZEND_END_ARG_INFO()

#define arginfo_class_DOMDocument_adoptNode arginfo_class_DOMNode_appendChild

#define arginfo_class_DOMDocument_append arginfo_class_DOMParentNode_append

#define arginfo_class_DOMDocument_prepend arginfo_class_DOMParentNode_append

#define arginfo_class_DOMText___construct arginfo_class_DOMComment___construct

#define arginfo_class_DOMText_isWhitespaceInElementContent arginfo_class_DOMNode_hasAttributes

#define arginfo_class_DOMText_isElementContentWhitespace arginfo_class_DOMNode_hasAttributes

ZEND_BEGIN_ARG_INFO_EX(arginfo_class_DOMText_splitText, 0, 0, 1)
	ZEND_ARG_TYPE_INFO(0, offset, IS_LONG, 0)
ZEND_END_ARG_INFO()

ZEND_BEGIN_ARG_WITH_TENTATIVE_RETURN_OBJ_INFO_EX(arginfo_class_DOMNamedNodeMap_getNamedItem, 0, 1, DOMNode, 1)
	ZEND_ARG_TYPE_INFO(0, qualifiedName, IS_STRING, 0)
ZEND_END_ARG_INFO()

ZEND_BEGIN_ARG_WITH_TENTATIVE_RETURN_OBJ_INFO_EX(arginfo_class_DOMNamedNodeMap_getNamedItemNS, 0, 2, DOMNode, 1)
	ZEND_ARG_TYPE_INFO(0, namespace, IS_STRING, 1)
	ZEND_ARG_TYPE_INFO(0, localName, IS_STRING, 0)
ZEND_END_ARG_INFO()

ZEND_BEGIN_ARG_WITH_TENTATIVE_RETURN_OBJ_INFO_EX(arginfo_class_DOMNamedNodeMap_item, 0, 1, DOMNode, 1)
	ZEND_ARG_TYPE_INFO(0, index, IS_LONG, 0)
ZEND_END_ARG_INFO()

#define arginfo_class_DOMNamedNodeMap_count arginfo_class_DOMNode_getLineNo

#define arginfo_class_DOMNamedNodeMap_getIterator arginfo_class_DOMNodeList_getIterator

#define arginfo_class_DOMEntityReference___construct arginfo_class_DOMDocument_createEntityReference

#define arginfo_class_DOMProcessingInstruction___construct arginfo_class_DOMAttr___construct

#if defined(LIBXML_XPATH_ENABLED)
ZEND_BEGIN_ARG_INFO_EX(arginfo_class_DOMXPath___construct, 0, 0, 1)
	ZEND_ARG_OBJ_INFO(0, document, DOMDocument, 0)
	ZEND_ARG_TYPE_INFO_WITH_DEFAULT_VALUE(0, registerNodeNS, _IS_BOOL, 0, "true")
ZEND_END_ARG_INFO()
#endif

#if defined(LIBXML_XPATH_ENABLED)
ZEND_BEGIN_ARG_WITH_TENTATIVE_RETURN_TYPE_INFO_EX(arginfo_class_DOMXPath_evaluate, 0, 1, IS_MIXED, 0)
	ZEND_ARG_TYPE_INFO(0, expression, IS_STRING, 0)
	ZEND_ARG_OBJ_INFO_WITH_DEFAULT_VALUE(0, contextNode, DOMNode, 1, "null")
	ZEND_ARG_TYPE_INFO_WITH_DEFAULT_VALUE(0, registerNodeNS, _IS_BOOL, 0, "true")
ZEND_END_ARG_INFO()
#endif

#if defined(LIBXML_XPATH_ENABLED)
#define arginfo_class_DOMXPath_query arginfo_class_DOMXPath_evaluate
#endif

#if defined(LIBXML_XPATH_ENABLED)
ZEND_BEGIN_ARG_WITH_TENTATIVE_RETURN_TYPE_INFO_EX(arginfo_class_DOMXPath_registerNamespace, 0, 2, _IS_BOOL, 0)
	ZEND_ARG_TYPE_INFO(0, prefix, IS_STRING, 0)
	ZEND_ARG_TYPE_INFO(0, namespace, IS_STRING, 0)
ZEND_END_ARG_INFO()
#endif

#if defined(LIBXML_XPATH_ENABLED)
ZEND_BEGIN_ARG_WITH_TENTATIVE_RETURN_TYPE_INFO_EX(arginfo_class_DOMXPath_registerPhpFunctions, 0, 0, IS_VOID, 0)
	ZEND_ARG_TYPE_MASK(0, restrict, MAY_BE_STRING|MAY_BE_ARRAY|MAY_BE_NULL, "null")
ZEND_END_ARG_INFO()
#endif


ZEND_FUNCTION(dom_import_simplexml);
ZEND_METHOD(DOMCdataSection, __construct);
ZEND_METHOD(DOMComment, __construct);
ZEND_METHOD(DOMNode, appendChild);
ZEND_METHOD(DOMNode, C14N);
ZEND_METHOD(DOMNode, C14NFile);
ZEND_METHOD(DOMNode, cloneNode);
ZEND_METHOD(DOMNode, getLineNo);
ZEND_METHOD(DOMNode, getNodePath);
ZEND_METHOD(DOMNode, hasAttributes);
ZEND_METHOD(DOMNode, hasChildNodes);
ZEND_METHOD(DOMNode, insertBefore);
ZEND_METHOD(DOMNode, isDefaultNamespace);
ZEND_METHOD(DOMNode, isSameNode);
ZEND_METHOD(DOMNode, isSupported);
ZEND_METHOD(DOMNode, lookupNamespaceURI);
ZEND_METHOD(DOMNode, lookupPrefix);
ZEND_METHOD(DOMNode, normalize);
ZEND_METHOD(DOMNode, removeChild);
ZEND_METHOD(DOMNode, replaceChild);
ZEND_METHOD(DOMImplementation, getFeature);
ZEND_METHOD(DOMImplementation, hasFeature);
ZEND_METHOD(DOMImplementation, createDocumentType);
ZEND_METHOD(DOMImplementation, createDocument);
ZEND_METHOD(DOMDocumentFragment, __construct);
ZEND_METHOD(DOMDocumentFragment, appendXML);
ZEND_METHOD(DOMDocumentFragment, append);
ZEND_METHOD(DOMDocumentFragment, prepend);
ZEND_METHOD(DOMNodeList, count);
ZEND_METHOD(DOMNodeList, getIterator);
ZEND_METHOD(DOMNodeList, item);
ZEND_METHOD(DOMCharacterData, appendData);
ZEND_METHOD(DOMCharacterData, substringData);
ZEND_METHOD(DOMCharacterData, insertData);
ZEND_METHOD(DOMCharacterData, deleteData);
ZEND_METHOD(DOMCharacterData, replaceData);
ZEND_METHOD(DOMCharacterData, replaceWith);
ZEND_METHOD(DOMCharacterData, remove);
ZEND_METHOD(DOMCharacterData, before);
ZEND_METHOD(DOMCharacterData, after);
ZEND_METHOD(DOMAttr, __construct);
ZEND_METHOD(DOMAttr, isId);
ZEND_METHOD(DOMElement, __construct);
ZEND_METHOD(DOMElement, getAttribute);
ZEND_METHOD(DOMElement, getAttributeNS);
ZEND_METHOD(DOMElement, getAttributeNode);
ZEND_METHOD(DOMElement, getAttributeNodeNS);
ZEND_METHOD(DOMElement, getElementsByTagName);
ZEND_METHOD(DOMElement, getElementsByTagNameNS);
ZEND_METHOD(DOMElement, hasAttribute);
ZEND_METHOD(DOMElement, hasAttributeNS);
ZEND_METHOD(DOMElement, removeAttribute);
ZEND_METHOD(DOMElement, removeAttributeNS);
ZEND_METHOD(DOMElement, removeAttributeNode);
ZEND_METHOD(DOMElement, setAttribute);
ZEND_METHOD(DOMElement, setAttributeNS);
ZEND_METHOD(DOMElement, setAttributeNode);
ZEND_METHOD(DOMElement, setAttributeNodeNS);
ZEND_METHOD(DOMElement, setIdAttribute);
ZEND_METHOD(DOMElement, setIdAttributeNS);
ZEND_METHOD(DOMElement, setIdAttributeNode);
ZEND_METHOD(DOMElement, remove);
ZEND_METHOD(DOMElement, before);
ZEND_METHOD(DOMElement, after);
ZEND_METHOD(DOMElement, replaceWith);
ZEND_METHOD(DOMElement, append);
ZEND_METHOD(DOMElement, prepend);
ZEND_METHOD(DOMDocument, __construct);
ZEND_METHOD(DOMDocument, createAttribute);
ZEND_METHOD(DOMDocument, createAttributeNS);
ZEND_METHOD(DOMDocument, createCDATASection);
ZEND_METHOD(DOMDocument, createComment);
ZEND_METHOD(DOMDocument, createDocumentFragment);
ZEND_METHOD(DOMDocument, createElement);
ZEND_METHOD(DOMDocument, createElementNS);
ZEND_METHOD(DOMDocument, createEntityReference);
ZEND_METHOD(DOMDocument, createProcessingInstruction);
ZEND_METHOD(DOMDocument, createTextNode);
ZEND_METHOD(DOMDocument, getElementById);
ZEND_METHOD(DOMDocument, getElementsByTagName);
ZEND_METHOD(DOMDocument, getElementsByTagNameNS);
ZEND_METHOD(DOMDocument, importNode);
ZEND_METHOD(DOMDocument, load);
ZEND_METHOD(DOMDocument, loadXML);
ZEND_METHOD(DOMDocument, normalizeDocument);
ZEND_METHOD(DOMDocument, registerNodeClass);
ZEND_METHOD(DOMDocument, save);
#if defined(LIBXML_HTML_ENABLED)
ZEND_METHOD(DOMDocument, loadHTML);
#endif
#if defined(LIBXML_HTML_ENABLED)
ZEND_METHOD(DOMDocument, loadHTMLFile);
#endif
#if defined(LIBXML_HTML_ENABLED)
ZEND_METHOD(DOMDocument, saveHTML);
#endif
#if defined(LIBXML_HTML_ENABLED)
ZEND_METHOD(DOMDocument, saveHTMLFile);
#endif
ZEND_METHOD(DOMDocument, saveXML);
#if defined(LIBXML_SCHEMAS_ENABLED)
ZEND_METHOD(DOMDocument, schemaValidate);
#endif
#if defined(LIBXML_SCHEMAS_ENABLED)
ZEND_METHOD(DOMDocument, schemaValidateSource);
#endif
#if defined(LIBXML_SCHEMAS_ENABLED)
ZEND_METHOD(DOMDocument, relaxNGValidate);
#endif
#if defined(LIBXML_SCHEMAS_ENABLED)
ZEND_METHOD(DOMDocument, relaxNGValidateSource);
#endif
ZEND_METHOD(DOMDocument, validate);
ZEND_METHOD(DOMDocument, xinclude);
ZEND_METHOD(DOMDocument, adoptNode);
ZEND_METHOD(DOMDocument, append);
ZEND_METHOD(DOMDocument, prepend);
ZEND_METHOD(DOMText, __construct);
ZEND_METHOD(DOMText, isWhitespaceInElementContent);
ZEND_METHOD(DOMText, splitText);
ZEND_METHOD(DOMNamedNodeMap, getNamedItem);
ZEND_METHOD(DOMNamedNodeMap, getNamedItemNS);
ZEND_METHOD(DOMNamedNodeMap, item);
ZEND_METHOD(DOMNamedNodeMap, count);
ZEND_METHOD(DOMNamedNodeMap, getIterator);
ZEND_METHOD(DOMEntityReference, __construct);
ZEND_METHOD(DOMProcessingInstruction, __construct);
#if defined(LIBXML_XPATH_ENABLED)
ZEND_METHOD(DOMXPath, __construct);
#endif
#if defined(LIBXML_XPATH_ENABLED)
ZEND_METHOD(DOMXPath, evaluate);
#endif
#if defined(LIBXML_XPATH_ENABLED)
ZEND_METHOD(DOMXPath, query);
#endif
#if defined(LIBXML_XPATH_ENABLED)
ZEND_METHOD(DOMXPath, registerNamespace);
#endif
#if defined(LIBXML_XPATH_ENABLED)
ZEND_METHOD(DOMXPath, registerPhpFunctions);
#endif


static const zend_function_entry ext_functions[] = {
	ZEND_FE(dom_import_simplexml, arginfo_dom_import_simplexml)
	ZEND_FE_END
};


static const zend_function_entry class_DOMDocumentType_methods[] = {
	ZEND_FE_END
};


static const zend_function_entry class_DOMCdataSection_methods[] = {
	ZEND_ME(DOMCdataSection, __construct, arginfo_class_DOMCdataSection___construct, ZEND_ACC_PUBLIC)
	ZEND_FE_END
};


static const zend_function_entry class_DOMComment_methods[] = {
	ZEND_ME(DOMComment, __construct, arginfo_class_DOMComment___construct, ZEND_ACC_PUBLIC)
	ZEND_FE_END
};


static const zend_function_entry class_DOMParentNode_methods[] = {
	ZEND_ABSTRACT_ME_WITH_FLAGS(DOMParentNode, append, arginfo_class_DOMParentNode_append, ZEND_ACC_PUBLIC|ZEND_ACC_ABSTRACT)
	ZEND_ABSTRACT_ME_WITH_FLAGS(DOMParentNode, prepend, arginfo_class_DOMParentNode_prepend, ZEND_ACC_PUBLIC|ZEND_ACC_ABSTRACT)
	ZEND_FE_END
};


static const zend_function_entry class_DOMChildNode_methods[] = {
	ZEND_ABSTRACT_ME_WITH_FLAGS(DOMChildNode, remove, arginfo_class_DOMChildNode_remove, ZEND_ACC_PUBLIC|ZEND_ACC_ABSTRACT)
	ZEND_ABSTRACT_ME_WITH_FLAGS(DOMChildNode, before, arginfo_class_DOMChildNode_before, ZEND_ACC_PUBLIC|ZEND_ACC_ABSTRACT)
	ZEND_ABSTRACT_ME_WITH_FLAGS(DOMChildNode, after, arginfo_class_DOMChildNode_after, ZEND_ACC_PUBLIC|ZEND_ACC_ABSTRACT)
	ZEND_ABSTRACT_ME_WITH_FLAGS(DOMChildNode, replaceWith, arginfo_class_DOMChildNode_replaceWith, ZEND_ACC_PUBLIC|ZEND_ACC_ABSTRACT)
	ZEND_FE_END
};


static const zend_function_entry class_DOMNode_methods[] = {
	ZEND_ME(DOMNode, appendChild, arginfo_class_DOMNode_appendChild, ZEND_ACC_PUBLIC)
	ZEND_ME(DOMNode, C14N, arginfo_class_DOMNode_C14N, ZEND_ACC_PUBLIC)
	ZEND_ME(DOMNode, C14NFile, arginfo_class_DOMNode_C14NFile, ZEND_ACC_PUBLIC)
	ZEND_ME(DOMNode, cloneNode, arginfo_class_DOMNode_cloneNode, ZEND_ACC_PUBLIC)
	ZEND_ME(DOMNode, getLineNo, arginfo_class_DOMNode_getLineNo, ZEND_ACC_PUBLIC)
	ZEND_ME(DOMNode, getNodePath, arginfo_class_DOMNode_getNodePath, ZEND_ACC_PUBLIC)
	ZEND_ME(DOMNode, hasAttributes, arginfo_class_DOMNode_hasAttributes, ZEND_ACC_PUBLIC)
	ZEND_ME(DOMNode, hasChildNodes, arginfo_class_DOMNode_hasChildNodes, ZEND_ACC_PUBLIC)
	ZEND_ME(DOMNode, insertBefore, arginfo_class_DOMNode_insertBefore, ZEND_ACC_PUBLIC)
	ZEND_ME(DOMNode, isDefaultNamespace, arginfo_class_DOMNode_isDefaultNamespace, ZEND_ACC_PUBLIC)
	ZEND_ME(DOMNode, isSameNode, arginfo_class_DOMNode_isSameNode, ZEND_ACC_PUBLIC)
	ZEND_ME(DOMNode, isSupported, arginfo_class_DOMNode_isSupported, ZEND_ACC_PUBLIC)
	ZEND_ME(DOMNode, lookupNamespaceURI, arginfo_class_DOMNode_lookupNamespaceURI, ZEND_ACC_PUBLIC)
	ZEND_ME(DOMNode, lookupPrefix, arginfo_class_DOMNode_lookupPrefix, ZEND_ACC_PUBLIC)
	ZEND_ME(DOMNode, normalize, arginfo_class_DOMNode_normalize, ZEND_ACC_PUBLIC)
	ZEND_ME(DOMNode, removeChild, arginfo_class_DOMNode_removeChild, ZEND_ACC_PUBLIC)
	ZEND_ME(DOMNode, replaceChild, arginfo_class_DOMNode_replaceChild, ZEND_ACC_PUBLIC)
	ZEND_FE_END
};


static const zend_function_entry class_DOMNameSpaceNode_methods[] = {
	ZEND_FE_END
};


static const zend_function_entry class_DOMImplementation_methods[] = {
	ZEND_ME(DOMImplementation, getFeature, arginfo_class_DOMImplementation_getFeature, ZEND_ACC_PUBLIC)
	ZEND_ME(DOMImplementation, hasFeature, arginfo_class_DOMImplementation_hasFeature, ZEND_ACC_PUBLIC)
	ZEND_ME(DOMImplementation, createDocumentType, arginfo_class_DOMImplementation_createDocumentType, ZEND_ACC_PUBLIC)
	ZEND_ME(DOMImplementation, createDocument, arginfo_class_DOMImplementation_createDocument, ZEND_ACC_PUBLIC)
	ZEND_FE_END
};


static const zend_function_entry class_DOMDocumentFragment_methods[] = {
	ZEND_ME(DOMDocumentFragment, __construct, arginfo_class_DOMDocumentFragment___construct, ZEND_ACC_PUBLIC)
	ZEND_ME(DOMDocumentFragment, appendXML, arginfo_class_DOMDocumentFragment_appendXML, ZEND_ACC_PUBLIC)
	ZEND_ME(DOMDocumentFragment, append, arginfo_class_DOMDocumentFragment_append, ZEND_ACC_PUBLIC)
	ZEND_ME(DOMDocumentFragment, prepend, arginfo_class_DOMDocumentFragment_prepend, ZEND_ACC_PUBLIC)
	ZEND_FE_END
};


static const zend_function_entry class_DOMNodeList_methods[] = {
	ZEND_ME(DOMNodeList, count, arginfo_class_DOMNodeList_count, ZEND_ACC_PUBLIC)
	ZEND_ME(DOMNodeList, getIterator, arginfo_class_DOMNodeList_getIterator, ZEND_ACC_PUBLIC)
	ZEND_ME(DOMNodeList, item, arginfo_class_DOMNodeList_item, ZEND_ACC_PUBLIC)
	ZEND_FE_END
};


static const zend_function_entry class_DOMCharacterData_methods[] = {
	ZEND_ME(DOMCharacterData, appendData, arginfo_class_DOMCharacterData_appendData, ZEND_ACC_PUBLIC)
	ZEND_ME(DOMCharacterData, substringData, arginfo_class_DOMCharacterData_substringData, ZEND_ACC_PUBLIC)
	ZEND_ME(DOMCharacterData, insertData, arginfo_class_DOMCharacterData_insertData, ZEND_ACC_PUBLIC)
	ZEND_ME(DOMCharacterData, deleteData, arginfo_class_DOMCharacterData_deleteData, ZEND_ACC_PUBLIC)
	ZEND_ME(DOMCharacterData, replaceData, arginfo_class_DOMCharacterData_replaceData, ZEND_ACC_PUBLIC)
	ZEND_ME(DOMCharacterData, replaceWith, arginfo_class_DOMCharacterData_replaceWith, ZEND_ACC_PUBLIC)
	ZEND_ME(DOMCharacterData, remove, arginfo_class_DOMCharacterData_remove, ZEND_ACC_PUBLIC)
	ZEND_ME(DOMCharacterData, before, arginfo_class_DOMCharacterData_before, ZEND_ACC_PUBLIC)
	ZEND_ME(DOMCharacterData, after, arginfo_class_DOMCharacterData_after, ZEND_ACC_PUBLIC)
	ZEND_FE_END
};


static const zend_function_entry class_DOMAttr_methods[] = {
	ZEND_ME(DOMAttr, __construct, arginfo_class_DOMAttr___construct, ZEND_ACC_PUBLIC)
	ZEND_ME(DOMAttr, isId, arginfo_class_DOMAttr_isId, ZEND_ACC_PUBLIC)
	ZEND_FE_END
};


static const zend_function_entry class_DOMElement_methods[] = {
	ZEND_ME(DOMElement, __construct, arginfo_class_DOMElement___construct, ZEND_ACC_PUBLIC)
	ZEND_ME(DOMElement, getAttribute, arginfo_class_DOMElement_getAttribute, ZEND_ACC_PUBLIC)
	ZEND_ME(DOMElement, getAttributeNS, arginfo_class_DOMElement_getAttributeNS, ZEND_ACC_PUBLIC)
	ZEND_ME(DOMElement, getAttributeNode, arginfo_class_DOMElement_getAttributeNode, ZEND_ACC_PUBLIC)
	ZEND_ME(DOMElement, getAttributeNodeNS, arginfo_class_DOMElement_getAttributeNodeNS, ZEND_ACC_PUBLIC)
	ZEND_ME(DOMElement, getElementsByTagName, arginfo_class_DOMElement_getElementsByTagName, ZEND_ACC_PUBLIC)
	ZEND_ME(DOMElement, getElementsByTagNameNS, arginfo_class_DOMElement_getElementsByTagNameNS, ZEND_ACC_PUBLIC)
	ZEND_ME(DOMElement, hasAttribute, arginfo_class_DOMElement_hasAttribute, ZEND_ACC_PUBLIC)
	ZEND_ME(DOMElement, hasAttributeNS, arginfo_class_DOMElement_hasAttributeNS, ZEND_ACC_PUBLIC)
	ZEND_ME(DOMElement, removeAttribute, arginfo_class_DOMElement_removeAttribute, ZEND_ACC_PUBLIC)
	ZEND_ME(DOMElement, removeAttributeNS, arginfo_class_DOMElement_removeAttributeNS, ZEND_ACC_PUBLIC)
	ZEND_ME(DOMElement, removeAttributeNode, arginfo_class_DOMElement_removeAttributeNode, ZEND_ACC_PUBLIC)
	ZEND_ME(DOMElement, setAttribute, arginfo_class_DOMElement_setAttribute, ZEND_ACC_PUBLIC)
	ZEND_ME(DOMElement, setAttributeNS, arginfo_class_DOMElement_setAttributeNS, ZEND_ACC_PUBLIC)
	ZEND_ME(DOMElement, setAttributeNode, arginfo_class_DOMElement_setAttributeNode, ZEND_ACC_PUBLIC)
	ZEND_ME(DOMElement, setAttributeNodeNS, arginfo_class_DOMElement_setAttributeNodeNS, ZEND_ACC_PUBLIC)
	ZEND_ME(DOMElement, setIdAttribute, arginfo_class_DOMElement_setIdAttribute, ZEND_ACC_PUBLIC)
	ZEND_ME(DOMElement, setIdAttributeNS, arginfo_class_DOMElement_setIdAttributeNS, ZEND_ACC_PUBLIC)
	ZEND_ME(DOMElement, setIdAttributeNode, arginfo_class_DOMElement_setIdAttributeNode, ZEND_ACC_PUBLIC)
	ZEND_ME(DOMElement, remove, arginfo_class_DOMElement_remove, ZEND_ACC_PUBLIC)
	ZEND_ME(DOMElement, before, arginfo_class_DOMElement_before, ZEND_ACC_PUBLIC)
	ZEND_ME(DOMElement, after, arginfo_class_DOMElement_after, ZEND_ACC_PUBLIC)
	ZEND_ME(DOMElement, replaceWith, arginfo_class_DOMElement_replaceWith, ZEND_ACC_PUBLIC)
	ZEND_ME(DOMElement, append, arginfo_class_DOMElement_append, ZEND_ACC_PUBLIC)
	ZEND_ME(DOMElement, prepend, arginfo_class_DOMElement_prepend, ZEND_ACC_PUBLIC)
	ZEND_FE_END
};


static const zend_function_entry class_DOMDocument_methods[] = {
	ZEND_ME(DOMDocument, __construct, arginfo_class_DOMDocument___construct, ZEND_ACC_PUBLIC)
	ZEND_ME(DOMDocument, createAttribute, arginfo_class_DOMDocument_createAttribute, ZEND_ACC_PUBLIC)
	ZEND_ME(DOMDocument, createAttributeNS, arginfo_class_DOMDocument_createAttributeNS, ZEND_ACC_PUBLIC)
	ZEND_ME(DOMDocument, createCDATASection, arginfo_class_DOMDocument_createCDATASection, ZEND_ACC_PUBLIC)
	ZEND_ME(DOMDocument, createComment, arginfo_class_DOMDocument_createComment, ZEND_ACC_PUBLIC)
	ZEND_ME(DOMDocument, createDocumentFragment, arginfo_class_DOMDocument_createDocumentFragment, ZEND_ACC_PUBLIC)
	ZEND_ME(DOMDocument, createElement, arginfo_class_DOMDocument_createElement, ZEND_ACC_PUBLIC)
	ZEND_ME(DOMDocument, createElementNS, arginfo_class_DOMDocument_createElementNS, ZEND_ACC_PUBLIC)
	ZEND_ME(DOMDocument, createEntityReference, arginfo_class_DOMDocument_createEntityReference, ZEND_ACC_PUBLIC)
	ZEND_ME(DOMDocument, createProcessingInstruction, arginfo_class_DOMDocument_createProcessingInstruction, ZEND_ACC_PUBLIC)
	ZEND_ME(DOMDocument, createTextNode, arginfo_class_DOMDocument_createTextNode, ZEND_ACC_PUBLIC)
	ZEND_ME(DOMDocument, getElementById, arginfo_class_DOMDocument_getElementById, ZEND_ACC_PUBLIC)
	ZEND_ME(DOMDocument, getElementsByTagName, arginfo_class_DOMDocument_getElementsByTagName, ZEND_ACC_PUBLIC)
	ZEND_ME(DOMDocument, getElementsByTagNameNS, arginfo_class_DOMDocument_getElementsByTagNameNS, ZEND_ACC_PUBLIC)
	ZEND_ME(DOMDocument, importNode, arginfo_class_DOMDocument_importNode, ZEND_ACC_PUBLIC)
	ZEND_ME(DOMDocument, load, arginfo_class_DOMDocument_load, ZEND_ACC_PUBLIC)
	ZEND_ME(DOMDocument, loadXML, arginfo_class_DOMDocument_loadXML, ZEND_ACC_PUBLIC)
	ZEND_ME(DOMDocument, normalizeDocument, arginfo_class_DOMDocument_normalizeDocument, ZEND_ACC_PUBLIC)
	ZEND_ME(DOMDocument, registerNodeClass, arginfo_class_DOMDocument_registerNodeClass, ZEND_ACC_PUBLIC)
	ZEND_ME(DOMDocument, save, arginfo_class_DOMDocument_save, ZEND_ACC_PUBLIC)
#if defined(LIBXML_HTML_ENABLED)
	ZEND_ME(DOMDocument, loadHTML, arginfo_class_DOMDocument_loadHTML, ZEND_ACC_PUBLIC)
#endif
#if defined(LIBXML_HTML_ENABLED)
	ZEND_ME(DOMDocument, loadHTMLFile, arginfo_class_DOMDocument_loadHTMLFile, ZEND_ACC_PUBLIC)
#endif
#if defined(LIBXML_HTML_ENABLED)
	ZEND_ME(DOMDocument, saveHTML, arginfo_class_DOMDocument_saveHTML, ZEND_ACC_PUBLIC)
#endif
#if defined(LIBXML_HTML_ENABLED)
	ZEND_ME(DOMDocument, saveHTMLFile, arginfo_class_DOMDocument_saveHTMLFile, ZEND_ACC_PUBLIC)
#endif
	ZEND_ME(DOMDocument, saveXML, arginfo_class_DOMDocument_saveXML, ZEND_ACC_PUBLIC)
#if defined(LIBXML_SCHEMAS_ENABLED)
	ZEND_ME(DOMDocument, schemaValidate, arginfo_class_DOMDocument_schemaValidate, ZEND_ACC_PUBLIC)
#endif
#if defined(LIBXML_SCHEMAS_ENABLED)
	ZEND_ME(DOMDocument, schemaValidateSource, arginfo_class_DOMDocument_schemaValidateSource, ZEND_ACC_PUBLIC)
#endif
#if defined(LIBXML_SCHEMAS_ENABLED)
	ZEND_ME(DOMDocument, relaxNGValidate, arginfo_class_DOMDocument_relaxNGValidate, ZEND_ACC_PUBLIC)
#endif
#if defined(LIBXML_SCHEMAS_ENABLED)
	ZEND_ME(DOMDocument, relaxNGValidateSource, arginfo_class_DOMDocument_relaxNGValidateSource, ZEND_ACC_PUBLIC)
#endif
	ZEND_ME(DOMDocument, validate, arginfo_class_DOMDocument_validate, ZEND_ACC_PUBLIC)
	ZEND_ME(DOMDocument, xinclude, arginfo_class_DOMDocument_xinclude, ZEND_ACC_PUBLIC)
	ZEND_ME(DOMDocument, adoptNode, arginfo_class_DOMDocument_adoptNode, ZEND_ACC_PUBLIC)
	ZEND_ME(DOMDocument, append, arginfo_class_DOMDocument_append, ZEND_ACC_PUBLIC)
	ZEND_ME(DOMDocument, prepend, arginfo_class_DOMDocument_prepend, ZEND_ACC_PUBLIC)
	ZEND_FE_END
};


static const zend_function_entry class_DOMException_methods[] = {
	ZEND_FE_END
};


static const zend_function_entry class_DOMText_methods[] = {
	ZEND_ME(DOMText, __construct, arginfo_class_DOMText___construct, ZEND_ACC_PUBLIC)
	ZEND_ME(DOMText, isWhitespaceInElementContent, arginfo_class_DOMText_isWhitespaceInElementContent, ZEND_ACC_PUBLIC)
	ZEND_MALIAS(DOMText, isElementContentWhitespace, isWhitespaceInElementContent, arginfo_class_DOMText_isElementContentWhitespace, ZEND_ACC_PUBLIC)
	ZEND_ME(DOMText, splitText, arginfo_class_DOMText_splitText, ZEND_ACC_PUBLIC)
	ZEND_FE_END
};


static const zend_function_entry class_DOMNamedNodeMap_methods[] = {
	ZEND_ME(DOMNamedNodeMap, getNamedItem, arginfo_class_DOMNamedNodeMap_getNamedItem, ZEND_ACC_PUBLIC)
	ZEND_ME(DOMNamedNodeMap, getNamedItemNS, arginfo_class_DOMNamedNodeMap_getNamedItemNS, ZEND_ACC_PUBLIC)
	ZEND_ME(DOMNamedNodeMap, item, arginfo_class_DOMNamedNodeMap_item, ZEND_ACC_PUBLIC)
	ZEND_ME(DOMNamedNodeMap, count, arginfo_class_DOMNamedNodeMap_count, ZEND_ACC_PUBLIC)
	ZEND_ME(DOMNamedNodeMap, getIterator, arginfo_class_DOMNamedNodeMap_getIterator, ZEND_ACC_PUBLIC)
	ZEND_FE_END
};


static const zend_function_entry class_DOMEntity_methods[] = {
	ZEND_FE_END
};


static const zend_function_entry class_DOMEntityReference_methods[] = {
	ZEND_ME(DOMEntityReference, __construct, arginfo_class_DOMEntityReference___construct, ZEND_ACC_PUBLIC)
	ZEND_FE_END
};


static const zend_function_entry class_DOMNotation_methods[] = {
	ZEND_FE_END
};


static const zend_function_entry class_DOMProcessingInstruction_methods[] = {
	ZEND_ME(DOMProcessingInstruction, __construct, arginfo_class_DOMProcessingInstruction___construct, ZEND_ACC_PUBLIC)
	ZEND_FE_END
};


#if defined(LIBXML_XPATH_ENABLED)
static const zend_function_entry class_DOMXPath_methods[] = {
	ZEND_ME(DOMXPath, __construct, arginfo_class_DOMXPath___construct, ZEND_ACC_PUBLIC)
	ZEND_ME(DOMXPath, evaluate, arginfo_class_DOMXPath_evaluate, ZEND_ACC_PUBLIC)
	ZEND_ME(DOMXPath, query, arginfo_class_DOMXPath_query, ZEND_ACC_PUBLIC)
	ZEND_ME(DOMXPath, registerNamespace, arginfo_class_DOMXPath_registerNamespace, ZEND_ACC_PUBLIC)
	ZEND_ME(DOMXPath, registerPhpFunctions, arginfo_class_DOMXPath_registerPhpFunctions, ZEND_ACC_PUBLIC)
	ZEND_FE_END
};
#endif

static void register_php_dom_symbols(int module_number)
{
	REGISTER_LONG_CONSTANT("XML_ELEMENT_NODE", XML_ELEMENT_NODE, CONST_PERSISTENT);
	REGISTER_LONG_CONSTANT("XML_ATTRIBUTE_NODE", XML_ATTRIBUTE_NODE, CONST_PERSISTENT);
	REGISTER_LONG_CONSTANT("XML_TEXT_NODE", XML_TEXT_NODE, CONST_PERSISTENT);
	REGISTER_LONG_CONSTANT("XML_CDATA_SECTION_NODE", XML_CDATA_SECTION_NODE, CONST_PERSISTENT);
	REGISTER_LONG_CONSTANT("XML_ENTITY_REF_NODE", XML_ENTITY_REF_NODE, CONST_PERSISTENT);
	REGISTER_LONG_CONSTANT("XML_ENTITY_NODE", XML_ENTITY_NODE, CONST_PERSISTENT);
	REGISTER_LONG_CONSTANT("XML_PI_NODE", XML_PI_NODE, CONST_PERSISTENT);
	REGISTER_LONG_CONSTANT("XML_COMMENT_NODE", XML_COMMENT_NODE, CONST_PERSISTENT);
	REGISTER_LONG_CONSTANT("XML_DOCUMENT_NODE", XML_DOCUMENT_NODE, CONST_PERSISTENT);
	REGISTER_LONG_CONSTANT("XML_DOCUMENT_TYPE_NODE", XML_DOCUMENT_TYPE_NODE, CONST_PERSISTENT);
	REGISTER_LONG_CONSTANT("XML_DOCUMENT_FRAG_NODE", XML_DOCUMENT_FRAG_NODE, CONST_PERSISTENT);
	REGISTER_LONG_CONSTANT("XML_NOTATION_NODE", XML_NOTATION_NODE, CONST_PERSISTENT);
	REGISTER_LONG_CONSTANT("XML_HTML_DOCUMENT_NODE", XML_HTML_DOCUMENT_NODE, CONST_PERSISTENT);
	REGISTER_LONG_CONSTANT("XML_DTD_NODE", XML_DTD_NODE, CONST_PERSISTENT);
	REGISTER_LONG_CONSTANT("XML_ELEMENT_DECL_NODE", XML_ELEMENT_DECL, CONST_PERSISTENT);
	REGISTER_LONG_CONSTANT("XML_ATTRIBUTE_DECL_NODE", XML_ATTRIBUTE_DECL, CONST_PERSISTENT);
	REGISTER_LONG_CONSTANT("XML_ENTITY_DECL_NODE", XML_ENTITY_DECL, CONST_PERSISTENT);
	REGISTER_LONG_CONSTANT("XML_NAMESPACE_DECL_NODE", XML_NAMESPACE_DECL, CONST_PERSISTENT);
#if defined(XML_GLOBAL_NAMESPACE)
	REGISTER_LONG_CONSTANT("XML_GLOBAL_NAMESPACE", XML_GLOBAL_NAMESPACE, CONST_PERSISTENT);
#endif
	REGISTER_LONG_CONSTANT("XML_LOCAL_NAMESPACE", XML_LOCAL_NAMESPACE, CONST_PERSISTENT);
	REGISTER_LONG_CONSTANT("XML_ATTRIBUTE_CDATA", XML_ATTRIBUTE_CDATA, CONST_PERSISTENT);
	REGISTER_LONG_CONSTANT("XML_ATTRIBUTE_ID", XML_ATTRIBUTE_ID, CONST_PERSISTENT);
	REGISTER_LONG_CONSTANT("XML_ATTRIBUTE_IDREF", XML_ATTRIBUTE_IDREF, CONST_PERSISTENT);
	REGISTER_LONG_CONSTANT("XML_ATTRIBUTE_IDREFS", XML_ATTRIBUTE_IDREFS, CONST_PERSISTENT);
	REGISTER_LONG_CONSTANT("XML_ATTRIBUTE_ENTITY", XML_ATTRIBUTE_ENTITIES, CONST_PERSISTENT);
	REGISTER_LONG_CONSTANT("XML_ATTRIBUTE_NMTOKEN", XML_ATTRIBUTE_NMTOKEN, CONST_PERSISTENT);
	REGISTER_LONG_CONSTANT("XML_ATTRIBUTE_NMTOKENS", XML_ATTRIBUTE_NMTOKENS, CONST_PERSISTENT);
	REGISTER_LONG_CONSTANT("XML_ATTRIBUTE_ENUMERATION", XML_ATTRIBUTE_ENUMERATION, CONST_PERSISTENT);
	REGISTER_LONG_CONSTANT("XML_ATTRIBUTE_NOTATION", XML_ATTRIBUTE_NOTATION, CONST_PERSISTENT);
	REGISTER_LONG_CONSTANT("DOM_PHP_ERR", PHP_ERR, CONST_PERSISTENT);
	REGISTER_LONG_CONSTANT("DOM_INDEX_SIZE_ERR", INDEX_SIZE_ERR, CONST_PERSISTENT);
	REGISTER_LONG_CONSTANT("DOMSTRING_SIZE_ERR", DOMSTRING_SIZE_ERR, CONST_PERSISTENT);
	REGISTER_LONG_CONSTANT("DOM_HIERARCHY_REQUEST_ERR", HIERARCHY_REQUEST_ERR, CONST_PERSISTENT);
	REGISTER_LONG_CONSTANT("DOM_WRONG_DOCUMENT_ERR", WRONG_DOCUMENT_ERR, CONST_PERSISTENT);
	REGISTER_LONG_CONSTANT("DOM_INVALID_CHARACTER_ERR", INVALID_CHARACTER_ERR, CONST_PERSISTENT);
	REGISTER_LONG_CONSTANT("DOM_NO_DATA_ALLOWED_ERR", NO_DATA_ALLOWED_ERR, CONST_PERSISTENT);
	REGISTER_LONG_CONSTANT("DOM_NO_MODIFICATION_ALLOWED_ERR", NO_MODIFICATION_ALLOWED_ERR, CONST_PERSISTENT);
	REGISTER_LONG_CONSTANT("DOM_NOT_FOUND_ERR", NOT_FOUND_ERR, CONST_PERSISTENT);
	REGISTER_LONG_CONSTANT("DOM_NOT_SUPPORTED_ERR", NOT_SUPPORTED_ERR, CONST_PERSISTENT);
	REGISTER_LONG_CONSTANT("DOM_INUSE_ATTRIBUTE_ERR", INUSE_ATTRIBUTE_ERR, CONST_PERSISTENT);
	REGISTER_LONG_CONSTANT("DOM_INVALID_STATE_ERR", INVALID_STATE_ERR, CONST_PERSISTENT);
	REGISTER_LONG_CONSTANT("DOM_SYNTAX_ERR", SYNTAX_ERR, CONST_PERSISTENT);
	REGISTER_LONG_CONSTANT("DOM_INVALID_MODIFICATION_ERR", INVALID_MODIFICATION_ERR, CONST_PERSISTENT);
	REGISTER_LONG_CONSTANT("DOM_NAMESPACE_ERR", NAMESPACE_ERR, CONST_PERSISTENT);
	REGISTER_LONG_CONSTANT("DOM_INVALID_ACCESS_ERR", INVALID_ACCESS_ERR, CONST_PERSISTENT);
	REGISTER_LONG_CONSTANT("DOM_VALIDATION_ERR", VALIDATION_ERR, CONST_PERSISTENT);
}

static zend_class_entry *register_class_DOMDocumentType(zend_class_entry *class_entry_DOMNode)
{
	zend_class_entry ce, *class_entry;

	INIT_CLASS_ENTRY(ce, "DOMDocumentType", class_DOMDocumentType_methods);
	class_entry = zend_register_internal_class_ex(&ce, class_entry_DOMNode);

	zval property_name_default_value;
	ZVAL_UNDEF(&property_name_default_value);
	zend_string *property_name_name = zend_string_init("name", sizeof("name") - 1, 1);
	zend_declare_typed_property(class_entry, property_name_name, &property_name_default_value, ZEND_ACC_PUBLIC, NULL, (zend_type) ZEND_TYPE_INIT_MASK(MAY_BE_STRING));
	zend_string_release(property_name_name);

	zend_string *property_entities_class_DOMNamedNodeMap = zend_string_init("DOMNamedNodeMap", sizeof("DOMNamedNodeMap")-1, 1);
	zval property_entities_default_value;
	ZVAL_UNDEF(&property_entities_default_value);
	zend_string *property_entities_name = zend_string_init("entities", sizeof("entities") - 1, 1);
	zend_declare_typed_property(class_entry, property_entities_name, &property_entities_default_value, ZEND_ACC_PUBLIC, NULL, (zend_type) ZEND_TYPE_INIT_CLASS(property_entities_class_DOMNamedNodeMap, 0, 0));
	zend_string_release(property_entities_name);

	zend_string *property_notations_class_DOMNamedNodeMap = zend_string_init("DOMNamedNodeMap", sizeof("DOMNamedNodeMap")-1, 1);
	zval property_notations_default_value;
	ZVAL_UNDEF(&property_notations_default_value);
	zend_string *property_notations_name = zend_string_init("notations", sizeof("notations") - 1, 1);
	zend_declare_typed_property(class_entry, property_notations_name, &property_notations_default_value, ZEND_ACC_PUBLIC, NULL, (zend_type) ZEND_TYPE_INIT_CLASS(property_notations_class_DOMNamedNodeMap, 0, 0));
	zend_string_release(property_notations_name);

	zval property_publicId_default_value;
	ZVAL_UNDEF(&property_publicId_default_value);
	zend_string *property_publicId_name = zend_string_init("publicId", sizeof("publicId") - 1, 1);
	zend_declare_typed_property(class_entry, property_publicId_name, &property_publicId_default_value, ZEND_ACC_PUBLIC, NULL, (zend_type) ZEND_TYPE_INIT_MASK(MAY_BE_STRING));
	zend_string_release(property_publicId_name);

	zval property_systemId_default_value;
	ZVAL_UNDEF(&property_systemId_default_value);
	zend_string *property_systemId_name = zend_string_init("systemId", sizeof("systemId") - 1, 1);
	zend_declare_typed_property(class_entry, property_systemId_name, &property_systemId_default_value, ZEND_ACC_PUBLIC, NULL, (zend_type) ZEND_TYPE_INIT_MASK(MAY_BE_STRING));
	zend_string_release(property_systemId_name);

	zval property_internalSubset_default_value;
	ZVAL_UNDEF(&property_internalSubset_default_value);
	zend_string *property_internalSubset_name = zend_string_init("internalSubset", sizeof("internalSubset") - 1, 1);
	zend_declare_typed_property(class_entry, property_internalSubset_name, &property_internalSubset_default_value, ZEND_ACC_PUBLIC, NULL, (zend_type) ZEND_TYPE_INIT_MASK(MAY_BE_STRING|MAY_BE_NULL));
	zend_string_release(property_internalSubset_name);

	return class_entry;
}

static zend_class_entry *register_class_DOMCdataSection(zend_class_entry *class_entry_DOMText)
{
	zend_class_entry ce, *class_entry;

	INIT_CLASS_ENTRY(ce, "DOMCdataSection", class_DOMCdataSection_methods);
	class_entry = zend_register_internal_class_ex(&ce, class_entry_DOMText);

	return class_entry;
}

static zend_class_entry *register_class_DOMComment(zend_class_entry *class_entry_DOMCharacterData)
{
	zend_class_entry ce, *class_entry;

	INIT_CLASS_ENTRY(ce, "DOMComment", class_DOMComment_methods);
	class_entry = zend_register_internal_class_ex(&ce, class_entry_DOMCharacterData);

	return class_entry;
}

static zend_class_entry *register_class_DOMParentNode(void)
{
	zend_class_entry ce, *class_entry;

	INIT_CLASS_ENTRY(ce, "DOMParentNode", class_DOMParentNode_methods);
	class_entry = zend_register_internal_interface(&ce);

	return class_entry;
}

static zend_class_entry *register_class_DOMChildNode(void)
{
	zend_class_entry ce, *class_entry;

	INIT_CLASS_ENTRY(ce, "DOMChildNode", class_DOMChildNode_methods);
	class_entry = zend_register_internal_interface(&ce);

	return class_entry;
}

static zend_class_entry *register_class_DOMNode(void)
{
	zend_class_entry ce, *class_entry;

	INIT_CLASS_ENTRY(ce, "DOMNode", class_DOMNode_methods);
	class_entry = zend_register_internal_class_ex(&ce, NULL);
	class_entry->ce_flags |= ZEND_ACC_NOT_SERIALIZABLE;

	zval property_nodeName_default_value;
	ZVAL_UNDEF(&property_nodeName_default_value);
	zend_string *property_nodeName_name = zend_string_init("nodeName", sizeof("nodeName") - 1, 1);
	zend_declare_typed_property(class_entry, property_nodeName_name, &property_nodeName_default_value, ZEND_ACC_PUBLIC, NULL, (zend_type) ZEND_TYPE_INIT_MASK(MAY_BE_STRING));
	zend_string_release(property_nodeName_name);

	zval property_nodeValue_default_value;
	ZVAL_UNDEF(&property_nodeValue_default_value);
	zend_string *property_nodeValue_name = zend_string_init("nodeValue", sizeof("nodeValue") - 1, 1);
	zend_declare_typed_property(class_entry, property_nodeValue_name, &property_nodeValue_default_value, ZEND_ACC_PUBLIC, NULL, (zend_type) ZEND_TYPE_INIT_MASK(MAY_BE_STRING|MAY_BE_NULL));
	zend_string_release(property_nodeValue_name);

	zval property_nodeType_default_value;
	ZVAL_UNDEF(&property_nodeType_default_value);
	zend_string *property_nodeType_name = zend_string_init("nodeType", sizeof("nodeType") - 1, 1);
	zend_declare_typed_property(class_entry, property_nodeType_name, &property_nodeType_default_value, ZEND_ACC_PUBLIC, NULL, (zend_type) ZEND_TYPE_INIT_MASK(MAY_BE_LONG));
	zend_string_release(property_nodeType_name);

	zend_string *property_parentNode_class_DOMNode = zend_string_init("DOMNode", sizeof("DOMNode")-1, 1);
	zval property_parentNode_default_value;
	ZVAL_UNDEF(&property_parentNode_default_value);
	zend_string *property_parentNode_name = zend_string_init("parentNode", sizeof("parentNode") - 1, 1);
	zend_declare_typed_property(class_entry, property_parentNode_name, &property_parentNode_default_value, ZEND_ACC_PUBLIC, NULL, (zend_type) ZEND_TYPE_INIT_CLASS(property_parentNode_class_DOMNode, 0, MAY_BE_NULL));
	zend_string_release(property_parentNode_name);

	zend_string *property_childNodes_class_DOMNodeList = zend_string_init("DOMNodeList", sizeof("DOMNodeList")-1, 1);
	zval property_childNodes_default_value;
	ZVAL_UNDEF(&property_childNodes_default_value);
	zend_string *property_childNodes_name = zend_string_init("childNodes", sizeof("childNodes") - 1, 1);
	zend_declare_typed_property(class_entry, property_childNodes_name, &property_childNodes_default_value, ZEND_ACC_PUBLIC, NULL, (zend_type) ZEND_TYPE_INIT_CLASS(property_childNodes_class_DOMNodeList, 0, 0));
	zend_string_release(property_childNodes_name);

	zend_string *property_firstChild_class_DOMNode = zend_string_init("DOMNode", sizeof("DOMNode")-1, 1);
	zval property_firstChild_default_value;
	ZVAL_UNDEF(&property_firstChild_default_value);
	zend_string *property_firstChild_name = zend_string_init("firstChild", sizeof("firstChild") - 1, 1);
	zend_declare_typed_property(class_entry, property_firstChild_name, &property_firstChild_default_value, ZEND_ACC_PUBLIC, NULL, (zend_type) ZEND_TYPE_INIT_CLASS(property_firstChild_class_DOMNode, 0, MAY_BE_NULL));
	zend_string_release(property_firstChild_name);

	zend_string *property_lastChild_class_DOMNode = zend_string_init("DOMNode", sizeof("DOMNode")-1, 1);
	zval property_lastChild_default_value;
	ZVAL_UNDEF(&property_lastChild_default_value);
	zend_string *property_lastChild_name = zend_string_init("lastChild", sizeof("lastChild") - 1, 1);
	zend_declare_typed_property(class_entry, property_lastChild_name, &property_lastChild_default_value, ZEND_ACC_PUBLIC, NULL, (zend_type) ZEND_TYPE_INIT_CLASS(property_lastChild_class_DOMNode, 0, MAY_BE_NULL));
	zend_string_release(property_lastChild_name);

	zend_string *property_previousSibling_class_DOMNode = zend_string_init("DOMNode", sizeof("DOMNode")-1, 1);
	zval property_previousSibling_default_value;
	ZVAL_UNDEF(&property_previousSibling_default_value);
	zend_string *property_previousSibling_name = zend_string_init("previousSibling", sizeof("previousSibling") - 1, 1);
	zend_declare_typed_property(class_entry, property_previousSibling_name, &property_previousSibling_default_value, ZEND_ACC_PUBLIC, NULL, (zend_type) ZEND_TYPE_INIT_CLASS(property_previousSibling_class_DOMNode, 0, MAY_BE_NULL));
	zend_string_release(property_previousSibling_name);

	zend_string *property_nextSibling_class_DOMNode = zend_string_init("DOMNode", sizeof("DOMNode")-1, 1);
	zval property_nextSibling_default_value;
	ZVAL_UNDEF(&property_nextSibling_default_value);
	zend_string *property_nextSibling_name = zend_string_init("nextSibling", sizeof("nextSibling") - 1, 1);
	zend_declare_typed_property(class_entry, property_nextSibling_name, &property_nextSibling_default_value, ZEND_ACC_PUBLIC, NULL, (zend_type) ZEND_TYPE_INIT_CLASS(property_nextSibling_class_DOMNode, 0, MAY_BE_NULL));
	zend_string_release(property_nextSibling_name);

	zend_string *property_attributes_class_DOMNamedNodeMap = zend_string_init("DOMNamedNodeMap", sizeof("DOMNamedNodeMap")-1, 1);
	zval property_attributes_default_value;
	ZVAL_UNDEF(&property_attributes_default_value);
	zend_string *property_attributes_name = zend_string_init("attributes", sizeof("attributes") - 1, 1);
	zend_declare_typed_property(class_entry, property_attributes_name, &property_attributes_default_value, ZEND_ACC_PUBLIC, NULL, (zend_type) ZEND_TYPE_INIT_CLASS(property_attributes_class_DOMNamedNodeMap, 0, MAY_BE_NULL));
	zend_string_release(property_attributes_name);

	zend_string *property_ownerDocument_class_DOMDocument = zend_string_init("DOMDocument", sizeof("DOMDocument")-1, 1);
	zval property_ownerDocument_default_value;
	ZVAL_UNDEF(&property_ownerDocument_default_value);
	zend_string *property_ownerDocument_name = zend_string_init("ownerDocument", sizeof("ownerDocument") - 1, 1);
	zend_declare_typed_property(class_entry, property_ownerDocument_name, &property_ownerDocument_default_value, ZEND_ACC_PUBLIC, NULL, (zend_type) ZEND_TYPE_INIT_CLASS(property_ownerDocument_class_DOMDocument, 0, MAY_BE_NULL));
	zend_string_release(property_ownerDocument_name);

	zval property_namespaceURI_default_value;
	ZVAL_UNDEF(&property_namespaceURI_default_value);
	zend_string *property_namespaceURI_name = zend_string_init("namespaceURI", sizeof("namespaceURI") - 1, 1);
	zend_declare_typed_property(class_entry, property_namespaceURI_name, &property_namespaceURI_default_value, ZEND_ACC_PUBLIC, NULL, (zend_type) ZEND_TYPE_INIT_MASK(MAY_BE_STRING|MAY_BE_NULL));
	zend_string_release(property_namespaceURI_name);

	zval property_prefix_default_value;
	ZVAL_UNDEF(&property_prefix_default_value);
	zend_string *property_prefix_name = zend_string_init("prefix", sizeof("prefix") - 1, 1);
	zend_declare_typed_property(class_entry, property_prefix_name, &property_prefix_default_value, ZEND_ACC_PUBLIC, NULL, (zend_type) ZEND_TYPE_INIT_MASK(MAY_BE_STRING));
	zend_string_release(property_prefix_name);

	zval property_localName_default_value;
	ZVAL_UNDEF(&property_localName_default_value);
	zend_string *property_localName_name = zend_string_init("localName", sizeof("localName") - 1, 1);
	zend_declare_typed_property(class_entry, property_localName_name, &property_localName_default_value, ZEND_ACC_PUBLIC, NULL, (zend_type) ZEND_TYPE_INIT_MASK(MAY_BE_STRING|MAY_BE_NULL));
	zend_string_release(property_localName_name);

	zval property_baseURI_default_value;
	ZVAL_UNDEF(&property_baseURI_default_value);
	zend_string *property_baseURI_name = zend_string_init("baseURI", sizeof("baseURI") - 1, 1);
	zend_declare_typed_property(class_entry, property_baseURI_name, &property_baseURI_default_value, ZEND_ACC_PUBLIC, NULL, (zend_type) ZEND_TYPE_INIT_MASK(MAY_BE_STRING|MAY_BE_NULL));
	zend_string_release(property_baseURI_name);

	zval property_textContent_default_value;
	ZVAL_UNDEF(&property_textContent_default_value);
	zend_string *property_textContent_name = zend_string_init("textContent", sizeof("textContent") - 1, 1);
	zend_declare_typed_property(class_entry, property_textContent_name, &property_textContent_default_value, ZEND_ACC_PUBLIC, NULL, (zend_type) ZEND_TYPE_INIT_MASK(MAY_BE_STRING));
	zend_string_release(property_textContent_name);

	return class_entry;
}

static zend_class_entry *register_class_DOMNameSpaceNode(void)
{
	zend_class_entry ce, *class_entry;

	INIT_CLASS_ENTRY(ce, "DOMNameSpaceNode", class_DOMNameSpaceNode_methods);
	class_entry = zend_register_internal_class_ex(&ce, NULL);
	class_entry->ce_flags |= ZEND_ACC_NOT_SERIALIZABLE;

	zval property_nodeName_default_value;
	ZVAL_UNDEF(&property_nodeName_default_value);
	zend_string *property_nodeName_name = zend_string_init("nodeName", sizeof("nodeName") - 1, 1);
	zend_declare_typed_property(class_entry, property_nodeName_name, &property_nodeName_default_value, ZEND_ACC_PUBLIC, NULL, (zend_type) ZEND_TYPE_INIT_MASK(MAY_BE_STRING));
	zend_string_release(property_nodeName_name);

	zval property_nodeValue_default_value;
	ZVAL_UNDEF(&property_nodeValue_default_value);
	zend_string *property_nodeValue_name = zend_string_init("nodeValue", sizeof("nodeValue") - 1, 1);
	zend_declare_typed_property(class_entry, property_nodeValue_name, &property_nodeValue_default_value, ZEND_ACC_PUBLIC, NULL, (zend_type) ZEND_TYPE_INIT_MASK(MAY_BE_STRING|MAY_BE_NULL));
	zend_string_release(property_nodeValue_name);

	zval property_nodeType_default_value;
	ZVAL_UNDEF(&property_nodeType_default_value);
	zend_string *property_nodeType_name = zend_string_init("nodeType", sizeof("nodeType") - 1, 1);
	zend_declare_typed_property(class_entry, property_nodeType_name, &property_nodeType_default_value, ZEND_ACC_PUBLIC, NULL, (zend_type) ZEND_TYPE_INIT_MASK(MAY_BE_LONG));
	zend_string_release(property_nodeType_name);

	zval property_prefix_default_value;
	ZVAL_UNDEF(&property_prefix_default_value);
	zend_string *property_prefix_name = zend_string_init("prefix", sizeof("prefix") - 1, 1);
	zend_declare_typed_property(class_entry, property_prefix_name, &property_prefix_default_value, ZEND_ACC_PUBLIC, NULL, (zend_type) ZEND_TYPE_INIT_MASK(MAY_BE_STRING));
	zend_string_release(property_prefix_name);

	zval property_localName_default_value;
	ZVAL_UNDEF(&property_localName_default_value);
	zend_string *property_localName_name = zend_string_init("localName", sizeof("localName") - 1, 1);
	zend_declare_typed_property(class_entry, property_localName_name, &property_localName_default_value, ZEND_ACC_PUBLIC, NULL, (zend_type) ZEND_TYPE_INIT_MASK(MAY_BE_STRING|MAY_BE_NULL));
	zend_string_release(property_localName_name);

	zval property_namespaceURI_default_value;
	ZVAL_UNDEF(&property_namespaceURI_default_value);
	zend_string *property_namespaceURI_name = zend_string_init("namespaceURI", sizeof("namespaceURI") - 1, 1);
	zend_declare_typed_property(class_entry, property_namespaceURI_name, &property_namespaceURI_default_value, ZEND_ACC_PUBLIC, NULL, (zend_type) ZEND_TYPE_INIT_MASK(MAY_BE_STRING|MAY_BE_NULL));
	zend_string_release(property_namespaceURI_name);

	zend_string *property_ownerDocument_class_DOMDocument = zend_string_init("DOMDocument", sizeof("DOMDocument")-1, 1);
	zval property_ownerDocument_default_value;
	ZVAL_UNDEF(&property_ownerDocument_default_value);
	zend_string *property_ownerDocument_name = zend_string_init("ownerDocument", sizeof("ownerDocument") - 1, 1);
	zend_declare_typed_property(class_entry, property_ownerDocument_name, &property_ownerDocument_default_value, ZEND_ACC_PUBLIC, NULL, (zend_type) ZEND_TYPE_INIT_CLASS(property_ownerDocument_class_DOMDocument, 0, MAY_BE_NULL));
	zend_string_release(property_ownerDocument_name);

	zend_string *property_parentNode_class_DOMNode = zend_string_init("DOMNode", sizeof("DOMNode")-1, 1);
	zval property_parentNode_default_value;
	ZVAL_UNDEF(&property_parentNode_default_value);
	zend_string *property_parentNode_name = zend_string_init("parentNode", sizeof("parentNode") - 1, 1);
	zend_declare_typed_property(class_entry, property_parentNode_name, &property_parentNode_default_value, ZEND_ACC_PUBLIC, NULL, (zend_type) ZEND_TYPE_INIT_CLASS(property_parentNode_class_DOMNode, 0, MAY_BE_NULL));
	zend_string_release(property_parentNode_name);

	return class_entry;
}

static zend_class_entry *register_class_DOMImplementation(void)
{
	zend_class_entry ce, *class_entry;

	INIT_CLASS_ENTRY(ce, "DOMImplementation", class_DOMImplementation_methods);
	class_entry = zend_register_internal_class_ex(&ce, NULL);

	return class_entry;
}

static zend_class_entry *register_class_DOMDocumentFragment(zend_class_entry *class_entry_DOMNode, zend_class_entry *class_entry_DOMParentNode)
{
	zend_class_entry ce, *class_entry;

	INIT_CLASS_ENTRY(ce, "DOMDocumentFragment", class_DOMDocumentFragment_methods);
	class_entry = zend_register_internal_class_ex(&ce, class_entry_DOMNode);
	zend_class_implements(class_entry, 1, class_entry_DOMParentNode);

	zend_string *property_firstElementChild_class_DOMElement = zend_string_init("DOMElement", sizeof("DOMElement")-1, 1);
	zval property_firstElementChild_default_value;
	ZVAL_UNDEF(&property_firstElementChild_default_value);
	zend_string *property_firstElementChild_name = zend_string_init("firstElementChild", sizeof("firstElementChild") - 1, 1);
	zend_declare_typed_property(class_entry, property_firstElementChild_name, &property_firstElementChild_default_value, ZEND_ACC_PUBLIC, NULL, (zend_type) ZEND_TYPE_INIT_CLASS(property_firstElementChild_class_DOMElement, 0, MAY_BE_NULL));
	zend_string_release(property_firstElementChild_name);

	zend_string *property_lastElementChild_class_DOMElement = zend_string_init("DOMElement", sizeof("DOMElement")-1, 1);
	zval property_lastElementChild_default_value;
	ZVAL_UNDEF(&property_lastElementChild_default_value);
	zend_string *property_lastElementChild_name = zend_string_init("lastElementChild", sizeof("lastElementChild") - 1, 1);
	zend_declare_typed_property(class_entry, property_lastElementChild_name, &property_lastElementChild_default_value, ZEND_ACC_PUBLIC, NULL, (zend_type) ZEND_TYPE_INIT_CLASS(property_lastElementChild_class_DOMElement, 0, MAY_BE_NULL));
	zend_string_release(property_lastElementChild_name);

	zval property_childElementCount_default_value;
	ZVAL_UNDEF(&property_childElementCount_default_value);
	zend_string *property_childElementCount_name = zend_string_init("childElementCount", sizeof("childElementCount") - 1, 1);
	zend_declare_typed_property(class_entry, property_childElementCount_name, &property_childElementCount_default_value, ZEND_ACC_PUBLIC, NULL, (zend_type) ZEND_TYPE_INIT_MASK(MAY_BE_LONG));
	zend_string_release(property_childElementCount_name);

	return class_entry;
}

static zend_class_entry *register_class_DOMNodeList(zend_class_entry *class_entry_IteratorAggregate, zend_class_entry *class_entry_Countable)
{
	zend_class_entry ce, *class_entry;

	INIT_CLASS_ENTRY(ce, "DOMNodeList", class_DOMNodeList_methods);
	class_entry = zend_register_internal_class_ex(&ce, NULL);
	zend_class_implements(class_entry, 2, class_entry_IteratorAggregate, class_entry_Countable);

	zval property_length_default_value;
	ZVAL_UNDEF(&property_length_default_value);
	zend_string *property_length_name = zend_string_init("length", sizeof("length") - 1, 1);
	zend_declare_typed_property(class_entry, property_length_name, &property_length_default_value, ZEND_ACC_PUBLIC, NULL, (zend_type) ZEND_TYPE_INIT_MASK(MAY_BE_LONG));
	zend_string_release(property_length_name);

	return class_entry;
}

static zend_class_entry *register_class_DOMCharacterData(zend_class_entry *class_entry_DOMNode, zend_class_entry *class_entry_DOMChildNode)
{
	zend_class_entry ce, *class_entry;

	INIT_CLASS_ENTRY(ce, "DOMCharacterData", class_DOMCharacterData_methods);
	class_entry = zend_register_internal_class_ex(&ce, class_entry_DOMNode);
	zend_class_implements(class_entry, 1, class_entry_DOMChildNode);

	zval property_data_default_value;
	ZVAL_UNDEF(&property_data_default_value);
	zend_string *property_data_name = zend_string_init("data", sizeof("data") - 1, 1);
	zend_declare_typed_property(class_entry, property_data_name, &property_data_default_value, ZEND_ACC_PUBLIC, NULL, (zend_type) ZEND_TYPE_INIT_MASK(MAY_BE_STRING));
	zend_string_release(property_data_name);

	zval property_length_default_value;
	ZVAL_UNDEF(&property_length_default_value);
	zend_string *property_length_name = zend_string_init("length", sizeof("length") - 1, 1);
	zend_declare_typed_property(class_entry, property_length_name, &property_length_default_value, ZEND_ACC_PUBLIC, NULL, (zend_type) ZEND_TYPE_INIT_MASK(MAY_BE_LONG));
	zend_string_release(property_length_name);

	zend_string *property_previousElementSibling_class_DOMElement = zend_string_init("DOMElement", sizeof("DOMElement")-1, 1);
	zval property_previousElementSibling_default_value;
	ZVAL_UNDEF(&property_previousElementSibling_default_value);
	zend_string *property_previousElementSibling_name = zend_string_init("previousElementSibling", sizeof("previousElementSibling") - 1, 1);
	zend_declare_typed_property(class_entry, property_previousElementSibling_name, &property_previousElementSibling_default_value, ZEND_ACC_PUBLIC, NULL, (zend_type) ZEND_TYPE_INIT_CLASS(property_previousElementSibling_class_DOMElement, 0, MAY_BE_NULL));
	zend_string_release(property_previousElementSibling_name);

	zend_string *property_nextElementSibling_class_DOMElement = zend_string_init("DOMElement", sizeof("DOMElement")-1, 1);
	zval property_nextElementSibling_default_value;
	ZVAL_UNDEF(&property_nextElementSibling_default_value);
	zend_string *property_nextElementSibling_name = zend_string_init("nextElementSibling", sizeof("nextElementSibling") - 1, 1);
	zend_declare_typed_property(class_entry, property_nextElementSibling_name, &property_nextElementSibling_default_value, ZEND_ACC_PUBLIC, NULL, (zend_type) ZEND_TYPE_INIT_CLASS(property_nextElementSibling_class_DOMElement, 0, MAY_BE_NULL));
	zend_string_release(property_nextElementSibling_name);

	return class_entry;
}

static zend_class_entry *register_class_DOMAttr(zend_class_entry *class_entry_DOMNode)
{
	zend_class_entry ce, *class_entry;

	INIT_CLASS_ENTRY(ce, "DOMAttr", class_DOMAttr_methods);
	class_entry = zend_register_internal_class_ex(&ce, class_entry_DOMNode);

	zval property_name_default_value;
	ZVAL_UNDEF(&property_name_default_value);
	zend_string *property_name_name = zend_string_init("name", sizeof("name") - 1, 1);
	zend_declare_typed_property(class_entry, property_name_name, &property_name_default_value, ZEND_ACC_PUBLIC, NULL, (zend_type) ZEND_TYPE_INIT_MASK(MAY_BE_STRING));
	zend_string_release(property_name_name);

	zval property_specified_default_value;
	ZVAL_TRUE(&property_specified_default_value);
	zend_string *property_specified_name = zend_string_init("specified", sizeof("specified") - 1, 1);
	zend_declare_typed_property(class_entry, property_specified_name, &property_specified_default_value, ZEND_ACC_PUBLIC, NULL, (zend_type) ZEND_TYPE_INIT_MASK(MAY_BE_BOOL));
	zend_string_release(property_specified_name);

	zval property_value_default_value;
	ZVAL_UNDEF(&property_value_default_value);
	zend_string *property_value_name = zend_string_init("value", sizeof("value") - 1, 1);
	zend_declare_typed_property(class_entry, property_value_name, &property_value_default_value, ZEND_ACC_PUBLIC, NULL, (zend_type) ZEND_TYPE_INIT_MASK(MAY_BE_STRING));
	zend_string_release(property_value_name);

	zend_string *property_ownerElement_class_DOMElement = zend_string_init("DOMElement", sizeof("DOMElement")-1, 1);
	zval property_ownerElement_default_value;
	ZVAL_UNDEF(&property_ownerElement_default_value);
	zend_string *property_ownerElement_name = zend_string_init("ownerElement", sizeof("ownerElement") - 1, 1);
	zend_declare_typed_property(class_entry, property_ownerElement_name, &property_ownerElement_default_value, ZEND_ACC_PUBLIC, NULL, (zend_type) ZEND_TYPE_INIT_CLASS(property_ownerElement_class_DOMElement, 0, MAY_BE_NULL));
	zend_string_release(property_ownerElement_name);

	zval property_schemaTypeInfo_default_value;
	ZVAL_NULL(&property_schemaTypeInfo_default_value);
	zend_string *property_schemaTypeInfo_name = zend_string_init("schemaTypeInfo", sizeof("schemaTypeInfo") - 1, 1);
	zend_declare_typed_property(class_entry, property_schemaTypeInfo_name, &property_schemaTypeInfo_default_value, ZEND_ACC_PUBLIC, NULL, (zend_type) ZEND_TYPE_INIT_MASK(MAY_BE_ANY));
	zend_string_release(property_schemaTypeInfo_name);

	return class_entry;
}

static zend_class_entry *register_class_DOMElement(zend_class_entry *class_entry_DOMNode, zend_class_entry *class_entry_DOMParentNode, zend_class_entry *class_entry_DOMChildNode)
{
	zend_class_entry ce, *class_entry;

	INIT_CLASS_ENTRY(ce, "DOMElement", class_DOMElement_methods);
	class_entry = zend_register_internal_class_ex(&ce, class_entry_DOMNode);
	zend_class_implements(class_entry, 2, class_entry_DOMParentNode, class_entry_DOMChildNode);

	zval property_tagName_default_value;
	ZVAL_UNDEF(&property_tagName_default_value);
	zend_string *property_tagName_name = zend_string_init("tagName", sizeof("tagName") - 1, 1);
	zend_declare_typed_property(class_entry, property_tagName_name, &property_tagName_default_value, ZEND_ACC_PUBLIC, NULL, (zend_type) ZEND_TYPE_INIT_MASK(MAY_BE_STRING));
	zend_string_release(property_tagName_name);

	zval property_schemaTypeInfo_default_value;
	ZVAL_NULL(&property_schemaTypeInfo_default_value);
	zend_string *property_schemaTypeInfo_name = zend_string_init("schemaTypeInfo", sizeof("schemaTypeInfo") - 1, 1);
	zend_declare_typed_property(class_entry, property_schemaTypeInfo_name, &property_schemaTypeInfo_default_value, ZEND_ACC_PUBLIC, NULL, (zend_type) ZEND_TYPE_INIT_MASK(MAY_BE_ANY));
	zend_string_release(property_schemaTypeInfo_name);

	zend_string *property_firstElementChild_class_DOMElement = zend_string_init("DOMElement", sizeof("DOMElement")-1, 1);
	zval property_firstElementChild_default_value;
	ZVAL_UNDEF(&property_firstElementChild_default_value);
	zend_string *property_firstElementChild_name = zend_string_init("firstElementChild", sizeof("firstElementChild") - 1, 1);
	zend_declare_typed_property(class_entry, property_firstElementChild_name, &property_firstElementChild_default_value, ZEND_ACC_PUBLIC, NULL, (zend_type) ZEND_TYPE_INIT_CLASS(property_firstElementChild_class_DOMElement, 0, MAY_BE_NULL));
	zend_string_release(property_firstElementChild_name);

	zend_string *property_lastElementChild_class_DOMElement = zend_string_init("DOMElement", sizeof("DOMElement")-1, 1);
	zval property_lastElementChild_default_value;
	ZVAL_UNDEF(&property_lastElementChild_default_value);
	zend_string *property_lastElementChild_name = zend_string_init("lastElementChild", sizeof("lastElementChild") - 1, 1);
	zend_declare_typed_property(class_entry, property_lastElementChild_name, &property_lastElementChild_default_value, ZEND_ACC_PUBLIC, NULL, (zend_type) ZEND_TYPE_INIT_CLASS(property_lastElementChild_class_DOMElement, 0, MAY_BE_NULL));
	zend_string_release(property_lastElementChild_name);

	zval property_childElementCount_default_value;
	ZVAL_UNDEF(&property_childElementCount_default_value);
	zend_string *property_childElementCount_name = zend_string_init("childElementCount", sizeof("childElementCount") - 1, 1);
	zend_declare_typed_property(class_entry, property_childElementCount_name, &property_childElementCount_default_value, ZEND_ACC_PUBLIC, NULL, (zend_type) ZEND_TYPE_INIT_MASK(MAY_BE_LONG));
	zend_string_release(property_childElementCount_name);

	zend_string *property_previousElementSibling_class_DOMElement = zend_string_init("DOMElement", sizeof("DOMElement")-1, 1);
	zval property_previousElementSibling_default_value;
	ZVAL_UNDEF(&property_previousElementSibling_default_value);
	zend_string *property_previousElementSibling_name = zend_string_init("previousElementSibling", sizeof("previousElementSibling") - 1, 1);
	zend_declare_typed_property(class_entry, property_previousElementSibling_name, &property_previousElementSibling_default_value, ZEND_ACC_PUBLIC, NULL, (zend_type) ZEND_TYPE_INIT_CLASS(property_previousElementSibling_class_DOMElement, 0, MAY_BE_NULL));
	zend_string_release(property_previousElementSibling_name);

	zend_string *property_nextElementSibling_class_DOMElement = zend_string_init("DOMElement", sizeof("DOMElement")-1, 1);
	zval property_nextElementSibling_default_value;
	ZVAL_UNDEF(&property_nextElementSibling_default_value);
	zend_string *property_nextElementSibling_name = zend_string_init("nextElementSibling", sizeof("nextElementSibling") - 1, 1);
	zend_declare_typed_property(class_entry, property_nextElementSibling_name, &property_nextElementSibling_default_value, ZEND_ACC_PUBLIC, NULL, (zend_type) ZEND_TYPE_INIT_CLASS(property_nextElementSibling_class_DOMElement, 0, MAY_BE_NULL));
	zend_string_release(property_nextElementSibling_name);

	return class_entry;
}

static zend_class_entry *register_class_DOMDocument(zend_class_entry *class_entry_DOMNode, zend_class_entry *class_entry_DOMParentNode)
{
	zend_class_entry ce, *class_entry;

	INIT_CLASS_ENTRY(ce, "DOMDocument", class_DOMDocument_methods);
	class_entry = zend_register_internal_class_ex(&ce, class_entry_DOMNode);
	zend_class_implements(class_entry, 1, class_entry_DOMParentNode);

	zend_string *property_doctype_class_DOMDocumentType = zend_string_init("DOMDocumentType", sizeof("DOMDocumentType")-1, 1);
	zval property_doctype_default_value;
	ZVAL_UNDEF(&property_doctype_default_value);
	zend_string *property_doctype_name = zend_string_init("doctype", sizeof("doctype") - 1, 1);
	zend_declare_typed_property(class_entry, property_doctype_name, &property_doctype_default_value, ZEND_ACC_PUBLIC, NULL, (zend_type) ZEND_TYPE_INIT_CLASS(property_doctype_class_DOMDocumentType, 0, MAY_BE_NULL));
	zend_string_release(property_doctype_name);

	zend_string *property_implementation_class_DOMImplementation = zend_string_init("DOMImplementation", sizeof("DOMImplementation")-1, 1);
	zval property_implementation_default_value;
	ZVAL_UNDEF(&property_implementation_default_value);
	zend_string *property_implementation_name = zend_string_init("implementation", sizeof("implementation") - 1, 1);
	zend_declare_typed_property(class_entry, property_implementation_name, &property_implementation_default_value, ZEND_ACC_PUBLIC, NULL, (zend_type) ZEND_TYPE_INIT_CLASS(property_implementation_class_DOMImplementation, 0, 0));
	zend_string_release(property_implementation_name);

	zend_string *property_documentElement_class_DOMElement = zend_string_init("DOMElement", sizeof("DOMElement")-1, 1);
	zval property_documentElement_default_value;
	ZVAL_UNDEF(&property_documentElement_default_value);
	zend_string *property_documentElement_name = zend_string_init("documentElement", sizeof("documentElement") - 1, 1);
	zend_declare_typed_property(class_entry, property_documentElement_name, &property_documentElement_default_value, ZEND_ACC_PUBLIC, NULL, (zend_type) ZEND_TYPE_INIT_CLASS(property_documentElement_class_DOMElement, 0, MAY_BE_NULL));
	zend_string_release(property_documentElement_name);

	zval property_actualEncoding_default_value;
	ZVAL_UNDEF(&property_actualEncoding_default_value);
	zend_string *property_actualEncoding_name = zend_string_init("actualEncoding", sizeof("actualEncoding") - 1, 1);
	zend_declare_typed_property(class_entry, property_actualEncoding_name, &property_actualEncoding_default_value, ZEND_ACC_PUBLIC, NULL, (zend_type) ZEND_TYPE_INIT_MASK(MAY_BE_STRING|MAY_BE_NULL));
	zend_string_release(property_actualEncoding_name);

	zval property_encoding_default_value;
	ZVAL_UNDEF(&property_encoding_default_value);
	zend_string *property_encoding_name = zend_string_init("encoding", sizeof("encoding") - 1, 1);
	zend_declare_typed_property(class_entry, property_encoding_name, &property_encoding_default_value, ZEND_ACC_PUBLIC, NULL, (zend_type) ZEND_TYPE_INIT_MASK(MAY_BE_STRING|MAY_BE_NULL));
	zend_string_release(property_encoding_name);

	zval property_xmlEncoding_default_value;
	ZVAL_UNDEF(&property_xmlEncoding_default_value);
	zend_string *property_xmlEncoding_name = zend_string_init("xmlEncoding", sizeof("xmlEncoding") - 1, 1);
	zend_declare_typed_property(class_entry, property_xmlEncoding_name, &property_xmlEncoding_default_value, ZEND_ACC_PUBLIC, NULL, (zend_type) ZEND_TYPE_INIT_MASK(MAY_BE_STRING|MAY_BE_NULL));
	zend_string_release(property_xmlEncoding_name);

	zval property_standalone_default_value;
	ZVAL_UNDEF(&property_standalone_default_value);
	zend_string *property_standalone_name = zend_string_init("standalone", sizeof("standalone") - 1, 1);
	zend_declare_typed_property(class_entry, property_standalone_name, &property_standalone_default_value, ZEND_ACC_PUBLIC, NULL, (zend_type) ZEND_TYPE_INIT_MASK(MAY_BE_BOOL));
	zend_string_release(property_standalone_name);

	zval property_xmlStandalone_default_value;
	ZVAL_UNDEF(&property_xmlStandalone_default_value);
	zend_string *property_xmlStandalone_name = zend_string_init("xmlStandalone", sizeof("xmlStandalone") - 1, 1);
	zend_declare_typed_property(class_entry, property_xmlStandalone_name, &property_xmlStandalone_default_value, ZEND_ACC_PUBLIC, NULL, (zend_type) ZEND_TYPE_INIT_MASK(MAY_BE_BOOL));
	zend_string_release(property_xmlStandalone_name);

	zval property_version_default_value;
	ZVAL_UNDEF(&property_version_default_value);
	zend_string *property_version_name = zend_string_init("version", sizeof("version") - 1, 1);
	zend_declare_typed_property(class_entry, property_version_name, &property_version_default_value, ZEND_ACC_PUBLIC, NULL, (zend_type) ZEND_TYPE_INIT_MASK(MAY_BE_STRING|MAY_BE_NULL));
	zend_string_release(property_version_name);

	zval property_xmlVersion_default_value;
	ZVAL_UNDEF(&property_xmlVersion_default_value);
	zend_string *property_xmlVersion_name = zend_string_init("xmlVersion", sizeof("xmlVersion") - 1, 1);
	zend_declare_typed_property(class_entry, property_xmlVersion_name, &property_xmlVersion_default_value, ZEND_ACC_PUBLIC, NULL, (zend_type) ZEND_TYPE_INIT_MASK(MAY_BE_STRING|MAY_BE_NULL));
	zend_string_release(property_xmlVersion_name);

	zval property_strictErrorChecking_default_value;
	ZVAL_UNDEF(&property_strictErrorChecking_default_value);
	zend_string *property_strictErrorChecking_name = zend_string_init("strictErrorChecking", sizeof("strictErrorChecking") - 1, 1);
	zend_declare_typed_property(class_entry, property_strictErrorChecking_name, &property_strictErrorChecking_default_value, ZEND_ACC_PUBLIC, NULL, (zend_type) ZEND_TYPE_INIT_MASK(MAY_BE_BOOL));
	zend_string_release(property_strictErrorChecking_name);

	zval property_documentURI_default_value;
	ZVAL_UNDEF(&property_documentURI_default_value);
	zend_string *property_documentURI_name = zend_string_init("documentURI", sizeof("documentURI") - 1, 1);
	zend_declare_typed_property(class_entry, property_documentURI_name, &property_documentURI_default_value, ZEND_ACC_PUBLIC, NULL, (zend_type) ZEND_TYPE_INIT_MASK(MAY_BE_STRING|MAY_BE_NULL));
	zend_string_release(property_documentURI_name);

	zval property_config_default_value;
	ZVAL_UNDEF(&property_config_default_value);
	zend_string *property_config_name = zend_string_init("config", sizeof("config") - 1, 1);
	zend_declare_typed_property(class_entry, property_config_name, &property_config_default_value, ZEND_ACC_PUBLIC, NULL, (zend_type) ZEND_TYPE_INIT_MASK(MAY_BE_ANY));
	zend_string_release(property_config_name);

	zval property_formatOutput_default_value;
	ZVAL_UNDEF(&property_formatOutput_default_value);
	zend_string *property_formatOutput_name = zend_string_init("formatOutput", sizeof("formatOutput") - 1, 1);
	zend_declare_typed_property(class_entry, property_formatOutput_name, &property_formatOutput_default_value, ZEND_ACC_PUBLIC, NULL, (zend_type) ZEND_TYPE_INIT_MASK(MAY_BE_BOOL));
	zend_string_release(property_formatOutput_name);

	zval property_validateOnParse_default_value;
	ZVAL_UNDEF(&property_validateOnParse_default_value);
	zend_string *property_validateOnParse_name = zend_string_init("validateOnParse", sizeof("validateOnParse") - 1, 1);
	zend_declare_typed_property(class_entry, property_validateOnParse_name, &property_validateOnParse_default_value, ZEND_ACC_PUBLIC, NULL, (zend_type) ZEND_TYPE_INIT_MASK(MAY_BE_BOOL));
	zend_string_release(property_validateOnParse_name);

	zval property_resolveExternals_default_value;
	ZVAL_UNDEF(&property_resolveExternals_default_value);
	zend_string *property_resolveExternals_name = zend_string_init("resolveExternals", sizeof("resolveExternals") - 1, 1);
	zend_declare_typed_property(class_entry, property_resolveExternals_name, &property_resolveExternals_default_value, ZEND_ACC_PUBLIC, NULL, (zend_type) ZEND_TYPE_INIT_MASK(MAY_BE_BOOL));
	zend_string_release(property_resolveExternals_name);

	zval property_preserveWhiteSpace_default_value;
	ZVAL_UNDEF(&property_preserveWhiteSpace_default_value);
	zend_string *property_preserveWhiteSpace_name = zend_string_init("preserveWhiteSpace", sizeof("preserveWhiteSpace") - 1, 1);
	zend_declare_typed_property(class_entry, property_preserveWhiteSpace_name, &property_preserveWhiteSpace_default_value, ZEND_ACC_PUBLIC, NULL, (zend_type) ZEND_TYPE_INIT_MASK(MAY_BE_BOOL));
	zend_string_release(property_preserveWhiteSpace_name);

	zval property_recover_default_value;
	ZVAL_UNDEF(&property_recover_default_value);
	zend_string *property_recover_name = zend_string_init("recover", sizeof("recover") - 1, 1);
	zend_declare_typed_property(class_entry, property_recover_name, &property_recover_default_value, ZEND_ACC_PUBLIC, NULL, (zend_type) ZEND_TYPE_INIT_MASK(MAY_BE_BOOL));
	zend_string_release(property_recover_name);

	zval property_substituteEntities_default_value;
	ZVAL_UNDEF(&property_substituteEntities_default_value);
	zend_string *property_substituteEntities_name = zend_string_init("substituteEntities", sizeof("substituteEntities") - 1, 1);
	zend_declare_typed_property(class_entry, property_substituteEntities_name, &property_substituteEntities_default_value, ZEND_ACC_PUBLIC, NULL, (zend_type) ZEND_TYPE_INIT_MASK(MAY_BE_BOOL));
	zend_string_release(property_substituteEntities_name);

	zend_string *property_firstElementChild_class_DOMElement = zend_string_init("DOMElement", sizeof("DOMElement")-1, 1);
	zval property_firstElementChild_default_value;
	ZVAL_UNDEF(&property_firstElementChild_default_value);
	zend_string *property_firstElementChild_name = zend_string_init("firstElementChild", sizeof("firstElementChild") - 1, 1);
	zend_declare_typed_property(class_entry, property_firstElementChild_name, &property_firstElementChild_default_value, ZEND_ACC_PUBLIC, NULL, (zend_type) ZEND_TYPE_INIT_CLASS(property_firstElementChild_class_DOMElement, 0, MAY_BE_NULL));
	zend_string_release(property_firstElementChild_name);

	zend_string *property_lastElementChild_class_DOMElement = zend_string_init("DOMElement", sizeof("DOMElement")-1, 1);
	zval property_lastElementChild_default_value;
	ZVAL_UNDEF(&property_lastElementChild_default_value);
	zend_string *property_lastElementChild_name = zend_string_init("lastElementChild", sizeof("lastElementChild") - 1, 1);
	zend_declare_typed_property(class_entry, property_lastElementChild_name, &property_lastElementChild_default_value, ZEND_ACC_PUBLIC, NULL, (zend_type) ZEND_TYPE_INIT_CLASS(property_lastElementChild_class_DOMElement, 0, MAY_BE_NULL));
	zend_string_release(property_lastElementChild_name);

	zval property_childElementCount_default_value;
	ZVAL_UNDEF(&property_childElementCount_default_value);
	zend_string *property_childElementCount_name = zend_string_init("childElementCount", sizeof("childElementCount") - 1, 1);
	zend_declare_typed_property(class_entry, property_childElementCount_name, &property_childElementCount_default_value, ZEND_ACC_PUBLIC, NULL, (zend_type) ZEND_TYPE_INIT_MASK(MAY_BE_LONG));
	zend_string_release(property_childElementCount_name);

	return class_entry;
}

static zend_class_entry *register_class_DOMException(zend_class_entry *class_entry_Exception)
{
	zend_class_entry ce, *class_entry;

	INIT_CLASS_ENTRY(ce, "DOMException", class_DOMException_methods);
	class_entry = zend_register_internal_class_ex(&ce, class_entry_Exception);
	class_entry->ce_flags |= ZEND_ACC_FINAL;

	zval property_code_default_value;
	ZVAL_LONG(&property_code_default_value, 0);
	zend_string *property_code_name = zend_string_init("code", sizeof("code") - 1, 1);
	zend_declare_property_ex(class_entry, property_code_name, &property_code_default_value, ZEND_ACC_PUBLIC, NULL);
	zend_string_release(property_code_name);

	return class_entry;
}

static zend_class_entry *register_class_DOMText(zend_class_entry *class_entry_DOMCharacterData)
{
	zend_class_entry ce, *class_entry;

	INIT_CLASS_ENTRY(ce, "DOMText", class_DOMText_methods);
	class_entry = zend_register_internal_class_ex(&ce, class_entry_DOMCharacterData);

	zval property_wholeText_default_value;
	ZVAL_UNDEF(&property_wholeText_default_value);
	zend_string *property_wholeText_name = zend_string_init("wholeText", sizeof("wholeText") - 1, 1);
	zend_declare_typed_property(class_entry, property_wholeText_name, &property_wholeText_default_value, ZEND_ACC_PUBLIC, NULL, (zend_type) ZEND_TYPE_INIT_MASK(MAY_BE_STRING));
	zend_string_release(property_wholeText_name);

	return class_entry;
}

static zend_class_entry *register_class_DOMNamedNodeMap(zend_class_entry *class_entry_IteratorAggregate, zend_class_entry *class_entry_Countable)
{
	zend_class_entry ce, *class_entry;

	INIT_CLASS_ENTRY(ce, "DOMNamedNodeMap", class_DOMNamedNodeMap_methods);
	class_entry = zend_register_internal_class_ex(&ce, NULL);
	zend_class_implements(class_entry, 2, class_entry_IteratorAggregate, class_entry_Countable);

	zval property_length_default_value;
	ZVAL_UNDEF(&property_length_default_value);
	zend_string *property_length_name = zend_string_init("length", sizeof("length") - 1, 1);
	zend_declare_typed_property(class_entry, property_length_name, &property_length_default_value, ZEND_ACC_PUBLIC, NULL, (zend_type) ZEND_TYPE_INIT_MASK(MAY_BE_LONG));
	zend_string_release(property_length_name);

	return class_entry;
}

static zend_class_entry *register_class_DOMEntity(zend_class_entry *class_entry_DOMNode)
{
	zend_class_entry ce, *class_entry;

	INIT_CLASS_ENTRY(ce, "DOMEntity", class_DOMEntity_methods);
	class_entry = zend_register_internal_class_ex(&ce, class_entry_DOMNode);

	zval property_publicId_default_value;
	ZVAL_UNDEF(&property_publicId_default_value);
	zend_string *property_publicId_name = zend_string_init("publicId", sizeof("publicId") - 1, 1);
	zend_declare_typed_property(class_entry, property_publicId_name, &property_publicId_default_value, ZEND_ACC_PUBLIC, NULL, (zend_type) ZEND_TYPE_INIT_MASK(MAY_BE_STRING|MAY_BE_NULL));
	zend_string_release(property_publicId_name);

	zval property_systemId_default_value;
	ZVAL_UNDEF(&property_systemId_default_value);
	zend_string *property_systemId_name = zend_string_init("systemId", sizeof("systemId") - 1, 1);
	zend_declare_typed_property(class_entry, property_systemId_name, &property_systemId_default_value, ZEND_ACC_PUBLIC, NULL, (zend_type) ZEND_TYPE_INIT_MASK(MAY_BE_STRING|MAY_BE_NULL));
	zend_string_release(property_systemId_name);

	zval property_notationName_default_value;
	ZVAL_UNDEF(&property_notationName_default_value);
	zend_string *property_notationName_name = zend_string_init("notationName", sizeof("notationName") - 1, 1);
	zend_declare_typed_property(class_entry, property_notationName_name, &property_notationName_default_value, ZEND_ACC_PUBLIC, NULL, (zend_type) ZEND_TYPE_INIT_MASK(MAY_BE_STRING|MAY_BE_NULL));
	zend_string_release(property_notationName_name);

	zval property_actualEncoding_default_value;
	ZVAL_NULL(&property_actualEncoding_default_value);
	zend_string *property_actualEncoding_name = zend_string_init("actualEncoding", sizeof("actualEncoding") - 1, 1);
	zend_declare_typed_property(class_entry, property_actualEncoding_name, &property_actualEncoding_default_value, ZEND_ACC_PUBLIC, NULL, (zend_type) ZEND_TYPE_INIT_MASK(MAY_BE_STRING|MAY_BE_NULL));
	zend_string_release(property_actualEncoding_name);

	zval property_encoding_default_value;
	ZVAL_NULL(&property_encoding_default_value);
	zend_string *property_encoding_name = zend_string_init("encoding", sizeof("encoding") - 1, 1);
	zend_declare_typed_property(class_entry, property_encoding_name, &property_encoding_default_value, ZEND_ACC_PUBLIC, NULL, (zend_type) ZEND_TYPE_INIT_MASK(MAY_BE_STRING|MAY_BE_NULL));
	zend_string_release(property_encoding_name);

	zval property_version_default_value;
	ZVAL_NULL(&property_version_default_value);
	zend_string *property_version_name = zend_string_init("version", sizeof("version") - 1, 1);
	zend_declare_typed_property(class_entry, property_version_name, &property_version_default_value, ZEND_ACC_PUBLIC, NULL, (zend_type) ZEND_TYPE_INIT_MASK(MAY_BE_STRING|MAY_BE_NULL));
	zend_string_release(property_version_name);

	return class_entry;
}

static zend_class_entry *register_class_DOMEntityReference(zend_class_entry *class_entry_DOMNode)
{
	zend_class_entry ce, *class_entry;

	INIT_CLASS_ENTRY(ce, "DOMEntityReference", class_DOMEntityReference_methods);
	class_entry = zend_register_internal_class_ex(&ce, class_entry_DOMNode);

	return class_entry;
}

static zend_class_entry *register_class_DOMNotation(zend_class_entry *class_entry_DOMNode)
{
	zend_class_entry ce, *class_entry;

	INIT_CLASS_ENTRY(ce, "DOMNotation", class_DOMNotation_methods);
	class_entry = zend_register_internal_class_ex(&ce, class_entry_DOMNode);

	zval property_publicId_default_value;
	ZVAL_UNDEF(&property_publicId_default_value);
	zend_string *property_publicId_name = zend_string_init("publicId", sizeof("publicId") - 1, 1);
	zend_declare_typed_property(class_entry, property_publicId_name, &property_publicId_default_value, ZEND_ACC_PUBLIC, NULL, (zend_type) ZEND_TYPE_INIT_MASK(MAY_BE_STRING));
	zend_string_release(property_publicId_name);

	zval property_systemId_default_value;
	ZVAL_UNDEF(&property_systemId_default_value);
	zend_string *property_systemId_name = zend_string_init("systemId", sizeof("systemId") - 1, 1);
	zend_declare_typed_property(class_entry, property_systemId_name, &property_systemId_default_value, ZEND_ACC_PUBLIC, NULL, (zend_type) ZEND_TYPE_INIT_MASK(MAY_BE_STRING));
	zend_string_release(property_systemId_name);

	return class_entry;
}

static zend_class_entry *register_class_DOMProcessingInstruction(zend_class_entry *class_entry_DOMNode)
{
	zend_class_entry ce, *class_entry;

	INIT_CLASS_ENTRY(ce, "DOMProcessingInstruction", class_DOMProcessingInstruction_methods);
	class_entry = zend_register_internal_class_ex(&ce, class_entry_DOMNode);

	zval property_target_default_value;
	ZVAL_UNDEF(&property_target_default_value);
	zend_string *property_target_name = zend_string_init("target", sizeof("target") - 1, 1);
	zend_declare_typed_property(class_entry, property_target_name, &property_target_default_value, ZEND_ACC_PUBLIC, NULL, (zend_type) ZEND_TYPE_INIT_MASK(MAY_BE_STRING));
	zend_string_release(property_target_name);

	zval property_data_default_value;
	ZVAL_UNDEF(&property_data_default_value);
	zend_string *property_data_name = zend_string_init("data", sizeof("data") - 1, 1);
	zend_declare_typed_property(class_entry, property_data_name, &property_data_default_value, ZEND_ACC_PUBLIC, NULL, (zend_type) ZEND_TYPE_INIT_MASK(MAY_BE_STRING));
	zend_string_release(property_data_name);

	return class_entry;
}

#if defined(LIBXML_XPATH_ENABLED)
static zend_class_entry *register_class_DOMXPath(void)
{
	zend_class_entry ce, *class_entry;

	INIT_CLASS_ENTRY(ce, "DOMXPath", class_DOMXPath_methods);
	class_entry = zend_register_internal_class_ex(&ce, NULL);
	class_entry->ce_flags |= ZEND_ACC_NOT_SERIALIZABLE;

	zend_string *property_document_class_DOMDocument = zend_string_init("DOMDocument", sizeof("DOMDocument")-1, 1);
	zval property_document_default_value;
	ZVAL_UNDEF(&property_document_default_value);
	zend_string *property_document_name = zend_string_init("document", sizeof("document") - 1, 1);
	zend_declare_typed_property(class_entry, property_document_name, &property_document_default_value, ZEND_ACC_PUBLIC, NULL, (zend_type) ZEND_TYPE_INIT_CLASS(property_document_class_DOMDocument, 0, 0));
	zend_string_release(property_document_name);

	zval property_registerNodeNamespaces_default_value;
	ZVAL_UNDEF(&property_registerNodeNamespaces_default_value);
	zend_string *property_registerNodeNamespaces_name = zend_string_init("registerNodeNamespaces", sizeof("registerNodeNamespaces") - 1, 1);
	zend_declare_typed_property(class_entry, property_registerNodeNamespaces_name, &property_registerNodeNamespaces_default_value, ZEND_ACC_PUBLIC, NULL, (zend_type) ZEND_TYPE_INIT_MASK(MAY_BE_BOOL));
	zend_string_release(property_registerNodeNamespaces_name);

	return class_entry;
}
#endif<|MERGE_RESOLUTION|>--- conflicted
+++ resolved
@@ -1,9 +1,5 @@
 /* This is a generated file, edit the .stub.php file instead.
-<<<<<<< HEAD
- * Stub hash: 4570a3d2e6a74946b0f12353b1136922a2e77072 */
-=======
- * Stub hash: 20a0ff883af3bbf073d9c8bc8246646ffafe7818 */
->>>>>>> 6e468bbd
+ * Stub hash: 23aa0e35aff077f4a5fba1a6563bb806b3397d29 */
 
 ZEND_BEGIN_ARG_WITH_RETURN_OBJ_INFO_EX(arginfo_dom_import_simplexml, 0, 1, DOMElement, 0)
 	ZEND_ARG_TYPE_INFO(0, node, IS_OBJECT, 0)
