--- conflicted
+++ resolved
@@ -1,9 +1,5 @@
 /* This is a generated file, edit the .stub.php file instead.
-<<<<<<< HEAD
- * Stub hash: 8365be2868e4932ea74f8eb2d4ce840117d48deb */
-=======
- * Stub hash: a62e383b05df81ea245a7993215fb8ff4e1c7f9d */
->>>>>>> 761b9a44
+ * Stub hash: 4570a3d2e6a74946b0f12353b1136922a2e77072 */
 
 ZEND_BEGIN_ARG_WITH_RETURN_OBJ_INFO_EX(arginfo_dom_import_simplexml, 0, 1, DOMElement, 0)
 	ZEND_ARG_TYPE_INFO(0, node, IS_OBJECT, 0)
