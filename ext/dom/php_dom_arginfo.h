--- conflicted
+++ resolved
@@ -1,9 +1,5 @@
 /* This is a generated file, edit the .stub.php file instead.
-<<<<<<< HEAD
- * Stub hash: bc53676bcd060f8fd26ff6e92da4983e85c0eb83 */
-=======
- * Stub hash: 55ab8f866af63bd2edf96839d35bc8aba88e37ca */
->>>>>>> 55266d42
+ * Stub hash: 20c13a727cffb452475989a743ec29a8412a52f1 */
 
 ZEND_BEGIN_ARG_WITH_RETURN_OBJ_TYPE_MASK_EX(arginfo_dom_import_simplexml, 0, 1, DOMAttr|DOMElement, 0)
 	ZEND_ARG_TYPE_INFO(0, node, IS_OBJECT, 0)
