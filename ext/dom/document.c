--- conflicted
+++ resolved
@@ -1706,10 +1706,41 @@
 }
 /* }}} */
 
-<<<<<<< HEAD
-/* {{{ Substitutes xincludes in a DomDocument */
+static void dom_xinclude_strip_references(xmlNodePtr basep)
+{
+	php_libxml_node_free_resource(basep);
+
+	xmlNodePtr current = basep->children;
+
+	while (current) {
+		php_libxml_node_free_resource(current);
+		current = php_dom_next_in_tree_order(current, basep);
+	}
+}
+
+/* See GH-14702.
+ * We have to remove userland references to xinclude fallback nodes because libxml2 will make clones of these
+ * and remove the original nodes. If the originals are removed while there are still userland references
+ * this will cause memory corruption. */
+static void dom_xinclude_strip_fallback_references(const xmlNode *basep)
+{
+	xmlNodePtr current = basep->children;
+
+	while (current) {
+		if (current->type == XML_ELEMENT_NODE && current->ns != NULL && current->_private != NULL
+			&& xmlStrEqual(current->name, XINCLUDE_FALLBACK)
+			&& (xmlStrEqual(current->ns->href, XINCLUDE_NS) || xmlStrEqual(current->ns->href, XINCLUDE_OLD_NS))) {
+			dom_xinclude_strip_references(current);
+		}
+
+		current = php_dom_next_in_tree_order(current, basep);
+	}
+}
+
 static int dom_perform_xinclude(xmlDocPtr docp, dom_object *intern, zend_long flags)
 {
+	dom_xinclude_strip_fallback_references((const xmlNode *) docp);
+
 	PHP_LIBXML_SANITIZE_GLOBALS(xinclude);
 	int err = xmlXIncludeProcessFlags(docp, (int)flags);
 	PHP_LIBXML_RESTORE_GLOBALS(xinclude);
@@ -1731,61 +1762,7 @@
 	return err;
 }
 
-=======
-/* Backported from master branch xml_common.h */
-static zend_always_inline xmlNodePtr php_dom_next_in_tree_order(const xmlNode *nodep, const xmlNode *basep)
-{
-	if (nodep->type == XML_ELEMENT_NODE && nodep->children) {
-		return nodep->children;
-	}
-
-	if (nodep->next) {
-		return nodep->next;
-	} else {
-		/* Go upwards, until we find a parent node with a next sibling, or until we hit the base. */
-		do {
-			nodep = nodep->parent;
-			if (nodep == basep) {
-				return NULL;
-			}
-		} while (nodep->next == NULL);
-		return nodep->next;
-	}
-}
-
-static void dom_xinclude_strip_references(xmlNodePtr basep)
-{
-	php_libxml_node_free_resource(basep);
-
-	xmlNodePtr current = basep->children;
-
-	while (current) {
-		php_libxml_node_free_resource(current);
-		current = php_dom_next_in_tree_order(current, basep);
-	}
-}
-
-/* See GH-14702.
- * We have to remove userland references to xinclude fallback nodes because libxml2 will make clones of these
- * and remove the original nodes. If the originals are removed while there are still userland references
- * this will cause memory corruption. */
-static void dom_xinclude_strip_fallback_references(const xmlNode *basep)
-{
-	xmlNodePtr current = basep->children;
-
-	while (current) {
-		if (current->type == XML_ELEMENT_NODE && current->ns != NULL && current->_private != NULL
-			&& xmlStrEqual(current->name, XINCLUDE_FALLBACK)
-			&& (xmlStrEqual(current->ns->href, XINCLUDE_NS) || xmlStrEqual(current->ns->href, XINCLUDE_OLD_NS))) {
-			dom_xinclude_strip_references(current);
-		}
-
-		current = php_dom_next_in_tree_order(current, basep);
-	}
-}
-
 /* {{{ Substitutues xincludes in a DomDocument */
->>>>>>> 0a1f51de
 PHP_METHOD(DOMDocument, xinclude)
 {
 	xmlDoc *docp;
@@ -1801,29 +1778,7 @@
 		RETURN_FALSE;
 	}
 
-<<<<<<< HEAD
 	DOM_GET_OBJ(docp, ZEND_THIS, xmlDocPtr, intern);
-=======
-	DOM_GET_OBJ(docp, id, xmlDocPtr, intern);
-
-	dom_xinclude_strip_fallback_references((const xmlNode *) docp);
-
-	PHP_LIBXML_SANITIZE_GLOBALS(xinclude);
-	err = xmlXIncludeProcessFlags(docp, (int)flags);
-	PHP_LIBXML_RESTORE_GLOBALS(xinclude);
-
-	/* XML_XINCLUDE_START and XML_XINCLUDE_END nodes need to be removed as these
-	are added via xmlXIncludeProcess to mark beginning and ending of xincluded document
-	but are not wanted in resulting document - must be done even if err as it could fail after
-	having processed some xincludes */
-	root = (xmlNodePtr) docp->children;
-	while(root && root->type != XML_ELEMENT_NODE && root->type != XML_XINCLUDE_START) {
-		root = root->next;
-	}
-	if (root) {
-		php_dom_remove_xinclude_nodes(root);
-	}
->>>>>>> 0a1f51de
 
 	int err = dom_perform_xinclude(docp, intern, flags);
 
