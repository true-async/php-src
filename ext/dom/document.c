--- conflicted
+++ resolved
@@ -924,18 +924,12 @@
 				}
 
 				nodep = (xmlNodePtr) xmlNewDocProp(docp, (xmlChar *) localname, NULL);
-<<<<<<< HEAD
 				if (UNEXPECTED(nodep == NULL)) {
 					php_dom_throw_error(INVALID_STATE_ERR, /* strict */ true);
 					RETURN_THROWS();
 				}
 
 				if (uri_len > 0) {
-					nsptr = xmlSearchNsByHref(nodep->doc, root, (xmlChar *) uri);
-					if (nsptr == NULL || nsptr->prefix == NULL) {
-						nsptr = dom_get_ns(root, uri, &errorcode, prefix ? prefix : "default");
-=======
-				if (nodep != NULL && uri_len > 0) {
 					nsptr = xmlSearchNsByHref(docp, root, BAD_CAST ZSTR_VAL(uri));
 
 					if (zend_string_equals_literal(name, "xmlns") || xmlStrEqual(BAD_CAST prefix, BAD_CAST "xml")) {
@@ -950,7 +944,6 @@
 								errorcode = NAMESPACE_ERR;
 							}
 						}
->>>>>>> e658f805
 					}
 					xmlSetNs(nodep, nsptr);
 				}
