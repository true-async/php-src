<?php

/** @generate-class-entries */

/**
 * @var int
 * @cvalue XML_ELEMENT_NODE
 */
const XML_ELEMENT_NODE = UNKNOWN;
/**
 * @var int
 * @cvalue XML_ATTRIBUTE_NODE
 */
const XML_ATTRIBUTE_NODE = UNKNOWN;
/**
 * @var int
 * @cvalue XML_TEXT_NODE
 */
const XML_TEXT_NODE = UNKNOWN;
/**
 * @var int
 * @cvalue XML_CDATA_SECTION_NODE
 */
const XML_CDATA_SECTION_NODE = UNKNOWN;
/**
 * @var int
 * @cvalue XML_ENTITY_REF_NODE
 */
const XML_ENTITY_REF_NODE = UNKNOWN;
/**
 * @var int
 * @cvalue XML_ENTITY_NODE
 */
const XML_ENTITY_NODE = UNKNOWN;
/**
 * @var int
 * @cvalue XML_PI_NODE
 */
const XML_PI_NODE = UNKNOWN;
/**
 * @var int
 * @cvalue XML_COMMENT_NODE
 */
const XML_COMMENT_NODE = UNKNOWN;
/**
 * @var int
 * @cvalue XML_DOCUMENT_NODE
 */
const XML_DOCUMENT_NODE = UNKNOWN;
/**
 * @var int
 * @cvalue XML_DOCUMENT_TYPE_NODE
 */
const XML_DOCUMENT_TYPE_NODE = UNKNOWN;
/**
 * @var int
 * @cvalue XML_DOCUMENT_FRAG_NODE
 */
const XML_DOCUMENT_FRAG_NODE = UNKNOWN;
/**
 * @var int
 * @cvalue XML_NOTATION_NODE
 */
const XML_NOTATION_NODE = UNKNOWN;
/**
 * @var int
 * @cvalue XML_HTML_DOCUMENT_NODE
 */
const XML_HTML_DOCUMENT_NODE = UNKNOWN;
/**
 * @var int
 * @cvalue XML_DTD_NODE
 */
const XML_DTD_NODE = UNKNOWN;
/**
 * @var int
 * @cvalue XML_ELEMENT_DECL
 */
const XML_ELEMENT_DECL_NODE = UNKNOWN;
/**
 * @var int
 * @cvalue XML_ATTRIBUTE_DECL
 */
const XML_ATTRIBUTE_DECL_NODE = UNKNOWN;
/**
 * @var int
 * @cvalue XML_ENTITY_DECL
 */
const XML_ENTITY_DECL_NODE = UNKNOWN;
/**
 * @var int
 * @cvalue XML_NAMESPACE_DECL
 */
const XML_NAMESPACE_DECL_NODE = UNKNOWN;
#ifdef XML_GLOBAL_NAMESPACE
/**
 * @var int
 * @cvalue XML_GLOBAL_NAMESPACE
 */
const XML_GLOBAL_NAMESPACE = UNKNOWN;
#endif

/**
 * @var int
 * @cvalue XML_LOCAL_NAMESPACE
 */
const XML_LOCAL_NAMESPACE = UNKNOWN;
/**
 * @var int
 * @cvalue XML_ATTRIBUTE_CDATA
 */
const XML_ATTRIBUTE_CDATA = UNKNOWN;
/**
 * @var int
 * @cvalue XML_ATTRIBUTE_ID
 */
const XML_ATTRIBUTE_ID = UNKNOWN;
/**
 * @var int
 * @cvalue XML_ATTRIBUTE_IDREF
 */
const XML_ATTRIBUTE_IDREF = UNKNOWN;
/**
 * @var int
 * @cvalue XML_ATTRIBUTE_IDREFS
 */
const XML_ATTRIBUTE_IDREFS = UNKNOWN;
/**
 * @var int
 * @cvalue XML_ATTRIBUTE_ENTITIES
 */
const XML_ATTRIBUTE_ENTITY = UNKNOWN;
/**
 * @var int
 * @cvalue XML_ATTRIBUTE_NMTOKEN
 */
const XML_ATTRIBUTE_NMTOKEN = UNKNOWN;
/**
 * @var int
 * @cvalue XML_ATTRIBUTE_NMTOKENS
 */
const XML_ATTRIBUTE_NMTOKENS = UNKNOWN;
/**
 * @var int
 * @cvalue XML_ATTRIBUTE_ENUMERATION
 */
const XML_ATTRIBUTE_ENUMERATION = UNKNOWN;
/**
 * @var int
 * @cvalue XML_ATTRIBUTE_NOTATION
 */
const XML_ATTRIBUTE_NOTATION = UNKNOWN;

/**
 * @var int
 * @cvalue PHP_ERR
 */
const DOM_PHP_ERR = UNKNOWN;
/**
 * @var int
 * @cvalue INDEX_SIZE_ERR
 */
const DOM_INDEX_SIZE_ERR = UNKNOWN;
/**
 * @var int
 * @cvalue DOMSTRING_SIZE_ERR
 */
const DOMSTRING_SIZE_ERR = UNKNOWN;
/**
 * @var int
 * @cvalue HIERARCHY_REQUEST_ERR
 */
const DOM_HIERARCHY_REQUEST_ERR = UNKNOWN;
/**
 * @var int
 * @cvalue WRONG_DOCUMENT_ERR
 */
const DOM_WRONG_DOCUMENT_ERR = UNKNOWN;
/**
 * @var int
 * @cvalue INVALID_CHARACTER_ERR
 */
const DOM_INVALID_CHARACTER_ERR = UNKNOWN;
/**
 * @var int
 * @cvalue NO_DATA_ALLOWED_ERR
 */
const DOM_NO_DATA_ALLOWED_ERR = UNKNOWN;
/**
 * @var int
 * @cvalue NO_MODIFICATION_ALLOWED_ERR
 */
const DOM_NO_MODIFICATION_ALLOWED_ERR = UNKNOWN;
/**
 * @var int
 * @cvalue NOT_FOUND_ERR
 */
const DOM_NOT_FOUND_ERR = UNKNOWN;
/**
 * @var int
 * @cvalue NOT_SUPPORTED_ERR
 */
const DOM_NOT_SUPPORTED_ERR = UNKNOWN;
/**
 * @var int
 * @cvalue INUSE_ATTRIBUTE_ERR
 */
const DOM_INUSE_ATTRIBUTE_ERR = UNKNOWN;
/**
 * @var int
 * @cvalue INVALID_STATE_ERR
 */
const DOM_INVALID_STATE_ERR = UNKNOWN;
/**
 * @var int
 * @cvalue SYNTAX_ERR
 */
const DOM_SYNTAX_ERR = UNKNOWN;
/**
 * @var int
 * @cvalue INVALID_MODIFICATION_ERR
 */
const DOM_INVALID_MODIFICATION_ERR = UNKNOWN;
/**
 * @var int
 * @cvalue NAMESPACE_ERR
 */
const DOM_NAMESPACE_ERR = UNKNOWN;
/**
 * @var int
 * @cvalue INVALID_ACCESS_ERR
 */
const DOM_INVALID_ACCESS_ERR = UNKNOWN;
/**
 * @var int
 * @cvalue VALIDATION_ERR
 */
const DOM_VALIDATION_ERR = UNKNOWN;

class DOMDocumentType extends DOMNode
{
    /** @readonly */
    public string $name;

    /** @readonly */
    public DOMNamedNodeMap $entities;

    /** @readonly */
    public DOMNamedNodeMap $notations;

    /** @readonly */
    public string $publicId;

    /** @readonly */
    public string $systemId;

    /** @readonly */
    public ?string $internalSubset;
}

class DOMCdataSection extends DOMText
{
    public function __construct(string $data) {}
}

class DOMComment extends DOMCharacterData
{
    public function __construct(string $data = "") {}
}

interface DOMParentNode
{
    /** @param DOMNode|string $nodes */
    public function append(...$nodes): void;

    /** @param DOMNode|string $nodes */
    public function prepend(...$nodes): void;

    /** @param DOMNode|string $nodes */
    public function replaceChildren(...$nodes): void;
}

interface DOMChildNode
{
    public function remove(): void;

    /** @param DOMNode|string $nodes */
    public function before(... $nodes): void;

    /** @param DOMNode|string $nodes */
    public function after(...$nodes): void;

    /** @param DOMNode|string $nodes */
    public function replaceWith(...$nodes): void;
}

class DOMNode
{
    /** @readonly */
    public string $nodeName;

    public ?string $nodeValue;

    /** @readonly */
    public int $nodeType;

    /** @readonly */
    public ?DOMNode $parentNode;

    /** @readonly */
    public ?DOMElement $parentElement;

    /** @readonly */
    public DOMNodeList $childNodes;

    /** @readonly */
    public ?DOMNode $firstChild;

    /** @readonly */
    public ?DOMNode $lastChild;

    /** @readonly */
    public ?DOMNode $previousSibling;

    /** @readonly */
    public ?DOMNode $nextSibling;

    /** @readonly */
    public ?DOMNamedNodeMap $attributes;

    /** @readonly */
    public bool $isConnected;

    /** @readonly */
    public ?DOMDocument $ownerDocument;

    /** @readonly */
    public ?string $namespaceURI;

    public string $prefix;

    /** @readonly */
    public ?string $localName;

    /** @readonly */
    public ?string $baseURI;

    public string $textContent;

    public function __sleep(): array {}

    public function __wakeup(): void {}

    /** @return DOMNode|false */
    public function appendChild(DOMNode $node) {}

    /** @tentative-return-type */
    public function C14N(bool $exclusive = false, bool $withComments = false, ?array $xpath = null, ?array $nsPrefixes = null): string|false {}

    /** @tentative-return-type */
    public function C14NFile(string $uri, bool $exclusive = false, bool $withComments = false, ?array $xpath = null, ?array $nsPrefixes = null): int|false {}

    /** @return DOMNode|false */
    public function cloneNode(bool $deep = false) {}

    /** @tentative-return-type */
    public function getLineNo(): int {}

    /** @tentative-return-type */
    public function getNodePath(): ?string {}

    /** @tentative-return-type */
    public function hasAttributes(): bool {}

    /** @tentative-return-type */
    public function hasChildNodes(): bool {}

    /** @return DOMNode|false */
    public function insertBefore(DOMNode $node, ?DOMNode $child = null) {}

    /** @tentative-return-type */
    public function isDefaultNamespace(string $namespace): bool {}

    /** @tentative-return-type */
    public function isSameNode(DOMNode $otherNode): bool {}

    public function isEqualNode(?DOMNode $otherNode): bool {}

    /** @tentative-return-type */
    public function isSupported(string $feature, string $version): bool {}

    /** @tentative-return-type */
    public function lookupNamespaceURI(?string $prefix): ?string {}

    /** @tentative-return-type */
    public function lookupPrefix(string $namespace): ?string {}

    /** @tentative-return-type */
    public function normalize(): void {}

    /** @return DOMNode|false */
    public function removeChild(DOMNode $child) {}

    /** @return DOMNode|false */
    public function replaceChild(DOMNode $node, DOMNode $child) {}

    public function contains(DOMNode|DOMNameSpaceNode|null $other): bool {}

    public function getRootNode(?array $options = null): DOMNode {}
}

class DOMNameSpaceNode
{
    /** @readonly */
    public string $nodeName;

    /** @readonly */
    public ?string $nodeValue;

    /** @readonly */
    public int $nodeType;

    /** @readonly */
    public string $prefix;

    /** @readonly */
    public ?string $localName;

    /** @readonly */
    public ?string $namespaceURI;

    /** @readonly */
    public bool $isConnected;

    /** @readonly */
    public ?DOMDocument $ownerDocument;

    /** @readonly */
    public ?DOMNode $parentNode;

<<<<<<< HEAD
    /** @readonly */
    public ?DOMElement $parentElement;
=======
    /** @implementation-alias DOMNode::__sleep */
    public function __sleep(): array {}

    /** @implementation-alias DOMNode::__wakeup */
    public function __wakeup(): void {}
>>>>>>> 5e1058b4
}

class DOMImplementation
{
    /** @tentative-return-type */
    public function getFeature(string $feature, string $version): never {}

    /** @tentative-return-type */
    public function hasFeature(string $feature, string $version): bool {}

    /** @return DOMDocumentType|false */
    public function createDocumentType(string $qualifiedName, string $publicId = "", string $systemId = "") {}

    /** @return DOMDocument|false */
    public function createDocument(?string $namespace = null, string $qualifiedName = "", ?DOMDocumentType $doctype = null) {}
}

class DOMDocumentFragment extends DOMNode implements DOMParentNode
{
    /** @readonly */
    public ?DOMElement $firstElementChild;

    /** @readonly */
    public ?DOMElement $lastElementChild;

    /** @readonly */
    public int $childElementCount;

    public function __construct() {}

    /** @tentative-return-type */
    public function appendXML(string $data): bool {}

    /** @param DOMNode|string $nodes */
    public function append(...$nodes): void {}

    /** @param DOMNode|string $nodes */
    public function prepend(...$nodes): void {}

    /** @param DOMNode|string $nodes */
    public function replaceChildren(...$nodes): void {}
}

class DOMNodeList implements IteratorAggregate, Countable
{
    /** @readonly */
    public int $length;

    /** @tentative-return-type */
    public function count(): int {}

    public function getIterator(): Iterator {}

    /** @return DOMElement|DOMNode|DOMNameSpaceNode|null */
    public function item(int $index) {}
}

class DOMCharacterData extends DOMNode implements DOMChildNode
{
    public string $data;

    /** @readonly */
    public int $length;

    /** @readonly */
    public ?DOMElement $previousElementSibling;

    /** @readonly */
    public ?DOMElement $nextElementSibling;

    /** @tentative-return-type */
    public function appendData(string $data): true {}

    /** @return string|false */
    public function substringData(int $offset, int $count) {}

    /** @tentative-return-type */
    public function insertData(int $offset, string $data): bool {}

    /** @tentative-return-type */
    public function deleteData(int $offset, int $count): bool {}

    /** @tentative-return-type */
    public function replaceData(int $offset, int $count, string $data): bool {}

    /** @param DOMNode|string $nodes */
    public function replaceWith(...$nodes): void {}

    public function remove(): void {}

    /** @param DOMNode|string $nodes */
    public function before(... $nodes): void {}

    /** @param DOMNode|string $nodes */
    public function after(...$nodes): void {}
}

class DOMAttr extends DOMNode
{
    /** @readonly */
    public string $name;

    /** @readonly */
    public bool $specified = true;

    public string $value;

    /** @readonly */
    public ?DOMElement $ownerElement;

    /** @readonly */
    public mixed $schemaTypeInfo = null;

    public function __construct(string $name, string $value = "") {}

    /** @tentative-return-type */
    public function isId(): bool {}
}

class DOMElement extends DOMNode implements DOMParentNode, DOMChildNode
{
    /** @readonly */
    public string $tagName;

    public string $className;

    public string $id;

    /** @readonly */
    public mixed $schemaTypeInfo = null;

    /** @readonly */
    public ?DOMElement $firstElementChild;

    /** @readonly */
    public ?DOMElement $lastElementChild;

    /** @readonly */
    public int $childElementCount;

    /** @readonly */
    public ?DOMElement $previousElementSibling;

    /** @readonly */
    public ?DOMElement $nextElementSibling;

    public function __construct(string $qualifiedName, ?string $value = null, string $namespace = "") {}

    /** @tentative-return-type */
    public function getAttribute(string $qualifiedName): string {}

    public function getAttributeNames(): array {}

    /** @tentative-return-type */
    public function getAttributeNS(?string $namespace, string $localName): string {}

    /** @return DOMAttr|DOMNameSpaceNode|false */
    public function getAttributeNode(string $qualifiedName) {}

    /** @return DOMAttr|DOMNameSpaceNode|null */
    public function getAttributeNodeNS(?string $namespace, string $localName) {}

    /** @tentative-return-type */
    public function getElementsByTagName(string $qualifiedName): DOMNodeList {}

    /** @tentative-return-type */
    public function getElementsByTagNameNS(?string $namespace, string $localName): DOMNodeList {}

    /** @tentative-return-type */
    public function hasAttribute(string $qualifiedName): bool {}

    /** @tentative-return-type */
    public function hasAttributeNS(?string $namespace, string $localName): bool {}

    /** @tentative-return-type */
    public function removeAttribute(string $qualifiedName): bool {}

    /** @tentative-return-type */
    public function removeAttributeNS(?string $namespace, string $localName): void {}

    /** @return DOMAttr|false */
    public function removeAttributeNode(DOMAttr $attr) {}

    /** @return DOMAttr|bool */
    public function setAttribute(string $qualifiedName, string $value) {} // TODO return type shouldn't depend on the call scope

    /** @tentative-return-type */
    public function setAttributeNS(?string $namespace, string $qualifiedName, string $value): void {}

    /** @return DOMAttr|null|false */
    public function setAttributeNode(DOMAttr $attr) {}

    /** @return DOMAttr|null|false */
    public function setAttributeNodeNS(DOMAttr $attr) {}

    /** @tentative-return-type */
    public function setIdAttribute(string $qualifiedName, bool $isId): void {}

    /** @tentative-return-type */
    public function setIdAttributeNS(string $namespace, string $qualifiedName, bool $isId): void {}

    /** @tentative-return-type */
    public function setIdAttributeNode(DOMAttr $attr, bool $isId): void {}

    public function toggleAttribute(string $qualifiedName, ?bool $force = null): bool {}

    public function remove(): void {}

    /** @param DOMNode|string $nodes */
    public function before(... $nodes): void {}

    /** @param DOMNode|string $nodes */
    public function after(...$nodes): void {}

    /** @param DOMNode|string $nodes */
    public function replaceWith(...$nodes): void {}

    /** @param DOMNode|string $nodes */
    public function append(...$nodes): void {}

    /** @param DOMNode|string $nodes */
    public function prepend(...$nodes): void {}

    /** @param DOMNode|string $nodes */
    public function replaceChildren(...$nodes): void {}

    public function insertAdjacentElement(string $where, DOMElement $element): ?DOMElement {}

    public function insertAdjacentText(string $where, string $data): void {}
}

class DOMDocument extends DOMNode implements DOMParentNode
{
    /** @readonly */
    public ?DOMDocumentType $doctype;

    /** @readonly */
    public DOMImplementation $implementation;

    /** @readonly */
    public ?DOMElement $documentElement;

    /**
     * @readonly
     * @deprecated
     */
    public ?string $actualEncoding;

    public ?string $encoding;

    /** @readonly */
    public ?string $xmlEncoding;

    public bool $standalone;

    public bool $xmlStandalone;

    public ?string $version;

    public ?string $xmlVersion;

    public bool $strictErrorChecking;

    public ?string $documentURI;

    /**
     * @readonly
     * @deprecated
     */
    public mixed $config;

    public bool $formatOutput;

    public bool $validateOnParse;

    public bool $resolveExternals;

    public bool $preserveWhiteSpace;

    public bool $recover;

    public bool $substituteEntities;

    /** @readonly */
    public ?DOMElement $firstElementChild;

    /** @readonly */
    public ?DOMElement $lastElementChild;

    /** @readonly */
    public int $childElementCount;

    public function __construct(string $version = "1.0", string $encoding = "") {}

    /** @return DOMAttr|false */
    public function createAttribute(string $localName) {}

    /** @return DOMAttr|false */
    public function createAttributeNS(?string $namespace, string $qualifiedName) {}

    /** @return DOMCdataSection|false */
    public function createCDATASection(string $data) {}

    /** @tentative-return-type */
    public function createComment(string $data): DOMComment {}

    /** @tentative-return-type */
    public function createDocumentFragment(): DOMDocumentFragment {}

    /** @return DOMElement|false */
    public function createElement(string $localName, string $value = "")  {}

    /** @return DOMElement|false */
    public function createElementNS(?string $namespace, string $qualifiedName, string $value = "") {}

    /** @return DOMEntityReference|false */
    public function createEntityReference(string $name) {}

    /** @return DOMProcessingInstruction|false */
    public function createProcessingInstruction(string $target, string $data = "") {}

    /** @tentative-return-type */
    public function createTextNode(string $data): DOMText {}

    /** @tentative-return-type */
    public function getElementById(string $elementId): ?DOMElement {}

    /** @tentative-return-type */
    public function getElementsByTagName(string $qualifiedName): DOMNodeList {}

    /** @tentative-return-type */
    public function getElementsByTagNameNS(?string $namespace, string $localName): DOMNodeList {}

    /** @return DOMNode|false */
    public function importNode(DOMNode $node, bool $deep = false) {}

    /** @tentative-return-type */
    public function load(string $filename, int $options = 0): bool {}

    /** @tentative-return-type */
    public function loadXML(string $source, int $options = 0): bool {}

    /** @tentative-return-type */
    public function normalizeDocument(): void {}

    /** @tentative-return-type */
    public function registerNodeClass(string $baseClass, ?string $extendedClass): bool {}

    /** @tentative-return-type */
    public function save(string $filename, int $options = 0): int|false {}

#ifdef LIBXML_HTML_ENABLED
    /** @tentative-return-type */
    public function loadHTML(string $source, int $options = 0): bool {}

    /** @tentative-return-type */
    public function loadHTMLFile(string $filename, int $options = 0): bool {}

    /** @tentative-return-type */
    public function saveHTML(?DOMNode $node = null): string|false {}

    /** @tentative-return-type */
    public function saveHTMLFile(string $filename): int|false {}
#endif

    /** @tentative-return-type */
    public function saveXML(?DOMNode $node = null, int $options = 0): string|false {}

#ifdef LIBXML_SCHEMAS_ENABLED
    /** @tentative-return-type */
    public function schemaValidate(string $filename, int $flags = 0): bool {}

    /** @tentative-return-type */
    public function schemaValidateSource(string $source, int $flags = 0): bool {}

    /** @tentative-return-type */
    public function relaxNGValidate(string $filename): bool {}

    /** @tentative-return-type */
    public function relaxNGValidateSource(string $source): bool {}
#endif

    /** @tentative-return-type */
    public function validate(): bool {}

    /** @tentative-return-type */
    public function xinclude(int $options = 0): int|false {}

    /** @tentative-return-type */
    public function adoptNode(DOMNode $node): DOMNode|false {}

    /** @param DOMNode|string $nodes */
    public function append(...$nodes): void {}

    /** @param DOMNode|string $nodes */
    public function prepend(...$nodes): void {}

    /** @param DOMNode|string $nodes */
    public function replaceChildren(...$nodes): void {}
}

final class DOMException extends Exception
{
    /**
     * Intentionally left untyped for BC reasons
     * @var int
     */
    public $code = 0; // TODO add proper type (i.e. int|string)
}

class DOMText extends DOMCharacterData
{
    /** @readonly */
    public string $wholeText;

    public function __construct(string $data = "") {}

    /** @tentative-return-type */
    public function isWhitespaceInElementContent(): bool {}

    /**
     * @tentative-return-type
     * @alias DOMText::isWhitespaceInElementContent
     */
    public function isElementContentWhitespace(): bool {}

    /** @return DOMText|false */
    public function splitText(int $offset) {}
}

class DOMNamedNodeMap implements IteratorAggregate, Countable
{
    /** @readonly */
    public int $length;

    /** @tentative-return-type */
    public function getNamedItem(string $qualifiedName): ?DOMNode {} // TODO DOM spec returns DOMAttr

    /** @tentative-return-type */
    public function getNamedItemNS(?string $namespace, string $localName): ?DOMNode {} // TODO DOM spec returns DOMAttr

    /** @tentative-return-type */
    public function item(int $index): ?DOMNode {} // TODO DOM spec returns DOMAttr

    /** @tentative-return-type */
    public function count(): int {}

    public function getIterator(): Iterator {}
}

class DOMEntity extends DOMNode
{
    /** @readonly */
    public ?string $publicId;

    /** @readonly */
    public ?string $systemId;

    /** @readonly */
    public ?string $notationName;

    /**
     * @readonly
     * @deprecated
     */
    public ?string $actualEncoding = null;

    /**
     * @readonly
     * @deprecated
     */
    public ?string $encoding = null;

    /**
     * @readonly
     * @deprecated
     */
    public ?string $version = null;
}

class DOMEntityReference extends DOMNode
{
    public function __construct(string $name) {}
}

class DOMNotation extends DOMNode
{
    /** @readonly */
    public string $publicId;

    /** @readonly */
    public string $systemId;
}

class DOMProcessingInstruction extends DOMNode
{
    /** @readonly */
    public string $target;

    public string $data;

    public function __construct(string $name, string $value = "") {}
}

#ifdef LIBXML_XPATH_ENABLED
/** @not-serializable */
class DOMXPath
{
    /** @readonly */
    public DOMDocument $document;

    public bool $registerNodeNamespaces;

    public function __construct(DOMDocument $document, bool $registerNodeNS = true) {}

    /** @tentative-return-type */
    public function evaluate(string $expression, ?DOMNode $contextNode = null, bool $registerNodeNS = true): mixed {}

    /** @tentative-return-type */
    public function query(string $expression, ?DOMNode $contextNode = null, bool $registerNodeNS = true): mixed {}

    /** @tentative-return-type */
    public function registerNamespace(string $prefix, string $namespace): bool {}

    /** @tentative-return-type */
    public function registerPhpFunctions(string|array|null $restrict = null): void {}
}
#endif

function dom_import_simplexml(object $node): DOMElement {}<|MERGE_RESOLUTION|>--- conflicted
+++ resolved
@@ -438,16 +438,14 @@
     /** @readonly */
     public ?DOMNode $parentNode;
 
-<<<<<<< HEAD
     /** @readonly */
     public ?DOMElement $parentElement;
-=======
+
     /** @implementation-alias DOMNode::__sleep */
     public function __sleep(): array {}
 
     /** @implementation-alias DOMNode::__wakeup */
     public function __wakeup(): void {}
->>>>>>> 5e1058b4
 }
 
 class DOMImplementation
