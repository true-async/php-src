--- conflicted
+++ resolved
@@ -60,11 +60,10 @@
     (const xmlChar *) "http://www.w3.org/2000/xmlns/"
 
 #define NODE_GET_OBJ(__ptr, __id, __prtype, __intern) { \
-<<<<<<< HEAD
 	__intern = Z_LIBXML_NODE_P(__id); \
 	if (UNEXPECTED(__intern->node == NULL)) { \
 		php_error_docref(NULL, E_WARNING, "Couldn't fetch %s", \
-			ZSTR_VAL(__intern->std.ce->name));\
+			ZSTR_VAL(Z_OBJCE_P(__zv)->name));\
 		RETURN_NULL();\
 	} \
 	__ptr = (__prtype)__intern->node->node; \
@@ -74,25 +73,6 @@
 	__intern = Z_LIBXML_NODE_P(__id); \
 	if (EXPECTED(__intern->document != NULL)) { \
 		__ptr = (__prtype)__intern->document->ptr); \
-=======
-	zval *__zv = (__id); \
-	__intern = Z_LIBXML_NODE_P(__zv); \
-	if (__intern->node == NULL || !(__ptr = (__prtype)__intern->node->node)) { \
-		php_error_docref(NULL, E_WARNING, "Couldn't fetch %s", \
-			ZSTR_VAL(Z_OBJCE_P(__zv)->name));\
-		RETURN_NULL();\
-  	} \
-}
-
-#define DOC_GET_OBJ(__ptr, __id, __prtype, __intern) { \
-	zval *__zv = (__id); \
-	__intern = Z_LIBXML_NODE_P(__zv); \
-	if (__intern->document != NULL) { \
-		if (!(__ptr = (__prtype)__intern->document->ptr)) { \
-			php_error_docref(NULL, E_WARNING, "Couldn't fetch %s", ZSTR_VAL(Z_OBJCE_P(__zv)->name));\
-			RETURN_NULL();\
-		} \
->>>>>>> 5c124939
 	} \
 }
 
