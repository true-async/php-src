--- conflicted
+++ resolved
@@ -195,15 +195,8 @@
 
 				continue;
 			} else {
-<<<<<<< HEAD
-				xmlFree(fragment);
-
 				zend_argument_type_error(i + 1, "must be of type DOMNode|string, %s given", zend_zval_value_name(&nodes[i]));
-				return NULL;
-=======
-				zend_argument_type_error(i + 1, "must be of type DOMNode|string, %s given", zend_zval_type_name(&nodes[i]));
 				goto err;
->>>>>>> 94a00e9e
 			}
 		} else if (Z_TYPE(nodes[i]) == IS_STRING) {
 			newNode = xmlNewDocText(documentNode, (xmlChar *) Z_STRVAL(nodes[i]));
@@ -215,16 +208,8 @@
 				goto hierarchy_request_err;
 			}
 		} else {
-<<<<<<< HEAD
-			xmlFree(fragment);
-
 			zend_argument_type_error(i + 1, "must be of type DOMNode|string, %s given", zend_zval_value_name(&nodes[i]));
-
-			return NULL;
-=======
-			zend_argument_type_error(i + 1, "must be of type DOMNode|string, %s given", zend_zval_type_name(&nodes[i]));
 			goto err;
->>>>>>> 94a00e9e
 		}
 	}
 
