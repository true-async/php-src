/*
   +----------------------------------------------------------------------+
   | PHP Version 7                                                        |
   +----------------------------------------------------------------------+
   | Copyright (c) The PHP Group                                          |
   +----------------------------------------------------------------------+
   | This source file is subject to version 3.01 of the PHP license,      |
   | that is bundled with this package in the file LICENSE, and is        |
   | available through the world-wide-web at the following url:           |
   | https://www.php.net/license/3_01.txt                                 |
   | If you did not receive a copy of the PHP license and are unable to   |
   | obtain it through the world-wide-web, please send a note to          |
   | license@php.net so we can mail you a copy immediately.               |
   +----------------------------------------------------------------------+
   | Authors: Benjamin Eberlei <beberlei@php.net>                         |
   +----------------------------------------------------------------------+
*/

#ifdef HAVE_CONFIG_H
#include "config.h"
#endif

#include "php.h"
#if defined(HAVE_LIBXML) && defined(HAVE_DOM)
#include "php_dom.h"

/* {{{ firstElementChild DomParentNode
readonly=yes
URL: https://www.w3.org/TR/dom/#dom-parentnode-firstelementchild
*/
int dom_parent_node_first_element_child_read(dom_object *obj, zval *retval)
{
	xmlNode *nodep, *first = NULL;

	nodep = dom_object_get_node(obj);

	if (nodep == NULL) {
		php_dom_throw_error(INVALID_STATE_ERR, 1);
		return FAILURE;
	}

	if (dom_node_children_valid(nodep) == SUCCESS) {
		first = nodep->children;

		while (first && first->type != XML_ELEMENT_NODE) {
			first = first->next;
		}
	}

	if (!first) {
		ZVAL_NULL(retval);
		return SUCCESS;
	}

	php_dom_create_object(first, retval, obj);
	return SUCCESS;
}
/* }}} */

/* {{{ lastElementChild DomParentNode
readonly=yes
URL: https://www.w3.org/TR/dom/#dom-parentnode-lastelementchild
*/
int dom_parent_node_last_element_child_read(dom_object *obj, zval *retval)
{
	xmlNode *nodep, *last = NULL;

	nodep = dom_object_get_node(obj);

	if (nodep == NULL) {
		php_dom_throw_error(INVALID_STATE_ERR, 1);
		return FAILURE;
	}

	if (dom_node_children_valid(nodep) == SUCCESS) {
		last = nodep->last;

		while (last && last->type != XML_ELEMENT_NODE) {
			last = last->prev;
		}
	}

	if (!last) {
		ZVAL_NULL(retval);
		return SUCCESS;
	}

	php_dom_create_object(last, retval, obj);
	return SUCCESS;
}
/* }}} */

/* {{{ childElementCount DomParentNode
readonly=yes
https://www.w3.org/TR/dom/#dom-parentnode-childelementcount
*/
int dom_parent_node_child_element_count(dom_object *obj, zval *retval)
{
	xmlNode *nodep, *first = NULL;
	zend_long count = 0;

	nodep = dom_object_get_node(obj);

	if (nodep == NULL) {
		php_dom_throw_error(INVALID_STATE_ERR, 1);
		return FAILURE;
	}

	if (dom_node_children_valid(nodep) == SUCCESS) {
		first = nodep->children;

		while (first != NULL) {
			if (first->type == XML_ELEMENT_NODE) {
				count++;
			}

			first = first->next;
		}
	}

	ZVAL_LONG(retval, count);

	return SUCCESS;
}
/* }}} */

static bool dom_is_node_in_list(const zval *nodes, uint32_t nodesc, const xmlNodePtr node_to_find)
{
	for (uint32_t i = 0; i < nodesc; i++) {
		if (Z_TYPE(nodes[i]) == IS_OBJECT) {
			const zend_class_entry *ce = Z_OBJCE(nodes[i]);

			if (instanceof_function(ce, dom_node_class_entry)) {
				if (dom_object_get_node(Z_DOMOBJ_P(nodes + i)) == node_to_find) {
					return true;
				}
			}
		}
	}

	return false;
}

xmlNode* dom_zvals_to_fragment(php_libxml_ref_obj *document, xmlNode *contextNode, zval *nodes, uint32_t nodesc)
{
	xmlDoc *documentNode;
	xmlNode *fragment;
	xmlNode *newNode;
	zend_class_entry *ce;
	dom_object *newNodeObj;
	int stricterror;

	if (document == NULL) {
		php_dom_throw_error(HIERARCHY_REQUEST_ERR, 1);
		return NULL;
	}

	if (contextNode->type == XML_DOCUMENT_NODE || contextNode->type == XML_HTML_DOCUMENT_NODE) {
		documentNode = (xmlDoc *) contextNode;
	} else {
		documentNode = contextNode->doc;
	}

	fragment = xmlNewDocFragment(documentNode);

	if (!fragment) {
		return NULL;
	}

	stricterror = dom_get_strict_error(document);

	for (uint32_t i = 0; i < nodesc; i++) {
		if (Z_TYPE(nodes[i]) == IS_OBJECT) {
			ce = Z_OBJCE(nodes[i]);

			if (instanceof_function(ce, dom_node_class_entry)) {
				newNodeObj = Z_DOMOBJ_P(&nodes[i]);
				newNode = dom_object_get_node(newNodeObj);

				if (newNode->doc != documentNode) {
					php_dom_throw_error(WRONG_DOCUMENT_ERR, stricterror);
					goto err;
				}

				if (newNode->type == XML_DOCUMENT_FRAG_NODE) {
					/* Unpack document fragment nodes, the behaviour differs for different libxml2 versions. */
					newNode = newNode->children;
					if (UNEXPECTED(newNode == NULL)) {
						/* No nodes to add, nothing to do here */
						continue;
					}
					xmlUnlinkNode(newNode);
				} else if (newNode->parent != NULL) {
					xmlUnlinkNode(newNode);
				}

				newNodeObj->document = document;
				xmlSetTreeDoc(newNode, documentNode);

				if (newNode->type == XML_ATTRIBUTE_NODE) {
					goto hierarchy_request_err;
				}

				/* Citing from the docs (https://gnome.pages.gitlab.gnome.org/libxml2/devhelp/libxml2-tree.html#xmlAddChild): 
				 * "Add a new node to @parent, at the end of the child (or property) list merging adjacent TEXT nodes (in which case @cur is freed)".
				 * So we must take a copy if this situation arises to prevent a use-after-free. */
				bool will_free = newNode->type == XML_TEXT_NODE && fragment->last && fragment->last->type == XML_TEXT_NODE;
				if (will_free) {
					newNode = xmlCopyNode(newNode, 1);
				}

				if (!xmlAddChild(fragment, newNode)) {
					if (will_free) {
						xmlFreeNode(newNode);
					}
					goto hierarchy_request_err;
				}

				continue;
			} else {
				zend_argument_type_error(i + 1, "must be of type DOMNode|string, %s given", zend_zval_value_name(&nodes[i]));
				goto err;
			}
		} else if (Z_TYPE(nodes[i]) == IS_STRING) {
			newNode = xmlNewDocText(documentNode, (xmlChar *) Z_STRVAL(nodes[i]));

			if (!xmlAddChild(fragment, newNode)) {
				xmlFreeNode(newNode);
				goto hierarchy_request_err;
			}
		} else {
			zend_argument_type_error(i + 1, "must be of type DOMNode|string, %s given", zend_zval_value_name(&nodes[i]));
			goto err;
		}
	}

	return fragment;

hierarchy_request_err:
	php_dom_throw_error(HIERARCHY_REQUEST_ERR, stricterror);
err:
	xmlFreeNode(fragment);
	return NULL;
}

static void dom_fragment_assign_parent_node(xmlNodePtr parentNode, xmlNodePtr fragment)
{
	xmlNodePtr node = fragment->children;

	while (node != NULL) {
		node->parent = parentNode;

		if (node == fragment->last) {
			break;
		}
		node = node->next;
	}

	fragment->children = NULL;
	fragment->last = NULL;
}

static zend_result dom_hierarchy_node_list(xmlNodePtr parentNode, zval *nodes, uint32_t nodesc)
{
	for (uint32_t i = 0; i < nodesc; i++) {
		if (Z_TYPE(nodes[i]) == IS_OBJECT) {
			const zend_class_entry *ce = Z_OBJCE(nodes[i]);

			if (instanceof_function(ce, dom_node_class_entry)) {
				if (dom_hierarchy(parentNode, dom_object_get_node(Z_DOMOBJ_P(nodes + i))) != SUCCESS) {
					return FAILURE;
				}
			}
		}
	}

	return SUCCESS;
}

void dom_parent_node_append(dom_object *context, zval *nodes, uint32_t nodesc)
{
	xmlNode *parentNode = dom_object_get_node(context);
	xmlNodePtr newchild, prevsib;

	if (UNEXPECTED(dom_hierarchy_node_list(parentNode, nodes, nodesc) != SUCCESS)) {
		php_dom_throw_error(HIERARCHY_REQUEST_ERR, dom_get_strict_error(context->document));
		return;
	}

	php_libxml_invalidate_node_list_cache_from_doc(parentNode->doc);

	xmlNode *fragment = dom_zvals_to_fragment(context->document, parentNode, nodes, nodesc);

	if (fragment == NULL) {
		return;
	}

	newchild = fragment->children;
	prevsib = parentNode->last;

	if (newchild) {
		if (prevsib != NULL) {
			prevsib->next = newchild;
		} else {
			parentNode->children = newchild;
		}

		xmlNodePtr last = fragment->last;
		parentNode->last = last;

		newchild->prev = prevsib;

		dom_fragment_assign_parent_node(parentNode, fragment);

		dom_reconcile_ns_list(parentNode->doc, newchild, last);
	}

	xmlFree(fragment);
}

void dom_parent_node_prepend(dom_object *context, zval *nodes, uint32_t nodesc)
{
	xmlNode *parentNode = dom_object_get_node(context);

	if (parentNode->children == NULL) {
		dom_parent_node_append(context, nodes, nodesc);
		return;
	}

	if (UNEXPECTED(dom_hierarchy_node_list(parentNode, nodes, nodesc) != SUCCESS)) {
		php_dom_throw_error(HIERARCHY_REQUEST_ERR, dom_get_strict_error(context->document));
		return;
	}

	php_libxml_invalidate_node_list_cache_from_doc(parentNode->doc);

	xmlNodePtr newchild, nextsib;
	xmlNode *fragment = dom_zvals_to_fragment(context->document, parentNode, nodes, nodesc);

	if (fragment == NULL) {
		return;
	}

	newchild = fragment->children;
	nextsib = parentNode->children;

	if (newchild) {
		xmlNodePtr last = fragment->last;
		parentNode->children = newchild;
		fragment->last->next = nextsib;
		nextsib->prev = last;

		dom_fragment_assign_parent_node(parentNode, fragment);

		dom_reconcile_ns_list(parentNode->doc, newchild, last);
	}

	xmlFree(fragment);
}

static void dom_pre_insert(xmlNodePtr insertion_point, xmlNodePtr parentNode, xmlNodePtr newchild, xmlNodePtr fragment)
{
	if (!insertion_point) {
		/* Place it as last node */
		if (parentNode->children) {
			/* There are children */
			fragment->last->prev = parentNode->last;
			newchild->prev = parentNode->last->prev;
			parentNode->last->next = newchild;
		} else {
			/* No children, because they moved out when they became a fragment */
			parentNode->children = newchild;
			parentNode->last = newchild;
		}
	} else {
		/* Insert fragment before insertion_point */
		fragment->last->next = insertion_point;
		if (insertion_point->prev) {
			insertion_point->prev->next = newchild;
			newchild->prev = insertion_point->prev;
		}
		insertion_point->prev = fragment->last;
		if (parentNode->children == insertion_point) {
			parentNode->children = newchild;
		}
	}
}

void dom_parent_node_after(dom_object *context, zval *nodes, uint32_t nodesc)
{
	/* Spec link: https://dom.spec.whatwg.org/#dom-childnode-after */

	xmlNode *prevsib = dom_object_get_node(context);
	xmlNodePtr newchild, parentNode;
	xmlNode *fragment;
	xmlDoc *doc;

	/* Spec step 1 */
	parentNode = prevsib->parent;
	/* Spec step 2 */
	if (!parentNode) {
		int stricterror = dom_get_strict_error(context->document);
		php_dom_throw_error(HIERARCHY_REQUEST_ERR, stricterror);
		return;
	}

	/* Spec step 3: find first following child not in nodes; otherwise null */
	xmlNodePtr viable_next_sibling = prevsib->next;
	while (viable_next_sibling) {
		if (!dom_is_node_in_list(nodes, nodesc, viable_next_sibling)) {
			break;
		}
		viable_next_sibling = viable_next_sibling->next;
	}

	doc = prevsib->doc;

	php_libxml_invalidate_node_list_cache_from_doc(doc);

	/* Spec step 4: convert nodes into fragment */
	fragment = dom_zvals_to_fragment(context->document, parentNode, nodes, nodesc);

	if (fragment == NULL) {
		return;
	}

	newchild = fragment->children;

	if (newchild) {
		xmlNodePtr last = fragment->last;

		/* Step 5: place fragment into the parent before viable_next_sibling */
		dom_pre_insert(viable_next_sibling, parentNode, newchild, fragment);

		dom_fragment_assign_parent_node(parentNode, fragment);
		dom_reconcile_ns_list(doc, newchild, last);
	}

	xmlFree(fragment);
}

void dom_parent_node_before(dom_object *context, zval *nodes, uint32_t nodesc)
{
	/* Spec link: https://dom.spec.whatwg.org/#dom-childnode-before */

	xmlNode *nextsib = dom_object_get_node(context);
	xmlNodePtr newchild, parentNode;
	xmlNode *fragment;
	xmlDoc *doc;

	/* Spec step 1 */
	parentNode = nextsib->parent;
	/* Spec step 2 */
	if (!parentNode) {
		int stricterror = dom_get_strict_error(context->document);
		php_dom_throw_error(HIERARCHY_REQUEST_ERR, stricterror);
		return;
	}

	/* Spec step 3: find first following child not in nodes; otherwise null */
	xmlNodePtr viable_previous_sibling = nextsib->prev;
	while (viable_previous_sibling) {
		if (!dom_is_node_in_list(nodes, nodesc, viable_previous_sibling)) {
			break;
		}
		viable_previous_sibling = viable_previous_sibling->prev;
	}

	doc = nextsib->doc;

	php_libxml_invalidate_node_list_cache_from_doc(doc);

	/* Spec step 4: convert nodes into fragment */
	fragment = dom_zvals_to_fragment(context->document, parentNode, nodes, nodesc);

	if (fragment == NULL) {
		return;
	}

	newchild = fragment->children;

	if (newchild) {
		xmlNodePtr last = fragment->last;

		/* Step 5: if viable_previous_sibling is null, set it to the parent's first child, otherwise viable_previous_sibling's next sibling */
		if (!viable_previous_sibling) {
			viable_previous_sibling = parentNode->children;
		} else {
			viable_previous_sibling = viable_previous_sibling->next;
		}
		/* Step 6: place fragment into the parent after viable_previous_sibling */
		dom_pre_insert(viable_previous_sibling, parentNode, newchild, fragment);

		dom_fragment_assign_parent_node(parentNode, fragment);
		dom_reconcile_ns_list(doc, newchild, last);
	}

	xmlFree(fragment);
}

static zend_result dom_child_removal_preconditions(const xmlNodePtr child, int stricterror)
{
	if (dom_node_is_read_only(child) == SUCCESS ||
		(child->parent != NULL && dom_node_is_read_only(child->parent) == SUCCESS)) {
		php_dom_throw_error(NO_MODIFICATION_ALLOWED_ERR, stricterror);
		return FAILURE;
	}

	if (!child->parent) {
		php_dom_throw_error(NOT_FOUND_ERR, stricterror);
		return FAILURE;
	}

	if (dom_node_children_valid(child->parent) == FAILURE) {
		return FAILURE;
	}

	xmlNodePtr children = child->parent->children;
	if (!children) {
		php_dom_throw_error(NOT_FOUND_ERR, stricterror);
		return FAILURE;
	}

	return SUCCESS;
}

void dom_child_node_remove(dom_object *context)
{
	xmlNode *child = dom_object_get_node(context);
	xmlNodePtr children;
	int stricterror;

	stricterror = dom_get_strict_error(context->document);

	if (UNEXPECTED(dom_child_removal_preconditions(child, stricterror) != SUCCESS)) {
		return;
	}

	children = child->parent->children;

	php_libxml_invalidate_node_list_cache_from_doc(context->document->ptr);

	while (children) {
		if (children == child) {
			xmlUnlinkNode(child);
			return;
		}
		children = children->next;
	}

	php_dom_throw_error(NOT_FOUND_ERR, stricterror);
}

void dom_child_replace_with(dom_object *context, zval *nodes, uint32_t nodesc)
{
	xmlNodePtr child = dom_object_get_node(context);
	xmlNodePtr parentNode = child->parent;

	int stricterror = dom_get_strict_error(context->document);
	if (UNEXPECTED(dom_child_removal_preconditions(child, stricterror) != SUCCESS)) {
		return;
	}

	php_libxml_invalidate_node_list_cache_from_doc(context->document->ptr);

	xmlNodePtr insertion_point = child->next;

	xmlNodePtr fragment = dom_zvals_to_fragment(context->document, parentNode, nodes, nodesc);
	if (UNEXPECTED(fragment == NULL)) {
		return;
	}

	xmlNodePtr newchild = fragment->children;
	xmlDocPtr doc = parentNode->doc;

	/* Unlink and free it unless it became a part of the fragment. */
	if (child->parent != fragment) {
		xmlUnlinkNode(child);
	}

	if (newchild) {
		xmlNodePtr last = fragment->last;

<<<<<<< HEAD
		/* Unlink it unless it became a part of the fragment.
		 * Freeing will be taken care of by the lifetime of the returned dom object. */
		if (child->parent != fragment) {
			xmlUnlinkNode(child);
		}

=======
>>>>>>> 57ff1c35
		dom_pre_insert(insertion_point, parentNode, newchild, fragment);

		dom_fragment_assign_parent_node(parentNode, fragment);
		dom_reconcile_ns_list(doc, newchild, last);
	}

	xmlFree(fragment);
}

#endif<|MERGE_RESOLUTION|>--- conflicted
+++ resolved
@@ -573,7 +573,8 @@
 	xmlNodePtr newchild = fragment->children;
 	xmlDocPtr doc = parentNode->doc;
 
-	/* Unlink and free it unless it became a part of the fragment. */
+	/* Unlink it unless it became a part of the fragment.
+	 * Freeing will be taken care of by the lifetime of the returned dom object. */
 	if (child->parent != fragment) {
 		xmlUnlinkNode(child);
 	}
@@ -581,15 +582,6 @@
 	if (newchild) {
 		xmlNodePtr last = fragment->last;
 
-<<<<<<< HEAD
-		/* Unlink it unless it became a part of the fragment.
-		 * Freeing will be taken care of by the lifetime of the returned dom object. */
-		if (child->parent != fragment) {
-			xmlUnlinkNode(child);
-		}
-
-=======
->>>>>>> 57ff1c35
 		dom_pre_insert(insertion_point, parentNode, newchild, fragment);
 
 		dom_fragment_assign_parent_node(parentNode, fragment);
