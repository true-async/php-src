/*
   +----------------------------------------------------------------------+
   | PHP Version 7                                                        |
   +----------------------------------------------------------------------+
   | Copyright (c) The PHP Group                                          |
   +----------------------------------------------------------------------+
   | This source file is subject to version 3.01 of the PHP license,      |
   | that is bundled with this package in the file LICENSE, and is        |
   | available through the world-wide-web at the following url:           |
   | https://www.php.net/license/3_01.txt                                 |
   | If you did not receive a copy of the PHP license and are unable to   |
   | obtain it through the world-wide-web, please send a note to          |
   | license@php.net so we can mail you a copy immediately.               |
   +----------------------------------------------------------------------+
   | Authors: Benjamin Eberlei <beberlei@php.net>                         |
   +----------------------------------------------------------------------+
*/

#ifdef HAVE_CONFIG_H
#include "config.h"
#endif

#include "php.h"
#if defined(HAVE_LIBXML) && defined(HAVE_DOM)
#include "php_dom.h"

/* {{{ firstElementChild DomParentNode
readonly=yes
URL: https://www.w3.org/TR/dom/#dom-parentnode-firstelementchild
*/
int dom_parent_node_first_element_child_read(dom_object *obj, zval *retval)
{
	xmlNode *nodep, *first = NULL;

	nodep = dom_object_get_node(obj);

	if (nodep == NULL) {
		php_dom_throw_error(INVALID_STATE_ERR, 1);
		return FAILURE;
	}

	if (dom_node_children_valid(nodep) == SUCCESS) {
		first = nodep->children;

		while (first && first->type != XML_ELEMENT_NODE) {
			first = first->next;
		}
	}

	if (!first) {
		ZVAL_NULL(retval);
		return SUCCESS;
	}

	php_dom_create_object(first, retval, obj);
	return SUCCESS;
}
/* }}} */

/* {{{ lastElementChild DomParentNode
readonly=yes
URL: https://www.w3.org/TR/dom/#dom-parentnode-lastelementchild
*/
int dom_parent_node_last_element_child_read(dom_object *obj, zval *retval)
{
	xmlNode *nodep, *last = NULL;

	nodep = dom_object_get_node(obj);

	if (nodep == NULL) {
		php_dom_throw_error(INVALID_STATE_ERR, 1);
		return FAILURE;
	}

	if (dom_node_children_valid(nodep) == SUCCESS) {
		last = nodep->last;

		while (last && last->type != XML_ELEMENT_NODE) {
			last = last->prev;
		}
	}

	if (!last) {
		ZVAL_NULL(retval);
		return SUCCESS;
	}

	php_dom_create_object(last, retval, obj);
	return SUCCESS;
}
/* }}} */

/* {{{ childElementCount DomParentNode
readonly=yes
https://www.w3.org/TR/dom/#dom-parentnode-childelementcount
*/
int dom_parent_node_child_element_count(dom_object *obj, zval *retval)
{
	xmlNode *nodep, *first = NULL;
	zend_long count = 0;

	nodep = dom_object_get_node(obj);

	if (nodep == NULL) {
		php_dom_throw_error(INVALID_STATE_ERR, 1);
		return FAILURE;
	}

	if (dom_node_children_valid(nodep) == SUCCESS) {
		first = nodep->children;

		while (first != NULL) {
			if (first->type == XML_ELEMENT_NODE) {
				count++;
			}

			first = first->next;
		}
	}

	ZVAL_LONG(retval, count);

	return SUCCESS;
}
/* }}} */

static bool dom_is_node_in_list(const zval *nodes, uint32_t nodesc, const xmlNodePtr node_to_find)
{
	for (uint32_t i = 0; i < nodesc; i++) {
		if (Z_TYPE(nodes[i]) == IS_OBJECT) {
			const zend_class_entry *ce = Z_OBJCE(nodes[i]);

			if (instanceof_function(ce, dom_node_class_entry)) {
				if (dom_object_get_node(Z_DOMOBJ_P(nodes + i)) == node_to_find) {
					return true;
				}
			}
		}
	}

	return false;
}

<<<<<<< HEAD
xmlNode* dom_zvals_to_fragment(php_libxml_ref_obj *document, xmlNode *contextNode, zval *nodes, uint32_t nodesc)
=======
static xmlDocPtr dom_doc_from_context_node(xmlNodePtr contextNode)
{
	if (contextNode->type == XML_DOCUMENT_NODE || contextNode->type == XML_HTML_DOCUMENT_NODE) {
		return (xmlDocPtr) contextNode;
	} else {
		return contextNode->doc;
	}
}

xmlNode* dom_zvals_to_fragment(php_libxml_ref_obj *document, xmlNode *contextNode, zval *nodes, int nodesc)
>>>>>>> b80ded83
{
	xmlDoc *documentNode;
	xmlNode *fragment;
	xmlNode *newNode;
	dom_object *newNodeObj;

	documentNode = dom_doc_from_context_node(contextNode);

	fragment = xmlNewDocFragment(documentNode);

	if (!fragment) {
		return NULL;
	}

<<<<<<< HEAD
	stricterror = dom_get_strict_error(document);

	for (uint32_t i = 0; i < nodesc; i++) {
=======
	for (i = 0; i < nodesc; i++) {
>>>>>>> b80ded83
		if (Z_TYPE(nodes[i]) == IS_OBJECT) {
			newNodeObj = Z_DOMOBJ_P(&nodes[i]);
			newNode = dom_object_get_node(newNodeObj);

			if (newNode->parent != NULL) {
				xmlUnlinkNode(newNode);
			}

			newNodeObj->document = document;
			xmlSetTreeDoc(newNode, documentNode);

			/* Citing from the docs (https://gnome.pages.gitlab.gnome.org/libxml2/devhelp/libxml2-tree.html#xmlAddChild): 
			 * "Add a new node to @parent, at the end of the child (or property) list merging adjacent TEXT nodes (in which case @cur is freed)".
			 * So we must take a copy if this situation arises to prevent a use-after-free. */
			bool will_free = newNode->type == XML_TEXT_NODE && fragment->last && fragment->last->type == XML_TEXT_NODE;
			if (will_free) {
				newNode = xmlCopyNode(newNode, 1);
			}

			if (newNode->type == XML_DOCUMENT_FRAG_NODE) {
				/* Unpack document fragment nodes, the behaviour differs for different libxml2 versions. */
				newNode = newNode->children;
				while (newNode) {
					xmlNodePtr next = newNode->next;
					xmlUnlinkNode(newNode);
					if (!xmlAddChild(fragment, newNode)) {
						goto err;
					}
					newNode = next;
				}
			} else if (!xmlAddChild(fragment, newNode)) {
				if (will_free) {
					xmlFreeNode(newNode);
				}
<<<<<<< HEAD
			} else {
				zend_argument_type_error(i + 1, "must be of type DOMNode|string, %s given", zend_zval_value_name(&nodes[i]));
=======
>>>>>>> b80ded83
				goto err;
			}
		} else {
			ZEND_ASSERT(Z_TYPE(nodes[i]) == IS_STRING);

			newNode = xmlNewDocText(documentNode, (xmlChar *) Z_STRVAL(nodes[i]));

			if (!xmlAddChild(fragment, newNode)) {
				xmlFreeNode(newNode);
				goto err;
			}
<<<<<<< HEAD
		} else {
			zend_argument_type_error(i + 1, "must be of type DOMNode|string, %s given", zend_zval_value_name(&nodes[i]));
			goto err;
=======
>>>>>>> b80ded83
		}
	}

	return fragment;

err:
	xmlFreeNode(fragment);
	return NULL;
}

static void dom_fragment_assign_parent_node(xmlNodePtr parentNode, xmlNodePtr fragment)
{
	xmlNodePtr node = fragment->children;

	while (node != NULL) {
		node->parent = parentNode;

		if (node == fragment->last) {
			break;
		}
		node = node->next;
	}

	fragment->children = NULL;
	fragment->last = NULL;
}

<<<<<<< HEAD
static zend_result dom_hierarchy_node_list(xmlNodePtr parentNode, zval *nodes, uint32_t nodesc)
{
	for (uint32_t i = 0; i < nodesc; i++) {
		if (Z_TYPE(nodes[i]) == IS_OBJECT) {
=======
static zend_result dom_sanity_check_node_list_for_insertion(php_libxml_ref_obj *document, xmlNodePtr parentNode, zval *nodes, int nodesc)
{
	if (document == NULL) {
		php_dom_throw_error(HIERARCHY_REQUEST_ERR, 1);
		return FAILURE;
	}

	xmlDocPtr documentNode = dom_doc_from_context_node(parentNode);

	for (int i = 0; i < nodesc; i++) {
		zend_uchar type = Z_TYPE(nodes[i]);
		if (type == IS_OBJECT) {
>>>>>>> b80ded83
			const zend_class_entry *ce = Z_OBJCE(nodes[i]);

			if (instanceof_function(ce, dom_node_class_entry)) {
				xmlNodePtr node = dom_object_get_node(Z_DOMOBJ_P(nodes + i));

				if (node->doc != documentNode) {
					php_dom_throw_error(WRONG_DOCUMENT_ERR, dom_get_strict_error(document));
					return FAILURE;
				}

				if (node->type == XML_ATTRIBUTE_NODE || dom_hierarchy(parentNode, node) != SUCCESS) {
					php_dom_throw_error(HIERARCHY_REQUEST_ERR, dom_get_strict_error(document));
					return FAILURE;
				}
			} else {
				zend_argument_type_error(i + 1, "must be of type DOMNode|string, %s given", zend_zval_type_name(&nodes[i]));
				return FAILURE;
			}
		} else if (type != IS_STRING) {
			zend_argument_type_error(i + 1, "must be of type DOMNode|string, %s given", zend_zval_type_name(&nodes[i]));
			return FAILURE;
		}
	}

	return SUCCESS;
}

void dom_parent_node_append(dom_object *context, zval *nodes, uint32_t nodesc)
{
	xmlNode *parentNode = dom_object_get_node(context);
	xmlNodePtr newchild, prevsib;

	if (UNEXPECTED(dom_sanity_check_node_list_for_insertion(context->document, parentNode, nodes, nodesc) != SUCCESS)) {
		return;
	}

	php_libxml_invalidate_node_list_cache_from_doc(parentNode->doc);

	xmlNode *fragment = dom_zvals_to_fragment(context->document, parentNode, nodes, nodesc);

	if (fragment == NULL) {
		return;
	}

	newchild = fragment->children;
	prevsib = parentNode->last;

	if (newchild) {
		if (prevsib != NULL) {
			prevsib->next = newchild;
		} else {
			parentNode->children = newchild;
		}

		xmlNodePtr last = fragment->last;
		parentNode->last = last;

		newchild->prev = prevsib;

		dom_fragment_assign_parent_node(parentNode, fragment);

		dom_reconcile_ns_list(parentNode->doc, newchild, last);
	}

	xmlFree(fragment);
}

void dom_parent_node_prepend(dom_object *context, zval *nodes, uint32_t nodesc)
{
	xmlNode *parentNode = dom_object_get_node(context);

	if (parentNode->children == NULL) {
		dom_parent_node_append(context, nodes, nodesc);
		return;
	}

	if (UNEXPECTED(dom_sanity_check_node_list_for_insertion(context->document, parentNode, nodes, nodesc) != SUCCESS)) {
		return;
	}

	php_libxml_invalidate_node_list_cache_from_doc(parentNode->doc);

	xmlNodePtr newchild, nextsib;
	xmlNode *fragment = dom_zvals_to_fragment(context->document, parentNode, nodes, nodesc);

	if (fragment == NULL) {
		return;
	}

	newchild = fragment->children;
	nextsib = parentNode->children;

	if (newchild) {
		xmlNodePtr last = fragment->last;
		parentNode->children = newchild;
		fragment->last->next = nextsib;
		nextsib->prev = last;

		dom_fragment_assign_parent_node(parentNode, fragment);

		dom_reconcile_ns_list(parentNode->doc, newchild, last);
	}

	xmlFree(fragment);
}

static void dom_pre_insert(xmlNodePtr insertion_point, xmlNodePtr parentNode, xmlNodePtr newchild, xmlNodePtr fragment)
{
	if (!insertion_point) {
		/* Place it as last node */
		if (parentNode->children) {
			/* There are children */
			newchild->prev = parentNode->last;
			parentNode->last->next = newchild;
		} else {
			/* No children, because they moved out when they became a fragment */
			parentNode->children = newchild;
		}
		parentNode->last = fragment->last;
	} else {
		/* Insert fragment before insertion_point */
		fragment->last->next = insertion_point;
		if (insertion_point->prev) {
			insertion_point->prev->next = newchild;
			newchild->prev = insertion_point->prev;
		}
		insertion_point->prev = fragment->last;
		if (parentNode->children == insertion_point) {
			parentNode->children = newchild;
		}
	}
}

void dom_parent_node_after(dom_object *context, zval *nodes, uint32_t nodesc)
{
	/* Spec link: https://dom.spec.whatwg.org/#dom-childnode-after */

	xmlNode *prevsib = dom_object_get_node(context);
	xmlNodePtr newchild, parentNode;
	xmlNode *fragment;
	xmlDoc *doc;

	/* Spec step 1 */
	parentNode = prevsib->parent;
	/* Spec step 2 */
	if (!parentNode) {
		int stricterror = dom_get_strict_error(context->document);
		php_dom_throw_error(HIERARCHY_REQUEST_ERR, stricterror);
		return;
	}

	/* Spec step 3: find first following child not in nodes; otherwise null */
	xmlNodePtr viable_next_sibling = prevsib->next;
	while (viable_next_sibling) {
		if (!dom_is_node_in_list(nodes, nodesc, viable_next_sibling)) {
			break;
		}
		viable_next_sibling = viable_next_sibling->next;
	}

	doc = prevsib->doc;

<<<<<<< HEAD
	php_libxml_invalidate_node_list_cache_from_doc(doc);
=======
	if (UNEXPECTED(dom_sanity_check_node_list_for_insertion(context->document, parentNode, nodes, nodesc) != SUCCESS)) {
		return;
	}
>>>>>>> b80ded83

	/* Spec step 4: convert nodes into fragment */
	fragment = dom_zvals_to_fragment(context->document, parentNode, nodes, nodesc);

	if (fragment == NULL) {
		return;
	}

	newchild = fragment->children;

	if (newchild) {
		xmlNodePtr last = fragment->last;

		/* Step 5: place fragment into the parent before viable_next_sibling */
		dom_pre_insert(viable_next_sibling, parentNode, newchild, fragment);

		dom_fragment_assign_parent_node(parentNode, fragment);
		dom_reconcile_ns_list(doc, newchild, last);
	}

	xmlFree(fragment);
}

void dom_parent_node_before(dom_object *context, zval *nodes, uint32_t nodesc)
{
	/* Spec link: https://dom.spec.whatwg.org/#dom-childnode-before */

	xmlNode *nextsib = dom_object_get_node(context);
	xmlNodePtr newchild, parentNode;
	xmlNode *fragment;
	xmlDoc *doc;

	/* Spec step 1 */
	parentNode = nextsib->parent;
	/* Spec step 2 */
	if (!parentNode) {
		int stricterror = dom_get_strict_error(context->document);
		php_dom_throw_error(HIERARCHY_REQUEST_ERR, stricterror);
		return;
	}

	/* Spec step 3: find first following child not in nodes; otherwise null */
	xmlNodePtr viable_previous_sibling = nextsib->prev;
	while (viable_previous_sibling) {
		if (!dom_is_node_in_list(nodes, nodesc, viable_previous_sibling)) {
			break;
		}
		viable_previous_sibling = viable_previous_sibling->prev;
	}

	doc = nextsib->doc;

<<<<<<< HEAD
	php_libxml_invalidate_node_list_cache_from_doc(doc);
=======
	if (UNEXPECTED(dom_sanity_check_node_list_for_insertion(context->document, parentNode, nodes, nodesc) != SUCCESS)) {
		return;
	}
>>>>>>> b80ded83

	/* Spec step 4: convert nodes into fragment */
	fragment = dom_zvals_to_fragment(context->document, parentNode, nodes, nodesc);

	if (fragment == NULL) {
		return;
	}

	newchild = fragment->children;

	if (newchild) {
		xmlNodePtr last = fragment->last;

		/* Step 5: if viable_previous_sibling is null, set it to the parent's first child, otherwise viable_previous_sibling's next sibling */
		if (!viable_previous_sibling) {
			viable_previous_sibling = parentNode->children;
		} else {
			viable_previous_sibling = viable_previous_sibling->next;
		}
		/* Step 6: place fragment into the parent after viable_previous_sibling */
		dom_pre_insert(viable_previous_sibling, parentNode, newchild, fragment);

		dom_fragment_assign_parent_node(parentNode, fragment);
		dom_reconcile_ns_list(doc, newchild, last);
	}

	xmlFree(fragment);
}

static zend_result dom_child_removal_preconditions(const xmlNodePtr child, int stricterror)
{
	if (dom_node_is_read_only(child) == SUCCESS ||
		(child->parent != NULL && dom_node_is_read_only(child->parent) == SUCCESS)) {
		php_dom_throw_error(NO_MODIFICATION_ALLOWED_ERR, stricterror);
		return FAILURE;
	}

	if (!child->parent) {
		php_dom_throw_error(NOT_FOUND_ERR, stricterror);
		return FAILURE;
	}

	if (dom_node_children_valid(child->parent) == FAILURE) {
		return FAILURE;
	}

	xmlNodePtr children = child->parent->children;
	if (!children) {
		php_dom_throw_error(NOT_FOUND_ERR, stricterror);
		return FAILURE;
	}

	return SUCCESS;
}

void dom_child_node_remove(dom_object *context)
{
	xmlNode *child = dom_object_get_node(context);
	int stricterror;

	stricterror = dom_get_strict_error(context->document);

	if (UNEXPECTED(dom_child_removal_preconditions(child, stricterror) != SUCCESS)) {
		return;
	}

	php_libxml_invalidate_node_list_cache_from_doc(context->document->ptr);

	xmlUnlinkNode(child);
}

void dom_child_replace_with(dom_object *context, zval *nodes, uint32_t nodesc)
{
	xmlNodePtr child = dom_object_get_node(context);
	xmlNodePtr parentNode = child->parent;

	int stricterror = dom_get_strict_error(context->document);
	if (UNEXPECTED(dom_child_removal_preconditions(child, stricterror) != SUCCESS)) {
		return;
	}

	php_libxml_invalidate_node_list_cache_from_doc(context->document->ptr);

	xmlNodePtr insertion_point = child->next;

	if (UNEXPECTED(dom_sanity_check_node_list_for_insertion(context->document, parentNode, nodes, nodesc) != SUCCESS)) {
		return;
	}

	xmlNodePtr fragment = dom_zvals_to_fragment(context->document, parentNode, nodes, nodesc);
	if (UNEXPECTED(fragment == NULL)) {
		return;
	}

	xmlNodePtr newchild = fragment->children;
	xmlDocPtr doc = parentNode->doc;

	/* Unlink it unless it became a part of the fragment.
	 * Freeing will be taken care of by the lifetime of the returned dom object. */
	if (child->parent != fragment) {
		xmlUnlinkNode(child);
	}

	if (newchild) {
		xmlNodePtr last = fragment->last;

		dom_pre_insert(insertion_point, parentNode, newchild, fragment);

		dom_fragment_assign_parent_node(parentNode, fragment);
		dom_reconcile_ns_list(doc, newchild, last);
	}

	xmlFree(fragment);
}

void dom_parent_node_replace_children(dom_object *context, zval *nodes, uint32_t nodesc)
{
	/* Spec link: https://dom.spec.whatwg.org/#dom-parentnode-replacechildren */

	xmlNodePtr thisp = dom_object_get_node(context);
	/* Note: Only rule 2 of pre-insertion validity can be broken */
	if (dom_hierarchy_node_list(thisp, nodes, nodesc)) {
		php_dom_throw_error(HIERARCHY_REQUEST_ERR, dom_get_strict_error(context->document));
		return;
	}

	xmlNodePtr fragment = dom_zvals_to_fragment(context->document, thisp, nodes, nodesc);
	if (UNEXPECTED(fragment == NULL)) {
		return;
	}

	php_libxml_invalidate_node_list_cache_from_doc(context->document->ptr);

	dom_remove_all_children(thisp);

	xmlNodePtr newchild = fragment->children;
	if (newchild) {
		xmlNodePtr last = fragment->last;

		dom_pre_insert(NULL, thisp, newchild, fragment);

		dom_fragment_assign_parent_node(thisp, fragment);
		dom_reconcile_ns_list(thisp->doc, newchild, last);
	}

	xmlFree(fragment);
}

#endif<|MERGE_RESOLUTION|>--- conflicted
+++ resolved
@@ -141,9 +141,6 @@
 	return false;
 }
 
-<<<<<<< HEAD
-xmlNode* dom_zvals_to_fragment(php_libxml_ref_obj *document, xmlNode *contextNode, zval *nodes, uint32_t nodesc)
-=======
 static xmlDocPtr dom_doc_from_context_node(xmlNodePtr contextNode)
 {
 	if (contextNode->type == XML_DOCUMENT_NODE || contextNode->type == XML_HTML_DOCUMENT_NODE) {
@@ -154,7 +151,6 @@
 }
 
 xmlNode* dom_zvals_to_fragment(php_libxml_ref_obj *document, xmlNode *contextNode, zval *nodes, int nodesc)
->>>>>>> b80ded83
 {
 	xmlDoc *documentNode;
 	xmlNode *fragment;
@@ -169,13 +165,7 @@
 		return NULL;
 	}
 
-<<<<<<< HEAD
-	stricterror = dom_get_strict_error(document);
-
 	for (uint32_t i = 0; i < nodesc; i++) {
-=======
-	for (i = 0; i < nodesc; i++) {
->>>>>>> b80ded83
 		if (Z_TYPE(nodes[i]) == IS_OBJECT) {
 			newNodeObj = Z_DOMOBJ_P(&nodes[i]);
 			newNode = dom_object_get_node(newNodeObj);
@@ -210,11 +200,6 @@
 				if (will_free) {
 					xmlFreeNode(newNode);
 				}
-<<<<<<< HEAD
-			} else {
-				zend_argument_type_error(i + 1, "must be of type DOMNode|string, %s given", zend_zval_value_name(&nodes[i]));
-=======
->>>>>>> b80ded83
 				goto err;
 			}
 		} else {
@@ -226,12 +211,6 @@
 				xmlFreeNode(newNode);
 				goto err;
 			}
-<<<<<<< HEAD
-		} else {
-			zend_argument_type_error(i + 1, "must be of type DOMNode|string, %s given", zend_zval_value_name(&nodes[i]));
-			goto err;
-=======
->>>>>>> b80ded83
 		}
 	}
 
@@ -259,12 +238,6 @@
 	fragment->last = NULL;
 }
 
-<<<<<<< HEAD
-static zend_result dom_hierarchy_node_list(xmlNodePtr parentNode, zval *nodes, uint32_t nodesc)
-{
-	for (uint32_t i = 0; i < nodesc; i++) {
-		if (Z_TYPE(nodes[i]) == IS_OBJECT) {
-=======
 static zend_result dom_sanity_check_node_list_for_insertion(php_libxml_ref_obj *document, xmlNodePtr parentNode, zval *nodes, int nodesc)
 {
 	if (document == NULL) {
@@ -274,10 +247,9 @@
 
 	xmlDocPtr documentNode = dom_doc_from_context_node(parentNode);
 
-	for (int i = 0; i < nodesc; i++) {
+	for (uint32_t i = 0; i < nodesc; i++) {
 		zend_uchar type = Z_TYPE(nodes[i]);
 		if (type == IS_OBJECT) {
->>>>>>> b80ded83
 			const zend_class_entry *ce = Z_OBJCE(nodes[i]);
 
 			if (instanceof_function(ce, dom_node_class_entry)) {
@@ -440,13 +412,11 @@
 
 	doc = prevsib->doc;
 
-<<<<<<< HEAD
+	if (UNEXPECTED(dom_sanity_check_node_list_for_insertion(context->document, parentNode, nodes, nodesc) != SUCCESS)) {
+		return;
+	}
+
 	php_libxml_invalidate_node_list_cache_from_doc(doc);
-=======
-	if (UNEXPECTED(dom_sanity_check_node_list_for_insertion(context->document, parentNode, nodes, nodesc) != SUCCESS)) {
-		return;
-	}
->>>>>>> b80ded83
 
 	/* Spec step 4: convert nodes into fragment */
 	fragment = dom_zvals_to_fragment(context->document, parentNode, nodes, nodesc);
@@ -499,13 +469,11 @@
 
 	doc = nextsib->doc;
 
-<<<<<<< HEAD
+	if (UNEXPECTED(dom_sanity_check_node_list_for_insertion(context->document, parentNode, nodes, nodesc) != SUCCESS)) {
+		return;
+	}
+
 	php_libxml_invalidate_node_list_cache_from_doc(doc);
-=======
-	if (UNEXPECTED(dom_sanity_check_node_list_for_insertion(context->document, parentNode, nodes, nodesc) != SUCCESS)) {
-		return;
-	}
->>>>>>> b80ded83
 
 	/* Spec step 4: convert nodes into fragment */
 	fragment = dom_zvals_to_fragment(context->document, parentNode, nodes, nodesc);
@@ -627,8 +595,7 @@
 
 	xmlNodePtr thisp = dom_object_get_node(context);
 	/* Note: Only rule 2 of pre-insertion validity can be broken */
-	if (dom_hierarchy_node_list(thisp, nodes, nodesc)) {
-		php_dom_throw_error(HIERARCHY_REQUEST_ERR, dom_get_strict_error(context->document));
+	if (UNEXPECTED(dom_sanity_check_node_list_for_insertion(context->document, thisp, nodes, nodesc) != SUCCESS)) {
 		return;
 	}
 
