--- conflicted
+++ resolved
@@ -106,11 +106,7 @@
 		xmlNodePtr basep = nodep;
 		nodep = php_dom_first_child_of_container_node(basep);
 		dom_get_elements_by_tag_name_ns_raw(
-<<<<<<< HEAD
-			basep, nodep, objmap->ns, objmap->local, objmap->local_lower, &count, INT_MAX - 1 /* because of <= */);
-=======
-			basep, nodep, (char *) objmap->ns, (char *) objmap->local, &count, ZEND_LONG_MAX - 1 /* because of <= */);
->>>>>>> 9cb23a3d
+			basep, nodep, objmap->ns, objmap->local, objmap->local_lower, &count, ZEND_LONG_MAX - 1 /* because of <= */);
 	}
 
 	objmap->cached_length = count;
