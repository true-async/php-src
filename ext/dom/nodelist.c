/*
   +----------------------------------------------------------------------+
   | Copyright (c) The PHP Group                                          |
   +----------------------------------------------------------------------+
   | This source file is subject to version 3.01 of the PHP license,      |
   | that is bundled with this package in the file LICENSE, and is        |
   | available through the world-wide-web at the following url:           |
   | https://www.php.net/license/3_01.txt                                 |
   | If you did not receive a copy of the PHP license and are unable to   |
   | obtain it through the world-wide-web, please send a note to          |
   | license@php.net so we can mail you a copy immediately.               |
   +----------------------------------------------------------------------+
   | Authors: Christian Stocker <chregu@php.net>                          |
   |          Rob Richards <rrichards@php.net>                            |
   +----------------------------------------------------------------------+
*/

#ifdef HAVE_CONFIG_H
#include "config.h"
#endif

#include "php.h"
#if defined(HAVE_LIBXML) && defined(HAVE_DOM)
#include "php_dom.h"
#include "zend_interfaces.h"

/*
* class DOMNodeList
*
* URL: https://www.w3.org/TR/2003/WD-DOM-Level-3-Core-20030226/DOM3-Core.html#ID-536297177
* Since:
*/

<<<<<<< HEAD
static zend_always_inline void objmap_cache_release_cached_obj(dom_nnodemap_object *objmap)
{
	if (objmap->cached_obj) {
		/* Since the DOM is a tree there can be no cycles. */
		if (GC_DELREF(&objmap->cached_obj->std) == 0) {
			zend_objects_store_del(&objmap->cached_obj->std);
		}
		objmap->cached_obj = NULL;
		objmap->cached_obj_index = 0;
	}
}

static zend_always_inline void reset_objmap_cache(dom_nnodemap_object *objmap)
{
	objmap_cache_release_cached_obj(objmap);
	objmap->cached_length = -1;
}

static int get_nodelist_length(dom_object *obj)
=======
int php_dom_get_nodelist_length(dom_object *obj)
>>>>>>> 862487e9
{
	dom_nnodemap_object *objmap = (dom_nnodemap_object *) obj->ptr;
	if (!objmap) {
		return 0;
	}

	if (objmap->ht) {
		return xmlHashSize(objmap->ht);
	}

	if (objmap->nodetype == DOM_NODESET) {
		HashTable *nodeht = HASH_OF(&objmap->baseobj_zv);
		return zend_hash_num_elements(nodeht);
	}

	xmlNodePtr nodep = dom_object_get_node(objmap->baseobj);
	if (!nodep) {
		return 0;
	}

	if (!php_dom_is_cache_tag_stale_from_node(&objmap->cache_tag, nodep)) {
		if (objmap->cached_length >= 0) {
			return objmap->cached_length;
		}
		/* Only the length is out-of-date, the cache tag is still valid.
		 * Therefore, only overwrite the length and keep the currently cached object. */
	} else {
		php_dom_mark_cache_tag_up_to_date_from_node(&objmap->cache_tag, nodep);
		reset_objmap_cache(objmap);
	}

	int count = 0;
	if (objmap->nodetype == XML_ATTRIBUTE_NODE || objmap->nodetype == XML_ELEMENT_NODE) {
		xmlNodePtr curnode = nodep->children;
		if (curnode) {
			count++;
			while (curnode->next != NULL) {
				count++;
				curnode = curnode->next;
			}
		}
	} else {
		xmlNodePtr basep = nodep;
		if (nodep->type == XML_DOCUMENT_NODE || nodep->type == XML_HTML_DOCUMENT_NODE) {
			nodep = xmlDocGetRootElement((xmlDoc *) nodep);
		} else {
			nodep = nodep->children;
		}
		dom_get_elements_by_tag_name_ns_raw(
			basep, nodep, (char *) objmap->ns, (char *) objmap->local, &count, INT_MAX - 1 /* because of <= */);
	}

	objmap->cached_length = count;

	return count;
}

/* {{{ length	int
readonly=yes
URL: http://www.w3.org/TR/2003/WD-DOM-Level-3-Core-20030226/DOM3-Core.html#ID-203510337
Since:
*/
int dom_nodelist_length_read(dom_object *obj, zval *retval)
{
	ZVAL_LONG(retval, php_dom_get_nodelist_length(obj));
	return SUCCESS;
}


/* {{{ */
PHP_METHOD(DOMNodeList, count)
{
	zval *id;
	dom_object *intern;

	id = ZEND_THIS;
	if (zend_parse_parameters_none() == FAILURE) {
		RETURN_THROWS();
	}

	intern = Z_DOMOBJ_P(id);
	RETURN_LONG(php_dom_get_nodelist_length(intern));
}
/* }}} end dom_nodelist_count */

void php_dom_nodelist_get_item_into_zval(dom_nnodemap_object *objmap, zend_long index, zval *return_value)
{
	int ret;
<<<<<<< HEAD
	bool cache_itemnode = false;
	dom_object *intern;
	xmlNodePtr itemnode = NULL;

	dom_nnodemap_object *objmap;
	xmlNodePtr basep;
	int count = 0;

	id = ZEND_THIS;
	ZEND_PARSE_PARAMETERS_START(1, 1)
		Z_PARAM_LONG(index)
	ZEND_PARSE_PARAMETERS_END();

=======
	xmlNodePtr itemnode = NULL;
>>>>>>> 862487e9
	if (index >= 0) {
		if (objmap != NULL) {
			if (objmap->ht) {
				if (objmap->nodetype == XML_ENTITY_NODE) {
					itemnode = php_dom_libxml_hash_iter(objmap->ht, index);
				} else {
					itemnode = php_dom_libxml_notation_iter(objmap->ht, index);
				}
			} else {
				if (objmap->nodetype == DOM_NODESET) {
					HashTable *nodeht = HASH_OF(&objmap->baseobj_zv);
					zval *entry = zend_hash_index_find(nodeht, index);
					if (entry) {
						ZVAL_COPY(return_value, entry);
						return;
					}
				} else if (objmap->baseobj) {
<<<<<<< HEAD
					basep = dom_object_get_node(objmap->baseobj);
					if (basep) {
						xmlNodePtr nodep = basep;
						/* For now we're only able to use cache for forward search.
						 * TODO: in the future we could extend the logic of the node list such that backwards searches
						 *       are also possible. */
						bool restart = true;
						int relative_index = index;
						if (index >= objmap->cached_obj_index && objmap->cached_obj && !php_dom_is_cache_tag_stale_from_node(&objmap->cache_tag, nodep)) {
							xmlNodePtr cached_obj_xml_node = dom_object_get_node(objmap->cached_obj);

							/* The node cannot be NULL if the cache is valid. If it is NULL, then it means we
							 * forgot an invalidation somewhere. Take the defensive programming approach and invalidate
							 * it here if it's NULL (except in debug mode where we would want to catch this). */
							if (UNEXPECTED(cached_obj_xml_node == NULL)) {
#if ZEND_DEBUG
								ZEND_UNREACHABLE();
#endif
								reset_objmap_cache(objmap);
							} else {
								restart = false;
								relative_index -= objmap->cached_obj_index;
								nodep = cached_obj_xml_node;
							}
						}
						if (objmap->nodetype == XML_ATTRIBUTE_NODE || objmap->nodetype == XML_ELEMENT_NODE) {
							if (restart) {
								nodep = nodep->children;
							}
							while (count < relative_index && nodep != NULL) {
=======
					xmlNodePtr nodep = dom_object_get_node(objmap->baseobj);
					if (nodep) {
						int count = 0;
						if (objmap->nodetype == XML_ATTRIBUTE_NODE || objmap->nodetype == XML_ELEMENT_NODE) {
							xmlNodePtr curnode = nodep->children;
							while (count < index && curnode != NULL) {
>>>>>>> 862487e9
								count++;
								nodep = nodep->next;
							}
							itemnode = nodep;
						} else {
							if (restart) {
								if (basep->type == XML_DOCUMENT_NODE || basep->type == XML_HTML_DOCUMENT_NODE) {
									nodep = xmlDocGetRootElement((xmlDoc*) basep);
								} else {
									nodep = basep->children;
								}
							}
							itemnode = dom_get_elements_by_tag_name_ns_raw(basep, nodep, (char *) objmap->ns, (char *) objmap->local, &count, relative_index);
						}
						cache_itemnode = true;
					}
				}
			}
		}

		if (itemnode) {
			DOM_RET_OBJ(itemnode, &ret, objmap->baseobj);
			if (cache_itemnode) {
				/* Hold additional reference for the cache, must happen before releasing the cache
				 * because we might be the last reference holder.
				 * Instead of storing and copying zvals, we store the object pointer directly.
				 * This saves us some bytes because a pointer is smaller than a zval.
				 * This also means we have to manually refcount the objects here, and remove the reference count
				 * in reset_objmap_cache() and the destructor. */
				dom_object *cached_obj = Z_DOMOBJ_P(return_value);
				GC_ADDREF(&cached_obj->std);
				/* If the tag is stale, all cached data is useless. Otherwise only the cached object is useless. */
				if (php_dom_is_cache_tag_stale_from_node(&objmap->cache_tag, itemnode)) {
					php_dom_mark_cache_tag_up_to_date_from_node(&objmap->cache_tag, itemnode);
					reset_objmap_cache(objmap);
				} else {
					objmap_cache_release_cached_obj(objmap);
				}
				objmap->cached_obj_index = index;
				objmap->cached_obj = cached_obj;
			}
			return;
		}
	}

	RETVAL_NULL();
}

/* {{{ URL: http://www.w3.org/TR/2003/WD-DOM-Level-3-Core-20030226/DOM3-Core.html#ID-844377136
Since:
*/
PHP_METHOD(DOMNodeList, item)
{
	zend_long index;
	if (zend_parse_parameters(ZEND_NUM_ARGS(), "l", &index) == FAILURE) {
		RETURN_THROWS();
	}

	zval *id = ZEND_THIS;
	dom_object *intern = Z_DOMOBJ_P(id);
	dom_nnodemap_object *objmap = intern->ptr;
	php_dom_nodelist_get_item_into_zval(objmap, index, return_value);
}
/* }}} end dom_nodelist_item */

ZEND_METHOD(DOMNodeList, getIterator)
{
	if (zend_parse_parameters_none() == FAILURE) {
		return;
	}

	zend_create_internal_iterator_zval(return_value, ZEND_THIS);
}

#endif<|MERGE_RESOLUTION|>--- conflicted
+++ resolved
@@ -31,7 +31,6 @@
 * Since:
 */
 
-<<<<<<< HEAD
 static zend_always_inline void objmap_cache_release_cached_obj(dom_nnodemap_object *objmap)
 {
 	if (objmap->cached_obj) {
@@ -50,10 +49,7 @@
 	objmap->cached_length = -1;
 }
 
-static int get_nodelist_length(dom_object *obj)
-=======
 int php_dom_get_nodelist_length(dom_object *obj)
->>>>>>> 862487e9
 {
 	dom_nnodemap_object *objmap = (dom_nnodemap_object *) obj->ptr;
 	if (!objmap) {
@@ -142,23 +138,8 @@
 void php_dom_nodelist_get_item_into_zval(dom_nnodemap_object *objmap, zend_long index, zval *return_value)
 {
 	int ret;
-<<<<<<< HEAD
+	xmlNodePtr itemnode = NULL;
 	bool cache_itemnode = false;
-	dom_object *intern;
-	xmlNodePtr itemnode = NULL;
-
-	dom_nnodemap_object *objmap;
-	xmlNodePtr basep;
-	int count = 0;
-
-	id = ZEND_THIS;
-	ZEND_PARSE_PARAMETERS_START(1, 1)
-		Z_PARAM_LONG(index)
-	ZEND_PARSE_PARAMETERS_END();
-
-=======
-	xmlNodePtr itemnode = NULL;
->>>>>>> 862487e9
 	if (index >= 0) {
 		if (objmap != NULL) {
 			if (objmap->ht) {
@@ -176,8 +157,7 @@
 						return;
 					}
 				} else if (objmap->baseobj) {
-<<<<<<< HEAD
-					basep = dom_object_get_node(objmap->baseobj);
+					xmlNodePtr basep = dom_object_get_node(objmap->baseobj);
 					if (basep) {
 						xmlNodePtr nodep = basep;
 						/* For now we're only able to use cache for forward search.
@@ -202,19 +182,12 @@
 								nodep = cached_obj_xml_node;
 							}
 						}
+						int count = 0;
 						if (objmap->nodetype == XML_ATTRIBUTE_NODE || objmap->nodetype == XML_ELEMENT_NODE) {
 							if (restart) {
 								nodep = nodep->children;
 							}
 							while (count < relative_index && nodep != NULL) {
-=======
-					xmlNodePtr nodep = dom_object_get_node(objmap->baseobj);
-					if (nodep) {
-						int count = 0;
-						if (objmap->nodetype == XML_ATTRIBUTE_NODE || objmap->nodetype == XML_ELEMENT_NODE) {
-							xmlNodePtr curnode = nodep->children;
-							while (count < index && curnode != NULL) {
->>>>>>> 862487e9
 								count++;
 								nodep = nodep->next;
 							}
@@ -269,9 +242,9 @@
 PHP_METHOD(DOMNodeList, item)
 {
 	zend_long index;
-	if (zend_parse_parameters(ZEND_NUM_ARGS(), "l", &index) == FAILURE) {
-		RETURN_THROWS();
-	}
+	ZEND_PARSE_PARAMETERS_START(1, 1)
+		Z_PARAM_LONG(index)
+	ZEND_PARSE_PARAMETERS_END();
 
 	zval *id = ZEND_THIS;
 	dom_object *intern = Z_DOMOBJ_P(id);
