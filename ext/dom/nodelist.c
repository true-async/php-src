/*
   +----------------------------------------------------------------------+
   | Copyright (c) The PHP Group                                          |
   +----------------------------------------------------------------------+
   | This source file is subject to version 3.01 of the PHP license,      |
   | that is bundled with this package in the file LICENSE, and is        |
   | available through the world-wide-web at the following url:           |
   | https://www.php.net/license/3_01.txt                                 |
   | If you did not receive a copy of the PHP license and are unable to   |
   | obtain it through the world-wide-web, please send a note to          |
   | license@php.net so we can mail you a copy immediately.               |
   +----------------------------------------------------------------------+
   | Authors: Christian Stocker <chregu@php.net>                          |
   |          Rob Richards <rrichards@php.net>                            |
   +----------------------------------------------------------------------+
*/

#ifdef HAVE_CONFIG_H
#include "config.h"
#endif

#include "php.h"
#if defined(HAVE_LIBXML) && defined(HAVE_DOM)
#include "php_dom.h"
#include "zend_interfaces.h"

/*
* class DOMNodeList
*
* URL: https://www.w3.org/TR/2003/WD-DOM-Level-3-Core-20030226/DOM3-Core.html#ID-536297177
* Since:
*/

<<<<<<< HEAD
static zend_always_inline void objmap_cache_release_cached_obj(dom_nnodemap_object *objmap)
{
	if (objmap->cached_obj) {
		/* Since the DOM is a tree there can be no cycles. */
		if (GC_DELREF(&objmap->cached_obj->std) == 0) {
			zend_objects_store_del(&objmap->cached_obj->std);
		}
		objmap->cached_obj = NULL;
		objmap->cached_obj_index = 0;
	}
}

static zend_always_inline void reset_objmap_cache(dom_nnodemap_object *objmap)
{
	objmap_cache_release_cached_obj(objmap);
	objmap->cached_length = -1;
}

static xmlNodePtr dom_nodelist_iter_start_first_child(xmlNodePtr nodep)
=======
xmlNodePtr dom_nodelist_iter_start_first_child(xmlNodePtr nodep)
>>>>>>> b282dd74
{
	if (nodep->type == XML_ENTITY_REF_NODE) {
		/* See entityreference.c */
		dom_entity_reference_fetch_and_sync_declaration(nodep);
	}

	return nodep->children;
}

int php_dom_get_nodelist_length(dom_object *obj)
{
	dom_nnodemap_object *objmap = (dom_nnodemap_object *) obj->ptr;
	if (!objmap) {
		return 0;
	}

	if (objmap->ht) {
		return xmlHashSize(objmap->ht);
	}

	if (objmap->nodetype == DOM_NODESET) {
		HashTable *nodeht = HASH_OF(&objmap->baseobj_zv);
		return zend_hash_num_elements(nodeht);
	}

	xmlNodePtr nodep = dom_object_get_node(objmap->baseobj);
	if (!nodep) {
		return 0;
	}

	if (!php_dom_is_cache_tag_stale_from_node(&objmap->cache_tag, nodep)) {
		if (objmap->cached_length >= 0) {
			return objmap->cached_length;
		}
		/* Only the length is out-of-date, the cache tag is still valid.
		 * Therefore, only overwrite the length and keep the currently cached object. */
	} else {
		php_dom_mark_cache_tag_up_to_date_from_node(&objmap->cache_tag, nodep);
		reset_objmap_cache(objmap);
	}

	int count = 0;
	if (objmap->nodetype == XML_ATTRIBUTE_NODE || objmap->nodetype == XML_ELEMENT_NODE) {
		xmlNodePtr curnode = dom_nodelist_iter_start_first_child(nodep);
		if (curnode) {
			count++;
			while (curnode->next != NULL) {
				count++;
				curnode = curnode->next;
			}
		}
	} else {
		xmlNodePtr basep = nodep;
		if (nodep->type == XML_DOCUMENT_NODE || nodep->type == XML_HTML_DOCUMENT_NODE) {
			nodep = xmlDocGetRootElement((xmlDoc *) nodep);
		} else {
			nodep = nodep->children;
		}
		dom_get_elements_by_tag_name_ns_raw(
			basep, nodep, (char *) objmap->ns, (char *) objmap->local, &count, INT_MAX - 1 /* because of <= */);
	}

	objmap->cached_length = count;

	return count;
}

/* {{{ length	int
readonly=yes
URL: http://www.w3.org/TR/2003/WD-DOM-Level-3-Core-20030226/DOM3-Core.html#ID-203510337
Since:
*/
int dom_nodelist_length_read(dom_object *obj, zval *retval)
{
	ZVAL_LONG(retval, php_dom_get_nodelist_length(obj));
	return SUCCESS;
}


/* {{{ */
PHP_METHOD(DOMNodeList, count)
{
	zval *id;
	dom_object *intern;

	id = ZEND_THIS;
	if (zend_parse_parameters_none() == FAILURE) {
		RETURN_THROWS();
	}

	intern = Z_DOMOBJ_P(id);
	RETURN_LONG(php_dom_get_nodelist_length(intern));
}
/* }}} end dom_nodelist_count */

void php_dom_nodelist_get_item_into_zval(dom_nnodemap_object *objmap, zend_long index, zval *return_value)
{
	int ret;
	xmlNodePtr itemnode = NULL;
	bool cache_itemnode = false;
	if (index >= 0) {
		if (objmap != NULL) {
			if (objmap->ht) {
				if (objmap->nodetype == XML_ENTITY_NODE) {
					itemnode = php_dom_libxml_hash_iter(objmap->ht, index);
				} else {
					itemnode = php_dom_libxml_notation_iter(objmap->ht, index);
				}
			} else {
				if (objmap->nodetype == DOM_NODESET) {
					HashTable *nodeht = HASH_OF(&objmap->baseobj_zv);
					zval *entry = zend_hash_index_find(nodeht, index);
					if (entry) {
						ZVAL_COPY(return_value, entry);
						return;
					}
				} else if (objmap->baseobj) {
					xmlNodePtr basep = dom_object_get_node(objmap->baseobj);
					if (basep) {
						xmlNodePtr nodep = basep;
						/* For now we're only able to use cache for forward search.
						 * TODO: in the future we could extend the logic of the node list such that backwards searches
						 *       are also possible. */
						bool restart = true;
						int relative_index = index;
						if (index >= objmap->cached_obj_index && objmap->cached_obj && !php_dom_is_cache_tag_stale_from_node(&objmap->cache_tag, nodep)) {
							xmlNodePtr cached_obj_xml_node = dom_object_get_node(objmap->cached_obj);

							/* The node cannot be NULL if the cache is valid. If it is NULL, then it means we
							 * forgot an invalidation somewhere. Take the defensive programming approach and invalidate
							 * it here if it's NULL (except in debug mode where we would want to catch this). */
							if (UNEXPECTED(cached_obj_xml_node == NULL)) {
#if ZEND_DEBUG
								ZEND_UNREACHABLE();
#endif
								reset_objmap_cache(objmap);
							} else {
								restart = false;
								relative_index -= objmap->cached_obj_index;
								nodep = cached_obj_xml_node;
							}
						}
						int count = 0;
						if (objmap->nodetype == XML_ATTRIBUTE_NODE || objmap->nodetype == XML_ELEMENT_NODE) {
							if (restart) {
								nodep = dom_nodelist_iter_start_first_child(nodep);
							}
							while (count < relative_index && nodep != NULL) {
								count++;
								nodep = nodep->next;
							}
							itemnode = nodep;
						} else {
							if (restart) {
								if (basep->type == XML_DOCUMENT_NODE || basep->type == XML_HTML_DOCUMENT_NODE) {
									nodep = xmlDocGetRootElement((xmlDoc*) basep);
								} else {
									nodep = basep->children;
								}
							}
							itemnode = dom_get_elements_by_tag_name_ns_raw(basep, nodep, (char *) objmap->ns, (char *) objmap->local, &count, relative_index);
						}
						cache_itemnode = true;
					}
				}
			}
		}

		if (itemnode) {
			DOM_RET_OBJ(itemnode, &ret, objmap->baseobj);
			if (cache_itemnode) {
				/* Hold additional reference for the cache, must happen before releasing the cache
				 * because we might be the last reference holder.
				 * Instead of storing and copying zvals, we store the object pointer directly.
				 * This saves us some bytes because a pointer is smaller than a zval.
				 * This also means we have to manually refcount the objects here, and remove the reference count
				 * in reset_objmap_cache() and the destructor. */
				dom_object *cached_obj = Z_DOMOBJ_P(return_value);
				GC_ADDREF(&cached_obj->std);
				/* If the tag is stale, all cached data is useless. Otherwise only the cached object is useless. */
				if (php_dom_is_cache_tag_stale_from_node(&objmap->cache_tag, itemnode)) {
					php_dom_mark_cache_tag_up_to_date_from_node(&objmap->cache_tag, itemnode);
					reset_objmap_cache(objmap);
				} else {
					objmap_cache_release_cached_obj(objmap);
				}
				objmap->cached_obj_index = index;
				objmap->cached_obj = cached_obj;
			}
			return;
		}
	}

	RETVAL_NULL();
}

/* {{{ URL: http://www.w3.org/TR/2003/WD-DOM-Level-3-Core-20030226/DOM3-Core.html#ID-844377136
Since:
*/
PHP_METHOD(DOMNodeList, item)
{
	zend_long index;
	ZEND_PARSE_PARAMETERS_START(1, 1)
		Z_PARAM_LONG(index)
	ZEND_PARSE_PARAMETERS_END();

	zval *id = ZEND_THIS;
	dom_object *intern = Z_DOMOBJ_P(id);
	dom_nnodemap_object *objmap = intern->ptr;
	php_dom_nodelist_get_item_into_zval(objmap, index, return_value);
}
/* }}} end dom_nodelist_item */

ZEND_METHOD(DOMNodeList, getIterator)
{
	if (zend_parse_parameters_none() == FAILURE) {
		return;
	}

	zend_create_internal_iterator_zval(return_value, ZEND_THIS);
}

#endif<|MERGE_RESOLUTION|>--- conflicted
+++ resolved
@@ -31,7 +31,6 @@
 * Since:
 */
 
-<<<<<<< HEAD
 static zend_always_inline void objmap_cache_release_cached_obj(dom_nnodemap_object *objmap)
 {
 	if (objmap->cached_obj) {
@@ -50,10 +49,7 @@
 	objmap->cached_length = -1;
 }
 
-static xmlNodePtr dom_nodelist_iter_start_first_child(xmlNodePtr nodep)
-=======
 xmlNodePtr dom_nodelist_iter_start_first_child(xmlNodePtr nodep)
->>>>>>> b282dd74
 {
 	if (nodep->type == XML_ENTITY_REF_NODE) {
 		/* See entityreference.c */
