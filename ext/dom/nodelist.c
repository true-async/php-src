--- conflicted
+++ resolved
@@ -111,13 +111,8 @@
 	xmlNodePtr itemnode = NULL;
 
 	dom_nnodemap_object *objmap;
-<<<<<<< HEAD
-=======
 	xmlNodePtr nodep, curnode;
 	int count = 0;
-	HashTable *nodeht;
-	zval **entry;
->>>>>>> 59f39dea
 
 	if (zend_parse_method_parameters(ZEND_NUM_ARGS() TSRMLS_CC, getThis(), "Ol", &id, dom_nodelist_class_entry, &index) == FAILURE) {
 		return;
@@ -136,17 +131,10 @@
 				}
 			} else {
 				if (objmap->nodetype == DOM_NODESET) {
-<<<<<<< HEAD
 					HashTable *nodeht = HASH_OF(&objmap->baseobj_zv);
 					zval *entry = zend_hash_index_find(nodeht, index);
 					if (entry) {
 						ZVAL_COPY(return_value, entry);
-=======
-					nodeht = HASH_OF(objmap->baseobjptr);
-					if (zend_hash_index_find(nodeht, index, (void **) &entry)==SUCCESS) {
-						*return_value = **entry;
-						zval_copy_ctor(return_value);
->>>>>>> 59f39dea
 						return;
 					}
 				} else if (objmap->baseobj) {
