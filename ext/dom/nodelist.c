--- conflicted
+++ resolved
@@ -31,7 +31,6 @@
 * Since:
 */
 
-<<<<<<< HEAD
 static zend_always_inline void objmap_cache_release_cached_obj(dom_nnodemap_object *objmap)
 {
 	if (objmap->cached_obj) {
@@ -48,7 +47,8 @@
 {
 	objmap_cache_release_cached_obj(objmap);
 	objmap->cached_length = -1;
-=======
+}
+
 static xmlNodePtr dom_nodelist_iter_start_first_child(xmlNodePtr nodep)
 {
 	if (nodep->type == XML_ENTITY_REF_NODE) {
@@ -57,7 +57,6 @@
 	}
 
 	return nodep->children;
->>>>>>> 2dbe2d62
 }
 
 int php_dom_get_nodelist_length(dom_object *obj)
@@ -195,15 +194,10 @@
 						}
 						int count = 0;
 						if (objmap->nodetype == XML_ATTRIBUTE_NODE || objmap->nodetype == XML_ELEMENT_NODE) {
-<<<<<<< HEAD
 							if (restart) {
-								nodep = nodep->children;
+								nodep = dom_nodelist_iter_start_first_child(nodep);
 							}
 							while (count < relative_index && nodep != NULL) {
-=======
-							xmlNodePtr curnode = dom_nodelist_iter_start_first_child(nodep);
-							while (count < index && curnode != NULL) {
->>>>>>> 2dbe2d62
 								count++;
 								nodep = nodep->next;
 							}
