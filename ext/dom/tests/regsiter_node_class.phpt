--TEST--
Test: registerNodeClass()
--SKIPIF--
<?php require_once('skipif.inc'); ?>
--FILE--
<?php
class myAttribute extends DOMAttr {
   function testit() { return "HELLO Attribute"; }
}

class myElement extends DOMElement {
   function testit() { return "HELLO Element"; }
}

$doc = new DOMDocument();
$doc->registerNodeClass('DOMAttr', 'myAttribute');
$doc->registerNodeClass('DOMElement', 'myElement');
$doc->appendChild(new DOMElement('root'));
$root = $doc->documentElement;
$root->setAttribute('a', 'a1');
echo get_class($root), "\n";
print $root->testit()."\n";
$attr = $root->getAttributeNode('a');
echo get_class($attr), "\n";
print $attr->testit()."\n";
unset($attr);
$doc->registerNodeClass('DOMAttr', NULL);
$attr = $root->getAttributeNode('a');
echo get_class($attr), "\n";
print $attr->testit()."\n";
?>
--EXPECTF--

myElement
HELLO Element
myAttribute
HELLO Attribute
DOMAttr

<<<<<<< HEAD
Fatal error: Uncaught exception 'Error' with message 'Call to undefined method DOMAttr::testit()' in %s:25
=======
Fatal error: Uncaught EngineException: Call to undefined method DOMAttr::testit() in %s:25
>>>>>>> 440481fb
Stack trace:
#0 {main}
  thrown in %s on line 25<|MERGE_RESOLUTION|>--- conflicted
+++ resolved
@@ -37,11 +37,7 @@
 HELLO Attribute
 DOMAttr
 
-<<<<<<< HEAD
-Fatal error: Uncaught exception 'Error' with message 'Call to undefined method DOMAttr::testit()' in %s:25
-=======
 Fatal error: Uncaught EngineException: Call to undefined method DOMAttr::testit() in %s:25
->>>>>>> 440481fb
 Stack trace:
 #0 {main}
   thrown in %s on line 25