--- conflicted
+++ resolved
@@ -15,10 +15,7 @@
 var_dump($d);
 ?>
 --EXPECTF--
-<<<<<<< HEAD
 Deprecated: Creation of dynamic property DOMDocument::$dynamicProperty is deprecated in %s on line %d
-=======
->>>>>>> bed0e541
 object(DOMDocument)#1 (39) {
   ["config"]=>
   NULL
