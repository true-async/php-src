--- conflicted
+++ resolved
@@ -16,13 +16,7 @@
 ?>
 --EXPECTF--
 Deprecated: Creation of dynamic property DOMDocument::$dynamicProperty is deprecated in %s on line %d
-<<<<<<< HEAD
 object(DOMDocument)#1 (41) {
-  ["config"]=>
-  NULL
-=======
-object(DOMDocument)#1 (39) {
->>>>>>> 82eda286
   ["dynamicProperty"]=>
   object(stdClass)#2 (0) {
   }
