--- conflicted
+++ resolved
@@ -341,13 +341,8 @@
 
 PHP_METHOD(DOMCharacterData, after)
 {
-<<<<<<< HEAD
-	uint32_t argc;
+	uint32_t argc = 0;
 	zval *args;
-=======
-	int argc = 0;
-	zval *args, *id;
->>>>>>> e76b62bc
 	dom_object *intern;
 
 	if (zend_parse_parameters(ZEND_NUM_ARGS(), "*", &args, &argc) == FAILURE) {
@@ -361,13 +356,8 @@
 
 PHP_METHOD(DOMCharacterData, before)
 {
-<<<<<<< HEAD
-	uint32_t argc;
+	uint32_t argc = 0;
 	zval *args;
-=======
-	int argc = 0;
-	zval *args, *id;
->>>>>>> e76b62bc
 	dom_object *intern;
 
 	if (zend_parse_parameters(ZEND_NUM_ARGS(), "*", &args, &argc) == FAILURE) {
@@ -381,13 +371,8 @@
 
 PHP_METHOD(DOMCharacterData, replaceWith)
 {
-<<<<<<< HEAD
-	uint32_t argc;
+	uint32_t argc = 0;
 	zval *args;
-=======
-	int argc = 0;
-	zval *args, *id;
->>>>>>> e76b62bc
 	dom_object *intern;
 
 	if (zend_parse_parameters(ZEND_NUM_ARGS(), "*", &args, &argc) == FAILURE) {
