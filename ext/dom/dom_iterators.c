--- conflicted
+++ resolved
@@ -305,11 +305,7 @@
 					if (objmap->nodetype == XML_ATTRIBUTE_NODE) {
 						curnode = (xmlNodePtr) basep->properties;
 					} else {
-<<<<<<< HEAD
-						curnode = (xmlNodePtr) basep->children;
-=======
-						curnode = dom_nodelist_iter_start_first_child(nodep);
->>>>>>> b282dd74
+						curnode = dom_nodelist_iter_start_first_child(basep);
 					}
 				} else {
 					xmlNodePtr nodep = basep;
