/*
   +----------------------------------------------------------------------+
   | Copyright (c) The PHP Group                                          |
   +----------------------------------------------------------------------+
   | This source file is subject to version 3.01 of the PHP license,      |
   | that is bundled with this package in the file LICENSE, and is        |
   | available through the world-wide-web at the following url:           |
   | https://www.php.net/license/3_01.txt                                 |
   | If you did not receive a copy of the PHP license and are unable to   |
   | obtain it through the world-wide-web, please send a note to          |
   | license@php.net so we can mail you a copy immediately.               |
   +----------------------------------------------------------------------+
   | Authors: Christian Stocker <chregu@php.net>                          |
   |          Rob Richards <rrichards@php.net>                            |
   +----------------------------------------------------------------------+
*/

#ifdef HAVE_CONFIG_H
#include <config.h>
#endif

#include "php.h"
#if defined(HAVE_LIBXML) && defined(HAVE_DOM)
#include "php_dom.h"
#include "dom_ce.h"

typedef struct nodeIterator {
	int cur;
	int index;
	xmlNode *node;
} nodeIterator;

/* Function pointer typedef changed in 2.9.8, see https://github.com/GNOME/libxml2/commit/e03f0a199a67017b2f8052354cf732b2b4cae787 */
#if LIBXML_VERSION >= 20908
static void itemHashScanner (void *payload, void *data, const xmlChar *name) /* {{{ */
#else
static void itemHashScanner (void *payload, void *data, xmlChar *name)
#endif
{
	nodeIterator *priv = data;

	if (priv->cur < priv->index) {
		priv->cur++;
	} else {
		if (priv->node == NULL) {
			priv->node = payload;
		}
	}
}
/* }}} */

xmlNodePtr create_notation(const xmlChar *name, const xmlChar *ExternalID, const xmlChar *SystemID) /* {{{ */
{
	xmlEntityPtr ret = xmlMalloc(sizeof(xmlEntity));
	memset(ret, 0, sizeof(xmlEntity));
	ret->type = XML_NOTATION_NODE;
	ret->name = xmlStrdup(name);
	ret->ExternalID = xmlStrdup(ExternalID);
	ret->SystemID = xmlStrdup(SystemID);
	return (xmlNodePtr) ret;
}
/* }}} */

static xmlNode *php_dom_libxml_hash_iter_ex(xmlHashTable *ht, int index)
{
	int htsize;

	if ((htsize = xmlHashSize(ht)) > 0 && index < htsize) {
		nodeIterator iter;
		iter.cur = 0;
		iter.index = index;
		iter.node = NULL;
		xmlHashScan(ht, itemHashScanner, &iter);
		return iter.node;
	} else {
		return NULL;
	}
}

xmlNode *php_dom_libxml_hash_iter(dom_nnodemap_object *objmap, int index)
{
	xmlNode *curnode = php_dom_libxml_hash_iter_ex(objmap->ht, index);

	if (curnode != NULL && objmap->nodetype != XML_ENTITY_NODE) {
		xmlNotation *notation = (xmlNotation *) curnode;
		curnode = create_notation(notation->name, notation->PublicID, notation->SystemID);
	}

	return curnode;
}

static void php_dom_iterator_dtor(zend_object_iterator *iter) /* {{{ */
{
	php_dom_iterator *iterator = (php_dom_iterator *)iter;

	zval_ptr_dtor(&iterator->intern.data);
	zval_ptr_dtor(&iterator->curobj);
}
/* }}} */

static zend_result php_dom_iterator_valid(zend_object_iterator *iter) /* {{{ */
{
	php_dom_iterator *iterator = (php_dom_iterator *)iter;

	if (Z_TYPE(iterator->curobj) != IS_UNDEF) {
		return SUCCESS;
	} else {
		return FAILURE;
	}
}
/* }}} */

zval *php_dom_iterator_current_data(zend_object_iterator *iter) /* {{{ */
{
	php_dom_iterator *iterator = (php_dom_iterator *)iter;
	return Z_ISUNDEF(iterator->curobj) ? NULL : &iterator->curobj;
}
/* }}} */

static void php_dom_iterator_current_key(zend_object_iterator *iter, zval *key) /* {{{ */
{
	php_dom_iterator *iterator = (php_dom_iterator *)iter;
	zval *object = &iterator->intern.data;
	zend_class_entry *ce = Z_OBJCE_P(object);

	/* Nodelists have the index as a key while named node maps have the name as a key. */
	if (instanceof_function(ce, dom_nodelist_class_entry) || instanceof_function(ce, dom_modern_nodelist_class_entry)) {
		ZVAL_LONG(key, iter->index);
	} else {
		dom_object *intern = Z_DOMOBJ_P(&iterator->curobj);

		if (intern != NULL && intern->ptr != NULL) {
			xmlNodePtr curnode = (xmlNodePtr)((php_libxml_node_ptr *)intern->ptr)->node;
			ZVAL_STRINGL(key, (char *) curnode->name, xmlStrlen(curnode->name));
		} else {
			ZVAL_NULL(key);
		}
	}
}
/* }}} */

static xmlNodePtr dom_fetch_first_iteration_item(dom_nnodemap_object *objmap)
{
	xmlNodePtr basep = dom_object_get_node(objmap->baseobj);
	if (!basep) {
		return NULL;
	}
	if (objmap->nodetype == XML_ATTRIBUTE_NODE || objmap->nodetype == XML_ELEMENT_NODE) {
		if (objmap->nodetype == XML_ATTRIBUTE_NODE) {
			return (xmlNodePtr) basep->properties;
		} else {
			return basep->children;
		}
	} else {
		int curindex = 0;
		xmlNodePtr nodep = php_dom_first_child_of_container_node(basep);
		return dom_get_elements_by_tag_name_ns_raw(
			basep, nodep, objmap->ns, objmap->local, objmap->local_lower, &curindex, 0);
	}
}

static void php_dom_iterator_move_forward(zend_object_iterator *iter) /* {{{ */
{
	xmlNodePtr curnode = NULL;

	php_dom_iterator *iterator = (php_dom_iterator *)iter;

	zval *object = &iterator->intern.data;
	dom_object *nnmap = Z_DOMOBJ_P(object);
	dom_nnodemap_object *objmap = nnmap->ptr;

	dom_object *intern = Z_DOMOBJ_P(&iterator->curobj);

	if (intern != NULL && intern->ptr != NULL) {
		if (objmap->nodetype != XML_ENTITY_NODE &&
			objmap->nodetype != XML_NOTATION_NODE) {
			if (objmap->nodetype == DOM_NODESET) {
				HashTable *nodeht = HASH_OF(&objmap->baseobj_zv);
				zval *entry;
				zend_hash_move_forward_ex(nodeht, &iterator->pos);
				if ((entry = zend_hash_get_current_data_ex(nodeht, &iterator->pos))) {
					zval_ptr_dtor(&iterator->curobj);
					ZVAL_COPY(&iterator->curobj, entry);
					return;
				}
			} else {
				if (objmap->nodetype == XML_ATTRIBUTE_NODE ||
					objmap->nodetype == XML_ELEMENT_NODE) {

					/* Note: keep legacy behaviour for non-spec mode. */
					if (php_dom_follow_spec_intern(intern) && php_dom_is_cache_tag_stale_from_doc_ptr(&iterator->cache_tag, intern->document)) {
						php_dom_mark_cache_tag_up_to_date_from_doc_ref(&iterator->cache_tag, intern->document);
						curnode = dom_fetch_first_iteration_item(objmap);
						zend_ulong index = 0;
						while (curnode != NULL && index++ < iter->index) {
							curnode = curnode->next;
						}
					} else {
						curnode = (xmlNodePtr)((php_libxml_node_ptr *)intern->ptr)->node;
						curnode = curnode->next;
					}
				} else {
					/* The collection is live, we nav the tree from the base object if we cannot
					 * use the cache to restart from the last point. */
					xmlNodePtr basenode = dom_object_get_node(objmap->baseobj);

					/* We have a strong reference to the base node via baseobj_zv, this cannot become NULL */
					ZEND_ASSERT(basenode != NULL);

					int previndex;
					if (php_dom_is_cache_tag_stale_from_node(&iterator->cache_tag, basenode)) {
						php_dom_mark_cache_tag_up_to_date_from_node(&iterator->cache_tag, basenode);
						previndex = 0;
						curnode = php_dom_first_child_of_container_node(basenode);
					} else {
						previndex = iter->index - 1;
						curnode = (xmlNodePtr)((php_libxml_node_ptr *)intern->ptr)->node;
					}
					curnode = dom_get_elements_by_tag_name_ns_raw(
						basenode, curnode, objmap->ns, objmap->local, objmap->local_lower, &previndex, iter->index);
				}
			}
		} else {
			curnode = php_dom_libxml_hash_iter(objmap, iter->index);
		}
	}

	zval_ptr_dtor(&iterator->curobj);
	ZVAL_UNDEF(&iterator->curobj);

	if (curnode) {
		php_dom_create_object(curnode, &iterator->curobj, objmap->baseobj);
	}
}
/* }}} */

static const zend_object_iterator_funcs php_dom_iterator_funcs = {
	php_dom_iterator_dtor,
	php_dom_iterator_valid,
	php_dom_iterator_current_data,
	php_dom_iterator_current_key,
	php_dom_iterator_move_forward,
	NULL,
	NULL,
	NULL, /* get_gc */
};

zend_object_iterator *php_dom_get_iterator(zend_class_entry *ce, zval *object, int by_ref) /* {{{ */
{
	dom_object *intern;
	dom_nnodemap_object *objmap;
	xmlNodePtr curnode=NULL;
	HashTable *nodeht;
	zval *entry;
	php_dom_iterator *iterator;

	if (by_ref) {
		zend_throw_error(NULL, "An iterator cannot be used with foreach by reference");
		return NULL;
	}
	iterator = emalloc(sizeof(php_dom_iterator));
	zend_iterator_init(&iterator->intern);
	iterator->cache_tag.modification_nr = 0;

	ZVAL_OBJ_COPY(&iterator->intern.data, Z_OBJ_P(object));
	iterator->intern.funcs = &php_dom_iterator_funcs;

	ZVAL_UNDEF(&iterator->curobj);

	intern = Z_DOMOBJ_P(object);
	objmap = (dom_nnodemap_object *)intern->ptr;
	if (objmap != NULL) {
		if (objmap->nodetype != XML_ENTITY_NODE &&
			objmap->nodetype != XML_NOTATION_NODE) {
			if (objmap->nodetype == DOM_NODESET) {
				nodeht = HASH_OF(&objmap->baseobj_zv);
				zend_hash_internal_pointer_reset_ex(nodeht, &iterator->pos);
				if ((entry = zend_hash_get_current_data_ex(nodeht, &iterator->pos))) {
					ZVAL_COPY(&iterator->curobj, entry);
				}
			} else {
<<<<<<< HEAD
				curnode = dom_fetch_first_iteration_item(objmap);
=======
				xmlNodePtr basep = (xmlNode *)dom_object_get_node(objmap->baseobj);
				if (!basep) {
					goto err;
				}
				if (objmap->nodetype == XML_ATTRIBUTE_NODE || objmap->nodetype == XML_ELEMENT_NODE) {
					if (objmap->nodetype == XML_ATTRIBUTE_NODE) {
						curnode = (xmlNodePtr) basep->properties;
					} else {
						curnode = dom_nodelist_iter_start_first_child(basep);
					}
				} else {
					xmlNodePtr nodep = basep;
					if (nodep->type == XML_DOCUMENT_NODE || nodep->type == XML_HTML_DOCUMENT_NODE) {
						nodep = xmlDocGetRootElement((xmlDoc *) nodep);
					} else {
						nodep = nodep->children;
					}
					curnode = dom_get_elements_by_tag_name_ns_raw(
						basep, nodep, (char *) objmap->ns, (char *) objmap->local, &curindex, 0);
				}
>>>>>>> 4049594a
			}
		} else {
			curnode = php_dom_libxml_hash_iter(objmap, 0);
		}
	}

	if (curnode) {
		php_dom_create_object(curnode, &iterator->curobj, objmap->baseobj);
	}

	return &iterator->intern;
}
/* }}} */

#endif<|MERGE_RESOLUTION|>--- conflicted
+++ resolved
@@ -149,7 +149,7 @@
 		if (objmap->nodetype == XML_ATTRIBUTE_NODE) {
 			return (xmlNodePtr) basep->properties;
 		} else {
-			return basep->children;
+			return dom_nodelist_iter_start_first_child(basep);
 		}
 	} else {
 		int curindex = 0;
@@ -279,30 +279,7 @@
 					ZVAL_COPY(&iterator->curobj, entry);
 				}
 			} else {
-<<<<<<< HEAD
 				curnode = dom_fetch_first_iteration_item(objmap);
-=======
-				xmlNodePtr basep = (xmlNode *)dom_object_get_node(objmap->baseobj);
-				if (!basep) {
-					goto err;
-				}
-				if (objmap->nodetype == XML_ATTRIBUTE_NODE || objmap->nodetype == XML_ELEMENT_NODE) {
-					if (objmap->nodetype == XML_ATTRIBUTE_NODE) {
-						curnode = (xmlNodePtr) basep->properties;
-					} else {
-						curnode = dom_nodelist_iter_start_first_child(basep);
-					}
-				} else {
-					xmlNodePtr nodep = basep;
-					if (nodep->type == XML_DOCUMENT_NODE || nodep->type == XML_HTML_DOCUMENT_NODE) {
-						nodep = xmlDocGetRootElement((xmlDoc *) nodep);
-					} else {
-						nodep = nodep->children;
-					}
-					curnode = dom_get_elements_by_tag_name_ns_raw(
-						basep, nodep, (char *) objmap->ns, (char *) objmap->local, &curindex, 0);
-				}
->>>>>>> 4049594a
 			}
 		} else {
 			curnode = php_dom_libxml_hash_iter(objmap, 0);
