/*
   +----------------------------------------------------------------------+
   | Copyright (c) The PHP Group                                          |
   +----------------------------------------------------------------------+
   | This source file is subject to version 3.01 of the PHP license,      |
   | that is bundled with this package in the file LICENSE, and is        |
   | available through the world-wide-web at the following url:           |
   | https://www.php.net/license/3_01.txt                                 |
   | If you did not receive a copy of the PHP license and are unable to   |
   | obtain it through the world-wide-web, please send a note to          |
   | license@php.net so we can mail you a copy immediately.               |
   +----------------------------------------------------------------------+
   | Authors: Christian Stocker <chregu@php.net>                          |
   |          Rob Richards <rrichards@php.net>                            |
   +----------------------------------------------------------------------+
*/

#ifdef HAVE_CONFIG_H
#include <config.h>
#endif

#include "php.h"
#if defined(HAVE_LIBXML) && defined(HAVE_DOM)
#include "zend_enum.h"
#include "php_dom.h"
#include "namespace_compat.h"
#include "private_data.h"
#include "internal_helpers.h"
#include "dom_properties.h"
#include "token_list.h"

/*
* class DOMElement extends DOMNode
*
* URL: https://www.w3.org/TR/2003/WD-DOM-Level-3-Core-20030226/DOM3-Core.html#core-ID-745549614
* Since:
*/

/* {{{ */
PHP_METHOD(DOMElement, __construct)
{
	xmlNodePtr nodep = NULL, oldnode = NULL;
	dom_object *intern;
	char *name, *value = NULL, *uri = NULL;
	char *localname = NULL, *prefix = NULL;
	int errorcode = 0;
	size_t name_len, value_len = 0, uri_len = 0;
	int name_valid;
	xmlNsPtr nsptr = NULL;

	if (zend_parse_parameters(ZEND_NUM_ARGS(), "s|s!s", &name, &name_len, &value, &value_len, &uri, &uri_len) == FAILURE) {
		RETURN_THROWS();
	}

	name_valid = xmlValidateName(BAD_CAST name, 0);
	if (name_valid != 0) {
		php_dom_throw_error(INVALID_CHARACTER_ERR, true);
		RETURN_THROWS();
	}

	/* Namespace logic is separate and only when uri passed in to insure no BC breakage */
	if (uri_len > 0) {
		errorcode = dom_check_qname(name, &localname, &prefix, uri_len, name_len);
		if (errorcode == 0) {
			nodep = xmlNewNode (NULL, BAD_CAST localname);
			if (nodep != NULL && uri != NULL) {
				nsptr = dom_get_ns(nodep, uri, &errorcode, prefix);
				xmlSetNs(nodep, nsptr);
			}
		}
		xmlFree(localname);
		if (prefix != NULL) {
			xmlFree(prefix);
		}
		if (errorcode != 0) {
			if (nodep != NULL) {
				xmlFreeNode(nodep);
			}
			php_dom_throw_error(errorcode, true);
			RETURN_THROWS();
		}
	} else {
	    /* If you don't pass a namespace uri, then you can't set a prefix */
	    localname = (char *) xmlSplitQName2(BAD_CAST name, (xmlChar **) &prefix);
	    if (prefix != NULL) {
			xmlFree(localname);
			xmlFree(prefix);
	        php_dom_throw_error(NAMESPACE_ERR, true);
	        RETURN_THROWS();
	    }
		nodep = xmlNewNode(NULL, BAD_CAST name);
	}

	if (!nodep) {
		php_dom_throw_error(INVALID_STATE_ERR, true);
		RETURN_THROWS();
	}

	if (value_len > 0) {
		xmlNodeSetContentLen(nodep, BAD_CAST value, value_len);
	}

	intern = Z_DOMOBJ_P(ZEND_THIS);
	oldnode = dom_object_get_node(intern);
	if (oldnode != NULL) {
		php_libxml_node_decrement_resource((php_libxml_node_object *)intern);
	}
	php_libxml_increment_node_ptr((php_libxml_node_object *)intern, nodep, (void *)intern);
}
/* }}} end DOMElement::__construct */

/* {{{ tagName	string
readonly=yes
URL: http://www.w3.org/TR/2003/WD-DOM-Level-3-Core-20030226/DOM3-Core.html#core-ID-104682815
Modern spec URL: https://dom.spec.whatwg.org/#dom-element-tagname
Since:
*/
zend_result dom_element_tag_name_read(dom_object *obj, zval *retval)
{
	DOM_PROP_NODE(xmlNodePtr, nodep, obj);

	bool uppercase = php_dom_follow_spec_intern(obj) && php_dom_ns_is_html_and_document_is_html(nodep);

	zend_string *result = dom_node_get_node_name_attribute_or_element((const xmlNode *) nodep, uppercase);
	ZVAL_NEW_STR(retval, result);

	return SUCCESS;
}

/* }}} */

static zend_result dom_element_reflected_attribute_read(dom_object *obj, zval *retval, const char *name)
{
	DOM_PROP_NODE(xmlNodePtr, nodep, obj);

	xmlChar *content = xmlGetNoNsProp(nodep, (const xmlChar *) name);
	if (content == NULL) {
		ZVAL_EMPTY_STRING(retval);
		return SUCCESS;
	}

	ZVAL_STRING(retval, (const char *) content);
	xmlFree(content);

	return SUCCESS;
}

static xmlAttrPtr dom_element_reflected_attribute_write(dom_object *obj, zval *newval, const char *name)
{
	xmlNode *nodep = dom_object_get_node(obj);

	if (nodep == NULL) {
		php_dom_throw_error(INVALID_STATE_ERR, true);
		return NULL;
	}

	/* Typed property, so it is a string already */
	ZEND_ASSERT(Z_TYPE_P(newval) == IS_STRING);
	return xmlSetNsProp(nodep, NULL, (const xmlChar *) name, (const xmlChar *) Z_STRVAL_P(newval));
}

/* {{{ className	string
URL: https://dom.spec.whatwg.org/#dom-element-classname
Since:
*/
zend_result dom_element_class_name_read(dom_object *obj, zval *retval)
{
	return dom_element_reflected_attribute_read(obj, retval, "class");
}

zend_result dom_element_class_name_write(dom_object *obj, zval *newval)
{
	if (dom_element_reflected_attribute_write(obj, newval, "class")) {
		return SUCCESS;
	}
	return FAILURE;
}
/* }}} */

/* {{{ classList	TokenList
URL: https://dom.spec.whatwg.org/#dom-element-classlist
*/
zend_result dom_element_class_list_read(dom_object *obj, zval *retval)
{
	const uint32_t PROP_INDEX = 0;

#if ZEND_DEBUG
	zend_string *class_list_str = ZSTR_INIT_LITERAL("classList", false);
	const zend_property_info *prop_info = zend_get_property_info(dom_modern_element_class_entry, class_list_str, 0);
	zend_string_release_ex(class_list_str, false);
	ZEND_ASSERT(OBJ_PROP_TO_NUM(prop_info->offset) == PROP_INDEX);
#endif

	zval *cached_token_list = OBJ_PROP_NUM(&obj->std, PROP_INDEX);
	if (Z_ISUNDEF_P(cached_token_list)) {
		object_init_ex(cached_token_list, dom_token_list_class_entry);
		dom_token_list_object *intern = php_dom_token_list_from_obj(Z_OBJ_P(cached_token_list));
		dom_token_list_ctor(intern, obj);
	}

	ZVAL_OBJ_COPY(retval, Z_OBJ_P(cached_token_list));

	return SUCCESS;
}
/* }}} */

/* {{{ id	string
URL: https://dom.spec.whatwg.org/#dom-element-id
Since:
*/
zend_result dom_element_id_read(dom_object *obj, zval *retval)
{
	return dom_element_reflected_attribute_read(obj, retval, "id");
}

static void php_set_attribute_id(xmlAttrPtr attrp, bool is_id, php_libxml_ref_obj *document);

zend_result dom_element_id_write(dom_object *obj, zval *newval)
{
	xmlAttrPtr attr = dom_element_reflected_attribute_write(obj, newval, "id");
	if (!attr) {
		return FAILURE;
	}
	php_set_attribute_id(attr, true, obj->document);
	return SUCCESS;
}
/* }}} */

/* {{{ schemaTypeInfo	typeinfo
readonly=yes
URL: http://www.w3.org/TR/2003/WD-DOM-Level-3-Core-20030226/DOM3-Core.html#Element-schemaTypeInfo
Since: DOM Level 3
*/
zend_result dom_element_schema_type_info_read(dom_object *obj, zval *retval)
{
	ZVAL_NULL(retval);
	return SUCCESS;
}

/* }}} */

/* Note: the object returned is not necessarily a node, but can be an attribute or a namespace declaration. */
static xmlNodePtr dom_get_attribute_or_nsdecl(dom_object *intern, xmlNodePtr elem, const xmlChar *name, size_t name_len) /* {{{ */
{
	if (!php_dom_follow_spec_intern(intern)) {
		int len;
		const xmlChar *nqname = xmlSplitQName3(name, &len);

		if (nqname != NULL) {
			xmlNsPtr ns;
			if (strncmp((const char *) name, "xmlns:", len + 1) == 0) {
				ns = elem->nsDef;
				while (ns) {
					if (xmlStrEqual(ns->prefix, nqname)) {
						break;
					}
					ns = ns->next;
				}
				return (xmlNodePtr)ns;
			}
			xmlChar *prefix = xmlStrndup(name, len);
			ns = xmlSearchNs(elem->doc, elem, prefix);
			if (prefix != NULL) {
				xmlFree(prefix);
			}
			if (ns != NULL) {
				return (xmlNodePtr)xmlHasNsProp(elem, nqname, ns->href);
			}
		} else {
			if (xmlStrEqual(name, BAD_CAST "xmlns")) {
				xmlNsPtr nsPtr = elem->nsDef;
				while (nsPtr) {
					if (nsPtr->prefix == NULL) {
						return (xmlNodePtr)nsPtr;
					}
					nsPtr = nsPtr->next;
				}
				return NULL;
			}
		}
		return (xmlNodePtr) xmlHasNsProp(elem, name, NULL);
	} else {
		return (xmlNodePtr) php_dom_get_attribute_node(elem, name, name_len);
	}
}
/* }}} */

/* {{{ URL: http://www.w3.org/TR/2003/WD-DOM-Level-3-Core-20030226/DOM3-Core.html#core-ID-666EE0F9
Modern spec URL: https://dom.spec.whatwg.org/#dom-element-getattribute
Since:
*/
PHP_METHOD(DOMElement, getAttribute)
{
	zval *id;
	xmlNode *nodep;
	char *name;
	xmlChar *value = NULL;
	dom_object *intern;
	xmlNodePtr attr;
	size_t name_len;
	bool should_free = false;

	id = ZEND_THIS;
	if (zend_parse_parameters(ZEND_NUM_ARGS(), "s", &name, &name_len) == FAILURE) {
		RETURN_THROWS();
	}

	DOM_GET_OBJ(nodep, id, xmlNodePtr, intern);

	attr = dom_get_attribute_or_nsdecl(intern, nodep, BAD_CAST name, name_len);
	if (attr) {
		switch (attr->type) {
			case XML_ATTRIBUTE_NODE:
				value = xmlNodeListGetString(attr->doc, attr->children, 1);
				should_free = true;
				break;
			case XML_NAMESPACE_DECL:
				value = BAD_CAST ((xmlNsPtr)attr)->href;
				should_free = false;
				break;
			default:
				value = BAD_CAST ((xmlAttributePtr)attr)->defaultValue;
				should_free = false;
		}
	}

	if (value == NULL) {
		if (php_dom_follow_spec_intern(intern)) {
			RETURN_NULL();
		}
		RETURN_EMPTY_STRING();
	} else {
		RETVAL_STRING((char *)value);
		if (should_free) {
			xmlFree(value);
		}
	}
}
/* }}} end dom_element_get_attribute */

/* {{{ URL: https://dom.spec.whatwg.org/#dom-element-getattributenames
Since:
*/
PHP_METHOD(DOMElement, getAttributeNames)
{
	zval *id;
	xmlNode *nodep;
	dom_object *intern;
	zval tmp;

	if (zend_parse_parameters_none() == FAILURE) {
		RETURN_THROWS();
	}

	DOM_GET_THIS_OBJ(nodep, id, xmlNodePtr, intern);

	array_init(return_value);
	HashTable *ht = Z_ARRVAL_P(return_value);
	zend_hash_real_init_packed(ht);

<<<<<<< HEAD
	if (!php_dom_follow_spec_intern(intern)) {
		for (xmlNsPtr nsptr = nodep->nsDef; nsptr; nsptr = nsptr->next) {
			const char *prefix = (const char *) nsptr->prefix;
			ZVAL_NEW_STR(&tmp, dom_node_concatenated_name_helper(strlen(prefix), prefix, strlen("xmlns"), (const char *) "xmlns"));
			zend_hash_next_index_insert(ht, &tmp);
		}
=======
	for (xmlNsPtr nsptr = nodep->nsDef; nsptr; nsptr = nsptr->next) {
		const char *prefix = (const char *) nsptr->prefix;
		if (prefix == NULL) {
			ZVAL_STRING(&tmp, "xmlns");
		} else {
			ZVAL_STR(&tmp, dom_node_concatenated_name_helper(strlen(prefix), prefix, strlen("xmlns"), (const char *) "xmlns"));
		}
		zend_hash_next_index_insert(ht, &tmp);
>>>>>>> 63e1ebe7
	}

	for (xmlAttrPtr attr = nodep->properties; attr; attr = attr->next) {
		ZVAL_NEW_STR(&tmp, dom_node_get_node_name_attribute_or_element((const xmlNode *) attr, false));
		zend_hash_next_index_insert(ht, &tmp);
	}
}
/* }}} end DOMElement::getAttributeNames() */

static xmlNodePtr dom_create_attribute(xmlNodePtr nodep, const char *name, const char* value)
{
	if (xmlStrEqual(BAD_CAST name, BAD_CAST "xmlns")) {
		return (xmlNodePtr) xmlNewNs(nodep, BAD_CAST value, NULL);
	} else {
		return (xmlNodePtr) xmlSetProp(nodep, BAD_CAST name, BAD_CAST value);
	}
}

static void dom_check_register_attribute_id(xmlAttrPtr attr, php_libxml_ref_obj *document)
{
	dom_mark_ids_modified(document);

	if (attr->atype != XML_ATTRIBUTE_ID && attr->doc->type == XML_HTML_DOCUMENT_NODE && attr->ns == NULL && xmlStrEqual(attr->name, BAD_CAST "id")) {
		/* To respect XML's ID behaviour, we only do this registration for HTML documents. */
		attr->atype = XML_ATTRIBUTE_ID;
	}
}

/* {{{ URL: http://www.w3.org/TR/2003/WD-DOM-Level-3-Core-20030226/DOM3-Core.html#core-ID-F68F082
Modern spec URL: https://dom.spec.whatwg.org/#dom-element-setattribute
Since:
*/
PHP_METHOD(DOMElement, setAttribute)
{
	zval *id;
	xmlNode *nodep;
	int name_valid;
	size_t name_len, value_len;
	dom_object *intern;
	char *name, *value;

	id = ZEND_THIS;
	if (zend_parse_parameters(ZEND_NUM_ARGS(), "ss", &name, &name_len, &value, &value_len) == FAILURE) {
		RETURN_THROWS();
	}

	if (name_len == 0) {
		zend_argument_must_not_be_empty_error(1);
		RETURN_THROWS();
	}

	name_valid = xmlValidateName(BAD_CAST name, 0);
	if (name_valid != 0) {
		php_dom_throw_error(INVALID_CHARACTER_ERR, true);
		RETURN_THROWS();
	}

	DOM_GET_OBJ(nodep, id, xmlNodePtr, intern);

	if (php_dom_follow_spec_intern(intern)) {
		xmlChar *name_processed = BAD_CAST name;
		if (php_dom_ns_is_html_and_document_is_html(nodep)) {
			char *lowercase_copy = zend_str_tolower_dup_ex(name, name_len);
			if (lowercase_copy != NULL) {
				name_processed = BAD_CAST lowercase_copy;
			}
		}

		/* Can't use xmlSetNsProp unconditionally here because that doesn't take into account the qualified name matching... */
		xmlAttrPtr attr = php_dom_get_attribute_node(nodep, BAD_CAST name, name_len);
		if (attr != NULL) {
			dom_attr_value_will_change(intern, attr);
			dom_remove_all_children((xmlNodePtr) attr);
			xmlNodePtr node = xmlNewDocText(attr->doc, BAD_CAST value);
			xmlAddChild((xmlNodePtr) attr, node);
		} else {
			attr = xmlSetNsProp(nodep, NULL, name_processed, BAD_CAST value);
			if (EXPECTED(attr != NULL)) {
				dom_check_register_attribute_id(attr, intern->document);
			}
		}

		if (name_processed != BAD_CAST name) {
			efree(name_processed);
		}
	} else {
		xmlNodePtr attr = dom_get_attribute_or_nsdecl(intern, nodep, BAD_CAST name, name_len);
		if (attr != NULL) {
			switch (attr->type) {
				case XML_ATTRIBUTE_NODE:
					dom_attr_value_will_change(intern, (xmlAttrPtr) attr);
					node_list_unlink(attr->children);
					break;
				case XML_NAMESPACE_DECL:
					RETURN_FALSE;
				EMPTY_SWITCH_DEFAULT_CASE();
			}
		}

		attr = dom_create_attribute(nodep, name, value);
		if (!attr) {
			zend_argument_value_error(1, "must be a valid XML attribute");
			RETURN_THROWS();
		}
		if (attr->type == XML_NAMESPACE_DECL) {
			RETURN_TRUE;
		}

		DOM_RET_OBJ(attr, intern);
	}
}
/* }}} end dom_element_set_attribute */

typedef struct dom_deep_ns_redef_item {
	xmlNodePtr current_node;
	xmlNsPtr defined_ns;
} dom_deep_ns_redef_item;

/* Reconciliation for a *single* namespace, but reconciles *closest* to the subtree needing it. */
static void dom_deep_ns_redef(xmlNodePtr node, xmlNsPtr ns_to_redefine)
{
	size_t worklist_capacity = 128;
	dom_deep_ns_redef_item *worklist = emalloc(sizeof(dom_deep_ns_redef_item) * worklist_capacity);
	worklist[0].current_node = node;
	worklist[0].defined_ns = NULL;
	size_t worklist_size = 1;

	while (worklist_size > 0) {
		worklist_size--;
		dom_deep_ns_redef_item *current_worklist_item = &worklist[worklist_size];
		ZEND_ASSERT(current_worklist_item->current_node->type == XML_ELEMENT_NODE);
		xmlNsPtr defined_ns = current_worklist_item->defined_ns;

		if (current_worklist_item->current_node->ns == ns_to_redefine) {
			if (defined_ns == NULL) {
				defined_ns = xmlNewNs(current_worklist_item->current_node, ns_to_redefine->href, ns_to_redefine->prefix);
			}
			current_worklist_item->current_node->ns = defined_ns;
		}

		for (xmlAttrPtr attr = current_worklist_item->current_node->properties; attr; attr = attr->next) {
			if (attr->ns == ns_to_redefine) {
				if (defined_ns == NULL) {
					defined_ns = xmlNewNs(current_worklist_item->current_node, ns_to_redefine->href, ns_to_redefine->prefix);
				}
				attr->ns = defined_ns;
			}
		}

		for (xmlNodePtr child = current_worklist_item->current_node->children; child; child = child->next) {
			if (child->type != XML_ELEMENT_NODE) {
				continue;
			}
			if (worklist_size == worklist_capacity) {
				if (UNEXPECTED(worklist_capacity >= SIZE_MAX / 3 * 2 / sizeof(dom_deep_ns_redef_item))) {
					/* Shouldn't be possible to hit, but checked for safety anyway */
					goto out;
				}
				worklist_capacity = worklist_capacity * 3 / 2;
				worklist = erealloc(worklist, sizeof(dom_deep_ns_redef_item) * worklist_capacity);
			}
			worklist[worklist_size].current_node = child;
			worklist[worklist_size].defined_ns = defined_ns;
			worklist_size++;
		}
	}

out:
	efree(worklist);
}

static bool dom_remove_attribute(xmlNodePtr thisp, xmlNodePtr attrp)
{
	ZEND_ASSERT(thisp != NULL);
	ZEND_ASSERT(attrp != NULL);

	switch (attrp->type) {
		case XML_ATTRIBUTE_NODE:
			if (php_dom_object_get_data(attrp) == NULL) {
				node_list_unlink(attrp->children);
				xmlUnlinkNode(attrp);
				xmlFreeProp((xmlAttrPtr)attrp);
			} else {
				xmlUnlinkNode(attrp);
			}
			break;
		case XML_NAMESPACE_DECL: {
			/* They will always be removed, but can be re-added.
			 *
			 * If any reference was left to the namespace, the only effect is that
			 * the definition is potentially moved closer to the element using it.
			 * If no reference was left, it is actually removed. */
			xmlNsPtr ns = (xmlNsPtr) attrp;
			if (thisp->nsDef == ns) {
				thisp->nsDef = ns->next;
			} else if (thisp->nsDef != NULL) {
				xmlNsPtr prev = thisp->nsDef;
				xmlNsPtr cur = prev->next;
				while (cur) {
					if (cur == ns) {
						prev->next = cur->next;
						break;
					}
					prev = cur;
					cur = cur->next;
				}
			} else {
				/* defensive: attrp not defined in thisp ??? */
#if ZEND_DEBUG
				ZEND_UNREACHABLE();
#endif
				break; /* defensive */
			}

			ns->next = NULL;
			php_libxml_set_old_ns(thisp->doc, ns); /* note: can't deallocate as it might be referenced by a "fake namespace node" */
			/* xmlReconciliateNs() redefines at the top of the tree instead of closest to the child, own reconciliation here.
			 * Similarly, the DOM version has other issues too (see dom_libxml_reconcile_ensure_namespaces_are_declared). */
			dom_deep_ns_redef(thisp, ns);

			break;
		}
		EMPTY_SWITCH_DEFAULT_CASE();
	}
	return true;
}

/* {{{ URL: http://www.w3.org/TR/2003/WD-DOM-Level-3-Core-20030226/DOM3-Core.html#core-ID-6D6AC0F9
Modern spec URL: https://dom.spec.whatwg.org/#dom-element-removeattribute
Since:
*/
PHP_METHOD(DOMElement, removeAttribute)
{
	xmlNodePtr nodep, attrp;
	dom_object *intern;
	size_t name_len;
	char *name;

	if (zend_parse_parameters(ZEND_NUM_ARGS(), "s", &name, &name_len) == FAILURE) {
		RETURN_THROWS();
	}

	DOM_GET_OBJ(nodep, ZEND_THIS, xmlNodePtr, intern);

	attrp = dom_get_attribute_or_nsdecl(intern, nodep, BAD_CAST name, name_len);
	if (attrp == NULL) {
		RETURN_FALSE;
	}

	RETURN_BOOL(dom_remove_attribute(nodep, attrp));
}

PHP_METHOD(Dom_Element, removeAttribute)
{
	xmlNodePtr nodep, attrp;
	dom_object *intern;
	size_t name_len;
	char *name;

	if (zend_parse_parameters(ZEND_NUM_ARGS(), "s", &name, &name_len) == FAILURE) {
		RETURN_THROWS();
	}

	DOM_GET_OBJ(nodep, ZEND_THIS, xmlNodePtr, intern);

	attrp = dom_get_attribute_or_nsdecl(intern, nodep, BAD_CAST name, name_len);
	if (attrp != NULL) {
		dom_remove_attribute(nodep, attrp);
	}
}
/* }}} end dom_element_remove_attribute */

/* {{{ URL: http://www.w3.org/TR/2003/WD-DOM-Level-3-Core-20030226/DOM3-Core.html#core-ID-217A91B8
Modern spec URL: https://dom.spec.whatwg.org/#dom-element-getattributenode
Since:
*/
PHP_METHOD(DOMElement, getAttributeNode)
{
	zval *id;
	xmlNodePtr nodep, attrp;
	size_t name_len;
	dom_object *intern;
	char *name;

	id = ZEND_THIS;
	if (zend_parse_parameters(ZEND_NUM_ARGS(), "s", &name, &name_len) == FAILURE) {
		RETURN_THROWS();
	}

	DOM_GET_OBJ(nodep, id, xmlNodePtr, intern);

	attrp = dom_get_attribute_or_nsdecl(intern, nodep, BAD_CAST name, name_len);
	if (attrp == NULL) {
		if (php_dom_follow_spec_intern(intern)) {
			RETURN_NULL();
		}
		RETURN_FALSE;
	}

	if (attrp->type == XML_NAMESPACE_DECL) {
		xmlNsPtr original = (xmlNsPtr) attrp;
		/* Keep parent alive, because we're a fake child. */
		GC_ADDREF(&intern->std);
		(void) php_dom_create_fake_namespace_decl(nodep, original, return_value, intern);
	} else {
		DOM_RET_OBJ((xmlNodePtr) attrp, intern);
	}
}
/* }}} end dom_element_get_attribute_node */

static void dom_element_set_attribute_node_common(INTERNAL_FUNCTION_PARAMETERS, bool use_ns, bool modern)
{
	zval *id, *node;
	xmlNode *nodep;
	xmlNs *nsp;
	xmlAttr *attrp, *existattrp = NULL;
	dom_object *intern, *attrobj, *oldobj;

	id = ZEND_THIS;
	if (zend_parse_parameters(ZEND_NUM_ARGS(), "O", &node, dom_get_attr_ce(modern)) == FAILURE) {
		RETURN_THROWS();
	}

	DOM_GET_OBJ(nodep, id, xmlNodePtr, intern);
	DOM_GET_OBJ(attrp, node, xmlAttrPtr, attrobj);

	/* ZPP Guarantees that a DOMAttr class is given, as it is converted to a xmlAttr
	 * to pass to libxml (see http://www.xmlsoft.org/html/libxml-tree.html#xmlAttr)
	 * if it is not of type XML_ATTRIBUTE_NODE it indicates a bug somewhere */
	ZEND_ASSERT(attrp->type == XML_ATTRIBUTE_NODE);

	if (modern) {
		if (attrp->parent != NULL && attrp->parent != nodep) {
			php_dom_throw_error(INUSE_ATTRIBUTE_ERR, /* strict */ true);
			RETURN_THROWS();
		}
		if (attrp->doc != NULL && attrp->doc != nodep->doc) {
			php_dom_adopt_node((xmlNodePtr) attrp, intern, nodep->doc);
		}
	} else {
		if (!(attrp->doc == NULL || attrp->doc == nodep->doc)) {
			php_dom_throw_error(WRONG_DOCUMENT_ERR, dom_get_strict_error(intern->document));
			RETURN_FALSE;
		}
	}

	nsp = attrp->ns;
	if (use_ns && nsp != NULL) {
		existattrp = xmlHasNsProp(nodep, attrp->name, nsp->href);
	} else {
		existattrp = xmlHasProp(nodep, attrp->name);
	}

	if (existattrp != NULL && existattrp->type != XML_ATTRIBUTE_DECL) {
		if ((oldobj = php_dom_object_get_data((xmlNodePtr) existattrp)) != NULL &&
			((php_libxml_node_ptr *)oldobj->ptr)->node == (xmlNodePtr) attrp)
		{
			RETURN_NULL();
		}
		xmlUnlinkNode((xmlNodePtr) existattrp);
	}

	if (attrp->parent != NULL) {
		xmlUnlinkNode((xmlNodePtr) attrp);
	}

	if (attrp->doc == NULL && nodep->doc != NULL) {
		attrobj->document = intern->document;
		php_libxml_increment_doc_ref((php_libxml_node_object *)attrobj, NULL);
	}

	xmlAddChild(nodep, (xmlNodePtr) attrp);
	if (!modern) {
		dom_mark_ids_modified(intern->document);
		php_dom_reconcile_attribute_namespace_after_insertion(attrp);
	} else {
		dom_check_register_attribute_id(attrp, intern->document);
	}

	/* Returns old property if removed otherwise NULL */
	if (existattrp != NULL) {
		DOM_RET_OBJ((xmlNodePtr) existattrp, intern);
	} else {
		RETURN_NULL();
	}
}

/* {{{ URL: http://www.w3.org/TR/2003/WD-DOM-Level-3-Core-20030226/DOM3-Core.html#core-ID-887236154
Modern spec URL: https://dom.spec.whatwg.org/#dom-element-setattributenode
Since:
*/
PHP_METHOD(DOMElement, setAttributeNode)
{
	dom_element_set_attribute_node_common(INTERNAL_FUNCTION_PARAM_PASSTHRU, /* use_ns */ false, /* modern */ false);
}
/* }}} end dom_element_set_attribute_node */

/* {{{ URL: http://www.w3.org/TR/2003/WD-DOM-Level-3-Core-20030226/DOM3-Core.html#core-ID-D589198
Since:
*/
static void dom_element_remove_attribute_node(INTERNAL_FUNCTION_PARAMETERS, zend_class_entry *node_ce)
{
	zval *node;
	xmlNode *nodep;
	xmlAttr *attrp;
	dom_object *intern, *attrobj;

	if (zend_parse_parameters(ZEND_NUM_ARGS(), "O", &node, node_ce) == FAILURE) {
		RETURN_THROWS();
	}

	DOM_GET_OBJ(nodep, ZEND_THIS, xmlNodePtr, intern);

	DOM_GET_OBJ(attrp, node, xmlAttrPtr, attrobj);

	ZEND_ASSERT(attrp->type == XML_ATTRIBUTE_NODE);

	if (attrp->parent != nodep) {
		php_dom_throw_error(NOT_FOUND_ERR, dom_get_strict_error(intern->document));
		RETURN_FALSE;
	}

	xmlUnlinkNode((xmlNodePtr) attrp);

	DOM_RET_OBJ((xmlNodePtr) attrp, intern);
}

PHP_METHOD(DOMElement, removeAttributeNode)
{
	dom_element_remove_attribute_node(INTERNAL_FUNCTION_PARAM_PASSTHRU, dom_attr_class_entry);
}

PHP_METHOD(Dom_Element, removeAttributeNode)
{
	dom_element_remove_attribute_node(INTERNAL_FUNCTION_PARAM_PASSTHRU, dom_modern_attr_class_entry);
}
/* }}} end dom_element_remove_attribute_node */

/* {{{ URL: http://www.w3.org/TR/2003/WD-DOM-Level-3-Core-20030226/DOM3-Core.html#core-ID-1938918D
Modern spec URL: https://dom.spec.whatwg.org/#concept-getelementsbytagname
Since:
*/
static void dom_element_get_elements_by_tag_name(INTERNAL_FUNCTION_PARAMETERS, bool modern)
{
	size_t name_len;
	dom_object *intern, *namednode;
	char *name;

	if (zend_parse_parameters(ZEND_NUM_ARGS(), "s", &name, &name_len) == FAILURE) {
		RETURN_THROWS();
	}

	DOM_GET_THIS_INTERN(intern);

	if (modern) {
		php_dom_create_iterator(return_value, DOM_HTMLCOLLECTION, true);
	} else {
		php_dom_create_iterator(return_value, DOM_NODELIST, false);
	}
	namednode = Z_DOMOBJ_P(return_value);
	dom_namednode_iter(intern, 0, namednode, NULL, name, name_len, NULL, 0);
}

PHP_METHOD(DOMElement, getElementsByTagName)
{
	dom_element_get_elements_by_tag_name(INTERNAL_FUNCTION_PARAM_PASSTHRU, false);
}

PHP_METHOD(Dom_Element, getElementsByTagName)
{
	dom_element_get_elements_by_tag_name(INTERNAL_FUNCTION_PARAM_PASSTHRU, true);
}
/* }}} end dom_element_get_elements_by_tag_name */

/* should_free_result must be initialized to false */
static const xmlChar *dom_get_attribute_ns(dom_object *intern, xmlNodePtr elemp, const char *uri, size_t uri_len, const char *name, bool *should_free_result)
{
	bool follow_spec = php_dom_follow_spec_intern(intern);
	if (follow_spec && uri_len == 0) {
		uri = NULL;
	}

	xmlChar *strattr = xmlGetNsProp(elemp, BAD_CAST name, BAD_CAST uri);

	if (strattr != NULL) {
		*should_free_result = true;
		return strattr;
	} else {
		if (!follow_spec && xmlStrEqual(BAD_CAST uri, BAD_CAST DOM_XMLNS_NS_URI)) {
			xmlNsPtr nsptr = dom_get_nsdecl(elemp, BAD_CAST name);
			if (nsptr != NULL) {
				return nsptr->href;
			} else {
				return NULL;
			}
		} else {
			return NULL;
		}
	}
}

/* {{{ URL: http://www.w3.org/TR/2003/WD-DOM-Level-3-Core-20030226/DOM3-Core.html#core-ID-ElGetAttrNS
Modern spec URL: https://dom.spec.whatwg.org/#dom-element-getattributens
Since: DOM Level 2
*/
PHP_METHOD(DOMElement, getAttributeNS)
{
	zval *id;
	xmlNodePtr elemp;
	dom_object *intern;
	size_t uri_len = 0, name_len = 0;
	char *uri, *name;

	id = ZEND_THIS;
	if (zend_parse_parameters(ZEND_NUM_ARGS(), "s!s", &uri, &uri_len, &name, &name_len) == FAILURE) {
		RETURN_THROWS();
	}

	DOM_GET_OBJ(elemp, id, xmlNodePtr, intern);

	bool should_free_result = false;
	const xmlChar *result = dom_get_attribute_ns(intern, elemp, uri, uri_len, name, &should_free_result);
	if (result == NULL) {
		if (php_dom_follow_spec_intern(intern)) {
			RETURN_NULL();
		}
		RETURN_EMPTY_STRING();
	} else {
		RETVAL_STRING((const char *) result);
		if (should_free_result) {
			xmlFree(BAD_CAST result);
		}
	}
}
/* }}} end dom_element_get_attribute_ns */

static void dom_set_attribute_ns_legacy(dom_object *intern, xmlNodePtr elemp, char *uri, size_t uri_len, char *name, size_t name_len, const char *value)
{
	if (name_len == 0) {
		zend_argument_must_not_be_empty_error(2);
		return;
	}

	xmlNodePtr nodep = NULL;
	xmlNsPtr nsptr;
	xmlAttr *attr;
	char *localname = NULL, *prefix = NULL;
	int is_xmlns = 0, name_valid;
	bool stricterror = dom_get_strict_error(intern->document);

	int errorcode = dom_check_qname(name, &localname, &prefix, uri_len, name_len);

	if (errorcode == 0) {
		dom_mark_ids_modified(intern->document);

		if (uri_len > 0) {
			nodep = (xmlNodePtr) xmlHasNsProp(elemp, BAD_CAST localname, BAD_CAST uri);
			if (nodep != NULL && nodep->type != XML_ATTRIBUTE_DECL) {
				node_list_unlink(nodep->children);
			}

			if ((xmlStrEqual(BAD_CAST prefix, BAD_CAST "xmlns") ||
				(prefix == NULL && xmlStrEqual(BAD_CAST localname, BAD_CAST "xmlns"))) &&
				xmlStrEqual(BAD_CAST uri, BAD_CAST DOM_XMLNS_NS_URI)) {
				is_xmlns = 1;
				if (prefix == NULL) {
					nsptr = dom_get_nsdecl(elemp, NULL);
				} else {
					nsptr = dom_get_nsdecl(elemp, BAD_CAST localname);
				}
			} else {
				nsptr = xmlSearchNsByHref(elemp->doc, elemp, BAD_CAST uri);
				if (nsptr && nsptr->prefix == NULL) {
					xmlNsPtr tmpnsptr;

					tmpnsptr = nsptr->next;
					while (tmpnsptr) {
						if ((tmpnsptr->prefix != NULL) && (tmpnsptr->href != NULL) &&
							(xmlStrEqual(tmpnsptr->href, BAD_CAST uri))) {
							nsptr = tmpnsptr;
							break;
						}
						tmpnsptr = tmpnsptr->next;
					}
					if (tmpnsptr == NULL) {
						nsptr = dom_get_ns_resolve_prefix_conflict(elemp, (const char *) nsptr->href);
					}
				}
			}

			if (nsptr == NULL) {
				if (is_xmlns == 1) {
					xmlNewNs(elemp, BAD_CAST value, prefix == NULL ? NULL : BAD_CAST localname);
				} else {
					nsptr = dom_get_ns(elemp, uri, &errorcode, prefix);
				}
				xmlReconciliateNs(elemp->doc, elemp);
			} else {
				if (is_xmlns == 1) {
					if (nsptr->href) {
						xmlFree(BAD_CAST nsptr->href);
					}
					nsptr->href = xmlStrdup(BAD_CAST value);
				}
			}

			if (errorcode == 0 && is_xmlns == 0) {
				xmlSetNsProp(elemp, nsptr, BAD_CAST localname, BAD_CAST value);
			}
		} else {
			name_valid = xmlValidateName(BAD_CAST localname, 0);
			if (name_valid != 0) {
				errorcode = INVALID_CHARACTER_ERR;
				stricterror = 1;
			} else {
				attr = xmlHasProp(elemp, BAD_CAST localname);
				if (attr != NULL && attr->type != XML_ATTRIBUTE_DECL) {
					node_list_unlink(attr->children);
				}
				xmlSetProp(elemp, BAD_CAST localname, BAD_CAST value);
			}
		}
	}

	xmlFree(localname);
	if (prefix != NULL) {
		xmlFree(prefix);
	}

	if (errorcode != 0) {
		php_dom_throw_error(errorcode, stricterror);
	}
}

/* https://dom.spec.whatwg.org/#dom-element-setattributens */
static void dom_set_attribute_ns_modern(dom_object *intern, xmlNodePtr elemp, zend_string *uri, const zend_string *name, const char *value)
{
	xmlChar *localname = NULL, *prefix = NULL;
	int errorcode = dom_validate_and_extract(uri, name, &localname, &prefix);

	if (errorcode == 0) {
		php_dom_libxml_ns_mapper *ns_mapper = php_dom_get_ns_mapper(intern);
		xmlNsPtr ns = php_dom_libxml_ns_mapper_get_ns_raw_prefix_string(ns_mapper, prefix, xmlStrlen(prefix), uri);
		xmlAttrPtr attr = xmlSetNsProp(elemp, ns, localname, BAD_CAST value);
		if (UNEXPECTED(attr == NULL)) {
			php_dom_throw_error(INVALID_STATE_ERR, /* strict */ true);
		} else {
			dom_check_register_attribute_id(attr, intern->document);
		}
	} else {
		php_dom_throw_error(errorcode, /* strict */ true);
	}

	xmlFree(localname);
	xmlFree(prefix);
}

/* {{{ URL: http://www.w3.org/TR/2003/WD-DOM-Level-3-Core-20030226/DOM3-Core.html#core-ID-ElSetAttrNS
Modern spec URL: https://dom.spec.whatwg.org/#dom-element-setattributens
Since: DOM Level 2
*/
PHP_METHOD(DOMElement, setAttributeNS)
{
	zval *id;
	xmlNodePtr elemp;
	size_t value_len = 0;
	char *value;
	zend_string *uri;
	zend_string *name = NULL;
	dom_object *intern;

	id = ZEND_THIS;
	if (zend_parse_parameters(ZEND_NUM_ARGS(), "S!Ss", &uri, &name, &value, &value_len) == FAILURE) {
		RETURN_THROWS();
	}

	DOM_GET_OBJ(elemp, id, xmlNodePtr, intern);

	if (php_dom_follow_spec_intern(intern)) {
		dom_set_attribute_ns_modern(intern, elemp, uri, name, value);
	} else {
		dom_set_attribute_ns_legacy(intern, elemp, uri ? ZSTR_VAL(uri) : NULL, uri ? ZSTR_LEN(uri) : 0, ZSTR_VAL(name), ZSTR_LEN(name), value);
	}
}
/* }}} end dom_element_set_attribute_ns */

static void dom_remove_eliminated_ns_single_element(xmlNodePtr node, xmlNsPtr eliminatedNs)
{
	ZEND_ASSERT(node->type == XML_ELEMENT_NODE);
	if (node->ns == eliminatedNs) {
		node->ns = NULL;
	}

	for (xmlAttrPtr attr = node->properties; attr != NULL; attr = attr->next) {
		if (attr->ns == eliminatedNs) {
			attr->ns = NULL;
		}
	}
}

static void dom_remove_eliminated_ns(xmlNodePtr node, xmlNsPtr eliminatedNs)
{
	dom_remove_eliminated_ns_single_element(node, eliminatedNs);

	xmlNodePtr base = node;
	node = node->children;
	while (node != NULL) {
		ZEND_ASSERT(node != base);

		if (node->type == XML_ELEMENT_NODE) {
			dom_remove_eliminated_ns_single_element(node, eliminatedNs);
		}

		node = php_dom_next_in_tree_order(node, base);
	}
}

static void dom_eliminate_ns(xmlNodePtr nodep, xmlNsPtr nsptr)
{
	if (nsptr->href != NULL) {
		xmlFree((char *) nsptr->href);
		nsptr->href = NULL;
	}
	if (nsptr->prefix != NULL) {
		xmlFree((char *) nsptr->prefix);
		nsptr->prefix = NULL;
	}

	/* Remove it from the list and move it to the old ns list */
	xmlNsPtr current_ns = nodep->nsDef;
	if (current_ns == nsptr) {
		nodep->nsDef = nsptr->next;
	} else {
		do {
			if (current_ns->next == nsptr) {
				current_ns->next = nsptr->next;
				break;
			}
			current_ns = current_ns->next;
		} while (current_ns != NULL);
	}
	nsptr->next = NULL;
	php_libxml_set_old_ns(nodep->doc, nsptr);

	dom_remove_eliminated_ns(nodep, nsptr);
}

/* {{{ URL: http://www.w3.org/TR/2003/WD-DOM-Level-3-Core-20030226/DOM3-Core.html#core-ID-ElRemAtNS
Modern spec URL: https://dom.spec.whatwg.org/#dom-element-removeattributens
Since: DOM Level 2
*/
PHP_METHOD(DOMElement, removeAttributeNS)
{
	zval *id;
	xmlNode *nodep;
	xmlAttr *attrp;
	xmlNsPtr nsptr;
	dom_object *intern;
	size_t name_len, uri_len;
	char *name, *uri;

	id = ZEND_THIS;
	if (zend_parse_parameters(ZEND_NUM_ARGS(), "s!s", &uri, &uri_len, &name, &name_len) == FAILURE) {
		RETURN_THROWS();
	}

	DOM_GET_OBJ(nodep, id, xmlNodePtr, intern);

	bool follow_spec = php_dom_follow_spec_intern(intern);
	if (follow_spec && uri_len == 0) {
		uri = NULL;
	}

	attrp = xmlHasNsProp(nodep, BAD_CAST name, BAD_CAST uri);

	if (!follow_spec) {
		nsptr = dom_get_nsdecl(nodep, BAD_CAST name);
		if (nsptr != NULL) {
			if (xmlStrEqual(BAD_CAST uri, nsptr->href)) {
				dom_eliminate_ns(nodep, nsptr);
			} else {
				return;
			}
		}
	}

	if (attrp && attrp->type != XML_ATTRIBUTE_DECL) {
		if (php_dom_object_get_data((xmlNodePtr) attrp) == NULL) {
			node_list_unlink(attrp->children);
			xmlUnlinkNode((xmlNodePtr) attrp);
			xmlFreeProp(attrp);
		} else {
			xmlUnlinkNode((xmlNodePtr) attrp);
		}
	}
}
/* }}} end dom_element_remove_attribute_ns */

/* {{{ URL: http://www.w3.org/TR/2003/WD-DOM-Level-3-Core-20030226/DOM3-Core.html#core-ID-ElGetAtNodeNS
Modern spec URL: https://dom.spec.whatwg.org/#dom-element-getattributenodens
Since: DOM Level 2
*/
PHP_METHOD(DOMElement, getAttributeNodeNS)
{
	zval *id;
	xmlNodePtr elemp;
	xmlAttrPtr attrp;
	dom_object *intern;
	size_t uri_len, name_len;
	char *uri, *name;

	id = ZEND_THIS;
	if (zend_parse_parameters(ZEND_NUM_ARGS(), "s!s", &uri, &uri_len, &name, &name_len) == FAILURE) {
		RETURN_THROWS();
	}

	DOM_GET_OBJ(elemp, id, xmlNodePtr, intern);

	bool follow_spec = php_dom_follow_spec_intern(intern);
	if (follow_spec && uri_len == 0) {
		uri = NULL;
	}

	attrp = xmlHasNsProp(elemp, BAD_CAST name, BAD_CAST uri);

	if (attrp == NULL) {
		if (!follow_spec && xmlStrEqual(BAD_CAST uri, BAD_CAST DOM_XMLNS_NS_URI)) {
			xmlNsPtr nsptr;
			nsptr = dom_get_nsdecl(elemp, BAD_CAST name);
			if (nsptr != NULL) {
				/* Keep parent alive, because we're a fake child. */
				GC_ADDREF(&intern->std);
				(void) php_dom_create_fake_namespace_decl(elemp, nsptr, return_value, intern);
			} else {
				RETURN_NULL();
			}
		} else {
			RETURN_NULL();
		}
	} else {
		DOM_RET_OBJ((xmlNodePtr) attrp, intern);
	}

}
/* }}} end dom_element_get_attribute_node_ns */

/* {{{ URL: http://www.w3.org/TR/2003/WD-DOM-Level-3-Core-20030226/DOM3-Core.html#core-ID-ElSetAtNodeNS
Modern spec URL: https://dom.spec.whatwg.org/#dom-element-setattributenodens
Since: DOM Level 2
*/
PHP_METHOD(DOMElement, setAttributeNodeNS)
{
	dom_element_set_attribute_node_common(INTERNAL_FUNCTION_PARAM_PASSTHRU, /* use_ns */ true, /* modern */ false);
}

PHP_METHOD(Dom_Element, setAttributeNodeNS)
{
	dom_element_set_attribute_node_common(INTERNAL_FUNCTION_PARAM_PASSTHRU, /* use_ns */ true, /* modern */ true);
}
/* }}} end dom_element_set_attribute_node_ns */

/* {{{ URL: http://www.w3.org/TR/2003/WD-DOM-Level-3-Core-20030226/DOM3-Core.html#core-ID-A6C90942
Modern spec URL: https://dom.spec.whatwg.org/#concept-getelementsbytagnamens
Since: DOM Level 2
*/
static void dom_element_get_elements_by_tag_name_ns(INTERNAL_FUNCTION_PARAMETERS, bool modern)
{
	size_t uri_len, name_len;
	dom_object *intern, *namednode;
	char *uri, *name;

	if (zend_parse_parameters(ZEND_NUM_ARGS(), "s!s", &uri, &uri_len, &name, &name_len) == FAILURE) {
		RETURN_THROWS();
	}

	DOM_GET_THIS_INTERN(intern);

	if (modern) {
		php_dom_create_iterator(return_value, DOM_HTMLCOLLECTION, true);
	} else {
		php_dom_create_iterator(return_value, DOM_NODELIST, false);
	}
	namednode = Z_DOMOBJ_P(return_value);
	dom_namednode_iter(intern, 0, namednode, NULL, name, name_len, uri ? uri : "", uri_len);
}

PHP_METHOD(DOMElement, getElementsByTagNameNS)
{
	dom_element_get_elements_by_tag_name_ns(INTERNAL_FUNCTION_PARAM_PASSTHRU, false);
}

PHP_METHOD(Dom_Element, getElementsByTagNameNS)
{
	dom_element_get_elements_by_tag_name_ns(INTERNAL_FUNCTION_PARAM_PASSTHRU, true);
}
/* }}} end dom_element_get_elements_by_tag_name_ns */

/* {{{ URL: http://www.w3.org/TR/2003/WD-DOM-Level-3-Core-20030226/DOM3-Core.html#core-ID-ElHasAttr
Modern spec URL: https://dom.spec.whatwg.org/#dom-element-hasattribute
Since: DOM Level 2
*/
PHP_METHOD(DOMElement, hasAttribute)
{
	zval *id;
	xmlNode *nodep;
	dom_object *intern;
	char *name;
	size_t name_len;
	xmlNodePtr attr;

	id = ZEND_THIS;
	if (zend_parse_parameters(ZEND_NUM_ARGS(), "s", &name, &name_len) == FAILURE) {
		RETURN_THROWS();
	}

	DOM_GET_OBJ(nodep, id, xmlNodePtr, intern);

	attr = dom_get_attribute_or_nsdecl(intern, nodep, BAD_CAST name, name_len);
	if (attr == NULL) {
		RETURN_FALSE;
	} else {
		RETURN_TRUE;
	}
}
/* }}} end dom_element_has_attribute */

/* {{{ URL: http://www.w3.org/TR/2003/WD-DOM-Level-3-Core-20030226/DOM3-Core.html#core-ID-ElHasAttrNS
Modern spec URL: https://dom.spec.whatwg.org/#dom-element-hasattributens
Since: DOM Level 2
*/
PHP_METHOD(DOMElement, hasAttributeNS)
{
	zval *id;
	xmlNodePtr elemp;
	dom_object *intern;
	size_t uri_len, name_len;
	char *uri, *name;

	id = ZEND_THIS;
	if (zend_parse_parameters(ZEND_NUM_ARGS(), "s!s", &uri, &uri_len, &name, &name_len) == FAILURE) {
		RETURN_THROWS();
	}

	DOM_GET_OBJ(elemp, id, xmlNodePtr, intern);

	bool should_free_result = false;
	const xmlChar *result = dom_get_attribute_ns(intern, elemp, uri, uri_len, name, &should_free_result);
	if (result == NULL) {
		RETURN_FALSE;
	} else {
		if (should_free_result) {
			xmlFree(BAD_CAST result);
		}
		RETURN_TRUE;
	}
}
/* }}} end dom_element_has_attribute_ns */

static void php_set_attribute_id(xmlAttrPtr attrp, bool is_id, php_libxml_ref_obj *document) /* {{{ */
{
	if (is_id && attrp->atype != XML_ATTRIBUTE_ID) {
		attrp->atype = XML_ATTRIBUTE_ID;
	} else if (!is_id && attrp->atype == XML_ATTRIBUTE_ID) {
		xmlRemoveID(attrp->doc, attrp);
		attrp->atype = 0;
	}

	dom_mark_ids_modified(document);
}
/* }}} */

/* {{{ URL: http://www.w3.org/TR/2003/WD-DOM-Level-3-Core-20030226/DOM3-Core.html#core-ID-ElSetIdAttr
Since: DOM Level 3
*/
PHP_METHOD(DOMElement, setIdAttribute)
{
	zval *id;
	xmlNode *nodep;
	xmlAttrPtr attrp;
	dom_object *intern;
	char *name;
	size_t name_len;
	bool is_id;

	id = ZEND_THIS;
	if (zend_parse_parameters(ZEND_NUM_ARGS(), "sb", &name, &name_len, &is_id) == FAILURE) {
		RETURN_THROWS();
	}

	DOM_GET_OBJ(nodep, id, xmlNodePtr, intern);

	attrp = xmlHasNsProp(nodep, BAD_CAST name, NULL);
	if (attrp == NULL || attrp->type == XML_ATTRIBUTE_DECL) {
		php_dom_throw_error(NOT_FOUND_ERR, dom_get_strict_error(intern->document));
	} else {
		php_set_attribute_id(attrp, is_id, intern->document);
	}
}
/* }}} end dom_element_set_id_attribute */

/* {{{ URL: http://www.w3.org/TR/2003/WD-DOM-Level-3-Core-20030226/DOM3-Core.html#core-ID-ElSetIdAttrNS
Since: DOM Level 3
*/
PHP_METHOD(DOMElement, setIdAttributeNS)
{
	zval *id;
	xmlNodePtr elemp;
	xmlAttrPtr attrp;
	dom_object *intern;
	size_t uri_len, name_len;
	char *uri, *name;
	bool is_id;

	id = ZEND_THIS;
	if (zend_parse_parameters(ZEND_NUM_ARGS(), "ssb", &uri, &uri_len, &name, &name_len, &is_id) == FAILURE) {
		RETURN_THROWS();
	}

	DOM_GET_OBJ(elemp, id, xmlNodePtr, intern);

	attrp = xmlHasNsProp(elemp, BAD_CAST name, BAD_CAST uri);
	if (attrp == NULL || attrp->type == XML_ATTRIBUTE_DECL) {
		php_dom_throw_error(NOT_FOUND_ERR, dom_get_strict_error(intern->document));
	} else {
		php_set_attribute_id(attrp, is_id, intern->document);
	}
}
/* }}} end dom_element_set_id_attribute_ns */

/* {{{ URL: http://www.w3.org/TR/2003/WD-DOM-Level-3-Core-20030226/DOM3-Core.html#core-ID-ElSetIdAttrNode
Since: DOM Level 3
*/
static void dom_element_set_id_attribute_node(INTERNAL_FUNCTION_PARAMETERS, zend_class_entry *attr_ce)
{
	zval *id, *node;
	xmlNode *nodep;
	xmlAttrPtr attrp;
	dom_object *intern, *attrobj;
	bool is_id;

	id = ZEND_THIS;
	if (zend_parse_parameters(ZEND_NUM_ARGS(), "Ob", &node, attr_ce, &is_id) != SUCCESS) {
		RETURN_THROWS();
	}

	DOM_GET_OBJ(nodep, id, xmlNodePtr, intern);
	DOM_GET_OBJ(attrp, node, xmlAttrPtr, attrobj);

	if (attrp->parent != nodep) {
		php_dom_throw_error(NOT_FOUND_ERR, dom_get_strict_error(intern->document));
	} else {
		php_set_attribute_id(attrp, is_id, intern->document);
	}
}

PHP_METHOD(DOMElement, setIdAttributeNode)
{
	dom_element_set_id_attribute_node(INTERNAL_FUNCTION_PARAM_PASSTHRU, dom_attr_class_entry);
}

PHP_METHOD(Dom_Element, setIdAttributeNode)
{
	dom_element_set_id_attribute_node(INTERNAL_FUNCTION_PARAM_PASSTHRU, dom_modern_attr_class_entry);
}
/* }}} end dom_element_set_id_attribute_node */

/* {{{ URL:
Since:
*/
PHP_METHOD(DOMElement, remove)
{
	dom_object *intern;

	if (zend_parse_parameters_none() == FAILURE) {
		RETURN_THROWS();
	}

	DOM_GET_THIS_INTERN(intern);

	dom_child_node_remove(intern);
}
/* }}} end DOMElement::remove */

PHP_METHOD(DOMElement, after)
{
	uint32_t argc = 0;
	zval *args;
	dom_object *intern;

	ZEND_PARSE_PARAMETERS_START(0, -1)
		Z_PARAM_VARIADIC('*', args, argc)
	ZEND_PARSE_PARAMETERS_END();

	DOM_GET_THIS_INTERN(intern);

	dom_parent_node_after(intern, args, argc);
}

PHP_METHOD(DOMElement, before)
{
	uint32_t argc = 0;
	zval *args;
	dom_object *intern;

	ZEND_PARSE_PARAMETERS_START(0, -1)
		Z_PARAM_VARIADIC('*', args, argc)
	ZEND_PARSE_PARAMETERS_END();

	DOM_GET_THIS_INTERN(intern);

	dom_parent_node_before(intern, args, argc);
}

/* {{{ URL: https://dom.spec.whatwg.org/#dom-parentnode-append
Since: DOM Living Standard (DOM4)
*/
PHP_METHOD(DOMElement, append)
{
	uint32_t argc = 0;
	zval *args;
	dom_object *intern;

	ZEND_PARSE_PARAMETERS_START(0, -1)
		Z_PARAM_VARIADIC('*', args, argc)
	ZEND_PARSE_PARAMETERS_END();

	DOM_GET_THIS_INTERN(intern);

	dom_parent_node_append(intern, args, argc);
}
/* }}} end DOMElement::append */

/* {{{ URL: https://dom.spec.whatwg.org/#dom-parentnode-prepend
Since: DOM Living Standard (DOM4)
*/
PHP_METHOD(DOMElement, prepend)
{
	uint32_t argc = 0;
	zval *args;
	dom_object *intern;

	ZEND_PARSE_PARAMETERS_START(0, -1)
		Z_PARAM_VARIADIC('*', args, argc)
	ZEND_PARSE_PARAMETERS_END();

	DOM_GET_THIS_INTERN(intern);

	dom_parent_node_prepend(intern, args, argc);
}
/* }}} end DOMElement::prepend */

/* {{{ URL: https://dom.spec.whatwg.org/#dom-parentnode-replacechildren
Since: DOM Living Standard (DOM4)
*/
PHP_METHOD(DOMElement, replaceWith)
{
	uint32_t argc = 0;
	zval *args;
	dom_object *intern;

	ZEND_PARSE_PARAMETERS_START(0, -1)
		Z_PARAM_VARIADIC('*', args, argc)
	ZEND_PARSE_PARAMETERS_END();

	DOM_GET_THIS_INTERN(intern);

	dom_child_replace_with(intern, args, argc);
}
/* }}} end DOMElement::prepend */

/* {{{ URL: https://dom.spec.whatwg.org/#dom-parentnode-replacechildren
Since:
*/
PHP_METHOD(DOMElement, replaceChildren)
{
	uint32_t argc = 0;
	zval *args;
	dom_object *intern;

	ZEND_PARSE_PARAMETERS_START(0, -1)
		Z_PARAM_VARIADIC('*', args, argc)
	ZEND_PARSE_PARAMETERS_END();

	DOM_GET_THIS_INTERN(intern);

	dom_parent_node_replace_children(intern, args, argc);
}
/* }}} */

#define INSERT_ADJACENT_RES_ADOPT_FAILED ((void*) -1)
#define INSERT_ADJACENT_RES_SYNTAX_FAILED INSERT_ADJACENT_RES_ADOPT_FAILED
#define INSERT_ADJACENT_RES_PRE_INSERT_FAILED ((void*) -2)

static xmlNodePtr dom_insert_adjacent(const zend_string *where, xmlNodePtr thisp, dom_object *this_intern, xmlNodePtr otherp)
{
	if (zend_string_equals_literal_ci(where, "beforebegin")) {
		if (thisp->parent == NULL) {
			return NULL;
		}
		if (!php_dom_adopt_node(otherp, this_intern, thisp->doc)) {
			return INSERT_ADJACENT_RES_ADOPT_FAILED;
		}
		if (!php_dom_pre_insert(this_intern->document, otherp, thisp->parent, thisp)) {
			return INSERT_ADJACENT_RES_PRE_INSERT_FAILED;
		}
	} else if (zend_string_equals_literal_ci(where, "afterbegin")) {
		if (!php_dom_adopt_node(otherp, this_intern, thisp->doc)) {
			return INSERT_ADJACENT_RES_ADOPT_FAILED;
		}
		if (!php_dom_pre_insert(this_intern->document, otherp, thisp, thisp->children)) {
			return INSERT_ADJACENT_RES_PRE_INSERT_FAILED;
		}
	} else if (zend_string_equals_literal_ci(where, "beforeend")) {
		if (!php_dom_adopt_node(otherp, this_intern, thisp->doc)) {
			return INSERT_ADJACENT_RES_ADOPT_FAILED;
		}
		if (!php_dom_pre_insert(this_intern->document, otherp, thisp, NULL)) {
			return INSERT_ADJACENT_RES_PRE_INSERT_FAILED;
		}
	} else if (zend_string_equals_literal_ci(where, "afterend")) {
		if (thisp->parent == NULL) {
			return NULL;
		}
		if (!php_dom_adopt_node(otherp, this_intern, thisp->doc)) {
			return INSERT_ADJACENT_RES_ADOPT_FAILED;
		}
		if (!php_dom_pre_insert(this_intern->document, otherp, thisp->parent, thisp->next))  {
			return INSERT_ADJACENT_RES_PRE_INSERT_FAILED;
		}
	} else {
		php_dom_throw_error(SYNTAX_ERR, dom_get_strict_error(this_intern->document));
		return INSERT_ADJACENT_RES_SYNTAX_FAILED;
	}
	return otherp;
}

/* {{{ URL: https://dom.spec.whatwg.org/#dom-element-insertadjacentelement
Since:
*/
static void dom_element_insert_adjacent_element(INTERNAL_FUNCTION_PARAMETERS, const zend_string *where, zval *element_zval)
{
	zval *id;
	xmlNodePtr thisp, otherp;
	dom_object *this_intern, *other_intern;

	DOM_GET_THIS_OBJ(thisp, id, xmlNodePtr, this_intern);
	DOM_GET_OBJ(otherp, element_zval, xmlNodePtr, other_intern);

	xmlNodePtr result = dom_insert_adjacent(where, thisp, this_intern, otherp);
	if (result == NULL) {
		RETURN_NULL();
	} else if (result != INSERT_ADJACENT_RES_ADOPT_FAILED && result != INSERT_ADJACENT_RES_PRE_INSERT_FAILED) {
		DOM_RET_OBJ(otherp, other_intern);
	} else {
		RETURN_THROWS();
	}
}

PHP_METHOD(DOMElement, insertAdjacentElement)
{
	zend_string *where;
	zval *element_zval;

	if (zend_parse_parameters(ZEND_NUM_ARGS(), "SO", &where, &element_zval, dom_element_class_entry) != SUCCESS) {
		RETURN_THROWS();
	}

	dom_element_insert_adjacent_element(INTERNAL_FUNCTION_PARAM_PASSTHRU, where, element_zval);
}

PHP_METHOD(Dom_Element, insertAdjacentElement)
{
	zval *element_zval, *where_zv;

	ZEND_PARSE_PARAMETERS_START(2, 2)
		Z_PARAM_OBJECT_OF_CLASS(where_zv, dom_adjacent_position_class_entry)
		Z_PARAM_OBJECT_OF_CLASS(element_zval, dom_modern_element_class_entry)
	ZEND_PARSE_PARAMETERS_END();

	const zend_string *where = Z_STR_P(zend_enum_fetch_case_name(Z_OBJ_P(where_zv)));
	dom_element_insert_adjacent_element(INTERNAL_FUNCTION_PARAM_PASSTHRU, where, element_zval);
}
/* }}} end DOMElement::insertAdjacentElement */

/* {{{ URL: https://dom.spec.whatwg.org/#dom-element-insertadjacenttext
Since:
*/
static void dom_element_insert_adjacent_text(INTERNAL_FUNCTION_PARAMETERS, const zend_string *where, const zend_string *data)
{
	dom_object *this_intern;
	zval *id;
	xmlNodePtr thisp;

	DOM_GET_THIS_OBJ(thisp, id, xmlNodePtr, this_intern);

	if (UNEXPECTED(ZEND_SIZE_T_INT_OVFL(ZSTR_LEN(data)))) {
		zend_argument_value_error(2, "is too long");
		RETURN_THROWS();
	}

	xmlNodePtr otherp = xmlNewDocTextLen(thisp->doc, (const xmlChar *) ZSTR_VAL(data), ZSTR_LEN(data));
	xmlNodePtr result = dom_insert_adjacent(where, thisp, this_intern, otherp);
	if (result == NULL || result == INSERT_ADJACENT_RES_ADOPT_FAILED) {
		xmlFreeNode(otherp);
	}
}

PHP_METHOD(DOMElement, insertAdjacentText)
{
	zend_string *where, *data;

	if (zend_parse_parameters(ZEND_NUM_ARGS(), "SS", &where, &data) == FAILURE) {
		RETURN_THROWS();
	}

	dom_element_insert_adjacent_text(INTERNAL_FUNCTION_PARAM_PASSTHRU, where, data);
}

PHP_METHOD(Dom_Element, insertAdjacentText)
{
	zval *where_zv;
	zend_string *data;

	ZEND_PARSE_PARAMETERS_START(2, 2)
		Z_PARAM_OBJECT_OF_CLASS(where_zv, dom_adjacent_position_class_entry)
		Z_PARAM_STR(data)
	ZEND_PARSE_PARAMETERS_END();

	const zend_string *where = Z_STR_P(zend_enum_fetch_case_name(Z_OBJ_P(where_zv)));
	dom_element_insert_adjacent_text(INTERNAL_FUNCTION_PARAM_PASSTHRU, where, data);
}
/* }}} end DOMElement::insertAdjacentText */

/* {{{ URL: https://dom.spec.whatwg.org/#dom-element-toggleattribute
Since:
*/
PHP_METHOD(DOMElement, toggleAttribute)
{
	char *qname, *qname_tmp = NULL;
	size_t qname_length;
	bool force, force_is_null = true;
	xmlNodePtr thisp;
	zval *id;
	dom_object *intern;
	bool retval;

	if (zend_parse_parameters(ZEND_NUM_ARGS(), "s|b!", &qname, &qname_length, &force, &force_is_null) == FAILURE) {
		RETURN_THROWS();
	}

	DOM_GET_THIS_OBJ(thisp, id, xmlNodePtr, intern);

	/* Step 1 */
	if (xmlValidateName(BAD_CAST qname, 0) != 0) {
		php_dom_throw_error(INVALID_CHARACTER_ERR, true);
		RETURN_THROWS();
	}

	bool follow_spec = php_dom_follow_spec_intern(intern);

	/* Step 2 */
	if (thisp->doc != NULL && thisp->doc->type == XML_HTML_DOCUMENT_NODE
		&& ((!follow_spec && thisp->ns == NULL) || (thisp->ns != NULL && xmlStrEqual(thisp->ns->href, BAD_CAST DOM_XHTML_NS_URI)))) {
		qname_tmp = zend_str_tolower_dup_ex(qname, qname_length);
		if (qname_tmp != NULL) {
			qname = qname_tmp;
		}
	}

	/* Step 3 */
	xmlNodePtr attribute = dom_get_attribute_or_nsdecl(intern, thisp, BAD_CAST qname, qname_length);

	/* Step 4 */
	if (attribute == NULL) {
		/* Step 4.1 */
		if (force_is_null || force) {
			if (follow_spec) {
				xmlSetNsProp(thisp, NULL, BAD_CAST qname, NULL);
			} else {
				/* The behaviour for namespaces isn't defined by spec, but this is based on observing browers behaviour.
				* It follows the same rules when you'd manually add an attribute using the other APIs. */
				int len;
				const xmlChar *split = xmlSplitQName3((const xmlChar *) qname, &len);
				if (split == NULL || strncmp(qname, "xmlns:", len + 1 /* +1 for matching ':' too */) != 0) {
					/* unqualified name, or qualified name with no xml namespace declaration */
					dom_create_attribute(thisp, qname, "");
				} else {
					/* qualified name with xml namespace declaration */
					xmlNewNs(thisp, (const xmlChar *) "", (const xmlChar *) (qname + len + 1));
				}
			}
			retval = true;
			goto out;
		}
		/* Step 4.2 */
		retval = false;
		goto out;
	}

	/* Step 5 */
	if (force_is_null || !force) {
		dom_remove_attribute(thisp, attribute);
		retval = false;
		goto out;
	}

	/* Step 6 */
	retval = true;

out:
	if (qname_tmp) {
		efree(qname_tmp);
	}
	RETURN_BOOL(retval);
}
/* }}} end DOMElement::prepend */

static void php_dom_dispatch_query_selector(INTERNAL_FUNCTION_PARAMETERS, bool all)
{
	zend_string *selectors_str;

	ZEND_PARSE_PARAMETERS_START(1, 1)
		Z_PARAM_STR(selectors_str)
	ZEND_PARSE_PARAMETERS_END();

	xmlNodePtr thisp;
	dom_object *intern;
	zval *id;
	DOM_GET_THIS_OBJ(thisp, id, xmlNodePtr, intern);

	if (all) {
		dom_parent_node_query_selector_all(thisp, intern, return_value, selectors_str);
	} else {
		dom_parent_node_query_selector(thisp, intern, return_value, selectors_str);
	}
}

PHP_METHOD(Dom_Element, querySelector)
{
	php_dom_dispatch_query_selector(INTERNAL_FUNCTION_PARAM_PASSTHRU, false);
}

PHP_METHOD(Dom_Element, querySelectorAll)
{
	php_dom_dispatch_query_selector(INTERNAL_FUNCTION_PARAM_PASSTHRU, true);
}

PHP_METHOD(Dom_Element, matches)
{
	zend_string *selectors_str;

	ZEND_PARSE_PARAMETERS_START(1, 1)
		Z_PARAM_STR(selectors_str)
	ZEND_PARSE_PARAMETERS_END();

	xmlNodePtr thisp;
	dom_object *intern;
	zval *id;
	DOM_GET_THIS_OBJ(thisp, id, xmlNodePtr, intern);

	dom_element_matches(thisp, intern, return_value, selectors_str);
}

PHP_METHOD(Dom_Element, closest)
{
	zend_string *selectors_str;

	ZEND_PARSE_PARAMETERS_START(1, 1)
		Z_PARAM_STR(selectors_str)
	ZEND_PARSE_PARAMETERS_END();

	xmlNodePtr thisp;
	dom_object *intern;
	zval *id;
	DOM_GET_THIS_OBJ(thisp, id, xmlNodePtr, intern);

	dom_element_closest(thisp, intern, return_value, selectors_str);
}

zend_result dom_modern_element_substituted_node_value_read(dom_object *obj, zval *retval)
{
	DOM_PROP_NODE(xmlNodePtr, nodep, obj);

	xmlChar *content = xmlNodeGetContent(nodep);

	if (UNEXPECTED(content == NULL)) {
		php_dom_throw_error(INVALID_STATE_ERR, true);
		return FAILURE;
	} else {
		ZVAL_STRING(retval, (const char *) content);
		xmlFree(content);
	}

	return SUCCESS;
}

zend_result dom_modern_element_substituted_node_value_write(dom_object *obj, zval *newval)
{
	DOM_PROP_NODE(xmlNodePtr, nodep, obj);

	php_libxml_invalidate_node_list_cache(obj->document);
	dom_remove_all_children(nodep);
	xmlNodeSetContentLen(nodep, (xmlChar *) Z_STRVAL_P(newval), Z_STRLEN_P(newval));

	return SUCCESS;
}

static void dom_element_get_in_scope_namespace_info(php_dom_libxml_ns_mapper *ns_mapper, HashTable *result, xmlNodePtr nodep, dom_object *intern)
{
	HashTable prefix_to_ns_table;
	zend_hash_init(&prefix_to_ns_table, 0, NULL, NULL, false);
	zend_hash_real_init_mixed(&prefix_to_ns_table);

	/* https://www.w3.org/TR/1999/REC-xpath-19991116/#namespace-nodes */
	for (const xmlNode *cur = nodep; cur != NULL; cur = cur->parent) {
		if (cur->type == XML_ELEMENT_NODE) {
			/* Find the last attribute */
			const xmlAttr *last = NULL;
			for (const xmlAttr *attr = cur->properties; attr != NULL; attr = attr->next) {
				last = attr;
			}

			/* Reversed loop because the parent traversal is reversed as well,
			 * this will keep the ordering consistent. */
			for (const xmlAttr *attr = last; attr != NULL; attr = attr->prev) {
				if (attr->ns != NULL && php_dom_ns_is_fast_ex(attr->ns, php_dom_ns_is_xmlns_magic_token)
					&& attr->children != NULL && attr->children->content != NULL) {
					const char *prefix = attr->ns->prefix == NULL ? NULL : (const char *) attr->name;
					const char *key = prefix == NULL ? "" : prefix;
					xmlNsPtr ns = php_dom_libxml_ns_mapper_get_ns_raw_strings_nullsafe(ns_mapper, prefix, (const char *) attr->children->content);
					/* NULL is a valid value for the sentinel */
					zval zv;
					ZVAL_PTR(&zv, ns);
					zend_hash_str_add(&prefix_to_ns_table, key, strlen(key), &zv);
				}
			}
		}
	}

	xmlNsPtr ns;
	zend_string *prefix;
	ZEND_HASH_MAP_REVERSE_FOREACH_STR_KEY_PTR(&prefix_to_ns_table, prefix, ns) {
		if (ZSTR_LEN(prefix) == 0 && (ns == NULL || ns->href == NULL || *ns->href == '\0')) {
			/* Exception: "the value of the xmlns attribute for the nearest such element is non-empty" */
			continue;
		}

		zval zv;
		object_init_ex(&zv, dom_namespace_info_class_entry);
		zend_object *obj = Z_OBJ(zv);

		if (ZSTR_LEN(prefix) != 0) {
			ZVAL_STR_COPY(OBJ_PROP_NUM(obj, 0), prefix);
		} else {
			ZVAL_NULL(OBJ_PROP_NUM(obj, 0));
		}

		if (ns != NULL && ns->href != NULL && *ns->href != '\0') {
			ZVAL_STRING(OBJ_PROP_NUM(obj, 1), (const char *) ns->href);
		} else {
			ZVAL_NULL(OBJ_PROP_NUM(obj, 1));
		}

		php_dom_create_object(nodep, OBJ_PROP_NUM(obj, 2), intern);

		zend_hash_next_index_insert_new(result, &zv);
	} ZEND_HASH_FOREACH_END();

	zend_hash_destroy(&prefix_to_ns_table);
}

PHP_METHOD(Dom_Element, getInScopeNamespaces)
{
	zval *id;
	xmlNode *nodep;
	dom_object *intern;

	ZEND_PARSE_PARAMETERS_NONE();

	DOM_GET_THIS_OBJ(nodep, id, xmlNodePtr, intern);

	php_dom_libxml_ns_mapper *ns_mapper = php_dom_get_ns_mapper(intern);

	array_init(return_value);
	HashTable *result = Z_ARRVAL_P(return_value);

	dom_element_get_in_scope_namespace_info(ns_mapper, result, nodep, intern);
}

PHP_METHOD(Dom_Element, getDescendantNamespaces)
{
	zval *id;
	xmlNode *nodep;
	dom_object *intern;

	ZEND_PARSE_PARAMETERS_NONE();

	DOM_GET_THIS_OBJ(nodep, id, xmlNodePtr, intern);

	php_dom_libxml_ns_mapper *ns_mapper = php_dom_get_ns_mapper(intern);

	array_init(return_value);
	HashTable *result = Z_ARRVAL_P(return_value);

	dom_element_get_in_scope_namespace_info(ns_mapper, result, nodep, intern);

	xmlNodePtr cur = nodep->children;
	while (cur != NULL) {
		if (cur->type == XML_ELEMENT_NODE) {
			/* TODO: this could be more optimized by updating the same HashTable repeatedly
			 * instead of recreating it on every node. */
			dom_element_get_in_scope_namespace_info(ns_mapper, result, cur, intern);
		}

		cur = php_dom_next_in_tree_order(cur, nodep);
	}
}

PHP_METHOD(Dom_Element, rename)
{
	zend_string *namespace_uri, *qualified_name;
	ZEND_PARSE_PARAMETERS_START(2, 2)
		Z_PARAM_STR_OR_NULL(namespace_uri)
		Z_PARAM_STR(qualified_name)
	ZEND_PARSE_PARAMETERS_END();

	zval *id;
	dom_object *intern;
	xmlNodePtr nodep;
	DOM_GET_THIS_OBJ(nodep, id, xmlNodePtr, intern);

	xmlChar *localname = NULL, *prefix = NULL;
	int errorcode = dom_validate_and_extract(namespace_uri, qualified_name, &localname, &prefix);
	if (UNEXPECTED(errorcode != 0)) {
		php_dom_throw_error(errorcode, /* strict */ true);
		goto cleanup;
	}

	if (nodep->type == XML_ATTRIBUTE_NODE) {
		/* Check for duplicate attributes. */
		xmlAttrPtr existing = xmlHasNsProp(nodep->parent, localname, namespace_uri && ZSTR_VAL(namespace_uri)[0] != '\0' ? BAD_CAST ZSTR_VAL(namespace_uri) : NULL);
		if (existing != NULL && existing != (xmlAttrPtr) nodep) {
			php_dom_throw_error_with_message(INVALID_MODIFICATION_ERR, "An attribute with the given name in the given namespace already exists", /* strict */ true);
			goto cleanup;
		}
	} else {
		ZEND_ASSERT(nodep->type == XML_ELEMENT_NODE);

		/* Check for moving to or away from the HTML namespace. */
		bool is_currently_html_ns = php_dom_ns_is_fast(nodep, php_dom_ns_is_html_magic_token);
		bool will_be_html_ns = namespace_uri != NULL && zend_string_equals_literal(namespace_uri, DOM_XHTML_NS_URI);
		if (is_currently_html_ns != will_be_html_ns) {
			if (is_currently_html_ns) {
				php_dom_throw_error_with_message(
					INVALID_MODIFICATION_ERR,
					"It is not possible to move an element out of the HTML namespace because the HTML namespace is tied to the HTMLElement class",
					/* strict */ true
				);
			} else {
				php_dom_throw_error_with_message(
					INVALID_MODIFICATION_ERR,
					"It is not possible to move an element into the HTML namespace because the HTML namespace is tied to the HTMLElement class",
					/* strict */ true
				);
			}
			goto cleanup;
		}

		/* If we currently have a template but the new element type won't be a template, then throw away the templated content. */
		if (is_currently_html_ns && xmlStrEqual(nodep->name, BAD_CAST "template") && !xmlStrEqual(localname, BAD_CAST "template")) {
			php_dom_throw_error_with_message(
				INVALID_MODIFICATION_ERR,
				"It is not possible to rename the template element because it hosts a document fragment",
				/* strict */ true
			);
			goto cleanup;
		}
	}

	php_libxml_invalidate_node_list_cache(intern->document);

	php_dom_libxml_ns_mapper *ns_mapper = php_dom_get_ns_mapper(intern);

	/* Update namespace uri + prefix by querying the namespace mapper */
	/* prefix can be NULL here, but that is taken care of by the called APIs. */
	nodep->ns = php_dom_libxml_ns_mapper_get_ns_raw_prefix_string(ns_mapper, prefix, xmlStrlen(prefix), namespace_uri);

	/* Change the local name */
	if (xmlDictOwns(nodep->doc->dict, nodep->name) != 1) {
		xmlFree((xmlChar *) nodep->name);
	}
	const xmlChar *copy = xmlDictLookup(nodep->doc->dict, localname, -1);
	if (copy != NULL) {
		nodep->name = copy;
	} else {
		nodep->name = localname;
		localname = NULL;
	}

cleanup:
	xmlFree(localname);
	xmlFree(prefix);
}

#endif<|MERGE_RESOLUTION|>--- conflicted
+++ resolved
@@ -358,23 +358,16 @@
 	HashTable *ht = Z_ARRVAL_P(return_value);
 	zend_hash_real_init_packed(ht);
 
-<<<<<<< HEAD
 	if (!php_dom_follow_spec_intern(intern)) {
 		for (xmlNsPtr nsptr = nodep->nsDef; nsptr; nsptr = nsptr->next) {
 			const char *prefix = (const char *) nsptr->prefix;
-			ZVAL_NEW_STR(&tmp, dom_node_concatenated_name_helper(strlen(prefix), prefix, strlen("xmlns"), (const char *) "xmlns"));
+			if (prefix == NULL) {
+				ZVAL_STRING(&tmp, "xmlns");
+			} else {
+				ZVAL_NEW_STR(&tmp, dom_node_concatenated_name_helper(strlen(prefix), prefix, strlen("xmlns"), (const char *) "xmlns"));
+			}
 			zend_hash_next_index_insert(ht, &tmp);
 		}
-=======
-	for (xmlNsPtr nsptr = nodep->nsDef; nsptr; nsptr = nsptr->next) {
-		const char *prefix = (const char *) nsptr->prefix;
-		if (prefix == NULL) {
-			ZVAL_STRING(&tmp, "xmlns");
-		} else {
-			ZVAL_STR(&tmp, dom_node_concatenated_name_helper(strlen(prefix), prefix, strlen("xmlns"), (const char *) "xmlns"));
-		}
-		zend_hash_next_index_insert(ht, &tmp);
->>>>>>> 63e1ebe7
 	}
 
 	for (xmlAttrPtr attr = nodep->properties; attr; attr = attr->next) {
