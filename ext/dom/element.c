--- conflicted
+++ resolved
@@ -1194,13 +1194,8 @@
 
 PHP_METHOD(DOMElement, after)
 {
-<<<<<<< HEAD
-	uint32_t argc;
+	uint32_t argc = 0;
 	zval *args;
-=======
-	int argc = 0;
-	zval *args, *id;
->>>>>>> e76b62bc
 	dom_object *intern;
 
 	if (zend_parse_parameters(ZEND_NUM_ARGS(), "*", &args, &argc) == FAILURE) {
@@ -1214,13 +1209,8 @@
 
 PHP_METHOD(DOMElement, before)
 {
-<<<<<<< HEAD
-	uint32_t argc;
+	uint32_t argc = 0;
 	zval *args;
-=======
-	int argc = 0;
-	zval *args, *id;
->>>>>>> e76b62bc
 	dom_object *intern;
 
 	if (zend_parse_parameters(ZEND_NUM_ARGS(), "*", &args, &argc) == FAILURE) {
@@ -1237,13 +1227,8 @@
 */
 PHP_METHOD(DOMElement, append)
 {
-<<<<<<< HEAD
-	uint32_t argc;
+	uint32_t argc = 0;
 	zval *args;
-=======
-	int argc = 0;
-	zval *args, *id;
->>>>>>> e76b62bc
 	dom_object *intern;
 
 	if (zend_parse_parameters(ZEND_NUM_ARGS(), "*", &args, &argc) == FAILURE) {
@@ -1261,13 +1246,8 @@
 */
 PHP_METHOD(DOMElement, prepend)
 {
-<<<<<<< HEAD
-	uint32_t argc;
+	uint32_t argc = 0;
 	zval *args;
-=======
-	int argc = 0;
-	zval *args, *id;
->>>>>>> e76b62bc
 	dom_object *intern;
 
 	if (zend_parse_parameters(ZEND_NUM_ARGS(), "*", &args, &argc) == FAILURE) {
@@ -1285,13 +1265,8 @@
 */
 PHP_METHOD(DOMElement, replaceWith)
 {
-<<<<<<< HEAD
-	uint32_t argc;
+	uint32_t argc = 0;
 	zval *args;
-=======
-	int argc = 0;
-	zval *args, *id;
->>>>>>> e76b62bc
 	dom_object *intern;
 
 	if (zend_parse_parameters(ZEND_NUM_ARGS(), "*", &args, &argc) == FAILURE) {
