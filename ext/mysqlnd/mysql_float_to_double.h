--- conflicted
+++ resolved
@@ -42,11 +42,7 @@
 	if (decimals < 0) {
 		php_gcvt(fp4, FLT_DIG, '.', 'e', num_buf);
 	} else {
-<<<<<<< HEAD
-		sprintf(num_buf, "%.*f", decimals, fp4);
-=======
 		snprintf(num_buf, MAX_CHAR_BUF_LEN, "%.*F", decimals, fp4);
->>>>>>> d1cd489a
 	}
 
 	return zend_strtod(num_buf, NULL);
