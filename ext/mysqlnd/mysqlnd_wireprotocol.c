--- conflicted
+++ resolved
@@ -1466,6 +1466,7 @@
 	MYSQLND_PACKET_HEADER header;
 	zend_uchar * p = NULL;
 	zend_bool first_iteration = TRUE;
+	size_t prealloc_more_bytes;
 
 	DBG_ENTER("php_mysqlnd_read_row_ex");
 	
@@ -1481,12 +1482,9 @@
 	  We're allocating an extra byte, as php_mysqlnd_rowp_read_text_protocol_aux
 	  needs to be able to append a terminating \0 for atoi/atof.
 	*/
-	*data_size = 1;
+	prealloc_more_bytes = 1;
 	
-<<<<<<< HEAD
-=======
 	*data_size = 0;
->>>>>>> 01c1afa7
 	while (1) {
 		if (FAIL == mysqlnd_read_header(pfc, vio, &header, stats, error_info)) {
 			ret = FAIL;
@@ -1497,12 +1495,7 @@
 
 		if (first_iteration) {
 			first_iteration = FALSE;
-<<<<<<< HEAD
-			*buffer = pool->get_chunk(pool, *data_size);
-=======
-			*buffer = result_set_memory_pool->get_chunk(
-				result_set_memory_pool, *data_size + prealloc_more_bytes);
->>>>>>> 01c1afa7
+			*buffer = pool->get_chunk(pool, *data_size + prealloc_more_bytes);
 			if (!*buffer) {
 				ret = FAIL;
 				break;
@@ -1517,13 +1510,8 @@
 			/*
 			  We have to realloc the buffer.
 			*/
-<<<<<<< HEAD
-			if (FAIL == pool->resize_chunk(pool, *buffer, *data_size)) {
+			if (FAIL == pool->resize_chunk(pool, *buffer, *data_size + prealloc_more_bytes)) {
 				SET_OOM_ERROR(error_info);
-=======
-			if (FAIL == (*buffer)->resize_chunk((*buffer), *data_size + prealloc_more_bytes)) {
-				SET_OOM_ERROR(*conn->error_info);
->>>>>>> 01c1afa7
 				ret = FAIL;
 				break;
 			}
@@ -1545,10 +1533,6 @@
 		pool->free_chunk(pool, *buffer);
 		*buffer = NULL;
 	}
-<<<<<<< HEAD
-	(*data_size)--;
-=======
->>>>>>> 01c1afa7
 	DBG_RETURN(ret);
 }
 /* }}} */
