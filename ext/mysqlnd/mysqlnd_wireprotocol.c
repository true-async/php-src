--- conflicted
+++ resolved
@@ -2158,18 +2158,11 @@
 size_t php_mysqlnd_cached_sha2_result_write(MYSQLND_CONN_DATA * conn, void * _packet)
 {
 	MYSQLND_PACKET_CACHED_SHA2_RESULT * packet= (MYSQLND_PACKET_CACHED_SHA2_RESULT *) _packet;
-<<<<<<< HEAD
 	MYSQLND_ERROR_INFO * error_info = conn->error_info;
 	MYSQLND_PFC * pfc = conn->protocol_frame_codec;
 	MYSQLND_VIO * vio = conn->vio;
 	MYSQLND_STATS * stats = conn->stats;
-=======
-	MYSQLND_ERROR_INFO * error_info = packet->header.error_info;
-	MYSQLND_PFC * pfc = packet->header.protocol_frame_codec;
-	MYSQLND_VIO * vio = packet->header.vio;
-	MYSQLND_STATS * stats = packet->header.stats;
 #ifndef _MSC_VER
->>>>>>> 0bafb530
 	zend_uchar buffer[MYSQLND_HEADER_SIZE + packet->password_len + 1];
 #else
 	ALLOCA_FLAG(use_heap)
