--- conflicted
+++ resolved
@@ -970,7 +970,6 @@
 
 	DBG_ENTER("mysqlnd_res::fetch_into");
 	if (FAIL == result->m.fetch_row(result, &row_data, flags, &fetched_anything)) {
-		php_error_docref(NULL, E_WARNING, "Error while reading a row");
 		RETVAL_FALSE;
 		DBG_VOID_RETURN;
 	} else if (fetched_anything == FALSE) {
@@ -984,7 +983,6 @@
 		array_size *= 2;
 	}
 	array_init_size(return_value, array_size);
-<<<<<<< HEAD
 
 	HashTable *row_ht = Z_ARRVAL_P(return_value);
 	MYSQLND_FIELD *field = meta->fields;
@@ -1010,21 +1008,6 @@
 			} else {
 				zend_hash_index_update(row_ht, meta->fields[i].num_key, data);
 			}
-=======
-	if (FAIL == result->m.fetch_row(result, (void *)return_value, flags, &fetched_anything)) {
-		zend_array_destroy(Z_ARR_P(return_value));
-		RETVAL_FALSE;
-	} else if (fetched_anything == FALSE) {
-		zend_array_destroy(Z_ARR_P(return_value));
-		switch (extension) {
-			case MYSQLND_MYSQLI:
-				RETVAL_NULL();
-				break;
-			case MYSQLND_MYSQL:
-				RETVAL_FALSE;
-				break;
-			default:exit(0);
->>>>>>> df940a6d
 		}
 
 		zval_ptr_dtor_nogc(data);
