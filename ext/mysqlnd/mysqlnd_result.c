--- conflicted
+++ resolved
@@ -185,15 +185,10 @@
 	DBG_INF_FMT("Freeing "MYSQLND_LLU_SPEC" row(s)", set->row_count);
 
 	if (set->data) {
-<<<<<<< HEAD
 		php_uint_t copy_on_write_performed = 0;
 		php_uint_t copy_on_write_saved = 0;
-=======
-		unsigned int copy_on_write_performed = 0;
-		unsigned int copy_on_write_saved = 0;
 		zval **data = set->data;
 		set->data = NULL; /* prevent double free if following loop is interrupted */
->>>>>>> 4b714871
 
 		for (row = set->row_count - 1; row >= 0; row--) {
 			zval **current_row = data + row * field_count;
