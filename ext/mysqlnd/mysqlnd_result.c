/*
  +----------------------------------------------------------------------+
  | PHP Version 5                                                        |
  +----------------------------------------------------------------------+
  | Copyright (c) 2006-2014 The PHP Group                                |
  +----------------------------------------------------------------------+
  | This source file is subject to version 3.01 of the PHP license,      |
  | that is bundled with this package in the file LICENSE, and is        |
  | available through the world-wide-web at the following url:           |
  | http://www.php.net/license/3_01.txt                                  |
  | If you did not receive a copy of the PHP license and are unable to   |
  | obtain it through the world-wide-web, please send a note to          |
  | license@php.net so we can mail you a copy immediately.               |
  +----------------------------------------------------------------------+
  | Authors: Andrey Hristov <andrey@mysql.com>                           |
  |          Ulf Wendel <uwendel@mysql.com>                              |
  |          Georg Richter <georg@mysql.com>                             |
  +----------------------------------------------------------------------+
*/

/* $Id$ */
#include "php.h"
#include "mysqlnd.h"
#include "mysqlnd_wireprotocol.h"
#include "mysqlnd_block_alloc.h"
#include "mysqlnd_priv.h"
#include "mysqlnd_result.h"
#include "mysqlnd_result_meta.h"
#include "mysqlnd_statistics.h"
#include "mysqlnd_debug.h"
#include "mysqlnd_ext_plugin.h"

#define MYSQLND_SILENT

/* {{{ mysqlnd_result_buffered_zval::initialize_result_set_rest */
static enum_func_status
MYSQLND_METHOD(mysqlnd_result_buffered_zval, initialize_result_set_rest)(MYSQLND_RES_BUFFERED * const result, MYSQLND_RES_METADATA * const meta,
																		 MYSQLND_STATS * stats, zend_bool int_and_float_native TSRMLS_DC)
{
	unsigned int i;
	enum_func_status ret = PASS;
	const unsigned int field_count = meta->field_count;
	const uint64_t row_count = result->row_count;
	enum_func_status rc;

	zval **data_begin = ((MYSQLND_RES_BUFFERED_ZVAL *) result)->data;
	zval **data_cursor = data_begin;

	DBG_ENTER("mysqlnd_result_buffered_zval::initialize_result_set_rest");

	if (!data_cursor || row_count == result->initialized_rows) {
		DBG_RETURN(ret);
	}
	while ((data_cursor - data_begin) < (int)(row_count * field_count)) {
		if (NULL == data_cursor[0]) {
			rc = result->m.row_decoder(result->row_buffers[(data_cursor - data_begin) / field_count],
									data_cursor,
									field_count,
									meta->fields,
									int_and_float_native,
									stats TSRMLS_CC);
			if (rc != PASS) {
				ret = FAIL;
				break;
			}
			result->initialized_rows++;
			for (i = 0; i < field_count; i++) {
				/*
				  NULL fields are 0 length, 0 is not more than 0
				  String of zero size, definitely can't be the next max_length.
				  Thus for NULL and zero-length we are quite efficient.
				*/
				if (Z_TYPE_P(data_cursor[i]) >= IS_STRING) {
					unsigned long len = Z_STRLEN_P(data_cursor[i]);
					if (meta->fields[i].max_length < len) {
						meta->fields[i].max_length = len;
					}
				}
			}
		}
		data_cursor += field_count;
	}
	DBG_RETURN(ret);
}
/* }}} */


/* {{{ mysqlnd_result_buffered_c::initialize_result_set_rest */
static enum_func_status
MYSQLND_METHOD(mysqlnd_result_buffered_c, initialize_result_set_rest)(MYSQLND_RES_BUFFERED * const result, MYSQLND_RES_METADATA * const meta,
																	  MYSQLND_STATS * stats, zend_bool int_and_float_native TSRMLS_DC)
{
	unsigned int i;
	enum_func_status ret = PASS;
	const unsigned int field_count = meta->field_count;
	const uint64_t row_count = result->row_count;
	enum_func_status rc;
	DBG_ENTER("mysqlnd_result_buffered_c::initialize_result_set_rest");

	if (result->initialized_rows < row_count) {
		zend_uchar * initialized = ((MYSQLND_RES_BUFFERED_C *) result)->initialized;
		zval ** current_row = mnd_emalloc(field_count * sizeof(zval *));

		if (!current_row) {
			DBG_RETURN(FAIL);
		}
		
		for (i = 0; i < result->row_count; i++) {
			/* (i / 8) & the_bit_for_i*/
			if (initialized[i >> 3] & (1 << (i & 7))) {
				continue;
			}

			rc = result->m.row_decoder(result->row_buffers[i], current_row, field_count, meta->fields, int_and_float_native, stats TSRMLS_CC);

			if (rc != PASS) {
				ret = FAIL;
				break;
			}
			result->initialized_rows++;
			initialized[i >> 3] |= (1 << (i & 7));
			for (i = 0; i < field_count; i++) {
				/*
				  NULL fields are 0 length, 0 is not more than 0
				  String of zero size, definitely can't be the next max_length.
				  Thus for NULL and zero-length we are quite efficient.
				*/
				if (Z_TYPE_P(current_row[i]) >= IS_STRING) {
					unsigned long len = Z_STRLEN_P(current_row[i]);
					if (meta->fields[i].max_length < len) {
						meta->fields[i].max_length = len;
					}
				}
				zval_ptr_dtor(&current_row[i]);
			}
		}
		mnd_efree(current_row);
	}
	DBG_RETURN(ret);
}
/* }}} */


/* {{{ mysqlnd_rset_zval_ptr_dtor */
static void
mysqlnd_rset_zval_ptr_dtor(zval **zv, enum_mysqlnd_res_type type, zend_bool * copy_ctor_called TSRMLS_DC)
{
	DBG_ENTER("mysqlnd_rset_zval_ptr_dtor");
	DBG_INF_FMT("type=%u", type);
	if (!zv || !*zv) {
		*copy_ctor_called = FALSE;
		DBG_ERR_FMT("zv was NULL");
		DBG_VOID_RETURN;
	}
	/*
	  This zval is not from the cache block.
	  Thus the refcount is -1 than of a zval from the cache,
	  because the zvals from the cache are owned by it.
	*/
	if (type == MYSQLND_RES_PS_BUF || type == MYSQLND_RES_PS_UNBUF) {
		*copy_ctor_called = FALSE;
		; /* do nothing, zval_ptr_dtor will do the job*/
	} else if (Z_REFCOUNT_PP(zv) > 1) {
		/*
		  Not a prepared statement, then we have to
		  call copy_ctor and then zval_ptr_dtor()
		*/
		if (Z_TYPE_PP(zv) == IS_STRING) {
			zval_copy_ctor(*zv);
		}
		*copy_ctor_called = TRUE;
	} else {
		/*
		  noone but us point to this, so we can safely ZVAL_NULL the zval,
		  so Zend does not try to free what the zval points to - which is
		  in result set buffers
		*/
		*copy_ctor_called = FALSE;
		if (Z_TYPE_PP(zv) == IS_STRING) {
			ZVAL_NULL(*zv);
		}
	}
	DBG_INF_FMT("call the dtor on zval with refc %u", Z_REFCOUNT_PP(zv));
	zval_ptr_dtor(zv);
	DBG_VOID_RETURN;
}
/* }}} */


/* {{{ mysqlnd_result_unbuffered::free_last_data */
static void
MYSQLND_METHOD(mysqlnd_result_unbuffered, free_last_data)(MYSQLND_RES_UNBUFFERED * unbuf, MYSQLND_STATS * const global_stats TSRMLS_DC)
{
	DBG_ENTER("mysqlnd_res::unbuffered_free_last_data");

	if (!unbuf) {
		DBG_VOID_RETURN;
	}

	DBG_INF_FMT("field_count=%u", unbuf->field_count);
	if (unbuf->last_row_data) {
		unsigned int i, ctor_called_count = 0;
		zend_bool copy_ctor_called;

		for (i = 0; i < unbuf->field_count; i++) {
			mysqlnd_rset_zval_ptr_dtor(&(unbuf->last_row_data[i]), unbuf->ps ? MYSQLND_RES_PS_UNBUF : MYSQLND_RES_NORMAL, &copy_ctor_called TSRMLS_CC);
			if (copy_ctor_called) {
				++ctor_called_count;
			}
		}

		DBG_INF_FMT("copy_ctor_called_count=%u", ctor_called_count);
		/* By using value3 macros we hold a mutex only once, there is no value2 */
		MYSQLND_INC_CONN_STATISTIC_W_VALUE2(global_stats,
											STAT_COPY_ON_WRITE_PERFORMED,
											ctor_called_count,
											STAT_COPY_ON_WRITE_SAVED,
											unbuf->field_count - ctor_called_count);
		/* Free last row's zvals */
		mnd_efree(unbuf->last_row_data);
		unbuf->last_row_data = NULL;
	}
	if (unbuf->last_row_buffer) {
		DBG_INF("Freeing last row buffer");
		/* Nothing points to this buffer now, free it */
		unbuf->last_row_buffer->free_chunk(unbuf->last_row_buffer TSRMLS_CC);
		unbuf->last_row_buffer = NULL;
	}

	DBG_VOID_RETURN;
}
/* }}} */


/* {{{ mysqlnd_result_unbuffered::free_result */
static void
MYSQLND_METHOD(mysqlnd_result_unbuffered, free_result)(MYSQLND_RES_UNBUFFERED * const result, MYSQLND_STATS * const global_stats TSRMLS_DC)
{
	DBG_ENTER("mysqlnd_result_unbuffered, free_result");
	result->m.free_last_data(result, global_stats TSRMLS_CC);

	if (result->lengths) {
		mnd_pefree(result->lengths, result->persistent);
		result->lengths = NULL;
	}

	/* must be free before because references the memory pool */
	if (result->row_packet) {
		PACKET_FREE(result->row_packet);
		result->row_packet = NULL;
	}

	if (result->result_set_memory_pool) {
		mysqlnd_mempool_destroy(result->result_set_memory_pool TSRMLS_CC);
		result->result_set_memory_pool = NULL;
	}


	mnd_pefree(result, result->persistent);
	DBG_VOID_RETURN;
}
/* }}} */


/* {{{ mysqlnd_result_buffered_zval::free_result */
static void
MYSQLND_METHOD(mysqlnd_result_buffered_zval, free_result)(MYSQLND_RES_BUFFERED_ZVAL * const set TSRMLS_DC)
{
	zval ** data = set->data;

	DBG_ENTER("mysqlnd_result_buffered_zval::free_result");

	set->data = NULL; /* prevent double free if following loop is interrupted */
	if (data) {
		unsigned int copy_on_write_performed = 0;
		unsigned int copy_on_write_saved = 0;
		unsigned int field_count = set->field_count;
		int64_t row;
	
		for (row = set->row_count - 1; row >= 0; row--) {
			zval **current_row = data + row * field_count;
			int64_t col;

			if (current_row != NULL) {
				for (col = field_count - 1; col >= 0; --col) {
					if (current_row[col]) {
						zend_bool copy_ctor_called;
						mysqlnd_rset_zval_ptr_dtor(&(current_row[col]), set->ps? MYSQLND_RES_PS_BUF : MYSQLND_RES_NORMAL, &copy_ctor_called TSRMLS_CC);
						if (copy_ctor_called) {
							++copy_on_write_performed;
						} else {
							++copy_on_write_saved;
						}
					}
				}
			}
		}
		MYSQLND_INC_GLOBAL_STATISTIC_W_VALUE2(STAT_COPY_ON_WRITE_PERFORMED, copy_on_write_performed,
											  STAT_COPY_ON_WRITE_SAVED, copy_on_write_saved);
		mnd_efree(data);
	}
	set->data_cursor = NULL;
	DBG_VOID_RETURN;
}
/* }}} */


/* {{{ mysqlnd_result_buffered_c::free_result */
static void
MYSQLND_METHOD(mysqlnd_result_buffered_c, free_result)(MYSQLND_RES_BUFFERED_C * const set TSRMLS_DC)
{
	DBG_ENTER("mysqlnd_result_buffered_c::free_result");
	mnd_pefree(set->initialized, set->persistent);
	set->initialized = NULL;
	DBG_VOID_RETURN;
}
/* }}} */


/* {{{ mysqlnd_result_buffered::free_result */
static void
MYSQLND_METHOD(mysqlnd_result_buffered, free_result)(MYSQLND_RES_BUFFERED * const set TSRMLS_DC)
{
	int64_t row;

	DBG_ENTER("mysqlnd_result_buffered::free_result");
	DBG_INF_FMT("Freeing "MYSQLND_LLU_SPEC" row(s)", set->row_count);

	if (set->type == MYSQLND_BUFFERED_TYPE_ZVAL) {
		MYSQLND_METHOD(mysqlnd_result_buffered_zval, free_result)((MYSQLND_RES_BUFFERED_ZVAL *) set TSRMLS_CC);
	} if (set->type == MYSQLND_BUFFERED_TYPE_C) {
		MYSQLND_METHOD(mysqlnd_result_buffered_c, free_result)((MYSQLND_RES_BUFFERED_C *) set TSRMLS_CC);
	}

	for (row = set->row_count - 1; row >= 0; row--) {
		MYSQLND_MEMORY_POOL_CHUNK *current_buffer = set->row_buffers[row];
		current_buffer->free_chunk(current_buffer TSRMLS_CC);	
	}

	if (set->lengths) {
		mnd_pefree(set->lengths, set->persistent);
		set->lengths = NULL;
	}

	if (set->row_buffers) {
		mnd_pefree(set->row_buffers, 0);
		set->row_buffers = NULL;
	}

	if (set->result_set_memory_pool) {
		mysqlnd_mempool_destroy(set->result_set_memory_pool TSRMLS_CC);
		set->result_set_memory_pool = NULL;
	}


	set->row_count	= 0;

	mnd_pefree(set, set->persistent);

	DBG_VOID_RETURN;
}
/* }}} */


/* {{{ mysqlnd_res::free_result_buffers */
static void
MYSQLND_METHOD(mysqlnd_res, free_result_buffers)(MYSQLND_RES * result TSRMLS_DC)
{
	DBG_ENTER("mysqlnd_res::free_result_buffers");
	DBG_INF_FMT("%s", result->unbuf? "unbuffered":(result->stored_data? "buffered":"unknown"));

	if (result->unbuf) {
		result->unbuf->m.free_result(result->unbuf, result->conn? result->conn->stats : NULL TSRMLS_CC);
		result->unbuf = NULL;
	} else if (result->stored_data) {
		result->stored_data->m.free_result(result->stored_data TSRMLS_CC);
		result->stored_data = NULL;
	}


	DBG_VOID_RETURN;
}
/* }}} */


/* {{{ mysqlnd_res::free_result_contents_internal */
static
void MYSQLND_METHOD(mysqlnd_res, free_result_contents_internal)(MYSQLND_RES * result TSRMLS_DC)
{
	DBG_ENTER("mysqlnd_res::free_result_contents_internal");

	result->m.free_result_buffers(result TSRMLS_CC);

	if (result->meta) {
		result->meta->m->free_metadata(result->meta TSRMLS_CC);
		result->meta = NULL;
	}

	DBG_VOID_RETURN;
}
/* }}} */


/* {{{ mysqlnd_res::free_result_internal */
static
void MYSQLND_METHOD(mysqlnd_res, free_result_internal)(MYSQLND_RES * result TSRMLS_DC)
{
	DBG_ENTER("mysqlnd_res::free_result_internal");
	result->m.skip_result(result TSRMLS_CC);

	result->m.free_result_contents(result TSRMLS_CC);

	if (result->conn) {
		result->conn->m->free_reference(result->conn TSRMLS_CC);
		result->conn = NULL;
	}

	mnd_pefree(result, result->persistent);

	DBG_VOID_RETURN;
}
/* }}} */


/* {{{ mysqlnd_res::read_result_metadata */
static enum_func_status
MYSQLND_METHOD(mysqlnd_res, read_result_metadata)(MYSQLND_RES * result, MYSQLND_CONN_DATA * conn TSRMLS_DC)
{
	DBG_ENTER("mysqlnd_res::read_result_metadata");

	/*
	  Make it safe to call it repeatedly for PS -
	  better free and allocate a new because the number of field might change 
	  (select *) with altered table. Also for statements which skip the PS
	  infrastructure!
	*/
	if (result->meta) {
		result->meta->m->free_metadata(result->meta TSRMLS_CC);
		result->meta = NULL;
	}

	result->meta = result->m.result_meta_init(result->field_count, result->persistent TSRMLS_CC);
	if (!result->meta) {
		SET_OOM_ERROR(*conn->error_info);
		DBG_RETURN(FAIL);
	}

	/* 1. Read all fields metadata */

	/* It's safe to reread without freeing */
	if (FAIL == result->meta->m->read_metadata(result->meta, conn TSRMLS_CC)) {
		result->m.free_result_contents(result TSRMLS_CC);
		DBG_RETURN(FAIL);
	}
	/* COM_FIELD_LIST is broken and has premature EOF, thus we need to hack here and in mysqlnd_res_meta.c */
	result->field_count = result->meta->field_count;

	/*
	  2. Follows an EOF packet, which the client of mysqlnd_read_result_metadata()
	     should consume.
	  3. If there is a result set, it follows. The last packet will have 'eof' set
	     If PS, then no result set follows.
	*/

	DBG_RETURN(PASS);
}
/* }}} */


/* {{{ mysqlnd_query_read_result_set_header */
enum_func_status
mysqlnd_query_read_result_set_header(MYSQLND_CONN_DATA * conn, MYSQLND_STMT * s TSRMLS_DC)
{
	MYSQLND_STMT_DATA * stmt = s ? s->data:NULL;
	enum_func_status ret;
	MYSQLND_PACKET_RSET_HEADER * rset_header = NULL;
	MYSQLND_PACKET_EOF * fields_eof = NULL;

	DBG_ENTER("mysqlnd_query_read_result_set_header");
	DBG_INF_FMT("stmt=%lu", stmt? stmt->stmt_id:0);

	ret = FAIL;
	do {
		rset_header = conn->protocol->m.get_rset_header_packet(conn->protocol, FALSE TSRMLS_CC);
		if (!rset_header) {
			SET_OOM_ERROR(*conn->error_info);
			ret = FAIL;
			break;
		}

		SET_ERROR_AFF_ROWS(conn);

		if (FAIL == (ret = PACKET_READ(rset_header, conn))) {
			php_error_docref(NULL TSRMLS_CC, E_WARNING, "Error reading result set's header");
			break;
		}

		if (rset_header->error_info.error_no) {
			/*
			  Cover a protocol design error: error packet does not
			  contain the server status. Therefore, the client has no way
			  to find out whether there are more result sets of
			  a multiple-result-set statement pending. Luckily, in 5.0 an
			  error always aborts execution of a statement, wherever it is
			  a multi-statement or a stored procedure, so it should be
			  safe to unconditionally turn off the flag here.
			*/
			conn->upsert_status->server_status &= ~SERVER_MORE_RESULTS_EXISTS;
			/*
			  This will copy the error code and the messages, as they
			  are buffers in the struct
			*/
			COPY_CLIENT_ERROR(*conn->error_info, rset_header->error_info);
			ret = FAIL;
			DBG_ERR_FMT("error=%s", rset_header->error_info.error);
			/* Return back from CONN_QUERY_SENT */
			CONN_SET_STATE(conn, CONN_READY);
			break;
		}
		conn->error_info->error_no = 0;

		switch (rset_header->field_count) {
			case MYSQLND_NULL_LENGTH: {	/* LOAD DATA LOCAL INFILE */
				zend_bool is_warning;
				DBG_INF("LOAD DATA");
				conn->last_query_type = QUERY_LOAD_LOCAL;
				conn->field_count = 0; /* overwrite previous value, or the last value could be used and lead to bug#53503 */
				CONN_SET_STATE(conn, CONN_SENDING_LOAD_DATA);
				ret = mysqlnd_handle_local_infile(conn, rset_header->info_or_local_file, &is_warning TSRMLS_CC);
				CONN_SET_STATE(conn,  (ret == PASS || is_warning == TRUE)? CONN_READY:CONN_QUIT_SENT);
				MYSQLND_INC_CONN_STATISTIC(conn->stats, STAT_NON_RSET_QUERY);
				break;
			}
			case 0:				/* UPSERT */
				DBG_INF("UPSERT");
				conn->last_query_type = QUERY_UPSERT;
				conn->field_count = rset_header->field_count;
				memset(conn->upsert_status, 0, sizeof(*conn->upsert_status));
				conn->upsert_status->warning_count = rset_header->warning_count;
				conn->upsert_status->server_status = rset_header->server_status;
				conn->upsert_status->affected_rows = rset_header->affected_rows;
				conn->upsert_status->last_insert_id = rset_header->last_insert_id;
				SET_NEW_MESSAGE(conn->last_message, conn->last_message_len,
								rset_header->info_or_local_file, rset_header->info_or_local_file_len,
								conn->persistent);
				/* Result set can follow UPSERT statement, check server_status */
				if (conn->upsert_status->server_status & SERVER_MORE_RESULTS_EXISTS) {
					CONN_SET_STATE(conn, CONN_NEXT_RESULT_PENDING);
				} else {
					CONN_SET_STATE(conn, CONN_READY);
				}
				ret = PASS;
				MYSQLND_INC_CONN_STATISTIC(conn->stats, STAT_NON_RSET_QUERY);
				break;
			default: do {			/* Result set */
				MYSQLND_RES * result;
				enum_mysqlnd_collected_stats statistic = STAT_LAST;

				DBG_INF("Result set pending");
				SET_EMPTY_MESSAGE(conn->last_message, conn->last_message_len, conn->persistent);

				MYSQLND_INC_CONN_STATISTIC(conn->stats, STAT_RSET_QUERY);
				memset(conn->upsert_status, 0, sizeof(*conn->upsert_status));
				/* restore after zeroing */
				SET_ERROR_AFF_ROWS(conn);

				conn->last_query_type = QUERY_SELECT;
				CONN_SET_STATE(conn, CONN_FETCHING_DATA);
				/* PS has already allocated it */
				conn->field_count = rset_header->field_count;
				if (!stmt) {
					result = conn->current_result = conn->m->result_init(rset_header->field_count, conn->persistent TSRMLS_CC);
				} else {
					if (!stmt->result) {
						DBG_INF("This is 'SHOW'/'EXPLAIN'-like query.");
						/*
						  This is 'SHOW'/'EXPLAIN'-like query. Current implementation of
						  prepared statements can't send result set metadata for these queries
						  on prepare stage. Read it now.
						*/
						result = stmt->result = conn->m->result_init(rset_header->field_count, stmt->persistent TSRMLS_CC);
					} else {
						/*
						  Update result set metadata if it for some reason changed between
						  prepare and execute, i.e.:
						  - in case of 'SELECT ?' we don't know column type unless data was
							supplied to mysql_stmt_execute, so updated column type is sent
							now.
						  - if data dictionary changed between prepare and execute, for
							example a table used in the query was altered.
						  Note, that now (4.1.3) we always send metadata in reply to
						  COM_STMT_EXECUTE (even if it is not necessary), so either this or
						  previous branch always works.
						*/
					}
					result = stmt->result;
				}
				if (!result) {
					SET_OOM_ERROR(*conn->error_info);
					ret = FAIL;
					break;
				}

				if (FAIL == (ret = result->m.read_result_metadata(result, conn TSRMLS_CC))) {
					/* For PS, we leave them in Prepared state */
					if (!stmt && conn->current_result) {
						mnd_efree(conn->current_result);
						conn->current_result = NULL;
					}
					DBG_ERR("Error occurred while reading metadata");
					break;
				}

				/* Check for SERVER_STATUS_MORE_RESULTS if needed */
				fields_eof = conn->protocol->m.get_eof_packet(conn->protocol, FALSE TSRMLS_CC);
				if (!fields_eof) {
					SET_OOM_ERROR(*conn->error_info);
					ret = FAIL;
					break;
				}
				if (FAIL == (ret = PACKET_READ(fields_eof, conn))) {
					DBG_ERR("Error occurred while reading the EOF packet");
					result->m.free_result_contents(result TSRMLS_CC);
					mnd_efree(result);
					if (!stmt) {
						conn->current_result = NULL;
					} else {
						stmt->result = NULL;
						memset(stmt, 0, sizeof(MYSQLND_STMT));
						stmt->state = MYSQLND_STMT_INITTED;
					}
				} else {
					unsigned int to_log = MYSQLND_G(log_mask);
					to_log &= fields_eof->server_status;
					DBG_INF_FMT("warnings=%u server_status=%u", fields_eof->warning_count, fields_eof->server_status);
					conn->upsert_status->warning_count = fields_eof->warning_count;
					/*
					  If SERVER_MORE_RESULTS_EXISTS is set then this is either MULTI_QUERY or a CALL()
					  The first packet after sending the query/com_execute has the bit set only
					  in this cases. Not sure why it's a needed but it marks that the whole stream
					  will include many result sets. What actually matters are the bits set at the end
					  of every result set (the EOF packet).
					*/
					conn->upsert_status->server_status = fields_eof->server_status;
					if (fields_eof->server_status & SERVER_QUERY_NO_GOOD_INDEX_USED) {
						statistic = STAT_BAD_INDEX_USED;
					} else if (fields_eof->server_status & SERVER_QUERY_NO_INDEX_USED) {
						statistic = STAT_NO_INDEX_USED;
					} else if (fields_eof->server_status & SERVER_QUERY_WAS_SLOW) {
						statistic = STAT_QUERY_WAS_SLOW;
					}
					if (to_log) {
#if A0
						char *backtrace = mysqlnd_get_backtrace(TSRMLS_C);
						php_log_err(backtrace TSRMLS_CC);
						efree(backtrace);
#endif
					}
					MYSQLND_INC_CONN_STATISTIC(conn->stats, statistic);
				}
			} while (0);
			PACKET_FREE(fields_eof);
			break; /* switch break */
		}
	} while (0);
	PACKET_FREE(rset_header);

	DBG_INF(ret == PASS? "PASS":"FAIL");
	DBG_RETURN(ret);
}
/* }}} */


/* {{{ mysqlnd_result_buffered::fetch_lengths */
/*
  Do lazy initialization for buffered results. As PHP strings have
  length inside, this function makes not much sense in the context
  of PHP, to be called as separate function. But let's have it for
  completeness.
*/
static unsigned long *
MYSQLND_METHOD(mysqlnd_result_buffered_zval, fetch_lengths)(MYSQLND_RES_BUFFERED * const result TSRMLS_DC)
{
	const MYSQLND_RES_BUFFERED_ZVAL * set = (MYSQLND_RES_BUFFERED_ZVAL *) result;
	/*
	  If:
	  - unbuffered result
	  - first row has not been read
	  - last_row has been read
	*/
	DBG_ENTER("mysqlnd_result_buffered_zval::fetch_lengths");

	if (set->data_cursor == NULL ||
		set->data_cursor == set->data ||
		((set->data_cursor - set->data) > (result->row_count * result->field_count) ))
	{
		DBG_INF("EOF");
		DBG_RETURN(NULL);/* No rows or no more rows */
	}
	DBG_INF("non NULL");
	DBG_RETURN(result->lengths);
}
/* }}} */


/* {{{ mysqlnd_result_buffered_c::fetch_lengths */
/*
  Do lazy initialization for buffered results. As PHP strings have
  length inside, this function makes not much sense in the context
  of PHP, to be called as separate function. But let's have it for
  completeness.
*/
static unsigned long *
MYSQLND_METHOD(mysqlnd_result_buffered_c, fetch_lengths)(MYSQLND_RES_BUFFERED * const result TSRMLS_DC)
{
	const MYSQLND_RES_BUFFERED_C * set = (MYSQLND_RES_BUFFERED_C *) result;
	DBG_ENTER("mysqlnd_result_buffered_c::fetch_lengths");

	if (set->current_row > set->row_count || set->current_row == 0) {
		DBG_INF("EOF");
		DBG_RETURN(NULL); /* No more rows, or no fetched row */
	}
	DBG_INF("non NULL");
	DBG_RETURN(result->lengths);
}
/* }}} */


/* {{{ mysqlnd_result_unbuffered::fetch_lengths */
static unsigned long *
MYSQLND_METHOD(mysqlnd_result_unbuffered, fetch_lengths)(MYSQLND_RES_UNBUFFERED * const result TSRMLS_DC)
{
	/* simulate output of libmysql */
	return (result->last_row_data || result->eof_reached)? result->lengths : NULL;
}
/* }}} */


/* {{{ mysqlnd_res::fetch_lengths */
static unsigned long *
MYSQLND_METHOD(mysqlnd_res, fetch_lengths)(MYSQLND_RES * const result TSRMLS_DC)
{
	unsigned long * ret;
	DBG_ENTER("mysqlnd_res::fetch_lengths");
	ret = result->stored_data && result->stored_data->m.fetch_lengths ?
					result->stored_data->m.fetch_lengths(result->stored_data TSRMLS_CC) :
					(result->unbuf && result->unbuf->m.fetch_lengths ?
						result->unbuf->m.fetch_lengths(result->unbuf TSRMLS_CC) :
						NULL
					);
	DBG_RETURN(ret);
}
/* }}} */


/* {{{ mysqlnd_result_unbuffered::fetch_row_c */
static enum_func_status
MYSQLND_METHOD(mysqlnd_result_unbuffered, fetch_row_c)(MYSQLND_RES * result, void * param, unsigned int flags, zend_bool * fetched_anything TSRMLS_DC)
{
	enum_func_status	ret;
	MYSQLND_ROW_C		*row = (MYSQLND_ROW_C *) param;
	MYSQLND_PACKET_ROW	*row_packet = result->unbuf->row_packet;
	const MYSQLND_RES_METADATA * const meta = result->meta;

	DBG_ENTER("mysqlnd_result_unbuffered::fetch_row_c");

	*fetched_anything = FALSE;
	if (result->unbuf->eof_reached) {
		/* No more rows obviously */
		DBG_RETURN(PASS);
	}
	if (CONN_GET_STATE(result->conn) != CONN_FETCHING_DATA) {
		SET_CLIENT_ERROR(*result->conn->error_info, CR_COMMANDS_OUT_OF_SYNC, UNKNOWN_SQLSTATE, mysqlnd_out_of_sync);
		DBG_RETURN(FAIL);
	}
	if (!row_packet) {
		/* Not fully initialized object that is being cleaned up */
		DBG_RETURN(FAIL);
	}
	/* Let the row packet fill our buffer and skip additional mnd_malloc + memcpy */
	row_packet->skip_extraction = FALSE;

	/*
	  If we skip rows (row == NULL) we have to
	  result->m.unbuffered_free_last_data() before it. The function returns always true.
	*/
	if (PASS == (ret = PACKET_READ(row_packet, result->conn)) && !row_packet->eof) {
		result->unbuf->m.free_last_data(result->unbuf, result->conn? result->conn->stats : NULL TSRMLS_CC);

		result->unbuf->last_row_data = row_packet->fields;
		result->unbuf->last_row_buffer = row_packet->row_buffer;
		row_packet->fields = NULL;
		row_packet->row_buffer = NULL;

		MYSQLND_INC_CONN_STATISTIC(result->conn->stats, STAT_ROWS_FETCHED_FROM_CLIENT_NORMAL_UNBUF);

		if (!row_packet->skip_extraction) {
			unsigned int i, field_count = meta->field_count;

			enum_func_status rc = result->unbuf->m.row_decoder(result->unbuf->last_row_buffer,
											result->unbuf->last_row_data,
											field_count,
											row_packet->fields_metadata,
											result->conn->options->int_and_float_native,
											result->conn->stats TSRMLS_CC);
			if (PASS != rc) {
				DBG_RETURN(FAIL);
			}
			{
				*row = mnd_malloc(field_count * sizeof(char *));
				if (*row) {
					MYSQLND_FIELD * field = meta->fields;
					unsigned long * lengths = result->unbuf->lengths;

					for (i = 0; i < field_count; i++, field++) {
						zval * data = result->unbuf->last_row_data[i];
						unsigned int len = (Z_TYPE_P(data) == IS_NULL)? 0:Z_STRLEN_P(data);

/* BEGIN difference between normal normal fetch and _c */
						if (Z_TYPE_P(data) != IS_NULL) {
							convert_to_string(data);
							(*row)[i] = Z_STRVAL_P(data);
						} else {
							(*row)[i] = NULL;
						}
/* END difference between normal normal fetch and _c */

						if (lengths) {
							lengths[i] = len;
						}

						if (field->max_length < len) {
							field->max_length = len;
						}
					}
				} else {
					SET_OOM_ERROR(*result->conn->error_info);
				}
			}
		}
		result->unbuf->row_count++;
		*fetched_anything = TRUE;
	} else if (ret == FAIL) {
		if (row_packet->error_info.error_no) {
			COPY_CLIENT_ERROR(*result->conn->error_info, row_packet->error_info);
			DBG_ERR_FMT("errorno=%u error=%s", row_packet->error_info.error_no, row_packet->error_info.error);
		}
		CONN_SET_STATE(result->conn, CONN_READY);
		result->unbuf->eof_reached = TRUE; /* so next time we won't get an error */
	} else if (row_packet->eof) {
		/* Mark the connection as usable again */
		DBG_INF_FMT("warnings=%u server_status=%u", row_packet->warning_count, row_packet->server_status);
		result->unbuf->eof_reached = TRUE;
		memset(result->conn->upsert_status, 0, sizeof(*result->conn->upsert_status));
		result->conn->upsert_status->warning_count = row_packet->warning_count;
		result->conn->upsert_status->server_status = row_packet->server_status;
		/*
		  result->row_packet will be cleaned when
		  destroying the result object
		*/
		if (result->conn->upsert_status->server_status & SERVER_MORE_RESULTS_EXISTS) {
			CONN_SET_STATE(result->conn, CONN_NEXT_RESULT_PENDING);
		} else {
			CONN_SET_STATE(result->conn, CONN_READY);
		}
		result->unbuf->m.free_last_data(result->unbuf, result->conn? result->conn->stats : NULL TSRMLS_CC);
	}

	DBG_INF_FMT("ret=%s fetched=%u", ret == PASS? "PASS":"FAIL", *fetched_anything);
	DBG_RETURN(PASS);
}
/* }}} */


/* {{{ mysqlnd_result_unbuffered::fetch_row */
static enum_func_status
MYSQLND_METHOD(mysqlnd_result_unbuffered, fetch_row)(MYSQLND_RES * result, void * param, const unsigned int flags, zend_bool * fetched_anything TSRMLS_DC)
{
	enum_func_status	ret;
	zval				*row = (zval *) param;
	MYSQLND_PACKET_ROW	*row_packet = result->unbuf->row_packet;
	const MYSQLND_RES_METADATA * const meta = result->meta;

	DBG_ENTER("mysqlnd_result_unbuffered::fetch_row");

	*fetched_anything = FALSE;
	if (result->unbuf->eof_reached) {
		/* No more rows obviously */
		DBG_RETURN(PASS);
	}
	if (CONN_GET_STATE(result->conn) != CONN_FETCHING_DATA) {
		SET_CLIENT_ERROR(*result->conn->error_info, CR_COMMANDS_OUT_OF_SYNC, UNKNOWN_SQLSTATE, mysqlnd_out_of_sync);
		DBG_RETURN(FAIL);
	}
	if (!row_packet) {
		/* Not fully initialized object that is being cleaned up */
		DBG_RETURN(FAIL);
	}
	/* Let the row packet fill our buffer and skip additional mnd_malloc + memcpy */
	row_packet->skip_extraction = row? FALSE:TRUE;

	/*
	  If we skip rows (row == NULL) we have to
	  result->m.unbuffered_free_last_data() before it. The function returns always true.
	*/
	if (PASS == (ret = PACKET_READ(row_packet, result->conn)) && !row_packet->eof) {
		result->unbuf->m.free_last_data(result->unbuf, result->conn? result->conn->stats : NULL TSRMLS_CC);

		result->unbuf->last_row_data = row_packet->fields;
		result->unbuf->last_row_buffer = row_packet->row_buffer;
		row_packet->fields = NULL;
		row_packet->row_buffer = NULL;

		MYSQLND_INC_CONN_STATISTIC(result->conn->stats, STAT_ROWS_FETCHED_FROM_CLIENT_NORMAL_UNBUF);

		if (!row_packet->skip_extraction) {
			unsigned int i, field_count = meta->field_count;

			enum_func_status rc = result->unbuf->m.row_decoder(result->unbuf->last_row_buffer,
											result->unbuf->last_row_data,
											field_count,
											row_packet->fields_metadata,
											result->conn->options->int_and_float_native,
											result->conn->stats TSRMLS_CC);
			if (PASS != rc) {
				DBG_RETURN(FAIL);
			}
			{
				HashTable * row_ht = Z_ARRVAL_P(row);
				MYSQLND_FIELD * field = meta->fields;
				unsigned long * lengths = result->unbuf->lengths;

				for (i = 0; i < field_count; i++, field++) {
					zval * data = result->unbuf->last_row_data[i];
					unsigned int len = (Z_TYPE_P(data) == IS_NULL)? 0:Z_STRLEN_P(data);

					if (flags & MYSQLND_FETCH_NUM) {
						Z_ADDREF_P(data);
						zend_hash_next_index_insert(row_ht, &data, sizeof(zval *), NULL);
					}
					if (flags & MYSQLND_FETCH_ASSOC) {
						/* zend_hash_quick_update needs length + trailing zero */
						/* QQ: Error handling ? */
						/*
						  zend_hash_quick_update does not check, as add_assoc_zval_ex do, whether
						  the index is a numeric and convert it to it. This however means constant
						  hashing of the column name, which is not needed as it can be precomputed.
						*/
						Z_ADDREF_P(data);
						if (meta->zend_hash_keys[i].is_numeric == FALSE) {
							zend_hash_quick_update(Z_ARRVAL_P(row),
												   field->name,
												   field->name_length + 1,
												   meta->zend_hash_keys[i].key,
												   (void *) &data, sizeof(zval *), NULL);
						} else {
							zend_hash_index_update(Z_ARRVAL_P(row), meta->zend_hash_keys[i].key, (void *) &data, sizeof(zval *), NULL);
						}
					}

					if (lengths) {
						lengths[i] = len;
					}

					if (field->max_length < len) {
						field->max_length = len;
					}
				}
			}
		}
		result->unbuf->row_count++;
		*fetched_anything = TRUE;
	} else if (ret == FAIL) {
		if (row_packet->error_info.error_no) {
			COPY_CLIENT_ERROR(*result->conn->error_info, row_packet->error_info);
			DBG_ERR_FMT("errorno=%u error=%s", row_packet->error_info.error_no, row_packet->error_info.error);
		}
		CONN_SET_STATE(result->conn, CONN_READY);
		result->unbuf->eof_reached = TRUE; /* so next time we won't get an error */
	} else if (row_packet->eof) {
		/* Mark the connection as usable again */
		DBG_INF_FMT("warnings=%u server_status=%u", row_packet->warning_count, row_packet->server_status);
		result->unbuf->eof_reached = TRUE;
		memset(result->conn->upsert_status, 0, sizeof(*result->conn->upsert_status));
		result->conn->upsert_status->warning_count = row_packet->warning_count;
		result->conn->upsert_status->server_status = row_packet->server_status;
		/*
		  result->row_packet will be cleaned when
		  destroying the result object
		*/
		if (result->conn->upsert_status->server_status & SERVER_MORE_RESULTS_EXISTS) {
			CONN_SET_STATE(result->conn, CONN_NEXT_RESULT_PENDING);
		} else {
			CONN_SET_STATE(result->conn, CONN_READY);
		}
		result->unbuf->m.free_last_data(result->unbuf, result->conn? result->conn->stats : NULL TSRMLS_CC);
	}

	DBG_INF_FMT("ret=%s fetched=%u", ret == PASS? "PASS":"FAIL", *fetched_anything);
	DBG_RETURN(PASS);
}
/* }}} */


/* {{{ mysqlnd_res::use_result */
static MYSQLND_RES *
MYSQLND_METHOD(mysqlnd_res, use_result)(MYSQLND_RES * const result, zend_bool ps TSRMLS_DC)
{
	DBG_ENTER("mysqlnd_res::use_result");

	SET_EMPTY_ERROR(*result->conn->error_info);

	if (ps == FALSE) {
		result->type			= MYSQLND_RES_NORMAL;
	} else {
		result->type			= MYSQLND_RES_PS_UNBUF;
	}

	result->unbuf = mysqlnd_result_unbuffered_init(result->field_count, ps, result->persistent TSRMLS_CC);
	if (!result->unbuf) {
		goto oom;
	}

	/*
	  Will be freed in the mysqlnd_internal_free_result_contents() called
	  by the resource destructor. mysqlnd_result_unbuffered::fetch_row() expects
	  this to be not NULL.
	*/
	/* FALSE = non-persistent */
	result->unbuf->row_packet = result->conn->protocol->m.get_row_packet(result->conn->protocol, FALSE TSRMLS_CC);
	if (!result->unbuf->row_packet) {
		goto oom;
	}
	result->unbuf->row_packet->result_set_memory_pool = result->unbuf->result_set_memory_pool;
	result->unbuf->row_packet->field_count = result->field_count;
	result->unbuf->row_packet->binary_protocol = ps;
	result->unbuf->row_packet->fields_metadata = result->meta->fields;
	result->unbuf->row_packet->bit_fields_count = result->meta->bit_fields_count;
	result->unbuf->row_packet->bit_fields_total_len = result->meta->bit_fields_total_len;

	DBG_RETURN(result);
oom:
	SET_OOM_ERROR(*result->conn->error_info);
	DBG_RETURN(NULL);
}
/* }}} */


/* {{{ mysqlnd_result_buffered::fetch_row_c */
static enum_func_status
MYSQLND_METHOD(mysqlnd_result_buffered, fetch_row_c)(MYSQLND_RES * result, void * param, unsigned int flags, zend_bool * fetched_anything TSRMLS_DC)
{
	MYSQLND_ROW_C * row = (MYSQLND_ROW_C *) param;
	const MYSQLND_RES_METADATA * const meta = result->meta;
	unsigned int field_count = meta->field_count;
	enum_func_status ret = FAIL;
	DBG_ENTER("mysqlnd_result_buffered::fetch_row_c");

	if (result->stored_data->type == MYSQLND_BUFFERED_TYPE_ZVAL) {
		MYSQLND_RES_BUFFERED_ZVAL * set = (MYSQLND_RES_BUFFERED_ZVAL *) result->stored_data;

		/* If we haven't read everything */
		if (set->data_cursor &&
			(set->data_cursor - set->data) < (result->stored_data->row_count * field_count))
		{
			zval **current_row = set->data_cursor;
			unsigned int i;

			if (NULL == current_row[0]) {
				uint64_t row_num = (set->data_cursor - set->data) / field_count;
				enum_func_status rc = set->m.row_decoder(set->row_buffers[row_num],
												current_row,
												field_count,
												meta->fields,
												result->conn->options->int_and_float_native,
												result->conn->stats TSRMLS_CC);
				if (rc != PASS) {
					DBG_RETURN(FAIL);
				}
				set->initialized_rows++;
				for (i = 0; i < field_count; i++) {
					/*
					  NULL fields are 0 length, 0 is not more than 0
					  String of zero size, definitely can't be the next max_length.
					  Thus for NULL and zero-length we are quite efficient.
					*/
					if (Z_TYPE_P(current_row[i]) >= IS_STRING) {
						unsigned long len = Z_STRLEN_P(current_row[i]);
						if (meta->fields[i].max_length < len) {
							meta->fields[i].max_length = len;
						}
					}
				}
			}

/* BEGIN difference between normal normal fetch and _c */
			/* there is no conn handle in this function thus we can't set OOM in error_info */
			*row = mnd_malloc(field_count * sizeof(char *));
			if (*row) {
				for (i = 0; i < field_count; i++) {
					zval * data = current_row[i];

					set->lengths[i] = (Z_TYPE_P(data) == IS_NULL)? 0:Z_STRLEN_P(data);

					if (Z_TYPE_P(data) != IS_NULL) {
						convert_to_string(data);
						(*row)[i] = Z_STRVAL_P(data);
					} else {
						(*row)[i] = NULL;
					}
				}
				set->data_cursor += field_count;
				MYSQLND_INC_GLOBAL_STATISTIC(STAT_ROWS_FETCHED_FROM_CLIENT_NORMAL_BUF);
			} else {
				SET_OOM_ERROR(*result->conn->error_info);			
			}
/* END difference between normal normal fetch and _c */

			*fetched_anything = *row? TRUE:FALSE;
			ret = *row? PASS:FAIL;
		} else {
			set->data_cursor = NULL;
			DBG_INF("EOF reached");
			*fetched_anything = FALSE;
			ret = PASS;
		}
	} else if (result->stored_data->type == MYSQLND_BUFFERED_TYPE_C) {
		/*
			We don't support _C with pdo because it uses the data in a different way - just references it.
			We will either leak or give nirvana pointers
		*/
		*fetched_anything = FALSE;
		DBG_RETURN(FAIL);
	}
	DBG_INF_FMT("ret=PASS fetched=%u", *fetched_anything);
	DBG_RETURN(ret);
}
/* }}} */


/* {{{ mysqlnd_result_buffered_zval::fetch_row */
static enum_func_status
MYSQLND_METHOD(mysqlnd_result_buffered_zval, fetch_row)(MYSQLND_RES * result, void * param, const unsigned int flags, zend_bool * fetched_anything TSRMLS_DC)
{
	zval * row = (zval *) param;
	const MYSQLND_RES_METADATA * const meta = result->meta;
	unsigned int field_count = meta->field_count;
	enum_func_status ret = FAIL;
	MYSQLND_RES_BUFFERED_ZVAL * set = (MYSQLND_RES_BUFFERED_ZVAL *) result->stored_data;

	DBG_ENTER("mysqlnd_result_buffered_zval::fetch_row");

	/* If we haven't read everything */
	if (set->data_cursor &&
		(set->data_cursor - set->data) < (set->row_count * field_count))
	{
		unsigned int i;
		zval **current_row = set->data_cursor;

		if (NULL == current_row[0]) {
			uint64_t row_num = (set->data_cursor - set->data) / field_count;
			enum_func_status rc = set->m.row_decoder(set->row_buffers[row_num],
											current_row,
											field_count,
											meta->fields,
											result->conn->options->int_and_float_native,
											result->conn->stats TSRMLS_CC);
			if (rc != PASS) {
				DBG_RETURN(FAIL);
			}
			set->initialized_rows++;
			for (i = 0; i < field_count; i++) {
				/*
				  NULL fields are 0 length, 0 is not more than 0
				  String of zero size, definitely can't be the next max_length.
				  Thus for NULL and zero-length we are quite efficient.
				*/
				if (Z_TYPE_P(current_row[i]) >= IS_STRING) {
					unsigned long len = Z_STRLEN_P(current_row[i]);
					if (meta->fields[i].max_length < len) {
						meta->fields[i].max_length = len;
					}
				}
			}
		}

		for (i = 0; i < field_count; i++) {
			zval * data = current_row[i];

			set->lengths[i] = (Z_TYPE_P(data) == IS_NULL)? 0:Z_STRLEN_P(data);

			if (flags & MYSQLND_FETCH_NUM) {
				Z_ADDREF_P(data);
				zend_hash_next_index_insert(Z_ARRVAL_P(row), &data, sizeof(zval *), NULL);
			}
			if (flags & MYSQLND_FETCH_ASSOC) {
				/* zend_hash_quick_update needs length + trailing zero */
				/* QQ: Error handling ? */
				/*
				  zend_hash_quick_update does not check, as add_assoc_zval_ex do, whether
				  the index is a numeric and convert it to it. This however means constant
				  hashing of the column name, which is not needed as it can be precomputed.
				*/
				Z_ADDREF_P(data);
				if (meta->zend_hash_keys[i].is_numeric == FALSE) {
					zend_hash_quick_update(Z_ARRVAL_P(row),
										   meta->fields[i].name,
										   meta->fields[i].name_length + 1,
										   meta->zend_hash_keys[i].key,
										   (void *) &data, sizeof(zval *), NULL);
				} else {
						zend_hash_index_update(Z_ARRVAL_P(row),
										   meta->zend_hash_keys[i].key,
										   (void *) &data, sizeof(zval *), NULL);
				}
			}
		}
		set->data_cursor += field_count;
		MYSQLND_INC_GLOBAL_STATISTIC(STAT_ROWS_FETCHED_FROM_CLIENT_NORMAL_BUF);
		*fetched_anything = TRUE;
		ret = PASS;
	} else {
		set->data_cursor = NULL;
		DBG_INF("EOF reached");
		*fetched_anything = FALSE;
		ret = PASS;
	}
	DBG_INF_FMT("ret=PASS fetched=%u", *fetched_anything);
	DBG_RETURN(ret);
}
/* }}} */


/* {{{ mysqlnd_result_buffered_c::fetch_row */
static enum_func_status
MYSQLND_METHOD(mysqlnd_result_buffered_c, fetch_row)(MYSQLND_RES * result, void * param, const unsigned int flags, zend_bool * fetched_anything TSRMLS_DC)
{
	zval * row = (zval *) param;
	const MYSQLND_RES_METADATA * const meta = result->meta;
	unsigned int field_count = meta->field_count;
	enum_func_status ret = FAIL;

	MYSQLND_RES_BUFFERED_C * set = (MYSQLND_RES_BUFFERED_C *) result->stored_data;

	DBG_ENTER("mysqlnd_result_buffered_c::fetch_row");

	/* If we haven't read everything */
	if (set->current_row < set->row_count) {
		zval **current_row;
		enum_func_status rc;
		unsigned int i;

		current_row = mnd_emalloc(field_count * sizeof(zval *));
		if (!current_row) {
			SET_OOM_ERROR(*result->conn->error_info);
			DBG_RETURN(FAIL);			
		}

		rc = result->stored_data->m.row_decoder(result->stored_data->row_buffers[set->current_row],
										current_row,
										field_count,
										meta->fields,
										result->conn->options->int_and_float_native,
										result->conn->stats TSRMLS_CC);
		if (rc != PASS) {
			DBG_RETURN(FAIL);
		}
		if (!(set->initialized[set->current_row >> 3] & (1 << (set->current_row & 7)))) {
			set->initialized[set->current_row >> 3] |= (1 << (set->current_row & 7)); /* mark initialized */

			set->initialized_rows++;

			for (i = 0; i < field_count; i++) {
				/*
				  NULL fields are 0 length, 0 is not more than 0
				  String of zero size, definitely can't be the next max_length.
				  Thus for NULL and zero-length we are quite efficient.
				*/
				if (Z_TYPE_P(current_row[i]) >= IS_STRING) {
					unsigned long len = Z_STRLEN_P(current_row[i]);
					if (meta->fields[i].max_length < len) {
						meta->fields[i].max_length = len;
					}
				}
			}
		}

		for (i = 0; i < field_count; i++) {
			zval * data = current_row[i];

			set->lengths[i] = (Z_TYPE_P(data) == IS_NULL)? 0:Z_STRLEN_P(data);
			
			if (flags & MYSQLND_FETCH_NUM) {
				Z_ADDREF_P(data);
				zend_hash_next_index_insert(Z_ARRVAL_P(row), &data, sizeof(zval *), NULL);
			}
			if (flags & MYSQLND_FETCH_ASSOC) {
				/* zend_hash_quick_update needs length + trailing zero */
				/* QQ: Error handling ? */
				/*
				  zend_hash_quick_update does not check, as add_assoc_zval_ex do, whether
				  the index is a numeric and convert it to it. This however means constant
				  hashing of the column name, which is not needed as it can be precomputed.
				*/
				Z_ADDREF_P(data);
				if (meta->zend_hash_keys[i].is_numeric == FALSE) {
					zend_hash_quick_update(Z_ARRVAL_P(row),
										   meta->fields[i].name,
										   meta->fields[i].name_length + 1,
										   meta->zend_hash_keys[i].key,
										   (void *) &data, sizeof(zval *), NULL);
				} else {
					zend_hash_index_update(Z_ARRVAL_P(row),
										   meta->zend_hash_keys[i].key,
										   (void *) &data, sizeof(zval *), NULL);
				}
			}
			/*
				This will usually not destroy anything but decref.
				However, if neither NUM nor ASSOC is set we will free memory cleanly and won't leak.
				It also simplifies the handling of Z_ADDREF_P because we don't need to check if only
				either NUM or ASSOC is set but not both.
			*/
			zval_ptr_dtor(&data); 
		}
		mnd_efree(current_row);
		set->current_row++;
		MYSQLND_INC_GLOBAL_STATISTIC(STAT_ROWS_FETCHED_FROM_CLIENT_NORMAL_BUF);
		*fetched_anything = TRUE;
		ret = PASS;
	} else {
		if (set->current_row == set->row_count) {
			set->current_row = set->row_count + 1;
		}
		DBG_INF_FMT("EOF reached. current_row=%llu", (unsigned long long) set->current_row);
		*fetched_anything = FALSE;
		ret = PASS;
	}

	DBG_INF_FMT("ret=PASS fetched=%u", *fetched_anything);
	DBG_RETURN(ret);
}
/* }}} */


/* {{{ mysqlnd_res::fetch_row */
static enum_func_status
MYSQLND_METHOD(mysqlnd_res, fetch_row)(MYSQLND_RES * result, void * param, const unsigned int flags, zend_bool *fetched_anything TSRMLS_DC)
{
	const mysqlnd_fetch_row_func f = result->stored_data? result->stored_data->m.fetch_row:(result->unbuf? result->unbuf->m.fetch_row:NULL);
	if (f) {
		return f(result, param, flags, fetched_anything TSRMLS_CC);
	}
	*fetched_anything = FALSE;
	return PASS;
}
/* }}} */


#define STORE_RESULT_PREALLOCATED_SET_IF_NOT_EMPTY 2

/* {{{ mysqlnd_res::store_result_fetch_data */
enum_func_status
MYSQLND_METHOD(mysqlnd_res, store_result_fetch_data)(MYSQLND_CONN_DATA * const conn, MYSQLND_RES * result,
													MYSQLND_RES_METADATA * meta,
													MYSQLND_MEMORY_POOL_CHUNK ***row_buffers,
													zend_bool binary_protocol TSRMLS_DC)
{
	enum_func_status ret;
	MYSQLND_PACKET_ROW * row_packet = NULL;
	unsigned int next_extend = STORE_RESULT_PREALLOCATED_SET_IF_NOT_EMPTY, free_rows = 1;
	MYSQLND_RES_BUFFERED *set;

	DBG_ENTER("mysqlnd_res::store_result_fetch_data");

	set = result->stored_data;

	if (!set || !row_buffers) {
		ret = FAIL;
		goto end;
	}
	if (free_rows) {
<<<<<<< HEAD
		*row_buffers = mnd_emalloc((size_t)(free_rows * sizeof(MYSQLND_MEMORY_POOL_CHUNK *)));
=======
		*row_buffers = mnd_pemalloc((size_t)(free_rows * sizeof(MYSQLND_MEMORY_POOL_CHUNK *)), 0);
>>>>>>> d3f390a2
		if (!*row_buffers) {
			SET_OOM_ERROR(*conn->error_info);
			ret = FAIL;
			goto end;
		}
	}
	set->references	= 1;

	/* non-persistent */
	row_packet = conn->protocol->m.get_row_packet(conn->protocol, FALSE TSRMLS_CC);
	if (!row_packet) {
		SET_OOM_ERROR(*conn->error_info);
		ret = FAIL;
		goto end;
	}
	row_packet->result_set_memory_pool = result->stored_data->result_set_memory_pool;
	row_packet->field_count = meta->field_count;
	row_packet->binary_protocol = binary_protocol;
	row_packet->fields_metadata = meta->fields;
	row_packet->bit_fields_count	= meta->bit_fields_count;
	row_packet->bit_fields_total_len = meta->bit_fields_total_len;

	row_packet->skip_extraction = TRUE; /* let php_mysqlnd_rowp_read() not allocate row_packet->fields, we will do it */

	while (FAIL != (ret = PACKET_READ(row_packet, conn)) && !row_packet->eof) {
		if (!free_rows) {
			uint64_t total_allocated_rows = free_rows = next_extend = next_extend * 11 / 10; /* extend with 10% */
			MYSQLND_MEMORY_POOL_CHUNK ** new_row_buffers;
			total_allocated_rows += set->row_count;

			/* don't try to allocate more than possible - mnd_XXalloc expects size_t, and it can have narrower range than uint64_t */
			if (total_allocated_rows * sizeof(MYSQLND_MEMORY_POOL_CHUNK *) > SIZE_MAX) {
				SET_OOM_ERROR(*conn->error_info);
				ret = FAIL;
				goto end;
			}
<<<<<<< HEAD
			new_row_buffers = mnd_erealloc(*row_buffers, (size_t)(total_allocated_rows * sizeof(MYSQLND_MEMORY_POOL_CHUNK *)));
=======
			new_row_buffers = mnd_perealloc(*row_buffers, (size_t)(total_allocated_rows * sizeof(MYSQLND_MEMORY_POOL_CHUNK *)), 0);
>>>>>>> d3f390a2
			if (!new_row_buffers) {
				SET_OOM_ERROR(*conn->error_info);
				ret = FAIL;
				goto end;
			}
			*row_buffers = new_row_buffers;
		}
		free_rows--;
		(*row_buffers)[set->row_count] = row_packet->row_buffer;

		set->row_count++;

		/* So row_packet's destructor function won't efree() it */
		row_packet->fields = NULL;
		row_packet->row_buffer = NULL;

		/*
		  No need to FREE_ALLOCA as we can reuse the
		  'lengths' and 'fields' arrays. For lengths its absolutely safe.
		  'fields' is reused because the ownership of the strings has been
		  transfered above. 
		*/
	}
	/* Overflow ? */
	MYSQLND_INC_CONN_STATISTIC_W_VALUE(conn->stats,
									   binary_protocol? STAT_ROWS_BUFFERED_FROM_CLIENT_PS:
														STAT_ROWS_BUFFERED_FROM_CLIENT_NORMAL,
									   set->row_count);

	/* Finally clean */
	if (row_packet->eof) { 
		memset(conn->upsert_status, 0, sizeof(*conn->upsert_status));
		conn->upsert_status->warning_count = row_packet->warning_count;
		conn->upsert_status->server_status = row_packet->server_status;
	}
	/* save some memory */
	if (free_rows) {
		/* don't try to allocate more than possible - mnd_XXalloc expects size_t, and it can have narrower range than uint64_t */
		if (set->row_count * sizeof(MYSQLND_MEMORY_POOL_CHUNK *) > SIZE_MAX) {
			SET_OOM_ERROR(*conn->error_info);
			ret = FAIL;
			goto end;
		}
<<<<<<< HEAD
		*row_buffers = mnd_erealloc(*row_buffers, (size_t) (set->row_count * sizeof(MYSQLND_MEMORY_POOL_CHUNK *)));
=======
		*row_buffers = mnd_perealloc(*row_buffers, (size_t) (set->row_count * sizeof(MYSQLND_MEMORY_POOL_CHUNK *)), 0);
>>>>>>> d3f390a2
	}

	if (conn->upsert_status->server_status & SERVER_MORE_RESULTS_EXISTS) {
		CONN_SET_STATE(conn, CONN_NEXT_RESULT_PENDING);
	} else {
		CONN_SET_STATE(conn, CONN_READY);
	}

	if (ret == FAIL) {
		COPY_CLIENT_ERROR(set->error_info, row_packet->error_info);
	} else {
		/* libmysql's documentation says it should be so for SELECT statements */
		conn->upsert_status->affected_rows = set->row_count;
	}
	DBG_INF_FMT("ret=%s row_count=%u warnings=%u server_status=%u",
				ret == PASS? "PASS":"FAIL", (uint) set->row_count, conn->upsert_status->warning_count, conn->upsert_status->server_status);
end:
	PACKET_FREE(row_packet);
	DBG_INF_FMT("rows=%llu", (unsigned long long)result->stored_data->row_count);
	DBG_RETURN(ret);
}
/* }}} */


/* {{{ mysqlnd_res::store_result */
static MYSQLND_RES *
MYSQLND_METHOD(mysqlnd_res, store_result)(MYSQLND_RES * result,
										  MYSQLND_CONN_DATA * const conn,
										  const unsigned int flags TSRMLS_DC)
{
	enum_func_status ret;
	MYSQLND_MEMORY_POOL_CHUNK ***row_buffers = NULL;

	DBG_ENTER("mysqlnd_res::store_result");

	/* We need the conn because we are doing lazy zval initialization in buffered_fetch_row */
	/* In case of error the reference will be released in free_result_internal() called indirectly by our caller */
	result->conn = conn->m->get_reference(conn TSRMLS_CC);
	result->type = MYSQLND_RES_NORMAL;

	CONN_SET_STATE(conn, CONN_FETCHING_DATA);

	if (flags & MYSQLND_STORE_NO_COPY) {
		result->stored_data	= (MYSQLND_RES_BUFFERED *) mysqlnd_result_buffered_zval_init(result->field_count, flags & MYSQLND_STORE_PS, result->persistent TSRMLS_CC);
		if (!result->stored_data) {
			SET_OOM_ERROR(*conn->error_info);
			DBG_RETURN(NULL);
		}
		row_buffers = &result->stored_data->row_buffers;
	} else if (flags & MYSQLND_STORE_COPY) {
		result->stored_data	= (MYSQLND_RES_BUFFERED *) mysqlnd_result_buffered_c_init(result->field_count, flags & MYSQLND_STORE_PS, result->persistent TSRMLS_CC);
		if (!result->stored_data) {
			SET_OOM_ERROR(*conn->error_info);
			DBG_RETURN(NULL);
		}
		row_buffers = &result->stored_data->row_buffers;
	}
	ret = result->m.store_result_fetch_data(conn, result, result->meta, row_buffers, flags & MYSQLND_STORE_PS TSRMLS_CC);

<<<<<<< HEAD
	ret = result->m.store_result_fetch_data(conn, result, result->meta, &result->stored_data->row_buffers, flags & MYSQLND_STORE_PS TSRMLS_CC);
=======
>>>>>>> d3f390a2
	if (FAIL == ret) {
		if (result->stored_data) {
			COPY_CLIENT_ERROR(*conn->error_info, result->stored_data->error_info);
		} else {
			SET_OOM_ERROR(*conn->error_info);
		}
		DBG_RETURN(NULL);
	} else {
	/* Overflow ? */
		if (flags & MYSQLND_STORE_NO_COPY) {
			MYSQLND_RES_METADATA * meta = result->meta;
			MYSQLND_RES_BUFFERED_ZVAL * set = (MYSQLND_RES_BUFFERED_ZVAL *) result->stored_data;
			if (set->row_count) {
				/* don't try to allocate more than possible - mnd_XXalloc expects size_t, and it can have narrower range than uint64_t */
				if (set->row_count * meta->field_count * sizeof(zval *) > SIZE_MAX) {
					SET_OOM_ERROR(*conn->error_info);
					DBG_RETURN(NULL);
				}
				/* if pecalloc is used valgrind barks gcc version 4.3.1 20080507 (prerelease) [gcc-4_3-branch revision 135036] (SUSE Linux) */
				set->data = mnd_emalloc((size_t)(set->row_count * meta->field_count * sizeof(zval *)));
				if (!set->data) {
					SET_OOM_ERROR(*conn->error_info);
					DBG_RETURN(NULL);
				}
				memset(set->data, 0, (size_t)(set->row_count * meta->field_count * sizeof(zval *)));
			}
			/* Position at the first row */
			set->data_cursor = set->data;
		} else if (flags & MYSQLND_STORE_COPY) {
			MYSQLND_RES_BUFFERED_C * set = (MYSQLND_RES_BUFFERED_C *) result->stored_data;
			set->current_row = 0;
			set->initialized = mnd_pecalloc((set->row_count / 8) + 1, sizeof(zend_uchar), set->persistent); /* +1 for safety */
		}
	}

	/* libmysql's documentation says it should be so for SELECT statements */
	conn->upsert_status->affected_rows = result->stored_data->row_count;

	DBG_RETURN(result);
}
/* }}} */


/* {{{ mysqlnd_res::skip_result */
static enum_func_status
MYSQLND_METHOD(mysqlnd_res, skip_result)(MYSQLND_RES * const result TSRMLS_DC)
{
	zend_bool fetched_anything;

	DBG_ENTER("mysqlnd_res::skip_result");
	/*
	  Unbuffered sets
	  A PS could be prepared - there is metadata and thus a stmt->result but the
	  fetch_row function isn't actually set (NULL), thus we have to skip these.
	*/
	if (result->unbuf && !result->unbuf->eof_reached) {
		DBG_INF("skipping result");
		/* We have to fetch all data to clean the line */
		MYSQLND_INC_CONN_STATISTIC(result->conn->stats,
									result->type == MYSQLND_RES_NORMAL? STAT_FLUSHED_NORMAL_SETS:
																		STAT_FLUSHED_PS_SETS);

		while ((PASS == result->m.fetch_row(result, NULL, 0, &fetched_anything TSRMLS_CC)) && fetched_anything == TRUE) {
			/* do nothing */;
		}
	}
	DBG_RETURN(PASS);
}
/* }}} */


/* {{{ mysqlnd_res::free_result */
static enum_func_status
MYSQLND_METHOD(mysqlnd_res, free_result)(MYSQLND_RES * result, zend_bool implicit TSRMLS_DC)
{
	DBG_ENTER("mysqlnd_res::free_result");

	MYSQLND_INC_CONN_STATISTIC(result->conn? result->conn->stats : NULL,
							   implicit == TRUE?	STAT_FREE_RESULT_IMPLICIT:
							   						STAT_FREE_RESULT_EXPLICIT);

	result->m.free_result_internal(result TSRMLS_CC);
	DBG_RETURN(PASS);
}
/* }}} */


/* {{{ mysqlnd_res::data_seek */
static enum_func_status
MYSQLND_METHOD(mysqlnd_res, data_seek)(MYSQLND_RES * const result, const uint64_t row TSRMLS_DC)
{
	DBG_ENTER("mysqlnd_res::data_seek");
	DBG_INF_FMT("row=%lu", row);

	DBG_RETURN(result->stored_data? result->stored_data->m.data_seek(result->stored_data, row TSRMLS_CC) : FAIL);
}
/* }}} */


/* {{{ mysqlnd_result_buffered_zval::data_seek */
static enum_func_status
MYSQLND_METHOD(mysqlnd_result_buffered_zval, data_seek)(MYSQLND_RES_BUFFERED * const result, const uint64_t row TSRMLS_DC)
{
	MYSQLND_RES_BUFFERED_ZVAL * set = (MYSQLND_RES_BUFFERED_ZVAL *) result;
	DBG_ENTER("mysqlnd_result_buffered_zval::data_seek");

	/* libmysql just moves to the end, it does traversing of a linked list */
	if (row >= set->row_count) {
		set->data_cursor = NULL;
	} else {
		set->data_cursor = set->data + row * result->field_count;
	}
	DBG_RETURN(PASS);
}
/* }}} */


/* {{{ mysqlnd_result_buffered_c::data_seek */
static enum_func_status
MYSQLND_METHOD(mysqlnd_result_buffered_c, data_seek)(MYSQLND_RES_BUFFERED * const result, const uint64_t row TSRMLS_DC)
{
	MYSQLND_RES_BUFFERED_C * set = (MYSQLND_RES_BUFFERED_C *) result;
	DBG_ENTER("mysqlnd_result_buffered_c::data_seek");

	/* libmysql just moves to the end, it does traversing of a linked list */
	if (row >= set->row_count) {
		set->current_row = set->row_count;
	} else {
		set->current_row = row;
	}
	DBG_RETURN(PASS);
}
/* }}} */


/* {{{ mysqlnd_result_unbuffered::num_rows */
static uint64_t
MYSQLND_METHOD(mysqlnd_result_unbuffered, num_rows)(const MYSQLND_RES_UNBUFFERED * const result TSRMLS_DC)
{
	/* Be compatible with libmysql. We count row_count, but will return 0 */
	return result->eof_reached? result->row_count:0;
}
/* }}} */


/* {{{ mysqlnd_result_buffered::num_rows */
static uint64_t
MYSQLND_METHOD(mysqlnd_result_buffered, num_rows)(const MYSQLND_RES_BUFFERED * const result TSRMLS_DC)
{
	return result->row_count;
}
/* }}} */


/* {{{ mysqlnd_res::num_rows */
static uint64_t
MYSQLND_METHOD(mysqlnd_res, num_rows)(const MYSQLND_RES * const result TSRMLS_DC)
{
	return result->stored_data?
			result->stored_data->m.num_rows(result->stored_data TSRMLS_CC) :
			(result->unbuf? result->unbuf->m.num_rows(result->unbuf TSRMLS_CC) : 0);
}
/* }}} */


/* {{{ mysqlnd_res::num_fields */
static unsigned int
MYSQLND_METHOD(mysqlnd_res, num_fields)(const MYSQLND_RES * const result TSRMLS_DC)
{
	return result->field_count;
}
/* }}} */


/* {{{ mysqlnd_res::fetch_field */
static const MYSQLND_FIELD *
MYSQLND_METHOD(mysqlnd_res, fetch_field)(MYSQLND_RES * const result TSRMLS_DC)
{
	DBG_ENTER("mysqlnd_res::fetch_field");
	do {
		if (result->meta) {
			/*
			  We optimize the result set, so we don't convert all the data from raw buffer format to
			  zval arrays during store. In the case someone doesn't read all the lines this will
			  save time. However, when a metadata call is done, we need to calculate max_length.
			  We don't have control whether max_length will be used, unfortunately. Otherwise we
			  could have been able to skip that step.
			  Well, if the mysqli API switches from returning stdClass to class like mysqli_field_metadata,
			  then we can have max_length as dynamic property, which will be calculated during runtime and
			  not during mysqli_fetch_field() time.
			*/
			if (result->stored_data && (result->stored_data->initialized_rows < result->stored_data->row_count)) {
				DBG_INF_FMT("We have decode the whole result set to be able to satisfy this meta request");
				/* we have to initialize the rest to get the updated max length */
				if (PASS != result->stored_data->m.initialize_result_set_rest(result->stored_data, result->meta, result->conn->stats,
																			  result->conn->options->int_and_float_native TSRMLS_CC))
				{
					break;
				}
			}
			DBG_RETURN(result->meta->m->fetch_field(result->meta TSRMLS_CC));
		}
	} while (0);
	DBG_RETURN(NULL);
}
/* }}} */


/* {{{ mysqlnd_res::fetch_field_direct */
static const MYSQLND_FIELD *
MYSQLND_METHOD(mysqlnd_res, fetch_field_direct)(MYSQLND_RES * const result, const MYSQLND_FIELD_OFFSET fieldnr TSRMLS_DC)
{
	DBG_ENTER("mysqlnd_res::fetch_field_direct");
	do {
		if (result->meta) {
			/*
			  We optimize the result set, so we don't convert all the data from raw buffer format to
			  zval arrays during store. In the case someone doesn't read all the lines this will
			  save time. However, when a metadata call is done, we need to calculate max_length.
			  We don't have control whether max_length will be used, unfortunately. Otherwise we
			  could have been able to skip that step.
			  Well, if the mysqli API switches from returning stdClass to class like mysqli_field_metadata,
			  then we can have max_length as dynamic property, which will be calculated during runtime and
			  not during mysqli_fetch_field_direct() time.
			*/
			if (result->stored_data && (result->stored_data->initialized_rows < result->stored_data->row_count)) {
				DBG_INF_FMT("We have decode the whole result set to be able to satisfy this meta request");
				/* we have to initialized the rest to get the updated max length */
				if (PASS != result->stored_data->m.initialize_result_set_rest(result->stored_data, result->meta, result->conn->stats,
																			  result->conn->options->int_and_float_native TSRMLS_CC))
				{
					break;
				}
			}
			DBG_RETURN(result->meta->m->fetch_field_direct(result->meta, fieldnr TSRMLS_CC));
		}
	} while (0);

	DBG_RETURN(NULL);
}
/* }}} */


/* {{{ mysqlnd_res::fetch_field */
static const MYSQLND_FIELD *
MYSQLND_METHOD(mysqlnd_res, fetch_fields)(MYSQLND_RES * const result TSRMLS_DC)
{
	DBG_ENTER("mysqlnd_res::fetch_fields");
	do {
		if (result->meta) {
			if (result->stored_data && (result->stored_data->initialized_rows < result->stored_data->row_count)) {
				/* we have to initialize the rest to get the updated max length */
				if (PASS != result->stored_data->m.initialize_result_set_rest(result->stored_data, result->meta, result->conn->stats,
																			  result->conn->options->int_and_float_native TSRMLS_CC))
				{
					break;
				}
			}
			DBG_RETURN(result->meta->m->fetch_fields(result->meta TSRMLS_CC));
		}
	} while (0);
	DBG_RETURN(NULL);
}
/* }}} */


/* {{{ mysqlnd_res::field_seek */
static MYSQLND_FIELD_OFFSET
MYSQLND_METHOD(mysqlnd_res, field_seek)(MYSQLND_RES * const result, const MYSQLND_FIELD_OFFSET field_offset TSRMLS_DC)
{
	return result->meta? result->meta->m->field_seek(result->meta, field_offset TSRMLS_CC) : 0;
}
/* }}} */


/* {{{ mysqlnd_res::field_tell */
static MYSQLND_FIELD_OFFSET
MYSQLND_METHOD(mysqlnd_res, field_tell)(const MYSQLND_RES * const result TSRMLS_DC)
{
	return result->meta? result->meta->m->field_tell(result->meta TSRMLS_CC) : 0;
}
/* }}} */


/* {{{ mysqlnd_res::fetch_into */
static void
MYSQLND_METHOD(mysqlnd_res, fetch_into)(MYSQLND_RES * result, const unsigned int flags,
										zval *return_value,
										enum_mysqlnd_extension extension TSRMLS_DC ZEND_FILE_LINE_DC)
{
	zend_bool fetched_anything;

	DBG_ENTER("mysqlnd_res::fetch_into");

	/*
	  Hint Zend how many elements we will have in the hash. Thus it won't
	  extend and rehash the hash constantly.
	*/
	mysqlnd_array_init(return_value, mysqlnd_num_fields(result) * 2);
	if (FAIL == result->m.fetch_row(result, (void *)return_value, flags, &fetched_anything TSRMLS_CC)) {
		php_error_docref(NULL TSRMLS_CC, E_WARNING, "Error while reading a row");
		zval_dtor(return_value);
		RETVAL_FALSE;
	} else if (fetched_anything == FALSE) {
		zval_dtor(return_value);
		switch (extension) {
			case MYSQLND_MYSQLI:
				RETVAL_NULL();
				break;
			case MYSQLND_MYSQL:
				RETVAL_FALSE;
				break;
			default:exit(0);
		}
	}
	/*
	  return_value is IS_NULL for no more data and an array for data. Thus it's ok
	  to return here.
	*/
	DBG_VOID_RETURN;
}
/* }}} */


/* {{{ mysqlnd_res::fetch_row_c */
static MYSQLND_ROW_C
MYSQLND_METHOD(mysqlnd_res, fetch_row_c)(MYSQLND_RES * result TSRMLS_DC)
{
	zend_bool fetched_anything;
	MYSQLND_ROW_C ret = NULL;
	DBG_ENTER("mysqlnd_res::fetch_row_c");

	if (result->stored_data && result->stored_data->m.fetch_row == MYSQLND_METHOD(mysqlnd_result_buffered_zval, fetch_row)) {
		MYSQLND_METHOD(mysqlnd_result_buffered, fetch_row_c)(result, (void *) &ret, 0, &fetched_anything TSRMLS_CC);
	} else if (result->unbuf && result->unbuf->m.fetch_row == MYSQLND_METHOD(mysqlnd_result_unbuffered, fetch_row)) {
		MYSQLND_METHOD(mysqlnd_result_unbuffered, fetch_row_c)(result, (void *) &ret, 0, &fetched_anything TSRMLS_CC);
	} else {
		ret = NULL;
		php_error_docref(NULL TSRMLS_CC, E_ERROR, "result->m.fetch_row has invalid value. Report to the developers");
	}
	DBG_RETURN(ret);
}
/* }}} */


/* {{{ mysqlnd_res::fetch_all */
static void
MYSQLND_METHOD(mysqlnd_res, fetch_all)(MYSQLND_RES * result, const unsigned int flags, zval *return_value TSRMLS_DC ZEND_FILE_LINE_DC)
{
	zval  *row;
	ulong i = 0;
	MYSQLND_RES_BUFFERED *set = result->stored_data;

	DBG_ENTER("mysqlnd_res::fetch_all");

	if ((!result->unbuf && !set)) {
		php_error_docref(NULL TSRMLS_CC, E_WARNING, "fetch_all can be used only with buffered sets");
		if (result->conn) {
			SET_CLIENT_ERROR(*result->conn->error_info, CR_NOT_IMPLEMENTED, UNKNOWN_SQLSTATE, "fetch_all can be used only with buffered sets");
		}
		RETVAL_NULL();
		DBG_VOID_RETURN;
	}

	/* 4 is a magic value. The cast is safe, if larger then the array will be later extended - no big deal :) */
	mysqlnd_array_init(return_value, set? (unsigned int) set->row_count : 4); 

	do {
		MAKE_STD_ZVAL(row);
		mysqlnd_fetch_into(result, flags, row, MYSQLND_MYSQLI);
		if (Z_TYPE_P(row) != IS_ARRAY) {
			zval_ptr_dtor(&row);
			break;
		}
		add_index_zval(return_value, i++, row);
	} while (1);

	DBG_VOID_RETURN;
}
/* }}} */


/* {{{ mysqlnd_res::fetch_field_data */
static void
MYSQLND_METHOD(mysqlnd_res, fetch_field_data)(MYSQLND_RES * result, unsigned int offset, zval *return_value TSRMLS_DC)
{
	zval row;
	zval **entry;
	unsigned int i = 0;

	DBG_ENTER("mysqlnd_res::fetch_field_data");
	DBG_INF_FMT("offset=%u", offset);
	/*
	  Hint Zend how many elements we will have in the hash. Thus it won't
	  extend and rehash the hash constantly.
	*/
	INIT_PZVAL(&row);
	mysqlnd_fetch_into(result, MYSQLND_FETCH_NUM, &row, MYSQLND_MYSQL);
	if (Z_TYPE(row) != IS_ARRAY) {
		zval_dtor(&row);
		RETVAL_NULL();
		DBG_VOID_RETURN;
	}
	zend_hash_internal_pointer_reset(Z_ARRVAL(row));
	while (i++ < offset) {
		zend_hash_move_forward(Z_ARRVAL(row));
		zend_hash_get_current_data(Z_ARRVAL(row), (void **)&entry);
	}

	zend_hash_get_current_data(Z_ARRVAL(row), (void **)&entry);

	*return_value = **entry;
	zval_copy_ctor(return_value);
	Z_SET_REFCOUNT_P(return_value, 1);
	zval_dtor(&row);

	DBG_VOID_RETURN;
}
/* }}} */


MYSQLND_CLASS_METHODS_START(mysqlnd_res)
	MYSQLND_METHOD(mysqlnd_res, fetch_row),
	MYSQLND_METHOD(mysqlnd_res, use_result),
	MYSQLND_METHOD(mysqlnd_res, store_result),
	MYSQLND_METHOD(mysqlnd_res, fetch_into),
	MYSQLND_METHOD(mysqlnd_res, fetch_row_c),
	MYSQLND_METHOD(mysqlnd_res, fetch_all),
	MYSQLND_METHOD(mysqlnd_res, fetch_field_data),
	MYSQLND_METHOD(mysqlnd_res, num_rows),
	MYSQLND_METHOD(mysqlnd_res, num_fields),
	MYSQLND_METHOD(mysqlnd_res, skip_result),
	MYSQLND_METHOD(mysqlnd_res, data_seek),
	MYSQLND_METHOD(mysqlnd_res, field_seek),
	MYSQLND_METHOD(mysqlnd_res, field_tell),
	MYSQLND_METHOD(mysqlnd_res, fetch_field),
	MYSQLND_METHOD(mysqlnd_res, fetch_field_direct),
	MYSQLND_METHOD(mysqlnd_res, fetch_fields),
	MYSQLND_METHOD(mysqlnd_res, read_result_metadata),
	MYSQLND_METHOD(mysqlnd_res, fetch_lengths),
	MYSQLND_METHOD(mysqlnd_res, store_result_fetch_data),
	MYSQLND_METHOD(mysqlnd_res, free_result_buffers),
	MYSQLND_METHOD(mysqlnd_res, free_result),
	MYSQLND_METHOD(mysqlnd_res, free_result_internal),
	MYSQLND_METHOD(mysqlnd_res, free_result_contents_internal),
	mysqlnd_result_meta_init
MYSQLND_CLASS_METHODS_END;


MYSQLND_CLASS_METHODS_START(mysqlnd_result_unbuffered)
	MYSQLND_METHOD(mysqlnd_result_unbuffered, fetch_row),
	NULL, /* row_decoder */
	MYSQLND_METHOD(mysqlnd_result_unbuffered, num_rows),
	MYSQLND_METHOD(mysqlnd_result_unbuffered, fetch_lengths),
	MYSQLND_METHOD(mysqlnd_result_unbuffered, free_last_data),
	MYSQLND_METHOD(mysqlnd_result_unbuffered, free_result)
MYSQLND_CLASS_METHODS_END;


MYSQLND_CLASS_METHODS_START(mysqlnd_result_buffered)
	NULL, /* fetch_row   */
	NULL, /* row_decoder */
	MYSQLND_METHOD(mysqlnd_result_buffered, num_rows),
	NULL, /* fetch_lengths */
	NULL, /* data_seek */
	NULL, /* initialize_result_set_rest */
	MYSQLND_METHOD(mysqlnd_result_buffered, free_result)
MYSQLND_CLASS_METHODS_END;


/* {{{ mysqlnd_result_init */
PHPAPI MYSQLND_RES *
mysqlnd_result_init(unsigned int field_count, zend_bool persistent TSRMLS_DC)
{
	size_t alloc_size = sizeof(MYSQLND_RES) + mysqlnd_plugin_count() * sizeof(void *);
	MYSQLND_RES * ret = mnd_pecalloc(1, alloc_size, persistent);

	DBG_ENTER("mysqlnd_result_init");

	if (!ret) {
		DBG_RETURN(NULL);
	}

	ret->persistent		= persistent;
	ret->field_count	= field_count;
	ret->m = *mysqlnd_result_get_methods();

	DBG_RETURN(ret);
}
/* }}} */


/* {{{ mysqlnd_result_unbuffered_init */
PHPAPI MYSQLND_RES_UNBUFFERED *
mysqlnd_result_unbuffered_init(unsigned int field_count, zend_bool ps, zend_bool persistent TSRMLS_DC)
{
	size_t alloc_size = sizeof(MYSQLND_RES_UNBUFFERED) + mysqlnd_plugin_count() * sizeof(void *);
	MYSQLND_RES_UNBUFFERED * ret = mnd_pecalloc(1, alloc_size, persistent);

	DBG_ENTER("mysqlnd_result_unbuffered_init");

	if (!ret) {
		DBG_RETURN(NULL);
	}

	if (!(ret->lengths = mnd_pecalloc(field_count, sizeof(unsigned long), persistent))) {
		mnd_pefree(ret, persistent);
		DBG_RETURN(NULL);
	}
	if (!(ret->result_set_memory_pool = mysqlnd_mempool_create(MYSQLND_G(mempool_default_size) TSRMLS_CC))) {
		mnd_efree(ret->lengths);
		mnd_pefree(ret, persistent);
		DBG_RETURN(NULL);	
	}

	ret->persistent	= persistent;
	ret->field_count= field_count;
	ret->ps = ps;

	ret->m = *mysqlnd_result_unbuffered_get_methods();

	if (ps) {
		ret->m.fetch_lengths = NULL; /* makes no sense */
		ret->m.row_decoder	= php_mysqlnd_rowp_read_binary_protocol;
	} else {
		ret->m.row_decoder	= php_mysqlnd_rowp_read_text_protocol_zval;
	}

	DBG_RETURN(ret);
}
/* }}} */


/* {{{ mysqlnd_result_buffered_zval_init */
PHPAPI MYSQLND_RES_BUFFERED_ZVAL *
mysqlnd_result_buffered_zval_init(unsigned int field_count, zend_bool ps, zend_bool persistent TSRMLS_DC)
{
	size_t alloc_size = sizeof(MYSQLND_RES_BUFFERED_ZVAL) + mysqlnd_plugin_count() * sizeof(void *);
	MYSQLND_RES_BUFFERED_ZVAL * ret = mnd_pecalloc(1, alloc_size, persistent);

	DBG_ENTER("mysqlnd_result_buffered_zval_init");

	if (!ret) {
		DBG_RETURN(NULL);
	}
	if (!(ret->lengths = mnd_pecalloc(field_count, sizeof(unsigned long), persistent))) {
		mnd_pefree(ret, persistent);
		DBG_RETURN(NULL);
	}
	if (!(ret->result_set_memory_pool = mysqlnd_mempool_create(MYSQLND_G(mempool_default_size) TSRMLS_CC))) {
		mnd_efree(ret->lengths);
		mnd_pefree(ret, persistent);
		DBG_RETURN(NULL);	
	}

	ret->persistent	= persistent;
	ret->field_count= field_count;
	ret->ps = ps;
	ret->m = *mysqlnd_result_buffered_get_methods();
	ret->type = MYSQLND_BUFFERED_TYPE_ZVAL;

	if (ps) {
		ret->m.fetch_lengths = NULL; /* makes no sense */
		ret->m.row_decoder	= php_mysqlnd_rowp_read_binary_protocol;
	} else {
		ret->m.row_decoder	= php_mysqlnd_rowp_read_text_protocol_zval;
	}
	ret->m.fetch_row		= MYSQLND_METHOD(mysqlnd_result_buffered_zval, fetch_row);
	ret->m.fetch_lengths 	= MYSQLND_METHOD(mysqlnd_result_buffered_zval, fetch_lengths);
	ret->m.data_seek		= MYSQLND_METHOD(mysqlnd_result_buffered_zval, data_seek);
	ret->m.initialize_result_set_rest = MYSQLND_METHOD(mysqlnd_result_buffered_zval, initialize_result_set_rest);
	DBG_RETURN(ret);
}
/* }}} */


/* {{{ mysqlnd_result_buffered_c_init */
PHPAPI MYSQLND_RES_BUFFERED_C *
mysqlnd_result_buffered_c_init(unsigned int field_count, zend_bool ps, zend_bool persistent TSRMLS_DC)
{
	size_t alloc_size = sizeof(MYSQLND_RES_BUFFERED_C) + mysqlnd_plugin_count() * sizeof(void *);
	MYSQLND_RES_BUFFERED_C * ret = mnd_pecalloc(1, alloc_size, persistent);

	DBG_ENTER("mysqlnd_result_buffered_c_init");

	if (!ret) {
		DBG_RETURN(NULL);
	}
	if (!(ret->lengths = mnd_pecalloc(field_count, sizeof(unsigned long), persistent))) {
		mnd_pefree(ret, persistent);
		DBG_RETURN(NULL);
	}
	if (!(ret->result_set_memory_pool = mysqlnd_mempool_create(MYSQLND_G(mempool_default_size) TSRMLS_CC))) {
		mnd_efree(ret->lengths);
		mnd_pefree(ret, persistent);
		DBG_RETURN(NULL);	
	}

	ret->persistent	= persistent;
	ret->field_count= field_count;
	ret->ps = ps;
	ret->m = *mysqlnd_result_buffered_get_methods();
	ret->type = MYSQLND_BUFFERED_TYPE_C;

	if (ps) {
		ret->m.fetch_lengths = NULL; /* makes no sense */
		ret->m.row_decoder	= php_mysqlnd_rowp_read_binary_protocol;
	} else {
		ret->m.row_decoder	= php_mysqlnd_rowp_read_text_protocol_c;
	}
	ret->m.fetch_row		= MYSQLND_METHOD(mysqlnd_result_buffered_c, fetch_row);
	ret->m.fetch_lengths 	= MYSQLND_METHOD(mysqlnd_result_buffered_c, fetch_lengths);
	ret->m.data_seek		= MYSQLND_METHOD(mysqlnd_result_buffered_c, data_seek);
	ret->m.initialize_result_set_rest = MYSQLND_METHOD(mysqlnd_result_buffered_c, initialize_result_set_rest);

	DBG_RETURN(ret);
}
/* }}} */


/*
 * Local variables:
 * tab-width: 4
 * c-basic-offset: 4
 * End:
 * vim600: noet sw=4 ts=4 fdm=marker
 * vim<600: noet sw=4 ts=4
 */<|MERGE_RESOLUTION|>--- conflicted
+++ resolved
@@ -1380,11 +1380,7 @@
 		goto end;
 	}
 	if (free_rows) {
-<<<<<<< HEAD
-		*row_buffers = mnd_emalloc((size_t)(free_rows * sizeof(MYSQLND_MEMORY_POOL_CHUNK *)));
-=======
 		*row_buffers = mnd_pemalloc((size_t)(free_rows * sizeof(MYSQLND_MEMORY_POOL_CHUNK *)), 0);
->>>>>>> d3f390a2
 		if (!*row_buffers) {
 			SET_OOM_ERROR(*conn->error_info);
 			ret = FAIL;
@@ -1421,11 +1417,7 @@
 				ret = FAIL;
 				goto end;
 			}
-<<<<<<< HEAD
-			new_row_buffers = mnd_erealloc(*row_buffers, (size_t)(total_allocated_rows * sizeof(MYSQLND_MEMORY_POOL_CHUNK *)));
-=======
 			new_row_buffers = mnd_perealloc(*row_buffers, (size_t)(total_allocated_rows * sizeof(MYSQLND_MEMORY_POOL_CHUNK *)), 0);
->>>>>>> d3f390a2
 			if (!new_row_buffers) {
 				SET_OOM_ERROR(*conn->error_info);
 				ret = FAIL;
@@ -1469,11 +1461,7 @@
 			ret = FAIL;
 			goto end;
 		}
-<<<<<<< HEAD
-		*row_buffers = mnd_erealloc(*row_buffers, (size_t) (set->row_count * sizeof(MYSQLND_MEMORY_POOL_CHUNK *)));
-=======
 		*row_buffers = mnd_perealloc(*row_buffers, (size_t) (set->row_count * sizeof(MYSQLND_MEMORY_POOL_CHUNK *)), 0);
->>>>>>> d3f390a2
 	}
 
 	if (conn->upsert_status->server_status & SERVER_MORE_RESULTS_EXISTS) {
@@ -1533,10 +1521,6 @@
 	}
 	ret = result->m.store_result_fetch_data(conn, result, result->meta, row_buffers, flags & MYSQLND_STORE_PS TSRMLS_CC);
 
-<<<<<<< HEAD
-	ret = result->m.store_result_fetch_data(conn, result, result->meta, &result->stored_data->row_buffers, flags & MYSQLND_STORE_PS TSRMLS_CC);
-=======
->>>>>>> d3f390a2
 	if (FAIL == ret) {
 		if (result->stored_data) {
 			COPY_CLIENT_ERROR(*conn->error_info, result->stored_data->error_info);
