--- conflicted
+++ resolved
@@ -162,37 +162,6 @@
 					to_be_sent + MYSQLND_HEADER_SIZE - split_off_bytes, compress_buf);
 			}
 			RESTORE_HEADER_SIZE(uncompressed_payload, safe_storage);
-<<<<<<< HEAD
-
-			int3store(compress_buf, payload_size);
-			int1store(compress_buf + 3, pfc->data->packet_no);
-			DBG_INF_FMT("writing "MYSQLND_SZ_T_SPEC" bytes to the network", payload_size + MYSQLND_HEADER_SIZE + COMPRESSED_HEADER_SIZE);
-			bytes_sent = vio->data->m.network_write(vio, compress_buf, payload_size + MYSQLND_HEADER_SIZE + COMPRESSED_HEADER_SIZE, conn_stats, error_info);
-			pfc->data->compressed_envelope_packet_no++;
-  #ifdef WHEN_WE_NEED_TO_CHECK_WHETHER_COMPRESSION_WORKS_CORRECTLY
-			if (res == Z_OK) {
-				size_t decompressed_size = left + MYSQLND_HEADER_SIZE;
-				zend_uchar * decompressed_data = mnd_malloc(decompressed_size);
-				int error = pfc->data->m.decode(decompressed_data, decompressed_size,
-												compress_buf + MYSQLND_HEADER_SIZE + COMPRESSED_HEADER_SIZE, payload_size);
-				if (error == Z_OK) {
-					int i;
-					DBG_INF("success decompressing");
-					for (i = 0 ; i < decompressed_size; i++) {
-						if (i && (i % 30 == 0)) {
-							printf("\n\t\t");
-						}
-						printf("%.2X ", (int)*((char*)&(decompressed_data[i])));
-						DBG_INF_FMT("%.2X ", (int)*((char*)&(decompressed_data[i])));
-					}
-				} else {
-					DBG_INF("error decompressing");
-				}
-				mnd_free(decompressed_data);
-			}
-  #endif /* WHEN_WE_NEED_TO_CHECK_WHETHER_COMPRESSION_WORKS_CORRECTLY */
-=======
->>>>>>> 5e7c5a82
 		} else
 #endif /* MYSQLND_COMPRESSION_ENABLED */
 		{
