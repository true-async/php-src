--- conflicted
+++ resolved
@@ -319,18 +319,13 @@
 		PACKET_FREE(&auth_packet);
 	}
 
-<<<<<<< HEAD
+	if (auth_plugin && auth_plugin->methods.handle_server_response) {
+		auth_plugin->methods.handle_server_response(auth_plugin, conn, 
+				orig_auth_plugin_data, orig_auth_plugin_data_len, passwd, passwd_len);
+	}
+
 	if (FAIL == PACKET_READ(conn, &auth_resp_packet) || auth_resp_packet.response_code >= 0xFE) {
 		if (auth_resp_packet.response_code == 0xFE) {
-=======
-	if (auth_plugin && auth_plugin->methods.handle_server_response) {
-		auth_plugin->methods.handle_server_response(auth_plugin, conn,
-			orig_auth_plugin_data, orig_auth_plugin_data_len, passwd, passwd_len);
-	}
-
-	if (FAIL == PACKET_READ(auth_resp_packet) || auth_resp_packet->response_code >= 0xFE) {
-		if (auth_resp_packet->response_code == 0xFE) {
->>>>>>> d6e81f0b
 			/* old authentication with new server  !*/
 			if (!auth_resp_packet.new_auth_protocol) {
 				DBG_ERR(mysqlnd_old_passwd);
@@ -927,37 +922,37 @@
 				 pfc_data->sha256_server_public_key? pfc_data->sha256_server_public_key:"n/a",
 				 MYSQLND_G(sha256_server_public_key)? MYSQLND_G(sha256_server_public_key):"n/a");
 	if (!fname || fname[0] == '\0') {
-		MYSQLND_PACKET_CACHED_SHA2_RESULT *req_packet = NULL;
-		MYSQLND_PACKET_SHA256_PK_REQUEST_RESPONSE *pk_resp_packet = NULL;
+		MYSQLND_PACKET_CACHED_SHA2_RESULT req_packet;
+		MYSQLND_PACKET_SHA256_PK_REQUEST_RESPONSE pk_resp_packet;
 
 		do {
 			DBG_INF("requesting the public key from the server");
-			req_packet = conn->payload_decoder_factory->m.get_cached_sha2_result_packet(conn->payload_decoder_factory, FALSE);
-			pk_resp_packet = conn->payload_decoder_factory->m.get_sha256_pk_request_response_packet(conn->payload_decoder_factory, FALSE);
-			req_packet->request = 1;
-
-			if (! PACKET_WRITE(req_packet)) {
+			conn->payload_decoder_factory->m.init_cached_sha2_result_packet(&req_packet);
+			conn->payload_decoder_factory->m.init_sha256_pk_request_response_packet(&pk_resp_packet);
+			req_packet.request = 1;
+
+			if (! PACKET_WRITE(conn, &req_packet)) {
 				DBG_ERR_FMT("Error while sending public key request packet");
 				php_error(E_WARNING, "Error while sending public key request packet. PID=%d", getpid());
 				SET_CONNECTION_STATE(&conn->state, CONN_QUIT_SENT);
 				break;
 			}
-			if (FAIL == PACKET_READ(pk_resp_packet) || NULL == pk_resp_packet->public_key) {
+			if (FAIL == PACKET_READ(conn, &pk_resp_packet) || NULL == pk_resp_packet.public_key) {
 				DBG_ERR_FMT("Error while receiving public key");
 				php_error(E_WARNING, "Error while receiving public key. PID=%d", getpid());
 				SET_CONNECTION_STATE(&conn->state, CONN_QUIT_SENT);
 				break;
 			}
-			DBG_INF_FMT("Public key(%d):\n%s", pk_resp_packet->public_key_len, pk_resp_packet->public_key);
+			DBG_INF_FMT("Public key(%d):\n%s", pk_resp_packet.public_key_len, pk_resp_packet.public_key);
 			/* now extract the public key */
 			{
-				BIO * bio = BIO_new_mem_buf(pk_resp_packet->public_key, pk_resp_packet->public_key_len);
+				BIO * bio = BIO_new_mem_buf(pk_resp_packet.public_key, pk_resp_packet.public_key_len);
 				ret = PEM_read_bio_RSA_PUBKEY(bio, NULL, NULL, NULL);
 				BIO_free(bio);
 			}
 		} while (0);
-		PACKET_FREE(req_packet);
-		PACKET_FREE(pk_resp_packet);
+		PACKET_FREE(&req_packet);
+		PACKET_FREE(&pk_resp_packet);
 
 		DBG_INF_FMT("ret=%p", ret);
 		DBG_RETURN(ret);
@@ -1044,40 +1039,36 @@
 		const size_t passwd_len)
 {
 	DBG_ENTER("mysqlnd_caching_sha2_handle_server_response");
-	MYSQLND_PACKET_CACHED_SHA2_RESULT *result_packet;
-	result_packet = conn->payload_decoder_factory->m.get_cached_sha2_result_packet(conn->payload_decoder_factory, FALSE);
-
-	if (FAIL == PACKET_READ(result_packet)) {
+	MYSQLND_PACKET_CACHED_SHA2_RESULT result_packet;
+	conn->payload_decoder_factory->m.init_cached_sha2_result_packet(&result_packet);
+
+	if (FAIL == PACKET_READ(conn, &result_packet)) {
 		DBG_VOID_RETURN;
 	}
 
-	switch (result_packet->response_code) {
+	switch (result_packet.response_code) {
 		case 3:
 			DBG_INF("fast path suceeded");
-			PACKET_FREE(result_packet);
 			DBG_VOID_RETURN;
 		case 4:
 			if (conn->vio->data->ssl || conn->unix_socket.s) {
 				DBG_INF("fast path failed, doing full auth via SSL");
-				result_packet->password = (zend_uchar *)passwd;
-				result_packet->password_len = passwd_len + 1;
-				PACKET_WRITE(result_packet);
+				result_packet.password = (zend_uchar *)passwd;
+				result_packet.password_len = passwd_len + 1;
+				PACKET_WRITE(conn, &result_packet);
 			} else {
 				DBG_INF("fast path failed, doing full auth without SSL");
-				result_packet->password_len = mysqlnd_caching_sha2_get_and_use_key(conn, auth_plugin_data, auth_plugin_data_len, &result_packet->password, passwd, passwd_len);
-				PACKET_WRITE(result_packet);
-				efree(result_packet->password);
-			}
-			PACKET_FREE(result_packet);
+				result_packet.password_len = mysqlnd_caching_sha2_get_and_use_key(conn, auth_plugin_data, auth_plugin_data_len, &result_packet.password, passwd, passwd_len);
+				PACKET_WRITE(conn, &result_packet);
+				efree(result_packet.password);
+			}
 			DBG_VOID_RETURN;
 		case 2:
 			// The server tried to send a key, which we didn't expect
 			// fall-through
 		default:
-			php_error_docref(NULL, E_WARNING, "Unexpected server respose while doing caching_sha2 auth: %i", result_packet->response_code);
-	}
-
-	PACKET_FREE(result_packet);
+			php_error_docref(NULL, E_WARNING, "Unexpected server respose while doing caching_sha2 auth: %i", result_packet.response_code);
+	}
 
 	DBG_VOID_RETURN;
 }
