--- conflicted
+++ resolved
@@ -529,13 +529,9 @@
 
 			fputs($s, "226 Closing data Connection.\r\n");
 			fclose($fs);
-<<<<<<< HEAD
-		}elseif (preg_match("/^SITE/", $buf)) {
-=======
 		}elseif (preg_match('/^SIZE \/bug73457/', $buf)) {
 			fputs($s, "213 10\r\n");
-		}else {
->>>>>>> fcf78dfb
+		}elseif (preg_match("/^SITE/", $buf)) {
 			fputs($s, "500 Syntax error, command unrecognized.\r\n");
 		}else {
 			dump_and_exit($buf);
