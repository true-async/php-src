--- conflicted
+++ resolved
@@ -1,6 +1,5 @@
 <?php
 
-<<<<<<< HEAD
 /** @generate-class-entries */
 
 namespace FTP {
@@ -28,7 +27,7 @@
     function ftp_cdup(FTP\Connection $ftp): bool {}
     function ftp_chdir(FTP\Connection $ftp, string $directory): bool {}
     function ftp_exec(FTP\Connection $ftp, string $command): bool {}
-    function ftp_raw(FTP\Connection $ftp, string $command): array {}
+    function ftp_raw(FTP\Connection $ftp, string $command): ?array {}
     function ftp_mkdir(FTP\Connection $ftp, string $directory): string|false {}
     function ftp_rmdir(FTP\Connection $ftp, string $directory): bool {}
     function ftp_chmod(FTP\Connection $ftp, int $permissions, string $filename): int|false {}
@@ -72,138 +71,4 @@
     function ftp_set_option(FTP\Connection $ftp, int $option, $value): bool {}
     function ftp_get_option(FTP\Connection $ftp, int $option): int|bool {}
 
-}
-=======
-/** @generate-function-entries */
-
-/** @return resource|false */
-function ftp_connect(string $hostname, int $port = 21, int $timeout = 90) {}
-
-#ifdef HAVE_FTP_SSL
-/** @return resource|false */
-function ftp_ssl_connect(string $hostname, int $port = 21, int $timeout = 90) {}
-#endif
-
-/** @param resource $ftp */
-function ftp_login($ftp, string $username, string $password): bool {}
-
-/** @param resource $ftp */
-function ftp_pwd($ftp): string|false {}
-
-/** @param resource $ftp */
-function ftp_cdup($ftp): bool {}
-
-/** @param resource $ftp */
-function ftp_chdir($ftp, string $directory): bool {}
-
-/** @param resource $ftp */
-function ftp_exec($ftp, string $command): bool {}
-
-/** @param resource $ftp */
-function ftp_raw($ftp, string $command): ?array {}
-
-/** @param resource $ftp */
-function ftp_mkdir($ftp, string $directory): string|false {}
-
-/** @param resource $ftp */
-function ftp_rmdir($ftp, string $directory): bool {}
-
-/** @param resource $ftp */
-function ftp_chmod($ftp, int $permissions, string $filename): int|false {}
-
-/**
- * @param resource $ftp
- * @param string $response
- */
-function ftp_alloc($ftp, int $size, &$response = null): bool {}
-
-/** @param resource $ftp */
-function ftp_nlist($ftp, string $directory): array|false {}
-
-/** @param resource $ftp */
-function ftp_rawlist($ftp, string $directory, bool $recursive = false): array|false {}
-
-/** @param resource $ftp */
-function ftp_mlsd($ftp, string $directory): array|false {}
-
-/** @param resource $ftp */
-function ftp_systype($ftp): string|false {}
-
-/**
- * @param resource $ftp
- * @param resource $stream
- */
-function ftp_fget($ftp, $stream, string $remote_filename, int $mode = FTP_BINARY, int $offset = 0): bool {}
-
-/**
- * @param resource $ftp
- * @param resource $stream
- */
-function ftp_nb_fget($ftp, $stream, string $remote_filename, int $mode = FTP_BINARY, int $offset = 0): int {}
-
-/** @param resource $ftp */
-function ftp_pasv($ftp, bool $enable): bool {}
-
-/** @param resource $ftp */
-function ftp_get($ftp, string $local_filename, string $remote_filename, int $mode = FTP_BINARY, int $offset = 0): bool {}
-
-/** @param resource $ftp */
-function ftp_nb_get($ftp, string $local_filename, string $remote_filename, int $mode = FTP_BINARY, int $offset = 0): int {}
-
-/** @param resource $ftp */
-function ftp_nb_continue($ftp): int {}
-
-/**
- * @param resource $ftp
- * @param resource $stream
- */
-function ftp_fput($ftp, string $remote_filename, $stream, int $mode = FTP_BINARY, int $offset = 0): bool {}
-
-/**
- * @param resource $ftp
- * @param resource $stream
- */
-function ftp_nb_fput($ftp, string $remote_filename, $stream, int $mode = FTP_BINARY, int $offset = 0): int {}
-
-/** @param resource $ftp */
-function ftp_put($ftp, string $remote_filename, string $local_filename, int $mode = FTP_BINARY, int $offset = 0): bool {}
-
-/** @param resource $ftp */
-function ftp_append($ftp, string $remote_filename, string $local_filename, int $mode = FTP_BINARY): bool {}
-
-/** @param resource $ftp */
-function ftp_nb_put($ftp, string $remote_filename, string $local_filename, int $mode = FTP_BINARY, int $offset = 0): int|false {}
-
-/** @param resource $ftp */
-function ftp_size($ftp, string $filename): int {}
-
-/** @param resource $ftp */
-function ftp_mdtm($ftp, string $filename): int {}
-
-/** @param resource $ftp */
-function ftp_rename($ftp, string $from, string $to): bool {}
-
-/** @param resource $ftp */
-function ftp_delete($ftp, string $filename): bool {}
-
-/** @param resource $ftp */
-function ftp_site($ftp, string $command): bool {}
-
-/** @param resource $ftp */
-function ftp_close($ftp): bool {}
-
-/**
- * @param resource $ftp
- * @alias ftp_close
- */
-function ftp_quit($ftp): bool {}
-
-/**
- * @param resource $ftp
- * @param int|bool $value
- */
-function ftp_set_option($ftp, int $option, $value): bool {}
-
-/** @param resource $ftp */
-function ftp_get_option($ftp, int $option): int|bool {}
->>>>>>> 4b3206d6
+}