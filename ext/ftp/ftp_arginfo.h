/* This is a generated file, edit the .stub.php file instead.
<<<<<<< HEAD
 * Stub hash: ba6c48ea91e85eefb9238ad6cd036fc9b63a75a8 */
=======
 * Stub hash: a39d0e3d9675fee29822c7bf491494fe5bc0b694 */
>>>>>>> 574a7e7e

ZEND_BEGIN_ARG_WITH_RETURN_OBJ_TYPE_MASK_EX(arginfo_ftp_connect, 0, 1, FTP\\Connection, MAY_BE_FALSE)
	ZEND_ARG_TYPE_INFO(0, hostname, IS_STRING, 0)
	ZEND_ARG_TYPE_INFO_WITH_DEFAULT_VALUE(0, port, IS_LONG, 0, "21")
	ZEND_ARG_TYPE_INFO_WITH_DEFAULT_VALUE(0, timeout, IS_LONG, 0, "90")
ZEND_END_ARG_INFO()

#if defined(HAVE_FTP_SSL)
ZEND_BEGIN_ARG_WITH_RETURN_OBJ_TYPE_MASK_EX(arginfo_ftp_ssl_connect, 0, 1, FTP\\Connection, MAY_BE_FALSE)
	ZEND_ARG_TYPE_INFO(0, hostname, IS_STRING, 0)
	ZEND_ARG_TYPE_INFO_WITH_DEFAULT_VALUE(0, port, IS_LONG, 0, "21")
	ZEND_ARG_TYPE_INFO_WITH_DEFAULT_VALUE(0, timeout, IS_LONG, 0, "90")
ZEND_END_ARG_INFO()
#endif

ZEND_BEGIN_ARG_WITH_RETURN_TYPE_INFO_EX(arginfo_ftp_login, 0, 3, _IS_BOOL, 0)
	ZEND_ARG_OBJ_INFO(0, ftp, FTP\\Connection, 0)
	ZEND_ARG_TYPE_INFO(0, username, IS_STRING, 0)
	ZEND_ARG_TYPE_INFO(0, password, IS_STRING, 0)
ZEND_END_ARG_INFO()

ZEND_BEGIN_ARG_WITH_RETURN_TYPE_MASK_EX(arginfo_ftp_pwd, 0, 1, MAY_BE_STRING|MAY_BE_FALSE)
	ZEND_ARG_OBJ_INFO(0, ftp, FTP\\Connection, 0)
ZEND_END_ARG_INFO()

ZEND_BEGIN_ARG_WITH_RETURN_TYPE_INFO_EX(arginfo_ftp_cdup, 0, 1, _IS_BOOL, 0)
	ZEND_ARG_OBJ_INFO(0, ftp, FTP\\Connection, 0)
ZEND_END_ARG_INFO()

ZEND_BEGIN_ARG_WITH_RETURN_TYPE_INFO_EX(arginfo_ftp_chdir, 0, 2, _IS_BOOL, 0)
	ZEND_ARG_OBJ_INFO(0, ftp, FTP\\Connection, 0)
	ZEND_ARG_TYPE_INFO(0, directory, IS_STRING, 0)
ZEND_END_ARG_INFO()

ZEND_BEGIN_ARG_WITH_RETURN_TYPE_INFO_EX(arginfo_ftp_exec, 0, 2, _IS_BOOL, 0)
	ZEND_ARG_OBJ_INFO(0, ftp, FTP\\Connection, 0)
	ZEND_ARG_TYPE_INFO(0, command, IS_STRING, 0)
ZEND_END_ARG_INFO()

ZEND_BEGIN_ARG_WITH_RETURN_TYPE_INFO_EX(arginfo_ftp_raw, 0, 2, IS_ARRAY, 1)
	ZEND_ARG_OBJ_INFO(0, ftp, FTP\\Connection, 0)
	ZEND_ARG_TYPE_INFO(0, command, IS_STRING, 0)
ZEND_END_ARG_INFO()

ZEND_BEGIN_ARG_WITH_RETURN_TYPE_MASK_EX(arginfo_ftp_mkdir, 0, 2, MAY_BE_STRING|MAY_BE_FALSE)
	ZEND_ARG_OBJ_INFO(0, ftp, FTP\\Connection, 0)
	ZEND_ARG_TYPE_INFO(0, directory, IS_STRING, 0)
ZEND_END_ARG_INFO()

#define arginfo_ftp_rmdir arginfo_ftp_chdir

ZEND_BEGIN_ARG_WITH_RETURN_TYPE_MASK_EX(arginfo_ftp_chmod, 0, 3, MAY_BE_LONG|MAY_BE_FALSE)
	ZEND_ARG_OBJ_INFO(0, ftp, FTP\\Connection, 0)
	ZEND_ARG_TYPE_INFO(0, permissions, IS_LONG, 0)
	ZEND_ARG_TYPE_INFO(0, filename, IS_STRING, 0)
ZEND_END_ARG_INFO()

ZEND_BEGIN_ARG_WITH_RETURN_TYPE_INFO_EX(arginfo_ftp_alloc, 0, 2, _IS_BOOL, 0)
	ZEND_ARG_OBJ_INFO(0, ftp, FTP\\Connection, 0)
	ZEND_ARG_TYPE_INFO(0, size, IS_LONG, 0)
	ZEND_ARG_INFO_WITH_DEFAULT_VALUE(1, response, "null")
ZEND_END_ARG_INFO()

ZEND_BEGIN_ARG_WITH_RETURN_TYPE_MASK_EX(arginfo_ftp_nlist, 0, 2, MAY_BE_ARRAY|MAY_BE_FALSE)
	ZEND_ARG_OBJ_INFO(0, ftp, FTP\\Connection, 0)
	ZEND_ARG_TYPE_INFO(0, directory, IS_STRING, 0)
ZEND_END_ARG_INFO()

ZEND_BEGIN_ARG_WITH_RETURN_TYPE_MASK_EX(arginfo_ftp_rawlist, 0, 2, MAY_BE_ARRAY|MAY_BE_FALSE)
	ZEND_ARG_OBJ_INFO(0, ftp, FTP\\Connection, 0)
	ZEND_ARG_TYPE_INFO(0, directory, IS_STRING, 0)
	ZEND_ARG_TYPE_INFO_WITH_DEFAULT_VALUE(0, recursive, _IS_BOOL, 0, "false")
ZEND_END_ARG_INFO()

#define arginfo_ftp_mlsd arginfo_ftp_nlist

#define arginfo_ftp_systype arginfo_ftp_pwd

ZEND_BEGIN_ARG_WITH_RETURN_TYPE_INFO_EX(arginfo_ftp_fget, 0, 3, _IS_BOOL, 0)
	ZEND_ARG_OBJ_INFO(0, ftp, FTP\\Connection, 0)
	ZEND_ARG_INFO(0, stream)
	ZEND_ARG_TYPE_INFO(0, remote_filename, IS_STRING, 0)
	ZEND_ARG_TYPE_INFO_WITH_DEFAULT_VALUE(0, mode, IS_LONG, 0, "FTP_BINARY")
	ZEND_ARG_TYPE_INFO_WITH_DEFAULT_VALUE(0, offset, IS_LONG, 0, "0")
ZEND_END_ARG_INFO()

ZEND_BEGIN_ARG_WITH_RETURN_TYPE_INFO_EX(arginfo_ftp_nb_fget, 0, 3, IS_LONG, 0)
	ZEND_ARG_OBJ_INFO(0, ftp, FTP\\Connection, 0)
	ZEND_ARG_INFO(0, stream)
	ZEND_ARG_TYPE_INFO(0, remote_filename, IS_STRING, 0)
	ZEND_ARG_TYPE_INFO_WITH_DEFAULT_VALUE(0, mode, IS_LONG, 0, "FTP_BINARY")
	ZEND_ARG_TYPE_INFO_WITH_DEFAULT_VALUE(0, offset, IS_LONG, 0, "0")
ZEND_END_ARG_INFO()

ZEND_BEGIN_ARG_WITH_RETURN_TYPE_INFO_EX(arginfo_ftp_pasv, 0, 2, _IS_BOOL, 0)
	ZEND_ARG_OBJ_INFO(0, ftp, FTP\\Connection, 0)
	ZEND_ARG_TYPE_INFO(0, enable, _IS_BOOL, 0)
ZEND_END_ARG_INFO()

ZEND_BEGIN_ARG_WITH_RETURN_TYPE_INFO_EX(arginfo_ftp_get, 0, 3, _IS_BOOL, 0)
	ZEND_ARG_OBJ_INFO(0, ftp, FTP\\Connection, 0)
	ZEND_ARG_TYPE_INFO(0, local_filename, IS_STRING, 0)
	ZEND_ARG_TYPE_INFO(0, remote_filename, IS_STRING, 0)
	ZEND_ARG_TYPE_INFO_WITH_DEFAULT_VALUE(0, mode, IS_LONG, 0, "FTP_BINARY")
	ZEND_ARG_TYPE_INFO_WITH_DEFAULT_VALUE(0, offset, IS_LONG, 0, "0")
ZEND_END_ARG_INFO()

ZEND_BEGIN_ARG_WITH_RETURN_TYPE_MASK_EX(arginfo_ftp_nb_get, 0, 3, MAY_BE_LONG|MAY_BE_FALSE)
	ZEND_ARG_OBJ_INFO(0, ftp, FTP\\Connection, 0)
	ZEND_ARG_TYPE_INFO(0, local_filename, IS_STRING, 0)
	ZEND_ARG_TYPE_INFO(0, remote_filename, IS_STRING, 0)
	ZEND_ARG_TYPE_INFO_WITH_DEFAULT_VALUE(0, mode, IS_LONG, 0, "FTP_BINARY")
	ZEND_ARG_TYPE_INFO_WITH_DEFAULT_VALUE(0, offset, IS_LONG, 0, "0")
ZEND_END_ARG_INFO()

ZEND_BEGIN_ARG_WITH_RETURN_TYPE_INFO_EX(arginfo_ftp_nb_continue, 0, 1, IS_LONG, 0)
	ZEND_ARG_OBJ_INFO(0, ftp, FTP\\Connection, 0)
ZEND_END_ARG_INFO()

ZEND_BEGIN_ARG_WITH_RETURN_TYPE_INFO_EX(arginfo_ftp_fput, 0, 3, _IS_BOOL, 0)
	ZEND_ARG_OBJ_INFO(0, ftp, FTP\\Connection, 0)
	ZEND_ARG_TYPE_INFO(0, remote_filename, IS_STRING, 0)
	ZEND_ARG_INFO(0, stream)
	ZEND_ARG_TYPE_INFO_WITH_DEFAULT_VALUE(0, mode, IS_LONG, 0, "FTP_BINARY")
	ZEND_ARG_TYPE_INFO_WITH_DEFAULT_VALUE(0, offset, IS_LONG, 0, "0")
ZEND_END_ARG_INFO()

ZEND_BEGIN_ARG_WITH_RETURN_TYPE_INFO_EX(arginfo_ftp_nb_fput, 0, 3, IS_LONG, 0)
	ZEND_ARG_OBJ_INFO(0, ftp, FTP\\Connection, 0)
	ZEND_ARG_TYPE_INFO(0, remote_filename, IS_STRING, 0)
	ZEND_ARG_INFO(0, stream)
	ZEND_ARG_TYPE_INFO_WITH_DEFAULT_VALUE(0, mode, IS_LONG, 0, "FTP_BINARY")
	ZEND_ARG_TYPE_INFO_WITH_DEFAULT_VALUE(0, offset, IS_LONG, 0, "0")
ZEND_END_ARG_INFO()

ZEND_BEGIN_ARG_WITH_RETURN_TYPE_INFO_EX(arginfo_ftp_put, 0, 3, _IS_BOOL, 0)
	ZEND_ARG_OBJ_INFO(0, ftp, FTP\\Connection, 0)
	ZEND_ARG_TYPE_INFO(0, remote_filename, IS_STRING, 0)
	ZEND_ARG_TYPE_INFO(0, local_filename, IS_STRING, 0)
	ZEND_ARG_TYPE_INFO_WITH_DEFAULT_VALUE(0, mode, IS_LONG, 0, "FTP_BINARY")
	ZEND_ARG_TYPE_INFO_WITH_DEFAULT_VALUE(0, offset, IS_LONG, 0, "0")
ZEND_END_ARG_INFO()

ZEND_BEGIN_ARG_WITH_RETURN_TYPE_INFO_EX(arginfo_ftp_append, 0, 3, _IS_BOOL, 0)
	ZEND_ARG_OBJ_INFO(0, ftp, FTP\\Connection, 0)
	ZEND_ARG_TYPE_INFO(0, remote_filename, IS_STRING, 0)
	ZEND_ARG_TYPE_INFO(0, local_filename, IS_STRING, 0)
	ZEND_ARG_TYPE_INFO_WITH_DEFAULT_VALUE(0, mode, IS_LONG, 0, "FTP_BINARY")
ZEND_END_ARG_INFO()

ZEND_BEGIN_ARG_WITH_RETURN_TYPE_MASK_EX(arginfo_ftp_nb_put, 0, 3, MAY_BE_LONG|MAY_BE_FALSE)
	ZEND_ARG_OBJ_INFO(0, ftp, FTP\\Connection, 0)
	ZEND_ARG_TYPE_INFO(0, remote_filename, IS_STRING, 0)
	ZEND_ARG_TYPE_INFO(0, local_filename, IS_STRING, 0)
	ZEND_ARG_TYPE_INFO_WITH_DEFAULT_VALUE(0, mode, IS_LONG, 0, "FTP_BINARY")
	ZEND_ARG_TYPE_INFO_WITH_DEFAULT_VALUE(0, offset, IS_LONG, 0, "0")
ZEND_END_ARG_INFO()

ZEND_BEGIN_ARG_WITH_RETURN_TYPE_INFO_EX(arginfo_ftp_size, 0, 2, IS_LONG, 0)
	ZEND_ARG_OBJ_INFO(0, ftp, FTP\\Connection, 0)
	ZEND_ARG_TYPE_INFO(0, filename, IS_STRING, 0)
ZEND_END_ARG_INFO()

#define arginfo_ftp_mdtm arginfo_ftp_size

ZEND_BEGIN_ARG_WITH_RETURN_TYPE_INFO_EX(arginfo_ftp_rename, 0, 3, _IS_BOOL, 0)
	ZEND_ARG_OBJ_INFO(0, ftp, FTP\\Connection, 0)
	ZEND_ARG_TYPE_INFO(0, from, IS_STRING, 0)
	ZEND_ARG_TYPE_INFO(0, to, IS_STRING, 0)
ZEND_END_ARG_INFO()

ZEND_BEGIN_ARG_WITH_RETURN_TYPE_INFO_EX(arginfo_ftp_delete, 0, 2, _IS_BOOL, 0)
	ZEND_ARG_OBJ_INFO(0, ftp, FTP\\Connection, 0)
	ZEND_ARG_TYPE_INFO(0, filename, IS_STRING, 0)
ZEND_END_ARG_INFO()

#define arginfo_ftp_site arginfo_ftp_exec

#define arginfo_ftp_close arginfo_ftp_cdup

#define arginfo_ftp_quit arginfo_ftp_cdup

ZEND_BEGIN_ARG_WITH_RETURN_TYPE_INFO_EX(arginfo_ftp_set_option, 0, 3, _IS_BOOL, 0)
	ZEND_ARG_OBJ_INFO(0, ftp, FTP\\Connection, 0)
	ZEND_ARG_TYPE_INFO(0, option, IS_LONG, 0)
	ZEND_ARG_INFO(0, value)
ZEND_END_ARG_INFO()

ZEND_BEGIN_ARG_WITH_RETURN_TYPE_MASK_EX(arginfo_ftp_get_option, 0, 2, MAY_BE_LONG|MAY_BE_BOOL)
	ZEND_ARG_OBJ_INFO(0, ftp, FTP\\Connection, 0)
	ZEND_ARG_TYPE_INFO(0, option, IS_LONG, 0)
ZEND_END_ARG_INFO()


ZEND_FUNCTION(ftp_connect);
#if defined(HAVE_FTP_SSL)
ZEND_FUNCTION(ftp_ssl_connect);
#endif
ZEND_FUNCTION(ftp_login);
ZEND_FUNCTION(ftp_pwd);
ZEND_FUNCTION(ftp_cdup);
ZEND_FUNCTION(ftp_chdir);
ZEND_FUNCTION(ftp_exec);
ZEND_FUNCTION(ftp_raw);
ZEND_FUNCTION(ftp_mkdir);
ZEND_FUNCTION(ftp_rmdir);
ZEND_FUNCTION(ftp_chmod);
ZEND_FUNCTION(ftp_alloc);
ZEND_FUNCTION(ftp_nlist);
ZEND_FUNCTION(ftp_rawlist);
ZEND_FUNCTION(ftp_mlsd);
ZEND_FUNCTION(ftp_systype);
ZEND_FUNCTION(ftp_fget);
ZEND_FUNCTION(ftp_nb_fget);
ZEND_FUNCTION(ftp_pasv);
ZEND_FUNCTION(ftp_get);
ZEND_FUNCTION(ftp_nb_get);
ZEND_FUNCTION(ftp_nb_continue);
ZEND_FUNCTION(ftp_fput);
ZEND_FUNCTION(ftp_nb_fput);
ZEND_FUNCTION(ftp_put);
ZEND_FUNCTION(ftp_append);
ZEND_FUNCTION(ftp_nb_put);
ZEND_FUNCTION(ftp_size);
ZEND_FUNCTION(ftp_mdtm);
ZEND_FUNCTION(ftp_rename);
ZEND_FUNCTION(ftp_delete);
ZEND_FUNCTION(ftp_site);
ZEND_FUNCTION(ftp_close);
ZEND_FUNCTION(ftp_set_option);
ZEND_FUNCTION(ftp_get_option);


static const zend_function_entry ext_functions[] = {
	ZEND_FE(ftp_connect, arginfo_ftp_connect)
#if defined(HAVE_FTP_SSL)
	ZEND_FE(ftp_ssl_connect, arginfo_ftp_ssl_connect)
#endif
	ZEND_FE(ftp_login, arginfo_ftp_login)
	ZEND_FE(ftp_pwd, arginfo_ftp_pwd)
	ZEND_FE(ftp_cdup, arginfo_ftp_cdup)
	ZEND_FE(ftp_chdir, arginfo_ftp_chdir)
	ZEND_FE(ftp_exec, arginfo_ftp_exec)
	ZEND_FE(ftp_raw, arginfo_ftp_raw)
	ZEND_FE(ftp_mkdir, arginfo_ftp_mkdir)
	ZEND_FE(ftp_rmdir, arginfo_ftp_rmdir)
	ZEND_FE(ftp_chmod, arginfo_ftp_chmod)
	ZEND_FE(ftp_alloc, arginfo_ftp_alloc)
	ZEND_FE(ftp_nlist, arginfo_ftp_nlist)
	ZEND_FE(ftp_rawlist, arginfo_ftp_rawlist)
	ZEND_FE(ftp_mlsd, arginfo_ftp_mlsd)
	ZEND_FE(ftp_systype, arginfo_ftp_systype)
	ZEND_FE(ftp_fget, arginfo_ftp_fget)
	ZEND_FE(ftp_nb_fget, arginfo_ftp_nb_fget)
	ZEND_FE(ftp_pasv, arginfo_ftp_pasv)
	ZEND_FE(ftp_get, arginfo_ftp_get)
	ZEND_FE(ftp_nb_get, arginfo_ftp_nb_get)
	ZEND_FE(ftp_nb_continue, arginfo_ftp_nb_continue)
	ZEND_FE(ftp_fput, arginfo_ftp_fput)
	ZEND_FE(ftp_nb_fput, arginfo_ftp_nb_fput)
	ZEND_FE(ftp_put, arginfo_ftp_put)
	ZEND_FE(ftp_append, arginfo_ftp_append)
	ZEND_FE(ftp_nb_put, arginfo_ftp_nb_put)
	ZEND_FE(ftp_size, arginfo_ftp_size)
	ZEND_FE(ftp_mdtm, arginfo_ftp_mdtm)
	ZEND_FE(ftp_rename, arginfo_ftp_rename)
	ZEND_FE(ftp_delete, arginfo_ftp_delete)
	ZEND_FE(ftp_site, arginfo_ftp_site)
	ZEND_FE(ftp_close, arginfo_ftp_close)
	ZEND_FALIAS(ftp_quit, ftp_close, arginfo_ftp_quit)
	ZEND_FE(ftp_set_option, arginfo_ftp_set_option)
	ZEND_FE(ftp_get_option, arginfo_ftp_get_option)
	ZEND_FE_END
};


static const zend_function_entry class_FTP_Connection_methods[] = {
	ZEND_FE_END
};

static void register_ftp_symbols(int module_number)
{
	REGISTER_LONG_CONSTANT("FTP_ASCII", FTPTYPE_ASCII, CONST_PERSISTENT);
	REGISTER_LONG_CONSTANT("FTP_TEXT", FTPTYPE_ASCII, CONST_PERSISTENT);
	REGISTER_LONG_CONSTANT("FTP_BINARY", FTPTYPE_IMAGE, CONST_PERSISTENT);
	REGISTER_LONG_CONSTANT("FTP_IMAGE", FTPTYPE_IMAGE, CONST_PERSISTENT);
	REGISTER_LONG_CONSTANT("FTP_AUTORESUME", PHP_FTP_AUTORESUME, CONST_PERSISTENT);
	REGISTER_LONG_CONSTANT("FTP_TIMEOUT_SEC", PHP_FTP_OPT_TIMEOUT_SEC, CONST_PERSISTENT);
	REGISTER_LONG_CONSTANT("FTP_AUTOSEEK", PHP_FTP_OPT_AUTOSEEK, CONST_PERSISTENT);
	REGISTER_LONG_CONSTANT("FTP_USEPASVADDRESS", PHP_FTP_OPT_USEPASVADDRESS, CONST_PERSISTENT);
	REGISTER_LONG_CONSTANT("FTP_FAILED", PHP_FTP_FAILED, CONST_PERSISTENT);
	REGISTER_LONG_CONSTANT("FTP_FINISHED", PHP_FTP_FINISHED, CONST_PERSISTENT);
	REGISTER_LONG_CONSTANT("FTP_MOREDATA", PHP_FTP_MOREDATA, CONST_PERSISTENT);


	zend_add_parameter_attribute(zend_hash_str_find_ptr(CG(function_table), "ftp_login", sizeof("ftp_login") - 1), 2, ZSTR_KNOWN(ZEND_STR_SENSITIVEPARAMETER), 0);
}

static zend_class_entry *register_class_FTP_Connection(void)
{
	zend_class_entry ce, *class_entry;

	INIT_NS_CLASS_ENTRY(ce, "FTP", "Connection", class_FTP_Connection_methods);
	class_entry = zend_register_internal_class_ex(&ce, NULL);
	class_entry->ce_flags |= ZEND_ACC_FINAL|ZEND_ACC_NO_DYNAMIC_PROPERTIES|ZEND_ACC_NOT_SERIALIZABLE;

	return class_entry;
}<|MERGE_RESOLUTION|>--- conflicted
+++ resolved
@@ -1,9 +1,5 @@
 /* This is a generated file, edit the .stub.php file instead.
-<<<<<<< HEAD
- * Stub hash: ba6c48ea91e85eefb9238ad6cd036fc9b63a75a8 */
-=======
- * Stub hash: a39d0e3d9675fee29822c7bf491494fe5bc0b694 */
->>>>>>> 574a7e7e
+ * Stub hash: 072486274a3361dee3655cfd046a293cfb8a2757 */
 
 ZEND_BEGIN_ARG_WITH_RETURN_OBJ_TYPE_MASK_EX(arginfo_ftp_connect, 0, 1, FTP\\Connection, MAY_BE_FALSE)
 	ZEND_ARG_TYPE_INFO(0, hostname, IS_STRING, 0)
