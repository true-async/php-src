--- conflicted
+++ resolved
@@ -171,14 +171,8 @@
 	if (ftp->last_ssl_session) {
 		SSL_SESSION_free(ftp->last_ssl_session);
 	}
-<<<<<<< HEAD
+#endif
 	data_close(ftp);
-=======
-#endif
-	if (ftp->data) {
-		data_close(ftp, ftp->data);
-	}
->>>>>>> b4b157ed
 	if (ftp->stream && ftp->closestream) {
 			php_stream_close(ftp->stream);
 	}
