diff -u libmagic.orig/apprentice.c libmagic/apprentice.c
--- libmagic.orig/apprentice.c	Thu Mar 21 18:45:14 2013
+++ libmagic/apprentice.c	Fri Apr 11 12:36:52 2014
@@ -29,6 +29,8 @@
  * apprentice - make one pass through /etc/magic, learning its secrets.
  */
 
+#include "php.h"
+
 #include "file.h"
 
 #ifndef	lint
@@ -36,18 +38,30 @@
 #endif	/* lint */
 
 #include "magic.h"
+#include "patchlevel.h"
 #include <stdlib.h>
-#ifdef HAVE_UNISTD_H
+
+#if defined(__hpux) && !defined(HAVE_STRTOULL)
+#if SIZEOF_LONG == 8
+# define strtoull strtoul
+#else
+# define strtoull __strtoull
+#endif
+#endif
+
+#ifdef PHP_WIN32
+#include "win32/unistd.h"
+#if _MSC_VER <= 1300
+# include "win32/php_strtoi64.h"
+#endif
+#define strtoull _strtoui64
+#else
 #include <unistd.h>
 #endif
 #include <string.h>
 #include <assert.h>
 #include <ctype.h>
 #include <fcntl.h>
-#ifdef QUICK
-#include <sys/mman.h>
-#endif
-#include <dirent.h>
 
 #define	EATAB {while (isascii((unsigned char) *l) && \
 		      isspace((unsigned char) *l))  ++l;}
@@ -143,38 +157,7 @@
 	{ NULL, 0, NULL }
 };
 
-#ifdef COMPILE_ONLY
-
-int main(int, char *[]);
-
-int
-main(int argc, char *argv[])
-{
-	int ret;
-	struct magic_set *ms;
-	char *progname;
-
-	if ((progname = strrchr(argv[0], '/')) != NULL)
-		progname++;
-	else
-		progname = argv[0];
-
-	if (argc != 2) {
-		(void)fprintf(stderr, "Usage: %s file\n", progname);
-		return 1;
-	}
-
-	if ((ms = magic_open(MAGIC_CHECK)) == NULL) {
-		(void)fprintf(stderr, "%s: %s\n", progname, strerror(errno));
-		return 1;
-	}
-	ret = magic_compile(ms, argv[1]) == -1 ? 1 : 0;
-	if (ret == 1)
-		(void)fprintf(stderr, "%s: %s\n", progname, magic_error(ms));
-	magic_close(ms);
-	return ret;
-}
-#endif /* COMPILE_ONLY */
+#include "../data_file.c"
 
 struct type_tbl_s {
 	const char name[16];
@@ -255,6 +238,10 @@
 # undef XX
 # undef XX_NULL
 
+#ifndef S_ISDIR
+#define S_ISDIR(mode) ((mode) & _S_IFDIR)
+#endif
+
 private int
 get_type(const struct type_tbl_s *tbl, const char *l, const char **t)
 {
@@ -378,7 +365,7 @@
 {
 	struct mlist *ml;
 
-	if ((ml = CAST(struct mlist *, malloc(sizeof(*ml)))) == NULL)
+	if ((ml = CAST(struct mlist *, emalloc(sizeof(*ml)))) == NULL)
 		return -1;
 
 	ml->map = idx == 0 ? map : NULL;
@@ -416,12 +403,13 @@
 		return apprentice_compile(ms, map, fn);
 	}
 
-#ifndef COMPILE_ONLY
 	map = apprentice_map(ms, fn);
 	if (map == NULL) {
-		if (ms->flags & MAGIC_CHECK)
-			file_magwarn(ms, "using regular magic file `%s'", fn);
-		map = apprentice_load(ms, fn, action);
+		if (fn) {
+			if (ms->flags & MAGIC_CHECK)
+				file_magwarn(ms, "using regular magic file `%s'", fn);
+			map = apprentice_load(ms, fn, action);
+		}
 		if (map == NULL)
 			return -1;
 	}
@@ -444,7 +432,6 @@
 	}
 	
 	return 0;
-#endif /* COMPILE_ONLY */
 }
 
 protected void
@@ -455,10 +442,16 @@
 		return;
 	for (i = 0; i < MAGIC_SETS; i++)
 		mlist_free(ms->mlist[i]);
-	free(ms->o.pbuf);
-	free(ms->o.buf);
-	free(ms->c.li);
-	free(ms);
+	if (ms->o.pbuf) {
+		efree(ms->o.pbuf);
+	}
+	if (ms->o.buf) {
+		efree(ms->o.buf);
+	}
+	if (ms->c.li) {
+		efree(ms->c.li);
+	}
+	efree(ms);
 }
 
 protected struct magic_set *
@@ -467,7 +460,7 @@
 	struct magic_set *ms;
 	size_t i, len;
 
-	if ((ms = CAST(struct magic_set *, calloc((size_t)1,
+	if ((ms = CAST(struct magic_set *, ecalloc((size_t)1,
 	    sizeof(struct magic_set)))) == NULL)
 		return NULL;
 
@@ -479,7 +472,7 @@
 	ms->o.buf = ms->o.pbuf = NULL;
 	len = (ms->c.len = 10) * sizeof(*ms->c.li);
 
-	if ((ms->c.li = CAST(struct level_info *, malloc(len))) == NULL)
+	if ((ms->c.li = CAST(struct level_info *, emalloc(len))) == NULL)
 		goto free;
 
 	ms->event_flags = 0;
@@ -490,7 +483,7 @@
 	ms->line = 0;
 	return ms;
 free:
-	free(ms);
+	efree(ms);
 	return NULL;
 }
 
@@ -499,22 +492,26 @@
 {
 	if (map == NULL)
 		return;
-	if (map->p == NULL)
-		return;
-#ifdef QUICK
-	if (map->len)
-		(void)munmap(map->p, map->len);
-	else
-#endif
-		free(map->p);
-	free(map);
+	if (map->p != php_magic_database) {
+		if (map->p == NULL) {
+			int j;
+			for (j = 0; j < MAGIC_SETS; j++) {
+				if (map->magic[j]) {
+					efree(map->magic[j]);
+				}
+			}
+		} else {
+			efree(map->p);
+		}
+	}
+	efree(map);
 }
 
 private struct mlist *
 mlist_alloc(void)
 {
 	struct mlist *mlist;
-	if ((mlist = CAST(struct mlist *, calloc(1, sizeof(*mlist)))) == NULL) {
+	if ((mlist = CAST(struct mlist *, ecalloc(1, sizeof(*mlist)))) == NULL) {
 		return NULL;
 	}
 	mlist->next = mlist->prev = mlist;
@@ -533,10 +530,10 @@
 		struct mlist *next = ml->next;
 		if (ml->map)
 			apprentice_unmap(ml->map);
-		free(ml);
+		efree(ml);
 		ml = next;
 	}
-	free(ml);
+	efree(ml);
 }
 
 /* const char *fn: list of magic files and directories */
@@ -546,13 +543,28 @@
 	char *p, *mfn;
 	int file_err, errs = -1;
 	size_t i;
-
+/* XXX disabling default magic loading so the compiled in data is used */
+#if 0
 	if ((fn = magic_getpath(fn, action)) == NULL)
 		return -1;
+#endif
 
 	init_file_tables();
 
-	if ((mfn = strdup(fn)) == NULL) {
+	if (fn == NULL)
+		fn = getenv("MAGIC");
+	if (fn == NULL) {
+		for (i = 0; i < MAGIC_SETS; i++) {
+			mlist_free(ms->mlist[i]);
+			if ((ms->mlist[i] = mlist_alloc()) == NULL) {
+				file_oomem(ms, sizeof(*ms->mlist[i]));
+				return -1;
+			}
+		}
+		return apprentice_1(ms, fn, action);
+	}
+
+	if ((mfn = estrdup(fn)) == NULL) {
 		file_oomem(ms, strlen(fn));
 		return -1;
 	}
@@ -567,7 +579,7 @@
 					mlist_free(ms->mlist[i]);
 				while (i != 0);
 			}
-			free(mfn);
+			efree(mfn);
 			return -1;
 		}
 	}
@@ -584,7 +596,7 @@
 		fn = p;
 	}
 
-	free(mfn);
+	efree(mfn);
 
 	if (errs == -1) {
 		for (i = 0; i < MAGIC_SETS; i++) {
@@ -904,7 +916,7 @@
 
 		maxmagic[i] += ALLOC_INCR;
 		if ((mp = CAST(struct magic_entry *,
-		    realloc(mentry[i], sizeof(*mp) * maxmagic[i]))) ==
+		    erealloc(mentry[i], sizeof(*mp) * maxmagic[i]))) ==
 		    NULL) {
 			file_oomem(ms, sizeof(*mp) * maxmagic[i]);
 			return -1;
@@ -925,13 +937,24 @@
 load_1(struct magic_set *ms, int action, const char *fn, int *errs,
    struct magic_entry **mentry, uint32_t *mentrycount)
 {
-	size_t lineno = 0, llen = 0;
+	char buffer[BUFSIZ + 1];
 	char *line = NULL;
-	ssize_t len;
+	size_t len;
+	size_t lineno = 0;
 	struct magic_entry me;
 
-	FILE *f = fopen(ms->file = fn, "r");
-	if (f == NULL) {
+	php_stream *stream;
+
+	TSRMLS_FETCH();
+
+	ms->file = fn;
+#if PHP_API_VERSION < 20100412
+	stream = php_stream_open_wrapper((char *)fn, "rb", REPORT_ERRORS|ENFORCE_SAFE_MODE, NULL);
+#else
+	stream = php_stream_open_wrapper((char *)fn, "rb", REPORT_ERRORS, NULL);
+#endif
+
+	if (stream == NULL) {
 		if (errno != ENOENT)
 			file_error(ms, errno, "cannot read magic file `%s'",
 				   fn);
@@ -941,8 +964,7 @@
 
 	memset(&me, 0, sizeof(me));
 	/* read and parse this file */
-	for (ms->line = 1; (len = getline(&line, &llen, f)) != -1;
-	    ms->line++) {
+	for (ms->line = 1; (line = php_stream_get_line(stream, buffer , BUFSIZ, &len)) != NULL; ms->line++) {
 		if (len == 0) /* null line, garbage, etc */
 			continue;
 		if (line[len - 1] == '\n') {
@@ -994,14 +1016,13 @@
 				goto again;
 			default:
 				(*errs)++;
-				break;
-			}
+			break;
 		}
 	}
+	}
 	if (me.mp)
 		(void)addentry(ms, &me, mentry, mentrycount);
-	free(line);
-	(void)fclose(f);
+	php_stream_close(stream);
 }
 
 /*
@@ -1080,7 +1101,7 @@
 		mentrycount += me[i].cont_count;
 
 	slen = sizeof(**ma) * mentrycount;
-	if ((*ma = CAST(struct magic *, malloc(slen))) == NULL) {
+	if ((*ma = CAST(struct magic *, emalloc(slen))) == NULL) {
 		file_oomem(ms, slen);
 		return -1;
 	}
@@ -1102,27 +1123,29 @@
 	if (me == NULL)
 		return;
 	for (i = 0; i < nme; i++)
-		free(me[i].mp);
-	free(me);
+		efree(me[i].mp);
+	efree(me);
 }
 
 private struct magic_map *
 apprentice_load(struct magic_set *ms, const char *fn, int action)
 {
-	int errs = 0;
+	int errs = 0; 
 	struct magic_entry *mentry[MAGIC_SETS] = { NULL };
 	uint32_t mentrycount[MAGIC_SETS] = { 0 };
 	uint32_t i, j;
 	size_t files = 0, maxfiles = 0;
-	char **filearr = NULL, *mfn;
+	char **filearr = NULL;
 	struct stat st;
 	struct magic_map *map;
-	DIR *dir;
-	struct dirent *d;
+	php_stream *dir;
+	php_stream_dirent d;
+
+	TSRMLS_FETCH();
 
 	ms->flags |= MAGIC_CHECK;	/* Enable checks for parsed files */
 
-	if ((map = CAST(struct magic_map *, calloc(1, sizeof(*map)))) == NULL) {
+	if ((map = CAST(struct magic_map *, ecalloc(1, sizeof(*map)))) == NULL) {
 		file_oomem(ms, sizeof(*map));
 		return NULL;
 	}
@@ -1131,23 +1154,37 @@
 	if (action == FILE_CHECK)
 		(void)fprintf(stderr, "%s\n", usg_hdr);
 
+	{
+		/* XXX the maxmagic has to be reset each time we load some new magic file.
+		Where file commando is used it's not essential as the CLI process
+		ends, multiple loading within the same process wouldn't work. */
+		int k;
+		for (k = 0; k < MAGIC_SETS; k++) {
+			maxmagic[k] = 0;
+		}
+	}
+
 	/* load directory or file */
-	if (stat(fn, &st) == 0 && S_ISDIR(st.st_mode)) {
-		dir = opendir(fn);
+	/* FIXME: Read file names and sort them to prevent
+	   non-determinism. See Debian bug #488562. */
+	if (php_sys_stat(fn, &st) == 0 && S_ISDIR(st.st_mode)) {
+		int mflen;
+		char mfn[MAXPATHLEN];
+
+		dir = php_stream_opendir((char *)fn, REPORT_ERRORS, NULL);
 		if (!dir) {
 			errs++;
 			goto out;
 		}
-		while ((d = readdir(dir)) != NULL) {
-			if (asprintf(&mfn, "%s/%s", fn, d->d_name) < 0) {
+		while (php_stream_readdir(dir, &d)) {
+			if ((mflen = snprintf(mfn, sizeof(mfn), "%s/%s", fn, d.d_name)) < 0) {
 				file_oomem(ms,
-				    strlen(fn) + strlen(d->d_name) + 2);
+				strlen(fn) + strlen(d.d_name) + 2);
 				errs++;
-				closedir(dir);
+				php_stream_closedir(dir);
 				goto out;
 			}
 			if (stat(mfn, &st) == -1 || !S_ISREG(st.st_mode)) {
-				free(mfn);
 				continue;
 			}
 			if (files >= maxfiles) {
@@ -1155,24 +1192,23 @@
 				maxfiles = (maxfiles + 1) * 2;
 				mlen = maxfiles * sizeof(*filearr);
 				if ((filearr = CAST(char **,
-				    realloc(filearr, mlen))) == NULL) {
+				    erealloc(filearr, mlen))) == NULL) {
 					file_oomem(ms, mlen);
-					free(mfn);
-					closedir(dir);
+					php_stream_closedir(dir);
 					errs++;
 					goto out;
 				}
 			}
-			filearr[files++] = mfn;
+			filearr[files++] = estrndup(mfn, (mflen > sizeof(mfn) - 1)? sizeof(mfn) - 1: mflen);
 		}
-		closedir(dir);
+		php_stream_closedir(dir);
 		qsort(filearr, files, sizeof(*filearr), cmpstrp);
 		for (i = 0; i < files; i++) {
 			load_1(ms, action, filearr[i], &errs, mentry,
 			    mentrycount);
-			free(filearr[i]);
+			efree(filearr[i]);
 		}
-		free(filearr);
+		efree(filearr);
 	} else
 		load_1(ms, action, fn, &errs, mentry, mentrycount);
 	if (errs)
@@ -1211,9 +1247,9 @@
 	if (errs) {
 		for (j = 0; j < MAGIC_SETS; j++) {
 			if (map->magic[j])
-				free(map->magic[j]);
+				efree(map->magic[j]);
 		}
-		free(map);
+		efree(map);
 		return NULL;
 	}
 	return map;
@@ -1500,7 +1536,7 @@
 		if (me->cont_count == me->max_count) {
 			struct magic *nm;
 			size_t cnt = me->max_count + ALLOC_CHUNK;
-			if ((nm = CAST(struct magic *, realloc(me->mp,
+			if ((nm = CAST(struct magic *, erealloc(me->mp,
 			    sizeof(*nm) * cnt))) == NULL) {
 				file_oomem(ms, sizeof(*nm) * cnt);
 				return -1;
@@ -1515,7 +1551,7 @@
 		static const size_t len = sizeof(*m) * ALLOC_CHUNK;
 		if (me->mp != NULL)
 			return 1;
-		if ((m = CAST(struct magic *, malloc(len))) == NULL) {
+		if ((m = CAST(struct magic *, emalloc(len))) == NULL) {
 			file_oomem(ms, len);
 			return -1;
 		}
@@ -1688,7 +1724,7 @@
 				m->type = get_standard_integer_type(l, &l);
 			else if (*l == 's' && !isalpha((unsigned char)l[1])) {
 				m->type = FILE_STRING;
-				++l;
+		++l;
 			}
 		}
 	}
@@ -1701,6 +1737,10 @@
 	if (m->type == FILE_INVALID) {
 		if (ms->flags & MAGIC_CHECK)
 			file_magwarn(ms, "type `%s' invalid", l);
+		if (me->mp) {
+			efree(me->mp);
+			me->mp = NULL;
+		}
 		return -1;
 	}
 
@@ -1709,7 +1749,7 @@
 
 	m->mask_op = 0;
 	if (*l == '~') {
-		if (!IS_STRING(m->type))
+		if (!IS_LIBMAGIC_STRING(m->type))
 			m->mask_op |= FILE_OPINVERSE;
 		else if (ms->flags & MAGIC_CHECK)
 			file_magwarn(ms, "'~' invalid for string types");
@@ -1718,7 +1758,7 @@
 	m->str_range = 0;
 	m->str_flags = m->type == FILE_PSTRING ? PSTRING_1_LE : 0;
 	if ((op = get_op(*l)) != -1) {
-		if (!IS_STRING(m->type)) {
+		if (!IS_LIBMAGIC_STRING(m->type)) {
 			uint64_t val;
 			++l;
 			m->mask_op |= op;
@@ -1909,11 +1949,6 @@
 		if (check_format(ms, m) == -1)
 			return -1;
 	}
-#ifndef COMPILE_ONLY
-	if (action == FILE_CHECK) {
-		file_mdump(m);
-	}
-#endif
 	m->mimetype[0] = '\0';		/* initialise MIME type to none */
 	return 0;
 }
@@ -2554,59 +2589,80 @@
 private struct magic_map *
 apprentice_map(struct magic_set *ms, const char *fn)
 {
-	int fd;
-	struct stat st;
 	uint32_t *ptr;
 	uint32_t version, entries, nentries;
 	int needsbyteswap;
 	char *dbname = NULL;
 	struct magic_map *map;
 	size_t i;
+	php_stream *stream = NULL;
+	php_stream_statbuf st;
 
-	fd = -1;
-	if ((map = CAST(struct magic_map *, calloc(1, sizeof(*map)))) == NULL) {
+
+	TSRMLS_FETCH();
+
+	if ((map = CAST(struct magic_map *, ecalloc(1, sizeof(*map)))) == NULL) {
 		file_oomem(ms, sizeof(*map));
+		efree(map);
 		goto error;
 	}
 
+	if (fn == NULL) {
+		map->p = (void *)&php_magic_database;
+		goto internal_loaded;
+	}
+
+#ifdef PHP_WIN32
+	/* Don't bother on windows with php_stream_open_wrapper,
+	return to give apprentice_load() a chance. */
+	if (php_stream_stat_path_ex((char *)fn, 0, &st, NULL) == SUCCESS) {
+               if (st.sb.st_mode & S_IFDIR) {
+                       goto error;
+               }
+       }
+#endif
+
 	dbname = mkdbname(ms, fn, 0);
 	if (dbname == NULL)
 		goto error;
 
-	if ((fd = open(dbname, O_RDONLY|O_BINARY)) == -1)
+#if PHP_API_VERSION < 20100412
+		stream = php_stream_open_wrapper((char *)fn, "rb", REPORT_ERRORS|ENFORCE_SAFE_MODE, NULL);
+#else
+		stream = php_stream_open_wrapper((char *)fn, "rb", REPORT_ERRORS, NULL);
+#endif
+
+	if (!stream) {
 		goto error;
+	}
 
-	if (fstat(fd, &st) == -1) {
+	if (php_stream_stat(stream, &st) < 0) {
 		file_error(ms, errno, "cannot stat `%s'", dbname);
 		goto error;
 	}
-	if (st.st_size < 8) {
+
+	if (st.sb.st_size < 8) {
 		file_error(ms, 0, "file `%s' is too small", dbname);
 		goto error;
 	}
 
-	map->len = (size_t)st.st_size;
-#ifdef QUICK
-	if ((map->p = mmap(0, (size_t)st.st_size, PROT_READ|PROT_WRITE,
-	    MAP_PRIVATE|MAP_FILE, fd, (off_t)0)) == MAP_FAILED) {
-		file_error(ms, errno, "cannot map `%s'", dbname);
-		goto error;
-	}
-#else
-	if ((map->p = CAST(void *, malloc(map->len))) == NULL) {
+	map->len = (size_t)st.sb.st_size;
+	if ((map->p = CAST(void *, emalloc(map->len))) == NULL) {
 		file_oomem(ms, map->len);
 		goto error;
 	}
-	if (read(fd, map->p, map->len) != (ssize_t)map->len) {
+	if (php_stream_read(stream, map->p, (size_t)st.sb.st_size) != (size_t)st.sb.st_size) {
 		file_badread(ms);
 		goto error;
 	}
 	map->len = 0;
 #define RET	1
-#endif
-	(void)close(fd);
-	fd = -1;
-	ptr = CAST(uint32_t *, map->p);
+
+	php_stream_close(stream);
+	stream = NULL;
+
+internal_loaded:
+	ptr = (uint32_t *)(void *)map->p;
 	if (*ptr != MAGICNO) {
 		if (swap4(*ptr) != MAGICNO) {
 			file_error(ms, 0, "bad magic in `%s'", dbname);
@@ -2620,17 +2676,29 @@
 	else
 		version = ptr[1];
 	if (version != VERSIONNO) {
-		file_error(ms, 0, "File %s supports only version %d magic "
-		    "files. `%s' is version %d", VERSION,
+		file_error(ms, 0, "File %d.%d supports only version %d magic "
+		    "files. `%s' is version %d", FILE_VERSION_MAJOR, patchlevel,
 		    VERSIONNO, dbname, version);
 		goto error;
 	}
-	entries = (uint32_t)(st.st_size / sizeof(struct magic));
-	if ((off_t)(entries * sizeof(struct magic)) != st.st_size) {
-		file_error(ms, 0, "Size of `%s' %llu is not a multiple of %zu",
-		    dbname, (unsigned long long)st.st_size,
-		    sizeof(struct magic));
-		goto error;
+
+	/* php_magic_database is a const, performing writes will segfault. This is for big-endian
+	machines only, PPC and Sparc specifically. Consider static variable or MINIT in
+	future. */
+	if (needsbyteswap && fn == NULL) {
+		map->p = emalloc(sizeof(php_magic_database));
+		map->p = memcpy(map->p, php_magic_database, sizeof(php_magic_database));
+	}
+
+	if (NULL != fn) {
+		nentries = (uint32_t)(st.sb.st_size / sizeof(struct magic));
+		entries = (uint32_t)(st.sb.st_size / sizeof(struct magic));
+		if ((off_t)(entries * sizeof(struct magic)) != st.sb.st_size) {
+			file_error(ms, 0, "Size of `%s' %llu is not a multiple of %zu",
+				dbname, (unsigned long long)st.sb.st_size,
+				sizeof(struct magic));
+			goto error;
+		}
 	}
 	map->magic[0] = CAST(struct magic *, map->p) + 1;
 	nentries = 0;
@@ -2643,22 +2711,29 @@
 			map->magic[i + 1] = map->magic[i] + map->nmagic[i];
 		nentries += map->nmagic[i];
 	}
-	if (entries != nentries + 1) {
+	if (NULL != fn && entries != nentries + 1) {
 		file_error(ms, 0, "Inconsistent entries in `%s' %u != %u",
 		    dbname, entries, nentries + 1);
 		goto error;
 	}
+
 	if (needsbyteswap)
 		for (i = 0; i < MAGIC_SETS; i++)
 			byteswap(map->magic[i], map->nmagic[i]);
-	free(dbname);
+
+	if (dbname) {
+		efree(dbname);
+	}
 	return map;
 
 error:
-	if (fd != -1)
-		(void)close(fd);
+	if (stream) {
+		php_stream_close(stream);
+	}
 	apprentice_unmap(map);
-	free(dbname);
+	if (dbname) {
+		efree(dbname);
+	}
 	return NULL;
 }
 
@@ -2679,14 +2754,23 @@
 	char *dbname;
 	int rv = -1;
 	uint32_t i;
+	php_stream *stream;
+
+	TSRMLS_FETCH();
 
-	dbname = mkdbname(ms, fn, 1);
+	dbname = mkdbname(ms, fn, 0);
 
 	if (dbname == NULL) 
 		goto out;
 
-	if ((fd = open(dbname, O_WRONLY|O_CREAT|O_TRUNC|O_BINARY, 0644)) == -1) 
-	{
+/* wb+ == O_WRONLY|O_CREAT|O_TRUNC|O_BINARY */
+#if PHP_API_VERSION < 20100412
+	stream = php_stream_open_wrapper((char *)fn, "wb+", REPORT_ERRORS|ENFORCE_SAFE_MODE, NULL);
+#else
+	stream = php_stream_open_wrapper((char *)fn, "wb+", REPORT_ERRORS, NULL);
+#endif
+
+	if (!stream) {
 		file_error(ms, errno, "cannot open `%s'", dbname);
 		goto out;
 	}
@@ -2696,31 +2780,33 @@
 		goto out;
 	}
 
-	if (write(fd, map->nmagic, nm) != (ssize_t)nm) {
+	if (php_stream_write(stream, (const char *)map->nmagic, nm) != (ssize_t)nm) {
 		file_error(ms, errno, "error writing `%s'", dbname);
 		goto out;
 	}
 
 	assert(nm + sizeof(ar) < m);
 
-	if (lseek(fd, (off_t)m, SEEK_SET) != (off_t)m) {
+	if (php_stream_seek(stream,(off_t)sizeof(struct magic), SEEK_SET) != sizeof(struct magic)) {
 		file_error(ms, errno, "error seeking `%s'", dbname);
 		goto out;
 	}
 
 	for (i = 0; i < MAGIC_SETS; i++) {
 		len = m * map->nmagic[i];
-		if (write(fd, map->magic[i], len) != (ssize_t)len) {
+		if (php_stream_write(stream, (const char *)map->magic[i], len) != (ssize_t)len) {
 			file_error(ms, errno, "error writing `%s'", dbname);
 			goto out;
 		}
 	}
 
-	if (fd != -1)
-		(void)close(fd);
+	if (stream) {
+		php_stream_close(stream);
+	}
+
 	rv = 0;
 out:
-	free(dbname);
+	efree(dbname);
 	return rv;
 }
 
@@ -2733,6 +2819,7 @@
 {
 	const char *p, *q;
 	char *buf;
+	TSRMLS_FETCH();
 
 	if (strip) {
 		if ((p = strrchr(fn, '/')) != NULL)
@@ -2754,16 +2841,18 @@
 	q++;
 	/* Compatibility with old code that looked in .mime */
 	if (ms->flags & MAGIC_MIME) {
-		if (asprintf(&buf, "%.*s.mime%s", (int)(q - fn), fn, ext) < 0)
-			return NULL;
-		if (access(buf, R_OK) != -1) {
+		spprintf(&buf, MAXPATHLEN, "%.*s.mime%s", (int)(q - fn), fn, ext);
+#ifdef PHP_WIN32
+		if (VCWD_ACCESS(buf, R_OK) == 0) {
+#else
+		if (VCWD_ACCESS(buf, R_OK) != -1) {
+#endif
 			ms->flags &= MAGIC_MIME_TYPE;
 			return buf;
 		}
-		free(buf);
+		efree(buf);
 	}
-	if (asprintf(&buf, "%.*s%s", (int)(q - fn), fn, ext) < 0)
-		return NULL;
+	spprintf(&buf, MAXPATHLEN, "%.*s%s", (int)(q - fn), fn, ext);
 
 	/* Compatibility with old code that looked in .mime */
 	if (strstr(p, ".mime") != NULL)
@@ -2853,7 +2942,7 @@
 	m->offset = swap4((uint32_t)m->offset);
 	m->in_offset = swap4((uint32_t)m->in_offset);
 	m->lineno = swap4((uint32_t)m->lineno);
-	if (IS_STRING(m->type)) {
+	if (IS_LIBMAGIC_STRING(m->type)) {
 		m->str_range = swap4(m->str_range);
 		m->str_flags = swap4(m->str_flags);
 	}
diff -u libmagic.orig/ascmagic.c libmagic/ascmagic.c
--- libmagic.orig/ascmagic.c	Wed Oct 31 18:03:01 2012
+++ libmagic/ascmagic.c	Mon Mar 10 16:40:55 2014
@@ -139,7 +139,7 @@
 		/* malloc size is a conservative overestimate; could be
 		   improved, or at least realloced after conversion. */
 		mlen = ulen * 6;
-		if ((utf8_buf = CAST(unsigned char *, malloc(mlen))) == NULL) {
+		if ((utf8_buf = CAST(unsigned char *, emalloc(mlen))) == NULL) {
 			file_oomem(ms, mlen);
 			goto done;
 		}
@@ -147,7 +147,7 @@
 		    == NULL)
 			goto done;
 		if ((rv = file_softmagic(ms, utf8_buf,
-		    (size_t)(utf8_end - utf8_buf), TEXTTEST, text)) == 0)
+		    (size_t)(utf8_end - utf8_buf), 0, TEXTTEST, text)) == 0)
 			rv = -1;
 	}
 
@@ -211,6 +211,7 @@
 				case 0:
 					if (file_printf(ms, ", ") == -1)
 						goto done;
+					break;
 				case -1:
 					goto done;
 				default:
@@ -296,7 +297,8 @@
 	}
 	rv = 1;
 done:
-	free(utf8_buf);
+	if (utf8_buf)
+		efree(utf8_buf);
 
 	return rv;
 }
diff -u libmagic.orig/cdf.c libmagic/cdf.c
--- libmagic.orig/cdf.c	Thu Mar 21 18:45:14 2013
<<<<<<< HEAD
+++ libmagic/cdf.c	Mon Dec  2 15:25:29 2013
=======
+++ libmagic/cdf.c	Tue May 27 22:22:35 2014
>>>>>>> d2765e4b
@@ -43,7 +43,17 @@
 #include <err.h>
 #endif
 #include <stdlib.h>
+
+#ifdef PHP_WIN32
+#include "win32/unistd.h"
+#else
 #include <unistd.h>
+#endif
+
+#ifndef UINT32_MAX
+# define UINT32_MAX (0xffffffff)
+#endif
+
 #include <string.h>
 #include <time.h>
 #include <ctype.h>
@@ -296,7 +306,10 @@
 	if (info->i_fd == -1)
 		return -1;
 
-	if (pread(info->i_fd, buf, len, off) != (ssize_t)len)
+	if (FINFO_LSEEK_FUNC(info->i_fd, off, SEEK_SET) == (off_t)-1)
+		return -1;
+
+	if (FINFO_READ_FUNC(info->i_fd, buf, len) != (ssize_t)len)
 		return -1;
 
 	return (ssize_t)len;
@@ -810,6 +823,10 @@
 		    i, inp[i].pi_id, inp[i].pi_type, q - p, offs));
 		if (inp[i].pi_type & CDF_VECTOR) {
 			nelements = CDF_GETUINT32(q, 1);
+			if (nelements == 0) {
+				DPRINTF(("CDF_VECTOR with nelements == 0\n"));
+				goto out;
+			}
 			o = 2;
 		} else {
 			nelements = 1;
@@ -884,7 +901,9 @@
 			}
 			DPRINTF(("nelements = %" SIZE_T_FORMAT "u\n",
 			    nelements));
-			for (j = 0; j < nelements; j++, i++) {
+			for (j = 0; j < nelements && i < sh.sh_properties; 
+			    j++, i++) 
+			{
 				uint32_t l = CDF_GETUINT32(q, o);
 				inp[i].pi_str.s_len = l;
 				inp[i].pi_str.s_buf = (const char *)
@@ -929,7 +948,7 @@
 cdf_unpack_summary_info(const cdf_stream_t *sst, const cdf_header_t *h,
     cdf_summary_info_header_t *ssi, cdf_property_info_t **info, size_t *count)
 {
-	size_t i, maxcount;
+	size_t maxcount;
 	const cdf_summary_info_header_t *si =
 	    CAST(const cdf_summary_info_header_t *, sst->sst_tab);
 	const cdf_section_declaration_t *sd =
@@ -944,21 +963,13 @@
 	ssi->si_os = CDF_TOLE2(si->si_os);
 	ssi->si_class = si->si_class;
 	cdf_swap_class(&ssi->si_class);
-	ssi->si_count = CDF_TOLE2(si->si_count);
+	ssi->si_count = CDF_TOLE4(si->si_count);
 	*count = 0;
 	maxcount = 0;
 	*info = NULL;
-	for (i = 0; i < CDF_TOLE4(si->si_count); i++) {
-		if (i >= CDF_LOOP_LIMIT) {
-			DPRINTF(("Unpack summary info loop limit"));
-			errno = EFTYPE;
-			return -1;
-		}
-		if (cdf_read_property_info(sst, h, CDF_TOLE4(sd->sd_offset),
-		    info, count, &maxcount) == -1) {
+	if (cdf_read_property_info(sst, h, CDF_TOLE4(sd->sd_offset), info,
+		count, &maxcount) == -1) 
 			return -1;
-		}
-	}
 	return 0;
 }
 
@@ -1132,7 +1143,7 @@
 	cdf_directory_t *d;
 	char name[__arraycount(d->d_name)];
 	cdf_stream_t scn;
-	struct timespec ts;
+	struct timeval ts;
 
 	static const char *types[] = { "empty", "user storage",
 	    "user stream", "lockbytes", "property", "root storage" };
@@ -1185,7 +1196,7 @@
 cdf_dump_property_info(const cdf_property_info_t *info, size_t count)
 {
 	cdf_timestamp_t tp;
-	struct timespec ts;
+	struct timeval ts;
 	char buf[64];
 	size_t i, j;
 
@@ -1229,7 +1240,11 @@
 			break;
 		case CDF_FILETIME:
 			tp = info[i].pi_tp;
+#if defined(PHP_WIN32) && _MSC_VER <= 1500
+		if (tp < 1000000000000000i64) {
+#else
 			if (tp < 1000000000000000LL) {
+#endif
 				cdf_print_elapsed_time(buf, sizeof(buf), tp);
 				(void)fprintf(stderr, "timestamp %s\n", buf);
 			} else {
diff -u libmagic.orig/cdf.h libmagic/cdf.h
--- libmagic.orig/cdf.h	Wed Oct 31 18:03:01 2012
+++ libmagic/cdf.h	Mon Dec  2 15:25:29 2013
@@ -35,10 +35,12 @@
 #ifndef _H_CDF_
 #define _H_CDF_
 
-#ifdef WIN32
+#ifdef PHP_WIN32
 #include <winsock2.h>
 #define timespec timeval
 #define tv_nsec tv_usec
+#define asctime_r php_asctime_r
+#define ctime_r php_ctime_r
 #endif
 #ifdef __DJGPP__
 #define timespec timeval
@@ -57,7 +59,11 @@
 
 typedef struct {
 	uint64_t	h_magic;
-#define CDF_MAGIC	0xE11AB1A1E011CFD0LL
+#if defined(PHP_WIN32) && _MSC_VER <= 1500
+# define CDF_MAGIC	0xE11AB1A1E011CFD0i64
+#else
+# define CDF_MAGIC	0xE11AB1A1E011CFD0LL
+#endif
 	uint64_t	h_uuid[2];
 	uint16_t	h_revision;
 	uint16_t	h_version;
@@ -267,9 +273,9 @@
 	size_t i_len;
 } cdf_info_t;
 
-struct timespec;
-int cdf_timestamp_to_timespec(struct timespec *, cdf_timestamp_t);
-int cdf_timespec_to_timestamp(cdf_timestamp_t *, const struct timespec *);
+struct timeval;
+int cdf_timestamp_to_timespec(struct timeval *, cdf_timestamp_t);
+int cdf_timespec_to_timestamp(cdf_timestamp_t *, const struct timeval *);
 int cdf_read_header(const cdf_info_t *, cdf_header_t *);
 void cdf_swap_header(cdf_header_t *);
 void cdf_unpack_header(cdf_header_t *, char *);
diff -u libmagic.orig/cdf_time.c libmagic/cdf_time.c
--- libmagic.orig/cdf_time.c	Wed Oct 31 18:03:01 2012
+++ libmagic/cdf_time.c	Mon Dec  2 15:25:29 2013
@@ -96,7 +96,7 @@
 }
 
 int
-cdf_timestamp_to_timespec(struct timespec *ts, cdf_timestamp_t t)
+cdf_timestamp_to_timespec(struct timeval *ts, cdf_timestamp_t t)
 {
 	struct tm tm;
 #ifdef HAVE_STRUCT_TM_TM_ZONE
@@ -104,8 +104,9 @@
 #endif
 	int rdays;
 
-	/* Unit is 100's of nanoseconds */
-	ts->tv_nsec = (t % CDF_TIME_PREC) * 100;
+	/* XXX 5.14 at least introdced 100 ns intervals, this is to do */
+	/* Time interval, in microseconds */
+	ts->tv_usec = (t % CDF_TIME_PREC) * CDF_TIME_PREC;
 
 	t /= CDF_TIME_PREC;
 	tm.tm_sec = (int)(t % 60);
@@ -117,7 +118,7 @@
 	tm.tm_hour = (int)(t % 24);
 	t /= 24;
 
-	// XXX: Approx
+	/* XXX: Approx */
 	tm.tm_year = (int)(CDF_BASE_YEAR + (t / 365));
 
 	rdays = cdf_getdays(tm.tm_year);
@@ -144,7 +145,7 @@
 
 int
 /*ARGSUSED*/
-cdf_timespec_to_timestamp(cdf_timestamp_t *t, const struct timespec *ts)
+cdf_timespec_to_timestamp(cdf_timestamp_t *t, const struct timeval *ts)
 {
 #ifndef __lint__
 	(void)&t;
@@ -156,7 +157,7 @@
 		errno = EINVAL;
 		return -1;
 	}
-	*t = (ts->ts_nsec / 100) * CDF_TIME_PREC;
+	*t = (ts->ts_usec / CDF_TIME_PREC) * CDF_TIME_PREC;
 	*t = tm.tm_sec;
 	*t += tm.tm_min * 60;
 	*t += tm.tm_hour * 60 * 60;
@@ -180,7 +181,7 @@
 int
 main(int argc, char *argv[])
 {
-	struct timespec ts;
+	struct timeval ts;
 	char buf[25];
 	static const cdf_timestamp_t tst = 0x01A5E403C2D59C00ULL;
 	static const char *ref = "Sat Apr 23 01:30:00 1977";
diff -u libmagic.orig/compress.c libmagic/compress.c
--- libmagic.orig/compress.c	Sun Jan  6 21:35:43 2013
+++ libmagic/compress.c	Mon Dec  2 15:25:29 2013
@@ -32,6 +32,7 @@
  *	uncompress(method, old, n, newch) - uncompress old into new, 
  *					    using method, return sizeof new
  */
+#include "config.h"
 #include "file.h"
 
 #ifndef lint
@@ -45,7 +46,8 @@
 #endif
 #include <string.h>
 #include <errno.h>
-#ifndef __MINGW32__
+#include <sys/types.h>
+#ifndef PHP_WIN32
 #include <sys/ioctl.h>
 #endif
 #ifdef HAVE_SYS_WAIT_H
@@ -59,6 +61,9 @@
 #include <zlib.h>
 #endif
 
+#undef FIONREAD
+
+
 private const struct {
 	const char magic[8];
 	size_t maglen;
@@ -85,8 +90,7 @@
 #define NODATA ((size_t)~0)
 
 private ssize_t swrite(int, const void *, size_t);
-#if HAVE_FORK
-private size_t ncompr = sizeof(compr) / sizeof(compr[0]);
+#ifdef PHP_FILEINFO_UNCOMPRESS
 private size_t uncompressbuf(struct magic_set *, int, size_t,
     const unsigned char *, unsigned char **, size_t);
 #ifdef BUILTIN_DECOMPRESS
@@ -102,10 +106,13 @@
 	size_t i, nsz;
 	int rv = 0;
 	int mime = ms->flags & MAGIC_MIME;
+	size_t ncompr;
 
 	if ((ms->flags & MAGIC_COMPRESS) == 0)
 		return 0;
 
+	ncompr = sizeof(compr) / sizeof(compr[0]);
+
 	for (i = 0; i < ncompr; i++) {
 		if (nbytes < compr[i].maglen)
 			continue;
@@ -134,7 +141,8 @@
 		}
 	}
 error:
-	free(newbuf);
+	if (newbuf)
+		efree(newbuf);
 	ms->flags |= MAGIC_COMPRESS;
 	return rv;
 }
@@ -168,7 +176,7 @@
  * `safe' read for sockets and pipes.
  */
 protected ssize_t
-sread(int fd, void *buf, size_t n, int canbepipe __attribute__((__unused__)))
+sread(int fd, void *buf, size_t n, int canbepipe)
 {
 	ssize_t rv;
 #ifdef FIONREAD
@@ -216,7 +224,7 @@
 
 nocheck:
 	do
-		switch ((rv = read(fd, buf, n))) {
+		switch ((rv = FINFO_READ_FUNC(fd, buf, n))) {
 		case -1:
 			if (errno == EINTR)
 				continue;
@@ -293,13 +301,14 @@
 		return -1;
 	}
 	(void)close(tfd);
-	if (lseek(fd, (off_t)0, SEEK_SET) == (off_t)-1) {
+	if (FINFO_LSEEK_FUNC(fd, (off_t)0, SEEK_SET) == (off_t)-1) {
 		file_badseek(ms);
 		return -1;
 	}
 	return fd;
 }
-#if HAVE_FORK
+
+#ifdef PHP_FILEINFO_UNCOMPRESS
 #ifdef BUILTIN_DECOMPRESS
 
 #define FHCRC		(1 << 1)
@@ -336,7 +345,7 @@
 
 	if (data_start >= n)
 		return 0;
-	if ((*newch = CAST(unsigned char *, malloc(HOWMANY + 1))) == NULL) {
+	if ((*newch = CAST(unsigned char *, emalloc(HOWMANY + 1))) == NULL) {
 		return 0;
 	}
 	
@@ -397,19 +406,16 @@
 	case 0:	/* child */
 		(void) close(0);
 		if (fd != -1) {
-		    if (dup(fd) == -1)
-			_exit(1);
-		    (void) lseek(0, (off_t)0, SEEK_SET);
+		    (void) dup(fd);
+		    (void) FINFO_LSEEK_FUNC(0, (off_t)0, SEEK_SET);
 		} else {
-		    if (dup(fdin[0]) == -1)
-			_exit(1);
+		    (void) dup(fdin[0]);
 		    (void) close(fdin[0]);
 		    (void) close(fdin[1]);
 		}
 
 		(void) close(1);
-		if (dup(fdout[1]) == -1)
-			_exit(1);
+		(void) dup(fdout[1]);
 		(void) close(fdout[0]);
 		(void) close(fdout[1]);
 #ifndef DEBUG
@@ -466,20 +472,14 @@
 			fdin[1] = -1;
 		}
 
-		if ((*newch = (unsigned char *) malloc(HOWMANY + 1)) == NULL) {
-#ifdef DEBUG
-			(void)fprintf(stderr, "Malloc failed (%s)\n",
-			    strerror(errno));
-#endif
-			n = 0;
-			goto err;
-		}
+		*newch = (unsigned char *) emalloc(HOWMANY + 1);
+
 		if ((r = sread(fdout[0], *newch, HOWMANY, 0)) <= 0) {
 #ifdef DEBUG
 			(void)fprintf(stderr, "Read failed (%s)\n",
 			    strerror(errno));
 #endif
-			free(*newch);
+			efree(*newch);
 			n = 0;
 			newch[0] = '\0';
 			goto err;
@@ -503,4 +503,4 @@
 		return n;
 	}
 }
-#endif
+#endif /* if PHP_FILEINFO_UNCOMPRESS */
diff -u libmagic.orig/file.h libmagic/file.h
--- libmagic.orig/file.h	Mon Feb 18 16:40:59 2013
+++ libmagic/file.h	Mon Mar 10 16:40:55 2014
@@ -33,11 +33,9 @@
 #ifndef __file_h__
 #define __file_h__
 
-#ifdef HAVE_CONFIG_H
-#include <config.h>
-#endif
+#include "config.h"
 
-#ifdef WIN32
+#ifdef PHP_WIN32
   #ifdef _WIN64
     #define SIZE_T_FORMAT "I64"
   #else
@@ -61,10 +59,20 @@
 #ifdef HAVE_INTTYPES_H
 #include <inttypes.h>
 #endif
-#include <regex.h>
-#include <time.h>
+#ifdef PHP_WIN32
+#include "win32/php_stdint.h"
+#endif
+
+#include "php.h"
+#include "ext/standard/php_string.h"
+#include "ext/pcre/php_pcre.h"
+
 #include <sys/types.h>
+#ifdef PHP_WIN32
+#include "win32/param.h"
+#else
 #include <sys/param.h>
+#endif
 /* Do this here and now, because struct stat gets re-defined on solaris */
 #include <sys/stat.h>
 #include <stdarg.h>
@@ -75,7 +83,7 @@
 #define MAGIC "/etc/magic"
 #endif
 
-#if defined(__EMX__) || defined (WIN32)
+#if defined(__EMX__) || defined(PHP_WIN32)
 #define PATHSEP	';'
 #else
 #define PATHSEP	':'
@@ -109,12 +117,6 @@
 #endif
 #endif
 
-#ifndef __GNUC__
-#ifndef __attribute__
-#define __attribute__(a)
-#endif
-#endif
-
 #ifndef MIN
 #define	MIN(a,b)	(((a) < (b)) ? (a) : (b))
 #endif
@@ -224,7 +226,7 @@
 #define				FILE_USE	46
 #define				FILE_NAMES_SIZE	47 /* size of array to contain all names */
 
-#define IS_STRING(t) \
+#define IS_LIBMAGIC_STRING(t) \
 	((t) == FILE_STRING || \
 	 (t) == FILE_PSTRING || \
 	 (t) == FILE_BESTRING16 || \
@@ -248,7 +250,7 @@
 #ifdef ENABLE_CONDITIONALS
 	uint8_t cond;		/* conditional type */
 #else
-	uint8_t dummy;
+	uint8_t dummy;	
 #endif
 	uint8_t factor_op;
 #define		FILE_FACTOR_OP_PLUS	'+'
@@ -347,7 +349,7 @@
 /* list of magic entries */
 struct mlist {
 	struct magic *magic;		/* array of magic entries */
-	uint32_t nmagic;		/* number of entries in array */
+	uint32_t nmagic;			/* number of entries in array */
 	void *map;			/* internal resources used by entry */
 	struct mlist *next, *prev;
 };
@@ -411,21 +413,18 @@
 protected const char *file_fmttime(uint64_t, int, char *);
 protected struct magic_set *file_ms_alloc(int);
 protected void file_ms_free(struct magic_set *);
-protected int file_buffer(struct magic_set *, int, const char *, const void *,
+protected int file_buffer(struct magic_set *, php_stream *, const char *, const void *,
     size_t);
-protected int file_fsmagic(struct magic_set *, const char *, struct stat *);
+protected int file_fsmagic(struct magic_set *, const char *, struct stat *, php_stream *);
 protected int file_pipe2file(struct magic_set *, int, const void *, size_t);
-protected int file_vprintf(struct magic_set *, const char *, va_list);
-protected size_t file_printedlen(const struct magic_set *);
 protected int file_replace(struct magic_set *, const char *, const char *);
-protected int file_printf(struct magic_set *, const char *, ...)
-    __attribute__((__format__(__printf__, 2, 3)));
+protected int file_printf(struct magic_set *, const char *, ...);
 protected int file_reset(struct magic_set *);
 protected int file_tryelf(struct magic_set *, int, const unsigned char *,
     size_t);
 protected int file_trycdf(struct magic_set *, int, const unsigned char *,
     size_t);
-#if HAVE_FORK
+#ifdef PHP_FILEINFO_UNCOMPRESS 
 protected int file_zmagic(struct magic_set *, int, const char *,
     const unsigned char *, size_t);
 #endif
@@ -438,21 +437,18 @@
     unichar **, size_t *, const char **, const char **, const char **);
 protected int file_is_tar(struct magic_set *, const unsigned char *, size_t);
 protected int file_softmagic(struct magic_set *, const unsigned char *, size_t,
-    int, int);
+    size_t, int, int);
 protected int file_apprentice(struct magic_set *, const char *, int);
 protected int file_magicfind(struct magic_set *, const char *, struct mlist *);
 protected uint64_t file_signextend(struct magic_set *, struct magic *,
     uint64_t);
+protected void file_delmagic(struct magic *, int type, size_t entries);
 protected void file_badread(struct magic_set *);
 protected void file_badseek(struct magic_set *);
 protected void file_oomem(struct magic_set *, size_t);
-protected void file_error(struct magic_set *, int, const char *, ...)
-    __attribute__((__format__(__printf__, 3, 4)));
-protected void file_magerror(struct magic_set *, const char *, ...)
-    __attribute__((__format__(__printf__, 2, 3)));
-protected void file_magwarn(struct magic_set *, const char *, ...)
-    __attribute__((__format__(__printf__, 2, 3)));
-protected void file_mdump(struct magic *);
+protected void file_error(struct magic_set *, int, const char *, ...);
+protected void file_magerror(struct magic_set *, const char *, ...);
+protected void file_magwarn(struct magic_set *, const char *, ...);
 protected void file_showstr(FILE *, const char *, size_t);
 protected size_t file_mbswidth(const char *);
 protected const char *file_getbuffer(struct magic_set *);
@@ -462,16 +458,14 @@
     size_t *);
 protected size_t file_pstring_length_size(const struct magic *);
 protected size_t file_pstring_get_length(const struct magic *, const char *);
+protected size_t file_printedlen(const struct magic_set *ms);
 #ifdef __EMX__
 protected int file_os2_apptype(struct magic_set *, const char *, const void *,
     size_t);
 #endif /* __EMX__ */
 
-
-#ifndef COMPILE_ONLY
 extern const char *file_names[];
 extern const size_t file_nnames;
-#endif
 
 #ifndef HAVE_STRERROR
 extern int sys_nerr;
@@ -484,32 +478,16 @@
 #define strtoul(a, b, c)	strtol(a, b, c)
 #endif
 
-#ifndef HAVE_PREAD
-ssize_t pread(int, void *, size_t, off_t);
-#endif
-#ifndef HAVE_VASPRINTF
-int vasprintf(char **, const char *, va_list);
-#endif
-#ifndef HAVE_ASPRINTF
-int asprintf(char **ptr, const char *format_string, ...);
-#endif
-
-#ifndef HAVE_STRLCPY
+#ifndef strlcpy
 size_t strlcpy(char *dst, const char *src, size_t siz);
 #endif
-#ifndef HAVE_STRLCAT
+#ifndef strlcat
 size_t strlcat(char *dst, const char *src, size_t siz);
 #endif
 #ifndef HAVE_GETLINE
 ssize_t getline(char **dst, size_t *len, FILE *fp);
 ssize_t getdelim(char **dst, size_t *len, int delimiter, FILE *fp);
 #endif
-#ifndef HAVE_CTIME_R
-char   *ctime_r(const time_t *, char *);
-#endif
-#ifndef HAVE_ASCTIME_R
-char   *asctime_r(const struct tm *, char *);
-#endif
 
 #if defined(HAVE_MMAP) && defined(HAVE_SYS_MMAN_H) && !defined(QUICK)
 #define QUICK
@@ -531,6 +509,14 @@
 #endif
 #else
 #define FILE_RCSID(id)
+#endif
+
+#ifdef PHP_WIN32
+#define FINFO_LSEEK_FUNC _lseek
+#define FINFO_READ_FUNC _read
+#else
+#define FINFO_LSEEK_FUNC lseek
+#define FINFO_READ_FUNC read
 #endif
 
 #endif /* __file_h__ */
diff -u libmagic.orig/fsmagic.c libmagic/fsmagic.c
--- libmagic.orig/fsmagic.c	Thu Mar 21 18:45:14 2013
+++ libmagic/fsmagic.c	Mon Dec  2 15:25:29 2013
@@ -59,27 +59,21 @@
 # define minor(dev)  ((dev) & 0xff)
 #endif
 #undef HAVE_MAJOR
-#ifdef	S_IFLNK
-private int
-bad_link(struct magic_set *ms, int err, char *buf)
-{
-	int mime = ms->flags & MAGIC_MIME;
-	if ((mime & MAGIC_MIME_TYPE) &&
-	    file_printf(ms, "inode/symlink")
-	    == -1)
-		return -1;
-	else if (!mime) {
-		if (ms->flags & MAGIC_ERROR) {
-			file_error(ms, err,
-				   "broken symbolic link to `%s'", buf);
-			return -1;
-		} 
-		if (file_printf(ms, "broken symbolic link to `%s'", buf) == -1)
-			return -1;
-	}
-	return 1;
-}
+
+#ifdef PHP_WIN32
+
+# undef S_IFIFO
+#endif
+
+
+#ifndef S_ISDIR
+#define S_ISDIR(mode) ((mode) & _S_IFDIR)
+#endif
+
+#ifndef S_ISREG
+#define S_ISREG(mode) ((mode) & _S_IFREG)
 #endif
+
 private int
 handle_mime(struct magic_set *ms, int mime, const char *str)
 {
@@ -96,49 +90,45 @@
 }
 
 protected int
-file_fsmagic(struct magic_set *ms, const char *fn, struct stat *sb)
+file_fsmagic(struct magic_set *ms, const char *fn, struct stat *sb, php_stream *stream)
 {
 	int ret, did = 0;
 	int mime = ms->flags & MAGIC_MIME;
-#ifdef	S_IFLNK
-	char buf[BUFSIZ+4];
-	ssize_t nch;
-	struct stat tstatbuf;
-#endif
+	TSRMLS_FETCH();
 
 	if (ms->flags & MAGIC_APPLE)
 		return 0;
-	if (fn == NULL)
+
+	if (fn == NULL && !stream) {
 		return 0;
+	}
 
 #define COMMA	(did++ ? ", " : "")
-	/*
-	 * Fstat is cheaper but fails for files you don't have read perms on.
-	 * On 4.2BSD and similar systems, use lstat() to identify symlinks.
-	 */
-#ifdef	S_IFLNK
-	if ((ms->flags & MAGIC_SYMLINK) == 0)
-		ret = lstat(fn, sb);
-	else
-#endif
-	ret = stat(fn, sb);	/* don't merge into if; see "ret =" above */
-
-	if (ret) {
-		if (ms->flags & MAGIC_ERROR) {
-			file_error(ms, errno, "cannot stat `%s'", fn);
-			return -1;
+
+	if (stream) {
+		php_stream_statbuf ssb;
+		if (php_stream_stat(stream, &ssb) < 0) {
+			if (ms->flags & MAGIC_ERROR) {
+				file_error(ms, errno, "cannot stat `%s'", fn);
+				return -1;
+			}
+			return 1;
+		}
+		memcpy(sb, &ssb.sb, sizeof(struct stat));
+	} else {
+		if (php_sys_stat(fn, sb) != 0) {
+			if (ms->flags & MAGIC_ERROR) {
+				file_error(ms, errno, "cannot stat `%s'", fn);
+				return -1;
+			}
+			return 1;
 		}
-		if (file_printf(ms, "cannot open `%s' (%s)",
-		    fn, strerror(errno)) == -1)
-			return -1;
-		ms->event_flags |= EVENT_HAD_ERR;
-		return -1;
 	}
 
 	ret = 1;
 	if (!mime) {
 #ifdef S_ISUID
-		if (sb->st_mode & S_ISUID)
+		if (sb->st_mode & S_ISUID) 
 			if (file_printf(ms, "%ssetuid", COMMA) == -1)
 				return -1;
 #endif
@@ -155,82 +145,43 @@
 	}
 	
 	switch (sb->st_mode & S_IFMT) {
-	case S_IFDIR:
-		if (mime) {
-			if (handle_mime(ms, mime, "directory") == -1)
-				return -1;
-		} else if (file_printf(ms, "%sdirectory", COMMA) == -1)
-			return -1;
-		break;
-#ifdef S_IFCHR
-	case S_IFCHR:
-		/* 
-		 * If -s has been specified, treat character special files
-		 * like ordinary files.  Otherwise, just report that they
-		 * are block special files and go on to the next file.
-		 */
-		if ((ms->flags & MAGIC_DEVICES) != 0) {
-			ret = 0;
-			break;
-		}
-		if (mime) {
-			if (handle_mime(ms, mime, "chardevice") == -1)
-				return -1;
-		} else {
-#ifdef HAVE_STAT_ST_RDEV
-# ifdef dv_unit
+#ifndef PHP_WIN32
+# ifdef S_IFCHR
+		case S_IFCHR:
+			/* 
+			 * If -s has been specified, treat character special files
+			 * like ordinary files.  Otherwise, just report that they
+			 * are block special files and go on to the next file.
+			 */
+			if ((ms->flags & MAGIC_DEVICES) != 0) {
+				ret = 0;
+				break;
+			}
+			if (mime) {
+				if (handle_mime(ms, mime, "x-character-device") == -1)
+					return -1;
+			} else {
+#  ifdef HAVE_STAT_ST_RDEV
+#   ifdef dv_unit
 			if (file_printf(ms, "%scharacter special (%d/%d/%d)",
 			    COMMA, major(sb->st_rdev), dv_unit(sb->st_rdev),
-					dv_subunit(sb->st_rdev)) == -1)
-				return -1;
-# else
+						dv_subunit(sb->st_rdev)) == -1)
+					return -1;
+#   else
 			if (file_printf(ms, "%scharacter special (%ld/%ld)",
 			    COMMA, (long)major(sb->st_rdev),
 			    (long)minor(sb->st_rdev)) == -1)
-				return -1;
-# endif
-#else
+					return -1;
+#   endif
+#  else
 			if (file_printf(ms, "%scharacter special", COMMA) == -1)
-				return -1;
-#endif
-		}
-		break;
-#endif
-#ifdef S_IFBLK
-	case S_IFBLK:
-		/* 
-		 * If -s has been specified, treat block special files
-		 * like ordinary files.  Otherwise, just report that they
-		 * are block special files and go on to the next file.
-		 */
-		if ((ms->flags & MAGIC_DEVICES) != 0) {
-			ret = 0;
-			break;
-		}
-		if (mime) {
-			if (handle_mime(ms, mime, "blockdevice") == -1)
-				return -1;
-		} else {
-#ifdef HAVE_STAT_ST_RDEV
-# ifdef dv_unit
-			if (file_printf(ms, "%sblock special (%d/%d/%d)",
-			    COMMA, major(sb->st_rdev), dv_unit(sb->st_rdev),
-			    dv_subunit(sb->st_rdev)) == -1)
-				return -1;
-# else
-			if (file_printf(ms, "%sblock special (%ld/%ld)",
-			    COMMA, (long)major(sb->st_rdev),
-			    (long)minor(sb->st_rdev)) == -1)
-				return -1;
+					return -1;
+#  endif
+			}
+			return 1;
 # endif
-#else
-			if (file_printf(ms, "%sblock special", COMMA) == -1)
-				return -1;
 #endif
-		}
-		break;
-#endif
-	/* TODO add code to handle V7 MUX and Blit MUX files */
+
 #ifdef	S_IFIFO
 	case S_IFIFO:
 		if((ms->flags & MAGIC_DEVICES) != 0)
@@ -253,79 +204,14 @@
 #endif
 #ifdef	S_IFLNK
 	case S_IFLNK:
-		if ((nch = readlink(fn, buf, BUFSIZ-1)) <= 0) {
+		/* stat is used, if it made here then the link is broken */
 			if (ms->flags & MAGIC_ERROR) {
-			    file_error(ms, errno, "unreadable symlink `%s'",
-				fn);
+			    file_error(ms, errno, "unreadable symlink `%s'", fn);
 			    return -1;
 			}
-			if (mime) {
-				if (handle_mime(ms, mime, "symlink") == -1)
-					return -1;
-			} else if (file_printf(ms,
-			    "%sunreadable symlink `%s' (%s)", COMMA, fn,
-			    strerror(errno)) == -1)
-				return -1;
-			break;
-		}
-		buf[nch] = '\0';	/* readlink(2) does not do this */
-
-		/* If broken symlink, say so and quit early. */
-		if (*buf == '/') {
-			if (stat(buf, &tstatbuf) < 0)
-				return bad_link(ms, errno, buf);
-		} else {
-			char *tmp;
-			char buf2[BUFSIZ+BUFSIZ+4];
-
-			if ((tmp = strrchr(fn,  '/')) == NULL) {
-				tmp = buf; /* in current directory anyway */
-			} else {
-				if (tmp - fn + 1 > BUFSIZ) {
-					if (ms->flags & MAGIC_ERROR) {
-						file_error(ms, 0, 
-						    "path too long: `%s'", buf);
-						return -1;
-					}
-					if (mime) {
-						if (handle_mime(ms, mime,
-						    "x-path-too-long") == -1)
-							return -1;
-					} else if (file_printf(ms,
-					    "%spath too long: `%s'", COMMA,
-					    fn) == -1)
-						return -1;
-					break;
-				}
-				/* take dir part */
-				(void)strlcpy(buf2, fn, sizeof buf2);
-				buf2[tmp - fn + 1] = '\0';
-				/* plus (rel) link */
-				(void)strlcat(buf2, buf, sizeof buf2);
-				tmp = buf2;
-			}
-			if (stat(tmp, &tstatbuf) < 0)
-				return bad_link(ms, errno, buf);
-		}
-
-		/* Otherwise, handle it. */
-		if ((ms->flags & MAGIC_SYMLINK) != 0) {
-			const char *p;
-			ms->flags &= MAGIC_SYMLINK;
-			p = magic_file(ms, buf);
-			ms->flags |= MAGIC_SYMLINK;
-			if (p == NULL)
-				return -1;
-		} else { /* just print what it points to */
-			if (mime) {
-				if (handle_mime(ms, mime, "symlink") == -1)
-					return -1;
-			} else if (file_printf(ms, "%ssymbolic link to `%s'",
-			    COMMA, buf) == -1)
-				return -1;
-		}
-		break;
+	return 1;
 #endif
+
 #ifdef	S_IFSOCK
 #ifndef __COHERENT__
 	case S_IFSOCK:
@@ -337,27 +223,27 @@
 		break;
 #endif
 #endif
-	case S_IFREG:
-		/*
-		 * regular file, check next possibility
-		 *
-		 * If stat() tells us the file has zero length, report here that
-		 * the file is empty, so we can skip all the work of opening and
-		 * reading the file.
+		case S_IFREG:
+	/*
+	 * regular file, check next possibility
+	 *
+	 * If stat() tells us the file has zero length, report here that
+	 * the file is empty, so we can skip all the work of opening and 
+	 * reading the file.
 		 * But if the -s option has been given, we skip this
 		 * optimization, since on some systems, stat() reports zero
 		 * size for raw disk partitions. (If the block special device
 		 * really has zero length, the fact that it is empty will be
 		 * detected and reported correctly when we read the file.)
-		 */
-		if ((ms->flags & MAGIC_DEVICES) == 0 && sb->st_size == 0) {
-			if (mime) {
-				if (handle_mime(ms, mime, "x-empty") == -1)
-					return -1;
-			} else if (file_printf(ms, "%sempty", COMMA) == -1)
+	 */
+	if ((ms->flags & MAGIC_DEVICES) == 0 && sb->st_size == 0) {
+		if (mime) {
+			if (handle_mime(ms, mime, "x-empty") == -1)
 				return -1;
+			} else if (file_printf(ms, "%sempty", COMMA) == -1)
+			return -1;
 			break;
-		}
+	}
 		ret = 0;
 		break;
 
@@ -367,9 +253,5 @@
 		/*NOTREACHED*/
 	}
 
-	if (!mime && did) {
-	    if (file_printf(ms, " ") == -1)
-		    return -1;
-	}
 	return ret;
 }
diff -u libmagic.orig/funcs.c libmagic/funcs.c
--- libmagic.orig/funcs.c	Wed Oct 31 18:03:01 2012
+++ libmagic/funcs.c	Mon Mar 10 16:40:55 2014
@@ -41,52 +41,42 @@
 #if defined(HAVE_WCTYPE_H)
 #include <wctype.h>
 #endif
-#if defined(HAVE_LIMITS_H)
-#include <limits.h>
+
+#ifndef SIZE_MAX 
+# define SIZE_MAX ((size_t) -1) 
 #endif
 
-#ifndef SIZE_MAX
-#define SIZE_MAX	((size_t)~0)
+#ifndef PREG_OFFSET_CAPTURE
+# define PREG_OFFSET_CAPTURE                 (1<<8)
 #endif
 
+extern public void convert_libmagic_pattern(zval *pattern, int options);
+
 /*
  * Like printf, only we append to a buffer.
  */
 protected int
-file_vprintf(struct magic_set *ms, const char *fmt, va_list ap)
+file_printf(struct magic_set *ms, const char *fmt, ...)
 {
+	va_list ap;
 	int len;
-	char *buf, *newstr;
+	char *buf = NULL, *newstr;
 
-	len = vasprintf(&buf, fmt, ap);
-	if (len < 0)
-		goto out;
+	va_start(ap, fmt);
+	len = vspprintf(&buf, 0, fmt, ap);
+	va_end(ap);
 
 	if (ms->o.buf != NULL) {
-		len = asprintf(&newstr, "%s%s", ms->o.buf, buf);
-		free(buf);
-		if (len < 0)
-			goto out;
-		free(ms->o.buf);
-		buf = newstr;
+		len = spprintf(&newstr, 0, "%s%s", ms->o.buf, (buf ? buf : ""));
+		if (buf) {
+			efree(buf);
+		}
+		efree(ms->o.buf);
+		ms->o.buf = newstr;
+	} else {
+		ms->o.buf = buf;
 	}
-	ms->o.buf = buf;
 	return 0;
-out:
-	file_error(ms, errno, "vasprintf failed");
-	return -1;
-}
-
-protected int
-file_printf(struct magic_set *ms, const char *fmt, ...)
-{
-	int rv;
-	va_list ap;
-
-	va_start(ap, fmt);
-	rv = file_vprintf(ms, fmt, ap);
-	va_end(ap);
-	return rv;
 }
 
 /*
@@ -97,17 +87,30 @@
 file_error_core(struct magic_set *ms, int error, const char *f, va_list va,
     size_t lineno)
 {
+	char *buf = NULL;
+	
 	/* Only the first error is ok */
 	if (ms->event_flags & EVENT_HAD_ERR)
 		return;
 	if (lineno != 0) {
-		free(ms->o.buf);
+		efree(ms->o.buf);
 		ms->o.buf = NULL;
 		file_printf(ms, "line %" SIZE_T_FORMAT "u: ", lineno);
 	}
-	file_vprintf(ms, f, va);
-	if (error > 0)
-		file_printf(ms, " (%s)", strerror(error));
+
+	vspprintf(&buf, 0, f, va);
+	va_end(va);
+	
+	if (error > 0) {
+		file_printf(ms, "%s (%s)", (*buf ? buf : ""), strerror(error));
+	} else if (*buf) {
+		file_printf(ms, "%s", buf);
+	}
+	
+	if (buf) {
+		efree(buf);
+	}
+
 	ms->event_flags |= EVENT_HAD_ERR;
 	ms->error = error;
 }
@@ -154,10 +157,9 @@
 	file_error(ms, errno, "error reading");
 }
 
-#ifndef COMPILE_ONLY
 protected int
-file_buffer(struct magic_set *ms, int fd, const char *inname __attribute__ ((unused)),
-    const void *buf, size_t nb)
+file_buffer(struct magic_set *ms, php_stream *stream, const char *inname, const void *buf,
+    size_t nb)
 {
 	int m = 0, rv = 0, looks_text = 0;
 	int mime = ms->flags & MAGIC_MIME;
@@ -201,10 +203,10 @@
 		}
 	}
 #endif
-#if HAVE_FORK
-	/* try compression stuff */
+
+#if PHP_FILEINFO_UNCOMPRESS
 	if ((ms->flags & MAGIC_NO_CHECK_COMPRESS) == 0)
-		if ((m = file_zmagic(ms, fd, inname, ubuf, nb)) != 0) {
+		if ((m = file_zmagic(ms, stream, inname, ubuf, nb)) != 0) {
 			if ((ms->flags & MAGIC_DEBUG) != 0)
 				(void)fprintf(stderr, "zmagic %d\n", m);
 			goto done;
@@ -219,16 +221,21 @@
 		}
 
 	/* Check if we have a CDF file */
-	if ((ms->flags & MAGIC_NO_CHECK_CDF) == 0)
-		if ((m = file_trycdf(ms, fd, ubuf, nb)) != 0) {
-			if ((ms->flags & MAGIC_DEBUG) != 0)
-				(void)fprintf(stderr, "cdf %d\n", m);
-			goto done;
+	if ((ms->flags & MAGIC_NO_CHECK_CDF) == 0) {
+		int fd;
+		TSRMLS_FETCH();
+		if (stream && SUCCESS == php_stream_cast(stream, PHP_STREAM_AS_FD, (void **)&fd, 0)) {
+			if ((m = file_trycdf(ms, fd, ubuf, nb)) != 0) {
+				if ((ms->flags & MAGIC_DEBUG) != 0)
+					(void)fprintf(stderr, "cdf %d\n", m);
+				goto done;
+			}
 		}
+	}
 
 	/* try soft magic tests */
 	if ((ms->flags & MAGIC_NO_CHECK_SOFT) == 0)
-		if ((m = file_softmagic(ms, ubuf, nb, BINTEST,
+		if ((m = file_softmagic(ms, ubuf, nb, 0, BINTEST,
 		    looks_text)) != 0) {
 			if ((ms->flags & MAGIC_DEBUG) != 0)
 				(void)fprintf(stderr, "softmagic %d\n", m);
@@ -296,7 +303,6 @@
 
 	return m;
 }
-#endif
 
 protected int
 file_reset(struct magic_set *ms)
@@ -306,11 +312,11 @@
 		return -1;
 	}
 	if (ms->o.buf) {
-		free(ms->o.buf);
+		efree(ms->o.buf);
 		ms->o.buf = NULL;
 	}
 	if (ms->o.pbuf) {
-		free(ms->o.pbuf);
+		efree(ms->o.pbuf);
 		ms->o.pbuf = NULL;
 	}
 	ms->event_flags &= ~EVENT_HAD_ERR;
@@ -329,7 +335,7 @@
 protected const char *
 file_getbuffer(struct magic_set *ms)
 {
-	char *pbuf, *op, *np;
+	char *op, *np;
 	size_t psize, len;
 
 	if (ms->event_flags & EVENT_HAD_ERR)
@@ -344,15 +350,13 @@
 	/* * 4 is for octal representation, + 1 is for NUL */
 	len = strlen(ms->o.buf);
 	if (len > (SIZE_MAX - 1) / 4) {
-		file_oomem(ms, len);
 		return NULL;
 	}
 	psize = len * 4 + 1;
-	if ((pbuf = CAST(char *, realloc(ms->o.pbuf, psize))) == NULL) {
+	if ((ms->o.pbuf = CAST(char *, erealloc(ms->o.pbuf, psize))) == NULL) {
 		file_oomem(ms, psize);
 		return NULL;
 	}
-	ms->o.pbuf = pbuf;
 
 #if defined(HAVE_WCHAR_H) && defined(HAVE_MBRTOWC) && defined(HAVE_WCWIDTH)
 	{
@@ -412,8 +416,8 @@
 	if (level >= ms->c.len) {
 		len = (ms->c.len += 20) * sizeof(*ms->c.li);
 		ms->c.li = CAST(struct level_info *, (ms->c.li == NULL) ?
-		    malloc(len) :
-		    realloc(ms->c.li, len));
+		    emalloc(len) :
+		    erealloc(ms->c.li, len));
 		if (ms->c.li == NULL) {
 			file_oomem(ms, len);
 			return -1;
@@ -433,29 +437,47 @@
 	return ms->o.buf == NULL ? 0 : strlen(ms->o.buf);
 }
 
-protected int
+
+protected int 
 file_replace(struct magic_set *ms, const char *pat, const char *rep)
 {
-	regex_t rx;
-	int rc;
+	zval *patt;
+	int opts = 0;
+	pcre_cache_entry *pce;
+	char *res;
+	zval *repl;
+	int res_len, rep_cnt = 0;
+	TSRMLS_FETCH();
+
+	MAKE_STD_ZVAL(patt);
+	ZVAL_STRINGL(patt, pat, strlen(pat), 0);
+	opts |= PCRE_MULTILINE;
+	convert_libmagic_pattern(patt, opts);
+	if ((pce = pcre_get_compiled_regex_cache(Z_STRVAL_P(patt), Z_STRLEN_P(patt) TSRMLS_CC)) == NULL) {
+		zval_dtor(patt);
+		FREE_ZVAL(patt);
+		return -1;
+	}
+
+	MAKE_STD_ZVAL(repl);
+	ZVAL_STRINGL(repl, rep, strlen(rep), 0);
+
+	res = php_pcre_replace_impl(pce, ms->o.buf, strlen(ms->o.buf), repl,
+			0, &res_len, -1, &rep_cnt TSRMLS_CC);
 
-	rc = regcomp(&rx, pat, REG_EXTENDED);
-	if (rc) {
-		char errmsg[512];
-		(void)regerror(rc, &rx, errmsg, sizeof(errmsg));
-		file_magerror(ms, "regex error %d, (%s)", rc, errmsg);
+	FREE_ZVAL(repl);
+	zval_dtor(patt);
+	FREE_ZVAL(patt);
+
+	if (NULL == res) {
 		return -1;
-	} else {
-		regmatch_t rm;
-		int nm = 0;
-		while (regexec(&rx, ms->o.buf, 1, &rm, 0) == 0) {
-			ms->o.buf[rm.rm_so] = '\0';
-			if (file_printf(ms, "%s%s", rep,
-			    rm.rm_eo != 0 ? ms->o.buf + rm.rm_eo : "") == -1)
-				return -1;
-			nm++;
-		}
-		regfree(&rx);
-		return nm;
 	}
+
+	strncpy(ms->o.buf, res, res_len);
+	ms->o.buf[res_len] = '\0';
+
+	efree(res);
+
+	return rep_cnt;
 }
+
diff -u libmagic.orig/magic.c libmagic/magic.c
--- libmagic.orig/magic.c	Fri Jan 11 17:43:09 2013
+++ libmagic/magic.c	Mon Dec  2 15:29:02 2013
@@ -25,11 +25,6 @@
  * SUCH DAMAGE.
  */
 
-#ifdef WIN32
-#include <windows.h>
-#include <shlwapi.h>
-#endif
-
 #include "file.h"
 
 #ifndef	lint
@@ -39,15 +34,24 @@
 #include "magic.h"
 
 #include <stdlib.h>
+#ifdef PHP_WIN32
+#include "win32/unistd.h"
+#else
 #include <unistd.h>
+#endif
 #include <string.h>
-#ifdef QUICK
-#include <sys/mman.h>
+#ifdef PHP_WIN32
+# include "config.w32.h"
+#else
+# include "php_config.h"
 #endif
-#ifdef HAVE_LIMITS_H
-#include <limits.h>	/* for PIPE_BUF */
+
+#ifdef PHP_WIN32
+#include <shlwapi.h>
 #endif
 
+#include <limits.h>	/* for PIPE_BUF */
+
 #if defined(HAVE_UTIMES)
 # include <sys/time.h>
 #elif defined(HAVE_UTIME)
@@ -71,18 +75,25 @@
 #endif
 #endif
 
+#ifdef PHP_WIN32
+# undef S_IFLNK
+# undef S_IFIFO
+#endif
+
 private void close_and_restore(const struct magic_set *, const char *, int,
     const struct stat *);
 private int unreadable_info(struct magic_set *, mode_t, const char *);
+#if 0
 private const char* get_default_magic(void);
-#ifndef COMPILE_ONLY
-private const char *file_or_fd(struct magic_set *, const char *, int);
 #endif
+private const char *file_or_stream(struct magic_set *, const char *, php_stream *);
 
 #ifndef	STDIN_FILENO
 #define	STDIN_FILENO	0
 #endif
 
+/* XXX this functionality is excluded in php, enable it in apprentice.c:340 */
+#if 0
 private const char *
 get_default_magic(void)
 {
@@ -90,7 +101,7 @@
 	static char *default_magic;
 	char *home, *hmagicpath;
 
-#ifndef WIN32
+#ifndef PHP_WIN32
 	struct stat st;
 
 	if (default_magic) {
@@ -104,17 +115,17 @@
 		return MAGIC;
 	if (stat(hmagicpath, &st) == -1) {
 		free(hmagicpath);
-		if (asprintf(&hmagicpath, "%s/.magic", home) < 0)
+	if (asprintf(&hmagicpath, "%s/.magic", home) < 0)
+		return MAGIC;
+	if (stat(hmagicpath, &st) == -1)
+		goto out;
+	if (S_ISDIR(st.st_mode)) {
+		free(hmagicpath);
+		if (asprintf(&hmagicpath, "%s/%s", home, hmagic) < 0)
 			return MAGIC;
-		if (stat(hmagicpath, &st) == -1)
+		if (access(hmagicpath, R_OK) == -1)
 			goto out;
-		if (S_ISDIR(st.st_mode)) {
-			free(hmagicpath);
-			if (asprintf(&hmagicpath, "%s/%s", home, hmagic) < 0)
-				return MAGIC;
-			if (access(hmagicpath, R_OK) == -1)
-				goto out;
-		}
+	}
 	}
 
 	if (asprintf(&default_magic, "%s:%s", hmagicpath, MAGIC) < 0)
@@ -128,6 +139,7 @@
 #else
 	char *hmagicp = hmagicpath;
 	char *tmppath = NULL;
+	LPTSTR dllpath;
 
 #define APPENDPATH() \
 	do { \
@@ -172,7 +184,7 @@
 	}
 
 	/* Third, try to get magic file relative to dll location */
-	LPTSTR dllpath = malloc(sizeof(*dllpath) * (MAX_PATH + 1));
+	dllpath = malloc(sizeof(*dllpath) * (MAX_PATH + 1));
 	dllpath[MAX_PATH] = 0;	/* just in case long path gets truncated and not null terminated */
 	if (GetModuleFileNameA(NULL, dllpath, MAX_PATH)){
 		PathRemoveFileSpecA(dllpath);
@@ -210,6 +222,7 @@
 
 	return action == FILE_LOAD ? get_default_magic() : MAGIC;
 }
+#endif
 
 public struct magic_set *
 magic_open(int flags)
@@ -250,7 +263,7 @@
 magic_load(struct magic_set *ms, const char *magicfile)
 {
 	if (ms == NULL)
-		return -1;
+	return -1;
 	return file_apprentice(ms, magicfile, FILE_LOAD);
 }
 
@@ -262,13 +275,6 @@
 	return file_apprentice(ms, magicfile, FILE_COMPILE);
 }
 
-public int
-magic_check(struct magic_set *ms, const char *magicfile)
-{
-	if (ms == NULL)
-		return -1;
-	return file_apprentice(ms, magicfile, FILE_CHECK);
-}
 
 public int
 magic_list(struct magic_set *ms, const char *magicfile)
@@ -282,9 +288,6 @@
 close_and_restore(const struct magic_set *ms, const char *name, int fd,
     const struct stat *sb)
 {
-	if (fd == STDIN_FILENO)
-		return;
-	(void) close(fd);
 
 	if ((ms->flags & MAGIC_PRESERVE_ATIME) != 0) {
 		/*
@@ -311,7 +314,6 @@
 	}
 }
 
-#ifndef COMPILE_ONLY
 
 /*
  * find type of descriptor
@@ -321,7 +323,7 @@
 {
 	if (ms == NULL)
 		return NULL;
-	return file_or_fd(ms, NULL, fd);
+	return file_or_stream(ms, NULL, NULL);
 }
 
 /*
@@ -332,30 +334,42 @@
 {
 	if (ms == NULL)
 		return NULL;
-	return file_or_fd(ms, inname, STDIN_FILENO);
+	return file_or_stream(ms, inname, NULL);
+}
+
+public const char *
+magic_stream(struct magic_set *ms, php_stream *stream)
+{
+	if (ms == NULL)
+		return NULL;
+	return file_or_stream(ms, NULL, stream);
 }
 
 private const char *
-file_or_fd(struct magic_set *ms, const char *inname, int fd)
+file_or_stream(struct magic_set *ms, const char *inname, php_stream *stream)
 {
 	int	rv = -1;
 	unsigned char *buf;
 	struct stat	sb;
 	ssize_t nbytes = 0;	/* number of bytes read from a datafile */
-	int	ispipe = 0;
+	int no_in_stream = 0;
+	TSRMLS_FETCH();
+
+	if (!inname && !stream) {
+		return NULL;
+	}
 
 	/*
 	 * one extra for terminating '\0', and
 	 * some overlapping space for matches near EOF
 	 */
 #define SLOP (1 + sizeof(union VALUETYPE))
-	if ((buf = CAST(unsigned char *, malloc(HOWMANY + SLOP))) == NULL)
-		return NULL;
+	buf = emalloc(HOWMANY + SLOP);
 
 	if (file_reset(ms) == -1)
 		goto done;
 
-	switch (file_fsmagic(ms, inname, &sb)) {
+	switch (file_fsmagic(ms, inname, &sb, stream)) {
 	case -1:		/* error */
 		goto done;
 	case 0:			/* nothing found */
@@ -365,68 +379,48 @@
 		goto done;
 	}
 
-	if (inname == NULL) {
-		if (fstat(fd, &sb) == 0 && S_ISFIFO(sb.st_mode))
-			ispipe = 1;
-	} else {
-		int flags = O_RDONLY|O_BINARY;
+	errno = 0;
 
-		if (stat(inname, &sb) == 0 && S_ISFIFO(sb.st_mode)) {
-#ifdef O_NONBLOCK
-			flags |= O_NONBLOCK;
+	if (!stream && inname) {
+		no_in_stream = 1;
+#if PHP_API_VERSION < 20100412
+		stream = php_stream_open_wrapper((char *)inname, "rb", REPORT_ERRORS|ENFORCE_SAFE_MODE, NULL);
+#else
+		stream = php_stream_open_wrapper((char *)inname, "rb", REPORT_ERRORS, NULL);
 #endif
-			ispipe = 1;
-		}
+	}
 
-		errno = 0;
-		if ((fd = open(inname, flags)) < 0) {
-			if (unreadable_info(ms, sb.st_mode, inname) == -1)
-				goto done;
-			rv = 0;
+	if (!stream) {
+		if (unreadable_info(ms, sb.st_mode, inname) == -1)
 			goto done;
-		}
+		rv = 0;
+		goto done;
+	}
+
 #ifdef O_NONBLOCK
-		if ((flags = fcntl(fd, F_GETFL)) != -1) {
-			flags &= ~O_NONBLOCK;
-			(void)fcntl(fd, F_SETFL, flags);
-		}
+/* we should be already be in non blocking mode for network socket */
 #endif
-	}
 
 	/*
 	 * try looking at the first HOWMANY bytes
 	 */
-	if (ispipe) {
-		ssize_t r = 0;
-
-		while ((r = sread(fd, (void *)&buf[nbytes],
-		    (size_t)(HOWMANY - nbytes), 1)) > 0) {
-			nbytes += r;
-			if (r < PIPE_BUF) break;
-		}
-
-		if (nbytes == 0) {
-			/* We can not read it, but we were able to stat it. */
-			if (unreadable_info(ms, sb.st_mode, inname) == -1)
-				goto done;
-			rv = 0;
-			goto done;
-		}
-
-	} else {
-		if ((nbytes = read(fd, (char *)buf, HOWMANY)) == -1) {
-			file_error(ms, errno, "cannot read `%s'", inname);
-			goto done;
-		}
+	if ((nbytes = php_stream_read(stream, (char *)buf, HOWMANY)) < 0) {
+		file_error(ms, errno, "cannot read `%s'", inname);
+		goto done;
 	}
 
 	(void)memset(buf + nbytes, 0, SLOP); /* NUL terminate */
-	if (file_buffer(ms, fd, inname, buf, (size_t)nbytes) == -1)
+	if (file_buffer(ms, stream, inname, buf, (size_t)nbytes) == -1)
 		goto done;
 	rv = 0;
 done:
-	free(buf);
-	close_and_restore(ms, inname, fd, &sb);
+	efree(buf);
+
+	if (no_in_stream && stream) {
+		php_stream_close(stream);
+	}
+
+	close_and_restore(ms, inname, 0, &sb);
 	return rv == 0 ? file_getbuffer(ms) : NULL;
 }
 
@@ -440,14 +434,13 @@
 		return NULL;
 	/*
 	 * The main work is done here!
-	 * We have the file name and/or the data buffer to be identified.
+	 * We have the file name and/or the data buffer to be identified. 
 	 */
-	if (file_buffer(ms, -1, NULL, buf, nb) == -1) {
+	if (file_buffer(ms, NULL, NULL, buf, nb) == -1) {
 		return NULL;
 	}
 	return file_getbuffer(ms);
 }
-#endif
 
 public const char *
 magic_error(struct magic_set *ms)
diff -u libmagic.orig/magic.h libmagic/magic.h
--- libmagic.orig/magic.h	Thu Mar 21 18:52:42 2013
+++ libmagic/magic.h	Mon Dec  2 15:25:29 2013
@@ -87,6 +87,7 @@
 
 const char *magic_getpath(const char *, int);
 const char *magic_file(magic_t, const char *);
+const char *magic_stream(magic_t, php_stream *);
 const char *magic_descriptor(magic_t, int);
 const char *magic_buffer(magic_t, const void *, size_t);
 
@@ -96,7 +97,6 @@
 int magic_version(void);
 int magic_load(magic_t, const char *);
 int magic_compile(magic_t, const char *);
-int magic_check(magic_t, const char *);
 int magic_list(magic_t, const char *);
 int magic_errno(magic_t);
 
diff -u libmagic.orig/print.c libmagic/print.c
--- libmagic.orig/print.c	Thu Mar 21 18:45:14 2013
+++ libmagic/print.c	Mon Dec  2 15:29:02 2013
@@ -28,13 +28,17 @@
 /*
  * print.c - debugging printout routines
  */
+#define _GNU_SOURCE
+#include "php.h"
 
 #include "file.h"
+#include "cdf.h"
 
 #ifndef lint
 FILE_RCSID("@(#)$File: print.c,v 1.76 2013/02/26 18:25:00 christos Exp $")
 #endif  /* lint */
 
+#include <stdio.h>
 #include <string.h>
 #include <stdarg.h>
 #include <stdlib.h>
@@ -43,188 +47,28 @@
 #endif
 #include <time.h>
 
-#define SZOF(a)	(sizeof(a) / sizeof(a[0]))
-
-#include "cdf.h"
-
-#ifndef COMPILE_ONLY
-protected void
-file_mdump(struct magic *m)
-{
-	static const char optyp[] = { FILE_OPS };
-	char tbuf[26];
-
-	(void) fprintf(stderr, "%u: %.*s %u", m->lineno,
-	    (m->cont_level & 7) + 1, ">>>>>>>>", m->offset);
-
-	if (m->flag & INDIR) {
-		(void) fprintf(stderr, "(%s,",
-		    /* Note: type is unsigned */
-		    (m->in_type < file_nnames) ? file_names[m->in_type] :
-		    "*bad in_type*");
-		if (m->in_op & FILE_OPINVERSE)
-			(void) fputc('~', stderr);
-		(void) fprintf(stderr, "%c%u),",
-		    ((size_t)(m->in_op & FILE_OPS_MASK) <
-		    SZOF(optyp)) ? optyp[m->in_op & FILE_OPS_MASK] : '?',
-		    m->in_offset);
-	}
-	(void) fprintf(stderr, " %s%s", (m->flag & UNSIGNED) ? "u" : "",
-	    /* Note: type is unsigned */
-	    (m->type < file_nnames) ? file_names[m->type] : "*bad type");
-	if (m->mask_op & FILE_OPINVERSE)
-		(void) fputc('~', stderr);
-
-	if (IS_STRING(m->type)) {
-		if (m->str_flags) {
-			(void) fputc('/', stderr);
-			if (m->str_flags & STRING_COMPACT_WHITESPACE) 
-				(void) fputc(CHAR_COMPACT_WHITESPACE, stderr);
-			if (m->str_flags & STRING_COMPACT_OPTIONAL_WHITESPACE) 
-				(void) fputc(CHAR_COMPACT_OPTIONAL_WHITESPACE,
-				    stderr);
-			if (m->str_flags & STRING_IGNORE_LOWERCASE) 
-				(void) fputc(CHAR_IGNORE_LOWERCASE, stderr);
-			if (m->str_flags & STRING_IGNORE_UPPERCASE) 
-				(void) fputc(CHAR_IGNORE_UPPERCASE, stderr);
-			if (m->str_flags & REGEX_OFFSET_START) 
-				(void) fputc(CHAR_REGEX_OFFSET_START, stderr);
-			if (m->str_flags & STRING_TEXTTEST)
-				(void) fputc(CHAR_TEXTTEST, stderr);
-			if (m->str_flags & STRING_BINTEST)
-				(void) fputc(CHAR_BINTEST, stderr);
-			if (m->str_flags & PSTRING_1_BE)
-				(void) fputc(CHAR_PSTRING_1_BE, stderr);
-			if (m->str_flags & PSTRING_2_BE)
-				(void) fputc(CHAR_PSTRING_2_BE, stderr);
-			if (m->str_flags & PSTRING_2_LE)
-				(void) fputc(CHAR_PSTRING_2_LE, stderr);
-			if (m->str_flags & PSTRING_4_BE)
-				(void) fputc(CHAR_PSTRING_4_BE, stderr);
-			if (m->str_flags & PSTRING_4_LE)
-				(void) fputc(CHAR_PSTRING_4_LE, stderr);
-			if (m->str_flags & PSTRING_LENGTH_INCLUDES_ITSELF)
-				(void) fputc(
-				    CHAR_PSTRING_LENGTH_INCLUDES_ITSELF,
-				    stderr);
-		}
-		if (m->str_range)
-			(void) fprintf(stderr, "/%u", m->str_range);
-	}
-	else {
-		if ((size_t)(m->mask_op & FILE_OPS_MASK) < SZOF(optyp))
-			(void) fputc(optyp[m->mask_op & FILE_OPS_MASK], stderr);
-		else
-			(void) fputc('?', stderr);
-			
-		if (m->num_mask) {
-			(void) fprintf(stderr, "%.8llx",
-			    (unsigned long long)m->num_mask);
-		}
-	}
-	(void) fprintf(stderr, ",%c", m->reln);
-
-	if (m->reln != 'x') {
-		switch (m->type) {
-		case FILE_BYTE:
-		case FILE_SHORT:
-		case FILE_LONG:
-		case FILE_LESHORT:
-		case FILE_LELONG:
-		case FILE_MELONG:
-		case FILE_BESHORT:
-		case FILE_BELONG:
-		case FILE_INDIRECT:
-			(void) fprintf(stderr, "%d", m->value.l);
-			break;
-		case FILE_BEQUAD:
-		case FILE_LEQUAD:
-		case FILE_QUAD:
-			(void) fprintf(stderr, "%" INT64_T_FORMAT "d",
-			    (unsigned long long)m->value.q);
-			break;
-		case FILE_PSTRING:
-		case FILE_STRING:
-		case FILE_REGEX:
-		case FILE_BESTRING16:
-		case FILE_LESTRING16:
-		case FILE_SEARCH:
-			file_showstr(stderr, m->value.s, (size_t)m->vallen);
-			break;
-		case FILE_DATE:
-		case FILE_LEDATE:
-		case FILE_BEDATE:
-		case FILE_MEDATE:
-			(void)fprintf(stderr, "%s,",
-			    file_fmttime(m->value.l, FILE_T_LOCAL, tbuf));
-			break;
-		case FILE_LDATE:
-		case FILE_LELDATE:
-		case FILE_BELDATE:
-		case FILE_MELDATE:
-			(void)fprintf(stderr, "%s,",
-			    file_fmttime(m->value.l, 0, tbuf));
-		case FILE_QDATE:
-		case FILE_LEQDATE:
-		case FILE_BEQDATE:
-			(void)fprintf(stderr, "%s,",
-			    file_fmttime(m->value.q, FILE_T_LOCAL, tbuf));
-			break;
-		case FILE_QLDATE:
-		case FILE_LEQLDATE:
-		case FILE_BEQLDATE:
-			(void)fprintf(stderr, "%s,",
-			    file_fmttime(m->value.q, 0, tbuf));
-			break;
-		case FILE_QWDATE:
-		case FILE_LEQWDATE:
-		case FILE_BEQWDATE:
-			(void)fprintf(stderr, "%s,",
-			    file_fmttime(m->value.q, FILE_T_WINDOWS, tbuf));
-			break;
-		case FILE_FLOAT:
-		case FILE_BEFLOAT:
-		case FILE_LEFLOAT:
-			(void) fprintf(stderr, "%G", m->value.f);
-			break;
-		case FILE_DOUBLE:
-		case FILE_BEDOUBLE:
-		case FILE_LEDOUBLE:
-			(void) fprintf(stderr, "%G", m->value.d);
-			break;
-		case FILE_DEFAULT:
-			/* XXX - do anything here? */
-			break;
-		case FILE_USE:
-		case FILE_NAME:
-			(void) fprintf(stderr, "'%s'", m->value.s);
-			break;
-		default:
-			(void) fprintf(stderr, "*bad type %d*", m->type);
-			break;
-		}
-	}
-	(void) fprintf(stderr, ",\"%s\"]\n", m->desc);
-}
+#ifdef PHP_WIN32
+# define asctime_r php_asctime_r
+# define ctime_r php_ctime_r
 #endif
 
+#define SZOF(a)	(sizeof(a) / sizeof(a[0]))
+
 /*VARARGS*/
 protected void
 file_magwarn(struct magic_set *ms, const char *f, ...)
 {
 	va_list va;
+	char *expanded_format;
+	TSRMLS_FETCH();
 
-	/* cuz we use stdout for most, stderr here */
-	(void) fflush(stdout); 
-
-	if (ms->file)
-		(void) fprintf(stderr, "%s, %lu: ", ms->file,
-		    (unsigned long)ms->line);
-	(void) fprintf(stderr, "Warning: ");
 	va_start(va, f);
-	(void) vfprintf(stderr, f, va);
+	if (vasprintf(&expanded_format, f, va)); /* silence */
 	va_end(va);
-	(void) fputc('\n', stderr);
+	
+	php_error_docref(NULL TSRMLS_CC, E_NOTICE, "Warning: %s", expanded_format);
+
+	free(expanded_format);
 }
 
 protected const char *
@@ -235,7 +79,7 @@
 	struct tm *tm;
 
 	if (flags & FILE_T_WINDOWS) {
-		struct timespec ts;
+		struct timeval ts;
 		cdf_timestamp_to_timespec(&ts, t);
 		t = ts.tv_sec;
 	}
diff -u libmagic.orig/readcdf.c libmagic/readcdf.c
--- libmagic.orig/readcdf.c	Wed Oct 31 18:03:01 2012
+++ libmagic/readcdf.c	Thu Apr 24 19:54:40 2014
@@ -30,7 +30,11 @@
 #endif
 
 #include <stdlib.h>
+#ifdef PHP_WIN32
+#include "win32/unistd.h"
+#else
 #include <unistd.h>
+#endif
 #include <string.h>
 #include <time.h>
 #include <ctype.h>
@@ -46,12 +50,14 @@
 {
         size_t i;
         cdf_timestamp_t tp;
-        struct timespec ts;
+        struct timeval ts;
         char buf[64];
         const char *str = NULL;
         const char *s;
         int len;
 
+	memset(&ts, 0, sizeof(ts));
+
         for (i = 0; i < count; i++) {
                 cdf_print_property_name(buf, sizeof(buf), info[i].pi_id);
                 switch (info[i].pi_type) {
@@ -125,8 +131,12 @@
                 case CDF_FILETIME:
                         tp = info[i].pi_tp;
                         if (tp != 0) {
-				char tbuf[64];
-                                if (tp < 1000000000000000LL) {
+							char tbuf[64];
+#if defined(PHP_WIN32) && _MSC_VER <= 1500
+							if (tp < 1000000000000000i64) {
+#else
+							if (tp < 1000000000000000LL) {
+#endif
                                         cdf_print_elapsed_time(tbuf,
                                             sizeof(tbuf), tp);
                                         if (NOTMIME(ms) && file_printf(ms,
@@ -134,9 +144,13 @@
                                                 return -1;
                                 } else {
                                         char *c, *ec;
-                                        cdf_timestamp_to_timespec(&ts, tp);
-                                        c = cdf_ctime(&ts.tv_sec, tbuf);
-                                        if ((ec = strchr(c, '\n')) != NULL)
+					const time_t sec = ts.tv_sec;
+                                        if (cdf_timestamp_to_timespec(&ts, tp) == -1) {
+											return -1;
+										}
+                                        c = cdf_ctime(&sec, tbuf);
+                                        if (c != NULL &&
+					    (ec = strchr(c, '\n')) != NULL)
                                                 *ec = '\0';
 
                                         if (NOTMIME(ms) && file_printf(ms,
@@ -314,9 +328,9 @@
 			if (file_printf(ms,
 			    "Composite Document File V2 Document") == -1)
 			    return -1;
-			if (*expn)
-			    if (file_printf(ms, ", %s%s", corrupt, expn) == -1)
-				return -1;
+                if (*expn)
+                        if (file_printf(ms, ", %s%s", corrupt, expn) == -1)
+                                return -1;
 		    } else {
 			if (file_printf(ms, "application/CDFV2-corrupt") == -1)
 			    return -1;
diff -u libmagic.orig/readelf.c libmagic/readelf.c
--- libmagic.orig/readelf.c	Thu Mar 21 18:45:14 2013
+++ libmagic/readelf.c	Mon Dec  2 15:25:29 2013
@@ -48,8 +48,8 @@
 private int dophn_exec(struct magic_set *, int, int, int, off_t, int, size_t,
     off_t, int *, int);
 private int doshn(struct magic_set *, int, int, int, off_t, int, size_t,
-    off_t, int *, int, int);
-private size_t donote(struct magic_set *, void *, size_t, size_t, int,
+    off_t, int *, int);
+private size_t donote(struct magic_set *, unsigned char *, size_t, size_t, int,
     int, size_t, int *);
 
 #define	ELF_ALIGN(a)	((((a) + align - 1) / align) * align)
@@ -127,11 +127,17 @@
 
 #define elf_getu16(swap, value) getu16(swap, value)
 #define elf_getu32(swap, value) getu32(swap, value)
-#define elf_getu64(swap, value) getu64(swap, value)
+#ifdef USE_ARRAY_FOR_64BIT_TYPES
+# define elf_getu64(swap, array) \
+	((swap ? ((uint64_t)elf_getu32(swap, array[0])) << 32 : elf_getu32(swap, array[0])) + \
+	 (swap ? elf_getu32(swap, array[1]) : ((uint64_t)elf_getu32(swap, array[1]) << 32)))
+#else
+# define elf_getu64(swap, value) getu64(swap, value)
+#endif
 
 #define xsh_addr	(clazz == ELFCLASS32			\
-			 ? (void *)&sh32			\
-			 : (void *)&sh64)
+			 ? (void *) &sh32			\
+			 : (void *) &sh64)
 #define xsh_sizeof	(clazz == ELFCLASS32			\
 			 ? sizeof(sh32)				\
 			 : sizeof(sh64))
@@ -168,8 +174,8 @@
 			 ? elf_getu32(swap, ph32.p_filesz)	\
 			 : elf_getu64(swap, ph64.p_filesz)))
 #define xnh_addr	(clazz == ELFCLASS32			\
-			 ? (void *)&nh32			\
-			 : (void *)&nh64)
+			 ? (void *) &nh32			\
+			 : (void *) &nh64)
 #define xph_memsz	(size_t)((clazz == ELFCLASS32		\
 			 ? elf_getu32(swap, ph32.p_memsz)	\
 			 : elf_getu64(swap, ph64.p_memsz)))
@@ -189,8 +195,8 @@
 			 ? prpsoffsets32[i]			\
 			 : prpsoffsets64[i])
 #define xcap_addr	(clazz == ELFCLASS32			\
-			 ? (void *)&cap32			\
-			 : (void *)&cap64)
+			 ? (void *) &cap32			\
+			 : (void *) &cap64)
 #define xcap_sizeof	(clazz == ELFCLASS32			\
 			 ? sizeof cap32				\
 			 : sizeof cap64)
@@ -292,7 +298,7 @@
 {
 	Elf32_Phdr ph32;
 	Elf64_Phdr ph64;
-	size_t offset, len;
+	size_t offset;
 	unsigned char nbuf[BUFSIZ];
 	ssize_t bufsize;
 
@@ -306,7 +312,11 @@
 	 * Loop through all the program headers.
 	 */
 	for ( ; num; num--) {
-		if (pread(fd, xph_addr, xph_sizeof, off) == -1) {
+		if (FINFO_LSEEK_FUNC(fd, off, SEEK_SET) == (off_t)-1) {
+			file_badseek(ms);
+			return -1;
+		}
+		if (FINFO_READ_FUNC(fd, xph_addr, xph_sizeof) == -1) {
 			file_badread(ms);
 			return -1;
 		}
@@ -324,8 +334,13 @@
 		 * This is a PT_NOTE section; loop through all the notes
 		 * in the section.
 		 */
-		len = xph_filesz < sizeof(nbuf) ? xph_filesz : sizeof(nbuf);
-		if ((bufsize = pread(fd, nbuf, len, xph_offset)) == -1) {
+		if (FINFO_LSEEK_FUNC(fd, xph_offset, SEEK_SET) == (off_t)-1) {
+			file_badseek(ms);
+			return -1;
+		}
+		bufsize = FINFO_READ_FUNC(fd, nbuf,
+		    ((xph_filesz < sizeof(nbuf)) ? xph_filesz : sizeof(nbuf)));
+		if (bufsize == -1) {
 			file_badread(ms);
 			return -1;
 		}
@@ -852,24 +867,12 @@
 		return 0;
 	}
 
-	/* Read offset of name section to be able to read section names later */
-	if (pread(fd, xsh_addr, xsh_sizeof, off + size * strtab) == -1) {
-		file_badread(ms);
-		return -1;
-	}
-	name_off = xsh_offset;
-
 	for ( ; num; num--) {
-		/* Read the name of this section. */
-		if (pread(fd, name, sizeof(name), name_off + xsh_name) == -1) {
-			file_badread(ms);
+		if (FINFO_LSEEK_FUNC(fd, off, SEEK_SET) == (off_t)-1) {
+			file_badseek(ms);
 			return -1;
 		}
-		name[sizeof(name) - 1] = '\0';
-		if (strcmp(name, ".debug_info") == 0)
-			stripped = 0;
-
-		if (pread(fd, xsh_addr, xsh_sizeof, off) == -1) {
+		if (FINFO_READ_FUNC(fd, xsh_addr, xsh_sizeof) == -1) {
 			file_badread(ms);
 			return -1;
 		}
@@ -894,14 +897,17 @@
 		/* Things we can determine when we seek */
 		switch (xsh_type) {
 		case SHT_NOTE:
-			if ((nbuf = malloc(xsh_size)) == NULL) {
-				file_error(ms, errno, "Cannot allocate memory"
-				    " for note");
+			nbuf = emalloc((size_t)xsh_size);
+			if ((noff = FINFO_LSEEK_FUNC(fd, (off_t)xsh_offset, SEEK_SET)) ==
+			    (off_t)-1) {
+				file_badread(ms);
+				efree(nbuf);
 				return -1;
 			}
-			if (pread(fd, nbuf, xsh_size, xsh_offset) == -1) {
+			if (FINFO_READ_FUNC(fd, nbuf, (size_t)xsh_size) !=
+			    (ssize_t)xsh_size) {
+				efree(nbuf);
 				file_badread(ms);
-				free(nbuf);
 				return -1;
 			}
 
@@ -910,25 +916,16 @@
 				if (noff >= (off_t)xsh_size)
 					break;
 				noff = donote(ms, nbuf, (size_t)noff,
-				    xsh_size, clazz, swap, 4, flags);
+				    (size_t)xsh_size, clazz, swap, 4,
+				    flags);
 				if (noff == 0)
 					break;
 			}
-			free(nbuf);
+			efree(nbuf);
 			break;
 		case SHT_SUNW_cap:
-			switch (mach) {
-			case EM_SPARC:
-			case EM_SPARCV9:
-			case EM_IA_64:
-			case EM_386:
-			case EM_AMD64:
-				break;
-			default:
-				goto skip;
-			}
-
-			if (lseek(fd, xsh_offset, SEEK_SET) == (off_t)-1) {
+			if (FINFO_LSEEK_FUNC(fd, (off_t)xsh_offset, SEEK_SET) ==
+			    (off_t)-1) {
 				file_badseek(ms);
 				return -1;
 			}
@@ -940,7 +937,7 @@
 				    MAX(sizeof cap32, sizeof cap64)];
 				if ((coff += xcap_sizeof) > (off_t)xsh_size)
 					break;
-				if (read(fd, cbuf, (size_t)xcap_sizeof) !=
+				if (FINFO_READ_FUNC(fd, cbuf, (size_t)xcap_sizeof) !=
 				    (ssize_t)xcap_sizeof) {
 					file_badread(ms);
 					return -1;
@@ -966,13 +963,12 @@
 					break;
 				}
 			}
-			/*FALLTHROUGH*/
-		skip:
+			break;
+
 		default:
 			break;
 		}
 	}
-
 	if (file_printf(ms, ", %sstripped", stripped ? "" : "not ") == -1)
 		return -1;
 	if (cap_hw1) {
@@ -1051,7 +1047,7 @@
 	const char *shared_libraries = "";
 	unsigned char nbuf[BUFSIZ];
 	ssize_t bufsize;
-	size_t offset, align, len;
+	size_t offset, align;
 	
 	if (size != xph_sizeof) {
 		if (file_printf(ms, ", corrupted program header size") == -1)
@@ -1060,8 +1056,13 @@
 	}
 
   	for ( ; num; num--) {
-		if (pread(fd, xph_addr, xph_sizeof, off) == -1) {
-			file_badread(ms);
+		if (FINFO_LSEEK_FUNC(fd, off, SEEK_SET) == (off_t)-1) {
+			file_badseek(ms);
+			return -1;
+		}
+
+  		if (FINFO_READ_FUNC(fd, xph_addr, xph_sizeof) == -1) {
+  			file_badread(ms);
 			return -1;
 		}
 
@@ -1099,9 +1100,12 @@
 			 * This is a PT_NOTE section; loop through all the notes
 			 * in the section.
 			 */
-			len = xph_filesz < sizeof(nbuf) ? xph_filesz
-			    : sizeof(nbuf);
-			bufsize = pread(fd, nbuf, len, xph_offset);
+			if (FINFO_LSEEK_FUNC(fd, xph_offset, SEEK_SET) == (off_t)-1) {
+				file_badseek(ms);
+				return -1;
+			}
+			bufsize = FINFO_READ_FUNC(fd, nbuf, ((xph_filesz < sizeof(nbuf)) ?
+			    xph_filesz : sizeof(nbuf)));
 			if (bufsize == -1) {
 				file_badread(ms);
 				return -1;
@@ -1162,7 +1166,7 @@
 	/*
 	 * If we cannot seek, it must be a pipe, socket or fifo.
 	 */
-	if((lseek(fd, (off_t)0, SEEK_SET) == (off_t)-1) && (errno == ESPIPE))
+	if((FINFO_LSEEK_FUNC(fd, (off_t)0, SEEK_SET) == (off_t)-1) && (errno == ESPIPE))
 		fd = file_pipe2file(ms, fd, buf, nbytes);
 
 	if (fstat(fd, &st) == -1) {
diff -u libmagic.orig/readelf.h libmagic/readelf.h
--- libmagic.orig/readelf.h	Thu Mar 21 18:45:14 2013
+++ libmagic/readelf.h	Mon Dec  2 15:25:29 2013
@@ -44,9 +44,17 @@
 typedef uint32_t	Elf32_Word;
 typedef uint8_t		Elf32_Char;
 
+#if SIZEOF_LONG_LONG != 8
+#define	USE_ARRAY_FOR_64BIT_TYPES
+typedef	uint32_t 	Elf64_Addr[2];
+typedef	uint32_t 	Elf64_Off[2];
+typedef uint32_t 	Elf64_Xword[2];
+#else
+#undef USE_ARRAY_FOR_64BIT_TYPES
 typedef	uint64_t 	Elf64_Addr;
 typedef	uint64_t 	Elf64_Off;
 typedef uint64_t 	Elf64_Xword;
+#endif
 typedef uint16_t	Elf64_Half;
 typedef uint32_t	Elf64_Word;
 typedef uint8_t		Elf64_Char;
diff -u libmagic.orig/softmagic.c libmagic/softmagic.c
--- libmagic.orig/softmagic.c	Thu Mar 21 18:45:14 2013
+++ libmagic/softmagic.c	Mon Mar 10 16:40:55 2014
@@ -41,6 +41,11 @@
 #include <stdlib.h>
 #include <time.h>
 
+#ifndef PREG_OFFSET_CAPTURE
+# define PREG_OFFSET_CAPTURE                 (1<<8)
+#endif
+
+
 
 private int match(struct magic_set *, struct magic *, uint32_t,
     const unsigned char *, size_t, size_t, int, int, int, int, int *, int *,
@@ -62,6 +67,8 @@
 private void cvt_32(union VALUETYPE *, const struct magic *);
 private void cvt_64(union VALUETYPE *, const struct magic *);
 
+#define OFFSET_OOB(n, o, i)	((n) < (o) || (i) > ((n) - (o)))
+
 /*
  * softmagic - lookup one file in parsed, in-memory copy of database
  * Passed the name and FILE * of one file to be typed.
@@ -69,13 +76,13 @@
 /*ARGSUSED1*/		/* nbytes passed for regularity, maybe need later */
 protected int
 file_softmagic(struct magic_set *ms, const unsigned char *buf, size_t nbytes,
-    int mode, int text)
+    size_t level, int mode, int text)
 {
 	struct mlist *ml;
 	int rv, printed_something = 0, need_separator = 0;
 	for (ml = ms->mlist[0]->next; ml != ms->mlist[0]; ml = ml->next)
 		if ((rv = match(ms, ml->magic, ml->nmagic, buf, nbytes, 0, mode,
-		    text, 0, 0, &printed_something, &need_separator,
+		    text, 0, level, &printed_something, &need_separator,
 		    NULL)) != 0)
 			return rv;
 
@@ -132,7 +139,7 @@
 		struct magic *m = &magic[magindex];
 
 		if (m->type != FILE_NAME)
-		if ((IS_STRING(m->type) &&
+		if ((IS_LIBMAGIC_STRING(m->type) &&
 #define FLT (STRING_BINTEST | STRING_TEXTTEST)
 		     ((text && (m->str_flags & FLT) == STRING_BINTEST) ||
 		      (!text && (m->str_flags & FLT) == STRING_TEXTTEST))) ||
@@ -209,8 +216,8 @@
 		if (file_check_mem(ms, ++cont_level) == -1)
 			return -1;
 
-		while (magic[magindex+1].cont_level != 0 &&
-		    ++magindex < nmagic) {
+		while (magindex + 1 < nmagic && magic[magindex+1].cont_level != 0 &&
+		    ++magindex) {
 			m = &magic[magindex];
 			ms->line = m->lineno; /* for messages */
 
@@ -335,44 +342,22 @@
 private int
 check_fmt(struct magic_set *ms, struct magic *m)
 {
-	regex_t rx;
-	int rc;
-
-	if (strchr(m->desc, '%') == NULL)
+	pcre *pce;
+	int re_options;
+	pcre_extra *re_extra;
+	TSRMLS_FETCH();
+	
+	if (strchr(m->desc, '%') == NULL) {
 		return 0;
-
-	rc = regcomp(&rx, "%[-0-9\\.]*s", REG_EXTENDED|REG_NOSUB);
-	if (rc) {
-		char errmsg[512];
-		(void)regerror(rc, &rx, errmsg, sizeof(errmsg));
-		file_magerror(ms, "regex error %d, (%s)", rc, errmsg);
+	}
+	
+	if ((pce = pcre_get_compiled_regex("~%[-0-9.]*s~", &re_extra, &re_options TSRMLS_CC)) == NULL) {
 		return -1;
 	} else {
-		rc = regexec(&rx, m->desc, 0, 0, 0);
-		regfree(&rx);
-		return !rc;
+	 	return !pcre_exec(pce, re_extra, m->desc, strlen(m->desc), 0, re_options, NULL, 0);
 	}
 }
 
-#ifndef HAVE_STRNDUP
-char * strndup(const char *, size_t);
-
-char *
-strndup(const char *str, size_t n)
-{
-	size_t len;
-	char *copy;
-
-	for (len = 0; len < n && str[len]; len++)
-		continue;
-	if ((copy = malloc(len + 1)) == NULL)
-		return NULL;
-	(void)memcpy(copy, str, len);
-	copy[len] = '\0';
-	return copy;
-}
-#endif /* HAVE_STRNDUP */
-
 private int32_t
 mprint(struct magic_set *ms, struct magic *m)
 {
@@ -583,13 +568,13 @@
 		char *cp;
 		int rval;
 
-		cp = strndup((const char *)ms->search.s, ms->search.rm_len);
+		cp = estrndup((const char *)ms->search.s, ms->search.rm_len);
 		if (cp == NULL) {
 			file_oomem(ms, ms->search.rm_len);
 			return -1;
 		}
 		rval = file_printf(ms, m->desc, cp);
-		free(cp);
+		efree(cp);
 
 		if (rval == -1)
 			return -1;
@@ -835,16 +820,16 @@
 	if (m->num_mask) \
 		switch (m->mask_op & FILE_OPS_MASK) { \
 		case FILE_OPADD: \
-			p->fld += cast m->num_mask; \
+			p->fld += cast (int64_t)m->num_mask; \
 			break; \
 		case FILE_OPMINUS: \
-			p->fld -= cast m->num_mask; \
+			p->fld -= cast (int64_t)m->num_mask; \
 			break; \
 		case FILE_OPMULTIPLY: \
-			p->fld *= cast m->num_mask; \
+			p->fld *= cast (int64_t)m->num_mask; \
 			break; \
 		case FILE_OPDIVIDE: \
-			p->fld /= cast m->num_mask; \
+			p->fld /= cast (int64_t)m->num_mask; \
 			break; \
 		} \
 
@@ -1145,9 +1130,6 @@
 		    "nbytes=%zu, count=%u)\n", m->type, m->flag, offset, o,
 		    nbytes, count);
 		mdebug(offset, (char *)(void *)p, sizeof(union VALUETYPE));
-#ifndef COMPILE_ONLY
-		file_mdump(m);
-#endif
 	}
 
 	if (m->flag & INDIR) {
@@ -1191,7 +1173,7 @@
 		}
 		switch (cvt_flip(m->in_type, flip)) {
 		case FILE_BYTE:
-			if (nbytes < (offset + 1))
+			if (OFFSET_OOB(nbytes, offset, 1))
 				return 0;
 			if (off) {
 				switch (m->in_op & FILE_OPS_MASK) {
@@ -1226,7 +1208,7 @@
 				offset = ~offset;
 			break;
 		case FILE_BESHORT:
-			if (nbytes < (offset + 2))
+			if (OFFSET_OOB(nbytes, offset, 2))
 				return 0;
 			if (off) {
 				switch (m->in_op & FILE_OPS_MASK) {
@@ -1278,7 +1260,7 @@
 				offset = ~offset;
 			break;
 		case FILE_LESHORT:
-			if (nbytes < (offset + 2))
+			if (OFFSET_OOB(nbytes, offset, 2))
 				return 0;
 			if (off) {
 				switch (m->in_op & FILE_OPS_MASK) {
@@ -1330,7 +1312,7 @@
 				offset = ~offset;
 			break;
 		case FILE_SHORT:
-			if (nbytes < (offset + 2))
+			if (OFFSET_OOB(nbytes, offset, 2))
 				return 0;
 			if (off) {
 				switch (m->in_op & FILE_OPS_MASK) {
@@ -1367,7 +1349,7 @@
 			break;
 		case FILE_BELONG:
 		case FILE_BEID3:
-			if (nbytes < (offset + 4))
+			if (OFFSET_OOB(nbytes, offset, 4))
 				return 0;
 			if (off) {
 				switch (m->in_op & FILE_OPS_MASK) {
@@ -1438,7 +1420,7 @@
 			break;
 		case FILE_LELONG:
 		case FILE_LEID3:
-			if (nbytes < (offset + 4))
+			if (OFFSET_OOB(nbytes, offset, 4))
 				return 0;
 			if (off) {
 				switch (m->in_op & FILE_OPS_MASK) {
@@ -1508,7 +1490,7 @@
 				offset = ~offset;
 			break;
 		case FILE_MELONG:
-			if (nbytes < (offset + 4))
+			if (OFFSET_OOB(nbytes, offset, 4))
 				return 0;
 			if (off) {
 				switch (m->in_op & FILE_OPS_MASK) {
@@ -1578,7 +1560,7 @@
 				offset = ~offset;
 			break;
 		case FILE_LONG:
-			if (nbytes < (offset + 4))
+			if (OFFSET_OOB(nbytes, offset, 4))
 				return 0;
 			if (off) {
 				switch (m->in_op & FILE_OPS_MASK) {
@@ -1644,23 +1626,20 @@
 		if ((ms->flags & MAGIC_DEBUG) != 0) {
 			mdebug(offset, (char *)(void *)p,
 			    sizeof(union VALUETYPE));
-#ifndef COMPILE_ONLY
-			file_mdump(m);
-#endif
 		}
 	}
 
 	/* Verify we have enough data to match magic type */
 	switch (m->type) {
 	case FILE_BYTE:
-		if (nbytes < (offset + 1)) /* should alway be true */
+		if (OFFSET_OOB(nbytes, offset, 1))
 			return 0;
 		break;
 
 	case FILE_SHORT:
 	case FILE_BESHORT:
 	case FILE_LESHORT:
-		if (nbytes < (offset + 2))
+		if (OFFSET_OOB(nbytes, offset, 2))
 			return 0;
 		break;
 
@@ -1679,38 +1658,40 @@
 	case FILE_FLOAT:
 	case FILE_BEFLOAT:
 	case FILE_LEFLOAT:
-		if (nbytes < (offset + 4))
+		if (OFFSET_OOB(nbytes, offset, 4))
 			return 0;
 		break;
 
 	case FILE_DOUBLE:
 	case FILE_BEDOUBLE:
 	case FILE_LEDOUBLE:
-		if (nbytes < (offset + 8))
+		if (OFFSET_OOB(nbytes, offset, 8))
 			return 0;
 		break;
 
 	case FILE_STRING:
 	case FILE_PSTRING:
 	case FILE_SEARCH:
-		if (nbytes < (offset + m->vallen))
+		if (OFFSET_OOB(nbytes, offset, m->vallen))
 			return 0;
 		break;
 
 	case FILE_REGEX:
-		if (nbytes < offset)
+		if (OFFSET_OOB(nbytes, offset, 0))
 			return 0;
 		break;
 
 	case FILE_INDIRECT:
-		if (nbytes < offset)
+		if (offset == 0)
+			return 0;
+		if (OFFSET_OOB(nbytes, offset, 0))
 			return 0;
 		sbuf = ms->o.buf;
 		soffset = ms->offset;
 		ms->o.buf = NULL;
 		ms->offset = 0;
 		rv = file_softmagic(ms, s + offset, nbytes - offset,
-		    BINTEST, text);
+		    recursion_level, BINTEST, text);
 		if ((ms->flags & MAGIC_DEBUG) != 0)
 			fprintf(stderr, "indirect @offs=%u[%d]\n", offset, rv);
 		rbuf = ms->o.buf;
@@ -1718,16 +1699,26 @@
 		ms->offset = soffset;
 		if (rv == 1) {
 			if ((ms->flags & (MAGIC_MIME|MAGIC_APPLE)) == 0 &&
-			    file_printf(ms, m->desc, offset) == -1)
+			    file_printf(ms, m->desc, offset) == -1) {
+				if (rbuf) {
+					efree(rbuf);
+				}
 				return -1;
-			if (file_printf(ms, "%s", rbuf) == -1)
+			}
+			if (file_printf(ms, "%s", rbuf) == -1) {
+				if (rbuf) {
+					efree(rbuf);
+				}
 				return -1;
-			free(rbuf);
+			}
+		}
+		if (rbuf) {
+			efree(rbuf);
 		}
 		return rv;
 
 	case FILE_USE:
-		if (nbytes < offset)
+		if (OFFSET_OOB(nbytes, offset, 0))
 			return 0;
 		sbuf = m->value.s;
 		if (*sbuf == '^') {
@@ -1837,6 +1828,42 @@
 	return file_strncmp(a, b, len, flags);
 }
 
+public void
+convert_libmagic_pattern(zval *pattern, int options)
+{
+		int i, j=0;
+		char *t;
+
+		t = (char *) safe_emalloc(Z_STRLEN_P(pattern), 2, 5);
+		
+		t[j++] = '~';
+		
+		for (i=0; i<Z_STRLEN_P(pattern); i++, j++) {
+			switch (Z_STRVAL_P(pattern)[i]) {
+				case '~':
+					t[j++] = '\\';
+					t[j] = '~';
+					break;
+				default:
+					t[j] = Z_STRVAL_P(pattern)[i];
+					break;
+			}
+		}
+		t[j++] = '~';
+	
+		if (options & PCRE_CASELESS) 
+			t[j++] = 'i';
+	
+		if (options & PCRE_MULTILINE)
+			t[j++] = 'm';
+
+		t[j]='\0';
+	
+		Z_STRVAL_P(pattern) = t;
+		Z_STRLEN_P(pattern) = j;
+
+}
+
 private int
 magiccheck(struct magic_set *ms, struct magic *m)
 {
@@ -1996,69 +2023,157 @@
 		break;
 	}
 	case FILE_REGEX: {
-		int rc;
-		regex_t rx;
-		char errmsg[512];
-
-		if (ms->search.s == NULL)
-			return 0;
-
-		l = 0;
-		rc = regcomp(&rx, m->value.s,
-		    REG_EXTENDED|REG_NEWLINE|
-		    ((m->str_flags & STRING_IGNORE_CASE) ? REG_ICASE : 0));
-		if (rc) {
-			(void)regerror(rc, &rx, errmsg, sizeof(errmsg));
-			file_magerror(ms, "regex error %d, (%s)",
-			    rc, errmsg);
-			v = (uint64_t)-1;
-		}
-		else {
-			regmatch_t pmatch[1];
-#ifndef REG_STARTEND
-#define	REG_STARTEND	0
-			size_t l = ms->search.s_len - 1;
-			char c = ms->search.s[l];
-			((char *)(intptr_t)ms->search.s)[l] = '\0';
-#else
-			pmatch[0].rm_so = 0;
-			pmatch[0].rm_eo = ms->search.s_len;
-#endif
-			rc = regexec(&rx, (const char *)ms->search.s,
-			    1, pmatch, REG_STARTEND);
-#if REG_STARTEND == 0
-			((char *)(intptr_t)ms->search.s)[l] = c;
-#endif
-			switch (rc) {
-			case 0:
-				ms->search.s += (int)pmatch[0].rm_so;
-				ms->search.offset += (size_t)pmatch[0].rm_so;
-				ms->search.rm_len =
-				    (size_t)(pmatch[0].rm_eo - pmatch[0].rm_so);
-				v = 0;
-				break;
+		zval *pattern;
+		int options = 0;
+		pcre_cache_entry *pce;
+		TSRMLS_FETCH();
+		
+		MAKE_STD_ZVAL(pattern);
+		ZVAL_STRINGL(pattern, (char *)m->value.s, m->vallen, 0);
+	
+		options |= PCRE_MULTILINE;
+		
+		if (m->str_flags & STRING_IGNORE_CASE) {
+			options |= PCRE_CASELESS;
+		}
+		
+		convert_libmagic_pattern(pattern, options);
+		
+		l = v = 0;
+		if ((pce = pcre_get_compiled_regex_cache(Z_STRVAL_P(pattern), Z_STRLEN_P(pattern) TSRMLS_CC)) == NULL) {
+			zval_dtor(pattern);
+			FREE_ZVAL(pattern);
+			return -1;
+		} else {
+			/* pce now contains the compiled regex */
+			zval *retval;
+			zval *subpats;
+			char *haystack;
+			
+			MAKE_STD_ZVAL(retval);
+			ALLOC_INIT_ZVAL(subpats);
+			
+			/* Cut the search len from haystack, equals to REG_STARTEND */
+			haystack = estrndup(ms->search.s, ms->search.s_len);
+
+			/* match v = 0, no match v = 1 */
+			php_pcre_match_impl(pce, haystack, ms->search.s_len, retval, subpats, 1, 1, PREG_OFFSET_CAPTURE, 0 TSRMLS_CC);
+			/* Free haystack */
+			efree(haystack);
+			
+			if (Z_LVAL_P(retval) < 0) {
+				zval_ptr_dtor(&subpats);
+				FREE_ZVAL(retval);
+				zval_dtor(pattern);
+				FREE_ZVAL(pattern);
+				return -1;
+			} else if ((Z_LVAL_P(retval) > 0) && (Z_TYPE_P(subpats) == IS_ARRAY)) {
+				
+				/* Need to fetch global match which equals pmatch[0] */
+				HashTable *ht = Z_ARRVAL_P(subpats);
+				HashPosition outer_pos;
+				zval *pattern_match = NULL, *pattern_offset = NULL;
+				
+				zend_hash_internal_pointer_reset_ex(ht, &outer_pos); 
+				
+				if (zend_hash_has_more_elements_ex(ht, &outer_pos) == SUCCESS &&
+					zend_hash_move_forward_ex(ht, &outer_pos)) {
+					
+					zval **ppzval;
+					
+					/* The first element (should be) is the global match 
+					   Need to move to the inner array to get the global match */
+					
+					if (zend_hash_get_current_data_ex(ht, (void**)&ppzval, &outer_pos) != FAILURE) { 
+						
+						HashTable *inner_ht;
+						HashPosition inner_pos;
+						zval **match, **offset;
+						zval tmpcopy = **ppzval, matchcopy, offsetcopy;
+						
+						zval_copy_ctor(&tmpcopy); 
+						INIT_PZVAL(&tmpcopy);
+						
+						inner_ht = Z_ARRVAL(tmpcopy);
+						
+						/* If everything goes according to the master plan
+						   tmpcopy now contains two elements:
+						   0 = the match
+						   1 = starting position of the match */
+						zend_hash_internal_pointer_reset_ex(inner_ht, &inner_pos); 
+						
+						if (zend_hash_has_more_elements_ex(inner_ht, &inner_pos) == SUCCESS &&
+							zend_hash_move_forward_ex(inner_ht, &inner_pos)) {
+						
+							if (zend_hash_get_current_data_ex(inner_ht, (void**)&match, &inner_pos) != FAILURE) { 
+									
+								matchcopy = **match;
+								zval_copy_ctor(&matchcopy);
+								INIT_PZVAL(&matchcopy);
+								convert_to_string(&matchcopy); 
+								
+								MAKE_STD_ZVAL(pattern_match);
+								Z_STRVAL_P(pattern_match) = (char *)Z_STRVAL(matchcopy);
+								Z_STRLEN_P(pattern_match) = Z_STRLEN(matchcopy);
+								Z_TYPE_P(pattern_match) = IS_STRING; 
+
+								zval_dtor(&matchcopy);
+							}
+						}
+						
+						if (zend_hash_has_more_elements_ex(inner_ht, &inner_pos) == SUCCESS &&
+							zend_hash_move_forward_ex(inner_ht, &inner_pos)) {
+							
+							if (zend_hash_get_current_data_ex(inner_ht, (void**)&offset, &inner_pos) != FAILURE) { 
+								
+								offsetcopy = **offset;
+								zval_copy_ctor(&offsetcopy);
+								INIT_PZVAL(&offsetcopy);
+								convert_to_long(&offsetcopy); 
+								
+								MAKE_STD_ZVAL(pattern_offset);
+								Z_LVAL_P(pattern_offset) = Z_LVAL(offsetcopy);
+								Z_TYPE_P(pattern_offset) = IS_LONG;
+								
+								zval_dtor(&offsetcopy);
+							}
+						}
+						zval_dtor(&tmpcopy); 	
+					}
+					
+					if ((pattern_match != NULL) && (pattern_offset != NULL)) {
+						ms->search.s += (int)Z_LVAL_P(pattern_offset); /* this is where the match starts */
+						ms->search.offset += (size_t)Z_LVAL_P(pattern_offset); /* this is where the match starts as size_t */
+						ms->search.rm_len = Z_STRLEN_P(pattern_match) /* This is the length of the matched pattern */;
+						v = 0;
+						
+						efree(pattern_match);
+						efree(pattern_offset);
+						
+					} else {
+						zval_ptr_dtor(&subpats);
+						FREE_ZVAL(retval);
+						zval_dtor(pattern);
+						FREE_ZVAL(pattern);
+						return -1;
+					}					
+				}
 
-			case REG_NOMATCH:
+				
+			} else {
 				v = 1;
-				break;
-
-			default:
-				(void)regerror(rc, &rx, errmsg, sizeof(errmsg));
-				file_magerror(ms, "regexec error %d, (%s)",
-				    rc, errmsg);
-				v = (uint64_t)-1;
-				break;
 			}
-			regfree(&rx);
+			zval_ptr_dtor(&subpats);
+			FREE_ZVAL(retval);
 		}
-		if (v == (uint64_t)-1)
-			return -1;
-		break;
+		zval_dtor(pattern);
+		FREE_ZVAL(pattern);
+		break;	
 	}
 	case FILE_INDIRECT:
 	case FILE_USE:
 	case FILE_NAME:
-		return 1;
+		return 1;	 
 	default:
 		file_magerror(ms, "invalid type %d in magiccheck()", m->type);
 		return -1;
<|MERGE_RESOLUTION|>--- conflicted
+++ resolved
@@ -872,11 +872,7 @@
  }
 diff -u libmagic.orig/cdf.c libmagic/cdf.c
 --- libmagic.orig/cdf.c	Thu Mar 21 18:45:14 2013
-<<<<<<< HEAD
-+++ libmagic/cdf.c	Mon Dec  2 15:25:29 2013
-=======
 +++ libmagic/cdf.c	Tue May 27 22:22:35 2014
->>>>>>> d2765e4b
 @@ -43,7 +43,17 @@
  #include <err.h>
  #endif
