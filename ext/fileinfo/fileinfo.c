--- conflicted
+++ resolved
@@ -376,11 +376,7 @@
 			// Implementation is used for both finfo_file() and mimetype_emu()
 			int buffer_param_num = (mimetype_emu ? 1 : 2);
 			if (buffer == NULL || buffer_len == 0) {
-<<<<<<< HEAD
 				zend_argument_must_not_be_empty_error(1);
-=======
-				zend_argument_value_error(buffer_param_num, "cannot be empty");
->>>>>>> ea83eba5
 				goto clean;
 			}
 			if (CHECK_NULL_PATH(buffer, buffer_len)) {
