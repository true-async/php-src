#!/usr/bin/env php
/* This is a generated file, do not modify */
/* Usage: php create_data_file.php /path/to/magic.mgc > data_file.c */
<?php
    /*--- Initialization of our translation table ---*/

    // By default, everything gets mapped to its \o notation
    // (not \x, because by C's norm, \x eats as many chars as possible, while \o stops at exactly 3;
    // thus \x0ABACK_2_MALICE is interpreted as hex \x0ABAC (which overflows) followed by string K_2_MALICE,
    // while \o0120 is unambiguously a CR followed by digit 0).
    for ($i = 0; $i < 0x100; ++$i) {
        $map[chr($i)] = sprintf('\%03o', $i);
    }
    // \0 is a shortcut for \x00; as the majority of the input file is \0's,
    // we divide the generated file's size by nearly 2 (30 MB -> 16 MB).
    $map[chr(0)] = '\0';
    $map["\n"] = '\n';
    // Displayable ASCII can be output as is: strings for file types will appear readable.
    for ($i = ord(' '); $i < 0x7F; ++$i) {
        $map[chr($i)] = chr($i);
    }
    // … Except trigraphs
    $map["?"] = '\?';
    // … Except digits following a \0: \012 will be interpreted as octal 012, and not \0 followed by 12.
    // Then we have to express \0 in a full unambiguous 3-chars octal code.
    for ($i = ord('0'); $i <= ord('9'); ++$i) {
        $map[chr(0).chr($i)] = '\000'.chr($i);
    }
    // … Except " and \ because we enclose the result into quotes and escape with \.
    $map['"'] = '\"';
    $map['\\'] = '\\\\';

    /*--- File generation ---*/

    // https://github.com/php/php-src/pull/10422
    // Some compilers (GCC, clang) do not like long lists; some (MSVC) do not like long strings.
    // CHUNK_SIZE splitting our ~10 MB binary source should give a good compromise between both.
    const CHUNK_SIZE = 1024;

    $dta = file_get_contents( $argv[1] );
    $chunks = str_split($dta, CHUNK_SIZE);
    $chunks[count($chunks) - 1] = str_pad($chunks[count($chunks) - 1], CHUNK_SIZE, chr(0));

<<<<<<< HEAD
    echo 'const unsigned char php_magic_database[' . count($chunks) . '][' . CHUNK_SIZE . "] ZEND_NONSTRING = {\n";
=======
    echo 'const unsigned char ZEND_NONSTRING php_magic_database[' . count($chunks) . '][' . CHUNK_SIZE . "] = {\n";
>>>>>>> e4d2cd47
    foreach ($chunks as $chunk) {
        echo '"' . strtr($chunk, $map) . '",' . "\n";
    }
    echo "};\n";
?><|MERGE_RESOLUTION|>--- conflicted
+++ resolved
@@ -41,11 +41,7 @@
     $chunks = str_split($dta, CHUNK_SIZE);
     $chunks[count($chunks) - 1] = str_pad($chunks[count($chunks) - 1], CHUNK_SIZE, chr(0));
 
-<<<<<<< HEAD
-    echo 'const unsigned char php_magic_database[' . count($chunks) . '][' . CHUNK_SIZE . "] ZEND_NONSTRING = {\n";
-=======
     echo 'const unsigned char ZEND_NONSTRING php_magic_database[' . count($chunks) . '][' . CHUNK_SIZE . "] = {\n";
->>>>>>> e4d2cd47
     foreach ($chunks as $chunk) {
         echo '"' . strtr($chunk, $map) . '",' . "\n";
     }
