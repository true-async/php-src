/*
 * Copyright (c) Ian F. Darwin 1986-1995.
 * Software written by Ian F. Darwin and others;
 * maintained 1995-present by Christos Zoulas and others.
 *
 * Redistribution and use in source and binary forms, with or without
 * modification, are permitted provided that the following conditions
 * are met:
 * 1. Redistributions of source code must retain the above copyright
 *    notice immediately at the beginning of the file, without modification,
 *    this list of conditions, and the following disclaimer.
 * 2. Redistributions in binary form must reproduce the above copyright
 *    notice, this list of conditions and the following disclaimer in the
 *    documentation and/or other materials provided with the distribution.
 *
 * THIS SOFTWARE IS PROVIDED BY THE AUTHOR AND CONTRIBUTORS ``AS IS'' AND
 * ANY EXPRESS OR IMPLIED WARRANTIES, INCLUDING, BUT NOT LIMITED TO, THE
 * IMPLIED WARRANTIES OF MERCHANTABILITY AND FITNESS FOR A PARTICULAR PURPOSE
 * ARE DISCLAIMED. IN NO EVENT SHALL THE AUTHOR OR CONTRIBUTORS BE LIABLE FOR
 * ANY DIRECT, INDIRECT, INCIDENTAL, SPECIAL, EXEMPLARY, OR CONSEQUENTIAL
 * DAMAGES (INCLUDING, BUT NOT LIMITED TO, PROCUREMENT OF SUBSTITUTE GOODS
 * OR SERVICES; LOSS OF USE, DATA, OR PROFITS; OR BUSINESS INTERRUPTION)
 * HOWEVER CAUSED AND ON ANY THEORY OF LIABILITY, WHETHER IN CONTRACT, STRICT
 * LIABILITY, OR TORT (INCLUDING NEGLIGENCE OR OTHERWISE) ARISING IN ANY WAY
 * OUT OF THE USE OF THIS SOFTWARE, EVEN IF ADVISED OF THE POSSIBILITY OF
 * SUCH DAMAGE.
 */
/*
 * softmagic - interpret variable magic from MAGIC
 */

#include "file.h"

#ifndef	lint
FILE_RCSID("@(#)$File: softmagic.c,v 1.165 2013/03/07 02:22:24 christos Exp $")
#endif	/* lint */

#include "magic.h"
#include <string.h>
#include <ctype.h>
#include <stdlib.h>
#include <time.h>

#ifndef PREG_OFFSET_CAPTURE
# define PREG_OFFSET_CAPTURE                 (1<<8)
#endif



private int match(struct magic_set *, struct magic *, uint32_t,
    const unsigned char *, size_t, size_t, int, int, int, int, int *, int *,
    int *);
private int mget(struct magic_set *, const unsigned char *,
    struct magic *, size_t, size_t, unsigned int, int, int, int, int, int *,
    int *, int *);
private int magiccheck(struct magic_set *, struct magic *);
private int32_t mprint(struct magic_set *, struct magic *);
private int32_t moffset(struct magic_set *, struct magic *);
private void mdebug(uint32_t, const char *, size_t);
private int mcopy(struct magic_set *, union VALUETYPE *, int, int,
    const unsigned char *, uint32_t, size_t, size_t);
private int mconvert(struct magic_set *, struct magic *, int);
private int print_sep(struct magic_set *, int);
private int handle_annotation(struct magic_set *, struct magic *);
private void cvt_8(union VALUETYPE *, const struct magic *);
private void cvt_16(union VALUETYPE *, const struct magic *);
private void cvt_32(union VALUETYPE *, const struct magic *);
private void cvt_64(union VALUETYPE *, const struct magic *);

/*
 * softmagic - lookup one file in parsed, in-memory copy of database
 * Passed the name and FILE * of one file to be typed.
 */
/*ARGSUSED1*/		/* nbytes passed for regularity, maybe need later */
protected int
file_softmagic(struct magic_set *ms, const unsigned char *buf, size_t nbytes,
    int mode, int text)
{
	struct mlist *ml;
	int rv, printed_something = 0, need_separator = 0;
	for (ml = ms->mlist[0]->next; ml != ms->mlist[0]; ml = ml->next)
		if ((rv = match(ms, ml->magic, ml->nmagic, buf, nbytes, 0, mode,
		    text, 0, 0, &printed_something, &need_separator,
		    NULL)) != 0)
			return rv;

	return 0;
}

/*
 * Go through the whole list, stopping if you find a match.  Process all
 * the continuations of that match before returning.
 *
 * We support multi-level continuations:
 *
 *	At any time when processing a successful top-level match, there is a
 *	current continuation level; it represents the level of the last
 *	successfully matched continuation.
 *
 *	Continuations above that level are skipped as, if we see one, it
 *	means that the continuation that controls them - i.e, the
 *	lower-level continuation preceding them - failed to match.
 *
 *	Continuations below that level are processed as, if we see one,
 *	it means we've finished processing or skipping higher-level
 *	continuations under the control of a successful or unsuccessful
 *	lower-level continuation, and are now seeing the next lower-level
 *	continuation and should process it.  The current continuation
 *	level reverts to the level of the one we're seeing.
 *
 *	Continuations at the current level are processed as, if we see
 *	one, there's no lower-level continuation that may have failed.
 *
 *	If a continuation matches, we bump the current continuation level
 *	so that higher-level continuations are processed.
 */
private int
match(struct magic_set *ms, struct magic *magic, uint32_t nmagic,
    const unsigned char *s, size_t nbytes, size_t offset, int mode, int text,
    int flip, int recursion_level, int *printed_something, int *need_separator,
    int *returnval)
{
	uint32_t magindex = 0;
	unsigned int cont_level = 0;
	int returnvalv = 0, e; /* if a match is found it is set to 1*/
	int firstline = 1; /* a flag to print X\n  X\n- X */
	int print = (ms->flags & (MAGIC_MIME|MAGIC_APPLE)) == 0;

	if (returnval == NULL)
		returnval = &returnvalv;

	if (file_check_mem(ms, cont_level) == -1)
		return -1;

	for (magindex = 0; magindex < nmagic; magindex++) {
		int flush = 0;
		struct magic *m = &magic[magindex];

		if (m->type != FILE_NAME)
		if ((IS_LIBMAGIC_STRING(m->type) &&
#define FLT (STRING_BINTEST | STRING_TEXTTEST)
		     ((text && (m->str_flags & FLT) == STRING_BINTEST) ||
		      (!text && (m->str_flags & FLT) == STRING_TEXTTEST))) ||
		    (m->flag & mode) != mode) {
			/* Skip sub-tests */
			while (magindex + 1 < nmagic &&
                               magic[magindex + 1].cont_level != 0 &&
			       ++magindex)
				continue;
			continue; /* Skip to next top-level test*/
		}

		ms->offset = m->offset;
		ms->line = m->lineno;

		/* if main entry matches, print it... */
		switch (mget(ms, s, m, nbytes, offset, cont_level, mode, text,
		    flip, recursion_level + 1, printed_something,
		    need_separator, returnval)) {
		case -1:
			return -1;
		case 0:
			flush = m->reln != '!';
			break;
		default:
			if (m->type == FILE_INDIRECT)
				*returnval = 1;

			switch (magiccheck(ms, m)) {
			case -1:
				return -1;
			case 0:
				flush++;
				break;
			default:
				flush = 0;
				break;
			}
			break;
		}
		if (flush) {
			/*
			 * main entry didn't match,
			 * flush its continuations
			 */
			while (magindex < nmagic - 1 &&
			    magic[magindex + 1].cont_level != 0)
				magindex++;
			continue;
		}

		if ((e = handle_annotation(ms, m)) != 0) {
			*returnval = 1;
			return e;
		}
		/*
		 * If we are going to print something, we'll need to print
		 * a blank before we print something else.
		 */
		if (*m->desc) {
			*need_separator = 1;
			*printed_something = 1;
			if (print_sep(ms, firstline) == -1)
				return -1;
		}


		if (print && mprint(ms, m) == -1)
			return -1;

		ms->c.li[cont_level].off = moffset(ms, m);

		/* and any continuations that match */
		if (file_check_mem(ms, ++cont_level) == -1)
			return -1;

		while (magindex + 1 < nmagic && magic[magindex+1].cont_level != 0 &&
		    ++magindex) {
			m = &magic[magindex];
			ms->line = m->lineno; /* for messages */

			if (cont_level < m->cont_level)
				continue;
			if (cont_level > m->cont_level) {
				/*
				 * We're at the end of the level
				 * "cont_level" continuations.
				 */
				cont_level = m->cont_level;
			}
			ms->offset = m->offset;
			if (m->flag & OFFADD) {
				ms->offset +=
				    ms->c.li[cont_level - 1].off;
			}

#ifdef ENABLE_CONDITIONALS
			if (m->cond == COND_ELSE ||
			    m->cond == COND_ELIF) {
				if (ms->c.li[cont_level].last_match == 1)
					continue;
			}
#endif
			switch (mget(ms, s, m, nbytes, offset, cont_level, mode,
			    text, flip, recursion_level + 1, printed_something,
			    need_separator, returnval)) {
			case -1:
				return -1;
			case 0:
				if (m->reln != '!')
					continue;
				flush = 1;
				break;
			default:
				if (m->type == FILE_INDIRECT)
					*returnval = 1;
				flush = 0;
				break;
			}

			switch (flush ? 1 : magiccheck(ms, m)) {
			case -1:
				return -1;
			case 0:
#ifdef ENABLE_CONDITIONALS
				ms->c.li[cont_level].last_match = 0;
#endif
				break;
			default:
#ifdef ENABLE_CONDITIONALS
				ms->c.li[cont_level].last_match = 1;
#endif
				if (m->type != FILE_DEFAULT)
					ms->c.li[cont_level].got_match = 1;
				else if (ms->c.li[cont_level].got_match) {
					ms->c.li[cont_level].got_match = 0;
					break;
				}
				if ((e = handle_annotation(ms, m)) != 0) {
					*returnval = 1;
					return e;
				}
				/*
				 * If we are going to print something,
				 * make sure that we have a separator first.
				 */
				if (*m->desc) {
					if (!*printed_something) {
						*printed_something = 1;
						if (print_sep(ms, firstline)
						    == -1)
							return -1;
					}
				}
				/*
				 * This continuation matched.  Print
				 * its message, with a blank before it
				 * if the previous item printed and
				 * this item isn't empty.
				 */
				/* space if previous printed */
				if (*need_separator
				    && ((m->flag & NOSPACE) == 0)
				    && *m->desc) {
					if (print &&
					    file_printf(ms, " ") == -1)
						return -1;
					*need_separator = 0;
				}
				if (print && mprint(ms, m) == -1)
					return -1;

				ms->c.li[cont_level].off = moffset(ms, m);

				if (*m->desc)
					*need_separator = 1;

				/*
				 * If we see any continuations
				 * at a higher level,
				 * process them.
				 */
				if (file_check_mem(ms, ++cont_level) == -1)
					return -1;
				break;
			}
		}
		if (*printed_something) {
			firstline = 0;
			if (print)
				*returnval = 1;
		}
		if ((ms->flags & MAGIC_CONTINUE) == 0 && *printed_something) {
			return *returnval; /* don't keep searching */
		}
	}
	return *returnval;  /* This is hit if -k is set or there is no match */
}

private int
check_fmt(struct magic_set *ms, struct magic *m)
{
	pcre *pce;
	int re_options;
	pcre_extra *re_extra;
	TSRMLS_FETCH();
	
	if (strchr(m->desc, '%') == NULL) {
		return 0;
	}
	
	if ((pce = pcre_get_compiled_regex("~%[-0-9.]*s~", &re_extra, &re_options TSRMLS_CC)) == NULL) {
		return -1;
	} else {
	 	return !pcre_exec(pce, re_extra, m->desc, strlen(m->desc), 0, re_options, NULL, 0);
	}
}

private int32_t
mprint(struct magic_set *ms, struct magic *m)
{
	uint64_t v;
	float vf;
	double vd;
	int64_t t = 0;
 	char buf[128], tbuf[26];
	union VALUETYPE *p = &ms->ms_value;

  	switch (m->type) {
  	case FILE_BYTE:
		v = file_signextend(ms, m, (uint64_t)p->b);
		switch (check_fmt(ms, m)) {
		case -1:
			return -1;
		case 1:
			(void)snprintf(buf, sizeof(buf), "%c",
			    (unsigned char)v);
			if (file_printf(ms, m->desc, buf) == -1)
				return -1;
			break;
		default:
			if (file_printf(ms, m->desc, (unsigned char) v) == -1)
				return -1;
			break;
		}
		t = ms->offset + sizeof(char);
		break;

  	case FILE_SHORT:
  	case FILE_BESHORT:
  	case FILE_LESHORT:
		v = file_signextend(ms, m, (uint64_t)p->h);
		switch (check_fmt(ms, m)) {
		case -1:
			return -1;
		case 1:
			(void)snprintf(buf, sizeof(buf), "%hu",
			    (unsigned short)v);
			if (file_printf(ms, m->desc, buf) == -1)
				return -1;
			break;
		default:
			if (
			    file_printf(ms, m->desc, (unsigned short) v) == -1)
				return -1;
			break;
		}
		t = ms->offset + sizeof(short);
		break;

  	case FILE_LONG:
  	case FILE_BELONG:
  	case FILE_LELONG:
  	case FILE_MELONG:
		v = file_signextend(ms, m, (uint64_t)p->l);
		switch (check_fmt(ms, m)) {
		case -1:
			return -1;
		case 1:
			(void)snprintf(buf, sizeof(buf), "%u", (uint32_t)v);
			if (file_printf(ms, m->desc, buf) == -1)
				return -1;
			break;
		default:
			if (file_printf(ms, m->desc, (uint32_t) v) == -1)
				return -1;
			break;
		}
		t = ms->offset + sizeof(int32_t);
  		break;

  	case FILE_QUAD:
  	case FILE_BEQUAD:
  	case FILE_LEQUAD:
		v = file_signextend(ms, m, p->q);
		if (file_printf(ms, m->desc, (uint64_t) v) == -1)
			return -1;
		t = ms->offset + sizeof(int64_t);
  		break;

  	case FILE_STRING:
  	case FILE_PSTRING:
  	case FILE_BESTRING16:
  	case FILE_LESTRING16:
		if (m->reln == '=' || m->reln == '!') {
			if (file_printf(ms, m->desc, m->value.s) == -1)
				return -1;
			t = ms->offset + m->vallen;
		}
		else {
			char *str = p->s;

			/* compute t before we mangle the string? */
			t = ms->offset + strlen(str);

			if (*m->value.s == '\0')
				str[strcspn(str, "\n")] = '\0';

			if (m->str_flags & STRING_TRIM) {
				char *last;
				while (isspace((unsigned char)*str))
					str++;
				last = str;
				while (*last)
					last++;
				--last;
				while (isspace((unsigned char)*last))
					last--;
				*++last = '\0';
			}

			if (file_printf(ms, m->desc, str) == -1)
				return -1;

			if (m->type == FILE_PSTRING)
				t += file_pstring_length_size(m);
		}
		break;

	case FILE_DATE:
	case FILE_BEDATE:
	case FILE_LEDATE:
	case FILE_MEDATE:
		if (file_printf(ms, m->desc, file_fmttime(p->l, FILE_T_LOCAL,
		    tbuf)) == -1)
			return -1;
		t = ms->offset + sizeof(uint32_t);
		break;

	case FILE_LDATE:
	case FILE_BELDATE:
	case FILE_LELDATE:
	case FILE_MELDATE:
		if (file_printf(ms, m->desc, file_fmttime(p->l, 0, tbuf)) == -1)
			return -1;
		t = ms->offset + sizeof(uint32_t);
		break;

	case FILE_QDATE:
	case FILE_BEQDATE:
	case FILE_LEQDATE:
		if (file_printf(ms, m->desc, file_fmttime(p->q, FILE_T_LOCAL,
		    tbuf)) == -1)
			return -1;
		t = ms->offset + sizeof(uint64_t);
		break;

	case FILE_QLDATE:
	case FILE_BEQLDATE:
	case FILE_LEQLDATE:
		if (file_printf(ms, m->desc, file_fmttime(p->q, 0, tbuf)) == -1)
			return -1;
		t = ms->offset + sizeof(uint64_t);
		break;

	case FILE_QWDATE:
	case FILE_BEQWDATE:
	case FILE_LEQWDATE:
		if (file_printf(ms, m->desc, file_fmttime(p->q, FILE_T_WINDOWS,
		    tbuf)) == -1)
			return -1;
		t = ms->offset + sizeof(uint64_t);
		break;

  	case FILE_FLOAT:
  	case FILE_BEFLOAT:
  	case FILE_LEFLOAT:
		vf = p->f;
		switch (check_fmt(ms, m)) {
		case -1:
			return -1;
		case 1:
			(void)snprintf(buf, sizeof(buf), "%g", vf);
			if (file_printf(ms, m->desc, buf) == -1)
				return -1;
			break;
		default:
			if (file_printf(ms, m->desc, vf) == -1)
				return -1;
			break;
		}
		t = ms->offset + sizeof(float);
  		break;

  	case FILE_DOUBLE:
  	case FILE_BEDOUBLE:
  	case FILE_LEDOUBLE:
		vd = p->d;
		switch (check_fmt(ms, m)) {
		case -1:
			return -1;
		case 1:
			(void)snprintf(buf, sizeof(buf), "%g", vd);
			if (file_printf(ms, m->desc, buf) == -1)
				return -1;
			break;
		default:
			if (file_printf(ms, m->desc, vd) == -1)
				return -1;
			break;
		}
		t = ms->offset + sizeof(double);
  		break;

	case FILE_REGEX: {
		char *cp;
		int rval;

		cp = estrndup((const char *)ms->search.s, ms->search.rm_len);
		if (cp == NULL) {
			file_oomem(ms, ms->search.rm_len);
			return -1;
		}
		rval = file_printf(ms, m->desc, cp);
		efree(cp);

		if (rval == -1)
			return -1;

		if ((m->str_flags & REGEX_OFFSET_START))
			t = ms->search.offset;
		else
			t = ms->search.offset + ms->search.rm_len;
		break;
	}

	case FILE_SEARCH:
	  	if (file_printf(ms, m->desc, m->value.s) == -1)
			return -1;
		if ((m->str_flags & REGEX_OFFSET_START))
			t = ms->search.offset;
		else
			t = ms->search.offset + m->vallen;
		break;

	case FILE_DEFAULT:
	  	if (file_printf(ms, m->desc, m->value.s) == -1)
			return -1;
		t = ms->offset;
		break;

	case FILE_INDIRECT:
	case FILE_USE:
	case FILE_NAME:
		t = ms->offset;
		break;

	default:
		file_magerror(ms, "invalid m->type (%d) in mprint()", m->type);
		return -1;
	}
	return (int32_t)t;
}

private int32_t
moffset(struct magic_set *ms, struct magic *m)
{
  	switch (m->type) {
  	case FILE_BYTE:
		return CAST(int32_t, (ms->offset + sizeof(char)));

  	case FILE_SHORT:
  	case FILE_BESHORT:
  	case FILE_LESHORT:
		return CAST(int32_t, (ms->offset + sizeof(short)));

  	case FILE_LONG:
  	case FILE_BELONG:
  	case FILE_LELONG:
  	case FILE_MELONG:
		return CAST(int32_t, (ms->offset + sizeof(int32_t)));

  	case FILE_QUAD:
  	case FILE_BEQUAD:
  	case FILE_LEQUAD:
		return CAST(int32_t, (ms->offset + sizeof(int64_t)));

  	case FILE_STRING:
  	case FILE_PSTRING:
  	case FILE_BESTRING16:
  	case FILE_LESTRING16:
		if (m->reln == '=' || m->reln == '!')
			return ms->offset + m->vallen;
		else {
			union VALUETYPE *p = &ms->ms_value;
			uint32_t t;

			if (*m->value.s == '\0')
				p->s[strcspn(p->s, "\n")] = '\0';
			t = CAST(uint32_t, (ms->offset + strlen(p->s)));
			if (m->type == FILE_PSTRING)
				t += (uint32_t)file_pstring_length_size(m);
			return t;
		}

	case FILE_DATE:
	case FILE_BEDATE:
	case FILE_LEDATE:
	case FILE_MEDATE:
		return CAST(int32_t, (ms->offset + sizeof(uint32_t)));

	case FILE_LDATE:
	case FILE_BELDATE:
	case FILE_LELDATE:
	case FILE_MELDATE:
		return CAST(int32_t, (ms->offset + sizeof(uint32_t)));

	case FILE_QDATE:
	case FILE_BEQDATE:
	case FILE_LEQDATE:
		return CAST(int32_t, (ms->offset + sizeof(uint64_t)));

	case FILE_QLDATE:
	case FILE_BEQLDATE:
	case FILE_LEQLDATE:
		return CAST(int32_t, (ms->offset + sizeof(uint64_t)));

  	case FILE_FLOAT:
  	case FILE_BEFLOAT:
  	case FILE_LEFLOAT:
		return CAST(int32_t, (ms->offset + sizeof(float)));

  	case FILE_DOUBLE:
  	case FILE_BEDOUBLE:
  	case FILE_LEDOUBLE:
		return CAST(int32_t, (ms->offset + sizeof(double)));

	case FILE_REGEX:
		if ((m->str_flags & REGEX_OFFSET_START) != 0)
			return CAST(int32_t, ms->search.offset);
		else
			return CAST(int32_t, (ms->search.offset +
			    ms->search.rm_len));

	case FILE_SEARCH:
		if ((m->str_flags & REGEX_OFFSET_START) != 0)
			return CAST(int32_t, ms->search.offset);
		else
			return CAST(int32_t, (ms->search.offset + m->vallen));

	case FILE_DEFAULT:
		return ms->offset;

	case FILE_INDIRECT:
		return ms->offset;

	default:
		return 0;
	}
}

private int
cvt_flip(int type, int flip)
{
	if (flip == 0)
		return type;
	switch (type) {
	case FILE_BESHORT:
		return FILE_LESHORT;
	case FILE_BELONG:
		return FILE_LELONG;
	case FILE_BEDATE:
		return FILE_LEDATE;
	case FILE_BELDATE:
		return FILE_LELDATE;
	case FILE_BEQUAD:
		return FILE_LEQUAD;
	case FILE_BEQDATE:
		return FILE_LEQDATE;
	case FILE_BEQLDATE:
		return FILE_LEQLDATE;
	case FILE_BEQWDATE:
		return FILE_LEQWDATE;
	case FILE_LESHORT:
		return FILE_BESHORT;
	case FILE_LELONG:
		return FILE_BELONG;
	case FILE_LEDATE:
		return FILE_BEDATE;
	case FILE_LELDATE:
		return FILE_BELDATE;
	case FILE_LEQUAD:
		return FILE_BEQUAD;
	case FILE_LEQDATE:
		return FILE_BEQDATE;
	case FILE_LEQLDATE:
		return FILE_BEQLDATE;
	case FILE_LEQWDATE:
		return FILE_BEQWDATE;
	case FILE_BEFLOAT:
		return FILE_LEFLOAT;
	case FILE_LEFLOAT:
		return FILE_BEFLOAT;
	case FILE_BEDOUBLE:
		return FILE_LEDOUBLE;
	case FILE_LEDOUBLE:
		return FILE_BEDOUBLE;
	default:
		return type;
	}
}
#define DO_CVT(fld, cast) \
	if (m->num_mask) \
		switch (m->mask_op & FILE_OPS_MASK) { \
		case FILE_OPAND: \
			p->fld &= cast m->num_mask; \
			break; \
		case FILE_OPOR: \
			p->fld |= cast m->num_mask; \
			break; \
		case FILE_OPXOR: \
			p->fld ^= cast m->num_mask; \
			break; \
		case FILE_OPADD: \
			p->fld += cast m->num_mask; \
			break; \
		case FILE_OPMINUS: \
			p->fld -= cast m->num_mask; \
			break; \
		case FILE_OPMULTIPLY: \
			p->fld *= cast m->num_mask; \
			break; \
		case FILE_OPDIVIDE: \
			p->fld /= cast m->num_mask; \
			break; \
		case FILE_OPMODULO: \
			p->fld %= cast m->num_mask; \
			break; \
		} \
	if (m->mask_op & FILE_OPINVERSE) \
		p->fld = ~p->fld \

private void
cvt_8(union VALUETYPE *p, const struct magic *m)
{
	DO_CVT(b, (uint8_t));
}

private void
cvt_16(union VALUETYPE *p, const struct magic *m)
{
	DO_CVT(h, (uint16_t));
}

private void
cvt_32(union VALUETYPE *p, const struct magic *m)
{
	DO_CVT(l, (uint32_t));
}

private void
cvt_64(union VALUETYPE *p, const struct magic *m)
{
	DO_CVT(q, (uint64_t));
}

#define DO_CVT2(fld, cast) \
	if (m->num_mask) \
		switch (m->mask_op & FILE_OPS_MASK) { \
		case FILE_OPADD: \
			p->fld += cast (int64_t)m->num_mask; \
			break; \
		case FILE_OPMINUS: \
			p->fld -= cast (int64_t)m->num_mask; \
			break; \
		case FILE_OPMULTIPLY: \
			p->fld *= cast (int64_t)m->num_mask; \
			break; \
		case FILE_OPDIVIDE: \
			p->fld /= cast (int64_t)m->num_mask; \
			break; \
		} \

private void
cvt_float(union VALUETYPE *p, const struct magic *m)
{
	DO_CVT2(f, (float));
}

private void
cvt_double(union VALUETYPE *p, const struct magic *m)
{
	DO_CVT2(d, (double));
}

/*
 * Convert the byte order of the data we are looking at
 * While we're here, let's apply the mask operation
 * (unless you have a better idea)
 */
private int
mconvert(struct magic_set *ms, struct magic *m, int flip)
{
	union VALUETYPE *p = &ms->ms_value;

	switch (cvt_flip(m->type, flip)) {
	case FILE_BYTE:
		cvt_8(p, m);
		return 1;
	case FILE_SHORT:
		cvt_16(p, m);
		return 1;
	case FILE_LONG:
	case FILE_DATE:
	case FILE_LDATE:
		cvt_32(p, m);
		return 1;
	case FILE_QUAD:
	case FILE_QDATE:
	case FILE_QLDATE:
	case FILE_QWDATE:
		cvt_64(p, m);
		return 1;
	case FILE_STRING:
	case FILE_BESTRING16:
	case FILE_LESTRING16: {
		/* Null terminate and eat *trailing* return */
		p->s[sizeof(p->s) - 1] = '\0';
		return 1;
	}
	case FILE_PSTRING: {
		char *ptr1 = p->s, *ptr2 = ptr1 + file_pstring_length_size(m);
		size_t len = file_pstring_get_length(m, ptr1);
		if (len >= sizeof(p->s))
			len = sizeof(p->s) - 1;
		while (len--)
			*ptr1++ = *ptr2++;
		*ptr1 = '\0';
		return 1;
	}
	case FILE_BESHORT:
		p->h = (short)((p->hs[0]<<8)|(p->hs[1]));
		cvt_16(p, m);
		return 1;
	case FILE_BELONG:
	case FILE_BEDATE:
	case FILE_BELDATE:
		p->l = (int32_t)
		    ((p->hl[0]<<24)|(p->hl[1]<<16)|(p->hl[2]<<8)|(p->hl[3]));
		cvt_32(p, m);
		return 1;
	case FILE_BEQUAD:
	case FILE_BEQDATE:
	case FILE_BEQLDATE:
	case FILE_BEQWDATE:
		p->q = (uint64_t)
		    (((uint64_t)p->hq[0]<<56)|((uint64_t)p->hq[1]<<48)|
		     ((uint64_t)p->hq[2]<<40)|((uint64_t)p->hq[3]<<32)|
		     ((uint64_t)p->hq[4]<<24)|((uint64_t)p->hq[5]<<16)|
		     ((uint64_t)p->hq[6]<<8)|((uint64_t)p->hq[7]));
		cvt_64(p, m);
		return 1;
	case FILE_LESHORT:
		p->h = (short)((p->hs[1]<<8)|(p->hs[0]));
		cvt_16(p, m);
		return 1;
	case FILE_LELONG:
	case FILE_LEDATE:
	case FILE_LELDATE:
		p->l = (int32_t)
		    ((p->hl[3]<<24)|(p->hl[2]<<16)|(p->hl[1]<<8)|(p->hl[0]));
		cvt_32(p, m);
		return 1;
	case FILE_LEQUAD:
	case FILE_LEQDATE:
	case FILE_LEQLDATE:
	case FILE_LEQWDATE:
		p->q = (uint64_t)
		    (((uint64_t)p->hq[7]<<56)|((uint64_t)p->hq[6]<<48)|
		     ((uint64_t)p->hq[5]<<40)|((uint64_t)p->hq[4]<<32)|
		     ((uint64_t)p->hq[3]<<24)|((uint64_t)p->hq[2]<<16)|
		     ((uint64_t)p->hq[1]<<8)|((uint64_t)p->hq[0]));
		cvt_64(p, m);
		return 1;
	case FILE_MELONG:
	case FILE_MEDATE:
	case FILE_MELDATE:
		p->l = (int32_t)
		    ((p->hl[1]<<24)|(p->hl[0]<<16)|(p->hl[3]<<8)|(p->hl[2]));
		cvt_32(p, m);
		return 1;
	case FILE_FLOAT:
		cvt_float(p, m);
		return 1;
	case FILE_BEFLOAT:
		p->l =  ((uint32_t)p->hl[0]<<24)|((uint32_t)p->hl[1]<<16)|
			((uint32_t)p->hl[2]<<8) |((uint32_t)p->hl[3]);
		cvt_float(p, m);
		return 1;
	case FILE_LEFLOAT:
		p->l =  ((uint32_t)p->hl[3]<<24)|((uint32_t)p->hl[2]<<16)|
			((uint32_t)p->hl[1]<<8) |((uint32_t)p->hl[0]);
		cvt_float(p, m);
		return 1;
	case FILE_DOUBLE:
		cvt_double(p, m);
		return 1;
	case FILE_BEDOUBLE:
		p->q =  ((uint64_t)p->hq[0]<<56)|((uint64_t)p->hq[1]<<48)|
			((uint64_t)p->hq[2]<<40)|((uint64_t)p->hq[3]<<32)|
			((uint64_t)p->hq[4]<<24)|((uint64_t)p->hq[5]<<16)|
			((uint64_t)p->hq[6]<<8) |((uint64_t)p->hq[7]);
		cvt_double(p, m);
		return 1;
	case FILE_LEDOUBLE:
		p->q =  ((uint64_t)p->hq[7]<<56)|((uint64_t)p->hq[6]<<48)|
			((uint64_t)p->hq[5]<<40)|((uint64_t)p->hq[4]<<32)|
			((uint64_t)p->hq[3]<<24)|((uint64_t)p->hq[2]<<16)|
			((uint64_t)p->hq[1]<<8) |((uint64_t)p->hq[0]);
		cvt_double(p, m);
		return 1;
	case FILE_REGEX:
	case FILE_SEARCH:
	case FILE_DEFAULT:
	case FILE_NAME:
	case FILE_USE:
		return 1;
	default:
		file_magerror(ms, "invalid type %d in mconvert()", m->type);
		return 0;
	}
}


private void
mdebug(uint32_t offset, const char *str, size_t len)
{
	(void) fprintf(stderr, "mget/%zu @%d: ", len, offset);
	file_showstr(stderr, str, len);
	(void) fputc('\n', stderr);
	(void) fputc('\n', stderr);
}

private int
mcopy(struct magic_set *ms, union VALUETYPE *p, int type, int indir,
    const unsigned char *s, uint32_t offset, size_t nbytes, size_t linecnt)
{
	/*
	 * Note: FILE_SEARCH and FILE_REGEX do not actually copy
	 * anything, but setup pointers into the source
	 */
	if (indir == 0) {
		switch (type) {
		case FILE_SEARCH:
			ms->search.s = RCAST(const char *, s) + offset;
			ms->search.s_len = nbytes - offset;
			ms->search.offset = offset;
			return 0;

		case FILE_REGEX: {
			const char *b;
			const char *c;
			const char *last;	/* end of search region */
			const char *buf;	/* start of search region */
			const char *end;
			size_t lines;

			if (s == NULL) {
				ms->search.s_len = 0;
				ms->search.s = NULL;
				return 0;
			}
			buf = RCAST(const char *, s) + offset;
			end = last = RCAST(const char *, s) + nbytes;
			/* mget() guarantees buf <= last */
			for (lines = linecnt, b = buf; lines && b < end &&
			     ((b = CAST(const char *,
				 memchr(c = b, '\n', CAST(size_t, (end - b)))))
			     || (b = CAST(const char *,
				 memchr(c, '\r', CAST(size_t, (end - c))))));
			     lines--, b++) {
				last = b;
				if (b[0] == '\r' && b[1] == '\n')
					b++;
			}
			if (lines)
				last = RCAST(const char *, s) + nbytes;

			ms->search.s = buf;
			ms->search.s_len = last - buf;
			ms->search.offset = offset;
			ms->search.rm_len = 0;
			return 0;
		}
		case FILE_BESTRING16:
		case FILE_LESTRING16: {
			const unsigned char *src = s + offset;
			const unsigned char *esrc = s + nbytes;
			char *dst = p->s;
			char *edst = &p->s[sizeof(p->s) - 1];

			if (type == FILE_BESTRING16)
				src++;

			/* check that offset is within range */
			if (offset >= nbytes) {
				file_magerror(ms, "invalid offset %u in mcopy()",
				    offset);
				return -1;
			}
			for (/*EMPTY*/; src < esrc; src += 2, dst++) {
				if (dst < edst)
					*dst = *src;
				else
					break;
				if (*dst == '\0') {
					if (type == FILE_BESTRING16 ?
					    *(src - 1) != '\0' :
					    *(src + 1) != '\0')
						*dst = ' ';
				}
			}
			*edst = '\0';
			return 0;
		}
		case FILE_STRING:	/* XXX - these two should not need */
		case FILE_PSTRING:	/* to copy anything, but do anyway. */
		default:
			break;
		}
	}

	if (offset >= nbytes) {
		(void)memset(p, '\0', sizeof(*p));
		return 0;
	}
	if (nbytes - offset < sizeof(*p))
		nbytes = nbytes - offset;
	else
		nbytes = sizeof(*p);

	(void)memcpy(p, s + offset, nbytes);

	/*
	 * the usefulness of padding with zeroes eludes me, it
	 * might even cause problems
	 */
	if (nbytes < sizeof(*p))
		(void)memset(((char *)(void *)p) + nbytes, '\0',
		    sizeof(*p) - nbytes);
	return 0;
}

private int
mget(struct magic_set *ms, const unsigned char *s, struct magic *m,
    size_t nbytes, size_t o, unsigned int cont_level, int mode, int text,
    int flip, int recursion_level, int *printed_something,
    int *need_separator, int *returnval)
{
	uint32_t soffset, offset = ms->offset;
	uint32_t count = m->str_range;
	int rv, oneed_separator;
	char *sbuf, *rbuf;
	union VALUETYPE *p = &ms->ms_value;
	struct mlist ml;

	if (recursion_level >= 20) {
		file_error(ms, 0, "recursion nesting exceeded");
		return -1;
	}

	if (mcopy(ms, p, m->type, m->flag & INDIR, s, (uint32_t)(offset + o),
	    (uint32_t)nbytes, count) == -1)
		return -1;

	if ((ms->flags & MAGIC_DEBUG) != 0) {
		fprintf(stderr, "mget(type=%d, flag=%x, offset=%u, o=%zu, "
		    "nbytes=%zu, count=%u)\n", m->type, m->flag, offset, o,
		    nbytes, count);
		mdebug(offset, (char *)(void *)p, sizeof(union VALUETYPE));
	}

	if (m->flag & INDIR) {
		int off = m->in_offset;
		if (m->in_op & FILE_OPINDIRECT) {
			const union VALUETYPE *q = CAST(const union VALUETYPE *,
			    ((const void *)(s + offset + off)));
			switch (cvt_flip(m->in_type, flip)) {
			case FILE_BYTE:
				off = q->b;
				break;
			case FILE_SHORT:
				off = q->h;
				break;
			case FILE_BESHORT:
				off = (short)((q->hs[0]<<8)|(q->hs[1]));
				break;
			case FILE_LESHORT:
				off = (short)((q->hs[1]<<8)|(q->hs[0]));
				break;
			case FILE_LONG:
				off = q->l;
				break;
			case FILE_BELONG:
			case FILE_BEID3:
				off = (int32_t)((q->hl[0]<<24)|(q->hl[1]<<16)|
						 (q->hl[2]<<8)|(q->hl[3]));
				break;
			case FILE_LEID3:
			case FILE_LELONG:
				off = (int32_t)((q->hl[3]<<24)|(q->hl[2]<<16)|
						 (q->hl[1]<<8)|(q->hl[0]));
				break;
			case FILE_MELONG:
				off = (int32_t)((q->hl[1]<<24)|(q->hl[0]<<16)|
						 (q->hl[3]<<8)|(q->hl[2]));
				break;
			}
			if ((ms->flags & MAGIC_DEBUG) != 0)
				fprintf(stderr, "indirect offs=%u\n", off);
		}
		switch (cvt_flip(m->in_type, flip)) {
		case FILE_BYTE:
			if (nbytes < (offset + 1))
				return 0;
			if (off) {
				switch (m->in_op & FILE_OPS_MASK) {
				case FILE_OPAND:
					offset = p->b & off;
					break;
				case FILE_OPOR:
					offset = p->b | off;
					break;
				case FILE_OPXOR:
					offset = p->b ^ off;
					break;
				case FILE_OPADD:
					offset = p->b + off;
					break;
				case FILE_OPMINUS:
					offset = p->b - off;
					break;
				case FILE_OPMULTIPLY:
					offset = p->b * off;
					break;
				case FILE_OPDIVIDE:
					offset = p->b / off;
					break;
				case FILE_OPMODULO:
					offset = p->b % off;
					break;
				}
			} else
				offset = p->b;
			if (m->in_op & FILE_OPINVERSE)
				offset = ~offset;
			break;
		case FILE_BESHORT:
			if (nbytes < (offset + 2))
				return 0;
			if (off) {
				switch (m->in_op & FILE_OPS_MASK) {
				case FILE_OPAND:
					offset = (short)((p->hs[0]<<8)|
							 (p->hs[1])) &
						 off;
					break;
				case FILE_OPOR:
					offset = (short)((p->hs[0]<<8)|
							 (p->hs[1])) |
						 off;
					break;
				case FILE_OPXOR:
					offset = (short)((p->hs[0]<<8)|
							 (p->hs[1])) ^
						 off;
					break;
				case FILE_OPADD:
					offset = (short)((p->hs[0]<<8)|
							 (p->hs[1])) +
						 off;
					break;
				case FILE_OPMINUS:
					offset = (short)((p->hs[0]<<8)|
							 (p->hs[1])) -
						 off;
					break;
				case FILE_OPMULTIPLY:
					offset = (short)((p->hs[0]<<8)|
							 (p->hs[1])) *
						 off;
					break;
				case FILE_OPDIVIDE:
					offset = (short)((p->hs[0]<<8)|
							 (p->hs[1])) /
						 off;
					break;
				case FILE_OPMODULO:
					offset = (short)((p->hs[0]<<8)|
							 (p->hs[1])) %
						 off;
					break;
				}
			} else
				offset = (short)((p->hs[0]<<8)|
						 (p->hs[1]));
			if (m->in_op & FILE_OPINVERSE)
				offset = ~offset;
			break;
		case FILE_LESHORT:
			if (nbytes < (offset + 2))
				return 0;
			if (off) {
				switch (m->in_op & FILE_OPS_MASK) {
				case FILE_OPAND:
					offset = (short)((p->hs[1]<<8)|
							 (p->hs[0])) &
						 off;
					break;
				case FILE_OPOR:
					offset = (short)((p->hs[1]<<8)|
							 (p->hs[0])) |
						 off;
					break;
				case FILE_OPXOR:
					offset = (short)((p->hs[1]<<8)|
							 (p->hs[0])) ^
						 off;
					break;
				case FILE_OPADD:
					offset = (short)((p->hs[1]<<8)|
							 (p->hs[0])) +
						 off;
					break;
				case FILE_OPMINUS:
					offset = (short)((p->hs[1]<<8)|
							 (p->hs[0])) -
						 off;
					break;
				case FILE_OPMULTIPLY:
					offset = (short)((p->hs[1]<<8)|
							 (p->hs[0])) *
						 off;
					break;
				case FILE_OPDIVIDE:
					offset = (short)((p->hs[1]<<8)|
							 (p->hs[0])) /
						 off;
					break;
				case FILE_OPMODULO:
					offset = (short)((p->hs[1]<<8)|
							 (p->hs[0])) %
						 off;
					break;
				}
			} else
				offset = (short)((p->hs[1]<<8)|
						 (p->hs[0]));
			if (m->in_op & FILE_OPINVERSE)
				offset = ~offset;
			break;
		case FILE_SHORT:
			if (nbytes < (offset + 2))
				return 0;
			if (off) {
				switch (m->in_op & FILE_OPS_MASK) {
				case FILE_OPAND:
					offset = p->h & off;
					break;
				case FILE_OPOR:
					offset = p->h | off;
					break;
				case FILE_OPXOR:
					offset = p->h ^ off;
					break;
				case FILE_OPADD:
					offset = p->h + off;
					break;
				case FILE_OPMINUS:
					offset = p->h - off;
					break;
				case FILE_OPMULTIPLY:
					offset = p->h * off;
					break;
				case FILE_OPDIVIDE:
					offset = p->h / off;
					break;
				case FILE_OPMODULO:
					offset = p->h % off;
					break;
				}
			}
			else
				offset = p->h;
			if (m->in_op & FILE_OPINVERSE)
				offset = ~offset;
			break;
		case FILE_BELONG:
		case FILE_BEID3:
			if (nbytes < (offset + 4))
				return 0;
			if (off) {
				switch (m->in_op & FILE_OPS_MASK) {
				case FILE_OPAND:
					offset = (int32_t)((p->hl[0]<<24)|
							 (p->hl[1]<<16)|
							 (p->hl[2]<<8)|
							 (p->hl[3])) &
						 off;
					break;
				case FILE_OPOR:
					offset = (int32_t)((p->hl[0]<<24)|
							 (p->hl[1]<<16)|
							 (p->hl[2]<<8)|
							 (p->hl[3])) |
						 off;
					break;
				case FILE_OPXOR:
					offset = (int32_t)((p->hl[0]<<24)|
							 (p->hl[1]<<16)|
							 (p->hl[2]<<8)|
							 (p->hl[3])) ^
						 off;
					break;
				case FILE_OPADD:
					offset = (int32_t)((p->hl[0]<<24)|
							 (p->hl[1]<<16)|
							 (p->hl[2]<<8)|
							 (p->hl[3])) +
						 off;
					break;
				case FILE_OPMINUS:
					offset = (int32_t)((p->hl[0]<<24)|
							 (p->hl[1]<<16)|
							 (p->hl[2]<<8)|
							 (p->hl[3])) -
						 off;
					break;
				case FILE_OPMULTIPLY:
					offset = (int32_t)((p->hl[0]<<24)|
							 (p->hl[1]<<16)|
							 (p->hl[2]<<8)|
							 (p->hl[3])) *
						 off;
					break;
				case FILE_OPDIVIDE:
					offset = (int32_t)((p->hl[0]<<24)|
							 (p->hl[1]<<16)|
							 (p->hl[2]<<8)|
							 (p->hl[3])) /
						 off;
					break;
				case FILE_OPMODULO:
					offset = (int32_t)((p->hl[0]<<24)|
							 (p->hl[1]<<16)|
							 (p->hl[2]<<8)|
							 (p->hl[3])) %
						 off;
					break;
				}
			} else
				offset = (int32_t)((p->hl[0]<<24)|
						 (p->hl[1]<<16)|
						 (p->hl[2]<<8)|
						 (p->hl[3]));
			if (m->in_op & FILE_OPINVERSE)
				offset = ~offset;
			break;
		case FILE_LELONG:
		case FILE_LEID3:
			if (nbytes < (offset + 4))
				return 0;
			if (off) {
				switch (m->in_op & FILE_OPS_MASK) {
				case FILE_OPAND:
					offset = (int32_t)((p->hl[3]<<24)|
							 (p->hl[2]<<16)|
							 (p->hl[1]<<8)|
							 (p->hl[0])) &
						 off;
					break;
				case FILE_OPOR:
					offset = (int32_t)((p->hl[3]<<24)|
							 (p->hl[2]<<16)|
							 (p->hl[1]<<8)|
							 (p->hl[0])) |
						 off;
					break;
				case FILE_OPXOR:
					offset = (int32_t)((p->hl[3]<<24)|
							 (p->hl[2]<<16)|
							 (p->hl[1]<<8)|
							 (p->hl[0])) ^
						 off;
					break;
				case FILE_OPADD:
					offset = (int32_t)((p->hl[3]<<24)|
							 (p->hl[2]<<16)|
							 (p->hl[1]<<8)|
							 (p->hl[0])) +
						 off;
					break;
				case FILE_OPMINUS:
					offset = (int32_t)((p->hl[3]<<24)|
							 (p->hl[2]<<16)|
							 (p->hl[1]<<8)|
							 (p->hl[0])) -
						 off;
					break;
				case FILE_OPMULTIPLY:
					offset = (int32_t)((p->hl[3]<<24)|
							 (p->hl[2]<<16)|
							 (p->hl[1]<<8)|
							 (p->hl[0])) *
						 off;
					break;
				case FILE_OPDIVIDE:
					offset = (int32_t)((p->hl[3]<<24)|
							 (p->hl[2]<<16)|
							 (p->hl[1]<<8)|
							 (p->hl[0])) /
						 off;
					break;
				case FILE_OPMODULO:
					offset = (int32_t)((p->hl[3]<<24)|
							 (p->hl[2]<<16)|
							 (p->hl[1]<<8)|
							 (p->hl[0])) %
						 off;
					break;
				}
			} else
				offset = (int32_t)((p->hl[3]<<24)|
						 (p->hl[2]<<16)|
						 (p->hl[1]<<8)|
						 (p->hl[0]));
			if (m->in_op & FILE_OPINVERSE)
				offset = ~offset;
			break;
		case FILE_MELONG:
			if (nbytes < (offset + 4))
				return 0;
			if (off) {
				switch (m->in_op & FILE_OPS_MASK) {
				case FILE_OPAND:
					offset = (int32_t)((p->hl[1]<<24)|
							 (p->hl[0]<<16)|
							 (p->hl[3]<<8)|
							 (p->hl[2])) &
						 off;
					break;
				case FILE_OPOR:
					offset = (int32_t)((p->hl[1]<<24)|
							 (p->hl[0]<<16)|
							 (p->hl[3]<<8)|
							 (p->hl[2])) |
						 off;
					break;
				case FILE_OPXOR:
					offset = (int32_t)((p->hl[1]<<24)|
							 (p->hl[0]<<16)|
							 (p->hl[3]<<8)|
							 (p->hl[2])) ^
						 off;
					break;
				case FILE_OPADD:
					offset = (int32_t)((p->hl[1]<<24)|
							 (p->hl[0]<<16)|
							 (p->hl[3]<<8)|
							 (p->hl[2])) +
						 off;
					break;
				case FILE_OPMINUS:
					offset = (int32_t)((p->hl[1]<<24)|
							 (p->hl[0]<<16)|
							 (p->hl[3]<<8)|
							 (p->hl[2])) -
						 off;
					break;
				case FILE_OPMULTIPLY:
					offset = (int32_t)((p->hl[1]<<24)|
							 (p->hl[0]<<16)|
							 (p->hl[3]<<8)|
							 (p->hl[2])) *
						 off;
					break;
				case FILE_OPDIVIDE:
					offset = (int32_t)((p->hl[1]<<24)|
							 (p->hl[0]<<16)|
							 (p->hl[3]<<8)|
							 (p->hl[2])) /
						 off;
					break;
				case FILE_OPMODULO:
					offset = (int32_t)((p->hl[1]<<24)|
							 (p->hl[0]<<16)|
							 (p->hl[3]<<8)|
							 (p->hl[2])) %
						 off;
					break;
				}
			} else
				offset = (int32_t)((p->hl[1]<<24)|
						 (p->hl[0]<<16)|
						 (p->hl[3]<<8)|
						 (p->hl[2]));
			if (m->in_op & FILE_OPINVERSE)
				offset = ~offset;
			break;
		case FILE_LONG:
			if (nbytes < (offset + 4))
				return 0;
			if (off) {
				switch (m->in_op & FILE_OPS_MASK) {
				case FILE_OPAND:
					offset = p->l & off;
					break;
				case FILE_OPOR:
					offset = p->l | off;
					break;
				case FILE_OPXOR:
					offset = p->l ^ off;
					break;
				case FILE_OPADD:
					offset = p->l + off;
					break;
				case FILE_OPMINUS:
					offset = p->l - off;
					break;
				case FILE_OPMULTIPLY:
					offset = p->l * off;
					break;
				case FILE_OPDIVIDE:
					offset = p->l / off;
					break;
				case FILE_OPMODULO:
					offset = p->l % off;
					break;
				}
			} else
				offset = p->l;
			if (m->in_op & FILE_OPINVERSE)
				offset = ~offset;
			break;
		}

		switch (cvt_flip(m->in_type, flip)) {
		case FILE_LEID3:
		case FILE_BEID3:
			offset = ((((offset >>  0) & 0x7f) <<  0) |
				 (((offset >>  8) & 0x7f) <<  7) |
				 (((offset >> 16) & 0x7f) << 14) |
				 (((offset >> 24) & 0x7f) << 21)) + 10;
			break;
		default:
			break;
		}

		if (m->flag & INDIROFFADD) {
			offset += ms->c.li[cont_level-1].off;
			if (offset == 0) {
				if ((ms->flags & MAGIC_DEBUG) != 0)
					fprintf(stderr,
					    "indirect *zero* offset\n");
				return 0;
			}
			if ((ms->flags & MAGIC_DEBUG) != 0)
				fprintf(stderr, "indirect +offs=%u\n", offset);
		}
		if (mcopy(ms, p, m->type, 0, s, offset, nbytes, count) == -1)
			return -1;
		ms->offset = offset;

		if ((ms->flags & MAGIC_DEBUG) != 0) {
			mdebug(offset, (char *)(void *)p,
			    sizeof(union VALUETYPE));
		}
	}

	/* Verify we have enough data to match magic type */
	switch (m->type) {
	case FILE_BYTE:
		if (nbytes < (offset + 1)) /* should alway be true */
			return 0;
		break;

	case FILE_SHORT:
	case FILE_BESHORT:
	case FILE_LESHORT:
		if (nbytes < (offset + 2))
			return 0;
		break;

	case FILE_LONG:
	case FILE_BELONG:
	case FILE_LELONG:
	case FILE_MELONG:
	case FILE_DATE:
	case FILE_BEDATE:
	case FILE_LEDATE:
	case FILE_MEDATE:
	case FILE_LDATE:
	case FILE_BELDATE:
	case FILE_LELDATE:
	case FILE_MELDATE:
	case FILE_FLOAT:
	case FILE_BEFLOAT:
	case FILE_LEFLOAT:
		if (nbytes < (offset + 4))
			return 0;
		break;

	case FILE_DOUBLE:
	case FILE_BEDOUBLE:
	case FILE_LEDOUBLE:
		if (nbytes < (offset + 8))
			return 0;
		break;

	case FILE_STRING:
	case FILE_PSTRING:
	case FILE_SEARCH:
		if (nbytes < (offset + m->vallen))
			return 0;
		break;

	case FILE_REGEX:
		if (nbytes < offset)
			return 0;
		break;

	case FILE_INDIRECT:
		if (nbytes < offset)
			return 0;
		sbuf = ms->o.buf;
		soffset = ms->offset;
		ms->o.buf = NULL;
		ms->offset = 0;
		rv = file_softmagic(ms, s + offset, nbytes - offset,
		    BINTEST, text);
		if ((ms->flags & MAGIC_DEBUG) != 0)
			fprintf(stderr, "indirect @offs=%u[%d]\n", offset, rv);
		rbuf = ms->o.buf;
		ms->o.buf = sbuf;
		ms->offset = soffset;
		if (rv == 1) {
	  	if ((ms->flags & (MAGIC_MIME|MAGIC_APPLE)) == 0 &&
			    file_printf(ms, m->desc, offset) == -1)
			return -1;
			if (file_printf(ms, "%s", rbuf) == -1)
				return -1;
<<<<<<< HEAD
			free(rbuf);
=======
			efree(rbuf);
>>>>>>> c5841f8c
		}
		return rv;

	case FILE_USE:
		if (nbytes < offset)
			return 0;
		sbuf = m->value.s;
		if (*sbuf == '^') {
			sbuf++;
			flip = !flip;
		}
		if (file_magicfind(ms, sbuf, &ml) == -1) {
			file_error(ms, 0, "cannot find entry `%s'", sbuf);
			return -1;
		}

		oneed_separator = *need_separator;
		if (m->flag & NOSPACE)
			*need_separator = 0;
		rv = match(ms, ml.magic, ml.nmagic, s, nbytes, offset + o,
		    mode, text, flip, recursion_level, printed_something,
		    need_separator, returnval);
		if (rv != 1)
		    *need_separator = oneed_separator;
		return rv;

	case FILE_NAME:
		if (file_printf(ms, "%s", m->desc) == -1)
			return -1;
		return 1;
	case FILE_DEFAULT:	/* nothing to check */
	default:
		break;
	}
	if (!mconvert(ms, m, flip))
		return 0;
	return 1;
}

private uint64_t
file_strncmp(const char *s1, const char *s2, size_t len, uint32_t flags)
{
	/*
	 * Convert the source args to unsigned here so that (1) the
	 * compare will be unsigned as it is in strncmp() and (2) so
	 * the ctype functions will work correctly without extra
	 * casting.
	 */
	const unsigned char *a = (const unsigned char *)s1;
	const unsigned char *b = (const unsigned char *)s2;
	uint64_t v;

	/*
	 * What we want here is v = strncmp(s1, s2, len),
	 * but ignoring any nulls.
	 */
	v = 0;
	if (0L == flags) { /* normal string: do it fast */
		while (len-- > 0)
			if ((v = *b++ - *a++) != '\0')
				break;
	}
	else { /* combine the others */
		while (len-- > 0) {
			if ((flags & STRING_IGNORE_LOWERCASE) &&
			    islower(*a)) {
				if ((v = tolower(*b++) - *a++) != '\0')
					break;
			}
			else if ((flags & STRING_IGNORE_UPPERCASE) &&
			    isupper(*a)) {
				if ((v = toupper(*b++) - *a++) != '\0')
					break;
			}
			else if ((flags & STRING_COMPACT_WHITESPACE) &&
			    isspace(*a)) {
				a++;
				if (isspace(*b++)) {
					if (!isspace(*a))
						while (isspace(*b))
							b++;
				}
				else {
					v = 1;
					break;
				}
			}
			else if ((flags & STRING_COMPACT_OPTIONAL_WHITESPACE) &&
			    isspace(*a)) {
				a++;
				while (isspace(*b))
					b++;
			}
			else {
				if ((v = *b++ - *a++) != '\0')
					break;
			}
		}
	}
	return v;
}

private uint64_t
file_strncmp16(const char *a, const char *b, size_t len, uint32_t flags)
{
	/*
	 * XXX - The 16-bit string compare probably needs to be done
	 * differently, especially if the flags are to be supported.
	 * At the moment, I am unsure.
	 */
	flags = 0;
	return file_strncmp(a, b, len, flags);
}

public void
convert_libmagic_pattern(zval *pattern, int options)
{
		int i, j=0;
		char *t;

		t = (char *) safe_emalloc(Z_STRLEN_P(pattern), 2, 5);
		
		t[j++] = '~';
		
		for (i=0; i<Z_STRLEN_P(pattern); i++, j++) {
			switch (Z_STRVAL_P(pattern)[i]) {
				case '~':
					t[j++] = '\\';
					t[j] = '~';
					break;
				default:
					t[j] = Z_STRVAL_P(pattern)[i];
					break;
			}
		}
		t[j++] = '~';
	
		if (options & PCRE_CASELESS) 
			t[j++] = 'i';
	
		if (options & PCRE_MULTILINE)
			t[j++] = 'm';

		t[j]='\0';
	
		Z_STRVAL_P(pattern) = t;
		Z_STRLEN_P(pattern) = j;

}

private int
magiccheck(struct magic_set *ms, struct magic *m)
{
	uint64_t l = m->value.q;
	uint64_t v;
	float fl, fv;
	double dl, dv;
	int matched;
	union VALUETYPE *p = &ms->ms_value;

	switch (m->type) {
	case FILE_BYTE:
		v = p->b;
		break;

	case FILE_SHORT:
	case FILE_BESHORT:
	case FILE_LESHORT:
		v = p->h;
		break;

	case FILE_LONG:
	case FILE_BELONG:
	case FILE_LELONG:
	case FILE_MELONG:
	case FILE_DATE:
	case FILE_BEDATE:
	case FILE_LEDATE:
	case FILE_MEDATE:
	case FILE_LDATE:
	case FILE_BELDATE:
	case FILE_LELDATE:
	case FILE_MELDATE:
		v = p->l;
		break;

	case FILE_QUAD:
	case FILE_LEQUAD:
	case FILE_BEQUAD:
	case FILE_QDATE:
	case FILE_BEQDATE:
	case FILE_LEQDATE:
	case FILE_QLDATE:
	case FILE_BEQLDATE:
	case FILE_LEQLDATE:
	case FILE_QWDATE:
	case FILE_BEQWDATE:
	case FILE_LEQWDATE:
		v = p->q;
		break;

	case FILE_FLOAT:
	case FILE_BEFLOAT:
	case FILE_LEFLOAT:
		fl = m->value.f;
		fv = p->f;
		switch (m->reln) {
		case 'x':
			matched = 1;
			break;

		case '!':
			matched = fv != fl;
			break;

		case '=':
			matched = fv == fl;
			break;

		case '>':
			matched = fv > fl;
			break;

		case '<':
			matched = fv < fl;
			break;

		default:
			matched = 0;
			file_magerror(ms, "cannot happen with float: invalid relation `%c'",
			    m->reln);
			return -1;
		}
		return matched;

	case FILE_DOUBLE:
	case FILE_BEDOUBLE:
	case FILE_LEDOUBLE:
		dl = m->value.d;
		dv = p->d;
		switch (m->reln) {
		case 'x':
			matched = 1;
			break;

		case '!':
			matched = dv != dl;
			break;

		case '=':
			matched = dv == dl;
			break;

		case '>':
			matched = dv > dl;
			break;

		case '<':
			matched = dv < dl;
			break;

		default:
			matched = 0;
			file_magerror(ms, "cannot happen with double: invalid relation `%c'", m->reln);
			return -1;
		}
		return matched;

	case FILE_DEFAULT:
		l = 0;
		v = 0;
		break;

	case FILE_STRING:
	case FILE_PSTRING:
		l = 0;
		v = file_strncmp(m->value.s, p->s, (size_t)m->vallen, m->str_flags);
		break;

	case FILE_BESTRING16:
	case FILE_LESTRING16:
		l = 0;
		v = file_strncmp16(m->value.s, p->s, (size_t)m->vallen, m->str_flags);
		break;

	case FILE_SEARCH: { /* search ms->search.s for the string m->value.s */
		size_t slen;
		size_t idx;

		if (ms->search.s == NULL)
			return 0;

		slen = MIN(m->vallen, sizeof(m->value.s));
		l = 0;
		v = 0;

		for (idx = 0; m->str_range == 0 || idx < m->str_range; idx++) {
			if (slen + idx > ms->search.s_len)
				break;

			v = file_strncmp(m->value.s, ms->search.s + idx, slen, m->str_flags);
			if (v == 0) {	/* found match */
				ms->search.offset += idx;
				break;
			}
		}
		break;
	}
	case FILE_REGEX: {
		zval *pattern;
		int options = 0;
		pcre_cache_entry *pce;
		TSRMLS_FETCH();
		
		MAKE_STD_ZVAL(pattern);
		ZVAL_STRINGL(pattern, (char *)m->value.s, m->vallen, 0);
	
		options |= PCRE_MULTILINE;
		
		if (m->str_flags & STRING_IGNORE_CASE) {
			options |= PCRE_CASELESS;
		}
		
		convert_libmagic_pattern(pattern, options);
		
		l = v = 0;
		if ((pce = pcre_get_compiled_regex_cache(Z_STRVAL_P(pattern), Z_STRLEN_P(pattern) TSRMLS_CC)) == NULL) {
			zval_dtor(pattern);
			FREE_ZVAL(pattern);
			return -1;
		} else {
			/* pce now contains the compiled regex */
			zval *retval;
			zval *subpats;
			char *haystack;
			
			MAKE_STD_ZVAL(retval);
			ALLOC_INIT_ZVAL(subpats);
			
			/* Cut the search len from haystack, equals to REG_STARTEND */
			haystack = estrndup(ms->search.s, ms->search.s_len);

			/* match v = 0, no match v = 1 */
			php_pcre_match_impl(pce, haystack, ms->search.s_len, retval, subpats, 1, 1, PREG_OFFSET_CAPTURE, 0 TSRMLS_CC);
			/* Free haystack */
			efree(haystack);
			
			if (Z_LVAL_P(retval) < 0) {
				zval_ptr_dtor(&subpats);
				FREE_ZVAL(retval);
				zval_dtor(pattern);
				FREE_ZVAL(pattern);
				return -1;
			} else if ((Z_LVAL_P(retval) > 0) && (Z_TYPE_P(subpats) == IS_ARRAY)) {
				
				/* Need to fetch global match which equals pmatch[0] */
				HashTable *ht = Z_ARRVAL_P(subpats);
				HashPosition outer_pos;
				zval *pattern_match = NULL, *pattern_offset = NULL;
				
				zend_hash_internal_pointer_reset_ex(ht, &outer_pos); 
				
				if (zend_hash_has_more_elements_ex(ht, &outer_pos) == SUCCESS &&
					zend_hash_move_forward_ex(ht, &outer_pos)) {
					
					zval **ppzval;
					
					/* The first element (should be) is the global match 
					   Need to move to the inner array to get the global match */
					
					if (zend_hash_get_current_data_ex(ht, (void**)&ppzval, &outer_pos) != FAILURE) { 
						
						HashTable *inner_ht;
						HashPosition inner_pos;
						zval **match, **offset;
						zval tmpcopy = **ppzval, matchcopy, offsetcopy;
						
						zval_copy_ctor(&tmpcopy); 
						INIT_PZVAL(&tmpcopy);
						
						inner_ht = Z_ARRVAL(tmpcopy);
						
						/* If everything goes according to the master plan
						   tmpcopy now contains two elements:
						   0 = the match
						   1 = starting position of the match */
						zend_hash_internal_pointer_reset_ex(inner_ht, &inner_pos); 
						
						if (zend_hash_has_more_elements_ex(inner_ht, &inner_pos) == SUCCESS &&
							zend_hash_move_forward_ex(inner_ht, &inner_pos)) {
						
							if (zend_hash_get_current_data_ex(inner_ht, (void**)&match, &inner_pos) != FAILURE) { 
									
								matchcopy = **match;
								zval_copy_ctor(&matchcopy);
								INIT_PZVAL(&matchcopy);
								convert_to_string(&matchcopy); 
								
								MAKE_STD_ZVAL(pattern_match);
								Z_STRVAL_P(pattern_match) = (char *)Z_STRVAL(matchcopy);
								Z_STRLEN_P(pattern_match) = Z_STRLEN(matchcopy);
								Z_TYPE_P(pattern_match) = IS_STRING; 

								zval_dtor(&matchcopy);
							}
						}
						
						if (zend_hash_has_more_elements_ex(inner_ht, &inner_pos) == SUCCESS &&
							zend_hash_move_forward_ex(inner_ht, &inner_pos)) {
							
							if (zend_hash_get_current_data_ex(inner_ht, (void**)&offset, &inner_pos) != FAILURE) { 
								
								offsetcopy = **offset;
								zval_copy_ctor(&offsetcopy);
								INIT_PZVAL(&offsetcopy);
								convert_to_long(&offsetcopy); 
								
								MAKE_STD_ZVAL(pattern_offset);
								Z_LVAL_P(pattern_offset) = Z_LVAL(offsetcopy);
								Z_TYPE_P(pattern_offset) = IS_LONG;
								
								zval_dtor(&offsetcopy);
							}
						}
						zval_dtor(&tmpcopy); 	
					}
					
					if ((pattern_match != NULL) && (pattern_offset != NULL)) {
						ms->search.s += (int)Z_LVAL_P(pattern_offset); /* this is where the match starts */
						ms->search.offset += (size_t)Z_LVAL_P(pattern_offset); /* this is where the match starts as size_t */
						ms->search.rm_len = Z_STRLEN_P(pattern_match) /* This is the length of the matched pattern */;
						v = 0;
						
						efree(pattern_match);
						efree(pattern_offset);
						
					} else {
						zval_ptr_dtor(&subpats);
						FREE_ZVAL(retval);
						zval_dtor(pattern);
						FREE_ZVAL(pattern);
						return -1;
					}					
				}

				
			} else {
				v = 1;
			}
			zval_ptr_dtor(&subpats);
			FREE_ZVAL(retval);
		}
		zval_dtor(pattern);
		FREE_ZVAL(pattern);
		break;	
	}
	case FILE_INDIRECT:
	case FILE_USE:
	case FILE_NAME:
		return 1;	 
	default:
		file_magerror(ms, "invalid type %d in magiccheck()", m->type);
		return -1;
	}

	v = file_signextend(ms, m, v);

	switch (m->reln) {
	case 'x':
		if ((ms->flags & MAGIC_DEBUG) != 0)
			(void) fprintf(stderr, "%" INT64_T_FORMAT
			    "u == *any* = 1\n", (unsigned long long)v);
		matched = 1;
		break;

	case '!':
		matched = v != l;
		if ((ms->flags & MAGIC_DEBUG) != 0)
			(void) fprintf(stderr, "%" INT64_T_FORMAT "u != %"
			    INT64_T_FORMAT "u = %d\n", (unsigned long long)v,
			    (unsigned long long)l, matched);
		break;

	case '=':
		matched = v == l;
		if ((ms->flags & MAGIC_DEBUG) != 0)
			(void) fprintf(stderr, "%" INT64_T_FORMAT "u == %"
			    INT64_T_FORMAT "u = %d\n", (unsigned long long)v,
			    (unsigned long long)l, matched);
		break;

	case '>':
		if (m->flag & UNSIGNED) {
			matched = v > l;
			if ((ms->flags & MAGIC_DEBUG) != 0)
				(void) fprintf(stderr, "%" INT64_T_FORMAT
				    "u > %" INT64_T_FORMAT "u = %d\n",
				    (unsigned long long)v,
				    (unsigned long long)l, matched);
		}
		else {
			matched = (int64_t) v > (int64_t) l;
			if ((ms->flags & MAGIC_DEBUG) != 0)
				(void) fprintf(stderr, "%" INT64_T_FORMAT
				    "d > %" INT64_T_FORMAT "d = %d\n",
				    (long long)v, (long long)l, matched);
		}
		break;

	case '<':
		if (m->flag & UNSIGNED) {
			matched = v < l;
			if ((ms->flags & MAGIC_DEBUG) != 0)
				(void) fprintf(stderr, "%" INT64_T_FORMAT
				    "u < %" INT64_T_FORMAT "u = %d\n",
				    (unsigned long long)v,
				    (unsigned long long)l, matched);
		}
		else {
			matched = (int64_t) v < (int64_t) l;
			if ((ms->flags & MAGIC_DEBUG) != 0)
				(void) fprintf(stderr, "%" INT64_T_FORMAT
				    "d < %" INT64_T_FORMAT "d = %d\n",
				     (long long)v, (long long)l, matched);
		}
		break;

	case '&':
		matched = (v & l) == l;
		if ((ms->flags & MAGIC_DEBUG) != 0)
			(void) fprintf(stderr, "((%" INT64_T_FORMAT "x & %"
			    INT64_T_FORMAT "x) == %" INT64_T_FORMAT
			    "x) = %d\n", (unsigned long long)v,
			    (unsigned long long)l, (unsigned long long)l,
			    matched);
		break;

	case '^':
		matched = (v & l) != l;
		if ((ms->flags & MAGIC_DEBUG) != 0)
			(void) fprintf(stderr, "((%" INT64_T_FORMAT "x & %"
			    INT64_T_FORMAT "x) != %" INT64_T_FORMAT
			    "x) = %d\n", (unsigned long long)v,
			    (unsigned long long)l, (unsigned long long)l,
			    matched);
		break;

	default:
		matched = 0;
		file_magerror(ms, "cannot happen: invalid relation `%c'",
		    m->reln);
		return -1;
	}

	return matched;
}

private int
handle_annotation(struct magic_set *ms, struct magic *m)
{
	if (ms->flags & MAGIC_APPLE) {
		if (file_printf(ms, "%.8s", m->apple) == -1)
			return -1;
		return 1;
	}
	if ((ms->flags & MAGIC_MIME_TYPE) && m->mimetype[0]) {
		if (file_printf(ms, "%s", m->mimetype) == -1)
			return -1;
		return 1;
	}
	return 0;
}

private int
print_sep(struct magic_set *ms, int firstline)
{
	if (ms->flags & MAGIC_MIME)
		return 0;
	if (firstline)
		return 0;
	/*
	 * we found another match
	 * put a newline and '-' to do some simple formatting
	 */
	return file_printf(ms, "\n- ");
}<|MERGE_RESOLUTION|>--- conflicted
+++ resolved
@@ -1699,11 +1699,7 @@
 			return -1;
 			if (file_printf(ms, "%s", rbuf) == -1)
 				return -1;
-<<<<<<< HEAD
-			free(rbuf);
-=======
 			efree(rbuf);
->>>>>>> c5841f8c
 		}
 		return rv;
 
