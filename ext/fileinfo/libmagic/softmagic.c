/*
 * Copyright (c) Ian F. Darwin 1986-1995.
 * Software written by Ian F. Darwin and others;
 * maintained 1995-present by Christos Zoulas and others.
 *
 * Redistribution and use in source and binary forms, with or without
 * modification, are permitted provided that the following conditions
 * are met:
 * 1. Redistributions of source code must retain the above copyright
 *    notice immediately at the beginning of the file, without modification,
 *    this list of conditions, and the following disclaimer.
 * 2. Redistributions in binary form must reproduce the above copyright
 *    notice, this list of conditions and the following disclaimer in the
 *    documentation and/or other materials provided with the distribution.
 *
 * THIS SOFTWARE IS PROVIDED BY THE AUTHOR AND CONTRIBUTORS ``AS IS'' AND
 * ANY EXPRESS OR IMPLIED WARRANTIES, INCLUDING, BUT NOT LIMITED TO, THE
 * IMPLIED WARRANTIES OF MERCHANTABILITY AND FITNESS FOR A PARTICULAR PURPOSE
 * ARE DISCLAIMED. IN NO EVENT SHALL THE AUTHOR OR CONTRIBUTORS BE LIABLE FOR
 * ANY DIRECT, INDIRECT, INCIDENTAL, SPECIAL, EXEMPLARY, OR CONSEQUENTIAL
 * DAMAGES (INCLUDING, BUT NOT LIMITED TO, PROCUREMENT OF SUBSTITUTE GOODS
 * OR SERVICES; LOSS OF USE, DATA, OR PROFITS; OR BUSINESS INTERRUPTION)
 * HOWEVER CAUSED AND ON ANY THEORY OF LIABILITY, WHETHER IN CONTRACT, STRICT
 * LIABILITY, OR TORT (INCLUDING NEGLIGENCE OR OTHERWISE) ARISING IN ANY WAY
 * OUT OF THE USE OF THIS SOFTWARE, EVEN IF ADVISED OF THE POSSIBILITY OF
 * SUCH DAMAGE.
 */
/*
 * softmagic - interpret variable magic from MAGIC
 */

#include "file.h"

#ifndef	lint
FILE_RCSID("@(#)$File: softmagic.c,v 1.174 2014/02/12 23:20:53 christos Exp $")
#endif	/* lint */

#include "magic.h"
#ifdef HAVE_FMTCHECK
#include <stdio.h>
#define F(a, b) fmtcheck((a), (b))
#else
#define F(a, b) (a)
#endif
#include <string.h>
#include <ctype.h>
#include <stdlib.h>
#include <time.h>
#if defined(HAVE_LOCALE_H)
#include <locale.h>
#endif

#ifndef PREG_OFFSET_CAPTURE
# define PREG_OFFSET_CAPTURE                 (1<<8)
#endif



private int match(struct magic_set *, struct magic *, uint32_t,
    const unsigned char *, size_t, size_t, int, int, int, int, int *, int *,
    int *);
private int mget(struct magic_set *, const unsigned char *,
    struct magic *, size_t, size_t, unsigned int, int, int, int, int, int *,
    int *, int *);
private int magiccheck(struct magic_set *, struct magic *);
private int32_t mprint(struct magic_set *, struct magic *);
private int32_t moffset(struct magic_set *, struct magic *);
private void mdebug(uint32_t, const char *, size_t);
private int mcopy(struct magic_set *, union VALUETYPE *, int, int,
    const unsigned char *, uint32_t, size_t, size_t);
private int mconvert(struct magic_set *, struct magic *, int);
private int print_sep(struct magic_set *, int);
private int handle_annotation(struct magic_set *, struct magic *);
private void cvt_8(union VALUETYPE *, const struct magic *);
private void cvt_16(union VALUETYPE *, const struct magic *);
private void cvt_32(union VALUETYPE *, const struct magic *);
private void cvt_64(union VALUETYPE *, const struct magic *);

/*#define OFFSET_OOB(n, o, i)	((n) < (o) || (i) >= ((n) - (o))) */
#define OFFSET_OOB(n, o, i)	(n < o + i)
/*
 * softmagic - lookup one file in parsed, in-memory copy of database
 * Passed the name and FILE * of one file to be typed.
 */
/*ARGSUSED1*/		/* nbytes passed for regularity, maybe need later */
protected int
file_softmagic(struct magic_set *ms, const unsigned char *buf, size_t nbytes,
    size_t level, int mode, int text)
{
	struct mlist *ml;
	int rv, printed_something = 0, need_separator = 0;
	for (ml = ms->mlist[0]->next; ml != ms->mlist[0]; ml = ml->next)
		if ((rv = match(ms, ml->magic, ml->nmagic, buf, nbytes, 0, mode,
		    text, 0, level, &printed_something, &need_separator,
		    NULL)) != 0)
			return rv;

	return 0;
}

/*
 * Go through the whole list, stopping if you find a match.  Process all
 * the continuations of that match before returning.
 *
 * We support multi-level continuations:
 *
 *	At any time when processing a successful top-level match, there is a
 *	current continuation level; it represents the level of the last
 *	successfully matched continuation.
 *
 *	Continuations above that level are skipped as, if we see one, it
 *	means that the continuation that controls them - i.e, the
 *	lower-level continuation preceding them - failed to match.
 *
 *	Continuations below that level are processed as, if we see one,
 *	it means we've finished processing or skipping higher-level
 *	continuations under the control of a successful or unsuccessful
 *	lower-level continuation, and are now seeing the next lower-level
 *	continuation and should process it.  The current continuation
 *	level reverts to the level of the one we're seeing.
 *
 *	Continuations at the current level are processed as, if we see
 *	one, there's no lower-level continuation that may have failed.
 *
 *	If a continuation matches, we bump the current continuation level
 *	so that higher-level continuations are processed.
 */
private int
match(struct magic_set *ms, struct magic *magic, uint32_t nmagic,
    const unsigned char *s, size_t nbytes, size_t offset, int mode, int text,
    int flip, int recursion_level, int *printed_something, int *need_separator,
    int *returnval)
{
	uint32_t magindex = 0;
	unsigned int cont_level = 0;
	int returnvalv = 0, e; /* if a match is found it is set to 1*/
	int firstline = 1; /* a flag to print X\n  X\n- X */
	int print = (ms->flags & (MAGIC_MIME|MAGIC_APPLE)) == 0;

	if (returnval == NULL)
		returnval = &returnvalv;

	if (file_check_mem(ms, cont_level) == -1)
		return -1;

	for (magindex = 0; magindex < nmagic; magindex++) {
		int flush = 0;
		struct magic *m = &magic[magindex];

		if (m->type != FILE_NAME)
		if ((IS_LIBMAGIC_STRING(m->type) &&
#define FLT (STRING_BINTEST | STRING_TEXTTEST)
		     ((text && (m->str_flags & FLT) == STRING_BINTEST) ||
		      (!text && (m->str_flags & FLT) == STRING_TEXTTEST))) ||
		    (m->flag & mode) != mode) {
			/* Skip sub-tests */
			while (magindex + 1 < nmagic &&
                               magic[magindex + 1].cont_level != 0 &&
			       ++magindex)
				continue;
			continue; /* Skip to next top-level test*/
		}

		ms->offset = m->offset;
		ms->line = m->lineno;

		/* if main entry matches, print it... */
		switch (mget(ms, s, m, nbytes, offset, cont_level, mode, text,
		    flip, recursion_level + 1, printed_something,
		    need_separator, returnval)) {
		case -1:
			return -1;
		case 0:
			flush = m->reln != '!';
			break;
		default:
			if (m->type == FILE_INDIRECT)
				*returnval = 1;

			switch (magiccheck(ms, m)) {
			case -1:
				return -1;
			case 0:
				flush++;
				break;
			default:
				flush = 0;
				break;
			}
			break;
		}
		if (flush) {
			/*
			 * main entry didn't match,
			 * flush its continuations
			 */
			while (magindex < nmagic - 1 &&
			    magic[magindex + 1].cont_level != 0)
				magindex++;
			continue;
		}

		if ((e = handle_annotation(ms, m)) != 0) {
			*need_separator = 1;
			*printed_something = 1;
			*returnval = 1;
			return e;
		}
		/*
		 * If we are going to print something, we'll need to print
		 * a blank before we print something else.
		 */
		if (*m->desc) {
			*need_separator = 1;
			*printed_something = 1;
			if (print_sep(ms, firstline) == -1)
				return -1;
		}


		if (print && mprint(ms, m) == -1)
			return -1;

		ms->c.li[cont_level].off = moffset(ms, m);

		/* and any continuations that match */
		if (file_check_mem(ms, ++cont_level) == -1)
			return -1;

		while (magindex + 1 < nmagic && magic[magindex+1].cont_level != 0 &&
		    ++magindex) {
			m = &magic[magindex];
			ms->line = m->lineno; /* for messages */

			if (cont_level < m->cont_level)
				continue;
			if (cont_level > m->cont_level) {
				/*
				 * We're at the end of the level
				 * "cont_level" continuations.
				 */
				cont_level = m->cont_level;
			}
			ms->offset = m->offset;
			if (m->flag & OFFADD) {
				ms->offset +=
				    ms->c.li[cont_level - 1].off;
			}

#ifdef ENABLE_CONDITIONALS
			if (m->cond == COND_ELSE ||
			    m->cond == COND_ELIF) {
				if (ms->c.li[cont_level].last_match == 1)
					continue;
			}
#endif
			switch (mget(ms, s, m, nbytes, offset, cont_level, mode,
			    text, flip, recursion_level + 1, printed_something,
			    need_separator, returnval)) {
			case -1:
				return -1;
			case 0:
				if (m->reln != '!')
					continue;
				flush = 1;
				break;
			default:
				if (m->type == FILE_INDIRECT)
					*returnval = 1;
				flush = 0;
				break;
			}

			switch (flush ? 1 : magiccheck(ms, m)) {
			case -1:
				return -1;
			case 0:
#ifdef ENABLE_CONDITIONALS
				ms->c.li[cont_level].last_match = 0;
#endif
				break;
			default:
#ifdef ENABLE_CONDITIONALS
				ms->c.li[cont_level].last_match = 1;
#endif
				if (m->type == FILE_CLEAR)
					ms->c.li[cont_level].got_match = 0;
				else if (ms->c.li[cont_level].got_match) {
					if (m->type == FILE_DEFAULT)
						break;
				} else
					ms->c.li[cont_level].got_match = 1;
				if ((e = handle_annotation(ms, m)) != 0) {
					*need_separator = 1;
					*printed_something = 1;
					*returnval = 1;
					return e;
				}
				/*
				 * If we are going to print something,
				 * make sure that we have a separator first.
				 */
				if (*m->desc) {
					if (!*printed_something) {
						*printed_something = 1;
						if (print_sep(ms, firstline)
						    == -1)
							return -1;
					}
				}
				/*
				 * This continuation matched.  Print
				 * its message, with a blank before it
				 * if the previous item printed and
				 * this item isn't empty.
				 */
				/* space if previous printed */
				if (*need_separator
				    && ((m->flag & NOSPACE) == 0)
				    && *m->desc) {
					if (print &&
					    file_printf(ms, " ") == -1)
						return -1;
					*need_separator = 0;
				}
				if (print && mprint(ms, m) == -1)
					return -1;

				ms->c.li[cont_level].off = moffset(ms, m);

				if (*m->desc)
					*need_separator = 1;

				/*
				 * If we see any continuations
				 * at a higher level,
				 * process them.
				 */
				if (file_check_mem(ms, ++cont_level) == -1)
					return -1;
				break;
			}
		}
		if (*printed_something) {
			firstline = 0;
			if (print)
				*returnval = 1;
		}
		if ((ms->flags & MAGIC_CONTINUE) == 0 && *printed_something) {
			return *returnval; /* don't keep searching */
		}
	}
	return *returnval;  /* This is hit if -k is set or there is no match */
}

private int
check_fmt(struct magic_set *ms, struct magic *m)
{
	pcre *pce;
	int re_options, rv = -1;
	pcre_extra *re_extra;
	TSRMLS_FETCH();
	
	if (strchr(m->desc, '%') == NULL)
		return 0;

	(void)setlocale(LC_CTYPE, "C");
	if ((pce = pcre_get_compiled_regex("~%[-0-9.]*s~", &re_extra, &re_options TSRMLS_CC)) == NULL) {
		rv = -1;
	} else {
	 	rv = !pcre_exec(pce, re_extra, m->desc, strlen(m->desc), 0, re_options, NULL, 0);
	}
	(void)setlocale(LC_CTYPE, "");
	return rv;
}

private int32_t
mprint(struct magic_set *ms, struct magic *m)
{
	uint64_t v;
	float vf;
	double vd;
	int64_t t = 0;
 	char buf[128], tbuf[26];
	union VALUETYPE *p = &ms->ms_value;

  	switch (m->type) {
  	case FILE_BYTE:
		v = file_signextend(ms, m, (uint64_t)p->b);
		switch (check_fmt(ms, m)) {
		case -1:
			return -1;
		case 1:
			(void)snprintf(buf, sizeof(buf), "%c",
			    (unsigned char)v);
			if (file_printf(ms, F(m->desc, "%s"), buf) == -1)
				return -1;
			break;
		default:
			if (file_printf(ms, F(m->desc, "%c"),
			    (unsigned char) v) == -1)
				return -1;
			break;
		}
		t = ms->offset + sizeof(char);
		break;

  	case FILE_SHORT:
  	case FILE_BESHORT:
  	case FILE_LESHORT:
		v = file_signextend(ms, m, (uint64_t)p->h);
		switch (check_fmt(ms, m)) {
		case -1:
			return -1;
		case 1:
			(void)snprintf(buf, sizeof(buf), "%hu",
			    (unsigned short)v);
			if (file_printf(ms, F(m->desc, "%s"), buf) == -1)
				return -1;
			break;
		default:
			if (file_printf(ms, F(m->desc, "%hu"),
			    (unsigned short) v) == -1)
				return -1;
			break;
		}
		t = ms->offset + sizeof(short);
		break;

  	case FILE_LONG:
  	case FILE_BELONG:
  	case FILE_LELONG:
  	case FILE_MELONG:
		v = file_signextend(ms, m, (uint64_t)p->l);
		switch (check_fmt(ms, m)) {
		case -1:
			return -1;
		case 1:
			(void)snprintf(buf, sizeof(buf), "%u", (uint32_t)v);
			if (file_printf(ms, F(m->desc, "%s"), buf) == -1)
				return -1;
			break;
		default:
			if (file_printf(ms, F(m->desc, "%u"),
			    (uint32_t) v) == -1)
				return -1;
			break;
		}
		t = ms->offset + sizeof(int32_t);
  		break;

  	case FILE_QUAD:
  	case FILE_BEQUAD:
  	case FILE_LEQUAD:
		v = file_signextend(ms, m, p->q);
		switch (check_fmt(ms, m)) {
		case -1:
			return -1;
		case 1:
			(void)snprintf(buf, sizeof(buf), "%llu",
			    (unsigned long long)v);
			if (file_printf(ms, F(m->desc, "%s"), buf) == -1)
				return -1;
			break;
		default:
			if (file_printf(ms, F(m->desc, "%llu"),
			    (unsigned long long) v) == -1)
				return -1;
			break;
		}
		t = ms->offset + sizeof(int64_t);
  		break;

  	case FILE_STRING:
  	case FILE_PSTRING:
  	case FILE_BESTRING16:
  	case FILE_LESTRING16:
		if (m->reln == '=' || m->reln == '!') {
			if (file_printf(ms, F(m->desc, "%s"), m->value.s) == -1)
				return -1;
			t = ms->offset + m->vallen;
		}
		else {
			char *str = p->s;

			/* compute t before we mangle the string? */
			t = ms->offset + strlen(str);

			if (*m->value.s == '\0')
				str[strcspn(str, "\n")] = '\0';

			if (m->str_flags & STRING_TRIM) {
				char *last;
				while (isspace((unsigned char)*str))
					str++;
				last = str;
				while (*last)
					last++;
				--last;
				while (isspace((unsigned char)*last))
					last--;
				*++last = '\0';
			}

			if (file_printf(ms, F(m->desc, "%s"), str) == -1)
				return -1;

			if (m->type == FILE_PSTRING)
				t += file_pstring_length_size(m);
		}
		break;

	case FILE_DATE:
	case FILE_BEDATE:
	case FILE_LEDATE:
	case FILE_MEDATE:
		if (file_printf(ms, F(m->desc, "%s"),
		    file_fmttime(p->l, FILE_T_LOCAL,
		    tbuf)) == -1)
			return -1;
		t = ms->offset + sizeof(uint32_t);
		break;

	case FILE_LDATE:
	case FILE_BELDATE:
	case FILE_LELDATE:
	case FILE_MELDATE:
		if (file_printf(ms, F(m->desc, "%s"),
		    file_fmttime(p->l, 0, tbuf)) == -1)
			return -1;
		t = ms->offset + sizeof(uint32_t);
		break;

	case FILE_QDATE:
	case FILE_BEQDATE:
	case FILE_LEQDATE:
		if (file_printf(ms, F(m->desc, "%s"),
		    file_fmttime(p->q, FILE_T_LOCAL, tbuf)) == -1)
			return -1;
		t = ms->offset + sizeof(uint64_t);
		break;

	case FILE_QLDATE:
	case FILE_BEQLDATE:
	case FILE_LEQLDATE:
		if (file_printf(ms, F(m->desc, "%s"),
		    file_fmttime(p->q, 0, tbuf)) == -1)
			return -1;
		t = ms->offset + sizeof(uint64_t);
		break;

	case FILE_QWDATE:
	case FILE_BEQWDATE:
	case FILE_LEQWDATE:
		if (file_printf(ms, F(m->desc, "%s"),
		    file_fmttime(p->q, FILE_T_WINDOWS, tbuf)) == -1)
			return -1;
		t = ms->offset + sizeof(uint64_t);
		break;

  	case FILE_FLOAT:
  	case FILE_BEFLOAT:
  	case FILE_LEFLOAT:
		vf = p->f;
		switch (check_fmt(ms, m)) {
		case -1:
			return -1;
		case 1:
			(void)snprintf(buf, sizeof(buf), "%g", vf);
			if (file_printf(ms, F(m->desc, "%s"), buf) == -1)
				return -1;
			break;
		default:
			if (file_printf(ms, F(m->desc, "%g"), vf) == -1)
				return -1;
			break;
		}
		t = ms->offset + sizeof(float);
  		break;

  	case FILE_DOUBLE:
  	case FILE_BEDOUBLE:
  	case FILE_LEDOUBLE:
		vd = p->d;
		switch (check_fmt(ms, m)) {
		case -1:
			return -1;
		case 1:
			(void)snprintf(buf, sizeof(buf), "%g", vd);
			if (file_printf(ms, F(m->desc, "%s"), buf) == -1)
				return -1;
			break;
		default:
			if (file_printf(ms, F(m->desc, "%g"), vd) == -1)
				return -1;
			break;
		}
		t = ms->offset + sizeof(double);
  		break;

	case FILE_REGEX: {
		char *cp;
		int rval;

		cp = estrndup((const char *)ms->search.s, ms->search.rm_len);
		if (cp == NULL) {
			file_oomem(ms, ms->search.rm_len);
			return -1;
		}
		rval = file_printf(ms, F(m->desc, "%s"), cp);
		efree(cp);

		if (rval == -1)
			return -1;

		if ((m->str_flags & REGEX_OFFSET_START))
			t = ms->search.offset;
		else
			t = ms->search.offset + ms->search.rm_len;
		break;
	}

	case FILE_SEARCH:
	  	if (file_printf(ms, F(m->desc, "%s"), m->value.s) == -1)
			return -1;
		if ((m->str_flags & REGEX_OFFSET_START))
			t = ms->search.offset;
		else
			t = ms->search.offset + m->vallen;
		break;

	case FILE_DEFAULT:
	case FILE_CLEAR:
	  	if (file_printf(ms, "%s", m->desc) == -1)
			return -1;
		t = ms->offset;
		break;

	case FILE_INDIRECT:
	case FILE_USE:
	case FILE_NAME:
		t = ms->offset;
		break;

	default:
		file_magerror(ms, "invalid m->type (%d) in mprint()", m->type);
		return -1;
	}
	return (int32_t)t;
}

private int32_t
moffset(struct magic_set *ms, struct magic *m)
{
  	switch (m->type) {
  	case FILE_BYTE:
		return CAST(int32_t, (ms->offset + sizeof(char)));

  	case FILE_SHORT:
  	case FILE_BESHORT:
  	case FILE_LESHORT:
		return CAST(int32_t, (ms->offset + sizeof(short)));

  	case FILE_LONG:
  	case FILE_BELONG:
  	case FILE_LELONG:
  	case FILE_MELONG:
		return CAST(int32_t, (ms->offset + sizeof(int32_t)));

  	case FILE_QUAD:
  	case FILE_BEQUAD:
  	case FILE_LEQUAD:
		return CAST(int32_t, (ms->offset + sizeof(int64_t)));

  	case FILE_STRING:
  	case FILE_PSTRING:
  	case FILE_BESTRING16:
  	case FILE_LESTRING16:
		if (m->reln == '=' || m->reln == '!')
			return ms->offset + m->vallen;
		else {
			union VALUETYPE *p = &ms->ms_value;
			uint32_t t;

			if (*m->value.s == '\0')
				p->s[strcspn(p->s, "\n")] = '\0';
			t = CAST(uint32_t, (ms->offset + strlen(p->s)));
			if (m->type == FILE_PSTRING)
				t += (uint32_t)file_pstring_length_size(m);
			return t;
		}

	case FILE_DATE:
	case FILE_BEDATE:
	case FILE_LEDATE:
	case FILE_MEDATE:
		return CAST(int32_t, (ms->offset + sizeof(uint32_t)));

	case FILE_LDATE:
	case FILE_BELDATE:
	case FILE_LELDATE:
	case FILE_MELDATE:
		return CAST(int32_t, (ms->offset + sizeof(uint32_t)));

	case FILE_QDATE:
	case FILE_BEQDATE:
	case FILE_LEQDATE:
		return CAST(int32_t, (ms->offset + sizeof(uint64_t)));

	case FILE_QLDATE:
	case FILE_BEQLDATE:
	case FILE_LEQLDATE:
		return CAST(int32_t, (ms->offset + sizeof(uint64_t)));

  	case FILE_FLOAT:
  	case FILE_BEFLOAT:
  	case FILE_LEFLOAT:
		return CAST(int32_t, (ms->offset + sizeof(float)));

  	case FILE_DOUBLE:
  	case FILE_BEDOUBLE:
  	case FILE_LEDOUBLE:
		return CAST(int32_t, (ms->offset + sizeof(double)));

	case FILE_REGEX:
		if ((m->str_flags & REGEX_OFFSET_START) != 0)
			return CAST(int32_t, ms->search.offset);
		else
			return CAST(int32_t, (ms->search.offset +
			    ms->search.rm_len));

	case FILE_SEARCH:
		if ((m->str_flags & REGEX_OFFSET_START) != 0)
			return CAST(int32_t, ms->search.offset);
		else
			return CAST(int32_t, (ms->search.offset + m->vallen));

	case FILE_CLEAR:
	case FILE_DEFAULT:
	case FILE_INDIRECT:
		return ms->offset;

	default:
		return 0;
	}
}

private int
cvt_flip(int type, int flip)
{
	if (flip == 0)
		return type;
	switch (type) {
	case FILE_BESHORT:
		return FILE_LESHORT;
	case FILE_BELONG:
		return FILE_LELONG;
	case FILE_BEDATE:
		return FILE_LEDATE;
	case FILE_BELDATE:
		return FILE_LELDATE;
	case FILE_BEQUAD:
		return FILE_LEQUAD;
	case FILE_BEQDATE:
		return FILE_LEQDATE;
	case FILE_BEQLDATE:
		return FILE_LEQLDATE;
	case FILE_BEQWDATE:
		return FILE_LEQWDATE;
	case FILE_LESHORT:
		return FILE_BESHORT;
	case FILE_LELONG:
		return FILE_BELONG;
	case FILE_LEDATE:
		return FILE_BEDATE;
	case FILE_LELDATE:
		return FILE_BELDATE;
	case FILE_LEQUAD:
		return FILE_BEQUAD;
	case FILE_LEQDATE:
		return FILE_BEQDATE;
	case FILE_LEQLDATE:
		return FILE_BEQLDATE;
	case FILE_LEQWDATE:
		return FILE_BEQWDATE;
	case FILE_BEFLOAT:
		return FILE_LEFLOAT;
	case FILE_LEFLOAT:
		return FILE_BEFLOAT;
	case FILE_BEDOUBLE:
		return FILE_LEDOUBLE;
	case FILE_LEDOUBLE:
		return FILE_BEDOUBLE;
	default:
		return type;
	}
}
#define DO_CVT(fld, cast) \
	if (m->num_mask) \
		switch (m->mask_op & FILE_OPS_MASK) { \
		case FILE_OPAND: \
			p->fld &= cast m->num_mask; \
			break; \
		case FILE_OPOR: \
			p->fld |= cast m->num_mask; \
			break; \
		case FILE_OPXOR: \
			p->fld ^= cast m->num_mask; \
			break; \
		case FILE_OPADD: \
			p->fld += cast m->num_mask; \
			break; \
		case FILE_OPMINUS: \
			p->fld -= cast m->num_mask; \
			break; \
		case FILE_OPMULTIPLY: \
			p->fld *= cast m->num_mask; \
			break; \
		case FILE_OPDIVIDE: \
			p->fld /= cast m->num_mask; \
			break; \
		case FILE_OPMODULO: \
			p->fld %= cast m->num_mask; \
			break; \
		} \
	if (m->mask_op & FILE_OPINVERSE) \
		p->fld = ~p->fld \

private void
cvt_8(union VALUETYPE *p, const struct magic *m)
{
	DO_CVT(b, (uint8_t));
}

private void
cvt_16(union VALUETYPE *p, const struct magic *m)
{
	DO_CVT(h, (uint16_t));
}

private void
cvt_32(union VALUETYPE *p, const struct magic *m)
{
	DO_CVT(l, (uint32_t));
}

private void
cvt_64(union VALUETYPE *p, const struct magic *m)
{
	DO_CVT(q, (uint64_t));
}

#define DO_CVT2(fld, cast) \
	if (m->num_mask) \
		switch (m->mask_op & FILE_OPS_MASK) { \
		case FILE_OPADD: \
			p->fld += cast (int64_t)m->num_mask; \
			break; \
		case FILE_OPMINUS: \
			p->fld -= cast (int64_t)m->num_mask; \
			break; \
		case FILE_OPMULTIPLY: \
			p->fld *= cast (int64_t)m->num_mask; \
			break; \
		case FILE_OPDIVIDE: \
			p->fld /= cast (int64_t)m->num_mask; \
			break; \
		} \

private void
cvt_float(union VALUETYPE *p, const struct magic *m)
{
	DO_CVT2(f, (float));
}

private void
cvt_double(union VALUETYPE *p, const struct magic *m)
{
	DO_CVT2(d, (double));
}

/*
 * Convert the byte order of the data we are looking at
 * While we're here, let's apply the mask operation
 * (unless you have a better idea)
 */
private int
mconvert(struct magic_set *ms, struct magic *m, int flip)
{
	union VALUETYPE *p = &ms->ms_value;

	switch (cvt_flip(m->type, flip)) {
	case FILE_BYTE:
		cvt_8(p, m);
		return 1;
	case FILE_SHORT:
		cvt_16(p, m);
		return 1;
	case FILE_LONG:
	case FILE_DATE:
	case FILE_LDATE:
		cvt_32(p, m);
		return 1;
	case FILE_QUAD:
	case FILE_QDATE:
	case FILE_QLDATE:
	case FILE_QWDATE:
		cvt_64(p, m);
		return 1;
	case FILE_STRING:
	case FILE_BESTRING16:
	case FILE_LESTRING16: {
		/* Null terminate and eat *trailing* return */
		p->s[sizeof(p->s) - 1] = '\0';
		return 1;
	}
	case FILE_PSTRING: {
		char *ptr1 = p->s, *ptr2 = ptr1 + file_pstring_length_size(m);
		size_t len = file_pstring_get_length(m, ptr1);
		if (len >= sizeof(p->s))
			len = sizeof(p->s) - 1;
		while (len--)
			*ptr1++ = *ptr2++;
		*ptr1 = '\0';
		return 1;
	}
	case FILE_BESHORT:
		p->h = (short)((p->hs[0]<<8)|(p->hs[1]));
		cvt_16(p, m);
		return 1;
	case FILE_BELONG:
	case FILE_BEDATE:
	case FILE_BELDATE:
		p->l = (int32_t)
		    ((p->hl[0]<<24)|(p->hl[1]<<16)|(p->hl[2]<<8)|(p->hl[3]));
		cvt_32(p, m);
		return 1;
	case FILE_BEQUAD:
	case FILE_BEQDATE:
	case FILE_BEQLDATE:
	case FILE_BEQWDATE:
		p->q = (uint64_t)
		    (((uint64_t)p->hq[0]<<56)|((uint64_t)p->hq[1]<<48)|
		     ((uint64_t)p->hq[2]<<40)|((uint64_t)p->hq[3]<<32)|
		     ((uint64_t)p->hq[4]<<24)|((uint64_t)p->hq[5]<<16)|
		     ((uint64_t)p->hq[6]<<8)|((uint64_t)p->hq[7]));
		cvt_64(p, m);
		return 1;
	case FILE_LESHORT:
		p->h = (short)((p->hs[1]<<8)|(p->hs[0]));
		cvt_16(p, m);
		return 1;
	case FILE_LELONG:
	case FILE_LEDATE:
	case FILE_LELDATE:
		p->l = (int32_t)
		    ((p->hl[3]<<24)|(p->hl[2]<<16)|(p->hl[1]<<8)|(p->hl[0]));
		cvt_32(p, m);
		return 1;
	case FILE_LEQUAD:
	case FILE_LEQDATE:
	case FILE_LEQLDATE:
	case FILE_LEQWDATE:
		p->q = (uint64_t)
		    (((uint64_t)p->hq[7]<<56)|((uint64_t)p->hq[6]<<48)|
		     ((uint64_t)p->hq[5]<<40)|((uint64_t)p->hq[4]<<32)|
		     ((uint64_t)p->hq[3]<<24)|((uint64_t)p->hq[2]<<16)|
		     ((uint64_t)p->hq[1]<<8)|((uint64_t)p->hq[0]));
		cvt_64(p, m);
		return 1;
	case FILE_MELONG:
	case FILE_MEDATE:
	case FILE_MELDATE:
		p->l = (int32_t)
		    ((p->hl[1]<<24)|(p->hl[0]<<16)|(p->hl[3]<<8)|(p->hl[2]));
		cvt_32(p, m);
		return 1;
	case FILE_FLOAT:
		cvt_float(p, m);
		return 1;
	case FILE_BEFLOAT:
		p->l =  ((uint32_t)p->hl[0]<<24)|((uint32_t)p->hl[1]<<16)|
			((uint32_t)p->hl[2]<<8) |((uint32_t)p->hl[3]);
		cvt_float(p, m);
		return 1;
	case FILE_LEFLOAT:
		p->l =  ((uint32_t)p->hl[3]<<24)|((uint32_t)p->hl[2]<<16)|
			((uint32_t)p->hl[1]<<8) |((uint32_t)p->hl[0]);
		cvt_float(p, m);
		return 1;
	case FILE_DOUBLE:
		cvt_double(p, m);
		return 1;
	case FILE_BEDOUBLE:
		p->q =  ((uint64_t)p->hq[0]<<56)|((uint64_t)p->hq[1]<<48)|
			((uint64_t)p->hq[2]<<40)|((uint64_t)p->hq[3]<<32)|
			((uint64_t)p->hq[4]<<24)|((uint64_t)p->hq[5]<<16)|
			((uint64_t)p->hq[6]<<8) |((uint64_t)p->hq[7]);
		cvt_double(p, m);
		return 1;
	case FILE_LEDOUBLE:
		p->q =  ((uint64_t)p->hq[7]<<56)|((uint64_t)p->hq[6]<<48)|
			((uint64_t)p->hq[5]<<40)|((uint64_t)p->hq[4]<<32)|
			((uint64_t)p->hq[3]<<24)|((uint64_t)p->hq[2]<<16)|
			((uint64_t)p->hq[1]<<8) |((uint64_t)p->hq[0]);
		cvt_double(p, m);
		return 1;
	case FILE_REGEX:
	case FILE_SEARCH:
	case FILE_DEFAULT:
	case FILE_CLEAR:
	case FILE_NAME:
	case FILE_USE:
		return 1;
	default:
		file_magerror(ms, "invalid type %d in mconvert()", m->type);
		return 0;
	}
}


private void
mdebug(uint32_t offset, const char *str, size_t len)
{
	(void) fprintf(stderr, "mget/%zu @%d: ", len, offset);
	file_showstr(stderr, str, len);
	(void) fputc('\n', stderr);
	(void) fputc('\n', stderr);
}

private int
mcopy(struct magic_set *ms, union VALUETYPE *p, int type, int indir,
    const unsigned char *s, uint32_t offset, size_t nbytes, size_t linecnt)
{
	/*
	 * Note: FILE_SEARCH and FILE_REGEX do not actually copy
	 * anything, but setup pointers into the source
	 */
	if (indir == 0) {
		switch (type) {
		case FILE_SEARCH:
			ms->search.s = RCAST(const char *, s) + offset;
			ms->search.s_len = nbytes - offset;
			ms->search.offset = offset;
			return 0;

		case FILE_REGEX: {
			const char *b;
			const char *c;
			const char *last;	/* end of search region */
			const char *buf;	/* start of search region */
			const char *end;
			size_t lines;

			if (s == NULL) {
				ms->search.s_len = 0;
				ms->search.s = NULL;
				return 0;
			}
			buf = RCAST(const char *, s) + offset;
			end = last = RCAST(const char *, s) + nbytes;
			/* mget() guarantees buf <= last */
			for (lines = linecnt, b = buf; lines && b < end &&
			     ((b = CAST(const char *,
				 memchr(c = b, '\n', CAST(size_t, (end - b)))))
			     || (b = CAST(const char *,
				 memchr(c, '\r', CAST(size_t, (end - c))))));
			     lines--, b++) {
				last = b;
				if (b[0] == '\r' && b[1] == '\n')
					b++;
			}
			if (lines)
				last = RCAST(const char *, s) + nbytes;

			ms->search.s = buf;
			ms->search.s_len = last - buf;
			ms->search.offset = offset;
			ms->search.rm_len = 0;
			return 0;
		}
		case FILE_BESTRING16:
		case FILE_LESTRING16: {
			const unsigned char *src = s + offset;
			const unsigned char *esrc = s + nbytes;
			char *dst = p->s;
			char *edst = &p->s[sizeof(p->s) - 1];

			if (type == FILE_BESTRING16)
				src++;

			/* check that offset is within range */
			if (offset >= nbytes)
				break;
			for (/*EMPTY*/; src < esrc; src += 2, dst++) {
				if (dst < edst)
					*dst = *src;
				else
					break;
				if (*dst == '\0') {
					if (type == FILE_BESTRING16 ?
					    *(src - 1) != '\0' :
					    *(src + 1) != '\0')
						*dst = ' ';
				}
			}
			*edst = '\0';
			return 0;
		}
		case FILE_STRING:	/* XXX - these two should not need */
		case FILE_PSTRING:	/* to copy anything, but do anyway. */
		default:
			break;
		}
	}

	if (offset >= nbytes) {
		(void)memset(p, '\0', sizeof(*p));
		return 0;
	}
	if (nbytes - offset < sizeof(*p))
		nbytes = nbytes - offset;
	else
		nbytes = sizeof(*p);

	(void)memcpy(p, s + offset, nbytes);

	/*
	 * the usefulness of padding with zeroes eludes me, it
	 * might even cause problems
	 */
	if (nbytes < sizeof(*p))
		(void)memset(((char *)(void *)p) + nbytes, '\0',
		    sizeof(*p) - nbytes);
	return 0;
}

private int
mget(struct magic_set *ms, const unsigned char *s, struct magic *m,
    size_t nbytes, size_t o, unsigned int cont_level, int mode, int text,
    int flip, int recursion_level, int *printed_something,
    int *need_separator, int *returnval)
{
	uint32_t soffset, offset = ms->offset;
	uint32_t count = m->str_range;
	int rv, oneed_separator, in_type;
	char *sbuf, *rbuf;
	union VALUETYPE *p = &ms->ms_value;
	struct mlist ml;

	if (recursion_level >= 20) {
		file_error(ms, 0, "recursion nesting exceeded");
		return -1;
	}

	if (mcopy(ms, p, m->type, m->flag & INDIR, s, (uint32_t)(offset + o),
	    (uint32_t)nbytes, count) == -1)
		return -1;

	if ((ms->flags & MAGIC_DEBUG) != 0) {
		fprintf(stderr, "mget(type=%d, flag=%x, offset=%u, o=%zu, "
		    "nbytes=%zu, count=%u)\n", m->type, m->flag, offset, o,
		    nbytes, count);
		mdebug(offset, (char *)(void *)p, sizeof(union VALUETYPE));
	}

	if (m->flag & INDIR) {
		int off = m->in_offset;
		if (m->in_op & FILE_OPINDIRECT) {
			const union VALUETYPE *q = CAST(const union VALUETYPE *,
			    ((const void *)(s + offset + off)));
			switch (cvt_flip(m->in_type, flip)) {
			case FILE_BYTE:
				off = q->b;
				break;
			case FILE_SHORT:
				off = q->h;
				break;
			case FILE_BESHORT:
				off = (short)((q->hs[0]<<8)|(q->hs[1]));
				break;
			case FILE_LESHORT:
				off = (short)((q->hs[1]<<8)|(q->hs[0]));
				break;
			case FILE_LONG:
				off = q->l;
				break;
			case FILE_BELONG:
			case FILE_BEID3:
				off = (int32_t)((q->hl[0]<<24)|(q->hl[1]<<16)|
						 (q->hl[2]<<8)|(q->hl[3]));
				break;
			case FILE_LEID3:
			case FILE_LELONG:
				off = (int32_t)((q->hl[3]<<24)|(q->hl[2]<<16)|
						 (q->hl[1]<<8)|(q->hl[0]));
				break;
			case FILE_MELONG:
				off = (int32_t)((q->hl[1]<<24)|(q->hl[0]<<16)|
						 (q->hl[3]<<8)|(q->hl[2]));
				break;
			}
			if ((ms->flags & MAGIC_DEBUG) != 0)
				fprintf(stderr, "indirect offs=%u\n", off);
		}
		switch (in_type = cvt_flip(m->in_type, flip)) {
		case FILE_BYTE:
			if (OFFSET_OOB(nbytes, offset, 1))
				return 0;
			if (off) {
				switch (m->in_op & FILE_OPS_MASK) {
				case FILE_OPAND:
					offset = p->b & off;
					break;
				case FILE_OPOR:
					offset = p->b | off;
					break;
				case FILE_OPXOR:
					offset = p->b ^ off;
					break;
				case FILE_OPADD:
					offset = p->b + off;
					break;
				case FILE_OPMINUS:
					offset = p->b - off;
					break;
				case FILE_OPMULTIPLY:
					offset = p->b * off;
					break;
				case FILE_OPDIVIDE:
					offset = p->b / off;
					break;
				case FILE_OPMODULO:
					offset = p->b % off;
					break;
				}
			} else
				offset = p->b;
			if (m->in_op & FILE_OPINVERSE)
				offset = ~offset;
			break;
		case FILE_BESHORT:
			if (OFFSET_OOB(nbytes, offset, 2))
				return 0;
			if (off) {
				switch (m->in_op & FILE_OPS_MASK) {
				case FILE_OPAND:
					offset = (short)((p->hs[0]<<8)|
							 (p->hs[1])) &
						 off;
					break;
				case FILE_OPOR:
					offset = (short)((p->hs[0]<<8)|
							 (p->hs[1])) |
						 off;
					break;
				case FILE_OPXOR:
					offset = (short)((p->hs[0]<<8)|
							 (p->hs[1])) ^
						 off;
					break;
				case FILE_OPADD:
					offset = (short)((p->hs[0]<<8)|
							 (p->hs[1])) +
						 off;
					break;
				case FILE_OPMINUS:
					offset = (short)((p->hs[0]<<8)|
							 (p->hs[1])) -
						 off;
					break;
				case FILE_OPMULTIPLY:
					offset = (short)((p->hs[0]<<8)|
							 (p->hs[1])) *
						 off;
					break;
				case FILE_OPDIVIDE:
					offset = (short)((p->hs[0]<<8)|
							 (p->hs[1])) /
						 off;
					break;
				case FILE_OPMODULO:
					offset = (short)((p->hs[0]<<8)|
							 (p->hs[1])) %
						 off;
					break;
				}
			} else
				offset = (short)((p->hs[0]<<8)|
						 (p->hs[1]));
			if (m->in_op & FILE_OPINVERSE)
				offset = ~offset;
			break;
		case FILE_LESHORT:
			if (OFFSET_OOB(nbytes, offset, 2))
				return 0;
			if (off) {
				switch (m->in_op & FILE_OPS_MASK) {
				case FILE_OPAND:
					offset = (short)((p->hs[1]<<8)|
							 (p->hs[0])) &
						 off;
					break;
				case FILE_OPOR:
					offset = (short)((p->hs[1]<<8)|
							 (p->hs[0])) |
						 off;
					break;
				case FILE_OPXOR:
					offset = (short)((p->hs[1]<<8)|
							 (p->hs[0])) ^
						 off;
					break;
				case FILE_OPADD:
					offset = (short)((p->hs[1]<<8)|
							 (p->hs[0])) +
						 off;
					break;
				case FILE_OPMINUS:
					offset = (short)((p->hs[1]<<8)|
							 (p->hs[0])) -
						 off;
					break;
				case FILE_OPMULTIPLY:
					offset = (short)((p->hs[1]<<8)|
							 (p->hs[0])) *
						 off;
					break;
				case FILE_OPDIVIDE:
					offset = (short)((p->hs[1]<<8)|
							 (p->hs[0])) /
						 off;
					break;
				case FILE_OPMODULO:
					offset = (short)((p->hs[1]<<8)|
							 (p->hs[0])) %
						 off;
					break;
				}
			} else
				offset = (short)((p->hs[1]<<8)|
						 (p->hs[0]));
			if (m->in_op & FILE_OPINVERSE)
				offset = ~offset;
			break;
		case FILE_SHORT:
			if (OFFSET_OOB(nbytes, offset, 2))
				return 0;
			if (off) {
				switch (m->in_op & FILE_OPS_MASK) {
				case FILE_OPAND:
					offset = p->h & off;
					break;
				case FILE_OPOR:
					offset = p->h | off;
					break;
				case FILE_OPXOR:
					offset = p->h ^ off;
					break;
				case FILE_OPADD:
					offset = p->h + off;
					break;
				case FILE_OPMINUS:
					offset = p->h - off;
					break;
				case FILE_OPMULTIPLY:
					offset = p->h * off;
					break;
				case FILE_OPDIVIDE:
					offset = p->h / off;
					break;
				case FILE_OPMODULO:
					offset = p->h % off;
					break;
				}
			}
			else
				offset = p->h;
			if (m->in_op & FILE_OPINVERSE)
				offset = ~offset;
			break;
		case FILE_BELONG:
		case FILE_BEID3:
			if (OFFSET_OOB(nbytes, offset, 4))
				return 0;
			if (off) {
				switch (m->in_op & FILE_OPS_MASK) {
				case FILE_OPAND:
					offset = (int32_t)((p->hl[0]<<24)|
							 (p->hl[1]<<16)|
							 (p->hl[2]<<8)|
							 (p->hl[3])) &
						 off;
					break;
				case FILE_OPOR:
					offset = (int32_t)((p->hl[0]<<24)|
							 (p->hl[1]<<16)|
							 (p->hl[2]<<8)|
							 (p->hl[3])) |
						 off;
					break;
				case FILE_OPXOR:
					offset = (int32_t)((p->hl[0]<<24)|
							 (p->hl[1]<<16)|
							 (p->hl[2]<<8)|
							 (p->hl[3])) ^
						 off;
					break;
				case FILE_OPADD:
					offset = (int32_t)((p->hl[0]<<24)|
							 (p->hl[1]<<16)|
							 (p->hl[2]<<8)|
							 (p->hl[3])) +
						 off;
					break;
				case FILE_OPMINUS:
					offset = (int32_t)((p->hl[0]<<24)|
							 (p->hl[1]<<16)|
							 (p->hl[2]<<8)|
							 (p->hl[3])) -
						 off;
					break;
				case FILE_OPMULTIPLY:
					offset = (int32_t)((p->hl[0]<<24)|
							 (p->hl[1]<<16)|
							 (p->hl[2]<<8)|
							 (p->hl[3])) *
						 off;
					break;
				case FILE_OPDIVIDE:
					offset = (int32_t)((p->hl[0]<<24)|
							 (p->hl[1]<<16)|
							 (p->hl[2]<<8)|
							 (p->hl[3])) /
						 off;
					break;
				case FILE_OPMODULO:
					offset = (int32_t)((p->hl[0]<<24)|
							 (p->hl[1]<<16)|
							 (p->hl[2]<<8)|
							 (p->hl[3])) %
						 off;
					break;
				}
			} else
				offset = (int32_t)((p->hl[0]<<24)|
						 (p->hl[1]<<16)|
						 (p->hl[2]<<8)|
						 (p->hl[3]));
			if (m->in_op & FILE_OPINVERSE)
				offset = ~offset;
			break;
		case FILE_LELONG:
		case FILE_LEID3:
			if (OFFSET_OOB(nbytes, offset, 4))
				return 0;
			if (off) {
				switch (m->in_op & FILE_OPS_MASK) {
				case FILE_OPAND:
					offset = (int32_t)((p->hl[3]<<24)|
							 (p->hl[2]<<16)|
							 (p->hl[1]<<8)|
							 (p->hl[0])) &
						 off;
					break;
				case FILE_OPOR:
					offset = (int32_t)((p->hl[3]<<24)|
							 (p->hl[2]<<16)|
							 (p->hl[1]<<8)|
							 (p->hl[0])) |
						 off;
					break;
				case FILE_OPXOR:
					offset = (int32_t)((p->hl[3]<<24)|
							 (p->hl[2]<<16)|
							 (p->hl[1]<<8)|
							 (p->hl[0])) ^
						 off;
					break;
				case FILE_OPADD:
					offset = (int32_t)((p->hl[3]<<24)|
							 (p->hl[2]<<16)|
							 (p->hl[1]<<8)|
							 (p->hl[0])) +
						 off;
					break;
				case FILE_OPMINUS:
					offset = (int32_t)((p->hl[3]<<24)|
							 (p->hl[2]<<16)|
							 (p->hl[1]<<8)|
							 (p->hl[0])) -
						 off;
					break;
				case FILE_OPMULTIPLY:
					offset = (int32_t)((p->hl[3]<<24)|
							 (p->hl[2]<<16)|
							 (p->hl[1]<<8)|
							 (p->hl[0])) *
						 off;
					break;
				case FILE_OPDIVIDE:
					offset = (int32_t)((p->hl[3]<<24)|
							 (p->hl[2]<<16)|
							 (p->hl[1]<<8)|
							 (p->hl[0])) /
						 off;
					break;
				case FILE_OPMODULO:
					offset = (int32_t)((p->hl[3]<<24)|
							 (p->hl[2]<<16)|
							 (p->hl[1]<<8)|
							 (p->hl[0])) %
						 off;
					break;
				}
			} else
				offset = (int32_t)((p->hl[3]<<24)|
						 (p->hl[2]<<16)|
						 (p->hl[1]<<8)|
						 (p->hl[0]));
			if (m->in_op & FILE_OPINVERSE)
				offset = ~offset;
			break;
		case FILE_MELONG:
			if (OFFSET_OOB(nbytes, offset, 4))
				return 0;
			if (off) {
				switch (m->in_op & FILE_OPS_MASK) {
				case FILE_OPAND:
					offset = (int32_t)((p->hl[1]<<24)|
							 (p->hl[0]<<16)|
							 (p->hl[3]<<8)|
							 (p->hl[2])) &
						 off;
					break;
				case FILE_OPOR:
					offset = (int32_t)((p->hl[1]<<24)|
							 (p->hl[0]<<16)|
							 (p->hl[3]<<8)|
							 (p->hl[2])) |
						 off;
					break;
				case FILE_OPXOR:
					offset = (int32_t)((p->hl[1]<<24)|
							 (p->hl[0]<<16)|
							 (p->hl[3]<<8)|
							 (p->hl[2])) ^
						 off;
					break;
				case FILE_OPADD:
					offset = (int32_t)((p->hl[1]<<24)|
							 (p->hl[0]<<16)|
							 (p->hl[3]<<8)|
							 (p->hl[2])) +
						 off;
					break;
				case FILE_OPMINUS:
					offset = (int32_t)((p->hl[1]<<24)|
							 (p->hl[0]<<16)|
							 (p->hl[3]<<8)|
							 (p->hl[2])) -
						 off;
					break;
				case FILE_OPMULTIPLY:
					offset = (int32_t)((p->hl[1]<<24)|
							 (p->hl[0]<<16)|
							 (p->hl[3]<<8)|
							 (p->hl[2])) *
						 off;
					break;
				case FILE_OPDIVIDE:
					offset = (int32_t)((p->hl[1]<<24)|
							 (p->hl[0]<<16)|
							 (p->hl[3]<<8)|
							 (p->hl[2])) /
						 off;
					break;
				case FILE_OPMODULO:
					offset = (int32_t)((p->hl[1]<<24)|
							 (p->hl[0]<<16)|
							 (p->hl[3]<<8)|
							 (p->hl[2])) %
						 off;
					break;
				}
			} else
				offset = (int32_t)((p->hl[1]<<24)|
						 (p->hl[0]<<16)|
						 (p->hl[3]<<8)|
						 (p->hl[2]));
			if (m->in_op & FILE_OPINVERSE)
				offset = ~offset;
			break;
		case FILE_LONG:
			if (OFFSET_OOB(nbytes, offset, 4))
				return 0;
			if (off) {
				switch (m->in_op & FILE_OPS_MASK) {
				case FILE_OPAND:
					offset = p->l & off;
					break;
				case FILE_OPOR:
					offset = p->l | off;
					break;
				case FILE_OPXOR:
					offset = p->l ^ off;
					break;
				case FILE_OPADD:
					offset = p->l + off;
					break;
				case FILE_OPMINUS:
					offset = p->l - off;
					break;
				case FILE_OPMULTIPLY:
					offset = p->l * off;
					break;
				case FILE_OPDIVIDE:
					offset = p->l / off;
					break;
				case FILE_OPMODULO:
					offset = p->l % off;
					break;
				}
			} else
				offset = p->l;
			if (m->in_op & FILE_OPINVERSE)
				offset = ~offset;
			break;
		default:
			break;
		}

		switch (in_type) {
		case FILE_LEID3:
		case FILE_BEID3:
			offset = ((((offset >>  0) & 0x7f) <<  0) |
				 (((offset >>  8) & 0x7f) <<  7) |
				 (((offset >> 16) & 0x7f) << 14) |
				 (((offset >> 24) & 0x7f) << 21)) + 10;
			break;
		default:
			break;
		}

		if (m->flag & INDIROFFADD) {
			offset += ms->c.li[cont_level-1].off;
			if (offset == 0) {
				if ((ms->flags & MAGIC_DEBUG) != 0)
					fprintf(stderr,
					    "indirect *zero* offset\n");
				return 0;
			}
			if ((ms->flags & MAGIC_DEBUG) != 0)
				fprintf(stderr, "indirect +offs=%u\n", offset);
		}
		if (mcopy(ms, p, m->type, 0, s, offset, nbytes, count) == -1)
			return -1;
		ms->offset = offset;

		if ((ms->flags & MAGIC_DEBUG) != 0) {
			mdebug(offset, (char *)(void *)p,
			    sizeof(union VALUETYPE));
		}
	}

	/* Verify we have enough data to match magic type */
	switch (m->type) {
	case FILE_BYTE:
		if (OFFSET_OOB(nbytes, offset, 1))
			return 0;
		break;

	case FILE_SHORT:
	case FILE_BESHORT:
	case FILE_LESHORT:
		if (OFFSET_OOB(nbytes, offset, 2))
			return 0;
		break;

	case FILE_LONG:
	case FILE_BELONG:
	case FILE_LELONG:
	case FILE_MELONG:
	case FILE_DATE:
	case FILE_BEDATE:
	case FILE_LEDATE:
	case FILE_MEDATE:
	case FILE_LDATE:
	case FILE_BELDATE:
	case FILE_LELDATE:
	case FILE_MELDATE:
	case FILE_FLOAT:
	case FILE_BEFLOAT:
	case FILE_LEFLOAT:
		if (OFFSET_OOB(nbytes, offset, 4))
			return 0;
		break;

	case FILE_DOUBLE:
	case FILE_BEDOUBLE:
	case FILE_LEDOUBLE:
		if (OFFSET_OOB(nbytes, offset, 8))
			return 0;
		break;

	case FILE_STRING:
	case FILE_PSTRING:
	case FILE_SEARCH:
		if (OFFSET_OOB(nbytes, offset, m->vallen))
			return 0;
		break;

	case FILE_REGEX:
		if (OFFSET_OOB(nbytes, offset, 0))
			return 0;
		break;

	case FILE_INDIRECT:
		if (offset == 0)
			return 0;
		if (OFFSET_OOB(nbytes, offset, 0))
			return 0;
		sbuf = ms->o.buf;
		soffset = ms->offset;
		ms->o.buf = NULL;
		ms->offset = 0;
		rv = file_softmagic(ms, s + offset, nbytes - offset,
		    recursion_level, BINTEST, text);
		if ((ms->flags & MAGIC_DEBUG) != 0)
			fprintf(stderr, "indirect @offs=%u[%d]\n", offset, rv);
		rbuf = ms->o.buf;
		ms->o.buf = sbuf;
		ms->offset = soffset;
		if (rv == 1) {
			if ((ms->flags & (MAGIC_MIME|MAGIC_APPLE)) == 0 &&
<<<<<<< HEAD
			    file_printf(ms, F(m->desc, "%u"), offset) == -1)
				return -1;
			if (file_printf(ms, "%s", rbuf) == -1)
=======
			    file_printf(ms, m->desc, offset) == -1) {
				if (rbuf) {
					efree(rbuf);
				}
				return -1;
			}
			if (file_printf(ms, "%s", rbuf) == -1) {
				if (rbuf) {
					efree(rbuf);
				}
>>>>>>> bc0b6e02
				return -1;
			}
		}
		if (rbuf) {
			efree(rbuf);
		}
		return rv;

	case FILE_USE:
		if (OFFSET_OOB(nbytes, offset, 0))
			return 0;
		sbuf = m->value.s;
		if (*sbuf == '^') {
			sbuf++;
			flip = !flip;
		}
		if (file_magicfind(ms, sbuf, &ml) == -1) {
			file_error(ms, 0, "cannot find entry `%s'", sbuf);
			return -1;
		}

		oneed_separator = *need_separator;
		if (m->flag & NOSPACE)
			*need_separator = 0;
		rv = match(ms, ml.magic, ml.nmagic, s, nbytes, offset + o,
		    mode, text, flip, recursion_level, printed_something,
		    need_separator, returnval);
		if (rv != 1)
		    *need_separator = oneed_separator;
		return rv;

	case FILE_NAME:
		if (file_printf(ms, "%s", m->desc) == -1)
			return -1;
		return 1;
	case FILE_DEFAULT:	/* nothing to check */
	case FILE_CLEAR:
	default:
		break;
	}
	if (!mconvert(ms, m, flip))
		return 0;
	return 1;
}

private uint64_t
file_strncmp(const char *s1, const char *s2, size_t len, uint32_t flags)
{
	/*
	 * Convert the source args to unsigned here so that (1) the
	 * compare will be unsigned as it is in strncmp() and (2) so
	 * the ctype functions will work correctly without extra
	 * casting.
	 */
	const unsigned char *a = (const unsigned char *)s1;
	const unsigned char *b = (const unsigned char *)s2;
	uint64_t v;

	/*
	 * What we want here is v = strncmp(s1, s2, len),
	 * but ignoring any nulls.
	 */
	v = 0;
	if (0L == flags) { /* normal string: do it fast */
		while (len-- > 0)
			if ((v = *b++ - *a++) != '\0')
				break;
	}
	else { /* combine the others */
		while (len-- > 0) {
			if ((flags & STRING_IGNORE_LOWERCASE) &&
			    islower(*a)) {
				if ((v = tolower(*b++) - *a++) != '\0')
					break;
			}
			else if ((flags & STRING_IGNORE_UPPERCASE) &&
			    isupper(*a)) {
				if ((v = toupper(*b++) - *a++) != '\0')
					break;
			}
			else if ((flags & STRING_COMPACT_WHITESPACE) &&
			    isspace(*a)) {
				a++;
				if (isspace(*b++)) {
					if (!isspace(*a))
						while (isspace(*b))
							b++;
				}
				else {
					v = 1;
					break;
				}
			}
			else if ((flags & STRING_COMPACT_OPTIONAL_WHITESPACE) &&
			    isspace(*a)) {
				a++;
				while (isspace(*b))
					b++;
			}
			else {
				if ((v = *b++ - *a++) != '\0')
					break;
			}
		}
	}
	return v;
}

private uint64_t
file_strncmp16(const char *a, const char *b, size_t len, uint32_t flags)
{
	/*
	 * XXX - The 16-bit string compare probably needs to be done
	 * differently, especially if the flags are to be supported.
	 * At the moment, I am unsure.
	 */
	flags = 0;
	return file_strncmp(a, b, len, flags);
}

public void
convert_libmagic_pattern(zval *pattern, int options)
{
		int i, j=0;
		char *t;

		t = (char *) safe_emalloc(Z_STRLEN_P(pattern), 2, 5);
		
		t[j++] = '~';
		
		for (i=0; i<Z_STRLEN_P(pattern); i++, j++) {
			switch (Z_STRVAL_P(pattern)[i]) {
				case '~':
					t[j++] = '\\';
					t[j] = '~';
					break;
				default:
					t[j] = Z_STRVAL_P(pattern)[i];
					break;
			}
		}
		t[j++] = '~';
	
		if (options & PCRE_CASELESS) 
			t[j++] = 'i';
	
		if (options & PCRE_MULTILINE)
			t[j++] = 'm';

		t[j]='\0';
	
		Z_STRVAL_P(pattern) = t;
		Z_STRLEN_P(pattern) = j;

}

private int
magiccheck(struct magic_set *ms, struct magic *m)
{
	uint64_t l = m->value.q;
	uint64_t v;
	float fl, fv;
	double dl, dv;
	int matched;
	union VALUETYPE *p = &ms->ms_value;

	switch (m->type) {
	case FILE_BYTE:
		v = p->b;
		break;

	case FILE_SHORT:
	case FILE_BESHORT:
	case FILE_LESHORT:
		v = p->h;
		break;

	case FILE_LONG:
	case FILE_BELONG:
	case FILE_LELONG:
	case FILE_MELONG:
	case FILE_DATE:
	case FILE_BEDATE:
	case FILE_LEDATE:
	case FILE_MEDATE:
	case FILE_LDATE:
	case FILE_BELDATE:
	case FILE_LELDATE:
	case FILE_MELDATE:
		v = p->l;
		break;

	case FILE_QUAD:
	case FILE_LEQUAD:
	case FILE_BEQUAD:
	case FILE_QDATE:
	case FILE_BEQDATE:
	case FILE_LEQDATE:
	case FILE_QLDATE:
	case FILE_BEQLDATE:
	case FILE_LEQLDATE:
	case FILE_QWDATE:
	case FILE_BEQWDATE:
	case FILE_LEQWDATE:
		v = p->q;
		break;

	case FILE_FLOAT:
	case FILE_BEFLOAT:
	case FILE_LEFLOAT:
		fl = m->value.f;
		fv = p->f;
		switch (m->reln) {
		case 'x':
			matched = 1;
			break;

		case '!':
			matched = fv != fl;
			break;

		case '=':
			matched = fv == fl;
			break;

		case '>':
			matched = fv > fl;
			break;

		case '<':
			matched = fv < fl;
			break;

		default:
			matched = 0;
			file_magerror(ms, "cannot happen with float: invalid relation `%c'",
			    m->reln);
			return -1;
		}
		return matched;

	case FILE_DOUBLE:
	case FILE_BEDOUBLE:
	case FILE_LEDOUBLE:
		dl = m->value.d;
		dv = p->d;
		switch (m->reln) {
		case 'x':
			matched = 1;
			break;

		case '!':
			matched = dv != dl;
			break;

		case '=':
			matched = dv == dl;
			break;

		case '>':
			matched = dv > dl;
			break;

		case '<':
			matched = dv < dl;
			break;

		default:
			matched = 0;
			file_magerror(ms, "cannot happen with double: invalid relation `%c'", m->reln);
			return -1;
		}
		return matched;

	case FILE_DEFAULT:
	case FILE_CLEAR:
		l = 0;
		v = 0;
		break;

	case FILE_STRING:
	case FILE_PSTRING:
		l = 0;
		v = file_strncmp(m->value.s, p->s, (size_t)m->vallen, m->str_flags);
		break;

	case FILE_BESTRING16:
	case FILE_LESTRING16:
		l = 0;
		v = file_strncmp16(m->value.s, p->s, (size_t)m->vallen, m->str_flags);
		break;

	case FILE_SEARCH: { /* search ms->search.s for the string m->value.s */
		size_t slen;
		size_t idx;

		if (ms->search.s == NULL)
			return 0;

		slen = MIN(m->vallen, sizeof(m->value.s));
		l = 0;
		v = 0;

		for (idx = 0; m->str_range == 0 || idx < m->str_range; idx++) {
			if (slen + idx > ms->search.s_len)
				break;

			v = file_strncmp(m->value.s, ms->search.s + idx, slen, m->str_flags);
			if (v == 0) {	/* found match */
				ms->search.offset += idx;
				break;
			}
		}
		break;
	}
	case FILE_REGEX: {
		zval *pattern;
		int options = 0;
		pcre_cache_entry *pce;
		TSRMLS_FETCH();
		
		MAKE_STD_ZVAL(pattern);
		ZVAL_STRINGL(pattern, (char *)m->value.s, m->vallen, 0);
	
		options |= PCRE_MULTILINE;
		
		if (m->str_flags & STRING_IGNORE_CASE) {
			options |= PCRE_CASELESS;
		}
		
		convert_libmagic_pattern(pattern, options);
		
		l = v = 0;
		if ((pce = pcre_get_compiled_regex_cache(Z_STRVAL_P(pattern), Z_STRLEN_P(pattern) TSRMLS_CC)) == NULL) {
			zval_dtor(pattern);
			FREE_ZVAL(pattern);
			return -1;
		} else {
			/* pce now contains the compiled regex */
			zval *retval;
			zval *subpats;
			char *haystack;
			
			MAKE_STD_ZVAL(retval);
			ALLOC_INIT_ZVAL(subpats);
			
			/* Cut the search len from haystack, equals to REG_STARTEND */
			haystack = estrndup(ms->search.s, ms->search.s_len);

			/* match v = 0, no match v = 1 */
			php_pcre_match_impl(pce, haystack, ms->search.s_len, retval, subpats, 1, 1, PREG_OFFSET_CAPTURE, 0 TSRMLS_CC);
			/* Free haystack */
			efree(haystack);
			
			if (Z_LVAL_P(retval) < 0) {
				zval_ptr_dtor(&subpats);
				FREE_ZVAL(retval);
				zval_dtor(pattern);
				FREE_ZVAL(pattern);
				return -1;
			} else if ((Z_LVAL_P(retval) > 0) && (Z_TYPE_P(subpats) == IS_ARRAY)) {
				
				/* Need to fetch global match which equals pmatch[0] */
				HashTable *ht = Z_ARRVAL_P(subpats);
				HashPosition outer_pos;
				zval *pattern_match = NULL, *pattern_offset = NULL;
				
				zend_hash_internal_pointer_reset_ex(ht, &outer_pos); 
				
				if (zend_hash_has_more_elements_ex(ht, &outer_pos) == SUCCESS &&
					zend_hash_move_forward_ex(ht, &outer_pos)) {
					
					zval **ppzval;
					
					/* The first element (should be) is the global match 
					   Need to move to the inner array to get the global match */
					
					if (zend_hash_get_current_data_ex(ht, (void**)&ppzval, &outer_pos) != FAILURE) { 
						
						HashTable *inner_ht;
						HashPosition inner_pos;
						zval **match, **offset;
						zval tmpcopy = **ppzval, matchcopy, offsetcopy;
						
						zval_copy_ctor(&tmpcopy); 
						INIT_PZVAL(&tmpcopy);
						
						inner_ht = Z_ARRVAL(tmpcopy);
						
						/* If everything goes according to the master plan
						   tmpcopy now contains two elements:
						   0 = the match
						   1 = starting position of the match */
						zend_hash_internal_pointer_reset_ex(inner_ht, &inner_pos); 
						
						if (zend_hash_has_more_elements_ex(inner_ht, &inner_pos) == SUCCESS &&
							zend_hash_move_forward_ex(inner_ht, &inner_pos)) {
						
							if (zend_hash_get_current_data_ex(inner_ht, (void**)&match, &inner_pos) != FAILURE) { 
									
								matchcopy = **match;
								zval_copy_ctor(&matchcopy);
								INIT_PZVAL(&matchcopy);
								convert_to_string(&matchcopy); 
								
								MAKE_STD_ZVAL(pattern_match);
								Z_STRVAL_P(pattern_match) = (char *)Z_STRVAL(matchcopy);
								Z_STRLEN_P(pattern_match) = Z_STRLEN(matchcopy);
								Z_TYPE_P(pattern_match) = IS_STRING; 

								zval_dtor(&matchcopy);
							}
						}
						
						if (zend_hash_has_more_elements_ex(inner_ht, &inner_pos) == SUCCESS &&
							zend_hash_move_forward_ex(inner_ht, &inner_pos)) {
							
							if (zend_hash_get_current_data_ex(inner_ht, (void**)&offset, &inner_pos) != FAILURE) { 
								
								offsetcopy = **offset;
								zval_copy_ctor(&offsetcopy);
								INIT_PZVAL(&offsetcopy);
								convert_to_long(&offsetcopy); 
								
								MAKE_STD_ZVAL(pattern_offset);
								Z_LVAL_P(pattern_offset) = Z_LVAL(offsetcopy);
								Z_TYPE_P(pattern_offset) = IS_LONG;
								
								zval_dtor(&offsetcopy);
							}
						}
						zval_dtor(&tmpcopy); 	
					}
					
					if ((pattern_match != NULL) && (pattern_offset != NULL)) {
						ms->search.s += (int)Z_LVAL_P(pattern_offset); /* this is where the match starts */
						ms->search.offset += (size_t)Z_LVAL_P(pattern_offset); /* this is where the match starts as size_t */
						ms->search.rm_len = Z_STRLEN_P(pattern_match) /* This is the length of the matched pattern */;
						v = 0;
						
						efree(pattern_match);
						efree(pattern_offset);
						
					} else {
						zval_ptr_dtor(&subpats);
						FREE_ZVAL(retval);
						zval_dtor(pattern);
						FREE_ZVAL(pattern);
						return -1;
					}
				}


			} else {
				v = 1;
			}
			zval_ptr_dtor(&subpats);
			FREE_ZVAL(retval);
		}
		zval_dtor(pattern);
		FREE_ZVAL(pattern);
		break;
	}
	case FILE_INDIRECT:
	case FILE_USE:
	case FILE_NAME:
		return 1;
	default:
		file_magerror(ms, "invalid type %d in magiccheck()", m->type);
		return -1;
	}

	v = file_signextend(ms, m, v);

	switch (m->reln) {
	case 'x':
		if ((ms->flags & MAGIC_DEBUG) != 0)
			(void) fprintf(stderr, "%" INT64_T_FORMAT
			    "u == *any* = 1\n", (unsigned long long)v);
		matched = 1;
		break;

	case '!':
		matched = v != l;
		if ((ms->flags & MAGIC_DEBUG) != 0)
			(void) fprintf(stderr, "%" INT64_T_FORMAT "u != %"
			    INT64_T_FORMAT "u = %d\n", (unsigned long long)v,
			    (unsigned long long)l, matched);
		break;

	case '=':
		matched = v == l;
		if ((ms->flags & MAGIC_DEBUG) != 0)
			(void) fprintf(stderr, "%" INT64_T_FORMAT "u == %"
			    INT64_T_FORMAT "u = %d\n", (unsigned long long)v,
			    (unsigned long long)l, matched);
		break;

	case '>':
		if (m->flag & UNSIGNED) {
			matched = v > l;
			if ((ms->flags & MAGIC_DEBUG) != 0)
				(void) fprintf(stderr, "%" INT64_T_FORMAT
				    "u > %" INT64_T_FORMAT "u = %d\n",
				    (unsigned long long)v,
				    (unsigned long long)l, matched);
		}
		else {
			matched = (int64_t) v > (int64_t) l;
			if ((ms->flags & MAGIC_DEBUG) != 0)
				(void) fprintf(stderr, "%" INT64_T_FORMAT
				    "d > %" INT64_T_FORMAT "d = %d\n",
				    (long long)v, (long long)l, matched);
		}
		break;

	case '<':
		if (m->flag & UNSIGNED) {
			matched = v < l;
			if ((ms->flags & MAGIC_DEBUG) != 0)
				(void) fprintf(stderr, "%" INT64_T_FORMAT
				    "u < %" INT64_T_FORMAT "u = %d\n",
				    (unsigned long long)v,
				    (unsigned long long)l, matched);
		}
		else {
			matched = (int64_t) v < (int64_t) l;
			if ((ms->flags & MAGIC_DEBUG) != 0)
				(void) fprintf(stderr, "%" INT64_T_FORMAT
				    "d < %" INT64_T_FORMAT "d = %d\n",
				     (long long)v, (long long)l, matched);
		}
		break;

	case '&':
		matched = (v & l) == l;
		if ((ms->flags & MAGIC_DEBUG) != 0)
			(void) fprintf(stderr, "((%" INT64_T_FORMAT "x & %"
			    INT64_T_FORMAT "x) == %" INT64_T_FORMAT
			    "x) = %d\n", (unsigned long long)v,
			    (unsigned long long)l, (unsigned long long)l,
			    matched);
		break;

	case '^':
		matched = (v & l) != l;
		if ((ms->flags & MAGIC_DEBUG) != 0)
			(void) fprintf(stderr, "((%" INT64_T_FORMAT "x & %"
			    INT64_T_FORMAT "x) != %" INT64_T_FORMAT
			    "x) = %d\n", (unsigned long long)v,
			    (unsigned long long)l, (unsigned long long)l,
			    matched);
		break;

	default:
		matched = 0;
		file_magerror(ms, "cannot happen: invalid relation `%c'",
		    m->reln);
		return -1;
	}

	return matched;
}

private int
handle_annotation(struct magic_set *ms, struct magic *m)
{
	if (ms->flags & MAGIC_APPLE) {
		if (file_printf(ms, "%.8s", m->apple) == -1)
			return -1;
		return 1;
	}
	if ((ms->flags & MAGIC_MIME_TYPE) && m->mimetype[0]) {
		if (file_printf(ms, "%s", m->mimetype) == -1)
			return -1;
		return 1;
	}
	return 0;
}

private int
print_sep(struct magic_set *ms, int firstline)
{
	if (ms->flags & MAGIC_MIME)
		return 0;
	if (firstline)
		return 0;
	/*
	 * we found another match
	 * put a newline and '-' to do some simple formatting
	 */
	return file_printf(ms, "\n- ");
}<|MERGE_RESOLUTION|>--- conflicted
+++ resolved
@@ -1733,11 +1733,6 @@
 		ms->offset = soffset;
 		if (rv == 1) {
 			if ((ms->flags & (MAGIC_MIME|MAGIC_APPLE)) == 0 &&
-<<<<<<< HEAD
-			    file_printf(ms, F(m->desc, "%u"), offset) == -1)
-				return -1;
-			if (file_printf(ms, "%s", rbuf) == -1)
-=======
 			    file_printf(ms, m->desc, offset) == -1) {
 				if (rbuf) {
 					efree(rbuf);
@@ -1748,7 +1743,6 @@
 				if (rbuf) {
 					efree(rbuf);
 				}
->>>>>>> bc0b6e02
 				return -1;
 			}
 		}
