--- conflicted
+++ resolved
@@ -50,11 +50,7 @@
 
 Unset a protected property, and attempt to recreate it outside of scope (expected failure):
 
-<<<<<<< HEAD
-Fatal error: Uncaught exception 'Error' with message 'Cannot access protected property %s::$p' in %s:32
-=======
 Fatal error: Uncaught EngineException: Cannot access protected property %s::$p in %s:32
->>>>>>> 440481fb
 Stack trace:
 #0 {main}
   thrown in %s on line 32