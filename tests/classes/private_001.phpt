--TEST--
ZE2 A private method can only be called inside the class
--SKIPIF--
<?php if (version_compare(zend_version(), '2.0.0-dev', '<')) die('skip ZendEngine 2 needed'); ?>
--FILE--
<?php

class pass {
	private static function show() {
		echo "Call show()\n";
	}

	public static function do_show() {
		pass::show();
	}
}

pass::do_show();
pass::show();

echo "Done\n"; // shouldn't be displayed
?>
--EXPECTF--
Call show()

<<<<<<< HEAD
Fatal error: Uncaught exception 'Error' with message 'Call to private method pass::show() from context ''' in %s:%d
=======
Fatal error: Uncaught EngineException: Call to private method pass::show() from context '' in %s:%d
>>>>>>> 440481fb
Stack trace:
#0 {main}
  thrown in %s on line %d<|MERGE_RESOLUTION|>--- conflicted
+++ resolved
@@ -23,11 +23,7 @@
 --EXPECTF--
 Call show()
 
-<<<<<<< HEAD
-Fatal error: Uncaught exception 'Error' with message 'Call to private method pass::show() from context ''' in %s:%d
-=======
 Fatal error: Uncaught EngineException: Call to private method pass::show() from context '' in %s:%d
->>>>>>> 440481fb
 Stack trace:
 #0 {main}
   thrown in %s on line %d