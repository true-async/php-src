--- conflicted
+++ resolved
@@ -109,23 +109,18 @@
 }
 
  ---- Pass uninitialised arrays & objects by ref: static method call ---
-<<<<<<< HEAD
-=======
-
-Deprecated: Non-static method C::refs() should not be called statically in %s on line 39
-
-Warning: Creating default object from empty value in %spassByReference_006.php on line %d
-
-Warning: Creating default object from empty value in %spassByReference_006.php on line %d
-
-Warning: Creating default object from empty value in %spassByReference_006.php on line %d
-
-Warning: Creating default object from empty value in %spassByReference_006.php on line %d
-
-Warning: Creating default object from empty value in %spassByReference_006.php on line %d
-
-Warning: Creating default object from empty value in %spassByReference_006.php on line %d
->>>>>>> e63febb1
+
+Warning: Creating default object from empty value in %spassByReference_006.php on line %d
+
+Warning: Creating default object from empty value in %spassByReference_006.php on line %d
+
+Warning: Creating default object from empty value in %spassByReference_006.php on line %d
+
+Warning: Creating default object from empty value in %spassByReference_006.php on line %d
+
+Warning: Creating default object from empty value in %spassByReference_006.php on line %d
+
+Warning: Creating default object from empty value in %spassByReference_006.php on line %d
 array(1) {
   [0]=>
   string(12) "Ref1 changed"
