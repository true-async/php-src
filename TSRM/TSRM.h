--- conflicted
+++ resolved
@@ -179,16 +179,9 @@
 
 #else /* non ZTS */
 
-<<<<<<< HEAD
-=======
 #define tsrm_env_lock()    0
 #define tsrm_env_unlock()  0
 
-#define TSRMLS_FETCH()
-#define TSRMLS_FETCH_FROM_CTX(ctx)
-#define TSRMLS_SET_CTX(ctx)
-
->>>>>>> 072eb6dd
 #define TSRMG_STATIC(id, type, element)
 #define TSRMLS_CACHE_EXTERN()
 #define TSRMLS_CACHE_DEFINE()
