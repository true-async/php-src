/*
   +----------------------------------------------------------------------+
   | PHP Version 7                                                        |
   +----------------------------------------------------------------------+
   | Copyright (c) 1997-2017 The PHP Group                                |
   +----------------------------------------------------------------------+
   | This source file is subject to version 3.01 of the PHP license,      |
   | that is bundled with this package in the file LICENSE, and is        |
   | available through the world-wide-web at the following url:           |
   | http://www.php.net/license/3_01.txt                                  |
   | If you did not receive a copy of the PHP license and are unable to   |
   | obtain it through the world-wide-web, please send a note to          |
   | license@php.net so we can mail you a copy immediately.               |
   +----------------------------------------------------------------------+
   | Authors: Daniel Beulshausen <daniel@php4win.de>                      |
   +----------------------------------------------------------------------+
*/

/* $Id$ */

#include <stdio.h>
#include <fcntl.h>
#include <io.h>
#include <process.h>
#include <time.h>
#include <errno.h>

#define TSRM_INCLUDE_FULL_WINDOWS_HEADERS
#include "SAPI.h"
#include "TSRM.h"

#ifdef TSRM_WIN32
#include <Sddl.h>
#include "tsrm_win32.h"
#include "zend_virtual_cwd.h"
#include "win32/ioutil.h"

#ifdef ZTS
static ts_rsrc_id win32_globals_id;
#else
static tsrm_win32_globals win32_globals;
#endif

static void tsrm_win32_ctor(tsrm_win32_globals *globals)
{
#ifdef ZTS
TSRMLS_CACHE_UPDATE();
#endif
	globals->process = NULL;
	globals->shm	 = NULL;
	globals->process_size = 0;
	globals->shm_size	  = 0;
	globals->comspec = _strdup("cmd.exe");

	/* Set it to INVALID_HANDLE_VALUE
	 * It will be initialized correctly in tsrm_win32_access or set to
	 * NULL if no impersonation has been done.
	 * the impersonated token can't be set here as the impersonation
	 * will happen later, in fcgi_accept_request (or whatever is the
	 * SAPI being used).
	 */
	globals->impersonation_token = INVALID_HANDLE_VALUE;
	globals->impersonation_token_sid = NULL;
}

static void tsrm_win32_dtor(tsrm_win32_globals *globals)
{
	shm_pair *ptr;

	if (globals->process) {
		free(globals->process);
	}

	if (globals->shm) {
		for (ptr = globals->shm; ptr < (globals->shm + globals->shm_size); ptr++) {
			UnmapViewOfFile(ptr->addr);
			CloseHandle(ptr->segment);
			UnmapViewOfFile(ptr->descriptor);
			CloseHandle(ptr->info);
		}
		free(globals->shm);
	}

	free(globals->comspec);

	if (globals->impersonation_token && globals->impersonation_token != INVALID_HANDLE_VALUE	) {
		CloseHandle(globals->impersonation_token);
	}
	if (globals->impersonation_token_sid) {
		free(globals->impersonation_token_sid);
	}
}

TSRM_API void tsrm_win32_startup(void)
{
#ifdef ZTS
	ts_allocate_id(&win32_globals_id, sizeof(tsrm_win32_globals), (ts_allocate_ctor)tsrm_win32_ctor, (ts_allocate_ctor)tsrm_win32_dtor);
#else
	tsrm_win32_ctor(&win32_globals);
#endif
}

TSRM_API void tsrm_win32_shutdown(void)
{
#ifndef ZTS
	tsrm_win32_dtor(&win32_globals);
#endif
}

char * tsrm_win32_get_path_sid_key(const char *pathname)
{
	PSID pSid = TWG(impersonation_token_sid);
	TCHAR *ptcSid = NULL;
	char *bucket_key = NULL;
	size_t ptc_sid_len, pathname_len;

	pathname_len = strlen(pathname);

	if (!pSid) {
		bucket_key = (char *)HeapAlloc(GetProcessHeap(), HEAP_ZERO_MEMORY, pathname_len + 1);
		if (!bucket_key) {
			return NULL;
		}
		memcpy(bucket_key, pathname, pathname_len);
		return bucket_key;
	}

	if (!ConvertSidToStringSid(pSid, &ptcSid)) {
		return NULL;
	}


	ptc_sid_len = strlen(ptcSid);
	bucket_key = (char *)HeapAlloc(GetProcessHeap(), HEAP_ZERO_MEMORY, pathname_len + ptc_sid_len + 1);
	if (!bucket_key) {
		LocalFree(ptcSid);
		return NULL;
	}

	memcpy(bucket_key, ptcSid, ptc_sid_len);
	memcpy(bucket_key + ptc_sid_len, pathname, pathname_len + 1);

	LocalFree(ptcSid);
	return bucket_key;
}


PSID tsrm_win32_get_token_sid(HANDLE hToken)
{
	DWORD dwLength = 0;
	PTOKEN_USER pTokenUser = NULL;
	DWORD sid_len;
	PSID pResultSid = NULL;

	/* Get the actual size of the TokenUser structure */
	if (!GetTokenInformation(
			hToken, TokenUser, (LPVOID) pTokenUser, 0, &dwLength))  {
		if (GetLastError() != ERROR_INSUFFICIENT_BUFFER) {
			goto Finished;
		}

		pTokenUser = (PTOKEN_USER)HeapAlloc(GetProcessHeap(), HEAP_ZERO_MEMORY, dwLength);
		if (pTokenUser == NULL) {
			goto Finished;
		}
	}

	/* and fetch it now */
	if (!GetTokenInformation(
		hToken, TokenUser, (LPVOID) pTokenUser, dwLength, &dwLength)) {
		goto Finished;
	}

	sid_len = GetLengthSid(pTokenUser->User.Sid);

	/* ConvertSidToStringSid(pTokenUser->User.Sid, &ptcSidOwner); */
	pResultSid = malloc(sid_len);
	if (!pResultSid) {
		goto Finished;
	}
	if (!CopySid(sid_len, pResultSid, pTokenUser->User.Sid)) {
		goto Finished;
	}
	HeapFree(GetProcessHeap(), 0, (LPVOID)pTokenUser);
	return pResultSid;

Finished:
	if (pResultSid) {
		free(pResultSid);
	}
	/* Free the buffer for the token groups. */
	if (pTokenUser != NULL) {
		HeapFree(GetProcessHeap(), 0, (LPVOID)pTokenUser);
	}
	return NULL;
}

TSRM_API int tsrm_win32_access(const char *pathname, int mode)
{
	time_t t;
	HANDLE thread_token = NULL;
	PSID token_sid;
	SECURITY_INFORMATION sec_info = OWNER_SECURITY_INFORMATION | GROUP_SECURITY_INFORMATION | DACL_SECURITY_INFORMATION;
	GENERIC_MAPPING gen_map = { FILE_GENERIC_READ, FILE_GENERIC_WRITE, FILE_GENERIC_EXECUTE, FILE_ALL_ACCESS };
	DWORD priv_set_length = sizeof(PRIVILEGE_SET);

	PRIVILEGE_SET privilege_set = {0};
	DWORD sec_desc_length = 0, desired_access = 0, granted_access = 0;
	BYTE * psec_desc = NULL;
	BOOL fAccess = FALSE;
	realpath_cache_bucket * bucket = NULL;
	char * real_path = NULL;

	PHP_WIN32_IOUTIL_INIT_W(pathname)
	if (!pathw) {
		return -1;
	}

	if (mode == 1 /*X_OK*/) {
		DWORD type;
		int ret;

		ret = GetBinaryTypeW(pathw, &type) ? 0 : -1;

		PHP_WIN32_IOUTIL_CLEANUP_W()

		return ret;
	} else {
		if(!IS_ABSOLUTE_PATH(pathname, strlen(pathname)+1)) {
			real_path = (char *)malloc(MAXPATHLEN);
			if(tsrm_realpath(pathname, real_path) == NULL) {
				goto Finished;
			}
			pathname = real_path;
			PHP_WIN32_IOUTIL_REINIT_W(pathname);
 		}

		if(php_win32_ioutil_access(pathname, mode)) {
			PHP_WIN32_IOUTIL_CLEANUP_W()
			free(real_path);
			return errno;
		}

 		/* If only existence check is made, return now */
 		if (mode == 0) {
			PHP_WIN32_IOUTIL_CLEANUP_W()
			free(real_path);
			return 0;
		}

/* Only in NTS when impersonate==1 (aka FastCGI) */

		/*
		 AccessCheck() requires an impersonation token.  We first get a primary
		 token and then create a duplicate impersonation token.  The
		 impersonation token is not actually assigned to the thread, but is
		 used in the call to AccessCheck.  Thus, this function itself never
		 impersonates, but does use the identity of the thread.  If the thread
		 was impersonating already, this function uses that impersonation context.
		*/
		if(!OpenThreadToken(GetCurrentThread(), TOKEN_ALL_ACCESS, TRUE, &thread_token)) {
			if (GetLastError() == ERROR_NO_TOKEN) {
				if (!OpenProcessToken(GetCurrentProcess(), TOKEN_ALL_ACCESS, &thread_token)) {
					 TWG(impersonation_token) = NULL;
					 goto Finished;
				 }
			}
		}

		/* token_sid will be freed in tsrmwin32_dtor */
		token_sid = tsrm_win32_get_token_sid(thread_token);
		if (!token_sid) {
			if (TWG(impersonation_token_sid)) {
				free(TWG(impersonation_token_sid));
			}
			TWG(impersonation_token_sid) = NULL;
			goto Finished;
		}

		/* Different identity, we need a new impersontated token as well */
		if (!TWG(impersonation_token_sid) || !EqualSid(token_sid, TWG(impersonation_token_sid))) {
			if (TWG(impersonation_token_sid)) {
				free(TWG(impersonation_token_sid));
			}
			TWG(impersonation_token_sid) = token_sid;

			/* Duplicate the token as impersonated token */
			if (!DuplicateToken(thread_token, SecurityImpersonation, &TWG(impersonation_token))) {
				goto Finished;
			}
		} else {
			/* we already have it, free it then */
			free(token_sid);
		}

		if (CWDG(realpath_cache_size_limit)) {
			t = time(0);
			bucket = realpath_cache_lookup(pathname, (int)strlen(pathname), t);
			if(bucket == NULL && real_path == NULL) {
				/* We used the pathname directly. Call tsrm_realpath */
				/* so that entry is created in realpath cache */
				real_path = (char *)malloc(MAXPATHLEN);
				if(tsrm_realpath(pathname, real_path) != NULL) {
					pathname = real_path;
					bucket = realpath_cache_lookup(pathname, (int)strlen(pathname), t);
					PHP_WIN32_IOUTIL_REINIT_W(pathname);
				}
			}
 		}

 		/* Do a full access check because access() will only check read-only attribute */
 		if(mode == 0 || mode > 6) {
			if(bucket != NULL && bucket->is_rvalid) {
				fAccess = bucket->is_readable;
				goto Finished;
			}
 			desired_access = FILE_GENERIC_READ;
 		} else if(mode <= 2) {
			if(bucket != NULL && bucket->is_wvalid) {
				fAccess = bucket->is_writable;
				goto Finished;
			}
			desired_access = FILE_GENERIC_WRITE;
 		} else if(mode <= 4) {
			if(bucket != NULL && bucket->is_rvalid) {
				fAccess = bucket->is_readable;
				goto Finished;
			}
			desired_access = FILE_GENERIC_READ|FILE_FLAG_BACKUP_SEMANTICS;
 		} else { // if(mode <= 6)
			if(bucket != NULL && bucket->is_rvalid && bucket->is_wvalid) {
				fAccess = bucket->is_readable & bucket->is_writable;
				goto Finished;
			}
			desired_access = FILE_GENERIC_READ | FILE_GENERIC_WRITE;
 		}

		if(TWG(impersonation_token) == NULL) {
			goto Finished;
		}

		/* Get size of security buffer. Call is expected to fail */
		if(GetFileSecurityW(pathw, sec_info, NULL, 0, &sec_desc_length)) {
			goto Finished;
		}

		psec_desc = (BYTE *)malloc(sec_desc_length);
		if(psec_desc == NULL ||
			 !GetFileSecurityW(pathw, sec_info, (PSECURITY_DESCRIPTOR)psec_desc, sec_desc_length, &sec_desc_length)) {
			goto Finished;
		}

		MapGenericMask(&desired_access, &gen_map);

		if(!AccessCheck((PSECURITY_DESCRIPTOR)psec_desc, TWG(impersonation_token), desired_access, &gen_map, &privilege_set, &priv_set_length, &granted_access, &fAccess)) {
			goto Finished_Impersonate;
		}

		/* Keep the result in realpath_cache */
		if(bucket != NULL) {
			if(desired_access == (FILE_GENERIC_READ|FILE_FLAG_BACKUP_SEMANTICS)) {
				bucket->is_rvalid = 1;
				bucket->is_readable = fAccess;
			}
			else if(desired_access == FILE_GENERIC_WRITE) {
				bucket->is_wvalid = 1;
				bucket->is_writable = fAccess;
			} else if (desired_access == (FILE_GENERIC_READ | FILE_GENERIC_WRITE)) {
				bucket->is_rvalid = 1;
				bucket->is_readable = fAccess;
				bucket->is_wvalid = 1;
				bucket->is_writable = fAccess;
			}
		}

Finished_Impersonate:
		if(psec_desc != NULL) {
			free(psec_desc);
			psec_desc = NULL;
		}

Finished:
		if(thread_token != NULL) {
			CloseHandle(thread_token);
		}
		if(real_path != NULL) {
			free(real_path);
			real_path = NULL;
		}

		PHP_WIN32_IOUTIL_CLEANUP_W()
		if(fAccess == FALSE) {
			errno = EACCES;
			return errno;
		} else {
			return 0;
		}
	}
}


static process_pair *process_get(FILE *stream)
{
	process_pair *ptr;
	process_pair *newptr;

	for (ptr = TWG(process); ptr < (TWG(process) + TWG(process_size)); ptr++) {
		if (ptr->stream == stream) {
			break;
		}
	}

	if (ptr < (TWG(process) + TWG(process_size))) {
		return ptr;
	}

	newptr = (process_pair*)realloc((void*)TWG(process), (TWG(process_size)+1)*sizeof(process_pair));
	if (newptr == NULL) {
		return NULL;
	}

	TWG(process) = newptr;
	ptr = newptr + TWG(process_size);
	TWG(process_size)++;
	return ptr;
}

static shm_pair *shm_get(int key, void *addr)
{
	shm_pair *ptr;
	shm_pair *newptr;

	for (ptr = TWG(shm); ptr < (TWG(shm) + TWG(shm_size)); ptr++) {
		if (!ptr->descriptor) {
			continue;
		}
		if (!addr && ptr->descriptor->shm_perm.key == key) {
			break;
		} else if (ptr->addr == addr) {
			break;
		}
	}

	if (ptr < (TWG(shm) + TWG(shm_size))) {
		return ptr;
	}

	newptr = (shm_pair*)realloc((void*)TWG(shm), (TWG(shm_size)+1)*sizeof(shm_pair));
	if (newptr == NULL) {
		return NULL;
	}

	TWG(shm) = newptr;
	ptr = newptr + TWG(shm_size);
	TWG(shm_size)++;
	memset(ptr, 0, sizeof(*ptr));
	return ptr;
}

static HANDLE dupHandle(HANDLE fh, BOOL inherit) {
	HANDLE copy, self = GetCurrentProcess();
	if (!DuplicateHandle(self, fh, self, &copy, 0, inherit, DUPLICATE_SAME_ACCESS|DUPLICATE_CLOSE_SOURCE)) {
		return NULL;
	}
	return copy;
}

TSRM_API FILE *popen(const char *command, const char *type)
{

	return popen_ex(command, type, NULL, NULL);
}

TSRM_API FILE *popen_ex(const char *command, const char *type, const char *cwd, char *env)
{
	FILE *stream = NULL;
	int fno, type_len, read, mode;
	STARTUPINFOW startup;
	PROCESS_INFORMATION process;
	SECURITY_ATTRIBUTES security;
	HANDLE in, out;
	DWORD dwCreateFlags = 0;
	BOOL res;
	process_pair *proc;
	char *cmd = NULL;
	wchar_t *cmdw = NULL, *cwdw = NULL, *envw = NULL;
	int i;
	char *ptype = (char *)type;
	HANDLE thread_token = NULL;
	HANDLE token_user = NULL;
	BOOL asuser = TRUE;

	if (!type) {
		return NULL;
	}

	/*The following two checks can be removed once we drop XP support */
	type_len = (int)strlen(type);
	if (type_len <1 || type_len > 2) {
		return NULL;
	}

	for (i=0; i < type_len; i++) {
		if (!(*ptype == 'r' || *ptype == 'w' || *ptype == 'b' || *ptype == 't')) {
			return NULL;
		}
		ptype++;
	}

	cmd = (char*)malloc(strlen(command)+strlen(TWG(comspec))+sizeof(" /c ")+2);
	if (!cmd) {
		return NULL;
	}

	sprintf(cmd, "%s /c \"%s\"", TWG(comspec), command);
	cmdw = php_win32_cp_any_to_w(cmd);
	if (!cmdw) {
		free(cmd);
		return NULL;
	}

	if (cwd) {
		cwdw = php_win32_ioutil_any_to_w(cwd);
		if (!cwdw) {
			free(cmd);
			free(cmdw);
			return NULL;
		}
	}

	security.nLength				= sizeof(SECURITY_ATTRIBUTES);
	security.bInheritHandle			= TRUE;
	security.lpSecurityDescriptor	= NULL;

	if (!type_len || !CreatePipe(&in, &out, &security, 2048L)) {
		free(cmdw);
		free(cwdw);
		free(cmd);
		return NULL;
	}

	memset(&startup, 0, sizeof(STARTUPINFOW));
	memset(&process, 0, sizeof(PROCESS_INFORMATION));

	startup.cb			= sizeof(STARTUPINFOW);
	startup.dwFlags		= STARTF_USESTDHANDLES;
	startup.hStdError	= GetStdHandle(STD_ERROR_HANDLE);

	read = (type[0] == 'r') ? TRUE : FALSE;
	mode = ((type_len == 2) && (type[1] == 'b')) ? O_BINARY : O_TEXT;

	if (read) {
		in = dupHandle(in, FALSE);
		startup.hStdInput  = GetStdHandle(STD_INPUT_HANDLE);
		startup.hStdOutput = out;
	} else {
		out = dupHandle(out, FALSE);
		startup.hStdInput  = in;
		startup.hStdOutput = GetStdHandle(STD_OUTPUT_HANDLE);
	}

	dwCreateFlags = NORMAL_PRIORITY_CLASS;
	if (strcmp(sapi_module.name, "cli") != 0) {
		dwCreateFlags |= CREATE_NO_WINDOW;
	}

	/* Get a token with the impersonated user. */
	if(OpenThreadToken(GetCurrentThread(), TOKEN_ALL_ACCESS, TRUE, &thread_token)) {
		DuplicateTokenEx(thread_token, MAXIMUM_ALLOWED, &security, SecurityImpersonation, TokenPrimary, &token_user);
	} else {
		DWORD err = GetLastError();
		if (err == ERROR_NO_TOKEN) {
			asuser = FALSE;
		}
	}

	envw = php_win32_cp_env_any_to_w(env);
	if (envw) {
		dwCreateFlags |= CREATE_UNICODE_ENVIRONMENT;
	} else {
		if (env) {
			free(cmd);
			free(cmdw);
			free(cwdw);
			return NULL;
		}
	}

	if (asuser) {
		res = CreateProcessAsUserW(token_user, NULL, cmdw, &security, &security, security.bInheritHandle, dwCreateFlags, envw, cwdw, &startup, &process);
		CloseHandle(token_user);
	} else {
		res = CreateProcessW(NULL, cmdw, &security, &security, security.bInheritHandle, dwCreateFlags, envw, cwdw, &startup, &process);
	}
	free(cmd);
	free(cmdw);
	free(cwdw);
	free(envw);

	if (!res) {
		return NULL;
	}

	CloseHandle(process.hThread);
	proc = process_get(NULL);

	if (read) {
		fno = _open_osfhandle((tsrm_intptr_t)in, _O_RDONLY | mode);
		CloseHandle(out);
	} else {
		fno = _open_osfhandle((tsrm_intptr_t)out, _O_WRONLY | mode);
		CloseHandle(in);
	}

	stream = _fdopen(fno, type);
	proc->prochnd = process.hProcess;
	proc->stream = stream;
	return stream;
}

TSRM_API int pclose(FILE *stream)
{
	DWORD termstat = 0;
	process_pair *process;

	if ((process = process_get(stream)) == NULL) {
		return 0;
	}

	fflush(process->stream);
	fclose(process->stream);

	WaitForSingleObject(process->prochnd, INFINITE);
	GetExitCodeProcess(process->prochnd, &termstat);
	process->stream = NULL;
	CloseHandle(process->prochnd);

	return termstat;
}

TSRM_API int shmget(int key, int size, int flags)
{
	shm_pair *shm;
	char shm_segment[26], shm_info[29];
	HANDLE shm_handle, info_handle;
	BOOL created = FALSE;

	if (size < 0) {
		return -1;
	}

	snprintf(shm_segment, sizeof(shm_segment), "TSRM_SHM_SEGMENT:%d", key);
	snprintf(shm_info, sizeof(shm_info), "TSRM_SHM_DESCRIPTOR:%d", key);

	shm_handle  = OpenFileMapping(FILE_MAP_ALL_ACCESS, FALSE, shm_segment);
	info_handle = OpenFileMapping(FILE_MAP_ALL_ACCESS, FALSE, shm_info);

	if (!shm_handle && !info_handle) {
		if (flags & IPC_CREAT) {
			shm_handle	= CreateFileMapping(INVALID_HANDLE_VALUE, NULL, PAGE_READWRITE, 0, size, shm_segment);
			info_handle	= CreateFileMapping(INVALID_HANDLE_VALUE, NULL, PAGE_READWRITE, 0, sizeof(shm->descriptor), shm_info);
			created		= TRUE;
		}
		if (!shm_handle || !info_handle) {
			if (shm_handle) {
				CloseHandle(shm_handle);
			}
			if (info_handle) {
				CloseHandle(info_handle);
			}
			return -1;
		}
	} else {
		if (flags & IPC_EXCL) {
			if (shm_handle) {
				CloseHandle(shm_handle);
			}
			if (info_handle) {
				CloseHandle(info_handle);
			}
			return -1;
		}
	}

	shm = shm_get(key, NULL);
	if (!shm) {
		CloseHandle(shm_handle);
		CloseHandle(info_handle);
		return -1;
	}
	shm->segment = shm_handle;
	shm->info	 = info_handle;
	shm->descriptor = MapViewOfFileEx(shm->info, FILE_MAP_ALL_ACCESS, 0, 0, 0, NULL);

	if (NULL != shm->descriptor && created) {
		shm->descriptor->shm_perm.key	= key;
		shm->descriptor->shm_segsz		= size;
		shm->descriptor->shm_ctime		= time(NULL);
		shm->descriptor->shm_cpid		= getpid();
		shm->descriptor->shm_perm.mode	= flags;

		shm->descriptor->shm_perm.cuid	= shm->descriptor->shm_perm.cgid= 0;
		shm->descriptor->shm_perm.gid	= shm->descriptor->shm_perm.uid = 0;
		shm->descriptor->shm_atime		= shm->descriptor->shm_dtime	= 0;
		shm->descriptor->shm_lpid		= shm->descriptor->shm_nattch	= 0;
		shm->descriptor->shm_perm.mode	= shm->descriptor->shm_perm.seq	= 0;
	}

	if (NULL != shm->descriptor && (shm->descriptor->shm_perm.key != key || size > shm->descriptor->shm_segsz)) {
		if (NULL != shm->segment) {
			CloseHandle(shm->segment);
		}
		UnmapViewOfFile(shm->descriptor);
		CloseHandle(shm->info);
		return -1;
	}

	return key;
}

TSRM_API void *shmat(int key, const void *shmaddr, int flags)
{
	shm_pair *shm = shm_get(key, NULL);

	if (!shm->segment) {
		return (void*)-1;
	}

	shm->addr = MapViewOfFileEx(shm->segment, FILE_MAP_ALL_ACCESS, 0, 0, 0, NULL);

<<<<<<< HEAD
	err = GetLastError();
	if (err) {
		SET_ERRNO_FROM_WIN32_CODE(err);
=======
	if (NULL == shm->addr) {
		int err = GetLastError();
		/* Catch more errors */
		if (ERROR_NOT_ENOUGH_MEMORY == err) {
			_set_errno(ENOMEM);
		}
>>>>>>> 9719621e
		return (void*)-1;
	}

	shm->descriptor->shm_atime = time(NULL);
	shm->descriptor->shm_lpid  = getpid();
	shm->descriptor->shm_nattch++;

	return shm->addr;
}

TSRM_API int shmdt(const void *shmaddr)
{
	shm_pair *shm = shm_get(0, (void*)shmaddr);

	if (!shm->segment) {
		return -1;
	}

	shm->descriptor->shm_dtime = time(NULL);
	shm->descriptor->shm_lpid  = getpid();
	shm->descriptor->shm_nattch--;

	return UnmapViewOfFile(shm->addr) ? 0 : -1;
}

TSRM_API int shmctl(int key, int cmd, struct shmid_ds *buf) {
	shm_pair *shm = shm_get(key, NULL);

	if (!shm->segment) {
		return -1;
	}

	switch (cmd) {
		case IPC_STAT:
			memcpy(buf, shm->descriptor, sizeof(struct shmid_ds));
			return 0;

		case IPC_SET:
			shm->descriptor->shm_ctime		= time(NULL);
			shm->descriptor->shm_perm.uid	= buf->shm_perm.uid;
			shm->descriptor->shm_perm.gid	= buf->shm_perm.gid;
			shm->descriptor->shm_perm.mode	= buf->shm_perm.mode;
			return 0;

		case IPC_RMID:
			if (shm->descriptor->shm_nattch < 1) {
				shm->descriptor->shm_perm.key = -1;
			}
			return 0;

		default:
			return -1;
	}
}

TSRM_API char *realpath(char *orig_path, char *buffer)
{
	int ret = GetFullPathName(orig_path, _MAX_PATH, buffer, NULL);
	if(!ret || ret > _MAX_PATH) {
		return NULL;
	}
	return buffer;
}

#if HAVE_UTIME
static zend_always_inline void UnixTimeToFileTime(time_t t, LPFILETIME pft) /* {{{ */
{
	// Note that LONGLONG is a 64-bit value
	LONGLONG ll;

	ll = Int32x32To64(t, 10000000) + 116444736000000000;
	pft->dwLowDateTime = (DWORD)ll;
	pft->dwHighDateTime = ll >> 32;
}
/* }}} */

TSRM_API int win32_utime(const char *filename, struct utimbuf *buf) /* {{{ */
{
	FILETIME mtime, atime;
	HANDLE hFile;
	PHP_WIN32_IOUTIL_INIT_W(filename)

	if (!pathw) {
		return -1;
	}

	hFile = CreateFileW(pathw, GENERIC_WRITE, FILE_SHARE_WRITE|FILE_SHARE_READ, NULL,
				 OPEN_ALWAYS, FILE_FLAG_BACKUP_SEMANTICS, NULL);

	PHP_WIN32_IOUTIL_CLEANUP_W()

	/* OPEN_ALWAYS mode sets the last error to ERROR_ALREADY_EXISTS but
	   the CreateFile operation succeeds */
	if (GetLastError() == ERROR_ALREADY_EXISTS) {
		SetLastError(0);
	}

	if ( hFile == INVALID_HANDLE_VALUE ) {
		return -1;
	}

	if (!buf) {
		SYSTEMTIME st;
		GetSystemTime(&st);
		SystemTimeToFileTime(&st, &mtime);
		atime = mtime;
	} else {
		UnixTimeToFileTime(buf->modtime, &mtime);
		UnixTimeToFileTime(buf->actime, &atime);
	}
	if (!SetFileTime(hFile, NULL, &atime, &mtime)) {
		CloseHandle(hFile);
		return -1;
	}
	CloseHandle(hFile);
	return 1;
}
/* }}} */
#endif
#endif<|MERGE_RESOLUTION|>--- conflicted
+++ resolved
@@ -728,18 +728,9 @@
 
 	shm->addr = MapViewOfFileEx(shm->segment, FILE_MAP_ALL_ACCESS, 0, 0, 0, NULL);
 
-<<<<<<< HEAD
-	err = GetLastError();
-	if (err) {
-		SET_ERRNO_FROM_WIN32_CODE(err);
-=======
 	if (NULL == shm->addr) {
 		int err = GetLastError();
-		/* Catch more errors */
-		if (ERROR_NOT_ENOUGH_MEMORY == err) {
-			_set_errno(ENOMEM);
-		}
->>>>>>> 9719621e
+		SET_ERRNO_FROM_WIN32_CODE(err);
 		return (void*)-1;
 	}
 
