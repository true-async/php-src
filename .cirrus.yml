--- conflicted
+++ resolved
@@ -26,210 +26,4 @@
   tests_script:
     - export SKIP_IO_CAPTURE_TESTS=1
     - export CI_NO_IPV6=1
-<<<<<<< HEAD
-    - sapi/cli/php run-tests.php -P -q -j2 -g FAIL,BORK,LEAK,XLEAK --no-progress --offline --show-diff --show-slow 1000 --set-timeout 120 -d zend_extension=opcache.so
-
-arm_task:
-  name: ARM_DEBUG_NTS
-  only_if: $CIRRUS_CRON == 'nightly' || $CIRRUS_CHANGE_TITLE =~ '.*\[ci arm\].*'
-  arm_container:
-    image: debian:11
-    additional_containers:
-      - name: mysql
-        image: mysql:8
-        port: 3306
-        cpu: 1.0
-        memory: 1G
-        env:
-          MYSQL_ALLOW_EMPTY_PASSWORD: true
-          MYSQL_ROOT_PASSWORD: ""
-          MYSQL_DATABASE: "test"
-      - name: postgres
-        image: postgres:latest
-        port: 5432
-        env:
-          POSTGRES_PASSWORD: "postgres"
-          POSTGRES_DB: "test"
-  install_script:
-    - export DEBIAN_FRONTEND=noninteractive
-    - apt-get update -y
-    - >-
-        apt-get install -y
-        gcc
-        g++
-        autoconf
-        bison
-        re2c
-        locales
-        locales-all
-        ldap-utils
-        openssl
-        slapd
-        libgmp-dev
-        libicu-dev
-        libtidy-dev
-        libenchant-2-dev
-        libaspell-dev
-        libpspell-dev
-        libsasl2-dev
-        libxpm-dev
-        libzip-dev
-        libbz2-dev
-        libsqlite3-dev
-        libwebp-dev
-        libonig-dev
-        libkrb5-dev
-        libgssapi-krb5-2
-        libcurl4-openssl-dev
-        libxml2-dev
-        libxslt1-dev
-        libpq-dev
-        libreadline-dev
-        libldap2-dev
-        libsodium-dev
-        libargon2-0-dev
-        libmm-dev
-        libsnmp-dev
-        snmpd
-        `#snmp-mibs-downloader`
-        freetds-dev
-        `#unixodbc-dev`
-        libc-client-dev
-        dovecot-core
-        dovecot-pop3d
-        dovecot-imapd
-        sendmail
-        firebird-dev
-        liblmdb-dev
-        libtokyocabinet-dev
-        libdb-dev
-        libqdbm-dev
-        libjpeg-dev
-        libpng-dev
-        libfreetype6-dev
-  build_script:
-    - ./buildconf -f
-    - >-
-        ./configure
-        --enable-debug
-        --enable-zts
-        --enable-option-checking=fatal
-        --prefix=/usr
-        --enable-phpdbg
-        --enable-fpm
-        --enable-opcache
-        --with-pdo-mysql=mysqlnd
-        --with-mysqli=mysqlnd
-        --with-pgsql
-        --with-pdo-pgsql
-        --with-pdo-sqlite
-        --enable-intl
-        --without-pear
-        --enable-gd
-        --with-jpeg
-        --with-webp
-        --with-freetype
-        --with-xpm
-        --enable-exif
-        --with-zip
-        --with-zlib
-        --with-zlib-dir=/usr
-        --enable-soap
-        --enable-xmlreader
-        --with-xsl
-        --with-tidy
-        --enable-sysvsem
-        --enable-sysvshm
-        --enable-shmop
-        --enable-pcntl
-        --with-readline
-        --enable-mbstring
-        --with-curl
-        --with-gettext
-        --enable-sockets
-        --with-bz2
-        --with-openssl
-        --with-gmp
-        --enable-bcmath
-        --enable-calendar
-        --enable-ftp
-        --with-pspell=/usr
-        --with-enchant=/usr
-        --with-kerberos
-        --enable-sysvmsg
-        --with-ffi
-        --enable-zend-test
-        --enable-dl-test=shared
-        --with-ldap
-        --with-ldap-sasl
-        --with-password-argon2
-        --with-mhash
-        --with-sodium
-        --enable-dba
-        --with-cdb
-        --enable-flatfile
-        --enable-inifile
-        --with-tcadb
-        --with-lmdb
-        --with-qdbm
-        --with-snmp
-        `#--with-unixODBC`
-        --with-imap
-        --with-kerberos
-        --with-imap-ssl
-        `#--with-pdo-odbc=unixODBC,/usr`
-        `#--with-pdo-oci=shared,instantclient,/opt/oracle/instantclient`
-        `#--with-oci8=shared,instantclient,/opt/oracle/instantclient`
-        --with-config-file-path=/etc
-        --with-config-file-scan-dir=/etc/php.d
-        --with-pdo-firebird
-        `#--with-pdo-dblib`
-        --disable-phpdbg
-        `#--enable-werror`
-    - make -j2 > /dev/null
-    - make install
-    - mkdir -p /etc/php.d
-    - echo opcache.enable_cli=1 > /etc/php.d/opcache.ini
-    - echo opcache.protect_memory=1 >> /etc/php.d/opcache.ini
-    # Specify opcache.preload_user as we're running as root.
-    - echo opcache.preload_user=root >> /etc/php.d/opcache.ini
-  tests_script:
-    - export SKIP_IO_CAPTURE_TESTS=1
-    - export CI_NO_IPV6=1
-    - export MYSQL_TEST_HOST=127.0.0.1
-    - export MYSQL_TEST_USER=root
-    - export MYSQL_TEST_PASSWD=
-    - export PDO_MYSQL_TEST_DSN="mysql:host=127.0.0.1;dbname=test"
-    - export PDO_MYSQL_TEST_USER=root
-    - export PDO_MYSQL_TEST_PASS=
-    - export PDO_PGSQL_TEST_DSN="pgsql:host=127.0.0.1 port=5432 dbname=test user=postgres password=postgres"
-    - >-
-        sapi/cli/php run-tests.php
-        -d zend_extension=opcache.so
-        -d opcache.enable_cli=1
-        -d opcache.jit_buffer_size=16M
-        -d opcache.jit=function
-        -P -q -x -j2
-        -g FAIL,BORK,LEAK,XLEAK
-        --no-progress
-        --offline
-        --show-diff
-        --show-slow 1000
-        --set-timeout 120
-    - >-
-        sapi/cli/php run-tests.php
-        -d zend_extension=opcache.so
-        -d opcache.enable_cli=1
-        -d opcache.jit_buffer_size=16M
-        -d opcache.jit=tracing
-        -P -q -x -j2
-        -g FAIL,BORK,LEAK,XLEAK
-        --no-progress
-        --offline
-        --show-diff
-        --show-slow 1000
-        --set-timeout 120
-        --repeat 2
-=======
-    - sapi/cli/php run-tests.php -P -q -j2 -g FAIL,XFAIL,BORK,WARN,LEAK,XLEAK,SKIP --offline --show-diff --show-slow 1000 --set-timeout 120 -d zend_extension=opcache.so
->>>>>>> 4332546b
+    - sapi/cli/php run-tests.php -P -q -j2 -g FAIL,BORK,LEAK,XLEAK --no-progress --offline --show-diff --show-slow 1000 --set-timeout 120 -d zend_extension=opcache.so