--- conflicted
+++ resolved
@@ -211,11 +211,7 @@
 arm_task:
   name: ARM_DEBUG_NTS
   arm_container:
-<<<<<<< HEAD
-    image: gcc:12
-=======
-    image: debian:11
->>>>>>> f8c10255
+    image: debian:12
     additional_containers:
       - name: mysql
         image: mysql:8
