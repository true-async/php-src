--- conflicted
+++ resolved
@@ -25,10 +25,7 @@
   tests_script:
     - export SKIP_IO_CAPTURE_TESTS=1
     - export CI_NO_IPV6=1
-<<<<<<< HEAD
     - sapi/cli/php run-tests.php -P -q -j2 -g FAIL,BORK,LEAK,XLEAK --no-progress --offline --show-diff --show-slow 1000 --set-timeout 120 -d zend_extension=opcache.so
-=======
-    - sapi/cli/php run-tests.php -P -q -j2 -g FAIL,XFAIL,BORK,WARN,LEAK,XLEAK,SKIP --offline --show-diff --show-slow 1000 --set-timeout 120 -d zend_extension=opcache.so
 
 arm_task:
   name: ARM_DEBUG_NTS
@@ -223,5 +220,4 @@
         --show-diff
         --show-slow 1000
         --set-timeout 120
-        --repeat 2
->>>>>>> ccca5972
+        --repeat 2