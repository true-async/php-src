--- conflicted
+++ resolved
@@ -371,15 +371,11 @@
 ;zend.script_encoding =
 
 ; Allows to include or exclude arguments from stack traces generated for exceptions.
-<<<<<<< HEAD
+; In production, it is recommended to turn this setting on to prohibit the output
+; of sensitive information in stack traces
 ; Default Value: Off
 ; Development Value: Off
 ; Production Value: On
-=======
-; In production, it is recommended to turn this setting on to prohibit the output 
-; of sensitive information in stack traces
-; Default: Off
->>>>>>> 205556c1
 zend.exception_ignore_args = Off
 
 ; Allows setting the maximum string length in an argument of a stringified stack trace
@@ -548,19 +544,6 @@
 ; This setting is off by default.
 ;report_zend_debug = 0
 
-<<<<<<< HEAD
-=======
-; Store the last error/warning message in $php_errormsg (boolean). Setting this value
-; to On can assist in debugging and is appropriate for development servers. It should
-; however be disabled on production servers.
-; This directive is DEPRECATED.
-; Default Value: Off
-; Development Value: Off
-; Production Value: Off
-; http://php.net/track-errors
-;track_errors = Off
-
->>>>>>> 205556c1
 ; Turn off normal error reporting and emit XML-RPC error XML
 ; http://php.net/xmlrpc-errors
 ;xmlrpc_errors = 0
@@ -1608,14 +1591,6 @@
 ; http://php.net/assert.callback
 ;assert.callback = 0
 
-<<<<<<< HEAD
-=======
-; Eval the expression with current error_reporting().  Set to true if you want
-; error_reporting(0) around the eval().
-; http://php.net/assert.quiet-eval
-;assert.quiet_eval = 0
-
->>>>>>> 205556c1
 [COM]
 ; path to a file containing GUIDs, IIDs or filenames of files with TypeLibs
 ; http://php.net/com.typelib-file
