/*
   +----------------------------------------------------------------------+
   | PHP Version 5                                                        |
   +----------------------------------------------------------------------+
   | Copyright (c) 1997-2013 The PHP Group                                |
   +----------------------------------------------------------------------+
   | This source file is subject to version 3.01 of the PHP license,      |
   | that is bundled with this package in the file LICENSE, and is        |
   | available through the world-wide-web at the following url:           |
   | http://www.php.net/license/3_01.txt                                  |
   | If you did not receive a copy of the PHP license and are unable to   |
   | obtain it through the world-wide-web, please send a note to          |
   | license@php.net so we can mail you a copy immediately.               |
   +----------------------------------------------------------------------+
   | Authors: Felipe Pena <felipe@php.net>                                |
   | Authors: Joe Watkins <joe.watkins@live.co.uk>                        |
   +----------------------------------------------------------------------+
*/

#include "php.h"
#include "phpdbg_utils.h"
#include "phpdbg_info.h"

PHPDBG_INFO(files) /* {{{ */
{
    HashPosition pos;
    char *fname;

	phpdbg_notice("Included files: %d",
		zend_hash_num_elements(&EG(included_files)));

	zend_hash_internal_pointer_reset_ex(&EG(included_files), &pos);
	while (zend_hash_get_current_key_ex(&EG(included_files), &fname,
		NULL, NULL, 0, &pos) == HASH_KEY_IS_STRING) {
		phpdbg_writeln("File: %s", fname);
		zend_hash_move_forward_ex(&EG(included_files), &pos);
	}

	return SUCCESS;
} /* }}} */

PHPDBG_INFO(error) /* {{{ */
{
	if (PG(last_error_message)) {
		phpdbg_writeln("Last error: %s at %s line %d",
			PG(last_error_message), PG(last_error_file), PG(last_error_lineno));
	} else {
		phpdbg_notice("No error found!");
	}
	return SUCCESS;
} /* }}} */

PHPDBG_INFO(vars) /* {{{ */
{
	HashTable vars;
	HashPosition pos;
	char *var;
	zval **data;

	if (!EG(active_symbol_table)) {
		zend_rebuild_symbol_table(TSRMLS_C);

		if (!EG(active_symbol_table)) {
			phpdbg_error("No active symbol table!");
			return SUCCESS;
		}
	}

	zend_hash_init(&vars, 8, NULL, NULL, 0);

	zend_hash_internal_pointer_reset_ex(EG(active_symbol_table), &pos);
	while (zend_hash_get_current_key_ex(EG(active_symbol_table), &var,
		NULL, NULL, 0, &pos) == HASH_KEY_IS_STRING) {
		zend_hash_get_current_data_ex(EG(active_symbol_table), (void **)&data, &pos);
		if (*var != '_') {
			zend_hash_update(
				&vars, var, strlen(var)+1, (void**)data, sizeof(zval*), NULL);
		}
		zend_hash_move_forward_ex(EG(active_symbol_table), &pos);
	}

	phpdbg_notice("Variables: %d",
		zend_hash_num_elements(&vars));
	phpdbg_writeln("Refs\tName");

	for (zend_hash_internal_pointer_reset_ex(&vars, &pos);
		zend_hash_get_current_data_ex(&vars, (void**) &data, &pos) == SUCCESS;
		zend_hash_move_forward_ex(&vars, &pos)) {
		char *var;

		zend_hash_get_current_key_ex(&vars, &var, NULL, NULL, 0, &pos);

		if (*data) {
			phpdbg_writeln(
			"%d\t%s$%s",
				Z_REFCOUNT_PP(data),
				Z_ISREF_PP(data) ? "&" : "", var);
<<<<<<< HEAD
			phpdbg_write(
			"|-----> ");
=======

>>>>>>> 36609295
			zend_print_flat_zval_r(*data TSRMLS_CC);
			phpdbg_writeln(EMPTY);
		} else {
			phpdbg_write("0\t$%s", var);
		}
		phpdbg_writeln(EMPTY);
	}

	zend_hash_destroy(&vars);

	return SUCCESS;
} /* }}} */

static inline void phpdbg_print_class_name(zend_class_entry **ce TSRMLS_DC) { /* {{{ */
	phpdbg_write(
		"%s %s %s (%d)",
		((*ce)->type == ZEND_USER_CLASS) ?
			"User" : "Internal",
        ((*ce)->ce_flags & ZEND_ACC_INTERFACE) ?
			"Interface" :
				((*ce)->ce_flags & ZEND_ACC_ABSTRACT) ?
				"Abstract Class" :
					"Class",
		(*ce)->name, zend_hash_num_elements(&(*ce)->function_table));
} /* }}} */

PHPDBG_INFO(classes) /* {{{ */
{
    HashPosition position;
	zend_class_entry **ce;
	HashTable classes;

	zend_hash_init(&classes, 8, NULL, NULL, 0);

	for (zend_hash_internal_pointer_reset_ex(EG(class_table), &position);
		zend_hash_get_current_data_ex(EG(class_table), (void**)&ce, &position) == SUCCESS;
		zend_hash_move_forward_ex(EG(class_table), &position)) {

        if ((*ce)->type == ZEND_USER_CLASS) {
        	zend_hash_next_index_insert(
        		&classes, ce, sizeof(ce), NULL);
        }
	}

	phpdbg_notice("User Classes (%d)",
		zend_hash_num_elements(&classes));

	for (zend_hash_internal_pointer_reset_ex(&classes, &position);
		zend_hash_get_current_data_ex(&classes, (void**)&ce, &position) == SUCCESS;
		zend_hash_move_forward_ex(&classes, &position)) {

		phpdbg_print_class_name(ce TSRMLS_CC);
		phpdbg_writeln(EMPTY);

		if ((*ce)->parent) {
			zend_class_entry *pce = (*ce)->parent;
			do {
				phpdbg_write("|-------- ");
				phpdbg_print_class_name(&pce TSRMLS_CC);
				phpdbg_writeln(EMPTY);
			} while ((pce = pce->parent));
		}

        if ((*ce)->info.user.filename) {
    		phpdbg_writeln(
    			"|---- in %s on line %lu",
    			(*ce)->info.user.filename,
    			(*ce)->info.user.line_start);
    	} else phpdbg_writeln("|---- no source code");
    	phpdbg_writeln(EMPTY);
	}

	zend_hash_destroy(&classes);

	return SUCCESS;
} /* }}} */

PHPDBG_INFO(funcs) /* {{{ */
{
    HashPosition position;
	zend_function *zf, **pzf;
	HashTable functions;

	zend_hash_init(&functions, 8, NULL, NULL, 0);

	for (zend_hash_internal_pointer_reset_ex(EG(function_table), &position);
		zend_hash_get_current_data_ex(EG(function_table), (void**)&zf, &position) == SUCCESS;
		zend_hash_move_forward_ex(EG(function_table), &position)) {

        if (zf->type == ZEND_USER_FUNCTION) {
        	zend_hash_next_index_insert(
        		&functions, (void**) &zf, sizeof(zend_function), NULL);
        }
	}

	phpdbg_notice("User Functions (%d)",
		zend_hash_num_elements(&functions));

	for (zend_hash_internal_pointer_reset_ex(&functions, &position);
		zend_hash_get_current_data_ex(&functions, (void**)&pzf, &position) == SUCCESS;
		zend_hash_move_forward_ex(&functions, &position)) {
		zend_op_array *op_array = &((*pzf)->op_array);

		phpdbg_writeln(
			"|-------- %s in %s on line %d",
			op_array->function_name ? op_array->function_name : "{main}",
			op_array->filename ? op_array->filename : "(no source code)",
			op_array->line_start);
	}

	zend_hash_destroy(&functions);

	return SUCCESS;
} /* }}} */<|MERGE_RESOLUTION|>--- conflicted
+++ resolved
@@ -81,7 +81,7 @@
 
 	phpdbg_notice("Variables: %d",
 		zend_hash_num_elements(&vars));
-	phpdbg_writeln("Refs\tName");
+	phpdbg_writeln("Addr\t\tRefs\tName");
 
 	for (zend_hash_internal_pointer_reset_ex(&vars, &pos);
 		zend_hash_get_current_data_ex(&vars, (void**) &data, &pos) == SUCCESS;
@@ -92,19 +92,19 @@
 
 		if (*data) {
 			phpdbg_writeln(
-			"%d\t%s$%s",
+			"%p\t%d\t%s$%s",
+				*data,
 				Z_REFCOUNT_PP(data),
 				Z_ISREF_PP(data) ? "&" : "", var);
-<<<<<<< HEAD
-			phpdbg_write(
-			"|-----> ");
-=======
-
->>>>>>> 36609295
-			zend_print_flat_zval_r(*data TSRMLS_CC);
+			
+			phpdbg_write("|---> ");
+			if (Z_TYPE_PP(data) != IS_NULL) {
+				zend_print_flat_zval_r(*data TSRMLS_CC);
+			} else phpdbg_write("(null)");
 			phpdbg_writeln(EMPTY);
 		} else {
-			phpdbg_write("0\t$%s", var);
+			phpdbg_write(
+				"n/a\tn/a\t$%s", var);
 		}
 		phpdbg_writeln(EMPTY);
 	}
