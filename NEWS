PHP                                                                        NEWS
|||||||||||||||||||||||||||||||||||||||||||||||||||||||||||||||||||||||||||||||
?? ??? ????, PHP 8.2.9

- Build:
  . Fixed bug GH-11522 (PHP version check fails with '-' separator).
    (SVGAnimate)

- CLI:
  . Fix interrupted CLI output causing the process to exit. (nielsdos)

- Core:
  . Fixed oss-fuzz #60011 (Mis-compilation of by-reference nullsafe operator).
    (ilutov)
  . Fixed line number of JMP instruction over else block. (ilutov)
  . Fixed use-of-uninitialized-value with ??= on assert. (ilutov)
<<<<<<< HEAD
  . Fixed oss-fuzz #60411 (Fix double-compilation of arrow-functions). (ilutov)
=======
  . Fixed build for FreeBSD before the 11.0 releases. (David Carlier)
>>>>>>> 69b4360e

- Curl:
  . Fix crash when an invalid callback function is passed to
    CURLMOPT_PUSHFUNCTION. (nielsdos)

- Date:
  . Fixed bug GH-11368 (Date modify returns invalid datetime). (Derick)
  . Fixed bug GH-11600 (Can't parse time strings which include (narrow)
    non-breaking space characters). (Derick)

- DOM:
  . Fixed bug GH-11625 (DOMElement::replaceWith() doesn't replace node with
    DOMDocumentFragment but just deletes node or causes wrapping <></>
    depending on libxml2 version). (nielsdos)

- Fileinfo:
  . Fixed bug GH-11298 (finfo returns wrong mime type for xz files). (Anatol)

- FTP:
  . Fix context option check for "overwrite". (JonasQuinten)
  . Fixed bug GH-10562 (Memory leak and invalid state with consecutive
    ftp_nb_fget). (nielsdos)

- GD:
  . Fix most of the external libgd test failures. (Michael Orlitzky)

- Intl:
  . Fix memory leak in MessageFormatter::format() on failure. (Girgias)

- MBString:
  . Fix GH-11300 (license issue: restricted unicode license headers).
    (nielsdos)

- Opcache:
  . Fixed bug GH-10914 (OPCache with Enum and Callback functions results in
    segmentation fault). (nielsdos)

- PCNTL:
  . Fixed bug GH-11498 (SIGCHLD is not always returned from proc_open).
    (nielsdos)

- PDO SQLite:
  . Fix GH-11492 (Make test failure: ext/pdo_sqlite/tests/bug_42589.phpt).
    (KapitanOczywisty, CViniciusSDias)

- Phar:
  . Add missing check on EVP_VerifyUpdate() in phar util. (nielsdos)

- PHPDBG:
  . Fixed bug GH-9669 (phpdbg -h options doesn't list the -z option). (adsr)

- Session:
  . Removed broken url support for transferring session ID. (ilutov)

- Standard:
  . Fix serialization of RC1 objects appearing in object graph twice. (ilutov)

- SQLite3:
  . Fix replaced error handling in SQLite3Stmt::__construct. (nielsdos)

- XMLReader:
  . Fix GH-11548 (Argument corruption when calling XMLReader::open or
    XMLReader::XML non-statically with observer active). (Bob)

06 Jul 2023, PHP 8.2.8

- CLI:
  . Fixed bug GH-11246 (cli/get_set_process_title fails on MacOS).
    (James Lucas)

- Core:
  . Fixed build for the riscv64 architecture/GCC 12. (Daniil Gentili)

- Curl:
  . Fixed bug GH-11433 (Unable to set CURLOPT_ACCEPT_ENCODING to NULL).
    (nielsdos)

- Date:
  . Fixed bug GH-11455 (Segmentation fault with custom object date properties).
    (nielsdos)

- DOM:
  . Fixed bugs GH-11288 and GH-11289 and GH-11290 and GH-9142 (DOMExceptions
    and segfaults with replaceWith). (nielsdos)
  . Fixed bug GH-10234 (Setting DOMAttr::textContent results in an empty
    attribute value). (nielsdos)
  . Fix return value in stub file for DOMNodeList::item. (divinity76)
  . Fix spec compliance error with '*' namespace for
    DOMDocument::getElementsByTagNameNS. (nielsdos)
  . Fix DOMElement::append() and DOMElement::prepend() hierarchy checks.
    (nielsdos)
  . Fixed bug GH-11347 (Memory leak when calling a static method inside an
    xpath query). (nielsdos)
  . Fixed bug #67440 (append_node of a DOMDocumentFragment does not reconcile
    namespaces). (nielsdos)
  . Fixed bug #81642 (DOMChildNode::replaceWith() bug when replacing a node
    with itself). (nielsdos)
  . Fixed bug #77686 (Removed elements are still returned by getElementById).
    (nielsdos)
  . Fixed bug #70359 (print_r() on DOMAttr causes Segfault in
    php_libxml_node_free_list()). (nielsdos)
  . Fixed bug #78577 (Crash in DOMNameSpace debug info handlers). (nielsdos)
  . Fix lifetime issue with getAttributeNodeNS(). (nielsdos)
  . Fix "invalid state error" with cloned namespace declarations. (nielsdos)
  . Fixed bug #55294 and #47530 and #47847 (various namespace reconciliation
    issues). (nielsdos)
  . Fixed bug #80332 (Completely broken array access functionality with
    DOMNamedNodeMap). (nielsdos)

- Opcache:
  . Fix allocation loop in zend_shared_alloc_startup(). (nielsdos)
  . Access violation on smm_shared_globals with ALLOC_FALLBACK. (KoudelkaB)
  . Fixed bug GH-11336 (php still tries to unlock the shared memory ZendSem
    with opcache.file_cache_only=1 but it was never locked). (nielsdos)

- OpenSSL:
  . Fixed bug GH-9356 Incomplete validation of IPv6 Address fields in
    subjectAltNames (James Lucas, Jakub Zelenka).

- PCRE:
  . Fix preg_replace_callback_array() pattern validation. (ilutov)

- PGSQL:
  . Fixed intermittent segfault with pg_trace. (David Carlier)

- Phar:
  . Fix cross-compilation check in phar generation for FreeBSD. (peter279k)

- SPL:
  . Fixed bug GH-11338 (SplFileInfo empty getBasename with more than one
    slash). (nielsdos)

- Standard:
  . Fix access on NULL pointer in array_merge_recursive(). (ilutov)
  . Fix exception handling in array_multisort(). (ilutov)

- SQLite3:
  . Fixed bug GH-11451 (Invalid associative array containing duplicate
    keys). (nielsdos)

08 Jun 2023, PHP 8.2.7

- Core:
  . Fixed bug GH-11152 (Unable to alias namespaces containing reserved class
    names). (ilutov)
  . Fixed bug GH-9068 (Conditional jump or move depends on uninitialised
    value(s)). (nielsdos)
  . Fixed bug GH-11189 (Exceeding memory limit in zend_hash_do_resize leaves
    the array in an invalid state). (Bob)
  . Fixed bug GH-11063 (Compilation error on old GCC versions). (ingamedeo)
  . Fixed bug GH-11222 (foreach by-ref may jump over keys during a rehash).
    (Bob)

- Date:
  . Fixed bug GH-11281 (DateTimeZone::getName() does not include seconds in
    offset). (nielsdos)

- Exif:
  . Fixed bug GH-10834 (exif_read_data() cannot read smaller stream wrapper
    chunk sizes). (nielsdos)

- FPM:
  . Fixed bug GH-10461 (PHP-FPM segfault due to after free usage of
    child->ev_std(out|err)). (Jakub Zelenka)
  . Fixed bug #64539 (FPM status page: query_string not properly JSON encoded).
    (Jakub Zelenka)
  . Fixed memory leak for invalid primary script file handle. (Jakub Zelenka)

- Hash:
  . Fixed bug GH-11180 (hash_file() appears to be restricted to 3 arguments).
    (nielsdos)

- LibXML:
  . Fixed bug GH-11160 (Few tests failed building with new libxml 2.11.0).
    (nielsdos)

- MBString:
  . Fix bug GH-11217 (Segfault in mb_strrpos / mb_strripos when using negative
    offset and ASCII encoding). (ilutov)

- Opcache:
  . Fixed bug GH-11134 (Incorrect match default branch optimization). (ilutov)
  . Fixed too wide OR and AND range inference. (nielsdos)
  . Fixed missing class redeclaration error with OPcache enabled. (ilutov)
  . Fixed bug GH-11245 (In some specific cases SWITCH with one default
    statement will cause segfault). (nielsdos)

- PCNTL:
  . Fixed maximum argument count of pcntl_forkx(). (nielsdos)

- PGSQL:
  . Fixed parameter parsing of pg_lo_export(). (kocsismate)

- Phar:
  . Fixed bug GH-11099 (Generating phar.php during cross-compile can't be
    done). (peter279k)

- Soap:
  . Fixed bug GHSA-76gg-c692-v2mw (Missing error check and insufficient random
    bytes in HTTP Digest authentication for SOAP).
    (CVE-2023-3247) (nielsdos, timwolla)
  . Fixed bug GH-8426 (make test fail while soap extension build). (nielsdos)

- SPL:
  . Fixed bug GH-11178 (Segmentation fault in spl_array_it_get_current_data
    (PHP 8.1.18)). (nielsdos)

- Standard:
  . Fixed bug GH-11138 (move_uploaded_file() emits open_basedir warning for
    source file). (ilutov)
  . Fixed bug GH-11274 (POST/PATCH request switches to GET after a HTTP 308
    redirect). (nielsdos)

- Streams:
  . Fixed bug GH-10031 ([Stream] STREAM_NOTIFY_PROGRESS over HTTP emitted
    irregularly for last chunk of data). (nielsdos)
  . Fixed bug GH-11175 (Stream Socket Timeout). (nielsdos)
  . Fixed bug GH-11177 (ASAN UndefinedBehaviorSanitizer when timeout = -1
    passed to stream_socket_accept/stream_socket_client). (nielsdos)

11 May 2023, PHP 8.2.6

- Core:
  . Fix inconsistent float negation in constant expressions. (ilutov)
  . Fixed bug GH-8841 (php-cli core dump calling a badly formed function).
    (nielsdos)
  . Fixed bug GH-10737 (PHP 8.1.16 segfaults on line 597 of
    sapi/apache2handler/sapi_apache2.c). (nielsdos, ElliotNB)
  . Fixed bug GH-11028 (Heap Buffer Overflow in zval_undefined_cv.). (nielsdos)
  . Fixed bug GH-11108 (Incorrect CG(memoize_mode) state after bailout in ??=).
    (ilutov)

- Date:
  . Fixed bug where the diff() method would not return the right result around
    DST changeover for date/times associated with a timezone identifier. (Derick)
  . Fixed out-of-range bug when converting to/from around the LONG_MIN unix
    timestamp. (Derick)

- DOM:
  . Fixed bug #80602 (Segfault when using DOMChildNode::before()).
    (Nathan Freeman)
  . Fixed incorrect error handling in dom_zvals_to_fragment(). (nielsdos)

- Exif:
  . Fixed bug GH-9397 (exif read : warnings and errors : Potentially invalid
    endianess, Illegal IFD size and Undefined index). (nielsdos)

- Intl:
  . Fixed bug GH-11071 (TZData version not displayed anymore). (Remi)

- PCRE:
  . Fixed bug GH-10968 (Segfault in preg_replace_callback_array()). (ilutov)

- Reflection:
  . Fixed bug GH-10983 (State-dependant segfault in
    ReflectionObject::getProperties). (nielsdos)

- SPL:
  . Handle indirect zvals and use up-to-date properties in
    SplFixedArray::__serialize. (nielsdos)

- Standard:
  . Fixed bug GH-10990 (mail() throws TypeError after iterating over
    $additional_headers array by reference). (nielsdos)
  . Fixed bug GH-9775 (Duplicates returned by array_unique when using enums).
    (ilutov)

- Streams:
  . Fixed bug GH-10406 (feof() behavior change for UNIX based socket
    resources). (Jakub Zelenka)

13 Apr 2023, PHP 8.2.5

- Core:
  . Added optional support for max_execution_time in ZTS/Linux builds
    (Kévin Dunglas)
  . Fixed use-after-free in recursive AST evaluation. (ilutov)
  . Fixed bug GH-8646 (Memory leak PHP FPM 8.1). (nielsdos)
  . Re-add some CTE functions that were removed from being CTE by a mistake.
    (mvorisek)
  . Remove CTE flag from array_diff_ukey(), which was added by mistake.
    (mvorisek)
  . Fixed bug GH-10801 (Named arguments in CTE functions cause a segfault).
    (nielsdos)
  . Fixed bug GH-8789 (PHP 8.0.20 (ZTS) zend_signal_handler_defer crashes on
    apache). (nielsdos)
  . Fixed bug GH-10015 (zend_signal_handler_defer crashes on apache shutdown).
    (nielsdos)
  . Fixed bug GH-10810 (Fix NUL byte terminating Exception::__toString()).
    (ilutov)
  . Fix potential memory corruption when mixing __callStatic() and FFI. (ilutov)

- Date:
  . Fixed bug GH-10747 (Private and protected properties in serialized Date*
    objects throw). (Derick)

- FPM:
  . Fixed bug GH-10611 (fpm_env_init_main leaks environ). (nielsdos)
  . Destroy file_handle in fpm_main. (Jakub Zelenka, nielsdos)
  . Fixed bug #74129 (Incorrect SCRIPT_NAME with apache ProxyPassMatch when
    spaces are in path). (Jakub Zelenka)

- FTP:
  . Propagate success status of ftp_close(). (nielsdos)
  . Fixed bug GH-10521 (ftp_get/ftp_nb_get resumepos offset is maximum 10GB).
    (nielsdos)

- IMAP:
  . Fix build failure with Clang 16. (orlitzky)

- MySQLnd:
  . Fixed bug GH-8979 (Possible Memory Leak with SSL-enabled MySQL
    connections). (nielsdos)

- Opcache:
  . Fixed build for macOS to cater with pkg-config settings. (David Carlier)
  . Fixed bug GH-8065 (opcache.consistency_checks > 0 causes segfaults in
    PHP >= 8.1.5 in fpm context). (nielsdos)

- OpenSSL:
  . Add missing error checks on file writing functions. (nielsdos)

- PDO Firebird:
  . Fixed bug GH-10908 (Bus error with PDO Firebird on RPI with 64 bit kernel
    and 32 bit userland). (nielsdos)

- Phar:
  . Fixed bug GH-10766 (PharData archive created with Phar::Zip format does
    not keep files metadata (datetime)). (nielsdos)
  . Add missing error checks on EVP_MD_CTX_create() and EVP_VerifyInit().
    (nielsdos)

- PDO ODBC:
  . Fixed missing and inconsistent error checks on SQLAllocHandle. (nielsdos)

- PGSQL:
  . Fixed typo in the array returned from pg_meta_data (extended mode).
    (David Carlier)

- SPL:
  . Fixed bug GH-10519 (Array Data Address Reference Issue). (Nathan Freeman)
  . Fixed bug GH-10907 (Unable to serialize processed SplFixedArrays in
    PHP 8.2.4). (nielsdos)
  . Fixed bug GH-10844 (ArrayIterator allows modification of readonly props).
    (ilutov)

- Standard:
  . Fixed bug GH-10885 (stream_socket_server context leaks). (ilutov)
  . Fixed bug GH-10052 (Browscap crashes PHP 8.1.12 on request shutdown
    (apache2)). (nielsdos)
  . Fixed oss-fuzz #57392 (Buffer-overflow in php_fgetcsv() with \0 delimiter
    and enclosure). (ilutov)
  . Fixed undefined behaviour in unpack(). (nielsdos)

16 Mar 2023, PHP 8.2.4

- Core:
  . Fixed incorrect check condition in ZEND_YIELD. (nielsdos)
  . Fixed incorrect check condition in type inference. (nielsdos)
  . Fix incorrect check in zend_internal_call_should_throw(). (nielsdos)
  . Fixed overflow check in OnUpdateMemoryConsumption. (nielsdos)
  . Fixed bug GH-9916 (Entering shutdown sequence with a fiber suspended in a
    Generator emits an unavoidable fatal error or crashes). (Arnaud)
  . Fixed bug GH-10437 (Segfault/assertion when using fibers in shutdown
    function after bailout). (trowski)
  . Fixed SSA object type update for compound assignment opcodes. (nielsdos)
  . Fixed language scanner generation build. (Daniel Black)
  . Fixed zend_update_static_property() calling zend_update_static_property_ex()
    misleadingly with the wrong return type. (nielsdos)
  . Fix bug GH-10570 (Fixed unknown string hash on property fetch with integer
    constant name). (nielsdos)
  . Fixed php_fopen_primary_script() call resulted on zend_destroy_file_handle()
    freeing dangling pointers on the handle as it was uninitialized. (nielsdos)

- Curl:
  . Fixed deprecation warning at compile time. (Max Kellermann)
  . Fixed bug GH-10270 (Unable to return CURL_READFUNC_PAUSE in readfunc
    callback). (Pierrick Charron)

- Date:
  . Fix GH-10447 ('p' format specifier does not yield 'Z' for 00:00). (Derick)
  . Fix GH-10152 (Custom properties of Date's child classes are not
    serialised). (Derick)

- FFI:
  . Fixed incorrect bitshifting and masking in ffi bitfield. (nielsdos)

- Fiber:
  . Fixed assembly on alpine x86. (nielsdos)
  . Fixed bug GH-10496 (segfault when garbage collector is invoked inside of
    fiber). (Bob, Arnaud)

- FPM:
  . Fixed bug GH-10315 (FPM unknown child alert not valid). (Jakub Zelenka)
  . Fixed bug GH-10385 (FPM successful config test early exit). (nielsdos)

- GMP:
  . Properly implement GMP::__construct(). (nielsdos)

- Intl:
  . Fixed bug GH-10647 (Spoolchecker isSuspicious/areConfusable methods
    error code's argument always returning NULL0. (Nathan Freeman)

- JSON:
  . Fixed JSON scanner and parser generation build.
    (Daniel Black, Jakub Zelenka)

- MBString:
  . ext/mbstring: fix new_value length check. (Max Kellermann)
  . Fix bug GH-10627 (mb_convert_encoding crashes PHP on Windows). (nielsdos)

- Opcache:
  . Fix incorrect page_size check. (nielsdos)
  . Fix readonly modification check when using inc/dec operators on readonly
    property with JIT. (ilutov)

- OpenSSL:
  . Fixed php_openssl_set_server_dh_param() DH params errors handling. (nielsdos)

- PDO OCI:
  . Fixed bug #60994 (Reading a multibyte CLOB caps at 8192 chars).
    (Michael Voříšek)

- PHPDBG:
  . Fixed bug GH-10715 (heap buffer overflow on --run option misuse). (nielsdos)

- PGSQL:
  . Fix GH-10672 (pg_lo_open segfaults in the strict_types mode). (girgias)

- Phar:
  . Fix incorrect check in phar tar parsing. (nielsdos)

- Random:
  . Fix GH-10390 (Do not trust arc4random_buf() on glibc). (timwolla)
  . Fix GH-10292 (Made the default value of the first param of srand() and
    mt_srand() unknown). (kocsismate)

- Reflection:
  . Fixed bug GH-10623 (Reflection::getClosureUsedVariables opcode fix with
    variadic arguments). (nielsdos)
  . Fix Segfault when using ReflectionFiber suspended by an internal function.
    (danog)

- Session:
  . Fixed ps_files_cleanup_dir() on failure code paths with -1 instead of 0 as
    the latter was considered success by callers. (nielsdos).

- Standard:
  . Fixed bug GH-8086 (Introduce mail.mixed_lf_and_crlf INI). (Jakub Zelenka)
  . Fixed bug GH-10292 (Made the default value of the first param of srand() and
    mt_srand() unknown). (kocsismate)
  . Fix incorrect check in cs_8559_5 in map_from_unicode(). (nielsdos)
  . Fix bug GH-9697 for reset/end/next/prev() attempting to move pointer of
    properties table for certain internal classes such as FFI classes
  . Fix incorrect error check in browsecap for pcre2_match(). (nielsdos)

- Streams:
  . Fixed bug GH-10370 (File corruption in _php_stream_copy_to_stream_ex when
    using copy_file_range). (nielsdos)
  . Fixed bug GH-10548 (copy() fails on cifs mounts because of incorrect
    copy_file_range() len). (nielsdos)

- Tidy:
  . Fix memory leaks when attempting to open a non-existing file or a file over
    4GB. (Girgias)
  . Add missing error check on tidyLoadConfig. (nielsdos)

- Zlib:
  . Fixed output_handler directive value's length which counted the string
    terminator. (nieldos)

14 Feb 2023, PHP 8.2.3

- Core:
  . Fixed bug #81744 (Password_verify() always return true with some hash).
    (CVE-2023-0567). (Tim Düsterhus)
  . Fixed bug #81746 (1-byte array overrun in common path resolve code).
    (CVE-2023-0568). (Niels Dossche)

- SAPI:
  . Fixed bug GHSA-54hq-v5wp-fqgv (DOS vulnerability when parsing multipart
    request body). (CVE-2023-0662) (Jakub Zelenka)

02 Feb 2023, PHP 8.2.2

- Core:
  . Fixed bug GH-10200 (zif_get_object_vars:
    Assertion `!(((__ht)->u.flags & (1<<2)) != 0)' failed). (nielsdos)
  . Fix GH-10251 (Assertion `(flag & (1<<3)) == 0' failed). (nielsdos)
  . Fix GH-10240 (Assertion failure when adding more than 2**30 elements to an
    unpacked array). (Arnaud)
  . Fix GH-9735 (Fiber stack variables do not participate in cycle collector).
    (Arnaud)
  . Fix GH-9675 (Broken run_time_cache init for internal enum methods).
    (Petar Obradović, Bob)
  . Fix GH-10248 (Assertion `!(zval_get_type(&(*(property))) == 10)' failed).
    (nielsdos)

- FPM:
  . Fixed bug #77106 (Missing separator in FPM FastCGI errors). (Jakub Zelenka)
  . Fixed bug GH-9981 (FPM does not reset fastcgi.error_header).
    (Jakub Zelenka)
  . Fixed bug #68591 (Configuration test does not perform UID lookups).
    (Jakub Zelenka)
  . Fixed memory leak when running FPM config test. (Jakub Zelenka)
  . Fixed bug #67244 (Wrong owner:group for listening unix socket).
    (Jakub Zelenka)

- Hash:
  . Handle exceptions from __toString in XXH3's initialization (nielsdos)

- LDAP:
  . Fixed bug GH-10112 (LDAP\Connection::__construct() refers to ldap_create()).
    (cmb)

- Opcache:
  . Fix inverted bailout value in zend_runtime_jit() (Max Kellermann).
  . Fix access to uninitialized variable in accel_preload(). (nielsdos)
  . Fix zend_jit_find_trace() crashes. (Max Kellermann)
  . Added missing lock for EXIT_INVALIDATE in zend_jit_trace_exit. (Max Kellermann)

- Phar:
  . Fix wrong flags check for compression method in phar_object.c (nielsdos)

- PHPDBG:
  . Fix undefined behaviour in phpdbg_load_module_or_extension(). (nielsdos)
  . Fix NULL pointer dereference in phpdbg_create_conditional_breal(). (nielsdos)
  . Fix GH-9710: phpdbg memory leaks by option "-h" (nielsdos)
  . Fix phpdbg segmentation fault in case of malformed input (nielsdos)

- Posix:
  . Fix memory leak in posix_ttyname() (girgias)

- Random:
  . Fixed bug GH-10247 (Theoretical file descriptor leak for /dev/urandom). (timwolla)

- Standard:
  . Fix GH-10187 (Segfault in stripslashes() with arm64). (nielsdos)
  . Fixed bug GH-10214 (Incomplete validation of object syntax during
    unserialize()). (timwolla)
  . Fix substr_replace with slots in repl_ht being UNDEF. (nielsdos)

- XMLWriter
  . Fix missing check for xmlTextWriterEndElement (nielsdos)

05 Jan 2023, PHP 8.2.1

- Core:
  . Fixed bug GH-9905 (constant() behaves inconsistent when class is undefined).
    (cmb)
  . Fixed bug GH-9918 (License information for xxHash is not included in
    README.REDIST.BINS file). (Akama Hitoshi)
  . Fixed bug GH-9890 (OpenSSL legacy providers not available on Windows). (cmb)
  . Fixed bug GH-9650 (Can't initialize heap: [0x000001e7]). (Michael Voříšek)
  . Fixed potentially undefined behavior in Windows ftok(3) emulation. (cmb)
  . Fixed GH-9769 (Misleading error message for unpacking of objects). (jhdxr)

- Apache:
  . Fixed bug GH-9949 (Partial content on incomplete POST request). (cmb)

- FPM:
  . Fixed bug GH-9959 (Solaris port event mechanism is still broken after bug
    #66694). (Petr Sumbera)
  . Fixed bug #68207 (Setting fastcgi.error_header can result in a WARNING).
    (Jakub Zelenka)
  . Fixed bug #80669 (FPM numeric user fails to set groups). (Jakub Zelenka)
  . Fixed bug GH-8517 (Random crash of FPM master process in
    fpm_stdio_child_said). (Jakub Zelenka)

- Imap:
  . Fixed bug GH-10051 (IMAP: there's no way to check if a IMAP\Connection is
    still open). (Girgias)

- MBString:
  . Fixed bug GH-9535 (The behavior of mb_strcut in mbstring has been changed in
    PHP8.1). (Nathan Freeman)

- Opcache:
  . Fixed bug GH-9968 (Segmentation Fault during OPCache Preload).
    (Arnaud, michdingpayc)

- OpenSSL:
  . Fixed bug GH-9997 (OpenSSL engine clean up segfault). (Jakub Zelenka)
  . Fixed bug GH-9064 (PHP fails to build if openssl was built with --no-ec).
    (Jakub Zelenka)
  . Fixed bug GH-10000 (OpenSSL test failures when OpenSSL compiled with
    no-dsa). (Jakub Zelenka)

- Pcntl:
  . Fixed bug GH-9298 (Signal handler called after rshutdown leads to crash).
    (Erki Aring)

- PDO_Firebird:
  . Fixed bug GH-9971 (Incorrect NUMERIC value returned from PDO_Firebird).
    (cmb)

- PDO/SQLite:
  . Fixed bug #81740 (PDO::quote() may return unquoted string). (CVE-2022-31631)
    (cmb)

- Session:
  . Fixed GH-9932 (session name silently fails with . and [). (David Carlier)

- SPL:
  . Fixed GH-9883 (SplFileObject::__toString() reads next line). (Girgias)
  . Fixed GH-10011 (Trampoline autoloader will get reregistered and cannot be
    unregistered). (Girgias)

- SQLite3:
  . Fixed bug #81742 (open_basedir bypass in SQLite3 by using file URI). (cmb)

- TSRM:
  . Fixed Windows shmget() wrt. IPC_PRIVATE. (Tyson Andre)

08 Dec 2022, PHP 8.2.0

- CLI:
  . Fixed bug #81496 (Server logs incorrect request method). (lauri)
  . Updated the mime-type table for the builtin-server. (Ayesh Karunaratne)
  . Fixed potential overflow for the builtin server via the
    PHP_CLI_SERVER_WORKERS environment variable. (yiyuaner)
  . Fixed GH-8575 by changing STDOUT, STDERR and STDIN to not close on resource
    destruction. (Jakub Zelenka)
  . Implement built-in web server responding without body to HEAD request on
    a static resource. (Vedran Miletic, Marin Martuslovic)
  . Implement built-in web server responding with HTTP status 405 to
    DELETE/PUT/PATCH request on a static resource.
    (Vedran Miletic, Marin Martuslovic)
  . Fixed bug GH-9709 (Null pointer dereference with -w/-s options).
    (Adam Saponara)

- COM:
  . Fixed bug GH-8750 (Can not create VT_ERROR variant type). (cmb)

- Core:
  . Fixed bug #81380 (Observer may not be initialized properly). (krakjoe)
  . Fixed bug GH-7771 (Fix filename/lineno of constant expressions). (ilutov)
  . Fixed bug GH-7792 (Improve class type in error messages). (ilutov)
  . Support huge pages on MacOS. (David CARLIER)
  . Fixed bug GH-8655 (Casting an object to array does not unwrap refcount=1
    references). (Nicolas Grekas)
  . Fixed bug GH-8661 (Nullsafe in coalesce triggers undefined variable
    warning). (ilutov)
  . Fixed bug GH-7821 and GH-8418 (Allow arbitrary const expressions in backed
    enums). (ilutov)
  . Fixed bug GH-8810 (Incorrect lineno in backtrace of multi-line function
    calls). (ilutov)
  . Optimised code path for newly created file with the stream plain wrapper. (Max Kellermann)
  . Uses safe_perealloc instead of perealloc for the
    ZEND_PTR_STACK_RESIZE_IF_NEEDED to avoid possible overflows. (David Carlier)
  . Reduced the memory footprint of strings returned by var_export(),
    json_encode(), serialize(), iconv_*(), mb_ereg*(), session_create_id(),
    http_build_query(), strstr(), Reflection*::__toString(). (Arnaud)
  . Fixed bug GH-8995 (WeakMap object reference offset causing TypeError).
    (Tobias Bachert)
  . Added error_log_mode ini setting. (Mikhail Galanin)
  . Updated request startup messages. (Eric Norris)
  . Fixed bug GH-7900 (Arrow function with never return type compile-time
    errors). (ilutov)
  . Fixed incorrect double to long casting in latest clang. (zeriyoshi)
  . Added support for defining constants in traits. (sj-i)
  . Stop incorrectly emitting false positive deprecation notice alongside
    unsupported syntax fatal error for `"{$g{'h'}}"`. (TysonAndre)
  . Fix unexpected deprecated dynamic property warning, which occurred when
    exit() in finally block after an exception was thrown without catching.
    (Twosee)
  . Fixed bug GH-9323 (Crash in ZEND_RETURN/GC/zend_call_function)
    (Tim Starling)
  . Fixed bug GH-9227 (Trailing dots and spaces in filenames are ignored).
    (cmb)
  . Fixed bug GH-9285 (Traits cannot be used in readonly classes).
    (kocsismate)
  . Fixed bug GH-9186 (@strict-properties can be bypassed using
    unserialization). (kocsismate)
  . Fixed bug GH-9500 (Using dnf type with parentheses after readonly keyword
    results in a parse error). (ilutov)
  . Fixed bug GH-9516 ((A&B)|D as a param should allow AB or D. Not just A).
    (Girgias)
  . Fixed observer class notify with Opcache file_cache_only=1. (ilutov)
  . Fixes segfault with Fiber on FreeBSD i386 architecture. (David Carlier)
  . Fixed bug GH-9655 (Pure intersection types cannot be implicitly nullable)
    (Girgias)
  . Fixed bug GH-9589 (dl() segfaults when module is already loaded). (cmb,
    Arnaud)
  . Fixed bug GH-9752 (Generator crashes when interrupted during argument
    evaluation with extra named params). (Arnaud)
  . Fixed bug GH-9801 (Generator crashes when memory limit is exceeded during
    initialization). (Arnaud)
  . Fixed a bug with preloaded enums possibly segfaulting. (Bob)
  . Fixed bug GH-9823 (Don’t reset func in zend_closure_internal_handler).
    (Florian Sowade)
  . Fixed potential NULL pointer dereference Windows shm*() functions. (cmb)
  . Fix target validation for internal attributes with constructor property
    promotion. (kooldev)
  . Fixed bug GH-9750 (Generator memory leak when interrupted during argument
    evaluation. (Arnaud)

- Curl:
  . Added support for CURLOPT_XFERINFOFUNCTION. (David Carlier)
  . Added support for CURLOPT_MAXFILESIZE_LARGE. (David Carlier)
  . Added new constants from cURL 7.62 to 7.80. (Pierrick)
  . New function curl_upkeep(). (Pierrick)

- Date:
  . Fixed GH-8458 (DateInterval::createFromDateString does not throw if
    non-relative items are present). (Derick)
  . Fixed bug #52015 (Allow including end date in DatePeriod iterations)
    (Daniel Egeberg, Derick)
  . idate() now accepts format specifiers "N" (ISO Day-of-Week) and "o" (ISO
    Year). (Pavel Djundik)
  . Fixed bug GH-8730 (DateTime::diff miscalculation is same time zone of
    different type). (Derick)
  . Fixed bug GH-8964 (DateTime object comparison after applying delta less
    than 1 second). (Derick)
  . Fixed bug GH-9106: (DateInterval 1.5s added to DateTimeInterface is rounded
    down since PHP 8.1.0). (Derick)
  . Fixed bug #75035 (Datetime fails to unserialize "extreme" dates).
    (Derick)
  . Fixed bug #80483 (DateTime Object with 5-digit year can't unserialized).
    (Derick)
  . Fixed bug #81263 (Wrong result from DateTimeImmutable::diff). (Derick)
  . Fixed bug GH-9431 (DateTime::getLastErrors() not returning false when no
    errors/warnings). (Derick)
  . Fixed bug with parsing large negative numbers with the @ notation. (Derick)

- DBA:
  . Fixed LMDB driver hanging when attempting to delete a non-existing key
    (Girgias)
  . Fixed LMDB driver memory leak on DB creation failure (Girgias)
  . Fixed GH-8856 (dba: lmdb: allow to override the MDB_NOSUBDIR flag). (Girgias)

- FFI:
  . Fixed bug GH-9090 (Support assigning function pointers in FFI). (Adam
    Saponara)

- Fileinfo:
  . Fixed bug GH-8805 (finfo returns wrong mime type for woff/woff2 files).
    (Anatol)

- Filter:
  . Added FILTER_FLAG_GLOBAL_RANGE to filter Global IPs. (vnsavage)

- FPM:
  . Emit error for invalid port setting. (David Carlier)
  . Added extra check for FPM proc dumpable on SELinux based systems.
    (David Carlier)
  . Added support for listening queue on macOS. (David Carlier)
  . Changed default for listen.backlog on Linux to -1. (Cristian Rodríguez)
  . Added listen.setfib pool option to set route FIB on FreeBSD. (David Carlier)
  . Added access.suppress_path pool option to filter access log entries.
    (Mark Gallagher)
  . Fixed on fpm scoreboard occasional warning on acquisition failure.
    (Felix Wiedemann)
  . Fixed bug GH-9754 (SaltStack (using Python subprocess) hangs when running
    php-fpm 8.1.11). (Jakub Zelenka)

- FTP:
  . Fix datetime format string to follow POSIX spec in ftp_mdtm(). (Jihwan Kim)

- GD:
  . Fixed bug #81739: OOB read due to insufficient input validation in
    imageloadfont(). (CVE-2022-31630) (cmb)

- GMP:
  . Fixed bug GH-9308 (GMP throws the wrong error when a GMP object is passed
    to gmp_init()). (Girgias)

- Hash:
  . Fixed bug #81738: buffer overflow in hash_update() on long parameter.
    (CVE-2022-37454) (nicky at mouha dot be)
  . Fixed bug GH-10077: Fix compilation on RHEL 7 ppc64le. (Mattias Ellert)

- Intl:
  . Update all grandfathered language tags with preferred values
  . Fixed GH-7939 (Cannot unserialize IntlTimeZone objects). (cmb)
  . Fixed build for ICU 69.x and onwards. (David Carlier)
  . Declared Transliterator::$id as readonly to unlock subclassing it. (Nicolas
    Grekas)
  . Fixed bug GH-9421 (Incorrect argument number for ValueError in NumberFormatter).
    (Girgias)

- MBString:
  . Fixed bug GH-9248 (Segmentation fault in mb_strimwidth()). (cmb)

- mysqli:
  . Fixed bug GH-9841 (mysqli_query throws warning despite using
    silenced error mode). (Kamil Tekiela)

- MySQLnd:
  . Fixed potential heap corruption due to alignment mismatch. (cmb)

- OCI8:
  . Added oci8.prefetch_lob_size directive to tune LOB query performance
  . Support for building against Oracle Client libraries 10.1 and 10.2 has been
    dropped. Oracle Client libraries 11.2 or newer are now required.

- ODBC:
  . Fixed bug GH-8300 (User input not escaped when building connection string).
    (Calvin Buckley)
  . Fixed bug GH-9347 (Current ODBC liveness checks may be inadequate). (Calvin
    Buckley)

- Opcache:
  . Allocate JIT buffer close to PHP .text segemnt to allow using direct
    IP-relative calls and jumps.
    (Su Tao, Wang Xue, Chen Hu, Lizhen Lizhen, Dmitry)
  . Added initial support for JIT performance profiling generation
    for macOs Instrument. (David Carlier)
  . Fixed bug GH-8030 (Segfault with JIT and large match/switch statements).
    (Arnaud)
  . Added JIT support improvement for macOs for segments and executable permission
    bit handling. (David Carlier)
  . Added JIT buffer allocation near the .text section on FreeNSD. (David Carlier)
  . Fixed bug GH-9371 (Crash with JIT on mac arm64)
    (jdp1024/David Carlier)
  . Fixed bug GH-9259 (opcache.interned_strings_buffer setting integer
    overflow). (Arnaud)
  . Added indirect call reduction for jit on x86 architectures. (wxue1)

- OPcache:
  . Fixed bug GH-9164 (Segfault in zend_accel_class_hash_copy).
    (Arnaud, Sergei Turchanov)

- OpenSSL:
  . Discard poll calls on socket when no timeout/non blocking/MSG_DONTWAIT. (Max Kellermann)
  . Fixed bug GH-9310 (SSL local_cert and local_pk do not respect
    open_basedir). (Jakub Zelenka)
  . Implement FR #76935 ("chacha20-poly1305" is an AEAD but does not work like
    AEAD). (Jakub Zelenka)
  . Added openssl_cipher_key_length function. (Jakub Zelenka)
  . Fixed bug GH-9517 (Compilation error openssl extension related to PR
    GH-9366). (Jakub Zelenka)
  . Fixed missing clean up of OpenSSL engine list - attempt to fix GH-8620.
    (Jakub Zelenka)
  . Fixed bug GH-8430 (OpenSSL compiled with no-md2, no-md4 or no-rmd160 does
    not build). (Jakub Zelenka, fsbruva)

- PCNTL:
  . Fixed pcntl_(get|set)priority error handling for MacOS. (Juan Morales)

- PCRE:
  . Implemented FR #77726 (Allow null character in regex patterns). (tobil4sk)
  . Updated bundled libpcre to 10.40. (cmb)

- PDO:
  . Fixed bug GH-9818 (Initialize run time cache in PDO methods).
    (Florian Sowade)

- PDO_Firebird:
  . Fixed bug GH-8576 (Bad interpretation of length when char is UTF-8). (cmb)

- PDO_ODBC:
  . Fixed bug #80909 (crash with persistent connections in PDO_ODBC). (Calvin
    Buckley)
  . Fixed bug GH-8300 (User input not escaped when building connection string).
    (Calvin Buckley)
  . Fixed bug GH-9347 (Current ODBC liveness checks may be inadequate). (Calvin
    Buckley)
  . Fixed bug GH-9372 (HY010 when binding overlong parameter). (cmb)

- PDO_PGSQL:
  . Fixed bug GH-9411 (PgSQL large object resource is incorrectly closed).
    (Yurunsoft)

- Random:
  . Added new random extension. (Go Kudo)
  . Fixed bug GH-9067 (random extension is not thread safe). (cmb)
  . Fixed bug GH-9055 (segmentation fault if user engine throws). (timwolla)
  . Fixed bug GH-9066 (signed integer overflow). (zeriyoshi)
  . Fixed bug GH-9083 (undefined behavior during shifting). (timwolla)
  . Fixed bug GH-9088, GH-9056 (incorrect expansion of bytes when
    generating uniform integers within a given range). (timwolla)
  . Fixed bug GH-9089 (Fix memory leak on Randomizer::__construct()
    call twice). (zeriyoshi)
  . Fixed bug GH-9212 (PcgOneseq128XslRr64::jump() should not allow negative
    $advance). (Anton Smirnov)
  . Changed Mt19937 to throw a ValueError instead of InvalidArgumentException
    for invalid $mode. (timwolla)
  . Splitted Random\Randomizer::getInt() (without arguments) to
    Random\Randomizer::nextInt(). (zeriyoshi)
  . Fixed bug GH-9235 (non-existant $sequence parameter in stub for
    PcgOneseq128XslRr64::__construct()). (timwolla)
  . Fixed bug GH-9190, GH-9191 (undefined behavior for MT_RAND_PHP when
    handling large ranges). (timwolla)
  . Fixed bug GH-9249 (Xoshiro256StarStar does not reject the invalid
    all-zero state). (timwolla)
  . Removed redundant RuntimeExceptions from Randomizer methods. The
    exceptions thrown by the engines will be exposed directly. (timwolla)
  . Added extension specific Exceptions/Errors (RandomException, RandomError,
    BrokenRandomEngineError). (timwolla)
  . Fixed bug GH-9415 (Randomizer::getInt(0, 2**32 - 1) with Mt19937
    always returns 1). (timwolla)
  . Fixed Randomizer::getInt() consistency for 32-bit engines. (timwolla)
  . Fixed bug GH-9464 (build on older macOs releases). (David Bohman)
  . Fixed bug GH-9839 (Pre-PHP 8.2 output compatibility for non-mt_rand()
    functions for MT_RAND_PHP). (timwolla)

- Reflection:
  . Added ReflectionFunction::isAnonymous(). (Nicolas Grekas)
  . Added ReflectionMethod::hasPrototype(). (Ollie Read)
  . Narrow ReflectionEnum::getBackingType() return type to ReflectionNamedType.
    (SamMousa)
  . Fixed bug GH-8932 (ReflectionFunction provides no way to get the called
    class of a Closure). (cmb, Nicolas Grekas)

- Session:
  . Fixed bug GH-7787 (Improve session write failure message for user error
    handlers). (ilutov)
  . Fixed GH-9200 (setcookie has an obsolete expires date format). (timwolla)
  . Fixed GH-9584 (Avoid memory corruption when not unregistering custom session
    handler). (ilutov)
  . Fixed bug GH-9583 (session_create_id() fails with user defined save handler
      that doesn't have a validateId() method). (Girgias)

- SOAP:
  . Fixed bug GH-9720 (Null pointer dereference while serializing the response).
    (cmb)

- Sockets:
  . Added TCP_NOTSENT_LOWAT socket option. (David Carlier)
  . Added SO_MEMINFO socket option. (David Carlier)
  . Added SO_RTABLE socket option (OpenBSD), equivalent of SO_MARK (Linux).
    (David Carlier)
  . Added TCP_KEEPALIVE, TCP_KEEPIDLE, TCP_KEEPINTVL, TCP_KEEPCNT socket
    options. (David Carlier)
  . Added ancillary data support for FreeBSD. (David Carlier)
  . Added ancillary data support for NetBSD. (David Carlier)
  . Added SO_BPF_EXTENSIONS socket option. (David Carlier)
  . Added SO_SETFIB socket option. (David Carlier)
  . Added TCP_CONGESTION socket option. (David Carlier)
  . Added SO_ZEROCOPY/MSG_ZEROCOPY options. (David Carlier)
  . Added SOL_FILTER socket option for Solaris. (David Carlier)
  . Fixed socket constants regression as of PHP 8.2.0beta3. (Bruce Dou)

- Sodium:
  . Added sodium_crypto_stream_xchacha20_xor_ic(). (Scott)

- SPL:
  . Uses safe_erealloc instead of erealloc to handle heap growth
    for the SplHeap::insert method to avoid possible overflows. (David Carlier)
  . Widen iterator_to_array() and iterator_count()'s $iterator parameter to
    iterable. (timwolla)
  . Fixed bug #69181 (READ_CSV|DROP_NEW_LINE drops newlines within fields).
    (cmb)
  . Fixed bug #65069 (GlobIterator incorrect handling of open_basedir check).
    (Jakub Zelenka)

- SQLite3:
  . Changed sqlite3.defensive from PHP_INI_SYSTEM to PHP_INI_USER. (bohwaz)

- Standard:
  . net_get_interfaces() also reports wireless network interfaces on Windows.
    (Yurun)
  . Finished AVIF support in getimagesize(). (Yannis Guyon)
  . Fixed bug GH-7847 (stripos with large haystack has bad performance).
    (ilutov)
  . New function memory_reset_peak_usage(). (Patrick Allaert)
  . Fixed parse_url(): can not recognize port without scheme. (pandaLIU)
  . Deprecated utf8_encode() and utf8_decode(). (Rowan Tommins)
  . Fixed the crypt_sha256/512 api build with clang > 12. (David Carlier)
  . Uses safe_erealloc instead of erealloc to handle options in getopt
    to avoid possible overflows. (David Carlier)
  . Implemented FR GH-8924 (str_split should return empty array for empty
    string). (Michael Vorisek)
  . Added ini_parse_quantity function to convert ini quantities shorthand
    notation to int. (Dennis Snell)
  . Enable arc4random_buf for Linux glibc 2.36 and onwards
    for the random_bytes. (Cristian Rodriguez)
  . Uses CCRandomGenerateBytes instead of arc4random_buf on macOs. (David Carlier).
  . Fixed bug #65489 (glob() basedir check is inconsistent). (Jakub Zelenka)
  . Fixed GH-9200 (setcookie has an obsolete expires date format). (Derick)
  . Fixed GH-9244 (Segfault with array_multisort + array_shift). (cmb)
  . Fixed bug GH-9296 (`ksort` behaves incorrectly on arrays with mixed keys).
    (Denis Vaksman)
  . Marked crypt()'s $string parameter as #[\SensitiveParameter]. (timwolla)
  . Fixed bug GH-9464 (build on older macOs releases). (David Bohman)
  . Fixed bug GH-9518 (Disabling IPv6 support disables unrelated constants).
    (cmb)
  . Revert "Fixed parse_url(): can not recognize port without scheme."
    (andypost)

- Streams:
  . Set IP_BIND_ADDRESS_NO_PORT if available when connecting to remote host.
    (Cristian Rodríguez)
  . Fixed bug GH-8548 (stream_wrapper_unregister() leaks memory). (ilutov)
  . Discard poll calls on socket when no timeout/non blocking/MSG_DONTWAIT. (Max Kellermann)
  . Fixed bug GH-9316 ($http_response_header is wrong for long status line).
    (cmb, timwolla)
  . Fixed bug GH-9590 (stream_select does not abort upon exception or empty
    valid fd set). (Arnaud)
  . Fixed bug GH-9653 (file copy between different filesystems). (David Carlier)
  . Fixed bug GH-9779 (stream_copy_to_stream fails if dest in append mode).
    (Jakub Zelenka)

- Windows:
  . Added preliminary support for (cross-)building for ARM64. (Yun Dou)

- XML:
  . Added libxml_get_external_entity_loader() function. (Tim Starling)

- Zip:
  . add ZipArchive::clearError() method
  . add ZipArchive::getStreamName() method
  . add ZipArchive::getStreamIndex() method
  . On Windows, the Zip extension is now built as shared library (DLL) by
    default. (cmb)
  . Implement fseek for zip stream when possible with libzip 1.9.1. (Remi)<|MERGE_RESOLUTION|>--- conflicted
+++ resolved
@@ -14,11 +14,8 @@
     (ilutov)
   . Fixed line number of JMP instruction over else block. (ilutov)
   . Fixed use-of-uninitialized-value with ??= on assert. (ilutov)
-<<<<<<< HEAD
   . Fixed oss-fuzz #60411 (Fix double-compilation of arrow-functions). (ilutov)
-=======
   . Fixed build for FreeBSD before the 11.0 releases. (David Carlier)
->>>>>>> 69b4360e
 
 - Curl:
   . Fix crash when an invalid callback function is passed to
