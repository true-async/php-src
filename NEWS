PHP                                                                        NEWS
|||||||||||||||||||||||||||||||||||||||||||||||||||||||||||||||||||||||||||||||
?? ??? ????, PHP 8.3.9

- Core:
  . Fixed bug GH-14315 (Incompatible pointer type warnings). (Peter Kokot)
  . Fixed bug GH-12814 (max_execution_time reached too early on MacOS 14
    when running on Apple Silicon). (Manuel Kress)
  . Fixed bug GH-14387 (Crash when stack walking in destructor of yielded from
    values during Generator->throw()). (Bob)

- BCMatch:
  . Fixed bug (bcpowmod() with mod = -1 returns 1 when it must be 0). (Girgias)

- Curl:
  . Fixed bug GH-14307 (Test curl_basic_024 fails with curl 8.8.0). (nielsdos)

- DOM:
  . Fixed bug GH-14343 (Memory leak in xml and dom). (nielsdos)

- Intl:
  . Fix reference handling in SpoofChecker. (nielsdos)

- MySQLnd:
  . Partially fix bug GH-10599 (Apache crash on Windows when using a
    self-referencing anonymous function inside a class with an active
    mysqli connection). (nielsdos)

- Opcache:
  . Fixed bug GH-14267 (opcache.jit=off does not allow enabling JIT at runtime).
    (ilutov)
  . Fixed TLS access in JIT on FreeBSD/amd64. (Arnaud)
  . Fixed bug GH-11188 (Error when building TSRM in ARM64). (nielsdos)

- PDO ODBC:
  . Fixed bug GH-14367 (incompatible SDWORD type with iODBC). (Calvin Buckley)

- Soap:
  . Fixed bug #47925 (PHPClient can't decompress response). (nielsdos)
  . Fix missing error restore code. (nielsdos)
  . Fix memory leak if calling SoapServer::setObject() twice. (nielsdos)
  . Fix memory leak if calling SoapServer::setClass() twice. (nielsdos)
  . Fix reading zlib ini settings in ext-soap. (nielsdos)
  . Fix memory leaks with string function name lookups. (nielsdos)
  . Fixed bug #69280 (SoapClient classmap doesn't support fully qualified class
    name). (nielsdos)
  . Fixed bug #76232 (SoapClient Cookie Header Semicolon). (nielsdos)

- Sodium:
  . Fix memory leaks in ext/sodium on failure of some functions. (nielsdos)

- SPL:
  . Fixed bug GH-14290 (Member access within null pointer in extension spl).
    (nielsdos)

23 May 2024, PHP 8.3.8RC1

- CGI:
  . Fixed buffer limit on Windows, replacing read call usage by _read.
    (David Carlier)
  . Fixed bug GHSA-3qgc-jrrr-25jv (Bypass of CVE-2012-1823, Argument Injection
    in PHP-CGI). (CVE-2024-4577) (nielsdos)

- CLI:
  . Fixed bug GH-14189 (PHP Interactive shell input state incorrectly handles
    quoted heredoc literals.). (nielsdos)

- Core:
  . Fixed bug GH-13970 (Incorrect validation of #[Attribute] flags type for
    non-compile-time expressions). (ilutov)

- DOM:
  . Fix crashes when entity declaration is removed while still having entity
    references. (nielsdos)
  . Fix references not handled correctly in C14N. (nielsdos)
  . Fix crash when calling childNodes next() when iterator is exhausted.
    (nielsdos)
  . Fix crash in ParentNode::append() when dealing with a fragment
    containing text nodes. (nielsdos)

<<<<<<< HEAD
=======
- FFI:
  . Fixed bug GH-14215 (Cannot use FFI::load on CRLF header file with
    apache2handler). (nielsdos)

- Filter:
  . Fixed bug GHSA-w8qr-v226-r27w (Filter bypass in filter_var FILTER_VALIDATE_URL).
    (CVE-2024-5458) (nielsdos)

>>>>>>> 473cbdf5
- FPM:
  . Fix bug GH-14175 (Show decimal number instead of scientific notation in
    systemd status). (Benjamin Cremer)

- Hash:
  . ext/hash: Swap the checking order of `__has_builtin` and `__GNUC__`
    (Saki Takamachi)

- Intl:
  . Fixed build regression on systems without C++17 compilers. (Calvin Buckley,
    Peter Kokot)

- MySQLnd:
  . Fix bug GH-14255 (mysqli_fetch_assoc reports error from
    nested query). (Kamil Tekiela)

- Opcache:
  . Fixed bug GH-14109 (Fix accidental persisting of internal class constant in
    shm). (ilutov)

- OpenSSL:
  . The openssl_private_decrypt function in PHP, when using PKCS1 padding
    (OPENSSL_PKCS1_PADDING, which is the default), is vulnerable to the Marvin Attack
    unless it is used with an OpenSSL version that includes the changes from this pull
    request: https://github.com/openssl/openssl/pull/13817 (rsa_pkcs1_implicit_rejection).
    These changes are part of OpenSSL 3.2 and have also been backported to stable
    versions of various Linux distributions, as well as to the PHP builds provided for
    Windows since the previous release. All distributors and builders should ensure that
    this version is used to prevent PHP from being vulnerable. (CVE-2024-2408)

- Standard:
  . Fixed bug GHSA-9fcc-425m-g385 (Bypass of CVE-2024-1874).
    (CVE-2024-5585) (nielsdos)

- XML:
  . Fixed bug GH-14124 (Segmentation fault with XML extension under certain
    memory limit). (nielsdos)

- XMLReader:
  . Fixed bug GH-14183 (XMLReader::open() can't be overridden). (nielsdos)

09 May 2024, PHP 8.3.7

- Core:
  . Fixed zend_call_stack build with Linux/uclibc-ng without thread support.
    (Fabrice Fontaine)
  . Fixed bug GH-13772 (Invalid execute_data->opline pointers in observer fcall
    handlers when JIT is enabled). (Bob)
  . Fixed bug GH-13931 (Applying zero offset to null pointer in
    Zend/zend_opcode.c). (nielsdos)
  . Fixed bug GH-13942 (Align the behavior of zend-max-execution-timers with
    other timeout implementations). (Kévin Dunglas)
  . Fixed bug GH-14003 (Broken cleanup of unfinished calls with callable convert
    parameters). (ilutov)
  . Fixed bug GH-14013 (Erroneous dnl appended in configure). (Peter Kokot)
  . Fixed bug GH-10232 (If autoloading occurs during constant resolution
    filename and lineno are identified incorrectly). (ranvis)
  . Fixed bug GH-13727 (Missing void keyword). (Peter Kokot)

- Fibers:
  . Fixed bug GH-13903 (ASAN false positive underflow when executing copy()).
    (nielsdos)

- Fileinfo:
  . Fixed bug GH-13795 (Test failing in ext/fileinfo/tests/bug78987.phpt on
    big-endian PPC). (orlitzky)

- FPM:
  . Fixed bug GH-13563 (Setting bool values via env in FPM config fails).
    (Jakub Zelenka)

- Intl:
  . Fixed build for icu 74 and onwards. (dunglas)

- MySQLnd:
  . Fix shift out of bounds on 32-bit non-fast-path platforms. (nielsdos)

- Opcache:
  . Fixed bug GH-13433 (Segmentation Fault in zend_class_init_statics when
    using opcache.preload). (nielsdos)
  . Fixed incorrect assumptions across compilation units for static calls.
    (ilutov)

- OpenSSL:
  . Fixed bug GH-10495 (feof on OpenSSL stream hangs indefinitely).
    (Jakub Zelenka)

- PDO SQLite:
  . Fix GH-13984 (Buffer size is now checked before memcmp). (Saki Takamachi)
  . Fix GH-13998 (Manage refcount of agg_context->val correctly).
    (Saki Takamachi)

- Phar:
  . Fixed bug GH-13836 (Renaming a file in a Phar to an already existing
    filename causes a NULL pointer dereference). (nielsdos)
  . Fixed bug GH-13833 (Applying zero offset to null pointer in zend_hash.c).
    (nielsdos)
  . Fix potential NULL pointer dereference before calling EVP_SignInit. (icy17)

- PHPDBG:
  . Fixed bug GH-13827 (Null pointer access of type 'zval' in phpdbg_frame).
    (nielsdos)

- Posix:
  . Fix usage of reentrant functions in ext/posix. (Arnaud)

- Session:
  . Fixed bug GH-13856 (Member access within null pointer of type 'ps_files' in
    ext/session/mod_files.c). (nielsdos)
  . Fixed bug GH-13891 (memleak and segfault when using ini_set with
    session.trans_sid_hosts). (nielsdos, kamil-tekiela)
  . Fixed buffer _read/_write size limit on windows for the file mode. (David Carlier)

- Streams:
  . Fixed file_get_contents() on Windows fails with "errno=22 Invalid
    argument". (Damian Wójcik)
  . Fixed bug GH-13264 (Part 1 - Memory leak on stream filter failure).
    (Jakub Zelenka)
  . Fixed bug GH-13860 (Incorrect PHP_STREAM_OPTION_CHECK_LIVENESS case in
    ext/openssl/xp_ssl.c - causing use of dead socket). (nielsdos)
  . Fixed bug GH-11678 (Build fails on musl 1.2.4 - lfs64). (Arnaud)

- Treewide:
  . Fix gcc-14 Wcalloc-transposed-args warnings. (Cristian Rodríguez)

28 Mar 2024, PHP 8.3.5RC1

- Core:
  . Fixed GH-13569 (GC buffer unnecessarily grows up to GC_MAX_BUF_SIZE when
    scanning WeakMaps). (Arnaud)
  . Fixed bug GH-13612 (Corrupted memory in destructor with weak references).
    (nielsdos)
  . Fixed bug GH-13446 (Restore exception handler after it finishes). (ilutov)
  . Fixed bug GH-13784 (AX_GCC_FUNC_ATTRIBUTE failure). (Remi)
  . Fixed bug GH-13670 (GC does not scale well with a lot of objects created in
    destructor). (Arnaud)

- DOM:
  . Add some missing ZPP checks. (nielsdos)
  . Fix potential memory leak in XPath evaluation results. (nielsdos)

- FPM:
  . Fixed GH-11086 (FPM: config test runs twice in daemonised mode).
    (Jakub Zelenka)
  . Fixed incorrect check in fpm_shm_free(). (nielsdos)

- GD:
  . Fixed bug GH-12019 (add GDLIB_CFLAGS in feature tests). (Michael Orlitzky)

- Gettext:
  . Fixed sigabrt raised with dcgettext/dcngettext calls with gettext 0.22.5
    with category set to LC_ALL. (David Carlier)

- MySQLnd:
  . Fix GH-13452 (Fixed handshake response [mysqlnd]). (Saki Takamachi)
  . Fix incorrect charset length in check_mb_eucjpms(). (nielsdos)

- Opcache:
  . Fixed GH-13508 (JITed QM_ASSIGN may be optimized out when op1 is null).
    (Arnaud, Dmitry)
  . Fixed GH-13712 (Segmentation fault for enabled observers when calling trait
    method of internal trait when opcache is loaded). (Bob)

- Random:
  . Fixed bug GH-13544 (Pre-PHP 8.2 compatibility for mt_srand with unknown
    modes). (timwolla)
  . Fixed bug GH-13690 (Global Mt19937 is not properly reset in-between
    requests when MT_RAND_PHP is used). (timwolla)

- Session:
  . Fixed bug GH-13680 (Segfault with session_decode and compilation error).
    (nielsdos)

- SPL:
  . Fixed bug GH-13685 (Unexpected null pointer in zend_string.h). (nielsdos)

- Standard:
  . Fixed bug GH-11808 (Live filesystem modified by tests). (nielsdos)
  . Fixed GH-13402 (Added validation of `\n` in $additional_headers of mail()).
    (SakiTakamachi)
  . Fixed bug GH-13203 (file_put_contents fail on strings over 4GB on Windows).
    (divinity76)
  . Fixed bug GHSA-pc52-254m-w9w7 (Command injection via array-ish $command
    parameter of proc_open). (CVE-2024-1874) (Jakub Zelenka)
  . Fixed bug GHSA-wpj3-hf5j-x4v4 (__Host-/__Secure- cookie bypass due to
    partial CVE-2022-31629 fix). (CVE-2024-2756) (nielsdos)
  . Fixed bug GHSA-h746-cjrr-wfmr (password_verify can erroneously return true,
    opening ATO risk). (CVE-2024-3096) (Jakub Zelenka)
  . Fixed bug GHSA-fjp9-9hwx-59fq (mb_encode_mimeheader runs endlessly for some
    inputs). (CVE-2024-2757) (Alex Dowad)

14 Mar 2024, PHP 8.3.4

- Core:
  . Fix ZTS persistent resource crashes on shutdown. (nielsdos)

- Curl:
  . Fix failing tests due to string changes in libcurl 8.6.0. (Ayesh)

- DOM:
  . Fix unlikely memory leak in case of namespace removal with extremely deep
    trees. (nielsdos)
  . Fix reference access in dimensions for DOMNodeList and DOMNodeMap.
    (nielsdos)

- Fileinfo:
  . Fixed bug GH-13344 (finfo::buffer(): Failed identify data 0:(null),
    backport). (nielsdos)

- FPM:
  . Fixed bug #75712 (getenv in php-fpm should not read $_ENV, $_SERVER).
    (Jakub Zelenka)

- GD:
  . Fixed bug GH-12019 (detection of image formats in system gd library).
    (Michael Orlitzky)

- MySQLnd:
  . Fixed bug GH-11950 ([mysqlnd] Fixed not to set CR_MALFORMED_PACKET to error
    if CR_SERVER_GONE_ERROR is already set). (Saki Takamachi)

- PDO:
  . Fix various PDORow bugs. (Girgias)

- PGSQL:
  . Fixed bug GH-13354 (pg_execute/pg_send_query_params/pg_send_execute
    with null value passed by reference). (George Barbarosie)

- SPL:
  . Fixed bug GH-13531 (Unable to resize SplfixedArray after being unserialized
    in PHP 8.2.15). (nielsdos)

- Standard:
  . Fixed bug GH-13279 (Instable array during in-place modification in uksort).
    (ilutov)
  . Fixed array key as hash to string (case insensitive) comparison typo
    for the second operand buffer size (albeit unused for now). (A. Slepykh)

- XML:
  . Fixed bug GH-13517 (Multiple test failures when building with
    --with-expat). (nielsdos)

15 Feb 2024, PHP 8.3.3

- Core:
  . Fixed timer leak in zend-max-execution-timers builds. (withinboredom)
  . Fixed bug GH-12349 (linking failure on ARM with mold). (Jan Palus)
  . Fixed bug GH-13097 (Anonymous class reference in trigger_error / thrown
    Exception). (nielsdos)
  . Fixed bug GH-13177 (PHP 8.3.2: final private constructor not allowed
    when used in trait). (nielsdos)
  . Fixed bug GH-13215 (GCC 14 build failure). (Remi)

- Curl:
  . Fix missing error check in curl_multi_init(). (divinity76)

- FPM:
  . Fixed bug GH-12996 (Incorrect SCRIPT_NAME with Apache ProxyPassMatch when
    plus in path). (Jakub Zelenka)

- GD:
  . Fixed bug GH-10344 (imagettfbbox(): Could not find/open font UNC path).
    (nielsdos)
  . Fixed bug GH-10614 (imagerotate will turn the picture all black, when
    rotated 90). (nielsdos)

- LibXML:
  . Fix crashes with entity references and predefined entities. (nielsdos)

- MySQLnd:
  . Fixed bug GH-12107 (When running a stored procedure (that returns a result
    set) twice, PHP crashes). (nielsdos)

- Opcache:
  . Fixed bug GH-13145 (strtok() is not comptime). (ilutov)
  . Fixed type inference of range(). (ilutov)
  . Fixed bug GH-13232 (Segmentation fault will be reported when JIT is off but
    JIT_debug is still on). (nielsdos)

- OpenSSL:
  . Fixed LibreSSL undefined reference when OPENSSL_NO_ENGINE not set.
   (David Carlier).

- PDO_Firebird:
  . Fix GH-13119 (Changed to convert float and double values into strings using
    `H` format). (SakiTakamachi)

- Phar:
  . Fixed bug #71465 (PHAR doesn't know about litespeed). (nielsdos)
  . Fixed bug GH-13037 (PharData incorrectly extracts zip file). (nielsdos)

- Random:
  . Fixed bug GH-13138 (Randomizer::pickArrayKeys() does not detect broken
    engines). (timwolla)

- Session:
  . Fixed bug GH-12504 (Corrupted session written when there's a fatal error
    in autoloader). (nielsdos)

- Standard:
  . Fixed bug GH-13094 (range(9.9, '0') causes segmentation fault). (nielsdos)

- Streams:
  . Fixed bug GH-13071 (Copying large files using mmap-able source streams may
    exhaust available memory and fail). (nielsdos)

18 Jan 2024, PHP 8.3.2

- Core:
  . Fixed bug GH-12953 (false positive SSA integrity verification failed when
    loading composer classmaps with more than 11k elements). (nielsdos)
  . Fixed bug GH-12999 (zend_strnlen build when strnlen is unsupported).
    (rainerjung)
  . Fixed bug GH-12966 (missing cross-compiling 3rd argument so Autoconf
    doesn't emit warnings). (Peter Kokot)
  . Fixed bug GH-12854 (8.3 - as final trait-used method does not correctly
    report visibility in Reflection). (nielsdos)

- Cli:
  . Fix incorrect timeout in built-in web server when using router script and
    max_input_time. (ilutov)

- DOM:
  . Fixed bug GH-12870 (Creating an xmlns attribute results in a DOMException).
    (nielsdos)
  . Fix crash when toggleAttribute() is used without a document. (nielsdos)
  . Fix crash in adoptNode with attribute references. (nielsdos)
  . Fixed bug GH-13012 (DOMNode::isEqualNode() is incorrect when attribute
    order is different). (nielsdos)

- FFI:
  . Fixed bug GH-9698 (stream_wrapper_register crashes with FFI\CData).
    (Jakub Zelenka)
  . Fixed bug GH-12905 (FFI::new interacts badly with observers). (nielsdos)

- GD:
  . Fixed GH-13082 undefined behavior with GdFont instances handling with
    imageload* and imagechar*. (David Carlier)

- Intl:
  . Fixed GH-12943 (IntlDateFormatter::__construct accepts 'C' as valid locale).
    (David Carlier)

- Hash:
  . Fixed bug GH-12936 (hash() function hangs endlessly if using sha512 on
    strings >= 4GiB). (nielsdos)

- MBString:
  . When operating on a string with invalid encoding, mb_substr (as well
    as mb_strstr and its variants) defines character indices in the same
    way as other mbstring functions such as mb_strpos. (Alex Dowad)

- ODBC:
  . Fix crash on Apache shutdown with persistent connections. (nielsdos)

- Opcache:
  . Fixed oss-fuzz #64727 (JIT undefined array key warning may overwrite DIM
    with NULL when DIM is the same var as result). (ilutov)
  . Added workaround for SELinux mprotect execheap issue.
    See https://bugzilla.kernel.org/show_bug.cgi?id=218258. (ilutov)

- OpenSSL:
  . Fixed bug GH-12987 (openssl_csr_sign might leak new cert on error).
    (Jakub Zelenka)

- PDO:
  . Fix GH-12969 (Fixed PDO::getAttribute() to get PDO::ATTR_STRINGIFY_FETCHES).
    (SakiTakamachi)

- PDO_ODBC:
  . Fixed bug GH-12767 (Unable to turn on autocommit mode with setAttribute()).
    (SakiTakamachi)

- PGSQL:
  . Fixed auto_reset_persistent handling and allow_persistent type. (David Carlier)
  . Fixed bug GH-12974 (Apache crashes on shutdown when using pg_pconnect()).
    (nielsdos)

- Phar:
  . Fixed bug #77432 (Segmentation fault on including phar file). (nielsdos)

- PHPDBG:
  . Fixed bug GH-12962 (Double free of init_file in phpdbg_prompt.c). (nielsdos)

- SimpleXML:
  . Fix getting the address of an uninitialized property of a SimpleXMLElement
    resulting in a crash. (nielsdos)
  . Fixed bug GH-12929 (SimpleXMLElement with stream_wrapper_register can
    segfault). (nielsdos)

- Tidy:
  . Fixed bug GH-12980 (tidynode.props.attribute is missing
    "Boolean Attributes" and empty attributes). (nielsdos)

07 Dec 2023, PHP 8.3.1RC1

- Core:
  . Fixed bug GH-12758 / GH-12768 (Invalid opline in OOM handlers within
    ZEND_FUNC_GET_ARGS and ZEND_BIND_STATIC). (Florian Engelhardt)
  . Fix various missing NULL checks. (nielsdos, dstogov)
  . Fixed bug GH-12835 (Leak of call->extra_named_params on internal __call).
    (ilutov)
  . Fixed bug GH-12826 (Weird pointers issue in nested loops). (nielsdos)

- FPM:
  . Fixed bug GH-12705 (Segmentation fault in fpm_status_export_to_zval).
    (Patrick Prasse)

- FTP:
  . Fixed bug GH-9348 (FTP & SSL session reuse). (nielsdos)

- LibXML:
  . Fixed test failures for libxml2 2.12.0. (nielsdos)

- MySQLnd:
  . Avoid using uninitialised struct. (mikhainin)
  . Fixed bug GH-12791 (Possible dereference of NULL in MySQLnd debug code).
    (nielsdos)

- Opcache:
  . Fixed JIT bug (Function JIT emits "Uninitialized string offset" warning
    at the same time as invalid offset Error). (Girgias)
  . Fixed JIT bug (JIT emits "Attempt to assign property of non-object"
    warning at the same time as Error is being thrown). (Girgias)

- PDO PGSQL:
  . Fixed the default value of $fetchMode in PDO::pgsqlGetNotify() (kocsismate)

- SOAP:
  . Fixed bug GH-12838 ([SOAP] Temporary WSDL cache files not being deleted).
    (nielsdos)

- Standard
  . Fixed GH-12745 (http_build_query() default null argument for $arg_separator
    is implicitly coerced to string). (Girgias)

23 Nov 2023, PHP 8.3.0

- Bcmath
  . Fixed GH-11761 (removing trailing zeros from numbers) (jorgsowa)

- CLI:
  . Added pdeathsig to builtin server to terminate workers when the master
    process is killed. (ilutov)
  . Fixed bug GH-11104 (STDIN/STDOUT/STDERR is not available for CLI without
    a script). (nielsdos)
  . Implement GH-10024 (support linting multiple files at once using php -l).
    (nielsdos)

- Core:
  . Fix GH-11388 (Allow "final" modifier when importing a method from a trait).
    (nielsdos)
  . Fixed bug GH-11406 (segfault with unpacking and magic method closure).
    (nielsdos)
  . Fixed bug GH-9388 (Improve unset property and __get type incompatibility
    error message). (ilutov)
  . SA_ONSTACK is now set for signal handlers to be friendlier to other
    in-process code such as Go's cgo. (Kévin Dunglas)
  . SA_ONSTACK is now set when signals are disabled. (Kévin Dunglas)
  . Fix GH-9649: Signal handlers now do a no-op instead of crashing when
    executed on threads not managed by TSRM. (Kévin Dunglas)
  . Added shadow stack support for fibers. (Chen Hu)
  . Fix bug GH-9965 (Fix accidental caching of default arguments with side
    effects). (ilutov)
  . Implement GH-10217 (Use strlen() for determining the class_name length).
    (Dennis Buteyn)
  . Fix bug GH-8821 (Improve line numbers for errors in constant expressions).
    (ilutov)
  . Fix bug GH-10083 (Allow comments between & and parameter). (ilutov)
  . Zend Max Execution Timers is now enabled by default for ZTS builds on
    Linux. (Kévin Dunglas)
  . Fix bug GH-10469 (Disallow .. in open_basedir paths set at runtime).
    (ilutov)
  . Fix bug GH-10168, GH-10582 (Various segfaults with destructors and VM return
    values). (dstogov, nielsdos, ilutov)
  . Fix bug GH-10935 (Use of trait doesn't redeclare static property if class
    has inherited it from its parent). (ilutov)
  . Fix bug GH-11154 (Negative indices on empty array don't affect next chosen
    index). (ColinHDev)
  . Fix bug GH-8846 (Implement delayed early binding for classes without
    parents). (ilutov)
  . Fix bug #79836 (Segfault in concat_function). (nielsdos)
  . Fix bug #81705 (type confusion/UAF on set_error_handler with concat
    operation). (nielsdos)
  . Fix GH-11348 (Closure created from magic method does not accept named
    arguments). (nielsdos)
  . Fix GH-11388 (Allow "final" modifier when importing a method from a trait).
    (nielsdos)
  . Fixed bug GH-11406 (segfault with unpacking and magic method closure).
    (nielsdos)
  . Fixed bug GH-11507 (String concatenation performance regression in 8.3).
    (nielsdos)
  . Fixed GH-11488 (Missing "Optional parameter before required" deprecation on
    union null type). (ilutov)
  . Implement the #[\Override] attribute RFC. (timwolla)
  . Fixed bug GH-11601 (Incorrect handling of unwind and graceful exit
    exceptions). (ilutov)
  . Added zend_call_stack_get implementation for OpenBSD. (David Carlier)
  . Add stack limit check in zend_eval_const_expr(). (Arnaud)
  . Expose time spent collecting cycles in gc_status(). (Arnaud)
  . Remove WeakMap entries whose key is only reachable through the entry value.
    (Arnaud)
  . Resolve open_basedir paths on INI update. (ilutov)
  . Fixed oss-fuzz #60741 (Leak in open_basedir). (ilutov)
  . Fixed segfault during freeing of some incompletely initialized objects due
    to OOM error (PDO, SPL, XSL). (ilutov)
  . Introduced Zend guard recursion protection to fix __debugInfo issue.
    (Jakub Zelenka)
  . Fixed oss-fuzz #61712 (assertion failure with error handler during binary
    op). (nielsdos)
  . Fixed GH-11847 (DTrace enabled build is broken). (Filip Zrůst)
  . Fixed OSS Fuzz #61865 (Undef variable in ++/-- for declared property
    that is unset in error handler). (Girgias)
  . Fixed warning emitted when checking if a user stream is castable. (Girgias)
  . Fixed bug GH-12123 (Compile error on MacOS with C++ extension when using
    ZEND_BEGIN_ARG_WITH_RETURN_TYPE_INFO_EX). (kocsismate)
  . Fixed bug GH-12189 (#[Override] attribute in trait does not check for
    parent class implementations). (timwolla)
  . Fixed OSS Fuzz #62294 (Unsetting variable after ++/-- on string variable
    warning). (Girgias)
  . Fixed buffer underflow when compiling memoized expression. (ilutov)
  . Fixed oss-fuzz #63802 (OP1 leak in error path of post inc/dec). (ilutov)

- Curl:
  . Added Curl options and constants up to (including) version 7.87.
    (nielsdos, adoy)

- Date:
  . Implement More Appropriate Date/Time Exceptions RFC. (Derick)

- DOM:
  . Fix bug GH-8388 (DOMAttr unescapes character reference). (Tim Starling)
  . Fix bug GH-11308 (getElementsByTagName() is O(N^2)). (nielsdos)
  . Fix #79700 (wrong use of libxml oldNs leads to performance problem).
    (nielsdos)
  . Fix #77894 (DOMNode::C14N() very slow on generated DOMDocuments even after
    normalisation). (nielsdos)
  . Revert changes to DOMAttr::$value and DOMAttr::$nodeValue expansion.
    (nielsdos)
  . Fixed bug GH-11500 (Namespace reuse in createElementNS() generates wrong
    output). (nielsdos)
  . Implemented DOMDocument::adoptNode(). Previously this always threw a
    "not yet implemented" exception. (nielsdos)
  . Fixed bug GH-9628 (Implicitly removing nodes from \DOMDocument breaks
    existing references). (nielsdos)
  . Added DOMNode::contains() and DOMNameSpaceNode::contains(). (nielsdos)
  . Added DOMElement::getAttributeNames(). (nielsdos)
  . Added DOMNode::getRootNode(). (nielsdos)
  . Added DOMElement::className and DOMElement::id. (nielsdos)
  . Added DOMParentNode::replaceChildren(). (nielsdos)
  . Added DOMNode::isConnected and DOMNameSpaceNode::isConnected. (nielsdos)
  . Added DOMNode::parentElement and DOMNameSpaceNode::parentElement.
    (nielsdos)
  . Added DOMNode::isEqualNode(). (nielsdos)
  . Added DOMElement::insertAdjacentElement() and
    DOMElement::insertAdjacentText(). (nielsdos)
  . Added DOMElement::toggleAttribute(). (nielsdos)
  . Fixed bug GH-11792 (LIBXML_NOXMLDECL is not implemented or broken).
    (nielsdos)
  . adoptNode now respects the strict error checking property. (nielsdos)
  . Align DOMChildNode parent checks with spec. (nielsdos)
  . Fixed bug #80927 (Removing documentElement after creating attribute node:
    possible use-after-free). (nielsdos)
  . Fix various namespace prefix conflict resolution bugs. (nielsdos)
  . Fix calling createAttributeNS() without prefix causing the default
    namespace of the element to change. (nielsdos)
  . Fixed GH-11952 (Confusing warning when blocking entity loading via
    libxml_set_external_entity_loader). (nielsdos)
  . Fix broken cache invalidation with deallocated and reallocated document
    node. (nielsdos)
  . Fix compile error when php_libxml.h header is included in C++.
    (Remi, nielsdos)
  . Fixed bug #47531 (No way of removing redundant xmlns: declarations).
    (nielsdos)

- Exif:
  . Removed unneeded codepaths in exif_process_TIFF_in_JPEG(). (nielsdos)

- FFI:
  . Implement GH-11934 (Allow to pass CData into struct and/or union fields).
    (nielsdos, KapitanOczywisty)

- Fileinfo:
  . Upgrade bundled libmagic to 5.43. (Anatol)
  . Fix GH-11408 (Unable to build PHP 8.3.0 alpha 1 / fileinfo extension).
    (nielsdos)

- FPM:
  . The status.listen shared pool now uses the same php_values (including
    expose_php) and php_admin_value as the pool it is shared with. (dwxh)
  . Added warning to log when fpm socket was not registered on the expected
    path. (Joshua Behrens, Jakub Zelenka)
  . Fixed bug #76067 (system() function call leaks php-fpm listening sockets).
    (Mikhail Galanin, Jakub Zelenka)
  . Fixed GH-12077 (PHP 8.3.0RC1 borked socket-close-on-exec.phpt).
    (Jakub Zelenka)

- GD:
  . Removed imagerotate "ignore_transparent" argument since it has no effect.
    (David Carlier)

- Intl:
  . Added pattern format error infos for numfmt_set_pattern. (David Carlier)
  . Added MIXED_NUMBERS and HIDDEN_OVERLAY constants for
    the Spoofchecker's class. (David Carlier)
  . Updated datefmt_set_timezone/IntlDateformatter::setTimezone returns type.
    (David Carlier).
  . Updated IntlBreakInterator::setText return type. (David Carlier)
  . Updated IntlChar::enumCharNames return type. (David Carlier)
  . Removed the BC break on IntlDateFormatter::construct which threw an
    exception with an invalid locale. (David Carlier)

- JSON:
  . Added json_validate(). (Juan Morales)

- LDAP:
  . Deprecate calling ldap_connect() with separate hostname and port.
    (heiglandreas)

- LibXML:
  . Fix compile error with -Werror=incompatible-function-pointer-types and
    old libxml2. (nielsdos)

- MBString:
  . mb_detect_encoding is better able to identify the correct encoding for
    Turkish text. (Alex Dowad)
  . mb_detect_encoding's "non-strict" mode now behaves as described in the
    documentation. Previously, it would return false if the same byte
    (for example, the first byte) of the input string was invalid in all
    candidate encodings. More generally, it would eliminate candidate
    encodings from consideration when an invalid byte was seen, and if the
    same input byte eliminated all remaining encodings still under
    consideration, it would return false. On the other hand, if all candidate
    encodings but one were eliminated from consideration, it would return the
    last remaining one without regard for how many encoding errors might be
    encountered later in the string. This is different from the behavior
    described in the documentation, which says: "If strict is set to false,
    the closest matching encoding will be returned." (Alex Dowad)
  . mb_strtolower, mb_strtotitle, and mb_convert_case implement conditional
    casing rules for the Greek letter sigma. For mb_convert_case, conditional
    casing only applies to MB_CASE_LOWER and MB_CASE_TITLE modes, not to
    MB_CASE_LOWER_SIMPLE and MB_CASE_TITLE_SIMPLE. (Alex Dowad)
  . mb_detect_encoding is better able to identify UTF-8 and UTF-16 strings
    with a byte-order mark. (Alex Dowad)
  . mb_decode_mimeheader interprets underscores in QPrint-encoded MIME
    encoded words as required by RFC 2047; they are converted to spaces.
    Underscores must be encoded as "=5F" in such MIME encoded words.
    (Alex Dowad)
  . mb_encode_mimeheader no longer drops NUL (zero) bytes when
    QPrint-encoding the input string. This previously caused strings in
    certain text encodings, especially UTF-16 and UTF-32, to be
    corrupted by mb_encode_mimeheader. (Alex Dowad)
  . Implement mb_str_pad() RFC. (nielsdos)
  . Fixed bug GH-11514 (PHP 8.3 build fails with --enable-mbstring enabled).
    (nielsdos)
  . Fix use-after-free of mb_list_encodings() return value. (ilutov)
  . Fixed bug GH-11992 (utf_encodings.phpt fails on Windows 32-bit). (nielsdos)

- mysqli:
  . mysqli_fetch_object raises a ValueError instead of an Exception.
    (David Carlier)

- Opcache:
  . Added start, restart and force restart time to opcache's
    phpinfo section. (Mikhail Galanin)
  . Fix GH-9139: Allow FFI in opcache.preload when opcache.preload_user=root.
    (Arnaud, Kapitan Oczywisty)
  . Made opcache.preload_user always optional in the cli and phpdbg SAPIs.
    (Arnaud)
  . Allows W/X bits on page creation on FreeBSD despite system settings.
    (David Carlier)
  . Added memfd api usage, on Linux, for zend_shared_alloc_create_lock()
    to create an abstract anonymous file for the opcache's lock. (Max Kellermann)
  . Avoid resetting JIT counter handlers from multiple processes/threads.
    (ilutov)
  . Fixed COPY_TMP type inference for references. (ilutov)

- OpenSSL:
  . Added OPENSSL_CMS_OLDMIMETYPE and PKCS7_NOOLDMIMETYPE contants to switch
    between mime content types. (Daniel Kesselberg)
  . Fixed GH-11054: Reset OpenSSL errors when using a PEM public key.
    (Florian Moser)
  . Added support for additional EC parameters in openssl_pkey_new. (Eno-CN)

- PCNTL:
  . SA_ONSTACK is now set for pcntl_signal. (Kévin Dunglas)
  . Added SIGINFO constant. (David Carlier)

- PCRE:
  . Update bundled libpcre2 to 10.42. (nielsdos)

- PGSQL:
  . pg_fetch_object raises a ValueError instead of an Exception.
    (David Carlier)
  . pg_cancel use thread safe PQcancel api instead. (David Carlier)
  . pg_trace new PGSQL_TRACE_SUPPRESS_TIMESTAMPS/PGSQL_TRACE_REGRESS_MODE
    contants support. (David Carlier)
  . pg_set_error_verbosity adding PGSQL_ERRORS_STATE constant. (David Carlier)
  . pg_convert/pg_insert E_WARNING on type errors had been converted to
    ValueError/TypeError exceptions. (David Carlier)
  . Added pg_set_error_context_visibility to set the context's visibility
    within the error messages. (David Carlier)

- Phar:
  . Fix memory leak in phar_rename_archive(). (stkeke)

- POSIX:
  . Added posix_sysconf. (David Carlier)
  . Added posix_pathconf. (David Carlier)
  . Added posix_fpathconf. (David Carlier)
  . Fixed zend_parse_arg_long's bool pointer argument assignment. (Cristian Rodriguez)
  . Added posix_eaccess. (David Carlier)

- Random:
  . Added Randomizer::getBytesFromString(). (Joshua Rüsweg)
  . Added Randomizer::nextFloat(), ::getFloat(), and IntervalBoundary. (timwolla)
  . Enable getrandom() for NetBSD (from 10.x). (David Carlier)
  . Deprecate MT_RAND_PHP. (timwolla)
  . Fix Randomizer::getFloat() returning incorrect results under
    certain circumstances. (timwolla)

- Reflection:
  . Fix GH-9470 (ReflectionMethod constructor should not find private parent
    method). (ilutov)
  . Fix GH-10259 (ReflectionClass::getStaticProperties doesn't need null return
    type). (kocsismate)

- SAPI:
  . Fixed GH-11141 (Could not open input file: should be sent to stderr).
    (nielsdos)

- Session:
  . Fixed bug GH-11529 (Crash after dealing with an Apache request). (nielsdos)

- SimpleXML:
  . Fixed bug GH-12192 (SimpleXML infinite loop when getName() is called
    within foreach). (nielsdos)
  . Fixed bug GH-12208 (SimpleXML infinite loop when a cast is used inside a
    foreach). (nielsdos)
  . Fixed bug #55098 (SimpleXML iteration produces infinite loop). (nielsdos)

- Sockets:
  . Added SO_ATTACH_REUSEPORT_CBPF socket option, to give tighter control
    over socket binding for a cpu core. (David Carlier)
  . Added SKF_AD_QUEUE for cbpf filters. (David Carlier)
  . Added socket_atmark if send/recv needs using MSG_OOB. (David Carlier)
  . Added TCP_QUICKACK constant, to give tigher control over
    ACK delays. (David Carlier)
  . Added DONTFRAGMENT support for path MTU discovery purpose. (David Carlier)
  . Added AF_DIVERT for raw socket for divert ports. (David Carlier)
  . Added SOL_UPDLITE, UDPLITE_RECV_CSCOV and UDPLITE_SEND_CSCOV for updlite
    protocol support. (David Carlier)
  . Added SO_RERROR, SO_ZEROIZE and SO_SPLICE netbsd and openbsd constants.
    (David Carlier)
  . Added TCP_REPAIR for quietly close a connection. (David Carlier)
  . Added SO_REUSEPORT_LB freebsd constant. (David Carlier)
  . Added IP_BIND_ADDRESS_NO_PORT. (David Carlier)

- SPL:
  . Fixed GH-11573 (RecursiveDirectoryIterator::hasChildren is slow).
    (nielsdos)

- Standard:
  . E_NOTICEs emitted by unserialize() have been promoted to E_WARNING. (timwolla)
  . unserialize() now emits a new E_WARNING if the input contains unconsumed
    bytes. (timwolla)
  . Make array_pad's $length warning less confusing. (nielsdos)
  . E_WARNING emitted by strtok in the caase both arguments are not provided when
    starting tokenisation. (David Carlier)
  . password_hash() will now chain the original RandomException to the ValueError
    on salt generation failure. (timwolla)
  . Fix GH-10239 (proc_close after proc_get_status always returns -1). (nielsdos)
  . Improve the warning message for unpack() in case not enough values were
    provided. (nielsdos)
  . Fix GH-11010 (parse_ini_string() now preserves formatting of unquoted
    strings starting with numbers when the INI_SCANNER_TYPED flag is
    specified). (ilutov)
  . Fix GH-10742 (http_response_code emits no error when headers were already
    sent). (NattyNarwhal)
  . Added support for rounding negative places in number_format().
    (Marc Bennewitz)
  . Prevent precision loss on formatting decimal integers in number_format().
    (Marc Bennewitz)
  . Added usage of posix_spawn for proc_open when supported by OS.
    (Cristian Rodriguez)
  . Added $before_needle argument to strrchr(). (HypeMC)
  . Fixed GH-11982 (str_getcsv returns null byte for unterminated enclosure).
    (Jakub Zelenka)
  . Fixed str_decrement() on "1". (ilutov)

- Streams:
  . Fixed bug #51056: blocking fread() will block even if data is available.
    (Jakub Zelenka)
  . Added storing of the original path used to open xport stream.
    (Luc Vieillescazes)
  . Implement GH-8641 (STREAM_NOTIFY_COMPLETED over HTTP never emitted).
    (nielsdos, Jakub Zelenka)
  . Fix bug GH-10406 (fgets on a redis socket connection fails on PHP 8.3).
    (Jakub Zelenka)
  . Implemented GH-11242 (_php_stream_copy_to_mem: Allow specifying a maximum
    length without allocating a buffer of that size). (Jakub Zelenka)
  . Fixed bug #52335 (fseek() on memory stream behavior different than file).
    (Jakub Zelenka)
  . Fixed bug #76857 (Can read "non-existant" files). (Jakub Zelenka)

- XSLTProcessor:
  . Fixed bug #69168 (DomNode::getNodePath() returns invalid path). (nielsdos)

- ZIP:
  . zip extension version 1.22.0 for libzip 1.10.0. (Remi)
  . add new error macros (ER_DATA_LENGTH and ER_NOT_ALLOWED). (Remi)
  . add new archive global flags (ER_AFL_*). (Remi)
  . add ZipArchive::setArchiveFlag and ZipArchive::getArchiveFlag methods.
    (Remi)<|MERGE_RESOLUTION|>--- conflicted
+++ resolved
@@ -59,7 +59,7 @@
   . Fixed buffer limit on Windows, replacing read call usage by _read.
     (David Carlier)
   . Fixed bug GHSA-3qgc-jrrr-25jv (Bypass of CVE-2012-1823, Argument Injection
-    in PHP-CGI). (CVE-2024-4577) (nielsdos)
+    in PHP-CGI). (CVE-2024-4577) (nielsdos)    
 
 - CLI:
   . Fixed bug GH-14189 (PHP Interactive shell input state incorrectly handles
@@ -78,17 +78,10 @@
   . Fix crash in ParentNode::append() when dealing with a fragment
     containing text nodes. (nielsdos)
 
-<<<<<<< HEAD
-=======
-- FFI:
-  . Fixed bug GH-14215 (Cannot use FFI::load on CRLF header file with
-    apache2handler). (nielsdos)
-
 - Filter:
   . Fixed bug GHSA-w8qr-v226-r27w (Filter bypass in filter_var FILTER_VALIDATE_URL).
     (CVE-2024-5458) (nielsdos)
 
->>>>>>> 473cbdf5
 - FPM:
   . Fix bug GH-14175 (Show decimal number instead of scientific notation in
     systemd status). (Benjamin Cremer)
@@ -121,7 +114,7 @@
 
 - Standard:
   . Fixed bug GHSA-9fcc-425m-g385 (Bypass of CVE-2024-1874).
-    (CVE-2024-5585) (nielsdos)
+    (CVE-2024-5585) (nielsdos)        
 
 - XML:
   . Fixed bug GH-14124 (Segmentation fault with XML extension under certain
