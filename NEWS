--- conflicted
+++ resolved
@@ -5,6 +5,8 @@
 - GD:
   . Fixed bug #50194 (imagettftext broken on transparent background w/o
     alphablending). (cmb)
+  . Fixed bug #73003 (Integer Overflow in gdImageWebpCtx of gd_webp.c). (trylab,
+    cmb)
 
 
 15 Sep 2016, PHP 7.1.0RC2
@@ -25,13 +27,6 @@
 -GD:
   . Fixed bug #67325 (imagetruecolortopalette: white is duplicated in palette).
     (cmb)
-<<<<<<< HEAD
-=======
-  . Fixed bug #50194 (imagettftext broken on transparent background w/o
-    alphablending). (cmb)
-  . Fixed bug #73003 (Integer Overflow in gdImageWebpCtx of gd_webp.c). (trylab,
-    cmb)
->>>>>>> c18263e0
 
 - Mbstring
   . Fixed bug #66964 (mb_convert_variables() cannot detect recursion) (Yasuo)
