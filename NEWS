--- conflicted
+++ resolved
@@ -12,14 +12,12 @@
   . Fixed bug GH-10801 (Named arguments in CTE functions cause a segfault).
     (nielsdos)
 
-<<<<<<< HEAD
 - Date:
   . Fixed bug GH-10747 (Private and protected properties in serialized Date*
     objects throw). (Derick)
-=======
+
 - FPM:
   . Fixed bug GH-10611 (fpm_env_init_main leaks environ). (nielsdos)
->>>>>>> 71c63723
 
 - FTP:
   . Propagate success status of ftp_close(). (nielsdos)
