PHP                                                                        NEWS
|||||||||||||||||||||||||||||||||||||||||||||||||||||||||||||||||||||||||||||||
?? ??? 2020, PHP 7.4.8

- Core:
  . Fixed bug #79595 (zend_init_fpu() alters FPU precision). (cmb, Nikita)
  . Fixed bug #79650 (php-win.exe 100% cpu lockup). (cmb)
  . Fixed bug #79668 (get_defined_functions(true) may miss functions). (cmb,
    Nikita)
<<<<<<< HEAD
  . Fixed bug #79657 ("yield from" hangs when invalid value encountered).
    (Nikita)
  . Fixed bug #79683 (Fake reflection scope affects __toString()). (Nikita)
=======
  . Fixed possibly unsupported timercmp() usage. (cmb)
>>>>>>> 7ac0fb5a

- Filter:
  . Fixed bug #73527 (Invalid memory access in php_filter_strip). (cmb)

- OpenSSL:
  . Fixed bug #62890 (default_socket_timeout=-1 causes connection to timeout).
    (cmb)

- PDO SQLite:
  . Fixed bug #79664 (PDOStatement::getColumnMeta fails on empty result set).
    (cmb)

- phpdbg:
  . Fixed bug #73926 (phpdbg will not accept input on restart execution). (cmb)
  . Fixed bug #73927 (phpdbg fails with windows error prompt at "watch array").
    (cmb)
  . Fixed several mostly Windows related phpdbg bugs. (cmb)

- Standard:
  . Fixed bug #74267 (segfault with streams and invalid data). (cmb)

11 Jun 2020, PHP 7.4.7

- Core:
  . Fixed bug #79599 (coredump in set_error_handler). (Laruence)
  . Fixed bug #79566 (Private SHM is not private on Windows). (cmb)
  . Fixed bug #79489 (.user.ini does not inherit). (cmb)
  . Fixed bug #79600 (Regression in 7.4.6 when yielding an array based
    generator). (Nikita)

- FFI:
  . Fixed bug #79571 (FFI: var_dumping unions may segfault). (cmb)

- GD:
  . Fixed bug #79615 (Wrong GIF header written in GD GIFEncode). (sageptr, cmb)

- Opcache:
  . Fixed bug #79588 (Boolean opcache settings ignore on/off values). (cmb)
  . Fixed bug #79548 (Preloading segfault with inherited method using static
    variable). (Nikita)
  . Fixed bug #79603 (RTD collision with opcache). (Nikita)

- Standard:
  . Fixed bug #79561 (dns_get_record() fails with DNS_ALL). (cmb)

14 May 2020, PHP 7.4.6

- Core:
  . Fixed bug #79536 (zend_clear_exception prevent exception's destructor to be
    called). (Laruence)
  . Fixed bug #78434 (Generator yields no items after valid() call). (Nikita)
  . Fixed bug #79477 (casting object into array creates references). (Nikita)
  . Fixed bug #79514 (Memory leaks while including unexistent file). (cmb,
    Nikita)

- DOM:
  . Fixed bug #78221 (DOMNode::normalize() doesn't remove empty text nodes).
    (cmb)

- EXIF:
  . Fixed bug #79336 (ext/exif/tests/bug79046.phpt fails on Big endian arch).
    (Nikita)

- FCGI:
  . Fixed bug #79491 (Search for .user.ini extends up to root dir). (cmb)

- MBString:
  . Fixed bug #79441 (Segfault in mb_chr() if internal encoding is unsupported).
    (Girgias)

- OpenSSL:
  . Fixed bug #79497 (stream_socket_client() throws an unknown error sometimes
    with <1s timeout). (Joe Cai)

- PCRE:
  . Upgraded to PCRE2 10.34. (cmb)

- Phar:
  . Fixed bug #79503 (Memory leak on duplicate metadata). (cmb)

- SimpleXML:
  . Fixed bug #79528 (Different object of the same xml between 7.4.5 and
    7.4.4). (cmb)

- SPL:
  . Fixed bug #69264 (__debugInfo() ignored while extending SPL classes). (cmb)
  . Fixed bug #67369 (ArrayObject serialization drops the iterator class).
    (Alex Dowad)

- Standard:
  . Fixed bug #79468 (SIGSEGV when closing stream handle with a stream filter
    appended). (dinosaur)
  . Fixed bug #79447 (Serializing uninitialized typed properties with __sleep
    should not throw). (nicolas-grekas)

16 Apr 2020, PHP 7.4.5

- Core:
  . Fixed bug #79364 (When copy empty array, next key is unspecified). (cmb)
  . Fixed bug #78210 (Invalid pointer address). (cmb, Nikita)

- CURL:
  . Fixed bug #79199 (curl_copy_handle() memory leak). (cmb)

- Date:
  . Fixed bug #79396 (DateTime hour incorrect during DST jump forward). (Nate
    Brunette)
  . Fixed bug #74940 (DateTimeZone loose comparison always true). (cmb)

- FPM:
  . Implement request #77062 (Allow numeric [UG]ID in FPM listen.{owner,group})
    (Andre Nathan)

- Iconv:
  . Fixed bug #79200 (Some iconv functions cut Windows-1258). (cmb)

- OPcache:
  . Fixed bug #79412 (Opcache chokes and uses 100% CPU on specific script).
    (Dmitry)

- Session:
  . Fixed bug #79413 (session_create_id() fails for active sessions). (cmb)

- Shmop:
  . Fixed bug #79427 (Integer Overflow in shmop_open()). (cmb)

- SimpleXML:
  . Fixed bug #61597 (SXE properties may lack attributes and content). (cmb)

- SOAP:
  . Fixed bug #79357 (SOAP request segfaults when any request parameter is
    missing). (Nikita)

- Spl:
  . Fixed bug #75673 (SplStack::unserialize() behavior). (cmb)
  . Fixed bug #79393 (Null coalescing operator failing with SplFixedArray).
    (cmb)

- Standard:
  . Fixed bug #79330 (shell_exec() silently truncates after a null byte). (stas)
  . Fixed bug #79465 (OOB Read in urldecode()). (CVE-2020-7067) (stas)
  . Fixed bug #79410 (system() swallows last chunk if it is exactly 4095 bytes
    without newline). (Christian Schneider)

- Zip:
  . Fixed Bug #79296 (ZipArchive::open fails on empty file). (Remi)
  . Fixed bug #79424 (php_zip_glob uses gl_pathc after call to globfree).
    (Max Rees)

19 Mar 2020, PHP 7.4.4

- Core:
  . Fixed bug #79244 (php crashes during parsing INI file). (Laruence)
  . Fixed bug #63206 (restore_error_handler does not restore previous errors
    mask). (Mark Plomer)

- COM:
  . Fixed bug #66322 (COMPersistHelper::SaveToFile can save to wrong location).
    (cmb)
  . Fixed bug #79242 (COM error constants don't match com_exception codes on
    x86). (cmb)
  . Fixed bug #79247 (Garbage collecting variant objects segfaults). (cmb)
  . Fixed bug #79248 (Traversing empty VT_ARRAY throws com_exception). (cmb)
  . Fixed bug #79299 (com_print_typeinfo prints duplicate variables). (Litiano
    Moura)
  . Fixed bug #79332 (php_istreams are never freed). (cmb)
  . Fixed bug #79333 (com_print_typeinfo() leaks memory). (cmb)

- CURL:
  . Fixed bug #79019 (Copied cURL handles upload empty file). (cmb)
  . Fixed bug #79013 (Content-Length missing when posting a curlFile with
    curl). (cmb)

- DOM:
  . Fixed bug #77569: (Write Access Violation in DomImplementation). (Nikita,
    cmb)
  . Fixed bug #79271 (DOMDocumentType::$childNodes is NULL). (cmb)

- Enchant:
  . Fixed bug #79311 (enchant_dict_suggest() fails on big endian architecture).
    (cmb)

- EXIF:
  . Fixed bug #79282 (Use-of-uninitialized-value in exif). (CVE-2020-7064)
    (Nikita)

- Fileinfo:
  . Fixed bug #79283 (Segfault in libmagic patch contains a buffer
    overflow). (cmb)

- FPM:
  . Fixed bug #77653 (operator displayed instead of the real error message).
    (Jakub Zelenka)
  . Fixed bug #79014 (PHP-FPM & Primary script unknown). (Jakub Zelenka)

- MBstring:
  . Fixed bug #79371 (mb_strtolower (UTF-32LE): stack-buffer-overflow at 
    php_unicode_tolower_full). (CVE-2020-7065) (cmb)

- MySQLi:
  . Fixed bug #64032 (mysqli reports different client_version). (cmb)

- MySQLnd:
  . Implemented FR #79275 (Support auth_plugin_caching_sha2_password on
    Windows). (cmb)

- Opcache:
  . Fixed bug #79252 (preloading causes php-fpm to segfault during exit).
    (Nikita)

- PCRE:
  . Fixed bug #79188 (Memory corruption in preg_replace/preg_replace_callback
    and unicode). (Nikita)
  . Fixed bug #79241 (Segmentation fault on preg_match()). (Nikita)
  . Fixed bug #79257 (Duplicate named groups (?J) prefer last alternative even
    if not matched). (Nikita)

- PDO_ODBC:
  . Fixed bug #79038 (PDOStatement::nextRowset() leaks column values). (cmb)

- Reflection:
  . Fixed bug #79062 (Property with heredoc default value returns false for
    getDocComment). (Nikita)

- SQLite3:
  . Fixed bug #79294 (::columnType() may fail after SQLite3Stmt::reset()). (cmb)

- Standard:
  . Fixed bug #79329 (get_headers() silently truncates after a null byte).
    (CVE-2020-7066) (cmb)
  . Fixed bug #79254 (getenv() w/o arguments not showing changes). (cmb)
  . Fixed bug #79265 (Improper injection of Host header when using fopen for
    http requests). (Miguel Xavier Penha Neto)

- Zip:
  . Fixed bug #79315 (ZipArchive::addFile doesn't honor start/length
    parameters). (Remi)

20 Feb 2020, PHP 7.4.3

- Core:
  . Fixed bug #79146 (cscript can fail to run on some systems). (clarodeus)
  . Fixed bug #79155 (Property nullability lost when using multiple property
    definition). (Nikita)
  . Fixed bug #78323 (Code 0 is returned on invalid options). (Ivan Mikheykin)
  . Fixed bug #78989 (Delayed variance check involving trait segfaults).
    (Nikita)
  . Fixed bug #79174 (cookie values with spaces fail to round-trip). (cmb)
  . Fixed bug #76047 (Use-after-free when accessing already destructed
    backtrace arguments). (Nikita)

- CURL:
  . Fixed bug #79078 (Hypothetical use-after-free in curl_multi_add_handle()).
    (cmb)

- FFI:
  . Fixed bug #79096 (FFI Struct Segfault). (cmb)

- IMAP:
  . Fixed bug #79112 (IMAP extension can't find OpenSSL libraries at configure
    time). (Nikita)

- Intl:
  . Fixed bug #79212 (NumberFormatter::format() may detect wrong type). (cmb)

- Libxml:
  . Fixed bug #79191 (Error in SoapClient ctor disables DOMDocument::save()).
    (Nikita, cmb)

- MBString:
  . Fixed bug #79149 (SEGV in mb_convert_encoding with non-string encodings).
    (cmb)

- MySQLi:
  . Fixed bug #78666 (Properties may emit a warning on var_dump()). (kocsismate)

- MySQLnd:
  . Fixed bug #79084 (mysqlnd may fetch wrong column indexes with MYSQLI_BOTH).
    (cmb)
  . Fixed bug #79011 (MySQL caching_sha2_password Access denied for password
    with more than 20 chars). (Nikita)

- Opcache:
  . Fixed bug #79114 (Eval class during preload causes class to be only half
    available). (Laruence)
  . Fixed bug #79128 (Preloading segfaults if preload_user is used). (Nikita)
  . Fixed bug #79193 (Incorrect type inference for self::$field =& $field).
    (Nikita)

- OpenSSL:
  . Fixed bug #79145 (openssl memory leak). (cmb, Nikita)

- Phar:
  . Fixed bug #79082 (Files added to tar with Phar::buildFromIterator have
    all-access permissions). (CVE-2020-7063) (stas)
  . Fixed bug #79171 (heap-buffer-overflow in phar_extract_file).
    (CVE-2020-7061) (cmb)
  . Fixed bug #76584 (PharFileInfo::decompress not working). (cmb)

- Reflection:
  . Fixed bug #79115 (ReflectionClass::isCloneable call reflected class
    __destruct). (Nikita)

- Session:
  . Fixed bug #79221 (Null Pointer Dereference in PHP Session Upload Progress).
    (CVE-2020-7062) (stas)

- Standard:
  . Fixed bug #78902 (Memory leak when using stream_filter_append). (liudaixiao)
  . Fixed bug #78969 (PASSWORD_DEFAULT should match PASSWORD_BCRYPT instead of being null). (kocsismate)

- Testing:
  . Fixed bug #78090 (bug45161.phpt takes forever to finish). (cmb)

- XSL:
  . Fixed bug #70078 (XSL callbacks with nodes as parameter leak memory). (cmb)

- Zip:
  . Add ZipArchive::CM_LZMA2 and ZipArchive::CM_XZ constants (since libzip 1.6.0). (Remi)
  . Add ZipArchive::RDONLY (since libzip 1.0.0). (Remi)
  . Add ZipArchive::ER_* missing constants. (Remi)
  . Add ZipArchive::LIBZIP_VERSION constant. (Remi)
  . Fixed bug #73119 (Wrong return for ZipArchive::addEmptyDir Method). (Remi)

23 Jan 2020, PHP 7.4.2

- Core:
  . Preloading support on Windows has been disabled. (Nikita)
  . Fixed bug #79022 (class_exists returns True for classes that are not ready
    to be used). (Laruence)
  . Fixed bug #78929 (plus signs in cookie values are converted to spaces).
    (Alexey Kachalin)
  . Fixed bug #78973 (Destructor during CV freeing causes segfault if opline
    never saved). (Nikita)
  . Fixed bug #78776 (Abstract method implementation from trait does not check
    "static"). (Nikita)
  . Fixed bug #78999 (Cycle leak when using function result as temporary).
    (Dmitry)
  . Fixed bug #79008 (General performance regression with PHP 7.4 on Windows).
    (cmb)
  . Fixed bug #79002 (Serializing uninitialized typed properties with __sleep
    makes unserialize throw). (Nikita)

- CURL:
  . Fixed bug #79033 (Curl timeout error with specific url and post). (cmb)
  . Fixed bug #79063 (curl openssl does not respect PKG_CONFIG_PATH). (Nikita)

- Date:
  . Fixed bug #79015 (undefined-behavior in php_date.c). (cmb)

- DBA:
  . Fixed bug #78808 ([LMDB] MDB_MAP_FULL: Environment mapsize limit reached).
    (cmb)

- Exif:
  . Fixed bug #79046 (NaN to int cast undefined behavior in exif). (Nikita)

- Fileinfo:
  . Fixed bug #74170 (locale information change after mime_content_type).
    (Sergei Turchanov)

- GD:
  . Fixed bug #79067 (gdTransformAffineCopy() may use unitialized values). (cmb)
  . Fixed bug #79068 (gdTransformAffineCopy() changes interpolation method).
    (cmb)

- Libxml:
  . Fixed bug #79029 (Use After Free's in XMLReader / XMLWriter). (Laruence)

- OPcache:
  . Fixed bug #78961 (erroneous optimization of re-assigned $GLOBALS). (Dmitry)
  . Fixed bug #78950 (Preloading trait method with static variables). (Nikita)
  . Fixed bug #78903 (Conflict in RTD key for closures results in crash).
    (Nikita)
  . Fixed bug #78986 (Opcache segfaults when inheriting ctor from immutable
    into mutable class). (Nikita)
  . Fixed bug #79040 (Warning Opcode handlers are unusable due to ASLR). (cmb)
  . Fixed bug #79055 (Typed property become unknown with OPcache file cache).
    (Nikita)

- Pcntl:
  . Fixed bug #78402 (Converting null to string in error message is bad DX).
    (SATŌ Kentarō)

- PDO_PgSQL:
  . Fixed bug #78983 (pdo_pgsql config.w32 cannot find libpq-fe.h). (SATŌ
    Kentarō)
  . Fixed bug #78980 (pgsqlGetNotify() overlooks dead connection). (SATŌ
    Kentarō)
  . Fixed bug #78982 (pdo_pgsql returns dead persistent connection). (SATŌ
    Kentarō)

- Session:
  . Fixed bug #79031 (Session unserialization problem). (Nikita)

- Shmop:
  . Fixed bug #78538 (shmop memory leak). (cmb)

- Sqlite3:
  . Fixed bug #79056 (sqlite does not respect PKG_CONFIG_PATH during
    compilation). (Nikita)

- Spl:
  . Fixed bug #78976 (SplFileObject::fputcsv returns -1 on failure). (cmb)

- Standard:
  . Fixed bug #79000 (Non-blocking socket stream reports EAGAIN as error).
    (Nikita)
  . Fixed bug #54298 (Using empty additional_headers adding extraneous CRLF).
    (cmb)

18 Dec 2019, PHP 7.4.1

- Core:
  . Fixed bug #78810 (RW fetches do not throw "uninitialized property"
    exception). (Nikita)
  . Fixed bug #78868 (Calling __autoload() with incorrect EG(fake_scope) value).
    (Antony Dovgal, Dmitry)
  . Fixed bug #78296 (is_file fails to detect file). (cmb)
  . Fixed bug #78883 (fgets(STDIN) fails on Windows). (cmb)
  . Fixed bug #78898 (call_user_func(['parent', ...]) fails while other
    succeed). (Nikita)
  . Fixed bug #78904 (Uninitialized property triggers __get()). (Nikita)
  . Fixed bug #78926 (Segmentation fault on Symfony cache:clear). (Nikita)

- GD:
  . Fixed bug #78849 (GD build broken with -D SIGNED_COMPARE_SLOW). (cmb)
  . Fixed bug #78923 (Artifacts when convoluting image with transparency).
    (wilson chen)

- FPM:
  . Fixed bug #76601 (Partially working php-fpm ater incomplete reload).
    (Maksim Nikulin)
  . Fixed bug #78889 (php-fpm service fails to start). (Jakub Zelenka)
  . Fixed bug #78916 (php-fpm 7.4.0 don't send mail via mail()).
    (Jakub Zelenka)

- Intl:
  . Implemented FR #78912 (INTL Support for accounting format). (cmb)

- Mysqlnd:
  . Fixed bug #78823 (ZLIB_LIBS not added to EXTRA_LIBS). (Arjen de Korte)

- OPcache:
  . Fixed $x = (bool)$x; with opcache (should emit undeclared variable notice).
    (Tyson Andre)
  . Fixed bug #78935 (Preloading removes classes that have dependencies).
    (Nikita, Dmitry)

- PCRE:
  . Fixed bug #78853 (preg_match() may return integer > 1). (cmb)

- Reflection:
  . Fixed bug #78895 (Reflection detects abstract non-static class as abstract
    static. IS_IMPLICIT_ABSTRACT is not longer used). (Dmitry)

- Standard:
  . Fixed bug #77638 (var_export'ing certain class instances segfaults). (cmb)
  . Fixed bug #78840 (imploding $GLOBALS crashes). (cmb)
  . Fixed bug #78833 (Integer overflow in pack causes out-of-bound access).
    (cmb)
  . Fixed bug #78814 (strip_tags allows / in tag name => whitelist bypass).
    (cmb)

28 Nov 2019, PHP 7.4.0

- Core:
  . Implemented RFC: Deprecate curly brace syntax for accessing array elements
    and string offsets.
    https://wiki.php.net/rfc/deprecate_curly_braces_array_access (Andrey Gromov)
  . Implemented RFC: Deprecations for PHP 7.4.
    https://wiki.php.net/rfc/deprecations_php_7_4 (Kalle, Nikita)
  . Fixed bug #52752 (Crash when lexing). (Nikita)
  . Fixed bug #60677 (CGI doesn't properly validate shebang line contains #!).
    (Nikita)
  . Fixed bug #71030 (Self-assignment in list() may have inconsistent behavior).
    (Nikita)
  . Fixed bug #72530 (Use After Free in GC with Certain Destructors). (Nikita)
  . Fixed bug #75921 (Inconsistent: No warning in some cases when stdObj is
    created on the fly). (David Walker)
  . Implemented FR #76148 (Add array_key_exists() to the list of specially
    compiled functions). (Majkl578)
  . Fixed bug #76430 (__METHOD__ inconsistent outside of method).
    (Ryan McCullagh, Nikita)
  . Fixed bug #76451 (Aliases during inheritance type checks affected by
    opcache). (Nikita)
  . Implemented FR #77230 (Support custom CFLAGS and LDFLAGS from environment).
    (cmb)
  . Fixed bug #77345 (Stack Overflow caused by circular reference in garbage
    collection). (Alexandru Patranescu, Nikita, Dmitry)
  . Fixed bug #77812 (Interactive mode does not support PHP 7.3-style heredoc).
    (cmb, Nikita)
  . Fixed bug #77877 (call_user_func() passes $this to static methods).
    (Dmitry)
  . Fixed bug #78066 (PHP eats the first byte of a program that comes from
    process substitution). (Nikita)
  . Fixed bug #78151 (Segfault caused by indirect expressions in PHP 7.4a1).
    (Nikita)
  . Fixed bug #78154 (SEND_VAR_NO_REF does not always send reference). (Nikita)
  . Fixed bug #78182 (Segmentation fault during by-reference property
    assignment). (Nikita)
  . Fixed bug #78212 (Segfault in built-in webserver). (cmb)
  . Fixed bug #78220 (Can't access OneDrive folder). (cmb, ab)
  . Fixed bug #78226 (Unexpected __set behavior with typed properties). (Nikita)
  . Fixed bug #78239 (Deprecation notice during string conversion converted to
    exception hangs). (Nikita)
  . Fixed bug #78335 (Static properties/variables containing cycles report as
    leak). (Nikita)
  . Fixed bug #78340 (Include of stream wrapper not reading whole file).
    (Nikita)
  . Fixed bug #78344 (Segmentation fault on zend_check_protected). (Nikita)
  . Fixed bug #78356 (Array returned from ArrayAccess is incorrectly unpacked
    as argument). (Nikita)
  . Fixed bug #78379 (Cast to object confuses GC, causes crash). (Dmitry)
  . Fixed bug #78386 (fstat mode has unexpected value on PHP 7.4). (cmb)
  . Fixed bug #78396 (Second file_put_contents in Shutdown hangs script).
    (Nikita)
  . Fixed bug #78406 (Broken file includes with user-defined stream filters).
    (Nikita)
  . Fixed bug #78438 (Corruption when __unserializing deeply nested structures).
    (cmb, Nikita)
  . Fixed bug #78441 (Parse error due to heredoc identifier followed by digit).
    (cmb)
  . Fixed bug #78454 (Consecutive numeric separators cause OOM error).
    (Theodore Brown)
  . Fixed bug #78460 (PEAR installation failure). (Peter Kokot, L. Declercq)
  . Fixed bug #78531 (Crash when using undefined variable as object). (Dmitry)
  . Fixed bug #78535 (auto_detect_line_endings value not parsed as bool).
    (bugreportuser)
  . Fixed bug #78604 (token_get_all() does not properly tokenize FOO<?php with
    short_open_tag=0). (Nikita)
  . Fixed bug #78614 (Does not compile with DTRACE anymore).
    (tz at FreeBSD dot org)
  . Fixed bug #78620 (Out of memory error). (cmb, Nikita)
  . Fixed bug #78632 (method_exists() in php74 works differently from php73 in
    checking priv. methods). (Nikita)
  . Fixed bug #78644 (SEGFAULT in ZEND_UNSET_OBJ_SPEC_VAR_CONST_HANDLER).
    (Nikita)
  . Fixed bug #78658 (Memory corruption using Closure::bindTo). (Nikita)
  . Fixed bug #78656 (Parse errors classified as highest log-level). (Erik
    Lundin)
  . Fixed bug #78662 (stream_write bad error detection). (Remi)
  . Fixed bug #78768 (redefinition of typedef zend_property_info). (Nikita)
  . Fixed bug #78788 (./configure generates invalid php_version.h). (max)
  . Fixed incorrect usage of QM_ASSIGN instruction. It must not return IS_VAR.
    As a side effect, this allowed passing left hand list() "by reference",
    instead of compile-time error. (Dmitry)

- CLI:
  . The built-in CLI server now reports the request method in log files.
    (Simon Welsh)

- COM:
  . Deprecated registering of case-insensitive constants from typelibs. (cmb)
  . Fixed bug #78650 (new COM Crash). (cmb)
  . Fixed bug #78694 (Appending to a variant array causes segfault). (cmb)

- CURL:
  . Fixed bug #76480 (Use curl_multi_wait() so that timeouts are respected).
    (Pierrick)
  . Implemented FR #77711 (CURLFile should support UNICODE filenames). (cmb)
  . Deprecated CURLPIPE_HTTP1. (cmb)
  . Deprecated $version parameter of curl_version(). (cmb)

- Date:
  . Updated timelib to 2018.02. (Derick)
  . Fixed bug #69044 (discrepency between time and microtime). (krakjoe)
  . Fixed bug #70153 (\DateInterval incorrectly unserialized). (Maksim Iakunin)
  . Fixed bug #75232 (print_r of DateTime creating side-effect). (Nikita)
  . Fixed bug #78383 (Casting a DateTime to array no longer returns its
    properties). (Nikita)
  . Fixed bug #78751 (Serialising DatePeriod converts DateTimeImmutable). (cmb)

- Exif:
  . Fixed bug #78333 (Exif crash (bus error) due to wrong alignment and
    invalid cast). (Nikita)
  . Fixed bug #78256 (heap-buffer-overflow on exif_process_user_comment).
    (CVE-2019-11042) (Stas)
  . Fixed bug #78222 (heap-buffer-overflow on exif_scan_thumbnail).
    (CVE-2019-11041) (Stas)

- Fileinfo:
  . Fixed bug #78075 (finfo_file treats JSON file as text/plain). (Anatol)
  . Fixed bug #78183 (finfo_file shows wrong mime-type for .tga file).
   (Anatol)

- Filter:
  . The filter extension no longer has the --with-pcre-dir on Unix builds,
    allowing the extension to be once more compiled as shared using
    ./configure. (Kalle)

- FFI:
  . Added FFI extension. (Dmitry)
  . Fixed bug #78488 (OOB in ZEND_FUNCTION(ffi_trampoline)). (Dmitry)
  . Fixed bug #78543 (is_callable() on FFI\CData throws Exception). (cmb)
  . Fixed bug #78716 (Function name mangling is wrong for some parameter
    types). (cmb)
  . Fixed bug #78762 (Failing FFI::cast() may leak memory). (cmb)
  . Fixed bug #78761 (Zend memory heap corruption with preload and casting).
    (cmb)
  . Implement FR #78270 (Support __vectorcall convention with FFI). (cmb)
  . Added missing FFI::isNull(). (Philip Hofstetter)

- FPM:
  . Implemented FR #72510 (systemd service should be hardened). (Craig Andrews)
  . Fixed bug #74083 (master PHP-fpm is stopped on multiple reloads).
    (Maksim Nikulin)
  . Fixed bug #78334 (fpm log prefix message includes wrong stdout/stderr
    notation). (Tsuyoshi Sadakata)
  . Fixed bug #78599 (env_path_info underflow in fpm_main.c can lead to RCE).
    (CVE-2019-11043) (Jakub Zelenka)

- GD:
  . Implemented the scatter filter (IMG_FILTER_SCATTER). (Kalle)
  . The bundled libgd behaves now like system libgd wrt. IMG_CROP_DEFAULT never
    falling back to IMG_CROP_SIDES.
  . The default $mode parameter of imagecropauto() has been changed to
    IMG_CROP_DEFAULT; passing -1 is now deprecated.
  . Added support for aspect ratio preserving scaling to a fixed height for
    imagescale(). (Andreas Treichel)
  . Added TGA read support. (cmb)
  . Fixed bug #73291 (imagecropauto() $threshold differs from external libgd).
    (cmb)
  . Fixed bug #76324 (cannot detect recent versions of freetype with
    pkg-config). (Eli Schwartz)
  . Fixed bug #78314 (missing freetype support/functions with external gd).
    (Remi)

- GMP:
  . Fixed bug #78574 (broken shared build). (Remi)

- Hash:
  . The hash extension is now an integral part of PHP and cannot be disabled
    as per RFC: https://wiki.php.net/rfc/permanent_hash_ext. (Kalle)
  . Implemented FR #71890 (crc32c checksum algorithm). (Andrew Brampton)

- Iconv:
  . Fixed bug #78342 (Bus error in configure test for iconv //IGNORE). (Rainer
    Jung)
  . Fixed bug #78642 (Wrong libiconv version displayed). (gedas at martynas,
    cmb).

- Libxml:
  . Fixed bug #78279 (libxml_disable_entity_loader settings is shared between
    requests (cgi-fcgi)). (Nikita)

- InterBase:
  . Unbundled the InterBase extension and moved it to PECL. (Kalle)

- Intl:
  . Raised requirements to ICU ≥ 50.1. (cmb)
  . Changed ResourceBundle to implement Countable. (LeSuisse)
  . Changed default of $variant parameter of idn_to_ascii() and idn_to_utf8().
    (cmb)

- LDAP:
  . Deprecated ldap_control_paged_result_response and ldap_control_paged_result

- LiteSpeed:
  . Updated to LiteSpeed SAPI V7.5 (Fixed clean shutdown). (George Wang)
  . Updated to LiteSpeed SAPI V7.4.3 (increased response header count limit from
    100 to 1000, added crash handler to cleanly shutdown PHP request, added
    CloudLinux mod_lsapi mode). (George Wang)
  . Fixed bug #76058 (After "POST data can't be buffered", using php://input
    makes huge tmp files). (George Wang)

- MBString:
  . Fixed bug #77907 (mb-functions do not respect default_encoding). (Nikita)
  . Fixed bug #78579 (mb_decode_numericentity: args number inconsistency).
    (cmb)
  . Fixed bug #78609 (mb_check_encoding() no longer supports stringable
    objects). (cmb)

- MySQLi:
  . Fixed bug #67348 (Reading $dbc->stat modifies $dbc->affected_rows).
    (Derick)
  . Fixed bug #76809 (SSL settings aren't respected when persistent connections
    are used). (fabiomsouto)
  . Fixed bug #78179 (MariaDB server version incorrectly detected). (cmb)
  . Fixed bug #78213 (Empty row pocket). (cmb)

- MySQLnd:
  . Fixed connect_attr issues and added the _server_host connection attribute.
    (Qianqian Bu)
  . Fixed bug #60594 (mysqlnd exposes 160 lines of stats in phpinfo). (PeeHaa)

- ODBC:
  . Fixed bug #78473 (odbc_close() closes arbitrary resources). (cmb)

- Opcache:
  . Implemented preloading RFC: https://wiki.php.net/rfc/preload. (Dmitry)
  . Add opcache.preload_user INI directive. (Dmitry)
  . Added new INI directive opcache.cache_id (Windows only). (cmb)
  . Fixed bug #78106 (Path resolution fails if opcache disabled during request).
    (Nikita)
  . Fixed bug #78175 (Preloading segfaults at preload time and at runtime).
    (Dmitry)
  . Fixed bug #78202 (Opcache stats for cache hits are capped at 32bit NUM).
    (cmb)
  . Fixed bug #78271 (Invalid result of if-else). (Nikita)
  . Fixed bug #78341 (Failure to detect smart branch in DFA pass). (Nikita)
  . Fixed bug #78376 (Incorrect preloading of constant static properties).
    (Dmitry)
  . Fixed bug #78429 (opcache_compile_file(__FILE__); segfaults). (cmb)
  . Fixed bug #78512 (Cannot make preload work). (Dmitry)
  . Fixed bug #78514 (Preloading segfaults with inherited typed property).
    (Nikita)
  . Fixed bug #78654 (Incorrectly computed opcache checksum on files with
    non-ascii characters). (mhagstrand)

- OpenSSL:
  . Added TLS 1.3 support to streams including new tlsv1.3 stream.
    (Codarren Velvindron, Jakub Zelenka)
  . Added openssl_x509_verify function. (Ben Scholzen)
  . openssl_random_pseudo_bytes() now throws in error conditions.
    (Sammy Kaye Powers)
  . Changed the default config path (Windows only). (cmb)
  . Fixed bug #78231 (Segmentation fault upon stream_socket_accept of exported
    socket-to-stream). (Nikita)
  . Fixed bug #78391 (Assertion failure in openssl_random_pseudo_bytes).
    (Nikita)
  . Fixed bug #78775 (TLS issues from HTTP request affecting other encrypted
    connections). (Nikita)

- Pcntl:
  . Fixed bug #77335 (PHP is preventing SIGALRM from specifying SA_RESTART).
    (Nikita)

- PCRE:
  . Implemented FR #77094 (Support flags in preg_replace_callback). (Nikita)
  . Fixed bug #72685 (Repeated UTF-8 validation of same string in UTF-8 mode).
    (Nikita)
  . Fixed bug #73948 (Preg_match_all should return NULLs on trailing optional
    capture groups).
  . Fixed bug #78338 (Array cross-border reading in PCRE). (cmb)
  . Fixed bug #78349 (Bundled pcre2 library missing LICENCE file). (Peter Kokot)

- PDO:
  . Implemented FR #71885 (Allow escaping question mark placeholders).
    https://wiki.php.net/rfc/pdo_escape_placeholders (Matteo)
  . Fixed bug #77849 (Disable cloning of PDO handle/connection objects).
    (camporter)
  . Implemented FR #78033 (PDO - support username & password specified in
    DSN). (sjon)

- PDO_Firebird:
  . Implemented FR #65690 (PDO_Firebird should also support dialect 1).
    (Simonov Denis)
  . Implemented FR #77863 (PDO firebird support type Boolean in input
    parameters). (Simonov Denis)

- PDO_MySQL:
  . Fixed bug #41997 (SP call yields additional empty result set). (cmb)
  . Fixed bug #78623 (Regression caused by "SP call yields additional empty
    result set"). (cmb)

- PDO_OCI:
  . Support Oracle Database tracing attributes ACTION, MODULE,
    CLIENT_INFO, and CLIENT_IDENTIFIER. (Cameron Porter)
  . Implemented FR #76908 (PDO_OCI getColumnMeta() not implemented).
    (Valentin Collet, Chris Jones, Remi)

- PDO_SQLite:
  . Implemented sqlite_stmt_readonly in PDO_SQLite. (BohwaZ)
  . Raised requirements to SQLite 3.5.0. (cmb)
  . Fixed bug #78192 (SegFault when reuse statement after schema has changed).
    (Vincent Quatrevieux)
  . Fixed bug #78348 (Remove -lrt from pdo_sqlite.so). (Peter Kokot)

- Phar:
  . Fixed bug #77919 (Potential UAF in Phar RSHUTDOWN). (cmb)

- phpdbg:
  . Fixed bug #76596 (phpdbg support for display_errors=stderr). (kabel)
  . Fixed bug #76801 (too many open files). (alekitto)
  . Fixed bug #77800 (phpdbg segfaults on listing some conditional breakpoints).
    (krakjoe)
  . Fixed bug #77805 (phpdbg build fails when readline is shared). (krakjoe)

- Recode:
  . Unbundled the recode extension. (cmb)

- Reflection:
  . Fixed bug #76737 (Unserialized reflection objects are broken, they
    shouldn't be serializable). (Nikita)
  . Fixed bug #78263 (\ReflectionReference::fromArrayElement() returns null
    while item is a reference). (Nikita)
  . Fixed bug #78410 (Cannot "manually" unserialize class that is final and
    extends an internal one). (Nikita)
  . Fixed bug #78697 (ReflectionClass::implementsInterface - inaccurate error
    message with traits). (villfa)
  . Fixed bug #78774 (ReflectionNamedType on Typed Properties Crash). (Nikita)

- Session:
  . Fixed bug #78624 (session_gc return value for user defined session
    handlers). (bshaffer)

- SimpleXML:
  . Implemented FR #65215 (SimpleXMLElement could register as implementing
    Countable). (LeSuisse)
  . Fixed bug #75245 (Don't set content of elements with only whitespaces).
    (eriklundin)

- Sockets:
  . Fixed bug #67619 (Validate length on socket_write). (thiagooak)
  . Fixed bug #78665 (Multicasting may leak memory). (cmb)

- sodium:
  . Fixed bug #77646 (sign_detached() strings not terminated). (Frank)
  . Fixed bug #78510 (Partially uninitialized buffer returned by
    sodium_crypto_generichash_init()). (Frank Denis, cmb)
  . Fixed bug #78516 (password_hash(): Memory cost is not in allowed range).
    (cmb, Nikita)

- SPL:
  . Fixed bug #77518 (SeekableIterator::seek() should accept 'int' typehint as
    documented). (Nikita)
  . Fixed bug #78409 (Segfault when creating instance of ArrayIterator without
    constructor). (Nikita)
  . Fixed bug #78436 (Missing addref in SplPriorityQueue EXTR_BOTH mode).
    (Nikita)
  . Fixed bug #78456 (Segfault when serializing SplDoublyLinkedList). (Nikita)

- SQLite3:
  . Unbundled libsqlite. (cmb)
  . Raised requirements to SQLite 3.7.4. (cmb)
  . Forbid (un)serialization of SQLite3, SQLite3Stmt and SQLite3Result. (cmb)
  . Added support for the SQLite @name notation. (cmb, BohwaZ)
  . Added SQLite3Stmt::getSQL() to retrieve the SQL of the statement. (Bohwaz)
  . Implement FR ##70950 (Make SQLite3 Online Backup API available). (BohwaZ)

- Standard:
  . Implemented password hashing registry RFC:
    https://wiki.php.net/rfc/password_registry. (Sara)
  . Implemented RFC where password_hash() has argon2i(d) implementations from
    ext/sodium when PHP is built without libargon:
    https://wiki.php.net/rfc/sodium.argon.hash (Sara)
  . Implemented FR #38301 (field enclosure behavior in fputcsv). (cmb)
  . Implemented FR #51496 (fgetcsv should take empty string as an escape). (cmb)
  . Fixed bug #73535 (php_sockop_write() returns 0 on error, can be used to
    trigger Denial of Service). (Nikita)
  . Fixed bug #74764 (Bindto IPv6 works with file_get_contents but fails with
    stream_socket_client). (Ville Hukkamäki)
  . Fixed bug #76859 (stream_get_line skips data if used with data-generating
    filter). (kkopachev)
  . Implemented FR #77377 (No way to handle CTRL+C in Windows). (Anatol)
  . Fixed bug #77930 (stream_copy_to_stream should use mmap more often).
    (Nikita)
  . Implemented FR #78177 (Make proc_open accept command array). (Nikita)
  . Fixed bug #78208 (password_needs_rehash() with an unknown algo should always
    return true). (Sara)
  . Fixed bug #78241 (touch() does not handle dates after 2038 in PHP 64-bit). (cmb)
  . Fixed bug #78282 (atime and mtime mismatch). (cmb)
  . Fixed bug #78326 (improper memory deallocation on stream_get_contents()
    with fixed length buffer). (Albert Casademont)
  . Fixed bug #78346 (strip_tags no longer handling nested php tags). (cmb)
  . Fixed bug #78506 (Error in a php_user_filter::filter() is not reported).
    (Nikita)
  . Fixed bug #78549 (Stack overflow due to nested serialized input). (Nikita)
  . Fixed bug #78759 (array_search in $GLOBALS). (Nikita)

- Testing:
  . Fixed bug #78684 (PCRE bug72463_2 test is sending emails on Linux). (cmb)

- Tidy:
  . Added TIDY_TAG_* constants for HTML5 elements. (cmb)
  . Fixed bug #76736 (wrong reflection for tidy_get_head, tidy_get_html,
    tidy_get_root, and tidy_getopt) (tandre)

- WDDX:
  . Deprecated and unbundled the WDDX extension. (cmb)

- Zip:
  . Fixed bug #78641 (addGlob can modify given remove_path value). (cmb)

21 Nov 2019, PHP 7.3.12

- Core:
  . Fixed bug #78658 (Memory corruption using Closure::bindTo). (Nikita)
  . Fixed bug #78656 (Parse errors classified as highest log-level). (Erik
    Lundin)
  . Fixed bug #78752 (Segfault if GC triggered while generator stack frame is
    being destroyed). (Nikita)
  . Fixed bug #78689 (Closure::fromCallable() doesn't handle
    [Closure, '__invoke']). (Nikita)

- COM:
  . Fixed bug #78694 (Appending to a variant array causes segfault). (cmb)

- Date:
  . Fixed bug #70153 (\DateInterval incorrectly unserialized). (Maksim Iakunin)
  . Fixed bug #78751 (Serialising DatePeriod converts DateTimeImmutable). (cmb)

- Iconv:
  . Fixed bug #78642 (Wrong libiconv version displayed). (gedas at martynas,
    cmb).

- OpCache:
  . Fixed bug #78654 (Incorrectly computed opcache checksum on files with
    non-ascii characters). (mhagstrand)
  . Fixed bug #78747 (OpCache corrupts custom extension result). (Nikita)

- OpenSSL:
  . Fixed bug #78775 (TLS issues from HTTP request affecting other encrypted
    connections). (Nikita)

- Reflection:
  . Fixed bug #78697 (ReflectionClass::ImplementsInterface - inaccurate error
    message with traits). (villfa)

- Sockets:
  . Fixed bug #78665 (Multicasting may leak memory). (cmb)

24 Oct 2019, PHP 7.3.11

- Core:
  . Fixed bug #78535 (auto_detect_line_endings value not parsed as bool).
    (bugreportuser)
  . Fixed bug #78620 (Out of memory error). (cmb, Nikita)

- Exif :
  . Fixed bug #78442 ('Illegal component' on exif_read_data since PHP7)
	(Kalle)

- FPM:
  . Fixed bug #78599 (env_path_info underflow in fpm_main.c can lead to RCE).
    (CVE-2019-11043) (Jakub Zelenka)
  . Fixed bug #78413 (request_terminate_timeout does not take effect after
    fastcgi_finish_request). (Sergei Turchanov)

- MBString:
  . Fixed bug #78633 (Heap buffer overflow (read) in mb_eregi). (cmb)
  . Fixed bug #78579 (mb_decode_numericentity: args number inconsistency).
    (cmb)
  . Fixed bug #78609 (mb_check_encoding() no longer supports stringable
    objects). (cmb)

- MySQLi:
  . Fixed bug #76809 (SSL settings aren't respected when persistent connections
    are used). (fabiomsouto)

- Mysqlnd:
  . Fixed bug #78525 (Memory leak in pdo when reusing native prepared
    statements). (Nikita)

- PCRE:
  . Fixed bug #78272 (calling preg_match() before pcntl_fork() will freeze
    child process). (Nikita)

- PDO_MySQL:
  . Fixed bug #78623 (Regression caused by "SP call yields additional empty
    result set"). (cmb)

- Session:
  . Fixed bug #78624 (session_gc return value for user defined session
    handlers). (bshaffer)

- Standard:
  . Fixed bug #76342 (file_get_contents waits twice specified timeout).
    (Thomas Calvet)
  . Fixed bug #78612 (strtr leaks memory when integer keys are used and the
    subject string shorter). (Nikita)
  . Fixed bug #76859 (stream_get_line skips data if used with data-generating
    filter). (kkopachev)

- Zip:
  . Fixed bug #78641 (addGlob can modify given remove_path value). (cmb)

26 Sep 2019, PHP 7.3.10

- Core:
  . Fixed bug #78220 (Can't access OneDrive folder). (cmb, ab)
  . Fixed bug #77922 (Double release of doc comment on inherited shadow
    property). (Nikita)
  . Fixed bug #78441 (Parse error due to heredoc identifier followed by digit).
    (cmb)
  . Fixed bug #77812 (Interactive mode does not support PHP 7.3-style heredoc).
    (cmb, Nikita)

- FastCGI:
  . Fixed bug #78469 (FastCGI on_accept hook is not called when using named
    pipes on Windows). (Sergei Turchanov)

- FPM:
  . Fixed bug #78334 (fpm log prefix message includes wrong stdout/stderr
    notation). (Tsuyoshi Sadakata)

- Intl:
  . Ensure IDNA2003 rules are used with idn_to_ascii() and idn_to_utf8()
    when requested. (Sara)

- MBString:
  . Fixed bug #78559 (Heap buffer overflow in mb_eregi). (cmb)

- MySQLnd:
  . Fixed connect_attr issues and added the _server_host connection attribute.
    (Qianqian Bu)

- ODBC:
  . Fixed bug #78473 (odbc_close() closes arbitrary resources). (cmb)

- PDO_MySQL:
  . Fixed bug #41997 (SP call yields additional empty result set). (cmb)

- sodium:
  . Fixed bug #78510 (Partially uninitialized buffer returned by
    sodium_crypto_generichash_init()). (Frank Denis, cmb)

29 Aug 2019, PHP 7.3.9

- Core:
  . Fixed bug #78363 (Buffer overflow in zendparse). (Nikita)
  . Fixed bug #78379 (Cast to object confuses GC, causes crash). (Dmitry)
  . Fixed bug #78412 (Generator incorrectly reports non-releasable $this as GC
    child). (Nikita)

- Curl:
  . Fixed bug #77946 (Bad cURL resources returned by curl_multi_info_read()).
    (Abyr Valg)

- Exif:
  . Fixed bug #78333 (Exif crash (bus error) due to wrong alignment and
    invalid cast). (Nikita)

- FPM:
  . Fixed bug #77185 (Use-after-free in FPM master event handling).
    (Maksim Nikulin)

- Iconv:
  . Fixed bug #78342 (Bus error in configure test for iconv //IGNORE). (Rainer
    Jung)

- LiteSpeed:
  . Updated to LiteSpeed SAPI V7.5 (Fixed clean shutdown). (George Wang)

- MBString:
  . Fixed bug #78380 (Oniguruma 6.9.3 fixes CVEs). (CVE-2019-13224) (Stas)

- MySQLnd:
  . Fixed bug #78179 (MariaDB server version incorrectly detected). (cmb)
  . Fixed bug #78213 (Empty row pocket). (cmb)

- Opcache:
  . Fixed bug #77191 (Assertion failure in dce_live_ranges() when silencing is
    used). (Nikita)

- Standard:
  . Fixed bug #69100 (Bus error from stream_copy_to_stream (file -> SSL stream)
    with invalid length). (Nikita)
  . Fixed bug #78282 (atime and mtime mismatch). (cmb)
  . Fixed bug #78326 (improper memory deallocation on stream_get_contents()
    with fixed length buffer). (Albert Casademont)
  . Fixed bug #78346 (strip_tags no longer handling nested php tags). (cmb)

01 Aug 2019, PHP 7.3.8

- Core:
  . Added syslog.filter=raw option. (Erik Lundin)
  . Fixed bug #78212 (Segfault in built-in webserver). (cmb)

- Date:
  . Fixed bug #69044 (discrepency between time and microtime). (krakjoe)
  . Updated timelib to 2018.02. (Derick)

- EXIF:
  . Fixed bug #78256 (heap-buffer-overflow on exif_process_user_comment).
    (CVE-2019-11042) (Stas)
  . Fixed bug #78222 (heap-buffer-overflow on exif_scan_thumbnail).
    (CVE-2019-11041) (Stas)

- FTP:
  . Fixed bug #78039 (FTP with SSL memory leak). (Nikita)

- Libxml:
  . Fixed bug #78279 (libxml_disable_entity_loader settings is shared between
    requests (cgi-fcgi)). (Nikita)

- LiteSpeed:
  . Updated to LiteSpeed SAPI V7.4.3 (increased response header count limit from
    100 to 1000, added crash handler to cleanly shutdown PHP request, added
    CloudLinux mod_lsapi mode). (George Wang)
  . Fixed bug #76058 (After "POST data can't be buffered", using php://input
    makes huge tmp files). (George Wang)

- Openssl:
  . Fixed bug #78231 (Segmentation fault upon stream_socket_accept of exported
    socket-to-stream). (Nikita)

- Opcache:
  . Fixed bug #78189 (file cache strips last character of uname hash). (cmb)
  . Fixed bug #78202 (Opcache stats for cache hits are capped at 32bit NUM).
    (cmb)
  . Fixed bug #78271 (Invalid result of if-else). (Nikita)
  . Fixed bug #78291 (opcache_get_configuration doesn't list all directives).
    (Andrew Collington)
  . Fixed bug #78341 (Failure to detect smart branch in DFA pass). (Nikita)

- PCRE:
  . Fixed bug #78197 (PCRE2 version check in configure fails for "##.##-xxx"
    version strings). (pgnet, Peter Kokot)
  . Fixed bug #78338 (Array cross-border reading in PCRE). (cmb)

- PDO_Sqlite:
  . Fixed bug #78192 (SegFault when reuse statement after schema has changed).
    (Vincent Quatrevieux)

- Phar:
  . Fixed bug #77919 (Potential UAF in Phar RSHUTDOWN). (cmb)

- Phpdbg:
  . Fixed bug #78297 (Include unexistent file memory leak). (Nikita)

- SQLite:
  . Upgraded to SQLite 3.28.0. (cmb)

- Standard:
  . Fixed bug #78241 (touch() does not handle dates after 2038 in PHP 64-bit). (cmb)
  . Fixed bug #78269 (password_hash uses weak options for argon2). (Remi)

04 Jul 2019, PHP 7.3.7

- Core:
  . Fixed bug #76980 (Interface gets skipped if autoloader throws an exception).
    (Nikita)

- DOM:
  . Fixed bug #78025 (segfault when accessing properties of DOMDocumentType).
    (cmb)

- MySQLi:
  . Fixed bug #77956 (When mysqli.allow_local_infile = Off, use a meaningful
    error message). (Sjon Hortensius)
  . Fixed bug #38546 (bindParam incorrect processing of bool types).
    (camporter)

- MySQLnd:
  . Fixed bug #77955 (Random segmentation fault in mysqlnd from php-fpm).
    (Nikita)

- Opcache:
  . Fixed bug #78015 (Incorrect evaluation of expressions involving partials
    arrays in SCCP). (Nikita)
  . Fixed bug #78106 (Path resolution fails if opcache disabled during request).
    (Nikita)

- OpenSSL:
  . Fixed bug #78079 (openssl_encrypt_ccm.phpt fails with OpenSSL 1.1.1c).
    (Jakub Zelenka)

- phpdbg:
  . Fixed bug #78050 (SegFault phpdbg + opcache on include file twice).
    (Nikita)

- Sockets:
  . Fixed bug #78038 (Socket_select fails when resource array contains
    references). (Nikita)

- Sodium:
  . Fixed bug #78114 (segfault when calling sodium_* functions from eval). (cmb)

- Standard:
  . Fixed bug #77135 (Extract with EXTR_SKIP should skip $this).
    (Craig Duncan, Dmitry)
  . Fixed bug #77937 (preg_match failed). (cmb, Anatol)

- Zip:
  . Fixed bug #76345 (zip.h not found). (Michael Maroszek)

30 May 2019, PHP 7.3.6

- cURL:
  . Implemented FR #72189 (Add missing CURL_VERSION_* constants). (Javier
    Spagnoletti)

- Date:
  . Fixed bug #77909 (DatePeriod::__construct() with invalid recurrence count
    value). (Ignace Nyamagana Butera)

- EXIF:
  . Fixed bug #77988 (heap-buffer-overflow on php_jpg_get16).
    (CVE-2019-11040) (Stas)

- FPM:
  . Fixed bug #77934 (php-fpm kill -USR2 not working). (Jakub Zelenka)
  . Fixed bug #77921 (static.php.net doesn't work anymore). (Peter Kokot)

- GD:
  . Fixed bug #77943 (imageantialias($image, false); does not work). (cmb)
  . Fixed bug #77973 (Uninitialized read in gdImageCreateFromXbm).
    (CVE-2019-11038) (cmb)

- Iconv:
  . Fixed bug #78069 (Out-of-bounds read in iconv.c:_php_iconv_mime_decode()
    due to integer overflow). (CVE-2019-11039). (maris dot adam)

- JSON:
  . Fixed bug #77843 (Use after free with json serializer). (Nikita)

- Opcache:
  . Fixed possible crashes, because of inconsistent PCRE cache and opcache
    SHM reset. (Alexey Kalinin, Dmitry)

- PDO_MySQL:
  . Fixed bug #77944 (Wrong meta pdo_type for bigint on LLP64). (cmb)

- Reflection:
  . Fixed bug #75186 (Inconsistent reflection of Closure:::__invoke()). (Nikita)

- Session:
  . Fixed bug #77911 (Wrong warning for session.sid_bits_per_character). (cmb)

- SOAP:
  . Fixed bug #77945 (Segmentation fault when constructing SoapClient with
    WSDL_CACHE_BOTH). (Nikita)

- SPL:
  . Fixed bug #77024 (SplFileObject::__toString() may return array). (Craig
    Duncan)

- SQLite:
  . Fixed bug #77967 (Bypassing open_basedir restrictions via file uris). (Stas)

- Standard:
  . Fixed bug #77931 (Warning for array_map mentions wrong type). (Nikita)
  . Fixed bug #78003 (strip_tags output change since PHP 7.3). (cmb)

02 May 2019, PHP 7.3.5

- Core:
  . Fixed bug #77903 (ArrayIterator stops iterating after offsetSet call).
    (Nikita)

- CLI:
  . Fixed bug #77794 (Incorrect Date header format in built-in server).
    (kelunik)

- EXIF
  . Fixed bug #77950 (Heap-buffer-overflow in _estrndup via exif_process_IFD_TAG).
    (CVE-2019-11036) (Stas)

- Interbase:
  . Fixed bug #72175 (Impossibility of creating multiple connections to
    Interbase with php 7.x). (Nikita)

- Intl:
  . Fixed bug #77895 (IntlDateFormatter::create fails in strict mode if $locale
    = null). (Nikita)

- LDAP:
  . Fixed bug #77869 (Core dump when using server controls) (mcmic)

- Mail
  . Fixed bug #77821 (Potential heap corruption in TSendMail()). (cmb)

- mbstring:
  . Implemented FR #72777 (Implement regex stack limits for mbregex functions).
    (Yasuo Ohgaki, Stas)

- MySQLi:
  . Fixed bug #77773 (Unbuffered queries leak memory - MySQLi / mysqlnd).
    (Nikita)

- PCRE:
  . Fixed bug #77827 (preg_match does not ignore \r in regex flags). (requinix,
    cmb)

- PDO:
  . Fixed bug #77849 (Disable cloning of PDO handle/connection objects).
    (camporter)

- phpdbg:
  . Fixed bug #76801 (too many open files). (alekitto)
  . Fixed bug #77800 (phpdbg segfaults on listing some conditional breakpoints).
    (krakjoe)
  . Fixed bug #77805 (phpdbg build fails when readline is shared). (krakjoe)

- Reflection:
  . Fixed bug #77772 (ReflectionClass::getMethods(null) doesn't work). (Nikita)
  . Fixed bug #77882 (Different behavior: always calls destructor). (Nikita)

- Standard:
  . Fixed bug #77793 (Segmentation fault in extract() when overwriting
    reference with itself). (Nikita)
  . Fixed bug #77844 (Crash due to null pointer in parse_ini_string with
    INI_SCANNER_TYPED). (Nikita)
  . Fixed bug #77853 (Inconsistent substr_compare behaviour with empty
    haystack). (Nikita)

04 Apr 2019, PHP 7.3.4

- Core:
  . Fixed bug #77738 (Nullptr deref in zend_compile_expr). (Laruence)
  . Fixed bug #77660 (Segmentation fault on break 2147483648). (Laruence)
  . Fixed bug #77652 (Anonymous classes can lose their interface information).
    (Nikita)
  . Fixed bug #77345 (Stack Overflow caused by circular reference in garbage
    collection). (Alexandru Patranescu, Nikita, Dmitry)
  . Fixed bug #76956 (Wrong value for 'syslog.filter' documented in php.ini).
    (cmb)

- Apache2Handler:
  . Fixed bug #77648 (BOM in sapi/apache2handler/php_functions.c). (cmb)

- Bcmath:
  . Fixed bug #77742 (bcpow() implementation related to gcc compiler
    optimization). (Nikita)

- CLI Server:
  . Fixed bug #77722 (Incorrect IP set to $_SERVER['REMOTE_ADDR'] on the
    localhost). (Nikita)

- COM:
  . Fixed bug #77578 (Crash when php unload). (cmb)

- EXIF:
  . Fixed bug #77753 (Heap-buffer-overflow in php_ifd_get32s). (CVE-2019-11034)
    (Stas)
  . Fixed bug #77831 (Heap-buffer-overflow in exif_iif_add_value).
    (CVE-2019-11035) (Stas)

- FPM:
  . Fixed bug #77677 (FPM fails to build on AIX due to missing WCOREDUMP).
    (Kevin Adler)

- GD:
  . Fixed bug #77700 (Writing truecolor images as GIF ignores interlace flag).
    (cmb)

- MySQLi:
  . Fixed bug #77597 (mysqli_fetch_field hangs scripts). (Nikita)

- Opcache:
  . Fixed bug #77743 (Incorrect pi node insertion for jmpznz with identical
    successors). (Nikita)

- PCRE:
  . Fixed bug #76127 (preg_split does not raise an error on invalid UTF-8).
    (Nikita)

- Phar:
  . Fixed bug #77697 (Crash on Big_Endian platform). (Laruence)

- phpdbg:
  . Fixed bug #77767 (phpdbg break cmd aliases listed in help do not match
    actual aliases). (Miriam Lauter)

- sodium:
  . Fixed bug #77646 (sign_detached() strings not terminated). (Frank)

- SQLite3:
  . Added sqlite3.defensive INI directive. (BohwaZ)

- Standard:
  . Fixed bug #77664 (Segmentation fault when using undefined constant in
    custom wrapper). (Laruence)
  . Fixed bug #77669 (Crash in extract() when overwriting extracted array).
    (Nikita)
  . Fixed bug #76717 (var_export() does not create a parsable value for
    PHP_INT_MIN). (Nikita)
  . Fixed bug #77765 (FTP stream wrapper should set the directory as
    executable). (Vlad Temian)

07 Mar 2019, PHP 7.3.3

- Core:
  . Fixed bug #77589 (Core dump using parse_ini_string with numeric sections).
    (Laruence)
  . Fixed bug #77329 (Buffer Overflow via overly long Error Messages).
    (Dmitry)
  . Fixed bug #77494 (Disabling class causes segfault on member access).
    (Dmitry)
  . Fixed bug #77498 (Custom extension Segmentation fault when declare static
    property). (Nikita)
  . Fixed bug #77530 (PHP crashes when parsing `(2)::class`). (Ekin)
  . Fixed bug #77546 (iptcembed broken function). (gdegoulet)
  . Fixed bug #77630 (rename() across the device may allow unwanted access
    during processing). (Stas)

- COM:
  . Fixed bug #77621 (Already defined constants are not properly reported).
    (cmb)
  . Fixed bug #77626 (Persistence confusion in php_com_import_typelib()). (cmb)

- EXIF:
  . Fixed bug #77509 (Uninitialized read in exif_process_IFD_in_TIFF). (Stas)
  . Fixed bug #77540 (Invalid Read on exif_process_SOFn). (Stas)
  . Fixed bug #77563 (Uninitialized read in exif_process_IFD_in_MAKERNOTE). (Stas)
  . Fixed bug #77659 (Uninitialized read in exif_process_IFD_in_MAKERNOTE). (Stas)

- Mbstring:
  . Fixed bug #77514 (mb_ereg_replace() with trailing backslash adds null byte).
    (Nikita)

- MySQL
  . Disabled LOCAL INFILE by default, can be enabled using php.ini directive
    mysqli.allow_local_infile for mysqli, or PDO::MYSQL_ATTR_LOCAL_INFILE
    attribute for pdo_mysql. (Darek Slusarczyk)

- OpenSSL:
  . Fixed bug #77390 (feof might hang on TLS streams in case of fragmented TLS
    records). (Abyl Valg, Jakub Zelenka)

- PDO_OCI:
  . Support Oracle Database tracing attributes ACTION, MODULE,
    CLIENT_INFO, and CLIENT_IDENTIFIER. (Cameron Porter)

- PHAR:
  . Fixed bug #77396 (Null Pointer Dereference in phar_create_or_parse_filename).
    (bishop)
  . Fixed bug #77586 (phar_tar_writeheaders_int() buffer overflow). (bishop)

- phpdbg:
  . Fixed bug #76596 (phpdbg support for display_errors=stderr). (kabel)

- SPL:
  . Fixed bug #51068 (DirectoryIterator glob:// don't support current path
    relative queries). (Ahmed Abdou)
  . Fixed bug #77431 (openFile() silently truncates after a null byte). (cmb)

- Standard:
  . Fixed bug #77552 (Unintialized php_stream_statbuf in stat functions).
    (John Stevenson)
  . Fixed bug #77612 (setcookie() sets incorrect SameSite header if all of its
    options filled). (Nikita)

07 Feb 2019, PHP 7.3.2

- Core:
  . Fixed bug #77369 (memcpy with negative length via crafted DNS response). (Stas)
  . Fixed bug #77387 (Recursion detection broken when printing GLOBALS).
    (Laruence)
  . Fixed bug #77376 ("undefined function" message no longer includes
    namespace). (Laruence)
  . Fixed bug #77357 (base64_encode / base64_decode doest not work on nested
    VM). (Nikita)
  . Fixed bug #77339 (__callStatic may get incorrect arguments). (Dmitry)
  . Fixed bug #77317 (__DIR__, __FILE__, realpath() reveal physical path for
    subst virtual drive). (Anatol)
  . Fixed bug #77263 (Segfault when using 2 RecursiveFilterIterator). (Dmitry)
  . Fixed bug #77447 (PHP 7.3 built with ASAN crashes in
    zend_cpu_supports_avx2). (Nikita)
  . Fixed bug #77484 (Zend engine crashes when calling realpath in invalid
    working dir). (Anatol)

- Curl:
  . Fixed bug #76675 (Segfault with H2 server push). (Pedro Magalhães)

- Fileinfo:
  . Fixed bug #77346 (webm files incorrectly detected as
    application/octet-stream). (Anatol)

- FPM:
  . Fixed bug #77430 (php-fpm crashes with Main process exited, code=dumped,
    status=11/SEGV). (Jakub Zelenka)

- GD:
  . Fixed bug #73281 (imagescale(…, IMG_BILINEAR_FIXED) can cause black border).
    (cmb)
  . Fixed bug #73614 (gdImageFilledArc() doesn't properly draw pies). (cmb)
  . Fixed bug #77272 (imagescale() may return image resource on failure). (cmb)
  . Fixed bug #77391 (1bpp BMPs may fail to be loaded). (Romain Déoux, cmb)
  . Fixed bug #77479 (imagewbmp() segfaults with very large images). (cmb)

- ldap:
  . Fixed bug #77440 (ldap_bind using ldaps or ldap_start_tls()=exception in
    libcrypto-1_1-x64.dll). (Anatol)

- Mbstring:
  . Fixed bug #77428 (mb_ereg_replace() doesn't replace a substitution
    variable). (Nikita)
  . Fixed bug #77454 (mb_scrub() silently truncates after a null byte).
    (64796c6e69 at gmail dot com)

- MySQLnd:
  . Fixed bug #77308 (Unbuffered queries memory leak). (Dmitry)
  . Fixed bug #75684 (In mysqlnd_ext_plugin.h the plugin methods family has
      no external visibility). (Anatol)

- Opcache:
  . Fixed bug #77266 (Assertion failed in dce_live_ranges). (Laruence)
  . Fixed bug #77257 (value of variable assigned in a switch() construct gets
    lost). (Nikita)
  . Fixed bug #77434 (php-fpm workers are segfaulting in zend_gc_addre).
    (Nikita)
  . Fixed bug #77361 (configure fails on 64-bit AIX when opcache enabled).
    (Kevin Adler)
  . Fixed bug #77287 (Opcache literal compaction is incompatible with EXT
    opcodes). (Nikita)

- PCRE:
  . Fixed bug #77338 (get_browser with empty string). (Nikita)

- PDO:
  . Fixed bug #77273 (array_walk_recursive corrupts value types leading to PDO
    failure). (Nikita)

- PDO MySQL:
  . Fixed bug #77289 (PDO MySQL segfaults with persistent connection).
    (Lauri Kenttä)

- SOAP:
  . Fixed bug #77410 (Segmentation Fault when executing method with an empty
    parameter). (Nikita)

- Sockets:
  . Fixed bug #76839 (socket_recvfrom may return an invalid 'from' address
    on MacOS). (Michael Meyer)

- SPL:
  . Fixed bug #77298 (segfault occurs when add property to unserialized empty
    ArrayObject). (jhdxr)

- Standard:
  . Fixed bug #77395 (segfault about array_multisort). (Laruence)
  . Fixed bug #77439 (parse_str segfaults when inserting item into existing
    array). (Nikita)

10 Jan 2019, PHP 7.3.1

- Core:
  . Fixed bug #76654 (Build failure on Mac OS X on 32-bit Intel). (Ryandesign)
  . Fixed bug #71041 (zend_signal_startup() needs ZEND_API).
    (Valentin V. Bartenev)
  . Fixed bug #76046 (PHP generates "FE_FREE" opcode on the wrong line).
    (Nikita)
  . Fixed bug #77291 (magic methods inherited from a trait may be ignored).
    (cmb)

- CURL:
  . Fixed bug #77264 (curl_getinfo returning microseconds, not seconds).
    (Pierrick)

- COM:
  . Fixed bug #77177 (Serializing or unserializing COM objects crashes). (cmb)

- Exif:
  . Fixed bug #77184 (Unsigned rational numbers are written out as signed
    rationals). (Colin Basnett)

- GD:
  . Fixed bug #77195 (Incorrect error handling of imagecreatefromjpeg()). (cmb)
  . Fixed bug #77198 (auto cropping has insufficient precision). (cmb)
  . Fixed bug #77200 (imagecropauto(…, GD_CROP_SIDES) crops left but not right).
    (cmb)
  . Fixed bug #77269 (efree() on uninitialized Heap data in imagescale leads to
    use-after-free). (cmb)
  . Fixed bug #77270 (imagecolormatch Out Of Bounds Write on Heap). (cmb)

- MBString:
  . Fixed bug #77367 (Negative size parameter in mb_split). (Stas)
  . Fixed bug #77370 (Buffer overflow on mb regex functions - fetch_token).
    (Stas)
  . Fixed bug #77371 (heap buffer overflow in mb regex functions
    - compile_string_node). (Stas)
  . Fixed bug #77381 (heap buffer overflow in multibyte match_at). (Stas)
  . Fixed bug #77382 (heap buffer overflow due to incorrect length in
    expand_case_fold_string). (Stas)
  . Fixed bug #77385 (buffer overflow in fetch_token). (Stas)
  . Fixed bug #77394 (Buffer overflow in multibyte case folding - unicode).
    (Stas)
  . Fixed bug #77418 (Heap overflow in utf32be_mbc_to_code). (Stas)

- OCI8:
  . Fixed bug #76804 (oci_pconnect with OCI_CRED_EXT not working). (KoenigsKind)
  . Added oci_set_call_timeout() for call timeouts.
  . Added oci_set_db_operation() for the DBOP end-to-end-tracing attribute.

- Opcache:
  . Fixed bug #77215 (CFG assertion failure on multiple finalizing switch
    frees in one block). (Nikita)
  . Fixed bug #77275 (OPcache optimization problem for ArrayAccess->offsetGet).
    (Nikita)

- PCRE:
  . Fixed bug #77193 (Infinite loop in preg_replace_callback). (Anatol)

- PDO:
  . Handle invalid index passed to PDOStatement::fetchColumn() as error. (Sergei
    Morozov)

- Phar:
  . Fixed bug #77247 (heap buffer overflow in phar_detect_phar_fname_ext). (Stas)

- Soap:
  . Fixed bug #77088 (Segfault when using SoapClient with null options).
    (Laruence)

- Sockets:
  . Fixed bug #77136 (Unsupported IPV6_RECVPKTINFO constants on macOS).
    (Mizunashi Mana)

- Sodium:
  . Fixed bug #77297 (SodiumException segfaults on PHP 7.3). (Nikita, Scott)

- SPL:
  . Fixed bug #77359 (spl_autoload causes segfault). (Lauri Kenttä)
  . Fixed bug #77360 (class_uses causes segfault). (Lauri Kenttä)

- SQLite3:
  . Fixed bug #77051 (Issue with re-binding on SQLite3). (BohwaZ)

- Xmlrpc:
  . Fixed bug #77242 (heap out of bounds read in xmlrpc_decode()). (cmb)
  . Fixed bug #77380 (Global out of bounds read in xmlrpc base64 code). (Stas)

06 Dec 2018, PHP 7.3.0

- Core:
  . Improved PHP GC. (Dmitry, Nikita)
  . Redesigned the old ext_skel program written in PHP, run:
    'php ext_skel.php' for all options. This means there are no dependencies,
    thus making it work on Windows out of the box. (Kalle)
  . Removed support for BeOS. (Kalle)
  . Add PHP_VERSION to phpinfo() <title/>. (github/MattJeevas)
  . Add net_get_interfaces(). (Sara, Joe, Anatol)
  . Added gc_status(). (Benjamin Eberlei)
  . Implemented flexible heredoc and nowdoc syntax, per
    RFC https://wiki.php.net/rfc/flexible_heredoc_nowdoc_syntaxes.
    (Thomas Punt)
  . Added support for references in list() and array destructuring, per
    RFC https://wiki.php.net/rfc/list_reference_assignment.
    (David Walker)
  . Improved effectiveness of ZEND_SECURE_ZERO for NetBSD and systems
    without native similar feature. (devnexen)
  . Added syslog.facility and syslog.ident INI entries for customizing syslog
    logging. (Philip Prindeville)
  . Fixed bug #75683 (Memory leak in zend_register_functions() in ZTS mode).
    (Dmitry)
  . Fixed bug #75031 (support append mode in temp/memory streams). (adsr)
  . Fixed bug #74860 (Uncaught exceptions not being formatted properly when
    error_log set to "syslog"). (Philip Prindeville)
  . Fixed bug #75220 (Segfault when calling is_callable on parent).
    (andrewnester)
  . Fixed bug #69954 (broken links and unused config items in distributed ini
    files). (petk)
  . Fixed bug #74922 (Composed class has fatal error with duplicate, equal const
    properties). (pmmaga)
  . Fixed bug #63911 (identical trait methods raise errors during composition).
    (pmmaga)
  . Fixed bug #75677 (Clang ignores fastcall calling convention on variadic
    function). (Li-Wen Hsu)
  . Fixed bug #54043 (Remove inconsitency of internal exceptions and user
    defined exceptions). (Nikita)
  . Fixed bug #53033 (Mathematical operations convert objects to integers).
    (Nikita)
  . Fixed bug #73108 (Internal class cast handler uses integer instead of
    float). (Nikita)
  . Fixed bug #75765 (Fatal error instead of Error exception when base class is
    not found). (Timur Ibragimov)
  . Fixed bug #76198 (Wording: "iterable" is not a scalar type). (Levi Morrison)
  . Fixed bug #76137 (config.guess/config.sub do not recognize RISC-V). (cmb)
  . Fixed bug #76427 (Segfault in zend_objects_store_put). (Laruence)
  . Fixed bug #76422 (ftruncate fails on files > 2GB). (Anatol)
  . Fixed bug #76509 (Inherited static properties can be desynchronized from
    their parent by ref). (Nikita)
  . Fixed bug #76439 (Changed behaviour in unclosed HereDoc). (Nikita, tpunt)
  . Fixed bug #63217 (Constant numeric strings become integers when used as
    ArrayAccess offset). (Rudi Theunissen, Dmitry)
  . Fixed bug #33502 (Some nullary functions don't check the number of
    arguments). (cmb)
  . Fixed bug #76392 (Error relocating sapi/cli/php: unsupported relocation
    type 37). (Peter Kokot)
  . The declaration and use of case-insensitive constants has been deprecated.
    (Nikita)
  . Added syslog.filter INI entry for syslog filtering. (Philip Prindeville)
  . Fixed bug #76667 (Segfault with divide-assign op and __get + __set).
    (Laruence)
  . Fixed bug #76030 (RE2C_FLAGS rarely honoured) (Cristian Rodríguez)
  . Fixed broken zend_read_static_property (Laruence)
  . Fixed bug #76773 (Traits used on the parent are ignored for child classes).
    (daverandom)
  . Fixed bug #76767 (‘asm’ operand has impossible constraints in zend_operators.h).
    (ondrej)
  . Fixed bug #76752 (Crash in ZEND_COALESCE_SPEC_TMP_HANDLER - assertion in
    _get_zval_ptr_tmp failed). (Laruence)
  . Fixed bug #76820 (Z_COPYABLE invalid definition). (mvdwerve, cmb)
  . Fixed bug #76510 (file_exists() stopped working for phar://). (cmb)
  . Fixed bug #76869 (Incorrect bypassing protected method accessibilty check).
    (Dmitry)
  . Fixed bug #72635 (Undefined class used by class constant in constexpr
    generates fatal error). (Nikita)
  . Fixed bug #76947 (file_put_contents() blocks the directory of the file
    (__DIR__)). (Anatol)
  . Fixed bug #76979 (define() error message does not mention resources as
    valid values). (Michael Moravec)
  . Fixed bug #76825 (Undefined symbols ___cpuid_count). (Laruence, cmb)
  . Fixed bug #77110 (undefined symbol zend_string_equal_val in C++ build).
    (Remi)

- BCMath:
  . Implemented FR #67855 (No way to get current scale in use). (Chris Wright,
    cmb)
  . Fixed bug #66364 (BCMath bcmul ignores scale parameter). (cmb)
  . Fixed bug #75164 (split_bc_num() is pointless). (cmb)
  . Fixed bug #75169 (BCMath errors/warnings bypass PHP's error handling). (cmb)

- CLI:
  . Fixed bug #44217 (Output after stdout/stderr closed cause immediate exit
    with status 0). (Robert Lu)
  . Fixed bug #77111 (php-win.exe corrupts unicode symbols from cli
    parameters). (Anatol)

- cURL:
  . Expose curl constants from curl 7.50 to 7.61. (Pierrick)
  . Fixed bug #74125 (Fixed finding CURL on systems with multiarch support).
    (cebe)

- Date:
  . Implemented FR #74668: Add DateTime::createFromImmutable() method.
    (majkl578, Rican7)
  . Fixed bug #75222 (DateInterval microseconds property always 0). (jhdxr)
  . Fixed bug #68406 (calling var_dump on a DateTimeZone object modifies it).
    (jhdxr)
  . Fixed bug #76131 (mismatch arginfo for date_create). (carusogabriel)
  . Updated timelib to 2018.01RC1 to address several bugs:
    . Fixed bug #75577 (DateTime::createFromFormat does not accept 'v' format
      specifier). (Derick)
    . Fixed bug #75642 (Wrap around behaviour for microseconds is not working).
      (Derick)

- DBA:
  . Fixed bug #75264 (compiler warnings emitted). (petk)

- DOM:
  . Fixed bug #76285 (DOMDocument::formatOutput attribute sometimes ignored).
    (Andrew Nester, Laruence, Anatol)

- Fileinfo:
  . Fixed bug #77095 (slowness regression in 7.2/7.3 (compared to 7.1)).
    (Anatol)

- Filter:
  . Added the 'add_slashes' sanitization mode (FILTER_SANITIZE_ADD_SLASHES).
	(Kalle)

- FPM:
  . Added fpm_get_status function. (Till Backhaus)
  . Fixed bug #62596 (getallheaders() missing with PHP-FPM). (Remi)
  . Fixed bug #69031 (Long messages into stdout/stderr are truncated
    incorrectly) - added new log related FPM configuration options:
    log_limit, log_buffering and decorate_workers_output. (Jakub Zelenka)

- ftp:
  . Fixed bug #77151 (ftp_close(): SSL_read on shutdown). (Remi)

- GD:
  . Added support for WebP in imagecreatefromstring(). (Andreas Treichel, cmb)

- GMP:
  . Export internal structures and accessor helpers for GMP object. (Sara)
  . Added gmp_binomial(n, k). (Nikita)
  . Added gmp_lcm(a, b). (Nikita)
  . Added gmp_perfect_power(a). (Nikita)
  . Added gmp_kronecker(a, b). (Nikita)

- iconv:
  . Fixed bug #53891 (iconv_mime_encode() fails to Q-encode UTF-8 string). (cmb)
  . Fixed bug #77147 (Fixing 60494 ignored ICONV_MIME_DECODE_CONTINUE_ON_ERROR).
    (cmb)

- IMAP:
  . Fixed bug #77020 (null pointer dereference in imap_mail). (cmb)
  . Fixed bug #77153 (imap_open allows to run arbitrary shell commands via
    mailbox parameter). (Stas)

- Interbase:
  . Fixed bug #75453 (Incorrect reflection for ibase_[p]connect). (villfa)
  . Fixed bug #76443 (php+php_interbase.dll crash on module_shutdown). (Kalle)


- intl:
  . Fixed bug #75317 (UConverter::setDestinationEncoding changes source instead
    of destination). (andrewnester)
  . Fixed bug #76829 (Incorrect validation of domain on idn_to_utf8()
    function). (Anatol)

- JSON:
  . Added JSON_THROW_ON_ERROR flag. (Andrea)

- LDAP:
  . Added ldap_exop_refresh helper for EXOP REFRESH operation with dds overlay.
    (Come)
  . Added full support for sending and parsing ldap controls. (Come)
  . Fixed bug #49876 (Fix LDAP path lookup on 64-bit distros). (dzuelke)

- libxml2:
  . Fixed bug #75871 (use pkg-config where available). (pmmaga)

- litespeed:
  . Fixed bug #75248 (Binary directory doesn't get created when building
    only litespeed SAPI). (petk)
  . Fixed bug #75251 (Missing program prefix and suffix). (petk)

- MBstring:
  . Updated to Oniguruma 6.9.0. (cmb)
  . Fixed bug #65544 (mb title case conversion-first word in quotation isn't
    capitalized). (Nikita)
  . Fixed bug #71298 (MB_CASE_TITLE misbehaves with curled apostrophe/quote).
    (Nikita)
  . Fixed bug #73528 (Crash in zif_mb_send_mail). (Nikita)
  . Fixed bug #74929 (mbstring functions version 7.1.1 are slow compared to 5.3
    on Windows). (Nikita)
  . Fixed bug #76319 (mb_strtolower with invalid UTF-8 causes segmentation
    fault). (Nikita)
  . Fixed bug #76574 (use of undeclared identifiers INT_MAX and LONG_MAX). (cmb)
  . Fixed bug #76594 (Bus Error due to unaligned access in zend_ini.c
    OnUpdateLong). (cmb, Nikita)
  . Fixed bug #76706 (mbstring.http_output_conv_mimetypes is ignored). (cmb)
  . Fixed bug #76958 (Broken UTF7-IMAP conversion). (Nikita)
  . Fixed bug #77025 (mb_strpos throws Unknown encoding or conversion error).
    (Nikita)
  . Fixed bug #77165 (mb_check_encoding crashes when argument given an empty
    array). (Nikita)

- Mysqlnd:
  . Fixed bug #76386 (Prepared Statement formatter truncates fractional seconds
    from date/time column). (Victor Csiky)

- ODBC:
  . Removed support for ODBCRouter. (Kalle)
  . Removed support for Birdstep. (Kalle)
  . Fixed bug #77079 (odbc_fetch_object has incorrect type signature).
    (Jon Allen)

- Opcache:
  . Fixed bug #76466 (Loop variable confusion). (Dmitry, Laruence, Nikita)
  . Fixed bug #76463 (var has array key type but not value type). (Laruence)
  . Fixed bug #76446 (zend_variables.c:73: zend_string_destroy: Assertion
    `!(zval_gc_flags((str)->gc)). (Nikita, Laruence)
  . Fixed bug #76711 (OPcache enabled triggers false-positive "Illegal string
    offset"). (Dmitry)
  . Fixed bug #77058 (Type inference in opcache causes side effects). (Nikita)
  . Fixed bug #77092 (array_diff_key() - segmentation fault). (Nikita)

- OpenSSL:
  . Added openssl_pkey_derive function. (Jim Zubov)
  . Add min_proto_version and max_proto_version ssl stream options as well as
    related constants for possible TLS protocol values. (Jakub Zelenka)

- PCRE:
  . Implemented https://wiki.php.net/rfc/pcre2-migration. (Anatol, Dmitry)
  . Upgrade PCRE2 to 10.32. (Anatol)
  . Fixed bug #75355 (preg_quote() does not quote # control character).
    (Michael Moravec)
  . Fixed bug #76512 (\w no longer includes unicode characters). (cmb)
  . Fixed bug #76514 (Regression in preg_match makes it fail with
    PREG_JIT_STACKLIMIT_ERROR). (Anatol)
  . Fixed bug #76909 (preg_match difference between 7.3 and < 7.3). (Anatol)

- PDO_DBlib:
  . Implemented FR #69592 (allow 0-column rowsets to be skipped automatically).
    (fandrieu)
  . Expose TDS version as \PDO::DBLIB_ATTR_TDS_VERSION attribute on \PDO
    instance. (fandrieu)
  . Treat DATETIME2 columns like DATETIME. (fandrieu)
  . Fixed bug #74243 (allow locales.conf to drive datetime format). (fandrieu)

- PDO_Firebird:
  . Fixed bug #74462 (PDO_Firebird returns only NULLs for results with boolean
    for FIREBIRD >= 3.0). (Dorin Marcoci)

- PDO_OCI:
  . Fixed bug #74631 (PDO_PCO with PHP-FPM: OCI environment initialized
    before PHP-FPM sets it up). (Ingmar Runge)

- PDO SQLite
  . Add support for additional open flags

- pgsql:
  . Added new error constants for pg_result_error(): PGSQL_DIAG_SCHEMA_NAME,
    PGSQL_DIAG_TABLE_NAME, PGSQL_DIAG_COLUMN_NAME, PGSQL_DIAG_DATATYPE_NAME,
    PGSQL_DIAG_CONSTRAINT_NAME and PGSQL_DIAG_SEVERITY_NONLOCALIZED. (Kalle)
  . Fixed bug #77047 (pg_convert has a broken regex for the 'TIME WITHOUT
    TIMEZONE' data type). (Andy Gajetzki)

- phar:
  . Fixed bug #74991 (include_path has a 4096 char limit in some cases).
    (bwbroersma)
  . Fixed bug #65414 (deal with leading slash when adding files correctly).
    (bishopb)

- readline:
  . Added completion_append_character and completion_suppress_append options
    to readline_info() if linked against libreadline. (krageon)

- Session:
  . Fixed bug #74941 (session fails to start after having headers sent).
    (morozov)

- SimpleXML:
  . Fixed bug #54973 (SimpleXML casts integers wrong). (Nikita)
  . Fixed bug #76712 (Assignment of empty string creates extraneous text node).
    (cmb)

- Sockets:
  . Fixed bug #67619 (Validate length on socket_write). (thiagooak)

- SOAP:
  . Fixed bug #75464 (Wrong reflection on SoapClient::__setSoapHeaders).
    (villfa)
  . Fixed bug #70469 (SoapClient generates E_ERROR even if exceptions=1 is
    used). (Anton Artamonov)
  . Fixed bug #50675 (SoapClient can't handle object references correctly).
    (Cameron Porter)
  . Fixed bug #76348 (WSDL_CACHE_MEMORY causes Segmentation fault). (cmb)
  . Fixed bug #77141 (Signedness issue in SOAP when precision=-1). (cmb)

- SPL:
  . Fixed bug #74977 (Appending AppendIterator leads to segfault).
    (Andrew Nester)
  . Fixed bug #75173 (incorrect behavior of AppendIterator::append in foreach
    loop). (jhdxr)
  . Fixed bug #74372 (autoloading file with syntax error uses next autoloader,
    may hide parse error). (Nikita)
  . Fixed bug #75878 (RecursiveTreeIterator::setPostfix has wrong signature).
    (cmb)
  . Fixed bug #74519 (strange behavior of AppendIterator). (jhdxr)
  . Fixed bug #76131 (mismatch arginfo for splarray constructor).
    (carusogabriel)

- SQLite3:
  . Updated bundled libsqlite to 3.24.0. (cmb)

- Standard:
  . Added is_countable() function. (Gabriel Caruso)
  . Added support for the SameSite cookie directive, including an alternative
    signature for setcookie(), setrawcookie() and session_set_cookie_params().
    (Frederik Bosch, pmmaga)
  . Remove superfluous warnings from inet_ntop()/inet_pton(). (daverandom)
  . Fixed bug #75916 (DNS_CAA record results contain garbage). (Mike,
    Philip Sharp)
  . Fixed unserialize(), to disable creation of unsupported data structures
    through manually crafted strings. (Dmitry)
  . Fixed bug #75409 (accept EFAULT in addition to ENOSYS as indicator
    that getrandom() is missing). (sarciszewski)
  . Fixed bug #74719 (fopen() should accept NULL as context). (Alexander Holman)
  . Fixed bug #69948 (path/domain are not sanitized in setcookie). (cmb)
  . Fixed bug #75996 (incorrect url in header for mt_rand). (tatarbj)
  . Added hrtime() function, to get high resolution time. (welting)
  . Fixed bug #48016 (stdClass::__setState is not defined although var_export()
    uses it). (Andrea)
  . Fixed bug #76136 (stream_socket_get_name should enclose IPv6 in brackets).
    (seliver)
  . Fixed bug #76688 (Disallow excessive parameters after options array).
    (pmmaga)
  . Fixed bug #76713 (Segmentation fault caused by property corruption).
    (Laruence)
  . Fixed bug #76755 (setcookie does not accept "double" type for expire time).
    (Laruence)
  . Fixed bug #76674 (improve array_* failure messages exposing what was passed
    instead of an array). (carusogabriel)
  . Fixed bug #76803 (ftruncate changes file pointer). (Anatol)
  . Fixed bug #76818 (Memory corruption and segfault). (Remi)
  . Fixed bug #77081 (ftruncate() changes seek pointer in c mode). (cmb, Anatol)

- Testing:
  . Implemented FR #62055 (Make run-tests.php support --CGI-- sections). (cmb)

- Tidy:
  . Support using tidyp instead of tidy. (devnexen)
  . Fixed bug #74707 (Tidy has incorrect ReflectionFunction param counts for
    functions taking tidy). (Gabriel Caruso)
  . Fixed arginfo for tidy::__construct(). (Tyson Andre)

- Tokenizer:
  . Fixed bug #76437 (token_get_all with TOKEN_PARSE flag fails to recognise
    close tag). (Laruence)
  . Fixed bug #75218 (Change remaining uncatchable fatal errors for parsing
    into ParseError). (Nikita)
  . Fixed bug #76538 (token_get_all with TOKEN_PARSE flag fails to recognise
    close tag with newline). (Nikita)
  . Fixed bug #76991 (Incorrect tokenization of multiple invalid flexible
    heredoc strings). (Nikita)

- XML:
  . Fixed bug #71592 (External entity processing never fails). (cmb)

- Zlib:
  . Added zlib/level context option for compress.zlib wrapper. (Sara)<|MERGE_RESOLUTION|>--- conflicted
+++ resolved
@@ -7,13 +7,10 @@
   . Fixed bug #79650 (php-win.exe 100% cpu lockup). (cmb)
   . Fixed bug #79668 (get_defined_functions(true) may miss functions). (cmb,
     Nikita)
-<<<<<<< HEAD
   . Fixed bug #79657 ("yield from" hangs when invalid value encountered).
     (Nikita)
   . Fixed bug #79683 (Fake reflection scope affects __toString()). (Nikita)
-=======
   . Fixed possibly unsupported timercmp() usage. (cmb)
->>>>>>> 7ac0fb5a
 
 - Filter:
   . Fixed bug #73527 (Invalid memory access in php_filter_strip). (cmb)
