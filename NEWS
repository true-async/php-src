--- conflicted
+++ resolved
@@ -14,56 +14,6 @@
   . Fixed bug GH-8995 (WeakMap object reference offset causing TypeError).
     (Tobias Bachert)
 
-<<<<<<< HEAD
-=======
-- CLI:
-  . Fixed GH-8952 (Intentionally closing std handles no longer possible).
-    (Arnaud, cmb)
-
-- Date:
-  . Fixed bug #80047 (DatePeriod doesn't warn with custom DateTimeImmutable).
-    (Derick)
-
-- FPM:
-  . Fixed zlog message prepend, free on incorrect address. (Heiko Weber)
-  . Fixed possible double free on configuration loading failure. (Heiko Weber).
-
-- GD:
-  . Fixed bug GH-8848 (imagecopyresized() error refers to the wrong argument).
-    (cmb)
-
-- Intl:
-  . Fixed build for ICU 69.x and onwards. (David Carlier)
-
-- OPcache:
-  . Fixed bug GH-8847 (PHP hanging infinitly at 100% cpu when check php
-    syntaxe of a valid file). (Dmitry)
-
-- Reflection:
-  . Fixed bug GH-8943 (Fixed Reflection::getModifiersNames() with readonly
-    modifier). (Pierrick)
-
-- Standard:
-  . Fixed the crypt_sha256/512 api build with clang > 12. (David Carlier)
-  . Uses CCRandomGenerateBytes instead of arc4random_buf on macOs. (David Carlier).
-
-07 Jul 2022, PHP 8.1.8
-
-- Core:
-  . Fixed bug GH-8338 (Intel CET is disabled unintentionally). (Chen, Hu)
-  . Fixed leak in Enum::from/tryFrom for internal enums when using JIT (ilutov)
-  . Fixed calling internal methods with a static return type from
-    extension code. (Sara)
-  . Fixed bug GH-8655 (Casting an object to array does not unwrap refcount=1
-    references). (Nicolas Grekas)
-  . Fixed potential use after free in php_binary_init(). (Heiko Weber)
-  . Fixed bug GH-7942 (Indirect mutation of readonly properties through
-    references). (ilutov)
-
-- CLI:
-  . Fixed GH-8827 (Intentionally closing std handles no longer possible). (cmb)
-
->>>>>>> f15cfba3
 - COM:
   . Fixed bug GH-8750 (Can not create VT_ERROR variant type). (cmb)
 
@@ -84,6 +34,7 @@
     notation to int. (Dennis Snell)
   . Enable arc4random_buf for Linux glibc 2.36 and onwards
     for the random_bytes. (Cristian Rodriguez)
+  . Uses CCRandomGenerateBytes instead of arc4random_buf on macOs. (David Carlier).
 
 07 Jul 2022, PHP 8.2.0alpha3
 
