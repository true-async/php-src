--- conflicted
+++ resolved
@@ -2,13 +2,11 @@
 |||||||||||||||||||||||||||||||||||||||||||||||||||||||||||||||||||||||||||||||
 ?? ??? ????, PHP 8.4.0RC3
 
-<<<<<<< HEAD
-10 Oct 2024, PHP 8.4.0RC2
-=======
 - XMLReader:
   . Fixed bug GH-16292 (Segmentation fault in ext/xmlreader/php_xmlreader.c).
     (nielsdos)
->>>>>>> 54eab7b3
+
+10 Oct 2024, PHP 8.4.0RC2
 
 - CGI:
   . Fixed bug GHSA-p99j-rfp4-xqvq (Bypass of CVE-2024-4577, Parameter Injection
