--- conflicted
+++ resolved
@@ -33,18 +33,14 @@
   . Fixed bug GH-13138 (Randomizer::pickArrayKeys() does not detect broken
     engines). (timwolla)
 
-<<<<<<< HEAD
 - Standard:
   . Fixed bug GH-13094 (range(9.9, '0') causes segmentation fault). (nielsdos)
 
-18 Jan 2024, PHP 8.3.2
-=======
 - Streams:
   . Fixed bug GH-13071 (Copying large files using mmap-able source streams may
     exhaust available memory and fail). (nielsdos)
 
-18 Jan 2024, PHP 8.2.15
->>>>>>> 5e9e9c9d
+18 Jan 2024, PHP 8.3.2
 
 - Core:
   . Fixed bug GH-12953 (false positive SSA integrity verification failed when
