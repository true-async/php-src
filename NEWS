PHP                                                                        NEWS
|||||||||||||||||||||||||||||||||||||||||||||||||||||||||||||||||||||||||||||||
?? ??? ????, PHP 8.2.1

- Core:
  . Fixed bug GH-9905 (constant() behaves inconsistent when class is undefined).
    (cmb)
  . Fixed bug GH-9918 (License information for xxHash is not included in
    README.REDIST.BINS file). (Akama Hitoshi)
  . Fixed bug GH-9890 (OpenSSL legacy providers not available on Windows). (cmb)
  . Fixed bug GH-9650 (Can't initialize heap: [0x000001e7]). (Michael Voříšek)
  . Fixed potentially undefined behavior in Windows ftok(3) emulation. (cmb)
  . Fixed GH-9769 (Misleading error message for unpacking of objects). (jhdxr)

- FPM:
  . Fixed bug GH-9959 (Solaris port event mechanism is still broken after bug
    #66694). (Petr Sumbera)
  . Fixed bug #68207 (Setting fastcgi.error_header can result in a WARNING).
    (Jakub Zelenka)
  . Fixed bug #80669 (FPM numeric user fails to set groups). (Jakub Zelenka)
  . Fixed bug GH-8517 (Random crash of FPM master process in
    fpm_stdio_child_said). (Jakub Zelenka)

- MBString:
  . Fixed bug GH-9535 (The behavior of mb_strcut in mbstring has been changed in
    PHP8.1). (Nathan Freeman)

- Opcache:
  . Fixed bug GH-9968 (Segmentation Fault during OPCache Preload).
    (Arnaud, michdingpayc)

- OpenSSL:
  . Fixed bug GH-9997 (OpenSSL engine clean up segfault). (Jakub Zelenka)
  . Fixed bug GH-9064 (PHP fails to build if openssl was built with --no-ec).
    (Jakub Zelenka)
  . Fixed bug GH-10000 (OpenSSL test failures when OpenSSL compiled with
    no-dsa). (Jakub Zelenka)

- Pcntl:
  . Fixed bug GH-9298 (Signal handler called after rshutdown leads to crash).
    (Erki Aring)

- PDO_Firebird:
  . Fixed bug GH-9971 (Incorrect NUMERIC value returned from PDO_Firebird).
    (cmb)

- Session:
  . Fixed GH-9932 (session name silently fails with . and [). (David Carlier)

- SPL:
  . Fixed GH-9883 (SplFileObject::__toString() reads next line). (Girgias)
  . Fixed GH-10011 (Trampoline autoloader will get reregistered and cannot be
    unregistered). (Girgias)

<<<<<<< HEAD
08 Dec 2022, PHP 8.2.0
=======
- SQLite3:
  . Fixed bug #81742 (open_basedir bypass in SQLite3 by using file URI). (cmb)

24 Nov 2022, PHP 8.1.13
>>>>>>> 2f6b9e6c

- CLI:
  . Fixed bug #81496 (Server logs incorrect request method). (lauri)
  . Updated the mime-type table for the builtin-server. (Ayesh Karunaratne)
  . Fixed potential overflow for the builtin server via the
    PHP_CLI_SERVER_WORKERS environment variable. (yiyuaner)
  . Fixed GH-8575 by changing STDOUT, STDERR and STDIN to not close on resource
    destruction. (Jakub Zelenka)
  . Implement built-in web server responding without body to HEAD request on
    a static resource. (Vedran Miletic, Marin Martuslovic)
  . Implement built-in web server responding with HTTP status 405 to
    DELETE/PUT/PATCH request on a static resource.
    (Vedran Miletic, Marin Martuslovic)
  . Fixed bug GH-9709 (Null pointer dereference with -w/-s options).
    (Adam Saponara)

- COM:
  . Fixed bug GH-8750 (Can not create VT_ERROR variant type). (cmb)

- Core:
  . Fixed bug #81380 (Observer may not be initialized properly). (krakjoe)
  . Fixed bug GH-7771 (Fix filename/lineno of constant expressions). (ilutov)
  . Fixed bug GH-7792 (Improve class type in error messages). (ilutov)
  . Support huge pages on MacOS. (David CARLIER)
  . Fixed bug GH-8655 (Casting an object to array does not unwrap refcount=1
    references). (Nicolas Grekas)
  . Fixed bug GH-8661 (Nullsafe in coalesce triggers undefined variable
    warning). (ilutov)
  . Fixed bug GH-7821 and GH-8418 (Allow arbitrary const expressions in backed
    enums). (ilutov)
  . Fixed bug GH-8810 (Incorrect lineno in backtrace of multi-line function
    calls). (ilutov)
  . Optimised code path for newly created file with the stream plain wrapper. (Max Kellermann)
  . Uses safe_perealloc instead of perealloc for the
    ZEND_PTR_STACK_RESIZE_IF_NEEDED to avoid possible overflows. (David Carlier)
  . Reduced the memory footprint of strings returned by var_export(),
    json_encode(), serialize(), iconv_*(), mb_ereg*(), session_create_id(),
    http_build_query(), strstr(), Reflection*::__toString(). (Arnaud)
  . Fixed bug GH-8995 (WeakMap object reference offset causing TypeError).
    (Tobias Bachert)
  . Added error_log_mode ini setting. (Mikhail Galanin)
  . Updated request startup messages. (Eric Norris)
  . Fixed bug GH-7900 (Arrow function with never return type compile-time
    errors). (ilutov)
  . Fixed incorrect double to long casting in latest clang. (zeriyoshi)
  . Added support for defining constants in traits. (sj-i)
  . Stop incorrectly emitting false positive deprecation notice alongside
    unsupported syntax fatal error for `"{$g{'h'}}"`. (TysonAndre)
  . Fix unexpected deprecated dynamic property warning, which occurred when
    exit() in finally block after an exception was thrown without catching.
    (Twosee)
  . Fixed bug GH-9323 (Crash in ZEND_RETURN/GC/zend_call_function)
    (Tim Starling)
  . Fixed bug GH-9227 (Trailing dots and spaces in filenames are ignored).
    (cmb)
  . Fixed bug GH-9285 (Traits cannot be used in readonly classes).
    (kocsismate)
  . Fixed bug GH-9186 (@strict-properties can be bypassed using
    unserialization). (kocsismate)
  . Fixed bug GH-9500 (Using dnf type with parentheses after readonly keyword
    results in a parse error). (ilutov)
  . Fixed bug GH-9516 ((A&B)|D as a param should allow AB or D. Not just A).
    (Girgias)
  . Fixed observer class notify with Opcache file_cache_only=1. (ilutov)
  . Fixes segfault with Fiber on FreeBSD i386 architecture. (David Carlier)
  . Fixed bug GH-9655 (Pure intersection types cannot be implicitly nullable)
    (Girgias)
  . Fixed bug GH-9589 (dl() segfaults when module is already loaded). (cmb,
    Arnaud)
  . Fixed bug GH-9752 (Generator crashes when interrupted during argument
    evaluation with extra named params). (Arnaud)
  . Fixed bug GH-9801 (Generator crashes when memory limit is exceeded during
    initialization). (Arnaud)
  . Fixed a bug with preloaded enums possibly segfaulting. (Bob)
  . Fixed bug GH-9823 (Don’t reset func in zend_closure_internal_handler).
    (Florian Sowade)
  . Fixed potential NULL pointer dereference Windows shm*() functions. (cmb)
  . Fix target validation for internal attributes with constructor property
    promotion. (kooldev)
  . Fixed bug GH-9750 (Generator memory leak when interrupted during argument
    evaluation. (Arnaud)

- Curl:
  . Added support for CURLOPT_XFERINFOFUNCTION. (David Carlier)
  . Added support for CURLOPT_MAXFILESIZE_LARGE. (David Carlier)
  . Added new constants from cURL 7.62 to 7.80. (Pierrick)
  . New function curl_upkeep(). (Pierrick)

- Date:
  . Fixed GH-8458 (DateInterval::createFromDateString does not throw if
    non-relative items are present). (Derick)
  . Fixed bug #52015 (Allow including end date in DatePeriod iterations)
    (Daniel Egeberg, Derick)
  . idate() now accepts format specifiers "N" (ISO Day-of-Week) and "o" (ISO
    Year). (Pavel Djundik)
  . Fixed bug GH-8730 (DateTime::diff miscalculation is same time zone of
    different type). (Derick)
  . Fixed bug GH-8964 (DateTime object comparison after applying delta less
    than 1 second). (Derick)
  . Fixed bug GH-9106: (DateInterval 1.5s added to DateTimeInterface is rounded
    down since PHP 8.1.0). (Derick)
  . Fixed bug #75035 (Datetime fails to unserialize "extreme" dates).
    (Derick)
  . Fixed bug #80483 (DateTime Object with 5-digit year can't unserialized).
    (Derick)
  . Fixed bug #81263 (Wrong result from DateTimeImmutable::diff). (Derick)
  . Fixed bug GH-9431 (DateTime::getLastErrors() not returning false when no
    errors/warnings). (Derick)
  . Fixed bug with parsing large negative numbers with the @ notation. (Derick)

- DBA:
  . Fixed LMDB driver hanging when attempting to delete a non-existing key
    (Girgias)
  . Fixed LMDB driver memory leak on DB creation failure (Girgias)
  . Fixed GH-8856 (dba: lmdb: allow to override the MDB_NOSUBDIR flag). (Girgias)

- FFI:
  . Fixed bug GH-9090 (Support assigning function pointers in FFI). (Adam
    Saponara)

- Fileinfo:
  . Fixed bug GH-8805 (finfo returns wrong mime type for woff/woff2 files).
    (Anatol)

- Filter:
  . Added FILTER_FLAG_GLOBAL_RANGE to filter Global IPs. (vnsavage)

- FPM:
  . Emit error for invalid port setting. (David Carlier)
  . Added extra check for FPM proc dumpable on SELinux based systems.
    (David Carlier)
  . Added support for listening queue on macOS. (David Carlier)
  . Changed default for listen.backlog on Linux to -1. (Cristian Rodríguez)
  . Added listen.setfib pool option to set route FIB on FreeBSD. (David Carlier)
  . Added access.suppress_path pool option to filter access log entries.
    (Mark Gallagher)
  . Fixed on fpm scoreboard occasional warning on acquisition failure.
    (Felix Wiedemann)
  . Fixed bug GH-9754 (SaltStack (using Python subprocess) hangs when running
    php-fpm 8.1.11). (Jakub Zelenka)

- FTP:
  . Fix datetime format string to follow POSIX spec in ftp_mdtm(). (Jihwan Kim)

- GD:
  . Fixed bug #81739: OOB read due to insufficient input validation in
    imageloadfont(). (CVE-2022-31630) (cmb)

- GMP:
  . Fixed bug GH-9308 (GMP throws the wrong error when a GMP object is passed
    to gmp_init()). (Girgias)

- Hash:
  . Fixed bug #81738: buffer overflow in hash_update() on long parameter.
    (CVE-2022-37454) (nicky at mouha dot be)

- Intl:
  . Update all grandfathered language tags with preferred values
  . Fixed GH-7939 (Cannot unserialize IntlTimeZone objects). (cmb)
  . Fixed build for ICU 69.x and onwards. (David Carlier)
  . Declared Transliterator::$id as readonly to unlock subclassing it. (Nicolas
    Grekas)
  . Fixed bug GH-9421 (Incorrect argument number for ValueError in NumberFormatter).
    (Girgias)

- MBString:
  . Fixed bug GH-9248 (Segmentation fault in mb_strimwidth()). (cmb)

- mysqli:
  . Fixed bug GH-9841 (mysqli_query throws warning despite using
    silenced error mode). (Kamil Tekiela)

- MySQLnd:
  . Fixed potential heap corruption due to alignment mismatch. (cmb)

- OCI8:
  . Added oci8.prefetch_lob_size directive to tune LOB query performance
  . Support for building against Oracle Client libraries 10.1 and 10.2 has been
    dropped. Oracle Client libraries 11.2 or newer are now required.

- ODBC:
  . Fixed bug GH-8300 (User input not escaped when building connection string).
    (Calvin Buckley)
  . Fixed bug GH-9347 (Current ODBC liveness checks may be inadequate). (Calvin
    Buckley)

- Opcache:
  . Allocate JIT buffer close to PHP .text segemnt to allow using direct
    IP-relative calls and jumps.
    (Su Tao, Wang Xue, Chen Hu, Lizhen Lizhen, Dmitry)
  . Added initial support for JIT performance profiling generation
    for macOs Instrument. (David Carlier)
  . Fixed bug GH-8030 (Segfault with JIT and large match/switch statements).
    (Arnaud)
  . Added JIT support improvement for macOs for segments and executable permission
    bit handling. (David Carlier)
  . Added JIT buffer allocation near the .text section on FreeNSD. (David Carlier)
  . Fixed bug GH-9371 (Crash with JIT on mac arm64)
    (jdp1024/David Carlier)
  . Fixed bug GH-9259 (opcache.interned_strings_buffer setting integer
    overflow). (Arnaud)
  . Added indirect call reduction for jit on x86 architectures. (wxue1)

- OPcache:
  . Fixed bug GH-9164 (Segfault in zend_accel_class_hash_copy).
    (Arnaud, Sergei Turchanov)

- OpenSSL:
  . Discard poll calls on socket when no timeout/non blocking/MSG_DONTWAIT. (Max Kellermann)
  . Fixed bug GH-9310 (SSL local_cert and local_pk do not respect
    open_basedir). (Jakub Zelenka)
  . Implement FR #76935 ("chacha20-poly1305" is an AEAD but does not work like
    AEAD). (Jakub Zelenka)
  . Added openssl_cipher_key_length function. (Jakub Zelenka)
  . Fixed bug GH-9517 (Compilation error openssl extension related to PR
    GH-9366). (Jakub Zelenka)
  . Fixed missing clean up of OpenSSL engine list - attempt to fix GH-8620.
    (Jakub Zelenka)
  . Fixed bug GH-8430 (OpenSSL compiled with no-md2, no-md4 or no-rmd160 does
    not build). (Jakub Zelenka, fsbruva)

- PCNTL:
  . Fixed pcntl_(get|set)priority error handling for MacOS. (Juan Morales)

- PCRE:
  . Implemented FR #77726 (Allow null character in regex patterns). (tobil4sk)
  . Updated bundled libpcre to 10.40. (cmb)

- PDO:
  . Fixed bug GH-9818 (Initialize run time cache in PDO methods).
    (Florian Sowade)

- PDO_Firebird:
  . Fixed bug GH-8576 (Bad interpretation of length when char is UTF-8). (cmb)

- PDO_ODBC:
  . Fixed bug #80909 (crash with persistent connections in PDO_ODBC). (Calvin
    Buckley)
  . Fixed bug GH-8300 (User input not escaped when building connection string).
    (Calvin Buckley)
  . Fixed bug GH-9347 (Current ODBC liveness checks may be inadequate). (Calvin
    Buckley)
  . Fixed bug GH-9372 (HY010 when binding overlong parameter). (cmb)

- PDO_PGSQL:
  . Fixed bug GH-9411 (PgSQL large object resource is incorrectly closed).
    (Yurunsoft)

- Random:
  . Added new random extension. (Go Kudo)
  . Fixed bug GH-9067 (random extension is not thread safe). (cmb)
  . Fixed bug GH-9055 (segmentation fault if user engine throws). (timwolla)
  . Fixed bug GH-9066 (signed integer overflow). (zeriyoshi)
  . Fixed bug GH-9083 (undefined behavior during shifting). (timwolla)
  . Fixed bug GH-9088, GH-9056 (incorrect expansion of bytes when
    generating uniform integers within a given range). (timwolla)
  . Fixed bug GH-9089 (Fix memory leak on Randomizer::__construct()
    call twice). (zeriyoshi)
  . Fixed bug GH-9212 (PcgOneseq128XslRr64::jump() should not allow negative
    $advance). (Anton Smirnov)
  . Changed Mt19937 to throw a ValueError instead of InvalidArgumentException
    for invalid $mode. (timwolla)
  . Splitted Random\Randomizer::getInt() (without arguments) to
    Random\Randomizer::nextInt(). (zeriyoshi)
  . Fixed bug GH-9235 (non-existant $sequence parameter in stub for
    PcgOneseq128XslRr64::__construct()). (timwolla)
  . Fixed bug GH-9190, GH-9191 (undefined behavior for MT_RAND_PHP when
    handling large ranges). (timwolla)
  . Fixed bug GH-9249 (Xoshiro256StarStar does not reject the invalid
    all-zero state). (timwolla)
  . Removed redundant RuntimeExceptions from Randomizer methods. The
    exceptions thrown by the engines will be exposed directly. (timwolla)
  . Added extension specific Exceptions/Errors (RandomException, RandomError,
    BrokenRandomEngineError). (timwolla)
  . Fixed bug GH-9415 (Randomizer::getInt(0, 2**32 - 1) with Mt19937
    always returns 1). (timwolla)
  . Fixed Randomizer::getInt() consistency for 32-bit engines. (timwolla)
  . Fixed bug GH-9464 (build on older macOs releases). (David Bohman)
  . Fixed bug GH-9839 (Pre-PHP 8.2 output compatibility for non-mt_rand()
    functions for MT_RAND_PHP). (timwolla)

- Reflection:
  . Added ReflectionFunction::isAnonymous(). (Nicolas Grekas)
  . Added ReflectionMethod::hasPrototype(). (Ollie Read)
  . Narrow ReflectionEnum::getBackingType() return type to ReflectionNamedType.
    (SamMousa)
  . Fixed bug GH-8932 (ReflectionFunction provides no way to get the called
    class of a Closure). (cmb, Nicolas Grekas)

- Session:
  . Fixed bug GH-7787 (Improve session write failure message for user error
    handlers). (ilutov)
  . Fixed GH-9200 (setcookie has an obsolete expires date format). (timwolla)
  . Fixed GH-9584 (Avoid memory corruption when not unregistering custom session
    handler). (ilutov)
  . Fixed bug GH-9583 (session_create_id() fails with user defined save handler
      that doesn't have a validateId() method). (Girgias)

- SOAP:
  . Fixed bug GH-9720 (Null pointer dereference while serializing the response).
    (cmb)

- Sockets:
  . Added TCP_NOTSENT_LOWAT socket option. (David Carlier)
  . Added SO_MEMINFO socket option. (David Carlier)
  . Added SO_RTABLE socket option (OpenBSD), equivalent of SO_MARK (Linux).
    (David Carlier)
  . Added TCP_KEEPALIVE, TCP_KEEPIDLE, TCP_KEEPINTVL, TCP_KEEPCNT socket
    options. (David Carlier)
  . Added ancillary data support for FreeBSD. (David Carlier)
  . Added ancillary data support for NetBSD. (David Carlier)
  . Added SO_BPF_EXTENSIONS socket option. (David Carlier)
  . Added SO_SETFIB socket option. (David Carlier)
  . Added TCP_CONGESTION socket option. (David Carlier)
  . Added SO_ZEROCOPY/MSG_ZEROCOPY options. (David Carlier)
  . Added SOL_FILTER socket option for Solaris. (David Carlier)
  . Fixed socket constants regression as of PHP 8.2.0beta3. (Bruce Dou)

- Sodium:
  . Added sodium_crypto_stream_xchacha20_xor_ic(). (Scott)

- SPL:
  . Uses safe_erealloc instead of erealloc to handle heap growth
    for the SplHeap::insert method to avoid possible overflows. (David Carlier)
  . Widen iterator_to_array() and iterator_count()'s $iterator parameter to
    iterable. (timwolla)
  . Fixed bug #69181 (READ_CSV|DROP_NEW_LINE drops newlines within fields).
    (cmb)
  . Fixed bug #65069 (GlobIterator incorrect handling of open_basedir check).
    (Jakub Zelenka)

- SQLite3:
  . Changed sqlite3.defensive from PHP_INI_SYSTEM to PHP_INI_USER. (bohwaz)

- Standard:
  . net_get_interfaces() also reports wireless network interfaces on Windows.
    (Yurun)
  . Finished AVIF support in getimagesize(). (Yannis Guyon)
  . Fixed bug GH-7847 (stripos with large haystack has bad performance).
    (ilutov)
  . New function memory_reset_peak_usage(). (Patrick Allaert)
  . Fixed parse_url(): can not recognize port without scheme. (pandaLIU)
  . Deprecated utf8_encode() and utf8_decode(). (Rowan Tommins)
  . Fixed the crypt_sha256/512 api build with clang > 12. (David Carlier)
  . Uses safe_erealloc instead of erealloc to handle options in getopt
    to avoid possible overflows. (David Carlier)
  . Implemented FR GH-8924 (str_split should return empty array for empty
    string). (Michael Vorisek)
  . Added ini_parse_quantity function to convert ini quantities shorthand
    notation to int. (Dennis Snell)
  . Enable arc4random_buf for Linux glibc 2.36 and onwards
    for the random_bytes. (Cristian Rodriguez)
  . Uses CCRandomGenerateBytes instead of arc4random_buf on macOs. (David Carlier).
  . Fixed bug #65489 (glob() basedir check is inconsistent). (Jakub Zelenka)
  . Fixed GH-9200 (setcookie has an obsolete expires date format). (Derick)
  . Fixed GH-9244 (Segfault with array_multisort + array_shift). (cmb)
  . Fixed bug GH-9296 (`ksort` behaves incorrectly on arrays with mixed keys).
    (Denis Vaksman)
  . Marked crypt()'s $string parameter as #[\SensitiveParameter]. (timwolla)
  . Fixed bug GH-9464 (build on older macOs releases). (David Bohman)
  . Fixed bug GH-9518 (Disabling IPv6 support disables unrelated constants).
    (cmb)
  . Revert "Fixed parse_url(): can not recognize port without scheme."
    (andypost)

- Streams:
  . Set IP_BIND_ADDRESS_NO_PORT if available when connecting to remote host.
    (Cristian Rodríguez)
  . Fixed bug GH-8548 (stream_wrapper_unregister() leaks memory). (ilutov)
  . Discard poll calls on socket when no timeout/non blocking/MSG_DONTWAIT. (Max Kellermann)
  . Fixed bug GH-9316 ($http_response_header is wrong for long status line).
    (cmb, timwolla)
  . Fixed bug GH-9590 (stream_select does not abort upon exception or empty
    valid fd set). (Arnaud)
  . Fixed bug GH-9653 (file copy between different filesystems). (David Carlier)
  . Fixed bug GH-9779 (stream_copy_to_stream fails if dest in append mode).
    (Jakub Zelenka)

- Windows:
  . Added preliminary support for (cross-)building for ARM64. (Yun Dou)

- XML:
  . Added libxml_get_external_entity_loader() function. (Tim Starling)

- Zip:
  . add ZipArchive::clearError() method
  . add ZipArchive::getStreamName() method
  . add ZipArchive::getStreamIndex() method
  . On Windows, the Zip extension is now built as shared library (DLL) by
    default. (cmb)
  . Implement fseek for zip stream when possible with libzip 1.9.1. (Remi)
<|MERGE_RESOLUTION|>--- conflicted
+++ resolved
@@ -52,14 +52,10 @@
   . Fixed GH-10011 (Trampoline autoloader will get reregistered and cannot be
     unregistered). (Girgias)
 
-<<<<<<< HEAD
-08 Dec 2022, PHP 8.2.0
-=======
 - SQLite3:
   . Fixed bug #81742 (open_basedir bypass in SQLite3 by using file URI). (cmb)
 
-24 Nov 2022, PHP 8.1.13
->>>>>>> 2f6b9e6c
+08 Dec 2022, PHP 8.2.0
 
 - CLI:
   . Fixed bug #81496 (Server logs incorrect request method). (lauri)
