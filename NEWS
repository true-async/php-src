--- conflicted
+++ resolved
@@ -23,12 +23,9 @@
   . Fix manually calling __construct() on DOM classes. (nielsdos)
   . Fixed bug GH-11830 (ParentNode methods should perform their checks
     upfront). (nielsdos)
-<<<<<<< HEAD
   . Fix viable next sibling search for replaceWith. (nielsdos)
-=======
   . Fix segfault when DOMParentNode::prepend() is called when the child
     disappears. (nielsdos)
->>>>>>> d19e4da1
 
 - FFI:
   . Fix leaking definitions when using FFI::cdef()->new(...). (ilutov)
