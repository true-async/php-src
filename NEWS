--- conflicted
+++ resolved
@@ -11,7 +11,10 @@
   . Fixed bug GH-16039 (Segmentation fault (access null pointer) in
     ext/dom/parentnode/tree.c). (nielsdos)
 
-<<<<<<< HEAD
+- LDAP:
+  . Fixed bug GH-16032 (Various NULL pointer dereferencements in
+    ldap_modify_batch()). (Girgias)
+
 - Opcache:
   . Fixed bug GH-16009 (Segmentation fault with frameless functions and
     undefined CVs). (nielsdos)
@@ -46,11 +49,6 @@
 - Opcache:
   . Fixed bug GH-15657 (Segmentation fault in dasm_x86.h). (nielsdos)
   . Added opcache_jit_blacklist() function. (Bob)
-=======
-- LDAP:
-  . Fixed bug GH-16032 (Various NULL pointer dereferencements in
-    ldap_modify_batch()). (Girgias)
->>>>>>> 459486a7
 
 - PHPDBG:
   . Fixed bug GH-15901 (phpdbg: Assertion failure on i funcs). (cmb)
