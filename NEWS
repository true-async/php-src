--- conflicted
+++ resolved
@@ -2,7 +2,6 @@
 |||||||||||||||||||||||||||||||||||||||||||||||||||||||||||||||||||||||||||||||
 ?? ??? ????, PHP 8.1.12
 
-<<<<<<< HEAD
 - Fileinfo:
   . Fixed bug GH-8805 (finfo returns wrong mime type for woff/woff2 files).
     (Anatol)
@@ -10,14 +9,11 @@
 - Opcache:
   . Added indirect call reduction for jit on x86 architectures. (wxue1)
 
-29 Sep 2022, PHP 8.1.11
-=======
 - Session:
   . Fixed bug GH-9583 (session_create_id() fails with user defined save handler
     that doesn't have a validateId() method). (Girgias)
 
-29 Sep 2022, PHP 8.0.24
->>>>>>> 8b115254
+29 Sep 2022, PHP 8.1.11
 
 - Core:
   . Fixed bug GH-9323 (Crash in ZEND_RETURN/GC/zend_call_function)
