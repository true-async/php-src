--- conflicted
+++ resolved
@@ -1,20 +1,6 @@
 PHP                                                                        NEWS
 |||||||||||||||||||||||||||||||||||||||||||||||||||||||||||||||||||||||||||||||
-<<<<<<< HEAD
 ?? ??? ????, PHP 8.3.0beta1
-=======
-?? ??? ????, PHP 8.2.10
-
-- Hash:
-  . Fix use-of-uninitialized-value in hash_pbkdf2(), fix missing $options
-    parameter in signature. (ilutov)
-
-03 Aug 2023, PHP 8.2.9
-
-- Build:
-  . Fixed bug GH-11522 (PHP version check fails with '-' separator).
-    (SVGAnimate)
->>>>>>> e8c9c731
 
 - CLI:
   . Implement GH-10024 (support linting multiple files at once using php -l).
@@ -55,6 +41,10 @@
 - FPM:
   . Added warning to log when fpm socket was not registered on the expected
     path. (Joshua Behrens, Jakub Zelenka)
+
+- Hash:
+  . Fix use-of-uninitialized-value in hash_pbkdf2(), fix missing $options
+    parameter in signature. (ilutov)
 
 - Intl:
   . Fix memory leak in MessageFormatter::format() on failure. (Girgias)
