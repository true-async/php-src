--- conflicted
+++ resolved
@@ -7,26 +7,13 @@
   . Fixed bug GH-11876: ini_parse_quantity() accepts invalid quantities.
     (Girgias)
 
-<<<<<<< HEAD
 - FPM:
   . Fixed GH-12077 (PHP 8.3.0RC1 borked socket-close-on-exec.phpt).
     (Jakub Zelenka)
-=======
-- DOM:
-  . Fix memory leak when setting an invalid DOMDocument encoding. (nielsdos)
-
-- Iconv:
-  . Fixed build for NetBSD which still uses the old iconv signature.
-    (David Carlier)
 
 - Intl:
   . Fixed bug GH-12020 (intl_get_error_message() broken after
     MessageFormatter::formatMessage() fails). (Girgias)
-
-- MySQLnd:
-  . Fixed bug GH-10270 (Invalid error message when connection via SSL fails:
-    "trying to connect via (null)"). (Kamil Tekiela)
->>>>>>> fa0953f4
 
 - ODBC:
   . Fixed memory leak with failed SQLPrepare. (NattyNarwhal)
