PHP                                                                        NEWS
|||||||||||||||||||||||||||||||||||||||||||||||||||||||||||||||||||||||||||||||
?? ??? ????, PHP 8.2.5

- Core:
  . Added optional support for max_execution_time in ZTS/Linux builds
    (Kévin Dunglas)
  . Fixed use-after-free in recursive AST evaluation. (ilutov)
  . Fixed bug GH-8646 (Memory leak PHP FPM 8.1). (nielsdos)
<<<<<<< HEAD
  . Re-add some CTE functions that were removed from being CTE by a mistake.
    (mvorisek)

- Date:
  . Fixed bug GH-10747 (Private and protected properties in serialized Date*
    objects throw). (Derick)
=======
  . Fixed bug GH-10801 (Named arguments in CTE functions cause a segfault).
    (nielsdos)
>>>>>>> 2c53d631

- FTP:
  . Propagate success status of ftp_close(). (nielsdos)

- Opcache:
  . Fixed build for macOS to cater with pkg-config settings. (David Carlier)
  . Fixed bug GH-8065 (opcache.consistency_checks > 0 causes segfaults in
    PHP >= 8.1.5 in fpm context). (nielsdos)

- OpenSSL:
  . Add missing error checks on file writing functions. (nielsdos)

- Phar:
  . Fixed bug GH-10766 (PharData archive created with Phar::Zip format does
    not keep files metadata (datetime)). (nielsdos)
  . Add missing error checks on EVP_MD_CTX_create() and EVP_VerifyInit().
    (nielsdos)

- SPL:
  . Fixed bug GH-10519 (Array Data Address Reference Issue). (Nathan Freeman)

16 Mar 2023, PHP 8.2.4

- Core:
  . Fixed incorrect check condition in ZEND_YIELD. (nielsdos)
  . Fixed incorrect check condition in type inference. (nielsdos)
  . Fix incorrect check in zend_internal_call_should_throw(). (nielsdos)
  . Fixed overflow check in OnUpdateMemoryConsumption. (nielsdos)
  . Fixed bug GH-9916 (Entering shutdown sequence with a fiber suspended in a
    Generator emits an unavoidable fatal error or crashes). (Arnaud)
  . Fixed bug GH-10437 (Segfault/assertion when using fibers in shutdown
    function after bailout). (trowski)
  . Fixed SSA object type update for compound assignment opcodes. (nielsdos)
  . Fixed language scanner generation build. (Daniel Black)
  . Fixed zend_update_static_property() calling zend_update_static_property_ex()
    misleadingly with the wrong return type. (nielsdos)
  . Fix bug GH-10570 (Fixed unknown string hash on property fetch with integer
    constant name). (nielsdos)
  . Fixed php_fopen_primary_script() call resulted on zend_destroy_file_handle()
    freeing dangling pointers on the handle as it was uninitialized. (nielsdos)

- Curl:
  . Fixed deprecation warning at compile time. (Max Kellermann)
  . Fixed bug GH-10270 (Unable to return CURL_READFUNC_PAUSE in readfunc
    callback). (Pierrick Charron)

- Date:
  . Fix GH-10447 ('p' format specifier does not yield 'Z' for 00:00). (Derick)
  . Fix GH-10152 (Custom properties of Date's child classes are not
    serialised). (Derick)

- FFI:
  . Fixed incorrect bitshifting and masking in ffi bitfield. (nielsdos)

- Fiber:
  . Fixed assembly on alpine x86. (nielsdos)
  . Fixed bug GH-10496 (segfault when garbage collector is invoked inside of
    fiber). (Bob, Arnaud)

- FPM:
  . Fixed bug GH-10315 (FPM unknown child alert not valid). (Jakub Zelenka)
  . Fixed bug GH-10385 (FPM successful config test early exit). (nielsdos)

- GMP:
  . Properly implement GMP::__construct(). (nielsdos)

- Intl:
  . Fixed bug GH-10647 (Spoolchecker isSuspicious/areConfusable methods
    error code's argument always returning NULL0. (Nathan Freeman)

- JSON:
  . Fixed JSON scanner and parser generation build.
    (Daniel Black, Jakub Zelenka)

- MBString:
  . ext/mbstring: fix new_value length check. (Max Kellermann)
  . Fix bug GH-10627 (mb_convert_encoding crashes PHP on Windows). (nielsdos)

- Opcache:
  . Fix incorrect page_size check. (nielsdos)
  . Fix readonly modification check when using inc/dec operators on readonly
    property with JIT. (ilutov)

- OpenSSL:
  . Fixed php_openssl_set_server_dh_param() DH params errors handling. (nielsdos)

- PDO OCI:
  . Fixed bug #60994 (Reading a multibyte CLOB caps at 8192 chars).
    (Michael Voříšek)

- PHPDBG:
  . Fixed bug GH-10715 (heap buffer overflow on --run option misuse). (nielsdos)

- PGSQL:
  . Fix GH-10672 (pg_lo_open segfaults in the strict_types mode). (girgias)

- Phar:
  . Fix incorrect check in phar tar parsing. (nielsdos)

- Random:
  . Fix GH-10390 (Do not trust arc4random_buf() on glibc). (timwolla)
  . Fix GH-10292 (Made the default value of the first param of srand() and
    mt_srand() unknown). (kocsismate)

- Reflection:
  . Fixed bug GH-10623 (Reflection::getClosureUsedVariables opcode fix with
    variadic arguments). (nielsdos)
  . Fix Segfault when using ReflectionFiber suspended by an internal function.
    (danog)

- Session:
  . Fixed ps_files_cleanup_dir() on failure code paths with -1 instead of 0 as
    the latter was considered success by callers. (nielsdos).

- Standard:
  . Fixed bug GH-8086 (Introduce mail.mixed_lf_and_crlf INI). (Jakub Zelenka)
  . Fixed bug GH-10292 (Made the default value of the first param of srand() and
    mt_srand() unknown). (kocsismate)
  . Fix incorrect check in cs_8559_5 in map_from_unicode(). (nielsdos)
  . Fix bug GH-9697 for reset/end/next/prev() attempting to move pointer of
    properties table for certain internal classes such as FFI classes
  . Fix incorrect error check in browsecap for pcre2_match(). (nielsdos)

- Streams:
  . Fixed bug GH-10370 (File corruption in _php_stream_copy_to_stream_ex when
    using copy_file_range). (nielsdos)
  . Fixed bug GH-10548 (copy() fails on cifs mounts because of incorrect
    copy_file_range() len). (nielsdos)

- Tidy:
  . Fix memory leaks when attempting to open a non-existing file or a file over
    4GB. (Girgias)
  . Add missing error check on tidyLoadConfig. (nielsdos)

- Zlib:
  . Fixed output_handler directive value's length which counted the string
    terminator. (nieldos)

14 Feb 2023, PHP 8.2.3

- Core:
  . Fixed bug #81744 (Password_verify() always return true with some hash).
    (CVE-2023-0567). (Tim Düsterhus)
  . Fixed bug #81746 (1-byte array overrun in common path resolve code).
    (CVE-2023-0568). (Niels Dossche)

- SAPI:
  . Fixed bug GHSA-54hq-v5wp-fqgv (DOS vulnerability when parsing multipart
    request body). (CVE-2023-0662) (Jakub Zelenka)

02 Feb 2023, PHP 8.2.2

- Core:
  . Fixed bug GH-10200 (zif_get_object_vars:
    Assertion `!(((__ht)->u.flags & (1<<2)) != 0)' failed). (nielsdos)
  . Fix GH-10251 (Assertion `(flag & (1<<3)) == 0' failed). (nielsdos)
  . Fix GH-10240 (Assertion failure when adding more than 2**30 elements to an
    unpacked array). (Arnaud)
  . Fix GH-9735 (Fiber stack variables do not participate in cycle collector).
    (Arnaud)
  . Fix GH-9675 (Broken run_time_cache init for internal enum methods).
    (Petar Obradović, Bob)
  . Fix GH-10248 (Assertion `!(zval_get_type(&(*(property))) == 10)' failed).
    (nielsdos)

- FPM:
  . Fixed bug #77106 (Missing separator in FPM FastCGI errors). (Jakub Zelenka)
  . Fixed bug GH-9981 (FPM does not reset fastcgi.error_header).
    (Jakub Zelenka)
  . Fixed bug #68591 (Configuration test does not perform UID lookups).
    (Jakub Zelenka)
  . Fixed memory leak when running FPM config test. (Jakub Zelenka)
  . Fixed bug #67244 (Wrong owner:group for listening unix socket).
    (Jakub Zelenka)

- Hash:
  . Handle exceptions from __toString in XXH3's initialization (nielsdos)

- LDAP:
  . Fixed bug GH-10112 (LDAP\Connection::__construct() refers to ldap_create()).
    (cmb)

- Opcache:
  . Fix inverted bailout value in zend_runtime_jit() (Max Kellermann).
  . Fix access to uninitialized variable in accel_preload(). (nielsdos)
  . Fix zend_jit_find_trace() crashes. (Max Kellermann)
  . Added missing lock for EXIT_INVALIDATE in zend_jit_trace_exit. (Max Kellermann)

- Phar:
  . Fix wrong flags check for compression method in phar_object.c (nielsdos)

- PHPDBG:
  . Fix undefined behaviour in phpdbg_load_module_or_extension(). (nielsdos)
  . Fix NULL pointer dereference in phpdbg_create_conditional_breal(). (nielsdos)
  . Fix GH-9710: phpdbg memory leaks by option "-h" (nielsdos)
  . Fix phpdbg segmentation fault in case of malformed input (nielsdos)

- Posix:
  . Fix memory leak in posix_ttyname() (girgias)

- Random:
  . Fixed bug GH-10247 (Theoretical file descriptor leak for /dev/urandom). (timwolla)

- Standard:
  . Fix GH-10187 (Segfault in stripslashes() with arm64). (nielsdos)
  . Fixed bug GH-10214 (Incomplete validation of object syntax during
    unserialize()). (timwolla)
  . Fix substr_replace with slots in repl_ht being UNDEF. (nielsdos)

- XMLWriter
  . Fix missing check for xmlTextWriterEndElement (nielsdos)

05 Jan 2023, PHP 8.2.1

- Core:
  . Fixed bug GH-9905 (constant() behaves inconsistent when class is undefined).
    (cmb)
  . Fixed bug GH-9918 (License information for xxHash is not included in
    README.REDIST.BINS file). (Akama Hitoshi)
  . Fixed bug GH-9890 (OpenSSL legacy providers not available on Windows). (cmb)
  . Fixed bug GH-9650 (Can't initialize heap: [0x000001e7]). (Michael Voříšek)
  . Fixed potentially undefined behavior in Windows ftok(3) emulation. (cmb)
  . Fixed GH-9769 (Misleading error message for unpacking of objects). (jhdxr)

- Apache:
  . Fixed bug GH-9949 (Partial content on incomplete POST request). (cmb)

- FPM:
  . Fixed bug GH-9959 (Solaris port event mechanism is still broken after bug
    #66694). (Petr Sumbera)
  . Fixed bug #68207 (Setting fastcgi.error_header can result in a WARNING).
    (Jakub Zelenka)
  . Fixed bug #80669 (FPM numeric user fails to set groups). (Jakub Zelenka)
  . Fixed bug GH-8517 (Random crash of FPM master process in
    fpm_stdio_child_said). (Jakub Zelenka)

- Imap:
  . Fixed bug GH-10051 (IMAP: there's no way to check if a IMAP\Connection is
    still open). (Girgias)

- MBString:
  . Fixed bug GH-9535 (The behavior of mb_strcut in mbstring has been changed in
    PHP8.1). (Nathan Freeman)

- Opcache:
  . Fixed bug GH-9968 (Segmentation Fault during OPCache Preload).
    (Arnaud, michdingpayc)

- OpenSSL:
  . Fixed bug GH-9997 (OpenSSL engine clean up segfault). (Jakub Zelenka)
  . Fixed bug GH-9064 (PHP fails to build if openssl was built with --no-ec).
    (Jakub Zelenka)
  . Fixed bug GH-10000 (OpenSSL test failures when OpenSSL compiled with
    no-dsa). (Jakub Zelenka)

- Pcntl:
  . Fixed bug GH-9298 (Signal handler called after rshutdown leads to crash).
    (Erki Aring)

- PDO_Firebird:
  . Fixed bug GH-9971 (Incorrect NUMERIC value returned from PDO_Firebird).
    (cmb)

- PDO/SQLite:
  . Fixed bug #81740 (PDO::quote() may return unquoted string). (CVE-2022-31631)
    (cmb)

- Session:
  . Fixed GH-9932 (session name silently fails with . and [). (David Carlier)

- SPL:
  . Fixed GH-9883 (SplFileObject::__toString() reads next line). (Girgias)
  . Fixed GH-10011 (Trampoline autoloader will get reregistered and cannot be
    unregistered). (Girgias)

- SQLite3:
  . Fixed bug #81742 (open_basedir bypass in SQLite3 by using file URI). (cmb)

- TSRM:
  . Fixed Windows shmget() wrt. IPC_PRIVATE. (Tyson Andre)

08 Dec 2022, PHP 8.2.0

- CLI:
  . Fixed bug #81496 (Server logs incorrect request method). (lauri)
  . Updated the mime-type table for the builtin-server. (Ayesh Karunaratne)
  . Fixed potential overflow for the builtin server via the
    PHP_CLI_SERVER_WORKERS environment variable. (yiyuaner)
  . Fixed GH-8575 by changing STDOUT, STDERR and STDIN to not close on resource
    destruction. (Jakub Zelenka)
  . Implement built-in web server responding without body to HEAD request on
    a static resource. (Vedran Miletic, Marin Martuslovic)
  . Implement built-in web server responding with HTTP status 405 to
    DELETE/PUT/PATCH request on a static resource.
    (Vedran Miletic, Marin Martuslovic)
  . Fixed bug GH-9709 (Null pointer dereference with -w/-s options).
    (Adam Saponara)

- COM:
  . Fixed bug GH-8750 (Can not create VT_ERROR variant type). (cmb)

- Core:
  . Fixed bug #81380 (Observer may not be initialized properly). (krakjoe)
  . Fixed bug GH-7771 (Fix filename/lineno of constant expressions). (ilutov)
  . Fixed bug GH-7792 (Improve class type in error messages). (ilutov)
  . Support huge pages on MacOS. (David CARLIER)
  . Fixed bug GH-8655 (Casting an object to array does not unwrap refcount=1
    references). (Nicolas Grekas)
  . Fixed bug GH-8661 (Nullsafe in coalesce triggers undefined variable
    warning). (ilutov)
  . Fixed bug GH-7821 and GH-8418 (Allow arbitrary const expressions in backed
    enums). (ilutov)
  . Fixed bug GH-8810 (Incorrect lineno in backtrace of multi-line function
    calls). (ilutov)
  . Optimised code path for newly created file with the stream plain wrapper. (Max Kellermann)
  . Uses safe_perealloc instead of perealloc for the
    ZEND_PTR_STACK_RESIZE_IF_NEEDED to avoid possible overflows. (David Carlier)
  . Reduced the memory footprint of strings returned by var_export(),
    json_encode(), serialize(), iconv_*(), mb_ereg*(), session_create_id(),
    http_build_query(), strstr(), Reflection*::__toString(). (Arnaud)
  . Fixed bug GH-8995 (WeakMap object reference offset causing TypeError).
    (Tobias Bachert)
  . Added error_log_mode ini setting. (Mikhail Galanin)
  . Updated request startup messages. (Eric Norris)
  . Fixed bug GH-7900 (Arrow function with never return type compile-time
    errors). (ilutov)
  . Fixed incorrect double to long casting in latest clang. (zeriyoshi)
  . Added support for defining constants in traits. (sj-i)
  . Stop incorrectly emitting false positive deprecation notice alongside
    unsupported syntax fatal error for `"{$g{'h'}}"`. (TysonAndre)
  . Fix unexpected deprecated dynamic property warning, which occurred when
    exit() in finally block after an exception was thrown without catching.
    (Twosee)
  . Fixed bug GH-9323 (Crash in ZEND_RETURN/GC/zend_call_function)
    (Tim Starling)
  . Fixed bug GH-9227 (Trailing dots and spaces in filenames are ignored).
    (cmb)
  . Fixed bug GH-9285 (Traits cannot be used in readonly classes).
    (kocsismate)
  . Fixed bug GH-9186 (@strict-properties can be bypassed using
    unserialization). (kocsismate)
  . Fixed bug GH-9500 (Using dnf type with parentheses after readonly keyword
    results in a parse error). (ilutov)
  . Fixed bug GH-9516 ((A&B)|D as a param should allow AB or D. Not just A).
    (Girgias)
  . Fixed observer class notify with Opcache file_cache_only=1. (ilutov)
  . Fixes segfault with Fiber on FreeBSD i386 architecture. (David Carlier)
  . Fixed bug GH-9655 (Pure intersection types cannot be implicitly nullable)
    (Girgias)
  . Fixed bug GH-9589 (dl() segfaults when module is already loaded). (cmb,
    Arnaud)
  . Fixed bug GH-9752 (Generator crashes when interrupted during argument
    evaluation with extra named params). (Arnaud)
  . Fixed bug GH-9801 (Generator crashes when memory limit is exceeded during
    initialization). (Arnaud)
  . Fixed a bug with preloaded enums possibly segfaulting. (Bob)
  . Fixed bug GH-9823 (Don’t reset func in zend_closure_internal_handler).
    (Florian Sowade)
  . Fixed potential NULL pointer dereference Windows shm*() functions. (cmb)
  . Fix target validation for internal attributes with constructor property
    promotion. (kooldev)
  . Fixed bug GH-9750 (Generator memory leak when interrupted during argument
    evaluation. (Arnaud)

- Curl:
  . Added support for CURLOPT_XFERINFOFUNCTION. (David Carlier)
  . Added support for CURLOPT_MAXFILESIZE_LARGE. (David Carlier)
  . Added new constants from cURL 7.62 to 7.80. (Pierrick)
  . New function curl_upkeep(). (Pierrick)

- Date:
  . Fixed GH-8458 (DateInterval::createFromDateString does not throw if
    non-relative items are present). (Derick)
  . Fixed bug #52015 (Allow including end date in DatePeriod iterations)
    (Daniel Egeberg, Derick)
  . idate() now accepts format specifiers "N" (ISO Day-of-Week) and "o" (ISO
    Year). (Pavel Djundik)
  . Fixed bug GH-8730 (DateTime::diff miscalculation is same time zone of
    different type). (Derick)
  . Fixed bug GH-8964 (DateTime object comparison after applying delta less
    than 1 second). (Derick)
  . Fixed bug GH-9106: (DateInterval 1.5s added to DateTimeInterface is rounded
    down since PHP 8.1.0). (Derick)
  . Fixed bug #75035 (Datetime fails to unserialize "extreme" dates).
    (Derick)
  . Fixed bug #80483 (DateTime Object with 5-digit year can't unserialized).
    (Derick)
  . Fixed bug #81263 (Wrong result from DateTimeImmutable::diff). (Derick)
  . Fixed bug GH-9431 (DateTime::getLastErrors() not returning false when no
    errors/warnings). (Derick)
  . Fixed bug with parsing large negative numbers with the @ notation. (Derick)

- DBA:
  . Fixed LMDB driver hanging when attempting to delete a non-existing key
    (Girgias)
  . Fixed LMDB driver memory leak on DB creation failure (Girgias)
  . Fixed GH-8856 (dba: lmdb: allow to override the MDB_NOSUBDIR flag). (Girgias)

- FFI:
  . Fixed bug GH-9090 (Support assigning function pointers in FFI). (Adam
    Saponara)

- Fileinfo:
  . Fixed bug GH-8805 (finfo returns wrong mime type for woff/woff2 files).
    (Anatol)

- Filter:
  . Added FILTER_FLAG_GLOBAL_RANGE to filter Global IPs. (vnsavage)

- FPM:
  . Emit error for invalid port setting. (David Carlier)
  . Added extra check for FPM proc dumpable on SELinux based systems.
    (David Carlier)
  . Added support for listening queue on macOS. (David Carlier)
  . Changed default for listen.backlog on Linux to -1. (Cristian Rodríguez)
  . Added listen.setfib pool option to set route FIB on FreeBSD. (David Carlier)
  . Added access.suppress_path pool option to filter access log entries.
    (Mark Gallagher)
  . Fixed on fpm scoreboard occasional warning on acquisition failure.
    (Felix Wiedemann)
  . Fixed bug GH-9754 (SaltStack (using Python subprocess) hangs when running
    php-fpm 8.1.11). (Jakub Zelenka)

- FTP:
  . Fix datetime format string to follow POSIX spec in ftp_mdtm(). (Jihwan Kim)

- GD:
  . Fixed bug #81739: OOB read due to insufficient input validation in
    imageloadfont(). (CVE-2022-31630) (cmb)

- GMP:
  . Fixed bug GH-9308 (GMP throws the wrong error when a GMP object is passed
    to gmp_init()). (Girgias)

- Hash:
  . Fixed bug #81738: buffer overflow in hash_update() on long parameter.
    (CVE-2022-37454) (nicky at mouha dot be)
  . Fixed bug GH-10077: Fix compilation on RHEL 7 ppc64le. (Mattias Ellert)

- Intl:
  . Update all grandfathered language tags with preferred values
  . Fixed GH-7939 (Cannot unserialize IntlTimeZone objects). (cmb)
  . Fixed build for ICU 69.x and onwards. (David Carlier)
  . Declared Transliterator::$id as readonly to unlock subclassing it. (Nicolas
    Grekas)
  . Fixed bug GH-9421 (Incorrect argument number for ValueError in NumberFormatter).
    (Girgias)

- MBString:
  . Fixed bug GH-9248 (Segmentation fault in mb_strimwidth()). (cmb)

- mysqli:
  . Fixed bug GH-9841 (mysqli_query throws warning despite using
    silenced error mode). (Kamil Tekiela)

- MySQLnd:
  . Fixed potential heap corruption due to alignment mismatch. (cmb)

- OCI8:
  . Added oci8.prefetch_lob_size directive to tune LOB query performance
  . Support for building against Oracle Client libraries 10.1 and 10.2 has been
    dropped. Oracle Client libraries 11.2 or newer are now required.

- ODBC:
  . Fixed bug GH-8300 (User input not escaped when building connection string).
    (Calvin Buckley)
  . Fixed bug GH-9347 (Current ODBC liveness checks may be inadequate). (Calvin
    Buckley)

- Opcache:
  . Allocate JIT buffer close to PHP .text segemnt to allow using direct
    IP-relative calls and jumps.
    (Su Tao, Wang Xue, Chen Hu, Lizhen Lizhen, Dmitry)
  . Added initial support for JIT performance profiling generation
    for macOs Instrument. (David Carlier)
  . Fixed bug GH-8030 (Segfault with JIT and large match/switch statements).
    (Arnaud)
  . Added JIT support improvement for macOs for segments and executable permission
    bit handling. (David Carlier)
  . Added JIT buffer allocation near the .text section on FreeNSD. (David Carlier)
  . Fixed bug GH-9371 (Crash with JIT on mac arm64)
    (jdp1024/David Carlier)
  . Fixed bug GH-9259 (opcache.interned_strings_buffer setting integer
    overflow). (Arnaud)
  . Added indirect call reduction for jit on x86 architectures. (wxue1)

- OPcache:
  . Fixed bug GH-9164 (Segfault in zend_accel_class_hash_copy).
    (Arnaud, Sergei Turchanov)

- OpenSSL:
  . Discard poll calls on socket when no timeout/non blocking/MSG_DONTWAIT. (Max Kellermann)
  . Fixed bug GH-9310 (SSL local_cert and local_pk do not respect
    open_basedir). (Jakub Zelenka)
  . Implement FR #76935 ("chacha20-poly1305" is an AEAD but does not work like
    AEAD). (Jakub Zelenka)
  . Added openssl_cipher_key_length function. (Jakub Zelenka)
  . Fixed bug GH-9517 (Compilation error openssl extension related to PR
    GH-9366). (Jakub Zelenka)
  . Fixed missing clean up of OpenSSL engine list - attempt to fix GH-8620.
    (Jakub Zelenka)
  . Fixed bug GH-8430 (OpenSSL compiled with no-md2, no-md4 or no-rmd160 does
    not build). (Jakub Zelenka, fsbruva)

- PCNTL:
  . Fixed pcntl_(get|set)priority error handling for MacOS. (Juan Morales)

- PCRE:
  . Implemented FR #77726 (Allow null character in regex patterns). (tobil4sk)
  . Updated bundled libpcre to 10.40. (cmb)

- PDO:
  . Fixed bug GH-9818 (Initialize run time cache in PDO methods).
    (Florian Sowade)

- PDO_Firebird:
  . Fixed bug GH-8576 (Bad interpretation of length when char is UTF-8). (cmb)

- PDO_ODBC:
  . Fixed bug #80909 (crash with persistent connections in PDO_ODBC). (Calvin
    Buckley)
  . Fixed bug GH-8300 (User input not escaped when building connection string).
    (Calvin Buckley)
  . Fixed bug GH-9347 (Current ODBC liveness checks may be inadequate). (Calvin
    Buckley)
  . Fixed bug GH-9372 (HY010 when binding overlong parameter). (cmb)

- PDO_PGSQL:
  . Fixed bug GH-9411 (PgSQL large object resource is incorrectly closed).
    (Yurunsoft)

- Random:
  . Added new random extension. (Go Kudo)
  . Fixed bug GH-9067 (random extension is not thread safe). (cmb)
  . Fixed bug GH-9055 (segmentation fault if user engine throws). (timwolla)
  . Fixed bug GH-9066 (signed integer overflow). (zeriyoshi)
  . Fixed bug GH-9083 (undefined behavior during shifting). (timwolla)
  . Fixed bug GH-9088, GH-9056 (incorrect expansion of bytes when
    generating uniform integers within a given range). (timwolla)
  . Fixed bug GH-9089 (Fix memory leak on Randomizer::__construct()
    call twice). (zeriyoshi)
  . Fixed bug GH-9212 (PcgOneseq128XslRr64::jump() should not allow negative
    $advance). (Anton Smirnov)
  . Changed Mt19937 to throw a ValueError instead of InvalidArgumentException
    for invalid $mode. (timwolla)
  . Splitted Random\Randomizer::getInt() (without arguments) to
    Random\Randomizer::nextInt(). (zeriyoshi)
  . Fixed bug GH-9235 (non-existant $sequence parameter in stub for
    PcgOneseq128XslRr64::__construct()). (timwolla)
  . Fixed bug GH-9190, GH-9191 (undefined behavior for MT_RAND_PHP when
    handling large ranges). (timwolla)
  . Fixed bug GH-9249 (Xoshiro256StarStar does not reject the invalid
    all-zero state). (timwolla)
  . Removed redundant RuntimeExceptions from Randomizer methods. The
    exceptions thrown by the engines will be exposed directly. (timwolla)
  . Added extension specific Exceptions/Errors (RandomException, RandomError,
    BrokenRandomEngineError). (timwolla)
  . Fixed bug GH-9415 (Randomizer::getInt(0, 2**32 - 1) with Mt19937
    always returns 1). (timwolla)
  . Fixed Randomizer::getInt() consistency for 32-bit engines. (timwolla)
  . Fixed bug GH-9464 (build on older macOs releases). (David Bohman)
  . Fixed bug GH-9839 (Pre-PHP 8.2 output compatibility for non-mt_rand()
    functions for MT_RAND_PHP). (timwolla)

- Reflection:
  . Added ReflectionFunction::isAnonymous(). (Nicolas Grekas)
  . Added ReflectionMethod::hasPrototype(). (Ollie Read)
  . Narrow ReflectionEnum::getBackingType() return type to ReflectionNamedType.
    (SamMousa)
  . Fixed bug GH-8932 (ReflectionFunction provides no way to get the called
    class of a Closure). (cmb, Nicolas Grekas)

- Session:
  . Fixed bug GH-7787 (Improve session write failure message for user error
    handlers). (ilutov)
  . Fixed GH-9200 (setcookie has an obsolete expires date format). (timwolla)
  . Fixed GH-9584 (Avoid memory corruption when not unregistering custom session
    handler). (ilutov)
  . Fixed bug GH-9583 (session_create_id() fails with user defined save handler
      that doesn't have a validateId() method). (Girgias)

- SOAP:
  . Fixed bug GH-9720 (Null pointer dereference while serializing the response).
    (cmb)

- Sockets:
  . Added TCP_NOTSENT_LOWAT socket option. (David Carlier)
  . Added SO_MEMINFO socket option. (David Carlier)
  . Added SO_RTABLE socket option (OpenBSD), equivalent of SO_MARK (Linux).
    (David Carlier)
  . Added TCP_KEEPALIVE, TCP_KEEPIDLE, TCP_KEEPINTVL, TCP_KEEPCNT socket
    options. (David Carlier)
  . Added ancillary data support for FreeBSD. (David Carlier)
  . Added ancillary data support for NetBSD. (David Carlier)
  . Added SO_BPF_EXTENSIONS socket option. (David Carlier)
  . Added SO_SETFIB socket option. (David Carlier)
  . Added TCP_CONGESTION socket option. (David Carlier)
  . Added SO_ZEROCOPY/MSG_ZEROCOPY options. (David Carlier)
  . Added SOL_FILTER socket option for Solaris. (David Carlier)
  . Fixed socket constants regression as of PHP 8.2.0beta3. (Bruce Dou)

- Sodium:
  . Added sodium_crypto_stream_xchacha20_xor_ic(). (Scott)

- SPL:
  . Uses safe_erealloc instead of erealloc to handle heap growth
    for the SplHeap::insert method to avoid possible overflows. (David Carlier)
  . Widen iterator_to_array() and iterator_count()'s $iterator parameter to
    iterable. (timwolla)
  . Fixed bug #69181 (READ_CSV|DROP_NEW_LINE drops newlines within fields).
    (cmb)
  . Fixed bug #65069 (GlobIterator incorrect handling of open_basedir check).
    (Jakub Zelenka)

- SQLite3:
  . Changed sqlite3.defensive from PHP_INI_SYSTEM to PHP_INI_USER. (bohwaz)

- Standard:
  . net_get_interfaces() also reports wireless network interfaces on Windows.
    (Yurun)
  . Finished AVIF support in getimagesize(). (Yannis Guyon)
  . Fixed bug GH-7847 (stripos with large haystack has bad performance).
    (ilutov)
  . New function memory_reset_peak_usage(). (Patrick Allaert)
  . Fixed parse_url(): can not recognize port without scheme. (pandaLIU)
  . Deprecated utf8_encode() and utf8_decode(). (Rowan Tommins)
  . Fixed the crypt_sha256/512 api build with clang > 12. (David Carlier)
  . Uses safe_erealloc instead of erealloc to handle options in getopt
    to avoid possible overflows. (David Carlier)
  . Implemented FR GH-8924 (str_split should return empty array for empty
    string). (Michael Vorisek)
  . Added ini_parse_quantity function to convert ini quantities shorthand
    notation to int. (Dennis Snell)
  . Enable arc4random_buf for Linux glibc 2.36 and onwards
    for the random_bytes. (Cristian Rodriguez)
  . Uses CCRandomGenerateBytes instead of arc4random_buf on macOs. (David Carlier).
  . Fixed bug #65489 (glob() basedir check is inconsistent). (Jakub Zelenka)
  . Fixed GH-9200 (setcookie has an obsolete expires date format). (Derick)
  . Fixed GH-9244 (Segfault with array_multisort + array_shift). (cmb)
  . Fixed bug GH-9296 (`ksort` behaves incorrectly on arrays with mixed keys).
    (Denis Vaksman)
  . Marked crypt()'s $string parameter as #[\SensitiveParameter]. (timwolla)
  . Fixed bug GH-9464 (build on older macOs releases). (David Bohman)
  . Fixed bug GH-9518 (Disabling IPv6 support disables unrelated constants).
    (cmb)
  . Revert "Fixed parse_url(): can not recognize port without scheme."
    (andypost)

- Streams:
  . Set IP_BIND_ADDRESS_NO_PORT if available when connecting to remote host.
    (Cristian Rodríguez)
  . Fixed bug GH-8548 (stream_wrapper_unregister() leaks memory). (ilutov)
  . Discard poll calls on socket when no timeout/non blocking/MSG_DONTWAIT. (Max Kellermann)
  . Fixed bug GH-9316 ($http_response_header is wrong for long status line).
    (cmb, timwolla)
  . Fixed bug GH-9590 (stream_select does not abort upon exception or empty
    valid fd set). (Arnaud)
  . Fixed bug GH-9653 (file copy between different filesystems). (David Carlier)
  . Fixed bug GH-9779 (stream_copy_to_stream fails if dest in append mode).
    (Jakub Zelenka)

- Windows:
  . Added preliminary support for (cross-)building for ARM64. (Yun Dou)

- XML:
  . Added libxml_get_external_entity_loader() function. (Tim Starling)

- Zip:
  . add ZipArchive::clearError() method
  . add ZipArchive::getStreamName() method
  . add ZipArchive::getStreamIndex() method
  . On Windows, the Zip extension is now built as shared library (DLL) by
    default. (cmb)
  . Implement fseek for zip stream when possible with libzip 1.9.1. (Remi)<|MERGE_RESOLUTION|>--- conflicted
+++ resolved
@@ -7,17 +7,14 @@
     (Kévin Dunglas)
   . Fixed use-after-free in recursive AST evaluation. (ilutov)
   . Fixed bug GH-8646 (Memory leak PHP FPM 8.1). (nielsdos)
-<<<<<<< HEAD
   . Re-add some CTE functions that were removed from being CTE by a mistake.
     (mvorisek)
+  . Fixed bug GH-10801 (Named arguments in CTE functions cause a segfault).
+    (nielsdos)
 
 - Date:
   . Fixed bug GH-10747 (Private and protected properties in serialized Date*
     objects throw). (Derick)
-=======
-  . Fixed bug GH-10801 (Named arguments in CTE functions cause a segfault).
-    (nielsdos)
->>>>>>> 2c53d631
 
 - FTP:
   . Propagate success status of ftp_close(). (nielsdos)
