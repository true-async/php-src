--- conflicted
+++ resolved
@@ -37,7 +37,6 @@
 - ODBC:
   . Fixed bug #44618 (Fetching may rely on uninitialized data). (cmb)
 
-<<<<<<< HEAD
 - Opcache:
   . Fixed bug #79643 (PHP with Opcache crashes when a file with specific name
     is included). (twosee)
@@ -53,14 +52,11 @@
   . Fixed bug #65825 (PDOStatement::fetch() does not throw exception on broken
     server connection). (Nikita)
 
-29 Oct 2020, PHP 7.4.12
-=======
 - SNMP:
   . Fixed bug #70461 (disable md5 code when it is not supported in net-snmp).
     (Alexander Bergmann, cmb)
 
-29 Oct 2020, PHP 7.3.24
->>>>>>> 9690ded2
+29 Oct 2020, PHP 7.4.12
 
 - Core:
   . Fixed bug #80061 (Copying large files may have suboptimal performance).
