PHP                                                                        NEWS
|||||||||||||||||||||||||||||||||||||||||||||||||||||||||||||||||||||||||||||||
?? ??? ????, PHP 8.3.0RC5

- Core:
  . Fixed double-free of non-interned enum case name. (ilutov)
  . Fixed bug GH-12457 (Incorrect result of stripos with single character
    needle). (SakiTakamachi)
  . Fixed bug GH-12468 (Double-free of doc_comment when overriding static
    property via trait). (ilutov)

- DOM:
  . Fix registerNodeClass with abstract class crashing. (nielsdos)
  . Fix compile error when php_libxml.h header is included in C++.
    (Remi, nielsdos)
  . Add missing NULL pointer error check. (icy17)

- Fiber:
  . Fixed bug GH-11121 (ReflectionFiber segfault). (danog, trowski, bwoebi)

- FPM:
  . Fixed bug GH-12232 (FPM: segfault dynamically loading extension without
    opcache). (Jakub Zelenka)

- Opcache:
  . Added warning when JIT cannot be enabled. (danog)
  . Fixed bug GH-8143 (Crashes in zend_accel_inheritance_cache_find since
    upgrading to 8.1.3 due to corrupt on-disk file cache). (turchanov)

- OpenSSL:
  . Fixed bug GH-12489 (Missing sigbio creation checking in openssl_cms_verify).
    (Jakub Zelenka)

<<<<<<< HEAD
- Random:
  . Fix Randomizer::getFloat() returning incorrect results under
    certain circumstances. (timwolla)
=======
- PCRE:
  . Fixed bug GH-11374 (Backport upstream fix, Different preg_match result
    with -d pcre.jit=0). (mvorisek)
>>>>>>> 1ea8a10c

- SOAP:
  . Fixed bug GH-12392 (Segmentation fault on SoapClient::__getTypes).
    (nielsdos)
  . Fixed bug #66150 (SOAP WSDL cache race condition causes Segmentation
    Fault). (nielsdos)
  . Fixed bug #67617 (SOAP leaves incomplete cache file on ENOSPC). (nielsdos)
  . Fix incorrect uri check in SOAP caching. (nielsdos)
  . Fix segfault and assertion failure with refcounted props and arrays.
    (nielsdos)
  . Fix potential crash with an edge case of persistent encoders. (nielsdos)
  . Fixed bug #75306 (Memleak in SoapClient). (nielsdos)

- Streams:
  . Fixed bug #75708 (getimagesize with "&$imageinfo" fails on StreamWrappers).
    (Jakub Zelenka)

- XMLReader:
  . Add missing NULL pointer error check. (icy17)

- XMLWriter:
  . Add missing NULL pointer error check. (icy17)

- XSL:
  . Add missing module dependency. (nielsdos)

12 Oct 2023, PHP 8.3.0RC4

- Core:
  . Fixed bug #80092 (ZTS + preload = segfault on shutdown). (nielsdos)
  . Fixed buffer underflow when compiling memoized expression. (ilutov)

- CLI:
  . Ensure a single Date header is present. (coppolafab)

- CType:
  . Fixed bug GH-11997 (ctype_alnum 5 times slower in PHP 8.1 or greater).
    (nielsdos)

- DOM:
  . Restore old namespace reconciliation behaviour. (nielsdos)
  . Fix broken cache invalidation with deallocated and reallocated document
    node. (nielsdos)
  . Fixed bug GH-8996 (DOMNode serialization on PHP ^8.1). (nielsdos)

- Fileinfo:
  . Fixed bug GH-11891 (fileinfo returns text/xml for some svg files). (usarise)

- LibXML:
  . Fix compile error with -Werror=incompatible-function-pointer-types and
    old libxml2. (nielsdos)

- MySQLnd:
  . Fixed bug GH-12297 (PHP Startup: Invalid library (maybe not a PHP library)
    'mysqlnd.so' in Unknown on line). (nielsdos)

- Opcache:
  . Fixed opcache_invalidate() on deleted file. (mikhainin)
  . Fixed bug GH-12380 (JIT+private array property access inside closure
    accesses private property in child class). (nielsdos)

- SimpleXML:
  . Apply iterator fixes only on master. (nielsdos)

- Standard:
  . Fixed str_decrement() on "1". (ilutov)

- XSL:
  . Fix type error on XSLTProcessor::transformToDoc return value with
    SimpleXML. (nielsdos)

28 Sep 2023, PHP 8.3.0RC3

- Core:
  . Fixed bug GH-12189 (#[Override] attribute in trait does not check for
    parent class implementations). (timwolla)
  . Fixed OSS Fuzz #62294 (Unsetting variable after ++/-- on string variable
    warning). (Girgias)
  . Fixed bug GH-12215 (Module entry being overwritten causes type errors in
    ext/dom). (nielsdos)
  . Fixed bug GH-12207 (memory leak when class using trait with doc block).
    (rioderelfte)
  . Fixed bug GH-12273 (__builtin_cpu_init check). (Freaky)

- Filter:
  . Fix explicit FILTER_REQUIRE_SCALAR with FILTER_CALLBACK (ilutov)

- Hash:
  . Fixed bug GH-12186 (segfault copying/cloning a finalized HashContext).
    (MaxSem)

- Intl:
  . Fixed bug GH-12243 (segfault on IntlDateFormatter::construct).
    (David Carlier)
  . Fixed bug GH-12282 (IntlDateFormatter::construct should throw an exception
    on an invalid locale). (David Carlier)

- SimpleXML:
  . Fixed bug GH-12170 (Can't use xpath with comments in SimpleXML). (nielsdos)
  . Fixed bug GH-12192 (SimpleXML infinite loop when getName() is called
    within foreach). (nielsdos)
  . Fixed bug GH-12223 (Entity reference produces infinite loop in
    var_dump/print_r). (nielsdos)
  . Fixed bug GH-12208 (SimpleXML infinite loop when a cast is used inside a
    foreach). (nielsdos)
  . Fixed bug #55098 (SimpleXML iteration produces infinite loop). (nielsdos)
  . Fixed bug GH-12167 (Unable to get processing instruction contents in
    SimpleXML). (nielsdos)
  . Fixed bug GH-12169 (Unable to get comment contents in SimpleXML).
    (nielsdos)

- Streams:
  . Fixed bug GH-12190 (binding ipv4 address with both address and port at 0).
    (David Carlier)

- XML:
  . Fix return type of stub of xml_parse_into_struct(). (nielsdos)
  . Fix memory leak when calling xml_parse_into_struct() twice. (nielsdos)

14 Sep 2023, PHP 8.3.0RC2

- Core:
  . Fixed GH-11847 (DTrace enabled build is broken). (Filip Zrůst)
  . Fixed bug GH-11876: ini_parse_quantity() accepts invalid quantities.
    (Girgias)
  . Fixed bug GH-12073 (Segfault when freeing incompletely initialized
    closures). (ilutov)
  . Fixed bug GH-12060 (Internal iterator rewind handler is called twice).
    (ju1ius)
  . Fixed OSS Fuzz #61865 (Undef variable in ++/-- for declared property
    that is unset in error handler). (Girgias)
  . Fixed bug GH-12102 (Incorrect compile error when using array access on TMP
    value in function call). (ilutov)
  . Fixed warning emitted when checking if a user stream is castable. (Girgias)
  . Fixed bug GH-12123 (Compile error on MacOS with C++ extension when using
    ZEND_BEGIN_ARG_WITH_RETURN_TYPE_INFO_EX). (kocsismate)

- FPM:
  . Fixed GH-12077 (PHP 8.3.0RC1 borked socket-close-on-exec.phpt).
    (Jakub Zelenka)

- Intl:
  . Fixed bug GH-12020 (intl_get_error_message() broken after
    MessageFormatter::formatMessage() fails). (Girgias)

- ODBC:
  . Fixed memory leak with failed SQLPrepare. (NattyNarwhal)
  . Fixed persistent procedural ODBC connections not getting closed.
    (NattyNarwhal)

- PCRE:
  . Update bundled libpcre2 to 10.42. (nielsdos)

- SimpleXML:
  . Fixed bug #52751 (XPath processing-instruction() function is not
    supported). (nielsdos)

- SPL:
  . Fixed bug GH-11972 (RecursiveCallbackFilterIterator regression in 8.1.18).
    (nielsdos)

- Standard:
  . Fixed bug GH-12151 (str_getcsv ending with escape zero segfualt).
    (Jakub Zelenka)

- SQLite3:
  . Fixed bug GH-11878 (SQLite3 callback functions cause a memory leak with
    a callable array). (nielsdos, arnaud-lb)

31 Aug 2023, PHP 8.3.0RC1

- Core:
  . Fixed bug GH-11937 (Constant ASTs containing objects). (ilutov)
  . Introduced Zend guard recursion protection to fix __debugInfo issue.
    (Jakub Zelenka)
  . Fixed bug GH-11790 (On riscv64 require libatomic if actually needed).
    (Jeremie Courreges-Anglas)
  . Fixed oss-fuzz #61712 (assertion failure with error handler during binary
    op). (nielsdos)

- DOM:
  . Fixed GH-11952 (Confusing warning when blocking entity loading via
    libxml_set_external_entity_loader). (nielsdos)

- FFI:
  . Implement GH-11934 (Allow to pass CData into struct and/or union fields).
    (nielsdos, KapitanOczywisty)

- FPM:
  . Fixed bug #76067 (system() function call leaks php-fpm listening sockets).
    (Mikhail Galanin, Jakub Zelenka)

- Standard:
  . Added $before_needle argument to strrchr(). (HypeMC)
  . Fixed GH-11982 (str_getcsv returns null byte for unterminated enclosure).
    (Jakub Zelenka)

- Streams:
  . Fixed bug #52335 (fseek() on memory stream behavior different than file).
    (Jakub Zelenka)
  . Fixed bug #76857 (Can read "non-existant" files). (Jakub Zelenka)

17 Aug 2023, PHP 8.3.0beta3

- Core:
  . Fixed strerror_r detection at configuration time. (Kévin Dunglas)
  . Fixed segfault during freeing of some incompletely initialized objects due
    to OOM error (PDO, SPL, XSL). (ilutov)
  . Fixed trait typed properties using a DNF type not being correctly bound.
    (Girgias)
  . Fixed trait property types not being arena allocated if copied from
    an internal trait. (Girgias)
  . Fixed deep copy of property DNF type during lazy class load.
    (Girgias, ilutov)
  . Fixed memory freeing of DNF types for non arena allocated types.
    (Girgias, ju1ius)

- DOM:
  . adoptNode now respects the strict error checking property. (nielsdos)
  . Align DOMChildNode parent checks with spec. (nielsdos)
  . Fixed bug #80927 (Removing documentElement after creating attribute node:
    possible use-after-free). (nielsdos)
  . Fix various namespace prefix conflict resolution bugs. (nielsdos)
  . Fix calling createAttributeNS() without prefix causing the default
    namespace of the element to change. (nielsdos)

- Opcache:
  . Avoid resetting JIT counter handlers from multiple processes/threads.
    (ilutov)

- Standard:
  . Fixed bug GH-11870 (Fix off-by-one bug when truncating tempnam prefix)
    (athos-ribeiro)

03 Aug 2023, PHP 8.3.0beta2

- Bcmath
  . Fixed GH-11761 (removing trailing zeros from numbers) (jorgsowa)

- Core:
  . Fixed oss-fuzz #60741 (Leak in open_basedir). (ilutov)

- DOM:
  . Fixed bug GH-11792 (LIBXML_NOXMLDECL is not implemented or broken).
    (nielsdos)

- FFI:
  . Fix leaking definitions when using FFI::cdef()->new(...). (ilutov)

- Libxml:
  . Fixed bug GHSA-3qrf-m4j2-pcrr (Security issue with external entity loading
    in XML without enabling it). (CVE-2023-3823) (nielsdos, ilutov)

- MBString:
  . Fix use-after-free of mb_list_encodings() return value. (ilutov)

- Opcache:
  . Avoid adding an unnecessary read-lock when loading script from shm if
    restart is in progress. (mikhainin)

- Phar:
  . Fixed bug GHSA-jqcx-ccgc-xwhv (Buffer mismanagement in phar_dir_read()).
    (CVE-2023-3824) (nielsdos)

- Streams:
  . Fixed bug GH-11735 (Use-after-free when unregistering user stream wrapper
    from itself). (ilutov)

20 Jul 2023, PHP 8.3.0beta1

- CLI:
  . Implement GH-10024 (support linting multiple files at once using php -l).
    (nielsdos)

- Core:
  . Fixed line number of JMP instruction over else block. (ilutov)
  . Fixed use-of-uninitialized-value with ??= on assert. (ilutov)
  . Fixed bug GH-11601 (Incorrect handling of unwind and graceful exit
    exceptions). (ilutov)
  . Added zend_call_stack_get implementation for OpenBSD. (David Carlier)
  . Fixed oss-fuzz #60411 (Fix double-compilation of arrow-functions). (ilutov)
  . Fixed build for FreeBSD before the 11.0 releases. (David Carlier)
  . Add stack limit check in zend_eval_const_expr(). (Arnaud)
  . Expose time spent collecting cycles in gc_status(). (Arnaud)
  . Remove WeakMap entries whose key is only reachable through the entry value.
    (Arnaud)
  . Resolve open_basedir paths on INI update. (ilutov)

- Curl:
  . Added Curl options and constants up to (including) version 7.87.
    (nielsdos, adoy)

- DOM:
  . Added DOMNode::contains() and DOMNameSpaceNode::contains(). (nielsdos)
  . Added DOMElement::getAttributeNames(). (nielsdos)
  . Added DOMNode::getRootNode(). (nielsdos)
  . Added DOMElement::className and DOMElement::id. (nielsdos)
  . Added DOMParentNode::replaceChildren(). (nielsdos)
  . Added DOMNode::isConnected and DOMNameSpaceNode::isConnected. (nielsdos)
  . Added DOMNode::parentElement and DOMNameSpaceNode::parentElement.
    (nielsdos)
  . Added DOMNode::isEqualNode(). (nielsdos)
  . Added DOMElement::insertAdjacentElement() and
    DOMElement::insertAdjacentText(). (nielsdos)
  . Added DOMElement::toggleAttribute(). (nielsdos)

- FPM:
  . Added warning to log when fpm socket was not registered on the expected
    path. (Joshua Behrens, Jakub Zelenka)

- Hash:
  . Fix use-of-uninitialized-value in hash_pbkdf2(), fix missing $options
    parameter in signature. (ilutov)

- Intl:
  . Fix memory leak in MessageFormatter::format() on failure. (Girgias)

- LDAP:
  . Deprecate calling ldap_connect() with separate hostname and port.
    (heiglandreas)

- OpenSSL:
  . Added support for additional EC parameters in openssl_pkey_new. (Eno-CN)

- PDO:
  . Fix	GH-11587 (After php8.1, when PDO::ATTR_EMULATE_PREPARES is true
    and PDO::ATTR_STRINGIFY_FETCHES is true, decimal zeros are no longer
    filled). (SakiTakamachi)

- Random:
  . Deprecate MT_RAND_PHP. (timwolla)

- SPL:
  . Fixed GH-11573 (RecursiveDirectoryIterator::hasChildren is slow).
    (nielsdos)

- Standard:
  . Added support for rounding negative places in number_format().
    (Marc Bennewitz)
  . Prevent precision loss on formatting decimal integers in number_format().
    (Marc Bennewitz)
  . Added usage of posix_spawn for proc_open when supported by OS.
    (Cristian Rodriguez)

- Streams:
  . Implemented GH-11242 (_php_stream_copy_to_mem: Allow specifying a maximum
    length without allocating a buffer of that size). (Jakub Zelenka)

06 Jul 2023, PHP 8.3.0alpha3

- Core:
  . Fixed bug GH-11507 (String concatenation performance regression in 8.3).
    (nielsdos)
  . Fixed oss-fuzz #60011 (Mis-compilation of by-reference nullsafe operator).
    (ilutov)
  . Fixed GH-11488 (Missing "Optional parameter before required" deprecation on
    union null type). (ilutov)
  . Implement the #[\Override] attribute RFC. (timwolla)

- DOM:
  . Fixed bug GH-11500 (Namespace reuse in createElementNS() generates wrong
    output). (nielsdos)
  . Implemented DOMDocument::adoptNode(). Previously this always threw a
    "not yet implemented" exception. (nielsdos)
  . Fixed bug GH-9628 (Implicitly removing nodes from \DOMDocument breaks
    existing references). (nielsdos)

- Fileinfo:
  . Fix GH-11408 (Unable to build PHP 8.3.0 alpha 1 / fileinfo extension).
    (nielsdos)

- MBString:
  . Implement mb_str_pad() RFC. (nielsdos)
  . Fixed bug GH-11514 (PHP 8.3 build fails with --enable-mbstring enabled).
    (nielsdos)

- Session:
  . Fixed bug GH-11529 (Crash after dealing with an Apache request). (nielsdos)

- Standard:
  . Fix serialization of RC1 objects appearing in object graph twice. (ilutov)

- XMLReader:
  . Fix GH-11548 (Argument corruption when calling XMLReader::open or
    XMLReader::XML non-statically with observer active). (Bob)

- zip:
  . zip extension version 1.22.0 for libzip 1.10.0. (Remi)
  . add new error macros (ER_DATA_LENGTH and ER_NOT_ALLOWED). (Remi)
  . add new archive global flags (ER_AFL_*). (Remi)
  . add ZipArchive::setArchiveFlag and ZipArchive::getArchiveFlag methods.
    (Remi)


22 Jun 2023, PHP 8.3.0alpha2

- Core:
  . Fix GH-11388 (Allow "final" modifier when importing a method from a trait).
    (nielsdos)
  . Fixed bug GH-11406 (segfault with unpacking and magic method closure).
    (nielsdos)

- DOM:
  . Fix #79700 (wrong use of libxml oldNs leads to performance problem).
    (nielsdos)
  . Fix #77894 (DOMNode::C14N() very slow on generated DOMDocuments even after
    normalisation). (nielsdos)
  . Revert changes to DOMAttr::$value and DOMAttr::$nodeValue expansion.
    (nielsdos)

- GD:
  . Removed imagerotate "ignore_transparent" argument since it has no effect.
    (David Carlier)

- Streams:
  . Implement GH-8641 (STREAM_NOTIFY_COMPLETED over HTTP never emitted).
    (nielsdos, Jakub Zelenka)
  . Fix bug GH-10406 (fgets on a redis socket connection fails on PHP 8.3).
    (Jakub Zelenka)

08 Jun 2023, PHP 8.3.0alpha1

- CLI:
  . Added pdeathsig to builtin server to terminate workers when the master
    process is killed. (ilutov)
  . Fixed bug GH-11104 (STDIN/STDOUT/STDERR is not available for CLI without
    a script). (nielsdos)

- Core:
  . Fixed bug GH-9388 (Improve unset property and __get type incompatibility
    error message). (ilutov)
  . SA_ONSTACK is now set for signal handlers to be friendlier to other
    in-process code such as Go's cgo. (Kévin Dunglas)
  . SA_ONSTACK is now set when signals are disabled. (Kévin Dunglas)
  . Fix GH-9649: Signal handlers now do a no-op instead of crashing when
    executed on threads not managed by TSRM. (Kévin Dunglas)
  . Fixed potential NULL pointer dereference Windows shm*() functions. (cmb)
  . Added shadow stack support for fibers. (Chen Hu)
  . Fix bug GH-9965 (Fix accidental caching of default arguments with side
    effects). (ilutov)
  . Implement GH-10217 (Use strlen() for determining the class_name length).
    (Dennis Buteyn)
  . Fix bug GH-8821 (Improve line numbers for errors in constant expressions).
    (ilutov)
  . Fix bug GH-10083 (Allow comments between & and parameter). (ilutov)
  . Zend Max Execution Timers is now enabled by default for ZTS builds on
    Linux. (Kévin Dunglas)
  . Fix bug GH-10469 (Disallow .. in open_basedir paths set at runtime).
    (ilutov)
  . Fix bug GH-10168, GH-10582 (Various segfaults with destructors and VM return
    values). (dstogov, nielsdos, ilutov)
  . Fix bug GH-10935 (Use of trait doesn't redeclare static property if class
    has inherited it from its parent). (ilutov)
  . Fix bug GH-11154 (Negative indices on empty array don't affect next chosen
    index). (ColinHDev)
  . Fix bug GH-8846 (Implement delayed early binding for classes without
    parents). (ilutov)
  . Fix bug #79836 (Segfault in concat_function). (nielsdos)
  . Fix bug #81705 (type confusion/UAF on set_error_handler with concat
    operation). (nielsdos)
  . Fix GH-11348 (Closure created from magic method does not accept named
    arguments). (nielsdos)

- Date:
  . Implement More Appropriate Date/Time Exceptions RFC. (Derick)

- DOM:
  . Fix bug GH-8388 (DOMAttr unescapes character reference). (Tim Starling)
  . Fix bug GH-11308 (getElementsByTagName() is O(N^2)). (nielsdos)

- Exif:
  . Removed unneeded codepaths in exif_process_TIFF_in_JPEG(). (nielsdos)

- Fileinfo:
  . Upgrade bundled libmagic to 5.43. (Anatol)

- FPM:
  . The status.listen shared pool now uses the same php_values (including
    expose_php) and php_admin_value as the pool it is shared with. (dwxh)

- GD:
  . Fixed bug #81739: OOB read due to insufficient input validation in
    imageloadfont(). (CVE-2022-31630) (cmb)

- Hash:
  . Fixed bug #81738: buffer overflow in hash_update() on long parameter.
    (CVE-2022-37454) (nicky at mouha dot be)

- Intl:
  . Added pattern format error infos for numfmt_set_pattern. (David Carlier)
  . Added MIXED_NUMBERS and HIDDEN_OVERLAY constants for
    the Spoofchecker's class. (David Carlier)
  . Updated datefmt_set_timezone/IntlDateformatter::setTimezone returns type.
    (David Carlier).
  . Updated IntlBreakInterator::setText return type. (David Carlier)
  . Updated IntlChar::enumCharNames return type. (David Carlier)

- JSON:
  . Added json_validate(). (Juan Morales)

- MBString:
  . mb_detect_encoding is better able to identify the correct encoding for
    Turkish text. (Alex Dowad)
  . mb_detect_encoding's "non-strict" mode now behaves as described in the
    documentation. Previously, it would return false if the same byte
    (for example, the first byte) of the input string was invalid in all
    candidate encodings. More generally, it would eliminate candidate
    encodings from consideration when an invalid byte was seen, and if the
    same input byte eliminated all remaining encodings still under
    consideration, it would return false. On the other hand, if all candidate
    encodings but one were eliminated from consideration, it would return the
    last remaining one without regard for how many encoding errors might be
    encountered later in the string. This is different from the behavior
    described in the documentation, which says: "If strict is set to false,
    the closest matching encoding will be returned." (Alex Dowad)
  . mb_strtolower, mb_strtotitle, and mb_convert_case implement conditional
    casing rules for the Greek letter sigma. For mb_convert_case, conditional
    casing only applies to MB_CASE_LOWER and MB_CASE_TITLE modes, not to
    MB_CASE_LOWER_SIMPLE and MB_CASE_TITLE_SIMPLE. (Alex Dowad)
  . mb_detect_encoding is better able to identify UTF-8 and UTF-16 strings
    with a byte-order mark. (Alex Dowad)
  . mb_decode_mimeheader interprets underscores in QPrint-encoded MIME
    encoded words as required by RFC 2047; they are converted to spaces.
    Underscores must be encoded as "=5F" in such MIME encoded words.
    (Alex Dowad)
  . mb_encode_mimeheader no longer drops NUL (zero) bytes when
    QPrint-encoding the input string. This previously caused strings in
    certain text encodings, especially UTF-16 and UTF-32, to be
    corrupted by mb_encode_mimeheader. (Alex Dowad)

- mysqli:
  . mysqli_fetch_object raises a ValueError instead of an Exception.
    (David Carlier)

- Opcache:
  . Added start, restart and force restart time to opcache's
    phpinfo section. (Mikhail Galanin)
  . Fix GH-9139: Allow FFI in opcache.preload when opcache.preload_user=root.
    (Arnaud, Kapitan Oczywisty)
  . Made opcache.preload_user always optional in the cli and phpdbg SAPIs.
    (Arnaud)
  . Allows W/X bits on page creation on FreeBSD despite system settings.
    (David Carlier)
  . Added memfd api usage, on Linux, for zend_shared_alloc_create_lock()
    to create an abstract anonymous file for the opcache's lock. (Max Kellermann)

- OpenSSL:
  . Added OPENSSL_CMS_OLDMIMETYPE and PKCS7_NOOLDMIMETYPE contants to switch
    between mime content types. (Daniel Kesselberg)
  . Fixed GH-11054: Reset OpenSSL errors when using a PEM public key.
    (Florian Moser)

- PCNTL:
  . SA_ONSTACK is now set for pcntl_signal. (Kévin Dunglas)
  . Added SIGINFO constant. (David Carlier)

- PGSQL:
  . pg_fetch_object raises a ValueError instead of an Exception.
    (David Carlier)
  . Added GH-9344, pipeline mode support. (David Carlier)
  . pg_cancel use thread safe PQcancel api instead. (David Carlier)
  . pg_trace new PGSQL_TRACE_SUPPRESS_TIMESTAMPS/PGSQL_TRACE_REGRESS_MODE
    contants support. (David Carlier)
  . pg_set_error_verbosity adding PGSQL_ERRORS_STATE constant. (David Carlier)
  . pg_convert/pg_insert E_WARNING on type errors had been converted to
    ValueError/TypeError exceptions. (David Carlier)
  . Added pg_set_error_context_visibility to set the context's visibility
    within the error messages. (David Carlier)

- Phar:
  . Fix memory leak in phar_rename_archive(). (stkeke)

- Posix:
  . Added posix_sysconf. (David Carlier)
  . Added posix_pathconf. (David Carlier)
  . Added posix_fpathconf. (David Carlier)
  . Fixed zend_parse_arg_long's bool pointer argument assignment. (Cristian Rodriguez)
  . Added posix_eaccess. (David Carlier)

- Random:
  . Added Randomizer::getBytesFromString(). (Joshua Rüsweg)
  . Added Randomizer::nextFloat(), ::getFloat(), and IntervalBoundary. (timwolla)
  . Fix GH-10292 (Made the default value of the first param of srand() and
    mt_srand() nullable). (kocsismate)
  . Enable getrandom() for NetBSD (from 10.x). (David Carlier)

- Reflection:
  . Fix GH-9470 (ReflectionMethod constructor should not find private parent
    method). (ilutov)
  . Fix GH-10259 (ReflectionClass::getStaticProperties doesn't need null return
    type). (kocsismate)
  . Fix Segfault when using ReflectionFiber suspended by an internal function.
    (danog)

- SAPI:
  . Fixed GH-11141 (Could not open input file: should be sent to stderr).
    (nielsdos)

- Sockets:
  . Added SO_ATTACH_REUSEPORT_CBPF socket option, to give tighter control
    over socket binding for a cpu core. (David Carlier)
  . Added SKF_AD_QUEUE for cbpf filters. (David Carlier)
  . Added socket_atmark if send/recv needs using MSG_OOB. (David Carlier)
  . Added TCP_QUICKACK constant, to give tigher control over
    ACK delays. (David Carlier)
  . Added DONTFRAGMENT support for path MTU discovery purpose. (David Carlier)
  . Added AF_DIVERT for raw socket for divert ports. (David Carlier)
  . Added SOL_UPDLITE, UDPLITE_RECV_CSCOV and UDPLITE_SEND_CSCOV for updlite
    protocol support. (David Carlier)
  . Added SO_RERROR, SO_ZEROIZE and SO_SPLICE netbsd and openbsd constants.
    (David Carlier)
  . Added TCP_REPAIR for quietly close a connection. (David Carlier)
  . Added SO_REUSEPORT_LB freebsd constant. (David Carlier)
  . Added IP_BIND_ADDRESS_NO_PORT. (David Carlier)

- Standard:
  . E_NOTICEs emitted by unserialize() have been promoted to E_WARNING. (timwolla)
  . unserialize() now emits a new E_WARNING if the input contains unconsumed
    bytes. (timwolla)
  . Make array_pad's $length warning less confusing. (nielsdos)
  . E_WARNING emitted by strtok in the caase both arguments are not provided when
    starting tokenisation. (David Carlier)
  . password_hash() will now chain the original RandomException to the ValueError
    on salt generation failure. (timwolla)
  . Fix GH-10239 (proc_close after proc_get_status always returns -1). (nielsdos)
  . Improve the warning message for unpack() in case not enough values were
    provided. (nielsdos)
  . Fix GH-11010 (parse_ini_string() now preserves formatting of unquoted
    strings starting with numbers when the INI_SCANNER_TYPED flag is
    specified). (ilutov)
  . Fix GH-10742 (http_response_code emits no error when headers were already
    sent). (NattyNarwhal)

- Streams:
  . Fixed bug #51056: blocking fread() will block even if data is available.
    (Jakub Zelenka)
  . Added storing of the original path used to open xport stream.
    (Luc Vieillescazes)

- XSLTProcessor:
  . Fixed bug #69168 (DomNode::getNodePath() returns invalid path). (nielsdos)

<<< NOTE: Insert NEWS from last stable release here prior to actual release! >>><|MERGE_RESOLUTION|>--- conflicted
+++ resolved
@@ -31,15 +31,13 @@
   . Fixed bug GH-12489 (Missing sigbio creation checking in openssl_cms_verify).
     (Jakub Zelenka)
 
-<<<<<<< HEAD
+- PCRE:
+  . Fixed bug GH-11374 (Backport upstream fix, Different preg_match result
+    with -d pcre.jit=0). (mvorisek)
+
 - Random:
   . Fix Randomizer::getFloat() returning incorrect results under
     certain circumstances. (timwolla)
-=======
-- PCRE:
-  . Fixed bug GH-11374 (Backport upstream fix, Different preg_match result
-    with -d pcre.jit=0). (mvorisek)
->>>>>>> 1ea8a10c
 
 - SOAP:
   . Fixed bug GH-12392 (Segmentation fault on SoapClient::__getTypes).
