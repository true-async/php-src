--- conflicted
+++ resolved
@@ -34,16 +34,12 @@
 - MySQLi:
   . Fixed bug #77597 (mysqli_fetch_field hangs scripts). (Nikita)
 
-<<<<<<< HEAD
+- Opcache:
+  . Fixed bug #77743 (Incorrect pi node insertion for jmpznz with identical
+    successors). (Nikita)
+
 - Phar:
   . Fxied bug #77697 (Crash on Big_Endian platform). (Laruence)
-=======
-- Opcache:
-  . Fixed bug #77691 (Opcache passes wrong value for inline array push
-    assignments). (Nikita)
-  . Fixed bug #77743 (Incorrect pi node insertion for jmpznz with identical
-    successors). (Nikita)
->>>>>>> 54bf8c82
 
 - sodium:
   . Fixed bug #77646 (sign_detached() strings not terminated). (Frank)
