--- conflicted
+++ resolved
@@ -51,9 +51,6 @@
   . Fixed bug #68557 (RecursiveDirectoryIterator::seek(0) broken after 
     calling getChildren()). (Julien)
 
-<<<<<<< HEAD
-19 Feb 2015, PHP 5.6.6
-=======
 - CGI:
   . Fixed bug #69015 (php-cgi's getopt does not see $argv). (Laruence)
 
@@ -63,8 +60,7 @@
 - FPM:
   . Fixed bug #68822 (request time is reset too early). (honghu069 at 163 dot com)
 
-19 Feb 2015, PHP 5.5.22
->>>>>>> bb466d57
+19 Feb 2015, PHP 5.6.6
 
 - Core:
   . Removed support for multi-line headers, as the are deprecated by RFC 7230.
