PHP                                                                        NEWS
|||||||||||||||||||||||||||||||||||||||||||||||||||||||||||||||||||||||||||||||
?? ??? 2020, PHP 7.4.12

- Core:
  . Fixed bug #80061 (Copying large files may have suboptimal performance).
    (cmb)
  . Fixed bug #79423 (copy command is limited to size of file it can copy).
    (cmb)
  . Fixed bug #80126 (Covariant return types failing compilation). (Nikita)

- Calendar:
  . Fixed bug #80185 (jdtounix() fails after 2037). (cmb)

- MySQLnd:
  . Fixed bug #80115 (mysqlnd.debug doesn't recognize absolute paths with
    slashes). (cmb)
  . Fixed bug #80107 (mysqli_query() fails for ~16 MB long query when
    compression is enabled). (Nikita)

- ODBC:
  . Fixed bug #78470 (odbc_specialcolumns() no longer accepts $nullable). (cmb)
  . Fixed bug #80147 (BINARY strings may not be properly zero-terminated).
    (cmb)
  . Fixed bug #80150 (Failure to fetch error message). (cmb)
  . Fixed bug #80152 (odbc_execute() moves internal pointer of $params). (cmb)
  . Fixed bug #46050 (odbc_next_result corrupts prepared resource). (cmb)

- OPcache:
  . Fixed bug #80083 (Optimizer pass 6 removes variables used for ibm_db2 data
    binding). (Nikita)
  . Fixed bug #80194 (Assertion failure during block assembly of unreachable
    free with leading nop). (Nikita)

- PCRE:
  . Updated to PCRE 10.35. (cmb)
  . Fixed bug #80118 (Erroneous whitespace match with JIT only). (cmb)

- PDO_ODBC:
  . Fixed bug #67465 (NULL Pointer dereference in odbc_handle_preparer). (cmb)

- Standard:
  . Fixed bug #80114 (parse_url does not accept URLs with port 0). (cmb, twosee)
  . Fixed bug #76943 (Inconsistent stream_wrapper_restore() errors). (cmb)
  . Fixed bug #76735 (Incorrect message in fopen on invalid mode). (cmb)

<<<<<<< HEAD
01 Oct 2020, PHP 7.4.11
=======
- Tidy:
  . Fixed bug #77040 (tidyNode::isHtml() is completely broken). (cmb)

01 Oct 2020, PHP 7.3.23
>>>>>>> e68acd03

- Core:
  . Fixed bug #79979 (passing value to by-ref param via CUFA crashes). (cmb,
    Nikita)
  . Fixed bug #80037 (Typed property must not be accessed before initialization
    when __get() declared). (Nikita)
  . Fixed bug #80048 (Bug #69100 has not been fixed for Windows). (cmb)
  . Fixed bug #80049 (Memleak when coercing integers to string via variadic
    argument). (Nikita)
  . Fixed bug #79699 (PHP parses encoded cookie names so malicious `__Host-` 
    cookies can be sent). (CVE-2020-7070) (Stas)

- Calendar:
  . Fixed bug #80007 (Potential type confusion in unixtojd() parameter parsing).
    (Andy Postnikov)

- COM:
  . Fixed bug #64130 (COM obj parameters passed by reference are not updated).
    (cmb)

- OPcache:
  . Fixed bug #80002 (calc free space for new interned string is wrong).
    (t-matsuno)
  . Fixed bug #80046 (FREE for SWITCH_STRING optimized away). (Nikita)
  . Fixed bug #79825 (opcache.file_cache causes SIGSEGV when custom opcode
    handlers changed). (SammyK)

- OpenSSL:
  . Fixed bug #79601 (Wrong ciphertext/tag in AES-CCM encryption for a 12 
    bytes IV). (CVE-2020-7069) (Jakub Zelenka)

- PDO:
  . Fixed bug #80027 (Terrible performance using $query->fetch on queries with
    many bind parameters). (Matteo)

- SOAP:
  . Fixed bug #47021 (SoapClient stumbles over WSDL delivered with
    "Transfer-Encoding: chunked"). (Matteo)

- Standard:
  . Fixed bug #79986 (str_ireplace bug with diacritics characters). (cmb)
  . Fixed bug #80077 (getmxrr test bug). (Rainer Jung)
  . Fixed bug #72941 (Modifying bucket->data by-ref has no effect any longer).
    (cmb)
  . Fixed bug #80067 (Omitting the port in bindto setting errors). (cmb)

03 Sep 2020, PHP 7.4.10

- Core:
  . Fixed bug #79884 (PHP_CONFIG_FILE_PATH is meaningless). (cmb)
  . Fixed bug #77932 (File extensions are case-sensitive). (cmb)
  . Fixed bug #79806 (realpath() erroneously resolves link to link). (cmb)
  . Fixed bug #79895 (PHP_CHECK_GCC_ARG does not allow flags with equal sign).
    (Santiago M. Mola)
  . Fixed bug #79919 (Stack use-after-scope in define()). (cmb)
  . Fixed bug #79934 (CRLF-only line in heredoc causes parsing error).
    (Pieter van den Ham)
  . Fixed bug #79947 (Memory leak on invalid offset type in compound
    assignment). (Nikita)

- COM:
  . Fixed bug #48585 (com_load_typelib holds reference, fails on second call).
    (cmb)

- Exif:
  . Fixed bug #75785 (Many errors from exif_read_data).
    (Níckolas Daniel da Silva)

- Gettext:
  . Fixed bug #70574 (Tests fail due to relying on Linux fallback behavior for
    gettext()). (Florian Engelhardt)

- LDAP:
  . Fixed memory leaks. (ptomulik)

- OPcache:
  . Fixed bug #73060 (php failed with error after temp folder cleaned up).
    (cmb)
  . Fixed bug #79917 (File cache segfault with a static variable in inherited
    method). (Nikita)

- PDO:
  . Fixed bug #64705 (errorInfo property of PDOException is null when
    PDO::__construct() fails). (Ahmed Abdou)

- Session:
  . Fixed bug #79724 (Return type does not match in ext/session/mod_mm.c).
    (Nikita)

- Standard:
  . Fixed bug #79930 (array_merge_recursive() crashes when called with array
    with single reference). (Nikita)
  . Fixed bug #79944 (getmxrr always returns true on Alpine linux). (Nikita)
  . Fixed bug #79951 (Memory leak in str_replace of empty string). (Nikita)

- XML:
  . Fixed bug #79922 (Crash after multiple calls to xml_parser_free()). (cmb)

06 Aug 2020, PHP 7.4.9

- Apache:
  . Fixed bug #79030 (Upgrade apache2handler's php_apache_sapi_get_request_time
    to return usec). (Herbert256)

- COM:
  . Fixed bug #63208 (BSTR to PHP string conversion not binary safe). (cmb)
  . Fixed bug #63527 (DCOM does not work with Username, Password parameter).
    (cmb)

- Core:
  . Fixed bug #79877 (getimagesize function silently truncates after a null 
    byte) (cmb)
  . Fixed bug #79740 (serialize() and unserialize() methods can not be called
    statically). (Nikita)
  . Fixed bug #79783 (Segfault in php_str_replace_common). (Nikita)
  . Fixed bug #79778 (Assertion failure if dumping closure with unresolved
    static variable). (Nikita)
  . Fixed bug #79779 (Assertion failure when assigning property of string
    offset by reference). (Nikita)
  . Fixed bug #79792 (HT iterators not removed if empty array is destroyed).
    (Nikita)
  . Fixed bug #78598 (Changing array during undef index RW error segfaults).
    (Nikita)
  . Fixed bug #79784 (Use after free if changing array during undef var during
    array write fetch). (Nikita)
  . Fixed bug #79793 (Use after free if string used in undefined index warning
    is changed). (Nikita)
  . Fixed bug #79862 (Public non-static property in child should take priority
    over private static). (Nikita)

- Fileinfo:
  . Fixed bug #79756 (finfo_file crash (FILEINFO_MIME)). (cmb)

- FTP:
  . Fixed bug #55857 (ftp_size on large files). (cmb)

- Mbstring:
  . Fixed bug #79787 (mb_strimwidth does not trim string). (XXiang)

- OpenSSL:
  . Fixed bug #79881 (Memory leak in openssl_pkey_get_public()). (Nikita)

- Phar:
  . Fixed bug #79797 (Use of freed hash key in the phar_parse_zipfile
    function). (CVE-2020-7068) (cmb)

- Reflection:
  . Fixed bug #79487 (::getStaticProperties() ignores property modifications).
    (cmb, Nikita)
  . Fixed bug #69804 (::getStaticPropertyValue() throws on protected props).
    (cmb, Nikita)
  . Fixed bug #79820 (Use after free when type duplicated into
    ReflectionProperty gets resolved). (Christopher Broadbent)

- Standard:
  . Fixed bug #70362 (Can't copy() large 'data://' with open_basedir). (cmb)
  . Fixed bug #78008 (dns_check_record() always return true on Alpine).
    (Andy Postnikov)
  . Fixed bug #79839 (array_walk() does not respect property types). (Nikita)

09 Jul 2020, PHP 7.4.8

- Core:
  . Fixed bug #79595 (zend_init_fpu() alters FPU precision). (cmb, Nikita)
  . Fixed bug #79650 (php-win.exe 100% cpu lockup). (cmb)
  . Fixed bug #79668 (get_defined_functions(true) may miss functions). (cmb,
    Nikita)
  . Fixed bug #79683 (Fake reflection scope affects __toString()). (Nikita)
  . Fixed possibly unsupported timercmp() usage. (cmb)

- Exif:
  . Fixed bug #79687 (Sony picture - PHP Warning - Make, Model, MakerNotes). 
    (cmb)

- Fileinfo:
  . Fixed bug #79681 (mime_content_type/finfo returning incorrect mimetype).
    (cmb)

- Filter:
  . Fixed bug #73527 (Invalid memory access in php_filter_strip). (cmb)

- GD:
  . Fixed bug #79676 (imagescale adds black border with IMG_BICUBIC). (cmb)

- OpenSSL:
  . Fixed bug #62890 (default_socket_timeout=-1 causes connection to timeout).
    (cmb)

- PDO SQLite:
  . Fixed bug #79664 (PDOStatement::getColumnMeta fails on empty result set).
    (cmb)

- phpdbg:
  . Fixed bug #73926 (phpdbg will not accept input on restart execution). (cmb)
  . Fixed bug #73927 (phpdbg fails with windows error prompt at "watch array").
    (cmb)
  . Fixed several mostly Windows related phpdbg bugs. (cmb)

- SPL:
  . Fixed bug #79710 (Reproducible segfault in error_handler during GC
    involved an SplFileObject). (Nikita)

- Standard:
  . Fixed bug #74267 (segfault with streams and invalid data). (cmb)
  . Fixed bug #79579 (ZTS build of PHP 7.3.17 doesn't handle ERANGE for
    posix_getgrgid and others). (Böszörményi Zoltán)

11 Jun 2020, PHP 7.4.7

- Core:
  . Fixed bug #79599 (coredump in set_error_handler). (Laruence)
  . Fixed bug #79566 (Private SHM is not private on Windows). (cmb)
  . Fixed bug #79489 (.user.ini does not inherit). (cmb)
  . Fixed bug #79600 (Regression in 7.4.6 when yielding an array based
    generator). (Nikita)
  . Fixed bug #79657 ("yield from" hangs when invalid value encountered).
    (Nikita)

- FFI:
  . Fixed bug #79571 (FFI: var_dumping unions may segfault). (cmb)

- GD:
  . Fixed bug #79615 (Wrong GIF header written in GD GIFEncode). (sageptr, cmb)

- MySQLnd:
  . Fixed bug #79596 (MySQL FLOAT truncates to int some locales). (cmb)

- Opcache:
  . Fixed bug #79588 (Boolean opcache settings ignore on/off values). (cmb)
  . Fixed bug #79548 (Preloading segfault with inherited method using static
    variable). (Nikita)
  . Fixed bug #79603 (RTD collision with opcache). (Nikita)

- Standard:
  . Fixed bug #79561 (dns_get_record() fails with DNS_ALL). (cmb)

14 May 2020, PHP 7.4.6

- Core:
  . Fixed bug #79536 (zend_clear_exception prevent exception's destructor to be
    called). (Laruence)
  . Fixed bug #78434 (Generator yields no items after valid() call). (Nikita)
  . Fixed bug #79477 (casting object into array creates references). (Nikita)
  . Fixed bug #79514 (Memory leaks while including unexistent file). (cmb,
    Nikita)

- DOM:
  . Fixed bug #78221 (DOMNode::normalize() doesn't remove empty text nodes).
    (cmb)

- EXIF:
  . Fixed bug #79336 (ext/exif/tests/bug79046.phpt fails on Big endian arch).
    (Nikita)

- FCGI:
  . Fixed bug #79491 (Search for .user.ini extends up to root dir). (cmb)

- MBString:
  . Fixed bug #79441 (Segfault in mb_chr() if internal encoding is unsupported).
    (Girgias)

- OpenSSL:
  . Fixed bug #79497 (stream_socket_client() throws an unknown error sometimes
    with <1s timeout). (Joe Cai)

- PCRE:
  . Upgraded to PCRE2 10.34. (cmb)

- Phar:
  . Fixed bug #79503 (Memory leak on duplicate metadata). (cmb)

- SimpleXML:
  . Fixed bug #79528 (Different object of the same xml between 7.4.5 and
    7.4.4). (cmb)

- SPL:
  . Fixed bug #69264 (__debugInfo() ignored while extending SPL classes). (cmb)
  . Fixed bug #67369 (ArrayObject serialization drops the iterator class).
    (Alex Dowad)

- Standard:
  . Fixed bug #79468 (SIGSEGV when closing stream handle with a stream filter
    appended). (dinosaur)
  . Fixed bug #79447 (Serializing uninitialized typed properties with __sleep
    should not throw). (nicolas-grekas)

16 Apr 2020, PHP 7.4.5

- Core:
  . Fixed bug #79364 (When copy empty array, next key is unspecified). (cmb)
  . Fixed bug #78210 (Invalid pointer address). (cmb, Nikita)

- CURL:
  . Fixed bug #79199 (curl_copy_handle() memory leak). (cmb)

- Date:
  . Fixed bug #79396 (DateTime hour incorrect during DST jump forward). (Nate
    Brunette)
  . Fixed bug #74940 (DateTimeZone loose comparison always true). (cmb)

- FPM:
  . Implement request #77062 (Allow numeric [UG]ID in FPM listen.{owner,group})
    (Andre Nathan)

- Iconv:
  . Fixed bug #79200 (Some iconv functions cut Windows-1258). (cmb)

- OPcache:
  . Fixed bug #79412 (Opcache chokes and uses 100% CPU on specific script).
    (Dmitry)

- Session:
  . Fixed bug #79413 (session_create_id() fails for active sessions). (cmb)

- Shmop:
  . Fixed bug #79427 (Integer Overflow in shmop_open()). (cmb)

- SimpleXML:
  . Fixed bug #61597 (SXE properties may lack attributes and content). (cmb)

- SOAP:
  . Fixed bug #79357 (SOAP request segfaults when any request parameter is
    missing). (Nikita)

- Spl:
  . Fixed bug #75673 (SplStack::unserialize() behavior). (cmb)
  . Fixed bug #79393 (Null coalescing operator failing with SplFixedArray).
    (cmb)

- Standard:
  . Fixed bug #79330 (shell_exec() silently truncates after a null byte). (stas)
  . Fixed bug #79465 (OOB Read in urldecode()). (CVE-2020-7067) (stas)
  . Fixed bug #79410 (system() swallows last chunk if it is exactly 4095 bytes
    without newline). (Christian Schneider)

- Zip:
  . Fixed Bug #79296 (ZipArchive::open fails on empty file). (Remi)
  . Fixed bug #79424 (php_zip_glob uses gl_pathc after call to globfree).
    (Max Rees)

19 Mar 2020, PHP 7.4.4

- Core:
  . Fixed bug #79244 (php crashes during parsing INI file). (Laruence)
  . Fixed bug #63206 (restore_error_handler does not restore previous errors
    mask). (Mark Plomer)

- COM:
  . Fixed bug #66322 (COMPersistHelper::SaveToFile can save to wrong location).
    (cmb)
  . Fixed bug #79242 (COM error constants don't match com_exception codes on
    x86). (cmb)
  . Fixed bug #79247 (Garbage collecting variant objects segfaults). (cmb)
  . Fixed bug #79248 (Traversing empty VT_ARRAY throws com_exception). (cmb)
  . Fixed bug #79299 (com_print_typeinfo prints duplicate variables). (Litiano
    Moura)
  . Fixed bug #79332 (php_istreams are never freed). (cmb)
  . Fixed bug #79333 (com_print_typeinfo() leaks memory). (cmb)

- CURL:
  . Fixed bug #79019 (Copied cURL handles upload empty file). (cmb)
  . Fixed bug #79013 (Content-Length missing when posting a curlFile with
    curl). (cmb)

- DOM:
  . Fixed bug #77569: (Write Access Violation in DomImplementation). (Nikita,
    cmb)
  . Fixed bug #79271 (DOMDocumentType::$childNodes is NULL). (cmb)

- Enchant:
  . Fixed bug #79311 (enchant_dict_suggest() fails on big endian architecture).
    (cmb)

- EXIF:
  . Fixed bug #79282 (Use-of-uninitialized-value in exif). (CVE-2020-7064)
    (Nikita)

- Fileinfo:
  . Fixed bug #79283 (Segfault in libmagic patch contains a buffer
    overflow). (cmb)

- FPM:
  . Fixed bug #77653 (operator displayed instead of the real error message).
    (Jakub Zelenka)
  . Fixed bug #79014 (PHP-FPM & Primary script unknown). (Jakub Zelenka)

- MBstring:
  . Fixed bug #79371 (mb_strtolower (UTF-32LE): stack-buffer-overflow at 
    php_unicode_tolower_full). (CVE-2020-7065) (cmb)

- MySQLi:
  . Fixed bug #64032 (mysqli reports different client_version). (cmb)

- MySQLnd:
  . Implemented FR #79275 (Support auth_plugin_caching_sha2_password on
    Windows). (cmb)

- Opcache:
  . Fixed bug #79252 (preloading causes php-fpm to segfault during exit).
    (Nikita)

- PCRE:
  . Fixed bug #79188 (Memory corruption in preg_replace/preg_replace_callback
    and unicode). (Nikita)
  . Fixed bug #79241 (Segmentation fault on preg_match()). (Nikita)
  . Fixed bug #79257 (Duplicate named groups (?J) prefer last alternative even
    if not matched). (Nikita)

- PDO_ODBC:
  . Fixed bug #79038 (PDOStatement::nextRowset() leaks column values). (cmb)

- Reflection:
  . Fixed bug #79062 (Property with heredoc default value returns false for
    getDocComment). (Nikita)

- SQLite3:
  . Fixed bug #79294 (::columnType() may fail after SQLite3Stmt::reset()). (cmb)

- Standard:
  . Fixed bug #79329 (get_headers() silently truncates after a null byte).
    (CVE-2020-7066) (cmb)
  . Fixed bug #79254 (getenv() w/o arguments not showing changes). (cmb)
  . Fixed bug #79265 (Improper injection of Host header when using fopen for
    http requests). (Miguel Xavier Penha Neto)

- Zip:
  . Fixed bug #79315 (ZipArchive::addFile doesn't honor start/length
    parameters). (Remi)

20 Feb 2020, PHP 7.4.3

- Core:
  . Fixed bug #79146 (cscript can fail to run on some systems). (clarodeus)
  . Fixed bug #79155 (Property nullability lost when using multiple property
    definition). (Nikita)
  . Fixed bug #78323 (Code 0 is returned on invalid options). (Ivan Mikheykin)
  . Fixed bug #78989 (Delayed variance check involving trait segfaults).
    (Nikita)
  . Fixed bug #79174 (cookie values with spaces fail to round-trip). (cmb)
  . Fixed bug #76047 (Use-after-free when accessing already destructed
    backtrace arguments). (Nikita)

- CURL:
  . Fixed bug #79078 (Hypothetical use-after-free in curl_multi_add_handle()).
    (cmb)

- FFI:
  . Fixed bug #79096 (FFI Struct Segfault). (cmb)

- IMAP:
  . Fixed bug #79112 (IMAP extension can't find OpenSSL libraries at configure
    time). (Nikita)

- Intl:
  . Fixed bug #79212 (NumberFormatter::format() may detect wrong type). (cmb)

- Libxml:
  . Fixed bug #79191 (Error in SoapClient ctor disables DOMDocument::save()).
    (Nikita, cmb)

- MBString:
  . Fixed bug #79149 (SEGV in mb_convert_encoding with non-string encodings).
    (cmb)

- MySQLi:
  . Fixed bug #78666 (Properties may emit a warning on var_dump()). (kocsismate)

- MySQLnd:
  . Fixed bug #79084 (mysqlnd may fetch wrong column indexes with MYSQLI_BOTH).
    (cmb)
  . Fixed bug #79011 (MySQL caching_sha2_password Access denied for password
    with more than 20 chars). (Nikita)

- Opcache:
  . Fixed bug #79114 (Eval class during preload causes class to be only half
    available). (Laruence)
  . Fixed bug #79128 (Preloading segfaults if preload_user is used). (Nikita)
  . Fixed bug #79193 (Incorrect type inference for self::$field =& $field).
    (Nikita)

- OpenSSL:
  . Fixed bug #79145 (openssl memory leak). (cmb, Nikita)

- Phar:
  . Fixed bug #79082 (Files added to tar with Phar::buildFromIterator have
    all-access permissions). (CVE-2020-7063) (stas)
  . Fixed bug #79171 (heap-buffer-overflow in phar_extract_file).
    (CVE-2020-7061) (cmb)
  . Fixed bug #76584 (PharFileInfo::decompress not working). (cmb)

- Reflection:
  . Fixed bug #79115 (ReflectionClass::isCloneable call reflected class
    __destruct). (Nikita)

- Session:
  . Fixed bug #79221 (Null Pointer Dereference in PHP Session Upload Progress).
    (CVE-2020-7062) (stas)

- Standard:
  . Fixed bug #78902 (Memory leak when using stream_filter_append). (liudaixiao)
  . Fixed bug #78969 (PASSWORD_DEFAULT should match PASSWORD_BCRYPT instead of being null). (kocsismate)

- Testing:
  . Fixed bug #78090 (bug45161.phpt takes forever to finish). (cmb)

- XSL:
  . Fixed bug #70078 (XSL callbacks with nodes as parameter leak memory). (cmb)

- Zip:
  . Add ZipArchive::CM_LZMA2 and ZipArchive::CM_XZ constants (since libzip 1.6.0). (Remi)
  . Add ZipArchive::RDONLY (since libzip 1.0.0). (Remi)
  . Add ZipArchive::ER_* missing constants. (Remi)
  . Add ZipArchive::LIBZIP_VERSION constant. (Remi)
  . Fixed bug #73119 (Wrong return for ZipArchive::addEmptyDir Method). (Remi)

23 Jan 2020, PHP 7.4.2

- Core:
  . Preloading support on Windows has been disabled. (Nikita)
  . Fixed bug #79022 (class_exists returns True for classes that are not ready
    to be used). (Laruence)
  . Fixed bug #78929 (plus signs in cookie values are converted to spaces).
    (Alexey Kachalin)
  . Fixed bug #78973 (Destructor during CV freeing causes segfault if opline
    never saved). (Nikita)
  . Fixed bug #78776 (Abstract method implementation from trait does not check
    "static"). (Nikita)
  . Fixed bug #78999 (Cycle leak when using function result as temporary).
    (Dmitry)
  . Fixed bug #79008 (General performance regression with PHP 7.4 on Windows).
    (cmb)
  . Fixed bug #79002 (Serializing uninitialized typed properties with __sleep
    makes unserialize throw). (Nikita)

- CURL:
  . Fixed bug #79033 (Curl timeout error with specific url and post). (cmb)
  . Fixed bug #79063 (curl openssl does not respect PKG_CONFIG_PATH). (Nikita)

- Date:
  . Fixed bug #79015 (undefined-behavior in php_date.c). (cmb)

- DBA:
  . Fixed bug #78808 ([LMDB] MDB_MAP_FULL: Environment mapsize limit reached).
    (cmb)

- Exif:
  . Fixed bug #79046 (NaN to int cast undefined behavior in exif). (Nikita)

- Fileinfo:
  . Fixed bug #74170 (locale information change after mime_content_type).
    (Sergei Turchanov)

- GD:
  . Fixed bug #79067 (gdTransformAffineCopy() may use unitialized values). (cmb)
  . Fixed bug #79068 (gdTransformAffineCopy() changes interpolation method).
    (cmb)

- Libxml:
  . Fixed bug #79029 (Use After Free's in XMLReader / XMLWriter). (Laruence)

- OPcache:
  . Fixed bug #78961 (erroneous optimization of re-assigned $GLOBALS). (Dmitry)
  . Fixed bug #78950 (Preloading trait method with static variables). (Nikita)
  . Fixed bug #78903 (Conflict in RTD key for closures results in crash).
    (Nikita)
  . Fixed bug #78986 (Opcache segfaults when inheriting ctor from immutable
    into mutable class). (Nikita)
  . Fixed bug #79040 (Warning Opcode handlers are unusable due to ASLR). (cmb)
  . Fixed bug #79055 (Typed property become unknown with OPcache file cache).
    (Nikita)

- Pcntl:
  . Fixed bug #78402 (Converting null to string in error message is bad DX).
    (SATŌ Kentarō)

- PDO_PgSQL:
  . Fixed bug #78983 (pdo_pgsql config.w32 cannot find libpq-fe.h). (SATŌ
    Kentarō)
  . Fixed bug #78980 (pgsqlGetNotify() overlooks dead connection). (SATŌ
    Kentarō)
  . Fixed bug #78982 (pdo_pgsql returns dead persistent connection). (SATŌ
    Kentarō)

- Session:
  . Fixed bug #79031 (Session unserialization problem). (Nikita)

- Shmop:
  . Fixed bug #78538 (shmop memory leak). (cmb)

- Sqlite3:
  . Fixed bug #79056 (sqlite does not respect PKG_CONFIG_PATH during
    compilation). (Nikita)

- Spl:
  . Fixed bug #78976 (SplFileObject::fputcsv returns -1 on failure). (cmb)

- Standard:
  . Fixed bug #79000 (Non-blocking socket stream reports EAGAIN as error).
    (Nikita)
  . Fixed bug #54298 (Using empty additional_headers adding extraneous CRLF).
    (cmb)

18 Dec 2019, PHP 7.4.1

- Core:
  . Fixed bug #78810 (RW fetches do not throw "uninitialized property"
    exception). (Nikita)
  . Fixed bug #78868 (Calling __autoload() with incorrect EG(fake_scope) value).
    (Antony Dovgal, Dmitry)
  . Fixed bug #78296 (is_file fails to detect file). (cmb)
  . Fixed bug #78883 (fgets(STDIN) fails on Windows). (cmb)
  . Fixed bug #78898 (call_user_func(['parent', ...]) fails while other
    succeed). (Nikita)
  . Fixed bug #78904 (Uninitialized property triggers __get()). (Nikita)
  . Fixed bug #78926 (Segmentation fault on Symfony cache:clear). (Nikita)

- GD:
  . Fixed bug #78849 (GD build broken with -D SIGNED_COMPARE_SLOW). (cmb)
  . Fixed bug #78923 (Artifacts when convoluting image with transparency).
    (wilson chen)

- FPM:
  . Fixed bug #76601 (Partially working php-fpm ater incomplete reload).
    (Maksim Nikulin)
  . Fixed bug #78889 (php-fpm service fails to start). (Jakub Zelenka)
  . Fixed bug #78916 (php-fpm 7.4.0 don't send mail via mail()).
    (Jakub Zelenka)

- Intl:
  . Implemented FR #78912 (INTL Support for accounting format). (cmb)

- Mysqlnd:
  . Fixed bug #78823 (ZLIB_LIBS not added to EXTRA_LIBS). (Arjen de Korte)

- OPcache:
  . Fixed $x = (bool)$x; with opcache (should emit undeclared variable notice).
    (Tyson Andre)
  . Fixed bug #78935 (Preloading removes classes that have dependencies).
    (Nikita, Dmitry)

- PCRE:
  . Fixed bug #78853 (preg_match() may return integer > 1). (cmb)

- Reflection:
  . Fixed bug #78895 (Reflection detects abstract non-static class as abstract
    static. IS_IMPLICIT_ABSTRACT is not longer used). (Dmitry)

- Standard:
  . Fixed bug #77638 (var_export'ing certain class instances segfaults). (cmb)
  . Fixed bug #78840 (imploding $GLOBALS crashes). (cmb)
  . Fixed bug #78833 (Integer overflow in pack causes out-of-bound access).
    (cmb)
  . Fixed bug #78814 (strip_tags allows / in tag name => whitelist bypass).
    (cmb)

28 Nov 2019, PHP 7.4.0

- Core:
  . Implemented RFC: Deprecate curly brace syntax for accessing array elements
    and string offsets.
    https://wiki.php.net/rfc/deprecate_curly_braces_array_access (Andrey Gromov)
  . Implemented RFC: Deprecations for PHP 7.4.
    https://wiki.php.net/rfc/deprecations_php_7_4 (Kalle, Nikita)
  . Fixed bug #52752 (Crash when lexing). (Nikita)
  . Fixed bug #60677 (CGI doesn't properly validate shebang line contains #!).
    (Nikita)
  . Fixed bug #71030 (Self-assignment in list() may have inconsistent behavior).
    (Nikita)
  . Fixed bug #72530 (Use After Free in GC with Certain Destructors). (Nikita)
  . Fixed bug #75921 (Inconsistent: No warning in some cases when stdObj is
    created on the fly). (David Walker)
  . Implemented FR #76148 (Add array_key_exists() to the list of specially
    compiled functions). (Majkl578)
  . Fixed bug #76430 (__METHOD__ inconsistent outside of method).
    (Ryan McCullagh, Nikita)
  . Fixed bug #76451 (Aliases during inheritance type checks affected by
    opcache). (Nikita)
  . Implemented FR #77230 (Support custom CFLAGS and LDFLAGS from environment).
    (cmb)
  . Fixed bug #77345 (Stack Overflow caused by circular reference in garbage
    collection). (Alexandru Patranescu, Nikita, Dmitry)
  . Fixed bug #77812 (Interactive mode does not support PHP 7.3-style heredoc).
    (cmb, Nikita)
  . Fixed bug #77877 (call_user_func() passes $this to static methods).
    (Dmitry)
  . Fixed bug #78066 (PHP eats the first byte of a program that comes from
    process substitution). (Nikita)
  . Fixed bug #78151 (Segfault caused by indirect expressions in PHP 7.4a1).
    (Nikita)
  . Fixed bug #78154 (SEND_VAR_NO_REF does not always send reference). (Nikita)
  . Fixed bug #78182 (Segmentation fault during by-reference property
    assignment). (Nikita)
  . Fixed bug #78212 (Segfault in built-in webserver). (cmb)
  . Fixed bug #78220 (Can't access OneDrive folder). (cmb, ab)
  . Fixed bug #78226 (Unexpected __set behavior with typed properties). (Nikita)
  . Fixed bug #78239 (Deprecation notice during string conversion converted to
    exception hangs). (Nikita)
  . Fixed bug #78335 (Static properties/variables containing cycles report as
    leak). (Nikita)
  . Fixed bug #78340 (Include of stream wrapper not reading whole file).
    (Nikita)
  . Fixed bug #78344 (Segmentation fault on zend_check_protected). (Nikita)
  . Fixed bug #78356 (Array returned from ArrayAccess is incorrectly unpacked
    as argument). (Nikita)
  . Fixed bug #78379 (Cast to object confuses GC, causes crash). (Dmitry)
  . Fixed bug #78386 (fstat mode has unexpected value on PHP 7.4). (cmb)
  . Fixed bug #78396 (Second file_put_contents in Shutdown hangs script).
    (Nikita)
  . Fixed bug #78406 (Broken file includes with user-defined stream filters).
    (Nikita)
  . Fixed bug #78438 (Corruption when __unserializing deeply nested structures).
    (cmb, Nikita)
  . Fixed bug #78441 (Parse error due to heredoc identifier followed by digit).
    (cmb)
  . Fixed bug #78454 (Consecutive numeric separators cause OOM error).
    (Theodore Brown)
  . Fixed bug #78460 (PEAR installation failure). (Peter Kokot, L. Declercq)
  . Fixed bug #78531 (Crash when using undefined variable as object). (Dmitry)
  . Fixed bug #78535 (auto_detect_line_endings value not parsed as bool).
    (bugreportuser)
  . Fixed bug #78604 (token_get_all() does not properly tokenize FOO<?php with
    short_open_tag=0). (Nikita)
  . Fixed bug #78614 (Does not compile with DTRACE anymore).
    (tz at FreeBSD dot org)
  . Fixed bug #78620 (Out of memory error). (cmb, Nikita)
  . Fixed bug #78632 (method_exists() in php74 works differently from php73 in
    checking priv. methods). (Nikita)
  . Fixed bug #78644 (SEGFAULT in ZEND_UNSET_OBJ_SPEC_VAR_CONST_HANDLER).
    (Nikita)
  . Fixed bug #78658 (Memory corruption using Closure::bindTo). (Nikita)
  . Fixed bug #78656 (Parse errors classified as highest log-level). (Erik
    Lundin)
  . Fixed bug #78662 (stream_write bad error detection). (Remi)
  . Fixed bug #78768 (redefinition of typedef zend_property_info). (Nikita)
  . Fixed bug #78788 (./configure generates invalid php_version.h). (max)
  . Fixed incorrect usage of QM_ASSIGN instruction. It must not return IS_VAR.
    As a side effect, this allowed passing left hand list() "by reference",
    instead of compile-time error. (Dmitry)

- CLI:
  . The built-in CLI server now reports the request method in log files.
    (Simon Welsh)

- COM:
  . Deprecated registering of case-insensitive constants from typelibs. (cmb)
  . Fixed bug #78650 (new COM Crash). (cmb)
  . Fixed bug #78694 (Appending to a variant array causes segfault). (cmb)

- CURL:
  . Fixed bug #76480 (Use curl_multi_wait() so that timeouts are respected).
    (Pierrick)
  . Implemented FR #77711 (CURLFile should support UNICODE filenames). (cmb)
  . Deprecated CURLPIPE_HTTP1. (cmb)
  . Deprecated $version parameter of curl_version(). (cmb)

- Date:
  . Updated timelib to 2018.02. (Derick)
  . Fixed bug #69044 (discrepency between time and microtime). (krakjoe)
  . Fixed bug #70153 (\DateInterval incorrectly unserialized). (Maksim Iakunin)
  . Fixed bug #75232 (print_r of DateTime creating side-effect). (Nikita)
  . Fixed bug #78383 (Casting a DateTime to array no longer returns its
    properties). (Nikita)
  . Fixed bug #78751 (Serialising DatePeriod converts DateTimeImmutable). (cmb)

- Exif:
  . Fixed bug #78333 (Exif crash (bus error) due to wrong alignment and
    invalid cast). (Nikita)
  . Fixed bug #78256 (heap-buffer-overflow on exif_process_user_comment).
    (CVE-2019-11042) (Stas)
  . Fixed bug #78222 (heap-buffer-overflow on exif_scan_thumbnail).
    (CVE-2019-11041) (Stas)

- Fileinfo:
  . Fixed bug #78075 (finfo_file treats JSON file as text/plain). (Anatol)
  . Fixed bug #78183 (finfo_file shows wrong mime-type for .tga file).
   (Anatol)

- Filter:
  . The filter extension no longer has the --with-pcre-dir on Unix builds,
    allowing the extension to be once more compiled as shared using
    ./configure. (Kalle)

- FFI:
  . Added FFI extension. (Dmitry)
  . Fixed bug #78488 (OOB in ZEND_FUNCTION(ffi_trampoline)). (Dmitry)
  . Fixed bug #78543 (is_callable() on FFI\CData throws Exception). (cmb)
  . Fixed bug #78716 (Function name mangling is wrong for some parameter
    types). (cmb)
  . Fixed bug #78762 (Failing FFI::cast() may leak memory). (cmb)
  . Fixed bug #78761 (Zend memory heap corruption with preload and casting).
    (cmb)
  . Implement FR #78270 (Support __vectorcall convention with FFI). (cmb)
  . Added missing FFI::isNull(). (Philip Hofstetter)

- FPM:
  . Implemented FR #72510 (systemd service should be hardened). (Craig Andrews)
  . Fixed bug #74083 (master PHP-fpm is stopped on multiple reloads).
    (Maksim Nikulin)
  . Fixed bug #78334 (fpm log prefix message includes wrong stdout/stderr
    notation). (Tsuyoshi Sadakata)
  . Fixed bug #78599 (env_path_info underflow in fpm_main.c can lead to RCE).
    (CVE-2019-11043) (Jakub Zelenka)

- GD:
  . Implemented the scatter filter (IMG_FILTER_SCATTER). (Kalle)
  . The bundled libgd behaves now like system libgd wrt. IMG_CROP_DEFAULT never
    falling back to IMG_CROP_SIDES.
  . The default $mode parameter of imagecropauto() has been changed to
    IMG_CROP_DEFAULT; passing -1 is now deprecated.
  . Added support for aspect ratio preserving scaling to a fixed height for
    imagescale(). (Andreas Treichel)
  . Added TGA read support. (cmb)
  . Fixed bug #73291 (imagecropauto() $threshold differs from external libgd).
    (cmb)
  . Fixed bug #76324 (cannot detect recent versions of freetype with
    pkg-config). (Eli Schwartz)
  . Fixed bug #78314 (missing freetype support/functions with external gd).
    (Remi)

- GMP:
  . Fixed bug #78574 (broken shared build). (Remi)

- Hash:
  . The hash extension is now an integral part of PHP and cannot be disabled
    as per RFC: https://wiki.php.net/rfc/permanent_hash_ext. (Kalle)
  . Implemented FR #71890 (crc32c checksum algorithm). (Andrew Brampton)

- Iconv:
  . Fixed bug #78342 (Bus error in configure test for iconv //IGNORE). (Rainer
    Jung)
  . Fixed bug #78642 (Wrong libiconv version displayed). (gedas at martynas,
    cmb).

- Libxml:
  . Fixed bug #78279 (libxml_disable_entity_loader settings is shared between
    requests (cgi-fcgi)). (Nikita)

- InterBase:
  . Unbundled the InterBase extension and moved it to PECL. (Kalle)

- Intl:
  . Raised requirements to ICU ≥ 50.1. (cmb)
  . Changed ResourceBundle to implement Countable. (LeSuisse)
  . Changed default of $variant parameter of idn_to_ascii() and idn_to_utf8().
    (cmb)

- LDAP:
  . Deprecated ldap_control_paged_result_response and ldap_control_paged_result

- LiteSpeed:
  . Updated to LiteSpeed SAPI V7.5 (Fixed clean shutdown). (George Wang)
  . Updated to LiteSpeed SAPI V7.4.3 (increased response header count limit from
    100 to 1000, added crash handler to cleanly shutdown PHP request, added
    CloudLinux mod_lsapi mode). (George Wang)
  . Fixed bug #76058 (After "POST data can't be buffered", using php://input
    makes huge tmp files). (George Wang)

- MBString:
  . Fixed bug #77907 (mb-functions do not respect default_encoding). (Nikita)
  . Fixed bug #78579 (mb_decode_numericentity: args number inconsistency).
    (cmb)
  . Fixed bug #78609 (mb_check_encoding() no longer supports stringable
    objects). (cmb)

- MySQLi:
  . Fixed bug #67348 (Reading $dbc->stat modifies $dbc->affected_rows).
    (Derick)
  . Fixed bug #76809 (SSL settings aren't respected when persistent connections
    are used). (fabiomsouto)
  . Fixed bug #78179 (MariaDB server version incorrectly detected). (cmb)
  . Fixed bug #78213 (Empty row pocket). (cmb)

- MySQLnd:
  . Fixed connect_attr issues and added the _server_host connection attribute.
    (Qianqian Bu)
  . Fixed bug #60594 (mysqlnd exposes 160 lines of stats in phpinfo). (PeeHaa)

- ODBC:
  . Fixed bug #78473 (odbc_close() closes arbitrary resources). (cmb)

- Opcache:
  . Implemented preloading RFC: https://wiki.php.net/rfc/preload. (Dmitry)
  . Add opcache.preload_user INI directive. (Dmitry)
  . Added new INI directive opcache.cache_id (Windows only). (cmb)
  . Fixed bug #78106 (Path resolution fails if opcache disabled during request).
    (Nikita)
  . Fixed bug #78175 (Preloading segfaults at preload time and at runtime).
    (Dmitry)
  . Fixed bug #78202 (Opcache stats for cache hits are capped at 32bit NUM).
    (cmb)
  . Fixed bug #78271 (Invalid result of if-else). (Nikita)
  . Fixed bug #78341 (Failure to detect smart branch in DFA pass). (Nikita)
  . Fixed bug #78376 (Incorrect preloading of constant static properties).
    (Dmitry)
  . Fixed bug #78429 (opcache_compile_file(__FILE__); segfaults). (cmb)
  . Fixed bug #78512 (Cannot make preload work). (Dmitry)
  . Fixed bug #78514 (Preloading segfaults with inherited typed property).
    (Nikita)
  . Fixed bug #78654 (Incorrectly computed opcache checksum on files with
    non-ascii characters). (mhagstrand)

- OpenSSL:
  . Added TLS 1.3 support to streams including new tlsv1.3 stream.
    (Codarren Velvindron, Jakub Zelenka)
  . Added openssl_x509_verify function. (Ben Scholzen)
  . openssl_random_pseudo_bytes() now throws in error conditions.
    (Sammy Kaye Powers)
  . Changed the default config path (Windows only). (cmb)
  . Fixed bug #78231 (Segmentation fault upon stream_socket_accept of exported
    socket-to-stream). (Nikita)
  . Fixed bug #78391 (Assertion failure in openssl_random_pseudo_bytes).
    (Nikita)
  . Fixed bug #78775 (TLS issues from HTTP request affecting other encrypted
    connections). (Nikita)

- Pcntl:
  . Fixed bug #77335 (PHP is preventing SIGALRM from specifying SA_RESTART).
    (Nikita)

- PCRE:
  . Implemented FR #77094 (Support flags in preg_replace_callback). (Nikita)
  . Fixed bug #72685 (Repeated UTF-8 validation of same string in UTF-8 mode).
    (Nikita)
  . Fixed bug #73948 (Preg_match_all should return NULLs on trailing optional
    capture groups).
  . Fixed bug #78338 (Array cross-border reading in PCRE). (cmb)
  . Fixed bug #78349 (Bundled pcre2 library missing LICENCE file). (Peter Kokot)

- PDO:
  . Implemented FR #71885 (Allow escaping question mark placeholders).
    https://wiki.php.net/rfc/pdo_escape_placeholders (Matteo)
  . Fixed bug #77849 (Disable cloning of PDO handle/connection objects).
    (camporter)
  . Implemented FR #78033 (PDO - support username & password specified in
    DSN). (sjon)

- PDO_Firebird:
  . Implemented FR #65690 (PDO_Firebird should also support dialect 1).
    (Simonov Denis)
  . Implemented FR #77863 (PDO firebird support type Boolean in input
    parameters). (Simonov Denis)

- PDO_MySQL:
  . Fixed bug #41997 (SP call yields additional empty result set). (cmb)
  . Fixed bug #78623 (Regression caused by "SP call yields additional empty
    result set"). (cmb)

- PDO_OCI:
  . Support Oracle Database tracing attributes ACTION, MODULE,
    CLIENT_INFO, and CLIENT_IDENTIFIER. (Cameron Porter)
  . Implemented FR #76908 (PDO_OCI getColumnMeta() not implemented).
    (Valentin Collet, Chris Jones, Remi)

- PDO_SQLite:
  . Implemented sqlite_stmt_readonly in PDO_SQLite. (BohwaZ)
  . Raised requirements to SQLite 3.5.0. (cmb)
  . Fixed bug #78192 (SegFault when reuse statement after schema has changed).
    (Vincent Quatrevieux)
  . Fixed bug #78348 (Remove -lrt from pdo_sqlite.so). (Peter Kokot)

- Phar:
  . Fixed bug #77919 (Potential UAF in Phar RSHUTDOWN). (cmb)

- phpdbg:
  . Fixed bug #76596 (phpdbg support for display_errors=stderr). (kabel)
  . Fixed bug #76801 (too many open files). (alekitto)
  . Fixed bug #77800 (phpdbg segfaults on listing some conditional breakpoints).
    (krakjoe)
  . Fixed bug #77805 (phpdbg build fails when readline is shared). (krakjoe)

- Recode:
  . Unbundled the recode extension. (cmb)

- Reflection:
  . Fixed bug #76737 (Unserialized reflection objects are broken, they
    shouldn't be serializable). (Nikita)
  . Fixed bug #78263 (\ReflectionReference::fromArrayElement() returns null
    while item is a reference). (Nikita)
  . Fixed bug #78410 (Cannot "manually" unserialize class that is final and
    extends an internal one). (Nikita)
  . Fixed bug #78697 (ReflectionClass::implementsInterface - inaccurate error
    message with traits). (villfa)
  . Fixed bug #78774 (ReflectionNamedType on Typed Properties Crash). (Nikita)

- Session:
  . Fixed bug #78624 (session_gc return value for user defined session
    handlers). (bshaffer)

- SimpleXML:
  . Implemented FR #65215 (SimpleXMLElement could register as implementing
    Countable). (LeSuisse)
  . Fixed bug #75245 (Don't set content of elements with only whitespaces).
    (eriklundin)

- Sockets:
  . Fixed bug #67619 (Validate length on socket_write). (thiagooak)
  . Fixed bug #78665 (Multicasting may leak memory). (cmb)

- sodium:
  . Fixed bug #77646 (sign_detached() strings not terminated). (Frank)
  . Fixed bug #78510 (Partially uninitialized buffer returned by
    sodium_crypto_generichash_init()). (Frank Denis, cmb)
  . Fixed bug #78516 (password_hash(): Memory cost is not in allowed range).
    (cmb, Nikita)

- SPL:
  . Fixed bug #77518 (SeekableIterator::seek() should accept 'int' typehint as
    documented). (Nikita)
  . Fixed bug #78409 (Segfault when creating instance of ArrayIterator without
    constructor). (Nikita)
  . Fixed bug #78436 (Missing addref in SplPriorityQueue EXTR_BOTH mode).
    (Nikita)
  . Fixed bug #78456 (Segfault when serializing SplDoublyLinkedList). (Nikita)

- SQLite3:
  . Unbundled libsqlite. (cmb)
  . Raised requirements to SQLite 3.7.4. (cmb)
  . Forbid (un)serialization of SQLite3, SQLite3Stmt and SQLite3Result. (cmb)
  . Added support for the SQLite @name notation. (cmb, BohwaZ)
  . Added SQLite3Stmt::getSQL() to retrieve the SQL of the statement. (Bohwaz)
  . Implement FR ##70950 (Make SQLite3 Online Backup API available). (BohwaZ)

- Standard:
  . Implemented password hashing registry RFC:
    https://wiki.php.net/rfc/password_registry. (Sara)
  . Implemented RFC where password_hash() has argon2i(d) implementations from
    ext/sodium when PHP is built without libargon:
    https://wiki.php.net/rfc/sodium.argon.hash (Sara)
  . Implemented FR #38301 (field enclosure behavior in fputcsv). (cmb)
  . Implemented FR #51496 (fgetcsv should take empty string as an escape). (cmb)
  . Fixed bug #73535 (php_sockop_write() returns 0 on error, can be used to
    trigger Denial of Service). (Nikita)
  . Fixed bug #74764 (Bindto IPv6 works with file_get_contents but fails with
    stream_socket_client). (Ville Hukkamäki)
  . Fixed bug #76859 (stream_get_line skips data if used with data-generating
    filter). (kkopachev)
  . Implemented FR #77377 (No way to handle CTRL+C in Windows). (Anatol)
  . Fixed bug #77930 (stream_copy_to_stream should use mmap more often).
    (Nikita)
  . Implemented FR #78177 (Make proc_open accept command array). (Nikita)
  . Fixed bug #78208 (password_needs_rehash() with an unknown algo should always
    return true). (Sara)
  . Fixed bug #78241 (touch() does not handle dates after 2038 in PHP 64-bit). (cmb)
  . Fixed bug #78282 (atime and mtime mismatch). (cmb)
  . Fixed bug #78326 (improper memory deallocation on stream_get_contents()
    with fixed length buffer). (Albert Casademont)
  . Fixed bug #78346 (strip_tags no longer handling nested php tags). (cmb)
  . Fixed bug #78506 (Error in a php_user_filter::filter() is not reported).
    (Nikita)
  . Fixed bug #78549 (Stack overflow due to nested serialized input). (Nikita)
  . Fixed bug #78759 (array_search in $GLOBALS). (Nikita)

- Testing:
  . Fixed bug #78684 (PCRE bug72463_2 test is sending emails on Linux). (cmb)

- Tidy:
  . Added TIDY_TAG_* constants for HTML5 elements. (cmb)
  . Fixed bug #76736 (wrong reflection for tidy_get_head, tidy_get_html,
    tidy_get_root, and tidy_getopt) (tandre)

- WDDX:
  . Deprecated and unbundled the WDDX extension. (cmb)

- Zip:
  . Fixed bug #78641 (addGlob can modify given remove_path value). (cmb)

21 Nov 2019, PHP 7.3.12

- Core:
  . Fixed bug #78658 (Memory corruption using Closure::bindTo). (Nikita)
  . Fixed bug #78656 (Parse errors classified as highest log-level). (Erik
    Lundin)
  . Fixed bug #78752 (Segfault if GC triggered while generator stack frame is
    being destroyed). (Nikita)
  . Fixed bug #78689 (Closure::fromCallable() doesn't handle
    [Closure, '__invoke']). (Nikita)

- COM:
  . Fixed bug #78694 (Appending to a variant array causes segfault). (cmb)

- Date:
  . Fixed bug #70153 (\DateInterval incorrectly unserialized). (Maksim Iakunin)
  . Fixed bug #78751 (Serialising DatePeriod converts DateTimeImmutable). (cmb)

- Iconv:
  . Fixed bug #78642 (Wrong libiconv version displayed). (gedas at martynas,
    cmb).

- OpCache:
  . Fixed bug #78654 (Incorrectly computed opcache checksum on files with
    non-ascii characters). (mhagstrand)
  . Fixed bug #78747 (OpCache corrupts custom extension result). (Nikita)

- OpenSSL:
  . Fixed bug #78775 (TLS issues from HTTP request affecting other encrypted
    connections). (Nikita)

- Reflection:
  . Fixed bug #78697 (ReflectionClass::ImplementsInterface - inaccurate error
    message with traits). (villfa)

- Sockets:
  . Fixed bug #78665 (Multicasting may leak memory). (cmb)

24 Oct 2019, PHP 7.3.11

- Core:
  . Fixed bug #78535 (auto_detect_line_endings value not parsed as bool).
    (bugreportuser)
  . Fixed bug #78620 (Out of memory error). (cmb, Nikita)

- Exif :
  . Fixed bug #78442 ('Illegal component' on exif_read_data since PHP7)
	(Kalle)

- FPM:
  . Fixed bug #78599 (env_path_info underflow in fpm_main.c can lead to RCE).
    (CVE-2019-11043) (Jakub Zelenka)
  . Fixed bug #78413 (request_terminate_timeout does not take effect after
    fastcgi_finish_request). (Sergei Turchanov)

- MBString:
  . Fixed bug #78633 (Heap buffer overflow (read) in mb_eregi). (cmb)
  . Fixed bug #78579 (mb_decode_numericentity: args number inconsistency).
    (cmb)
  . Fixed bug #78609 (mb_check_encoding() no longer supports stringable
    objects). (cmb)

- MySQLi:
  . Fixed bug #76809 (SSL settings aren't respected when persistent connections
    are used). (fabiomsouto)

- Mysqlnd:
  . Fixed bug #78525 (Memory leak in pdo when reusing native prepared
    statements). (Nikita)

- PCRE:
  . Fixed bug #78272 (calling preg_match() before pcntl_fork() will freeze
    child process). (Nikita)

- PDO_MySQL:
  . Fixed bug #78623 (Regression caused by "SP call yields additional empty
    result set"). (cmb)

- Session:
  . Fixed bug #78624 (session_gc return value for user defined session
    handlers). (bshaffer)

- Standard:
  . Fixed bug #76342 (file_get_contents waits twice specified timeout).
    (Thomas Calvet)
  . Fixed bug #78612 (strtr leaks memory when integer keys are used and the
    subject string shorter). (Nikita)
  . Fixed bug #76859 (stream_get_line skips data if used with data-generating
    filter). (kkopachev)

- Zip:
  . Fixed bug #78641 (addGlob can modify given remove_path value). (cmb)

26 Sep 2019, PHP 7.3.10

- Core:
  . Fixed bug #78220 (Can't access OneDrive folder). (cmb, ab)
  . Fixed bug #77922 (Double release of doc comment on inherited shadow
    property). (Nikita)
  . Fixed bug #78441 (Parse error due to heredoc identifier followed by digit).
    (cmb)
  . Fixed bug #77812 (Interactive mode does not support PHP 7.3-style heredoc).
    (cmb, Nikita)

- FastCGI:
  . Fixed bug #78469 (FastCGI on_accept hook is not called when using named
    pipes on Windows). (Sergei Turchanov)

- FPM:
  . Fixed bug #78334 (fpm log prefix message includes wrong stdout/stderr
    notation). (Tsuyoshi Sadakata)

- Intl:
  . Ensure IDNA2003 rules are used with idn_to_ascii() and idn_to_utf8()
    when requested. (Sara)

- MBString:
  . Fixed bug #78559 (Heap buffer overflow in mb_eregi). (cmb)

- MySQLnd:
  . Fixed connect_attr issues and added the _server_host connection attribute.
    (Qianqian Bu)

- ODBC:
  . Fixed bug #78473 (odbc_close() closes arbitrary resources). (cmb)

- PDO_MySQL:
  . Fixed bug #41997 (SP call yields additional empty result set). (cmb)

- sodium:
  . Fixed bug #78510 (Partially uninitialized buffer returned by
    sodium_crypto_generichash_init()). (Frank Denis, cmb)

29 Aug 2019, PHP 7.3.9

- Core:
  . Fixed bug #78363 (Buffer overflow in zendparse). (Nikita)
  . Fixed bug #78379 (Cast to object confuses GC, causes crash). (Dmitry)
  . Fixed bug #78412 (Generator incorrectly reports non-releasable $this as GC
    child). (Nikita)

- Curl:
  . Fixed bug #77946 (Bad cURL resources returned by curl_multi_info_read()).
    (Abyr Valg)

- Exif:
  . Fixed bug #78333 (Exif crash (bus error) due to wrong alignment and
    invalid cast). (Nikita)

- FPM:
  . Fixed bug #77185 (Use-after-free in FPM master event handling).
    (Maksim Nikulin)

- Iconv:
  . Fixed bug #78342 (Bus error in configure test for iconv //IGNORE). (Rainer
    Jung)

- LiteSpeed:
  . Updated to LiteSpeed SAPI V7.5 (Fixed clean shutdown). (George Wang)

- MBString:
  . Fixed bug #78380 (Oniguruma 6.9.3 fixes CVEs). (CVE-2019-13224) (Stas)

- MySQLnd:
  . Fixed bug #78179 (MariaDB server version incorrectly detected). (cmb)
  . Fixed bug #78213 (Empty row pocket). (cmb)

- Opcache:
  . Fixed bug #77191 (Assertion failure in dce_live_ranges() when silencing is
    used). (Nikita)

- Standard:
  . Fixed bug #69100 (Bus error from stream_copy_to_stream (file -> SSL stream)
    with invalid length). (Nikita)
  . Fixed bug #78282 (atime and mtime mismatch). (cmb)
  . Fixed bug #78326 (improper memory deallocation on stream_get_contents()
    with fixed length buffer). (Albert Casademont)
  . Fixed bug #78346 (strip_tags no longer handling nested php tags). (cmb)

01 Aug 2019, PHP 7.3.8

- Core:
  . Added syslog.filter=raw option. (Erik Lundin)
  . Fixed bug #78212 (Segfault in built-in webserver). (cmb)

- Date:
  . Fixed bug #69044 (discrepency between time and microtime). (krakjoe)
  . Updated timelib to 2018.02. (Derick)

- EXIF:
  . Fixed bug #78256 (heap-buffer-overflow on exif_process_user_comment).
    (CVE-2019-11042) (Stas)
  . Fixed bug #78222 (heap-buffer-overflow on exif_scan_thumbnail).
    (CVE-2019-11041) (Stas)

- FTP:
  . Fixed bug #78039 (FTP with SSL memory leak). (Nikita)

- Libxml:
  . Fixed bug #78279 (libxml_disable_entity_loader settings is shared between
    requests (cgi-fcgi)). (Nikita)

- LiteSpeed:
  . Updated to LiteSpeed SAPI V7.4.3 (increased response header count limit from
    100 to 1000, added crash handler to cleanly shutdown PHP request, added
    CloudLinux mod_lsapi mode). (George Wang)
  . Fixed bug #76058 (After "POST data can't be buffered", using php://input
    makes huge tmp files). (George Wang)

- Openssl:
  . Fixed bug #78231 (Segmentation fault upon stream_socket_accept of exported
    socket-to-stream). (Nikita)

- Opcache:
  . Fixed bug #78189 (file cache strips last character of uname hash). (cmb)
  . Fixed bug #78202 (Opcache stats for cache hits are capped at 32bit NUM).
    (cmb)
  . Fixed bug #78271 (Invalid result of if-else). (Nikita)
  . Fixed bug #78291 (opcache_get_configuration doesn't list all directives).
    (Andrew Collington)
  . Fixed bug #78341 (Failure to detect smart branch in DFA pass). (Nikita)

- PCRE:
  . Fixed bug #78197 (PCRE2 version check in configure fails for "##.##-xxx"
    version strings). (pgnet, Peter Kokot)
  . Fixed bug #78338 (Array cross-border reading in PCRE). (cmb)

- PDO_Sqlite:
  . Fixed bug #78192 (SegFault when reuse statement after schema has changed).
    (Vincent Quatrevieux)

- Phar:
  . Fixed bug #77919 (Potential UAF in Phar RSHUTDOWN). (cmb)

- Phpdbg:
  . Fixed bug #78297 (Include unexistent file memory leak). (Nikita)

- SQLite:
  . Upgraded to SQLite 3.28.0. (cmb)

- Standard:
  . Fixed bug #78241 (touch() does not handle dates after 2038 in PHP 64-bit). (cmb)
  . Fixed bug #78269 (password_hash uses weak options for argon2). (Remi)

04 Jul 2019, PHP 7.3.7

- Core:
  . Fixed bug #76980 (Interface gets skipped if autoloader throws an exception).
    (Nikita)

- DOM:
  . Fixed bug #78025 (segfault when accessing properties of DOMDocumentType).
    (cmb)

- MySQLi:
  . Fixed bug #77956 (When mysqli.allow_local_infile = Off, use a meaningful
    error message). (Sjon Hortensius)
  . Fixed bug #38546 (bindParam incorrect processing of bool types).
    (camporter)

- MySQLnd:
  . Fixed bug #77955 (Random segmentation fault in mysqlnd from php-fpm).
    (Nikita)

- Opcache:
  . Fixed bug #78015 (Incorrect evaluation of expressions involving partials
    arrays in SCCP). (Nikita)
  . Fixed bug #78106 (Path resolution fails if opcache disabled during request).
    (Nikita)

- OpenSSL:
  . Fixed bug #78079 (openssl_encrypt_ccm.phpt fails with OpenSSL 1.1.1c).
    (Jakub Zelenka)

- phpdbg:
  . Fixed bug #78050 (SegFault phpdbg + opcache on include file twice).
    (Nikita)

- Sockets:
  . Fixed bug #78038 (Socket_select fails when resource array contains
    references). (Nikita)

- Sodium:
  . Fixed bug #78114 (segfault when calling sodium_* functions from eval). (cmb)

- Standard:
  . Fixed bug #77135 (Extract with EXTR_SKIP should skip $this).
    (Craig Duncan, Dmitry)
  . Fixed bug #77937 (preg_match failed). (cmb, Anatol)

- Zip:
  . Fixed bug #76345 (zip.h not found). (Michael Maroszek)

30 May 2019, PHP 7.3.6

- cURL:
  . Implemented FR #72189 (Add missing CURL_VERSION_* constants). (Javier
    Spagnoletti)

- Date:
  . Fixed bug #77909 (DatePeriod::__construct() with invalid recurrence count
    value). (Ignace Nyamagana Butera)

- EXIF:
  . Fixed bug #77988 (heap-buffer-overflow on php_jpg_get16).
    (CVE-2019-11040) (Stas)

- FPM:
  . Fixed bug #77934 (php-fpm kill -USR2 not working). (Jakub Zelenka)
  . Fixed bug #77921 (static.php.net doesn't work anymore). (Peter Kokot)

- GD:
  . Fixed bug #77943 (imageantialias($image, false); does not work). (cmb)
  . Fixed bug #77973 (Uninitialized read in gdImageCreateFromXbm).
    (CVE-2019-11038) (cmb)

- Iconv:
  . Fixed bug #78069 (Out-of-bounds read in iconv.c:_php_iconv_mime_decode()
    due to integer overflow). (CVE-2019-11039). (maris dot adam)

- JSON:
  . Fixed bug #77843 (Use after free with json serializer). (Nikita)

- Opcache:
  . Fixed possible crashes, because of inconsistent PCRE cache and opcache
    SHM reset. (Alexey Kalinin, Dmitry)

- PDO_MySQL:
  . Fixed bug #77944 (Wrong meta pdo_type for bigint on LLP64). (cmb)

- Reflection:
  . Fixed bug #75186 (Inconsistent reflection of Closure:::__invoke()). (Nikita)

- Session:
  . Fixed bug #77911 (Wrong warning for session.sid_bits_per_character). (cmb)

- SOAP:
  . Fixed bug #77945 (Segmentation fault when constructing SoapClient with
    WSDL_CACHE_BOTH). (Nikita)

- SPL:
  . Fixed bug #77024 (SplFileObject::__toString() may return array). (Craig
    Duncan)

- SQLite:
  . Fixed bug #77967 (Bypassing open_basedir restrictions via file uris). (Stas)

- Standard:
  . Fixed bug #77931 (Warning for array_map mentions wrong type). (Nikita)
  . Fixed bug #78003 (strip_tags output change since PHP 7.3). (cmb)

02 May 2019, PHP 7.3.5

- Core:
  . Fixed bug #77903 (ArrayIterator stops iterating after offsetSet call).
    (Nikita)

- CLI:
  . Fixed bug #77794 (Incorrect Date header format in built-in server).
    (kelunik)

- EXIF
  . Fixed bug #77950 (Heap-buffer-overflow in _estrndup via exif_process_IFD_TAG).
    (CVE-2019-11036) (Stas)

- Interbase:
  . Fixed bug #72175 (Impossibility of creating multiple connections to
    Interbase with php 7.x). (Nikita)

- Intl:
  . Fixed bug #77895 (IntlDateFormatter::create fails in strict mode if $locale
    = null). (Nikita)

- LDAP:
  . Fixed bug #77869 (Core dump when using server controls) (mcmic)

- Mail
  . Fixed bug #77821 (Potential heap corruption in TSendMail()). (cmb)

- mbstring:
  . Implemented FR #72777 (Implement regex stack limits for mbregex functions).
    (Yasuo Ohgaki, Stas)

- MySQLi:
  . Fixed bug #77773 (Unbuffered queries leak memory - MySQLi / mysqlnd).
    (Nikita)

- PCRE:
  . Fixed bug #77827 (preg_match does not ignore \r in regex flags). (requinix,
    cmb)

- PDO:
  . Fixed bug #77849 (Disable cloning of PDO handle/connection objects).
    (camporter)

- phpdbg:
  . Fixed bug #76801 (too many open files). (alekitto)
  . Fixed bug #77800 (phpdbg segfaults on listing some conditional breakpoints).
    (krakjoe)
  . Fixed bug #77805 (phpdbg build fails when readline is shared). (krakjoe)

- Reflection:
  . Fixed bug #77772 (ReflectionClass::getMethods(null) doesn't work). (Nikita)
  . Fixed bug #77882 (Different behavior: always calls destructor). (Nikita)

- Standard:
  . Fixed bug #77793 (Segmentation fault in extract() when overwriting
    reference with itself). (Nikita)
  . Fixed bug #77844 (Crash due to null pointer in parse_ini_string with
    INI_SCANNER_TYPED). (Nikita)
  . Fixed bug #77853 (Inconsistent substr_compare behaviour with empty
    haystack). (Nikita)

04 Apr 2019, PHP 7.3.4

- Core:
  . Fixed bug #77738 (Nullptr deref in zend_compile_expr). (Laruence)
  . Fixed bug #77660 (Segmentation fault on break 2147483648). (Laruence)
  . Fixed bug #77652 (Anonymous classes can lose their interface information).
    (Nikita)
  . Fixed bug #77345 (Stack Overflow caused by circular reference in garbage
    collection). (Alexandru Patranescu, Nikita, Dmitry)
  . Fixed bug #76956 (Wrong value for 'syslog.filter' documented in php.ini).
    (cmb)

- Apache2Handler:
  . Fixed bug #77648 (BOM in sapi/apache2handler/php_functions.c). (cmb)

- Bcmath:
  . Fixed bug #77742 (bcpow() implementation related to gcc compiler
    optimization). (Nikita)

- CLI Server:
  . Fixed bug #77722 (Incorrect IP set to $_SERVER['REMOTE_ADDR'] on the
    localhost). (Nikita)

- COM:
  . Fixed bug #77578 (Crash when php unload). (cmb)

- EXIF:
  . Fixed bug #77753 (Heap-buffer-overflow in php_ifd_get32s). (CVE-2019-11034)
    (Stas)
  . Fixed bug #77831 (Heap-buffer-overflow in exif_iif_add_value).
    (CVE-2019-11035) (Stas)

- FPM:
  . Fixed bug #77677 (FPM fails to build on AIX due to missing WCOREDUMP).
    (Kevin Adler)

- GD:
  . Fixed bug #77700 (Writing truecolor images as GIF ignores interlace flag).
    (cmb)

- MySQLi:
  . Fixed bug #77597 (mysqli_fetch_field hangs scripts). (Nikita)

- Opcache:
  . Fixed bug #77743 (Incorrect pi node insertion for jmpznz with identical
    successors). (Nikita)

- PCRE:
  . Fixed bug #76127 (preg_split does not raise an error on invalid UTF-8).
    (Nikita)

- Phar:
  . Fixed bug #77697 (Crash on Big_Endian platform). (Laruence)

- phpdbg:
  . Fixed bug #77767 (phpdbg break cmd aliases listed in help do not match
    actual aliases). (Miriam Lauter)

- sodium:
  . Fixed bug #77646 (sign_detached() strings not terminated). (Frank)

- SQLite3:
  . Added sqlite3.defensive INI directive. (BohwaZ)

- Standard:
  . Fixed bug #77664 (Segmentation fault when using undefined constant in
    custom wrapper). (Laruence)
  . Fixed bug #77669 (Crash in extract() when overwriting extracted array).
    (Nikita)
  . Fixed bug #76717 (var_export() does not create a parsable value for
    PHP_INT_MIN). (Nikita)
  . Fixed bug #77765 (FTP stream wrapper should set the directory as
    executable). (Vlad Temian)

07 Mar 2019, PHP 7.3.3

- Core:
  . Fixed bug #77589 (Core dump using parse_ini_string with numeric sections).
    (Laruence)
  . Fixed bug #77329 (Buffer Overflow via overly long Error Messages).
    (Dmitry)
  . Fixed bug #77494 (Disabling class causes segfault on member access).
    (Dmitry)
  . Fixed bug #77498 (Custom extension Segmentation fault when declare static
    property). (Nikita)
  . Fixed bug #77530 (PHP crashes when parsing `(2)::class`). (Ekin)
  . Fixed bug #77546 (iptcembed broken function). (gdegoulet)
  . Fixed bug #77630 (rename() across the device may allow unwanted access
    during processing). (Stas)

- COM:
  . Fixed bug #77621 (Already defined constants are not properly reported).
    (cmb)
  . Fixed bug #77626 (Persistence confusion in php_com_import_typelib()). (cmb)

- EXIF:
  . Fixed bug #77509 (Uninitialized read in exif_process_IFD_in_TIFF). (Stas)
  . Fixed bug #77540 (Invalid Read on exif_process_SOFn). (Stas)
  . Fixed bug #77563 (Uninitialized read in exif_process_IFD_in_MAKERNOTE). (Stas)
  . Fixed bug #77659 (Uninitialized read in exif_process_IFD_in_MAKERNOTE). (Stas)

- Mbstring:
  . Fixed bug #77514 (mb_ereg_replace() with trailing backslash adds null byte).
    (Nikita)

- MySQL
  . Disabled LOCAL INFILE by default, can be enabled using php.ini directive
    mysqli.allow_local_infile for mysqli, or PDO::MYSQL_ATTR_LOCAL_INFILE
    attribute for pdo_mysql. (Darek Slusarczyk)

- OpenSSL:
  . Fixed bug #77390 (feof might hang on TLS streams in case of fragmented TLS
    records). (Abyl Valg, Jakub Zelenka)

- PDO_OCI:
  . Support Oracle Database tracing attributes ACTION, MODULE,
    CLIENT_INFO, and CLIENT_IDENTIFIER. (Cameron Porter)

- PHAR:
  . Fixed bug #77396 (Null Pointer Dereference in phar_create_or_parse_filename).
    (bishop)
  . Fixed bug #77586 (phar_tar_writeheaders_int() buffer overflow). (bishop)

- phpdbg:
  . Fixed bug #76596 (phpdbg support for display_errors=stderr). (kabel)

- SPL:
  . Fixed bug #51068 (DirectoryIterator glob:// don't support current path
    relative queries). (Ahmed Abdou)
  . Fixed bug #77431 (openFile() silently truncates after a null byte). (cmb)

- Standard:
  . Fixed bug #77552 (Unintialized php_stream_statbuf in stat functions).
    (John Stevenson)
  . Fixed bug #77612 (setcookie() sets incorrect SameSite header if all of its
    options filled). (Nikita)

07 Feb 2019, PHP 7.3.2

- Core:
  . Fixed bug #77369 (memcpy with negative length via crafted DNS response). (Stas)
  . Fixed bug #77387 (Recursion detection broken when printing GLOBALS).
    (Laruence)
  . Fixed bug #77376 ("undefined function" message no longer includes
    namespace). (Laruence)
  . Fixed bug #77357 (base64_encode / base64_decode doest not work on nested
    VM). (Nikita)
  . Fixed bug #77339 (__callStatic may get incorrect arguments). (Dmitry)
  . Fixed bug #77317 (__DIR__, __FILE__, realpath() reveal physical path for
    subst virtual drive). (Anatol)
  . Fixed bug #77263 (Segfault when using 2 RecursiveFilterIterator). (Dmitry)
  . Fixed bug #77447 (PHP 7.3 built with ASAN crashes in
    zend_cpu_supports_avx2). (Nikita)
  . Fixed bug #77484 (Zend engine crashes when calling realpath in invalid
    working dir). (Anatol)

- Curl:
  . Fixed bug #76675 (Segfault with H2 server push). (Pedro Magalhães)

- Fileinfo:
  . Fixed bug #77346 (webm files incorrectly detected as
    application/octet-stream). (Anatol)

- FPM:
  . Fixed bug #77430 (php-fpm crashes with Main process exited, code=dumped,
    status=11/SEGV). (Jakub Zelenka)

- GD:
  . Fixed bug #73281 (imagescale(…, IMG_BILINEAR_FIXED) can cause black border).
    (cmb)
  . Fixed bug #73614 (gdImageFilledArc() doesn't properly draw pies). (cmb)
  . Fixed bug #77272 (imagescale() may return image resource on failure). (cmb)
  . Fixed bug #77391 (1bpp BMPs may fail to be loaded). (Romain Déoux, cmb)
  . Fixed bug #77479 (imagewbmp() segfaults with very large images). (cmb)

- ldap:
  . Fixed bug #77440 (ldap_bind using ldaps or ldap_start_tls()=exception in
    libcrypto-1_1-x64.dll). (Anatol)

- Mbstring:
  . Fixed bug #77428 (mb_ereg_replace() doesn't replace a substitution
    variable). (Nikita)
  . Fixed bug #77454 (mb_scrub() silently truncates after a null byte).
    (64796c6e69 at gmail dot com)

- MySQLnd:
  . Fixed bug #77308 (Unbuffered queries memory leak). (Dmitry)
  . Fixed bug #75684 (In mysqlnd_ext_plugin.h the plugin methods family has
      no external visibility). (Anatol)

- Opcache:
  . Fixed bug #77266 (Assertion failed in dce_live_ranges). (Laruence)
  . Fixed bug #77257 (value of variable assigned in a switch() construct gets
    lost). (Nikita)
  . Fixed bug #77434 (php-fpm workers are segfaulting in zend_gc_addre).
    (Nikita)
  . Fixed bug #77361 (configure fails on 64-bit AIX when opcache enabled).
    (Kevin Adler)
  . Fixed bug #77287 (Opcache literal compaction is incompatible with EXT
    opcodes). (Nikita)

- PCRE:
  . Fixed bug #77338 (get_browser with empty string). (Nikita)

- PDO:
  . Fixed bug #77273 (array_walk_recursive corrupts value types leading to PDO
    failure). (Nikita)

- PDO MySQL:
  . Fixed bug #77289 (PDO MySQL segfaults with persistent connection).
    (Lauri Kenttä)

- SOAP:
  . Fixed bug #77410 (Segmentation Fault when executing method with an empty
    parameter). (Nikita)

- Sockets:
  . Fixed bug #76839 (socket_recvfrom may return an invalid 'from' address
    on MacOS). (Michael Meyer)

- SPL:
  . Fixed bug #77298 (segfault occurs when add property to unserialized empty
    ArrayObject). (jhdxr)

- Standard:
  . Fixed bug #77395 (segfault about array_multisort). (Laruence)
  . Fixed bug #77439 (parse_str segfaults when inserting item into existing
    array). (Nikita)

10 Jan 2019, PHP 7.3.1

- Core:
  . Fixed bug #76654 (Build failure on Mac OS X on 32-bit Intel). (Ryandesign)
  . Fixed bug #71041 (zend_signal_startup() needs ZEND_API).
    (Valentin V. Bartenev)
  . Fixed bug #76046 (PHP generates "FE_FREE" opcode on the wrong line).
    (Nikita)
  . Fixed bug #77291 (magic methods inherited from a trait may be ignored).
    (cmb)

- CURL:
  . Fixed bug #77264 (curl_getinfo returning microseconds, not seconds).
    (Pierrick)

- COM:
  . Fixed bug #77177 (Serializing or unserializing COM objects crashes). (cmb)

- Exif:
  . Fixed bug #77184 (Unsigned rational numbers are written out as signed
    rationals). (Colin Basnett)

- GD:
  . Fixed bug #77195 (Incorrect error handling of imagecreatefromjpeg()). (cmb)
  . Fixed bug #77198 (auto cropping has insufficient precision). (cmb)
  . Fixed bug #77200 (imagecropauto(…, GD_CROP_SIDES) crops left but not right).
    (cmb)
  . Fixed bug #77269 (efree() on uninitialized Heap data in imagescale leads to
    use-after-free). (cmb)
  . Fixed bug #77270 (imagecolormatch Out Of Bounds Write on Heap). (cmb)

- MBString:
  . Fixed bug #77367 (Negative size parameter in mb_split). (Stas)
  . Fixed bug #77370 (Buffer overflow on mb regex functions - fetch_token).
    (Stas)
  . Fixed bug #77371 (heap buffer overflow in mb regex functions
    - compile_string_node). (Stas)
  . Fixed bug #77381 (heap buffer overflow in multibyte match_at). (Stas)
  . Fixed bug #77382 (heap buffer overflow due to incorrect length in
    expand_case_fold_string). (Stas)
  . Fixed bug #77385 (buffer overflow in fetch_token). (Stas)
  . Fixed bug #77394 (Buffer overflow in multibyte case folding - unicode).
    (Stas)
  . Fixed bug #77418 (Heap overflow in utf32be_mbc_to_code). (Stas)

- OCI8:
  . Fixed bug #76804 (oci_pconnect with OCI_CRED_EXT not working). (KoenigsKind)
  . Added oci_set_call_timeout() for call timeouts.
  . Added oci_set_db_operation() for the DBOP end-to-end-tracing attribute.

- Opcache:
  . Fixed bug #77215 (CFG assertion failure on multiple finalizing switch
    frees in one block). (Nikita)
  . Fixed bug #77275 (OPcache optimization problem for ArrayAccess->offsetGet).
    (Nikita)

- PCRE:
  . Fixed bug #77193 (Infinite loop in preg_replace_callback). (Anatol)

- PDO:
  . Handle invalid index passed to PDOStatement::fetchColumn() as error. (Sergei
    Morozov)

- Phar:
  . Fixed bug #77247 (heap buffer overflow in phar_detect_phar_fname_ext). (Stas)

- Soap:
  . Fixed bug #77088 (Segfault when using SoapClient with null options).
    (Laruence)

- Sockets:
  . Fixed bug #77136 (Unsupported IPV6_RECVPKTINFO constants on macOS).
    (Mizunashi Mana)

- Sodium:
  . Fixed bug #77297 (SodiumException segfaults on PHP 7.3). (Nikita, Scott)

- SPL:
  . Fixed bug #77359 (spl_autoload causes segfault). (Lauri Kenttä)
  . Fixed bug #77360 (class_uses causes segfault). (Lauri Kenttä)

- SQLite3:
  . Fixed bug #77051 (Issue with re-binding on SQLite3). (BohwaZ)

- Xmlrpc:
  . Fixed bug #77242 (heap out of bounds read in xmlrpc_decode()). (cmb)
  . Fixed bug #77380 (Global out of bounds read in xmlrpc base64 code). (Stas)

06 Dec 2018, PHP 7.3.0

- Core:
  . Improved PHP GC. (Dmitry, Nikita)
  . Redesigned the old ext_skel program written in PHP, run:
    'php ext_skel.php' for all options. This means there are no dependencies,
    thus making it work on Windows out of the box. (Kalle)
  . Removed support for BeOS. (Kalle)
  . Add PHP_VERSION to phpinfo() <title/>. (github/MattJeevas)
  . Add net_get_interfaces(). (Sara, Joe, Anatol)
  . Added gc_status(). (Benjamin Eberlei)
  . Implemented flexible heredoc and nowdoc syntax, per
    RFC https://wiki.php.net/rfc/flexible_heredoc_nowdoc_syntaxes.
    (Thomas Punt)
  . Added support for references in list() and array destructuring, per
    RFC https://wiki.php.net/rfc/list_reference_assignment.
    (David Walker)
  . Improved effectiveness of ZEND_SECURE_ZERO for NetBSD and systems
    without native similar feature. (devnexen)
  . Added syslog.facility and syslog.ident INI entries for customizing syslog
    logging. (Philip Prindeville)
  . Fixed bug #75683 (Memory leak in zend_register_functions() in ZTS mode).
    (Dmitry)
  . Fixed bug #75031 (support append mode in temp/memory streams). (adsr)
  . Fixed bug #74860 (Uncaught exceptions not being formatted properly when
    error_log set to "syslog"). (Philip Prindeville)
  . Fixed bug #75220 (Segfault when calling is_callable on parent).
    (andrewnester)
  . Fixed bug #69954 (broken links and unused config items in distributed ini
    files). (petk)
  . Fixed bug #74922 (Composed class has fatal error with duplicate, equal const
    properties). (pmmaga)
  . Fixed bug #63911 (identical trait methods raise errors during composition).
    (pmmaga)
  . Fixed bug #75677 (Clang ignores fastcall calling convention on variadic
    function). (Li-Wen Hsu)
  . Fixed bug #54043 (Remove inconsitency of internal exceptions and user
    defined exceptions). (Nikita)
  . Fixed bug #53033 (Mathematical operations convert objects to integers).
    (Nikita)
  . Fixed bug #73108 (Internal class cast handler uses integer instead of
    float). (Nikita)
  . Fixed bug #75765 (Fatal error instead of Error exception when base class is
    not found). (Timur Ibragimov)
  . Fixed bug #76198 (Wording: "iterable" is not a scalar type). (Levi Morrison)
  . Fixed bug #76137 (config.guess/config.sub do not recognize RISC-V). (cmb)
  . Fixed bug #76427 (Segfault in zend_objects_store_put). (Laruence)
  . Fixed bug #76422 (ftruncate fails on files > 2GB). (Anatol)
  . Fixed bug #76509 (Inherited static properties can be desynchronized from
    their parent by ref). (Nikita)
  . Fixed bug #76439 (Changed behaviour in unclosed HereDoc). (Nikita, tpunt)
  . Fixed bug #63217 (Constant numeric strings become integers when used as
    ArrayAccess offset). (Rudi Theunissen, Dmitry)
  . Fixed bug #33502 (Some nullary functions don't check the number of
    arguments). (cmb)
  . Fixed bug #76392 (Error relocating sapi/cli/php: unsupported relocation
    type 37). (Peter Kokot)
  . The declaration and use of case-insensitive constants has been deprecated.
    (Nikita)
  . Added syslog.filter INI entry for syslog filtering. (Philip Prindeville)
  . Fixed bug #76667 (Segfault with divide-assign op and __get + __set).
    (Laruence)
  . Fixed bug #76030 (RE2C_FLAGS rarely honoured) (Cristian Rodríguez)
  . Fixed broken zend_read_static_property (Laruence)
  . Fixed bug #76773 (Traits used on the parent are ignored for child classes).
    (daverandom)
  . Fixed bug #76767 (‘asm’ operand has impossible constraints in zend_operators.h).
    (ondrej)
  . Fixed bug #76752 (Crash in ZEND_COALESCE_SPEC_TMP_HANDLER - assertion in
    _get_zval_ptr_tmp failed). (Laruence)
  . Fixed bug #76820 (Z_COPYABLE invalid definition). (mvdwerve, cmb)
  . Fixed bug #76510 (file_exists() stopped working for phar://). (cmb)
  . Fixed bug #76869 (Incorrect bypassing protected method accessibilty check).
    (Dmitry)
  . Fixed bug #72635 (Undefined class used by class constant in constexpr
    generates fatal error). (Nikita)
  . Fixed bug #76947 (file_put_contents() blocks the directory of the file
    (__DIR__)). (Anatol)
  . Fixed bug #76979 (define() error message does not mention resources as
    valid values). (Michael Moravec)
  . Fixed bug #76825 (Undefined symbols ___cpuid_count). (Laruence, cmb)
  . Fixed bug #77110 (undefined symbol zend_string_equal_val in C++ build).
    (Remi)

- BCMath:
  . Implemented FR #67855 (No way to get current scale in use). (Chris Wright,
    cmb)
  . Fixed bug #66364 (BCMath bcmul ignores scale parameter). (cmb)
  . Fixed bug #75164 (split_bc_num() is pointless). (cmb)
  . Fixed bug #75169 (BCMath errors/warnings bypass PHP's error handling). (cmb)

- CLI:
  . Fixed bug #44217 (Output after stdout/stderr closed cause immediate exit
    with status 0). (Robert Lu)
  . Fixed bug #77111 (php-win.exe corrupts unicode symbols from cli
    parameters). (Anatol)

- cURL:
  . Expose curl constants from curl 7.50 to 7.61. (Pierrick)
  . Fixed bug #74125 (Fixed finding CURL on systems with multiarch support).
    (cebe)

- Date:
  . Implemented FR #74668: Add DateTime::createFromImmutable() method.
    (majkl578, Rican7)
  . Fixed bug #75222 (DateInterval microseconds property always 0). (jhdxr)
  . Fixed bug #68406 (calling var_dump on a DateTimeZone object modifies it).
    (jhdxr)
  . Fixed bug #76131 (mismatch arginfo for date_create). (carusogabriel)
  . Updated timelib to 2018.01RC1 to address several bugs:
    . Fixed bug #75577 (DateTime::createFromFormat does not accept 'v' format
      specifier). (Derick)
    . Fixed bug #75642 (Wrap around behaviour for microseconds is not working).
      (Derick)

- DBA:
  . Fixed bug #75264 (compiler warnings emitted). (petk)

- DOM:
  . Fixed bug #76285 (DOMDocument::formatOutput attribute sometimes ignored).
    (Andrew Nester, Laruence, Anatol)

- Fileinfo:
  . Fixed bug #77095 (slowness regression in 7.2/7.3 (compared to 7.1)).
    (Anatol)

- Filter:
  . Added the 'add_slashes' sanitization mode (FILTER_SANITIZE_ADD_SLASHES).
	(Kalle)

- FPM:
  . Added fpm_get_status function. (Till Backhaus)
  . Fixed bug #62596 (getallheaders() missing with PHP-FPM). (Remi)
  . Fixed bug #69031 (Long messages into stdout/stderr are truncated
    incorrectly) - added new log related FPM configuration options:
    log_limit, log_buffering and decorate_workers_output. (Jakub Zelenka)

- ftp:
  . Fixed bug #77151 (ftp_close(): SSL_read on shutdown). (Remi)

- GD:
  . Added support for WebP in imagecreatefromstring(). (Andreas Treichel, cmb)

- GMP:
  . Export internal structures and accessor helpers for GMP object. (Sara)
  . Added gmp_binomial(n, k). (Nikita)
  . Added gmp_lcm(a, b). (Nikita)
  . Added gmp_perfect_power(a). (Nikita)
  . Added gmp_kronecker(a, b). (Nikita)

- iconv:
  . Fixed bug #53891 (iconv_mime_encode() fails to Q-encode UTF-8 string). (cmb)
  . Fixed bug #77147 (Fixing 60494 ignored ICONV_MIME_DECODE_CONTINUE_ON_ERROR).
    (cmb)

- IMAP:
  . Fixed bug #77020 (null pointer dereference in imap_mail). (cmb)
  . Fixed bug #77153 (imap_open allows to run arbitrary shell commands via
    mailbox parameter). (Stas)

- Interbase:
  . Fixed bug #75453 (Incorrect reflection for ibase_[p]connect). (villfa)
  . Fixed bug #76443 (php+php_interbase.dll crash on module_shutdown). (Kalle)


- intl:
  . Fixed bug #75317 (UConverter::setDestinationEncoding changes source instead
    of destination). (andrewnester)
  . Fixed bug #76829 (Incorrect validation of domain on idn_to_utf8()
    function). (Anatol)

- JSON:
  . Added JSON_THROW_ON_ERROR flag. (Andrea)

- LDAP:
  . Added ldap_exop_refresh helper for EXOP REFRESH operation with dds overlay.
    (Come)
  . Added full support for sending and parsing ldap controls. (Come)
  . Fixed bug #49876 (Fix LDAP path lookup on 64-bit distros). (dzuelke)

- libxml2:
  . Fixed bug #75871 (use pkg-config where available). (pmmaga)

- litespeed:
  . Fixed bug #75248 (Binary directory doesn't get created when building
    only litespeed SAPI). (petk)
  . Fixed bug #75251 (Missing program prefix and suffix). (petk)

- MBstring:
  . Updated to Oniguruma 6.9.0. (cmb)
  . Fixed bug #65544 (mb title case conversion-first word in quotation isn't
    capitalized). (Nikita)
  . Fixed bug #71298 (MB_CASE_TITLE misbehaves with curled apostrophe/quote).
    (Nikita)
  . Fixed bug #73528 (Crash in zif_mb_send_mail). (Nikita)
  . Fixed bug #74929 (mbstring functions version 7.1.1 are slow compared to 5.3
    on Windows). (Nikita)
  . Fixed bug #76319 (mb_strtolower with invalid UTF-8 causes segmentation
    fault). (Nikita)
  . Fixed bug #76574 (use of undeclared identifiers INT_MAX and LONG_MAX). (cmb)
  . Fixed bug #76594 (Bus Error due to unaligned access in zend_ini.c
    OnUpdateLong). (cmb, Nikita)
  . Fixed bug #76706 (mbstring.http_output_conv_mimetypes is ignored). (cmb)
  . Fixed bug #76958 (Broken UTF7-IMAP conversion). (Nikita)
  . Fixed bug #77025 (mb_strpos throws Unknown encoding or conversion error).
    (Nikita)
  . Fixed bug #77165 (mb_check_encoding crashes when argument given an empty
    array). (Nikita)

- Mysqlnd:
  . Fixed bug #76386 (Prepared Statement formatter truncates fractional seconds
    from date/time column). (Victor Csiky)

- ODBC:
  . Removed support for ODBCRouter. (Kalle)
  . Removed support for Birdstep. (Kalle)
  . Fixed bug #77079 (odbc_fetch_object has incorrect type signature).
    (Jon Allen)

- Opcache:
  . Fixed bug #76466 (Loop variable confusion). (Dmitry, Laruence, Nikita)
  . Fixed bug #76463 (var has array key type but not value type). (Laruence)
  . Fixed bug #76446 (zend_variables.c:73: zend_string_destroy: Assertion
    `!(zval_gc_flags((str)->gc)). (Nikita, Laruence)
  . Fixed bug #76711 (OPcache enabled triggers false-positive "Illegal string
    offset"). (Dmitry)
  . Fixed bug #77058 (Type inference in opcache causes side effects). (Nikita)
  . Fixed bug #77092 (array_diff_key() - segmentation fault). (Nikita)

- OpenSSL:
  . Added openssl_pkey_derive function. (Jim Zubov)
  . Add min_proto_version and max_proto_version ssl stream options as well as
    related constants for possible TLS protocol values. (Jakub Zelenka)

- PCRE:
  . Implemented https://wiki.php.net/rfc/pcre2-migration. (Anatol, Dmitry)
  . Upgrade PCRE2 to 10.32. (Anatol)
  . Fixed bug #75355 (preg_quote() does not quote # control character).
    (Michael Moravec)
  . Fixed bug #76512 (\w no longer includes unicode characters). (cmb)
  . Fixed bug #76514 (Regression in preg_match makes it fail with
    PREG_JIT_STACKLIMIT_ERROR). (Anatol)
  . Fixed bug #76909 (preg_match difference between 7.3 and < 7.3). (Anatol)

- PDO_DBlib:
  . Implemented FR #69592 (allow 0-column rowsets to be skipped automatically).
    (fandrieu)
  . Expose TDS version as \PDO::DBLIB_ATTR_TDS_VERSION attribute on \PDO
    instance. (fandrieu)
  . Treat DATETIME2 columns like DATETIME. (fandrieu)
  . Fixed bug #74243 (allow locales.conf to drive datetime format). (fandrieu)

- PDO_Firebird:
  . Fixed bug #74462 (PDO_Firebird returns only NULLs for results with boolean
    for FIREBIRD >= 3.0). (Dorin Marcoci)

- PDO_OCI:
  . Fixed bug #74631 (PDO_PCO with PHP-FPM: OCI environment initialized
    before PHP-FPM sets it up). (Ingmar Runge)

- PDO SQLite
  . Add support for additional open flags

- pgsql:
  . Added new error constants for pg_result_error(): PGSQL_DIAG_SCHEMA_NAME,
    PGSQL_DIAG_TABLE_NAME, PGSQL_DIAG_COLUMN_NAME, PGSQL_DIAG_DATATYPE_NAME,
    PGSQL_DIAG_CONSTRAINT_NAME and PGSQL_DIAG_SEVERITY_NONLOCALIZED. (Kalle)
  . Fixed bug #77047 (pg_convert has a broken regex for the 'TIME WITHOUT
    TIMEZONE' data type). (Andy Gajetzki)

- phar:
  . Fixed bug #74991 (include_path has a 4096 char limit in some cases).
    (bwbroersma)
  . Fixed bug #65414 (deal with leading slash when adding files correctly).
    (bishopb)

- readline:
  . Added completion_append_character and completion_suppress_append options
    to readline_info() if linked against libreadline. (krageon)

- Session:
  . Fixed bug #74941 (session fails to start after having headers sent).
    (morozov)

- SimpleXML:
  . Fixed bug #54973 (SimpleXML casts integers wrong). (Nikita)
  . Fixed bug #76712 (Assignment of empty string creates extraneous text node).
    (cmb)

- Sockets:
  . Fixed bug #67619 (Validate length on socket_write). (thiagooak)

- SOAP:
  . Fixed bug #75464 (Wrong reflection on SoapClient::__setSoapHeaders).
    (villfa)
  . Fixed bug #70469 (SoapClient generates E_ERROR even if exceptions=1 is
    used). (Anton Artamonov)
  . Fixed bug #50675 (SoapClient can't handle object references correctly).
    (Cameron Porter)
  . Fixed bug #76348 (WSDL_CACHE_MEMORY causes Segmentation fault). (cmb)
  . Fixed bug #77141 (Signedness issue in SOAP when precision=-1). (cmb)

- SPL:
  . Fixed bug #74977 (Appending AppendIterator leads to segfault).
    (Andrew Nester)
  . Fixed bug #75173 (incorrect behavior of AppendIterator::append in foreach
    loop). (jhdxr)
  . Fixed bug #74372 (autoloading file with syntax error uses next autoloader,
    may hide parse error). (Nikita)
  . Fixed bug #75878 (RecursiveTreeIterator::setPostfix has wrong signature).
    (cmb)
  . Fixed bug #74519 (strange behavior of AppendIterator). (jhdxr)
  . Fixed bug #76131 (mismatch arginfo for splarray constructor).
    (carusogabriel)

- SQLite3:
  . Updated bundled libsqlite to 3.24.0. (cmb)

- Standard:
  . Added is_countable() function. (Gabriel Caruso)
  . Added support for the SameSite cookie directive, including an alternative
    signature for setcookie(), setrawcookie() and session_set_cookie_params().
    (Frederik Bosch, pmmaga)
  . Remove superfluous warnings from inet_ntop()/inet_pton(). (daverandom)
  . Fixed bug #75916 (DNS_CAA record results contain garbage). (Mike,
    Philip Sharp)
  . Fixed unserialize(), to disable creation of unsupported data structures
    through manually crafted strings. (Dmitry)
  . Fixed bug #75409 (accept EFAULT in addition to ENOSYS as indicator
    that getrandom() is missing). (sarciszewski)
  . Fixed bug #74719 (fopen() should accept NULL as context). (Alexander Holman)
  . Fixed bug #69948 (path/domain are not sanitized in setcookie). (cmb)
  . Fixed bug #75996 (incorrect url in header for mt_rand). (tatarbj)
  . Added hrtime() function, to get high resolution time. (welting)
  . Fixed bug #48016 (stdClass::__setState is not defined although var_export()
    uses it). (Andrea)
  . Fixed bug #76136 (stream_socket_get_name should enclose IPv6 in brackets).
    (seliver)
  . Fixed bug #76688 (Disallow excessive parameters after options array).
    (pmmaga)
  . Fixed bug #76713 (Segmentation fault caused by property corruption).
    (Laruence)
  . Fixed bug #76755 (setcookie does not accept "double" type for expire time).
    (Laruence)
  . Fixed bug #76674 (improve array_* failure messages exposing what was passed
    instead of an array). (carusogabriel)
  . Fixed bug #76803 (ftruncate changes file pointer). (Anatol)
  . Fixed bug #76818 (Memory corruption and segfault). (Remi)
  . Fixed bug #77081 (ftruncate() changes seek pointer in c mode). (cmb, Anatol)

- Testing:
  . Implemented FR #62055 (Make run-tests.php support --CGI-- sections). (cmb)

- Tidy:
  . Support using tidyp instead of tidy. (devnexen)
  . Fixed bug #74707 (Tidy has incorrect ReflectionFunction param counts for
    functions taking tidy). (Gabriel Caruso)
  . Fixed arginfo for tidy::__construct(). (Tyson Andre)

- Tokenizer:
  . Fixed bug #76437 (token_get_all with TOKEN_PARSE flag fails to recognise
    close tag). (Laruence)
  . Fixed bug #75218 (Change remaining uncatchable fatal errors for parsing
    into ParseError). (Nikita)
  . Fixed bug #76538 (token_get_all with TOKEN_PARSE flag fails to recognise
    close tag with newline). (Nikita)
  . Fixed bug #76991 (Incorrect tokenization of multiple invalid flexible
    heredoc strings). (Nikita)

- XML:
  . Fixed bug #71592 (External entity processing never fails). (cmb)

- Zlib:
  . Added zlib/level context option for compress.zlib wrapper. (Sara)<|MERGE_RESOLUTION|>--- conflicted
+++ resolved
@@ -44,14 +44,10 @@
   . Fixed bug #76943 (Inconsistent stream_wrapper_restore() errors). (cmb)
   . Fixed bug #76735 (Incorrect message in fopen on invalid mode). (cmb)
 
-<<<<<<< HEAD
-01 Oct 2020, PHP 7.4.11
-=======
 - Tidy:
   . Fixed bug #77040 (tidyNode::isHtml() is completely broken). (cmb)
 
-01 Oct 2020, PHP 7.3.23
->>>>>>> e68acd03
+01 Oct 2020, PHP 7.4.11
 
 - Core:
   . Fixed bug #79979 (passing value to by-ref param via CUFA crashes). (cmb,
