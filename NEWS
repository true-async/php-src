PHP                                                                        NEWS
|||||||||||||||||||||||||||||||||||||||||||||||||||||||||||||||||||||||||||||||
?? ??? ????, PHP 8.1.8

- Core:
  . Fixed bug GH-8338 (Intel CET is disabled unintentionally). (Chen, Hu)
  . Fixed leak in Enum::from/tryFrom for internal enums when using JIT (ilutov)
  . Fixed calling internal methods with a static return type from
    extension code. (Sara)
  . Fixed bug GH-8655 (Casting an object to array does not unwrap refcount=1
    references). (Nicolas Grekas)

- COM:
  . Fixed bug GH-8778 (Integer arithmethic with large number variants fails).
    (cmb)

- Curl:
  . Fixed CURLOPT_TLSAUTH_TYPE is not treated as a string option. (Pierrick)

- Date:
  . Fixed bug #72963 (Null-byte injection in CreateFromFormat and related
    functions). (Derick)
  . Fixed bug #74671 (DST timezone abbreviation has incorrect offset). (Derick)
  . Fixed bug #77243 (Weekdays are calculated incorrectly for negative years).
    (Derick)
  . Fixed bug #78139 (timezone_open accepts invalid timezone string argument).
    (Derick)

<<<<<<< HEAD
- GD:
  . Fixed imagecreatefromavif() memory leak. (cmb)
=======
- FPM:
  . Fixed bug #67764 (fpm: syslog.ident don't work). (Jakub Zelenka)
>>>>>>> e330f443

- MBString:
  . mb_detect_encoding recognizes all letters in Czech alphabet (alexdowad)
  . mb_detect_encoding recognizes all letters in Hungarian alphabet (alexdowad)
  . Fixed bug GH-8685 (pcre not ready at mbstring startup). (Remi)
  . Backwards-compatible mappings for 0x5C/0x7E in Shift-JIS are restored,
    after they had been changed in 8.1.0. (Alex Dowad)

- ODBC:
  . Fixed handling of single-key connection strings. (Calvin Buckley)

- OPcache:
  . Fixed bug GH-8591 (tracing JIT crash after private instance method change).
    (Arnaud, Dmitry, Oleg Stepanischev)

- OpenSSL:
  . Fixed bug #50293 (Several openssl functions ignore the VCWD).
    (Jakub Zelenka, cmb)
  . Fixed bug #81713 (NULL byte injection in several OpenSSL functions working
    with certificates). (Jakub Zelenka)

- PDO_ODBC:
  . Fixed handling of single-key connection strings. (Calvin Buckley)

- Zip:
  . Fixed bug GH-8781 (ZipArchive::close deletes zip file without updating stat
    cache). (Remi)

09 Jun 2022, PHP 8.1.7

- CLI:
  . Fixed bug GH-8575 (CLI closes standard streams too early). (Levi Morrison)

- Date:
  . Fixed bug #51934 (strtotime plurals / incorrect time). (Derick)
  . Fixed bug #51987 (Datetime fails to parse an ISO 8601 ordinal date
    (extended format)). (Derick)
  . Fixed bug #66019 (DateTime object does not support short ISO 8601 time
    format - YYYY-MM-DDTHH) (cmb, Derick)
  . Fixed bug #68549 (Timezones and offsets are not properly used when working
    with dates) (Derick, Roel Harbers)
  . Fixed bug #81565 (date parsing fails when provided with timezones including
    seconds). (Derick)
  . Fixed bug GH-7758 (Problems with negative timestamps and fractions).
    (Derick, Ilija)

- FPM:
  . Fixed ACL build check on MacOS. (David Carlier)
  . Fixed bug #72185: php-fpm writes empty fcgi record causing nginx 502.
    (Jakub Zelenka, loveharmful)
  . Fixes use after free. (Heiko Weber).

- mysqlnd:
  . Fixed bug #81719: mysqlnd/pdo password buffer overflow. (CVE-2022-31626)
    (c dot fol at ambionics dot io)

- OPcache:
  . Fixed bug GH-8461 (tracing JIT crash after function/method change).
    (Arnaud, Dmitry)

- OpenSSL:
  . Fixed bug #79589 (error:14095126:SSL routines:ssl3_read_n:unexpected eof
    while reading). (Jakub Zelenka)

- Pcntl:
  . Fixed Haiku build. (David Carlier)

- pgsql
  . Fixed bug #81720: Uninitialized array in pg_query_params().
    (CVE-2022-31625) (cmb)

- Soap:
  . Fixed bug GH-8578 (Error on wrong parameter on SoapHeader constructor).
    (robertnisipeanu)
  . Fixed bug GH-8538 (SoapClient may strip parts of nmtokens). (cmb)

- SPL:
  . Fixed bug GH-8235 (iterator_count() may run indefinitely). (cmb)

- Standard:
  . Fixed bug GH-8185 (Crash during unloading of extension after dl() in ZTS).
    (Arnaud)

- Zip:
  . Fixed type for index in ZipArchive::replaceFile. (Martin Rehberger)

12 May 2022, PHP 8.1.6

- Core:
  . Fixed bug GH-8310 (Registry settings are no longer recognized). (cmb)
  . Fixed potential race condition during resource ID allocation. (ryancaicse)
  . Fixed bug GH-8133 (Preloading of constants containing arrays with enums
    segfaults). (ilutov)
  . Fixed Haiku ZTS builds. (David Carlier)

- Date:
  . Fixed bug GH-7752 (DateTimeZone::getTransitions() returns insufficient
    data). (Derick)
  . Fixed bug GH-8108 (Timezone doesn't work as intended). (Derick)
  . Fixed bug #81660 (DateTimeZone::getTransitions() returns invalid data).
    (Derick)
  . Fixed bug GH-8289 (Exceptions thrown within a yielded from iterator are
    not rethrown into the generator). (Bob)

- FFI:
  . Fixed bug GH-8433 (Assigning function pointers to structs in FFI leaks).
    (Bob)

- FPM:
  . Fixed bug #76003 (FPM /status reports wrong number of active processe).
    (Jakub Zelenka)
  . Fixed bug #77023 (FPM cannot shutdown processes). (Jakub Zelenka)
  . Fixed comment in kqueue remove callback log message. (David Carlier)

- Hash:
  . Fixed bug #81714 (segfault when serializing finalized HashContext). (cmb)

- Iconv:
  . Fixed bug GH-8218 (ob_end_clean does not reset Content-Encoding header).
    (cmb)

- Intl:
  . Fixed bug GH-8364 (msgfmt_format $values may not support references). (cmb)

- MBString:
  . Number of error markers emitted for invalid UTF-8 text matches WHATWG specification.
    This is a return to the behavior of PHP 8.0 and earlier. (alexdowad)

- MySQLi:
  . Fixed bug GH-8267 (MySQLi uses unsupported format specifier on Windows).
    (cmb)

- OPcache:
  . Fixed bug GH-8063 (OPcache breaks autoloading after E_COMPILE_ERROR).
    (Arnaud)

- SPL:
  . Fixed bug GH-8366 (ArrayIterator may leak when calling __construct()).
    (cmb)
  . Fixed bug GH-8273 (SplFileObject: key() returns wrong value). (Girgias)

- Streams:
  . Fixed php://temp does not preserve file-position when switched to temporary
    file. (Bernd Holzmüller)

- zlib:
  . Fixed bug GH-8218 (ob_end_clean does not reset Content-Encoding header).
    (cmb)

14 Apr 2022, PHP 8.1.5

- Core:
  . Fixed bug GH-8176 (Enum values in property initializers leak). (Bob)
  . Fixed freeing of internal attribute arguments. (Bob)
  . Fixed bug GH-8070 (memory leak of internal function attribute hash).
    (Tim Düsterhus)
  . Fixed bug GH-8160 (ZTS support on Alpine is broken). (Michael Voříšek)

- Filter:
  . Fixed signedness confusion in php_filter_validate_domain(). (cmb)

- Intl:
  . Fixed bug GH-8115 (Can't catch arg type deprecation when instantiating Intl
    classes). (ilutov)
  . Fixed bug GH-8142 (Compilation error on cygwin). (David Carlier)
  . Fixed bug GH-7734 (Fix IntlPartsIterator key off-by-one error and first
    key). (ilutov)

- MBString:
  . Fixed bug GH-8208 (mb_encode_mimeheader: $indent functionality broken).
    (cmb)

- MySQLi:
  . Fixed bug GH-8068 (mysqli_fetch_object creates inaccessible properties).
    (cmb)

- Pcntl:
  . Fixed bug GH-8142 (Compilation error on cygwin). (David Carlier)

- PgSQL:
  . Fixed result_type related stack corruption on LLP64 architectures. (cmb)
  . Fixed bug GH-8253 (pg_insert() fails for references). (cmb)

- Sockets:
  . Fixed Solaris builds. (David Carlier)
  . Fix undefined behavior in php_set_inet6_addr. (ilutov)

- SPL:
  . Fixed bug GH-8121 (SplFileObject - seek and key with csv file inconsistent).
    (cmb)
  . Fixed bug GH-8192 (Cannot override DirectoryIterator::current() without
    return typehint in 8.1). (Nikita)

- Standard:
  . Fixed bug GH-8048 (Force macOS to use statfs). (risner)

17 Mar 2022, PHP 8.1.4

- Core:
  . Fixed Haiku ZTS build. (David Carlier)
  . Fixed bug GH-8059 arginfo not regenerated for extension. (Remi)
  . Fixed bug GH-8083 Segfault when dumping uncalled fake closure with static
    variables. (ilutov)
  . Fixed bug GH-7958 (Nested CallbackFilterIterator is leaking memory). (cmb)
  . Fixed bug GH-8074 (Wrong type inference of range() result). (cmb)
  . Fixed bug GH-8140 (Wrong first class callable by name optimization). (cmb)
  . Fixed bug GH-8082 (op_arrays with temporary run_time_cache leak memory
    when observed). (Bob)

- GD:
  . Fixed libpng warning when loading interlaced images. (Brett)

- FPM:
  . Fixed bug #76109 (Unsafe access to fpm scoreboard).
    (Till Backhaus, Jakub Zelenka)

- Iconv:
  . Fixed bug GH-7953 (ob_clean() only does not set Content-Encoding). (cmb)
  . Fixed bug GH-7980 (Unexpected result for iconv_mime_decode). (cmb)

- MBString:
  . Fixed bug GH-8128 (mb_check_encoding wrong result for 7bit). (alexdowad)

- MySQLnd:
  . Fixed bug GH-8058 (NULL pointer dereference in mysqlnd package). (Kamil Tekiela)

- Reflection:
  . Fixed bug GH-8080 (ReflectionClass::getConstants() depends on def. order).
    (cmb)
  . Fixed bug GH-8444 (Fix ReflectionProperty::__toString() of properties
    containing instantiated enums). (ilutov)

- Zlib:
  . Fixed bug GH-7953 (ob_clean() only does not set Content-Encoding). (cmb)

03 Feb 2022, PHP 8.1.3

- Core:
  . Fixed bug #81430 (Attribute instantiation leaves dangling pointer).
    (beberlei)
  . Fixed bug GH-7896 (Environment vars may be mangled on Windows). (cmb)
  . Fixed bug GH-7883 (Segfault when INI file is not readable). (Remi)

- FFI:
  . Fixed bug GH-7867 (FFI::cast() from pointer to array is broken). (cmb,
    dmitry)

- Filter:
  . Fix #81708: UAF due to php_filter_float() failing for ints.
    (CVE-2021-21708) (cmb)

- FPM:
  . Fixed memory leak on invalid port. (David Carlier)
  . Fixed bug GH-7842 (Invalid OpenMetrics response format returned by FPM
    status page. (Stefano Arlandini)

- MBString:
  . Fixed bug GH-7902 (mb_send_mail may delimit headers with LF only). (cmb)

- MySQLnd:
  . Fixed bug GH-7972 (MariaDB version prefix 5.5.5- is not stripped). (Kamil Tekiela)

- pcntl:
  . Fixed pcntl_rfork build for DragonFlyBSD. (David Carlier)

- Sockets:
  . Fixed bug GH-7978 (sockets extension compilation errors). (David Carlier)

- Standard:
  . Fixed bug GH-7899 (Regression in unpack for negative int value). (Remi)
  . Fixed bug GH-7875 (mails are sent even if failure to log throws exception).
    (cmb)

20 Jan 2022, PHP 8.1.2

- Core:
  . Fixed bug #81216 (Nullsafe operator leaks dynamic property name). (Dmitry)
  . Fixed bug #81684 (Using null coalesce assignment with $GLOBALS["x"] produces
    opcode error). (ilutov)
  . Fixed bug #81656 (GCC-11 silently ignores -R). (Michael Wallner)
  . Fixed bug #81683 (Misleading "access type ... must be public" error message
    on final or abstract interface methods). (ilutov)
  . Fixed bug #81585 (cached_chunks are not counted to real_size on shutdown).
    (cmb)
  . Fixed bug GH-7757 (Multi-inherited final constant causes fatal error).
    (cmb)
  . Fixed zend_fibers.c build with ZEND_FIBER_UCONTEXT. (Petr Sumbera)
  . Added riscv64 support for fibers. (Jeremie Courreges-Anglas)

- Filter:
  . Fixed FILTER_FLAG_NO_RES_RANGE flag. (Yifan Tong)

- Hash:
  . Fixed bug GH-7759 (Incorrect return types for hash() and hash_hmac()).
    (cmb)
  . Fixed bug GH-7826 (Inconsistent argument name in hash_hmac_file and
    hash_file). (cmb)

- MBString:
  . Fixed bug #81693 (mb_check_encoding(7bit) segfaults). (cmb)

- MySQLi:
  . Fixed bug #81658 (MYSQL_OPT_LOAD_DATA_LOCAL_DIR not available in MariaDB).
    (devnexen)
  . Introduced MYSQLI_IS_MARIADB. (devnexen)
  . Fixed bug GH-7746 (mysqli_sql_exception->getSqlState()). (Kamil Tekiela)

- MySQLnd:
  . Fixed bug where large bigints may be truncated. (Nathan Freeman, cmb)

- OCI8:
  . Fixed bug GH-7765 (php_oci_cleanup_global_handles segfaults at second
    call). (cmb)

- OPcache:
  . Fixed bug #81679 (Tracing JIT crashes on reattaching). (cmb)

- Readline:
  . Fixed bug #81598 (Cannot input unicode characters in PHP 8 interactive
    shell). (Nikita)

- Reflection:
  . Fixed bug #81681 (ReflectionEnum throwing exceptions). (cmb)

- PDO_PGSQL:
  . Fixed error message allocation of PDO PgSQL. (SATO Kentaro)

- Sockets:
  . Avoid void* arithmetic in sockets/multicast.c on NetBSD. (David Carlier)
  . Fixed ext/sockets build on Haiku. (David Carlier)

- Spl:
  . Fixed bug #75917 (SplFileObject::seek broken with CSV flags). (Aliaksandr
    Bystry)
  . Fixed bug GH-7809 (Cloning a faked SplFileInfo object may segfault). (cmb)

- Standard:
  . Fixed bug GH-7748 (gethostbyaddr outputs binary string). (cmb)
  . Fixed bug GH-7815 (php_uname doesn't recognise latest Windows versions).
    (David Warner)

02 Dec 2021, PHP 8.1.1

- IMAP:
  . Fixed bug #81649 (imap_(un)delete accept sequences, not single numbers).
    (cmb)

- PCRE:
  . Update bundled PCRE2 to 10.39. (cmb)
  . Fixed bug #74604 (Out of bounds in php_pcre_replace_impl). (cmb, Dmitry)

- Standard:
  . Fixed bug #81659 (stream_get_contents() may unnecessarily overallocate).
    (cmb)

25 Nov 2021, PHP 8.1.0

- Core:
  . Fixed inclusion order for phpize builds on Windows. (cmb)
  . Added missing hashtable insertion APIs for arr/obj/ref. (Sara)
  . Implemented FR #77372 (Relative file path is removed from uploaded file).
    (Björn Tantau)
  . Fixed bug #81607 (CE_CACHE allocation with concurrent access). (Nikita,
    Dmitry)
  . Fixed bug #81507 (Fiber does not compile on AIX). (Clément Chigot)
  . Fixed bug #78647 (SEGFAULT in zend_do_perform_implementation_check).
    (Nikita)
  . Fixed bug #81518 (Header injection via default_mimetype / default_charset).
    (cmb)
  . Fixed bug #75941 (Fix compile failure on Solaris with clang). (Jaromír
    Doleček)
  . Fixed bug #81380 (Observer may not be initialized properly). (krakjoe)
  . Fixed bug #81514 (Using Enum as key in WeakMap triggers GC + SegFault).
    (Nikita)
  . Fixed bug #81520 (TEST_PHP_CGI_EXECUTABLE badly set in run-tests.php).
    (Remi)
  . Fixed bug #81377 (unset() of $GLOBALS sub-key yields warning). (Nikita)
  . Fixed bug #81342 (New ampersand token parsing depends on new line after it).
    (Nikita)
  . Fixed bug #81280 (Unicode characters in cli.prompt causes segfault).
    (krakjoe)
  . Fixed bug #81192 ("Declaration should be compatible with" gives incorrect
    line number with traits). (Nikita)
  . Fixed bug #78919 (CLI server: insufficient cleanup if request startup
    fails). (cataphract, cmb)
  . Fixed bug #81303 (match error message improvements). (krakjoe)
  . Fixed bug #81238 (Fiber support missing for Solaris Sparc). (trowski)
  . Fixed bug #81237 (Comparison of fake closures doesn't work). (krakjoe)
  . Fixed bug #81202 (powerpc64 build fails on fibers). (krakjoe)
  . Fixed bug #80072 (Cyclic unserialize in TMPVAR operand may leak). (Nikita)
  . Fixed bug #81163 (__sleep allowed to return non-array). (krakjoe)
  . Fixed bug #75474 (function scope static variables are not bound to a unique
    function). (Nikita)
  . Fixed bug #53826 (__callStatic fired in base class through a parent call if
    the method is private). (Nikita)
  . Fixed bug #81076 (incorrect debug info on Closures with implicit binds).
    (krakjoe)

- CLI:
  . Fixed bug #81496 (Server logs incorrect request method). (lauri)

- COM:
  . Dispatch using LANG_NEUTRAL instead of LOCALE_SYSTEM_DEFAULT. (Dmitry
    Maksimov)

- Curl:
  . Fixed bug #81085 (Support CURLOPT_SSLCERT_BLOB for cert strings).
    (camporter)

- Date:
  . Fixed bug #81458 (Regression Incorrect difference after timezone change).
    (Derick)
  . Fixed bug #81500 (Interval serialization regression since 7.3.14 / 7.4.2).
    (cmb)
  . Fixed bug #81504 (Incorrect timezone transition details for POSIX data).
    (Derick)
  . Fixed bug #80998 (Missing second with inverted interval). (Derick)
  . Speed up finding timezone offset information. (Derick)
  . Fixed bug #79580 (date_create_from_format misses leap year). (Derick)
  . Fixed bug #80963 (DateTimeZone::getTransitions() truncated). (Derick)
  . Fixed bug #80974 (Wrong diff between 2 dates in different timezones).
    (Derick)
  . Fixed bug #80998 (Missing second with inverted interval). (Derick)
  . Fixed bug #81097 (DateTimeZone silently falls back to UTC when providing an
    offset with seconds). (Derick)
  . Fixed bug #81106 (Regression in 8.1: add() now truncate ->f). (Derick)
  . Fixed bug #81273 (Date interval calculation not correct). (Derick)
  . Fixed bug #52480 (Incorrect difference using DateInterval). (Derick)
  . Fixed bug #62326 (date_diff() function returns false result). (Derick)
  . Fixed bug #64992 (dst not handled past 2038). (Derick)
  . Fixed bug #65003 (Wrong date diff). (Derick)
  . Fixed bug #66545 (DateTime. diff returns negative values). (Derick)
  . Fixed bug #68503 (date_diff on two dates with timezone set localised
    returns wrong results). (Derick)
  . Fixed bug #69806 (Incorrect date from timestamp). (Derick)
  . Fixed bug #71700 (Extra day on diff between begin and end of march 2016).
    (Derick)
  . Fixed bug #71826 (DateTime::diff confuse on timezone 'Asia/Tokyo'). (Derick)
  . Fixed bug #73460 (Datetime add not realising it already applied DST
    change). (Derick)
  . Fixed bug #74173 (DateTimeImmutable::getTimestamp() triggers DST switch in
    incorrect time). (Derick)
  . Fixed bug #74274 (Handling DST transitions correctly). (Derick)
  . Fixed bug #74524 (Date diff is bad calculated, in same time zone). (Derick)
  . Fixed bug #75167 (DateTime::add does only care about backward DST
    transition, not forward). (Derick)
  . Fixed bug #76032 (DateTime->diff having issues with leap days for
    timezones ahead of UTC). (Derick)
  . Fixed bug #76374 (Date difference varies according day time). (Derick)
  . Fixed bug #77571 (DateTime's diff DateInterval incorrect in timezones from
    UTC+01:00 to UTC+12:00). (Derick)
  . Fixed bug #78452 (diff makes wrong in hour for Asia/Tehran). (Derick)
  . Fixed bug #79452 (DateTime::diff() generates months differently between
    time zones). (Derick)
  . Fixed bug #79698 (timelib mishandles future timestamps (triggered by 'zic
    -b slim')). (Derick)
  . Fixed bug #79716 (Invalid date time created (with day "00")). (Derick)
  . Fixed bug #80610 (DateTime calculate wrong with DateInterval). (Derick)
  . Fixed bug #80664 (DateTime objects behave incorrectly around DST
    transition). (Derick)
  . Fixed bug #80913 (DateTime(Immutable)::sub around DST yield incorrect
    time). (Derick)

- DBA:
  . Fixed bug #81588 (TokyoCabinet driver leaks memory). (girgias)

- DOM:
  . Fixed bug #81433 (DOMElement::setIdAttribute() called twice may remove ID).
    (Viktor Volkov)

- FFI:
  . Fixed bug #79576 ("TYPE *" shows unhelpful message when type is not
    defined). (Dmitry)

- Filter:
  . Fixed bug #61700 (FILTER_FLAG_IPV6/FILTER_FLAG_NO_PRIV|RES_RANGE failing).
    (cmb, Nikita)

- FPM:
  . Fixed bug #81513 (Future possibility for heap overflow in FPM zlog).
    (Jakub Zelenka)
  . Fixed bug #81026 (PHP-FPM oob R/W in root process leading to privilege
    escalation) (CVE-2021-21703). (Jakub Zelenka)
  . Added openmetrics status format. (Cees-Jan Kiewiet)
  . Enable process renaming on macOS. (devnexen)
  . Added pm.max_spawn_rate option to configure max spawn child processes rate.
    (Paulius Sapragonas)
  . Fixed bug #65800 (Events port mechanism). (psumbera)

- FTP:
  . Convert resource<ftp> to object \FTP\Connection. (Sara)

- GD:
  . Fixed bug #71316 (libpng warning from imagecreatefromstring). (cmb)
  . Convert resource<gd font> to object \GdFont. (Sara)

- hash:
  . Implemented FR #68109 (Add MurmurHash V3). (Anatol, Michael)
  . Implemented FR #73385 (Add xxHash support). (Anatol)

- JSON:
  . Fixed bug #81532 (Change of $depth behaviour in json_encode() on PHP 8.1).
    (Nikita)
  . Fixed bug GH-8238 (Register JSON_ERROR_NON_BACKED_ENUM constant). (ilutov)

- LDAP:
  . Convert resource<ldap link> to object \LDAP\Connection. (Máté)
  . Convert resource<ldap result> to object \LDAP\Result. (Máté)
  . Convert resource<ldap result entry> to object \LDAP\ResultEntry. (Máté)

- MBString:
  . Fixed bug #76167 (mbstring may use pointer from some previous request).
    (cmb, cataphract)
  . Fixed bug #81390 (mb_detect_encoding() regression). (alexdowad)
  . Fixed bug #81349 (mb_detect_encoding misdetcts ASCII in some cases).
    (Nikita)
  . Fixed bug #81298 (mb_detect_encoding() segfaults when 7bit encoding is
    specified). (Nikita)

- MySQLi:
  . Fixed bug #70372 (Emulate mysqli_fetch_all() for libmysqlclient). (Nikita)
  . Fixed bug #80330 (Replace language in APIs and source code/docs).
    (Darek Ślusarczyk)
  . Fixed bug #80329 (Add option to specify LOAD DATA LOCAL white list folder
    (including libmysql)). (Darek Ślusarczyk)

- MySQLnd:
  . Fixed bug #63327 (Crash (Bus Error) in mysqlnd due to wrong alignment).
    (Nikita)
  . Fixed bug #80761 (PDO uses too much memory). (Nikita)

- Opcache:
  . Fixed bug #81409 (Incorrect JIT code for ADD with a reference to array).
    (Dmitry)
  . Fixed bug #81255 (Memory leak in PHPUnit with functional JIT).
  . Fixed bug #80959 (infinite loop in building cfg during JIT compilation).
    (Nikita, Dmitry)
  . Fixed bug #81225 (Wrong result with pow operator with JIT enabled).
    (Dmitry)
  . Fixed bug #81249 (Intermittent property assignment failure with JIT
    enabled). (Dmitry)
  . Fixed bug #81256 (Assertion `zv != ((void *)0)' failed for "preload" with
    JIT). (Dmitry)
  . Fixed bug #81133 (building opcache with phpize fails). (krakjoe)
  . Fixed bug #81136 (opcache header not installed). (krakjoe)
  . Added inheritance cache. (Dmitry)

- OpenSSL:
  . Fixed bug #81502 ($tag argument of openssl_decrypt() should accept
    null/empty string). (Nikita)
  . Bump minimal OpenSSL version to 1.0.2. (Jakub Zelenka)

- PCRE:
  . Fixed bug #81424 (PCRE2 10.35 JIT performance regression). (cmb)
  . Bundled PCRE2 is 10.37.

- PDO:
  . Fixed bug #40913 (PDO_MYSQL: PDO::PARAM_LOB does not bind to a stream for
    fetching a BLOB). (Nikita)

- PDO MySQL:
  . Fixed bug #80908 (PDO::lastInsertId() return wrong). (matt)
  . Fixed bug #81037 (PDO discards error message text from prepared
    statement). (Kamil Tekiela)

- PDO OCI:
  . Fixed bug #77120 (Support 'success with info' at connection).
    (Sergei Morozov)

- PDO ODBC:
  . Implement PDO_ATTR_SERVER_VERSION and PDO_ATTR_SERVER_INFO for
    PDO::getAttribute(). (Calvin Buckley)

- PDO PgSQL:
  . Fixed bug #81343 (pdo_pgsql: Inconsitent boolean conversion after calling
    closeCursor()). (Philip Hofstetter)

- PDO SQLite:
  . Fixed bug #38334 (Proper data-type support for PDO_SQLITE). (Nikita)

- PgSQL:
  . Fixed bug #81509 (pg_end_copy still expects a resource). (Matteo)
  . Convert resource<pgsql link> to object \PgSql\Connection. (Máté)
  . Convert resource<pgsql result> to object \PgSql\Result. (Máté)
  . Convert resource<pgsql large object> to object \PgSql\Lob. (Máté)

- Phar:
  . Use SHA256 by default for signature. (remi)
  . Add support for OpenSSL_SHA256 and OpenSSL_SHA512 signature. (remi)

- phpdbg:
  . Fixed bug #81135 (unknown help topic causes assertion failure). (krakjoe)

- PSpell:
  . Convert resource<pspell> to object \PSpell\Dictionary. (Sara)
  . Convert resource<pspell config> to object \PSpell\Config. (Sara)

- readline:
  . Fixed bug #72998 (invalid read in readline completion). (krakjoe)

- Reflection:
  . Fixed bug #81611 (ArgumentCountError when getting default value from
    ReflectionParameter with new). (Cameron Porter)
  . Fixed bug #81630 (PHP 8.1: ReflectionClass->getTraitAliases() crashes with
    Internal error). (Nikita)
  . Fixed bug #81457 (Enum: ReflectionMethod->getDeclaringClass() return a
    ReflectionClass). (Nikita)
  . Fixed bug #81474 (Make ReflectionEnum and related class non-final). (Nikita)
  . Fixed bug #80821 (ReflectionProperty::getDefaultValue() returns current
    value for statics). (Nikita)
  . Fixed bug #80564 (ReflectionProperty::__toString() renders current value,
    not default value). (Nikita)
  . Fixed bug #80097 (ReflectionAttribute is not a Reflector). (beberlei)
  . Fixed bug #81200 (no way to determine if Closure is static). (krakjoe)
  . Implement ReflectionFunctionAbstract::getClosureUsedVariables. (krakjoe)

- Shmop:
  . Fixed bug #81407 (shmop_open won't attach and causes php to crash). (cmb)

- SimpleXML:
  . Fixed bug #81325 (Segfault in zif_simplexml_import_dom). (remi)

- SNMP:
  . Implement SHA256 and SHA512 for security protocol. (remi)

- Sodium:
  . Added the XChaCha20 stream cipher functions. (P.I.E. Security Team)
  . Added the Ristretto255 functions, which are available in libsodium 1.0.18.
    (P.I.E. Security Team)

- SPL:
  . Fixed bug #66588 (SplFileObject::fgetcsv incorrectly returns a row on
    premature EOF). (Aliaksandr Bystry)
  . Fixed bug #80663 (Recursive SplFixedArray::setSize() may cause double-free).
    (cmb, Nikita, Tyson Andre)
  . Fixed bug #81477 (LimitIterator + SplFileObject regression in 8.0.1). (cmb)
  . Fixed bug #81112 (Special json_encode behavior for SplFixedArray). (Nikita)
  . Fixed bug #80945 ("Notice: Undefined index" on unset() ArrayObject
    non-existing key). (Nikita)
  . Fixed bug #80724 (FilesystemIterator::FOLLOW_SYMLINKS remove KEY_AS_FILE
    from bitmask). (Cameron Porter)

- Standard:
  . Fixed bug #81441 (gethostbyaddr('::1') returns ip instead of name after
    calling some other method). (Nikita)
  . Fixed bug #81491 (Incorrectly using libsodium for argon2 hashing).
    (Dan Pock)
  . Fixed bug #81142 (PHP 7.3+ memory leak when unserialize() is used on an
    associative array). (Nikita)
  . Fixed bug #81111 (Serialization is unexpectedly allowed on anonymous classes
    with __serialize()). (Nikita)
  . Fixed bug #81137 (hrtime breaks build on OSX before Sierra). (krakjoe)
  . Fixed bug #77627 (method_exists on Closure::__invoke inconsistency).
    (krakjoe)

- Streams:
  . Fixed bug #81475 (stream_isatty emits warning with attached stream wrapper).
    (cmb)

- XML:
  . Fixed bug #79971 (special character is breaking the path in xml function)
    (CVE-2021-21707). (cmb)
  . Fixed bug #70962 (XML_OPTION_SKIP_WHITE strips embedded whitespace).
    (Aliaksandr Bystry, cmb)

- Zip:
  . Fixed bug #81490 (ZipArchive::extractTo() may leak memory). (cmb, Remi)
  . Fixed bug #77978 (Dirname ending in colon unzips to wrong dir). (cmb)
  . Fixed bug #81420 (ZipArchive::extractTo extracts outside of destination)
    (CVE-2021-21706). (cmb)
  . Fixed bug #80833 (ZipArchive::getStream doesn't use setPassword). (Remi)<|MERGE_RESOLUTION|>--- conflicted
+++ resolved
@@ -26,13 +26,11 @@
   . Fixed bug #78139 (timezone_open accepts invalid timezone string argument).
     (Derick)
 
-<<<<<<< HEAD
 - GD:
   . Fixed imagecreatefromavif() memory leak. (cmb)
-=======
+
 - FPM:
   . Fixed bug #67764 (fpm: syslog.ident don't work). (Jakub Zelenka)
->>>>>>> e330f443
 
 - MBString:
   . mb_detect_encoding recognizes all letters in Czech alphabet (alexdowad)
