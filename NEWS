--- conflicted
+++ resolved
@@ -11,14 +11,11 @@
   . Fixed bug #77106 (Missing separator in FPM FastCGI errors). (Jakub Zelenka)
   . Fixed bug GH-9981 (FPM does not reset fastcgi.error_header).
     (Jakub Zelenka)
-<<<<<<< HEAD
   . Fixed bug #68591 (Configuration test does not perform UID lookups).
     (Jakub Zelenka)
   . Fixed memory leak when running FPM config test. (Jakub Zelenka)
-=======
   . Fixed bug #67244 (Wrong owner:group for listening unix socket).
     (Jakub Zelenka)
->>>>>>> 120aafcc
 
 - LDAP:
   . Fixed bug GH-10112 (LDAP\Connection::__construct() refers to ldap_create()).
