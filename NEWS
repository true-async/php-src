--- conflicted
+++ resolved
@@ -8,6 +8,10 @@
 
 - GD:
   . Fixed bug #75437 (Wrong reflection on imagewebp). (Fabien Villepinte)
+
+- Mysqli:
+  . Fixed bug #75434 (Wrong reflection for mysqli_fetch_all function). (Fabien
+    Villepinte)
 
 26 Oct 2017, PHP 7.2.0RC5
 
@@ -43,15 +47,9 @@
   . Fixed bug #75317 (UConverter::setDestinationEncoding changes source instead 
     of destination). (andrewnester)
 
-<<<<<<< HEAD
 - JSON:
   . Fixed bug #68567 (JSON_PARTIAL_OUTPUT_ON_ERROR can result in JSON with null
     key). (Jakub Zelenka)
-=======
-- Mysqli:
-  . Fixed bug #75434 (Wrong reflection for mysqli_fetch_all function). (Fabien
-    Villepinte)
->>>>>>> 27856f64
 
 - OCI8:
   . Fixed valgrind issue. (Tianfang Yang)
