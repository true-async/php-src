PHP                                                                        NEWS
|||||||||||||||||||||||||||||||||||||||||||||||||||||||||||||||||||||||||||||||
?? ??? ????, PHP 8.4.6

- BCMath:
  . Fixed pointer subtraction for scale. (SakiTakamachi)

- Core:
  . Fixed property hook backing value access in multi-level inheritance.
    (ilutov)
  . Fixed accidentally inherited default value in overridden virtual properties.
    (ilutov)
  . Fixed bug GH-17376 (Broken JIT polymorphism for property hooks added to
    child class). (ilutov)
  . Fixed bug GH-17913 (ReflectionFunction::isDeprecated() returns incorrect
    results for closures created from magic __call()). (timwolla)
  . Fixed bug GH-17941 (Stack-use-after-return with lazy objects and hooks).
    (nielsdos)
  . Fixed bug GH-17988 (Incorrect handling of hooked props without get hook in
    get_object_vars()). (ilutov)
  . Fixed bug GH-17998 (Skipped lazy object initialization on primed
    SIMPLE_WRITE cache). (ilutov)
  . Fixed bug GH-17998 (Assignment to backing value in set hook of lazy proxy
    calls hook again). (ilutov)
  . Fixed bug GH-17961 (use-after-free during dl()'ed module class destruction).
    (Arnaud)
  . Fixed bug GH-15367 (dl() of module with aliased class crashes in shutdown).
    (Arnaud)
  . Fixed OSS-Fuzz #403308724. (nielsdos)

- DBA:
  . Fixed assertion violation when opening the same file with dba_open
    multiple times. (chschneider)

- DOM:
  . Fixed bug GH-17991 (Assertion failure dom_attr_value_write). (nielsdos)
  . Fix weird unpack behaviour in DOM. (nielsdos)
  . Fixed bug GH-18090 (DOM: Svg attributes and tag names are being lowercased).
    (nielsdos)
  . Fix xinclude destruction of live attributes. (nielsdos)

- Fuzzer:
  . Fixed bug GH-18081 (Memory leaks in error paths of fuzzer SAPI).
    (Lung-Alexandra)

- GD:
  . Fixed bug GH-17984 (calls with arguments as array with references).
    (David Carlier)

- LDAP:
  . Fixed bug GH-18015 (Error messages for ldap_mod_replace are confusing).
    (nielsdos)

- Mbstring:
  . Fixed bug GH-17989 (mb_output_handler crash with unset
    http_output_conv_mimetypes). (nielsdos)

- Opcache:
<<<<<<< HEAD
  . Fixed bug GH-15834 (Segfault with hook "simple get" cache slot and minimal
    JIT). (nielsdos)
  . Fixed bug GH-17966 (Symfony JIT 1205 assertion failure). (nielsdos)
  . Fixed bug GH-18037 (SEGV Zend/zend_execute.c). (nielsdos)
  . Fixed bug GH-18050 (IN_ARRAY optimization in DFA pass is broken). (ilutov)
  . Fixed bug GH-18113 (stack-buffer-overflow ext/opcache/jit/ir/ir_sccp.c).
    (nielsdos)

- Standard:
  . Fix memory leaks in array_any() / array_all(). (nielsdos)
=======
  . Fixed bug GH-18112 (NULL access with preloading and INI option). (nielsdos)
>>>>>>> e9c02962

- SPL:
  . Fixed bug GH-18018 (RC1 data returned from offsetGet causes UAF in
    ArrayObject). (nielsdos)

- Treewide:
  . Fixed bug GH-17736 (Assertion failure zend_reference_destroy()). (nielsdos)

27 Feb 2025, PHP 8.4.5

- BCMath:
  . Fixed bug GH-17398 (bcmul memory leak). (SakiTakamachi)

- Core:
  . Fixed bug GH-17623 (Broken stack overflow detection for variable
    compilation). (ilutov)
  . Fixed bug GH-17618 (UnhandledMatchError does not take
    zend.exception_ignore_args=1 into account). (timwolla)
  . Fix fallback paths in fast_long_{add,sub}_function. (nielsdos)
  . Fixed bug OSS-Fuzz #391975641 (Crash when accessing property backing value
    by reference). (ilutov)
  . Fixed bug GH-17718 (Calling static methods on an interface that has
    `__callStatic` is allowed). (timwolla)
  . Fixed bug GH-17713 (ReflectionProperty::getRawValue() and related methods
    may call hooks of overridden properties). (Arnaud)
  . Fixed bug GH-17916 (Final abstract properties should error).
    (DanielEScherzer)
  . Fixed bug GH-17866 (zend_mm_heap corrupted error after upgrading from
    8.4.3 to 8.4.4). (nielsdos)
  . Fixed GHSA-rwp7-7vc6-8477 (Reference counting in php_request_shutdown
    causes Use-After-Free). (CVE-2024-11235) (ilutov)

- DOM:
  . Fixed bug GH-17609 (Typo in error message: Dom\NO_DEFAULT_NS instead of
    Dom\HTML_NO_DEFAULT_NS). (nielsdos)
  . Fixed bug GH-17802 (\Dom\HTMLDocument querySelector attribute name is case
    sensitive in HTML). (nielsdos)
  . Fixed bug GH-17847 (xinclude destroys live node). (nielsdos)
  . Fix using Dom\Node with Dom\XPath callbacks. (nielsdos)

- FFI:
  . Fix FFI Parsing of Pointer Declaration Lists. (davnotdev)

- FPM:
  . Fixed bug GH-17643 (FPM with httpd ProxyPass encoded PATH_INFO env).
    (Jakub Zelenka)

- GD:
  . Fixed bug GH-17703 (imagescale with both width and height negative values
    triggers only an Exception on width). (David Carlier)
  . Fixed bug GH-17772 (imagepalettetotruecolor crash with memory_limit=2M).
    (David Carlier)

- LDAP:
  . Fixed bug GH-17704 (ldap_search fails when $attributes contains a
    non-packed array with numerical keys). (nielsdos, 7u83)

- LibXML:
  . Fixed GHSA-wg4p-4hqh-c3g9 (Reocurrence of #72714). (nielsdos)
  . Fixed GHSA-p3x9-6h7p-cgfc (libxml streams use wrong `content-type` header
    when requesting a redirected resource). (CVE-2025-1219) (timwolla)

- MBString:
  . Fixed bug GH-17503 (Undefined float conversion in mb_convert_variables).
    (cmb)

- Opcache:
  . Fixed bug GH-17654 (Multiple classes using same trait causes function
    JIT crash). (nielsdos)
  . Fixed bug GH-17577 (JIT packed type guard crash). (nielsdos, Dmitry)
  . Fixed bug GH-17747 (Exception on reading property in register-based
    FETCH_OBJ_R breaks JIT). (Dmitry, nielsdos)
  . Fixed bug GH-17715 (Null pointer deref in observer API when calling
    cases() method on preloaded enum). (Bob)
  . Fixed bug GH-17868 (Cannot allocate memory with tracing JIT on 8.4.4).
    (nielsdos)

- PDO_SQLite:
  . Fixed GH-17837 ()::getColumnMeta() on unexecuted statement segfaults).
    (cmb)
  . Fix cycle leak in sqlite3 setAuthorizer(). (nielsdos)
  . Fix memory leaks in pdo_sqlite callback registration. (nielsdos)

- Phar:
  . Fixed bug GH-17808: PharFileInfo refcount bug. (nielsdos)

- PHPDBG:
  . Partially fixed bug GH-17387 (Trivial crash in phpdbg lexer). (nielsdos)
  . Fix memory leak in phpdbg calling registered function. (nielsdos)

- Reflection:
  . Fixed bug GH-15902 (Core dumped in ext/reflection/php_reflection.c).
    (DanielEScherzer)
  . Fixed missing final and abstract flags when dumping properties.
    (DanielEScherzer)

- Standard:
  . Fixed bug #72666 (stat cache clearing inconsistent between file:// paths
    and plain paths). (Jakub Zelenka)

- Streams:
  . Fixed bug GH-17650 (realloc with size 0 in user_filters.c). (nielsdos)
  . Fix memory leak on overflow in _php_stream_scandir(). (nielsdos)
  . Fixed GHSA-hgf5-96fm-v528 (Stream HTTP wrapper header check might omit
    basic auth header). (CVE-2025-1736) (Jakub Zelenka)
  . Fixed GHSA-52jp-hrpf-2jff (Stream HTTP wrapper truncate redirect location
    to 1024 bytes). (CVE-2025-1861) (Jakub Zelenka)
  . Fixed GHSA-pcmh-g36c-qc44 (Streams HTTP wrapper does not fail for headers
    without colon). (CVE-2025-1734) (Jakub Zelenka)
  . Fixed GHSA-v8xr-gpvj-cx9g (Header parser of `http` stream wrapper does not
    handle folded headers). (CVE-2025-1217) (Jakub Zelenka)

- Windows:
  . Fixed phpize for Windows 11 (24H2). (bwoebi)
  . Fixed GH-17855 (CURL_STATICLIB flag set even if linked with shared lib).
    (cmb)

- Zlib:
  . Fixed bug GH-17745 (zlib extension incorrectly handles object arguments).
    (nielsdos)
  . Fix memory leak when encoding check fails. (nielsdos)
  . Fix zlib support for large files. (nielsdos)

13 Feb 2025, PHP 8.4.4

- Core:
  . Fixed bug GH-17234 (Numeric parent hook call fails with assertion).
    (nielsdos)
  . Fixed bug GH-16892 (ini_parse_quantity() fails to parse inputs starting
    with 0x0b). (nielsdos)
  . Fixed bug GH-16886 (ini_parse_quantity() fails to emit warning for 0x+0).
    (nielsdos)
  . Fixed bug GH-17222 (__PROPERTY__ magic constant does not work in all
    constant expression contexts). (ilutov)
  . Fixed bug GH-17214 (Relax final+private warning for trait methods with
    inherited final). (ilutov)
  . Fixed NULL arithmetic during system program execution on Windows. (cmb,
    nielsdos)
  . Fixed potential OOB when checking for trailing spaces on Windows. (cmb)
  . Fixed bug GH-17408 (Assertion failure Zend/zend_exceptions.c).
    (nielsdos, ilutov)
  . Fix may_have_extra_named_args flag for ZEND_AST_UNPACK. (nielsdos)
  . Fix NULL arithmetic in System V shared memory emulation for Windows. (cmb)
  . Fixed bug GH-17597 (#[\Deprecated] does not work for __call() and
    __callStatic()). (timwolla)

- DOM:
  . Fixed bug GH-17397 (Assertion failure ext/dom/php_dom.c). (nielsdos)
  . Fixed bug GH-17486 (Incorrect error line numbers reported in
    Dom\HTMLDocument::createFromString). (nielsdos)
  . Fixed bug GH-17481 (UTF-8 corruption in \Dom\HTMLDocument). (nielsdos)
  . Fixed bug GH-17500 (Segfault with requesting nodeName on nameless doctype).
    (nielsdos)
  . Fixed bug GH-17485 (upstream fix, Self-closing tag on void elements
    shouldn't be a parse error/warning in \Dom\HTMLDocument). (lexborisov)
  . Fixed bug GH-17572 (getElementsByTagName returns collections with
    tagName-based indexing). (nielsdos)

- Enchant:
  . Fix crashes in enchant when passing null bytes. (nielsdos)

- FTP:
  . Fixed bug GH-16800 (ftp functions can abort with EINTR). (nielsdos)

- GD:
  . Fixed bug GH-17349 (Tiled truecolor filling looses single color
    transparency). (cmb)
  . Fixed bug GH-17373 (imagefttext() ignores clipping rect for palette
    images). (cmb)
  . Ported fix for libgd 223 (gdImageRotateGeneric() does not properly
    interpolate). (cmb)
  . Added support for reading GIFs without colormap to bundled libgd. (Andrew
    Burley, cmb)

- Gettext:
  . Fixed bug GH-17400 (bindtextdomain SEGV on invalid domain).
    (David Carlier)

- Intl:
  . Fixed bug GH-11874 (intl causing segfault in docker images). (nielsdos)

- Opcache:
  . Fixed bug GH-15981 (Segfault with frameless jumps and minimal JIT).
    (nielsdos)
  . Fixed bug GH-17307 (Internal closure causes JIT failure). (nielsdos)
  . Fixed bug GH-17428 (Assertion failure ext/opcache/jit/zend_jit_ir.c:8940).
    (nielsdos)
  . Fixed bug GH-17564 (Potential UB when reading from / writing to struct
    padding). (ilutov)

- PCNTL:
  . Fixed pcntl_setcpuaffinity exception type from ValueError to TypeError for
    the cpu mask argument with entries type different than int/string.
    (David Carlier)

- PCRE:
  . Fixed bug GH-17122 (memory leak in regex). (nielsdos)

- PDO:
  . Fixed a memory leak when the GC is used to free a PDOStatment. (Girgias)
  . Fixed a crash in the PDO Firebird Statement destructor. (nielsdos)
  . Fixed UAFs when changing default fetch class ctor args. (Girgias, nielsdos)

- PgSql:
  . Fixed build failure when the constant PGRES_TUPLES_CHUNK is not present
    in the system. (chschneider)

- Phar:
  . Fixed bug GH-17518 (offset overflow phar extractTo()). (nielsdos)

- PHPDBG:
  . Fix crashes in function registration + test. (nielsdos, Girgias)

- Session:
  . Fix type confusion with session SID constant. (nielsdos)
  . Fixed bug GH-17541 (ext/session NULL pointer dereferencement during
    ID reset). (Girgias)

- SimpleXML:
  . Fixed bug GH-17409 (Assertion failure Zend/zend_hash.c:1730). (nielsdos)

- SNMP:
  . Fixed bug GH-17330 (SNMP::setSecurity segfault on closed session).
    (David Carlier)

- SPL:
  . Fixed bug GH-15833 (Segmentation fault (access null pointer) in
    ext/spl/spl_array.c). (nielsdos)
  . Fixed bug GH-17516 (SplFileTempObject::getPathInfo() Undefined behavior
    on invalid class). (David Carlier)

- Standard:
  . Fixed bug GH-17447 (Assertion failure when array popping a self addressing
    variable). (nielsdos)

- Windows:
  . Fixed clang compiler detection. (cmb)

- Zip:
  . Fixed bug GH-17139 (Fix zip_entry_name() crash on invalid entry).
    (nielsdos)

16 Jan 2025, PHP 8.4.3

- BcMath:
  . Fixed bug GH-17049 (Correctly compare 0 and -0). (Saki Takamachi)
  . Fixed bug GH-17061 (Now Number::round() does not remove trailing zeros).
    (Saki Takamachi)
  . Fixed bug GH-17064 (Correctly round rounding mode with zero edge case).
    (Saki Takamachi)
  . Fixed bug GH-17275 (Fixed the calculation logic of dividend scale).
    (Saki Takamachi)

- Core:
  . Fixed bug OSS-Fuzz #382922236 (Duplicate dynamic properties in hooked object
    iterator properties table). (ilutov)
  . Fixed unstable get_iterator pointer for hooked classes in shm on Windows.
    (ilutov)
  . Fixed bug GH-17106 (ZEND_MATCH_ERROR misoptimization). (ilutov)
  . Fixed bug GH-17162 (zend_array_try_init() with dtor can cause engine UAF).
    (nielsdos)
  . Fixed bug GH-17101 (AST->string does not reproduce constructor property
    promotion correctly). (nielsdos)
  . Fixed bug GH-17200 (Incorrect dynamic prop offset in hooked prop iterator).
    (ilutov)
  . Fixed bug GH-17216 (Trampoline crash on error). (nielsdos)

- DBA:
  . Skip test if inifile is disabled. (orlitzky)

- DOM:
  . Fixed bug GH-17145 (DOM memory leak). (nielsdos)
  . Fixed bug GH-17201 (Dom\TokenList issues with interned string replace).
    (nielsdos)
  . Fixed bug GH-17224 (UAF in importNode). (nielsdos)

- Embed:
  . Make build command for program using embed portable. (dunglas)

- FFI:
  . Fixed bug #79075 (FFI header parser chokes on comments). (nielsdos)
  . Fix memory leak on ZEND_FFI_TYPE_CHAR conversion failure. (nielsdos)
  . Fixed bug GH-16013 and bug #80857 (Big endian issues). (Dmitry, nielsdos)

- Fileinfo:
  . Fixed bug GH-17039 (PHP 8.4: Incorrect MIME content type). (nielsdos)

- FPM:
  . Fixed bug GH-13437 (FPM: ERROR: scoreboard: failed to lock (already
    locked)). (Jakub Zelenka)
  . Fixed bug GH-17112 (Macro redefinitions). (cmb, nielsdos)
  . Fixed bug GH-17208 (bug64539-status-json-encoding.phpt fail on 32-bits).
    (nielsdos)

- GD:
  . Fixed bug GH-16255 (Unexpected nan value in ext/gd/libgd/gd_filter.c).
    (nielsdos, cmb)
  . Ported fix for libgd bug 276 (Sometimes pixels are missing when storing
    images as BMPs). (cmb)

- Gettext:
  . Fixed bug GH-17202 (Segmentation fault ext/gettext/gettext.c
    bindtextdomain()). (Michael Orlitzky)

- Iconv:
  . Fixed bug GH-17047 (UAF on iconv filter failure). (nielsdos)

- LDAP:
  . Fixed bug GH-17280 (ldap_search() fails when $attributes array has holes).
    (nielsdos)

- LibXML:
  . Fixed bug GH-17223 (Memory leak in libxml encoding handling). (nielsdos)

- MBString:
  . Fixed bug GH-17112 (Macro redefinitions). (nielsdos, cmb)

- Opcache:
  . opcache_get_configuration() properly reports jit_prof_threshold. (cmb)
  . Fixed bug GH-17140 (Assertion failure in JIT trace exit with
    ZEND_FETCH_DIM_FUNC_ARG). (nielsdos, Dmitry)
  . Fixed bug GH-17151 (Incorrect RC inference of op1 of FETCH_OBJ and
    INIT_METHOD_CALL). (Dmitry, ilutov)
  . Fixed bug GH-17246 (GC during SCCP causes segfault). (Dmitry)
  . Fixed bug GH-17257 (UBSAN warning in ext/opcache/jit/zend_jit_vm_helpers.c).
    (nielsdos, Dmitry)

- PCNTL:
  . Fix memory leak in cleanup code of pcntl_exec() when a non stringable
    value is encountered past the first entry. (Girgias)

- PgSql:
  . Fixed bug GH-17158 (pg_fetch_result Shows Incorrect ArgumentCountError
    Message when Called With 1 Argument). (nielsdos)
  . Fixed further ArgumentCountError for calls with flexible
    number of arguments. (David Carlier)

- Phar:
  . Fixed bug GH-17137 (Segmentation fault ext/phar/phar.c). (nielsdos)

- SimpleXML:
  . Fixed bug GH-17040 (SimpleXML's unset can break DOM objects). (nielsdos)
  . Fixed bug GH-17153 (SimpleXML crash when using autovivification on
    document). (nielsdos)

- Sockets:
  . Fixed bug GH-16276 (socket_strerror overflow handling with INT_MIN).
    (David Carlier / cmb)
  . Fixed overflow on SO_LINGER values setting, strengthening values check
    on SO_SNDTIMEO/SO_RCVTIMEO for socket_set_option().
    (David Carlier)

- SPL:
  . Fixed bug GH-17198 (SplFixedArray assertion failure with get_object_vars).
    (nielsdos)
  . Fixed bug GH-17225 (NULL deref in spl_directory.c). (nielsdos)

- Streams:
  . Fixed bug GH-17037 (UAF in user filter when adding existing filter name due
    to incorrect error handling). (nielsdos)
  . Fixed bug GH-16810 (overflow on fopen HTTP wrapper timeout value).
    (David Carlier)
  . Fixed bug GH-17067 (glob:// wrapper doesn't cater to CWD for ZTS builds).
    (cmb)

- Windows:
  . Hardened proc_open() against cmd.exe hijacking. (cmb)

- XML:
  . Fixed bug GH-1718 (unreachable program point in zend_hash). (nielsdos)

19 Dec 2024, PHP 8.4.2

- BcMath:
  . Fixed bug GH-16978 (Avoid unnecessary padding with leading zeros).
    (Saki Takamachi)

- COM:
  . Fixed bug GH-16991 (Getting typeinfo of non DISPATCH variant segfaults).
    (cmb)

- Core:
  . Fixed bug GH-16344 (setRawValueWithoutLazyInitialization() and
    skipLazyInitialization() may change initialized proxy). (Arnaud)
  . Fix is_zend_ptr() huge block comparison. (nielsdos)
  . Fixed potential OOB read in zend_dirname() on Windows. (cmb)
  . Fixed bug GH-15964 (printf() can strip sign of -INF). (divinity76, cmb)

- Curl:
  . Fix various memory leaks in curl mime handling. (nielsdos)

- DBA:
  . Fixed bug GH-16990 (dba_list() is now zero-indexed instead of using
    resource ids) (kocsismate)

- DOM:
  . Fixed bug GH-16906 (Reloading document can cause UAF in iterator).
    (nielsdos)

- FPM:
  . Fixed bug GH-16932 (wrong FPM status output). (Jakub Zelenka, James Lucas)

- GMP:
  . Fixed bug GH-16890 (array_sum() with GMP can loose precision (LLP64)).
    (cmb)

- Opcache:
  . Fixed bug GH-16851 (JIT_G(enabled) not set correctly on other threads).
    (dktapps)
  . Fixed bug GH-16902 (Set of opcache tests fail zts+aarch64). (nielsdos)
  . Fixed bug GH-16879 (JIT dead code skipping does not update call_level).
    (nielsdos)

- SAPI:
  . Fixed bug GH-16998 (UBSAN warning in rfc1867). (nielsdos)

- PHPDBG:
  . Fixed bug GH-15208 (Segfault with breakpoint map and phpdbg_clear()).
    (nielsdos)

- Standard:
  . Fixed bug GH-16905 (Internal iterator functions can't handle UNDEF
    properties). (nielsdos)
  . Fixed bug GH-16957 (Assertion failure in array_shift with
    self-referencing array). (nielsdos)

- Streams:
  . Fixed network connect poll interuption handling. (Jakub Zelenka)

- Windows:
  . Fixed bug GH-16849 (Error dialog causes process to hang). (cmb)
  . Windows Server 2025 is now properly reported. (cmb)

21 Nov 2024, PHP 8.4.1

- BcMath:
  . [RFC] Add bcfloor, bcceil and bcround to BCMath. (Saki Takamachi)
  . Improve performance. (Saki Takamachi, nielsdos)
  . Adjust bcround()'s $mode parameter to only accept the RoundingMode
    enum. (timwolla, saki)
  . Fixed LONG_MAX in BCMath ext. (Saki Takamachi)
  . Fixed bcdiv() div by one. (Saki Takamachi)
  . [RFC] Support object types in BCMath. (Saki Takamachi)
  . bcpow() performance improvement. (Jorg Sowa)
  . ext/bcmath: Check for scale overflow. (SakiTakamachi)
  . [RFC] ext/bcmath: Added bcdivmod. (SakiTakamachi)
  . Fix GH-15968 (Avoid converting objects to strings in operator calculations).
    (SakiTakamachi)
  . Fixed bug GH-16265 (Added early return case when result is 0)
    (Saki Takamachi).
  . Fixed bug GH-16262 (Fixed a bug where size_t underflows) (Saki Takamachi).
  . Fixed GH-16236 (Fixed a bug in BcMath\Number::pow() and bcpow() when
    raising negative powers of 0) (Saki Takamachi).

- Core:
  . Added zend_call_stack_get implementation for NetBSD, DragonFlyBSD,
    Solaris and Haiku. (David Carlier)
  . Enabled ifunc checks on FreeBSD from the 12.x releases. (Freaky)
  . Changed the type of PHP_DEBUG and PHP_ZTS constants to bool. (haszi)
  . Fixed bug GH-13142 (Undefined variable name is shortened when contains \0).
    (nielsdos)
  . Fixed bug GH-13178 (Iterator positions incorrect when converting packed
    array to hashed). (ilutov)
  . Fixed zend fiber build for solaris default mode (32 bits). (David Carlier)
  . Fixed zend call stack size for macOs/arm64. (David Carlier)
  . Added support for Zend Max Execution Timers on FreeBSD. (Kévin Dunglas)
  . Ensure fiber stack is not backed by THP. (crrodriguez)
  . Implement GH-13609 (Dump wrapped object in WeakReference class). (nielsdos)
  . Added sparc64 arch assembly support for zend fiber. (Claudio Jeker)
  . Fixed GH-13581 no space available for TLS on NetBSD. (Paul Ripke)
  . Added fiber Sys-V loongarch64 support. (qiangxuhui)
  . Adjusted closure names to include the parent function's name. (timwolla)
  . Improve randomness of uploaded file names and files created by tempnam().
    (Arnaud)
  . Added gc and shutdown callbacks to zend_mm custom handlers.
    (Florian Engelhardt)
  . Fixed bug GH-14650 (Compute the size of pages before allocating memory).
    (Julien Voisin)
  . Fixed bug GH-11928 (The --enable-re2c-cgoto doesn't add the -g flag).
    (Peter Kokot)
  . Added the #[\Deprecated] attribute. (beberlei, timwolla)
  . Fixed GH-11389 (Allow suspending fibers in destructors). (Arnaud, trowski)
  . Fixed bug GH-14801 (Fix build for armv7). (andypost)
  . Implemented property hooks RFC. (ilutov)
  . Fix GH-14978 (The xmlreader extension phpize build). (Peter Kokot)
  . Throw Error exception when encountering recursion during comparison, rather
    than fatal error. (ilutov)
  . Added missing cstddef include for C++ builds. (cmb)
  . Updated build system scripts config.guess to 2024-07-27 and config.sub to
    2024-05-27. (Peter Kokot)
  . Fixed bug GH-15240 (Infinite recursion in trait hook). (ilutov)
  . Fixed bug GH-15140 (Missing variance check for abstract set with asymmetric
    type). (ilutov)
  . Fixed bug GH-15181 (Disabled output handler is flushed again). (cmb)
  . Passing E_USER_ERROR to trigger_error() is now deprecated. (Girgias)
  . Fixed bug GH-15292 (Dynamic AVX detection is broken for MSVC). (nielsdos)
  . Using "_" as a class name is now deprecated. (Girgias)
  . Exiting a namespace now clears seen symbols. (ilutov)
  . The exit (and die) language constructs now behave more like a function.
    They can be passed liked callables, are affected by the strict_types
    declare statement, and now perform the usual type coercions instead of
    casting any non-integer value to a string.
    As such, passing invalid types to exit/die may now result in a TypeError
    being thrown. (Girgias)
  . Fixed bug GH-15438 (Hooks on constructor promoted properties without
    visibility are ignored). (ilutov)
  . Fixed bug GH-15419 (Missing readonly+hook incompatibility check for readonly
    classes). (ilutov)
  . Fixed bug GH-15187 (Various hooked object iterator issues). (ilutov)
  . Fixed bug GH-15456 (Crash in get_class_vars() on virtual properties).
    (ilutov)
  . Fixed bug GH-15501 (Windows HAVE_<header>_H macros defined to 1 or
    undefined). (Peter Kokot)
  . Implemented asymmetric visibility for properties. (ilutov)
  . Fixed bug GH-15644 (Asymmetric visibility doesn't work with hooks). (ilutov)
  . Implemented lazy objects RFC. (Arnaud)
  . Fixed bug GH-15686 (Building shared iconv with external iconv library).
    (Peter Kokot, zeriyoshi)
  . Fixed missing error when adding asymmetric visibility to unilateral virtual
    property. (ilutov)
  . Fixed bug GH-15693 (Unnecessary include in main.c bloats binary).
    (nielsdos)
  . Fixed bug GH-15731 (AllowDynamicProperties validation should error on
    enums). (DanielEScherzer)
  . Fixed bug GH-16040 (Use-after-free of object released in hook). (ilutov)
  . Fixed bug GH-16026 (Reuse of dtor fiber during shutdown). (Arnaud)
  . Fixed bug GH-15999 (zend_std_write_property() assertion failure with lazy
    objects). (Arnaud)
  . Fixed bug GH-15960 (Foreach edge cases with lazy objects). (Arnaud)
  . Fixed bug GH-16185 (Various hooked object iterator issues). (ilutov)
  . Fixed bug OSS-Fuzz #371445205 (Heap-use-after-free in attr_free).
    (nielsdos)
  . Fixed missing error when adding asymmetric visibility to static properties.
    (ilutov)
  . Fixed bug OSS-Fuzz #71407 (Null-dereference WRITE in
    zend_lazy_object_clone). (Arnaud)
  . Fixed bug GH-16574 (Incorrect error "undefined method" messages).
    (nielsdos)
  . Fixed bug GH-16577 (EG(strtod_state).freelist leaks with opcache.preload).
    (nielsdos)
  . Fixed bug GH-16615 (Assertion failure in zend_std_read_property). (Arnaud)
  . Fixed bug GH-16342 (Added ReflectionProperty::isLazy()). (Arnaud)
  . Fixed bug GH-16725 (Incorrect access check for non-hooked props in hooked
    object iterator). (ilutov)

- Curl:
  . Deprecated the CURLOPT_BINARYTRANSFER constant. (divinity76)
  . Bumped required libcurl version to 7.61.0. (Ayesh)
  . Added feature_list key to the curl_version() return value. (Ayesh)
  . Added constants CURL_HTTP_VERSION_3 (libcurl 7.66) and CURL_HTTP_VERSION_3ONLY
    (libcurl 7.88) as options for CURLOPT_HTTP_VERSION (Ayesh Karunaratne)
  . Added CURLOPT_TCP_KEEPCNT to set the number of probes to send before
    dropping the connection. (David Carlier)
  . Added CURLOPT_PREREQFUNCTION Curl option to set a custom callback
    after the connection is established, but before the request is
    performed. (Ayesh Karunaratne)
  . Added CURLOPT_SERVER_RESPONSE_TIMEOUT, which was formerly known as
    CURLOPT_FTP_RESPONSE_TIMEOUT. (Ayesh Karunaratne)
  . The CURLOPT_DNS_USE_GLOBAL_CACHE option is now silently ignored. (Ayesh Karunaratne)
  . Added CURLOPT_DEBUGFUNCTION as a Curl option. (Ayesh Karunaratne)
  . Fixed bug GH-16359 (crash with curl_setopt* CURLOPT_WRITEFUNCTION
    without null callback). (David Carlier)
  . Fixed bug GH-16723 (CURLMOPT_PUSHFUNCTION issues). (cmb)

- Date:
  . Added DateTime[Immutable]::createFromTimestamp. (Marc Bennewitz)
  . Added DateTime[Immutable]::[get|set]Microsecond. (Marc Bennewitz)
  . Constants SUNFUNCS_RET_TIMESTAMP, SUNFUNCS_RET_STRING, and SUNFUNCS_RET_DOUBLE
    are now deprecated. (Jorg Sowa)
  . Fixed bug GH-13773 (DatePeriod not taking into account microseconds for end
    date). (Mark Bennewitz, Derick)

- DBA:
  . Passing null or false to dba_key_split() is deprecated. (Grigias)

- Debugging:
  . Fixed bug GH-15923 (GDB: Python Exception <class 'TypeError'>:
    exceptions must derive from BaseException). (nielsdos)

- DOM:
  . Added DOMNode::compareDocumentPosition(). (nielsdos)
  . Implement #53655 (Improve speed of DOMNode::C14N() on large XML documents).
    (nielsdos)
  . Fix cloning attribute with namespace disappearing namespace. (nielsdos)
  . Implement DOM HTML5 parsing and serialization RFC. (nielsdos)
  . Fix DOMElement->prefix with empty string creates bogus prefix. (nielsdos)
  . Handle OOM more consistently. (nielsdos)
  . Implemented "Improve callbacks in ext/dom and ext/xsl" RFC. (nielsdos)
  . Added DOMXPath::quote() static method. (divinity76)
  . Implemented opt-in ext/dom spec compliance RFC. (nielsdos)
  . Fixed bug #79701 (getElementById does not correctly work with duplicate
    definitions). (nielsdos)
  . Implemented "New ext-dom features in PHP 8.4" RFC. (nielsdos)
  . Fixed GH-14698 (segfault on DOM node dereference). (David Carlier)
  . Improve support for template elements. (nielsdos)
  . Fix trampoline leak in xpath callables. (nielsdos)
  . Throw instead of silently failing when creating a too long text node in
    (DOM)ParentNode and (DOM)ChildNode. (nielsdos)
  . Fixed bug GH-15192 (Segmentation fault in dom extension
    (html5_serializer)). (nielsdos)
  . Deprecated DOM_PHP_ERR constant. (nielsdos)
  . Removed DOMImplementation::getFeature(). (nielsdos)
  . Fixed bug GH-15331 (Element::$substitutedNodeValue test failed). (nielsdos)
  . Fixed bug GH-15570 (Segmentation fault (access null pointer) in
    ext/dom/html5_serializer.c). (nielsdos)
  . Fixed bug GH-13988 (Storing DOMElement consume 4 times more memory in
    PHP 8.1 than in PHP 8.0). (nielsdos)
  . Fix XML serializer errata: xmlns="" serialization should be allowed.
    (nielsdos)
  . Fixed bug GH-15910 (Assertion failure in ext/dom/element.c). (nielsdos)
  . Fix unsetting DOM properties. (nielsdos)
  . Fixed bug GH-16190 (Using reflection to call Dom\Node::__construct
    causes assertion failure). (nielsdos)
  . Fix edge-case in DOM parsing decoding. (nielsdos)
  . Fixed bug GH-16465 (Heap buffer overflow in DOMNode->getElementByTagName).
    (nielsdos)
  . Fixed bug GH-16594 (Assertion failure in DOM -> before). (nielsdos)

- Fileinfo:
  . Update to libmagic 5.45. (nielsdos)
  . Fixed bug #65106 (PHP fails to compile ext/fileinfo). (Guillaume Outters)

- FPM:
  . Implement GH-12385 (flush headers without body when calling flush()).
    (nielsdos)
  . Added DragonFlyBSD system to the list which set FPM_BACKLOG_DEFAULT
    to SOMAXCONN. (David Carlier)
  . /dev/poll events.mechanism for Solaris/Illumos setting had been retired.
    (David Carlier)
  . Added memory peak to the scoreboard / status page. (Flávio Heleno)

- FTP:
  . Removed the deprecated inet_ntoa call support. (David Carlier)
  . Fixed bug #63937 (Upload speed 10 times slower with PHP). (nielsdos)

- GD:
  . Fix parameter numbers and missing alpha check for imagecolorset().
    (Giovanni Giacobbi)
  . imagepng/imagejpeg/imagewep/imageavif now throw an exception on
    invalid quality parameter. (David Carlier)
  . Check overflow/underflow for imagescale/imagefilter. (David Carlier)
  . Added gdImageClone to bundled libgd. (David Carlier)

- Gettext:
  . bind_textdomain_codeset, textdomain and d(*)gettext functions
    now throw an exception on empty domain. (David Carlier)

- GMP:
  . The GMP class is now final and cannot be extended anymore. (Girgias)
  . RFC: Change GMP bool cast behavior. (Saki Takamachi)

- Hash:
  . Changed return type of hash_update() to true. (nielsdos)
  . Added HashContext::__debugInfo(). (timwolla)
  . Deprecated passing incorrect data types for options to ext/hash functions.
    (nielsdos)
  . Added SSE2 and SHA-NI implementation of SHA-256. (timwolla, Colin Percival,
    Graham Percival)
  . Fix GH-15384 (Build fails on Alpine / Musl for amd64). (timwolla)
  . Fixed bug GH-15742 (php_hash_sha.h incompatible with C++). (cmb)

- IMAP:
  . Moved to PECL. (Derick Rethans)

- Intl:
  . Added IntlDateFormatter::PATTERN constant. (David Carlier)
  . Fixed Numberformatter::__construct when the locale is invalid, now
    throws an exception. (David Carlier)
  . Added NumberFormatter::ROUND_TOWARD_ZERO and ::ROUND_AWAY_FROM_ZERO as
    aliases for ::ROUND_DOWN and ::ROUND_UP. (Jorg Sowa)
  . Added NumberFormatter::ROUND_HALFODD. (Ayesh Karunaratne)
  . Added PROPERTY_IDS_UNARY_OPERATOR, PROPERTY_ID_COMPAT_MATH_START and
    PROPERTY_ID_COMPAT_MATH_CONTINUE constants. (David Carlier)
  . Added IntlDateFormatter::getIanaID/intltz_get_iana_id method/function.
    (David Carlier)
  . Set to C++17 standard for icu 74 and onwards. (David Carlier)
  . resourcebundle_get(), ResourceBundle::get(), and accessing offsets on a
    ResourceBundle object now throw:
    - TypeError for invalid offset types
    - ValueError for an empty string
    - ValueError if the integer index does not fit in a signed 32 bit integer
  . ResourceBundle::get() now has a tentative return type of:
    ResourceBundle|array|string|int|null
  . Added the new Grapheme function grapheme_str_split. (youkidearitai)
  . Added IntlDateFormatter::parseToCalendar. (David Carlier)
  . Added SpoofChecker::setAllowedChars to set unicode chars ranges.
    (David Carlier)

- LDAP:
  . Added LDAP_OPT_X_TLS_PROTOCOL_MAX/LDAP_OPT_X_TLS_PROTOCOL_TLS1_3
    constants. (StephenWall)

- LibXML:
  . Added LIBXML_RECOVER constant. (nielsdos)
  . libxml_set_streams_context() now throws immediately on an invalid context
    instead of at the use-site. (nielsdos)
  . Added LIBXML_NO_XXE constant. (nielsdos)

- MBString:
  . Added mb_trim, mb_ltrim and mb_rtrim. (Yuya Hamada)
  . Added mb_ucfirst and mb_lcfirst. (Yuya Hamada)
  . Updated Unicode data tables to Unicode 15.1. (Ayesh Karunaratne)
  . Fixed bug GH-15824 (mb_detect_encoding(): Argument $encodings contains
    invalid encoding "UTF8"). (Yuya Hamada)
  . Updated Unicode data tables to Unicode 16.0. (Ayesh Karunaratne)

- Mysqli:
  . The mysqli_ping() function and mysqli::ping() method are now deprecated,
    as the reconnect feature was removed in PHP 8.2. (Kamil Tekiela)
  . The mysqli_kill() function and mysqli::kill() method are now deprecated.
    If this functionality is needed a SQL "KILL" command can be used instead.
    (Kamil Tekiela)
  . The mysqli_refresh() function and mysqli::refresh() method are now deprecated.
    If this functionality is needed a SQL "FLUSH" command can be used instead.
    (Kamil Tekiela)
  . Passing explicitly the $mode parameter to mysqli_store_result() has been
    deprecated. As the MYSQLI_STORE_RESULT_COPY_DATA constant was only used in
    conjunction with this function it has also been deprecated. (Girgias)

- MySQLnd:
  . Fixed bug GH-13440 (PDO quote bottleneck). (nielsdos)
  . Fixed bug GH-10599 (Apache crash on Windows when using a self-referencing
    anonymous function inside a class with an active mysqli connection).
    (nielsdos)

- Opcache:
  . Added large shared segments support for FreeBSD. (David Carlier)
  . If JIT is enabled, PHP will now exit with a fatal error on startup in case
    of JIT startup initialization issues. (danog)
  . Increased the maximum value of opcache.interned_strings_buffer to 32767 on
    64bit archs. (Arnaud)
  . Fixed bug GH-13834 (Applying non-zero offset 36 to null pointer in
    zend_jit.c). (nielsdos)
  . Fixed bug GH-14361 (Deep recursion in zend_cfg.c causes segfault).
    (nielsdos)
  . Fixed bug GH-14873 (PHP 8.4 min function fails on typed integer).
    (nielsdos)
  . Fixed bug GH-15490 (Building of callgraph modifies preloaded symbols).
    (ilutov)
  . Fixed bug GH-15178 (Assertion in tracing JIT on hooks). (ilutov)
  . Fixed bug GH-15657 (Segmentation fault in dasm_x86.h). (nielsdos)
  . Added opcache_jit_blacklist() function. (Bob)
  . Fixed bug GH-16009 (Segmentation fault with frameless functions and
    undefined CVs). (nielsdos)
  . Fixed bug GH-16186 (Assertion failure in Zend/zend_operators.c). (Arnaud)
  . Fixed bug GH-16572 (Incorrect result with reflection in low-trigger JIT).
    (nielsdos)
  . Fixed GH-16839 (Error on building Opcache JIT for Windows ARM64). (cmb)

- OpenSSL:
  . Fixed bug #80269 (OpenSSL sets Subject wrong with extraattribs parameter).
    (Jakub Zelenka)
  . Implement request #48520 (openssl_csr_new - allow multiple values in DN).
    (Jakub Zelenka)
  . Introduced new serial_hex parameter to openssl_csr_sign. (Jakub Zelenka,
    Florian Sowade)
  . Added X509_PURPOSE_OCSP_HELPER and X509_PURPOSE_TIMESTAMP_SIGN constants.
    (Vincent Jardin)
  . Bumped minimum required OpenSSL version to 1.1.1. (Ayesh Karunaratne)
  . Added compile-time option --with-openssl-legacy-provider to enable legacy
    provider. (Adam Saponara)
  . Added support for Curve25519 + Curve448 based keys. (Manuel Mausz)
  . Fixed bug GH-13343 (openssl_x509_parse should not allow omitted seconds in
    UTCTimes). (Jakub Zelenka)
  . Bumped minimum required OpenSSL version to 1.1.0. (cmb)
  . Implement GH-13514 PASSWORD_ARGON2 from OpenSSL 3.2. (Remi)

- Output:
  . Clear output handler status flags during handler initialization. (haszi)
  . Fixed bug with url_rewriter.hosts not used by output_add_rewrite_var().
    (haszi)

- PCNTL:
  . Added pcntl_setns for Linux. (David Carlier)
  . Added pcntl_getcpuaffinity/pcntl_setcpuaffinity. (David Carlier)
  . Updated pcntl_get_signal_handler signal id upper limit to be
    more in line with platforms limits. (David Carlier)
  . Added pcntl_getcpu for Linux/FreeBSD/Solaris/Illumos. (David Carlier)
  . Added pcntl_getqos_class/pcntl_setqos_class for macOs. (David Carlier)
  . Added SIGCKPT/SIGCKPTEXIT constants for DragonFlyBSD. (David Carlier)
  . Added FreeBSD's SIGTRAP handling to pcntl_siginfo_to_zval. (David Carlier)
  . Added POSIX pcntl_waitid. (Vladimir Vrzić)
  . Fixed bug GH-16769: (pcntl_sigwaitinfo aborts on signal value
    as reference). (David Carlier)

- PCRE:
  . Upgrade bundled pcre2lib to version 10.43. (nielsdos)
  . Add "/r" modifier. (Ayesh)
  . Upgrade bundled pcre2lib to version 10.44. (Ayesh)
  . Fixed GH-16189 (underflow on offset argument). (David Carlier)
  . Fix UAF issues with PCRE after request shutdown. (nielsdos)

- PDO:
  . Fixed setAttribute and getAttribute. (SakiTakamachi)
  . Implemented PDO driver-specific subclasses RFC. (danack, kocsismate)
  . Added support for PDO driver-specific SQL parsers. (Matteo Beccati)
  . Fixed bug GH-14792 (Compilation failure on pdo_* extensions).
    (Peter Kokot)
  . mysqlnd: support ER_CLIENT_INTERACTION_TIMEOUT. (Appla)
  . The internal header php_pdo_int.h is no longer installed; it is not
    supposed to be used by PDO drivers. (cmb)
  . Fixed bug GH-16167 (Prevent mixing PDO sub-classes with different DSN).
    (kocsismate)
  . Fixed bug GH-16314 ("Pdo\Mysql object is uninitialized" when opening a
    persistent connection). (kocsismate)

- PDO_DBLIB:
  . Fixed setAttribute and getAttribute. (SakiTakamachi)
  . Added class Pdo\DbLib. (danack, kocsismate)

- PDO_Firebird:
  . Fixed setAttribute and getAttribute. (SakiTakamachi)
  . Feature: Add transaction isolation level and mode settings to pdo_firebird.
    (SakiTakamachi)
  . Added class Pdo\Firebird. (danack, kocsismate)
  . Added Pdo\Firebird::ATTR_API_VERSION. (SakiTakamachi)
  . Added getApiVersion() and removed from getAttribute().
    (SakiTakamachi)
  . Supported Firebird 4.0 datatypes. (sim1984)
  . Support proper formatting of time zone types. (sim1984)
  . Fixed GH-15604 (Always make input parameters nullable). (sim1984)

- PDO_MYSQL:
  . Fixed setAttribute and getAttribute. (SakiTakamachi)
  . Added class Pdo\Mysql. (danack, kocsismate)
  . Added custom SQL parser. (Matteo Beccati)
  . Fixed GH-15949 (PDO_MySQL not properly quoting PDO_PARAM_LOB binary
    data). (mbeccati, lcobucci)

- PDO_ODBC:
  . Added class Pdo\Odbc. (danack, kocsismate)

- PDO_PGSQL:
  . Fixed GH-12423, DSN credentials being prioritized over the user/password
    PDO constructor arguments. (SakiTakamachi)
  . Fixed native float support with pdo_pgsql query results. (Yurunsoft)
  . Added class Pdo\Pgsql. (danack, kocsismate)
  . Retrieve the memory usage of the query result resource. (KentarouTakeda)
  . Added Pdo\Pgsql::setNoticeCallBack method to receive DB notices.
    (outtersg)
  . Added custom SQL parser. (Matteo Beccati)
  . Fixed GH-15986 (Double-free due to Pdo\Pgsql::setNoticeCallback()). (cmb,
    nielsdos)
  . Fixed GH-12940 (Using PQclosePrepared when available instead of
    the DEALLOCATE command to free statements resources). (David Carlier)
  . Remove PGSQL_ATTR_RESULT_MEMORY_SIZE constant as it is provided by
    the new PDO Subclass as Pdo\Pgsql::ATTR_RESULT_MEMORY_SIZE. (Girgias)

- PDO_SQLITE:
  . Added class Pdo\Sqlite. (danack, kocsismate)
  . Fixed bug #81227 (PDO::inTransaction reports false when in transaction).
    (nielsdos)
  . Added custom SQL parser. (Matteo Beccati)

- PHPDBG:
  . array out of bounds, stack overflow handled for segfault handler on windows.
    (David Carlier)
  . Fixed bug GH-16041 (Support stack limit in phpdbg). (Arnaud)

- PGSQL:
  . Added the possibility to have no conditions for pg_select. (OmarEmaraDev)
  . Persistent connections support the PGSQL_CONNECT_FORCE_RENEW flag.
    (David Carlier)
  . Added pg_result_memory_size to get the query result memory usage.
    (KentarouTakeda)
  . Added pg_change_password to alter an user's password. (David Carlier)
  . Added pg_put_copy_data/pg_put_copy_end to send COPY commands and signal
    the end of the COPY. (David Carlier)
  . Added pg_socket_poll to poll on the connection. (David Carlier)
  . Added pg_jit to get infos on server JIT support. (David Carlier)
  . Added pg_set_chunked_rows_size to fetch results per chunk. (David Carlier)
  . pg_convert/pg_insert/pg_update/pg_delete ; regexes are now cached.
    (David Carlier)

- Phar:
  . Fixed bug GH-12532 (PharData created from zip has incorrect timestamp).
    (nielsdos)

- POSIX:
  . Added POSIX_SC_CHILD_MAX and POSIX_SC_CLK_TCK constants. (Jakub Zelenka)
  . Updated posix_isatty to set the error number on file descriptors.
    (David Carlier)

- PSpell:
  . Moved to PECL. (Derick Rethans)

- Random:
  . Fixed bug GH-15094 (php_random_default_engine() is not C++ conforming).
    (cmb)
  . lcg_value() is now deprecated. (timwolla)

- Readline:
  . Fixed readline_info, rl_line_buffer_length/rl_len globals on update.
    (David Carlier)
  . Fixed bug #51558 (Shared readline build fails). (Peter Kokot)
  . Fixed UAF with readline_info(). (David Carlier)

- Reflection:
  . Implement GH-12908 (Show attribute name/class in ReflectionAttribute dump).
    (nielsdos)
  . Make ReflectionGenerator::getFunction() legal after generator termination.
    (timwolla)
  . Added ReflectionGenerator::isClosed(). (timwolla)
  . Fixed bug GH-15718 (Segfault on ReflectionProperty::get{Hook,Hooks}() on
    dynamic properties). (DanielEScherzer)
  . Fixed bug GH-15694 (ReflectionProperty::isInitialized() is incorrect for
    hooked properties). (ilutov)
  . Add missing ReflectionProperty::hasHook[s]() methods. (ilutov)
  . Add missing ReflectionProperty::isFinal() method. (ilutov)
  . Fixed bug GH-16122 (The return value of ReflectionFunction::getNamespaceName()
    and ReflectionFunction::inNamespace() for closures is incorrect). (timwolla)
  . Fixed bug GH-16162 (No ReflectionProperty::IS_VIRTUAL) (DanielEScherzer)
  . Fixed the name of the second parameter of
    ReflectionClass::resetAsLazyGhost(). (Arnaud)

- Session:
  . INI settings session.sid_length and session.sid_bits_per_character are now
    deprecated. (timwolla)
  . Emit warnings for non-positive values of session.gc_divisor and negative values
    of session.gc_probability. (Jorg Sowa)
  . Fixed bug GH-16590 (UAF in session_encode()). (nielsdos)

- SimpleXML:
  . Fix signature of simplexml_import_dom(). (nielsdos)

- SNMP:
  . Removed the deprecated inet_ntoa call support. (David Carlier)

- SOAP:
  . Add support for clark notation for namespaces in class map. (lxShaDoWxl)
  . Mitigate #51561 (SoapServer with a extented class and using sessions,
    lost the setPersistence()). (nielsdos)
  . Fixed bug #49278 (SoapClient::__getLastResponseHeaders returns NULL if
    wsdl operation !has output). (nielsdos)
  . Fixed bug #44383 (PHP DateTime not converted to xsd:datetime). (nielsdos)
  . Fixed bug GH-11941 (soap with session persistence will silently fail when
    "session" built as a shared object). (nielsdos)
  . Passing an int to SoapServer::addFunction() is now deprecated.
    If all PHP functions need to be provided flatten the array returned by
    get_defined_functions(). (Girgias)
  . The SOAP_FUNCTIONS_ALL constant is now deprecated. (Girgias)
  . Fixed bug #61525 (SOAP functions require at least one space after HTTP
    header colon). (nielsdos)
  . Implement request #47317 (SoapServer::__getLastResponse()). (nielsdos)

- Sockets:
  . Removed the deprecated inet_ntoa call support. (David Carlier)
  . Added the SO_EXECLUSIVEADDRUSE windows constant. (David Carlier)
  . Added the SOCK_CONN_DGRAM/SOCK_DCCP netbsd constants. (David Carlier)
  . Added multicast group support for ipv4 on FreeBSD. (jonathan@tangential.ca)
  . Added the TCP_SYNCNT constant for Linux to set number of attempts to send
    SYN packets from the client. (David Carlier)
  . Added the SO_EXCLBIND constant for exclusive socket binding on illumos/solaris.
    (David Carlier)
  . Updated the socket_create_listen backlog argument default value to SOMAXCONN.
    (David Carlier)
  . Added the SO_NOSIGPIPE constant to control the generation of SIGPIPE for
    macOs and FreeBSD. (David Carlier)
  . Added SO_LINGER_SEC for macOs, true equivalent of SO_LINGER in other platforms.
    (David Carlier)
  . Add close-on-exec on socket created with socket_accept on unixes. (David Carlier)
  . Added IP_PORTRANGE* constants for BSD systems to control ephemeral port
    ranges. (David Carlier)
  . Added SOCK_NONBLOCK/SOCK_CLOEXEC constants for socket_create and
    socket_create_pair to apply O_NONBLOCK/O_CLOEXEC flags to the
    newly created sockets. (David Carlier)
  . Added SO_BINDTOIFINDEX to bind a socket to an interface index.
    (David Carlier)

- Sodium:
  . Add support for AEGIS-128L and AEGIS-256. (jedisct1)
  . Enable AES-GCM on aarch64 with the ARM crypto extensions. (jedisct1)

- SPL:
  . Implement SeekableIterator for SplObjectStorage. (nielsdos)
  . The SplFixedArray::__wakeup() method has been deprecated as it implements
    __serialize() and __unserialize() which need to be overwritten instead.
    (TysonAndre)
  . Passing a non-empty string for the $escape parameter of:
    - SplFileObject::setCsvControl()
    - SplFileObject::fputcsv()
    - SplFileObject::fgetcsv()
    is now deprecated. (Girgias)

- Standard:
  . Implement GH-12188 (Indication for the int size in phpinfo()). (timwolla)
  . Partly fix GH-12143 (Incorrect round() result for 0.49999999999999994).
    (timwolla)
  . Fix GH-12252 (round(): Validate the rounding mode). (timwolla)
  . Increase the default BCrypt cost to 12. (timwolla)
  . Fixed bug GH-12592 (strcspn() odd behaviour with NUL bytes and empty mask).
    (nielsdos)
  . Removed the deprecated inet_ntoa call support. (David Carlier)
  . Cast large floats that are within int range to int in number_format so
    the precision is not lost. (Marc Bennewitz)
  . Add support for 4 new rounding modes to the round() function. (Jorg Sowa)
  . debug_zval_dump() now indicates whether an array is packed. (Max Semenik)
  . Fix GH-12143 (Optimize round). (SakiTakamachi)
  . Changed return type of long2ip to string from string|false. (Jorg Sowa)
  . Fix GH-12143 (Extend the maximum precision round can handle by one digit).
    (SakiTakamachi)
  . Added the http_get_last_response_headers() and
    http_clear_last_response_headers() that allows retrieving the same content
    as the magic $http_response_header variable.
  . Add php_base64_encode_ex() API. (Remi)
  . Implemented "Raising zero to the power of negative number" RFC. (Jorg Sowa)
  . Added array_find(), array_find_key(), array_all(), and array_any(). (josh)
  . Change highlight_string() and print_r() return type to string|true. (Ayesh)
  . Fix references in request_parse_body() options array. (nielsdos)
  . Add RoundingMode enum. (timwolla, saki)
  . Unserializing the uppercase 'S' tag is now deprecated. (timwolla)
  . Enables crc32 auxiliary detection on OpenBSD. (David Carlier)
  . Passing a non-empty string for the $escape parameter of:
    - fputcsv()
    - fgetcsv()
    - str_getcsv()
    is now deprecated. (Girgias)
  . The str_getcsv() function now throws ValueErrors when the $separator and
    $enclosure arguments are not one byte long, or if the $escape is not one
    byte long or the empty string. This aligns the behaviour to be identical
    to that of fputcsv() and fgetcsv(). (Girgias)
  . php_uname() now throws ValueErrors on invalid inputs. (Girgias)
  . The "allowed_classes" option for unserialize() now throws TypeErrors and
    ValueErrors	if it is not an	array of class names. (Girgias)
  . Implemented GH-15685 (improve proc_open error reporting on Windows). (cmb)
  . Add support for backed enums in http_build_query(). (ilutov)
  . Fixed bug GH-15982 (Assertion failure with array_find when references are
    involved). (nielsdos)
  . Fixed parameter names of fpow() to be identical to pow(). (Girgias)

- Streams:
  . Implemented GH-15155 (Stream context is lost when custom stream wrapper is
    being filtered). (Quentin Dreyer)

- Tidy:
  . Failures in the constructor now throw exceptions rather than emitting
    warnings and having a broken object. (nielsdos)
  . Add tidyNode::getNextSibling() and tidyNode::getPreviousSibling().
    (nielsdos)

- Windows:
  . Update the icon of the Windows executables, e.g. php.exe. (Ayesh,
    Nurudin Imširović)
  . Fixed bug GH-16199 (GREP_HEADER() is broken). (Peter Kokot)

- XML:
  . Added XML_OPTION_PARSE_HUGE parser option. (nielsdos)
  . Fixed bug #81481 (xml_get_current_byte_index limited to 32-bit numbers on
    64-bit builds). (nielsdos)
  . The xml_set_object() function has been deprecated. (Girgias)
  . Passing non-callable strings to the xml_set_*_handler() functions is now
    deprecated. (Girgias)

- XMLReader:
  . Declares class constant types. (Ayesh)
  . Add XMLReader::fromStream(), XMLReader::fromUri(), XMLReader::fromString(). (nielsdos)
  . Fixed bug GH-15123 (var_dump doesn't actually work on XMLReader).
    (nielsdos)

- XMLWriter:
  . Add XMLWriter::toStream(), XMLWriter::toUri(), XMLWriter::toMemory(). (nielsdos)

- XSL:
  . Implement request #64137 (XSLTProcessor::setParameter() should allow both
    quotes to be used). (nielsdos)
  . Implemented "Improve callbacks in ext/dom and ext/xsl" RFC. (nielsdos)
  . Added XSLTProcessor::$maxTemplateDepth and XSLTProcessor::$maxTemplateVars.
    (nielsdos)
  . Fix trampoline leak in xpath callables. (nielsdos)

- Zip:
  . Added ZipArchive::ER_TRUNCATED_ZIP added in libzip 1.11. (Remi)<|MERGE_RESOLUTION|>--- conflicted
+++ resolved
@@ -56,7 +56,6 @@
     http_output_conv_mimetypes). (nielsdos)
 
 - Opcache:
-<<<<<<< HEAD
   . Fixed bug GH-15834 (Segfault with hook "simple get" cache slot and minimal
     JIT). (nielsdos)
   . Fixed bug GH-17966 (Symfony JIT 1205 assertion failure). (nielsdos)
@@ -64,12 +63,10 @@
   . Fixed bug GH-18050 (IN_ARRAY optimization in DFA pass is broken). (ilutov)
   . Fixed bug GH-18113 (stack-buffer-overflow ext/opcache/jit/ir/ir_sccp.c).
     (nielsdos)
+  . Fixed bug GH-18112 (NULL access with preloading and INI option). (nielsdos)
 
 - Standard:
   . Fix memory leaks in array_any() / array_all(). (nielsdos)
-=======
-  . Fixed bug GH-18112 (NULL access with preloading and INI option). (nielsdos)
->>>>>>> e9c02962
 
 - SPL:
   . Fixed bug GH-18018 (RC1 data returned from offsetGet causes UAF in
