--- conflicted
+++ resolved
@@ -25,12 +25,9 @@
     PHP8.1). (Nathan Freeman)
 
 - OpenSSL:
-<<<<<<< HEAD
   . Fixed bug GH-9997 (OpenSSL engine clean up segfault). (Jakub Zelenka)
-=======
   . Fixed bug GH-9064 (PHP fails to build if openssl was built with --no-ec).
     (Jakub Zelenka)
->>>>>>> ce572213
 
 - Pcntl:
   . Fixed bug GH-9298 (Signal handler called after rshutdown leads to crash).
