--- conflicted
+++ resolved
@@ -22,7 +22,6 @@
   . Fixed bug #78642 (Wrong libiconv version displayed). (gedas at martynas,
     cmb).
 
-<<<<<<< HEAD
 - Pcntl:
   . Fixed bug #77335 (PHP is preventing SIGALRM from specifying SA_RESTART).
     (Nikita)
@@ -31,6 +30,10 @@
   . Fixed bug #76809 (SSL settings aren't respected when persistent connections 
     are used). (fabiomsouto)
 
+- OpCache:
+  . Fixed bug #78654 (Incorrectly computed opcache checksum on files with 
+    non-ascii characters). (mhagstrand)
+
 - PDO_MySQL:
   . Fixed bug #78623 (Regression caused by "SP call yields additional empty
     result set"). (cmb)
@@ -38,11 +41,6 @@
 - SimpleXML:
   . Fixed bug #75245 (Don't set content of elements with only whitespaces). 
     (eriklundin)
-=======
-- OpCache:
-  . Fixed bug #78654 (Incorrectly computed opcache checksum on files with 
-    non-ascii characters). (mhagstrand)
->>>>>>> 22ac57b0
 
 - Sockets:
   . Fixed bug #78665 (Multicasting may leak memory). (cmb)
