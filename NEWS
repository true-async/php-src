--- conflicted
+++ resolved
@@ -4,8 +4,8 @@
 
 - Core:
   . Fixed --CGI-- support of run-tests.php. (cmb)
-
-<<<<<<< HEAD
+  . Fixed incorrect double to long casting in latest clang. (zeriyoshi)
+
 - Date:
   . Fixed bug GH-8730 (DateTime::diff miscalculation is same time zone of
     different type). (Derick)
@@ -14,10 +14,6 @@
   . Fixed bug GH-9106: (DateInterval 1.5s added to DateTimeInterface is rounded
     down since PHP 8.1.0). (Derick)
   . Fixed bug #81263 (Wrong result from DateTimeImmutable::diff). (Derick)
-=======
-- Core:
-  . Fixed incorrect double to long casting in latest clang. (zeriyoshi)
->>>>>>> 1ce2b562
 
 - DBA:
   . Fixed LMDB driver memory leak on DB creation failure (Girgias)
