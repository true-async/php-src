PHP                                                                        NEWS
|||||||||||||||||||||||||||||||||||||||||||||||||||||||||||||||||||||||||||||||
?? ??? ????, PHP 7.4.7

- Core:
  . Fixed bug #79566 (Private SHM is not private on Windows). (cmb)
  . Fixed bug #79489 (.user.ini does not inherit). (cmb)

<<<<<<< HEAD
- FFI:
  . Fixed bug #79571 (FFI: var_dumping unions may segfault). (cmb)

- SimpleXML:
  . Fixed bug #79528 (Different object of the same xml between 7.4.5 and
    7.4.4). (cmb)
=======
- Opcache:
  . Fixed bug #79535 (PHP crashes with specific opcache.optimization_level).
    (Nikita)
  . Fixed bug #79588 (Boolean opcache settings ignore on/off values). (cmb)
>>>>>>> 5bdb4ab7

- Standard:
  . Fixed bug #79561 (dns_get_record() fails with DNS_ALL). (cmb)

?? ??? ????, PHP 7.4.6

- Core:
  . Fixed bug #79536 (zend_clear_exception prevent exception's destructor to be
    called). (Laruence)
  . Fixed bug #78434 (Generator yields no items after valid() call). (Nikita)
  . Fixed bug #79477 (casting object into array creates references). (Nikita)
  . Fixed bug #79514 (Memory leaks while including unexistent file). (cmb,
    Nikita)

- DOM:
  . Fixed bug #78221 (DOMNode::normalize() doesn't remove empty text nodes).
    (cmb)

- EXIF:
  . Fixed bug #79336 (ext/exif/tests/bug79046.phpt fails on Big endian arch).
    (Nikita)

- FCGI:
  . Fixed bug #79491 (Search for .user.ini extends up to root dir). (cmb)

- MBString:
  . Fixed bug #79441 (Segfault in mb_chr() if internal encoding is unsupported).
    (Girgias)

- OpenSSL:
  . Fixed bug #79497 (stream_socket_client() throws an unknown error sometimes
    with <1s timeout). (Joe Cai)

- PCRE:
  . Upgraded to PCRE2 10.34. (cmb)

- Phar:
  . Fixed bug #79503 (Memory leak on duplicate metadata). (cmb)

- SPL:
  . Fixed bug #69264 (__debugInfo() ignored while extending SPL classes). (cmb)
  . Fixed bug #67369 (ArrayObject serialization drops the iterator class).
    (Alex Dowad)

- Standard:
  . Fixed bug #79468 (SIGSEGV when closing stream handle with a stream filter
    appended). (dinosaur)
  . Fixed bug #79447 (Serializing uninitialized typed properties with __sleep
    should not throw). (nicolas-grekas)

?? ??? ????, PHP 7.4.5

- Core:
  . Fixed bug #79364 (When copy empty array, next key is unspecified). (cmb)
  . Fixed bug #78210 (Invalid pointer address). (cmb, Nikita)

- CURL:
  . Fixed bug #79199 (curl_copy_handle() memory leak). (cmb)

- Date:
  . Fixed bug #79396 (DateTime hour incorrect during DST jump forward). (Nate
    Brunette)
  . Fixed bug #74940 (DateTimeZone loose comparison always true). (cmb)

- FPM:
  . Implement request #77062 (Allow numeric [UG]ID in FPM listen.{owner,group})
    (Andre Nathan)

- Iconv:
  . Fixed bug #79200 (Some iconv functions cut Windows-1258). (cmb)

- OPcache:
  . Fixed bug #79412 (Opcache chokes and uses 100% CPU on specific script).
    (Dmitry)

- Session:
  . Fixed bug #79413 (session_create_id() fails for active sessions). (cmb)

- Shmop:
  . Fixed bug #79427 (Integer Overflow in shmop_open()). (cmb)

- SimpleXML:
  . Fixed bug #61597 (SXE properties may lack attributes and content). (cmb)

- SOAP:
  . Fixed bug #79357 (SOAP request segfaults when any request parameter is
    missing). (Nikita)

- Spl:
  . Fixed bug #75673 (SplStack::unserialize() behavior). (cmb)
  . Fixed bug #79393 (Null coalescing operator failing with SplFixedArray).
    (cmb)

- Standard:
  . Fixed bug #79330 (shell_exec() silently truncates after a null byte). (stas)
  . Fixed bug #79465 (OOB Read in urldecode()). (CVE-2020-7067) (stas)
  . Fixed bug #79410 (system() swallows last chunk if it is exactly 4095 bytes
    without newline). (Christian Schneider)

- Zip:
  . Fixed Bug #79296 (ZipArchive::open fails on empty file). (Remi)
  . Fixed bug #79424 (php_zip_glob uses gl_pathc after call to globfree).
    (Max Rees)

19 Mar 2020, PHP 7.4.4

- Core:
  . Fixed bug #79244 (php crashes during parsing INI file). (Laruence)
  . Fixed bug #63206 (restore_error_handler does not restore previous errors
    mask). (Mark Plomer)

- COM:
  . Fixed bug #66322 (COMPersistHelper::SaveToFile can save to wrong location).
    (cmb)
  . Fixed bug #79242 (COM error constants don't match com_exception codes on
    x86). (cmb)
  . Fixed bug #79247 (Garbage collecting variant objects segfaults). (cmb)
  . Fixed bug #79248 (Traversing empty VT_ARRAY throws com_exception). (cmb)
  . Fixed bug #79299 (com_print_typeinfo prints duplicate variables). (Litiano
    Moura)
  . Fixed bug #79332 (php_istreams are never freed). (cmb)
  . Fixed bug #79333 (com_print_typeinfo() leaks memory). (cmb)

- CURL:
  . Fixed bug #79019 (Copied cURL handles upload empty file). (cmb)
  . Fixed bug #79013 (Content-Length missing when posting a curlFile with
    curl). (cmb)

- DOM:
  . Fixed bug #77569: (Write Access Violation in DomImplementation). (Nikita,
    cmb)
  . Fixed bug #79271 (DOMDocumentType::$childNodes is NULL). (cmb)

- Enchant:
  . Fixed bug #79311 (enchant_dict_suggest() fails on big endian architecture).
    (cmb)

- EXIF:
  . Fixed bug #79282 (Use-of-uninitialized-value in exif). (CVE-2020-7064)
    (Nikita)

- Fileinfo:
  . Fixed bug #79283 (Segfault in libmagic patch contains a buffer
    overflow). (cmb)

- FPM:
  . Fixed bug #77653 (operator displayed instead of the real error message).
    (Jakub Zelenka)
  . Fixed bug #79014 (PHP-FPM & Primary script unknown). (Jakub Zelenka)

- MBstring:
  . Fixed bug #79371 (mb_strtolower (UTF-32LE): stack-buffer-overflow at 
    php_unicode_tolower_full). (CVE-2020-7065) (cmb)

- MySQLi:
  . Fixed bug #64032 (mysqli reports different client_version). (cmb)

- MySQLnd:
  . Implemented FR #79275 (Support auth_plugin_caching_sha2_password on
    Windows). (cmb)

- Opcache:
  . Fixed bug #79252 (preloading causes php-fpm to segfault during exit).
    (Nikita)

- PCRE:
  . Fixed bug #79188 (Memory corruption in preg_replace/preg_replace_callback
    and unicode). (Nikita)
  . Fixed bug #79241 (Segmentation fault on preg_match()). (Nikita)
  . Fixed bug #79257 (Duplicate named groups (?J) prefer last alternative even
    if not matched). (Nikita)

- PDO_ODBC:
  . Fixed bug #79038 (PDOStatement::nextRowset() leaks column values). (cmb)

- Reflection:
  . Fixed bug #79062 (Property with heredoc default value returns false for
    getDocComment). (Nikita)

- SQLite3:
  . Fixed bug #79294 (::columnType() may fail after SQLite3Stmt::reset()). (cmb)

- Standard:
  . Fixed bug #79329 (get_headers() silently truncates after a null byte).
    (CVE-2020-7066) (cmb)
  . Fixed bug #79254 (getenv() w/o arguments not showing changes). (cmb)
  . Fixed bug #79265 (Improper injection of Host header when using fopen for
    http requests). (Miguel Xavier Penha Neto)

- Zip:
  . Fixed bug #79315 (ZipArchive::addFile doesn't honor start/length
    parameters). (Remi)

20 Feb 2020, PHP 7.4.3

- Core:
  . Fixed bug #79146 (cscript can fail to run on some systems). (clarodeus)
  . Fixed bug #79155 (Property nullability lost when using multiple property
    definition). (Nikita)
  . Fixed bug #78323 (Code 0 is returned on invalid options). (Ivan Mikheykin)
  . Fixed bug #78989 (Delayed variance check involving trait segfaults).
    (Nikita)
  . Fixed bug #79174 (cookie values with spaces fail to round-trip). (cmb)
  . Fixed bug #76047 (Use-after-free when accessing already destructed
    backtrace arguments). (Nikita)

- CURL:
  . Fixed bug #79078 (Hypothetical use-after-free in curl_multi_add_handle()).
    (cmb)

- FFI:
  . Fixed bug #79096 (FFI Struct Segfault). (cmb)

- IMAP:
  . Fixed bug #79112 (IMAP extension can't find OpenSSL libraries at configure
    time). (Nikita)

- Intl:
  . Fixed bug #79212 (NumberFormatter::format() may detect wrong type). (cmb)

- Libxml:
  . Fixed bug #79191 (Error in SoapClient ctor disables DOMDocument::save()).
    (Nikita, cmb)

- MBString:
  . Fixed bug #79149 (SEGV in mb_convert_encoding with non-string encodings).
    (cmb)

- MySQLi:
  . Fixed bug #78666 (Properties may emit a warning on var_dump()). (kocsismate)

- MySQLnd:
  . Fixed bug #79084 (mysqlnd may fetch wrong column indexes with MYSQLI_BOTH).
    (cmb)
  . Fixed bug #79011 (MySQL caching_sha2_password Access denied for password
    with more than 20 chars). (Nikita)

- Opcache:
  . Fixed bug #79114 (Eval class during preload causes class to be only half
    available). (Laruence)
  . Fixed bug #79128 (Preloading segfaults if preload_user is used). (Nikita)
  . Fixed bug #79193 (Incorrect type inference for self::$field =& $field).
    (Nikita)

- OpenSSL:
  . Fixed bug #79145 (openssl memory leak). (cmb, Nikita)

- Phar:
  . Fixed bug #79082 (Files added to tar with Phar::buildFromIterator have
    all-access permissions). (CVE-2020-7063) (stas)
  . Fixed bug #79171 (heap-buffer-overflow in phar_extract_file).
    (CVE-2020-7061) (cmb)
  . Fixed bug #76584 (PharFileInfo::decompress not working). (cmb)

- Reflection:
  . Fixed bug #79115 (ReflectionClass::isCloneable call reflected class
    __destruct). (Nikita)

- Session:
  . Fixed bug #79221 (Null Pointer Dereference in PHP Session Upload Progress).
    (CVE-2020-7062) (stas)

- Standard:
  . Fixed bug #78902 (Memory leak when using stream_filter_append). (liudaixiao)
  . Fixed bug #78969 (PASSWORD_DEFAULT should match PASSWORD_BCRYPT instead of being null). (kocsismate)

- Testing:
  . Fixed bug #78090 (bug45161.phpt takes forever to finish). (cmb)

- XSL:
  . Fixed bug #70078 (XSL callbacks with nodes as parameter leak memory). (cmb)

- Zip:
  . Add ZipArchive::CM_LZMA2 and ZipArchive::CM_XZ constants (since libzip 1.6.0). (Remi)
  . Add ZipArchive::RDONLY (since libzip 1.0.0). (Remi)
  . Add ZipArchive::ER_* missing constants. (Remi)
  . Add ZipArchive::LIBZIP_VERSION constant. (Remi)
  . Fixed bug #73119 (Wrong return for ZipArchive::addEmptyDir Method). (Remi)

23 Jan 2020, PHP 7.4.2

- Core:
  . Preloading support on Windows has been disabled. (Nikita)
  . Fixed bug #79022 (class_exists returns True for classes that are not ready
    to be used). (Laruence)
  . Fixed bug #78929 (plus signs in cookie values are converted to spaces).
    (Alexey Kachalin)
  . Fixed bug #78973 (Destructor during CV freeing causes segfault if opline
    never saved). (Nikita)
  . Fixed bug #78776 (Abstract method implementation from trait does not check
    "static"). (Nikita)
  . Fixed bug #78999 (Cycle leak when using function result as temporary).
    (Dmitry)
  . Fixed bug #79008 (General performance regression with PHP 7.4 on Windows).
    (cmb)
  . Fixed bug #79002 (Serializing uninitialized typed properties with __sleep
    makes unserialize throw). (Nikita)

- CURL:
  . Fixed bug #79033 (Curl timeout error with specific url and post). (cmb)
  . Fixed bug #79063 (curl openssl does not respect PKG_CONFIG_PATH). (Nikita)

- Date:
  . Fixed bug #79015 (undefined-behavior in php_date.c). (cmb)

- DBA:
  . Fixed bug #78808 ([LMDB] MDB_MAP_FULL: Environment mapsize limit reached).
    (cmb)

- Exif:
  . Fixed bug #79046 (NaN to int cast undefined behavior in exif). (Nikita)

- Fileinfo:
  . Fixed bug #74170 (locale information change after mime_content_type).
    (Sergei Turchanov)

- GD:
  . Fixed bug #79067 (gdTransformAffineCopy() may use unitialized values). (cmb)
  . Fixed bug #79068 (gdTransformAffineCopy() changes interpolation method).
    (cmb)

- Libxml:
  . Fixed bug #79029 (Use After Free's in XMLReader / XMLWriter). (Laruence)

- OPcache:
  . Fixed bug #78961 (erroneous optimization of re-assigned $GLOBALS). (Dmitry)
  . Fixed bug #78950 (Preloading trait method with static variables). (Nikita)
  . Fixed bug #78903 (Conflict in RTD key for closures results in crash).
    (Nikita)
  . Fixed bug #78986 (Opcache segfaults when inheriting ctor from immutable
    into mutable class). (Nikita)
  . Fixed bug #79040 (Warning Opcode handlers are unusable due to ASLR). (cmb)
  . Fixed bug #79055 (Typed property become unknown with OPcache file cache).
    (Nikita)

- Pcntl:
  . Fixed bug #78402 (Converting null to string in error message is bad DX).
    (SATŌ Kentarō)

- PDO_PgSQL:
  . Fixed bug #78983 (pdo_pgsql config.w32 cannot find libpq-fe.h). (SATŌ
    Kentarō)
  . Fixed bug #78980 (pgsqlGetNotify() overlooks dead connection). (SATŌ
    Kentarō)
  . Fixed bug #78982 (pdo_pgsql returns dead persistent connection). (SATŌ
    Kentarō)

- Session:
  . Fixed bug #79031 (Session unserialization problem). (Nikita)

- Shmop:
  . Fixed bug #78538 (shmop memory leak). (cmb)

- Sqlite3:
  . Fixed bug #79056 (sqlite does not respect PKG_CONFIG_PATH during
    compilation). (Nikita)

- Spl:
  . Fixed bug #78976 (SplFileObject::fputcsv returns -1 on failure). (cmb)

- Standard:
  . Fixed bug #79000 (Non-blocking socket stream reports EAGAIN as error).
    (Nikita)
  . Fixed bug #54298 (Using empty additional_headers adding extraneous CRLF).
    (cmb)

18 Dec 2019, PHP 7.4.1

- Core:
  . Fixed bug #78810 (RW fetches do not throw "uninitialized property"
    exception). (Nikita)
  . Fixed bug #78868 (Calling __autoload() with incorrect EG(fake_scope) value).
    (Antony Dovgal, Dmitry)
  . Fixed bug #78296 (is_file fails to detect file). (cmb)
  . Fixed bug #78883 (fgets(STDIN) fails on Windows). (cmb)
  . Fixed bug #78898 (call_user_func(['parent', ...]) fails while other
    succeed). (Nikita)
  . Fixed bug #78904 (Uninitialized property triggers __get()). (Nikita)
  . Fixed bug #78926 (Segmentation fault on Symfony cache:clear). (Nikita)

- GD:
  . Fixed bug #78849 (GD build broken with -D SIGNED_COMPARE_SLOW). (cmb)
  . Fixed bug #78923 (Artifacts when convoluting image with transparency).
    (wilson chen)

- FPM:
  . Fixed bug #76601 (Partially working php-fpm ater incomplete reload).
    (Maksim Nikulin)
  . Fixed bug #78889 (php-fpm service fails to start). (Jakub Zelenka)
  . Fixed bug #78916 (php-fpm 7.4.0 don't send mail via mail()).
    (Jakub Zelenka)

- Intl:
  . Implemented FR #78912 (INTL Support for accounting format). (cmb)

- Mysqlnd:
  . Fixed bug #78823 (ZLIB_LIBS not added to EXTRA_LIBS). (Arjen de Korte)

- OPcache:
  . Fixed $x = (bool)$x; with opcache (should emit undeclared variable notice).
    (Tyson Andre)
  . Fixed bug #78935 (Preloading removes classes that have dependencies).
    (Nikita, Dmitry)

- PCRE:
  . Fixed bug #78853 (preg_match() may return integer > 1). (cmb)

- Reflection:
  . Fixed bug #78895 (Reflection detects abstract non-static class as abstract
    static. IS_IMPLICIT_ABSTRACT is not longer used). (Dmitry)

- Standard:
  . Fixed bug #77638 (var_export'ing certain class instances segfaults). (cmb)
  . Fixed bug #78840 (imploding $GLOBALS crashes). (cmb)
  . Fixed bug #78833 (Integer overflow in pack causes out-of-bound access).
    (cmb)
  . Fixed bug #78814 (strip_tags allows / in tag name => whitelist bypass).
    (cmb)

28 Nov 2019, PHP 7.4.0

- Core:
  . Implemented RFC: Deprecate curly brace syntax for accessing array elements
    and string offsets.
    https://wiki.php.net/rfc/deprecate_curly_braces_array_access (Andrey Gromov)
  . Implemented RFC: Deprecations for PHP 7.4.
    https://wiki.php.net/rfc/deprecations_php_7_4 (Kalle, Nikita)
  . Fixed bug #52752 (Crash when lexing). (Nikita)
  . Fixed bug #60677 (CGI doesn't properly validate shebang line contains #!).
    (Nikita)
  . Fixed bug #71030 (Self-assignment in list() may have inconsistent behavior).
    (Nikita)
  . Fixed bug #72530 (Use After Free in GC with Certain Destructors). (Nikita)
  . Fixed bug #75921 (Inconsistent: No warning in some cases when stdObj is
    created on the fly). (David Walker)
  . Implemented FR #76148 (Add array_key_exists() to the list of specially
    compiled functions). (Majkl578)
  . Fixed bug #76430 (__METHOD__ inconsistent outside of method).
    (Ryan McCullagh, Nikita)
  . Fixed bug #76451 (Aliases during inheritance type checks affected by
    opcache). (Nikita)
  . Implemented FR #77230 (Support custom CFLAGS and LDFLAGS from environment).
    (cmb)
  . Fixed bug #77345 (Stack Overflow caused by circular reference in garbage
    collection). (Alexandru Patranescu, Nikita, Dmitry)
  . Fixed bug #77812 (Interactive mode does not support PHP 7.3-style heredoc).
    (cmb, Nikita)
  . Fixed bug #77877 (call_user_func() passes $this to static methods).
    (Dmitry)
  . Fixed bug #78066 (PHP eats the first byte of a program that comes from
    process substitution). (Nikita)
  . Fixed bug #78151 (Segfault caused by indirect expressions in PHP 7.4a1).
    (Nikita)
  . Fixed bug #78154 (SEND_VAR_NO_REF does not always send reference). (Nikita)
  . Fixed bug #78182 (Segmentation fault during by-reference property
    assignment). (Nikita)
  . Fixed bug #78212 (Segfault in built-in webserver). (cmb)
  . Fixed bug #78220 (Can't access OneDrive folder). (cmb, ab)
  . Fixed bug #78226 (Unexpected __set behavior with typed properties). (Nikita)
  . Fixed bug #78239 (Deprecation notice during string conversion converted to
    exception hangs). (Nikita)
  . Fixed bug #78335 (Static properties/variables containing cycles report as
    leak). (Nikita)
  . Fixed bug #78340 (Include of stream wrapper not reading whole file).
    (Nikita)
  . Fixed bug #78344 (Segmentation fault on zend_check_protected). (Nikita)
  . Fixed bug #78356 (Array returned from ArrayAccess is incorrectly unpacked
    as argument). (Nikita)
  . Fixed bug #78379 (Cast to object confuses GC, causes crash). (Dmitry)
  . Fixed bug #78386 (fstat mode has unexpected value on PHP 7.4). (cmb)
  . Fixed bug #78396 (Second file_put_contents in Shutdown hangs script).
    (Nikita)
  . Fixed bug #78406 (Broken file includes with user-defined stream filters).
    (Nikita)
  . Fixed bug #78438 (Corruption when __unserializing deeply nested structures).
    (cmb, Nikita)
  . Fixed bug #78441 (Parse error due to heredoc identifier followed by digit).
    (cmb)
  . Fixed bug #78454 (Consecutive numeric separators cause OOM error).
    (Theodore Brown)
  . Fixed bug #78460 (PEAR installation failure). (Peter Kokot, L. Declercq)
  . Fixed bug #78531 (Crash when using undefined variable as object). (Dmitry)
  . Fixed bug #78535 (auto_detect_line_endings value not parsed as bool).
    (bugreportuser)
  . Fixed bug #78604 (token_get_all() does not properly tokenize FOO<?php with
    short_open_tag=0). (Nikita)
  . Fixed bug #78614 (Does not compile with DTRACE anymore).
    (tz at FreeBSD dot org)
  . Fixed bug #78620 (Out of memory error). (cmb, Nikita)
  . Fixed bug #78632 (method_exists() in php74 works differently from php73 in
    checking priv. methods). (Nikita)
  . Fixed bug #78644 (SEGFAULT in ZEND_UNSET_OBJ_SPEC_VAR_CONST_HANDLER).
    (Nikita)
  . Fixed bug #78658 (Memory corruption using Closure::bindTo). (Nikita)
  . Fixed bug #78656 (Parse errors classified as highest log-level). (Erik
    Lundin)
  . Fixed bug #78662 (stream_write bad error detection). (Remi)
  . Fixed bug #78768 (redefinition of typedef zend_property_info). (Nikita)
  . Fixed bug #78788 (./configure generates invalid php_version.h). (max)
  . Fixed incorrect usage of QM_ASSIGN instruction. It must not return IS_VAR.
    As a side effect, this allowed passing left hand list() "by reference",
    instead of compile-time error. (Dmitry)

- CLI:
  . The built-in CLI server now reports the request method in log files.
    (Simon Welsh)

- COM:
  . Deprecated registering of case-insensitive constants from typelibs. (cmb)
  . Fixed bug #78650 (new COM Crash). (cmb)
  . Fixed bug #78694 (Appending to a variant array causes segfault). (cmb)

- CURL:
  . Fixed bug #76480 (Use curl_multi_wait() so that timeouts are respected).
    (Pierrick)
  . Implemented FR #77711 (CURLFile should support UNICODE filenames). (cmb)
  . Deprecated CURLPIPE_HTTP1. (cmb)
  . Deprecated $version parameter of curl_version(). (cmb)

- Date:
  . Updated timelib to 2018.02. (Derick)
  . Fixed bug #69044 (discrepency between time and microtime). (krakjoe)
  . Fixed bug #70153 (\DateInterval incorrectly unserialized). (Maksim Iakunin)
  . Fixed bug #75232 (print_r of DateTime creating side-effect). (Nikita)
  . Fixed bug #78383 (Casting a DateTime to array no longer returns its
    properties). (Nikita)
  . Fixed bug #78751 (Serialising DatePeriod converts DateTimeImmutable). (cmb)

- Exif:
  . Fixed bug #78333 (Exif crash (bus error) due to wrong alignment and
    invalid cast). (Nikita)
  . Fixed bug #78256 (heap-buffer-overflow on exif_process_user_comment).
    (CVE-2019-11042) (Stas)
  . Fixed bug #78222 (heap-buffer-overflow on exif_scan_thumbnail).
    (CVE-2019-11041) (Stas)

- Fileinfo:
  . Fixed bug #78075 (finfo_file treats JSON file as text/plain). (Anatol)
  . Fixed bug #78183 (finfo_file shows wrong mime-type for .tga file).
   (Anatol)

- Filter:
  . The filter extension no longer has the --with-pcre-dir on Unix builds,
    allowing the extension to be once more compiled as shared using
    ./configure. (Kalle)

- FFI:
  . Added FFI extension. (Dmitry)
  . Fixed bug #78488 (OOB in ZEND_FUNCTION(ffi_trampoline)). (Dmitry)
  . Fixed bug #78543 (is_callable() on FFI\CData throws Exception). (cmb)
  . Fixed bug #78716 (Function name mangling is wrong for some parameter
    types). (cmb)
  . Fixed bug #78762 (Failing FFI::cast() may leak memory). (cmb)
  . Fixed bug #78761 (Zend memory heap corruption with preload and casting).
    (cmb)
  . Implement FR #78270 (Support __vectorcall convention with FFI). (cmb)
  . Added missing FFI::isNull(). (Philip Hofstetter)

- FPM:
  . Implemented FR #72510 (systemd service should be hardened). (Craig Andrews)
  . Fixed bug #74083 (master PHP-fpm is stopped on multiple reloads).
    (Maksim Nikulin)
  . Fixed bug #78334 (fpm log prefix message includes wrong stdout/stderr
    notation). (Tsuyoshi Sadakata)
  . Fixed bug #78599 (env_path_info underflow in fpm_main.c can lead to RCE).
    (CVE-2019-11043) (Jakub Zelenka)

- GD:
  . Implemented the scatter filter (IMG_FILTER_SCATTER). (Kalle)
  . The bundled libgd behaves now like system libgd wrt. IMG_CROP_DEFAULT never
    falling back to IMG_CROP_SIDES.
  . The default $mode parameter of imagecropauto() has been changed to
    IMG_CROP_DEFAULT; passing -1 is now deprecated.
  . Added support for aspect ratio preserving scaling to a fixed height for
    imagescale(). (Andreas Treichel)
  . Added TGA read support. (cmb)
  . Fixed bug #73291 (imagecropauto() $threshold differs from external libgd).
    (cmb)
  . Fixed bug #76324 (cannot detect recent versions of freetype with
    pkg-config). (Eli Schwartz)
  . Fixed bug #78314 (missing freetype support/functions with external gd).
    (Remi)

- GMP:
  . Fixed bug #78574 (broken shared build). (Remi)

- Hash:
  . The hash extension is now an integral part of PHP and cannot be disabled
    as per RFC: https://wiki.php.net/rfc/permanent_hash_ext. (Kalle)
  . Implemented FR #71890 (crc32c checksum algorithm). (Andrew Brampton)

- Iconv:
  . Fixed bug #78342 (Bus error in configure test for iconv //IGNORE). (Rainer
    Jung)
  . Fixed bug #78642 (Wrong libiconv version displayed). (gedas at martynas,
    cmb).

- Libxml:
  . Fixed bug #78279 (libxml_disable_entity_loader settings is shared between
    requests (cgi-fcgi)). (Nikita)

- InterBase:
  . Unbundled the InterBase extension and moved it to PECL. (Kalle)

- Intl:
  . Raised requirements to ICU ≥ 50.1. (cmb)
  . Changed ResourceBundle to implement Countable. (LeSuisse)
  . Changed default of $variant parameter of idn_to_ascii() and idn_to_utf8().
    (cmb)

- LDAP:
  . Deprecated ldap_control_paged_result_response and ldap_control_paged_result

- LiteSpeed:
  . Updated to LiteSpeed SAPI V7.5 (Fixed clean shutdown). (George Wang)
  . Updated to LiteSpeed SAPI V7.4.3 (increased response header count limit from
    100 to 1000, added crash handler to cleanly shutdown PHP request, added
    CloudLinux mod_lsapi mode). (George Wang)
  . Fixed bug #76058 (After "POST data can't be buffered", using php://input
    makes huge tmp files). (George Wang)

- MBString:
  . Fixed bug #77907 (mb-functions do not respect default_encoding). (Nikita)
  . Fixed bug #78579 (mb_decode_numericentity: args number inconsistency).
    (cmb)
  . Fixed bug #78609 (mb_check_encoding() no longer supports stringable
    objects). (cmb)

- MySQLi:
  . Fixed bug #67348 (Reading $dbc->stat modifies $dbc->affected_rows).
    (Derick)
  . Fixed bug #76809 (SSL settings aren't respected when persistent connections
    are used). (fabiomsouto)
  . Fixed bug #78179 (MariaDB server version incorrectly detected). (cmb)
  . Fixed bug #78213 (Empty row pocket). (cmb)

- MySQLnd:
  . Fixed connect_attr issues and added the _server_host connection attribute.
    (Qianqian Bu)
  . Fixed bug #60594 (mysqlnd exposes 160 lines of stats in phpinfo). (PeeHaa)

- ODBC:
  . Fixed bug #78473 (odbc_close() closes arbitrary resources). (cmb)

- Opcache:
  . Implemented preloading RFC: https://wiki.php.net/rfc/preload. (Dmitry)
  . Add opcache.preload_user INI directive. (Dmitry)
  . Added new INI directive opcache.cache_id (Windows only). (cmb)
  . Fixed bug #78106 (Path resolution fails if opcache disabled during request).
    (Nikita)
  . Fixed bug #78175 (Preloading segfaults at preload time and at runtime).
    (Dmitry)
  . Fixed bug #78202 (Opcache stats for cache hits are capped at 32bit NUM).
    (cmb)
  . Fixed bug #78271 (Invalid result of if-else). (Nikita)
  . Fixed bug #78341 (Failure to detect smart branch in DFA pass). (Nikita)
  . Fixed bug #78376 (Incorrect preloading of constant static properties).
    (Dmitry)
  . Fixed bug #78429 (opcache_compile_file(__FILE__); segfaults). (cmb)
  . Fixed bug #78512 (Cannot make preload work). (Dmitry)
  . Fixed bug #78514 (Preloading segfaults with inherited typed property).
    (Nikita)
  . Fixed bug #78654 (Incorrectly computed opcache checksum on files with
    non-ascii characters). (mhagstrand)

- OpenSSL:
  . Added TLS 1.3 support to streams including new tlsv1.3 stream.
    (Codarren Velvindron, Jakub Zelenka)
  . Added openssl_x509_verify function. (Ben Scholzen)
  . openssl_random_pseudo_bytes() now throws in error conditions.
    (Sammy Kaye Powers)
  . Changed the default config path (Windows only). (cmb)
  . Fixed bug #78231 (Segmentation fault upon stream_socket_accept of exported
    socket-to-stream). (Nikita)
  . Fixed bug #78391 (Assertion failure in openssl_random_pseudo_bytes).
    (Nikita)
  . Fixed bug #78775 (TLS issues from HTTP request affecting other encrypted
    connections). (Nikita)

- Pcntl:
  . Fixed bug #77335 (PHP is preventing SIGALRM from specifying SA_RESTART).
    (Nikita)

- PCRE:
  . Implemented FR #77094 (Support flags in preg_replace_callback). (Nikita)
  . Fixed bug #72685 (Repeated UTF-8 validation of same string in UTF-8 mode).
    (Nikita)
  . Fixed bug #73948 (Preg_match_all should return NULLs on trailing optional
    capture groups).
  . Fixed bug #78338 (Array cross-border reading in PCRE). (cmb)
  . Fixed bug #78349 (Bundled pcre2 library missing LICENCE file). (Peter Kokot)

- PDO:
  . Implemented FR #71885 (Allow escaping question mark placeholders).
    https://wiki.php.net/rfc/pdo_escape_placeholders (Matteo)
  . Fixed bug #77849 (Disable cloning of PDO handle/connection objects).
    (camporter)
  . Implemented FR #78033 (PDO - support username & password specified in
    DSN). (sjon)

- PDO_Firebird:
  . Implemented FR #65690 (PDO_Firebird should also support dialect 1).
    (Simonov Denis)
  . Implemented FR #77863 (PDO firebird support type Boolean in input
    parameters). (Simonov Denis)

- PDO_MySQL:
  . Fixed bug #41997 (SP call yields additional empty result set). (cmb)
  . Fixed bug #78623 (Regression caused by "SP call yields additional empty
    result set"). (cmb)

- PDO_OCI:
  . Support Oracle Database tracing attributes ACTION, MODULE,
    CLIENT_INFO, and CLIENT_IDENTIFIER. (Cameron Porter)
  . Implemented FR #76908 (PDO_OCI getColumnMeta() not implemented).
    (Valentin Collet, Chris Jones, Remi)

- PDO_SQLite:
  . Implemented sqlite_stmt_readonly in PDO_SQLite. (BohwaZ)
  . Raised requirements to SQLite 3.5.0. (cmb)
  . Fixed bug #78192 (SegFault when reuse statement after schema has changed).
    (Vincent Quatrevieux)
  . Fixed bug #78348 (Remove -lrt from pdo_sqlite.so). (Peter Kokot)

- Phar:
  . Fixed bug #77919 (Potential UAF in Phar RSHUTDOWN). (cmb)

- phpdbg:
  . Fixed bug #76596 (phpdbg support for display_errors=stderr). (kabel)
  . Fixed bug #76801 (too many open files). (alekitto)
  . Fixed bug #77800 (phpdbg segfaults on listing some conditional breakpoints).
    (krakjoe)
  . Fixed bug #77805 (phpdbg build fails when readline is shared). (krakjoe)

- Recode:
  . Unbundled the recode extension. (cmb)

- Reflection:
  . Fixed bug #76737 (Unserialized reflection objects are broken, they
    shouldn't be serializable). (Nikita)
  . Fixed bug #78263 (\ReflectionReference::fromArrayElement() returns null
    while item is a reference). (Nikita)
  . Fixed bug #78410 (Cannot "manually" unserialize class that is final and
    extends an internal one). (Nikita)
  . Fixed bug #78697 (ReflectionClass::implementsInterface - inaccurate error
    message with traits). (villfa)
  . Fixed bug #78774 (ReflectionNamedType on Typed Properties Crash). (Nikita)

- Session:
  . Fixed bug #78624 (session_gc return value for user defined session
    handlers). (bshaffer)

- SimpleXML:
  . Implemented FR #65215 (SimpleXMLElement could register as implementing
    Countable). (LeSuisse)
  . Fixed bug #75245 (Don't set content of elements with only whitespaces).
    (eriklundin)

- Sockets:
  . Fixed bug #67619 (Validate length on socket_write). (thiagooak)
  . Fixed bug #78665 (Multicasting may leak memory). (cmb)

- sodium:
  . Fixed bug #77646 (sign_detached() strings not terminated). (Frank)
  . Fixed bug #78510 (Partially uninitialized buffer returned by
    sodium_crypto_generichash_init()). (Frank Denis, cmb)
  . Fixed bug #78516 (password_hash(): Memory cost is not in allowed range).
    (cmb, Nikita)

- SPL:
  . Fixed bug #77518 (SeekableIterator::seek() should accept 'int' typehint as
    documented). (Nikita)
  . Fixed bug #78409 (Segfault when creating instance of ArrayIterator without
    constructor). (Nikita)
  . Fixed bug #78436 (Missing addref in SplPriorityQueue EXTR_BOTH mode).
    (Nikita)
  . Fixed bug #78456 (Segfault when serializing SplDoublyLinkedList). (Nikita)

- SQLite3:
  . Unbundled libsqlite. (cmb)
  . Raised requirements to SQLite 3.7.4. (cmb)
  . Forbid (un)serialization of SQLite3, SQLite3Stmt and SQLite3Result. (cmb)
  . Added support for the SQLite @name notation. (cmb, BohwaZ)
  . Added SQLite3Stmt::getSQL() to retrieve the SQL of the statement. (Bohwaz)
  . Implement FR ##70950 (Make SQLite3 Online Backup API available). (BohwaZ)

- Standard:
  . Implemented password hashing registry RFC:
    https://wiki.php.net/rfc/password_registry. (Sara)
  . Implemented RFC where password_hash() has argon2i(d) implementations from
    ext/sodium when PHP is built without libargon:
    https://wiki.php.net/rfc/sodium.argon.hash (Sara)
  . Implemented FR #38301 (field enclosure behavior in fputcsv). (cmb)
  . Implemented FR #51496 (fgetcsv should take empty string as an escape). (cmb)
  . Fixed bug #73535 (php_sockop_write() returns 0 on error, can be used to
    trigger Denial of Service). (Nikita)
  . Fixed bug #74764 (Bindto IPv6 works with file_get_contents but fails with
    stream_socket_client). (Ville Hukkamäki)
  . Fixed bug #76859 (stream_get_line skips data if used with data-generating
    filter). (kkopachev)
  . Implemented FR #77377 (No way to handle CTRL+C in Windows). (Anatol)
  . Fixed bug #77930 (stream_copy_to_stream should use mmap more often).
    (Nikita)
  . Implemented FR #78177 (Make proc_open accept command array). (Nikita)
  . Fixed bug #78208 (password_needs_rehash() with an unknown algo should always
    return true). (Sara)
  . Fixed bug #78241 (touch() does not handle dates after 2038 in PHP 64-bit). (cmb)
  . Fixed bug #78282 (atime and mtime mismatch). (cmb)
  . Fixed bug #78326 (improper memory deallocation on stream_get_contents()
    with fixed length buffer). (Albert Casademont)
  . Fixed bug #78346 (strip_tags no longer handling nested php tags). (cmb)
  . Fixed bug #78506 (Error in a php_user_filter::filter() is not reported).
    (Nikita)
  . Fixed bug #78549 (Stack overflow due to nested serialized input). (Nikita)
  . Fixed bug #78759 (array_search in $GLOBALS). (Nikita)

- Testing:
  . Fixed bug #78684 (PCRE bug72463_2 test is sending emails on Linux). (cmb)

- Tidy:
  . Added TIDY_TAG_* constants for HTML5 elements. (cmb)
  . Fixed bug #76736 (wrong reflection for tidy_get_head, tidy_get_html,
    tidy_get_root, and tidy_getopt) (tandre)

- WDDX:
  . Deprecated and unbundled the WDDX extension. (cmb)

- Zip:
  . Fixed bug #78641 (addGlob can modify given remove_path value). (cmb)

21 Nov 2019, PHP 7.3.12

- Core:
  . Fixed bug #78658 (Memory corruption using Closure::bindTo). (Nikita)
  . Fixed bug #78656 (Parse errors classified as highest log-level). (Erik
    Lundin)
  . Fixed bug #78752 (Segfault if GC triggered while generator stack frame is
    being destroyed). (Nikita)
  . Fixed bug #78689 (Closure::fromCallable() doesn't handle
    [Closure, '__invoke']). (Nikita)

- COM:
  . Fixed bug #78694 (Appending to a variant array causes segfault). (cmb)

- Date:
  . Fixed bug #70153 (\DateInterval incorrectly unserialized). (Maksim Iakunin)
  . Fixed bug #78751 (Serialising DatePeriod converts DateTimeImmutable). (cmb)

- Iconv:
  . Fixed bug #78642 (Wrong libiconv version displayed). (gedas at martynas,
    cmb).

- OpCache:
  . Fixed bug #78654 (Incorrectly computed opcache checksum on files with
    non-ascii characters). (mhagstrand)
  . Fixed bug #78747 (OpCache corrupts custom extension result). (Nikita)

- OpenSSL:
  . Fixed bug #78775 (TLS issues from HTTP request affecting other encrypted
    connections). (Nikita)

- Reflection:
  . Fixed bug #78697 (ReflectionClass::ImplementsInterface - inaccurate error
    message with traits). (villfa)

- Sockets:
  . Fixed bug #78665 (Multicasting may leak memory). (cmb)

24 Oct 2019, PHP 7.3.11

- Core:
  . Fixed bug #78535 (auto_detect_line_endings value not parsed as bool).
    (bugreportuser)
  . Fixed bug #78620 (Out of memory error). (cmb, Nikita)

- Exif :
  . Fixed bug #78442 ('Illegal component' on exif_read_data since PHP7)
	(Kalle)

- FPM:
  . Fixed bug #78599 (env_path_info underflow in fpm_main.c can lead to RCE).
    (CVE-2019-11043) (Jakub Zelenka)
  . Fixed bug #78413 (request_terminate_timeout does not take effect after
    fastcgi_finish_request). (Sergei Turchanov)

- MBString:
  . Fixed bug #78633 (Heap buffer overflow (read) in mb_eregi). (cmb)
  . Fixed bug #78579 (mb_decode_numericentity: args number inconsistency).
    (cmb)
  . Fixed bug #78609 (mb_check_encoding() no longer supports stringable
    objects). (cmb)

- MySQLi:
  . Fixed bug #76809 (SSL settings aren't respected when persistent connections
    are used). (fabiomsouto)

- Mysqlnd:
  . Fixed bug #78525 (Memory leak in pdo when reusing native prepared
    statements). (Nikita)

- PCRE:
  . Fixed bug #78272 (calling preg_match() before pcntl_fork() will freeze
    child process). (Nikita)

- PDO_MySQL:
  . Fixed bug #78623 (Regression caused by "SP call yields additional empty
    result set"). (cmb)

- Session:
  . Fixed bug #78624 (session_gc return value for user defined session
    handlers). (bshaffer)

- Standard:
  . Fixed bug #76342 (file_get_contents waits twice specified timeout).
    (Thomas Calvet)
  . Fixed bug #78612 (strtr leaks memory when integer keys are used and the
    subject string shorter). (Nikita)
  . Fixed bug #76859 (stream_get_line skips data if used with data-generating
    filter). (kkopachev)

- Zip:
  . Fixed bug #78641 (addGlob can modify given remove_path value). (cmb)

26 Sep 2019, PHP 7.3.10

- Core:
  . Fixed bug #78220 (Can't access OneDrive folder). (cmb, ab)
  . Fixed bug #77922 (Double release of doc comment on inherited shadow
    property). (Nikita)
  . Fixed bug #78441 (Parse error due to heredoc identifier followed by digit).
    (cmb)
  . Fixed bug #77812 (Interactive mode does not support PHP 7.3-style heredoc).
    (cmb, Nikita)

- FastCGI:
  . Fixed bug #78469 (FastCGI on_accept hook is not called when using named
    pipes on Windows). (Sergei Turchanov)

- FPM:
  . Fixed bug #78334 (fpm log prefix message includes wrong stdout/stderr
    notation). (Tsuyoshi Sadakata)

- Intl:
  . Ensure IDNA2003 rules are used with idn_to_ascii() and idn_to_utf8()
    when requested. (Sara)

- MBString:
  . Fixed bug #78559 (Heap buffer overflow in mb_eregi). (cmb)

- MySQLnd:
  . Fixed connect_attr issues and added the _server_host connection attribute.
    (Qianqian Bu)

- ODBC:
  . Fixed bug #78473 (odbc_close() closes arbitrary resources). (cmb)

- PDO_MySQL:
  . Fixed bug #41997 (SP call yields additional empty result set). (cmb)

- sodium:
  . Fixed bug #78510 (Partially uninitialized buffer returned by
    sodium_crypto_generichash_init()). (Frank Denis, cmb)

29 Aug 2019, PHP 7.3.9

- Core:
  . Fixed bug #78363 (Buffer overflow in zendparse). (Nikita)
  . Fixed bug #78379 (Cast to object confuses GC, causes crash). (Dmitry)
  . Fixed bug #78412 (Generator incorrectly reports non-releasable $this as GC
    child). (Nikita)

- Curl:
  . Fixed bug #77946 (Bad cURL resources returned by curl_multi_info_read()).
    (Abyr Valg)

- Exif:
  . Fixed bug #78333 (Exif crash (bus error) due to wrong alignment and
    invalid cast). (Nikita)

- FPM:
  . Fixed bug #77185 (Use-after-free in FPM master event handling).
    (Maksim Nikulin)

- Iconv:
  . Fixed bug #78342 (Bus error in configure test for iconv //IGNORE). (Rainer
    Jung)

- LiteSpeed:
  . Updated to LiteSpeed SAPI V7.5 (Fixed clean shutdown). (George Wang)

- MBString:
  . Fixed bug #78380 (Oniguruma 6.9.3 fixes CVEs). (CVE-2019-13224) (Stas)

- MySQLnd:
  . Fixed bug #78179 (MariaDB server version incorrectly detected). (cmb)
  . Fixed bug #78213 (Empty row pocket). (cmb)

- Opcache:
  . Fixed bug #77191 (Assertion failure in dce_live_ranges() when silencing is
    used). (Nikita)

- Standard:
  . Fixed bug #69100 (Bus error from stream_copy_to_stream (file -> SSL stream)
    with invalid length). (Nikita)
  . Fixed bug #78282 (atime and mtime mismatch). (cmb)
  . Fixed bug #78326 (improper memory deallocation on stream_get_contents()
    with fixed length buffer). (Albert Casademont)
  . Fixed bug #78346 (strip_tags no longer handling nested php tags). (cmb)

01 Aug 2019, PHP 7.3.8

- Core:
  . Added syslog.filter=raw option. (Erik Lundin)
  . Fixed bug #78212 (Segfault in built-in webserver). (cmb)

- Date:
  . Fixed bug #69044 (discrepency between time and microtime). (krakjoe)
  . Updated timelib to 2018.02. (Derick)

- EXIF:
  . Fixed bug #78256 (heap-buffer-overflow on exif_process_user_comment).
    (CVE-2019-11042) (Stas)
  . Fixed bug #78222 (heap-buffer-overflow on exif_scan_thumbnail).
    (CVE-2019-11041) (Stas)

- FTP:
  . Fixed bug #78039 (FTP with SSL memory leak). (Nikita)

- Libxml:
  . Fixed bug #78279 (libxml_disable_entity_loader settings is shared between
    requests (cgi-fcgi)). (Nikita)

- LiteSpeed:
  . Updated to LiteSpeed SAPI V7.4.3 (increased response header count limit from
    100 to 1000, added crash handler to cleanly shutdown PHP request, added
    CloudLinux mod_lsapi mode). (George Wang)
  . Fixed bug #76058 (After "POST data can't be buffered", using php://input
    makes huge tmp files). (George Wang)

- Openssl:
  . Fixed bug #78231 (Segmentation fault upon stream_socket_accept of exported
    socket-to-stream). (Nikita)

- Opcache:
  . Fixed bug #78189 (file cache strips last character of uname hash). (cmb)
  . Fixed bug #78202 (Opcache stats for cache hits are capped at 32bit NUM).
    (cmb)
  . Fixed bug #78271 (Invalid result of if-else). (Nikita)
  . Fixed bug #78291 (opcache_get_configuration doesn't list all directives).
    (Andrew Collington)
  . Fixed bug #78341 (Failure to detect smart branch in DFA pass). (Nikita)

- PCRE:
  . Fixed bug #78197 (PCRE2 version check in configure fails for "##.##-xxx"
    version strings). (pgnet, Peter Kokot)
  . Fixed bug #78338 (Array cross-border reading in PCRE). (cmb)

- PDO_Sqlite:
  . Fixed bug #78192 (SegFault when reuse statement after schema has changed).
    (Vincent Quatrevieux)

- Phar:
  . Fixed bug #77919 (Potential UAF in Phar RSHUTDOWN). (cmb)

- Phpdbg:
  . Fixed bug #78297 (Include unexistent file memory leak). (Nikita)

- SQLite:
  . Upgraded to SQLite 3.28.0. (cmb)

- Standard:
  . Fixed bug #78241 (touch() does not handle dates after 2038 in PHP 64-bit). (cmb)
  . Fixed bug #78269 (password_hash uses weak options for argon2). (Remi)

04 Jul 2019, PHP 7.3.7

- Core:
  . Fixed bug #76980 (Interface gets skipped if autoloader throws an exception).
    (Nikita)

- DOM:
  . Fixed bug #78025 (segfault when accessing properties of DOMDocumentType).
    (cmb)

- MySQLi:
  . Fixed bug #77956 (When mysqli.allow_local_infile = Off, use a meaningful
    error message). (Sjon Hortensius)
  . Fixed bug #38546 (bindParam incorrect processing of bool types).
    (camporter)

- MySQLnd:
  . Fixed bug #77955 (Random segmentation fault in mysqlnd from php-fpm).
    (Nikita)

- Opcache:
  . Fixed bug #78015 (Incorrect evaluation of expressions involving partials
    arrays in SCCP). (Nikita)
  . Fixed bug #78106 (Path resolution fails if opcache disabled during request).
    (Nikita)

- OpenSSL:
  . Fixed bug #78079 (openssl_encrypt_ccm.phpt fails with OpenSSL 1.1.1c).
    (Jakub Zelenka)

- phpdbg:
  . Fixed bug #78050 (SegFault phpdbg + opcache on include file twice).
    (Nikita)

- Sockets:
  . Fixed bug #78038 (Socket_select fails when resource array contains
    references). (Nikita)

- Sodium:
  . Fixed bug #78114 (segfault when calling sodium_* functions from eval). (cmb)

- Standard:
  . Fixed bug #77135 (Extract with EXTR_SKIP should skip $this).
    (Craig Duncan, Dmitry)
  . Fixed bug #77937 (preg_match failed). (cmb, Anatol)

- Zip:
  . Fixed bug #76345 (zip.h not found). (Michael Maroszek)

30 May 2019, PHP 7.3.6

- cURL:
  . Implemented FR #72189 (Add missing CURL_VERSION_* constants). (Javier
    Spagnoletti)

- Date:
  . Fixed bug #77909 (DatePeriod::__construct() with invalid recurrence count
    value). (Ignace Nyamagana Butera)

- EXIF:
  . Fixed bug #77988 (heap-buffer-overflow on php_jpg_get16).
    (CVE-2019-11040) (Stas)

- FPM:
  . Fixed bug #77934 (php-fpm kill -USR2 not working). (Jakub Zelenka)
  . Fixed bug #77921 (static.php.net doesn't work anymore). (Peter Kokot)

- GD:
  . Fixed bug #77943 (imageantialias($image, false); does not work). (cmb)
  . Fixed bug #77973 (Uninitialized read in gdImageCreateFromXbm).
    (CVE-2019-11038) (cmb)

- Iconv:
  . Fixed bug #78069 (Out-of-bounds read in iconv.c:_php_iconv_mime_decode()
    due to integer overflow). (CVE-2019-11039). (maris dot adam)

- JSON:
  . Fixed bug #77843 (Use after free with json serializer). (Nikita)

- Opcache:
  . Fixed possible crashes, because of inconsistent PCRE cache and opcache
    SHM reset. (Alexey Kalinin, Dmitry)

- PDO_MySQL:
  . Fixed bug #77944 (Wrong meta pdo_type for bigint on LLP64). (cmb)

- Reflection:
  . Fixed bug #75186 (Inconsistent reflection of Closure:::__invoke()). (Nikita)

- Session:
  . Fixed bug #77911 (Wrong warning for session.sid_bits_per_character). (cmb)

- SOAP:
  . Fixed bug #77945 (Segmentation fault when constructing SoapClient with
    WSDL_CACHE_BOTH). (Nikita)

- SPL:
  . Fixed bug #77024 (SplFileObject::__toString() may return array). (Craig
    Duncan)

- SQLite:
  . Fixed bug #77967 (Bypassing open_basedir restrictions via file uris). (Stas)

- Standard:
  . Fixed bug #77931 (Warning for array_map mentions wrong type). (Nikita)
  . Fixed bug #78003 (strip_tags output change since PHP 7.3). (cmb)

02 May 2019, PHP 7.3.5

- Core:
  . Fixed bug #77903 (ArrayIterator stops iterating after offsetSet call).
    (Nikita)

- CLI:
  . Fixed bug #77794 (Incorrect Date header format in built-in server).
    (kelunik)

- EXIF
  . Fixed bug #77950 (Heap-buffer-overflow in _estrndup via exif_process_IFD_TAG).
    (CVE-2019-11036) (Stas)

- Interbase:
  . Fixed bug #72175 (Impossibility of creating multiple connections to
    Interbase with php 7.x). (Nikita)

- Intl:
  . Fixed bug #77895 (IntlDateFormatter::create fails in strict mode if $locale
    = null). (Nikita)

- LDAP:
  . Fixed bug #77869 (Core dump when using server controls) (mcmic)

- Mail
  . Fixed bug #77821 (Potential heap corruption in TSendMail()). (cmb)

- mbstring:
  . Implemented FR #72777 (Implement regex stack limits for mbregex functions).
    (Yasuo Ohgaki, Stas)

- MySQLi:
  . Fixed bug #77773 (Unbuffered queries leak memory - MySQLi / mysqlnd).
    (Nikita)

- PCRE:
  . Fixed bug #77827 (preg_match does not ignore \r in regex flags). (requinix,
    cmb)

- PDO:
  . Fixed bug #77849 (Disable cloning of PDO handle/connection objects).
    (camporter)

- phpdbg:
  . Fixed bug #76801 (too many open files). (alekitto)
  . Fixed bug #77800 (phpdbg segfaults on listing some conditional breakpoints).
    (krakjoe)
  . Fixed bug #77805 (phpdbg build fails when readline is shared). (krakjoe)

- Reflection:
  . Fixed bug #77772 (ReflectionClass::getMethods(null) doesn't work). (Nikita)
  . Fixed bug #77882 (Different behavior: always calls destructor). (Nikita)

- Standard:
  . Fixed bug #77793 (Segmentation fault in extract() when overwriting
    reference with itself). (Nikita)
  . Fixed bug #77844 (Crash due to null pointer in parse_ini_string with
    INI_SCANNER_TYPED). (Nikita)
  . Fixed bug #77853 (Inconsistent substr_compare behaviour with empty
    haystack). (Nikita)

04 Apr 2019, PHP 7.3.4

- Core:
  . Fixed bug #77738 (Nullptr deref in zend_compile_expr). (Laruence)
  . Fixed bug #77660 (Segmentation fault on break 2147483648). (Laruence)
  . Fixed bug #77652 (Anonymous classes can lose their interface information).
    (Nikita)
  . Fixed bug #77345 (Stack Overflow caused by circular reference in garbage
    collection). (Alexandru Patranescu, Nikita, Dmitry)
  . Fixed bug #76956 (Wrong value for 'syslog.filter' documented in php.ini).
    (cmb)

- Apache2Handler:
  . Fixed bug #77648 (BOM in sapi/apache2handler/php_functions.c). (cmb)

- Bcmath:
  . Fixed bug #77742 (bcpow() implementation related to gcc compiler
    optimization). (Nikita)

- CLI Server:
  . Fixed bug #77722 (Incorrect IP set to $_SERVER['REMOTE_ADDR'] on the
    localhost). (Nikita)

- COM:
  . Fixed bug #77578 (Crash when php unload). (cmb)

- EXIF:
  . Fixed bug #77753 (Heap-buffer-overflow in php_ifd_get32s). (CVE-2019-11034)
    (Stas)
  . Fixed bug #77831 (Heap-buffer-overflow in exif_iif_add_value).
    (CVE-2019-11035) (Stas)

- FPM:
  . Fixed bug #77677 (FPM fails to build on AIX due to missing WCOREDUMP).
    (Kevin Adler)

- GD:
  . Fixed bug #77700 (Writing truecolor images as GIF ignores interlace flag).
    (cmb)

- MySQLi:
  . Fixed bug #77597 (mysqli_fetch_field hangs scripts). (Nikita)

- Opcache:
  . Fixed bug #77743 (Incorrect pi node insertion for jmpznz with identical
    successors). (Nikita)

- PCRE:
  . Fixed bug #76127 (preg_split does not raise an error on invalid UTF-8).
    (Nikita)

- Phar:
  . Fixed bug #77697 (Crash on Big_Endian platform). (Laruence)

- phpdbg:
  . Fixed bug #77767 (phpdbg break cmd aliases listed in help do not match
    actual aliases). (Miriam Lauter)

- sodium:
  . Fixed bug #77646 (sign_detached() strings not terminated). (Frank)

- SQLite3:
  . Added sqlite3.defensive INI directive. (BohwaZ)

- Standard:
  . Fixed bug #77664 (Segmentation fault when using undefined constant in
    custom wrapper). (Laruence)
  . Fixed bug #77669 (Crash in extract() when overwriting extracted array).
    (Nikita)
  . Fixed bug #76717 (var_export() does not create a parsable value for
    PHP_INT_MIN). (Nikita)
  . Fixed bug #77765 (FTP stream wrapper should set the directory as
    executable). (Vlad Temian)

07 Mar 2019, PHP 7.3.3

- Core:
  . Fixed bug #77589 (Core dump using parse_ini_string with numeric sections).
    (Laruence)
  . Fixed bug #77329 (Buffer Overflow via overly long Error Messages).
    (Dmitry)
  . Fixed bug #77494 (Disabling class causes segfault on member access).
    (Dmitry)
  . Fixed bug #77498 (Custom extension Segmentation fault when declare static
    property). (Nikita)
  . Fixed bug #77530 (PHP crashes when parsing `(2)::class`). (Ekin)
  . Fixed bug #77546 (iptcembed broken function). (gdegoulet)
  . Fixed bug #77630 (rename() across the device may allow unwanted access
    during processing). (Stas)

- COM:
  . Fixed bug #77621 (Already defined constants are not properly reported).
    (cmb)
  . Fixed bug #77626 (Persistence confusion in php_com_import_typelib()). (cmb)

- EXIF:
  . Fixed bug #77509 (Uninitialized read in exif_process_IFD_in_TIFF). (Stas)
  . Fixed bug #77540 (Invalid Read on exif_process_SOFn). (Stas)
  . Fixed bug #77563 (Uninitialized read in exif_process_IFD_in_MAKERNOTE). (Stas)
  . Fixed bug #77659 (Uninitialized read in exif_process_IFD_in_MAKERNOTE). (Stas)

- Mbstring:
  . Fixed bug #77514 (mb_ereg_replace() with trailing backslash adds null byte).
    (Nikita)

- MySQL
  . Disabled LOCAL INFILE by default, can be enabled using php.ini directive
    mysqli.allow_local_infile for mysqli, or PDO::MYSQL_ATTR_LOCAL_INFILE
    attribute for pdo_mysql. (Darek Slusarczyk)

- OpenSSL:
  . Fixed bug #77390 (feof might hang on TLS streams in case of fragmented TLS
    records). (Abyl Valg, Jakub Zelenka)

- PDO_OCI:
  . Support Oracle Database tracing attributes ACTION, MODULE,
    CLIENT_INFO, and CLIENT_IDENTIFIER. (Cameron Porter)

- PHAR:
  . Fixed bug #77396 (Null Pointer Dereference in phar_create_or_parse_filename).
    (bishop)
  . Fixed bug #77586 (phar_tar_writeheaders_int() buffer overflow). (bishop)

- phpdbg:
  . Fixed bug #76596 (phpdbg support for display_errors=stderr). (kabel)

- SPL:
  . Fixed bug #51068 (DirectoryIterator glob:// don't support current path
    relative queries). (Ahmed Abdou)
  . Fixed bug #77431 (openFile() silently truncates after a null byte). (cmb)

- Standard:
  . Fixed bug #77552 (Unintialized php_stream_statbuf in stat functions).
    (John Stevenson)
  . Fixed bug #77612 (setcookie() sets incorrect SameSite header if all of its
    options filled). (Nikita)

07 Feb 2019, PHP 7.3.2

- Core:
  . Fixed bug #77369 (memcpy with negative length via crafted DNS response). (Stas)
  . Fixed bug #77387 (Recursion detection broken when printing GLOBALS).
    (Laruence)
  . Fixed bug #77376 ("undefined function" message no longer includes
    namespace). (Laruence)
  . Fixed bug #77357 (base64_encode / base64_decode doest not work on nested
    VM). (Nikita)
  . Fixed bug #77339 (__callStatic may get incorrect arguments). (Dmitry)
  . Fixed bug #77317 (__DIR__, __FILE__, realpath() reveal physical path for
    subst virtual drive). (Anatol)
  . Fixed bug #77263 (Segfault when using 2 RecursiveFilterIterator). (Dmitry)
  . Fixed bug #77447 (PHP 7.3 built with ASAN crashes in
    zend_cpu_supports_avx2). (Nikita)
  . Fixed bug #77484 (Zend engine crashes when calling realpath in invalid
    working dir). (Anatol)

- Curl:
  . Fixed bug #76675 (Segfault with H2 server push). (Pedro Magalhães)

- Fileinfo:
  . Fixed bug #77346 (webm files incorrectly detected as
    application/octet-stream). (Anatol)

- FPM:
  . Fixed bug #77430 (php-fpm crashes with Main process exited, code=dumped,
    status=11/SEGV). (Jakub Zelenka)

- GD:
  . Fixed bug #73281 (imagescale(…, IMG_BILINEAR_FIXED) can cause black border).
    (cmb)
  . Fixed bug #73614 (gdImageFilledArc() doesn't properly draw pies). (cmb)
  . Fixed bug #77272 (imagescale() may return image resource on failure). (cmb)
  . Fixed bug #77391 (1bpp BMPs may fail to be loaded). (Romain Déoux, cmb)
  . Fixed bug #77479 (imagewbmp() segfaults with very large images). (cmb)

- ldap:
  . Fixed bug #77440 (ldap_bind using ldaps or ldap_start_tls()=exception in
    libcrypto-1_1-x64.dll). (Anatol)

- Mbstring:
  . Fixed bug #77428 (mb_ereg_replace() doesn't replace a substitution
    variable). (Nikita)
  . Fixed bug #77454 (mb_scrub() silently truncates after a null byte).
    (64796c6e69 at gmail dot com)

- MySQLnd:
  . Fixed bug #77308 (Unbuffered queries memory leak). (Dmitry)
  . Fixed bug #75684 (In mysqlnd_ext_plugin.h the plugin methods family has
      no external visibility). (Anatol)

- Opcache:
  . Fixed bug #77266 (Assertion failed in dce_live_ranges). (Laruence)
  . Fixed bug #77257 (value of variable assigned in a switch() construct gets
    lost). (Nikita)
  . Fixed bug #77434 (php-fpm workers are segfaulting in zend_gc_addre).
    (Nikita)
  . Fixed bug #77361 (configure fails on 64-bit AIX when opcache enabled).
    (Kevin Adler)
  . Fixed bug #77287 (Opcache literal compaction is incompatible with EXT
    opcodes). (Nikita)

- PCRE:
  . Fixed bug #77338 (get_browser with empty string). (Nikita)

- PDO:
  . Fixed bug #77273 (array_walk_recursive corrupts value types leading to PDO
    failure). (Nikita)

- PDO MySQL:
  . Fixed bug #77289 (PDO MySQL segfaults with persistent connection).
    (Lauri Kenttä)

- SOAP:
  . Fixed bug #77410 (Segmentation Fault when executing method with an empty
    parameter). (Nikita)

- Sockets:
  . Fixed bug #76839 (socket_recvfrom may return an invalid 'from' address
    on MacOS). (Michael Meyer)

- SPL:
  . Fixed bug #77298 (segfault occurs when add property to unserialized empty
    ArrayObject). (jhdxr)

- Standard:
  . Fixed bug #77395 (segfault about array_multisort). (Laruence)
  . Fixed bug #77439 (parse_str segfaults when inserting item into existing
    array). (Nikita)

10 Jan 2019, PHP 7.3.1

- Core:
  . Fixed bug #76654 (Build failure on Mac OS X on 32-bit Intel). (Ryandesign)
  . Fixed bug #71041 (zend_signal_startup() needs ZEND_API).
    (Valentin V. Bartenev)
  . Fixed bug #76046 (PHP generates "FE_FREE" opcode on the wrong line).
    (Nikita)
  . Fixed bug #77291 (magic methods inherited from a trait may be ignored).
    (cmb)

- CURL:
  . Fixed bug #77264 (curl_getinfo returning microseconds, not seconds).
    (Pierrick)

- COM:
  . Fixed bug #77177 (Serializing or unserializing COM objects crashes). (cmb)

- Exif:
  . Fixed bug #77184 (Unsigned rational numbers are written out as signed
    rationals). (Colin Basnett)

- GD:
  . Fixed bug #77195 (Incorrect error handling of imagecreatefromjpeg()). (cmb)
  . Fixed bug #77198 (auto cropping has insufficient precision). (cmb)
  . Fixed bug #77200 (imagecropauto(…, GD_CROP_SIDES) crops left but not right).
    (cmb)
  . Fixed bug #77269 (efree() on uninitialized Heap data in imagescale leads to
    use-after-free). (cmb)
  . Fixed bug #77270 (imagecolormatch Out Of Bounds Write on Heap). (cmb)

- MBString:
  . Fixed bug #77367 (Negative size parameter in mb_split). (Stas)
  . Fixed bug #77370 (Buffer overflow on mb regex functions - fetch_token).
    (Stas)
  . Fixed bug #77371 (heap buffer overflow in mb regex functions
    - compile_string_node). (Stas)
  . Fixed bug #77381 (heap buffer overflow in multibyte match_at). (Stas)
  . Fixed bug #77382 (heap buffer overflow due to incorrect length in
    expand_case_fold_string). (Stas)
  . Fixed bug #77385 (buffer overflow in fetch_token). (Stas)
  . Fixed bug #77394 (Buffer overflow in multibyte case folding - unicode).
    (Stas)
  . Fixed bug #77418 (Heap overflow in utf32be_mbc_to_code). (Stas)

- OCI8:
  . Fixed bug #76804 (oci_pconnect with OCI_CRED_EXT not working). (KoenigsKind)
  . Added oci_set_call_timeout() for call timeouts.
  . Added oci_set_db_operation() for the DBOP end-to-end-tracing attribute.

- Opcache:
  . Fixed bug #77215 (CFG assertion failure on multiple finalizing switch
    frees in one block). (Nikita)
  . Fixed bug #77275 (OPcache optimization problem for ArrayAccess->offsetGet).
    (Nikita)

- PCRE:
  . Fixed bug #77193 (Infinite loop in preg_replace_callback). (Anatol)

- PDO:
  . Handle invalid index passed to PDOStatement::fetchColumn() as error. (Sergei
    Morozov)

- Phar:
  . Fixed bug #77247 (heap buffer overflow in phar_detect_phar_fname_ext). (Stas)

- Soap:
  . Fixed bug #77088 (Segfault when using SoapClient with null options).
    (Laruence)

- Sockets:
  . Fixed bug #77136 (Unsupported IPV6_RECVPKTINFO constants on macOS).
    (Mizunashi Mana)

- Sodium:
  . Fixed bug #77297 (SodiumException segfaults on PHP 7.3). (Nikita, Scott)

- SPL:
  . Fixed bug #77359 (spl_autoload causes segfault). (Lauri Kenttä)
  . Fixed bug #77360 (class_uses causes segfault). (Lauri Kenttä)

- SQLite3:
  . Fixed bug #77051 (Issue with re-binding on SQLite3). (BohwaZ)

- Xmlrpc:
  . Fixed bug #77242 (heap out of bounds read in xmlrpc_decode()). (cmb)
  . Fixed bug #77380 (Global out of bounds read in xmlrpc base64 code). (Stas)

06 Dec 2018, PHP 7.3.0

- Core:
  . Improved PHP GC. (Dmitry, Nikita)
  . Redesigned the old ext_skel program written in PHP, run:
    'php ext_skel.php' for all options. This means there are no dependencies,
    thus making it work on Windows out of the box. (Kalle)
  . Removed support for BeOS. (Kalle)
  . Add PHP_VERSION to phpinfo() <title/>. (github/MattJeevas)
  . Add net_get_interfaces(). (Sara, Joe, Anatol)
  . Added gc_status(). (Benjamin Eberlei)
  . Implemented flexible heredoc and nowdoc syntax, per
    RFC https://wiki.php.net/rfc/flexible_heredoc_nowdoc_syntaxes.
    (Thomas Punt)
  . Added support for references in list() and array destructuring, per
    RFC https://wiki.php.net/rfc/list_reference_assignment.
    (David Walker)
  . Improved effectiveness of ZEND_SECURE_ZERO for NetBSD and systems
    without native similar feature. (devnexen)
  . Added syslog.facility and syslog.ident INI entries for customizing syslog
    logging. (Philip Prindeville)
  . Fixed bug #75683 (Memory leak in zend_register_functions() in ZTS mode).
    (Dmitry)
  . Fixed bug #75031 (support append mode in temp/memory streams). (adsr)
  . Fixed bug #74860 (Uncaught exceptions not being formatted properly when
    error_log set to "syslog"). (Philip Prindeville)
  . Fixed bug #75220 (Segfault when calling is_callable on parent).
    (andrewnester)
  . Fixed bug #69954 (broken links and unused config items in distributed ini
    files). (petk)
  . Fixed bug #74922 (Composed class has fatal error with duplicate, equal const
    properties). (pmmaga)
  . Fixed bug #63911 (identical trait methods raise errors during composition).
    (pmmaga)
  . Fixed bug #75677 (Clang ignores fastcall calling convention on variadic
    function). (Li-Wen Hsu)
  . Fixed bug #54043 (Remove inconsitency of internal exceptions and user
    defined exceptions). (Nikita)
  . Fixed bug #53033 (Mathematical operations convert objects to integers).
    (Nikita)
  . Fixed bug #73108 (Internal class cast handler uses integer instead of
    float). (Nikita)
  . Fixed bug #75765 (Fatal error instead of Error exception when base class is
    not found). (Timur Ibragimov)
  . Fixed bug #76198 (Wording: "iterable" is not a scalar type). (Levi Morrison)
  . Fixed bug #76137 (config.guess/config.sub do not recognize RISC-V). (cmb)
  . Fixed bug #76427 (Segfault in zend_objects_store_put). (Laruence)
  . Fixed bug #76422 (ftruncate fails on files > 2GB). (Anatol)
  . Fixed bug #76509 (Inherited static properties can be desynchronized from
    their parent by ref). (Nikita)
  . Fixed bug #76439 (Changed behaviour in unclosed HereDoc). (Nikita, tpunt)
  . Fixed bug #63217 (Constant numeric strings become integers when used as
    ArrayAccess offset). (Rudi Theunissen, Dmitry)
  . Fixed bug #33502 (Some nullary functions don't check the number of
    arguments). (cmb)
  . Fixed bug #76392 (Error relocating sapi/cli/php: unsupported relocation
    type 37). (Peter Kokot)
  . The declaration and use of case-insensitive constants has been deprecated.
    (Nikita)
  . Added syslog.filter INI entry for syslog filtering. (Philip Prindeville)
  . Fixed bug #76667 (Segfault with divide-assign op and __get + __set).
    (Laruence)
  . Fixed bug #76030 (RE2C_FLAGS rarely honoured) (Cristian Rodríguez)
  . Fixed broken zend_read_static_property (Laruence)
  . Fixed bug #76773 (Traits used on the parent are ignored for child classes).
    (daverandom)
  . Fixed bug #76767 (‘asm’ operand has impossible constraints in zend_operators.h).
    (ondrej)
  . Fixed bug #76752 (Crash in ZEND_COALESCE_SPEC_TMP_HANDLER - assertion in
    _get_zval_ptr_tmp failed). (Laruence)
  . Fixed bug #76820 (Z_COPYABLE invalid definition). (mvdwerve, cmb)
  . Fixed bug #76510 (file_exists() stopped working for phar://). (cmb)
  . Fixed bug #76869 (Incorrect bypassing protected method accessibilty check).
    (Dmitry)
  . Fixed bug #72635 (Undefined class used by class constant in constexpr
    generates fatal error). (Nikita)
  . Fixed bug #76947 (file_put_contents() blocks the directory of the file
    (__DIR__)). (Anatol)
  . Fixed bug #76979 (define() error message does not mention resources as
    valid values). (Michael Moravec)
  . Fixed bug #76825 (Undefined symbols ___cpuid_count). (Laruence, cmb)
  . Fixed bug #77110 (undefined symbol zend_string_equal_val in C++ build).
    (Remi)

- BCMath:
  . Implemented FR #67855 (No way to get current scale in use). (Chris Wright,
    cmb)
  . Fixed bug #66364 (BCMath bcmul ignores scale parameter). (cmb)
  . Fixed bug #75164 (split_bc_num() is pointless). (cmb)
  . Fixed bug #75169 (BCMath errors/warnings bypass PHP's error handling). (cmb)

- CLI:
  . Fixed bug #44217 (Output after stdout/stderr closed cause immediate exit
    with status 0). (Robert Lu)
  . Fixed bug #77111 (php-win.exe corrupts unicode symbols from cli
    parameters). (Anatol)

- cURL:
  . Expose curl constants from curl 7.50 to 7.61. (Pierrick)
  . Fixed bug #74125 (Fixed finding CURL on systems with multiarch support).
    (cebe)

- Date:
  . Implemented FR #74668: Add DateTime::createFromImmutable() method.
    (majkl578, Rican7)
  . Fixed bug #75222 (DateInterval microseconds property always 0). (jhdxr)
  . Fixed bug #68406 (calling var_dump on a DateTimeZone object modifies it).
    (jhdxr)
  . Fixed bug #76131 (mismatch arginfo for date_create). (carusogabriel)
  . Updated timelib to 2018.01RC1 to address several bugs:
    . Fixed bug #75577 (DateTime::createFromFormat does not accept 'v' format
      specifier). (Derick)
    . Fixed bug #75642 (Wrap around behaviour for microseconds is not working).
      (Derick)

- DBA:
  . Fixed bug #75264 (compiler warnings emitted). (petk)

- DOM:
  . Fixed bug #76285 (DOMDocument::formatOutput attribute sometimes ignored).
    (Andrew Nester, Laruence, Anatol)

- Fileinfo:
  . Fixed bug #77095 (slowness regression in 7.2/7.3 (compared to 7.1)).
    (Anatol)

- Filter:
  . Added the 'add_slashes' sanitization mode (FILTER_SANITIZE_ADD_SLASHES).
	(Kalle)

- FPM:
  . Added fpm_get_status function. (Till Backhaus)
  . Fixed bug #62596 (getallheaders() missing with PHP-FPM). (Remi)
  . Fixed bug #69031 (Long messages into stdout/stderr are truncated
    incorrectly) - added new log related FPM configuration options:
    log_limit, log_buffering and decorate_workers_output. (Jakub Zelenka)

- ftp:
  . Fixed bug #77151 (ftp_close(): SSL_read on shutdown). (Remi)

- GD:
  . Added support for WebP in imagecreatefromstring(). (Andreas Treichel, cmb)

- GMP:
  . Export internal structures and accessor helpers for GMP object. (Sara)
  . Added gmp_binomial(n, k). (Nikita)
  . Added gmp_lcm(a, b). (Nikita)
  . Added gmp_perfect_power(a). (Nikita)
  . Added gmp_kronecker(a, b). (Nikita)

- iconv:
  . Fixed bug #53891 (iconv_mime_encode() fails to Q-encode UTF-8 string). (cmb)
  . Fixed bug #77147 (Fixing 60494 ignored ICONV_MIME_DECODE_CONTINUE_ON_ERROR).
    (cmb)

- IMAP:
  . Fixed bug #77020 (null pointer dereference in imap_mail). (cmb)
  . Fixed bug #77153 (imap_open allows to run arbitrary shell commands via
    mailbox parameter). (Stas)

- Interbase:
  . Fixed bug #75453 (Incorrect reflection for ibase_[p]connect). (villfa)
  . Fixed bug #76443 (php+php_interbase.dll crash on module_shutdown). (Kalle)


- intl:
  . Fixed bug #75317 (UConverter::setDestinationEncoding changes source instead
    of destination). (andrewnester)
  . Fixed bug #76829 (Incorrect validation of domain on idn_to_utf8()
    function). (Anatol)

- JSON:
  . Added JSON_THROW_ON_ERROR flag. (Andrea)

- LDAP:
  . Added ldap_exop_refresh helper for EXOP REFRESH operation with dds overlay.
    (Come)
  . Added full support for sending and parsing ldap controls. (Come)
  . Fixed bug #49876 (Fix LDAP path lookup on 64-bit distros). (dzuelke)

- libxml2:
  . Fixed bug #75871 (use pkg-config where available). (pmmaga)

- litespeed:
  . Fixed bug #75248 (Binary directory doesn't get created when building
    only litespeed SAPI). (petk)
  . Fixed bug #75251 (Missing program prefix and suffix). (petk)

- MBstring:
  . Updated to Oniguruma 6.9.0. (cmb)
  . Fixed bug #65544 (mb title case conversion-first word in quotation isn't
    capitalized). (Nikita)
  . Fixed bug #71298 (MB_CASE_TITLE misbehaves with curled apostrophe/quote).
    (Nikita)
  . Fixed bug #73528 (Crash in zif_mb_send_mail). (Nikita)
  . Fixed bug #74929 (mbstring functions version 7.1.1 are slow compared to 5.3
    on Windows). (Nikita)
  . Fixed bug #76319 (mb_strtolower with invalid UTF-8 causes segmentation
    fault). (Nikita)
  . Fixed bug #76574 (use of undeclared identifiers INT_MAX and LONG_MAX). (cmb)
  . Fixed bug #76594 (Bus Error due to unaligned access in zend_ini.c
    OnUpdateLong). (cmb, Nikita)
  . Fixed bug #76706 (mbstring.http_output_conv_mimetypes is ignored). (cmb)
  . Fixed bug #76958 (Broken UTF7-IMAP conversion). (Nikita)
  . Fixed bug #77025 (mb_strpos throws Unknown encoding or conversion error).
    (Nikita)
  . Fixed bug #77165 (mb_check_encoding crashes when argument given an empty
    array). (Nikita)

- Mysqlnd:
  . Fixed bug #76386 (Prepared Statement formatter truncates fractional seconds
    from date/time column). (Victor Csiky)

- ODBC:
  . Removed support for ODBCRouter. (Kalle)
  . Removed support for Birdstep. (Kalle)
  . Fixed bug #77079 (odbc_fetch_object has incorrect type signature).
    (Jon Allen)

- Opcache:
  . Fixed bug #76466 (Loop variable confusion). (Dmitry, Laruence, Nikita)
  . Fixed bug #76463 (var has array key type but not value type). (Laruence)
  . Fixed bug #76446 (zend_variables.c:73: zend_string_destroy: Assertion
    `!(zval_gc_flags((str)->gc)). (Nikita, Laruence)
  . Fixed bug #76711 (OPcache enabled triggers false-positive "Illegal string
    offset"). (Dmitry)
  . Fixed bug #77058 (Type inference in opcache causes side effects). (Nikita)
  . Fixed bug #77092 (array_diff_key() - segmentation fault). (Nikita)

- OpenSSL:
  . Added openssl_pkey_derive function. (Jim Zubov)
  . Add min_proto_version and max_proto_version ssl stream options as well as
    related constants for possible TLS protocol values. (Jakub Zelenka)

- PCRE:
  . Implemented https://wiki.php.net/rfc/pcre2-migration. (Anatol, Dmitry)
  . Upgrade PCRE2 to 10.32. (Anatol)
  . Fixed bug #75355 (preg_quote() does not quote # control character).
    (Michael Moravec)
  . Fixed bug #76512 (\w no longer includes unicode characters). (cmb)
  . Fixed bug #76514 (Regression in preg_match makes it fail with
    PREG_JIT_STACKLIMIT_ERROR). (Anatol)
  . Fixed bug #76909 (preg_match difference between 7.3 and < 7.3). (Anatol)

- PDO_DBlib:
  . Implemented FR #69592 (allow 0-column rowsets to be skipped automatically).
    (fandrieu)
  . Expose TDS version as \PDO::DBLIB_ATTR_TDS_VERSION attribute on \PDO
    instance. (fandrieu)
  . Treat DATETIME2 columns like DATETIME. (fandrieu)
  . Fixed bug #74243 (allow locales.conf to drive datetime format). (fandrieu)

- PDO_Firebird:
  . Fixed bug #74462 (PDO_Firebird returns only NULLs for results with boolean
    for FIREBIRD >= 3.0). (Dorin Marcoci)

- PDO_OCI:
  . Fixed bug #74631 (PDO_PCO with PHP-FPM: OCI environment initialized
    before PHP-FPM sets it up). (Ingmar Runge)

- PDO SQLite
  . Add support for additional open flags

- pgsql:
  . Added new error constants for pg_result_error(): PGSQL_DIAG_SCHEMA_NAME,
    PGSQL_DIAG_TABLE_NAME, PGSQL_DIAG_COLUMN_NAME, PGSQL_DIAG_DATATYPE_NAME,
    PGSQL_DIAG_CONSTRAINT_NAME and PGSQL_DIAG_SEVERITY_NONLOCALIZED. (Kalle)
  . Fixed bug #77047 (pg_convert has a broken regex for the 'TIME WITHOUT
    TIMEZONE' data type). (Andy Gajetzki)

- phar:
  . Fixed bug #74991 (include_path has a 4096 char limit in some cases).
    (bwbroersma)
  . Fixed bug #65414 (deal with leading slash when adding files correctly).
    (bishopb)

- readline:
  . Added completion_append_character and completion_suppress_append options
    to readline_info() if linked against libreadline. (krageon)

- Session:
  . Fixed bug #74941 (session fails to start after having headers sent).
    (morozov)

- SimpleXML:
  . Fixed bug #54973 (SimpleXML casts integers wrong). (Nikita)
  . Fixed bug #76712 (Assignment of empty string creates extraneous text node).
    (cmb)

- Sockets:
  . Fixed bug #67619 (Validate length on socket_write). (thiagooak)

- SOAP:
  . Fixed bug #75464 (Wrong reflection on SoapClient::__setSoapHeaders).
    (villfa)
  . Fixed bug #70469 (SoapClient generates E_ERROR even if exceptions=1 is
    used). (Anton Artamonov)
  . Fixed bug #50675 (SoapClient can't handle object references correctly).
    (Cameron Porter)
  . Fixed bug #76348 (WSDL_CACHE_MEMORY causes Segmentation fault). (cmb)
  . Fixed bug #77141 (Signedness issue in SOAP when precision=-1). (cmb)

- SPL:
  . Fixed bug #74977 (Appending AppendIterator leads to segfault).
    (Andrew Nester)
  . Fixed bug #75173 (incorrect behavior of AppendIterator::append in foreach
    loop). (jhdxr)
  . Fixed bug #74372 (autoloading file with syntax error uses next autoloader,
    may hide parse error). (Nikita)
  . Fixed bug #75878 (RecursiveTreeIterator::setPostfix has wrong signature).
    (cmb)
  . Fixed bug #74519 (strange behavior of AppendIterator). (jhdxr)
  . Fixed bug #76131 (mismatch arginfo for splarray constructor).
    (carusogabriel)

- SQLite3:
  . Updated bundled libsqlite to 3.24.0. (cmb)

- Standard:
  . Added is_countable() function. (Gabriel Caruso)
  . Added support for the SameSite cookie directive, including an alternative
    signature for setcookie(), setrawcookie() and session_set_cookie_params().
    (Frederik Bosch, pmmaga)
  . Remove superfluous warnings from inet_ntop()/inet_pton(). (daverandom)
  . Fixed bug #75916 (DNS_CAA record results contain garbage). (Mike,
    Philip Sharp)
  . Fixed unserialize(), to disable creation of unsupported data structures
    through manually crafted strings. (Dmitry)
  . Fixed bug #75409 (accept EFAULT in addition to ENOSYS as indicator
    that getrandom() is missing). (sarciszewski)
  . Fixed bug #74719 (fopen() should accept NULL as context). (Alexander Holman)
  . Fixed bug #69948 (path/domain are not sanitized in setcookie). (cmb)
  . Fixed bug #75996 (incorrect url in header for mt_rand). (tatarbj)
  . Added hrtime() function, to get high resolution time. (welting)
  . Fixed bug #48016 (stdClass::__setState is not defined although var_export()
    uses it). (Andrea)
  . Fixed bug #76136 (stream_socket_get_name should enclose IPv6 in brackets).
    (seliver)
  . Fixed bug #76688 (Disallow excessive parameters after options array).
    (pmmaga)
  . Fixed bug #76713 (Segmentation fault caused by property corruption).
    (Laruence)
  . Fixed bug #76755 (setcookie does not accept "double" type for expire time).
    (Laruence)
  . Fixed bug #76674 (improve array_* failure messages exposing what was passed
    instead of an array). (carusogabriel)
  . Fixed bug #76803 (ftruncate changes file pointer). (Anatol)
  . Fixed bug #76818 (Memory corruption and segfault). (Remi)
  . Fixed bug #77081 (ftruncate() changes seek pointer in c mode). (cmb, Anatol)

- Testing:
  . Implemented FR #62055 (Make run-tests.php support --CGI-- sections). (cmb)

- Tidy:
  . Support using tidyp instead of tidy. (devnexen)
  . Fixed bug #74707 (Tidy has incorrect ReflectionFunction param counts for
    functions taking tidy). (Gabriel Caruso)
  . Fixed arginfo for tidy::__construct(). (Tyson Andre)

- Tokenizer:
  . Fixed bug #76437 (token_get_all with TOKEN_PARSE flag fails to recognise
    close tag). (Laruence)
  . Fixed bug #75218 (Change remaining uncatchable fatal errors for parsing
    into ParseError). (Nikita)
  . Fixed bug #76538 (token_get_all with TOKEN_PARSE flag fails to recognise
    close tag with newline). (Nikita)
  . Fixed bug #76991 (Incorrect tokenization of multiple invalid flexible
    heredoc strings). (Nikita)

- XML:
  . Fixed bug #71592 (External entity processing never fails). (cmb)

- Zlib:
  . Added zlib/level context option for compress.zlib wrapper. (Sara)<|MERGE_RESOLUTION|>--- conflicted
+++ resolved
@@ -6,19 +6,15 @@
   . Fixed bug #79566 (Private SHM is not private on Windows). (cmb)
   . Fixed bug #79489 (.user.ini does not inherit). (cmb)
 
-<<<<<<< HEAD
 - FFI:
   . Fixed bug #79571 (FFI: var_dumping unions may segfault). (cmb)
+
+- Opcache:
+  . Fixed bug #79588 (Boolean opcache settings ignore on/off values). (cmb)
 
 - SimpleXML:
   . Fixed bug #79528 (Different object of the same xml between 7.4.5 and
     7.4.4). (cmb)
-=======
-- Opcache:
-  . Fixed bug #79535 (PHP crashes with specific opcache.optimization_level).
-    (Nikita)
-  . Fixed bug #79588 (Boolean opcache settings ignore on/off values). (cmb)
->>>>>>> 5bdb4ab7
 
 - Standard:
   . Fixed bug #79561 (dns_get_record() fails with DNS_ALL). (cmb)
