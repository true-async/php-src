PHP                                                                        NEWS
|||||||||||||||||||||||||||||||||||||||||||||||||||||||||||||||||||||||||||||||
?? ??? 2012, PHP 5.4.4

- COM:
  . Fixed bug #62146 com_dotnet cannot be built shared. (Johannes)

<<<<<<< HEAD
- CLI Server:
  . Implemented FR #61977 (Need CLI web-server support for files with .htm & 
    svg extensions). (Sixd, Laruence)
  . Improved performance while sending error page, this also fixed
    bug #61785 (Memory leak when access a non-exists file without router).
    (Laruence)
  . Fixed bug #61546 (functions related to current script failed when chdir() 
    in cli sapi). (Laruence, reeze.xia@gmail.com)

- CURL:
  . Fixed bug #61948 (CURLOPT_COOKIEFILE '' raises open_basedir restriction).
    (Laruence)

- Core:
  . Fixed missing bound check in iptcparse(). (chris at chiappa.net)
  . Fixed bug #62005 (unexpected behavior when incrementally assigning to a 
    member of a null object). (Laruence)
  . Fixed bug #61998 (Using traits with method aliases appears to result in
    crash during execution). (Dmitry)
  . Fixed bug #61978 (Object recursion not detected for classes that implement
    JsonSerializable). (Felipe)
  . Fixed bug #61991 (long overflow in realpath_cache_get()). (Anatoliy)
  . Fixed bug #61922 (ZTS build doesn't accept zend.script_encoding config).
    (Laruence)
  . Fixed bug #61827 (incorrect \e processing on Windows) (Anatoliy)
  . Fixed bug #61782 (__clone/__destruct do not match other methods when checking
    access controls). (Stas)
  . Fixed bug #61761 ('Overriding' a private static method with a different 
    signature causes crash). (Laruence)
  . Fixed bug #61730 (Segfault from array_walk modifying an array passed by
    reference). (Laruence)
  . Fixed bug #61728 (PHP crash when calling ob_start in request_shutdown 
    phase). (Laruence)
  . Fixed bug #61660 (bin2hex(hex2bin($data)) != $data). (Nikita Popov)
  . Fixed bug #61650 (ini parser crashes when using ${xxxx} ini variables
    (without apache2)). (Laruence)
  . Fixed bug #61605 (header_remove() does not remove all headers). (Laruence)
  . Fixed bug #54547 (wrong equality of string numbers). (Gustavo)
  . Fixed bug #54197 ([PATH=] sections incompatibility with user_ini.filename
    set to null). (Anatoliy)
  . Changed php://fd to be available only for CLI.

- Phar:
  . Fix bug #61065 (Secunia SA44335, CVE-2012-2386). (Rasmus)

- Pgsql:
  . Added pg_escape_identifier/pg_escape_literal. (Yasuo Ohgaki)

- Fileinfo
  . Fixed bug #61812 (Uninitialised value used in libmagic). 
    (Laruence, Gustavo)
=======
- Core:
  . Fixed CVE-2012-2143. (Solar Designer)

- Fileinfo:
  . Fixed magic file regex support. (Felipe)
>>>>>>> aab49e93

- FPM
  . Fixed bug #61045 (fpm don't send error log to fastcgi clients). (fat)
  . Fixed bug #61835 (php-fpm is not allowed to run as root). (fat)
  . Fixed bug #61295 (php-fpm should not fail with commented 'user'
    for non-root start). (fat)
  . Fixed bug #61839 (Unable to cross-compile PHP with --enable-fpm). (fat)
  . Fixed bug #61026 (FPM pools can listen on the same address). (fat)
  . Fixed bug #62033 (php-fpm exits with status 0 on some failures to start).
    (fat)
  . Fixed bug #62153 (when using unix sockets, multiples FPM instances
    can be launched without errors). (fat)
  . Fixed bug #62160 (Add process.priority to set nice(2) priorities). (fat)
  . Fixed bug #61218 (FPM drops connection while receiving some binary values
    in FastCGI requests). (fat)

- Intl
  . ResourceBundle constructor now accepts NULL for the first two arguments.
    (Gustavo)
  . Fixed bug #62082 (Memory corruption in internal function 
    get_icu_disp_value_src_php()). (Gustavo)

- Libxml:
  . Fixed bug #61617 (Libxml tests failed(ht is already destroyed)).
    (Laruence)
    
- Sockets:
  . Fixed bug #62025 (__ss_family was changed on AIX 5.3). (Felipe)
    
- XML Writer:
  . Fixed bug #62064 (memory leak in the XML Writer module). 
    (jean-pierre dot lozi at lip6 dot fr)

- Zlib:
  . Fixed bug #61820 (using ob_gzhandler will complain about headers already 
    sent when no compression). (Mike)
  . Fixed bug #61443 (can't change zlib.output_compression on the fly). (Mike)
  . Fixed bug #60761 (zlib.output_compression fails on refresh). (Mike)

08 May 2012, PHP 5.4.3

- CGI
  . Re-Fix PHP-CGI query string parameter vulnerability, CVE-2012-1823.
    (Stas)
  . Fix bug #61807 - Buffer Overflow in apache_request_headers.
    (nyt-php at countercultured dot net). 

03 May 2012, PHP 5.4.2

- Fix PHP-CGI query string parameter vulnerability, CVE-2012-1823. (Rasmus)

26 Apr 2012, PHP 5.4.1

- CLI Server:
  . Fixed bug #61461 (missing checks around malloc() calls). (Ilia)
  . Implemented FR #60850 (Built in web server does not set 
    $_SERVER['SCRIPT_FILENAME'] when using router). (Laruence)
  . "Connection: close" instead of "Connection: closed" (Gustavo)

- Core:
  . Fixed crash in ZTS using same class in many threads. (Johannes)
  . Fixed bug #61374 (html_entity_decode tries to decode code points that don't
    exist in ISO-8859-1). (Gustavo)
  . Fixed bug #61273 (call_user_func_array with more than 16333 arguments 
    leaks / crashes). (Laruence)
  . Fixed bug #61225 (Incorrect lexing of 0b00*+<NUM>). (Pierrick)
  . Fixed bug #61165 (Segfault - strip_tags()). (Laruence)
  . Fixed bug #61106 (Segfault when using header_register_callback). (Nikita
    Popov)
  . Fixed bug #61087 (Memory leak in parse_ini_file when specifying
    invalid scanner mode). (Nikic, Laruence)
  . Fixed bug #61072 (Memory leak when restoring an exception handler).
    (Nikic, Laruence)
  . Fixed bug #61058 (array_fill leaks if start index is PHP_INT_MAX).
    (Laruence)
  . Fixed bug #61052 (Missing error check in trait 'insteadof' clause). (Stefan)
  . Fixed bug #61011 (Crash when an exception is thrown by __autoload
    accessing a static property). (Laruence)
  . Fixed bug #61000 (Exceeding max nesting level doesn't delete numerical 
    vars). (Laruence)
  . Fixed bug #60978 (exit code incorrect). (Laruence)
  . Fixed bug #60911 (Confusing error message when extending traits). (Stefan)
  . Fixed bug #60801 (strpbrk() mishandles NUL byte). (Adam)
  . Fixed bug #60717 (Order of traits in use statement can cause a fatal
    error). (Stefan)
  . Fixed bug #60573 (type hinting with "self" keyword causes weird errors).
    (Laruence)
  . Fixed bug #60569 (Nullbyte truncates Exception $message). (Ilia)
  . Fixed bug #52719 (array_walk_recursive crashes if third param of the
    function is by reference). (Nikita Popov)
  . Improve performance of set_exception_handler while doing reset (Laruence)

- fileinfo:
  . Fix fileinfo test problems. (Anatoliy Belsky)

- FPM
  . Fixed bug #61430 (Transposed memset() params in sapi/fpm/fpm/fpm_shm.c).
    (michaelhood at gmail dot com, Ilia)

- Ibase
  . Fixed bug #60947 (Segmentation fault while executing ibase_db_info).
    (Ilia)

- Installation
  . Fixed bug #61172 (Add Apache 2.4 support). (Chris Jones)

- Intl:
  . Fixed bug #61487 (Incorrent bounds checking in grapheme_strpos).
    (Stas)

- mbstring:
  . MFH mb_ereg_replace_callback() for security enhancements. (Rui)

- mysqli
  . Fixed bug #61003 (mysql_stat() require a valid connection). (Johannes).

- mysqlnd
  . Fixed bug #61704 (Crash apache, phpinfo() threading issue). (Johannes)
  . Fixed bug #60948 (mysqlnd FTBFS when -Wformat-security is enabled).
    (Johannes)

- Readline:
  . Fixed bug #61088 (Memory leak in readline_callback_handler_install).
    (Nikic, Laruence)

- Session
  . Fixed bug #60634 (Segmentation fault when trying to die() in 
    SessionHandler::write()). (Ilia)

- SOAP
  . Fixed bug #61423 (gzip compression fails). (Ilia)
  . Fixed bug #60887 (SoapClient ignores user_agent option and sends no
    User-Agent header). (carloschilazo at gmail dot com)
  . Fixed bug #60842, #51775 (Chunked response parsing error when 
    chunksize length line is > 10 bytes). (Ilia)
  . Fixed bug #49853 (Soap Client stream context header option ignored).
    (Dmitry)

- PDO
  . Fixed bug #61292 (Segfault while calling a method on an overloaded PDO 
    object). (Laruence)

- PDO_mysql
  . Fixed bug #61207 (PDO::nextRowset() after a multi-statement query doesn't
    always work). (Johannes)
  . Fixed bug #61194 (PDO should export compression flag with myslqnd).
    (Johannes)

- PDO_odbc
  . Fixed bug #61212 (PDO ODBC Segfaults on SQL_SUCESS_WITH_INFO). (Ilia)

- Phar
  . Fixed bug #61184 (Phar::webPhar() generates headers with trailing NUL
    bytes). (Nikita Popov)

- Reflection:
  . Implemented FR #61602 (Allow access to the name of constant
    used as function/method parameter's default value). (reeze.xia@gmail.com)
  . Fixed bug #60968 (Late static binding doesn't work with 
    ReflectionMethod::invokeArgs()). (Laruence)

- SPL:
  . Fixed bug #61453 (SplObjectStorage does not identify objects correctly).
    (Gustavo)
  . Fixed bug #61347 (inconsistent isset behavior of Arrayobject). (Laruence)

- Standard:
  . Fixed memory leak in substr_replace. (Pierrick)
  . Make max_file_uploads ini directive settable outside of php.ini (Rasmus)
  . Fixed bug #61409 (Bad formatting on phpinfo()). (Jakub Vrana)
  . Fixed bug #60222 (time_nanosleep() does validate input params). (Ilia)
  . Fixed bug #60106 (stream_socket_server silently truncates long unix socket
    paths). (Ilia)

- XMLRPC:
  . Fixed bug #61264 (xmlrpc_parse_method_descriptions leaks temporary
    variable). (Nikita Popov)
  . Fixed bug #61097 (Memory leak in xmlrpc functions copying zvals). (Nikita
    Popov)

- Zlib:
  . Fixed bug #61306 (initialization of global inappropriate for ZTS). (Gustavo)
  . Fixed bug #61287 (A particular string fails to decompress). (Mike)
  . Fixed bug #61139 (gzopen leaks when specifying invalid mode). (Nikita Popov)

01 Mar 2012, PHP 5.4.0 

- Installation:
  . autoconf 2.59+ is now supported (and required) for generating the
    configure script with ./buildconf. Autoconf 2.60+ is desirable
    otherwise the configure help order may be incorrect.  (Rasmus, Chris Jones)

- Removed legacy features:
  . break/continue $var syntax. (Dmitry)
  . Safe mode and all related php.ini options. (Kalle)
  . register_globals and register_long_arrays php.ini options. (Kalle)
  . import_request_variables(). (Kalle)
  . allow_call_time_pass_reference. (Pierrick)
  . define_syslog_variables php.ini option and its associated function. (Kalle)
  . highlight.bg php.ini option. (Kalle)
  . safe_mode, safe_mode_gid, safe_mode_include_dir,
    safe_mode_exec_dir, safe_mode_allowed_env_vars and
    safe_mode_protected_env_vars php.ini options.
  . zend.ze1_compatibility_mode php.ini option.
  . Session bug compatibility mode (session.bug_compat_42 and
    session.bug_compat_warn php.ini options). (Kalle)
  . session_is_registered(), session_register() and session_unregister()
    functions. (Kalle)
  . y2k_compliance php.ini option. (Kalle)
  . magic_quotes_gpc, magic_quotes_runtime and magic_quotes_sybase
    php.ini options. get_magic_quotes_gpc, get_magic_quotes_runtime are kept
    but always return false, set_magic_quotes_runtime raises an
    E_CORE_ERROR. (Pierrick, Pierre)
  . Removed support for putenv("TZ=..") for setting the timezone. (Derick)
  . Removed the timezone guessing algorithm in case the timezone isn't set with
    date.timezone or date_default_timezone_set(). Instead of a guessed
    timezone, "UTC" is now used instead. (Derick)

- Moved extensions to PECL:
  . ext/sqlite.  (Note: the ext/sqlite3 and ext/pdo_sqlite extensions are
    not affected) (Johannes)

- General improvements:
  . Added short array syntax support ([1,2,3]), see UPGRADING guide for full
    details. (rsky0711 at gmail . com, sebastian.deutsch at 9elements . com,
    Pierre)
  . Added binary number format (0b001010). (Jonah dot Harris at gmail dot com)
  . Added support for Class::{expr}() syntax (Pierrick)
  . Added multibyte support by default. Previously PHP had to be compiled
    with --enable-zend-multibyte.  Now it can be enabled or disabled through
    the zend.multibyte directive in php.ini. (Dmitry)
  . Removed compile time dependency from ext/mbstring (Dmitry)
  . Added support for Traits. (Stefan, with fixes by Dmitry and Laruence)
  . Added closure $this support back. (Stas)
  . Added array dereferencing support. (Felipe)
  . Added callable typehint. (Hannes)
  . Added indirect method call through array. FR #47160. (Felipe)
  . Added DTrace support. (David Soria Parra)
  . Added class member access on instantiation (e.g. (new foo)->bar()) support.
    (Felipe)
  . <?= is now always available regardless of the short_open_tag setting. (Rasmus)
  . Implemented Zend Signal Handling (configurable option --enable-zend-signals, 
    off by default). (Lucas Nealan, Arnaud Le Blanc, Brian Shire, Ilia)
  . Improved output layer, see README.NEW-OUTPUT-API for internals. (Mike)
  . Improved UNIX build system to allow building multiple PHP binary SAPIs and
    one SAPI module the same time. FR #53271, FR #52419. (Jani)
  . Implemented closure rebinding as parameter to bindTo. (Gustavo Lopes)
  . Improved the warning message of incompatible arguments. (Laruence)
  . Improved ternary operator performance when returning arrays. (Arnaud, Dmitry)
  . Changed error handlers to only generate docref links when the docref_root 
    php.ini setting is not empty. (Derick)
  . Changed silent conversion of array to string to produce a notice. (Patrick)
  . Changed default encoding from ISO-8859-1 to UTF-8 when not specified in
    htmlspecialchars and htmlentities. (Rasmus)
  . Changed casting of null/''/false into an Object when adding a property
    from E_STRICT into a warning. (Scott)
  . Changed E_ALL to include E_STRICT. (Stas)
  . Disabled Windows CRT warning by default, can be enabled again using the
    php.ini directive windows_show_crt_warnings. (Pierre)
  . Fixed bug #55378: Binary number literal returns float number though its
    value is small enough. (Derick)

- Improved Zend Engine memory usage: (Dmitry)
  . Improved parse error messages. (Felipe)
  . Replaced zend_function.pass_rest_by_reference by
    ZEND_ACC_PASS_REST_BY_REFERENCE in zend_function.fn_flags.
  . Replaced zend_function.return_reference by ZEND_ACC_RETURN_REFERENCE
    in zend_function.fn_flags.
  . Removed zend_arg_info.required_num_args as it was only needed for internal
    functions. Now the first arg_info for internal functions (which has special
    meaning) is represented by the zend_internal_function_info structure.
  . Moved zend_op_array.size, size_var, size_literal, current_brk_cont,
    backpatch_count into CG(context) as they are used only during compilation.
  . Moved zend_op_array.start_op into EG(start_op) as it's used only for
    'interactive' execution of a single top-level op-array.
  . Replaced zend_op_array.done_pass_two by ZEND_ACC_DONE_PASS_TWO in
    zend_op_array.fn_flags.
  . op_array.vars array is trimmed (reallocated) during pass_two.
  . Replaced zend_class_entry.constants_updated by ZEND_ACC_CONSTANTS_UPDATED
    in zend_class_entry.ce_flags.
  . Reduced the size of zend_class_entry by sharing the same memory space
    by different information for internal and user classes.
    See zend_class_entry.info union.
  . Reduced size of temp_variable.

- Improved Zend Engine - performance tweaks and optimizations: (Dmitry)
  . Inlined most probable code-paths for arithmetic operations directly into
    executor.
  . Eliminated unnecessary iterations during request startup/shutdown.
  . Changed $GLOBALS into a JIT autoglobal, so it's initialized only if used.
    (this may affect opcode caches!)
  . Improved performance of @ (silence) operator.
  . Simplified string offset reading. Given $str="abc" then $str[1][0] is now
    a legal construct.
  . Added caches to eliminate repeatable run-time bindings of functions,
    classes, constants, methods and properties.
  . Added concept of interned strings. All strings constants known at compile
    time are allocated in a single copy and never changed.
  . ZEND_RECV now always has IS_CV as its result.
  . ZEND_CATCH now has to be used only with constant class names.
  . ZEND_FETCH_DIM_? may fetch array and dimension operands in different order.
  . Simplified ZEND_FETCH_*_R operations. They can't be used with the
    EXT_TYPE_UNUSED flag any more. This is a very rare and useless case.
    ZEND_FREE might be required after them instead.
  . Split ZEND_RETURN into two new instructions ZEND_RETURN and
    ZEND_RETURN_BY_REF.
  . Optimized access to global constants using values with pre-calculated
    hash_values from the literals table.
  . Optimized access to static properties using executor specialization.
    A constant class name may be used as a direct operand of ZEND_FETCH_*
    instruction without previous ZEND_FETCH_CLASS.
  . zend_stack and zend_ptr_stack allocation is delayed until actual usage.

- Other improvements to Zend Engine:
  . Added an optimization which saves memory and emalloc/efree calls for empty
    HashTables. (Stas, Dmitry)
  . Added ability to reset user opcode handlers (Yoram).
  . Changed the structure of op_array.opcodes. The constant values are moved from
    opcode operands into a separate literal table. (Dmitry)
  . Fixed (disabled) inline-caching for ZEND_OVERLOADED_FUNCTION methods.
    (Dmitry)

- Improved core functions:
  . Enforce an extended class' __construct arguments to match the
    abstract constructor in the base class.
  . Disallow reusing superglobal names as parameter names.
  . Added optional argument to debug_backtrace() and debug_print_backtrace()
    to limit the amount of stack frames returned. (Sebastian, Patrick)
  . Added hex2bin() function. (Scott)
  . number_format() no longer truncates multibyte decimal points and thousand
    separators to the first byte. FR #53457. (Adam)
  . Added support for object references in recursive serialize() calls.
    FR #36424. (Mike)
  . Added support for SORT_NATURAL and SORT_FLAG_CASE in array
    sort functions (sort, rsort, ksort, krsort, asort, arsort and
    array_multisort). FR#55158 (Arpad)
  . Added stream metadata API support and stream_metadata() stream class
    handler. (Stas)
  . User wrappers can now define a stream_truncate() method that responds
    to truncation, e.g. through ftruncate(). FR #53888. (Gustavo)
  . Improved unserialize() performance.
    (galaxy dot mipt at gmail dot com, Kalle)
  . Changed array_combine() to return empty array instead of FALSE when both
    parameter arrays are empty. FR #34857. (joel.perras@gmail.com)
  . Fixed bug #61095 (Incorect lexing of 0x00*+<NUM>). (Etienne)
  . Fixed bug #60965 (Buffer overflow on htmlspecialchars/entities with
    $double=false). (Gustavo)
  . Fixed bug #60895 (Possible invalid handler usage in windows random
    functions). (Pierre)
  . Fixed bug #60879 (unserialize() Does not invoke __wakeup() on object).
    (Pierre, Steve)
  . Fixed bug #60825 (Segfault when running symfony 2 tests).
    (Dmitry, Laruence)
  . Fixed bug #60627 (httpd.worker segfault on startup with php_value).
  . Fixed bug #60613 (Segmentation fault with $cls->{expr}() syntax). (Dmitry)
  . Fixed bug #60611 (Segmentation fault with Cls::{expr}() syntax). (Laruence)
    (Laruence)
  . Fixed bug #60558 (Invalid read and writes). (Laruence)
  . Fixed bug #60444 (Segmentation fault with include & class extending).
    (Laruence, Dmitry).
  . Fixed bug #60362 (non-existent sub-sub keys should not have values).
    (Laruence, alan_k, Stas)
  . Fixed bug #60350 (No string escape code for ESC (ascii 27), normally \e).
    (php at mickweiss dot com)
  . Fixed bug #60321 (ob_get_status(true) no longer returns an array when
    buffer is empty). (Pierrick)
  . Fixed bug #60282 (Segfault when using ob_gzhandler() with open buffers).
    (Laruence)
  . Fixed bug #60240 (invalid read/writes when unserializing specially crafted
    strings). (Mike)
  . Fixed bug #60227 (header() cannot detect the multi-line header with
     CR(0x0D)). (rui)
  . Fixed bug #60174 (Notice when array in method prototype error).
    (Laruence)
  . Fixed bug #60169 (Conjunction of ternary and list crashes PHP).
    (Laruence)
  . Fixed bug #60038 (SIGALRM cause segfault in php_error_cb). (Laruence)
    (klightspeed at netspace dot net dot au)
  . Fixed bug #55871 (Interruption in substr_replace()). (Stas)
  . Fixed bug #55801 (Behavior of unserialize has changed). (Mike)
  . Fixed bug #55758 (Digest Authenticate missed in 5.4) . (Laruence)
  . Fixed bug #55748 (multiple NULL Pointer Dereference with zend_strndup())
    (CVE-2011-4153). (Stas)
  . Fixed bug #55124 (recursive mkdir fails with current (dot) directory in path).
    (Pierre)
  . Fixed bug #55084 (Function registered by header_register_callback is
    called only once per process). (Hannes)
  . Implement FR #54514 (Get php binary path during script execution).
    (Laruence)
  . Fixed bug #52211 (iconv() returns part of string on error). (Felipe)
  . Fixed bug #51860 (Include fails with toplevel symlink to /). (Dmitry)

- Improved generic SAPI support: 
  . Added $_SERVER['REQUEST_TIME_FLOAT'] to include microsecond precision. 
    (Patrick)
  . Added header_register_callback() which is invoked immediately
    prior to the sending of headers and after default headers have
    been added. (Scott)
  . Added http_response_code() function. FR #52555. (Paul Dragoonis, Kalle)
  . Fixed bug #55500 (Corrupted $_FILES indices lead to security concern).
    (CVE-2012-1172). (Stas)
  . Fixed bug #54374 (Insufficient validating of upload name leading to 
    corrupted $_FILES indices). (CVE-2012-1172). (Stas, lekensteyn at gmail dot com)

- Improved CLI SAPI:
  . Added built-in web server that is intended for testing purpose. 
    (Moriyoshi, Laruence, and fixes by Pierre, Derick, Arpad,
    chobieee at gmail dot com)
  . Added command line option --rz <name> which shows information of the
    named Zend extension. (Johannes)
  . Interactive readline shell improvements: (Johannes)
    . Added "cli.pager" php.ini setting to set a pager for output.
    . Added "cli.prompt" php.ini setting to configure the shell prompt.
    . Added shortcut #inisetting=value to change php.ini settings at run-time.
    . Changed shell not to terminate on fatal errors.
    . Interactive shell works with shared readline extension. FR #53878.

- Improved CGI/FastCGI SAPI: (Dmitry)
  . Added apache compatible functions: apache_child_terminate(),
    getallheaders(), apache_request_headers() and apache_response_headers()
  . Improved performance of FastCGI request parsing.
  . Fixed reinitialization of SAPI callbacks after php_module_startup().
    (Dmitry)

- Improved PHP-FPM SAPI:
  . Removed EXPERIMENTAL flag. (fat)
  . Fixed bug #60659 (FPM does not clear auth_user on request accept).
    (bonbons at linux-vserver dot org)

- Improved Litespeed SAPI:
  . Fixed bug #55769 (Make Fails with "Missing Separator" error). (Adam)

- Improved Date extension:
  . Added the + modifier to parseFromFormat to allow trailing text in the
    string to parse without throwing an error. (Stas, Derick)

- Improved DBA extension:
  . Added Tokyo Cabinet abstract DB support. (Michael Maclean)
  . Added Berkeley DB 5 support. (Johannes, Chris Jones)

- Improved DOM extension:
  . Added the ability to pass options to loadHTML (Chregu, fxmulder at gmail dot com)

- Improved filesystem functions:
  . scandir() now accepts SCANDIR_SORT_NONE as a possible sorting_order value.
    FR #53407. (Adam)

- Improved HASH extension:
  . Added Jenkins's one-at-a-time hash support. (Martin Jansen)
  . Added FNV-1 hash support. (Michael Maclean)
  . Made Adler32 algorithm faster. FR #53213. (zavasek at yandex dot ru)
  . Removed Salsa10/Salsa20, which are actually stream ciphers (Mike)
  . Fixed bug #60221 (Tiger hash output byte order) (Mike)

- Improved intl extension:
  . Added Spoofchecker class, allows checking for visibly confusable characters and
    other security issues. (Scott)
  . Added Transliterator class, allowing transliteration of strings. 
    (Gustavo)
  . Added support for UTS #46. (Gustavo)
  . Fixed build on Fedora 15 / Ubuntu 11. (Hannes)
  . Fixed bug #55562 (grapheme_substr() returns false on big length). (Stas)

- Improved JSON extension:
  . Added new json_encode() option JSON_UNESCAPED_UNICODE. FR #53946.
    (Alexander, Gwynne)
  . Added JsonSerializable interface. (Sara)
  . Added JSON_BIGINT_AS_STRING, extended json_decode() sig with $options.
    (Sara)
  . Added support for JSON_NUMERIC_CHECK option in json_encode() that converts
    numeric strings to integers. (Ilia)
  . Added new json_encode() option JSON_UNESCAPED_SLASHES. FR #49366. (Adam)
  . Added new json_encode() option JSON_PRETTY_PRINT. FR #44331. (Adam)

- Improved LDAP extension:
  . Added paged results support. FR #42060. (ando@OpenLDAP.org,
    iarenuno@eteo.mondragon.edu, jeanseb@au-fil-du.net, remy.saissy@gmail.com)

- Improved mbstring extension:
  . Added Shift_JIS/UTF-8 Emoji (pictograms) support. (Rui)
  . Added JIS X0213:2004 (Shift_JIS-2004, EUC-JP-2004, ISO-2022-JP-2004)
    support. (Rui)
  . Ill-formed UTF-8 check for security enhancements. (Rui)
  . Added MacJapanese (Shift_JIS) and gb18030 encoding support. (Rui)
  . Added encode/decode in hex format to mb_[en|de]code_numericentity(). (Rui)
  . Added user JIS X0213:2004 (Shift_JIS-2004, EUC-JP-2004, ISO-2022-JP-2004)
    support. (Rui)
  . Added the user defined area for CP936 and CP950 (Rui).
  . Fixed bug #60306 (Characters lost while converting from cp936 to utf8).
    (Laruence)

- Improved MySQL extensions:
  . MySQL: Deprecated mysql_list_dbs(). FR #50667. (Andrey)
  . mysqlnd: Added named pipes support. FR #48082. (Andrey)
  . MySQLi: Added iterator support in MySQLi. mysqli_result implements
    Traversable. (Andrey, Johannes)
  . PDO_mysql: Removed support for linking with MySQL client libraries older
    than 4.1. (Johannes)
  . ext/mysql, mysqli and pdo_mysql now use mysqlnd by default. (Johannes)
  . Fixed bug #55473 (mysql_pconnect leaks file descriptors on reconnect). 
    (Andrey, Laruence)
  . Fixed bug #55653 (PS crash with libmysql when binding same variable as 
    param and out). (Laruence)

- Improved OpenSSL extension:
  . Added AES support. FR #48632. (yonas dot y at gmail dot com, Pierre)
  . Added no padding option to openssl_encrypt()/openssl_decrypt(). (Scott)
  . Use php's implementation for Windows Crypto API in
    openssl_random_pseudo_bytes. (Pierre)
  . On error in openssl_random_pseudo_bytes() made sure we set strong result
    to false. (Scott)
  . Fixed possible attack in SSL sockets with SSL 3.0 / TLS 1.0.
    CVE-2011-3389. (Scott)
  . Fixed bug #61124 (Crash when decoding an invalid base64 encoded string).
    (me at ktamura dot com, Scott)

- Improved PDO:
  . Fixed PDO objects binary incompatibility. (Dmitry)

- PDO DBlib driver:
  . Added nextRowset support.
  . Fixed bug #50755 (PDO DBLIB Fails with OOM).

- Improved PostgreSQL extension:
  . Added support for "extra" parameter for PGNotify().
    (r dot i dot k at free dot fr, Ilia)

- Improved PCRE extension:
  . Changed third parameter of preg_match_all() to optional. FR #53238. (Adam)

- Improved Readline extension:
  . Fixed bug #54450 (Enable callback support when built against libedit).
    (fedora at famillecollet dot com, Hannes)

- Improved Reflection extension:
  . Added ReflectionClass::newInstanceWithoutConstructor() to create a new
    instance of a class without invoking its constructor. FR #55490.
    (Sebastian)
  . Added ReflectionExtension::isTemporary() and
    ReflectionExtension::isPersistent() methods. (Johannes)
  . Added ReflectionZendExtension class. (Johannes)
  . Added ReflectionClass::isCloneable(). (Felipe)

- Improved Session extension:
  . Expose session status via new function, session_status (FR #52982) (Arpad)
  . Added support for object-oriented session handlers. (Arpad)
  . Added support for storing upload progress feedback in session data. (Arnaud)
  . Changed session.entropy_file to default to /dev/urandom or /dev/arandom if
    either is present at compile time. (Rasmus)
  . Fixed bug #60860 (session.save_handler=user without defined function core
    dumps). (Felipe)
  . Implement FR #60551 (session_set_save_handler should support a core's
    session handler interface). (Arpad)
  . Fixed bug #60640 (invalid return values). (Arpad)

- Improved SNMP extension (Boris Lytochkin):
  . Added OO API. FR #53594 (php-snmp rewrite).
  . Sanitized return values of existing functions. Now it returns FALSE on
    failure.
  . Allow ~infinite OIDs in GET/GETNEXT/SET queries. Autochunk them to max_oids
    upon request.
  . Introducing unit tests for extension with ~full coverage.
  . IPv6 support. (FR #42918)
  . Way of representing OID value can now be changed when SNMP_VALUE_OBJECT
    is used for value output mode. Use or'ed SNMP_VALUE_LIBRARY(default if
    not specified) or SNMP_VALUE_PLAIN. (FR #54502)
  . Fixed bug #60749 (SNMP module should not strip non-standard SNMP port
    from hostname). (Boris Lytochkin)
  . Fixed bug #60585 (php build fails with USE flag snmp when IPv6 support
    is disabled). (Boris Lytochkin)
  . Fixed bug #53862 (snmp_set_oid_output_format does not allow returning to default)
  . Fixed bug #46065 (snmp_set_quick_print() persists between requests)
  . Fixed bug #45893 (Snmp buffer limited to 2048 char)
  . Fixed bug #44193 (snmp v3 noAuthNoPriv doesn't work)

- Improved SOAP extension:
  . Added new SoapClient option "keep_alive". FR #60329. (Pierrick)
  . Fixed basic HTTP authentication for WSDL sub requests. (Dmitry)

- Improved SPL extension:
  . Added RegexIterator::getRegex() method. (Joshua Thijssen)
  . Added SplObjectStorage::getHash() hook. (Etienne)
  . Added CallbackFilterIterator and RecursiveCallbackFilterIterator. (Arnaud)
  . Added missing class_uses(..) as pointed out by #55266 (Stefan)
  . Immediately reject wrong usages of directories under Spl(Temp)FileObject
    and friends. (Etienne, Pierre)
  . FilesystemIterator, GlobIterator and (Recursive)DirectoryIterator now use
    the default stream context. (Hannes)
  . Fixed bug #60201 (SplFileObject::setCsvControl does not expose third
    argument via Reflection). (Peter)
  . Fixed bug #55287 (spl_classes() not includes CallbackFilter classes)
    (sasezaki at gmail dot com, salathe)

- Improved Sysvshm extension:
  . Fixed bug #55750 (memory copy issue in sysvshm extension).
    (Ilia, jeffhuang9999 at gmail dot com)

- Improved Tidy extension:
  . Fixed bug #54682 (Tidy::diagnose() NULL pointer dereference).
    (Maksymilian Arciemowicz, Felipe)

- Improved Tokenizer extension:
  . Fixed bug #54089 (token_get_all with regards to __halt_compiler is
    not binary safe). (Nikita Popov)

- Improved XSL extension:
  . Added XsltProcessor::setSecurityPrefs($options) and getSecurityPrefs() to
    define forbidden operations within XSLT stylesheets, default is not to
    enable write operations from XSLT. Bug #54446 (Chregu, Nicolas Gregoire)
  . XSL doesn't stop transformation anymore, if a PHP function can't be called
    (Christian)

- Improved ZLIB extension:
  . Re-implemented non-file related functionality. (Mike)
  . Fixed bug #55544 (ob_gzhandler always conflicts with zlib.output_compression).
    (Mike)

26 Apr 2012, PHP 5.3.11

- Core:
  . Fixed bug #61605 (header_remove() does not remove all headers).
    (Laruence)
  . Fixed bug #61541 (Segfault when using ob_* in output_callback).
    (reeze.xia@gmail.com)
  . Fixed bug #61273 (call_user_func_array with more than 16333 arguments
    leaks / crashes). (Laruence)
  . Fixed bug #61165 (Segfault - strip_tags()). (Laruence)
  . Improved max_input_vars directive to check nested variables (Dmitry).
  . Fixed bug #61095 (Incorect lexing of 0x00*+<NUM>). (Etienne)
  . Fixed bug #61087 (Memory leak in parse_ini_file when specifying
    invalid scanner mode). (Nikic, Laruence)
  . Fixed bug #61072 (Memory leak when restoring an exception handler).
    (Nikic, Laruence)
  . Fixed bug #61058 (array_fill leaks if start index is PHP_INT_MAX).
    (Laruence)
  . Fixed bug #61043 (Regression in magic_quotes_gpc fix for CVE-2012-0831).
    (Ondřej Surý)
  . Fixed bug #61000 (Exceeding max nesting level doesn't delete numerical
    vars). (Laruence)
  . Fixed bug #60895 (Possible invalid handler usage in windows random
    functions). (Pierre)
  . Fixed bug #60825 (Segfault when running symfony 2 tests).
    (Dmitry, Laruence)
  . Fixed bug #60801 (strpbrk() mishandles NUL byte). (Adam)
  . Fixed bug #60569 (Nullbyte truncates Exception $message). (Ilia)
  . Fixed bug #60227 (header() cannot detect the multi-line header with CR).
    (rui, Gustavo)
  . Fixed bug #60222 (time_nanosleep() does validate input params). (Ilia)
  . Fixed bug #54374 (Insufficient validating of upload name leading to 
    corrupted $_FILES indices). (CVE-2012-1172). (Stas, lekensteyn at
    gmail dot com, Pierre)
  . Fixed bug #52719 (array_walk_recursive crashes if third param of the
    function is by reference). (Nikita Popov)
  . Fixed bug #51860 (Include fails with toplevel symlink to /). (Dmitry)

- DOM
  . Added debug info handler to DOM objects. (Gustavo, Joey Smith)

- FPM
  . Fixed bug #61430 (Transposed memset() params in sapi/fpm/fpm/fpm_shm.c).
    (michaelhood at gmail dot com, Ilia)

- Ibase
  . Fixed bug #60947 (Segmentation fault while executing ibase_db_info).
    (Ilia)

- Installation
  . Fixed bug #61172 (Add Apache 2.4 support). (Chris Jones)

- Fileinfo
  . Fixed bug #61173 (Unable to detect error from finfo constructor). (Gustavo)

- Firebird Database extension (ibase):
  . Fixed bug #60802 (ibase_trans() gives segfault when passing params).

- Libxml:
  . Fixed bug #61617 (Libxml tests failed(ht is already destroyed)).
    (Laruence)
  . Fixed bug #61367 (open_basedir bypass using libxml RSHUTDOWN). 
    (Tim Starling)

- mysqli
  . Fixed bug #61003 (mysql_stat() require a valid connection). (Johannes).

- PDO_mysql
  . Fixed bug #61207 (PDO::nextRowset() after a multi-statement query doesn't
    always work). (Johannes)
  . Fixed bug #61194 (PDO should export compression flag with myslqnd).
    (Johannes)

- PDO_odbc 
  . Fixed bug #61212 (PDO ODBC Segfaults on SQL_SUCESS_WITH_INFO). (Ilia)

- PDO_pgsql
  . Fixed bug #61267 (pdo_pgsql's PDO::exec() returns the number of SELECTed
    rows on postgresql >= 9). (ben dot pineau at gmail dot com)

- PDO_Sqlite extension:
  . Add createCollation support. (Damien)

- Phar:
  . Fixed bug #61184 (Phar::webPhar() generates headers with trailing NUL
    bytes). (Nikic)

- PHP-FPM SAPI:
  . Fixed bug #60811 (php-fpm compilation problem). (rasmus)

- Readline:
  . Fixed bug #61088 (Memory leak in readline_callback_handler_install).
    (Nikic, Laruence)
  . Add open_basedir checks to readline_write_history and readline_read_history.
    (Rasmus, reported by Mateusz Goik)

- Reflection:
  . Fixed bug #61388 (ReflectionObject:getProperties() issues invalid reads
    when get_properties returns a hash table with (inaccessible) dynamic
    numeric properties). (Gustavo)
  . Fixed bug #60968 (Late static binding doesn't work with 
    ReflectionMethod::invokeArgs()). (Laruence)

- SOAP
  . Fixed basic HTTP authentication for WSDL sub requests. (Dmitry)
  . Fixed bug #60887 (SoapClient ignores user_agent option and sends no
    User-Agent header). (carloschilazo at gmail dot com)
  . Fixed bug #60842, #51775 (Chunked response parsing error when 
    chunksize length line is > 10 bytes). (Ilia)
  . Fixed bug #49853 (Soap Client stream context header option ignored).
    (Dmitry)

- SPL
  . Fixed memory leak when calling SplFileInfo's constructor twice. (Felipe)
  . Fixed bug #61418 (Segmentation fault when DirectoryIterator's or
    FilesystemIterator's iterators are requested more than once without
    having had its dtor callback called in between). (Gustavo)
  . Fixed bug #61347 (inconsistent isset behavior of Arrayobject). (Laruence)
  . Fixed bug #61326 (ArrayObject comparison). (Gustavo)

- SQLite3 extension:
  . Add createCollation() method. (Brad Dewar)

- Session:
  . Fixed bug #60860 (session.save_handler=user without defined function core
    dumps). (Felipe)
  . Fixed bug #60634 (Segmentation fault when trying to die() in
    SessionHandler::write()). (Ilia)

- Streams:
  . Fixed bug #61371 (stream_context_create() causes memory leaks on use
    streams_socket_create). (Gustavo)
  . Fixed bug #61253 (Wrappers opened with errors concurrency problem on ZTS).
    (Gustavo)
  . Fixed bug #61115 (stream related segfault on fatal error in
    php_stream_context_link). (Gustavo)
  . Fixed bug #60817 (stream_get_line() reads from stream even when there is
    already sufficient data buffered). stream_get_line() now behaves more like
    fgets(), as is documented. (Gustavo)
  . Further fix for bug #60455 (stream_get_line misbehaves if EOF is not
    detected together with the last read). (Gustavo)
  . Fixed bug #60106 (stream_socket_server silently truncates long unix
    socket paths). (Ilia)

- Tidy:
  . Fixed bug #54682 (tidy null pointer dereference). (Tony, David Soria Parra)

- XMLRPC:
  . Fixed bug #61264 (xmlrpc_parse_method_descriptions leaks temporary
    variable). (Nikita Popov)
  . Fixed bug #61097 (Memory leak in xmlrpc functions copying zvals). (Nikic)

- Zlib:
  . Fixed bug #61139 (gzopen leaks when specifying invalid mode). (Nikic)

02 Feb 2012, PHP 5.3.10

- Core:
  . Fixed arbitrary remote code execution vulnerability reported by Stefan 
    Esser, CVE-2012-0830. (Stas, Dmitry)

10 Jan 2012, PHP 5.3.9

- Core:
  . Added max_input_vars directive to prevent attacks based on hash collisions
    (CVE-2011-4885) (Dmitry).
  . Fixed bug #60205 (possible integer overflow in content_length). (Laruence)
  . Fixed bug #60139 (Anonymous functions create cycles not detected by the
    GC). (Dmitry)
  . Fixed bug #60138 (GC crash with referenced array in RecursiveArrayIterator)
    (Dmitry).
  . Fixed bug #60120 (proc_open's streams may hang with stdin/out/err when 
    the data exceeds or is equal to 2048 bytes). (Pierre, Pascal Borreli)
  . Fixed bug #60099 (__halt_compiler() works in braced namespaces). (Felipe)
  . Fixed bug #60019 (Function time_nanosleep() is undefined on OS X). (Ilia)
  . Fixed bug #55874 (GCC does not provide __sync_fetch_and_add on some archs).
    (klightspeed at netspace dot net dot au)
  . Fixed bug #55798 (serialize followed by unserialize with numeric object
    prop. gives integer prop). (Gustavo)
  . Fixed bug #55749 (TOCTOU issue in getenv() on Windows builds). (Pierre)
  . Fixed bug #55707 (undefined reference to `__sync_fetch_and_add_4' on Linux
    parisc). (Felipe)
  . Fixed bug #55674 (fgetcsv & str_getcsv skip empty fields in some
    tab-separated records). (Laruence)
  . Fixed bug #55649 (Undefined function Bug()). (Laruence)
  . Fixed bug #55622 (memory corruption in parse_ini_string). (Pierre)
  . Fixed bug #55576 (Cannot conditionally move uploaded file without race
    condition). (Gustavo)
  . Fixed bug #55510: $_FILES 'name' missing first character after upload.
    (Arpad)
  . Fixed bug #55509 (segfault on x86_64 using more than 2G memory). (Laruence)
  . Fixed bug #55504 (Content-Type header is not parsed correctly on
    HTTP POST request). (Hannes)
  . Fixed bug #55475 (is_a() triggers autoloader, new optional 3rd argument to
    is_a and is_subclass_of). (alan_k)
  . Fixed bug #52461 (Incomplete doctype and missing xmlns). 
    (virsacer at web dot de, Pierre)
  . Fixed bug #55366 (keys lost when using substr_replace an array). (Arpad)
  . Fixed bug #55273 (base64_decode() with strict rejects whitespace after
    pad). (Ilia)
  . Fixed bug #52624 (tempnam() by-pass open_basedir with nonnexistent
    directory). (Felipe)
  . Fixed bug #50982 (incorrect assumption of PAGE_SIZE size). (Dmitry)
  . Fixed invalid free in call_user_method() function. (Felipe)
  . Fixed bug #43200 (Interface implementation / inheritence not possible in
    abstract classes). (Felipe)


- BCmath:
  . Fixed bug #60377 (bcscale related crashes on 64bits platforms). (shm)

- Calendar:
  . Fixed bug #55797 (Integer overflow in SdnToGregorian leads to segfault (in
    optimized builds). (Gustavo)

- cURL:
  . Fixed bug #60439 (curl_copy_handle segfault when used with
    CURLOPT_PROGRESSFUNCTION). (Pierrick)
  . Fixed bug #54798 (Segfault when CURLOPT_STDERR file pointer is closed
    before calling curl_exec). (Hannes)
  . Fixed issues were curl_copy_handle() would sometimes lose copied
    preferences. (Hannes)

- DateTime:
  . Fixed bug #60373 (Startup errors with log_errors on cause segfault).
    (Derick)
  . Fixed bug #60236 (TLA timezone dates are not converted properly from
    timestamp). (Derick)
  . Fixed bug #55253 (DateTime::add() and sub() result -1 hour on objects with
    time zone type 2). (Derick)
  . Fixed bug #54851 (DateTime::createFromFormat() doesn't interpret "D").
    (Derick)
  . Fixed bug #53502 (strtotime with timezone memory leak). (Derick)
  . Fixed bug #52062 (large timestamps with DateTime::getTimestamp and
    DateTime::setTimestamp). (Derick)
  . Fixed bug #51994 (date_parse_from_format is parsing invalid date using 'yz'
    format). (Derick)
  . Fixed bug #52113 (Seg fault while creating (by unserialization)
    DatePeriod). (Derick)
  . Fixed bug #48476 (cloning extended DateTime class without calling
    parent::__constr crashed PHP). (Hannes)

- EXIF:
  . Fixed bug #60150 (Integer overflow during the parsing of invalid exif
    header). (CVE-2011-4566) (Stas, flolechaud at gmail dot com)

- Fileinfo:
  . Fixed bug #60094 (C++ comment fails in c89). (Laruence)
  . Fixed possible memory leak in finfo_open(). (Felipe)
  . Fixed memory leak when calling the Finfo constructor twice. (Felipe)

- Filter:
  . Fixed Bug #55478 (FILTER_VALIDATE_EMAIL fails with internationalized 
    domain name addresses containing >1 -). (Ilia)

- FTP:
  . Fixed bug #60183 (out of sync ftp responses). (bram at ebskamp dot me,
    rasmus)

- Gd:
  . Fixed bug #60160 (imagefill() doesn't work correctly
    for small images). (Florian)

- Intl:
  . Fixed bug #60192 (SegFault when Collator not constructed
    properly). (Florian)
  . Fixed memory leak in several Intl locale functions. (Felipe)

- Json:
  . Fixed bug #55543 (json_encode() with JSON_NUMERIC_CHECK fails on objects
    with numeric string properties). (Ilia, dchurch at sciencelogic dot com)

- Mbstring:
  . Fixed possible crash in mb_ereg_search_init() using empty pattern. (Felipe)

- MS SQL:
  . Fixed bug #60267 (Compile failure with freetds 0.91). (Felipe)

- MySQL:
  . Fixed bug #55550 (mysql.trace_mode miscounts result sets). (Johannes)

- MySQLi extension:
  . Fixed bug #55859 (mysqli->stat property access gives error). (Andrey)
  . Fixed bug #55582 (mysqli_num_rows() returns always 0 for unbuffered, when
    mysqlnd is used). (Andrey)
  . Fixed bug #55703 (PHP crash when calling mysqli_fetch_fields). 
    (eran at zend dot com, Laruence)

- mysqlnd
  . Fixed bug #55609 (mysqlnd cannot be built shared). (Johannes)
  . Fixed bug #55067 (MySQL doesn't support compression - wrong config option).
    (Andrey)

- NSAPI SAPI:
  . Don't set $_SERVER['HTTPS'] on unsecure connection (bug #55403). (Uwe
    Schindler)

- OpenSSL:
  . Fixed bug #60279 (Fixed NULL pointer dereference in
    stream_socket_enable_crypto, case when ssl_handle of session_stream is not
    initialized.) (shm)
  . Fix segfault with older versions of OpenSSL. (Scott)

- Oracle Database extension (OCI8):
  . Fixed bug #59985 (show normal warning text for OCI_NO_DATA).
    (Chris Jones)
  . Increased maximum Oracle error message buffer length for new 11.2.0.3 size.
    (Chris Jones)
  . Improve internal initalization failure error messages. (Chris Jones)

- PDO
  . Fixed bug #55776 (PDORow to session bug). (Johannes)

- PDO Firebird:
  . Fixed bug #48877 ("bindValue" and "bindParam" do not work for PDO Firebird).
    (Mariuz)
  . Fixed bug #47415 (PDO_Firebird segfaults when passing lowercased column name to bindColumn).
  . Fixed bug #53280 (PDO_Firebird segfaults if query column count less than param count).
    (Mariuz)

- PDO MySQL driver:
  . Fixed bug #60155 (pdo_mysql.default_socket ignored). (Johannes)
  . Fixed bug #55870 (PDO ignores all SSL parameters when used with mysql 
    native driver). (Pierre)
  . Fixed bug #54158 (MYSQLND+PDO MySQL requires #define 
    MYSQL_OPT_LOCAL_INFILE). (Andrey)

- PDO OCI driver:
  . Fixed bug #55768 (PDO_OCI can't resume Oracle session after it's been
    killed). (mikhail dot v dot gavrilov at gmail dot com, Chris Jones, Tony)

- Phar:
  . Fixed bug #60261 (NULL pointer dereference in phar). (Felipe)
  . Fixed bug #60164 (Stubs of a specific length break phar_open_from_fp
    scanning for __HALT_COMPILER). (Ralph Schindler)
  . Fixed bug #53872 (internal corruption of phar). (Hannes)
  . Fixed bug #52013 (Unable to decompress files in a compressed phar). (Hannes)

- PHP-FPM SAPI:
  . Dropped restriction of not setting the same value multiple times, the last
    one holds. (giovanni at giacobbi dot net, fat)
  . Added .phar to default authorized extensions. (fat)
  . Fixed bug #60659 (FPM does not clear auth_user on request accept).
    (bonbons at linux-vserver dot org)
  . Fixed bug #60629 (memory corruption when web server closed the fcgi fd).
    (fat)
  . Enhance error log when the primary script can't be open. FR #60199. (fat)
  . Fixed bug #60179 (php_flag and php_value does not work properly). (fat)
  . Fixed bug #55577 (status.html does not install). (fat)
  . Fixed bug #55533 (The -d parameter doesn't work). (fat)
  . Fixed bug #55526 (Heartbeat causes a lot of unnecessary events). (fat)
  . Fixed bug #55486 (status show BIG processes number). (fat)
  . Enhanced security by limiting access to user defined extensions.
    FR #55181. (fat)
  . Added process.max to control the number of process FPM can fork. FR #55166.
    (fat)
  . Implemented FR #54577 (Enhanced status page with full status and details
    about each processes. Also provide a web page (status.html) for
    real-time FPM status. (fat)
  . Lowered default value for Process Manager. FR #54098. (fat)
  . Implemented FR #52569 (Add the "ondemand" process-manager
    to allow zero children). (fat)
  . Added partial syslog support (on error_log only). FR #52052. (fat)

- Postgres:
  . Fixed bug #60244 (pg_fetch_* functions do not validate that row param 
    is >0). (Ilia)
  . Added PGSQL_LIBPQ_VERSION/PGSQL_LIBPQ_VERSION_STR constants. (Yasuo)

- Reflection:
  . Fixed bug #60367 (Reflection and Late Static Binding). (Laruence)

- Session:
  . Fixed bug #55267 (session_regenerate_id fails after header sent). (Hannes)

- SimpleXML:
  . Reverted the SimpleXML->query() behaviour to returning empty arrays
    instead of false when no nodes are found as it was since 5.3.3 
    (bug #48601). (chregu, rrichards)

- SOAP
  . Fixed bug #54911 (Access to a undefined member in inherit SoapClient may
    cause Segmentation Fault). (Dmitry)
  . Fixed bug #48216 (PHP Fatal error: SOAP-ERROR: Parsing WSDL:
    Extra content at the end of the doc, when server uses chunked transfer
    encoding with spaces after chunk size). (Dmitry)
  . Fixed bug #44686 (SOAP-ERROR: Parsing WSDL with references). (Dmitry)

- Sockets:
  . Fixed bug #60048 (sa_len a #define on IRIX). (china at thewrittenword dot
    com)

- SPL:
  . Fixed bug #60082 (Crash in ArrayObject() when using recursive references).
    (Tony)
  . Fixed bug #55807 (Wrong value for splFileObject::SKIP_EMPTY).
    (jgotti at modedemploi dot fr, Hannes)
  . Fixed bug #54304 (RegexIterator::accept() doesn't work with scalar values).
    (Hannes)

- Streams:
  . Fixed bug #60455 (stream_get_line misbehaves if EOF is not detected together
    with the last read). (Gustavo)

- Tidy:
  . Fixed bug #54682 (Tidy::diagnose() NULL pointer dereference).
    (Maksymilian Arciemowicz, Felipe)

- XSL:
  . Added xsl.security_prefs ini option to define forbidden operations within
    XSLT stylesheets, default is not to enable write operations. This option 
    won't be in 5.4, since there's a new method. Fixes Bug #54446. (Chregu,
    Nicolas Gregoire)

23 Aug 2011, PHP 5.3.8

- Core:
  . Fixed bug #55439 (crypt() returns only the salt for MD5). (Stas)

- OpenSSL:
  . Reverted a change in timeout handling restoring PHP 5.3.6 behavior,
    as the new behavior caused mysqlnd SSL connections to hang (#55283).
    (Pierre, Andrey, Johannes)

18 Aug 2011, PHP 5.3.7
- Upgraded bundled SQLite to version 3.7.7.1. (Scott)
- Upgraded bundled PCRE to version 8.12. (Scott)

- Zend Engine:
  . Fixed bug #55156 (ReflectionClass::getDocComment() returns comment even
    though the class has none). (Felipe)
  . Fixed bug #55007 (compiler fail after previous fail). (Felipe)
  . Fixed bug #54910 (Crash when calling call_user_func with unknown function
    name). (Dmitry)
  . Fixed bug #54804 (__halt_compiler and imported namespaces).
    (Pierrick, Felipe)
  . Fixed bug #54624 (class_alias and type hint). (Felipe)
  . Fixed bug #54585 (track_errors causes segfault). (Dmitry)
  . Fixed bug #54423 (classes from dl()'ed extensions are not destroyed). 
    (Tony, Dmitry)
  . Fixed bug #54372 (Crash accessing global object itself returned from its
    __get() handle). (Dmitry)
  . Fixed bug #54367 (Use of closure causes problem in ArrayAccess). (Dmitry)
  . Fixed bug #54358 (Closure, use and reference). (Dmitry)
  . Fixed bug #54262 (Crash when assigning value to a dimension in a non-array).
    (Dmitry)
  . Fixed bug #54039 (use() of static variables in lambda functions can break
    staticness). (Dmitry)

- Core
  . Updated crypt_blowfish to 1.2. ((CVE-2011-2483) (Solar Designer)
  . Removed warning when argument of is_a() or is_subclass_of() is not 
    a known class. (Stas)
  . Fixed crash in error_log(). (Felipe) Reported by Mateusz Kocielski.
  . Added PHP_MANDIR constant telling where the manpages were installed into,
    and an --man-dir argument to php-config. (Hannes)
  . Fixed a crash inside dtor for error handling. (Ilia)
  . Fixed buffer overflow on overlog salt in crypt(). (Clément LECIGNE, Stas)  
  . Implemented FR #54459 (Range function accuracy). (Adam)

  . Fixed bug #55399 (parse_url() incorrectly treats ':' as a valid path).
    (Ilia)
  . Fixed bug #55339 (Segfault with allow_call_time_pass_reference = Off).
    (Dmitry)
  . Fixed bug #55295 [NEW]: popen_ex on windows, fixed possible heap overflow
    (Pierre)
  . Fixed bug #55258 (Windows Version Detecting Error). 
    ( xiaomao5 at live dot com, Pierre)
  . Fixed bug #55187 (readlink returns weird characters when false result).
   (Pierre)
  . Fixed bug #55082 (var_export() doesn't escape properties properly).
    (Gustavo)
  . Fixed bug #55014 (Compile failure due to improper use of ctime_r()). (Ilia)
  . Fixed bug #54939 (File path injection vulnerability in RFC1867 File upload
    filename). (Felipe) Reported by Krzysztof Kotowicz. (CVE-2011-2202)
  . Fixed bug #54935 php_win_err can lead to crash. (Pierre)
  . Fixed bug #54924 (assert.* is not being reset upon request shutdown). (Ilia)
  . Fixed bug #54895 (Fix compiling with older gcc version without need for
    membar_producer macro). (mhei at heimpold dot de)
  . Fixed bug #54866 (incorrect accounting for realpath_cache_size).
    (Dustin Ward)
  . Fixed bug #54723 (getimagesize() doesn't check the full ico signature).
    (Scott)
  . Fixed bug #54721 (Different Hashes on Windows, BSD and Linux on wrong Salt
    size). (Pierre, os at irj dot ru)
  . Fixed bug #54580 (get_browser() segmentation fault when browscap ini
    directive is set through php_admin_value). (Gustavo)
  . Fixed bug #54332 (Crash in zend_mm_check_ptr // Heap corruption). (Dmitry)
  . Fixed bug #54305 (Crash in gc_remove_zval_from_buffer). (Dmitry)
  . Fixed bug #54238 (use-after-free in substr_replace()). (Stas)
    (CVE-2011-1148)
  . Fixed bug #54204 (Can't set a value with a PATH section in php.ini).
    (Pierre)
  . Fixed bug #54180 (parse_url() incorrectly parses path when ? in fragment).
    (tomas dot brastavicius at quantum dot lt, Pierrick)
  . Fixed bug #54137 (file_get_contents POST request sends additional line
    break). (maurice-php at mertinkat dot net, Ilia)
  . Fixed bug #53848 (fgetcsv() ignores spaces at beginnings of fields). (Ilia)
  . Alternative fix for bug #52550, as applied to the round() function (signed
    overflow), as the old fix impacted the algorithm for numbers with magnitude
    smaller than 0. (Gustavo)
  . Fixed bug #53727 (Inconsistent behavior of is_subclass_of with interfaces)
    (Ralph Schindler, Dmitry)
  . Fixed bug #52935 (call exit in user_error_handler cause stream relate
    core). (Gustavo)
  . Fixed bug #51997 (SEEK_CUR with 0 value, returns a warning). (Ilia)
  . Fixed bug #50816 (Using class constants in array definition fails).
    (Pierrick, Dmitry)
  . Fixed bug #50363 (Invalid parsing in convert.quoted-printable-decode
    filter). (slusarz at curecanti dot org)
  . Fixed bug #48465 (sys_get_temp_dir() possibly inconsistent when using 
    TMPDIR on Windows). (Pierre)

- Apache2 Handler SAPI:
  . Fixed bug #54529 (SAPI crashes on apache_config.c:197).
    (hebergement at riastudio dot fr)

- CLI SAPI:
  . Fixed bug #52496 (Zero exit code on option parsing failure). (Ilia)

- cURL extension:
  . Added ini option curl.cainfo (support for custom cert db). (Pierre)
  . Added CURLINFO_REDIRECT_URL support. (Daniel Stenberg, Pierre)
  . Added support for CURLOPT_MAX_RECV_SPEED_LARGE and 
    CURLOPT_MAX_SEND_SPEED_LARGE. FR #51815. (Pierrick)

- DateTime extension:
  . Fixed bug where the DateTime object got changed while using date_diff().
    (Derick)
  . Fixed bug #54340 (DateTime::add() method bug). (Adam)
  . Fixed bug #54316 (DateTime::createFromFormat does not handle trailing '|'
    correctly). (Adam)
  . Fixed bug #54283 (new DatePeriod(NULL) causes crash). (Felipe)
  . Fixed bug #51819 (Case discrepancy in timezone names cause Uncaught
    exception and fatal error). (Hannes)

- DBA extension:
  . Supress warning on non-existent file open with Berkeley DB 5.2. (Chris Jones)
  . Fixed bug #54242 (dba_insert returns true if key already exists). (Felipe)

- Exif extesion:
  . Fixed bug #54121 (error message format string typo). (Ilia)

- Fileinfo extension:
  . Fixed bug #54934 (Unresolved symbol strtoull in HP-UX 11.11). (Felipe)

- Filter extension:
  . Added 3rd parameter to filter_var_array() and filter_input_array()
    functions that allows disabling addition of empty elements. (Ilia)
  . Fixed bug #53037 (FILTER_FLAG_EMPTY_STRING_NULL is not implemented). (Ilia)
  
- Interbase extension:
  . Fixed bug #54269 (Short exception message buffer causes crash). (Felipe)
  
- intl extension:
  . Implemented FR #54561 (Expose ICU version info). (David Zuelke, Ilia)
  . Implemented FR #54540 (Allow loading of arbitrary resource bundles when
    fallback is disabled). (David Zuelke, Stas)

- Imap extension:
  . Fixed bug #55313 (Number of retries not set when params specified).
    (kevin at kevinlocke dot name)

- json extension:
  . Fixed bug #54484 (Empty string in json_decode doesn't reset 
    json_last_error()). (Ilia)

- LDAP extension:
  . Fixed bug #53339 (Fails to build when compilng with gcc 4.5 and DSO
    libraries). (Clint Byrum, Raphael)

- libxml extension:
  . Fixed bug #54601 (Removing the doctype node segfaults). (Hannes)
  . Fixed bug #54440 (libxml extension ignores default context). (Gustavo)

- mbstring extension:
  . Fixed bug #54494 (mb_substr() mishandles UTF-32LE and UCS-2LE). (Gustavo)

- MCrypt extension:
  . Change E_ERROR to E_WARNING in mcrypt_create_iv when not enough data
    has been fetched (Windows). (Pierre)
  . Fixed bug #55169 (mcrypt_create_iv always fails to gather sufficient random 
    data on Windows). (Pierre)

- mysqlnd
  . Fixed crash when using more than 28,000 bound parameters. Workaround is to
    set mysqlnd.net_cmd_buffer_size to at least 9000. (Andrey)
  . Fixed bug #54674 mysqlnd valid_sjis_(head|tail) is using invalid operator
    and range). (nihen at megabbs dot com, Andrey)

- MySQLi extension:
  . Fixed bug #55283 (SSL options set by mysqli_ssl_set ignored for MySQLi
    persistent connections). (Andrey)
  . Fixed Bug #54221 (mysqli::get_warnings segfault when used in multi queries).
    (Andrey)

- OpenSSL extension:
  . openssl_encrypt()/openssl_decrypt() truncated keys of variable length
    ciphers to the OpenSSL default for the algorithm. (Scott)
  . On blocking SSL sockets respect the timeout option where possible.
    (Scott)
  . Fixed bug #54992 (Stream not closed and error not returned when SSL
    CN_match fails). (Gustavo, laird_ngrps at dodo dot com dot au)

- Oracle Database extension (OCI8):
  . Added oci_client_version() returning the runtime Oracle client library
    version. (Chris Jones)

. PCRE extension:
  . Increased the backtrack limit from 100000 to 1000000 (Rasmus)

- PDO extension:
  . Fixed bug #54929 (Parse error with single quote in sql comment). (Felipe)
  . Fixed bug #52104 (bindColumn creates Warning regardless of ATTR_ERRMODE 
    settings). (Ilia)

- PDO DBlib driver:
  . Fixed bug #54329 (MSSql extension memory leak).
    (dotslashpok at gmail dot com)
  . Fixed bug #54167 (PDO_DBLIB returns null on SQLUNIQUE field).
    (mjh at hodginsmedia dot com, Felipe)

- PDO ODBC driver:
  . Fixed data type usage in 64bit. (leocsilva at gmail dot com)

- PDO MySQL driver:
  . Fixed bug #54644 (wrong pathes in php_pdo_mysql_int.h). (Tony, Johannes)
  . Fixed bug #53782 (foreach throws irrelevant exception). (Johannes, Andrey)
  . Implemented FR #48587 (MySQL PDO driver doesn't support SSL connections).
    (Rob)

- PDO PostgreSQL driver:
  . Fixed bug #54318 (Non-portable grep option used in PDO pgsql
    configuration). (bwalton at artsci dot utoronto dot ca)

- PDO Oracle driver:
  . Fixed bug #44989 (64bit Oracle RPMs still not supported by pdo-oci).
    (jbnance at tresgeek dot net)

- Phar extension:
  . Fixed bug #54395 (Phar::mount() crashes when calling with wrong parameters).
    (Felipe)

- PHP-FPM SAPI:
  . Implemented FR #54499 (FPM ping and status_path should handle HEAD request). (fat)
  . Implemented FR #54172 (Overriding the pid file location of php-fpm). (fat)
  . Fixed missing Expires and Cache-Control headers for ping and status pages.
    (fat)
  . Fixed memory leak. (fat) Reported and fixed by Giovanni Giacobbi.
  . Fixed wrong value of log_level when invoking fpm with -tt. (fat)
  . Added xml format to the status page. (fat)
  . Removed timestamp in logs written by children processes. (fat)
  . Fixed exit at FPM startup on fpm_resources_prepare() errors. (fat)
  . Added master rlimit_files and rlimit_core in the global configuration
    settings. (fat)
  . Removed pid in debug logs written by chrildren processes. (fat)
  . Added custom access log (also added per request %CPU and memory
    mesurement). (fat)
  . Added a real scoreboard and several improvements to the status page. (fat)

- Reflection extension:
  . Fixed bug #54347 (reflection_extension does not lowercase module function
    name). (Felipe, laruence at yahoo dot com dot cn)

- SOAP extension:
  . Fixed bug #55323 (SoapClient segmentation fault when XSD_TYPEKIND_EXTENSION
    contains itself). (Dmitry)
  . Fixed bug #54312 (soap_version logic bug). (tom at samplonius dot org)

- Sockets extension:
  . Fixed stack buffer overflow in socket_connect(). (CVE-2011-1938)
    Found by Mateusz Kocielski, Marek Kroemeke and Filip Palian. (Felipe)
  . Changed socket_set_block() and socket_set_nonblock() so they emit warnings
    on error. (Gustavo)
  . Fixed bug #51958 (socket_accept() fails on IPv6 server sockets). (Gustavo)

- SPL extension:
  . Fixed bug #54971 (Wrong result when using iterator_to_array with use_keys
    on true). (Pierrick)
  . Fixed bug #54970 (SplFixedArray::setSize() isn't resizing). (Felipe)
  . Fixed bug #54609 (Certain implementation(s) of SplFixedArray cause hard
    crash). (Felipe)
  . Fixed bug #54384 (Dual iterators, GlobIterator, SplFileObject and
    SplTempFileObject crash when user-space classes don't call the paren
    constructor). (Gustavo)
  . Fixed bug #54292 (Wrong parameter causes crash in
    SplFileObject::__construct()). (Felipe)
  . Fixed bug #54291 (Crash iterating DirectoryIterator for dir name starting
    with \0). (Gustavo)
  . Fixed bug #54281 (Crash in non-initialized RecursiveIteratorIterator).
    (Felipe)

- Streams:
  . Fixed bug #54946 (stream_get_contents infinite loop). (Hannes)
  . Fixed bug #54623 (Segfault when writing to a persistent socket after
    closing a copy of the socket). (Gustavo)
  . Fixed bug #54681 (addGlob() crashes on invalid flags). (Felipe)


17 Mar 2011, PHP 5.3.6
- Upgraded bundled Sqlite3 to version 3.7.4. (Ilia)
- Upgraded bundled PCRE to version 8.11. (Ilia)

- Zend Engine:
  . Indirect reference to $this fails to resolve if direct $this is never used
    in method. (Scott)
  . Added options to debug backtrace functions. (Stas)
  . Fixed bug numerous crashes due to setlocale (crash on error, pcre, mysql
    etc.) on Windows in thread safe mode. (Pierre)
  . Fixed Bug #53971 (isset() and empty() produce apparently spurious runtime
    error). (Dmitry)
  . Fixed Bug #53958 (Closures can't 'use' shared variables by value and by
    reference). (Dmitry)
  . Fixed Bug #53629 (memory leak inside highlight_string()). (Hannes, Ilia)
  . Fixed Bug #51458 (Lack of error context with nested exceptions). (Stas)
  . Fixed Bug #47143 (Throwing an exception in a destructor causes a fatal
    error). (Stas)
  . Fixed bug #43512 (same parameter name can be used multiple times in
    method/function definition). (Felipe)

- Core:
  . Added ability to connect to HTTPS sites through proxy with basic
    authentication using stream_context/http/header/Proxy-Authorization (Dmitry)
  . Changed default value of ini directive serialize_precision from 100 to 17.
    (Gustavo)
  . Fixed bug #54055 (buffer overrun with high values for precision ini
    setting). (Gustavo)
  . Fixed bug #53959 (reflection data for fgetcsv out-of-date). (Richard)
  . Fixed bug #53577 (Regression introduced in 5.3.4 in open_basedir with a
    trailing forward slash). (lekensteyn at gmail dot com, Pierre)
  . Fixed bug #53682 (Fix compile on the VAX). (Rasmus, jklos)
  . Fixed bug #48484 (array_product() always returns 0 for an empty array).
    (Ilia)
  . Fixed bug #48607 (fwrite() doesn't check reply from ftp server before
    exiting). (Ilia)

 
- Calendar extension:
  . Fixed bug #53574 (Integer overflow in SdnToJulian, sometimes leading to
    segfault). (Gustavo)

- DOM extension:
  . Implemented FR #39771 (Made DOMDocument::saveHTML accept an optional DOMNode
    like DOMDocument::saveXML). (Gustavo)
  
- DateTime extension:
  . Fixed a bug in DateTime->modify() where absolute date/time statements had
    no effect. (Derick)
  . Fixed bug #53729 (DatePeriod fails to initialize recurrences on 64bit
    big-endian systems). (Derick, rein@basefarm.no)
  . Fixed bug #52808 (Segfault when specifying interval as two dates). (Stas)
  . Fixed bug #52738 (Can't use new properties in class extended from 
    DateInterval). (Stas)
  . Fixed bug #52290 (setDate, setISODate, setTime works wrong when DateTime
    created from timestamp). (Stas)
  . Fixed bug #52063 (DateTime constructor's second argument doesn't have a 
    null default value). (Gustavo, Stas)

- Exif extension:
  . Fixed bug #54002 (crash on crafted tag, reported by Luca Carettoni).
    (Pierre) (CVE-2011-0708)

- Filter extension:
  . Fixed bug #53924 (FILTER_VALIDATE_URL doesn't validate port number).
    (Ilia, Gustavo)
  . Fixed bug #53150 (FILTER_FLAG_NO_RES_RANGE is missing some IP ranges).
    (Ilia)
  . Fixed bug #52209 (INPUT_ENV returns NULL for set variables (CLI)). (Ilia)
  . Fixed bug #47435 (FILTER_FLAG_NO_RES_RANGE don't work with ipv6).
    (Ilia, valli at icsurselva dot ch)

- Fileinfo extension:
  . Fixed bug #54016 (finfo_file() Cannot determine filetype in archives).
    (Hannes)

- Gettext
  . Fixed bug #53837 (_() crashes on Windows when no LANG or LANGUAGE 
    environment variable are set). (Pierre)

- IMAP extension:
  . Implemented FR #53812 (get MIME headers of the part of the email). (Stas)
  . Fixed bug #53377 (imap_mime_header_decode() doesn't ignore \t during long
    MIME header unfolding). (Adam)
    
- Intl extension:
  . Fixed bug #53612 (Segmentation fault when using cloned several intl
    objects). (Gustavo)
  . Fixed bug #53512 (NumberFormatter::setSymbol crash on bogus $attr values).
    (Felipe)
  . Implemented clone functionality for number, date & message formatters. 
    (Stas).

- JSON extension:
  . Fixed bug #53963 (Ensure error_code is always set during some failed
    decodings). (Scott)

- mysqlnd
  . Fixed problem with always returning 0 as num_rows for unbuffered sets. 
    (Andrey, Ulf)

- MySQL Improved extension:
  . Added 'db' and 'catalog' keys to the field fetching functions (FR #39847). 
    (Kalle)
  . Fixed buggy counting of affected rows when using the text protocol. The
    collected statistics were wrong when multi_query was used with mysqlnd
    (Andrey)
  . Fixed bug #53795 (Connect Error from MySqli (mysqlnd) when using SSL). 
    (Kalle)
  . Fixed bug #53503 (mysqli::query returns false after successful LOAD DATA 
    query). (Kalle, Andrey)
  . Fixed bug #53425 (mysqli_real_connect() ignores client flags when built to 
    call libmysql). (Kalle, tre-php-net at crushedhat dot com)

- OpenSSL extension:
  . Fixed stream_socket_enable_crypto() not honoring the socket timeout in
    server mode. (Gustavo)
  . Fixed bug #54060 (Memory leaks when openssl_encrypt). (Pierre)
  . Fixed bug #54061 (Memory leaks when openssl_decrypt). (Pierre)
  . Fixed bug #53592 (stream_socket_enable_crypto() busy-waits in client mode).
    (Gustavo)
  . Implemented FR #53447 (Cannot disable SessionTicket extension for servers
    that do not support it) by adding a no_ticket SSL context option. (Adam,
    Tony)

- PDO MySQL driver:
  . Fixed bug #53551 (PDOStatement execute segfaults for pdo_mysql driver).
    (Johannes)
  . Implemented FR #47802 (Support for setting character sets in DSN strings). 
    (Kalle)

- PDO Oracle driver:
  . Fixed bug #39199 (Cannot load Lob data with more than 4000 bytes on
    ORACLE 10). (spatar at mail dot nnov dot ru)
    
- PDO PostgreSQL driver:
  . Fixed bug #53517 (segfault in pgsql_stmt_execute() when postgres is down).
    (gyp at balabit dot hu)

- Phar extension:
  . Fixed bug #54247 (format-string vulnerability on Phar). (Felipe)
    (CVE-2011-1153)
  . Fixed bug #53541 (format string bug in ext/phar).
    (crrodriguez at opensuse dot org, Ilia)
  . Fixed bug #53898 (PHAR reports invalid error message, when the directory 
    does not exist). (Ilia)

- PHP-FPM SAPI:
  . Enforce security in the fastcgi protocol parsing.
    (ef-lists at email dotde)
  . Fixed bug #53777 (php-fpm log format now match php_error log format). (fat)
  . Fixed bug #53527 (php-fpm --test doesn't set a valuable return value). (fat)
  . Fixed bug #53434 (php-fpm slowlog now also logs the original request). (fat)

- Readline extension:
  . Fixed bug #53630 (Fixed parameter handling inside readline() function).
    (jo at feuersee dot de, Ilia)

- Reflection extension:
  . Fixed bug #53915 (ReflectionClass::getConstant(s) emits fatal error on
    constants with self::). (Gustavo)

- Shmop extension:
  . Fixed bug #54193 (Integer overflow in shmop_read()). (Felipe)
    Reported by Jose Carlos Norte <jose at eyeos dot org> (CVE-2011-1092)

- SNMP extension:
  . Fixed bug #51336 (snmprealwalk (snmp v1) does not handle end of OID tree
    correctly). (Boris Lytochkin)

- SOAP extension:
  . Fixed possible crash introduced by the NULL poisoning patch.
    (Mateusz Kocielski, Pierre)

- SPL extension:
  . Fixed memory leak in DirectoryIterator::getExtension() and 
    SplFileInfo::getExtension(). (Felipe)
  . Fixed bug #53914 (SPL assumes HAVE_GLOB is defined). (Chris Jones)
  . Fixed bug #53515 (property_exists incorrect on ArrayObject null and 0
    values). (Felipe)
  . Fixed bug #49608 (Using CachingIterator on DirectoryIterator instance
    segfaults). (Felipe)

  . Added SplFileInfo::getExtension(). FR #48767. (Peter Cowburn)

- SQLite3 extension:
  . Fixed memory leaked introduced by the NULL poisoning patch.
    (Mateusz Kocielski, Pierre)
  . Fixed memory leak on SQLite3Result and SQLite3Stmt when assigning to a
    reference. (Felipe)
  . Add SQlite3_Stmt::readonly() for checking if a statement is read only.
    (Scott)
  . Implemented FR #53466 (SQLite3Result::columnType() should return false after
    all of the rows have been fetched). (Scott)

- Streams:
  . Fixed bug #54092 (Segmentation fault when using HTTP proxy with the FTP
    wrapper). (Gustavo)
  . Fixed bug #53913 (Streams functions assume HAVE_GLOB is defined). (Chris
    Jones)
  . Fixed bug #53903 (userspace stream stat callback does not separate the
    elements of the returned array before converting them). (Gustavo)
  . Implemented FR #26158 (open arbitrary file descriptor with fopen). (Gustavo)

- Tokenizer Extension
  . Fixed bug #54089 (token_get_all() does not stop after __halt_compiler).
    (Nikita Popov, Ilia)

- XSL extension:
  . Fixed memory leaked introduced by the NULL poisoning patch.
    (Mateusz Kocielski, Pierre)

- Zip extension:
  . Added the filename into the return value of stream_get_meta_data(). (Hannes)
  . Fixed bug #53923 (Zip functions assume HAVE_GLOB is defined). (Adam)
  . Fixed bug #53893 (Wrong return value for ZipArchive::extractTo()). (Pierre)
  . Fixed bug #53885 (ZipArchive segfault with FL_UNCHANGED on empty archive).
    (Stas, Maksymilian Arciemowicz). (CVE-2011-0421)
  . Fixed bug #53854 (Missing constants for compression type). (Richard, Adam)
  . Fixed bug #53603 (ZipArchive should quiet stat errors). (brad dot froehle at
    gmail dot com, Gustavo)
  . Fixed bug #53579 (stream_get_contents() segfaults on ziparchive streams).
    (Hannes)
  . Fixed bug #53568 (swapped memset arguments in struct initialization).
    (crrodriguez at opensuse dot org)
  . Fixed bug #53166 (Missing parameters in docs and reflection definition). 
    (Richard)
  . Fixed bug #49072 (feof never returns true for damaged file in zip).
    (Gustavo, Richard Quadling)

06 Jan 2011, PHP 5.3.5
- Fixed Bug #53632 (infinite loop with x87 fpu). (CVE-2010-4645) (Scott, 
  Rasmus)

09 Dec 2010, PHP 5.3.4
- Upgraded bundled Sqlite3 to version 3.7.3. (Ilia)
- Upgraded bundled PCRE to version 8.10. (Ilia)

- Security enhancements:
  . Fixed crash in zip extract method (possible CWE-170). 
    (Maksymilian Arciemowicz, Pierre)
  . Paths with NULL in them (foo\0bar.txt) are now considered as invalid.
    (Rasmus)
  . Fixed a possible double free in imap extension (Identified by Mateusz 
    Kocielski). (CVE-2010-4150). (Ilia)
  . Fixed NULL pointer dereference in ZipArchive::getArchiveComment.
    (CVE-2010-3709). (Maksymilian Arciemowicz)
  . Fixed possible flaw in open_basedir (CVE-2010-3436). (Pierre)
  . Fixed MOPS-2010-24, fix string validation. (CVE-2010-2950). (Pierre)
  . Fixed symbolic resolution support when the target is a DFS share. (Pierre)
  . Fixed bug #52929 (Segfault in filter_var with FILTER_VALIDATE_EMAIL with
    large amount of data) (CVE-2010-3710). (Adam)

- General improvements:
  . Added stat support for zip stream. (Pierre)
  . Added follow_location (enabled by default) option for the http stream 
    support. (Pierre)
  . Improved support for is_link and related functions on Windows. (Pierre)
  . Added a 3rd parameter to get_html_translation_table. It now takes a charset
    hint, like htmlentities et al. (Gustavo)
 
- Implemented feature requests:
  . Implemented FR #52348, added new constant ZEND_MULTIBYTE to detect
    zend multibyte at runtime. (Kalle)
  . Implemented FR #52173, added functions pcntl_get_last_error() and 
     pcntl_strerror(). (nick dot telford at gmail dot com, Arnaud)
  . Implemented symbolic links support for open_basedir checks. (Pierre)
  . Implemented FR #51804, SplFileInfo::getLinkTarget on Windows. (Pierre)
  . Implemented FR #50692, not uploaded files don't count towards
    max_file_uploads limit. As a side improvement, temporary files are not
    opened for empty uploads and, in debug mode, 0-length uploads. (Gustavo)
    
- Improved MySQLnd:
  . Added new character sets to mysqlnd, which are available in MySQL 5.5
    (Andrey)

- Improved PHP-FPM SAPI:
  . Added '-p/--prefix' to php-fpm to use a custom prefix and run multiple
    instances. (fat)
  . Added custom process title for FPM. (fat)
  . Added '-t/--test' to php-fpm to check and validate FPM conf file. (fat)
  . Added statistics about listening socket queue length for FPM.
    (andrei dot nigmatulin at gmail dot com, fat)
    
- Core:
  . Fixed extract() to do not overwrite $GLOBALS and $this when using
    EXTR_OVERWRITE. (jorto at redhat dot com)
  . Fixed bug in the Windows implementation of dns_get_record, where the two
    last parameters wouldn't be filled unless the type were DNS_ANY (Gustavo).
  . Changed the $context parameter on copy() to actually have an effect. (Kalle)
  . Fixed htmlentities/htmlspecialchars accepting certain ill-formed UTF-8
    sequences. (Gustavo)
  . Fixed bug #53409 (sleep() returns NULL on Windows). (Pierre)
  . Fixed bug #53319 (strip_tags() may strip '<br />' incorrectly). (Felipe)
  . Fixed bug #53304 (quot_print_decode does not handle lower-case hex digits).
    (Ilia, daniel dot mueller at inexio dot net)
  . Fixed bug #53248 (rawurlencode RFC 3986 EBCDIC support misses tilde char).
    (Justin Martin)  
  . Fixed bug #53226 (file_exists fails on big filenames). (Adam)
  . Fixed bug #53198 (changing INI setting "from" with ini_set did not have any
    effect). (Gustavo)
  . Fixed bug #53180 (post_max_size=0 not disabling the limit when the content
    type is application/x-www-form-urlencoded or is not registered with PHP).
    (gm at tlink dot de, Gustavo)
  . Fixed bug #53141 (autoload misbehaves if called from closing session).
    (ladislav at marek dot su)
  . Fixed bug #53021 (In html_entity_decode, failure to convert numeric entities
    with ENT_NOQUOTES and ISO-8859-1). Fixed and extended the fix of
    ENT_NOQUOTES in html_entity_decode that had introduced the bug (rev
    #185591) to other encodings. Additionaly, html_entity_decode() now doesn't
    decode &#34; if ENT_NOQUOTES is given. (Gustavo)
  . Fixed bug #52931 (strripos not overloaded with function overloading
    enabled). (Felipe)
  . Fixed bug #52772 (var_dump() doesn't check for the existence of 
    get_class_name before calling it). (Kalle, Gustavo)
  . Fixed bug #52534 (var_export array with negative key). (Felipe)
  . Fixed bug #52327 (base64_decode() improper handling of leading padding in
    strict mode). (Ilia)
  . Fixed bug #52260 (dns_get_record fails with non-existing domain on Windows).
    (a_jelly_doughnut at phpbb dot com, Pierre)
  . Fixed bug #50953 (socket will not connect to IPv4 address when the host has
    both IPv4 and IPv6 addresses, on Windows). (Gustavo, Pierre)
  . Fixed bug #50524 (proc_open on Windows does not respect cwd as it does on
    other platforms). (Pierre)
  . Fixed bug #49687 (utf8_decode vulnerabilities and deficiencies in the number
    of reported malformed sequences). (CVE-2010-3870) (Gustavo)
  . Fixed bug #49407 (get_html_translation_table doesn't handle UTF-8).
    (Gustavo)
  . Fixed bug #48831 (php -i has different output to php --ini). (Richard, 
    Pierre)
  . Fixed bug #47643 (array_diff() takes over 3000 times longer than php 5.2.4).
    (Felipe)
  . Fixed bug #47168 (printf of floating point variable prints maximum of 40 
    decimal places). (Ilia)
  . Fixed bug #46587 (mt_rand() does not check that max is greater than min).
    (Ilia)
  . Fixed bug #29085 (bad default include_path on Windows). (Pierre)
  . Fixed bug #25927 (get_html_translation_table calls the ' &#39; instead of
    &#039;). (Gustavo)
    
- Zend engine:
  . Reverted fix for bug #51176 (Static calling in non-static method behaves
    like $this->). (Felipe)
  . Changed deprecated ini options on startup from E_WARNING to E_DEPRECATED. 
    (Kalle)
  . Fixed NULL dereference in lex_scan on zend multibyte builds where the script
    had a flex incompatible encoding and there was no converter. (Gustavo)
  . Fixed covariance of return-by-ref constraints. (Etienne)
  . Fixed bug #53305 (E_NOTICE when defining a constant starts with
    __COMPILER_HALT_OFFSET__). (Felipe)
  . Fixed bug #52939 (zend_call_function does not respect ZEND_SEND_PREFER_REF).
    (Dmitry)
  . Fixed bug #52879 (Objects unreferenced in __get, __set, __isset or __unset
    can be freed too early). (mail_ben_schmidt at yahoo dot com dot au, Dmitry)
  . Fixed bug #52786 (PHP should reset section to [PHP] after ini sections).
    (Fedora at famillecollet dot com)
  . Fixed bug #52508 (newline problem with parse_ini_file+INI_SCANNER_RAW).
    (Felipe)
  . Fixed bug #52484 (__set() ignores setting properties with empty names).
    (Felipe)
  . Fixed bug #52361 (Throwing an exception in a destructor causes invalid
    catching). (Dmitry)
  . Fixed bug #51008 (Zend/tests/bug45877.phpt fails). (Dmitry)
  
- Build issues:
  . Fixed bug #52436 (Compile error if systems do not have stdint.h)
    (Sriram Natarajan)
  . Fixed bug #50345 (nanosleep not detected properly on some solaris versions).
    (Ulf, Tony)
  . Fixed bug #49215 (make fails on glob_wrapper). (Felipe)

- Calendar extension:
  . Fixed bug #52744 (cal_days_in_month incorrect for December 1 BCE).
   (gpap at internet dot gr, Adam)
    
- cURL extension:
  . Fixed bug #52828 (curl_setopt does not accept persistent streams).
    (Gustavo, Ilia)
  . Fixed bug #52827 (cURL leaks handle and causes assertion error
    (CURLOPT_STDERR)). (Gustavo)
  . Fixed bug #52202 (CURLOPT_PRIVATE gets corrupted). (Ilia)
  . Fixed bug #50410 (curl extension slows down PHP on Windows). (Pierre)
    
- DateTime extension:
  . Fixed bug #53297 (gettimeofday implementation in php/win32/time.c can return
    1 million microsecs). (ped at 7gods dot org)
  . Fixed bug #52668 (Iterating over a dateperiod twice is broken). (Derick)
  . Fixed bug #52454 (Relative dates and getTimestamp increments by one day).
    (Derick)
  . Fixed bug #52430 (date_parse parse 24:xx:xx as valid time). (Derick)
  . Added support for the ( and ) delimiters/separators to
    DateTime::createFromFormat(). (Derick)

- DBA extension:
  . Added Berkeley DB 5.1 support to the DBA extension. (Oracle Corp.)

- DOM extension:
  . Fixed bug #52656 (DOMCdataSection does not work with splitText). (Ilia)

- Filter extension:
  . Fixed the filter extension accepting IPv4 octets with a leading 0 as that
    belongs to the unsupported "dotted octal" representation. (Gustavo)
  . Fixed bug #53236 (problems in the validation of IPv6 addresses with leading
    and trailing :: in the filter extension). (Gustavo)
  . Fixed bug #50117 (problems in the validation of IPv6 addresses with IPv4
    addresses and ::). (Gustavo)

- GD extension:
  . Fixed bug #53492 (fix crash if anti-aliasing steps are invalid). (Pierre)

- GMP extension:
  . Fixed bug #52906 (gmp_mod returns negative result when non-negative is 
    expected). (Stas)
  . Fixed bug #52849 (GNU MP invalid version match). (Adam)

- Hash extension:
  . Fixed bug #51003 (unaligned memory access in ext/hash/hash_tiger.c).
    (Mike, Ilia)

- Iconv extension:
  . Fixed bug #52941 (The 'iconv_mime_decode_headers' function is skipping
    headers). (Adam)
  . Fixed bug #52599 (iconv output handler outputs incorrect content type
    when flags are used). (Ilia)
  . Fixed bug #51250 (iconv_mime_decode() does not ignore malformed Q-encoded 
    words). (Ilia)

- Intl extension:
  . Fixed crashes on invalid parameters in intl extension. (CVE-2010-4409).
    (Stas, Maksymilian Arciemowicz)
  . Added support for formatting the timestamp stored in a DateTime object.
    (Stas)
  . Fixed bug #50590 (IntlDateFormatter::parse result is limited to the integer
    range). (Stas)
    
- Mbstring extension:
  . Fixed bug #53273 (mb_strcut() returns garbage with the excessive length
    parameter). (CVE-2010-4156) (Mateusz Kocielski, Pierre, Moriyoshi)
  . Fixed bug #52981 (Unicode casing table was out-of-date. Updated with
    UnicodeData-6.0.0d7.txt and included the source of the generator program
    with the distribution) (Gustavo).
  . Fixed bug #52681 (mb_send_mail() appends an extra MIME-Version header).
    (Adam)
 
- MSSQL extension:
  . Fixed possible crash in mssql_fetch_batch(). (Kalle)
  . Fixed bug #52843 (Segfault when optional parameters are not passed in to
    mssql_connect). (Felipe)
    
- MySQL extension:
  . Fixed bug #52636 (php_mysql_fetch_hash writes long value into int). 
    (Kalle, rein at basefarm dot no)
    
- MySQLi extension:
  . Fixed bug #52891 (Wrong data inserted with mysqli/mysqlnd when using
    mysqli_stmt_bind_param and value> PHP_INT_MAX). (Andrey)
  . Fixed bug #52686 (mysql_stmt_attr_[gs]et argument points to incorrect type).
    (rein at basefarm dot no)
  . Fixed bug #52654 (mysqli doesn't install headers with structures it uses).
    (Andrey)
  . Fixed bug #52433 (Call to undefined method mysqli::poll() - must be static).
    (Andrey)
  . Fixed bug #52417 (MySQLi build failure with mysqlnd on MacOS X). (Andrey)
  . Fixed bug #52413 (MySQLi/libmysql build failure on OS X, FreeBSD). (Andrey)
  . Fixed bug #52390 (mysqli_report() should be per-request setting). (Kalle)
  . Fixed bug #52302 (mysqli_fetch_all does not work with MYSQLI_USE_RESULT).
    (Andrey)
  . Fixed bug #52221 (Misbehaviour of magic_quotes_runtime (get/set)). (Andrey)
  . Fixed bug #45921 (Can't initialize character set hebrew). (Andrey)
  
- MySQLnd:
  . Fixed bug #52613 (crash in mysqlnd after hitting memory limit). (Andrey)
     
- ODBC extension:
  - Fixed bug #52512 (Broken error handling in odbc_execute).
    (mkoegler at auto dot tuwien dot ac dot at)

- Openssl extension:
  . Fixed possible blocking behavior in openssl_random_pseudo_bytes on Windows.
    (Pierre)
  . Fixed bug #53136 (Invalid read on openssl_csr_new()). (Felipe)
  . Fixed bug #52947 (segfault when ssl stream option capture_peer_cert_chain
    used). (Felipe)

- Oracle Database extension (OCI8):
  . Fixed bug #53284 (Valgrind warnings in oci_set_* functions) (Oracle Corp.)
  . Fixed bug #51610 (Using oci_connect causes PHP to take a long time to
    exit).  Requires Oracle 11.2.0.2 client libraries (or Oracle bug fix
    9891199) for this patch to have an effect. (Oracle Corp.)
      
- PCNTL extension:
  . Fixed bug #52784 (Race condition when handling many concurrent signals).
    (nick dot telford at gmail dot com, Arnaud)
    
- PCRE extension:
  . Fixed bug #52971 (PCRE-Meta-Characters not working with utf-8). (Felipe)
  . Fixed bug #52732 (Docs say preg_match() returns FALSE on error, but it
    returns int(0)). (slugonamission at gmail dot com)

- PHAR extension:
  . Fixed bug #50987 (unaligned memory access in phar.c).
    (geissert at debian dot org, Ilia)

- PHP-FPM SAPI:
  . Fixed bug #53412 (segfault when using -y). (fat)
  . Fixed inconsistent backlog default value (-1) in FPM on many systems. (fat)
  . Fixed bug #52501 (libevent made FPM crashed when forking -- libevent has
    been removed). (fat)
  . Fixed bug #52725 (gcc builtin atomic functions were sometimes used when they
    were not available). (fat)
  . Fixed bug #52693 (configuration file errors are not logged to stderr). (fat)
  . Fixed bug #52674 (FPM Status page returns inconsistent Content-Type
    headers). (fat)
  . Fixed bug #52498 (libevent was not only linked to php-fpm). (fat)

- PDO:
  . Fixed bug #52699 (PDO bindValue writes long int 32bit enum).
    (rein at basefarm dot no) 
  . Fixed bug #52487 (PDO::FETCH_INTO leaks memory). (Felipe)
  
- PDO DBLib driver:
  . Fixed bug #52546 (pdo_dblib segmentation fault when iterating MONEY values).
    (Felipe)
    
- PDO Firebird driver:
  . Restored firebird support (VC9 builds only). (Pierre)
  . Fixed bug #53335 (pdo_firebird did not implement rowCount()).
    (preeves at ibphoenix dot com)
  . Fixed bug #53323 (pdo_firebird getAttribute() crash).
    (preeves at ibphoenix dot com)
    
- PDO MySQL driver:
  . Fixed bug #52745 (Binding params doesn't work when selecting a date inside a
    CASE-WHEN). (Andrey)
    
- PostgreSQL extension:
  . Fixed bug #47199 (pg_delete() fails on NULL). (ewgraf at gmail dot com)
  
- Reflection extension:
  . Fixed ReflectionProperty::isDefault() giving a wrong result for properties
    obtained with ReflectionClass::getProperties(). (Gustavo)
- Reflection extension:
  . Fixed bug #53366 (Reflection doesnt get dynamic property value from
    getProperty()). (Felipe)
  . Fixed bug #52854 (ReflectionClass::newInstanceArgs does not work for classes
    without constructors). (Johannes)
  
- SOAP extension:
  . Fixed bug #44248 (RFC2616 transgression while HTTPS request through proxy
    with SoapClient object). (Dmitry)
    
- SPL extension:
  . Fixed bug #53362 (Segmentation fault when extending SplFixedArray). (Felipe)
  . Fixed bug #53279 (SplFileObject doesn't initialise default CSV escape
    character). (Adam)
  . Fixed bug #53144 (Segfault in SplObjectStorage::removeAll()). (Felipe)
  . Fixed bug #53071 (SPLObjectStorage defeats gc_collect_cycles). (Gustavo)
  . Fixed bug #52573 (SplFileObject::fscanf Segmentation fault). (Felipe)
  . Fixed bug #51763 (SplFileInfo::getType() does not work symbolic link 
    and directory). (Pierre)
  . Fixed bug #50481 (Storing many SPLFixedArray in an array crashes). (Felipe)
  . Fixed bug #50579 (RegexIterator::REPLACE doesn't work). (Felipe)

- SQLite3 extension:
  . Fixed bug #53463 (sqlite3 columnName() segfaults on bad column_number).
    (Felipe)
    
- Streams:
  . Fixed forward stream seeking emulation in streams that don't support seeking
    in situations where the read operation gives back less data than requested
    and when there was data in the buffer before the emulation started. Also
    made more consistent its behavior -- should return failure every time less
    data than was requested was skipped. (Gustavo)
  . Fixed bug #53241 (stream casting that relies on fdopen/fopencookie fails
    with streams opened with, inter alia, the 'xb' mode). (Gustavo)
  . Fixed bug #53006 (stream_get_contents has an unpredictable behavior when the
    underlying stream does not support seeking). (Gustavo)
  . Fixed bug #52944 (Invalid write on second and subsequent reads with an
    inflate filter fed invalid data). (Gustavo)
  . Fixed bug #52820 (writes to fopencookie FILE* not commited when seeking the
    stream). (Gustavo)

- WDDX extension:
  . Fixed bug #52468 (wddx_deserialize corrupts integer field value when left
    empty). (Felipe)
     
- Zlib extension:
  . Fixed bug #52926 (zlib fopen wrapper does not use context). (Gustavo)

22 Jul 2010, PHP 5.3.3
- Upgraded bundled sqlite to version 3.6.23.1. (Ilia)
- Upgraded bundled PCRE to version 8.02. (Ilia)

- Added support for JSON_NUMERIC_CHECK option in json_encode() that converts 
  numeric strings to integers. (Ilia)
- Added stream_set_read_buffer, allows to set the buffer for read operation.
  (Pierre)
- Added stream filter support to mcrypt extension (ported from 
  mcrypt_filter). (Stas)
- Added full_special_chars filter to ext/filter. (Rasmus)
- Added backlog socket context option for stream_socket_server(). (Mike)
- Added fifth parameter to openssl_encrypt()/openssl_decrypt()
  (string $iv) to use non-NULL IV.
  Made implicit use of NULL IV a warning. (Sara)
- Added openssl_cipher_iv_length(). (Sara)
- Added FastCGI Process Manager (FPM) SAPI. (Tony)
- Added recent Windows versions to php_uname and fix undefined windows 
  version support. (Pierre)
- Added Berkeley DB 5 support to the DBA extension. (Johannes, Chris Jones)
- Added support for copy to/from array/file for pdo_pgsql extension. 
  (Denis Gasparin, Ilia)
- Added inTransaction() method to PDO, with specialized support for Postgres.
  (Ilia, Denis Gasparin)

- Changed namespaced classes so that the ctor can only be named
  __construct now. (Stas)
- Reset error state in PDO::beginTransaction() reset error state. (Ilia)

- Implemented FR#51295 (SQLite3::busyTimeout not existing). (Mark)
- Implemented FR#35638 (Adding udate to imap_fetch_overview results).
  (Charles_Duffy at dell dot com )
- Rewrote var_export() to use smart_str rather than output buffering, prevents
  data disclosure if a fatal error occurs (CVE-2010-2531). (Scott)
- Fixed possible buffer overflows in mysqlnd_list_fields,  mysqlnd_change_user.
  (Andrey)
- Fixed possible buffer overflows when handling error packets in mysqlnd.
  Reported by Stefan Esser. (Andrey)
- Fixed very rare memory leak in mysqlnd, when binding thousands of columns.
  (Andrey)
- Fixed a crash when calling an inexistent method of a class that inherits 
  PDOStatement if instantiated directly instead of doing by the PDO methods.
  (Felipe)

- Fixed memory leak on error in mcrypt_create_iv on Windows. (Pierre)
- Fixed a possible crash because of recursive GC invocation. (Dmitry)
- Fixed a possible resource destruction issues in shm_put_var().
  Reported by Stefan Esser. (Dmitry)
- Fixed a possible information leak because of interruption of XOR operator.
  Reported by Stefan Esser. (Dmitry)
- Fixed a possible memory corruption because of unexpected call-time pass by
  refernce and following memory clobbering through callbacks.
  Reported by Stefan Esser. (Dmitry)
- Fixed a possible memory corruption in ArrayObject::uasort(). Reported by
  Stefan Esser. (Dmitry)
- Fixed a possible memory corruption in parse_str(). Reported by Stefan Esser.
  (Dmitry)
- Fixed a possible memory corruption in pack(). Reported by Stefan Esser.
  (Dmitry)
- Fixed a possible memory corruption in substr_replace(). Reported by Stefan    
  Esser. (Dmitry)
- Fixed a possible memory corruption in addcslashes(). Reported by Stefan    
  Esser. (Dmitry)
- Fixed a possible stack exhaustion inside fnmatch(). Reported by Stefan    
  Esser. (Ilia)
- Fixed a possible dechunking filter buffer overflow. Reported by Stefan Esser.
  (Pierre)
- Fixed a possible arbitrary memory access inside sqlite extension. Reported 
  by Mateusz Kocielski. (Ilia)
- Fixed string format validation inside phar extension. Reported by Stefan
  Esser. (Ilia)
- Fixed handling of session variable serialization on certain prefix
  characters. Reported by Stefan Esser. (Ilia)
- Fixed a NULL pointer dereference when processing invalid XML-RPC
  requests (Fixes CVE-2010-0397, bug #51288). (Raphael Geissert)
- Fixed 64-bit integer overflow in mhash_keygen_s2k(). (Clément LECIGNE, Stas)
- Fixed SplObjectStorage unserialization problems (CVE-2010-2225). (Stas)
- Fixed the mail.log ini setting when no filename was given. (Johannes)

- Fixed bug #52317 (Segmentation fault when using mail() on a rhel 4.x (only 64
  bit)). (Adam)
- Fixed bug #52262 (json_decode() shows no errors on invalid UTF-8).
  (Scott)
- Fixed bug #52240 (hash_copy() does not copy the HMAC key, causes wrong
  results and PHP crashes). (Felipe)
- Fixed bug #52238 (Crash when an Exception occured in iterator_to_array).
  (Johannes)
- Fixed bug #52193 (converting closure to array yields empty array). (Felipe)
- Fixed bug #52183 (Reflectionfunction reports invalid number of arguments for
  function aliases). (Felipe)
- Fixed bug #52162 (custom request header variables with numbers are removed). 
  (Sriram Natarajan)
- Fixed bug #52160 (Invalid E_STRICT redefined constructor error). (Felipe)
- Fixed bug #52138 (Constants are parsed into the ini file for section names).
  (Felipe)
- Fixed bug #52115 (mysqli_result::fetch_all returns null, not an empty array).
  (Andrey)
- Fixed bug #52101 (dns_get_record() garbage in 'ipv6' field on Windows).
  (Pierre)
- Fixed bug #52082 (character_set_client & character_set_connection reset after
  mysqli_change_user()). (Andrey)
- Fixed bug #52043 (GD doesn't recognize latest libJPEG versions).
  (php at group dot apple dot com, Pierre) 
- Fixed bug #52041 (Memory leak when writing on uninitialized variable returned
  from function). (Dmitry)
- Fixed bug #52060 (Memory leak when passing a closure to method_exists()).
  (Felipe)
- Fixed bug #52057 (ReflectionClass fails on Closure class). (Felipe)
- Fixed bug #52051 (handling of case sensitivity of old-style constructors 
  changed in 5.3+). (Felipe)
- Fixed bug #52037 (Concurrent builds fail in install-programs). (seanius at 
  debian dot org, Kalle)
- Fixed bug #52019 (make lcov doesn't support TESTS variable anymore). (Patrick)
- Fixed bug #52010 (open_basedir restrictions mismatch on vacuum command).
  (Ilia)
- Fixed bug #52001 (Memory allocation problems after using variable variables).
  (Dmitry)
- Fixed bug #51991 (spl_autoload and *nix support with namespace). (Felipe)
- Fixed bug #51943 (AIX: Several files are out of ANSI spec). (Kalle, 
  coreystup at gmail dot com)
- Fixed bug #51911 (ReflectionParameter::getDefaultValue() memory leaks with
  constant array). (Felipe)
- Fixed bug #51905 (ReflectionParameter fails if default value is an array
  with an access to self::). (Felipe)
- Fixed bug #51899 (Parse error in parse_ini_file() function when empy value
  followed by no newline). (Felipe)
- Fixed bug #51844 (checkdnsrr does not support types other than MX). (Pierre)
- Fixed bug #51827 (Bad warning when register_shutdown_function called with
  wrong num of parameters). (Felipe)
- Fixed bug #51822 (Segfault with strange __destruct() for static class
  variables). (Dmitry)
- Fixed bug #51791 (constant() aborts execution when fail to check undefined
  constant). (Felipe)
- Fixed bug #51732 (Fileinfo __construct or open does not work with NULL).
  (Pierre)
- Fixed bug #51725 (xmlrpc_get_type() returns true on invalid dates). (Mike)
- Fixed bug #51723 (Content-length header is limited to 32bit integer with
  Apache2 on Windows). (Pierre)
- Fixed bug #51721 (mark DOMNodeList and DOMNamedNodeMap as Traversable).
  (David Zuelke)
- Fixed bug #51712 (Test mysql_mysqlnd_read_timeout_long must fail on MySQL4).
  (Andrey)
- Fixed bug #51697 (Unsafe operations in free_storage of SPL iterators,
  causes crash during shutdown). (Etienne)
- Fixed bug #51690 (Phar::setStub looks for case-sensitive
  __HALT_COMPILER()). (Ilia)
- Fixed bug #51688 (ini per dir crashes when invalid document root  are given).
  (Pierre)
- Fixed bug #51671 (imagefill does not work correctly for small images).
  (Pierre)
- Fixed bug #51670 (getColumnMeta causes segfault when re-executing query
  after calling nextRowset). (Pierrick)
- Fixed bug #51647 Certificate file without private key (pk in another file)
  doesn't work. (Andrey)
- Fixed bug #51629 (CURLOPT_FOLLOWLOCATION error message is misleading).
  (Pierre)
- Fixed bug #51627 (script path not correctly evaluated).
  (russell dot tempero at rightnow dot com)
- Fixed bug #51624 (Crash when calling mysqli_options()). (Felipe)
- Fixed bug #51615 (PHP crash with wrong HTML in SimpleXML). (Felipe)
- Fixed bug #51609 (pg_copy_to: Invalid results when using fourth parameter).
  (Felipe)
- Fixed bug #51608 (pg_copy_to: WARNING: nonstandard use of \\ in a string
  literal). (cbandy at jbandy dot com)
- Fixed bug #51607 (pg_copy_from does not allow schema in the tablename
  argument). (cbandy at jbandy dot com)
- Fixed bug #51605 (Mysqli - zombie links). (Andrey)
- Fixed bug #51604 (newline in end of header is shown in start of message).
  (Daniel Egeberg)
- Fixed bug #51590 (JSON_ERROR_UTF8 is undefined). (Felipe)
- Fixed bug #51583 (Bus error due to wrong alignment in mysqlnd). (Rainer Jung)
- Fixed bug #51582 (Don't assume UINT64_C it's ever available).
  (reidrac at usebox dot net, Pierre)
- Fixed bug #51577 (Uninitialized memory reference with oci_bind_array_by_name)
  (Oracle Corp.)
- Fixed bug #51562 (query timeout in mssql can not be changed per query).
  (ejsmont dot artur at gmail dot com)
- Fixed bug #51552 (debug_backtrace() causes segmentation fault and/or memory
  issues). (Dmitry)
- Fixed bug #51445 (var_dump() invalid/slow *RECURSION* detection). (Felipe)
- Fixed bug #51435 (Missing ifdefs / logic bug in crypt code cause compile
  errors). (Felipe)
- Fixed bug #51424 (crypt() function hangs after 3rd call). (Pierre, Sriram)
- Fixed bug #51394 (Error line reported incorrectly if error handler throws an 
  exception). (Stas)
- Fixed bug #51393 (DateTime::createFromFormat() fails if format string contains
  timezone). (Adam)
- Fixed bug #51347 (mysqli_close / connection memory leak). (Andrey, Johannes)
- Fixed bug #51338 (URL-Rewriter is still enabled if use_only_cookies is
  on). (Ilia, j dot jeising at gmail dot com)
- Fixed bug #51291 (oci_error doesn't report last error when called two times)
  (Oracle Corp.)
- Fixed bug #51276 (php_load_extension() is missing when HAVE_LIBDL is
  undefined). (Tony)
- Fixed bug #51273 (Faultstring property does not exist when the faultstring is
  empty) (Ilia, dennis at transip dot nl)
- Fixed bug #51269 (zlib.output_compression Overwrites Vary Header). (Adam)
- Fixed bug #51257 (CURL_VERSION_LARGEFILE incorrectly used after libcurl
  version 7.10.1). (aron dot ujvari at microsec dot hu)
- Fixed bug #51242 (Empty mysql.default_port does not default to 3306 anymore,
  but 0). (Adam)
- Fixed bug #51237 (milter SAPI crash on startup). (igmar at palsenberg dot com)
- Fixed bug #51213 (pdo_mssql is trimming value of the money column). (Ilia, 
  alexr at oplot dot com)
- Fixed bug #51190 (ftp_put() returns false when transfer was successful).  
  (Ilia)
- Fixed bug #51183 (ext/date/php_date.c fails to compile with Sun Studio).
  (Sriram Natarajan)
- Fixed bug #51176 (Static calling in non-static method behaves like $this->).
  (Felipe)
- Fixed bug #51171 (curl_setopt() doesn't output any errors or warnings when    
  an invalid option is provided). (Ilia)
- Fixed bug #51128 (imagefill() doesn't work with large images). (Pierre)
- Fixed bug #51096 ('last day' and 'first day' are handled incorrectly when
  parsing date strings). (Derick)
- Fixed bug #51086 (DBA DB4 doesn't work with Berkeley DB 4.8). (Chris Jones)
- Fixed bug #51062 (DBA DB4 uses mismatched headers and libraries). (Chris
  Jones)
- Fixed bug #51026 (mysqli_ssl_set not working). (Andrey)
- Fixed bug #51023 (filter doesn't detect int overflows with GCC 4.4).
  (Raphael Geissert)
- Fixed bug #50999 (unaligned memory access in dba_fetch()). (Felipe)
- Fixed bug #50976 (Soap headers Authorization not allowed).
  (Brain France, Dmitry)
- Fixed bug #50828 (DOMNotation is not subclass of DOMNode). (Rob)
- Fixed bug #50810 (property_exists does not work for private). (Felipe)
- Fixed bug #50762 (in WSDL mode Soap Header handler function only being called
  if defined in WSDL). (mephius at gmail dot com)
- Fixed bug #50731 (Inconsistent namespaces sent to functions registered with
  spl_autoload_register). (Felipe)
- Fixed bug #50563 (removing E_WARNING from parse_url). (ralph at smashlabs dot 
  com, Pierre)
- Fixed bug #50578 (incorrect shebang in phar.phar). (Fedora at FamilleCollet
  dot com)
- Fixed bug #50392 (date_create_from_format enforces 6 digits for 'u' format
  character). (Derick)
- Fixed bug #50383 (Exceptions thrown in __call / __callStatic do not include
  file and line in trace). (Felipe)
- Fixed bug #50358 (Compile failure compiling ext/phar/util.lo). (Felipe)
- Fixed bug #50101 (name clash between global and local variable).
  (patch by yoarvi at gmail dot com)
- Fixed bug #50055 (DateTime::sub() allows 'relative' time modifications).
  (Derick)
- Fixed bug #51002 (fix possible memory corruption with very long names).
  (Pierre)
- Fixed bug #49893 (Crash while creating an instance of Zend_Mail_Storage_Pop3).
  (Dmitry)
- Fixed bug #49819 (STDOUT losing data with posix_isatty()). (Mike)
- Fixed bug #49778 (DateInterval::format("%a") is always zero when an interval
  is created from an ISO string). (Derick)
- Fixed bug #49700 (memory leaks in php_date.c if garbage collector is
  enabled). (Dmitry)
- Fixed bug #49576 (FILTER_VALIDATE_EMAIL filter needs updating) (Rasmus)
- Fixed bug #49490 (XPath namespace prefix conflict). (Rob)
- Fixed bug #49429 (odbc_autocommit doesn't work). (Felipe)
- Fixed bug #49320 (PDO returns null when SQLite connection fails). (Felipe)
- Fixed bug #49234 (mysqli_ssl_set not found). (Andrey)
- Fixed bug #49216 (Reflection doesn't seem to work properly on MySqli).
  (Andrey)
- Fixed bug #49192 (PHP crashes when GC invoked on COM object). (Stas)
- Fixed bug #49081 (DateTime::diff() mistake if start in January and interval >
  28 days). (Derick)
- Fixed bug #49059 (DateTime::diff() repeats previous sub() operation).
  (yoarvi@gmail.com, Derick)
- Fixed bug #48983 (DomDocument : saveHTMLFile wrong charset). (Rob)
- Fixed bug #48930 (__COMPILER_HALT_OFFSET__ incorrect in PHP >= 5.3). (Felipe)
- Fixed bug #48902 (Timezone database fallback map is outdated). (Derick)
- Fixed bug #48781 (Cyclical garbage collector memory leak). (Dmitry)
- Fixed bug #48601 (xpath() returns FALSE for legitimate query). (Rob)
- Fixed bug #48361 (SplFileInfo::getPathInfo should return the
  parent dir). (Etienne)
- Fixed bug #48289 (iconv_mime_encode() quoted-printable scheme is broken).
  (Adam, patch from hiroaki dot kawai at gmail dot com).
- Fixed bug #47842 (sscanf() does not support 64-bit values). (Mike)
- Fixed bug #46111 (Some timezone identifiers can not be parsed). (Derick)
- Fixed bug #45808 (stream_socket_enable_crypto() blocks and eats CPU).
  (vincent at optilian dot com)
- Fixed bug #43233 (sasl support for ldap on Windows). (Pierre)
- Fixed bug #35673 (formatOutput does not work with saveHTML). (Rob)
- Fixed bug #33210 (getimagesize() fails to detect width/height on certain 
  JPEGs). (Ilia)

04 Mar 2010, PHP 5.3.2

- Upgraded bundled sqlite to version 3.6.22. (Ilia)
- Upgraded bundled libmagic to version 5.03. (Mikko)
- Upgraded bundled PCRE to version 8.00. (Scott)
- Updated timezone database to version 2010.3. (Derick)

- Improved LCG entropy. (Rasmus, Samy Kamkar)
- Improved crypt support for edge cases (UFC compatibility). (Solar Designer,
  Joey, Pierre)

- Reverted fix for bug #49521 (PDO fetchObject sets values before calling
  constructor). (Pierrick, Johannes)

- Changed gmp_strval() to use full range from 2 to 62, and -2 to -36. FR #50283
  (David Soria Parra)
- Changed "post_max_size" php.ini directive to allow unlimited post size by
  setting it to 0. (Rasmus)
- Changed tidyNode class to disallow manual node creation. (Pierrick)

- Removed automatic file descriptor unlocking happening on shutdown and/or 
  stream close (on all OSes). (Tony, Ilia)

- Added libpng 1.4.0 support. (Pierre)
- Added support for DISABLE_AUTHENTICATOR for imap_open. (Pierre)
- Added missing host validation for HTTP urls inside FILTER_VALIDATE_URL.
  (Ilia)
- Added stream_resolve_include_path(). (Mikko)
- Added INTERNALDATE support to imap_append. (nick at mailtrust dot com)
- Added support for SHA-256 and SHA-512 to php's crypt. (Pierre)
- Added realpath_cache_size() and realpath_cache_get() functions. (Stas)
- Added FILTER_FLAG_STRIP_BACKTICK option to the filter extension. (Ilia)
- Added protection for $_SESSION from interrupt corruption and improved
  "session.save_path" check. (Stas)
- Added LIBXML_PARSEHUGE constant to override the maximum text size of a
  single text node when using libxml2.7.3+. (Kalle)
- Added ReflectionMethod::setAccessible() for invoking non-public methods
  through the Reflection API. (Sebastian)
- Added Collator::getSortKey for intl extension. (Stas)
- Added support for CURLOPT_POSTREDIR. FR #49571. (Sriram Natarajan)
- Added support for CURLOPT_CERTINFO. FR #49253.
  (Linus Nielsen Feltzing <linus@haxx.se>)
- Added client-side server name indication support in openssl. (Arnaud)

- Improved fix for bug #50006 (Segfault caused by uksort()). (Stas)

- Fixed mysqlnd hang when queries exactly 16777214 bytes long are sent. (Andrey)
- Fixed incorrect decoding of 5-byte BIT sequences in mysqlnd. (Andrey)
- Fixed error_log() to be binary safe when using message_type 3. (Jani)
- Fixed unnecessary invocation of setitimer when timeouts have been disabled.
  (Arvind Srinivasan)
- Fixed memory leak in extension loading when an error occurs on Windows.
  (Pierre)
- Fixed safe_mode validation inside tempnam() when the directory path does
  not end with a /). (Martin Jansen)
- Fixed a possible open_basedir/safe_mode bypass in session extension
  identified by Grzegorz Stachowiak. (Ilia)
- Fixed possible crash when a error/warning is raised during php startup.
  (Pierre)
- Fixed possible bad behavior of rename on windows when used with symbolic
  links or invalid paths. (Pierre)
- Fixed error output to stderr on Windows. (Pierre)
- Fixed memory leaks in is_writable/readable/etc on Windows. (Pierre)
- Fixed memory leaks in the ACL function on Windows. (Pierre)
- Fixed memory leak in the realpath cache on Windows. (Pierre)
- Fixed memory leak in zip_close. (Pierre)
- Fixed crypt's blowfish sanity check of the "setting" string, to reject
  iteration counts encoded as 36 through 39. (Solar Designer, Joey, Pierre)

- Fixed bug #51059 (crypt crashes when invalid salt are given). (Pierre)
- Fixed bug #50952 (allow underscore _ in constants parsed in php.ini files).
  (Jani)
- Fixed bug #50940 (Custom content-length set incorrectly in Apache SAPIs).
  (Brian France, Rasmus)
- Fixed bug #50930 (Wrong date by php_date.c patch with ancient gcc/glibc
  versions). (Derick)
- Fixed bug #50907 (X-PHP-Originating-Script adding two new lines in *NIX).
  (Ilia)
- Fixed bug #50859 (build fails with openssl 1.0 due to md2 deprecation).   
  (Ilia, hanno at hboeck dot de)
- Fixed bug #50847 (strip_tags() removes all tags greater then 1023 bytes
  long). (Ilia)
- Fixed bug #50829 (php.ini directive pdo_mysql.default_socket is ignored).
  (Ilia)
- Fixed bug #50832 (HTTP fopen wrapper does not support passwordless HTTP
  authentication). (Jani)
- Fixed bug #50787 (stream_set_write_buffer() has no effect on socket streams).
  (vnegrier at optilian dot com, Ilia)
- Fixed bug #50761 (system.multiCall crashes in xmlrpc extension).
  (hiroaki dot kawai at gmail dot com, Ilia)
- Fixed bug #50756 (CURLOPT_FTP_SKIP_PASV_IP does not exist). (Sriram)
- Fixed bug #50732 (exec() adds single byte twice to $output array). (Ilia)
- Fixed bug #50728 (All PDOExceptions hardcode 'code' property to 0).
  (Joey, Ilia)
- Fixed bug #50723 (Bug in garbage collector causes crash). (Dmitry)
- Fixed bug #50690 (putenv does not set ENV when the value is only one char).
  (Pierre)
- Fixed bug #50680 (strtotime() does not support eighth ordinal number). (Ilia)
- Fixed bug #50661 (DOMDocument::loadXML does not allow UTF-16). (Rob)
- Fixed bug #50657 (copy() with an empty (zero-byte) HTTP source succeeds but
  returns false). (Ilia)
- Fixed bug #50636 (MySQLi_Result sets values before calling constructor).
  (Pierrick)
- Fixed bug #50632 (filter_input() does not return default value if the
  variable does not exist). (Ilia)
- Fixed bug #50576 (XML_OPTION_SKIP_TAGSTART option has no effect). (Pierrick)
- Fixed bug #50558 (Broken object model when extending tidy). (Pierrick)
- Fixed bug #50540 (Crash while running ldap_next_reference test cases).
  (Sriram)
- Fixed bug #50519 (segfault in garbage collection when using set_error_handler
  and DomDocument). (Dmitry)
- Fixed bug #50508 (compile failure: Conflicting HEADER type declarations).
  (Jani)
- Fixed bug #50496 (Use of <stdbool.h> is valid only in a c99 compilation 
  environment. (Sriram)
- Fixed bug #50464 (declare encoding doesn't work within an included file).
  (Felipe)
- Fixed bug #50458 (PDO::FETCH_FUNC fails with Closures). (Felipe, Pierrick)
- Fixed bug #50445 (PDO-ODBC stored procedure call from Solaris 64-bit causes
  seg fault). (davbrown4 at yahoo dot com, Felipe)
- Fixed bug #50416 (PROCEDURE db.myproc can't return a result set in the given
  context). (Andrey)
- Fixed bug #50394 (Reference argument converted to value in __call). (Stas)
- Fixed bug #50351 (performance regression handling objects, ten times slower
  in 5.3 than in 5.2). (Dmitry)
- Fixed bug #50392 (date_create_from_format() enforces 6 digits for 'u'
  format character). (Ilia)
- Fixed bug #50345 (nanosleep not detected properly on some solaris versions).
  (Jani)
- Fixed bug #50340 (php.ini parser does not allow spaces in ini keys). (Jani)
- Fixed bug #50334 (crypt ignores sha512 prefix). (Pierre)
- Fixed bug #50323 (Allow use of ; in values via ;; in PDO DSN).
  (Ilia, Pierrick)
- Fixed bug #50285 (xmlrpc does not preserve keys in encoded indexed arrays).
  (Felipe)
- Fixed bug #50282 (xmlrpc_encode_request() changes object into array in 
  calling function). (Felipe)
- Fixed bug #50267 (get_browser(null) does not use HTTP_USER_AGENT). (Jani)
- Fixed bug #50266 (conflicting types for llabs). (Jani)
- Fixed bug #50261 (Crash When Calling Parent Constructor with
  call_user_func()). (Dmitry)
- Fixed bug #50255 (isset() and empty() silently casts array to object).
  (Felipe)
- Fixed bug #50240 (pdo_mysql.default_socket in php.ini shouldn't used
  if it is empty). (foutrelis at gmail dot com, Ilia)
- Fixed bug #50231 (Socket path passed using --with-mysql-sock is ignored when
  mysqlnd is enabled). (Jani)
- Fixed bug #50219 (soap call Segmentation fault on a redirected url).
  (Pierrick)
- Fixed bug #50212 (crash by ldap_get_option() with LDAP_OPT_NETWORK_TIMEOUT).
  (Ilia, shigeru_kitazaki at cybozu dot co dot jp)
- Fixed bug #50209 (Compiling with libedit cannot find readline.h).
  (tcallawa at redhat dot com)
- Fixed bug #50207 (segmentation fault when concatenating very large strings on
  64bit linux). (Ilia)
- Fixed bug #50196 (stream_copy_to_stream() produces warning when source is 
  not file). (Stas)
- Fixed bug #50195 (pg_copy_to() fails when table name contains schema. (Ilia)
- Fixed bug #50185 (ldap_get_entries() return false instead of an empty array
  when there is no error). (Jani)
- Fixed bug #50174 (Incorrectly matched docComment). (Felipe)
- Fixed bug #50168 (FastCGI fails with wrong error on HEAD request to
  non-existant file). (Dmitry)
- Fixed bug #50162 (Memory leak when fetching timestamp column from Oracle
  database). (Felipe)
- Fixed bug #50159 (wrong working directory in symlinked files). (Dmitry)
- Fixed bug #50158 (FILTER_VALIDATE_EMAIL fails with valid addresses
  containing = or ?). (Pierrick)
- Fixed bug #50152 (ReflectionClass::hasProperty behaves like isset() not
  property_exists). (Felipe)
- Fixed bug #50146 (property_exists: Closure object cannot have properties).
  (Felipe)
- Fixed bug #50145 (crash while running bug35634.phpt). (Felipe)
- Fixed bug #50140 (With default compilation option, php symbols are unresolved
  for nsapi). (Uwe Schindler)
- Fixed bug #50087 (NSAPI performance improvements). (Uwe Schindler)
- Fixed bug #50073 (parse_url() incorrect when ? in fragment). (Ilia)
- Fixed bug #50023 (pdo_mysql doesn't use PHP_MYSQL_UNIX_SOCK_ADDR). (Ilia)
- Fixed bug #50005 (Throwing through Reflection modified Exception object
  makes segmentation fault). (Felipe)
- Fixed bug #49990 (SNMP3 warning message about security level printed twice).
  (Jani)
- Fixed bug #49985 (pdo_pgsql prepare() re-use previous aborted
  transaction). (ben dot pineau at gmail dot com, Ilia, Matteo)  
- Fixed bug #49938 (Phar::isBuffering() returns inverted value). (Greg)
- Fixed bug #49936 (crash with ftp stream in php_stream_context_get_option()).
  (Pierrick)
- Fixed bug #49921 (Curl post upload functions changed). (Ilia)
- Fixed bug #49866 (Making reference on string offsets crashes PHP). (Dmitry)
- Fixed bug #49855 (import_request_variables() always returns NULL). (Ilia,
  sjoerd at php dot net)
- Fixed bug #49851, #50451 (http wrapper breaks on 1024 char long headers). 
  (Ilia)
- Fixed bug #49800 (SimpleXML allow (un)serialize() calls without warning).
  (Ilia, wmeler at wp-sa dot pl)
- Fixed bug #49719 (ReflectionClass::hasProperty returns true for a private
  property in base class). (Felipe)
- Fixed bug #49677 (ini parser crashes with apache2 and using ${something}
  ini variables). (Jani)
- Fixed bug #49660 (libxml 2.7.3+ limits text nodes to 10MB). (Felipe)
- Fixed bug #49647 (DOMUserData does not exist). (Rob)
- Fixed bug #49600 (imageTTFText text shifted right). (Takeshi Abe)
- Fixed bug #49585 (date_format buffer not long enough for >4 digit years).
  (Derick, Adam)
- Fixed bug #49560 (oci8: using LOBs causes slow PHP shutdown). (Oracle Corp.)
- Fixed bug #49521 (PDO fetchObject sets values before calling constructor).
  (Pierrick)
- Fixed bug #49472 (Constants defined in Interfaces can be overridden).
  (Felipe)
- Fixed bug #49463 (setAttributeNS fails setting default namespace). (Rob)
- Fixed bug #49244 (Floating point NaN cause garbage characters). (Sjoerd)
- Fixed bug #49224 (Compile error due to old DNS functions on AIX systems).
  (Scott)
- Fixed bug #49174 (crash when extending PDOStatement and trying to set
  queryString property). (Felipe)
- Fixed bug #48811 (Directives in PATH section do not get applied to
  subdirectories). (Patch by: ct at swin dot edu dot au)
- Fixed bug #48590 (SoapClient does not honor max_redirects). (Sriram)
- Fixed bug #48190 (Content-type parameter "boundary" is not case-insensitive
  in HTTP uploads). (Ilia)
- Fixed bug #47848 (importNode doesn't preserve attribute namespaces). (Rob)
- Fixed bug #47409 (extract() problem with array containing word "this").
  (Ilia, chrisstocktonaz at gmail dot com)
- Fixed bug #47281 ($php_errormsg is limited in size of characters)
  (Oracle Corp.)
- Fixed bug #46478 (htmlentities() uses obsolete mapping table for character
  entity references). (Moriyoshi)
- Fixed bug #45599 (strip_tags() truncates rest of string with invalid
  attribute). (Ilia, hradtke)
- Fixed bug #45120 (PDOStatement->execute() returns true then false for same
  statement). (Pierrick)
- Fixed bug #44827 (define() allows :: in constant names). (Ilia)
- Fixed bug #44098 (imap_utf8() returns only capital letters).
  (steffen at dislabs dot de, Pierre)
- Fixed bug #34852 (Failure in odbc_exec() using oracle-supplied odbc
  driver). (tim dot tassonis at trivadis dot com)

19 Nov 2009, PHP 5.3.1
- Upgraded bundled sqlite to version 3.6.19. (Scott)
- Updated timezone database to version 2009.17 (2009q). (Derick)

- Changed ini file directives [PATH=](on Win32) and [HOST=](on all) to be case 
  insensitive. (garretts)

- Restored shebang line check to CGI sapi (not checked by scanner anymore).
  (Jani)

- Added "max_file_uploads" INI directive, which can be set to limit the
  number of file uploads per-request to 20 by default, to prevent possible
  DOS via temporary file exhaustion. (Ilia)
- Added missing sanity checks around exif processing. (Ilia)
- Added error constant when json_encode() detects an invalid UTF-8 sequence.
  (Scott)
- Added support for ACL on Windows for thread safe SAPI (Apache2 for example)
  and fix its support on NTS. (Pierre)

- Improved symbolic, mounted volume and junctions support for realpath on 
  Windows. (Pierre)
- Improved readlink on Windows, suppress \??\ and use the drive syntax only.
  (Pierre)
- Improved dns_get_record() AAAA support on windows. Always available when
  IPv6 is support is installed, format is now the same than on unix. (Pierre)
- Improved the DNS functions on OSX to use newer APIs, also use Bind 9 API
  where available on other platforms. (Scott)
- Improved shared extension loading on OSX to use the standard Unix dlopen()
  API. (Scott)

- Fixed crash in com_print_typeinfo when an invalid typelib is given. (Pierre)
- Fixed a safe_mode bypass in tempnam() identified by Grzegorz Stachowiak.  
  (Rasmus)
- Fixed a open_basedir bypass in posix_mkfifo() identified by Grzegorz 
  Stachowiak.  (Rasmus)
- Fixed certificate validation inside php_openssl_apply_verification_policy
  (Ryan Sleevi, Ilia)
- Fixed crash in SQLiteDatabase::ArrayQuery() and SQLiteDatabase::SingleQuery()
  when calling using Reflection. (Felipe)
- Fixed crash when instantiating PDORow and PDOStatement through Reflection.
  (Felipe)
- Fixed sanity check for the color index in imagecolortransparent. (Pierre)
- Fixed scandir/readdir when used mounted points on Windows. (Pierre)
- Fixed zlib.deflate compress filter to actually accept level parameter. (Jani)
- Fixed leak on error in popen/exec (and related functions) on Windows.
  (Pierre)
- Fixed possible bad caching of symlinked directories in the realpath cache
  on Windows. (Pierre)
- Fixed atime and mtime in stat related functions on Windows. (Pierre)
- Fixed spl_autoload_unregister/spl_autoload_functions wrt. Closures and
  Functors. (Christian Seiler)
- Fixed open_basedir circumvention for "mail.log" ini directive.
  (Maksymilian Arciemowicz, Stas)
- Fixed signature generation/validation for zip archives in ext/phar. (Greg)
- Fixed memory leak in stream_is_local(). (Felipe, Tony)
- Fixed BC break in mime_content_type(), removes the content encoding. (Scott) 

- Fixed PECL bug #16842 (oci_error return false when NO_DATA_FOUND is raised).
  (Chris Jones)

- Fixed bug #50063 (safe_mode_include_dir fails). (Johannes, christian at
  elmerot dot se)
- Fixed bug #50052 (Different Hashes on Windows and Linux on wrong Salt size).
  (Pierre)
- Fixed bug #49986 (Missing ICU DLLs on windows package). (Pierre)
- Fixed bug #49910 (no support for ././@LongLink for long filenames in phar
  tar support). (Greg)
- Fixed bug #49908 (throwing exception in __autoload crashes when interface
  is not defined). (Felipe)
- Fixed bug #49847 (exec() fails to return data inside 2nd parameter, given
  output lines >4095 bytes). (Ilia)
- Fixed bug #49809 (time_sleep_until() is not available on OpenSolaris). (Jani)
- Fixed bug #49757 (long2ip() can return wrong value in a multi-threaded
  applications). (Ilia, Florian Anderiasch)
- Fixed bug #49738 (calling mcrypt after mcrypt_generic_deinit crashes).
  (Sriram Natarajan)
- Fixed bug #49732 (crashes when using fileinfo when timestamp conversion
  fails). (Pierre)
- Fixed bug #49698 (Unexpected change in strnatcasecmp()). (Rasmus)
- Fixed bug #49630 (imap_listscan function missing). (Felipe)
- Fixed bug #49572 (use of C++ style comments causes build failure).
  (Sriram Natarajan)
- Fixed bug #49531 (CURLOPT_INFILESIZE sometimes causes warning "CURLPROTO_FILE
  cannot be set"). (Felipe)
- Fixed bug #49517 (cURL's CURLOPT_FILE prevents file from being deleted after
  fclose). (Ilia)
- Fixed bug #49470 (FILTER_SANITIZE_EMAIL allows disallowed characters).
  (Ilia)
- Fixed bug #49447 (php engine need to correctly check for socket API 
  return status on windows). (Sriram Natarajan)
- Fixed bug #49391 (ldap.c utilizing deprecated ldap_modify_s). (Ilia)
- Fixed bug #49372 (segfault in php_curl_option_curl). (Pierre)
- Fixed bug #49361 (wordwrap() wraps incorrectly on end of line boundaries).
  (Ilia, code-it at mail dot ru)
- Fixed bug #49306 (inside pdo_mysql default socket settings are ignored).
  (Ilia)
- Fixed bug #49289 (bcmath module doesn't compile with phpize configure).
  (Jani)
- Fixed bug #49286 (php://input (php_stream_input_read) is broken). (Jani)
- Fixed bug #49269 (Ternary operator fails on Iterator object when used inside
  foreach declaration). (Etienne, Dmitry)
- Fixed bug #49236 (Missing PHP_SUBST(PDO_MYSQL_SHARED_LIBADD)). (Jani)
- Fixed bug #49223 (Inconsistency using get_defined_constants). (Garrett)
- Fixed bug #49193 (gdJpegGetVersionString() inside gd_compact identifies
  wrong type in declaration). (Ilia)
- Fixed bug #49183 (dns_get_record does not return NAPTR records). (Pierre)
- Fixed bug #49144 (Import of schema from different host transmits original
  authentication details). (Dmitry)
- Fixed bug #49142 (crash when exception thrown from __tostring()).
  (David Soria Parra)
- Fixed bug #49132 (posix_times returns false without error).
  (phpbugs at gunnu dot us)
- Fixed bug #49125 (Error in dba_exists C code). (jdornan at stanford dot edu)
- Fixed bug #49122 (undefined reference to mysqlnd_stmt_next_result on compile
  with --with-mysqli and MySQL 6.0). (Jani)
- Fixed bug #49108 (2nd scan_dir produces segfault). (Felipe)
- Fixed bug #49098 (mysqli segfault on error). (Rasmus)
- Fixed bug #49095 (proc_get_status['exitcode'] fails on win32). (Felipe)
- Fixed bug #49092 (ReflectionFunction fails to work with functions in fully
  qualified namespaces). (Kalle, Jani)
- Fixed bug #49074 (private class static fields can be modified by using
  reflection). (Jani)
- Fixed bug #49072 (feof never returns true for damaged file in zip). (Pierre)
- Fixed bug #49065 ("disable_functions" php.ini option does not work on 
  Zend extensions). (Stas)
- Fixed bug #49064 (--enable-session=shared does not work: undefined symbol:
  php_url_scanner_reset_vars). (Jani)
- Fixed bug #49056 (parse_ini_file() regression in 5.3.0 when using non-ASCII
  strings as option keys). (Jani)
- Fixed bug #49052 (context option headers freed too early when using
  --with-curlwrappers). (Jani)
- Fixed bug #49047 (The function touch() fails on directories on Windows).
  (Pierre)
- Fixed bug #49032 (SplFileObject::fscanf() variables passed by reference).
  (Jani)
- Fixed bug #49027 (mysqli_options() doesn't work when using mysqlnd). (Andrey)
- Fixed bug #49026 (proc_open() can bypass safe_mode_protected_env_vars
  restrictions). (Ilia)
- Fixed bug #49020 (phar misinterprets ustar long filename standard).
  (Greg)
- Fixed bug #49018 (phar tar stores long filenames wit prefix/name reversed).
  (Greg)
- Fixed bug #49014 (dechunked filter broken when serving more than 8192 bytes
  in a chunk). (andreas dot streichardt at globalpark dot com, Ilia)
- Fixed bug #49012 (phar tar signature algorithm reports as Unknown (0) in
  getSignature() call). (Greg)
- Fixed bug #49000 (PHP CLI in Interactive mode (php -a) crashes 
  when including files from function). (Stas)
- Fixed bug #48994 (zlib.output_compression does not output HTTP headers when
  set to a string value). (Jani)
- Fixed bug #48980 (Crash when compiling with pdo_firebird). (Felipe)
- Fixed bug #48962 (cURL does not upload files with specified filename).
  (Ilia)
- Fixed bug #48929 (Double \r\n after HTTP headers when "header" context
  option is an array). (David Zülke)
- Fixed bug #48913 (Too long error code strings in pdo_odbc driver).
  (naf at altlinux dot ru, Felipe)
- Fixed bug #48912 (Namespace causes unexpected strict behaviour with
  extract()). (Dmitry)
- Fixed bug #48909 (Segmentation fault in mysqli_stmt_execute()). (Andrey)
- Fixed bug #48899 (is_callable returns true even if method does not exist in
  parent class). (Felipe)
- Fixed bug #48893 (Problems compiling with Curl). (Felipe)
- Fixed bug #48880 (Random Appearing open_basedir problem). (Rasmus, Gwynne)
- Fixed bug #48872 (string.c: errors: duplicate case values). (Kalle)
- Fixed bug #48854 (array_merge_recursive modifies arrays after first one).
  (Felipe)
- Fixed bug #48805 (IPv6 socket transport is not working). (Ilia)
- Fixed bug #48802 (printf() returns incorrect outputted length). (Jani)
- Fixed bug #48791 (open office files always reported as corrupted). (Greg)
- Fixed bug #48788 (RecursiveDirectoryIterator doesn't descend into symlinked
  directories). (Ilia)
- Fixed bug #48783 (make install will fail saying phar file exists). (Greg)
- Fixed bug #48774 (SIGSEGVs when using curl_copy_handle()).
  (Sriram Natarajan)
- Fixed bug #48771 (rename() between volumes fails and reports no error on 
  Windows). (Pierre)
- Fixed bug #48768 (parse_ini_*() crash with INI_SCANNER_RAW). (Jani)
- Fixed bug #48763 (ZipArchive produces corrupt archive). (dani dot church at 
  gmail dot com, Pierre)
- Fixed bug #48762 (IPv6 address filter still rejects valid address). (Felipe)
- Fixed bug #48757 (ReflectionFunction::invoke() parameter issues). (Kalle)
- Fixed bug #48754 (mysql_close() crash php when no handle specified).
  (Johannes, Andrey)
- Fixed bug #48752 (Crash during date parsing with invalid date). (Pierre)
- Fixed bug #48746 (Unable to browse directories within Junction Points).
  (Pierre, Kanwaljeet Singla)
- Fixed bug #48745 (mysqlnd: mysql_num_fields returns wrong column count for
  mysql_list_fields). (Andrey)
- Fixed bug #48740 (PHAR install fails when INSTALL_ROOT is not the final
  install location). (james dot cohen at digitalwindow dot com, Greg)
- Fixed bug #48733 (CURLOPT_WRITEHEADER|CURLOPT_FILE|CURLOPT_STDERR warns on
  files that have been opened with r+). (Ilia)
- Fixed bug #48719 (parse_ini_*(): scanner_mode parameter is not checked for
  sanity). (Jani)
- Fixed bug #48718 (FILTER_VALIDATE_EMAIL does not allow numbers in domain  
  components). (Ilia)
- Fixed bug #48681 (openssl signature verification for tar archives broken).
  (Greg)
- Fixed bug #48660 (parse_ini_*(): dollar sign as last character of value
  fails). (Jani)
- Fixed bug #48645 (mb_convert_encoding() doesn't understand hexadecimal
  html-entities). (Moriyoshi)
- Fixed bug #48637 ("file" fopen wrapper is overwritten when using
  --with-curlwrappers). (Jani)
- Fixed bug #48608 (Invalid libreadline version not detected during configure).
  (Jani)
- Fixed bug #48400 (imap crashes when closing stream opened with
  OP_PROTOTYPE flag). (Jani)
- Fixed bug #48377 (error message unclear on converting phar with existing
  file). (Greg)
- Fixed bug #48247 (Infinite loop and possible crash during startup with
  errors when errors are logged). (Jani)
- Fixed bug #48198 error: 'MYSQLND_LLU_SPEC' undeclared. Cause for #48780 and
  #46952 - both fixed too. (Andrey)
- Fixed bug #48189 (ibase_execute error in return param). (Kalle)
- Fixed bug #48182 (ssl handshake fails during asynchronous socket connection).
  (Sriram Natarajan)
- Fixed bug #48116 (Fixed build with Openssl 1.0). (Pierre, 
  Al dot Smith at aeschi dot ch dot eu dot org)
- Fixed bug #48057 (Only the date fields of the first row are fetched, others
  are empty). (info at programmiernutte dot net)
- Fixed bug #47481 (natcasesort() does not sort extended ASCII characters
  correctly). (Herman Radtke)
- Fixed bug #47351 (Memory leak in DateTime). (Derick, Tobias John)
- Fixed bug #47273 (Encoding bug in SoapServer->fault). (Dmitry)
- Fixed bug #46682 (touch() afield returns different values on windows).
  (Pierre)
- Fixed bug #46614 (Extended MySQLi class gives incorrect empty() result).
  (Andrey)
- Fixed bug #46020 (with Sun Java System Web Server 7.0 on HPUX, #define HPUX).
  (Uwe Schindler)
- Fixed bug #45905 (imagefilledrectangle() clipping error).
  (markril at hotmail dot com, Pierre)
- Fixed bug #45554 (Inconsistent behavior of the u format char). (Derick)
- Fixed bug #45141 (setcookie will output expires years of >4 digits). (Ilia)
- Fixed bug #44683 (popen crashes when an invalid mode is passed). (Pierre)
- Fixed bug #43510 (stream_get_meta_data() does not return same mode as used
  in fopen). (Jani)
- Fixed bug #42434 (ImageLine w/ antialias = 1px shorter). (wojjie at gmail dot
  com, Kalle)
- Fixed bug #40013 (php_uname() does not return nodename on Netware (Guenter
  Knauf)
- Fixed bug #38091 (Mail() does not use FQDN when sending SMTP helo). 
  (Kalle, Rick Yorgason)
- Fixed bug #28038 (Sent incorrect RCPT TO commands to SMTP server) (Garrett)
- Fixed bug #27051 (Impersonation with FastCGI does not exec process as 
  impersonated user). (Pierre)


30 Jun 2009, PHP 5.3.0
- Upgraded bundled PCRE to version 7.9. (Nuno)
- Upgraded bundled sqlite to version 3.6.15. (Scott)

- Moved extensions to PECL (Derick, Lukas, Pierre, Scott):
  . ext/dbase
  . ext/fbsql
  . ext/fdf
  . ext/ncurses
  . ext/mhash (BC layer is now entirely within ext/hash)
  . ext/ming
  . ext/msql
  . ext/sybase (not maintained anymore, sybase_ct has to be used instead)

- Removed the experimental RPL (master/slave) functions from mysqli. (Andrey)
- Removed zend.ze1_compatibility_mode. (Dmitry)
- Removed all zend_extension_* php.ini directives. Zend extensions are now
  always loaded using zend_extension directive. (Derick)
- Removed special treatment of "/tmp" in sessions for open_basedir.
  Note: This undocumented behaviour was introduced in 5.2.2. (Alexey)
- Removed shebang line check from CGI sapi (checked by scanner). (Dmitry)

- Changed PCRE, Reflection and SPL extensions to be always enabled. (Marcus)
- Changed md5() to use improved implementation. (Solar Designer, Dmitry)
- Changed HTTP stream wrapper to accept any code between and including
  200 to 399 as successful. (Mike, Noah Fontes)
- Changed __call() to be invoked on private/protected method access, similar to
  properties and __get(). (Andrei)
- Changed dl() to be disabled by default. Enabled only when explicitly
  registered by the SAPI. Currently enabled with cli, cgi and embed SAPIs.
  (Dmitry)
- Changed opendir(), dir() and scandir() to use default context when no context
  argument is passed. (Sara)
- Changed open_basedir to allow tightening in runtime contexts. (Sara)
- Changed PHP/Zend extensions to use flexible build IDs. (Stas)
- Changed error level E_ERROR into E_WARNING in Soap extension methods
  parameter validation. (Felipe)
- Changed openssl info to show the shared library version number. (Scott)
- Changed floating point behaviour to consistently use double precision on all
  platforms and with all compilers. (Christian Seiler)
- Changed round() to act more intuitively when rounding to a certain precision
  and round very large and very small exponents correctly. (Christian Seiler)
- Changed session_start() to return false when session startup fails. (Jani)
- Changed property_exists() to check the existence of a property independent of
  accessibility (like method_exists()). (Felipe)
- Changed array_reduce() to allow mixed $initial (Christian Seiler)

- Improved PHP syntax and semantics:
  . Added lambda functions and closures. (Christian Seiler, Dmitry)
  . Added "jump label" operator (limited "goto"). (Dmitry, Sara)
  . Added NOWDOC syntax. (Gwynne Raskind, Stas, Dmitry)
  . Added HEREDOC syntax with double quotes. (Lars Strojny, Felipe)
  . Added support for using static HEREDOCs to initialize static variables and
    class members or constants. (Matt)
  . Improved syntax highlighting and consistency for variables in double-quoted
    strings and literal text in HEREDOCs and backticks. (Matt)
  . Added "?:" operator. (Marcus)
  . Added support for namespaces. (Dmitry, Stas, Gregory, Marcus)
  . Added support for Late Static Binding. (Dmitry, Etienne Kneuss)
  . Added support for __callStatic() magic method. (Sara)
  . Added forward_static_call(_array) to complete LSB. (Mike Lively)
  . Added support for dynamic access of static members using $foo::myFunc().
    (Etienne Kneuss)
  . Improved checks for callbacks. (Marcus)
  . Added __DIR__ constant. (Lars Strojny)
  . Added new error modes E_USER_DEPRECATED and E_DEPRECATED.
    E_DEPRECATED is used to inform about stuff being scheduled for removal
    in future PHP versions. (Lars Strojny, Felipe, Marcus)
  . Added "request_order" INI variable to control specifically $_REQUEST
    behavior. (Stas)
  . Added support for exception linking. (Marcus)
  . Added ability to handle exceptions in destructors. (Marcus)

- Improved PHP runtime speed and memory usage:
  . Substitute global-scope, persistent constants with their values at compile
    time. (Matt)
  . Optimized ZEND_SIGNED_MULTIPLY_LONG(). (Matt)
  . Removed direct executor recursion. (Dmitry)
  . Use fastcall calling convention in executor on x86. (Dmitry)
  . Use IS_CV for direct access to $this variable. (Dmitry)
  . Use ZEND_FREE() opcode instead of ZEND_SWITCH_FREE(IS_TMP_VAR). (Dmitry)
  . Lazy EG(active_symbol_table) initialization. (Dmitry)
  . Optimized ZEND_RETURN opcode to not allocate and copy return value if it is
    not used. (Dmitry)
  . Replaced all flex based scanners with re2c based scanners.
    (Marcus, Nuno, Scott)
  . Added garbage collector. (David Wang, Dmitry).
  . Improved PHP binary size and startup speed with GCC4 visibility control.
    (Nuno)
  . Improved engine stack implementation for better performance and stability.
    (Dmitry)
  . Improved memory usage by moving constants to read only memory.
    (Dmitry, Pierre)
  . Changed exception handling. Now each op_array doesn't contain
    ZEND_HANDLE_EXCEPTION opcode in the end. (Dmitry)
  . Optimized require_once() and include_once() by eliminating fopen(3) on
    second usage. (Dmitry)
  . Optimized ZEND_FETCH_CLASS + ZEND_ADD_INTERFACE into single
    ZEND_ADD_INTERFACE opcode. (Dmitry)
  . Optimized string searching for a single character.
    (Michal Dziemianko, Scott)
  . Optimized interpolated strings to use one less opcode. (Matt)

- Improved php.ini handling: (Jani)
  . Added ".htaccess" style user-defined php.ini files support for CGI/FastCGI.
  . Added support for special [PATH=/opt/httpd/www.example.com/] and
    [HOST=www.example.com] sections. Directives set in these sections can
    not be overridden by user-defined ini-files or during runtime.
  . Added better error reporting for php.ini syntax errors.
  . Allowed using full path to load modules using "extension" directive.
  . Allowed "ini-variables" to be used almost everywhere ini php.ini files.
  . Allowed using alphanumeric/variable indexes in "array" ini options.
  . Added 3rd optional parameter to parse_ini_file() to specify the scanning
    mode of INI_SCANNER_NORMAL or INI_SCANNER_RAW. In raw mode option values
    and section values are treated as-is.
  . Fixed get_cfg_var() to be able to return "array" ini options.
  . Added optional parameter to ini_get_all() to only retrieve the current
    value. (Hannes)

- Improved Windows support:
  . Update all libraries to their latest stable version. (Pierre, Rob, Liz, 
    Garrett).
  . Added Windows support for stat(), touch(), filemtime(), filesize() and
    related functions. (Pierre)
  . Re-added socket_create_pair() for Windows in sockets extension. (Kalle)
  . Added inet_pton() and inet_ntop() also for Windows platforms. 
    (Kalle, Pierre)
  . Added mcrypt_create_iv() for Windows platforms. (Pierre)
  . Added ACL Cache support on Windows.
    (Kanwaljeet Singla, Pierre, Venkat Raman Don)
  . Added constants based on Windows' GetVersionEx information. 
    PHP_WINDOWS_VERSION_* and PHP_WINDOWS_NT_*. (Pierre)
  . Added support for ACL (is_writable, is_readable, reports now correct
    results) on Windows. (Pierre, Venkat Raman Don, Kanwaljeet Singla)
  . Added support for fnmatch() on Windows. (Pierre)
  . Added support for time_nanosleep() and time_sleep_until() on Windows.
    (Pierre)
  . Added support for symlink(), readlink(), linkinfo() and link() on Windows.
    They are available only when the running platform supports them. (Pierre)
  . the GMP extension now relies on MPIR instead of the GMP library. (Pierre)
  . Added Windows support for stream_socket_pair(). (Kalle)
  . Drop all external dependencies for the core features. (Pierre)
  . Drastically improve the build procedure (Pierre, Kalle, Rob):
    . VC9 (Visual C++ 2008) or later support
    . Initial experimental x64 support
  . MSI installer now supports all recent Windows versions, including
    Windows 7. (John, Kanwaljeet Singla)

- Improved and cleaned CGI code:
  . FastCGI is now always enabled and cannot be disabled.
    See sapi/cgi/CHANGES for more details. (Dmitry)
  . Added CGI SAPI -T option which can be used to measure execution
    time of script repeated several times. (Dmitry)

- Improved streams:
  . Fixed confusing error message on failure when no errors are logged. (Greg)
  . Added stream_supports_lock() function. (Benjamin Schulz)
  . Added context parameter for copy() function. (Sara)
  . Added "glob://" stream wrapper. (Marcus)
  . Added "params" as optional parameter for stream_context_create(). (Sara)
  . Added ability to use stream wrappers in include_path. (Gregory, Dmitry)

- Improved DNS API
  . Added Windows support for dns_check_record(), dns_get_mx(), checkdnsrr() and
    getmxrr(). (Pierre)
  . Added support for old style DNS functions (supports OSX and FBSD). (Scott)
  . Added a new "entries" array in dns_check_record() containing the TXT
    elements. (Felipe, Pierre)

- Improved hash extension:
  . Changed mhash to be a wrapper layer around the hash extension. (Scott)
  . Added hash_copy() function. (Tony)
  . Added sha224 hash algorithm to the hash extension. (Scott)

- Improved IMAP support (Pierre):
  . Added imap_gc() to clear the imap cache
  . Added imap_utf8_to_mutf7() and imap_mutf7_to_utf8()

- Improved mbstring extension:
  . Added "mbstring.http_output_conv_mimetypes" INI directive that allows
    common non-text types such as "application/xhtml+xml" to be converted
    by mb_output_handler(). (Moriyoshi)

- Improved OCI8 extension (Chris Jones/Oracle Corp.):
  . Added Database Resident Connection Pooling (DRCP) and Fast
    Application Notification (FAN) support.
  . Added support for Oracle External Authentication (not supported
    on Windows).
  . Improve persistent connection handling of restarted DBs.
  . Added SQLT_AFC (aka CHAR datatype) support to oci_bind_by_name.
  . Fixed bug #45458 (Numeric keys for associative arrays are not
    handled properly)
  . Fixed bug #41069 (Segmentation fault with query over DB link).
  . Fixed define of SQLT_BDOUBLE and SQLT_BFLOAT constants with Oracle
    10g ORACLE_HOME builds.
  . Changed default value of oci8.default_prefetch from 10 to 100.
  . Fixed PECL Bug #16035 (OCI8: oci_connect without ORACLE_HOME defined causes
    segfault) (Chris Jones/Oracle Corp.)
  . Fixed PECL Bug #15988 (OCI8: sqlnet.ora isn't read with older Oracle
    libraries) (Chris Jones/Oracle Corp.)
  . Fixed PECL Bug #14268 (Allow "pecl install oci8" command to "autodetect" an
    Instant Client RPM install) (Chris Jones/Oracle Corp.)
  . Fixed PECL bug #12431 (OCI8 ping functionality is broken).
  . Allow building (e.g from PECL) the PHP 5.3-based OCI8 code with
    PHP 4.3.9 onwards.
  . Provide separate extensions for Oracle 11g and 10g on Windows.
    (Pierre, Chris)

- Improved OpenSSL extension:
  . Added support for OpenSSL digest and cipher functions. (Dmitry)
  . Added access to internal values of DSA, RSA and DH keys. (Dmitry)
  . Fixed a memory leak on openssl_decrypt(). (Henrique)
  . Fixed segfault caused by openssl_pkey_new(). (Henrique)
  . Fixed bug caused by uninitilized variables in openssl_pkcs7_encrypt() and
    openssl_pkcs7_sign(). (Henrique)
  . Fixed error message in openssl_seal(). (Henrique)

- Improved pcntl extension: (Arnaud)
  . Added pcntl_signal_dispatch().
  . Added pcntl_sigprocmask().
  . Added pcntl_sigwaitinfo().
  . Added pcntl_sigtimedwait().

- Improved SOAP extension:
  . Added support for element names in context of XMLSchema's <any>. (Dmitry)
  . Added ability to use Traversable objects instead of plain arrays.
    (Joshua Reese, Dmitry)
  . Fixed possible crash bug caused by an uninitialized value. (Zdash Urf)

- Improved SPL extension:
  . Added SPL to list of standard extensions that cannot be disabled. (Marcus)
  . Added ability to store associative information with objects in
    SplObjectStorage. (Marcus)
  . Added ArrayAccess support to SplObjectStorage. (Marcus)
  . Added SplDoublyLinkedList, SplStack, SplQueue classes. (Etienne)
  . Added FilesystemIterator. (Marcus)
  . Added GlobIterator. (Marcus)
  . Added SplHeap, SplMinHeap, SplMaxHeap, SplPriorityQueue classes. (Etienne)
  . Added new parameter $prepend to spl_autoload_register(). (Etienne)
  . Added SplFixedArray. (Etienne, Tony)
  . Added delaying exceptions in SPL's autoload mechanism. (Marcus)
  . Added RecursiveTreeIterator. (Arnaud, Marcus)
  . Added MultipleIterator. (Arnaud, Marcus, Johannes)

- Improved Zend Engine:
  . Added "compact" handler for Zend MM storage. (Dmitry)
  . Added "+" and "*" specifiers to zend_parse_parameters(). (Andrei)
  . Added concept of "delayed early binding" that allows opcode caches to
    perform class declaration (early and/or run-time binding) in exactly
    the same order as vanilla PHP. (Dmitry)

- Improved crypt() function: (Pierre)
  . Added Blowfish and extended DES support. (Using Blowfish implementation
    from Solar Designer).
  . Made crypt features portable by providing our own implementations
    for crypt_r and the algorithms which are used when OS does not provide
    them. PHP implementations are always used for Windows builds.

- Deprecated session_register(), session_unregister() and
  session_is_registered(). (Hannes)
- Deprecated define_syslog_variables(). (Kalle)
- Deprecated ereg extension. (Felipe)

- Added new extensions:
  . Added Enchant extension as a way to access spell checkers. (Pierre)
  . Added fileinfo extension as replacement for mime_magic extension. (Derick)
  . Added intl extension for Internationalization. (Ed B., Vladimir I.,
    Dmitry L., Stanislav M., Vadim S., Kirti V.)
  . Added mysqlnd extension as replacement for libmysql for ext/mysql, mysqli
    and PDO_mysql. (Andrey, Johannes, Ulf)
  . Added phar extension for handling PHP Archives. (Greg, Marcus, Steph)
  . Added SQLite3 extension. (Scott)

- Added new date/time functionality: (Derick)
  . date_parse_from_format(): Parse date/time strings according to a format.
  . date_create_from_format()/DateTime::createFromFormat(): Create a date/time
    object by parsing a date/time string according to a given format.
  . date_get_last_errors()/DateTime::getLastErrors(): Return a list of warnings
    and errors that were found while parsing a date/time string through:
    . strtotime() / new DateTime
    . date_create_from_format() / DateTime::createFromFormat()
    . date_parse_from_format().
  . support for abbreviation and offset based timezone specifiers for
    the 'e' format specifier, DateTime::__construct(), DateTime::getTimeZone()
    and DateTimeZone::getName().
  . support for selectively listing timezone identifiers by continent or
    country code through timezone_identifiers_list() /
    DateTimezone::listIdentifiers().
  . timezone_location_get() / DateTimezone::getLocation() for retrieving
    location information from timezones.
  . date_timestamp_set() / DateTime::setTimestamp() to set a Unix timestamp
    without invoking the date parser. (Scott, Derick)
  . date_timestamp_get() / DateTime::getTimestamp() to retrieve the Unix
    timestamp belonging to a date object.
  . two optional parameters to timezone_transitions_get() /
    DateTimeZone::getTranstions() to limit the range of transitions being
    returned.
  . support for "first/last day of <month>" style texts.
  . support for date/time strings returned by MS SQL.
  . support for serialization and unserialization of DateTime objects.
  . support for diffing date/times through date_diff() / DateTime::diff().
  . support for adding/subtracting weekdays with strtotime() and
    DateTime::modify().
  . DateInterval class to represent the difference between two date/times.
  . support for parsing ISO intervals for use with DateInterval.
  . date_add() / DateTime::add(), date_sub() / DateTime::sub() for applying an
    interval to an existing date/time.
  . proper support for "this week", "previous week"/"last week" and "next week"
    phrases so that they actually mean the week and not a seven day period
    around the current day.
  . support for "<xth> <weekday> of" and "last <weekday> of" phrases to be used
    with months - like in "last saturday of februari 2008".
  . support for "back of <hour>" and "front of <hour>" phrases that are used in
    Scotland.
  . DatePeriod class which supports iterating over a DateTime object applying
    DateInterval on each iteration, up to an end date or limited by maximum
    number of occurences.

- Added compatibility mode in GD, imagerotate, image(filled)ellipse 
  imagefilter, imageconvolution and imagecolormatch are now always enabled.
  (Pierre)
- Added array_replace() and array_replace_recursive() functions. (Matt)
- Added ReflectionProperty::setAccessible() method that allows non-public
  property's values to be read through ::getValue() and set through
  ::setValue(). (Derick, Sebastian)
- Added msg_queue_exists() function to sysvmsg extension. (Benjamin Schulz)
- Added Firebird specific attributes that can be set via PDO::setAttribute()
  to control formatting of date/timestamp columns: PDO::FB_ATTR_DATE_FORMAT,
  PDO::FB_ATTR_TIME_FORMAT and PDO::FB_ATTR_TIMESTAMP_FORMAT. (Lars W)
- Added gmp_testbit() function. (Stas)
- Added icon format support to getimagesize(). (Scott)
- Added LDAP_OPT_NETWORK_TIMEOUT option for ldap_set_option() to allow
  setting network timeout (FR #42837). (Jani)
- Added optional escape character parameter to fgetcsv(). (David Soria Parra)
- Added an optional parameter to strstr() and stristr() for retrieval of either
  the part of haystack before or after first occurrence of needle.
  (Johannes, Felipe)
- Added xsl->setProfiling() for profiling stylesheets. (Christian)
- Added long-option feature to getopt() and made getopt() available also on
  win32 systems by adding a common getopt implementation into core.
  (David Soria Parra, Jani)
- Added support for optional values, and = as separator, in getopt(). (Hannes)
- Added lcfirst() function. (David C)
- Added PREG_BAD_UTF8_OFFSET_ERROR constant. (Nuno)
- Added native support for asinh(), acosh(), atanh(), log1p() and expm1().
  (Kalle)
- Added LIBXML_LOADED_VERSION constant (libxml2 version currently used). (Rob)
- Added JSON_FORCE_OBJECT flag to json_encode(). (Scott, Richard Quadling)
- Added timezone_version_get() to retrieve the version of the used timezone
  database. (Derick)
- Added 'n' flag to fopen to allow passing O_NONBLOCK to the underlying
  open(2) system call. (Mikko)
- Added "dechunk" filter which can decode HTTP responses with chunked
  transfer-encoding. HTTP streams use this filter automatically in case
  "Transfer-Encoding: chunked" header is present in response. It's possible to
  disable this behaviour using "http"=>array("auto_decode"=>0) in stream
  context. (Dmitry)
- Added support for CP850 encoding in mbstring extension.
  (Denis Giffeler, Moriyoshi)
- Added stream_cast() and stream_set_options() to user-space stream wrappers,
  allowing stream_select(), stream_set_blocking(), stream_set_timeout() and 
  stream_set_write_buffer() to work with user-space stream wrappers. (Arnaud)
- Added header_remove() function. (chsc at peytz dot dk, Arnaud)
- Added stream_context_get_params() function. (Arnaud)
- Added optional parameter "new" to sybase_connect(). (Timm)
- Added parse_ini_string() function. (grange at lemonde dot fr, Arnaud) 
- Added str_getcsv() function. (Sara)
- Added openssl_random_pseudo_bytes() function. (Scott)
- Added ability to send user defined HTTP headers with SOAP request.
  (Brian J.France, Dmitry)
- Added concatenation option to bz2.decompress stream filter.
  (Keisial at gmail dot com, Greg)
- Added support for using compressed connections with PDO_mysql. (Johannes)
- Added the ability for json_decode() to take a user specified depth. (Scott)
- Added support for the mysql_stmt_next_result() function from libmysql.
  (Andrey)
- Added function preg_filter() that does grep and replace in one go. (Marcus)
- Added system independent realpath() implementation which caches intermediate
  directories in realpath-cache. (Dmitry)
- Added optional clear_realpath_cache and filename parameters to
  clearstatcache(). (Jani, Arnaud)
- Added litespeed SAPI module. (George Wang)
- Added ext/hash support to ext/session's ID generator. (Sara)
- Added quoted_printable_encode() function. (Tony)
- Added stream_context_set_default() function. (Davey Shafik)
- Added optional "is_xhtml" parameter to nl2br() which makes the function
  output <br> when false and <br /> when true (FR #34381). (Kalle)
- Added PHP_MAXPATHLEN constant (maximum length of a path). (Pierre)
- Added support for SSH via libssh2 in cURL. (Pierre)
- Added support for gray levels PNG image with alpha in GD extension. (Pierre)
- Added support for salsa hashing functions in HASH extension. (Scott)
- Added DOMNode::getLineNo to get line number of parsed node. (Rob)
- Added table info to PDO::getColumnMeta() with SQLite. (Martin Jansen, Scott)
- Added mail logging functionality that allows logging of mail sent via
  mail() function. (Ilia)
- Added json_last_error() to return any error information from json_decode().
  (Scott)
- Added gethostname() to return the current system host name. (Ilia)
- Added shm_has_var() function. (Mike)
- Added depth parameter to json_decode() to lower the nesting depth from the
  maximum if required. (Scott)
- Added pixelation support in imagefilter(). (Takeshi Abe, Kalle)
- Added SplObjectStorage::addAll/removeAll. (Etienne)

- Implemented FR #41712 (curl progress callback: CURLOPT_PROGRESSFUNCTION).
  (sdteffen[at]gmail[dot].com, Pierre)
- Implemented FR #47739 (Missing cURL option do disable IPv6). (Pierre)
- Implemented FR #39637 (Missing cURL option CURLOPT_FTP_FILEMETHOD). (Pierre)

- Fixed an issue with ReflectionProperty::setAccessible().
  (Sebastian, Roman Borschel)
- Fixed html_entity_decode() incorrectly converting numeric html entities
  to different characters with cp1251 and cp866. (Scott)
- Fixed an issue in date() where a : was printed for the O modifier after a P
  modifier was used. (Derick)
- Fixed exec() on Windows to not eat the first and last double quotes. (Scott)
- Fixed readlink on Windows in thread safe SAPI (apache2.x etc.). (Pierre)
- Fixed a bug causing miscalculations with the "last <weekday> of <n> month"
  relative time string. (Derick)
- Fixed bug causing the algorithm parameter of mhash() to be modified. (Scott)
- Fixed invalid calls to free when internal fileinfo magic file is used. (Scott)
- Fixed memory leak inside wddx_add_vars() function. (Felipe)
- Fixed check in recode extension to allow builing of recode and mysql
  extensions when using a recent libmysql. (Johannes)

- Fixed PECL bug #12794 (PDOStatement->nextRowset() doesn't work). (Johannes)
- Fixed PECL bug #12401 (Add support for ATTR_FETCH_TABLE_NAMES). (Johannes)

- Fixed bug #48696 (ldap_read() segfaults with invalid parameters). (Felipe)
- Fixed bug #48643 (String functions memory issue). (Dmitry)
- Fixed bug #48641 (tmpfile() uses old parameter parsing).
  (crrodriguez at opensuse dot org)
- Fixed bug #48624 (.user.ini never gets parsed). (Pierre)
- Fixed bug #48620 (X-PHP-Originating-Script assumes no trailing CRLF in
  existing headers). (Ilia)
- Fixed bug #48578 (Can't build 5.3 on FBSD 4.11). (Rasmus)
- Fixed bug #48535 (file_exists returns false when impersonate is used).
  (Kanwaljeet Singla, Venkat Raman Don)
- Fixed bug #48493 (spl_autoload_register() doesn't work correctly when
  prepending functions). (Scott)
- Fixed bug #48215 (Calling a method with the same name as the parent class
  calls the constructor). (Scott)
- Fixed bug #48200 (compile failure with mbstring.c when 
  --enable-zend-multibyte is used). (Jani)
- Fixed bug #48188 (Cannot execute a scrollable cursors twice with PDO_PGSQL).
  (Matteo)
- Fixed bug #48185 (warning: value computed is not used in
  pdo_sqlite_stmt_get_col line 271). (Matteo)
- Fixed bug #48087 (call_user_method() invalid free of arguments). (Felipe)
- Fixed bug #48060 (pdo_pgsql - large objects are returned as empty). (Matteo)
- Fixed bug #48034 (PHP crashes when script is 8192 (8KB) bytes long). (Dmitry)
- Fixed bug #48004 (Error handler prevents creation of default object). (Dmitry)
- Fixed bug #47880 (crashes in call_user_func_array()). (Dmitry)
- Fixed bug #47856 (stristr() converts needle to lower-case). (Ilia)
- Fixed bug #47851 (is_callable throws fatal error). (Dmitry)
- Fixed bug #47816 (pcntl tests failing on NetBSD). (Matteo)
- Fixed bug #47779 (Wrong value for SIG_UNBLOCK and SIG_SETMASK constants).
  (Matteo)
- Fixed bug #47771 (Exception during object construction from arg call calls
  object's destructor). (Dmitry)
- Fixed bug #47767 (include_once does not resolve windows symlinks or junctions)
  (Kanwaljeet Singla, Venkat Raman Don)
- Fixed bug #47757 (rename JPG to JPEG in phpinfo). (Pierre)
- Fixed bug #47745 (FILTER_VALIDATE_INT doesn't allow minimum integer). (Dmitry)
- Fixed bug #47714 (autoloading classes inside exception_handler leads to
  crashes). (Dmitry)
- Fixed bug #47671 (Cloning SplObjectStorage instances). (Etienne)
- Fixed bug #47664 (get_class returns NULL instead of FALSE). (Dmitry)
- Fixed bug #47662 (Support more than 127 subpatterns in preg_match). (Nuno)
- Fixed bug #47596 (Bus error on parsing file). (Dmitry)
- Fixed bug #47572 (Undefined constant causes segmentation fault). (Felipe)
- Fixed bug #47560 (explode()'s limit parameter odd behaviour). (Matt)
- Fixed bug #47549 (get_defined_constants() return array with broken array
  categories). (Ilia)
- Fixed bug #47535 (Compilation failure in ps_fetch_from_1_to_8_bytes()).
  (Johannes)
- Fixed bug #47534 (RecursiveDiteratoryIterator::getChildren ignoring
  CURRENT_AS_PATHNAME). (Etienne)
- Fixed bug #47443 (metaphone('scratch') returns wrong result). (Felipe)
- Fixed bug #47438 (mysql_fetch_field ignores zero offset). (Johannes)
- Fixed bug #47398 (PDO_Firebird doesn't implements quoter correctly). (Felipe)
- Fixed bug #47390 (odbc_fetch_into - BC in php 5.3.0). (Felipe)
- Fixed bug #47359 (Use the expected unofficial mimetype for bmp files). (Scott)
- Fixed bug #47343 (gc_collect_cycles causes a segfault when called within a
  destructor in one case). (Dmitry)
- Fixed bug #47320 ($php_errormsg out of scope in functions). (Dmitry)
- Fixed bug #47318 (UMR when trying to activate user config). (Pierre)
- Fixed bug #47243 (OCI8: Crash at shutdown on Windows) (Chris Jones/Oracle
  Corp.)
- Fixed bug #47231 (offsetGet error using incorrect offset). (Etienne)
- Fixed bug #47229 (preg_quote() should escape the '-' char). (Nuno)
- Fixed bug #47165 (Possible memory corruption when passing return value by
  reference). (Dmitry)
- Fixed bug #47087 (Second parameter of mssql_fetch_array()). (Felipe)
- Fixed bug #47085 (rename() returns true even if the file in PHAR does not
  exist). (Greg)
- Fixed bug #47050 (mysqli_poll() modifies improper variables). (Johannes)
- Fixed bug #47045 (SplObjectStorage instances compared with ==). (Etienne)
- Fixed bug #47038 (Memory leak in include). (Dmitry)
- Fixed bug #47031 (Fix constants in DualIterator example). (Etienne)
- Fixed bug #47021 (SoapClient stumbles over WSDL delivered with
  "Transfer-Encoding: chunked"). (Dmitry)
- Fixed bug #46994 (OCI8: CLOB size does not update when using CLOB IN OUT param
  in stored procedure) (Chris Jones/Oracle Corp.)
- Fixed bug #46979 (use with non-compound name *has* effect). (Dmitry)
- Fixed bug #46957 (The tokenizer returns deprecated values). (Felipe)
- Fixed bug #46944 (UTF-8 characters outside the BMP aren't encoded correctly).
  (Scott)
- Fixed bug #46897 (ob_flush() should fail to flush unerasable buffers).
  (David C.)
- Fixed bug #46849 (Cloning DOMDocument doesn't clone the properties). (Rob)
- Fixed bug #46847 (phpinfo() is missing some settings). (Hannes)
- Fixed bug #46844 (php scripts or included files with first line starting
  with # have the 1st line missed from the output). (Ilia)
- Fixed bug #46817 (tokenizer misses last single-line comment (PHP 5.3+, with
  re2c lexer)). (Matt, Shire)
- Fixed bug #46811 (ini_set() doesn't return false on failure). (Hannes)
- Fixed bug #46763 (mb_stristr() wrong output when needle does not exist).
  (Henrique M. Decaria)
- Fixed bug #46755 (warning: use statement with non-compound name). (Dmitry)
- Fixed bug #46746 (xmlrpc_decode_request outputs non-suppressable error when
  given bad data). (Ilia)
- Fixed bug #46738 (Segfault when mb_detect_encoding() fails). (Scott)
- Fixed bug #46731 (Missing validation for the options parameter of the
  imap_fetch_overview() function). (Ilia)
- Fixed bug #46711 (cURL curl_setopt leaks memory in foreach loops). (magicaltux
  [at] php [dot] net)
- Fixed bug #46701 (Creating associative array with long values in the key fails
  on 32bit linux). (Shire)
- Fixed bug #46681 (mkdir() fails silently on PHP 5.3). (Hannes)
- Fixed bug #46653 (can't extend mysqli). (Johannes)
- Fixed bug #46646 (Restrict serialization on some internal classes like Closure
  and SplFileInfo using exceptions). (Etienne)
- Fixed bug #46623 (OCI8: phpinfo doesn't show compile time ORACLE_HOME with
  phpize) (Chris Jones/Oracle Corp.)
- Fixed bug #46578 (strip_tags() does not honor end-of-comment when it
  encounters a single quote). (Felipe)
- Fixed bug #46546 (Segmentation fault when using declare statement with
  non-string value). (Felipe)
- Fixed bug #46542 (Extending PDO class with a __call() function doesn't work as
  expected). (Johannes)
- Fixed bug #46421 (SplFileInfo not correctly handling /). (Etienne)
- Fixed bug #46347 (parse_ini_file() doesn't support * in keys). (Nuno)
- Fixed bug #46268 (DateTime::modify() does not reset relative time values).
  (Derick)
- Fixed bug #46241 (stacked error handlers, internal error handling in general).
  (Etienne)
- Fixed bug #46238 (Segmentation fault on static call with empty string method).
  (Felipe)
- Fixed bug #46192 (ArrayObject with objects as storage serialization).
  (Etienne)
- Fixed bug #46185 (importNode changes the namespace of an XML element). (Rob)
- Fixed bug #46178 (memory leak in ext/phar). (Greg)
- Fixed bug #46160 (SPL - Memory leak when exception is thrown in offsetSet).
  (Felipe)
- Fixed Bug #46147 (after stream seek, appending stream filter reads incorrect
  data). (Greg)
- Fixed bug #46127 (php_openssl_tcp_sockop_accept forgets to set context on
  accepted stream) (Mark Karpeles, Pierre)
- Fixed bug #46115 (Memory leak when calling a method using Reflection).
  (Dmitry)
- Fixed bug #46110 (XMLWriter - openmemory() and openuri() leak memory on
  multiple calls). (Ilia)
- Fixed bug #46108 (DateTime - Memory leak when unserializing). (Felipe)
- Fixed bug #46106 (Memory leaks when using global statement). (Dmitry)
- Fixed bug #46099 (Xsltprocessor::setProfiling - memory leak). (Felipe, Rob).
- Fixed bug #46087 (DOMXPath - segfault on destruction of a cloned object).
  (Ilia)
- Fixed bug #46048 (SimpleXML top-level @attributes not part of iterator).
  (David C.)
- Fixed bug #46044 (Mysqli - wrong error message). (Johannes)
- Fixed bug #46042 (memory leaks with reflection of mb_convert_encoding()).
  (Ilia)
- Fixed bug #46039 (ArrayObject iteration is slow). (Arnaud)
- Fixed bug #46033 (Direct instantiation of SQLite3stmt and SQLite3result cause 
  a segfault.) (Scott)
- Fixed bug #45991 (Ini files with the UTF-8 BOM are treated as invalid).
  (Scott)
- Fixed bug #45989 (json_decode() doesn't return NULL on certain invalid
  strings). (magicaltux, Scott)
- Fixed bug #45976 (Moved SXE from SPL to SimpleXML). (Etienne)
- Fixed bug #45928 (large scripts from stdin are stripped at 16K border).
  (Christian Schneider, Arnaud)
- Fixed bug #45911 (Cannot disable ext/hash). (Arnaud)
- Fixed bug #45907 (undefined reference to 'PHP_SHA512Init'). (Greg)
- Fixed bug #45826 (custom ArrayObject serialization). (Etienne)
- Fixed bug #45820 (Allow empty keys in ArrayObject). (Etienne)
- Fixed bug #45791 (json_decode() doesn't convert 0e0 to a double). (Scott)
- Fixed bug #45786 (FastCGI process exited unexpectedly). (Dmitry)
- Fixed bug #45757 (FreeBSD4.11 build failure: failed include; stdint.h).
  (Hannes)
- Fixed bug #45743 (property_exists fails to find static protected member in
  child class). (Felipe)
- Fixed bug #45717 (Fileinfo/libmagic build fails, missing err.h and getopt.h).
  (Derick)
- Fixed bug #45706 (Unserialization of classes derived from ArrayIterator
  fails). (Etienne, Dmitry)
- Fixed bug #45696 (Not all DateTime methods allow method chaining). (Derick)
- Fixed bug #45682 (Unable to var_dump(DateInterval)). (Derick)
- Fixed bug #45447 (Filesystem time functions on Vista and server 2008).
  (Pierre)
- Fixed bug #45432 (PDO: persistent connection leak). (Felipe)
- Fixed bug #45392 (ob_start()/ob_end_clean() and memory_limit). (Ilia)
- Fixed bug #45384 (parse_ini_file will result in parse error with no trailing
  newline). (Arnaud)
- Fixed bug #45382 (timeout bug in stream_socket_enable_crypto). (vnegrier at
  optilian dot com, Ilia)
- Fixed bug #45044 (relative paths not resolved correctly). (Dmitry)
- Fixed bug #44861 (scrollable cursor don't work with pgsql). (Matteo)
- Fixed bug #44842 (parse_ini_file keys that start/end with underscore).
  (Arnaud)
- Fixed bug #44575 (parse_ini_file comment # line problems). (Arnaud)
- Fixed bug #44409 (PDO::FETCH_SERIALIZE calls __construct()). (Matteo)
- Fixed bug #44173 (PDO->query() parameter parsing/checking needs an update).
  (Matteo)
- Fixed bug #44154 (pdo->errorInfo() always have three elements in the returned
  array). (David C.)
- Fixed bug #44153 (pdo->errorCode() returns NULL when there are no errors).
  (David C.)
- Fixed bug #44135 (PDO MySQL does not support CLIENT_FOUND_ROWS). (Johannes,
  chx1975 at gmail dot com)
- Fixed bug #44100 (Inconsistent handling of static array declarations with
  duplicate keys). (Dmitry)
- Fixed bug #43831 ($this gets mangled when extending PDO with persistent
  connection). (Felipe)
- Fixed bug #43817 (opendir() fails on Windows directories with parent directory
  unaccessible). (Dmitry)
- Fixed bug #43069 (SoapClient causes 505 HTTP Version not supported error
  message). (Dmitry)
- Fixed bug #43008 (php://filter uris ignore url encoded filternames and can't
  handle slashes). (Arnaud)
- Fixed bug #42362 (HTTP status codes 204 and 304 should not be gzipped).
  (Scott, Edward Z. Yang)
- Fixed bug #41874 (separate STDOUT and STDERR in exec functions). (Kanwaljeet
  Singla, Venkat Raman Don, Pierre)
- Fixed bug #41534 (SoapClient over HTTPS fails to reestablish connection).
  (Dmitry)
- Fixed bug #38802 (max_redirects and ignore_errors). (patch by
  datibbaw@php.net)
- Fixed bug #35980 (touch() works on files but not on directories). (Pierre)

17 Jun 2009, PHP 5.2.10
- Updated timezone database to version 2009.9 (2009i) (Derick)

- Added "ignore_errors" option to http fopen wrapper. (David Zulke, Sara)
- Added new CURL options CURLOPT_REDIR_PROTOCOLS, CURLOPT_PROTOCOLS,
  and CURLPROTO_* for redirect fixes in CURL 7.19.4. (Yoram Bar Haim, Stas)
- Added support for Sun CC (FR #46595 and FR #46513). (David Soria Parra)

- Changed default value of array_unique()'s optional sorting type parameter
  back to SORT_STRING to fix backwards compatibility breakage introduced in 
  PHP 5.2.9. (Moriyoshi)

- Fixed memory corruptions while reading properties of zip files. (Ilia)
- Fixed memory leak in ob_get_clean/ob_get_flush. (Christian)
- Fixed segfault on invalid session.save_path. (Hannes)
- Fixed leaks in imap when a mail_criteria is used. (Pierre)
- Fixed missing erealloc() in fix for Bug #40091 in spl_autoload_register. (Greg)

- Fixed bug #48562 (Reference recursion causes segfault when used in
  wddx_serialize_vars()). (Felipe)
- Fixed bug #48557 (Numeric string keys in Apache Hashmaps are not cast to
  integers). (David Zuelke)
- Fixed bug #48518 (curl crashes when writing into invalid file handle). (Tony)
- Fixed bug #48514 (cURL extension uses same resource name for simple and
  multi APIs). (Felipe)
- Fixed bug #48469 (ldap_get_entries() leaks memory on empty search
  results). (Patrick)
- Fixed bug #48456 (CPPFLAGS not restored properly in phpize.m4). (Jani,
  spisek at kerio dot com)
- Fixed bug #48448 (Compile failure under IRIX 6.5.30 building cast.c).
  (Kalle)
- Fixed bug #48441 (ldap_search() sizelimit, timelimit and deref options
  persist). (Patrick)
- Fixed bug #48434 (Improve memory_get_usage() accuracy). (Arnaud)
- Fixed bug #48416 (Force a cache limit in ereg() to stop excessive memory
  usage). (Scott)
- Fixed bug #48409 (Crash when exception is thrown while passing function
  arguments). (Arnaud)
- Fixed bug #48378 (exif_read_data() segfaults on certain corrupted .jpeg
  files). (Pierre)
- Fixed bug #48359 (Script hangs on snmprealwalk if OID is not increasing).
  (Ilia, simonov at gmail dot com)
- Fixed bug #48336 (ReflectionProperty::getDeclaringClass() does not work 
  with redeclared property).
  (patch by Markus dot Lidel at shadowconnect dot com)
- Fixed bug #48326 (constant MSG_DONTWAIT not defined). (Arnaud)
- Fixed bug #48313 (fgetcsv() does not return null for empty rows). (Ilia)
- Fixed bug #48309 (stream_copy_to_stream() and fpasstru() do not update
  stream position of plain files). (Arnaud)
- Fixed bug #48307 (stream_copy_to_stream() copies 0 bytes when $source is a
  socket). (Arnaud)
- Fixed bug #48273 (snmp*_real_walk() returns SNMP errors as values).
  (Ilia, lytboris at gmail dot com)
- Fixed bug #48256 (Crash due to double-linking of history.o).
  (tstarling at wikimedia dot org)
- Fixed bug #48248 (SIGSEGV when access to private property via &__get).
  (Felipe)
- Fixed bug #48247 (Crash on errors during startup). (Stas)
- Fixed bug #48240 (DBA Segmentation fault dba_nextkey). (Felipe)
- Fixed bug #48224 (Incorrect shuffle in array_rand). (Etienne)
- Fixed bug #48221 (memory leak when passing invalid xslt parameter).
  (Felipe)
- Fixed bug #48207 (CURLOPT_(FILE|WRITEHEADER options do not error out when
  working with a non-writable stream). (Ilia)
- Fixed bug #48206 (Iterating over an invalid data structure with
  RecursiveIteratorIterator leads to a segfault). (Scott)
- Fixed bug #48204 (xmlwriter_open_uri() does not emit warnings on invalid
  paths). (Ilia)
- Fixed bug #48203 (Crash when CURLOPT_STDERR is set to regular file). (Jani)
- Fixed bug #48202 (Out of Memory error message when passing invalid file
  path) (Pierre)
- Fixed bug #48156 (Added support for lcov v1.7). (Ilia)
- Fixed bug #48132 (configure check for curl ssl support fails with
  --disable-rpath). (Jani)
- Fixed bug #48131 (Don't try to bind ipv4 addresses to ipv6 ips via bindto).
  (Ilia)
- Fixed bug #48070 (PDO_OCI: Segfault when using persistent connection).
  (Pierre, Matteo, jarismar dot php at gmail dot com)
- Fixed bug #48058 (Year formatter goes wrong with out-of-int range). (Derick)
- Fixed bug #48038 (odbc_execute changes variables used to form params array).
  (Felipe)
- Fixed bug #47997 (stream_copy_to_stream returns 1 on empty streams). (Arnaud)
- Fixed bug #47991 (SSL streams fail if error stack contains items). (Mikko)
- Fixed bug #47981 (error handler not called regardless). (Hannes)
- Fixed bug #47969 (ezmlm_hash() returns different values depend on OS). (Ilia)
- Fixed bug #47946 (ImageConvolution overwrites background). (Ilia)
- Fixed bug #47940 (memory leaks in imap_body). (Pierre, Jake Levitt)
- Fixed bug #47937 (system() calls sapi_flush() regardless of output 
  buffering). (Ilia)
- Fixed bug #47903 ("@" operator does not work with string offsets). (Felipe)
- Fixed bug #47893 (CLI aborts on non blocking stdout). (Arnaud)
- Fixed bug #47849 (Non-deep import loses the namespace). (Rob)
- Fixed bug #47845 (PDO_Firebird omits first row from query). (Lars W)
- Fixed bug #47836 (array operator [] inconsistency when the array has
  PHP_INT_MAX index value). (Matt)
- Fixed bug #47831 (Compile warning for strnlen() in main/spprintf.c).
  (Ilia, rainer dot jung at kippdata dot de)
- Fixed bug #47828 (openssl_x509_parse() segfaults when a UTF-8 conversion
  fails). (Scott, Kees Cook, Pierre)
- Fixed bug #47818 (Segfault due to bound callback param). (Felipe)
- Fixed bug #47801 (__call() accessed via parent:: operator is provided
  incorrect method name). (Felipe)
- Fixed bug #47769 (Strange extends PDO). (Felipe)
- Fixed bug #47745 (FILTER_VALIDATE_INT doesn't allow minimum integer).
  (Dmitry)
- Fixed bug #47721 (Alignment issues in mbstring and sysvshm extension).
  (crrodriguez at opensuse dot org, Ilia)
- Fixed bug #47704 (PHP crashes on some "bad" operations with string
  offsets). (Dmitry)
- Fixed bug #47695 (build error when xmlrpc and iconv are compiled against
  different iconv versions). (Scott)
- Fixed bug #47667 (ZipArchive::OVERWRITE seems to have no effect).
  (Mikko, Pierre)
- Fixed bug #47644 (Valid integers are truncated with json_decode()). (Scott)
- Fixed bug #47639 (pg_copy_from() WARNING: nonstandard use of \\ in a
  string literal). (Ilia)
- Fixed bug #47616 (curl keeps crashing). (Felipe)
- Fixed bug #47598 (FILTER_VALIDATE_EMAIL is locale aware). (Ilia)
- Fixed bug #47566 (pcntl_wexitstatus() returns signed status).
  (patch by james at jamesreno dot com)
- Fixed bug #47564 (unpacking unsigned long 32bit bit endian returns wrong
  result). (Ilia)
- Fixed bug #47487 (performance degraded when reading large chunks after
  fix of bug #44607). (Arnaud)
- Fixed bug #47468 (enable cli|cgi-only extensions for embed sapi). (Jani)
- Fixed bug #47435 (FILTER_FLAG_NO_PRIV_RANGE does not work with ipv6
  addresses in the filter extension). (Ilia)
- Fixed bug #47430 (Errors after writing to nodeValue parameter of an absent
  previousSibling). (Rob)
- Fixed bug #47365 (ip2long() may allow some invalid values on certain 64bit
   systems). (Ilia)
- Fixed bug #47254 (Wrong Reflection for extends class). (Felipe)
- Fixed bug #47042 (cgi sapi is incorrectly removing SCRIPT_FILENAME).
  (Sriram Natarajan, David Soria Parra)
- Fixed bug #46882 (Serialize / Unserialize misbehaviour under OS with
  different bit numbers). (Matt)
- Fixed bug #46812 (get_class_vars() does not include visible private variable
  looking at subclass). (Arnaud)
- Fixed bug #46386 (Digest authentication with SOAP module fails against MSSQL
  SOAP services). (Ilia, lordelph at gmail dot com)
- Fixed bug #46109 (Memory leak when mysqli::init() is called multiple times).
  (Andrey)
- Fixed bug #45997 (safe_mode bypass with exec/system/passthru (windows only)).
  (Pierre)
- Fixed bug #45877 (Array key '2147483647' left as string). (Matt)
- Fixed bug #45822 (Near infinite-loops while parsing huge relative offsets).
  (Derick, Mike Sullivan)
- Fixed bug #45799 (imagepng() crashes on empty image).
  (Martin McNickle, Takeshi Abe)
- Fixed bug #45622 (isset($arrayObject->p) misbehaves with
  ArrayObject::ARRAY_AS_PROPS set). (robin_fernandes at uk dot ibm dot com, Arnaud)
- Fixed bug #45614 (ArrayIterator::current(), ::key() can show 1st private prop
  of wrapped object). (robin_fernandes at uk dot ibm dot com, Arnaud)
- Fixed bug #45540 (stream_context_create creates bad http request). (Arnaud)
- Fixed bug #45202 (zlib.output_compression can not be set with ini_set()).
  (Jani)
- Fixed bug #45191 (error_log ignores date.timezone php.ini val when setting
  logging timestamps). (Derick)
- Fixed bug #45092 (header HTTP context option not being used when compiled
  using --with-curlwrappers). (Jani)
- Fixed bug #44996 (xmlrpc_decode() ignores time zone on iso8601.datetime).
  (Ilia, kawai at apache dot org) 
- Fixed bug #44827 (define() is missing error checks for class constants).
  (Ilia)
- Fixed bug #44214 (Crash using preg_replace_callback() and global variables).
  (Nuno, Scott)
- Fixed bug #43073 (TrueType bounding box is wrong for angle<>0).
  (Martin McNickle)
- Fixed bug #42663 (gzinflate() try to allocate all memory with truncated
  data). (Arnaud)
- Fixed bug #42414 (some odbc_*() functions incompatible with Oracle ODBC
  driver). (jhml at gmx dot net)
- Fixed bug #42362 (HTTP status codes 204 and 304 should not be gzipped).
  (Scott, Edward Z. Yang)
- Fixed bug #42143 (The constant NAN is reported as 0 on Windows)
  (Kanwaljeet Singla, Venkat Raman Don)
- Fixed bug #38805 (PDO truncates text from SQL Server text data type field).
  (Steph)

26 Feb 2009, PHP 5.2.9
- Changed __call() to be invoked on private/protected method access, similar to
  properties and __get(). (Andrei)

- Added optional sorting type flag parameter to array_unique(). Default is
  SORT_REGULAR. (Andrei)

- Fixed a crash on extract in zip when files or directories entry names contain 
  a relative path. (Pierre)
- Fixed error conditions handling in stream_filter_append(). (Arnaud)
- Fixed zip filename property read. (Pierre)
- Fixed explode() behavior with empty string to respect negative limit. (Shire)
- Fixed security issue in imagerotate(), background colour isn't validated
  correctly with a non truecolour image. Reported by Hamid Ebadi,
  APA Laboratory (Fixes CVE-2008-5498). (Scott)
- Fixed a segfault when malformed string is passed to json_decode(). (Scott)
- Fixed bug in xml_error_string() which resulted in messages being
  off by one. (Scott)

- Fixed bug #47422 (modulus operator returns incorrect results on 64 bit
  linux). (Matt)
- Fixed bug #47399 (mb_check_encoding() returns true for some illegal SJIS
  characters). (for-bugs at hnw dot jp, Moriyoshi)
- Fixed bug #47353 (crash when creating a lot of objects in object
  destructor). (Tony)
- Fixed bug #47322 (sscanf %d doesn't work). (Felipe)
- Fixed bug #47282 (FILTER_VALIDATE_EMAIL is marking valid email addresses
  as invalid). (Ilia)
- Fixed bug #47220 (segfault in dom_document_parser in recovery mode). (Rob)
- Fixed bug #47217 (content-type is not set properly for file uploads). (Ilia)
- Fixed bug #47174 (base64_decode() interprets pad char in mid string as
  terminator). (Ilia)
- Fixed bug #47165 (Possible memory corruption when passing return value by
  reference). (Dmitry)
- Fixed bug #47152 (gzseek/fseek using SEEK_END produces strange results).
  (Felipe)
- Fixed bug #47131 (SOAP Extension ignores "user_agent" ini setting). (Ilia)
- Fixed bug #47109 (Memory leak on $a->{"a"."b"} when $a is not an object).
  (Etienne, Dmitry)
- Fixed bug #47104 (Linking shared extensions fails with icc). (Jani)
- Fixed bug #47049 (SoapClient::__soapCall causes a segmentation fault).
  (Dmitry)
- Fixed bug #47048 (Segfault with new pg_meta_data). (Felipe)
- Fixed bug #47042 (PHP cgi sapi is removing SCRIPT_FILENAME for non
  apache). (Sriram Natarajan)
- Fixed bug #47037 (No error when using fopen with empty string). (Cristian
  Rodriguez R., Felipe)
- Fixed bug #47035 (dns_get_record returns a garbage byte at the end of a
  TXT record). (Felipe)
- Fixed bug #47027 (var_export doesn't show numeric indices on ArrayObject).
  (Derick)
- Fixed bug #46985 (OVERWRITE and binary mode does not work, regression
  introduced in 5.2.8). (Pierre)
- Fixed bug #46973 (IPv6 address filter rejects valid address). (Felipe)
- Fixed bug #46964 (Fixed pdo_mysql build with older version of MySQL). (Ilia)
- Fixed bug #46959 (Unable to disable PCRE). (Scott)
- Fixed bug #46918 (imap_rfc822_parse_adrlist host part not filled in
  correctly). (Felipe)
- Fixed bug #46889 (Memory leak in strtotime()). (Derick)
- Fixed bug #46887 (Invalid calls to php_error_docref()). (oeriksson at
  mandriva dot com, Ilia)
- Fixed bug #46873 (extract($foo) crashes if $foo['foo'] exists). (Arnaud)
- Fixed bug #46843 (CP936 euro symbol is not converted properly). (ty_c at
  cybozuy dot co dot jp, Moriyoshi)
- Fixed bug #46798 (Crash in mssql extension when retrieving a NULL value
  inside a binary or image column type). (Ilia)
- Fixed bug #46782 (fastcgi.c parse error). (Matt)
- Fixed bug #46760 (SoapClient doRequest fails when proxy is used). (Felipe)
- Fixed bug #46748 (Segfault when an SSL error has more than one error).
  (Scott)
- Fixed bug #46739 (array returned by curl_getinfo should contain
  content_type key). (Mikko)
- Fixed bug #46699 (xml_parse crash when parser is namespace aware). (Rob)
- Fixed bug #46419 (Elements of associative arrays with NULL value are
  lost). (Dmitry)
- Fixed bug #46282 (Corrupt DBF When Using DATE). (arne at bukkie dot nl)
- Fixed bug #46026 (bz2.decompress/zlib.inflate filter tries to decompress
  after end of stream). (Greg)
- Fixed bug #46005 (User not consistently logged under Apache2). (admorten
  at umich dot edu, Stas)
- Fixed bug #45996 (libxml2 2.7 causes breakage with character data in
  xml_parse()). (Rob)
- Fixed bug #45940 (MySQLI OO does not populate connect_error property on
  failed connect). (Johannes)
- Fixed bug #45923 (mb_st[r]ripos() offset not handled correctly). (Moriyoshi)
- Fixed bug #45327 (memory leak if offsetGet throws exception). (Greg)
- Fixed bug #45239 (Encoding detector hangs with mbstring.strict_detection
  enabled). (Moriyoshi)
- Fixed bug #45161 (Reusing a curl handle leaks memory). (Mark Karpeles, Jani)
- Fixed bug #44336 (Improve pcre UTF-8 string matching performance). (frode
  at coretrek dot com, Nuno)
- Fixed bug #43841 (mb_strrpos() offset is byte count for negative values).
  (Moriyoshi)
- Fixed bug #37209 (mssql_execute with non fatal errors). (Kalle)
- Fixed bug #35975 (Session cookie expires date format isn't the most
  compatible. Now matches that of setcookie()). (Scott)


08 Dec 2008, PHP 5.2.8
- Reverted bug fix #42718 that broke magic_quotes_gpc (Scott)

04 Dec 2008, PHP 5.2.7
- Upgraded PCRE to version 7.8 (Fixes CVE-2008-2371). (Ilia)
- Updated timezone database to version 2008.9. (Derick)
- Upgraded bundled libzip to 0.9.0. (Pierre)

- Added logging option for error_log to send directly to SAPI. (Stas)
- Added PHP_MAJOR_VERSION, PHP_MINOR_VERSION, PHP_RELEASE_VERSION,
  PHP_EXTRA_VERSION, PHP_VERSION_ID, PHP_ZTS and PHP_DEBUG constants. (Pierre)
- Added "PHP_INI_SCAN_DIR" environment variable which can be used to 
  either disable or change the compile time ini scan directory (FR #45114).
  (Jani)

- Fixed missing initialization of BG(page_uid) and BG(page_gid), 
  reported by Maksymilian Arciemowicz. (Stas)
- Fixed memory leak inside sqlite_create_aggregate(). (Felipe)
- Fixed memory leak inside PDO sqlite's sqliteCreateAggregate() method.
  (Felipe)
- Fixed a crash inside gd with invalid fonts (Fixes CVE-2008-3658). (Pierre)
- Fixed a possible overflow inside memnstr (Fixes CVE-2008-3659).
  (LaurentGaffie)
- Fixed incorrect php_value order for Apache configuration, reported by
  Maksymilian Arciemowicz. (Stas)
- Fixed memory leak inside readline_callback_handler_remove() function.
  (Felipe)
- Fixed sybase_fetch_*() to continue reading after CS_ROW_FAIL status (Timm)
- Fixed a bug inside dba_replace() that could cause file truncation
  withinvalid keys. (Ilia)
- Fixed memory leak inside readline_callback_handler_install() function.(Ilia)
- Fixed memory leak inside readline_completion_function() function. (Felipe) 
- Fixed stream_get_contents() when using $maxlength and socket is notclosed.
  indeyets [at] php [dot] net on #46049. (Arnaud)
- Fixed stream_get_line() to behave as documented on non-blocking streams.
  (Arnaud)
- Fixed endless loop in PDOStatement::debugDumpParams().
  (jonah.harris at gmail dot com)
- Fixed ability to use "internal" heaps in extensions. (Arnaud, Dmitry)
- Fixed weekdays adding/subtracting algorithm. (Derick)
- Fixed some ambiguities in the date parser. (Derick)
- Fixed a bug with the YYYY-MM format not resetting the day correctly.
  (Derick)
- Fixed a bug in the DateTime->modify() methods, it would not use the advanced
  relative time strings. (Derick)
- Fixed extraction of zip files or directories when the entry name is a
  relative path. (Pierre)
- Fixed read or write errors for large zip archives. (Pierre)
- Fixed security issues detailed in CVE-2008-2665 and CVE-2008-2666.
  (Christian Hoffmann)
- Fixed simplexml asXML() not to lose encoding when dumping entire
  document to file. (Ilia)
- Fixed a crash inside PDO when trying instantiate PDORow manually.
  (Felipe)
- Fixed build failure of ext/mysqli with libmysql 6.0 - missing
  rplfunctions. (Andrey)
- Fixed a regression when using strip_tags() and < is within an
  attribute.(Scott)
- Fixed a crash on invalid method in ReflectionParameter constructor.
  (Christian Seiler)
- Reverted fix for bug #44197 due to behaviour change in minor version.
  (Felipe)

- Fixed bug #46732 (mktime.year description is wrong). (Derick)
- Fixed bug #46696 (cURL fails in upload files with specified content-type).
  (Ilia)
- Fixed bug #46673 (stream_lock call with wrong parameter). (Arnaud)
- Fixed bug #46649 (Setting array element with that same array produces
  inconsistent results). (Arnaud)
- Fixed bug #46626 (mb_convert_case does not handle apostrophe correctly).
  (Ilia)
- Fixed bug #46543 (ibase_trans() memory leaks when using wrong parameters).
  (Felipe)
- Fixed bug #46521 (Curl ZTS OpenSSL, error in config.m4 fragment).
  (jd at cpanel dot net)
- Fixed bug #46496 (wddx_serialize treats input as ISO-8859-1). (Mark Karpeles)
- Fixed bug #46427 (SoapClient() stumbles over its "stream_context" parameter).
  (Dmitry, Herman Radtke)
- Fixed bug #46426 (offset parameter of stream_get_contents() does not
  workfor "0"). (Felipe)
- Fixed bug #46406 (Unregistering nodeclass throws E_FATAL). (Rob)
- Fixed bug #46389 (NetWare needs small patch for _timezone).
  (patch by guenter@php.net)
- Fixed bug #46388 (stream_notification_callback inside of object destroys
  object variables). (Felipe)
- Fixed bug #46381 (wrong $this passed to internal methods causes segfault).
  (Tony)
- Fixed bug #46379 (Infinite loop when parsing '#' in one line file). (Arnaud)
- Fixed bug #46366 (bad cwd with / as pathinfo). (Dmitry)
- Fixed bug #46360 (TCP_NODELAY constant for socket_{get,set}_option).
  (bugs at trick dot vanstaveren dot us)
- Fixed bug #46343 (IPv6 address filter accepts invalid address). (Ilia)
- Fixed bug #46335 (DOMText::splitText doesn't handle multibyte characters).
  (Rob)
- Fixed bug #46323 (compilation of simplexml for NetWare breaks).
  (Patch by guenter [at] php [dot] net)
- Fixed bug #46319 (PHP sets default Content-Type header for HTTP 304
  response code, in cgi sapi). (Ilia)
- Fixed bug #46313 (Magic quotes broke $_FILES). (Arnaud)
- Fixed bug #46308 (Invalid write when changing property from inside getter).
  (Dmitry)
- Fixed bug #46292 (PDO::setFetchMode() shouldn't requires the 2nd arg when
  using FETCH_CLASSTYPE). (Felipe)
- Fixed bug #46274, #46249 (pdo_pgsql always fill in NULL for empty BLOB and
  segfaults when returned by SELECT). (Felipe)
- Fixed bug #46271 (local_cert option is not resolved to full path). (Ilia)
- Fixed bug #46247 (ibase_set_event_handler() is allowing to pass callback
  without event). (Felipe)
- Fixed bug #46246 (difference between call_user_func(array($this, $method))
  and $this->$method()). (Dmitry)
- Fixed bug #46222 (ArrayObject EG(uninitialized_var_ptr) overwrite).
  (Etienne)
- Fixed bug #46215 (json_encode mutates its parameter and has some
  class-specific state). (Felipe)
- Fixed bug #46206 (pg_query_params/pg_execute convert passed values to
  strings). (Ilia)
- Fixed bug #46191 (BC break: DOMDocument saveXML() doesn't accept null).
  (Rob)
- Fixed bug #46164 (stream_filter_remove() closes the stream). (Arnaud)
- Fixed bug #46157 (PDOStatement::fetchObject prototype error). (Felipe)
- Fixed bug #46147 (after stream seek, appending stream filter reads
  incorrect data). (Greg)
- Fixed bug #46139 (PDOStatement->setFetchMode() forgets FETCH_PROPS_LATE).
  (chsc at peytz dot dk, Felipe)
- Fixed bug #46127 (php_openssl_tcp_sockop_accept forgets to set context
  on accepted stream) (Mark Karpeles, Pierre)
- Fixed bug #46110 (XMLWriter - openmemory() and openuri() leak memory on
  multiple calls). (Ilia)
- Fixed bug #46088 (RegexIterator::accept - segfault). (Felipe)
- Fixed bug #46082 (stream_set_blocking() can cause a crash in some
  circumstances). (Felipe)
- Fixed bug #46064 (Exception when creating ReflectionProperty object
  on dynamicly created property). (Felipe)
- Fixed bug #46059 (Compile failure under IRIX 6.5.30 building posix.c).
  (Arnaud)
- Fixed bug #46053 (SplFileObject::seek - Endless loop). (Arnaud)
- Fixed bug #46051 (SplFileInfo::openFile - memory overlap). (Arnaud)
- Fixed bug #46047 (SimpleXML converts empty nodes into object with
  nested array). (Rob)
- Fixed bug #46031 (Segfault in AppendIterator::next). (Arnaud)
- Fixed bug #46029 (Segfault in DOMText when using with Reflection). (Rob)
- Fixed bug #46026 (bzip2.decompress/zlib.inflate filter tries to decompress
  after end of stream). (Keisial at gmail dot com, Greg)
- Fixed bug #46024 (stream_select() doesn't return the correct number).
  (Arnaud)
- Fixed bug #46010 (warnings incorrectly generated for iv in ecb mode).
  (Felipe)
- Fixed bug #46003 (isset on nonexisting node return unexpected results). (Rob)
- Fixed bug #45956 (parse_ini_file() does not return false with syntax errors
  in parsed file). (Jani)
- Fixed bug #45901 (wddx_serialize_value crash with SimpleXMLElement object).
  (Rob)
- Fixed bug #45862 (get_class_vars is inconsistent with 'protected' and
  'private' variables). (ilewis at uk dot ibm dot com, Felipe)
- Fixed bug #45860 (header() function fails to correctly replace all Status
  lines). (Dmitry)
- Fixed bug #45805 (Crash on throwing exception from error handler). (Dmitry)
- Fixed bug #45765 (ReflectionObject with default parameters of self::xxx cause
  an error). (Felipe)
- Fixed bug #45751 (Using auto_prepend_file crashes (out of scope stack address
  use)). (basant dot kukreja at sun dot com) 
- Fixed bug #45722 (mb_check_encoding() crashes). (Moriyoshi)
- Fixed bug #45705 (rfc822_parse_adrlist() modifies passed address parameter).
  (Jani)
- Fixed bug #45691 (Some per-dir or runtime settings may leak into other
  requests). (Moriyoshi)
- Fixed bug #45581 (htmlspecialchars() double encoding &#x hex items). (Arnaud)
- Fixed bug #45580 (levenshtein() crashes with invalid argument). (Ilia)
- Fixed bug #45575 (Segfault with invalid non-string as event handler callback).
  (Christian Seiler)
- Fixed bug #45568 (ISAPI doesn't properly clear auth_digest in header).
  (Patch by: navara at emclient dot com)
- Fixed bug #45556 (Return value from callback isn't freed). (Felipe)
- Fixed bug #45555 (Segfault with invalid non-string as
  register_introspection_callback). (Christian Seiler)
- Fixed bug #45553 (Using XPath to return values for attributes with a
  namespace does not work). (Rob)
- Fixed bug #45529 (new DateTimeZone() and date_create()->getTimezone() behave
  different). (Derick)
- Fixed bug #45522 (FCGI_GET_VALUES request does not return supplied values).
  (Arnaud)
- Fixed bug #45486 (mb_send_mail(); header 'Content-Type: text/plain; charset='
   parsing incorrect). (Felipe)
- Fixed bug #45485 (strip_tags and <?XML tag). (Felipe)
- Fixed bug #45460 (imap patch for fromlength fix in imap_headerinfo doesn't
  accept lengths of 1024). (Felipe, andrew at lifescale dot com)
- Fixed bug #45449 (filesize() regression using ftp wrapper).
  (crrodriguez at suse dot de)
- Fixed bug #45423 (fastcgi parent process doesn't invoke php_module_shutdown
  before shutdown) (basant dot kukreja at sun dot com)
- Fixed bug #45406 (session.serialize_handler declared by shared extension fails).
  (Kalle, oleg dot grenrus at dynamoid dot com)
- Fixed bug #45405 (snmp extension memory leak).
  (Federico Cuello, Rodrigo Campos)
- Fixed bug #45382 (timeout bug in stream_socket_enable_crypto). (Ilia)
- Fixed bug #45373 (php crash on query with errors in params). (Felipe)
- Fixed bug #45352 (Segmentation fault because of tick function on second
  request). (Dmitry)
- Fixed bug #45312 (Segmentation fault on second request for array functions).
  (Dmitry)
- Fixed bug #45303 (Opening php:// wrapper in append mode results in a warning).
  (Arnaud)
- Fixed bug #45251 (double free or corruption with setAttributeNode()). (Rob)
- Fixed bug #45226 and #18916 (xmlrpc_set_type() segfaults and wrong behavior
  with valid ISO8601 date string). (Jeff Lawsons)
- Fixed bug #45220 (curl_read callback returns -1 when needs to return
  size_t (unsigned)). (Felipe)
- Fixed bug #45181 (chdir() should clear relative entries in stat cache).
  (Arnaud)
- Fixed bug #45178 (memory corruption on assignment result of "new" by
  reference). (Dmitry)
- Fixed bug #45166 (substr() overflow changes). (Felipe)
- Fixed bug #45151 (Crash with URI/file..php (filename contains 2 dots)).
  (Fixes CVE-2008-3660) (Dmitry)
- Fixed bug #45139 (ReflectionProperty returns incorrect declaring class).
  (Felipe)
- Fixed bug #45124 ($_FILES['upload']['size'] sometimes return zero and some
  times the filesize). (Arnaud)
- Fixed bug #45028 (CRC32 output endianness is different between crc32() and
  hash()). (Tony)
- Fixed bug #45004 (pg_insert() does not accept 4 digit timezone format).
  (Ilia)
- Fixed bug #44991 (Compile Failure With freetds0.82).
  (jklowden at freetds dot org, matthias at dsx dot at)
- Fixed bug #44938 (gettext functions crash with overly long domain).
  (Christian Schneider, Ilia)
- Fixed bug #44925 (preg_grep() modifies input array). (Nuno)
- Fixed bug #44900 (OpenSSL extension fails to link with OpenSSL 0.9.6).
  (jd at cpanel dot net, Pierre)
- Fixed bug #44891 Memory leak using registerPHPFunctions and XSLT Variable
  as function parameter. (Rob)
- Fixed bug #44882 (SOAP extension object decoding bug). (Dmitry)
- Fixed bug #44830 (Very minor issue with backslash in heredoc). (Matt)
- Fixed bug #44818 (php://memory writeable when opened read only). (Arnaud)
- Fixed bug #44811 (Improve error message when creating a new SoapClient
  that contains invalid data). (Markus Fischer, David C)
- Fixed bug #44798 (Memory leak assigning value to attribute). (Ilia)
- Fixed bug #44716 (Progress notifications incorrect). (Hannes)
- Fixed bug #44712 (stream_context_set_params segfaults on invalid arguments).
  (Hannes)
- Fixed bug #44617 (wrong HTML entity output when substitute_character=entity).
  (Moriyoshi)
- Fixed bug #44607 (stream_get_line unable to correctly identify the "ending"
  in the stream content). (Arnaud)
- Fixed bug #44425 (Extending PDO/MySQL class with a __call() function doesn't
  work). (Johannes)
- Fixed bug #44327 (PDORow::queryString property & numeric offsets / Crash).
  (Felipe)
- Fixed bug #44251, #41125 (PDO + quote() + prepare() can result in segfault).
  (tsteiner at nerdclub dot net)
- Fixed bug #44246 (closedir() accepts a file resource opened by fopen()).
  (Dmitry, Tony)
- Fixed bug #44182 (extract($a, EXTR_REFS) can fail to split copy-on-write
  references). (robin_fernandes at uk dot ibm dot com)
- Fixed bug #44181 (extract($a, EXTR_OVERWRITE|EXTR_REFS) can fail to create
  references to $a). (robin_fernandes at uk dot ibm dot com)
- Fixed bug #44127 (UNIX abstract namespace socket connect does not work).
  (Jani)
- Fixed bug #43993 (mb_substr_count() behaves differently to substr_count()
  with overlapping needles). (Moriyoshi)
- Fixed Bug #43958 (class name added into the error message). (Dmitry)
- Fixed bug #43941 (json_encode silently cuts non-UTF8 strings). (Stas)
- Fixed bug #43925 (Incorrect argument counter in prepared statements with
  pgsql). (Felipe)
- Fixed bug #43731 (socket_getpeername: cannot use on stdin with inetd).
  (Arnaud)
- Fixed bug #43723 (SOAP not sent properly from client for <choice>). (Dmitry)
- Fixed bug #43668 (Added odbc.default_cursortype to control the ODBCcursor
  model). (Patrick)
- Fixed bug #43666 (Fixed code to use ODBC 3.52 datatypes for 64bit
  systems). (Patrick)
- Fixed bug #43540 (rfc1867 handler newlength problem). (Arnaud)
- Fixed bug #43452 (strings containing a weekday, or a number plus weekday
  behaved incorrect of the current day-of-week was the same as the one in the
  phrase). (Derick)
- Fixed bug #43353 (wrong detection of 'data' wrapper causes notice).
  (gk at gknw dot de, Arnaud)
- Fixed bug #43053 (Regression: some numbers shown in scientific notation).
  (int-e at gmx dot de)
- Fixed bug #43045 (SOAP encoding violation on "INF" for type double/float).
  (Dmitry)
- Fixed bug #42862 (IMAP toolkit crash: rfc822.c legacy routine buffer
  overflow). (Fixes CVE-2008-2829) (Dmitry)
- Fixed bug #42855 (dns_get_record() doesn't return all text from TXT record).
  (a dot u dot savchuk at gmail dot com)
- Fixed bug #42737 (preg_split('//u') triggers a E_NOTICE with newlines).
  (Nuno)
- Fixed bug #42718 (FILTER_UNSAFE_RAW not applied when configured as default
  filter). (Arnaud)
- Fixed bug #42604 ("make test" fails with --with-config-file-scan-dir=path).
  (Jani)
- Fixed bug #42473 (ob_start php://output and headers). (Arnaud)
- Fixed bug #42318 (problem with nm on AIX, not finding object files).
  (Dmitry)
- Fixed bug #42294 (Unified solution for round() based on C99 round). (Ilia)
- Fixed bug #42078 (pg_meta_data mix tables metadata from different schemas).
  (Felipe)
- Fixed bug #41348 (OCI8: allow compilation with Oracle 8.1). (Chris Jones)
- Fixed bug #41033 (enable signing with DSA keys.
  (gordyf at google dot com, Pierre)
- Fixed bug #37100 (data is returned truncated with BINARY CURSOR). (Tony)
- Fixed bug #30312 (crash in sybase_unbuffered_query() function). (Timm)
- Fixed bug #24679 (pg_* functions doesn't work using schema). (Felipe)
- Fixed bug #14962 (PECL) (::extractTo 2nd argument is not really optional)
  (Mark van Der Velden)
- Fixed bug #14032 (Mail() always returns false but mail is sent). (Mikko)


01 May 2008, PHP 5.2.6
- Fixed two possible crashes inside posix extension (Tony)
- Fixed incorrect heredoc handling when label is used within the block. 
  (Matt)
- Fixed possible stack buffer overflow in FastCGI SAPI. (Andrei Nigmatulin)
- Fixed sending of uninitialized paddings which may contain some information. (Andrei Nigmatulin)
- Fixed a bug in formatting timestamps when DST is active in the default timezone (Derick)
- Properly address incomplete multibyte chars inside escapeshellcmd() (Ilia, Stefan Esser)
- Fix integer overflow in printf(). (Stas, Maksymilian Aciemowicz)
- Fixed security issue detailed in CVE-2008-0599. (Rasmus)
- Fixed potential memleak in stream filter parameter for zlib filter. (Greg)
- Added Reflection API metadata for the methods of the DOM classes. (Sebastian)
- Fixed weird behavior in CGI parameter parsing. (Dmitry, Hannes Magnusson)
- Fixed a safe_mode bypass in cURL identified by Maksymilian Arciemowicz.
  (Ilia)
- Fixed a bug with PDO::FETCH_COLUMN|PDO::FETCH_GROUP mode when a column # by
  which to group by data is specified. (Ilia)
- Fixed segfault in filter extension when using callbacks. (Arnar Mar Sig,
  Felipe)
- Fixed faulty fix for bug #40189 (endless loop in zlib.inflate stream filter). (Greg)
- Upgraded PCRE to version 7.6 (Nuno)

- Fixed bug #44742 (timezone_offset_get() causes segmentation faults). (Derick)
- Fixed bug #44720 (Prevent crash within session_register()). (Scott)
- Fixed bug #44703 (htmlspecialchars() does not detect bad character set argument). (Andy Wharmby)
- Fixed bug #44673 (With CGI argv/argc starts from arguments, not from script) (Dmitry)
- Fixed bug #44667 (proc_open() does not handle pipes with the mode 'wb' correctly). (Jani)
- Fixed bug #44663 (Crash in imap_mail_compose if "body" parameter invalid). (Ilia)
- Fixed bug #44650 (escaepshellscmd() does not check arg count). (Ilia)
- Fixed bug #44613 (Crash inside imap_headerinfo()). (Ilia, jmessa)
- Fixed bug #44603 (Order issues with Content-Type/Length headers on POST). (Ilia)
- Fixed bug #44594 (imap_open() does not validate # of retries parameter). (Ilia)
- Fixed bug #44591 (imagegif's filename parameter). (Felipe)
- Fixed bug #44557 (Crash in imap_setacl when supplied integer as username) (Thomas Jarosch)
- Fixed bug #44487 (call_user_method_array issues a warning when throwing an exception). (David Soria Parra)
- Fixed bug #44478 (Inconsistent behaviour when assigning new nodes). (Rob, Felipe)
- Fixed bug #44445 (email validator does not handle domains starting/ending with a -). (Ilia)
- Fixed bug #44440 (st_blocks undefined under BeOS). (Felipe)
- Fixed bug #44394 (Last two bytes missing from output). (Felipe)
- Fixed bug #44388 (Crash inside exif_read_data() on invalid images) (Ilia)
- Fixed bug #44373 (PDO_OCI extension compile failed). (Felipe)
- Fixed bug #44333 (SEGFAULT when using mysql_pconnect() with client_flags). (Felipe)
- Fixed bug #44306 (Better detection of MIPS processors on Windows). (Ilia)
- Fixed bug #44242 (metaphone('CMXFXM') crashes PHP). (Felipe)
- Fixed bug #44233 (MSG_PEEK undefined under BeOS R5). (jonathonfreeman at gmail dot com, Ilia)
- Fixed bug #44216 (strftime segfaults on large negative value). (Derick)
- Fixed bug #44209 (strtotime() doesn't support 64 bit timestamps on 64 bit platforms). (Derick)
- Fixed bug #44206 (OCI8 selecting ref cursors leads to ORA-1000 maximum open cursors reached). (Oracle Corp.)
- Fixed bug #44200 (A crash in PDO when no bound targets exists and yet bound parameters are present). (Ilia)
- Fixed bug #44197 (socket array keys lost on socket_select). (Felipe)
- Fixed bug #44191 (preg_grep messes up array index). (Felipe)
- Fixed bug #44189 (PDO setAttribute() does not properly validate values for native numeric options). (Ilia)
- Fixed bug #44184 (Double free of loop-variable on exception). (Dmitry)
- Fixed bug #44171 (Invalid FETCH_COLUMN index does not raise an error). (Ilia)
- Fixed bug #44166 (Parameter handling flaw in PDO::getAvailableDrivers()). (Ilia)
- Fixed bug #44159 (Crash: $pdo->setAttribute(PDO::STATEMENT_ATTR_CLASS, NULL)). (Felipe)
- Fixed bug #44152 (Possible crash with syslog logging on ZTS builds). (Ilia)
- Fixed bug #44141 (private parent constructor callable through static function). (Dmitry)
- Fixed bug #44113 (OCI8 new collection creation can fail with OCI-22303). (Oracle Corp.)
- Fixed bug #44069 (Huge memory usage with concatenation using . instead of .=). (Dmitry)
- Fixed bug #44046 (crash inside array_slice() function with an invalid by-ref offset). (Ilia)
- Fixed bug #44028 (crash inside stream_socket_enable_crypto() when enabling encryption without crypto type). (Ilia)
- Fixed bug #44018 (RecursiveDirectoryIterator options inconsistancy). (Marcus)
- Fixed bug #44008 (OCI8 incorrect usage of OCI-Lob->close crashes PHP). (Oracle Corp.)
- Fixed bug #43998 (Two error messages returned for incorrect encoding for mb_strto[upper|lower]). (Rui)
- Fixed bug #43994 (mb_ereg 'successfully' matching incorrect). (Rui)
- Fixed bug #43954 (Memory leak when sending the same HTTP status code multiple times). (Scott)
- Fixed bug #43927 (koi8r is missing from html_entity_decode()). (andy at demos dot su, Tony)
- Fixed bug #43912 (Interbase column names are truncated to 31 characters). (Ilia)
- Fixed bug #43875 (Two error messages returned for $new and $flag argument in mysql_connect()). (Hannes)
- Fixed bug #43863 (str_word_count() breaks on cyrillic "ya" in locale cp1251). (phprus at gmail dot com, Tony)
- Fixed bug #43841 (mb_strrpos offset is byte count for negative values). (Rui)
- Fixed bug #43840 (mb_strpos bounds check is byte count rather than a character count). (Rui)
- Fixed bug #43808 (date_create never fails (even when it should)). (Derick)
- Fixed bug #43793 (zlib filter is unable to auto-detect gzip/zlib file headers). (Greg)
- Fixed bug #43703 (Signature compatibility check broken). (Dmitry)
- Fixed bug #43677 (Inconsistent behaviour of include_path set with php_value). (manuel at mausz dot at)
- Fixed bug #43663 (Extending PDO class with a __call() function doesn't work). (David Soria Parra)
- Fixed bug #43647 (Make FindFile use PATH_SEPARATOR instead of ";"). (Ilia)
- Fixed bug #43635 (mysql extension ingores INI settings on NULL values passed to mysql_connect()). (Ilia)
- Fixed bug #43620 (Workaround for a bug inside libcurl 7.16.2 that can result in a crash). (Ilia)
- Fixed bug #43614 (incorrect processing of numerical string keys of array in arbitrary serialized data). (Dmitriy Buldakov, Felipe)
- Fixed bug #43606 (define missing depencies of the exif extension). (crrodriguez at suse dot de)
- Fixed bug #43589 (a possible infinite loop in bz2_filter.c). (Greg)
- Fixed bug #43580 (removed bogus declaration of a non-existent php_is_url() function). (Ilia)
- Fixed bug #43559 (array_merge_recursive() doesn't behave as expected with duplicate NULL values). (Felipe, Tony)
- Fixed bug #43533 (escapeshellarg('') returns null). (Ilia)
- Fixed bug #43527 (DateTime created from a timestamp reports environment timezone). (Derick)
- Fixed bug #43522 (stream_get_line() eats additional characters). (Felipe, Ilia, Tony)
- Fixed bug #43507 (SOAPFault HTTP Status 500 - would like to be able to set the HTTP Status). (Dmitry)
- Fixed bug #43505 (Assign by reference bug). (Dmitry)
- Fixed bug #43498 (file_exists() on a proftpd server got SIZE not allowed in ASCII mode). (Ilia, crrodriguez at suse dot de)
- Fixed bug #43497 (OCI8 XML/getClobVal aka temporary LOBs leak UGA memory). (Chris)
- Fixed bug #43495 (array_merge_recursive() crashes with recursive arrays). (Ilia)
- Fixed bug #43493 (pdo_pgsql does not send username on connect when password is not available). (Ilia)
- Fixed bug #43491 (Under certain conditions, file_exists() never returns). (Dmitry)
- Fixed bug #43483 (get_class_methods() does not list all visible methods). (Dmitry)
- Fixed bug #43482 (array_pad() does not warn on very small pad numbers). (Ilia)
- Fixed bug #43457 (Prepared statement with incorrect parms doesn't throw exception with pdo_pgsql driver). (Ilia)
- Fixed bug #43450 (Memory leak on some functions with implicit object __toString() call). (David C.)
- Fixed bug #43386 (array_globals not reset to 0 properly on init). (Ilia)
- Fixed bug #43377 (PHP crashes with invalid argument for DateTimeZone). (Ilia)
- Fixed bug #43373 (pcntl_fork() should not raise E_ERROR on error). (Ilia)
- Fixed bug #43364 (recursive xincludes don't remove internal xml nodes properly). (Rob, patch from ddb@bitxtender.de)
- Fixed bug #43301 (mb_ereg*_replace() crashes when replacement string is invalid PHP expression and 'e' option is used). (Jani)
- Fixed bug #43295 (crash because of uninitialized SG(sapi_headers).mimetype). (Dmitry)
- Fixed bug #43293 (Multiple segfaults in getopt()). (Hannes)
- Fixed bug #43279 (pg_send_query_params() converts all elements in 'params' to strings). (Ilia)
- Fixed bug #43276 (Incomplete fix for bug #42739, mkdir() under safe_mode). (Ilia)
- Fixed bug #43248 (backward compatibility break in realpath()). (Dmitry)
- Fixed bug #43221 (SimpleXML adding default namespace in addAttribute). (Rob)
- Fixed bug #43216 (stream_is_local() returns false on "file://"). (Dmitry)
- Fixed bug #43201 (Crash on using uninitialized vals and __get/__set). (Dmitry)
- Fixed bug #43182 (file_put_contents() LOCK_EX does not work properly on file truncation). (Ilia)
- Fixed bug #43175 (__destruct() throwing an exception with __call() causes segfault). (Dmitry)
- Fixed bug #43128 (Very long class name causes segfault). (Dmitry)
- Fixed bug #43105 (PHP seems to fail to close open files). (Hannes)
- Fixed bug #43092 (curl_copy_handle() crashes with > 32 chars long URL). (Jani)
- Fixed bug #43003 (Invalid timezone reported for DateTime objects constructed using a timestamp). (Derick)
- Fixed bug #42978 (mismatch between number of bound params and values causes a crash in pdo_pgsql). (Ilia)
- Fixed bug #42945 (preg_split() swallows part of the string). (Nuno)
- Fixed bug #42937 (__call() method not invoked when methods are called on parent from child class). (Dmitry)
- Fixed bug #42841 (REF CURSOR and oci_new_cursor() crash PHP). (Chris)
- Fixed bug #42838 (Wrong results in array_diff_uassoc) (Felipe)
- Fixed bug #42779 (Incorrect forcing from HTTP/1.0 request to HTTP/1.1 response). (Ilia)
- Fixed bug #42736 (xmlrpc_server_call_method() crashes). (Tony)
- Fixed bug #42692 (Procedure 'int1' not present with doc/lit SoapServer). (Dmitry)
- Fixed bug #42548 (mysqli PROCEDURE calls can't return result sets). (Hartmut)
- Fixed bug #42505 (new sendmail default breaks on Netware platform) (Guenter Knauf)
- Fixed bug #42369 (Implicit conversion to string leaks memory). (David C., Rob).
- Fixed bug #42272 (var_export() incorrectly escapes char(0)). (Derick)
- Fixed bug #42261 (Incorrect lengths for date and boolean data types). (Ilia)
- Fixed bug #42190 (Constructing DateTime with TimeZone Indicator invalidates DateTimeZone). (Derick)
- Fixed bug #42177 (Warning "array_merge_recursive(): recursion detected" comes again...). (Felipe)
- Fixed bug #41941 (oci8 extension not lib64 savvy). (Chris)
- Fixed bug #41828 (Failing to call RecursiveIteratorIterator::__construct() causes a sefault). (Etienne)
- Fixed bug #41599 (setTime() fails after modify() is used). (Derick)
- Fixed bug #41562 (SimpleXML memory issue). (Rob)
- Fixed bug #40013 (php_uname() does not return nodename on Netware (Guenter Knauf)
- Fixed bug #38468 (Unexpected creation of cycle). (Dmitry)
- Fixed bug #32979 (OpenSSL stream->fd casts broken in 64-bit build) (stotty at tvnet dot hu)

08 Nov 2007, PHP 5.2.5
- Upgraded PCRE to version 7.3 (Nuno)
- Added optional parameter $provide_object to debug_backtrace(). (Sebastian)
- Added alpha support for imagefilter() IMG_FILTER_COLORIZE. (Pierre)
- Added ability to control memory consumption between request using
  ZEND_MM_COMPACT environment variable. (Dmitry)

- Improved speed of array_intersect_key(), array_intersect_assoc(),
  array_uintersect_assoc(), array_diff_key(), array_diff_assoc() and
  array_udiff_assoc(). (Dmitry)

- Fixed move_uploaded_file() to always set file permissions of resulting file
  according to UMASK. (Andrew Sitnikov)
- Fixed possible crash in ext/soap because of uninitialized value. (Zdash Urf)
- Fixed regression in glob() when enforcing safe_mode/open_basedir checks on
  paths containing '*'. (Ilia)
- Fixed "mail.force_extra_parameters" php.ini directive not to be modifiable
  in .htaccess due to the security implications - reported by SecurityReason.
  (Stas)
- Fixed PDO crash when driver returns empty LOB stream. (Stas)
- Fixed dl() to only accept filenames - reported by Laurent Gaffie. (Stas)
- Fixed dl() to limit argument size to MAXPATHLEN (CVE-2007-4887).
  (Christian Hoffmann)
- Fixed iconv_*() functions to limit argument sizes as workaround to libc
  bug (CVE-2007-4783, CVE-2007-4840 by Laurent Gaffie).
  (Christian Hoffmann, Stas)
- Fixed missing brackets leading to build warning and error in the log.
  Win32 code. (Andrey)
- Fixed leaks with multiple connects on one mysqli object. (Andrey)
- Fixed endianness detection on MacOS when building universal binary.
  (Uwe Schindler, Christian Speich, Tony)
- Fixed possible triggering of buffer overflows inside glibc
  implementations of the fnmatch(), setlocale() and glob() functions.
  Reported by Laurent Gaffie. (Ilia)
- Fixed imagerectangle regression with 1x1 rectangle (libgd #106). (Pierre)
- Fixed htmlentities/htmlspecialchars not to accept partial multibyte
  sequences. (Stas)

- Fixed bug #43196 (array_intersect_assoc() crashes with non-array input).
  (Jani)
- Fixed bug #43139 (PDO ignores ATTR_DEFAULT_FETCH_MODE in some cases with
  fetchAll()). (Ilia)
- Fixed bug #43137 (rmdir() and rename() do not clear statcache). (Jani)
- Fixed bug #43130 (Bound parameters cannot have - in their name). (Ilia)
- Fixed bug #43099 (XMLWriter::endElement() does not check # of params).
  (Ilia)
- Fixed bug #43020 (Warning message is missing with shuffle() and more
  than one argument). (Scott)
- Fixed bug #42976 (Crash when constructor for newInstance() or
  newInstanceArgs() fails) (Ilia)
- Fixed bug #42943 (ext/mssql: Move *timeout initialization from RINIT
  to connect time). (Ilia)
- Fixed bug #42917 (PDO::FETCH_KEY_PAIR doesn't work with setFetchMode).
  (Ilia)
- Fixed bug #42890 (Constant "LIST" defined by mysqlclient and c-client).
  (Andrey)
- Fixed bug #42869 (automatic session id insertion adds sessions id to
  non-local forms). (Ilia)
- Fixed bug #42818 ($foo = clone(array()); leaks memory). (Dmitry)
- Fixed bug #42817 (clone() on a non-object does not result in a fatal
  error). (Ilia)
- Fixed bug #42785 (json_encode() formats doubles according to locale rather
  then following standard syntax). (Ilia)
- Fixed bug #42783 (pg_insert() does not accept an empty list for
  insertion). (Ilia)
- Fixed bug #42773 (WSDL error causes HTTP 500 Response). (Dmitry)
- Fixed bug #42772 (Storing $this in a static var fails while handling a cast
  to string). (Dmitry)
- Fixed bug #42767 (highlight_string() truncates trailing comment). (Ilia)
- Fixed bug #42739 (mkdir() doesn't like a trailing slash when safe_mode is
  enabled). (Ilia)
- Fixed bug #42703 (Exception raised in an iterator::current() causes segfault
  in FilterIterator) (Marcus)
- Fixed bug #42699 (PHP_SELF duplicates path). (Dmitry)
- Fixed bug #42654 (RecursiveIteratorIterator modifies only part of leaves)
  (Marcus)
- Fixed bug #42643 (CLI segfaults if using ATTR_PERSISTENT). (Ilia)
- Fixed bug #42637 (SoapFault : Only http and https are allowed). (Bill Moran)
- Fixed bug #42629 (Dynamically loaded PHP extensions need symbols exported
  on MacOSX). (jdolecek at NetBSD dot org)
- Fixed bug #42627 (bz2 extension fails to build with -fno-common).
  (dolecek at netbsd dot org)
- Fixed Bug #42596 (session.save_path MODE option does not work). (Ilia)
- Fixed bug #42590 (Make the engine recognize \v and \f escape sequences).
  (Ilia)
- Fixed bug #42587 (behavior change regarding symlinked .php files). (Dmitry)
- Fixed bug #42579 (apache_reset_timeout() does not exist). (Jani)
- Fixed bug #42549 (ext/mysql failed to compile with libmysql 3.23). (Scott)
- Fixed bug #42523 (PHP_SELF duplicates path). (Dmitry)
- Fixed bug #42512 (ip2long('255.255.255.255') should return 4294967295 on
  64-bit PHP). (Derick)
- Fixed bug #42506 (php_pgsql_convert() timezone parse bug) (nonunnet at
  gmail dot com, Ilia)
- Fixed bug #42496 (OCI8 cursor is not closed when using 2 clobs in a select
  query). (Oracle Corp.)
- Fixed bug #42462 (Segmentation when trying to set an attribute in a
  DOMElement). (Rob)
- Fixed bug #42453 (CGI SAPI does not shut down cleanly with -i/-m/-v cmdline
  options). (Dmitry)
- Fixed bug #42452 (PDO classes do not expose Reflection API information).
  (Hannes)
- Fixed bug #42468 (Write lock on file_get_contents fails when using a
  compression stream). (Ilia)
- Fixed bug #42488 (SoapServer reports an encoding error and the error itself
  breaks). (Dmitry)
- Fixed bug #42378 (mysqli_stmt_bind_result memory exhaustion). (Andrey)
- Fixed bug #42359 (xsd:list type not parsed). (Dmitry)
- Fixed bug #42326 (SoapServer crash). (Dmitry)
- Fixed bug #42214 (SoapServer sends clients internal PHP errors). (Dmitry)
- Fixed bug #42189 (xmlrpc_set_type() crashes php on invalid datetime
  values). (Ilia)
- Fixed bug #42139 (XMLReader option constants are broken using XML()). (Rob)
- Fixed bug #42086 (SoapServer return Procedure '' not present for WSIBasic
  compliant wsdl). (Dmitry)
- Fixed bug #41822 (Relative includes broken when getcwd() fails). (Ab5602,
  Jani)
- Fixed bug #41561 (Values set with php_admin_* in httpd.conf can be overwritten
  with ini_set()). (Stas, Jani)
- Fixed bug #39651 (proc_open() append mode doesn't work on windows). (Nuno)

30 Aug 2007, PHP 5.2.4
- Removed --enable-versioning configure option. (Jani)

- Upgraded PCRE to version 7.2 (Nuno)
- Updated timezone database to version 2007.6. (Derick)

- Improved openssl_x509_parse() to return extensions in readable form. (Dmitry)

- Enabled changing the size of statement cache for non-persistent OCI8
  connections. (Chris Jones, Tony)

- Changed "display_errors" php.ini option to accept "stderr" as value which
  makes the error messages to be outputted to STDERR instead of STDOUT with
  CGI and CLI SAPIs (FR #22839). (Jani)
- Changed error handler to send HTTP 500 instead of blank page on PHP errors.
  (Dmitry, Andrei Nigmatulin)
- Changed mail() function to be always available. (Johannes)

- Added check for unknown options passed to configure. (Jani)
- Added persistent connection status checker to pdo_pgsql.
  (Elvis Pranskevichus, Ilia)
- Added support for ATTR_TIMEOUT inside pdo_pgsql driver. (Ilia)
- Added php_ini_loaded_file() function which returns the path to the actual
  php.ini in use. (Jani)
- Added GD version constants GD_MAJOR_VERSION, GD_MINOR_VERSION,
  GD_RELEASE_VERSION, GD_EXTRA_VERSION and GD_VERSION_STRING. (Pierre)
- Added missing open_basedir checks to CGI.
  (anight at eyelinkmedia dot com, Tony)
- Added missing format validator to unpack() function. (Ilia)
- Added missing error check inside bcpowmod(). (Ilia)
- Added CURLOPT_PRIVATE & CURLINFO_PRIVATE constants.
  (Andrey A. Belashkov, Tony)
- Added missing MSG_EOR and MSG_EOF constants to sockets extension. (Jani)
- Added PCRE_VERSION constant. (Tony)
- Added ReflectionExtension::info() function to print the phpinfo()
  block for an extension. (Johannes)

- Implemented FR #41884 (ReflectionClass::getDefaultProperties() does not
  handle static attributes). (Tony)

- Fixed "Floating point exception" inside wordwrap().
  (Mattias Bengtsson, Ilia)
- Fixed several integer overflows in ImageCreate(), ImageCreateTrueColor(),
  ImageCopyResampled() and ImageFilledPolygon() reported by Mattias Bengtsson.
  (Tony)
- Fixed size calculation in chunk_split(). (Stas)
- Fixed integer overflow in str[c]spn(). (Stas)
- Fixed money_format() not to accept multiple %i or %n tokens.
  (Stas, Ilia)
- Fixed zend_alter_ini_entry() memory_limit interruption
  vulnerability. (Ilia)
- Fixed INFILE LOCAL option handling with MySQL extensions not to be
  allowed when open_basedir or safe_mode is active. (Stas)
- Fixed session.save_path and error_log values to be checked against
  open_basedir and safe_mode (CVE-2007-3378) (Stas, Maksymilian Arciemowicz)
- Fixed possible invalid read in glob() win32 implementation (CVE-2007-3806).
  (Tony)
- Improved fix for MOPB-03-2007. (Ilia)
- Corrected fix for CVE-2007-2872. (Ilia)

- Fixed possible crash in imagepsloadfont(), work around a bug in the pslib on
  Windows. (Pierre)
- Fixed oci8 and PDO_OCI extensions to allow configuring with Oracle 11g
  client libraries. (Chris Jones)
- Fixed EOF handling in case of reading from file opened in write only mode.
  (Dmitry)
- Fixed var_export() to use the new H modifier so that it can generate
  parseable PHP code for floats, independent of the locale. (Derick)
- Fixed regression introduced by the fix for the libgd bug #74. (Pierre)
- Fixed SimpleXML's behavior when used with empty(). (Sara)
- Fixed crash in OpenSSL extension because of non-string passphrase. (Dmitry)

- Fixed PECL Bug #11345 (PDO_OCI crash after National language Support "NLS"
  environment initialization error). (Chris Jones)
- Fixed PECL bug #11216 (crash in ZipArchive::addEmptyDir when a directory
  already exists). (Pierre)

- Fixed bug #43926 (isInstance() isn't equivalent to instanceof operator). (Marcus)
- Fixed bug #42368 (Incorrect error message displayed by pg_escape_string).
  (Ilia)
- Fixed bug #42365 (glob() crashes and/or accepts way too many flags).
  (Jani)
- Fixed Bug #42364 (Crash when using getRealPath with DirectoryIterator).
  (Johannes)
- Fixed bug #42292 ($PHP_CONFIG not set for phpized builds). (Jani)
- Fixed bug #42261 (header wrong for date field).
  (roberto at spadim dot com dot br, Ilia)
- Fixed bug #42259 (SimpleXMLIterator loses ancestry). (Rob)
- Fixed bug #42247 (ldap_parse_result() not defined under win32). (Jani)
- Fixed bug #42243 (copy() does not output an error when the first arg is a
  dir). (Ilia)
- Fixed bug #42242 (sybase_connect() crashes). (Ilia)
- Fixed bug #42237 (stream_copy_to_stream returns invalid values for mmaped
  streams). (andrew dot minerd at sellingsource dot com, Ilia)
- Fixed bug #42233 (Problems with æøå in extract()). (Jani)
- Fixed bug #42222 (possible buffer overflow in php_openssl_make_REQ). (Pierre)
- Fixed bug #42211 (property_exists() fails to find protected properties
  from a parent class). (Dmitry)
- Fixed bug #42208 (substr_replace() crashes when the same array is passed
  more than once). (crrodriguez at suse dot de, Ilia)
- Fixed bug #42198 (SCRIPT_NAME and PHP_SELF truncated when inside a userdir
  and using PATH_INFO). (Dmitry)
- Fixed bug #42195 (C++ compiler required always). (Jani)
- Fixed bug #42183 (classmap causes crash in non-wsdl mode). (Dmitry)
- Fixed bug #42173 (oci8 INTERVAL and TIMESTAMP type fixes). (Chris)
- Fixed bug #42151 (__destruct functions not called after catching a SoapFault
  exception). (Dmitry)
- Fixed bug #42142 (substr_replace() returns FALSE when length > string length).
  (Ilia)
- Fixed bug #42135 (Second call of session_start() causes creation of SID).
  (Ilia)
- Fixed bug #42134 (oci_error() returns false after oci_new_collection() fails).
  (Tony)
- Fixed bug #42119 (array_push($arr,&$obj) doesn't work with
  zend.ze1_compatibility_mode On). (Dmitry)
- Fixed bug #42117 (bzip2.compress loses data in internal buffer).
  (Philip, Ilia)
- Fixed bug #42112 (deleting a node produces memory corruption). (Rob)
- Fixed bug #42107 (sscanf broken when using %2$s format parameters). (Jani)
- Fixed bug #42090 (json_decode causes segmentation fault). (Hannes)
- Fixed bug #42082 (NodeList length zero should be empty). (Hannes)
- Fixed bug #42072 (No warning message for clearstatcache() with arguments).
  (Ilia)
- Fixed bug #42071 (ini scanner allows using NULL as option name). (Jani)
- Fixed bug #42027 (is_file() / is_dir() matches file/dirnames with wildcard char
  or trailing slash in Windows). (Dmitry)
- Fixed bug #42019 (configure option --with-adabas=DIR does not work). (Jani)
- Fixed bug #42015 (ldap_rename(): server error "DSA is unwilling to perform").
  (bob at mroczka dot com, Jani)
- Fixed bug #42009 (is_a() and is_subclass_of() should NOT call autoload, in the
  same way as "instanceof" operator). (Dmitry)
- Fixed bug #41989 (move_uploaded_file() & relative path in ZTS mode). (Tony)
- Fixed bug #41984 (Hangs on large SoapClient requests). (Dmitry)
- Fixed bug #41983 (Error Fetching http headers terminated by '\n'). (Dmitry)
- Fixed bug #41973 (--with-ldap=shared fails with LDFLAGS="-Wl,--as-needed"). (Nuno)
- Fixed bug #41971 (PDOStatement::fetch and PDOStatement::setFetchMode causes
  unexpected behavior). (Ilia)
- Fixed bug #41964 (strtotime returns a timestamp for non-time string of
  pattern '(A|a) .+'). (Derick)
- Fixed bug #41961 (Ensure search for hidden private methods does not stray from
  class hierarchy). (robin_fernandes at uk dot ibm dot com)
- Fixed bug #41947 (SimpleXML incorrectly registers empty strings asnamespaces).
  (Rob)
- Fixed bug #41929 (Foreach on object does not iterate over all visible properties).
  (Dmitry)
- Fixed bug #41919 (crash in string to array conversion).
  (judas dot iscariote at gmail dot com, Ilia)
- Fixed bug #41909 (var_export() is locale sensitive when exporting float
  values). (Derick)
- Fixed bug #41908 (CFLAGS="-Os" ./configure --enable-debug fails).
  (christian at hoffie dot info, Tony)
- Fixed bug #41904 (proc_open(): empty env array should cause empty environment
  to be passed to process). (Jani)
- Fixed bug #41867 (SimpleXML: getName is broken). (Rob)
- Fixed bug #41865 (fputcsv(): 2nd parameter is not optional). (Jani)
- Fixed bug #41861 (SimpleXML: getNamespaces() returns the namespaces of a node's
  siblings). (Rob)
- Fixed bug #41845 (pgsql extension does not compile with PostgreSQL <7.4). (Ilia)
- Fixed bug #41844 (Format returns incorrect number of digits for negative years
  -0001 to -0999). (Derick)
- Fixed bug #41842 (Cannot create years < 0100 & negative years with date_create
  or new DateTime). (Derick)
- Fixed bug #41833 (addChild() on a non-existent node, no node created,
  getName() segfaults). (Rob)
- Fixed bug #41831 (pdo_sqlite prepared statements convert resources to
  strings). (Ilia)
- Fixed bug #41815 (Concurrent read/write fails when EOF is reached). (Sascha)
- Fixed bug #41813 (segmentation fault when using string offset as an object).
  (judas dot iscariote at gmail dot com, Tony)
- Fixed bug #41795 (checkdnsrr does not support DNS_TXT type).
  (lucas at facebook dot com, Tony)
- Fixed bug #41773 (php_strip_whitespace() sends headers with errors
  suppressed). (Tony)
- Fixed bug #41770 (SSL: fatal protocol error due to buffer issues). (Ilia)
- Fixed bug #41765 (Recode crashes/does not work on amd64).
  (nexus at smoula dot net, Stas)
- Fixed bug #41724 (libxml_get_last_error() - errors service request scope).
  (thekid at php dot net, Ilia)
- Fixed bug #41717 (imagepolygon does not respect thickness). (Pierre)
- Fixed bug #41713 (Persistent memory consumption on win32 since 5.2). (Dmitry)
- Fixed bug #41711 (NULL temporary lobs not supported in OCI8).
  (Chris Jones, Tony)
- Fixed bug #41709 (strtotime() does not handle 00.00.0000). (Derick)
- Fixed bug #41698 (float parameters truncated to integer in prepared
  statements). (Ilia)
- Fixed bug #41692 (ArrayObject shows weird behavior in respect to
  inheritance). (Tony)
- Fixed bug #41691 (ArrayObject::exchangeArray hangs Apache). (Tony)
- Fixed bug #41686 (Omitting length param in array_slice not possible). (Ilia)
- Fixed bug #41685 (array_push() fails to warn when next index is
  already occupied). (Ilia)
- Fixed bug #41655 (open_basedir bypass via glob()). (Ilia)
- Fixed bug #41640 (get_class_vars produces error on class constants).
  (Johannes)
- Fixed bug #41635 (SoapServer and zlib.output_compression with FastCGI
  result in major slowdown). (Dmitry)
- Fixed bug #41633 (Crash instantiating classes with self-referencing
  constants). (Dmitry)
- Fixed bug #41630 (segfault when an invalid color index is present in the
  image data). (Reported by Elliot <wccoder@gmail dot com>) (Pierre)
- Fixed bug #41628 (PHP settings leak between Virtual Hosts in Apache 1.3).
  (Scott, manuel at mausz dot at)
- Fixed bug #41608 (segfault on a weird code with objects and switch()).
  (Tony)
- Fixed bug #41600 (url rewriter tags doesn't work with namespaced tags).
  (Ilia)
- Fixed bug #41596 (Fixed a crash inside pdo_pgsql on some non-well-formed
  SQL queries). (Ilia)
- Fixed bug #41594 (OCI8 statement cache is flushed too frequently). (Tony)
- Fixed bug #41582 (SimpleXML crashes when accessing newly created element).
  (Tony)
- Fixed bug #41576 (configure failure when using --without-apxs or some other
  SAPIs disabling options). (Jani)
- Fixed bug #41567 (json_encode() double conversion is inconsistent with PHP).
  (Lucas, Ilia)
- Fixed bug #41566 (SOAP Server not properly generating href attributes).
  (Dmitry)
- Fixed bug #41555 (configure failure: regression caused by fix for #41265).
  (Jani)
- Fixed bug #41527 (WDDX deserialize numeric string array key).
  (Matt, Ilia)
- Fixed bug #41523 (strtotime('0000-00-00 00:00:00') is parsed as 1999-11-30).
  (Derick)
- Fixed bug #41518 (file_exists() warns of open_basedir restriction on
  non-existent file). (Tony)
- Fixed bug #41445 (parse_ini_file() has a problem with certain types of
  integer as sections). (Tony)
- Fixed bug #41433 (DBA: configure fails to include correct db.h for db4).
  (Jani)
- Fixed bug #41372 (Internal pointer of source array resets during array
  copying). (Dmitry)
- Fixed bug #41350 (my_thread_global_end() error during request shutdown on
  Windows). (Scott, Andrey)
- Fixed bug #41278 (get_loaded_extensions() should list Zend extensions).
  (Johannes)
- Fixed bug #41127 (Memory leak in ldap_{first|next}_attribute functions).
  (Jani)
- Fixed bug #40757 (get_object_vars get nothing in child class). (Dmitry)
- Fixed bug #40705 (Iterating within function moves original array pointer).
  (Dmitry)
- Fixed bug #40509 (key() function changed behaviour if global array is used
  within function). (Dmitry)
- Fixed bug #40419 (Trailing slash in CGI request does not work). (Dmitry)
- Fixed bug #39330 (apache2handler does not call shutdown actions before
  apache child die). (isk at ecommerce dot com, Gopal, Tony)
- Fixed bug #39291 (ldap_sasl_bind() misses the sasl_authc_id parameter).
  (diafour at gmail dot com, Jani)
- Fixed bug #37715 (array pointers resetting on copy). (Dmitry)
- Fixed bug #37273 (Symlinks and mod_files session handler allow open_basedir
  bypass). (Ilia)
- Fixed bug #36492 (Userfilters can leak buckets). (Sara)
- Fixed bugs #36796, #36918, #41371 (stream_set_blocking() does not work).
  (Jani)
- Fixed bug #35981 (pdo-pgsql should not use pkg-config when not present).
  (Jani)
- Fixed bug #31892 (PHP_SELF incorrect without cgi.fix_pathinfo, but turning on
  screws up PATH_INFO). (Dmitry)
- Fixed bug #21197 (socket_read() outputs error with PHP_NORMAL_READ).
  (Nuno, Jani)

31 May 2007, PHP 5.2.3
- Changed CGI install target to php-cgi and 'make install' to install CLI
  when CGI is selected. (Jani)
- Changed JSON maximum nesting depth from 20 to 128. (Rasmus)

- Improved compilation of heredocs and interpolated strings. (Matt, Dmitry)
- Optimized out a couple of per-request syscalls. (Rasmus)
- Optimized digest generation in md5() and sha1() functions. (Ilia)
- Upgraded bundled SQLite 3 to version 3.3.17. (Ilia)

- Added "max_input_nesting_level" php.ini option to limit nesting level of
  input variables. Fix for MOPB-03-2007. (Stas)
- Added a 4th parameter flag to htmlspecialchars() and htmlentities() that
  makes the function not encode existing html entities. (Ilia)
- Added PDO::FETCH_KEY_PAIR mode that will fetch a 2 column result set into
  an associated array. (Ilia)
- Added CURLOPT_TIMEOUT_MS and CURLOPT_CONNECTTIMEOUT_MS cURL constants. (Sara)
- Added --ini switch to CLI that prints out configuration file names. (Marcus)
- Added mysql_set_charset() to allow runtime altering of connection encoding.
  (Scott)

- Implemented FR #41416 (getColumnMeta() should also return table name). (Tony)

- Fixed an integer overflow inside chunk_split(). Identified by Gerhard Wagner.
  (Ilia)
- Fixed SOAP extension's handler() to work even when
  "always_populate_raw_post_data" is off. (Ilia)
- Fixed possible infinite loop in imagecreatefrompng. (libgd #86)
  (by Xavier Roche, CVE-2007-2756). (Pierre)
- Fixed ext/filter Email Validation Vulnerability (MOPB-45 by Stefan Esser).
  (Ilia)
- Fixed altering $this via argument named "this". (Dmitry)
- Fixed PHP CLI usage of php.ini from the binary location. (Hannes)
- Fixed segfault in strripos(). (Tony, Joxean Koret)
- Fixed bug #41693 (scandir() allows empty directory names). (Ilia)
- Fixed bug #41673 (json_encode breaks large numbers in arrays). (Ilia)
- Fixed bug #41525 (ReflectionParameter::getPosition() not available). (Marcus)
- Fixed bug #41511 (Compile failure under IRIX 6.5.30 building md5.c). (Jani)
- Fixed bug #41504 (json_decode() incorrectly decodes JSON arrays with empty
  string keys). (Ilia)
- Fixed bug #41492 (open_basedir/safe_mode bypass inside realpath()). (Ilia)
- Fixed bug #41477 (no arginfo about SoapClient::__soapCall()). (Ilia)
- Fixed bug #41455 (ext/dba/config.m4 pollutes global $LIBS and $LDFLAGS).
  (mmarek at suse dot cz, Tony)
- Fixed bug #41442 (imagegd2() under output control). (Tony)
- Fixed bug #41430 (Fatal error with negative values of maxlen parameter of
  file_get_contents()). (Tony)
- Fixed bug #41423 (PHP assumes wrongly that certain ciphers are enabled in
  OpenSSL). (Pierre)
- Fixed bug #41421 (Uncaught exception from a stream wrapper segfaults).
  (Tony, Dmitry)
- Fixed bug #41403 (json_decode cannot decode floats if localeconv
  decimal_point is not '.'). (Tony)
- Fixed bug #41401 (wrong unary operator precedence). (Stas)
- Fixed bug #41394 (dbase_create creates file with corrupted header). (Tony)
- Fixed bug #41390 (Clarify error message with invalid protocol scheme).
  (Scott)
- Fixed bug #41378 (fastcgi protocol lacks support for Reason-Phrase in
  "Status:" header). (anight at eyelinkmedia dot com, Dmitry)
- Fixed bug #41374 (whole text concats values of wrong nodes). (Rob)
- Fixed bug #41358 (configure cannot determine SSL lib with libcurl >= 7.16.2).
  (Mike)
- Fixed bug #41353 (crash in openssl_pkcs12_read() on invalid input). (Ilia)
- Fixed bug #41351 (Invalid opcode with foreach ($a[] as $b)). (Dmitry, Tony)
- Fixed bug #41347 (checkdnsrr() segfaults on empty hostname). (Scott)
- Fixed bug #41337 (WSDL parsing doesn't ignore non soap bindings). (Dmitry)
- Fixed bug #41326 (Writing empty tags with Xmlwriter::WriteElement[ns])
  (Pierre)
- Fixed bug #41321 (downgrade read errors in getimagesize() to E_NOTICE).
  (Ilia)
- Fixed bug #41304 (compress.zlib temp files left). (Dmitry)
- Fixed bug #41293 (Fixed creation of HTTP_RAW_POST_DATA when there is no
  default post handler). (Ilia)
- Fixed bug #41291 (FastCGI does not set SO_REUSEADDR).
  (fmajid at kefta dot com, Dmitry)
- Fixed gd build when used with freetype 1.x (Pierre, Tony)
- Fixed bug #41287 (Namespace functions don't allow xmlns definition to be
  optional). (Rob)
- Fixed bug #41285 (Improved fix for CVE-2007-1887 to work with non-bundled
  sqlite2 lib). (Ilia)
- Fixed bug #41283 (Bug with deserializing array key that are doubles or
  floats in wddx). (Ilia)
- Fixed bug #41257 (lookupNamespaceURI does not work as expected). (Rob)
- Fixed bug #41236 (Regression in timeout handling of non-blocking SSL
  connections during reads and writes). (Ilia)
- Fixed bug #41134 (zend_ts_hash_clean not thread-safe).
  (marco dot cova at gmail dot com, Tony)
- Fixed bug #41097 (ext/soap returning associative array as indexed without
  using WSDL). (Dmitry)
- Fixed bug #41004 (minOccurs="0" and null class member variable). (Dmitry)
- Fixed bug #39542 (Behavior of require/include different to < 5.2.0).
  (Dmitry)

03 May 2007, PHP 5.2.2
- Improved bundled GD
  . Sync to 2.0.35
  . Added imagegrabwindow and imagegrabscreen, capture a screen or a
    window using its handle (Pierre)
  . colors allocated henceforth from the resulting image overwrite the palette
    colors (Rob Leslie)
  . Improved thread safety of the gif support (Roman Nemecek, Nuno, Pierre)
  . Use the dimension of the GIF frame to create the destination image (Pierre)
  . Load only once the local color map from a GIF data (Pierre)
  . Improved thread safety of the freetype cache (Scott MacVicar, Nuno, Pierre)
  . imagearc huge CPU usage with large angles, libgd bug #74 (Pierre)
- Improved FastCGI SAPI to support external pipe and socket servers on win32.
  (Dmitry)
- Improved Zend Memory Manager
  . guarantee of reasonable time for worst cases of best-fit free block
    searching algorithm. (Dmitry)
  . better cache usage and less fragmentation on erealloc() (Tony, Dmitry)
- Improved SPL (Marcus)
  . Added SplFileInfo::getBasename(), DirectoryIterator::getBasename().
  . Added SplFileInfo::getLinkTarget(), SplFileInfo::getRealPath().
  . Made RecursiveFilterIterator::accept() abstract as stated in documentation.
- Improved SOAP
  . Added ability to encode arrays with "SOAP-ENC:Array" type instead of WSDL
    type. To activate the ability use "feature"=>SOAP_USE_XSI_ARRAY_TYPE
    option in SoapClient/SoapServer constructors. (Rob, Dmitry)

- Added GMP_VERSION constant. (Tony)
- Added --ri switch to CLI which allows to check extension information. (Marcus)
- Added tidyNode::getParent() method (John, Nuno)
- Added openbasedir and safemode checks in zip:// stream wrapper and
  ZipArchive::open (Pierre)
- Added php_pdo_sqlite_external.dll, a version of the PDO SQLite driver that
  links against an external sqlite3.dll.  This provides Windows users to upgrade
  their sqlite3 version outside of the PHP release cycle.  (Wez, Edin)
- Added linenumbers to array returned by token_get_all(). (Johannes)

- Upgraded SQLite 3 to version 3.3.16 (Ilia)
- Upgraded libraries bundled in the Windows distribution. (Edin)
  . c-client (imap) to version 2006e
  . libpq (PostgreSQL) to version 8.2.3
  . libmysql (MySQL) to version 5.0.37
  . openssl to version 0.9.8e
- Upgraded PCRE to version 7.0 (Nuno)

- Updated timezone database to version 2007.5. (Derick)

- Fixed commandline handling for CLI and CGI. (Marcus, Johannes)
- Fixed iterator_apply() with a callback using __call(). (Johannes)
- Fixed possible multi bytes issues in openssl csr parser (Pierre)
- Fixed shmop_open() with IPC_CREAT|IPC_EXCL flags on Windows.
  (Vladimir Kamaev, Tony).
- Fixed possible leak in ZipArchive::extractTo when safemode checks fails (Ilia)
- Fixed possible relative path issues in zip_open and TS mode (old API) (Pierre)
- Fixed zend_llist_remove_tail (Michael Wallner, Dmitry)
- Fixed a thread safety issue in gd gif read code (Nuno, Roman Nemecek)
- Fixed CVE-2007-1001, GD wbmp used with invalid image size (Pierre)
- Fixed unallocated memory access/double free in in array_user_key_compare()
  (MOPB-24 by Stefan Esser) (Stas)
- Fixed wrong length calculation in unserialize S type
  (MOPB-29 by Stefan Esser) (Stas)

- Fixed bug #41215 (setAttribute return code reversed). (Ilia)
- Fixed bug #41192 (Per Directory Values only work for one key). (Dmitry)
- Fixed bug #41175 (addAttribute() fails to add an attribute with an empty
  value). (Ilia)
- Fixed bug #41159 (mysql_pconnect() hash does not account for connect
  flags). (Ilia)
- Fixed bug #41121 (range() overflow handling for large numbers on 32bit
  machines). (Ilia)
- Fixed bug #41118 (PHP does not handle overflow of octal integers). (Tony)
- Fixed bug #41109 (recursiveiterator.inc says "implements" Iterator instead of
  "extends"). (Marcus)
- Fixed bug #40130 (TTF usage doesn't work properly under Netware). (Scott,
  gk at gknw dot de)
- Fixed bug #41093 (magic_quotes_gpc ignores first arrays keys). (Arpad, Ilia)
- Fixed bug #41075 (memleak when creating default object caused exception).
  (Dmitry)
- Fixed bug #41067 (json_encode() problem with UTF-16 input). (jp at df5ea
  dot net. Ilia)
- Fixed bug #41063 (chdir doesn't like root paths). (Dmitry)
- Fixed bug #41061 ("visibility error" in ReflectionFunction::export()).
  (Johannes)
- Fixed bug #41043 (pdo_oci crash when freeing error text with persistent
  connection). (Tony)
- Fixed bug #41037 (unregister_tick_function() inside the tick function crash PHP).
  (Tony)
- Fixed bug #41034 (json_encode() ignores null byte started keys in arrays).
  (Ilia)
- Fixed bug #41026 (segfault when calling "self::method()" in shutdown functions).
  (Tony)
- Fixed bug #40999 (mcrypt_create_iv() not using random seed). (Ilia)
- Fixed bug #40998 (long session array keys are truncated). (Tony)
- Implement feature request #40947, allow a single filter as argument
  for filter_var_array (Pierre)
- Fixed bug #40935 (pdo_mysql does not raise an exception on empty
  fetchAll()). (Ilia)
- Fixed bug #40931 (open_basedir bypass via symlink and move_uploaded_file()).
  (Tony)
- Fixed bug #40921 (php_default_post_reader crashes when post_max_size is
  exceeded). (trickie at gmail dot com, Ilia)
- Fixed bug #40915 (addcslashes unexpected behavior with binary input). (Tony)
- Fixed bug #40899 (memory leak when nesting list()). (Dmitry)
- Fixed bug #40897 (error_log file not locked). (Ilia)
- Fixed bug #40883 (mysql_query() is allocating memory incorrectly). (Tony)
- Fixed bug #40872 (inconsistency in offsetSet, offsetExists treatment of
  string enclosed integers). (Marcus)
- Fixed bug #40861 (strtotime() doesn't handle double negative relative time
  units correctly). (Derick, Ilia)
- Fixed bug #40854 (imap_mail_compose() creates an invalid terminator for
  multipart e-mails). (Ilia)
- Fixed bug #40848 (sorting issue on 64-bit Solaris). (Wez)
- Fixed bug #40836 (Segfault in ext/dom). (Rob)
- Fixed bug #40833 (Crash when using unset() on an ArrayAccess object retrieved
  via __get()). (Dmitry)
- Fixed bug #40822 (pdo_mysql does not return rowCount() on select). (Ilia)
- Fixed bug #40815 (using strings like "class::func" and static methods in
  set_exception_handler() might result in crash). (Tony)
- Fixed bug #40809 (Poor performance of ".="). (Dmitry)
- Fixed bug #40805 (Failure executing function ibase_execute()). (Tony)
- Fixed bug #40800 (cannot disable memory_limit with -1). (Dmitry, Tony)
- Fixed bug #40794 (ReflectionObject::getValues() may crash when used with
  dynamic properties). (Tony)
- Fixed bug #40784 (Case sensitivity in constructor's fallback). (Tony)
- Fixed bug #40770 (Apache child exits when PHP memory limit reached). (Dmitry)
- Fixed bug #40764 (line thickness not respected for horizontal and vertical
  lines). (Pierre)
- Fixed bug #40758 (Test fcgi_is_fastcgi() is wrong on windows). (Dmitry)
- Fixed bug #40754 (added substr() & substr_replace() overflow checks). (Ilia)
- Fixed bug #40752 (parse_ini_file() segfaults when a scalar setting is
  redeclared as an array). (Tony)
- Fixed bug #40750 (openssl stream wrapper ignores default_stream_timeout).
  (Tony)
- Fixed bug #40727 (segfault in PDO when failed to bind parameters). (Tony)
- Fixed bug #40709 (array_reduce() behaves strange with one item stored arrays).
  (Ilia)
- Fixed bug #40703 (Resolved a possible namespace conflict between libxmlrpc
  and MySQL's NDB table handler). (Ilia)
- Fixed bug #40961 (Incorrect results of DateTime equality check). (Mike)
- Fixed bug #40678 (Cross compilation fails). (Tony)
- Fixed bug #40621 (Crash when constructor called inappropriately). (Tony)
- Fixed bug #40609 (Segfaults when using more than one SoapVar in a request).
  (Rob, Dmitry)
- Fixed bug #40606 (umask is not being restored when request is finished).
  (Tony)
- Fixed bug #40598 (libxml segfault). (Rob)
- Fixed bug #40591 (list()="string"; gives invalid opcode). (Dmitry)
- Fixed bug #40578 (imagettftext() multithreading issue). (Tony, Pierre)
- Fixed bug #40576 (double values are truncated to 6 decimal digits when
  encoding). (Tony)
- Fixed bug #40560 (DIR functions do not work on root UNC path). (Dmitry)
- Fixed bug #40548 (SplFileInfo::getOwner/getGroup give a warning on broken
  symlink). (Marcus)
- Fixed bug #40546 (SplFileInfo::getPathInfo() throws an exception if directory
  is in root dir). (Marcus)
- Fixed bug #40545 (multithreading issue in zend_strtod()). (Tony)
- Fixed bug #40503 (json_encode() value corruption on 32bit systems with
  overflown values). (Ilia)
- Fixed bug #40467 (Partial SOAP request sent when XSD sequence or choice
  include minOccurs=0). (Dmitry)
- Fixed bug #40465 (Ensure that all PHP elements are printed by var_dump).
  (wharmby at uk dot ibm dot com, Ilia)
- Fixed bug #40464 (session.save_path wont use default-value when safe_mode
  or open_basedir is enabled). (Ilia)
- Fixed bug #40455 (proc_open() uses wrong command line when safe_mode_exec_dir
  is set). (Tony)
- Fixed bug #40432 (strip_tags() fails with greater than in attribute). (Ilia)
- Fixed bug #40431 (dynamic properties may cause crash in ReflectionProperty
  methods). (Tony)
- Fixed bug #40451 (addAttribute() may crash when used with non-existent child
  node). (Tony)
- Fixed bug #40442 (ArrayObject::offsetExists broke in 5.2.1, works in 5.2.0).
  (olivier at elma dot fr, Marcus)
- Fixed bug #40428 (imagepstext() doesn't accept optional parameter). (Pierre)
- Fixed bug #40417 (Allow multiple instances of the same named PDO token in
  prepared statement emulation code). (Ilia)
- Fixed bug #40414 (possible endless fork() loop when running fastcgi).
  (Dmitry)
- Fixed bug #40410 (ext/posix does not compile on MacOS 10.3.9). (Tony)
- Fixed bug #40392 (memory leaks in PHP milter SAPI).
  (tuxracer69 at gmail dot com, Tony)
- Fixed bug #40371 (pg_client_encoding() not working on Windows). (Edin)
- Fixed bug #40352 (FCGI_WEB_SERVER_ADDRS function get lost). (Dmitry)
- Fixed bug #40290 (strtotime() returns unexpected result with particular
  timezone offset). (Derick)
- Fixed bug #40286 (PHP fastcgi with PHP_FCGI_CHILDREN don't kill children when
  parent is killed). (Dmitry)
- Fixed bug #40261 (Extremely slow data handling due to memory fragmentation).
  (Dmitry)
- Fixed bug #40236 (php -a function allocation eats memory). (Dmitry)
- Fixed bug #40109 (iptcembed fails on non-jfif jpegs). (Tony)
- Fixed bug #39965 (Latitude and longitude are backwards in date_sun_info()).
  (Derick)
- Implement #39867 (openssl PKCS#12 support) (Marc Delling, Pierre)
- Fixed bug #39836 (SplObjectStorage empty after unserialize). (Marcus)
- Fixed bug #39416 (Milliseconds in date()). (Derick)
- Fixed bug #39396 (stream_set_blocking crashes on Win32). (Ilia, maurice at
  iceblog dot de)
- Fixed bug #39351 (relative include fails on Solaris). (Dmitry, Tony)
- Fixed bug #39322 (proc_terminate() destroys process resource). (Nuno)
- Fixed bug #38406 (crash when assigning objects to SimpleXML attributes). (Tony)
- Fixed bug #37799 (ftp_ssl_connect() falls back to non-ssl connection). (Nuno)
- Fixed bug #36496 (SSL support in imap_open() not working on Windows). (Edin)
- Fixed bug #36226 (Inconsistent handling when passing nillable arrays).
  (Dmitry)
- Fixed bug #35872 (Avoid crash caused by object store being referenced during
  RSHUTDOWN). (Andy)
- Fixed bug #34794 (proc_close() hangs when used with two processes).
  (jdolecek at netbsd dot org, Nuno)
- Fixed PECL bug #10194 (crash in Oracle client when memory limit reached in
  the callback). (Tony)
- Fixed substr_compare and substr_count information leak (MOPB-14) (Stas, Ilia)
- Fixed crash on op-assign where argument is string offset (Brian, Stas)
- Fixed bug #38710 (data leakage because of nonexisting boundary checking in
  statements in mysqli) (Stas)
- Fixed bug #37386 (autocreating element doesn't assign value to first node).
  (Rob)
- Fixed bug #37013 (server hangs when returning circular object references).
  (Dmitry)
- Fixed bug #33664 Console window appears when using exec()
  (Richard Quadling, Stas)


08 Feb 2007, PHP 5.2.1
- Added read-timeout context option "timeout" for HTTP streams. (Hannes, Ilia).
- Added CURLOPT_TCP_NODELAY constant to Curl extension. (Sara)
- Added support for hex numbers of any size. (Matt)
- Added function stream_socket_shutdown(). It is a wrapper for system
  shutdown() function, that shut downs part of a full-duplex connection.
  (Dmitry)
- Added internal heap protection (Dmitry)
  . memory-limit is always enabled (--enable-memory-limit removed)
  . default value if memory-limit is set to 128M
  . safe unlinking
  . cookies
  . canary protection (debug build only)
  . random generation of cookies and canaries
- Added forward support for 'b' prefix in front of string literals. (Andrei)
- Added three new functions to ext/xmlwriter (Rob, Ilia)
  . xmlwriter_start_dtd_entity()
  . xmlwriter_end_dtd_entity()
  . xmlwriter_write_dtd_entity()
- Added a meta tag to phpinfo() output to prevent search engines from indexing
  the page. (Ilia)
- Added new function, sys_get_temp_dir(). (Hartmut)
- Added missing object support to file_put_contents(). (Ilia)
- Added support for md2, ripemd256 and ripemd320 algos to hash(). (Sara)
- Added forward support for (binary) cast. (Derick)
- Added optimization for imageline with horizontal and vertical lines (Pierre)

- Removed dependency from SHELL32.DLL. (Dmitry)
- Removed double "wrong parameter count" warnings in various functions.
  (Hannes)
- Moved extensions to PECL:
  . ext/informix (Derick, Tony)

- Changed double-to-string utilities to use BSD implementation. (Dmitry, Tony)
- Updated bundled libcURL to version 7.16.0 in the Windows distro. (Edin)
- Updated timezone database to version 2006.16. (Derick)
- cgi.* and fastcgi.* directives are moved to INI subsystem. The new directive
  cgi.check_shebang_line can be used to omitting check for "#! /usr/bin/php"
  line. (Dmitry).
- Improved proc_open(). Now on Windows it can run external commands not
  through CMD.EXE. (Dmitry)
- VCWD_REALPATH() is improved to use realpath cache without VIRTUAL_DIR.
  (Dmitry)
- ext/bcmath initialization code is moved from request startup to module
  startup. (Dmitry)
- Zend Memory Manager Improvements (Dmitry)
  . use HeapAlloc() instead of VirtualAlloc()
  . use "win32" storage manager (instead of "malloc") on Windows by default
- Zip Extension Improvements (Pierre)
  . Fixed leak in statName and stateIndex
  . Fixed return setComment (Hannes)
  . Added addEmptyDir method
- Filter Extension Improvements (Ilia, Pierre)
  . Fixed a bug when callback function returns a non-modified value.
  . Added filter support for $_SERVER in cgi/apache2 sapis.
  . Make sure PHP_SELF is filtered in Apache 1 sapi.
  . Fixed bug #39358 (INSTALL_HEADERS contains incorrect reference to
    php_filter.h).
  . Added "default" option that allows a default value to be set for an
    invalid or missing value.
  . Invalid filters fails instead of returning unsafe value
  . Fixed possible double encoding problem with sanitizing filters
  . Make use of space-strict strip_tags() function
  . Fixed whitespace trimming
  . Added support for FastCGI environment variables. (Dmitry)
- PDO_MySQL Extension Improvements (Ilia)
  . Enabled buffered queries by default.
  . Enabled prepared statement emulation by default.

- Small optimization of the date() function. (Matt,Ilia)
- Optimized the internal is_numeric_string() function. (Matt,Ilia)
- Optimized array functions utilizing php_splice(). (Ilia)
- Windows related optimizations (Dmitry, Stas)
  . COM initialization/deinitialization are done only if necessary
  . removed unnecessary checks for ISREG file and corresponding stat() calls
  . opendir() is reimplementation using GetFistFile/GetNextFile those are
    faster then _findfirst/_findnext
  . implemented registry cache that prevent registry lookup on each request.
    In case of modification of corresponding registry-tree PHP will reload it
    automatic
  . start timeout thread only if necessary
  . stat() is reimplementation using GetFileAttributesEx(). The new
    implementation is faster then implementation in MS VC CRT, but it doesn't
    support Windows 95.
- Streams optimization (Dmitry)
  . removed unnecessary ftell() calls (one call for each included PHP file)
  . disabled calls to read() after EOF

- Fixed incorrect function names on FreeBSD where inet_pton() was named
  __inet_pton() and inet_ntop() was named __inet_ntop(). (Hannes)
- Fixed FastCGI impersonation for persistent connections on Windows. (Dmitry)
- Fixed wrong signature initialization in imagepng (Takeshi Abe)
- Fixed ftruncate() with negative size on FreeBSD. (Hannes)
- Fixed segfault in RegexIterator when given invalid regex. (Hannes)
- Fixed segfault in SplFileObject->openFile()->getPathname(). (Hannes)
- Fixed segfault in ZTS mode when OCI8 statements containing sub-statements
  are destroyed in wrong order. (Tony)
- Fixed the validate email filter so that the letter "v" can also be used in
  the user part of the email address. (Derick)
- Fixed bug #40297 (compile failure in ZTS mode when collections support is
  missing). (Tony)
- Fixed bug #40285 (The PDO prepare parser goes into an infinite loop in
  some instances). (Ilia)
- Fixed bug #40274 (Sessions fail with numeric root keys). (Ilia)
- Fixed bug #40259 (ob_start call many times - memory error). (Dmitry)
- Fixed bug #40231 (file_exists incorrectly reports false). (Dmitry)
- Fixed bug #40228 (ZipArchive::extractTo does create empty directories
  recursively). (Pierre)
- Fixed bug #40200 (The FastCgi version has different realpath results than
  thread safe version). (Dmitry)
- Fixed bug #40191 (use of array_unique() with objects triggers segfault).
  (Tony)
- Fixed bug #40189 (possible endless loop in zlib.inflate stream filter).
  (Greg, Tony)
- Fixed bug #40169 (CURLOPT_TCP_NODELAY only available in curl >= 7.11.2).
  (Tony)
- Fixed bug #40129 (iconv extension doesn't compile with CodeWarrior on
  Netware). (gk at gknw dot de, Tony)
- Fixed bug #40127 (apache2handler doesn't compile on Netware).
  (gk at gknw dot de)
- Fixed bug #40121 (PDO_DBLIB driver wont free statements). (Ilia)
- Fixed bug #40098 (php_fopen_primary_script() not thread safe). (Ilia)
- Fixed bug #40092 (chroot() doesn't clear realpath cache). (Dmitry)
- Fixed bug #40091 (spl_autoload_register with 2 instances of the same class).
  (Ilia)
- Fixed bug #40083 (milter SAPI functions always return false/null). (Tony)
- Fixed bug #40079 (php_get_current_user() not thread safe).
  (Ilia, wharmby at uk dot ibm dot com)
- Fixed bug #40078 (ORA-01405 when fetching NULL values using
  oci_bind_array_by_name()). (Tony)
- Fixed bug #40076 (zend_alloc.c: Value of enumeration constant must be in
  range of signed integer). (Dmitry)
- Fixed bug #40073 (exif_read_data dies on certain images). (Tony, Marcus)
- Fixed bug #40036 (empty() does not work correctly with ArrayObject when
  using ARRAY_AS_PROPS). (Ilia)
- Fixed bug #40012 (php_date.c doesn't compile on Netware).
  (gk at gknw dot de, Derick)
- Fixed bug #40009 (http_build_query(array()) returns NULL). (Ilia)
- Fixed bug #40002 (Try/Catch performs poorly). (Dmitry)
- Fixed bug #39993 (tr_TR.UTF-8 locale has problems with PHP). (Ilia)
- Fixed bug #39990 (Cannot "foreach" over overloaded properties). (Dmitry)
- Fixed bug #39988 (type argument of oci_define_by_name() is ignored).
  (Chris Jones, Tony)
- Fixed bug #39984 (redirect response code in header() could be ignored
  in CGI sapi). (Ilia)
- Fixed bug #39979 (PGSQL_CONNECT_FORCE_NEW will causes next connect to
  establish a new connection). (Ilia)
- Fixed bug #39971 (pg_insert/pg_update do not allow now() to be used
  for timestamp fields). (Ilia)
- Fixed bug #39969 (ini setting short_open_tag has no effect when using
  --enable-maintainer-zts). (Dmitry)
- Fixed bug #39952 (zip ignoring --with-libdir on zlib checks)
  (judas dot iscariote at gmail dot com)
- Fixed bug #39944 (References broken). (Dmitry)
- Fixed bug #39935 (Extensions tidy,mcrypt,mhash,pdo_sqlite ignores
  --with-libdir). (judas dot iscariote at gmail dot com, Derick)
- Fixed bug #39903 (Notice message when executing __halt_compiler() more than
  once). (Tony)
- Fixed bug #39898 (FILTER_VALIDATE_URL validates \r\n\t etc). (Ilia)
- Fixed bug #39890 (using autoconf 2.6x and --with-layout=GNU breaks PEAR
  install path). (Tony)
- Fixed bug #39884 (ReflectionParameter::getClass() throws exception for
  type hint self). (thekid at php dot net)
- Fixed bug #39878 (CURL doesn't compile on Sun Studio Pro). (Ilia)
- Fixed bug #39873 (number_format() breaks with locale & decimal points).
  (Ilia)
- Fixed bug #39869 (safe_read does not initialize errno).
  (michiel at boland dot org, Dmitry)
- Fixed bug #39850 (SplFileObject throws contradictory/wrong error messages
  when trying to open "php://wrong"). (Tony)
- Fixed bug #39846 (Invalid IPv4 treated as valid). (Ilia)
- Fixed bug #39845 (Persistent connections generate a warning in pdo_pgsql).
  (Ilia)
- Fixed bug #39832 (SOAP Server: parameter not matching the WSDL specified
  type are set to 0). (Dmitry)
- Fixed bug #39825 (foreach produces memory error). (Dmitry)
- Fixed bug #39816 (apxs2filter ignores httpd.conf & .htaccess php config
  settings). (Ilia)
- Fixed bug #39815 (SOAP double encoding is not locale-independent). (Dmitry)
- Fixed bug #39797 (virtual() does not reset changed INI settings). (Ilia)
- Fixed bug #39795 (build fails on AIX because crypt_r() uses different
  data struct). (Tony)
- Fixed bug #39791 (Crash in strtotime() on overly long relative date
  multipliers). (Ilia)
- Fixed bug #39787 (PHP doesn't work with Apache 2.3).
  (mv at binarysec dot com).
- Fixed bug #39782 (setTime() on a DateTime constructed with a Weekday
  yields incorrect results). (Ilia)
- Fixed bug #39780 (PNG image with CRC/data error raises fatal error) (Pierre)
- Fixed bug #39779 (Enable AUTH PLAIN mechanism in underlying libc-client).
  (michael dot heimpold at s2000 dot tu-chemnitz dot de, Ilia)
- Fixed bug #39775 ("Indirect modification ..." message is not shown).
  (Dmitry)
- Fixed bug #39763 (magic quotes are applied twice by ext/filter in
  parse_str()). (Ilia)
- Fixed bug #39760 (cloning fails on nested SimpleXML-Object). (Rob)
- Fixed bug #39759 (Can't use stored procedures fetching multiple result
  sets in pdo_mysql). (Ilia)
- Fixed bug #39754 (Some POSIX extension functions not thread safe).
  (Ilia, wharmby at uk dot ibm dot com)
- Fixed bug #39751 (putenv crash on Windows). (KevinJohnHoffman at gmail.com)
- Fixed bug #39732 (oci_bind_array_by_name doesn't work on Solaris 64bit).
  (Tony)
- Fixed bug #39724 (Broken build due to spl/filter usage of pcre extension).
  (Tony, Ilia)
- Fixed bug #39718 (possible crash if assert.callback is set in ini). (Ilia)
- Fixed bug #39702 (php crashes in the allocator on linux-m68k). (Dmitry)
- Fixed bug #39685 (iconv() - undefined function). (Hannes)
- Fixed bug #39673 (file_get_contents causes bus error on certain offsets).
  (Tony)
- Fixed bug #39663 (Memory leak in pg_get_notify() and a possible memory
  corruption on Windows in pgsql and pdo_pgsql extensions).
  (Ilia, matteo at beccati dot com)
- Fixed bug #39662 (Segfault when calling asXML() of a cloned
  SimpleXMLElement). (Rob, Tony)
- Fixed bug #39656 (crash when calling fetch() on a PDO statment object after
  closeCursor()). (Ilia, Tony)
- Fixed bug #39653 (ext/dba doesn't check for db-4.5 and db-4.4 when db4
  support is enabled). (Tony)
- Fixed bug #39652 (Wrong negative results from memory_get_usage()). (Dmitry)
- Fixed bug #39648 (Implementation of PHP functions chown() and chgrp() are
  not thread safe). (Ilia, wharmby at uk dot ibm dot com)
- Fixed bug #39640 (Segfault with "Allowed memory size exhausted"). (Dmitry)
- Fixed bug #39625 (Apache crashes on importStylesheet call). (Rob)
- Fixed bug #39623 (thread safety fixes on *nix for putenv() & mime_magic).
  (Ilia, wharmby at uk dot ibm dot com)
- Fixed bug #39621 (str_replace() is not binary safe on strings with equal
  length). (Tony)
- Fixed bug #39613 (Possible segfault in imap initialization due to missing
  module dependency). (wharmby at uk dot ibm dot com, Tony)
- Fixed bug #39606 (Use of com.typelib_file in PHP.ini STILL causes A/V). (Rob)
- Fixed bug #39602 (Invalid session.save_handler crashes PHP). (Dmitry)
- Fixed bug #39596 (Creating Variant of type VT_ARRAY). (Rob)
- Fixed bug #39583 (ftp_put() does not change transfer mode to ASCII). (Tony)
- Fixed bug #39576 (array_walk() doesn't separate user data zval). (Tony)
- Fixed bug #39575 (move_uploaded_file() no longer working (safe mode
  related)). (Tony)
- Fixed bug #39571 (timeout ssl:// connections). (Ilia)
- Fixed bug #39564 (PDO::errorInfo() returns inconsistent information when
  sqlite3_step() fails). (Tony)
- Fixed bug #39548 (ZMSG_LOG_SCRIPT_NAME not routed to OutputDebugString()
  on Windows). (Dmitry)
- Fixed bug #39538 (fgetcsv can't handle starting newlines and trailing odd
  number of backslashes). (David Soria Parra, Pierre)
- Fixed bug #39534 (Error in maths to calculate of
  ZEND_MM_ALIGNED_MIN_HEADER_SIZE). (wharmby at uk dot ibm dot com, Dmitry)
- Fixed bug #39527 (Failure to retrieve results when multiple unbuffered,
  prepared statements are used in pdo_mysql). (Ilia)
- Fixed bug #39508 (imagefill crashes with small images 3 pixels or less).
  (Pierre)
- Fixed bug #39506 (Archive corrupt with ZipArchive::addFile method). (Pierre)
- Fixed bug #39504 (xmlwriter_write_dtd_entity() creates Attlist tag, not
  entity). (Hannes)
- Fixed bug #39483 (Problem with handling of \ char in prepared statements).
  (Ilia, suhachov at gmail dot com)
- Fixed bug #39458 (ftp_nlist() returns false on empty dirs). (Nuno)
- Fixed bug #39454 (Returning a SOAP array segfaults PHP). (Dmitry)
- Fixed bug #39450 (getenv() fills other super-globals). (Ilia, Tony)
- Fixed bug #39449 (Overloaded array properties do not work correctly).
  (Dmitry)
- Fixed bug #39445 (Calling debug_backtrace() in the __toString()
  function produces a crash). (Dmitry)
- Fixed bug #39438 (Fatal error: Out of memory). (Dmitry)
- Fixed bug #39435 ('foo' instanceof bar gives invalid opcode error). (Sara)
- Fixed bug #39414 (Syntax error while compiling with Sun Workshop Complier).
  (Johannes)
- Fixed bug #39398 (Booleans are not automatically translated to integers).
  (Ilia)
- Fixed bug #39394 (Missing check for older variants of openssl). (Ilia)
- Fixed bug #39367 (clearstatcache() doesn't clear realpath cache).
  (j at pureftpd dot org, Dmitry)
- Fixed bug #39366 (imagerotate does not use alpha with angle > 45 degrees)
  (Pierre)
- Fixed bug #39364 (Removed warning on empty haystack inside mb_strstr()).
  (Ilia)
- Fixed bug #39362 (Added an option to imap_open/imap_reopen to control the
  number of connection retries). (Ilia)
- Fixed bugs #39361 & #39400 (mbstring function overloading problem). (Seiji)
- Fixed bug #39354 (Allow building of curl extension against libcurl
  7.16.0). (Ilia)
- Fixed bug #39350 (crash with implode("\n", array(false))). (Ilia)
- Fixed bug #39344 (Unnecessary calls to OnModify callback routine for
  an extension INI directive). (wharmby at uk dot ibm dot com, Dmitry)
- Fixed bug #39320 (ZEND_HASH_APPLY_STOP causes deletion). (Marcus)
- Fixed bug #39313 (spl_autoload triggers Fatal error). (Marcus)
- Fixed bug #39300 (make install fails if wget is not available). (Tony)
- Fixed bug #39297 (Memory corruption because of indirect modification of
  overloaded array). (Dmitry)
- Fixed bug #39286 (misleading error message when invalid dimensions are
  given) (Pierre)
- Fixed bug #39273 (imagecopyresized may ignore alpha channel) (Pierre)
- Fixed bug #39265 (Fixed path handling inside mod_files.sh).
  (michal dot taborsky at gmail dot com, Ilia)
- Fixed bug #39217 (serialNumber might be -1 when the value is too large).
  (Pierre, Tony)
- Fixed bug #39215 (Inappropriate close of stdin/stdout/stderr). (Wez, Ilia)
- Fixed bug #39201 (Possible crash in Apache 2 with 413 ErrorHandler). (Ilia)
- Fixed bug #39151 (Parse error in recursiveiteratoriterator.php). (Marcus)
- Fixed bug #39121 (Incorrect return array handling in non-wsdl soap client).
  (Dmitry)
- Fixed bug #39090 (DirectoryFilterDots doxygen docs and example is wrong).
  (Marcus)
- Fixed bug #38852 (XML-RPC Breaks iconv). (Hannes)
- Fixed bug #38770 (unpack() broken with longs on 64 bit machines).
  (Ilia, David Soria Parra).
- Fixed bug #38698 (for some keys cdbmake creates corrupted db and cdb can't
  read valid db). (Marcus)
- Fixed bug #38680 (Added missing handling of basic types in json_decode).
  (Ilia)
- Fixed bug #38604 (Fixed request time leak inside foreach() when iterating
  through virtual properties). (Dmitry)
- Fixed bug #38602 (header( "HTTP/1.0 ..." ) does not change proto version).
  (Ilia)
- Fixed bug #38542 (proc_get_status() returns wrong PID on windows). (Nuno)
- Fixed bug #38536 (SOAP returns an array of values instead of an object).
  (Dmitry)
- Fixed bug #38456 (Apache2 segfaults when virtual() is called in .php
  ErrorDocument). (Ilia)
- Fixed bug #38325 (spl_autoload_register() gives wrong line for "class not
  found"). (Ilia)
- Fixed bug #38319 (Remove bogus warnings from persistent PDO connections).
  (Ilia)
- Fixed bug #38274 (Memlimit fatal error sent to "wrong" stderr when using
  fastcgi). (Dmitry)
- Fixed bug #38252 (Incorrect PDO error message on invalid default fetch
  mode). (Ilia)
- Fixed bug #37927 (Prevent trap when COM extension processes argument of
  type VT_DISPATCH|VT_REF) (Andy)
- Fixed bug #37773 (iconv_substr() gives "Unknown error" when string
  length = 1"). (Ilia)
- Fixed bug #37627 (session save_path check checks the parent directory).
  (Ilia)
- Fixed bug #37619 (proc_open() closes stdin on fork() failure).
  (jdolecek at NetBSD dot org, Nuno)
- Fixed bug #37588 (COM Property propputref converts to PHP function
  and can't be accesed). (Rob)
- Fixed bug #36975 (natcasesort() causes array_pop() to misbehave).
  (Hannes)
- Fixed bug #36812 (pg_execute() modifies input array). (Ilia)
- Fixed bug #36798 (Error parsing named parameters with queries containing
  high-ascii chars). (Ilia)
- Fixed bug #36644 (possible crash in variant_date_from_timestamp()). (Ilia)
- Fixed bug #36427 (proc_open() / proc_close() leak handles on windows).
  (jdolecek at NetBSD dot org, Nuno)
- Fixed bug #36392 (wrong number of decimal digits with %e specifier in
  sprintf). (Matt,Ilia)
- Fixed bug #36214 (__get method works properly only when conditional
  operator is used). (Dmitry)
- Fixed bug #35634 (Erroneous "Class declarations may not be nested"
  error raised). (Carl P. Corliss, Dmitry)
- Fixed bug #35106 (nested foreach fails when array variable has a
  reference). (Dmitry)
- Fixed bug #34564 (COM extension not returning modified "out" argument) (Andy)
- Fixed bug #33734 (Something strange with COM Object). (Rob)
- Fixed bug #33386 (ScriptControl only sees last function of class). (Rob)
- Fixed bug #33282 (Re-assignment by reference does not clear the is_ref
  flag) (Ilia, Dmitry, Matt Wilmas)
- Fixed bug #30074 (apparent symbol table error with
  extract($blah, EXTR_REFS)) (Brian)
- Fixed bug #29840 (is_executable() does not honor safe_mode_exec_dir
  setting). (Ilia)
- Fixed PECL bug #7295 (ORA-01405: fetched column value is NULL on LOB
  fields). (Tony)

02 Nov 2006, PHP 5.2.0
- Updated bundled OpenSSL to version 0.9.8d in the Windows distro. (Edin)
- Updated Postgresql client libraries to 8.1.4 in the Windows distro. (Edin)
- Updated PCRE to version 6.7. (Ilia)
- Updated libsqlite in ext/pdo_sqlite to 3.3.7. (Ilia)
- Updated bundled MySQL client library to version 5.0.22 in the Windows
  distribution. (Edin)
- Updated timezonedb to version 2006.7. (Derick)

- Added ability to make SOAP call userspace PHP<->XML converters. (Dmitry)
- Added support for character sets in pg_escape_string() for PostgreSQL 8.1.4
  and higher. (Ilia)
- Added support for character sets in PDO quote() method for PostgreSQL 8.1.4
  and higher. (Ilia)
- Added DSA key generation support to openssl_pkey_new(), FR #38731 (marci
  at balabit dot hu, Tony)
- Added SoapServer::setObject() method (it is a simplified version of
  SoapServer::setClass() method). (Dmitry)
- Added support for hexadecimal entity in imagettftext() for the bundled GD.
  (Pierre)
- Added support for httpOnly flag for session extension and cookie setting
  functions. (Scott MacVicar, Ilia)
- Added version specific registry keys to allow different configurations for
  different php version. (Richard, Dmitry)
- Added "PHPINIDir" Apache directive to apache and apache_hooks SAPIs.
  (Dmitry)
- Added an optional boolean parameter to memory_get_usage() and
  memory_get_peak_usage() to get memory size allocated by emalloc() or real
  size of memory allocated from system. (Dmitry)
- Added Zip Archive extension. (Pierre)
- Added RFC1867 fileupload processing hook. (Stefan E.)
- Added JSON and Filter extensions. (Derick, Rasmus)
- Added error messages to disk_free_space() and disk_total_space() functions.
  FR #37971 (Tony)
- Added PATHINFO_FILENAME option to pathinfo() to get the filename.
  (Toby S. and Christian S.)
- Added array_fill_keys() function. (Marcus, Matt Wilmas)
- Added posix_initgroups() function. (Ilia)
- Added an optional parameter to parse_url() to allow retrieval of distinct
  URL components. (Ilia)
- Added optional parameter to http_build_query() to allow specification of
  string separator. (Ilia)
- Added image_type_to_extension() function. (Hannes, Ilia)
- Added allow_url_include ini directive to complement allow_url_fopen. (Rasmus)
- Added automatic module globals management. (Dmitry)
- Added RFC2397 (data: stream) support. (Marcus)
- Added new error mode E_RECOVERABLE_ERROR. (Derick, Marcus, Tony)
- Added support for getenv() input filtering. (Rasmus)
- Added support for constructors in interfaces to force constructor signature
  checks in implementations. (Marcus)
- Added memory_get_peak_usage() function for retrieving peak memory usage of
  a PHP script. (Ilia)
- Added pg_field_table() function. (Edin)
- Added SimpleXMLElement::saveXML() as an alias for SimpleXMLElement::asXML().
  (Hannes)
- Added DOMNode::getNodePath() for getting an XPath for a node. (Christian)
- Added gmp_nextprime() function. (ants dot aasma at gmail dot com, Tony)
- Added error_get_last() function. (Mike)

- Removed current working directory from the php.ini search path for CLI and
  re-added it for other SAPIs (restore to pre 5.1.x behavior). (Edin)
- Moved extensions to PECL:
  . ext/filepro (Derick, Tony)
  . ext/hwapi (Derick, Tony)
- Disabled CURLOPT_FOLLOWLOCATION in curl when open_basedir or
  safe_mode are enabled. (Stefan E., Ilia)

- Increased default memory limit to 16 megabytes to accommodate for a more
  accurate memory utilization measurement.
- In addition to path to php.ini, PHPRC now may specify full file name.
  (Dmitry)

- Optimized array/HashTable copying. (Matt Wilmas, Dmitry)
- Optimized zend_try/zend_catch macros by eliminating memcpy(3). (Dmitry)
- Optimized require_once() and include_once() by eliminating fopen(3) on
  second usage. (Dmitry)
- Optimized request shutdown sequence. Restoring ini directives now iterates
  only over modified directives instead of all. (Dmitry)

- Changed priority of PHPRC environment variable on win32 to be higher then
  value from registry. (Dmitry)
- Changed __toString() to be called wherever applicable. (Marcus)
- Changed E_ALL error reporting mode to include E_RECOVERABLE_ERROR. (Marcus)
- Changed realpath cache to be disabled when "open_basedir" or "safe_mode"
  are enabled on per-request basis. (Ilia)

- Improved SNMP extension: (Jani)
  . Renamed snmp_set_oid_numeric_print() to snmp_set_oid_output_format().
  . Added 2 new constants: SNMP_OID_OUTPUT_FULL and SNMP_OID_OUTPUT_NUMERIC
  . Fixed bug #37564 (AES privacy encryption not possible due to net-snmp 5.2
    compatibility issue). (Patch: scott dot moynes+php at gmail dot com)
- Improved OpenSSL extension: (Pierre)
  . Added support for all supported algorithms in openssl_verify
  . Added openssl_pkey_get_details, returns the details of a key
  . Added x509 v3 extensions support
  . Added openssl_csr_get_subject() and openssl_csr_get_public_key()
  . Added 3 new constants OPENSSL_VERSION_TEXT and OPENSSL_VERSION_NUMBER and
    OPENSSL_KEYTYPE_EC
- Improved the Zend memory manager: (Dmitry)
  . Removed unnecessary "--disable-zend-memory-manager" configure option.
  . Added "--enable-malloc-mm" configure option which is enabled by default in
    debug builds to allow using internal and external memory debuggers.
  . Allow tweaking the memory manager with ZEND_MM_MEM_TYPE and ZEND_MM_SEG_SIZE
    environment variables.
  . For more information: Zend/README.ZEND_MM
- Improved safe_mode check for the error_log() function. (Ilia)
- Improved the error reporting in SOAP extension on request failure. (Ilia)
- Improved crypt() on win32 to be about 10 times faster and to have friendlier
  license. (Frank, Dmitry)
- Improved performance of the implode() function on associated arrays. (Ilia)
- Improved performance of str_replace() when doing 1 char to 1 char or 1 char
  to many chars replacement. (Ilia)
- Improved apache2filter SAPI:
  . Allowed PHP to be an arbitrary filter in the chain and read the script from
    the Apache stream. (John)
  . Added support for apache2filter in the Windows build including binary
    support for both Apache 2.0.x (php5apache2_filter.dll) and Apache 2.2.x
    (php5apache2_2_filter.dll). (Edin)
- Improved apache2handler SAPI:
  . Changed ap_set_content_type() to be called only once. (Mike)
  . Added support for Apache 2.2 handler in the Windows distribution. (Edin)
- Improved FastCGI SAPI: (Dmitry)
  . Removed source compatibility with libfcgi.
  . Optimized access to FastCGI environment variables by using HashTable
    instead of linear search.
  . Allowed PHP_FCGI_MAX_REQUESTS=0 that assumes no limit.
  . Allowed PHP_FCGI_CHILDREN=0 that assumes no worker children. (FastCGI
    requests are handled by main process itself)
- Improved CURL:
  . Added control character checks for "open_basedir" and "safe_mode" checks.
    (Ilia)
  . Added implementation of curl_multi_info_read(). (Brian)
- Improved PCRE: (Andrei)
  . Added run-time configurable backtracking/recursion limits.
  . Added preg_last_error(). (Andrei)
- Improved PDO:
  . Added new attribute ATTR_DEFAULT_FETCH_MODE. (Pierre)
  . Added FETCH_PROPS_LATE. (Marcus)
- Improved SPL: (Marcus)
  . Made most iterator code exception safe.
  . Added RegExIterator and RecursiveRegExIterator.
  . Added full caching support and ArrayAccess to CachingIterator.
  . Added array functions to ArrayObject/ArrayIterator and made them faster.
  . Added support for reading csv and skipping empty lines in SplFileObject.
  . Added CachingIterator::TOSTRING_USE_INNER, calls inner iterator __toString.
  . Added ability to set the CSV separator per SplFileObject.
- Improved xmlReader: (Rob)
  . Added readInnerXml(), xmlReader::setSchema().
  . Added readInnerXML(), readOuterXML(), readString(), setSchema(). (2.6.20+)
  . Changed to passing libxml options when loading reader.

- Fixed invalid read in imagecreatefrompng when an empty file is given
  (Pierre, Tony)
- Fixed infinite loop when a wrong color index is given to imagefill (Pierre)
- Fixed mess with CGI/CLI -d option (now it works with cgi; constants are
  working exactly like in php.ini; with FastCGI -d affects all requests).
  (Dmitry)
- Fixed missing open_basedir check inside chdir() function. (Ilia)
- Fixed overflow on 64bit systems in str_repeat() and wordwrap(). (Stefan E.)
- Fixed XSLTProcessor::importStylesheet() to return TRUE on success
  (Christian)
- Fixed leaks in openssl_csr_sign and openssl_csr_new (Pierre)
- Fixed phpinfo() cutoff of variables at \0. (Ilia)
- Fixed a bug in the filter extension that prevented magic_quotes_gpc from
  being applied when RAW filter is used. (Ilia)
- Fixed memory leaks in openssl streams context options. (Pierre)
- Fixed handling of extremely long paths inside tempnam() function. (Ilia)
- Fixed bug #39721 (Runtime inheritance causes data corruption). (Dmitry)
- Fixed bug #39304 (Segmentation fault with list unpacking of string offset).
  (Dmitry)
- Fixed bug #39192 (Not including nsapi.h properly with SJSWS 7). This will
  make PHP 5.2 compatible to new Sun Webserver. (Uwe)
- Fixed bug #39140 (Uncaught exception may cause crash). (Dmitry)
- Fixed bug #39125 (Memleak when reflecting non-existing class/method). (Tony)
- Fixed bug #39067 (getDeclaringClass() and private properties). (Tony)
- Fixed bug #39039 (SSL: fatal protocol error when fetching HTTPS from servers
  running Google web server). (Ilia)
- Fixed bug #39035 (Compatibility issue between DOM and
  zend.ze1_compatibility_mode). (Rob)
- Fixed bug #39034 (curl_exec() with return transfer returns TRUE on empty
  files). (Ilia)
- Fixed bug #39032 (strcspn() stops on null character). (Tony)
- Fixed bug #39020 (PHP in FastCGI server mode crashes). (Dmitry)
- Fixed bug #39017 (foreach(($obj = new myClass) as $v); echo $obj;
  segfaults). (Dmitry)
- Fixed bug #39004 (Fixed generation of config.nice with autoconf 2.60). (Ilia)
- Fixed bug #39003 (__autoload() is called for type hinting). (Dmitry, Tony)
- Fixed bug #39001 (ReflectionProperty returns incorrect declaring class for
  protected properties). (Tony)
- Fixed bug #38996 (PDO_MYSQL doesn't check connections for liveness). (Tony)
- Fixed bug #38993 (Fixed safe_mode/open_basedir checks for session.save_path,
  allowing them to account for extra parameters). (Ilia)
- Fixed bug #38989 (Absolute path with slash at beginning doesn't work on win).
  (Dmitry)
- Fixed bug #38985 (Can't cast COM objects). (Wez)
- Fixed bug #38981 (using FTP URLs in get_headers() causes crash). (Tony)
- Fixed bug #38963 (Fixed a possible open_basedir bypass in tempnam()). (Ilia)
- Fixed bug #38961 (metaphone() results in segmentation fault on NetBSD).
  (Tony)
- Fixed bug #38949 (Cannot get xmlns value attribute). (Rob)
- Fixed bug #38942 (Double old-style-ctor inheritance). (Dmitry)
- Fixed bug #38941 (imap extension does not compile against new version of the
  imap library). (Ilia)
- Fixed bug #38934 (move_uploaded_file() cannot read uploaded file outside of
  open_basedir). (Ilia)
- Fixed bug #38904 (apache2filter changes cwd to /). (Ilia, Hannes)
- Fixed bug #38891 (get_headers() do not work with curl-wrappers). (Ilia)
- Fixed bug #38882 (ldap_connect causes segfault with newer versions of
  OpenLDAP). (Tony)
- Fixed bug #38859 (parse_url() fails if passing '@' in passwd). (Tony)
- Fixed bug #38850 (lookupNamespaceURI doesn't return default namespace). (Rob)
- Fixed bug #38844 (curl_easy_strerror() is defined only since cURL 7.12.0).
  (Tony)
- Fixed bug #38813 (DOMEntityReference->__construct crashes when called
  explicitly). (Rob)
- Fixed bug #38808 ("maybe ref" issue for current() and others). (Dmitry)
- Fixed bug #38779 (engine crashes when require()'ing file with syntax error
  through userspace stream wrapper). (Tony, Dmitry)
- Fixed bug #38772 (inconsistent overriding of methods in different visibility
  contexts). (Dmitry)
- Fixed bug #38759 (PDO sqlite2 empty query causes segfault). (Tony)
- Fixed bug #38721 (Invalid memory read in date_parse()). (Tony, Derick)
- Fixed bug #38700 (SoapClient::__getTypes never returns). (Dmitry)
- Fixed bug #38693 (curl_multi_add_handle() set curl handle to null). (Ilia)
- Fixed bug #38687 (sockaddr local storage insufficient for all sock families).
  (Sara)
- Fixed bug #38661 (mixed-case URL breaks url-wrappers). (Ilia)
- Fixed bug #38653 (memory leak in ReflectionClass::getConstant()). (Tony)
- Fixed bug #38649 (uninit'd optional arg in stream_socket_sendto()). (Sara)
- Fixed bug #38637 (curl_copy_handle() fails to fully copy the cURL handle).
  (Tony, Ilia)
- Fixed bug #38624 (Strange warning when incrementing an object property and
  exception is thrown from __get method). (Tony)
- Fixed bug #38623 (leaks in a tricky code with switch() and exceptions).
  (Dmitry)
- Fixed bug #38579 (include_once() may include the same file twice). (Dmitry)
- Fixed bug #38574 (missing curl constants and improper constant detection).
  (Ilia)
- Fixed bug #38543 (shutdown_executor() may segfault when memory_limit is too
  low). (Dmitry)
- Fixed bug #38535 (memory corruption in pdo_pgsql driver on error retrieval
  inside a failed query executed via query() method). (Ilia)
- Fixed bug #38534 (segfault when calling setlocale() in userspace session
  handler). (Tony)
- Fixed bug #38524 (strptime() does not initialize the internal date storage
  structure). (Ilia)
- Fixed bug #38511, #38473, #38263 (Fixed session extension request shutdown
  order to ensure it is shutdown before the extensions it may depend on).
  (Ilia)
- Fixed bug #38488 (Access to "php://stdin" and family crashes PHP on win32).
  (Dmitry)
- Fixed bug #38474 (getAttribute select attribute by order, even when
  prefixed). (Rob)
- Fixed bug #38467 (--enable-versioning causes make fail on OS X). (Tony)
- Fixed bug #38465 (ReflectionParameter fails if default value is an access
  to self::). (Johannes)
- Fixed bug #38464 (array_count_values() mishandles numeric strings).
  (Matt Wilmas, Ilia)
- Fixed bug #38461 (setting private attribute with __set() produces
  segfault). (Tony)
- Fixed bug #38458, PECL bug #8944, PECL bug #7775 (error retrieving columns
  after long/text columns with PDO_ODBC). (Wez)
- Fixed bug #38454 (warning upon disabling handler via
  xml_set_element_handler). (dtorop933 at gmail dot com, Rob)
- Fixed bug #38451 (PDO_MYSQL doesn't compile on Solaris). (Tony)
- Fixed bug #38450 (constructor is not called for classes used in userspace
  stream wrappers). (Tony)
- Fixed bug #38438 (DOMNodeList->item(0) segfault on empty NodeList). (Ilia)
- Fixed bug #38431 (xmlrpc_get_type() crashes PHP on objects). (Tony)
- Fixed bug #38427 (unicode causes xml_parser to misbehave). (Rob)
- Fixed bug #38424 (Different attribute assignment if new or existing). (Rob)
- Fixed bug #38400 (Use of com.typelib_file may cause a crash). (Ilia)
- Fixed bug #38394 (PDO fails to recover from failed prepared statement
  execution). (Ilia)
- Fixed bug #38377 (session_destroy() gives warning after
  session_regenerate_id()). (Ilia)
- Implemented #38357 (dbase_open can't open DBase 3 dbf file).
  (rodrigo at fabricadeideias dot com, Mike)
- Fixed bug #38354 (Unwanted reformatting of XML when using AsXML). (Christian)
- Fixed bug #38347 (Segmentation fault when using foreach with an unknown/empty
  SimpleXMLElement). (Tony)
- Fixed bug #38322 (reading past array in sscanf() leads to arbitrary code
  execution). (Tony)
- Fixed bug #38315 (Constructing in the destructor causes weird behavior).
  (Dmitry)
- Fixed bug #38303 (spl_autoload_register() suppress all errors silently).
  (Ilia)
- Fixed bug #38290 (configure script ignores --without-cdb,inifile,flatfile).
  (Marcus)
- Fixed bug #38289 (segfault in session_decode() when _SESSION is NULL).
  (Tony)
- Fixed bug #38287 (static variables mess up global vars). (Dmitry)
- Fixed bug #38278 (session_cache_expire()'s value does not match phpinfo's
  session.cache_expire). (Tony)
- Fixed bug #38276 (file_exists() works incorrectly with long filenames
  on Windows). (Ilia, Tony)
- Fixed bug #38269 (fopen wrapper doesn't fail on invalid hostname with
  curlwrappers enabled). (Tony)
- Fixed bug #38265 (heap corruption). (Dmitry)
- Fixed bug #38261 (openssl_x509_parse() leaks with invalid cert) (Pierre)
- Fixed bug #38255 (openssl possible leaks while passing keys) (Pierre)
- Fixed bug #38253 (PDO produces segfault with default fetch mode). (Tony)
- Fixed bug #38251 (socket_select() and invalid arguments). (Tony)
- Fixed bug #38236 (Binary data gets corrupted on multipart/formdata POST).
  (Ilia)
- Fixed bug #38234 (Exception in __clone makes memory leak). (Dmitry, Nuno)
- Fixed bug #38229 (strtotime() does not parse YYYY-MM format). (Ilia)
- Fixed bug #38224 (session extension can't handle broken cookies). (Ilia)
- Fixed bug #38220 (Crash on some object operations). (Dmitry)
- Fixed bug #38217 (ReflectionClass::newInstanceArgs() tries to allocate too
  much memory). (Tony)
- Fixed bug #38214 (gif interlace output cannot work). (Pierre)
- Fixed bug #38213, #37611, #37571 (wddx encoding fails to handle certain
  characters). (Ilia)
- Fixed bug #38212 (Segfault on invalid imagecreatefromgd2part() parameters).
  (Pierre)
- Fixed bug #38211 (variable name and cookie name match breaks script
  execution). (Dmitry)
- Fixed bug #38199 (fclose() unable to close STDOUT and STDERR). (Tony)
- Fixed bug #38198 (possible crash when COM reports an exception). (Ilia)
- Fixed bug #38194 (ReflectionClass::isSubclassOf() returns TRUE for the
  class itself). (Ilia)
- Fixed bug #38183 (disable_classes=Foobar causes disabled class to be
  called Foo). (Jani)
- Fixed bug #38179 (imagecopy from a palette to a truecolor image loose alpha
  channel) (Pierre)
- Fixed bug #38173 (Freeing nested cursors causes OCI8 to segfault). (Tony)
- Fixed bug #38168 (Crash in pdo_pgsql on missing bound parameters). (Ilia)
- Fixed bug #38161 (oci_bind_by_name() returns garbage when Oracle didn't set
  the variable). (Tony)
- Fixed bug #38146 (Cannot use array returned from foo::__get('bar') in write
  context). (Dmitry)
- Fixed bug #38132 (ReflectionClass::getStaticProperties() retains \0 in key
  names). (Ilia)
- Fixed bug #38125 (undefined reference to spl_dual_it_free_storage). (Marcus)
- Fixed bug #38112 (corrupted gif segfaults) (Pierre)
- Fixed bug #38096 (large timeout values ignored on 32bit machines in
  stream_socket_accept() and stream_socket_client()). (Ilia)
- Fixed bug #38086 (stream_copy_to_stream() returns 0 when maxlen is bigger
  than the actual length). (Tony)
- Fixed bug #38072 (boolean arg for mysqli_autocommit() is always true on
  Solaris). (Tony)
- Fixed bug #38067 (Parameters are not decoded from utf-8 when using encoding
  option). (Dmitry)
- Fixed bug #38064 (ignored constructor visibility). (Marcus)
- Fixed bug #38055 (Wrong interpretation of boolean parameters). (Dmitry)
- Fixed bug #38047 ("file" and "line" sometimes not set in backtrace from
  inside error handler). (Dmitry)
- Fixed bug #38019 (segfault extending mysqli class). (Dmitry)
- Fixed bug #38005 (SoapFault faultstring doesn't follow encoding rules).
  (Dmitry)
- Fixed bug #38004 (Parameters in SoapServer are decoded twice). (Dmitry)
- Fixed bug #38003 (in classes inherited from MySQLi it's possible to call
  private constructors from invalid context). (Tony)
- Fixed bug #37987 (invalid return of file_exists() in safe mode). (Ilia)
- Fixed bug #37947 (zend_ptr_stack reallocation problem). (Dmitry)
- Fixed bug #37945 (pathinfo() cannot handle argument with special characters
  like German "Umlaut"). (Mike)
- Fixed bug #37931 (possible crash in OCI8 after database restart
  when using persistent connections). (Tony)
- Fixed bug #37923 (Display constant value in reflection::export). (Johannes)
- Fixed bug #37920 (compilation problems on z/OS). (Tony)
- Fixed bug #37870 (pgo_pgsql tries to de-allocate unused statements).
  (Ilia, ce at netage dot bg)
- Fixed bug #37864 (file_get_contents() leaks on empty file). (Hannes)
- Fixed bug #37862 (Integer pointer comparison to numeric value).
  (bugs-php at thewrittenword dot com)
- Fixed bug #37846 (wordwrap() wraps incorrectly). (ddk at krasn dot ru, Tony)
- Fixed bug #37816 (ReflectionProperty does not throw exception when accessing
  protected attribute). (Marcus)
- Fixed bug #37811 (define not using toString on objects). (Marcus)
- Fixed bug #37807 (segmentation fault during SOAP schema import). (Tony)
- Fixed bug #37806 (weird behavior of object type and comparison). (Marcus)
- Fixed bug #37780 (memory leak trying to execute a non existing file (CLI)).
  (Mike)
- Fixed bug #37779 (empty include_path leads to search for files inside /).
  (jr at terragate dot net, Ilia)
- Fixed bug #37747 (strtotime segfaults when given "nextyear"). (Derick)
- Fixed bug #37720 (merge_php_config scrambles values).
  (Mike, pumuckel at metropolis dot de)
- Fixed bug #37709 (Possible crash in PDO::errorCode()). (Ilia)
- Fixed bug #37707 (clone without assigning leaks memory). (Ilia, Nuno, Dmitri)
- Fixed bug #37705 (Semaphore constants not available). (Ilia)
- Fixed bug #37671 (MySQLi extension fails to recognize BIT column). (Ilia)
- Fixed bug #37667 (Object is not added into array returned by __get). (Marcus)
- Fixed bug #37635 (parameter of pcntl signal handler is trashed). (Mike)
- Fixed bug #37632 (Protected method access problem). (Marcus)
- Fixed bug #37630 (MySQL extensions should link against thread safe client
  libs if built with ZTS). (Mike)
- Fixed bug #37620 (mysqli_ssl_set validation is inappropriate). (Georg)
- Fixed bug #37616 (DATE_RFC822 does not product RFC 822 dates).
  (Hannes Magnusson, Derick)
- Fixed bug #37614 (Class name lowercased in error message). (Johannes)
- Fixed bug #37587 (var without attribute causes segfault). (Marcus)
- Fixed bug #37586 (Bumped minimum PCRE version to 6.6, needed for recursion
  limit support). (Ilia)
- Fixed bug #37581 (oci_bind_array_by_name clobbers input array when using
  SQLT_AFC, AVC). (Tony)
- Fixed bug #37569 (WDDX incorrectly encodes high-ascii characters). (Ilia)
- Fixed bug #37565 (Using reflection::export with simplexml causing a crash).
  (Marcus)
- Fixed bug #37564 (AES privacy encryption not possible due to net-snmp 5.2
  compatibility issue). (Jani, patch by scott dot moynes+php at gmail dot com)
- Fixed bug #37563 (array_key_exists performance is poor for &$array). (Ilia)
- Fixed bug #37558 (timeout functionality doesn't work after a second PHP
  start-up on the same thread). (p dot desarnaud at wanadoo dot fr)
- Fixed bug #37531 (oci8 persistent connection corruption). (Tony)
- Fixed bug #37523 (namespaces added too late, leads to missing xsi:type
  attributes. Incompatibility with libxml2-2.6.24). (Dmitry)
- Fixed bug #37514 (strtotime doesn't assume year correctly). (Derick)
- Fixed bug #37510 (session_regenerate_id changes session_id() even on
  failure). (Hannes)
- Fixed bug #37505 (touch() truncates large files). (Ilia)
- Fixed bug #37499 (CLI segmentation faults during cleanup with sybase-ct
  extension enabled). (Tony)
- Fixed bug #37496 (FastCGI output buffer overrun). (Piotr, Dmitry)
- Fixed bug #37487 (oci_fetch_array() array-type should always default to
  OCI_BOTH). (Tony)
- Fixed bug #37457 (Crash when an exception is thrown in accept() method of
  FilterIterator). (Marcus)
- Fixed bug #37456 (DOMElement->setAttribute() loops forever). (Rob)
- Fixed bug #37445 (Fixed crash in pdo_mysql resulting from premature object
  destruction). (Ilia)
- Fixed bug #37428 (PHP crashes on windows if there are start-up errors and
  event log is used for logging them). (Edin)
- Fixed bug #37418 (tidy module crashes on shutdown). (Tony)
- Fixed bug #37416 (iterator_to_array() hides exceptions thrown in rewind()
  method). (Tony)
- Fixed bug #37413 (Rejected versions of flex that don't work). (Ilia)
- Fixed bug #37395 (recursive mkdir() fails to create nonexistent directories
  in root dir). (Tony)
- Fixed bug #37394 (substr_compare() returns an error when offset equals
  string length). (Ilia)
- Fixed bug #37392 (Unnecessary call to OCITransRollback() at the end of
  request). (Tony)
- Fixed bug #37376 (fastcgi.c compile fail with gcc 2.95.4). (Ilia)
- Fixed bug #37368 (Incorrect timestamp returned for strtotime()). (Derick)
- Fixed bug #37363 (PDO_MYSQL does not build if no other mysql extension is
  enabled). (Mike)
- Fixed bug #37348 (make PEAR install ignore open_basedir). (Ilia)
- Fixed bug #37341 ($_SERVER in included file is shortened to two entries,
  if $_ENV gets used). (Dmitry)
- Fixed bug #37313 (sigemptyset() used without including <signal.h>).
  (jdolecek)
- Fixed bug #37306 (max_execution_time = max_input_time). (Dmitry)
- Fixed bug #37278 (SOAP not respecting uri in __soapCall). (Dmitry)
- Fixed bug #37265 (Added missing safe_mode & open_basedir checks to
  imap_body()). (Ilia)
- Fixed bug #37262 (var_export() does not escape \0 character). (Ilia)
- Fixed bug #37256 (php-fastcgi doesn't handle connection abort). (Dmitry)
- Fixed bug #37244 (Added strict flag to base64_decode() that enforces
  RFC3548 compliance). (Ilia)
- Fixed bug #37144 (PHP crashes trying to assign into property of dead object).
  (Dmitry)
- Fixed bug #36949 (invalid internal mysqli objects dtor). (Mike)
- Implement #36732 (req/x509 extensions support for openssl_csr_new and
  openssl_csr_sign) (ben at psc dot edu, Pierre)
- Fixed bug #36759 (Objects destructors are invoked in wrong order when script
  is finished). (Dmitry)
- Fixed bug #36681 (pdo_pgsql driver incorrectly ignored some errors).
  (Wez, Ilia)
- Fixed bug #36630 (umask not reset at the end of the request). (Ilia)
- Fixed bug #36515 (Unlinking buckets from non-existent brigades). (Sara)
- Fixed bug #35973 (Error ORA-24806 occurs when trying to fetch a NCLOB
  field). (Tony)
- Fixed bug #35886 (file_get_contents() fails with some combinations of
  offset & maxlen). (Nuno)
- Fixed bug #35512 (Lack of read permission on main script results in
  E_WARNING rather then E_ERROR). (Ilia)
- Fixed bug #34180 (--with-curlwrappers causes PHP to disregard some HTTP
  stream context options). (Mike)
- Fixed bug #34066 (recursive array_walk causes segfault). (Tony)
- Fixed bug #34065 (throw in foreach causes memory leaks). (Dmitry)
- Fixed bug #34005 (oci_password_change() fails).
  (pholdaway at technocom-wireless dot com, Tony)
- Fixed bug #33895 (Missing math constants). (Hannes)
- Fixed bug #33770 (https:// or ftps:// do not work when --with-curlwrappers
  is used and ssl certificate is not verifiable). (Ilia)
- Fixed bug #29538 (number_format and problem with 0). (Matt Wilmas)
- Implement #28382 (openssl_x509_parse() extensions support) (Pierre)
- Fixed PECL bug #9061 (oci8 might reuse wrong persistent connection). (Tony)
- Fixed PECL bug #8816 (issue in php_oci_statement_fetch with more than one
  piecewise column) (jeff at badtz-maru dot com, Tony)
- Fixed PECL bug #8112 (OCI8 persistent connections misbehave when Apache
  process times out). (Tony)
- Fixed PECL bug #7755 (error selecting DOUBLE fields with PDO_ODBC).
  ("slaws", Wez)


04 May 2006, PHP 5.1.4
- Added "capture_peer_cert" and "capture_peer_cert_chain" context options
  for SSL streams. (Wez).
- Added PDO::PARAM_EVT_* family of constants. (Sara)
- Fixed possible crash in highlight_string(). (Dmitry)
- Fixed bug #37291 (FastCGI no longer works with isapi_fcgi.dll). (Dmitry)
- Fixed bug #37277 (cloning Dom Documents or Nodes does not work). (Rob)
- Fixed bug #37276 (problems with $_POST array). (Dmitry)
- Fixed bug #36632 (bad error reporting for pdo_odbc exec UPDATE). (Wez).
- Fixed bug #35552 (crash when pdo_odbc prepare fails). (Wez).

28 Apr 2006, PHP 5.1.3
- Updated bundled PCRE library to version 6.6. (Andrei)
- Moved extensions to PECL:
  . ext/msession (Derick)
- Reimplemented FastCGI interface. (Dmitry)
- Improved SPL: (Marcus)
  - Fixed issues with not/double calling of constructors of SPL iterators.
  - Fixed issues with info-class/file-class in SPL directory handling classes.
  - Fixed ArrayIterator::seek().
  - Added SimpleXMLIterator::count().
  - Dropped erroneous RecursiveDirectoryIterator::getSubPathInfo().
- Improved SimpleXML: (Marcus, Rob)
  . Added SimpleXMLElement::getName() to retrieve name of element.
  . Added ability to create elements on the fly.
  . Added addChild() method for element creation supporting namespaces.
  . Added addAttribute() method for attribute creation supporting namespaces.
  . Added ability to delete specific elements and attributes by offset.
- Improved Reflection API: (Marcus)
  . Added ReflectionClass::newInstanceArgs($args).
  . Added ability to analyze extension dependency.
  . Added ReflectionFunction::isDeprecated() and constant IS_DEPRECATED.
  . Added ReflectionParameter::getDeclaringClass().
  . Changed reflection constants to be prefixed with IS_. (Johannes)
- Improved cURL extension: (Ilia)
  . Added curl_setopt_array() function that allows setting of multiple
    options via an associated array.
  . Added the ability to retrieve the request message sent to the server.
- Improved GD extension: (Pierre)
  . Added a weak/tolerant mode to the JPEG loader.
  . Added filtering mode option to imagepng() to allow reducing file size.
  . Fixed imagecolorallocate() and imagecolorallocatelapha() to return FALSE
    on error.
- Changed get_headers() to retrieve headers also from non-200 responses.
  (Ilia)
- Changed get_headers() to use the default context. (Ilia)
- Added lchown() and lchgrp() to change user/group ownership of symlinks.
  (Derick)
- Added support for exif date format in strtotime(). (Derick)
- Added a check for special characters in the session name. (Ilia)
- Added "consumed" stream filter. (Marcus)
- Added new mysqli constants for BIT and NEW_DECIMAL field types:
  MYSQLI_TYPE_NEWDECIMAL and MYSQLI_TYPE_BIT. FR #36007. (Georg)
- Added imap_savebody() that allows message body to be written to a
  file. (Mike)
- Added overflow checks to wordwrap() function. (Ilia)
- Added support for BINARY_DOUBLE and BINARY_FLOAT to PDO_OCI and OCI8
  (also fixes bug #36764). (Tony)
- Eliminated run-time constant fetching for TRUE, FALSE and NULL. (Dmitry)
- Removed the E_STRICT deprecation notice from "var". (Ilia)
- Fixed reading stream filters never notified about EOF. (Mike)
- Fixed tempnam() 2nd parameter to be checked against path components. (Ilia)
- Fixed a bug that would not fill in the fifth argument to preg_replace()
  properly, if the variable was not declared previously. (Andrei)
- Fixed safe_mode check for source argument of the copy() function. (Ilia)
- Fixed mysqli bigint conversion under Windows (Georg)
- Fixed XSS inside phpinfo() with long inputs. (Ilia)
- Fixed Apache2 SAPIs header handler modifying header strings. (Mike)
- Fixed 'auto_globals_jit' to work together with 'register_argc_argv'. (Dmitry)
- Fixed offset/length parameter validation in substr_compare() function. (Ilia)
- Fixed debug_zval_dump() to support private and protected members. (Dmitry)
- Fixed SoapFault::getMessage(). (Dmitry)
- Fixed issue with iconv_mime_decode where the "encoding" would only allow
  upper case specifiers. (Derick)
- Fixed tiger hash algorithm generating wrong results on big endian platforms.
  (Mike)
- Fixed crash with DOMImplementation::createDocumentType("name:"). (Mike)
- Fixed bug #37205 (Serving binary content/images fails with "comm with server
  aborted" FastCGI err). (Dmitry)
- Fixed bug #37192 (cc may complain about non-constant initializers in
  hash_adler.c). (Mike)
- Fixed bug #37191 (chmod takes off sticky bit when safe_mode is On). (Tony)
- Fixed bug #37167 (PDO segfaults when throwing exception from the
  fetch handler). (Tony)
- Fixed bug #37162 (wddx does not build as a shared extension).
  (jdolecek at NetBSD dot org, Ilia)
- Fixed bug #37158 (fread behavior changes after calling
  stream_wrapper_register). (Wez)
- Fixed bug #37138 (__autoload tries to load callback'ed self and parent).
  (Dmitry)
- Fixed bug #37103 (libmbfl headers not installed). (Jani)
- Fixed bug #37062 (compile failure on ARM architecture). (Tony)
- Fixed bug #37061 (curl_exec() doesn't zero-terminate binary strings). (Tony)
- Fixed bug #37060 (Type of retval of Countable::count() is not checked).
  (Johannes)
- Fixed bug #37059 (oci_bind_by_name() doesn't support RAW and LONG RAW
  fields). (Tony)
- Fixed bug #37057 (xmlrpc_decode() may produce arrays with numeric strings,
  which are unaccessible). (Tony)
- Fixed bug #37055 (incorrect reference counting for persistent OCI8
  connections). (Tony)
- Fixed bug #37054 (SoapClient Error Fetching http headers). (Dmitry)
- Fixed bug #37053 (html_errors with internal classes produces wrong links).
  (Tony)
- Fixed bug #37046 (foreach breaks static scope). (Dmitry)
- Fixed bug #37045 (Fixed check for special chars for http redirects). (Ilia)
- Fixed bug #37017 (strtotime fails before 13:00:00 with some time zones
  identifiers). (Derick)
- Fixed bug #37002 (Have to quote literals in INI when concatenating with
  vars). (Dmitry)z
- Fixed bug #36988 (mktime freezes on long numbers). (Derick)
- Fixed bug #36981 (SplFileObject->fgets() ignores max_length). (Tony)
- Fixed bug #36957 (serialize() does not handle recursion). (Ilia)
- Fixed bug #36944 (strncmp & strncasecmp do not return false on negative
  string length). (Tony)
- Fixed bug #36941 (ArrayIterator does not clone itself). (Marcus)
- Fixed bug #36934 (OCILob->read() doesn't move internal pointer when
  reading 0's). (Tony)
- Fixed bug #36908 (wsdl default value overrides value in soap request).
  (Dmitry)
- Fixed bug #36898 (__set() leaks in classes extending internal ones).
  (Tony, Dmitry)
- Fixed bug #36886 (User filters can leak buckets in some situations). (Ilia)
- Fixed bug #36878 (error messages are printed even though an exception has
  been thrown). (Tony)
- Fixed bug #36875 (is_*() functions do not account for open_basedir). (Ilia)
- Fixed bug #36872 (session_destroy() fails after call to
  session_regenerate_id(true)). (Ilia)
- Fixed bug #36869 (memory leak in output buffering when using chunked
  output). (Tony)
- Fixed bug #36859 (DOMElement crashes when calling __construct when
  cloning). (Tony)
- Fixed bug #36857 (Added support for partial content fetching to the
  HTTP streams wrapper). (Ilia)
- Fixed bug #36851 (Documentation and code discrepancies for NULL
  data in oci_fetch_*() functions). (Tony)
- Fixed bug #36825 (Exceptions thrown in ArrayObject::offsetGet cause
  segfault). (Tony)
- Fixed bug #36820 (Privileged connection with an Oracle password file
  fails). (Tony)
- Fixed bug #36809 (__FILE__ behavior changed). (Dmitry)
- Fixed bug #36808 (syslog ident becomes garbage between requests). (Tony)
- Fixed bug #36802 (mysqli_set_charset() crash with a non-open connection).
  (Ilia)
- Fixed bug #36756 (DOMDocument::removeChild corrupts node). (Rob)
- Fixed bug #36749 (SOAP: 'Error Fetching http body' when using HTTP Proxy).
  (Dmitry)
- Fixed bug #36745 (No error message when load data local file isn't found).
  (Georg)
- Fixed bug #36743 (In a class extending XMLReader array properties are not
  writable). (Tony)
- Fixed bug #36727 (segfault in pdo_pgsql bindValue() when no parameters are
  defined). (Tony)
- Fixed bug #36721 (The SoapServer is not able to send a header that it didn't
  receive). (Dmitry)
- Fixed bug #36697 (Transparency is lost when using imagecreatetruecolor).
  (Pierre)
- Fixed bug #36689 (Removed arbitrary limit on the length of syslog messages).
  (Ilia)
- Fixed bug #36656 (http_build_query generates invalid URIs due to use of
  square brackets). (Mike)
- Fixed bug #36638 (strtotime() returns false when 2nd argument < 1). (Derick)
- Fixed bug #36629 (SoapServer::handle() exits on SOAP faults). (Dmitry)
- Fixed bug #36625 (pg_trace() does not work). (iakio at mono-space dot net)
- Fixed bug #36614 (Segfault when using Soap). (Dmitry)
- Fixed bug #36611 (assignment to SimpleXML object attribute changes argument
  type to string). (Tony)
- Fixed bug #36606 (pg_query_params() changes arguments type to string). (Tony)
- Fixed bug #36599 (DATE_W3C format constant incorrect). (Derick)
- Fixed bug #36575 (SOAP: Incorrect complex type instantiation with
  hierarchies). (Dmitry)
- Fixed bug #36572 (Added PDO::MYSQL_ATTR_DIRECT_QUERY constant that should
  be set when executing internal queries like "show master status" via MySQL).
  (Ilia)
- Fixed bug #36568 (memory_limit setting on win32 has no effect). (Dmitry)
- Fixed bug #36513 (comment will be outputted in last line). (Dmitry)
- Fixed bug #36510 (strtotime() fails to parse date strings with tabs).
  (Ilia, Derick)
- Fixed bug #36459 (Incorrect adding PHPSESSID to links, which contains \r\n).
  (Ilia)
- Fixed bug #36458 (sleep() accepts negative values). (Ilia)
- Fixed bug #36436 (DBA problem with Berkeley DB4). (Marcus)
- Fixed bug #36434 (Improper resolution of declaring class name of an
  inherited property). (Ilia)
- Fixed bug #36420 (segfault when access result->num_rows after calling
  result->close()). (Ilia,Tony)
- Fixed bug #36403 (oci_execute() no longer supports OCI_DESCRIBE_ONLY). (Tony)
- Fixed bug #36400 (Custom 5xx error does not return correct HTTP response error
  code). (Tony)
- Fixed bug #36396 (strtotime() fails to parse dates in dd-mm-yyyy format).
  (Derick)
- Fixed bug #36388 (ext/soap crashes when throwing exception and session
  persistence). (David)
- Fixed bug #36382 (PDO/PgSQL's getColumnMeta() crashes). (Derick)
- Fixed bug #36359 (splFileObject::fwrite() doesn't write when no data
  length specified). (Tony)
- Fixed bug #36351 (parse_url() does not parse numeric paths properly). (Ilia)
- Fixed bug #36345 (PDO/MySQL problem loading BLOB over 1MB). (Ilia)
- Fixed bug #36337 (ReflectionProperty fails to return correct visibility).
  (Ilia)
- Fixed bug #36334 (Added missing documentation about realpath cache INI
  settings). (Ilia)
- Fixed bug #36308 (ReflectionProperty::getDocComment() does not reflect
  extended class commentary). (Ilia)
- Fixed bug #36306 (crc32() differ on 32-bit and 64-bit platforms)
  (anight@eyelinkmedia dot com, Pierre)
- Fixed bug #36303 (foreach on error_zval produces segfault). (Dmitry)
- Fixed bug #36295 (typo in SplFileObject::flock() parameter name). (Tony)
- Fixed bug #36287 (Segfault with SplFileInfo conversion). (Marcus)
- Fixed bug #36283 (SOAPClient Compression Broken). (Dmitry)
- Fixed bug #36268 (Object destructors called even after fatal errors). (Dmitry)
- Fixed bug #36258 (SplFileObject::getPath() may lead to segfault). (Tony)
- Fixed bug #36250 (PHP causes ORA-07445 core dump in Oracle server 9.2.x).
  (Tony)
- Fixed bug #36242 (Possible memory corruption in stream_select()). (Tony)
- Fixed bug #36235 (ocicolumnname returns false before a successful fetch).
  (Tony)
- Fixed bug #36226 (Inconsistent handling when passing potential arrays).
  (Dmitry)
- Fixed bug #36224 (date(DATE_ATOM) gives wrong results).
  (Derick, Hannes Magnusson)
- Fixed bug #36222 (errorInfo in PDOException is always NULL). (Ilia)
- Fixed bug #36208 (symbol namespace conflicts using bundled gd). (Jakub Moc)
- Fixed bug #36205 (Memory leaks on duplicate cookies). (Dmitry)
- Fixed bug #36185 (str_rot13() crash on non-string parameter). (Pierre)
- Fixed bug #36176 (PDO_PGSQL - PDO::exec() does not return number of rows
  affected by the operation). (Ilia)
- Fixed bug #36158 (SIGTERM is not handled correctly when running as a
  FastCGI server). (Dmitry)
- Fixed bug #36152 (problems with curl+ssl and pgsql+ssl in same PHP). (Mike)
- Fixed bug #36148 (unpack("H*hex", $data) is adding an extra character to
  the end of the string). (Ilia)
- Fixed bug #36134 (DirectoryIterator constructor failed to detect empty
  directory names). (Ilia)
- Fixed bug #36113 (Reading records of unsupported type causes segfault).
  (Tony)
- Fixed bug #36096 (oci_result() returns garbage after oci_fetch() failed).
  (Tony)
- Fixed bug #36083 (SoapClient waits for responses on one-way operations).
  (Dmitry)
- Fixed bug #36071 (Engine Crash related with 'clone'). (Dmitry)
- Fixed bug #36055 (possible OCI8 crash in multi-threaded environment). (Tony)
- Fixed bug #36046 (parse_ini_file() miscounts lines in multi-line values).
  (Ilia)
- Fixed bug #36038 (ext/hash compile failure on Mac OSX). (Tony)
- Fixed bug #36037 (heredoc adds extra line number). (Dmitry)
- Fixed bug #36016 (realpath cache memleaks). (Dmitry, Nuno)
- Fixed bug #36011 (Strict errormsg wrong for call_user_func() and the likes).
  (Marcus)
- Fixed bug #36010 (Segfault when re-creating and re-executing statements with
  bound parameters). (Tony)
- Fixed bug #36006 (Problem with $this in __destruct()). (Dmitry)
- Fixed bug #35999 (recursive mkdir() does not work with relative path
  like "foo/bar"). (Tony)
- Fixed bug #35998 (SplFileInfo::getPathname() returns unix style filenames
  in win32). (Marcus)
- Fixed bug #35988 (Unknown persistent list entry type in module shutdown).
  (Dmitry)
- Fixed bug #35954 (Fatal com_exception casting object). (Rob)
- Fixed bug #35900 (stream_select() should warning when tv_sec is negative).
  (Ilia)
- Fixed bug #35785 (SimpleXML causes memory read error zend engine). (Marcus)
- Fixed bug #34272 (empty array onto COM object blows up). (Rob)
- Fixed bug #33292 (apache_get_modules() crashes on Windows). (Edin)
- Fixed bug #29476 (sqlite_fetch_column_types() locks the database forever).
  (Ilia)

12 Jan 2006, PHP 5.1.2
- Updated libsqlite in ext/sqlite to 2.8.17. (Ilia)
- Updated libsqlite in ext/pdo_sqlite to 3.2.8. (Ilia)
- Updated to libxml2-2.6.22 and libxslt-1.1.15 in the win32 bundle. (Rob)
- Added new extensions: (Ilia, Wez)
  . XMLWriter
  . Hash
- Added PNG compression support to GD extension. (Pierre)
- Added reflection constants as class constants. (Johannes)
- Added --enable-gcov configure option to enable C-level code coverage.
  (John, Jani, Ilia, Marcus)
- Added missing support for 'B' format identifier to date() function. (Ilia)
- Changed reflection to be an extension. (Marcus)
- Improved SPL extension: (Marcus)
  . Added class SplFileInfo as root class for DirectoryIterator and
    SplFileObject
  . Added SplTempFileObject
- Improved SimpleXML extension: (Marcus)
  . Fixed memleaks
  . Fixed var_dump()
  . Fixed isset/empty/(bool) behavior
  . Fixed iterator edge cases
  . Added methods getNamespaces(), getDocNamespaces()
- Upgraded pear to version 1.4.6. (Greg)
- Added constants for libxslt and libexslt versions: LIBXSLT_VERSION,
  LIBXSLT_DOTTED_VERSION, LIBEXSLT_VERSION and LIBEXSLT_DOTTED_VERSION. (Pierre)
- Fixed possible crash in apache_getenv()/apache_setenv() on invalid parameters.
  (Ilia)
- Changed errors to warnings in imagecolormatch(). (Pierre)
- Fixed segfault/leak in imagecolormatch(). (Pierre)
- Fixed small leak in mysqli_stmt_fetch() when bound variable was empty string.
  (Andrey)
- Fixed prepared statement name conflict handling in PDO_PGSQL. (Thies, Ilia)
- Fixed memory corruption when PDO::FETCH_LAZY mode is being used. (Ilia)
- Fixed possible leaks in imagecreatefromstring() with invalid data. (Pierre)
- Fixed possible memory corruption inside mb_strcut(). (Ilia)
- Fixed possible header injection by limiting each header to a single line.
  (Ilia)
- Fixed possible XSS inside error reporting functionality. (Ilia)
- Fixed many bugs in OCI8. (Tony)
- Fixed crash and leak in mysqli when using 4.1.x client libraries and
  connecting to 5.x server. (Andrey)
- Fixed bug #35916 (Duplicate calls to stream_bucket_append() lead to a crash).
  (Ilia)
- Fixed bug #35908 (curl extension uses undefined GCRY_THREAD_OPTIONS_USER).
  (Ilia)
- Fixed bug #35907 (PDO_OCI uses hardcoded lib path $ORACLE_HOME/lib). (Tony)
- Fixed bug #35887 (wddx_deserialize not parsing dateTime fields properly).
  (Derick)
- Fixed bug #35885 (strtotime("NOW") no longer works). (Derick)
- Fixed bug #35821 (array_map() segfaults when exception is throwed from
  the callback). (Tony)
- Fixed bug #35817 (unpack() does not decode odd number of hexadecimal values).
  (Ilia)
- Fixed bug #35797 (segfault on PDOStatement::execute() with
  zend.ze1_compatibility_mode = On). (Tony, Ilia)
- Fixed bug #35781 (stream_filter_append() can cause segfault). (Tony)
- Fixed bug #35760 (sybase_ct doesn't compile on Solaris using old gcc). (Tony)
- Fixed bug #35759 (mysqli_stmt_bind_result() makes huge allocation when
  column empty). (Andrey)
- Fixed bug #35751 (using date with a timestamp makes httpd segfault). (Derick)
- Fixed bug #35740 (memory leak when including a directory). (Tony)
- Fixed bug #35730 (ext/mssql + freetds: Use correct character encoding
  and allow setting it). (Frank)
- Fixed bug #35723 (xmlrpc_introspection.c fails compile per C99 std). (Jani)
- Fixed bug #35720 (A final constructor can be overwritten). (Marcus)
- Fixed bug #35713 (getopt() returns array with numeric strings when passed
  options like '-1'). (Tony)
- Fixed bug #35705 (strtotime() fails to parse soap date format without TZ).
  (Ilia)
- Fixed bug #35699 (date() can't handle leap years before 1970). (Derick)
- Fixed bug #35694 (Improved error message for invalid fetch mode). (Ilia)
- Fixed bug #35692 (iconv_mime_decode() segmentation fault; with libiconv
  only). (Tony)
- Fixed bug #35690 (pack() tries to allocate huge memory block when packing
  float values to strings). (Tony)
- Fixed bug #35669 (imap_mail_compose() crashes with
  multipart-multiboundary-email). (Ilia)
- Fixed bug #35660 (AIX TZ variable format not understood, yields UTC
  timezone). (Derick)
- Fixed bug #35655 (whitespace following end of heredoc is lost). (Ilia)
- Fixed bug #35630 (strtotime() crashes on certain relative identifiers).
  (Ilia)
- Fixed bug #35629 (crash in http:// wrapper on multiple redirects). (Ilia)
- Fixed bug #35624 (strtotime() does not handle 3 character weekdays). (Ilia)
- Fixed bug #35612 (iis6 Access Violation crash). (Dmitry, alacn.uhahaa)
- Fixed bug #35594 (Multiple calls to getopt() may result in a crash).
  (rabbitt at gmail dot com, Ilia)
- Fixed bug #35571 (Fixed crash in Apache 2 SAPI when more then one php
  script is loaded via SSI include). (Ilia)
- Fixed bug #35570 (segfault when re-using soap client object). (Dmitry)
- Fixed bug #35558 (mktime() interpreting 3 digit years incorrectly). (Ilia)
- Fixed bug #35543 (php crash when calling non existing method of a class
  that extends PDO). (Tony)
- Fixed bug #35539 (typo in error message for ErrorException). (Tony)
- FIxed bug #35536 (mysql_field_type() doesn't handle NEWDECIMAL). (Tony)
- Fixed bug #35517 (mysql_stmt_fetch returns NULL on data truncation). (Georg)
- Fixed bug #35509 (string constant as array key has different behavior inside
  object). (Dmitry)
- Fixed bug #35508 (PDO fails when unknown fetch mode specified). (Tony)
- Fixed bug #35499 (strtotime() does not handle whitespace around the date
  string). (Ilia)
- Fixed bug #35496 (Crash in mcrypt_generic()/mdecrypt_generic() without
  proper init). (Ilia)
- Fixed bug #35490 (socket_sendto() unable to handle IPv6 addresses). (Tony)
- Fixed bug #35461 (Ming extension fails to compile with ming 0.3beta1). (Jani)
- Fixed bug #35437 (Segfault or Invalid Opcode 137/1/4). (Dmitry)
- Fixed bug #35470 (Assigning global using variable name from array doesn't
  function). (Dmitry)
- Fixed bug #35456 (+ 1 [time unit] format did not work). (Ilia)
- Fixed bug #35447 (xml_parse_into_struct() chokes on the UTF-8 BOM). (Rob)
- Fixed bug #35431 (PDO crashes when using LAZY fetch with fetchAll). (Wez)
- Fixed bug #35430 (PDO crashes on incorrect FETCH_FUNC use). (Tony)
- Fixed bug #35427 (str_word_count() handles '-' incorrectly). (Ilia)
- Fixed bug #35425 (idate() function ignores timezone settings). (Ilia)
- Fixed bug #35422 (strtotime() does not parse times with UTC as timezone).
  (Ilia)
- Fixed bug #35414 (strtotime() no longer works with ordinal suffix). (Ilia)
- Fixed bug #35410 (wddx_deserialize() doesn't handle large ints as keys
  properly). (Ilia)
- Fixed bug #35409 (undefined reference to 'rl_completion_matches'). (Jani)
- Fixed bug #35399 (Since fix of bug #35273 SOAP decoding of
  soapenc:base64binary fails). (Dmitry)
- Fixed bug #35393 (changing static protected members from outside the class,
  one more reference issue). (Dmitry)
- Fixed bug #35381 (ssl library is not initialized properly). (Alan)
- Fixed bug #35377 (PDO_SQLITE: undefined reference to "fdatasync").
  (Nuno, Jani)
- Fixed bug #35373 (HP-UX "alias not allowed in this configuration"). (Dmitry)
- Fixed bug #35288 (iconv() function defined as libiconv()). (Nuno)
- Fixed bug #35103 (mysqli handles bad unsigned (big)int incorrectly).(Andrey)
- Fixed bug #35062 (socket_read() produces warnings on non blocking sockets).
  (Nuno, Ilia)
- Fixed bug #35028 (SimpleXML object fails FALSE test). (Marcus)
- Fixed bug #34729 (Crash in ZTS mode under Apache). (Dmitry, Zeev)
- Fixed bug #34429 (Output buffering cannot be turned off with FastCGI).
  (Dmitry, Ilya)
- Fixed bug #34359 (Possible crash inside fopen http wrapper). (Ilia,Sara,Nuno)
- Fixed bug #33789 (Many Problems with SunFuncs). (Derick)
- Fixed bug #33671 (sun_rise and sun_set don't return a GMT timestamp if one
  passes an offset). (Derick)
- Fixed bug #32820 (date_sunrise and date_sunset don't handle GMT offset
  well). (Derick)
- Fixed bug #31347 (is_dir and is_file (incorrectly) return true for any string
  greater then 255 characters). (Nuno,Ilia)
- Fixed bug #30937 (date_sunrise() & date_sunset() don't handle endless
  day/night at high latitudes). (Derick)
- Fixed bug #30760 (Remove MessageBox on win32 for E_CORE errors if
  display_startup_error is off). (Ilia)
- Fixed bug #29955 (mb_strtoupper() / lower() broken with Turkish encoding).
  (Rui)
- Fixed bug #28899 (mb_substr() and substr() behave differently when
  "mbstring.func_overload" is enabled). (Rui)
- Fixed bug #27678 (number_format() crashes with large numbers). (Marcus)

28 Nov 2005, PHP 5.1.1
- Disabled native date class to prevent pear::date conflict. (Ilia)
- Changed reflection constants be both PHP and class constants. (Johannes)
- Added an additional field $frame['object'] to the result array of
  debug_backtrace() that contains a reference to the respective object when the
  frame was called from an object. (Sebastian)
- Fixed bug #35423 (RecursiveDirectoryIterator doesnt appear to recurse with
  RecursiveFilterIterator). (Marcus)
- Fixed bug #35413 (Removed -dev flag from Zend Engine version). (Ilia)
- Fixed bug #35411 (Regression with \{$ handling). (Ilia)
- Fixed bug #35406 (eval hangs when evall'ed code ends with comment w/o
  newline). (Marcus)
- Fixed bug #35391 (pdo_mysql::exec does not return number of affected rows).
  (Tony)
- Fixed bug #35382 (Comment in end of file produces fatal error). (Ilia)
- Fixed bug #35360 (exceptions in interactive mode (php -a) may cause crash).
  (Dmitry)
- Fixed bug #35358 (Incorrect error messages for PDO class constants). (Ilia)
- Fixed bug #35338 (pdo_pgsql does not handle binary bound params). (Wez)
- Fixed bug #35316 (Application exception trying to create COM object). (Rob)
- Fixed bug #35170 (PHP_AUTH_DIGEST differs under Apache 1.x and 2.x). (Ilia)

24 Nov 2005, PHP 5.1
- Added support for class constants and static members for internal classes.
  (Dmitry, Michael Wallner)
- Added "new_link" parameter to mssql_connect() (Bug #34369). (Frank)
- Added missing safe_mode checks for image* functions and cURL. (Ilia)
- Added missing safe_mode/open_basedir checks for file uploads. (Ilia)
- Added PDO_MYSQL_ATTR_USE_BUFFERED_QUERY parameter for pdo_mysql. (Ilia)
- Added date_timezone_set() function to set the timezone that the date
  function will use. (Derick)
- Added pg_fetch_all_columns() function to fetch all values of a column from a
  result cursor. (Ilia)
- Added support for LOCK_EX flag for file_put_contents(). (Ilia)
- Added bindto socket context option. (Ilia)
- Added offset parameter to the stream_copy_to_stream() function. (Ilia)
- Added offset & length parameters to substr_count() function. (Ilia)
- Added man pages for "phpize" and "php-config" scripts. (Jakub Vrana)
- Added support for .cc files in extensions. (Brian)
- Added PHP_INT_MAX and PHP_INT_SIZE as predefined constants. (Andrey)
- Added user opcode API that allow overloading of opcode handlers. (Dmitry)
- Added an optional remove old session parameter to session_regenerate_id().
  (Ilia)
- Added array type hinting. (Dmitry)
- Added the tidy_get_opt_doc() function to return documentation for
  configuration options in tidy. (Patch by: nlopess@php.net)
- Added support for .cc files in extensions. (Brian)
- Added imageconvolution() function which can be used to apply a custom 3x3
  matrix convolution to an image. (Pierre)
- Added optional first parameter to XsltProcessor::registerPHPFunctions to
  only allow certain functions to be called from XSLT. (Christian)
- Added the ability to override the autotools executables used by the
  buildconf script via the PHP_AUTOCONF and PHP_AUTOHEADER environmental
  variables. (Jon)
- Added several new functions to support the PostgreSQL v3 protocol introduced
  in PostgreSQL 7.4. (Christopher)
  . pg_transaction_status() - in-transaction status of a database connection.
  . pg_query_params() - execution of parameterized queries.
  . pg_prepare() - prepare named queries.
  . pg_execute() - execution of named prepared queries.
  . pg_send_query_params() - async equivalent of pg_query_params().
  . pg_send_prepare() - async equivalent of pg_prepare().
  . pg_send_execute() - async equivalent of pg_execute().
  . pg_result_error_field() - highly detailed error information, most
    importantly
    the SQLSTATE error code.
  . pg_set_error_verbosity() - set verbosity of errors.
- Added optional fifth parameter "count" to preg_replace_callback() and
  preg_replace() to count the number of replacements made. FR #32275. (Andrey)
- Added optional third parameter "charlist" to str_word_count() which contains
  characters to be considered as word part. FR #31560. (Andrey, Ilia)
- Added interface Serializable. (Stanislav, Marcus)
- Added pg_field_type_oid() PostgreSQL function. (mauroi at digbang dot com)
- Added zend_declare_property_...() and zend_update_property_...() API
  functions for bool, double and binary safe strings. (Hartmut)
- Added possibility to access INI variables from within .ini file. (Andrei)
- Added variable $_SERVER['REQUEST_TIME'] containing request start time.
  (Ilia)
- Added optional float parameter to gettimeofday(). (Ilia)
- Added apache_reset_timeout() Apache1 function. (Rasmus)
- Added sqlite_fetch_column_types() 3rd argument for arrays. (Ilia)
- Added optional offset parameter to stream_get_contents() and
  file_get_contents(). (Ilia)
- Added optional maxlen parameter to file_get_contents(). (Ilia)
- Added SAPI hook to get the current request time. (Rasmus)
- Added new functions:
  . array_diff_key() (Andrey)
  . array_diff_ukey() (Andrey)
  . array_intersect_key() (Christiano Duarte)
  . array_intersect_ukey() (Christiano Duarte)
  . array_product() (Andrey)
  . DomDocumentFragment::appendXML() (Christian)
  . fputcsv() (David Sklar)
  . htmlspecialchars_decode() (Ilia)
  . inet_pton() (Sara)
  . inet_ntop() (Sara)
  . mysqli::client_info property (Georg)
  . posix_access() (Magnus)
  . posix_mknod() (Magnus)
  . SimpleXMLElement::registerXPathNamespace() (Christian)
  . stream_context_get_default() (Wez)
  . stream_socket_enable_crypto() (Wez)
  . stream_wrapper_unregister() (Sara)
  . stream_wrapper_restore() (Sara)
  . stream_filter_remove() (Sara)
  . time_sleep_until() (Ilia)
- Added DomDocument::$recover property for parsing not well-formed XML
 Documents. (Christian)
- Added Cursor support for MySQL 5.0.x in mysqli (Georg)
- Added proxy support to ftp wrapper via http. (Sara)
- Added MDTM support to ftp_url_stat. (Sara)
- Added zlib stream filter support. (Sara)
- Added bz2 stream filter support. (Sara)
- Added max_redirects context option that specifies how many HTTP
  redirects to follow. (Ilia)
- Added support of parameter=>value arrays to
  xsl_xsltprocessor_set_parameter(). (Tony)

- PHP extension loading mechanism with support for module
  dependencies and conflicts. (Jani, Dmitry)
- Improved interactive mode of PHP CLI (php -a). (Johannes, Marcus)
- Improved performance of:
  . general execution/compilation. (Andi, Thies, Sterling, Dmitry, Marcus)
  . switch() statement. (Dmitry)
  . several array functions. (Marcus)
  . virtual path handling by adding a realpath() cache. (Andi)
  . variable fetches. (Andi)
  . magic method invocations. (Marcus)
- Improved support for embedded server in mysqli. (Georg)
- Improved mysqli extension. (Georg)
  . added constructor for mysqli_stmt and mysqli_result classes
  . added new function mysqli_get_charset()
  . added new function mysqli_set_charset()
  . added new class mysqli_driver
  . added new class mysqli_warning
  . added new class mysqli_exception
  . added new class mysqli_sql_exception
- Improved SPL extension. (Marcus)
  . Moved RecursiveArrayIterator from examples into extension
  . Moved RecursiveFilterIterator from examples into extension
  . Added SplObjectStorage
  . Made all SPL constants class constants
  . Renamed CachingRecursiveIterator to RecursiveCachingIterator to follow
    Recursive<*>Iterator naming scheme.
  . added standard hierarchy of Exception classes
  . added interface Countable
  . added interfaces Subject and SplObserver
  . added spl_autoload*() functions
  . converted several 5.0 examples into c code
  . added class SplFileObject
  . added possibility to use a string with class_parents() and
    class_implements(). (Andrey)

- Changed type hints to allow "null" as default value for class and array.
  (Marcus, Derick, Dmitry)
- Changed SQLite extension to be a shared module in Windows distribution.
  (Edin)
- Changed "instanceof" and "catch" operators, is_a() and is_subclass_of()
  functions to not call __autoload(). (Dmitry)
- Changed sha1_file() and md5_file() functions to use streams instead of low
  level IO. (Uwe)
- Changed abstract private methods to be not allowed anymore. (Stas)
- Changed stream_filter_(ap|pre)pend() to return resource. (Sara)
- Changed mysqli_exception and sqlite_exception to use RuntimeException as
  base if SPL extension is present. (Georg, Marcus)

- Upgraded bundled libraries:
  . PCRE library to version 6.2. (Andrei)
  . SQLite 3 library in ext/pdo_sqlite to 3.2.7. (Ilia)
  . SQLite 2 library in ext/sqlite to 2.8.16. (Ilia)
- Upgraded bundled libraries in Windows distribution. (Edin)
  . zlib 1.2.3
  . curl 7.14.0
  . openssl 0.9.8
  . ming 0.3b
  . libpq (PostgreSQL) 8.0.1

- Implemented feature request #33452 (Year belonging to ISO week). (Derick)
- Allowed return by reference from internal functions. (Marcus, Andi, Dmitry)
- Rewrote strtotime() with support for timezones and many new formats.
  Implements feature requests #21399, #26694, #28088, #29150, #29585 and
  #29595. (Derick)

- Moved extensions to PECL:
  . ext/cpdf        (Tony, Derick)
  . ext/dio         (Jani, Derick)
  . ext/fam         (Jani, Derick)
  . ext/ingres_ii   (Jani, Derick)
  . ext/mnogosearch (Jani, Derick)
  . ext/w32api      (Jani, Derick)
  . ext/yp          (Jani, Derick)
  . ext/mcve        (Jani, Derick, Pierre)
  . ext/oracle      (Jani, Derick)
  . ext/ovrimos     (Jani, Derick, Pierre)
  . ext/pfpro       (Jani, Derick, Pierre)
  . ext/dbx         (Jani, Derick)
  . ext/ircg        (Jani, Derick)

- Removed php_check_syntax() function which never worked properly. (Ilia)
- Removed garbage manager in Zend Engine which results in more aggressive
  freeing of data. (Dmitry, Andi)

- Fixed "make test" to work for phpized extensions. (Hartmut, Jani)
- Fixed Apache 2 regression with sub-request handling on non-linux systems.
  (Ilia, Tony)
- Fixed PDO shutdown problem (possible infinite loop running rollback on
  shutdown). (Wez)
- Fixed PECL bug #3714 (PDO: beginTransaction doesn't work if you're in
  auto-commit mode). (Wez)
- Fixed ZTS destruction. (Marcus)
- Fixed __get/__set to allow recursive calls for different properties. (Dmitry)
- Fixed a bug where stream_get_meta_data() did not return the "uri" element
  for files opened with tmpname(). (Derick)
- Fixed a problem with SPL iterators aggregating the inner iterator. (Marcus)
- Fixed an error in mysqli_fetch_fields (returned NULL instead of an array
  when row number > field_count). (Georg)
- Fixed bug in mysql::client_version(). (Georg)
- Fixed bug in mysqli extension with unsigned int(11) being represented as
  signed integer in PHP instead of string in 32bit systems. (Andrey)
- Fixed bug with $HTTP_RAW_POST_DATA not getting set. (Brian)
- Fixed crash inside stream_get_line() when length parameter equals 0. (Ilia)
- Fixed ext/mysqli to allocate less memory when fetching bound params of type
  (MEDIUM|LONG)BLOB/(MEDIUM|LONG)TEXT. (Andrey)
- Fixed extension initialization to respect dependencies between extensions.
  (Wez)
- Fixed failing queries (FALSE returned) with mysqli_query() on 64 bit systems.
  (Andrey)
- Fixed fgetcsv() and fputcsv() inconsistency. (Dmitry)
- Fixed inheritance check to control return by reference and pass by
  reference correctly (ArrayAccess can no longer support references correctly).
  (Marcus, Andi, Dmitry)
- Fixed initializing and argument checking for posix_mknod(). (Derick)
- Fixed memory corruption in ImageTTFText() with 64bit systems. (Andrey)
- Fixed memory corruption in pg_copy_from() in case the as_null parameter was
  passed. (Derick)
- Fixed memory corruption in stristr(). (Derick)
- Fixed possible GLOBALS variable override when register_globals are ON.
  (Ilia, Stefan)
- Fixed possible INI setting leak via virtual() in Apache 2 sapi. (Ilia)
- Fixed possible register_globals toggle via parse_str(). (Ilia, Stefan)
- Fixed potential GLOBALS overwrite via import_request_variables() and
  possible crash and/or memory corruption. (Ilia)
- Fixed segfaults when CURL callback functions throw exception. (Tony)
- Fixed support for shared extensions on AIX. (Dmitry)
- Fixed bug #35342 (isset(DOMNodeList->length) returns false). (Rob)
- Fixed bug #35341 (Fix for bug #33760 breaks build with older curl). (Tony)
- Fixed bug #35336 (crash on PDO::FETCH_CLASS + __set()). (Tony)
- Fixed bug #35303 (PDO prepare() crashes with invalid parameters). (Ilia)
- Fixed bug #35293 (PDO segfaults when using persistent connections). (Tony)
- Fixed bug #35278 (Multiple virtual() calls crash Apache 2 php module). (Ilia)
- Fixed bug #35273 (Error in mapping soap - java types). (Dmitry)
- Fixed bug #35249 (compile failure when ext/readline is compiled as shared).
  (Jani)
- Fixed bug #35248 (sqlite_query() doesn't set error_msg when return value is
  being used). (Ilia)
- Fixed bug #35243 (php_mblen() crashes when compiled with thread-safety on
  Linux). (Patch: shulmanb at il dot ibm dot com, Jani)
- Fixed bug #35239 (Objects can lose references). (Dmitry)
- Fixed bug #35229 (call_user_func() crashes when argument_stack is nearly
  full). (Dmitry)
- Fixed bug #35197 (Destructor is not called). (Tony)
- Fixed bug #35179 (tokenizer extension needs T_HALT_COMPILER). (Greg)
- Fixed bug #35176 (include()/require()/*_once() produce wrong error messages
  about main()). (Dmitry)
- Fixed bug #35147 (__HALT_COMPILER() breaks with --enable-zend-multibyte).
  (Dmitry, Moriyoshi)
- Fixed bug #35143 (gettimeofday() ignores current time zone). (Derick)
- Fixed bug #35142 (SOAP Client/Server Complex Object Support). (Dmitry)
- Fixed bug #35135 (PDOStatment without related PDO object may crash). (Ilia)
- Fixed bug #35091 (SoapClient leaks memory). (Dmitry)
- Fixed bug #35079 (stream_set_blocking(true) toggles, not enables blocking).
  (askalski at gmail dot com, Tony)
- Fixed bug #35078 (configure does not find ldap_start_tls_s). (Jani)
- Fixed bug #35046 (phpinfo() uses improper css enclosure). (Ilia)
- Fixed bugs #35022, #35019 (Regression in the behavior of key() and
  current() functions). (Ilia)
- Fixed bug #35017 (Exception thrown in error handler may cause unexpected
  behavior). (Dmitry)
- Fixed bug #35014 (array_product() always returns 0). (Ilia)
- Fixed bug #35009 (ZTS: Persistent resource destruct crashes when extension
  is compiled as shared). (Dmitry)
- Fixed bug #34996 (ImageTrueColorToPalette() crashes when ncolors is zero).
  (Tony)
- Fixed bug #34982 (array_walk_recursive() modifies elements outside function
  scope). (Dmitry)
- Fixed bug #34977 (Compile failure on MacOSX due to use of varargs.h). (Tony)
- Fixed bug #34968 (bz2 extension fails on to build on some win32 setups).
 (Ilia)
- Fixed bug #34965 (tidy is not binary safe). (Mike)
- Fixed bug #34957 (PHP doesn't respect ACLs for access checks). (Wez)
- Fixed bug #34950 (Unable to get WSDL through proxy). (Dmitry)
- Fixed bug #34938 (dns_get_record() doesn't resolve long hostnames and
  leaks). (Tony)
- Fixed bug #34905 (Digest authentication does not work with Apache 1). (Ilia)
- Fixed bug #34902 (mysqli::character_set_name() - undefined method). (Tony)
- Fixed bug #34899 (Fixed sqlite extension compile failure). (Ilia)
- Fixed bug #34893 (PHP5.1 overloading, Cannot access private property).
  (Dmitry)
- Fixed bug #34884 (Possible crash in ext/sqlite when sqlite.assoc_case is
  being used). (Tony, Ilia)
- Fixed bug #34879 (str_replace, array_map corrupt negative array indexes on
  64-bit platforms). (Dmitry)
- Fixed bug #34873 (Segmentation Fault on foreach in object). (Dmitry)
- Fixed bug #34856 (configure fails to detect libiconv's type). (Tony)
- Fixed bug #34855 (ibase_service_attach() segfault on AMD64).
  (irie at gmx dot de, Tony)
- Fixed bug #34851 (SO_RECVTIMEO and SO_SNDTIMEO socket options expect
  integer parameter on Windows). (Mike)
- Fixed bug #34850 (--program-suffix and --program-prefix not included in
  man page names). (Jani)
- Fixed bug #34821 (zlib encoders fail on widely varying binary data on
  windows). (Mike, Ilia)
- Fixed bug #34818 (several functions crash when invalid mysqli_link object
  is passed). (Tony)
- Fixed bug #34810 (mysqli::init() and others use wrong $this pointer without
  checks). (Tony)
- Fixed bug #34809 (FETCH_INTO in PDO crashes without a destination object).
  (Ilia)
- Fixed bug #34802 (Fixed crash on object instantiation failure). (Ilia)
- Fixed bug #34796 (missing SSL linking in ext/ftp when configured as shared).
  (Jani)
- Fixed bug #34790 (preg_match_all(), named capturing groups, variable
  assignment/return => crash). (Dmitry)
- Fixed bug #34788 (SOAP Client not applying correct namespace to generated
  values). (Dmitry)
- Fixed bug #34787 (SOAP Client not handling boolean types correctly). (Dmitry)
- Fixed bug #34786 (2 @ results in change to error_reporting() to random
  value) (Dmitry, Tony)
- Fixed bug #34785 (subclassing of mysqli_stmt does not work). (Georg)
- Fixed bug #34782 (token_get_all() gives wrong result). (Dmitry)
- Fixed bug #34777 (Crash in dblib when fetching non-existent error info).
  (Ilia)
- Fixed bug #34771 (strtotime() fails with 1-12am/pm). (Derick)
- Fixed bug #34767 (Zend Engine 1 Compatibility not copying objects
  correctly). (Dmitry)
- Fixed bug #34758 (PDO_DBLIB did not implement rowCount()). (Ilia)
- Fixed bug #34757 (iconv_substr() gives "Unknown error" when offset > string
  length). (Tony)
- Fixed bug #34742 (ftp wrapper failures caused from segmented command
  transfer). (Ilia)
- Fixed bug #34725 (CLI segmentation faults during cleanup). (Dmitry)
- Fixed bug #34723 (array_count_values() strips leading zeroes). (Tony)
- Fixed bug #34712 (zend.ze1_compatibility_mode = on segfault). (Dmitry)
- Fixed bug #34704 (Infinite recursion due to corrupt JPEG). (Marcus)
- Fixed bug #34678 (__call(), is_callable() and static methods). (Dmitry)
- Fixed bug #34676 (missing support for strtotime("midnight") and
  strtotime("noon")). (Derick)
- Fixed bug #34645 (ctype corrupts memory when validating large numbers).
 (Ilia)
- Fixed bug #34643 (wsdl default value has no effect). (Dmitry)
- Fixed bug #34623 (Crash in pdo_mysql on longtext fields). (Ilia)
- Fixed bug #34617 (zend_deactivate: objects_store used after
  zend_objects_store_destroy is called). (Dmitry)
- Fixed bug #34590 (User defined PDOStatement class can't implement
  methods). (Marcus)
- Fixed bug #34584 (Segfault with SPL autoload handler). (Marcus)
- Fixed bug #34581 (crash with mod_rewrite). (Tony, Ilia)
- Fixed bug #34565 (mb_send_mail does not fetch
  mail.force_extra_parameters). (Marco, Ilia)
- Fixed bug #34557 (php -m exits with "error" 1). (Johannes)
- Fixed bug #34518 (Unset doesn't separate container in CV). (Dmitry)
- Fixed bug #34505 (Possible memory corruption when unmangling properties
  with empty names). (Tony)
- Fixed bug #34478 (Incorrect parsing of url's fragment (#...)). (Dmitry)
- Fixed bug #34467 (foreach + __get + __set inconsistency). (Dmitry)
- Fixed bug #34456 (Possible crash inside pspell extension). (Ilia)
- Fixed bug #34453 (parsing http://www.w3.org/2001/xml.xsd exception). (Dmitry)
- Fixed bug #34450 (Segfault when calling mysqli_close() in destructor). (Tony)
- Fixed bug #34449 (ext/soap: XSD_ANYXML functionality not exposed). (Dmitry)
- Fixed bug #34420 (Possible crash inside curl_multi_remove_handle()). (Ilia)
- Fixed bug #34358 (Fatal error: Cannot re-assign $this). (Dmitry)
- Fixed bug #34331 (php crashes when variables_order is empty). (Ilia)
- Fixed bug #34321 (Possible crash in filter code). (Ilia)
- Fixed bug #34311 (unserialize() crashes with chars above 191 dec). (Nuno)
- Fixed bug #34310 (foreach($arr as $c->d => $x) crashes). (Dmitry)
- Fixed bug #34307 (on_modify handler not called to set the default value if
  setting from php.ini was invalid). (Andrei)
- Fixed bug #34306 (wddx_serialize_value() crashes with long array keys).
  (Jani)
- Fixed bug #34304 (date() doesn't have a modifier for ISO Week Day). (Derick)
- Fixed bug #34302 (date('W') do not return leading zeros for week 1 to 9).
  (Derick)
- Fixed bug #34299 (ReflectionClass::isInstantiable() returns true for abstract
  classes). (Marcus)
- Fixed bug #34284 (CLI phpinfo showing html on _SERVER["argv"]). (Jani)
- Fixed bug #34277 (array_filter() crashes with references and objects).
  (Dmitry)
- Fixed bug #34276 (setAttributeNS doesn't work with default namespace).
  (Rob)
- Fixed bug #34260 (Segfault with callbacks (array_map) + overloading).
  (Dmitry)
- Fixed bug #34257 (lib64 not handled correctly in ming extension). (Marcus)
- Fixed bug #34221 (Compiling xmlrpc as shared fails other parts). (Jani)
- Fixed bug #34216 (Segfault with autoload). (Marcus)
- Fixed bug #34199 (if($obj)/if(!$obj) inconsistency because of cast handler).
  (Dmitry, Alex)
- Fixed bug #34191 (ob_gzhandler does not enforce trailing \0). (Ilia)
- Fixed bug #34156 (memory usage remains elevated after memory limit is
  reached). (Ilia)
- Fixed bug #34148 (+,- and . not supported as parts of scheme). (Ilia)
- Fixed bug #34137 (assigning array element by reference causes binary mess).
  (Dmitry)
- Fixed bug #34103 (line numbering not maintained in dom document). (Rob)
- Fixed bug #34078 (Reflection API problems in methods with boolean or
  null default values). (Tony)
- Fixed bug #34068 (Numeric string as array key not cast to integer in
  wddx_deserialize()). (Ilia)
- Fixed bug #34064 (arr[] as param to function in class gives invalid
  opcode). (Dmitry)
- Fixed bug #34062 (Crash in catch block when many arguments are used).
  (Dmitry)
- Fixed bug #34052 (date('U') returns %ld not unix timestamp). (Nuno)
- Fixed bug #34045 (Buffer overflow with serialized object). (Dmitry)
- Fixed bug #34001 (pdo_mysql truncates numeric fields at 4 chars). (Ilia)
- Fixed bug #33999 (object remains object when cast to int). (Dmitry)
- Fixed bug #33996 (No information given for fatal error on passing invalid
  value to typed argument). (Dmitry)
- Fixed bug #33989 (extract($GLOBALS,EXTR_REFS) crashes PHP). (Dmitry)
- Fixed bug #33987 (php script as ErrorDocument causes crash in Apache 2).
  (Ilia)
- Fixed bug #33967 (misuse of Exception constructor doesn't display
  errorfile). (Jani)
- Fixed bug #33966 (Wrong use of reflectionproperty causes a segfault). (Tony)
- Fixed bug #33963 (mssql_bind() fails on input parameters). (Frank)
- Fixed bug #33958 (duplicate cookies and magic_quotes=off may cause a crash).
  (Ilia)
- Fixed bug #33957 (gmdate('W')/date('W') sometimes returns wrong week number).
  (Derick)
- Fixed bug #33940 (array_map() fails to pass by reference when called
  recursively). (Dmitry)
- Fixed bug #33917 (number_format() output with > 1 char separators). (Jani)
- Fixed bug #33904 (input array keys being escaped when magic quotes is off).
  (Ilia)
- Fixed bug #33903 (spl_autoload_register class method). (Marcus)
- Fixed bug #33899 (CLI: setting extension_dir=some/path extension=foobar.so
  does not work). (Jani)
- Fixed bug #33882 (CLI was looking for php.ini in wrong path). (Hartmut)
- Fixed bug #33869 (strtotime() problem with "+1days" format). (Ilia)
- Fixed bug #33841 (pdo sqlite driver forgets to update affected column
  count on execution of prepared statments). (Ilia)
- Fixed bug #33837 (Informix ESQL version numbering schema changed). (Jani)
- Fixed bug #33829 (mime_content_type() returns text/plain for gzip and bzip
  files). (Derick)
- Fixed bug #33802 (throw Exception in error handler causes crash). (Dmitry)
- Fixed bug #33771 (error_reporting falls to 0 when @ was used inside
  try/catch block). (Tony)
- Fixed bug #33760 (cURL needs to implement CRYPTO_callback functions to
  prevent locking). (Mike, Ilia)
- Fixed bug #33732 (Wrong behavior of constants in class and interface
  extending). (Dmitry)
- Fixed bug #33723 (php_value overrides php_admin_value). (Dmitry)
- Fixed bug #33720 (mb_encode_mimeheader does not work for multibyte
  chars). (Rui)
- Fixed bug #33710 (ArrayAccess objects does not initialize $this). (Dmitry)
- Fixed bug #33690 (Crash setting some ini directives in httpd.conf). (Rasmus)
- Fixed bug #33673 (Added detection for partially uploaded files). (Ilia)
- Fixed bug #33605 (substr_compare() crashes with negative offset and length).
  (Tony)
- Fixed bug #33597 (setcookie() "expires" date format doesn't comply with RFC).
  (Tony)
- Fixed bug #33588 (LDAP: RootDSE query not possible). (Jani)
- Fixed bug #33578 (strtotime() problem with "Oct17" format). (Derick)
- Fixed bug #33578 (strtotime() doesn't understand "11 Oct" format). (Derick)
- Fixed bug #33562 (date("") crashes). (Derick)
- Fixed bug #33558 (warning with nested calls to functions returning by
  reference). (Dmitry)
- Fixed bug #33536 (strtotime() defaults to now even on non time string).
  (Derick)
- Fixed bug #33532 (Different output for strftime() and date()). (Derick)
- Fixed bug #33523 (Memory leak in xmlrpc_encode_request()). (Ilia)
- Fixed bug #33520 (crash if safe_mode is on and session.save_path is changed).
  (Dmitry)
- Fixed bug #33512 (Add missing support for isset()/unset() overloading to
  complement the property get/set methods). (Dmitry)
- Fixed bug #33491 (crash after extending MySQLi internal class). (Tony)
- Fixed bug #33475 (cURL handle is not closed on curl_close(). (Ilia)
- Fixed bug #33469 (Compile error undefined reference to ifx_checkAPI). (Jani)
- Fixed bug #33433 (strtoll not available on Tru64). (Jani, Derick)
- Fixed bug #33427 (ext/odbc: check if unixODBC header file exists). (Jani)
- Fixed bug #33415 (strtotime() related bugs). (Derick)
- Fixed bug #33414 (Comprehensive list of incorrect days returned after
  strtotime() / date() tests). (Derick)
- Fixed bug #33389 (double free() when exporting a ReflectionClass). (Marcus)
- Fixed bug #33383 (crash when retrieving empty LOBs). (Tony)
- Fixed bug #33382 (array_reverse() fails after *sort()),  introduced by
  zend_hash_sort() optimizations in HEAD. (Tony)
- Fixed bug #33340 (CLI Crash when calling php:function from XSLT). (Rob)
- Fixed bug #33326 (Cannot build extensions with phpize on Macosx). (Jani)
- Fixed bug #33318 (throw 1; results in Invalid opcode 108/1/8). (Dmitry)
- Fixed bug #33312 (ReflectionParameter methods do not work correctly).
  (Dmitry)
- Fixed bug #33299 (php:function no longer handles returned dom objects).
  (Rob, Joe Orton)
- Fixed bug #33286 (nested array_walk() calls and user array compare functions
  broken; FCI cache). (Andrei, patch from m.bretz@metropolis-ag.de)
- Fixed bug #33277 (private method accessed by child class). (Dmitry)
- Fixed bug #33268 (iconv_strlen() works only with a parameter of < 3 in
  length). (Ilia)
- Fixed bug #33257 (array_splice() inconsistent when passed function instead of
  variable). (Dmitry)
- Fixed bug #33243 (ze1_compatibility_mode does not work as expected). (Dmitry)
- Fixed bug #33242 (Mangled error message when stream fails). (Derick)
- Fixed bug #33222 (segfault when CURL handle is closed in a callback). (Tony)
- Fixed bug #33214 (odbc_next_result does not signal SQL errors with
  2-statement SQL batches). (rich at kastle dot com, Tony)
- Fixed bug #33212 ([GCC 4]: 'zend_error_noreturn' aliased to external symbol
  'zend_error'). (Dmitry)
- Fixed bug #33210 (relax jpeg recursive loop protection). (Ilia)
- Fixed bug #33201 (Crash when fetching some data types). (Frank)
- Fixed bug #33200 (preg_replace(): magic_quotes_sybase=On makes 'e' modifier
  misbehave). (Jani)
- Fixed bug #33185 (--enable-session=shared does not build). (Jani)
- Fixed bug #33171 (foreach enumerates private fields declared in base
  classes). (Dmitry)
- Fixed bug #33167 (Possible crash inside pg_fetch_array()). (Ilia)
- Fixed bug #33164 (Soap extension incorrectly detects HTTP/1.1). (Ilia)
- Fixed bug #33156 (cygwin version of setitimer doesn't accept ITIMER_PROF).
  (Nuno)
- Fixed bug #33153 (crash in mssql_next result). (Frank)
- Fixed bug #33150 (shtool: insecure temporary file creation). (Jani)
- Fixed bug #33136 (method offsetSet in class extended from ArrayObject crash
  PHP). (Marcus)
- Fixed bug #33125 (imagecopymergegray() produces mosaic rainbow effect).
  (Pierre)
- Fixed bug #33116 (crash when assigning class name to global variable in
  __autoload). (Dmitry)
- Fixed bug #33090 (mysqli_prepare() doesn't return an error). (Georg)
- Fixed bug #33076 (str_ireplace() incorrectly counts result string length
  and may cause segfault). (Tony)
- Fixed bug #33072 (Add a safemode/open_basedir check for runtime
  "session.save_path" change using session_save_path() function). (Rasmus)
- Fixed bug #33070 (Improved performance of bzdecompress() by several orders
  of magnitude). (Ilia)
- Fixed bug #33059 (crash when moving xml attribute set in dtd). (Ilia)
- Fixed bug #33057 (Don't send extraneous entity-headers on a 304 as per
  RFC 2616 section 10.3.5) (Rasmus, Choitel)
- Fixed bug #33019 (socket errors cause memory leaks in php_strerror()).
  (jwozniak23 at poczta dot onet dot pl, Tony).
- Fixed bug #33017 ("make distclean" gives an error with VPATH build). (Jani)
- Fixed bug #33013 ("next month" was handled wrong while parsing dates).
  (Derick)
- Fixed bug #32993 (implemented Iterator function current() don't throw
  exception). (Dmitry)
- Fixed bug #32981 (ReflectionMethod::getStaticVariables() causes apache2.0.54
  seg fault). (Dmitry)
- Fixed bug #32956 (mysql_bind_result() doesn't support MYSQL_TYPE_NULL).
  (Georg)
- Fixed bug #32947 (Incorrect option for mysqli default password). (Georg)
- Fixed bug #32944 (Disabling session.use_cookies doesn't prevent reading
  session cookies). (Jani, Tony)
- Fixed bug #32941 (Sending structured SOAP fault kills a php). (Dmitry)
- Fixed bug #32937 (open_basedir looses trailing / in the limiter).
  (Adam Conrad)
- Fixed bug #32936 (http redirects URLs are not checked for control chars).
  (Ilia)
- Fixed bug #32933 (Cannot extend class "SQLiteDatabase"). (Marcus)
- Fixed bug #32932 (Oracle LDAP: ldap_get_entries(), invalid pointer). (Jani)
- Fixed bug #32930 (class extending DOMDocument doesn't clone properly). (Rob)
- Fixed bug #32924 (file included with "auto_prepend_file" can be included
  with require_once() or include_once()). (Stas)
- Fixed bug #32904 (pg_get_notify() ignores result_type parameter). (Tony)
- Fixed bug #32852 (Crash with singleton and __destruct when
  zend.ze1_compatibility_mode = On). (Dmitry)
- Fixed bug #32833 (Invalid opcode). (Dmitry)
- Fixed bug #32813 (parse_url() does not handle scheme-only urls properly).
  (Ilia)
- Fixed bug #32810 (temporary files not using plain file wrapper). (Ilia)
- Fixed bug #32809 (Missing T1LIB support on Windows). (Edin)
- Fixed bug #32802 (General cookie overrides more specific cookie). (Ilia)
- Fixed bugs #32800, #32830 (ext/odbc: Problems with 64bit systems). (Jani)
- Fixed bug #32799 (crash: calling the corresponding global var during the
  destruct). (Dmitry)
- Fixed bug #32776 (SOAP doesn't support one-way operations). (Dmitry)
- Fixed bug #32773 (GMP functions break when second parameter is 0). (Stas)
- Fixed bug #32759 (incorrect determination of default value (COM)). (Wez)
- Fixed bug #32758 (Cannot access safearray properties in VB6 objects). (Wez)
- Fixed bug #32755 (Segfault in replaceChild() when DocumentFragment has no
  children). (Rob)
- Fixed bug #32753 (Undefined constant SQLITE_NOTADB). (Ilia)
- Fixed bug #32742 (segmentation fault when the stream with a wrapper
  is not closed). (Tony, Dmitry)
- Fixed bug #32699 (pg_affected_rows() was defined when it was not available).
  (Derick)
- Fixed bug #32686 (Require/include file in destructor causes segfault).
  (Marcus)
- Fixed bug #32682 (ext/mssql: Error on module shutdown when called from
  activescript). (Frank)
- Fixed bug #32674 (exception in iterator causes crash). (Dmitry)
- Fixed bug #32660 (Assignment by reference causes crash when field access is
  overloaded (__get)). (Dmitry)
- Fixed bug #32647 (Using register_shutdown_function() with invalid callback
  can crash PHP). (Jani)
- Fixed bug #32615 (Segfault in replaceChild() using fragment when
  previousSibling is NULL). (Rob)
- Fixed bug #32613 (ext/snmp: use of snmp_shutdown() causes snmpapp.conf
  access errors). (Jani, ric at arizona dot edu)
- Fixed bug #32608 (html_entity_decode() converts single quotes even if
  ENT_NOQUOTES is given). (Ilia)
- Fixed bug #32596 (Segfault/Memory Leak by getClass (etc) in __destruct).
  (Dmitry)
- Fixed bug #32591 (ext/mysql: Unsatisfied symbol: ntohs with HP-UX). (Jani)
- Fixed bug #32589 (possible crash inside imap_mail_compose() function).
  (Ilia)
- Fixed bug #32589 (Possible crash inside imap_mail_compose, with charsets).
  (Ilia)
- Fixed bug #32587 (Apache2: errors sent to error_log do not include
  timestamps). (Jani)
- Fixed bug #32560 (configure looks for incorrect db2 library). (Tony)
- Fixed bug #32553 (mmap loads only the 1st 2000000 bytes on Win32). (Ilia)
- Fixed bug #32533 (proc_get_status() returns the incorrect process status).
  (Ilia)
- Fixed bug #32530 (chunk_split() does not append endstr if chunklen is
  longer then the original string). (Ilia)
- Fixed bug #32491 (File upload error - unable to create a temporary file).
  (Uwe Schindler)
- Fixed bug #32455 (wrong setting property to unset value). (Dmitry)
- Fixed bug #32429 (method_exists() always return TRUE if __call method
  exists). (Dmitry)
- Fixed bug #32428 (The @ warning error suppression operator is broken).
  (Dmitry)
- Fixed bug #32427 (Interfaces are not allowed 'static' access modifier).
  (Dmitry)
- Fixed bug #32405 (mysqli::fetch() returns bad data - 64bit problem).
  (Andrey)
- Fixed bug #32296 (get_class_methods() output has changed between 5.0.2 and
  5.0.3). (Dmitry)
- Fixed bug #32282 (Segfault in mysqli_fetch_array on 64-bit). (Georg)
- Fixed bug #32245 (xml_parser_free() in a function assigned to the xml
  parser gives a segfault). (Rob)
- Fixed bug #32179 (xmlrpc_encode() segfaults with recursive references).
  (Tony)
- Fixed bug #32171 (Userspace stream wrapper crashes PHP). (Tony, Dmitry)
- Fixed bug #32160 (copying a file into itself leads to data loss). (Ilia)
- Fixed bug #32139 (SOAP client does not auto-handle base64 encoding). (Ilia)
- Fixed bug #32109 ($_POST is not populated in multi-threaded environment).
  (Moriyoshi)
- Fixed bug #32080 (segfault when assigning object to itself with
  zend.ze1_compatibility_mode=On). (Dmitry)
- Fixed bug #32021 (Crash caused by range('', 'z')). (Derick)
- Fixed bug #32013 (ext/mysqli bind_result causes fatal error: memory limit).
  (Andrey)
- Fixed bug #32010 (Memory leak in mssql_fetch_batch). (fmk)
- Fixed bug #32009 (crash when mssql_bind() is called more than once). (Frank)
- Fixed bug #31971 (ftp_login fails on some SSL servers).
  (frantisek at augusztin dot com)
- Fixed bug #31887 (ISAPI: Custom 5xx error does not return correct HTTP
  response message). (Jani)
- Fixed bug #31828 (Crash with zend.ze1_compatibility_mode=On). (Dmitry)
- Fixed bug #31668 (multi_query works exactly every other time - multi query
  d/e flag global and not per connection). (Andrey)
- Fixed bug #31636 (another crash when echoing a COM object). (Wez)
- Fixed bug #31583 (php_std_date() uses short day names in non-y2k_compliance
  mode). (mike at php dot net)
- Fixed bug #31525 (object reference being dropped. $this getting lost).
 (Stas, Dmitry)
- Fixed bug #31502 (Wrong deserialization from session when using WDDX
  serializer). (Dmitry)
- Fixed bug #31478 (segfault with empty() / isset()). (Moriyoshi)
- Fixed bug #31465 (False warning in unpack() when working with *). (Ilia)
- Fixed bug #31363 (broken non-blocking flock()). (ian at snork dot net)
- Fixed bug #31358 (Older GCC versions do not provide portable va_copy()).
  (Jani)
- Fixed bug #31341 (escape on curly inconsistent). (Dmitry)
- Fixed bug #31256 (PHP_EVAL_LIBLINE configure macro does not handle
  -pthread). (Jani)
- Fixed bug #31213 (Side effects caused by fix of bug #29493). (Dmitry)
- Fixed bug #31177 (memory leaks and corruption because of incorrect
  refcounting). (Dmitry)
- Fixed bug #31158 (array_splice on $GLOBALS crashes). (Dmitry)
- Fixed bug #31054 (safe_mode & open_basedir checks only check first
  include_path value). (Ilia)
- Fixed bug #31033 (php:function(string, nodeset) with xsl:key crashes PHP).
  (Rob)
- Fixed bug #30961 (Wrong line number in ReflectionClass getStartLine()).
  (Dmitry)
- Fixed bug #30889 (Conflict between __get/__set and ++ operator). (Dmitry)
- Fixed bug #30833 (array_count_values() modifying input array). (Tony)
- Fixed bug #30828 (debug_backtrace() reports incorrect class in overridden
  methods). (Dmitry)
- Fixed bug #30820 (static member conflict with $this->member silently
  ignored). (Dmitry)
- Fixed bug #30819 (Better support for LDAP SASL bind). (Jani)
- Fixed bug #30791 (magic methods (__sleep/__wakeup/__toString) call
  __call if object is overloaded). (Dmitry)
- Fixed bug #30707 (Segmentation fault on exception in method).
  (Stas, Dmitry)
- Fixed bug #30702 (cannot initialize class variable from class constant).
  (Dmitry)
- Fixed bug #30578 (Output buffers flushed before calling __destruct()
  functions). (Jani)
- Fixed bug #30519 (Interface not existing says Class not found). (Dmitry)
- Fixed bug #30407 (Strange behavior of default arguments). (Dmitry)
- Fixed bug #30394 (Assignment operators yield wrong result with __get/__set).
  (Dmitry)
- Fixed bug #30332 (zend.ze1_compatibility_mode isn't fully compatible with
  array_push()). (Dmitry)
- Fixed bug #30162 (Catching exception in constructor causes lose of
  $this). (Dmitry)
- Fixed bug #30140 (Problem with array in static properties). (Dmitry)
- Fixed bug #30126 (Enhancement for error message for abstract classes).
  (Marcus)
- Fixed bug #30096 (gmmktime does not return the current time). (Derick)
- Fixed bug #30080 (Passing array or non array of objects). (Dmitry)
- Fixed bug #30052 (Crash on shutdown after odbc_pconnect()). (Edin)
- Fixed bug #29983 (PHP does not explicitly set mime type & charset). (Ilia)
- Fixed bug #29975 (memory leaks when set_error_handler() is used inside error
  handler). (Tony)
- Fixed bug #29971 (variables_order behavior). (Dmitry)
- Fixed bug #29944 (Function defined in switch, crashes). (Dmitry)
- Fixed bug #29896 (Backtrace argument list out of sync). (Dmitry)
- Fixed bug #29728 (Reflection API Feature: Default parameter value). (Marcus)
- Fixed bug #29689 (default value of protected member overrides default value
  of private and other private variable problems in inherited classes). (Stas)
- Fixed bug #29683 (headers_list() returns empty array). (Tony)
- Fixed bug #29583 (crash when echoing a COM object). (M.Sisolak, Wez)
- Fixed bug #29522 (accessing properties without connection). (Georg)
- Fixed bug #29361 (var_export() producing invalid code). (Derick)
- Fixed bug #29338 (unencoded spaces get ignored after certain tags). (Ilia)
- Fixed bug #29335 (fetch functions now use MYSQLI_BOTH as default). (Georg)
- Fixed bug #29334 (win32 mail() provides incorrect Date: header). (Jani)
- Fixed bug #29311 (calling parent constructor in mysqli). (Georg)
- Fixed bug #29268 (__autoload() not called with Reflection->getClass()).
  (Dmitry)
- Fixed bug #29256 (SOAP HTTP Error when envelop size is more than 24345
  bytes). (Dmitry, Wez)
- Fixed bug #29253 (array_diff with $GLOBALS argument fails). (Dmitry)
- Fixed bug #29236 (memory error when wsdl-cache is enabled). (Dmitry)
- Fixed bug #29210 (Function: is_callable - no support for private and
  protected classes). (Dmitry)
- Fixed bug #29109 (SoapFault exception: [WSDL] Out of memory). (Dmitry)
- Fixed bug #29104 (Function declaration in method doesn't work). (Dmitry)
- Fixed bug #29061 (soap extension segfaults). (Dmitry)
- Fixed bug #29015 (Incorrect behavior of member vars(non string ones)-numeric
  mem vars and others). (Dmitry)
- Fixed bug #28985 (__getTypes() returning nothing on complex WSDL). (Dmitry)
- Fixed bug #28969 (Wrong data encoding of special characters). (Dmitry)
- Fixed bug #28839 (SIGSEGV in interactive mode (php -a)).
  (kameshj at fastmail dot fm)
- Fixed bug #28605 (Need to use -[m]ieee option for Alpha CPUs). (Jani)
- Fixed bug #28568 (SAPI::known_post_content_types is not thread safe).
  (Moriyoshi)
- Fixed bug #28377 (debug_backtrace is intermittently passing args). (Dmitry)
- Fixed bug #28355 (glob wont error if dir is not readable). (Hartmut)
- Fixed bug #28072 (static array with some constant keys will be incorrectly
  ordered). (Dmitry)
- Fixed bug #27908 (xml default_handlers not being called). (Rob)
- Fixed bug #27598 (list() array key assignment causes HUGE memory leak).
  (Dmitry)
- Fixed bug #27268 (Bad references accentuated by clone). (Dmitry)
- Fixed bug #26456 (Wrong results from Reflection-API getDocComment() when
  called via STDIN). (Dmitry)
- Fixed bug #25922 (In error handler, modifying 5th arg (errcontext) may
  result in seg fault). (Dmitry)
- Fixed bug #25359 (array_multisort() doesn't work in a function if array is
  global or reference). (Dmitry)
- Fixed bug #22836 (returning reference to uninitialized variable). (Dmitry)
- Fixed bug #21306 (ext/sesssion: catch bailouts of write handler during
  RSHUTDOWN). (Jani, Xuefer at 21cn dot com)
- Fixed bug #15854 (boolean ini options may be incorrectly displayed as Off
  when they are On). (Tony)
- Fixed bugs #14561, #20382, #26090, #26320, #28024, #30532, #32086, #32270,
  #32555, #32588, #33056 (strtotime() related bugs). (Derick)

31 Mar 2005, PHP 5.0.4
- Added SNMPv2 support. (harrie)
- Added Oracle Instant Client support. (cjbj at hotmail dot com, Tony)
- Added length and charsetnr for field array and object in mysqli. (Georg)
- Added checks for negative values to gmp_sqrt(), gmp_powm(), gmp_sqrtrem()
  and gmp_fact() to prevent SIGFPE. (Tony)
- Changed foreach() to throw an exception if IteratorAggregate::getIterator()
  does not return an Iterator. (Marcus)
- Changed phpize not to require libtool. (Jani)
- Updated bundled oniguruma library (used for multibyte regular expression)
  to 3.7.0. (Moriyoshi)
- Updated bundled libmbfl library (used for multibyte functions). (Moriyoshi)
  Fixed bugs:
  . Bug #32311 (mb_encode_mimeheader() does not properly escape characters)
  . Bug #32063 (mb_convert_encoding ignores named entity 'alpha')
  . Bug #31911 (mb_decode_mimeheader() is case-sensitive to hex escapes)
  . bug #30573 (compiler warnings in libmbfl due to invalid type cast)
  . Bug #30549 (incorrect character translations for some ISO8859 charsets).
- Fixed bug preventing from building oci8 as shared.
  (stanislav dot voroniy at portavita dot nl, Tony)
- Fixed a bug in mysql_affected_rows and mysql_stmt_affected_rows when the
  api function returns -1 (Georg)
- Fixed several leaks in ext/browscap and sapi/embed. (Andrei)
- Fixed several leaks in ext/filepro. (Tony)
- Fixed build system to always use bundled libtool files. (Jani)
- Fixed a bug in mysqli_stmt_execute() (type conversion with NULL values).
  (Georg)
- Fixed segfault in mysqli_fetch_field_direct() when invalid field offset
  is passed. (Tony)
- Fixed posix_getsid() & posix_getpgid() to return sid & pgid instead
  of true. (Tony)
- Fixed bug #32394 (offsetUnset() segfaults in a foreach). (Marcus)
- Fixed bug #32373 (segfault in bzopen() if supplied path to non-existent
  file). (Tony)
- Fixed bug #32326 (Check values of Connection/Transfer-Encoding
  case-incentively in SOAP extension). (Ilia)
- Fixed bug #32290 (call_user_func_array() calls wrong class method within
  child class). (Marcus)
- Fixed bug #32238 (spl_array.c: void function cannot return value). (Johannes)
- Fixed bug #32210 (proc_get_status() sets "running" always to true). (Ilia)
- Fixed bug #32200 (Prevent using both --with-apxs2 and --with-apxs2filter).
  (Jani)
- Fixed bug #32134 (Overloading offsetGet/offsetSet). (Marcus)
- Fixed bug #32130 (ArrayIterator::seek() does not throw an Exception on
  invalid index). (Marcus)
- Fixed bug #32115 (dateTime SOAP encoding of timezone incorrect). (Dmitry)
- Fixed bug #32081 (in mysqli default socket value is not being used). (Ilia)
- Fixed bug #32021 (Crash caused by range('', 'z')). (Derick)
- Fixed bug #32011 (Fragments which replaced Nodes are not globaly useable).
  (Rob)
- Fixed bug #32001 (xml_parse_into_struct() function exceeds maximum
  execution time). (Rob, Moriyoshi)
- Fixed bug #31980 (Unicode exif data not available on Windows). (Edin)
- Fixed bug #31960 (msql_fetch_row() and msql_fetch_array() dropping columns
  with NULL values). (Daniel Convissor)
- Fixed bug #31878 (Segmentation fault using clone keyword on nodes). (Rob)
- Fixed bug #31858 (--disable-cli does not force --without-pear). (Jani)
- Fixed bug #31842 (*date('r') does not return RFC2822 conforming date string).
  (Jani)
- Fixed bug #31832 (SOAP encoding problem with complex types in WSDL mode with
  multiple parts). (Dmitry)
- Fixed bug #31797 (exif_read_data() uses too low nesting limit). (Ilia)
- Fixed bug #31796 (readline completion handler does not handle empty return
  values). (Ilia)
- Fixed bug #31792 (getrusage() does not provide ru_nswap value). (Ilia)
- Fixed bug #31755 (Cannot create SOAP header in no namespace). (Dmitry)
- Fixed bug #31754 (dbase_open() fails for mode = 1). (Mehdi, Derick)
- Fixed bug #31751 (pg_parameter_status() missing on Windows). (Edin)
- Fixed bug #31747 (SOAP Digest Authentication doesn't work with
  "HTTP/1.1 100 Continue" response). (Dmitry)
- Fixed bug #31732 (mb_get_info() causes segfault when no parameters
  specified). (Tony)
- Fixed bug #31710 (Wrong return values for mysqli_autocommit/commit/rollback).
  (Georg)
- Fixed bug #31705 (parse_url() does not recognize http://foo.com#bar). (Ilia)
- Fixed bug #31695 (Cannot redefine endpoint when using WSDL). (Dmitry)
- Fixed bug #31684 (dio_tcsetattr(): misconfigured termios settings).
  (elod at itfais dot com)
- Fixed bug #31683 (changes to $name in __get($name) override future
  parameters) (Dmitry)
- Fixed bug #31699 (unserialize() float problem on non-English locales). (Ilia)
- Fixed bug #31562 (__autoload() problem with static variables). (Marcus)
- Fixed bug #31651 (ReflectionClass::getDefaultProperties segfaults with arrays).
  (Marcus)
- Fixed bug #31623 (OCILogin does not support password grace period).
  (daniel dot beet at accuratesoftware dot com, Tony)
- Fixed bug #31527 (crash in msg_send() when non-string is stored without
  being serialized). (Ilia)
- Fixed bug #31515 (Improve performance of scandir() by factor of 10 or so). (Ilia)
- Fixed bug #31514 (open_basedir uses path_translated rather then cwd for .
  translation). (Ilia)
- Fixed bug #31480 (Possible infinite loop in imap_mail_compose()). (Ilia)
- Fixed bug #31479 (Fixed crash in chunk_split(), when chunklen > strlen). (Ilia)
- Fixed bug #31454 (session_set_save_handler crashes PHP when supplied
  non-existent object ref). (Tony)
- Fixed bug #31444 (Memory leak in zend_language_scanner.c).
  (hexer at studentcenter dot org)
- Fixed bug #31442 (unserialize broken on 64-bit systems). (Marcus)
- Fixed bug #31440 ($GLOBALS can be overwritten via GPC when register_globals
  is enabled). (Ilia)
- Fixed bug #31422 (No Error-Logging on SoapServer-Side). (Dmitry)
- Fixed bug #31413 (curl POSTFIELDS crashes on 64-bit platforms). (Joe)
- Fixed bug #31396 (compile fails with gd 2.0.33 without freetype). (Jani)
- Fixed bug #31371 (highlight_file() trims new line after heredoc). (Ilia)
- Fixed bug #31361 (simplexml/domxml segfault when adding node twice). (Rob)
- Fixed bug #31348 (CachingIterator::rewind() leaks). (Marcus)
- Fixed bug #31346 (ArrayIterator::next segfaults). (Marcus)
- Fixed bug #31190 (Unexpected warning then exception is thrown from
  call_user_func_array()). (phpbugs at domain51 dot net, Dmitry)
- Fixed bug #31142 (imap_mail_compose() fails to generate correct output). (Ilia)
- Fixed bug #31139 (XML Parser Functions seem to drop &amp; when parsing). (Rob)
- Fixed bug #31398 (When magic_guotes_gpc are enabled filenames with ' get cutoff).
  (Ilia)
- Fixed bug #31288 (Possible crash in mysql_fetch_field(), if mysql_list_fields()
  was not called previously). (Ilia)
- Fixed bug #31107, #31110, #31111, #31249 (Compile failure of zend_strtod.c).
  (Jani)
- Fixed bug #31110 (PHP 4.3.10 does not compile on Tru64 UNIX 5.1B). (Derick)
- Fixed bug #31107 (Compile failure on Solaris 9 (Intel) and gcc 3.4.3). (Derick)
- Fixed bug #31103 (Better error message when c-client cannot be found). (Ilia)
- Fixed bug #31101 (missing kerberos header file path with --with-openssl). (Jani)
- Fixed bug #31098 (isset() / empty() incorrectly return true in dereference of
  a string type). (Moriyoshi)
- Fixed bug #31087 (broken php_url_encode_hash macro). (Ilia)
- Fixed bug #31072 (var_export() does not output an array element with an empty
  string key). (Derick)
- Fixed bug #31060 (imageftbbox() does not use linespacing parameter). (Jani)
- Fixed bug #31056 (php_std_date() returns invalid formatted date if
  y2k_compliance is On). (Ilia)
- Fixed bug #31055 (apache2filter: per request leak proportional to the full
  path of the request URI). (kameshj at fastmail dot fm)
- Fixed bug #30901 (can't send cookies with soap envelop). (Dmitry)
- Fixed bug #30871 (Misleading warning message for array_combine()). (Andrey)
- Fixed bug #30868 (evaluated pointer comparison in mbregex causes compile
  failure). (Moriyoshi)
- Fixed bug #30862 (Static array with boolean indexes). (Marcus)
- Fixed bug #30726 (-.1 like numbers are not being handled correctly). (Ilia)
- Fixed bug #30725 (PHP segfaults when an exception is thrown in getIterator()
  within foreach). (Marcus)
- Fixed bug #30609 (cURL functions bypass open_basedir). (Jani)
- Fixed bug #30446 (apache2handler: virtual() includes files out of sequence)
- Fixed bug #30430 (odbc_next_result() doesn't bind values and that results
  in segfault). (pdan-php at esync dot org, Tony)
- Fixed bug #30266 (Invalid opcode 137/1/8). (Marcus)
- Fixed bug #30120 imagettftext() and imagettfbbox() accept too many
  parameters). (Jani)
- Fixed bug #30106 (SOAP cannot not parse 'ref' element. Causes Uncaught
  SoapFault exception). (Dmitry)
- Fixed bug #29989 (type re_registers redefined in oniguruma.h). (Moriyoshi)
- Fixed bug #28803 (enabled debug causes bailout errors with CLI on AIX
  because of fflush() called on already closed filedescriptor). (Tony)
- Fixed bug #29767 (Weird behaviour of __set($name, $value)). (Dmitry)
- Fixed bug #29733 (printf() handles repeated placeholders wrong).
  (bugs dot php dot net at bluetwanger dot de, Ilia)
- Fixed bug #29424 (width and height inverted for JPEG2000 files). (Ilia)
- Fixed bug #29329 (configure for mysqli with shared doesn't work). (Georg)
- Fixed bug #29136 (make test - libtool failure on MacOSX). (Jani)
- Fixed bug #28976 (mail(): use "From:" from headers if sendmail_from is empty).
  (Jani)
- Fixed bug #28930 (PHP sources pick wrong header files generated by bison).
  (eggert at gnu dot org, Jani)
- Fixed bug #28840 (__destruct of a class that extends mysqli not called).
  (Marcus)
- Fixed bug #28804 (ini-file section parsing pattern is buggy).
  (wendland at scan-plus dot de)
- Fixed bug #28451 (corrupt EXIF headers have unlimited recursive IFD directory
  entries). (Andrei)
- Fixed bug #28444 (Cannot access undefined property for object with overloaded
  property access). (Dmitry)
- Fixed bug #28442 (Changing a static variables in a class changes it across
  sub/super classes.) (Marcus)
- Fixed bug #28324 (HTTP_SESSION_VARS appear when register_long_arrays is
  Off). (Tony)
- Fixed bug #28074 (FastCGI: stderr should be written in a FCGI stderr stream).
  (chris at ex-parrot dot com)
- Fixed bug #28067 (partially incorrect utf8 to htmlentities mapping). (Derick,
  Benjamin Greiner)
- Fixed bug #28041 (SOAP HTTP Digest Access Authentication). (Dmitry)
- Fixed bug #27633 (Double \r problem on ftp_get in ASCII mode on Win32). (Ilia)
- Fixed bug #18613 (Multiple OUs in x509 certificate not handled properly).
  (Jani)

15 Dec 2004, PHP 5.0.3
- Added the %F modifier to *printf to render a non-locale-aware representation
  of a float with the . as decimal seperator. (Derick)
- Fixed error handling in mysqli_multi_query. (Georg)
- Extended the functionality of is_subclass_of() to accept either a class name
  or an object as first parameter. (Andrey)
- Fixed potential problems with unserializing invalid serialize data. (Marcus)
- Fixed bug #32076 (ReflectionMethod::isDestructor() always return true).
  (Derick, Tony)
- Fixed bug #31034 (Problem with non-existing iconv header file). (Derick)
- Fixed bug #30995 (snmp extension does not build with net-snmp 5.2). (Ilia)
- Fixed bug #30994 (SOAP server unable to handle request with references).
  (Dmitry)
- Fixed bug #30990 (allow popen() on *NIX to accept 'b' flag). (Ilia)
- Fixed bug #30967 (properties in extended mysqli classes don't work). (Georg)
- Fixed bug #30928 (When Using WSDL, SoapServer doesn't handle private or
  protected properties). (Dmitry)
- Fixed bug #30922 (reflective functions crash PHP when interfaces extend
  themselves). (Tony, Dmitry)
- Fixed bug #30904 (segfault when recording soapclient into session). (Tony,
  Dmitry)
- Fixed bug #30890 (MySQLi testsuite)
- Fixed bug #30856 (ReflectionClass::getStaticProperties segfaults). (Marcus)
- Fixed bug #30832 ("!" stripped off comments in xml parser). (Rob)
- Fixed bug #30799 (SoapServer doesn't handle private or protected properties).
  (Dmitry)
- Fixed bug #30783 (Apache crash when using ReflectionFunction::
  getStaticVariables()). (Marcus)
- Fixed bug #30750 (Meaningful error message when upload directory is not
  accessible). (Ilia)
- Fixed bug #30685 (Malformed SOAPClient http header reequest). (Dmitry)
- Fixed bug #30672 (Problem handling exif data in jpeg images at unusual
  places). (Marcus)
- Fixed bug #30658 (Ensure that temporary files created by GD are removed).
  (Ilia)
- Fixed bug #30645 (def. multi result set support for mysql_connect). (Georg)
- Fixed bug #30637 (compile with pear error). (Antony)
- Fixed bug #30587 (array_multisort doesn't separate zvals before
  changing them). (Tony)
- Fixed bug #30572 (crash when comparing SimpleXML attribute to a boolean).
  (Andi)
- Fixed bug #30566 (attribute namespace URIs are inconsistent when parsing).
  (Rob)
- Fixed bug #30490 (PEAR installation fails). (Antony)
- Fixed bug #30475 (curl_getinfo() may crash in some situations). (Ilia)
- Fixed bug #30442 (segfault when parsing ?getvariable[][ ). (Tony)
- Fixed bug #30388 (rename across filesystems loses ownership and
  permission info). (Tony)
- Fixed bug #30387 (stream_socket_client async connect was broken).
  (vnegrier at esds dot com, Wez).
- Fixed bug #30381 (Strange results with get_class_vars()). (Marcus)
- Fixed bug #30375 (cal_info() does not work without a parameter). (Ilia)
- Fixed bug #30362 (stream_get_line() not handling end string correctly).
  (Ilia)
- Fixed bug #30359 (SOAP client requests have no port in "Host" field).
  (Dmitry)
- Fixed bug #30356 (str_ireplace() does not work on all strings). (Ilia)
- Fixed bug #30344 (Reflection::getModifierNames() returns too long strings).
  (Marcus)
- Fixed bug #30329 (Error Fetching http body, No Content-Length, connection
  closed or chunked data). (Dmitry)
- Fixed bug #30282 (segfault when using unknown/unsupported
  session.save_handler and/or session.serialize_handler). (Tony)
- Fixed bug #30281 (Prevent non-wbmp images from being detected as such).
  (Ilia)
- Fixed bug #30276 (Possible crash in ctype_digit on large numbers). (Ilia)
- Fixed bug #30230 (exception handler not working with objects). (Marcus)
- Fixed bug #30224 (Sybase date strings are sometimes not null terminated).
  (Ilia)
- Fixed bug #30175 (SOAP results aren't parsed correctly). (Dmitry)
- Fixed bug #30147 (OO sqlite_fetch_object did not reset error handler). (Wez)
- Fixed bug #30133 (get_current_user() crashes on Windows). (Edin)
- Fixed bug #30061 (xml_set_start_namespace_decl_handler not called). (Rob)
- Fixed bug #30057 (did not detect IPV6 on FreeBSD 4.1). (Wez)
- Fixed bug #30042 (strtotime does not use second param). (Derick)
- Fixed bug #30027 (Possible crash inside ftp_get()).
  (cfield at affinitysolutions dot com)
- Fixed bug #29954 (array_reduce segfaults when initial value is array). (Tony)
- Fixed bug #29883 (isset gives invalid values on strings). (Tony, Dmitry)
- Fixed bug #29801 (Set limit on the size of mmapable data). (Ilia)
- Fixed bug #29557 (strtotime error). (Derick)
- Fixed bug #29418 (double free when openssl_csr_new fails).
  (Kamesh Jayachandran).
- Fixed bug #29385 (Soapserver always uses std class). (David, Dmitry)
- Fixed bug #29211 (SoapClient doesn't request wsdl through proxy). (Rob)
- Fixed bug #28817 (Var problem when extending domDocument). (Georg)
- Fixed bug #28599 (strtotime fails with zero base time). (Derick)
- Fixed bug #28598 (Lost support for MS Symbol fonts). (Pierre)
- Fixed bug #28220 (mb_strwidth() returns wrong width values for some hangul
  characters). (Moriyoshi)
- Fixed bug #28228 (NULL decimal separator is not being handled correctly).
  (Ilia)
- Fixed bug #28209 (strtotime("now")). (Derick)
- Fixed bug #27798 (private / protected variables not exposed by
  get_object_vars() inside class). (Marcus)
- Fixed bug #27728 (Can't return within a zend_try {} block or the previous
  bailout state isn't restored. (Andi)
- Fixed bug #27183 (Userland stream wrapper segfaults on stream_write).
  (Christian)

23 Sep 2004, PHP 5.0.2
- Added new boolean (fourth) parameter to array_slice() that turns on the
  preservation of keys in the returned array. (Derick)
- Added the sorting flag SORT_LOCALE_STRING to the sort() functions which makes
  them sort based on the current locale. (Derick)
- Added interface_exists() and make class_exists() only return true for real
  classes. (Andrey)
- Added PHP_EOL constant that contains the OS way of representing newlines.
  (Paul Hudson, Derick)
- Implemented periodic PCRE compiled regexp cache cleanup, to avoid memory
  exhaustion. (Andrei)
- Renamed SoapClient->__call() to SoapClinet->__soapCall(). (Dmitry)
- Fixed bug with raw_post_data not getting set (Brian)
- Fixed a file-descriptor leak with phpinfo() and other 'special' URLs (Zeev)
- Fixed bug #30209 (ReflectionClass::getMethod() lowercases attribute).
  (Marcus)
- Fixed bug #30182 (SOAP module processing WSDL file dumps core). (Dmitry)
- Fixed bug #30045 (Cannot pass big integers (> 2147483647) in SOAP requests).
  (Dmitry)
- Fixed bug #29985 (unserialize()/ __PHP_Incomplete_class does not report
  correctly class name). (Marcus, Tony)
- Fixed bug #29945 (simplexml_load_file URL limitation 255 char). (Rob)
- Fixed bug #29873 (No defines around pcntl_*priority definitions). (Derick)
- Fixed bug #29844 (SOAP doesn't return the result of a valid SOAP request).
  (Dmitry)
- Fixed bug #29842 (soapclient return null value). (Dmitry)
- Fixed bug #29839 (incorrect convert (xml:lang to lang)). (Dmitry)
- Fixed bug #29830 (SoapServer::setClass() should not export non-public
  methods). (Dmitry)
- Fixed bug #29828 (Interfaces no longer work). (Marcus)
- Fixed bug #29821 (Fixed possible crashes in convert_uudecode() on invalid
  data). (Ilia)
- Fixed bug #29808 (array_count_values() breaks with numeric strings). (Ilia)
- Fixed bug #29805 (HTTP Authentication Issues). (Uwe Schindler)
- Fixed bug #29795 (SegFault with Soap and Amazon's Web Services). (Dmitry)
- Fixed bug #29737 (ip2long should return -1 if IP is 255.255.255.255 and FALSE
  on error). (Tony)
- Fixed bug #29711 (Changed ext/xml to default to UTF-8 output). (Rob)
- Fixed bug #29678 (opendir() with ftp:// wrapper segfaults if path does not
  have trailing slash). (Ilia)
- Fixed bug #29657 (xml_* functions throw non descriptive error).
  (Christian, Rob)
- Fixed bug #29656 (segfault on result and statement properties). (Georg)
- Fixed bug #29566 (foreach/string handling strangeness (crash)). (Dmitry)
- Fixed bug #29447 (Reflection API issues). (Marcus)
- Fixed bug #29296 (Added sslv2 and sslv3 transports). (Wez)
- Fixed bug #29283 (Invalid statement handle in mysqli on execute). (Georg)
- Fixed bug #29913 (parse_url() is now binary safe). (Ilia)
- Fixed bug #27994 (segfault with Soapserver when WSDL-Cache is enabled).
  (Dmitry)
- Fixed bug #27791 (Apache 2.0 SAPI build against Apache 2 HEAD). (Joe Orton,
  Derick)
- Fixed bug #26737 (private/protected properties not serialized when user
  declared method __sleep() exists). E_NOTICE thrown when __sleep() returns
  name of non-existing member. (Andrey, Curt)

12 Aug 2004, PHP 5.0.1
- Changed destructor mechanism so that destructors are called prior to request
  shutdown. (Marcus)
- Rewritten UNIX and Windows install help files. (Documentation Team)
- Updated several libraries bundled with the windows release which now
  includes libxml2-2.6.11, libxslt-1.1.7 and iconv-1.9.1. (Rob, Edin)
- Improved and moved ActiveScript SAPI to PECL.  (Wez)
- Fixed bug #29606 (php_strip_whitespace() prints to stdout rather then
  returning the value). (Ilia)
- Fixed bug #29577 (MYSQLI_CLIENT_FOUND_ROWS undefined) (Georg)
- Fixed bug #29573 (Segmentation fault, when exception thrown within
  PHP function called from XSLT). (Christian)
- Fixed bug #29522 (accessing properties without connection) (Georg)
- Fixed bug #29505 (get_class_vars() severely broken when used with arrays).
  (Marcus)
- Fixed bug #29490 (.Net object instantiation failed). (Michael Sisolak).
- Fixed bug #29474 (win32: usleep() doesn't work). (Wez)
- Fixed bug #29449 (win32: feof() hangs on empty tcp stream). (Wez)
- Fixed bug #29437 (Possible crash inside array_walk_recursive()). (Ilia)
- Fixed bug #29431 (crash when parsing invalid address; invalid address
  returned by stream_socket_recvfrom(), stream_socket_getname()). (Wez)
- Fixed bug #29409 (Segfault in PHP functions called from XSLT). (Rob)
- Fixed unloading of dynamically loaded extensions.
  (Marcus, kameshj at fastmail dot fm)
- Fixed bug #29395 (sqlite_escape_string() returns bogus data on empty
  strings). (Ilia, Tony)
- Fixed bug #29392 (com_dotnet crashes when echo'ing an object). (Wez)
- Fixed bug #29368 (The destructor is called when an exception is thrown from
  the constructor). (Marcus)
- Fixed bug #29354 (Exception constructor marked as both public and protected).
  (Marcus)
- Fixed bug #29342 (strtotime() does not handle empty date string properly).
  (Ilia)
- Fixed bug #29340 (win32 build produces invalid php_ifx.dll). (Edin)
- Fixed bug #29335 (fetch functions now use MYSQLI_BOTH as default) (Georg)
- Fixed bug #29291 (get_class_vars() return names with NULLs). (Marcus)
- Fixed bug #29264 (gettext extension not working). (Edin)
- Fixed bug #29258 (variant_date_from_timestamp() does not honour
  timezone).  (Wez)
- Fixed bug #29256 (error when sending large packets on a socket). (Dmitry)
- Fixed bug #29236 (memory error when wsdl-cache is enabled). (Dmitry)
- Fixed bug #29147 (Compile Error in mnoGoSearch functions). (Sergey, Antony)
- Fixed bug #29132 ($_SERVER["PHP_AUTH_USER"] isn't defined). (Stefan)
- Fixed bug #29119 (html_entity_decode() misbehaves with UTF-8). (Moriyoshi)
- Fixed bug #29109 (SoapFault exception: [WSDL] Out of memory). (Dmitry)
- Fixed bug #29061 (soap extension segfaults). (Dmitry)
- Fixed bug #28985 (__getTypes() returning nothing on complex WSDL). (Dmitry)
- Fixed bug #28969 (Wrong data encoding of special characters). (Dmitry)
- Fixed bug #28895 (ReflectionClass::isAbstract always returns false). (Marcus)
- Fixed bug #28829 (Thread-unsafety in bcmath elementary values). (Sara)
- Fixed bug #28464 (catch() does not catch exceptions by interfaces). (Marcus)
- Fixed bug #27669 (PHP 5 didn't support all possibilities for calling static
  methods dynamically). (Dmitry)
- Fixed ReflectionClass::getMethod() and ReflectionClass::getProperty() to
  raise an ReflectionException instead of returning NULL on failure.
  (Sebastian)
- Fixed convert.* filters to consume remaining buckets_in on flush. (Sara)
- Fixed bug in mysqli->client_version. (Georg)

13 Jul 2004, PHP 5.0.0
- Updated PCRE to provide better error handling in certain cases. (Andrei)
- Changed doc comments to require a single white space after '/**'. (Marcus)
- Fixed bug #29019 (Database not closing). (Marcus)
- Fixed bug #29008 (array_combine() does not handle non-numeric/string keys).
  (Ilia)
- Fixed bug #28999 (fixed behaviour of exec() to work as it did in 4.X). (Ilia)
- Fixed bug #28868 (Internal filter registry not thread safe). (Sara)
- Fixed bug #28851 (call_user_func_array has typo in error message). (Marcus)
- Fixed bug #28831 (ArrayObject::offsetGet() does the work of offsetUnset()).
  (Marcus)
- Fixed bug #28822 (ArrayObject::offsetExists() works inverted). (Marcus)
- Fixed bug #28789 (ReflectionProperty getValue() fails on public static
  members). (Marcus)
- Fixed bug #28771 (Segfault when using xslt and clone). (Rob)
- Fixed bug #28751 (SoapServer does not call _autoload()). (Dmitry)
- Fixed bug #28739 (array_*diff() and array_*intersect() not clearing the fci
  cache before work). (Andrey)
- Fixed bug #28721 (appendChild() and insertBefore() unset DOMText).(Rob)
- Fixed bug #28702 (SOAP does not parse WSDL service address correctly). (Dmitry)
- Fixed bug #28699 (Reflection api bugs). (Marcus)
- Fixed bug #28694 (ReflectionExtension::getFunctions() crashes PHP). (Marcus)
- Fixed bug #28512 (Allocate enough space to store MSSQL data). (Frank)
- Fixed strip_tags() to correctly handle '\0' characters. (Stefan)<|MERGE_RESOLUTION|>--- conflicted
+++ resolved
@@ -5,7 +5,6 @@
 - COM:
   . Fixed bug #62146 com_dotnet cannot be built shared. (Johannes)
 
-<<<<<<< HEAD
 - CLI Server:
   . Implemented FR #61977 (Need CLI web-server support for files with .htm & 
     svg extensions). (Sixd, Laruence)
@@ -21,6 +20,7 @@
 
 - Core:
   . Fixed missing bound check in iptcparse(). (chris at chiappa.net)
+  . Fixed CVE-2012-2143. (Solar Designer)
   . Fixed bug #62005 (unexpected behavior when incrementally assigning to a 
     member of a null object). (Laruence)
   . Fixed bug #61998 (Using traits with method aliases appears to result in
@@ -57,13 +57,6 @@
 - Fileinfo
   . Fixed bug #61812 (Uninitialised value used in libmagic). 
     (Laruence, Gustavo)
-=======
-- Core:
-  . Fixed CVE-2012-2143. (Solar Designer)
-
-- Fileinfo:
-  . Fixed magic file regex support. (Felipe)
->>>>>>> aab49e93
 
 - FPM
   . Fixed bug #61045 (fpm don't send error log to fastcgi clients). (fat)
