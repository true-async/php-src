--- conflicted
+++ resolved
@@ -6,14 +6,10 @@
   . Fixed bug #79528 (Different object of the same xml between 7.4.5 and
     7.4.4). (cmb)
 
-<<<<<<< HEAD
-?? ??? ????, PHP 7.4.6
-=======
 - Standard:
   . Fixed bug #79561 (dns_get_record() fails with DNS_ALL). (cmb)
 
-30 Apr 2020, PHP 7.3.18RC1
->>>>>>> c40a4944
+?? ??? ????, PHP 7.4.6
 
 - Core:
   . Fixed bug #79536 (zend_clear_exception prevent exception's destructor to be
