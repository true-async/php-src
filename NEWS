--- conflicted
+++ resolved
@@ -11,9 +11,10 @@
   . Fixed bug GH-17618 (UnhandledMatchError does not take
     zend.exception_ignore_args=1 into account). (timwolla)
   . Fix fallback paths in fast_long_{add,sub}_function. (nielsdos)
-<<<<<<< HEAD
   . Fixed bug OSS-Fuzz #391975641 (Crash when accessing property backing value
     by reference). (ilutov)
+  . Fixed bug GH-17718 (Calling static methods on an interface that has
+    `__callStatic` is allowed). (timwolla)
 
 - DOM:
   . Fixed bug GH-17609 (Typo in error message: Dom\NO_DEFAULT_NS instead of
@@ -22,10 +23,6 @@
 - GD:
   . Fixed bug GH-17703 (imagescale with both width and height negative values
     triggers only an Exception on width). (David Carlier)
-=======
-  . Fixed bug GH-17718 (Calling static methods on an interface that has
-    `__callStatic` is allowed). (timwolla)
->>>>>>> 0607b663
 
 - LDAP:
   . Fixed bug GH-17704 (ldap_search fails when $attributes contains a
