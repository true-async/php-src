--- conflicted
+++ resolved
@@ -2,15 +2,11 @@
 |||||||||||||||||||||||||||||||||||||||||||||||||||||||||||||||||||||||||||||||
 ?? ??? ????, PHP-8.3.12
 
-<<<<<<< HEAD
 - Core:
   . Fixed bug GH-15408 (MSan false-positve on zend_max_execution_timer).
     (zeriyoshi)
 
 15 Aug 2024, PHP 8.3.11
-=======
-29 Aug 2024, PHP 8.2.23
->>>>>>> 836e6fa9
 
 - Core:
   . Fixed bug GH-15408 (MSan false-positve on zend_max_execution_timer).
