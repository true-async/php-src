PHP                                                                        NEWS
|||||||||||||||||||||||||||||||||||||||||||||||||||||||||||||||||||||||||||||||
?? ??? ????, PHP 7.3.3

- Core:
  . Fixed bug #77494 (Disabling class causes segfault on member access).
    (Dmitry)
<<<<<<< HEAD
  . Fixed bug #77498 (Custom extension Segmentation fault when declare static
    property). (Nikita)

- Mbstring:
  . Fixed bug #77514 (mb_ereg_replace() with trailing backslash adds null byte).
    (Nikita)

- Opcache:
  . Fixed bug #77287 (Opcache literal compaction is incompatible with EXT
    opcodes). (Nikita)

- OpenSSL:
  . Fixed bug #77390 (feof might hang on TLS streams in case of fragmented TLS
    records). (Abyl Valg, Jakub Zelenka)

07 Feb 2019, PHP 7.3.2

- Core:
  . Fixed bug #77369 (memcpy with negative length via crafted DNS response). (Stas)
  . Fixed bug #77387 (Recursion detection broken when printing GLOBALS).
    (Laruence)
  . Fixed bug #77376 ("undefined function" message no longer includes
    namespace). (Laruence)
  . Fixed bug #77357 (base64_encode / base64_decode doest not work on nested
    VM). (Nikita)
  . Fixed bug #77339 (__callStatic may get incorrect arguments). (Dmitry)
  . Fixed bug #77317 (__DIR__, __FILE__, realpath() reveal physical path for
    subst virtual drive). (Anatol)
  . Fixed bug #77263 (Segfault when using 2 RecursiveFilterIterator). (Dmitry)
  . Fixed bug #77447 (PHP 7.3 built with ASAN crashes in
    zend_cpu_supports_avx2). (Nikita)
  . Fixed bug #77484 (Zend engine crashes when calling realpath in invalid
    working dir). (Anatol)
=======
  . Fixed bug #77530 (PHP crashes when parsing `(2)::class`). (Ekin)
>>>>>>> ef68cd32

- Curl:
  . Fixed bug #76675 (Segfault with H2 server push). (Pedro Magalhães)

- Fileinfo:
  . Fixed bug #77346 (webm files incorrectly detected as
    application/octet-stream). (Anatol)

- FPM:
  . Fixed bug #77430 (php-fpm crashes with Main process exited, code=dumped,
    status=11/SEGV). (Jakub Zelenka)

- GD:
  . Fixed bug #73281 (imagescale(…, IMG_BILINEAR_FIXED) can cause black border).
    (cmb)
  . Fixed bug #73614 (gdImageFilledArc() doesn't properly draw pies). (cmb)
  . Fixed bug #77272 (imagescale() may return image resource on failure). (cmb)
  . Fixed bug #77391 (1bpp BMPs may fail to be loaded). (Romain Déoux, cmb)
  . Fixed bug #77479 (imagewbmp() segfaults with very large images). (cmb)

- ldap:
  . Fixed bug #77440 (ldap_bind using ldaps or ldap_start_tls()=exception in
    libcrypto-1_1-x64.dll). (Anatol)

- Mbstring:
  . Fixed bug #77428 (mb_ereg_replace() doesn't replace a substitution
    variable). (Nikita)
  . Fixed bug #77454 (mb_scrub() silently truncates after a null byte).
    (64796c6e69 at gmail dot com)

- MySQLnd:
  . Fixed bug #77308 (Unbuffered queries memory leak). (Dmitry)
  . Fixed bug #75684 (In mysqlnd_ext_plugin.h the plugin methods family has
      no external visibility). (Anatol)

- Opcache:
  . Fixed bug #77266 (Assertion failed in dce_live_ranges). (Laruence)
  . Fixed bug #77257 (value of variable assigned in a switch() construct gets
    lost). (Nikita)
  . Fixed bug #77434 (php-fpm workers are segfaulting in zend_gc_addre).
    (Nikita)
  . Fixed bug #77361 (configure fails on 64-bit AIX when opcache enabled).
    (Kevin Adler)

- PCRE:
  . Fixed bug #77338 (get_browser with empty string). (Nikita)

- PDO:
  . Fixed bug #77273 (array_walk_recursive corrupts value types leading to PDO
    failure). (Nikita)

- PDO MySQL:
  . Fixed bug #77289 (PDO MySQL segfaults with persistent connection).
    (Lauri Kenttä)

- SOAP:
  . Fixed bug #77410 (Segmentation Fault when executing method with an empty
    parameter). (Nikita)

- Sockets:
  . Fixed bug #76839 (socket_recvfrom may return an invalid 'from' address
    on MacOS). (Michael Meyer)

- SPL:
  . Fixed bug #77298 (segfault occurs when add property to unserialized empty
    ArrayObject). (jhdxr)

- Standard:
  . Fixed bug #77395 (segfault about array_multisort). (Laruence)
  . Fixed bug #77439 (parse_str segfaults when inserting item into existing
    array). (Nikita)

10 Jan 2019, PHP 7.3.1

- Core:
  . Fixed bug #76654 (Build failure on Mac OS X on 32-bit Intel). (Ryandesign)
  . Fixed bug #71041 (zend_signal_startup() needs ZEND_API).
    (Valentin V. Bartenev)
  . Fixed bug #76046 (PHP generates "FE_FREE" opcode on the wrong line).
    (Nikita)
  . Fixed bug #77291 (magic methods inherited from a trait may be ignored).
    (cmb)

- CURL:
  . Fixed bug #77264 (curl_getinfo returning microseconds, not seconds).
    (Pierrick)

- COM:
  . Fixed bug #77177 (Serializing or unserializing COM objects crashes). (cmb)

- Exif:
  . Fixed bug #77184 (Unsigned rational numbers are written out as signed
    rationals). (Colin Basnett)

- GD:
  . Fixed bug #77195 (Incorrect error handling of imagecreatefromjpeg()). (cmb)
  . Fixed bug #77198 (auto cropping has insufficient precision). (cmb)
  . Fixed bug #77200 (imagecropauto(…, GD_CROP_SIDES) crops left but not right).
    (cmb)
  . Fixed bug #77269 (efree() on uninitialized Heap data in imagescale leads to
    use-after-free). (cmb)
  . Fixed bug #77270 (imagecolormatch Out Of Bounds Write on Heap). (cmb)

- MBString:
  . Fixed bug #77367 (Negative size parameter in mb_split). (Stas)
  . Fixed bug #77370 (Buffer overflow on mb regex functions - fetch_token).
    (Stas)
  . Fixed bug #77371 (heap buffer overflow in mb regex functions
    - compile_string_node). (Stas)
  . Fixed bug #77381 (heap buffer overflow in multibyte match_at). (Stas)
  . Fixed bug #77382 (heap buffer overflow due to incorrect length in
    expand_case_fold_string). (Stas)
  . Fixed bug #77385 (buffer overflow in fetch_token). (Stas)
  . Fixed bug #77394 (Buffer overflow in multibyte case folding - unicode).
    (Stas)
  . Fixed bug #77418 (Heap overflow in utf32be_mbc_to_code). (Stas)

- OCI8:
  . Fixed bug #76804 (oci_pconnect with OCI_CRED_EXT not working). (KoenigsKind)
  . Added oci_set_call_timeout() for call timeouts.
  . Added oci_set_db_operation() for the DBOP end-to-end-tracing attribute.

- Opcache:
  . Fixed bug #77215 (CFG assertion failure on multiple finalizing switch
    frees in one block). (Nikita)
  . Fixed bug #77275 (OPcache optimization problem for ArrayAccess->offsetGet).
    (Nikita)

- PCRE:
  . Fixed bug #77193 (Infinite loop in preg_replace_callback). (Anatol)

- PDO:
  . Handle invalid index passed to PDOStatement::fetchColumn() as error. (Sergei
    Morozov)

- Phar:
  . Fixed bug #77247 (heap buffer overflow in phar_detect_phar_fname_ext). (Stas)

- Soap:
  . Fixed bug #77088 (Segfault when using SoapClient with null options).
    (Laruence)

- Sockets:
  . Fixed bug #77136 (Unsupported IPV6_RECVPKTINFO constants on macOS).
    (Mizunashi Mana)

- Sodium:
  . Fixed bug #77297 (SodiumException segfaults on PHP 7.3). (Nikita, Scott)

- SPL:
  . Fixed bug #77359 (spl_autoload causes segfault). (Lauri Kenttä)
  . Fixed bug #77360 (class_uses causes segfault). (Lauri Kenttä)

- SQLite3:
  . Fixed bug #77051 (Issue with re-binding on SQLite3). (BohwaZ)

- Xmlrpc:
  . Fixed bug #77242 (heap out of bounds read in xmlrpc_decode()). (cmb)
  . Fixed bug #77380 (Global out of bounds read in xmlrpc base64 code). (Stas)

06 Dec 2018, PHP 7.3.0

- Core:
  . Improved PHP GC. (Dmitry, Nikita)
  . Redesigned the old ext_skel program written in PHP, run:
    'php ext_skel.php' for all options. This means there are no dependencies,
    thus making it work on Windows out of the box. (Kalle)
  . Removed support for BeOS. (Kalle)
  . Add PHP_VERSION to phpinfo() <title/>. (github/MattJeevas)
  . Add net_get_interfaces(). (Sara, Joe, Anatol)
  . Implemented flexible heredoc and nowdoc syntax, per
    RFC https://wiki.php.net/rfc/flexible_heredoc_nowdoc_syntaxes.
    (Thomas Punt)
  . Added support for references in list() and array destructuring, per
    RFC https://wiki.php.net/rfc/list_reference_assignment.
    (David Walker)
  . Improved effectiveness of ZEND_SECURE_ZERO for NetBSD and systems
    without native similar feature. (devnexen)
  . Added syslog.facility and syslog.ident INI entries for customizing syslog
    logging. (Philip Prindeville)
  . Fixed bug #75683 (Memory leak in zend_register_functions() in ZTS mode).
    (Dmitry)
  . Fixed bug #75031 (support append mode in temp/memory streams). (adsr)
  . Fixed bug #74860 (Uncaught exceptions not being formatted properly when
    error_log set to "syslog"). (Philip Prindeville)
  . Fixed bug #75220 (Segfault when calling is_callable on parent).
    (andrewnester)
  . Fixed bug #69954 (broken links and unused config items in distributed ini
    files). (petk)
  . Fixed bug #74922 (Composed class has fatal error with duplicate, equal const
    properties). (pmmaga)
  . Fixed bug #63911 (identical trait methods raise errors during composition).
    (pmmaga)
  . Fixed bug #75677 (Clang ignores fastcall calling convention on variadic
    function). (Li-Wen Hsu)
  . Fixed bug #54043 (Remove inconsitency of internal exceptions and user
    defined exceptions). (Nikita)
  . Fixed bug #53033 (Mathematical operations convert objects to integers).
    (Nikita)
  . Fixed bug #73108 (Internal class cast handler uses integer instead of
    float). (Nikita)
  . Fixed bug #75765 (Fatal error instead of Error exception when base class is
    not found). (Timur Ibragimov)
  . Fixed bug #76198 (Wording: "iterable" is not a scalar type). (Levi Morrison)
  . Fixed bug #76137 (config.guess/config.sub do not recognize RISC-V). (cmb)
  . Fixed bug #76427 (Segfault in zend_objects_store_put). (Laruence)
  . Fixed bug #76422 (ftruncate fails on files > 2GB). (Anatol)
  . Fixed bug #76509 (Inherited static properties can be desynchronized from
    their parent by ref). (Nikita)
  . Fixed bug #76439 (Changed behaviour in unclosed HereDoc). (Nikita, tpunt)
  . Fixed bug #63217 (Constant numeric strings become integers when used as
    ArrayAccess offset). (Rudi Theunissen, Dmitry)
  . Fixed bug #33502 (Some nullary functions don't check the number of
    arguments). (cmb)
  . Fixed bug #76392 (Error relocating sapi/cli/php: unsupported relocation
    type 37). (Peter Kokot)
  . The declaration and use of case-insensitive constants has been deprecated.
    (Nikita)
  . Added syslog.filter INI entry for syslog filtering. (Philip Prindeville)
  . Fixed bug #76667 (Segfault with divide-assign op and __get + __set).
    (Laruence)
  . Fixed bug #76030 (RE2C_FLAGS rarely honoured) (Cristian Rodríguez)
  . Fixed broken zend_read_static_property (Laruence)
  . Fixed bug #76773 (Traits used on the parent are ignored for child classes).
    (daverandom)
  . Fixed bug #76767 (‘asm’ operand has impossible constraints in zend_operators.h).
    (ondrej)
  . Fixed bug #76752 (Crash in ZEND_COALESCE_SPEC_TMP_HANDLER - assertion in
    _get_zval_ptr_tmp failed). (Laruence)
  . Fixed bug #76820 (Z_COPYABLE invalid definition). (mvdwerve, cmb)
  . Fixed bug #76510 (file_exists() stopped working for phar://). (cmb)
  . Fixed bug #76869 (Incorrect bypassing protected method accessibilty check).
    (Dmitry)
  . Fixed bug #72635 (Undefined class used by class constant in constexpr
    generates fatal error). (Nikita)
  . Fixed bug #76947 (file_put_contents() blocks the directory of the file
    (__DIR__)). (Anatol)
  . Fixed bug #76979 (define() error message does not mention resources as
    valid values). (Michael Moravec)
  . Fixed bug #76825 (Undefined symbols ___cpuid_count). (Laruence, cmb)
  . Fixed bug #77110 (undefined symbol zend_string_equal_val in C++ build).
    (Remi)

- BCMath:
  . Implemented FR #67855 (No way to get current scale in use). (Chris Wright,
    cmb)
  . Fixed bug #66364 (BCMath bcmul ignores scale parameter). (cmb)
  . Fixed bug #75164 (split_bc_num() is pointless). (cmb)
  . Fixed bug #75169 (BCMath errors/warnings bypass PHP's error handling). (cmb)

- CLI:
  . Fixed bug #44217 (Output after stdout/stderr closed cause immediate exit
    with status 0). (Robert Lu)
  . Fixed bug #77111 (php-win.exe corrupts unicode symbols from cli
    parameters). (Anatol)

- cURL:
  . Expose curl constants from curl 7.50 to 7.61. (Pierrick)
  . Fixed bug #74125 (Fixed finding CURL on systems with multiarch support).
    (cebe)

- Date:
  . Implemented FR #74668: Add DateTime::createFromImmutable() method.
    (majkl578, Rican7)
  . Fixed bug #75222 (DateInterval microseconds property always 0). (jhdxr)
  . Fixed bug #68406 (calling var_dump on a DateTimeZone object modifies it).
    (jhdxr)
  . Fixed bug #76131 (mismatch arginfo for date_create). (carusogabriel)
  . Updated timelib to 2018.01RC1 to address several bugs:
    . Fixed bug #75577 (DateTime::createFromFormat does not accept 'v' format
      specifier). (Derick)
    . Fixed bug #75642 (Wrap around behaviour for microseconds is not working).
      (Derick)

- DBA:
  . Fixed bug #75264 (compiler warnings emitted). (petk)

- DOM:
  . Fixed bug #76285 (DOMDocument::formatOutput attribute sometimes ignored).
    (Andrew Nester, Laruence, Anatol)

- Fileinfo:
  . Fixed bug #77095 (slowness regression in 7.2/7.3 (compared to 7.1)).
    (Anatol)

- Filter:
  . Added the 'add_slashes' sanitization mode (FILTER_SANITIZE_ADD_SLASHES).
	(Kalle)

- FPM:
  . Added fpm_get_status function. (Till Backhaus)
  . Fixed bug #62596 (getallheaders() missing with PHP-FPM). (Remi)
  . Fixed bug #69031 (Long messages into stdout/stderr are truncated
    incorrectly) - added new log related FPM configuration options:
    log_limit, log_buffering and decorate_workers_output. (Jakub Zelenka)

- ftp:
  . Fixed bug #77151 (ftp_close(): SSL_read on shutdown). (Remi)

- GD:
  . Added support for WebP in imagecreatefromstring(). (Andreas Treichel, cmb)

- GMP:
  . Export internal structures and accessor helpers for GMP object. (Sara)
  . Added gmp_binomial(n, k). (Nikita)
  . Added gmp_lcm(a, b). (Nikita)
  . Added gmp_perfect_power(a). (Nikita)
  . Added gmp_kronecker(a, b). (Nikita)

- iconv:
  . Fixed bug #53891 (iconv_mime_encode() fails to Q-encode UTF-8 string). (cmb)
  . Fixed bug #77147 (Fixing 60494 ignored ICONV_MIME_DECODE_CONTINUE_ON_ERROR).
    (cmb)

- IMAP:
  . Fixed bug #77020 (null pointer dereference in imap_mail). (cmb)
  . Fixed bug #77153 (imap_open allows to run arbitrary shell commands via
    mailbox parameter). (Stas)

- Interbase:
  . Fixed bug #75453 (Incorrect reflection for ibase_[p]connect). (villfa)
  . Fixed bug #76443 (php+php_interbase.dll crash on module_shutdown). (Kalle)


- intl:
  . Fixed bug #75317 (UConverter::setDestinationEncoding changes source instead
    of destination). (andrewnester)
  . Fixed bug #76829 (Incorrect validation of domain on idn_to_utf8()
    function). (Anatol)

- JSON:
  . Added JSON_THROW_ON_ERROR flag. (Andrea)

- LDAP:
  . Added ldap_exop_refresh helper for EXOP REFRESH operation with dds overlay.
    (Come)
  . Added full support for sending and parsing ldap controls. (Come)
  . Fixed bug #49876 (Fix LDAP path lookup on 64-bit distros). (dzuelke)

- libxml2:
  . Fixed bug #75871 (use pkg-config where available). (pmmaga)

- litespeed:
  . Fixed bug #75248 (Binary directory doesn't get created when building
    only litespeed SAPI). (petk)
  . Fixed bug #75251 (Missing program prefix and suffix). (petk)

- MBstring:
  . Updated to Oniguruma 6.9.0. (cmb)
  . Fixed bug #65544 (mb title case conversion-first word in quotation isn't
    capitalized). (Nikita)
  . Fixed bug #71298 (MB_CASE_TITLE misbehaves with curled apostrophe/quote).
    (Nikita)
  . Fixed bug #73528 (Crash in zif_mb_send_mail). (Nikita)
  . Fixed bug #74929 (mbstring functions version 7.1.1 are slow compared to 5.3
    on Windows). (Nikita)
  . Fixed bug #76319 (mb_strtolower with invalid UTF-8 causes segmentation
    fault). (Nikita)
  . Fixed bug #76574 (use of undeclared identifiers INT_MAX and LONG_MAX). (cmb)
  . Fixed bug #76594 (Bus Error due to unaligned access in zend_ini.c
    OnUpdateLong). (cmb, Nikita)
  . Fixed bug #76706 (mbstring.http_output_conv_mimetypes is ignored). (cmb)
  . Fixed bug #76958 (Broken UTF7-IMAP conversion). (Nikita)
  . Fixed bug #77025 (mb_strpos throws Unknown encoding or conversion error).
    (Nikita)
  . Fixed bug #77165 (mb_check_encoding crashes when argument given an empty
    array). (Nikita)

- Mysqlnd:
  . Fixed bug #76386 (Prepared Statement formatter truncates fractional seconds
    from date/time column). (Victor Csiky)

- ODBC:
  . Removed support for ODBCRouter. (Kalle)
  . Removed support for Birdstep. (Kalle)
  . Fixed bug #77079 (odbc_fetch_object has incorrect type signature).
    (Jon Allen)

- Opcache:
  . Fixed bug #76466 (Loop variable confusion). (Dmitry, Laruence, Nikita)
  . Fixed bug #76463 (var has array key type but not value type). (Laruence)
  . Fixed bug #76446 (zend_variables.c:73: zend_string_destroy: Assertion
    `!(zval_gc_flags((str)->gc)). (Nikita, Laruence)
  . Fixed bug #76711 (OPcache enabled triggers false-positive "Illegal string
    offset"). (Dmitry)
  . Fixed bug #77058 (Type inference in opcache causes side effects). (Nikita)
  . Fixed bug #77092 (array_diff_key() - segmentation fault). (Nikita)

- OpenSSL:
  . Added openssl_pkey_derive function. (Jim Zubov)
  . Add min_proto_version and max_proto_version ssl stream options as well as
    related constants for possible TLS protocol values. (Jakub Zelenka)

- PCRE:
  . Implemented https://wiki.php.net/rfc/pcre2-migration. (Anatol, Dmitry)
  . Upgrade PCRE2 to 10.32. (Anatol)
  . Fixed bug #75355 (preg_quote() does not quote # control character).
    (Michael Moravec)
  . Fixed bug #76512 (\w no longer includes unicode characters). (cmb)
  . Fixed bug #76514 (Regression in preg_match makes it fail with
    PREG_JIT_STACKLIMIT_ERROR). (Anatol)
  . Fixed bug #76909 (preg_match difference between 7.3 and < 7.3). (Anatol)

- PDO_DBlib:
  . Implemented FR #69592 (allow 0-column rowsets to be skipped automatically).
    (fandrieu)
  . Expose TDS version as \PDO::DBLIB_ATTR_TDS_VERSION attribute on \PDO
    instance. (fandrieu)
  . Treat DATETIME2 columns like DATETIME. (fandrieu)
  . Fixed bug #74243 (allow locales.conf to drive datetime format). (fandrieu)

- PDO_Firebird:
  . Fixed bug #74462 (PDO_Firebird returns only NULLs for results with boolean
    for FIREBIRD >= 3.0). (Dorin Marcoci)

- PDO_OCI:
  . Fixed bug #74631 (PDO_PCO with PHP-FPM: OCI environment initialized
    before PHP-FPM sets it up). (Ingmar Runge)

- PDO SQLite
  . Add support for additional open flags

- pgsql:
  . Added new error constants for pg_result_error(): PGSQL_DIAG_SCHEMA_NAME,
    PGSQL_DIAG_TABLE_NAME, PGSQL_DIAG_COLUMN_NAME, PGSQL_DIAG_DATATYPE_NAME,
    PGSQL_DIAG_CONSTRAINT_NAME and PGSQL_DIAG_SEVERITY_NONLOCALIZED. (Kalle) 
  . Fixed bug #77047 (pg_convert has a broken regex for the 'TIME WITHOUT
    TIMEZONE' data type). (Andy Gajetzki)

- phar:
  . Fixed bug #74991 (include_path has a 4096 char limit in some cases).
    (bwbroersma)
  . Fixed bug #65414 (deal with leading slash when adding files correctly).
    (bishopb)

- readline:
  . Added completion_append_character and completion_suppress_append options
    to readline_info() if linked against libreadline. (krageon)

- Session:
  . Fixed bug #74941 (session fails to start after having headers sent).
    (morozov)

- SimpleXML:
  . Fixed bug #54973 (SimpleXML casts integers wrong). (Nikita)
  . Fixed bug #76712 (Assignment of empty string creates extraneous text node).
    (cmb)

- Sockets:
  . Fixed bug #67619 (Validate length on socket_write). (thiagooak)

- SOAP:
  . Fixed bug #75464 (Wrong reflection on SoapClient::__setSoapHeaders).
    (villfa)
  . Fixed bug #70469 (SoapClient generates E_ERROR even if exceptions=1 is
    used). (Anton Artamonov)
  . Fixed bug #50675 (SoapClient can't handle object references correctly).
    (Cameron Porter)
  . Fixed bug #76348 (WSDL_CACHE_MEMORY causes Segmentation fault). (cmb)
  . Fixed bug #77141 (Signedness issue in SOAP when precision=-1). (cmb)

- SPL:
  . Fixed bug #74977 (Appending AppendIterator leads to segfault).
    (Andrew Nester)
  . Fixed bug #75173 (incorrect behavior of AppendIterator::append in foreach
    loop). (jhdxr)
  . Fixed bug #74372 (autoloading file with syntax error uses next autoloader,
    may hide parse error). (Nikita)
  . Fixed bug #75878 (RecursiveTreeIterator::setPostfix has wrong signature).
    (cmb)
  . Fixed bug #74519 (strange behavior of AppendIterator). (jhdxr)
  . Fixed bug #76131 (mismatch arginfo for splarray constructor).
    (carusogabriel)

- SQLite3:
  . Updated bundled libsqlite to 3.24.0. (cmb)

- Standard:
  . Added is_countable() function. (Gabriel Caruso)
  . Added support for the SameSite cookie directive, including an alternative
    signature for setcookie(), setrawcookie() and session_set_cookie_params().
    (Frederik Bosch, pmmaga)
  . Remove superfluous warnings from inet_ntop()/inet_pton(). (daverandom)
  . Fixed bug #75916 (DNS_CAA record results contain garbage). (Mike,
    Philip Sharp)
  . Fixed unserialize(), to disable creation of unsupported data structures
    through manually crafted strings. (Dmitry)
  . Fixed bug #75409 (accept EFAULT in addition to ENOSYS as indicator
    that getrandom() is missing). (sarciszewski)
  . Fixed bug #74719 (fopen() should accept NULL as context). (Alexander Holman)
  . Fixed bug #69948 (path/domain are not sanitized in setcookie). (cmb)
  . Fixed bug #75996 (incorrect url in header for mt_rand). (tatarbj)
  . Added hrtime() function, to get high resolution time. (welting)
  . Fixed bug #48016 (stdClass::__setState is not defined although var_export()
    uses it). (Andrea)
  . Fixed bug #76136 (stream_socket_get_name should enclose IPv6 in brackets).
    (seliver)
  . Fixed bug #76688 (Disallow excessive parameters after options array).
    (pmmaga)
  . Fixed bug #76713 (Segmentation fault caused by property corruption).
    (Laruence)
  . Fixed bug #76755 (setcookie does not accept "double" type for expire time).
    (Laruence)
  . Fixed bug #76674 (improve array_* failure messages exposing what was passed
    instead of an array). (carusogabriel)
  . Fixed bug #76803 (ftruncate changes file pointer). (Anatol)
  . Fixed bug #76818 (Memory corruption and segfault). (Remi)
  . Fixed bug #77081 (ftruncate() changes seek pointer in c mode). (cmb, Anatol)

- Testing:
  . Implemented FR #62055 (Make run-tests.php support --CGI-- sections). (cmb)

- Tidy:
  . Support using tidyp instead of tidy. (devnexen)
  . Fixed bug #74707 (Tidy has incorrect ReflectionFunction param counts for
    functions taking tidy). (Gabriel Caruso)
  . Fixed arginfo for tidy::__construct(). (Tyson Andre)

- Tokenizer:
  . Fixed bug #76437 (token_get_all with TOKEN_PARSE flag fails to recognise
    close tag). (Laruence)
  . Fixed bug #75218 (Change remaining uncatchable fatal errors for parsing
    into ParseError). (Nikita)
  . Fixed bug #76538 (token_get_all with TOKEN_PARSE flag fails to recognise
    close tag with newline). (Nikita)
  . Fixed bug #76991 (Incorrect tokenization of multiple invalid flexible
    heredoc strings). (Nikita)

- XML:
  . Fixed bug #71592 (External entity processing never fails). (cmb)

- Zlib:
  . Added zlib/level context option for compress.zlib wrapper. (Sara)

08 Nov 2018, PHP 7.2.12

- Core:
  . Fixed bug #76846 (Segfault in shutdown function after memory limit error).
    (Nikita)
  . Fixed bug #76946 (Cyclic reference in generator not detected). (Nikita)
  . Fixed bug #77035 (The phpize and ./configure create redundant .deps file).
    (Peter Kokot)
  . Fixed bug #77041 (buildconf should output error messages to stderr)
    (Mizunashi Mana)

- Date:
  . Upgraded timelib to 2017.08. (Derick)
  . Fixed bug #75851 (Year component overflow with date formats "c", "o", "r"
    and "y"). (Adam Saponara)
  . Fixed bug #77007 (fractions in `diff()` are not correctly normalized).
    (Derick)

- FCGI:
  . Fixed #76948 (Failed shutdown/reboot or end session in Windows). (Anatol)
  . Fixed bug #76954 (apache_response_headers removes last character from header
    name). (stodorovic)

- FTP:
  . Fixed bug #76972 (Data truncation due to forceful ssl socket shutdown).
    (Manuel Mausz)

- intl:
  . Fixed bug #76942 (U_ARGUMENT_TYPE_MISMATCH). (anthrax at unixuser dot org)

- Reflection:
  . Fixed bug #76936 (Objects cannot access their private attributes while
    handling reflection errors). (Nikita)
  . Fixed bug #66430 (ReflectionFunction::invoke does not invoke closure with
    object scope). (Nikita)

- Sodium:
  . Some base64 outputs were truncated; this is not the case any more.
    (jedisct1)
  . block sizes >= 256 bytes are now supposed by sodium_pad() even
    when an old version of libsodium has been installed. (jedisct1)
  . Fixed bug #77008 (sodium_pad() could read (but not return nor write)
    uninitialized memory when trying to pad an empty input). (jedisct1)

- Standard:
  . Fixed bug #76965 (INI_SCANNER_RAW doesn't strip trailing whitespace).
    (Pierrick)

- Tidy:
  . Fixed bug #77027 (tidy::getOptDoc() not available on Windows). (cmb)

- XML:
  . Fixed bug #30875 (xml_parse_into_struct() does not resolve entities). (cmb)
  . Add support for getting SKIP_TAGSTART and SKIP_WHITE options. (cmb)

- XMLRPC:
  . Fixed bug #75282 (xmlrpc_encode_request() crashes). (cmb)

11 Oct 2018, PHP 7.2.11

- Core:
  . Fixed bug #76800 (foreach inconsistent if array modified during loop).
    (Dmitry)
  . Fixed bug #76901 (method_exists on SPL iterator passthrough method corrupts
    memory). (Nikita)

- CURL:
  . Fixed bug #76480 (Use curl_multi_wait() so that timeouts are respected).
    (Pierrick)

- iconv:
  . Fixed bug #66828 (iconv_mime_encode Q-encoding longer than it should be).
    (cmb)

- Opcache:
  . Fixed bug #76832 (ZendOPcache.MemoryBase periodically deleted by the OS).
    (Anatol)
  . Fixed bug #76796 (Compile-time evaluation of disabled function in opcache
    causes segfault). (Nikita)

- POSIX:
  . Fixed bug #75696 (posix_getgrnam fails to print details of group). (cmb)

- Reflection:
  . Fixed bug #74454 (Wrong exception being thrown when using ReflectionMethod).
    (cmb)

- Standard:
  . Fixed bug #73457 (Wrong error message when fopen FTP wrapped fails to open
    data connection). (Ville Hukkamäki)
  . Fixed bug #74764 (Bindto IPv6 works with file_get_contents but fails with
    stream_socket_client). (Ville Hukkamäki)
  . Fixed bug #75533 (array_reduce is slow when $carry is large array).
    (Manabu Matsui)

- XMLRPC:
  . Fixed bug #76886 (Can't build xmlrpc with expat). (Thomas Petazzoni, cmb)

- Zlib:
  . Fixed bug #75273 (php_zlib_inflate_filter() may not update bytes_consumed).
    (Martin Burke, cmb)

13 Sep 2018, PHP 7.2.10

- Core:
  . Fixed bug #76754 (parent private constant in extends class memory leak).
    (Laruence)
  . Fixed bug #72443 (Generate enabled extension). (petk)
  . Fixed bug #75797 (Memory leak when using class_alias() in non-debug mode).
    (Massimiliano Braglia)

- Apache2:
  . Fixed bug #76582 (Apache bucket brigade sometimes becomes invalid). (stas)

- Bz2:
  . Fixed arginfo for bzcompress. (Tyson Andre)

- gettext:
  . Fixed bug #76517 (incorrect restoring of LDFLAGS). (sji)

- iconv:
  . Fixed bug #68180 (iconv_mime_decode can return extra characters in a
    header). (cmb)
  . Fixed bug #63839 (iconv_mime_decode_headers function is skipping headers).
    (cmb)
  . Fixed bug #60494 (iconv_mime_decode does ignore special characters). (cmb)
  . Fixed bug #55146 (iconv_mime_decode_headers() skips some headers). (cmb)

- intl:
  . Fixed bug #74484 (MessageFormatter::formatMessage memory corruption with
    11+ named placeholders). (Anatol)

- libxml:
  . Fixed bug #76777 ("public id" parameter of libxml_set_external_entity_loader
    callback undefined). (Ville Hukkamäki)

- mbstring:
  . Fixed bug #76704 (mb_detect_order return value varies based on argument
    type). (cmb)

- Opcache:
  . Fixed bug #76747 (Opcache treats path containing "test.pharma.tld" as a phar
    file). (Laruence)

- OpenSSL:
  . Fixed bug #76705 (unusable ssl => peer_fingerprint in
    stream_context_create()). (Jakub Zelenka)

- phpdbg:
  . Fixed bug #76595 (phpdbg man page contains outdated information).
    (Kevin Abel)

- SPL:
  . Fixed bug #68825 (Exception in DirectoryIterator::getLinkTarget()). (cmb)
  . Fixed bug #68175 (RegexIterator pregFlags are NULL instead of 0). (Tim
    Siebels)

- Standard:
  . Fixed bug #76778 (array_reduce leaks memory if callback throws exception).
    (cmb)

- zlib:
  . Fixed bug #65988 (Zlib version check fails when an include/zlib/ style dir
    is passed to the --with-zlib configure option). (Jay Bonci)
  . Fixed bug #76709 (Minimal required zlib library is 1.2.0.4). (petk)

16 Aug 2018, PHP 7.2.9

- Calendar:
  . Fixed bug #52974 (jewish.c: compile error under Windows with GBK charset).
    (cmb)

- Filter:
  . Fixed bug #76366 (References in sub-array for filtering breaks the filter).
    (ZiHang Gao)

- PDO_Firebird:
  . Fixed bug #76488 (Memory leak when fetching a BLOB field). (Simonov Denis)

- PDO_PgSQL:
  . Fixed bug #75402 (Possible Memory Leak using PDO::CURSOR_SCROLL option).
    (Anatol)

- SQLite3:
  . Fixed #76665 (SQLite3Stmt::bindValue() with SQLITE3_FLOAT doesn't juggle).
    (cmb)

- Standard:
  . Fixed bug #73817 (Incorrect entries in get_html_translation_table). (cmb)
  . Fixed bug #68553 (array_column: null values in $index_key become incrementing
    keys in result). (Laruence)
  . Fixed bug #76643 (Segmentation fault when using `output_add_rewrite_var`).
    (cmb)

- Zip:
  . Fixed bug #76524 (ZipArchive memory leak (OVERWRITE flag and empty archive)).
    (Timur Ibragimov)

19 Jul 2018, PHP 7.2.8

- Core:
  . Fixed bug #76534 (PHP hangs on 'illegal string offset on string references
    with an error handler). (Laruence)
  . Fixed bug #76520 (Object creation leaks memory when executed over HTTP).
    (Nikita)
  . Fixed bug #76502 (Chain of mixed exceptions and errors does not serialize
    properly). (Nikita)

- Date:
  . Fixed bug #76462 (Undefined property: DateInterval::$f). (Anatol)

- EXIF:
  . Fixed bug #76409 (heap use after free in _php_stream_free). (cmb)
  . Fixed bug #76423 (Int Overflow lead to Heap OverFlow in
    exif_thumbnail_extract of exif.c). (Stas)
  . Fixed bug #76557 (heap-buffer-overflow (READ of size 48) while reading exif
    data). (Stas)

- FPM:
  . Fixed bug #73342 (Vulnerability in php-fpm by changing stdin to
    non-blocking). (Nikita)

- GMP:
  . Fixed bug #74670 (Integer Underflow when unserializing GMP and possible
    other classes). (Nikita)

- intl:
  . Fixed bug #76556 (get_debug_info handler for BreakIterator shows wrong
    type). (cmb)

- mbstring:
  . Fixed bug #76532 (Integer overflow and excessive memory usage
    in mb_strimwidth). (MarcusSchwarz)

- Opcache:
  . Fixed bug #76477 (Opcache causes empty return value).
    (Nikita, Laruence)

- PGSQL:
  . Fixed bug #76548 (pg_fetch_result did not fetch the next row). (Anatol)

- phpdbg:
  . Fix arginfo wrt. optional/required parameters. (cmb)

- Reflection:
  . Fixed bug #76536 (PHP crashes with core dump when throwing exception in
    error handler). (Laruence)
  . Fixed bug #75231 (ReflectionProperty#getValue() incorrectly works with
    inherited classes). (Nikita)

- Standard:
  . Fixed bug #76505 (array_merge_recursive() is duplicating sub-array keys).
    (Laruence)
  . Fixed bug #71848 (getimagesize with $imageinfo returns false). (cmb)

- Win32:
  . Fixed bug #76459 (windows linkinfo lacks openbasedir check). (Anatol)

- ZIP:
  . Fixed bug #76461 (OPSYS_Z_CPM defined instead of OPSYS_CPM).
    (Dennis Birkholz, Remi)

07 Jun 2018, PHP 7.2.7

- Core:
  . Fixed bug #76337 (segfault when opcache enabled + extension use
    zend_register_class_alias). (xKhorasan)

- CLI Server:
  . Fixed bug #76333 (PHP built-in server does not find files if root path
    contains special characters). (Anatol)

- OpenSSL:
  . Fixed bug #76296 (openssl_pkey_get_public does not respect open_basedir).
    (Erik Lax, Jakub Zelenka)
  . Fixed bug #76174 (openssl extension fails to build with LibreSSL 2.7).
    (Jakub Zelenka)

- SPL:
  . Fixed bug #76367 (NoRewindIterator segfault 11). (Laruence)

- Standard:
  . Fixed bug #76410 (SIGV in zend_mm_alloc_small). (Laruence)
  . Fixed bug #76335 ("link(): Bad file descriptor" with non-ASCII path).
    (Anatol)

24 May 2018, PHP 7.2.6

- EXIF:
  . Fixed bug #76164 (exif_read_data zend_mm_heap corrupted). (cmb)

- FPM:
  . Fixed bug #76075 --with-fpm-acl wrongly tries to find libacl on FreeBSD.
    (mgorny)

- intl:
  . Fixed bug #74385 (Locale::parseLocale() broken with some arguments).
    (Anatol)

- Opcache:
  . Fixed bug #76205 (PHP-FPM sporadic crash when running Infinitewp). (Dmitry)
  . Fixed bug #76275 (Assertion failure in file cache when unserializing empty
    try_catch_array). (Nikita)
  . Fixed bug #76281 (Opcache causes incorrect "undefined variable" errors).
    (Nikita)

- Reflection:
  . Fixed arginfo of array_replace(_recursive) and array_merge(_recursive).
    (carusogabriel)

- Session:
  . Fixed bug #74892 (Url Rewriting (trans_sid) not working on urls that start
    with "#"). (Andrew Nester)

26 Apr 2018, PHP 7.2.5

- Core:
  . Fixed bug #75722 (Convert valgrind detection to configure option).
    (Michael Heimpold)

- Date:
  . Fixed bug #76131 (mismatch arginfo for date_create). (carusogabriel)

- Exif:
  . Fixed bug #76130 (Heap Buffer Overflow (READ: 1786) in exif_iif_add_value).
    (Stas)

- FPM:
  . Fixed bug #68440 (ERROR: failed to reload: execvp() failed: Argument list
    too long). (Jacob Hipps)
  . Fixed incorrect write to getenv result in FPM reload. (Jakub Zelenka)

- GD:
  . Fixed bug #52070 (imagedashedline() - dashed line sometimes is not visible).
    (cmb)

- iconv:
  . Fixed bug #76249 (stream filter convert.iconv leads to infinite loop on
    invalid sequence). (Stas)

- intl:
  . Fixed bug #76153 (Intl compilation fails with icu4c 61.1). (Anatol)

- ldap:
  . Fixed bug #76248 (Malicious LDAP-Server Response causes Crash). (Stas)

- mbstring:
  . Fixed bug #75944 (Wrong cp1251 detection). (dmk001)
  . Fixed bug #76113 (mbstring does not build with Oniguruma 6.8.1).
    (chrullrich, cmb)

- ODBC:
  . Fixed bug #76088 (ODBC functions are not available by default on Windows).
    (cmb)

- Opcache:
  . Fixed bug #76094 (Access violation when using opcache). (Laruence)

- Phar:
  . Fixed bug #76129 (fix for CVE-2018-5712 may not be complete). (Stas)

- phpdbg:
  . Fixed bug #76143 (Memory corruption: arbitrary NUL overwrite). (Laruence)

- SPL:
  . Fixed bug #76131 (mismatch arginfo for splarray constructor).
    (carusogabriel)

- standard:
  . Fixed bug #74139 (mail.add_x_header default inconsistent with docs). (cmb)
  . Fixed bug #75996 (incorrect url in header for mt_rand). (tatarbj)

29 Mar 2018, PHP 7.2.4

- Core:
  . Fixed bug #76025 (Segfault while throwing exception in error_handler).
    (Dmitry, Laruence)
  . Fixed bug #76044 ('date: illegal option -- -' in ./configure on FreeBSD).
    (Anatol)

- FPM:
  . Fixed bug #75605 (Dumpable FPM child processes allow bypassing opcache
    access controls). (Jakub Zelenka)

- FTP:
  . Fixed ftp_pasv arginfo. (carusogabriel)

-GD:
  . Fixed bug #73957 (signed integer conversion in imagescale()). (cmb)
  . Fixed bug #76041 (null pointer access crashed php). (cmb)
  . Fixed imagesetinterpolation arginfo. (Gabriel Caruso)

- iconv:
  . Fixed bug #75867 (Freeing uninitialized pointer). (Philip Prindeville)

- Mbstring:
  . Fixed bug #62545 (wrong unicode mapping in some charsets). (cmb)

- Opcache:
  . Fixed bug #75969 (Assertion failure in live range DCE due to block pass
    misoptimization). (Nikita)

- OpenSSL:
  . Fixed openssl_* arginfos. (carusogabriel)

- PCNTL:
  . Fixed bug #75873 (pcntl_wexitstatus returns incorrect on Big_Endian platform
    (s390x)). (Sam Ding)

- Phar:
  . Fixed bug #76085 (Segmentation fault in buildFromIterator when directory
    name contains a \n). (Laruence)

- Standard:
  . Fixed bug #75961 (Strange references behavior). (Laruence)
  . Fixed some arginfos. (carusogabriel)
  . Fixed bug #76068 (parse_ini_string fails to parse "[foo]\nbar=1|>baz" with
    segfault). (Anatol)

01 Mar 2018, PHP 7.2.3

- Core:
  . Fixed bug #75864 ("stream_isatty" returns wrong value on s390x). (Sam Ding)

- Apache2Handler:
  . Fixed bug #75882 (a simple way for segfaults in threadsafe php just with
    configuration). (Anatol)

- Date:
  . Fixed bug #75857 (Timezone gets truncated when formatted). (carusogabriel)
  . Fixed bug #75928 (Argument 2 for `DateTimeZone::listIdentifiers()` should
    accept `null`). (Pedro Lacerda)
  . Fixed bug #68406 (calling var_dump on a DateTimeZone object modifies it).
    (jhdxr)

- LDAP:
  . Fixed bug #49876 (Fix LDAP path lookup on 64-bit distros). (dzuelke)

- libxml2:
  . Fixed bug #75871 (use pkg-config where available). (pmmaga)

- PGSQL:
  . Fixed bug #75838 (Memory leak in pg_escape_bytea()). (ard_1 at mail dot ru)

- Phar:
  . Fixed bug #54289 (Phar::extractTo() does not accept specific directories to
    be extracted). (bishop)
  . Fixed bug #65414 (deal with leading slash while adding files correctly).
    (bishopb)
  . Fixed bug #65414 (deal with leading slash when adding files correctly).
    (bishopb)

- ODBC:
  . Fixed bug #73725 (Unable to retrieve value of varchar(max) type). (Anatol)

- Opcache:
  . Fixed bug #75729 (opcache segfault when installing Bitrix). (Nikita)
  . Fixed bug #75893 (file_get_contents $http_response_header variable bugged
    with opcache). (Nikita)
  . Fixed bug #75938 (Modulus value not stored in variable). (Nikita)

- SPL:
  . Fixed bug #74519 (strange behavior of AppendIterator). (jhdxr)

- Standard:
  . Fixed bug #75916 (DNS_CAA record results contain garbage). (Mike,
    Philip Sharp)
  . Fixed bug #75981 (Prevent reading beyond buffer start in http wrapper).
    (Stas)

01 Feb 2018, PHP 7.2.2

- Core:
  . Fixed bug #75742 (potential memleak in internal classes's static members).
    (Laruence)
  . Fixed bug #75679 (Path 260 character problem). (Anatol)
  . Fixed bug #75614 (Some non-portable == in shell scripts). (jdolecek)
  . Fixed bug #75786 (segfault when using spread operator on generator passed
    by reference). (Nikita)
  . Fixed bug #75799 (arg of get_defined_functions is optional). (carusogabriel)
  . Fixed bug #75396 (Exit inside generator finally results in fatal error).
    (Nikita)

- FCGI:
  . Fixed bug #75794 (getenv() crashes on Windows 7.2.1 when second parameter is
    false). (Anatol)

- IMAP:
  . Fixed bug #75774 (imap_append HeapCorruction). (Anatol)

- Opcache:
  . Fixed bug #75720 (File cache not populated after SHM runs full). (Dmitry)
  . Fixed bug #75687 (var 8 (TMP) has array key type but not value type).
    (Nikita, Laruence)
  . Fixed bug #75698 (Using @ crashes php7.2-fpm). (Nikita)
  . Fixed bug #75579 (Interned strings buffer overflow may cause crash).
    (Dmitry)

- PDO:
  . Fixed bug #75616 (PDO extension doesn't allow to be built shared on Darwin).
    (jdolecek)

- PDO MySQL:
  . Fixed bug #75615 (PDO Mysql module can't be built as module). (jdolecek)

- PGSQL:
  . Fixed bug #75671 (pg_version() crashes when called on a connection to
    cockroach). (magicaltux at gmail dot com)

- Readline:
  . Fixed bug #75775 (readline_read_history segfaults with empty file).
    (Anatol)

- SAPI:
  . Fixed bug #75735 ([embed SAPI] Segmentation fault in
    sapi_register_post_entry). (Laruence)

- SOAP:
  . Fixed bug #70469 (SoapClient generates E_ERROR even if exceptions=1 is
    used). (Anton Artamonov)
  . Fixed bug #75502 (Segmentation fault in zend_string_release). (Nikita)

- SPL:
  . Fixed bug #75717 (RecursiveArrayIterator does not traverse arrays by
    reference). (Nikita)
  . Fixed bug #75242 (RecursiveArrayIterator doesn't have constants from parent
    class). (Nikita)
  . Fixed bug #73209 (RecursiveArrayIterator does not iterate object
    properties). (Nikita)

- Standard:
   . Fixed bug #75781 (substr_count incorrect result). (Laruence)
   . Fixed bug #75653 (array_values don't work on empty array). (Nikita)

- Zip:
  . Display headers (buildtime) and library (runtime) versions in phpinfo
    (with libzip >= 1.3.1). (Remi)

04 Jan 2018, PHP 7.2.1

- Core:
  . Fixed bug #75573 (Segmentation fault in 7.1.12 and 7.0.26). (Laruence)
  . Fixed bug #75384 (PHP seems incompatible with OneDrive files on demand).
    (Anatol)
  . Fixed bug #75525 (Access Violation in vcruntime140.dll). (Anatol)
  . Fixed bug #74862 (Unable to clone instance when private __clone defined).
    (Daniel Ciochiu)
  . Fixed bug #75074 (php-process crash when is_file() is used with strings
    longer 260 chars). (Anatol)
  . Fixed bug #69727 (Remove timestamps from build to make it reproducible).
    (jelle van der Waa)

- CLI server:
  . Fixed bug #73830 (Directory does not exist). (Anatol)

- FPM:
  . Fixed bug #64938 (libxml_disable_entity_loader setting is shared between
    requests). (Remi)

- GD:
  . Fixed bug #75571 (Potential infinite loop in gdImageCreateFromGifCtx).
    (Christoph)

- Opcache:
  . Fixed bug #75608 ("Narrowing occurred during type inference" error).
    (Laruence, Dmitry)
  . Fixed bug #75579 (Interned strings buffer overflow may cause crash).
    (Dmitry)
  . Fixed bug #75570 ("Narrowing occurred during type inference" error).
    (Dmitry)
  . Fixed bug #75681 (Warning: Narrowing occurred during type inference,
    specific case). (Nikita)
  . Fixed bug #75556 (Invalid opcode 138/1/1). (Laruence)

- PCRE:
  . Fixed bug #74183 (preg_last_error not returning error code after error).
    (Andrew Nester)

- Phar:
  . Fixed bug #74782 (remove file name from output to avoid XSS). (stas)

- Standard:
  . Fixed bug #75511 (fread not free unused buffer). (Laruence)
  . Fixed bug #75514 (mt_rand returns value outside [$min,$max]+ on 32-bit)
    (Remi)
  . Fixed bug #75535 (Inappropriately parsing HTTP response leads to PHP
    segment fault). (Nikita)
  . Fixed bug #75409 (accept EFAULT in addition to ENOSYS as indicator
    that getrandom() is missing). (sarciszewski)
  . Fixed bug #73124 (php_ini_scanned_files() not reporting correctly).
    (John Stevenson)
  . Fixed bug #75574 (putenv does not work properly if parameter contains
    non-ASCII unicode character). (Anatol)

- Zip:
  . Fixed bug #75540 (Segfault with libzip 1.3.1). (Remi)

30 Nov 2017, PHP 7.2.0

- BCMath:
  . Fixed bug #46564 (bcmod truncates fractionals). (liborm85)

- CLI:
  . Fixed bug #74849 (Process is started as interactive shell in PhpStorm).
    (Anatol)
  . Fixed bug #74979 (Interactive shell opening instead of script execution
    with -f flag). (Anatol)

- CLI server:
  . Fixed bug #60471 (Random "Invalid request (unexpected EOF)" using a router
    script). (SammyK)

- Core:
  . Added ZEND_COUNT, ZEND_GET_CLASS, ZEND_GET_CALLED_CLASS, ZEND_GET_TYPE,
    ZEND_FUNC_NUM_ARGS, ZEND_FUNC_GET_ARGS instructions, to implement
    corresponding builtin functions. (Dmitry)
  . "Countable" interface is moved from SPL to Core. (Dmitry)
  . Added ZEND_IN_ARRAY instruction, implementing optimized in_array() builtin
    function, through hash lookup in flipped array. (Dmitry)
  . Removed IS_TYPE_IMMUTABLE (it's the same as COPYABLE & !REFCOUNTED). (Dmitry)
  . Removed the sql.safe_mode directive. (Kalle)
  . Removed support for Netware. (Kalle)
  . Renamed ReflectionClass::isIterateable() to ReflectionClass::isIterable()
    (alias original name for BC). (Sara)
  . Fixed bug #54535 (WSA cleanup executes before MSHUTDOWN). (Kalle)
  . Implemented FR #69791 (Disallow mail header injections by extra headers)
    (Yasuo)
  . Implemented FR #49806 (proc_nice() for Windows). (Kalle)
  . Fix pthreads detection when cross-compiling (ffontaine)
  . Fixed memory leaks caused by exceptions thrown from destructors. (Bob,
    Dmitry).
  . Fixed bug #73215 (uniqid() should use better random source). (Yasuo)
  . Implemented FR #72768 (Add ENABLE_VIRTUAL_TERMINAL_PROCESSING flag for
    php.exe). (Michele Locati)
  . Implemented "Convert numeric keys in object/array casts" RFC, fixes
    bugs #53838, #61655, #66173, #70925, #72254, etc. (Andrea)
  . Implemented "Deprecate and Remove Bareword (Unquoted) Strings" RFC.
    (Rowan Collins)
  . Raised minimum supported Windows versions to Windows 7/Server 2008 R2.
    (Anatol)
  . Implemented minor optimization in array_keys/array_values(). (Sara)
  . Added PHP_OS_FAMILY constant to determine on which OS we are. (Jan Altensen)
  . Fixed bug #73987 (Method compatibility check looks to original
    definition and not parent). (pmmaga)
  . Fixed bug #73991 (JSON_OBJECT_AS_ARRAY not respected). (Sara)
  . Fixed bug #74053 (Corrupted class entries on shutdown when a destructor
    spawns another object). (jim at commercebyte dot com)
  . Fixed bug #73971 (Filename got limited to MAX_PATH on Win32 when scan
    directory). (Anatol)
  . Fixed bug #72359, bug #72451, bug #73706, bug #71115 and others related
    to interned strings handling in TS builds. (Anatol, Dmitry)
  . Implemented "Trailing Commas In List Syntax" RFC for group use lists only.
    (Sammy Kaye Powers)
  . Fixed bug #74269 (It's possible to override trait property with different
    loosely-equal value). (pmmaga)
  . Fixed bug #61970 (Restraining __construct() access level in subclass gives
    a fatal error). (pmmaga)
  . Fixed bug #63384 (Cannot override an abstract method with an abstract
    method). (pmmaga, wes)
  . Fixed bug #74607 (Traits enforce different inheritance rules). (pmmaga)
  . Fixed misparsing of abstract unix domain socket names. (Sara)
  . Change PHP_OS_FAMILY value from "OSX" to "Darwin". (Sebastian, Kalle)
  . Allow loading PHP/Zend extensions by name in ini files (extension=<name>).
    (francois at tekwire dot net)
  . Added object type annotation. (brzuchal)
  . Fixed bug #74815 (crash with a combination of INI entries at startup).
    (Anatol)
  . Fixed bug #74836 (isset on zero-prefixed numeric indexes in array broken).
    (Dmitry)
  . Added new VM instuctions ISSET_ISEMPTY_CV and UNSET_CV. Previously they
    were implemented as ISSET_ISEMPTY_VAR and UNSET_VAR variants with
    ZEND_QUICK_SET flag. (Nikita, Dmitry)
  . Fixed bug #49649 (unserialize() doesn't handle changes in property
    visibility). (pmmaga)
  . Fixed #74866 (extension_dir = "./ext" now use current directory for base).
    (Francois Laupretre)
  . Implemented FR #74963 (Improved error message on fetching property of
    non-object). (Laruence)
  . Fixed Bug #75142 (buildcheck.sh check for autoconf version needs to be updated
    for v2.64). (zizzy at zizzy dot net, Remi)
  . Fixed bug #74878 (Data race in ZTS builds). (Nikita, Dmitry)
  . Fixed bug #75515 ("stream_copy_to_stream" doesn't stream anymore). (Sara)

- cURL:
  . Fixed bug #75093 (OpenSSL support not detected). (Remi)
  . Better fix for #74125 (use pkg-config instead of curl-config). (Remi)

- Date:
  . Fixed bug #55407 (Impossible to prototype DateTime::createFromFormat).
    (kelunik)
  . Implemented FR #71520 (Adding the DateTime constants to the
    DateTimeInterface interface). (Majkl578)
  . Fixed bug #75149 (redefinition of typedefs ttinfo and t1info). (Remi)
  . Fixed bug #75222 (DateInterval microseconds property always 0). (jhdxr)

- Dba:
  . Fixed bug #72885 (flatfile: dba_fetch() fails to read replaced entry).
    (Anatol)

- DOM:
  . Implement #74837 (Implement Countable for DomNodeList and DOMNamedNodeMap).
    (Andreas Treichel)

- EXIF:
  . Added support for vendor specific tags for the following formats:
    Samsung, DJI, Panasonic, Sony, Pentax, Minolta, Sigma/Foveon, AGFA,
	Kyocera, Ricoh & Epson. (Kalle)
  . Fixed bug #72682 (exif_read_data() fails to read all data for some
    images). (Kalle)
  . Fixed bug #71534 (Type confusion in exif_read_data() leading to heap
    overflow in debug mode). (hlt99 at blinkenshell dot org, Kalle)
  . Fixed bug #68547 (Exif Header component value check error).
    (sjh21a at gmail dot com, Kalle)
  . Fixed bug #66443 (Corrupt EXIF header: maximum directory nesting level
    reached for some cameras). (Kalle)
  . Fixed Redhat bug #1362571 (PHP not returning full results for
    exif_read_data function). (Kalle)
  . Implemented #65187 (exif_read_data/thumbnail: add support for stream
    resource). (Kalle)
  . Deprecated the read_exif_data() alias. (Kalle)
  . Fixed bug #74428 (exif_read_data(): "Illegal IFD size" warning occurs with
    correct exif format). (bradpiccho at gmail dot com, Kalle)
  . Fixed bug #72819 (EXIF thumbnails not read anymore). (Kalle)
  . Fixed bug #62523 (php crashes with segfault when exif_read_data called).
    (Kalle)
  . Fixed bug #50660 (exif_read_data(): Illegal IFD offset (works fine with
    other exif readers). (skinny dot bravo at gmail dot com, Kalle)

- Fileinfo:
  . Upgrade bundled libmagic to 5.31. (Anatol)

- FPM:
  . Configuration to limit fpm slow log trace callers. (Sannis)
  . Fixed bug #75212 (php_value acts like php_admin_value). (Remi)

- FTP:
  . Implement MLSD for structured listing of directories. (blar)
  . Added ftp_append() function. (blar)

- GD:
  . Implemented imageresolution as getter and setter (Christoph)
  . Fixed bug #74744 (gd.h: stdarg.h include missing for va_list use in
    gdErrorMethod). (rainer dot jung at kippdata dot de, cmb)
  . Fixed bug #75111 (Memory disclosure or DoS via crafted .bmp image). (cmb)

- GMP:
  . Fixed bug #70896 (gmp_fact() silently ignores non-integer input). (Sara)

- Hash:
  . Changed HashContext from resource to object. (Rouven Weßling, Sara)
  . Disallowed usage of non-cryptographic hash functions with HMAC and PBKDF2.
    (Andrey Andreev, Nikita)
  . Fixed Bug #75284 (sha3 is not supported on bigendian machine). (Remi)

- IMAP:
  . Fixed bug #72324 (imap_mailboxmsginfo() return wrong size).
    (ronaldpoon at udomain dot com dot hk, Kalle)

- Intl:
  . Fixed bug #63790 (test using Spoofchecker which may be unavailable). (Sara)
  . Fixed bug #75378 ([REGRESSION] IntlDateFormatter::parse() does not change
    $position argument). (Laruence)

- JSON:
  . Add JSON_INVALID_UTF8_IGNORE and JSON_INVALID_UTF8_SUBSTITUTE options for
    json_encode and json_decode to ignore or replace invalid UTF-8 byte
    sequences - it addresses request #65082. (Jakub Zelenka)
  . Fixed bug #75185 (Buffer overflow in json_decode() with
    JSON_INVALID_UTF8_IGNORE or JSON_INVALID). (Jakub Zelenka)
  . Fixed bug #68567 (JSON_PARTIAL_OUTPUT_ON_ERROR can result in JSON with null
    key). (Jakub Zelenka)

- LDAP:
  . Implemented FR #69445 (Support for LDAP EXOP operations)
  . Fixed support for LDAP_OPT_SERVER_CONTROLS and LDAP_OPT_CLIENT_CONTROLS in ldap_get_option
  . Fixed passing an empty array to ldap_set_option for client or server controls.

- Mbstring:
  . Implemented request #66024 (mb_chr() and mb_ord()). (Masakielastic, Yasuo)
  . Implemented request #65081 (mb_scrub()). (Masakielastic, Yasuo)
  . Implemented request #69086 (enhancement for mb_convert_encoding() that
    handles multibyte replacement char nicely). (Masakielastic, Yasuo)
  . Added array input support to mb_convert_encoding(). (Yasuo)
  . Added array input support to mb_check_encoding(). (Yasuo)
  . Fixed bug #69079 (enhancement for mb_substitute_character). (masakielastic)
  . Update to oniguruma version 6.3.0. (Remi)
  . Fixed bug #69267 (mb_strtolower fails on titlecase characters). (Nikita)

- Mcrypt:
  . The deprecated mcrypt extension has been moved to PECL. (leigh)

- Opcache:
  . Added global optimisation passes based on data flow analysis using Single
    Static Assignment (SSA) form: Sparse Conditional Constant Propagation (SCCP),
    Dead Code Elimination (DCE), and removal of unused local variables
    (Nikita, Dmitry)
  . Fixed incorect constant conditional jump elimination. (Dmitry)
  . Fixed bug #75230 (Invalid opcode 49/1/8 using opcache). (Laruence)
  . Fixed bug (assertion fails with extended info generated). (Laruence)
  . Fixed bug (Phi sources removel). (Laruence)
  . Fixed bug #75370 (Webserver hangs on valid PHP text). (Laruence)
  . Fixed bug #75357 (segfault loading WordPress wp-admin). (Laruence)

- OpenSSL:
  . Use TLS_ANY for default ssl:// and tls:// negotiation. (kelunik)
  . Fix leak in openssl_spki_new(). (jelle at vdwaa dot nl)
  . Added openssl_pkcs7_read() and pk7 parameter to openssl_pkcs7_verify().
    (jelle at vdwaa dot nl)
  . Add ssl security_level stream option to support OpenSSL security levels.
    (Jakub Zelenka).
  . Allow setting SNI cert and private key in separate files. (Jakub Zelenka)
  . Fixed bug #74903 (openssl_pkcs7_encrypt() uses different EOL than before).
    (Anatol)
  . Automatically load OpenSSL configuration file. (Jakub Zelenka)

- PCRE:
  . Added support for PCRE JIT fast path API. (dmitry)
  . Fixed bug #61780 (Inconsistent PCRE captures in match results). (cmb)
  . Fixed bug #74873 (Minor BC break: PCRE_JIT changes output of preg_match()).
    (Dmitry)
  . Fixed bug #75089 (preg_grep() is not reporting PREG_BAD_UTF8_ERROR after
    first input string). (Dmitry)
  . Fixed bug #75223 (PCRE JIT broken in 7.2). (Dmitry)
  . Fixed bug #75285 (Broken build when system libpcre don't have jit support).
    (Remi)

- phar:
  . Fixed bug #74196 (phar does not correctly handle names containing dots).
    (mhagstrand)

- PDO:
  . Add "Sent SQL" to debug dump for emulated prepares. (Adam Baratz)
  . Add parameter types for national character set strings. (Adam Baratz)

- PDO_DBlib:
  . Fixed bug #73234 (Emulated statements let value dictate parameter type).
    (Adam Baratz)
  . Fixed bug #73396 (bigint columns are returned as strings). (Adam Baratz)
  . Expose DB-Library version as \PDO::DBLIB_ATTR_VERSION attribute on \PDO
    instance. (Adam Baratz)
  . Add test coverage for bug #72969. (Jeff Farr)

- PDO_OCI:
  . Fixed Bug #74537 (Align --with-pdo-oci configure option with --with-oci8 syntax).
    (Tianfang Yang)

- PDO_Sqlite
  . Switch to sqlite3_prepare_v2() and sqlite3_close_v2() functions (rasmus)

- PHPDBG
  . Added extended_value to opcode dump output. (Sara)

- Session:
  . Fixed bug #73461 (Prohibit session save handler recursion). (Yasuo)
  . PR #2233 Removed register_globals related code and "!" can be used as $_SESSION key name. (Yasuo)
  . Improved bug #73100 fix. 'user' save handler can only be set by session_set_save_handler()
  . Fixed bug #74514 (5 session functions incorrectly warn when calling in
    read-only/getter mode). (Yasuo)
  . Fixed bug #74936 (session_cache_expire/cache_limiter/save_path() trigger a
    warning in read mode). (morozov)
  . Fixed bug #74941 (session fails to start after having headers sent).
    (morozov)

- Sodium:
  . New cryptographic extension
  . Added missing bindings for libsodium > 1.0.13. (Frank)

- SPL:
  . Fixed bug #71412 (Incorrect arginfo for ArrayIterator::__construct).
    (tysonandre775 at hotmail dot com)
  . Added spl_object_id(). (Tyson Andre)

- SQLite3:
  . Implement writing to blobs. (bohwaz at github dot com)
  . Update to Sqlite 3.20.1. (cmb)

- Standard:
  . Fixed bug #69442 (closing of fd incorrect when PTS enabled). (jaytaph)
  . Fixed bug #74300 (unserialize accepts two plus/minus signs for float number exponent part).
    (xKerman)
  . Compatibility with libargon2 versions 20161029 and 20160821.
    (charlesportwoodii at erianna dot com)
  . Fixed Bug #74737 (mysqli_get_client_info reflection info).
    (mhagstrand at gmail dot com)
  . Add support for extension name as argument to dl().
    (francois at tekwire dot net)
  . Fixed bug #74851 (uniqid() without more_entropy performs badly).
    (Emmanuel Dreyfus)
  . Fixed bug #74103 (heap-use-after-free when unserializing invalid array
    size). (Nikita)
  . Fixed bug #75054 (A Denial of Service Vulnerability was found when
    performing deserialization). (Nikita)
  . Fixed bug #75170 (mt_rand() bias on 64-bit machines). (Nikita)
  . Fixed bug #75221 (Argon2i always throws NUL at the end). (cmb)

- Streams:
  . Default ssl/single_dh_use and ssl/honor_cipher_order to true. (kelunik)

- XML:
  . Moved utf8_encode() and utf8_decode() to the Standard extension. (Andrea)

- XMLRPC:
  . Use Zend MM for allocation in bundled libxmlrpc (Joe)

- ZIP:
  . Add support for encrypted archives. (Remi)
  . Use of bundled libzip is deprecated, --with-libzip option is recommended. (Remi)
  . Fixed Bug #73803 (Reflection of ZipArchive does not show public properties). (Remi)
  . ZipArchive implements countable, added ZipArchive::count() method. (Remi)
  . Fix segfault in php_stream_context_get_option call. (Remi)
  . Fixed bug #75143 (new method setEncryptionName() seems not to exist
    in ZipArchive). (Anatol)

- zlib:
  . Expose inflate_get_status() and inflate_get_read_len() functions.
    (Matthew Trescott)<|MERGE_RESOLUTION|>--- conflicted
+++ resolved
@@ -5,9 +5,9 @@
 - Core:
   . Fixed bug #77494 (Disabling class causes segfault on member access).
     (Dmitry)
-<<<<<<< HEAD
   . Fixed bug #77498 (Custom extension Segmentation fault when declare static
     property). (Nikita)
+  . Fixed bug #77530 (PHP crashes when parsing `(2)::class`). (Ekin)
 
 - Mbstring:
   . Fixed bug #77514 (mb_ereg_replace() with trailing backslash adds null byte).
@@ -39,9 +39,6 @@
     zend_cpu_supports_avx2). (Nikita)
   . Fixed bug #77484 (Zend engine crashes when calling realpath in invalid
     working dir). (Anatol)
-=======
-  . Fixed bug #77530 (PHP crashes when parsing `(2)::class`). (Ekin)
->>>>>>> ef68cd32
 
 - Curl:
   . Fixed bug #76675 (Segfault with H2 server push). (Pedro Magalhães)
