--- conflicted
+++ resolved
@@ -1,6 +1,9 @@
 PHP                                                                        NEWS
 |||||||||||||||||||||||||||||||||||||||||||||||||||||||||||||||||||||||||||||||
 ?? ??? ????, PHP 7.4.0RC5
+
+- COM:
+  . Fixed bug #78694 (Appending to a variant array causes segfault). (cmb)
 
 - Date:
   . Fixed bug #70153 (\DateInterval incorrectly unserialized). (Maksim Iakunin)
@@ -21,14 +24,7 @@
   . Fixed bug #78662 (stream_write bad error detection). (Remi)
 
 - COM:
-<<<<<<< HEAD
   . Fixed bug #78650 (new COM Crash). (cmb)
-=======
-  . Fixed bug #78694 (Appending to a variant array causes segfault). (cmb)
-
-- Date:
-  . Fixed bug #70153 (\DateInterval incorrectly unserialized). (Maksim Iakunin)
->>>>>>> ce035dc4
 
 - Iconv:
   . Fixed bug #78642 (Wrong libiconv version displayed). (gedas at martynas,
