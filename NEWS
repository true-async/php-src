PHP                                                                        NEWS
|||||||||||||||||||||||||||||||||||||||||||||||||||||||||||||||||||||||||||||||
?? ??? ????, PHP 8.3.0RC2

- Core:
  . Fixed GH-11847 (DTrace enabled build is broken). (Filip Zrůst)
  . Fixed bug GH-11876: ini_parse_quantity() accepts invalid quantities.
    (Girgias)
  . Fixed bug GH-12073 (Segfault when freeing incompletely initialized
    closures). (ilutov)
  . Fixed bug GH-12060 (Internal iterator rewind handler is called twice).
    (ju1ius)
  . Fixed OSS Fuzz #61865 (Undef variable in ++/-- for declared property
    that is unset in error handler). (Girgias)
  . Fixed bug GH-12102 (Incorrect compile error when using array access on TMP
    value in function call). (ilutov)
  . Fixed warning emitted when checking if a user stream is castable. (Girgias)
  . Fixed bug GH-12123 (Compile error on MacOS with C++ extension when using
    ZEND_BEGIN_ARG_WITH_RETURN_TYPE_INFO_EX). (kocsismate)

- FPM:
  . Fixed GH-12077 (PHP 8.3.0RC1 borked socket-close-on-exec.phpt).
    (Jakub Zelenka)

- Intl:
  . Fixed bug GH-12020 (intl_get_error_message() broken after
    MessageFormatter::formatMessage() fails). (Girgias)

- ODBC:
  . Fixed memory leak with failed SQLPrepare. (NattyNarwhal)
  . Fixed persistent procedural ODBC connections not getting closed.
    (NattyNarwhal)

<<<<<<< HEAD
- PCRE:
  . Update bundled libpcre2 to 10.42. (nielsdos)
=======
- SimpleXML:
  . Fixed bug #52751 (XPath processing-instruction() function is not
    supported). (nielsdos)
>>>>>>> d1ef2258

- SPL:
  . Fixed bug GH-11972 (RecursiveCallbackFilterIterator regression in 8.1.18).
    (nielsdos)

- Standard:
  . Fixed bug GH-12151 (str_getcsv ending with escape zero segfualt).
    (Jakub Zelenka)

- SQLite3:
  . Fixed bug GH-11878 (SQLite3 callback functions cause a memory leak with
    a callable array). (nielsdos, arnaud-lb)

31 Aug 2023, PHP 8.3.0RC1

- Core:
  . Fixed bug GH-11937 (Constant ASTs containing objects). (ilutov)
  . Introduced Zend guard recursion protection to fix __debugInfo issue.
    (Jakub Zelenka)
  . Fixed bug GH-11790 (On riscv64 require libatomic if actually needed).
    (Jeremie Courreges-Anglas)
  . Fixed oss-fuzz #61712 (assertion failure with error handler during binary
    op). (nielsdos)

- DOM:
  . Fixed GH-11952 (Confusing warning when blocking entity loading via
    libxml_set_external_entity_loader). (nielsdos)

- FFI:
  . Implement GH-11934 (Allow to pass CData into struct and/or union fields).
    (nielsdos, KapitanOczywisty)

- FPM:
  . Fixed bug #76067 (system() function call leaks php-fpm listening sockets).
    (Mikhail Galanin, Jakub Zelenka)

- Standard:
  . Added $before_needle argument to strrchr(). (HypeMC)
  . Fixed GH-11982 (str_getcsv returns null byte for unterminated enclosure).
    (Jakub Zelenka)

- Streams:
  . Fixed bug #52335 (fseek() on memory stream behavior different than file).
    (Jakub Zelenka)
  . Fixed bug #76857 (Can read "non-existant" files). (Jakub Zelenka)

17 Aug 2023, PHP 8.3.0beta3

- Core:
  . Fixed strerror_r detection at configuration time. (Kévin Dunglas)
  . Fixed segfault during freeing of some incompletely initialized objects due
    to OOM error (PDO, SPL, XSL). (ilutov)
  . Fixed trait typed properties using a DNF type not being correctly bound.
    (Girgias)
  . Fixed trait property types not being arena allocated if copied from
    an internal trait. (Girgias)
  . Fixed deep copy of property DNF type during lazy class load.
    (Girgias, ilutov)
  . Fixed memory freeing of DNF types for non arena allocated types.
    (Girgias, ju1ius)

- DOM:
  . adoptNode now respects the strict error checking property. (nielsdos)
  . Align DOMChildNode parent checks with spec. (nielsdos)
  . Fixed bug #80927 (Removing documentElement after creating attribute node:
    possible use-after-free). (nielsdos)
  . Fix various namespace prefix conflict resolution bugs. (nielsdos)
  . Fix calling createAttributeNS() without prefix causing the default
    namespace of the element to change. (nielsdos)

- Opcache:
  . Avoid resetting JIT counter handlers from multiple processes/threads.
    (ilutov)

- Standard:
  . Fixed bug GH-11870 (Fix off-by-one bug when truncating tempnam prefix)
    (athos-ribeiro)

03 Aug 2023, PHP 8.3.0beta2

- Bcmath
  . Fixed GH-11761 (removing trailing zeros from numbers) (jorgsowa)

- Core:
  . Fixed oss-fuzz #60741 (Leak in open_basedir). (ilutov)

- DOM:
  . Fixed bug GH-11792 (LIBXML_NOXMLDECL is not implemented or broken).
    (nielsdos)

- FFI:
  . Fix leaking definitions when using FFI::cdef()->new(...). (ilutov)

- Libxml:
  . Fixed bug GHSA-3qrf-m4j2-pcrr (Security issue with external entity loading
    in XML without enabling it). (CVE-2023-3823) (nielsdos, ilutov)

- MBString:
  . Fix use-after-free of mb_list_encodings() return value. (ilutov)

- Opcache:
  . Avoid adding an unnecessary read-lock when loading script from shm if
    restart is in progress. (mikhainin)

- Phar:
  . Fixed bug GHSA-jqcx-ccgc-xwhv (Buffer mismanagement in phar_dir_read()).
    (CVE-2023-3824) (nielsdos)

- Streams:
  . Fixed bug GH-11735 (Use-after-free when unregistering user stream wrapper
    from itself). (ilutov)

20 Jul 2023, PHP 8.3.0beta1

- CLI:
  . Implement GH-10024 (support linting multiple files at once using php -l).
    (nielsdos)

- Core:
  . Fixed line number of JMP instruction over else block. (ilutov)
  . Fixed use-of-uninitialized-value with ??= on assert. (ilutov)
  . Fixed bug GH-11601 (Incorrect handling of unwind and graceful exit
    exceptions). (ilutov)
  . Added zend_call_stack_get implementation for OpenBSD. (David Carlier)
  . Fixed oss-fuzz #60411 (Fix double-compilation of arrow-functions). (ilutov)
  . Fixed build for FreeBSD before the 11.0 releases. (David Carlier)
  . Add stack limit check in zend_eval_const_expr(). (Arnaud)
  . Expose time spent collecting cycles in gc_status(). (Arnaud)
  . Remove WeakMap entries whose key is only reachable through the entry value.
    (Arnaud)
  . Resolve open_basedir paths on INI update. (ilutov)

- Curl:
  . Added Curl options and constants up to (including) version 7.87.
    (nielsdos, adoy)

- DOM:
  . Added DOMNode::contains() and DOMNameSpaceNode::contains(). (nielsdos)
  . Added DOMElement::getAttributeNames(). (nielsdos)
  . Added DOMNode::getRootNode(). (nielsdos)
  . Added DOMElement::className and DOMElement::id. (nielsdos)
  . Added DOMParentNode::replaceChildren(). (nielsdos)
  . Added DOMNode::isConnected and DOMNameSpaceNode::isConnected. (nielsdos)
  . Added DOMNode::parentElement and DOMNameSpaceNode::parentElement.
    (nielsdos)
  . Added DOMNode::isEqualNode(). (nielsdos)
  . Added DOMElement::insertAdjacentElement() and
    DOMElement::insertAdjacentText(). (nielsdos)
  . Added DOMElement::toggleAttribute(). (nielsdos)

- FPM:
  . Added warning to log when fpm socket was not registered on the expected
    path. (Joshua Behrens, Jakub Zelenka)

- Hash:
  . Fix use-of-uninitialized-value in hash_pbkdf2(), fix missing $options
    parameter in signature. (ilutov)

- Intl:
  . Fix memory leak in MessageFormatter::format() on failure. (Girgias)

- LDAP:
  . Deprecate calling ldap_connect() with separate hostname and port.
    (heiglandreas)

- OpenSSL:
  . Added support for additional EC parameters in openssl_pkey_new. (Eno-CN)

- PDO:
  . Fix	GH-11587 (After php8.1, when PDO::ATTR_EMULATE_PREPARES is true
    and PDO::ATTR_STRINGIFY_FETCHES is true, decimal zeros are no longer
    filled). (SakiTakamachi)

- Random:
  . Deprecate MT_RAND_PHP. (timwolla)

- SPL:
  . Fixed GH-11573 (RecursiveDirectoryIterator::hasChildren is slow).
    (nielsdos)

- Standard:
  . Added support for rounding negative places in number_format().
    (Marc Bennewitz)
  . Prevent precision loss on formatting decimal integers in number_format().
    (Marc Bennewitz)
  . Added usage of posix_spawn for proc_open when supported by OS.
    (Cristian Rodriguez)

- Streams:
  . Implemented GH-11242 (_php_stream_copy_to_mem: Allow specifying a maximum
    length without allocating a buffer of that size). (Jakub Zelenka)

06 Jul 2023, PHP 8.3.0alpha3

- Core:
  . Fixed bug GH-11507 (String concatenation performance regression in 8.3).
    (nielsdos)
  . Fixed oss-fuzz #60011 (Mis-compilation of by-reference nullsafe operator).
    (ilutov)
  . Fixed GH-11488 (Missing "Optional parameter before required" deprecation on
    union null type). (ilutov)
  . Implement the #[\Override] attribute RFC. (timwolla)

- DOM:
  . Fixed bug GH-11500 (Namespace reuse in createElementNS() generates wrong
    output). (nielsdos)
  . Implemented DOMDocument::adoptNode(). Previously this always threw a
    "not yet implemented" exception. (nielsdos)
  . Fixed bug GH-9628 (Implicitly removing nodes from \DOMDocument breaks
    existing references). (nielsdos)

- Fileinfo:
  . Fix GH-11408 (Unable to build PHP 8.3.0 alpha 1 / fileinfo extension).
    (nielsdos)

- MBString:
  . Implement mb_str_pad() RFC. (nielsdos)
  . Fixed bug GH-11514 (PHP 8.3 build fails with --enable-mbstring enabled).
    (nielsdos)

- Session:
  . Fixed bug GH-11529 (Crash after dealing with an Apache request). (nielsdos)

- Standard:
  . Fix serialization of RC1 objects appearing in object graph twice. (ilutov)

- XMLReader:
  . Fix GH-11548 (Argument corruption when calling XMLReader::open or
    XMLReader::XML non-statically with observer active). (Bob)

- zip:
  . zip extension version 1.22.0 for libzip 1.10.0. (Remi)
  . add new error macros (ER_DATA_LENGTH and ER_NOT_ALLOWED). (Remi)
  . add new archive global flags (ER_AFL_*). (Remi)
  . add ZipArchive::setArchiveFlag and ZipArchive::getArchiveFlag methods.
    (Remi)


22 Jun 2023, PHP 8.3.0alpha2

- Core:
  . Fix GH-11388 (Allow "final" modifier when importing a method from a trait).
    (nielsdos)
  . Fixed bug GH-11406 (segfault with unpacking and magic method closure).
    (nielsdos)

- DOM:
  . Fix #79700 (wrong use of libxml oldNs leads to performance problem).
    (nielsdos)
  . Fix #77894 (DOMNode::C14N() very slow on generated DOMDocuments even after
    normalisation). (nielsdos)
  . Revert changes to DOMAttr::$value and DOMAttr::$nodeValue expansion.
    (nielsdos)

- GD:
  . Removed imagerotate "ignore_transparent" argument since it has no effect.
    (David Carlier)

- Streams:
  . Implement GH-8641 (STREAM_NOTIFY_COMPLETED over HTTP never emitted).
    (nielsdos, Jakub Zelenka)
  . Fix bug GH-10406 (fgets on a redis socket connection fails on PHP 8.3).
    (Jakub Zelenka)

08 Jun 2023, PHP 8.3.0alpha1

- CLI:
  . Added pdeathsig to builtin server to terminate workers when the master
    process is killed. (ilutov)
  . Fixed bug GH-11104 (STDIN/STDOUT/STDERR is not available for CLI without
    a script). (nielsdos)

- Core:
  . Fixed bug GH-9388 (Improve unset property and __get type incompatibility
    error message). (ilutov)
  . SA_ONSTACK is now set for signal handlers to be friendlier to other
    in-process code such as Go's cgo. (Kévin Dunglas)
  . SA_ONSTACK is now set when signals are disabled. (Kévin Dunglas)
  . Fix GH-9649: Signal handlers now do a no-op instead of crashing when
    executed on threads not managed by TSRM. (Kévin Dunglas)
  . Fixed potential NULL pointer dereference Windows shm*() functions. (cmb)
  . Added shadow stack support for fibers. (Chen Hu)
  . Fix bug GH-9965 (Fix accidental caching of default arguments with side
    effects). (ilutov)
  . Implement GH-10217 (Use strlen() for determining the class_name length).
    (Dennis Buteyn)
  . Fix bug GH-8821 (Improve line numbers for errors in constant expressions).
    (ilutov)
  . Fix bug GH-10083 (Allow comments between & and parameter). (ilutov)
  . Zend Max Execution Timers is now enabled by default for ZTS builds on
    Linux. (Kévin Dunglas)
  . Fix bug GH-10469 (Disallow .. in open_basedir paths set at runtime).
    (ilutov)
  . Fix bug GH-10168, GH-10582 (Various segfaults with destructors and VM return
    values). (dstogov, nielsdos, ilutov)
  . Fix bug GH-10935 (Use of trait doesn't redeclare static property if class
    has inherited it from its parent). (ilutov)
  . Fix bug GH-11154 (Negative indices on empty array don't affect next chosen
    index). (ColinHDev)
  . Fix bug GH-8846 (Implement delayed early binding for classes without
    parents). (ilutov)
  . Fix bug #79836 (Segfault in concat_function). (nielsdos)
  . Fix bug #81705 (type confusion/UAF on set_error_handler with concat
    operation). (nielsdos)
  . Fix GH-11348 (Closure created from magic method does not accept named
    arguments). (nielsdos)

- Date:
  . Implement More Appropriate Date/Time Exceptions RFC. (Derick)

- DOM:
  . Fix bug GH-8388 (DOMAttr unescapes character reference). (Tim Starling)
  . Fix bug GH-11308 (getElementsByTagName() is O(N^2)). (nielsdos)

- Exif:
  . Removed unneeded codepaths in exif_process_TIFF_in_JPEG(). (nielsdos)

- Fileinfo:
  . Upgrade bundled libmagic to 5.43. (Anatol)

- FPM:
  . The status.listen shared pool now uses the same php_values (including
    expose_php) and php_admin_value as the pool it is shared with. (dwxh)

- GD:
  . Fixed bug #81739: OOB read due to insufficient input validation in
    imageloadfont(). (CVE-2022-31630) (cmb)

- Hash:
  . Fixed bug #81738: buffer overflow in hash_update() on long parameter.
    (CVE-2022-37454) (nicky at mouha dot be)

- Intl:
  . Added pattern format error infos for numfmt_set_pattern. (David Carlier)
  . Added MIXED_NUMBERS and HIDDEN_OVERLAY constants for
    the Spoofchecker's class. (David Carlier)
  . Updated datefmt_set_timezone/IntlDateformatter::setTimezone returns type.
    (David Carlier).
  . Updated IntlBreakInterator::setText return type. (David Carlier)
  . Updated IntlChar::enumCharNames return type. (David Carlier)

- JSON:
  . Added json_validate(). (Juan Morales)

- MBString:
  . mb_detect_encoding is better able to identify the correct encoding for
    Turkish text. (Alex Dowad)
  . mb_detect_encoding's "non-strict" mode now behaves as described in the
    documentation. Previously, it would return false if the same byte
    (for example, the first byte) of the input string was invalid in all
    candidate encodings. More generally, it would eliminate candidate
    encodings from consideration when an invalid byte was seen, and if the
    same input byte eliminated all remaining encodings still under
    consideration, it would return false. On the other hand, if all candidate
    encodings but one were eliminated from consideration, it would return the
    last remaining one without regard for how many encoding errors might be
    encountered later in the string. This is different from the behavior
    described in the documentation, which says: "If strict is set to false,
    the closest matching encoding will be returned." (Alex Dowad)
  . mb_strtolower, mb_strtotitle, and mb_convert_case implement conditional
    casing rules for the Greek letter sigma. For mb_convert_case, conditional
    casing only applies to MB_CASE_LOWER and MB_CASE_TITLE modes, not to
    MB_CASE_LOWER_SIMPLE and MB_CASE_TITLE_SIMPLE. (Alex Dowad)
  . mb_detect_encoding is better able to identify UTF-8 and UTF-16 strings
    with a byte-order mark. (Alex Dowad)
  . mb_decode_mimeheader interprets underscores in QPrint-encoded MIME
    encoded words as required by RFC 2047; they are converted to spaces.
    Underscores must be encoded as "=5F" in such MIME encoded words.
    (Alex Dowad)
  . mb_encode_mimeheader no longer drops NUL (zero) bytes when
    QPrint-encoding the input string. This previously caused strings in
    certain text encodings, especially UTF-16 and UTF-32, to be
    corrupted by mb_encode_mimeheader. (Alex Dowad)

- mysqli:
  . mysqli_fetch_object raises a ValueError instead of an Exception.
    (David Carlier)

- Opcache:
  . Added start, restart and force restart time to opcache's
    phpinfo section. (Mikhail Galanin)
  . Fix GH-9139: Allow FFI in opcache.preload when opcache.preload_user=root.
    (Arnaud, Kapitan Oczywisty)
  . Made opcache.preload_user always optional in the cli and phpdbg SAPIs.
    (Arnaud)
  . Allows W/X bits on page creation on FreeBSD despite system settings.
    (David Carlier)
  . Added memfd api usage, on Linux, for zend_shared_alloc_create_lock()
    to create an abstract anonymous file for the opcache's lock. (Max Kellermann)

- OpenSSL:
  . Added OPENSSL_CMS_OLDMIMETYPE and PKCS7_NOOLDMIMETYPE contants to switch
    between mime content types. (Daniel Kesselberg)
  . Fixed GH-11054: Reset OpenSSL errors when using a PEM public key.
    (Florian Moser)

- PCNTL:
  . SA_ONSTACK is now set for pcntl_signal. (Kévin Dunglas)
  . Added SIGINFO constant. (David Carlier)

- PGSQL:
  . pg_fetch_object raises a ValueError instead of an Exception.
    (David Carlier)
  . Added GH-9344, pipeline mode support. (David Carlier)
  . pg_cancel use thread safe PQcancel api instead. (David Carlier)
  . pg_trace new PGSQL_TRACE_SUPPRESS_TIMESTAMPS/PGSQL_TRACE_REGRESS_MODE
    contants support. (David Carlier)
  . pg_set_error_verbosity adding PGSQL_ERRORS_STATE constant. (David Carlier)
  . pg_convert/pg_insert E_WARNING on type errors had been converted to
    ValueError/TypeError exceptions. (David Carlier)
  . Added pg_set_error_context_visibility to set the context's visibility
    within the error messages. (David Carlier)

- Phar:
  . Fix memory leak in phar_rename_archive(). (stkeke)

- Posix:
  . Added posix_sysconf. (David Carlier)
  . Added posix_pathconf. (David Carlier)
  . Added posix_fpathconf. (David Carlier)
  . Fixed zend_parse_arg_long's bool pointer argument assignment. (Cristian Rodriguez)
  . Added posix_eaccess. (David Carlier)

- Random:
  . Added Randomizer::getBytesFromString(). (Joshua Rüsweg)
  . Added Randomizer::nextFloat(), ::getFloat(), and IntervalBoundary. (timwolla)
  . Fix GH-10292 (Made the default value of the first param of srand() and
    mt_srand() nullable). (kocsismate)
  . Enable getrandom() for NetBSD (from 10.x). (David Carlier)

- Reflection:
  . Fix GH-9470 (ReflectionMethod constructor should not find private parent
    method). (ilutov)
  . Fix GH-10259 (ReflectionClass::getStaticProperties doesn't need null return
    type). (kocsismate)
  . Fix Segfault when using ReflectionFiber suspended by an internal function.
    (danog)

- SAPI:
  . Fixed GH-11141 (Could not open input file: should be sent to stderr).
    (nielsdos)

- Sockets:
  . Added SO_ATTACH_REUSEPORT_CBPF socket option, to give tighter control
    over socket binding for a cpu core. (David Carlier)
  . Added SKF_AD_QUEUE for cbpf filters. (David Carlier)
  . Added socket_atmark if send/recv needs using MSG_OOB. (David Carlier)
  . Added TCP_QUICKACK constant, to give tigher control over
    ACK delays. (David Carlier)
  . Added DONTFRAGMENT support for path MTU discovery purpose. (David Carlier)
  . Added AF_DIVERT for raw socket for divert ports. (David Carlier)
  . Added SOL_UPDLITE, UDPLITE_RECV_CSCOV and UDPLITE_SEND_CSCOV for updlite
    protocol support. (David Carlier)
  . Added SO_RERROR, SO_ZEROIZE and SO_SPLICE netbsd and openbsd constants.
    (David Carlier)
  . Added TCP_REPAIR for quietly close a connection. (David Carlier)
  . Added SO_REUSEPORT_LB freebsd constant. (David Carlier)
  . Added IP_BIND_ADDRESS_NO_PORT. (David Carlier)

- Standard:
  . E_NOTICEs emitted by unserialize() have been promoted to E_WARNING. (timwolla)
  . unserialize() now emits a new E_WARNING if the input contains unconsumed
    bytes. (timwolla)
  . Make array_pad's $length warning less confusing. (nielsdos)
  . E_WARNING emitted by strtok in the caase both arguments are not provided when
    starting tokenisation. (David Carlier)
  . password_hash() will now chain the original RandomException to the ValueError
    on salt generation failure. (timwolla)
  . Fix GH-10239 (proc_close after proc_get_status always returns -1). (nielsdos)
  . Improve the warning message for unpack() in case not enough values were
    provided. (nielsdos)
  . Fix GH-11010 (parse_ini_string() now preserves formatting of unquoted
    strings starting with numbers when the INI_SCANNER_TYPED flag is
    specified). (ilutov)
  . Fix GH-10742 (http_response_code emits no error when headers were already
    sent). (NattyNarwhal)

- Streams:
  . Fixed bug #51056: blocking fread() will block even if data is available.
    (Jakub Zelenka)
  . Added storing of the original path used to open xport stream.
    (Luc Vieillescazes)

- XSLTProcessor:
  . Fixed bug #69168 (DomNode::getNodePath() returns invalid path). (nielsdos)

<<< NOTE: Insert NEWS from last stable release here prior to actual release! >>><|MERGE_RESOLUTION|>--- conflicted
+++ resolved
@@ -31,14 +31,12 @@
   . Fixed persistent procedural ODBC connections not getting closed.
     (NattyNarwhal)
 
-<<<<<<< HEAD
 - PCRE:
   . Update bundled libpcre2 to 10.42. (nielsdos)
-=======
+
 - SimpleXML:
   . Fixed bug #52751 (XPath processing-instruction() function is not
     supported). (nielsdos)
->>>>>>> d1ef2258
 
 - SPL:
   . Fixed bug GH-11972 (RecursiveCallbackFilterIterator regression in 8.1.18).
