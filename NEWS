--- conflicted
+++ resolved
@@ -13,15 +13,9 @@
 - FPM:
   . Fixed bug GH-12705 (Segmentation fault in fpm_status_export_to_zval).
     (Patrick Prasse)
-<<<<<<< HEAD
-=======
 
 - FTP:
   . Fixed bug GH-9348 (FTP & SSL session reuse). (nielsdos)
-   
-- Intl:
-  . Fixed bug GH-12635 (Test bug69398.phpt fails with ICU 74.1). (nielsdos)
->>>>>>> ac8a58fa
 
 - LibXML:
   . Fixed test failures for libxml2 2.12.0. (nielsdos)
