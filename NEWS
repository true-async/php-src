PHP                                                                        NEWS
|||||||||||||||||||||||||||||||||||||||||||||||||||||||||||||||||||||||||||||||
?? ??? 2016, PHP 7.1.0beta2

- Core:
  . Implemented FR #72614 (Support "nmake test" on building extensions by
    phpize). (Yuji Uchiyama)
  . Fixed bug #72641 (phpize (on Windows) ignores PHP_PREFIX).
    (Yuji Uchiyama)
  . Fixed bug #72683 (getmxrr broken). (Anatol)

- CURL:
  . Fixed bug #71709 (curl_setopt segfault with empty CURLOPT_HTTPHEADER).
    (Pierrick)
  . Fixed bug #71929 (CURLINFO_CERTINFO data parsing error). (Pierrick)

- Intl:
  . Fixed bug #72639 (Segfault when instantiating class that extends
    IntlCalendar and adds a property). (Laruence)
  . Fixed bug #72658 (Locale::lookup() / locale_lookup() hangs if no match
    found). (Anatol)

<<<<<<< HEAD
- Mysqlnd:
  . Fixed bug #71863 (Segfault when EXPLAIN with "Unknown column" error when
    using MariaDB). (Andrey)
=======
- mbstring:
  . Fixed bug #72691 (mb_ereg_search raises a warning if a match zero-width).
    (cmb)

- Opcache:
  . Fixed bug #72590 (Opcache restart with kill_all_lockers does not work).
    (Keyur)
>>>>>>> 18a37eee

- PCRE:
  . Fixed bug #72688 (preg_match missing group names in matches). (cmb)

- Reflection:
  . Fixed bug #72661 (ReflectionType::__toString crashes with iterable).
    (Laruence)

- SPL:
  . Fixed bug #72646 (SplFileObject::getCsvControl does not return the escape
    character). (cmb)
  . Fixed bug #72684 (AppendIterator segfault with closed generator). (Pierrick)

- SQLite3:
  . Fixed bug #72668 (Spurious warning when exception is thrown in user defined
    function). (Laruence)
  . Implemented FR #72653 (SQLite should allow opening with empty filename).
    (cmb)

- Streams:
  . Fixed bug #41021 (Problems with the ftps wrapper). (vhuk)
  . Fixed bug #54431 (opendir() does not work with ftps:// wrapper). (vhuk)
  . Fixed bug #72667 (opendir() with ftp:// attempts to open data stream for
    non-existent directories). (vhuk)

- XMLRPC:
  . Fixed bug #72647 (xmlrpc_encode() unexpected output after referencing
    array elements). (Laruence)

- Zip:
  . Fixed bug #72660 (NULL Pointer dereference in zend_virtual_cwd).
    (Laruence)

21 Jul 2016, PHP 7.1.0beta1

- Core:
  . Fixed bug #72629 (Caught exception assignment to variables ignores
    references). (Laruence)
  . Fixed bug #72594 (Calling an earlier instance of an included anonymous
    class fatals). (Laruence)
  . Fixed bug #72581 (previous property undefined in Exception after
    deserialization). (Laruence)
  . Fixed bug #72543 (Different references behavior comparing to PHP 5)
    (Laruence, Dmitry, Nikita)
  . Fixed bug #72347 (VERIFY_RETURN type casts visible in finally). (Dmitry)
  . Fixed bug #72216 (Return by reference with finally is not memory safe).
    (Dmitry)
  . Fixed bug #72215 (Wrong return value if var modified in finally). (Dmitry)
  . Fixed bug #71818 (Memory leak when array altered in destructor). (Dmitry)
  . Fixed bug #71539 (Memory error on $arr[$a] =& $arr[$b] if RHS rehashes)
    (Dmitry, Nikita)
  . Added new constant PHP_FD_SETSIZE. (cmb)
  . Added optind parameter to getopt(). (as)
  . Added PHP to SAPI error severity mapping for logs. (Martin Vobruba)
  . Fixed bug #71911 (Unable to set --enable-debug on building extensions by
    phpize on Windows). (Yuji Uchiyama)
  . Fixed bug #29368 (The destructor is called when an exception is thrown from
    the constructor). (Dmitry)
  . Implemented RFC: RNG Fixes. (Leigh)
  . Implemented email validation as per RFC 6531. (Leo Feyer, Anatol)
  . Fixed bug #72513 (Stack-based buffer overflow vulnerability in
    virtual_file_ex). (Stas)
  . Fixed bug #72573 (HTTP_PROXY is improperly trusted by some PHP libraries
    and applications). (Stas)

- bz2:
  . Fixed bug #72613 (Inadequate error handling in bzread()). (Stas)

- COM:
  . Fixed bug #72569 (DOTNET/COM array parameters broke in PHP7). (Anatol)

- Curl:
  . Fixed bug #72541 (size_t overflow lead to heap corruption). (Stas)

- Date:
  . Fixed bug #66836 (DateTime::createFromFormat 'U' with pre 1970 dates fails
    parsing). (derick)

- DOM:
  . Fixed bug #66502 (DOM document dangling reference). (Sean Heelan, cmb)

- Exif:
  . Fixed bug #72603 (Out of bound read in exif_process_IFD_in_MAKERNOTE).
    (Stas)
  . Fixed bug #72618 (NULL Pointer Dereference in exif_process_user_comment).
    (Stas)

- Filter:
  . Fixed bug #71745 (FILTER_FLAG_NO_RES_RANGE does not cover whole 127.0.0.0/8
    range). (bugs dot php dot net at majkl578 dot cz)

- FPM:
  . Fixed bug #72575 (using --allow-to-run-as-root should ignore missing user).
    (gooh)

- GD:
  . Fixed bug #72596 (imagetypes function won't advertise WEBP support). (cmb)
  . Fixed bug #72604 (imagearc() ignores thickness for full arcs). (cmb)
  . Fixed bug #70315 (500 Server Error but page is fully rendered). (cmb)
  . Fixed bug #43828 (broken transparency of imagearc for truecolor in
    blendingmode). (cmb)
  . Fixed bug #72512 (gdImageTrueColorToPaletteBody allows arbitrary write/read
    access). (Pierre)
  . Fixed bug #72519 (imagegif/output out-of-bounds access). (Pierre)
  . Fixed bug #72558 (Integer overflow error within _gdContributionsAlloc()).
    (Pierre)
  . Fixed bug #72482 (Ilegal write/read access caused by gdImageAALine
    overflow). (Pierre)
  . Fixed bug #72494 (imagecropauto out-of-bounds access). (Pierre)

- Intl:
  . Partially fixed #72506 (idn_to_ascii for UTS #46 incorrect for long domain
    names). (cmb)
  . Fixed bug #72533 (locale_accept_from_http out-of-bounds access). (Stas)

- Mbstring:
  . Deprecated mb_ereg_replace() eval option. (Rouven Weßling, cmb)
  . Fixed bug #69151 (mb_ereg should reject ill-formed byte sequence).
    (Masaki Kagaya)

- MCrypt:
  . Deprecated ext/mcrypt. (Scott Arciszewski, cmb)
  . Fixed bug #72551, bug #72552 (In correct casting from size_t to int lead to
    heap overflow in mdecrypt_generic). (Stas)

- Opcache:
  . Fixed bug #72590 (Opcache restart with kill_all_lockers does not work).
    (Keyur)

- OpenSSL:
  . Fixed bug #72360 (ext/openssl build failure with OpenSSL 1.1.0).
    (Jakub Zelenka)
  . Bumped a minimal version to 1.0.1. (Jakub Zelenka)
  . Dropped support for SSL2. (Remi)

- PDO_pgsql:
  . Fixed bug #70313 (PDO statement fails to throw exception). (Matteo)
  . Fixed bug #72570 (Segmentation fault when binding parameters on a query
    without placeholders). (Matteo)
  . Implemented FR #72633 (Postgres PDO lastInsertId() should work without
    specifying a sequence). (Pablo Santiago Sánchez)

- Pcntl
  . Implemented asynchronous signal handling without TICKS. (Dmitry)
  . Added pcntl_signal_get_handler() that returns the current signal handler
    for a particular signal. Addresses FR #72409. (David Walker)
  . Add signinfo to pcntl_signal() handler args (Bishop Bettini, David Walker)

- Reflection:
  . Fixed bug #72222 (ReflectionClass::export doesn't handle array constants).
    (Nikita Nefedov)

- SimpleXML:
  . Fixed bug #72588 (Using global var doesn't work while accessing SimpleXML
    element). (Laruence)

- Standard:
  . Fixed bug #72622 (array_walk + array_replace_recursive create references
    from nothing). (Laruence)
  . Fixed bug #72330 (CSV fields incorrectly split if escape char followed by
    UTF chars). (cmb)

- Tidy:
  . Implemented support for libtidy 5.0.0 and above. (Michael Orlitzky, Anatol)

- Wddx:
  . Fixed bug #72564 (boolean always deserialized as "true") (Remi)

- XMLRPC:
  . Fixed bug #72606 (heap-buffer-overflow (write) simplestring_addn
    simplestring.c). (Stas)

- Zip:
  . Fixed bug #72520 (Stack-based buffer overflow vulnerability in
    php_stream_zip_opener). (Stas)

07 Jul 2016, PHP 7.1.0alpha3

- Core:
  . Implemented RFC: Iterable. (Aaron Piotrowski)
  . Fixed bug #72523 (dtrace issue with reflection (failed test)). (Laruence)
  . Fixed bug #72508 (strange references after recursive function call and
    "switch" statement). (Laruence)
  . Implemented RFC: Closure::fromCallable (Danack)

- COM:
  . Fixed bug #72498 (variant_date_from_timestamp null dereference). (Anatol)

- CURL:
  . Add curl_multi_errno(), curl_share_errno() and curl_share_strerror()
	functions. (Pierrick)
  . Add support for HTTP/2 Server Push (davey)

- Date:
  . Invalid serialization data for a DateTime or DatePeriod object will now
    throw an instance of Error from __wakeup() or __set_state() instead of
    resulting in a fatal error. (Aaron Piotrowski)
  . Timezone initialization failure from serialized data will now throw an
    instance of Error from __wakeup() or __set_state() instead of resulting in
    a fatal error. (Aaron Piotrowski)
  . Export date_get_interface_ce() for extension use. (Jeremy Mikola)

- DBA:
  . Data modification functions (e.g.: dba_insert()) now throw an instance of
    Error instead of triggering a catchable fatal error if the key is does not
    contain exactly two elements. (Aaron Piotrowski)

- DOM:
  . Invalid schema or RelaxNG validation contexts will throw an instance of
    Error instead of resulting in a fatal error. (Aaron Piotrowski)
  . Attempting to register a node class that does not extend the appropriate
    base class will now throw an instance of Error instead of resulting in a
    fatal error. (Aaron Piotrowski)
  . Attempting to read an invalid or write to a readonly property will throw
    an instance of Error instead of resulting in a fatal error. (Aaron
    Piotrowski)

- GD:
  . Fixed bug #72404 (imagecreatefromjpeg fails on selfie). (cmb)

- IMAP:
  . An email address longer than 16385 bytes will throw an instance of Error
    instead of resulting in a fatal error. (Aaron Piotrowski)
    
- Intl:
  . Failure to call the parent constructor in a class extending Collator
    before invoking the parent methods will throw an instance of Error
    instead of resulting in a recoverable fatal error. (Aaron Piotrowski)
  . Cloning a Transliterator object may will now throw an instance of Error
    instead of resulting in a fatal error if cloning the internal
    transliterator fails. (Aaron Piotrowski)

- LDAP:
  . Providing an unknown modification type to ldap_batch_modify() will now
    throw an instance of Error instead of resulting in a fatal error.
    (Aaron Piotrowski)

- Mbstring:
  . mb_ereg() and mb_eregi() will now throw an instance of ParseError if an
    invalid PHP expression is provided and the 'e' option is used. (Aaron
    Piotrowski)

- Mcrypt:
  . mcrypt_encrypt() and mcrypt_decrypt() will throw an instance of Error
    instead of resulting in a fatal error if mcrypt cannot be initialized.
    (Aaron Piotrowski)

- Mysqli:
  . Attempting to read an invalid or write to a readonly property will throw
    an instance of Error instead of resulting in a fatal error. (Aaron
    Piotrowski)

- OpenSSL:
  . Implemented FR #61204 (Add elliptic curve support for OpenSSL).
    (Dominic Luechinger)

- PCRE:
  . Fixed bug #72476 (Memleak in jit_stack). (Laruence)
  . Fixed bug #72463 (mail fails with invalid argument). (Anatol)

- Readline:
  . Fixed bug #72538 (readline_redisplay crashes php). (Laruence)

- Reflection:
  . Failure to retrieve a reflection object or retrieve an object property
    will now throw an instance of Error instead of resulting in a fatal error.
    (Aaron Piotrowski)

- SQLite3:
  . Fixed bug #70628 (Clearing bindings on an SQLite3 statement doesn't work).
    (cmb)

- Session:
  . Fixed bug #72531 (ps_files_cleanup_dir Buffer overflow). (Laruence)
  . Custom session handlers that do not return strings for session IDs will 
    now throw an instance of Error instead of resulting in a fatal error
    when a function is called that must generate a session ID.
    (Aaron Piotrowski)
  . An invalid setting for session.hash_function will throw an instance of
    Error instead of resulting in a fatal error when a session ID is created.
    (Aaron Piotrowski)
  . Fixed bug #72562 (Use After Free in unserialize() with Unexpected Session
    Deserialization). (Stas)

- SimpleXML:
  . Creating an unnamed or duplicate attribute will throw an instance of Error
    instead of resulting in a fatal error. (Aaron Piotrowski)

- SNMP:
  . Fixed bug #72479 (Use After Free Vulnerability in SNMP with GC and
    unserialize()). (Stas)

- SPL:
  . Attempting to clone an SplDirectory object will throw an instance of Error
    instead of resulting in a fatal error. (Aaron Piotrowski)
  . Calling ArrayIterator::append() when iterating over an object will throw an
    instance of Error instead of resulting in a fatal error. (Aaron Piotrowski)
  . Fixed bug #55701 (GlobIterator throws LogicException). (Valentin VĂLCIU)

- Standard:
  . Implemented RFC: More precise float values. (Jakub Zelenka, Yasuo)
  . array_multisort now uses zend_sort instead zend_qsort. (Laruence)
  . Fixed bug #72505 (readfile() mangles files larger than 2G). (Cschneid)
  . assert() will throw a ParseError when evaluating a string given as the first
    argument if the PHP code is invalid instead of resulting in a catchable
    fatal error. (Aaron Piotrowski)
  . Calling forward_static_call() outside of a class scope will now throw an
    instance of Error instead of resulting in a fatal error. (Aaron Piotrowski)

- Streams:
  . Fixed bug #72534 (stream_socket_get_name crashes). (Anatol)
    
- Tidy:
  . Creating a tidyNode manually will now throw an instance of Error instead of
    resulting in a fatal error. (Aaron Piotrowski)

- WDDX:
  . A circular reference when serializing will now throw an instance of Error
    instead of resulting in a fatal error. (Aaron Piotrowski)

- XML-RPC:
  . A circular reference when serializing will now throw an instance of Error
    instead of resulting in a fatal error. (Aaron Piotrowski)

- Zip:
  . ZipArchive::addGlob() will throw an instance of Error instead of resulting
    in a fatal error if glob support is not available. (Aaron Piotrowski)

23 Jun 2016, PHP 7.1.0alpha2

- Core:
  . Implemented RFC: Replace "Missing argument" warning with "Too few
    arguments" exception. (Dmitry)
  . Implemented RFC: Fix inconsistent behavior of $this variable. (Dmitry)
  . Fixed bug #72441 (Segmentation fault: RFC list_keys). (Laruence)
  . Fixed bug #72395 (list() regression). (Laruence)
  . Fixed bug #72373 (TypeError after Generator function w/declared return type
    finishes). (Nikita)
  . Fixed bug #69489 (tempnam() should raise notice if falling back to temp dir).
    (Laruence, Anatol)
  . Fixed UTF-8 and long path support on Windows. (Anatol)

- Date:
  . Fixed bug #63740 (strtotime seems to use both sunday and monday as start of
    week). (Derick)

- GD:
  . Fixed bug #43475 (Thick styled lines have scrambled patterns). (cmb)
  . Fixed bug #53640 (XBM images require width to be multiple of 8). (cmb)
  . Fixed bug #64641 (imagefilledpolygon doesn't draw horizontal line). (cmb)

- JSON
  . Implemented FR #46600 ("_empty_" key in objects). (Jakub Zelenka)

- Mbstring:
  . Fixed bug #72405 (mb_ereg_replace - mbc_to_code (oniguruma) -
    oob read access). (Laruence)
  . Fixed bug #72399 (Use-After-Free in MBString (search_re)). (Laruence)

- OpenSSL:
  . Implemented FR #67304 (Added AEAD support [CCM and GCM modes] to
    openssl_encrypt and openssl_decrypt). (Jakub Zelenka)
  . Implemented error storing to the global queue and cleaning up the OpenSSL
    error queue (resolves bugs #68276 and #69882). (Jakub Zelenka)

- PCRE:
  . Upgraded to PCRE 8.39. (Anatol)

- Sqlite3:
  . Implemented FR #72385 (Update SQLite bundle lib(3.13.0)). (Laruence)

- Standard:
  . Added is_iterable() function. (Aaron Piotrowski)
  . Fixed bug #72306 (Heap overflow through proc_open and $env parameter).
    (Laruence)

- Streams:
  . Fixed bug #72439 (Stream socket with remote address leads to a segmentation
    fault). (Laruence)

09 Jun 2016, PHP 7.1.0alpha1

- Core:
  . Added nullable types. (Levi, Dmitry)
  . Added DFA optimization framework based on e-SSA form. (Dmitry, Nikita)
  . Added specialized opcode handlers (e.g. ZEND_ADD_LONG_NO_OVERFLOW).
    (Dmitry)
  . Change statement and fcall extension handlers to accept frame. (Joe)
  . Implemented safe execution timeout handling, that prevents random crashes
    after "Maximum execution time exceeded" error. (Dmitry)
  . Fixed bug #53432 (Assignment via string index access on an empty string
    converts to array). (Nikita)
  . Fixed bug #62210 (Exceptions can leak temporary variables). (Dmitry, Bob)
  . Fixed bug #62814 (It is possible to stiffen child class members visibility).
    (Nikita)
  . Fixed bug #69989 (Generators don't participate in cycle GC). (Nikita)
  . Fixed bug #70228 (Memleak if return in finally block). (Dmitry)
  . Fixed bug #71266 (Missing separation of properties HT in foreach etc).
    (Dmitry)
  . Fixed bug #71604 (Aborted Generators continue after nested finally).
    (Nikita)
  . Fixed bug #71572 (String offset assignment from an empty string inserts
    null byte). (Francois)
  . Fixed bug #71897 (ASCII 0x7F Delete control character permitted in
    identifiers). (Andrea)
  . Fixed bug #72188 (Nested try/finally blocks losing return value). (Dmitry)
  . Fixed bug #72213 (Finally leaks on nested exceptions). (Dmitry, Nikita)
  . Implemented the RFC `Support Class Constant Visibility`. (Sean DuBois,
    Reeze Xia, Dmitry)
  . Added void return type. (Andrea)
  . Added support for negative string offsets in string offset syntax and
    various string functions. (Francois)
  . Added a form of the list() construct where keys can be specified. (Andrea)
  . Number operators taking numeric strings now emit E_NOTICEs or E_WARNINGs
    when given malformed numeric strings. (Andrea)
  . (int), intval() where $base is 10 or unspecified, settype(), decbin(),
    decoct(), dechex(), integer operators and other conversions now always
    respect scientific notation in numeric strings. (Andrea)
  . Implemented the RFC `Catching multiple exception types`. (Bronislaw Bialek,
    Pierrick)
  . Raise a compile-time warning on octal escape sequence overflow. (Sara)
  . Added [] = as alternative construct to list() =. (Bob)
  . Implemented logging to syslog with dynamic error levels. (Jani Ollikainen)
  . Fixed bug #47517 (php-cgi.exe missing UAC manifest).
    (maxdax15801 at users noreply github com)

- Apache2handler:
  . Enable per-module logging in Apache 2.4+. (Martin Vobruba)

- CLI Server:
  . Fixed bug #71276 (Built-in webserver does not send Date header).
    (see at seos fr)

- FTP:
  . Implemented FR #55651 (Option to ignore the returned FTP PASV address).
    (abrender at elitehosts dot com)

- Intl:
  . Added IntlTimeZone::getWindowsID() and
    IntlTimeZone::getIDForWindowsID(). (Sara)
  . Fixed bug #69374 (IntlDateFormatter formatObject returns wrong utf8 value).
    (lenhatanh86 at gmail com)
  . Fixed bug #69398 (IntlDateFormatter formatObject returns wrong value when
    time style is NONE). (lenhatanh86 at gmail com)

- Hash:
  . Added SHA3 fixed mode algorithms (224, 256, 384, and 512 bit). (Sara)
  . Added SHA512/256 and SHA512/224 algorithms. (Sara)

- JSON:
  . Exported JSON parser API including json_parser_method that can be used
    for implementing custom logic when parsing JSON. (Jakub Zelenka)
  . Escaped U+2028 and U+2029 when JSON_UNESCAPED_UNICODE is supplied as
    json_encode options and added JSON_UNESCAPED_LINE_TERMINATORS to restore
    the previous behaviour. (Eddie Kohler)

- PDO_Firebird:
  . Fixed bug #60052 (Integer returned as a 64bit integer on X86_64). (Mariuz)

- Pgsql:
  . Implemented FR #31021 (pg_last_notice() is needed to get all notice
    messages). (Yasuo)
  . Implemented FR #48532 (Allow pg_fetch_all() to index numerically). (Yasuo)

- Reflection:
  . Fix #72209 (ReflectionProperty::getValue() doesn't fail if object doesn't match type). (Joe)

- Session:
  . Improved fix for bug #68063 (Empty session IDs do still start sessions).
    (Yasuo)
  . Fixed bug #71038 (session_start() returns TRUE on failure).
    Session save handlers must return 'string' always for successful read.
    i.e. Non-existing session read must return empty string. PHP 7.0 is made
    not to tolerate buggy return value. (Yasuo)
  . Fixed bug #71394 (session_regenerate_id() must close opened session on
    errors). (Yasuo)

- SQLite3:
  . Implemented FR #71159 (Upgraded bundled SQLite lib to 3.9.2). (Laruence)

- Standard:
  . Fixed bug #71100 (long2ip() doesn't accept integers in strict mode).
    (Laruence)
  . Implemented FR #55716 (Add an option to pass a custom stream context to
    get_headers()). (Ferenc)
  . Additional validation for parse_url() for login/pass components).
    (Ilia) (Julien)
  . Implemented FR #69359 (Provide a way to fetch the current environment
    variables). (Ferenc)
  . unpack() function accepts an additional optional argument $offset. (Dmitry)
  . Implemented #51879 stream context socket option tcp_nodelay (Joe)

<<< NOTE: Insert NEWS from last stable release here prior to actual release! >>><|MERGE_RESOLUTION|>--- conflicted
+++ resolved
@@ -20,19 +20,13 @@
   . Fixed bug #72658 (Locale::lookup() / locale_lookup() hangs if no match
     found). (Anatol)
 
-<<<<<<< HEAD
+- mbstring:
+  . Fixed bug #72691 (mb_ereg_search raises a warning if a match zero-width).
+    (cmb)
+
 - Mysqlnd:
   . Fixed bug #71863 (Segfault when EXPLAIN with "Unknown column" error when
     using MariaDB). (Andrey)
-=======
-- mbstring:
-  . Fixed bug #72691 (mb_ereg_search raises a warning if a match zero-width).
-    (cmb)
-
-- Opcache:
-  . Fixed bug #72590 (Opcache restart with kill_all_lockers does not work).
-    (Keyur)
->>>>>>> 18a37eee
 
 - PCRE:
   . Fixed bug #72688 (preg_match missing group names in matches). (cmb)
