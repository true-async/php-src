PHP                                                                        NEWS
|||||||||||||||||||||||||||||||||||||||||||||||||||||||||||||||||||||||||||||||
?? ??? 2019, PHP 7.2.21

<<<<<<< HEAD
- Fileinfo:
  . Fixed bug #78183 (finfo_file shows wrong mime-type for .tga file).
    (Joshua Westerheide)

- PDO_Sqlite:
  . Fixed #78192 (SegFault when reuse statement after schema has changed).
    (Vincent Quatrevieux)

- XMLRPC:
  . Fixed #78173 (XML-RPC mutates immutable objects during encoding). (Asher
    Baker)

- Date:
  . Fixed #69044 (discrepency between time and microtime). (krakjoe)

- LiteSpeed:
  . Updated to LiteSpeed SAPI V7.4.3 (increased response header count limit from
    100 to 1000, added crash handler to cleanly shutdown PHP request, added
    CloudLinux mod_lsapi mode). (George Wang)
  . Fixed bug #76058 (After "POST data can't be buffered", using php://input
    makes huge tmp files). (George Wang)

- Openssl:
  . Fixed bug #78231 (Segmentation fault upon stream_socket_accept of exported
    socket-to-stream). (Nikita)

- OPcache:
  . Fixed #78189 (file cache strips last character of uname hash). (cmb)
  . Fixed #78202 (Opcache stats for cache hits are capped at 32bit NUM). (cmb)

- Standard:
  . Fixed #78241 (touch() does not handle dates after 2038 in PHP 64-bit). (cmb)

27 Jun 2019, PHP 7.2.20

- Core:
  . Fixed bug #76980 (Interface gets skipped if autoloader throws an exception).
    (Nikita)

- DOM:
  . Fixed bug #78025 (segfault when accessing properties of DOMDocumentType).
    (cmb)

- MySQLi:
  . Fixed bug #77956 (When mysqli.allow_local_infile = Off, use a meaningful
    error message). (Sjon Hortensius)
  . Fixed bug #38546 (bindParam incorrect processing of bool types).
    (camporter)

- Opcache:
  . Fixed bug #78106 (Path resolution fails if opcache disabled during request).
    (Nikita)
  . Fixed bug #78185 (File cache no longer works). (Dmitry)

- OpenSSL:
  . Fixed bug #78079 (openssl_encrypt_ccm.phpt fails with OpenSSL 1.1.1c).
    (Jakub Zelenka)

- Sockets:
  . Fixed bug #78038 (Socket_select fails when resource array contains
    references). (Nikita)

- Standard:
  . Fixed bug #77135 (Extract with EXTR_SKIP should skip $this).
    (Craig Duncan, Dmitry)
  . Fixed bug ##77937	(preg_match failed). (cmb, Anatol)

- Zip:
  . Fixed bug #76345 (zip.h not found). (Michael Maroszek)
=======
- SQLite:
  . Upgraded to SQLite 3.28.0. (cmb)
>>>>>>> e944ae6b

30 May 2019, PHP 7.2.19

- EXIF:
  . Fixed bug #77988 (heap-buffer-overflow on php_jpg_get16).
    (CVE-2019-11040) (Stas)

- FPM:
  . Fixed bug #77934 (php-fpm kill -USR2 not working). (Jakub Zelenka)
  . Fixed bug #77921 (static.php.net doesn't work anymore). (Peter Kokot)

- GD:
  . Fixed bug #77943 (imageantialias($image, false); does not work). (cmb)
  . Fixed bug #77973 (Uninitialized read in gdImageCreateFromXbm).
    (CVE-2019-11038) (cmb)

- Iconv:
  . Fixed bug #78069 (Out-of-bounds read in iconv.c:_php_iconv_mime_decode()
    due to integer overflow). (CVE-2019-11039). (maris dot adam)

- JSON:
  . Fixed bug #77843 (Use after free with json serializer). (Nikita)

- Opcache:
  . Fixed possible crashes, because of inconsistent PCRE cache and opcache
    SHM reset. (Alexey Kalinin, Dmitry)

- PDO_MySQL:
  . Fixed bug #77944 (Wrong meta pdo_type for bigint on LLP64). (cmb)

- Reflection:
  . Fixed bug #75186 (Inconsistent reflection of Closure:::__invoke()). (Nikita)

- Session:
  . Fixed bug #77911 (Wrong warning for session.sid_bits_per_character). (cmb)

- SPL:
  . Fixed bug #77024 (SplFileObject::__toString() may return array). (Craig
    Duncan)

- SQLite:
  . Fixed bug #77967 (Bypassing open_basedir restrictions via file uris). (Stas)

02 May 2019, PHP 7.2.18

- CLI:
  . Fixed bug #77794 (Incorrect Date header format in built-in server).
    (kelunik)

- Date:
  . Fixed bug #77909 (DatePeriod::__construct() with invalid recurrence count
    value). (Ignace Nyamagana Butera)

- EXIF
  . Fixed bug #77950 (Heap-buffer-overflow in _estrndup via exif_process_IFD_TAG).
    (CVE-2019-11036) (Stas)

- Interbase:
  . Fixed bug #72175 (Impossibility of creating multiple connections to
    Interbase with php 7.x). (Nikita)

- Intl:
  . Fixed bug #77895 (IntlDateFormatter::create fails in strict mode if $locale
    = null). (Nikita)

- litespeed:
  . LiteSpeed SAPI 7.3.1, better process management, new API function
    litespeed_finish_request(). (George Wang)

- Mail
  . Fixed bug #77821 (Potential heap corruption in TSendMail()). (cmb)

- PCRE:
  . Fixed bug #77827 (preg_match does not ignore \r in regex flags). (requinix,
    cmb)

- PDO:
  . Fixed bug #77849 (Disable cloning of PDO handle/connection objects).
    (camporter)

- phpdbg:
  . Fixed bug #76801 (too many open files). (alekitto)
  . Fixed bug #77800 (phpdbg segfaults on listing some conditional breakpoints).
    (krakjoe)
  . Fixed bug #77805 (phpdbg build fails when readline is shared). (krakjoe)

- Reflection:
  . Fixed bug #77772 (ReflectionClass::getMethods(null) doesn't work). (Nikita)
  . Fixed bug #77882 (Different behavior: always calls destructor). (Nikita)

- SOAP:
  . Fixed bug #77945 (Segmentation fault when constructing SoapClient with
    WSDL_CACHE_BOTH). (Nikita)

- Standard:
  . Fixed bug #77680 (recursive mkdir on ftp stream wrapper is incorrect).
    (Vlad Temian)
  . Fixed bug #77844 (Crash due to null pointer in parse_ini_string with
    INI_SCANNER_TYPED). (Nikita)
  . Fixed bug #77853 (Inconsistent substr_compare behaviour with empty
    haystack). (Nikita)

04 Apr 2019, PHP 7.2.17

- Core:
  . Fixed bug #77738 (Nullptr deref in zend_compile_expr). (Laruence)
  . Fixed bug #77660 (Segmentation fault on break 2147483648). (Laruence)
  . Fixed bug #77652 (Anonymous classes can lose their interface information).
    (Nikita)
  . Fixed bug #77676 (Unable to run tests when building shared extension on
    AIX). (Kevin Adler)

- Bcmath:
  . Fixed bug #77742 (bcpow() implementation related to gcc compiler
    optimization). (Nikita)

- COM:
  . Fixed bug #77578 (Crash when php unload). (cmb)

- Date:
  . Fixed bug #50020 (DateInterval:createDateFromString() silently fails).
    (Derick)
  . Fixed bug #75113 (Added DatePeriod::getRecurrences() method). (Ignace
    Nyamagana Butera)

- EXIF:
  . Fixed bug #77753 (Heap-buffer-overflow in php_ifd_get32s). (CVE-2019-11034)
    (Stas)
  . Fixed bug #77831 (Heap-buffer-overflow in exif_iif_add_value).
    (CVE-2019-11035) (Stas)

- FPM:
  . Fixed bug #77677 (FPM fails to build on AIX due to missing WCOREDUMP).
    (Kevin Adler)

- GD:
  . Fixed bug #77700 (Writing truecolor images as GIF ignores interlace flag).
    (cmb)

- MySQLi:
  . Fixed bug #77597 (mysqli_fetch_field hangs scripts). (Nikita)

- Opcache:
  . Fixed bug #77691 (Opcache passes wrong value for inline array push
    assignments). (Nikita)
  . Fixed bug #77743 (Incorrect pi node insertion for jmpznz with identical
    successors). (Nikita)

- phpdbg:
  . Fixed bug #77767 (phpdbg break cmd aliases listed in help do not match
    actual aliases). (Miriam Lauter)

- sodium:
  . Fixed bug #77646 (sign_detached() strings not terminated). (Frank)

- SQLite3:
  . Added sqlite3.defensive INI directive. (BohwaZ)

- Standard:
  . Fixed bug #77664 (Segmentation fault when using undefined constant in
    custom wrapper). (Laruence)
  . Fixed bug #77669 (Crash in extract() when overwriting extracted array).
    (Nikita)
  . Fixed bug #76717 (var_export() does not create a parsable value for
    PHP_INT_MIN). (Nikita)
  . Fixed bug #77765 (FTP stream wrapper should set the directory as
    executable). (Vlad Temian)

07 Mar 2019, PHP 7.2.16

- Core:
  . Fixed bug #77589 (Core dump using parse_ini_string with numeric sections).
    (Laruence)
  . Fixed bug #77630 (rename() across the device may allow unwanted access
    during processing). (Stas)

- COM:
  . Fixed bug #77621 (Already defined constants are not properly reported).
    (cmb)

- EXIF:
  . Fixed bug #77509 (Uninitialized read in exif_process_IFD_in_TIFF). (Stas)
  . Fixed bug #77540 (Invalid Read on exif_process_SOFn). (Stas)
  . Fixed bug #77563 (Uninitialized read in exif_process_IFD_in_MAKERNOTE). (Stas)
  . Fixed bug #77659 (Uninitialized read in exif_process_IFD_in_MAKERNOTE). (Stas)

- PDO_OCI:
  . Support Oracle Database tracing attributes ACTION, MODULE,
    CLIENT_INFO, and CLIENT_IDENTIFIER. (Cameron Porter)

- PHAR:
  . Fixed bug #77396 (Null Pointer Dereference in phar_create_or_parse_filename).
    (bishop)

- SPL:
  . Fixed bug #51068 (DirectoryIterator glob:// don't support current path
    relative queries). (Ahmed Abdou)
  . Fixed bug #77431 (openFile() silently truncates after a null byte). (cmb)

- Standard:
  . Fixed bug #77552 (Unintialized php_stream_statbuf in stat functions).
    (John Stevenson)

- MySQL
  . Disabled LOCAL INFILE by default, can be enabled using php.ini directive
    mysqli.allow_local_infile for mysqli, or PDO::MYSQL_ATTR_LOCAL_INFILE
    attribute for pdo_mysql. (Darek Slusarczyk)

07 Feb 2019, PHP 7.2.15

- Core:
  . Fixed bug #77339 (__callStatic may get incorrect arguments). (Dmitry)
  . Fixed bug #77494 (Disabling class causes segfault on member access).
    (Dmitry)
  . Fixed bug #77530 (PHP crashes when parsing `(2)::class`). (Ekin)

- Curl:
  . Fixed bug #76675 (Segfault with H2 server push). (Pedro Magalhães)

- GD:
  . Fixed bug #73281 (imagescale(…, IMG_BILINEAR_FIXED) can cause black border).
    (cmb)
  . Fixed bug #73614 (gdImageFilledArc() doesn't properly draw pies). (cmb)
  . Fixed bug #77272 (imagescale() may return image resource on failure). (cmb)
  . Fixed bug #77391 (1bpp BMPs may fail to be loaded). (Romain Déoux, cmb)
  . Fixed bug #77479 (imagewbmp() segfaults with very large images). (cmb)

- ldap:
  . Fixed bug #77440 (ldap_bind using ldaps or ldap_start_tls()=exception in
    libcrypto-1_1-x64.dll). (Anatol)

- Mbstring:
  . Fixed bug #77454 (mb_scrub() silently truncates after a null byte).
    (64796c6e69 at gmail dot com)

- MySQLnd:
  . Fixed bug #75684 (In mysqlnd_ext_plugin.h the plugin methods family has
    no external visibility). (Anatol)

- Opcache:
  . Fixed bug #77361 (configure fails on 64-bit AIX when opcache enabled).
    (Kevin Adler)

- OpenSSL:
  . Fixed bug #77390 (feof might hang on TLS streams in case of fragmented TLS
    records). (Abyl Valg, Jakub Zelenka)

- PDO:
  . Fixed bug #77273 (array_walk_recursive corrupts value types leading to PDO
    failure). (Nikita)

- phpdbg:
  . Fixed bug #76596 (phpdbg support for display_errors=stderr). (kabel)

- Sockets:
  . Fixed bug #76839 (socket_recvfrom may return an invalid 'from' address
    on MacOS). (Michael Meyer)

- Standard:
  . Fixed bug #77395 (segfault about array_multisort). (Laruence)
  . Fixed bug #77439 (parse_str segfaults when inserting item into existing
    array). (Nikita)

10 Jan 2019, PHP 7.2.14

- Core:
  . Fixed bug #77369 (memcpy with negative length via crafted DNS response). (Stas)
  . Fixed bug #71041 (zend_signal_startup() needs ZEND_API).
    (Valentin V. Bartenev)
  . Fixed bug #76046 (PHP generates "FE_FREE" opcode on the wrong line).
    (Nikita)

- COM:
  . Fixed bug #77177 (Serializing or unserializing COM objects crashes). (cmb)

- Date:
  . Fixed bug #77097 (DateTime::diff gives wrong diff when the actual diff is
    less than 1 second). (Derick)

- Exif:
  . Fixed bug #77184 (Unsigned rational numbers are written out as signed
    rationals). (Colin Basnett)

- GD:
  . Fixed bug #77269 (efree() on uninitialized Heap data in imagescale leads to
    use-after-free). (cmb)
  . Fixed bug #77270 (imagecolormatch Out Of Bounds Write on Heap). (cmb)
  . Fixed bug #77195 (Incorrect error handling of imagecreatefromjpeg()). (cmb)
  . Fixed bug #77198 (auto cropping has insufficient precision). (cmb)
  . Fixed bug #77200 (imagecropauto(…, GD_CROP_SIDES) crops left but not right).
    (cmb)

- IMAP:
  . Fixed bug #77020 (null pointer dereference in imap_mail). (cmb)

- Mbstring:
  . Fixed bug #77370 (Buffer overflow on mb regex functions - fetch_token). (Stas)
  . Fixed bug #77371 (heap buffer overflow in mb regex functions
    - compile_string_node). (Stas)
  . Fixed bug #77381 (heap buffer overflow in multibyte match_at). (Stas)
  . Fixed bug #77382 (heap buffer overflow due to incorrect length in
    expand_case_fold_string). (Stas)
  . Fixed bug #77385 (buffer overflow in fetch_token). (Stas)
  . Fixed bug #77394 (Buffer overflow in multibyte case folding - unicode). (Stas)
  . Fixed bug #77418 (Heap overflow in utf32be_mbc_to_code). (Stas)

- OCI8:
  . Fixed bug #76804 (oci_pconnect with OCI_CRED_EXT not working). (KoenigsKind)
  . Added oci_set_call_timeout() for call timeouts.
  . Added oci_set_db_operation() for the DBOP end-to-end-tracing attribute.

- Opcache:
  . Fixed bug #77215 (CFG assertion failure on multiple finalizing switch
    frees in one block). (Nikita)

- PDO:
  . Handle invalid index passed to PDOStatement::fetchColumn() as error. (Sergei
    Morozov)

- Phar:
  . Fixed bug #77247 (heap buffer overflow in phar_detect_phar_fname_ext). (Stas)

- Sockets:
  . Fixed bug #77136 (Unsupported IPV6_RECVPKTINFO constants on macOS).
    (Mizunashi Mana)

- SQLite3:
  . Fixed bug #77051 (Issue with re-binding on SQLite3). (BohwaZ)

- Xmlrpc:
  . Fixed bug #77242 (heap out of bounds read in xmlrpc_decode()). (cmb)
  . Fixed bug #77380 (Global out of bounds read in xmlrpc base64 code). (Stas)

06 Dec 2018, PHP 7.2.13

- ftp:
  . Fixed bug #77151 (ftp_close(): SSL_read on shutdown). (Remi)

- CLI:
  . Fixed bug #77111 (php-win.exe corrupts unicode symbols from cli
    parameters). (Anatol)

- Fileinfo:
  . Fixed bug #77095 (slowness regression in 7.2/7.3 (compared to 7.1)).
    (Anatol)

- iconv:
  . Fixed bug #77147 (Fixing 60494 ignored ICONV_MIME_DECODE_CONTINUE_ON_ERROR).
    (cmb)

- IMAP:
  . Fixed bug #77153 (imap_open allows to run arbitrary shell commands via
    mailbox parameter). (Stas)

- ODBC:
  . Fixed bug #77079 (odbc_fetch_object has incorrect type signature).
    (Jon Allen)

- Opcache:
  . Fixed bug #77058 (Type inference in opcache causes side effects). (Nikita)
  . Fixed bug #77092 (array_diff_key() - segmentation fault). (Nikita)

- PGSQL:
  . Fixed bug #77047 (pg_convert has a broken regex for the 'TIME WITHOUT
    TIMEZONE' data type). (Andy Gajetzki)

- SOAP:
  . Fixed bug #50675 (SoapClient can't handle object references correctly).
    (Cameron Porter)
  . Fixed bug #76348 (WSDL_CACHE_MEMORY causes Segmentation fault). (cmb)
  . Fixed bug #77141 (Signedness issue in SOAP when precision=-1). (cmb)

- Sockets:
  . Fixed bug #67619 (Validate length on socket_write). (thiagooak)

08 Nov 2018, PHP 7.2.12

- Core:
  . Fixed bug #76846 (Segfault in shutdown function after memory limit error).
    (Nikita)
  . Fixed bug #76946 (Cyclic reference in generator not detected). (Nikita)
  . Fixed bug #77035 (The phpize and ./configure create redundant .deps file).
    (Peter Kokot)
  . Fixed bug #77041 (buildconf should output error messages to stderr)
    (Mizunashi Mana)

- Date:
  . Upgraded timelib to 2017.08. (Derick)
  . Fixed bug #75851 (Year component overflow with date formats "c", "o", "r"
    and "y"). (Adam Saponara)
  . Fixed bug #77007 (fractions in `diff()` are not correctly normalized).
    (Derick)

- FCGI:
  . Fixed #76948 (Failed shutdown/reboot or end session in Windows). (Anatol)
  . Fixed bug #76954 (apache_response_headers removes last character from header
    name). (stodorovic)

- FTP:
  . Fixed bug #76972 (Data truncation due to forceful ssl socket shutdown).
    (Manuel Mausz)

- intl:
  . Fixed bug #76942 (U_ARGUMENT_TYPE_MISMATCH). (anthrax at unixuser dot org)

- Reflection:
  . Fixed bug #76936 (Objects cannot access their private attributes while
    handling reflection errors). (Nikita)
  . Fixed bug #66430 (ReflectionFunction::invoke does not invoke closure with
    object scope). (Nikita)

- Sodium:
  . Some base64 outputs were truncated; this is not the case any more.
    (jedisct1)
  . block sizes >= 256 bytes are now supposed by sodium_pad() even
    when an old version of libsodium has been installed. (jedisct1)
  . Fixed bug #77008 (sodium_pad() could read (but not return nor write)
    uninitialized memory when trying to pad an empty input). (jedisct1)

- Standard:
  . Fixed bug #76965 (INI_SCANNER_RAW doesn't strip trailing whitespace).
    (Pierrick)

- Tidy:
  . Fixed bug #77027 (tidy::getOptDoc() not available on Windows). (cmb)

- XML:
  . Fixed bug #30875 (xml_parse_into_struct() does not resolve entities). (cmb)
  . Add support for getting SKIP_TAGSTART and SKIP_WHITE options. (cmb)

- XMLRPC:
  . Fixed bug #75282 (xmlrpc_encode_request() crashes). (cmb)

11 Oct 2018, PHP 7.2.11

- Core:
  . Fixed bug #76800 (foreach inconsistent if array modified during loop).
    (Dmitry)
  . Fixed bug #76901 (method_exists on SPL iterator passthrough method corrupts
    memory). (Nikita)

- CURL:
  . Fixed bug #76480 (Use curl_multi_wait() so that timeouts are respected).
    (Pierrick)

- iconv:
  . Fixed bug #66828 (iconv_mime_encode Q-encoding longer than it should be).
    (cmb)

- Opcache:
  . Fixed bug #76832 (ZendOPcache.MemoryBase periodically deleted by the OS).
    (Anatol)
  . Fixed bug #76796 (Compile-time evaluation of disabled function in opcache
    causes segfault). (Nikita)

- POSIX:
  . Fixed bug #75696 (posix_getgrnam fails to print details of group). (cmb)

- Reflection:
  . Fixed bug #74454 (Wrong exception being thrown when using ReflectionMethod).
    (cmb)

- Standard:
  . Fixed bug #73457 (Wrong error message when fopen FTP wrapped fails to open
    data connection). (Ville Hukkamäki)
  . Fixed bug #74764 (Bindto IPv6 works with file_get_contents but fails with
    stream_socket_client). (Ville Hukkamäki)
  . Fixed bug #75533 (array_reduce is slow when $carry is large array).
    (Manabu Matsui)

- XMLRPC:
  . Fixed bug #76886 (Can't build xmlrpc with expat). (Thomas Petazzoni, cmb)

- Zlib:
  . Fixed bug #75273 (php_zlib_inflate_filter() may not update bytes_consumed).
    (Martin Burke, cmb)

13 Sep 2018, PHP 7.2.10

- Core:
  . Fixed bug #76754 (parent private constant in extends class memory leak).
    (Laruence)
  . Fixed bug #72443 (Generate enabled extension). (petk)
  . Fixed bug #75797 (Memory leak when using class_alias() in non-debug mode).
    (Massimiliano Braglia)

- Apache2:
  . Fixed bug #76582 (Apache bucket brigade sometimes becomes invalid). (stas)

- Bz2:
  . Fixed arginfo for bzcompress. (Tyson Andre)

- gettext:
  . Fixed bug #76517 (incorrect restoring of LDFLAGS). (sji)

- iconv:
  . Fixed bug #68180 (iconv_mime_decode can return extra characters in a
    header). (cmb)
  . Fixed bug #63839 (iconv_mime_decode_headers function is skipping headers).
    (cmb)
  . Fixed bug #60494 (iconv_mime_decode does ignore special characters). (cmb)
  . Fixed bug #55146 (iconv_mime_decode_headers() skips some headers). (cmb)

- intl:
  . Fixed bug #74484 (MessageFormatter::formatMessage memory corruption with
    11+ named placeholders). (Anatol)

- libxml:
  . Fixed bug #76777 ("public id" parameter of libxml_set_external_entity_loader
    callback undefined). (Ville Hukkamäki)

- mbstring:
  . Fixed bug #76704 (mb_detect_order return value varies based on argument
    type). (cmb)

- Opcache:
  . Fixed bug #76747 (Opcache treats path containing "test.pharma.tld" as a phar
    file). (Laruence)

- OpenSSL:
  . Fixed bug #76705 (unusable ssl => peer_fingerprint in
    stream_context_create()). (Jakub Zelenka)

- phpdbg:
  . Fixed bug #76595 (phpdbg man page contains outdated information).
    (Kevin Abel)

- SPL:
  . Fixed bug #68825 (Exception in DirectoryIterator::getLinkTarget()). (cmb)
  . Fixed bug #68175 (RegexIterator pregFlags are NULL instead of 0). (Tim
    Siebels)

- Standard:
  . Fixed bug #76778 (array_reduce leaks memory if callback throws exception).
    (cmb)

- zlib:
  . Fixed bug #65988 (Zlib version check fails when an include/zlib/ style dir
    is passed to the --with-zlib configure option). (Jay Bonci)
  . Fixed bug #76709 (Minimal required zlib library is 1.2.0.4). (petk)

16 Aug 2018, PHP 7.2.9

- Calendar:
  . Fixed bug #52974 (jewish.c: compile error under Windows with GBK charset).
    (cmb)

- Filter:
  . Fixed bug #76366 (References in sub-array for filtering breaks the filter).
    (ZiHang Gao)

- PDO_Firebird:
  . Fixed bug #76488 (Memory leak when fetching a BLOB field). (Simonov Denis)

- PDO_PgSQL:
  . Fixed bug #75402 (Possible Memory Leak using PDO::CURSOR_SCROLL option).
    (Anatol)

- SQLite3:
  . Fixed #76665 (SQLite3Stmt::bindValue() with SQLITE3_FLOAT doesn't juggle).
    (cmb)

- Standard:
  . Fixed bug #73817 (Incorrect entries in get_html_translation_table). (cmb)
  . Fixed bug #68553 (array_column: null values in $index_key become incrementing
    keys in result). (Laruence)
  . Fixed bug #76643 (Segmentation fault when using `output_add_rewrite_var`).
    (cmb)

- Zip:
  . Fixed bug #76524 (ZipArchive memory leak (OVERWRITE flag and empty archive)).
    (Timur Ibragimov)

19 Jul 2018, PHP 7.2.8

- Core:
  . Fixed bug #76534 (PHP hangs on 'illegal string offset on string references
    with an error handler). (Laruence)
  . Fixed bug #76520 (Object creation leaks memory when executed over HTTP).
    (Nikita)
  . Fixed bug #76502 (Chain of mixed exceptions and errors does not serialize
    properly). (Nikita)

- Date:
  . Fixed bug #76462 (Undefined property: DateInterval::$f). (Anatol)

- EXIF:
  . Fixed bug #76409 (heap use after free in _php_stream_free). (cmb)
  . Fixed bug #76423 (Int Overflow lead to Heap OverFlow in
    exif_thumbnail_extract of exif.c). (Stas)
  . Fixed bug #76557 (heap-buffer-overflow (READ of size 48) while reading exif
    data). (Stas)

- FPM:
  . Fixed bug #73342 (Vulnerability in php-fpm by changing stdin to
    non-blocking). (Nikita)

- GMP:
  . Fixed bug #74670 (Integer Underflow when unserializing GMP and possible
    other classes). (Nikita)

- intl:
  . Fixed bug #76556 (get_debug_info handler for BreakIterator shows wrong
    type). (cmb)

- mbstring:
  . Fixed bug #76532 (Integer overflow and excessive memory usage
    in mb_strimwidth). (MarcusSchwarz)

- Opcache:
  . Fixed bug #76477 (Opcache causes empty return value).
    (Nikita, Laruence)

- PGSQL:
  . Fixed bug #76548 (pg_fetch_result did not fetch the next row). (Anatol)

- phpdbg:
  . Fix arginfo wrt. optional/required parameters. (cmb)

- Reflection:
  . Fixed bug #76536 (PHP crashes with core dump when throwing exception in
    error handler). (Laruence)
  . Fixed bug #75231 (ReflectionProperty#getValue() incorrectly works with
    inherited classes). (Nikita)

- Standard:
  . Fixed bug #76505 (array_merge_recursive() is duplicating sub-array keys).
    (Laruence)
  . Fixed bug #71848 (getimagesize with $imageinfo returns false). (cmb)

- Win32:
  . Fixed bug #76459 (windows linkinfo lacks openbasedir check). (Anatol)

- ZIP:
  . Fixed bug #76461 (OPSYS_Z_CPM defined instead of OPSYS_CPM).
    (Dennis Birkholz, Remi)

07 Jun 2018, PHP 7.2.7

- Core:
  . Fixed bug #76337 (segfault when opcache enabled + extension use
    zend_register_class_alias). (xKhorasan)

- CLI Server:
  . Fixed bug #76333 (PHP built-in server does not find files if root path
    contains special characters). (Anatol)

- OpenSSL:
  . Fixed bug #76296 (openssl_pkey_get_public does not respect open_basedir).
    (Erik Lax, Jakub Zelenka)
  . Fixed bug #76174 (openssl extension fails to build with LibreSSL 2.7).
    (Jakub Zelenka)

- SPL:
  . Fixed bug #76367 (NoRewindIterator segfault 11). (Laruence)

- Standard:
  . Fixed bug #76410 (SIGV in zend_mm_alloc_small). (Laruence)
  . Fixed bug #76335 ("link(): Bad file descriptor" with non-ASCII path).
    (Anatol)

24 May 2018, PHP 7.2.6

- EXIF:
  . Fixed bug #76164 (exif_read_data zend_mm_heap corrupted). (cmb)

- FPM:
  . Fixed bug #76075 --with-fpm-acl wrongly tries to find libacl on FreeBSD.
    (mgorny)

- intl:
  . Fixed bug #74385 (Locale::parseLocale() broken with some arguments).
    (Anatol)

- Opcache:
  . Fixed bug #76205 (PHP-FPM sporadic crash when running Infinitewp). (Dmitry)
  . Fixed bug #76275 (Assertion failure in file cache when unserializing empty
    try_catch_array). (Nikita)
  . Fixed bug #76281 (Opcache causes incorrect "undefined variable" errors).
    (Nikita)

- Reflection:
  . Fixed arginfo of array_replace(_recursive) and array_merge(_recursive).
    (carusogabriel)

- Session:
  . Fixed bug #74892 (Url Rewriting (trans_sid) not working on urls that start
    with "#"). (Andrew Nester)

26 Apr 2018, PHP 7.2.5

- Core:
  . Fixed bug #75722 (Convert valgrind detection to configure option).
    (Michael Heimpold)

- Date:
  . Fixed bug #76131 (mismatch arginfo for date_create). (carusogabriel)

- Exif:
  . Fixed bug #76130 (Heap Buffer Overflow (READ: 1786) in exif_iif_add_value).
    (Stas)

- FPM:
  . Fixed bug #68440 (ERROR: failed to reload: execvp() failed: Argument list
    too long). (Jacob Hipps)
  . Fixed incorrect write to getenv result in FPM reload. (Jakub Zelenka)

- GD:
  . Fixed bug #52070 (imagedashedline() - dashed line sometimes is not visible).
    (cmb)

- iconv:
  . Fixed bug #76249 (stream filter convert.iconv leads to infinite loop on
    invalid sequence). (Stas)

- intl:
  . Fixed bug #76153 (Intl compilation fails with icu4c 61.1). (Anatol)

- ldap:
  . Fixed bug #76248 (Malicious LDAP-Server Response causes Crash). (Stas)

- mbstring:
  . Fixed bug #75944 (Wrong cp1251 detection). (dmk001)
  . Fixed bug #76113 (mbstring does not build with Oniguruma 6.8.1).
    (chrullrich, cmb)

- ODBC:
  . Fixed bug #76088 (ODBC functions are not available by default on Windows).
    (cmb)

- Opcache:
  . Fixed bug #76094 (Access violation when using opcache). (Laruence)

- Phar:
  . Fixed bug #76129 (fix for CVE-2018-5712 may not be complete). (Stas)

- phpdbg:
  . Fixed bug #76143 (Memory corruption: arbitrary NUL overwrite). (Laruence)

- SPL:
  . Fixed bug #76131 (mismatch arginfo for splarray constructor).
    (carusogabriel)

- standard:
  . Fixed bug #74139 (mail.add_x_header default inconsistent with docs). (cmb)
  . Fixed bug #75996 (incorrect url in header for mt_rand). (tatarbj)

29 Mar 2018, PHP 7.2.4

- Core:
  . Fixed bug #76025 (Segfault while throwing exception in error_handler).
    (Dmitry, Laruence)
  . Fixed bug #76044 ('date: illegal option -- -' in ./configure on FreeBSD).
    (Anatol)

- FPM:
  . Fixed bug #75605 (Dumpable FPM child processes allow bypassing opcache
    access controls). (Jakub Zelenka)

- FTP:
  . Fixed ftp_pasv arginfo. (carusogabriel)

-GD:
  . Fixed bug #73957 (signed integer conversion in imagescale()). (cmb)
  . Fixed bug #76041 (null pointer access crashed php). (cmb)
  . Fixed imagesetinterpolation arginfo. (Gabriel Caruso)

- iconv:
  . Fixed bug #75867 (Freeing uninitialized pointer). (Philip Prindeville)

- Mbstring:
  . Fixed bug #62545 (wrong unicode mapping in some charsets). (cmb)

- Opcache:
  . Fixed bug #75969 (Assertion failure in live range DCE due to block pass
    misoptimization). (Nikita)

- OpenSSL:
  . Fixed openssl_* arginfos. (carusogabriel)

- PCNTL:
  . Fixed bug #75873 (pcntl_wexitstatus returns incorrect on Big_Endian platform
    (s390x)). (Sam Ding)

- Phar:
  . Fixed bug #76085 (Segmentation fault in buildFromIterator when directory
    name contains a \n). (Laruence)

- Standard:
  . Fixed bug #75961 (Strange references behavior). (Laruence)
  . Fixed some arginfos. (carusogabriel)
  . Fixed bug #76068 (parse_ini_string fails to parse "[foo]\nbar=1|>baz" with
    segfault). (Anatol)

01 Mar 2018, PHP 7.2.3

- Core:
  . Fixed bug #75864 ("stream_isatty" returns wrong value on s390x). (Sam Ding)

- Apache2Handler:
  . Fixed bug #75882 (a simple way for segfaults in threadsafe php just with
    configuration). (Anatol)

- Date:
  . Fixed bug #75857 (Timezone gets truncated when formatted). (carusogabriel)
  . Fixed bug #75928 (Argument 2 for `DateTimeZone::listIdentifiers()` should
    accept `null`). (Pedro Lacerda)
  . Fixed bug #68406 (calling var_dump on a DateTimeZone object modifies it).
    (jhdxr)

- LDAP:
  . Fixed bug #49876 (Fix LDAP path lookup on 64-bit distros). (dzuelke)

- libxml2:
  . Fixed bug #75871 (use pkg-config where available). (pmmaga)

- PGSQL:
  . Fixed bug #75838 (Memory leak in pg_escape_bytea()). (ard_1 at mail dot ru)

- Phar:
  . Fixed bug #54289 (Phar::extractTo() does not accept specific directories to
    be extracted). (bishop)
  . Fixed bug #65414 (deal with leading slash while adding files correctly).
    (bishopb)
  . Fixed bug #65414 (deal with leading slash when adding files correctly).
    (bishopb)

- ODBC:
  . Fixed bug #73725 (Unable to retrieve value of varchar(max) type). (Anatol)

- Opcache:
  . Fixed bug #75729 (opcache segfault when installing Bitrix). (Nikita)
  . Fixed bug #75893 (file_get_contents $http_response_header variable bugged
    with opcache). (Nikita)
  . Fixed bug #75938 (Modulus value not stored in variable). (Nikita)

- SPL:
  . Fixed bug #74519 (strange behavior of AppendIterator). (jhdxr)

- Standard:
  . Fixed bug #75916 (DNS_CAA record results contain garbage). (Mike,
    Philip Sharp)
  . Fixed bug #75981 (Prevent reading beyond buffer start in http wrapper).
    (Stas)

01 Feb 2018, PHP 7.2.2

- Core:
  . Fixed bug #75742 (potential memleak in internal classes's static members).
    (Laruence)
  . Fixed bug #75679 (Path 260 character problem). (Anatol)
  . Fixed bug #75614 (Some non-portable == in shell scripts). (jdolecek)
  . Fixed bug #75786 (segfault when using spread operator on generator passed
    by reference). (Nikita)
  . Fixed bug #75799 (arg of get_defined_functions is optional). (carusogabriel)
  . Fixed bug #75396 (Exit inside generator finally results in fatal error).
    (Nikita)

- FCGI:
  . Fixed bug #75794 (getenv() crashes on Windows 7.2.1 when second parameter is
    false). (Anatol)

- IMAP:
  . Fixed bug #75774 (imap_append HeapCorruction). (Anatol)

- Opcache:
  . Fixed bug #75720 (File cache not populated after SHM runs full). (Dmitry)
  . Fixed bug #75687 (var 8 (TMP) has array key type but not value type).
    (Nikita, Laruence)
  . Fixed bug #75698 (Using @ crashes php7.2-fpm). (Nikita)
  . Fixed bug #75579 (Interned strings buffer overflow may cause crash).
    (Dmitry)

- PDO:
  . Fixed bug #75616 (PDO extension doesn't allow to be built shared on Darwin).
    (jdolecek)

- PDO MySQL:
  . Fixed bug #75615 (PDO Mysql module can't be built as module). (jdolecek)

- PGSQL:
  . Fixed bug #75671 (pg_version() crashes when called on a connection to
    cockroach). (magicaltux at gmail dot com)

- Readline:
  . Fixed bug #75775 (readline_read_history segfaults with empty file).
    (Anatol)

- SAPI:
  . Fixed bug #75735 ([embed SAPI] Segmentation fault in
    sapi_register_post_entry). (Laruence)

- SOAP:
  . Fixed bug #70469 (SoapClient generates E_ERROR even if exceptions=1 is
    used). (Anton Artamonov)
  . Fixed bug #75502 (Segmentation fault in zend_string_release). (Nikita)

- SPL:
  . Fixed bug #75717 (RecursiveArrayIterator does not traverse arrays by
    reference). (Nikita)
  . Fixed bug #75242 (RecursiveArrayIterator doesn't have constants from parent
    class). (Nikita)
  . Fixed bug #73209 (RecursiveArrayIterator does not iterate object
    properties). (Nikita)

- Standard:
   . Fixed bug #75781 (substr_count incorrect result). (Laruence)
   . Fixed bug #75653 (array_values don't work on empty array). (Nikita)

- Zip:
  . Display headers (buildtime) and library (runtime) versions in phpinfo
    (with libzip >= 1.3.1). (Remi)

04 Jan 2018, PHP 7.2.1

- Core:
  . Fixed bug #75573 (Segmentation fault in 7.1.12 and 7.0.26). (Laruence)
  . Fixed bug #75384 (PHP seems incompatible with OneDrive files on demand).
    (Anatol)
  . Fixed bug #75525 (Access Violation in vcruntime140.dll). (Anatol)
  . Fixed bug #74862 (Unable to clone instance when private __clone defined).
    (Daniel Ciochiu)
  . Fixed bug #75074 (php-process crash when is_file() is used with strings
    longer 260 chars). (Anatol)
  . Fixed bug #69727 (Remove timestamps from build to make it reproducible).
    (jelle van der Waa)

- CLI server:
  . Fixed bug #73830 (Directory does not exist). (Anatol)

- FPM:
  . Fixed bug #64938 (libxml_disable_entity_loader setting is shared between
    requests). (Remi)

- GD:
  . Fixed bug #75571 (Potential infinite loop in gdImageCreateFromGifCtx).
    (Christoph)

- Opcache:
  . Fixed bug #75608 ("Narrowing occurred during type inference" error).
    (Laruence, Dmitry)
  . Fixed bug #75579 (Interned strings buffer overflow may cause crash).
    (Dmitry)
  . Fixed bug #75570 ("Narrowing occurred during type inference" error).
    (Dmitry)
  . Fixed bug #75681 (Warning: Narrowing occurred during type inference,
    specific case). (Nikita)
  . Fixed bug #75556 (Invalid opcode 138/1/1). (Laruence)

- PCRE:
  . Fixed bug #74183 (preg_last_error not returning error code after error).
    (Andrew Nester)

- Phar:
  . Fixed bug #74782 (remove file name from output to avoid XSS). (stas)

- Standard:
  . Fixed bug #75511 (fread not free unused buffer). (Laruence)
  . Fixed bug #75514 (mt_rand returns value outside [$min,$max]+ on 32-bit)
    (Remi)
  . Fixed bug #75535 (Inappropriately parsing HTTP response leads to PHP
    segment fault). (Nikita)
  . Fixed bug #75409 (accept EFAULT in addition to ENOSYS as indicator
    that getrandom() is missing). (sarciszewski)
  . Fixed bug #73124 (php_ini_scanned_files() not reporting correctly).
    (John Stevenson)
  . Fixed bug #75574 (putenv does not work properly if parameter contains
    non-ASCII unicode character). (Anatol)

- Zip:
  . Fixed bug #75540 (Segfault with libzip 1.3.1). (Remi)

30 Nov 2017, PHP 7.2.0

- BCMath:
  . Fixed bug #46564 (bcmod truncates fractionals). (liborm85)

- CLI:
  . Fixed bug #74849 (Process is started as interactive shell in PhpStorm).
    (Anatol)
  . Fixed bug #74979 (Interactive shell opening instead of script execution
    with -f flag). (Anatol)

- CLI server:
  . Fixed bug #60471 (Random "Invalid request (unexpected EOF)" using a router
    script). (SammyK)

- Core:
  . Added ZEND_COUNT, ZEND_GET_CLASS, ZEND_GET_CALLED_CLASS, ZEND_GET_TYPE,
    ZEND_FUNC_NUM_ARGS, ZEND_FUNC_GET_ARGS instructions, to implement
    corresponding builtin functions. (Dmitry)
  . "Countable" interface is moved from SPL to Core. (Dmitry)
  . Added ZEND_IN_ARRAY instruction, implementing optimized in_array() builtin
    function, through hash lookup in flipped array. (Dmitry)
  . Removed IS_TYPE_IMMUTABLE (it's the same as COPYABLE & !REFCOUNTED). (Dmitry)
  . Removed the sql.safe_mode directive. (Kalle)
  . Removed support for Netware. (Kalle)
  . Renamed ReflectionClass::isIterateable() to ReflectionClass::isIterable()
    (alias original name for BC). (Sara)
  . Fixed bug #54535 (WSA cleanup executes before MSHUTDOWN). (Kalle)
  . Implemented FR #69791 (Disallow mail header injections by extra headers)
    (Yasuo)
  . Implemented FR #49806 (proc_nice() for Windows). (Kalle)
  . Fix pthreads detection when cross-compiling (ffontaine)
  . Fixed memory leaks caused by exceptions thrown from destructors. (Bob,
    Dmitry).
  . Fixed bug #73215 (uniqid() should use better random source). (Yasuo)
  . Implemented FR #72768 (Add ENABLE_VIRTUAL_TERMINAL_PROCESSING flag for
    php.exe). (Michele Locati)
  . Implemented "Convert numeric keys in object/array casts" RFC, fixes
    bugs #53838, #61655, #66173, #70925, #72254, etc. (Andrea)
  . Implemented "Deprecate and Remove Bareword (Unquoted) Strings" RFC.
    (Rowan Collins)
  . Raised minimum supported Windows versions to Windows 7/Server 2008 R2.
    (Anatol)
  . Implemented minor optimization in array_keys/array_values(). (Sara)
  . Added PHP_OS_FAMILY constant to determine on which OS we are. (Jan Altensen)
  . Fixed bug #73987 (Method compatibility check looks to original
    definition and not parent). (pmmaga)
  . Fixed bug #73991 (JSON_OBJECT_AS_ARRAY not respected). (Sara)
  . Fixed bug #74053 (Corrupted class entries on shutdown when a destructor
    spawns another object). (jim at commercebyte dot com)
  . Fixed bug #73971 (Filename got limited to MAX_PATH on Win32 when scan
    directory). (Anatol)
  . Fixed bug #72359, bug #72451, bug #73706, bug #71115 and others related
    to interned strings handling in TS builds. (Anatol, Dmitry)
  . Implemented "Trailing Commas In List Syntax" RFC for group use lists only.
    (Sammy Kaye Powers)
  . Fixed bug #74269 (It's possible to override trait property with different
    loosely-equal value). (pmmaga)
  . Fixed bug #61970 (Restraining __construct() access level in subclass gives
    a fatal error). (pmmaga)
  . Fixed bug #63384 (Cannot override an abstract method with an abstract
    method). (pmmaga, wes)
  . Fixed bug #74607 (Traits enforce different inheritance rules). (pmmaga)
  . Fixed misparsing of abstract unix domain socket names. (Sara)
  . Change PHP_OS_FAMILY value from "OSX" to "Darwin". (Sebastian, Kalle)
  . Allow loading PHP/Zend extensions by name in ini files (extension=<name>).
    (francois at tekwire dot net)
  . Added object type annotation. (brzuchal)
  . Fixed bug #74815 (crash with a combination of INI entries at startup).
    (Anatol)
  . Fixed bug #74836 (isset on zero-prefixed numeric indexes in array broken).
    (Dmitry)
  . Added new VM instuctions ISSET_ISEMPTY_CV and UNSET_CV. Previously they
    were implemented as ISSET_ISEMPTY_VAR and UNSET_VAR variants with
    ZEND_QUICK_SET flag. (Nikita, Dmitry)
  . Fixed bug #49649 (unserialize() doesn't handle changes in property
    visibility). (pmmaga)
  . Fixed #74866 (extension_dir = "./ext" now use current directory for base).
    (Francois Laupretre)
  . Implemented FR #74963 (Improved error message on fetching property of
    non-object). (Laruence)
  . Fixed Bug #75142 (buildcheck.sh check for autoconf version needs to be updated
    for v2.64). (zizzy at zizzy dot net, Remi)
  . Fixed bug #74878 (Data race in ZTS builds). (Nikita, Dmitry)
  . Fixed bug #75515 ("stream_copy_to_stream" doesn't stream anymore). (Sara)

- cURL:
  . Fixed bug #75093 (OpenSSL support not detected). (Remi)
  . Better fix for #74125 (use pkg-config instead of curl-config). (Remi)

- Date:
  . Fixed bug #55407 (Impossible to prototype DateTime::createFromFormat).
    (kelunik)
  . Implemented FR #71520 (Adding the DateTime constants to the
    DateTimeInterface interface). (Majkl578)
  . Fixed bug #75149 (redefinition of typedefs ttinfo and t1info). (Remi)
  . Fixed bug #75222 (DateInterval microseconds property always 0). (jhdxr)

- Dba:
  . Fixed bug #72885 (flatfile: dba_fetch() fails to read replaced entry).
    (Anatol)

- DOM:
  . Implement #74837 (Implement Countable for DomNodeList and DOMNamedNodeMap).
    (Andreas Treichel)

- EXIF:
  . Added support for vendor specific tags for the following formats:
    Samsung, DJI, Panasonic, Sony, Pentax, Minolta, Sigma/Foveon, AGFA,
	Kyocera, Ricoh & Epson. (Kalle)
  . Fixed bug #72682 (exif_read_data() fails to read all data for some
    images). (Kalle)
  . Fixed bug #71534 (Type confusion in exif_read_data() leading to heap
    overflow in debug mode). (hlt99 at blinkenshell dot org, Kalle)
  . Fixed bug #68547 (Exif Header component value check error).
    (sjh21a at gmail dot com, Kalle)
  . Fixed bug #66443 (Corrupt EXIF header: maximum directory nesting level
    reached for some cameras). (Kalle)
  . Fixed Redhat bug #1362571 (PHP not returning full results for
    exif_read_data function). (Kalle)
  . Implemented #65187 (exif_read_data/thumbnail: add support for stream
    resource). (Kalle)
  . Deprecated the read_exif_data() alias. (Kalle)
  . Fixed bug #74428 (exif_read_data(): "Illegal IFD size" warning occurs with
    correct exif format). (bradpiccho at gmail dot com, Kalle)
  . Fixed bug #72819 (EXIF thumbnails not read anymore). (Kalle)
  . Fixed bug #62523 (php crashes with segfault when exif_read_data called).
    (Kalle)
  . Fixed bug #50660 (exif_read_data(): Illegal IFD offset (works fine with
    other exif readers). (skinny dot bravo at gmail dot com, Kalle)

- Fileinfo:
  . Upgrade bundled libmagic to 5.31. (Anatol)

- FPM:
  . Configuration to limit fpm slow log trace callers. (Sannis)
  . Fixed bug #75212 (php_value acts like php_admin_value). (Remi)

- FTP:
  . Implement MLSD for structured listing of directories. (blar)
  . Added ftp_append() function. (blar)

- GD:
  . Implemented imageresolution as getter and setter (Christoph)
  . Fixed bug #74744 (gd.h: stdarg.h include missing for va_list use in
    gdErrorMethod). (rainer dot jung at kippdata dot de, cmb)
  . Fixed bug #75111 (Memory disclosure or DoS via crafted .bmp image). (cmb)

- GMP:
  . Fixed bug #70896 (gmp_fact() silently ignores non-integer input). (Sara)

- Hash:
  . Changed HashContext from resource to object. (Rouven Weßling, Sara)
  . Disallowed usage of non-cryptographic hash functions with HMAC and PBKDF2.
    (Andrey Andreev, Nikita)
  . Fixed Bug #75284 (sha3 is not supported on bigendian machine). (Remi)

- IMAP:
  . Fixed bug #72324 (imap_mailboxmsginfo() return wrong size).
    (ronaldpoon at udomain dot com dot hk, Kalle)

- Intl:
  . Fixed bug #63790 (test using Spoofchecker which may be unavailable). (Sara)
  . Fixed bug #75378 ([REGRESSION] IntlDateFormatter::parse() does not change
    $position argument). (Laruence)

- JSON:
  . Add JSON_INVALID_UTF8_IGNORE and JSON_INVALID_UTF8_SUBSTITUTE options for
    json_encode and json_decode to ignore or replace invalid UTF-8 byte
    sequences - it addresses request #65082. (Jakub Zelenka)
  . Fixed bug #75185 (Buffer overflow in json_decode() with
    JSON_INVALID_UTF8_IGNORE or JSON_INVALID). (Jakub Zelenka)
  . Fixed bug #68567 (JSON_PARTIAL_OUTPUT_ON_ERROR can result in JSON with null
    key). (Jakub Zelenka)

- LDAP:
  . Implemented FR #69445 (Support for LDAP EXOP operations)
  . Fixed support for LDAP_OPT_SERVER_CONTROLS and LDAP_OPT_CLIENT_CONTROLS in ldap_get_option
  . Fixed passing an empty array to ldap_set_option for client or server controls.

- Mbstring:
  . Implemented request #66024 (mb_chr() and mb_ord()). (Masakielastic, Yasuo)
  . Implemented request #65081 (mb_scrub()). (Masakielastic, Yasuo)
  . Implemented request #69086 (enhancement for mb_convert_encoding() that
    handles multibyte replacement char nicely). (Masakielastic, Yasuo)
  . Added array input support to mb_convert_encoding(). (Yasuo)
  . Added array input support to mb_check_encoding(). (Yasuo)
  . Fixed bug #69079 (enhancement for mb_substitute_character). (masakielastic)
  . Update to oniguruma version 6.3.0. (Remi)
  . Fixed bug #69267 (mb_strtolower fails on titlecase characters). (Nikita)

- Mcrypt:
  . The deprecated mcrypt extension has been moved to PECL. (leigh)

- Opcache:
  . Added global optimisation passes based on data flow analysis using Single
    Static Assignment (SSA) form: Sparse Conditional Constant Propagation (SCCP),
    Dead Code Elimination (DCE), and removal of unused local variables
    (Nikita, Dmitry)
  . Fixed incorect constant conditional jump elimination. (Dmitry)
  . Fixed bug #75230 (Invalid opcode 49/1/8 using opcache). (Laruence)
  . Fixed bug (assertion fails with extended info generated). (Laruence)
  . Fixed bug (Phi sources removel). (Laruence)
  . Fixed bug #75370 (Webserver hangs on valid PHP text). (Laruence)
  . Fixed bug #75357 (segfault loading WordPress wp-admin). (Laruence)

- OpenSSL:
  . Use TLS_ANY for default ssl:// and tls:// negotiation. (kelunik)
  . Fix leak in openssl_spki_new(). (jelle at vdwaa dot nl)
  . Added openssl_pkcs7_read() and pk7 parameter to openssl_pkcs7_verify().
    (jelle at vdwaa dot nl)
  . Add ssl security_level stream option to support OpenSSL security levels.
    (Jakub Zelenka).
  . Allow setting SNI cert and private key in separate files. (Jakub Zelenka)
  . Fixed bug #74903 (openssl_pkcs7_encrypt() uses different EOL than before).
    (Anatol)
  . Automatically load OpenSSL configuration file. (Jakub Zelenka)

- PCRE:
  . Added support for PCRE JIT fast path API. (dmitry)
  . Fixed bug #61780 (Inconsistent PCRE captures in match results). (cmb)
  . Fixed bug #74873 (Minor BC break: PCRE_JIT changes output of preg_match()).
    (Dmitry)
  . Fixed bug #75089 (preg_grep() is not reporting PREG_BAD_UTF8_ERROR after
    first input string). (Dmitry)
  . Fixed bug #75223 (PCRE JIT broken in 7.2). (Dmitry)
  . Fixed bug #75285 (Broken build when system libpcre don't have jit support).
    (Remi)

- phar:
  . Fixed bug #74196 (phar does not correctly handle names containing dots).
    (mhagstrand)

- PDO:
  . Add "Sent SQL" to debug dump for emulated prepares. (Adam Baratz)
  . Add parameter types for national character set strings. (Adam Baratz)

- PDO_DBlib:
  . Fixed bug #73234 (Emulated statements let value dictate parameter type).
    (Adam Baratz)
  . Fixed bug #73396 (bigint columns are returned as strings). (Adam Baratz)
  . Expose DB-Library version as \PDO::DBLIB_ATTR_VERSION attribute on \PDO
    instance. (Adam Baratz)
  . Add test coverage for bug #72969. (Jeff Farr)

- PDO_OCI:
  . Fixed Bug #74537 (Align --with-pdo-oci configure option with --with-oci8 syntax).
    (Tianfang Yang)

- PDO_Sqlite
  . Switch to sqlite3_prepare_v2() and sqlite3_close_v2() functions (rasmus)

- PHPDBG
  . Added extended_value to opcode dump output. (Sara)

- Session:
  . Fixed bug #73461 (Prohibit session save handler recursion). (Yasuo)
  . PR #2233 Removed register_globals related code and "!" can be used as $_SESSION key name. (Yasuo)
  . Improved bug #73100 fix. 'user' save handler can only be set by session_set_save_handler()
  . Fixed bug #74514 (5 session functions incorrectly warn when calling in
    read-only/getter mode). (Yasuo)
  . Fixed bug #74936 (session_cache_expire/cache_limiter/save_path() trigger a
    warning in read mode). (morozov)
  . Fixed bug #74941 (session fails to start after having headers sent).
    (morozov)

- Sodium:
  . New cryptographic extension
  . Added missing bindings for libsodium > 1.0.13. (Frank)

- SPL:
  . Fixed bug #71412 (Incorrect arginfo for ArrayIterator::__construct).
    (tysonandre775 at hotmail dot com)
  . Added spl_object_id(). (Tyson Andre)

- SQLite3:
  . Implement writing to blobs. (bohwaz at github dot com)
  . Update to Sqlite 3.20.1. (cmb)

- Standard:
  . Fixed bug #69442 (closing of fd incorrect when PTS enabled). (jaytaph)
  . Fixed bug #74300 (unserialize accepts two plus/minus signs for float number exponent part).
    (xKerman)
  . Compatibility with libargon2 versions 20161029 and 20160821.
    (charlesportwoodii at erianna dot com)
  . Fixed Bug #74737 (mysqli_get_client_info reflection info).
    (mhagstrand at gmail dot com)
  . Add support for extension name as argument to dl().
    (francois at tekwire dot net)
  . Fixed bug #74851 (uniqid() without more_entropy performs badly).
    (Emmanuel Dreyfus)
  . Fixed bug #74103 (heap-use-after-free when unserializing invalid array
    size). (Nikita)
  . Fixed bug #75054 (A Denial of Service Vulnerability was found when
    performing deserialization). (Nikita)
  . Fixed bug #75170 (mt_rand() bias on 64-bit machines). (Nikita)
  . Fixed bug #75221 (Argon2i always throws NUL at the end). (cmb)

- Streams:
  . Default ssl/single_dh_use and ssl/honor_cipher_order to true. (kelunik)

- XML:
  . Moved utf8_encode() and utf8_decode() to the Standard extension. (Andrea)

- XMLRPC:
  . Use Zend MM for allocation in bundled libxmlrpc (Joe)

- ZIP:
  . Add support for encrypted archives. (Remi)
  . Use of bundled libzip is deprecated, --with-libzip option is recommended. (Remi)
  . Fixed Bug #73803 (Reflection of ZipArchive does not show public properties). (Remi)
  . ZipArchive implements countable, added ZipArchive::count() method. (Remi)
  . Fix segfault in php_stream_context_get_option call. (Remi)
  . Fixed bug #75143 (new method setEncryptionName() seems not to exist
    in ZipArchive). (Anatol)

- zlib:
  . Expose inflate_get_status() and inflate_get_read_len() functions.
    (Matthew Trescott)

23 Nov 2017, PHP 7.1.12

- Core:
  . Fixed bug #75420 (Crash when modifing property name in __isset for
    BP_VAR_IS). (Laruence)
  . Fixed bug #75368 (mmap/munmap trashing on unlucky allocations). (Nikita,
    Dmitry)

- CLI:
  . Fixed bug #75287 (Builtin webserver crash after chdir in a shutdown
    function). (Laruence)

- Enchant:
  . Fixed bug #53070 (enchant_broker_get_path crashes if no path is set). (jelle
    van der Waa, cmb)
  . Fixed bug #75365 (Enchant still reports version 1.1.0). (cmb)

- Exif:
  . Fixed bug #75301 (Exif extension has built in revision version). (Peter
    Kokot)

- GD:
  . Fixed bug #65148 (imagerotate may alter image dimensions). (cmb)
  . Fixed bug #75437 (Wrong reflection on imagewebp). (Fabien Villepinte)

- intl:
  . Fixed bug #75317 (UConverter::setDestinationEncoding changes source instead
    of destination). (andrewnester)

- interbase:
  . Fixed bug #75453 (Incorrect reflection for ibase_[p]connect). (villfa)

- Mysqli:
  . Fixed bug #75434 (Wrong reflection for mysqli_fetch_all function). (Fabien
    Villepinte)

- OCI8:
  . Fixed valgrind issue. (Tianfang Yang)

- OpenSSL:
  . Fixed bug #75363 (openssl_x509_parse leaks memory). (Bob, Jakub Zelenka)
  . Fixed bug #75307 (Wrong reflection for openssl_open function). (villfa)

- Opcache:
  . Fixed bug #75373 (Warning Internal error: wrong size calculation). (Laruence, Dmitry)

- PGSQL:
  . Fixed bug #75419 (Default link incorrectly cleared/linked by pg_close()). (Sara)

- SOAP:
  . Fixed bug #75464 (Wrong reflection on SoapClient::__setSoapHeaders). (villfa)

- Zlib:
  . Fixed bug #75299 (Wrong reflection on inflate_init and inflate_add). (Fabien
    Villepinte)

26 Oct 2017, PHP 7.1.11

- Core:
  . Fixed bug #75241 (Null pointer dereference in zend_mm_alloc_small()).
    (Laruence)
  . Fixed bug #75236 (infinite loop when printing an error-message). (Andrea)
  . Fixed bug #75252 (Incorrect token formatting on two parse errors in one
    request). (Nikita)
  . Fixed bug #75220 (Segfault when calling is_callable on parent).
    (andrewnester)
  . Fixed bug #75290 (debug info of Closures of internal functions contain
    garbage argument names). (Andrea)

- Apache2Handler:
  . Fixed bug #75311 (error: 'zend_hash_key' has no member named 'arKey' in
    apache2handler). (mcarbonneaux)

- Date:
  . Fixed bug #75055 (Out-Of-Bounds Read in timelib_meridian()). (Derick)

- Hash:
  . Fixed bug #75303 (sha3 hangs on bigendian). (Remi)

- Intl:
  . Fixed bug #75318 (The parameter of UConverter::getAliases() is not
    optional). (cmb)

- litespeed:
  . Fixed bug #75248 (Binary directory doesn't get created when building
    only litespeed SAPI). (petk)
  . Fixed bug #75251 (Missing program prefix and suffix). (petk)

- mcrypt:
  . Fixed bug #72535 (arcfour encryption stream filter crashes php). (Leigh)

- MySQLi:
  . Fixed bug #75018 (Data corruption when reading fields of bit type). (Anatol)

- OCI8:
  . Fixed incorrect reference counting. (Dmitry, Tianfang Yang)

- Opcache
  . Fixed bug #75255 (Request hangs and not finish). (Dmitry)

- PCRE:
  . Fixed bug #75207 (applied upstream patch for CVE-2016-1283). (Anatol)

- PDO_mysql:
  . Fixed bug #75177 (Type 'bit' is fetched as unexpected string). (Anatol)

- SPL:
  . Fixed bug #73629 (SplDoublyLinkedList::setIteratorMode masks intern flags).
    (J. Jeising, cmb)

28 Sep 2017, PHP 7.1.10

- Core:
  . Fixed bug #75042 (run-tests.php issues with EXTENSION block). (John Boehr)

- BCMath:
  . Fixed bug #44995 (bcpowmod() fails if scale != 0). (cmb)
  . Fixed bug #46781 (BC math handles minus zero incorrectly). (cmb)
  . Fixed bug #54598 (bcpowmod() may return 1 if modulus is 1). (okano1220, cmb)
  . Fixed bug #75178 (bcpowmod() misbehaves for non-integer base or modulus). (cmb)

- CLI server:
  . Fixed bug #70470 (Built-in server truncates headers spanning over TCP
    packets). (bouk)

- CURL:
  . Fixed bug #75093 (OpenSSL support not detected). (Remi)

- GD:
  . Fixed bug #75124 (gdImageGrayScale() may produce colors). (cmb)
  . Fixed bug #75139 (libgd/gd_interpolation.c:1786: suspicious if ?). (cmb)

- Gettext:
  . Fixed bug #73730 (textdomain(null) throws in strict mode). (cmb)

- Intl:
  . Fixed bug #75090 (IntlGregorianCalendar doesn't have constants from parent
    class). (tpunt)
  . Fixed bug #75193 (segfault in collator_convert_object_to_string). (Remi)

- PDO_OCI:
  . Fixed bug #74631 (PDO_PCO with PHP-FPM: OCI environment initialized
    before PHP-FPM sets it up). (Ingmar Runge)

- SPL:
  . Fixed bug #75155 (AppendIterator::append() is broken when appending another
    AppendIterator). (Nikita)
  . Fixed bug #75173 (incorrect behavior of AppendIterator::append in foreach loop).
    (jhdxr)

- Standard:
  . Fixed bug #75152 (signed integer overflow in parse_iv). (Laruence)
  . Fixed bug #75097 (gethostname fails if your host name is 64 chars long). (Andrea)

31 Aug 2017, PHP 7.1.9

- Core:
  . Fixed bug #74947 (Segfault in scanner on INF number). (Laruence)
  . Fixed bug #74954 (null deref and segfault in zend_generator_resume()). (Bob)
  . Fixed bug #74725 (html_errors=1 breaks unhandled exceptions). (Andrea)
  . Fixed bug #75063 (Main CWD initialized with wrong codepage). (Anatol)
  . Fixed bug #75349 (NAN comparison). (Sara)

- cURL:
  . Fixed bug #74125 (Fixed finding CURL on systems with multiarch support).
    (cebe)

- Date:
  . Fixed bug #75002 (Null Pointer Dereference in timelib_time_clone). (Derick)

- Intl:
  . Fixed bug #74993 (Wrong reflection on some locale_* functions). (Sara)

- Mbstring:
  . Fixed bug #71606 (Segmentation fault mb_strcut with HTML-ENTITIES encoding).
    (cmb)
  . Fixed bug #62934 (mb_convert_kana() does not convert iteration marks).
    (Nikita)
  . Fixed bug #75001 (Wrong reflection on mb_eregi_replace). (Fabien
    Villepinte)

- MySQLi:
  . Fixed bug #74968 (PHP crashes when calling mysqli_result::fetch_object with
    an abstract class). (Anatol)

- OCI8:
  . Expose oci_unregister_taf_callback() (Tianfang Yang)

- Opcache:
  . Fixed bug #74980 (Narrowing occurred during type inference). (Laruence)

- phar:
  . Fixed bug #74991 (include_path has a 4096 char limit in some cases).
    (bwbroersma)

- Reflection:
  . Fixed bug #74949 (null pointer dereference in _function_string). (Laruence)

- Session:
  . Fixed bug #74892 (Url Rewriting (trans_sid) not working on urls that start
    with "#"). (Andrew Nester)
  . Fixed bug #74833 (SID constant created with wrong module number). (Anatol)

- SimpleXML:
  . Fixed bug #74950 (nullpointer deref in simplexml_element_getDocNamespaces).
    (Laruence)

- SPL:
  . Fixed bug #75049 (spl_autoload_unregister can't handle
    spl_autoload_functions results). (Laruence)
  . Fixed bug #74669 (Unserialize ArrayIterator broken). (Andrew Nester)
  . Fixed bug #74977 (Appending AppendIterator leads to segfault).
    (Andrew Nester)
  . Fixed bug #75015 (Crash in recursive iterator destructors). (Julien)

- Standard:
  . Fixed bug #75075 (unpack with X* causes infinity loop). (Laruence)
  . Fixed bug #74103 (heap-use-after-free when unserializing invalid array
    size). (Nikita)
  . Fixed bug #75054 (A Denial of Service Vulnerability was found when
    performing deserialization). (Nikita)

- WDDX:
  . Fixed bug #73793 (WDDX uses wrong decimal seperator). (cmb)

- XMLRPC:
  . Fixed bug #74975 (Incorrect xmlrpc serialization for classes with declared
    properties). (blar)

03 Aug 2017, PHP 7.1.8

- Core:
  . Fixed bug #74832 (Loading PHP extension with already registered function
    name leads to a crash). (jpauli)
  . Fixed bug #74780 (parse_url() broken when query string contains colon).
    (jhdxr)
  . Fixed bug #74761 (Unary operator expected error on some systems). (petk)
  . Fixed bug #73900 (Use After Free in unserialize() SplFixedArray). (nikic)
  . Fixed bug #74923 (Crash when crawling through network share). (Anatol)
  . Fixed bug #74913 (fixed incorrect poll.h include). (petk)
  . Fixed bug #74906 (fixed incorrect errno.h include). (petk)

- Date:
  . Fixed bug #74852 (property_exists returns true on unknown DateInterval
    property). (jhdxr)

- OCI8:
  . Fixed bug #74625 (Integer overflow in oci_bind_array_by_name). (Ingmar Runge)

- Opcache:
  . Fixed bug #74623 (Infinite loop in type inference when using HTMLPurifier).
    (nikic)

- OpenSSL:
 . Fixed bug #74798 (pkcs7_en/decrypt does not work if \x0a is used in content).
   (Anatol)
 . Added OPENSSL_DONT_ZERO_PAD_KEY constant to prevent key padding and fix bug
   #71917 (openssl_open() returns junk on envelope < 16 bytes) and bug #72362
   (OpenSSL Blowfish encryption is incorrect for short keys). (Jakub Zelenka)

- PDO:
  . Fixed bug #69356 (PDOStatement::debugDumpParams() truncates query). (Adam
    Baratz)

- SPL:
  . Fixed bug #73471 (PHP freezes with AppendIterator). (jhdxr)

- SQLite3:
  . Fixed bug #74883 (SQLite3::__construct() produces "out of memory" exception
    with invalid flags). (Anatol)

- Wddx:
  . Fixed bug #73173 (huge memleak when wddx_unserialize).
    (tloi at fortinet dot com)

- zlib:
  . Fixed bug #73944 (dictionary option of inflate_init() does not work).
    (wapmorgan)

06 Jul 2017, PHP 7.1.7

- Core:
  . Fixed bug #74738 (Multiple [PATH=] and [HOST=] sections not properly
    parsed). (Manuel Mausz)
  . Fixed bug #74658 (Undefined constants in array properties result in broken
    properties). (Laruence)
  . Fixed misparsing of abstract unix domain socket names. (Sara)
  . Fixed bug #74603 (PHP INI Parsing Stack Buffer Overflow Vulnerability).
    (Stas)
  . Fixed bug #74101, bug #74614 (Unserialize Heap Use-After-Free (READ: 1) in
    zval_get_type). (Nikita)
  . Fixed bug #74111 (Heap buffer overread (READ: 1) finish_nested_data from
    unserialize). (Nikita)
  . Fixed bug #74819 (wddx_deserialize() heap out-of-bound read via
    php_parse_date()). (Derick)

- Date:
  . Fixed bug #74639 (implement clone for DatePeriod and DateInterval).
    (andrewnester)

- DOM:
  . Fixed bug #69373 (References to deleted XPath query results). (ttoohey)

- GD:
  . Fixed bug #74435 (Buffer over-read into uninitialized memory). (cmb)

- Intl:
  . Fixed bug #73473 (Stack Buffer Overflow in msgfmt_parse_message). (libnex)
  . Fixed bug #74705 (Wrong reflection on Collator::getSortKey and
    collator_get_sort_key). (Tyson Andre, Remi)

- Mbstring:
  . Add oniguruma upstream fix (CVE-2017-9224, CVE-2017-9226, CVE-2017-9227,
    CVE-2017-9228, CVE-2017-9229) (Remi, Mamoru TASAKA)

- OCI8:
  . Add TAF callback (PR #2459). (KoenigsKind)

- Opcache:
  . Fixed bug #74663 (Segfault with opcache.memory_protect and
    validate_timestamp). (Laruence)
  . Revert opcache.enable_cli to default disabled. (Nikita)

- OpenSSL:
  . Fixed bug #74720 (pkcs7_en/decrypt does not work if \x1a is used in
    content). (Anatol)
  . Fixed bug #74651 (negative-size-param (-1) in memcpy in zif_openssl_seal()).
    (Stas)

- PDO_OCI:
  . Support Instant Client 12.2 in --with-pdo-oci configure option.
    (Tianfang Yang)

- Reflection:
  . Fixed bug #74673 (Segfault when cast Reflection object to string with
    undefined constant). (Laruence)

- SPL:
  . Fixed bug #74478 (null coalescing operator failing with SplFixedArray).
    (jhdxr)

- FTP:
  . Fixed bug #74598 (ftp:// wrapper ignores context arg). (Sara)

- PHAR:
  . Fixed bug #74386 (Phar::__construct reflection incorrect). (villfa)

- SOAP
  . Fixed bug #74679 (Incorrect conversion array with WSDL_CACHE_MEMORY).
    (Dmitry)

- Streams:
  . Fixed bug #74556 (stream_socket_get_name() returns '\0'). (Sara)

8 Jun 2017, PHP 7.1.6

- Core:
  . Fixed bug #74600 (crash (SIGSEGV) in _zend_hash_add_or_update_i).
    (Laruence)
  . Fixed bug #74546 (SIGILL in ZEND_FETCH_CLASS_CONSTANT_SPEC_CONST_CONST).
    (Laruence)
  . Fixed bug #74589 (__DIR__ wrong for unicode character). (Anatol)

- intl:
  . Fixed bug #74468 (wrong reflection on Collator::sortWithSortKeys). (villfa)

- MySQLi:
  . Fixed bug #74547 (mysqli::change_user() doesn't accept null as $database
    argument w/strict_types). (Anatol)

- Opcache:
  . Fixed bug #74596 (SIGSEGV with opcache.revalidate_path enabled). (Laruence)

- phar:
  . Fixed bug #51918 (Phar::webPhar() does not handle requests sent through PUT
    and DELETE method). (Christian Weiske)

- Readline:
  . Fixed bug #74490 (readline() moves the cursor to the beginning of the line).
    (Anatol)

- Standard:
  . Fixed bug #74510 (win32/sendmail.c anchors CC header but not BCC).
    (Damian Wadley, Anatol)

- xmlreader:
  . Fixed bug #74457 (Wrong reflection on XMLReader::expand). (villfa)

11 May 2017, PHP 7.1.5

- Core:
  . Fixed bug #74408 (Endless loop bypassing execution time limit). (Laruence)
  . Fixed bug #74353 (Segfault when killing within bash script trap code).
    (Laruence)
  . Fixed bug #74340 (Magic function __get has different behavior in php 7.1.x).
    (Nikita)
  . Fixed bug #74188 (Null coalescing operator fails for undeclared static
    class properties). (tpunt)
  . Fixed bug #74444 (multiple catch freezes in some cases). (David Matějka)
  . Fixed bug #74410 (stream_select() is broken on Windows Nanoserver).
    (Matt Ficken)
  . Fixed bug #74337 (php-cgi.exe crash on facebook callback).
    (Anton Serbulov)
  . Patch for bug #74216 was reverted. (Anatol)

- Date:
  . Fixed bug #74404 (Wrong reflection on DateTimeZone::getTransitions).
    (krakjoe)
  . Fixed bug #74080 (add constant for RFC7231 format datetime). (duncan3dc)

- DOM:
  . Fixed bug #74416 (Wrong reflection on DOMNode::cloneNode).
    (Remi, Fabien Villepinte)

- Fileinfo:
  . Fixed bug #74379 (syntax error compile error in libmagic/apprentice.c).
    (Laruence)

- GD:
  . Fixed bug #74343 (compile fails on solaris 11 with system gd2 library).
    (krakjoe)

- MySQLi:
  . Fixed bug #74432 (mysqli_connect adding ":3306" to $host if $port parameter
    not given). (Anatol)

- MySQLnd:
  . Fixed bug #74376 (Invalid free of persistent results on error/connection
    loss). (Yussuf Khalil)

- Intl:
  . Fixed bug #65683 (Intl does not support DateTimeImmutable). (Ben Scholzen)
  . Fixed bug #74298 (IntlDateFormatter->format() doesn't return
    microseconds/fractions). (Andrew Nester)
  . Fixed bug #74433 (wrong reflection for Normalizer methods). (villfa)
  . Fixed bug #74439 (wrong reflection for Locale methods). (villfa)

- Opcache:
  . Fixed bug #74456 (Segmentation error while running a script in CLI mode).
    (Laruence)
  . Fixed bug #74431 (foreach infinite loop). (Nikita)
  . Fixed bug #74442 (Opcached version produces a nested array). (Nikita)

- OpenSSL:
  . Fixed bug #73833 (null character not allowed in openssl_pkey_get_private).
    (Jakub Zelenka)
  . Fixed bug #73711 (Segfault in openssl_pkey_new when generating DSA or DH
    key). (Jakub Zelenka)
  . Fixed bug #74341 (openssl_x509_parse fails to parse ASN.1 UTCTime without
    seconds). (Moritz Fain)
  . Fixed bug #73808 (iv length warning too restrictive for aes-128-ccm).
    (Jakub Zelenka)

- phar:
  . Fixed bug #74383 (phar method parameters reflection correction).
    (mhagstrand)

- Readline:
  . Fixed bug #74489 (readline() immediately returns false in interactive
    console mode). (Anatol)

- Standard:
  . Fixed bug #72071 (setcookie allows max-age to be negative). (Craig Duncan)
  . Fixed bug #74361 (Compaction in array_rand() violates COW). (Nikita)

- Streams:
  . Fixed bug #74429 (Remote socket URI with unique persistence identifier
    broken). (Sara)

13 Apr 2017, PHP 7.1.4

- Core:
  . Fixed bug #74149 (static embed SAPI linkage error). (krakjoe)
  . Fixed bug #73370 (falsely exits with "Out of Memory" when using
    USE_ZEND_ALLOC=0). (Nikita)
  . Fixed bug #73960 (Leak with instance method calling static method with
    referenced return). (Nikita)
  . Fixed bug #69676 (Resolution of self::FOO in class constants not correct).
    (Nikita)
  . Fixed bug #74265 (Build problems after 7.0.17 release: undefined reference
    to `isfinite'). (Nikita)
  . Fixed bug #74302 (yield fromLABEL is over-greedy). (Sara)

- Apache:
  . Reverted patch for bug #61471, fixes bug #74318. (Anatol)

- Date:
  . Fixed bug #72096 (Swatch time value incorrect for dates before 1970). (mcq8)

- DOM:
  . Fixed bug #74004 (LIBXML_NOWARNING flag ingnored on loadHTML*).
    (somedaysummer)

- iconv:
  . Fixed bug #74230 (iconv fails to fail on surrogates). (Anatol)

- OCI8:
  . Fixed uninitialized data causing random crash. (Dmitry)

- Opcache:
  . Fixed bug #74250 (OPcache compilation performance regression in PHP 5.6/7
    with huge classes). (Nikita)

- OpenSSL:
  . Fixed bug #72333 (fwrite() on non-blocking SSL sockets doesn't work).
    (Jakub Zelenka)

- PDO MySQL:
  . Fixed bug #71003 (Expose MYSQLI_CLIENT_SSL_DONT_VERIFY_SERVER_CERT to PDO
    interface). (Thomas Orozco)

- SPL:
  . Fixed bug #74058 (ArrayObject can not notice changes). (Andrew Nester)

- Sqlite:
  . Implemented FR #74217 (Allow creation of deterministic sqlite functions).
    (Andrew Nester)

- Streams:
  . Fixed bug #74216 (Correctly fail on invalid IP address ports). (Sara)

- Zlib:
  . Fixed bug #74240 (deflate_add can allocate too much memory). (Matt Bonneau)

16 Mar 2017, PHP 7.1.3

- Core:
  . Fixed bug #74157 (Segfault with nested generators). (Laruence)
  . Fixed bug #74164 (PHP hangs when an invalid value is dynamically passed to
    typehinted by-ref arg). (Laruence)
  . Fixed bug #74093 (Maximum execution time of n+2 seconds exceed not written
    in error_log). (Laruence)
  . Fixed bug #73989 (PHP 7.1 Segfaults within Symfony test suite).
    (Dmitry, Laruence)
  . Fixed bug #74084 (Out of bound read - zend_mm_alloc_small). (Laruence)
  . Fixed bug #73807 (Performance problem with processing large post request).
    (Nikita)
  . Fixed bug #73998 (array_key_exists fails on arrays created by
    get_object_vars). (mhagstrand)
  . Fixed bug #73954 (NAN check fails on Alpine Linux with musl). (Andrea)
  . Fixed bug #73677 (Generating phar.phar core dump with gcc ASAN enabled
    build). (ondrej)

- Apache:
  . Fixed bug #61471 (Incomplete POST does not timeout but is passed to PHP).
    (Zheng Shao)

- Date:
  . Fixed bug #73837 ("new DateTime()" sometimes returns 1 second ago value).
    (Derick)

- FPM:
  . Fixed bug #69860 (php-fpm process accounting is broken with keepalive).
    (Denis Yeldandi)

- Hash:
  . Fixed bug #73127 (gost-crypto hash incorrect if input data contains long
    0xFF sequence). (Grundik)

- GD:
  . Fixed bug #74031 (ReflectionFunction for imagepng is missing last two
    parameters). (finwe)

- Mysqlnd:
  . Fixed bug #74021 (fetch_array broken data. Data more then MEDIUMBLOB).
    (Andrew Nester, Nikita)

- Opcache:
  . Fixed bug #74152 (if statement says true to a null variable). (Laruence)
  . Fixed bug #74019 (Segfault with list). (Laruence)

- OpenSSL:
  . Fixed bug #74022 (PHP Fast CGI crashes when reading from a pfx file).
    (Anatol)
  . Fixed bug #74099 (Memory leak with openssl_encrypt()). (Andrew Nester)
  . Fixed bug #74159 (Writing a large buffer to a non-blocking encrypted stream
    fails with "bad write retry"). (trowski)

- PDO_OCI:
  . Fixed bug #54379 (PDO_OCI: UTF-8 output gets truncated). (gureedo / Oracle)

- SQLite3:
  . Fixed bug #74413 (incorrect reflection for SQLite3::enableExceptions).
    (krakjoe)

- Standard:
  . Fixed bug #74005 (mail.add_x_header causes RFC-breaking lone line feed).
    (Anatol)
  . Fixed bug #74041 (substr_count with length=0 broken). (Nikita)
  . Fixed bug #73118 (is_callable callable name reports misleading value for
    anonymous classes). (Adam Saponara)
  . Fixed bug #74105 (PHP on Linux should use /dev/urandom when getrandom is
    not available). (Benjamin Robin)
  . Fixed bug #74708 (Invalid Reflection signatures for random_bytes and
    random_int). (Tyson Andre, Remi)

- Streams:
  . Fixed bug #73496 (Invalid memory access in zend_inline_hash_func).
    (Laruence)
  . Fixed bug #74090 (stream_get_contents maxlength>-1 returns empty string).
    (Anatol)

16 Feb 2017, PHP 7.1.2

- Core:
  . Improved GENERATOR_CREATE opcode handler. (Bob, Dmitry)
  . Fixed bug #73877 (readlink() returns garbage for UTF-8 paths). (Anatol)
  . Fixed bug #73876 (Crash when exporting **= in expansion of assign op).
    (Sara)
  . Fixed bug #73962 (bug with symlink related to cyrillic directory). (Anatol)
  . Fixed bug #73969 (segfault in debug_print_backtrace). (andrewnester)
  . Fixed bug #73994 (arginfo incorrect for unpack). (krakjoe)
  . Fixed bug #73973 (assertion error in debug_zval_dump). (andrewnester)

- DOM:
  . Fixed bug #54382 (getAttributeNodeNS doesn't get xmlns* attributes).
    (aboks)

- DTrace:
  . Fixed bug #73965 (DTrace reported as enabled when disabled). (Remi)

- FCGI:
  . Fixed bug #73904 (php-cgi fails to load -c specified php.ini file). (Anatol)
  . Fixed bug #72898 (PHP_FCGI_CHILDREN is not included in phpinfo()). (Anatol)

- FPM:
  . Fixed bug #69865 (php-fpm does not close stderr when using syslog).
    (m6w6)

- GD:
  . Fixed bug #73968 (Premature failing of XBM reading). (cmb)

- GMP:
  . Fixed bug #69993 (test for gmp.h needs to test machine includes).
    (Jordan Gigov)

- Hash:
  . Added hash_hkdf() function. (Andrey Andreev)
  . Fixed bug #73961 (environmental build dependency in hash sha3 source).
    (krakjoe)

- Intl:
  . Fix bug #73956 (Link use CC instead of CXX). (Remi)

- LDAP:
  . Fixed bug #73933 (error/segfault with ldap_mod_replace and opcache).
    (Laruence)

- MySQLi:
  . Fixed bug #73949 (leak in mysqli_fetch_object). (krakjoe)

- Mysqlnd:
  . Fixed bug #69899 (segfault on close() after free_result() with mysqlnd).
    (Richard Fussenegger)

- Opcache:
  . Fixed bug #73983 (crash on finish work with phar in cli + opcache).
    (Anatol)

- OpenSSL:
  . Fixed bug #71519 (add serial hex to return value array). (xrobau)
  . Fixed bug #73692 (Compile ext/openssl with openssl 1.1.0 on Win). (Anatol)
  . Fixed bug #73978 (openssl_decrypt triggers bug in PDO). (Jakub Zelenka)

- PDO_Firebird:
  . Implemented FR #72583 (All data are fetched as strings). (Dorin Marcoci)

- PDO_PgSQL:
  . Fixed bug #73959 (lastInsertId fails to throw an exception for wrong
    sequence name). (andrewnester)

- Phar:
  . Fixed bug #70417 (PharData::compress() doesn't close temp file). (cmb)

- posix:
  . Fixed bug #71219 (configure script incorrectly checks for ttyname_r). (atoh)

- Session:
  . Fixed bug #69582 (session not readable by root in CLI). (EvgeniySpinov)

- SPL:
  . Fixed bug #73896 (spl_autoload() crashes when calls magic _call()). (Dmitry)

- Standard:
  . Fixed bug #69442 (closing of fd incorrect when PTS enabled). (jaytaph)
  . Fixed bug #47021 (SoapClient stumbles over WSDL delivered with
    "Transfer-Encoding: chunked"). (Rowan Collins)
  . Fixed bug #72974 (imap is undefined service on AIX). (matthieu.sarter)
  . Fixed bug #72979 (money_format stores wrong length AIX). (matthieu.sarter)
  . Fixed bug #73374 (intval() with base 0 should detect binary). (Leigh)
  . Fixed bug #69061 (mail.log = syslog contains double information).
    (Tom Sommer)

- ZIP:
  . Fixed bug #70103 (ZipArchive::addGlob ignores remove_all_path option). (cmb,
    Mitch Hagstrand)

19 Jan 2017, PHP 7.1.1

- Core:
  . Fixed bug #73792 (invalid foreach loop hangs script). (Dmitry)
  . Fixed bug #73686 (Adding settype()ed values to ArrayObject results in
    references). (Nikita, Laruence)
  . Fixed bug #73663 ("Invalid opcode 65/16/8" occurs with a variable created
    with list()). (Laruence)
  . Fixed bug #73727 (ZEND_MM_BITSET_LEN is "undefined symbol" in
    zend_bitset.h). (Nikita)
  . Fixed bug #73753 (unserialized array pointer not advancing). (David Walker)
  . Fixed bug #73783 (SIG_IGN doesn't work when Zend Signals is enabled).
    (David Walker)

- CLI:
  . Fixed bug #72555 (CLI output(japanese) on Windows). (Anatol)

- COM:
  . Fixed bug #73679 (DOTNET read access violation using invalid codepage).
    (Anatol)

- DOM:
  . Fixed bug #67474 (getElementsByTagNameNS filter on default ns). (aboks)

- Mbstring:
  . Fixed bug #73646 (mb_ereg_search_init null pointer dereference).
    (Laruence)

- Mysqli:
  . Fixed bug #73462 (Persistent connections don't set $connect_errno).
    (darkain)

- Mysqlnd:
  . Optimized handling of BIT fields - less memory copies and lower memory
    usage. (Andrey)
  . Fixed bug #73800 (sporadic segfault with MYSQLI_OPT_INT_AND_FLOAT_NATIVE).
	(vanviegen)

- Opcache:
  . Fixed bug #73789 (Strange behavior of class constants in switch/case block).
    (Laruence)
  . Fixed bug #73746 (Method that returns string returns UNKNOWN:0 instead).
    (Laruence)
  . Fixed bug #73654 (Segmentation fault in zend_call_function). (Nikita)
  . Fixed bug #73668 ("SIGFPE Arithmetic exception" in opcache when divide by
    minus 1). (Nikita)
  . Fixed bug #73847 (Recursion when a variable is redefined as array). (Nikita)

- PDO_Firebird:
  . Fixed bug #72931 (PDO_FIREBIRD with Firebird 3.0 not work on returning
    statement). (Dorin Marcoci)

- phpdbg:
  . Fixed bug #73794 (Crash (out of memory) when using run and # command
    separator). (Bob)
  . Fixed bug #73704 (phpdbg shows the wrong line in files with shebang). (Bob)

- SQLite3:
  . Reverted fix for bug #73530	(Unsetting result set may reset other result
    set). (cmb)

- Standard:
  . Fixed bug #73594 (dns_get_record does not populate $additional out
    parameter). (Bruce Weirdan)
  . Fixed bug #70213 (Unserialize context shared on double class lookup).
    (Taoguang Chen)
  . Fixed bug #73154 (serialize object with __sleep function crash). (Nikita)
  . Fixed bug #70490 (get_browser function is very slow). (Nikita)
  . Fixed bug #73265 (Loading browscap.ini at startup causes high memory usage).
    (Nikita)
  . Add subject to mail log. (tomsommer)
  . Fixed bug #31875 (get_defined_functions additional param to exclude
	disabled functions). (willianveiga)

- Zlib
  . Fixed bug #73373 (deflate_add does not verify that output was not truncated).
    (Matt Bonneau)

01 Dec 2016, PHP 7.1.0

- Core:
  . Added nullable types. (Levi, Dmitry)
  . Added DFA optimization framework based on e-SSA form. (Dmitry, Nikita)
  . Added specialized opcode handlers (e.g. ZEND_ADD_LONG_NO_OVERFLOW).
    (Dmitry)
  . Added [] = as alternative construct to list() =. (Bob)
  . Added void return type. (Andrea)
  . Added support for negative string offsets in string offset syntax and
    various string functions. (Francois)
  . Added a form of the list() construct where keys can be specified. (Andrea)
  . Implemented safe execution timeout handling, that prevents random crashes
    after "Maximum execution time exceeded" error. (Dmitry)
  . Implemented the RFC `Support Class Constant Visibility`. (Sean DuBois,
    Reeze Xia, Dmitry)
  . Implemented the RFC `Catching multiple exception types`. (Bronislaw Bialek,
    Pierrick)
  . Implemented logging to syslog with dynamic error levels. (Jani Ollikainen)
  . Implemented FR #72614 (Support "nmake test" on building extensions by
    phpize). (Yuji Uchiyama)
  . Implemented RFC: Iterable. (Aaron Piotrowski)
  . Implemented RFC: Closure::fromCallable (Danack)
  . Implemented RFC: Replace "Missing argument" warning with "\ArgumentCountError"
    exception. (Dmitry, Davey)
  . Implemented RFC: Fix inconsistent behavior of $this variable. (Dmitry)
  . Fixed bug #73585 (Logging of "Internal Zend error - Missing class
    information" missing class name). (Laruence)
  . Fixed memory leak(null coalescing operator with Spl hash). (Tyson Andre)
  . Fixed bug #72736 (Slow performance when fetching large dataset with mysqli
    / PDO). (Dmitry)
  . Fixed bug #72482 (Ilegal write/read access caused by gdImageAALine
    overflow). (cmb)
  . Fixed bug #72696 (imagefilltoborder stackoverflow on truecolor images).
    (cmb)
  . Fixed bug #73350 (Exception::__toString() cause circular references).
    (Laruence)
  . Fixed bug #73329 ((Float)"Nano" == NAN). (Anatol)
  . Fixed bug #73288 (Segfault in __clone > Exception.toString > __get).
    (Laruence)
  . Fixed for #73240 (Write out of bounds at number_format). (Stas)
  . Fix pthreads detection when cross-compiling (ffontaine)
  . Fixed bug #73337 (try/catch not working with two exceptions inside a same
    operation). (Dmitry)
  . Fixed bug #73156 (segfault on undefined function). (Dmitry)
  . Fixed bug #73163 (PHP hangs if error handler throws while accessing undef
    const in default value). (Nikita)
  . Fixed bug #73172 (parse error: Invalid numeric literal). (Nikita, Anatol)
  . Fixed bug #73181 (parse_str() without a second argument leads to crash).
    (Nikita)
  . Fixed bug #73025 (Heap Buffer Overflow in virtual_popen of
    zend_virtual_cwd.c). (cmb)
  . Fixed bug #73058 (crypt broken when salt is 'too' long). (Anatol)
  . Fixed bug #72944 (Null pointer deref in zval_delref_p). (Dmitry)
  . Fixed bug #72943 (assign_dim on string doesn't reset hval). (Laruence)
  . Fixed bug #72598 (Reference is lost after array_slice()) (Nikita)
  . Fixed bug #72703 (Out of bounds global memory read in BF_crypt triggered by
    password_verify). (Anatol)
  . Fixed bug #72813 (Segfault with __get returned by ref). (Laruence)
  . Fixed bug #72767 (PHP Segfaults when trying to expand an infinite operator).
    (Nikita)
  . TypeError messages for arg_info type checks will now say "must be ...
    or null" where the parameter or return type accepts null. (Andrea)
  . Fixed bug #72857 (stream_socket_recvfrom read access violation). (Anatol)
  . Fixed bug #72663 (Create an Unexpected Object and Don't Invoke
    __wakeup() in Deserialization). (Stas)
  . Fixed bug #72681 (PHP Session Data Injection Vulnerability). (Stas)
  . Fixed bug #72742 (memory allocator fails to realloc small block to large
    one). (Stas)
  . Fixed URL rewriter. It would not rewrite '//example.com/' URL
    unconditionally. URL rewrite target hosts whitelist is implemented. (Yasuo)
  . Fixed bug #72641 (phpize (on Windows) ignores PHP_PREFIX).
    (Yuji Uchiyama)
  . Fixed bug #72683 (getmxrr broken). (Anatol)
  . Fixed bug #72629 (Caught exception assignment to variables ignores
    references). (Laruence)
  . Fixed bug #72594 (Calling an earlier instance of an included anonymous
    class fatals). (Laruence)
  . Fixed bug #72581 (previous property undefined in Exception after
    deserialization). (Laruence)
  . Fixed bug #72543 (Different references behavior comparing to PHP 5)
    (Laruence, Dmitry, Nikita)
  . Fixed bug #72347 (VERIFY_RETURN type casts visible in finally). (Dmitry)
  . Fixed bug #72216 (Return by reference with finally is not memory safe).
    (Dmitry)
  . Fixed bug #72215 (Wrong return value if var modified in finally). (Dmitry)
  . Fixed bug #71818 (Memory leak when array altered in destructor). (Dmitry)
  . Fixed bug #71539 (Memory error on $arr[$a] =& $arr[$b] if RHS rehashes)
    (Dmitry, Nikita)
  . Added new constant PHP_FD_SETSIZE. (cmb)
  . Added optind parameter to getopt(). (as)
  . Added PHP to SAPI error severity mapping for logs. (Martin Vobruba)
  . Fixed bug #71911 (Unable to set --enable-debug on building extensions by
    phpize on Windows). (Yuji Uchiyama)
  . Fixed bug #29368 (The destructor is called when an exception is thrown from
    the constructor). (Dmitry)
  . Implemented RFC: RNG Fixes. (Leigh)
  . Implemented email validation as per RFC 6531. (Leo Feyer, Anatol)
  . Fixed bug #72513 (Stack-based buffer overflow vulnerability in
    virtual_file_ex). (Stas)
  . Fixed bug #72573 (HTTP_PROXY is improperly trusted by some PHP libraries
    and applications). (Stas)
  . Fixed bug #72523 (dtrace issue with reflection (failed test)). (Laruence)
  . Fixed bug #72508 (strange references after recursive function call and
    "switch" statement). (Laruence)
  . Fixed bug #72441 (Segmentation fault: RFC list_keys). (Laruence)
  . Fixed bug #72395 (list() regression). (Laruence)
  . Fixed bug #72373 (TypeError after Generator function w/declared return type
    finishes). (Nikita)
  . Fixed bug #69489 (tempnam() should raise notice if falling back to temp dir).
    (Laruence, Anatol)
  . Fixed UTF-8 and long path support on Windows. (Anatol)
  . Fixed bug #53432 (Assignment via string index access on an empty string
    converts to array). (Nikita)
  . Fixed bug #62210 (Exceptions can leak temporary variables). (Dmitry, Bob)
  . Fixed bug #62814 (It is possible to stiffen child class members visibility).
    (Nikita)
  . Fixed bug #69989 (Generators don't participate in cycle GC). (Nikita)
  . Fixed bug #70228 (Memleak if return in finally block). (Dmitry)
  . Fixed bug #71266 (Missing separation of properties HT in foreach etc).
    (Dmitry)
  . Fixed bug #71604 (Aborted Generators continue after nested finally).
    (Nikita)
  . Fixed bug #71572 (String offset assignment from an empty string inserts
    null byte). (Francois)
  . Fixed bug #71897 (ASCII 0x7F Delete control character permitted in
    identifiers). (Andrea)
  . Fixed bug #72188 (Nested try/finally blocks losing return value). (Dmitry)
  . Fixed bug #72213 (Finally leaks on nested exceptions). (Dmitry, Nikita)
  . Fixed bug #47517 (php-cgi.exe missing UAC manifest).
    (maxdax15801 at users noreply github com)
  . Change statement and fcall extension handlers to accept frame. (Joe)
  . Number operators taking numeric strings now emit E_NOTICEs or E_WARNINGs
    when given malformed numeric strings. (Andrea)
  . (int), intval() where $base is 10 or unspecified, settype(), decbin(),
    decoct(), dechex(), integer operators and other conversions now always
    respect scientific notation in numeric strings. (Andrea)
  . Raise a compile-time warning on octal escape sequence overflow. (Sara)

- Apache2handler:
  . Enable per-module logging in Apache 2.4+. (Martin Vobruba)

- BCmath:
  . Fix bug #73190 (memcpy negative parameter _bc_new_num_ex). (Stas)

- Bz2:
  . Fixed bug #72837 (integer overflow in bzdecompress caused heap
    corruption). (Stas)
  . Fixed bug #72613 (Inadequate error handling in bzread()). (Stas)

- Calendar:
  . Fix integer overflows (Joshua Rogers)
  . Fixed bug #67976 (cal_days_month() fails for final month of the French
    calendar). (cmb)
  . Fixed bug #71894 (AddressSanitizer: global-buffer-overflow in
    zif_cal_from_jd). (cmb)

- CLI Server:
  . Fixed bug #73360 (Unable to work in root with unicode chars). (Anatol)
  . Fixed bug #71276 (Built-in webserver does not send Date header).
    (see at seos fr)

- COM:
  . Fixed bug #73126 (Cannot pass parameter 1 by reference). (Anatol)
  . Fixed bug #69579 (Invalid free in extension trait). (John Boehr)
  . Fixed bug #72922 (COM called from PHP does not return out parameters).
    (Anatol)
  . Fixed bug #72569 (DOTNET/COM array parameters broke in PHP7). (Anatol)
  . Fixed bug #72498 (variant_date_from_timestamp null dereference). (Anatol)

- Curl
  . Implement support for handling HTTP/2 Server Push. (Davey)
  . Add curl_multi_errno(), curl_share_errno() and curl_share_strerror()
    functions. (Pierrick)
  . Fixed bug #72674 (Heap overflow in curl_escape). (Stas)
  . Fixed bug #72541 (size_t overflow lead to heap corruption). (Stas).
  . Fixed bug #71709 (curl_setopt segfault with empty CURLOPT_HTTPHEADER).
    (Pierrick)
  . Fixed bug #71929 (CURLINFO_CERTINFO data parsing error). (Pierrick)

- Date:
  . Fixed bug #69587 (DateInterval properties and isset). (jhdxr)
  . Fixed bug #73426 (createFromFormat with 'z' format char results in
    incorrect time). (Derick)
  . Fixed bug #45554 (Inconsistent behavior of the u format char). (Derick)
  . Fixed bug #48225 (DateTime parser doesn't set microseconds for "now").
    (Derick)
  . Fixed bug #52514 (microseconds are missing in DateTime class). (Derick)
  . Fixed bug #52519 (microseconds in DateInterval are missing). (Derick)
  . Fixed bug #60089 (DateTime::createFromFormat() U after u nukes microtime).
    (Derick)
  . Fixed bug #64887 (Allow DateTime modification with subsecond items).
    (Derick)
  . Fixed bug #68506 (General DateTime improvments needed for microseconds to
    become useful). (Derick)
  . Fixed bug #73109 (timelib_meridian doesn't parse dots correctly). (Derick)
  . Fixed bug #73247 (DateTime constructor does not initialise microseconds
    property). (Derick)
  . Fixed bug #73147 (Use After Free in PHP7 unserialize()). (Stas)
  . Fixed bug #73189 (Memcpy negative size parameter php_resolve_path). (Stas)
  . Fixed bug #66836 (DateTime::createFromFormat 'U' with pre 1970 dates fails
    parsing). (derick)
  . Invalid serialization data for a DateTime or DatePeriod object will now
    throw an instance of Error from __wakeup() or __set_state() instead of
    resulting in a fatal error. (Aaron Piotrowski)
  . Timezone initialization failure from serialized data will now throw an
    instance of Error from __wakeup() or __set_state() instead of resulting in
    a fatal error. (Aaron Piotrowski)
  . Export date_get_interface_ce() for extension use. (Jeremy Mikola)
  . Fixed bug #63740 (strtotime seems to use both sunday and monday as start of
    week). (Derick)

- Dba:
  . Fixed bug #70825 (Cannot fetch multiple values with group in ini file).
    (cmb)
  . Data modification functions (e.g.: dba_insert()) now throw an instance of
    Error instead of triggering a catchable fatal error if the key is does not
    contain exactly two elements. (Aaron Piotrowski)

- DOM:
  . Fixed bug #73150 (missing NULL check in dom_document_save_html). (Stas)
  . Fixed bug #66502 (DOM document dangling reference). (Sean Heelan, cmb)
  . Invalid schema or RelaxNG validation contexts will throw an instance of
    Error instead of resulting in a fatal error. (Aaron Piotrowski)
  . Attempting to register a node class that does not extend the appropriate
    base class will now throw an instance of Error instead of resulting in a
    fatal error. (Aaron Piotrowski)
  . Attempting to read an invalid or write to a readonly property will throw
    an instance of Error instead of resulting in a fatal error. (Aaron
    Piotrowski)

- DTrace:
  . Disabled PHP call tracing by default (it makes significant overhead).
    This may be enabled again using envirionment variable USE_ZEND_DTRACE=1.
    (Dmitry)

- EXIF:
  . Fixed bug #72735 (Samsung picture thumb not read (zero size)). (Kalle, Remi)
  . Fixed bug #72627 (Memory Leakage In exif_process_IFD_in_TIFF). (Stas)
  . Fixed bug #72603 (Out of bound read in exif_process_IFD_in_MAKERNOTE).
    (Stas)
  . Fixed bug #72618 (NULL Pointer Dereference in exif_process_user_comment).
    (Stas)

- Filter:
  . Fixed bug #72972 (Bad filter for the flags FILTER_FLAG_NO_RES_RANGE and
    FILTER_FLAG_NO_PRIV_RANGE). (julien)
  . Fixed bug #73054 (default option ignored when object passed to int filter).
    (cmb)
  . Fixed bug #71745 (FILTER_FLAG_NO_RES_RANGE does not cover whole 127.0.0.0/8
    range). (bugs dot php dot net at majkl578 dot cz)

- FPM:
  . Fixed bug #72575 (using --allow-to-run-as-root should ignore missing user).
    (gooh)

- FTP:
  . Fixed bug #70195 (Cannot upload file using ftp_put to FTPES with
    require_ssl_reuse). (Benedict Singer)
  . Implemented FR #55651 (Option to ignore the returned FTP PASV address).
    (abrender at elitehosts dot com)

- GD:
  . Fixed bug #73213 (Integer overflow in imageline() with antialiasing). (cmb)
  . Fixed bug #73272 (imagescale() is not affected by, but affects
    imagesetinterpolation()). (cmb)
  . Fixed bug #73279 (Integer overflow in gdImageScaleBilinearPalette()). (cmb)
  . Fixed bug #73280 (Stack Buffer Overflow in GD dynamicGetbuf). (cmb)
  . Fixed bug #50194 (imagettftext broken on transparent background w/o
    alphablending). (cmb)
  . Fixed bug #73003 (Integer Overflow in gdImageWebpCtx of gd_webp.c). (trylab,
    cmb)
  . Fixed bug #53504 (imagettfbbox gives incorrect values for bounding box).
    (Mark Plomer, cmb)
  . Fixed bug #73157 (imagegd2() ignores 3rd param if 4 are given). (cmb)
  . Fixed bug #73155 (imagegd2() writes wrong chunk sizes on boundaries). (cmb)
  . Fixed bug #73159 (imagegd2(): unrecognized formats may result in corrupted
    files). (cmb)
  . Fixed bug #73161 (imagecreatefromgd2() may leak memory). (cmb)
  . Fixed bug #67325 (imagetruecolortopalette: white is duplicated in palette).
    (cmb)
  . Fixed bug #66005 (imagecopy does not support 1bit transparency on truecolor
    images). (cmb)
  . Fixed bug #72913 (imagecopy() loses single-color transparency on palette
    images). (cmb)
  . Fixed bug #68716 (possible resource leaks in _php_image_convert()). (cmb)
  . Fixed bug #72709 (imagesetstyle() causes OOB read for empty $styles). (cmb)
  . Fixed bug #72697 (select_colors write out-of-bounds). (Stas)
  . Fixed bug #72730 (imagegammacorrect allows arbitrary write access). (Stas)
  . Fixed bug #72596 (imagetypes function won't advertise WEBP support). (cmb)
  . Fixed bug #72604 (imagearc() ignores thickness for full arcs). (cmb)
  . Fixed bug #70315 (500 Server Error but page is fully rendered). (cmb)
  . Fixed bug #43828 (broken transparency of imagearc for truecolor in
    blendingmode). (cmb)
  . Fixed bug #72512 (gdImageTrueColorToPaletteBody allows arbitrary write/read
    access). (Pierre)
  . Fixed bug #72519 (imagegif/output out-of-bounds access). (Pierre)
  . Fixed bug #72558 (Integer overflow error within _gdContributionsAlloc()).
    (Pierre)
  . Fixed bug #72482 (Ilegal write/read access caused by gdImageAALine
    overflow). (Pierre)
  . Fixed bug #72494 (imagecropauto out-of-bounds access). (Fernando, Pierre,
    cmb)
  . Fixed bug #72404 (imagecreatefromjpeg fails on selfie). (cmb)
  . Fixed bug #43475 (Thick styled lines have scrambled patterns). (cmb)
  . Fixed bug #53640 (XBM images require width to be multiple of 8). (cmb)
  . Fixed bug #64641 (imagefilledpolygon doesn't draw horizontal line). (cmb)

- Hash:
  . Added SHA3 fixed mode algorithms (224, 256, 384, and 512 bit). (Sara)
  . Added SHA512/256 and SHA512/224 algorithms. (Sara)

- iconv:
  . Fixed bug #72320 (iconv_substr returns false for empty strings). (cmb)

- IMAP:
  . Fixed bug #73418 (Integer Overflow in "_php_imap_mail" leads to crash).
    (Anatol)
  . An email address longer than 16385 bytes will throw an instance of Error
    instead of resulting in a fatal error. (Aaron Piotrowski)

- Interbase:
  . Fixed bug #73512 (Fails to find firebird headers as don't use fb_config
    output). (Remi)

- Intl:
  . Fixed bug #73007 (add locale length check). (Stas)
  . Fixed bug #73218 (add mitigation for ICU int overflow). (Stas)
  . Fixed bug #65732 (grapheme_*() is not Unicode compliant on CR LF
    sequence). (cmb)
  . Fixed bug #73007 (add locale length check). (Stas)
  . Fixed bug #72639 (Segfault when instantiating class that extends
    IntlCalendar and adds a property). (Laruence)
  . Fixed bug #72658 (Locale::lookup() / locale_lookup() hangs if no match
    found). (Anatol)
  . Partially fixed #72506 (idn_to_ascii for UTS #46 incorrect for long domain
    names). (cmb)
  . Fixed bug #72533 (locale_accept_from_http out-of-bounds access). (Stas)
  . Failure to call the parent constructor in a class extending Collator
    before invoking the parent methods will throw an instance of Error
    instead of resulting in a recoverable fatal error. (Aaron Piotrowski)
  . Cloning a Transliterator object may will now throw an instance of Error
    instead of resulting in a fatal error if cloning the internal
    transliterator fails. (Aaron Piotrowski)
  . Added IntlTimeZone::getWindowsID() and
    IntlTimeZone::getIDForWindowsID(). (Sara)
  . Fixed bug #69374 (IntlDateFormatter formatObject returns wrong utf8 value).
    (lenhatanh86 at gmail com)
  . Fixed bug #69398 (IntlDateFormatter formatObject returns wrong value when
    time style is NONE). (lenhatanh86 at gmail com)

- JSON:
  . Introduced encoder struct instead of global which fixes bugs #66025 and
    #73254 related to pretty print indentation. (Jakub Zelenka)
  . Fixed bug #73113 (Segfault with throwing JsonSerializable). (julien)
  . Implemented earlier return when json_encode fails, fixes bugs #68992
    (Stacking exceptions thrown by JsonSerializable) and #70275 (On recursion
    error, json_encode can eat up all system memory). (Jakub Zelenka)
  . Implemented FR #46600 ("_empty_" key in objects). (Jakub Zelenka)
  . Exported JSON parser API including json_parser_method that can be used
    for implementing custom logic when parsing JSON. (Jakub Zelenka)
  . Escaped U+2028 and U+2029 when JSON_UNESCAPED_UNICODE is supplied as
    json_encode options and added JSON_UNESCAPED_LINE_TERMINATORS to restore
    the previous behaviour. (Eddie Kohler)

- LDAP:
  . Providing an unknown modification type to ldap_batch_modify() will now
    throw an instance of Error instead of resulting in a fatal error.
    (Aaron Piotrowski)

- Mbstring:
  . Fixed bug #73532 (Null pointer dereference in mb_eregi). (Laruence)
  . Fixed bug #66964 (mb_convert_variables() cannot detect recursion) (Yasuo)
  . Fixed bug #72992 (mbstring.internal_encoding doesn't inherit default_charset).
    (Yasuo)
  . Fixed bug #66797 (mb_substr only takes 32-bit signed integer). (cmb)
  . Fixed bug #72711 (`mb_ereg` does not clear the `$regs` parameter on
    failure). (ju1ius)
  . Fixed bug #72691 (mb_ereg_search raises a warning if a match zero-width).
    (cmb)
  . Fixed bug #72693 (mb_ereg_search increments search position when a match
    zero-width). (cmb)
  . Fixed bug #72694 (mb_ereg_search_setpos does not accept a string's last
    position). (cmb)
  . Fixed bug #72710 (`mb_ereg` causes buffer overflow on regexp compile error).
    (ju1ius)
  . Deprecated mb_ereg_replace() eval option. (Rouven Weßling, cmb)
  . Fixed bug #69151 (mb_ereg should reject ill-formed byte sequence).
    (Masaki Kagaya)
  . Fixed bug #72405 (mb_ereg_replace - mbc_to_code (oniguruma) -
    oob read access). (Laruence)
  . Fixed bug #72399 (Use-After-Free in MBString (search_re)). (Laruence)
  . mb_ereg() and mb_eregi() will now throw an instance of ParseError if an
    invalid PHP expression is provided and the 'e' option is used. (Aaron
    Piotrowski)

- Mcrypt:
  . Deprecated ext/mcrypt. (Scott Arciszewski, cmb)
  . Fixed bug #72782 (Heap Overflow due to integer overflows). (Stas)
  . Fixed bug #72551, bug #72552 (In correct casting from size_t to int lead to
    heap overflow in mdecrypt_generic). (Stas)
  . mcrypt_encrypt() and mcrypt_decrypt() will throw an instance of Error
    instead of resulting in a fatal error if mcrypt cannot be initialized.
    (Aaron Piotrowski)

- Mysqli:
  . Attempting to read an invalid or write to a readonly property will throw
    an instance of Error instead of resulting in a fatal error. (Aaron
    Piotrowski)

- Mysqlnd:
  . Fixed bug #64526 (Add missing mysqlnd.* parameters to php.ini-*). (cmb)
  . Fixed bug #71863 (Segfault when EXPLAIN with "Unknown column" error when
    using MariaDB). (Andrey)
  . Fixed bug #72701 (mysqli_get_host_info() wrong output). (Anatol)

- OCI8
  . Fixed bug #71148 (Bind reference overwritten on PHP 7). (Oracle Corp.)
  . Fixed invalid handle error with Implicit Result Sets. (Chris Jones)
  . Fixed bug #72524 (Binding null values triggers ORA-24816 error). (Chris Jones)

- ODBC:
  . Fixed bug #73448 (odbc_errormsg returns trash, always 513 bytes).
    (Anatol)

- Opcache:
  . Fixed bug #73583 (Segfaults when conditionally declared class and function
    have the same name). (Laruence)
  . Fixed bug #69090 (check cached files permissions)
  . Fixed bug #72982 (Memory leak in zend_accel_blacklist_update_regexp()
    function). (Laruence)
  . Fixed bug #72949 (Typo in opcache error message). (cmb)
  . Fixed bug #72762 (Infinite loop while parsing a file with opcache enabled).
    (Nikita)
  . Fixed bug #72590 (Opcache restart with kill_all_lockers does not work).
    (Keyur)

- OpenSSL:
  . Fixed bug #73478 (openssl_pkey_new() generates wrong pub/priv keys with
    Diffie Hellman). (Jakub Zelenka)
  . Fixed bug #73276 (crash in openssl_random_pseudo_bytes function). (Stas)
  . Fixed bug #73072 (Invalid path SNI_server_certs causes segfault).
    (Jakub Zelenka)
  . Fixed bug #72360 (ext/openssl build failure with OpenSSL 1.1.0).
    (Jakub Zelenka)
  . Bumped a minimal version to 1.0.1. (Jakub Zelenka)
  . Dropped support for SSL2. (Remi)
  . Implemented FR #61204 (Add elliptic curve support for OpenSSL).
    (Dominic Luechinger)
  . Implemented FR #67304 (Added AEAD support [CCM and GCM modes] to
    openssl_encrypt and openssl_decrypt). (Jakub Zelenka)
  . Implemented error storing to the global queue and cleaning up the OpenSSL
    error queue (resolves bugs #68276 and #69882). (Jakub Zelenka)

- Pcntl
  . Implemented asynchronous signal handling without TICKS. (Dmitry)
  . Added pcntl_signal_get_handler() that returns the current signal handler
    for a particular signal. Addresses FR #72409. (David Walker)
  . Add signinfo to pcntl_signal() handler args (Bishop Bettini, David Walker)

- PCRE:
  . Fixed bug #73483 (Segmentation fault on pcre_replace_callback). (Laruence)
  . Fixed bug #73612 (preg_*() may leak memory). (cmb)
  . Fixed bug #73392 (A use-after-free in zend allocator management).
    (Laruence)
  . Fixed bug #73121 (Bundled PCRE doesn't compile because JIT isn't supported
    on s390). (Anatol)
  . Fixed bug #72688 (preg_match missing group names in matches). (cmb)
  . Downgraded to PCRE 8.38. (Anatol)
  . Fixed bug #72476 (Memleak in jit_stack). (Laruence)
  . Fixed bug #72463 (mail fails with invalid argument). (Anatol)
  . Upgraded to PCRE 8.39. (Anatol)

- PDO:
  . Fixed bug #72788 (Invalid memory access when using persistent PDO
    connection). (Keyur)
  . Fixed bug #72791 (Memory leak in PDO persistent connection handling). (Keyur)
  . Fixed bug #60665 (call to empty() on NULL result using PDO::FETCH_LAZY
    returns false). (cmb)

- PDO_DBlib:
  . Fixed bug #72414 (Never quote values as raw binary data). (Adam Baratz)
  . Allow \PDO::setAttribute() to set query timeouts. (Adam Baratz)
  . Handle SQLDECIMAL/SQLNUMERIC types, which are used by later TDS versions.
    (Adam Baratz)
  . Add common PDO test suite. (Adam Baratz)
  . Free error and message strings when cleaning up PDO instances.
    (Adam Baratz)
  . Fixed bug #67130 (\PDOStatement::nextRowset() should succeed when all rows
    in current rowset haven't been fetched). (Peter LeBrun)
  . Ignore potentially misleading dberr values. (Chris Kings-Lynne)
  . Implemented stringify 'uniqueidentifier' fields.
    (Alexander Zhuravlev, Adam Baratz)

- PDO_Firebird:
  . Fixed bug #73087, #61183, #71494 (Memory corruption in bindParam).
    (Dorin Marcoci)
  . Fixed bug #60052 (Integer returned as a 64bit integer on X86_64). (Mariuz)

- PDO_pgsql:
  . Fixed bug #70313 (PDO statement fails to throw exception). (Matteo)
  . Fixed bug #72570 (Segmentation fault when binding parameters on a query
    without placeholders). (Matteo)
  . Implemented FR #72633 (Postgres PDO lastInsertId() should work without
    specifying a sequence). (Pablo Santiago Sánchez, Matteo)

- Phar:
  . Fixed bug #72928 (Out of bound when verify signature of zip phar in
    phar_parse_zipfile). (Stas)
  . Fixed bug #73035 (Out of bound when verify signature of tar phar in
    phar_parse_tarfile). (Stas)

- phpdbg:
  . Added generator command for inspection of currently alive generators. (Bob)

- Postgres:
  . Fixed bug #73498 (Incorrect SQL generated for pg_copy_to()). (Craig Duncan)
  . Implemented FR #31021 (pg_last_notice() is needed to get all notice
    messages). (Yasuo)
  . Implemented FR #48532 (Allow pg_fetch_all() to index numerically). (Yasuo)

- Readline:
  . Fixed bug #72538 (readline_redisplay crashes php). (Laruence)

- Reflection
  . Undo backwards compatiblity break in ReflectionType->__toString() and
    deprecate via documentation instead. (Nikita)
  . Reverted prepending \ for class names. (Trowski)
  . Implemented request #38992 (invoke() and invokeArgs() static method calls
    should match). (cmb).
  . Add ReflectionNamedType::getName(). This method should be used instead of
    ReflectionType::__toString()
  . Prepend \ for class names and ? for nullable types returned from
    ReflectionType::__toString(). (Trowski)
  . Fixed bug #72661 (ReflectionType::__toString crashes with iterable).
    (Laruence)
  . Fixed bug #72222 (ReflectionClass::export doesn't handle array constants).
    (Nikita Nefedov)
  . Failure to retrieve a reflection object or retrieve an object property
    will now throw an instance of Error instead of resulting in a fatal error.
    (Aaron Piotrowski)
  . Fix #72209 (ReflectionProperty::getValue() doesn't fail if object doesn't match type). (Joe)

- Session:
  . Fixed bug #73273 (session_unset() empties values from all variables in which
    is $_session stored). (Nikita)
  . Fixed bug #73100 (session_destroy null dereference in ps_files_path_create).
    (cmb)
  . Fixed bug #68015 (Session does not report invalid uid for files save handler).
    (Yasuo)
  . Fixed bug #72940 (SID always return "name=ID", even if session
    cookie exist). (Yasuo)
  . Implemented session_gc() (Yasuo)
    https://wiki.php.net/rfc/session-create-id
  . Implemented session_create_id() (Yasuo)
    https://wiki.php.net/rfc/session-gc
  . Implemented RFC: Session ID without hashing. (Yasuo)
    https://wiki.php.net/rfc/session-id-without-hashing
  . Fixed bug #72531 (ps_files_cleanup_dir Buffer overflow). (Laruence)
  . Custom session handlers that do not return strings for session IDs will
    now throw an instance of Error instead of resulting in a fatal error
    when a function is called that must generate a session ID.
    (Aaron Piotrowski)
  . An invalid setting for session.hash_function will throw an instance of
    Error instead of resulting in a fatal error when a session ID is created.
    (Aaron Piotrowski)
  . Fixed bug #72562 (Use After Free in unserialize() with Unexpected Session
    Deserialization). (Stas)
  . Improved fix for bug #68063 (Empty session IDs do still start sessions).
    (Yasuo)
  . Fixed bug #71038 (session_start() returns TRUE on failure).
    Session save handlers must return 'string' always for successful read.
    i.e. Non-existing session read must return empty string. PHP 7.0 is made
    not to tolerate buggy return value. (Yasuo)
  . Fixed bug #71394 (session_regenerate_id() must close opened session on
    errors). (Yasuo)

- SimpleXML:
  . Fixed bug #73293 (NULL pointer dereference in SimpleXMLElement::asXML()).
    (Stas)
  . Fixed bug #72971 (SimpleXML isset/unset do not respect namespace). (Nikita)
  . Fixed bug #72957 (Null coalescing operator doesn't behave as expected with
    SimpleXMLElement). (Nikita)
  . Fixed bug #72588 (Using global var doesn't work while accessing SimpleXML
    element). (Laruence)
  . Creating an unnamed or duplicate attribute will throw an instance of Error
    instead of resulting in a fatal error. (Aaron Piotrowski)

- SNMP:
  . Fixed bug #72708 (php_snmp_parse_oid integer overflow in memory
    allocation). (djodjo at gmail dot com)
  . Fixed bug #72479 (Use After Free Vulnerability in SNMP with GC and
    unserialize()). (Stas)

- Soap:
  . Fixed bug #73538 (SoapClient::__setSoapHeaders doesn't overwrite SOAP
    headers). (duncan3dc)
  . Fixed bug #73452 (Segfault (Regression for #69152)). (Dmitry)
  . Fixed bug #73037 (SoapServer reports Bad Request when gzipped). (Anatol)
  . Fixed bug #73237 (Nested object in "any" element overwrites other fields).
    (Keith Smiley)
  . Fixed bug #69137 (Peer verification fails when using a proxy with SoapClient)
    (Keith Smiley)
  . Fixed bug #71711 (Soap Server Member variables reference bug). (Nikita)
  . Fixed bug #71996 (Using references in arrays doesn't work like expected).
    (Nikita)

- SPL:
  . Fixed bug #73423 (Reproducible crash with GDB backtrace). (Laruence)
  . Fixed bug #72888 (Segfault on clone on splFileObject). (Laruence)
  . Fixed bug #73029 (Missing type check when unserializing SplArray). (Stas)
  . Fixed bug #72646 (SplFileObject::getCsvControl does not return the escape
    character). (cmb)
  . Fixed bug #72684 (AppendIterator segfault with closed generator). (Pierrick)
  . Attempting to clone an SplDirectory object will throw an instance of Error
    instead of resulting in a fatal error. (Aaron Piotrowski)
  . Calling ArrayIterator::append() when iterating over an object will throw an
    instance of Error instead of resulting in a fatal error. (Aaron Piotrowski)
  . Fixed bug #55701 (GlobIterator throws LogicException). (Valentin VĂLCIU)

- SQLite3:
  . Update to SQLite 3.15.1. (cmb)
  . Fixed bug #73530 (Unsetting result set may reset other result set). (cmb)
  . Fixed bug #73333 (2147483647 is fetched as string). (cmb)
  . Fixed bug #72668 (Spurious warning when exception is thrown in user defined
    function). (Laruence)
  . Implemented FR #72653 (SQLite should allow opening with empty filename).
    (cmb)
  . Fixed bug #70628 (Clearing bindings on an SQLite3 statement doesn't work).
    (cmb)
  . Implemented FR #71159 (Upgraded bundled SQLite lib to 3.9.2). (Laruence)

- Standard:
  . Fixed bug #73297 (HTTP stream wrapper should ignore HTTP 100 Continue).
    (rowan dot collins at gmail dot com)
  . Fixed bug #73303 (Scope not inherited by eval in assert()). (nikic)
  . Fixed bug #73192 (parse_url return wrong hostname). (Nikita)
  . Fixed bug #73203 (passing additional_parameters causes mail to fail). (cmb)
  . Fixed bug #73203 (passing additional_parameters causes mail to fail). (cmb)
  . Fixed bug #72920 (Accessing a private constant using constant() creates
    an exception AND warning). (Laruence)
  . Fixed bug #65550 (get_browser() incorrectly parses entries with "+" sign).
    (cmb)
  . Fixed bug #71882 (Negative ftruncate() on php://memory exhausts memory).
    (cmb)
  . Fixed bug #55451 (substr_compare NULL length interpreted as 0). (Lauri
    Kenttä)
  . Fixed bug #72278 (getimagesize returning FALSE on valid jpg). (cmb)
  . Fixed bug #61967 (unset array item in array_walk_recursive cause
    inconsistent array). (Nikita)
  . Fixed bug #62607 (array_walk_recursive move internal pointer). (Nikita)
  . Fixed bug #69068 (Exchanging array during array_walk -> memory errors).
    (Nikita)
  . Fixed bug #70713 (Use After Free Vulnerability in array_walk()/
    array_walk_recursive()). (Nikita)
  . Fixed bug #72622 (array_walk + array_replace_recursive create references
    from nothing). (Laruence)
  . Fixed bug #72330 (CSV fields incorrectly split if escape char followed by
    UTF chars). (cmb)
  . Implemented RFC: More precise float values. (Jakub Zelenka, Yasuo)
  . array_multisort now uses zend_sort instead zend_qsort. (Laruence)
  . Fixed bug #72505 (readfile() mangles files larger than 2G). (Cschneid)
  . assert() will throw a ParseError when evaluating a string given as the first
    argument if the PHP code is invalid instead of resulting in a catchable
    fatal error. (Aaron Piotrowski)
  . Calling forward_static_call() outside of a class scope will now throw an
    instance of Error instead of resulting in a fatal error. (Aaron Piotrowski)
  . Added is_iterable() function. (Aaron Piotrowski)
  . Fixed bug #72306 (Heap overflow through proc_open and $env parameter).
    (Laruence)
  . Fixed bug #71100 (long2ip() doesn't accept integers in strict mode).
    (Laruence)
  . Implemented FR #55716 (Add an option to pass a custom stream context to
    get_headers()). (Ferenc)
  . Additional validation for parse_url() for login/pass components).
    (Ilia) (Julien)
  . Implemented FR #69359 (Provide a way to fetch the current environment
    variables). (Ferenc)
  . unpack() function accepts an additional optional argument $offset. (Dmitry)
  . Implemented #51879 stream context socket option tcp_nodelay (Joe)

- Streams:
  . Fixed bug #73586 (php_user_filter::$stream is not set to the stream the
    filter is working on). (Dmitry)
  . Fixed bug #72853 (stream_set_blocking doesn't work). (Laruence)
  . Fixed bug #72743 (Out-of-bound read in php_stream_filter_create).
    (Loianhtuan)
  . Implemented FR #27814 (Multiple small packets send for HTTP request).
    (vhuk)
  . Fixed bug #72764 (ftps:// opendir wrapper data channel encryption fails
    with IIS FTP 7.5, 8.5). (vhuk)
  . Fixed bug #72810 (Missing SKIP_ONLINE_TESTS checks). (vhuk)
  . Fixed bug #41021 (Problems with the ftps wrapper). (vhuk)
  . Fixed bug #54431 (opendir() does not work with ftps:// wrapper). (vhuk)
  . Fixed bug #72667 (opendir() with ftp:// attempts to open data stream for
    non-existent directories). (vhuk)
  . Fixed bug #72771 (ftps:// wrapper is vulnerable to protocol downgrade
    attack). (Stas)
  . Fixed bug #72534 (stream_socket_get_name crashes). (Anatol)
  . Fixed bug #72439 (Stream socket with remote address leads to a segmentation
    fault). (Laruence)

- sysvshm:
  . Fixed bug #72858 (shm_attach null dereference). (Anatol)

- Tidy:
  . Implemented support for libtidy 5.0.0 and above. (Michael Orlitzky, Anatol)
  . Creating a tidyNode manually will now throw an instance of Error instead of
    resulting in a fatal error. (Aaron Piotrowski)

- Wddx:
  . Fixed bug #73331 (NULL Pointer Dereference in WDDX Packet Deserialization
    with PDORow). (Stas)
  . Fixed bug #72142 (WDDX Packet Injection Vulnerability in
    wddx_serialize_value()). (Taoguang Chen)
  . Fixed bug #72749 (wddx_deserialize allows illegal memory access) (Stas)
  . Fixed bug #72750 (wddx_deserialize null dereference). (Stas)
  . Fixed bug #72790 (wddx_deserialize null dereference with invalid xml).
    (Stas)
  . Fixed bug #72799 (wddx_deserialize null dereference in
    php_wddx_pop_element). (Stas)
  . Fixed bug #72860 (wddx_deserialize use-after-free). (Stas)
  . Fixed bug #73065 (Out-Of-Bounds Read in php_wddx_push_element). (Stas)
  . Fixed bug #72564 (boolean always deserialized as "true") (Remi)
  . A circular reference when serializing will now throw an instance of Error
    instead of resulting in a fatal error. (Aaron Piotrowski)

- XML:
  . Fixed bug #72135 (malformed XML causes fault) (edgarsandi)
  . Fixed bug #72714 (_xml_startElementHandler() segmentation fault). (cmb)
  . Fixed bug #72085 (SEGV on unknown address zif_xml_parse). (cmb)

- XMLRPC:
  . Fixed bug #72647 (xmlrpc_encode() unexpected output after referencing
    array elements). (Laruence)
  . Fixed bug #72606 (heap-buffer-overflow (write) simplestring_addn
    simplestring.c). (Stas)
  . A circular reference when serializing will now throw an instance of Error
    instead of resulting in a fatal error. (Aaron Piotrowski)

- Zip:
  . Fixed bug #68302 (impossible to compile php with zip support). (cmb)
  . Fixed bug #72660 (NULL Pointer dereference in zend_virtual_cwd).
    (Laruence)
  . Fixed bug #72520 (Stack-based buffer overflow vulnerability in
    php_stream_zip_opener). (Stas)
  . ZipArchive::addGlob() will throw an instance of Error instead of resulting
    in a fatal error if glob support is not available. (Aaron Piotrowski)<|MERGE_RESOLUTION|>--- conflicted
+++ resolved
@@ -2,7 +2,6 @@
 |||||||||||||||||||||||||||||||||||||||||||||||||||||||||||||||||||||||||||||||
 ?? ??? 2019, PHP 7.2.21
 
-<<<<<<< HEAD
 - Fileinfo:
   . Fixed bug #78183 (finfo_file shows wrong mime-type for .tga file).
     (Joshua Westerheide)
@@ -10,6 +9,9 @@
 - PDO_Sqlite:
   . Fixed #78192 (SegFault when reuse statement after schema has changed).
     (Vincent Quatrevieux)
+
+- SQLite:
+  . Upgraded to SQLite 3.28.0. (cmb)
 
 - XMLRPC:
   . Fixed #78173 (XML-RPC mutates immutable objects during encoding). (Asher
@@ -72,10 +74,6 @@
 
 - Zip:
   . Fixed bug #76345 (zip.h not found). (Michael Maroszek)
-=======
-- SQLite:
-  . Upgraded to SQLite 3.28.0. (cmb)
->>>>>>> e944ae6b
 
 30 May 2019, PHP 7.2.19
 
