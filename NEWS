--- conflicted
+++ resolved
@@ -9,6 +9,9 @@
   . Fixed bug #75941 (Fix compile failure on Solaris with clang). (Jaromír
     Doleček)
   . Fixed bug #81380 (Observer may not be initialized properly). (krakjoe)
+
+- PCRE:
+  . Unfixed bug #81424 (PCRE2 10.35 JIT performance regression). (cmb)
 
 - Standard:
   . Fixed bug #81491 (Incorrectly using libsodium for argon2 hashing).
@@ -30,13 +33,6 @@
   . Fixed bug #61700 (FILTER_FLAG_IPV6/FILTER_FLAG_NO_PRIV|RES_RANGE failing).
     (cmb, Nikita)
 
-<<<<<<< HEAD
-=======
-- Opcache:
-  . Fixed bug #81472 (Cannot support large linux major/minor device number when
-    read /proc/self/maps). (Lin Yang)
-
->>>>>>> 95235427
 - Reflection:
   . Fixed bug #81457 (Enum: ReflectionMethod->getDeclaringClass() return a
     ReflectionClass). (Nikita)
