--- conflicted
+++ resolved
@@ -5,19 +5,13 @@
 - Core:
   . Fixed incorrect check condition in ZEND_YIELD. (nielsdos)
 
-<<<<<<< HEAD
 - GMP:
   . Properly implement GMP::__construct(). (nielsdos)
-=======
-- Standard:
-  . Fixed bug GH-10292 (Made the default value of the first param of srand() and
-    mt_srand() unknown). (kocsismate)
-
-02 Feb 2023, PHP 8.1.15
->>>>>>> 3197104e
 
 - Random:
   . Fix GH-10390 (Do not trust arc4random_buf() on glibc). (timwolla)
+  . Fix GH-10292 (Made the default value of the first param of srand() and
+    mt_srand() unknown). (kocsismate)
 
 - Standard:
   - Fixed bug GH-8086 (Introduce mail.mixed_lf_and_crlf INI). (Jakub Zelenka)
