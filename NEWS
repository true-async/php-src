--- conflicted
+++ resolved
@@ -8,14 +8,10 @@
 - Date:
   . Fixed #69044 (discrepency between time and microtime). (krakjoe)
 
-<<<<<<< HEAD
-04 Jul 2019, PHP 7.3.7
-=======
 - OPcache:
   . Fixed #78189 (file cache strips last character of uname hash). (cmb)
 
-27 Jun 2019, PHP 7.2.20
->>>>>>> fcd6f2de
+04 Jul 2019, PHP 7.3.7
 
 - Core:
   . Fixed bug #76980 (Interface gets skipped if autoloader throws an exception).
