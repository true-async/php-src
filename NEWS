--- conflicted
+++ resolved
@@ -12,16 +12,13 @@
   . Fixed potential heap corruption due to alignment mismatch. (cmb)
 
 - OpenSSL:
-<<<<<<< HEAD
   . Fixed missing clean up of OpenSSL engine list - attempt to fix GH-8620.
     (Jakub Zelenka)
+  . Fixed bug GH-8430 (OpenSSL compiled with no-md2, no-md4 or no-rmd160 does
+    not build). (Jakub Zelenka, fsbruva)
 
 - PDO_ODBC:
   . Fixed bug GH-9372 (HY010 when binding overlong parameter). (cmb)
-=======
-  . Fixed bug GH-8430 (OpenSSL compiled with no-md2, no-md4 or no-rmd160 does
-    not build). (Jakub Zelenka, fsbruva)
->>>>>>> ec844ccc
 
 - SOAP:
   . Fixed bug GH-9720 (Null pointer dereference while serializing the response).
