PHP                                                                        NEWS
|||||||||||||||||||||||||||||||||||||||||||||||||||||||||||||||||||||||||||||||
?? ??? 2017, PHP 7.1.1

- Core:
<<<<<<< HEAD
  . Fixed bug #73686 (Adding settype()ed values to ArrayObject results in
    references). (Nikita, Laruence)
=======
  . Fixed bug #73792 (invalid foreach loop hangs script). (Dmitry)
>>>>>>> 3c6a2fb0
  . Fixed bug #73663 ("Invalid opcode 65/16/8" occurs with a variable created
    with list()). (Laruence)
  . Fixed bug #73727 (ZEND_MM_BITSET_LEN is "undefined symbol" in
    zend_bitset.h). (Nikita)

- CLI:
  . Fixed bug #72555 (CLI output(japanese) on Windows). (Anatol)

- COM:
  . Fixed bug #73679 (DOTNET read access violation using invalid codepage).
    (Anatol)

- Mbstring:
  . Fixed bug #73646 (mb_ereg_search_init null pointer dereference).
    (Laruence)

- Mysqlnd:
  . Optimized handling of BIT fields - less memory copies and lower memory
    usage. (Andrey)

- Opcache:
  . Fixed bug #73789 (Strange behavior of class constants in switch/case block).
    (Laruence)
  . Fixed bug #73746 (Method that returns string returns UNKNOWN:0 instead).
    (Laruence)
  . Fixed bug #73654 (Segmentation fault in zend_call_function). (Nikita)
  . Fixed bug #73668 ("SIGFPE Arithmetic exception" in opcache when divide by
    minus 1). (Nikita)

- PDO_Firebird:
  . Fixed bug #72931 (PDO_FIREBIRD with Firebird 3.0 not work on returning
    statement). (Dorin Marcoci)

- Standard:
  . Fixed bug #73594 (dns_get_record does not populate $additional out parameter).
    (Bruce Weirdan)

01 Dec 2016, PHP 7.1.0

- Core:
  . Added nullable types. (Levi, Dmitry)
  . Added DFA optimization framework based on e-SSA form. (Dmitry, Nikita)
  . Added specialized opcode handlers (e.g. ZEND_ADD_LONG_NO_OVERFLOW).
    (Dmitry)
  . Added [] = as alternative construct to list() =. (Bob)
  . Added void return type. (Andrea)
  . Added support for negative string offsets in string offset syntax and
    various string functions. (Francois)
  . Added a form of the list() construct where keys can be specified. (Andrea)
  . Implemented safe execution timeout handling, that prevents random crashes
    after "Maximum execution time exceeded" error. (Dmitry)
  . Implemented the RFC `Support Class Constant Visibility`. (Sean DuBois,
    Reeze Xia, Dmitry)
  . Implemented the RFC `Catching multiple exception types`. (Bronislaw Bialek,
    Pierrick)
  . Implemented logging to syslog with dynamic error levels. (Jani Ollikainen)
  . Implemented FR #72614 (Support "nmake test" on building extensions by
    phpize). (Yuji Uchiyama)
  . Implemented RFC: Iterable. (Aaron Piotrowski)
  . Implemented RFC: Closure::fromCallable (Danack)
  . Implemented RFC: Replace "Missing argument" warning with "\ArgumentCountError"
    exception. (Dmitry, Davey)
  . Implemented RFC: Fix inconsistent behavior of $this variable. (Dmitry)
  . Fixed bug #73585 (Logging of "Internal Zend error - Missing class
    information" missing class name). (Laruence)
  . Fixed memory leak(null coalescing operator with Spl hash). (Tyson Andre)
  . Fixed bug #72736 (Slow performance when fetching large dataset with mysqli
    / PDO). (Dmitry)
  . Fixed bug #72482 (Ilegal write/read access caused by gdImageAALine
    overflow). (cmb)
  . Fixed bug #72696 (imagefilltoborder stackoverflow on truecolor images).
    (cmb)
  . Fixed bug #73350 (Exception::__toString() cause circular references).
    (Laruence)
  . Fixed bug #73329 ((Float)"Nano" == NAN). (Anatol)
  . Fixed bug #73288 (Segfault in __clone > Exception.toString > __get).
    (Laruence)
  . Fixed for #73240 (Write out of bounds at number_format). (Stas)
  . Fix pthreads detection when cross-compiling (ffontaine)
  . Fixed bug #73337 (try/catch not working with two exceptions inside a same
    operation). (Dmitry)
  . Fixed bug #73156 (segfault on undefined function). (Dmitry)
  . Fixed bug #73163 (PHP hangs if error handler throws while accessing undef
    const in default value). (Nikita)
  . Fixed bug #73172 (parse error: Invalid numeric literal). (Nikita, Anatol)
  . Fixed bug #73181 (parse_str() without a second argument leads to crash).
    (Nikita)
  . Fixed bug #73025 (Heap Buffer Overflow in virtual_popen of
    zend_virtual_cwd.c). (cmb)
  . Fixed bug #73058 (crypt broken when salt is 'too' long). (Anatol)
  . Fixed bug #72944 (Null pointer deref in zval_delref_p). (Dmitry)
  . Fixed bug #72943 (assign_dim on string doesn't reset hval). (Laruence)
  . Fixed bug #72598 (Reference is lost after array_slice()) (Nikita)
  . Fixed bug #72703 (Out of bounds global memory read in BF_crypt triggered by
    password_verify). (Anatol)
  . Fixed bug #72813 (Segfault with __get returned by ref). (Laruence)
  . Fixed bug #72767 (PHP Segfaults when trying to expand an infinite operator).
    (Nikita)
  . TypeError messages for arg_info type checks will now say "must be ...
    or null" where the parameter or return type accepts null. (Andrea)
  . Fixed bug #72857 (stream_socket_recvfrom read access violation). (Anatol)
  . Fixed bug #72663 (Create an Unexpected Object and Don't Invoke
    __wakeup() in Deserialization). (Stas)
  . Fixed bug #72681 (PHP Session Data Injection Vulnerability). (Stas)
  . Fixed bug #72742 (memory allocator fails to realloc small block to large
    one). (Stas)
  . Fixed URL rewriter. It would not rewrite '//example.com/' URL
    unconditionally. URL rewrite target hosts whitelist is implemented. (Yasuo)
  . Fixed bug #72641 (phpize (on Windows) ignores PHP_PREFIX).
    (Yuji Uchiyama)
  . Fixed bug #72683 (getmxrr broken). (Anatol)
  . Fixed bug #72629 (Caught exception assignment to variables ignores
    references). (Laruence)
  . Fixed bug #72594 (Calling an earlier instance of an included anonymous
    class fatals). (Laruence)
  . Fixed bug #72581 (previous property undefined in Exception after
    deserialization). (Laruence)
  . Fixed bug #72543 (Different references behavior comparing to PHP 5)
    (Laruence, Dmitry, Nikita)
  . Fixed bug #72347 (VERIFY_RETURN type casts visible in finally). (Dmitry)
  . Fixed bug #72216 (Return by reference with finally is not memory safe).
    (Dmitry)
  . Fixed bug #72215 (Wrong return value if var modified in finally). (Dmitry)
  . Fixed bug #71818 (Memory leak when array altered in destructor). (Dmitry)
  . Fixed bug #71539 (Memory error on $arr[$a] =& $arr[$b] if RHS rehashes)
    (Dmitry, Nikita)
  . Added new constant PHP_FD_SETSIZE. (cmb)
  . Added optind parameter to getopt(). (as)
  . Added PHP to SAPI error severity mapping for logs. (Martin Vobruba)
  . Fixed bug #71911 (Unable to set --enable-debug on building extensions by
    phpize on Windows). (Yuji Uchiyama)
  . Fixed bug #29368 (The destructor is called when an exception is thrown from
    the constructor). (Dmitry)
  . Implemented RFC: RNG Fixes. (Leigh)
  . Implemented email validation as per RFC 6531. (Leo Feyer, Anatol)
  . Fixed bug #72513 (Stack-based buffer overflow vulnerability in
    virtual_file_ex). (Stas)
  . Fixed bug #72573 (HTTP_PROXY is improperly trusted by some PHP libraries
    and applications). (Stas)
  . Fixed bug #72523 (dtrace issue with reflection (failed test)). (Laruence)
  . Fixed bug #72508 (strange references after recursive function call and
    "switch" statement). (Laruence)
  . Fixed bug #72441 (Segmentation fault: RFC list_keys). (Laruence)
  . Fixed bug #72395 (list() regression). (Laruence)
  . Fixed bug #72373 (TypeError after Generator function w/declared return type
    finishes). (Nikita)
  . Fixed bug #69489 (tempnam() should raise notice if falling back to temp dir).
    (Laruence, Anatol)
  . Fixed UTF-8 and long path support on Windows. (Anatol)
  . Fixed bug #53432 (Assignment via string index access on an empty string
    converts to array). (Nikita)
  . Fixed bug #62210 (Exceptions can leak temporary variables). (Dmitry, Bob)
  . Fixed bug #62814 (It is possible to stiffen child class members visibility).
    (Nikita)
  . Fixed bug #69989 (Generators don't participate in cycle GC). (Nikita)
  . Fixed bug #70228 (Memleak if return in finally block). (Dmitry)
  . Fixed bug #71266 (Missing separation of properties HT in foreach etc).
    (Dmitry)
  . Fixed bug #71604 (Aborted Generators continue after nested finally).
    (Nikita)
  . Fixed bug #71572 (String offset assignment from an empty string inserts
    null byte). (Francois)
  . Fixed bug #71897 (ASCII 0x7F Delete control character permitted in
    identifiers). (Andrea)
  . Fixed bug #72188 (Nested try/finally blocks losing return value). (Dmitry)
  . Fixed bug #72213 (Finally leaks on nested exceptions). (Dmitry, Nikita)
  . Fixed bug #47517 (php-cgi.exe missing UAC manifest).
    (maxdax15801 at users noreply github com)
  . Change statement and fcall extension handlers to accept frame. (Joe)
  . Number operators taking numeric strings now emit E_NOTICEs or E_WARNINGs
    when given malformed numeric strings. (Andrea)
  . (int), intval() where $base is 10 or unspecified, settype(), decbin(),
    decoct(), dechex(), integer operators and other conversions now always
    respect scientific notation in numeric strings. (Andrea)
  . Raise a compile-time warning on octal escape sequence overflow. (Sara)

- Apache2handler:
  . Enable per-module logging in Apache 2.4+. (Martin Vobruba)

- BCmath:
  . Fix bug #73190 (memcpy negative parameter _bc_new_num_ex). (Stas)

- Bz2:
  . Fixed bug #72837 (integer overflow in bzdecompress caused heap
    corruption). (Stas)
  . Fixed bug #72613 (Inadequate error handling in bzread()). (Stas)

- Calendar:
  . Fix integer overflows (Joshua Rogers)
  . Fixed bug #67976 (cal_days_month() fails for final month of the French
    calendar). (cmb)
  . Fixed bug #71894 (AddressSanitizer: global-buffer-overflow in
    zif_cal_from_jd). (cmb)

- CLI Server:
  . Fixed bug #73360 (Unable to work in root with unicode chars). (Anatol)
  . Fixed bug #71276 (Built-in webserver does not send Date header).
    (see at seos fr)

- COM:
  . Fixed bug #73126 (Cannot pass parameter 1 by reference). (Anatol)
  . Fixed bug #69579 (Invalid free in extension trait). (John Boehr)
  . Fixed bug #72922 (COM called from PHP does not return out parameters).
    (Anatol)
  . Fixed bug #72569 (DOTNET/COM array parameters broke in PHP7). (Anatol)
  . Fixed bug #72498 (variant_date_from_timestamp null dereference). (Anatol)

- Curl
  . Implement support for handling HTTP/2 Server Push. (Davey)
  . Add curl_multi_errno(), curl_share_errno() and curl_share_strerror()
    functions. (Pierrick)
  . Fixed bug #72674 (Heap overflow in curl_escape). (Stas)
  . Fixed bug #72541 (size_t overflow lead to heap corruption). (Stas).
  . Fixed bug #71709 (curl_setopt segfault with empty CURLOPT_HTTPHEADER).
    (Pierrick)
  . Fixed bug #71929 (CURLINFO_CERTINFO data parsing error). (Pierrick)

- Date:
  . Fixed bug #69587 (DateInterval properties and isset). (jhdxr)
  . Fixed bug #73426 (createFromFormat with 'z' format char results in
    incorrect time). (Derick)
  . Fixed bug #45554 (Inconsistent behavior of the u format char). (Derick)
  . Fixed bug #48225 (DateTime parser doesn't set microseconds for "now").
    (Derick)
  . Fixed bug #52514 (microseconds are missing in DateTime class). (Derick)
  . Fixed bug #52519 (microseconds in DateInterval are missing). (Derick)
  . Fixed bug #60089 (DateTime::createFromFormat() U after u nukes microtime).
    (Derick)
  . Fixed bug #64887 (Allow DateTime modification with subsecond items).
    (Derick)
  . Fixed bug #68506 (General DateTime improvments needed for microseconds to
    become useful). (Derick)
  . Fixed bug #73109 (timelib_meridian doesn't parse dots correctly). (Derick)
  . Fixed bug #73247 (DateTime constructor does not initialise microseconds
    property). (Derick)
  . Fixed bug #73147 (Use After Free in PHP7 unserialize()). (Stas)
  . Fixed bug #73189 (Memcpy negative size parameter php_resolve_path). (Stas)
  . Fixed bug #66836 (DateTime::createFromFormat 'U' with pre 1970 dates fails
    parsing). (derick)
  . Invalid serialization data for a DateTime or DatePeriod object will now
    throw an instance of Error from __wakeup() or __set_state() instead of
    resulting in a fatal error. (Aaron Piotrowski)
  . Timezone initialization failure from serialized data will now throw an
    instance of Error from __wakeup() or __set_state() instead of resulting in
    a fatal error. (Aaron Piotrowski)
  . Export date_get_interface_ce() for extension use. (Jeremy Mikola)
  . Fixed bug #63740 (strtotime seems to use both sunday and monday as start of
    week). (Derick)

- Dba:
  . Fixed bug #70825 (Cannot fetch multiple values with group in ini file).
    (cmb)
  . Data modification functions (e.g.: dba_insert()) now throw an instance of
    Error instead of triggering a catchable fatal error if the key is does not
    contain exactly two elements. (Aaron Piotrowski)

- DOM:
  . Fixed bug #73150 (missing NULL check in dom_document_save_html). (Stas)
  . Fixed bug #66502 (DOM document dangling reference). (Sean Heelan, cmb)
  . Invalid schema or RelaxNG validation contexts will throw an instance of
    Error instead of resulting in a fatal error. (Aaron Piotrowski)
  . Attempting to register a node class that does not extend the appropriate
    base class will now throw an instance of Error instead of resulting in a
    fatal error. (Aaron Piotrowski)
  . Attempting to read an invalid or write to a readonly property will throw
    an instance of Error instead of resulting in a fatal error. (Aaron
    Piotrowski)

- DTrace:
  . Disabled PHP call tracing by default (it makes significant overhead).
    This may be enabled again using envirionment variable USE_ZEND_DTRACE=1.
    (Dmitry)

- EXIF:
  . Fixed bug #72735 (Samsung picture thumb not read (zero size)). (Kalle, Remi)
  . Fixed bug #72627 (Memory Leakage In exif_process_IFD_in_TIFF). (Stas)
  . Fixed bug #72603 (Out of bound read in exif_process_IFD_in_MAKERNOTE).
    (Stas)
  . Fixed bug #72618 (NULL Pointer Dereference in exif_process_user_comment).
    (Stas)

- Filter:
  . Fixed bug #72972 (Bad filter for the flags FILTER_FLAG_NO_RES_RANGE and
    FILTER_FLAG_NO_PRIV_RANGE). (julien)
  . Fixed bug #73054 (default option ignored when object passed to int filter).
    (cmb)
  . Fixed bug #71745 (FILTER_FLAG_NO_RES_RANGE does not cover whole 127.0.0.0/8
    range). (bugs dot php dot net at majkl578 dot cz)

- FPM:
  . Fixed bug #72575 (using --allow-to-run-as-root should ignore missing user).
    (gooh)

- FTP:
  . Fixed bug #70195 (Cannot upload file using ftp_put to FTPES with
    require_ssl_reuse). (Benedict Singer)
  . Implemented FR #55651 (Option to ignore the returned FTP PASV address).
    (abrender at elitehosts dot com)

- GD:
  . Fixed bug #73213 (Integer overflow in imageline() with antialiasing). (cmb)
  . Fixed bug #73272 (imagescale() is not affected by, but affects
    imagesetinterpolation()). (cmb)
  . Fixed bug #73279 (Integer overflow in gdImageScaleBilinearPalette()). (cmb)
  . Fixed bug #73280 (Stack Buffer Overflow in GD dynamicGetbuf). (cmb)
  . Fixed bug #50194 (imagettftext broken on transparent background w/o
    alphablending). (cmb)
  . Fixed bug #73003 (Integer Overflow in gdImageWebpCtx of gd_webp.c). (trylab,
    cmb)
  . Fixed bug #53504 (imagettfbbox gives incorrect values for bounding box).
    (Mark Plomer, cmb)
  . Fixed bug #73157 (imagegd2() ignores 3rd param if 4 are given). (cmb)
  . Fixed bug #73155 (imagegd2() writes wrong chunk sizes on boundaries). (cmb)
  . Fixed bug #73159 (imagegd2(): unrecognized formats may result in corrupted
    files). (cmb)
  . Fixed bug #73161 (imagecreatefromgd2() may leak memory). (cmb)
  . Fixed bug #67325 (imagetruecolortopalette: white is duplicated in palette).
    (cmb)
  . Fixed bug #66005 (imagecopy does not support 1bit transparency on truecolor
    images). (cmb)
  . Fixed bug #72913 (imagecopy() loses single-color transparency on palette
    images). (cmb)
  . Fixed bug #68716 (possible resource leaks in _php_image_convert()). (cmb)
  . Fixed bug #72709 (imagesetstyle() causes OOB read for empty $styles). (cmb)
  . Fixed bug #72697 (select_colors write out-of-bounds). (Stas)
  . Fixed bug #72730 (imagegammacorrect allows arbitrary write access). (Stas)
  . Fixed bug #72596 (imagetypes function won't advertise WEBP support). (cmb)
  . Fixed bug #72604 (imagearc() ignores thickness for full arcs). (cmb)
  . Fixed bug #70315 (500 Server Error but page is fully rendered). (cmb)
  . Fixed bug #43828 (broken transparency of imagearc for truecolor in
    blendingmode). (cmb)
  . Fixed bug #72512 (gdImageTrueColorToPaletteBody allows arbitrary write/read
    access). (Pierre)
  . Fixed bug #72519 (imagegif/output out-of-bounds access). (Pierre)
  . Fixed bug #72558 (Integer overflow error within _gdContributionsAlloc()).
    (Pierre)
  . Fixed bug #72482 (Ilegal write/read access caused by gdImageAALine
    overflow). (Pierre)
  . Fixed bug #72494 (imagecropauto out-of-bounds access). (Fernando, Pierre,
    cmb)
  . Fixed bug #72404 (imagecreatefromjpeg fails on selfie). (cmb)
  . Fixed bug #43475 (Thick styled lines have scrambled patterns). (cmb)
  . Fixed bug #53640 (XBM images require width to be multiple of 8). (cmb)
  . Fixed bug #64641 (imagefilledpolygon doesn't draw horizontal line). (cmb)

- Hash:
  . Added SHA3 fixed mode algorithms (224, 256, 384, and 512 bit). (Sara)
  . Added SHA512/256 and SHA512/224 algorithms. (Sara)

- iconv:
  . Fixed bug #72320 (iconv_substr returns false for empty strings). (cmb)

- IMAP:
  . Fixed bug #73418 (Integer Overflow in "_php_imap_mail" leads to crash).
    (Anatol)
  . An email address longer than 16385 bytes will throw an instance of Error
    instead of resulting in a fatal error. (Aaron Piotrowski)

- Interbase:
  . Fixed bug #73512 (Fails to find firebird headers as don't use fb_config
    output). (Remi)

- Intl:
  . Fixed bug #73007 (add locale length check). (Stas)
  . Fixed bug #73218 (add mitigation for ICU int overflow). (Stas)
  . Fixed bug #65732 (grapheme_*() is not Unicode compliant on CR LF
    sequence). (cmb)
  . Fixed bug #73007 (add locale length check). (Stas)
  . Fixed bug #72639 (Segfault when instantiating class that extends
    IntlCalendar and adds a property). (Laruence)
  . Fixed bug #72658 (Locale::lookup() / locale_lookup() hangs if no match
    found). (Anatol)
  . Partially fixed #72506 (idn_to_ascii for UTS #46 incorrect for long domain
    names). (cmb)
  . Fixed bug #72533 (locale_accept_from_http out-of-bounds access). (Stas)
  . Failure to call the parent constructor in a class extending Collator
    before invoking the parent methods will throw an instance of Error
    instead of resulting in a recoverable fatal error. (Aaron Piotrowski)
  . Cloning a Transliterator object may will now throw an instance of Error
    instead of resulting in a fatal error if cloning the internal
    transliterator fails. (Aaron Piotrowski)
  . Added IntlTimeZone::getWindowsID() and
    IntlTimeZone::getIDForWindowsID(). (Sara)
  . Fixed bug #69374 (IntlDateFormatter formatObject returns wrong utf8 value).
    (lenhatanh86 at gmail com)
  . Fixed bug #69398 (IntlDateFormatter formatObject returns wrong value when
    time style is NONE). (lenhatanh86 at gmail com)

- JSON:
  . Introduced encoder struct instead of global which fixes bugs #66025 and
    #73254 related to pretty print indentation. (Jakub Zelenka)
  . Fixed bug #73113 (Segfault with throwing JsonSerializable). (julien)
  . Implemented earlier return when json_encode fails, fixes bugs #68992
    (Stacking exceptions thrown by JsonSerializable) and #70275 (On recursion
    error, json_encode can eat up all system memory). (Jakub Zelenka)
  . Implemented FR #46600 ("_empty_" key in objects). (Jakub Zelenka)
  . Exported JSON parser API including json_parser_method that can be used
    for implementing custom logic when parsing JSON. (Jakub Zelenka)
  . Escaped U+2028 and U+2029 when JSON_UNESCAPED_UNICODE is supplied as
    json_encode options and added JSON_UNESCAPED_LINE_TERMINATORS to restore
    the previous behaviour. (Eddie Kohler)

- LDAP:
  . Providing an unknown modification type to ldap_batch_modify() will now
    throw an instance of Error instead of resulting in a fatal error.
    (Aaron Piotrowski)

- Mbstring:
  . Fixed bug #73532 (Null pointer dereference in mb_eregi). (Laruence)
  . Fixed bug #66964 (mb_convert_variables() cannot detect recursion) (Yasuo)
  . Fixed bug #72992 (mbstring.internal_encoding doesn't inherit default_charset).
    (Yasuo)
  . Fixed bug #66797 (mb_substr only takes 32-bit signed integer). (cmb)
  . Fixed bug #72711 (`mb_ereg` does not clear the `$regs` parameter on
    failure). (ju1ius)
  . Fixed bug #72691 (mb_ereg_search raises a warning if a match zero-width).
    (cmb)
  . Fixed bug #72693 (mb_ereg_search increments search position when a match
    zero-width). (cmb)
  . Fixed bug #72694 (mb_ereg_search_setpos does not accept a string's last
    position). (cmb)
  . Fixed bug #72710 (`mb_ereg` causes buffer overflow on regexp compile error).
    (ju1ius)
  . Deprecated mb_ereg_replace() eval option. (Rouven Weßling, cmb)
  . Fixed bug #69151 (mb_ereg should reject ill-formed byte sequence).
    (Masaki Kagaya)
  . Fixed bug #72405 (mb_ereg_replace - mbc_to_code (oniguruma) -
    oob read access). (Laruence)
  . Fixed bug #72399 (Use-After-Free in MBString (search_re)). (Laruence)
  . mb_ereg() and mb_eregi() will now throw an instance of ParseError if an
    invalid PHP expression is provided and the 'e' option is used. (Aaron
    Piotrowski)

- Mcrypt:
  . Deprecated ext/mcrypt. (Scott Arciszewski, cmb)
  . Fixed bug #72782 (Heap Overflow due to integer overflows). (Stas)
  . Fixed bug #72551, bug #72552 (In correct casting from size_t to int lead to
    heap overflow in mdecrypt_generic). (Stas)
  . mcrypt_encrypt() and mcrypt_decrypt() will throw an instance of Error
    instead of resulting in a fatal error if mcrypt cannot be initialized.
    (Aaron Piotrowski)

- Mysqli:
  . Attempting to read an invalid or write to a readonly property will throw
    an instance of Error instead of resulting in a fatal error. (Aaron
    Piotrowski)

- Mysqlnd:
  . Fixed bug #64526 (Add missing mysqlnd.* parameters to php.ini-*). (cmb)
  . Fixed bug #71863 (Segfault when EXPLAIN with "Unknown column" error when
    using MariaDB). (Andrey)
  . Fixed bug #72701 (mysqli_get_host_info() wrong output). (Anatol)

- OCI8
  . Fixed bug #71148 (Bind reference overwritten on PHP 7). (Oracle Corp.)
  . Fixed invalid handle error with Implicit Result Sets. (Chris Jones)
  . Fixed bug #72524 (Binding null values triggers ORA-24816 error). (Chris Jones)

- ODBC:
  . Fixed bug #73448 (odbc_errormsg returns trash, always 513 bytes).
    (Anatol)

- Opcache:
  . Fixed bug #73583 (Segfaults when conditionally declared class and function
    have the same name). (Laruence)
  . Fixed bug #69090 (check cached files permissions)
  . Fixed bug #72982 (Memory leak in zend_accel_blacklist_update_regexp()
    function). (Laruence)
  . Fixed bug #72949 (Typo in opcache error message). (cmb)
  . Fixed bug #72762 (Infinite loop while parsing a file with opcache enabled).
    (Nikita)
  . Fixed bug #72590 (Opcache restart with kill_all_lockers does not work).
    (Keyur)

- OpenSSL:
  . Fixed bug #73478 (openssl_pkey_new() generates wrong pub/priv keys with
    Diffie Hellman). (Jakub Zelenka)
  . Fixed bug #73276 (crash in openssl_random_pseudo_bytes function). (Stas)
  . Fixed bug #73072 (Invalid path SNI_server_certs causes segfault).
    (Jakub Zelenka)
  . Fixed bug #72360 (ext/openssl build failure with OpenSSL 1.1.0).
    (Jakub Zelenka)
  . Bumped a minimal version to 1.0.1. (Jakub Zelenka)
  . Dropped support for SSL2. (Remi)
  . Implemented FR #61204 (Add elliptic curve support for OpenSSL).
    (Dominic Luechinger)
  . Implemented FR #67304 (Added AEAD support [CCM and GCM modes] to
    openssl_encrypt and openssl_decrypt). (Jakub Zelenka)
  . Implemented error storing to the global queue and cleaning up the OpenSSL
    error queue (resolves bugs #68276 and #69882). (Jakub Zelenka)

- Pcntl
  . Implemented asynchronous signal handling without TICKS. (Dmitry)
  . Added pcntl_signal_get_handler() that returns the current signal handler
    for a particular signal. Addresses FR #72409. (David Walker)
  . Add signinfo to pcntl_signal() handler args (Bishop Bettini, David Walker)

- PCRE:
  . Fixed bug #73483 (Segmentation fault on pcre_replace_callback). (Laruence)
  . Fixed bug #73612 (preg_*() may leak memory). (cmb)
  . Fixed bug #73392 (A use-after-free in zend allocator management). 
    (Laruence)
  . Fixed bug #73121 (Bundled PCRE doesn't compile because JIT isn't supported
    on s390). (Anatol)
  . Fixed bug #72688 (preg_match missing group names in matches). (cmb)
  . Downgraded to PCRE 8.38. (Anatol)
  . Fixed bug #72476 (Memleak in jit_stack). (Laruence)
  . Fixed bug #72463 (mail fails with invalid argument). (Anatol)
  . Upgraded to PCRE 8.39. (Anatol)

- PDO:
  . Fixed bug #72788 (Invalid memory access when using persistent PDO
    connection). (Keyur)
  . Fixed bug #72791 (Memory leak in PDO persistent connection handling). (Keyur)
  . Fixed bug #60665 (call to empty() on NULL result using PDO::FETCH_LAZY
    returns false). (cmb)

- PDO_DBlib:
  . Fixed bug #72414 (Never quote values as raw binary data). (Adam Baratz)
  . Allow \PDO::setAttribute() to set query timeouts. (Adam Baratz)
  . Handle SQLDECIMAL/SQLNUMERIC types, which are used by later TDS versions.
    (Adam Baratz)
  . Add common PDO test suite. (Adam Baratz)
  . Free error and message strings when cleaning up PDO instances.
    (Adam Baratz)
  . Fixed bug #67130 (\PDOStatement::nextRowset() should succeed when all rows
    in current rowset haven't been fetched). (Peter LeBrun)
  . Ignore potentially misleading dberr values. (Chris Kings-Lynne)
  . Implemented stringify 'uniqueidentifier' fields.
    (Alexander Zhuravlev, Adam Baratz)

- PDO_Firebird:
  . Fixed bug #73087, #61183, #71494 (Memory corruption in bindParam).
    (Dorin Marcoci)
  . Fixed bug #60052 (Integer returned as a 64bit integer on X86_64). (Mariuz)

- PDO_pgsql:
  . Fixed bug #70313 (PDO statement fails to throw exception). (Matteo)
  . Fixed bug #72570 (Segmentation fault when binding parameters on a query
    without placeholders). (Matteo)
  . Implemented FR #72633 (Postgres PDO lastInsertId() should work without
    specifying a sequence). (Pablo Santiago Sánchez, Matteo)

- Phar:
  . Fixed bug #72928 (Out of bound when verify signature of zip phar in
    phar_parse_zipfile). (Stas)
  . Fixed bug #73035 (Out of bound when verify signature of tar phar in
    phar_parse_tarfile). (Stas)

- phpdbg:
  . Added generator command for inspection of currently alive generators. (Bob)

- Postgres:
  . Fixed bug #73498 (Incorrect SQL generated for pg_copy_to()). (Craig Duncan)
  . Implemented FR #31021 (pg_last_notice() is needed to get all notice
    messages). (Yasuo)
  . Implemented FR #48532 (Allow pg_fetch_all() to index numerically). (Yasuo)

- Readline:
  . Fixed bug #72538 (readline_redisplay crashes php). (Laruence)

- Reflection
  . Undo backwards compatiblity break in ReflectionType->__toString() and
    deprecate via documentation instead. (Nikita)
  . Reverted prepending \ for class names. (Trowski)
  . Implemented request #38992 (invoke() and invokeArgs() static method calls
    should match). (cmb).
  . Add ReflectionNamedType::getName(). This method should be used instead of
    ReflectionType::__toString()
  . Prepend \ for class names and ? for nullable types returned from
    ReflectionType::__toString(). (Trowski)
  . Fixed bug #72661 (ReflectionType::__toString crashes with iterable).
    (Laruence)
  . Fixed bug #72222 (ReflectionClass::export doesn't handle array constants).
    (Nikita Nefedov)
  . Failure to retrieve a reflection object or retrieve an object property
    will now throw an instance of Error instead of resulting in a fatal error.
    (Aaron Piotrowski)
  . Fix #72209 (ReflectionProperty::getValue() doesn't fail if object doesn't match type). (Joe)

- Session:
  . Fixed bug #73273 (session_unset() empties values from all variables in which
    is $_session stored). (Nikita)
  . Fixed bug #73100 (session_destroy null dereference in ps_files_path_create).
    (cmb)
  . Fixed bug #68015 (Session does not report invalid uid for files save handler).
    (Yasuo)
  . Fixed bug #72940 (SID always return "name=ID", even if session
    cookie exist). (Yasuo)
  . Implemented session_gc() (Yasuo)
    https://wiki.php.net/rfc/session-create-id
  . Implemented session_create_id() (Yasuo)
    https://wiki.php.net/rfc/session-gc
  . Implemented RFC: Session ID without hashing. (Yasuo)
    https://wiki.php.net/rfc/session-id-without-hashing
  . Fixed bug #72531 (ps_files_cleanup_dir Buffer overflow). (Laruence)
  . Custom session handlers that do not return strings for session IDs will 
    now throw an instance of Error instead of resulting in a fatal error
    when a function is called that must generate a session ID.
    (Aaron Piotrowski)
  . An invalid setting for session.hash_function will throw an instance of
    Error instead of resulting in a fatal error when a session ID is created.
    (Aaron Piotrowski)
  . Fixed bug #72562 (Use After Free in unserialize() with Unexpected Session
    Deserialization). (Stas)
  . Improved fix for bug #68063 (Empty session IDs do still start sessions).
    (Yasuo)
  . Fixed bug #71038 (session_start() returns TRUE on failure).
    Session save handlers must return 'string' always for successful read.
    i.e. Non-existing session read must return empty string. PHP 7.0 is made
    not to tolerate buggy return value. (Yasuo)
  . Fixed bug #71394 (session_regenerate_id() must close opened session on
    errors). (Yasuo)

- SimpleXML:
  . Fixed bug #73293 (NULL pointer dereference in SimpleXMLElement::asXML()).
    (Stas)
  . Fixed bug #72971 (SimpleXML isset/unset do not respect namespace). (Nikita)
  . Fixed bug #72957 (Null coalescing operator doesn't behave as expected with
    SimpleXMLElement). (Nikita)
  . Fixed bug #72588 (Using global var doesn't work while accessing SimpleXML
    element). (Laruence)
  . Creating an unnamed or duplicate attribute will throw an instance of Error
    instead of resulting in a fatal error. (Aaron Piotrowski)

- SNMP:
  . Fixed bug #72708 (php_snmp_parse_oid integer overflow in memory
    allocation). (djodjo at gmail dot com)
  . Fixed bug #72479 (Use After Free Vulnerability in SNMP with GC and
    unserialize()). (Stas)

- Soap:
  . Fixed bug #73538 (SoapClient::__setSoapHeaders doesn't overwrite SOAP 
    headers). (duncan3dc)
  . Fixed bug #73452 (Segfault (Regression for #69152)). (Dmitry)
  . Fixed bug #73037 (SoapServer reports Bad Request when gzipped). (Anatol)
  . Fixed bug #73237 (Nested object in "any" element overwrites other fields).
    (Keith Smiley)
  . Fixed bug #69137 (Peer verification fails when using a proxy with SoapClient)
    (Keith Smiley)
  . Fixed bug #71711 (Soap Server Member variables reference bug). (Nikita) 
  . Fixed bug #71996 (Using references in arrays doesn't work like expected).
    (Nikita)

- SPL:
  . Fixed bug #73423 (Reproducible crash with GDB backtrace). (Laruence)
  . Fixed bug #72888 (Segfault on clone on splFileObject). (Laruence)
  . Fixed bug #73029 (Missing type check when unserializing SplArray). (Stas)
  . Fixed bug #72646 (SplFileObject::getCsvControl does not return the escape
    character). (cmb)
  . Fixed bug #72684 (AppendIterator segfault with closed generator). (Pierrick)
  . Attempting to clone an SplDirectory object will throw an instance of Error
    instead of resulting in a fatal error. (Aaron Piotrowski)
  . Calling ArrayIterator::append() when iterating over an object will throw an
    instance of Error instead of resulting in a fatal error. (Aaron Piotrowski)
  . Fixed bug #55701 (GlobIterator throws LogicException). (Valentin VĂLCIU)

- SQLite3:
  . Update to SQLite 3.15.1. (cmb)
  . Fixed bug #73530 (Unsetting result set may reset other result set). (cmb)
  . Fixed bug #73333 (2147483647 is fetched as string). (cmb)
  . Fixed bug #72668 (Spurious warning when exception is thrown in user defined
    function). (Laruence)
  . Implemented FR #72653 (SQLite should allow opening with empty filename).
    (cmb)
  . Fixed bug #70628 (Clearing bindings on an SQLite3 statement doesn't work).
    (cmb)
  . Implemented FR #71159 (Upgraded bundled SQLite lib to 3.9.2). (Laruence)

- Standard:
  . Fixed bug #73297 (HTTP stream wrapper should ignore HTTP 100 Continue).
    (rowan dot collins at gmail dot com)
  . Fixed bug #73303 (Scope not inherited by eval in assert()). (nikic)
  . Fixed bug #73192 (parse_url return wrong hostname). (Nikita)
  . Fixed bug #73203 (passing additional_parameters causes mail to fail). (cmb)
  . Fixed bug #73203 (passing additional_parameters causes mail to fail). (cmb)
  . Fixed bug #72920 (Accessing a private constant using constant() creates
    an exception AND warning). (Laruence)
  . Fixed bug #65550 (get_browser() incorrectly parses entries with "+" sign).
    (cmb)
  . Fixed bug #71882 (Negative ftruncate() on php://memory exhausts memory).
    (cmb)
  . Fixed bug #55451 (substr_compare NULL length interpreted as 0). (Lauri
    Kenttä)
  . Fixed bug #72278 (getimagesize returning FALSE on valid jpg). (cmb)
  . Fixed bug #61967 (unset array item in array_walk_recursive cause
    inconsistent array). (Nikita)
  . Fixed bug #62607 (array_walk_recursive move internal pointer). (Nikita)
  . Fixed bug #69068 (Exchanging array during array_walk -> memory errors).
    (Nikita)
  . Fixed bug #70713 (Use After Free Vulnerability in array_walk()/
    array_walk_recursive()). (Nikita)
  . Fixed bug #72622 (array_walk + array_replace_recursive create references
    from nothing). (Laruence)
  . Fixed bug #72330 (CSV fields incorrectly split if escape char followed by
    UTF chars). (cmb)
  . Implemented RFC: More precise float values. (Jakub Zelenka, Yasuo)
  . array_multisort now uses zend_sort instead zend_qsort. (Laruence)
  . Fixed bug #72505 (readfile() mangles files larger than 2G). (Cschneid)
  . assert() will throw a ParseError when evaluating a string given as the first
    argument if the PHP code is invalid instead of resulting in a catchable
    fatal error. (Aaron Piotrowski)
  . Calling forward_static_call() outside of a class scope will now throw an
    instance of Error instead of resulting in a fatal error. (Aaron Piotrowski)
  . Added is_iterable() function. (Aaron Piotrowski)
  . Fixed bug #72306 (Heap overflow through proc_open and $env parameter).
    (Laruence)
  . Fixed bug #71100 (long2ip() doesn't accept integers in strict mode).
    (Laruence)
  . Implemented FR #55716 (Add an option to pass a custom stream context to
    get_headers()). (Ferenc)
  . Additional validation for parse_url() for login/pass components).
    (Ilia) (Julien)
  . Implemented FR #69359 (Provide a way to fetch the current environment
    variables). (Ferenc)
  . unpack() function accepts an additional optional argument $offset. (Dmitry)
  . Implemented #51879 stream context socket option tcp_nodelay (Joe)

- Streams:
  . Fixed bug #73586 (php_user_filter::$stream is not set to the stream the
    filter is working on). (Dmitry)
  . Fixed bug #72853 (stream_set_blocking doesn't work). (Laruence)
  . Fixed bug #72743 (Out-of-bound read in php_stream_filter_create).
    (Loianhtuan)
  . Implemented FR #27814 (Multiple small packets send for HTTP request).
    (vhuk)
  . Fixed bug #72764 (ftps:// opendir wrapper data channel encryption fails
    with IIS FTP 7.5, 8.5). (vhuk)
  . Fixed bug #72810 (Missing SKIP_ONLINE_TESTS checks). (vhuk)
  . Fixed bug #41021 (Problems with the ftps wrapper). (vhuk)
  . Fixed bug #54431 (opendir() does not work with ftps:// wrapper). (vhuk)
  . Fixed bug #72667 (opendir() with ftp:// attempts to open data stream for
    non-existent directories). (vhuk)
  . Fixed bug #72771 (ftps:// wrapper is vulnerable to protocol downgrade
    attack). (Stas)
  . Fixed bug #72534 (stream_socket_get_name crashes). (Anatol)
  . Fixed bug #72439 (Stream socket with remote address leads to a segmentation
    fault). (Laruence)

- sysvshm:
  . Fixed bug #72858 (shm_attach null dereference). (Anatol)

- Tidy:
  . Implemented support for libtidy 5.0.0 and above. (Michael Orlitzky, Anatol)
  . Creating a tidyNode manually will now throw an instance of Error instead of
    resulting in a fatal error. (Aaron Piotrowski)

- Wddx:
  . Fixed bug #73331 (NULL Pointer Dereference in WDDX Packet Deserialization
    with PDORow). (Stas)
  . Fixed bug #72142 (WDDX Packet Injection Vulnerability in
    wddx_serialize_value()). (Taoguang Chen)
  . Fixed bug #72749 (wddx_deserialize allows illegal memory access) (Stas)
  . Fixed bug #72750 (wddx_deserialize null dereference). (Stas)
  . Fixed bug #72790 (wddx_deserialize null dereference with invalid xml).
    (Stas)
  . Fixed bug #72799 (wddx_deserialize null dereference in
    php_wddx_pop_element). (Stas)
  . Fixed bug #72860 (wddx_deserialize use-after-free). (Stas)
  . Fixed bug #73065 (Out-Of-Bounds Read in php_wddx_push_element). (Stas)
  . Fixed bug #72564 (boolean always deserialized as "true") (Remi)
  . A circular reference when serializing will now throw an instance of Error
    instead of resulting in a fatal error. (Aaron Piotrowski)

- XML:
  . Fixed bug #72135 (malformed XML causes fault) (edgarsandi)
  . Fixed bug #72714 (_xml_startElementHandler() segmentation fault). (cmb)
  . Fixed bug #72085 (SEGV on unknown address zif_xml_parse). (cmb)

- XMLRPC:
  . Fixed bug #72647 (xmlrpc_encode() unexpected output after referencing
    array elements). (Laruence)
  . Fixed bug #72606 (heap-buffer-overflow (write) simplestring_addn
    simplestring.c). (Stas)
  . A circular reference when serializing will now throw an instance of Error
    instead of resulting in a fatal error. (Aaron Piotrowski)

- Zip:
  . Fixed bug #68302 (impossible to compile php with zip support). (cmb)
  . Fixed bug #72660 (NULL Pointer dereference in zend_virtual_cwd).
    (Laruence)
  . Fixed bug #72520 (Stack-based buffer overflow vulnerability in
    php_stream_zip_opener). (Stas)
  . ZipArchive::addGlob() will throw an instance of Error instead of resulting
    in a fatal error if glob support is not available. (Aaron Piotrowski)

10 Nov 2016 PHP 7.0.13

- Core:
  . Fixed bug #73350 (Exception::__toString() cause circular references).
    (Laruence)
  . Fixed bug #73181 (parse_str() without a second argument leads to crash).
    (Nikita)
  . Fixed bug #66773 (Autoload with Opcache allows importing conflicting class
    name to namespace). (Nikita)
  . Fixed bug #66862 ((Sub-)Namespaces unexpected behaviour). (Nikita)
  . Fix pthreads detection when cross-compiling (ffontaine)
  . Fixed bug #73337 (try/catch not working with two exceptions inside a same
    operation). (Dmitry)
  . Fixed bug #73338 (Exception thrown from error handler causes valgrind
    warnings (and crashes)). (Bob, Dmitry)
  . Fixed bug #73329 ((Float)"Nano" == NAN). (Anatol)

- GD:
  . Fixed bug #73213 (Integer overflow in imageline() with antialiasing). (cmb)
  . Fixed bug #73272 (imagescale() is not affected by, but affects
    imagesetinterpolation()). (cmb)
  . Fixed bug #73279 (Integer overflow in gdImageScaleBilinearPalette()). (cmb)
  . Fixed bug #73280 (Stack Buffer Overflow in GD dynamicGetbuf). (cmb)
  . Fixed bug #72482 (Ilegal write/read access caused by gdImageAALine
    overflow). (cmb)
  . Fixed bug #72696 (imagefilltoborder stackoverflow on truecolor images).
    (cmb)

- IMAP:
  . Fixed bug #73418 (Integer Overflow in "_php_imap_mail" leads to crash).
    (Anatol)

- OCI8
  . Fixed bug #71148 (Bind reference overwritten on PHP 7). (Oracle Corp.)

- phpdbg:
  . Properly allow for stdin input from a file. (Bob)
  . Add -s command line option / stdin command for reading script from stdin.
    (Bob)
  . Ignore non-executable opcodes in line mode of phpdbg_end_oplog(). (Bob)
  . Fixed bug #70776 (Simple SIGINT does not have any effect with -rr). (Bob)
  . Fixed bug #71234 (INI files are loaded even invoked as -n --version). (Bob)

- Session:
  . Fixed bug #73273 (session_unset() empties values from all variables in which
    is $_session stored). (Nikita)

- SOAP:
  . Fixed bug #73037 (SoapServer reports Bad Request when gzipped). (Anatol)
  . Fixed bug #73237 (Nested object in "any" element overwrites other fields).
    (Keith Smiley)
  . Fixed bug #69137 (Peer verification fails when using a proxy with SoapClient)
    (Keith Smiley)

- SQLite3:
  . Fixed bug #73333 (2147483647 is fetched as string). (cmb)

- Standard:
  . Fixed bug #73203 (passing additional_parameters causes mail to fail). (cmb)
  . Fixed bug #71241 (array_replace_recursive sometimes mutates its parameters).
    (adsr)

- Wddx:
  . Fixed bug #73331 (NULL Pointer Dereference in WDDX Packet Deserialization
    with PDORow). (Stas)

13 Oct 2016 PHP 7.0.12

- Core:
  . Fixed bug #73025 (Heap Buffer Overflow in virtual_popen of
    zend_virtual_cwd.c). (cmb)
  . Fixed bug #72703 (Out of bounds global memory read in BF_crypt triggered by
    password_verify). (Anatol)
  . Fixed bug #73058 (crypt broken when salt is 'too' long). (Anatol)
  . Fixed bug #69579 (Invalid free in extension trait). (John Boehr)
  . Fixed bug #73156 (segfault on undefined function). (Dmitry)
  . Fixed bug #73163 (PHP hangs if error handler throws while accessing undef
    const in default value). (Nikita)
  . Fixed bug #73172 (parse error: Invalid numeric literal). (Nikita, Anatol)
  . Fixed for #73240 (Write out of bounds at number_format). (Stas)
  . Fixed bug #73147 (Use After Free in PHP7 unserialize()). (Stas)
  . Fixed bug #73189 (Memcpy negative size parameter php_resolve_path). (Stas)

- BCmath:
  . Fix bug #73190 (memcpy negative parameter _bc_new_num_ex). (Stas)

- COM:
  . Fixed bug #73126 (Cannot pass parameter 1 by reference). (Anatol)

- Date:
  . Fixed bug #73091 (Unserializing DateInterval object may lead to __toString
    invocation). (Stas)

- DOM:
  . Fixed bug #73150 (missing NULL check in dom_document_save_html). (Stas)

- Filter:
  . Fixed bug #72972 (Bad filter for the flags FILTER_FLAG_NO_RES_RANGE and
    FILTER_FLAG_NO_PRIV_RANGE). (julien)
  . Fixed bug #73054 (default option ignored when object passed to int filter).
    (cmb)

- GD:
  . Fixed bug #67325 (imagetruecolortopalette: white is duplicated in palette).
    (cmb)
  . Fixed bug #50194 (imagettftext broken on transparent background w/o
    alphablending). (cmb)
  . Fixed bug #73003 (Integer Overflow in gdImageWebpCtx of gd_webp.c). (trylab,
    cmb)
  . Fixed bug #53504 (imagettfbbox gives incorrect values for bounding box).
    (Mark Plomer, cmb)
  . Fixed bug #73157 (imagegd2() ignores 3rd param if 4 are given). (cmb)
  . Fixed bug #73155 (imagegd2() writes wrong chunk sizes on boundaries). (cmb)
  . Fixed bug #73159 (imagegd2(): unrecognized formats may result in corrupted
    files). (cmb)
  . Fixed bug #73161 (imagecreatefromgd2() may leak memory). (cmb)

- Intl:
  . Fixed bug #73218 (add mitigation for ICU int overflow). (Stas)

- Mbstring:
  . Fixed bug #66797 (mb_substr only takes 32-bit signed integer). (cmb)
  . Fixed bug #66964 (mb_convert_variables() cannot detect recursion) (Yasuo)
  . Fixed bug #72992 (mbstring.internal_encoding doesn't inherit default_charset).
    (Yasuo)

- Mysqlnd:
  . Fixed bug #72489 (PHP Crashes When Modifying Array Containing MySQLi Result
    Data). (Nikita)

- Opcache:
  . Fixed bug #72982 (Memory leak in zend_accel_blacklist_update_regexp()
    function). (Laruence)

- OpenSSL:
  . Fixed bug #73072 (Invalid path SNI_server_certs causes segfault).
    (Jakub Zelenka)
  . Fixed bug #73276 (crash in openssl_random_pseudo_bytes function). (Stas)
  . Fixed bug #73275 (crash in openssl_encrypt function). (Stas)

- PCRE:
  . Fixed bug #73121 (Bundled PCRE doesn't compile because JIT isn't supported
    on s390). (Anatol)
  . Fixed bug #73174 (heap overflow in php_pcre_replace_impl). (Stas)

- PDO_DBlib:
  . Fixed bug #72414 (Never quote values as raw binary data). (Adam Baratz)
  . Allow \PDO::setAttribute() to set query timeouts. (Adam Baratz)
  . Handle SQLDECIMAL/SQLNUMERIC types, which are used by later TDS versions.
    (Adam Baratz)
  . Add common PDO test suite. (Adam Baratz)
  . Free error and message strings when cleaning up PDO instances.
    (Adam Baratz)
  . Fixed bug #67130 (\PDOStatement::nextRowset() should succeed when all rows
    in current rowset haven't been fetched). (Peter LeBrun)
  . Ignore potentially misleading dberr values. (Chris Kings-Lynne)

- phpdbg:
  . Fixed bug #72996 (phpdbg_prompt.c undefined reference to DL_LOAD). (Nikita)
  . Fixed next command not stopping when leaving function. (Bob)

- Session:
  . Fixed bug #68015 (Session does not report invalid uid for files save handler).
    (Yasuo)
  . Fixed bug #73100 (session_destroy null dereference in ps_files_path_create).
    (cmb)

- SimpleXML:
  . Fixed bug #73293 (NULL pointer dereference in SimpleXMLElement::asXML()).
    (Stas)

- SOAP:
  . Fixed bug #71711 (Soap Server Member variables reference bug). (Nikita)
  . Fixed bug #71996 (Using references in arrays doesn't work like expected).
    (Nikita)

- SPL:
  . Fixed bug #73257, #73258 (SplObjectStorage unserialize allows use of
    non-object as key). (Stas)

- SQLite3:
  . Updated bundled SQLite3 to 3.14.2. (cmb)

- Zip:
  . Fixed bug #70752 (Depacking with wrong password leaves 0 length files).
    (cmb)

15 Sep 2016 PHP 7.0.11

- Core:
  . Fixed bug #72944 (Null pointer deref in zval_delref_p). (Dmitry)
  . Fixed bug #72943 (assign_dim on string doesn't reset hval). (Laruence)
  . Fixed bug #72911 (Memleak in zend_binary_assign_op_obj_helper). (Laruence)
  . Fixed bug #72813 (Segfault with __get returned by ref). (Laruence)
  . Fixed bug #72767 (PHP Segfaults when trying to expand an infinite operator).
    (Nikita)
  . Fixed bug #72854 (PHP Crashes on duplicate destructor call). (Nikita)
  . Fixed bug #72857 (stream_socket_recvfrom read access violation). (Anatol)

- COM:
  . Fixed bug #72922 (COM called from PHP does not return out parameters).
    (Anatol)

- Dba:
  . Fixed bug #70825 (Cannot fetch multiple values with group in ini file).
    (cmb)

- FTP:
  . Fixed bug #70195 (Cannot upload file using ftp_put to FTPES with
    require_ssl_reuse). (Benedict Singer)

- GD:
  . Fixed bug #72709 (imagesetstyle() causes OOB read for empty $styles). (cmb)
  . Fixed bug #66005 (imagecopy does not support 1bit transparency on truecolor
    images). (cmb)
  . Fixed bug #72913 (imagecopy() loses single-color transparency on palette
    images). (cmb)
  . Fixed bug #68716 (possible resource leaks in _php_image_convert()). (cmb)

- iconv:
  . Fixed bug #72320 (iconv_substr returns false for empty strings). (cmb)

- IMAP:
  . Fixed bug #72852 (imap_mail null dereference). (Anatol)

- Intl:
  . Fixed bug #65732 (grapheme_*() is not Unicode compliant on CR LF
    sequence). (cmb)
  . Fixed bug #73007 (add locale length check). (Stas)

- Mysqlnd:
  . Fixed bug #72293 (Heap overflow in mysqlnd related to BIT fields). (Stas)

- OCI8
  . Fixed invalid handle error with Implicit Result Sets. (Chris Jones)
  . Fixed bug #72524 (Binding null values triggers ORA-24816 error). (Chris Jones)

- Opcache:
  . Fixed bug #72949 (Typo in opcache error message). (cmb)

- PDO:
  . Fixed bug #72788 (Invalid memory access when using persistent PDO
    connection). (Keyur)
  . Fixed bug #72791 (Memory leak in PDO persistent connection handling). (Keyur)
  . Fixed bug #60665 (call to empty() on NULL result using PDO::FETCH_LAZY
    returns false). (cmb)

- PDO_DBlib:
  . Implemented stringify 'uniqueidentifier' fields.
    (Alexander Zhuravlev, Adam Baratz)

- PDO_pgsql:
  . Implemented FR #72633 (Postgres PDO lastInsertId() should work without
    specifying a sequence). (Pablo Santiago Sánchez, Matteo)
  . Fixed bug #72759 (Regression in pgo_pgsql). (Anatol)

- Phar:
  . Fixed bug #72928 (Out of bound when verify signature of zip phar in
    phar_parse_zipfile). (Stas)
  . Fixed bug #73035 (Out of bound when verify signature of tar phar in
    phar_parse_tarfile). (Stas)

- Reflection:
  . Fixed bug #72846 (getConstant for a array constant with constant values
    returns NULL/NFC/UKNOWN). (Laruence)

- Session:
  . Fixed bug #72724 (PHP7: session-uploadprogress kills httpd). (Nikita)
  . Fixed bug #72940 (SID always return "name=ID", even if session
    cookie exist). (Yasuo)

- SimpleXML:
  . Fixed bug #72971 (SimpleXML isset/unset do not respect namespace). (Nikita)
  . Fixed bug #72957 (Null coalescing operator doesn't behave as expected with
    SimpleXMLElement). (Nikita)

- SPL:
  . Fixed bug #73029 (Missing type check when unserializing SplArray). (Stas)

- Standard:
  . Fixed bug #55451 (substr_compare NULL length interpreted as 0). (Lauri
    Kenttä)
  . Fixed bug #72278 (getimagesize returning FALSE on valid jpg). (cmb)
  . Fixed bug #65550 (get_browser() incorrectly parses entries with "+" sign).
    (cmb)

- Streams:
  . Fixed bug #72853 (stream_set_blocking doesn't work). (Laruence)
  . Fixed bug #72764 (ftps:// opendir wrapper data channel encryption fails
    with IIS FTP 7.5, 8.5). (vhuk)
  . Fixed bug #71882 (Negative ftruncate() on php://memory exhausts memory).
    (cmb)

- SQLite3:
  . Downgraded bundled SQLite to 3.8.10.2. (Anatol);

- Sysvshm:
  . Fixed bug #72858 (shm_attach null dereference). (Anatol)

- XML:
  . Fixed bug #72085 (SEGV on unknown address zif_xml_parse). (cmb)
  . Fixed bug #72714 (_xml_startElementHandler() segmentation fault). (cmb)

- Wddx:
  . Fixed bug #72860 (wddx_deserialize use-after-free). (Stas)
  . Fixed bug #73065 (Out-Of-Bounds Read in php_wddx_push_element). (Stas)

- ZIP:
  . Fixed bug #68302 (impossible to compile php with zip support). (cmb)

18 Aug 2016 PHP 7.0.10

- Core:
  . Fixed bug #72629 (Caught exception assignment to variables ignores
    references). (Laruence)
  . Fixed bug #72594 (Calling an earlier instance of an included anonymous
    class fatals). (Laruence)
  . Fixed bug #72581 (previous property undefined in Exception after
    deserialization). (Laruence)
  . Fixed bug #72496 (Cannot declare public method with signature incompatible
    with parent private method). (Pedro Magalhães)
  . Fixed bug #72024 (microtime() leaks memory). (maroszek at gmx dot net)
  . Fixed bug #71911 (Unable to set --enable-debug on building extensions by
    phpize on Windows). (Yuji Uchiyama)
  . Fixed bug causing ClosedGeneratorException being thrown into the calling
    code instead of the Generator yielding from. (Bob)
  . Implemented FR #72614 (Support "nmake test" on building extensions by
    phpize). (Yuji Uchiyama)
  . Fixed bug #72641 (phpize (on Windows) ignores PHP_PREFIX).
    (Yuji Uchiyama)
  . Fixed potential segfault in object storage freeing in shutdown sequence.
    (Bob)
  . Fixed bug #72663 (Create an Unexpected Object and Don't Invoke
   __wakeup() in Deserialization). (Stas)
  . Fixed bug #72681 (PHP Session Data Injection Vulnerability). (Stas)
  . Fixed bug #72683 (getmxrr broken). (Anatol)
  . Fixed bug #72742 (memory allocator fails to realloc small block to large
    one). (Stas)
  . Fixed URL rewriter partially. It would not rewrite '//example.com/' URL
    unconditionally. Only requested host(HTTP_HOST) is rewritten. (Yasuo)

- Bz2:
  . Fixed bug #72837 (integer overflow in bzdecompress caused heap
    corruption). (Stas)

- Calendar:
  . Fixed bug #67976 (cal_days_month() fails for final month of the French
    calendar). (cmb)
  . Fixed bug #71894 (AddressSanitizer: global-buffer-overflow in
    zif_cal_from_jd). (cmb)

- COM:
  . Fixed bug #72569 (DOTNET/COM array parameters broke in PHP7). (Anatol)

- CURL:
  . Fixed bug #71709 (curl_setopt segfault with empty CURLOPT_HTTPHEADER).
    (Pierrick)
  . Fixed bug #71929 (CURLINFO_CERTINFO data parsing error). (Pierrick)
  . Fixed bug #72674 (Heap overflow in curl_escape). (Stas)

- DOM:
  . Fixed bug #66502 (DOM document dangling reference). (Sean Heelan, cmb)

- EXIF:
  . Fixed bug #72735 (Samsung picture thumb not read (zero size)). (Kalle, Remi)
  . Fixed bug #72627 (Memory Leakage In exif_process_IFD_in_TIFF). (Stas)

- Filter:
  . Fixed bug #71745 (FILTER_FLAG_NO_RES_RANGE does not cover whole 127.0.0.0/8
    range). (bugs dot php dot net at majkl578 dot cz)

- FPM:
  . Fixed bug #72575 (using --allow-to-run-as-root should ignore missing user).
    (gooh)

- GD:
  . Fixed bug #72596 (imagetypes function won't advertise WEBP support). (cmb)
  . Fixed bug #72604 (imagearc() ignores thickness for full arcs). (cmb)
  . Fixed bug #70315 (500 Server Error but page is fully rendered). (cmb)
  . Fixed bug #43828 (broken transparency of imagearc for truecolor in
    blendingmode). (cmb)
  . Fixed bug #66555 (Always false condition in ext/gd/libgd/gdkanji.c). (cmb)
  . Fixed bug #68712 (suspicious if-else statements). (cmb)
  . Fixed bug #72697 (select_colors write out-of-bounds). (Stas)
  . Fixed bug #72730 (imagegammacorrect allows arbitrary write access). (Stas)

- Intl:
  . Fixed bug #72639 (Segfault when instantiating class that extends
    IntlCalendar and adds a property). (Laruence)
  . Partially fixed #72506 (idn_to_ascii for UTS #46 incorrect for long domain
    names). (cmb)

- mbstring:
  . Fixed bug #72691 (mb_ereg_search raises a warning if a match zero-width).
    (cmb)
  . Fixed bug #72693 (mb_ereg_search increments search position when a match
    zero-width). (cmb)
  . Fixed bug #72694 (mb_ereg_search_setpos does not accept a string's last
    position). (cmb)
  . Fixed bug #72710 (`mb_ereg` causes buffer overflow on regexp compile error).
    (ju1ius)

- Mcrypt:
  . Fixed bug #72782 (Heap Overflow due to integer overflows). (Stas)

- Opcache:
  . Fixed bug #72590 (Opcache restart with kill_all_lockers does not work).
    (Keyur)

- PCRE:
  . Fixed bug #72688 (preg_match missing group names in matches). (cmb)

- PDO_pgsql:
  . Fixed bug #70313 (PDO statement fails to throw exception). (Matteo)

- Reflection:
  . Fixed bug #72222 (ReflectionClass::export doesn't handle array constants).
    (Nikita Nefedov)

- SimpleXML:
  . Fixed bug #72588 (Using global var doesn't work while accessing SimpleXML
    element). (Laruence)

- SNMP:
  . Fixed bug #72708 (php_snmp_parse_oid integer overflow in memory
    allocation). (djodjo at gmail dot com)

- SPL:
  . Fixed bug #55701 (GlobIterator throws LogicException). (Valentin VĂLCIU)
  . Fixed bug #72646 (SplFileObject::getCsvControl does not return the escape
    character). (cmb)
  . Fixed bug #72684 (AppendIterator segfault with closed generator). (Pierrick)

- SQLite3:
  . Fixed bug #72668 (Spurious warning when exception is thrown in user defined
    function). (Laruence)
  . Fixed bug #72571 (SQLite3::bindValue, SQLite3::bindParam crash). (Laruence)
  . Implemented FR #72653 (SQLite should allow opening with empty filename).
    (cmb)
  . Updated to SQLite3 3.13.0. (cmb)

- Standard:
  . Fixed bug #72622 (array_walk + array_replace_recursive create references
    from nothing). (Laruence)
  . Fixed bug #72152 (base64_decode $strict fails to detect null byte).
    (Lauri Kenttä)
  . Fixed bug #72263 (base64_decode skips a character after padding in strict
    mode). (Lauri Kenttä)
  . Fixed bug #72264 (base64_decode $strict fails with whitespace between
    padding). (Lauri Kenttä)
  . Fixed bug #72330 (CSV fields incorrectly split if escape char followed by
    UTF chars). (cmb)

- Streams:
  . Fixed bug #41021 (Problems with the ftps wrapper). (vhuk)
  . Fixed bug #54431 (opendir() does not work with ftps:// wrapper). (vhuk)
  . Fixed bug #72667 (opendir() with ftp:// attempts to open data stream for
    non-existent directories). (vhuk)
  . Fixed bug #72771 (ftps:// wrapper is vulnerable to protocol downgrade
    attack). (Stas)

- XMLRPC:
  . Fixed bug #72647 (xmlrpc_encode() unexpected output after referencing
    array elements). (Laruence)

- Wddx:
  . Fixed bug #72564 (boolean always deserialized as "true") (Remi)
  . Fixed bug #72142 (WDDX Packet Injection Vulnerability in
    wddx_serialize_value()). (Taoguang Chen)
  . Fixed bug #72749 (wddx_deserialize allows illegal memory access) (Stas)
  . Fixed bug #72750 (wddx_deserialize null dereference). (Stas)
  . Fixed bug #72790 (wddx_deserialize null dereference with invalid xml).
    (Stas)
  . Fixed bug #72799 (wddx_deserialize null dereference in
    php_wddx_pop_element). (Stas)

- Zip:
  . Fixed bug #72660 (NULL Pointer dereference in zend_virtual_cwd).
    (Laruence)

21 Jul 2016 PHP 7.0.9

- Core:
  . Fixed bug #72508 (strange references after recursive function call and
    "switch" statement). (Laruence)
  . Fixed bug #72513 (Stack-based buffer overflow vulnerability in
    virtual_file_ex). (Stas)
  . Fixed bug #72573 (HTTP_PROXY is improperly trusted by some PHP libraries
    and applications). (Stas)

- bz2:
  . Fixed bug #72613 (Inadequate error handling in bzread()). (Stas)

- CLI:
  . Fixed bug #72484 (SCRIPT_FILENAME shows wrong path if the user specify
    router.php). (Laruence)

- COM:
  . Fixed bug #72498 (variant_date_from_timestamp null dereference). (Anatol)

- Curl:
  . Fixed bug #72541 (size_t overflow lead to heap corruption). (Stas)

- Date:
  . Fixed bug #66836 (DateTime::createFromFormat 'U' with pre 1970 dates fails
    parsing). (derick)

- Exif:
  . Fixed bug #72603 (Out of bound read in exif_process_IFD_in_MAKERNOTE).
    (Stas)
  . Fixed bug #72618 (NULL Pointer Dereference in exif_process_user_comment).
    (Stas)

- GD:
  . Fixed bug #43475 (Thick styled lines have scrambled patterns). (cmb)
  . Fixed bug #53640 (XBM images require width to be multiple of 8). (cmb)
  . Fixed bug #64641 (imagefilledpolygon doesn't draw horizontal line). (cmb)
  . Fixed bug #72512 (gdImageTrueColorToPaletteBody allows arbitrary write/read
    access). (Pierre)
  . Fixed bug #72519 (imagegif/output out-of-bounds access). (Pierre)
  . Fixed bug #72558 (Integer overflow error within _gdContributionsAlloc()).
    (Pierre)
  . Fixed bug #72482 (Ilegal write/read access caused by gdImageAALine
    overflow). (Pierre)
  . Fixed bug #72494 (imagecropauto out-of-bounds access). (Pierre)

- Intl:
  . Fixed bug #72533 (locale_accept_from_http out-of-bounds access). (Stas)

- Mbstring:
  . Fixed bug #72405 (mb_ereg_replace - mbc_to_code (oniguruma) -
    oob read access). (Laruence)
  . Fixed bug #72399 (Use-After-Free in MBString (search_re)). (Laruence)

- mcrypt:
  . Fixed bug #72551, bug #72552 (In correct casting from size_t to int lead to
    heap overflow in mdecrypt_generic). (Stas)

- PDO_pgsql:
  . Fixed bug #72570 (Segmentation fault when binding parameters on a query
    without placeholders). (Matteo)

- PCRE:
  . Fixed bug #72476 (Memleak in jit_stack). (Laruence)
  . Fixed bug #72463 (mail fails with invalid argument). (Anatol)

- Readline:
  . Fixed bug #72538 (readline_redisplay crashes php). (Laruence)

- Standard:
  . Fixed bug #72505 (readfile() mangles files larger than 2G). (Cschneid)
  . Fixed bug #72306 (Heap overflow through proc_open and $env parameter).
    (Laruence)

- Session:
  . Fixed bug #72531 (ps_files_cleanup_dir Buffer overflow). (Laruence)
  . Fixed bug #72562 (Use After Free in unserialize() with Unexpected Session
    Deserialization). (Stas)

- SNMP:
  . Fixed bug #72479 (Use After Free Vulnerability in SNMP with GC and
    unserialize()). (Stas)

- Streams:
  . Fixed bug #72439 (Stream socket with remote address leads to a segmentation
    fault). (Laruence)

- XMLRPC:
  . Fixed bug #72606 (heap-buffer-overflow (write) simplestring_addn
    simplestring.c). (Stas)

- Zip:
  . Fixed bug #72520 (Stack-based buffer overflow vulnerability in
    php_stream_zip_opener). (Stas)

23 Jun 2016 PHP 7.0.8

- Core:
  . Fixed bug #72218 (If host name cannot be resolved then PHP 7 crashes). 
    (Esminis at esminis dot lt)
  . Fixed bug #72221 (segfault, past-the-end access). (Lauri Kenttä)
  . Fixed bug #72268 (Integer Overflow in nl2br()). (Stas)
  . Fixed bug #72275 (Integer Overflow in json_encode()/json_decode()/
    json_utf8_to_utf16()). (Stas)
  . Fixed bug #72400 (Integer Overflow in addcslashes/addslashes). (Stas)
  . Fixed bug #72403 (Integer Overflow in Length of String-typed ZVAL). (Stas)

- Date:
  . Fixed bug #63740 (strtotime seems to use both sunday and monday as start of
    week). (Derick)

- FPM:
  . Fixed bug #72308 (fastcgi_finish_request and logging environment
    variables). (Laruence)

- GD:
  . Fixed bug #66387 (Stack overflow with imagefilltoborder). (CVE-2015-8874)
    (cmb)
  . Fixed bug #72298 (pass2_no_dither out-of-bounds access). (Stas)
  . Fixed bug #72337 (invalid dimensions can lead to crash). (Pierre)
  . Fixed bug #72339 (Integer Overflow in _gd2GetHeader() resulting in heap 
    overflow). (CVE-2016-5766) (Pierre)
  . Fixed bug #72407 (NULL Pointer Dereference at _gdScaleVert). (Stas)
  . Fixed bug #72446 (Integer Overflow in gdImagePaletteToTrueColor() resulting
    in heap overflow). (CVE-2016-5767) (Pierre)

- Intl:
  . Fixed bug #70484 (selectordinal doesn't work with named parameters).
    (Anatol)

- mbstring:
   . Fixed bug #72402 (_php_mb_regex_ereg_replace_exec - double free).
     (CVE-2016-5768) (Stas)

- mcrypt:
   . Fixed bug #72455 (Heap Overflow due to integer overflows). (CVE-2016-5769)
     (Stas)

- OpenSSL:
  . Fixed bug #72140 (segfault after calling ERR_free_strings()).
    (Jakub Zelenka)

- PCRE:
  . Fixed bug #72143 (preg_replace uses int instead of size_t). (Joe)

- PDO_pgsql:
  . Fixed bug #71573 (Segfault (core dumped) if paramno beyond bound).
    (Laruence)
  . Fixed bug #72294 (Segmentation fault/invalid pointer in connection
    with pgsql_stmt_dtor). (Anatol)

- Phar:
  . Fixed bug #72321 (invalid free in phar_extract_file()).
    (hji at dyntopia dot com)

- Phpdbg:
  . Fixed bug #72284 (phpdbg fatal errors with coverage). (Bob)

- Postgres:
  . Fixed bug #72195 (pg_pconnect/pg_connect cause use-after-free). (Laruence)
  . Fixed bug #72197 (pg_lo_create arbitrary read). (Anatol)

- Standard:
  . Fixed bug #72369 (array_merge() produces references in PHP7). (Dmitry)
  . Fixed bug #72300 (ignore_user_abort(false) has no effect). (Laruence)
  . Fixed bug #72229 (Wrong reference when serialize/unserialize an object).
    (Laruence)
  . Fixed bug #72193 (dns_get_record returns array containing elements of
    type 'unknown'). (Laruence)
  . Fixed bug #72017 (range() with float step produces unexpected result).
    (Thomas Punt)

- WDDX:
  . Fixed bug #72340 (Double Free Courruption in wddx_deserialize).
    (CVE-2016-5772) (Stas)

- XML:
  . Fixed bug #72206 (xml_parser_create/xml_parser_free leaks mem). (Joe)

- XMLRPC:
  . Fixed bug #72155 (use-after-free caused by get_zval_xmlrpc_type).
    (Joe, Laruence)

- Zip:
  . Fixed ug #72258 (ZipArchive converts filenames to unrecoverable form).
    (Anatol)
  . Fixed bug #72434 (ZipArchive class Use After Free Vulnerability in PHP's GC
    algorithm and unserialize). (CVE-2016-5773) (Dmitry)

26 May 2016 PHP 7.0.7

- Core:
  . Fixed bug #72162 (use-after-free - error_reporting). (Laruence)
  . Add compiler option to disable special case function calls. (Joe)
  . Fixed bug #72101 (crash on complex code). (Dmitry)
  . Fixed bug #72100 (implode() inserts garbage into resulting string when
    joins very big integer). (Mikhail Galanin)
  . Fixed bug #72057 (PHP Hangs when using custom error handler and typehint).
    (Nikita Nefedov)
  . Fixed bug #72038 (Function calls with values to a by-ref parameter don't
    always throw a notice). (Bob)
  . Fixed bug #71737 (Memory leak in closure with parameter named $this).
    (Nikita)
  . Fixed bug #72059 (?? is not allowed on constant expressions). (Bob, Marcio)
  . Fixed bug #72159 (Imported Class Overrides Local Class Name). (Nikita)

- Curl:
  . Fixed bug #68658 (Define CURLE_SSL_CACERT_BADFILE). (Pierrick)

- DBA:
  . Fixed bug #72157 (use-after-free caused by dba_open). (Shm, Laruence)

- GD:
  . Fixed bug #72227 (imagescale out-of-bounds read). (Stas)

- Intl:
  . Fixed bug #64524 (Add intl.use_exceptions to php.ini-*). (Anatol)
  . Fixed bug #72241 (get_icu_value_internal out-of-bounds read). (Stas)

- JSON:
  . Fixed bug #72069 (Behavior \JsonSerializable different from json_encode).
    (Laruence)

- Mbstring:
  . Fixed bug #72164 (Null Pointer Dereference - mb_ereg_replace). (Laruence)

- OCI8:
  . Fixed bug #71600 (oci_fetch_all segfaults when selecting more than eight
    columns). (Tian Yang)

- Opcache:
  . Fixed bug #72014 (Including a file with anonymous classes multiple times
    leads to fatal error). (Laruence)

- OpenSSL:
  . Fixed bug #72165 (Null pointer dereference - openssl_csr_new). (Anatol)

- PCNTL:
  . Fixed bug #72154 (pcntl_wait/pcntl_waitpid array internal structure
    overwrite). (Laruence)

- POSIX:
  . Fixed bug #72133 (php_posix_group_to_array crashes if gr_passwd is NULL).
    (esminis at esminis dot lt)

- Postgres:
  . Fixed bug #72028 (pg_query_params(): NULL converts to empty string).
    (Laruence)
  . Fixed bug #71062 (pg_convert() doesn't accept ISO 8601 for datatype
    timestamp). (denver at timothy dot io)
  . Fixed bug #72151 (mysqli_fetch_object changed behaviour). (Anatol)

- Reflection:
  . Fixed bug #72174 (ReflectionProperty#getValue() causes __isset call).
    (Nikita)

- Session:
  . Fixed bug #71972 (Cyclic references causing session_start(): Failed to
    decode session object). (Laruence)

- Sockets:
  . Added socket_export_stream() function for getting a stream compatible
    resource from a socket resource. (Chris Wright, Bob)

- SPL:
  . Fixed bug #72051 (The reference in CallbackFilterIterator doesn't work as
    expected). (Laruence)

- SQLite3:
  . Fixed bug #68849 (bindValue is not using the right data type). (Anatol)

- Standard:
  . Fixed bug #72075 (Referencing socket resources breaks stream_select).
    (Laruence)
  . Fixed bug #72031 (array_column() against an array of objects discards all
    values matching null). (Nikita)

28 Apr 2016 PHP 7.0.6

- Core:
  . Fixed bug #71930 (_zval_dtor_func: Assertion `(arr)->gc.refcount <= 1'
    failed). (Laruence)
  . Fixed bug #71922 (Crash on assert(new class{})). (Nikita)
  . Fixed bug #71914 (Reference is lost in "switch"). (Laruence)
  . Fixed bug #71871 (Interfaces allow final and abstract functions). (Nikita)
  . Fixed Bug #71859 (zend_objects_store_call_destructors operates on realloced
    memory, crashing). (Laruence)
  . Fixed bug #71841 (EG(error_zval) is not handled well). (Laruence)
  . Fixed bug #71750 (Multiple Heap Overflows in php_raw_url_encode/
    php_url_encode). (Stas)
  . Fixed bug #71731 (Null coalescing operator and ArrayAccess). (Nikita)
  . Fixed bug #71609 (Segmentation fault on ZTS with gethostbyname). (krakjoe)
  . Fixed bug #71414 (Inheritance, traits and interfaces). (krakjoe)
  . Fixed bug #71359 (Null coalescing operator and magic). (krakjoe)
  . Fixed bug #71334 (Cannot access array keys while uksort()). (Nikita)
  . Fixed bug #69659 (ArrayAccess, isset() and the offsetExists method).
    (Nikita)
  . Fixed bug #69537 (__debugInfo with empty string for key gives error).
    (krakjoe)
  . Fixed bug #62059 (ArrayObject and isset are not friends). (Nikita)
  . Fixed bug #71980 (Decorated/Nested Generator is Uncloseable in Finally).
    (Nikita)

- BCmath:
  . Fixed bug #72093 (bcpowmod accepts negative scale and corrupts
    _one_ definition). (Stas)

- Curl:
  . Fixed bug #71831 (CURLOPT_NOPROXY applied as long instead of string).
    (Michael Sierks)

- Date:
  . Fixed bug #71889 (DateInterval::format Segmentation fault). (Thomas Punt)

- EXIF:
  . Fixed bug #72094 (Out of bounds heap read access in exif header processing). (Stas)

- GD:
  . Fixed bug #71912 (libgd: signedness vulnerability). (CVE-2016-3074) (Stas)

- Intl:
  . Fixed bug #71516 (IntlDateFormatter looses locale if pattern is set via
    constructor). (Anatol)
  . Fixed bug #70455 (Missing constant: IntlChar::NO_NUMERIC_VALUE). (Anatol)
  . Fixed bug #70451, #70452 (Inconsistencies in return values of IntlChar
    methods). (Daniel Persson)
  . Fixed bug #68893 (Stackoverflow in datefmt_create). (Anatol)
  . Fixed bug #66289 (Locale::lookup incorrectly returns en or en_US if locale
    is empty). (Anatol)
  . Fixed bug #70484 (selectordinal doesn't work with named parameters).
    (Anatol)
  . Fixed bug #72061 (Out-of-bounds reads in zif_grapheme_stripos with negative
    offset). (Stas)

- ODBC:
  . Fixed bug #63171 (Script hangs after max_execution_time). (Remi)

- Opcache:
  . Fixed bug #71843 (null ptr deref ZEND_RETURN_SPEC_CONST_HANDLER).
    (Laruence)

- PDO:
  . Fixed bug #52098 (Own PDOStatement implementation ignore __call()).
    (Daniel kalaspuffar, Julien)
  . Fixed bug #71447 (Quotes inside comments not properly handled). (Matteo)

- PDO_DBlib:
  . Fixed bug #71943 (dblib_handle_quoter needs to allocate an extra byte).
    (Adam Baratz)
  . Add DBLIB-specific attributes for controlling timeouts. (Adam Baratz)

- PDO_pgsql:
  . Fixed bug #62498 (pdo_pgsql inefficient when getColumnMeta() is used).
    (Joseph Bylund)

- Postgres:
  . Fixed bug #71820 (pg_fetch_object binds parameters before call
    constructor). (Anatol)
  . Fixed bug #71998 (Function pg_insert does not insert when column
    type = inet). (Anatol)

- SOAP:
  . Fixed bug #71986 (Nested foreach assign-by-reference creates broken
    variables). (Laruence)

- SPL:
  . Fixed bug #71838 (Deserializing serialized SPLObjectStorage-Object can't
    access properties in PHP). (Nikita)
  . Fixed bug #71735 (Double-free in SplDoublyLinkedList::offsetSet). (Stas)
  . Fixed bug #67582 (Cloned SplObjectStorage with overwritten getHash fails
    offsetExists()). (Nikita)
  . Fixed bug #52339 (SPL autoloader breaks class_exists()). (Nikita)

- Standard:
  . Fixed bug #71995 (Returning the same var twice from __sleep() produces
    broken serialized data). (Laruence)
  . Fixed bug #71940 (Unserialize crushes on restore object reference).
    (Laruence)
  . Fixed bug #71969 (str_replace returns an incorrect resulting array after
    a foreach by reference). (Laruence)
  . Fixed bug #71891 (header_register_callback() and
    register_shutdown_function()). (Laruence)
  . Fixed bug #71884 (Null pointer deref (segfault) in
    stream_context_get_default). (Laruence)
  . Fixed bug #71840 (Unserialize accepts wrongly data). (Ryat, Laruence)
  . Fixed bug #71837 (Wrong arrays behaviour). (Laruence)
  . Fixed bug #71827 (substr_replace bug, string length). (krakjoe)
  . Fixed bug #67512 (php_crypt() crashes if crypt_r() does not exist or
    _REENTRANT is not defined). (Nikita)
  . Fixed bug #72116 (array_fill optimization breaks implementation). (Bob)

- XML:
  . Fixed bug #72099 (xml_parse_into_struct segmentation fault). (Stas)

- Zip:
  . Fixed bug #71923 (integer overflow in ZipArchive::getFrom*).
    (CVE-2016-3078) (Stas)

31 Mar 2016 PHP 7.0.5

- Core:
  . Huge pages disabled by default. (Rasmus)
  . Added ability to enable huge pages in Zend Memory Manager through
    the environment variable USE_ZEND_ALLOC_HUGE_PAGES=1. (Dmitry)
  . Fixed bug #71756 (Call-by-reference widens scope to uninvolved functions
    when used in switch). (Laruence)
  . Fixed bug #71729 (Possible crash in zend_bin_strtod, zend_oct_strtod,
    zend_hex_strtod). (Laruence)
  . Fixed bug #71695 (Global variables are reserved before execution).
    (Laruence)
  . Fixed bug #71629 (Out-of-bounds access in php_url_decode in context
    php_stream_url_wrap_rfc2397). (mt at debian dot org)
  . Fixed bug #71622 (Strings used in pass-as-reference cannot be used to
    invoke C::$callable()). (Bob)
  . Fixed bug #71596 (Segmentation fault on ZTS with date function
    (setlocale)). (Anatol)
  . Fixed bug #71535 (Integer overflow in zend_mm_alloc_heap()). (Dmitry)
  . Fixed bug #71470 (Leaked 1 hashtable iterators). (Nikita)
  . Fixed bug #71575 (ISO C does not allow extra ‘;’ outside of a function).
    (asgrim)
  . Fixed bug #71724 (yield from does not count EOLs). (Nikita)
  . Fixed bug #71767 (ReflectionMethod::getDocComment returns the wrong
    comment). (Grigorii Sokolik)
  . Fixed bug #71806 (php_strip_whitespace() fails on some numerical values).
    (Nikita)
  . Fixed bug #71624 (`php -R` (PHP_MODE_PROCESS_STDIN) is broken).
    (Sean DuBois)

- CLI Server:
  . Fixed bug #69953 (Support MKCALENDAR request method). (Christoph)

- Curl:
  . Fixed bug #71694 (Support constant CURLM_ADDED_ALREADY). (mpyw)

- Date:
  . Fixed bug #71635 (DatePeriod::getEndDate segfault). (Thomas Punt)

- Fileinfo:
  . Fixed bug #71527 (Buffer over-write in finfo_open with malformed magic
    file). (CVE-2015-8865) (Anatol)

- libxml:
  . Fixed bug #71536 (Access Violation crashes php-cgi.exe). (Anatol)

- mbstring:
  . Fixed bug #71906 (AddressSanitizer: negative-size-param (-1) in
    mbfl_strcut). (CVE-2016-4073) (Stas)

- ODBC:
  . Fixed bug #47803, #69526 (Executing prepared statements is succesfull only
    for the first two statements). (einavitamar at gmail dot com, Anatol)

- PCRE:
  . Fixed bug #71659 (segmentation fault in pcre running twig tests).
    (nish dot aravamudan at canonical dot com)

- PDO_DBlib:
  . Fixed bug #54648 (PDO::MSSQL forces format of datetime fields).
    (steven dot lambeth at gmx dot de, Anatol)

- Phar:
  . Fixed bug #71625 (Crash in php7.dll with bad phar filename). (Anatol)
  . Fixed bug #71317 (PharData fails to open specific file). (Jos Elstgeest)
  . Fixed bug #71860 (Invalid memory write in phar on filename with \0 in
    name). (CVE-2016-4072) (Stas)

- phpdbg:
  . Fixed crash when advancing (except step) inside an internal function. (Bob)

- Session:
  . Fixed bug #71683 (Null pointer dereference in zend_hash_str_find_bucket).
    (Yasuo)

- SNMP:
  . Fixed bug #71704 (php_snmp_error() Format String Vulnerability).
    (CVE-2016-4071) (andrew at jmpesp dot org)

- SPL:
  . Fixed bug #71617 (private properties lost when unserializing ArrayObject).
    (Nikita)

- Standard:
  . Fixed bug #71660 (array_column behaves incorrectly after foreach by
    reference). (Laruence)
  . Fixed bug #71798 (Integer Overflow in php_raw_url_encode). (CVE-2016-4070)
    (taoguangchen at icloud dot com, Stas)

- Zip:
  . Update bundled libzip to 1.1.2. (Remi, Anatol)

03 Mar 2016 PHP 7.0.4

- Core:
  . Fixed bug (Low probability segfault in zend_arena). (Laruence)
  . Fixed bug #71441 (Typehinted Generator with return in try/finally crashes).
    (Bob)
  . Fixed bug #71442 (forward_static_call crash). (Laruence)
  . Fixed bug #71443 (Segfault using built-in webserver with intl using
    symfony). (Laruence)
  . Fixed bug #71449 (An integer overflow bug in php_implode()). (Stas)
  . Fixed bug #71450 (An integer overflow bug in php_str_to_str_ex()). (Stas)
  . Fixed bug #71474 (Crash because of VM stack corruption on Magento2).
    (Dmitry)
  . Fixed bug #71485 (Return typehint on internal func causes Fatal error
    when it throws exception). (Laruence)
  . Fixed bug #71529 (Variable references on array elements don't work when
    using count). (Nikita)
  . Fixed bug #71601 (finally block not executed after yield from). (Bob)
  . Fixed bug #71637 (Multiple Heap Overflow due to integer overflows in 
    xml/filter_url/addcslashes). (CVE-2016-4344, CVE-2016-4345, CVE-2016-4346)
    (Stas)

- CLI server:
  . Fixed bug #71559 (Built-in HTTP server, we can download file in web by bug).
    (Johannes, Anatol)

- CURL:
  . Fixed bug #71523 (Copied handle with new option CURLOPT_HTTPHEADER crashes
    while curl_multi_exec). (Laruence)
  . Fixed memory leak in curl_getinfo(). (Leigh)

- Date:
  . Fixed bug #71525 (Calls to date_modify will mutate timelib_rel_time,
    causing date_date_set issues). (Sean DuBois)

- Fileinfo:
  . Fixed bug #71434 (finfo throws notice for specific python file). (Laruence)

- FPM:
  . Fixed bug #62172 (FPM not working with Apache httpd 2.4 balancer/fcgi
    setup). (Matt Haught, Remi)
  . Fixed bug #71269 (php-fpm dumped core). (Mickaël)

- Opcache:
  . Fixed bug #71584 (Possible use-after-free of ZCG(cwd) in Zend Opcache).
    (Yussuf Khalil)

- PCRE:
  . Fixed bug #71537 (PCRE segfault from Opcache). (Laruence)

- phpdbg:
  . Fixed inherited functions from unspecified files being included in
    phpdbg_get_executable(). (Bob)

- SOAP:
  . Fixed bug #71610 (Type Confusion Vulnerability - SOAP /
    make_http_soap_request()). (CVE-2016-3185) (Stas)

- Standard:
  . Fixed bug #71603 (compact() maintains references in php7). (Laruence)
  . Fixed bug #70720 (strip_tags improper php code parsing). (Julien)

- XMLRPC:
  . Fixed bug #71501 (xmlrpc_encode_request ignores encoding option). (Hieu Le)

- Zip:
  . Fixed bug #71561 (NULL pointer dereference in Zip::ExtractTo). (Laruence)

04 Feb 2016 PHP 7.0.3

- Core:
  . Added support for new HTTP 451 code. (Julien)
  . Fixed bug #71039 (exec functions ignore length but look for NULL
    termination). (Anatol)
  . Fixed bug #71089 (No check to duplicate zend_extension). (Remi)
  . Fixed bug #71201 (round() segfault on 64-bit builds). (Anatol)
  . Fixed bug #71221 (Null pointer deref (segfault) in get_defined_vars via
    ob_start). (hugh at allthethings dot co dot nz)
  . Fixed bug #71248 (Wrong interface is enforced). (Dmitry)
  . Fixed bug #71273 (A wrong ext directory setup in php.ini leads to crash).
    (Anatol)
  . Fixed Bug #71275 (Bad method called on cloning an object having a trait).
    (Bob)
  . Fixed bug #71297 (Memory leak with consecutive yield from). (Bob)
  . Fixed bug #71300 (Segfault in zend_fetch_string_offset). (Laruence)
  . Fixed bug #71314 (var_export(INF) prints INF.0). (Andrea)
  . Fixed bug #71323 (Output of stream_get_meta_data can be falsified by its 
    input). (Leo Gaspard)
  . Fixed bug #71336 (Wrong is_ref on properties as exposed via
    get_object_vars()). (Laruence)
  . Fixed bug #71459 (Integer overflow in iptcembed()). (Stas)

- Apache2handler:
  . Fix >2G Content-Length headers in apache2handler. (Adam Harvey)

- CURL:
  . Fixed bug #71227 (Can't compile php_curl statically). (Anatol)
  . Fixed bug #71225 (curl_setopt() fails to set CURLOPT_POSTFIELDS with
    reference to CURLFile). (Laruence)

- GD:
  . Improved fix for bug #70976. (Remi)

- Interbase:
  . Fixed Bug #71305 (Crash when optional resource is omitted).
  (Laruence, Anatol)

- LDAP:
  . Fixed bug #71249 (ldap_mod_replace/ldap_mod_add store value as string
    "Array"). (Laruence)

- mbstring:
  . Fixed bug #71397 (mb_send_mail segmentation fault). (Andrea, Yasuo)

- OpenSSL:
  . Fixed bug #71475 (openssl_seal() uninitialized memory usage). (Stas)

- PCRE:
  . Upgraded pcrelib to 8.38. (CVE-2015-8383, CVE-2015-8386, CVE-2015-8387,
    CVE-2015-8389, CVE-2015-8390, CVE-2015-8391, CVE-2015-8393, CVE-2015-8394)

- Phar:
  . Fixed bug #71354 (Heap corruption in tar/zip/phar parser). (CVE-2016-4342)
    (Stas)
  . Fixed bug #71331 (Uninitialized pointer in phar_make_dirstream()).
    (CVE-2016-4343) (Stas)
  . Fixed bug #71391 (NULL Pointer Dereference in phar_tar_setupmetadata()).
    (Stas)
  . Fixed bug #71488 (Stack overflow when decompressing tar archives).
    (CVE-2016-2554) (Stas)

- SOAP:
  . Fixed bug #70979 (crash with bad soap request). (Anatol)
  
- SPL:
  . Fixed bug #71204 (segfault if clean spl_autoload_funcs while autoloading).
    (Laruence)
  . Fixed bug #71202 (Autoload function registered by another not activated
    immediately). (Laruence)
  . Fixed bug #71311 (Use-after-free vulnerability in SPL(ArrayObject,
    unserialize)). (Sean Heelan)
  . Fixed bug #71313 (Use-after-free vulnerability in SPL(SplObjectStorage,
    unserialize)). (Sean Heelan)

- Standard:
  . Fixed bug #71287 (Error message contains hexadecimal instead of decimal
    number). (Laruence)
  . Fixed bug #71264 (file_put_contents() returns unexpected value when 
    filesystem runs full). (Laruence)
  . Fixed bug #71245 (file_get_contents() ignores "header" context option if
    it's a reference). (Laruence)
  . Fixed bug #71220 (Null pointer deref (segfault) in compact via ob_start).
    (hugh at allthethings dot co dot nz)
  . Fixed bug #71190 (substr_replace converts integers in original $search
    array to strings). (Laruence)
  . Fixed bug #71188 (str_replace converts integers in original $search array
    to strings). (Laruence)
  . Fixed bug #71132, #71197 (range() segfaults). (Thomas Punt)

- WDDX:
  . Fixed bug #71335 (Type Confusion in WDDX Packet Deserialization). (Stas)

07 Jan 2016 PHP 7.0.2

- Core:
  . Fixed bug #71165 (-DGC_BENCH=1 doesn't work on PHP7).
    (y dot uchiyama dot 1015 at gmail dot com)
  . Fixed bug #71163 (Segmentation Fault: cleanup_unfinished_calls). (Laruence)
  . Fixed bug #71109 (ZEND_MOD_CONFLICTS("xdebug") doesn't work). (Laruence)
  . Fixed bug #71092 (Segmentation fault with return type hinting). (Laruence)
  . Fixed bug memleak in header_register_callback. (Laruence)
  . Fixed bug #71067 (Local object in class method stays in memory for each
    call). (Laruence)
  . Fixed bug #66909 (configure fails utf8_to_mutf7 test). (Michael Orlitzky)
  . Fixed bug #70781 (Extension tests fail on dynamic ext dependency).
    (Francois Laupretre)
  . Fixed bug #71089 (No check to duplicate zend_extension). (Remi)
  . Fixed bug #71086 (Invalid numeric literal parse error within
    highlight_string() function). (Nikita)
  . Fixed bug #71154 (Incorrect HT iterator invalidation causes iterator reuse).
    (Nikita)
  . Fixed bug #52355 (Negating zero does not produce negative zero). (Andrea)
  . Fixed bug #66179 (var_export() exports float as integer). (Andrea)
  . Fixed bug #70804 (Unary add on negative zero produces positive zero).
    (Andrea)

- CURL:
  . Fixed bug #71144 (Sementation fault when using cURL with ZTS).
    (Michael Maroszek, Laruence)

- DBA:
  . Fixed key leak with invalid resource. (Laruence)

- Filter:
  . Fixed bug #71063 (filter_input(INPUT_ENV, ..) does not work). (Reeze Xia)

- FPM:
  . Fixed bug #70755 (fpm_log.c memory leak and buffer overflow). (Stas)

- FTP:
  . Implemented FR #55651 (Option to ignore the returned FTP PASV address).
    (abrender at elitehosts dot com)

- GD:
  . Fixed bug #70976 (Memory Read via gdImageRotateInterpolated Array Index
    Out of Bounds). (CVE-2016-1903) (emmanuel dot law at gmail dot com)

- Mbstring:
  . Fixed bug #71066 (mb_send_mail: Program terminated with signal SIGSEGV,
    Segmentation fault). (Laruence)

- Opcache:
  . Fixed bug #71127 (Define in auto_prepend_file is overwrite). (Laruence)

- PCRE:
  . Fixed bug #71178 (preg_replace with arrays creates [0] in replace array
    if not already set). (Laruence)

- Readline:
  . Fixed bug #71094 (readline_completion_function corrupts static array on
    second TAB). (Nikita)

- Session:
  . Fixed bug #71122 (Session GC may not remove obsolete session data). (Yasuo)

- SPL:
  . Fixed bug #71077 (ReflectionMethod for ArrayObject constructor returns
    wrong number of parameters). (Laruence)
  . Fixed bug #71153 (Performance Degradation in ArrayIterator with large
    arrays). (Nikita)

- Standard:
  . Fixed bug #71270 (Heap BufferOver Flow in escapeshell functions).
    (CVE-2016-1904) (emmanuel dot law at gmail dot com)

- WDDX:
  . Fixed bug #70661 (Use After Free Vulnerability in WDDX Packet
    Deserialization). (taoguangchen at icloud dot com)
  . Fixed bug #70741 (Session WDDX Packet Deserialization Type Confusion
    Vulnerability). (taoguangchen at icloud dot com)

- XMLRPC:
  . Fixed bug #70728 (Type Confusion Vulnerability in PHP_to_XMLRPC_worker).
    (Julien)

17 Dec 2015, PHP 7.0.1

- Core:
  . Fixed bug #71105 (Format String Vulnerability in Class Name Error Message).
    (CVE-2015-8617) (andrew at jmpesp dot org)
  . Fixed bug #70831 (Compile fails on system with 160 CPUs). (Daniel Axtens)
  . Fixed bug #71006 (symbol referencing errors on Sparc/Solaris). (Dmitry)
  . Fixed bug #70997 (When using parentClass:: instead of parent::, static
    context changed). (Dmitry)
  . Fixed bug #70970 (Segfault when combining error handler with output
    buffering). (Laruence)
  . Fixed bug #70967 (Weird error handling for __toString when Error is
    thrown). (Laruence)
  . Fixed bug #70958 (Invalid opcode while using ::class as trait method
    paramater default value). (Laruence)
  . Fixed bug #70944 (try{ } finally{} can create infinite chains of
    exceptions). (Laruence)
  . Fixed bug #70931 (Two errors messages are in conflict). (dams, Laruence)
  . Fixed bug #70904 (yield from incorrectly marks valid generator as
    finished). (Bob)
  . Fixed bug #70899 (buildconf failure in extensions). (Bob, Reeze)
  . Fixed bug #61751 (SAPI build problem on AIX: Undefined symbol:
    php_register_internal_extensions). (Lior Kaplan)
  . Fixed \int (or generally every scalar type name with leading backslash)
    to not be accepted as type name. (Bob)
  . Fixed exception not being thrown immediately into a generator yielding
    from an array. (Bob)
  . Fixed bug #70987 (static::class within Closure::call() causes segfault).
    (Andrea)
  . Fixed bug #71013 (Incorrect exception handler with yield from). (Bob)
  . Fixed double free in error condition of format printer. (Bob)

- CLI server:
  . Fixed bug #71005 (Segfault in php_cli_server_dispatch_router()). (Adam)

- Intl:
  . Fixed bug #71020 (Use after free in Collator::sortWithSortKeys).
    (CVE-2015-8616) (emmanuel dot law at gmail dot com, Laruence)

- Mysqlnd:
  . Fixed bug #68077 (LOAD DATA LOCAL INFILE / open_basedir restriction).
    (Laruence)
  . Fixed bug #68344 (MySQLi does not provide way to disable peer certificate
    validation) by introducing MYSQLI_CLIENT_SSL_DONT_VERIFY_SERVER_CERT
    connection flag. (Andrey)

- OCI8:
  . Fixed LOB implementation size_t/zend_long mismatch reported by gcov.
    (Senthil)

- Opcache:
  . Fixed bug #71024 (Unable to use PHP 7.0 x64 side-by-side with PHP 5.6 x32
    on the same server). (Anatol)
  . Fixed bug #70991 (zend_file_cache.c:710: error: array type has incomplete
    element type). (Laruence)
  . Fixed bug #70977 (Segmentation fault with opcache.huge_code_pages=1).
    (Laruence)

- PDO_Firebird:
  . Fixed bug #60052 (Integer returned as a 64bit integer on X64_86). (Mariuz)

- Phpdbg:
  . Fixed stderr being written to stdout. (Bob)

- Reflection:
  . Fixed bug #71018 (ReflectionProperty::setValue() behavior changed).
    (Laruence)
  . Fixed bug #70982 (setStaticPropertyValue behaviors inconsistently with
    5.6). (Laruence)

- Soap:
  . Fixed bug #70993 (Array key references break argument processing).
    (Laruence)

- SPL:
  . Fixed bug #71028 (Undefined index with ArrayIterator). (Laruence)

- SQLite3:
  . Fixed bug #71049 (SQLite3Stmt::execute() releases bound parameter instead
    of internal buffer). (Laruence)

- Standard:
  . Fixed bug #70999 (php_random_bytes: called object is not a function).
    (Scott)
  . Fixed bug #70960 (ReflectionFunction for array_unique returns wrong number
    of parameters). (Laruence)

- Streams/Socket:
  . Add IPV6_V6ONLY constant / make it usable in stream contexts. (Bob)

03 Dec 2015, PHP 7.0.0

- Core:
  . Fixed bug #70947 (INI parser segfault with INI_SCANNER_TYPED). (Laruence)
  . Fixed bug #70914 (zend_throw_or_error() format string vulnerability).
    (Taoguang Chen)
  . Fixed bug #70912 (Null ptr dereference instantiating class with invalid 
    array property). (Laruence)
  . Fixed bug #70895, #70898 (null ptr deref and segfault with crafted calable).
    (Anatol, Laruence)
  . Fixed bug #70249 (Segmentation fault while running PHPUnit tests on
    phpBB 3.2-dev). (Laruence)
  . Fixed bug #70805 (Segmentation faults whilst running Drupal 8 test suite).
    (Dmitry, Laruence)
  . Fixed bug #70842 (Persistent Stream Segmentation Fault). (Caleb Champlin)
  . Fixed bug #70862 (Several functions do not check return code of
    php_stream_copy_to_mem()). (Anatol)
  . Fixed bug #70863 (Incorect logic to increment_function for proxy objects).
    (Anatol)
  . Fixed bug #70323 (Regression in zend_fetch_debug_backtrace() can cause
    segfaults). (Aharvey, Laruence)
  . Fixed bug #70873 (Regression on private static properties access).
    (Laruence)
  . Fixed bug #70748 (Segfault in ini_lex () at Zend/zend_ini_scanner.l).
   (Laruence)
  . Fixed bug #70689 (Exception handler does not work as expected). (Laruence)
  . Fixed bug #70430 (Stack buffer overflow in zend_language_parser()). (Nikita)
  . Fixed bug #70782 (null ptr deref and segfault (zend_get_class_fetch_type)).
    (Nikita)
  . Fixed bug #70785 (Infinite loop due to exception during identical
    comparison). (Laruence)
  . Fixed bug #70630 (Closure::call/bind() crash with ReflectionFunction->
    getClosure()). (Dmitry, Bob)
  . Fixed bug #70662 (Duplicate array key via undefined index error handler).
    (Nikita)
  . Fixed bug #70681 (Segfault when binding $this of internal instance method
    to null). (Nikita)
  . Fixed bug #70685 (Segfault for getClosure() internal method rebind with
    invalid $this). (Nikita)
  . Added zend_internal_function.reserved[] fields. (Dmitry)
  . Fixed bug #70557 (Memleak on return type verifying failed). (Laruence)
  . Fixed bug #70555 (fun_get_arg() on unsetted vars return UNKNOW). (Laruence)
  . Fixed bug #70548 (Redundant information printed in case of uncaught engine
    exception). (Laruence)
  . Fixed bug #70547 (unsetting function variables corrupts backtrace).
    (Laruence)
  . Fixed bug #70528 (assert() with instanceof adds apostrophes around class
    name). (Laruence)
  . Fixed bug #70481 (Memory leak in auto_global_copy_ctor() in ZTS build).
    (Laruence)
  . Fixed bug #70431 (Memory leak in php_ini.c). (Senthil, Laruence)
  . Fixed bug #70478 (**= does no longer work). (Bob)
  . Fixed bug #70398 (SIGSEGV, Segmentation fault zend_ast_destroy_ex).
    (Dmitry, Bob, Laruence)
  . Fixed bug #70332 (Wrong behavior while returning reference on object).
    (Laruence, Dmitry)
  . Fixed bug #70300 (Syntactical inconsistency with new group use syntax).
    (marcio dot web2 at gmail dot com)
  . Fixed bug #70321 (Magic getter breaks reference to array property).
    (Laruence)
  . Fixed bug #70187 (Notice: unserialize(): Unexpected end of serialized
    data). (Dmitry)
  . Fixed bug #70145 (From field incorrectly parsed from headers). (Anatol)
  . Fixed bug #70370 (Bundled libtool.m4 doesn't handle FreeBSD 10 when
    building extensions). (Adam)
  . Fixed bug causing exception traces with anon classes to be truncated. (Bob)
  . Fixed bug #70397 (Segmentation fault when using Closure::call and yield).
    (Bob)
  . Fixed bug #70299 (Memleak while assigning object offsetGet result).
    (Laruence)
  . Fixed bug #70288 (Apache crash related to ZEND_SEND_REF). (Laruence)
  . Fixed bug #70262 (Accessing array crashes PHP 7.0beta3).
    (Laruence, Dmitry)
  . Fixed bug #70258 (Segfault if do_resize fails to allocated memory).
    (Laruence)
  . Fixed bug #70253 (segfault at _efree () in zend_alloc.c:1389). (Laruence)
  . Fixed bug #70240 (Segfault when doing unset($var());). (Laruence)
  . Fixed bug #70223 (Incrementing value returned by magic getter). (Laruence)
  . Fixed bug #70215 (Segfault when __invoke is static). (Bob)
  . Fixed bug #70207 (Finally is broken with opcache). (Laruence, Dmitry)
  . Fixed bug #70173 (ZVAL_COPY_VALUE_EX broken for 32bit Solaris Sparc).
    (Laruence, cmb)
  . Fixed bug #69487 (SAPI may truncate POST data). (cmb)
  . Fixed bug #70198 (Checking liveness does not work as expected).
    (Shafreeck Sea, Anatol Belski)
  . Fixed bug #70241,#70293 (Skipped assertions affect Generator returns). (Bob)
  . Fixed bug #70239 (Creating a huge array doesn't result in exhausted,
    but segfault). (Laruence, Anatol)
  . Fixed "finally" issues. (Nikita, Dmitry)
  . Fixed bug #70098 (Real memory usage doesn't decrease). (Dmitry)
  . Fixed bug #70159 (__CLASS__ is lost in closures). (Julien)
  . Fixed bug #70156 (Segfault in zend_find_alias_name). (Laruence)
  . Fixed bug #70124 (null ptr deref / seg fault in ZEND_HANDLE_EXCEPTION).
    (Laruence)
  . Fixed bug #70117 (Unexpected return type error). (Laruence)
  . Fixed bug #70106 (Inheritance by anonymous class). (Bob)
  . Fixed bug #69674 (SIGSEGV array.c:953). (cmb)
  . Fixed bug #70164 (__COMPILER_HALT_OFFSET__ under namespace is not defined).
    (Bob)
  . Fixed bug #70108 (sometimes empty $_SERVER['QUERY_STRING']). (Anatol)
  . Fixed bug #70179 ($this refcount issue). (Bob)
  . Fixed bug #69896 ('asm' operand has impossible constraints). (Anatol)
  . Fixed bug #70183 (null pointer deref (segfault) in zend_eval_const_expr).
    (Hugh Davenport)
  . Fixed bug #70182 (Segfault in ZEND_ASSIGN_DIV_SPEC_CV_UNUSED_HANDLER).
    (Hugh Davenport)
  . Fixed bug #69793 (Remotely triggerable stack exhaustion via recursive
    method calls). (Stas)
  . Fixed bug #69892 (Different arrays compare indentical due to integer key
    truncation). (Nikita)
  . Fixed bug #70121 (unserialize() could lead to unexpected methods execution
    / NULL pointer deref). (Stas)
  . Fixed bug #70089 (segfault at ZEND_FETCH_DIM_W_SPEC_VAR_CONST_HANDLER ()).
    (Laruence)
  . Fixed bug #70057 (Build failure on 32-bit Mac OS X 10.6.8: recursive
    inlining). (Laruence)
  . Fixed bug #70012 (Exception lost with nested finally block). (Laruence)
  . Fixed bug #69996 (Changing the property of a cloned object affects the
    original). (Dmitry, Laruence)
  . Fixed bug #70083 (Use after free with assign by ref to overloaded objects).
    (Bob)
  . Fixed bug #70006 (cli - function with default arg = STDOUT crash output).
    (Laruence)
  . Fixed bug #69521 (Segfault in gc_collect_cycles()).
    (arjen at react dot com, Laruence)
  . Improved zend_string API. (Francois Laupretre)
  . Fixed bug #69955 (Segfault when trying to combine [] and assign-op on
    ArrayAccess object). (Laruence)
  . Fixed bug #69957 (Different ways of handling div/mod/intdiv). (Bob)
  . Fixed bug #69900 (Too long timeout on pipes). (Anatol)
  . Fixed bug #69872 (uninitialised value in strtr with array). (Laruence)
  . Fixed bug #69868 (Invalid read of size 1 in zend_compile_short_circuiting).
    (Laruence)
  . Fixed bug #69849 (Broken output of apache_request_headers). (Kalle)
  . Fixed bug #69840 (iconv_substr() doesn't work with UTF-16BE). (Kalle)
  . Fixed bug #69823 (PHP 7.0.0alpha1 segmentation fault when exactly 33
    extensions are loaded). (Laruence)
  . Fixed bug #69805 (null ptr deref and seg fault in zend_resolve_class_name).
    (Laruence)
  . Fixed bug #69802 (Reflection on Closure::__invoke borks type hint class
    name). (Dmitry)
  . Fixed bug #69761 (Serialization of anonymous classes should be prevented).
    (Laruence)
  . Fixed bug #69551 (parse_ini_file() and parse_ini_string() segmentation
    fault). (Christoph M. Becker)
  . Fixed bug #69781 (phpinfo() reports Professional Editions of Windows
    7/8/8.1/10 as "Business"). (Christian Wenz)
  . Fixed bug #69835 (phpinfo() does not report many Windows SKUs).
    (Christian Wenz)
  . Fixed bug #69889 (Null coalesce operator doesn't work for string offsets).
    (Nikita)
  . Fixed bug #69891 (Unexpected array comparison result). (Nikita)
  . Fixed bug #69892 (Different arrays compare indentical due to integer key
    truncation). (Nikita)
  . Fixed bug #69893 (Strict comparison between integer and empty string keys
    crashes). (Nikita)
  . Fixed bug #69767 (Default parameter value with wrong type segfaults).
    (cmb, Laruence)
  . Fixed bug #69756 (Fatal error: Nesting level too deep - recursive dependency
    ? with ===). (Dmitry, Laruence)
  . Fixed bug #69758 (Item added to array not being removed by array_pop/shift
    ). (Laruence)
  . Fixed bug #68475 (Add support for $callable() sytnax with 'Class::method').
    (Julien, Aaron Piotrowski)
  . Fixed bug #69485 (Double free on zend_list_dtor). (Laruence)
  . Fixed bug #69427 (Segfault on magic method __call of private method in 
    superclass). (Laruence)
  . Improved __call() and __callStatic() magic method handling. Now they are
    called in a stackless way using ZEND_CALL_TRAMPOLINE opcode, without
    additional stack frame. (Laruence, Dmitry)
  . Optimized strings concatenation. (Dmitry, Laruence)
  . Fixed weird operators behavior. Division by zero now emits warning and 
    returns +/-INF, modulo by zero and intdid() throws an exception, shifts
    by negative offset throw exceptions. Compile-time evaluation of division
    by zero is disabled. (Dmitry, Andrea, Nikita)
  . Fixed bug #69371 (Hash table collision leads to inaccessible array keys).
    (Laruence)
  . Fixed bug #68933 (Invalid read of size 8 in zend_std_read_property).
    (Laruence, arjen at react dot com)
  . Fixed bug #68252 (segfault in Zend/zend_hash.c in function
    _zend_hash_del_el). (Laruence)
  . Fixed bug #65598 (Closure executed via static autoload incorrectly marked as
    static). (Nikita)
  . Fixed bug #66811 (Cannot access static::class in lambda, writen outside of a
    class). (Nikita)
  . Fixed bug #69568 (call a private function in closure failed). (Nikita)
  . Added PHP_INT_MIN constant. (Andrea)
  . Added Closure::call() method. (Andrea)
  . Fixed bug #67959 (Segfault when calling phpversion('spl')). (Florian)
  . Implemented the RFC `Catchable "Call to a member function bar() on a
    non-object"`. (Timm)
  . Added options parameter for unserialize allowing to specify acceptable
    classes (https://wiki.php.net/rfc/secure_unserialize). (Stas)
  . Fixed bug #63734 (Garbage collector can free zvals that are still
    referenced). (Dmitry)
  . Removed ZEND_ACC_FINAL_CLASS, promoting ZEND_ACC_FINAL as final class 
    modifier. (Guilherme Blanco)
  . is_long() & is_integer() is now an alias of is_int(). (Kalle)
  . Implemented FR #55467 (phpinfo: PHP Variables with $ and single quotes). (Kalle)
  . Added ?? operator. (Andrea)
  . Added <=> operator. (Andrea)
  . Added \u{xxxxx} Unicode Codepoint Escape Syntax. (Andrea)
  . Fixed oversight where define() did not support arrays yet const syntax did.
    (Andrea, Dmitry)
  . Use "integer" and "float" instead of "long" and "double" in ZPP, type hint
    and conversion error messages. (Andrea)
  . Implemented FR #55428 (E_RECOVERABLE_ERROR when output buffering in output
    buffering handler). (Kalle)
  . Removed scoped calls of non-static methods from an incompatible $this
    context. (Nikita)
  . Removed support for #-style comments in ini files. (Nikita)
  . Removed support for assigning the result of new by reference. (Nikita)
  . Invalid octal literals in source code now produce compile errors, fixes
    PHPSadness #31. (Andrea)
  . Removed dl() function on fpm-fcgi. (Nikita)
  . Removed support for hexadecimal numeric strings. (Nikita)
  . Removed obsolete extensions and SAPIs. See the full list in UPGRADING. (Anatol)
  . Added NULL byte protection to exec, system and passthru. (Yasuo)
  . Added error_clear_last() function. (Reeze Xia)
  . Fixed bug #68797 (Number 2.2250738585072012e-308 converted incorrectly).
    (Anatol)
  . Improved zend_qsort(using hybrid sorting algo) for better performance, 
    and also renamed zend_qsort to zend_sort. (Laruence)
  . Added stable sorting algo zend_insert_sort. (Laruence)
  . Improved zend_memnchr(using sunday algo) for better performance. (Laruence)
  . Implemented the RFC `Scalar Type Decalarations v0.5`. (Anthony)
  . Implemented the RFC `Group Use Declarations`. (Marcio)
  . Implemented the RFC `Continue Output Buffering`. (Mike)
  . Implemented the RFC `Constructor behaviour of internal classes`. (Dan, Dmitry)
  . Implemented the RFC `Fix "foreach" behavior`. (Dmitry)
  . Implemented the RFC `Generator Delegation`. (Bob)
  . Implemented the RFC `Anonymous Class Support`. (Joe, Nikita, Dmitry)
  . Implemented the RFC `Context Sensitive Lexer`. (Marcio Almada)
  . Fixed bug #69511 (Off-by-one buffer overflow in php_sys_readlink).
    (Jan Starke, Anatol)

- CLI server:
  . Fixed bug #68291 (404 on urls with '+'). (cmb)
  . Fixed bug #66606 (Sets HTTP_CONTENT_TYPE but not CONTENT_TYPE).
    (wusuopu, cmb)
  . Fixed bug #70264 (CLI server directory traversal). (cmb)
  . Fixed bug #69655 (php -S changes MKCALENDAR request method to MKCOL). (cmb)
  . Fixed bug #64878 (304 responses return Content-Type header). (cmb)
  . Refactor MIME type handling to use a hash table instead of linear search.
    (Adam)
  . Update the MIME type list from the one shipped by Apache HTTPD. (Adam)
  . Added support for SEARCH WebDav method. (Mats Lindh)

- COM:
  . Fixed bug #69939 (Casting object to bool returns false). (Kalle)

- Curl:
  . Fixed bug #70330 (Segmentation Fault with multiple "curl_copy_handle").
    (Laruence)
  . Fixed bug #70163 (curl_setopt_array() type confusion). (Laruence)
  . Fixed bug #70065 (curl_getinfo() returns corrupted values). (Anatol)
  . Fixed bug #69831 (Segmentation fault in curl_getinfo). (im dot denisenko at
    yahoo dot com)
  . Fixed bug #68937 (Segfault in curl_multi_exec). (Laruence)
  . Removed support for unsafe file uploads. (Nikita)

- Date:
  . Fixed bug #70245 (strtotime does not emit warning when 2nd parameter is
    object or string). (cmb)
  . Fixed bug #70266 (DateInterval::__construct.interval_spec is not supposed to
    be optional). (cmb)
  . Fixed bug #70277 (new DateTimeZone($foo) is ignoring text after null byte).
    (cmb)
  . Fixed day_of_week function as it could sometimes return negative values
    internally. (Derick)
  . Removed $is_dst parameter from mktime() and gmmktime(). (Nikita)
  . Removed date.timezone warning
    (https://wiki.php.net/rfc/date.timezone_warning_removal). (Bob)
  . Added "v" DateTime format modifier to get the 3-digit version of fraction 
    of seconds. (Mariano Iglesias)
  . Implemented FR #69089 (Added DateTime::RFC3339_EXTENDED to output in
    RFC3339 Extended format which includes fraction of seconds). (Mariano
    Iglesias)

- DBA:
  . Fixed bug #62490 (dba_delete returns true on missing item (inifile)). (Mike)
  . Fixed bug #68711 (useless comparisons). (bugreports at internot dot info)

- DOM:
  . Fixed bug #70558 ("Couldn't fetch" error in 
    DOMDocument::registerNodeClass()). (Laruence) 
  . Fixed bug #70001 (Assigning to DOMNode::textContent does additional entity
    encoding). (cmb)
  . Fixed bug #69846 (Segmenation fault (access violation) when iterating over
    DOMNodeList). (Anatol Belski)
  . Made DOMNode::textContent writeable. (Tjerk)

- EXIF:
  . Fixed bug #70385 (Buffer over-read in exif_read_data with TIFF IFD tag byte
    value of 32 bytes). (Stas)

- Fileinfo:
  . Fixed bug #66242 (libmagic: don't assume char is signed). (ArdB)

- Filter:
  . New FILTER_VALIDATE_DOMAIN and better RFC conformance for FILTER_VALIDATE_URL. (Kevin Dunglas)
  . Fixed bug #67167 (Wrong return value from FILTER_VALIDATE_BOOLEAN,
    FILTER_NULL_ON_FAILURE). (levim)

- FPM:
  . Fixed bug #70538 ("php-fpm -i" crashes). (rainer dot jung at
    kippdata dot de)
  . Fixed bug #70279 (HTTP Authorization Header is sometimes passed to newer
    reqeusts). (Laruence)
  . Fixed bug #68945 (Unknown admin values segfault pools). (Laruence)
  . Fixed bug #65933 (Cannot specify config lines longer than 1024 bytes). (Chris Wright)
  . Implemented FR #67106 (Split main fpm config). (Elan Ruusamäe, Remi)

- FTP:
  . Fixed bug #69082 (FTPS support on Windows). (Anatol) 

- GD:
  . Fixed bug #53156 (imagerectangle problem with point ordering). (cmb)
  . Fixed bug #66387 (Stack overflow with imagefilltoborder). (CVE-2015-8874)
    (cmb)
  . Fixed bug #70102 (imagecreatefromwebm() shifts colors). (cmb)
  . Fixed bug #66590 (imagewebp() doesn't pad to even length). (cmb)
  . Fixed bug #66882 (imagerotate by -90 degrees truncates image by 1px). (cmb)
  . Fixed bug #70064 (imagescale(..., IMG_BICUBIC) leaks memory). (cmb)
  . Fixed bug #69024 (imagescale segfault with palette based image). (cmb)
  . Fixed bug #53154 (Zero-height rectangle has whiskers). (cmb)
  . Fixed bug #67447 (imagecrop() add a black line when cropping). (cmb)
  . Fixed bug #68714 (copy 'n paste error). (cmb)
  . Fixed bug #66339 (PHP segfaults in imagexbm). (cmb)
  . Fixed bug #70047 (gd_info() doesn't report WebP support). (cmb)
  . Replace libvpx with libwebp for bundled libgd. (cmb, Anatol)
  . Fixed bug #61221 (imagegammacorrect function loses alpha channel). (cmb)
  . Made fontFetch's path parser thread-safe. (Sara)
  . Removed T1Lib support. (Kalle)

- GMP:
  . Fixed bug #70284 (Use after free vulnerability in unserialize() with GMP).
    (stas)

- hash:
  . Fixed bug #70312 (HAVAL gives wrong hashes in specific cases). (letsgolee
    at naver dot com)

- IMAP:
  . Fixed bug #70158 (Building with static imap fails). (cmb)
  . Fixed bug #69998 (curl multi leaking memory). (Pierrick)

- Intl:
  . Fixed bug #70453 (IntlChar::foldCase() incorrect arguments and missing
    constants). (cmb)
  . Fixed bug #70454 (IntlChar::forDigit second parameter should be optional).
    (cmb, colinodell)
  . Removed deprecated aliases datefmt_set_timezone_id() and
    IntlDateFormatter::setTimeZoneID(). (Nikita)

- JSON:
  . Fixed bug #62010 (json_decode produces invalid byte-sequences).
    (Jakub Zelenka)
  . Fixed bug #68546 (json_decode() Fatal error: Cannot access property
    started with '\0'). (Jakub Zelenka)
  . Replace non-free JSON parser with a parser from Jsond extension, fixes #63520
    (JSON extension includes a problematic license statement). (Jakub Zelenka)
  . Fixed bug #68938 (json_decode() decodes empty string without error).
    (jeremy at bat-country dot us)

- LDAP:
  . Fixed bug #47222 (Implement LDAP_OPT_DIAGNOSTIC_MESSAGE). (Andreas Heigl)

- LiteSpeed:
  . Updated LiteSpeed SAPI code from V5.5 to V6.6. (George Wang)

- libxml:
  . Fixed handling of big lines in error messages with libxml >= 2.9.0.
    (Christoph M. Becker)

- Mcrypt:
  . Fixed bug #70625 (mcrypt_encrypt() won't return data when no IV was
    specified under RC4). (Nikita)
  . Fixed bug #69833 (mcrypt fd caching not working). (Anatol)
  . Fixed possible read after end of buffer and use after free. (Dmitry)
  . Removed mcrypt_generic_end() alias. (Nikita)
  . Removed mcrypt_ecb(), mcrypt_cbc(), mcrypt_cfb(), mcrypt_ofb(). (Nikita)

- Mysqli:
  . Fixed bug #32490 (constructor of mysqli has wrong name). (cmb)

- Mysqlnd:
  . Fixed bug #70949 (SQL Result Sets With NULL Can Cause Fatal Memory Errors).
    (Laruence)
  . Fixed bug #70384 (mysqli_real_query():Unknown type 245 sent by the server).
   (Andrey)
  . Fixed bug #70456 (mysqlnd doesn't activate TCP keep-alive when connecting to
    a server). (Sergei Turchanov)
  . Fixed bug #70572 segfault in mysqlnd_connect. (Andrey, Remi)
  . Fixed Bug #69796 (mysqli_stmt::fetch doesn't assign null values to
    bound variables). (Laruence)

- OCI8:
  . Fixed memory leak with LOBs. (Senthil)
  . Fixed bug #68298 (OCI int overflow) (Senthil).
  . Corrected oci8 hash destructors to prevent segfaults, and a few other fixes.
    (Cameron Porter)

- ODBC:
  . Fixed bug #69975 (PHP segfaults when accessing nvarchar(max) defined
    columns). (CVE-2015-8879) (cmb)

- Opcache:
  . Fixed bug #70656 (require() statement broken after opcache_reset() or a
    few hours of use). (Laruence)
  . Fixed bug #70843 (Segmentation fault on MacOSX with
    opcache.file_cache_only=1). (Laruence)
  . Fixed bug #70724 (Undefined Symbols from opcache.so on Mac OS X 10.10).
    (Laruence)
  . Fixed compatibility with Windows 10 (see also bug #70652). (Anatol)
  . Attmpt to fix "Unable to reattach to base address" problem. (Matt Ficken)
  . Fixed bug #70423 (Warning Internal error: wrong size calculation). (Anatol)
  . Fixed bug #70237 (Empty while and do-while segmentation fault with opcode
    on CLI enabled). (Dmitry, Laruence)
  . Fixed bug #70111 (Segfault when a function uses both an explicit return
    type and an explicit cast). (Laruence)
  . Fixed bug #70058 (Build fails when building for i386). (Laruence)
  . Fixed bug #70022 (Crash with opcache using opcache.file_cache_only=1).
    (Anatol)
  . Removed opcache.load_comments configuration directive. Now doc comments
    loading costs nothing and always enabled. (Dmitry)
  . Fixed bug #69838 (Wrong size calculation for function table). (Anatol)
  . Fixed bug #69688 (segfault with eval and opcache fast shutdown).
    (Laruence)
  . Added experimental (disabled by default) file based opcode cache.
    (Dmitry, Laruence, Anatol)
  . Fixed bug with try blocks being removed when extended_info opcode
    generation is turned on. (Laruence)
  . Fixed bug #68644 (strlen incorrect : mbstring + func_overload=2 +UTF-8
    + Opcache). (Laruence)

- OpenSSL:
  . Require at least OpenSSL version 0.9.8. (Jakub Zelenka)
  . Fixed bug #68312 (Lookup for openssl.cnf causes a message box). (Anatol)
  . Fixed bug #55259 (openssl extension does not get the DH parameters from
    DH key resource). (Jakub Zelenka)
  . Fixed bug #70395 (Missing ARG_INFO for openssl_seal()). (cmb)
  . Fixed bug #60632 (openssl_seal fails with AES). (Jakub Zelenka)
  . Implemented FR #70438 (Add IV parameter for openssl_seal and openssl_open)
    (Jakub Zelenka)
  . Fixed bug #70014 (openssl_random_pseudo_bytes() is not cryptographically
    secure). (CVE-2015-8867) (Stas)
  . Fixed bug #69882 (OpenSSL error "key values mismatch" after
    openssl_pkcs12_read with extra cert). (Tomasz Sawicki)
  . Added "alpn_protocols" SSL context option allowing encrypted client/server
    streams to negotiate alternative protocols using the ALPN TLS extension when
    built against OpenSSL 1.0.2 or newer. Negotiated protocol information is
    accessible through stream_get_meta_data() output.
  . Removed "CN_match" and "SNI_server_name" SSL context options. Use automatic
    detection or the "peer_name" option instead. (Nikita)

- Pcntl:
  . Fixed bug #70386 (Can't compile on NetBSD because of missing WCONTINUED
    and WIFCONTINUED). (Matteo)
  . Fixed bug #60509 (pcntl_signal doesn't decrease ref-count of old handler
    when setting SIG_DFL). (Julien)
  . Implemented FR #68505 (Added wifcontinued and wcontinued). (xilon-jul)
  . Added rusage support to pcntl_wait() and pcntl_waitpid(). (Anton Stepanenko,
    Tony)

- PCRE:
  . Fixed bug #70232 (Incorrect bump-along behavior with \K and empty string
    match). (cmb)
  . Fixed bug #70345 (Multiple vulnerabilities related to PCRE functions).
    (Anatol Belski)
  . Fixed bug #70232 (Incorrect bump-along behavior with \K and empty string
    match). (cmb)
  . Fixed bug #53823 (preg_replace: * qualifier on unicode replace garbles the
    string). (cmb)
  . Fixed bug #69864 (Segfault in preg_replace_callback). (cmb, ab)

- PDO:
  . Fixed bug #70861 (Segmentation fault in pdo_parse_params() during Drupal 8
    test suite). (Anatol)
  . Fixed bug #70389 (PDO constructor changes unrelated variables). (Laruence)
  . Fixed bug #70272 (Segfault in pdo_mysql). (Laruence)
  . Fixed bug #70221 (persistent sqlite connection + custom function
    segfaults). (Laruence)
  . Removed support for the /e (PREG_REPLACE_EVAL) modifier. (Nikita)
  . Fixed bug #59450 (./configure fails with "Cannot find php_pdo_driver.h").
    (maxime dot besson at smile dot fr)

- PDO_DBlib:
  . Fixed bug #69757 (Segmentation fault on nextRowset).
    (miracle at rpz dot name)

- PDO_mysql:
  . Fixed bug #68424 (Add new PDO mysql connection attr to control multi
    statements option). (peter dot wolanin at acquia dot com)

- PDO_OCI:
  . Fixed bug #70308 (PDO::ATTR_PREFETCH is ignored). (Chris Jones)

- PDO_pgsql:
  . Fixed bug #69752 (PDOStatement::execute() leaks memory with DML
    Statements when closeCuror() is u). (Philip Hofstetter)
  . Removed PGSQL_ATTR_DISABLE_NATIVE_PREPARED_STATEMENT attribute in favor of
    ATTR_EMULATE_PREPARES). (Nikita)

- Phar:
  . Fixed bug #69720 (Null pointer dereference in phar_get_fp_offset()). (Stas)
  . FIxed bug #70433 (Uninitialized pointer in phar_make_dirstream when zip
    entry filename is "/"). (Stas)
  . Improved fix for bug #69441. (Anatol Belski)
  . Fixed bug #70019 (Files extracted from archive may be placed outside of 
    destination directory). (Anatol Belski)

- Phpdbg:
  . Fixed bug #70614 (incorrect exit code in -rr mode with Exceptions). (Bob)
  . Fixed bug #70532 (phpdbg must respect set_exception_handler). (Bob)
  . Fixed bug #70531 (Run and quit mode (-qrr) should not fallback to
    interactive mode). (Bob)
  . Fixed bug #70533 (Help overview (-h) does not rpint anything under Windows).
    (Anatol)
  . Fixed bug #70449 (PHP won't compile on 10.4 and 10.5 because of missing
    constants). (Bob)
  . Fixed bug #70214 (FASYNC not defined, needs sys/file.h include). (Bob)
  . Fixed bug #70138 (Segfault when displaying memory leaks). (Bob)

- Reflection:
  . Fixed bug #70650 (Wrong docblock assignment). (Marcio)
  . Fixed bug #70674 (ReflectionFunction::getClosure() leaks memory when used
    for internal functions). (Dmitry, Bob)
  . Fixed bug causing bogus traces for ReflectionGenerator::getTrace(). (Bob)
  . Fixed inheritance chain of Reflector interface. (Tjerk)
  . Added ReflectionGenerator class. (Bob)
  . Added reflection support for return types and type declarations. (Sara,
    Matteo)

- Session:
  . Fixed bug #70876 (Segmentation fault when regenerating session id with
    strict mode). (Laruence)
  . Fixed bug #70529 (Session read causes "String is not zero-terminated" error).
    (Yasuo)
  . Fixed bug #70013 (Reference to $_SESSION is lost after a call to
    session_regenerate_id()). (Yasuo)
  . Fixed bug #69952 (Data integrity issues accessing superglobals by
    reference). (Bob)
  . Fixed bug #67694 (Regression in session_regenerate_id()). (Tjerk)
  . Fixed bug #68941 (mod_files.sh is a bash-script). (bugzilla at ii.nl, Yasuo)

- SOAP:
  . Fixed bug #70940 (Segfault in soap / type_to_string). (Remi)
  . Fixed bug #70900 (SoapClient systematic out of memory error). (Dmitry)
  . Fixed bug #70875 (Segmentation fault if wsdl has no targetNamespace
    attribute). (Matteo)
  . Fixed bug #70715 (Segmentation fault inside soap client). (Laruence)
  . Fixed bug #70709 (SOAP Client generates Segfault). (Laruence)
  . Fixed bug #70388 (SOAP serialize_function_call() type confusion / RCE).
    (Stas)
  . Fixed bug #70081 (SoapClient info leak / null pointer dereference via
     multiple type confusions). (Stas)
  . Fixed bug #70079 (Segmentation fault after more than 100 SoapClient
    calls). (Laruence)
  . Fixed bug #70032 (make_http_soap_request calls
    zend_hash_get_current_key_ex(,,,NULL). (Laruence)
  . Fixed bug #68361 (Segmentation fault on SoapClient::__getTypes). (Laruence)

- SPL:
  . Fixed bug #70959 (ArrayObject unserialize does not restore protected
    fields). (Laruence)
  . Fixed bug #70853 (SplFixedArray throws exception when using ref variable
    as index). (Laruence)
  . Fixed bug #70868 (PCRE JIT and pattern reuse segfault). (Laruence)
  . Fixed bug #70730 (Incorrect ArrayObject serialization if unset is called
    in serialize()). (Laruence)
  . Fixed bug #70573 (Cloning SplPriorityQueue leads to memory leaks). (Dmitry)
  . Fixed bug #70303 (Incorrect constructor reflection for ArrayObject). (cmb)
  . Fixed bug #70068 (Dangling pointer in the unserialization of ArrayObject
    items). (sean.heelan)
  . Fixed bug #70166 (Use After Free Vulnerability in unserialize() with
    SPLArrayObject). (taoguangchen at icloud dot com)
  . Fixed bug #70168 (Use After Free Vulnerability in unserialize() with
    SplObjectStorage). (taoguangchen at icloud dot com)
  . Fixed bug #70169 (Use After Free Vulnerability in unserialize() with
    SplDoublyLinkedList). (taoguangchen at icloud dot com)
  . Fixed bug #70053 (MutlitpleIterator array-keys incompatible change in 
    PHP 7). (Tjerk)
  . Fixed bug #69970 (Use-after-free vulnerability in
    spl_recursive_it_move_forward_ex()). (Laruence)
  . Fixed bug #69845 (ArrayObject with ARRAY_AS_PROPS broken). (Dmitry)
  . Changed ArrayIterator implementation using zend_hash_iterator_... API.
    Allowed modification of iterated ArrayObject using the same behavior
    as proposed in `Fix "foreach" behavior`. Removed "Array was modified
    outside object and internal position is no longer valid" hack. (Dmitry)
  . Implemented FR #67886 (SplPriorityQueue/SplHeap doesn't expose extractFlags
    nor curruption state). (Julien)
  . Fixed bug #66405 (RecursiveDirectoryIterator::CURRENT_AS_PATHNAME
    breaks the RecursiveIterator). (Paul Garvin)

- SQLite3:
  . Fixed bug #70571 (Memory leak in sqlite3_do_callback). (Adam)
  . Fixed bug #69972 (Use-after-free vulnerability in
    sqlite3SafetyCheckSickOrOk()). (Laruence)
  . Fixed bug #69897 (segfault when manually constructing SQLite3Result). 
    (Kalle)
  . Fixed bug #68260 (SQLite3Result::fetchArray declares wrong
    required_num_args). (Julien)

- Standard:
  . Fixed count on symbol tables. (Laruence)
  . Fixed bug #70963 (Unserialize shows UNKNOWN in result). (Laruence)
  . Fixed bug #70910 (extract() breaks variable references). (Laruence)
  . Fixed bug #70808 (array_merge_recursive corrupts memory of unset items).
    (Laruence)
  . Fixed bug #70667 (strtr() causes invalid writes and a crashes). (Dmitry)
  . Fixed bug #70668 (array_keys() doesn't respect references when $strict is
    true). (Bob, Dmitry)
  . Implemented the RFC `Random Functions Throwing Exceptions in PHP 7`.
    (Sammy Kaye Powers, Anthony)
  . Fixed bug #70487 (pack('x') produces an error). (Nikita)
  . Fixed bug #70342 (changing configuration with ignore_user_abort(true) isn't
    working). (Laruence)
  . Fixed bug #70295 (Segmentation fault with setrawcookie). (Bob)
  . Fixed bug #67131 (setcookie() conditional for empty values not met). (cmb)
  . Fixed bug #70365 (Use-after-free vulnerability in unserialize() with
    SplObjectStorage). (taoguangchen at icloud dot com)
  . Fixed bug #70366 (Use-after-free vulnerability in unserialize() with
    SplDoublyLinkedList). (taoguangchen at icloud dot com)
  . Fixed bug #70250 (extract() turns array elements to references).
    (Laruence)
  . Fixed bug #70211 (php 7 ZEND_HASH_IF_FULL_DO_RESIZE use after free).
    (Laruence)
  . Fixed bug #70208 (Assert breaking access on objects). (Bob)
  . Fixed bug #70140 (str_ireplace/php_string_tolower - Arbitrary Code
    Execution). (CVE-2015-6527) (Laruence)
  . Implemented FR #70112 (Allow "dirname" to go up various times). (Remi)
  . Fixed bug #36365 (scandir duplicates file name at every 65535th file). (cmb)
  . Fixed bug #70096 (Repeated iptcembed() adds superfluous FF bytes). (cmb)
  . Fixed bug #70018 (exec does not strip all whitespace). (Laruence)
  . Fixed bug #69983 (get_browser fails with user agent of null).
    (Kalle, cmb, Laruence)
  . Fixed bug #69976 (Unable to parse "all" urls with colon char). (cmb)
  . Fixed bug #69768 (escapeshell*() doesn't cater to !). (cmb)
  . Fixed bug #62922 (Truncating entire string should result in string).
    (Nikita)
  . Fixed bug #69723 (Passing parameters by reference and array_column).
    (Laruence)
  . Fixed bug #69523 (Cookie name cannot be empty). (Christoph M. Becker)
  . Fixed bug #69325 (php_copy_file_ex does not pass the argument).
    (imbolk at gmail dot com)
  . Fixed bug #69299 (Regression in array_filter's $flag argument in PHP 7).
    (Laruence)
  . Removed call_user_method() and call_user_method_array() functions. (Kalle)
  . Fixed user session handlers (See rfc:session.user.return-value). (Sara)
  . Added intdiv() function. (Andrea)
  . Improved precision of log() function for base 2 and 10. (Marc Bennewitz)
  . Remove string category support in setlocale(). (Nikita)
  . Remove set_magic_quotes_runtime() and its alias magic_quotes_runtime().
    (Nikita)
  . Fixed bug #65272 (flock() out parameter not set correctly in windows).
    (Daniel Lowrey)
  . Added preg_replace_callback_array function. (Wei Dai)
  . Deprecated salt option to password_hash. (Anthony)
  . Fixed bug #69686 (password_verify reports back error on PHP7 will null
    string). (Anthony)
  . Added Windows support for getrusage(). (Kalle)
  . Removed hardcoded limit on number of pipes in proc_open(). (Tony)

- Streams:
  . Fixed bug #70361 (HTTP stream wrapper doesn't close keep-alive connections).
    (Niklas Keller)
  . Fixed bug #68532 (convert.base64-encode omits padding bytes).
    (blaesius at krumedia dot de)
  . Removed set_socket_blocking() in favor of its alias stream_set_blocking().
    (Nikita)

- Tokenizer:
  . Fixed bug #69430 (token_get_all has new irrecoverable errors). (Nikita)

- XMLReader:
  . Fixed bug #70309 (XmlReader read generates extra output). (Anatol)

- XMLRPC
  . Fixed bug #70526 (xmlrpc_set_type returns false on success). (Laruence)

- XSL:
  . Fixed bug #70678 (PHP7 returns true when false is expected). (Felipe)
  . Fixed bug #70535 (XSLT: free(): invalid pointer). (Laruence)
  . Fixed bug #69782 (NULL pointer dereference). (Stas)
  . Fixed bug #64776 (The XSLT extension is not thread safe). (Mike)
  . Removed xsl.security_prefs ini option. (Nikita)

- Zlib:
  . Added deflate_init(), deflate_add(), inflate_init(), inflate_add()
    functions allowing incremental/streaming compression/decompression.
    (Daniel Lowrey & Bob Weinand)

- Zip:
  . Fixed bug #70322 (ZipArchive::close() doesn't indicate errors).
    (CVE-2014-9767) (cmb)
  . Fixed bug #70350 (ZipArchive::extractTo allows for directory traversal when
    creating directories). (neal at fb dot com)
  . Added ZipArchive::setCompressionName and ZipArchive::setCompressionIndex
    methods. (Remi, Cedric Delmas)
  . Update bundled libzip to 1.0.1. (Remi, Anatol)
  . Fixed bug #67161 (ZipArchive::getStream() returns NULL for certain file).
    (Christoph M. Becker)<|MERGE_RESOLUTION|>--- conflicted
+++ resolved
@@ -3,12 +3,9 @@
 ?? ??? 2017, PHP 7.1.1
 
 - Core:
-<<<<<<< HEAD
+  . Fixed bug #73792 (invalid foreach loop hangs script). (Dmitry)
   . Fixed bug #73686 (Adding settype()ed values to ArrayObject results in
     references). (Nikita, Laruence)
-=======
-  . Fixed bug #73792 (invalid foreach loop hangs script). (Dmitry)
->>>>>>> 3c6a2fb0
   . Fixed bug #73663 ("Invalid opcode 65/16/8" occurs with a variable created
     with list()). (Laruence)
   . Fixed bug #73727 (ZEND_MM_BITSET_LEN is "undefined symbol" in
