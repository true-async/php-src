--- conflicted
+++ resolved
@@ -1,22 +1,6 @@
 PHP                                                                        NEWS
 |||||||||||||||||||||||||||||||||||||||||||||||||||||||||||||||||||||||||||||||
-<<<<<<< HEAD
 ?? ??? ????, PHP 7.2
-=======
-?? ??? 2017, PHP 7.1.4
-
-- Core:
-  . Fixed bug #74149 (static embed SAPI linkage error). (krakjoe)
-
-- DOM:
-  . Fixed bug #74004 (LIBXML_NOWARNING flag ingnored on loadHTML*).
-    (somedaysummer)
-
-- SPL:
-  . Fixed bug #74058 (ArrayObject can not notice changes). (Andrew Nester)
-
-16 Mar 2017, PHP 7.1.3
->>>>>>> 8599ce4f
 
 - Core:
   . Removed IS_TYPE_IMMUTABLE (it's the same as COPYABLE & !REFCOUNTED). (Dmitry)
@@ -48,6 +32,7 @@
     spawns another object). (jim at commercebyte dot com)
   . Fixed bug #73971 (Filename got limited to MAX_PATH on Win32 when scan
     directory). (Anatol)
+  . Fixed bug #74149 (static embed SAPI linkage error). (krakjoe)
 
 - BCMath:
   . Fixed bug #46564 (bcmod truncates fractionals). (liborm85)
