--- conflicted
+++ resolved
@@ -7,15 +7,12 @@
     different type). (Derick)
   . Fixed bug GH-8964 (DateTime object comparison after applying delta less
     than 1 second). (Derick)
-<<<<<<< HEAD
+  . Fixed bug GH-9106: (DateInterval 1.5s added to DateTimeInterface is rounded
+    down since PHP 8.1.0). (Derick)
   . Fixed bug #75035 (Datetime fails to unserialize "extreme" dates).
     (Derick)
   . Fixed bug #80483 (DateTime Object with 5-digit year can't unserialized).
     (Derick)
-=======
-  . Fixed bug GH-9106: (DateInterval 1.5s added to DateTimeInterface is rounded
-    down since PHP 8.1.0). (Derick)
->>>>>>> dd241c08
   . Fixed bug #81263 (Wrong result from DateTimeImmutable::diff). (Derick)
 
 - DBA:
