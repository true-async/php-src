--- conflicted
+++ resolved
@@ -3,25 +3,8 @@
 ?? ??? 2014, PHP 5.6.0 Release Candidate 1
 
 - Core:
-<<<<<<< HEAD
   . Implemented FR #64744 (Differentiate between member function call on a null 
     and non-null, non-objects). (Boro Sitnikovski)
-=======
-  . Fixed bug #67428 (header('Location: foo') will override a 308-399 response
-    code). (Adam)
-
-- CLI server:
-  . Implemented FR #67429 (CLI server is missing some new HTTP response codes).
-    (Adam)
-
-- Streams:
-  . Fixed bug #67430 (http:// wrapper doesn't follow 308 redirects). (Adam)
-
-?? ??? 2014, PHP 5.5.14
-
-- Core:
-  . Fixed BC break introduced by patch for bug #67072. (Anatol)
->>>>>>> 25464340
   . Fixed bug #66622 (Closures do not correctly capture the late bound class
     (static::) in some cases). (Levi Morrison)
   . Fixed bug #67390 (insecure temporary file use in the configure script).
@@ -58,6 +41,9 @@
 
 - SPL:
   . Fixed bug #66127 (Segmentation fault with ArrayObject unset). (Stas)
+
+- Streams:
+  . Fixed bug #67430 (http:// wrapper doesn't follow 308 redirects). (Adam)
 
 - Tokenizer:
   . Fixed bug #67395 (token_name() does not return name for T_POW and T_POW_EQUAL
