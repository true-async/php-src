PHP                                                                        NEWS
|||||||||||||||||||||||||||||||||||||||||||||||||||||||||||||||||||||||||||||||
?? ??? ????, PHP 8.1.8

- Core:
  . Fixed bug GH-8338 (Intel CET is disabled unintentionally). (Chen, Hu)

- MBString:
  . mb_detect_encoding recognizes all letters in Czech alphabet (alexdowad)
  . mb_detect_encoding recognizes all letters in Hungarian alphabet (alexdowad)

26 May 2022, PHP 8.1.7

- CLI:
  . Fixed bug GH-8575 (CLI closes standard streams too early). (Levi Morrison)

- Date:
<<<<<<< HEAD
  . Fixed bug #51934 (strtotime plurals / incorrect time). (Derick)
  . Fixed bug #51987 (Datetime fails to parse an ISO 8601 ordinal date
    (extended format)). (Derick)
  . Fixed bug #66019 (DateTime object does not support short ISO 8601 time
    format - YYYY-MM-DDTHH) (cmb, Derick)
  . Fixed bug #68549 (Timezones and offsets are not properly used when working
    with dates) (Derick, Roel Harbers)
  . Fixed bug #81565 (date parsing fails when provided with timezones including
    seconds). (Derick)
  . Fixed bug GH-7758 (Problems with negative timestamps and fractions).
    (Derick, Ilija)
=======
  . Fixed bug #72963 (Null-byte injection in CreateFromFormat and related
    functions). (Derick)
  . Fixed bug GH-8471 (Segmentation fault when converting immutable and mutable
    DateTime instances created using reflection). (Derick)
>>>>>>> 172b7345

- FPM:
  . Fixed ACL build check on MacOS. (David Carlier)
  . Fixed bug #72185: php-fpm writes empty fcgi record causing nginx 502.
    (Jakub Zelenka, loveharmful)

- OPcache:
  . Fixed bug GH-8461 (tracing JIT crash after function/method change).
    (Arnaud, Dmitry)

- OpenSSL:
  . Fixed bug #79589 (error:14095126:SSL routines:ssl3_read_n:unexpected eof
    while reading). (Jakub Zelenka)

- Pcntl:
  . Fixed Haiku build. (David Carlier)

- Soap:
  . Fixed bug GH-8578 (Error on wrong parameter on SoapHeader constructor).
    (robertnisipeanu)
  . Fixed bug GH-8538 (SoapClient may strip parts of nmtokens). (cmb)

- SPL:
  . Fixed bug GH-8235 (iterator_count() may run indefinitely). (cmb)

- Standard:
  . Fixed bug GH-8185 (Crash during unloading of extension after dl() in ZTS).
    (Arnaud)

- Zip:
  . Fixed type for index in ZipArchive::replaceFile. (Martin Rehberger)

12 May 2022, PHP 8.1.6

- Core:
  . Fixed bug GH-8310 (Registry settings are no longer recognized). (cmb)
  . Fixed potential race condition during resource ID allocation. (ryancaicse)
  . Fixed bug GH-8133 (Preloading of constants containing arrays with enums
    segfaults). (ilutov)
  . Fixed Haiku ZTS builds. (David Carlier)

- Date:
  . Fixed bug GH-7752 (DateTimeZone::getTransitions() returns insufficient
    data). (Derick)
  . Fixed bug GH-8108 (Timezone doesn't work as intended). (Derick)
  . Fixed bug #81660 (DateTimeZone::getTransitions() returns invalid data).
    (Derick)
  . Fixed bug GH-8289 (Exceptions thrown within a yielded from iterator are
    not rethrown into the generator). (Bob)

- FFI:
  . Fixed bug GH-8433 (Assigning function pointers to structs in FFI leaks).
    (Bob)

- FPM:
  . Fixed bug #76003 (FPM /status reports wrong number of active processe).
    (Jakub Zelenka)
  . Fixed bug #77023 (FPM cannot shutdown processes). (Jakub Zelenka)
  . Fixed comment in kqueue remove callback log message. (David Carlier)

- Hash:
  . Fixed bug #81714 (segfault when serializing finalized HashContext). (cmb)

- Iconv:
  . Fixed bug GH-8218 (ob_end_clean does not reset Content-Encoding header).
    (cmb)

- Intl:
  . Fixed bug GH-8364 (msgfmt_format $values may not support references). (cmb)

- MBString:
  . Number of error markers emitted for invalid UTF-8 text matches WHATWG specification.
    This is a return to the behavior of PHP 8.0 and earlier. (alexdowad)

- MySQLi:
  . Fixed bug GH-8267 (MySQLi uses unsupported format specifier on Windows).
    (cmb)

- OPcache:
  . Fixed bug GH-8063 (OPcache breaks autoloading after E_COMPILE_ERROR).
    (Arnaud)

- SPL:
  . Fixed bug GH-8366 (ArrayIterator may leak when calling __construct()).
    (cmb)
  . Fixed bug GH-8273 (SplFileObject: key() returns wrong value). (Girgias)

- Streams:
  . Fixed php://temp does not preserve file-position when switched to temporary
    file. (Bernd Holzmüller)

- zlib:
  . Fixed bug GH-8218 (ob_end_clean does not reset Content-Encoding header).
    (cmb)

14 Apr 2022, PHP 8.1.5

- Core:
  . Fixed bug GH-8176 (Enum values in property initializers leak). (Bob)
  . Fixed freeing of internal attribute arguments. (Bob)
  . Fixed bug GH-8070 (memory leak of internal function attribute hash).
    (Tim Düsterhus)
  . Fixed bug GH-8160 (ZTS support on Alpine is broken). (Michael Voříšek)

- Filter:
  . Fixed signedness confusion in php_filter_validate_domain(). (cmb)

- Intl:
  . Fixed bug GH-8115 (Can't catch arg type deprecation when instantiating Intl
    classes). (ilutov)
  . Fixed bug GH-8142 (Compilation error on cygwin). (David Carlier)
  . Fixed bug GH-7734 (Fix IntlPartsIterator key off-by-one error and first
    key). (ilutov)

- MBString:
  . Fixed bug GH-8208 (mb_encode_mimeheader: $indent functionality broken).
    (cmb)

- MySQLi:
  . Fixed bug GH-8068 (mysqli_fetch_object creates inaccessible properties).
    (cmb)

- Pcntl:
  . Fixed bug GH-8142 (Compilation error on cygwin). (David Carlier)

- PgSQL:
  . Fixed result_type related stack corruption on LLP64 architectures. (cmb)
  . Fixed bug GH-8253 (pg_insert() fails for references). (cmb)

- Sockets:
  . Fixed Solaris builds. (David Carlier)
  . Fix undefined behavior in php_set_inet6_addr. (ilutov)

- SPL:
  . Fixed bug GH-8121 (SplFileObject - seek and key with csv file inconsistent).
    (cmb)
  . Fixed bug GH-8192 (Cannot override DirectoryIterator::current() without
    return typehint in 8.1). (Nikita)

- Standard:
  . Fixed bug GH-8048 (Force macOS to use statfs). (risner)

17 Mar 2022, PHP 8.1.4

- Core:
  . Fixed Haiku ZTS build. (David Carlier)
  . Fixed bug GH-8059 arginfo not regenerated for extension. (Remi)
  . Fixed bug GH-8083 Segfault when dumping uncalled fake closure with static
    variables. (ilutov)
  . Fixed bug GH-7958 (Nested CallbackFilterIterator is leaking memory). (cmb)
  . Fixed bug GH-8074 (Wrong type inference of range() result). (cmb)
  . Fixed bug GH-8140 (Wrong first class callable by name optimization). (cmb)
  . Fixed bug GH-8082 (op_arrays with temporary run_time_cache leak memory
    when observed). (Bob)

- GD:
  . Fixed libpng warning when loading interlaced images. (Brett)

- FPM:
  . Fixed bug #76109 (Unsafe access to fpm scoreboard).
    (Till Backhaus, Jakub Zelenka)

- Iconv:
  . Fixed bug GH-7953 (ob_clean() only does not set Content-Encoding). (cmb)
  . Fixed bug GH-7980 (Unexpected result for iconv_mime_decode). (cmb)

- MBString:
  . Fixed bug GH-8128 (mb_check_encoding wrong result for 7bit). (alexdowad)

- MySQLnd:
  . Fixed bug GH-8058 (NULL pointer dereference in mysqlnd package). (Kamil Tekiela)

- Reflection:
  . Fixed bug GH-8080 (ReflectionClass::getConstants() depends on def. order).
    (cmb)
  . Fixed bug GH-8444 (Fix ReflectionProperty::__toString() of properties
    containing instantiated enums). (ilutov)

- Zlib:
  . Fixed bug GH-7953 (ob_clean() only does not set Content-Encoding). (cmb)

03 Feb 2022, PHP 8.1.3

- Core:
  . Fixed bug #81430 (Attribute instantiation leaves dangling pointer).
    (beberlei)
  . Fixed bug GH-7896 (Environment vars may be mangled on Windows). (cmb)
  . Fixed bug GH-7883 (Segfault when INI file is not readable). (Remi)

- FFI:
  . Fixed bug GH-7867 (FFI::cast() from pointer to array is broken). (cmb,
    dmitry)

- FPM:
  . Fixed memory leak on invalid port. (David Carlier)
  . Fixed bug GH-7842 (Invalid OpenMetrics response format returned by FPM
    status page. (Stefano Arlandini)

- MBString:
  . Fixed bug GH-7902 (mb_send_mail may delimit headers with LF only). (cmb)

- MySQLnd:
  . Fixed bug GH-7972 (MariaDB version prefix 5.5.5- is not stripped). (Kamil Tekiela)

- pcntl:
  . Fixed pcntl_rfork build for DragonFlyBSD. (David Carlier)

- Sockets:
  . Fixed bug GH-7978 (sockets extension compilation errors). (David Carlier)

- Standard:
  . Fixed bug GH-7899 (Regression in unpack for negative int value). (Remi)
  . Fixed bug GH-7875 (mails are sent even if failure to log throws exception).
    (cmb)

20 Jan 2022, PHP 8.1.2

- Core:
  . Fixed bug #81216 (Nullsafe operator leaks dynamic property name). (Dmitry)
  . Fixed bug #81684 (Using null coalesce assignment with $GLOBALS["x"] produces
    opcode error). (ilutov)
  . Fixed bug #81656 (GCC-11 silently ignores -R). (Michael Wallner)
  . Fixed bug #81683 (Misleading "access type ... must be public" error message
    on final or abstract interface methods). (ilutov)
  . Fixed bug #81585 (cached_chunks are not counted to real_size on shutdown).
    (cmb)
  . Fixed bug GH-7757 (Multi-inherited final constant causes fatal error).
    (cmb)
  . Fixed zend_fibers.c build with ZEND_FIBER_UCONTEXT. (Petr Sumbera)
  . Added riscv64 support for fibers. (Jeremie Courreges-Anglas)

- Filter:
  . Fixed FILTER_FLAG_NO_RES_RANGE flag. (Yifan Tong)

- Hash:
  . Fixed bug GH-7759 (Incorrect return types for hash() and hash_hmac()).
    (cmb)
  . Fixed bug GH-7826 (Inconsistent argument name in hash_hmac_file and
    hash_file). (cmb)

- MBString:
  . Fixed bug #81693 (mb_check_encoding(7bit) segfaults). (cmb)

- MySQLi:
  . Fixed bug #81658 (MYSQL_OPT_LOAD_DATA_LOCAL_DIR not available in MariaDB).
    (devnexen)
  . Introduced MYSQLI_IS_MARIADB. (devnexen)
  . Fixed bug GH-7746 (mysqli_sql_exception->getSqlState()). (Kamil Tekiela)

- MySQLnd:
  . Fixed bug where large bigints may be truncated. (Nathan Freeman, cmb)

- OCI8:
  . Fixed bug GH-7765 (php_oci_cleanup_global_handles segfaults at second
    call). (cmb)

- OPcache:
  . Fixed bug #81679 (Tracing JIT crashes on reattaching). (cmb)

- Readline:
  . Fixed bug #81598 (Cannot input unicode characters in PHP 8 interactive
    shell). (Nikita)

- Reflection:
  . Fixed bug #81681 (ReflectionEnum throwing exceptions). (cmb)

- PDO_PGSQL:
  . Fixed error message allocation of PDO PgSQL. (SATO Kentaro)

- Sockets:
  . Avoid void* arithmetic in sockets/multicast.c on NetBSD. (David Carlier)
  . Fixed ext/sockets build on Haiku. (David Carlier)

- Spl:
  . Fixed bug #75917 (SplFileObject::seek broken with CSV flags). (Aliaksandr
    Bystry)
  . Fixed bug GH-7809 (Cloning a faked SplFileInfo object may segfault). (cmb)

- Standard:
  . Fixed bug GH-7748 (gethostbyaddr outputs binary string). (cmb)
  . Fixed bug GH-7815 (php_uname doesn't recognise latest Windows versions).
    (David Warner)

02 Dec 2021, PHP 8.1.1

- IMAP:
  . Fixed bug #81649 (imap_(un)delete accept sequences, not single numbers).
    (cmb)

- PCRE:
  . Update bundled PCRE2 to 10.39. (cmb)
  . Fixed bug #74604 (Out of bounds in php_pcre_replace_impl). (cmb, Dmitry)

- Standard:
  . Fixed bug #81659 (stream_get_contents() may unnecessarily overallocate).
    (cmb)

25 Nov 2021, PHP 8.1.0

- Core:
  . Fixed inclusion order for phpize builds on Windows. (cmb)
  . Added missing hashtable insertion APIs for arr/obj/ref. (Sara)
  . Implemented FR #77372 (Relative file path is removed from uploaded file).
    (Björn Tantau)
  . Fixed bug #81607 (CE_CACHE allocation with concurrent access). (Nikita,
    Dmitry)
  . Fixed bug #81507 (Fiber does not compile on AIX). (Clément Chigot)
  . Fixed bug #78647 (SEGFAULT in zend_do_perform_implementation_check).
    (Nikita)
  . Fixed bug #81518 (Header injection via default_mimetype / default_charset).
    (cmb)
  . Fixed bug #75941 (Fix compile failure on Solaris with clang). (Jaromír
    Doleček)
  . Fixed bug #81380 (Observer may not be initialized properly). (krakjoe)
  . Fixed bug #81514 (Using Enum as key in WeakMap triggers GC + SegFault).
    (Nikita)
  . Fixed bug #81520 (TEST_PHP_CGI_EXECUTABLE badly set in run-tests.php).
    (Remi)
  . Fixed bug #81377 (unset() of $GLOBALS sub-key yields warning). (Nikita)
  . Fixed bug #81342 (New ampersand token parsing depends on new line after it).
    (Nikita)
  . Fixed bug #81280 (Unicode characters in cli.prompt causes segfault).
    (krakjoe)
  . Fixed bug #81192 ("Declaration should be compatible with" gives incorrect
    line number with traits). (Nikita)
  . Fixed bug #78919 (CLI server: insufficient cleanup if request startup
    fails). (cataphract, cmb)
  . Fixed bug #81303 (match error message improvements). (krakjoe)
  . Fixed bug #81238 (Fiber support missing for Solaris Sparc). (trowski)
  . Fixed bug #81237 (Comparison of fake closures doesn't work). (krakjoe)
  . Fixed bug #81202 (powerpc64 build fails on fibers). (krakjoe)
  . Fixed bug #80072 (Cyclic unserialize in TMPVAR operand may leak). (Nikita)
  . Fixed bug #81163 (__sleep allowed to return non-array). (krakjoe)
  . Fixed bug #75474 (function scope static variables are not bound to a unique
    function). (Nikita)
  . Fixed bug #53826 (__callStatic fired in base class through a parent call if
    the method is private). (Nikita)
  . Fixed bug #81076 (incorrect debug info on Closures with implicit binds).
    (krakjoe)

- CLI:
  . Fixed bug #81496 (Server logs incorrect request method). (lauri)

- COM:
  . Dispatch using LANG_NEUTRAL instead of LOCALE_SYSTEM_DEFAULT. (Dmitry
    Maksimov)

- Curl:
  . Fixed bug #81085 (Support CURLOPT_SSLCERT_BLOB for cert strings).
    (camporter)

- Date:
  . Fixed bug #81458 (Regression Incorrect difference after timezone change).
    (Derick)
  . Fixed bug #81500 (Interval serialization regression since 7.3.14 / 7.4.2).
    (cmb)
  . Fixed bug #81504 (Incorrect timezone transition details for POSIX data).
    (Derick)
  . Fixed bug #80998 (Missing second with inverted interval). (Derick)
  . Speed up finding timezone offset information. (Derick)
  . Fixed bug #79580 (date_create_from_format misses leap year). (Derick)
  . Fixed bug #80963 (DateTimeZone::getTransitions() truncated). (Derick)
  . Fixed bug #80974 (Wrong diff between 2 dates in different timezones).
    (Derick)
  . Fixed bug #80998 (Missing second with inverted interval). (Derick)
  . Fixed bug #81097 (DateTimeZone silently falls back to UTC when providing an
    offset with seconds). (Derick)
  . Fixed bug #81106 (Regression in 8.1: add() now truncate ->f). (Derick)
  . Fixed bug #81273 (Date interval calculation not correct). (Derick)
  . Fixed bug #52480 (Incorrect difference using DateInterval). (Derick)
  . Fixed bug #62326 (date_diff() function returns false result). (Derick)
  . Fixed bug #64992 (dst not handled past 2038). (Derick)
  . Fixed bug #65003 (Wrong date diff). (Derick)
  . Fixed bug #66545 (DateTime. diff returns negative values). (Derick)
  . Fixed bug #68503 (date_diff on two dates with timezone set localised
    returns wrong results). (Derick)
  . Fixed bug #69806 (Incorrect date from timestamp). (Derick)
  . Fixed bug #71700 (Extra day on diff between begin and end of march 2016).
    (Derick)
  . Fixed bug #71826 (DateTime::diff confuse on timezone 'Asia/Tokyo'). (Derick)
  . Fixed bug #73460 (Datetime add not realising it already applied DST
    change). (Derick)
  . Fixed bug #74173 (DateTimeImmutable::getTimestamp() triggers DST switch in
    incorrect time). (Derick)
  . Fixed bug #74274 (Handling DST transitions correctly). (Derick)
  . Fixed bug #74524 (Date diff is bad calculated, in same time zone). (Derick)
  . Fixed bug #75167 (DateTime::add does only care about backward DST
    transition, not forward). (Derick)
  . Fixed bug #76032 (DateTime->diff having issues with leap days for
    timezones ahead of UTC). (Derick)
  . Fixed bug #76374 (Date difference varies according day time). (Derick)
  . Fixed bug #77571 (DateTime's diff DateInterval incorrect in timezones from
    UTC+01:00 to UTC+12:00). (Derick)
  . Fixed bug #78452 (diff makes wrong in hour for Asia/Tehran). (Derick)
  . Fixed bug #79452 (DateTime::diff() generates months differently between
    time zones). (Derick)
  . Fixed bug #79698 (timelib mishandles future timestamps (triggered by 'zic
    -b slim')). (Derick)
  . Fixed bug #79716 (Invalid date time created (with day "00")). (Derick)
  . Fixed bug #80610 (DateTime calculate wrong with DateInterval). (Derick)
  . Fixed bug #80664 (DateTime objects behave incorrectly around DST
    transition). (Derick)
  . Fixed bug #80913 (DateTime(Immutable)::sub around DST yield incorrect
    time). (Derick)

- DBA:
  . Fixed bug #81588 (TokyoCabinet driver leaks memory). (girgias)

- DOM:
  . Fixed bug #81433 (DOMElement::setIdAttribute() called twice may remove ID).
    (Viktor Volkov)

- FFI:
  . Fixed bug #79576 ("TYPE *" shows unhelpful message when type is not
    defined). (Dmitry)

- Filter:
  . Fixed bug #61700 (FILTER_FLAG_IPV6/FILTER_FLAG_NO_PRIV|RES_RANGE failing).
    (cmb, Nikita)

- FPM:
  . Fixed bug #81513 (Future possibility for heap overflow in FPM zlog).
    (Jakub Zelenka)
  . Fixed bug #81026 (PHP-FPM oob R/W in root process leading to privilege
    escalation) (CVE-2021-21703). (Jakub Zelenka)
  . Added openmetrics status format. (Cees-Jan Kiewiet)
  . Enable process renaming on macOS. (devnexen)
  . Added pm.max_spawn_rate option to configure max spawn child processes rate.
    (Paulius Sapragonas)
  . Fixed bug #65800 (Events port mechanism). (psumbera)

- FTP:
  . Convert resource<ftp> to object \FTP\Connection. (Sara)

- GD:
  . Fixed bug #71316 (libpng warning from imagecreatefromstring). (cmb)
  . Convert resource<gd font> to object \GdFont. (Sara)

- hash:
  . Implemented FR #68109 (Add MurmurHash V3). (Anatol, Michael)
  . Implemented FR #73385 (Add xxHash support). (Anatol)

- JSON:
  . Fixed bug #81532 (Change of $depth behaviour in json_encode() on PHP 8.1).
    (Nikita)
  . Fixed bug GH-8238 (Register JSON_ERROR_NON_BACKED_ENUM constant). (ilutov)

- LDAP:
  . Convert resource<ldap link> to object \LDAP\Connection. (Máté)
  . Convert resource<ldap result> to object \LDAP\Result. (Máté)
  . Convert resource<ldap result entry> to object \LDAP\ResultEntry. (Máté)

- MBString:
  . Fixed bug #76167 (mbstring may use pointer from some previous request).
    (cmb, cataphract)
  . Fixed bug #81390 (mb_detect_encoding() regression). (alexdowad)
  . Fixed bug #81349 (mb_detect_encoding misdetcts ASCII in some cases).
    (Nikita)
  . Fixed bug #81298 (mb_detect_encoding() segfaults when 7bit encoding is
    specified). (Nikita)

- MySQLi:
  . Fixed bug #70372 (Emulate mysqli_fetch_all() for libmysqlclient). (Nikita)
  . Fixed bug #80330 (Replace language in APIs and source code/docs).
    (Darek Ślusarczyk)
  . Fixed bug #80329 (Add option to specify LOAD DATA LOCAL white list folder
    (including libmysql)). (Darek Ślusarczyk)

- MySQLnd:
  . Fixed bug #63327 (Crash (Bus Error) in mysqlnd due to wrong alignment).
    (Nikita)
  . Fixed bug #80761 (PDO uses too much memory). (Nikita)

- Opcache:
  . Fixed bug #81409 (Incorrect JIT code for ADD with a reference to array).
    (Dmitry)
  . Fixed bug #81255 (Memory leak in PHPUnit with functional JIT).
  . Fixed bug #80959 (infinite loop in building cfg during JIT compilation).
    (Nikita, Dmitry)
  . Fixed bug #81225 (Wrong result with pow operator with JIT enabled).
    (Dmitry)
  . Fixed bug #81249 (Intermittent property assignment failure with JIT
    enabled). (Dmitry)
  . Fixed bug #81256 (Assertion `zv != ((void *)0)' failed for "preload" with
    JIT). (Dmitry)
  . Fixed bug #81133 (building opcache with phpize fails). (krakjoe)
  . Fixed bug #81136 (opcache header not installed). (krakjoe)
  . Added inheritance cache. (Dmitry)

- OpenSSL:
  . Fixed bug #81502 ($tag argument of openssl_decrypt() should accept
    null/empty string). (Nikita)
  . Bump minimal OpenSSL version to 1.0.2. (Jakub Zelenka)

- PCRE:
  . Fixed bug #81424 (PCRE2 10.35 JIT performance regression). (cmb)
  . Bundled PCRE2 is 10.37.

- PDO:
  . Fixed bug #40913 (PDO_MYSQL: PDO::PARAM_LOB does not bind to a stream for
    fetching a BLOB). (Nikita)

- PDO MySQL:
  . Fixed bug #80908 (PDO::lastInsertId() return wrong). (matt)
  . Fixed bug #81037 (PDO discards error message text from prepared
    statement). (Kamil Tekiela)

- PDO OCI:
  . Fixed bug #77120 (Support 'success with info' at connection).
    (Sergei Morozov)

- PDO ODBC:
  . Implement PDO_ATTR_SERVER_VERSION and PDO_ATTR_SERVER_INFO for
    PDO::getAttribute(). (Calvin Buckley)

- PDO PgSQL:
  . Fixed bug #81343 (pdo_pgsql: Inconsitent boolean conversion after calling
    closeCursor()). (Philip Hofstetter)

- PDO SQLite:
  . Fixed bug #38334 (Proper data-type support for PDO_SQLITE). (Nikita)

- PgSQL:
  . Fixed bug #81509 (pg_end_copy still expects a resource). (Matteo)
  . Convert resource<pgsql link> to object \PgSql\Connection. (Máté)
  . Convert resource<pgsql result> to object \PgSql\Result. (Máté)
  . Convert resource<pgsql large object> to object \PgSql\Lob. (Máté)

- Phar:
  . Use SHA256 by default for signature. (remi)
  . Add support for OpenSSL_SHA256 and OpenSSL_SHA512 signature. (remi)

- phpdbg:
  . Fixed bug #81135 (unknown help topic causes assertion failure). (krakjoe)

- PSpell:
  . Convert resource<pspell> to object \PSpell\Dictionary. (Sara)
  . Convert resource<pspell config> to object \PSpell\Config. (Sara)

- readline:
  . Fixed bug #72998 (invalid read in readline completion). (krakjoe)

- Reflection:
  . Fixed bug #81611 (ArgumentCountError when getting default value from
    ReflectionParameter with new). (Cameron Porter)
  . Fixed bug #81630 (PHP 8.1: ReflectionClass->getTraitAliases() crashes with
    Internal error). (Nikita)
  . Fixed bug #81457 (Enum: ReflectionMethod->getDeclaringClass() return a
    ReflectionClass). (Nikita)
  . Fixed bug #81474 (Make ReflectionEnum and related class non-final). (Nikita)
  . Fixed bug #80821 (ReflectionProperty::getDefaultValue() returns current
    value for statics). (Nikita)
  . Fixed bug #80564 (ReflectionProperty::__toString() renders current value,
    not default value). (Nikita)
  . Fixed bug #80097 (ReflectionAttribute is not a Reflector). (beberlei)
  . Fixed bug #81200 (no way to determine if Closure is static). (krakjoe)
  . Implement ReflectionFunctionAbstract::getClosureUsedVariables. (krakjoe)

- Shmop:
  . Fixed bug #81407 (shmop_open won't attach and causes php to crash). (cmb)

- SimpleXML:
  . Fixed bug #81325 (Segfault in zif_simplexml_import_dom). (remi)

- SNMP:
  . Implement SHA256 and SHA512 for security protocol. (remi)

- Sodium:
  . Added the XChaCha20 stream cipher functions. (P.I.E. Security Team)
  . Added the Ristretto255 functions, which are available in libsodium 1.0.18.
    (P.I.E. Security Team)

- SPL:
  . Fixed bug #66588 (SplFileObject::fgetcsv incorrectly returns a row on
    premature EOF). (Aliaksandr Bystry)
  . Fixed bug #80663 (Recursive SplFixedArray::setSize() may cause double-free).
    (cmb, Nikita, Tyson Andre)
  . Fixed bug #81477 (LimitIterator + SplFileObject regression in 8.0.1). (cmb)
  . Fixed bug #81112 (Special json_encode behavior for SplFixedArray). (Nikita)
  . Fixed bug #80945 ("Notice: Undefined index" on unset() ArrayObject
    non-existing key). (Nikita)
  . Fixed bug #80724 (FilesystemIterator::FOLLOW_SYMLINKS remove KEY_AS_FILE
    from bitmask). (Cameron Porter)

- Standard:
  . Fixed bug #81441 (gethostbyaddr('::1') returns ip instead of name after
    calling some other method). (Nikita)
  . Fixed bug #81491 (Incorrectly using libsodium for argon2 hashing).
    (Dan Pock)
  . Fixed bug #81142 (PHP 7.3+ memory leak when unserialize() is used on an
    associative array). (Nikita)
  . Fixed bug #81111 (Serialization is unexpectedly allowed on anonymous classes
    with __serialize()). (Nikita)
  . Fixed bug #81137 (hrtime breaks build on OSX before Sierra). (krakjoe)
  . Fixed bug #77627 (method_exists on Closure::__invoke inconsistency).
    (krakjoe)

- Streams:
  . Fixed bug #81475 (stream_isatty emits warning with attached stream wrapper).
    (cmb)

- XML:
  . Fixed bug #79971 (special character is breaking the path in xml function)
    (CVE-2021-21707). (cmb)
  . Fixed bug #70962 (XML_OPTION_SKIP_WHITE strips embedded whitespace).
    (Aliaksandr Bystry, cmb)

- Zip:
  . Fixed bug #81490 (ZipArchive::extractTo() may leak memory). (cmb, Remi)
  . Fixed bug #77978 (Dirname ending in colon unzips to wrong dir). (cmb)
  . Fixed bug #81420 (ZipArchive::extractTo extracts outside of destination)
    (CVE-2021-21706). (cmb)
  . Fixed bug #80833 (ZipArchive::getStream doesn't use setPassword). (Remi)<|MERGE_RESOLUTION|>--- conflicted
+++ resolved
@@ -5,6 +5,10 @@
 - Core:
   . Fixed bug GH-8338 (Intel CET is disabled unintentionally). (Chen, Hu)
 
+- Date:
+  . Fixed bug #72963 (Null-byte injection in CreateFromFormat and related
+    functions). (Derick)
+
 - MBString:
   . mb_detect_encoding recognizes all letters in Czech alphabet (alexdowad)
   . mb_detect_encoding recognizes all letters in Hungarian alphabet (alexdowad)
@@ -15,7 +19,6 @@
   . Fixed bug GH-8575 (CLI closes standard streams too early). (Levi Morrison)
 
 - Date:
-<<<<<<< HEAD
   . Fixed bug #51934 (strtotime plurals / incorrect time). (Derick)
   . Fixed bug #51987 (Datetime fails to parse an ISO 8601 ordinal date
     (extended format)). (Derick)
@@ -27,12 +30,6 @@
     seconds). (Derick)
   . Fixed bug GH-7758 (Problems with negative timestamps and fractions).
     (Derick, Ilija)
-=======
-  . Fixed bug #72963 (Null-byte injection in CreateFromFormat and related
-    functions). (Derick)
-  . Fixed bug GH-8471 (Segmentation fault when converting immutable and mutable
-    DateTime instances created using reflection). (Derick)
->>>>>>> 172b7345
 
 - FPM:
   . Fixed ACL build check on MacOS. (David Carlier)
