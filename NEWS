PHP                                                                        NEWS
|||||||||||||||||||||||||||||||||||||||||||||||||||||||||||||||||||||||||||||||
?? ??? ????, PHP 7.3.10

- Core:
  . Fixed bug #78220 (Can't access OneDrive folder). (cmb, ab)
  . Fixed bug #77922 (Double release of doc comment on inherited shadow
    property). (Nikita)
  . Fixed bug #78441 (Parse error due to heredoc identifier followed by digit).
    (cmb)
  . Fixed bug #77812 (Interactive mode does not support PHP 7.3-style heredoc).
    (cmb, Nikita)

- FastCGI:
  . Fixed bug #78469 (FastCGI on_accept hook is not called when using named
    pipes on Windows). (Sergei Turchanov)

- FPM:
  . Fixed bug #78334 (fpm log prefix message includes wrong stdout/stderr
    notation). (Tsuyoshi Sadakata)

- Intl:
  . Ensure IDNA2003 rules are used with idn_to_ascii() and idn_to_utf8()
    when requested. (Sara)

- MySQLnd:
  . Fixed connect_attr issues and added the _server_host connection attribute.
    (Qianqian Bu)

- ODBC:
  . Fixed bug #78473 (odbc_close() closes arbitrary resources). (cmb)

<<<<<<< HEAD
29 Aug 2019, PHP 7.3.9
=======
- PDO_MySQL:
  . Fixed bug #41997 (SP call yields additional empty result set). (cmb)

29 Aug 2019, PHP 7.2.22
>>>>>>> 41a4379c

- Core:
  . Fixed bug #78363 (Buffer overflow in zendparse). (Nikita)
  . Fixed bug #78379 (Cast to object confuses GC, causes crash). (Dmitry)
  . Fixed bug #78412 (Generator incorrectly reports non-releasable $this as GC
    child). (Nikita)

- Curl:
  . Fixed bug #77946 (Bad cURL resources returned by curl_multi_info_read()).
    (Abyr Valg)

- Exif:
  . Fixed bug #78333 (Exif crash (bus error) due to wrong alignment and
    invalid cast). (Nikita)

- FPM:
  . Fixed bug #77185 (Use-after-free in FPM master event handling).
    (Maksim Nikulin)

- Iconv:
  . Fixed bug #78342 (Bus error in configure test for iconv //IGNORE). (Rainer
    Jung)

- LiteSpeed:
  . Updated to LiteSpeed SAPI V7.5 (Fixed clean shutdown). (George Wang)

- MBString:
  . Fixed bug #78380 (Oniguruma 6.9.3 fixes CVEs). (CVE-2019-13224) (Stas)

- MySQLnd:
  . Fixed bug #78179 (MariaDB server version incorrectly detected). (cmb)
  . Fixed bug #78213 (Empty row pocket). (cmb)

- Opcache:
  . Fixed bug #77191 (Assertion failure in dce_live_ranges() when silencing is
    used). (Nikita)

- Standard:
  . Fixed bug #69100 (Bus error from stream_copy_to_stream (file -> SSL stream)
    with invalid length). (Nikita)
  . Fixed bug #78282 (atime and mtime mismatch). (cmb)
  . Fixed bug #78326 (improper memory deallocation on stream_get_contents()
    with fixed length buffer). (Albert Casademont)
  . Fixed bug #78346 (strip_tags no longer handling nested php tags). (cmb)

01 Aug 2019, PHP 7.3.8

- Core:
  . Added syslog.filter=raw option. (Erik Lundin)
  . Fixed bug #78212 (Segfault in built-in webserver). (cmb)

- Date:
  . Fixed bug #69044 (discrepency between time and microtime). (krakjoe)
  . Updated timelib to 2018.02. (Derick)

- EXIF:
  . Fixed bug #78256 (heap-buffer-overflow on exif_process_user_comment).
    (CVE-2019-11042) (Stas)
  . Fixed bug #78222 (heap-buffer-overflow on exif_scan_thumbnail).
    (CVE-2019-11041) (Stas)

- FTP:
  . Fixed bug #78039 (FTP with SSL memory leak). (Nikita)

- Libxml:
  . Fixed bug #78279 (libxml_disable_entity_loader settings is shared between
    requests (cgi-fcgi)). (Nikita)

- LiteSpeed:
  . Updated to LiteSpeed SAPI V7.4.3 (increased response header count limit from
    100 to 1000, added crash handler to cleanly shutdown PHP request, added
    CloudLinux mod_lsapi mode). (George Wang)
  . Fixed bug #76058 (After "POST data can't be buffered", using php://input
    makes huge tmp files). (George Wang)

- Openssl:
  . Fixed bug #78231 (Segmentation fault upon stream_socket_accept of exported
    socket-to-stream). (Nikita)

- Opcache:
  . Fixed bug #78189 (file cache strips last character of uname hash). (cmb)
  . Fixed bug #78202 (Opcache stats for cache hits are capped at 32bit NUM).
    (cmb)
  . Fixed bug #78271 (Invalid result of if-else). (Nikita)
  . Fixed bug #78291 (opcache_get_configuration doesn't list all directives).
    (Andrew Collington)
  . Fixed bug #78341 (Failure to detect smart branch in DFA pass). (Nikita)

- PCRE:
  . Fixed bug #78197 (PCRE2 version check in configure fails for "##.##-xxx"
    version strings). (pgnet, Peter Kokot)
  . Fixed bug #78338 (Array cross-border reading in PCRE). (cmb)

- PDO_Sqlite:
  . Fixed bug #78192 (SegFault when reuse statement after schema has changed).
    (Vincent Quatrevieux)

- Phar:
  . Fixed bug #77919 (Potential UAF in Phar RSHUTDOWN). (cmb)

- Phpdbg:
  . Fixed bug #78297 (Include unexistent file memory leak). (Nikita)

- SQLite:
  . Upgraded to SQLite 3.28.0. (cmb)

- Standard:
  . Fixed bug #78241 (touch() does not handle dates after 2038 in PHP 64-bit). (cmb)
  . Fixed bug #78269 (password_hash uses weak options for argon2). (Remi)

04 Jul 2019, PHP 7.3.7

- Core:
  . Fixed bug #76980 (Interface gets skipped if autoloader throws an exception).
    (Nikita)

- DOM:
  . Fixed bug #78025 (segfault when accessing properties of DOMDocumentType).
    (cmb)

- MySQLi:
  . Fixed bug #77956 (When mysqli.allow_local_infile = Off, use a meaningful
    error message). (Sjon Hortensius)
  . Fixed bug #38546 (bindParam incorrect processing of bool types).
    (camporter)

- MySQLnd:
  . Fixed bug #77955 (Random segmentation fault in mysqlnd from php-fpm).
    (Nikita)

- Opcache:
  . Fixed bug #78015 (Incorrect evaluation of expressions involving partials
    arrays in SCCP). (Nikita)
  . Fixed bug #78106 (Path resolution fails if opcache disabled during request).
    (Nikita)

- OpenSSL:
  . Fixed bug #78079 (openssl_encrypt_ccm.phpt fails with OpenSSL 1.1.1c).
    (Jakub Zelenka)

- phpdbg:
  . Fixed bug #78050 (SegFault phpdbg + opcache on include file twice).
    (Nikita)

- Sockets:
  . Fixed bug #78038 (Socket_select fails when resource array contains
    references). (Nikita)

- Sodium:
  . Fixed bug #78114 (segfault when calling sodium_* functions from eval). (cmb)

- Standard:
  . Fixed bug #77135 (Extract with EXTR_SKIP should skip $this).
    (Craig Duncan, Dmitry)
  . Fixed bug #77937 (preg_match failed). (cmb, Anatol)

- Zip:
  . Fixed bug #76345 (zip.h not found). (Michael Maroszek)

30 May 2019, PHP 7.3.6

- cURL:
  . Implemented FR #72189 (Add missing CURL_VERSION_* constants). (Javier
    Spagnoletti)

- EXIF:
  . Fixed bug #77988 (heap-buffer-overflow on php_jpg_get16).
    (CVE-2019-11040) (Stas)

- FPM:
  . Fixed bug #77934 (php-fpm kill -USR2 not working). (Jakub Zelenka)
  . Fixed bug #77921 (static.php.net doesn't work anymore). (Peter Kokot)

- GD:
  . Fixed bug #77943 (imageantialias($image, false); does not work). (cmb)
  . Fixed bug #77973 (Uninitialized read in gdImageCreateFromXbm).
    (CVE-2019-11038) (cmb)

- Iconv:
  . Fixed bug #78069 (Out-of-bounds read in iconv.c:_php_iconv_mime_decode()
    due to integer overflow). (CVE-2019-11039). (maris dot adam)

- JSON:
  . Fixed bug #77843 (Use after free with json serializer). (Nikita)

- Opcache:
  . Fixed possible crashes, because of inconsistent PCRE cache and opcache
    SHM reset. (Alexey Kalinin, Dmitry)

- PDO_MySQL:
  . Fixed bug #77944 (Wrong meta pdo_type for bigint on LLP64). (cmb)

- Reflection:
  . Fixed bug #75186 (Inconsistent reflection of Closure:::__invoke()). (Nikita)

- Session:
  . Fixed bug #77911 (Wrong warning for session.sid_bits_per_character). (cmb)

- SOAP:
  . Fixed bug #77945 (Segmentation fault when constructing SoapClient with
    WSDL_CACHE_BOTH). (Nikita)

- SPL:
  . Fixed bug #77024 (SplFileObject::__toString() may return array). (Craig
    Duncan)

- SQLite:
  . Fixed bug #77967 (Bypassing open_basedir restrictions via file uris). (Stas)

- Standard:
  . Fixed bug #77931 (Warning for array_map mentions wrong type). (Nikita)
  . Fixed bug #78003 (strip_tags output change since PHP 7.3). (cmb)

02 May 2019, PHP 7.3.5

- Core:
  . Fixed bug #77903 (ArrayIterator stops iterating after offsetSet call).
    (Nikita)

- CLI:
  . Fixed bug #77794 (Incorrect Date header format in built-in server).
    (kelunik)

- EXIF
  . Fixed bug #77950 (Heap-buffer-overflow in _estrndup via exif_process_IFD_TAG).
    (CVE-2019-11036) (Stas)

- Interbase:
  . Fixed bug #72175 (Impossibility of creating multiple connections to
    Interbase with php 7.x). (Nikita)

- Intl:
  . Fixed bug #77895 (IntlDateFormatter::create fails in strict mode if $locale
    = null). (Nikita)

- LDAP:
  . Fixed bug #77869 (Core dump when using server controls) (mcmic)

- Mail
  . Fixed bug #77821 (Potential heap corruption in TSendMail()). (cmb)

- mbstring:
  . Implemented FR #72777 (Implement regex stack limits for mbregex functions).
    (Yasuo Ohgaki, Stas)

- MySQLi:
  . Fixed bug #77773 (Unbuffered queries leak memory - MySQLi / mysqlnd).
    (Nikita)

- PCRE:
  . Fixed bug #77827 (preg_match does not ignore \r in regex flags). (requinix,
    cmb)

- PDO:
  . Fixed bug #77849 (Disable cloning of PDO handle/connection objects).
    (camporter)

- phpdbg:
  . Fixed bug #76801 (too many open files). (alekitto)
  . Fixed bug #77800 (phpdbg segfaults on listing some conditional breakpoints).
    (krakjoe)
  . Fixed bug #77805 (phpdbg build fails when readline is shared). (krakjoe)

- Reflection:
  . Fixed bug #77772 (ReflectionClass::getMethods(null) doesn't work). (Nikita)
  . Fixed bug #77882 (Different behavior: always calls destructor). (Nikita)

- Standard:
  . Fixed bug #77793 (Segmentation fault in extract() when overwriting
    reference with itself). (Nikita)
  . Fixed bug #77844 (Crash due to null pointer in parse_ini_string with
    INI_SCANNER_TYPED). (Nikita)
  . Fixed bug #77853 (Inconsistent substr_compare behaviour with empty
    haystack). (Nikita)

04 Apr 2019, PHP 7.3.4

- Core:
  . Fixed bug #77738 (Nullptr deref in zend_compile_expr). (Laruence)
  . Fixed bug #77660 (Segmentation fault on break 2147483648). (Laruence)
  . Fixed bug #77652 (Anonymous classes can lose their interface information).
    (Nikita)
  . Fixed bug #77345 (Stack Overflow caused by circular reference in garbage
    collection). (Alexandru Patranescu, Nikita, Dmitry)
  . Fixed bug #76956 (Wrong value for 'syslog.filter' documented in php.ini).
    (cmb)

- Apache2Handler:
  . Fixed bug #77648 (BOM in sapi/apache2handler/php_functions.c). (cmb)

- Bcmath:
  . Fixed bug #77742 (bcpow() implementation related to gcc compiler
    optimization). (Nikita)

- CLI Server:
  . Fixed bug #77722 (Incorrect IP set to $_SERVER['REMOTE_ADDR'] on the
    localhost). (Nikita)

- COM:
  . Fixed bug #77578 (Crash when php unload). (cmb)

- EXIF:
  . Fixed bug #77753 (Heap-buffer-overflow in php_ifd_get32s). (CVE-2019-11034)
    (Stas)
  . Fixed bug #77831 (Heap-buffer-overflow in exif_iif_add_value).
    (CVE-2019-11035) (Stas)

- FPM:
  . Fixed bug #77677 (FPM fails to build on AIX due to missing WCOREDUMP).
    (Kevin Adler)

- GD:
  . Fixed bug #77700 (Writing truecolor images as GIF ignores interlace flag).
    (cmb)

- MySQLi:
  . Fixed bug #77597 (mysqli_fetch_field hangs scripts). (Nikita)

- Opcache:
  . Fixed bug #77743 (Incorrect pi node insertion for jmpznz with identical
    successors). (Nikita)

- PCRE:
  . Fixed bug #76127 (preg_split does not raise an error on invalid UTF-8).
    (Nikita)

- Phar:
  . Fixed bug #77697 (Crash on Big_Endian platform). (Laruence)

- phpdbg:
  . Fixed bug #77767 (phpdbg break cmd aliases listed in help do not match
    actual aliases). (Miriam Lauter)

- sodium:
  . Fixed bug #77646 (sign_detached() strings not terminated). (Frank)

- SQLite3:
  . Added sqlite3.defensive INI directive. (BohwaZ)

- Standard:
  . Fixed bug #77664 (Segmentation fault when using undefined constant in
    custom wrapper). (Laruence)
  . Fixed bug #77669 (Crash in extract() when overwriting extracted array).
    (Nikita)
  . Fixed bug #76717 (var_export() does not create a parsable value for
    PHP_INT_MIN). (Nikita)
  . Fixed bug #77765 (FTP stream wrapper should set the directory as
    executable). (Vlad Temian)

07 Mar 2019, PHP 7.3.3

- Core:
  . Fixed bug #77589 (Core dump using parse_ini_string with numeric sections).
    (Laruence)
  . Fixed bug #77329 (Buffer Overflow via overly long Error Messages).
    (Dmitry)
  . Fixed bug #77494 (Disabling class causes segfault on member access).
    (Dmitry)
  . Fixed bug #77498 (Custom extension Segmentation fault when declare static
    property). (Nikita)
  . Fixed bug #77530 (PHP crashes when parsing `(2)::class`). (Ekin)
  . Fixed bug #77546 (iptcembed broken function). (gdegoulet)
  . Fixed bug #77630 (rename() across the device may allow unwanted access
    during processing). (Stas)

- COM:
  . Fixed bug #77621 (Already defined constants are not properly reported).
    (cmb)
  . Fixed bug #77626 (Persistence confusion in php_com_import_typelib()). (cmb)

- EXIF:
  . Fixed bug #77509 (Uninitialized read in exif_process_IFD_in_TIFF). (Stas)
  . Fixed bug #77540 (Invalid Read on exif_process_SOFn). (Stas)
  . Fixed bug #77563 (Uninitialized read in exif_process_IFD_in_MAKERNOTE). (Stas)
  . Fixed bug #77659 (Uninitialized read in exif_process_IFD_in_MAKERNOTE). (Stas)

- Mbstring:
  . Fixed bug #77514 (mb_ereg_replace() with trailing backslash adds null byte).
    (Nikita)

- MySQL
  . Disabled LOCAL INFILE by default, can be enabled using php.ini directive
    mysqli.allow_local_infile for mysqli, or PDO::MYSQL_ATTR_LOCAL_INFILE
    attribute for pdo_mysql. (Darek Slusarczyk)

- OpenSSL:
  . Fixed bug #77390 (feof might hang on TLS streams in case of fragmented TLS
    records). (Abyl Valg, Jakub Zelenka)

- PDO_OCI:
  . Support Oracle Database tracing attributes ACTION, MODULE,
    CLIENT_INFO, and CLIENT_IDENTIFIER. (Cameron Porter)

- PHAR:
  . Fixed bug #77396 (Null Pointer Dereference in phar_create_or_parse_filename).
    (bishop)
  . Fixed bug #77586 (phar_tar_writeheaders_int() buffer overflow). (bishop)

- phpdbg:
  . Fixed bug #76596 (phpdbg support for display_errors=stderr). (kabel)

- SPL:
  . Fixed bug #51068 (DirectoryIterator glob:// don't support current path
    relative queries). (Ahmed Abdou)
  . Fixed bug #77431 (openFile() silently truncates after a null byte). (cmb)

- Standard:
  . Fixed bug #77552 (Unintialized php_stream_statbuf in stat functions).
    (John Stevenson)
  . Fixed bug #77612 (setcookie() sets incorrect SameSite header if all of its
    options filled). (Nikita)

07 Feb 2019, PHP 7.3.2

- Core:
  . Fixed bug #77369 (memcpy with negative length via crafted DNS response). (Stas)
  . Fixed bug #77387 (Recursion detection broken when printing GLOBALS).
    (Laruence)
  . Fixed bug #77376 ("undefined function" message no longer includes
    namespace). (Laruence)
  . Fixed bug #77357 (base64_encode / base64_decode doest not work on nested
    VM). (Nikita)
  . Fixed bug #77339 (__callStatic may get incorrect arguments). (Dmitry)
  . Fixed bug #77317 (__DIR__, __FILE__, realpath() reveal physical path for
    subst virtual drive). (Anatol)
  . Fixed bug #77263 (Segfault when using 2 RecursiveFilterIterator). (Dmitry)
  . Fixed bug #77447 (PHP 7.3 built with ASAN crashes in
    zend_cpu_supports_avx2). (Nikita)
  . Fixed bug #77484 (Zend engine crashes when calling realpath in invalid
    working dir). (Anatol)

- Curl:
  . Fixed bug #76675 (Segfault with H2 server push). (Pedro Magalhães)

- Fileinfo:
  . Fixed bug #77346 (webm files incorrectly detected as
    application/octet-stream). (Anatol)

- FPM:
  . Fixed bug #77430 (php-fpm crashes with Main process exited, code=dumped,
    status=11/SEGV). (Jakub Zelenka)

- GD:
  . Fixed bug #73281 (imagescale(…, IMG_BILINEAR_FIXED) can cause black border).
    (cmb)
  . Fixed bug #73614 (gdImageFilledArc() doesn't properly draw pies). (cmb)
  . Fixed bug #77272 (imagescale() may return image resource on failure). (cmb)
  . Fixed bug #77391 (1bpp BMPs may fail to be loaded). (Romain Déoux, cmb)
  . Fixed bug #77479 (imagewbmp() segfaults with very large images). (cmb)

- ldap:
  . Fixed bug #77440 (ldap_bind using ldaps or ldap_start_tls()=exception in
    libcrypto-1_1-x64.dll). (Anatol)

- Mbstring:
  . Fixed bug #77428 (mb_ereg_replace() doesn't replace a substitution
    variable). (Nikita)
  . Fixed bug #77454 (mb_scrub() silently truncates after a null byte).
    (64796c6e69 at gmail dot com)

- MySQLnd:
  . Fixed bug #77308 (Unbuffered queries memory leak). (Dmitry)
  . Fixed bug #75684 (In mysqlnd_ext_plugin.h the plugin methods family has
      no external visibility). (Anatol)

- Opcache:
  . Fixed bug #77266 (Assertion failed in dce_live_ranges). (Laruence)
  . Fixed bug #77257 (value of variable assigned in a switch() construct gets
    lost). (Nikita)
  . Fixed bug #77434 (php-fpm workers are segfaulting in zend_gc_addre).
    (Nikita)
  . Fixed bug #77361 (configure fails on 64-bit AIX when opcache enabled).
    (Kevin Adler)
  . Fixed bug #77287 (Opcache literal compaction is incompatible with EXT
    opcodes). (Nikita)

- PCRE:
  . Fixed bug #77338 (get_browser with empty string). (Nikita)

- PDO:
  . Fixed bug #77273 (array_walk_recursive corrupts value types leading to PDO
    failure). (Nikita)

- PDO MySQL:
  . Fixed bug #77289 (PDO MySQL segfaults with persistent connection).
    (Lauri Kenttä)

- SOAP:
  . Fixed bug #77410 (Segmentation Fault when executing method with an empty
    parameter). (Nikita)

- Sockets:
  . Fixed bug #76839 (socket_recvfrom may return an invalid 'from' address
    on MacOS). (Michael Meyer)

- SPL:
  . Fixed bug #77298 (segfault occurs when add property to unserialized empty
    ArrayObject). (jhdxr)

- Standard:
  . Fixed bug #77395 (segfault about array_multisort). (Laruence)
  . Fixed bug #77439 (parse_str segfaults when inserting item into existing
    array). (Nikita)

10 Jan 2019, PHP 7.3.1

- Core:
  . Fixed bug #76654 (Build failure on Mac OS X on 32-bit Intel). (Ryandesign)
  . Fixed bug #71041 (zend_signal_startup() needs ZEND_API).
    (Valentin V. Bartenev)
  . Fixed bug #76046 (PHP generates "FE_FREE" opcode on the wrong line).
    (Nikita)
  . Fixed bug #77291 (magic methods inherited from a trait may be ignored).
    (cmb)

- CURL:
  . Fixed bug #77264 (curl_getinfo returning microseconds, not seconds).
    (Pierrick)

- COM:
  . Fixed bug #77177 (Serializing or unserializing COM objects crashes). (cmb)

- Exif:
  . Fixed bug #77184 (Unsigned rational numbers are written out as signed
    rationals). (Colin Basnett)

- GD:
  . Fixed bug #77195 (Incorrect error handling of imagecreatefromjpeg()). (cmb)
  . Fixed bug #77198 (auto cropping has insufficient precision). (cmb)
  . Fixed bug #77200 (imagecropauto(…, GD_CROP_SIDES) crops left but not right).
    (cmb)
  . Fixed bug #77269 (efree() on uninitialized Heap data in imagescale leads to
    use-after-free). (cmb)
  . Fixed bug #77270 (imagecolormatch Out Of Bounds Write on Heap). (cmb)

- MBString:
  . Fixed bug #77367 (Negative size parameter in mb_split). (Stas)
  . Fixed bug #77370 (Buffer overflow on mb regex functions - fetch_token).
    (Stas)
  . Fixed bug #77371 (heap buffer overflow in mb regex functions
    - compile_string_node). (Stas)
  . Fixed bug #77381 (heap buffer overflow in multibyte match_at). (Stas)
  . Fixed bug #77382 (heap buffer overflow due to incorrect length in
    expand_case_fold_string). (Stas)
  . Fixed bug #77385 (buffer overflow in fetch_token). (Stas)
  . Fixed bug #77394 (Buffer overflow in multibyte case folding - unicode).
    (Stas)
  . Fixed bug #77418 (Heap overflow in utf32be_mbc_to_code). (Stas)

- OCI8:
  . Fixed bug #76804 (oci_pconnect with OCI_CRED_EXT not working). (KoenigsKind)
  . Added oci_set_call_timeout() for call timeouts.
  . Added oci_set_db_operation() for the DBOP end-to-end-tracing attribute.

- Opcache:
  . Fixed bug #77215 (CFG assertion failure on multiple finalizing switch
    frees in one block). (Nikita)
  . Fixed bug #77275 (OPcache optimization problem for ArrayAccess->offsetGet).
    (Nikita)

- PCRE:
  . Fixed bug #77193 (Infinite loop in preg_replace_callback). (Anatol)

- PDO:
  . Handle invalid index passed to PDOStatement::fetchColumn() as error. (Sergei
    Morozov)

- Phar:
  . Fixed bug #77247 (heap buffer overflow in phar_detect_phar_fname_ext). (Stas)

- Soap:
  . Fixed bug #77088 (Segfault when using SoapClient with null options).
    (Laruence)

- Sockets:
  . Fixed bug #77136 (Unsupported IPV6_RECVPKTINFO constants on macOS).
    (Mizunashi Mana)

- Sodium:
  . Fixed bug #77297 (SodiumException segfaults on PHP 7.3). (Nikita, Scott)

- SPL:
  . Fixed bug #77359 (spl_autoload causes segfault). (Lauri Kenttä)
  . Fixed bug #77360 (class_uses causes segfault). (Lauri Kenttä)

- SQLite3:
  . Fixed bug #77051 (Issue with re-binding on SQLite3). (BohwaZ)

- Xmlrpc:
  . Fixed bug #77242 (heap out of bounds read in xmlrpc_decode()). (cmb)
  . Fixed bug #77380 (Global out of bounds read in xmlrpc base64 code). (Stas)

06 Dec 2018, PHP 7.3.0

- Core:
  . Improved PHP GC. (Dmitry, Nikita)
  . Redesigned the old ext_skel program written in PHP, run:
    'php ext_skel.php' for all options. This means there are no dependencies,
    thus making it work on Windows out of the box. (Kalle)
  . Removed support for BeOS. (Kalle)
  . Add PHP_VERSION to phpinfo() <title/>. (github/MattJeevas)
  . Add net_get_interfaces(). (Sara, Joe, Anatol)
  . Added gc_status(). (Benjamin Eberlei)
  . Implemented flexible heredoc and nowdoc syntax, per
    RFC https://wiki.php.net/rfc/flexible_heredoc_nowdoc_syntaxes.
    (Thomas Punt)
  . Added support for references in list() and array destructuring, per
    RFC https://wiki.php.net/rfc/list_reference_assignment.
    (David Walker)
  . Improved effectiveness of ZEND_SECURE_ZERO for NetBSD and systems
    without native similar feature. (devnexen)
  . Added syslog.facility and syslog.ident INI entries for customizing syslog
    logging. (Philip Prindeville)
  . Fixed bug #75683 (Memory leak in zend_register_functions() in ZTS mode).
    (Dmitry)
  . Fixed bug #75031 (support append mode in temp/memory streams). (adsr)
  . Fixed bug #74860 (Uncaught exceptions not being formatted properly when
    error_log set to "syslog"). (Philip Prindeville)
  . Fixed bug #75220 (Segfault when calling is_callable on parent).
    (andrewnester)
  . Fixed bug #69954 (broken links and unused config items in distributed ini
    files). (petk)
  . Fixed bug #74922 (Composed class has fatal error with duplicate, equal const
    properties). (pmmaga)
  . Fixed bug #63911 (identical trait methods raise errors during composition).
    (pmmaga)
  . Fixed bug #75677 (Clang ignores fastcall calling convention on variadic
    function). (Li-Wen Hsu)
  . Fixed bug #54043 (Remove inconsitency of internal exceptions and user
    defined exceptions). (Nikita)
  . Fixed bug #53033 (Mathematical operations convert objects to integers).
    (Nikita)
  . Fixed bug #73108 (Internal class cast handler uses integer instead of
    float). (Nikita)
  . Fixed bug #75765 (Fatal error instead of Error exception when base class is
    not found). (Timur Ibragimov)
  . Fixed bug #76198 (Wording: "iterable" is not a scalar type). (Levi Morrison)
  . Fixed bug #76137 (config.guess/config.sub do not recognize RISC-V). (cmb)
  . Fixed bug #76427 (Segfault in zend_objects_store_put). (Laruence)
  . Fixed bug #76422 (ftruncate fails on files > 2GB). (Anatol)
  . Fixed bug #76509 (Inherited static properties can be desynchronized from
    their parent by ref). (Nikita)
  . Fixed bug #76439 (Changed behaviour in unclosed HereDoc). (Nikita, tpunt)
  . Fixed bug #63217 (Constant numeric strings become integers when used as
    ArrayAccess offset). (Rudi Theunissen, Dmitry)
  . Fixed bug #33502 (Some nullary functions don't check the number of
    arguments). (cmb)
  . Fixed bug #76392 (Error relocating sapi/cli/php: unsupported relocation
    type 37). (Peter Kokot)
  . The declaration and use of case-insensitive constants has been deprecated.
    (Nikita)
  . Added syslog.filter INI entry for syslog filtering. (Philip Prindeville)
  . Fixed bug #76667 (Segfault with divide-assign op and __get + __set).
    (Laruence)
  . Fixed bug #76030 (RE2C_FLAGS rarely honoured) (Cristian Rodríguez)
  . Fixed broken zend_read_static_property (Laruence)
  . Fixed bug #76773 (Traits used on the parent are ignored for child classes).
    (daverandom)
  . Fixed bug #76767 (‘asm’ operand has impossible constraints in zend_operators.h).
    (ondrej)
  . Fixed bug #76752 (Crash in ZEND_COALESCE_SPEC_TMP_HANDLER - assertion in
    _get_zval_ptr_tmp failed). (Laruence)
  . Fixed bug #76820 (Z_COPYABLE invalid definition). (mvdwerve, cmb)
  . Fixed bug #76510 (file_exists() stopped working for phar://). (cmb)
  . Fixed bug #76869 (Incorrect bypassing protected method accessibilty check).
    (Dmitry)
  . Fixed bug #72635 (Undefined class used by class constant in constexpr
    generates fatal error). (Nikita)
  . Fixed bug #76947 (file_put_contents() blocks the directory of the file
    (__DIR__)). (Anatol)
  . Fixed bug #76979 (define() error message does not mention resources as
    valid values). (Michael Moravec)
  . Fixed bug #76825 (Undefined symbols ___cpuid_count). (Laruence, cmb)
  . Fixed bug #77110 (undefined symbol zend_string_equal_val in C++ build).
    (Remi)

- BCMath:
  . Implemented FR #67855 (No way to get current scale in use). (Chris Wright,
    cmb)
  . Fixed bug #66364 (BCMath bcmul ignores scale parameter). (cmb)
  . Fixed bug #75164 (split_bc_num() is pointless). (cmb)
  . Fixed bug #75169 (BCMath errors/warnings bypass PHP's error handling). (cmb)

- CLI:
  . Fixed bug #44217 (Output after stdout/stderr closed cause immediate exit
    with status 0). (Robert Lu)
  . Fixed bug #77111 (php-win.exe corrupts unicode symbols from cli
    parameters). (Anatol)

- cURL:
  . Expose curl constants from curl 7.50 to 7.61. (Pierrick)
  . Fixed bug #74125 (Fixed finding CURL on systems with multiarch support).
    (cebe)

- Date:
  . Implemented FR #74668: Add DateTime::createFromImmutable() method.
    (majkl578, Rican7)
  . Fixed bug #75222 (DateInterval microseconds property always 0). (jhdxr)
  . Fixed bug #68406 (calling var_dump on a DateTimeZone object modifies it).
    (jhdxr)
  . Fixed bug #76131 (mismatch arginfo for date_create). (carusogabriel)
  . Updated timelib to 2018.01RC1 to address several bugs:
    . Fixed bug #75577 (DateTime::createFromFormat does not accept 'v' format
      specifier). (Derick)
    . Fixed bug #75642 (Wrap around behaviour for microseconds is not working).
      (Derick)

- DBA:
  . Fixed bug #75264 (compiler warnings emitted). (petk)

- DOM:
  . Fixed bug #76285 (DOMDocument::formatOutput attribute sometimes ignored).
    (Andrew Nester, Laruence, Anatol)

- Fileinfo:
  . Fixed bug #77095 (slowness regression in 7.2/7.3 (compared to 7.1)).
    (Anatol)

- Filter:
  . Added the 'add_slashes' sanitization mode (FILTER_SANITIZE_ADD_SLASHES).
	(Kalle)

- FPM:
  . Added fpm_get_status function. (Till Backhaus)
  . Fixed bug #62596 (getallheaders() missing with PHP-FPM). (Remi)
  . Fixed bug #69031 (Long messages into stdout/stderr are truncated
    incorrectly) - added new log related FPM configuration options:
    log_limit, log_buffering and decorate_workers_output. (Jakub Zelenka)

- ftp:
  . Fixed bug #77151 (ftp_close(): SSL_read on shutdown). (Remi)

- GD:
  . Added support for WebP in imagecreatefromstring(). (Andreas Treichel, cmb)

- GMP:
  . Export internal structures and accessor helpers for GMP object. (Sara)
  . Added gmp_binomial(n, k). (Nikita)
  . Added gmp_lcm(a, b). (Nikita)
  . Added gmp_perfect_power(a). (Nikita)
  . Added gmp_kronecker(a, b). (Nikita)

- iconv:
  . Fixed bug #53891 (iconv_mime_encode() fails to Q-encode UTF-8 string). (cmb)
  . Fixed bug #77147 (Fixing 60494 ignored ICONV_MIME_DECODE_CONTINUE_ON_ERROR).
    (cmb)

- IMAP:
  . Fixed bug #77020 (null pointer dereference in imap_mail). (cmb)
  . Fixed bug #77153 (imap_open allows to run arbitrary shell commands via
    mailbox parameter). (Stas)

- Interbase:
  . Fixed bug #75453 (Incorrect reflection for ibase_[p]connect). (villfa)
  . Fixed bug #76443 (php+php_interbase.dll crash on module_shutdown). (Kalle)


- intl:
  . Fixed bug #75317 (UConverter::setDestinationEncoding changes source instead
    of destination). (andrewnester)
  . Fixed bug #76829 (Incorrect validation of domain on idn_to_utf8()
    function). (Anatol)

- JSON:
  . Added JSON_THROW_ON_ERROR flag. (Andrea)

- LDAP:
  . Added ldap_exop_refresh helper for EXOP REFRESH operation with dds overlay.
    (Come)
  . Added full support for sending and parsing ldap controls. (Come)
  . Fixed bug #49876 (Fix LDAP path lookup on 64-bit distros). (dzuelke)

- libxml2:
  . Fixed bug #75871 (use pkg-config where available). (pmmaga)

- litespeed:
  . Fixed bug #75248 (Binary directory doesn't get created when building
    only litespeed SAPI). (petk)
  . Fixed bug #75251 (Missing program prefix and suffix). (petk)

- MBstring:
  . Updated to Oniguruma 6.9.0. (cmb)
  . Fixed bug #65544 (mb title case conversion-first word in quotation isn't
    capitalized). (Nikita)
  . Fixed bug #71298 (MB_CASE_TITLE misbehaves with curled apostrophe/quote).
    (Nikita)
  . Fixed bug #73528 (Crash in zif_mb_send_mail). (Nikita)
  . Fixed bug #74929 (mbstring functions version 7.1.1 are slow compared to 5.3
    on Windows). (Nikita)
  . Fixed bug #76319 (mb_strtolower with invalid UTF-8 causes segmentation
    fault). (Nikita)
  . Fixed bug #76574 (use of undeclared identifiers INT_MAX and LONG_MAX). (cmb)
  . Fixed bug #76594 (Bus Error due to unaligned access in zend_ini.c
    OnUpdateLong). (cmb, Nikita)
  . Fixed bug #76706 (mbstring.http_output_conv_mimetypes is ignored). (cmb)
  . Fixed bug #76958 (Broken UTF7-IMAP conversion). (Nikita)
  . Fixed bug #77025 (mb_strpos throws Unknown encoding or conversion error).
    (Nikita)
  . Fixed bug #77165 (mb_check_encoding crashes when argument given an empty
    array). (Nikita)

- Mysqlnd:
  . Fixed bug #76386 (Prepared Statement formatter truncates fractional seconds
    from date/time column). (Victor Csiky)

- ODBC:
  . Removed support for ODBCRouter. (Kalle)
  . Removed support for Birdstep. (Kalle)
  . Fixed bug #77079 (odbc_fetch_object has incorrect type signature).
    (Jon Allen)

- Opcache:
  . Fixed bug #76466 (Loop variable confusion). (Dmitry, Laruence, Nikita)
  . Fixed bug #76463 (var has array key type but not value type). (Laruence)
  . Fixed bug #76446 (zend_variables.c:73: zend_string_destroy: Assertion
    `!(zval_gc_flags((str)->gc)). (Nikita, Laruence)
  . Fixed bug #76711 (OPcache enabled triggers false-positive "Illegal string
    offset"). (Dmitry)
  . Fixed bug #77058 (Type inference in opcache causes side effects). (Nikita)
  . Fixed bug #77092 (array_diff_key() - segmentation fault). (Nikita)

- OpenSSL:
  . Added openssl_pkey_derive function. (Jim Zubov)
  . Add min_proto_version and max_proto_version ssl stream options as well as
    related constants for possible TLS protocol values. (Jakub Zelenka)

- PCRE:
  . Implemented https://wiki.php.net/rfc/pcre2-migration. (Anatol, Dmitry)
  . Upgrade PCRE2 to 10.32. (Anatol)
  . Fixed bug #75355 (preg_quote() does not quote # control character).
    (Michael Moravec)
  . Fixed bug #76512 (\w no longer includes unicode characters). (cmb)
  . Fixed bug #76514 (Regression in preg_match makes it fail with
    PREG_JIT_STACKLIMIT_ERROR). (Anatol)
  . Fixed bug #76909 (preg_match difference between 7.3 and < 7.3). (Anatol)

- PDO_DBlib:
  . Implemented FR #69592 (allow 0-column rowsets to be skipped automatically).
    (fandrieu)
  . Expose TDS version as \PDO::DBLIB_ATTR_TDS_VERSION attribute on \PDO
    instance. (fandrieu)
  . Treat DATETIME2 columns like DATETIME. (fandrieu)
  . Fixed bug #74243 (allow locales.conf to drive datetime format). (fandrieu)

- PDO_Firebird:
  . Fixed bug #74462 (PDO_Firebird returns only NULLs for results with boolean
    for FIREBIRD >= 3.0). (Dorin Marcoci)

- PDO_OCI:
  . Fixed bug #74631 (PDO_PCO with PHP-FPM: OCI environment initialized
    before PHP-FPM sets it up). (Ingmar Runge)

- PDO SQLite
  . Add support for additional open flags

- pgsql:
  . Added new error constants for pg_result_error(): PGSQL_DIAG_SCHEMA_NAME,
    PGSQL_DIAG_TABLE_NAME, PGSQL_DIAG_COLUMN_NAME, PGSQL_DIAG_DATATYPE_NAME,
    PGSQL_DIAG_CONSTRAINT_NAME and PGSQL_DIAG_SEVERITY_NONLOCALIZED. (Kalle)
  . Fixed bug #77047 (pg_convert has a broken regex for the 'TIME WITHOUT
    TIMEZONE' data type). (Andy Gajetzki)

- phar:
  . Fixed bug #74991 (include_path has a 4096 char limit in some cases).
    (bwbroersma)
  . Fixed bug #65414 (deal with leading slash when adding files correctly).
    (bishopb)

- readline:
  . Added completion_append_character and completion_suppress_append options
    to readline_info() if linked against libreadline. (krageon)

- Session:
  . Fixed bug #74941 (session fails to start after having headers sent).
    (morozov)

- SimpleXML:
  . Fixed bug #54973 (SimpleXML casts integers wrong). (Nikita)
  . Fixed bug #76712 (Assignment of empty string creates extraneous text node).
    (cmb)

- Sockets:
  . Fixed bug #67619 (Validate length on socket_write). (thiagooak)

- SOAP:
  . Fixed bug #75464 (Wrong reflection on SoapClient::__setSoapHeaders).
    (villfa)
  . Fixed bug #70469 (SoapClient generates E_ERROR even if exceptions=1 is
    used). (Anton Artamonov)
  . Fixed bug #50675 (SoapClient can't handle object references correctly).
    (Cameron Porter)
  . Fixed bug #76348 (WSDL_CACHE_MEMORY causes Segmentation fault). (cmb)
  . Fixed bug #77141 (Signedness issue in SOAP when precision=-1). (cmb)

- SPL:
  . Fixed bug #74977 (Appending AppendIterator leads to segfault).
    (Andrew Nester)
  . Fixed bug #75173 (incorrect behavior of AppendIterator::append in foreach
    loop). (jhdxr)
  . Fixed bug #74372 (autoloading file with syntax error uses next autoloader,
    may hide parse error). (Nikita)
  . Fixed bug #75878 (RecursiveTreeIterator::setPostfix has wrong signature).
    (cmb)
  . Fixed bug #74519 (strange behavior of AppendIterator). (jhdxr)
  . Fixed bug #76131 (mismatch arginfo for splarray constructor).
    (carusogabriel)

- SQLite3:
  . Updated bundled libsqlite to 3.24.0. (cmb)

- Standard:
  . Added is_countable() function. (Gabriel Caruso)
  . Added support for the SameSite cookie directive, including an alternative
    signature for setcookie(), setrawcookie() and session_set_cookie_params().
    (Frederik Bosch, pmmaga)
  . Remove superfluous warnings from inet_ntop()/inet_pton(). (daverandom)
  . Fixed bug #75916 (DNS_CAA record results contain garbage). (Mike,
    Philip Sharp)
  . Fixed unserialize(), to disable creation of unsupported data structures
    through manually crafted strings. (Dmitry)
  . Fixed bug #75409 (accept EFAULT in addition to ENOSYS as indicator
    that getrandom() is missing). (sarciszewski)
  . Fixed bug #74719 (fopen() should accept NULL as context). (Alexander Holman)
  . Fixed bug #69948 (path/domain are not sanitized in setcookie). (cmb)
  . Fixed bug #75996 (incorrect url in header for mt_rand). (tatarbj)
  . Added hrtime() function, to get high resolution time. (welting)
  . Fixed bug #48016 (stdClass::__setState is not defined although var_export()
    uses it). (Andrea)
  . Fixed bug #76136 (stream_socket_get_name should enclose IPv6 in brackets).
    (seliver)
  . Fixed bug #76688 (Disallow excessive parameters after options array).
    (pmmaga)
  . Fixed bug #76713 (Segmentation fault caused by property corruption).
    (Laruence)
  . Fixed bug #76755 (setcookie does not accept "double" type for expire time).
    (Laruence)
  . Fixed bug #76674 (improve array_* failure messages exposing what was passed
    instead of an array). (carusogabriel)
  . Fixed bug #76803 (ftruncate changes file pointer). (Anatol)
  . Fixed bug #76818 (Memory corruption and segfault). (Remi)
  . Fixed bug #77081 (ftruncate() changes seek pointer in c mode). (cmb, Anatol)

- Testing:
  . Implemented FR #62055 (Make run-tests.php support --CGI-- sections). (cmb)

- Tidy:
  . Support using tidyp instead of tidy. (devnexen)
  . Fixed bug #74707 (Tidy has incorrect ReflectionFunction param counts for
    functions taking tidy). (Gabriel Caruso)
  . Fixed arginfo for tidy::__construct(). (Tyson Andre)

- Tokenizer:
  . Fixed bug #76437 (token_get_all with TOKEN_PARSE flag fails to recognise
    close tag). (Laruence)
  . Fixed bug #75218 (Change remaining uncatchable fatal errors for parsing
    into ParseError). (Nikita)
  . Fixed bug #76538 (token_get_all with TOKEN_PARSE flag fails to recognise
    close tag with newline). (Nikita)
  . Fixed bug #76991 (Incorrect tokenization of multiple invalid flexible
    heredoc strings). (Nikita)

- XML:
  . Fixed bug #71592 (External entity processing never fails). (cmb)

- Zlib:
  . Added zlib/level context option for compress.zlib wrapper. (Sara)

08 Nov 2018, PHP 7.2.12

- Core:
  . Fixed bug #76846 (Segfault in shutdown function after memory limit error).
    (Nikita)
  . Fixed bug #76946 (Cyclic reference in generator not detected). (Nikita)
  . Fixed bug #77035 (The phpize and ./configure create redundant .deps file).
    (Peter Kokot)
  . Fixed bug #77041 (buildconf should output error messages to stderr)
    (Mizunashi Mana)

- Date:
  . Upgraded timelib to 2017.08. (Derick)
  . Fixed bug #75851 (Year component overflow with date formats "c", "o", "r"
    and "y"). (Adam Saponara)
  . Fixed bug #77007 (fractions in `diff()` are not correctly normalized).
    (Derick)

- FCGI:
  . Fixed #76948 (Failed shutdown/reboot or end session in Windows). (Anatol)
  . Fixed bug #76954 (apache_response_headers removes last character from header
    name). (stodorovic)

- FTP:
  . Fixed bug #76972 (Data truncation due to forceful ssl socket shutdown).
    (Manuel Mausz)

- intl:
  . Fixed bug #76942 (U_ARGUMENT_TYPE_MISMATCH). (anthrax at unixuser dot org)

- Reflection:
  . Fixed bug #76936 (Objects cannot access their private attributes while
    handling reflection errors). (Nikita)
  . Fixed bug #66430 (ReflectionFunction::invoke does not invoke closure with
    object scope). (Nikita)

- Sodium:
  . Some base64 outputs were truncated; this is not the case any more.
    (jedisct1)
  . block sizes >= 256 bytes are now supposed by sodium_pad() even
    when an old version of libsodium has been installed. (jedisct1)
  . Fixed bug #77008 (sodium_pad() could read (but not return nor write)
    uninitialized memory when trying to pad an empty input). (jedisct1)

- Standard:
  . Fixed bug #76965 (INI_SCANNER_RAW doesn't strip trailing whitespace).
    (Pierrick)

- Tidy:
  . Fixed bug #77027 (tidy::getOptDoc() not available on Windows). (cmb)

- XML:
  . Fixed bug #30875 (xml_parse_into_struct() does not resolve entities). (cmb)
  . Add support for getting SKIP_TAGSTART and SKIP_WHITE options. (cmb)

- XMLRPC:
  . Fixed bug #75282 (xmlrpc_encode_request() crashes). (cmb)

11 Oct 2018, PHP 7.2.11

- Core:
  . Fixed bug #76800 (foreach inconsistent if array modified during loop).
    (Dmitry)
  . Fixed bug #76901 (method_exists on SPL iterator passthrough method corrupts
    memory). (Nikita)

- CURL:
  . Fixed bug #76480 (Use curl_multi_wait() so that timeouts are respected).
    (Pierrick)

- iconv:
  . Fixed bug #66828 (iconv_mime_encode Q-encoding longer than it should be).
    (cmb)

- Opcache:
  . Fixed bug #76832 (ZendOPcache.MemoryBase periodically deleted by the OS).
    (Anatol)
  . Fixed bug #76796 (Compile-time evaluation of disabled function in opcache
    causes segfault). (Nikita)

- POSIX:
  . Fixed bug #75696 (posix_getgrnam fails to print details of group). (cmb)

- Reflection:
  . Fixed bug #74454 (Wrong exception being thrown when using ReflectionMethod).
    (cmb)

- Standard:
  . Fixed bug #73457 (Wrong error message when fopen FTP wrapped fails to open
    data connection). (Ville Hukkamäki)
  . Fixed bug #74764 (Bindto IPv6 works with file_get_contents but fails with
    stream_socket_client). (Ville Hukkamäki)
  . Fixed bug #75533 (array_reduce is slow when $carry is large array).
    (Manabu Matsui)

- XMLRPC:
  . Fixed bug #76886 (Can't build xmlrpc with expat). (Thomas Petazzoni, cmb)

- Zlib:
  . Fixed bug #75273 (php_zlib_inflate_filter() may not update bytes_consumed).
    (Martin Burke, cmb)

13 Sep 2018, PHP 7.2.10

- Core:
  . Fixed bug #76754 (parent private constant in extends class memory leak).
    (Laruence)
  . Fixed bug #72443 (Generate enabled extension). (petk)
  . Fixed bug #75797 (Memory leak when using class_alias() in non-debug mode).
    (Massimiliano Braglia)

- Apache2:
  . Fixed bug #76582 (Apache bucket brigade sometimes becomes invalid). (stas)

- Bz2:
  . Fixed arginfo for bzcompress. (Tyson Andre)

- gettext:
  . Fixed bug #76517 (incorrect restoring of LDFLAGS). (sji)

- iconv:
  . Fixed bug #68180 (iconv_mime_decode can return extra characters in a
    header). (cmb)
  . Fixed bug #63839 (iconv_mime_decode_headers function is skipping headers).
    (cmb)
  . Fixed bug #60494 (iconv_mime_decode does ignore special characters). (cmb)
  . Fixed bug #55146 (iconv_mime_decode_headers() skips some headers). (cmb)

- intl:
  . Fixed bug #74484 (MessageFormatter::formatMessage memory corruption with
    11+ named placeholders). (Anatol)

- libxml:
  . Fixed bug #76777 ("public id" parameter of libxml_set_external_entity_loader
    callback undefined). (Ville Hukkamäki)

- mbstring:
  . Fixed bug #76704 (mb_detect_order return value varies based on argument
    type). (cmb)

- Opcache:
  . Fixed bug #76747 (Opcache treats path containing "test.pharma.tld" as a phar
    file). (Laruence)

- OpenSSL:
  . Fixed bug #76705 (unusable ssl => peer_fingerprint in
    stream_context_create()). (Jakub Zelenka)

- phpdbg:
  . Fixed bug #76595 (phpdbg man page contains outdated information).
    (Kevin Abel)

- SPL:
  . Fixed bug #68825 (Exception in DirectoryIterator::getLinkTarget()). (cmb)
  . Fixed bug #68175 (RegexIterator pregFlags are NULL instead of 0). (Tim
    Siebels)

- Standard:
  . Fixed bug #76778 (array_reduce leaks memory if callback throws exception).
    (cmb)

- zlib:
  . Fixed bug #65988 (Zlib version check fails when an include/zlib/ style dir
    is passed to the --with-zlib configure option). (Jay Bonci)
  . Fixed bug #76709 (Minimal required zlib library is 1.2.0.4). (petk)

16 Aug 2018, PHP 7.2.9

- Calendar:
  . Fixed bug #52974 (jewish.c: compile error under Windows with GBK charset).
    (cmb)

- Filter:
  . Fixed bug #76366 (References in sub-array for filtering breaks the filter).
    (ZiHang Gao)

- PDO_Firebird:
  . Fixed bug #76488 (Memory leak when fetching a BLOB field). (Simonov Denis)

- PDO_PgSQL:
  . Fixed bug #75402 (Possible Memory Leak using PDO::CURSOR_SCROLL option).
    (Anatol)

- SQLite3:
  . Fixed #76665 (SQLite3Stmt::bindValue() with SQLITE3_FLOAT doesn't juggle).
    (cmb)

- Standard:
  . Fixed bug #73817 (Incorrect entries in get_html_translation_table). (cmb)
  . Fixed bug #68553 (array_column: null values in $index_key become incrementing
    keys in result). (Laruence)
  . Fixed bug #76643 (Segmentation fault when using `output_add_rewrite_var`).
    (cmb)

- Zip:
  . Fixed bug #76524 (ZipArchive memory leak (OVERWRITE flag and empty archive)).
    (Timur Ibragimov)

19 Jul 2018, PHP 7.2.8

- Core:
  . Fixed bug #76534 (PHP hangs on 'illegal string offset on string references
    with an error handler). (Laruence)
  . Fixed bug #76520 (Object creation leaks memory when executed over HTTP).
    (Nikita)
  . Fixed bug #76502 (Chain of mixed exceptions and errors does not serialize
    properly). (Nikita)

- Date:
  . Fixed bug #76462 (Undefined property: DateInterval::$f). (Anatol)

- EXIF:
  . Fixed bug #76409 (heap use after free in _php_stream_free). (cmb)
  . Fixed bug #76423 (Int Overflow lead to Heap OverFlow in
    exif_thumbnail_extract of exif.c). (Stas)
  . Fixed bug #76557 (heap-buffer-overflow (READ of size 48) while reading exif
    data). (Stas)

- FPM:
  . Fixed bug #73342 (Vulnerability in php-fpm by changing stdin to
    non-blocking). (Nikita)

- GMP:
  . Fixed bug #74670 (Integer Underflow when unserializing GMP and possible
    other classes). (Nikita)

- intl:
  . Fixed bug #76556 (get_debug_info handler for BreakIterator shows wrong
    type). (cmb)

- mbstring:
  . Fixed bug #76532 (Integer overflow and excessive memory usage
    in mb_strimwidth). (MarcusSchwarz)

- Opcache:
  . Fixed bug #76477 (Opcache causes empty return value).
    (Nikita, Laruence)

- PGSQL:
  . Fixed bug #76548 (pg_fetch_result did not fetch the next row). (Anatol)

- phpdbg:
  . Fix arginfo wrt. optional/required parameters. (cmb)

- Reflection:
  . Fixed bug #76536 (PHP crashes with core dump when throwing exception in
    error handler). (Laruence)
  . Fixed bug #75231 (ReflectionProperty#getValue() incorrectly works with
    inherited classes). (Nikita)

- Standard:
  . Fixed bug #76505 (array_merge_recursive() is duplicating sub-array keys).
    (Laruence)
  . Fixed bug #71848 (getimagesize with $imageinfo returns false). (cmb)

- Win32:
  . Fixed bug #76459 (windows linkinfo lacks openbasedir check). (Anatol)

- ZIP:
  . Fixed bug #76461 (OPSYS_Z_CPM defined instead of OPSYS_CPM).
    (Dennis Birkholz, Remi)

07 Jun 2018, PHP 7.2.7

- Core:
  . Fixed bug #76337 (segfault when opcache enabled + extension use
    zend_register_class_alias). (xKhorasan)

- CLI Server:
  . Fixed bug #76333 (PHP built-in server does not find files if root path
    contains special characters). (Anatol)

- OpenSSL:
  . Fixed bug #76296 (openssl_pkey_get_public does not respect open_basedir).
    (Erik Lax, Jakub Zelenka)
  . Fixed bug #76174 (openssl extension fails to build with LibreSSL 2.7).
    (Jakub Zelenka)

- SPL:
  . Fixed bug #76367 (NoRewindIterator segfault 11). (Laruence)

- Standard:
  . Fixed bug #76410 (SIGV in zend_mm_alloc_small). (Laruence)
  . Fixed bug #76335 ("link(): Bad file descriptor" with non-ASCII path).
    (Anatol)

24 May 2018, PHP 7.2.6

- EXIF:
  . Fixed bug #76164 (exif_read_data zend_mm_heap corrupted). (cmb)

- FPM:
  . Fixed bug #76075 --with-fpm-acl wrongly tries to find libacl on FreeBSD.
    (mgorny)

- intl:
  . Fixed bug #74385 (Locale::parseLocale() broken with some arguments).
    (Anatol)

- Opcache:
  . Fixed bug #76205 (PHP-FPM sporadic crash when running Infinitewp). (Dmitry)
  . Fixed bug #76275 (Assertion failure in file cache when unserializing empty
    try_catch_array). (Nikita)
  . Fixed bug #76281 (Opcache causes incorrect "undefined variable" errors).
    (Nikita)

- Reflection:
  . Fixed arginfo of array_replace(_recursive) and array_merge(_recursive).
    (carusogabriel)

- Session:
  . Fixed bug #74892 (Url Rewriting (trans_sid) not working on urls that start
    with "#"). (Andrew Nester)

26 Apr 2018, PHP 7.2.5

- Core:
  . Fixed bug #75722 (Convert valgrind detection to configure option).
    (Michael Heimpold)

- Date:
  . Fixed bug #76131 (mismatch arginfo for date_create). (carusogabriel)

- Exif:
  . Fixed bug #76130 (Heap Buffer Overflow (READ: 1786) in exif_iif_add_value).
    (Stas)

- FPM:
  . Fixed bug #68440 (ERROR: failed to reload: execvp() failed: Argument list
    too long). (Jacob Hipps)
  . Fixed incorrect write to getenv result in FPM reload. (Jakub Zelenka)

- GD:
  . Fixed bug #52070 (imagedashedline() - dashed line sometimes is not visible).
    (cmb)

- iconv:
  . Fixed bug #76249 (stream filter convert.iconv leads to infinite loop on
    invalid sequence). (Stas)

- intl:
  . Fixed bug #76153 (Intl compilation fails with icu4c 61.1). (Anatol)

- ldap:
  . Fixed bug #76248 (Malicious LDAP-Server Response causes Crash). (Stas)

- mbstring:
  . Fixed bug #75944 (Wrong cp1251 detection). (dmk001)
  . Fixed bug #76113 (mbstring does not build with Oniguruma 6.8.1).
    (chrullrich, cmb)

- ODBC:
  . Fixed bug #76088 (ODBC functions are not available by default on Windows).
    (cmb)

- Opcache:
  . Fixed bug #76094 (Access violation when using opcache). (Laruence)

- Phar:
  . Fixed bug #76129 (fix for CVE-2018-5712 may not be complete). (Stas)

- phpdbg:
  . Fixed bug #76143 (Memory corruption: arbitrary NUL overwrite). (Laruence)

- SPL:
  . Fixed bug #76131 (mismatch arginfo for splarray constructor).
    (carusogabriel)

- standard:
  . Fixed bug #74139 (mail.add_x_header default inconsistent with docs). (cmb)
  . Fixed bug #75996 (incorrect url in header for mt_rand). (tatarbj)

29 Mar 2018, PHP 7.2.4

- Core:
  . Fixed bug #76025 (Segfault while throwing exception in error_handler).
    (Dmitry, Laruence)
  . Fixed bug #76044 ('date: illegal option -- -' in ./configure on FreeBSD).
    (Anatol)

- FPM:
  . Fixed bug #75605 (Dumpable FPM child processes allow bypassing opcache
    access controls). (Jakub Zelenka)

- FTP:
  . Fixed ftp_pasv arginfo. (carusogabriel)

-GD:
  . Fixed bug #73957 (signed integer conversion in imagescale()). (cmb)
  . Fixed bug #76041 (null pointer access crashed php). (cmb)
  . Fixed imagesetinterpolation arginfo. (Gabriel Caruso)

- iconv:
  . Fixed bug #75867 (Freeing uninitialized pointer). (Philip Prindeville)

- Mbstring:
  . Fixed bug #62545 (wrong unicode mapping in some charsets). (cmb)

- Opcache:
  . Fixed bug #75969 (Assertion failure in live range DCE due to block pass
    misoptimization). (Nikita)

- OpenSSL:
  . Fixed openssl_* arginfos. (carusogabriel)

- PCNTL:
  . Fixed bug #75873 (pcntl_wexitstatus returns incorrect on Big_Endian platform
    (s390x)). (Sam Ding)

- Phar:
  . Fixed bug #76085 (Segmentation fault in buildFromIterator when directory
    name contains a \n). (Laruence)

- Standard:
  . Fixed bug #75961 (Strange references behavior). (Laruence)
  . Fixed some arginfos. (carusogabriel)
  . Fixed bug #76068 (parse_ini_string fails to parse "[foo]\nbar=1|>baz" with
    segfault). (Anatol)

01 Mar 2018, PHP 7.2.3

- Core:
  . Fixed bug #75864 ("stream_isatty" returns wrong value on s390x). (Sam Ding)

- Apache2Handler:
  . Fixed bug #75882 (a simple way for segfaults in threadsafe php just with
    configuration). (Anatol)

- Date:
  . Fixed bug #75857 (Timezone gets truncated when formatted). (carusogabriel)
  . Fixed bug #75928 (Argument 2 for `DateTimeZone::listIdentifiers()` should
    accept `null`). (Pedro Lacerda)
  . Fixed bug #68406 (calling var_dump on a DateTimeZone object modifies it).
    (jhdxr)

- LDAP:
  . Fixed bug #49876 (Fix LDAP path lookup on 64-bit distros). (dzuelke)

- libxml2:
  . Fixed bug #75871 (use pkg-config where available). (pmmaga)

- PGSQL:
  . Fixed bug #75838 (Memory leak in pg_escape_bytea()). (ard_1 at mail dot ru)

- Phar:
  . Fixed bug #54289 (Phar::extractTo() does not accept specific directories to
    be extracted). (bishop)
  . Fixed bug #65414 (deal with leading slash while adding files correctly).
    (bishopb)
  . Fixed bug #65414 (deal with leading slash when adding files correctly).
    (bishopb)

- ODBC:
  . Fixed bug #73725 (Unable to retrieve value of varchar(max) type). (Anatol)

- Opcache:
  . Fixed bug #75729 (opcache segfault when installing Bitrix). (Nikita)
  . Fixed bug #75893 (file_get_contents $http_response_header variable bugged
    with opcache). (Nikita)
  . Fixed bug #75938 (Modulus value not stored in variable). (Nikita)

- SPL:
  . Fixed bug #74519 (strange behavior of AppendIterator). (jhdxr)

- Standard:
  . Fixed bug #75916 (DNS_CAA record results contain garbage). (Mike,
    Philip Sharp)
  . Fixed bug #75981 (Prevent reading beyond buffer start in http wrapper).
    (Stas)

01 Feb 2018, PHP 7.2.2

- Core:
  . Fixed bug #75742 (potential memleak in internal classes's static members).
    (Laruence)
  . Fixed bug #75679 (Path 260 character problem). (Anatol)
  . Fixed bug #75614 (Some non-portable == in shell scripts). (jdolecek)
  . Fixed bug #75786 (segfault when using spread operator on generator passed
    by reference). (Nikita)
  . Fixed bug #75799 (arg of get_defined_functions is optional). (carusogabriel)
  . Fixed bug #75396 (Exit inside generator finally results in fatal error).
    (Nikita)

- FCGI:
  . Fixed bug #75794 (getenv() crashes on Windows 7.2.1 when second parameter is
    false). (Anatol)

- IMAP:
  . Fixed bug #75774 (imap_append HeapCorruction). (Anatol)

- Opcache:
  . Fixed bug #75720 (File cache not populated after SHM runs full). (Dmitry)
  . Fixed bug #75687 (var 8 (TMP) has array key type but not value type).
    (Nikita, Laruence)
  . Fixed bug #75698 (Using @ crashes php7.2-fpm). (Nikita)
  . Fixed bug #75579 (Interned strings buffer overflow may cause crash).
    (Dmitry)

- PDO:
  . Fixed bug #75616 (PDO extension doesn't allow to be built shared on Darwin).
    (jdolecek)

- PDO MySQL:
  . Fixed bug #75615 (PDO Mysql module can't be built as module). (jdolecek)

- PGSQL:
  . Fixed bug #75671 (pg_version() crashes when called on a connection to
    cockroach). (magicaltux at gmail dot com)

- Readline:
  . Fixed bug #75775 (readline_read_history segfaults with empty file).
    (Anatol)

- SAPI:
  . Fixed bug #75735 ([embed SAPI] Segmentation fault in
    sapi_register_post_entry). (Laruence)

- SOAP:
  . Fixed bug #70469 (SoapClient generates E_ERROR even if exceptions=1 is
    used). (Anton Artamonov)
  . Fixed bug #75502 (Segmentation fault in zend_string_release). (Nikita)

- SPL:
  . Fixed bug #75717 (RecursiveArrayIterator does not traverse arrays by
    reference). (Nikita)
  . Fixed bug #75242 (RecursiveArrayIterator doesn't have constants from parent
    class). (Nikita)
  . Fixed bug #73209 (RecursiveArrayIterator does not iterate object
    properties). (Nikita)

- Standard:
   . Fixed bug #75781 (substr_count incorrect result). (Laruence)
   . Fixed bug #75653 (array_values don't work on empty array). (Nikita)

- Zip:
  . Display headers (buildtime) and library (runtime) versions in phpinfo
    (with libzip >= 1.3.1). (Remi)

04 Jan 2018, PHP 7.2.1

- Core:
  . Fixed bug #75573 (Segmentation fault in 7.1.12 and 7.0.26). (Laruence)
  . Fixed bug #75384 (PHP seems incompatible with OneDrive files on demand).
    (Anatol)
  . Fixed bug #75525 (Access Violation in vcruntime140.dll). (Anatol)
  . Fixed bug #74862 (Unable to clone instance when private __clone defined).
    (Daniel Ciochiu)
  . Fixed bug #75074 (php-process crash when is_file() is used with strings
    longer 260 chars). (Anatol)
  . Fixed bug #69727 (Remove timestamps from build to make it reproducible).
    (jelle van der Waa)

- CLI server:
  . Fixed bug #73830 (Directory does not exist). (Anatol)

- FPM:
  . Fixed bug #64938 (libxml_disable_entity_loader setting is shared between
    requests). (Remi)

- GD:
  . Fixed bug #75571 (Potential infinite loop in gdImageCreateFromGifCtx).
    (Christoph)

- Opcache:
  . Fixed bug #75608 ("Narrowing occurred during type inference" error).
    (Laruence, Dmitry)
  . Fixed bug #75579 (Interned strings buffer overflow may cause crash).
    (Dmitry)
  . Fixed bug #75570 ("Narrowing occurred during type inference" error).
    (Dmitry)
  . Fixed bug #75681 (Warning: Narrowing occurred during type inference,
    specific case). (Nikita)
  . Fixed bug #75556 (Invalid opcode 138/1/1). (Laruence)

- PCRE:
  . Fixed bug #74183 (preg_last_error not returning error code after error).
    (Andrew Nester)

- Phar:
  . Fixed bug #74782 (remove file name from output to avoid XSS). (stas)

- Standard:
  . Fixed bug #75511 (fread not free unused buffer). (Laruence)
  . Fixed bug #75514 (mt_rand returns value outside [$min,$max]+ on 32-bit)
    (Remi)
  . Fixed bug #75535 (Inappropriately parsing HTTP response leads to PHP
    segment fault). (Nikita)
  . Fixed bug #75409 (accept EFAULT in addition to ENOSYS as indicator
    that getrandom() is missing). (sarciszewski)
  . Fixed bug #73124 (php_ini_scanned_files() not reporting correctly).
    (John Stevenson)
  . Fixed bug #75574 (putenv does not work properly if parameter contains
    non-ASCII unicode character). (Anatol)

- Zip:
  . Fixed bug #75540 (Segfault with libzip 1.3.1). (Remi)

30 Nov 2017, PHP 7.2.0

- BCMath:
  . Fixed bug #46564 (bcmod truncates fractionals). (liborm85)

- CLI:
  . Fixed bug #74849 (Process is started as interactive shell in PhpStorm).
    (Anatol)
  . Fixed bug #74979 (Interactive shell opening instead of script execution
    with -f flag). (Anatol)

- CLI server:
  . Fixed bug #60471 (Random "Invalid request (unexpected EOF)" using a router
    script). (SammyK)

- Core:
  . Added ZEND_COUNT, ZEND_GET_CLASS, ZEND_GET_CALLED_CLASS, ZEND_GET_TYPE,
    ZEND_FUNC_NUM_ARGS, ZEND_FUNC_GET_ARGS instructions, to implement
    corresponding builtin functions. (Dmitry)
  . "Countable" interface is moved from SPL to Core. (Dmitry)
  . Added ZEND_IN_ARRAY instruction, implementing optimized in_array() builtin
    function, through hash lookup in flipped array. (Dmitry)
  . Removed IS_TYPE_IMMUTABLE (it's the same as COPYABLE & !REFCOUNTED). (Dmitry)
  . Removed the sql.safe_mode directive. (Kalle)
  . Removed support for Netware. (Kalle)
  . Renamed ReflectionClass::isIterateable() to ReflectionClass::isIterable()
    (alias original name for BC). (Sara)
  . Fixed bug #54535 (WSA cleanup executes before MSHUTDOWN). (Kalle)
  . Implemented FR #69791 (Disallow mail header injections by extra headers)
    (Yasuo)
  . Implemented FR #49806 (proc_nice() for Windows). (Kalle)
  . Fix pthreads detection when cross-compiling (ffontaine)
  . Fixed memory leaks caused by exceptions thrown from destructors. (Bob,
    Dmitry).
  . Fixed bug #73215 (uniqid() should use better random source). (Yasuo)
  . Implemented FR #72768 (Add ENABLE_VIRTUAL_TERMINAL_PROCESSING flag for
    php.exe). (Michele Locati)
  . Implemented "Convert numeric keys in object/array casts" RFC, fixes
    bugs #53838, #61655, #66173, #70925, #72254, etc. (Andrea)
  . Implemented "Deprecate and Remove Bareword (Unquoted) Strings" RFC.
    (Rowan Collins)
  . Raised minimum supported Windows versions to Windows 7/Server 2008 R2.
    (Anatol)
  . Implemented minor optimization in array_keys/array_values(). (Sara)
  . Added PHP_OS_FAMILY constant to determine on which OS we are. (Jan Altensen)
  . Fixed bug #73987 (Method compatibility check looks to original
    definition and not parent). (pmmaga)
  . Fixed bug #73991 (JSON_OBJECT_AS_ARRAY not respected). (Sara)
  . Fixed bug #74053 (Corrupted class entries on shutdown when a destructor
    spawns another object). (jim at commercebyte dot com)
  . Fixed bug #73971 (Filename got limited to MAX_PATH on Win32 when scan
    directory). (Anatol)
  . Fixed bug #72359, bug #72451, bug #73706, bug #71115 and others related
    to interned strings handling in TS builds. (Anatol, Dmitry)
  . Implemented "Trailing Commas In List Syntax" RFC for group use lists only.
    (Sammy Kaye Powers)
  . Fixed bug #74269 (It's possible to override trait property with different
    loosely-equal value). (pmmaga)
  . Fixed bug #61970 (Restraining __construct() access level in subclass gives
    a fatal error). (pmmaga)
  . Fixed bug #63384 (Cannot override an abstract method with an abstract
    method). (pmmaga, wes)
  . Fixed bug #74607 (Traits enforce different inheritance rules). (pmmaga)
  . Fixed misparsing of abstract unix domain socket names. (Sara)
  . Change PHP_OS_FAMILY value from "OSX" to "Darwin". (Sebastian, Kalle)
  . Allow loading PHP/Zend extensions by name in ini files (extension=<name>).
    (francois at tekwire dot net)
  . Added object type annotation. (brzuchal)
  . Fixed bug #74815 (crash with a combination of INI entries at startup).
    (Anatol)
  . Fixed bug #74836 (isset on zero-prefixed numeric indexes in array broken).
    (Dmitry)
  . Added new VM instuctions ISSET_ISEMPTY_CV and UNSET_CV. Previously they
    were implemented as ISSET_ISEMPTY_VAR and UNSET_VAR variants with
    ZEND_QUICK_SET flag. (Nikita, Dmitry)
  . Fixed bug #49649 (unserialize() doesn't handle changes in property
    visibility). (pmmaga)
  . Fixed #74866 (extension_dir = "./ext" now use current directory for base).
    (Francois Laupretre)
  . Implemented FR #74963 (Improved error message on fetching property of
    non-object). (Laruence)
  . Fixed Bug #75142 (buildcheck.sh check for autoconf version needs to be updated
    for v2.64). (zizzy at zizzy dot net, Remi)
  . Fixed bug #74878 (Data race in ZTS builds). (Nikita, Dmitry)
  . Fixed bug #75515 ("stream_copy_to_stream" doesn't stream anymore). (Sara)

- cURL:
  . Fixed bug #75093 (OpenSSL support not detected). (Remi)
  . Better fix for #74125 (use pkg-config instead of curl-config). (Remi)

- Date:
  . Fixed bug #55407 (Impossible to prototype DateTime::createFromFormat).
    (kelunik)
  . Implemented FR #71520 (Adding the DateTime constants to the
    DateTimeInterface interface). (Majkl578)
  . Fixed bug #75149 (redefinition of typedefs ttinfo and t1info). (Remi)
  . Fixed bug #75222 (DateInterval microseconds property always 0). (jhdxr)

- Dba:
  . Fixed bug #72885 (flatfile: dba_fetch() fails to read replaced entry).
    (Anatol)

- DOM:
  . Implement #74837 (Implement Countable for DomNodeList and DOMNamedNodeMap).
    (Andreas Treichel)

- EXIF:
  . Added support for vendor specific tags for the following formats:
    Samsung, DJI, Panasonic, Sony, Pentax, Minolta, Sigma/Foveon, AGFA,
	Kyocera, Ricoh & Epson. (Kalle)
  . Fixed bug #72682 (exif_read_data() fails to read all data for some
    images). (Kalle)
  . Fixed bug #71534 (Type confusion in exif_read_data() leading to heap
    overflow in debug mode). (hlt99 at blinkenshell dot org, Kalle)
  . Fixed bug #68547 (Exif Header component value check error).
    (sjh21a at gmail dot com, Kalle)
  . Fixed bug #66443 (Corrupt EXIF header: maximum directory nesting level
    reached for some cameras). (Kalle)
  . Fixed Redhat bug #1362571 (PHP not returning full results for
    exif_read_data function). (Kalle)
  . Implemented #65187 (exif_read_data/thumbnail: add support for stream
    resource). (Kalle)
  . Deprecated the read_exif_data() alias. (Kalle)
  . Fixed bug #74428 (exif_read_data(): "Illegal IFD size" warning occurs with
    correct exif format). (bradpiccho at gmail dot com, Kalle)
  . Fixed bug #72819 (EXIF thumbnails not read anymore). (Kalle)
  . Fixed bug #62523 (php crashes with segfault when exif_read_data called).
    (Kalle)
  . Fixed bug #50660 (exif_read_data(): Illegal IFD offset (works fine with
    other exif readers). (skinny dot bravo at gmail dot com, Kalle)

- Fileinfo:
  . Upgrade bundled libmagic to 5.31. (Anatol)

- FPM:
  . Configuration to limit fpm slow log trace callers. (Sannis)
  . Fixed bug #75212 (php_value acts like php_admin_value). (Remi)

- FTP:
  . Implement MLSD for structured listing of directories. (blar)
  . Added ftp_append() function. (blar)

- GD:
  . Implemented imageresolution as getter and setter (Christoph)
  . Fixed bug #74744 (gd.h: stdarg.h include missing for va_list use in
    gdErrorMethod). (rainer dot jung at kippdata dot de, cmb)
  . Fixed bug #75111 (Memory disclosure or DoS via crafted .bmp image). (cmb)

- GMP:
  . Fixed bug #70896 (gmp_fact() silently ignores non-integer input). (Sara)

- Hash:
  . Changed HashContext from resource to object. (Rouven Weßling, Sara)
  . Disallowed usage of non-cryptographic hash functions with HMAC and PBKDF2.
    (Andrey Andreev, Nikita)
  . Fixed Bug #75284 (sha3 is not supported on bigendian machine). (Remi)

- IMAP:
  . Fixed bug #72324 (imap_mailboxmsginfo() return wrong size).
    (ronaldpoon at udomain dot com dot hk, Kalle)

- Intl:
  . Fixed bug #63790 (test using Spoofchecker which may be unavailable). (Sara)
  . Fixed bug #75378 ([REGRESSION] IntlDateFormatter::parse() does not change
    $position argument). (Laruence)

- JSON:
  . Add JSON_INVALID_UTF8_IGNORE and JSON_INVALID_UTF8_SUBSTITUTE options for
    json_encode and json_decode to ignore or replace invalid UTF-8 byte
    sequences - it addresses request #65082. (Jakub Zelenka)
  . Fixed bug #75185 (Buffer overflow in json_decode() with
    JSON_INVALID_UTF8_IGNORE or JSON_INVALID). (Jakub Zelenka)
  . Fixed bug #68567 (JSON_PARTIAL_OUTPUT_ON_ERROR can result in JSON with null
    key). (Jakub Zelenka)

- LDAP:
  . Implemented FR #69445 (Support for LDAP EXOP operations)
  . Fixed support for LDAP_OPT_SERVER_CONTROLS and LDAP_OPT_CLIENT_CONTROLS in ldap_get_option
  . Fixed passing an empty array to ldap_set_option for client or server controls.

- Mbstring:
  . Implemented request #66024 (mb_chr() and mb_ord()). (Masakielastic, Yasuo)
  . Implemented request #65081 (mb_scrub()). (Masakielastic, Yasuo)
  . Implemented request #69086 (enhancement for mb_convert_encoding() that
    handles multibyte replacement char nicely). (Masakielastic, Yasuo)
  . Added array input support to mb_convert_encoding(). (Yasuo)
  . Added array input support to mb_check_encoding(). (Yasuo)
  . Fixed bug #69079 (enhancement for mb_substitute_character). (masakielastic)
  . Update to oniguruma version 6.3.0. (Remi)
  . Fixed bug #69267 (mb_strtolower fails on titlecase characters). (Nikita)

- Mcrypt:
  . The deprecated mcrypt extension has been moved to PECL. (leigh)

- Opcache:
  . Added global optimisation passes based on data flow analysis using Single
    Static Assignment (SSA) form: Sparse Conditional Constant Propagation (SCCP),
    Dead Code Elimination (DCE), and removal of unused local variables
    (Nikita, Dmitry)
  . Fixed incorect constant conditional jump elimination. (Dmitry)
  . Fixed bug #75230 (Invalid opcode 49/1/8 using opcache). (Laruence)
  . Fixed bug (assertion fails with extended info generated). (Laruence)
  . Fixed bug (Phi sources removel). (Laruence)
  . Fixed bug #75370 (Webserver hangs on valid PHP text). (Laruence)
  . Fixed bug #75357 (segfault loading WordPress wp-admin). (Laruence)

- OpenSSL:
  . Use TLS_ANY for default ssl:// and tls:// negotiation. (kelunik)
  . Fix leak in openssl_spki_new(). (jelle at vdwaa dot nl)
  . Added openssl_pkcs7_read() and pk7 parameter to openssl_pkcs7_verify().
    (jelle at vdwaa dot nl)
  . Add ssl security_level stream option to support OpenSSL security levels.
    (Jakub Zelenka).
  . Allow setting SNI cert and private key in separate files. (Jakub Zelenka)
  . Fixed bug #74903 (openssl_pkcs7_encrypt() uses different EOL than before).
    (Anatol)
  . Automatically load OpenSSL configuration file. (Jakub Zelenka)

- PCRE:
  . Added support for PCRE JIT fast path API. (dmitry)
  . Fixed bug #61780 (Inconsistent PCRE captures in match results). (cmb)
  . Fixed bug #74873 (Minor BC break: PCRE_JIT changes output of preg_match()).
    (Dmitry)
  . Fixed bug #75089 (preg_grep() is not reporting PREG_BAD_UTF8_ERROR after
    first input string). (Dmitry)
  . Fixed bug #75223 (PCRE JIT broken in 7.2). (Dmitry)
  . Fixed bug #75285 (Broken build when system libpcre don't have jit support).
    (Remi)

- phar:
  . Fixed bug #74196 (phar does not correctly handle names containing dots).
    (mhagstrand)

- PDO:
  . Add "Sent SQL" to debug dump for emulated prepares. (Adam Baratz)
  . Add parameter types for national character set strings. (Adam Baratz)

- PDO_DBlib:
  . Fixed bug #73234 (Emulated statements let value dictate parameter type).
    (Adam Baratz)
  . Fixed bug #73396 (bigint columns are returned as strings). (Adam Baratz)
  . Expose DB-Library version as \PDO::DBLIB_ATTR_VERSION attribute on \PDO
    instance. (Adam Baratz)
  . Add test coverage for bug #72969. (Jeff Farr)

- PDO_OCI:
  . Fixed Bug #74537 (Align --with-pdo-oci configure option with --with-oci8 syntax).
    (Tianfang Yang)

- PDO_Sqlite
  . Switch to sqlite3_prepare_v2() and sqlite3_close_v2() functions (rasmus)

- PHPDBG
  . Added extended_value to opcode dump output. (Sara)

- Session:
  . Fixed bug #73461 (Prohibit session save handler recursion). (Yasuo)
  . PR #2233 Removed register_globals related code and "!" can be used as $_SESSION key name. (Yasuo)
  . Improved bug #73100 fix. 'user' save handler can only be set by session_set_save_handler()
  . Fixed bug #74514 (5 session functions incorrectly warn when calling in
    read-only/getter mode). (Yasuo)
  . Fixed bug #74936 (session_cache_expire/cache_limiter/save_path() trigger a
    warning in read mode). (morozov)
  . Fixed bug #74941 (session fails to start after having headers sent).
    (morozov)

- Sodium:
  . New cryptographic extension
  . Added missing bindings for libsodium > 1.0.13. (Frank)

- SPL:
  . Fixed bug #71412 (Incorrect arginfo for ArrayIterator::__construct).
    (tysonandre775 at hotmail dot com)
  . Added spl_object_id(). (Tyson Andre)

- SQLite3:
  . Implement writing to blobs. (bohwaz at github dot com)
  . Update to Sqlite 3.20.1. (cmb)

- Standard:
  . Fixed bug #69442 (closing of fd incorrect when PTS enabled). (jaytaph)
  . Fixed bug #74300 (unserialize accepts two plus/minus signs for float number exponent part).
    (xKerman)
  . Compatibility with libargon2 versions 20161029 and 20160821.
    (charlesportwoodii at erianna dot com)
  . Fixed Bug #74737 (mysqli_get_client_info reflection info).
    (mhagstrand at gmail dot com)
  . Add support for extension name as argument to dl().
    (francois at tekwire dot net)
  . Fixed bug #74851 (uniqid() without more_entropy performs badly).
    (Emmanuel Dreyfus)
  . Fixed bug #74103 (heap-use-after-free when unserializing invalid array
    size). (Nikita)
  . Fixed bug #75054 (A Denial of Service Vulnerability was found when
    performing deserialization). (Nikita)
  . Fixed bug #75170 (mt_rand() bias on 64-bit machines). (Nikita)
  . Fixed bug #75221 (Argon2i always throws NUL at the end). (cmb)

- Streams:
  . Default ssl/single_dh_use and ssl/honor_cipher_order to true. (kelunik)

- XML:
  . Moved utf8_encode() and utf8_decode() to the Standard extension. (Andrea)

- XMLRPC:
  . Use Zend MM for allocation in bundled libxmlrpc (Joe)

- ZIP:
  . Add support for encrypted archives. (Remi)
  . Use of bundled libzip is deprecated, --with-libzip option is recommended. (Remi)
  . Fixed Bug #73803 (Reflection of ZipArchive does not show public properties). (Remi)
  . ZipArchive implements countable, added ZipArchive::count() method. (Remi)
  . Fix segfault in php_stream_context_get_option call. (Remi)
  . Fixed bug #75143 (new method setEncryptionName() seems not to exist
    in ZipArchive). (Anatol)

- zlib:
  . Expose inflate_get_status() and inflate_get_read_len() functions.
    (Matthew Trescott)<|MERGE_RESOLUTION|>--- conflicted
+++ resolved
@@ -30,14 +30,10 @@
 - ODBC:
   . Fixed bug #78473 (odbc_close() closes arbitrary resources). (cmb)
 
-<<<<<<< HEAD
-29 Aug 2019, PHP 7.3.9
-=======
 - PDO_MySQL:
   . Fixed bug #41997 (SP call yields additional empty result set). (cmb)
 
-29 Aug 2019, PHP 7.2.22
->>>>>>> 41a4379c
+29 Aug 2019, PHP 7.3.9
 
 - Core:
   . Fixed bug #78363 (Buffer overflow in zendparse). (Nikita)
