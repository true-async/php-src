--- conflicted
+++ resolved
@@ -2,18 +2,16 @@
 |||||||||||||||||||||||||||||||||||||||||||||||||||||||||||||||||||||||||||||||
 ?? ??? 2018, PHP 7.2.6
 
-<<<<<<< HEAD
 - EXIF:
   . Fixed bug #76164 (exif_read_data zend_mm_heap corrupted). (cmb)
+
+- Reflection:
+  . Fixed arginfo of array_replace(_recursive) and array_merge(_recursive).
+    (carusogabriel)
 
 - Session:
   . Fixed bug #74892 (Url Rewriting (trans_sid) not working on urls that start
     with "#"). (Andrew Nester)
-=======
-- Reflection:
-  . Fixed arginfo for array_replace(_recursive) and array_merge(_recursive).
-    (carusogabriel)
->>>>>>> bb79e576
 
 26 Apr 2018, PHP 7.2.5
 
