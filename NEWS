--- conflicted
+++ resolved
@@ -35,16 +35,13 @@
 - DOM:
   . Fixed bug GH-17991 (Assertion failure dom_attr_value_write). (nielsdos)
   . Fix weird unpack behaviour in DOM. (nielsdos)
-<<<<<<< HEAD
   . Fixed bug GH-18090 (DOM: Svg attributes and tag names are being lowercased).
     (nielsdos)
+  . Fix xinclude destruction of live attributes. (nielsdos)
 
 - Fuzzer:
   . Fixed bug GH-18081 (Memory leaks in error paths of fuzzer SAPI).
     (Lung-Alexandra)
-=======
-  . Fix xinclude destruction of live attributes. (nielsdos)
->>>>>>> d9329b15
 
 - GD:
   . Fixed bug GH-17984 (calls with arguments as array with references).
