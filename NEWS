PHP                                                                        NEWS
|||||||||||||||||||||||||||||||||||||||||||||||||||||||||||||||||||||||||||||||
?? ??? ????, PHP 8.3.1

- Core:
  . Fixed bug GH-12758 / GH-12768 (Invalid opline in OOM handlers within
    ZEND_FUNC_GET_ARGS and ZEND_BIND_STATIC). (Florian Engelhardt)
  . Fix various missing NULL checks. (nielsdos, dstogov)
  . Fixed bug GH-12835 (Leak of call->extra_named_params on internal __call).
    (ilutov)

- FPM:
  . Fixed bug GH-12705 (Segmentation fault in fpm_status_export_to_zval).
    (Patrick Prasse)

- LibXML:
  . Fixed test failures for libxml2 2.12.0. (nielsdos)

- MySQLnd:
  . Avoid using uninitialised struct. (mikhainin)
  . Fixed bug GH-12791 (Possible dereference of NULL in MySQLnd debug code).
    (nielsdos)

- Opcache:
  . Fixed JIT bug (Function JIT emits "Uninitialized string offset" warning
    at the same time as invalid offset Error). (Girgias)
  . Fixed JIT bug (JIT emits "Attempt to assign property of non-object"
    warning at the same time as Error is being thrown). (Girgias)

<<<<<<< HEAD
- Standard
  . Fixed GH-12745 (http_build_query() default null argument for $arg_separator
    is implicitly coerced to string). (Girgias)
=======
- OpenSSL:
  . Fixed bug #50713 (openssl_pkcs7_verify() may ignore untrusted CAs).
    (Jakub Zelenka)

- PCRE:
  . Fixed bug GH-12628 (The gh11374 test fails on Alpinelinux). (nielsdos)

- PGSQL:
  . Fixed bug GH-12763 wrong argument type for pg_untrace. (degtyarov)

- PHPDBG:
  . Fixed bug GH-12675 (MEMORY_LEAK in phpdbg_prompt.c). (nielsdos)

- SOAP:
  . Fixed bug GH-12838 ([SOAP] Temporary WSDL cache files not being deleted).
    (nielsdos)

- SPL:
  . Fixed bug GH-12721 (SplFileInfo::getFilename() segfault in combination
    with GlobIterator and no directory separator). (nielsdos)

- SQLite3:
  . Fixed bug GH-12633 (sqlite3_defensive.phpt fails with sqlite 3.44.0).
    (SakiTakamachi)

- Standard:
  . Fix memory leak in syslog device handling. (danog)
  . Fixed bug GH-12621 (browscap segmentation fault when configured in the
    vhost). (nielsdos)
  . Fixed bug GH-12655 (proc_open() does not take into account references
    in the descriptor array). (nielsdos)

- Streams:
  . Fixed bug #79945 (Stream wrappers in imagecreatefrompng causes segfault).
    (Jakub Zelenka)

- Zip:
  . Fixed bug GH-12661 (Inconsistency in ZipArchive::addGlob remove_path Option
    Behavior). (Remi)

23 Nov 2023, PHP 8.2.13

- Core:
  . Fixed double-free of non-interned enum case name. (ilutov)
  . Fixed bug GH-12457 (Incorrect result of stripos with single character
    needle). (SakiTakamachi)
  . Fixed bug GH-12468 (Double-free of doc_comment when overriding static
    property via trait). (ilutov)
  . Fixed segfault caused by weak references to FFI objects. (sj-i)
  . Fixed max_execution_time: don't delete an unitialized timer. (Kévin Dunglas)
  . Fixed bug GH-12558 (Arginfo soft-breaks with namespaced class return type
    if the class name starts with N). (kocsismate)

- DOM:
  . Fix registerNodeClass with abstract class crashing. (nielsdos)
  . Add missing NULL pointer error check. (icy17)
  . Fix validation logic of php:function() callbacks. (nielsdos)
>>>>>>> 4eee81b5

23 Nov 2023, PHP 8.3.0

- Bcmath
  . Fixed GH-11761 (removing trailing zeros from numbers) (jorgsowa)

- CLI:
  . Added pdeathsig to builtin server to terminate workers when the master
    process is killed. (ilutov)
  . Fixed bug GH-11104 (STDIN/STDOUT/STDERR is not available for CLI without
    a script). (nielsdos)
  . Implement GH-10024 (support linting multiple files at once using php -l).
    (nielsdos)

- Core:
  . Fix GH-11388 (Allow "final" modifier when importing a method from a trait).
    (nielsdos)
  . Fixed bug GH-11406 (segfault with unpacking and magic method closure).
    (nielsdos)
  . Fixed bug GH-9388 (Improve unset property and __get type incompatibility
    error message). (ilutov)
  . SA_ONSTACK is now set for signal handlers to be friendlier to other
    in-process code such as Go's cgo. (Kévin Dunglas)
  . SA_ONSTACK is now set when signals are disabled. (Kévin Dunglas)
  . Fix GH-9649: Signal handlers now do a no-op instead of crashing when
    executed on threads not managed by TSRM. (Kévin Dunglas)
  . Added shadow stack support for fibers. (Chen Hu)
  . Fix bug GH-9965 (Fix accidental caching of default arguments with side
    effects). (ilutov)
  . Implement GH-10217 (Use strlen() for determining the class_name length).
    (Dennis Buteyn)
  . Fix bug GH-8821 (Improve line numbers for errors in constant expressions).
    (ilutov)
  . Fix bug GH-10083 (Allow comments between & and parameter). (ilutov)
  . Zend Max Execution Timers is now enabled by default for ZTS builds on
    Linux. (Kévin Dunglas)
  . Fix bug GH-10469 (Disallow .. in open_basedir paths set at runtime).
    (ilutov)
  . Fix bug GH-10168, GH-10582 (Various segfaults with destructors and VM return
    values). (dstogov, nielsdos, ilutov)
  . Fix bug GH-10935 (Use of trait doesn't redeclare static property if class
    has inherited it from its parent). (ilutov)
  . Fix bug GH-11154 (Negative indices on empty array don't affect next chosen
    index). (ColinHDev)
  . Fix bug GH-8846 (Implement delayed early binding for classes without
    parents). (ilutov)
  . Fix bug #79836 (Segfault in concat_function). (nielsdos)
  . Fix bug #81705 (type confusion/UAF on set_error_handler with concat
    operation). (nielsdos)
  . Fix GH-11348 (Closure created from magic method does not accept named
    arguments). (nielsdos)
  . Fix GH-11388 (Allow "final" modifier when importing a method from a trait).
    (nielsdos)
  . Fixed bug GH-11406 (segfault with unpacking and magic method closure).
    (nielsdos)
  . Fixed bug GH-11507 (String concatenation performance regression in 8.3).
    (nielsdos)
  . Fixed GH-11488 (Missing "Optional parameter before required" deprecation on
    union null type). (ilutov)
  . Implement the #[\Override] attribute RFC. (timwolla)
  . Fixed bug GH-11601 (Incorrect handling of unwind and graceful exit
    exceptions). (ilutov)
  . Added zend_call_stack_get implementation for OpenBSD. (David Carlier)
  . Add stack limit check in zend_eval_const_expr(). (Arnaud)
  . Expose time spent collecting cycles in gc_status(). (Arnaud)
  . Remove WeakMap entries whose key is only reachable through the entry value.
    (Arnaud)
  . Resolve open_basedir paths on INI update. (ilutov)
  . Fixed oss-fuzz #60741 (Leak in open_basedir). (ilutov)
  . Fixed segfault during freeing of some incompletely initialized objects due
    to OOM error (PDO, SPL, XSL). (ilutov)
  . Introduced Zend guard recursion protection to fix __debugInfo issue.
    (Jakub Zelenka)
  . Fixed oss-fuzz #61712 (assertion failure with error handler during binary
    op). (nielsdos)
  . Fixed GH-11847 (DTrace enabled build is broken). (Filip Zrůst)
  . Fixed OSS Fuzz #61865 (Undef variable in ++/-- for declared property
    that is unset in error handler). (Girgias)
  . Fixed warning emitted when checking if a user stream is castable. (Girgias)
  . Fixed bug GH-12123 (Compile error on MacOS with C++ extension when using
    ZEND_BEGIN_ARG_WITH_RETURN_TYPE_INFO_EX). (kocsismate)
  . Fixed bug GH-12189 (#[Override] attribute in trait does not check for
    parent class implementations). (timwolla)
  . Fixed OSS Fuzz #62294 (Unsetting variable after ++/-- on string variable
    warning). (Girgias)
  . Fixed buffer underflow when compiling memoized expression. (ilutov)
  . Fixed oss-fuzz #63802 (OP1 leak in error path of post inc/dec). (ilutov)

- Curl:
  . Added Curl options and constants up to (including) version 7.87.
    (nielsdos, adoy)

- Date:
  . Implement More Appropriate Date/Time Exceptions RFC. (Derick)

- DOM:
  . Fix bug GH-8388 (DOMAttr unescapes character reference). (Tim Starling)
  . Fix bug GH-11308 (getElementsByTagName() is O(N^2)). (nielsdos)
  . Fix #79700 (wrong use of libxml oldNs leads to performance problem).
    (nielsdos)
  . Fix #77894 (DOMNode::C14N() very slow on generated DOMDocuments even after
    normalisation). (nielsdos)
  . Revert changes to DOMAttr::$value and DOMAttr::$nodeValue expansion.
    (nielsdos)
  . Fixed bug GH-11500 (Namespace reuse in createElementNS() generates wrong
    output). (nielsdos)
  . Implemented DOMDocument::adoptNode(). Previously this always threw a
    "not yet implemented" exception. (nielsdos)
  . Fixed bug GH-9628 (Implicitly removing nodes from \DOMDocument breaks
    existing references). (nielsdos)
  . Added DOMNode::contains() and DOMNameSpaceNode::contains(). (nielsdos)
  . Added DOMElement::getAttributeNames(). (nielsdos)
  . Added DOMNode::getRootNode(). (nielsdos)
  . Added DOMElement::className and DOMElement::id. (nielsdos)
  . Added DOMParentNode::replaceChildren(). (nielsdos)
  . Added DOMNode::isConnected and DOMNameSpaceNode::isConnected. (nielsdos)
  . Added DOMNode::parentElement and DOMNameSpaceNode::parentElement.
    (nielsdos)
  . Added DOMNode::isEqualNode(). (nielsdos)
  . Added DOMElement::insertAdjacentElement() and
    DOMElement::insertAdjacentText(). (nielsdos)
  . Added DOMElement::toggleAttribute(). (nielsdos)
  . Fixed bug GH-11792 (LIBXML_NOXMLDECL is not implemented or broken).
    (nielsdos)
  . adoptNode now respects the strict error checking property. (nielsdos)
  . Align DOMChildNode parent checks with spec. (nielsdos)
  . Fixed bug #80927 (Removing documentElement after creating attribute node:
    possible use-after-free). (nielsdos)
  . Fix various namespace prefix conflict resolution bugs. (nielsdos)
  . Fix calling createAttributeNS() without prefix causing the default
    namespace of the element to change. (nielsdos)
  . Fixed GH-11952 (Confusing warning when blocking entity loading via
    libxml_set_external_entity_loader). (nielsdos)
  . Fix broken cache invalidation with deallocated and reallocated document
    node. (nielsdos)
  . Fix compile error when php_libxml.h header is included in C++.
    (Remi, nielsdos)
  . Fixed bug #47531 (No way of removing redundant xmlns: declarations).
    (nielsdos)

- Exif:
  . Removed unneeded codepaths in exif_process_TIFF_in_JPEG(). (nielsdos)

- FFI:
  . Implement GH-11934 (Allow to pass CData into struct and/or union fields).
    (nielsdos, KapitanOczywisty)

- Fileinfo:
  . Upgrade bundled libmagic to 5.43. (Anatol)
  . Fix GH-11408 (Unable to build PHP 8.3.0 alpha 1 / fileinfo extension).
    (nielsdos)

- FPM:
  . The status.listen shared pool now uses the same php_values (including
    expose_php) and php_admin_value as the pool it is shared with. (dwxh)
  . Added warning to log when fpm socket was not registered on the expected
    path. (Joshua Behrens, Jakub Zelenka)
  . Fixed bug #76067 (system() function call leaks php-fpm listening sockets).
    (Mikhail Galanin, Jakub Zelenka)
  . Fixed GH-12077 (PHP 8.3.0RC1 borked socket-close-on-exec.phpt).
    (Jakub Zelenka)

- GD:
  . Removed imagerotate "ignore_transparent" argument since it has no effect.
    (David Carlier)

- Intl:
  . Added pattern format error infos for numfmt_set_pattern. (David Carlier)
  . Added MIXED_NUMBERS and HIDDEN_OVERLAY constants for
    the Spoofchecker's class. (David Carlier)
  . Updated datefmt_set_timezone/IntlDateformatter::setTimezone returns type.
    (David Carlier).
  . Updated IntlBreakInterator::setText return type. (David Carlier)
  . Updated IntlChar::enumCharNames return type. (David Carlier)
  . Removed the BC break on IntlDateFormatter::construct which threw an
    exception with an invalid locale. (David Carlier)

- JSON:
  . Added json_validate(). (Juan Morales)

- LDAP:
  . Deprecate calling ldap_connect() with separate hostname and port.
    (heiglandreas)

- LibXML:
  . Fix compile error with -Werror=incompatible-function-pointer-types and
    old libxml2. (nielsdos)

- MBString:
  . mb_detect_encoding is better able to identify the correct encoding for
    Turkish text. (Alex Dowad)
  . mb_detect_encoding's "non-strict" mode now behaves as described in the
    documentation. Previously, it would return false if the same byte
    (for example, the first byte) of the input string was invalid in all
    candidate encodings. More generally, it would eliminate candidate
    encodings from consideration when an invalid byte was seen, and if the
    same input byte eliminated all remaining encodings still under
    consideration, it would return false. On the other hand, if all candidate
    encodings but one were eliminated from consideration, it would return the
    last remaining one without regard for how many encoding errors might be
    encountered later in the string. This is different from the behavior
    described in the documentation, which says: "If strict is set to false,
    the closest matching encoding will be returned." (Alex Dowad)
  . mb_strtolower, mb_strtotitle, and mb_convert_case implement conditional
    casing rules for the Greek letter sigma. For mb_convert_case, conditional
    casing only applies to MB_CASE_LOWER and MB_CASE_TITLE modes, not to
    MB_CASE_LOWER_SIMPLE and MB_CASE_TITLE_SIMPLE. (Alex Dowad)
  . mb_detect_encoding is better able to identify UTF-8 and UTF-16 strings
    with a byte-order mark. (Alex Dowad)
  . mb_decode_mimeheader interprets underscores in QPrint-encoded MIME
    encoded words as required by RFC 2047; they are converted to spaces.
    Underscores must be encoded as "=5F" in such MIME encoded words.
    (Alex Dowad)
  . mb_encode_mimeheader no longer drops NUL (zero) bytes when
    QPrint-encoding the input string. This previously caused strings in
    certain text encodings, especially UTF-16 and UTF-32, to be
    corrupted by mb_encode_mimeheader. (Alex Dowad)
  . Implement mb_str_pad() RFC. (nielsdos)
  . Fixed bug GH-11514 (PHP 8.3 build fails with --enable-mbstring enabled).
    (nielsdos)
  . Fix use-after-free of mb_list_encodings() return value. (ilutov)
  . Fixed bug GH-11992 (utf_encodings.phpt fails on Windows 32-bit). (nielsdos)

- mysqli:
  . mysqli_fetch_object raises a ValueError instead of an Exception.
    (David Carlier)

- Opcache:
  . Added start, restart and force restart time to opcache's
    phpinfo section. (Mikhail Galanin)
  . Fix GH-9139: Allow FFI in opcache.preload when opcache.preload_user=root.
    (Arnaud, Kapitan Oczywisty)
  . Made opcache.preload_user always optional in the cli and phpdbg SAPIs.
    (Arnaud)
  . Allows W/X bits on page creation on FreeBSD despite system settings.
    (David Carlier)
  . Added memfd api usage, on Linux, for zend_shared_alloc_create_lock()
    to create an abstract anonymous file for the opcache's lock. (Max Kellermann)
  . Avoid resetting JIT counter handlers from multiple processes/threads.
    (ilutov)
  . Fixed COPY_TMP type inference for references. (ilutov)

- OpenSSL:
  . Added OPENSSL_CMS_OLDMIMETYPE and PKCS7_NOOLDMIMETYPE contants to switch
    between mime content types. (Daniel Kesselberg)
  . Fixed GH-11054: Reset OpenSSL errors when using a PEM public key.
    (Florian Moser)
  . Added support for additional EC parameters in openssl_pkey_new. (Eno-CN)

- PCNTL:
  . SA_ONSTACK is now set for pcntl_signal. (Kévin Dunglas)
  . Added SIGINFO constant. (David Carlier)

- PCRE:
  . Update bundled libpcre2 to 10.42. (nielsdos)

- PGSQL:
  . pg_fetch_object raises a ValueError instead of an Exception.
    (David Carlier)
  . pg_cancel use thread safe PQcancel api instead. (David Carlier)
  . pg_trace new PGSQL_TRACE_SUPPRESS_TIMESTAMPS/PGSQL_TRACE_REGRESS_MODE
    contants support. (David Carlier)
  . pg_set_error_verbosity adding PGSQL_ERRORS_STATE constant. (David Carlier)
  . pg_convert/pg_insert E_WARNING on type errors had been converted to
    ValueError/TypeError exceptions. (David Carlier)
  . Added pg_set_error_context_visibility to set the context's visibility
    within the error messages. (David Carlier)

- Phar:
  . Fix memory leak in phar_rename_archive(). (stkeke)

- POSIX:
  . Added posix_sysconf. (David Carlier)
  . Added posix_pathconf. (David Carlier)
  . Added posix_fpathconf. (David Carlier)
  . Fixed zend_parse_arg_long's bool pointer argument assignment. (Cristian Rodriguez)
  . Added posix_eaccess. (David Carlier)

- Random:
  . Added Randomizer::getBytesFromString(). (Joshua Rüsweg)
  . Added Randomizer::nextFloat(), ::getFloat(), and IntervalBoundary. (timwolla)
  . Enable getrandom() for NetBSD (from 10.x). (David Carlier)
  . Deprecate MT_RAND_PHP. (timwolla)
  . Fix Randomizer::getFloat() returning incorrect results under
    certain circumstances. (timwolla)

- Reflection:
  . Fix GH-9470 (ReflectionMethod constructor should not find private parent
    method). (ilutov)
  . Fix GH-10259 (ReflectionClass::getStaticProperties doesn't need null return
    type). (kocsismate)

- SAPI:
  . Fixed GH-11141 (Could not open input file: should be sent to stderr).
    (nielsdos)

- Session:
  . Fixed bug GH-11529 (Crash after dealing with an Apache request). (nielsdos)

- SimpleXML:
  . Fixed bug GH-12192 (SimpleXML infinite loop when getName() is called
    within foreach). (nielsdos)
  . Fixed bug GH-12208 (SimpleXML infinite loop when a cast is used inside a
    foreach). (nielsdos)
  . Fixed bug #55098 (SimpleXML iteration produces infinite loop). (nielsdos)

- Sockets:
  . Added SO_ATTACH_REUSEPORT_CBPF socket option, to give tighter control
    over socket binding for a cpu core. (David Carlier)
  . Added SKF_AD_QUEUE for cbpf filters. (David Carlier)
  . Added socket_atmark if send/recv needs using MSG_OOB. (David Carlier)
  . Added TCP_QUICKACK constant, to give tigher control over
    ACK delays. (David Carlier)
  . Added DONTFRAGMENT support for path MTU discovery purpose. (David Carlier)
  . Added AF_DIVERT for raw socket for divert ports. (David Carlier)
  . Added SOL_UPDLITE, UDPLITE_RECV_CSCOV and UDPLITE_SEND_CSCOV for updlite
    protocol support. (David Carlier)
  . Added SO_RERROR, SO_ZEROIZE and SO_SPLICE netbsd and openbsd constants.
    (David Carlier)
  . Added TCP_REPAIR for quietly close a connection. (David Carlier)
  . Added SO_REUSEPORT_LB freebsd constant. (David Carlier)
  . Added IP_BIND_ADDRESS_NO_PORT. (David Carlier)

- SPL:
  . Fixed GH-11573 (RecursiveDirectoryIterator::hasChildren is slow).
    (nielsdos)

- Standard:
  . E_NOTICEs emitted by unserialize() have been promoted to E_WARNING. (timwolla)
  . unserialize() now emits a new E_WARNING if the input contains unconsumed
    bytes. (timwolla)
  . Make array_pad's $length warning less confusing. (nielsdos)
  . E_WARNING emitted by strtok in the caase both arguments are not provided when
    starting tokenisation. (David Carlier)
  . password_hash() will now chain the original RandomException to the ValueError
    on salt generation failure. (timwolla)
  . Fix GH-10239 (proc_close after proc_get_status always returns -1). (nielsdos)
  . Improve the warning message for unpack() in case not enough values were
    provided. (nielsdos)
  . Fix GH-11010 (parse_ini_string() now preserves formatting of unquoted
    strings starting with numbers when the INI_SCANNER_TYPED flag is
    specified). (ilutov)
  . Fix GH-10742 (http_response_code emits no error when headers were already
    sent). (NattyNarwhal)
  . Added support for rounding negative places in number_format().
    (Marc Bennewitz)
  . Prevent precision loss on formatting decimal integers in number_format().
    (Marc Bennewitz)
  . Added usage of posix_spawn for proc_open when supported by OS.
    (Cristian Rodriguez)
  . Added $before_needle argument to strrchr(). (HypeMC)
  . Fixed GH-11982 (str_getcsv returns null byte for unterminated enclosure).
    (Jakub Zelenka)
  . Fixed str_decrement() on "1". (ilutov)

- Streams:
  . Fixed bug #51056: blocking fread() will block even if data is available.
    (Jakub Zelenka)
  . Added storing of the original path used to open xport stream.
    (Luc Vieillescazes)
  . Implement GH-8641 (STREAM_NOTIFY_COMPLETED over HTTP never emitted).
    (nielsdos, Jakub Zelenka)
  . Fix bug GH-10406 (fgets on a redis socket connection fails on PHP 8.3).
    (Jakub Zelenka)
  . Implemented GH-11242 (_php_stream_copy_to_mem: Allow specifying a maximum
    length without allocating a buffer of that size). (Jakub Zelenka)
  . Fixed bug #52335 (fseek() on memory stream behavior different than file).
    (Jakub Zelenka)
  . Fixed bug #76857 (Can read "non-existant" files). (Jakub Zelenka)

- XSLTProcessor:
  . Fixed bug #69168 (DomNode::getNodePath() returns invalid path). (nielsdos)

- ZIP:
  . zip extension version 1.22.0 for libzip 1.10.0. (Remi)
  . add new error macros (ER_DATA_LENGTH and ER_NOT_ALLOWED). (Remi)
  . add new archive global flags (ER_AFL_*). (Remi)
  . add ZipArchive::setArchiveFlag and ZipArchive::getArchiveFlag methods.
    (Remi)<|MERGE_RESOLUTION|>--- conflicted
+++ resolved
@@ -27,69 +27,13 @@
   . Fixed JIT bug (JIT emits "Attempt to assign property of non-object"
     warning at the same time as Error is being thrown). (Girgias)
 
-<<<<<<< HEAD
+- SOAP:
+  . Fixed bug GH-12838 ([SOAP] Temporary WSDL cache files not being deleted).
+    (nielsdos)
+
 - Standard
   . Fixed GH-12745 (http_build_query() default null argument for $arg_separator
     is implicitly coerced to string). (Girgias)
-=======
-- OpenSSL:
-  . Fixed bug #50713 (openssl_pkcs7_verify() may ignore untrusted CAs).
-    (Jakub Zelenka)
-
-- PCRE:
-  . Fixed bug GH-12628 (The gh11374 test fails on Alpinelinux). (nielsdos)
-
-- PGSQL:
-  . Fixed bug GH-12763 wrong argument type for pg_untrace. (degtyarov)
-
-- PHPDBG:
-  . Fixed bug GH-12675 (MEMORY_LEAK in phpdbg_prompt.c). (nielsdos)
-
-- SOAP:
-  . Fixed bug GH-12838 ([SOAP] Temporary WSDL cache files not being deleted).
-    (nielsdos)
-
-- SPL:
-  . Fixed bug GH-12721 (SplFileInfo::getFilename() segfault in combination
-    with GlobIterator and no directory separator). (nielsdos)
-
-- SQLite3:
-  . Fixed bug GH-12633 (sqlite3_defensive.phpt fails with sqlite 3.44.0).
-    (SakiTakamachi)
-
-- Standard:
-  . Fix memory leak in syslog device handling. (danog)
-  . Fixed bug GH-12621 (browscap segmentation fault when configured in the
-    vhost). (nielsdos)
-  . Fixed bug GH-12655 (proc_open() does not take into account references
-    in the descriptor array). (nielsdos)
-
-- Streams:
-  . Fixed bug #79945 (Stream wrappers in imagecreatefrompng causes segfault).
-    (Jakub Zelenka)
-
-- Zip:
-  . Fixed bug GH-12661 (Inconsistency in ZipArchive::addGlob remove_path Option
-    Behavior). (Remi)
-
-23 Nov 2023, PHP 8.2.13
-
-- Core:
-  . Fixed double-free of non-interned enum case name. (ilutov)
-  . Fixed bug GH-12457 (Incorrect result of stripos with single character
-    needle). (SakiTakamachi)
-  . Fixed bug GH-12468 (Double-free of doc_comment when overriding static
-    property via trait). (ilutov)
-  . Fixed segfault caused by weak references to FFI objects. (sj-i)
-  . Fixed max_execution_time: don't delete an unitialized timer. (Kévin Dunglas)
-  . Fixed bug GH-12558 (Arginfo soft-breaks with namespaced class return type
-    if the class name starts with N). (kocsismate)
-
-- DOM:
-  . Fix registerNodeClass with abstract class crashing. (nielsdos)
-  . Add missing NULL pointer error check. (icy17)
-  . Fix validation logic of php:function() callbacks. (nielsdos)
->>>>>>> 4eee81b5
 
 23 Nov 2023, PHP 8.3.0
 
