PHP                                                                        NEWS
|||||||||||||||||||||||||||||||||||||||||||||||||||||||||||||||||||||||||||||||
?? ??? ????, PHP 7.4.0RC5

- COM:
  . Fixed bug #78694 (Appending to a variant array causes segfault). (cmb)

- Date:
  . Fixed bug #70153 (\DateInterval incorrectly unserialized). (Maksim Iakunin)

- FPM:
  . Fixed bug #74083 (master PHP-fpm is stopped on multiple reloads).
    (Maksim Nikulin)

-Opcache:
  . Fixed bug #78512 (Cannot make preload work). (Dmitry)

- Reflection:
  . Fixed bug #78697 (ReflectionClass::implementsInterface - inaccurate error 
    message with traits). (villfa)

- Testing:
  . Fixed bug #78684 (PCRE bug72463_2 test is sending emails on Linux). (cmb)

17 Oct 2019, PHP 7.4.0RC4

- Core:
  . Fixed bug #78614 (Does not compile with DTRACE anymore).
    (tz at FreeBSD dot org)
  . Fixed bug #78620 (Out of memory error). (cmb, Nikita)
  . Fixed bug #78632 (method_exists() in php74 works differently from php73 in
    checking priv. methods). (Nikita)
  . Fixed bug #78644 (SEGFAULT in ZEND_UNSET_OBJ_SPEC_VAR_CONST_HANDLER).
    (Nikita)
  . Fixed bug #78658 (Memory corruption using Closure::bindTo). (Nikita)
  . Fixed bug #78656 (Parse errors classified as highest log-level). (Erik
    Lundin)
  . Fixed bug #78662 (stream_write bad error detection). (Remi)

- COM:
  . Fixed bug #78650 (new COM Crash). (cmb)

- Iconv:
  . Fixed bug #78642 (Wrong libiconv version displayed). (gedas at martynas,
    cmb).

- Pcntl:
  . Fixed bug #77335 (PHP is preventing SIGALRM from specifying SA_RESTART).
    (Nikita)

- MySQLi:
  . Fixed bug #76809 (SSL settings aren't respected when persistent connections 
    are used). (fabiomsouto)

- OpCache:
  . Fixed bug #78654 (Incorrectly computed opcache checksum on files with 
    non-ascii characters). (mhagstrand)

- PDO_MySQL:
  . Fixed bug #78623 (Regression caused by "SP call yields additional empty
    result set"). (cmb)

- SimpleXML:
  . Fixed bug #75245 (Don't set content of elements with only whitespaces). 
    (eriklundin)

- Sockets:
  . Fixed bug #78665 (Multicasting may leak memory). (cmb)

- Standard:
  . Fixed bug #76859 (stream_get_line skips data if used with data-generating 
    filter). (kkopachev)

- Zip:
  . Fixed bug #78641 (addGlob can modify given remove_path value). (cmb)

03 Oct 2019, PHP 7.4.0RC3

- Core:
  . Fixed bug #78604 (token_get_all() does not properly tokenize FOO<?php with
    short_open_tag=0). (Nikita)

- FFI:
  . Fixed bug #78543 (is_callable() on FFI\CData throws Exception). (cmb)

<<<<<<< HEAD
- GMP:
  . Fixed bug #78574 (broken shared build). (Remi)
=======
- FPM:
  . Fixed bug #78599 (env_path_info underflow in fpm_main.c can lead to RCE).
    (CVE-2019-11043) (Jakub Zelenka)
  . Fixed bug #78413 (request_terminate_timeout does not take effect after
    fastcgi_finish_request). (Sergei Turchanov)
>>>>>>> 36943dff

- MBString:
  . Fixed bug #78633 (Heap buffer overflow (read) in mb_eregi). (cmb)
  . Fixed bug #78579 (mb_decode_numericentity: args number inconsistency).
    (cmb)
  . Fixed bug #78609 (mb_check_encoding() no longer supports stringable
    objects). (cmb)

- OpenSSL:
  . Changed the default config path (Windows only). (cmb)

- Session:
  . Fixed bug #78624 (session_gc return value for user defined session 
    handlers). (bshaffer)

- Standard:
  . Fixed bug #78549 (Stack overflow due to nested serialized input). (Nikita)

19 Sep 2019, PHP 7.4.0RC2

- Core:
  . Fixed incorrect usage of QM_ASSIGN instruction. It must not return IS_VAR.
    As a side effect, this allowed passing left hand list() "by reference",
    instead of compile-time error. (Dmitry)
  . Fixed bug #78531 (Crash when using undefined variable as object). (Dmitry)
  . Fixed bug #78535 (auto_detect_line_endings value not parsed as bool).
    (bugreportuser)

- FFI:
  . Added missing FFI::isNull(). (Philip Hofstetter)
  . Fixed bug #78488 (OOB in ZEND_FUNCTION(ffi_trampoline)). (Dmitry)

- Opcache:
  . Add opcache.preload_user INI directive. (Dmitry)
  . Fixed bug #78514 (Preloading segfaults with inherited typed property).
    (Nikita)
  . Fixed bug #78429 (opcache_compile_file(__FILE__); segfaults). (cmb)

- PCRE:
  . Fixed bug #78349 (Bundled pcre2 library missing LICENCE file). (Peter Kokot)

- PDO_Firebird:
  . Implemented FR #77863 (PDO firebird support type Boolean in input
    parameters). (Simonov Denis)

- PDO_MySQL:
  . Fixed bug #41997 (SP call yields additional empty result set). (cmb)

- sodium:
  . Fixed bug #78510 (Partially uninitialized buffer returned by
    sodium_crypto_generichash_init()). (Frank Denis, cmb)
  . Fixed bug #78516 (password_hash(): Memory cost is not in allowed range).
    (cmb, Nikita)

- Standard:
  . Fixed bug #78506 (Error in a php_user_filter::filter() is not reported).
    (Nikita)

05 Sep 2019, PHP 7.4.0RC1

- Core:
  . Fixed bug #77812 (Interactive mode does not support PHP 7.3-style heredoc).
    (cmb, Nikita)
  . Fixed bug #78438 (Corruption when __unserializing deeply nested structures).
    (cmb, Nikita)
  . Fixed bug #78441 (Parse error due to heredoc identifier followed by digit).
    (cmb)
  . Fixed bug #78454 (Consecutive numeric separators cause OOM error).
    (Theodore Brown)
  . Fixed bug #78335 (Static properties/variables containing cycles report as
    leak). (Nikita)
  . Fixed bug #78460 (PEAR installation failure). (Peter Kokot, L. Declercq)

- FPM:
  . Fixed bug #78334 (fpm log prefix message includes wrong stdout/stderr
    notation). (Tsuyoshi Sadakata)

- ODBC:
  . Fixed bug #78473 (odbc_close() closes arbitrary resources). (cmb)

- SPL:
  . Fixed bug #78436 (Missing addref in SplPriorityQueue EXTR_BOTH mode).
    (Nikita)
  . Fixed bug #78456 (Segfault when serializing SplDoublyLinkedList). (Nikita)

22 Aug 2019, PHP 7.4.0beta4

- Core:
  . Fixed bug #78220 (Can't access OneDrive folder). (cmb, ab)
  . Fixed bug #78396 (Second file_put_contents in Shutdown hangs script).
    (Nikita)
  . Fixed bug #78406 (Broken file includes with user-defined stream filters).
    (Nikita)
  . Fixed bug #72530 (Use After Free in GC with Certain Destructors). (Nikita)
  . Fixed bug #78386 (fstat mode has unexpected value on PHP 7.4). (cmb)

- Date:
  . Fixed bug #78383 (Casting a DateTime to array no longer returns its
    properties). (Nikita)

- MySQLnd:
  . Fixed connect_attr issues and added the _server_host connection attribute.
    (Qianqian Bu)

- OpenSSL:
  . Fixed bug #78391 (Assertion failure in openssl_random_pseudo_bytes).
    (Nikita)

- Reflection:
  . Fixed bug #78410 (Cannot "manually" unserialize class that is final and
    extends an internal one). (Nikita)

- SPL:
  . Fixed bug #78409 (Segfault when creating instance of ArrayIterator without
    constructor). (Nikita)

08 Aug 2019, PHP 7.4.0beta2

- Core:
  . Fixed bug #78340 (Include of stream wrapper not reading whole file).
    (Nikita)
  . Fixed bug #78344 (Segmentation fault on zend_check_protected). (Nikita)
  . Fixed bug #78356 (Array returned from ArrayAccess is incorrectly unpacked
    as argument). (Nikita)
  . Fixed bug #78379 (Cast to object confuses GC, causes crash). (Dmitry)

- Exif:
  . Fixed bug #78333 (Exif crash (bus error) due to wrong alignment and
    invalid cast). (Nikita)
  . Fixed bug #78256 (heap-buffer-overflow on exif_process_user_comment).
    (CVE-2019-11042) (Stas)
  . Fixed bug #78222 (heap-buffer-overflow on exif_scan_thumbnail).
    (CVE-2019-11041) (Stas)

- Iconv:
  . Fixed bug #78342 (Bus error in configure test for iconv //IGNORE). (Rainer
    Jung)

- MySQLnd:
  . Fixed bug #78179 (MariaDB server version incorrectly detected). (cmb)
  . Fixed bug #78213 (Empty row pocket). (cmb)

- Opcache:
  . Fixed bug #78341 (Failure to detect smart branch in DFA pass). (Nikita)
  . Fixed bug #78376 (Incorrect preloading of constant static properties).
    (Dmitry)

- PCRE:
  . Fixed bug #78338 (Array cross-border reading in PCRE). (cmb)

- PDO_Sqlite:
  . Fixed bug #78348 (Remove -lrt from pdo_sqlite.so). (Peter Kokot)

- Phar:
  . Fixed bug #77919 (Potential UAF in Phar RSHUTDOWN). (cmb)

- Standard:
  . Fixed bug #78326 (improper memory deallocation on stream_get_contents()
    with fixed length buffer). (Albert Casademont)
  . Fixed bug #78346 (strip_tags no longer handling nested php tags). (cmb)

25 Jul 2019, PHP 7.4.0beta1

- Core:
  . Fixed bug #78212 (Segfault in built-in webserver). (cmb)
  . Fixed bug #60677 (CGI doesn't properly validate shebang line contains #!).
    (Nikita)
  . Fixed bug #78066 (PHP eats the first byte of a program that comes from
    process substitution). (Nikita)
  . Fixed bug #52752 (Crash when lexing). (Nikita)
  . Implemented RFC: Deprecate curly brace syntax for accessing array elements
    and string offsets.
    https://wiki.php.net/rfc/deprecate_curly_braces_array_access (Andrey Gromov)
  . Implemented RFC: Deprecations for PHP 7.4.
    https://wiki.php.net/rfc/deprecations_php_7_4 (Kalle, Nikita)

- GD:
  . Fixed bug #78314 (missing freetype support/functions with external gd).
    (Remi)

- Libxml:
  . Fixed bug #78279 (libxml_disable_entity_loader settings is shared between
    requests (cgi-fcgi)). (Nikita)

- LiteSpeed:
  . Updated to LiteSpeed SAPI V7.5 (Fixed clean shutdown). (George Wang)

- Opcache:
  . Fixed bug #78271 (Invalid result of if-else). (Nikita)
  . Added new INI directive opcache.cache_id (Windows only). (cmb)

- PDO:
  . Implemented FR #71885 (Allow escaping question mark placeholders).
    https://wiki.php.net/rfc/pdo_escape_placeholders (Matteo)

- Recode:
  . Unbundled the recode extension. (cmb)

- Standard:
  . Fixed bug #78282 (atime and mtime mismatch). (cmb)
  . Fixed bug #73535 (php_sockop_write() returns 0 on error, can be used to
    trigger Denial of Service). (Nikita)

11 Jul 2019, PHP 7.4.0alpha3

- Core:
  . Fixed bug #78239 (Deprecation notice during string conversion converted to
    exception hangs). (Nikita)
  . Implemented FR #77230 (Support custom CFLAGS and LDFLAGS from environment).
    (cmb)

- Date:
  . Updated timelib to 2018.02. (Derick)

- Fileinfo:
  . Fixed bug #78183 (finfo_file shows wrong mime-type for .tga file).
   (Anatol)

- LiteSpeed:
  . Updated to LiteSpeed SAPI V7.4.3 (increased response header count limit from
    100 to 1000, added crash handler to cleanly shutdown PHP request, added
    CloudLinux mod_lsapi mode). (George Wang)
  . Fixed bug #76058 (After "POST data can't be buffered", using php://input
    makes huge tmp files). (George Wang)

- Openssl:
  . Fixed bug #78231 (Segmentation fault upon stream_socket_accept of exported
    socket-to-stream). (Nikita)

- Opcache:
  . Fixed #78202 (Opcache stats for cache hits are capped at 32bit NUM). (cmb)

- mysqlnd:
  . Fixed #60594 (mysqlnd exposes 160 lines of stats in phpinfo). (PeeHaa)

- PDO:
  . Implemented FR #78033 (PDO - support username & password specified in
    DSN). (sjon)

- PDO_Sqlite:
  . Fixed #78192 (SegFault when reuse statement after schema has changed).
    (Vincent Quatrevieux)

- Reflection:
  . Fixed bug #78263 (\ReflectionReference::fromArrayElement() returns null
    while item is a reference). (Nikita)

- Standard:
  . Implemented FR #78177 (Make proc_open accept command array). (Nikita)
  . Fixed #78208 (password_needs_rehash() with an unknown algo should always
    return true). (Sara)
  . Fixed #78241 (touch() does not handle dates after 2038 in PHP 64-bit). (cmb)
  . Implemented RFC where password_hash() has argon2i(d) implementations from
    ext/sodium when PHP is built without libargon:
    https://wiki.php.net/rfc/sodium.argon.hash (Sara)

27 Jun 2019, PHP 7.4.0alpha2

- Core:
  . Fixed bug #78151 (Segfault caused by indirect expressions in PHP 7.4a1).
    (Nikita)
  . Fixed bug #78154 (SEND_VAR_NO_REF does not always send reference). (Nikita)
  . Fixed bug #78182 (Segmentation fault during by-reference property
    assignment). (Nikita)

- Date:
  . Fixed #69044 (discrepency between time and microtime). (krakjoe)

- GD:
  . Added TGA read support. (cmb)

- MySQLi:
  . Fixed bug #67348 (Reading $dbc->stat modifies $dbc->affected_rows).
    (Derick)

- Opcache:
  . Fixed bug #78106 (Path resolution fails if opcache disabled during request).
    (Nikita)
  . Fixed bug #78175 (Preloading segfaults at preload time and at runtime).
    (Dmitry)

- SQLite3:
  . Implement FR ##70950 (Make SQLite3 Online Backup API available). (BohwaZ)

13 Jun 2019, PHP 7.4.0alpha1

- Core:
  . Fixed bug #77345 (Stack Overflow caused by circular reference in garbage
    collection). (Alexandru Patranescu, Nikita, Dmitry)
  . Fixed bug #77877 (call_user_func() passes $this to static methods).
    (Dmitry)
  . Implemented FR #76148 (Add array_key_exists() to the list of specially
    compiled functions). (Majkl578)
  . Fixed bug #76430 (__METHOD__ inconsistent outside of method).
    (Ryan McCullagh, Nikita)
  . Fixed bug #75921 (Inconsistent: No warning in some cases when stdObj is
    created on the fly). (David Walker)
  . Fixed bug #71030 (Self-assignment in list() may have inconsistent behavior).
    (Nikita)
  . Fixed bug #76451 (Aliases during inheritance type checks affected by
    opcache). (Nikita)

- CLI:
  . The built-in CLI server now reports the request method in log files.
    (Simon Welsh)

- COM:
  . Deprecated registering of case-insensitive constants from typelibs. (cmb)

- CURL:
  . Fixed bug #76480 (Use curl_multi_wait() so that timeouts are respected).
    (Pierrick)
  . Implemented FR #77711 (CURLFile should support UNICODE filenames). (cmb)
  . Deprecated CURLPIPE_HTTP1. (cmb)
  . Deprecated $version parameter of curl_version(). (cmb)

- Date:
  . Fixed bug #75232 (print_r of DateTime creating side-effect). (Nikita)

- FFI:
  . Added FFI extension. (Dmitry)

-Fileinfo:
  . Fixed bug #78075 (finfo_file treats JSON file as text/plain). (Anatol)

- Filter:
  . The filter extension no longer have the --with-pcre-dir on Unix builds,
    allowing the extension to be once more compiled as shared using
    ./configure. (Kalle)

- FPM:
  . Implemented FR #72510 (systemd service should be hardened). (Craig Andrews)

- GD:
  . Implemented the scatter filter (IMG_FILTER_SCATTER). (Kalle)
  . Fixed bug #73291 (imagecropauto() $threshold differs from external libgd).
    (cmb)
  . Fixed bug #76324 (cannot detect recent versions of freetype with
    pkg-config). (Eli Schwartz)
  . The bundled libgd behaves now like system libgd wrt. IMG_CROP_DEFAULT never
    falling back to IMG_CROP_SIDES.
  . The default $mode parameter of imagecropauto() has been changed to
    IMG_CROP_DEFAULT; passing -1 is now deprecated.
  . Added support for aspect ratio preserving scaling to a fixed height for
    imagescale(). (Andreas Treichel)

- Hash:
  . The hash extension is now an integral part of PHP and cannot be disabled
    as per RFC: https://wiki.php.net/rfc/permanent_hash_ext. (Kalle)
  . Implemented FR #71890 (crc32c checksum algorithm). (Andrew Brampton)

- InterBase:
  . Unbundled the InterBase extension and moved it to PECL. (Kalle)

- Intl:
  . Raised requirements to ICU ≥ 50.1. (cmb)
  . Changed ResourceBundle to implement Countable. (LeSuisse)
  . Changed default of $variant parameter of idn_to_ascii() and idn_to_utf8().
    (cmb)

- LDAP:
  . Deprecated ldap_control_paged_result_response and ldap_control_paged_result

- Mbstring:
  . Fixed bug #77907 (mb-functions do not respect default_encoding). (Nikita)

- Opcache:
  . Implemented preloading RFC: https://wiki.php.net/rfc/preload. (Dmitry)

- OpenSSL:
  . Added TLS 1.3 support to streams including new tlsv1.3 stream.
    (Codarren Velvindron, Jakub Zelenka)
  . Added openssl_x509_verify function. (Ben Scholzen)
  . openssl_random_pseudo_bytes() now throws in error conditions.
    (Sammy Kaye Powers)

- PCRE:
  . Implemented FR #77094 (Support flags in preg_replace_callback). (Nikita)
  . Fixed bug #72685 (Repeated UTF-8 validation of same string in UTF-8 mode).
    (Nikita)
  . Fixed bug #73948 (Preg_match_all should return NULLs on trailing optional
    capture groups).

- PDO:
  . Fixed bug #77849 (Disable cloning of PDO handle/connection objects).
    (camporter)

- PDO_OCI:
  . Support Oracle Database tracing attributes ACTION, MODULE,
    CLIENT_INFO, and CLIENT_IDENTIFIER. (Cameron Porter)
  . Implemented FR #76908 (PDO_OCI getColumnMeta() not implemented).
    (Valentin Collet, Chris Jones, Remi)

- PDO_SQLite:
  . Implemented sqlite_stmt_readonly in PDO_SQLite. (BohwaZ)
  . Raised requirements to SQLite 3.5.0. (cmb)

- phpdbg:
  . Fixed bug #76596 (phpdbg support for display_errors=stderr). (kabel)
  . Fixed bug #76801 (too many open files). (alekitto)
  . Fixed bug #77800 (phpdbg segfaults on listing some conditional breakpoints).
    (krakjoe)
  . Fixed bug #77805 (phpdbg build fails when readline is shared). (krakjoe)

- SimpleXML:
  . Implemented FR #65215 (SimpleXMLElement could register as implementing
    Countable). (LeSuisse)

- Sockets:
  . Fixed bug #67619 (Validate length on socket_write). (thiagooak)

- sodium:
  . Fixed bug #77646 (sign_detached() strings not terminated). (Frank)

- SQLite3:
  . Unbundled libsqlite. (cmb)
  . Raised requirements to SQLite 3.7.4. (cmb)
  . Forbid (un)serialization of SQLite3, SQLite3Stmt and SQLite3Result. (cmb)
  . Added support for the SQLite @name notation. (cmb, BohwaZ)
  . Added SQLite3Stmt::getSQL() to retrieve the SQL of the statement. (Bohwaz)

- SPL:
  . Fixed bug #77518 (SeekableIterator::seek() should accept 'int' typehint as
    documented). (Nikita)

- Standard:
  . Fixed bug #74764 (Bindto IPv6 works with file_get_contents but fails with
    stream_socket_client). (Ville Hukkamäki)
  . Implemented FR #38301 (field enclosure behavior in fputcsv). (cmb)
  . Implemented FR #51496 (fgetcsv should take empty string as an escape). (cmb)
  . Implemented FR #77377 (No way to handle CTRL+C in Windows). (Anatol)
  . Implemented password hashing registry RFC:
    https://wiki.php.net/rfc/password_registry. (Sara)

- Reflection:
  . Fixed bug #76737 (Unserialized reflection objects are broken, they
    shouldn't be serializable). (Nikita)

- Tidy:
  . Added TIDY_TAG_* constants for HTML5 elements. (cmb)
  . Fixed bug #76736 (wrong reflection for tidy_get_head, tidy_get_html,
    tidy_get_root, and tidy_getopt) (tandre)

- WDDX:
  . Deprecated and unbundled the WDDX extension. (cmb)

<<< NOTE: Insert NEWS from last stable release here prior to actual release! >>><|MERGE_RESOLUTION|>--- conflicted
+++ resolved
@@ -9,6 +9,8 @@
   . Fixed bug #70153 (\DateInterval incorrectly unserialized). (Maksim Iakunin)
 
 - FPM:
+  . Fixed bug #78599 (env_path_info underflow in fpm_main.c can lead to RCE).
+    (CVE-2019-11043) (Jakub Zelenka)
   . Fixed bug #74083 (master PHP-fpm is stopped on multiple reloads).
     (Maksim Nikulin)
 
@@ -83,19 +85,10 @@
 - FFI:
   . Fixed bug #78543 (is_callable() on FFI\CData throws Exception). (cmb)
 
-<<<<<<< HEAD
 - GMP:
   . Fixed bug #78574 (broken shared build). (Remi)
-=======
-- FPM:
-  . Fixed bug #78599 (env_path_info underflow in fpm_main.c can lead to RCE).
-    (CVE-2019-11043) (Jakub Zelenka)
-  . Fixed bug #78413 (request_terminate_timeout does not take effect after
-    fastcgi_finish_request). (Sergei Turchanov)
->>>>>>> 36943dff
 
 - MBString:
-  . Fixed bug #78633 (Heap buffer overflow (read) in mb_eregi). (cmb)
   . Fixed bug #78579 (mb_decode_numericentity: args number inconsistency).
     (cmb)
   . Fixed bug #78609 (mb_check_encoding() no longer supports stringable
