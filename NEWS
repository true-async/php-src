--- conflicted
+++ resolved
@@ -27,15 +27,11 @@
 - PDO_Firebird:
   . Fixed GH-15604 (Always make input parameters nullable). (sim1984)
 
-<<<<<<< HEAD
-27 Aug 2024, PHP 8.4.0beta4
-=======
 - Streams:
   . Fixed bug GH-15628 (php_stream_memory_get_buffer() not zero-terminated).
     (cmb)
 
-29 Aug 2024, PHP 8.3.11
->>>>>>> 5f504f10
+29 Aug 2024, PHP 8.4.0beta4
 
 - Core:
   . Fixed bug GH-15408 (MSan false-positve on zend_max_execution_timer).
