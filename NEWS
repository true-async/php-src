PHP                                                                        NEWS
|||||||||||||||||||||||||||||||||||||||||||||||||||||||||||||||||||||||||||||||

?? ??? ????, PHP 7.4.6

- Core:
  . Fixed bug #78434 (Generator yields no items after valid() call). (Nikita)
  . Fixed bug #79477 (casting object into array creates references). (Nikita)

- DOM:
  . Fixed bug #78221 (DOMNode::normalize() doesn't remove empty text nodes).
    (cmb)

- EXIF:
  . Fixed bug #79336 (ext/exif/tests/bug79046.phpt fails on Big endian arch).
    (Nikita)

- MBString:
  . Fixed bug #79441 (Segfault in mb_chr() if internal encoding is unsupported).
    (Girgias)

<<<<<<< HEAD
- SPL:
  . Fixed bug #69264 (__debugInfo() ignored while extending SPL classes). (cmb)
=======
- OpenSSL:
  . Fixed bug #79497 (stream_socket_client() throws an unknown error sometimes
    with <1s timeout). (Joe Cai)
>>>>>>> 94e09bfe

- Standard:
  . Fixed bug #79468 (SIGSEGV when closing stream handle with a stream filter
    appended). (dinosaur)

?? ??? ????, PHP 7.4.5

- Core:
  . Fixed bug #79364 (When copy empty array, next key is unspecified). (cmb)
  . Fixed bug #78210 (Invalid pointer address). (cmb, Nikita)

- CURL:
  . Fixed bug #79199 (curl_copy_handle() memory leak). (cmb)

- Date:
  . Fixed bug #79396 (DateTime hour incorrect during DST jump forward). (Nate
    Brunette)
  . Fixed bug #74940 (DateTimeZone loose comparison always true). (cmb)

- FPM:
  . Implement request #77062 (Allow numeric [UG]ID in FPM listen.{owner,group})
    (Andre Nathan)

- Iconv:
  . Fixed bug #79200 (Some iconv functions cut Windows-1258). (cmb)

- OPcache:
  . Fixed bug #79412 (Opcache chokes and uses 100% CPU on specific script).
    (Dmitry)

- Session:
  . Fixed bug #79413 (session_create_id() fails for active sessions). (cmb)

- Shmop:
  . Fixed bug #79427 (Integer Overflow in shmop_open()). (cmb)

- SimpleXML:
  . Fixed bug #61597 (SXE properties may lack attributes and content). (cmb)

- SOAP:
  . Fixed bug #79357 (SOAP request segfaults when any request parameter is
    missing). (Nikita)

- Spl:
  . Fixed bug #75673 (SplStack::unserialize() behavior). (cmb)
  . Fixed bug #79393 (Null coalescing operator failing with SplFixedArray).
    (cmb)

- Standard:
  . Fixed bug #79330 (shell_exec() silently truncates after a null byte). (stas)
  . Fixed bug #79465 (OOB Read in urldecode()). (CVE-2020-7067) (stas)
  . Fixed bug #79410 (system() swallows last chunk if it is exactly 4095 bytes
    without newline). (Christian Schneider)

- Zip:
  . Fixed Bug #79296 (ZipArchive::open fails on empty file). (Remi)
  . Fixed bug #79424 (php_zip_glob uses gl_pathc after call to globfree).
    (Max Rees)

19 Mar 2020, PHP 7.4.4

- Core:
  . Fixed bug #79244 (php crashes during parsing INI file). (Laruence)
  . Fixed bug #63206 (restore_error_handler does not restore previous errors
    mask). (Mark Plomer)

- COM:
  . Fixed bug #66322 (COMPersistHelper::SaveToFile can save to wrong location).
    (cmb)
  . Fixed bug #79242 (COM error constants don't match com_exception codes on
    x86). (cmb)
  . Fixed bug #79247 (Garbage collecting variant objects segfaults). (cmb)
  . Fixed bug #79248 (Traversing empty VT_ARRAY throws com_exception). (cmb)
  . Fixed bug #79299 (com_print_typeinfo prints duplicate variables). (Litiano
    Moura)
  . Fixed bug #79332 (php_istreams are never freed). (cmb)
  . Fixed bug #79333 (com_print_typeinfo() leaks memory). (cmb)

- CURL:
  . Fixed bug #79019 (Copied cURL handles upload empty file). (cmb)
  . Fixed bug #79013 (Content-Length missing when posting a curlFile with
    curl). (cmb)

- DOM:
  . Fixed bug #77569: (Write Access Violation in DomImplementation). (Nikita,
    cmb)
  . Fixed bug #79271 (DOMDocumentType::$childNodes is NULL). (cmb)

- Enchant:
  . Fixed bug #79311 (enchant_dict_suggest() fails on big endian architecture).
    (cmb)

- EXIF:
  . Fixed bug #79282 (Use-of-uninitialized-value in exif). (CVE-2020-7064)
    (Nikita)

- Fileinfo:
  . Fixed bug #79283 (Segfault in libmagic patch contains a buffer
    overflow). (cmb)

- FPM:
  . Fixed bug #77653 (operator displayed instead of the real error message).
    (Jakub Zelenka)
  . Fixed bug #79014 (PHP-FPM & Primary script unknown). (Jakub Zelenka)

- MBstring:
  . Fixed bug #79371 (mb_strtolower (UTF-32LE): stack-buffer-overflow at 
    php_unicode_tolower_full). (CVE-2020-7065) (cmb)

- MySQLi:
  . Fixed bug #64032 (mysqli reports different client_version). (cmb)

- MySQLnd:
  . Implemented FR #79275 (Support auth_plugin_caching_sha2_password on
    Windows). (cmb)

- Opcache:
  . Fixed bug #79252 (preloading causes php-fpm to segfault during exit).
    (Nikita)

- PCRE:
  . Fixed bug #79188 (Memory corruption in preg_replace/preg_replace_callback
    and unicode). (Nikita)
  . Fixed bug #79241 (Segmentation fault on preg_match()). (Nikita)
  . Fixed bug #79257 (Duplicate named groups (?J) prefer last alternative even
    if not matched). (Nikita)

- PDO_ODBC:
  . Fixed bug #79038 (PDOStatement::nextRowset() leaks column values). (cmb)

- Reflection:
  . Fixed bug #79062 (Property with heredoc default value returns false for
    getDocComment). (Nikita)

- SQLite3:
  . Fixed bug #79294 (::columnType() may fail after SQLite3Stmt::reset()). (cmb)

- Standard:
  . Fixed bug #79329 (get_headers() silently truncates after a null byte).
    (CVE-2020-7066) (cmb)
  . Fixed bug #79254 (getenv() w/o arguments not showing changes). (cmb)
  . Fixed bug #79265 (Improper injection of Host header when using fopen for
    http requests). (Miguel Xavier Penha Neto)

- Zip:
  . Fixed bug #79315 (ZipArchive::addFile doesn't honor start/length
    parameters). (Remi)

20 Feb 2020, PHP 7.4.3

- Core:
  . Fixed bug #79146 (cscript can fail to run on some systems). (clarodeus)
  . Fixed bug #79155 (Property nullability lost when using multiple property
    definition). (Nikita)
  . Fixed bug #78323 (Code 0 is returned on invalid options). (Ivan Mikheykin)
  . Fixed bug #78989 (Delayed variance check involving trait segfaults).
    (Nikita)
  . Fixed bug #79174 (cookie values with spaces fail to round-trip). (cmb)
  . Fixed bug #76047 (Use-after-free when accessing already destructed
    backtrace arguments). (Nikita)

- CURL:
  . Fixed bug #79078 (Hypothetical use-after-free in curl_multi_add_handle()).
    (cmb)

- FFI:
  . Fixed bug #79096 (FFI Struct Segfault). (cmb)

- IMAP:
  . Fixed bug #79112 (IMAP extension can't find OpenSSL libraries at configure
    time). (Nikita)

- Intl:
  . Fixed bug #79212 (NumberFormatter::format() may detect wrong type). (cmb)

- Libxml:
  . Fixed bug #79191 (Error in SoapClient ctor disables DOMDocument::save()).
    (Nikita, cmb)

- MBString:
  . Fixed bug #79149 (SEGV in mb_convert_encoding with non-string encodings).
    (cmb)

- MySQLi:
  . Fixed bug #78666 (Properties may emit a warning on var_dump()). (kocsismate)

- MySQLnd:
  . Fixed bug #79084 (mysqlnd may fetch wrong column indexes with MYSQLI_BOTH).
    (cmb)
  . Fixed bug #79011 (MySQL caching_sha2_password Access denied for password
    with more than 20 chars). (Nikita)

- Opcache:
  . Fixed bug #79114 (Eval class during preload causes class to be only half
    available). (Laruence)
  . Fixed bug #79128 (Preloading segfaults if preload_user is used). (Nikita)
  . Fixed bug #79193 (Incorrect type inference for self::$field =& $field).
    (Nikita)

- OpenSSL:
  . Fixed bug #79145 (openssl memory leak). (cmb, Nikita)

- Phar:
  . Fixed bug #79082 (Files added to tar with Phar::buildFromIterator have
    all-access permissions). (CVE-2020-7063) (stas)
  . Fixed bug #79171 (heap-buffer-overflow in phar_extract_file).
    (CVE-2020-7061) (cmb)
  . Fixed bug #76584 (PharFileInfo::decompress not working). (cmb)

- Reflection:
  . Fixed bug #79115 (ReflectionClass::isCloneable call reflected class
    __destruct). (Nikita)

- Session:
  . Fixed bug #79221 (Null Pointer Dereference in PHP Session Upload Progress).
    (CVE-2020-7062) (stas)

- Standard:
  . Fixed bug #78902 (Memory leak when using stream_filter_append). (liudaixiao)
  . Fixed bug #78969 (PASSWORD_DEFAULT should match PASSWORD_BCRYPT instead of being null). (kocsismate)

- Testing:
  . Fixed bug #78090 (bug45161.phpt takes forever to finish). (cmb)

- XSL:
  . Fixed bug #70078 (XSL callbacks with nodes as parameter leak memory). (cmb)

- Zip:
  . Add ZipArchive::CM_LZMA2 and ZipArchive::CM_XZ constants (since libzip 1.6.0). (Remi)
  . Add ZipArchive::RDONLY (since libzip 1.0.0). (Remi)
  . Add ZipArchive::ER_* missing constants. (Remi)
  . Add ZipArchive::LIBZIP_VERSION constant. (Remi)
  . Fixed bug #73119 (Wrong return for ZipArchive::addEmptyDir Method). (Remi)

23 Jan 2020, PHP 7.4.2

- Core:
  . Preloading support on Windows has been disabled. (Nikita)
  . Fixed bug #79022 (class_exists returns True for classes that are not ready
    to be used). (Laruence)
  . Fixed bug #78929 (plus signs in cookie values are converted to spaces).
    (Alexey Kachalin)
  . Fixed bug #78973 (Destructor during CV freeing causes segfault if opline
    never saved). (Nikita)
  . Fixed bug #78776 (Abstract method implementation from trait does not check
    "static"). (Nikita)
  . Fixed bug #78999 (Cycle leak when using function result as temporary).
    (Dmitry)
  . Fixed bug #79008 (General performance regression with PHP 7.4 on Windows).
    (cmb)
  . Fixed bug #79002 (Serializing uninitialized typed properties with __sleep
    makes unserialize throw). (Nikita)

- CURL:
  . Fixed bug #79033 (Curl timeout error with specific url and post). (cmb)
  . Fixed bug #79063 (curl openssl does not respect PKG_CONFIG_PATH). (Nikita)

- Date:
  . Fixed bug #79015 (undefined-behavior in php_date.c). (cmb)

- DBA:
  . Fixed bug #78808 ([LMDB] MDB_MAP_FULL: Environment mapsize limit reached).
    (cmb)

- Exif:
  . Fixed bug #79046 (NaN to int cast undefined behavior in exif). (Nikita)

- Fileinfo:
  . Fixed bug #74170 (locale information change after mime_content_type).
    (Sergei Turchanov)

- GD:
  . Fixed bug #79067 (gdTransformAffineCopy() may use unitialized values). (cmb)
  . Fixed bug #79068 (gdTransformAffineCopy() changes interpolation method).
    (cmb)

- Libxml:
  . Fixed bug #79029 (Use After Free's in XMLReader / XMLWriter). (Laruence)

- OPcache:
  . Fixed bug #78961 (erroneous optimization of re-assigned $GLOBALS). (Dmitry)
  . Fixed bug #78950 (Preloading trait method with static variables). (Nikita)
  . Fixed bug #78903 (Conflict in RTD key for closures results in crash).
    (Nikita)
  . Fixed bug #78986 (Opcache segfaults when inheriting ctor from immutable
    into mutable class). (Nikita)
  . Fixed bug #79040 (Warning Opcode handlers are unusable due to ASLR). (cmb)
  . Fixed bug #79055 (Typed property become unknown with OPcache file cache).
    (Nikita)

- Pcntl:
  . Fixed bug #78402 (Converting null to string in error message is bad DX).
    (SATŌ Kentarō)

- PDO_PgSQL:
  . Fixed bug #78983 (pdo_pgsql config.w32 cannot find libpq-fe.h). (SATŌ
    Kentarō)
  . Fixed bug #78980 (pgsqlGetNotify() overlooks dead connection). (SATŌ
    Kentarō)
  . Fixed bug #78982 (pdo_pgsql returns dead persistent connection). (SATŌ
    Kentarō)

- Session:
  . Fixed bug #79031 (Session unserialization problem). (Nikita)

- Shmop:
  . Fixed bug #78538 (shmop memory leak). (cmb)

- Sqlite3:
  . Fixed bug #79056 (sqlite does not respect PKG_CONFIG_PATH during
    compilation). (Nikita)

- Spl:
  . Fixed bug #78976 (SplFileObject::fputcsv returns -1 on failure). (cmb)

- Standard:
  . Fixed bug #79000 (Non-blocking socket stream reports EAGAIN as error).
    (Nikita)
  . Fixed bug #54298 (Using empty additional_headers adding extraneous CRLF).
    (cmb)

18 Dec 2019, PHP 7.4.1

- Core:
  . Fixed bug #78810 (RW fetches do not throw "uninitialized property"
    exception). (Nikita)
  . Fixed bug #78868 (Calling __autoload() with incorrect EG(fake_scope) value).
    (Antony Dovgal, Dmitry)
  . Fixed bug #78296 (is_file fails to detect file). (cmb)
  . Fixed bug #78883 (fgets(STDIN) fails on Windows). (cmb)
  . Fixed bug #78898 (call_user_func(['parent', ...]) fails while other
    succeed). (Nikita)
  . Fixed bug #78904 (Uninitialized property triggers __get()). (Nikita)
  . Fixed bug #78926 (Segmentation fault on Symfony cache:clear). (Nikita)

- GD:
  . Fixed bug #78849 (GD build broken with -D SIGNED_COMPARE_SLOW). (cmb)
  . Fixed bug #78923 (Artifacts when convoluting image with transparency).
    (wilson chen)

- FPM:
  . Fixed bug #76601 (Partially working php-fpm ater incomplete reload).
    (Maksim Nikulin)
  . Fixed bug #78889 (php-fpm service fails to start). (Jakub Zelenka)
  . Fixed bug #78916 (php-fpm 7.4.0 don't send mail via mail()).
    (Jakub Zelenka)

- Intl:
  . Implemented FR #78912 (INTL Support for accounting format). (cmb)

- Mysqlnd:
  . Fixed bug #78823 (ZLIB_LIBS not added to EXTRA_LIBS). (Arjen de Korte)

- OPcache:
  . Fixed $x = (bool)$x; with opcache (should emit undeclared variable notice).
    (Tyson Andre)
  . Fixed bug #78935 (Preloading removes classes that have dependencies).
    (Nikita, Dmitry)

- PCRE:
  . Fixed bug #78853 (preg_match() may return integer > 1). (cmb)

- Reflection:
  . Fixed bug #78895 (Reflection detects abstract non-static class as abstract
    static. IS_IMPLICIT_ABSTRACT is not longer used). (Dmitry)

- Standard:
  . Fixed bug #77638 (var_export'ing certain class instances segfaults). (cmb)
  . Fixed bug #78840 (imploding $GLOBALS crashes). (cmb)
  . Fixed bug #78833 (Integer overflow in pack causes out-of-bound access).
    (cmb)
  . Fixed bug #78814 (strip_tags allows / in tag name => whitelist bypass).
    (cmb)

28 Nov 2019, PHP 7.4.0

- Core:
  . Implemented RFC: Deprecate curly brace syntax for accessing array elements
    and string offsets.
    https://wiki.php.net/rfc/deprecate_curly_braces_array_access (Andrey Gromov)
  . Implemented RFC: Deprecations for PHP 7.4.
    https://wiki.php.net/rfc/deprecations_php_7_4 (Kalle, Nikita)
  . Fixed bug #52752 (Crash when lexing). (Nikita)
  . Fixed bug #60677 (CGI doesn't properly validate shebang line contains #!).
    (Nikita)
  . Fixed bug #71030 (Self-assignment in list() may have inconsistent behavior).
    (Nikita)
  . Fixed bug #72530 (Use After Free in GC with Certain Destructors). (Nikita)
  . Fixed bug #75921 (Inconsistent: No warning in some cases when stdObj is
    created on the fly). (David Walker)
  . Implemented FR #76148 (Add array_key_exists() to the list of specially
    compiled functions). (Majkl578)
  . Fixed bug #76430 (__METHOD__ inconsistent outside of method).
    (Ryan McCullagh, Nikita)
  . Fixed bug #76451 (Aliases during inheritance type checks affected by
    opcache). (Nikita)
  . Implemented FR #77230 (Support custom CFLAGS and LDFLAGS from environment).
    (cmb)
  . Fixed bug #77345 (Stack Overflow caused by circular reference in garbage
    collection). (Alexandru Patranescu, Nikita, Dmitry)
  . Fixed bug #77812 (Interactive mode does not support PHP 7.3-style heredoc).
    (cmb, Nikita)
  . Fixed bug #77877 (call_user_func() passes $this to static methods).
    (Dmitry)
  . Fixed bug #78066 (PHP eats the first byte of a program that comes from
    process substitution). (Nikita)
  . Fixed bug #78151 (Segfault caused by indirect expressions in PHP 7.4a1).
    (Nikita)
  . Fixed bug #78154 (SEND_VAR_NO_REF does not always send reference). (Nikita)
  . Fixed bug #78182 (Segmentation fault during by-reference property
    assignment). (Nikita)
  . Fixed bug #78212 (Segfault in built-in webserver). (cmb)
  . Fixed bug #78220 (Can't access OneDrive folder). (cmb, ab)
  . Fixed bug #78226 (Unexpected __set behavior with typed properties). (Nikita)
  . Fixed bug #78239 (Deprecation notice during string conversion converted to
    exception hangs). (Nikita)
  . Fixed bug #78335 (Static properties/variables containing cycles report as
    leak). (Nikita)
  . Fixed bug #78340 (Include of stream wrapper not reading whole file).
    (Nikita)
  . Fixed bug #78344 (Segmentation fault on zend_check_protected). (Nikita)
  . Fixed bug #78356 (Array returned from ArrayAccess is incorrectly unpacked
    as argument). (Nikita)
  . Fixed bug #78379 (Cast to object confuses GC, causes crash). (Dmitry)
  . Fixed bug #78386 (fstat mode has unexpected value on PHP 7.4). (cmb)
  . Fixed bug #78396 (Second file_put_contents in Shutdown hangs script).
    (Nikita)
  . Fixed bug #78406 (Broken file includes with user-defined stream filters).
    (Nikita)
  . Fixed bug #78438 (Corruption when __unserializing deeply nested structures).
    (cmb, Nikita)
  . Fixed bug #78441 (Parse error due to heredoc identifier followed by digit).
    (cmb)
  . Fixed bug #78454 (Consecutive numeric separators cause OOM error).
    (Theodore Brown)
  . Fixed bug #78460 (PEAR installation failure). (Peter Kokot, L. Declercq)
  . Fixed bug #78531 (Crash when using undefined variable as object). (Dmitry)
  . Fixed bug #78535 (auto_detect_line_endings value not parsed as bool).
    (bugreportuser)
  . Fixed bug #78604 (token_get_all() does not properly tokenize FOO<?php with
    short_open_tag=0). (Nikita)
  . Fixed bug #78614 (Does not compile with DTRACE anymore).
    (tz at FreeBSD dot org)
  . Fixed bug #78620 (Out of memory error). (cmb, Nikita)
  . Fixed bug #78632 (method_exists() in php74 works differently from php73 in
    checking priv. methods). (Nikita)
  . Fixed bug #78644 (SEGFAULT in ZEND_UNSET_OBJ_SPEC_VAR_CONST_HANDLER).
    (Nikita)
  . Fixed bug #78658 (Memory corruption using Closure::bindTo). (Nikita)
  . Fixed bug #78656 (Parse errors classified as highest log-level). (Erik
    Lundin)
  . Fixed bug #78662 (stream_write bad error detection). (Remi)
  . Fixed bug #78768 (redefinition of typedef zend_property_info). (Nikita)
  . Fixed bug #78788 (./configure generates invalid php_version.h). (max)
  . Fixed incorrect usage of QM_ASSIGN instruction. It must not return IS_VAR.
    As a side effect, this allowed passing left hand list() "by reference",
    instead of compile-time error. (Dmitry)

- CLI:
  . The built-in CLI server now reports the request method in log files.
    (Simon Welsh)

- COM:
  . Deprecated registering of case-insensitive constants from typelibs. (cmb)
  . Fixed bug #78650 (new COM Crash). (cmb)
  . Fixed bug #78694 (Appending to a variant array causes segfault). (cmb)

- CURL:
  . Fixed bug #76480 (Use curl_multi_wait() so that timeouts are respected).
    (Pierrick)
  . Implemented FR #77711 (CURLFile should support UNICODE filenames). (cmb)
  . Deprecated CURLPIPE_HTTP1. (cmb)
  . Deprecated $version parameter of curl_version(). (cmb)

- Date:
  . Updated timelib to 2018.02. (Derick)
  . Fixed bug #69044 (discrepency between time and microtime). (krakjoe)
  . Fixed bug #70153 (\DateInterval incorrectly unserialized). (Maksim Iakunin)
  . Fixed bug #75232 (print_r of DateTime creating side-effect). (Nikita)
  . Fixed bug #78383 (Casting a DateTime to array no longer returns its
    properties). (Nikita)
  . Fixed bug #78751 (Serialising DatePeriod converts DateTimeImmutable). (cmb)

- Exif:
  . Fixed bug #78333 (Exif crash (bus error) due to wrong alignment and
    invalid cast). (Nikita)
  . Fixed bug #78256 (heap-buffer-overflow on exif_process_user_comment).
    (CVE-2019-11042) (Stas)
  . Fixed bug #78222 (heap-buffer-overflow on exif_scan_thumbnail).
    (CVE-2019-11041) (Stas)

- Fileinfo:
  . Fixed bug #78075 (finfo_file treats JSON file as text/plain). (Anatol)
  . Fixed bug #78183 (finfo_file shows wrong mime-type for .tga file).
   (Anatol)

- Filter:
  . The filter extension no longer has the --with-pcre-dir on Unix builds,
    allowing the extension to be once more compiled as shared using
    ./configure. (Kalle)

- FFI:
  . Added FFI extension. (Dmitry)
  . Fixed bug #78488 (OOB in ZEND_FUNCTION(ffi_trampoline)). (Dmitry)
  . Fixed bug #78543 (is_callable() on FFI\CData throws Exception). (cmb)
  . Fixed bug #78716 (Function name mangling is wrong for some parameter
    types). (cmb)
  . Fixed bug #78762 (Failing FFI::cast() may leak memory). (cmb)
  . Fixed bug #78761 (Zend memory heap corruption with preload and casting).
    (cmb)
  . Implement FR #78270 (Support __vectorcall convention with FFI). (cmb)
  . Added missing FFI::isNull(). (Philip Hofstetter)

- FPM:
  . Implemented FR #72510 (systemd service should be hardened). (Craig Andrews)
  . Fixed bug #74083 (master PHP-fpm is stopped on multiple reloads).
    (Maksim Nikulin)
  . Fixed bug #78334 (fpm log prefix message includes wrong stdout/stderr
    notation). (Tsuyoshi Sadakata)
  . Fixed bug #78599 (env_path_info underflow in fpm_main.c can lead to RCE).
    (CVE-2019-11043) (Jakub Zelenka)

- GD:
  . Implemented the scatter filter (IMG_FILTER_SCATTER). (Kalle)
  . The bundled libgd behaves now like system libgd wrt. IMG_CROP_DEFAULT never
    falling back to IMG_CROP_SIDES.
  . The default $mode parameter of imagecropauto() has been changed to
    IMG_CROP_DEFAULT; passing -1 is now deprecated.
  . Added support for aspect ratio preserving scaling to a fixed height for
    imagescale(). (Andreas Treichel)
  . Added TGA read support. (cmb)
  . Fixed bug #73291 (imagecropauto() $threshold differs from external libgd).
    (cmb)
  . Fixed bug #76324 (cannot detect recent versions of freetype with
    pkg-config). (Eli Schwartz)
  . Fixed bug #78314 (missing freetype support/functions with external gd).
    (Remi)

- GMP:
  . Fixed bug #78574 (broken shared build). (Remi)

- Hash:
  . The hash extension is now an integral part of PHP and cannot be disabled
    as per RFC: https://wiki.php.net/rfc/permanent_hash_ext. (Kalle)
  . Implemented FR #71890 (crc32c checksum algorithm). (Andrew Brampton)

- Iconv:
  . Fixed bug #78342 (Bus error in configure test for iconv //IGNORE). (Rainer
    Jung)
  . Fixed bug #78642 (Wrong libiconv version displayed). (gedas at martynas,
    cmb).

- Libxml:
  . Fixed bug #78279 (libxml_disable_entity_loader settings is shared between
    requests (cgi-fcgi)). (Nikita)

- InterBase:
  . Unbundled the InterBase extension and moved it to PECL. (Kalle)

- Intl:
  . Raised requirements to ICU ≥ 50.1. (cmb)
  . Changed ResourceBundle to implement Countable. (LeSuisse)
  . Changed default of $variant parameter of idn_to_ascii() and idn_to_utf8().
    (cmb)

- LDAP:
  . Deprecated ldap_control_paged_result_response and ldap_control_paged_result

- LiteSpeed:
  . Updated to LiteSpeed SAPI V7.5 (Fixed clean shutdown). (George Wang)
  . Updated to LiteSpeed SAPI V7.4.3 (increased response header count limit from
    100 to 1000, added crash handler to cleanly shutdown PHP request, added
    CloudLinux mod_lsapi mode). (George Wang)
  . Fixed bug #76058 (After "POST data can't be buffered", using php://input
    makes huge tmp files). (George Wang)

- MBString:
  . Fixed bug #77907 (mb-functions do not respect default_encoding). (Nikita)
  . Fixed bug #78579 (mb_decode_numericentity: args number inconsistency).
    (cmb)
  . Fixed bug #78609 (mb_check_encoding() no longer supports stringable
    objects). (cmb)

- MySQLi:
  . Fixed bug #67348 (Reading $dbc->stat modifies $dbc->affected_rows).
    (Derick)
  . Fixed bug #76809 (SSL settings aren't respected when persistent connections
    are used). (fabiomsouto)
  . Fixed bug #78179 (MariaDB server version incorrectly detected). (cmb)
  . Fixed bug #78213 (Empty row pocket). (cmb)

- MySQLnd:
  . Fixed connect_attr issues and added the _server_host connection attribute.
    (Qianqian Bu)
  . Fixed bug #60594 (mysqlnd exposes 160 lines of stats in phpinfo). (PeeHaa)

- ODBC:
  . Fixed bug #78473 (odbc_close() closes arbitrary resources). (cmb)

- Opcache:
  . Implemented preloading RFC: https://wiki.php.net/rfc/preload. (Dmitry)
  . Add opcache.preload_user INI directive. (Dmitry)
  . Added new INI directive opcache.cache_id (Windows only). (cmb)
  . Fixed bug #78106 (Path resolution fails if opcache disabled during request).
    (Nikita)
  . Fixed bug #78175 (Preloading segfaults at preload time and at runtime).
    (Dmitry)
  . Fixed bug #78202 (Opcache stats for cache hits are capped at 32bit NUM).
    (cmb)
  . Fixed bug #78271 (Invalid result of if-else). (Nikita)
  . Fixed bug #78341 (Failure to detect smart branch in DFA pass). (Nikita)
  . Fixed bug #78376 (Incorrect preloading of constant static properties).
    (Dmitry)
  . Fixed bug #78429 (opcache_compile_file(__FILE__); segfaults). (cmb)
  . Fixed bug #78512 (Cannot make preload work). (Dmitry)
  . Fixed bug #78514 (Preloading segfaults with inherited typed property).
    (Nikita)
  . Fixed bug #78654 (Incorrectly computed opcache checksum on files with
    non-ascii characters). (mhagstrand)

- OpenSSL:
  . Added TLS 1.3 support to streams including new tlsv1.3 stream.
    (Codarren Velvindron, Jakub Zelenka)
  . Added openssl_x509_verify function. (Ben Scholzen)
  . openssl_random_pseudo_bytes() now throws in error conditions.
    (Sammy Kaye Powers)
  . Changed the default config path (Windows only). (cmb)
  . Fixed bug #78231 (Segmentation fault upon stream_socket_accept of exported
    socket-to-stream). (Nikita)
  . Fixed bug #78391 (Assertion failure in openssl_random_pseudo_bytes).
    (Nikita)
  . Fixed bug #78775 (TLS issues from HTTP request affecting other encrypted
    connections). (Nikita)

- Pcntl:
  . Fixed bug #77335 (PHP is preventing SIGALRM from specifying SA_RESTART).
    (Nikita)

- PCRE:
  . Implemented FR #77094 (Support flags in preg_replace_callback). (Nikita)
  . Fixed bug #72685 (Repeated UTF-8 validation of same string in UTF-8 mode).
    (Nikita)
  . Fixed bug #73948 (Preg_match_all should return NULLs on trailing optional
    capture groups).
  . Fixed bug #78338 (Array cross-border reading in PCRE). (cmb)
  . Fixed bug #78349 (Bundled pcre2 library missing LICENCE file). (Peter Kokot)

- PDO:
  . Implemented FR #71885 (Allow escaping question mark placeholders).
    https://wiki.php.net/rfc/pdo_escape_placeholders (Matteo)
  . Fixed bug #77849 (Disable cloning of PDO handle/connection objects).
    (camporter)
  . Implemented FR #78033 (PDO - support username & password specified in
    DSN). (sjon)

- PDO_Firebird:
  . Implemented FR #65690 (PDO_Firebird should also support dialect 1).
    (Simonov Denis)
  . Implemented FR #77863 (PDO firebird support type Boolean in input
    parameters). (Simonov Denis)

- PDO_MySQL:
  . Fixed bug #41997 (SP call yields additional empty result set). (cmb)
  . Fixed bug #78623 (Regression caused by "SP call yields additional empty
    result set"). (cmb)

- PDO_OCI:
  . Support Oracle Database tracing attributes ACTION, MODULE,
    CLIENT_INFO, and CLIENT_IDENTIFIER. (Cameron Porter)
  . Implemented FR #76908 (PDO_OCI getColumnMeta() not implemented).
    (Valentin Collet, Chris Jones, Remi)

- PDO_SQLite:
  . Implemented sqlite_stmt_readonly in PDO_SQLite. (BohwaZ)
  . Raised requirements to SQLite 3.5.0. (cmb)
  . Fixed bug #78192 (SegFault when reuse statement after schema has changed).
    (Vincent Quatrevieux)
  . Fixed bug #78348 (Remove -lrt from pdo_sqlite.so). (Peter Kokot)

- Phar:
  . Fixed bug #77919 (Potential UAF in Phar RSHUTDOWN). (cmb)

- phpdbg:
  . Fixed bug #76596 (phpdbg support for display_errors=stderr). (kabel)
  . Fixed bug #76801 (too many open files). (alekitto)
  . Fixed bug #77800 (phpdbg segfaults on listing some conditional breakpoints).
    (krakjoe)
  . Fixed bug #77805 (phpdbg build fails when readline is shared). (krakjoe)

- Recode:
  . Unbundled the recode extension. (cmb)

- Reflection:
  . Fixed bug #76737 (Unserialized reflection objects are broken, they
    shouldn't be serializable). (Nikita)
  . Fixed bug #78263 (\ReflectionReference::fromArrayElement() returns null
    while item is a reference). (Nikita)
  . Fixed bug #78410 (Cannot "manually" unserialize class that is final and
    extends an internal one). (Nikita)
  . Fixed bug #78697 (ReflectionClass::implementsInterface - inaccurate error
    message with traits). (villfa)
  . Fixed bug #78774 (ReflectionNamedType on Typed Properties Crash). (Nikita)

- Session:
  . Fixed bug #78624 (session_gc return value for user defined session
    handlers). (bshaffer)

- SimpleXML:
  . Implemented FR #65215 (SimpleXMLElement could register as implementing
    Countable). (LeSuisse)
  . Fixed bug #75245 (Don't set content of elements with only whitespaces).
    (eriklundin)

- Sockets:
  . Fixed bug #67619 (Validate length on socket_write). (thiagooak)
  . Fixed bug #78665 (Multicasting may leak memory). (cmb)

- sodium:
  . Fixed bug #77646 (sign_detached() strings not terminated). (Frank)
  . Fixed bug #78510 (Partially uninitialized buffer returned by
    sodium_crypto_generichash_init()). (Frank Denis, cmb)
  . Fixed bug #78516 (password_hash(): Memory cost is not in allowed range).
    (cmb, Nikita)

- SPL:
  . Fixed bug #77518 (SeekableIterator::seek() should accept 'int' typehint as
    documented). (Nikita)
  . Fixed bug #78409 (Segfault when creating instance of ArrayIterator without
    constructor). (Nikita)
  . Fixed bug #78436 (Missing addref in SplPriorityQueue EXTR_BOTH mode).
    (Nikita)
  . Fixed bug #78456 (Segfault when serializing SplDoublyLinkedList). (Nikita)

- SQLite3:
  . Unbundled libsqlite. (cmb)
  . Raised requirements to SQLite 3.7.4. (cmb)
  . Forbid (un)serialization of SQLite3, SQLite3Stmt and SQLite3Result. (cmb)
  . Added support for the SQLite @name notation. (cmb, BohwaZ)
  . Added SQLite3Stmt::getSQL() to retrieve the SQL of the statement. (Bohwaz)
  . Implement FR ##70950 (Make SQLite3 Online Backup API available). (BohwaZ)

- Standard:
  . Implemented password hashing registry RFC:
    https://wiki.php.net/rfc/password_registry. (Sara)
  . Implemented RFC where password_hash() has argon2i(d) implementations from
    ext/sodium when PHP is built without libargon:
    https://wiki.php.net/rfc/sodium.argon.hash (Sara)
  . Implemented FR #38301 (field enclosure behavior in fputcsv). (cmb)
  . Implemented FR #51496 (fgetcsv should take empty string as an escape). (cmb)
  . Fixed bug #73535 (php_sockop_write() returns 0 on error, can be used to
    trigger Denial of Service). (Nikita)
  . Fixed bug #74764 (Bindto IPv6 works with file_get_contents but fails with
    stream_socket_client). (Ville Hukkamäki)
  . Fixed bug #76859 (stream_get_line skips data if used with data-generating
    filter). (kkopachev)
  . Implemented FR #77377 (No way to handle CTRL+C in Windows). (Anatol)
  . Fixed bug #77930 (stream_copy_to_stream should use mmap more often).
    (Nikita)
  . Implemented FR #78177 (Make proc_open accept command array). (Nikita)
  . Fixed bug #78208 (password_needs_rehash() with an unknown algo should always
    return true). (Sara)
  . Fixed bug #78241 (touch() does not handle dates after 2038 in PHP 64-bit). (cmb)
  . Fixed bug #78282 (atime and mtime mismatch). (cmb)
  . Fixed bug #78326 (improper memory deallocation on stream_get_contents()
    with fixed length buffer). (Albert Casademont)
  . Fixed bug #78346 (strip_tags no longer handling nested php tags). (cmb)
  . Fixed bug #78506 (Error in a php_user_filter::filter() is not reported).
    (Nikita)
  . Fixed bug #78549 (Stack overflow due to nested serialized input). (Nikita)
  . Fixed bug #78759 (array_search in $GLOBALS). (Nikita)

- Testing:
  . Fixed bug #78684 (PCRE bug72463_2 test is sending emails on Linux). (cmb)

- Tidy:
  . Added TIDY_TAG_* constants for HTML5 elements. (cmb)
  . Fixed bug #76736 (wrong reflection for tidy_get_head, tidy_get_html,
    tidy_get_root, and tidy_getopt) (tandre)

- WDDX:
  . Deprecated and unbundled the WDDX extension. (cmb)

- Zip:
  . Fixed bug #78641 (addGlob can modify given remove_path value). (cmb)

21 Nov 2019, PHP 7.3.12

- Core:
  . Fixed bug #78658 (Memory corruption using Closure::bindTo). (Nikita)
  . Fixed bug #78656 (Parse errors classified as highest log-level). (Erik
    Lundin)
  . Fixed bug #78752 (Segfault if GC triggered while generator stack frame is
    being destroyed). (Nikita)
  . Fixed bug #78689 (Closure::fromCallable() doesn't handle
    [Closure, '__invoke']). (Nikita)

- COM:
  . Fixed bug #78694 (Appending to a variant array causes segfault). (cmb)

- Date:
  . Fixed bug #70153 (\DateInterval incorrectly unserialized). (Maksim Iakunin)
  . Fixed bug #78751 (Serialising DatePeriod converts DateTimeImmutable). (cmb)

- Iconv:
  . Fixed bug #78642 (Wrong libiconv version displayed). (gedas at martynas,
    cmb).

- OpCache:
  . Fixed bug #78654 (Incorrectly computed opcache checksum on files with
    non-ascii characters). (mhagstrand)
  . Fixed bug #78747 (OpCache corrupts custom extension result). (Nikita)

- OpenSSL:
  . Fixed bug #78775 (TLS issues from HTTP request affecting other encrypted
    connections). (Nikita)

- Reflection:
  . Fixed bug #78697 (ReflectionClass::ImplementsInterface - inaccurate error
    message with traits). (villfa)

- Sockets:
  . Fixed bug #78665 (Multicasting may leak memory). (cmb)

24 Oct 2019, PHP 7.3.11

- Core:
  . Fixed bug #78535 (auto_detect_line_endings value not parsed as bool).
    (bugreportuser)
  . Fixed bug #78620 (Out of memory error). (cmb, Nikita)

- Exif :
  . Fixed bug #78442 ('Illegal component' on exif_read_data since PHP7)
	(Kalle)

- FPM:
  . Fixed bug #78599 (env_path_info underflow in fpm_main.c can lead to RCE).
    (CVE-2019-11043) (Jakub Zelenka)
  . Fixed bug #78413 (request_terminate_timeout does not take effect after
    fastcgi_finish_request). (Sergei Turchanov)

- MBString:
  . Fixed bug #78633 (Heap buffer overflow (read) in mb_eregi). (cmb)
  . Fixed bug #78579 (mb_decode_numericentity: args number inconsistency).
    (cmb)
  . Fixed bug #78609 (mb_check_encoding() no longer supports stringable
    objects). (cmb)

- MySQLi:
  . Fixed bug #76809 (SSL settings aren't respected when persistent connections
    are used). (fabiomsouto)

- Mysqlnd:
  . Fixed bug #78525 (Memory leak in pdo when reusing native prepared
    statements). (Nikita)

- PCRE:
  . Fixed bug #78272 (calling preg_match() before pcntl_fork() will freeze
    child process). (Nikita)

- PDO_MySQL:
  . Fixed bug #78623 (Regression caused by "SP call yields additional empty
    result set"). (cmb)

- Session:
  . Fixed bug #78624 (session_gc return value for user defined session
    handlers). (bshaffer)

- Standard:
  . Fixed bug #76342 (file_get_contents waits twice specified timeout).
    (Thomas Calvet)
  . Fixed bug #78612 (strtr leaks memory when integer keys are used and the
    subject string shorter). (Nikita)
  . Fixed bug #76859 (stream_get_line skips data if used with data-generating
    filter). (kkopachev)

- Zip:
  . Fixed bug #78641 (addGlob can modify given remove_path value). (cmb)

26 Sep 2019, PHP 7.3.10

- Core:
  . Fixed bug #78220 (Can't access OneDrive folder). (cmb, ab)
  . Fixed bug #77922 (Double release of doc comment on inherited shadow
    property). (Nikita)
  . Fixed bug #78441 (Parse error due to heredoc identifier followed by digit).
    (cmb)
  . Fixed bug #77812 (Interactive mode does not support PHP 7.3-style heredoc).
    (cmb, Nikita)

- FastCGI:
  . Fixed bug #78469 (FastCGI on_accept hook is not called when using named
    pipes on Windows). (Sergei Turchanov)

- FPM:
  . Fixed bug #78334 (fpm log prefix message includes wrong stdout/stderr
    notation). (Tsuyoshi Sadakata)

- Intl:
  . Ensure IDNA2003 rules are used with idn_to_ascii() and idn_to_utf8()
    when requested. (Sara)

- MBString:
  . Fixed bug #78559 (Heap buffer overflow in mb_eregi). (cmb)

- MySQLnd:
  . Fixed connect_attr issues and added the _server_host connection attribute.
    (Qianqian Bu)

- ODBC:
  . Fixed bug #78473 (odbc_close() closes arbitrary resources). (cmb)

- PDO_MySQL:
  . Fixed bug #41997 (SP call yields additional empty result set). (cmb)

- sodium:
  . Fixed bug #78510 (Partially uninitialized buffer returned by
    sodium_crypto_generichash_init()). (Frank Denis, cmb)

29 Aug 2019, PHP 7.3.9

- Core:
  . Fixed bug #78363 (Buffer overflow in zendparse). (Nikita)
  . Fixed bug #78379 (Cast to object confuses GC, causes crash). (Dmitry)
  . Fixed bug #78412 (Generator incorrectly reports non-releasable $this as GC
    child). (Nikita)

- Curl:
  . Fixed bug #77946 (Bad cURL resources returned by curl_multi_info_read()).
    (Abyr Valg)

- Exif:
  . Fixed bug #78333 (Exif crash (bus error) due to wrong alignment and
    invalid cast). (Nikita)

- FPM:
  . Fixed bug #77185 (Use-after-free in FPM master event handling).
    (Maksim Nikulin)

- Iconv:
  . Fixed bug #78342 (Bus error in configure test for iconv //IGNORE). (Rainer
    Jung)

- LiteSpeed:
  . Updated to LiteSpeed SAPI V7.5 (Fixed clean shutdown). (George Wang)

- MBString:
  . Fixed bug #78380 (Oniguruma 6.9.3 fixes CVEs). (CVE-2019-13224) (Stas)

- MySQLnd:
  . Fixed bug #78179 (MariaDB server version incorrectly detected). (cmb)
  . Fixed bug #78213 (Empty row pocket). (cmb)

- Opcache:
  . Fixed bug #77191 (Assertion failure in dce_live_ranges() when silencing is
    used). (Nikita)

- Standard:
  . Fixed bug #69100 (Bus error from stream_copy_to_stream (file -> SSL stream)
    with invalid length). (Nikita)
  . Fixed bug #78282 (atime and mtime mismatch). (cmb)
  . Fixed bug #78326 (improper memory deallocation on stream_get_contents()
    with fixed length buffer). (Albert Casademont)
  . Fixed bug #78346 (strip_tags no longer handling nested php tags). (cmb)

01 Aug 2019, PHP 7.3.8

- Core:
  . Added syslog.filter=raw option. (Erik Lundin)
  . Fixed bug #78212 (Segfault in built-in webserver). (cmb)

- Date:
  . Fixed bug #69044 (discrepency between time and microtime). (krakjoe)
  . Updated timelib to 2018.02. (Derick)

- EXIF:
  . Fixed bug #78256 (heap-buffer-overflow on exif_process_user_comment).
    (CVE-2019-11042) (Stas)
  . Fixed bug #78222 (heap-buffer-overflow on exif_scan_thumbnail).
    (CVE-2019-11041) (Stas)

- FTP:
  . Fixed bug #78039 (FTP with SSL memory leak). (Nikita)

- Libxml:
  . Fixed bug #78279 (libxml_disable_entity_loader settings is shared between
    requests (cgi-fcgi)). (Nikita)

- LiteSpeed:
  . Updated to LiteSpeed SAPI V7.4.3 (increased response header count limit from
    100 to 1000, added crash handler to cleanly shutdown PHP request, added
    CloudLinux mod_lsapi mode). (George Wang)
  . Fixed bug #76058 (After "POST data can't be buffered", using php://input
    makes huge tmp files). (George Wang)

- Openssl:
  . Fixed bug #78231 (Segmentation fault upon stream_socket_accept of exported
    socket-to-stream). (Nikita)

- Opcache:
  . Fixed bug #78189 (file cache strips last character of uname hash). (cmb)
  . Fixed bug #78202 (Opcache stats for cache hits are capped at 32bit NUM).
    (cmb)
  . Fixed bug #78271 (Invalid result of if-else). (Nikita)
  . Fixed bug #78291 (opcache_get_configuration doesn't list all directives).
    (Andrew Collington)
  . Fixed bug #78341 (Failure to detect smart branch in DFA pass). (Nikita)

- PCRE:
  . Fixed bug #78197 (PCRE2 version check in configure fails for "##.##-xxx"
    version strings). (pgnet, Peter Kokot)
  . Fixed bug #78338 (Array cross-border reading in PCRE). (cmb)

- PDO_Sqlite:
  . Fixed bug #78192 (SegFault when reuse statement after schema has changed).
    (Vincent Quatrevieux)

- Phar:
  . Fixed bug #77919 (Potential UAF in Phar RSHUTDOWN). (cmb)

- Phpdbg:
  . Fixed bug #78297 (Include unexistent file memory leak). (Nikita)

- SQLite:
  . Upgraded to SQLite 3.28.0. (cmb)

- Standard:
  . Fixed bug #78241 (touch() does not handle dates after 2038 in PHP 64-bit). (cmb)
  . Fixed bug #78269 (password_hash uses weak options for argon2). (Remi)

04 Jul 2019, PHP 7.3.7

- Core:
  . Fixed bug #76980 (Interface gets skipped if autoloader throws an exception).
    (Nikita)

- DOM:
  . Fixed bug #78025 (segfault when accessing properties of DOMDocumentType).
    (cmb)

- MySQLi:
  . Fixed bug #77956 (When mysqli.allow_local_infile = Off, use a meaningful
    error message). (Sjon Hortensius)
  . Fixed bug #38546 (bindParam incorrect processing of bool types).
    (camporter)

- MySQLnd:
  . Fixed bug #77955 (Random segmentation fault in mysqlnd from php-fpm).
    (Nikita)

- Opcache:
  . Fixed bug #78015 (Incorrect evaluation of expressions involving partials
    arrays in SCCP). (Nikita)
  . Fixed bug #78106 (Path resolution fails if opcache disabled during request).
    (Nikita)

- OpenSSL:
  . Fixed bug #78079 (openssl_encrypt_ccm.phpt fails with OpenSSL 1.1.1c).
    (Jakub Zelenka)

- phpdbg:
  . Fixed bug #78050 (SegFault phpdbg + opcache on include file twice).
    (Nikita)

- Sockets:
  . Fixed bug #78038 (Socket_select fails when resource array contains
    references). (Nikita)

- Sodium:
  . Fixed bug #78114 (segfault when calling sodium_* functions from eval). (cmb)

- Standard:
  . Fixed bug #77135 (Extract with EXTR_SKIP should skip $this).
    (Craig Duncan, Dmitry)
  . Fixed bug #77937 (preg_match failed). (cmb, Anatol)

- Zip:
  . Fixed bug #76345 (zip.h not found). (Michael Maroszek)

30 May 2019, PHP 7.3.6

- cURL:
  . Implemented FR #72189 (Add missing CURL_VERSION_* constants). (Javier
    Spagnoletti)

- Date:
  . Fixed bug #77909 (DatePeriod::__construct() with invalid recurrence count
    value). (Ignace Nyamagana Butera)

- EXIF:
  . Fixed bug #77988 (heap-buffer-overflow on php_jpg_get16).
    (CVE-2019-11040) (Stas)

- FPM:
  . Fixed bug #77934 (php-fpm kill -USR2 not working). (Jakub Zelenka)
  . Fixed bug #77921 (static.php.net doesn't work anymore). (Peter Kokot)

- GD:
  . Fixed bug #77943 (imageantialias($image, false); does not work). (cmb)
  . Fixed bug #77973 (Uninitialized read in gdImageCreateFromXbm).
    (CVE-2019-11038) (cmb)

- Iconv:
  . Fixed bug #78069 (Out-of-bounds read in iconv.c:_php_iconv_mime_decode()
    due to integer overflow). (CVE-2019-11039). (maris dot adam)

- JSON:
  . Fixed bug #77843 (Use after free with json serializer). (Nikita)

- Opcache:
  . Fixed possible crashes, because of inconsistent PCRE cache and opcache
    SHM reset. (Alexey Kalinin, Dmitry)

- PDO_MySQL:
  . Fixed bug #77944 (Wrong meta pdo_type for bigint on LLP64). (cmb)

- Reflection:
  . Fixed bug #75186 (Inconsistent reflection of Closure:::__invoke()). (Nikita)

- Session:
  . Fixed bug #77911 (Wrong warning for session.sid_bits_per_character). (cmb)

- SOAP:
  . Fixed bug #77945 (Segmentation fault when constructing SoapClient with
    WSDL_CACHE_BOTH). (Nikita)

- SPL:
  . Fixed bug #77024 (SplFileObject::__toString() may return array). (Craig
    Duncan)

- SQLite:
  . Fixed bug #77967 (Bypassing open_basedir restrictions via file uris). (Stas)

- Standard:
  . Fixed bug #77931 (Warning for array_map mentions wrong type). (Nikita)
  . Fixed bug #78003 (strip_tags output change since PHP 7.3). (cmb)

02 May 2019, PHP 7.3.5

- Core:
  . Fixed bug #77903 (ArrayIterator stops iterating after offsetSet call).
    (Nikita)

- CLI:
  . Fixed bug #77794 (Incorrect Date header format in built-in server).
    (kelunik)

- EXIF
  . Fixed bug #77950 (Heap-buffer-overflow in _estrndup via exif_process_IFD_TAG).
    (CVE-2019-11036) (Stas)

- Interbase:
  . Fixed bug #72175 (Impossibility of creating multiple connections to
    Interbase with php 7.x). (Nikita)

- Intl:
  . Fixed bug #77895 (IntlDateFormatter::create fails in strict mode if $locale
    = null). (Nikita)

- LDAP:
  . Fixed bug #77869 (Core dump when using server controls) (mcmic)

- Mail
  . Fixed bug #77821 (Potential heap corruption in TSendMail()). (cmb)

- mbstring:
  . Implemented FR #72777 (Implement regex stack limits for mbregex functions).
    (Yasuo Ohgaki, Stas)

- MySQLi:
  . Fixed bug #77773 (Unbuffered queries leak memory - MySQLi / mysqlnd).
    (Nikita)

- PCRE:
  . Fixed bug #77827 (preg_match does not ignore \r in regex flags). (requinix,
    cmb)

- PDO:
  . Fixed bug #77849 (Disable cloning of PDO handle/connection objects).
    (camporter)

- phpdbg:
  . Fixed bug #76801 (too many open files). (alekitto)
  . Fixed bug #77800 (phpdbg segfaults on listing some conditional breakpoints).
    (krakjoe)
  . Fixed bug #77805 (phpdbg build fails when readline is shared). (krakjoe)

- Reflection:
  . Fixed bug #77772 (ReflectionClass::getMethods(null) doesn't work). (Nikita)
  . Fixed bug #77882 (Different behavior: always calls destructor). (Nikita)

- Standard:
  . Fixed bug #77793 (Segmentation fault in extract() when overwriting
    reference with itself). (Nikita)
  . Fixed bug #77844 (Crash due to null pointer in parse_ini_string with
    INI_SCANNER_TYPED). (Nikita)
  . Fixed bug #77853 (Inconsistent substr_compare behaviour with empty
    haystack). (Nikita)

04 Apr 2019, PHP 7.3.4

- Core:
  . Fixed bug #77738 (Nullptr deref in zend_compile_expr). (Laruence)
  . Fixed bug #77660 (Segmentation fault on break 2147483648). (Laruence)
  . Fixed bug #77652 (Anonymous classes can lose their interface information).
    (Nikita)
  . Fixed bug #77345 (Stack Overflow caused by circular reference in garbage
    collection). (Alexandru Patranescu, Nikita, Dmitry)
  . Fixed bug #76956 (Wrong value for 'syslog.filter' documented in php.ini).
    (cmb)

- Apache2Handler:
  . Fixed bug #77648 (BOM in sapi/apache2handler/php_functions.c). (cmb)

- Bcmath:
  . Fixed bug #77742 (bcpow() implementation related to gcc compiler
    optimization). (Nikita)

- CLI Server:
  . Fixed bug #77722 (Incorrect IP set to $_SERVER['REMOTE_ADDR'] on the
    localhost). (Nikita)

- COM:
  . Fixed bug #77578 (Crash when php unload). (cmb)

- EXIF:
  . Fixed bug #77753 (Heap-buffer-overflow in php_ifd_get32s). (CVE-2019-11034)
    (Stas)
  . Fixed bug #77831 (Heap-buffer-overflow in exif_iif_add_value).
    (CVE-2019-11035) (Stas)

- FPM:
  . Fixed bug #77677 (FPM fails to build on AIX due to missing WCOREDUMP).
    (Kevin Adler)

- GD:
  . Fixed bug #77700 (Writing truecolor images as GIF ignores interlace flag).
    (cmb)

- MySQLi:
  . Fixed bug #77597 (mysqli_fetch_field hangs scripts). (Nikita)

- Opcache:
  . Fixed bug #77743 (Incorrect pi node insertion for jmpznz with identical
    successors). (Nikita)

- PCRE:
  . Fixed bug #76127 (preg_split does not raise an error on invalid UTF-8).
    (Nikita)

- Phar:
  . Fixed bug #77697 (Crash on Big_Endian platform). (Laruence)

- phpdbg:
  . Fixed bug #77767 (phpdbg break cmd aliases listed in help do not match
    actual aliases). (Miriam Lauter)

- sodium:
  . Fixed bug #77646 (sign_detached() strings not terminated). (Frank)

- SQLite3:
  . Added sqlite3.defensive INI directive. (BohwaZ)

- Standard:
  . Fixed bug #77664 (Segmentation fault when using undefined constant in
    custom wrapper). (Laruence)
  . Fixed bug #77669 (Crash in extract() when overwriting extracted array).
    (Nikita)
  . Fixed bug #76717 (var_export() does not create a parsable value for
    PHP_INT_MIN). (Nikita)
  . Fixed bug #77765 (FTP stream wrapper should set the directory as
    executable). (Vlad Temian)

07 Mar 2019, PHP 7.3.3

- Core:
  . Fixed bug #77589 (Core dump using parse_ini_string with numeric sections).
    (Laruence)
  . Fixed bug #77329 (Buffer Overflow via overly long Error Messages).
    (Dmitry)
  . Fixed bug #77494 (Disabling class causes segfault on member access).
    (Dmitry)
  . Fixed bug #77498 (Custom extension Segmentation fault when declare static
    property). (Nikita)
  . Fixed bug #77530 (PHP crashes when parsing `(2)::class`). (Ekin)
  . Fixed bug #77546 (iptcembed broken function). (gdegoulet)
  . Fixed bug #77630 (rename() across the device may allow unwanted access
    during processing). (Stas)

- COM:
  . Fixed bug #77621 (Already defined constants are not properly reported).
    (cmb)
  . Fixed bug #77626 (Persistence confusion in php_com_import_typelib()). (cmb)

- EXIF:
  . Fixed bug #77509 (Uninitialized read in exif_process_IFD_in_TIFF). (Stas)
  . Fixed bug #77540 (Invalid Read on exif_process_SOFn). (Stas)
  . Fixed bug #77563 (Uninitialized read in exif_process_IFD_in_MAKERNOTE). (Stas)
  . Fixed bug #77659 (Uninitialized read in exif_process_IFD_in_MAKERNOTE). (Stas)

- Mbstring:
  . Fixed bug #77514 (mb_ereg_replace() with trailing backslash adds null byte).
    (Nikita)

- MySQL
  . Disabled LOCAL INFILE by default, can be enabled using php.ini directive
    mysqli.allow_local_infile for mysqli, or PDO::MYSQL_ATTR_LOCAL_INFILE
    attribute for pdo_mysql. (Darek Slusarczyk)

- OpenSSL:
  . Fixed bug #77390 (feof might hang on TLS streams in case of fragmented TLS
    records). (Abyl Valg, Jakub Zelenka)

- PDO_OCI:
  . Support Oracle Database tracing attributes ACTION, MODULE,
    CLIENT_INFO, and CLIENT_IDENTIFIER. (Cameron Porter)

- PHAR:
  . Fixed bug #77396 (Null Pointer Dereference in phar_create_or_parse_filename).
    (bishop)
  . Fixed bug #77586 (phar_tar_writeheaders_int() buffer overflow). (bishop)

- phpdbg:
  . Fixed bug #76596 (phpdbg support for display_errors=stderr). (kabel)

- SPL:
  . Fixed bug #51068 (DirectoryIterator glob:// don't support current path
    relative queries). (Ahmed Abdou)
  . Fixed bug #77431 (openFile() silently truncates after a null byte). (cmb)

- Standard:
  . Fixed bug #77552 (Unintialized php_stream_statbuf in stat functions).
    (John Stevenson)
  . Fixed bug #77612 (setcookie() sets incorrect SameSite header if all of its
    options filled). (Nikita)

07 Feb 2019, PHP 7.3.2

- Core:
  . Fixed bug #77369 (memcpy with negative length via crafted DNS response). (Stas)
  . Fixed bug #77387 (Recursion detection broken when printing GLOBALS).
    (Laruence)
  . Fixed bug #77376 ("undefined function" message no longer includes
    namespace). (Laruence)
  . Fixed bug #77357 (base64_encode / base64_decode doest not work on nested
    VM). (Nikita)
  . Fixed bug #77339 (__callStatic may get incorrect arguments). (Dmitry)
  . Fixed bug #77317 (__DIR__, __FILE__, realpath() reveal physical path for
    subst virtual drive). (Anatol)
  . Fixed bug #77263 (Segfault when using 2 RecursiveFilterIterator). (Dmitry)
  . Fixed bug #77447 (PHP 7.3 built with ASAN crashes in
    zend_cpu_supports_avx2). (Nikita)
  . Fixed bug #77484 (Zend engine crashes when calling realpath in invalid
    working dir). (Anatol)

- Curl:
  . Fixed bug #76675 (Segfault with H2 server push). (Pedro Magalhães)

- Fileinfo:
  . Fixed bug #77346 (webm files incorrectly detected as
    application/octet-stream). (Anatol)

- FPM:
  . Fixed bug #77430 (php-fpm crashes with Main process exited, code=dumped,
    status=11/SEGV). (Jakub Zelenka)

- GD:
  . Fixed bug #73281 (imagescale(…, IMG_BILINEAR_FIXED) can cause black border).
    (cmb)
  . Fixed bug #73614 (gdImageFilledArc() doesn't properly draw pies). (cmb)
  . Fixed bug #77272 (imagescale() may return image resource on failure). (cmb)
  . Fixed bug #77391 (1bpp BMPs may fail to be loaded). (Romain Déoux, cmb)
  . Fixed bug #77479 (imagewbmp() segfaults with very large images). (cmb)

- ldap:
  . Fixed bug #77440 (ldap_bind using ldaps or ldap_start_tls()=exception in
    libcrypto-1_1-x64.dll). (Anatol)

- Mbstring:
  . Fixed bug #77428 (mb_ereg_replace() doesn't replace a substitution
    variable). (Nikita)
  . Fixed bug #77454 (mb_scrub() silently truncates after a null byte).
    (64796c6e69 at gmail dot com)

- MySQLnd:
  . Fixed bug #77308 (Unbuffered queries memory leak). (Dmitry)
  . Fixed bug #75684 (In mysqlnd_ext_plugin.h the plugin methods family has
      no external visibility). (Anatol)

- Opcache:
  . Fixed bug #77266 (Assertion failed in dce_live_ranges). (Laruence)
  . Fixed bug #77257 (value of variable assigned in a switch() construct gets
    lost). (Nikita)
  . Fixed bug #77434 (php-fpm workers are segfaulting in zend_gc_addre).
    (Nikita)
  . Fixed bug #77361 (configure fails on 64-bit AIX when opcache enabled).
    (Kevin Adler)
  . Fixed bug #77287 (Opcache literal compaction is incompatible with EXT
    opcodes). (Nikita)

- PCRE:
  . Fixed bug #77338 (get_browser with empty string). (Nikita)

- PDO:
  . Fixed bug #77273 (array_walk_recursive corrupts value types leading to PDO
    failure). (Nikita)

- PDO MySQL:
  . Fixed bug #77289 (PDO MySQL segfaults with persistent connection).
    (Lauri Kenttä)

- SOAP:
  . Fixed bug #77410 (Segmentation Fault when executing method with an empty
    parameter). (Nikita)

- Sockets:
  . Fixed bug #76839 (socket_recvfrom may return an invalid 'from' address
    on MacOS). (Michael Meyer)

- SPL:
  . Fixed bug #77298 (segfault occurs when add property to unserialized empty
    ArrayObject). (jhdxr)

- Standard:
  . Fixed bug #77395 (segfault about array_multisort). (Laruence)
  . Fixed bug #77439 (parse_str segfaults when inserting item into existing
    array). (Nikita)

10 Jan 2019, PHP 7.3.1

- Core:
  . Fixed bug #76654 (Build failure on Mac OS X on 32-bit Intel). (Ryandesign)
  . Fixed bug #71041 (zend_signal_startup() needs ZEND_API).
    (Valentin V. Bartenev)
  . Fixed bug #76046 (PHP generates "FE_FREE" opcode on the wrong line).
    (Nikita)
  . Fixed bug #77291 (magic methods inherited from a trait may be ignored).
    (cmb)

- CURL:
  . Fixed bug #77264 (curl_getinfo returning microseconds, not seconds).
    (Pierrick)

- COM:
  . Fixed bug #77177 (Serializing or unserializing COM objects crashes). (cmb)

- Exif:
  . Fixed bug #77184 (Unsigned rational numbers are written out as signed
    rationals). (Colin Basnett)

- GD:
  . Fixed bug #77195 (Incorrect error handling of imagecreatefromjpeg()). (cmb)
  . Fixed bug #77198 (auto cropping has insufficient precision). (cmb)
  . Fixed bug #77200 (imagecropauto(…, GD_CROP_SIDES) crops left but not right).
    (cmb)
  . Fixed bug #77269 (efree() on uninitialized Heap data in imagescale leads to
    use-after-free). (cmb)
  . Fixed bug #77270 (imagecolormatch Out Of Bounds Write on Heap). (cmb)

- MBString:
  . Fixed bug #77367 (Negative size parameter in mb_split). (Stas)
  . Fixed bug #77370 (Buffer overflow on mb regex functions - fetch_token).
    (Stas)
  . Fixed bug #77371 (heap buffer overflow in mb regex functions
    - compile_string_node). (Stas)
  . Fixed bug #77381 (heap buffer overflow in multibyte match_at). (Stas)
  . Fixed bug #77382 (heap buffer overflow due to incorrect length in
    expand_case_fold_string). (Stas)
  . Fixed bug #77385 (buffer overflow in fetch_token). (Stas)
  . Fixed bug #77394 (Buffer overflow in multibyte case folding - unicode).
    (Stas)
  . Fixed bug #77418 (Heap overflow in utf32be_mbc_to_code). (Stas)

- OCI8:
  . Fixed bug #76804 (oci_pconnect with OCI_CRED_EXT not working). (KoenigsKind)
  . Added oci_set_call_timeout() for call timeouts.
  . Added oci_set_db_operation() for the DBOP end-to-end-tracing attribute.

- Opcache:
  . Fixed bug #77215 (CFG assertion failure on multiple finalizing switch
    frees in one block). (Nikita)
  . Fixed bug #77275 (OPcache optimization problem for ArrayAccess->offsetGet).
    (Nikita)

- PCRE:
  . Fixed bug #77193 (Infinite loop in preg_replace_callback). (Anatol)

- PDO:
  . Handle invalid index passed to PDOStatement::fetchColumn() as error. (Sergei
    Morozov)

- Phar:
  . Fixed bug #77247 (heap buffer overflow in phar_detect_phar_fname_ext). (Stas)

- Soap:
  . Fixed bug #77088 (Segfault when using SoapClient with null options).
    (Laruence)

- Sockets:
  . Fixed bug #77136 (Unsupported IPV6_RECVPKTINFO constants on macOS).
    (Mizunashi Mana)

- Sodium:
  . Fixed bug #77297 (SodiumException segfaults on PHP 7.3). (Nikita, Scott)

- SPL:
  . Fixed bug #77359 (spl_autoload causes segfault). (Lauri Kenttä)
  . Fixed bug #77360 (class_uses causes segfault). (Lauri Kenttä)

- SQLite3:
  . Fixed bug #77051 (Issue with re-binding on SQLite3). (BohwaZ)

- Xmlrpc:
  . Fixed bug #77242 (heap out of bounds read in xmlrpc_decode()). (cmb)
  . Fixed bug #77380 (Global out of bounds read in xmlrpc base64 code). (Stas)

06 Dec 2018, PHP 7.3.0

- Core:
  . Improved PHP GC. (Dmitry, Nikita)
  . Redesigned the old ext_skel program written in PHP, run:
    'php ext_skel.php' for all options. This means there are no dependencies,
    thus making it work on Windows out of the box. (Kalle)
  . Removed support for BeOS. (Kalle)
  . Add PHP_VERSION to phpinfo() <title/>. (github/MattJeevas)
  . Add net_get_interfaces(). (Sara, Joe, Anatol)
  . Added gc_status(). (Benjamin Eberlei)
  . Implemented flexible heredoc and nowdoc syntax, per
    RFC https://wiki.php.net/rfc/flexible_heredoc_nowdoc_syntaxes.
    (Thomas Punt)
  . Added support for references in list() and array destructuring, per
    RFC https://wiki.php.net/rfc/list_reference_assignment.
    (David Walker)
  . Improved effectiveness of ZEND_SECURE_ZERO for NetBSD and systems
    without native similar feature. (devnexen)
  . Added syslog.facility and syslog.ident INI entries for customizing syslog
    logging. (Philip Prindeville)
  . Fixed bug #75683 (Memory leak in zend_register_functions() in ZTS mode).
    (Dmitry)
  . Fixed bug #75031 (support append mode in temp/memory streams). (adsr)
  . Fixed bug #74860 (Uncaught exceptions not being formatted properly when
    error_log set to "syslog"). (Philip Prindeville)
  . Fixed bug #75220 (Segfault when calling is_callable on parent).
    (andrewnester)
  . Fixed bug #69954 (broken links and unused config items in distributed ini
    files). (petk)
  . Fixed bug #74922 (Composed class has fatal error with duplicate, equal const
    properties). (pmmaga)
  . Fixed bug #63911 (identical trait methods raise errors during composition).
    (pmmaga)
  . Fixed bug #75677 (Clang ignores fastcall calling convention on variadic
    function). (Li-Wen Hsu)
  . Fixed bug #54043 (Remove inconsitency of internal exceptions and user
    defined exceptions). (Nikita)
  . Fixed bug #53033 (Mathematical operations convert objects to integers).
    (Nikita)
  . Fixed bug #73108 (Internal class cast handler uses integer instead of
    float). (Nikita)
  . Fixed bug #75765 (Fatal error instead of Error exception when base class is
    not found). (Timur Ibragimov)
  . Fixed bug #76198 (Wording: "iterable" is not a scalar type). (Levi Morrison)
  . Fixed bug #76137 (config.guess/config.sub do not recognize RISC-V). (cmb)
  . Fixed bug #76427 (Segfault in zend_objects_store_put). (Laruence)
  . Fixed bug #76422 (ftruncate fails on files > 2GB). (Anatol)
  . Fixed bug #76509 (Inherited static properties can be desynchronized from
    their parent by ref). (Nikita)
  . Fixed bug #76439 (Changed behaviour in unclosed HereDoc). (Nikita, tpunt)
  . Fixed bug #63217 (Constant numeric strings become integers when used as
    ArrayAccess offset). (Rudi Theunissen, Dmitry)
  . Fixed bug #33502 (Some nullary functions don't check the number of
    arguments). (cmb)
  . Fixed bug #76392 (Error relocating sapi/cli/php: unsupported relocation
    type 37). (Peter Kokot)
  . The declaration and use of case-insensitive constants has been deprecated.
    (Nikita)
  . Added syslog.filter INI entry for syslog filtering. (Philip Prindeville)
  . Fixed bug #76667 (Segfault with divide-assign op and __get + __set).
    (Laruence)
  . Fixed bug #76030 (RE2C_FLAGS rarely honoured) (Cristian Rodríguez)
  . Fixed broken zend_read_static_property (Laruence)
  . Fixed bug #76773 (Traits used on the parent are ignored for child classes).
    (daverandom)
  . Fixed bug #76767 (‘asm’ operand has impossible constraints in zend_operators.h).
    (ondrej)
  . Fixed bug #76752 (Crash in ZEND_COALESCE_SPEC_TMP_HANDLER - assertion in
    _get_zval_ptr_tmp failed). (Laruence)
  . Fixed bug #76820 (Z_COPYABLE invalid definition). (mvdwerve, cmb)
  . Fixed bug #76510 (file_exists() stopped working for phar://). (cmb)
  . Fixed bug #76869 (Incorrect bypassing protected method accessibilty check).
    (Dmitry)
  . Fixed bug #72635 (Undefined class used by class constant in constexpr
    generates fatal error). (Nikita)
  . Fixed bug #76947 (file_put_contents() blocks the directory of the file
    (__DIR__)). (Anatol)
  . Fixed bug #76979 (define() error message does not mention resources as
    valid values). (Michael Moravec)
  . Fixed bug #76825 (Undefined symbols ___cpuid_count). (Laruence, cmb)
  . Fixed bug #77110 (undefined symbol zend_string_equal_val in C++ build).
    (Remi)

- BCMath:
  . Implemented FR #67855 (No way to get current scale in use). (Chris Wright,
    cmb)
  . Fixed bug #66364 (BCMath bcmul ignores scale parameter). (cmb)
  . Fixed bug #75164 (split_bc_num() is pointless). (cmb)
  . Fixed bug #75169 (BCMath errors/warnings bypass PHP's error handling). (cmb)

- CLI:
  . Fixed bug #44217 (Output after stdout/stderr closed cause immediate exit
    with status 0). (Robert Lu)
  . Fixed bug #77111 (php-win.exe corrupts unicode symbols from cli
    parameters). (Anatol)

- cURL:
  . Expose curl constants from curl 7.50 to 7.61. (Pierrick)
  . Fixed bug #74125 (Fixed finding CURL on systems with multiarch support).
    (cebe)

- Date:
  . Implemented FR #74668: Add DateTime::createFromImmutable() method.
    (majkl578, Rican7)
  . Fixed bug #75222 (DateInterval microseconds property always 0). (jhdxr)
  . Fixed bug #68406 (calling var_dump on a DateTimeZone object modifies it).
    (jhdxr)
  . Fixed bug #76131 (mismatch arginfo for date_create). (carusogabriel)
  . Updated timelib to 2018.01RC1 to address several bugs:
    . Fixed bug #75577 (DateTime::createFromFormat does not accept 'v' format
      specifier). (Derick)
    . Fixed bug #75642 (Wrap around behaviour for microseconds is not working).
      (Derick)

- DBA:
  . Fixed bug #75264 (compiler warnings emitted). (petk)

- DOM:
  . Fixed bug #76285 (DOMDocument::formatOutput attribute sometimes ignored).
    (Andrew Nester, Laruence, Anatol)

- Fileinfo:
  . Fixed bug #77095 (slowness regression in 7.2/7.3 (compared to 7.1)).
    (Anatol)

- Filter:
  . Added the 'add_slashes' sanitization mode (FILTER_SANITIZE_ADD_SLASHES).
	(Kalle)

- FPM:
  . Added fpm_get_status function. (Till Backhaus)
  . Fixed bug #62596 (getallheaders() missing with PHP-FPM). (Remi)
  . Fixed bug #69031 (Long messages into stdout/stderr are truncated
    incorrectly) - added new log related FPM configuration options:
    log_limit, log_buffering and decorate_workers_output. (Jakub Zelenka)

- ftp:
  . Fixed bug #77151 (ftp_close(): SSL_read on shutdown). (Remi)

- GD:
  . Added support for WebP in imagecreatefromstring(). (Andreas Treichel, cmb)

- GMP:
  . Export internal structures and accessor helpers for GMP object. (Sara)
  . Added gmp_binomial(n, k). (Nikita)
  . Added gmp_lcm(a, b). (Nikita)
  . Added gmp_perfect_power(a). (Nikita)
  . Added gmp_kronecker(a, b). (Nikita)

- iconv:
  . Fixed bug #53891 (iconv_mime_encode() fails to Q-encode UTF-8 string). (cmb)
  . Fixed bug #77147 (Fixing 60494 ignored ICONV_MIME_DECODE_CONTINUE_ON_ERROR).
    (cmb)

- IMAP:
  . Fixed bug #77020 (null pointer dereference in imap_mail). (cmb)
  . Fixed bug #77153 (imap_open allows to run arbitrary shell commands via
    mailbox parameter). (Stas)

- Interbase:
  . Fixed bug #75453 (Incorrect reflection for ibase_[p]connect). (villfa)
  . Fixed bug #76443 (php+php_interbase.dll crash on module_shutdown). (Kalle)


- intl:
  . Fixed bug #75317 (UConverter::setDestinationEncoding changes source instead
    of destination). (andrewnester)
  . Fixed bug #76829 (Incorrect validation of domain on idn_to_utf8()
    function). (Anatol)

- JSON:
  . Added JSON_THROW_ON_ERROR flag. (Andrea)

- LDAP:
  . Added ldap_exop_refresh helper for EXOP REFRESH operation with dds overlay.
    (Come)
  . Added full support for sending and parsing ldap controls. (Come)
  . Fixed bug #49876 (Fix LDAP path lookup on 64-bit distros). (dzuelke)

- libxml2:
  . Fixed bug #75871 (use pkg-config where available). (pmmaga)

- litespeed:
  . Fixed bug #75248 (Binary directory doesn't get created when building
    only litespeed SAPI). (petk)
  . Fixed bug #75251 (Missing program prefix and suffix). (petk)

- MBstring:
  . Updated to Oniguruma 6.9.0. (cmb)
  . Fixed bug #65544 (mb title case conversion-first word in quotation isn't
    capitalized). (Nikita)
  . Fixed bug #71298 (MB_CASE_TITLE misbehaves with curled apostrophe/quote).
    (Nikita)
  . Fixed bug #73528 (Crash in zif_mb_send_mail). (Nikita)
  . Fixed bug #74929 (mbstring functions version 7.1.1 are slow compared to 5.3
    on Windows). (Nikita)
  . Fixed bug #76319 (mb_strtolower with invalid UTF-8 causes segmentation
    fault). (Nikita)
  . Fixed bug #76574 (use of undeclared identifiers INT_MAX and LONG_MAX). (cmb)
  . Fixed bug #76594 (Bus Error due to unaligned access in zend_ini.c
    OnUpdateLong). (cmb, Nikita)
  . Fixed bug #76706 (mbstring.http_output_conv_mimetypes is ignored). (cmb)
  . Fixed bug #76958 (Broken UTF7-IMAP conversion). (Nikita)
  . Fixed bug #77025 (mb_strpos throws Unknown encoding or conversion error).
    (Nikita)
  . Fixed bug #77165 (mb_check_encoding crashes when argument given an empty
    array). (Nikita)

- Mysqlnd:
  . Fixed bug #76386 (Prepared Statement formatter truncates fractional seconds
    from date/time column). (Victor Csiky)

- ODBC:
  . Removed support for ODBCRouter. (Kalle)
  . Removed support for Birdstep. (Kalle)
  . Fixed bug #77079 (odbc_fetch_object has incorrect type signature).
    (Jon Allen)

- Opcache:
  . Fixed bug #76466 (Loop variable confusion). (Dmitry, Laruence, Nikita)
  . Fixed bug #76463 (var has array key type but not value type). (Laruence)
  . Fixed bug #76446 (zend_variables.c:73: zend_string_destroy: Assertion
    `!(zval_gc_flags((str)->gc)). (Nikita, Laruence)
  . Fixed bug #76711 (OPcache enabled triggers false-positive "Illegal string
    offset"). (Dmitry)
  . Fixed bug #77058 (Type inference in opcache causes side effects). (Nikita)
  . Fixed bug #77092 (array_diff_key() - segmentation fault). (Nikita)

- OpenSSL:
  . Added openssl_pkey_derive function. (Jim Zubov)
  . Add min_proto_version and max_proto_version ssl stream options as well as
    related constants for possible TLS protocol values. (Jakub Zelenka)

- PCRE:
  . Implemented https://wiki.php.net/rfc/pcre2-migration. (Anatol, Dmitry)
  . Upgrade PCRE2 to 10.32. (Anatol)
  . Fixed bug #75355 (preg_quote() does not quote # control character).
    (Michael Moravec)
  . Fixed bug #76512 (\w no longer includes unicode characters). (cmb)
  . Fixed bug #76514 (Regression in preg_match makes it fail with
    PREG_JIT_STACKLIMIT_ERROR). (Anatol)
  . Fixed bug #76909 (preg_match difference between 7.3 and < 7.3). (Anatol)

- PDO_DBlib:
  . Implemented FR #69592 (allow 0-column rowsets to be skipped automatically).
    (fandrieu)
  . Expose TDS version as \PDO::DBLIB_ATTR_TDS_VERSION attribute on \PDO
    instance. (fandrieu)
  . Treat DATETIME2 columns like DATETIME. (fandrieu)
  . Fixed bug #74243 (allow locales.conf to drive datetime format). (fandrieu)

- PDO_Firebird:
  . Fixed bug #74462 (PDO_Firebird returns only NULLs for results with boolean
    for FIREBIRD >= 3.0). (Dorin Marcoci)

- PDO_OCI:
  . Fixed bug #74631 (PDO_PCO with PHP-FPM: OCI environment initialized
    before PHP-FPM sets it up). (Ingmar Runge)

- PDO SQLite
  . Add support for additional open flags

- pgsql:
  . Added new error constants for pg_result_error(): PGSQL_DIAG_SCHEMA_NAME,
    PGSQL_DIAG_TABLE_NAME, PGSQL_DIAG_COLUMN_NAME, PGSQL_DIAG_DATATYPE_NAME,
    PGSQL_DIAG_CONSTRAINT_NAME and PGSQL_DIAG_SEVERITY_NONLOCALIZED. (Kalle)
  . Fixed bug #77047 (pg_convert has a broken regex for the 'TIME WITHOUT
    TIMEZONE' data type). (Andy Gajetzki)

- phar:
  . Fixed bug #74991 (include_path has a 4096 char limit in some cases).
    (bwbroersma)
  . Fixed bug #65414 (deal with leading slash when adding files correctly).
    (bishopb)

- readline:
  . Added completion_append_character and completion_suppress_append options
    to readline_info() if linked against libreadline. (krageon)

- Session:
  . Fixed bug #74941 (session fails to start after having headers sent).
    (morozov)

- SimpleXML:
  . Fixed bug #54973 (SimpleXML casts integers wrong). (Nikita)
  . Fixed bug #76712 (Assignment of empty string creates extraneous text node).
    (cmb)

- Sockets:
  . Fixed bug #67619 (Validate length on socket_write). (thiagooak)

- SOAP:
  . Fixed bug #75464 (Wrong reflection on SoapClient::__setSoapHeaders).
    (villfa)
  . Fixed bug #70469 (SoapClient generates E_ERROR even if exceptions=1 is
    used). (Anton Artamonov)
  . Fixed bug #50675 (SoapClient can't handle object references correctly).
    (Cameron Porter)
  . Fixed bug #76348 (WSDL_CACHE_MEMORY causes Segmentation fault). (cmb)
  . Fixed bug #77141 (Signedness issue in SOAP when precision=-1). (cmb)

- SPL:
  . Fixed bug #74977 (Appending AppendIterator leads to segfault).
    (Andrew Nester)
  . Fixed bug #75173 (incorrect behavior of AppendIterator::append in foreach
    loop). (jhdxr)
  . Fixed bug #74372 (autoloading file with syntax error uses next autoloader,
    may hide parse error). (Nikita)
  . Fixed bug #75878 (RecursiveTreeIterator::setPostfix has wrong signature).
    (cmb)
  . Fixed bug #74519 (strange behavior of AppendIterator). (jhdxr)
  . Fixed bug #76131 (mismatch arginfo for splarray constructor).
    (carusogabriel)

- SQLite3:
  . Updated bundled libsqlite to 3.24.0. (cmb)

- Standard:
  . Added is_countable() function. (Gabriel Caruso)
  . Added support for the SameSite cookie directive, including an alternative
    signature for setcookie(), setrawcookie() and session_set_cookie_params().
    (Frederik Bosch, pmmaga)
  . Remove superfluous warnings from inet_ntop()/inet_pton(). (daverandom)
  . Fixed bug #75916 (DNS_CAA record results contain garbage). (Mike,
    Philip Sharp)
  . Fixed unserialize(), to disable creation of unsupported data structures
    through manually crafted strings. (Dmitry)
  . Fixed bug #75409 (accept EFAULT in addition to ENOSYS as indicator
    that getrandom() is missing). (sarciszewski)
  . Fixed bug #74719 (fopen() should accept NULL as context). (Alexander Holman)
  . Fixed bug #69948 (path/domain are not sanitized in setcookie). (cmb)
  . Fixed bug #75996 (incorrect url in header for mt_rand). (tatarbj)
  . Added hrtime() function, to get high resolution time. (welting)
  . Fixed bug #48016 (stdClass::__setState is not defined although var_export()
    uses it). (Andrea)
  . Fixed bug #76136 (stream_socket_get_name should enclose IPv6 in brackets).
    (seliver)
  . Fixed bug #76688 (Disallow excessive parameters after options array).
    (pmmaga)
  . Fixed bug #76713 (Segmentation fault caused by property corruption).
    (Laruence)
  . Fixed bug #76755 (setcookie does not accept "double" type for expire time).
    (Laruence)
  . Fixed bug #76674 (improve array_* failure messages exposing what was passed
    instead of an array). (carusogabriel)
  . Fixed bug #76803 (ftruncate changes file pointer). (Anatol)
  . Fixed bug #76818 (Memory corruption and segfault). (Remi)
  . Fixed bug #77081 (ftruncate() changes seek pointer in c mode). (cmb, Anatol)

- Testing:
  . Implemented FR #62055 (Make run-tests.php support --CGI-- sections). (cmb)

- Tidy:
  . Support using tidyp instead of tidy. (devnexen)
  . Fixed bug #74707 (Tidy has incorrect ReflectionFunction param counts for
    functions taking tidy). (Gabriel Caruso)
  . Fixed arginfo for tidy::__construct(). (Tyson Andre)

- Tokenizer:
  . Fixed bug #76437 (token_get_all with TOKEN_PARSE flag fails to recognise
    close tag). (Laruence)
  . Fixed bug #75218 (Change remaining uncatchable fatal errors for parsing
    into ParseError). (Nikita)
  . Fixed bug #76538 (token_get_all with TOKEN_PARSE flag fails to recognise
    close tag with newline). (Nikita)
  . Fixed bug #76991 (Incorrect tokenization of multiple invalid flexible
    heredoc strings). (Nikita)

- XML:
  . Fixed bug #71592 (External entity processing never fails). (cmb)

- Zlib:
  . Added zlib/level context option for compress.zlib wrapper. (Sara)<|MERGE_RESOLUTION|>--- conflicted
+++ resolved
@@ -19,14 +19,12 @@
   . Fixed bug #79441 (Segfault in mb_chr() if internal encoding is unsupported).
     (Girgias)
 
-<<<<<<< HEAD
-- SPL:
-  . Fixed bug #69264 (__debugInfo() ignored while extending SPL classes). (cmb)
-=======
 - OpenSSL:
   . Fixed bug #79497 (stream_socket_client() throws an unknown error sometimes
     with <1s timeout). (Joe Cai)
->>>>>>> 94e09bfe
+
+- SPL:
+  . Fixed bug #69264 (__debugInfo() ignored while extending SPL classes). (cmb)
 
 - Standard:
   . Fixed bug #79468 (SIGSEGV when closing stream handle with a stream filter
