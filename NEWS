PHP                                                                        NEWS
|||||||||||||||||||||||||||||||||||||||||||||||||||||||||||||||||||||||||||||||
<<<<<<< HEAD
?? ??? ????, PHP 8.1.0RC2
=======
?? ??? 2021, PHP 8.0.12

- DOM:
  . Fixed bug #81433 (DOMElement::setIdAttribute() called twice may remove ID).
    (Viktor Volkov)

23 Sep 2021, PHP 8.0.11

- Core:
  . Fixed bug #81302 (Stream position after stream filter removed). (cmb)
  . Fixed bug #81346 (Non-seekable streams don't update position after write).
    (cmb)
  . Fixed bug #73122 (Integer Overflow when concatenating strings). (cmb)

-GD:
  . Fixed bug #53580 (During resize gdImageCopyResampled cause colors change).
    (cmb)

- Opcache:
  . Fixed bug #81353 (segfault with preloading and statically bound closure).
    (Nikita)
>>>>>>> 6fbdf696

- Shmop:
  . Fixed bug #81407 (shmop_open won't attach and causes php to crash). (cmb)

- Opcache:
  . Fixed bug #81409 (Incorrect JIT code for ADD with a reference to array).
    (Dmitry)

- Zip:
  . Fixed bug #80833 (ZipArchive::getStream doesn't use setPassword). (Remi)

02 Sep 2021, PHP 8.1.0RC1

- Core:
  . Fixed bug #81377 (unset() of $GLOBALS sub-key yields warning). (Nikita)

- COM:
  . Dispatch using LANG_NEUTRAL instead of LOCALE_SYSTEM_DEFAULT. (Dmitry
    Maksimov)

- Date:
  . Fixed bug #80998 (Missing second with inverted interval). (Derick)
  . Speed up finding timezone offset information. (Derick)

19 Aug 2021, PHP 8.1.0beta3

- Core:
  . Fixed bug #81342 (New ampersand token parsing depends on new line after it).
    (Nikita)
  . Fixed bug #81280 (Unicode characters in cli.prompt causes segfault).
    (krakjoe)
  . Fixed bug #81192 ("Declaration should be compatible with" gives incorrect
    line number with traits). (Nikita)
  . Fixed bug #78919 (CLI server: insufficient cleanup if request startup
    fails). (cataphract, cmb)

- Date:
  . Fixed bug #79580 (date_create_from_format misses leap year). (Derick)
  . Fixed bug #80963 (DateTimeZone::getTransitions() truncated). (Derick)
  . Fixed bug #80974 (Wrong diff between 2 dates in different timezones).
    (Derick)
  . Fixed bug #80998 (Missing second with inverted interval). (Derick)
  . Fixed bug #81097 (DateTimeZone silently falls back to UTC when providing an
    offset with seconds). (Derick)
  . Fixed bug #81106 (Regression in 8.1: add() now truncate ->f). (Derick)
  . Fixed bug #81273 (Date interval calculation not correct). (Derick)

- Mbstring:
  . Fixed bug #81349 (mb_detect_encoding misdetcts ASCII in some cases).
    (Nikita)

- PDO PgSQL:
  . Fixed bug #81343 (pdo_pgsql: Inconsitent boolean conversion after calling
    closeCursor()). (Philip Hofstetter)

- Phar:
  . Use SHA256 by default for signature. (remi)
  . Add support for OpenSSL_SHA256 and OpenSSL_SHA512 signature. (remi)

- SNMP:
  . Implement SHA256 and SHA512 for security protocol. (remi)

- Standard:
  . Fixed bug #81142 (PHP 7.3+ memory leak when unserialize() is used on an
    associative array). (Nikita)

05 Aug 2021, PHP 8.1.0beta2

- Core:
  . Fixed bug #81303 (match error message improvements). (krakjoe)

- Mbstring:
  . Fixed bug #81298 (mb_detect_encoding() segfaults when 7bit encoding is
    specified). (Nikita)

- MySQLnd:
  . Fixed bug #63327 (Crash (Bus Error) in mysqlnd due to wrong alignment).
    (Nikita)

- Opcache:
  . Fixed Bug #81255 (Memory leak in PHPUnit with functional JIT)
  . Fixed Bug #80959 (infinite loop in building cfg during JIT compilation)
    (Nikita, Dmitry)

- Reflection:
  . Fixed bug #80821 (ReflectionProperty::getDefaultValue() returns current
    value for statics). (Nikita)
  . Fixed bug #80564 (ReflectionProperty::__toString() renders current value,
    not default value). (Nikita)

- SimpleXML:
  . Fixed bug #81325 (Segfault in zif_simplexml_import_dom). (remi)

22 Jul 2021, PHP 8.1.0beta1

- Core:
 . Fixed bug #81238 (Fiber support missing for Solaris Sparc). (trowski)
 . Fixed bug #81237 (Comparison of fake closures doesn't work). (krakjoe)

- Opcache:
  . Fixed bug #81225 (Wrong result with pow operator with JIT enabled).
    (Dmitry)
  . Fixed bug #81249 (Intermittent property assignment failure with JIT
    enabled). (Dmitry)
  . Fixed bug #81256 (Assertion `zv != ((void *)0)' failed for "preload" with
    JIT). (Dmitry)

- Reflection:
 . Fixed bug #80097 (ReflectionAttribute is not a Reflector). (beberlei)

- Standard:
 . Fixed bug #81111 (Serialization is unexpectedly allowed on anonymous classes
   with __serialize()). (Nikita)

08 Jul 2021, PHP 8.1.0alpha3

- Core:
  . Fixed bug #81202 (powerpc64 build fails on fibers). (krakjoe)
  . Fixed bug #80072 (Cyclic unserialize in TMPVAR operand may leak). (Nikita)

- Curl:
  . Fixed bug #81085 (Support CURLOPT_SSLCERT_BLOB for cert strings).
    (camporter)

- Reflection:
  . Fixed bug #81200 (no way to determine if Closure is static). (krakjoe)

24 Jun 2021, PHP 8.1.0alpha2

- Core:
  . Fixed bug #81163 (__sleep allowed to return non-array). (krakjoe)

- Opcache:
  . Fixed bug #81133 (building opcache with phpize fails). (krakjoe)
  . Fixed bug #81136 (opcache header not installed). (krakjoe)

- PDO OCI:
  . Fixed bug #77120 (Support 'success with info' at connection).
    (Sergei Morozov)
    
- phpdbg:
  . Fixed bug #81135 (unknown help topic causes assertion failure). (krakjoe)

- SPL:
  . Fixed bug #81112 (Special json_encode behavior for SplFixedArray). (Nikita)
  . Fixed bug #80945 ("Notice: Undefined index" on unset() ArrayObject
    non-existing key). (Nikita)
    
- Standard:
  . Fixed bug #81137 (hrtime breaks build on OSX before Sierra). (krakjoe)

10 Jun 2021, PHP 8.1.0alpha1

- Core:
  . Fixed inclusion order for phpize builds on Windows. (cmb)
  . Added missing hashtable insertion APIs for arr/obj/ref. (Sara)
  . Fixed bug #75474 (function scope static variables are not bound to a unique
    function). (Nikita)
  . Fixed bug #53826 (__callStatic fired in base class through a parent call if
    the method is private). (Nikita)
  . Implemented FR #77372 (Relative file path is removed from uploaded file).
    (Björn Tantau)
  . Fixed bug #81076 (incorrect debug info on Closures with implicit binds).
    (krakjoe)
 
 - Standard:
  . Fixed bug #77627 (method_exists on Closure::__invoke inconsistency).
    (krakjoe)

- Date:
  . Fixed bug #52480 (Incorrect difference using DateInterval) (Derick)
  . Fixed bug #62326 (date_diff() function returns false result) (Derick)
  . Fixed bug #64992 (dst not handled past 2038) (Derick)
  . Fixed bug #65003 (Wrong date diff) (Derick)
  . Fixed bug #66545 (DateTime. diff returns negative values) (Derick)
  . Fixed bug #68503 (date_diff on two dates with timezone set localised
    returns wrong results) (Derick)
  . Fixed bug #69806 (Incorrect date from timestamp) (Derick)
  . Fixed bug #71700 (Extra day on diff between begin and end of march 2016)
    (Derick)
  . Fixed bug #71826 (DateTime::diff confuse on timezone 'Asia/Tokyo') (Derick)
  . Fixed bug #73460 (Datetime add not realising it already applied DST
    change) (Derick)
  . Fixed bug #74173 (DateTimeImmutable::getTimestamp() triggers DST switch in
    incorrect time) (Derick)
  . Fixed bug #74274 (Handling DST transitions correctly) (Derick)
  . Fixed bug #74524 (Date diff is bad calculated, in same time zone) (Derick)
  . Fixed bug #75167 (DateTime::add does only care about backward DST
    transition, not forward) (Derick)
  . Fixed bug #76032 (DateTime->diff having issues with leap days for
    timezones ahead of UTC) (Derick)
  . Fixed bug #76374 (Date difference varies according day time) (Derick)
  . Fixed bug #77571 (DateTime's diff DateInterval incorrect in timezones from
    UTC+01:00 to UTC+12:00 (Derick)
  . Fixed bug #78452 (diff makes wrong in hour for Asia/Tehran) (Derick)
  . Fixed bug #79452 (DateTime::diff() generates months differently between
    time zones) (Derick)
  . Fixed bug #79698 (timelib mishandles future timestamps (triggered by 'zic
    -b slim')) (Derick)
  . Fixed bug #79716 (Invalid date time created (with day "00")) (Derick)
  . Fixed bug #80610 (DateTime calculate wrong with DateInterval) (Derick)
  . Fixed bug #80664 (DateTime objects behave incorrectly around DST
    transition) (Derick)
  . Fixed bug #80913 (DateTime(Immutable)::sub around DST yield incorrect
    time) (Derick)

- FPM:
  . Added openmetrics status format. (Cees-Jan Kiewiet)
  . Enable process renaming on macOS. (devnexen)
  . Added pm.max_spawn_rate option to configure max spawn child processes rate.
    (Paulius Sapragonas)
  . Fixed bug #65800 (Events port mechanism). (psumbera)

- FTP:
  . Convert resource<ftp> to object \FTP\Connection. (Sara)

- GD:
  . Convert resource<gd font> to object \GdFont. (Sara)

- hash:
  . Implemented FR #68109 (Add MurmurHash V3). (Anatol, Michael)
  . Implemented FR #73385 (Add xxHash support). (Anatol)

- LDAP:
  . Convert resource<ldap link> to object \LDAP\Connection. (Máté)
  . Convert resource<ldap result> to object \LDAP\Result. (Máté)
  . Convert resource<ldap result entry> to object \LDAP\ResultEntry. (Máté)

- MySQLi:
  . Fixed bug #70372 (Emulate mysqli_fetch_all() for libmysqlclient). (Nikita)
  . Fixed bug #80330 (Replace language in APIs and source code/docs).
    (Darek Ślusarczyk)
  . Fixed bug #80329 (Add option to specify LOAD DATA LOCAL white list folder
    (including libmysql)). (Darek Ślusarczyk)

- MySQLnd:
  . Fixed bug #80761 (PDO uses too much memory). (Nikita)

- OPcache:
  . Added inheritance cache. (Dmitry)

- OpenSSL:
  . Bump minimal OpenSSL version to 1.0.2. (Jakub Zelenka)

- PCRE:
  . Bundled PCRE2 is 10.37.

- PDO:
  . Fixed bug #40913 (PDO_MYSQL: PDO::PARAM_LOB does not bind to a stream for
    fetching a BLOB). (Nikita)

. PDO MySQL:
  . Fixed bug #80908 (PDO::lastInsertId() return wrong). (matt)
  . Fixed bug #81037 (PDO discards error message text from prepared
    statement). (Kamil Tekiela)

. PDO ODBC:
  . Implement PDO_ATTR_SERVER_VERSION and PDO_ATTR_SERVER_INFO for
    PDO::getAttribute(). (Calvin Buckley)

. PDO SQLite:
  . Fixed bug #38334 (Proper data-type support for PDO_SQLITE). (Nikita)

- PgSQL:
  . Convert resource<pgsql link> to object \PgSql\Connection. (Máté)
  . Convert resource<pgsql result> to object \PgSql\Result. (Máté)
  . Convert resource<pgsql large object> to object \PgSql\Lob. (Máté)

- PSpell:
  . Convert resource<pspell> to object \PSpell\Dictionary. (Sara)
  . Convert resource<pspell config> to object \PSpell\Config. (Sara)

- readline:
  . Fixed bug #72998 (invalid read in readline completion). (krakjoe)

- Reflection:
  . Implement ReflectionFunctionAbstract::getClosureUsedVariables (krakjoe)

- Sodium:
  . Added the XChaCha20 stream cipher functions. (P.I.E. Security Team)
  . Added the Ristretto255 functions, which are available in libsodium 1.0.18.
    (P.I.E. Security Team)

- SPL:
  . Fixed bug #80724 (FilesystemIterator::FOLLOW_SYMLINKS remove KEY_AS_FILE
    from bitmask). (Cameron Porter)

<<< NOTE: Insert NEWS from last stable release here prior to actual release! >>><|MERGE_RESOLUTION|>--- conflicted
+++ resolved
@@ -1,30 +1,10 @@
 PHP                                                                        NEWS
 |||||||||||||||||||||||||||||||||||||||||||||||||||||||||||||||||||||||||||||||
-<<<<<<< HEAD
 ?? ??? ????, PHP 8.1.0RC2
-=======
-?? ??? 2021, PHP 8.0.12
 
 - DOM:
   . Fixed bug #81433 (DOMElement::setIdAttribute() called twice may remove ID).
     (Viktor Volkov)
-
-23 Sep 2021, PHP 8.0.11
-
-- Core:
-  . Fixed bug #81302 (Stream position after stream filter removed). (cmb)
-  . Fixed bug #81346 (Non-seekable streams don't update position after write).
-    (cmb)
-  . Fixed bug #73122 (Integer Overflow when concatenating strings). (cmb)
-
--GD:
-  . Fixed bug #53580 (During resize gdImageCopyResampled cause colors change).
-    (cmb)
-
-- Opcache:
-  . Fixed bug #81353 (segfault with preloading and statically bound closure).
-    (Nikita)
->>>>>>> 6fbdf696
 
 - Shmop:
   . Fixed bug #81407 (shmop_open won't attach and causes php to crash). (cmb)
