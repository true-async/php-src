PHP                                                                        NEWS
|||||||||||||||||||||||||||||||||||||||||||||||||||||||||||||||||||||||||||||||
?? ??? ????, PHP 7.3.5

- CLI:
  . Fixed bug #77794 (Incorrect Date header format in built-in server).
    (kelunik)

- Interbase:
  . Fixed bug #72175 (Impossibility of creating multiple connections to
    Interbase with php 7.x). (Nikita)

- mbstring:
  . Implemented FR #72777 (Implement regex stack limits for mbregex functions). 
    (Yasuo Ohgaki, Stas)

- MySQLi:
  . Fixed bug #77773 (Unbuffered queries leak memory - MySQLi / mysqlnd).
    (Nikita)

- PCRE:
  . Fixed bug #77827 (preg_match does not ignore \r in regex flags). (requinix,
    cmb)
    
- PDO:
  . Fixed bug #77849 (Disable cloning of PDO handle/connection objects).
    (camporter)

- phpdbg:
  . Fixed bug #76801 (too many open files). (alekitto)
  . Fixed bug #77800 (phpdbg segfaults on listing some conditional breakpoints).
    (krakjoe)
  . Fixed bug #77805 (phpdbg build fails when readline is shared). (krakjoe)

- Reflection:
  . Fixed bug #77772 (ReflectionClass::getMethods(null) doesn't work). (Nikita)

- Standard:
<<<<<<< HEAD
  . Fixed bug #77793 (Segmentation fault in extract() when overwriting
    reference with itself). (Nikita)
=======
  . Fixed bug #77680 (recursive mkdir on ftp stream wrapper is incorrect).
    (Vlad Temian)
  . Fixed bug #77844 (Crash due to null pointer in parse_ini_string with
    INI_SCANNER_TYPED). (Nikita)
>>>>>>> eea61cda

04 Apr 2019, PHP 7.3.4

- Core:
  . Fixed bug #77738 (Nullptr deref in zend_compile_expr). (Laruence)
  . Fixed bug #77660 (Segmentation fault on break 2147483648). (Laruence)
  . Fixed bug #77652 (Anonymous classes can lose their interface information).
    (Nikita)
  . Fixed bug #77345 (Stack Overflow caused by circular reference in garbage
    collection). (Alexandru Patranescu, Nikita, Dmitry)
  . Fixed bug #76956 (Wrong value for 'syslog.filter' documented in php.ini).
    (cmb)

- Apache2Handler:
  . Fixed bug #77648 (BOM in sapi/apache2handler/php_functions.c). (cmb)

- Bcmath:
  . Fixed bug #77742 (bcpow() implementation related to gcc compiler
    optimization). (Nikita)

- CLI Server:
  . Fixed bug #77722 (Incorrect IP set to $_SERVER['REMOTE_ADDR'] on the
    localhost). (Nikita)

- COM:
  . Fixed bug #77578 (Crash when php unload). (cmb)

- EXIF:
  . Fixed bug #77753 (Heap-buffer-overflow in php_ifd_get32s). (Stas)
  . Fixed bug #77831 (Heap-buffer-overflow in exif_iif_add_value). (Stas)

- FPM:
  . Fixed bug #77677 (FPM fails to build on AIX due to missing WCOREDUMP).
    (Kevin Adler)

- GD:
  . Fixed bug #77700 (Writing truecolor images as GIF ignores interlace flag).
    (cmb)

- MySQLi:
  . Fixed bug #77597 (mysqli_fetch_field hangs scripts). (Nikita)

- Opcache:
  . Fixed bug #77743 (Incorrect pi node insertion for jmpznz with identical
    successors). (Nikita)

- PCRE:
  . Fixed bug #76127 (preg_split does not raise an error on invalid UTF-8).
    (Nikita)

- Phar:
  . Fixed bug #77697 (Crash on Big_Endian platform). (Laruence)

- phpdbg:
  . Fixed bug #77767 (phpdbg break cmd aliases listed in help do not match
    actual aliases). (Miriam Lauter)

- sodium:
  . Fixed bug #77646 (sign_detached() strings not terminated). (Frank)

- SQLite3:
  . Added sqlite3.defensive INI directive. (BohwaZ)

- Standard:
  . Fixed bug #77664 (Segmentation fault when using undefined constant in
    custom wrapper). (Laruence)
  . Fixed bug #77669 (Crash in extract() when overwriting extracted array).
    (Nikita)
  . Fixed bug #76717 (var_export() does not create a parsable value for
    PHP_INT_MIN). (Nikita)
  . Fixed bug #77765 (FTP stream wrapper should set the directory as
    executable). (Vlad Temian)

07 Mar 2019, PHP 7.3.3

- Core:
  . Fixed bug #77589 (Core dump using parse_ini_string with numeric sections).
    (Laruence)
  . Fixed bug #77329 (Buffer Overflow via overly long Error Messages).
    (Dmitry)
  . Fixed bug #77494 (Disabling class causes segfault on member access).
    (Dmitry)
  . Fixed bug #77498 (Custom extension Segmentation fault when declare static
    property). (Nikita)
  . Fixed bug #77530 (PHP crashes when parsing `(2)::class`). (Ekin)
  . Fixed bug #77546 (iptcembed broken function). (gdegoulet)
  . Fixed bug #77630 (rename() across the device may allow unwanted access
    during processing). (Stas)

- COM:
  . Fixed bug #77621 (Already defined constants are not properly reported).
    (cmb)
  . Fixed bug #77626 (Persistence confusion in php_com_import_typelib()). (cmb)

- EXIF:
  . Fixed bug #77509 (Uninitialized read in exif_process_IFD_in_TIFF). (Stas)
  . Fixed bug #77540 (Invalid Read on exif_process_SOFn). (Stas)
  . Fixed bug #77563 (Uninitialized read in exif_process_IFD_in_MAKERNOTE). (Stas)
  . Fixed bug #77659 (Uninitialized read in exif_process_IFD_in_MAKERNOTE). (Stas)

- Mbstring:
  . Fixed bug #77514 (mb_ereg_replace() with trailing backslash adds null byte).
    (Nikita)

- MySQL
  . Disabled LOCAL INFILE by default, can be enabled using php.ini directive
    mysqli.allow_local_infile for mysqli, or PDO::MYSQL_ATTR_LOCAL_INFILE
    attribute for pdo_mysql. (Darek Slusarczyk)

- OpenSSL:
  . Fixed bug #77390 (feof might hang on TLS streams in case of fragmented TLS
    records). (Abyl Valg, Jakub Zelenka)

- PDO_OCI:
  . Support Oracle Database tracing attributes ACTION, MODULE,
    CLIENT_INFO, and CLIENT_IDENTIFIER. (Cameron Porter)

- PHAR:
  . Fixed bug #77396 (Null Pointer Dereference in phar_create_or_parse_filename).
    (bishop)
  . Fixed bug #77586 (phar_tar_writeheaders_int() buffer overflow). (bishop)

- phpdbg:
  . Fixed bug #76596 (phpdbg support for display_errors=stderr). (kabel)

- SPL:
  . Fixed bug #51068 (DirectoryIterator glob:// don't support current path
    relative queries). (Ahmed Abdou)
  . Fixed bug #77431 (openFile() silently truncates after a null byte). (cmb)

- Standard:
  . Fixed bug #77552 (Unintialized php_stream_statbuf in stat functions).
    (John Stevenson)
  . Fixed bug #77612 (setcookie() sets incorrect SameSite header if all of its
    options filled). (Nikita)

07 Feb 2019, PHP 7.3.2

- Core:
  . Fixed bug #77369 (memcpy with negative length via crafted DNS response). (Stas)
  . Fixed bug #77387 (Recursion detection broken when printing GLOBALS).
    (Laruence)
  . Fixed bug #77376 ("undefined function" message no longer includes
    namespace). (Laruence)
  . Fixed bug #77357 (base64_encode / base64_decode doest not work on nested
    VM). (Nikita)
  . Fixed bug #77339 (__callStatic may get incorrect arguments). (Dmitry)
  . Fixed bug #77317 (__DIR__, __FILE__, realpath() reveal physical path for
    subst virtual drive). (Anatol)
  . Fixed bug #77263 (Segfault when using 2 RecursiveFilterIterator). (Dmitry)
  . Fixed bug #77447 (PHP 7.3 built with ASAN crashes in
    zend_cpu_supports_avx2). (Nikita)
  . Fixed bug #77484 (Zend engine crashes when calling realpath in invalid
    working dir). (Anatol)

- Curl:
  . Fixed bug #76675 (Segfault with H2 server push). (Pedro Magalhães)

- Fileinfo:
  . Fixed bug #77346 (webm files incorrectly detected as
    application/octet-stream). (Anatol)

- FPM:
  . Fixed bug #77430 (php-fpm crashes with Main process exited, code=dumped,
    status=11/SEGV). (Jakub Zelenka)

- GD:
  . Fixed bug #73281 (imagescale(…, IMG_BILINEAR_FIXED) can cause black border).
    (cmb)
  . Fixed bug #73614 (gdImageFilledArc() doesn't properly draw pies). (cmb)
  . Fixed bug #77272 (imagescale() may return image resource on failure). (cmb)
  . Fixed bug #77391 (1bpp BMPs may fail to be loaded). (Romain Déoux, cmb)
  . Fixed bug #77479 (imagewbmp() segfaults with very large images). (cmb)

- ldap:
  . Fixed bug #77440 (ldap_bind using ldaps or ldap_start_tls()=exception in
    libcrypto-1_1-x64.dll). (Anatol)

- Mbstring:
  . Fixed bug #77428 (mb_ereg_replace() doesn't replace a substitution
    variable). (Nikita)
  . Fixed bug #77454 (mb_scrub() silently truncates after a null byte).
    (64796c6e69 at gmail dot com)

- MySQLnd:
  . Fixed bug #77308 (Unbuffered queries memory leak). (Dmitry)
  . Fixed bug #75684 (In mysqlnd_ext_plugin.h the plugin methods family has
      no external visibility). (Anatol)

- Opcache:
  . Fixed bug #77266 (Assertion failed in dce_live_ranges). (Laruence)
  . Fixed bug #77257 (value of variable assigned in a switch() construct gets
    lost). (Nikita)
  . Fixed bug #77434 (php-fpm workers are segfaulting in zend_gc_addre).
    (Nikita)
  . Fixed bug #77361 (configure fails on 64-bit AIX when opcache enabled).
    (Kevin Adler)
  . Fixed bug #77287 (Opcache literal compaction is incompatible with EXT
    opcodes). (Nikita)

- PCRE:
  . Fixed bug #77338 (get_browser with empty string). (Nikita)

- PDO:
  . Fixed bug #77273 (array_walk_recursive corrupts value types leading to PDO
    failure). (Nikita)

- PDO MySQL:
  . Fixed bug #77289 (PDO MySQL segfaults with persistent connection).
    (Lauri Kenttä)

- SOAP:
  . Fixed bug #77410 (Segmentation Fault when executing method with an empty
    parameter). (Nikita)

- Sockets:
  . Fixed bug #76839 (socket_recvfrom may return an invalid 'from' address
    on MacOS). (Michael Meyer)

- SPL:
  . Fixed bug #77298 (segfault occurs when add property to unserialized empty
    ArrayObject). (jhdxr)

- Standard:
  . Fixed bug #77395 (segfault about array_multisort). (Laruence)
  . Fixed bug #77439 (parse_str segfaults when inserting item into existing
    array). (Nikita)

10 Jan 2019, PHP 7.3.1

- Core:
  . Fixed bug #76654 (Build failure on Mac OS X on 32-bit Intel). (Ryandesign)
  . Fixed bug #71041 (zend_signal_startup() needs ZEND_API).
    (Valentin V. Bartenev)
  . Fixed bug #76046 (PHP generates "FE_FREE" opcode on the wrong line).
    (Nikita)
  . Fixed bug #77291 (magic methods inherited from a trait may be ignored).
    (cmb)

- CURL:
  . Fixed bug #77264 (curl_getinfo returning microseconds, not seconds).
    (Pierrick)

- COM:
  . Fixed bug #77177 (Serializing or unserializing COM objects crashes). (cmb)

- Exif:
  . Fixed bug #77184 (Unsigned rational numbers are written out as signed
    rationals). (Colin Basnett)

- GD:
  . Fixed bug #77195 (Incorrect error handling of imagecreatefromjpeg()). (cmb)
  . Fixed bug #77198 (auto cropping has insufficient precision). (cmb)
  . Fixed bug #77200 (imagecropauto(…, GD_CROP_SIDES) crops left but not right).
    (cmb)
  . Fixed bug #77269 (efree() on uninitialized Heap data in imagescale leads to
    use-after-free). (cmb)
  . Fixed bug #77270 (imagecolormatch Out Of Bounds Write on Heap). (cmb)

- MBString:
  . Fixed bug #77367 (Negative size parameter in mb_split). (Stas)
  . Fixed bug #77370 (Buffer overflow on mb regex functions - fetch_token).
    (Stas)
  . Fixed bug #77371 (heap buffer overflow in mb regex functions
    - compile_string_node). (Stas)
  . Fixed bug #77381 (heap buffer overflow in multibyte match_at). (Stas)
  . Fixed bug #77382 (heap buffer overflow due to incorrect length in
    expand_case_fold_string). (Stas)
  . Fixed bug #77385 (buffer overflow in fetch_token). (Stas)
  . Fixed bug #77394 (Buffer overflow in multibyte case folding - unicode).
    (Stas)
  . Fixed bug #77418 (Heap overflow in utf32be_mbc_to_code). (Stas)

- OCI8:
  . Fixed bug #76804 (oci_pconnect with OCI_CRED_EXT not working). (KoenigsKind)
  . Added oci_set_call_timeout() for call timeouts.
  . Added oci_set_db_operation() for the DBOP end-to-end-tracing attribute.

- Opcache:
  . Fixed bug #77215 (CFG assertion failure on multiple finalizing switch
    frees in one block). (Nikita)
  . Fixed bug #77275 (OPcache optimization problem for ArrayAccess->offsetGet).
    (Nikita)

- PCRE:
  . Fixed bug #77193 (Infinite loop in preg_replace_callback). (Anatol)

- PDO:
  . Handle invalid index passed to PDOStatement::fetchColumn() as error. (Sergei
    Morozov)

- Phar:
  . Fixed bug #77247 (heap buffer overflow in phar_detect_phar_fname_ext). (Stas)

- Soap:
  . Fixed bug #77088 (Segfault when using SoapClient with null options).
    (Laruence)

- Sockets:
  . Fixed bug #77136 (Unsupported IPV6_RECVPKTINFO constants on macOS).
    (Mizunashi Mana)

- Sodium:
  . Fixed bug #77297 (SodiumException segfaults on PHP 7.3). (Nikita, Scott)

- SPL:
  . Fixed bug #77359 (spl_autoload causes segfault). (Lauri Kenttä)
  . Fixed bug #77360 (class_uses causes segfault). (Lauri Kenttä)

- SQLite3:
  . Fixed bug #77051 (Issue with re-binding on SQLite3). (BohwaZ)

- Xmlrpc:
  . Fixed bug #77242 (heap out of bounds read in xmlrpc_decode()). (cmb)
  . Fixed bug #77380 (Global out of bounds read in xmlrpc base64 code). (Stas)

06 Dec 2018, PHP 7.3.0

- Core:
  . Improved PHP GC. (Dmitry, Nikita)
  . Redesigned the old ext_skel program written in PHP, run:
    'php ext_skel.php' for all options. This means there are no dependencies,
    thus making it work on Windows out of the box. (Kalle)
  . Removed support for BeOS. (Kalle)
  . Add PHP_VERSION to phpinfo() <title/>. (github/MattJeevas)
  . Add net_get_interfaces(). (Sara, Joe, Anatol)
  . Added gc_status(). (Benjamin Eberlei)
  . Implemented flexible heredoc and nowdoc syntax, per
    RFC https://wiki.php.net/rfc/flexible_heredoc_nowdoc_syntaxes.
    (Thomas Punt)
  . Added support for references in list() and array destructuring, per
    RFC https://wiki.php.net/rfc/list_reference_assignment.
    (David Walker)
  . Improved effectiveness of ZEND_SECURE_ZERO for NetBSD and systems
    without native similar feature. (devnexen)
  . Added syslog.facility and syslog.ident INI entries for customizing syslog
    logging. (Philip Prindeville)
  . Fixed bug #75683 (Memory leak in zend_register_functions() in ZTS mode).
    (Dmitry)
  . Fixed bug #75031 (support append mode in temp/memory streams). (adsr)
  . Fixed bug #74860 (Uncaught exceptions not being formatted properly when
    error_log set to "syslog"). (Philip Prindeville)
  . Fixed bug #75220 (Segfault when calling is_callable on parent).
    (andrewnester)
  . Fixed bug #69954 (broken links and unused config items in distributed ini
    files). (petk)
  . Fixed bug #74922 (Composed class has fatal error with duplicate, equal const
    properties). (pmmaga)
  . Fixed bug #63911 (identical trait methods raise errors during composition).
    (pmmaga)
  . Fixed bug #75677 (Clang ignores fastcall calling convention on variadic
    function). (Li-Wen Hsu)
  . Fixed bug #54043 (Remove inconsitency of internal exceptions and user
    defined exceptions). (Nikita)
  . Fixed bug #53033 (Mathematical operations convert objects to integers).
    (Nikita)
  . Fixed bug #73108 (Internal class cast handler uses integer instead of
    float). (Nikita)
  . Fixed bug #75765 (Fatal error instead of Error exception when base class is
    not found). (Timur Ibragimov)
  . Fixed bug #76198 (Wording: "iterable" is not a scalar type). (Levi Morrison)
  . Fixed bug #76137 (config.guess/config.sub do not recognize RISC-V). (cmb)
  . Fixed bug #76427 (Segfault in zend_objects_store_put). (Laruence)
  . Fixed bug #76422 (ftruncate fails on files > 2GB). (Anatol)
  . Fixed bug #76509 (Inherited static properties can be desynchronized from
    their parent by ref). (Nikita)
  . Fixed bug #76439 (Changed behaviour in unclosed HereDoc). (Nikita, tpunt)
  . Fixed bug #63217 (Constant numeric strings become integers when used as
    ArrayAccess offset). (Rudi Theunissen, Dmitry)
  . Fixed bug #33502 (Some nullary functions don't check the number of
    arguments). (cmb)
  . Fixed bug #76392 (Error relocating sapi/cli/php: unsupported relocation
    type 37). (Peter Kokot)
  . The declaration and use of case-insensitive constants has been deprecated.
    (Nikita)
  . Added syslog.filter INI entry for syslog filtering. (Philip Prindeville)
  . Fixed bug #76667 (Segfault with divide-assign op and __get + __set).
    (Laruence)
  . Fixed bug #76030 (RE2C_FLAGS rarely honoured) (Cristian Rodríguez)
  . Fixed broken zend_read_static_property (Laruence)
  . Fixed bug #76773 (Traits used on the parent are ignored for child classes).
    (daverandom)
  . Fixed bug #76767 (‘asm’ operand has impossible constraints in zend_operators.h).
    (ondrej)
  . Fixed bug #76752 (Crash in ZEND_COALESCE_SPEC_TMP_HANDLER - assertion in
    _get_zval_ptr_tmp failed). (Laruence)
  . Fixed bug #76820 (Z_COPYABLE invalid definition). (mvdwerve, cmb)
  . Fixed bug #76510 (file_exists() stopped working for phar://). (cmb)
  . Fixed bug #76869 (Incorrect bypassing protected method accessibilty check).
    (Dmitry)
  . Fixed bug #72635 (Undefined class used by class constant in constexpr
    generates fatal error). (Nikita)
  . Fixed bug #76947 (file_put_contents() blocks the directory of the file
    (__DIR__)). (Anatol)
  . Fixed bug #76979 (define() error message does not mention resources as
    valid values). (Michael Moravec)
  . Fixed bug #76825 (Undefined symbols ___cpuid_count). (Laruence, cmb)
  . Fixed bug #77110 (undefined symbol zend_string_equal_val in C++ build).
    (Remi)

- BCMath:
  . Implemented FR #67855 (No way to get current scale in use). (Chris Wright,
    cmb)
  . Fixed bug #66364 (BCMath bcmul ignores scale parameter). (cmb)
  . Fixed bug #75164 (split_bc_num() is pointless). (cmb)
  . Fixed bug #75169 (BCMath errors/warnings bypass PHP's error handling). (cmb)

- CLI:
  . Fixed bug #44217 (Output after stdout/stderr closed cause immediate exit
    with status 0). (Robert Lu)
  . Fixed bug #77111 (php-win.exe corrupts unicode symbols from cli
    parameters). (Anatol)

- cURL:
  . Expose curl constants from curl 7.50 to 7.61. (Pierrick)
  . Fixed bug #74125 (Fixed finding CURL on systems with multiarch support).
    (cebe)

- Date:
  . Implemented FR #74668: Add DateTime::createFromImmutable() method.
    (majkl578, Rican7)
  . Fixed bug #75222 (DateInterval microseconds property always 0). (jhdxr)
  . Fixed bug #68406 (calling var_dump on a DateTimeZone object modifies it).
    (jhdxr)
  . Fixed bug #76131 (mismatch arginfo for date_create). (carusogabriel)
  . Updated timelib to 2018.01RC1 to address several bugs:
    . Fixed bug #75577 (DateTime::createFromFormat does not accept 'v' format
      specifier). (Derick)
    . Fixed bug #75642 (Wrap around behaviour for microseconds is not working).
      (Derick)

- DBA:
  . Fixed bug #75264 (compiler warnings emitted). (petk)

- DOM:
  . Fixed bug #76285 (DOMDocument::formatOutput attribute sometimes ignored).
    (Andrew Nester, Laruence, Anatol)

- Fileinfo:
  . Fixed bug #77095 (slowness regression in 7.2/7.3 (compared to 7.1)).
    (Anatol)

- Filter:
  . Added the 'add_slashes' sanitization mode (FILTER_SANITIZE_ADD_SLASHES).
	(Kalle)

- FPM:
  . Added fpm_get_status function. (Till Backhaus)
  . Fixed bug #62596 (getallheaders() missing with PHP-FPM). (Remi)
  . Fixed bug #69031 (Long messages into stdout/stderr are truncated
    incorrectly) - added new log related FPM configuration options:
    log_limit, log_buffering and decorate_workers_output. (Jakub Zelenka)

- ftp:
  . Fixed bug #77151 (ftp_close(): SSL_read on shutdown). (Remi)

- GD:
  . Added support for WebP in imagecreatefromstring(). (Andreas Treichel, cmb)

- GMP:
  . Export internal structures and accessor helpers for GMP object. (Sara)
  . Added gmp_binomial(n, k). (Nikita)
  . Added gmp_lcm(a, b). (Nikita)
  . Added gmp_perfect_power(a). (Nikita)
  . Added gmp_kronecker(a, b). (Nikita)

- iconv:
  . Fixed bug #53891 (iconv_mime_encode() fails to Q-encode UTF-8 string). (cmb)
  . Fixed bug #77147 (Fixing 60494 ignored ICONV_MIME_DECODE_CONTINUE_ON_ERROR).
    (cmb)

- IMAP:
  . Fixed bug #77020 (null pointer dereference in imap_mail). (cmb)
  . Fixed bug #77153 (imap_open allows to run arbitrary shell commands via
    mailbox parameter). (Stas)

- Interbase:
  . Fixed bug #75453 (Incorrect reflection for ibase_[p]connect). (villfa)
  . Fixed bug #76443 (php+php_interbase.dll crash on module_shutdown). (Kalle)


- intl:
  . Fixed bug #75317 (UConverter::setDestinationEncoding changes source instead
    of destination). (andrewnester)
  . Fixed bug #76829 (Incorrect validation of domain on idn_to_utf8()
    function). (Anatol)

- JSON:
  . Added JSON_THROW_ON_ERROR flag. (Andrea)

- LDAP:
  . Added ldap_exop_refresh helper for EXOP REFRESH operation with dds overlay.
    (Come)
  . Added full support for sending and parsing ldap controls. (Come)
  . Fixed bug #49876 (Fix LDAP path lookup on 64-bit distros). (dzuelke)

- libxml2:
  . Fixed bug #75871 (use pkg-config where available). (pmmaga)

- litespeed:
  . Fixed bug #75248 (Binary directory doesn't get created when building
    only litespeed SAPI). (petk)
  . Fixed bug #75251 (Missing program prefix and suffix). (petk)

- MBstring:
  . Updated to Oniguruma 6.9.0. (cmb)
  . Fixed bug #65544 (mb title case conversion-first word in quotation isn't
    capitalized). (Nikita)
  . Fixed bug #71298 (MB_CASE_TITLE misbehaves with curled apostrophe/quote).
    (Nikita)
  . Fixed bug #73528 (Crash in zif_mb_send_mail). (Nikita)
  . Fixed bug #74929 (mbstring functions version 7.1.1 are slow compared to 5.3
    on Windows). (Nikita)
  . Fixed bug #76319 (mb_strtolower with invalid UTF-8 causes segmentation
    fault). (Nikita)
  . Fixed bug #76574 (use of undeclared identifiers INT_MAX and LONG_MAX). (cmb)
  . Fixed bug #76594 (Bus Error due to unaligned access in zend_ini.c
    OnUpdateLong). (cmb, Nikita)
  . Fixed bug #76706 (mbstring.http_output_conv_mimetypes is ignored). (cmb)
  . Fixed bug #76958 (Broken UTF7-IMAP conversion). (Nikita)
  . Fixed bug #77025 (mb_strpos throws Unknown encoding or conversion error).
    (Nikita)
  . Fixed bug #77165 (mb_check_encoding crashes when argument given an empty
    array). (Nikita)

- Mysqlnd:
  . Fixed bug #76386 (Prepared Statement formatter truncates fractional seconds
    from date/time column). (Victor Csiky)

- ODBC:
  . Removed support for ODBCRouter. (Kalle)
  . Removed support for Birdstep. (Kalle)
  . Fixed bug #77079 (odbc_fetch_object has incorrect type signature).
    (Jon Allen)

- Opcache:
  . Fixed bug #76466 (Loop variable confusion). (Dmitry, Laruence, Nikita)
  . Fixed bug #76463 (var has array key type but not value type). (Laruence)
  . Fixed bug #76446 (zend_variables.c:73: zend_string_destroy: Assertion
    `!(zval_gc_flags((str)->gc)). (Nikita, Laruence)
  . Fixed bug #76711 (OPcache enabled triggers false-positive "Illegal string
    offset"). (Dmitry)
  . Fixed bug #77058 (Type inference in opcache causes side effects). (Nikita)
  . Fixed bug #77092 (array_diff_key() - segmentation fault). (Nikita)

- OpenSSL:
  . Added openssl_pkey_derive function. (Jim Zubov)
  . Add min_proto_version and max_proto_version ssl stream options as well as
    related constants for possible TLS protocol values. (Jakub Zelenka)

- PCRE:
  . Implemented https://wiki.php.net/rfc/pcre2-migration. (Anatol, Dmitry)
  . Upgrade PCRE2 to 10.32. (Anatol)
  . Fixed bug #75355 (preg_quote() does not quote # control character).
    (Michael Moravec)
  . Fixed bug #76512 (\w no longer includes unicode characters). (cmb)
  . Fixed bug #76514 (Regression in preg_match makes it fail with
    PREG_JIT_STACKLIMIT_ERROR). (Anatol)
  . Fixed bug #76909 (preg_match difference between 7.3 and < 7.3). (Anatol)

- PDO_DBlib:
  . Implemented FR #69592 (allow 0-column rowsets to be skipped automatically).
    (fandrieu)
  . Expose TDS version as \PDO::DBLIB_ATTR_TDS_VERSION attribute on \PDO
    instance. (fandrieu)
  . Treat DATETIME2 columns like DATETIME. (fandrieu)
  . Fixed bug #74243 (allow locales.conf to drive datetime format). (fandrieu)

- PDO_Firebird:
  . Fixed bug #74462 (PDO_Firebird returns only NULLs for results with boolean
    for FIREBIRD >= 3.0). (Dorin Marcoci)

- PDO_OCI:
  . Fixed bug #74631 (PDO_PCO with PHP-FPM: OCI environment initialized
    before PHP-FPM sets it up). (Ingmar Runge)

- PDO SQLite
  . Add support for additional open flags

- pgsql:
  . Added new error constants for pg_result_error(): PGSQL_DIAG_SCHEMA_NAME,
    PGSQL_DIAG_TABLE_NAME, PGSQL_DIAG_COLUMN_NAME, PGSQL_DIAG_DATATYPE_NAME,
    PGSQL_DIAG_CONSTRAINT_NAME and PGSQL_DIAG_SEVERITY_NONLOCALIZED. (Kalle) 
  . Fixed bug #77047 (pg_convert has a broken regex for the 'TIME WITHOUT
    TIMEZONE' data type). (Andy Gajetzki)

- phar:
  . Fixed bug #74991 (include_path has a 4096 char limit in some cases).
    (bwbroersma)
  . Fixed bug #65414 (deal with leading slash when adding files correctly).
    (bishopb)

- readline:
  . Added completion_append_character and completion_suppress_append options
    to readline_info() if linked against libreadline. (krageon)

- Session:
  . Fixed bug #74941 (session fails to start after having headers sent).
    (morozov)

- SimpleXML:
  . Fixed bug #54973 (SimpleXML casts integers wrong). (Nikita)
  . Fixed bug #76712 (Assignment of empty string creates extraneous text node).
    (cmb)

- Sockets:
  . Fixed bug #67619 (Validate length on socket_write). (thiagooak)

- SOAP:
  . Fixed bug #75464 (Wrong reflection on SoapClient::__setSoapHeaders).
    (villfa)
  . Fixed bug #70469 (SoapClient generates E_ERROR even if exceptions=1 is
    used). (Anton Artamonov)
  . Fixed bug #50675 (SoapClient can't handle object references correctly).
    (Cameron Porter)
  . Fixed bug #76348 (WSDL_CACHE_MEMORY causes Segmentation fault). (cmb)
  . Fixed bug #77141 (Signedness issue in SOAP when precision=-1). (cmb)

- SPL:
  . Fixed bug #74977 (Appending AppendIterator leads to segfault).
    (Andrew Nester)
  . Fixed bug #75173 (incorrect behavior of AppendIterator::append in foreach
    loop). (jhdxr)
  . Fixed bug #74372 (autoloading file with syntax error uses next autoloader,
    may hide parse error). (Nikita)
  . Fixed bug #75878 (RecursiveTreeIterator::setPostfix has wrong signature).
    (cmb)
  . Fixed bug #74519 (strange behavior of AppendIterator). (jhdxr)
  . Fixed bug #76131 (mismatch arginfo for splarray constructor).
    (carusogabriel)

- SQLite3:
  . Updated bundled libsqlite to 3.24.0. (cmb)

- Standard:
  . Added is_countable() function. (Gabriel Caruso)
  . Added support for the SameSite cookie directive, including an alternative
    signature for setcookie(), setrawcookie() and session_set_cookie_params().
    (Frederik Bosch, pmmaga)
  . Remove superfluous warnings from inet_ntop()/inet_pton(). (daverandom)
  . Fixed bug #75916 (DNS_CAA record results contain garbage). (Mike,
    Philip Sharp)
  . Fixed unserialize(), to disable creation of unsupported data structures
    through manually crafted strings. (Dmitry)
  . Fixed bug #75409 (accept EFAULT in addition to ENOSYS as indicator
    that getrandom() is missing). (sarciszewski)
  . Fixed bug #74719 (fopen() should accept NULL as context). (Alexander Holman)
  . Fixed bug #69948 (path/domain are not sanitized in setcookie). (cmb)
  . Fixed bug #75996 (incorrect url in header for mt_rand). (tatarbj)
  . Added hrtime() function, to get high resolution time. (welting)
  . Fixed bug #48016 (stdClass::__setState is not defined although var_export()
    uses it). (Andrea)
  . Fixed bug #76136 (stream_socket_get_name should enclose IPv6 in brackets).
    (seliver)
  . Fixed bug #76688 (Disallow excessive parameters after options array).
    (pmmaga)
  . Fixed bug #76713 (Segmentation fault caused by property corruption).
    (Laruence)
  . Fixed bug #76755 (setcookie does not accept "double" type for expire time).
    (Laruence)
  . Fixed bug #76674 (improve array_* failure messages exposing what was passed
    instead of an array). (carusogabriel)
  . Fixed bug #76803 (ftruncate changes file pointer). (Anatol)
  . Fixed bug #76818 (Memory corruption and segfault). (Remi)
  . Fixed bug #77081 (ftruncate() changes seek pointer in c mode). (cmb, Anatol)

- Testing:
  . Implemented FR #62055 (Make run-tests.php support --CGI-- sections). (cmb)

- Tidy:
  . Support using tidyp instead of tidy. (devnexen)
  . Fixed bug #74707 (Tidy has incorrect ReflectionFunction param counts for
    functions taking tidy). (Gabriel Caruso)
  . Fixed arginfo for tidy::__construct(). (Tyson Andre)

- Tokenizer:
  . Fixed bug #76437 (token_get_all with TOKEN_PARSE flag fails to recognise
    close tag). (Laruence)
  . Fixed bug #75218 (Change remaining uncatchable fatal errors for parsing
    into ParseError). (Nikita)
  . Fixed bug #76538 (token_get_all with TOKEN_PARSE flag fails to recognise
    close tag with newline). (Nikita)
  . Fixed bug #76991 (Incorrect tokenization of multiple invalid flexible
    heredoc strings). (Nikita)

- XML:
  . Fixed bug #71592 (External entity processing never fails). (cmb)

- Zlib:
  . Added zlib/level context option for compress.zlib wrapper. (Sara)

08 Nov 2018, PHP 7.2.12

- Core:
  . Fixed bug #76846 (Segfault in shutdown function after memory limit error).
    (Nikita)
  . Fixed bug #76946 (Cyclic reference in generator not detected). (Nikita)
  . Fixed bug #77035 (The phpize and ./configure create redundant .deps file).
    (Peter Kokot)
  . Fixed bug #77041 (buildconf should output error messages to stderr)
    (Mizunashi Mana)

- Date:
  . Upgraded timelib to 2017.08. (Derick)
  . Fixed bug #75851 (Year component overflow with date formats "c", "o", "r"
    and "y"). (Adam Saponara)
  . Fixed bug #77007 (fractions in `diff()` are not correctly normalized).
    (Derick)

- FCGI:
  . Fixed #76948 (Failed shutdown/reboot or end session in Windows). (Anatol)
  . Fixed bug #76954 (apache_response_headers removes last character from header
    name). (stodorovic)

- FTP:
  . Fixed bug #76972 (Data truncation due to forceful ssl socket shutdown).
    (Manuel Mausz)

- intl:
  . Fixed bug #76942 (U_ARGUMENT_TYPE_MISMATCH). (anthrax at unixuser dot org)

- Reflection:
  . Fixed bug #76936 (Objects cannot access their private attributes while
    handling reflection errors). (Nikita)
  . Fixed bug #66430 (ReflectionFunction::invoke does not invoke closure with
    object scope). (Nikita)

- Sodium:
  . Some base64 outputs were truncated; this is not the case any more.
    (jedisct1)
  . block sizes >= 256 bytes are now supposed by sodium_pad() even
    when an old version of libsodium has been installed. (jedisct1)
  . Fixed bug #77008 (sodium_pad() could read (but not return nor write)
    uninitialized memory when trying to pad an empty input). (jedisct1)

- Standard:
  . Fixed bug #76965 (INI_SCANNER_RAW doesn't strip trailing whitespace).
    (Pierrick)

- Tidy:
  . Fixed bug #77027 (tidy::getOptDoc() not available on Windows). (cmb)

- XML:
  . Fixed bug #30875 (xml_parse_into_struct() does not resolve entities). (cmb)
  . Add support for getting SKIP_TAGSTART and SKIP_WHITE options. (cmb)

- XMLRPC:
  . Fixed bug #75282 (xmlrpc_encode_request() crashes). (cmb)

11 Oct 2018, PHP 7.2.11

- Core:
  . Fixed bug #76800 (foreach inconsistent if array modified during loop).
    (Dmitry)
  . Fixed bug #76901 (method_exists on SPL iterator passthrough method corrupts
    memory). (Nikita)

- CURL:
  . Fixed bug #76480 (Use curl_multi_wait() so that timeouts are respected).
    (Pierrick)

- iconv:
  . Fixed bug #66828 (iconv_mime_encode Q-encoding longer than it should be).
    (cmb)

- Opcache:
  . Fixed bug #76832 (ZendOPcache.MemoryBase periodically deleted by the OS).
    (Anatol)
  . Fixed bug #76796 (Compile-time evaluation of disabled function in opcache
    causes segfault). (Nikita)

- POSIX:
  . Fixed bug #75696 (posix_getgrnam fails to print details of group). (cmb)

- Reflection:
  . Fixed bug #74454 (Wrong exception being thrown when using ReflectionMethod).
    (cmb)

- Standard:
  . Fixed bug #73457 (Wrong error message when fopen FTP wrapped fails to open
    data connection). (Ville Hukkamäki)
  . Fixed bug #74764 (Bindto IPv6 works with file_get_contents but fails with
    stream_socket_client). (Ville Hukkamäki)
  . Fixed bug #75533 (array_reduce is slow when $carry is large array).
    (Manabu Matsui)

- XMLRPC:
  . Fixed bug #76886 (Can't build xmlrpc with expat). (Thomas Petazzoni, cmb)

- Zlib:
  . Fixed bug #75273 (php_zlib_inflate_filter() may not update bytes_consumed).
    (Martin Burke, cmb)

13 Sep 2018, PHP 7.2.10

- Core:
  . Fixed bug #76754 (parent private constant in extends class memory leak).
    (Laruence)
  . Fixed bug #72443 (Generate enabled extension). (petk)
  . Fixed bug #75797 (Memory leak when using class_alias() in non-debug mode).
    (Massimiliano Braglia)

- Apache2:
  . Fixed bug #76582 (Apache bucket brigade sometimes becomes invalid). (stas)

- Bz2:
  . Fixed arginfo for bzcompress. (Tyson Andre)

- gettext:
  . Fixed bug #76517 (incorrect restoring of LDFLAGS). (sji)

- iconv:
  . Fixed bug #68180 (iconv_mime_decode can return extra characters in a
    header). (cmb)
  . Fixed bug #63839 (iconv_mime_decode_headers function is skipping headers).
    (cmb)
  . Fixed bug #60494 (iconv_mime_decode does ignore special characters). (cmb)
  . Fixed bug #55146 (iconv_mime_decode_headers() skips some headers). (cmb)

- intl:
  . Fixed bug #74484 (MessageFormatter::formatMessage memory corruption with
    11+ named placeholders). (Anatol)

- libxml:
  . Fixed bug #76777 ("public id" parameter of libxml_set_external_entity_loader
    callback undefined). (Ville Hukkamäki)

- mbstring:
  . Fixed bug #76704 (mb_detect_order return value varies based on argument
    type). (cmb)

- Opcache:
  . Fixed bug #76747 (Opcache treats path containing "test.pharma.tld" as a phar
    file). (Laruence)

- OpenSSL:
  . Fixed bug #76705 (unusable ssl => peer_fingerprint in
    stream_context_create()). (Jakub Zelenka)

- phpdbg:
  . Fixed bug #76595 (phpdbg man page contains outdated information).
    (Kevin Abel)

- SPL:
  . Fixed bug #68825 (Exception in DirectoryIterator::getLinkTarget()). (cmb)
  . Fixed bug #68175 (RegexIterator pregFlags are NULL instead of 0). (Tim
    Siebels)

- Standard:
  . Fixed bug #76778 (array_reduce leaks memory if callback throws exception).
    (cmb)

- zlib:
  . Fixed bug #65988 (Zlib version check fails when an include/zlib/ style dir
    is passed to the --with-zlib configure option). (Jay Bonci)
  . Fixed bug #76709 (Minimal required zlib library is 1.2.0.4). (petk)

16 Aug 2018, PHP 7.2.9

- Calendar:
  . Fixed bug #52974 (jewish.c: compile error under Windows with GBK charset).
    (cmb)

- Filter:
  . Fixed bug #76366 (References in sub-array for filtering breaks the filter).
    (ZiHang Gao)

- PDO_Firebird:
  . Fixed bug #76488 (Memory leak when fetching a BLOB field). (Simonov Denis)

- PDO_PgSQL:
  . Fixed bug #75402 (Possible Memory Leak using PDO::CURSOR_SCROLL option).
    (Anatol)

- SQLite3:
  . Fixed #76665 (SQLite3Stmt::bindValue() with SQLITE3_FLOAT doesn't juggle).
    (cmb)

- Standard:
  . Fixed bug #73817 (Incorrect entries in get_html_translation_table). (cmb)
  . Fixed bug #68553 (array_column: null values in $index_key become incrementing
    keys in result). (Laruence)
  . Fixed bug #76643 (Segmentation fault when using `output_add_rewrite_var`).
    (cmb)

- Zip:
  . Fixed bug #76524 (ZipArchive memory leak (OVERWRITE flag and empty archive)).
    (Timur Ibragimov)

19 Jul 2018, PHP 7.2.8

- Core:
  . Fixed bug #76534 (PHP hangs on 'illegal string offset on string references
    with an error handler). (Laruence)
  . Fixed bug #76520 (Object creation leaks memory when executed over HTTP).
    (Nikita)
  . Fixed bug #76502 (Chain of mixed exceptions and errors does not serialize
    properly). (Nikita)

- Date:
  . Fixed bug #76462 (Undefined property: DateInterval::$f). (Anatol)

- EXIF:
  . Fixed bug #76409 (heap use after free in _php_stream_free). (cmb)
  . Fixed bug #76423 (Int Overflow lead to Heap OverFlow in
    exif_thumbnail_extract of exif.c). (Stas)
  . Fixed bug #76557 (heap-buffer-overflow (READ of size 48) while reading exif
    data). (Stas)

- FPM:
  . Fixed bug #73342 (Vulnerability in php-fpm by changing stdin to
    non-blocking). (Nikita)

- GMP:
  . Fixed bug #74670 (Integer Underflow when unserializing GMP and possible
    other classes). (Nikita)

- intl:
  . Fixed bug #76556 (get_debug_info handler for BreakIterator shows wrong
    type). (cmb)

- mbstring:
  . Fixed bug #76532 (Integer overflow and excessive memory usage
    in mb_strimwidth). (MarcusSchwarz)

- Opcache:
  . Fixed bug #76477 (Opcache causes empty return value).
    (Nikita, Laruence)

- PGSQL:
  . Fixed bug #76548 (pg_fetch_result did not fetch the next row). (Anatol)

- phpdbg:
  . Fix arginfo wrt. optional/required parameters. (cmb)

- Reflection:
  . Fixed bug #76536 (PHP crashes with core dump when throwing exception in
    error handler). (Laruence)
  . Fixed bug #75231 (ReflectionProperty#getValue() incorrectly works with
    inherited classes). (Nikita)

- Standard:
  . Fixed bug #76505 (array_merge_recursive() is duplicating sub-array keys).
    (Laruence)
  . Fixed bug #71848 (getimagesize with $imageinfo returns false). (cmb)

- Win32:
  . Fixed bug #76459 (windows linkinfo lacks openbasedir check). (Anatol)

- ZIP:
  . Fixed bug #76461 (OPSYS_Z_CPM defined instead of OPSYS_CPM).
    (Dennis Birkholz, Remi)

07 Jun 2018, PHP 7.2.7

- Core:
  . Fixed bug #76337 (segfault when opcache enabled + extension use
    zend_register_class_alias). (xKhorasan)

- CLI Server:
  . Fixed bug #76333 (PHP built-in server does not find files if root path
    contains special characters). (Anatol)

- OpenSSL:
  . Fixed bug #76296 (openssl_pkey_get_public does not respect open_basedir).
    (Erik Lax, Jakub Zelenka)
  . Fixed bug #76174 (openssl extension fails to build with LibreSSL 2.7).
    (Jakub Zelenka)

- SPL:
  . Fixed bug #76367 (NoRewindIterator segfault 11). (Laruence)

- Standard:
  . Fixed bug #76410 (SIGV in zend_mm_alloc_small). (Laruence)
  . Fixed bug #76335 ("link(): Bad file descriptor" with non-ASCII path).
    (Anatol)

24 May 2018, PHP 7.2.6

- EXIF:
  . Fixed bug #76164 (exif_read_data zend_mm_heap corrupted). (cmb)

- FPM:
  . Fixed bug #76075 --with-fpm-acl wrongly tries to find libacl on FreeBSD.
    (mgorny)

- intl:
  . Fixed bug #74385 (Locale::parseLocale() broken with some arguments).
    (Anatol)

- Opcache:
  . Fixed bug #76205 (PHP-FPM sporadic crash when running Infinitewp). (Dmitry)
  . Fixed bug #76275 (Assertion failure in file cache when unserializing empty
    try_catch_array). (Nikita)
  . Fixed bug #76281 (Opcache causes incorrect "undefined variable" errors).
    (Nikita)

- Reflection:
  . Fixed arginfo of array_replace(_recursive) and array_merge(_recursive).
    (carusogabriel)

- Session:
  . Fixed bug #74892 (Url Rewriting (trans_sid) not working on urls that start
    with "#"). (Andrew Nester)

26 Apr 2018, PHP 7.2.5

- Core:
  . Fixed bug #75722 (Convert valgrind detection to configure option).
    (Michael Heimpold)

- Date:
  . Fixed bug #76131 (mismatch arginfo for date_create). (carusogabriel)

- Exif:
  . Fixed bug #76130 (Heap Buffer Overflow (READ: 1786) in exif_iif_add_value).
    (Stas)

- FPM:
  . Fixed bug #68440 (ERROR: failed to reload: execvp() failed: Argument list
    too long). (Jacob Hipps)
  . Fixed incorrect write to getenv result in FPM reload. (Jakub Zelenka)

- GD:
  . Fixed bug #52070 (imagedashedline() - dashed line sometimes is not visible).
    (cmb)

- iconv:
  . Fixed bug #76249 (stream filter convert.iconv leads to infinite loop on
    invalid sequence). (Stas)

- intl:
  . Fixed bug #76153 (Intl compilation fails with icu4c 61.1). (Anatol)

- ldap:
  . Fixed bug #76248 (Malicious LDAP-Server Response causes Crash). (Stas)

- mbstring:
  . Fixed bug #75944 (Wrong cp1251 detection). (dmk001)
  . Fixed bug #76113 (mbstring does not build with Oniguruma 6.8.1).
    (chrullrich, cmb)

- ODBC:
  . Fixed bug #76088 (ODBC functions are not available by default on Windows).
    (cmb)

- Opcache:
  . Fixed bug #76094 (Access violation when using opcache). (Laruence)

- Phar:
  . Fixed bug #76129 (fix for CVE-2018-5712 may not be complete). (Stas)

- phpdbg:
  . Fixed bug #76143 (Memory corruption: arbitrary NUL overwrite). (Laruence)

- SPL:
  . Fixed bug #76131 (mismatch arginfo for splarray constructor).
    (carusogabriel)

- standard:
  . Fixed bug #74139 (mail.add_x_header default inconsistent with docs). (cmb)
  . Fixed bug #75996 (incorrect url in header for mt_rand). (tatarbj)

29 Mar 2018, PHP 7.2.4

- Core:
  . Fixed bug #76025 (Segfault while throwing exception in error_handler).
    (Dmitry, Laruence)
  . Fixed bug #76044 ('date: illegal option -- -' in ./configure on FreeBSD).
    (Anatol)

- FPM:
  . Fixed bug #75605 (Dumpable FPM child processes allow bypassing opcache
    access controls). (Jakub Zelenka)

- FTP:
  . Fixed ftp_pasv arginfo. (carusogabriel)

-GD:
  . Fixed bug #73957 (signed integer conversion in imagescale()). (cmb)
  . Fixed bug #76041 (null pointer access crashed php). (cmb)
  . Fixed imagesetinterpolation arginfo. (Gabriel Caruso)

- iconv:
  . Fixed bug #75867 (Freeing uninitialized pointer). (Philip Prindeville)

- Mbstring:
  . Fixed bug #62545 (wrong unicode mapping in some charsets). (cmb)

- Opcache:
  . Fixed bug #75969 (Assertion failure in live range DCE due to block pass
    misoptimization). (Nikita)

- OpenSSL:
  . Fixed openssl_* arginfos. (carusogabriel)

- PCNTL:
  . Fixed bug #75873 (pcntl_wexitstatus returns incorrect on Big_Endian platform
    (s390x)). (Sam Ding)

- Phar:
  . Fixed bug #76085 (Segmentation fault in buildFromIterator when directory
    name contains a \n). (Laruence)

- Standard:
  . Fixed bug #75961 (Strange references behavior). (Laruence)
  . Fixed some arginfos. (carusogabriel)
  . Fixed bug #76068 (parse_ini_string fails to parse "[foo]\nbar=1|>baz" with
    segfault). (Anatol)

01 Mar 2018, PHP 7.2.3

- Core:
  . Fixed bug #75864 ("stream_isatty" returns wrong value on s390x). (Sam Ding)

- Apache2Handler:
  . Fixed bug #75882 (a simple way for segfaults in threadsafe php just with
    configuration). (Anatol)

- Date:
  . Fixed bug #75857 (Timezone gets truncated when formatted). (carusogabriel)
  . Fixed bug #75928 (Argument 2 for `DateTimeZone::listIdentifiers()` should
    accept `null`). (Pedro Lacerda)
  . Fixed bug #68406 (calling var_dump on a DateTimeZone object modifies it).
    (jhdxr)

- LDAP:
  . Fixed bug #49876 (Fix LDAP path lookup on 64-bit distros). (dzuelke)

- libxml2:
  . Fixed bug #75871 (use pkg-config where available). (pmmaga)

- PGSQL:
  . Fixed bug #75838 (Memory leak in pg_escape_bytea()). (ard_1 at mail dot ru)

- Phar:
  . Fixed bug #54289 (Phar::extractTo() does not accept specific directories to
    be extracted). (bishop)
  . Fixed bug #65414 (deal with leading slash while adding files correctly).
    (bishopb)
  . Fixed bug #65414 (deal with leading slash when adding files correctly).
    (bishopb)

- ODBC:
  . Fixed bug #73725 (Unable to retrieve value of varchar(max) type). (Anatol)

- Opcache:
  . Fixed bug #75729 (opcache segfault when installing Bitrix). (Nikita)
  . Fixed bug #75893 (file_get_contents $http_response_header variable bugged
    with opcache). (Nikita)
  . Fixed bug #75938 (Modulus value not stored in variable). (Nikita)

- SPL:
  . Fixed bug #74519 (strange behavior of AppendIterator). (jhdxr)

- Standard:
  . Fixed bug #75916 (DNS_CAA record results contain garbage). (Mike,
    Philip Sharp)
  . Fixed bug #75981 (Prevent reading beyond buffer start in http wrapper).
    (Stas)

01 Feb 2018, PHP 7.2.2

- Core:
  . Fixed bug #75742 (potential memleak in internal classes's static members).
    (Laruence)
  . Fixed bug #75679 (Path 260 character problem). (Anatol)
  . Fixed bug #75614 (Some non-portable == in shell scripts). (jdolecek)
  . Fixed bug #75786 (segfault when using spread operator on generator passed
    by reference). (Nikita)
  . Fixed bug #75799 (arg of get_defined_functions is optional). (carusogabriel)
  . Fixed bug #75396 (Exit inside generator finally results in fatal error).
    (Nikita)

- FCGI:
  . Fixed bug #75794 (getenv() crashes on Windows 7.2.1 when second parameter is
    false). (Anatol)

- IMAP:
  . Fixed bug #75774 (imap_append HeapCorruction). (Anatol)

- Opcache:
  . Fixed bug #75720 (File cache not populated after SHM runs full). (Dmitry)
  . Fixed bug #75687 (var 8 (TMP) has array key type but not value type).
    (Nikita, Laruence)
  . Fixed bug #75698 (Using @ crashes php7.2-fpm). (Nikita)
  . Fixed bug #75579 (Interned strings buffer overflow may cause crash).
    (Dmitry)

- PDO:
  . Fixed bug #75616 (PDO extension doesn't allow to be built shared on Darwin).
    (jdolecek)

- PDO MySQL:
  . Fixed bug #75615 (PDO Mysql module can't be built as module). (jdolecek)

- PGSQL:
  . Fixed bug #75671 (pg_version() crashes when called on a connection to
    cockroach). (magicaltux at gmail dot com)

- Readline:
  . Fixed bug #75775 (readline_read_history segfaults with empty file).
    (Anatol)

- SAPI:
  . Fixed bug #75735 ([embed SAPI] Segmentation fault in
    sapi_register_post_entry). (Laruence)

- SOAP:
  . Fixed bug #70469 (SoapClient generates E_ERROR even if exceptions=1 is
    used). (Anton Artamonov)
  . Fixed bug #75502 (Segmentation fault in zend_string_release). (Nikita)

- SPL:
  . Fixed bug #75717 (RecursiveArrayIterator does not traverse arrays by
    reference). (Nikita)
  . Fixed bug #75242 (RecursiveArrayIterator doesn't have constants from parent
    class). (Nikita)
  . Fixed bug #73209 (RecursiveArrayIterator does not iterate object
    properties). (Nikita)

- Standard:
   . Fixed bug #75781 (substr_count incorrect result). (Laruence)
   . Fixed bug #75653 (array_values don't work on empty array). (Nikita)

- Zip:
  . Display headers (buildtime) and library (runtime) versions in phpinfo
    (with libzip >= 1.3.1). (Remi)

04 Jan 2018, PHP 7.2.1

- Core:
  . Fixed bug #75573 (Segmentation fault in 7.1.12 and 7.0.26). (Laruence)
  . Fixed bug #75384 (PHP seems incompatible with OneDrive files on demand).
    (Anatol)
  . Fixed bug #75525 (Access Violation in vcruntime140.dll). (Anatol)
  . Fixed bug #74862 (Unable to clone instance when private __clone defined).
    (Daniel Ciochiu)
  . Fixed bug #75074 (php-process crash when is_file() is used with strings
    longer 260 chars). (Anatol)
  . Fixed bug #69727 (Remove timestamps from build to make it reproducible).
    (jelle van der Waa)

- CLI server:
  . Fixed bug #73830 (Directory does not exist). (Anatol)

- FPM:
  . Fixed bug #64938 (libxml_disable_entity_loader setting is shared between
    requests). (Remi)

- GD:
  . Fixed bug #75571 (Potential infinite loop in gdImageCreateFromGifCtx).
    (Christoph)

- Opcache:
  . Fixed bug #75608 ("Narrowing occurred during type inference" error).
    (Laruence, Dmitry)
  . Fixed bug #75579 (Interned strings buffer overflow may cause crash).
    (Dmitry)
  . Fixed bug #75570 ("Narrowing occurred during type inference" error).
    (Dmitry)
  . Fixed bug #75681 (Warning: Narrowing occurred during type inference,
    specific case). (Nikita)
  . Fixed bug #75556 (Invalid opcode 138/1/1). (Laruence)

- PCRE:
  . Fixed bug #74183 (preg_last_error not returning error code after error).
    (Andrew Nester)

- Phar:
  . Fixed bug #74782 (remove file name from output to avoid XSS). (stas)

- Standard:
  . Fixed bug #75511 (fread not free unused buffer). (Laruence)
  . Fixed bug #75514 (mt_rand returns value outside [$min,$max]+ on 32-bit)
    (Remi)
  . Fixed bug #75535 (Inappropriately parsing HTTP response leads to PHP
    segment fault). (Nikita)
  . Fixed bug #75409 (accept EFAULT in addition to ENOSYS as indicator
    that getrandom() is missing). (sarciszewski)
  . Fixed bug #73124 (php_ini_scanned_files() not reporting correctly).
    (John Stevenson)
  . Fixed bug #75574 (putenv does not work properly if parameter contains
    non-ASCII unicode character). (Anatol)

- Zip:
  . Fixed bug #75540 (Segfault with libzip 1.3.1). (Remi)

30 Nov 2017, PHP 7.2.0

- BCMath:
  . Fixed bug #46564 (bcmod truncates fractionals). (liborm85)

- CLI:
  . Fixed bug #74849 (Process is started as interactive shell in PhpStorm).
    (Anatol)
  . Fixed bug #74979 (Interactive shell opening instead of script execution
    with -f flag). (Anatol)

- CLI server:
  . Fixed bug #60471 (Random "Invalid request (unexpected EOF)" using a router
    script). (SammyK)

- Core:
  . Added ZEND_COUNT, ZEND_GET_CLASS, ZEND_GET_CALLED_CLASS, ZEND_GET_TYPE,
    ZEND_FUNC_NUM_ARGS, ZEND_FUNC_GET_ARGS instructions, to implement
    corresponding builtin functions. (Dmitry)
  . "Countable" interface is moved from SPL to Core. (Dmitry)
  . Added ZEND_IN_ARRAY instruction, implementing optimized in_array() builtin
    function, through hash lookup in flipped array. (Dmitry)
  . Removed IS_TYPE_IMMUTABLE (it's the same as COPYABLE & !REFCOUNTED). (Dmitry)
  . Removed the sql.safe_mode directive. (Kalle)
  . Removed support for Netware. (Kalle)
  . Renamed ReflectionClass::isIterateable() to ReflectionClass::isIterable()
    (alias original name for BC). (Sara)
  . Fixed bug #54535 (WSA cleanup executes before MSHUTDOWN). (Kalle)
  . Implemented FR #69791 (Disallow mail header injections by extra headers)
    (Yasuo)
  . Implemented FR #49806 (proc_nice() for Windows). (Kalle)
  . Fix pthreads detection when cross-compiling (ffontaine)
  . Fixed memory leaks caused by exceptions thrown from destructors. (Bob,
    Dmitry).
  . Fixed bug #73215 (uniqid() should use better random source). (Yasuo)
  . Implemented FR #72768 (Add ENABLE_VIRTUAL_TERMINAL_PROCESSING flag for
    php.exe). (Michele Locati)
  . Implemented "Convert numeric keys in object/array casts" RFC, fixes
    bugs #53838, #61655, #66173, #70925, #72254, etc. (Andrea)
  . Implemented "Deprecate and Remove Bareword (Unquoted) Strings" RFC.
    (Rowan Collins)
  . Raised minimum supported Windows versions to Windows 7/Server 2008 R2.
    (Anatol)
  . Implemented minor optimization in array_keys/array_values(). (Sara)
  . Added PHP_OS_FAMILY constant to determine on which OS we are. (Jan Altensen)
  . Fixed bug #73987 (Method compatibility check looks to original
    definition and not parent). (pmmaga)
  . Fixed bug #73991 (JSON_OBJECT_AS_ARRAY not respected). (Sara)
  . Fixed bug #74053 (Corrupted class entries on shutdown when a destructor
    spawns another object). (jim at commercebyte dot com)
  . Fixed bug #73971 (Filename got limited to MAX_PATH on Win32 when scan
    directory). (Anatol)
  . Fixed bug #72359, bug #72451, bug #73706, bug #71115 and others related
    to interned strings handling in TS builds. (Anatol, Dmitry)
  . Implemented "Trailing Commas In List Syntax" RFC for group use lists only.
    (Sammy Kaye Powers)
  . Fixed bug #74269 (It's possible to override trait property with different
    loosely-equal value). (pmmaga)
  . Fixed bug #61970 (Restraining __construct() access level in subclass gives
    a fatal error). (pmmaga)
  . Fixed bug #63384 (Cannot override an abstract method with an abstract
    method). (pmmaga, wes)
  . Fixed bug #74607 (Traits enforce different inheritance rules). (pmmaga)
  . Fixed misparsing of abstract unix domain socket names. (Sara)
  . Change PHP_OS_FAMILY value from "OSX" to "Darwin". (Sebastian, Kalle)
  . Allow loading PHP/Zend extensions by name in ini files (extension=<name>).
    (francois at tekwire dot net)
  . Added object type annotation. (brzuchal)
  . Fixed bug #74815 (crash with a combination of INI entries at startup).
    (Anatol)
  . Fixed bug #74836 (isset on zero-prefixed numeric indexes in array broken).
    (Dmitry)
  . Added new VM instuctions ISSET_ISEMPTY_CV and UNSET_CV. Previously they
    were implemented as ISSET_ISEMPTY_VAR and UNSET_VAR variants with
    ZEND_QUICK_SET flag. (Nikita, Dmitry)
  . Fixed bug #49649 (unserialize() doesn't handle changes in property
    visibility). (pmmaga)
  . Fixed #74866 (extension_dir = "./ext" now use current directory for base).
    (Francois Laupretre)
  . Implemented FR #74963 (Improved error message on fetching property of
    non-object). (Laruence)
  . Fixed Bug #75142 (buildcheck.sh check for autoconf version needs to be updated
    for v2.64). (zizzy at zizzy dot net, Remi)
  . Fixed bug #74878 (Data race in ZTS builds). (Nikita, Dmitry)
  . Fixed bug #75515 ("stream_copy_to_stream" doesn't stream anymore). (Sara)

- cURL:
  . Fixed bug #75093 (OpenSSL support not detected). (Remi)
  . Better fix for #74125 (use pkg-config instead of curl-config). (Remi)

- Date:
  . Fixed bug #55407 (Impossible to prototype DateTime::createFromFormat).
    (kelunik)
  . Implemented FR #71520 (Adding the DateTime constants to the
    DateTimeInterface interface). (Majkl578)
  . Fixed bug #75149 (redefinition of typedefs ttinfo and t1info). (Remi)
  . Fixed bug #75222 (DateInterval microseconds property always 0). (jhdxr)

- Dba:
  . Fixed bug #72885 (flatfile: dba_fetch() fails to read replaced entry).
    (Anatol)

- DOM:
  . Implement #74837 (Implement Countable for DomNodeList and DOMNamedNodeMap).
    (Andreas Treichel)

- EXIF:
  . Added support for vendor specific tags for the following formats:
    Samsung, DJI, Panasonic, Sony, Pentax, Minolta, Sigma/Foveon, AGFA,
	Kyocera, Ricoh & Epson. (Kalle)
  . Fixed bug #72682 (exif_read_data() fails to read all data for some
    images). (Kalle)
  . Fixed bug #71534 (Type confusion in exif_read_data() leading to heap
    overflow in debug mode). (hlt99 at blinkenshell dot org, Kalle)
  . Fixed bug #68547 (Exif Header component value check error).
    (sjh21a at gmail dot com, Kalle)
  . Fixed bug #66443 (Corrupt EXIF header: maximum directory nesting level
    reached for some cameras). (Kalle)
  . Fixed Redhat bug #1362571 (PHP not returning full results for
    exif_read_data function). (Kalle)
  . Implemented #65187 (exif_read_data/thumbnail: add support for stream
    resource). (Kalle)
  . Deprecated the read_exif_data() alias. (Kalle)
  . Fixed bug #74428 (exif_read_data(): "Illegal IFD size" warning occurs with
    correct exif format). (bradpiccho at gmail dot com, Kalle)
  . Fixed bug #72819 (EXIF thumbnails not read anymore). (Kalle)
  . Fixed bug #62523 (php crashes with segfault when exif_read_data called).
    (Kalle)
  . Fixed bug #50660 (exif_read_data(): Illegal IFD offset (works fine with
    other exif readers). (skinny dot bravo at gmail dot com, Kalle)

- Fileinfo:
  . Upgrade bundled libmagic to 5.31. (Anatol)

- FPM:
  . Configuration to limit fpm slow log trace callers. (Sannis)
  . Fixed bug #75212 (php_value acts like php_admin_value). (Remi)

- FTP:
  . Implement MLSD for structured listing of directories. (blar)
  . Added ftp_append() function. (blar)

- GD:
  . Implemented imageresolution as getter and setter (Christoph)
  . Fixed bug #74744 (gd.h: stdarg.h include missing for va_list use in
    gdErrorMethod). (rainer dot jung at kippdata dot de, cmb)
  . Fixed bug #75111 (Memory disclosure or DoS via crafted .bmp image). (cmb)

- GMP:
  . Fixed bug #70896 (gmp_fact() silently ignores non-integer input). (Sara)

- Hash:
  . Changed HashContext from resource to object. (Rouven Weßling, Sara)
  . Disallowed usage of non-cryptographic hash functions with HMAC and PBKDF2.
    (Andrey Andreev, Nikita)
  . Fixed Bug #75284 (sha3 is not supported on bigendian machine). (Remi)

- IMAP:
  . Fixed bug #72324 (imap_mailboxmsginfo() return wrong size).
    (ronaldpoon at udomain dot com dot hk, Kalle)

- Intl:
  . Fixed bug #63790 (test using Spoofchecker which may be unavailable). (Sara)
  . Fixed bug #75378 ([REGRESSION] IntlDateFormatter::parse() does not change
    $position argument). (Laruence)

- JSON:
  . Add JSON_INVALID_UTF8_IGNORE and JSON_INVALID_UTF8_SUBSTITUTE options for
    json_encode and json_decode to ignore or replace invalid UTF-8 byte
    sequences - it addresses request #65082. (Jakub Zelenka)
  . Fixed bug #75185 (Buffer overflow in json_decode() with
    JSON_INVALID_UTF8_IGNORE or JSON_INVALID). (Jakub Zelenka)
  . Fixed bug #68567 (JSON_PARTIAL_OUTPUT_ON_ERROR can result in JSON with null
    key). (Jakub Zelenka)

- LDAP:
  . Implemented FR #69445 (Support for LDAP EXOP operations)
  . Fixed support for LDAP_OPT_SERVER_CONTROLS and LDAP_OPT_CLIENT_CONTROLS in ldap_get_option
  . Fixed passing an empty array to ldap_set_option for client or server controls.

- Mbstring:
  . Implemented request #66024 (mb_chr() and mb_ord()). (Masakielastic, Yasuo)
  . Implemented request #65081 (mb_scrub()). (Masakielastic, Yasuo)
  . Implemented request #69086 (enhancement for mb_convert_encoding() that
    handles multibyte replacement char nicely). (Masakielastic, Yasuo)
  . Added array input support to mb_convert_encoding(). (Yasuo)
  . Added array input support to mb_check_encoding(). (Yasuo)
  . Fixed bug #69079 (enhancement for mb_substitute_character). (masakielastic)
  . Update to oniguruma version 6.3.0. (Remi)
  . Fixed bug #69267 (mb_strtolower fails on titlecase characters). (Nikita)

- Mcrypt:
  . The deprecated mcrypt extension has been moved to PECL. (leigh)

- Opcache:
  . Added global optimisation passes based on data flow analysis using Single
    Static Assignment (SSA) form: Sparse Conditional Constant Propagation (SCCP),
    Dead Code Elimination (DCE), and removal of unused local variables
    (Nikita, Dmitry)
  . Fixed incorect constant conditional jump elimination. (Dmitry)
  . Fixed bug #75230 (Invalid opcode 49/1/8 using opcache). (Laruence)
  . Fixed bug (assertion fails with extended info generated). (Laruence)
  . Fixed bug (Phi sources removel). (Laruence)
  . Fixed bug #75370 (Webserver hangs on valid PHP text). (Laruence)
  . Fixed bug #75357 (segfault loading WordPress wp-admin). (Laruence)

- OpenSSL:
  . Use TLS_ANY for default ssl:// and tls:// negotiation. (kelunik)
  . Fix leak in openssl_spki_new(). (jelle at vdwaa dot nl)
  . Added openssl_pkcs7_read() and pk7 parameter to openssl_pkcs7_verify().
    (jelle at vdwaa dot nl)
  . Add ssl security_level stream option to support OpenSSL security levels.
    (Jakub Zelenka).
  . Allow setting SNI cert and private key in separate files. (Jakub Zelenka)
  . Fixed bug #74903 (openssl_pkcs7_encrypt() uses different EOL than before).
    (Anatol)
  . Automatically load OpenSSL configuration file. (Jakub Zelenka)

- PCRE:
  . Added support for PCRE JIT fast path API. (dmitry)
  . Fixed bug #61780 (Inconsistent PCRE captures in match results). (cmb)
  . Fixed bug #74873 (Minor BC break: PCRE_JIT changes output of preg_match()).
    (Dmitry)
  . Fixed bug #75089 (preg_grep() is not reporting PREG_BAD_UTF8_ERROR after
    first input string). (Dmitry)
  . Fixed bug #75223 (PCRE JIT broken in 7.2). (Dmitry)
  . Fixed bug #75285 (Broken build when system libpcre don't have jit support).
    (Remi)

- phar:
  . Fixed bug #74196 (phar does not correctly handle names containing dots).
    (mhagstrand)

- PDO:
  . Add "Sent SQL" to debug dump for emulated prepares. (Adam Baratz)
  . Add parameter types for national character set strings. (Adam Baratz)

- PDO_DBlib:
  . Fixed bug #73234 (Emulated statements let value dictate parameter type).
    (Adam Baratz)
  . Fixed bug #73396 (bigint columns are returned as strings). (Adam Baratz)
  . Expose DB-Library version as \PDO::DBLIB_ATTR_VERSION attribute on \PDO
    instance. (Adam Baratz)
  . Add test coverage for bug #72969. (Jeff Farr)

- PDO_OCI:
  . Fixed Bug #74537 (Align --with-pdo-oci configure option with --with-oci8 syntax).
    (Tianfang Yang)

- PDO_Sqlite
  . Switch to sqlite3_prepare_v2() and sqlite3_close_v2() functions (rasmus)

- PHPDBG
  . Added extended_value to opcode dump output. (Sara)

- Session:
  . Fixed bug #73461 (Prohibit session save handler recursion). (Yasuo)
  . PR #2233 Removed register_globals related code and "!" can be used as $_SESSION key name. (Yasuo)
  . Improved bug #73100 fix. 'user' save handler can only be set by session_set_save_handler()
  . Fixed bug #74514 (5 session functions incorrectly warn when calling in
    read-only/getter mode). (Yasuo)
  . Fixed bug #74936 (session_cache_expire/cache_limiter/save_path() trigger a
    warning in read mode). (morozov)
  . Fixed bug #74941 (session fails to start after having headers sent).
    (morozov)

- Sodium:
  . New cryptographic extension
  . Added missing bindings for libsodium > 1.0.13. (Frank)

- SPL:
  . Fixed bug #71412 (Incorrect arginfo for ArrayIterator::__construct).
    (tysonandre775 at hotmail dot com)
  . Added spl_object_id(). (Tyson Andre)

- SQLite3:
  . Implement writing to blobs. (bohwaz at github dot com)
  . Update to Sqlite 3.20.1. (cmb)

- Standard:
  . Fixed bug #69442 (closing of fd incorrect when PTS enabled). (jaytaph)
  . Fixed bug #74300 (unserialize accepts two plus/minus signs for float number exponent part).
    (xKerman)
  . Compatibility with libargon2 versions 20161029 and 20160821.
    (charlesportwoodii at erianna dot com)
  . Fixed Bug #74737 (mysqli_get_client_info reflection info).
    (mhagstrand at gmail dot com)
  . Add support for extension name as argument to dl().
    (francois at tekwire dot net)
  . Fixed bug #74851 (uniqid() without more_entropy performs badly).
    (Emmanuel Dreyfus)
  . Fixed bug #74103 (heap-use-after-free when unserializing invalid array
    size). (Nikita)
  . Fixed bug #75054 (A Denial of Service Vulnerability was found when
    performing deserialization). (Nikita)
  . Fixed bug #75170 (mt_rand() bias on 64-bit machines). (Nikita)
  . Fixed bug #75221 (Argon2i always throws NUL at the end). (cmb)

- Streams:
  . Default ssl/single_dh_use and ssl/honor_cipher_order to true. (kelunik)

- XML:
  . Moved utf8_encode() and utf8_decode() to the Standard extension. (Andrea)

- XMLRPC:
  . Use Zend MM for allocation in bundled libxmlrpc (Joe)

- ZIP:
  . Add support for encrypted archives. (Remi)
  . Use of bundled libzip is deprecated, --with-libzip option is recommended. (Remi)
  . Fixed Bug #73803 (Reflection of ZipArchive does not show public properties). (Remi)
  . ZipArchive implements countable, added ZipArchive::count() method. (Remi)
  . Fix segfault in php_stream_context_get_option call. (Remi)
  . Fixed bug #75143 (new method setEncryptionName() seems not to exist
    in ZipArchive). (Anatol)

- zlib:
  . Expose inflate_get_status() and inflate_get_read_len() functions.
    (Matthew Trescott)<|MERGE_RESOLUTION|>--- conflicted
+++ resolved
@@ -36,15 +36,10 @@
   . Fixed bug #77772 (ReflectionClass::getMethods(null) doesn't work). (Nikita)
 
 - Standard:
-<<<<<<< HEAD
   . Fixed bug #77793 (Segmentation fault in extract() when overwriting
     reference with itself). (Nikita)
-=======
-  . Fixed bug #77680 (recursive mkdir on ftp stream wrapper is incorrect).
-    (Vlad Temian)
   . Fixed bug #77844 (Crash due to null pointer in parse_ini_string with
     INI_SCANNER_TYPED). (Nikita)
->>>>>>> eea61cda
 
 04 Apr 2019, PHP 7.3.4
 
