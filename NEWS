PHP                                                                        NEWS
|||||||||||||||||||||||||||||||||||||||||||||||||||||||||||||||||||||||||||||||
?? ??? ????, PHP 8.1.0RC5

- Core:
  . Fixed bug #81518 (Header injection via default_mimetype / default_charset).
    (cmb)

- Date:
  . Fixed bug #81500 (Interval serialization regression since 7.3.14 / 7.4.2).
    (cmb)

<<<<<<< HEAD
- JSON:
  . Fixed bug #81532 (Change of $depth behaviour in json_encode() on PHP 8.1).
    (Nikita)
=======
- MBString:
  . Fixed bug #76167 (mbstring may use pointer from some previous request).
    (cmb, cataphract)

- Opcache:
  . Fixed bug #81512 (Unexpected behavior with arrays and JIT). (Dmitry)

- PCRE:
  . Fixed bug #81424 (PCRE2 10.35 JIT performance regression). (cmb)

- XMLReader:
  . Fixed bug #81521 (XMLReader::getParserProperty may throw with a valid
    property). (Nikita)
>>>>>>> 6e6a8443

14 Oct 2021, PHP 8.1.0RC4

- CLI:
  . Fixed bug #81496 (Server logs incorrect request method). (lauri)

- Core:
  . Fixed bug #75941 (Fix compile failure on Solaris with clang). (Jaromír
    Doleček)
  . Fixed bug #81380 (Observer may not be initialized properly). (krakjoe)
  . Fixed bug #81514 (Using Enum as key in WeakMap triggers GC + SegFault).
    (Nikita)
  . Fixed Bug #81520 (TEST_PHP_CGI_EXECUTABLE badly set in run-tests.php).
    (Remi)

- Date:
  . Fixed bug #81504 (Incorrect timezone transition details for POSIX data).
    (Derick)

- PCRE:
  . Fixed bug #81424 (PCRE2 10.35 JIT performance regression). (cmb)

- PgSQL:
  . Fixed bug #81509 (pg_end_copy still expects a resource). (Matteo)

- OpenSSL:
  . Fixed bug #81502 ($tag argument of openssl_decrypt() should accept
    null/empty string). (Nikita)

- Standard:
  . Fixed bug #81491 (Incorrectly using libsodium for argon2 hashing).
    (Dan Pock)
  . Fixed bug #66588 (SplFileObject::fgetcsv incorrectly returns a row on
    premature EOF). (Aliaksandr Bystry)

- Streams:
  . Fixed bug #81475 (stream_isatty emits warning with attached stream wrapper).
    (cmb)

- Zip:
  . Fixed bug #81490 (ZipArchive::extractTo() may leak memory). (cmb, Remi)
  . Fixed bug #77978 (Dirname ending in colon unzips to wrong dir). (cmb)

30 Sep 2021, PHP 8.1.0RC3

- Filter:
  . Fixed bug #61700 (FILTER_FLAG_IPV6/FILTER_FLAG_NO_PRIV|RES_RANGE failing).
    (cmb, Nikita)

- Reflection:
  . Fixed bug #81457 (Enum: ReflectionMethod->getDeclaringClass() return a
    ReflectionClass). (Nikita)
  . Fixed bug #81474 (Make ReflectionEnum and related class non-final). (Nikita)

- SPL:
  . Fixed bug #80663 (Recursive SplFixedArray::setSize() may cause double-free).
    (cmb, Nikita, Tyson Andre)
  . Fixed bug #81477 (LimitIterator + SplFileObject regression in 8.0.1). (cmb)

- XML:
  . Fixed bug #70962 (XML_OPTION_SKIP_WHITE strips embedded whitespace).
    (Aliaksandr Bystry, cmb)

- Zip:
  . Fixed bug #81420 (ZipArchive::extractTo extracts outside of destination).
    (CVE-2021-21706) (cmb)

16 Sep 2021, PHP 8.1.0RC2

- DOM:
  . Fixed bug #81433 (DOMElement::setIdAttribute() called twice may remove ID).
    (Viktor Volkov)

- FFI:
  . Fixed bug #79576 ("TYPE *" shows unhelpful message when type is not
    defined). (Dmitry)

- Shmop:
  . Fixed bug #81407 (shmop_open won't attach and causes php to crash). (cmb)

- Opcache:
  . Fixed bug #81409 (Incorrect JIT code for ADD with a reference to array).
    (Dmitry)

- Zip:
  . Fixed bug #80833 (ZipArchive::getStream doesn't use setPassword). (Remi)

02 Sep 2021, PHP 8.1.0RC1

- Core:
  . Fixed bug #81377 (unset() of $GLOBALS sub-key yields warning). (Nikita)

- COM:
  . Dispatch using LANG_NEUTRAL instead of LOCALE_SYSTEM_DEFAULT. (Dmitry
    Maksimov)

- Date:
  . Fixed bug #80998 (Missing second with inverted interval). (Derick)
  . Speed up finding timezone offset information. (Derick)

19 Aug 2021, PHP 8.1.0beta3

- Core:
  . Fixed bug #81342 (New ampersand token parsing depends on new line after it).
    (Nikita)
  . Fixed bug #81280 (Unicode characters in cli.prompt causes segfault).
    (krakjoe)
  . Fixed bug #81192 ("Declaration should be compatible with" gives incorrect
    line number with traits). (Nikita)
  . Fixed bug #78919 (CLI server: insufficient cleanup if request startup
    fails). (cataphract, cmb)

- Date:
  . Fixed bug #79580 (date_create_from_format misses leap year). (Derick)
  . Fixed bug #80963 (DateTimeZone::getTransitions() truncated). (Derick)
  . Fixed bug #80974 (Wrong diff between 2 dates in different timezones).
    (Derick)
  . Fixed bug #80998 (Missing second with inverted interval). (Derick)
  . Fixed bug #81097 (DateTimeZone silently falls back to UTC when providing an
    offset with seconds). (Derick)
  . Fixed bug #81106 (Regression in 8.1: add() now truncate ->f). (Derick)
  . Fixed bug #81273 (Date interval calculation not correct). (Derick)

- Mbstring:
  . Fixed bug #81349 (mb_detect_encoding misdetcts ASCII in some cases).
    (Nikita)

- PDO PgSQL:
  . Fixed bug #81343 (pdo_pgsql: Inconsitent boolean conversion after calling
    closeCursor()). (Philip Hofstetter)

- Phar:
  . Use SHA256 by default for signature. (remi)
  . Add support for OpenSSL_SHA256 and OpenSSL_SHA512 signature. (remi)

- SNMP:
  . Implement SHA256 and SHA512 for security protocol. (remi)

- Standard:
  . Fixed bug #81142 (PHP 7.3+ memory leak when unserialize() is used on an
    associative array). (Nikita)

05 Aug 2021, PHP 8.1.0beta2

- Core:
  . Fixed bug #81303 (match error message improvements). (krakjoe)

- Mbstring:
  . Fixed bug #81298 (mb_detect_encoding() segfaults when 7bit encoding is
    specified). (Nikita)

- MySQLnd:
  . Fixed bug #63327 (Crash (Bus Error) in mysqlnd due to wrong alignment).
    (Nikita)

- Opcache:
  . Fixed Bug #81255 (Memory leak in PHPUnit with functional JIT)
  . Fixed Bug #80959 (infinite loop in building cfg during JIT compilation)
    (Nikita, Dmitry)

- Reflection:
  . Fixed bug #80821 (ReflectionProperty::getDefaultValue() returns current
    value for statics). (Nikita)
  . Fixed bug #80564 (ReflectionProperty::__toString() renders current value,
    not default value). (Nikita)

- SimpleXML:
  . Fixed bug #81325 (Segfault in zif_simplexml_import_dom). (remi)

22 Jul 2021, PHP 8.1.0beta1

- Core:
 . Fixed bug #81238 (Fiber support missing for Solaris Sparc). (trowski)
 . Fixed bug #81237 (Comparison of fake closures doesn't work). (krakjoe)

- Opcache:
  . Fixed bug #81225 (Wrong result with pow operator with JIT enabled).
    (Dmitry)
  . Fixed bug #81249 (Intermittent property assignment failure with JIT
    enabled). (Dmitry)
  . Fixed bug #81256 (Assertion `zv != ((void *)0)' failed for "preload" with
    JIT). (Dmitry)

- Reflection:
 . Fixed bug #80097 (ReflectionAttribute is not a Reflector). (beberlei)

- Standard:
 . Fixed bug #81111 (Serialization is unexpectedly allowed on anonymous classes
   with __serialize()). (Nikita)

08 Jul 2021, PHP 8.1.0alpha3

- Core:
  . Fixed bug #81202 (powerpc64 build fails on fibers). (krakjoe)
  . Fixed bug #80072 (Cyclic unserialize in TMPVAR operand may leak). (Nikita)

- Curl:
  . Fixed bug #81085 (Support CURLOPT_SSLCERT_BLOB for cert strings).
    (camporter)

- Reflection:
  . Fixed bug #81200 (no way to determine if Closure is static). (krakjoe)

24 Jun 2021, PHP 8.1.0alpha2

- Core:
  . Fixed bug #81163 (__sleep allowed to return non-array). (krakjoe)

- Opcache:
  . Fixed bug #81133 (building opcache with phpize fails). (krakjoe)
  . Fixed bug #81136 (opcache header not installed). (krakjoe)

- PDO OCI:
  . Fixed bug #77120 (Support 'success with info' at connection).
    (Sergei Morozov)
    
- phpdbg:
  . Fixed bug #81135 (unknown help topic causes assertion failure). (krakjoe)

- SPL:
  . Fixed bug #81112 (Special json_encode behavior for SplFixedArray). (Nikita)
  . Fixed bug #80945 ("Notice: Undefined index" on unset() ArrayObject
    non-existing key). (Nikita)
    
- Standard:
  . Fixed bug #81137 (hrtime breaks build on OSX before Sierra). (krakjoe)

10 Jun 2021, PHP 8.1.0alpha1

- Core:
  . Fixed inclusion order for phpize builds on Windows. (cmb)
  . Added missing hashtable insertion APIs for arr/obj/ref. (Sara)
  . Fixed bug #75474 (function scope static variables are not bound to a unique
    function). (Nikita)
  . Fixed bug #53826 (__callStatic fired in base class through a parent call if
    the method is private). (Nikita)
  . Implemented FR #77372 (Relative file path is removed from uploaded file).
    (Björn Tantau)
  . Fixed bug #81076 (incorrect debug info on Closures with implicit binds).
    (krakjoe)
 
 - Standard:
  . Fixed bug #77627 (method_exists on Closure::__invoke inconsistency).
    (krakjoe)

- Date:
  . Fixed bug #52480 (Incorrect difference using DateInterval) (Derick)
  . Fixed bug #62326 (date_diff() function returns false result) (Derick)
  . Fixed bug #64992 (dst not handled past 2038) (Derick)
  . Fixed bug #65003 (Wrong date diff) (Derick)
  . Fixed bug #66545 (DateTime. diff returns negative values) (Derick)
  . Fixed bug #68503 (date_diff on two dates with timezone set localised
    returns wrong results) (Derick)
  . Fixed bug #69806 (Incorrect date from timestamp) (Derick)
  . Fixed bug #71700 (Extra day on diff between begin and end of march 2016)
    (Derick)
  . Fixed bug #71826 (DateTime::diff confuse on timezone 'Asia/Tokyo') (Derick)
  . Fixed bug #73460 (Datetime add not realising it already applied DST
    change) (Derick)
  . Fixed bug #74173 (DateTimeImmutable::getTimestamp() triggers DST switch in
    incorrect time) (Derick)
  . Fixed bug #74274 (Handling DST transitions correctly) (Derick)
  . Fixed bug #74524 (Date diff is bad calculated, in same time zone) (Derick)
  . Fixed bug #75167 (DateTime::add does only care about backward DST
    transition, not forward) (Derick)
  . Fixed bug #76032 (DateTime->diff having issues with leap days for
    timezones ahead of UTC) (Derick)
  . Fixed bug #76374 (Date difference varies according day time) (Derick)
  . Fixed bug #77571 (DateTime's diff DateInterval incorrect in timezones from
    UTC+01:00 to UTC+12:00 (Derick)
  . Fixed bug #78452 (diff makes wrong in hour for Asia/Tehran) (Derick)
  . Fixed bug #79452 (DateTime::diff() generates months differently between
    time zones) (Derick)
  . Fixed bug #79698 (timelib mishandles future timestamps (triggered by 'zic
    -b slim')) (Derick)
  . Fixed bug #79716 (Invalid date time created (with day "00")) (Derick)
  . Fixed bug #80610 (DateTime calculate wrong with DateInterval) (Derick)
  . Fixed bug #80664 (DateTime objects behave incorrectly around DST
    transition) (Derick)
  . Fixed bug #80913 (DateTime(Immutable)::sub around DST yield incorrect
    time) (Derick)

- FPM:
  . Added openmetrics status format. (Cees-Jan Kiewiet)
  . Enable process renaming on macOS. (devnexen)
  . Added pm.max_spawn_rate option to configure max spawn child processes rate.
    (Paulius Sapragonas)
  . Fixed bug #65800 (Events port mechanism). (psumbera)

- FTP:
  . Convert resource<ftp> to object \FTP\Connection. (Sara)

- GD:
  . Convert resource<gd font> to object \GdFont. (Sara)

- hash:
  . Implemented FR #68109 (Add MurmurHash V3). (Anatol, Michael)
  . Implemented FR #73385 (Add xxHash support). (Anatol)

- LDAP:
  . Convert resource<ldap link> to object \LDAP\Connection. (Máté)
  . Convert resource<ldap result> to object \LDAP\Result. (Máté)
  . Convert resource<ldap result entry> to object \LDAP\ResultEntry. (Máté)

- MySQLi:
  . Fixed bug #70372 (Emulate mysqli_fetch_all() for libmysqlclient). (Nikita)
  . Fixed bug #80330 (Replace language in APIs and source code/docs).
    (Darek Ślusarczyk)
  . Fixed bug #80329 (Add option to specify LOAD DATA LOCAL white list folder
    (including libmysql)). (Darek Ślusarczyk)

- MySQLnd:
  . Fixed bug #80761 (PDO uses too much memory). (Nikita)

- OPcache:
  . Added inheritance cache. (Dmitry)

- OpenSSL:
  . Bump minimal OpenSSL version to 1.0.2. (Jakub Zelenka)

- PCRE:
  . Bundled PCRE2 is 10.37.

- PDO:
  . Fixed bug #40913 (PDO_MYSQL: PDO::PARAM_LOB does not bind to a stream for
    fetching a BLOB). (Nikita)

. PDO MySQL:
  . Fixed bug #80908 (PDO::lastInsertId() return wrong). (matt)
  . Fixed bug #81037 (PDO discards error message text from prepared
    statement). (Kamil Tekiela)

. PDO ODBC:
  . Implement PDO_ATTR_SERVER_VERSION and PDO_ATTR_SERVER_INFO for
    PDO::getAttribute(). (Calvin Buckley)

. PDO SQLite:
  . Fixed bug #38334 (Proper data-type support for PDO_SQLITE). (Nikita)

- PgSQL:
  . Convert resource<pgsql link> to object \PgSql\Connection. (Máté)
  . Convert resource<pgsql result> to object \PgSql\Result. (Máté)
  . Convert resource<pgsql large object> to object \PgSql\Lob. (Máté)

- PSpell:
  . Convert resource<pspell> to object \PSpell\Dictionary. (Sara)
  . Convert resource<pspell config> to object \PSpell\Config. (Sara)

- readline:
  . Fixed bug #72998 (invalid read in readline completion). (krakjoe)

- Reflection:
  . Implement ReflectionFunctionAbstract::getClosureUsedVariables (krakjoe)

- Sodium:
  . Added the XChaCha20 stream cipher functions. (P.I.E. Security Team)
  . Added the Ristretto255 functions, which are available in libsodium 1.0.18.
    (P.I.E. Security Team)

- SPL:
  . Fixed bug #80724 (FilesystemIterator::FOLLOW_SYMLINKS remove KEY_AS_FILE
    from bitmask). (Cameron Porter)

<<< NOTE: Insert NEWS from last stable release here prior to actual release! >>><|MERGE_RESOLUTION|>--- conflicted
+++ resolved
@@ -10,25 +10,13 @@
   . Fixed bug #81500 (Interval serialization regression since 7.3.14 / 7.4.2).
     (cmb)
 
-<<<<<<< HEAD
 - JSON:
   . Fixed bug #81532 (Change of $depth behaviour in json_encode() on PHP 8.1).
     (Nikita)
-=======
+
 - MBString:
   . Fixed bug #76167 (mbstring may use pointer from some previous request).
     (cmb, cataphract)
-
-- Opcache:
-  . Fixed bug #81512 (Unexpected behavior with arrays and JIT). (Dmitry)
-
-- PCRE:
-  . Fixed bug #81424 (PCRE2 10.35 JIT performance regression). (cmb)
-
-- XMLReader:
-  . Fixed bug #81521 (XMLReader::getParserProperty may throw with a valid
-    property). (Nikita)
->>>>>>> 6e6a8443
 
 14 Oct 2021, PHP 8.1.0RC4
 
