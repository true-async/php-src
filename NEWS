PHP                                                                        NEWS
|||||||||||||||||||||||||||||||||||||||||||||||||||||||||||||||||||||||||||||||
<<<<<<< HEAD
?? ??? ????, PHP 8.2.0beta1
=======
?? ??? ????, PHP 8.1.9

- CLI:
  . Fixed potential overflow for the builtin server via the PHP_CLI_SERVER_WORKERS
    environment variable. (yiyuaner)

- Core:
  . Fixed bug GH-8923 (error_log on Windows can hold the file write lock). (cmb)
>>>>>>> b44a17c0

- CLI:
  . Updated the mime-type table for the builtin-server. (Ayesh Karunaratne)

- Core:
  . Reduced the memory footprint of strings returned by var_export(),
    json_encode(), serialize(), iconv_*(), mb_ereg*(), session_create_id(),
    http_build_query(), strstr(), Reflection*::__toString(). (Arnaud)

- COM:
  . Fixed bug GH-8750 (Can not create VT_ERROR variant type). (cmb)

- FPM:
  . Added listen.setfib pool option to set route FIB on FreeBSD. (David Carlier)
  . Added access.suppress_path pool option to filter access log entries.
    (Mark Gallagher)

- PCRE:
  . Updated bundled libpcre to 10.40. (cmb)

- PDO_Firebird:
  . Fixed bug GH-8576 (Bad interpretation of length when char is UTF-8). (cmb)

- Standard:
  . Fixed empty array returned by str_split on empty input. (Michael Vorisek)
  . Added ini_parse_quantity function to convert ini quantities shorthand
    notation to int. (Dennis Snell)

07 Jul 2022, PHP 8.2.0alpha3

- Core:
  . Uses safe_perealloc instead of perealloc for the
    ZEND_PTR_STACK_RESIZE_IF_NEEDED to avoid possible overflows. (David Carlier)

- DBA:
  . Fixed LMDB driver hanging when attempting to delete a non-existing key
    (Girgias)

- Intl:
  . Fixed build for ICU 69.x and onwards. (David Carlier)

- Opcache:
  . Allocate JIT buffer close to PHP .text segemnt to allow using direct
    IP-relative calls and jumps.
    (Su Tao, Wang Xue, Chen Hu, Lizhen Lizhen, Dmitry)

- Sockets:
  . Added TCP_CONGESTION socket option. (David Carlier)
  . Added SO_ZEROCOPY/MSG_ZEROCOPY options. (David Carlier)

- SPL:
  . Uses safe_erealloc instead of erealloc to handle heap growth
    for the SplHeap::insert method to avoid possible overflows. (David Carlier)

- Standard:
  . Fixed the crypt_sha256/512 api build with clang > 12. (David Carlier)
  . Uses safe_erealloc instead of erealloc to handle options in getopt
    to avoid possible overflows. (David Carlier)

- Zip:

  . Implement fseek for zip stream when possible with libzip 1.9.1. (Remi)

23 Jun 2022, PHP 8.2.0alpha2

- Core:
  . Fixed bug GH-8655 (Casting an object to array does not unwrap refcount=1
    references). (Nicolas Grekas)
  . Fixed bug GH-8661 (Nullsafe in coalesce triggers undefined variable
    warning). (ilutov)
  . Fixed bug GH-7821 and GH-8418 (Allow arbitrary const expressions in backed
    enums). (ilutov)
  . Fixed bug GH-8810 (Incorrect lineno in backtrace of multi-line function
    calls). (ilutov)
  . Optimised code path for newly created file with the stream plain wrapper. (Max Kellermann)

- Curl:
  . Added new constants from cURL 7.62 to 7.80. (Pierrick)
  . New function curl_upkeep(). (Pierrick)

- OpenSSL:
  . Discard poll calls on socket when no timeout/non blocking/MSG_DONTWAIT. (Max Kellermann)

- PCRE:
  . Implemented FR #77726 (Allow null character in regex patterns). (cmb)

- Standard:
  . Deprecated utf8_encode() and utf8_decode(). (Rowan Tommins)

- Streams:
  . Discard poll calls on socket when no timeout/non blocking/MSG_DONTWAIT. (Max Kellermann)

09 Jun 2022, PHP 8.2.0alpha1

- CLI:
  . Fixed bug #81496 (Server logs incorrect request method). (lauri)

- Core:
  . Fixed bug #81380 (Observer may not be initialized properly). (krakjoe)
  . Fixed bug GH-7771 (Fix filename/lineno of constant expressions). (ilutov)
  . Fixed bug GH-7792 (Improve class type in error messages). (ilutov)
  . Support huge pages on MacOS. (David CARLIER)

- Curl:
  . Added support for CURLOPT_XFERINFOFUNCTION. (David Carlier)
  . Added support for CURLOPT_MAXFILESIZE_LARGE. (David Carlier)

- Date:
  . Fixed GH-8458 (DateInterval::createFromDateString does not throw if
    non-relative items are present). (Derick)
  . Fixed bug #52015 (Allow including end date in DatePeriod iterations)
    (Daniel Egeberg, Derick)
  . idate() now accepts format specifiers "N" (ISO Day-of-Week) and "o" (ISO
    Year). (Pavel Djundik)

- FPM:
  . Emit error for invalid port setting. (David Carlier)
  . Added extra check for FPM proc dumpable on SELinux based systems.
    (David Carlier)
  . Added support for listening queue on macOS. (David Carlier)
  . Changed default for listen.backlog on Linux to -1. (Cristian Rodríguez)

- FTP:
  . Fix datetime format string to follow POSIX spec in ftp_mdtm(). (Jihwan Kim)

- Intl:
  . Update all grandfathered language tags with preferred values
  . Fixed GH-7939 (Cannot unserialize IntlTimeZone objects). (cmb)

- OCI8:
  . Added oci8.prefetch_lob_size directive to tune LOB query performance
  . Support for building against Oracle Client libraries 10.1 and 10.2 has been
    dropped. Oracle Client libraries 11.2 or newer are now required.

- ODBC:
  . Fixed bug GH-8300 (User input not escaped when building connection string).
    (Calvin Buckley)

- PDO_ODBC:
  . Fixed bug #80909 (crash with persistent connections in PDO_ODBC). (Calvin
    Buckley)
  . Fixed bug GH-8300 (User input not escaped when building connection string).
    (Calvin Buckley)

- Reflection:
  . Added ReflectionFunction::isAnonymous(). (Nicolas Grekas)
  . Added ReflectionMethod::hasPrototype(). (Ollie Read)
  . Narrow ReflectionEnum::getBackingType() return type to ReflectionNamedType.
    (SamMousa)

- Session:
  . Fixed bug GH-7787 (Improve session write failure message for user error
    handlers). (ilutov)

- Sockets:
  . Added TCP_NOTSENT_LOWAT socket option. (David Carlier)
  . Added SO_MEMINFO socket option. (David Carlier)
  . Added SO_RTABLE socket option (OpenBSD), equivalent of SO_MARK (Linux).
    (David Carlier)
  . Added TCP_KEEPALIVE, TCP_KEEPIDLE, TCP_KEEPINTVL, TCP_KEEPCNT socket
    options. (David Carlier)
  . Added ancillary data support for FreeBSD. (David Carlier)
  . Added ancillary data support for NetBSD. (David Carlier)
  . Added SO_BPF_EXTENSIONS socket option. (David Carlier)
  . Added SO_SETFIB socket option. (David Carlier)

- Sodium:
  . Added sodium_crypto_stream_xchacha20_xor_ic(). (Scott)

- SQLite3:
  . Changed sqlite3.defensive from PHP_INI_SYSTEM to PHP_INI_USER. (bohwaz)

- Standard:
  . net_get_interfaces() also reports wireless network interfaces on Windows.
    (Yurun)
  . Finished AVIF support in getimagesize(). (Yannis Guyon)
  . Fixed bug GH-7847 (stripos with large haystack has bad performance).
    (ilutov)
  . New function memory_reset_peak_usage(). (Patrick Allaert)
  . Fixed parse_url(): can not recognize port without scheme. (pandaLIU)

- Streams:
  . Set IP_BIND_ADDRESS_NO_PORT if available when connecting to remote host.
    (Cristian Rodríguez)
  . Fixed bug GH-8548 (stream_wrapper_unregister() leaks memory). (ilutov)

- Zip:
  . add ZipArchive::clearError() method
  . add ZipArchive::getStreamName() method
  . add ZipArchive::getStreamIndex() method
  . On Windows, the Zip extension is now built as shared library (DLL) by
    default. (cmb)

<<< NOTE: Insert NEWS from last stable release here prior to actual release! >>><|MERGE_RESOLUTION|>--- conflicted
+++ resolved
@@ -1,20 +1,11 @@
 PHP                                                                        NEWS
 |||||||||||||||||||||||||||||||||||||||||||||||||||||||||||||||||||||||||||||||
-<<<<<<< HEAD
 ?? ??? ????, PHP 8.2.0beta1
-=======
-?? ??? ????, PHP 8.1.9
-
-- CLI:
-  . Fixed potential overflow for the builtin server via the PHP_CLI_SERVER_WORKERS
-    environment variable. (yiyuaner)
-
-- Core:
-  . Fixed bug GH-8923 (error_log on Windows can hold the file write lock). (cmb)
->>>>>>> b44a17c0
 
 - CLI:
   . Updated the mime-type table for the builtin-server. (Ayesh Karunaratne)
+  . Fixed potential overflow for the builtin server via the PHP_CLI_SERVER_WORKERS
+    environment variable. (yiyuaner)
 
 - Core:
   . Reduced the memory footprint of strings returned by var_export(),
