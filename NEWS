--- conflicted
+++ resolved
@@ -20,14 +20,10 @@
   . Fixed bug GH-17037 (UAF in user filter when adding existing filter name due
     to incorrect error handling). (nielsdos)
 
-<<<<<<< HEAD
-05 Dec 2024, PHP 8.4.2
-=======
 - Windows:
   . Hardened proc_open() against cmd.exe hijacking. (cmb)
 
-19 Dec 2024, PHP 8.3.15
->>>>>>> 5cbdd5f6
+05 Dec 2024, PHP 8.4.2
 
 - BcMath:
   . Fixed bug GH-16978 (Avoid unnecessary padding with leading zeros).
