PHP                                                                        NEWS
|||||||||||||||||||||||||||||||||||||||||||||||||||||||||||||||||||||||||||||||
<<<<<<< HEAD
?? ??? ????, PHP 7.4.0alpha1
=======
?? ??? ????, PHP 7.3.5

- CLI:
  . Fixed bug #77794 (Incorrect Date header format in built-in server).
    (kelunik)

- Interbase:
  . Fixed bug #72175 (Impossibility of creating multiple connections to
    Interbase with php 7.x). (Nikita)

- MySQLi:
  . Fixed bug #77773 (Unbuffered queries leak memory - MySQLi / mysqlnd).
    (Nikita)

- phpdbg:
  . Fixed bug #76801 (too many open files). (alekitto)
  . Fixed bug #77800 (phpdbg segfaults on listing some conditional breakpoints).
    (krakjoe)

- Reflection:
  . Fixed bug #77772 (ReflectionClass::getMethods(null) doesn't work). (Nikita)

- Standard:
  . Fixed bug #77793 (Segmentation fault in extract() when overwriting
    reference with itself). (Nikita)

28 Mar 2019, PHP 7.3.4
>>>>>>> e177d26d

- Core:
  . Fixed bug #77345 (Stack Overflow caused by circular reference in garbage
    collection). (Alexandru Patranescu, Nikita, Dmitry)
  . Implemented request #76148 (Add array_key_exists() to the list of
    specially compiled functions). (Majkl578)
  . Fixed bug #76430 (__METHOD__ inconsistent outside of method).
    (Ryan McCullagh, Nikita)
  . Fixed bug #75921 (Inconsistent: No warning in some cases when stdObj is
    created on the fly). (David Walker)

- COM:
  . Deprecated registering of case-insensitive constants from typelibs. (cmb)

- CURL:
  . Fixed bug #76480 (Use curl_multi_wait() so that timeouts are respected).
    (Pierrick)

- Date:
  . Fixed bug #75232 (print_r of DateTime creating side-effect). (Nikita)

- FFI:
  . Added FFI extension. (Dmitry)

- Filter:
  . The filter extension no longer have the --with-pcre-dir on Unix builds, 
    allowing the extension to be once more compiled as shared using 
    ./configure. (Kalle)

- FPM:
  . Implemented FR #72510 (systemd service should be hardened). (Craig Andrews)

- GD:
  . Fixed bug #73291 (imagecropauto() $threshold differs from external libgd).
    (cmb)
  . Fixed bug #76324 (cannot detect recent versions of freetype with
    pkg-config). (Eli Schwartz)
  . The bundled libgd behaves now like system libgd wrt. IMG_CROP_DEFAULT never
    falling back to IMG_CROP_SIDES.
  . The default $mode parameter of imagecropauto() has been changed to
    IMG_CROP_DEFAULT; passing -1 is now deprecated.
  . Added support for aspect ratio preserving scaling to a fixed height for
    imagescale(). (Andreas Treichel)

- Hash:
  . The hash extension is now an integral part of PHP and cannot be disabled
    as per RFC: https://wiki.php.net/rfc/permanent_hash_ext. (Kalle)
  . Implemented FR #71890 (crc32c checksum algorithm). (Andrew Brampton)

- Intl:
  . Raised requirements to ICU ≥ 50.1. (cmb)
  . Changed default of $variant parameter of idn_to_ascii() and idn_to_utf8().
    (cmb)

- LDAP:
  . Deprecated ldap_control_paged_result_response and ldap_control_paged_result

- Opcache:
  . Implemented preloading RFC: https://wiki.php.net/rfc/preload. (Dmitry)

- OpenSSL:
  . Added openssl_x509_verify function. (Ben Scholzen)
  . openssl_random_pseudo_bytes() now throws in error conditions.
    (Sammy Kaye Powers)

- PCRE:
  . Implemented FR #77094 (Support flags in preg_replace_callback). (Nikita)
  . Fixed bug #72685 (Repeated UTF-8 validation of same string in UTF-8 mode).
    (Nikita)
  . Fixed bug #73948 (Preg_match_all should return NULLs on trailing optional
    capture groups).

- PDO_OCI:
  . Support Oracle Database tracing attributes ACTION, MODULE,
    CLIENT_INFO, and CLIENT_IDENTIFIER. (Cameron Porter)
  . Implemented FR #76908 (PDO_OCI getColumnMeta() not implemented).
    (Valentin Collet, Chris Jones, Remi)

- PDO_SQLite:
  . Implemented sqlite_stmt_readonly in PDO_SQLite. (BohwaZ)
  . Raised requirements to SQLite 3.5.0. (cmb)

- phpdbg:
  . Fixed bug #76596 (phpdbg support for display_errors=stderr). (kabel)
  . Fixed bug #76801 (too many open files). (alekitto)
  
- Sockets:
  . Fixed bug #67619 (Validate length on socket_write). (thiagooak)

- sodium:
  . Fixed bug #77646 (sign_detached() strings not terminated). (Frank)

- SQLite3:
  . Unbundled libsqlite. (cmb)
  . Raised requirements to SQLite 3.7.4. (cmb)
  . Forbid (un)serialization of SQLite3, SQLite3Stmt and SQLite3Result. (cmb)
  . Added support for the SQLite @name notation. (cmb, BohwaZ)
  . Added SQLite3Stmt::getSQL() to retrieve the SQL of the statement. (Bohwaz)

- SPL:
  . Fixed bug #77518 (SeekableIterator::seek() should accept 'int' typehint as
    documented). (Nikita)

- Standard:
  . Fixed bug #74764 (Bindto IPv6 works with file_get_contents but fails with
    stream_socket_client). (Ville Hukkamäki)
  . Implemented FR #38301 (field enclosure behavior in fputcsv). (cmb)
  . Implemented FR #51496 (fgetcsv should take empty string as an escape). (cmb)
  . Implemented FR #77377 (No way to handle CTRL+C in Windows). (Anatol)

- Reflection:
  . Fixed bug #76737 (Unserialized reflection objects are broken, they
    shouldn't be serializable). (Nikita)

- Tidy:
  . Added TIDY_TAG_* constants for HTML5 elements. (cmb)
  . Fixed bug #76736 (wrong reflection for tidy_get_head, tidy_get_html,
    tidy_get_root, and tidy_getopt) (tandre)

- WDDX:
  . Deprecated and unbundled the WDDX extension. (cmb)

<<< NOTE: Insert NEWS from last stable release here prior to actual release! >>><|MERGE_RESOLUTION|>--- conflicted
+++ resolved
@@ -1,36 +1,6 @@
 PHP                                                                        NEWS
 |||||||||||||||||||||||||||||||||||||||||||||||||||||||||||||||||||||||||||||||
-<<<<<<< HEAD
 ?? ??? ????, PHP 7.4.0alpha1
-=======
-?? ??? ????, PHP 7.3.5
-
-- CLI:
-  . Fixed bug #77794 (Incorrect Date header format in built-in server).
-    (kelunik)
-
-- Interbase:
-  . Fixed bug #72175 (Impossibility of creating multiple connections to
-    Interbase with php 7.x). (Nikita)
-
-- MySQLi:
-  . Fixed bug #77773 (Unbuffered queries leak memory - MySQLi / mysqlnd).
-    (Nikita)
-
-- phpdbg:
-  . Fixed bug #76801 (too many open files). (alekitto)
-  . Fixed bug #77800 (phpdbg segfaults on listing some conditional breakpoints).
-    (krakjoe)
-
-- Reflection:
-  . Fixed bug #77772 (ReflectionClass::getMethods(null) doesn't work). (Nikita)
-
-- Standard:
-  . Fixed bug #77793 (Segmentation fault in extract() when overwriting
-    reference with itself). (Nikita)
-
-28 Mar 2019, PHP 7.3.4
->>>>>>> e177d26d
 
 - Core:
   . Fixed bug #77345 (Stack Overflow caused by circular reference in garbage
@@ -116,6 +86,8 @@
 - phpdbg:
   . Fixed bug #76596 (phpdbg support for display_errors=stderr). (kabel)
   . Fixed bug #76801 (too many open files). (alekitto)
+  . Fixed bug #77800 (phpdbg segfaults on listing some conditional breakpoints).
+    (krakjoe)
   
 - Sockets:
   . Fixed bug #67619 (Validate length on socket_write). (thiagooak)
