PHP                                                                        NEWS
|||||||||||||||||||||||||||||||||||||||||||||||||||||||||||||||||||||||||||||||
?? ??? ????, PHP 8.1.0RC6

<<<<<<< HEAD
- Core:
  . Fixed bug #81507 (Fiber does not compile on AIX). (Clément Chigot)
=======
- GD:
  . Fixed bug #71316 (libpng warning from imagecreatefromstring). (cmb)

- SPL:
  . Fixed bug #81587 (MultipleIterator Segmentation fault w/ SimpleXMLElement
    attached). (Nikita)
>>>>>>> f22f4afd

28 Oct 2021, PHP 8.1.0RC5

- Core:
  . Fixed bug #81518 (Header injection via default_mimetype / default_charset).
    (cmb)

- Date:
  . Fixed bug #81500 (Interval serialization regression since 7.3.14 / 7.4.2).
    (cmb)

- DBA:
  . Fixed bug #81588 (TokyoCabinet driver leaks memory). (girgias)

- FPM:
  . Fixed bug #81026 (PHP-FPM oob R/W in root process leading to privilege
    escalation) (CVE-2021-21703). (Jakub Zelenka)

- JSON:
  . Fixed bug #81532 (Change of $depth behaviour in json_encode() on PHP 8.1).
    (Nikita)

- MBString:
  . Fixed bug #76167 (mbstring may use pointer from some previous request).
    (cmb, cataphract)
  . Fixed bug #81390 (mb_detect_encoding() regression). (alexdowad)

14 Oct 2021, PHP 8.1.0RC4

- CLI:
  . Fixed bug #81496 (Server logs incorrect request method). (lauri)

- Core:
  . Fixed bug #75941 (Fix compile failure on Solaris with clang). (Jaromír
    Doleček)
  . Fixed bug #81380 (Observer may not be initialized properly). (krakjoe)
  . Fixed bug #81514 (Using Enum as key in WeakMap triggers GC + SegFault).
    (Nikita)
  . Fixed Bug #81520 (TEST_PHP_CGI_EXECUTABLE badly set in run-tests.php).
    (Remi)

- Date:
  . Fixed bug #81504 (Incorrect timezone transition details for POSIX data).
    (Derick)

- PCRE:
  . Fixed bug #81424 (PCRE2 10.35 JIT performance regression). (cmb)

- PgSQL:
  . Fixed bug #81509 (pg_end_copy still expects a resource). (Matteo)

- OpenSSL:
  . Fixed bug #81502 ($tag argument of openssl_decrypt() should accept
    null/empty string). (Nikita)

- Standard:
  . Fixed bug #81491 (Incorrectly using libsodium for argon2 hashing).
    (Dan Pock)
  . Fixed bug #66588 (SplFileObject::fgetcsv incorrectly returns a row on
    premature EOF). (Aliaksandr Bystry)

- Streams:
  . Fixed bug #81475 (stream_isatty emits warning with attached stream wrapper).
    (cmb)

- Zip:
  . Fixed bug #81490 (ZipArchive::extractTo() may leak memory). (cmb, Remi)
  . Fixed bug #77978 (Dirname ending in colon unzips to wrong dir). (cmb)

30 Sep 2021, PHP 8.1.0RC3

- Filter:
  . Fixed bug #61700 (FILTER_FLAG_IPV6/FILTER_FLAG_NO_PRIV|RES_RANGE failing).
    (cmb, Nikita)

- Reflection:
  . Fixed bug #81457 (Enum: ReflectionMethod->getDeclaringClass() return a
    ReflectionClass). (Nikita)
  . Fixed bug #81474 (Make ReflectionEnum and related class non-final). (Nikita)

- SPL:
  . Fixed bug #80663 (Recursive SplFixedArray::setSize() may cause double-free).
    (cmb, Nikita, Tyson Andre)
  . Fixed bug #81477 (LimitIterator + SplFileObject regression in 8.0.1). (cmb)

- XML:
  . Fixed bug #70962 (XML_OPTION_SKIP_WHITE strips embedded whitespace).
    (Aliaksandr Bystry, cmb)

- Zip:
  . Fixed bug #81420 (ZipArchive::extractTo extracts outside of destination).
    (CVE-2021-21706) (cmb)

16 Sep 2021, PHP 8.1.0RC2

- DOM:
  . Fixed bug #81433 (DOMElement::setIdAttribute() called twice may remove ID).
    (Viktor Volkov)

- FFI:
  . Fixed bug #79576 ("TYPE *" shows unhelpful message when type is not
    defined). (Dmitry)

- Shmop:
  . Fixed bug #81407 (shmop_open won't attach and causes php to crash). (cmb)

- Opcache:
  . Fixed bug #81409 (Incorrect JIT code for ADD with a reference to array).
    (Dmitry)

- Zip:
  . Fixed bug #80833 (ZipArchive::getStream doesn't use setPassword). (Remi)

02 Sep 2021, PHP 8.1.0RC1

- Core:
  . Fixed bug #81377 (unset() of $GLOBALS sub-key yields warning). (Nikita)

- COM:
  . Dispatch using LANG_NEUTRAL instead of LOCALE_SYSTEM_DEFAULT. (Dmitry
    Maksimov)

- Date:
  . Fixed bug #80998 (Missing second with inverted interval). (Derick)
  . Speed up finding timezone offset information. (Derick)

19 Aug 2021, PHP 8.1.0beta3

- Core:
  . Fixed bug #81342 (New ampersand token parsing depends on new line after it).
    (Nikita)
  . Fixed bug #81280 (Unicode characters in cli.prompt causes segfault).
    (krakjoe)
  . Fixed bug #81192 ("Declaration should be compatible with" gives incorrect
    line number with traits). (Nikita)
  . Fixed bug #78919 (CLI server: insufficient cleanup if request startup
    fails). (cataphract, cmb)

- Date:
  . Fixed bug #79580 (date_create_from_format misses leap year). (Derick)
  . Fixed bug #80963 (DateTimeZone::getTransitions() truncated). (Derick)
  . Fixed bug #80974 (Wrong diff between 2 dates in different timezones).
    (Derick)
  . Fixed bug #80998 (Missing second with inverted interval). (Derick)
  . Fixed bug #81097 (DateTimeZone silently falls back to UTC when providing an
    offset with seconds). (Derick)
  . Fixed bug #81106 (Regression in 8.1: add() now truncate ->f). (Derick)
  . Fixed bug #81273 (Date interval calculation not correct). (Derick)

- Mbstring:
  . Fixed bug #81349 (mb_detect_encoding misdetcts ASCII in some cases).
    (Nikita)

- PDO PgSQL:
  . Fixed bug #81343 (pdo_pgsql: Inconsitent boolean conversion after calling
    closeCursor()). (Philip Hofstetter)

- Phar:
  . Use SHA256 by default for signature. (remi)
  . Add support for OpenSSL_SHA256 and OpenSSL_SHA512 signature. (remi)

- SNMP:
  . Implement SHA256 and SHA512 for security protocol. (remi)

- Standard:
  . Fixed bug #81142 (PHP 7.3+ memory leak when unserialize() is used on an
    associative array). (Nikita)

05 Aug 2021, PHP 8.1.0beta2

- Core:
  . Fixed bug #81303 (match error message improvements). (krakjoe)

- Mbstring:
  . Fixed bug #81298 (mb_detect_encoding() segfaults when 7bit encoding is
    specified). (Nikita)

- MySQLnd:
  . Fixed bug #63327 (Crash (Bus Error) in mysqlnd due to wrong alignment).
    (Nikita)

- Opcache:
  . Fixed Bug #81255 (Memory leak in PHPUnit with functional JIT)
  . Fixed Bug #80959 (infinite loop in building cfg during JIT compilation)
    (Nikita, Dmitry)

- Reflection:
  . Fixed bug #80821 (ReflectionProperty::getDefaultValue() returns current
    value for statics). (Nikita)
  . Fixed bug #80564 (ReflectionProperty::__toString() renders current value,
    not default value). (Nikita)

- SimpleXML:
  . Fixed bug #81325 (Segfault in zif_simplexml_import_dom). (remi)

22 Jul 2021, PHP 8.1.0beta1

- Core:
 . Fixed bug #81238 (Fiber support missing for Solaris Sparc). (trowski)
 . Fixed bug #81237 (Comparison of fake closures doesn't work). (krakjoe)

- Opcache:
  . Fixed bug #81225 (Wrong result with pow operator with JIT enabled).
    (Dmitry)
  . Fixed bug #81249 (Intermittent property assignment failure with JIT
    enabled). (Dmitry)
  . Fixed bug #81256 (Assertion `zv != ((void *)0)' failed for "preload" with
    JIT). (Dmitry)

- Reflection:
 . Fixed bug #80097 (ReflectionAttribute is not a Reflector). (beberlei)

- Standard:
 . Fixed bug #81111 (Serialization is unexpectedly allowed on anonymous classes
   with __serialize()). (Nikita)

08 Jul 2021, PHP 8.1.0alpha3

- Core:
  . Fixed bug #81202 (powerpc64 build fails on fibers). (krakjoe)
  . Fixed bug #80072 (Cyclic unserialize in TMPVAR operand may leak). (Nikita)

- Curl:
  . Fixed bug #81085 (Support CURLOPT_SSLCERT_BLOB for cert strings).
    (camporter)

- Reflection:
  . Fixed bug #81200 (no way to determine if Closure is static). (krakjoe)

24 Jun 2021, PHP 8.1.0alpha2

- Core:
  . Fixed bug #81163 (__sleep allowed to return non-array). (krakjoe)

- Opcache:
  . Fixed bug #81133 (building opcache with phpize fails). (krakjoe)
  . Fixed bug #81136 (opcache header not installed). (krakjoe)

- PDO OCI:
  . Fixed bug #77120 (Support 'success with info' at connection).
    (Sergei Morozov)
    
- phpdbg:
  . Fixed bug #81135 (unknown help topic causes assertion failure). (krakjoe)

- SPL:
  . Fixed bug #81112 (Special json_encode behavior for SplFixedArray). (Nikita)
  . Fixed bug #80945 ("Notice: Undefined index" on unset() ArrayObject
    non-existing key). (Nikita)
    
- Standard:
  . Fixed bug #81137 (hrtime breaks build on OSX before Sierra). (krakjoe)

10 Jun 2021, PHP 8.1.0alpha1

- Core:
  . Fixed inclusion order for phpize builds on Windows. (cmb)
  . Added missing hashtable insertion APIs for arr/obj/ref. (Sara)
  . Fixed bug #75474 (function scope static variables are not bound to a unique
    function). (Nikita)
  . Fixed bug #53826 (__callStatic fired in base class through a parent call if
    the method is private). (Nikita)
  . Implemented FR #77372 (Relative file path is removed from uploaded file).
    (Björn Tantau)
  . Fixed bug #81076 (incorrect debug info on Closures with implicit binds).
    (krakjoe)
 
 - Standard:
  . Fixed bug #77627 (method_exists on Closure::__invoke inconsistency).
    (krakjoe)

- Date:
  . Fixed bug #52480 (Incorrect difference using DateInterval) (Derick)
  . Fixed bug #62326 (date_diff() function returns false result) (Derick)
  . Fixed bug #64992 (dst not handled past 2038) (Derick)
  . Fixed bug #65003 (Wrong date diff) (Derick)
  . Fixed bug #66545 (DateTime. diff returns negative values) (Derick)
  . Fixed bug #68503 (date_diff on two dates with timezone set localised
    returns wrong results) (Derick)
  . Fixed bug #69806 (Incorrect date from timestamp) (Derick)
  . Fixed bug #71700 (Extra day on diff between begin and end of march 2016)
    (Derick)
  . Fixed bug #71826 (DateTime::diff confuse on timezone 'Asia/Tokyo') (Derick)
  . Fixed bug #73460 (Datetime add not realising it already applied DST
    change) (Derick)
  . Fixed bug #74173 (DateTimeImmutable::getTimestamp() triggers DST switch in
    incorrect time) (Derick)
  . Fixed bug #74274 (Handling DST transitions correctly) (Derick)
  . Fixed bug #74524 (Date diff is bad calculated, in same time zone) (Derick)
  . Fixed bug #75167 (DateTime::add does only care about backward DST
    transition, not forward) (Derick)
  . Fixed bug #76032 (DateTime->diff having issues with leap days for
    timezones ahead of UTC) (Derick)
  . Fixed bug #76374 (Date difference varies according day time) (Derick)
  . Fixed bug #77571 (DateTime's diff DateInterval incorrect in timezones from
    UTC+01:00 to UTC+12:00 (Derick)
  . Fixed bug #78452 (diff makes wrong in hour for Asia/Tehran) (Derick)
  . Fixed bug #79452 (DateTime::diff() generates months differently between
    time zones) (Derick)
  . Fixed bug #79698 (timelib mishandles future timestamps (triggered by 'zic
    -b slim')) (Derick)
  . Fixed bug #79716 (Invalid date time created (with day "00")) (Derick)
  . Fixed bug #80610 (DateTime calculate wrong with DateInterval) (Derick)
  . Fixed bug #80664 (DateTime objects behave incorrectly around DST
    transition) (Derick)
  . Fixed bug #80913 (DateTime(Immutable)::sub around DST yield incorrect
    time) (Derick)

- FPM:
  . Added openmetrics status format. (Cees-Jan Kiewiet)
  . Enable process renaming on macOS. (devnexen)
  . Added pm.max_spawn_rate option to configure max spawn child processes rate.
    (Paulius Sapragonas)
  . Fixed bug #65800 (Events port mechanism). (psumbera)

- FTP:
  . Convert resource<ftp> to object \FTP\Connection. (Sara)

- GD:
  . Convert resource<gd font> to object \GdFont. (Sara)

- hash:
  . Implemented FR #68109 (Add MurmurHash V3). (Anatol, Michael)
  . Implemented FR #73385 (Add xxHash support). (Anatol)

- LDAP:
  . Convert resource<ldap link> to object \LDAP\Connection. (Máté)
  . Convert resource<ldap result> to object \LDAP\Result. (Máté)
  . Convert resource<ldap result entry> to object \LDAP\ResultEntry. (Máté)

- MySQLi:
  . Fixed bug #70372 (Emulate mysqli_fetch_all() for libmysqlclient). (Nikita)
  . Fixed bug #80330 (Replace language in APIs and source code/docs).
    (Darek Ślusarczyk)
  . Fixed bug #80329 (Add option to specify LOAD DATA LOCAL white list folder
    (including libmysql)). (Darek Ślusarczyk)

- MySQLnd:
  . Fixed bug #80761 (PDO uses too much memory). (Nikita)

- OPcache:
  . Added inheritance cache. (Dmitry)

- OpenSSL:
  . Bump minimal OpenSSL version to 1.0.2. (Jakub Zelenka)

- PCRE:
  . Bundled PCRE2 is 10.37.

- PDO:
  . Fixed bug #40913 (PDO_MYSQL: PDO::PARAM_LOB does not bind to a stream for
    fetching a BLOB). (Nikita)

. PDO MySQL:
  . Fixed bug #80908 (PDO::lastInsertId() return wrong). (matt)
  . Fixed bug #81037 (PDO discards error message text from prepared
    statement). (Kamil Tekiela)

. PDO ODBC:
  . Implement PDO_ATTR_SERVER_VERSION and PDO_ATTR_SERVER_INFO for
    PDO::getAttribute(). (Calvin Buckley)

. PDO SQLite:
  . Fixed bug #38334 (Proper data-type support for PDO_SQLITE). (Nikita)

- PgSQL:
  . Convert resource<pgsql link> to object \PgSql\Connection. (Máté)
  . Convert resource<pgsql result> to object \PgSql\Result. (Máté)
  . Convert resource<pgsql large object> to object \PgSql\Lob. (Máté)

- PSpell:
  . Convert resource<pspell> to object \PSpell\Dictionary. (Sara)
  . Convert resource<pspell config> to object \PSpell\Config. (Sara)

- readline:
  . Fixed bug #72998 (invalid read in readline completion). (krakjoe)

- Reflection:
  . Implement ReflectionFunctionAbstract::getClosureUsedVariables (krakjoe)

- Sodium:
  . Added the XChaCha20 stream cipher functions. (P.I.E. Security Team)
  . Added the Ristretto255 functions, which are available in libsodium 1.0.18.
    (P.I.E. Security Team)

- SPL:
  . Fixed bug #80724 (FilesystemIterator::FOLLOW_SYMLINKS remove KEY_AS_FILE
    from bitmask). (Cameron Porter)

<<< NOTE: Insert NEWS from last stable release here prior to actual release! >>><|MERGE_RESOLUTION|>--- conflicted
+++ resolved
@@ -2,17 +2,11 @@
 |||||||||||||||||||||||||||||||||||||||||||||||||||||||||||||||||||||||||||||||
 ?? ??? ????, PHP 8.1.0RC6
 
-<<<<<<< HEAD
 - Core:
   . Fixed bug #81507 (Fiber does not compile on AIX). (Clément Chigot)
-=======
+
 - GD:
   . Fixed bug #71316 (libpng warning from imagecreatefromstring). (cmb)
-
-- SPL:
-  . Fixed bug #81587 (MultipleIterator Segmentation fault w/ SimpleXMLElement
-    attached). (Nikita)
->>>>>>> f22f4afd
 
 28 Oct 2021, PHP 8.1.0RC5
 
