PHP                                                                        NEWS
|||||||||||||||||||||||||||||||||||||||||||||||||||||||||||||||||||||||||||||||
?? ??? ????, PHP 7.3.0alpha1

- Core:
<<<<<<< HEAD
  . Redesigned the old ext_skel program written in PHP, run: 
    'php ext_skel.php' for all options. This means there is no dependencies 
    thrus making it work on Windows out of the box. (Kalle)
  . Removed support for BeOS. (Kalle)
  . Add PHP_VERSION to phpinfo() <title/>. (github/MattJeevas)
  . Add net_get_interfaces(). (Sara, Joe, Anatol)
  . Added support for references in list() and array destructuring, per
    RFC https://wiki.php.net/rfc/list_reference_assignment.
    (David Walker)
  . Fixed bug #75031 (support append mode in temp/memory streams). (adsr)
  . Fixed bug #74860 (Uncaught exceptions not being formatted properly when
    error_log set to "syslog"). (Philip Prindeville)
  . Fixed bug #75220 (Segfault when calling is_callable on parent). 
    (andrewnester)
  . Fixed bug #69954 (broken links and unused config items in distributed ini
    files). (petk)
  . Fixed bug #74922 (Composed class has fatal error with duplicate, equal const
    properties). (pmmaga)
  . Fixed bug #63911 (identical trait methods raise errors during composition). 
    (pmmaga)
  . Fixed bug #75677 (Clang ignores fastcall calling convention on variadic
    function). (Li-Wen Hsu)
  . Fixed bug #54043 (Remove inconsitency of internal exceptions and user
    defined exceptions). (Nikita)
  . Fixed bug #53033 (Mathematical operations convert objects to integers).
=======
  . Fixed bug #75864 ("stream_isatty" returns wrong value on s390x). (Sam Ding)

- Apache2Handler:
  . Fixed bug #75882 (a simple way for segfaults in threadsafe php just with
    configuration). (Anatol)

- PGSQL:
  . Fixed bug #75838 (Memory leak in pg_escape_bytea()). (ard_1 at mail dot ru)

- Phar:
  . Fixed bug #54289 (Phar::extractTo() does not accept specific directories to
    be extracted). (bishop)

- ODBC:
  . Fixed bug #73725 (Unable to retrieve value of varchar(max) type). (Anatol)

- Standard:
  . Fixed bug #75916 (DNS_CAA record results contain garbage). (Mike,
    Philip Sharp)

01 Feb 2018, PHP 7.2.2

- Core:
  . Fixed bug #75742 (potential memleak in internal classes's static members).
    (Laruence)
  . Fixed bug #75679 (Path 260 character problem). (Anatol)
  . Fixed bug #75614 (Some non-portable == in shell scripts). (jdolecek)
  . Fixed bug #75786 (segfault when using spread operator on generator passed
    by reference). (Nikita)
  . Fixed bug #75799 (arg of get_defined_functions is optional). (carusogabriel)
  . Fixed bug #75396 (Exit inside generator finally results in fatal error).
>>>>>>> 3ef3f74a
    (Nikita)
  . Fixed bug #73108 (Internal class cast handler uses integer instead of
    float). (Nikita)
  . Fixed bug #75765 (Fatal error instead of Error exception when base class is
    not found). (Timur Ibragimov)

- BCMath:
  . Fixed bug #66364 (BCMath bcmul ignores scale parameter). (cmb)
  . Implemented request #67855 (No way to get current scale in use). (Chris
    Wright, cmb)
  . Fixed bug #75164 (split_bc_num() is pointless). (cmb)
  . Fixed bug #75169 (BCMath errors/warnings bypass PHP's error handling). (cmb)

- Date:
  . Implemented FR #74668: Add DateTime::createFromImmutable() method.
    (majkl578, Rican7)
  . Fixed bug #75222 (DateInterval microseconds property always 0). (jhdxr)

- DBA:
  . Fixed bug #75264 (compiler warnings emitted). (petk)

- cURL:
  . Fixed bug #74125 (Fixed finding CURL on systems with multiarch support).
    (cebe)

- GD:
  . Added support for WebP in imagecreatefromstring() (Andreas Treichel, cmb).

- GMP:
  . Export internal structures and accessor helpers for GMP object. (Sara)
  . Added gmp_binomial(n, k). (Nikita)
  . Added gmp_lcm(a, b). (Nikita)
  . Added gmp_perfect_power(a). (Nikita)
  . Added gmp_kronecker(a, b). (Nikita)

- intl:
  . Fixed bug #75317 (UConverter::setDestinationEncoding changes source instead 
    of destination). (andrewnester)

- interbase:
  . Fixed bug #75453 (Incorrect reflection for ibase_[p]connect). (villfa)

- JSON:
  . Added JSON_THROW_ON_ERROR flag. (Andrea)

- LDAP:
  . Added ldap_exop_refresh helper for EXOP REFRESH operation with dds overlay. 
    (Come)
  . Added full support for sending and parsing ldap controls (Come)

- litespeed:
  . Fixed bug #75248 (Binary directory doesn't get created when building 
    only litespeed SAPI). (petk)
  . Fixed bug #75251 (Missing program prefix and suffix). (petk)

- Mbstring:
  . Fixed bug #65544 (mb title case conversion-first word in quotation isn't
    capitalized). (Nikita)
  . Fixed bug #71298 (MB_CASE_TITLE misbehaves with curled apostrophe/quote.
    (Nikita)
  . Fixed bug #73528 (Crash in zif_mb_send_mail). (Nikita)
  . Fixed bug #74929 (mbstring functions version 7.1.1 are slow compared to 5.3
    on Windows). (Nikita)

- ODBC:
  . Removed support for ODBCRouter. (Kalle)
  . Removed support for Birdstep. (Kalle)

- OpenSSL:
  . Fixed bug #75307 (Wrong reflection for openssl_open function). (villfa)

- PCRE:
  . Implemented https://wiki.php.net/rfc/pcre2-migration (Anatol, Dmitry)
  . Fixed bug #75355 (preg_quote() does not quote # control character).
    (Michael Moravec)

- PDO_DBlib:
  . Implemented request #69592 (allow 0-column rowsets to be skipped
    automatically). (fandrieu)
  . Fixed bug #74243 (allow locales.conf to drive datetime format). (fandrieu)
  . Expose TDS version as \PDO::DBLIB_ATTR_TDS_VERSION attribute on \PDO
    instance. (fandrieu)
  . Treat DATETIME2 columns like DATETIME. (fandrieu)

- PDO_OCI:
  . Fixed bug #74631 (PDO_PCO with PHP-FPM: OCI environment initialized
    before PHP-FPM sets it up). (Ingmar Runge)

- PDO SQLite
  . Add support for additional open flags

- phar:
  . Fixed bug #74991 (include_path has a 4096 char limit in some cases).
    (bwbroersma)

- pgsql:
  . Added new error constants for pg_result_error(): (Kalle)
    - Requires Postgres 9.3
      - PGSQL_DIAG_SCHEMA_NAME
	  - PGSQL_DIAG_TABLE_NAME
	  - PGSQL_DIAG_COLUMN_NAME
	  - PGSQL_DIAG_DATATYPE_NAME
	  - PGSQL_DIAG_CONSTRAINT_NAME
	- Requires Postgres 9.6
	  - PGSQL_DIAG_SEVERITY_NONLOCALIZED

- Session:
  . Fixed bug #74941 (session fails to start after having headers sent). 
    (morozov)

- SimpleXML:
  . Fixed bug #54973 (SimpleXML casts integers wrong). (Nikita)

- SOAP:
  . Fixed bug #75464 (Wrong reflection on SoapClient::__setSoapHeaders). (villfa)

- SPL:
  . Fixed bug #74977 (Appending AppendIterator leads to segfault). 
    (Andrew Nester)
  . Fixed bug #75173 (incorrect behavior of AppendIterator::append in foreach
    loop). (jhdxr)
  . Fixed bug #74372 (autoloading file with syntax error uses next autoloader,
    may hide parse error). (Nikita)
  . Fixed bug #75878 (RecursiveTreeIterator::setPostfix has wrong signature).
    (cmb)

- SQLite3:
  . Updated bundled libsqlite to 3.22.0. (cmb)

- Soap:
  . Fixed bug #70469 (SoapClient generates E_ERROR even if exceptions=1 is
    used). (Anton Artamonov)

- Standard:
  . Fixed unserialize(), to disable creation of unsupported data structures
    through manually crafted strings. (Dmitry)
  . Fixed bug #75409 (accept EFAULT in addition to ENOSYS as indicator 
    that getrandom() is missing). (sarciszewski)
  . Fixed bug #74719 (fopen() should accept NULL as context). (Alexander Holman)

- Testing:
  . Implemented request #62055 (Make run-tests.php support --CGI-- sections).
    (cmb)

- Zlib:
  . Added zlib/level context option for compress.zlib wrapper. (Sara)

<<< NOTE: Insert NEWS from last stable release here prior to actual release! >>><|MERGE_RESOLUTION|>--- conflicted
+++ resolved
@@ -3,7 +3,6 @@
 ?? ??? ????, PHP 7.3.0alpha1
 
 - Core:
-<<<<<<< HEAD
   . Redesigned the old ext_skel program written in PHP, run: 
     'php ext_skel.php' for all options. This means there is no dependencies 
     thrus making it work on Windows out of the box. (Kalle)
@@ -29,39 +28,6 @@
   . Fixed bug #54043 (Remove inconsitency of internal exceptions and user
     defined exceptions). (Nikita)
   . Fixed bug #53033 (Mathematical operations convert objects to integers).
-=======
-  . Fixed bug #75864 ("stream_isatty" returns wrong value on s390x). (Sam Ding)
-
-- Apache2Handler:
-  . Fixed bug #75882 (a simple way for segfaults in threadsafe php just with
-    configuration). (Anatol)
-
-- PGSQL:
-  . Fixed bug #75838 (Memory leak in pg_escape_bytea()). (ard_1 at mail dot ru)
-
-- Phar:
-  . Fixed bug #54289 (Phar::extractTo() does not accept specific directories to
-    be extracted). (bishop)
-
-- ODBC:
-  . Fixed bug #73725 (Unable to retrieve value of varchar(max) type). (Anatol)
-
-- Standard:
-  . Fixed bug #75916 (DNS_CAA record results contain garbage). (Mike,
-    Philip Sharp)
-
-01 Feb 2018, PHP 7.2.2
-
-- Core:
-  . Fixed bug #75742 (potential memleak in internal classes's static members).
-    (Laruence)
-  . Fixed bug #75679 (Path 260 character problem). (Anatol)
-  . Fixed bug #75614 (Some non-portable == in shell scripts). (jdolecek)
-  . Fixed bug #75786 (segfault when using spread operator on generator passed
-    by reference). (Nikita)
-  . Fixed bug #75799 (arg of get_defined_functions is optional). (carusogabriel)
-  . Fixed bug #75396 (Exit inside generator finally results in fatal error).
->>>>>>> 3ef3f74a
     (Nikita)
   . Fixed bug #73108 (Internal class cast handler uses integer instead of
     float). (Nikita)
@@ -196,6 +162,8 @@
     used). (Anton Artamonov)
 
 - Standard:
+  . Fixed bug #75916 (DNS_CAA record results contain garbage). (Mike, 
+    Philip Sharp)
   . Fixed unserialize(), to disable creation of unsupported data structures
     through manually crafted strings. (Dmitry)
   . Fixed bug #75409 (accept EFAULT in addition to ENOSYS as indicator 
