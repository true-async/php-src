--- conflicted
+++ resolved
@@ -9,7 +9,10 @@
   . Fixed #69044 (discrepency between time and microtime). (krakjoe)
   . Updated timelib to 2018.02. (Derick)
 
-<<<<<<< HEAD
+- Openssl:
+  . Fixed bug #78231 (Segmentation fault upon stream_socket_accept of exported
+    socket-to-stream). (Nikita)
+
 - Opcache:
   . Fixed bug #78189 (file cache strips last character of uname hash). (cmb)
   . Fixed bug #78202 (Opcache stats for cache hits are capped at 32bit NUM).
@@ -23,15 +26,6 @@
 - PDO_Sqlite:
   . Fixed #78192 (SegFault when reuse statement after schema has changed).
     (Vincent Quatrevieux)
-=======
-- Openssl:
-  . Fixed bug #78231 (Segmentation fault upon stream_socket_accept of exported
-    socket-to-stream). (Nikita)
-
-- OPcache:
-  . Fixed #78189 (file cache strips last character of uname hash). (cmb)
-  . Fixed #78202 (Opcache stats for cache hits are capped at 32bit NUM). (cmb)
->>>>>>> 0e48e35e
 
 - Standard:
   . Fixed #78241 (touch() does not handle dates after 2038 in PHP 64-bit). (cmb)
