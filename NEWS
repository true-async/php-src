--- conflicted
+++ resolved
@@ -9,14 +9,10 @@
 - Session:
   . Fixed bug #80774 (session_name() problem with backslash). (cmb)
 
-<<<<<<< HEAD
-18 Feb 2021, PHP 8.0.3
-=======
 - Standard:
   . Fixed bug #80771 (phpinfo(INFO_CREDITS) displays nothing in CLI). (cmb)
 
-04 Mar 2021, php 7.4.16
->>>>>>> 073b6ea8
+18 Feb 2021, PHP 8.0.3
 
 - Core:
   . Fixed #80706 (mail(): Headers after Bcc headers may be ignored). (cmb)
