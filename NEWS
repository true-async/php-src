--- conflicted
+++ resolved
@@ -25,19 +25,13 @@
   . Fixed bug #61700 (FILTER_FLAG_IPV6/FILTER_FLAG_NO_PRIV|RES_RANGE failing).
     (cmb, Nikita)
 
-<<<<<<< HEAD
 - Opcache:
   . Fixed bug #81472 (Cannot support large linux major/minor device number when
     read /proc/self/maps). (Lin Yang)
 
-- PCRE:
-  . Fixed bug #81424 (PCRE2 10.35 JIT performance regression). (cmb)
-
 - Reflection:
   . ReflectionAttribute is no longer final. (sasezaki)
 
-=======
->>>>>>> a19f655b
 - SPL:
   . Fixed bug #80663 (Recursive SplFixedArray::setSize() may cause double-free).
     (cmb, Nikita, Tyson Andre)
