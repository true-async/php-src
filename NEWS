PHP                                                                        NEWS
|||||||||||||||||||||||||||||||||||||||||||||||||||||||||||||||||||||||||||||||
?? ??? ????, PHP 8.3.0RC5

- Core:
  . Fixed double-free of non-interned enum case name. (ilutov)
  . Fixed bug GH-12457 (Incorrect result of stripos with single character
    needle). (SakiTakamachi)
  . Fixed bug GH-12468 (Double-free of doc_comment when overriding static
    property via trait). (ilutov)
  . Fixed segfault caused by weak references to FFI objects. (sj-i)
  . Fixed max_execution_time: don't delete an unitialized timer. (Kévin Dunglas)
  . Fixed bug GH-12558 (Arginfo soft-breaks with namespaced class return type
    if the class name starts with N). (kocsismate)
  . Fixed oss-fuzz #63802 (OP1 leak in error path of post inc/dec). (ilutov)

- DOM:
  . Fix registerNodeClass with abstract class crashing. (nielsdos)
  . Fix compile error when php_libxml.h header is included in C++.
    (Remi, nielsdos)
  . Add missing NULL pointer error check. (icy17)
<<<<<<< HEAD
  . Fixed bug #47531 (No way of removing redundant xmlns: declarations).
    (nielsdos)
=======
  . Fix validation logic of php:function() callbacks. (nielsdos)
>>>>>>> 304e4828

- Fiber:
  . Fixed bug GH-11121 (ReflectionFiber segfault). (danog, trowski, bwoebi)

- FPM:
  . Fixed bug GH-12232 (FPM: segfault dynamically loading extension without
    opcache). (Jakub Zelenka)

- Intl:
  . Removed the BC break on IntlDateFormatter::construct which threw an
    exception with an invalid locale. (David Carlier)

- Opcache:
  . Added warning when JIT cannot be enabled. (danog)
  . Fixed bug GH-8143 (Crashes in zend_accel_inheritance_cache_find since
    upgrading to 8.1.3 due to corrupt on-disk file cache). (turchanov)

- OpenSSL:
  . Fixed bug GH-12489 (Missing sigbio creation checking in openssl_cms_verify).
    (Jakub Zelenka)

- PCRE:
  . Fixed bug GH-11374 (Backport upstream fix, Different preg_match result
    with -d pcre.jit=0). (mvorisek)

- Random:
  . Fix Randomizer::getFloat() returning incorrect results under
    certain circumstances. (timwolla)

- SOAP:
  . Fixed bug GH-12392 (Segmentation fault on SoapClient::__getTypes).
    (nielsdos)
  . Fixed bug #66150 (SOAP WSDL cache race condition causes Segmentation
    Fault). (nielsdos)
  . Fixed bug #67617 (SOAP leaves incomplete cache file on ENOSPC). (nielsdos)
  . Fix incorrect uri check in SOAP caching. (nielsdos)
  . Fix segfault and assertion failure with refcounted props and arrays.
    (nielsdos)
  . Fix potential crash with an edge case of persistent encoders. (nielsdos)
  . Fixed bug #75306 (Memleak in SoapClient). (nielsdos)

- Streams:
  . Fixed bug #75708 (getimagesize with "&$imageinfo" fails on StreamWrappers).
    (Jakub Zelenka)

- XMLReader:
  . Add missing NULL pointer error check. (icy17)

- XMLWriter:
  . Add missing NULL pointer error check. (icy17)

- XSL:
  . Add missing module dependency. (nielsdos)
  . Fix validation logic of php:function() callbacks. (nielsdos)

12 Oct 2023, PHP 8.3.0RC4

- Core:
  . Fixed bug #80092 (ZTS + preload = segfault on shutdown). (nielsdos)
  . Fixed buffer underflow when compiling memoized expression. (ilutov)

- CLI:
  . Ensure a single Date header is present. (coppolafab)

- CType:
  . Fixed bug GH-11997 (ctype_alnum 5 times slower in PHP 8.1 or greater).
    (nielsdos)

- DOM:
  . Restore old namespace reconciliation behaviour. (nielsdos)
  . Fix broken cache invalidation with deallocated and reallocated document
    node. (nielsdos)
  . Fixed bug GH-8996 (DOMNode serialization on PHP ^8.1). (nielsdos)

- Fileinfo:
  . Fixed bug GH-11891 (fileinfo returns text/xml for some svg files). (usarise)

- LibXML:
  . Fix compile error with -Werror=incompatible-function-pointer-types and
    old libxml2. (nielsdos)

- MySQLnd:
  . Fixed bug GH-12297 (PHP Startup: Invalid library (maybe not a PHP library)
    'mysqlnd.so' in Unknown on line). (nielsdos)

- Opcache:
  . Fixed opcache_invalidate() on deleted file. (mikhainin)
  . Fixed bug GH-12380 (JIT+private array property access inside closure
    accesses private property in child class). (nielsdos)

- SimpleXML:
  . Apply iterator fixes only on master. (nielsdos)

- Standard:
  . Fixed str_decrement() on "1". (ilutov)

- XSL:
  . Fix type error on XSLTProcessor::transformToDoc return value with
    SimpleXML. (nielsdos)

28 Sep 2023, PHP 8.3.0RC3

- Core:
  . Fixed bug GH-12189 (#[Override] attribute in trait does not check for
    parent class implementations). (timwolla)
  . Fixed OSS Fuzz #62294 (Unsetting variable after ++/-- on string variable
    warning). (Girgias)
  . Fixed bug GH-12215 (Module entry being overwritten causes type errors in
    ext/dom). (nielsdos)
  . Fixed bug GH-12207 (memory leak when class using trait with doc block).
    (rioderelfte)
  . Fixed bug GH-12273 (__builtin_cpu_init check). (Freaky)

- Filter:
  . Fix explicit FILTER_REQUIRE_SCALAR with FILTER_CALLBACK (ilutov)

- Hash:
  . Fixed bug GH-12186 (segfault copying/cloning a finalized HashContext).
    (MaxSem)

- Intl:
  . Fixed bug GH-12243 (segfault on IntlDateFormatter::construct).
    (David Carlier)
  . Fixed bug GH-12282 (IntlDateFormatter::construct should throw an exception
    on an invalid locale). (David Carlier)

- SimpleXML:
  . Fixed bug GH-12170 (Can't use xpath with comments in SimpleXML). (nielsdos)
  . Fixed bug GH-12192 (SimpleXML infinite loop when getName() is called
    within foreach). (nielsdos)
  . Fixed bug GH-12223 (Entity reference produces infinite loop in
    var_dump/print_r). (nielsdos)
  . Fixed bug GH-12208 (SimpleXML infinite loop when a cast is used inside a
    foreach). (nielsdos)
  . Fixed bug #55098 (SimpleXML iteration produces infinite loop). (nielsdos)
  . Fixed bug GH-12167 (Unable to get processing instruction contents in
    SimpleXML). (nielsdos)
  . Fixed bug GH-12169 (Unable to get comment contents in SimpleXML).
    (nielsdos)

- Streams:
  . Fixed bug GH-12190 (binding ipv4 address with both address and port at 0).
    (David Carlier)

- XML:
  . Fix return type of stub of xml_parse_into_struct(). (nielsdos)
  . Fix memory leak when calling xml_parse_into_struct() twice. (nielsdos)

14 Sep 2023, PHP 8.3.0RC2

- Core:
  . Fixed GH-11847 (DTrace enabled build is broken). (Filip Zrůst)
  . Fixed bug GH-11876: ini_parse_quantity() accepts invalid quantities.
    (Girgias)
  . Fixed bug GH-12073 (Segfault when freeing incompletely initialized
    closures). (ilutov)
  . Fixed bug GH-12060 (Internal iterator rewind handler is called twice).
    (ju1ius)
  . Fixed OSS Fuzz #61865 (Undef variable in ++/-- for declared property
    that is unset in error handler). (Girgias)
  . Fixed bug GH-12102 (Incorrect compile error when using array access on TMP
    value in function call). (ilutov)
  . Fixed warning emitted when checking if a user stream is castable. (Girgias)
  . Fixed bug GH-12123 (Compile error on MacOS with C++ extension when using
    ZEND_BEGIN_ARG_WITH_RETURN_TYPE_INFO_EX). (kocsismate)

- FPM:
  . Fixed GH-12077 (PHP 8.3.0RC1 borked socket-close-on-exec.phpt).
    (Jakub Zelenka)

- Intl:
  . Fixed bug GH-12020 (intl_get_error_message() broken after
    MessageFormatter::formatMessage() fails). (Girgias)

- ODBC:
  . Fixed memory leak with failed SQLPrepare. (NattyNarwhal)
  . Fixed persistent procedural ODBC connections not getting closed.
    (NattyNarwhal)

- PCRE:
  . Update bundled libpcre2 to 10.42. (nielsdos)

- SimpleXML:
  . Fixed bug #52751 (XPath processing-instruction() function is not
    supported). (nielsdos)

- SPL:
  . Fixed bug GH-11972 (RecursiveCallbackFilterIterator regression in 8.1.18).
    (nielsdos)

- Standard:
  . Fixed bug GH-12151 (str_getcsv ending with escape zero segfualt).
    (Jakub Zelenka)

- SQLite3:
  . Fixed bug GH-11878 (SQLite3 callback functions cause a memory leak with
    a callable array). (nielsdos, arnaud-lb)

31 Aug 2023, PHP 8.3.0RC1

- Core:
  . Fixed bug GH-11937 (Constant ASTs containing objects). (ilutov)
  . Introduced Zend guard recursion protection to fix __debugInfo issue.
    (Jakub Zelenka)
  . Fixed bug GH-11790 (On riscv64 require libatomic if actually needed).
    (Jeremie Courreges-Anglas)
  . Fixed oss-fuzz #61712 (assertion failure with error handler during binary
    op). (nielsdos)

- DOM:
  . Fixed GH-11952 (Confusing warning when blocking entity loading via
    libxml_set_external_entity_loader). (nielsdos)

- FFI:
  . Implement GH-11934 (Allow to pass CData into struct and/or union fields).
    (nielsdos, KapitanOczywisty)

- FPM:
  . Fixed bug #76067 (system() function call leaks php-fpm listening sockets).
    (Mikhail Galanin, Jakub Zelenka)

- Standard:
  . Added $before_needle argument to strrchr(). (HypeMC)
  . Fixed GH-11982 (str_getcsv returns null byte for unterminated enclosure).
    (Jakub Zelenka)

- Streams:
  . Fixed bug #52335 (fseek() on memory stream behavior different than file).
    (Jakub Zelenka)
  . Fixed bug #76857 (Can read "non-existant" files). (Jakub Zelenka)

17 Aug 2023, PHP 8.3.0beta3

- Core:
  . Fixed strerror_r detection at configuration time. (Kévin Dunglas)
  . Fixed segfault during freeing of some incompletely initialized objects due
    to OOM error (PDO, SPL, XSL). (ilutov)
  . Fixed trait typed properties using a DNF type not being correctly bound.
    (Girgias)
  . Fixed trait property types not being arena allocated if copied from
    an internal trait. (Girgias)
  . Fixed deep copy of property DNF type during lazy class load.
    (Girgias, ilutov)
  . Fixed memory freeing of DNF types for non arena allocated types.
    (Girgias, ju1ius)

- DOM:
  . adoptNode now respects the strict error checking property. (nielsdos)
  . Align DOMChildNode parent checks with spec. (nielsdos)
  . Fixed bug #80927 (Removing documentElement after creating attribute node:
    possible use-after-free). (nielsdos)
  . Fix various namespace prefix conflict resolution bugs. (nielsdos)
  . Fix calling createAttributeNS() without prefix causing the default
    namespace of the element to change. (nielsdos)

- Opcache:
  . Avoid resetting JIT counter handlers from multiple processes/threads.
    (ilutov)

- Standard:
  . Fixed bug GH-11870 (Fix off-by-one bug when truncating tempnam prefix)
    (athos-ribeiro)

03 Aug 2023, PHP 8.3.0beta2

- Bcmath
  . Fixed GH-11761 (removing trailing zeros from numbers) (jorgsowa)

- Core:
  . Fixed oss-fuzz #60741 (Leak in open_basedir). (ilutov)

- DOM:
  . Fixed bug GH-11792 (LIBXML_NOXMLDECL is not implemented or broken).
    (nielsdos)

- FFI:
  . Fix leaking definitions when using FFI::cdef()->new(...). (ilutov)

- Libxml:
  . Fixed bug GHSA-3qrf-m4j2-pcrr (Security issue with external entity loading
    in XML without enabling it). (CVE-2023-3823) (nielsdos, ilutov)

- MBString:
  . Fix use-after-free of mb_list_encodings() return value. (ilutov)

- Opcache:
  . Avoid adding an unnecessary read-lock when loading script from shm if
    restart is in progress. (mikhainin)

- Phar:
  . Fixed bug GHSA-jqcx-ccgc-xwhv (Buffer mismanagement in phar_dir_read()).
    (CVE-2023-3824) (nielsdos)

- Streams:
  . Fixed bug GH-11735 (Use-after-free when unregistering user stream wrapper
    from itself). (ilutov)

20 Jul 2023, PHP 8.3.0beta1

- CLI:
  . Implement GH-10024 (support linting multiple files at once using php -l).
    (nielsdos)

- Core:
  . Fixed line number of JMP instruction over else block. (ilutov)
  . Fixed use-of-uninitialized-value with ??= on assert. (ilutov)
  . Fixed bug GH-11601 (Incorrect handling of unwind and graceful exit
    exceptions). (ilutov)
  . Added zend_call_stack_get implementation for OpenBSD. (David Carlier)
  . Fixed oss-fuzz #60411 (Fix double-compilation of arrow-functions). (ilutov)
  . Fixed build for FreeBSD before the 11.0 releases. (David Carlier)
  . Add stack limit check in zend_eval_const_expr(). (Arnaud)
  . Expose time spent collecting cycles in gc_status(). (Arnaud)
  . Remove WeakMap entries whose key is only reachable through the entry value.
    (Arnaud)
  . Resolve open_basedir paths on INI update. (ilutov)

- Curl:
  . Added Curl options and constants up to (including) version 7.87.
    (nielsdos, adoy)

- DOM:
  . Added DOMNode::contains() and DOMNameSpaceNode::contains(). (nielsdos)
  . Added DOMElement::getAttributeNames(). (nielsdos)
  . Added DOMNode::getRootNode(). (nielsdos)
  . Added DOMElement::className and DOMElement::id. (nielsdos)
  . Added DOMParentNode::replaceChildren(). (nielsdos)
  . Added DOMNode::isConnected and DOMNameSpaceNode::isConnected. (nielsdos)
  . Added DOMNode::parentElement and DOMNameSpaceNode::parentElement.
    (nielsdos)
  . Added DOMNode::isEqualNode(). (nielsdos)
  . Added DOMElement::insertAdjacentElement() and
    DOMElement::insertAdjacentText(). (nielsdos)
  . Added DOMElement::toggleAttribute(). (nielsdos)

- FPM:
  . Added warning to log when fpm socket was not registered on the expected
    path. (Joshua Behrens, Jakub Zelenka)

- Hash:
  . Fix use-of-uninitialized-value in hash_pbkdf2(), fix missing $options
    parameter in signature. (ilutov)

- Intl:
  . Fix memory leak in MessageFormatter::format() on failure. (Girgias)

- LDAP:
  . Deprecate calling ldap_connect() with separate hostname and port.
    (heiglandreas)

- OpenSSL:
  . Added support for additional EC parameters in openssl_pkey_new. (Eno-CN)

- PDO:
  . Fix	GH-11587 (After php8.1, when PDO::ATTR_EMULATE_PREPARES is true
    and PDO::ATTR_STRINGIFY_FETCHES is true, decimal zeros are no longer
    filled). (SakiTakamachi)

- Random:
  . Deprecate MT_RAND_PHP. (timwolla)

- SPL:
  . Fixed GH-11573 (RecursiveDirectoryIterator::hasChildren is slow).
    (nielsdos)

- Standard:
  . Added support for rounding negative places in number_format().
    (Marc Bennewitz)
  . Prevent precision loss on formatting decimal integers in number_format().
    (Marc Bennewitz)
  . Added usage of posix_spawn for proc_open when supported by OS.
    (Cristian Rodriguez)

- Streams:
  . Implemented GH-11242 (_php_stream_copy_to_mem: Allow specifying a maximum
    length without allocating a buffer of that size). (Jakub Zelenka)

06 Jul 2023, PHP 8.3.0alpha3

- Core:
  . Fixed bug GH-11507 (String concatenation performance regression in 8.3).
    (nielsdos)
  . Fixed oss-fuzz #60011 (Mis-compilation of by-reference nullsafe operator).
    (ilutov)
  . Fixed GH-11488 (Missing "Optional parameter before required" deprecation on
    union null type). (ilutov)
  . Implement the #[\Override] attribute RFC. (timwolla)

- DOM:
  . Fixed bug GH-11500 (Namespace reuse in createElementNS() generates wrong
    output). (nielsdos)
  . Implemented DOMDocument::adoptNode(). Previously this always threw a
    "not yet implemented" exception. (nielsdos)
  . Fixed bug GH-9628 (Implicitly removing nodes from \DOMDocument breaks
    existing references). (nielsdos)

- Fileinfo:
  . Fix GH-11408 (Unable to build PHP 8.3.0 alpha 1 / fileinfo extension).
    (nielsdos)

- MBString:
  . Implement mb_str_pad() RFC. (nielsdos)
  . Fixed bug GH-11514 (PHP 8.3 build fails with --enable-mbstring enabled).
    (nielsdos)

- Session:
  . Fixed bug GH-11529 (Crash after dealing with an Apache request). (nielsdos)

- Standard:
  . Fix serialization of RC1 objects appearing in object graph twice. (ilutov)

- XMLReader:
  . Fix GH-11548 (Argument corruption when calling XMLReader::open or
    XMLReader::XML non-statically with observer active). (Bob)

- zip:
  . zip extension version 1.22.0 for libzip 1.10.0. (Remi)
  . add new error macros (ER_DATA_LENGTH and ER_NOT_ALLOWED). (Remi)
  . add new archive global flags (ER_AFL_*). (Remi)
  . add ZipArchive::setArchiveFlag and ZipArchive::getArchiveFlag methods.
    (Remi)


22 Jun 2023, PHP 8.3.0alpha2

- Core:
  . Fix GH-11388 (Allow "final" modifier when importing a method from a trait).
    (nielsdos)
  . Fixed bug GH-11406 (segfault with unpacking and magic method closure).
    (nielsdos)

- DOM:
  . Fix #79700 (wrong use of libxml oldNs leads to performance problem).
    (nielsdos)
  . Fix #77894 (DOMNode::C14N() very slow on generated DOMDocuments even after
    normalisation). (nielsdos)
  . Revert changes to DOMAttr::$value and DOMAttr::$nodeValue expansion.
    (nielsdos)

- GD:
  . Removed imagerotate "ignore_transparent" argument since it has no effect.
    (David Carlier)

- Streams:
  . Implement GH-8641 (STREAM_NOTIFY_COMPLETED over HTTP never emitted).
    (nielsdos, Jakub Zelenka)
  . Fix bug GH-10406 (fgets on a redis socket connection fails on PHP 8.3).
    (Jakub Zelenka)

08 Jun 2023, PHP 8.3.0alpha1

- CLI:
  . Added pdeathsig to builtin server to terminate workers when the master
    process is killed. (ilutov)
  . Fixed bug GH-11104 (STDIN/STDOUT/STDERR is not available for CLI without
    a script). (nielsdos)

- Core:
  . Fixed bug GH-9388 (Improve unset property and __get type incompatibility
    error message). (ilutov)
  . SA_ONSTACK is now set for signal handlers to be friendlier to other
    in-process code such as Go's cgo. (Kévin Dunglas)
  . SA_ONSTACK is now set when signals are disabled. (Kévin Dunglas)
  . Fix GH-9649: Signal handlers now do a no-op instead of crashing when
    executed on threads not managed by TSRM. (Kévin Dunglas)
  . Fixed potential NULL pointer dereference Windows shm*() functions. (cmb)
  . Added shadow stack support for fibers. (Chen Hu)
  . Fix bug GH-9965 (Fix accidental caching of default arguments with side
    effects). (ilutov)
  . Implement GH-10217 (Use strlen() for determining the class_name length).
    (Dennis Buteyn)
  . Fix bug GH-8821 (Improve line numbers for errors in constant expressions).
    (ilutov)
  . Fix bug GH-10083 (Allow comments between & and parameter). (ilutov)
  . Zend Max Execution Timers is now enabled by default for ZTS builds on
    Linux. (Kévin Dunglas)
  . Fix bug GH-10469 (Disallow .. in open_basedir paths set at runtime).
    (ilutov)
  . Fix bug GH-10168, GH-10582 (Various segfaults with destructors and VM return
    values). (dstogov, nielsdos, ilutov)
  . Fix bug GH-10935 (Use of trait doesn't redeclare static property if class
    has inherited it from its parent). (ilutov)
  . Fix bug GH-11154 (Negative indices on empty array don't affect next chosen
    index). (ColinHDev)
  . Fix bug GH-8846 (Implement delayed early binding for classes without
    parents). (ilutov)
  . Fix bug #79836 (Segfault in concat_function). (nielsdos)
  . Fix bug #81705 (type confusion/UAF on set_error_handler with concat
    operation). (nielsdos)
  . Fix GH-11348 (Closure created from magic method does not accept named
    arguments). (nielsdos)

- Date:
  . Implement More Appropriate Date/Time Exceptions RFC. (Derick)

- DOM:
  . Fix bug GH-8388 (DOMAttr unescapes character reference). (Tim Starling)
  . Fix bug GH-11308 (getElementsByTagName() is O(N^2)). (nielsdos)

- Exif:
  . Removed unneeded codepaths in exif_process_TIFF_in_JPEG(). (nielsdos)

- Fileinfo:
  . Upgrade bundled libmagic to 5.43. (Anatol)

- FPM:
  . The status.listen shared pool now uses the same php_values (including
    expose_php) and php_admin_value as the pool it is shared with. (dwxh)

- GD:
  . Fixed bug #81739: OOB read due to insufficient input validation in
    imageloadfont(). (CVE-2022-31630) (cmb)

- Hash:
  . Fixed bug #81738: buffer overflow in hash_update() on long parameter.
    (CVE-2022-37454) (nicky at mouha dot be)

- Intl:
  . Added pattern format error infos for numfmt_set_pattern. (David Carlier)
  . Added MIXED_NUMBERS and HIDDEN_OVERLAY constants for
    the Spoofchecker's class. (David Carlier)
  . Updated datefmt_set_timezone/IntlDateformatter::setTimezone returns type.
    (David Carlier).
  . Updated IntlBreakInterator::setText return type. (David Carlier)
  . Updated IntlChar::enumCharNames return type. (David Carlier)

- JSON:
  . Added json_validate(). (Juan Morales)

- MBString:
  . mb_detect_encoding is better able to identify the correct encoding for
    Turkish text. (Alex Dowad)
  . mb_detect_encoding's "non-strict" mode now behaves as described in the
    documentation. Previously, it would return false if the same byte
    (for example, the first byte) of the input string was invalid in all
    candidate encodings. More generally, it would eliminate candidate
    encodings from consideration when an invalid byte was seen, and if the
    same input byte eliminated all remaining encodings still under
    consideration, it would return false. On the other hand, if all candidate
    encodings but one were eliminated from consideration, it would return the
    last remaining one without regard for how many encoding errors might be
    encountered later in the string. This is different from the behavior
    described in the documentation, which says: "If strict is set to false,
    the closest matching encoding will be returned." (Alex Dowad)
  . mb_strtolower, mb_strtotitle, and mb_convert_case implement conditional
    casing rules for the Greek letter sigma. For mb_convert_case, conditional
    casing only applies to MB_CASE_LOWER and MB_CASE_TITLE modes, not to
    MB_CASE_LOWER_SIMPLE and MB_CASE_TITLE_SIMPLE. (Alex Dowad)
  . mb_detect_encoding is better able to identify UTF-8 and UTF-16 strings
    with a byte-order mark. (Alex Dowad)
  . mb_decode_mimeheader interprets underscores in QPrint-encoded MIME
    encoded words as required by RFC 2047; they are converted to spaces.
    Underscores must be encoded as "=5F" in such MIME encoded words.
    (Alex Dowad)
  . mb_encode_mimeheader no longer drops NUL (zero) bytes when
    QPrint-encoding the input string. This previously caused strings in
    certain text encodings, especially UTF-16 and UTF-32, to be
    corrupted by mb_encode_mimeheader. (Alex Dowad)

- mysqli:
  . mysqli_fetch_object raises a ValueError instead of an Exception.
    (David Carlier)

- Opcache:
  . Added start, restart and force restart time to opcache's
    phpinfo section. (Mikhail Galanin)
  . Fix GH-9139: Allow FFI in opcache.preload when opcache.preload_user=root.
    (Arnaud, Kapitan Oczywisty)
  . Made opcache.preload_user always optional in the cli and phpdbg SAPIs.
    (Arnaud)
  . Allows W/X bits on page creation on FreeBSD despite system settings.
    (David Carlier)
  . Added memfd api usage, on Linux, for zend_shared_alloc_create_lock()
    to create an abstract anonymous file for the opcache's lock. (Max Kellermann)

- OpenSSL:
  . Added OPENSSL_CMS_OLDMIMETYPE and PKCS7_NOOLDMIMETYPE contants to switch
    between mime content types. (Daniel Kesselberg)
  . Fixed GH-11054: Reset OpenSSL errors when using a PEM public key.
    (Florian Moser)

- PCNTL:
  . SA_ONSTACK is now set for pcntl_signal. (Kévin Dunglas)
  . Added SIGINFO constant. (David Carlier)

- PGSQL:
  . pg_fetch_object raises a ValueError instead of an Exception.
    (David Carlier)
  . Added GH-9344, pipeline mode support. (David Carlier)
  . pg_cancel use thread safe PQcancel api instead. (David Carlier)
  . pg_trace new PGSQL_TRACE_SUPPRESS_TIMESTAMPS/PGSQL_TRACE_REGRESS_MODE
    contants support. (David Carlier)
  . pg_set_error_verbosity adding PGSQL_ERRORS_STATE constant. (David Carlier)
  . pg_convert/pg_insert E_WARNING on type errors had been converted to
    ValueError/TypeError exceptions. (David Carlier)
  . Added pg_set_error_context_visibility to set the context's visibility
    within the error messages. (David Carlier)

- Phar:
  . Fix memory leak in phar_rename_archive(). (stkeke)

- Posix:
  . Added posix_sysconf. (David Carlier)
  . Added posix_pathconf. (David Carlier)
  . Added posix_fpathconf. (David Carlier)
  . Fixed zend_parse_arg_long's bool pointer argument assignment. (Cristian Rodriguez)
  . Added posix_eaccess. (David Carlier)

- Random:
  . Added Randomizer::getBytesFromString(). (Joshua Rüsweg)
  . Added Randomizer::nextFloat(), ::getFloat(), and IntervalBoundary. (timwolla)
  . Fix GH-10292 (Made the default value of the first param of srand() and
    mt_srand() nullable). (kocsismate)
  . Enable getrandom() for NetBSD (from 10.x). (David Carlier)

- Reflection:
  . Fix GH-9470 (ReflectionMethod constructor should not find private parent
    method). (ilutov)
  . Fix GH-10259 (ReflectionClass::getStaticProperties doesn't need null return
    type). (kocsismate)
  . Fix Segfault when using ReflectionFiber suspended by an internal function.
    (danog)

- SAPI:
  . Fixed GH-11141 (Could not open input file: should be sent to stderr).
    (nielsdos)

- Sockets:
  . Added SO_ATTACH_REUSEPORT_CBPF socket option, to give tighter control
    over socket binding for a cpu core. (David Carlier)
  . Added SKF_AD_QUEUE for cbpf filters. (David Carlier)
  . Added socket_atmark if send/recv needs using MSG_OOB. (David Carlier)
  . Added TCP_QUICKACK constant, to give tigher control over
    ACK delays. (David Carlier)
  . Added DONTFRAGMENT support for path MTU discovery purpose. (David Carlier)
  . Added AF_DIVERT for raw socket for divert ports. (David Carlier)
  . Added SOL_UPDLITE, UDPLITE_RECV_CSCOV and UDPLITE_SEND_CSCOV for updlite
    protocol support. (David Carlier)
  . Added SO_RERROR, SO_ZEROIZE and SO_SPLICE netbsd and openbsd constants.
    (David Carlier)
  . Added TCP_REPAIR for quietly close a connection. (David Carlier)
  . Added SO_REUSEPORT_LB freebsd constant. (David Carlier)
  . Added IP_BIND_ADDRESS_NO_PORT. (David Carlier)

- Standard:
  . E_NOTICEs emitted by unserialize() have been promoted to E_WARNING. (timwolla)
  . unserialize() now emits a new E_WARNING if the input contains unconsumed
    bytes. (timwolla)
  . Make array_pad's $length warning less confusing. (nielsdos)
  . E_WARNING emitted by strtok in the caase both arguments are not provided when
    starting tokenisation. (David Carlier)
  . password_hash() will now chain the original RandomException to the ValueError
    on salt generation failure. (timwolla)
  . Fix GH-10239 (proc_close after proc_get_status always returns -1). (nielsdos)
  . Improve the warning message for unpack() in case not enough values were
    provided. (nielsdos)
  . Fix GH-11010 (parse_ini_string() now preserves formatting of unquoted
    strings starting with numbers when the INI_SCANNER_TYPED flag is
    specified). (ilutov)
  . Fix GH-10742 (http_response_code emits no error when headers were already
    sent). (NattyNarwhal)

- Streams:
  . Fixed bug #51056: blocking fread() will block even if data is available.
    (Jakub Zelenka)
  . Added storing of the original path used to open xport stream.
    (Luc Vieillescazes)

- XSLTProcessor:
  . Fixed bug #69168 (DomNode::getNodePath() returns invalid path). (nielsdos)

<<< NOTE: Insert NEWS from last stable release here prior to actual release! >>><|MERGE_RESOLUTION|>--- conflicted
+++ resolved
@@ -19,12 +19,9 @@
   . Fix compile error when php_libxml.h header is included in C++.
     (Remi, nielsdos)
   . Add missing NULL pointer error check. (icy17)
-<<<<<<< HEAD
   . Fixed bug #47531 (No way of removing redundant xmlns: declarations).
     (nielsdos)
-=======
   . Fix validation logic of php:function() callbacks. (nielsdos)
->>>>>>> 304e4828
 
 - Fiber:
   . Fixed bug GH-11121 (ReflectionFiber segfault). (danog, trowski, bwoebi)
