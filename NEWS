--- conflicted
+++ resolved
@@ -1,34 +1,12 @@
 PHP                                                                        NEWS
 |||||||||||||||||||||||||||||||||||||||||||||||||||||||||||||||||||||||||||||||
-<<<<<<< HEAD
 ?? ??? 2016, PHP 7.2.0alpha1
-=======
-?? ??? 2016, PHP 7.1.0RC1
-
-- Reflection:
-  . Reverted prepending \ for class names and ? for nullable types returned
-    from ReflectionType::__toString(). (Trowski)
-
-- Intl:
-  . Fixed bug #65732 (grapheme_*() is not Unicode compliant on CR LF
-    sequence). (cmb)
-
-- Reflection:
-  . Reverted prepending \ for class names and ? for nullable types returned
-    from ReflectionType::__toString(). (Trowski)
-
-- XML:
-  . Fixed bug #72714 (_xml_startElementHandler() segmentation fault). (cmb)
-
-18 Aug 2016, PHP 7.1.0beta3
->>>>>>> 8855a2ce
 
 - Core:
   . Removed the sql.safe_mode directive. (Kalle)
   . Fixed bug #54535 (WSA cleanup executes before MSHUTDOWN). (Kalle)
 
 - EXIF:
-<<<<<<< HEAD
   . Added support for vendor specific tags for the following formats:
     Samsung, DJI, Panasonic, Sony, Pentax, Minolta & Sigma/Foveon. (Kalle)
   . Fixed bug #72682 (exif_read_data() fails to read all data for some
@@ -44,384 +22,6 @@
 
 - GMP:
   . Fixed bug #70896 (gmp_fact() silently ignores non-integer input). (Sara)
-=======
-  . Fixed bug #72735 (Samsung picture thumb not read (zero size)). (Kalle, Remi)
-  . Fixed bug #72627 (Memory Leakage In exif_process_IFD_in_TIFF). (Stas)
-
-- FTP:
-  . Fixed bug #70195 (Cannot upload file using ftp_put to FTPES with
-    require_ssl_reuse). (Benedict Singer)
-
-- mbstring:
-  . Fixed bug #72711 (`mb_ereg` does not clear the `$regs` parameter on
-    failure). (ju1ius)
-
-- Mcrypt:
-  . Fixed bug #72782 (Heap Overflow due to integer overflows). (Stas)
-
-- OCI8
-  . Fixed invalid handle error with Implicit Result Sets. (Chris Jones)
-  . Fixed bug #72524 (Binding null values triggers ORA-24816 error). (Chris Jones)
-
-- Opcache:
-  . Fixed bug #72762 (Infinite loop while parsing a file with opcache enabled).
-    (Nikita)
-
-- PDO:
-  . Fixed bug #72788 (Invalid memory access when using persistent PDO
-    connection). (Keyur)
-  . Fixed bug #72791 (Memory leak in PDO persistent connection handling). (Keyur)
-  . Fixed bug #60665 (call to empty() on NULL result using PDO::FETCH_LAZY
-    returns false). (cmb)
-
-- Reflection:
-  . Implemented request #38992 (invoke() and invokeArgs() static method calls
-    should match). (cmb).
-  . Add ReflectionNamedType::getName(). This method should be used instead of
-    ReflectionType::__toString()
-
-- Session:
-  . Implemented RFC: Session ID without hashing. (Yasuo)
-    https://wiki.php.net/rfc/session-id-without-hashing
-
-- SPL:
-  . Fixed bug #72888 (Segfault on clone on splFileObject). (Laruence)
-
-- SQLite3:
-  . Updated to SQLite3 3.14.0. (cmb)
-
-- Standard:
-  . Fixed bug #55451 (substr_compare NULL length interpreted as 0). (Lauri
-    Kenttä)
-  . Fixed bug #72278 (getimagesize returning FALSE on valid jpg). (cmb)
-
-- Stream: 
-  . Fixed bug #72853 (stream_set_blocking doesn't work). (Laruence)
-  . Fixed bug #72743 (Out-of-bound read in php_stream_filter_create).
-    (Loianhtuan)
-  . Implemented FR #27814 (Multiple small packets send for HTTP request).
-    (vhuk)
-  . Fixed bug #72764 (ftps:// opendir wrapper data channel encryption fails
-    with IIS FTP 7.5, 8.5). (vhuk)
-  . Fixed bug #72810 (Missing SKIP_ONLINE_TESTS checks). (vhuk)
-
-- sysvshm:
-  . Fixed bug #72858 (shm_attach null dereference). (Anatol)
-
-- XML:
-  . Fixed bug #72085 (SEGV on unknown address zif_xml_parse). (cmb)
-
-- ZIP:
-  . Fixed bug #68302 (impossible to compile php with zip support). (cmb)
-
-04 Aug 2016, PHP 7.1.0beta2
-
-- Core:
-  . Implemented FR #72614 (Support "nmake test" on building extensions by
-    phpize). (Yuji Uchiyama)
-  . Fixed bug #72641 (phpize (on Windows) ignores PHP_PREFIX).
-    (Yuji Uchiyama)
-  . Fixed bug #72683 (getmxrr broken). (Anatol)
-
-- Calendar:
-  . Fixed bug #67976 (cal_days_month() fails for final month of the French
-    calendar). (cmb)
-  . Fixed bug #71894 (AddressSanitizer: global-buffer-overflow in
-    zif_cal_from_jd). (cmb)
-
-- CURL:
-  . Fixed bug #71709 (curl_setopt segfault with empty CURLOPT_HTTPHEADER).
-    (Pierrick)
-  . Fixed bug #71929 (CURLINFO_CERTINFO data parsing error). (Pierrick)
-
-- Intl:
-  . Fixed bug #72639 (Segfault when instantiating class that extends
-    IntlCalendar and adds a property). (Laruence)
-  . Fixed bug #72658 (Locale::lookup() / locale_lookup() hangs if no match
-    found). (Anatol)
-
-- GD:
-  . Fixed bug #72709 (imagesetstyle() causes OOB read for empty $styles). (cmb)
-  . Fixed bug #72697 (select_colors write out-of-bounds). (Stas)
-  . Fixed bug #72730 (imagegammacorrect allows arbitrary write access). (Stas)
-
-- mbstring:
-  . Fixed bug #72691 (mb_ereg_search raises a warning if a match zero-width).
-    (cmb)
-  . Fixed bug #72693 (mb_ereg_search increments search position when a match
-    zero-width). (cmb)
-  . Fixed bug #72694 (mb_ereg_search_setpos does not accept a string's last
-    position). (cmb)
-  . Fixed bug #72710 (`mb_ereg` causes buffer overflow on regexp compile error).
-    (ju1ius)
-
-- Mysqlnd:
-  . Fixed bug #71863 (Segfault when EXPLAIN with "Unknown column" error when
-    using MariaDB). (Andrey)
-  . Fixed bug #72701 (mysqli_get_host_info() wrong output). (Anatol)
-
-- PCRE:
-  . Fixed bug #72688 (preg_match missing group names in matches). (cmb)
-  . Downgraded to PCRE 8.38. (Anatol)
-
-- Reflection:
-  . Fixed bug #72661 (ReflectionType::__toString crashes with iterable).
-    (Laruence)
-
-- SNMP:
-  . Fixed bug #72708 (php_snmp_parse_oid integer overflow in memory
-    allocation). (djodjo at gmail dot com)
-
-- SPL:
-  . Fixed bug #72646 (SplFileObject::getCsvControl does not return the escape
-    character). (cmb)
-  . Fixed bug #72684 (AppendIterator segfault with closed generator). (Pierrick)
-
-- SQLite3:
-  . Fixed bug #72668 (Spurious warning when exception is thrown in user defined
-    function). (Laruence)
-  . Implemented FR #72653 (SQLite should allow opening with empty filename).
-    (cmb)
-
-- Standard:
-  . Fixed bug #61967 (unset array item in array_walk_recursive cause
-    inconsistent array). (Nikita)
-  . Fixed bug #62607 (array_walk_recursive move internal pointer). (Nikita)
-  . Fixed bug #69068 (Exchanging array during array_walk -> memory errors).
-    (Nikita)
-  . Fixed bug #70713 (Use After Free Vulnerability in array_walk()/
-    array_walk_recursive()). (Nikita)
-
-- Streams:
-  . Fixed bug #41021 (Problems with the ftps wrapper). (vhuk)
-  . Fixed bug #54431 (opendir() does not work with ftps:// wrapper). (vhuk)
-  . Fixed bug #72667 (opendir() with ftp:// attempts to open data stream for
-    non-existent directories). (vhuk)
-  . Fixed bug #72771 (ftps:// wrapper is vulnerable to protocol downgrade
-    attack). (Stas)
-
-- Wddx:
-  . Fixed bug #72142 (WDDX Packet Injection Vulnerability in
-    wddx_serialize_value()). (Taoguang Chen)
-  . Fixed bug #72749 (wddx_deserialize allows illegal memory access) (Stas)
-  . Fixed bug #72750 (wddx_deserialize null dereference). (Stas)
-  . Fixed bug #72790 (wddx_deserialize null dereference with invalid xml).
-    (Stas)
-  . Fixed bug #72799 (wddx_deserialize null dereference in
-    php_wddx_pop_element). (Stas)
-
-- XMLRPC:
-  . Fixed bug #72647 (xmlrpc_encode() unexpected output after referencing
-    array elements). (Laruence)
-
-- Zip:
-  . Fixed bug #72660 (NULL Pointer dereference in zend_virtual_cwd).
-    (Laruence)
-
-21 Jul 2016, PHP 7.1.0beta1
-
-- Core:
-  . Fixed bug #72629 (Caught exception assignment to variables ignores
-    references). (Laruence)
-  . Fixed bug #72594 (Calling an earlier instance of an included anonymous
-    class fatals). (Laruence)
-  . Fixed bug #72581 (previous property undefined in Exception after
-    deserialization). (Laruence)
-  . Fixed bug #72543 (Different references behavior comparing to PHP 5)
-    (Laruence, Dmitry, Nikita)
-  . Fixed bug #72347 (VERIFY_RETURN type casts visible in finally). (Dmitry)
-  . Fixed bug #72216 (Return by reference with finally is not memory safe).
-    (Dmitry)
-  . Fixed bug #72215 (Wrong return value if var modified in finally). (Dmitry)
-  . Fixed bug #71818 (Memory leak when array altered in destructor). (Dmitry)
-  . Fixed bug #71539 (Memory error on $arr[$a] =& $arr[$b] if RHS rehashes)
-    (Dmitry, Nikita)
-  . Added new constant PHP_FD_SETSIZE. (cmb)
-  . Added optind parameter to getopt(). (as)
-  . Added PHP to SAPI error severity mapping for logs. (Martin Vobruba)
-  . Fixed bug #71911 (Unable to set --enable-debug on building extensions by
-    phpize on Windows). (Yuji Uchiyama)
-  . Fixed bug #29368 (The destructor is called when an exception is thrown from
-    the constructor). (Dmitry)
-  . Implemented RFC: RNG Fixes. (Leigh)
-  . Implemented email validation as per RFC 6531. (Leo Feyer, Anatol)
-  . Fixed bug #72513 (Stack-based buffer overflow vulnerability in
-    virtual_file_ex). (Stas)
-  . Fixed bug #72573 (HTTP_PROXY is improperly trusted by some PHP libraries
-    and applications). (Stas)
-
-- bz2:
-  . Fixed bug #72613 (Inadequate error handling in bzread()). (Stas)
-
-- COM:
-  . Fixed bug #72569 (DOTNET/COM array parameters broke in PHP7). (Anatol)
-
-- Curl:
-  . Fixed bug #72541 (size_t overflow lead to heap corruption). (Stas)
-
-- Date:
-  . Fixed bug #66836 (DateTime::createFromFormat 'U' with pre 1970 dates fails
-    parsing). (derick)
-
-- DOM:
-  . Fixed bug #66502 (DOM document dangling reference). (Sean Heelan, cmb)
-
-- Exif:
-  . Fixed bug #72603 (Out of bound read in exif_process_IFD_in_MAKERNOTE).
-    (Stas)
-  . Fixed bug #72618 (NULL Pointer Dereference in exif_process_user_comment).
-    (Stas)
-
-- Filter:
-  . Fixed bug #71745 (FILTER_FLAG_NO_RES_RANGE does not cover whole 127.0.0.0/8
-    range). (bugs dot php dot net at majkl578 dot cz)
-
-- FPM:
-  . Fixed bug #72575 (using --allow-to-run-as-root should ignore missing user).
-    (gooh)
-
-- GD:
-  . Fixed bug #72596 (imagetypes function won't advertise WEBP support). (cmb)
-  . Fixed bug #72604 (imagearc() ignores thickness for full arcs). (cmb)
-  . Fixed bug #70315 (500 Server Error but page is fully rendered). (cmb)
-  . Fixed bug #43828 (broken transparency of imagearc for truecolor in
-    blendingmode). (cmb)
-  . Fixed bug #72512 (gdImageTrueColorToPaletteBody allows arbitrary write/read
-    access). (Pierre)
-  . Fixed bug #72519 (imagegif/output out-of-bounds access). (Pierre)
-  . Fixed bug #72558 (Integer overflow error within _gdContributionsAlloc()).
-    (Pierre)
-  . Fixed bug #72482 (Ilegal write/read access caused by gdImageAALine
-    overflow). (Pierre)
-  . Fixed bug #72494 (imagecropauto out-of-bounds access). (Pierre)
-
-- Intl:
-  . Partially fixed #72506 (idn_to_ascii for UTS #46 incorrect for long domain
-    names). (cmb)
-  . Fixed bug #72533 (locale_accept_from_http out-of-bounds access). (Stas)
-
-- Mbstring:
-  . Deprecated mb_ereg_replace() eval option. (Rouven Weßling, cmb)
-  . Fixed bug #69151 (mb_ereg should reject ill-formed byte sequence).
-    (Masaki Kagaya)
-
-- MCrypt:
-  . Deprecated ext/mcrypt. (Scott Arciszewski, cmb)
-  . Fixed bug #72551, bug #72552 (In correct casting from size_t to int lead to
-    heap overflow in mdecrypt_generic). (Stas)
-
-- Opcache:
-  . Fixed bug #72590 (Opcache restart with kill_all_lockers does not work).
-    (Keyur)
-
-- OpenSSL:
-  . Fixed bug #72360 (ext/openssl build failure with OpenSSL 1.1.0).
-    (Jakub Zelenka)
-  . Bumped a minimal version to 1.0.1. (Jakub Zelenka)
-  . Dropped support for SSL2. (Remi)
-
-- PDO_pgsql:
-  . Fixed bug #70313 (PDO statement fails to throw exception). (Matteo)
-  . Fixed bug #72570 (Segmentation fault when binding parameters on a query
-    without placeholders). (Matteo)
-  . Implemented FR #72633 (Postgres PDO lastInsertId() should work without
-    specifying a sequence). (Pablo Santiago Sánchez, Matteo)
-
-- Pcntl
-  . Implemented asynchronous signal handling without TICKS. (Dmitry)
-  . Added pcntl_signal_get_handler() that returns the current signal handler
-    for a particular signal. Addresses FR #72409. (David Walker)
-  . Add signinfo to pcntl_signal() handler args (Bishop Bettini, David Walker)
-
-- Reflection:
-  . Fixed bug #72222 (ReflectionClass::export doesn't handle array constants).
-    (Nikita Nefedov)
-
-- SimpleXML:
-  . Fixed bug #72588 (Using global var doesn't work while accessing SimpleXML
-    element). (Laruence)
-
-- Standard:
-  . Fixed bug #72622 (array_walk + array_replace_recursive create references
-    from nothing). (Laruence)
-  . Fixed bug #72330 (CSV fields incorrectly split if escape char followed by
-    UTF chars). (cmb)
-
-- Tidy:
-  . Implemented support for libtidy 5.0.0 and above. (Michael Orlitzky, Anatol)
-
-- Wddx:
-  . Fixed bug #72564 (boolean always deserialized as "true") (Remi)
-
-- XMLRPC:
-  . Fixed bug #72606 (heap-buffer-overflow (write) simplestring_addn
-    simplestring.c). (Stas)
-
-- Zip:
-  . Fixed bug #72520 (Stack-based buffer overflow vulnerability in
-    php_stream_zip_opener). (Stas)
-
-07 Jul 2016, PHP 7.1.0alpha3
-
-- Core:
-  . Implemented RFC: Iterable. (Aaron Piotrowski)
-  . Fixed bug #72523 (dtrace issue with reflection (failed test)). (Laruence)
-  . Fixed bug #72508 (strange references after recursive function call and
-    "switch" statement). (Laruence)
-  . Implemented RFC: Closure::fromCallable (Danack)
-
-- COM:
-  . Fixed bug #72498 (variant_date_from_timestamp null dereference). (Anatol)
-
-- CURL:
-  . Add curl_multi_errno(), curl_share_errno() and curl_share_strerror()
-	functions. (Pierrick)
-  . Add support for HTTP/2 Server Push (davey)
-
-- Date:
-  . Invalid serialization data for a DateTime or DatePeriod object will now
-    throw an instance of Error from __wakeup() or __set_state() instead of
-    resulting in a fatal error. (Aaron Piotrowski)
-  . Timezone initialization failure from serialized data will now throw an
-    instance of Error from __wakeup() or __set_state() instead of resulting in
-    a fatal error. (Aaron Piotrowski)
-  . Export date_get_interface_ce() for extension use. (Jeremy Mikola)
-
-- DBA:
-  . Data modification functions (e.g.: dba_insert()) now throw an instance of
-    Error instead of triggering a catchable fatal error if the key is does not
-    contain exactly two elements. (Aaron Piotrowski)
-
-- DOM:
-  . Invalid schema or RelaxNG validation contexts will throw an instance of
-    Error instead of resulting in a fatal error. (Aaron Piotrowski)
-  . Attempting to register a node class that does not extend the appropriate
-    base class will now throw an instance of Error instead of resulting in a
-    fatal error. (Aaron Piotrowski)
-  . Attempting to read an invalid or write to a readonly property will throw
-    an instance of Error instead of resulting in a fatal error. (Aaron
-    Piotrowski)
-
-- GD:
-  . Fixed bug #72404 (imagecreatefromjpeg fails on selfie). (cmb)
-
-- IMAP:
-  . An email address longer than 16385 bytes will throw an instance of Error
-    instead of resulting in a fatal error. (Aaron Piotrowski)
-    
-- Intl:
-  . Failure to call the parent constructor in a class extending Collator
-    before invoking the parent methods will throw an instance of Error
-    instead of resulting in a recoverable fatal error. (Aaron Piotrowski)
-  . Cloning a Transliterator object may will now throw an instance of Error
-    instead of resulting in a fatal error if cloning the internal
-    transliterator fails. (Aaron Piotrowski)
-
-- LDAP:
-  . Providing an unknown modification type to ldap_batch_modify() will now
-    throw an instance of Error instead of resulting in a fatal error.
-    (Aaron Piotrowski)
->>>>>>> 8855a2ce
 
 - Mbstring:
   . Implemented request #66024 (mb_chr() and mb_ord()) (Masakielastic, Yasuo)
@@ -429,4 +29,8 @@
   . Implemented request #69086 (enhancement for mb_convert_encoding() that
     handles multibyte replacement char nicely) (Masakielastic, Yasuo)
 
+- Reflection:
+  . Reverted prepending \ for class names and ? for nullable types returned
+    from ReflectionType::__toString(). (Trowski)
+
 <<< NOTE: Insert NEWS from last stable release here prior to actual release! >>>
