PHP                                                                        NEWS
|||||||||||||||||||||||||||||||||||||||||||||||||||||||||||||||||||||||||||||||
<<<<<<< HEAD
?? ??? ????, PHP 8.1.9
=======
?? ??? 2022, PHP 8.0.23

- Standard:
  . Fixed bug GH-9017 (php_stream_sock_open_from_socket could return NULL).
    (Heiko Weber)

04 Aug 2022, PHP 8.0.22
>>>>>>> 3b7babf9

- CLI:
  . Fixed potential overflow for the builtin server via the PHP_CLI_SERVER_WORKERS
    environment variable. (yiyuaner)

- Core:
  . Fixed bug GH-8923 (error_log on Windows can hold the file write lock). (cmb)
  . Fixed bug GH-8995 (WeakMap object reference offset causing TypeError).
    (Tobias Bachert)

- CLI:
  . Fixed GH-8952 (Intentionally closing std handles no longer possible).
    (Arnaud, cmb)

- Date:
  . Fixed bug #80047 (DatePeriod doesn't warn with custom DateTimeImmutable).
    (Derick)

- FPM:
  . Fixed zlog message prepend, free on incorrect address. (Heiko Weber)
  . Fixed possible double free on configuration loading failure. (Heiko Weber).

- GD:
  . Fixed bug GH-8848 (imagecopyresized() error refers to the wrong argument).
    (cmb)

- Intl:
  . Fixed build for ICU 69.x and onwards. (David Carlier)

- OPcache:
  . Fixed bug GH-8847 (PHP hanging infinitly at 100% cpu when check php
    syntaxe of a valid file). (Dmitry)
  . Fixed bug GH-8030 (Segfault with JIT and large match/switch statements).
    (Arnaud)

- Reflection:
  . Fixed bug GH-8943 (Fixed Reflection::getModifiersNames() with readonly
    modifier). (Pierrick)

- Standard:
  . Fixed the crypt_sha256/512 api build with clang > 12. (David Carlier)
  . Uses CCRandomGenerateBytes instead of arc4random_buf on macOs. (David Carlier).

07 Jul 2022, PHP 8.1.8

- Core:
  . Fixed bug GH-8338 (Intel CET is disabled unintentionally). (Chen, Hu)
  . Fixed leak in Enum::from/tryFrom for internal enums when using JIT (ilutov)
  . Fixed calling internal methods with a static return type from
    extension code. (Sara)
  . Fixed bug GH-8655 (Casting an object to array does not unwrap refcount=1
    references). (Nicolas Grekas)
  . Fixed potential use after free in php_binary_init(). (Heiko Weber)
  . Fixed bug GH-7942 (Indirect mutation of readonly properties through
    references). (ilutov)

- CLI:
  . Fixed GH-8827 (Intentionally closing std handles no longer possible). (cmb)

- COM:
  . Fixed bug GH-8778 (Integer arithmethic with large number variants fails).
    (cmb)

- Curl:
  . Fixed CURLOPT_TLSAUTH_TYPE is not treated as a string option. (Pierrick)

- Date:
  . Fixed bug #72963 (Null-byte injection in CreateFromFormat and related
    functions). (Derick)
  . Fixed bug #74671 (DST timezone abbreviation has incorrect offset). (Derick)
  . Fixed bug #77243 (Weekdays are calculated incorrectly for negative years).
    (Derick)
  . Fixed bug #78139 (timezone_open accepts invalid timezone string argument).
    (Derick)

- Fileinfo:
  . Fixed bug #81723 (Heap buffer overflow in finfo_buffer). (CVE-2022-31627)
    (cmb)

- FPM:
  . Fixed bug #67764 (fpm: syslog.ident don't work). (Jakub Zelenka)

- GD:
  . Fixed imagecreatefromavif() memory leak. (cmb)

- MBString:
  . mb_detect_encoding recognizes all letters in Czech alphabet (alexdowad)
  . mb_detect_encoding recognizes all letters in Hungarian alphabet (alexdowad)
  . Fixed bug GH-8685 (pcre not ready at mbstring startup). (Remi)
  . Backwards-compatible mappings for 0x5C/0x7E in Shift-JIS are restored,
    after they had been changed in 8.1.0. (Alex Dowad)

- ODBC:
  . Fixed handling of single-key connection strings. (Calvin Buckley)

- OPcache:
  . Fixed bug GH-8591 (tracing JIT crash after private instance method change).
    (Arnaud, Dmitry, Oleg Stepanischev)

- OpenSSL:
  . Fixed bug #50293 (Several openssl functions ignore the VCWD).
    (Jakub Zelenka, cmb)
  . Fixed bug #81713 (NULL byte injection in several OpenSSL functions working
    with certificates). (Jakub Zelenka)

- PDO_ODBC:
  . Fixed handling of single-key connection strings. (Calvin Buckley)

- Zip:
  . Fixed bug GH-8781 (ZipArchive::close deletes zip file without updating stat
    cache). (Remi)

09 Jun 2022, PHP 8.1.7

- CLI:
  . Fixed bug GH-8575 (CLI closes standard streams too early). (Levi Morrison)

- Date:
  . Fixed bug #51934 (strtotime plurals / incorrect time). (Derick)
  . Fixed bug #51987 (Datetime fails to parse an ISO 8601 ordinal date
    (extended format)). (Derick)
  . Fixed bug #66019 (DateTime object does not support short ISO 8601 time
    format - YYYY-MM-DDTHH) (cmb, Derick)
  . Fixed bug #68549 (Timezones and offsets are not properly used when working
    with dates) (Derick, Roel Harbers)
  . Fixed bug #81565 (date parsing fails when provided with timezones including
    seconds). (Derick)
  . Fixed bug GH-7758 (Problems with negative timestamps and fractions).
    (Derick, Ilija)

- FPM:
  . Fixed ACL build check on MacOS. (David Carlier)
  . Fixed bug #72185: php-fpm writes empty fcgi record causing nginx 502.
    (Jakub Zelenka, loveharmful)
  . Fixes use after free. (Heiko Weber).

- mysqlnd:
  . Fixed bug #81719: mysqlnd/pdo password buffer overflow. (CVE-2022-31626)
    (c dot fol at ambionics dot io)

- OPcache:
  . Fixed bug GH-8461 (tracing JIT crash after function/method change).
    (Arnaud, Dmitry)

- OpenSSL:
  . Fixed bug #79589 (error:14095126:SSL routines:ssl3_read_n:unexpected eof
    while reading). (Jakub Zelenka)

- Pcntl:
  . Fixed Haiku build. (David Carlier)

- pgsql
  . Fixed bug #81720: Uninitialized array in pg_query_params().
    (CVE-2022-31625) (cmb)

- Soap:
  . Fixed bug GH-8578 (Error on wrong parameter on SoapHeader constructor).
    (robertnisipeanu)
  . Fixed bug GH-8538 (SoapClient may strip parts of nmtokens). (cmb)

- SPL:
  . Fixed bug GH-8235 (iterator_count() may run indefinitely). (cmb)

- Standard:
  . Fixed bug GH-8185 (Crash during unloading of extension after dl() in ZTS).
    (Arnaud)

- Zip:
  . Fixed type for index in ZipArchive::replaceFile. (Martin Rehberger)

12 May 2022, PHP 8.1.6

- Core:
  . Fixed bug GH-8310 (Registry settings are no longer recognized). (cmb)
  . Fixed potential race condition during resource ID allocation. (ryancaicse)
  . Fixed bug GH-8133 (Preloading of constants containing arrays with enums
    segfaults). (ilutov)
  . Fixed Haiku ZTS builds. (David Carlier)

- Date:
  . Fixed bug GH-7752 (DateTimeZone::getTransitions() returns insufficient
    data). (Derick)
  . Fixed bug GH-8108 (Timezone doesn't work as intended). (Derick)
  . Fixed bug #81660 (DateTimeZone::getTransitions() returns invalid data).
    (Derick)
  . Fixed bug GH-8289 (Exceptions thrown within a yielded from iterator are
    not rethrown into the generator). (Bob)

- FFI:
  . Fixed bug GH-8433 (Assigning function pointers to structs in FFI leaks).
    (Bob)

- FPM:
  . Fixed bug #76003 (FPM /status reports wrong number of active processe).
    (Jakub Zelenka)
  . Fixed bug #77023 (FPM cannot shutdown processes). (Jakub Zelenka)
  . Fixed comment in kqueue remove callback log message. (David Carlier)

- Hash:
  . Fixed bug #81714 (segfault when serializing finalized HashContext). (cmb)

- Iconv:
  . Fixed bug GH-8218 (ob_end_clean does not reset Content-Encoding header).
    (cmb)

- Intl:
  . Fixed bug GH-8364 (msgfmt_format $values may not support references). (cmb)

- MBString:
  . Number of error markers emitted for invalid UTF-8 text matches WHATWG specification.
    This is a return to the behavior of PHP 8.0 and earlier. (alexdowad)

- MySQLi:
  . Fixed bug GH-8267 (MySQLi uses unsupported format specifier on Windows).
    (cmb)

- OPcache:
  . Fixed bug GH-8063 (OPcache breaks autoloading after E_COMPILE_ERROR).
    (Arnaud)

- SPL:
  . Fixed bug GH-8366 (ArrayIterator may leak when calling __construct()).
    (cmb)
  . Fixed bug GH-8273 (SplFileObject: key() returns wrong value). (Girgias)

- Streams:
  . Fixed php://temp does not preserve file-position when switched to temporary
    file. (Bernd Holzmüller)

- zlib:
  . Fixed bug GH-8218 (ob_end_clean does not reset Content-Encoding header).
    (cmb)

14 Apr 2022, PHP 8.1.5

- Core:
  . Fixed bug GH-8176 (Enum values in property initializers leak). (Bob)
  . Fixed freeing of internal attribute arguments. (Bob)
  . Fixed bug GH-8070 (memory leak of internal function attribute hash).
    (Tim Düsterhus)
  . Fixed bug GH-8160 (ZTS support on Alpine is broken). (Michael Voříšek)

- Filter:
  . Fixed signedness confusion in php_filter_validate_domain(). (cmb)

- Intl:
  . Fixed bug GH-8115 (Can't catch arg type deprecation when instantiating Intl
    classes). (ilutov)
  . Fixed bug GH-8142 (Compilation error on cygwin). (David Carlier)
  . Fixed bug GH-7734 (Fix IntlPartsIterator key off-by-one error and first
    key). (ilutov)

- MBString:
  . Fixed bug GH-8208 (mb_encode_mimeheader: $indent functionality broken).
    (cmb)

- MySQLi:
  . Fixed bug GH-8068 (mysqli_fetch_object creates inaccessible properties).
    (cmb)

- Pcntl:
  . Fixed bug GH-8142 (Compilation error on cygwin). (David Carlier)

- PgSQL:
  . Fixed result_type related stack corruption on LLP64 architectures. (cmb)
  . Fixed bug GH-8253 (pg_insert() fails for references). (cmb)

- Sockets:
  . Fixed Solaris builds. (David Carlier)
  . Fix undefined behavior in php_set_inet6_addr. (ilutov)

- SPL:
  . Fixed bug GH-8121 (SplFileObject - seek and key with csv file inconsistent).
    (cmb)
  . Fixed bug GH-8192 (Cannot override DirectoryIterator::current() without
    return typehint in 8.1). (Nikita)

- Standard:
  . Fixed bug GH-8048 (Force macOS to use statfs). (risner)

17 Mar 2022, PHP 8.1.4

- Core:
  . Fixed Haiku ZTS build. (David Carlier)
  . Fixed bug GH-8059 arginfo not regenerated for extension. (Remi)
  . Fixed bug GH-8083 Segfault when dumping uncalled fake closure with static
    variables. (ilutov)
  . Fixed bug GH-7958 (Nested CallbackFilterIterator is leaking memory). (cmb)
  . Fixed bug GH-8074 (Wrong type inference of range() result). (cmb)
  . Fixed bug GH-8140 (Wrong first class callable by name optimization). (cmb)
  . Fixed bug GH-8082 (op_arrays with temporary run_time_cache leak memory
    when observed). (Bob)

- GD:
  . Fixed libpng warning when loading interlaced images. (Brett)

- FPM:
  . Fixed bug #76109 (Unsafe access to fpm scoreboard).
    (Till Backhaus, Jakub Zelenka)

- Iconv:
  . Fixed bug GH-7953 (ob_clean() only does not set Content-Encoding). (cmb)
  . Fixed bug GH-7980 (Unexpected result for iconv_mime_decode). (cmb)

- MBString:
  . Fixed bug GH-8128 (mb_check_encoding wrong result for 7bit). (alexdowad)

- MySQLnd:
  . Fixed bug GH-8058 (NULL pointer dereference in mysqlnd package). (Kamil Tekiela)

- Reflection:
  . Fixed bug GH-8080 (ReflectionClass::getConstants() depends on def. order).
    (cmb)
  . Fixed bug GH-8444 (Fix ReflectionProperty::__toString() of properties
    containing instantiated enums). (ilutov)

- Zlib:
  . Fixed bug GH-7953 (ob_clean() only does not set Content-Encoding). (cmb)

03 Feb 2022, PHP 8.1.3

- Core:
  . Fixed bug #81430 (Attribute instantiation leaves dangling pointer).
    (beberlei)
  . Fixed bug GH-7896 (Environment vars may be mangled on Windows). (cmb)
  . Fixed bug GH-7883 (Segfault when INI file is not readable). (Remi)

- FFI:
  . Fixed bug GH-7867 (FFI::cast() from pointer to array is broken). (cmb,
    dmitry)

- Filter:
  . Fix #81708: UAF due to php_filter_float() failing for ints.
    (CVE-2021-21708) (cmb)

- FPM:
  . Fixed memory leak on invalid port. (David Carlier)
  . Fixed bug GH-7842 (Invalid OpenMetrics response format returned by FPM
    status page. (Stefano Arlandini)

- MBString:
  . Fixed bug GH-7902 (mb_send_mail may delimit headers with LF only). (cmb)

- MySQLnd:
  . Fixed bug GH-7972 (MariaDB version prefix 5.5.5- is not stripped). (Kamil Tekiela)

- pcntl:
  . Fixed pcntl_rfork build for DragonFlyBSD. (David Carlier)

- Sockets:
  . Fixed bug GH-7978 (sockets extension compilation errors). (David Carlier)

- Standard:
  . Fixed bug GH-7899 (Regression in unpack for negative int value). (Remi)
  . Fixed bug GH-7875 (mails are sent even if failure to log throws exception).
    (cmb)

20 Jan 2022, PHP 8.1.2

- Core:
  . Fixed bug #81216 (Nullsafe operator leaks dynamic property name). (Dmitry)
  . Fixed bug #81684 (Using null coalesce assignment with $GLOBALS["x"] produces
    opcode error). (ilutov)
  . Fixed bug #81656 (GCC-11 silently ignores -R). (Michael Wallner)
  . Fixed bug #81683 (Misleading "access type ... must be public" error message
    on final or abstract interface methods). (ilutov)
  . Fixed bug #81585 (cached_chunks are not counted to real_size on shutdown).
    (cmb)
  . Fixed bug GH-7757 (Multi-inherited final constant causes fatal error).
    (cmb)
  . Fixed zend_fibers.c build with ZEND_FIBER_UCONTEXT. (Petr Sumbera)
  . Added riscv64 support for fibers. (Jeremie Courreges-Anglas)

- Filter:
  . Fixed FILTER_FLAG_NO_RES_RANGE flag. (Yifan Tong)

- Hash:
  . Fixed bug GH-7759 (Incorrect return types for hash() and hash_hmac()).
    (cmb)
  . Fixed bug GH-7826 (Inconsistent argument name in hash_hmac_file and
    hash_file). (cmb)

- MBString:
  . Fixed bug #81693 (mb_check_encoding(7bit) segfaults). (cmb)

- MySQLi:
  . Fixed bug #81658 (MYSQL_OPT_LOAD_DATA_LOCAL_DIR not available in MariaDB).
    (devnexen)
  . Introduced MYSQLI_IS_MARIADB. (devnexen)
  . Fixed bug GH-7746 (mysqli_sql_exception->getSqlState()). (Kamil Tekiela)

- MySQLnd:
  . Fixed bug where large bigints may be truncated. (Nathan Freeman, cmb)

- OCI8:
  . Fixed bug GH-7765 (php_oci_cleanup_global_handles segfaults at second
    call). (cmb)

- OPcache:
  . Fixed bug #81679 (Tracing JIT crashes on reattaching). (cmb)

- Readline:
  . Fixed bug #81598 (Cannot input unicode characters in PHP 8 interactive
    shell). (Nikita)

- Reflection:
  . Fixed bug #81681 (ReflectionEnum throwing exceptions). (cmb)

- PDO_PGSQL:
  . Fixed error message allocation of PDO PgSQL. (SATO Kentaro)

- Sockets:
  . Avoid void* arithmetic in sockets/multicast.c on NetBSD. (David Carlier)
  . Fixed ext/sockets build on Haiku. (David Carlier)

- Spl:
  . Fixed bug #75917 (SplFileObject::seek broken with CSV flags). (Aliaksandr
    Bystry)
  . Fixed bug GH-7809 (Cloning a faked SplFileInfo object may segfault). (cmb)

- Standard:
  . Fixed bug GH-7748 (gethostbyaddr outputs binary string). (cmb)
  . Fixed bug GH-7815 (php_uname doesn't recognise latest Windows versions).
    (David Warner)

02 Dec 2021, PHP 8.1.1

- IMAP:
  . Fixed bug #81649 (imap_(un)delete accept sequences, not single numbers).
    (cmb)

- PCRE:
  . Update bundled PCRE2 to 10.39. (cmb)
  . Fixed bug #74604 (Out of bounds in php_pcre_replace_impl). (cmb, Dmitry)

- Standard:
  . Fixed bug #81659 (stream_get_contents() may unnecessarily overallocate).
    (cmb)

25 Nov 2021, PHP 8.1.0

- Core:
  . Fixed inclusion order for phpize builds on Windows. (cmb)
  . Added missing hashtable insertion APIs for arr/obj/ref. (Sara)
  . Implemented FR #77372 (Relative file path is removed from uploaded file).
    (Björn Tantau)
  . Fixed bug #81607 (CE_CACHE allocation with concurrent access). (Nikita,
    Dmitry)
  . Fixed bug #81507 (Fiber does not compile on AIX). (Clément Chigot)
  . Fixed bug #78647 (SEGFAULT in zend_do_perform_implementation_check).
    (Nikita)
  . Fixed bug #81518 (Header injection via default_mimetype / default_charset).
    (cmb)
  . Fixed bug #75941 (Fix compile failure on Solaris with clang). (Jaromír
    Doleček)
  . Fixed bug #81380 (Observer may not be initialized properly). (krakjoe)
  . Fixed bug #81514 (Using Enum as key in WeakMap triggers GC + SegFault).
    (Nikita)
  . Fixed bug #81520 (TEST_PHP_CGI_EXECUTABLE badly set in run-tests.php).
    (Remi)
  . Fixed bug #81377 (unset() of $GLOBALS sub-key yields warning). (Nikita)
  . Fixed bug #81342 (New ampersand token parsing depends on new line after it).
    (Nikita)
  . Fixed bug #81280 (Unicode characters in cli.prompt causes segfault).
    (krakjoe)
  . Fixed bug #81192 ("Declaration should be compatible with" gives incorrect
    line number with traits). (Nikita)
  . Fixed bug #78919 (CLI server: insufficient cleanup if request startup
    fails). (cataphract, cmb)
  . Fixed bug #81303 (match error message improvements). (krakjoe)
  . Fixed bug #81238 (Fiber support missing for Solaris Sparc). (trowski)
  . Fixed bug #81237 (Comparison of fake closures doesn't work). (krakjoe)
  . Fixed bug #81202 (powerpc64 build fails on fibers). (krakjoe)
  . Fixed bug #80072 (Cyclic unserialize in TMPVAR operand may leak). (Nikita)
  . Fixed bug #81163 (__sleep allowed to return non-array). (krakjoe)
  . Fixed bug #75474 (function scope static variables are not bound to a unique
    function). (Nikita)
  . Fixed bug #53826 (__callStatic fired in base class through a parent call if
    the method is private). (Nikita)
  . Fixed bug #81076 (incorrect debug info on Closures with implicit binds).
    (krakjoe)

- CLI:
  . Fixed bug #81496 (Server logs incorrect request method). (lauri)

- COM:
  . Dispatch using LANG_NEUTRAL instead of LOCALE_SYSTEM_DEFAULT. (Dmitry
    Maksimov)

- Curl:
  . Fixed bug #81085 (Support CURLOPT_SSLCERT_BLOB for cert strings).
    (camporter)

- Date:
  . Fixed bug #81458 (Regression Incorrect difference after timezone change).
    (Derick)
  . Fixed bug #81500 (Interval serialization regression since 7.3.14 / 7.4.2).
    (cmb)
  . Fixed bug #81504 (Incorrect timezone transition details for POSIX data).
    (Derick)
  . Fixed bug #80998 (Missing second with inverted interval). (Derick)
  . Speed up finding timezone offset information. (Derick)
  . Fixed bug #79580 (date_create_from_format misses leap year). (Derick)
  . Fixed bug #80963 (DateTimeZone::getTransitions() truncated). (Derick)
  . Fixed bug #80974 (Wrong diff between 2 dates in different timezones).
    (Derick)
  . Fixed bug #80998 (Missing second with inverted interval). (Derick)
  . Fixed bug #81097 (DateTimeZone silently falls back to UTC when providing an
    offset with seconds). (Derick)
  . Fixed bug #81106 (Regression in 8.1: add() now truncate ->f). (Derick)
  . Fixed bug #81273 (Date interval calculation not correct). (Derick)
  . Fixed bug #52480 (Incorrect difference using DateInterval). (Derick)
  . Fixed bug #62326 (date_diff() function returns false result). (Derick)
  . Fixed bug #64992 (dst not handled past 2038). (Derick)
  . Fixed bug #65003 (Wrong date diff). (Derick)
  . Fixed bug #66545 (DateTime. diff returns negative values). (Derick)
  . Fixed bug #68503 (date_diff on two dates with timezone set localised
    returns wrong results). (Derick)
  . Fixed bug #69806 (Incorrect date from timestamp). (Derick)
  . Fixed bug #71700 (Extra day on diff between begin and end of march 2016).
    (Derick)
  . Fixed bug #71826 (DateTime::diff confuse on timezone 'Asia/Tokyo'). (Derick)
  . Fixed bug #73460 (Datetime add not realising it already applied DST
    change). (Derick)
  . Fixed bug #74173 (DateTimeImmutable::getTimestamp() triggers DST switch in
    incorrect time). (Derick)
  . Fixed bug #74274 (Handling DST transitions correctly). (Derick)
  . Fixed bug #74524 (Date diff is bad calculated, in same time zone). (Derick)
  . Fixed bug #75167 (DateTime::add does only care about backward DST
    transition, not forward). (Derick)
  . Fixed bug #76032 (DateTime->diff having issues with leap days for
    timezones ahead of UTC). (Derick)
  . Fixed bug #76374 (Date difference varies according day time). (Derick)
  . Fixed bug #77571 (DateTime's diff DateInterval incorrect in timezones from
    UTC+01:00 to UTC+12:00). (Derick)
  . Fixed bug #78452 (diff makes wrong in hour for Asia/Tehran). (Derick)
  . Fixed bug #79452 (DateTime::diff() generates months differently between
    time zones). (Derick)
  . Fixed bug #79698 (timelib mishandles future timestamps (triggered by 'zic
    -b slim')). (Derick)
  . Fixed bug #79716 (Invalid date time created (with day "00")). (Derick)
  . Fixed bug #80610 (DateTime calculate wrong with DateInterval). (Derick)
  . Fixed bug #80664 (DateTime objects behave incorrectly around DST
    transition). (Derick)
  . Fixed bug #80913 (DateTime(Immutable)::sub around DST yield incorrect
    time). (Derick)

- DBA:
  . Fixed bug #81588 (TokyoCabinet driver leaks memory). (girgias)

- DOM:
  . Fixed bug #81433 (DOMElement::setIdAttribute() called twice may remove ID).
    (Viktor Volkov)

- FFI:
  . Fixed bug #79576 ("TYPE *" shows unhelpful message when type is not
    defined). (Dmitry)

- Filter:
  . Fixed bug #61700 (FILTER_FLAG_IPV6/FILTER_FLAG_NO_PRIV|RES_RANGE failing).
    (cmb, Nikita)

- FPM:
  . Fixed bug #81513 (Future possibility for heap overflow in FPM zlog).
    (Jakub Zelenka)
  . Fixed bug #81026 (PHP-FPM oob R/W in root process leading to privilege
    escalation) (CVE-2021-21703). (Jakub Zelenka)
  . Added openmetrics status format. (Cees-Jan Kiewiet)
  . Enable process renaming on macOS. (devnexen)
  . Added pm.max_spawn_rate option to configure max spawn child processes rate.
    (Paulius Sapragonas)
  . Fixed bug #65800 (Events port mechanism). (psumbera)

- FTP:
  . Convert resource<ftp> to object \FTP\Connection. (Sara)

- GD:
  . Fixed bug #71316 (libpng warning from imagecreatefromstring). (cmb)
  . Convert resource<gd font> to object \GdFont. (Sara)

- hash:
  . Implemented FR #68109 (Add MurmurHash V3). (Anatol, Michael)
  . Implemented FR #73385 (Add xxHash support). (Anatol)

- JSON:
  . Fixed bug #81532 (Change of $depth behaviour in json_encode() on PHP 8.1).
    (Nikita)
  . Fixed bug GH-8238 (Register JSON_ERROR_NON_BACKED_ENUM constant). (ilutov)

- LDAP:
  . Convert resource<ldap link> to object \LDAP\Connection. (Máté)
  . Convert resource<ldap result> to object \LDAP\Result. (Máté)
  . Convert resource<ldap result entry> to object \LDAP\ResultEntry. (Máté)

- MBString:
  . Fixed bug #76167 (mbstring may use pointer from some previous request).
    (cmb, cataphract)
  . Fixed bug #81390 (mb_detect_encoding() regression). (alexdowad)
  . Fixed bug #81349 (mb_detect_encoding misdetcts ASCII in some cases).
    (Nikita)
  . Fixed bug #81298 (mb_detect_encoding() segfaults when 7bit encoding is
    specified). (Nikita)

- MySQLi:
  . Fixed bug #70372 (Emulate mysqli_fetch_all() for libmysqlclient). (Nikita)
  . Fixed bug #80330 (Replace language in APIs and source code/docs).
    (Darek Ślusarczyk)
  . Fixed bug #80329 (Add option to specify LOAD DATA LOCAL white list folder
    (including libmysql)). (Darek Ślusarczyk)

- MySQLnd:
  . Fixed bug #63327 (Crash (Bus Error) in mysqlnd due to wrong alignment).
    (Nikita)
  . Fixed bug #80761 (PDO uses too much memory). (Nikita)

- Opcache:
  . Fixed bug #81409 (Incorrect JIT code for ADD with a reference to array).
    (Dmitry)
  . Fixed bug #81255 (Memory leak in PHPUnit with functional JIT).
  . Fixed bug #80959 (infinite loop in building cfg during JIT compilation).
    (Nikita, Dmitry)
  . Fixed bug #81225 (Wrong result with pow operator with JIT enabled).
    (Dmitry)
  . Fixed bug #81249 (Intermittent property assignment failure with JIT
    enabled). (Dmitry)
  . Fixed bug #81256 (Assertion `zv != ((void *)0)' failed for "preload" with
    JIT). (Dmitry)
  . Fixed bug #81133 (building opcache with phpize fails). (krakjoe)
  . Fixed bug #81136 (opcache header not installed). (krakjoe)
  . Added inheritance cache. (Dmitry)

- OpenSSL:
  . Fixed bug #81502 ($tag argument of openssl_decrypt() should accept
    null/empty string). (Nikita)
  . Bump minimal OpenSSL version to 1.0.2. (Jakub Zelenka)

- PCRE:
  . Fixed bug #81424 (PCRE2 10.35 JIT performance regression). (cmb)
  . Bundled PCRE2 is 10.37.

- PDO:
  . Fixed bug #40913 (PDO_MYSQL: PDO::PARAM_LOB does not bind to a stream for
    fetching a BLOB). (Nikita)

- PDO MySQL:
  . Fixed bug #80908 (PDO::lastInsertId() return wrong). (matt)
  . Fixed bug #81037 (PDO discards error message text from prepared
    statement). (Kamil Tekiela)

- PDO OCI:
  . Fixed bug #77120 (Support 'success with info' at connection).
    (Sergei Morozov)

- PDO ODBC:
  . Implement PDO_ATTR_SERVER_VERSION and PDO_ATTR_SERVER_INFO for
    PDO::getAttribute(). (Calvin Buckley)

- PDO PgSQL:
  . Fixed bug #81343 (pdo_pgsql: Inconsitent boolean conversion after calling
    closeCursor()). (Philip Hofstetter)

- PDO SQLite:
  . Fixed bug #38334 (Proper data-type support for PDO_SQLITE). (Nikita)

- PgSQL:
  . Fixed bug #81509 (pg_end_copy still expects a resource). (Matteo)
  . Convert resource<pgsql link> to object \PgSql\Connection. (Máté)
  . Convert resource<pgsql result> to object \PgSql\Result. (Máté)
  . Convert resource<pgsql large object> to object \PgSql\Lob. (Máté)

- Phar:
  . Use SHA256 by default for signature. (remi)
  . Add support for OpenSSL_SHA256 and OpenSSL_SHA512 signature. (remi)

- phpdbg:
  . Fixed bug #81135 (unknown help topic causes assertion failure). (krakjoe)

- PSpell:
  . Convert resource<pspell> to object \PSpell\Dictionary. (Sara)
  . Convert resource<pspell config> to object \PSpell\Config. (Sara)

- readline:
  . Fixed bug #72998 (invalid read in readline completion). (krakjoe)

- Reflection:
  . Fixed bug #81611 (ArgumentCountError when getting default value from
    ReflectionParameter with new). (Cameron Porter)
  . Fixed bug #81630 (PHP 8.1: ReflectionClass->getTraitAliases() crashes with
    Internal error). (Nikita)
  . Fixed bug #81457 (Enum: ReflectionMethod->getDeclaringClass() return a
    ReflectionClass). (Nikita)
  . Fixed bug #81474 (Make ReflectionEnum and related class non-final). (Nikita)
  . Fixed bug #80821 (ReflectionProperty::getDefaultValue() returns current
    value for statics). (Nikita)
  . Fixed bug #80564 (ReflectionProperty::__toString() renders current value,
    not default value). (Nikita)
  . Fixed bug #80097 (ReflectionAttribute is not a Reflector). (beberlei)
  . Fixed bug #81200 (no way to determine if Closure is static). (krakjoe)
  . Implement ReflectionFunctionAbstract::getClosureUsedVariables. (krakjoe)

- Shmop:
  . Fixed bug #81407 (shmop_open won't attach and causes php to crash). (cmb)

- SimpleXML:
  . Fixed bug #81325 (Segfault in zif_simplexml_import_dom). (remi)

- SNMP:
  . Implement SHA256 and SHA512 for security protocol. (remi)

- Sodium:
  . Added the XChaCha20 stream cipher functions. (P.I.E. Security Team)
  . Added the Ristretto255 functions, which are available in libsodium 1.0.18.
    (P.I.E. Security Team)

- SPL:
  . Fixed bug #66588 (SplFileObject::fgetcsv incorrectly returns a row on
    premature EOF). (Aliaksandr Bystry)
  . Fixed bug #80663 (Recursive SplFixedArray::setSize() may cause double-free).
    (cmb, Nikita, Tyson Andre)
  . Fixed bug #81477 (LimitIterator + SplFileObject regression in 8.0.1). (cmb)
  . Fixed bug #81112 (Special json_encode behavior for SplFixedArray). (Nikita)
  . Fixed bug #80945 ("Notice: Undefined index" on unset() ArrayObject
    non-existing key). (Nikita)
  . Fixed bug #80724 (FilesystemIterator::FOLLOW_SYMLINKS remove KEY_AS_FILE
    from bitmask). (Cameron Porter)

- Standard:
  . Fixed bug #81441 (gethostbyaddr('::1') returns ip instead of name after
    calling some other method). (Nikita)
  . Fixed bug #81491 (Incorrectly using libsodium for argon2 hashing).
    (Dan Pock)
  . Fixed bug #81142 (PHP 7.3+ memory leak when unserialize() is used on an
    associative array). (Nikita)
  . Fixed bug #81111 (Serialization is unexpectedly allowed on anonymous classes
    with __serialize()). (Nikita)
  . Fixed bug #81137 (hrtime breaks build on OSX before Sierra). (krakjoe)
  . Fixed bug #77627 (method_exists on Closure::__invoke inconsistency).
    (krakjoe)

- Streams:
  . Fixed bug #81475 (stream_isatty emits warning with attached stream wrapper).
    (cmb)

- XML:
  . Fixed bug #79971 (special character is breaking the path in xml function)
    (CVE-2021-21707). (cmb)
  . Fixed bug #70962 (XML_OPTION_SKIP_WHITE strips embedded whitespace).
    (Aliaksandr Bystry, cmb)

- Zip:
  . Fixed bug #81490 (ZipArchive::extractTo() may leak memory). (cmb, Remi)
  . Fixed bug #77978 (Dirname ending in colon unzips to wrong dir). (cmb)
  . Fixed bug #81420 (ZipArchive::extractTo extracts outside of destination)
    (CVE-2021-21706). (cmb)
  . Fixed bug #80833 (ZipArchive::getStream doesn't use setPassword). (Remi)<|MERGE_RESOLUTION|>--- conflicted
+++ resolved
@@ -1,16 +1,6 @@
 PHP                                                                        NEWS
 |||||||||||||||||||||||||||||||||||||||||||||||||||||||||||||||||||||||||||||||
-<<<<<<< HEAD
 ?? ??? ????, PHP 8.1.9
-=======
-?? ??? 2022, PHP 8.0.23
-
-- Standard:
-  . Fixed bug GH-9017 (php_stream_sock_open_from_socket could return NULL).
-    (Heiko Weber)
-
-04 Aug 2022, PHP 8.0.22
->>>>>>> 3b7babf9
 
 - CLI:
   . Fixed potential overflow for the builtin server via the PHP_CLI_SERVER_WORKERS
@@ -53,6 +43,8 @@
 - Standard:
   . Fixed the crypt_sha256/512 api build with clang > 12. (David Carlier)
   . Uses CCRandomGenerateBytes instead of arc4random_buf on macOs. (David Carlier).
+  . Fixed bug GH-9017 (php_stream_sock_open_from_socket could return NULL).
+    (Heiko Weber)
 
 07 Jul 2022, PHP 8.1.8
 
