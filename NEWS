PHP                                                                        NEWS
|||||||||||||||||||||||||||||||||||||||||||||||||||||||||||||||||||||||||||||||

?? ??? ????, PHP 7.4.2

- Core:
  . Fixed bug #78929 (plus signs in cookie values are converted to spaces).
    (Alexey Kachalin)
  . Fixed bug #78973 (Destructor during CV freeing causes segfault if opline
    never saved). (Nikita)
  . Fixed bug #78776 (Abstract method implementation from trait does not check
    "static"). (Nikita)

- OPcache:
  . Fixed bug #78961 (erroneous optimization of re-assigned $GLOBALS). (Dmitry)
  . Fixed bug #78950 (Preloading trait method with static variables). (Nikita)
  . Fixed bug #78903 (Conflict in RTD key for closures results in crash).
    (Nikita)
  . Fixed bug #78986 (Opcache segfaults when inheriting ctor from immutable
    into mutable class). (Nikita)

<<<<<<< HEAD
- Spl:
  . Fixed bug #78976 (SplFileObject::fputcsv returns -1 on failure). (cmb)
=======
- PDO_PgSQL:
  . Fixed bug #78983 (pdo_pgsql config.w32 cannot find libpq-fe.h). (SATŌ
    Kentarō)

18 Dec 2019, PHP 7.3.13
>>>>>>> 3e35b089

18 Dec 2019, PHP 7.4.1

- Core:
  . Fixed bug #78810 (RW fetches do not throw "uninitialized property"
    exception). (Nikita)
  . Fixed bug #78868 (Calling __autoload() with incorrect EG(fake_scope) value).
    (Antony Dovgal, Dmitry)
  . Fixed bug #78296 (is_file fails to detect file). (cmb)
  . Fixed bug #78883 (fgets(STDIN) fails on Windows). (cmb)
  . Fixed bug #78898 (call_user_func(['parent', ...]) fails while other
    succeed). (Nikita)
  . Fixed bug #78904 (Uninitialized property triggers __get()). (Nikita)
  . Fixed bug #78926 (Segmentation fault on Symfony cache:clear). (Nikita)

- GD:
  . Fixed bug #78849 (GD build broken with -D SIGNED_COMPARE_SLOW). (cmb)
  . Fixed bug #78923 (Artifacts when convoluting image with transparency).
    (wilson chen)

- FPM:
  . Fixed bug #76601 (Partially working php-fpm ater incomplete reload).
    (Maksim Nikulin)
  . Fixed bug #78889 (php-fpm service fails to start). (Jakub Zelenka)
  . Fixed bug #78916 (php-fpm 7.4.0 don't send mail via mail()).
    (Jakub Zelenka)

- Intl:
  . Implemented FR #78912 (INTL Support for accounting format). (cmb)

- Mysqlnd:
  . Fixed bug #78823 (ZLIB_LIBS not added to EXTRA_LIBS). (Arjen de Korte)

- OPcache:
  . Fixed $x = (bool)$x; with opcache (should emit undeclared variable notice).
    (Tyson Andre)
  . Fixed bug #78935 (Preloading removes classes that have dependencies).
    (Nikita, Dmitry)

- PCRE:
  . Fixed bug #78853 (preg_match() may return integer > 1). (cmb)

- Reflection:
  . Fixed bug #78895 (Reflection detects abstract non-static class as abstract
    static. IS_IMPLICIT_ABSTRACT is not longer used). (Dmitry)

- Standard:
  . Fixed bug #77638 (var_export'ing certain class instances segfaults). (cmb)
  . Fixed bug #78840 (imploding $GLOBALS crashes). (cmb)
  . Fixed bug #78833 (Integer overflow in pack causes out-of-bound access).
    (cmb)
  . Fixed bug #78814 (strip_tags allows / in tag name => whitelist bypass).
    (cmb)

28 Nov 2019, PHP 7.4.0

- Core:
  . Implemented RFC: Deprecate curly brace syntax for accessing array elements
    and string offsets.
    https://wiki.php.net/rfc/deprecate_curly_braces_array_access (Andrey Gromov)
  . Implemented RFC: Deprecations for PHP 7.4.
    https://wiki.php.net/rfc/deprecations_php_7_4 (Kalle, Nikita)
  . Fixed bug #52752 (Crash when lexing). (Nikita)
  . Fixed bug #60677 (CGI doesn't properly validate shebang line contains #!).
    (Nikita)
  . Fixed bug #71030 (Self-assignment in list() may have inconsistent behavior).
    (Nikita)
  . Fixed bug #72530 (Use After Free in GC with Certain Destructors). (Nikita)
  . Fixed bug #75921 (Inconsistent: No warning in some cases when stdObj is
    created on the fly). (David Walker)
  . Implemented FR #76148 (Add array_key_exists() to the list of specially
    compiled functions). (Majkl578)
  . Fixed bug #76430 (__METHOD__ inconsistent outside of method).
    (Ryan McCullagh, Nikita)
  . Fixed bug #76451 (Aliases during inheritance type checks affected by
    opcache). (Nikita)
  . Implemented FR #77230 (Support custom CFLAGS and LDFLAGS from environment).
    (cmb)
  . Fixed bug #77345 (Stack Overflow caused by circular reference in garbage
    collection). (Alexandru Patranescu, Nikita, Dmitry)
  . Fixed bug #77812 (Interactive mode does not support PHP 7.3-style heredoc).
    (cmb, Nikita)
  . Fixed bug #77877 (call_user_func() passes $this to static methods).
    (Dmitry)
  . Fixed bug #78066 (PHP eats the first byte of a program that comes from
    process substitution). (Nikita)
  . Fixed bug #78151 (Segfault caused by indirect expressions in PHP 7.4a1).
    (Nikita)
  . Fixed bug #78154 (SEND_VAR_NO_REF does not always send reference). (Nikita)
  . Fixed bug #78182 (Segmentation fault during by-reference property
    assignment). (Nikita)
  . Fixed bug #78212 (Segfault in built-in webserver). (cmb)
  . Fixed bug #78220 (Can't access OneDrive folder). (cmb, ab)
  . Fixed bug #78226 (Unexpected __set behavior with typed properties). (Nikita)
  . Fixed bug #78239 (Deprecation notice during string conversion converted to
    exception hangs). (Nikita)
  . Fixed bug #78335 (Static properties/variables containing cycles report as
    leak). (Nikita)
  . Fixed bug #78340 (Include of stream wrapper not reading whole file).
    (Nikita)
  . Fixed bug #78344 (Segmentation fault on zend_check_protected). (Nikita)
  . Fixed bug #78356 (Array returned from ArrayAccess is incorrectly unpacked
    as argument). (Nikita)
  . Fixed bug #78379 (Cast to object confuses GC, causes crash). (Dmitry)
  . Fixed bug #78386 (fstat mode has unexpected value on PHP 7.4). (cmb)
  . Fixed bug #78396 (Second file_put_contents in Shutdown hangs script).
    (Nikita)
  . Fixed bug #78406 (Broken file includes with user-defined stream filters).
    (Nikita)
  . Fixed bug #78438 (Corruption when __unserializing deeply nested structures).
    (cmb, Nikita)
  . Fixed bug #78441 (Parse error due to heredoc identifier followed by digit).
    (cmb)
  . Fixed bug #78454 (Consecutive numeric separators cause OOM error).
    (Theodore Brown)
  . Fixed bug #78460 (PEAR installation failure). (Peter Kokot, L. Declercq)
  . Fixed bug #78531 (Crash when using undefined variable as object). (Dmitry)
  . Fixed bug #78535 (auto_detect_line_endings value not parsed as bool).
    (bugreportuser)
  . Fixed bug #78604 (token_get_all() does not properly tokenize FOO<?php with
    short_open_tag=0). (Nikita)
  . Fixed bug #78614 (Does not compile with DTRACE anymore).
    (tz at FreeBSD dot org)
  . Fixed bug #78620 (Out of memory error). (cmb, Nikita)
  . Fixed bug #78632 (method_exists() in php74 works differently from php73 in
    checking priv. methods). (Nikita)
  . Fixed bug #78644 (SEGFAULT in ZEND_UNSET_OBJ_SPEC_VAR_CONST_HANDLER).
    (Nikita)
  . Fixed bug #78658 (Memory corruption using Closure::bindTo). (Nikita)
  . Fixed bug #78656 (Parse errors classified as highest log-level). (Erik
    Lundin)
  . Fixed bug #78662 (stream_write bad error detection). (Remi)
  . Fixed bug #78768 (redefinition of typedef zend_property_info). (Nikita)
  . Fixed bug #78788 (./configure generates invalid php_version.h). (max)
  . Fixed incorrect usage of QM_ASSIGN instruction. It must not return IS_VAR.
    As a side effect, this allowed passing left hand list() "by reference",
    instead of compile-time error. (Dmitry)

- CLI:
  . The built-in CLI server now reports the request method in log files.
    (Simon Welsh)

- COM:
  . Deprecated registering of case-insensitive constants from typelibs. (cmb)
  . Fixed bug #78650 (new COM Crash). (cmb)
  . Fixed bug #78694 (Appending to a variant array causes segfault). (cmb)

- CURL:
  . Fixed bug #76480 (Use curl_multi_wait() so that timeouts are respected).
    (Pierrick)
  . Implemented FR #77711 (CURLFile should support UNICODE filenames). (cmb)
  . Deprecated CURLPIPE_HTTP1. (cmb)
  . Deprecated $version parameter of curl_version(). (cmb)

- Date:
  . Updated timelib to 2018.02. (Derick)
  . Fixed bug #69044 (discrepency between time and microtime). (krakjoe)
  . Fixed bug #70153 (\DateInterval incorrectly unserialized). (Maksim Iakunin)
  . Fixed bug #75232 (print_r of DateTime creating side-effect). (Nikita)
  . Fixed bug #78383 (Casting a DateTime to array no longer returns its
    properties). (Nikita)
  . Fixed bug #78751 (Serialising DatePeriod converts DateTimeImmutable). (cmb)

- Exif:
  . Fixed bug #78333 (Exif crash (bus error) due to wrong alignment and
    invalid cast). (Nikita)
  . Fixed bug #78256 (heap-buffer-overflow on exif_process_user_comment).
    (CVE-2019-11042) (Stas)
  . Fixed bug #78222 (heap-buffer-overflow on exif_scan_thumbnail).
    (CVE-2019-11041) (Stas)

- Fileinfo:
  . Fixed bug #78075 (finfo_file treats JSON file as text/plain). (Anatol)
  . Fixed bug #78183 (finfo_file shows wrong mime-type for .tga file).
   (Anatol)

- Filter:
  . The filter extension no longer has the --with-pcre-dir on Unix builds,
    allowing the extension to be once more compiled as shared using
    ./configure. (Kalle)

- FFI:
  . Added FFI extension. (Dmitry)
  . Fixed bug #78488 (OOB in ZEND_FUNCTION(ffi_trampoline)). (Dmitry)
  . Fixed bug #78543 (is_callable() on FFI\CData throws Exception). (cmb)
  . Fixed bug #78716 (Function name mangling is wrong for some parameter
    types). (cmb)
  . Fixed bug #78762 (Failing FFI::cast() may leak memory). (cmb)
  . Fixed bug #78761 (Zend memory heap corruption with preload and casting).
    (cmb)
  . Implement FR #78270 (Support __vectorcall convention with FFI). (cmb)
  . Added missing FFI::isNull(). (Philip Hofstetter)

- FPM:
  . Implemented FR #72510 (systemd service should be hardened). (Craig Andrews)
  . Fixed bug #74083 (master PHP-fpm is stopped on multiple reloads).
    (Maksim Nikulin)
  . Fixed bug #78334 (fpm log prefix message includes wrong stdout/stderr
    notation). (Tsuyoshi Sadakata)
  . Fixed bug #78599 (env_path_info underflow in fpm_main.c can lead to RCE).
    (CVE-2019-11043) (Jakub Zelenka)

- GD:
  . Implemented the scatter filter (IMG_FILTER_SCATTER). (Kalle)
  . The bundled libgd behaves now like system libgd wrt. IMG_CROP_DEFAULT never
    falling back to IMG_CROP_SIDES.
  . The default $mode parameter of imagecropauto() has been changed to
    IMG_CROP_DEFAULT; passing -1 is now deprecated.
  . Added support for aspect ratio preserving scaling to a fixed height for
    imagescale(). (Andreas Treichel)
  . Added TGA read support. (cmb)
  . Fixed bug #73291 (imagecropauto() $threshold differs from external libgd).
    (cmb)
  . Fixed bug #76324 (cannot detect recent versions of freetype with
    pkg-config). (Eli Schwartz)
  . Fixed bug #78314 (missing freetype support/functions with external gd).
    (Remi)

- GMP:
  . Fixed bug #78574 (broken shared build). (Remi)

- Hash:
  . The hash extension is now an integral part of PHP and cannot be disabled
    as per RFC: https://wiki.php.net/rfc/permanent_hash_ext. (Kalle)
  . Implemented FR #71890 (crc32c checksum algorithm). (Andrew Brampton)

- Iconv:
  . Fixed bug #78342 (Bus error in configure test for iconv //IGNORE). (Rainer
    Jung)
  . Fixed bug #78642 (Wrong libiconv version displayed). (gedas at martynas,
    cmb).

- Libxml:
  . Fixed bug #78279 (libxml_disable_entity_loader settings is shared between
    requests (cgi-fcgi)). (Nikita)

- InterBase:
  . Unbundled the InterBase extension and moved it to PECL. (Kalle)

- Intl:
  . Raised requirements to ICU ≥ 50.1. (cmb)
  . Changed ResourceBundle to implement Countable. (LeSuisse)
  . Changed default of $variant parameter of idn_to_ascii() and idn_to_utf8().
    (cmb)

- LDAP:
  . Deprecated ldap_control_paged_result_response and ldap_control_paged_result

- LiteSpeed:
  . Updated to LiteSpeed SAPI V7.5 (Fixed clean shutdown). (George Wang)
  . Updated to LiteSpeed SAPI V7.4.3 (increased response header count limit from
    100 to 1000, added crash handler to cleanly shutdown PHP request, added
    CloudLinux mod_lsapi mode). (George Wang)
  . Fixed bug #76058 (After "POST data can't be buffered", using php://input
    makes huge tmp files). (George Wang)

- MBString:
  . Fixed bug #77907 (mb-functions do not respect default_encoding). (Nikita)
  . Fixed bug #78579 (mb_decode_numericentity: args number inconsistency).
    (cmb)
  . Fixed bug #78609 (mb_check_encoding() no longer supports stringable
    objects). (cmb)

- MySQLi:
  . Fixed bug #67348 (Reading $dbc->stat modifies $dbc->affected_rows).
    (Derick)
  . Fixed bug #76809 (SSL settings aren't respected when persistent connections
    are used). (fabiomsouto)
  . Fixed bug #78179 (MariaDB server version incorrectly detected). (cmb)
  . Fixed bug #78213 (Empty row pocket). (cmb)

- MySQLnd:
  . Fixed connect_attr issues and added the _server_host connection attribute.
    (Qianqian Bu)
  . Fixed bug #60594 (mysqlnd exposes 160 lines of stats in phpinfo). (PeeHaa)

- ODBC:
  . Fixed bug #78473 (odbc_close() closes arbitrary resources). (cmb)

- Opcache:
  . Implemented preloading RFC: https://wiki.php.net/rfc/preload. (Dmitry)
  . Add opcache.preload_user INI directive. (Dmitry)
  . Added new INI directive opcache.cache_id (Windows only). (cmb)
  . Fixed bug #78106 (Path resolution fails if opcache disabled during request).
    (Nikita)
  . Fixed bug #78175 (Preloading segfaults at preload time and at runtime).
    (Dmitry)
  . Fixed bug #78202 (Opcache stats for cache hits are capped at 32bit NUM).
    (cmb)
  . Fixed bug #78271 (Invalid result of if-else). (Nikita)
  . Fixed bug #78341 (Failure to detect smart branch in DFA pass). (Nikita)
  . Fixed bug #78376 (Incorrect preloading of constant static properties).
    (Dmitry)
  . Fixed bug #78429 (opcache_compile_file(__FILE__); segfaults). (cmb)
  . Fixed bug #78512 (Cannot make preload work). (Dmitry)
  . Fixed bug #78514 (Preloading segfaults with inherited typed property).
    (Nikita)
  . Fixed bug #78654 (Incorrectly computed opcache checksum on files with
    non-ascii characters). (mhagstrand)

- OpenSSL:
  . Added TLS 1.3 support to streams including new tlsv1.3 stream.
    (Codarren Velvindron, Jakub Zelenka)
  . Added openssl_x509_verify function. (Ben Scholzen)
  . openssl_random_pseudo_bytes() now throws in error conditions.
    (Sammy Kaye Powers)
  . Changed the default config path (Windows only). (cmb)
  . Fixed bug #78231 (Segmentation fault upon stream_socket_accept of exported
    socket-to-stream). (Nikita)
  . Fixed bug #78391 (Assertion failure in openssl_random_pseudo_bytes).
    (Nikita)
  . Fixed bug #78775 (TLS issues from HTTP request affecting other encrypted
    connections). (Nikita)

- Pcntl:
  . Fixed bug #77335 (PHP is preventing SIGALRM from specifying SA_RESTART).
    (Nikita)

- PCRE:
  . Implemented FR #77094 (Support flags in preg_replace_callback). (Nikita)
  . Fixed bug #72685 (Repeated UTF-8 validation of same string in UTF-8 mode).
    (Nikita)
  . Fixed bug #73948 (Preg_match_all should return NULLs on trailing optional
    capture groups).
  . Fixed bug #78338 (Array cross-border reading in PCRE). (cmb)
  . Fixed bug #78349 (Bundled pcre2 library missing LICENCE file). (Peter Kokot)

- PDO:
  . Implemented FR #71885 (Allow escaping question mark placeholders).
    https://wiki.php.net/rfc/pdo_escape_placeholders (Matteo)
  . Fixed bug #77849 (Disable cloning of PDO handle/connection objects).
    (camporter)
  . Implemented FR #78033 (PDO - support username & password specified in
    DSN). (sjon)

- PDO_Firebird:
  . Implemented FR #65690 (PDO_Firebird should also support dialect 1).
    (Simonov Denis)
  . Implemented FR #77863 (PDO firebird support type Boolean in input
    parameters). (Simonov Denis)

- PDO_MySQL:
  . Fixed bug #41997 (SP call yields additional empty result set). (cmb)
  . Fixed bug #78623 (Regression caused by "SP call yields additional empty
    result set"). (cmb)

- PDO_OCI:
  . Support Oracle Database tracing attributes ACTION, MODULE,
    CLIENT_INFO, and CLIENT_IDENTIFIER. (Cameron Porter)
  . Implemented FR #76908 (PDO_OCI getColumnMeta() not implemented).
    (Valentin Collet, Chris Jones, Remi)

- PDO_SQLite:
  . Implemented sqlite_stmt_readonly in PDO_SQLite. (BohwaZ)
  . Raised requirements to SQLite 3.5.0. (cmb)
  . Fixed bug #78192 (SegFault when reuse statement after schema has changed).
    (Vincent Quatrevieux)
  . Fixed bug #78348 (Remove -lrt from pdo_sqlite.so). (Peter Kokot)

- Phar:
  . Fixed bug #77919 (Potential UAF in Phar RSHUTDOWN). (cmb)

- phpdbg:
  . Fixed bug #76596 (phpdbg support for display_errors=stderr). (kabel)
  . Fixed bug #76801 (too many open files). (alekitto)
  . Fixed bug #77800 (phpdbg segfaults on listing some conditional breakpoints).
    (krakjoe)
  . Fixed bug #77805 (phpdbg build fails when readline is shared). (krakjoe)

- Recode:
  . Unbundled the recode extension. (cmb)

- Reflection:
  . Fixed bug #76737 (Unserialized reflection objects are broken, they
    shouldn't be serializable). (Nikita)
  . Fixed bug #78263 (\ReflectionReference::fromArrayElement() returns null
    while item is a reference). (Nikita)
  . Fixed bug #78410 (Cannot "manually" unserialize class that is final and
    extends an internal one). (Nikita)
  . Fixed bug #78697 (ReflectionClass::implementsInterface - inaccurate error
    message with traits). (villfa)
  . Fixed bug #78774 (ReflectionNamedType on Typed Properties Crash). (Nikita)

- Session:
  . Fixed bug #78624 (session_gc return value for user defined session
    handlers). (bshaffer)

- SimpleXML:
  . Implemented FR #65215 (SimpleXMLElement could register as implementing
    Countable). (LeSuisse)
  . Fixed bug #75245 (Don't set content of elements with only whitespaces).
    (eriklundin)

- Sockets:
  . Fixed bug #67619 (Validate length on socket_write). (thiagooak)
  . Fixed bug #78665 (Multicasting may leak memory). (cmb)

- sodium:
  . Fixed bug #77646 (sign_detached() strings not terminated). (Frank)
  . Fixed bug #78510 (Partially uninitialized buffer returned by
    sodium_crypto_generichash_init()). (Frank Denis, cmb)
  . Fixed bug #78516 (password_hash(): Memory cost is not in allowed range).
    (cmb, Nikita)

- SPL:
  . Fixed bug #77518 (SeekableIterator::seek() should accept 'int' typehint as
    documented). (Nikita)
  . Fixed bug #78409 (Segfault when creating instance of ArrayIterator without
    constructor). (Nikita)
  . Fixed bug #78436 (Missing addref in SplPriorityQueue EXTR_BOTH mode).
    (Nikita)
  . Fixed bug #78456 (Segfault when serializing SplDoublyLinkedList). (Nikita)

- SQLite3:
  . Unbundled libsqlite. (cmb)
  . Raised requirements to SQLite 3.7.4. (cmb)
  . Forbid (un)serialization of SQLite3, SQLite3Stmt and SQLite3Result. (cmb)
  . Added support for the SQLite @name notation. (cmb, BohwaZ)
  . Added SQLite3Stmt::getSQL() to retrieve the SQL of the statement. (Bohwaz)
  . Implement FR ##70950 (Make SQLite3 Online Backup API available). (BohwaZ)

- Standard:
  . Implemented password hashing registry RFC:
    https://wiki.php.net/rfc/password_registry. (Sara)
  . Implemented RFC where password_hash() has argon2i(d) implementations from
    ext/sodium when PHP is built without libargon:
    https://wiki.php.net/rfc/sodium.argon.hash (Sara)
  . Implemented FR #38301 (field enclosure behavior in fputcsv). (cmb)
  . Implemented FR #51496 (fgetcsv should take empty string as an escape). (cmb)
  . Fixed bug #73535 (php_sockop_write() returns 0 on error, can be used to
    trigger Denial of Service). (Nikita)
  . Fixed bug #74764 (Bindto IPv6 works with file_get_contents but fails with
    stream_socket_client). (Ville Hukkamäki)
  . Fixed bug #76859 (stream_get_line skips data if used with data-generating
    filter). (kkopachev)
  . Implemented FR #77377 (No way to handle CTRL+C in Windows). (Anatol)
  . Fixed bug #77930 (stream_copy_to_stream should use mmap more often).
    (Nikita)
  . Implemented FR #78177 (Make proc_open accept command array). (Nikita)
  . Fixed bug #78208 (password_needs_rehash() with an unknown algo should always
    return true). (Sara)
  . Fixed bug #78241 (touch() does not handle dates after 2038 in PHP 64-bit). (cmb)
  . Fixed bug #78282 (atime and mtime mismatch). (cmb)
  . Fixed bug #78326 (improper memory deallocation on stream_get_contents()
    with fixed length buffer). (Albert Casademont)
  . Fixed bug #78346 (strip_tags no longer handling nested php tags). (cmb)
  . Fixed bug #78506 (Error in a php_user_filter::filter() is not reported).
    (Nikita)
  . Fixed bug #78549 (Stack overflow due to nested serialized input). (Nikita)
  . Fixed bug #78759 (array_search in $GLOBALS). (Nikita)

- Testing:
  . Fixed bug #78684 (PCRE bug72463_2 test is sending emails on Linux). (cmb)

- Tidy:
  . Added TIDY_TAG_* constants for HTML5 elements. (cmb)
  . Fixed bug #76736 (wrong reflection for tidy_get_head, tidy_get_html,
    tidy_get_root, and tidy_getopt) (tandre)

- WDDX:
  . Deprecated and unbundled the WDDX extension. (cmb)

- Zip:
  . Fixed bug #78641 (addGlob can modify given remove_path value). (cmb)

21 Nov 2019, PHP 7.3.12

- Core:
  . Fixed bug #78658 (Memory corruption using Closure::bindTo). (Nikita)
  . Fixed bug #78656 (Parse errors classified as highest log-level). (Erik
    Lundin)
  . Fixed bug #78752 (Segfault if GC triggered while generator stack frame is
    being destroyed). (Nikita)
  . Fixed bug #78689 (Closure::fromCallable() doesn't handle
    [Closure, '__invoke']). (Nikita)

- COM:
  . Fixed bug #78694 (Appending to a variant array causes segfault). (cmb)

- Date:
  . Fixed bug #70153 (\DateInterval incorrectly unserialized). (Maksim Iakunin)
  . Fixed bug #78751 (Serialising DatePeriod converts DateTimeImmutable). (cmb)

- Iconv:
  . Fixed bug #78642 (Wrong libiconv version displayed). (gedas at martynas,
    cmb).

- OpCache:
  . Fixed bug #78654 (Incorrectly computed opcache checksum on files with
    non-ascii characters). (mhagstrand)
  . Fixed bug #78747 (OpCache corrupts custom extension result). (Nikita)

- OpenSSL:
  . Fixed bug #78775 (TLS issues from HTTP request affecting other encrypted
    connections). (Nikita)

- Reflection:
  . Fixed bug #78697 (ReflectionClass::ImplementsInterface - inaccurate error
    message with traits). (villfa)

- Sockets:
  . Fixed bug #78665 (Multicasting may leak memory). (cmb)

24 Oct 2019, PHP 7.3.11

- Core:
  . Fixed bug #78535 (auto_detect_line_endings value not parsed as bool).
    (bugreportuser)
  . Fixed bug #78620 (Out of memory error). (cmb, Nikita)

- Exif :
  . Fixed bug #78442 ('Illegal component' on exif_read_data since PHP7)
	(Kalle)

- FPM:
  . Fixed bug #78599 (env_path_info underflow in fpm_main.c can lead to RCE).
    (CVE-2019-11043) (Jakub Zelenka)
  . Fixed bug #78413 (request_terminate_timeout does not take effect after
    fastcgi_finish_request). (Sergei Turchanov)

- MBString:
  . Fixed bug #78633 (Heap buffer overflow (read) in mb_eregi). (cmb)
  . Fixed bug #78579 (mb_decode_numericentity: args number inconsistency).
    (cmb)
  . Fixed bug #78609 (mb_check_encoding() no longer supports stringable
    objects). (cmb)

- MySQLi:
  . Fixed bug #76809 (SSL settings aren't respected when persistent connections
    are used). (fabiomsouto)

- Mysqlnd:
  . Fixed bug #78525 (Memory leak in pdo when reusing native prepared
    statements). (Nikita)

- PCRE:
  . Fixed bug #78272 (calling preg_match() before pcntl_fork() will freeze
    child process). (Nikita)

- PDO_MySQL:
  . Fixed bug #78623 (Regression caused by "SP call yields additional empty
    result set"). (cmb)

- Session:
  . Fixed bug #78624 (session_gc return value for user defined session
    handlers). (bshaffer)

- Standard:
  . Fixed bug #76342 (file_get_contents waits twice specified timeout).
    (Thomas Calvet)
  . Fixed bug #78612 (strtr leaks memory when integer keys are used and the
    subject string shorter). (Nikita)
  . Fixed bug #76859 (stream_get_line skips data if used with data-generating
    filter). (kkopachev)

- Zip:
  . Fixed bug #78641 (addGlob can modify given remove_path value). (cmb)

26 Sep 2019, PHP 7.3.10

- Core:
  . Fixed bug #78220 (Can't access OneDrive folder). (cmb, ab)
  . Fixed bug #77922 (Double release of doc comment on inherited shadow
    property). (Nikita)
  . Fixed bug #78441 (Parse error due to heredoc identifier followed by digit).
    (cmb)
  . Fixed bug #77812 (Interactive mode does not support PHP 7.3-style heredoc).
    (cmb, Nikita)

- FastCGI:
  . Fixed bug #78469 (FastCGI on_accept hook is not called when using named
    pipes on Windows). (Sergei Turchanov)

- FPM:
  . Fixed bug #78334 (fpm log prefix message includes wrong stdout/stderr
    notation). (Tsuyoshi Sadakata)

- Intl:
  . Ensure IDNA2003 rules are used with idn_to_ascii() and idn_to_utf8()
    when requested. (Sara)

- MBString:
  . Fixed bug #78559 (Heap buffer overflow in mb_eregi). (cmb)

- MySQLnd:
  . Fixed connect_attr issues and added the _server_host connection attribute.
    (Qianqian Bu)

- ODBC:
  . Fixed bug #78473 (odbc_close() closes arbitrary resources). (cmb)

- PDO_MySQL:
  . Fixed bug #41997 (SP call yields additional empty result set). (cmb)

- sodium:
  . Fixed bug #78510 (Partially uninitialized buffer returned by
    sodium_crypto_generichash_init()). (Frank Denis, cmb)

29 Aug 2019, PHP 7.3.9

- Core:
  . Fixed bug #78363 (Buffer overflow in zendparse). (Nikita)
  . Fixed bug #78379 (Cast to object confuses GC, causes crash). (Dmitry)
  . Fixed bug #78412 (Generator incorrectly reports non-releasable $this as GC
    child). (Nikita)

- Curl:
  . Fixed bug #77946 (Bad cURL resources returned by curl_multi_info_read()).
    (Abyr Valg)

- Exif:
  . Fixed bug #78333 (Exif crash (bus error) due to wrong alignment and
    invalid cast). (Nikita)

- FPM:
  . Fixed bug #77185 (Use-after-free in FPM master event handling).
    (Maksim Nikulin)

- Iconv:
  . Fixed bug #78342 (Bus error in configure test for iconv //IGNORE). (Rainer
    Jung)

- LiteSpeed:
  . Updated to LiteSpeed SAPI V7.5 (Fixed clean shutdown). (George Wang)

- MBString:
  . Fixed bug #78380 (Oniguruma 6.9.3 fixes CVEs). (CVE-2019-13224) (Stas)

- MySQLnd:
  . Fixed bug #78179 (MariaDB server version incorrectly detected). (cmb)
  . Fixed bug #78213 (Empty row pocket). (cmb)

- Opcache:
  . Fixed bug #77191 (Assertion failure in dce_live_ranges() when silencing is
    used). (Nikita)

- Standard:
  . Fixed bug #69100 (Bus error from stream_copy_to_stream (file -> SSL stream)
    with invalid length). (Nikita)
  . Fixed bug #78282 (atime and mtime mismatch). (cmb)
  . Fixed bug #78326 (improper memory deallocation on stream_get_contents()
    with fixed length buffer). (Albert Casademont)
  . Fixed bug #78346 (strip_tags no longer handling nested php tags). (cmb)

01 Aug 2019, PHP 7.3.8

- Core:
  . Added syslog.filter=raw option. (Erik Lundin)
  . Fixed bug #78212 (Segfault in built-in webserver). (cmb)

- Date:
  . Fixed bug #69044 (discrepency between time and microtime). (krakjoe)
  . Updated timelib to 2018.02. (Derick)

- EXIF:
  . Fixed bug #78256 (heap-buffer-overflow on exif_process_user_comment).
    (CVE-2019-11042) (Stas)
  . Fixed bug #78222 (heap-buffer-overflow on exif_scan_thumbnail).
    (CVE-2019-11041) (Stas)

- FTP:
  . Fixed bug #78039 (FTP with SSL memory leak). (Nikita)

- Libxml:
  . Fixed bug #78279 (libxml_disable_entity_loader settings is shared between
    requests (cgi-fcgi)). (Nikita)

- LiteSpeed:
  . Updated to LiteSpeed SAPI V7.4.3 (increased response header count limit from
    100 to 1000, added crash handler to cleanly shutdown PHP request, added
    CloudLinux mod_lsapi mode). (George Wang)
  . Fixed bug #76058 (After "POST data can't be buffered", using php://input
    makes huge tmp files). (George Wang)

- Openssl:
  . Fixed bug #78231 (Segmentation fault upon stream_socket_accept of exported
    socket-to-stream). (Nikita)

- Opcache:
  . Fixed bug #78189 (file cache strips last character of uname hash). (cmb)
  . Fixed bug #78202 (Opcache stats for cache hits are capped at 32bit NUM).
    (cmb)
  . Fixed bug #78271 (Invalid result of if-else). (Nikita)
  . Fixed bug #78291 (opcache_get_configuration doesn't list all directives).
    (Andrew Collington)
  . Fixed bug #78341 (Failure to detect smart branch in DFA pass). (Nikita)

- PCRE:
  . Fixed bug #78197 (PCRE2 version check in configure fails for "##.##-xxx"
    version strings). (pgnet, Peter Kokot)
  . Fixed bug #78338 (Array cross-border reading in PCRE). (cmb)

- PDO_Sqlite:
  . Fixed bug #78192 (SegFault when reuse statement after schema has changed).
    (Vincent Quatrevieux)

- Phar:
  . Fixed bug #77919 (Potential UAF in Phar RSHUTDOWN). (cmb)

- Phpdbg:
  . Fixed bug #78297 (Include unexistent file memory leak). (Nikita)

- SQLite:
  . Upgraded to SQLite 3.28.0. (cmb)

- Standard:
  . Fixed bug #78241 (touch() does not handle dates after 2038 in PHP 64-bit). (cmb)
  . Fixed bug #78269 (password_hash uses weak options for argon2). (Remi)

04 Jul 2019, PHP 7.3.7

- Core:
  . Fixed bug #76980 (Interface gets skipped if autoloader throws an exception).
    (Nikita)

- DOM:
  . Fixed bug #78025 (segfault when accessing properties of DOMDocumentType).
    (cmb)

- MySQLi:
  . Fixed bug #77956 (When mysqli.allow_local_infile = Off, use a meaningful
    error message). (Sjon Hortensius)
  . Fixed bug #38546 (bindParam incorrect processing of bool types).
    (camporter)

- MySQLnd:
  . Fixed bug #77955 (Random segmentation fault in mysqlnd from php-fpm).
    (Nikita)

- Opcache:
  . Fixed bug #78015 (Incorrect evaluation of expressions involving partials
    arrays in SCCP). (Nikita)
  . Fixed bug #78106 (Path resolution fails if opcache disabled during request).
    (Nikita)

- OpenSSL:
  . Fixed bug #78079 (openssl_encrypt_ccm.phpt fails with OpenSSL 1.1.1c).
    (Jakub Zelenka)

- phpdbg:
  . Fixed bug #78050 (SegFault phpdbg + opcache on include file twice).
    (Nikita)

- Sockets:
  . Fixed bug #78038 (Socket_select fails when resource array contains
    references). (Nikita)

- Sodium:
  . Fixed bug #78114 (segfault when calling sodium_* functions from eval). (cmb)

- Standard:
  . Fixed bug #77135 (Extract with EXTR_SKIP should skip $this).
    (Craig Duncan, Dmitry)
  . Fixed bug #77937 (preg_match failed). (cmb, Anatol)

- Zip:
  . Fixed bug #76345 (zip.h not found). (Michael Maroszek)

30 May 2019, PHP 7.3.6

- cURL:
  . Implemented FR #72189 (Add missing CURL_VERSION_* constants). (Javier
    Spagnoletti)

- Date:
  . Fixed bug #77909 (DatePeriod::__construct() with invalid recurrence count
    value). (Ignace Nyamagana Butera)

- EXIF:
  . Fixed bug #77988 (heap-buffer-overflow on php_jpg_get16).
    (CVE-2019-11040) (Stas)

- FPM:
  . Fixed bug #77934 (php-fpm kill -USR2 not working). (Jakub Zelenka)
  . Fixed bug #77921 (static.php.net doesn't work anymore). (Peter Kokot)

- GD:
  . Fixed bug #77943 (imageantialias($image, false); does not work). (cmb)
  . Fixed bug #77973 (Uninitialized read in gdImageCreateFromXbm).
    (CVE-2019-11038) (cmb)

- Iconv:
  . Fixed bug #78069 (Out-of-bounds read in iconv.c:_php_iconv_mime_decode()
    due to integer overflow). (CVE-2019-11039). (maris dot adam)

- JSON:
  . Fixed bug #77843 (Use after free with json serializer). (Nikita)

- Opcache:
  . Fixed possible crashes, because of inconsistent PCRE cache and opcache
    SHM reset. (Alexey Kalinin, Dmitry)

- PDO_MySQL:
  . Fixed bug #77944 (Wrong meta pdo_type for bigint on LLP64). (cmb)

- Reflection:
  . Fixed bug #75186 (Inconsistent reflection of Closure:::__invoke()). (Nikita)

- Session:
  . Fixed bug #77911 (Wrong warning for session.sid_bits_per_character). (cmb)

- SOAP:
  . Fixed bug #77945 (Segmentation fault when constructing SoapClient with
    WSDL_CACHE_BOTH). (Nikita)

- SPL:
  . Fixed bug #77024 (SplFileObject::__toString() may return array). (Craig
    Duncan)

- SQLite:
  . Fixed bug #77967 (Bypassing open_basedir restrictions via file uris). (Stas)

- Standard:
  . Fixed bug #77931 (Warning for array_map mentions wrong type). (Nikita)
  . Fixed bug #78003 (strip_tags output change since PHP 7.3). (cmb)

02 May 2019, PHP 7.3.5

- Core:
  . Fixed bug #77903 (ArrayIterator stops iterating after offsetSet call).
    (Nikita)

- CLI:
  . Fixed bug #77794 (Incorrect Date header format in built-in server).
    (kelunik)

- EXIF
  . Fixed bug #77950 (Heap-buffer-overflow in _estrndup via exif_process_IFD_TAG).
    (CVE-2019-11036) (Stas)

- Interbase:
  . Fixed bug #72175 (Impossibility of creating multiple connections to
    Interbase with php 7.x). (Nikita)

- Intl:
  . Fixed bug #77895 (IntlDateFormatter::create fails in strict mode if $locale
    = null). (Nikita)

- LDAP:
  . Fixed bug #77869 (Core dump when using server controls) (mcmic)

- Mail
  . Fixed bug #77821 (Potential heap corruption in TSendMail()). (cmb)

- mbstring:
  . Implemented FR #72777 (Implement regex stack limits for mbregex functions).
    (Yasuo Ohgaki, Stas)

- MySQLi:
  . Fixed bug #77773 (Unbuffered queries leak memory - MySQLi / mysqlnd).
    (Nikita)

- PCRE:
  . Fixed bug #77827 (preg_match does not ignore \r in regex flags). (requinix,
    cmb)

- PDO:
  . Fixed bug #77849 (Disable cloning of PDO handle/connection objects).
    (camporter)

- phpdbg:
  . Fixed bug #76801 (too many open files). (alekitto)
  . Fixed bug #77800 (phpdbg segfaults on listing some conditional breakpoints).
    (krakjoe)
  . Fixed bug #77805 (phpdbg build fails when readline is shared). (krakjoe)

- Reflection:
  . Fixed bug #77772 (ReflectionClass::getMethods(null) doesn't work). (Nikita)
  . Fixed bug #77882 (Different behavior: always calls destructor). (Nikita)

- Standard:
  . Fixed bug #77793 (Segmentation fault in extract() when overwriting
    reference with itself). (Nikita)
  . Fixed bug #77844 (Crash due to null pointer in parse_ini_string with
    INI_SCANNER_TYPED). (Nikita)
  . Fixed bug #77853 (Inconsistent substr_compare behaviour with empty
    haystack). (Nikita)

04 Apr 2019, PHP 7.3.4

- Core:
  . Fixed bug #77738 (Nullptr deref in zend_compile_expr). (Laruence)
  . Fixed bug #77660 (Segmentation fault on break 2147483648). (Laruence)
  . Fixed bug #77652 (Anonymous classes can lose their interface information).
    (Nikita)
  . Fixed bug #77345 (Stack Overflow caused by circular reference in garbage
    collection). (Alexandru Patranescu, Nikita, Dmitry)
  . Fixed bug #76956 (Wrong value for 'syslog.filter' documented in php.ini).
    (cmb)

- Apache2Handler:
  . Fixed bug #77648 (BOM in sapi/apache2handler/php_functions.c). (cmb)

- Bcmath:
  . Fixed bug #77742 (bcpow() implementation related to gcc compiler
    optimization). (Nikita)

- CLI Server:
  . Fixed bug #77722 (Incorrect IP set to $_SERVER['REMOTE_ADDR'] on the
    localhost). (Nikita)

- COM:
  . Fixed bug #77578 (Crash when php unload). (cmb)

- EXIF:
  . Fixed bug #77753 (Heap-buffer-overflow in php_ifd_get32s). (CVE-2019-11034)
    (Stas)
  . Fixed bug #77831 (Heap-buffer-overflow in exif_iif_add_value).
    (CVE-2019-11035) (Stas)

- FPM:
  . Fixed bug #77677 (FPM fails to build on AIX due to missing WCOREDUMP).
    (Kevin Adler)

- GD:
  . Fixed bug #77700 (Writing truecolor images as GIF ignores interlace flag).
    (cmb)

- MySQLi:
  . Fixed bug #77597 (mysqli_fetch_field hangs scripts). (Nikita)

- Opcache:
  . Fixed bug #77743 (Incorrect pi node insertion for jmpznz with identical
    successors). (Nikita)

- PCRE:
  . Fixed bug #76127 (preg_split does not raise an error on invalid UTF-8).
    (Nikita)

- Phar:
  . Fixed bug #77697 (Crash on Big_Endian platform). (Laruence)

- phpdbg:
  . Fixed bug #77767 (phpdbg break cmd aliases listed in help do not match
    actual aliases). (Miriam Lauter)

- sodium:
  . Fixed bug #77646 (sign_detached() strings not terminated). (Frank)

- SQLite3:
  . Added sqlite3.defensive INI directive. (BohwaZ)

- Standard:
  . Fixed bug #77664 (Segmentation fault when using undefined constant in
    custom wrapper). (Laruence)
  . Fixed bug #77669 (Crash in extract() when overwriting extracted array).
    (Nikita)
  . Fixed bug #76717 (var_export() does not create a parsable value for
    PHP_INT_MIN). (Nikita)
  . Fixed bug #77765 (FTP stream wrapper should set the directory as
    executable). (Vlad Temian)

07 Mar 2019, PHP 7.3.3

- Core:
  . Fixed bug #77589 (Core dump using parse_ini_string with numeric sections).
    (Laruence)
  . Fixed bug #77329 (Buffer Overflow via overly long Error Messages).
    (Dmitry)
  . Fixed bug #77494 (Disabling class causes segfault on member access).
    (Dmitry)
  . Fixed bug #77498 (Custom extension Segmentation fault when declare static
    property). (Nikita)
  . Fixed bug #77530 (PHP crashes when parsing `(2)::class`). (Ekin)
  . Fixed bug #77546 (iptcembed broken function). (gdegoulet)
  . Fixed bug #77630 (rename() across the device may allow unwanted access
    during processing). (Stas)

- COM:
  . Fixed bug #77621 (Already defined constants are not properly reported).
    (cmb)
  . Fixed bug #77626 (Persistence confusion in php_com_import_typelib()). (cmb)

- EXIF:
  . Fixed bug #77509 (Uninitialized read in exif_process_IFD_in_TIFF). (Stas)
  . Fixed bug #77540 (Invalid Read on exif_process_SOFn). (Stas)
  . Fixed bug #77563 (Uninitialized read in exif_process_IFD_in_MAKERNOTE). (Stas)
  . Fixed bug #77659 (Uninitialized read in exif_process_IFD_in_MAKERNOTE). (Stas)

- Mbstring:
  . Fixed bug #77514 (mb_ereg_replace() with trailing backslash adds null byte).
    (Nikita)

- MySQL
  . Disabled LOCAL INFILE by default, can be enabled using php.ini directive
    mysqli.allow_local_infile for mysqli, or PDO::MYSQL_ATTR_LOCAL_INFILE
    attribute for pdo_mysql. (Darek Slusarczyk)

- OpenSSL:
  . Fixed bug #77390 (feof might hang on TLS streams in case of fragmented TLS
    records). (Abyl Valg, Jakub Zelenka)

- PDO_OCI:
  . Support Oracle Database tracing attributes ACTION, MODULE,
    CLIENT_INFO, and CLIENT_IDENTIFIER. (Cameron Porter)

- PHAR:
  . Fixed bug #77396 (Null Pointer Dereference in phar_create_or_parse_filename).
    (bishop)
  . Fixed bug #77586 (phar_tar_writeheaders_int() buffer overflow). (bishop)

- phpdbg:
  . Fixed bug #76596 (phpdbg support for display_errors=stderr). (kabel)

- SPL:
  . Fixed bug #51068 (DirectoryIterator glob:// don't support current path
    relative queries). (Ahmed Abdou)
  . Fixed bug #77431 (openFile() silently truncates after a null byte). (cmb)

- Standard:
  . Fixed bug #77552 (Unintialized php_stream_statbuf in stat functions).
    (John Stevenson)
  . Fixed bug #77612 (setcookie() sets incorrect SameSite header if all of its
    options filled). (Nikita)

07 Feb 2019, PHP 7.3.2

- Core:
  . Fixed bug #77369 (memcpy with negative length via crafted DNS response). (Stas)
  . Fixed bug #77387 (Recursion detection broken when printing GLOBALS).
    (Laruence)
  . Fixed bug #77376 ("undefined function" message no longer includes
    namespace). (Laruence)
  . Fixed bug #77357 (base64_encode / base64_decode doest not work on nested
    VM). (Nikita)
  . Fixed bug #77339 (__callStatic may get incorrect arguments). (Dmitry)
  . Fixed bug #77317 (__DIR__, __FILE__, realpath() reveal physical path for
    subst virtual drive). (Anatol)
  . Fixed bug #77263 (Segfault when using 2 RecursiveFilterIterator). (Dmitry)
  . Fixed bug #77447 (PHP 7.3 built with ASAN crashes in
    zend_cpu_supports_avx2). (Nikita)
  . Fixed bug #77484 (Zend engine crashes when calling realpath in invalid
    working dir). (Anatol)

- Curl:
  . Fixed bug #76675 (Segfault with H2 server push). (Pedro Magalhães)

- Fileinfo:
  . Fixed bug #77346 (webm files incorrectly detected as
    application/octet-stream). (Anatol)

- FPM:
  . Fixed bug #77430 (php-fpm crashes with Main process exited, code=dumped,
    status=11/SEGV). (Jakub Zelenka)

- GD:
  . Fixed bug #73281 (imagescale(…, IMG_BILINEAR_FIXED) can cause black border).
    (cmb)
  . Fixed bug #73614 (gdImageFilledArc() doesn't properly draw pies). (cmb)
  . Fixed bug #77272 (imagescale() may return image resource on failure). (cmb)
  . Fixed bug #77391 (1bpp BMPs may fail to be loaded). (Romain Déoux, cmb)
  . Fixed bug #77479 (imagewbmp() segfaults with very large images). (cmb)

- ldap:
  . Fixed bug #77440 (ldap_bind using ldaps or ldap_start_tls()=exception in
    libcrypto-1_1-x64.dll). (Anatol)

- Mbstring:
  . Fixed bug #77428 (mb_ereg_replace() doesn't replace a substitution
    variable). (Nikita)
  . Fixed bug #77454 (mb_scrub() silently truncates after a null byte).
    (64796c6e69 at gmail dot com)

- MySQLnd:
  . Fixed bug #77308 (Unbuffered queries memory leak). (Dmitry)
  . Fixed bug #75684 (In mysqlnd_ext_plugin.h the plugin methods family has
      no external visibility). (Anatol)

- Opcache:
  . Fixed bug #77266 (Assertion failed in dce_live_ranges). (Laruence)
  . Fixed bug #77257 (value of variable assigned in a switch() construct gets
    lost). (Nikita)
  . Fixed bug #77434 (php-fpm workers are segfaulting in zend_gc_addre).
    (Nikita)
  . Fixed bug #77361 (configure fails on 64-bit AIX when opcache enabled).
    (Kevin Adler)
  . Fixed bug #77287 (Opcache literal compaction is incompatible with EXT
    opcodes). (Nikita)

- PCRE:
  . Fixed bug #77338 (get_browser with empty string). (Nikita)

- PDO:
  . Fixed bug #77273 (array_walk_recursive corrupts value types leading to PDO
    failure). (Nikita)

- PDO MySQL:
  . Fixed bug #77289 (PDO MySQL segfaults with persistent connection).
    (Lauri Kenttä)

- SOAP:
  . Fixed bug #77410 (Segmentation Fault when executing method with an empty
    parameter). (Nikita)

- Sockets:
  . Fixed bug #76839 (socket_recvfrom may return an invalid 'from' address
    on MacOS). (Michael Meyer)

- SPL:
  . Fixed bug #77298 (segfault occurs when add property to unserialized empty
    ArrayObject). (jhdxr)

- Standard:
  . Fixed bug #77395 (segfault about array_multisort). (Laruence)
  . Fixed bug #77439 (parse_str segfaults when inserting item into existing
    array). (Nikita)

10 Jan 2019, PHP 7.3.1

- Core:
  . Fixed bug #76654 (Build failure on Mac OS X on 32-bit Intel). (Ryandesign)
  . Fixed bug #71041 (zend_signal_startup() needs ZEND_API).
    (Valentin V. Bartenev)
  . Fixed bug #76046 (PHP generates "FE_FREE" opcode on the wrong line).
    (Nikita)
  . Fixed bug #77291 (magic methods inherited from a trait may be ignored).
    (cmb)

- CURL:
  . Fixed bug #77264 (curl_getinfo returning microseconds, not seconds).
    (Pierrick)

- COM:
  . Fixed bug #77177 (Serializing or unserializing COM objects crashes). (cmb)

- Exif:
  . Fixed bug #77184 (Unsigned rational numbers are written out as signed
    rationals). (Colin Basnett)

- GD:
  . Fixed bug #77195 (Incorrect error handling of imagecreatefromjpeg()). (cmb)
  . Fixed bug #77198 (auto cropping has insufficient precision). (cmb)
  . Fixed bug #77200 (imagecropauto(…, GD_CROP_SIDES) crops left but not right).
    (cmb)
  . Fixed bug #77269 (efree() on uninitialized Heap data in imagescale leads to
    use-after-free). (cmb)
  . Fixed bug #77270 (imagecolormatch Out Of Bounds Write on Heap). (cmb)

- MBString:
  . Fixed bug #77367 (Negative size parameter in mb_split). (Stas)
  . Fixed bug #77370 (Buffer overflow on mb regex functions - fetch_token).
    (Stas)
  . Fixed bug #77371 (heap buffer overflow in mb regex functions
    - compile_string_node). (Stas)
  . Fixed bug #77381 (heap buffer overflow in multibyte match_at). (Stas)
  . Fixed bug #77382 (heap buffer overflow due to incorrect length in
    expand_case_fold_string). (Stas)
  . Fixed bug #77385 (buffer overflow in fetch_token). (Stas)
  . Fixed bug #77394 (Buffer overflow in multibyte case folding - unicode).
    (Stas)
  . Fixed bug #77418 (Heap overflow in utf32be_mbc_to_code). (Stas)

- OCI8:
  . Fixed bug #76804 (oci_pconnect with OCI_CRED_EXT not working). (KoenigsKind)
  . Added oci_set_call_timeout() for call timeouts.
  . Added oci_set_db_operation() for the DBOP end-to-end-tracing attribute.

- Opcache:
  . Fixed bug #77215 (CFG assertion failure on multiple finalizing switch
    frees in one block). (Nikita)
  . Fixed bug #77275 (OPcache optimization problem for ArrayAccess->offsetGet).
    (Nikita)

- PCRE:
  . Fixed bug #77193 (Infinite loop in preg_replace_callback). (Anatol)

- PDO:
  . Handle invalid index passed to PDOStatement::fetchColumn() as error. (Sergei
    Morozov)

- Phar:
  . Fixed bug #77247 (heap buffer overflow in phar_detect_phar_fname_ext). (Stas)

- Soap:
  . Fixed bug #77088 (Segfault when using SoapClient with null options).
    (Laruence)

- Sockets:
  . Fixed bug #77136 (Unsupported IPV6_RECVPKTINFO constants on macOS).
    (Mizunashi Mana)

- Sodium:
  . Fixed bug #77297 (SodiumException segfaults on PHP 7.3). (Nikita, Scott)

- SPL:
  . Fixed bug #77359 (spl_autoload causes segfault). (Lauri Kenttä)
  . Fixed bug #77360 (class_uses causes segfault). (Lauri Kenttä)

- SQLite3:
  . Fixed bug #77051 (Issue with re-binding on SQLite3). (BohwaZ)

- Xmlrpc:
  . Fixed bug #77242 (heap out of bounds read in xmlrpc_decode()). (cmb)
  . Fixed bug #77380 (Global out of bounds read in xmlrpc base64 code). (Stas)

06 Dec 2018, PHP 7.3.0

- Core:
  . Improved PHP GC. (Dmitry, Nikita)
  . Redesigned the old ext_skel program written in PHP, run:
    'php ext_skel.php' for all options. This means there are no dependencies,
    thus making it work on Windows out of the box. (Kalle)
  . Removed support for BeOS. (Kalle)
  . Add PHP_VERSION to phpinfo() <title/>. (github/MattJeevas)
  . Add net_get_interfaces(). (Sara, Joe, Anatol)
  . Added gc_status(). (Benjamin Eberlei)
  . Implemented flexible heredoc and nowdoc syntax, per
    RFC https://wiki.php.net/rfc/flexible_heredoc_nowdoc_syntaxes.
    (Thomas Punt)
  . Added support for references in list() and array destructuring, per
    RFC https://wiki.php.net/rfc/list_reference_assignment.
    (David Walker)
  . Improved effectiveness of ZEND_SECURE_ZERO for NetBSD and systems
    without native similar feature. (devnexen)
  . Added syslog.facility and syslog.ident INI entries for customizing syslog
    logging. (Philip Prindeville)
  . Fixed bug #75683 (Memory leak in zend_register_functions() in ZTS mode).
    (Dmitry)
  . Fixed bug #75031 (support append mode in temp/memory streams). (adsr)
  . Fixed bug #74860 (Uncaught exceptions not being formatted properly when
    error_log set to "syslog"). (Philip Prindeville)
  . Fixed bug #75220 (Segfault when calling is_callable on parent).
    (andrewnester)
  . Fixed bug #69954 (broken links and unused config items in distributed ini
    files). (petk)
  . Fixed bug #74922 (Composed class has fatal error with duplicate, equal const
    properties). (pmmaga)
  . Fixed bug #63911 (identical trait methods raise errors during composition).
    (pmmaga)
  . Fixed bug #75677 (Clang ignores fastcall calling convention on variadic
    function). (Li-Wen Hsu)
  . Fixed bug #54043 (Remove inconsitency of internal exceptions and user
    defined exceptions). (Nikita)
  . Fixed bug #53033 (Mathematical operations convert objects to integers).
    (Nikita)
  . Fixed bug #73108 (Internal class cast handler uses integer instead of
    float). (Nikita)
  . Fixed bug #75765 (Fatal error instead of Error exception when base class is
    not found). (Timur Ibragimov)
  . Fixed bug #76198 (Wording: "iterable" is not a scalar type). (Levi Morrison)
  . Fixed bug #76137 (config.guess/config.sub do not recognize RISC-V). (cmb)
  . Fixed bug #76427 (Segfault in zend_objects_store_put). (Laruence)
  . Fixed bug #76422 (ftruncate fails on files > 2GB). (Anatol)
  . Fixed bug #76509 (Inherited static properties can be desynchronized from
    their parent by ref). (Nikita)
  . Fixed bug #76439 (Changed behaviour in unclosed HereDoc). (Nikita, tpunt)
  . Fixed bug #63217 (Constant numeric strings become integers when used as
    ArrayAccess offset). (Rudi Theunissen, Dmitry)
  . Fixed bug #33502 (Some nullary functions don't check the number of
    arguments). (cmb)
  . Fixed bug #76392 (Error relocating sapi/cli/php: unsupported relocation
    type 37). (Peter Kokot)
  . The declaration and use of case-insensitive constants has been deprecated.
    (Nikita)
  . Added syslog.filter INI entry for syslog filtering. (Philip Prindeville)
  . Fixed bug #76667 (Segfault with divide-assign op and __get + __set).
    (Laruence)
  . Fixed bug #76030 (RE2C_FLAGS rarely honoured) (Cristian Rodríguez)
  . Fixed broken zend_read_static_property (Laruence)
  . Fixed bug #76773 (Traits used on the parent are ignored for child classes).
    (daverandom)
  . Fixed bug #76767 (‘asm’ operand has impossible constraints in zend_operators.h).
    (ondrej)
  . Fixed bug #76752 (Crash in ZEND_COALESCE_SPEC_TMP_HANDLER - assertion in
    _get_zval_ptr_tmp failed). (Laruence)
  . Fixed bug #76820 (Z_COPYABLE invalid definition). (mvdwerve, cmb)
  . Fixed bug #76510 (file_exists() stopped working for phar://). (cmb)
  . Fixed bug #76869 (Incorrect bypassing protected method accessibilty check).
    (Dmitry)
  . Fixed bug #72635 (Undefined class used by class constant in constexpr
    generates fatal error). (Nikita)
  . Fixed bug #76947 (file_put_contents() blocks the directory of the file
    (__DIR__)). (Anatol)
  . Fixed bug #76979 (define() error message does not mention resources as
    valid values). (Michael Moravec)
  . Fixed bug #76825 (Undefined symbols ___cpuid_count). (Laruence, cmb)
  . Fixed bug #77110 (undefined symbol zend_string_equal_val in C++ build).
    (Remi)

- BCMath:
  . Implemented FR #67855 (No way to get current scale in use). (Chris Wright,
    cmb)
  . Fixed bug #66364 (BCMath bcmul ignores scale parameter). (cmb)
  . Fixed bug #75164 (split_bc_num() is pointless). (cmb)
  . Fixed bug #75169 (BCMath errors/warnings bypass PHP's error handling). (cmb)

- CLI:
  . Fixed bug #44217 (Output after stdout/stderr closed cause immediate exit
    with status 0). (Robert Lu)
  . Fixed bug #77111 (php-win.exe corrupts unicode symbols from cli
    parameters). (Anatol)

- cURL:
  . Expose curl constants from curl 7.50 to 7.61. (Pierrick)
  . Fixed bug #74125 (Fixed finding CURL on systems with multiarch support).
    (cebe)

- Date:
  . Implemented FR #74668: Add DateTime::createFromImmutable() method.
    (majkl578, Rican7)
  . Fixed bug #75222 (DateInterval microseconds property always 0). (jhdxr)
  . Fixed bug #68406 (calling var_dump on a DateTimeZone object modifies it).
    (jhdxr)
  . Fixed bug #76131 (mismatch arginfo for date_create). (carusogabriel)
  . Updated timelib to 2018.01RC1 to address several bugs:
    . Fixed bug #75577 (DateTime::createFromFormat does not accept 'v' format
      specifier). (Derick)
    . Fixed bug #75642 (Wrap around behaviour for microseconds is not working).
      (Derick)

- DBA:
  . Fixed bug #75264 (compiler warnings emitted). (petk)

- DOM:
  . Fixed bug #76285 (DOMDocument::formatOutput attribute sometimes ignored).
    (Andrew Nester, Laruence, Anatol)

- Fileinfo:
  . Fixed bug #77095 (slowness regression in 7.2/7.3 (compared to 7.1)).
    (Anatol)

- Filter:
  . Added the 'add_slashes' sanitization mode (FILTER_SANITIZE_ADD_SLASHES).
	(Kalle)

- FPM:
  . Added fpm_get_status function. (Till Backhaus)
  . Fixed bug #62596 (getallheaders() missing with PHP-FPM). (Remi)
  . Fixed bug #69031 (Long messages into stdout/stderr are truncated
    incorrectly) - added new log related FPM configuration options:
    log_limit, log_buffering and decorate_workers_output. (Jakub Zelenka)

- ftp:
  . Fixed bug #77151 (ftp_close(): SSL_read on shutdown). (Remi)

- GD:
  . Added support for WebP in imagecreatefromstring(). (Andreas Treichel, cmb)

- GMP:
  . Export internal structures and accessor helpers for GMP object. (Sara)
  . Added gmp_binomial(n, k). (Nikita)
  . Added gmp_lcm(a, b). (Nikita)
  . Added gmp_perfect_power(a). (Nikita)
  . Added gmp_kronecker(a, b). (Nikita)

- iconv:
  . Fixed bug #53891 (iconv_mime_encode() fails to Q-encode UTF-8 string). (cmb)
  . Fixed bug #77147 (Fixing 60494 ignored ICONV_MIME_DECODE_CONTINUE_ON_ERROR).
    (cmb)

- IMAP:
  . Fixed bug #77020 (null pointer dereference in imap_mail). (cmb)
  . Fixed bug #77153 (imap_open allows to run arbitrary shell commands via
    mailbox parameter). (Stas)

- Interbase:
  . Fixed bug #75453 (Incorrect reflection for ibase_[p]connect). (villfa)
  . Fixed bug #76443 (php+php_interbase.dll crash on module_shutdown). (Kalle)


- intl:
  . Fixed bug #75317 (UConverter::setDestinationEncoding changes source instead
    of destination). (andrewnester)
  . Fixed bug #76829 (Incorrect validation of domain on idn_to_utf8()
    function). (Anatol)

- JSON:
  . Added JSON_THROW_ON_ERROR flag. (Andrea)

- LDAP:
  . Added ldap_exop_refresh helper for EXOP REFRESH operation with dds overlay.
    (Come)
  . Added full support for sending and parsing ldap controls. (Come)
  . Fixed bug #49876 (Fix LDAP path lookup on 64-bit distros). (dzuelke)

- libxml2:
  . Fixed bug #75871 (use pkg-config where available). (pmmaga)

- litespeed:
  . Fixed bug #75248 (Binary directory doesn't get created when building
    only litespeed SAPI). (petk)
  . Fixed bug #75251 (Missing program prefix and suffix). (petk)

- MBstring:
  . Updated to Oniguruma 6.9.0. (cmb)
  . Fixed bug #65544 (mb title case conversion-first word in quotation isn't
    capitalized). (Nikita)
  . Fixed bug #71298 (MB_CASE_TITLE misbehaves with curled apostrophe/quote).
    (Nikita)
  . Fixed bug #73528 (Crash in zif_mb_send_mail). (Nikita)
  . Fixed bug #74929 (mbstring functions version 7.1.1 are slow compared to 5.3
    on Windows). (Nikita)
  . Fixed bug #76319 (mb_strtolower with invalid UTF-8 causes segmentation
    fault). (Nikita)
  . Fixed bug #76574 (use of undeclared identifiers INT_MAX and LONG_MAX). (cmb)
  . Fixed bug #76594 (Bus Error due to unaligned access in zend_ini.c
    OnUpdateLong). (cmb, Nikita)
  . Fixed bug #76706 (mbstring.http_output_conv_mimetypes is ignored). (cmb)
  . Fixed bug #76958 (Broken UTF7-IMAP conversion). (Nikita)
  . Fixed bug #77025 (mb_strpos throws Unknown encoding or conversion error).
    (Nikita)
  . Fixed bug #77165 (mb_check_encoding crashes when argument given an empty
    array). (Nikita)

- Mysqlnd:
  . Fixed bug #76386 (Prepared Statement formatter truncates fractional seconds
    from date/time column). (Victor Csiky)

- ODBC:
  . Removed support for ODBCRouter. (Kalle)
  . Removed support for Birdstep. (Kalle)
  . Fixed bug #77079 (odbc_fetch_object has incorrect type signature).
    (Jon Allen)

- Opcache:
  . Fixed bug #76466 (Loop variable confusion). (Dmitry, Laruence, Nikita)
  . Fixed bug #76463 (var has array key type but not value type). (Laruence)
  . Fixed bug #76446 (zend_variables.c:73: zend_string_destroy: Assertion
    `!(zval_gc_flags((str)->gc)). (Nikita, Laruence)
  . Fixed bug #76711 (OPcache enabled triggers false-positive "Illegal string
    offset"). (Dmitry)
  . Fixed bug #77058 (Type inference in opcache causes side effects). (Nikita)
  . Fixed bug #77092 (array_diff_key() - segmentation fault). (Nikita)

- OpenSSL:
  . Added openssl_pkey_derive function. (Jim Zubov)
  . Add min_proto_version and max_proto_version ssl stream options as well as
    related constants for possible TLS protocol values. (Jakub Zelenka)

- PCRE:
  . Implemented https://wiki.php.net/rfc/pcre2-migration. (Anatol, Dmitry)
  . Upgrade PCRE2 to 10.32. (Anatol)
  . Fixed bug #75355 (preg_quote() does not quote # control character).
    (Michael Moravec)
  . Fixed bug #76512 (\w no longer includes unicode characters). (cmb)
  . Fixed bug #76514 (Regression in preg_match makes it fail with
    PREG_JIT_STACKLIMIT_ERROR). (Anatol)
  . Fixed bug #76909 (preg_match difference between 7.3 and < 7.3). (Anatol)

- PDO_DBlib:
  . Implemented FR #69592 (allow 0-column rowsets to be skipped automatically).
    (fandrieu)
  . Expose TDS version as \PDO::DBLIB_ATTR_TDS_VERSION attribute on \PDO
    instance. (fandrieu)
  . Treat DATETIME2 columns like DATETIME. (fandrieu)
  . Fixed bug #74243 (allow locales.conf to drive datetime format). (fandrieu)

- PDO_Firebird:
  . Fixed bug #74462 (PDO_Firebird returns only NULLs for results with boolean
    for FIREBIRD >= 3.0). (Dorin Marcoci)

- PDO_OCI:
  . Fixed bug #74631 (PDO_PCO with PHP-FPM: OCI environment initialized
    before PHP-FPM sets it up). (Ingmar Runge)

- PDO SQLite
  . Add support for additional open flags

- pgsql:
  . Added new error constants for pg_result_error(): PGSQL_DIAG_SCHEMA_NAME,
    PGSQL_DIAG_TABLE_NAME, PGSQL_DIAG_COLUMN_NAME, PGSQL_DIAG_DATATYPE_NAME,
    PGSQL_DIAG_CONSTRAINT_NAME and PGSQL_DIAG_SEVERITY_NONLOCALIZED. (Kalle)
  . Fixed bug #77047 (pg_convert has a broken regex for the 'TIME WITHOUT
    TIMEZONE' data type). (Andy Gajetzki)

- phar:
  . Fixed bug #74991 (include_path has a 4096 char limit in some cases).
    (bwbroersma)
  . Fixed bug #65414 (deal with leading slash when adding files correctly).
    (bishopb)

- readline:
  . Added completion_append_character and completion_suppress_append options
    to readline_info() if linked against libreadline. (krageon)

- Session:
  . Fixed bug #74941 (session fails to start after having headers sent).
    (morozov)

- SimpleXML:
  . Fixed bug #54973 (SimpleXML casts integers wrong). (Nikita)
  . Fixed bug #76712 (Assignment of empty string creates extraneous text node).
    (cmb)

- Sockets:
  . Fixed bug #67619 (Validate length on socket_write). (thiagooak)

- SOAP:
  . Fixed bug #75464 (Wrong reflection on SoapClient::__setSoapHeaders).
    (villfa)
  . Fixed bug #70469 (SoapClient generates E_ERROR even if exceptions=1 is
    used). (Anton Artamonov)
  . Fixed bug #50675 (SoapClient can't handle object references correctly).
    (Cameron Porter)
  . Fixed bug #76348 (WSDL_CACHE_MEMORY causes Segmentation fault). (cmb)
  . Fixed bug #77141 (Signedness issue in SOAP when precision=-1). (cmb)

- SPL:
  . Fixed bug #74977 (Appending AppendIterator leads to segfault).
    (Andrew Nester)
  . Fixed bug #75173 (incorrect behavior of AppendIterator::append in foreach
    loop). (jhdxr)
  . Fixed bug #74372 (autoloading file with syntax error uses next autoloader,
    may hide parse error). (Nikita)
  . Fixed bug #75878 (RecursiveTreeIterator::setPostfix has wrong signature).
    (cmb)
  . Fixed bug #74519 (strange behavior of AppendIterator). (jhdxr)
  . Fixed bug #76131 (mismatch arginfo for splarray constructor).
    (carusogabriel)

- SQLite3:
  . Updated bundled libsqlite to 3.24.0. (cmb)

- Standard:
  . Added is_countable() function. (Gabriel Caruso)
  . Added support for the SameSite cookie directive, including an alternative
    signature for setcookie(), setrawcookie() and session_set_cookie_params().
    (Frederik Bosch, pmmaga)
  . Remove superfluous warnings from inet_ntop()/inet_pton(). (daverandom)
  . Fixed bug #75916 (DNS_CAA record results contain garbage). (Mike,
    Philip Sharp)
  . Fixed unserialize(), to disable creation of unsupported data structures
    through manually crafted strings. (Dmitry)
  . Fixed bug #75409 (accept EFAULT in addition to ENOSYS as indicator
    that getrandom() is missing). (sarciszewski)
  . Fixed bug #74719 (fopen() should accept NULL as context). (Alexander Holman)
  . Fixed bug #69948 (path/domain are not sanitized in setcookie). (cmb)
  . Fixed bug #75996 (incorrect url in header for mt_rand). (tatarbj)
  . Added hrtime() function, to get high resolution time. (welting)
  . Fixed bug #48016 (stdClass::__setState is not defined although var_export()
    uses it). (Andrea)
  . Fixed bug #76136 (stream_socket_get_name should enclose IPv6 in brackets).
    (seliver)
  . Fixed bug #76688 (Disallow excessive parameters after options array).
    (pmmaga)
  . Fixed bug #76713 (Segmentation fault caused by property corruption).
    (Laruence)
  . Fixed bug #76755 (setcookie does not accept "double" type for expire time).
    (Laruence)
  . Fixed bug #76674 (improve array_* failure messages exposing what was passed
    instead of an array). (carusogabriel)
  . Fixed bug #76803 (ftruncate changes file pointer). (Anatol)
  . Fixed bug #76818 (Memory corruption and segfault). (Remi)
  . Fixed bug #77081 (ftruncate() changes seek pointer in c mode). (cmb, Anatol)

- Testing:
  . Implemented FR #62055 (Make run-tests.php support --CGI-- sections). (cmb)

- Tidy:
  . Support using tidyp instead of tidy. (devnexen)
  . Fixed bug #74707 (Tidy has incorrect ReflectionFunction param counts for
    functions taking tidy). (Gabriel Caruso)
  . Fixed arginfo for tidy::__construct(). (Tyson Andre)

- Tokenizer:
  . Fixed bug #76437 (token_get_all with TOKEN_PARSE flag fails to recognise
    close tag). (Laruence)
  . Fixed bug #75218 (Change remaining uncatchable fatal errors for parsing
    into ParseError). (Nikita)
  . Fixed bug #76538 (token_get_all with TOKEN_PARSE flag fails to recognise
    close tag with newline). (Nikita)
  . Fixed bug #76991 (Incorrect tokenization of multiple invalid flexible
    heredoc strings). (Nikita)

- XML:
  . Fixed bug #71592 (External entity processing never fails). (cmb)

- Zlib:
  . Added zlib/level context option for compress.zlib wrapper. (Sara)<|MERGE_RESOLUTION|>--- conflicted
+++ resolved
@@ -19,16 +19,12 @@
   . Fixed bug #78986 (Opcache segfaults when inheriting ctor from immutable
     into mutable class). (Nikita)
 
-<<<<<<< HEAD
-- Spl:
-  . Fixed bug #78976 (SplFileObject::fputcsv returns -1 on failure). (cmb)
-=======
 - PDO_PgSQL:
   . Fixed bug #78983 (pdo_pgsql config.w32 cannot find libpq-fe.h). (SATŌ
     Kentarō)
 
-18 Dec 2019, PHP 7.3.13
->>>>>>> 3e35b089
+- Spl:
+  . Fixed bug #78976 (SplFileObject::fputcsv returns -1 on failure). (cmb)
 
 18 Dec 2019, PHP 7.4.1
 
