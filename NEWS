--- conflicted
+++ resolved
@@ -2,15 +2,8 @@
 |||||||||||||||||||||||||||||||||||||||||||||||||||||||||||||||||||||||||||||||
 ?? ??? ????, PHP 8.1.3
 
-<<<<<<< HEAD
-=======
 - FPM:
   . Fixed memory leak on invalid port. (David Carlier)
-
-- Sockets:
-  . Fixed ext/sockets build on Haiku. (David Carlier)
->>>>>>> c99a026c
-
 
 06 Jan 2022, PHP 8.1.2RC1
 
