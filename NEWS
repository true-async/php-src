--- conflicted
+++ resolved
@@ -37,23 +37,13 @@
   . Fixed bug GH-16879 (JIT dead code skipping does not update call_level).
     (nielsdos)
 
+- SAPI:
+  . Fixed bug GH-16998 (UBSAN warning in rfc1867). (nielsdos)
+
 - PHPDBG:
   . Fixed bug GH-15208 (Segfault with breakpoint map and phpdbg_clear()).
     (nielsdos)
 
-<<<<<<< HEAD
-=======
-- SAPI:
-  . Fixed bug GH-16998 (UBSAN warning in rfc1867). (nielsdos)
-
-- SimpleXML:
-  . Fixed bug GH-16808 (Segmentation fault in RecursiveIteratorIterator
-    ->current() with a xml element input). (nielsdos)
-
-- SOAP:
-  . Fix make check being invoked in ext/soap. (Ma27)
-
->>>>>>> 4eaa6f9d
 - Standard:
   . Fixed bug GH-16905 (Internal iterator functions can't handle UNDEF
     properties). (nielsdos)
