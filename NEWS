--- conflicted
+++ resolved
@@ -18,14 +18,12 @@
   . Fixed bug GH-12996 (Incorrect SCRIPT_NAME with Apache ProxyPassMatch when
     plus in path). (Jakub Zelenka)
 
-<<<<<<< HEAD
+- GD:
+  . Fixed bug GH-10344 (imagettfbbox(): Could not find/open font UNC path).
+    (nielsdos)
+
 - LibXML:
   . Fix crashes with entity references and predefined entities. (nielsdos)
-=======
-- GD:
-  . Fixed bug GH-10344 (imagettfbbox(): Could not find/open font UNC path).
-    (nielsdos)
->>>>>>> 4a487294
 
 - MySQLnd:
   . Fixed bug GH-12107 (When running a stored procedure (that returns a result
