--- conflicted
+++ resolved
@@ -11,16 +11,9 @@
 
 - Opcache:
   . Fix inverted bailout value in zend_runtime_jit() (Max Kellermann).
-<<<<<<< HEAD
-=======
-  . Fix access to uninitialized variable in accel_preload(). (nielsdos)
 
 - PHPDBG:
   . Fix undefined behaviour in phpdbg_load_module_or_extension(). (nielsdos)
-
-- TSRM:
-  . Fixed Windows shmget() wrt. IPC_PRIVATE. (Tyson Andre)
->>>>>>> 5f1311a9
 
 05 Jan 2023, PHP 8.2.1
 
