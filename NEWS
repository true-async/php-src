--- conflicted
+++ resolved
@@ -2,15 +2,10 @@
 |||||||||||||||||||||||||||||||||||||||||||||||||||||||||||||||||||||||||||||||
 ?? ??? ????, PHP 8.0.2RC1
 
-<<<<<<< HEAD
-
-07 Jan 2021, PHP 8.0.1
-=======
 - Core:
   . Fixed bug #80523 (bogus parse error on >4GB source code). (Nikita)
 
-07 Jan 2021, PHP 7.4.14
->>>>>>> 118ff033
+07 Jan 2021, PHP 8.0.1
 
 - Core:
   . Fixed bug #80345 (PHPIZE configuration has outdated PHP_RELEASE_VERSION).
