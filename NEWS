--- conflicted
+++ resolved
@@ -1,85 +1,6 @@
 PHP                                                                        NEWS
 |||||||||||||||||||||||||||||||||||||||||||||||||||||||||||||||||||||||||||||||
-<<<<<<< HEAD
 ?? ??? ????, PHP 8.1.0alpha1
-=======
-?? ??? 2021, PHP 8.0.8
-
-- Opcache:
-  . Fixed bug #80968 (JIT segfault with return from required file). (Dmitry)
-
-- Standard:
-  . Fixed bug #81048 (phpinfo(INFO_VARIABLES) "Array to string conversion").
-    (cmb)
-  . Fixed bug #77627 (method_exists on Closure::__invoke inconsistency).
-    (krakjoe)
-
-03 Jun 2021, PHP 8.0.7
-
-- Core:
-  . Fixed bug #80960 (opendir() warning wrong info when failed on Windows).
-    (cmb)
-  . Fixed bug #67792 (HTTP Authorization schemes are treated as case-sensitive).
-    (cmb)
-  . Fixed bug #80972 (Memory exhaustion on invalid string offset). (girgias)
-
-- FPM:
-  . Fixed bug #65800 (Events port mechanism). (psumbera)
-
-- FTP:
-  . Fixed bug #80901 (Info leak in ftp extension). (cmb)
-  . Fixed bug #79100 (Wrong FTP error messages). (cmb)
-
-- GD:
-  . Fixed bug #81032 (GD install is affected by external libgd installation).
-    (Flavio Heleno, cmb)
-
-- Intl:
-  . Fixed bug #81019 (Unable to clone NumberFormatter after failed parse()).
-    (Nikita)
-
-- MBString:
-  . Fixed bug #81011 (mb_convert_encoding removes references from arrays). (cmb)
-
-- ODBC:
-  . Fixed bug #80460 (ODBC doesn't account for SQL_NO_TOTAL indicator). (cmb)
-
-- Opcache:
-  . Fixed bug #81007 (JIT "not supported" on 32-bit x86 -- build problem?).
-    (Nikita)
-  . Fixed bug #81015 (Opcache optimization assumes wrong part of ternary
-    operator in if-condition). (Nikita)
-  . Fixed bug #81046 (Literal compaction merges non-equal related literals).
-    (Nikita)
-
-- PDO_MySQL:
-  . Fixed bug #81037 (PDO discards error message text from prepared 
-    statement). (Kamil Tekiela)
-
-- PDO_ODBC:
-  . Fixed bug #44643 (bound parameters ignore explicit type definitions). (cmb)
-
-- pgsql:
-  . Fixed php_pgsql_fd_cast() wrt. php_stream_can_cast(). (cmb)
-
-- SPL:
-  . Fixed bug #80933 (SplFileObject::DROP_NEW_LINE is broken for NUL and CR).
-    (cmb, Nikita)
-
-- XMLReader:
-  . Fixed bug #73246 (XMLReader: encoding length not checked). (cmb)
-
-- Zip:
-  . Fixed bug #80863 (ZipArchive::extractTo() ignores references). (cmb)
-
-06 May 2021, PHP 8.0.6
-
-- PDO_pgsql:
-  . Revert "Fixed bug #80892 (PDO::PARAM_INT is treated the same as PDO::PARAM_STR)"
-    from PHP 8.0.5.
-
-29 Apr 2021, PHP 8.0.5
->>>>>>> cfd4d3df
 
 - Core:
   . Fixed inclusion order for phpize builds on Windows. (cmb)
@@ -90,6 +11,10 @@
     the method is private). (Nikita)
   . Implemented FR #77372 (Relative file path is removed from uploaded file).
     (Björn Tantau)
+ 
+ - Standard:
+  . Fixed bug #77627 (method_exists on Closure::__invoke inconsistency).
+    (krakjoe)
 
 - Date:
   . Fixed bug #52480 (Incorrect difference using DateInterval) (Derick)
