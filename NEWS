PHP                                                                        NEWS
|||||||||||||||||||||||||||||||||||||||||||||||||||||||||||||||||||||||||||||||
?? ??? ????, PHP 8.2.11

- Core:
  . Fixed bug GH-11937 (Constant ASTs containing objects). (ilutov)
  . Fixed bug GH-11790 (On riscv64 require libatomic if actually needed).
    (Jeremie Courreges-Anglas)
  . Fixed bug GH-11876: ini_parse_quantity() accepts invalid quantities.
    (Girgias)
  . Fixed bug GH-12073 (Segfault when freeing incompletely initialized
    closures). (ilutov)
  . Fixed bug GH-12060 (Internal iterator rewind handler is called twice).
    (ju1ius)
  . Fixed bug GH-12102 (Incorrect compile error when using array access on TMP
    value in function call). (ilutov)

- DOM:
  . Fix memory leak when setting an invalid DOMDocument encoding. (nielsdos)

- Iconv:
  . Fixed build for NetBSD which still uses the old iconv signature.
    (David Carlier)

- Intl:
  . Fixed bug GH-12020 (intl_get_error_message() broken after
    MessageFormatter::formatMessage() fails). (Girgias)

- MySQLnd:
  . Fixed bug GH-10270 (Invalid error message when connection via SSL fails:
    "trying to connect via (null)"). (Kamil Tekiela)

- ODBC:
  . Fixed memory leak with failed SQLPrepare. (NattyNarwhal)
  . Fixed persistent procedural ODBC connections not getting closed.
    (NattyNarwhal)

- SPL:
  . Fixed bug GH-11972 (RecursiveCallbackFilterIterator regression in 8.1.18).
    (nielsdos)

<<<<<<< HEAD
31 Aug 2023, PHP 8.2.10
=======
- SQLite3:
  . Fixed bug GH-11878 (SQLite3 callback functions cause a memory leak with
    a callable array). (nielsdos, arnaud-lb)

31 Aug 2023, PHP 8.1.23
>>>>>>> 07a9d2fb

- CLI:
  . Fixed bug GH-11716 (cli server crashes on SIGINT when compiled with
    ZEND_RC_DEBUG=1). (nielsdos)
  . Fixed bug GH-10964 (Improve man page about the built-in server).
    (Alexandre Daubois)

- Date:
  . Fixed bug GH-11416 (Crash with DatePeriod when uninitialised objects are
    passed in). (Derick)

- Core:
  . Fixed strerror_r detection at configuration time. (Kévin Dunglas)
  . Fixed trait typed properties using a DNF type not being correctly bound.
    (Girgias)
  . Fixed trait property types not being arena allocated if copied from
    an internal trait. (Girgias)
  . Fixed deep copy of property DNF type during lazy class load.
    (Girgias, ilutov)
  . Fixed memory freeing of DNF types for non arena allocated types.
    (Girgias, ju1ius)

- DOM:
  . Fix DOMEntity field getter bugs. (nielsdos)
  . Fix incorrect attribute existence check in DOMElement::setAttributeNodeNS.
    (nielsdos)
  . Fix DOMCharacterData::replaceWith() with itself. (nielsdos)
  . Fix empty argument cases for DOMParentNode methods. (nielsdos)
  . Fixed bug GH-11791 (Wrong default value of DOMDocument::xmlStandalone).
    (nielsdos)
  . Fix json_encode result on DOMDocument. (nielsdos)
  . Fix manually calling __construct() on DOM classes. (nielsdos)
  . Fixed bug GH-11830 (ParentNode methods should perform their checks
    upfront). (nielsdos)
  . Fix viable next sibling search for replaceWith. (nielsdos)
  . Fix segfault when DOMParentNode::prepend() is called when the child
    disappears. (nielsdos)

- FFI:
  . Fix leaking definitions when using FFI::cdef()->new(...). (ilutov)

- Hash:
  . Fix use-of-uninitialized-value in hash_pbkdf2(), fix missing $options
    parameter in signature. (ilutov)

- MySQLnd:
  . Fixed bug GH-11440 (authentication to a sha256_password account fails over
    SSL). (nielsdos)
  . Fixed bug GH-11438 (mysqlnd fails to authenticate with sha256_password
    accounts using passwords longer than 19 characters).
    (nielsdos, Kamil Tekiela)
  . Fixed bug GH-11550 (MySQL Statement has a empty query result when
    the response field has changed, also Segmentation fault).
    (Yurunsoft)
  . Fixed invalid error message "Malformed packet" when connection is dropped.
    (Kamil Tekiela)

- Opcache:
  . Fixed bug GH-11715 (opcache.interned_strings_buffer either has no effect or
    opcache_get_status() / phpinfo() is wrong). (nielsdos)
  . Avoid adding an unnecessary read-lock when loading script from shm if
    restart is in progress. (mikhainin)

- PCNTL:
  . Revert behaviour of receiving SIGCHLD signals back to the behaviour
    before 8.1.22. (nielsdos)

- SPL:
  . Fixed bug #81992 (SplFixedArray::setSize() causes use-after-free).
    (nielsdos)

- Standard:
  . Prevent int overflow on $decimals in number_format. (Marc Bennewitz)
  . Fixed bug GH-11870 (Fix off-by-one bug when truncating tempnam prefix)
    (athos-ribeiro)

03 Aug 2023, PHP 8.2.9

- Build:
  . Fixed bug GH-11522 (PHP version check fails with '-' separator).
    (SVGAnimate)

- CLI:
  . Fix interrupted CLI output causing the process to exit. (nielsdos)

- Core:
  . Fixed oss-fuzz #60011 (Mis-compilation of by-reference nullsafe operator).
    (ilutov)
  . Fixed line number of JMP instruction over else block. (ilutov)
  . Fixed use-of-uninitialized-value with ??= on assert. (ilutov)
  . Fixed oss-fuzz #60411 (Fix double-compilation of arrow-functions). (ilutov)
  . Fixed build for FreeBSD before the 11.0 releases. (David Carlier)

- Curl:
  . Fix crash when an invalid callback function is passed to
    CURLMOPT_PUSHFUNCTION. (nielsdos)

- Date:
  . Fixed bug GH-11368 (Date modify returns invalid datetime). (Derick)
  . Fixed bug GH-11600 (Can't parse time strings which include (narrow)
    non-breaking space characters). (Derick)
  . Fixed bug GH-11854 (DateTime:createFromFormat stopped parsing datetime with
    extra space). (nielsdos, Derick)

- DOM:
  . Fixed bug GH-11625 (DOMElement::replaceWith() doesn't replace node with
    DOMDocumentFragment but just deletes node or causes wrapping <></>
    depending on libxml2 version). (nielsdos)

- Fileinfo:
  . Fixed bug GH-11298 (finfo returns wrong mime type for xz files). (Anatol)

- FTP:
  . Fix context option check for "overwrite". (JonasQuinten)
  . Fixed bug GH-10562 (Memory leak and invalid state with consecutive
    ftp_nb_fget). (nielsdos)

- GD:
  . Fix most of the external libgd test failures. (Michael Orlitzky)

- Intl:
  . Fix memory leak in MessageFormatter::format() on failure. (Girgias)

- Libxml:
  . Fixed bug GHSA-3qrf-m4j2-pcrr (Security issue with external entity loading
    in XML without enabling it). (CVE-2023-3823) (nielsdos, ilutov)

- MBString:
  . Fix GH-11300 (license issue: restricted unicode license headers).
    (nielsdos)

- Opcache:
  . Fixed bug GH-10914 (OPCache with Enum and Callback functions results in
    segmentation fault). (nielsdos)
  . Prevent potential deadlock if accelerated globals cannot be allocated.
    (nielsdos)

- PCNTL:
  . Fixed bug GH-11498 (SIGCHLD is not always returned from proc_open).
    (nielsdos)

- PDO:
  . Fix	GH-11587 (After php8.1, when PDO::ATTR_EMULATE_PREPARES is true
    and PDO::ATTR_STRINGIFY_FETCHES is true, decimal zeros are no longer
    filled). (SakiTakamachi)

- PDO SQLite:
  . Fix GH-11492 (Make test failure: ext/pdo_sqlite/tests/bug_42589.phpt).
    (KapitanOczywisty, CViniciusSDias)

- Phar:
  . Add missing check on EVP_VerifyUpdate() in phar util. (nielsdos)
  . Fixed bug GHSA-jqcx-ccgc-xwhv (Buffer mismanagement in phar_dir_read()).
    (CVE-2023-3824) (nielsdos)

- PHPDBG:
  . Fixed bug GH-9669 (phpdbg -h options doesn't list the -z option). (adsr)

- Session:
  . Removed broken url support for transferring session ID. (ilutov)

- Standard:
  . Fix serialization of RC1 objects appearing in object graph twice. (ilutov)

- Streams:
  . Fixed bug GH-11735 (Use-after-free when unregistering user stream wrapper
    from itself). (ilutov)

- SQLite3:
  . Fix replaced error handling in SQLite3Stmt::__construct. (nielsdos)

- XMLReader:
  . Fix GH-11548 (Argument corruption when calling XMLReader::open or
    XMLReader::XML non-statically with observer active). (Bob)

06 Jul 2023, PHP 8.2.8

- CLI:
  . Fixed bug GH-11246 (cli/get_set_process_title fails on MacOS).
    (James Lucas)

- Core:
  . Fixed build for the riscv64 architecture/GCC 12. (Daniil Gentili)

- Curl:
  . Fixed bug GH-11433 (Unable to set CURLOPT_ACCEPT_ENCODING to NULL).
    (nielsdos)

- Date:
  . Fixed bug GH-11455 (Segmentation fault with custom object date properties).
    (nielsdos)

- DOM:
  . Fixed bugs GH-11288 and GH-11289 and GH-11290 and GH-9142 (DOMExceptions
    and segfaults with replaceWith). (nielsdos)
  . Fixed bug GH-10234 (Setting DOMAttr::textContent results in an empty
    attribute value). (nielsdos)
  . Fix return value in stub file for DOMNodeList::item. (divinity76)
  . Fix spec compliance error with '*' namespace for
    DOMDocument::getElementsByTagNameNS. (nielsdos)
  . Fix DOMElement::append() and DOMElement::prepend() hierarchy checks.
    (nielsdos)
  . Fixed bug GH-11347 (Memory leak when calling a static method inside an
    xpath query). (nielsdos)
  . Fixed bug #67440 (append_node of a DOMDocumentFragment does not reconcile
    namespaces). (nielsdos)
  . Fixed bug #81642 (DOMChildNode::replaceWith() bug when replacing a node
    with itself). (nielsdos)
  . Fixed bug #77686 (Removed elements are still returned by getElementById).
    (nielsdos)
  . Fixed bug #70359 (print_r() on DOMAttr causes Segfault in
    php_libxml_node_free_list()). (nielsdos)
  . Fixed bug #78577 (Crash in DOMNameSpace debug info handlers). (nielsdos)
  . Fix lifetime issue with getAttributeNodeNS(). (nielsdos)
  . Fix "invalid state error" with cloned namespace declarations. (nielsdos)
  . Fixed bug #55294 and #47530 and #47847 (various namespace reconciliation
    issues). (nielsdos)
  . Fixed bug #80332 (Completely broken array access functionality with
    DOMNamedNodeMap). (nielsdos)

- Opcache:
  . Fix allocation loop in zend_shared_alloc_startup(). (nielsdos)
  . Access violation on smm_shared_globals with ALLOC_FALLBACK. (KoudelkaB)
  . Fixed bug GH-11336 (php still tries to unlock the shared memory ZendSem
    with opcache.file_cache_only=1 but it was never locked). (nielsdos)

- OpenSSL:
  . Fixed bug GH-9356 Incomplete validation of IPv6 Address fields in
    subjectAltNames (James Lucas, Jakub Zelenka).

- PCRE:
  . Fix preg_replace_callback_array() pattern validation. (ilutov)

- PGSQL:
  . Fixed intermittent segfault with pg_trace. (David Carlier)

- Phar:
  . Fix cross-compilation check in phar generation for FreeBSD. (peter279k)

- SPL:
  . Fixed bug GH-11338 (SplFileInfo empty getBasename with more than one
    slash). (nielsdos)

- Standard:
  . Fix access on NULL pointer in array_merge_recursive(). (ilutov)
  . Fix exception handling in array_multisort(). (ilutov)

- SQLite3:
  . Fixed bug GH-11451 (Invalid associative array containing duplicate
    keys). (nielsdos)

08 Jun 2023, PHP 8.2.7

- Core:
  . Fixed bug GH-11152 (Unable to alias namespaces containing reserved class
    names). (ilutov)
  . Fixed bug GH-9068 (Conditional jump or move depends on uninitialised
    value(s)). (nielsdos)
  . Fixed bug GH-11189 (Exceeding memory limit in zend_hash_do_resize leaves
    the array in an invalid state). (Bob)
  . Fixed bug GH-11063 (Compilation error on old GCC versions). (ingamedeo)
  . Fixed bug GH-11222 (foreach by-ref may jump over keys during a rehash).
    (Bob)

- Date:
  . Fixed bug GH-11281 (DateTimeZone::getName() does not include seconds in
    offset). (nielsdos)

- Exif:
  . Fixed bug GH-10834 (exif_read_data() cannot read smaller stream wrapper
    chunk sizes). (nielsdos)

- FPM:
  . Fixed bug GH-10461 (PHP-FPM segfault due to after free usage of
    child->ev_std(out|err)). (Jakub Zelenka)
  . Fixed bug #64539 (FPM status page: query_string not properly JSON encoded).
    (Jakub Zelenka)
  . Fixed memory leak for invalid primary script file handle. (Jakub Zelenka)

- Hash:
  . Fixed bug GH-11180 (hash_file() appears to be restricted to 3 arguments).
    (nielsdos)

- LibXML:
  . Fixed bug GH-11160 (Few tests failed building with new libxml 2.11.0).
    (nielsdos)

- MBString:
  . Fix bug GH-11217 (Segfault in mb_strrpos / mb_strripos when using negative
    offset and ASCII encoding). (ilutov)

- Opcache:
  . Fixed bug GH-11134 (Incorrect match default branch optimization). (ilutov)
  . Fixed too wide OR and AND range inference. (nielsdos)
  . Fixed missing class redeclaration error with OPcache enabled. (ilutov)
  . Fixed bug GH-11245 (In some specific cases SWITCH with one default
    statement will cause segfault). (nielsdos)

- PCNTL:
  . Fixed maximum argument count of pcntl_forkx(). (nielsdos)

- PGSQL:
  . Fixed parameter parsing of pg_lo_export(). (kocsismate)

- Phar:
  . Fixed bug GH-11099 (Generating phar.php during cross-compile can't be
    done). (peter279k)

- Soap:
  . Fixed bug GHSA-76gg-c692-v2mw (Missing error check and insufficient random
    bytes in HTTP Digest authentication for SOAP).
    (CVE-2023-3247) (nielsdos, timwolla)
  . Fixed bug GH-8426 (make test fail while soap extension build). (nielsdos)

- SPL:
  . Fixed bug GH-11178 (Segmentation fault in spl_array_it_get_current_data
    (PHP 8.1.18)). (nielsdos)

- Standard:
  . Fixed bug GH-11138 (move_uploaded_file() emits open_basedir warning for
    source file). (ilutov)
  . Fixed bug GH-11274 (POST/PATCH request switches to GET after a HTTP 308
    redirect). (nielsdos)

- Streams:
  . Fixed bug GH-10031 ([Stream] STREAM_NOTIFY_PROGRESS over HTTP emitted
    irregularly for last chunk of data). (nielsdos)
  . Fixed bug GH-11175 (Stream Socket Timeout). (nielsdos)
  . Fixed bug GH-11177 (ASAN UndefinedBehaviorSanitizer when timeout = -1
    passed to stream_socket_accept/stream_socket_client). (nielsdos)

11 May 2023, PHP 8.2.6

- Core:
  . Fix inconsistent float negation in constant expressions. (ilutov)
  . Fixed bug GH-8841 (php-cli core dump calling a badly formed function).
    (nielsdos)
  . Fixed bug GH-10737 (PHP 8.1.16 segfaults on line 597 of
    sapi/apache2handler/sapi_apache2.c). (nielsdos, ElliotNB)
  . Fixed bug GH-11028 (Heap Buffer Overflow in zval_undefined_cv.). (nielsdos)
  . Fixed bug GH-11108 (Incorrect CG(memoize_mode) state after bailout in ??=).
    (ilutov)

- Date:
  . Fixed bug where the diff() method would not return the right result around
    DST changeover for date/times associated with a timezone identifier. (Derick)
  . Fixed out-of-range bug when converting to/from around the LONG_MIN unix
    timestamp. (Derick)

- DOM:
  . Fixed bug #80602 (Segfault when using DOMChildNode::before()).
    (Nathan Freeman)
  . Fixed incorrect error handling in dom_zvals_to_fragment(). (nielsdos)

- Exif:
  . Fixed bug GH-9397 (exif read : warnings and errors : Potentially invalid
    endianess, Illegal IFD size and Undefined index). (nielsdos)

- Intl:
  . Fixed bug GH-11071 (TZData version not displayed anymore). (Remi)

- PCRE:
  . Fixed bug GH-10968 (Segfault in preg_replace_callback_array()). (ilutov)

- Reflection:
  . Fixed bug GH-10983 (State-dependant segfault in
    ReflectionObject::getProperties). (nielsdos)

- SPL:
  . Handle indirect zvals and use up-to-date properties in
    SplFixedArray::__serialize. (nielsdos)

- Standard:
  . Fixed bug GH-10990 (mail() throws TypeError after iterating over
    $additional_headers array by reference). (nielsdos)
  . Fixed bug GH-9775 (Duplicates returned by array_unique when using enums).
    (ilutov)

- Streams:
  . Fixed bug GH-10406 (feof() behavior change for UNIX based socket
    resources). (Jakub Zelenka)

13 Apr 2023, PHP 8.2.5

- Core:
  . Added optional support for max_execution_time in ZTS/Linux builds
    (Kévin Dunglas)
  . Fixed use-after-free in recursive AST evaluation. (ilutov)
  . Fixed bug GH-8646 (Memory leak PHP FPM 8.1). (nielsdos)
  . Re-add some CTE functions that were removed from being CTE by a mistake.
    (mvorisek)
  . Remove CTE flag from array_diff_ukey(), which was added by mistake.
    (mvorisek)
  . Fixed bug GH-10801 (Named arguments in CTE functions cause a segfault).
    (nielsdos)
  . Fixed bug GH-8789 (PHP 8.0.20 (ZTS) zend_signal_handler_defer crashes on
    apache). (nielsdos)
  . Fixed bug GH-10015 (zend_signal_handler_defer crashes on apache shutdown).
    (nielsdos)
  . Fixed bug GH-10810 (Fix NUL byte terminating Exception::__toString()).
    (ilutov)
  . Fix potential memory corruption when mixing __callStatic() and FFI. (ilutov)

- Date:
  . Fixed bug GH-10747 (Private and protected properties in serialized Date*
    objects throw). (Derick)

- FPM:
  . Fixed bug GH-10611 (fpm_env_init_main leaks environ). (nielsdos)
  . Destroy file_handle in fpm_main. (Jakub Zelenka, nielsdos)
  . Fixed bug #74129 (Incorrect SCRIPT_NAME with apache ProxyPassMatch when
    spaces are in path). (Jakub Zelenka)

- FTP:
  . Propagate success status of ftp_close(). (nielsdos)
  . Fixed bug GH-10521 (ftp_get/ftp_nb_get resumepos offset is maximum 10GB).
    (nielsdos)

- IMAP:
  . Fix build failure with Clang 16. (orlitzky)

- MySQLnd:
  . Fixed bug GH-8979 (Possible Memory Leak with SSL-enabled MySQL
    connections). (nielsdos)

- Opcache:
  . Fixed build for macOS to cater with pkg-config settings. (David Carlier)
  . Fixed bug GH-8065 (opcache.consistency_checks > 0 causes segfaults in
    PHP >= 8.1.5 in fpm context). (nielsdos)

- OpenSSL:
  . Add missing error checks on file writing functions. (nielsdos)

- PDO Firebird:
  . Fixed bug GH-10908 (Bus error with PDO Firebird on RPI with 64 bit kernel
    and 32 bit userland). (nielsdos)

- Phar:
  . Fixed bug GH-10766 (PharData archive created with Phar::Zip format does
    not keep files metadata (datetime)). (nielsdos)
  . Add missing error checks on EVP_MD_CTX_create() and EVP_VerifyInit().
    (nielsdos)

- PDO ODBC:
  . Fixed missing and inconsistent error checks on SQLAllocHandle. (nielsdos)

- PGSQL:
  . Fixed typo in the array returned from pg_meta_data (extended mode).
    (David Carlier)

- SPL:
  . Fixed bug GH-10519 (Array Data Address Reference Issue). (Nathan Freeman)
  . Fixed bug GH-10907 (Unable to serialize processed SplFixedArrays in
    PHP 8.2.4). (nielsdos)
  . Fixed bug GH-10844 (ArrayIterator allows modification of readonly props).
    (ilutov)

- Standard:
  . Fixed bug GH-10885 (stream_socket_server context leaks). (ilutov)
  . Fixed bug GH-10052 (Browscap crashes PHP 8.1.12 on request shutdown
    (apache2)). (nielsdos)
  . Fixed oss-fuzz #57392 (Buffer-overflow in php_fgetcsv() with \0 delimiter
    and enclosure). (ilutov)
  . Fixed undefined behaviour in unpack(). (nielsdos)

16 Mar 2023, PHP 8.2.4

- Core:
  . Fixed incorrect check condition in ZEND_YIELD. (nielsdos)
  . Fixed incorrect check condition in type inference. (nielsdos)
  . Fix incorrect check in zend_internal_call_should_throw(). (nielsdos)
  . Fixed overflow check in OnUpdateMemoryConsumption. (nielsdos)
  . Fixed bug GH-9916 (Entering shutdown sequence with a fiber suspended in a
    Generator emits an unavoidable fatal error or crashes). (Arnaud)
  . Fixed bug GH-10437 (Segfault/assertion when using fibers in shutdown
    function after bailout). (trowski)
  . Fixed SSA object type update for compound assignment opcodes. (nielsdos)
  . Fixed language scanner generation build. (Daniel Black)
  . Fixed zend_update_static_property() calling zend_update_static_property_ex()
    misleadingly with the wrong return type. (nielsdos)
  . Fix bug GH-10570 (Fixed unknown string hash on property fetch with integer
    constant name). (nielsdos)
  . Fixed php_fopen_primary_script() call resulted on zend_destroy_file_handle()
    freeing dangling pointers on the handle as it was uninitialized. (nielsdos)

- Curl:
  . Fixed deprecation warning at compile time. (Max Kellermann)
  . Fixed bug GH-10270 (Unable to return CURL_READFUNC_PAUSE in readfunc
    callback). (Pierrick Charron)

- Date:
  . Fix GH-10447 ('p' format specifier does not yield 'Z' for 00:00). (Derick)
  . Fix GH-10152 (Custom properties of Date's child classes are not
    serialised). (Derick)

- FFI:
  . Fixed incorrect bitshifting and masking in ffi bitfield. (nielsdos)

- Fiber:
  . Fixed assembly on alpine x86. (nielsdos)
  . Fixed bug GH-10496 (segfault when garbage collector is invoked inside of
    fiber). (Bob, Arnaud)

- FPM:
  . Fixed bug GH-10315 (FPM unknown child alert not valid). (Jakub Zelenka)
  . Fixed bug GH-10385 (FPM successful config test early exit). (nielsdos)

- GMP:
  . Properly implement GMP::__construct(). (nielsdos)

- Intl:
  . Fixed bug GH-10647 (Spoolchecker isSuspicious/areConfusable methods
    error code's argument always returning NULL0. (Nathan Freeman)

- JSON:
  . Fixed JSON scanner and parser generation build.
    (Daniel Black, Jakub Zelenka)

- MBString:
  . ext/mbstring: fix new_value length check. (Max Kellermann)
  . Fix bug GH-10627 (mb_convert_encoding crashes PHP on Windows). (nielsdos)

- Opcache:
  . Fix incorrect page_size check. (nielsdos)
  . Fix readonly modification check when using inc/dec operators on readonly
    property with JIT. (ilutov)

- OpenSSL:
  . Fixed php_openssl_set_server_dh_param() DH params errors handling. (nielsdos)

- PDO OCI:
  . Fixed bug #60994 (Reading a multibyte CLOB caps at 8192 chars).
    (Michael Voříšek)

- PHPDBG:
  . Fixed bug GH-10715 (heap buffer overflow on --run option misuse). (nielsdos)

- PGSQL:
  . Fix GH-10672 (pg_lo_open segfaults in the strict_types mode). (girgias)

- Phar:
  . Fix incorrect check in phar tar parsing. (nielsdos)

- Random:
  . Fix GH-10390 (Do not trust arc4random_buf() on glibc). (timwolla)
  . Fix GH-10292 (Made the default value of the first param of srand() and
    mt_srand() unknown). (kocsismate)

- Reflection:
  . Fixed bug GH-10623 (Reflection::getClosureUsedVariables opcode fix with
    variadic arguments). (nielsdos)
  . Fix Segfault when using ReflectionFiber suspended by an internal function.
    (danog)

- Session:
  . Fixed ps_files_cleanup_dir() on failure code paths with -1 instead of 0 as
    the latter was considered success by callers. (nielsdos).

- Standard:
  . Fixed bug GH-8086 (Introduce mail.mixed_lf_and_crlf INI). (Jakub Zelenka)
  . Fixed bug GH-10292 (Made the default value of the first param of srand() and
    mt_srand() unknown). (kocsismate)
  . Fix incorrect check in cs_8559_5 in map_from_unicode(). (nielsdos)
  . Fix bug GH-9697 for reset/end/next/prev() attempting to move pointer of
    properties table for certain internal classes such as FFI classes
  . Fix incorrect error check in browsecap for pcre2_match(). (nielsdos)

- Streams:
  . Fixed bug GH-10370 (File corruption in _php_stream_copy_to_stream_ex when
    using copy_file_range). (nielsdos)
  . Fixed bug GH-10548 (copy() fails on cifs mounts because of incorrect
    copy_file_range() len). (nielsdos)

- Tidy:
  . Fix memory leaks when attempting to open a non-existing file or a file over
    4GB. (Girgias)
  . Add missing error check on tidyLoadConfig. (nielsdos)

- Zlib:
  . Fixed output_handler directive value's length which counted the string
    terminator. (nieldos)

14 Feb 2023, PHP 8.2.3

- Core:
  . Fixed bug #81744 (Password_verify() always return true with some hash).
    (CVE-2023-0567). (Tim Düsterhus)
  . Fixed bug #81746 (1-byte array overrun in common path resolve code).
    (CVE-2023-0568). (Niels Dossche)

- SAPI:
  . Fixed bug GHSA-54hq-v5wp-fqgv (DOS vulnerability when parsing multipart
    request body). (CVE-2023-0662) (Jakub Zelenka)

02 Feb 2023, PHP 8.2.2

- Core:
  . Fixed bug GH-10200 (zif_get_object_vars:
    Assertion `!(((__ht)->u.flags & (1<<2)) != 0)' failed). (nielsdos)
  . Fix GH-10251 (Assertion `(flag & (1<<3)) == 0' failed). (nielsdos)
  . Fix GH-10240 (Assertion failure when adding more than 2**30 elements to an
    unpacked array). (Arnaud)
  . Fix GH-9735 (Fiber stack variables do not participate in cycle collector).
    (Arnaud)
  . Fix GH-9675 (Broken run_time_cache init for internal enum methods).
    (Petar Obradović, Bob)
  . Fix GH-10248 (Assertion `!(zval_get_type(&(*(property))) == 10)' failed).
    (nielsdos)

- FPM:
  . Fixed bug #77106 (Missing separator in FPM FastCGI errors). (Jakub Zelenka)
  . Fixed bug GH-9981 (FPM does not reset fastcgi.error_header).
    (Jakub Zelenka)
  . Fixed bug #68591 (Configuration test does not perform UID lookups).
    (Jakub Zelenka)
  . Fixed memory leak when running FPM config test. (Jakub Zelenka)
  . Fixed bug #67244 (Wrong owner:group for listening unix socket).
    (Jakub Zelenka)

- Hash:
  . Handle exceptions from __toString in XXH3's initialization (nielsdos)

- LDAP:
  . Fixed bug GH-10112 (LDAP\Connection::__construct() refers to ldap_create()).
    (cmb)

- Opcache:
  . Fix inverted bailout value in zend_runtime_jit() (Max Kellermann).
  . Fix access to uninitialized variable in accel_preload(). (nielsdos)
  . Fix zend_jit_find_trace() crashes. (Max Kellermann)
  . Added missing lock for EXIT_INVALIDATE in zend_jit_trace_exit. (Max Kellermann)

- Phar:
  . Fix wrong flags check for compression method in phar_object.c (nielsdos)

- PHPDBG:
  . Fix undefined behaviour in phpdbg_load_module_or_extension(). (nielsdos)
  . Fix NULL pointer dereference in phpdbg_create_conditional_breal(). (nielsdos)
  . Fix GH-9710: phpdbg memory leaks by option "-h" (nielsdos)
  . Fix phpdbg segmentation fault in case of malformed input (nielsdos)

- Posix:
  . Fix memory leak in posix_ttyname() (girgias)

- Random:
  . Fixed bug GH-10247 (Theoretical file descriptor leak for /dev/urandom). (timwolla)

- Standard:
  . Fix GH-10187 (Segfault in stripslashes() with arm64). (nielsdos)
  . Fixed bug GH-10214 (Incomplete validation of object syntax during
    unserialize()). (timwolla)
  . Fix substr_replace with slots in repl_ht being UNDEF. (nielsdos)

- XMLWriter
  . Fix missing check for xmlTextWriterEndElement (nielsdos)

05 Jan 2023, PHP 8.2.1

- Core:
  . Fixed bug GH-9905 (constant() behaves inconsistent when class is undefined).
    (cmb)
  . Fixed bug GH-9918 (License information for xxHash is not included in
    README.REDIST.BINS file). (Akama Hitoshi)
  . Fixed bug GH-9890 (OpenSSL legacy providers not available on Windows). (cmb)
  . Fixed bug GH-9650 (Can't initialize heap: [0x000001e7]). (Michael Voříšek)
  . Fixed potentially undefined behavior in Windows ftok(3) emulation. (cmb)
  . Fixed GH-9769 (Misleading error message for unpacking of objects). (jhdxr)

- Apache:
  . Fixed bug GH-9949 (Partial content on incomplete POST request). (cmb)

- FPM:
  . Fixed bug GH-9959 (Solaris port event mechanism is still broken after bug
    #66694). (Petr Sumbera)
  . Fixed bug #68207 (Setting fastcgi.error_header can result in a WARNING).
    (Jakub Zelenka)
  . Fixed bug #80669 (FPM numeric user fails to set groups). (Jakub Zelenka)
  . Fixed bug GH-8517 (Random crash of FPM master process in
    fpm_stdio_child_said). (Jakub Zelenka)

- Imap:
  . Fixed bug GH-10051 (IMAP: there's no way to check if a IMAP\Connection is
    still open). (Girgias)

- MBString:
  . Fixed bug GH-9535 (The behavior of mb_strcut in mbstring has been changed in
    PHP8.1). (Nathan Freeman)

- Opcache:
  . Fixed bug GH-9968 (Segmentation Fault during OPCache Preload).
    (Arnaud, michdingpayc)

- OpenSSL:
  . Fixed bug GH-9997 (OpenSSL engine clean up segfault). (Jakub Zelenka)
  . Fixed bug GH-9064 (PHP fails to build if openssl was built with --no-ec).
    (Jakub Zelenka)
  . Fixed bug GH-10000 (OpenSSL test failures when OpenSSL compiled with
    no-dsa). (Jakub Zelenka)

- Pcntl:
  . Fixed bug GH-9298 (Signal handler called after rshutdown leads to crash).
    (Erki Aring)

- PDO_Firebird:
  . Fixed bug GH-9971 (Incorrect NUMERIC value returned from PDO_Firebird).
    (cmb)

- PDO/SQLite:
  . Fixed bug #81740 (PDO::quote() may return unquoted string). (CVE-2022-31631)
    (cmb)

- Session:
  . Fixed GH-9932 (session name silently fails with . and [). (David Carlier)

- SPL:
  . Fixed GH-9883 (SplFileObject::__toString() reads next line). (Girgias)
  . Fixed GH-10011 (Trampoline autoloader will get reregistered and cannot be
    unregistered). (Girgias)

- SQLite3:
  . Fixed bug #81742 (open_basedir bypass in SQLite3 by using file URI). (cmb)

- TSRM:
  . Fixed Windows shmget() wrt. IPC_PRIVATE. (Tyson Andre)

08 Dec 2022, PHP 8.2.0

- CLI:
  . Fixed bug #81496 (Server logs incorrect request method). (lauri)
  . Updated the mime-type table for the builtin-server. (Ayesh Karunaratne)
  . Fixed potential overflow for the builtin server via the
    PHP_CLI_SERVER_WORKERS environment variable. (yiyuaner)
  . Fixed GH-8575 by changing STDOUT, STDERR and STDIN to not close on resource
    destruction. (Jakub Zelenka)
  . Implement built-in web server responding without body to HEAD request on
    a static resource. (Vedran Miletic, Marin Martuslovic)
  . Implement built-in web server responding with HTTP status 405 to
    DELETE/PUT/PATCH request on a static resource.
    (Vedran Miletic, Marin Martuslovic)
  . Fixed bug GH-9709 (Null pointer dereference with -w/-s options).
    (Adam Saponara)

- COM:
  . Fixed bug GH-8750 (Can not create VT_ERROR variant type). (cmb)

- Core:
  . Fixed bug #81380 (Observer may not be initialized properly). (krakjoe)
  . Fixed bug GH-7771 (Fix filename/lineno of constant expressions). (ilutov)
  . Fixed bug GH-7792 (Improve class type in error messages). (ilutov)
  . Support huge pages on MacOS. (David CARLIER)
  . Fixed bug GH-8655 (Casting an object to array does not unwrap refcount=1
    references). (Nicolas Grekas)
  . Fixed bug GH-8661 (Nullsafe in coalesce triggers undefined variable
    warning). (ilutov)
  . Fixed bug GH-7821 and GH-8418 (Allow arbitrary const expressions in backed
    enums). (ilutov)
  . Fixed bug GH-8810 (Incorrect lineno in backtrace of multi-line function
    calls). (ilutov)
  . Optimised code path for newly created file with the stream plain wrapper. (Max Kellermann)
  . Uses safe_perealloc instead of perealloc for the
    ZEND_PTR_STACK_RESIZE_IF_NEEDED to avoid possible overflows. (David Carlier)
  . Reduced the memory footprint of strings returned by var_export(),
    json_encode(), serialize(), iconv_*(), mb_ereg*(), session_create_id(),
    http_build_query(), strstr(), Reflection*::__toString(). (Arnaud)
  . Fixed bug GH-8995 (WeakMap object reference offset causing TypeError).
    (Tobias Bachert)
  . Added error_log_mode ini setting. (Mikhail Galanin)
  . Updated request startup messages. (Eric Norris)
  . Fixed bug GH-7900 (Arrow function with never return type compile-time
    errors). (ilutov)
  . Fixed incorrect double to long casting in latest clang. (zeriyoshi)
  . Added support for defining constants in traits. (sj-i)
  . Stop incorrectly emitting false positive deprecation notice alongside
    unsupported syntax fatal error for `"{$g{'h'}}"`. (TysonAndre)
  . Fix unexpected deprecated dynamic property warning, which occurred when
    exit() in finally block after an exception was thrown without catching.
    (Twosee)
  . Fixed bug GH-9323 (Crash in ZEND_RETURN/GC/zend_call_function)
    (Tim Starling)
  . Fixed bug GH-9227 (Trailing dots and spaces in filenames are ignored).
    (cmb)
  . Fixed bug GH-9285 (Traits cannot be used in readonly classes).
    (kocsismate)
  . Fixed bug GH-9186 (@strict-properties can be bypassed using
    unserialization). (kocsismate)
  . Fixed bug GH-9500 (Using dnf type with parentheses after readonly keyword
    results in a parse error). (ilutov)
  . Fixed bug GH-9516 ((A&B)|D as a param should allow AB or D. Not just A).
    (Girgias)
  . Fixed observer class notify with Opcache file_cache_only=1. (ilutov)
  . Fixes segfault with Fiber on FreeBSD i386 architecture. (David Carlier)
  . Fixed bug GH-9655 (Pure intersection types cannot be implicitly nullable)
    (Girgias)
  . Fixed bug GH-9589 (dl() segfaults when module is already loaded). (cmb,
    Arnaud)
  . Fixed bug GH-9752 (Generator crashes when interrupted during argument
    evaluation with extra named params). (Arnaud)
  . Fixed bug GH-9801 (Generator crashes when memory limit is exceeded during
    initialization). (Arnaud)
  . Fixed a bug with preloaded enums possibly segfaulting. (Bob)
  . Fixed bug GH-9823 (Don’t reset func in zend_closure_internal_handler).
    (Florian Sowade)
  . Fixed potential NULL pointer dereference Windows shm*() functions. (cmb)
  . Fix target validation for internal attributes with constructor property
    promotion. (kooldev)
  . Fixed bug GH-9750 (Generator memory leak when interrupted during argument
    evaluation. (Arnaud)

- Curl:
  . Added support for CURLOPT_XFERINFOFUNCTION. (David Carlier)
  . Added support for CURLOPT_MAXFILESIZE_LARGE. (David Carlier)
  . Added new constants from cURL 7.62 to 7.80. (Pierrick)
  . New function curl_upkeep(). (Pierrick)

- Date:
  . Fixed GH-8458 (DateInterval::createFromDateString does not throw if
    non-relative items are present). (Derick)
  . Fixed bug #52015 (Allow including end date in DatePeriod iterations)
    (Daniel Egeberg, Derick)
  . idate() now accepts format specifiers "N" (ISO Day-of-Week) and "o" (ISO
    Year). (Pavel Djundik)
  . Fixed bug GH-8730 (DateTime::diff miscalculation is same time zone of
    different type). (Derick)
  . Fixed bug GH-8964 (DateTime object comparison after applying delta less
    than 1 second). (Derick)
  . Fixed bug GH-9106: (DateInterval 1.5s added to DateTimeInterface is rounded
    down since PHP 8.1.0). (Derick)
  . Fixed bug #75035 (Datetime fails to unserialize "extreme" dates).
    (Derick)
  . Fixed bug #80483 (DateTime Object with 5-digit year can't unserialized).
    (Derick)
  . Fixed bug #81263 (Wrong result from DateTimeImmutable::diff). (Derick)
  . Fixed bug GH-9431 (DateTime::getLastErrors() not returning false when no
    errors/warnings). (Derick)
  . Fixed bug with parsing large negative numbers with the @ notation. (Derick)

- DBA:
  . Fixed LMDB driver hanging when attempting to delete a non-existing key
    (Girgias)
  . Fixed LMDB driver memory leak on DB creation failure (Girgias)
  . Fixed GH-8856 (dba: lmdb: allow to override the MDB_NOSUBDIR flag). (Girgias)

- FFI:
  . Fixed bug GH-9090 (Support assigning function pointers in FFI). (Adam
    Saponara)

- Fileinfo:
  . Fixed bug GH-8805 (finfo returns wrong mime type for woff/woff2 files).
    (Anatol)

- Filter:
  . Added FILTER_FLAG_GLOBAL_RANGE to filter Global IPs. (vnsavage)

- FPM:
  . Emit error for invalid port setting. (David Carlier)
  . Added extra check for FPM proc dumpable on SELinux based systems.
    (David Carlier)
  . Added support for listening queue on macOS. (David Carlier)
  . Changed default for listen.backlog on Linux to -1. (Cristian Rodríguez)
  . Added listen.setfib pool option to set route FIB on FreeBSD. (David Carlier)
  . Added access.suppress_path pool option to filter access log entries.
    (Mark Gallagher)
  . Fixed on fpm scoreboard occasional warning on acquisition failure.
    (Felix Wiedemann)
  . Fixed bug GH-9754 (SaltStack (using Python subprocess) hangs when running
    php-fpm 8.1.11). (Jakub Zelenka)

- FTP:
  . Fix datetime format string to follow POSIX spec in ftp_mdtm(). (Jihwan Kim)

- GD:
  . Fixed bug #81739: OOB read due to insufficient input validation in
    imageloadfont(). (CVE-2022-31630) (cmb)

- GMP:
  . Fixed bug GH-9308 (GMP throws the wrong error when a GMP object is passed
    to gmp_init()). (Girgias)

- Hash:
  . Fixed bug #81738: buffer overflow in hash_update() on long parameter.
    (CVE-2022-37454) (nicky at mouha dot be)
  . Fixed bug GH-10077: Fix compilation on RHEL 7 ppc64le. (Mattias Ellert)

- Intl:
  . Update all grandfathered language tags with preferred values
  . Fixed GH-7939 (Cannot unserialize IntlTimeZone objects). (cmb)
  . Fixed build for ICU 69.x and onwards. (David Carlier)
  . Declared Transliterator::$id as readonly to unlock subclassing it. (Nicolas
    Grekas)
  . Fixed bug GH-9421 (Incorrect argument number for ValueError in NumberFormatter).
    (Girgias)

- MBString:
  . Fixed bug GH-9248 (Segmentation fault in mb_strimwidth()). (cmb)

- mysqli:
  . Fixed bug GH-9841 (mysqli_query throws warning despite using
    silenced error mode). (Kamil Tekiela)

- MySQLnd:
  . Fixed potential heap corruption due to alignment mismatch. (cmb)

- OCI8:
  . Added oci8.prefetch_lob_size directive to tune LOB query performance
  . Support for building against Oracle Client libraries 10.1 and 10.2 has been
    dropped. Oracle Client libraries 11.2 or newer are now required.

- ODBC:
  . Fixed bug GH-8300 (User input not escaped when building connection string).
    (Calvin Buckley)
  . Fixed bug GH-9347 (Current ODBC liveness checks may be inadequate). (Calvin
    Buckley)

- Opcache:
  . Allocate JIT buffer close to PHP .text segemnt to allow using direct
    IP-relative calls and jumps.
    (Su Tao, Wang Xue, Chen Hu, Lizhen Lizhen, Dmitry)
  . Added initial support for JIT performance profiling generation
    for macOs Instrument. (David Carlier)
  . Fixed bug GH-8030 (Segfault with JIT and large match/switch statements).
    (Arnaud)
  . Added JIT support improvement for macOs for segments and executable permission
    bit handling. (David Carlier)
  . Added JIT buffer allocation near the .text section on FreeNSD. (David Carlier)
  . Fixed bug GH-9371 (Crash with JIT on mac arm64)
    (jdp1024/David Carlier)
  . Fixed bug GH-9259 (opcache.interned_strings_buffer setting integer
    overflow). (Arnaud)
  . Added indirect call reduction for jit on x86 architectures. (wxue1)

- OPcache:
  . Fixed bug GH-9164 (Segfault in zend_accel_class_hash_copy).
    (Arnaud, Sergei Turchanov)

- OpenSSL:
  . Discard poll calls on socket when no timeout/non blocking/MSG_DONTWAIT. (Max Kellermann)
  . Fixed bug GH-9310 (SSL local_cert and local_pk do not respect
    open_basedir). (Jakub Zelenka)
  . Implement FR #76935 ("chacha20-poly1305" is an AEAD but does not work like
    AEAD). (Jakub Zelenka)
  . Added openssl_cipher_key_length function. (Jakub Zelenka)
  . Fixed bug GH-9517 (Compilation error openssl extension related to PR
    GH-9366). (Jakub Zelenka)
  . Fixed missing clean up of OpenSSL engine list - attempt to fix GH-8620.
    (Jakub Zelenka)
  . Fixed bug GH-8430 (OpenSSL compiled with no-md2, no-md4 or no-rmd160 does
    not build). (Jakub Zelenka, fsbruva)

- PCNTL:
  . Fixed pcntl_(get|set)priority error handling for MacOS. (Juan Morales)

- PCRE:
  . Implemented FR #77726 (Allow null character in regex patterns). (tobil4sk)
  . Updated bundled libpcre to 10.40. (cmb)

- PDO:
  . Fixed bug GH-9818 (Initialize run time cache in PDO methods).
    (Florian Sowade)

- PDO_Firebird:
  . Fixed bug GH-8576 (Bad interpretation of length when char is UTF-8). (cmb)

- PDO_ODBC:
  . Fixed bug #80909 (crash with persistent connections in PDO_ODBC). (Calvin
    Buckley)
  . Fixed bug GH-8300 (User input not escaped when building connection string).
    (Calvin Buckley)
  . Fixed bug GH-9347 (Current ODBC liveness checks may be inadequate). (Calvin
    Buckley)
  . Fixed bug GH-9372 (HY010 when binding overlong parameter). (cmb)

- PDO_PGSQL:
  . Fixed bug GH-9411 (PgSQL large object resource is incorrectly closed).
    (Yurunsoft)

- Random:
  . Added new random extension. (Go Kudo)
  . Fixed bug GH-9067 (random extension is not thread safe). (cmb)
  . Fixed bug GH-9055 (segmentation fault if user engine throws). (timwolla)
  . Fixed bug GH-9066 (signed integer overflow). (zeriyoshi)
  . Fixed bug GH-9083 (undefined behavior during shifting). (timwolla)
  . Fixed bug GH-9088, GH-9056 (incorrect expansion of bytes when
    generating uniform integers within a given range). (timwolla)
  . Fixed bug GH-9089 (Fix memory leak on Randomizer::__construct()
    call twice). (zeriyoshi)
  . Fixed bug GH-9212 (PcgOneseq128XslRr64::jump() should not allow negative
    $advance). (Anton Smirnov)
  . Changed Mt19937 to throw a ValueError instead of InvalidArgumentException
    for invalid $mode. (timwolla)
  . Splitted Random\Randomizer::getInt() (without arguments) to
    Random\Randomizer::nextInt(). (zeriyoshi)
  . Fixed bug GH-9235 (non-existant $sequence parameter in stub for
    PcgOneseq128XslRr64::__construct()). (timwolla)
  . Fixed bug GH-9190, GH-9191 (undefined behavior for MT_RAND_PHP when
    handling large ranges). (timwolla)
  . Fixed bug GH-9249 (Xoshiro256StarStar does not reject the invalid
    all-zero state). (timwolla)
  . Removed redundant RuntimeExceptions from Randomizer methods. The
    exceptions thrown by the engines will be exposed directly. (timwolla)
  . Added extension specific Exceptions/Errors (RandomException, RandomError,
    BrokenRandomEngineError). (timwolla)
  . Fixed bug GH-9415 (Randomizer::getInt(0, 2**32 - 1) with Mt19937
    always returns 1). (timwolla)
  . Fixed Randomizer::getInt() consistency for 32-bit engines. (timwolla)
  . Fixed bug GH-9464 (build on older macOs releases). (David Bohman)
  . Fixed bug GH-9839 (Pre-PHP 8.2 output compatibility for non-mt_rand()
    functions for MT_RAND_PHP). (timwolla)

- Reflection:
  . Added ReflectionFunction::isAnonymous(). (Nicolas Grekas)
  . Added ReflectionMethod::hasPrototype(). (Ollie Read)
  . Narrow ReflectionEnum::getBackingType() return type to ReflectionNamedType.
    (SamMousa)
  . Fixed bug GH-8932 (ReflectionFunction provides no way to get the called
    class of a Closure). (cmb, Nicolas Grekas)

- Session:
  . Fixed bug GH-7787 (Improve session write failure message for user error
    handlers). (ilutov)
  . Fixed GH-9200 (setcookie has an obsolete expires date format). (timwolla)
  . Fixed GH-9584 (Avoid memory corruption when not unregistering custom session
    handler). (ilutov)
  . Fixed bug GH-9583 (session_create_id() fails with user defined save handler
      that doesn't have a validateId() method). (Girgias)

- SOAP:
  . Fixed bug GH-9720 (Null pointer dereference while serializing the response).
    (cmb)

- Sockets:
  . Added TCP_NOTSENT_LOWAT socket option. (David Carlier)
  . Added SO_MEMINFO socket option. (David Carlier)
  . Added SO_RTABLE socket option (OpenBSD), equivalent of SO_MARK (Linux).
    (David Carlier)
  . Added TCP_KEEPALIVE, TCP_KEEPIDLE, TCP_KEEPINTVL, TCP_KEEPCNT socket
    options. (David Carlier)
  . Added ancillary data support for FreeBSD. (David Carlier)
  . Added ancillary data support for NetBSD. (David Carlier)
  . Added SO_BPF_EXTENSIONS socket option. (David Carlier)
  . Added SO_SETFIB socket option. (David Carlier)
  . Added TCP_CONGESTION socket option. (David Carlier)
  . Added SO_ZEROCOPY/MSG_ZEROCOPY options. (David Carlier)
  . Added SOL_FILTER socket option for Solaris. (David Carlier)
  . Fixed socket constants regression as of PHP 8.2.0beta3. (Bruce Dou)

- Sodium:
  . Added sodium_crypto_stream_xchacha20_xor_ic(). (Scott)

- SPL:
  . Uses safe_erealloc instead of erealloc to handle heap growth
    for the SplHeap::insert method to avoid possible overflows. (David Carlier)
  . Widen iterator_to_array() and iterator_count()'s $iterator parameter to
    iterable. (timwolla)
  . Fixed bug #69181 (READ_CSV|DROP_NEW_LINE drops newlines within fields).
    (cmb)
  . Fixed bug #65069 (GlobIterator incorrect handling of open_basedir check).
    (Jakub Zelenka)

- SQLite3:
  . Changed sqlite3.defensive from PHP_INI_SYSTEM to PHP_INI_USER. (bohwaz)

- Standard:
  . net_get_interfaces() also reports wireless network interfaces on Windows.
    (Yurun)
  . Finished AVIF support in getimagesize(). (Yannis Guyon)
  . Fixed bug GH-7847 (stripos with large haystack has bad performance).
    (ilutov)
  . New function memory_reset_peak_usage(). (Patrick Allaert)
  . Fixed parse_url(): can not recognize port without scheme. (pandaLIU)
  . Deprecated utf8_encode() and utf8_decode(). (Rowan Tommins)
  . Fixed the crypt_sha256/512 api build with clang > 12. (David Carlier)
  . Uses safe_erealloc instead of erealloc to handle options in getopt
    to avoid possible overflows. (David Carlier)
  . Implemented FR GH-8924 (str_split should return empty array for empty
    string). (Michael Vorisek)
  . Added ini_parse_quantity function to convert ini quantities shorthand
    notation to int. (Dennis Snell)
  . Enable arc4random_buf for Linux glibc 2.36 and onwards
    for the random_bytes. (Cristian Rodriguez)
  . Uses CCRandomGenerateBytes instead of arc4random_buf on macOs. (David Carlier).
  . Fixed bug #65489 (glob() basedir check is inconsistent). (Jakub Zelenka)
  . Fixed GH-9200 (setcookie has an obsolete expires date format). (Derick)
  . Fixed GH-9244 (Segfault with array_multisort + array_shift). (cmb)
  . Fixed bug GH-9296 (`ksort` behaves incorrectly on arrays with mixed keys).
    (Denis Vaksman)
  . Marked crypt()'s $string parameter as #[\SensitiveParameter]. (timwolla)
  . Fixed bug GH-9464 (build on older macOs releases). (David Bohman)
  . Fixed bug GH-9518 (Disabling IPv6 support disables unrelated constants).
    (cmb)
  . Revert "Fixed parse_url(): can not recognize port without scheme."
    (andypost)

- Streams:
  . Set IP_BIND_ADDRESS_NO_PORT if available when connecting to remote host.
    (Cristian Rodríguez)
  . Fixed bug GH-8548 (stream_wrapper_unregister() leaks memory). (ilutov)
  . Discard poll calls on socket when no timeout/non blocking/MSG_DONTWAIT. (Max Kellermann)
  . Fixed bug GH-9316 ($http_response_header is wrong for long status line).
    (cmb, timwolla)
  . Fixed bug GH-9590 (stream_select does not abort upon exception or empty
    valid fd set). (Arnaud)
  . Fixed bug GH-9653 (file copy between different filesystems). (David Carlier)
  . Fixed bug GH-9779 (stream_copy_to_stream fails if dest in append mode).
    (Jakub Zelenka)

- Windows:
  . Added preliminary support for (cross-)building for ARM64. (Yun Dou)

- XML:
  . Added libxml_get_external_entity_loader() function. (Tim Starling)

- Zip:
  . add ZipArchive::clearError() method
  . add ZipArchive::getStreamName() method
  . add ZipArchive::getStreamIndex() method
  . On Windows, the Zip extension is now built as shared library (DLL) by
    default. (cmb)
  . Implement fseek for zip stream when possible with libzip 1.9.1. (Remi)<|MERGE_RESOLUTION|>--- conflicted
+++ resolved
@@ -39,15 +39,11 @@
   . Fixed bug GH-11972 (RecursiveCallbackFilterIterator regression in 8.1.18).
     (nielsdos)
 
-<<<<<<< HEAD
-31 Aug 2023, PHP 8.2.10
-=======
 - SQLite3:
   . Fixed bug GH-11878 (SQLite3 callback functions cause a memory leak with
     a callable array). (nielsdos, arnaud-lb)
 
-31 Aug 2023, PHP 8.1.23
->>>>>>> 07a9d2fb
+31 Aug 2023, PHP 8.2.10
 
 - CLI:
   . Fixed bug GH-11716 (cli server crashes on SIGINT when compiled with
