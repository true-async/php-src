--- conflicted
+++ resolved
@@ -2,14 +2,10 @@
 |||||||||||||||||||||||||||||||||||||||||||||||||||||||||||||||||||||||||||||||
 ?? ??? ????, PHP 7.3.4
 
-<<<<<<< HEAD
-21 Feb 2019, PHP 7.3.3
-=======
 - MySQLi:
   . Fixed bug #77597 (mysqli_fetch_field hangs scripts). (Nikita)
 
-07 Mar 2019, PHP 7.2.16
->>>>>>> 934691fa
+21 Feb 2019, PHP 7.3.3
 
 - Core:
   . Fixed bug #77589 (Core dump using parse_ini_string with numeric sections).
