PHP                                                                        NEWS
|||||||||||||||||||||||||||||||||||||||||||||||||||||||||||||||||||||||||||||||
?? ??? 2014, PHP 5.5.13

- CLI server:
  . Fixed bug #67079 (Missing MIME types for XML/XSL files). (Anatol)

- COM:
  . Fixed bug #66431 (Special Character via COM Interface (CP_UTF8)). (Anatol)

- Core:
  . Fixed bug #65701 (copy() doesn't work when destination filename is created
    by tempnam()). (Boro Sitnikovski)
  . Fixed bug #67072 (Echoing unserialized "SplFileObject" crash). (Anatol)

- Date:
  . Fixed bug #67118 (DateTime constructor crash with invalid data). (Anatol)

- DOM:
  . Fixed bug #67081 (DOMDocumentType->internalSubset returns entire DOCTYPE tag,
    not only the subset). (Anatol)

- Fileinfo:
  . Fixed bug #66307 (Fileinfo crashes with powerpoint files). (Anatol)

- FPM:
  . Fixed bug #66908 (php-fpm reload leaks epoll_create() file descriptor).
    (Julio Pintos)

- Phar:
<<<<<<< HEAD
  . Fix bug #64498 ($phar->buildFromDirectory can't compress file with an accent
    in its name). (PR #588)
=======
  . Fix bug #64498 ($phar->buildFromDirectory can't compress file with an accent 
    in its name). (PR #588) 

01 May 2014, PHP 5.4.28
>>>>>>> 35ceea92

?? ??? 2014, PHP 5.5.12
- Core:
  . Fixed bug #61019 (Out of memory on command stream_get_contents). (Mike)
  . Fixed bug #64330 (stream_socket_server() creates wrong Abstract Namespace 
    UNIX sockets). (Mike)
  . Fixed bug #66182 (exit in stream filter produces segfault). (Mike)  
  . Fixed bug #66736 (fpassthru broken). (Mike)
  . Fixed bug #67024 (getimagesize should recognize BMP files with negative
    height). (Gabor Buella)
  . Fixed bug #67043 (substr_compare broke by previous change) (Tjerk)

- cURL:
  . Fixed bug #66562 (curl_exec returns differently than curl_multi_getcontent).
    (Freek Lijten)

- Date:
  . Fixed bug #66721 (__wakeup of DateTime segfaults when invalid object data is
    supplied). (Boro Sitnikovski)

- Embed:
  . Fixed bug #65715 (php5embed.lib isn't provided anymore). (Anatol).

- Fileinfo:
  . Fixed bug #66987 (Memory corruption in fileinfo ext / bigendian).
    (Remi)

- FPM:
<<<<<<< HEAD
  . Fixed bug #66482 (unknown entry 'priority' in php-fpm.conf).
=======
  . Fixed bug #66482 (unknown entry 'priority' in php-fpm.conf). 
  . Fixed bug #67060 (sapi/fpm: possible privilege escalation due to insecure 
    default configuration) (CVE-2014-0185). (Stas)
>>>>>>> 35ceea92

- JSON:
  . Fixed bug #66021 (Blank line inside empty array/object when
    JSON_PRETTY_PRINT is set). (Kevin Israel)

- LDAP:
  . Fixed issue with null bytes in LDAP bindings. (Matthew Daley)

- mysqli:
  . Fixed problem in mysqli_commit()/mysqli_rollback() with second parameter
    (extra comma) and third parameters (lack of escaping). (Andrey)

- OpenSSL:
  . Fix bug #66942 (memory leak in openssl_seal()). (Chuan Ma)
  . Fix bug #66952 (memory leak in openssl_open()). (Chuan Ma)

- SimpleXML:
  . Fixed bug #66084 (simplexml_load_string() mangles empty node name)
    (Anatol)

- SQLite:
  . Fixed bug #66967 (Updated bundled libsqlite to 3.8.4.3). (Anatol)

- XSL:
  . Fixed bug #53965 (<xsl:include> cannot find files with relative paths
    when loaded with "file://"). (Anatol)

- Apache2 Handler SAPI:
  . Fixed Apache log issue caused by APR's lack of support for %zu
    (APR issue https://issues.apache.org/bugzilla/show_bug.cgi?id=56120).
    (Jeff Trawick)

03 Apr 2014, PHP 5.5.11

- Core:
  . Allow zero length comparison in substr_compare() (Tjerk)
  . Fixed bug #60602 (proc_open() changes environment array) (Tjerk)

- SPL:
  . Added feature #65545 (SplFileObject::fread()) (Tjerk)
  . Fixed bug #66702 (RegexIterator::INVERT_MATCH does not invert). (Joshua
    Thijssen)

- cURL:
  . Fixed bug #66109 (Can't reset CURLOPT_CUSTOMREQUEST to default behaviour) (Tjerk)
  . Fix compilation on libcurl versions between 7.10.5 and 7.12.2, inclusive.
    (Adam)

- Fileinfo:
  . Fixed bug #66946i (fileinfo: extensive backtracking in awk rule regular
    expression). (CVE-2013-7345) (Remi)

- FPM:
  . Added clear_env configuration directive to disable clearenv() call.
  (Github PR# 598, Paul Annesley)

- GD:
  . Fixed bug #66714 (imageconvolution breakage). (Brad Daily)
  . Fixed bug #66869 (Invalid 2nd argument crashes imageaffinematrixget) (Pierre)
  . Fixed bug #66887 (imagescale - poor quality of scaled image). (Remi)
  . Fixed bug #66890 (imagescale segfault). (Remi)
  . Fixed bug #66893 (imagescale ignore method argument). (Remi)

- Hash:
  . hash_pbkdf2() now works correctly if the $length argument is not specified.
    (Nikita)

- Intl:
  . Fixed bug #66873 (A reproductible crash in UConverter when given invalid 
    encoding) (Stas)

- Mail:
  . Fixed bug #66535 (Don't add newline after X-PHP-Originating-Script) (Tjerk)

- MySQLi:
  . Fixed bug #66762 (Segfault in mysqli_stmt::bind_result() when link closed)
  (Remi)

- OPCache
  . Added function opcache_is_script_cached(). (Danack)
  . Added information about interned strings usage. (Terry, Julien, Dmitry)

- Openssl:
  . Fixed bug #66833 (Default disgest algo is still MD5, switch to SHA1). (Remi)

- GMP
  . Fixed bug #66872 (invalid argument crashes gmp_testbit) (Pierre)

- SQLite:
  . Updated bundled libsqlite to 3.8.3.1 (Anatol)

06 Mar 2014, PHP 5.5.10

- Core:
  . Fixed Request #66574i (Allow multiple paths in php_ini_scanned_path). (Remi)

- Date:
  . Fixed bug #45528 (Allow the DateTimeZone constructor to accept timezones
    per offset too). (Derick)

- Fileinfo:
  . Bug #66731 (file: infinite recursion) (CVE-2014-1943). (Remi)
  . Fixed bug #66820 (out-of-bounds memory access in fileinfo)
    (CVE-2014-2270). (Remi)

- GD
  . Fixed Bug #66815 (imagecrop(): insufficient fix for NULL defer
    CVE-2013-7327). (Tomas Hoger, Remi)

- JSON:
  . Fixed bug #65753 (JsonSerializeable couldn't implement on module extension)
  (chobieeee@php.net)

- LDAP:
  . Implemented ldap_modify_batch (https://wiki.php.net/rfc/ldap_modify_batch).
  (Ondřej Hošek)

- Openssl:
  . Fixed bug #66501 (Add EC key support to php_openssl_is_private_key).
  (Mark Zedwood)

- PCRE:
  . Upgraded to PCRE 8.34. (Anatol)

- Pgsql:
  . Added warning for dangerous client encoding and remove possible injections
    for pg_insert()/pg_update()/pg_delete()/pg_select(). (Yasuo)


06 Feb 2014, PHP 5.5.9

- Core:
  . Fixed bug #66509 (copy() arginfo has changed starting from 5.4). (willfitch)

- GD:
  . Fixed bug #66356 (Heap Overflow Vulnerability in imagecrop()).
    (Laruence, Remi)

- OPCache:
  . Fixed bug #66474 (Optimizer bug in constant string to boolean conversion).
    (Dmitry)
  . Fixed bug #66461 (PHP crashes if opcache.interned_strings_buffer=0).
    (Dmitry)
  . Fixed bug #66298 (ext/opcache/Optimizer/zend_optimizer.c has dos-style 
    ^M as lineend). (Laruence)

- PDO_pgsql:
  . Fixed bug #62479 (PDO-psql cannot connect if password contains
spaces) (willfitch, iliaa)

- Readline
  . Fixed Bug #66412 (readline_clear_history() with libedit causes segfault after
    #65714). (Remi)

- Session
  . Fixed bug #66469 (Session module is sending multiple set-cookie headers when
    session.use_strict_mode=1) (Yasuo)
  . Fixed bug #66481 (Segfaults on session_name()).
    (cmcdermottroe at engineyard dot com, Yasuo)

- Standard
  . Fixed bug #66395 (basename function doesn't remove drive letter). (Anatol)

- Sockets:
  . Fixed bug #66381 (__ss_family was changed on AIX 5.3). (Felipe)

- Zend Engine
  . Fixed bug #66009 (Failed compilation of PHP extension with C++ std
    library using VS 2012). (Anatol)

09 Jan 2014, PHP 5.5.8

- Core:
  . Disallowed JMP into a finally block. (Laruence)
  . Added validation of class names in the autoload process. (Dmitry)
  . Fixed invalid C code in zend_strtod.c. (Lior Kaplan)
  . Fixed ZEND_MM_MEM_TYPE=mmap_zero. (Dmitry, Tony)
  . Fixed bug #66041 (list() fails to unpack yielded ArrayAccess object).
    (Nikita)
  . Fixed bug #65764 (generators/throw_rethrow FAIL with
    ZEND_COMPILE_EXTENDED_INFO). (Nikita)
  . Fixed bug #61645 (fopen and O_NONBLOCK). (Mike)
  . Fixed bug #66218 (zend_register_functions breaks reflection). (Remi)

- Date:
  . Fixed bug #66060 (Heap buffer over-read in DateInterval) (CVE-2013-6712). 
    (Remi)
  . Fixed bug #65768 (DateTimeImmutable::diff does not work). (Nikita Nefedov)
  
- DOM:
  . Fixed bug #65196 (Passing DOMDocumentFragment to DOMDocument::saveHTML() 
    Produces invalid Markup). (Mike)

- Exif:
  . Fixed bug #65873 (Integer overflow in exif_read_data()). (Stas)

- Filter:
  . Fixed bug #66229 (128.0.0.0/16 isn't reserved any longer). (Adam)

- GD:
  . Fixed bug #64405 (Use freetype-config for determining freetype2 dir(s)).
    (Adam)
    
- PDO_odbc:
  . Fixed bug #66311 (Stack smashing protection kills PDO/ODBC queries). 
    (michael at orlitzky dot com)

- MySQLi:
  . Fixed bug #65486 (mysqli_poll() is broken on win x64). (Anatol)

- OPCache:
  . Fixed revalidate_path=1 behavior to avoid caching of symlinks values.
    (Dmitry)
  . Fixed Issue #140: "opcache.enable_file_override" doesn't respect
    "opcache.revalidate_freq". (Dmitry).

- SNMP:
  . Fixed SNMP_ERR_TOOBIG handling for bulk walk operations. (Boris Lytochkin)

- SOAP
  . Fixed bug #66112 (Use after free condition in SOAP extension).
    (martin dot koegler at brz dot gv dot at)

- Sockets:
  . Fixed bug #65923 (ext/socket assumes AI_V4MAPPED is defined). (Felipe)

- XSL
  . Fixed bug #49634 (Segfault throwing an exception in a XSL registered
    function). (Mike)

- ZIP:
  . Fixed Bug #66321 (ZipArchive::open() ze_obj->filename_len not real). (Remi)

12 Dec 2013, PHP 5.5.7

- CLI server:
  . Added some MIME types to the CLI web server (Chris Jones)
  . Implemented FR #65917 (getallheaders() is not supported by the built-in web
    server) - also implements apache_response_headers() (Andrea Faulds)

- Core:
  . Fixed bug #66094 (unregister_tick_function tries to cast a Closure to a 
    string). (Laruence)
  . Fixed bug #65969 (Chain assignment with T_LIST failure). (Dmitry)

- OPCache
  . Fixed bug #66176 (Invalid constant substitution). (Dmitry)
  . Fixed bug #65915 (Inconsistent results with require return value). (Dmitry)
  . Fixed bug #65559 (Opcache: cache not cleared if changes occur while
    running). (Dmitry)

- readline
  . Fixed Bug #65714 (PHP cli forces the tty to cooked mode). (Remi)

- Openssl:
  . Fixed memory corruption in openssl_x509_parse() (CVE-2013-6420).
    (Stefan Esser).

14 Nov 2013, PHP 5.5.6

- Core:
  . Fixed bug #65947 (basename is no more working after fgetcsv in certain 
    situation). (Laruence)
  . Improved performance of array_merge() and func_get_args() by eliminating
    useless copying. (Dmitry)
  . Fixed bug #65939 (Space before ";" breaks php.ini parsing).
    (brainstorm at nopcode dot org)
  . Fixed bug #65911 (scope resolution operator - strange behavior with $this).
    (Bob Weinand)
  . Fixed bug #65936 (dangling context pointer causes crash). (Tony)

- FPM:
  . Changed default listen() backlog to 65535. (Tony)

- JSON
  . Fixed whitespace part of bug #64874 ("json_decode handles whitespace and
    case-sensitivity incorrectly"). (Andrea Faulds)

- MySQLi:
  . Fixed bug #66043 (Segfault calling bind_param() on mysqli). (Laruence)

- OPcache
  . Increased limit for opcache.max_accelerated_files to 1,000,000. (Chris)
  . Fixed issue #115 (path issue when using phar). (Dmitry)
  . Fixed issue #149 (Phar mount points not working with OPcache enabled).
  (Dmitry)

- ODBC
  . Fixed bug #65950 (Field name truncation if the field name is bigger than
    32 characters). (patch submitted by: michael dot y at zend dot com, Yasuo)

- PDO:
  . Fixed bug #66033 (Segmentation Fault when constructor of PDO statement 
    throws an exception). (Laruence)
  . Fixed bug 65946 (sql_parser permanently converts values bound to strings)

- Standard:
  . Fixed bug #64760 (var_export() does not use full precision for floating-point
    numbers) (Yasuo)


17 Oct 2013, PHP 5.5.5

- Core:
  . Fixed bug #64979 (Wrong behavior of static variables in closure generators).
    (Nikita)
  . Fixed bug #65322 (compile time errors won't trigger auto loading). (Nikita)
  . Fixed bug #65821 (By-ref foreach on property access of string offset
    segfaults). (Nikita)

- CLI server:
  . Fixed bug #65633 (built-in server treat some http headers as
    case-sensitive). (Adam)
  . Fixed bug #65818 (Segfault with built-in webserver and chunked transfer 
    encoding). (Felipe)
  . Added application/pdf to PHP CLI Web Server mime types (Chris Jones)

- Datetime:
  . Fixed bug #64157 (DateTime::createFromFormat() reports confusing error
    message). (Boro Sitnikovski)
  . Fixed bug #65502 (DateTimeImmutable::createFromFormat returns DateTime).
    (Boro Sitnikovski)
  . Fixed bug #65548 (Comparison for DateTimeImmutable doesn't work).
    (Boro Sitnikovski)

- DBA extension:
  . Fixed bug #65708 (dba functions cast $key param to string in-place,
    bypassing copy on write). (Adam)

- Filter:
  . Add RFC 6598 IPs to reserved addresses. (Sebastian Nohn)
  . Fixed bug #64441 (FILTER_VALIDATE_URL rejects fully qualified domain names).
    (Syra)

- FTP:
  . Fixed bug #65667 (ftp_nb_continue produces segfault). (Philip Hofstetter)

- GD
  . Ensure that the defined interpolation method is used with the generic
    scaling methods. (Pierre)

- IMAP:
  . Fixed bug #65721 (configure script broken in 5.5.4 and 5.4.20 when enabling
    imap). (ryotakatsuki at gmail dot com)

- OPcache:
  . Added support for GNU Hurd. (Svante Signell)
  . Added function opcache_compile_file() to load PHP scripts into cache
    without execution. (Julien)
  . Fixed bug #65845 (Error when Zend Opcache Optimizer is fully enabled).
    (Dmitry)
  . Fixed bug #65665 (Exception not properly caught when opcache enabled).
    (Laruence)
  . Fixed bug #65510 (5.5.2 crashes in _get_zval_ptr_ptr_var). (Dmitry)
  . Fixed issue #135 (segfault in interned strings if initial memory is too
    low). (Julien)

- Sockets:
  . Fixed bug #65808 (the socket_connect() won't work with IPv6 address).
    (Mike)

- SPL:
  . Fix bug #64782 (SplFileObject constructor make $context optional / give it
    a default value). (Nikita)

- Standard:
  . Fixed bug #61548 (content-type must appear at the end of headers for 201 
    Location to work in http). (Mike)

- XMLReader:
  . Fixed bug #51936 (Crash with clone XMLReader). (Mike)
  . Fixed bug #64230 (XMLReader does not suppress errors). (Mike)
  
- Build system:
  . Fixed bug #51076 (race condition in shtool's mkdir -p implementation).
    (Mike, Raphael Geissert)
  . Fixed bug #62396 ('make test' crashes starting with 5.3.14 (missing 
    gzencode())). (Mike)


19 Sep 2013, PHP 5.5.4

- Core:
  . Fixed bug #60598 (cli/apache sapi segfault on objects manipulation).
    (Laruence)
  . Improved fputcsv() to allow specifying escape character.
  . Fixed bug #65490 (Duplicate calls to get lineno & filename for 
    DTRACE_FUNCTION_*). (Chris Jones)
  . Fixed bug #65483 (quoted-printable encode stream filter incorrectly encoding
    spaces). (Michael M Slusarz)
  . Fixed bug #65481 (shutdown segfault due to serialize) (Mike)
  . Fixed bug #65470 (Segmentation fault in zend_error() with
    --enable-dtrace). (Chris Jones, Kris Van Hees)
  . Fixed bug #65225 (PHP_BINARY incorrectly set). (Patrick Allaert)
  . Fixed bug #62692 (PHP fails to build with DTrace). (Chris Jones, Kris Van Hees)
  . Fixed bug #61759 (class_alias() should accept classes with leading
    backslashes). (Julien)
  . Fixed bug #46311 (Pointer aliasing issue results in miscompile on gcc4.4).
    (Nikita Popov)

- cURL:
  . Fixed bug #65458 (curl memory leak). (Adam)

- Datetime:
  . Fixed bug #65554 (createFromFormat broken when weekday name is followed
    by some delimiters). (Valentin Logvinskiy, Stas).
  . Fixed bug #65564 (stack-buffer-overflow in DateTimeZone stuff caught
    by AddressSanitizer). (Remi).

- OPCache:
  . Fixed bug #65561 (Zend Opcache on Solaris 11 x86 needs ZEND_MM_ALIGNMENT=4).
    (Terry Ellison)

- Openssl:
  . Fixed bug #64802 (openssl_x509_parse fails to parse subject properly in
    some cases). (Mark Jones)

- PDO:
  . Fixed bug #64953 (Postgres prepared statement positional parameter 
    casting). (Mike)

- Session:
  . Fixed bug #65475 (Session ID is not initialized properly when strict session
    is enabled). (Yasuo)
  . Fixed bug #51127/#65359 Request #25630/#43980/#54383 (Added php_serialize 
    session serialize handler that uses plain serialize()). (Yasuo)

- Standard:
  . Fix issue with return types of password API helper functions. Found via
    static analysis by cjones. (Anthony Ferrara) 

- Zlib:
  . Fixed bug #65391 (Unable to send vary header user-agent when 
    ob_start('ob_gzhandler') is called) (Mike)

22 Aug 2013, PHP 5.5.3

- Openssl:
  . Fixed UMR in fix for CVE-2013-4248.

15 Aug 2013, PHP 5.5.2

- Core:
  . Fixed bug #65372 (Segfault in gc_zval_possible_root when return reference
    fails). (Laruence)
  . Fixed value of FILTER_SANITIZE_FULL_SPECIAL_CHARS constant (previously was
    erroneously set to FILTER_SANITIZE_SPECIAL_CHARS value). (Andrey
    avp200681 gmail com).
  . Fixed bug #65304 (Use of max int in array_sum). (Laruence)
  . Fixed bug #65291 (get_defined_constants() causes PHP to crash in a very
    limited case). (Arpad)
  . Fixed bug #62691 (solaris sed has no -i switch). (Chris Jones)
  . Fixed bug #61345 (CGI mode - make install don't work). (Michael Heimpold)
  . Fixed bug #61268 (--enable-dtrace leads make to clobber
    Zend/zend_dtrace.d) (Chris Jones)

- DOM:
  . Added flags option to DOMDocument::schemaValidate() and 
    DOMDocument::schemaValidateSource(). Added LIBXML_SCHEMA_CREATE flag. 
    (Chris Wright)

- OPcache:
  . Added opcache.restrict_api configuration directive that may limit
    usage of OPcache API functions only to particular script(s). (Dmitry)
  . Added support for glob symbols in blacklist entries (?, *, **).
    (Terry Elison, Dmitry)
  . Fixed bug #65338 (Enabling both php_opcache and php_wincache AVs on
    shutdown). (Dmitry)

- Openssl:
  . Fixed handling null bytes in subjectAltName (CVE-2013-4248).
    (Christian Heimes)

- PDO_mysql:
  . Fixed bug #65299 (pdo mysql parsing errors). (Johannes)

- Pgsql:
  . Fixed bug #62978 (Disallow possible SQL injections with pg_select()/pg_update()
    /pg_delete()/pg_insert()). (Yasuo)

- Phar:
  . Fixed bug #65028 (Phar::buildFromDirectory creates corrupt archives for 
    some specific contents). (Stas)

- Sessions:
  . Implemented strict sessions RFC (https://wiki.php.net/rfc/strict_sessions)
    which protects against session fixation attacks and session collisions.    
    (CVE-2011-4718). (Yasuo Ohgaki)
  . Fixed possible buffer overflow under Windows. Note: Not a security fix.
    (Yasuo)
  . Changed session.auto_start to PHP_INI_PERDIR. (Yasuo)

- SOAP:
  . Fixed bug #65018 (SoapHeader problems with SoapServer). (Dmitry)

- SPL:
  . Fixed bug #65328 (Segfault when getting SplStack object Value). (Laruence)
  . Added RecursiveTreeIterator setPostfix and getPostifx methods. (Joshua 
    Thijssen)
  . Fixed bug #61697 (spl_autoload_functions returns lambda functions 
    incorrectly). (Laruence)

- Streams:
  . Fixed bug #65268 (select() implementation uses outdated tick API). (Anatol)

- Pgsql:
  . Fixed bug #65336 (pg_escape_literal/identifier() scilently returns false).
    (Yasuo)

18 Jul 2013, PHP 5.5.1

- Core:
  . Fixed bug #65254 (Exception not catchable when exception thrown in autoload
    with a namespace). (Laruence)
  . Fixed bug #65088 (Generated configure script is malformed on OpenBSD).
    (Adam)
  . Fixed bug #65108 (is_callable() triggers Fatal Error). 
    (David Soria Parra, Laruence)
  . Fixed bug #65035 (yield / exit segfault). (Nikita)
  . Fixed bug #65161 (Generator + autoload + syntax error = segfault). (Nikita)
  . hex2bin() raises E_WARNING for invalid hex string. (Yasuo)
  . Fixed bug #65226 (chroot() does not get enabled). (Anatol)

- OPcache
  . Fixed bug #64827 (Segfault in zval_mark_grey (zend_gc.c)). (Laruence)
  . OPcache must be compatible with LiteSpeed SAPI (Dmitry)

- CGI:
  . Fixed Bug #65143 (Missing php-cgi man page). (Remi)

- CLI server:
  . Fixed bug #65066 (Cli server not responsive when responding with 422 http
    status code). (Adam)

- DateTime
  . Fixed fug #65184 (strftime() returns insufficient-length string under
    multibyte locales). (Anatol)

- GD
  . Fixed #65070 (bgcolor does not use the same format as the input image with
    imagerotate). (Pierre)
  . Fixed Bug #65060 (imagecreatefrom... crashes with user streams). (Remi)
  . Fixed Bug #65084 (imagecreatefromjpeg fails with URL). (Remi)
  . Fix gdImageCreateFromWebpCtx and use same logic to load WebP image
    that other formats. (Remi)

- Intl:
  . Add IntlCalendar::setMinimalDaysInFirstWeek()/
    intlcal_set_minimal_days_in_first_week().
  . Fixed trailing space in name of constant IntlCalendar::FIELD_FIELD_COUNT.
  . Fixed bug #62759 (Buggy grapheme_substr() on edge case). (Stas)
  . Fixed bug #61860 (Offsets may be wrong for grapheme_stri* functions).
    (Stas)

- OCI8:
  . Bump PECL package info version check to allow PECL installs with PHP 5.5+

- PDO:
  . Allowed PDO_OCI to compile with Oracle Database 12c client libraries.
    (Chris Jones)

- Pgsql
  . pg_unescape_bytea() raises E_WARNING for invalid inputs. (Yasuo)

- Phar:
  . Fixed Bug #65142 (Missing phar man page). (Remi)

- Session:
  . Added optional create_sid() argument to session_set_save_handler(),
    SessionHandler and new SessionIdInterface. (Leigh, Arpad)

- Sockets:
  . Implemented FR #63472 (Setting SO_BINDTODEVICE with socket_set_option).
    (Damjan Cvetko)
  . Allowed specifying paths in the abstract namespace for the functions
    socket_bind(), socket_connect() and socket_sendmsg(). (Gustavo)
  . Fixed bug #65260 (sendmsg() ancillary data construction for SCM_RIGHTS is
    faulty). (Gustavo)

- SPL:
  . Fixed bug #65136 (RecursiveDirectoryIterator segfault). (Laruence)
  . Fixed bug #61828 (Memleak when calling Directory(Recursive)Iterator
    /Spl(Temp)FileObject ctor twice). (Laruence)

- CGI/FastCGI SAPI:
  . Added PHP_FCGI_BACKLOG, overrides the default listen backlog. (Arnaud Le
    Blanc)

20 Jun 2013, PHP 5.5.0

- Core:
  . Added Zend Opcache extension and enable building it by default.
    More details here: https://wiki.php.net/rfc/optimizerplus. (Dmitry)
  . Added generators and coroutines (https://wiki.php.net/rfc/generators).
    (Nikita Popov)
  . Added "finally" keyword (https://wiki.php.net/rfc/finally). (Laruence)
  . Added simplified password hashing API
    (https://wiki.php.net/rfc/password_hash). (Anthony Ferrara)
  . Added support for constant array/string dereferencing. (Laruence)
  . Added array_column function which returns a column in a multidimensional
    array. https://wiki.php.net/rfc/array_column. (Ben Ramsey)
  . Added boolval(). (Jille Timmermans)
  . Added "Z" option to pack/unpack. (Gustavo)
  . Added Generator::throw() method. (Nikita Popov)
  . Added Class Name Resolution As Scalar Via "class" Keyword.
    (Ralph Schindler, Nikita Popov, Lars)
  . Added optional second argument for assert() to specify custom message. Patch
    by Lonny Kapelushnik (lonny@lonnylot.com). (Lars)
  . Added support for using empty() on the result of function calls and
    other expressions (https://wiki.php.net/rfc/empty_isset_exprs).
    (Nikita Popov)
  . Added support for non-scalar Iterator keys in foreach
    (https://wiki.php.net/rfc/foreach-non-scalar-keys). (Nikita Popov)
  . Added support for list in foreach (https://wiki.php.net/rfc/foreachlist).
    (Laruence)
  . Added support for changing the process's title in CLI/CLI-Server SAPIs.
    The implementation is more robust that the proctitle PECL module. More
    details here: https://wiki.php.net/rfc/cli_process_title. (Keyur)
  . Added ARMv7/v8 versions of various Zend arithmetic functions that are
    implemented using inline assembler (Ard Biesheuvel)
  . Added systemtap support by enabling systemtap compatible dtrace probes on
    linux. (David Soria Parra)
  . Optimized access to temporary and compiled VM variables. 8% less memory
    reads. (Dmitry)
  . The VM stacks for passing function arguments and syntaticaly nested calls
    were merged into a single stack. The stack size needed for op_array
    execution is calculated at compile time and preallocated at once. As result
    all the stack push operatins don't require checks for stack overflow
    any more. (Dmitry)
  . Improve set_exception_handler while doing reset. (Laruence)
  . Return previous handler when passing NULL to set_error_handler and
    set_exception_handler. (Nikita Popov)
  . Remove php_logo_guid(), php_egg_logo_guid(), php_real_logo_guid(),
    zend_logo_guid(). (Adnrew Faulds)
  . Drop Windows XP and 2003 support. (Pierre)
  . Implemented FR #64175 (Added HTTP codes as of RFC 6585). (Jonh Wendell)
  . Implemented FR #60738 (Allow 'set_error_handler' to handle NULL).
    (Laruence, Nikita Popov)
  . Implemented FR #60524 (specify temp dir by php.ini). (ALeX Kazik).
  . Implemented FR #46487 (Dereferencing process-handles no longer waits on
    those processes). (Jille Timmermans)
  . Fixed bug #65051 (count() off by one inside unset()). (Nikita)
  . Fixed bug #64988 (Class loading order affects E_STRICT warning). (Laruence)
  . Fixed bug #64966 (segfault in zend_do_fcall_common_helper_SPEC). (Laruence)
  . Fixed bug #64960 (Segfault in gc_zval_possible_root). (Laruence)
  . Fixed bug #64936 (doc comments picked up from previous scanner run). (Stas,
    Jonathan Oddy)
  . Fixed bug #64934 (Apache2 TS crash with get_browser()). (Anatol)
  . Fixed bug #64879 (Heap based buffer overflow in quoted_printable_encode,
    CVE 2013-2110). (Stas)
  . Fixed bug #64853 (Use of no longer available ini directives causes crash
    on TS build). (Anatol)
  . Fixed bug #64821 (Custom Exceptions crash when internal properties overridden).
      (Anatol)
  . Fixed bug #64720 (SegFault on zend_deactivate). (Dmitry)
  . Fixed bug #64677 (execution operator `` stealing surrounding arguments).
  . Fixed bug #64660 (Segfault on memory exhaustion within function definition).
    (Stas, reported by Juha Kylmänen)
  . Fixed bug #64578 (debug_backtrace in set_error_handler corrupts zend heap:
    segfault). (Laruence)
  . Fixed bug #64565 (copy doesn't report failure on partial copy). (Remi)
  . Fixed bug #64555 (foreach no longer copies keys if they are interned).
    (Nikita Popov)
  . Fixed bugs #47675 and #64577 (fd leak on Solaris)
  . Fixed bug #64544 (Valgrind warnings after using putenv). (Laruence)
  . Fixed bug #64515 (Memoryleak when using the same variablename 2times in
    function declaration). (Laruence)
  . Fixed bug #64503 (Compilation fails with error: conflicting types for
    'zendparse'). (Laruence)
  . Fixed bug #64239 (Debug backtrace changed behavior since 5.4.10 or 5.4.11).
    (Dmitry, Laruence)
  . Fixed bug #64523, allow XOR in php.ini. (Dejan Marjanovic, Lars)
  . Fixed bug #64354 (Unserialize array of objects whose class can't
    be autoloaded fail). (Laruence)
  . Fixed bug #64370 (microtime(true) less than $_SERVER['REQUEST_TIME_FLOAT']).
    (Anatol)
  . Fixed bug #64166 (quoted-printable-encode stream filter incorrectly
    discarding whitespace). (Michael M Slusarz)
    (Laruence)
  . Fixed bug #64142 (dval to lval different behavior on ppc64). (Remi)
  . Fixed bug #64135 (Exceptions from set_error_handler are not always
    propagated). (Laruence)
  . Fixed bug #63980 (object members get trimmed by zero bytes). (Laruence)
  . Fixed bug #63874 (Segfault if php_strip_whitespace has heredoc). (Pierrick)
  . Fixed bug #63830 (Segfault on undefined function call in nested generator).
    (Nikita Popov)
  . Fixed bug #63822 (Crash when using closures with ArrayAccess).
    (Nikita Popov)
  . Fixed bug #61681 (Malformed grammar). (Nikita Popov, Etienne, Laruence)
  . Fixed bug #61038 (unpack("a5", "str\0\0") does not work as expected).
    (srgoogleguy, Gustavo)
  . Fixed bug #61025 (__invoke() visibility not honored). (Laruence)
  . Fixed bug #60833 (self, parent, static behave inconsistently
    case-sensitive). (Stas, mario at include-once dot org)
  . Fixed Bug #52126: timestamp for mail.log (Martin Jansen, Lars)
  . Fixed bug #49348 (Uninitialized ++$foo->bar; does not cause a notice).
    (Stas)
  . Fixed Bug #23955: allow specifying Max-Age attribute in setcookie() (narfbg, Lars)
  . Fixed bug #18556 (Engine uses locale rules to handle class names). (Stas)
  . Fix undefined behavior when converting double variables to integers.
    The double is now always rounded towards zero, the remainder of its division
    by 2^32 or 2^64 (depending on sizeof(long)) is calculated and it's made
    signed assuming a two's complement representation. (Gustavo)
  . Drop support for bison < 2.4 when building PHP from GIT source.
    (Laruence)

- Apache2 Handler SAPI:
  . Enabled Apache 2.4 configure option for Windows (Pierre, Anatoliy)

- Calendar:
  . Fixed bug #64895 (Integer overflow in SndToJewish). (Remi)
  . Fixed bug #54254 (cal_from_jd returns month = 6 when there is only one Adar)
    (Stas, Eitan Mosenkis)

- CLI server:
  . Fixed bug #64128 (buit-in web server is broken on ppc64). (Remi)

- CURL:
  . Remove curl stream wrappers. (Pierrick)
  . Implemented FR #46439 - added CURLFile for safer file uploads.
    (Stas)
  . Added support for CURLOPT_FTP_RESPONSE_TIMEOUT, CURLOPT_APPEND,
    CURLOPT_DIRLISTONLY, CURLOPT_NEW_DIRECTORY_PERMS, CURLOPT_NEW_FILE_PERMS,
    CURLOPT_NETRC_FILE, CURLOPT_PREQUOTE, CURLOPT_KRBLEVEL, CURLOPT_MAXFILESIZE,
    CURLOPT_FTP_ACCOUNT, CURLOPT_COOKIELIST, CURLOPT_IGNORE_CONTENT_LENGTH,
    CURLOPT_CONNECT_ONLY, CURLOPT_LOCALPORT, CURLOPT_LOCALPORTRANGE,
    CURLOPT_FTP_ALTERNATIVE_TO_USER, CURLOPT_SSL_SESSIONID_CACHE,
    CURLOPT_FTP_SSL_CCC, CURLOPT_HTTP_CONTENT_DECODING,
    CURLOPT_HTTP_TRANSFER_DECODING, CURLOPT_PROXY_TRANSFER_MODE,
    CURLOPT_ADDRESS_SCOPE, CURLOPT_CRLFILE, CURLOPT_ISSUERCERT,
    CURLOPT_USERNAME, CURLOPT_PASSWORD, CURLOPT_PROXYUSERNAME,
    CURLOPT_PROXYPASSWORD, CURLOPT_NOPROXY, CURLOPT_SOCKS5_GSSAPI_NEC,
    CURLOPT_SOCKS5_GSSAPI_SERVICE, CURLOPT_TFTP_BLKSIZE,
    CURLOPT_SSH_KNOWNHOSTS, CURLOPT_FTP_USE_PRET, CURLOPT_MAIL_FROM,
    CURLOPT_MAIL_RCPT, CURLOPT_RTSP_CLIENT_CSEQ, CURLOPT_RTSP_SERVER_CSEQ,
    CURLOPT_RTSP_SESSION_ID, CURLOPT_RTSP_STREAM_URI, CURLOPT_RTSP_TRANSPORT,
    CURLOPT_RTSP_REQUEST, CURLOPT_RESOLVE, CURLOPT_ACCEPT_ENCODING,
    CURLOPT_TRANSFER_ENCODING, CURLOPT_DNS_SERVERS and CURLOPT_USE_SSL.
    (Pierrick)
  . Added new functions curl_escape, curl_multi_setopt, curl_multi_strerror
    curl_pause, curl_reset, curl_share_close, curl_share_init,
    curl_share_setopt curl_strerror and curl_unescape. (Pierrick)
  . Addes new curl options CURLOPT_TELNETOPTIONS, CURLOPT_GSSAPI_DELEGATION,
    CURLOPT_ACCEPTTIMEOUT_MS, CURLOPT_SSL_OPTIONS, CURLOPT_TCP_KEEPALIVE,
    CURLOPT_TCP_KEEPIDLE and CURLOPT_TCP_KEEPINTVL. (Pierrick)
  . Fixed bug #55635 (CURLOPT_BINARYTRANSFER no longer used. The constant
    still exists for backward compatibility but is doing nothing). (Pierrick)
  . Fixed bug #54995 (Missing CURLINFO_RESPONSE_CODE support). (Pierrick)

- DateTime
  . Added DateTimeImmutable - a variant of DateTime that only returns the
    modified state instead of changing itself. (Derick)
  . Fixed bug #64825 (Invalid free when unserializing DateTimeZone).
    (Anatol)
  . Fixed bug #64359 (strftime crash with VS2012). (Anatol)
  . Fixed bug #62852 (Unserialize Invalid Date causes crash). (Anatol)
  . Fixed bug #61642 (modify("+5 weekdays") returns Sunday).
    (Dmitri Iouchtchenko)
  . Fixed bug #60774 (DateInterval::format("%a") is always zero when an
    interval is created using the createFromDateString method) (Lonny
    Kapelushnik, Derick)
  . Fixed bug #54567 (DateTimeZone serialize/unserialize) (Lonny
    Kapelushnik, Derick)
  . Fixed bug #53437 (Crash when using unserialized DatePeriod instance).
    (Gustavo, Derick, Anatol)

- dba:
  . Bug #62489: dba_insert not working as expected.
    (marc-bennewitz at arcor dot de, Lars)

- Filter:
  . Implemented FR #49180 - added MAC address validation. (Martin)

- Fileinfo:
  . Upgraded libmagic to 5.14. (Anatol)
  . Fixed bug #64830 (mimetype detection segfaults on mp3 file). (Anatol)
  . Fixed bug #63590 (Different results in TS and NTS under Windows).
    (Anatoliy)
  . Fixed bug #63248 (Load multiple magic files from a directory under Windows).
      (Anatoliy)

- FPM:
  . Add --with-fpm-systemd option to report health to systemd, and
    systemd_interval option to configure this. The service can now use
    Type=notify in the systemd unit file. (Remi)
  . Ignore QUERY_STRING when sent in SCRIPT_FILENAME. (Remi)
  . Log a warning when a syscall fails. (Remi)
  . Implemented FR #64764 (add support for FPM init.d script). (Lior Kaplan)
  . Fixed Bug #64915 (error_log ignored when daemonize=0). (Remi)
  . Fixed bug #63999 (php with fpm fails to build on Solaris 10 or 11). (Adam)
  . Fixed some possible memory or resource leaks and possible null dereference
    detected by code coverity scan. (Remi)

- GD:
  . Fixed Bug #64962 (imagerotate produces corrupted image). (Remi)
  . Fixed Bug #64961 (segfault in imagesetinterpolation). (Remi)
  . Fix build with system libgd >= 2.1 which is now the minimal
    version required (as build with previous version is broken).
    No change when bundled libgd is used.  (Ondrej Sury, Remi)

- Hash:
  . Added support for PBKDF2 via hash_pbkdf2(). (Anthony Ferrara)
  . Fixed Bug #64745 (hash_pbkdf2() truncates data when using default length
    and hex output). (Anthony Ferrara)

- Intl:
  . Added UConverter wrapper.
  . The intl extension now requires ICU 4.0+.
  . Added intl.use_exceptions INI directive, which controls what happens when
    global errors are set together with intl.error_level. (Gustavo)
  . MessageFormatter::format() and related functions now accepted named
    arguments and mixed numeric/named arguments in ICU 4.8+. (Gustavo)
  . MessageFormatter::format() and related functions now don't error out when
    an insufficient argument count is provided. Instead, the placeholders will
    remain unsubstituted. (Gustavo)
  . MessageFormatter::parse() and MessageFormat::format() (and their static
    equivalents) don't throw away better than second precision in the arguments.
    (Gustavo)
  . IntlDateFormatter::__construct and datefmt_create() now accept for the
    $timezone argument time zone identifiers, IntlTimeZone objects, DateTimeZone
    objects and NULL. (Gustavo)
  . IntlDateFormatter::__construct and datefmt_create() no longer accept invalid
    timezone identifiers or empty strings. (Gustavo)
  . The default time zone used in IntlDateFormatter::__construct and
    datefmt_create() (when the corresponding argument is not passed or NULL is
    passed) is now the one given by date_default_timezone_get(), not the
    default ICU time zone. (Gustavo)
  . The time zone passed to the IntlDateFormatter is ignored if it is NULL and
    if the calendar passed is an IntlCalendar object -- in this case, the
    IntlCalendar's time zone will be used instead. Otherwise, the time zone
    specified in the $timezone argument is used instead. This does not affect
    old code, as IntlCalendar was introduced in this version. (Gustavo)
  . IntlDateFormatter::__construct and datefmt_create() now accept for the
    $calendar argument also IntlCalendar objects. (Gustavo)
  . IntlDateFormatter::getCalendar() and datefmt_get_calendar() return false
    if the IntlDateFormatter was set up with an IntlCalendar instead of the
    constants IntlDateFormatter::GREGORIAN/TRADITIONAL. IntlCalendar did not
    exist before this version. (Gustavo)
  . IntlDateFormatter::setCalendar() and datefmt_set_calendar() now also accept
    an IntlCalendar object, in which case its time zone is taken. Passing a
    constant is still allowed, and still keeps the time zone. (Gustavo)
  . IntlDateFormatter::setTimeZoneID() and datefmt_set_timezone_id() are
    deprecated. Use IntlDateFormatter::setTimeZone() or datefmt_set_timezone()
    instead. (Gustavo)
  . IntlDateFormatter::format() and datefmt_format() now also accept an
    IntlCalendar object for formatting. (Gustavo)
  . Added the classes: IntlCalendar, IntlGregorianCalendar, IntlTimeZone,
    IntlBreakIterator, IntlRuleBasedBreakIterator and
    IntlCodePointBreakIterator. (Gustavo)
  . Added the functions: intlcal_get_keyword_values_for_locale(),
    intlcal_get_now(), intlcal_get_available_locales(), intlcal_get(),
    intlcal_get_time(), intlcal_set_time(), intlcal_add(),
    intlcal_set_time_zone(), intlcal_after(), intlcal_before(), intlcal_set(),
    intlcal_roll(), intlcal_clear(), intlcal_field_difference(),
    intlcal_get_actual_maximum(), intlcal_get_actual_minimum(),
    intlcal_get_day_of_week_type(), intlcal_get_first_day_of_week(),
    intlcal_get_greatest_minimum(), intlcal_get_least_maximum(),
    intlcal_get_locale(), intlcal_get_maximum(),
    intlcal_get_minimal_days_in_first_week(), intlcal_get_minimum(),
    intlcal_get_time_zone(), intlcal_get_type(),
    intlcal_get_weekend_transition(), intlcal_in_daylight_time(),
    intlcal_is_equivalent_to(), intlcal_is_lenient(), intlcal_is_set(),
    intlcal_is_weekend(), intlcal_set_first_day_of_week(),
    intlcal_set_lenient(), intlcal_equals(),
    intlcal_get_repeated_wall_time_option(),
    intlcal_get_skipped_wall_time_option(),
    intlcal_set_repeated_wall_time_option(),
    intlcal_set_skipped_wall_time_option(), intlcal_from_date_time(),
    intlcal_to_date_time(), intlcal_get_error_code(),
    intlcal_get_error_message(), intlgregcal_create_instance(),
    intlgregcal_set_gregorian_change(), intlgregcal_get_gregorian_change() and
    intlgregcal_is_leap_year(). (Gustavo)
  . Added the functions: intltz_create_time_zone(), intltz_create_default(),
    intltz_get_id(), intltz_get_gmt(), intltz_get_unknown(),
    intltz_create_enumeration(), intltz_count_equivalent_ids(),
    intltz_create_time_zone_id_enumeration(), intltz_get_canonical_id(),
    intltz_get_region(), intltz_get_tz_data_version(),
    intltz_get_equivalent_id(), intltz_use_daylight_time(), intltz_get_offset(),
    intltz_get_raw_offset(), intltz_has_same_rules(), intltz_get_display_name(),
    intltz_get_dst_savings(), intltz_from_date_time_zone(),
    intltz_to_date_time_zone(), intltz_get_error_code(),
    intltz_get_error_message(). (Gustavo)
  . Added the methods: IntlDateFormatter::formatObject(),
    IntlDateFormatter::getCalendarObject(), IntlDateFormatter::getTimeZone(),
    IntlDateFormatter::setTimeZone(). (Gustavo)
  . Added the functions: datefmt_format_object(), datefmt_get_calendar_object(),
    datefmt_get_timezone(), datefmt_set_timezone(),
    datefmt_get_calendar_object(), intlcal_create_instance(). (Gustavo)

- mbstring:
  . Fixed bug #64769 (mbstring PHPTs crash on Windows x64). (Anatol)

- MCrypt
  . mcrypt_ecb(), mcrypt_cbc(), mcrypt_cfb() and mcrypt_ofb() now throw
    E_DEPRECATED. (GoogleGuy)

- mysql
  . This extension is now deprecated, and deprecation warnings will be generated
    when connections are established to databases via mysql_connect(),
    mysql_pconnect(), or through implicit connection: use MySQLi or PDO_MySQL
    instead (https://wiki.php.net/rfc/mysql_deprecation). (Adam)
  . Dropped support for LOAD DATA LOCAL INFILE handlers when using libmysql.
    Known for stability problems. (Andrey)
  . Added support for SHA256 authentication available with MySQL 5.6.6+.
    (Andrey)

- mysqli:
  . Added mysqli_begin_transaction()/mysqli::begin_transaction(). Implemented
    all options, per MySQL 5.6, which can be used with START TRANSACTION, COMMIT
    and ROLLBACK through options to mysqli_commit()/mysqli_rollback() and their
    respective OO counterparts. They work in libmysql and mysqlnd mode. (Andrey)
  . Added mysqli_savepoint(), mysqli_release_savepoint(). (Andrey)
  . Fixed bug #64726 (Segfault when calling fetch_object on a use_result and DB
    pointer has closed). (Laruence)
  . Fixed bug #64394 (MYSQL_OPT_CAN_HANDLE_EXPIRED_PASSWORDS undeclared when
    using Connector/C). (Andrey)

- mysqlnd
  . Add new begin_transaction() call to the connection object. Implemented all
    options, per MySQL 5.6, which can be used with START TRANSACTION, COMMIT
    and ROLLBACK. (Andrey)
  . Added mysqlnd_savepoint(), mysqlnd_release_savepoint(). (Andrey)
  . Fixed bug #63530 (mysqlnd_stmt::bind_one_parameter crashes, uses wrong alloc
    for stmt->param_bind). (Andrey)
  . Fixed return value of mysqli_stmt_affected_rows() in the time after
    prepare() and before execute(). (Andrey)

- PCRE:
  . Merged PCRE 8.32. (Anatol)
  . Deprecated the /e modifier
    (https://wiki.php.net/rfc/remove_preg_replace_eval_modifier). (Nikita Popov)
  . Fixed bug #63284 (Upgrade PCRE to 8.31). (Anatoliy)

- PDO:
  . Fixed bug #63176 (Segmentation fault when instantiate 2 persistent PDO to 
    the same db server). (Laruence)

- PDO_DBlib:
  . Fixed bug #63638 (Cannot connect to SQL Server 2008 with PDO dblib).
    (Stanley Sufficool)
  . Fixed bug #64338 (pdo_dblib can't connect to Azure SQL). (Stanley
    Sufficool)
  . Fixed bug #64808 (FreeTDS PDO getColumnMeta on a prepared but not executed
    statement crashes). (Stanley Sufficool)

- PDO_pgsql:
  . Fixed Bug #64949 (Buffer overflow in _pdo_pgsql_error). (Remi)

- PDO_mysql:
  . Fixed bug #48724 (getColumnMeta() doesn't return native_type for BIT,
    TINYINT and YEAR). (Antony, Daniel Beardsley)

- pgsql:
  . Added pg_escape_literal() and pg_escape_identifier() (Yasuo)
  . Bug #46408: Locale number format settings can cause pg_query_params to
    break with numerics. (asmecher, Lars)

- Phar:
  . Fixed timestamp update on Phar contents modification. (Dmitry)

- Readline:
  . Implement FR #55694 (Expose additional readline variable to prevent
    default filename completion). (Hartmel)

- Reflection:
  . Fixed bug #64007 (There is an ability to create instance of Generator by
    hand). (Laruence)

- Sockets:
  . Added recvmsg() and sendmsg() wrappers. (Gustavo)
    See https://wiki.php.net/rfc/sendrecvmsg
  . Fixed bug #64508 (Fails to build with --disable-ipv6). (Gustavo)
  . Fixed bug #64287 (sendmsg/recvmsg shutdown handler causes segfault).
    (Gustavo)

- SPL:
  . Fixed bug #64997 (Segfault while using RecursiveIteratorIterator on
    64-bits systems). (Laruence)
  . Fixed bug #64264 (SPLFixedArray toArray problem). (Laruence)
  . Fixed bug #64228 (RecursiveDirectoryIterator always assumes SKIP_DOTS).
    (patch by kriss@krizalys.com, Laruence)
  . Fixed bug #64106 (Segfault on SplFixedArray[][x] = y when extended).
    (Nikita Popov)
  . Fix bug #60560 (SplFixedArray un-/serialize, getSize(), count() return 0,
    keys are strings). (Adam)
  . Fixed bug #52861 (unset fails with ArrayObject and deep arrays).
    (Mike Willbanks)
  . Implement FR #48358 (Add SplDoublyLinkedList::add() to insert an element
    at a given offset). (Mark Baker, David Soria Parra)

- SNMP:
  . Fixed bug #64765 (Some IPv6 addresses get interpreted wrong).
    (Boris Lytochkin)
  . Fixed bug #64159 (Truncated snmpget). (Boris Lytochkin)
  . Fixed bug #64124 (IPv6 malformed). (Boris Lytochkin)
  . Fixed bug #61981 (OO API, walk: $suffix_as_key is not working correctly).
    (Boris Lytochkin)

- SOAP:
  . Added SoapClient constructor option 'ssl_method' to specify ssl method.
    (Eric Iversen)

- Streams:
  . Fixed bug #64770 (stream_select() fails with pipes returned by proc_open()
    on Windows x64). (Anatol)
  . Fixed Windows x64 version of stream_socket_pair() and improved error
    handling. (Anatol Belski)

- Tokenizer:
  . Fixed bug #60097 (token_get_all fails to lex nested heredoc). (Nikita Popov)

- Zip:
  . Upgraded libzip to 0.10.1 (Anatoliy)
  . Bug #64452 (Zip crash intermittently). (Anatol)
  . Fixed bug #64342 (ZipArchive::addFile() has to check for file existence).
    (Anatol)

06 Jun 2013, PHP 5.4.16

- Core:
  . Fixed bug #64879 (Heap based buffer overflow in quoted_printable_encode, 
    CVE 2013-2110). (Stas)
  . Fixed bug #64853 (Use of no longer available ini directives causes crash on
    TS build). (Anatol)
  . Fixed bug #64729 (compilation failure on x32). (Gustavo)
  . Fixed bug #64720 (SegFault on zend_deactivate). (Dmitry)
  . Fixed bug #64660 (Segfault on memory exhaustion within function definition).
    (Stas, reported by Juha Kylmänen)

- Calendar:
  . Fixed bug #64895 (Integer overflow in SndToJewish). (Remi)

- Fileinfo:
  . Fixed bug #64830 (mimetype detection segfaults on mp3 file). (Anatol)

- FPM:
  . Ignore QUERY_STRING when sent in SCRIPT_FILENAME. (Remi)
  . Fixed some possible memory or resource leaks and possible null dereference
    detected by code coverity scan. (Remi)
  . Log a warning when a syscall fails. (Remi)
  . Add --with-fpm-systemd option to report health to systemd, and
    systemd_interval option to configure this. The service can now use
    Type=notify in the systemd unit file. (Remi)

- MySQLi
 . Fixed bug #64726 (Segfault when calling fetch_object on a use_result and DB
    pointer has closed). (Laruence)

- Phar
  . Fixed bug #64214 (PHAR PHPTs intermittently crash when run on DFS, SMB or 
    with non std tmp dir). (Pierre)

- SNMP:
  . Fixed bug #64765 (Some IPv6 addresses get interpreted wrong).
    (Boris Lytochkin)
  . Fixed bug #64159 (Truncated snmpget). (Boris Lytochkin)

- Streams:
  . Fixed bug #64770 (stream_select() fails with pipes returned by proc_open()
    on Windows x64). (Anatol)

- Zend Engine:
  . Fixed bug #64821 (Custom Exceptions crash when internal properties 
    overridden). (Anatol)

09 May 2013, PHP 5.4.15
- Core:
  . Fixed bug #64578 (debug_backtrace in set_error_handler corrupts zend heap:
    segfault). (Laruence)
  . Fixed bug #64458 (dns_get_record result with string of length -1). (Stas)
  . Fixed bug #64433 (follow_location parameter of context is ignored for most
    response codes). (Sergey Akbarov)
  . Fixed bugs #47675 and #64577 (fd leak on Solaris)

- Fileinfo:
  . Upgraded libmagic to 5.14. (Anatol)

- MySQLi:
  . Fixed bug #64726 (Segfault when calling fetch_object on a use_result and DB
    pointer has closed). (Laruence)

- Zip:
  . Fixed bug #64342 (ZipArchive::addFile() has to check for file existence).
    (Anatol)

- Streams:
  . Fixed Windows x64 version of stream_socket_pair() and improved error
    handling. (Anatol Belski)
  . Fixed bug #64770 (stream_select() fails with pipes returned by proc_open()
    on Windows x64). (Anatol)

11 Apr 2013, PHP 5.4.14

- Core:
  . Fixed bug #64529 (Ran out of opcode space). (Dmitry)
  . Fixed bug #64515 (Memoryleak when using the same variablename two times in
    function declaration). (Laruence)
  . Fixed bug #64432 (more empty delimiter warning in strX methods). (Laruence)
  . Fixed bug #64417 (ArrayAccess::&offsetGet() in a trait causes fatal error).
    (Dmitry)
  . Fixed bug #64370 (microtime(true) less than $_SERVER['REQUEST_TIME_FLOAT']).
    (Anatol)
  . Fixed bug #64239 (Debug backtrace changed behavior since 5.4.10 or 5.4.11).
    (Dmitry, Laruence)
  . Fixed bug #63976 (Parent class incorrectly using child constant in class
    property). (Dmitry)
  . Fixed bug #63914 (zend_do_fcall_common_helper_SPEC does not handle
    exceptions properly). (Jeff Welch)
  . Fixed bug #62343 (Show class_alias In get_declared_classes()) (Dmitry)

- PCRE:
  . Merged PCRE 8.32. (Anatol)

- SNMP:
  . Fixed bug #61981 (OO API, walk: $suffix_as_key is not working correctly).
	(Boris Lytochkin)

- Zip:
  . Bug #64452 (Zip crash intermittently). (Anatol)

14 Mar 2013, PHP 5.4.13

- Core:
  . Fixed bug #64354 (Unserialize array of objects whose class can't
    be autoloaded fail). (Laruence)
  . Fixed bug #64235 (Insteadof not work for class method in 5.4.11).
    (Laruence)
  . Fixed bug #64197 (_Offsetof() macro used but not defined on ARM/Clang).
    (Ard Biesheuvel)
  . Implemented FR #64175 (Added HTTP codes as of RFC 6585). (Jonh Wendell)
  . Fixed bug #64142 (dval to lval different behavior on ppc64). (Remi)
  . Fixed bug #64070 (Inheritance with Traits failed with error). (Dmitry)

- CLI server:
  . Fixed bug #64128 (buit-in web server is broken on ppc64). (Remi)

- Mbstring:
  . mb_split() can now handle empty matches like preg_split() does. (Moriyoshi)

- mysqlnd
  . Fixed bug #63530 (mysqlnd_stmt::bind_one_parameter crashes, uses wrong alloc
    for stmt->param_bind). (Andrey)

- OpenSSL:
  . New SSL stream context option to prevent CRIME attack vector. (Daniel Lowrey,
	Lars)
  . Fixed bug #61930 (openssl corrupts ssl key resource when using
    openssl_get_publickey()). (Stas)

- PDO_mysql:
  . Fixed bug #60840 (undefined symbol: mysqlnd_debug_std_no_trace_funcs).
    (Johannes)

- Phar:
  . Fixed timestamp update on Phar contents modification. (Dmitry)

- SOAP
  . Added check that soap.wsdl_cache_dir conforms to open_basedir
    (CVE-2013-1635). (Dmitry)
  . Disabled external entities loading (CVE-2013-1643, CVE-2013-1824).
    (Dmitry)

- Phar:
  . Fixed timestamp update on Phar contents modification. (Dmitry)

- SPL:
  . Fixed bug #64264 (SPLFixedArray toArray problem). (Laruence)
  . Fixed bug #64228 (RecursiveDirectoryIterator always assumes SKIP_DOTS).
    (patch by kriss@krizalys.com, Laruence)
  . Fixed bug #64106 (Segfault on SplFixedArray[][x] = y when extended).
    (Nikita Popov)
  . Fixed bug #52861 (unset fails with ArrayObject and deep arrays).
    (Mike Willbanks)

- SNMP:
  . Fixed bug #64124 (IPv6 malformed). (Boris Lytochkin)

21 Feb 2013, PHP 5.4.12

- Core:
  . Fixed bug #64099 (Wrong TSRM usage in zend_Register_class alias). (Johannes)
  . Fixed bug #64011 (get_html_translation_table() output incomplete with
    HTML_ENTITIES and ISO-8859-1). (Gustavo)
  . Fixed bug #63982 (isset() inconsistently produces a fatal error on
    protected property). (Stas)
  . Fixed bug #63943 (Bad warning text from strpos() on empty needle).
    (Laruence)
  . Fixed bug #63899 (Use after scope error in zend_compile). (Laruence)
  . Fixed bug #63893 (Poor efficiency of strtr() using array with keys of very
    different length). (Gustavo)
  . Fixed bug #63882 (zend_std_compare_objects crash on recursion). (Dmitry)
  . Fixed bug #63462 (Magic methods called twice for unset protected
    properties). (Stas)
  . Fixed bug #62524 (fopen follows redirects for non-3xx statuses).
    (Wes Mason)
  . Support BITMAPV5HEADER in getimagesize(). (AsamK, Lars)

- Date:
  . Fixed bug #63699 (Performance improvements for various ext/date functions).
    (Lars, original patch by njaguar at gmail dot com)
  . Fixed bug #55397: Comparsion of incomplete DateTime causes SIGSEGV.
    (Derick)

- FPM:
  . Fixed bug #63999 (php with fpm fails to build on Solaris 10 or 11). (Adam)

- Litespeed:
  . Fixed bug #63228 (-Werror=format-security error in lsapi code). (George)

- ext/sqlite3:
  . Fixed bug #63921 (sqlite3::bindvalue and relative PHP functions aren't
    using sqlite3_*_int64 API). (srgoogleguy, Lars)

- PDO_OCI
  . Fixed bug #57702 (Multi-row BLOB fetches). (hswong3i, Laruence)
  . Fixed bug #52958 (Segfault in PDO_OCI on cleanup after running a long
    testsuite). (hswong3i, Lars)

- PDO_sqlite:
  . Fixed bug #63916 (PDO::PARAM_INT casts to 32bit int internally even
    on 64bit builds in pdo_sqlite). (srgoogleguy, Lars)

17 Jan 2013, PHP 5.4.11

- Core:
  . Fixed bug #63762 (Sigsegv when Exception::$trace is changed by user).
    (Johannes)
  . Fixed bug #43177 (Errors in eval()'ed code produce status code 500).
    (Todd Ruth, Stas).

- Filter:
  . Fixed bug #63757 (getenv() produces memory leak with CGI SAPI). (Dmitry)
  . Fixed bug #54096 (FILTER_VALIDATE_INT does not accept +0 and -0).
    (martin at divbyzero dot net, Lars)

- JSON:
  . Fixed bug #63737 (json_decode does not properly decode with options
    parameter). (Adam)

- CLI server
  . Update list of common mime types. Added webm, ogv, ogg. (Lars,
    pascalc at gmail dot com)

- cURL extension:
  . Fixed bug (segfault due to libcurl connection caching). (Pierrick)
  . Fixed bug #63859 (Memory leak when reusing curl-handle). (Pierrick)
  . Fixed bug #63795 (CURL >= 7.28.0 no longer support value 1 for
    CURLOPT_SSL_VERIFYHOST). (Pierrick)
  . Fixed bug #63352 (Can't enable hostname validation when using curl stream
    wrappers). (Pierrick)
  . Fixed bug #55438 (Curlwapper is not sending http header randomly).
    (phpnet@lostreality.org, Pierrick)

20 Dec 2012, PHP 5.4.10

- Core:
  . Fixed bug #63726 (Memleak with static properties and internal/user
    classes). (Laruence)
  . Fixed bug #63635 (Segfault in gc_collect_cycles). (Dmitry)
  . Fixed bug #63512 (parse_ini_file() with INI_SCANNER_RAW removes quotes
    from value). (Pierrick)
  . Fixed bug #63468 (wrong called method as callback with inheritance).
    (Laruence)
  . Fixed bug #63451 (config.guess file does not have AIX 7 defined,
    shared objects are not created). (kemcline at au1 dot ibm dot com)
  . Fixed bug #61557 (Crasher in tt-rss backend.php).
    (i dot am dot jack dot mail at gmail dot com)
  . Fixed bug #61272 (ob_start callback gets passed empty string).
    (Mike, casper at langemeijer dot eu)

- Date:
  . Fixed bug #63666 (Poor date() performance). (Paul Taulborg).
  . Fixed bug #63435 (Datetime::format('u') sometimes wrong by 1 microsecond).
    (Remi)

- Imap:
  . Fixed bug #63126 (DISABLE_AUTHENTICATOR ignores array). (Remi)

- Json:
  . Fixed bug #63588 (use php_next_utf8_char and remove duplicate
    implementation). (Remi)

- MySQLi:
  . Fixed bug #63361 (missing header). (Remi)

- MySQLnd:
  . Fixed bug #63398 (Segfault when polling closed link). (Laruence)

- Fileinfo:
  . Fixed bug #63590 (Different results in TS and NTS under Windows).
    (Anatoliy)

- FPM:
  . Fixed bug #63581 Possible null dereference and buffer overflow (Remi)

- Pdo_sqlite:
  . Fixed Bug #63149 getColumnMeta should return the table name
    when system SQLite used. (Remi)

- Apache2 Handler SAPI:
  . Enabled Apache 2.4 configure option for Windows (Pierre, Anatoliy)

- Reflection:
  . Fixed Bug #63614 (Fatal error on Reflection). (Laruence)

- SOAP
  . Fixed bug #63271 (SOAP wsdl cache is not enabled after initial requests).
    (John Jawed, Dmitry)

- Sockets
  . Fixed bug #49341 (Add SO_REUSEPORT support for socket_set_option()).
    (Igor Wiedler, Lars)

- SPL
  . Fixed bug #63680 (Memleak in splfixedarray with cycle reference). (Laruence)

22 Nov 2012, PHP 5.4.9

- Core:
  . Fixed bug #63305 (zend_mm_heap corrupted with traits). (Dmitry, Laruence)
  . Fixed bug #63369 ((un)serialize() leaves dangling pointers, causes crashes).
    (Tony, Andrew Sitnikov)
  . Fixed bug #63241 (PHP fails to open Windows deduplicated files).
    (daniel dot stelter-gliese at innogames dot de)
  . Fixed bug #62444 (Handle leak in is_readable on windows).
    (krazyest at seznam dot cz)

- Curl:
  . Fixed bug #63363 (Curl silently accepts boolean true for SSL_VERIFYHOST).
    Patch by John Jawed GitHub PR #221 (Anthony)

- Fileinfo:
  . Fixed bug #63248 (Load multiple magic files from a directory under Windows).
    (Anatoliy)

- Libxml
  . Fixed bug #63389 (Missing context check on libxml_set_streams_context()
    causes memleak). (Laruence)

- Mbstring:
  . Fixed bug #63447 (max_input_vars doesn't filter variables when
    mbstring.encoding_translation = On). (Laruence)

- OCI8:
  . Fixed bug #63265 (Add ORA-00028 to the PHP_OCI_HANDLE_ERROR macro)
    (Chris Jones)

- PCRE:
  . Fixed bug #63180 (Corruption of hash tables). (Dmitry)
  . Fixed bug #63055 (Segfault in zend_gc with SF2 testsuite).
    (Dmitry, Laruence)
  . Fixed bug #63284 (Upgrade PCRE to 8.31). (Anatoliy)

- PDO:
  . Fixed bug #63235 (buffer overflow in use of SQLGetDiagRec).
    (Martin Osvald, Remi)

- PDO_pgsql:
  . Fixed bug #62593 (Emulate prepares behave strangely with PARAM_BOOL).
    (Will Fitch)

- Phar:
  . Fixed bug #63297 (Phar fails to write an openssl based signature).
    (Anatoliy)

- Streams:
  . Fixed bug #63240 (stream_get_line() return contains delimiter string).
    (Tjerk, Gustavo)

- Reflection:
  . Fixed bug #63399 (ReflectionClass::getTraitAliases() incorrectly resolves
    traitnames). (Laruence)

18 Oct 2012, PHP 5.4.8

- CLI server:
  . Implemented FR #63242 (Default error page in PHP built-in web server uses
    outdated html/css). (pascal.chevrel@free.fr)
  . Changed response to unknown HTTP method to 501 according to RFC.
    (Niklas Lindgren).
  . Support HTTP PATCH method. Patch by Niklas Lindgren, GitHub PR #190.
    (Lars)

- Core:
  . Fixed bug #63219 (Segfault when aliasing trait method when autoloader
    throws excpetion). (Laruence)
  . Added optional second argument for assert() to specify custom message. Patch
    by Lonny Kapelushnik (lonny@lonnylot.com). (Lars)
  . Support building PHP with the native client toolchain. (Stuart Langley)
  . Added --offline option for tests. (Remi)
  . Fixed bug #63162 (parse_url does not match password component). (husman)
  . Fixed bug #63111 (is_callable() lies for abstract static method). (Dmitry)
  . Fixed bug #63093 (Segfault while load extension failed in zts-build).
    (Laruence)
  . Fixed bug #62976 (Notice: could not be converted to int when comparing
    some builtin classes). (Laruence)
  . Fixed bug #62955 (Only one directive is loaded from "Per Directory Values"
    Windows registry). (aserbulov at parallels dot com)
  . Fixed bug #62907 (Double free when use traits). (Dmitry)
  . Fixed bug #61767 (Shutdown functions not called in certain error
    situation). (Dmitry)
  . Fixed bug #60909 (custom error handler throwing Exception + fatal error
    = no shutdown function). (Dmitry)
  . Fixed bug #60723 (error_log error time has changed to UTC ignoring default
    timezone). (Laruence)

- cURL:
  . Fixed bug #62085 (file_get_contents a remote file by Curl wrapper will
    cause cpu Soaring). (Pierrick)

- Date:
  . Fixed bug #62896 ("DateTime->modify('+0 days')" modifies DateTime object)
    (Lonny Kapelushnik)
  . Fixed bug #62561 (DateTime add 'P1D' adds 25 hours). (Lonny Kapelushnik)

- DOM:
  . Fixed bug #63015 (Incorrect arginfo for DOMErrorHandler). (Rob)

- FPM:
  . Fixed bug #62954 (startup problems fpm / php-fpm). (fat)
  . Fixed bug #62886 (PHP-FPM may segfault/hang on startup). (fat)
  . Fixed bug #63085 (Systemd integration and daemonize). (remi, fat)
  . Fixed bug #62947 (Unneccesary warnings on FPM). (fat)
  . Fixed bug #62887 (Only /status?plain&full gives "last request cpu"). (fat)
  . Fixed bug #62216 (Add PID to php-fpm init.d script). (fat)

- OCI8:
  . Fixed bug #60901 (Improve "tail" syntax for AIX installation) (Chris Jones)

- OpenSSL:
  . Implemented FR #61421 (OpenSSL signature verification missing RMD160,
    SHA224, SHA256, SHA384, SHA512). (Mark Jones)

- PDO:
  . Fixed bug #63258 (seg fault with PDO and dblib using DBSETOPT(H->link,
    DBQUOTEDIDENT, 1)). (Laruence)
  . Fixed bug #63235 (buffer overflow in use of SQLGetDiagRec).
    (Martin Osvald, Remi)

- PDO Firebird:
  . Fixed bug #63214 (Large PDO Firebird Queries).
    (james at kenjim dot com)

- SOAP
  . Fixed bug #50997 (SOAP Error when trying to submit 2nd Element of a choice).
    (Dmitry)

- SPL:
  . Bug #62987 (Assigning to ArrayObject[null][something] overrides all
    undefined variables). (Laruence)

- mbstring:
  . Allow passing null as a default value to mb_substr() and mb_strcut(). Patch
    by Alexander Moskaliov via GitHub PR #133. (Lars)

- Filter extension:
  . Bug #49510: Boolean validation fails with FILTER_NULL_ON_FAILURE with empty
    string or false. (Lars)

- Sockets
  . Fixed bug #63000 (MCAST_JOIN_GROUP on OSX is broken, merge of PR 185 by
    Igor Wiedler). (Lars)

13 Sep 2012, PHP 5.4.7

- Core:
  . Fixed bug (segfault while build with zts and GOTO vm-kind). (Laruence)
  . Fixed bug #62844 (parse_url() does not recognize //). (Andrew Faulds).
  . Fixed bug #62829 (stdint.h included on platform where HAVE_STDINT_H is not
    set). (Felipe)
  . Fixed bug #62763 (register_shutdown_function and extending class).
    (Laruence)
  . Fixed bug #62725 (Calling exit() in a shutdown function does not return
    the exit value). (Laruence)
  . Fixed bug #62744 (dangling pointers made by zend_disable_class). (Laruence)
  . Fixed bug #62716 (munmap() is called with the incorrect length).
    (slangley@google.com)
  . Fixed bug #62358 (Segfault when using traits a lot). (Laruence)
  . Fixed bug #62328 (implementing __toString and a cast to string fails)
    (Laruence)
  . Fixed bug #51363 (Fatal error raised by var_export() not caught by error
    handler). (Lonny Kapelushnik)
  . Fixed bug #40459 (Stat and Dir stream wrapper methods do not call
    constructor). (Stas)

- CURL:
  . Fixed bug #62912 (CURLINFO_PRIMARY_* AND CURLINFO_LOCAL_* not exposed).
	(Pierrick)
  . Fixed bug #62839 (curl_copy_handle segfault with CURLOPT_FILE). (Pierrick)

- Intl:
  . Fixed Spoofchecker not being registered on ICU 49.1. (Gustavo)
  . Fix bug #62933 (ext/intl compilation error on icu 3.4.1). (Gustavo)
  . Fix bug #62915 (defective cloning in several intl classes). (Gustavo)

- Installation:
  . Fixed bug #62460 (php binaries installed as binary.dSYM). (Reeze Xia)

- PCRE:
  . Fixed bug #55856 (preg_replace should fail on trailing garbage).
    (reg dot php at alf dot nu)

- PDO:
  . Fixed bug #62685 (Wrong return datatype in PDO::inTransaction()). (Laruence)

- Reflection:
  . Fixed bug #62892 (ReflectionClass::getTraitAliases crashes on importing
    trait methods as private). (Felipe)
  . Fixed bug #62715 (ReflectionParameter::isDefaultValueAvailable() wrong
    result). (Laruence)

- Session:
  . Fixed bug (segfault due to retval is not initialized). (Laruence)
  . Fixed bug (segfault due to PS(mod_user_implemented) not be reseted
    when close handler call exit). (Laruence)

- SOAP
  . Fixed bug #50997 (SOAP Error when trying to submit 2nd Element of a choice).
    (Dmitry)

- SPL:
  . Fixed bug #62904 (Crash when cloning an object which inherits SplFixedArray)
    (Laruence)
  . Implemented FR #62840 (Add sort flag to ArrayObject::ksort). (Laruence)

- Standard:
  . Fixed bug #62836 (Seg fault or broken object references on unserialize()).
    (Laruence)

- FPM:
  . Merged PR 121 by minitux to add support for slow request counting on PHP
    FPM status page. (Lars)

16 Aug 2012, PHP 5.4.6

- CLI Server:
  . Implemented FR #62700 (have the console output 'Listening on
    http://localhost:8000'). (pascal.chevrel@free.fr)

- Core:
  . Fixed bug #62661 (Interactive php-cli crashes if include() is used in
    auto_prepend_file). (Laruence)
  . Fixed bug #62653: (unset($array[$float]) causes a crash). (Nikita Popov,
    Laruence)
  . Fixed bug #62565 (Crashes due non-initialized internal properties_table).
    (Felipe)
  . Fixed bug #60194 (--with-zend-multibyte and --enable-debug reports LEAK
    with run-test.php). (Laruence)

- CURL:
  . Fixed bug #62499 (curl_setopt($ch, CURLOPT_COOKIEFILE, "") returns false).
    (r.hampartsumyan@gmail.com, Laruence)

- DateTime:
  . Fixed Bug #62500 (Segfault in DateInterval class when extended). (Laruence)

- Fileinfo:
  . Fixed bug #61964 (finfo_open with directory causes invalid free).
    (reeze.xia@gmail.com)

- Intl:
  . Fixed bug #62564 (Extending MessageFormatter and adding property causes
    crash). (Felipe)

- MySQLnd:
  . Fixed bug #62594 (segfault in mysqlnd_res_meta::set_mode). (Laruence)

- readline:
  . Fixed bug #62612 (readline extension compilation fails with
    sapi/cli/cli.h: No such file). (Johannes)

- Reflection:
  . Implemented FR #61602 (Allow access to name of constant used as default
    value). (reeze.xia@gmail.com)

- SimpleXML:
  . Implemented FR #55218 Get namespaces from current node. (Lonny)

- SPL:
  . Fixed bug #62616 (ArrayIterator::count() from IteratorIterator instance
    gives Segmentation fault). (Laruence, Gustavo)
  . Fixed bug #61527 (ArrayIterator gives misleading notice on next() when
    moved to the end). (reeze.xia@gmail.com)

- Streams:
  . Fixed bug #62597 (segfault in php_stream_wrapper_log_error with ZTS build).
    (Laruence)

- Zlib:
  . Fixed bug #55544 (ob_gzhandler always conflicts with
    zlib.output_compression). (Laruence)

19 Jul 2012, PHP 5.4.5

- Core:
  . Fixed bug #62443 (Crypt SHA256/512 Segfaults With Malformed
    Salt). (Anthony Ferrara)
  . Fixed bug #62432 (ReflectionMethod random corrupt memory on high
    concurrent). (Johannes)
  . Fixed bug #62373 (serialize() generates wrong reference to the object).
    (Moriyoshi)
  . Fixed bug #62357 (compile failure: (S) Arguments missing for built-in
    function __memcmp). (Laruence)
  . Fixed bug #61998 (Using traits with method aliases appears to result in
    crash during execution). (Dmitry)
  . Fixed bug #51094 (parse_ini_file() with INI_SCANNER_RAW cuts a value that
    includes a semi-colon). (Pierrick)
  . Fixed potential overflow in _php_stream_scandir (CVE-2012-2688).
    (Jason Powell, Stas)

- EXIF:
  . Fixed information leak in ext exif (discovered by Martin Noga,
    Matthew "j00ru" Jurczyk, Gynvael Coldwind)

- FPM:
  . Fixed bug #62205 (php-fpm segfaults (null passed to strstr)). (fat)
  . Fixed bug #62160 (Add process.priority to set nice(2) priorities). (fat)
  . Fixed bug #62153 (when using unix sockets, multiples FPM instances
  . Fixed bug #62033 (php-fpm exits with status 0 on some failures to start).
    (fat)
  . Fixed bug #61839 (Unable to cross-compile PHP with --enable-fpm). (fat)
  . Fixed bug #61835 (php-fpm is not allowed to run as root). (fat)
  . Fixed bug #61295 (php-fpm should not fail with commented 'user'
  . Fixed bug #61218 (FPM drops connection while receiving some binary values
    in FastCGI requests). (fat)
  . Fixed bug #61045 (fpm don't send error log to fastcgi clients). (fat)
    for non-root start). (fat)
  . Fixed bug #61026 (FPM pools can listen on the same address). (fat)
    can be launched without errors). (fat)

- Iconv:
  . Fix bug #55042 (Erealloc in iconv.c unsafe). (Stas)

- Intl:
  . Fixed bug #62083 (grapheme_extract() memory leaks). (Gustavo)
  . ResourceBundle constructor now accepts NULL for the first two arguments.
    (Gustavo)
  . Fixed bug #62081 (IntlDateFormatter constructor leaks memory when called
    twice). (Gustavo)
  . Fixed bug #62070 (Collator::getSortKey() returns garbage). (Gustavo)
  . Fixed bug #62017 (datefmt_create with incorrectly encoded timezone leaks
    pattern). (Gustavo)
  . Fixed bug #60785 (memory leak in IntlDateFormatter constructor). (Gustavo)

- JSON:
  . Fixed bug #61359 (json_encode() calls too many reallocs). (Stas)

- libxml:
  . Fixed bug #62266 (Custom extension segfaults during xmlParseFile with FPM
    SAPI). (Gustavo)

- Phar:
  . Fixed bug #62227 (Invalid phar stream path causes crash). (Felipe)

- Readline:
  . Fixed bug #62186 (readline fails to compile - void function should not
    return a value). (Johannes)

- Reflection:
  . Fixed bug #62384 (Attempting to invoke a Closure more than once causes
    segfault). (Felipe)
  . Fixed bug #62202 (ReflectionParameter::getDefaultValue() memory leaks
    with constant). (Laruence)

- Sockets:
  . Fixed bug #62025 (__ss_family was changed on AIX 5.3). (Felipe)

- SPL:
  . Fixed bug #62433 (Inconsistent behavior of RecursiveDirectoryIterator to
    dot files). (Laruence)
  . Fixed bug #62262 (RecursiveArrayIterator does not implement Countable).
    (Nikita Popov)

- XML Writer:
  . Fixed bug #62064 (memory leak in the XML Writer module).
    (jean-pierre dot lozi at lip6 dot fr)

- Zip:
  . Upgraded libzip to 0.10.1 (Anatoliy)

14 Jun 2012, PHP 5.4.4

- COM:
  . Fixed bug #62146 com_dotnet cannot be built shared. (Johannes)

- CLI Server:
  . Implemented FR #61977 (Need CLI web-server support for files with .htm &
    svg extensions). (Sixd, Laruence)
  . Improved performance while sending error page, this also fixed
    bug #61785 (Memory leak when access a non-exists file without router).
    (Laruence)
  . Fixed bug #61546 (functions related to current script failed when chdir()
    in cli sapi). (Laruence, reeze.xia@gmail.com)

- Core:
  . Fixed missing bound check in iptcparse(). (chris at chiappa.net)
  . Fixed CVE-2012-2143. (Solar Designer)
  . Fixed bug #62097 (fix for for bug #54547). (Gustavo)
  . Fixed bug #62005 (unexpected behavior when incrementally assigning to a
    member of a null object). (Laruence)
  . Fixed bug #61978 (Object recursion not detected for classes that implement
    JsonSerializable). (Felipe)
  . Fixed bug #61991 (long overflow in realpath_cache_get()). (Anatoliy)
  . Fixed bug #61922 (ZTS build doesn't accept zend.script_encoding config).
    (Laruence)
  . Fixed bug #61827 (incorrect \e processing on Windows) (Anatoliy)
  . Fixed bug #61782 (__clone/__destruct do not match other methods when checking
    access controls). (Stas)
  . Fixed bug #61764 ('I' unpacks n as signed if n > 2^31-1 on LP64). (Gustavo)
  . Fixed bug #61761 ('Overriding' a private static method with a different
    signature causes crash). (Laruence)
  . Fixed bug #61730 (Segfault from array_walk modifying an array passed by
    reference). (Laruence)
  . Fixed bug #61728 (PHP crash when calling ob_start in request_shutdown
    phase). (Laruence)
  . Fixed bug #61713 (Logic error in charset detection for htmlentities).
    (Anatoliy)
  . Fixed bug #61660 (bin2hex(hex2bin($data)) != $data). (Nikita Popov)
  . Fixed bug #61650 (ini parser crashes when using ${xxxx} ini variables
    (without apache2)). (Laruence)
  . Fixed bug #61605 (header_remove() does not remove all headers). (Laruence)
  . Fixed bug #54547 (wrong equality of string numbers). (Gustavo)
  . Fixed bug #54197 ([PATH=] sections incompatibility with user_ini.filename
    set to null). (Anatoliy)
  . Changed php://fd to be available only for CLI.

- CURL:
  . Fixed bug #61948 (CURLOPT_COOKIEFILE '' raises open_basedir restriction).
    (Laruence)

- Fileinfo
  . Fixed bug #61812 (Uninitialised value used in libmagic).
    (Laruence, Gustavo)
  . Fixed bug #61566 failure caused by the posix lseek and read versions
    under windows in cdf_read(). (Anatoliy)
  . Fixed bug #61565 where php_stream_open_wrapper_ex tries to open a
    directory descriptor under windows. (Anatoliy)

- Intl
  . Fixed bug #62082 (Memory corruption in internal function
    get_icu_disp_value_src_php()). (Gustavo)

- Libxml:
  . Fixed bug #61617 (Libxml tests failed(ht is already destroyed)).
    (Laruence)

- PDO:
  . Fixed bug #61755 (A parsing bug in the prepared statements can lead to
    access violations). (Johannes)

- Phar:
  . Fixed bug #61065 (Secunia SA44335, CVE-2012-2386). (Rasmus)

- Pgsql:
  . Added pg_escape_identifier/pg_escape_literal. (Yasuo Ohgaki)

- Streams:
  . Fixed bug #61961 (file_get_contents leaks when access empty file with
    maxlen set). (Reeze)

- Zlib:
  . Fixed bug #61820 (using ob_gzhandler will complain about headers already
    sent when no compression). (Mike)
  . Fixed bug #61443 (can't change zlib.output_compression on the fly). (Mike)
  . Fixed bug #60761 (zlib.output_compression fails on refresh). (Mike)

08 May 2012, PHP 5.4.3

- CGI
  . Re-Fix PHP-CGI query string parameter vulnerability, CVE-2012-1823.
    (Stas)
  . Fix bug #61807 - Buffer Overflow in apache_request_headers.
    (nyt-php at countercultured dot net).

03 May 2012, PHP 5.4.2

- Fix PHP-CGI query string parameter vulnerability, CVE-2012-1823. (Rasmus)

26 Apr 2012, PHP 5.4.1

- CLI Server:
  . Fixed bug #61461 (missing checks around malloc() calls). (Ilia)
  . Implemented FR #60850 (Built in web server does not set
    $_SERVER['SCRIPT_FILENAME'] when using router). (Laruence)
  . "Connection: close" instead of "Connection: closed" (Gustavo)

- Core:
  . Fixed crash in ZTS using same class in many threads. (Johannes)
  . Fixed bug #61374 (html_entity_decode tries to decode code points that don't
    exist in ISO-8859-1). (Gustavo)
  . Fixed bug #61273 (call_user_func_array with more than 16333 arguments
    leaks / crashes). (Laruence)
  . Fixed bug #61225 (Incorrect lexing of 0b00*+<NUM>). (Pierrick)
  . Fixed bug #61165 (Segfault - strip_tags()). (Laruence)
  . Fixed bug #61106 (Segfault when using header_register_callback). (Nikita
    Popov)
  . Fixed bug #61087 (Memory leak in parse_ini_file when specifying
    invalid scanner mode). (Nikic, Laruence)
  . Fixed bug #61072 (Memory leak when restoring an exception handler).
    (Nikic, Laruence)
  . Fixed bug #61058 (array_fill leaks if start index is PHP_INT_MAX).
    (Laruence)
  . Fixed bug #61052 (Missing error check in trait 'insteadof' clause). (Stefan)
  . Fixed bug #61011 (Crash when an exception is thrown by __autoload
    accessing a static property). (Laruence)
  . Fixed bug #61000 (Exceeding max nesting level doesn't delete numerical
    vars). (Laruence)
  . Fixed bug #60978 (exit code incorrect). (Laruence)
  . Fixed bug #60911 (Confusing error message when extending traits). (Stefan)
  . Fixed bug #60801 (strpbrk() mishandles NUL byte). (Adam)
  . Fixed bug #60717 (Order of traits in use statement can cause a fatal
    error). (Stefan)
  . Fixed bug #60573 (type hinting with "self" keyword causes weird errors).
    (Laruence)
  . Fixed bug #60569 (Nullbyte truncates Exception $message). (Ilia)
  . Fixed bug #52719 (array_walk_recursive crashes if third param of the
    function is by reference). (Nikita Popov)
  . Improve performance of set_exception_handler while doing reset (Laruence)

- fileinfo:
  . Fix fileinfo test problems. (Anatoliy Belsky)

- FPM
  . Fixed bug #61430 (Transposed memset() params in sapi/fpm/fpm/fpm_shm.c).
    (michaelhood at gmail dot com, Ilia)

- Ibase
  . Fixed bug #60947 (Segmentation fault while executing ibase_db_info).
    (Ilia)

- Installation
  . Fixed bug #61172 (Add Apache 2.4 support). (Chris Jones)

- Intl:
  . Fixed bug #61487 (Incorrent bounds checking in grapheme_strpos).
    (Stas)

- mbstring:
  . MFH mb_ereg_replace_callback() for security enhancements. (Rui)

- mysqli
  . Fixed bug #61003 (mysql_stat() require a valid connection). (Johannes).

- mysqlnd
  . Fixed bug #61704 (Crash apache, phpinfo() threading issue). (Johannes)
  . Fixed bug #60948 (mysqlnd FTBFS when -Wformat-security is enabled).
    (Johannes)

- PDO
  . Fixed bug #61292 (Segfault while calling a method on an overloaded PDO
    object). (Laruence)

- PDO_mysql
  . Fixed bug #61207 (PDO::nextRowset() after a multi-statement query doesn't
    always work). (Johannes)
  . Fixed bug #61194 (PDO should export compression flag with myslqnd).
    (Johannes)

- PDO_odbc
  . Fixed bug #61212 (PDO ODBC Segfaults on SQL_SUCESS_WITH_INFO). (Ilia)

- Phar
  . Fixed bug #61184 (Phar::webPhar() generates headers with trailing NUL
    bytes). (Nikita Popov)

- Readline:
  . Fixed bug #61088 (Memory leak in readline_callback_handler_install).
    (Nikic, Laruence)

- Reflection:
  . Implemented FR #61602 (Allow access to the name of constant
    used as function/method parameter's default value). (reeze.xia@gmail.com)
  . Fixed bug #60968 (Late static binding doesn't work with
    ReflectionMethod::invokeArgs()). (Laruence)

- Session
  . Fixed bug #60634 (Segmentation fault when trying to die() in
    SessionHandler::write()). (Ilia)

- SOAP
  . Fixed bug #61423 (gzip compression fails). (Ilia)
  . Fixed bug #60887 (SoapClient ignores user_agent option and sends no
    User-Agent header). (carloschilazo at gmail dot com)
  . Fixed bug #60842, #51775 (Chunked response parsing error when
    chunksize length line is > 10 bytes). (Ilia)
  . Fixed bug #49853 (Soap Client stream context header option ignored).
    (Dmitry)

- SPL:
  . Fixed bug #61453 (SplObjectStorage does not identify objects correctly).
    (Gustavo)
  . Fixed bug #61347 (inconsistent isset behavior of Arrayobject). (Laruence)

- Standard:
  . Fixed memory leak in substr_replace. (Pierrick)
  . Make max_file_uploads ini directive settable outside of php.ini (Rasmus)
  . Fixed bug #61409 (Bad formatting on phpinfo()). (Jakub Vrana)
  . Fixed bug #60222 (time_nanosleep() does validate input params). (Ilia)
  . Fixed bug #60106 (stream_socket_server silently truncates long unix socket
    paths). (Ilia)

- XMLRPC:
  . Fixed bug #61264 (xmlrpc_parse_method_descriptions leaks temporary
    variable). (Nikita Popov)
  . Fixed bug #61097 (Memory leak in xmlrpc functions copying zvals). (Nikita
    Popov)

- Zlib:
  . Fixed bug #61306 (initialization of global inappropriate for ZTS). (Gustavo)
  . Fixed bug #61287 (A particular string fails to decompress). (Mike)
  . Fixed bug #61139 (gzopen leaks when specifying invalid mode). (Nikita Popov)

01 Mar 2012, PHP 5.4.0

- Installation:
  . autoconf 2.59+ is now supported (and required) for generating the
    configure script with ./buildconf. Autoconf 2.60+ is desirable
    otherwise the configure help order may be incorrect.  (Rasmus, Chris Jones)

- Removed legacy features:
  . break/continue $var syntax. (Dmitry)
  . Safe mode and all related php.ini options. (Kalle)
  . register_globals and register_long_arrays php.ini options. (Kalle)
  . import_request_variables(). (Kalle)
  . allow_call_time_pass_reference. (Pierrick)
  . define_syslog_variables php.ini option and its associated function. (Kalle)
  . highlight.bg php.ini option. (Kalle)
  . safe_mode, safe_mode_gid, safe_mode_include_dir,
    safe_mode_exec_dir, safe_mode_allowed_env_vars and
    safe_mode_protected_env_vars php.ini options.
  . zend.ze1_compatibility_mode php.ini option.
  . Session bug compatibility mode (session.bug_compat_42 and
    session.bug_compat_warn php.ini options). (Kalle)
  . session_is_registered(), session_register() and session_unregister()
    functions. (Kalle)
  . y2k_compliance php.ini option. (Kalle)
  . magic_quotes_gpc, magic_quotes_runtime and magic_quotes_sybase
    php.ini options. get_magic_quotes_gpc, get_magic_quotes_runtime are kept
    but always return false, set_magic_quotes_runtime raises an
    E_CORE_ERROR. (Pierrick, Pierre)
  . Removed support for putenv("TZ=..") for setting the timezone. (Derick)
  . Removed the timezone guessing algorithm in case the timezone isn't set with
    date.timezone or date_default_timezone_set(). Instead of a guessed
    timezone, "UTC" is now used instead. (Derick)

- Moved extensions to PECL:
  . ext/sqlite.  (Note: the ext/sqlite3 and ext/pdo_sqlite extensions are
    not affected) (Johannes)

- General improvements:
  . Added short array syntax support ([1,2,3]), see UPGRADING guide for full
    details. (rsky0711 at gmail . com, sebastian.deutsch at 9elements . com,
    Pierre)
  . Added binary number format (0b001010). (Jonah dot Harris at gmail dot com)
  . Added support for Class::{expr}() syntax (Pierrick)
  . Added multibyte support by default. Previously PHP had to be compiled
    with --enable-zend-multibyte.  Now it can be enabled or disabled through
    the zend.multibyte directive in php.ini. (Dmitry)
  . Removed compile time dependency from ext/mbstring (Dmitry)
  . Added support for Traits. (Stefan, with fixes by Dmitry and Laruence)
  . Added closure $this support back. (Stas)
  . Added array dereferencing support. (Felipe)
  . Added callable typehint. (Hannes)
  . Added indirect method call through array. FR #47160. (Felipe)
  . Added DTrace support. (David Soria Parra)
  . Added class member access on instantiation (e.g. (new foo)->bar()) support.
    (Felipe)
  . <?= is now always available regardless of the short_open_tag setting. (Rasmus)
  . Implemented Zend Signal Handling (configurable option --enable-zend-signals,
    off by default). (Lucas Nealan, Arnaud Le Blanc, Brian Shire, Ilia)
  . Improved output layer, see README.NEW-OUTPUT-API for internals. (Mike)
  . Improved UNIX build system to allow building multiple PHP binary SAPIs and
    one SAPI module the same time. FR #53271, FR #52419. (Jani)
  . Implemented closure rebinding as parameter to bindTo. (Gustavo Lopes)
  . Improved the warning message of incompatible arguments. (Laruence)
  . Improved ternary operator performance when returning arrays. (Arnaud, Dmitry)
  . Changed error handlers to only generate docref links when the docref_root
    php.ini setting is not empty. (Derick)
  . Changed silent conversion of array to string to produce a notice. (Patrick)
  . Changed default encoding from ISO-8859-1 to UTF-8 when not specified in
    htmlspecialchars and htmlentities. (Rasmus)
  . Changed casting of null/''/false into an Object when adding a property
    from E_STRICT into a warning. (Scott)
  . Changed E_ALL to include E_STRICT. (Stas)
  . Disabled Windows CRT warning by default, can be enabled again using the
    php.ini directive windows_show_crt_warnings. (Pierre)
  . Fixed bug #55378: Binary number literal returns float number though its
    value is small enough. (Derick)

- Improved Zend Engine memory usage: (Dmitry)
  . Improved parse error messages. (Felipe)
  . Replaced zend_function.pass_rest_by_reference by
    ZEND_ACC_PASS_REST_BY_REFERENCE in zend_function.fn_flags.
  . Replaced zend_function.return_reference by ZEND_ACC_RETURN_REFERENCE
    in zend_function.fn_flags.
  . Removed zend_arg_info.required_num_args as it was only needed for internal
    functions. Now the first arg_info for internal functions (which has special
    meaning) is represented by the zend_internal_function_info structure.
  . Moved zend_op_array.size, size_var, size_literal, current_brk_cont,
    backpatch_count into CG(context) as they are used only during compilation.
  . Moved zend_op_array.start_op into EG(start_op) as it's used only for
    'interactive' execution of a single top-level op-array.
  . Replaced zend_op_array.done_pass_two by ZEND_ACC_DONE_PASS_TWO in
    zend_op_array.fn_flags.
  . op_array.vars array is trimmed (reallocated) during pass_two.
  . Replaced zend_class_entry.constants_updated by ZEND_ACC_CONSTANTS_UPDATED
    in zend_class_entry.ce_flags.
  . Reduced the size of zend_class_entry by sharing the same memory space
    by different information for internal and user classes.
    See zend_class_entry.info union.
  . Reduced size of temp_variable.

- Improved Zend Engine - performance tweaks and optimizations: (Dmitry)
  . Inlined most probable code-paths for arithmetic operations directly into
    executor.
  . Eliminated unnecessary iterations during request startup/shutdown.
  . Changed $GLOBALS into a JIT autoglobal, so it's initialized only if used.
    (this may affect opcode caches!)
  . Improved performance of @ (silence) operator.
  . Simplified string offset reading. Given $str="abc" then $str[1][0] is now
    a legal construct.
  . Added caches to eliminate repeatable run-time bindings of functions,
    classes, constants, methods and properties.
  . Added concept of interned strings. All strings constants known at compile
    time are allocated in a single copy and never changed.
  . ZEND_RECV now always has IS_CV as its result.
  . ZEND_CATCH now has to be used only with constant class names.
  . ZEND_FETCH_DIM_? may fetch array and dimension operands in different order.
  . Simplified ZEND_FETCH_*_R operations. They can't be used with the
    EXT_TYPE_UNUSED flag any more. This is a very rare and useless case.
    ZEND_FREE might be required after them instead.
  . Split ZEND_RETURN into two new instructions ZEND_RETURN and
    ZEND_RETURN_BY_REF.
  . Optimized access to global constants using values with pre-calculated
    hash_values from the literals table.
  . Optimized access to static properties using executor specialization.
    A constant class name may be used as a direct operand of ZEND_FETCH_*
    instruction without previous ZEND_FETCH_CLASS.
  . zend_stack and zend_ptr_stack allocation is delayed until actual usage.

- Other improvements to Zend Engine:
  . Added an optimization which saves memory and emalloc/efree calls for empty
    HashTables. (Stas, Dmitry)
  . Added ability to reset user opcode handlers (Yoram).
  . Changed the structure of op_array.opcodes. The constant values are moved from
    opcode operands into a separate literal table. (Dmitry)
  . Fixed (disabled) inline-caching for ZEND_OVERLOADED_FUNCTION methods.
    (Dmitry)

- Improved core functions:
  . Enforce an extended class' __construct arguments to match the
    abstract constructor in the base class.
  . Disallow reusing superglobal names as parameter names.
  . Added optional argument to debug_backtrace() and debug_print_backtrace()
    to limit the amount of stack frames returned. (Sebastian, Patrick)
  . Added hex2bin() function. (Scott)
  . number_format() no longer truncates multibyte decimal points and thousand
    separators to the first byte. FR #53457. (Adam)
  . Added support for object references in recursive serialize() calls.
    FR #36424. (Mike)
  . Added support for SORT_NATURAL and SORT_FLAG_CASE in array
    sort functions (sort, rsort, ksort, krsort, asort, arsort and
    array_multisort). FR#55158 (Arpad)
  . Added stream metadata API support and stream_metadata() stream class
    handler. (Stas)
  . User wrappers can now define a stream_truncate() method that responds
    to truncation, e.g. through ftruncate(). FR #53888. (Gustavo)
  . Improved unserialize() performance.
    (galaxy dot mipt at gmail dot com, Kalle)
  . Changed array_combine() to return empty array instead of FALSE when both
    parameter arrays are empty. FR #34857. (joel.perras@gmail.com)
  . Fixed bug #61095 (Incorect lexing of 0x00*+<NUM>). (Etienne)
  . Fixed bug #60965 (Buffer overflow on htmlspecialchars/entities with
    $double=false). (Gustavo)
  . Fixed bug #60895 (Possible invalid handler usage in windows random
    functions). (Pierre)
  . Fixed bug #60879 (unserialize() Does not invoke __wakeup() on object).
    (Pierre, Steve)
  . Fixed bug #60825 (Segfault when running symfony 2 tests).
    (Dmitry, Laruence)
  . Fixed bug #60627 (httpd.worker segfault on startup with php_value).
  . Fixed bug #60613 (Segmentation fault with $cls->{expr}() syntax). (Dmitry)
  . Fixed bug #60611 (Segmentation fault with Cls::{expr}() syntax). (Laruence)
    (Laruence)
  . Fixed bug #60558 (Invalid read and writes). (Laruence)
  . Fixed bug #60444 (Segmentation fault with include & class extending).
    (Laruence, Dmitry).
  . Fixed bug #60362 (non-existent sub-sub keys should not have values).
    (Laruence, alan_k, Stas)
  . Fixed bug #60350 (No string escape code for ESC (ascii 27), normally \e).
    (php at mickweiss dot com)
  . Fixed bug #60321 (ob_get_status(true) no longer returns an array when
    buffer is empty). (Pierrick)
  . Fixed bug #60282 (Segfault when using ob_gzhandler() with open buffers).
    (Laruence)
  . Fixed bug #60240 (invalid read/writes when unserializing specially crafted
    strings). (Mike)
  . Fixed bug #60227 (header() cannot detect the multi-line header with
     CR(0x0D)). (rui)
  . Fixed bug #60174 (Notice when array in method prototype error).
    (Laruence)
  . Fixed bug #60169 (Conjunction of ternary and list crashes PHP).
    (Laruence)
  . Fixed bug #60038 (SIGALRM cause segfault in php_error_cb). (Laruence)
    (klightspeed at netspace dot net dot au)
  . Fixed bug #55871 (Interruption in substr_replace()). (Stas)
  . Fixed bug #55801 (Behavior of unserialize has changed). (Mike)
  . Fixed bug #55758 (Digest Authenticate missed in 5.4) . (Laruence)
  . Fixed bug #55748 (multiple NULL Pointer Dereference with zend_strndup())
    (CVE-2011-4153). (Stas)
  . Fixed bug #55124 (recursive mkdir fails with current (dot) directory in path).
    (Pierre)
  . Fixed bug #55084 (Function registered by header_register_callback is
    called only once per process). (Hannes)
  . Implement FR #54514 (Get php binary path during script execution).
    (Laruence)
  . Fixed bug #52211 (iconv() returns part of string on error). (Felipe)
  . Fixed bug #51860 (Include fails with toplevel symlink to /). (Dmitry)

- Improved generic SAPI support:
  . Added $_SERVER['REQUEST_TIME_FLOAT'] to include microsecond precision.
    (Patrick)
  . Added header_register_callback() which is invoked immediately
    prior to the sending of headers and after default headers have
    been added. (Scott)
  . Added http_response_code() function. FR #52555. (Paul Dragoonis, Kalle)
  . Fixed bug #55500 (Corrupted $_FILES indices lead to security concern).
    (CVE-2012-1172). (Stas)
  . Fixed bug #54374 (Insufficient validating of upload name leading to
    corrupted $_FILES indices). (CVE-2012-1172). (Stas, lekensteyn at gmail dot com)

- Improved CLI SAPI:
  . Added built-in web server that is intended for testing purpose.
    (Moriyoshi, Laruence, and fixes by Pierre, Derick, Arpad,
    chobieee at gmail dot com)
  . Added command line option --rz <name> which shows information of the
    named Zend extension. (Johannes)
  . Interactive readline shell improvements: (Johannes)
    . Added "cli.pager" php.ini setting to set a pager for output.
    . Added "cli.prompt" php.ini setting to configure the shell prompt.
    . Added shortcut #inisetting=value to change php.ini settings at run-time.
    . Changed shell not to terminate on fatal errors.
    . Interactive shell works with shared readline extension. FR #53878.

- Improved CGI/FastCGI SAPI: (Dmitry)
  . Added apache compatible functions: apache_child_terminate(),
    getallheaders(), apache_request_headers() and apache_response_headers()
  . Improved performance of FastCGI request parsing.
  . Fixed reinitialization of SAPI callbacks after php_module_startup().
    (Dmitry)

- Improved PHP-FPM SAPI:
  . Removed EXPERIMENTAL flag. (fat)
  . Fixed bug #60659 (FPM does not clear auth_user on request accept).
    (bonbons at linux-vserver dot org)

- Improved Litespeed SAPI:
  . Fixed bug #55769 (Make Fails with "Missing Separator" error). (Adam)

- Improved Date extension:
  . Added the + modifier to parseFromFormat to allow trailing text in the
    string to parse without throwing an error. (Stas, Derick)

- Improved DBA extension:
  . Added Tokyo Cabinet abstract DB support. (Michael Maclean)
  . Added Berkeley DB 5 support. (Johannes, Chris Jones)

- Improved DOM extension:
  . Added the ability to pass options to loadHTML (Chregu, fxmulder at gmail dot com)

- Improved filesystem functions:
  . scandir() now accepts SCANDIR_SORT_NONE as a possible sorting_order value.
    FR #53407. (Adam)

- Improved HASH extension:
  . Added Jenkins's one-at-a-time hash support. (Martin Jansen)
  . Added FNV-1 hash support. (Michael Maclean)
  . Made Adler32 algorithm faster. FR #53213. (zavasek at yandex dot ru)
  . Removed Salsa10/Salsa20, which are actually stream ciphers (Mike)
  . Fixed bug #60221 (Tiger hash output byte order) (Mike)

- Improved intl extension:
  . Added Spoofchecker class, allows checking for visibly confusable characters and
    other security issues. (Scott)
  . Added Transliterator class, allowing transliteration of strings.
    (Gustavo)
  . Added support for UTS #46. (Gustavo)
  . Fixed build on Fedora 15 / Ubuntu 11. (Hannes)
  . Fixed bug #55562 (grapheme_substr() returns false on big length). (Stas)

- Improved JSON extension:
  . Added new json_encode() option JSON_UNESCAPED_UNICODE. FR #53946.
    (Alexander, Gwynne)
  . Added JsonSerializable interface. (Sara)
  . Added JSON_BIGINT_AS_STRING, extended json_decode() sig with $options.
    (Sara)
  . Added support for JSON_NUMERIC_CHECK option in json_encode() that converts
    numeric strings to integers. (Ilia)
  . Added new json_encode() option JSON_UNESCAPED_SLASHES. FR #49366. (Adam)
  . Added new json_encode() option JSON_PRETTY_PRINT. FR #44331. (Adam)

- Improved LDAP extension:
  . Added paged results support. FR #42060. (ando@OpenLDAP.org,
    iarenuno@eteo.mondragon.edu, jeanseb@au-fil-du.net, remy.saissy@gmail.com)

- Improved mbstring extension:
  . Added Shift_JIS/UTF-8 Emoji (pictograms) support. (Rui)
  . Added JIS X0213:2004 (Shift_JIS-2004, EUC-JP-2004, ISO-2022-JP-2004)
    support. (Rui)
  . Ill-formed UTF-8 check for security enhancements. (Rui)
  . Added MacJapanese (Shift_JIS) and gb18030 encoding support. (Rui)
  . Added encode/decode in hex format to mb_[en|de]code_numericentity(). (Rui)
  . Added user JIS X0213:2004 (Shift_JIS-2004, EUC-JP-2004, ISO-2022-JP-2004)
    support. (Rui)
  . Added the user defined area for CP936 and CP950 (Rui).
  . Fixed bug #60306 (Characters lost while converting from cp936 to utf8).
    (Laruence)

- Improved MySQL extensions:
  . MySQL: Deprecated mysql_list_dbs(). FR #50667. (Andrey)
  . mysqlnd: Added named pipes support. FR #48082. (Andrey)
  . MySQLi: Added iterator support in MySQLi. mysqli_result implements
    Traversable. (Andrey, Johannes)
  . PDO_mysql: Removed support for linking with MySQL client libraries older
    than 4.1. (Johannes)
  . ext/mysql, mysqli and pdo_mysql now use mysqlnd by default. (Johannes)
  . Fixed bug #55473 (mysql_pconnect leaks file descriptors on reconnect).
    (Andrey, Laruence)
  . Fixed bug #55653 (PS crash with libmysql when binding same variable as
    param and out). (Laruence)

- Improved OpenSSL extension:
  . Added AES support. FR #48632. (yonas dot y at gmail dot com, Pierre)
  . Added no padding option to openssl_encrypt()/openssl_decrypt(). (Scott)
  . Use php's implementation for Windows Crypto API in
    openssl_random_pseudo_bytes. (Pierre)
  . On error in openssl_random_pseudo_bytes() made sure we set strong result
    to false. (Scott)
  . Fixed possible attack in SSL sockets with SSL 3.0 / TLS 1.0.
    CVE-2011-3389. (Scott)
  . Fixed bug #61124 (Crash when decoding an invalid base64 encoded string).
    (me at ktamura dot com, Scott)

- Improved PDO:
  . Fixed PDO objects binary incompatibility. (Dmitry)

- PDO DBlib driver:
  . Added nextRowset support.
  . Fixed bug #50755 (PDO DBLIB Fails with OOM).

- Improved PostgreSQL extension:
  . Added support for "extra" parameter for PGNotify().
    (r dot i dot k at free dot fr, Ilia)

- Improved PCRE extension:
  . Changed third parameter of preg_match_all() to optional. FR #53238. (Adam)

- Improved Readline extension:
  . Fixed bug #54450 (Enable callback support when built against libedit).
    (fedora at famillecollet dot com, Hannes)

- Improved Reflection extension:
  . Added ReflectionClass::newInstanceWithoutConstructor() to create a new
    instance of a class without invoking its constructor. FR #55490.
    (Sebastian)
  . Added ReflectionExtension::isTemporary() and
    ReflectionExtension::isPersistent() methods. (Johannes)
  . Added ReflectionZendExtension class. (Johannes)
  . Added ReflectionClass::isCloneable(). (Felipe)

- Improved Session extension:
  . Expose session status via new function, session_status (FR #52982) (Arpad)
  . Added support for object-oriented session handlers. (Arpad)
  . Added support for storing upload progress feedback in session data. (Arnaud)
  . Changed session.entropy_file to default to /dev/urandom or /dev/arandom if
    either is present at compile time. (Rasmus)
  . Fixed bug #60860 (session.save_handler=user without defined function core
    dumps). (Felipe)
  . Implement FR #60551 (session_set_save_handler should support a core's
    session handler interface). (Arpad)
  . Fixed bug #60640 (invalid return values). (Arpad)

- Improved SNMP extension (Boris Lytochkin):
  . Added OO API. FR #53594 (php-snmp rewrite).
  . Sanitized return values of existing functions. Now it returns FALSE on
    failure.
  . Allow ~infinite OIDs in GET/GETNEXT/SET queries. Autochunk them to max_oids
    upon request.
  . Introducing unit tests for extension with ~full coverage.
  . IPv6 support. (FR #42918)
  . Way of representing OID value can now be changed when SNMP_VALUE_OBJECT
    is used for value output mode. Use or'ed SNMP_VALUE_LIBRARY(default if
    not specified) or SNMP_VALUE_PLAIN. (FR #54502)
  . Fixed bug #60749 (SNMP module should not strip non-standard SNMP port
    from hostname). (Boris Lytochkin)
  . Fixed bug #60585 (php build fails with USE flag snmp when IPv6 support
    is disabled). (Boris Lytochkin)
  . Fixed bug #53862 (snmp_set_oid_output_format does not allow returning to default)
  . Fixed bug #46065 (snmp_set_quick_print() persists between requests)
  . Fixed bug #45893 (Snmp buffer limited to 2048 char)
  . Fixed bug #44193 (snmp v3 noAuthNoPriv doesn't work)

- Improved SOAP extension:
  . Added new SoapClient option "keep_alive". FR #60329. (Pierrick)
  . Fixed basic HTTP authentication for WSDL sub requests. (Dmitry)

- Improved SPL extension:
  . Added RegexIterator::getRegex() method. (Joshua Thijssen)
  . Added SplObjectStorage::getHash() hook. (Etienne)
  . Added CallbackFilterIterator and RecursiveCallbackFilterIterator. (Arnaud)
  . Added missing class_uses(..) as pointed out by #55266 (Stefan)
  . Immediately reject wrong usages of directories under Spl(Temp)FileObject
    and friends. (Etienne, Pierre)
  . FilesystemIterator, GlobIterator and (Recursive)DirectoryIterator now use
    the default stream context. (Hannes)
  . Fixed bug #60201 (SplFileObject::setCsvControl does not expose third
    argument via Reflection). (Peter)
  . Fixed bug #55287 (spl_classes() not includes CallbackFilter classes)
    (sasezaki at gmail dot com, salathe)

- Improved Sysvshm extension:
  . Fixed bug #55750 (memory copy issue in sysvshm extension).
    (Ilia, jeffhuang9999 at gmail dot com)

- Improved Tidy extension:
  . Fixed bug #54682 (Tidy::diagnose() NULL pointer dereference).
    (Maksymilian Arciemowicz, Felipe)

- Improved Tokenizer extension:
  . Fixed bug #54089 (token_get_all with regards to __halt_compiler is
    not binary safe). (Nikita Popov)

- Improved XSL extension:
  . Added XsltProcessor::setSecurityPrefs($options) and getSecurityPrefs() to
    define forbidden operations within XSLT stylesheets, default is not to
    enable write operations from XSLT. Bug #54446 (Chregu, Nicolas Gregoire)
  . XSL doesn't stop transformation anymore, if a PHP function can't be called
    (Christian)

- Improved ZLIB extension:
  . Re-implemented non-file related functionality. (Mike)
  . Fixed bug #55544 (ob_gzhandler always conflicts with zlib.output_compression).
    (Mike)

14 Jun 2012, PHP 5.3.14

- CLI SAPI:
  . Fixed bug #61546 (functions related to current script failed when chdir()
    in cli sapi). (Laruence, reeze.xia@gmail.com)

- CURL:
  . Fixed bug #61948 (CURLOPT_COOKIEFILE '' raises open_basedir restriction).
    (Laruence)

- COM:
  . Fixed bug #62146 com_dotnet cannot be built shared. (Johannes)

- Core:
  . Fixed CVE-2012-2143. (Solar Designer)
  . Fixed missing bound check in iptcparse(). (chris at chiappa.net)
  . Fixed bug #62373 (serialize() generates wrong reference to the object).
    (Moriyoshi)
  . Fixed bug #62005 (unexpected behavior when incrementally assigning to a
    member of a null object). (Laruence)
  . Fixed bug #61991 (long overflow in realpath_cache_get()). (Anatoliy)
  . Fixed bug #61764 ('I' unpacks n as signed if n > 2^31-1 on LP64). (Gustavo)
  . Fixed bug #61730 (Segfault from array_walk modifying an array passed by
    reference). (Laruence)
  . Fixed bug #61713 (Logic error in charset detection for htmlentities).
    (Anatoliy)
  . Fixed bug #54197 ([PATH=] sections incompatibility with user_ini.filename
    set to null). (Anatoliy)
  . Changed php://fd to be available only for CLI.

- Fileinfo:
  . Fixed bug #61812 (Uninitialised value used in libmagic).
    (Laruence, Gustavo)

- Iconv extension:
  . Fixed a bug that iconv extension fails to link to the correct library
    when another extension makes use of a library that links to the iconv
    library. See https://bugs.gentoo.org/show_bug.cgi?id=364139 for detail.
    (Moriyoshi)

- Intl:
  . Fixed bug #62082 (Memory corruption in internal function
    get_icu_disp_value_src_php()). (Gustavo)

- JSON
  . Fixed bug #61537 (json_encode() incorrectly truncates/discards
    information). (Adam)

- PDO:
  . Fixed bug #61755 (A parsing bug in the prepared statements can lead to
    access violations). (Johannes)

- Phar:
  . Fix bug #61065 (Secunia SA44335). (Rasmus)

- Streams:
  . Fixed bug #61961 (file_get_contents leaks when access empty file with
    maxlen set). (Reeze)

08 May 2012, PHP 5.3.13
- CGI
  . Improve fix for PHP-CGI query string parameter vulnerability, CVE-2012-2311.
    (Stas)

03 May 2012, PHP 5.3.12
- Fix PHP-CGI query string parameter vulnerability, CVE-2012-1823. (Rasmus)

26 Apr 2012, PHP 5.3.11

- Core:
  . Fixed bug #61605 (header_remove() does not remove all headers).
    (Laruence)
  . Fixed bug #61541 (Segfault when using ob_* in output_callback).
    (reeze.xia@gmail.com)
  . Fixed bug #61273 (call_user_func_array with more than 16333 arguments
    leaks / crashes). (Laruence)
  . Fixed bug #61165 (Segfault - strip_tags()). (Laruence)
  . Improved max_input_vars directive to check nested variables (Dmitry).
  . Fixed bug #61095 (Incorect lexing of 0x00*+<NUM>). (Etienne)
  . Fixed bug #61087 (Memory leak in parse_ini_file when specifying
    invalid scanner mode). (Nikic, Laruence)
  . Fixed bug #61072 (Memory leak when restoring an exception handler).
    (Nikic, Laruence)
  . Fixed bug #61058 (array_fill leaks if start index is PHP_INT_MAX).
    (Laruence)
  . Fixed bug #61043 (Regression in magic_quotes_gpc fix for CVE-2012-0831).
    (Ondřej Surý)
  . Fixed bug #61000 (Exceeding max nesting level doesn't delete numerical
    vars). (Laruence)
  . Fixed bug #60895 (Possible invalid handler usage in windows random
    functions). (Pierre)
  . Fixed bug #60825 (Segfault when running symfony 2 tests).
    (Dmitry, Laruence)
  . Fixed bug #60801 (strpbrk() mishandles NUL byte). (Adam)
  . Fixed bug #60569 (Nullbyte truncates Exception $message). (Ilia)
  . Fixed bug #60227 (header() cannot detect the multi-line header with CR).
    (rui, Gustavo)
  . Fixed bug #60222 (time_nanosleep() does validate input params). (Ilia)
  . Fixed bug #54374 (Insufficient validating of upload name leading to
    corrupted $_FILES indices). (CVE-2012-1172). (Stas, lekensteyn at
    gmail dot com, Pierre)
  . Fixed bug #52719 (array_walk_recursive crashes if third param of the
    function is by reference). (Nikita Popov)
  . Fixed bug #51860 (Include fails with toplevel symlink to /). (Dmitry)

- DOM
  . Added debug info handler to DOM objects. (Gustavo, Joey Smith)

- FPM
  . Fixed bug #61430 (Transposed memset() params in sapi/fpm/fpm/fpm_shm.c).
    (michaelhood at gmail dot com, Ilia)

- Ibase
  . Fixed bug #60947 (Segmentation fault while executing ibase_db_info).
    (Ilia)

- Installation
  . Fixed bug #61172 (Add Apache 2.4 support). (Chris Jones)

- Fileinfo
  . Fixed bug #61173 (Unable to detect error from finfo constructor). (Gustavo)

- Firebird Database extension (ibase):
  . Fixed bug #60802 (ibase_trans() gives segfault when passing params).

- Libxml:
  . Fixed bug #61617 (Libxml tests failed(ht is already destroyed)).
    (Laruence)
  . Fixed bug #61367 (open_basedir bypass using libxml RSHUTDOWN).
    (Tim Starling)

- mysqli
  . Fixed bug #61003 (mysql_stat() require a valid connection). (Johannes).

- PDO_mysql
  . Fixed bug #61207 (PDO::nextRowset() after a multi-statement query doesn't
    always work). (Johannes)
  . Fixed bug #61194 (PDO should export compression flag with myslqnd).
    (Johannes)

- PDO_odbc
  . Fixed bug #61212 (PDO ODBC Segfaults on SQL_SUCESS_WITH_INFO). (Ilia)

- PDO_pgsql
  . Fixed bug #61267 (pdo_pgsql's PDO::exec() returns the number of SELECTed
    rows on postgresql >= 9). (ben dot pineau at gmail dot com)

- PDO_Sqlite extension:
  . Add createCollation support. (Damien)

- Phar:
  . Fixed bug #61184 (Phar::webPhar() generates headers with trailing NUL
    bytes). (Nikic)

- PHP-FPM SAPI:
  . Fixed bug #60811 (php-fpm compilation problem). (rasmus)

- Readline:
  . Fixed bug #61088 (Memory leak in readline_callback_handler_install).
    (Nikic, Laruence)
  . Add open_basedir checks to readline_write_history and readline_read_history.
    (Rasmus, reported by Mateusz Goik)

- Reflection:
  . Fixed bug #61388 (ReflectionObject:getProperties() issues invalid reads
    when get_properties returns a hash table with (inaccessible) dynamic
    numeric properties). (Gustavo)
  . Fixed bug #60968 (Late static binding doesn't work with
    ReflectionMethod::invokeArgs()). (Laruence)

- SOAP
  . Fixed basic HTTP authentication for WSDL sub requests. (Dmitry)
  . Fixed bug #60887 (SoapClient ignores user_agent option and sends no
    User-Agent header). (carloschilazo at gmail dot com)
  . Fixed bug #60842, #51775 (Chunked response parsing error when
    chunksize length line is > 10 bytes). (Ilia)
  . Fixed bug #49853 (Soap Client stream context header option ignored).
    (Dmitry)

- SPL
  . Fixed memory leak when calling SplFileInfo's constructor twice. (Felipe)
  . Fixed bug #61418 (Segmentation fault when DirectoryIterator's or
    FilesystemIterator's iterators are requested more than once without
    having had its dtor callback called in between). (Gustavo)
  . Fixed bug #61347 (inconsistent isset behavior of Arrayobject). (Laruence)
  . Fixed bug #61326 (ArrayObject comparison). (Gustavo)

- SQLite3 extension:
  . Add createCollation() method. (Brad Dewar)

- Session:
  . Fixed bug #60860 (session.save_handler=user without defined function core
    dumps). (Felipe)
  . Fixed bug #60634 (Segmentation fault when trying to die() in
    SessionHandler::write()). (Ilia)

- Streams:
  . Fixed bug #61371 (stream_context_create() causes memory leaks on use
    streams_socket_create). (Gustavo)
  . Fixed bug #61253 (Wrappers opened with errors concurrency problem on ZTS).
    (Gustavo)
  . Fixed bug #61115 (stream related segfault on fatal error in
    php_stream_context_link). (Gustavo)
  . Fixed bug #60817 (stream_get_line() reads from stream even when there is
    already sufficient data buffered). stream_get_line() now behaves more like
    fgets(), as is documented. (Gustavo)
  . Further fix for bug #60455 (stream_get_line misbehaves if EOF is not
    detected together with the last read). (Gustavo)
  . Fixed bug #60106 (stream_socket_server silently truncates long unix
    socket paths). (Ilia)

- Tidy:
  . Fixed bug #54682 (tidy null pointer dereference). (Tony, David Soria Parra)

- XMLRPC:
  . Fixed bug #61264 (xmlrpc_parse_method_descriptions leaks temporary
    variable). (Nikita Popov)
  . Fixed bug #61097 (Memory leak in xmlrpc functions copying zvals). (Nikic)

- Zlib:
  . Fixed bug #61139 (gzopen leaks when specifying invalid mode). (Nikic)

02 Feb 2012, PHP 5.3.10

- Core:
  . Fixed arbitrary remote code execution vulnerability reported by Stefan
    Esser, CVE-2012-0830. (Stas, Dmitry)

10 Jan 2012, PHP 5.3.9

- Core:
  . Added max_input_vars directive to prevent attacks based on hash collisions
    (CVE-2011-4885) (Dmitry).
  . Fixed bug #60205 (possible integer overflow in content_length). (Laruence)
  . Fixed bug #60139 (Anonymous functions create cycles not detected by the
    GC). (Dmitry)
  . Fixed bug #60138 (GC crash with referenced array in RecursiveArrayIterator)
    (Dmitry).
  . Fixed bug #60120 (proc_open's streams may hang with stdin/out/err when
    the data exceeds or is equal to 2048 bytes). (Pierre, Pascal Borreli)
  . Fixed bug #60099 (__halt_compiler() works in braced namespaces). (Felipe)
  . Fixed bug #60019 (Function time_nanosleep() is undefined on OS X). (Ilia)
  . Fixed bug #55874 (GCC does not provide __sync_fetch_and_add on some archs).
    (klightspeed at netspace dot net dot au)
  . Fixed bug #55798 (serialize followed by unserialize with numeric object
    prop. gives integer prop). (Gustavo)
  . Fixed bug #55749 (TOCTOU issue in getenv() on Windows builds). (Pierre)
  . Fixed bug #55707 (undefined reference to `__sync_fetch_and_add_4' on Linux
    parisc). (Felipe)
  . Fixed bug #55674 (fgetcsv & str_getcsv skip empty fields in some
    tab-separated records). (Laruence)
  . Fixed bug #55649 (Undefined function Bug()). (Laruence)
  . Fixed bug #55622 (memory corruption in parse_ini_string). (Pierre)
  . Fixed bug #55576 (Cannot conditionally move uploaded file without race
    condition). (Gustavo)
  . Fixed bug #55510: $_FILES 'name' missing first character after upload.
    (Arpad)
  . Fixed bug #55509 (segfault on x86_64 using more than 2G memory). (Laruence)
  . Fixed bug #55504 (Content-Type header is not parsed correctly on
    HTTP POST request). (Hannes)
  . Fixed bug #55475 (is_a() triggers autoloader, new optional 3rd argument to
    is_a and is_subclass_of). (alan_k)
  . Fixed bug #52461 (Incomplete doctype and missing xmlns).
    (virsacer at web dot de, Pierre)
  . Fixed bug #55366 (keys lost when using substr_replace an array). (Arpad)
  . Fixed bug #55273 (base64_decode() with strict rejects whitespace after
    pad). (Ilia)
  . Fixed bug #52624 (tempnam() by-pass open_basedir with nonnexistent
    directory). (Felipe)
  . Fixed bug #50982 (incorrect assumption of PAGE_SIZE size). (Dmitry)
  . Fixed invalid free in call_user_method() function. (Felipe)
  . Fixed bug #43200 (Interface implementation / inheritence not possible in
    abstract classes). (Felipe)


- BCmath:
  . Fixed bug #60377 (bcscale related crashes on 64bits platforms). (shm)

- Calendar:
  . Fixed bug #55797 (Integer overflow in SdnToGregorian leads to segfault (in
    optimized builds). (Gustavo)

- cURL:
  . Fixed bug #60439 (curl_copy_handle segfault when used with
    CURLOPT_PROGRESSFUNCTION). (Pierrick)
  . Fixed bug #54798 (Segfault when CURLOPT_STDERR file pointer is closed
    before calling curl_exec). (Hannes)
  . Fixed issues were curl_copy_handle() would sometimes lose copied
    preferences. (Hannes)

- DateTime:
  . Fixed bug #60373 (Startup errors with log_errors on cause segfault).
    (Derick)
  . Fixed bug #60236 (TLA timezone dates are not converted properly from
    timestamp). (Derick)
  . Fixed bug #55253 (DateTime::add() and sub() result -1 hour on objects with
    time zone type 2). (Derick)
  . Fixed bug #54851 (DateTime::createFromFormat() doesn't interpret "D").
    (Derick)
  . Fixed bug #53502 (strtotime with timezone memory leak). (Derick)
  . Fixed bug #52062 (large timestamps with DateTime::getTimestamp and
    DateTime::setTimestamp). (Derick)
  . Fixed bug #51994 (date_parse_from_format is parsing invalid date using 'yz'
    format). (Derick)
  . Fixed bug #52113 (Seg fault while creating (by unserialization)
    DatePeriod). (Derick)
  . Fixed bug #48476 (cloning extended DateTime class without calling
    parent::__constr crashed PHP). (Hannes)

- EXIF:
  . Fixed bug #60150 (Integer overflow during the parsing of invalid exif
    header). (CVE-2011-4566) (Stas, flolechaud at gmail dot com)

- Fileinfo:
  . Fixed bug #60094 (C++ comment fails in c89). (Laruence)
  . Fixed possible memory leak in finfo_open(). (Felipe)
  . Fixed memory leak when calling the Finfo constructor twice. (Felipe)

- Filter:
  . Fixed Bug #55478 (FILTER_VALIDATE_EMAIL fails with internationalized
    domain name addresses containing >1 -). (Ilia)

- FTP:
  . Fixed bug #60183 (out of sync ftp responses). (bram at ebskamp dot me,
    rasmus)

- Gd:
  . Fixed bug #60160 (imagefill() doesn't work correctly
    for small images). (Florian)
  . Fixed potential memory leak on a png error (Rasmus, Paul Saab)

- Intl:
  . Fixed bug #60192 (SegFault when Collator not constructed
    properly). (Florian)
  . Fixed memory leak in several Intl locale functions. (Felipe)

- Json:
  . Fixed bug #55543 (json_encode() with JSON_NUMERIC_CHECK fails on objects
    with numeric string properties). (Ilia, dchurch at sciencelogic dot com)

- Mbstring:
  . Fixed possible crash in mb_ereg_search_init() using empty pattern. (Felipe)

- MS SQL:
  . Fixed bug #60267 (Compile failure with freetds 0.91). (Felipe)

- MySQL:
  . Fixed bug #55550 (mysql.trace_mode miscounts result sets). (Johannes)

- MySQLi extension:
  . Fixed bug #55859 (mysqli->stat property access gives error). (Andrey)
  . Fixed bug #55582 (mysqli_num_rows() returns always 0 for unbuffered, when
    mysqlnd is used). (Andrey)
  . Fixed bug #55703 (PHP crash when calling mysqli_fetch_fields).
    (eran at zend dot com, Laruence)

- mysqlnd
  . Fixed bug #55609 (mysqlnd cannot be built shared). (Johannes)
  . Fixed bug #55067 (MySQL doesn't support compression - wrong config option).
    (Andrey)

- NSAPI SAPI:
  . Don't set $_SERVER['HTTPS'] on unsecure connection (bug #55403). (Uwe
    Schindler)

- OpenSSL:
  . Fixed bug #60279 (Fixed NULL pointer dereference in
    stream_socket_enable_crypto, case when ssl_handle of session_stream is not
    initialized.) (shm)
  . Fix segfault with older versions of OpenSSL. (Scott)

- Oracle Database extension (OCI8):
  . Fixed bug #59985 (show normal warning text for OCI_NO_DATA).
    (Chris Jones)
  . Increased maximum Oracle error message buffer length for new 11.2.0.3 size.
    (Chris Jones)
  . Improve internal initalization failure error messages. (Chris Jones)

- PDO
  . Fixed bug #55776 (PDORow to session bug). (Johannes)

- PDO Firebird:
  . Fixed bug #48877 ("bindValue" and "bindParam" do not work for PDO Firebird).
    (Mariuz)
  . Fixed bug #47415 (PDO_Firebird segfaults when passing lowercased column name to bindColumn).
  . Fixed bug #53280 (PDO_Firebird segfaults if query column count less than param count).
    (Mariuz)

- PDO MySQL driver:
  . Fixed bug #60155 (pdo_mysql.default_socket ignored). (Johannes)
  . Fixed bug #55870 (PDO ignores all SSL parameters when used with mysql
    native driver). (Pierre)
  . Fixed bug #54158 (MYSQLND+PDO MySQL requires #define
    MYSQL_OPT_LOCAL_INFILE). (Andrey)

- PDO OCI driver:
  . Fixed bug #55768 (PDO_OCI can't resume Oracle session after it's been
    killed). (mikhail dot v dot gavrilov at gmail dot com, Chris Jones, Tony)

- Phar:
  . Fixed bug #60261 (NULL pointer dereference in phar). (Felipe)
  . Fixed bug #60164 (Stubs of a specific length break phar_open_from_fp
    scanning for __HALT_COMPILER). (Ralph Schindler)
  . Fixed bug #53872 (internal corruption of phar). (Hannes)
  . Fixed bug #52013 (Unable to decompress files in a compressed phar). (Hannes)

- PHP-FPM SAPI:
  . Dropped restriction of not setting the same value multiple times, the last
    one holds. (giovanni at giacobbi dot net, fat)
  . Added .phar to default authorized extensions. (fat)
  . Fixed bug #60659 (FPM does not clear auth_user on request accept).
    (bonbons at linux-vserver dot org)
  . Fixed bug #60629 (memory corruption when web server closed the fcgi fd).
    (fat)
  . Enhance error log when the primary script can't be open. FR #60199. (fat)
  . Fixed bug #60179 (php_flag and php_value does not work properly). (fat)
  . Fixed bug #55577 (status.html does not install). (fat)
  . Fixed bug #55533 (The -d parameter doesn't work). (fat)
  . Fixed bug #55526 (Heartbeat causes a lot of unnecessary events). (fat)
  . Fixed bug #55486 (status show BIG processes number). (fat)
  . Enhanced security by limiting access to user defined extensions.
    FR #55181. (fat)
  . Added process.max to control the number of process FPM can fork. FR #55166.
    (fat)
  . Implemented FR #54577 (Enhanced status page with full status and details
    about each processes. Also provide a web page (status.html) for
    real-time FPM status. (fat)
  . Lowered default value for Process Manager. FR #54098. (fat)
  . Implemented FR #52569 (Add the "ondemand" process-manager
    to allow zero children). (fat)
  . Added partial syslog support (on error_log only). FR #52052. (fat)

- Postgres:
  . Fixed bug #60244 (pg_fetch_* functions do not validate that row param
    is >0). (Ilia)
  . Added PGSQL_LIBPQ_VERSION/PGSQL_LIBPQ_VERSION_STR constants. (Yasuo)

- Reflection:
  . Fixed bug #60367 (Reflection and Late Static Binding). (Laruence)

- Session:
  . Fixed bug #55267 (session_regenerate_id fails after header sent). (Hannes)

- SimpleXML:
  . Reverted the SimpleXML->query() behaviour to returning empty arrays
    instead of false when no nodes are found as it was since 5.3.3
    (bug #48601). (chregu, rrichards)

- SOAP
  . Fixed bug #54911 (Access to a undefined member in inherit SoapClient may
    cause Segmentation Fault). (Dmitry)
  . Fixed bug #48216 (PHP Fatal error: SOAP-ERROR: Parsing WSDL:
    Extra content at the end of the doc, when server uses chunked transfer
    encoding with spaces after chunk size). (Dmitry)
  . Fixed bug #44686 (SOAP-ERROR: Parsing WSDL with references). (Dmitry)

- Sockets:
  . Fixed bug #60048 (sa_len a #define on IRIX). (china at thewrittenword dot
    com)

- SPL:
  . Fixed bug #60082 (Crash in ArrayObject() when using recursive references).
    (Tony)
  . Fixed bug #55807 (Wrong value for splFileObject::SKIP_EMPTY).
    (jgotti at modedemploi dot fr, Hannes)
  . Fixed bug #54304 (RegexIterator::accept() doesn't work with scalar values).
    (Hannes)

- Streams:
  . Fixed bug #60455 (stream_get_line misbehaves if EOF is not detected together
    with the last read). (Gustavo)

- Tidy:
  . Fixed bug #54682 (Tidy::diagnose() NULL pointer dereference).
    (Maksymilian Arciemowicz, Felipe)

- XSL:
  . Added xsl.security_prefs ini option to define forbidden operations within
    XSLT stylesheets, default is not to enable write operations. This option
    won't be in 5.4, since there's a new method. Fixes Bug #54446. (Chregu,
    Nicolas Gregoire)

23 Aug 2011, PHP 5.3.8

- Core:
  . Fixed bug #55439 (crypt() returns only the salt for MD5). (Stas)

- OpenSSL:
  . Reverted a change in timeout handling restoring PHP 5.3.6 behavior,
    as the new behavior caused mysqlnd SSL connections to hang (#55283).
    (Pierre, Andrey, Johannes)

18 Aug 2011, PHP 5.3.7
- Upgraded bundled SQLite to version 3.7.7.1. (Scott)
- Upgraded bundled PCRE to version 8.12. (Scott)

- Zend Engine:
  . Fixed bug #55156 (ReflectionClass::getDocComment() returns comment even
    though the class has none). (Felipe)
  . Fixed bug #55007 (compiler fail after previous fail). (Felipe)
  . Fixed bug #54910 (Crash when calling call_user_func with unknown function
    name). (Dmitry)
  . Fixed bug #54804 (__halt_compiler and imported namespaces).
    (Pierrick, Felipe)
  . Fixed bug #54624 (class_alias and type hint). (Felipe)
  . Fixed bug #54585 (track_errors causes segfault). (Dmitry)
  . Fixed bug #54423 (classes from dl()'ed extensions are not destroyed).
    (Tony, Dmitry)
  . Fixed bug #54372 (Crash accessing global object itself returned from its
    __get() handle). (Dmitry)
  . Fixed bug #54367 (Use of closure causes problem in ArrayAccess). (Dmitry)
  . Fixed bug #54358 (Closure, use and reference). (Dmitry)
  . Fixed bug #54262 (Crash when assigning value to a dimension in a non-array).
    (Dmitry)
  . Fixed bug #54039 (use() of static variables in lambda functions can break
    staticness). (Dmitry)

- Core
  . Updated crypt_blowfish to 1.2. ((CVE-2011-2483) (Solar Designer)
  . Removed warning when argument of is_a() or is_subclass_of() is not
    a known class. (Stas)
  . Fixed crash in error_log(). (Felipe) Reported by Mateusz Kocielski.
  . Added PHP_MANDIR constant telling where the manpages were installed into,
    and an --man-dir argument to php-config. (Hannes)
  . Fixed a crash inside dtor for error handling. (Ilia)
  . Fixed buffer overflow on overlog salt in crypt(). (Clément LECIGNE, Stas)
  . Implemented FR #54459 (Range function accuracy). (Adam)

  . Fixed bug #55399 (parse_url() incorrectly treats ':' as a valid path).
    (Ilia)
  . Fixed bug #55339 (Segfault with allow_call_time_pass_reference = Off).
    (Dmitry)
  . Fixed bug #55295 [NEW]: popen_ex on windows, fixed possible heap overflow
    (Pierre)
  . Fixed bug #55258 (Windows Version Detecting Error).
    ( xiaomao5 at live dot com, Pierre)
  . Fixed bug #55187 (readlink returns weird characters when false result).
   (Pierre)
  . Fixed bug #55082 (var_export() doesn't escape properties properly).
    (Gustavo)
  . Fixed bug #55014 (Compile failure due to improper use of ctime_r()). (Ilia)
  . Fixed bug #54939 (File path injection vulnerability in RFC1867 File upload
    filename). (Felipe) Reported by Krzysztof Kotowicz. (CVE-2011-2202)
  . Fixed bug #54935 php_win_err can lead to crash. (Pierre)
  . Fixed bug #54924 (assert.* is not being reset upon request shutdown). (Ilia)
  . Fixed bug #54895 (Fix compiling with older gcc version without need for
    membar_producer macro). (mhei at heimpold dot de)
  . Fixed bug #54866 (incorrect accounting for realpath_cache_size).
    (Dustin Ward)
  . Fixed bug #54723 (getimagesize() doesn't check the full ico signature).
    (Scott)
  . Fixed bug #54721 (Different Hashes on Windows, BSD and Linux on wrong Salt
    size). (Pierre, os at irj dot ru)
  . Fixed bug #54580 (get_browser() segmentation fault when browscap ini
    directive is set through php_admin_value). (Gustavo)
  . Fixed bug #54332 (Crash in zend_mm_check_ptr // Heap corruption). (Dmitry)
  . Fixed bug #54305 (Crash in gc_remove_zval_from_buffer). (Dmitry)
  . Fixed bug #54238 (use-after-free in substr_replace()). (Stas)
    (CVE-2011-1148)
  . Fixed bug #54204 (Can't set a value with a PATH section in php.ini).
    (Pierre)
  . Fixed bug #54180 (parse_url() incorrectly parses path when ? in fragment).
    (tomas dot brastavicius at quantum dot lt, Pierrick)
  . Fixed bug #54137 (file_get_contents POST request sends additional line
    break). (maurice-php at mertinkat dot net, Ilia)
  . Fixed bug #53848 (fgetcsv() ignores spaces at beginnings of fields). (Ilia)
  . Alternative fix for bug #52550, as applied to the round() function (signed
    overflow), as the old fix impacted the algorithm for numbers with magnitude
    smaller than 0. (Gustavo)
  . Fixed bug #53727 (Inconsistent behavior of is_subclass_of with interfaces)
    (Ralph Schindler, Dmitry)
  . Fixed bug #52935 (call exit in user_error_handler cause stream relate
    core). (Gustavo)
  . Fixed bug #51997 (SEEK_CUR with 0 value, returns a warning). (Ilia)
  . Fixed bug #50816 (Using class constants in array definition fails).
    (Pierrick, Dmitry)
  . Fixed bug #50363 (Invalid parsing in convert.quoted-printable-decode
    filter). (slusarz at curecanti dot org)
  . Fixed bug #48465 (sys_get_temp_dir() possibly inconsistent when using
    TMPDIR on Windows). (Pierre)

- Apache2 Handler SAPI:
  . Fixed bug #54529 (SAPI crashes on apache_config.c:197).
    (hebergement at riastudio dot fr)

- CLI SAPI:
  . Fixed bug #52496 (Zero exit code on option parsing failure). (Ilia)

- cURL extension:
  . Added ini option curl.cainfo (support for custom cert db). (Pierre)
  . Added CURLINFO_REDIRECT_URL support. (Daniel Stenberg, Pierre)
  . Added support for CURLOPT_MAX_RECV_SPEED_LARGE and
    CURLOPT_MAX_SEND_SPEED_LARGE. FR #51815. (Pierrick)

- DateTime extension:
  . Fixed bug where the DateTime object got changed while using date_diff().
    (Derick)
  . Fixed bug #54340 (DateTime::add() method bug). (Adam)
  . Fixed bug #54316 (DateTime::createFromFormat does not handle trailing '|'
    correctly). (Adam)
  . Fixed bug #54283 (new DatePeriod(NULL) causes crash). (Felipe)
  . Fixed bug #51819 (Case discrepancy in timezone names cause Uncaught
    exception and fatal error). (Hannes)

- DBA extension:
  . Supress warning on non-existent file open with Berkeley DB 5.2. (Chris Jones)
  . Fixed bug #54242 (dba_insert returns true if key already exists). (Felipe)

- Exif extesion:
  . Fixed bug #54121 (error message format string typo). (Ilia)

- Fileinfo extension:
  . Fixed bug #54934 (Unresolved symbol strtoull in HP-UX 11.11). (Felipe)

- Filter extension:
  . Added 3rd parameter to filter_var_array() and filter_input_array()
    functions that allows disabling addition of empty elements. (Ilia)
  . Fixed bug #53037 (FILTER_FLAG_EMPTY_STRING_NULL is not implemented). (Ilia)

- Interbase extension:
  . Fixed bug #54269 (Short exception message buffer causes crash). (Felipe)

- intl extension:
  . Implemented FR #54561 (Expose ICU version info). (David Zuelke, Ilia)
  . Implemented FR #54540 (Allow loading of arbitrary resource bundles when
    fallback is disabled). (David Zuelke, Stas)

- Imap extension:
  . Fixed bug #55313 (Number of retries not set when params specified).
    (kevin at kevinlocke dot name)

- json extension:
  . Fixed bug #54484 (Empty string in json_decode doesn't reset
    json_last_error()). (Ilia)

- LDAP extension:
  . Fixed bug #53339 (Fails to build when compilng with gcc 4.5 and DSO
    libraries). (Clint Byrum, Raphael)

- libxml extension:
  . Fixed bug #54601 (Removing the doctype node segfaults). (Hannes)
  . Fixed bug #54440 (libxml extension ignores default context). (Gustavo)

- mbstring extension:
  . Fixed bug #54494 (mb_substr() mishandles UTF-32LE and UCS-2LE). (Gustavo)

- MCrypt extension:
  . Change E_ERROR to E_WARNING in mcrypt_create_iv when not enough data
    has been fetched (Windows). (Pierre)
  . Fixed bug #55169 (mcrypt_create_iv always fails to gather sufficient random
    data on Windows). (Pierre)

- mysqlnd
  . Fixed crash when using more than 28,000 bound parameters. Workaround is to
    set mysqlnd.net_cmd_buffer_size to at least 9000. (Andrey)
  . Fixed bug #54674 mysqlnd valid_sjis_(head|tail) is using invalid operator
    and range). (nihen at megabbs dot com, Andrey)

- MySQLi extension:
  . Fixed bug #55283 (SSL options set by mysqli_ssl_set ignored for MySQLi
    persistent connections). (Andrey)
  . Fixed Bug #54221 (mysqli::get_warnings segfault when used in multi queries).
    (Andrey)

- OpenSSL extension:
  . openssl_encrypt()/openssl_decrypt() truncated keys of variable length
    ciphers to the OpenSSL default for the algorithm. (Scott)
  . On blocking SSL sockets respect the timeout option where possible.
    (Scott)
  . Fixed bug #54992 (Stream not closed and error not returned when SSL
    CN_match fails). (Gustavo, laird_ngrps at dodo dot com dot au)

- Oracle Database extension (OCI8):
  . Added oci_client_version() returning the runtime Oracle client library
    version. (Chris Jones)

. PCRE extension:
  . Increased the backtrack limit from 100000 to 1000000 (Rasmus)

- PDO extension:
  . Fixed bug #54929 (Parse error with single quote in sql comment). (Felipe)
  . Fixed bug #52104 (bindColumn creates Warning regardless of ATTR_ERRMODE
    settings). (Ilia)

- PDO DBlib driver:
  . Fixed bug #54329 (MSSql extension memory leak).
    (dotslashpok at gmail dot com)
  . Fixed bug #54167 (PDO_DBLIB returns null on SQLUNIQUE field).
    (mjh at hodginsmedia dot com, Felipe)

- PDO ODBC driver:
  . Fixed data type usage in 64bit. (leocsilva at gmail dot com)

- PDO MySQL driver:
  . Fixed bug #54644 (wrong pathes in php_pdo_mysql_int.h). (Tony, Johannes)
  . Fixed bug #53782 (foreach throws irrelevant exception). (Johannes, Andrey)
  . Implemented FR #48587 (MySQL PDO driver doesn't support SSL connections).
    (Rob)

- PDO PostgreSQL driver:
  . Fixed bug #54318 (Non-portable grep option used in PDO pgsql
    configuration). (bwalton at artsci dot utoronto dot ca)

- PDO Oracle driver:
  . Fixed bug #44989 (64bit Oracle RPMs still not supported by pdo-oci).
    (jbnance at tresgeek dot net)

- Phar extension:
  . Fixed bug #54395 (Phar::mount() crashes when calling with wrong parameters).
    (Felipe)

- PHP-FPM SAPI:
  . Implemented FR #54499 (FPM ping and status_path should handle HEAD request). (fat)
  . Implemented FR #54172 (Overriding the pid file location of php-fpm). (fat)
  . Fixed missing Expires and Cache-Control headers for ping and status pages.
    (fat)
  . Fixed memory leak. (fat) Reported and fixed by Giovanni Giacobbi.
  . Fixed wrong value of log_level when invoking fpm with -tt. (fat)
  . Added xml format to the status page. (fat)
  . Removed timestamp in logs written by children processes. (fat)
  . Fixed exit at FPM startup on fpm_resources_prepare() errors. (fat)
  . Added master rlimit_files and rlimit_core in the global configuration
    settings. (fat)
  . Removed pid in debug logs written by chrildren processes. (fat)
  . Added custom access log (also added per request %CPU and memory
    mesurement). (fat)
  . Added a real scoreboard and several improvements to the status page. (fat)

- Reflection extension:
  . Fixed bug #54347 (reflection_extension does not lowercase module function
    name). (Felipe, laruence at yahoo dot com dot cn)

- SOAP extension:
  . Fixed bug #55323 (SoapClient segmentation fault when XSD_TYPEKIND_EXTENSION
    contains itself). (Dmitry)
  . Fixed bug #54312 (soap_version logic bug). (tom at samplonius dot org)

- Sockets extension:
  . Fixed stack buffer overflow in socket_connect(). (CVE-2011-1938)
    Found by Mateusz Kocielski, Marek Kroemeke and Filip Palian. (Felipe)
  . Changed socket_set_block() and socket_set_nonblock() so they emit warnings
    on error. (Gustavo)
  . Fixed bug #51958 (socket_accept() fails on IPv6 server sockets). (Gustavo)

- SPL extension:
  . Fixed bug #54971 (Wrong result when using iterator_to_array with use_keys
    on true). (Pierrick)
  . Fixed bug #54970 (SplFixedArray::setSize() isn't resizing). (Felipe)
  . Fixed bug #54609 (Certain implementation(s) of SplFixedArray cause hard
    crash). (Felipe)
  . Fixed bug #54384 (Dual iterators, GlobIterator, SplFileObject and
    SplTempFileObject crash when user-space classes don't call the paren
    constructor). (Gustavo)
  . Fixed bug #54292 (Wrong parameter causes crash in
    SplFileObject::__construct()). (Felipe)
  . Fixed bug #54291 (Crash iterating DirectoryIterator for dir name starting
    with \0). (Gustavo)
  . Fixed bug #54281 (Crash in non-initialized RecursiveIteratorIterator).
    (Felipe)

- Streams:
  . Fixed bug #54946 (stream_get_contents infinite loop). (Hannes)
  . Fixed bug #54623 (Segfault when writing to a persistent socket after
    closing a copy of the socket). (Gustavo)
  . Fixed bug #54681 (addGlob() crashes on invalid flags). (Felipe)


17 Mar 2011, PHP 5.3.6
- Upgraded bundled Sqlite3 to version 3.7.4. (Ilia)
- Upgraded bundled PCRE to version 8.11. (Ilia)

- Zend Engine:
  . Indirect reference to $this fails to resolve if direct $this is never used
    in method. (Scott)
  . Added options to debug backtrace functions. (Stas)
  . Fixed bug numerous crashes due to setlocale (crash on error, pcre, mysql
    etc.) on Windows in thread safe mode. (Pierre)
  . Fixed Bug #53971 (isset() and empty() produce apparently spurious runtime
    error). (Dmitry)
  . Fixed Bug #53958 (Closures can't 'use' shared variables by value and by
    reference). (Dmitry)
  . Fixed Bug #53629 (memory leak inside highlight_string()). (Hannes, Ilia)
  . Fixed Bug #51458 (Lack of error context with nested exceptions). (Stas)
  . Fixed Bug #47143 (Throwing an exception in a destructor causes a fatal
    error). (Stas)
  . Fixed bug #43512 (same parameter name can be used multiple times in
    method/function definition). (Felipe)

- Core:
  . Added ability to connect to HTTPS sites through proxy with basic
    authentication using stream_context/http/header/Proxy-Authorization (Dmitry)
  . Changed default value of ini directive serialize_precision from 100 to 17.
    (Gustavo)
  . Fixed bug #54055 (buffer overrun with high values for precision ini
    setting). (Gustavo)
  . Fixed bug #53959 (reflection data for fgetcsv out-of-date). (Richard)
  . Fixed bug #53577 (Regression introduced in 5.3.4 in open_basedir with a
    trailing forward slash). (lekensteyn at gmail dot com, Pierre)
  . Fixed bug #53682 (Fix compile on the VAX). (Rasmus, jklos)
  . Fixed bug #48484 (array_product() always returns 0 for an empty array).
    (Ilia)
  . Fixed bug #48607 (fwrite() doesn't check reply from ftp server before
    exiting). (Ilia)


- Calendar extension:
  . Fixed bug #53574 (Integer overflow in SdnToJulian, sometimes leading to
    segfault). (Gustavo)

- DOM extension:
  . Implemented FR #39771 (Made DOMDocument::saveHTML accept an optional DOMNode
    like DOMDocument::saveXML). (Gustavo)

- DateTime extension:
  . Fixed a bug in DateTime->modify() where absolute date/time statements had
    no effect. (Derick)
  . Fixed bug #53729 (DatePeriod fails to initialize recurrences on 64bit
    big-endian systems). (Derick, rein@basefarm.no)
  . Fixed bug #52808 (Segfault when specifying interval as two dates). (Stas)
  . Fixed bug #52738 (Can't use new properties in class extended from
    DateInterval). (Stas)
  . Fixed bug #52290 (setDate, setISODate, setTime works wrong when DateTime
    created from timestamp). (Stas)
  . Fixed bug #52063 (DateTime constructor's second argument doesn't have a
    null default value). (Gustavo, Stas)

- Exif extension:
  . Fixed bug #54002 (crash on crafted tag, reported by Luca Carettoni).
    (Pierre) (CVE-2011-0708)

- Filter extension:
  . Fixed bug #53924 (FILTER_VALIDATE_URL doesn't validate port number).
    (Ilia, Gustavo)
  . Fixed bug #53150 (FILTER_FLAG_NO_RES_RANGE is missing some IP ranges).
    (Ilia)
  . Fixed bug #52209 (INPUT_ENV returns NULL for set variables (CLI)). (Ilia)
  . Fixed bug #47435 (FILTER_FLAG_NO_RES_RANGE don't work with ipv6).
    (Ilia, valli at icsurselva dot ch)

- Fileinfo extension:
  . Fixed bug #54016 (finfo_file() Cannot determine filetype in archives).
    (Hannes)

- Gettext
  . Fixed bug #53837 (_() crashes on Windows when no LANG or LANGUAGE
    environment variable are set). (Pierre)

- IMAP extension:
  . Implemented FR #53812 (get MIME headers of the part of the email). (Stas)
  . Fixed bug #53377 (imap_mime_header_decode() doesn't ignore \t during long
    MIME header unfolding). (Adam)

- Intl extension:
  . Fixed bug #53612 (Segmentation fault when using cloned several intl
    objects). (Gustavo)
  . Fixed bug #53512 (NumberFormatter::setSymbol crash on bogus $attr values).
    (Felipe)
  . Implemented clone functionality for number, date & message formatters.
    (Stas).

- JSON extension:
  . Fixed bug #53963 (Ensure error_code is always set during some failed
    decodings). (Scott)

- mysqlnd
  . Fixed problem with always returning 0 as num_rows for unbuffered sets.
    (Andrey, Ulf)

- MySQL Improved extension:
  . Added 'db' and 'catalog' keys to the field fetching functions (FR #39847).
    (Kalle)
  . Fixed buggy counting of affected rows when using the text protocol. The
    collected statistics were wrong when multi_query was used with mysqlnd
    (Andrey)
  . Fixed bug #53795 (Connect Error from MySqli (mysqlnd) when using SSL).
    (Kalle)
  . Fixed bug #53503 (mysqli::query returns false after successful LOAD DATA
    query). (Kalle, Andrey)
  . Fixed bug #53425 (mysqli_real_connect() ignores client flags when built to
    call libmysql). (Kalle, tre-php-net at crushedhat dot com)

- OpenSSL extension:
  . Fixed stream_socket_enable_crypto() not honoring the socket timeout in
    server mode. (Gustavo)
  . Fixed bug #54060 (Memory leaks when openssl_encrypt). (Pierre)
  . Fixed bug #54061 (Memory leaks when openssl_decrypt). (Pierre)
  . Fixed bug #53592 (stream_socket_enable_crypto() busy-waits in client mode).
    (Gustavo)
  . Implemented FR #53447 (Cannot disable SessionTicket extension for servers
    that do not support it) by adding a no_ticket SSL context option. (Adam,
    Tony)

- PDO MySQL driver:
  . Fixed bug #53551 (PDOStatement execute segfaults for pdo_mysql driver).
    (Johannes)
  . Implemented FR #47802 (Support for setting character sets in DSN strings).
    (Kalle)

- PDO Oracle driver:
  . Fixed bug #39199 (Cannot load Lob data with more than 4000 bytes on
    ORACLE 10). (spatar at mail dot nnov dot ru)

- PDO PostgreSQL driver:
  . Fixed bug #53517 (segfault in pgsql_stmt_execute() when postgres is down).
    (gyp at balabit dot hu)

- Phar extension:
  . Fixed bug #54247 (format-string vulnerability on Phar). (Felipe)
    (CVE-2011-1153)
  . Fixed bug #53541 (format string bug in ext/phar).
    (crrodriguez at opensuse dot org, Ilia)
  . Fixed bug #53898 (PHAR reports invalid error message, when the directory
    does not exist). (Ilia)

- PHP-FPM SAPI:
  . Enforce security in the fastcgi protocol parsing.
    (ef-lists at email dotde)
  . Fixed bug #53777 (php-fpm log format now match php_error log format). (fat)
  . Fixed bug #53527 (php-fpm --test doesn't set a valuable return value). (fat)
  . Fixed bug #53434 (php-fpm slowlog now also logs the original request). (fat)

- Readline extension:
  . Fixed bug #53630 (Fixed parameter handling inside readline() function).
    (jo at feuersee dot de, Ilia)

- Reflection extension:
  . Fixed bug #53915 (ReflectionClass::getConstant(s) emits fatal error on
    constants with self::). (Gustavo)

- Shmop extension:
  . Fixed bug #54193 (Integer overflow in shmop_read()). (Felipe)
    Reported by Jose Carlos Norte <jose at eyeos dot org> (CVE-2011-1092)

- SNMP extension:
  . Fixed bug #51336 (snmprealwalk (snmp v1) does not handle end of OID tree
    correctly). (Boris Lytochkin)

- SOAP extension:
  . Fixed possible crash introduced by the NULL poisoning patch.
    (Mateusz Kocielski, Pierre)

- SPL extension:
  . Fixed memory leak in DirectoryIterator::getExtension() and
    SplFileInfo::getExtension(). (Felipe)
  . Fixed bug #53914 (SPL assumes HAVE_GLOB is defined). (Chris Jones)
  . Fixed bug #53515 (property_exists incorrect on ArrayObject null and 0
    values). (Felipe)
  . Fixed bug #49608 (Using CachingIterator on DirectoryIterator instance
    segfaults). (Felipe)

  . Added SplFileInfo::getExtension(). FR #48767. (Peter Cowburn)

- SQLite3 extension:
  . Fixed memory leaked introduced by the NULL poisoning patch.
    (Mateusz Kocielski, Pierre)
  . Fixed memory leak on SQLite3Result and SQLite3Stmt when assigning to a
    reference. (Felipe)
  . Add SQlite3_Stmt::readonly() for checking if a statement is read only.
    (Scott)
  . Implemented FR #53466 (SQLite3Result::columnType() should return false after
    all of the rows have been fetched). (Scott)

- Streams:
  . Fixed bug #54092 (Segmentation fault when using HTTP proxy with the FTP
    wrapper). (Gustavo)
  . Fixed bug #53913 (Streams functions assume HAVE_GLOB is defined). (Chris
    Jones)
  . Fixed bug #53903 (userspace stream stat callback does not separate the
    elements of the returned array before converting them). (Gustavo)
  . Implemented FR #26158 (open arbitrary file descriptor with fopen). (Gustavo)

- Tokenizer Extension
  . Fixed bug #54089 (token_get_all() does not stop after __halt_compiler).
    (Nikita Popov, Ilia)

- XSL extension:
  . Fixed memory leaked introduced by the NULL poisoning patch.
    (Mateusz Kocielski, Pierre)

- Zip extension:
  . Added the filename into the return value of stream_get_meta_data(). (Hannes)
  . Fixed bug #53923 (Zip functions assume HAVE_GLOB is defined). (Adam)
  . Fixed bug #53893 (Wrong return value for ZipArchive::extractTo()). (Pierre)
  . Fixed bug #53885 (ZipArchive segfault with FL_UNCHANGED on empty archive).
    (Stas, Maksymilian Arciemowicz). (CVE-2011-0421)
  . Fixed bug #53854 (Missing constants for compression type). (Richard, Adam)
  . Fixed bug #53603 (ZipArchive should quiet stat errors). (brad dot froehle at
    gmail dot com, Gustavo)
  . Fixed bug #53579 (stream_get_contents() segfaults on ziparchive streams).
    (Hannes)
  . Fixed bug #53568 (swapped memset arguments in struct initialization).
    (crrodriguez at opensuse dot org)
  . Fixed bug #53166 (Missing parameters in docs and reflection definition).
    (Richard)
  . Fixed bug #49072 (feof never returns true for damaged file in zip).
    (Gustavo, Richard Quadling)

06 Jan 2011, PHP 5.3.5
- Fixed Bug #53632 (infinite loop with x87 fpu). (CVE-2010-4645) (Scott,
  Rasmus)

09 Dec 2010, PHP 5.3.4
- Upgraded bundled Sqlite3 to version 3.7.3. (Ilia)
- Upgraded bundled PCRE to version 8.10. (Ilia)

- Security enhancements:
  . Fixed crash in zip extract method (possible CWE-170).
    (Maksymilian Arciemowicz, Pierre)
  . Paths with NULL in them (foo\0bar.txt) are now considered as invalid.
    (Rasmus)
  . Fixed a possible double free in imap extension (Identified by Mateusz
    Kocielski). (CVE-2010-4150). (Ilia)
  . Fixed NULL pointer dereference in ZipArchive::getArchiveComment.
    (CVE-2010-3709). (Maksymilian Arciemowicz)
  . Fixed possible flaw in open_basedir (CVE-2010-3436). (Pierre)
  . Fixed MOPS-2010-24, fix string validation. (CVE-2010-2950). (Pierre)
  . Fixed symbolic resolution support when the target is a DFS share. (Pierre)
  . Fixed bug #52929 (Segfault in filter_var with FILTER_VALIDATE_EMAIL with
    large amount of data) (CVE-2010-3710). (Adam)

- General improvements:
  . Added stat support for zip stream. (Pierre)
  . Added follow_location (enabled by default) option for the http stream
    support. (Pierre)
  . Improved support for is_link and related functions on Windows. (Pierre)
  . Added a 3rd parameter to get_html_translation_table. It now takes a charset
    hint, like htmlentities et al. (Gustavo)

- Implemented feature requests:
  . Implemented FR #52348, added new constant ZEND_MULTIBYTE to detect
    zend multibyte at runtime. (Kalle)
  . Implemented FR #52173, added functions pcntl_get_last_error() and
     pcntl_strerror(). (nick dot telford at gmail dot com, Arnaud)
  . Implemented symbolic links support for open_basedir checks. (Pierre)
  . Implemented FR #51804, SplFileInfo::getLinkTarget on Windows. (Pierre)
  . Implemented FR #50692, not uploaded files don't count towards
    max_file_uploads limit. As a side improvement, temporary files are not
    opened for empty uploads and, in debug mode, 0-length uploads. (Gustavo)

- Improved MySQLnd:
  . Added new character sets to mysqlnd, which are available in MySQL 5.5
    (Andrey)

- Improved PHP-FPM SAPI:
  . Added '-p/--prefix' to php-fpm to use a custom prefix and run multiple
    instances. (fat)
  . Added custom process title for FPM. (fat)
  . Added '-t/--test' to php-fpm to check and validate FPM conf file. (fat)
  . Added statistics about listening socket queue length for FPM.
    (andrei dot nigmatulin at gmail dot com, fat)

- Core:
  . Fixed extract() to do not overwrite $GLOBALS and $this when using
    EXTR_OVERWRITE. (jorto at redhat dot com)
  . Fixed bug in the Windows implementation of dns_get_record, where the two
    last parameters wouldn't be filled unless the type were DNS_ANY (Gustavo).
  . Changed the $context parameter on copy() to actually have an effect. (Kalle)
  . Fixed htmlentities/htmlspecialchars accepting certain ill-formed UTF-8
    sequences. (Gustavo)
  . Fixed bug #53409 (sleep() returns NULL on Windows). (Pierre)
  . Fixed bug #53319 (strip_tags() may strip '<br />' incorrectly). (Felipe)
  . Fixed bug #53304 (quot_print_decode does not handle lower-case hex digits).
    (Ilia, daniel dot mueller at inexio dot net)
  . Fixed bug #53248 (rawurlencode RFC 3986 EBCDIC support misses tilde char).
    (Justin Martin)
  . Fixed bug #53226 (file_exists fails on big filenames). (Adam)
  . Fixed bug #53198 (changing INI setting "from" with ini_set did not have any
    effect). (Gustavo)
  . Fixed bug #53180 (post_max_size=0 not disabling the limit when the content
    type is application/x-www-form-urlencoded or is not registered with PHP).
    (gm at tlink dot de, Gustavo)
  . Fixed bug #53141 (autoload misbehaves if called from closing session).
    (ladislav at marek dot su)
  . Fixed bug #53021 (In html_entity_decode, failure to convert numeric entities
    with ENT_NOQUOTES and ISO-8859-1). Fixed and extended the fix of
    ENT_NOQUOTES in html_entity_decode that had introduced the bug (rev
    #185591) to other encodings. Additionaly, html_entity_decode() now doesn't
    decode &#34; if ENT_NOQUOTES is given. (Gustavo)
  . Fixed bug #52931 (strripos not overloaded with function overloading
    enabled). (Felipe)
  . Fixed bug #52772 (var_dump() doesn't check for the existence of
    get_class_name before calling it). (Kalle, Gustavo)
  . Fixed bug #52534 (var_export array with negative key). (Felipe)
  . Fixed bug #52327 (base64_decode() improper handling of leading padding in
    strict mode). (Ilia)
  . Fixed bug #52260 (dns_get_record fails with non-existing domain on Windows).
    (a_jelly_doughnut at phpbb dot com, Pierre)
  . Fixed bug #50953 (socket will not connect to IPv4 address when the host has
    both IPv4 and IPv6 addresses, on Windows). (Gustavo, Pierre)
  . Fixed bug #50524 (proc_open on Windows does not respect cwd as it does on
    other platforms). (Pierre)
  . Fixed bug #49687 (utf8_decode vulnerabilities and deficiencies in the number
    of reported malformed sequences). (CVE-2010-3870) (Gustavo)
  . Fixed bug #49407 (get_html_translation_table doesn't handle UTF-8).
    (Gustavo)
  . Fixed bug #48831 (php -i has different output to php --ini). (Richard,
    Pierre)
  . Fixed bug #47643 (array_diff() takes over 3000 times longer than php 5.2.4).
    (Felipe)
  . Fixed bug #47168 (printf of floating point variable prints maximum of 40
    decimal places). (Ilia)
  . Fixed bug #46587 (mt_rand() does not check that max is greater than min).
    (Ilia)
  . Fixed bug #29085 (bad default include_path on Windows). (Pierre)
  . Fixed bug #25927 (get_html_translation_table calls the ' &#39; instead of
    &#039;). (Gustavo)

- Zend engine:
  . Reverted fix for bug #51176 (Static calling in non-static method behaves
    like $this->). (Felipe)
  . Changed deprecated ini options on startup from E_WARNING to E_DEPRECATED.
    (Kalle)
  . Fixed NULL dereference in lex_scan on zend multibyte builds where the script
    had a flex incompatible encoding and there was no converter. (Gustavo)
  . Fixed covariance of return-by-ref constraints. (Etienne)
  . Fixed bug #53305 (E_NOTICE when defining a constant starts with
    __COMPILER_HALT_OFFSET__). (Felipe)
  . Fixed bug #52939 (zend_call_function does not respect ZEND_SEND_PREFER_REF).
    (Dmitry)
  . Fixed bug #52879 (Objects unreferenced in __get, __set, __isset or __unset
    can be freed too early). (mail_ben_schmidt at yahoo dot com dot au, Dmitry)
  . Fixed bug #52786 (PHP should reset section to [PHP] after ini sections).
    (Fedora at famillecollet dot com)
  . Fixed bug #52508 (newline problem with parse_ini_file+INI_SCANNER_RAW).
    (Felipe)
  . Fixed bug #52484 (__set() ignores setting properties with empty names).
    (Felipe)
  . Fixed bug #52361 (Throwing an exception in a destructor causes invalid
    catching). (Dmitry)
  . Fixed bug #51008 (Zend/tests/bug45877.phpt fails). (Dmitry)

- Build issues:
  . Fixed bug #52436 (Compile error if systems do not have stdint.h)
    (Sriram Natarajan)
  . Fixed bug #50345 (nanosleep not detected properly on some solaris versions).
    (Ulf, Tony)
  . Fixed bug #49215 (make fails on glob_wrapper). (Felipe)

- Calendar extension:
  . Fixed bug #52744 (cal_days_in_month incorrect for December 1 BCE).
   (gpap at internet dot gr, Adam)

- cURL extension:
  . Fixed bug #52828 (curl_setopt does not accept persistent streams).
    (Gustavo, Ilia)
  . Fixed bug #52827 (cURL leaks handle and causes assertion error
    (CURLOPT_STDERR)). (Gustavo)
  . Fixed bug #52202 (CURLOPT_PRIVATE gets corrupted). (Ilia)
  . Fixed bug #50410 (curl extension slows down PHP on Windows). (Pierre)

- DateTime extension:
  . Fixed bug #53297 (gettimeofday implementation in php/win32/time.c can return
    1 million microsecs). (ped at 7gods dot org)
  . Fixed bug #52668 (Iterating over a dateperiod twice is broken). (Derick)
  . Fixed bug #52454 (Relative dates and getTimestamp increments by one day).
    (Derick)
  . Fixed bug #52430 (date_parse parse 24:xx:xx as valid time). (Derick)
  . Added support for the ( and ) delimiters/separators to
    DateTime::createFromFormat(). (Derick)

- DBA extension:
  . Added Berkeley DB 5.1 support to the DBA extension. (Oracle Corp.)

- DOM extension:
  . Fixed bug #52656 (DOMCdataSection does not work with splitText). (Ilia)

- Filter extension:
  . Fixed the filter extension accepting IPv4 octets with a leading 0 as that
    belongs to the unsupported "dotted octal" representation. (Gustavo)
  . Fixed bug #53236 (problems in the validation of IPv6 addresses with leading
    and trailing :: in the filter extension). (Gustavo)
  . Fixed bug #50117 (problems in the validation of IPv6 addresses with IPv4
    addresses and ::). (Gustavo)

- GD extension:
  . Fixed bug #53492 (fix crash if anti-aliasing steps are invalid). (Pierre)

- GMP extension:
  . Fixed bug #52906 (gmp_mod returns negative result when non-negative is
    expected). (Stas)
  . Fixed bug #52849 (GNU MP invalid version match). (Adam)

- Hash extension:
  . Fixed bug #51003 (unaligned memory access in ext/hash/hash_tiger.c).
    (Mike, Ilia)

- Iconv extension:
  . Fixed bug #52941 (The 'iconv_mime_decode_headers' function is skipping
    headers). (Adam)
  . Fixed bug #52599 (iconv output handler outputs incorrect content type
    when flags are used). (Ilia)
  . Fixed bug #51250 (iconv_mime_decode() does not ignore malformed Q-encoded
    words). (Ilia)

- Intl extension:
  . Fixed crashes on invalid parameters in intl extension. (CVE-2010-4409).
    (Stas, Maksymilian Arciemowicz)
  . Added support for formatting the timestamp stored in a DateTime object.
    (Stas)
  . Fixed bug #50590 (IntlDateFormatter::parse result is limited to the integer
    range). (Stas)

- Mbstring extension:
  . Fixed bug #53273 (mb_strcut() returns garbage with the excessive length
    parameter). (CVE-2010-4156) (Mateusz Kocielski, Pierre, Moriyoshi)
  . Fixed bug #52981 (Unicode casing table was out-of-date. Updated with
    UnicodeData-6.0.0d7.txt and included the source of the generator program
    with the distribution) (Gustavo).
  . Fixed bug #52681 (mb_send_mail() appends an extra MIME-Version header).
    (Adam)

- MSSQL extension:
  . Fixed possible crash in mssql_fetch_batch(). (Kalle)
  . Fixed bug #52843 (Segfault when optional parameters are not passed in to
    mssql_connect). (Felipe)

- MySQL extension:
  . Fixed bug #52636 (php_mysql_fetch_hash writes long value into int).
    (Kalle, rein at basefarm dot no)

- MySQLi extension:
  . Fixed bug #52891 (Wrong data inserted with mysqli/mysqlnd when using
    mysqli_stmt_bind_param and value> PHP_INT_MAX). (Andrey)
  . Fixed bug #52686 (mysql_stmt_attr_[gs]et argument points to incorrect type).
    (rein at basefarm dot no)
  . Fixed bug #52654 (mysqli doesn't install headers with structures it uses).
    (Andrey)
  . Fixed bug #52433 (Call to undefined method mysqli::poll() - must be static).
    (Andrey)
  . Fixed bug #52417 (MySQLi build failure with mysqlnd on MacOS X). (Andrey)
  . Fixed bug #52413 (MySQLi/libmysql build failure on OS X, FreeBSD). (Andrey)
  . Fixed bug #52390 (mysqli_report() should be per-request setting). (Kalle)
  . Fixed bug #52302 (mysqli_fetch_all does not work with MYSQLI_USE_RESULT).
    (Andrey)
  . Fixed bug #52221 (Misbehaviour of magic_quotes_runtime (get/set)). (Andrey)
  . Fixed bug #45921 (Can't initialize character set hebrew). (Andrey)

- MySQLnd:
  . Fixed bug #52613 (crash in mysqlnd after hitting memory limit). (Andrey)

- ODBC extension:
  - Fixed bug #52512 (Broken error handling in odbc_execute).
    (mkoegler at auto dot tuwien dot ac dot at)

- Openssl extension:
  . Fixed possible blocking behavior in openssl_random_pseudo_bytes on Windows.
    (Pierre)
  . Fixed bug #53136 (Invalid read on openssl_csr_new()). (Felipe)
  . Fixed bug #52947 (segfault when ssl stream option capture_peer_cert_chain
    used). (Felipe)

- Oracle Database extension (OCI8):
  . Fixed bug #53284 (Valgrind warnings in oci_set_* functions) (Oracle Corp.)
  . Fixed bug #51610 (Using oci_connect causes PHP to take a long time to
    exit).  Requires Oracle 11.2.0.2 client libraries (or Oracle bug fix
    9891199) for this patch to have an effect. (Oracle Corp.)

- PCNTL extension:
  . Fixed bug #52784 (Race condition when handling many concurrent signals).
    (nick dot telford at gmail dot com, Arnaud)

- PCRE extension:
  . Fixed bug #52971 (PCRE-Meta-Characters not working with utf-8). (Felipe)
  . Fixed bug #52732 (Docs say preg_match() returns FALSE on error, but it
    returns int(0)). (slugonamission at gmail dot com)

- PHAR extension:
  . Fixed bug #50987 (unaligned memory access in phar.c).
    (geissert at debian dot org, Ilia)

- PHP-FPM SAPI:
  . Fixed bug #53412 (segfault when using -y). (fat)
  . Fixed inconsistent backlog default value (-1) in FPM on many systems. (fat)
  . Fixed bug #52501 (libevent made FPM crashed when forking -- libevent has
    been removed). (fat)
  . Fixed bug #52725 (gcc builtin atomic functions were sometimes used when they
    were not available). (fat)
  . Fixed bug #52693 (configuration file errors are not logged to stderr). (fat)
  . Fixed bug #52674 (FPM Status page returns inconsistent Content-Type
    headers). (fat)
  . Fixed bug #52498 (libevent was not only linked to php-fpm). (fat)

- PDO:
  . Fixed bug #52699 (PDO bindValue writes long int 32bit enum).
    (rein at basefarm dot no)
  . Fixed bug #52487 (PDO::FETCH_INTO leaks memory). (Felipe)

- PDO DBLib driver:
  . Fixed bug #52546 (pdo_dblib segmentation fault when iterating MONEY values).
    (Felipe)

- PDO Firebird driver:
  . Restored firebird support (VC9 builds only). (Pierre)
  . Fixed bug #53335 (pdo_firebird did not implement rowCount()).
    (preeves at ibphoenix dot com)
  . Fixed bug #53323 (pdo_firebird getAttribute() crash).
    (preeves at ibphoenix dot com)

- PDO MySQL driver:
  . Fixed bug #52745 (Binding params doesn't work when selecting a date inside a
    CASE-WHEN). (Andrey)

- PostgreSQL extension:
  . Fixed bug #47199 (pg_delete() fails on NULL). (ewgraf at gmail dot com)

- Reflection extension:
  . Fixed ReflectionProperty::isDefault() giving a wrong result for properties
    obtained with ReflectionClass::getProperties(). (Gustavo)
- Reflection extension:
  . Fixed bug #53366 (Reflection doesnt get dynamic property value from
    getProperty()). (Felipe)
  . Fixed bug #52854 (ReflectionClass::newInstanceArgs does not work for classes
    without constructors). (Johannes)

- SOAP extension:
  . Fixed bug #44248 (RFC2616 transgression while HTTPS request through proxy
    with SoapClient object). (Dmitry)

- SPL extension:
  . Fixed bug #53362 (Segmentation fault when extending SplFixedArray). (Felipe)
  . Fixed bug #53279 (SplFileObject doesn't initialise default CSV escape
    character). (Adam)
  . Fixed bug #53144 (Segfault in SplObjectStorage::removeAll()). (Felipe)
  . Fixed bug #53071 (SPLObjectStorage defeats gc_collect_cycles). (Gustavo)
  . Fixed bug #52573 (SplFileObject::fscanf Segmentation fault). (Felipe)
  . Fixed bug #51763 (SplFileInfo::getType() does not work symbolic link
    and directory). (Pierre)
  . Fixed bug #50481 (Storing many SPLFixedArray in an array crashes). (Felipe)
  . Fixed bug #50579 (RegexIterator::REPLACE doesn't work). (Felipe)

- SQLite3 extension:
  . Fixed bug #53463 (sqlite3 columnName() segfaults on bad column_number).
    (Felipe)

- Streams:
  . Fixed forward stream seeking emulation in streams that don't support seeking
    in situations where the read operation gives back less data than requested
    and when there was data in the buffer before the emulation started. Also
    made more consistent its behavior -- should return failure every time less
    data than was requested was skipped. (Gustavo)
  . Fixed bug #53241 (stream casting that relies on fdopen/fopencookie fails
    with streams opened with, inter alia, the 'xb' mode). (Gustavo)
  . Fixed bug #53006 (stream_get_contents has an unpredictable behavior when the
    underlying stream does not support seeking). (Gustavo)
  . Fixed bug #52944 (Invalid write on second and subsequent reads with an
    inflate filter fed invalid data). (Gustavo)
  . Fixed bug #52820 (writes to fopencookie FILE* not commited when seeking the
    stream). (Gustavo)

- WDDX extension:
  . Fixed bug #52468 (wddx_deserialize corrupts integer field value when left
    empty). (Felipe)

- Zlib extension:
  . Fixed bug #52926 (zlib fopen wrapper does not use context). (Gustavo)

22 Jul 2010, PHP 5.3.3
- Upgraded bundled sqlite to version 3.6.23.1. (Ilia)
- Upgraded bundled PCRE to version 8.02. (Ilia)

- Added support for JSON_NUMERIC_CHECK option in json_encode() that converts
  numeric strings to integers. (Ilia)
- Added stream_set_read_buffer, allows to set the buffer for read operation.
  (Pierre)
- Added stream filter support to mcrypt extension (ported from
  mcrypt_filter). (Stas)
- Added full_special_chars filter to ext/filter. (Rasmus)
- Added backlog socket context option for stream_socket_server(). (Mike)
- Added fifth parameter to openssl_encrypt()/openssl_decrypt()
  (string $iv) to use non-NULL IV.
  Made implicit use of NULL IV a warning. (Sara)
- Added openssl_cipher_iv_length(). (Sara)
- Added FastCGI Process Manager (FPM) SAPI. (Tony)
- Added recent Windows versions to php_uname and fix undefined windows
  version support. (Pierre)
- Added Berkeley DB 5 support to the DBA extension. (Johannes, Chris Jones)
- Added support for copy to/from array/file for pdo_pgsql extension.
  (Denis Gasparin, Ilia)
- Added inTransaction() method to PDO, with specialized support for Postgres.
  (Ilia, Denis Gasparin)

- Changed namespaced classes so that the ctor can only be named
  __construct now. (Stas)
- Reset error state in PDO::beginTransaction() reset error state. (Ilia)

- Implemented FR#51295 (SQLite3::busyTimeout not existing). (Mark)
- Implemented FR#35638 (Adding udate to imap_fetch_overview results).
  (Charles_Duffy at dell dot com )
- Rewrote var_export() to use smart_str rather than output buffering, prevents
  data disclosure if a fatal error occurs (CVE-2010-2531). (Scott)
- Fixed possible buffer overflows in mysqlnd_list_fields,  mysqlnd_change_user.
  (Andrey)
- Fixed possible buffer overflows when handling error packets in mysqlnd.
  Reported by Stefan Esser. (Andrey)
- Fixed very rare memory leak in mysqlnd, when binding thousands of columns.
  (Andrey)
- Fixed a crash when calling an inexistent method of a class that inherits
  PDOStatement if instantiated directly instead of doing by the PDO methods.
  (Felipe)

- Fixed memory leak on error in mcrypt_create_iv on Windows. (Pierre)
- Fixed a possible crash because of recursive GC invocation. (Dmitry)
- Fixed a possible resource destruction issues in shm_put_var().
  Reported by Stefan Esser. (Dmitry)
- Fixed a possible information leak because of interruption of XOR operator.
  Reported by Stefan Esser. (Dmitry)
- Fixed a possible memory corruption because of unexpected call-time pass by
  refernce and following memory clobbering through callbacks.
  Reported by Stefan Esser. (Dmitry)
- Fixed a possible memory corruption in ArrayObject::uasort(). Reported by
  Stefan Esser. (Dmitry)
- Fixed a possible memory corruption in parse_str(). Reported by Stefan Esser.
  (Dmitry)
- Fixed a possible memory corruption in pack(). Reported by Stefan Esser.
  (Dmitry)
- Fixed a possible memory corruption in substr_replace(). Reported by Stefan
  Esser. (Dmitry)
- Fixed a possible memory corruption in addcslashes(). Reported by Stefan
  Esser. (Dmitry)
- Fixed a possible stack exhaustion inside fnmatch(). Reported by Stefan
  Esser. (Ilia)
- Fixed a possible dechunking filter buffer overflow. Reported by Stefan Esser.
  (Pierre)
- Fixed a possible arbitrary memory access inside sqlite extension. Reported
  by Mateusz Kocielski. (Ilia)
- Fixed string format validation inside phar extension. Reported by Stefan
  Esser. (Ilia)
- Fixed handling of session variable serialization on certain prefix
  characters. Reported by Stefan Esser. (Ilia)
- Fixed a NULL pointer dereference when processing invalid XML-RPC
  requests (Fixes CVE-2010-0397, bug #51288). (Raphael Geissert)
- Fixed 64-bit integer overflow in mhash_keygen_s2k(). (Clément LECIGNE, Stas)
- Fixed SplObjectStorage unserialization problems (CVE-2010-2225). (Stas)
- Fixed the mail.log ini setting when no filename was given. (Johannes)

- Fixed bug #52317 (Segmentation fault when using mail() on a rhel 4.x (only 64
  bit)). (Adam)
- Fixed bug #52262 (json_decode() shows no errors on invalid UTF-8).
  (Scott)
- Fixed bug #52240 (hash_copy() does not copy the HMAC key, causes wrong
  results and PHP crashes). (Felipe)
- Fixed bug #52238 (Crash when an Exception occured in iterator_to_array).
  (Johannes)
- Fixed bug #52193 (converting closure to array yields empty array). (Felipe)
- Fixed bug #52183 (Reflectionfunction reports invalid number of arguments for
  function aliases). (Felipe)
- Fixed bug #52162 (custom request header variables with numbers are removed).
  (Sriram Natarajan)
- Fixed bug #52160 (Invalid E_STRICT redefined constructor error). (Felipe)
- Fixed bug #52138 (Constants are parsed into the ini file for section names).
  (Felipe)
- Fixed bug #52115 (mysqli_result::fetch_all returns null, not an empty array).
  (Andrey)
- Fixed bug #52101 (dns_get_record() garbage in 'ipv6' field on Windows).
  (Pierre)
- Fixed bug #52082 (character_set_client & character_set_connection reset after
  mysqli_change_user()). (Andrey)
- Fixed bug #52043 (GD doesn't recognize latest libJPEG versions).
  (php at group dot apple dot com, Pierre)
- Fixed bug #52041 (Memory leak when writing on uninitialized variable returned
  from function). (Dmitry)
- Fixed bug #52060 (Memory leak when passing a closure to method_exists()).
  (Felipe)
- Fixed bug #52057 (ReflectionClass fails on Closure class). (Felipe)
- Fixed bug #52051 (handling of case sensitivity of old-style constructors
  changed in 5.3+). (Felipe)
- Fixed bug #52037 (Concurrent builds fail in install-programs). (seanius at
  debian dot org, Kalle)
- Fixed bug #52019 (make lcov doesn't support TESTS variable anymore). (Patrick)
- Fixed bug #52010 (open_basedir restrictions mismatch on vacuum command).
  (Ilia)
- Fixed bug #52001 (Memory allocation problems after using variable variables).
  (Dmitry)
- Fixed bug #51991 (spl_autoload and *nix support with namespace). (Felipe)
- Fixed bug #51943 (AIX: Several files are out of ANSI spec). (Kalle,
  coreystup at gmail dot com)
- Fixed bug #51911 (ReflectionParameter::getDefaultValue() memory leaks with
  constant array). (Felipe)
- Fixed bug #51905 (ReflectionParameter fails if default value is an array
  with an access to self::). (Felipe)
- Fixed bug #51899 (Parse error in parse_ini_file() function when empy value
  followed by no newline). (Felipe)
- Fixed bug #51844 (checkdnsrr does not support types other than MX). (Pierre)
- Fixed bug #51827 (Bad warning when register_shutdown_function called with
  wrong num of parameters). (Felipe)
- Fixed bug #51822 (Segfault with strange __destruct() for static class
  variables). (Dmitry)
- Fixed bug #51791 (constant() aborts execution when fail to check undefined
  constant). (Felipe)
- Fixed bug #51732 (Fileinfo __construct or open does not work with NULL).
  (Pierre)
- Fixed bug #51725 (xmlrpc_get_type() returns true on invalid dates). (Mike)
- Fixed bug #51723 (Content-length header is limited to 32bit integer with
  Apache2 on Windows). (Pierre)
- Fixed bug #51721 (mark DOMNodeList and DOMNamedNodeMap as Traversable).
  (David Zuelke)
- Fixed bug #51712 (Test mysql_mysqlnd_read_timeout_long must fail on MySQL4).
  (Andrey)
- Fixed bug #51697 (Unsafe operations in free_storage of SPL iterators,
  causes crash during shutdown). (Etienne)
- Fixed bug #51690 (Phar::setStub looks for case-sensitive
  __HALT_COMPILER()). (Ilia)
- Fixed bug #51688 (ini per dir crashes when invalid document root  are given).
  (Pierre)
- Fixed bug #51671 (imagefill does not work correctly for small images).
  (Pierre)
- Fixed bug #51670 (getColumnMeta causes segfault when re-executing query
  after calling nextRowset). (Pierrick)
- Fixed bug #51647 Certificate file without private key (pk in another file)
  doesn't work. (Andrey)
- Fixed bug #51629 (CURLOPT_FOLLOWLOCATION error message is misleading).
  (Pierre)
- Fixed bug #51627 (script path not correctly evaluated).
  (russell dot tempero at rightnow dot com)
- Fixed bug #51624 (Crash when calling mysqli_options()). (Felipe)
- Fixed bug #51615 (PHP crash with wrong HTML in SimpleXML). (Felipe)
- Fixed bug #51609 (pg_copy_to: Invalid results when using fourth parameter).
  (Felipe)
- Fixed bug #51608 (pg_copy_to: WARNING: nonstandard use of \\ in a string
  literal). (cbandy at jbandy dot com)
- Fixed bug #51607 (pg_copy_from does not allow schema in the tablename
  argument). (cbandy at jbandy dot com)
- Fixed bug #51605 (Mysqli - zombie links). (Andrey)
- Fixed bug #51604 (newline in end of header is shown in start of message).
  (Daniel Egeberg)
- Fixed bug #51590 (JSON_ERROR_UTF8 is undefined). (Felipe)
- Fixed bug #51583 (Bus error due to wrong alignment in mysqlnd). (Rainer Jung)
- Fixed bug #51582 (Don't assume UINT64_C it's ever available).
  (reidrac at usebox dot net, Pierre)
- Fixed bug #51577 (Uninitialized memory reference with oci_bind_array_by_name)
  (Oracle Corp.)
- Fixed bug #51562 (query timeout in mssql can not be changed per query).
  (ejsmont dot artur at gmail dot com)
- Fixed bug #51552 (debug_backtrace() causes segmentation fault and/or memory
  issues). (Dmitry)
- Fixed bug #51445 (var_dump() invalid/slow *RECURSION* detection). (Felipe)
- Fixed bug #51435 (Missing ifdefs / logic bug in crypt code cause compile
  errors). (Felipe)
- Fixed bug #51424 (crypt() function hangs after 3rd call). (Pierre, Sriram)
- Fixed bug #51394 (Error line reported incorrectly if error handler throws an
  exception). (Stas)
- Fixed bug #51393 (DateTime::createFromFormat() fails if format string contains
  timezone). (Adam)
- Fixed bug #51347 (mysqli_close / connection memory leak). (Andrey, Johannes)
- Fixed bug #51338 (URL-Rewriter is still enabled if use_only_cookies is
  on). (Ilia, j dot jeising at gmail dot com)
- Fixed bug #51291 (oci_error doesn't report last error when called two times)
  (Oracle Corp.)
- Fixed bug #51276 (php_load_extension() is missing when HAVE_LIBDL is
  undefined). (Tony)
- Fixed bug #51273 (Faultstring property does not exist when the faultstring is
  empty) (Ilia, dennis at transip dot nl)
- Fixed bug #51269 (zlib.output_compression Overwrites Vary Header). (Adam)
- Fixed bug #51257 (CURL_VERSION_LARGEFILE incorrectly used after libcurl
  version 7.10.1). (aron dot ujvari at microsec dot hu)
- Fixed bug #51242 (Empty mysql.default_port does not default to 3306 anymore,
  but 0). (Adam)
- Fixed bug #51237 (milter SAPI crash on startup). (igmar at palsenberg dot com)
- Fixed bug #51213 (pdo_mssql is trimming value of the money column). (Ilia,
  alexr at oplot dot com)
- Fixed bug #51190 (ftp_put() returns false when transfer was successful).
  (Ilia)
- Fixed bug #51183 (ext/date/php_date.c fails to compile with Sun Studio).
  (Sriram Natarajan)
- Fixed bug #51176 (Static calling in non-static method behaves like $this->).
  (Felipe)
- Fixed bug #51171 (curl_setopt() doesn't output any errors or warnings when
  an invalid option is provided). (Ilia)
- Fixed bug #51128 (imagefill() doesn't work with large images). (Pierre)
- Fixed bug #51096 ('last day' and 'first day' are handled incorrectly when
  parsing date strings). (Derick)
- Fixed bug #51086 (DBA DB4 doesn't work with Berkeley DB 4.8). (Chris Jones)
- Fixed bug #51062 (DBA DB4 uses mismatched headers and libraries). (Chris
  Jones)
- Fixed bug #51026 (mysqli_ssl_set not working). (Andrey)
- Fixed bug #51023 (filter doesn't detect int overflows with GCC 4.4).
  (Raphael Geissert)
- Fixed bug #50999 (unaligned memory access in dba_fetch()). (Felipe)
- Fixed bug #50976 (Soap headers Authorization not allowed).
  (Brain France, Dmitry)
- Fixed bug #50828 (DOMNotation is not subclass of DOMNode). (Rob)
- Fixed bug #50810 (property_exists does not work for private). (Felipe)
- Fixed bug #50762 (in WSDL mode Soap Header handler function only being called
  if defined in WSDL). (mephius at gmail dot com)
- Fixed bug #50731 (Inconsistent namespaces sent to functions registered with
  spl_autoload_register). (Felipe)
- Fixed bug #50563 (removing E_WARNING from parse_url). (ralph at smashlabs dot
  com, Pierre)
- Fixed bug #50578 (incorrect shebang in phar.phar). (Fedora at FamilleCollet
  dot com)
- Fixed bug #50392 (date_create_from_format enforces 6 digits for 'u' format
  character). (Derick)
- Fixed bug #50383 (Exceptions thrown in __call / __callStatic do not include
  file and line in trace). (Felipe)
- Fixed bug #50358 (Compile failure compiling ext/phar/util.lo). (Felipe)
- Fixed bug #50101 (name clash between global and local variable).
  (patch by yoarvi at gmail dot com)
- Fixed bug #50055 (DateTime::sub() allows 'relative' time modifications).
  (Derick)
- Fixed bug #51002 (fix possible memory corruption with very long names).
  (Pierre)
- Fixed bug #49893 (Crash while creating an instance of Zend_Mail_Storage_Pop3).
  (Dmitry)
- Fixed bug #49819 (STDOUT losing data with posix_isatty()). (Mike)
- Fixed bug #49778 (DateInterval::format("%a") is always zero when an interval
  is created from an ISO string). (Derick)
- Fixed bug #49700 (memory leaks in php_date.c if garbage collector is
  enabled). (Dmitry)
- Fixed bug #49576 (FILTER_VALIDATE_EMAIL filter needs updating) (Rasmus)
- Fixed bug #49490 (XPath namespace prefix conflict). (Rob)
- Fixed bug #49429 (odbc_autocommit doesn't work). (Felipe)
- Fixed bug #49320 (PDO returns null when SQLite connection fails). (Felipe)
- Fixed bug #49234 (mysqli_ssl_set not found). (Andrey)
- Fixed bug #49216 (Reflection doesn't seem to work properly on MySqli).
  (Andrey)
- Fixed bug #49192 (PHP crashes when GC invoked on COM object). (Stas)
- Fixed bug #49081 (DateTime::diff() mistake if start in January and interval >
  28 days). (Derick)
- Fixed bug #49059 (DateTime::diff() repeats previous sub() operation).
  (yoarvi@gmail.com, Derick)
- Fixed bug #48983 (DomDocument : saveHTMLFile wrong charset). (Rob)
- Fixed bug #48930 (__COMPILER_HALT_OFFSET__ incorrect in PHP >= 5.3). (Felipe)
- Fixed bug #48902 (Timezone database fallback map is outdated). (Derick)
- Fixed bug #48781 (Cyclical garbage collector memory leak). (Dmitry)
- Fixed bug #48601 (xpath() returns FALSE for legitimate query). (Rob)
- Fixed bug #48361 (SplFileInfo::getPathInfo should return the
  parent dir). (Etienne)
- Fixed bug #48289 (iconv_mime_encode() quoted-printable scheme is broken).
  (Adam, patch from hiroaki dot kawai at gmail dot com).
- Fixed bug #47842 (sscanf() does not support 64-bit values). (Mike)
- Fixed bug #46111 (Some timezone identifiers can not be parsed). (Derick)
- Fixed bug #45808 (stream_socket_enable_crypto() blocks and eats CPU).
  (vincent at optilian dot com)
- Fixed bug #43233 (sasl support for ldap on Windows). (Pierre)
- Fixed bug #35673 (formatOutput does not work with saveHTML). (Rob)
- Fixed bug #33210 (getimagesize() fails to detect width/height on certain
  JPEGs). (Ilia)

04 Mar 2010, PHP 5.3.2

- Upgraded bundled sqlite to version 3.6.22. (Ilia)
- Upgraded bundled libmagic to version 5.03. (Mikko)
- Upgraded bundled PCRE to version 8.00. (Scott)
- Updated timezone database to version 2010.3. (Derick)

- Improved LCG entropy. (Rasmus, Samy Kamkar)
- Improved crypt support for edge cases (UFC compatibility). (Solar Designer,
  Joey, Pierre)

- Reverted fix for bug #49521 (PDO fetchObject sets values before calling
  constructor). (Pierrick, Johannes)

- Changed gmp_strval() to use full range from 2 to 62, and -2 to -36. FR #50283
  (David Soria Parra)
- Changed "post_max_size" php.ini directive to allow unlimited post size by
  setting it to 0. (Rasmus)
- Changed tidyNode class to disallow manual node creation. (Pierrick)

- Removed automatic file descriptor unlocking happening on shutdown and/or
  stream close (on all OSes). (Tony, Ilia)

- Added libpng 1.4.0 support. (Pierre)
- Added support for DISABLE_AUTHENTICATOR for imap_open. (Pierre)
- Added missing host validation for HTTP urls inside FILTER_VALIDATE_URL.
  (Ilia)
- Added stream_resolve_include_path(). (Mikko)
- Added INTERNALDATE support to imap_append. (nick at mailtrust dot com)
- Added support for SHA-256 and SHA-512 to php's crypt. (Pierre)
- Added realpath_cache_size() and realpath_cache_get() functions. (Stas)
- Added FILTER_FLAG_STRIP_BACKTICK option to the filter extension. (Ilia)
- Added protection for $_SESSION from interrupt corruption and improved
  "session.save_path" check. (Stas)
- Added LIBXML_PARSEHUGE constant to override the maximum text size of a
  single text node when using libxml2.7.3+. (Kalle)
- Added ReflectionMethod::setAccessible() for invoking non-public methods
  through the Reflection API. (Sebastian)
- Added Collator::getSortKey for intl extension. (Stas)
- Added support for CURLOPT_POSTREDIR. FR #49571. (Sriram Natarajan)
- Added support for CURLOPT_CERTINFO. FR #49253.
  (Linus Nielsen Feltzing <linus@haxx.se>)
- Added client-side server name indication support in openssl. (Arnaud)

- Improved fix for bug #50006 (Segfault caused by uksort()). (Stas)

- Fixed mysqlnd hang when queries exactly 16777214 bytes long are sent. (Andrey)
- Fixed incorrect decoding of 5-byte BIT sequences in mysqlnd. (Andrey)
- Fixed error_log() to be binary safe when using message_type 3. (Jani)
- Fixed unnecessary invocation of setitimer when timeouts have been disabled.
  (Arvind Srinivasan)
- Fixed memory leak in extension loading when an error occurs on Windows.
  (Pierre)
- Fixed safe_mode validation inside tempnam() when the directory path does
  not end with a /). (Martin Jansen)
- Fixed a possible open_basedir/safe_mode bypass in session extension
  identified by Grzegorz Stachowiak. (Ilia)
- Fixed possible crash when a error/warning is raised during php startup.
  (Pierre)
- Fixed possible bad behavior of rename on windows when used with symbolic
  links or invalid paths. (Pierre)
- Fixed error output to stderr on Windows. (Pierre)
- Fixed memory leaks in is_writable/readable/etc on Windows. (Pierre)
- Fixed memory leaks in the ACL function on Windows. (Pierre)
- Fixed memory leak in the realpath cache on Windows. (Pierre)
- Fixed memory leak in zip_close. (Pierre)
- Fixed crypt's blowfish sanity check of the "setting" string, to reject
  iteration counts encoded as 36 through 39. (Solar Designer, Joey, Pierre)

- Fixed bug #51059 (crypt crashes when invalid salt are given). (Pierre)
- Fixed bug #50952 (allow underscore _ in constants parsed in php.ini files).
  (Jani)
- Fixed bug #50940 (Custom content-length set incorrectly in Apache SAPIs).
  (Brian France, Rasmus)
- Fixed bug #50930 (Wrong date by php_date.c patch with ancient gcc/glibc
  versions). (Derick)
- Fixed bug #50907 (X-PHP-Originating-Script adding two new lines in *NIX).
  (Ilia)
- Fixed bug #50859 (build fails with openssl 1.0 due to md2 deprecation).
  (Ilia, hanno at hboeck dot de)
- Fixed bug #50847 (strip_tags() removes all tags greater then 1023 bytes
  long). (Ilia)
- Fixed bug #50829 (php.ini directive pdo_mysql.default_socket is ignored).
  (Ilia)
- Fixed bug #50832 (HTTP fopen wrapper does not support passwordless HTTP
  authentication). (Jani)
- Fixed bug #50787 (stream_set_write_buffer() has no effect on socket streams).
  (vnegrier at optilian dot com, Ilia)
- Fixed bug #50761 (system.multiCall crashes in xmlrpc extension).
  (hiroaki dot kawai at gmail dot com, Ilia)
- Fixed bug #50756 (CURLOPT_FTP_SKIP_PASV_IP does not exist). (Sriram)
- Fixed bug #50732 (exec() adds single byte twice to $output array). (Ilia)
- Fixed bug #50728 (All PDOExceptions hardcode 'code' property to 0).
  (Joey, Ilia)
- Fixed bug #50723 (Bug in garbage collector causes crash). (Dmitry)
- Fixed bug #50690 (putenv does not set ENV when the value is only one char).
  (Pierre)
- Fixed bug #50680 (strtotime() does not support eighth ordinal number). (Ilia)
- Fixed bug #50661 (DOMDocument::loadXML does not allow UTF-16). (Rob)
- Fixed bug #50657 (copy() with an empty (zero-byte) HTTP source succeeds but
  returns false). (Ilia)
- Fixed bug #50636 (MySQLi_Result sets values before calling constructor).
  (Pierrick)
- Fixed bug #50632 (filter_input() does not return default value if the
  variable does not exist). (Ilia)
- Fixed bug #50576 (XML_OPTION_SKIP_TAGSTART option has no effect). (Pierrick)
- Fixed bug #50558 (Broken object model when extending tidy). (Pierrick)
- Fixed bug #50540 (Crash while running ldap_next_reference test cases).
  (Sriram)
- Fixed bug #50519 (segfault in garbage collection when using set_error_handler
  and DomDocument). (Dmitry)
- Fixed bug #50508 (compile failure: Conflicting HEADER type declarations).
  (Jani)
- Fixed bug #50496 (Use of <stdbool.h> is valid only in a c99 compilation
  environment. (Sriram)
- Fixed bug #50464 (declare encoding doesn't work within an included file).
  (Felipe)
- Fixed bug #50458 (PDO::FETCH_FUNC fails with Closures). (Felipe, Pierrick)
- Fixed bug #50445 (PDO-ODBC stored procedure call from Solaris 64-bit causes
  seg fault). (davbrown4 at yahoo dot com, Felipe)
- Fixed bug #50416 (PROCEDURE db.myproc can't return a result set in the given
  context). (Andrey)
- Fixed bug #50394 (Reference argument converted to value in __call). (Stas)
- Fixed bug #50351 (performance regression handling objects, ten times slower
  in 5.3 than in 5.2). (Dmitry)
- Fixed bug #50392 (date_create_from_format() enforces 6 digits for 'u'
  format character). (Ilia)
- Fixed bug #50345 (nanosleep not detected properly on some solaris versions).
  (Jani)
- Fixed bug #50340 (php.ini parser does not allow spaces in ini keys). (Jani)
- Fixed bug #50334 (crypt ignores sha512 prefix). (Pierre)
- Fixed bug #50323 (Allow use of ; in values via ;; in PDO DSN).
  (Ilia, Pierrick)
- Fixed bug #50285 (xmlrpc does not preserve keys in encoded indexed arrays).
  (Felipe)
- Fixed bug #50282 (xmlrpc_encode_request() changes object into array in
  calling function). (Felipe)
- Fixed bug #50267 (get_browser(null) does not use HTTP_USER_AGENT). (Jani)
- Fixed bug #50266 (conflicting types for llabs). (Jani)
- Fixed bug #50261 (Crash When Calling Parent Constructor with
  call_user_func()). (Dmitry)
- Fixed bug #50255 (isset() and empty() silently casts array to object).
  (Felipe)
- Fixed bug #50240 (pdo_mysql.default_socket in php.ini shouldn't used
  if it is empty). (foutrelis at gmail dot com, Ilia)
- Fixed bug #50231 (Socket path passed using --with-mysql-sock is ignored when
  mysqlnd is enabled). (Jani)
- Fixed bug #50219 (soap call Segmentation fault on a redirected url).
  (Pierrick)
- Fixed bug #50212 (crash by ldap_get_option() with LDAP_OPT_NETWORK_TIMEOUT).
  (Ilia, shigeru_kitazaki at cybozu dot co dot jp)
- Fixed bug #50209 (Compiling with libedit cannot find readline.h).
  (tcallawa at redhat dot com)
- Fixed bug #50207 (segmentation fault when concatenating very large strings on
  64bit linux). (Ilia)
- Fixed bug #50196 (stream_copy_to_stream() produces warning when source is
  not file). (Stas)
- Fixed bug #50195 (pg_copy_to() fails when table name contains schema. (Ilia)
- Fixed bug #50185 (ldap_get_entries() return false instead of an empty array
  when there is no error). (Jani)
- Fixed bug #50174 (Incorrectly matched docComment). (Felipe)
- Fixed bug #50168 (FastCGI fails with wrong error on HEAD request to
  non-existant file). (Dmitry)
- Fixed bug #50162 (Memory leak when fetching timestamp column from Oracle
  database). (Felipe)
- Fixed bug #50159 (wrong working directory in symlinked files). (Dmitry)
- Fixed bug #50158 (FILTER_VALIDATE_EMAIL fails with valid addresses
  containing = or ?). (Pierrick)
- Fixed bug #50152 (ReflectionClass::hasProperty behaves like isset() not
  property_exists). (Felipe)
- Fixed bug #50146 (property_exists: Closure object cannot have properties).
  (Felipe)
- Fixed bug #50145 (crash while running bug35634.phpt). (Felipe)
- Fixed bug #50140 (With default compilation option, php symbols are unresolved
  for nsapi). (Uwe Schindler)
- Fixed bug #50087 (NSAPI performance improvements). (Uwe Schindler)
- Fixed bug #50073 (parse_url() incorrect when ? in fragment). (Ilia)
- Fixed bug #50023 (pdo_mysql doesn't use PHP_MYSQL_UNIX_SOCK_ADDR). (Ilia)
- Fixed bug #50005 (Throwing through Reflection modified Exception object
  makes segmentation fault). (Felipe)
- Fixed bug #49990 (SNMP3 warning message about security level printed twice).
  (Jani)
- Fixed bug #49985 (pdo_pgsql prepare() re-use previous aborted
  transaction). (ben dot pineau at gmail dot com, Ilia, Matteo)
- Fixed bug #49938 (Phar::isBuffering() returns inverted value). (Greg)
- Fixed bug #49936 (crash with ftp stream in php_stream_context_get_option()).
  (Pierrick)
- Fixed bug #49921 (Curl post upload functions changed). (Ilia)
- Fixed bug #49866 (Making reference on string offsets crashes PHP). (Dmitry)
- Fixed bug #49855 (import_request_variables() always returns NULL). (Ilia,
  sjoerd at php dot net)
- Fixed bug #49851, #50451 (http wrapper breaks on 1024 char long headers).
  (Ilia)
- Fixed bug #49800 (SimpleXML allow (un)serialize() calls without warning).
  (Ilia, wmeler at wp-sa dot pl)
- Fixed bug #49719 (ReflectionClass::hasProperty returns true for a private
  property in base class). (Felipe)
- Fixed bug #49677 (ini parser crashes with apache2 and using ${something}
  ini variables). (Jani)
- Fixed bug #49660 (libxml 2.7.3+ limits text nodes to 10MB). (Felipe)
- Fixed bug #49647 (DOMUserData does not exist). (Rob)
- Fixed bug #49600 (imageTTFText text shifted right). (Takeshi Abe)
- Fixed bug #49585 (date_format buffer not long enough for >4 digit years).
  (Derick, Adam)
- Fixed bug #49560 (oci8: using LOBs causes slow PHP shutdown). (Oracle Corp.)
- Fixed bug #49521 (PDO fetchObject sets values before calling constructor).
  (Pierrick)
- Fixed bug #49472 (Constants defined in Interfaces can be overridden).
  (Felipe)
- Fixed bug #49463 (setAttributeNS fails setting default namespace). (Rob)
- Fixed bug #49244 (Floating point NaN cause garbage characters). (Sjoerd)
- Fixed bug #49224 (Compile error due to old DNS functions on AIX systems).
  (Scott)
- Fixed bug #49174 (crash when extending PDOStatement and trying to set
  queryString property). (Felipe)
- Fixed bug #48811 (Directives in PATH section do not get applied to
  subdirectories). (Patch by: ct at swin dot edu dot au)
- Fixed bug #48590 (SoapClient does not honor max_redirects). (Sriram)
- Fixed bug #48190 (Content-type parameter "boundary" is not case-insensitive
  in HTTP uploads). (Ilia)
- Fixed bug #47848 (importNode doesn't preserve attribute namespaces). (Rob)
- Fixed bug #47409 (extract() problem with array containing word "this").
  (Ilia, chrisstocktonaz at gmail dot com)
- Fixed bug #47281 ($php_errormsg is limited in size of characters)
  (Oracle Corp.)
- Fixed bug #46478 (htmlentities() uses obsolete mapping table for character
  entity references). (Moriyoshi)
- Fixed bug #45599 (strip_tags() truncates rest of string with invalid
  attribute). (Ilia, hradtke)
- Fixed bug #45120 (PDOStatement->execute() returns true then false for same
  statement). (Pierrick)
- Fixed bug #44827 (define() allows :: in constant names). (Ilia)
- Fixed bug #44098 (imap_utf8() returns only capital letters).
  (steffen at dislabs dot de, Pierre)
- Fixed bug #34852 (Failure in odbc_exec() using oracle-supplied odbc
  driver). (tim dot tassonis at trivadis dot com)

19 Nov 2009, PHP 5.3.1
- Upgraded bundled sqlite to version 3.6.19. (Scott)
- Updated timezone database to version 2009.17 (2009q). (Derick)

- Changed ini file directives [PATH=](on Win32) and [HOST=](on all) to be case
  insensitive. (garretts)

- Restored shebang line check to CGI sapi (not checked by scanner anymore).
  (Jani)

- Added "max_file_uploads" INI directive, which can be set to limit the
  number of file uploads per-request to 20 by default, to prevent possible
  DOS via temporary file exhaustion. (Ilia)
- Added missing sanity checks around exif processing. (Ilia)
- Added error constant when json_encode() detects an invalid UTF-8 sequence.
  (Scott)
- Added support for ACL on Windows for thread safe SAPI (Apache2 for example)
  and fix its support on NTS. (Pierre)

- Improved symbolic, mounted volume and junctions support for realpath on
  Windows. (Pierre)
- Improved readlink on Windows, suppress \??\ and use the drive syntax only.
  (Pierre)
- Improved dns_get_record() AAAA support on windows. Always available when
  IPv6 is support is installed, format is now the same than on unix. (Pierre)
- Improved the DNS functions on OSX to use newer APIs, also use Bind 9 API
  where available on other platforms. (Scott)
- Improved shared extension loading on OSX to use the standard Unix dlopen()
  API. (Scott)

- Fixed crash in com_print_typeinfo when an invalid typelib is given. (Pierre)
- Fixed a safe_mode bypass in tempnam() identified by Grzegorz Stachowiak.
  (Rasmus)
- Fixed a open_basedir bypass in posix_mkfifo() identified by Grzegorz
  Stachowiak.  (Rasmus)
- Fixed certificate validation inside php_openssl_apply_verification_policy
  (Ryan Sleevi, Ilia)
- Fixed crash in SQLiteDatabase::ArrayQuery() and SQLiteDatabase::SingleQuery()
  when calling using Reflection. (Felipe)
- Fixed crash when instantiating PDORow and PDOStatement through Reflection.
  (Felipe)
- Fixed sanity check for the color index in imagecolortransparent. (Pierre)
- Fixed scandir/readdir when used mounted points on Windows. (Pierre)
- Fixed zlib.deflate compress filter to actually accept level parameter. (Jani)
- Fixed leak on error in popen/exec (and related functions) on Windows.
  (Pierre)
- Fixed possible bad caching of symlinked directories in the realpath cache
  on Windows. (Pierre)
- Fixed atime and mtime in stat related functions on Windows. (Pierre)
- Fixed spl_autoload_unregister/spl_autoload_functions wrt. Closures and
  Functors. (Christian Seiler)
- Fixed open_basedir circumvention for "mail.log" ini directive.
  (Maksymilian Arciemowicz, Stas)
- Fixed signature generation/validation for zip archives in ext/phar. (Greg)
- Fixed memory leak in stream_is_local(). (Felipe, Tony)
- Fixed BC break in mime_content_type(), removes the content encoding. (Scott)

- Fixed PECL bug #16842 (oci_error return false when NO_DATA_FOUND is raised).
  (Chris Jones)

- Fixed bug #50063 (safe_mode_include_dir fails). (Johannes, christian at
  elmerot dot se)
- Fixed bug #50052 (Different Hashes on Windows and Linux on wrong Salt size).
  (Pierre)
- Fixed bug #49986 (Missing ICU DLLs on windows package). (Pierre)
- Fixed bug #49910 (no support for ././@LongLink for long filenames in phar
  tar support). (Greg)
- Fixed bug #49908 (throwing exception in __autoload crashes when interface
  is not defined). (Felipe)
- Fixed bug #49847 (exec() fails to return data inside 2nd parameter, given
  output lines >4095 bytes). (Ilia)
- Fixed bug #49809 (time_sleep_until() is not available on OpenSolaris). (Jani)
- Fixed bug #49757 (long2ip() can return wrong value in a multi-threaded
  applications). (Ilia, Florian Anderiasch)
- Fixed bug #49738 (calling mcrypt after mcrypt_generic_deinit crashes).
  (Sriram Natarajan)
- Fixed bug #49732 (crashes when using fileinfo when timestamp conversion
  fails). (Pierre)
- Fixed bug #49698 (Unexpected change in strnatcasecmp()). (Rasmus)
- Fixed bug #49630 (imap_listscan function missing). (Felipe)
- Fixed bug #49572 (use of C++ style comments causes build failure).
  (Sriram Natarajan)
- Fixed bug #49531 (CURLOPT_INFILESIZE sometimes causes warning "CURLPROTO_FILE
  cannot be set"). (Felipe)
- Fixed bug #49517 (cURL's CURLOPT_FILE prevents file from being deleted after
  fclose). (Ilia)
- Fixed bug #49470 (FILTER_SANITIZE_EMAIL allows disallowed characters).
  (Ilia)
- Fixed bug #49447 (php engine need to correctly check for socket API
  return status on windows). (Sriram Natarajan)
- Fixed bug #49391 (ldap.c utilizing deprecated ldap_modify_s). (Ilia)
- Fixed bug #49372 (segfault in php_curl_option_curl). (Pierre)
- Fixed bug #49361 (wordwrap() wraps incorrectly on end of line boundaries).
  (Ilia, code-it at mail dot ru)
- Fixed bug #49306 (inside pdo_mysql default socket settings are ignored).
  (Ilia)
- Fixed bug #49289 (bcmath module doesn't compile with phpize configure).
  (Jani)
- Fixed bug #49286 (php://input (php_stream_input_read) is broken). (Jani)
- Fixed bug #49269 (Ternary operator fails on Iterator object when used inside
  foreach declaration). (Etienne, Dmitry)
- Fixed bug #49236 (Missing PHP_SUBST(PDO_MYSQL_SHARED_LIBADD)). (Jani)
- Fixed bug #49223 (Inconsistency using get_defined_constants). (Garrett)
- Fixed bug #49193 (gdJpegGetVersionString() inside gd_compact identifies
  wrong type in declaration). (Ilia)
- Fixed bug #49183 (dns_get_record does not return NAPTR records). (Pierre)
- Fixed bug #49144 (Import of schema from different host transmits original
  authentication details). (Dmitry)
- Fixed bug #49142 (crash when exception thrown from __tostring()).
  (David Soria Parra)
- Fixed bug #49132 (posix_times returns false without error).
  (phpbugs at gunnu dot us)
- Fixed bug #49125 (Error in dba_exists C code). (jdornan at stanford dot edu)
- Fixed bug #49122 (undefined reference to mysqlnd_stmt_next_result on compile
  with --with-mysqli and MySQL 6.0). (Jani)
- Fixed bug #49108 (2nd scan_dir produces segfault). (Felipe)
- Fixed bug #49098 (mysqli segfault on error). (Rasmus)
- Fixed bug #49095 (proc_get_status['exitcode'] fails on win32). (Felipe)
- Fixed bug #49092 (ReflectionFunction fails to work with functions in fully
  qualified namespaces). (Kalle, Jani)
- Fixed bug #49074 (private class static fields can be modified by using
  reflection). (Jani)
- Fixed bug #49072 (feof never returns true for damaged file in zip). (Pierre)
- Fixed bug #49065 ("disable_functions" php.ini option does not work on
  Zend extensions). (Stas)
- Fixed bug #49064 (--enable-session=shared does not work: undefined symbol:
  php_url_scanner_reset_vars). (Jani)
- Fixed bug #49056 (parse_ini_file() regression in 5.3.0 when using non-ASCII
  strings as option keys). (Jani)
- Fixed bug #49052 (context option headers freed too early when using
  --with-curlwrappers). (Jani)
- Fixed bug #49047 (The function touch() fails on directories on Windows).
  (Pierre)
- Fixed bug #49032 (SplFileObject::fscanf() variables passed by reference).
  (Jani)
- Fixed bug #49027 (mysqli_options() doesn't work when using mysqlnd). (Andrey)
- Fixed bug #49026 (proc_open() can bypass safe_mode_protected_env_vars
  restrictions). (Ilia)
- Fixed bug #49020 (phar misinterprets ustar long filename standard).
  (Greg)
- Fixed bug #49018 (phar tar stores long filenames wit prefix/name reversed).
  (Greg)
- Fixed bug #49014 (dechunked filter broken when serving more than 8192 bytes
  in a chunk). (andreas dot streichardt at globalpark dot com, Ilia)
- Fixed bug #49012 (phar tar signature algorithm reports as Unknown (0) in
  getSignature() call). (Greg)
- Fixed bug #49000 (PHP CLI in Interactive mode (php -a) crashes
  when including files from function). (Stas)
- Fixed bug #48994 (zlib.output_compression does not output HTTP headers when
  set to a string value). (Jani)
- Fixed bug #48980 (Crash when compiling with pdo_firebird). (Felipe)
- Fixed bug #48962 (cURL does not upload files with specified filename).
  (Ilia)
- Fixed bug #48929 (Double \r\n after HTTP headers when "header" context
  option is an array). (David Zülke)
- Fixed bug #48913 (Too long error code strings in pdo_odbc driver).
  (naf at altlinux dot ru, Felipe)
- Fixed bug #48912 (Namespace causes unexpected strict behaviour with
  extract()). (Dmitry)
- Fixed bug #48909 (Segmentation fault in mysqli_stmt_execute()). (Andrey)
- Fixed bug #48899 (is_callable returns true even if method does not exist in
  parent class). (Felipe)
- Fixed bug #48893 (Problems compiling with Curl). (Felipe)
- Fixed bug #48880 (Random Appearing open_basedir problem). (Rasmus, Gwynne)
- Fixed bug #48872 (string.c: errors: duplicate case values). (Kalle)
- Fixed bug #48854 (array_merge_recursive modifies arrays after first one).
  (Felipe)
- Fixed bug #48805 (IPv6 socket transport is not working). (Ilia)
- Fixed bug #48802 (printf() returns incorrect outputted length). (Jani)
- Fixed bug #48791 (open office files always reported as corrupted). (Greg)
- Fixed bug #48788 (RecursiveDirectoryIterator doesn't descend into symlinked
  directories). (Ilia)
- Fixed bug #48783 (make install will fail saying phar file exists). (Greg)
- Fixed bug #48774 (SIGSEGVs when using curl_copy_handle()).
  (Sriram Natarajan)
- Fixed bug #48771 (rename() between volumes fails and reports no error on
  Windows). (Pierre)
- Fixed bug #48768 (parse_ini_*() crash with INI_SCANNER_RAW). (Jani)
- Fixed bug #48763 (ZipArchive produces corrupt archive). (dani dot church at
  gmail dot com, Pierre)
- Fixed bug #48762 (IPv6 address filter still rejects valid address). (Felipe)
- Fixed bug #48757 (ReflectionFunction::invoke() parameter issues). (Kalle)
- Fixed bug #48754 (mysql_close() crash php when no handle specified).
  (Johannes, Andrey)
- Fixed bug #48752 (Crash during date parsing with invalid date). (Pierre)
- Fixed bug #48746 (Unable to browse directories within Junction Points).
  (Pierre, Kanwaljeet Singla)
- Fixed bug #48745 (mysqlnd: mysql_num_fields returns wrong column count for
  mysql_list_fields). (Andrey)
- Fixed bug #48740 (PHAR install fails when INSTALL_ROOT is not the final
  install location). (james dot cohen at digitalwindow dot com, Greg)
- Fixed bug #48733 (CURLOPT_WRITEHEADER|CURLOPT_FILE|CURLOPT_STDERR warns on
  files that have been opened with r+). (Ilia)
- Fixed bug #48719 (parse_ini_*(): scanner_mode parameter is not checked for
  sanity). (Jani)
- Fixed bug #48718 (FILTER_VALIDATE_EMAIL does not allow numbers in domain
  components). (Ilia)
- Fixed bug #48681 (openssl signature verification for tar archives broken).
  (Greg)
- Fixed bug #48660 (parse_ini_*(): dollar sign as last character of value
  fails). (Jani)
- Fixed bug #48645 (mb_convert_encoding() doesn't understand hexadecimal
  html-entities). (Moriyoshi)
- Fixed bug #48637 ("file" fopen wrapper is overwritten when using
  --with-curlwrappers). (Jani)
- Fixed bug #48608 (Invalid libreadline version not detected during configure).
  (Jani)
- Fixed bug #48400 (imap crashes when closing stream opened with
  OP_PROTOTYPE flag). (Jani)
- Fixed bug #48377 (error message unclear on converting phar with existing
  file). (Greg)
- Fixed bug #48247 (Infinite loop and possible crash during startup with
  errors when errors are logged). (Jani)
- Fixed bug #48198 error: 'MYSQLND_LLU_SPEC' undeclared. Cause for #48780 and
  #46952 - both fixed too. (Andrey)
- Fixed bug #48189 (ibase_execute error in return param). (Kalle)
- Fixed bug #48182 (ssl handshake fails during asynchronous socket connection).
  (Sriram Natarajan)
- Fixed bug #48116 (Fixed build with Openssl 1.0). (Pierre,
  Al dot Smith at aeschi dot ch dot eu dot org)
- Fixed bug #48057 (Only the date fields of the first row are fetched, others
  are empty). (info at programmiernutte dot net)
- Fixed bug #47481 (natcasesort() does not sort extended ASCII characters
  correctly). (Herman Radtke)
- Fixed bug #47351 (Memory leak in DateTime). (Derick, Tobias John)
- Fixed bug #47273 (Encoding bug in SoapServer->fault). (Dmitry)
- Fixed bug #46682 (touch() afield returns different values on windows).
  (Pierre)
- Fixed bug #46614 (Extended MySQLi class gives incorrect empty() result).
  (Andrey)
- Fixed bug #46020 (with Sun Java System Web Server 7.0 on HPUX, #define HPUX).
  (Uwe Schindler)
- Fixed bug #45905 (imagefilledrectangle() clipping error).
  (markril at hotmail dot com, Pierre)
- Fixed bug #45554 (Inconsistent behavior of the u format char). (Derick)
- Fixed bug #45141 (setcookie will output expires years of >4 digits). (Ilia)
- Fixed bug #44683 (popen crashes when an invalid mode is passed). (Pierre)
- Fixed bug #43510 (stream_get_meta_data() does not return same mode as used
  in fopen). (Jani)
- Fixed bug #42434 (ImageLine w/ antialias = 1px shorter). (wojjie at gmail dot
  com, Kalle)
- Fixed bug #40013 (php_uname() does not return nodename on Netware (Guenter
  Knauf)
- Fixed bug #38091 (Mail() does not use FQDN when sending SMTP helo).
  (Kalle, Rick Yorgason)
- Fixed bug #28038 (Sent incorrect RCPT TO commands to SMTP server) (Garrett)
- Fixed bug #27051 (Impersonation with FastCGI does not exec process as
  impersonated user). (Pierre)


30 Jun 2009, PHP 5.3.0
- Upgraded bundled PCRE to version 7.9. (Nuno)
- Upgraded bundled sqlite to version 3.6.15. (Scott)

- Moved extensions to PECL (Derick, Lukas, Pierre, Scott):
  . ext/dbase
  . ext/fbsql
  . ext/fdf
  . ext/ncurses
  . ext/mhash (BC layer is now entirely within ext/hash)
  . ext/ming
  . ext/msql
  . ext/sybase (not maintained anymore, sybase_ct has to be used instead)

- Removed the experimental RPL (master/slave) functions from mysqli. (Andrey)
- Removed zend.ze1_compatibility_mode. (Dmitry)
- Removed all zend_extension_* php.ini directives. Zend extensions are now
  always loaded using zend_extension directive. (Derick)
- Removed special treatment of "/tmp" in sessions for open_basedir.
  Note: This undocumented behaviour was introduced in 5.2.2. (Alexey)
- Removed shebang line check from CGI sapi (checked by scanner). (Dmitry)

- Changed PCRE, Reflection and SPL extensions to be always enabled. (Marcus)
- Changed md5() to use improved implementation. (Solar Designer, Dmitry)
- Changed HTTP stream wrapper to accept any code between and including
  200 to 399 as successful. (Mike, Noah Fontes)
- Changed __call() to be invoked on private/protected method access, similar to
  properties and __get(). (Andrei)
- Changed dl() to be disabled by default. Enabled only when explicitly
  registered by the SAPI. Currently enabled with cli, cgi and embed SAPIs.
  (Dmitry)
- Changed opendir(), dir() and scandir() to use default context when no context
  argument is passed. (Sara)
- Changed open_basedir to allow tightening in runtime contexts. (Sara)
- Changed PHP/Zend extensions to use flexible build IDs. (Stas)
- Changed error level E_ERROR into E_WARNING in Soap extension methods
  parameter validation. (Felipe)
- Changed openssl info to show the shared library version number. (Scott)
- Changed floating point behaviour to consistently use double precision on all
  platforms and with all compilers. (Christian Seiler)
- Changed round() to act more intuitively when rounding to a certain precision
  and round very large and very small exponents correctly. (Christian Seiler)
- Changed session_start() to return false when session startup fails. (Jani)
- Changed property_exists() to check the existence of a property independent of
  accessibility (like method_exists()). (Felipe)
- Changed array_reduce() to allow mixed $initial (Christian Seiler)

- Improved PHP syntax and semantics:
  . Added lambda functions and closures. (Christian Seiler, Dmitry)
  . Added "jump label" operator (limited "goto"). (Dmitry, Sara)
  . Added NOWDOC syntax. (Gwynne Raskind, Stas, Dmitry)
  . Added HEREDOC syntax with double quotes. (Lars Strojny, Felipe)
  . Added support for using static HEREDOCs to initialize static variables and
    class members or constants. (Matt)
  . Improved syntax highlighting and consistency for variables in double-quoted
    strings and literal text in HEREDOCs and backticks. (Matt)
  . Added "?:" operator. (Marcus)
  . Added support for namespaces. (Dmitry, Stas, Gregory, Marcus)
  . Added support for Late Static Binding. (Dmitry, Etienne Kneuss)
  . Added support for __callStatic() magic method. (Sara)
  . Added forward_static_call(_array) to complete LSB. (Mike Lively)
  . Added support for dynamic access of static members using $foo::myFunc().
    (Etienne Kneuss)
  . Improved checks for callbacks. (Marcus)
  . Added __DIR__ constant. (Lars Strojny)
  . Added new error modes E_USER_DEPRECATED and E_DEPRECATED.
    E_DEPRECATED is used to inform about stuff being scheduled for removal
    in future PHP versions. (Lars Strojny, Felipe, Marcus)
  . Added "request_order" INI variable to control specifically $_REQUEST
    behavior. (Stas)
  . Added support for exception linking. (Marcus)
  . Added ability to handle exceptions in destructors. (Marcus)

- Improved PHP runtime speed and memory usage:
  . Substitute global-scope, persistent constants with their values at compile
    time. (Matt)
  . Optimized ZEND_SIGNED_MULTIPLY_LONG(). (Matt)
  . Removed direct executor recursion. (Dmitry)
  . Use fastcall calling convention in executor on x86. (Dmitry)
  . Use IS_CV for direct access to $this variable. (Dmitry)
  . Use ZEND_FREE() opcode instead of ZEND_SWITCH_FREE(IS_TMP_VAR). (Dmitry)
  . Lazy EG(active_symbol_table) initialization. (Dmitry)
  . Optimized ZEND_RETURN opcode to not allocate and copy return value if it is
    not used. (Dmitry)
  . Replaced all flex based scanners with re2c based scanners.
    (Marcus, Nuno, Scott)
  . Added garbage collector. (David Wang, Dmitry).
  . Improved PHP binary size and startup speed with GCC4 visibility control.
    (Nuno)
  . Improved engine stack implementation for better performance and stability.
    (Dmitry)
  . Improved memory usage by moving constants to read only memory.
    (Dmitry, Pierre)
  . Changed exception handling. Now each op_array doesn't contain
    ZEND_HANDLE_EXCEPTION opcode in the end. (Dmitry)
  . Optimized require_once() and include_once() by eliminating fopen(3) on
    second usage. (Dmitry)
  . Optimized ZEND_FETCH_CLASS + ZEND_ADD_INTERFACE into single
    ZEND_ADD_INTERFACE opcode. (Dmitry)
  . Optimized string searching for a single character.
    (Michal Dziemianko, Scott)
  . Optimized interpolated strings to use one less opcode. (Matt)

- Improved php.ini handling: (Jani)
  . Added ".htaccess" style user-defined php.ini files support for CGI/FastCGI.
  . Added support for special [PATH=/opt/httpd/www.example.com/] and
    [HOST=www.example.com] sections. Directives set in these sections can
    not be overridden by user-defined ini-files or during runtime.
  . Added better error reporting for php.ini syntax errors.
  . Allowed using full path to load modules using "extension" directive.
  . Allowed "ini-variables" to be used almost everywhere ini php.ini files.
  . Allowed using alphanumeric/variable indexes in "array" ini options.
  . Added 3rd optional parameter to parse_ini_file() to specify the scanning
    mode of INI_SCANNER_NORMAL or INI_SCANNER_RAW. In raw mode option values
    and section values are treated as-is.
  . Fixed get_cfg_var() to be able to return "array" ini options.
  . Added optional parameter to ini_get_all() to only retrieve the current
    value. (Hannes)

- Improved Windows support:
  . Update all libraries to their latest stable version. (Pierre, Rob, Liz,
    Garrett).
  . Added Windows support for stat(), touch(), filemtime(), filesize() and
    related functions. (Pierre)
  . Re-added socket_create_pair() for Windows in sockets extension. (Kalle)
  . Added inet_pton() and inet_ntop() also for Windows platforms.
    (Kalle, Pierre)
  . Added mcrypt_create_iv() for Windows platforms. (Pierre)
  . Added ACL Cache support on Windows.
    (Kanwaljeet Singla, Pierre, Venkat Raman Don)
  . Added constants based on Windows' GetVersionEx information.
    PHP_WINDOWS_VERSION_* and PHP_WINDOWS_NT_*. (Pierre)
  . Added support for ACL (is_writable, is_readable, reports now correct
    results) on Windows. (Pierre, Venkat Raman Don, Kanwaljeet Singla)
  . Added support for fnmatch() on Windows. (Pierre)
  . Added support for time_nanosleep() and time_sleep_until() on Windows.
    (Pierre)
  . Added support for symlink(), readlink(), linkinfo() and link() on Windows.
    They are available only when the running platform supports them. (Pierre)
  . the GMP extension now relies on MPIR instead of the GMP library. (Pierre)
  . Added Windows support for stream_socket_pair(). (Kalle)
  . Drop all external dependencies for the core features. (Pierre)
  . Drastically improve the build procedure (Pierre, Kalle, Rob):
    . VC9 (Visual C++ 2008) or later support
    . Initial experimental x64 support
  . MSI installer now supports all recent Windows versions, including
    Windows 7. (John, Kanwaljeet Singla)

- Improved and cleaned CGI code:
  . FastCGI is now always enabled and cannot be disabled.
    See sapi/cgi/CHANGES for more details. (Dmitry)
  . Added CGI SAPI -T option which can be used to measure execution
    time of script repeated several times. (Dmitry)

- Improved streams:
  . Fixed confusing error message on failure when no errors are logged. (Greg)
  . Added stream_supports_lock() function. (Benjamin Schulz)
  . Added context parameter for copy() function. (Sara)
  . Added "glob://" stream wrapper. (Marcus)
  . Added "params" as optional parameter for stream_context_create(). (Sara)
  . Added ability to use stream wrappers in include_path. (Gregory, Dmitry)

- Improved DNS API
  . Added Windows support for dns_check_record(), dns_get_mx(), checkdnsrr() and
    getmxrr(). (Pierre)
  . Added support for old style DNS functions (supports OSX and FBSD). (Scott)
  . Added a new "entries" array in dns_check_record() containing the TXT
    elements. (Felipe, Pierre)

- Improved hash extension:
  . Changed mhash to be a wrapper layer around the hash extension. (Scott)
  . Added hash_copy() function. (Tony)
  . Added sha224 hash algorithm to the hash extension. (Scott)

- Improved IMAP support (Pierre):
  . Added imap_gc() to clear the imap cache
  . Added imap_utf8_to_mutf7() and imap_mutf7_to_utf8()

- Improved mbstring extension:
  . Added "mbstring.http_output_conv_mimetypes" INI directive that allows
    common non-text types such as "application/xhtml+xml" to be converted
    by mb_output_handler(). (Moriyoshi)

- Improved OCI8 extension (Chris Jones/Oracle Corp.):
  . Added Database Resident Connection Pooling (DRCP) and Fast
    Application Notification (FAN) support.
  . Added support for Oracle External Authentication (not supported
    on Windows).
  . Improve persistent connection handling of restarted DBs.
  . Added SQLT_AFC (aka CHAR datatype) support to oci_bind_by_name.
  . Fixed bug #45458 (Numeric keys for associative arrays are not
    handled properly)
  . Fixed bug #41069 (Segmentation fault with query over DB link).
  . Fixed define of SQLT_BDOUBLE and SQLT_BFLOAT constants with Oracle
    10g ORACLE_HOME builds.
  . Changed default value of oci8.default_prefetch from 10 to 100.
  . Fixed PECL Bug #16035 (OCI8: oci_connect without ORACLE_HOME defined causes
    segfault) (Chris Jones/Oracle Corp.)
  . Fixed PECL Bug #15988 (OCI8: sqlnet.ora isn't read with older Oracle
    libraries) (Chris Jones/Oracle Corp.)
  . Fixed PECL Bug #14268 (Allow "pecl install oci8" command to "autodetect" an
    Instant Client RPM install) (Chris Jones/Oracle Corp.)
  . Fixed PECL bug #12431 (OCI8 ping functionality is broken).
  . Allow building (e.g from PECL) the PHP 5.3-based OCI8 code with
    PHP 4.3.9 onwards.
  . Provide separate extensions for Oracle 11g and 10g on Windows.
    (Pierre, Chris)

- Improved OpenSSL extension:
  . Added support for OpenSSL digest and cipher functions. (Dmitry)
  . Added access to internal values of DSA, RSA and DH keys. (Dmitry)
  . Fixed a memory leak on openssl_decrypt(). (Henrique)
  . Fixed segfault caused by openssl_pkey_new(). (Henrique)
  . Fixed bug caused by uninitilized variables in openssl_pkcs7_encrypt() and
    openssl_pkcs7_sign(). (Henrique)
  . Fixed error message in openssl_seal(). (Henrique)

- Improved pcntl extension: (Arnaud)
  . Added pcntl_signal_dispatch().
  . Added pcntl_sigprocmask().
  . Added pcntl_sigwaitinfo().
  . Added pcntl_sigtimedwait().

- Improved SOAP extension:
  . Added support for element names in context of XMLSchema's <any>. (Dmitry)
  . Added ability to use Traversable objects instead of plain arrays.
    (Joshua Reese, Dmitry)
  . Fixed possible crash bug caused by an uninitialized value. (Zdash Urf)

- Improved SPL extension:
  . Added SPL to list of standard extensions that cannot be disabled. (Marcus)
  . Added ability to store associative information with objects in
    SplObjectStorage. (Marcus)
  . Added ArrayAccess support to SplObjectStorage. (Marcus)
  . Added SplDoublyLinkedList, SplStack, SplQueue classes. (Etienne)
  . Added FilesystemIterator. (Marcus)
  . Added GlobIterator. (Marcus)
  . Added SplHeap, SplMinHeap, SplMaxHeap, SplPriorityQueue classes. (Etienne)
  . Added new parameter $prepend to spl_autoload_register(). (Etienne)
  . Added SplFixedArray. (Etienne, Tony)
  . Added delaying exceptions in SPL's autoload mechanism. (Marcus)
  . Added RecursiveTreeIterator. (Arnaud, Marcus)
  . Added MultipleIterator. (Arnaud, Marcus, Johannes)

- Improved Zend Engine:
  . Added "compact" handler for Zend MM storage. (Dmitry)
  . Added "+" and "*" specifiers to zend_parse_parameters(). (Andrei)
  . Added concept of "delayed early binding" that allows opcode caches to
    perform class declaration (early and/or run-time binding) in exactly
    the same order as vanilla PHP. (Dmitry)

- Improved crypt() function: (Pierre)
  . Added Blowfish and extended DES support. (Using Blowfish implementation
    from Solar Designer).
  . Made crypt features portable by providing our own implementations
    for crypt_r and the algorithms which are used when OS does not provide
    them. PHP implementations are always used for Windows builds.

- Deprecated session_register(), session_unregister() and
  session_is_registered(). (Hannes)
- Deprecated define_syslog_variables(). (Kalle)
- Deprecated ereg extension. (Felipe)

- Added new extensions:
  . Added Enchant extension as a way to access spell checkers. (Pierre)
  . Added fileinfo extension as replacement for mime_magic extension. (Derick)
  . Added intl extension for Internationalization. (Ed B., Vladimir I.,
    Dmitry L., Stanislav M., Vadim S., Kirti V.)
  . Added mysqlnd extension as replacement for libmysql for ext/mysql, mysqli
    and PDO_mysql. (Andrey, Johannes, Ulf)
  . Added phar extension for handling PHP Archives. (Greg, Marcus, Steph)
  . Added SQLite3 extension. (Scott)

- Added new date/time functionality: (Derick)
  . date_parse_from_format(): Parse date/time strings according to a format.
  . date_create_from_format()/DateTime::createFromFormat(): Create a date/time
    object by parsing a date/time string according to a given format.
  . date_get_last_errors()/DateTime::getLastErrors(): Return a list of warnings
    and errors that were found while parsing a date/time string through:
    . strtotime() / new DateTime
    . date_create_from_format() / DateTime::createFromFormat()
    . date_parse_from_format().
  . support for abbreviation and offset based timezone specifiers for
    the 'e' format specifier, DateTime::__construct(), DateTime::getTimeZone()
    and DateTimeZone::getName().
  . support for selectively listing timezone identifiers by continent or
    country code through timezone_identifiers_list() /
    DateTimezone::listIdentifiers().
  . timezone_location_get() / DateTimezone::getLocation() for retrieving
    location information from timezones.
  . date_timestamp_set() / DateTime::setTimestamp() to set a Unix timestamp
    without invoking the date parser. (Scott, Derick)
  . date_timestamp_get() / DateTime::getTimestamp() to retrieve the Unix
    timestamp belonging to a date object.
  . two optional parameters to timezone_transitions_get() /
    DateTimeZone::getTranstions() to limit the range of transitions being
    returned.
  . support for "first/last day of <month>" style texts.
  . support for date/time strings returned by MS SQL.
  . support for serialization and unserialization of DateTime objects.
  . support for diffing date/times through date_diff() / DateTime::diff().
  . support for adding/subtracting weekdays with strtotime() and
    DateTime::modify().
  . DateInterval class to represent the difference between two date/times.
  . support for parsing ISO intervals for use with DateInterval.
  . date_add() / DateTime::add(), date_sub() / DateTime::sub() for applying an
    interval to an existing date/time.
  . proper support for "this week", "previous week"/"last week" and "next week"
    phrases so that they actually mean the week and not a seven day period
    around the current day.
  . support for "<xth> <weekday> of" and "last <weekday> of" phrases to be used
    with months - like in "last saturday of februari 2008".
  . support for "back of <hour>" and "front of <hour>" phrases that are used in
    Scotland.
  . DatePeriod class which supports iterating over a DateTime object applying
    DateInterval on each iteration, up to an end date or limited by maximum
    number of occurences.

- Added compatibility mode in GD, imagerotate, image(filled)ellipse
  imagefilter, imageconvolution and imagecolormatch are now always enabled.
  (Pierre)
- Added array_replace() and array_replace_recursive() functions. (Matt)
- Added ReflectionProperty::setAccessible() method that allows non-public
  property's values to be read through ::getValue() and set through
  ::setValue(). (Derick, Sebastian)
- Added msg_queue_exists() function to sysvmsg extension. (Benjamin Schulz)
- Added Firebird specific attributes that can be set via PDO::setAttribute()
  to control formatting of date/timestamp columns: PDO::FB_ATTR_DATE_FORMAT,
  PDO::FB_ATTR_TIME_FORMAT and PDO::FB_ATTR_TIMESTAMP_FORMAT. (Lars W)
- Added gmp_testbit() function. (Stas)
- Added icon format support to getimagesize(). (Scott)
- Added LDAP_OPT_NETWORK_TIMEOUT option for ldap_set_option() to allow
  setting network timeout (FR #42837). (Jani)
- Added optional escape character parameter to fgetcsv(). (David Soria Parra)
- Added an optional parameter to strstr() and stristr() for retrieval of either
  the part of haystack before or after first occurrence of needle.
  (Johannes, Felipe)
- Added xsl->setProfiling() for profiling stylesheets. (Christian)
- Added long-option feature to getopt() and made getopt() available also on
  win32 systems by adding a common getopt implementation into core.
  (David Soria Parra, Jani)
- Added support for optional values, and = as separator, in getopt(). (Hannes)
- Added lcfirst() function. (David C)
- Added PREG_BAD_UTF8_OFFSET_ERROR constant. (Nuno)
- Added native support for asinh(), acosh(), atanh(), log1p() and expm1().
  (Kalle)
- Added LIBXML_LOADED_VERSION constant (libxml2 version currently used). (Rob)
- Added JSON_FORCE_OBJECT flag to json_encode(). (Scott, Richard Quadling)
- Added timezone_version_get() to retrieve the version of the used timezone
  database. (Derick)
- Added 'n' flag to fopen to allow passing O_NONBLOCK to the underlying
  open(2) system call. (Mikko)
- Added "dechunk" filter which can decode HTTP responses with chunked
  transfer-encoding. HTTP streams use this filter automatically in case
  "Transfer-Encoding: chunked" header is present in response. It's possible to
  disable this behaviour using "http"=>array("auto_decode"=>0) in stream
  context. (Dmitry)
- Added support for CP850 encoding in mbstring extension.
  (Denis Giffeler, Moriyoshi)
- Added stream_cast() and stream_set_options() to user-space stream wrappers,
  allowing stream_select(), stream_set_blocking(), stream_set_timeout() and
  stream_set_write_buffer() to work with user-space stream wrappers. (Arnaud)
- Added header_remove() function. (chsc at peytz dot dk, Arnaud)
- Added stream_context_get_params() function. (Arnaud)
- Added optional parameter "new" to sybase_connect(). (Timm)
- Added parse_ini_string() function. (grange at lemonde dot fr, Arnaud)
- Added str_getcsv() function. (Sara)
- Added openssl_random_pseudo_bytes() function. (Scott)
- Added ability to send user defined HTTP headers with SOAP request.
  (Brian J.France, Dmitry)
- Added concatenation option to bz2.decompress stream filter.
  (Keisial at gmail dot com, Greg)
- Added support for using compressed connections with PDO_mysql. (Johannes)
- Added the ability for json_decode() to take a user specified depth. (Scott)
- Added support for the mysql_stmt_next_result() function from libmysql.
  (Andrey)
- Added function preg_filter() that does grep and replace in one go. (Marcus)
- Added system independent realpath() implementation which caches intermediate
  directories in realpath-cache. (Dmitry)
- Added optional clear_realpath_cache and filename parameters to
  clearstatcache(). (Jani, Arnaud)
- Added litespeed SAPI module. (George Wang)
- Added ext/hash support to ext/session's ID generator. (Sara)
- Added quoted_printable_encode() function. (Tony)
- Added stream_context_set_default() function. (Davey Shafik)
- Added optional "is_xhtml" parameter to nl2br() which makes the function
  output <br> when false and <br /> when true (FR #34381). (Kalle)
- Added PHP_MAXPATHLEN constant (maximum length of a path). (Pierre)
- Added support for SSH via libssh2 in cURL. (Pierre)
- Added support for gray levels PNG image with alpha in GD extension. (Pierre)
- Added support for salsa hashing functions in HASH extension. (Scott)
- Added DOMNode::getLineNo to get line number of parsed node. (Rob)
- Added table info to PDO::getColumnMeta() with SQLite. (Martin Jansen, Scott)
- Added mail logging functionality that allows logging of mail sent via
  mail() function. (Ilia)
- Added json_last_error() to return any error information from json_decode().
  (Scott)
- Added gethostname() to return the current system host name. (Ilia)
- Added shm_has_var() function. (Mike)
- Added depth parameter to json_decode() to lower the nesting depth from the
  maximum if required. (Scott)
- Added pixelation support in imagefilter(). (Takeshi Abe, Kalle)
- Added SplObjectStorage::addAll/removeAll. (Etienne)

- Implemented FR #41712 (curl progress callback: CURLOPT_PROGRESSFUNCTION).
  (sdteffen[at]gmail[dot].com, Pierre)
- Implemented FR #47739 (Missing cURL option do disable IPv6). (Pierre)
- Implemented FR #39637 (Missing cURL option CURLOPT_FTP_FILEMETHOD). (Pierre)

- Fixed an issue with ReflectionProperty::setAccessible().
  (Sebastian, Roman Borschel)
- Fixed html_entity_decode() incorrectly converting numeric html entities
  to different characters with cp1251 and cp866. (Scott)
- Fixed an issue in date() where a : was printed for the O modifier after a P
  modifier was used. (Derick)
- Fixed exec() on Windows to not eat the first and last double quotes. (Scott)
- Fixed readlink on Windows in thread safe SAPI (apache2.x etc.). (Pierre)
- Fixed a bug causing miscalculations with the "last <weekday> of <n> month"
  relative time string. (Derick)
- Fixed bug causing the algorithm parameter of mhash() to be modified. (Scott)
- Fixed invalid calls to free when internal fileinfo magic file is used. (Scott)
- Fixed memory leak inside wddx_add_vars() function. (Felipe)
- Fixed check in recode extension to allow builing of recode and mysql
  extensions when using a recent libmysql. (Johannes)

- Fixed PECL bug #12794 (PDOStatement->nextRowset() doesn't work). (Johannes)
- Fixed PECL bug #12401 (Add support for ATTR_FETCH_TABLE_NAMES). (Johannes)

- Fixed bug #48696 (ldap_read() segfaults with invalid parameters). (Felipe)
- Fixed bug #48643 (String functions memory issue). (Dmitry)
- Fixed bug #48641 (tmpfile() uses old parameter parsing).
  (crrodriguez at opensuse dot org)
- Fixed bug #48624 (.user.ini never gets parsed). (Pierre)
- Fixed bug #48620 (X-PHP-Originating-Script assumes no trailing CRLF in
  existing headers). (Ilia)
- Fixed bug #48578 (Can't build 5.3 on FBSD 4.11). (Rasmus)
- Fixed bug #48535 (file_exists returns false when impersonate is used).
  (Kanwaljeet Singla, Venkat Raman Don)
- Fixed bug #48493 (spl_autoload_register() doesn't work correctly when
  prepending functions). (Scott)
- Fixed bug #48215 (Calling a method with the same name as the parent class
  calls the constructor). (Scott)
- Fixed bug #48200 (compile failure with mbstring.c when
  --enable-zend-multibyte is used). (Jani)
- Fixed bug #48188 (Cannot execute a scrollable cursors twice with PDO_PGSQL).
  (Matteo)
- Fixed bug #48185 (warning: value computed is not used in
  pdo_sqlite_stmt_get_col line 271). (Matteo)
- Fixed bug #48087 (call_user_method() invalid free of arguments). (Felipe)
- Fixed bug #48060 (pdo_pgsql - large objects are returned as empty). (Matteo)
- Fixed bug #48034 (PHP crashes when script is 8192 (8KB) bytes long). (Dmitry)
- Fixed bug #48004 (Error handler prevents creation of default object). (Dmitry)
- Fixed bug #47880 (crashes in call_user_func_array()). (Dmitry)
- Fixed bug #47856 (stristr() converts needle to lower-case). (Ilia)
- Fixed bug #47851 (is_callable throws fatal error). (Dmitry)
- Fixed bug #47816 (pcntl tests failing on NetBSD). (Matteo)
- Fixed bug #47779 (Wrong value for SIG_UNBLOCK and SIG_SETMASK constants).
  (Matteo)
- Fixed bug #47771 (Exception during object construction from arg call calls
  object's destructor). (Dmitry)
- Fixed bug #47767 (include_once does not resolve windows symlinks or junctions)
  (Kanwaljeet Singla, Venkat Raman Don)
- Fixed bug #47757 (rename JPG to JPEG in phpinfo). (Pierre)
- Fixed bug #47745 (FILTER_VALIDATE_INT doesn't allow minimum integer). (Dmitry)
- Fixed bug #47714 (autoloading classes inside exception_handler leads to
  crashes). (Dmitry)
- Fixed bug #47671 (Cloning SplObjectStorage instances). (Etienne)
- Fixed bug #47664 (get_class returns NULL instead of FALSE). (Dmitry)
- Fixed bug #47662 (Support more than 127 subpatterns in preg_match). (Nuno)
- Fixed bug #47596 (Bus error on parsing file). (Dmitry)
- Fixed bug #47572 (Undefined constant causes segmentation fault). (Felipe)
- Fixed bug #47560 (explode()'s limit parameter odd behaviour). (Matt)
- Fixed bug #47549 (get_defined_constants() return array with broken array
  categories). (Ilia)
- Fixed bug #47535 (Compilation failure in ps_fetch_from_1_to_8_bytes()).
  (Johannes)
- Fixed bug #47534 (RecursiveDiteratoryIterator::getChildren ignoring
  CURRENT_AS_PATHNAME). (Etienne)
- Fixed bug #47443 (metaphone('scratch') returns wrong result). (Felipe)
- Fixed bug #47438 (mysql_fetch_field ignores zero offset). (Johannes)
- Fixed bug #47398 (PDO_Firebird doesn't implements quoter correctly). (Felipe)
- Fixed bug #47390 (odbc_fetch_into - BC in php 5.3.0). (Felipe)
- Fixed bug #47359 (Use the expected unofficial mimetype for bmp files). (Scott)
- Fixed bug #47343 (gc_collect_cycles causes a segfault when called within a
  destructor in one case). (Dmitry)
- Fixed bug #47320 ($php_errormsg out of scope in functions). (Dmitry)
- Fixed bug #47318 (UMR when trying to activate user config). (Pierre)
- Fixed bug #47243 (OCI8: Crash at shutdown on Windows) (Chris Jones/Oracle
  Corp.)
- Fixed bug #47231 (offsetGet error using incorrect offset). (Etienne)
- Fixed bug #47229 (preg_quote() should escape the '-' char). (Nuno)
- Fixed bug #47165 (Possible memory corruption when passing return value by
  reference). (Dmitry)
- Fixed bug #47087 (Second parameter of mssql_fetch_array()). (Felipe)
- Fixed bug #47085 (rename() returns true even if the file in PHAR does not
  exist). (Greg)
- Fixed bug #47050 (mysqli_poll() modifies improper variables). (Johannes)
- Fixed bug #47045 (SplObjectStorage instances compared with ==). (Etienne)
- Fixed bug #47038 (Memory leak in include). (Dmitry)
- Fixed bug #47031 (Fix constants in DualIterator example). (Etienne)
- Fixed bug #47021 (SoapClient stumbles over WSDL delivered with
  "Transfer-Encoding: chunked"). (Dmitry)
- Fixed bug #46994 (OCI8: CLOB size does not update when using CLOB IN OUT param
  in stored procedure) (Chris Jones/Oracle Corp.)
- Fixed bug #46979 (use with non-compound name *has* effect). (Dmitry)
- Fixed bug #46957 (The tokenizer returns deprecated values). (Felipe)
- Fixed bug #46944 (UTF-8 characters outside the BMP aren't encoded correctly).
  (Scott)
- Fixed bug #46897 (ob_flush() should fail to flush unerasable buffers).
  (David C.)
- Fixed bug #46849 (Cloning DOMDocument doesn't clone the properties). (Rob)
- Fixed bug #46847 (phpinfo() is missing some settings). (Hannes)
- Fixed bug #46844 (php scripts or included files with first line starting
  with # have the 1st line missed from the output). (Ilia)
- Fixed bug #46817 (tokenizer misses last single-line comment (PHP 5.3+, with
  re2c lexer)). (Matt, Shire)
- Fixed bug #46811 (ini_set() doesn't return false on failure). (Hannes)
- Fixed bug #46763 (mb_stristr() wrong output when needle does not exist).
  (Henrique M. Decaria)
- Fixed bug #46755 (warning: use statement with non-compound name). (Dmitry)
- Fixed bug #46746 (xmlrpc_decode_request outputs non-suppressable error when
  given bad data). (Ilia)
- Fixed bug #46738 (Segfault when mb_detect_encoding() fails). (Scott)
- Fixed bug #46731 (Missing validation for the options parameter of the
  imap_fetch_overview() function). (Ilia)
- Fixed bug #46711 (cURL curl_setopt leaks memory in foreach loops). (magicaltux
  [at] php [dot] net)
- Fixed bug #46701 (Creating associative array with long values in the key fails
  on 32bit linux). (Shire)
- Fixed bug #46681 (mkdir() fails silently on PHP 5.3). (Hannes)
- Fixed bug #46653 (can't extend mysqli). (Johannes)
- Fixed bug #46646 (Restrict serialization on some internal classes like Closure
  and SplFileInfo using exceptions). (Etienne)
- Fixed bug #46623 (OCI8: phpinfo doesn't show compile time ORACLE_HOME with
  phpize) (Chris Jones/Oracle Corp.)
- Fixed bug #46578 (strip_tags() does not honor end-of-comment when it
  encounters a single quote). (Felipe)
- Fixed bug #46546 (Segmentation fault when using declare statement with
  non-string value). (Felipe)
- Fixed bug #46542 (Extending PDO class with a __call() function doesn't work as
  expected). (Johannes)
- Fixed bug #46421 (SplFileInfo not correctly handling /). (Etienne)
- Fixed bug #46347 (parse_ini_file() doesn't support * in keys). (Nuno)
- Fixed bug #46268 (DateTime::modify() does not reset relative time values).
  (Derick)
- Fixed bug #46241 (stacked error handlers, internal error handling in general).
  (Etienne)
- Fixed bug #46238 (Segmentation fault on static call with empty string method).
  (Felipe)
- Fixed bug #46192 (ArrayObject with objects as storage serialization).
  (Etienne)
- Fixed bug #46185 (importNode changes the namespace of an XML element). (Rob)
- Fixed bug #46178 (memory leak in ext/phar). (Greg)
- Fixed bug #46160 (SPL - Memory leak when exception is thrown in offsetSet).
  (Felipe)
- Fixed Bug #46147 (after stream seek, appending stream filter reads incorrect
  data). (Greg)
- Fixed bug #46127 (php_openssl_tcp_sockop_accept forgets to set context on
  accepted stream) (Mark Karpeles, Pierre)
- Fixed bug #46115 (Memory leak when calling a method using Reflection).
  (Dmitry)
- Fixed bug #46110 (XMLWriter - openmemory() and openuri() leak memory on
  multiple calls). (Ilia)
- Fixed bug #46108 (DateTime - Memory leak when unserializing). (Felipe)
- Fixed bug #46106 (Memory leaks when using global statement). (Dmitry)
- Fixed bug #46099 (Xsltprocessor::setProfiling - memory leak). (Felipe, Rob).
- Fixed bug #46087 (DOMXPath - segfault on destruction of a cloned object).
  (Ilia)
- Fixed bug #46048 (SimpleXML top-level @attributes not part of iterator).
  (David C.)
- Fixed bug #46044 (Mysqli - wrong error message). (Johannes)
- Fixed bug #46042 (memory leaks with reflection of mb_convert_encoding()).
  (Ilia)
- Fixed bug #46039 (ArrayObject iteration is slow). (Arnaud)
- Fixed bug #46033 (Direct instantiation of SQLite3stmt and SQLite3result cause
  a segfault.) (Scott)
- Fixed bug #45991 (Ini files with the UTF-8 BOM are treated as invalid).
  (Scott)
- Fixed bug #45989 (json_decode() doesn't return NULL on certain invalid
  strings). (magicaltux, Scott)
- Fixed bug #45976 (Moved SXE from SPL to SimpleXML). (Etienne)
- Fixed bug #45928 (large scripts from stdin are stripped at 16K border).
  (Christian Schneider, Arnaud)
- Fixed bug #45911 (Cannot disable ext/hash). (Arnaud)
- Fixed bug #45907 (undefined reference to 'PHP_SHA512Init'). (Greg)
- Fixed bug #45826 (custom ArrayObject serialization). (Etienne)
- Fixed bug #45820 (Allow empty keys in ArrayObject). (Etienne)
- Fixed bug #45791 (json_decode() doesn't convert 0e0 to a double). (Scott)
- Fixed bug #45786 (FastCGI process exited unexpectedly). (Dmitry)
- Fixed bug #45757 (FreeBSD4.11 build failure: failed include; stdint.h).
  (Hannes)
- Fixed bug #45743 (property_exists fails to find static protected member in
  child class). (Felipe)
- Fixed bug #45717 (Fileinfo/libmagic build fails, missing err.h and getopt.h).
  (Derick)
- Fixed bug #45706 (Unserialization of classes derived from ArrayIterator
  fails). (Etienne, Dmitry)
- Fixed bug #45696 (Not all DateTime methods allow method chaining). (Derick)
- Fixed bug #45682 (Unable to var_dump(DateInterval)). (Derick)
- Fixed bug #45447 (Filesystem time functions on Vista and server 2008).
  (Pierre)
- Fixed bug #45432 (PDO: persistent connection leak). (Felipe)
- Fixed bug #45392 (ob_start()/ob_end_clean() and memory_limit). (Ilia)
- Fixed bug #45384 (parse_ini_file will result in parse error with no trailing
  newline). (Arnaud)
- Fixed bug #45382 (timeout bug in stream_socket_enable_crypto). (vnegrier at
  optilian dot com, Ilia)
- Fixed bug #45044 (relative paths not resolved correctly). (Dmitry)
- Fixed bug #44861 (scrollable cursor don't work with pgsql). (Matteo)
- Fixed bug #44842 (parse_ini_file keys that start/end with underscore).
  (Arnaud)
- Fixed bug #44575 (parse_ini_file comment # line problems). (Arnaud)
- Fixed bug #44409 (PDO::FETCH_SERIALIZE calls __construct()). (Matteo)
- Fixed bug #44173 (PDO->query() parameter parsing/checking needs an update).
  (Matteo)
- Fixed bug #44154 (pdo->errorInfo() always have three elements in the returned
  array). (David C.)
- Fixed bug #44153 (pdo->errorCode() returns NULL when there are no errors).
  (David C.)
- Fixed bug #44135 (PDO MySQL does not support CLIENT_FOUND_ROWS). (Johannes,
  chx1975 at gmail dot com)
- Fixed bug #44100 (Inconsistent handling of static array declarations with
  duplicate keys). (Dmitry)
- Fixed bug #43831 ($this gets mangled when extending PDO with persistent
  connection). (Felipe)
- Fixed bug #43817 (opendir() fails on Windows directories with parent directory
  unaccessible). (Dmitry)
- Fixed bug #43069 (SoapClient causes 505 HTTP Version not supported error
  message). (Dmitry)
- Fixed bug #43008 (php://filter uris ignore url encoded filternames and can't
  handle slashes). (Arnaud)
- Fixed bug #42362 (HTTP status codes 204 and 304 should not be gzipped).
  (Scott, Edward Z. Yang)
- Fixed bug #41874 (separate STDOUT and STDERR in exec functions). (Kanwaljeet
  Singla, Venkat Raman Don, Pierre)
- Fixed bug #41534 (SoapClient over HTTPS fails to reestablish connection).
  (Dmitry)
- Fixed bug #38802 (max_redirects and ignore_errors). (patch by
  datibbaw@php.net)
- Fixed bug #35980 (touch() works on files but not on directories). (Pierre)

17 Jun 2009, PHP 5.2.10
- Updated timezone database to version 2009.9 (2009i) (Derick)

- Added "ignore_errors" option to http fopen wrapper. (David Zulke, Sara)
- Added new CURL options CURLOPT_REDIR_PROTOCOLS, CURLOPT_PROTOCOLS,
  and CURLPROTO_* for redirect fixes in CURL 7.19.4. (Yoram Bar Haim, Stas)
- Added support for Sun CC (FR #46595 and FR #46513). (David Soria Parra)

- Changed default value of array_unique()'s optional sorting type parameter
  back to SORT_STRING to fix backwards compatibility breakage introduced in
  PHP 5.2.9. (Moriyoshi)

- Fixed memory corruptions while reading properties of zip files. (Ilia)
- Fixed memory leak in ob_get_clean/ob_get_flush. (Christian)
- Fixed segfault on invalid session.save_path. (Hannes)
- Fixed leaks in imap when a mail_criteria is used. (Pierre)
- Fixed missing erealloc() in fix for Bug #40091 in spl_autoload_register. (Greg)

- Fixed bug #48562 (Reference recursion causes segfault when used in
  wddx_serialize_vars()). (Felipe)
- Fixed bug #48557 (Numeric string keys in Apache Hashmaps are not cast to
  integers). (David Zuelke)
- Fixed bug #48518 (curl crashes when writing into invalid file handle). (Tony)
- Fixed bug #48514 (cURL extension uses same resource name for simple and
  multi APIs). (Felipe)
- Fixed bug #48469 (ldap_get_entries() leaks memory on empty search
  results). (Patrick)
- Fixed bug #48456 (CPPFLAGS not restored properly in phpize.m4). (Jani,
  spisek at kerio dot com)
- Fixed bug #48448 (Compile failure under IRIX 6.5.30 building cast.c).
  (Kalle)
- Fixed bug #48441 (ldap_search() sizelimit, timelimit and deref options
  persist). (Patrick)
- Fixed bug #48434 (Improve memory_get_usage() accuracy). (Arnaud)
- Fixed bug #48416 (Force a cache limit in ereg() to stop excessive memory
  usage). (Scott)
- Fixed bug #48409 (Crash when exception is thrown while passing function
  arguments). (Arnaud)
- Fixed bug #48378 (exif_read_data() segfaults on certain corrupted .jpeg
  files). (Pierre)
- Fixed bug #48359 (Script hangs on snmprealwalk if OID is not increasing).
  (Ilia, simonov at gmail dot com)
- Fixed bug #48336 (ReflectionProperty::getDeclaringClass() does not work
  with redeclared property).
  (patch by Markus dot Lidel at shadowconnect dot com)
- Fixed bug #48326 (constant MSG_DONTWAIT not defined). (Arnaud)
- Fixed bug #48313 (fgetcsv() does not return null for empty rows). (Ilia)
- Fixed bug #48309 (stream_copy_to_stream() and fpasstru() do not update
  stream position of plain files). (Arnaud)
- Fixed bug #48307 (stream_copy_to_stream() copies 0 bytes when $source is a
  socket). (Arnaud)
- Fixed bug #48273 (snmp*_real_walk() returns SNMP errors as values).
  (Ilia, lytboris at gmail dot com)
- Fixed bug #48256 (Crash due to double-linking of history.o).
  (tstarling at wikimedia dot org)
- Fixed bug #48248 (SIGSEGV when access to private property via &__get).
  (Felipe)
- Fixed bug #48247 (Crash on errors during startup). (Stas)
- Fixed bug #48240 (DBA Segmentation fault dba_nextkey). (Felipe)
- Fixed bug #48224 (Incorrect shuffle in array_rand). (Etienne)
- Fixed bug #48221 (memory leak when passing invalid xslt parameter).
  (Felipe)
- Fixed bug #48207 (CURLOPT_(FILE|WRITEHEADER options do not error out when
  working with a non-writable stream). (Ilia)
- Fixed bug #48206 (Iterating over an invalid data structure with
  RecursiveIteratorIterator leads to a segfault). (Scott)
- Fixed bug #48204 (xmlwriter_open_uri() does not emit warnings on invalid
  paths). (Ilia)
- Fixed bug #48203 (Crash when CURLOPT_STDERR is set to regular file). (Jani)
- Fixed bug #48202 (Out of Memory error message when passing invalid file
  path) (Pierre)
- Fixed bug #48156 (Added support for lcov v1.7). (Ilia)
- Fixed bug #48132 (configure check for curl ssl support fails with
  --disable-rpath). (Jani)
- Fixed bug #48131 (Don't try to bind ipv4 addresses to ipv6 ips via bindto).
  (Ilia)
- Fixed bug #48070 (PDO_OCI: Segfault when using persistent connection).
  (Pierre, Matteo, jarismar dot php at gmail dot com)
- Fixed bug #48058 (Year formatter goes wrong with out-of-int range). (Derick)
- Fixed bug #48038 (odbc_execute changes variables used to form params array).
  (Felipe)
- Fixed bug #47997 (stream_copy_to_stream returns 1 on empty streams). (Arnaud)
- Fixed bug #47991 (SSL streams fail if error stack contains items). (Mikko)
- Fixed bug #47981 (error handler not called regardless). (Hannes)
- Fixed bug #47969 (ezmlm_hash() returns different values depend on OS). (Ilia)
- Fixed bug #47946 (ImageConvolution overwrites background). (Ilia)
- Fixed bug #47940 (memory leaks in imap_body). (Pierre, Jake Levitt)
- Fixed bug #47937 (system() calls sapi_flush() regardless of output
  buffering). (Ilia)
- Fixed bug #47903 ("@" operator does not work with string offsets). (Felipe)
- Fixed bug #47893 (CLI aborts on non blocking stdout). (Arnaud)
- Fixed bug #47849 (Non-deep import loses the namespace). (Rob)
- Fixed bug #47845 (PDO_Firebird omits first row from query). (Lars W)
- Fixed bug #47836 (array operator [] inconsistency when the array has
  PHP_INT_MAX index value). (Matt)
- Fixed bug #47831 (Compile warning for strnlen() in main/spprintf.c).
  (Ilia, rainer dot jung at kippdata dot de)
- Fixed bug #47828 (openssl_x509_parse() segfaults when a UTF-8 conversion
  fails). (Scott, Kees Cook, Pierre)
- Fixed bug #47818 (Segfault due to bound callback param). (Felipe)
- Fixed bug #47801 (__call() accessed via parent:: operator is provided
  incorrect method name). (Felipe)
- Fixed bug #47769 (Strange extends PDO). (Felipe)
- Fixed bug #47745 (FILTER_VALIDATE_INT doesn't allow minimum integer).
  (Dmitry)
- Fixed bug #47721 (Alignment issues in mbstring and sysvshm extension).
  (crrodriguez at opensuse dot org, Ilia)
- Fixed bug #47704 (PHP crashes on some "bad" operations with string
  offsets). (Dmitry)
- Fixed bug #47695 (build error when xmlrpc and iconv are compiled against
  different iconv versions). (Scott)
- Fixed bug #47667 (ZipArchive::OVERWRITE seems to have no effect).
  (Mikko, Pierre)
- Fixed bug #47644 (Valid integers are truncated with json_decode()). (Scott)
- Fixed bug #47639 (pg_copy_from() WARNING: nonstandard use of \\ in a
  string literal). (Ilia)
- Fixed bug #47616 (curl keeps crashing). (Felipe)
- Fixed bug #47598 (FILTER_VALIDATE_EMAIL is locale aware). (Ilia)
- Fixed bug #47566 (pcntl_wexitstatus() returns signed status).
  (patch by james at jamesreno dot com)
- Fixed bug #47564 (unpacking unsigned long 32bit bit endian returns wrong
  result). (Ilia)
- Fixed bug #47487 (performance degraded when reading large chunks after
  fix of bug #44607). (Arnaud)
- Fixed bug #47468 (enable cli|cgi-only extensions for embed sapi). (Jani)
- Fixed bug #47435 (FILTER_FLAG_NO_PRIV_RANGE does not work with ipv6
  addresses in the filter extension). (Ilia)
- Fixed bug #47430 (Errors after writing to nodeValue parameter of an absent
  previousSibling). (Rob)
- Fixed bug #47365 (ip2long() may allow some invalid values on certain 64bit
   systems). (Ilia)
- Fixed bug #47254 (Wrong Reflection for extends class). (Felipe)
- Fixed bug #47042 (cgi sapi is incorrectly removing SCRIPT_FILENAME).
  (Sriram Natarajan, David Soria Parra)
- Fixed bug #46882 (Serialize / Unserialize misbehaviour under OS with
  different bit numbers). (Matt)
- Fixed bug #46812 (get_class_vars() does not include visible private variable
  looking at subclass). (Arnaud)
- Fixed bug #46386 (Digest authentication with SOAP module fails against MSSQL
  SOAP services). (Ilia, lordelph at gmail dot com)
- Fixed bug #46109 (Memory leak when mysqli::init() is called multiple times).
  (Andrey)
- Fixed bug #45997 (safe_mode bypass with exec/system/passthru (windows only)).
  (Pierre)
- Fixed bug #45877 (Array key '2147483647' left as string). (Matt)
- Fixed bug #45822 (Near infinite-loops while parsing huge relative offsets).
  (Derick, Mike Sullivan)
- Fixed bug #45799 (imagepng() crashes on empty image).
  (Martin McNickle, Takeshi Abe)
- Fixed bug #45622 (isset($arrayObject->p) misbehaves with
  ArrayObject::ARRAY_AS_PROPS set). (robin_fernandes at uk dot ibm dot com, Arnaud)
- Fixed bug #45614 (ArrayIterator::current(), ::key() can show 1st private prop
  of wrapped object). (robin_fernandes at uk dot ibm dot com, Arnaud)
- Fixed bug #45540 (stream_context_create creates bad http request). (Arnaud)
- Fixed bug #45202 (zlib.output_compression can not be set with ini_set()).
  (Jani)
- Fixed bug #45191 (error_log ignores date.timezone php.ini val when setting
  logging timestamps). (Derick)
- Fixed bug #45092 (header HTTP context option not being used when compiled
  using --with-curlwrappers). (Jani)
- Fixed bug #44996 (xmlrpc_decode() ignores time zone on iso8601.datetime).
  (Ilia, kawai at apache dot org)
- Fixed bug #44827 (define() is missing error checks for class constants).
  (Ilia)
- Fixed bug #44214 (Crash using preg_replace_callback() and global variables).
  (Nuno, Scott)
- Fixed bug #43073 (TrueType bounding box is wrong for angle<>0).
  (Martin McNickle)
- Fixed bug #42663 (gzinflate() try to allocate all memory with truncated
  data). (Arnaud)
- Fixed bug #42414 (some odbc_*() functions incompatible with Oracle ODBC
  driver). (jhml at gmx dot net)
- Fixed bug #42362 (HTTP status codes 204 and 304 should not be gzipped).
  (Scott, Edward Z. Yang)
- Fixed bug #42143 (The constant NAN is reported as 0 on Windows)
  (Kanwaljeet Singla, Venkat Raman Don)
- Fixed bug #38805 (PDO truncates text from SQL Server text data type field).
  (Steph)

26 Feb 2009, PHP 5.2.9
- Changed __call() to be invoked on private/protected method access, similar to
  properties and __get(). (Andrei)

- Added optional sorting type flag parameter to array_unique(). Default is
  SORT_REGULAR. (Andrei)

- Fixed a crash on extract in zip when files or directories entry names contain
  a relative path. (Pierre)
- Fixed error conditions handling in stream_filter_append(). (Arnaud)
- Fixed zip filename property read. (Pierre)
- Fixed explode() behavior with empty string to respect negative limit. (Shire)
- Fixed security issue in imagerotate(), background colour isn't validated
  correctly with a non truecolour image. Reported by Hamid Ebadi,
  APA Laboratory (Fixes CVE-2008-5498). (Scott)
- Fixed a segfault when malformed string is passed to json_decode(). (Scott)
- Fixed bug in xml_error_string() which resulted in messages being
  off by one. (Scott)

- Fixed bug #47422 (modulus operator returns incorrect results on 64 bit
  linux). (Matt)
- Fixed bug #47399 (mb_check_encoding() returns true for some illegal SJIS
  characters). (for-bugs at hnw dot jp, Moriyoshi)
- Fixed bug #47353 (crash when creating a lot of objects in object
  destructor). (Tony)
- Fixed bug #47322 (sscanf %d doesn't work). (Felipe)
- Fixed bug #47282 (FILTER_VALIDATE_EMAIL is marking valid email addresses
  as invalid). (Ilia)
- Fixed bug #47220 (segfault in dom_document_parser in recovery mode). (Rob)
- Fixed bug #47217 (content-type is not set properly for file uploads). (Ilia)
- Fixed bug #47174 (base64_decode() interprets pad char in mid string as
  terminator). (Ilia)
- Fixed bug #47165 (Possible memory corruption when passing return value by
  reference). (Dmitry)
- Fixed bug #47152 (gzseek/fseek using SEEK_END produces strange results).
  (Felipe)
- Fixed bug #47131 (SOAP Extension ignores "user_agent" ini setting). (Ilia)
- Fixed bug #47109 (Memory leak on $a->{"a"."b"} when $a is not an object).
  (Etienne, Dmitry)
- Fixed bug #47104 (Linking shared extensions fails with icc). (Jani)
- Fixed bug #47049 (SoapClient::__soapCall causes a segmentation fault).
  (Dmitry)
- Fixed bug #47048 (Segfault with new pg_meta_data). (Felipe)
- Fixed bug #47042 (PHP cgi sapi is removing SCRIPT_FILENAME for non
  apache). (Sriram Natarajan)
- Fixed bug #47037 (No error when using fopen with empty string). (Cristian
  Rodriguez R., Felipe)
- Fixed bug #47035 (dns_get_record returns a garbage byte at the end of a
  TXT record). (Felipe)
- Fixed bug #47027 (var_export doesn't show numeric indices on ArrayObject).
  (Derick)
- Fixed bug #46985 (OVERWRITE and binary mode does not work, regression
  introduced in 5.2.8). (Pierre)
- Fixed bug #46973 (IPv6 address filter rejects valid address). (Felipe)
- Fixed bug #46964 (Fixed pdo_mysql build with older version of MySQL). (Ilia)
- Fixed bug #46959 (Unable to disable PCRE). (Scott)
- Fixed bug #46918 (imap_rfc822_parse_adrlist host part not filled in
  correctly). (Felipe)
- Fixed bug #46889 (Memory leak in strtotime()). (Derick)
- Fixed bug #46887 (Invalid calls to php_error_docref()). (oeriksson at
  mandriva dot com, Ilia)
- Fixed bug #46873 (extract($foo) crashes if $foo['foo'] exists). (Arnaud)
- Fixed bug #46843 (CP936 euro symbol is not converted properly). (ty_c at
  cybozuy dot co dot jp, Moriyoshi)
- Fixed bug #46798 (Crash in mssql extension when retrieving a NULL value
  inside a binary or image column type). (Ilia)
- Fixed bug #46782 (fastcgi.c parse error). (Matt)
- Fixed bug #46760 (SoapClient doRequest fails when proxy is used). (Felipe)
- Fixed bug #46748 (Segfault when an SSL error has more than one error).
  (Scott)
- Fixed bug #46739 (array returned by curl_getinfo should contain
  content_type key). (Mikko)
- Fixed bug #46699 (xml_parse crash when parser is namespace aware). (Rob)
- Fixed bug #46419 (Elements of associative arrays with NULL value are
  lost). (Dmitry)
- Fixed bug #46282 (Corrupt DBF When Using DATE). (arne at bukkie dot nl)
- Fixed bug #46026 (bz2.decompress/zlib.inflate filter tries to decompress
  after end of stream). (Greg)
- Fixed bug #46005 (User not consistently logged under Apache2). (admorten
  at umich dot edu, Stas)
- Fixed bug #45996 (libxml2 2.7 causes breakage with character data in
  xml_parse()). (Rob)
- Fixed bug #45940 (MySQLI OO does not populate connect_error property on
  failed connect). (Johannes)
- Fixed bug #45923 (mb_st[r]ripos() offset not handled correctly). (Moriyoshi)
- Fixed bug #45327 (memory leak if offsetGet throws exception). (Greg)
- Fixed bug #45239 (Encoding detector hangs with mbstring.strict_detection
  enabled). (Moriyoshi)
- Fixed bug #45161 (Reusing a curl handle leaks memory). (Mark Karpeles, Jani)
- Fixed bug #44336 (Improve pcre UTF-8 string matching performance). (frode
  at coretrek dot com, Nuno)
- Fixed bug #43841 (mb_strrpos() offset is byte count for negative values).
  (Moriyoshi)
- Fixed bug #37209 (mssql_execute with non fatal errors). (Kalle)
- Fixed bug #35975 (Session cookie expires date format isn't the most
  compatible. Now matches that of setcookie()). (Scott)


08 Dec 2008, PHP 5.2.8
- Reverted bug fix #42718 that broke magic_quotes_gpc (Scott)

04 Dec 2008, PHP 5.2.7
- Upgraded PCRE to version 7.8 (Fixes CVE-2008-2371). (Ilia)
- Updated timezone database to version 2008.9. (Derick)
- Upgraded bundled libzip to 0.9.0. (Pierre)

- Added logging option for error_log to send directly to SAPI. (Stas)
- Added PHP_MAJOR_VERSION, PHP_MINOR_VERSION, PHP_RELEASE_VERSION,
  PHP_EXTRA_VERSION, PHP_VERSION_ID, PHP_ZTS and PHP_DEBUG constants. (Pierre)
- Added "PHP_INI_SCAN_DIR" environment variable which can be used to
  either disable or change the compile time ini scan directory (FR #45114).
  (Jani)

- Fixed missing initialization of BG(page_uid) and BG(page_gid),
  reported by Maksymilian Arciemowicz. (Stas)
- Fixed memory leak inside sqlite_create_aggregate(). (Felipe)
- Fixed memory leak inside PDO sqlite's sqliteCreateAggregate() method.
  (Felipe)
- Fixed a crash inside gd with invalid fonts (Fixes CVE-2008-3658). (Pierre)
- Fixed a possible overflow inside memnstr (Fixes CVE-2008-3659).
  (LaurentGaffie)
- Fixed incorrect php_value order for Apache configuration, reported by
  Maksymilian Arciemowicz. (Stas)
- Fixed memory leak inside readline_callback_handler_remove() function.
  (Felipe)
- Fixed sybase_fetch_*() to continue reading after CS_ROW_FAIL status (Timm)
- Fixed a bug inside dba_replace() that could cause file truncation
  withinvalid keys. (Ilia)
- Fixed memory leak inside readline_callback_handler_install() function.(Ilia)
- Fixed memory leak inside readline_completion_function() function. (Felipe)
- Fixed stream_get_contents() when using $maxlength and socket is notclosed.
  indeyets [at] php [dot] net on #46049. (Arnaud)
- Fixed stream_get_line() to behave as documented on non-blocking streams.
  (Arnaud)
- Fixed endless loop in PDOStatement::debugDumpParams().
  (jonah.harris at gmail dot com)
- Fixed ability to use "internal" heaps in extensions. (Arnaud, Dmitry)
- Fixed weekdays adding/subtracting algorithm. (Derick)
- Fixed some ambiguities in the date parser. (Derick)
- Fixed a bug with the YYYY-MM format not resetting the day correctly.
  (Derick)
- Fixed a bug in the DateTime->modify() methods, it would not use the advanced
  relative time strings. (Derick)
- Fixed extraction of zip files or directories when the entry name is a
  relative path. (Pierre)
- Fixed read or write errors for large zip archives. (Pierre)
- Fixed security issues detailed in CVE-2008-2665 and CVE-2008-2666.
  (Christian Hoffmann)
- Fixed simplexml asXML() not to lose encoding when dumping entire
  document to file. (Ilia)
- Fixed a crash inside PDO when trying instantiate PDORow manually.
  (Felipe)
- Fixed build failure of ext/mysqli with libmysql 6.0 - missing
  rplfunctions. (Andrey)
- Fixed a regression when using strip_tags() and < is within an
  attribute.(Scott)
- Fixed a crash on invalid method in ReflectionParameter constructor.
  (Christian Seiler)
- Reverted fix for bug #44197 due to behaviour change in minor version.
  (Felipe)

- Fixed bug #46732 (mktime.year description is wrong). (Derick)
- Fixed bug #46696 (cURL fails in upload files with specified content-type).
  (Ilia)
- Fixed bug #46673 (stream_lock call with wrong parameter). (Arnaud)
- Fixed bug #46649 (Setting array element with that same array produces
  inconsistent results). (Arnaud)
- Fixed bug #46626 (mb_convert_case does not handle apostrophe correctly).
  (Ilia)
- Fixed bug #46543 (ibase_trans() memory leaks when using wrong parameters).
  (Felipe)
- Fixed bug #46521 (Curl ZTS OpenSSL, error in config.m4 fragment).
  (jd at cpanel dot net)
- Fixed bug #46496 (wddx_serialize treats input as ISO-8859-1). (Mark Karpeles)
- Fixed bug #46427 (SoapClient() stumbles over its "stream_context" parameter).
  (Dmitry, Herman Radtke)
- Fixed bug #46426 (offset parameter of stream_get_contents() does not
  workfor "0"). (Felipe)
- Fixed bug #46406 (Unregistering nodeclass throws E_FATAL). (Rob)
- Fixed bug #46389 (NetWare needs small patch for _timezone).
  (patch by guenter@php.net)
- Fixed bug #46388 (stream_notification_callback inside of object destroys
  object variables). (Felipe)
- Fixed bug #46381 (wrong $this passed to internal methods causes segfault).
  (Tony)
- Fixed bug #46379 (Infinite loop when parsing '#' in one line file). (Arnaud)
- Fixed bug #46366 (bad cwd with / as pathinfo). (Dmitry)
- Fixed bug #46360 (TCP_NODELAY constant for socket_{get,set}_option).
  (bugs at trick dot vanstaveren dot us)
- Fixed bug #46343 (IPv6 address filter accepts invalid address). (Ilia)
- Fixed bug #46335 (DOMText::splitText doesn't handle multibyte characters).
  (Rob)
- Fixed bug #46323 (compilation of simplexml for NetWare breaks).
  (Patch by guenter [at] php [dot] net)
- Fixed bug #46319 (PHP sets default Content-Type header for HTTP 304
  response code, in cgi sapi). (Ilia)
- Fixed bug #46313 (Magic quotes broke $_FILES). (Arnaud)
- Fixed bug #46308 (Invalid write when changing property from inside getter).
  (Dmitry)
- Fixed bug #46292 (PDO::setFetchMode() shouldn't requires the 2nd arg when
  using FETCH_CLASSTYPE). (Felipe)
- Fixed bug #46274, #46249 (pdo_pgsql always fill in NULL for empty BLOB and
  segfaults when returned by SELECT). (Felipe)
- Fixed bug #46271 (local_cert option is not resolved to full path). (Ilia)
- Fixed bug #46247 (ibase_set_event_handler() is allowing to pass callback
  without event). (Felipe)
- Fixed bug #46246 (difference between call_user_func(array($this, $method))
  and $this->$method()). (Dmitry)
- Fixed bug #46222 (ArrayObject EG(uninitialized_var_ptr) overwrite).
  (Etienne)
- Fixed bug #46215 (json_encode mutates its parameter and has some
  class-specific state). (Felipe)
- Fixed bug #46206 (pg_query_params/pg_execute convert passed values to
  strings). (Ilia)
- Fixed bug #46191 (BC break: DOMDocument saveXML() doesn't accept null).
  (Rob)
- Fixed bug #46164 (stream_filter_remove() closes the stream). (Arnaud)
- Fixed bug #46157 (PDOStatement::fetchObject prototype error). (Felipe)
- Fixed bug #46147 (after stream seek, appending stream filter reads
  incorrect data). (Greg)
- Fixed bug #46139 (PDOStatement->setFetchMode() forgets FETCH_PROPS_LATE).
  (chsc at peytz dot dk, Felipe)
- Fixed bug #46127 (php_openssl_tcp_sockop_accept forgets to set context
  on accepted stream) (Mark Karpeles, Pierre)
- Fixed bug #46110 (XMLWriter - openmemory() and openuri() leak memory on
  multiple calls). (Ilia)
- Fixed bug #46088 (RegexIterator::accept - segfault). (Felipe)
- Fixed bug #46082 (stream_set_blocking() can cause a crash in some
  circumstances). (Felipe)
- Fixed bug #46064 (Exception when creating ReflectionProperty object
  on dynamicly created property). (Felipe)
- Fixed bug #46059 (Compile failure under IRIX 6.5.30 building posix.c).
  (Arnaud)
- Fixed bug #46053 (SplFileObject::seek - Endless loop). (Arnaud)
- Fixed bug #46051 (SplFileInfo::openFile - memory overlap). (Arnaud)
- Fixed bug #46047 (SimpleXML converts empty nodes into object with
  nested array). (Rob)
- Fixed bug #46031 (Segfault in AppendIterator::next). (Arnaud)
- Fixed bug #46029 (Segfault in DOMText when using with Reflection). (Rob)
- Fixed bug #46026 (bzip2.decompress/zlib.inflate filter tries to decompress
  after end of stream). (Keisial at gmail dot com, Greg)
- Fixed bug #46024 (stream_select() doesn't return the correct number).
  (Arnaud)
- Fixed bug #46010 (warnings incorrectly generated for iv in ecb mode).
  (Felipe)
- Fixed bug #46003 (isset on nonexisting node return unexpected results). (Rob)
- Fixed bug #45956 (parse_ini_file() does not return false with syntax errors
  in parsed file). (Jani)
- Fixed bug #45901 (wddx_serialize_value crash with SimpleXMLElement object).
  (Rob)
- Fixed bug #45862 (get_class_vars is inconsistent with 'protected' and
  'private' variables). (ilewis at uk dot ibm dot com, Felipe)
- Fixed bug #45860 (header() function fails to correctly replace all Status
  lines). (Dmitry)
- Fixed bug #45805 (Crash on throwing exception from error handler). (Dmitry)
- Fixed bug #45765 (ReflectionObject with default parameters of self::xxx cause
  an error). (Felipe)
- Fixed bug #45751 (Using auto_prepend_file crashes (out of scope stack address
  use)). (basant dot kukreja at sun dot com)
- Fixed bug #45722 (mb_check_encoding() crashes). (Moriyoshi)
- Fixed bug #45705 (rfc822_parse_adrlist() modifies passed address parameter).
  (Jani)
- Fixed bug #45691 (Some per-dir or runtime settings may leak into other
  requests). (Moriyoshi)
- Fixed bug #45581 (htmlspecialchars() double encoding &#x hex items). (Arnaud)
- Fixed bug #45580 (levenshtein() crashes with invalid argument). (Ilia)
- Fixed bug #45575 (Segfault with invalid non-string as event handler callback).
  (Christian Seiler)
- Fixed bug #45568 (ISAPI doesn't properly clear auth_digest in header).
  (Patch by: navara at emclient dot com)
- Fixed bug #45556 (Return value from callback isn't freed). (Felipe)
- Fixed bug #45555 (Segfault with invalid non-string as
  register_introspection_callback). (Christian Seiler)
- Fixed bug #45553 (Using XPath to return values for attributes with a
  namespace does not work). (Rob)
- Fixed bug #45529 (new DateTimeZone() and date_create()->getTimezone() behave
  different). (Derick)
- Fixed bug #45522 (FCGI_GET_VALUES request does not return supplied values).
  (Arnaud)
- Fixed bug #45486 (mb_send_mail(); header 'Content-Type: text/plain; charset='
   parsing incorrect). (Felipe)
- Fixed bug #45485 (strip_tags and <?XML tag). (Felipe)
- Fixed bug #45460 (imap patch for fromlength fix in imap_headerinfo doesn't
  accept lengths of 1024). (Felipe, andrew at lifescale dot com)
- Fixed bug #45449 (filesize() regression using ftp wrapper).
  (crrodriguez at suse dot de)
- Fixed bug #45423 (fastcgi parent process doesn't invoke php_module_shutdown
  before shutdown) (basant dot kukreja at sun dot com)
- Fixed bug #45406 (session.serialize_handler declared by shared extension fails).
  (Kalle, oleg dot grenrus at dynamoid dot com)
- Fixed bug #45405 (snmp extension memory leak).
  (Federico Cuello, Rodrigo Campos)
- Fixed bug #45382 (timeout bug in stream_socket_enable_crypto). (Ilia)
- Fixed bug #45373 (php crash on query with errors in params). (Felipe)
- Fixed bug #45352 (Segmentation fault because of tick function on second
  request). (Dmitry)
- Fixed bug #45312 (Segmentation fault on second request for array functions).
  (Dmitry)
- Fixed bug #45303 (Opening php:// wrapper in append mode results in a warning).
  (Arnaud)
- Fixed bug #45251 (double free or corruption with setAttributeNode()). (Rob)
- Fixed bug #45226 and #18916 (xmlrpc_set_type() segfaults and wrong behavior
  with valid ISO8601 date string). (Jeff Lawsons)
- Fixed bug #45220 (curl_read callback returns -1 when needs to return
  size_t (unsigned)). (Felipe)
- Fixed bug #45181 (chdir() should clear relative entries in stat cache).
  (Arnaud)
- Fixed bug #45178 (memory corruption on assignment result of "new" by
  reference). (Dmitry)
- Fixed bug #45166 (substr() overflow changes). (Felipe)
- Fixed bug #45151 (Crash with URI/file..php (filename contains 2 dots)).
  (Fixes CVE-2008-3660) (Dmitry)
- Fixed bug #45139 (ReflectionProperty returns incorrect declaring class).
  (Felipe)
- Fixed bug #45124 ($_FILES['upload']['size'] sometimes return zero and some
  times the filesize). (Arnaud)
- Fixed bug #45028 (CRC32 output endianness is different between crc32() and
  hash()). (Tony)
- Fixed bug #45004 (pg_insert() does not accept 4 digit timezone format).
  (Ilia)
- Fixed bug #44991 (Compile Failure With freetds0.82).
  (jklowden at freetds dot org, matthias at dsx dot at)
- Fixed bug #44938 (gettext functions crash with overly long domain).
  (Christian Schneider, Ilia)
- Fixed bug #44925 (preg_grep() modifies input array). (Nuno)
- Fixed bug #44900 (OpenSSL extension fails to link with OpenSSL 0.9.6).
  (jd at cpanel dot net, Pierre)
- Fixed bug #44891 Memory leak using registerPHPFunctions and XSLT Variable
  as function parameter. (Rob)
- Fixed bug #44882 (SOAP extension object decoding bug). (Dmitry)
- Fixed bug #44830 (Very minor issue with backslash in heredoc). (Matt)
- Fixed bug #44818 (php://memory writeable when opened read only). (Arnaud)
- Fixed bug #44811 (Improve error message when creating a new SoapClient
  that contains invalid data). (Markus Fischer, David C)
- Fixed bug #44798 (Memory leak assigning value to attribute). (Ilia)
- Fixed bug #44716 (Progress notifications incorrect). (Hannes)
- Fixed bug #44712 (stream_context_set_params segfaults on invalid arguments).
  (Hannes)
- Fixed bug #44617 (wrong HTML entity output when substitute_character=entity).
  (Moriyoshi)
- Fixed bug #44607 (stream_get_line unable to correctly identify the "ending"
  in the stream content). (Arnaud)
- Fixed bug #44425 (Extending PDO/MySQL class with a __call() function doesn't
  work). (Johannes)
- Fixed bug #44327 (PDORow::queryString property & numeric offsets / Crash).
  (Felipe)
- Fixed bug #44251, #41125 (PDO + quote() + prepare() can result in segfault).
  (tsteiner at nerdclub dot net)
- Fixed bug #44246 (closedir() accepts a file resource opened by fopen()).
  (Dmitry, Tony)
- Fixed bug #44182 (extract($a, EXTR_REFS) can fail to split copy-on-write
  references). (robin_fernandes at uk dot ibm dot com)
- Fixed bug #44181 (extract($a, EXTR_OVERWRITE|EXTR_REFS) can fail to create
  references to $a). (robin_fernandes at uk dot ibm dot com)
- Fixed bug #44127 (UNIX abstract namespace socket connect does not work).
  (Jani)
- Fixed bug #43993 (mb_substr_count() behaves differently to substr_count()
  with overlapping needles). (Moriyoshi)
- Fixed Bug #43958 (class name added into the error message). (Dmitry)
- Fixed bug #43941 (json_encode silently cuts non-UTF8 strings). (Stas)
- Fixed bug #43925 (Incorrect argument counter in prepared statements with
  pgsql). (Felipe)
- Fixed bug #43731 (socket_getpeername: cannot use on stdin with inetd).
  (Arnaud)
- Fixed bug #43723 (SOAP not sent properly from client for <choice>). (Dmitry)
- Fixed bug #43668 (Added odbc.default_cursortype to control the ODBCcursor
  model). (Patrick)
- Fixed bug #43666 (Fixed code to use ODBC 3.52 datatypes for 64bit
  systems). (Patrick)
- Fixed bug #43540 (rfc1867 handler newlength problem). (Arnaud)
- Fixed bug #43452 (strings containing a weekday, or a number plus weekday
  behaved incorrect of the current day-of-week was the same as the one in the
  phrase). (Derick)
- Fixed bug #43353 (wrong detection of 'data' wrapper causes notice).
  (gk at gknw dot de, Arnaud)
- Fixed bug #43053 (Regression: some numbers shown in scientific notation).
  (int-e at gmx dot de)
- Fixed bug #43045 (SOAP encoding violation on "INF" for type double/float).
  (Dmitry)
- Fixed bug #42862 (IMAP toolkit crash: rfc822.c legacy routine buffer
  overflow). (Fixes CVE-2008-2829) (Dmitry)
- Fixed bug #42855 (dns_get_record() doesn't return all text from TXT record).
  (a dot u dot savchuk at gmail dot com)
- Fixed bug #42737 (preg_split('//u') triggers a E_NOTICE with newlines).
  (Nuno)
- Fixed bug #42718 (FILTER_UNSAFE_RAW not applied when configured as default
  filter). (Arnaud)
- Fixed bug #42604 ("make test" fails with --with-config-file-scan-dir=path).
  (Jani)
- Fixed bug #42473 (ob_start php://output and headers). (Arnaud)
- Fixed bug #42318 (problem with nm on AIX, not finding object files).
  (Dmitry)
- Fixed bug #42294 (Unified solution for round() based on C99 round). (Ilia)
- Fixed bug #42078 (pg_meta_data mix tables metadata from different schemas).
  (Felipe)
- Fixed bug #41348 (OCI8: allow compilation with Oracle 8.1). (Chris Jones)
- Fixed bug #41033 (enable signing with DSA keys.
  (gordyf at google dot com, Pierre)
- Fixed bug #37100 (data is returned truncated with BINARY CURSOR). (Tony)
- Fixed bug #30312 (crash in sybase_unbuffered_query() function). (Timm)
- Fixed bug #24679 (pg_* functions doesn't work using schema). (Felipe)
- Fixed bug #14962 (PECL) (::extractTo 2nd argument is not really optional)
  (Mark van Der Velden)
- Fixed bug #14032 (Mail() always returns false but mail is sent). (Mikko)


01 May 2008, PHP 5.2.6
- Fixed two possible crashes inside posix extension (Tony)
- Fixed incorrect heredoc handling when label is used within the block.
  (Matt)
- Fixed possible stack buffer overflow in FastCGI SAPI. (Andrei Nigmatulin)
- Fixed sending of uninitialized paddings which may contain some information. (Andrei Nigmatulin)
- Fixed a bug in formatting timestamps when DST is active in the default timezone (Derick)
- Properly address incomplete multibyte chars inside escapeshellcmd() (Ilia, Stefan Esser)
- Fix integer overflow in printf(). (Stas, Maksymilian Aciemowicz)
- Fixed security issue detailed in CVE-2008-0599. (Rasmus)
- Fixed potential memleak in stream filter parameter for zlib filter. (Greg)
- Added Reflection API metadata for the methods of the DOM classes. (Sebastian)
- Fixed weird behavior in CGI parameter parsing. (Dmitry, Hannes Magnusson)
- Fixed a safe_mode bypass in cURL identified by Maksymilian Arciemowicz.
  (Ilia)
- Fixed a bug with PDO::FETCH_COLUMN|PDO::FETCH_GROUP mode when a column # by
  which to group by data is specified. (Ilia)
- Fixed segfault in filter extension when using callbacks. (Arnar Mar Sig,
  Felipe)
- Fixed faulty fix for bug #40189 (endless loop in zlib.inflate stream filter). (Greg)
- Upgraded PCRE to version 7.6 (Nuno)

- Fixed bug #44742 (timezone_offset_get() causes segmentation faults). (Derick)
- Fixed bug #44720 (Prevent crash within session_register()). (Scott)
- Fixed bug #44703 (htmlspecialchars() does not detect bad character set argument). (Andy Wharmby)
- Fixed bug #44673 (With CGI argv/argc starts from arguments, not from script) (Dmitry)
- Fixed bug #44667 (proc_open() does not handle pipes with the mode 'wb' correctly). (Jani)
- Fixed bug #44663 (Crash in imap_mail_compose if "body" parameter invalid). (Ilia)
- Fixed bug #44650 (escaepshellscmd() does not check arg count). (Ilia)
- Fixed bug #44613 (Crash inside imap_headerinfo()). (Ilia, jmessa)
- Fixed bug #44603 (Order issues with Content-Type/Length headers on POST). (Ilia)
- Fixed bug #44594 (imap_open() does not validate # of retries parameter). (Ilia)
- Fixed bug #44591 (imagegif's filename parameter). (Felipe)
- Fixed bug #44557 (Crash in imap_setacl when supplied integer as username) (Thomas Jarosch)
- Fixed bug #44487 (call_user_method_array issues a warning when throwing an exception). (David Soria Parra)
- Fixed bug #44478 (Inconsistent behaviour when assigning new nodes). (Rob, Felipe)
- Fixed bug #44445 (email validator does not handle domains starting/ending with a -). (Ilia)
- Fixed bug #44440 (st_blocks undefined under BeOS). (Felipe)
- Fixed bug #44394 (Last two bytes missing from output). (Felipe)
- Fixed bug #44388 (Crash inside exif_read_data() on invalid images) (Ilia)
- Fixed bug #44373 (PDO_OCI extension compile failed). (Felipe)
- Fixed bug #44333 (SEGFAULT when using mysql_pconnect() with client_flags). (Felipe)
- Fixed bug #44306 (Better detection of MIPS processors on Windows). (Ilia)
- Fixed bug #44242 (metaphone('CMXFXM') crashes PHP). (Felipe)
- Fixed bug #44233 (MSG_PEEK undefined under BeOS R5). (jonathonfreeman at gmail dot com, Ilia)
- Fixed bug #44216 (strftime segfaults on large negative value). (Derick)
- Fixed bug #44209 (strtotime() doesn't support 64 bit timestamps on 64 bit platforms). (Derick)
- Fixed bug #44206 (OCI8 selecting ref cursors leads to ORA-1000 maximum open cursors reached). (Oracle Corp.)
- Fixed bug #44200 (A crash in PDO when no bound targets exists and yet bound parameters are present). (Ilia)
- Fixed bug #44197 (socket array keys lost on socket_select). (Felipe)
- Fixed bug #44191 (preg_grep messes up array index). (Felipe)
- Fixed bug #44189 (PDO setAttribute() does not properly validate values for native numeric options). (Ilia)
- Fixed bug #44184 (Double free of loop-variable on exception). (Dmitry)
- Fixed bug #44171 (Invalid FETCH_COLUMN index does not raise an error). (Ilia)
- Fixed bug #44166 (Parameter handling flaw in PDO::getAvailableDrivers()). (Ilia)
- Fixed bug #44159 (Crash: $pdo->setAttribute(PDO::STATEMENT_ATTR_CLASS, NULL)). (Felipe)
- Fixed bug #44152 (Possible crash with syslog logging on ZTS builds). (Ilia)
- Fixed bug #44141 (private parent constructor callable through static function). (Dmitry)
- Fixed bug #44113 (OCI8 new collection creation can fail with OCI-22303). (Oracle Corp.)
- Fixed bug #44069 (Huge memory usage with concatenation using . instead of .=). (Dmitry)
- Fixed bug #44046 (crash inside array_slice() function with an invalid by-ref offset). (Ilia)
- Fixed bug #44028 (crash inside stream_socket_enable_crypto() when enabling encryption without crypto type). (Ilia)
- Fixed bug #44018 (RecursiveDirectoryIterator options inconsistancy). (Marcus)
- Fixed bug #44008 (OCI8 incorrect usage of OCI-Lob->close crashes PHP). (Oracle Corp.)
- Fixed bug #43998 (Two error messages returned for incorrect encoding for mb_strto[upper|lower]). (Rui)
- Fixed bug #43994 (mb_ereg 'successfully' matching incorrect). (Rui)
- Fixed bug #43954 (Memory leak when sending the same HTTP status code multiple times). (Scott)
- Fixed bug #43927 (koi8r is missing from html_entity_decode()). (andy at demos dot su, Tony)
- Fixed bug #43912 (Interbase column names are truncated to 31 characters). (Ilia)
- Fixed bug #43875 (Two error messages returned for $new and $flag argument in mysql_connect()). (Hannes)
- Fixed bug #43863 (str_word_count() breaks on cyrillic "ya" in locale cp1251). (phprus at gmail dot com, Tony)
- Fixed bug #43841 (mb_strrpos offset is byte count for negative values). (Rui)
- Fixed bug #43840 (mb_strpos bounds check is byte count rather than a character count). (Rui)
- Fixed bug #43808 (date_create never fails (even when it should)). (Derick)
- Fixed bug #43793 (zlib filter is unable to auto-detect gzip/zlib file headers). (Greg)
- Fixed bug #43703 (Signature compatibility check broken). (Dmitry)
- Fixed bug #43677 (Inconsistent behaviour of include_path set with php_value). (manuel at mausz dot at)
- Fixed bug #43663 (Extending PDO class with a __call() function doesn't work). (David Soria Parra)
- Fixed bug #43647 (Make FindFile use PATH_SEPARATOR instead of ";"). (Ilia)
- Fixed bug #43635 (mysql extension ingores INI settings on NULL values passed to mysql_connect()). (Ilia)
- Fixed bug #43620 (Workaround for a bug inside libcurl 7.16.2 that can result in a crash). (Ilia)
- Fixed bug #43614 (incorrect processing of numerical string keys of array in arbitrary serialized data). (Dmitriy Buldakov, Felipe)
- Fixed bug #43606 (define missing depencies of the exif extension). (crrodriguez at suse dot de)
- Fixed bug #43589 (a possible infinite loop in bz2_filter.c). (Greg)
- Fixed bug #43580 (removed bogus declaration of a non-existent php_is_url() function). (Ilia)
- Fixed bug #43559 (array_merge_recursive() doesn't behave as expected with duplicate NULL values). (Felipe, Tony)
- Fixed bug #43533 (escapeshellarg('') returns null). (Ilia)
- Fixed bug #43527 (DateTime created from a timestamp reports environment timezone). (Derick)
- Fixed bug #43522 (stream_get_line() eats additional characters). (Felipe, Ilia, Tony)
- Fixed bug #43507 (SOAPFault HTTP Status 500 - would like to be able to set the HTTP Status). (Dmitry)
- Fixed bug #43505 (Assign by reference bug). (Dmitry)
- Fixed bug #43498 (file_exists() on a proftpd server got SIZE not allowed in ASCII mode). (Ilia, crrodriguez at suse dot de)
- Fixed bug #43497 (OCI8 XML/getClobVal aka temporary LOBs leak UGA memory). (Chris)
- Fixed bug #43495 (array_merge_recursive() crashes with recursive arrays). (Ilia)
- Fixed bug #43493 (pdo_pgsql does not send username on connect when password is not available). (Ilia)
- Fixed bug #43491 (Under certain conditions, file_exists() never returns). (Dmitry)
- Fixed bug #43483 (get_class_methods() does not list all visible methods). (Dmitry)
- Fixed bug #43482 (array_pad() does not warn on very small pad numbers). (Ilia)
- Fixed bug #43457 (Prepared statement with incorrect parms doesn't throw exception with pdo_pgsql driver). (Ilia)
- Fixed bug #43450 (Memory leak on some functions with implicit object __toString() call). (David C.)
- Fixed bug #43386 (array_globals not reset to 0 properly on init). (Ilia)
- Fixed bug #43377 (PHP crashes with invalid argument for DateTimeZone). (Ilia)
- Fixed bug #43373 (pcntl_fork() should not raise E_ERROR on error). (Ilia)
- Fixed bug #43364 (recursive xincludes don't remove internal xml nodes properly). (Rob, patch from ddb@bitxtender.de)
- Fixed bug #43301 (mb_ereg*_replace() crashes when replacement string is invalid PHP expression and 'e' option is used). (Jani)
- Fixed bug #43295 (crash because of uninitialized SG(sapi_headers).mimetype). (Dmitry)
- Fixed bug #43293 (Multiple segfaults in getopt()). (Hannes)
- Fixed bug #43279 (pg_send_query_params() converts all elements in 'params' to strings). (Ilia)
- Fixed bug #43276 (Incomplete fix for bug #42739, mkdir() under safe_mode). (Ilia)
- Fixed bug #43248 (backward compatibility break in realpath()). (Dmitry)
- Fixed bug #43221 (SimpleXML adding default namespace in addAttribute). (Rob)
- Fixed bug #43216 (stream_is_local() returns false on "file://"). (Dmitry)
- Fixed bug #43201 (Crash on using uninitialized vals and __get/__set). (Dmitry)
- Fixed bug #43182 (file_put_contents() LOCK_EX does not work properly on file truncation). (Ilia)
- Fixed bug #43175 (__destruct() throwing an exception with __call() causes segfault). (Dmitry)
- Fixed bug #43128 (Very long class name causes segfault). (Dmitry)
- Fixed bug #43105 (PHP seems to fail to close open files). (Hannes)
- Fixed bug #43092 (curl_copy_handle() crashes with > 32 chars long URL). (Jani)
- Fixed bug #43003 (Invalid timezone reported for DateTime objects constructed using a timestamp). (Derick)
- Fixed bug #42978 (mismatch between number of bound params and values causes a crash in pdo_pgsql). (Ilia)
- Fixed bug #42945 (preg_split() swallows part of the string). (Nuno)
- Fixed bug #42937 (__call() method not invoked when methods are called on parent from child class). (Dmitry)
- Fixed bug #42841 (REF CURSOR and oci_new_cursor() crash PHP). (Chris)
- Fixed bug #42838 (Wrong results in array_diff_uassoc) (Felipe)
- Fixed bug #42779 (Incorrect forcing from HTTP/1.0 request to HTTP/1.1 response). (Ilia)
- Fixed bug #42736 (xmlrpc_server_call_method() crashes). (Tony)
- Fixed bug #42692 (Procedure 'int1' not present with doc/lit SoapServer). (Dmitry)
- Fixed bug #42548 (mysqli PROCEDURE calls can't return result sets). (Hartmut)
- Fixed bug #42505 (new sendmail default breaks on Netware platform) (Guenter Knauf)
- Fixed bug #42369 (Implicit conversion to string leaks memory). (David C., Rob).
- Fixed bug #42272 (var_export() incorrectly escapes char(0)). (Derick)
- Fixed bug #42261 (Incorrect lengths for date and boolean data types). (Ilia)
- Fixed bug #42190 (Constructing DateTime with TimeZone Indicator invalidates DateTimeZone). (Derick)
- Fixed bug #42177 (Warning "array_merge_recursive(): recursion detected" comes again...). (Felipe)
- Fixed bug #41941 (oci8 extension not lib64 savvy). (Chris)
- Fixed bug #41828 (Failing to call RecursiveIteratorIterator::__construct() causes a sefault). (Etienne)
- Fixed bug #41599 (setTime() fails after modify() is used). (Derick)
- Fixed bug #41562 (SimpleXML memory issue). (Rob)
- Fixed bug #40013 (php_uname() does not return nodename on Netware (Guenter Knauf)
- Fixed bug #38468 (Unexpected creation of cycle). (Dmitry)
- Fixed bug #32979 (OpenSSL stream->fd casts broken in 64-bit build) (stotty at tvnet dot hu)

08 Nov 2007, PHP 5.2.5
- Upgraded PCRE to version 7.3 (Nuno)
- Added optional parameter $provide_object to debug_backtrace(). (Sebastian)
- Added alpha support for imagefilter() IMG_FILTER_COLORIZE. (Pierre)
- Added ability to control memory consumption between request using
  ZEND_MM_COMPACT environment variable. (Dmitry)

- Improved speed of array_intersect_key(), array_intersect_assoc(),
  array_uintersect_assoc(), array_diff_key(), array_diff_assoc() and
  array_udiff_assoc(). (Dmitry)

- Fixed move_uploaded_file() to always set file permissions of resulting file
  according to UMASK. (Andrew Sitnikov)
- Fixed possible crash in ext/soap because of uninitialized value. (Zdash Urf)
- Fixed regression in glob() when enforcing safe_mode/open_basedir checks on
  paths containing '*'. (Ilia)
- Fixed "mail.force_extra_parameters" php.ini directive not to be modifiable
  in .htaccess due to the security implications - reported by SecurityReason.
  (Stas)
- Fixed PDO crash when driver returns empty LOB stream. (Stas)
- Fixed dl() to only accept filenames - reported by Laurent Gaffie. (Stas)
- Fixed dl() to limit argument size to MAXPATHLEN (CVE-2007-4887).
  (Christian Hoffmann)
- Fixed iconv_*() functions to limit argument sizes as workaround to libc
  bug (CVE-2007-4783, CVE-2007-4840 by Laurent Gaffie).
  (Christian Hoffmann, Stas)
- Fixed missing brackets leading to build warning and error in the log.
  Win32 code. (Andrey)
- Fixed leaks with multiple connects on one mysqli object. (Andrey)
- Fixed endianness detection on MacOS when building universal binary.
  (Uwe Schindler, Christian Speich, Tony)
- Fixed possible triggering of buffer overflows inside glibc
  implementations of the fnmatch(), setlocale() and glob() functions.
  Reported by Laurent Gaffie. (Ilia)
- Fixed imagerectangle regression with 1x1 rectangle (libgd #106). (Pierre)
- Fixed htmlentities/htmlspecialchars not to accept partial multibyte
  sequences. (Stas)

- Fixed bug #43196 (array_intersect_assoc() crashes with non-array input).
  (Jani)
- Fixed bug #43139 (PDO ignores ATTR_DEFAULT_FETCH_MODE in some cases with
  fetchAll()). (Ilia)
- Fixed bug #43137 (rmdir() and rename() do not clear statcache). (Jani)
- Fixed bug #43130 (Bound parameters cannot have - in their name). (Ilia)
- Fixed bug #43099 (XMLWriter::endElement() does not check # of params).
  (Ilia)
- Fixed bug #43020 (Warning message is missing with shuffle() and more
  than one argument). (Scott)
- Fixed bug #42976 (Crash when constructor for newInstance() or
  newInstanceArgs() fails) (Ilia)
- Fixed bug #42943 (ext/mssql: Move *timeout initialization from RINIT
  to connect time). (Ilia)
- Fixed bug #42917 (PDO::FETCH_KEY_PAIR doesn't work with setFetchMode).
  (Ilia)
- Fixed bug #42890 (Constant "LIST" defined by mysqlclient and c-client).
  (Andrey)
- Fixed bug #42869 (automatic session id insertion adds sessions id to
  non-local forms). (Ilia)
- Fixed bug #42818 ($foo = clone(array()); leaks memory). (Dmitry)
- Fixed bug #42817 (clone() on a non-object does not result in a fatal
  error). (Ilia)
- Fixed bug #42785 (json_encode() formats doubles according to locale rather
  then following standard syntax). (Ilia)
- Fixed bug #42783 (pg_insert() does not accept an empty list for
  insertion). (Ilia)
- Fixed bug #42773 (WSDL error causes HTTP 500 Response). (Dmitry)
- Fixed bug #42772 (Storing $this in a static var fails while handling a cast
  to string). (Dmitry)
- Fixed bug #42767 (highlight_string() truncates trailing comment). (Ilia)
- Fixed bug #42739 (mkdir() doesn't like a trailing slash when safe_mode is
  enabled). (Ilia)
- Fixed bug #42703 (Exception raised in an iterator::current() causes segfault
  in FilterIterator) (Marcus)
- Fixed bug #42699 (PHP_SELF duplicates path). (Dmitry)
- Fixed bug #42654 (RecursiveIteratorIterator modifies only part of leaves)
  (Marcus)
- Fixed bug #42643 (CLI segfaults if using ATTR_PERSISTENT). (Ilia)
- Fixed bug #42637 (SoapFault : Only http and https are allowed). (Bill Moran)
- Fixed bug #42629 (Dynamically loaded PHP extensions need symbols exported
  on MacOSX). (jdolecek at NetBSD dot org)
- Fixed bug #42627 (bz2 extension fails to build with -fno-common).
  (dolecek at netbsd dot org)
- Fixed Bug #42596 (session.save_path MODE option does not work). (Ilia)
- Fixed bug #42590 (Make the engine recognize \v and \f escape sequences).
  (Ilia)
- Fixed bug #42587 (behavior change regarding symlinked .php files). (Dmitry)
- Fixed bug #42579 (apache_reset_timeout() does not exist). (Jani)
- Fixed bug #42549 (ext/mysql failed to compile with libmysql 3.23). (Scott)
- Fixed bug #42523 (PHP_SELF duplicates path). (Dmitry)
- Fixed bug #42512 (ip2long('255.255.255.255') should return 4294967295 on
  64-bit PHP). (Derick)
- Fixed bug #42506 (php_pgsql_convert() timezone parse bug) (nonunnet at
  gmail dot com, Ilia)
- Fixed bug #42496 (OCI8 cursor is not closed when using 2 clobs in a select
  query). (Oracle Corp.)
- Fixed bug #42462 (Segmentation when trying to set an attribute in a
  DOMElement). (Rob)
- Fixed bug #42453 (CGI SAPI does not shut down cleanly with -i/-m/-v cmdline
  options). (Dmitry)
- Fixed bug #42452 (PDO classes do not expose Reflection API information).
  (Hannes)
- Fixed bug #42468 (Write lock on file_get_contents fails when using a
  compression stream). (Ilia)
- Fixed bug #42488 (SoapServer reports an encoding error and the error itself
  breaks). (Dmitry)
- Fixed bug #42378 (mysqli_stmt_bind_result memory exhaustion). (Andrey)
- Fixed bug #42359 (xsd:list type not parsed). (Dmitry)
- Fixed bug #42326 (SoapServer crash). (Dmitry)
- Fixed bug #42214 (SoapServer sends clients internal PHP errors). (Dmitry)
- Fixed bug #42189 (xmlrpc_set_type() crashes php on invalid datetime
  values). (Ilia)
- Fixed bug #42139 (XMLReader option constants are broken using XML()). (Rob)
- Fixed bug #42086 (SoapServer return Procedure '' not present for WSIBasic
  compliant wsdl). (Dmitry)
- Fixed bug #41822 (Relative includes broken when getcwd() fails). (Ab5602,
  Jani)
- Fixed bug #41561 (Values set with php_admin_* in httpd.conf can be overwritten
  with ini_set()). (Stas, Jani)
- Fixed bug #39651 (proc_open() append mode doesn't work on windows). (Nuno)

30 Aug 2007, PHP 5.2.4
- Removed --enable-versioning configure option. (Jani)

- Upgraded PCRE to version 7.2 (Nuno)
- Updated timezone database to version 2007.6. (Derick)

- Improved openssl_x509_parse() to return extensions in readable form. (Dmitry)

- Enabled changing the size of statement cache for non-persistent OCI8
  connections. (Chris Jones, Tony)

- Changed "display_errors" php.ini option to accept "stderr" as value which
  makes the error messages to be outputted to STDERR instead of STDOUT with
  CGI and CLI SAPIs (FR #22839). (Jani)
- Changed error handler to send HTTP 500 instead of blank page on PHP errors.
  (Dmitry, Andrei Nigmatulin)
- Changed mail() function to be always available. (Johannes)

- Added check for unknown options passed to configure. (Jani)
- Added persistent connection status checker to pdo_pgsql.
  (Elvis Pranskevichus, Ilia)
- Added support for ATTR_TIMEOUT inside pdo_pgsql driver. (Ilia)
- Added php_ini_loaded_file() function which returns the path to the actual
  php.ini in use. (Jani)
- Added GD version constants GD_MAJOR_VERSION, GD_MINOR_VERSION,
  GD_RELEASE_VERSION, GD_EXTRA_VERSION and GD_VERSION_STRING. (Pierre)
- Added missing open_basedir checks to CGI.
  (anight at eyelinkmedia dot com, Tony)
- Added missing format validator to unpack() function. (Ilia)
- Added missing error check inside bcpowmod(). (Ilia)
- Added CURLOPT_PRIVATE & CURLINFO_PRIVATE constants.
  (Andrey A. Belashkov, Tony)
- Added missing MSG_EOR and MSG_EOF constants to sockets extension. (Jani)
- Added PCRE_VERSION constant. (Tony)
- Added ReflectionExtension::info() function to print the phpinfo()
  block for an extension. (Johannes)

- Implemented FR #41884 (ReflectionClass::getDefaultProperties() does not
  handle static attributes). (Tony)

- Fixed "Floating point exception" inside wordwrap().
  (Mattias Bengtsson, Ilia)
- Fixed several integer overflows in ImageCreate(), ImageCreateTrueColor(),
  ImageCopyResampled() and ImageFilledPolygon() reported by Mattias Bengtsson.
  (Tony)
- Fixed size calculation in chunk_split(). (Stas)
- Fixed integer overflow in str[c]spn(). (Stas)
- Fixed money_format() not to accept multiple %i or %n tokens.
  (Stas, Ilia)
- Fixed zend_alter_ini_entry() memory_limit interruption
  vulnerability. (Ilia)
- Fixed INFILE LOCAL option handling with MySQL extensions not to be
  allowed when open_basedir or safe_mode is active. (Stas)
- Fixed session.save_path and error_log values to be checked against
  open_basedir and safe_mode (CVE-2007-3378) (Stas, Maksymilian Arciemowicz)
- Fixed possible invalid read in glob() win32 implementation (CVE-2007-3806).
  (Tony)
- Improved fix for MOPB-03-2007. (Ilia)
- Corrected fix for CVE-2007-2872. (Ilia)

- Fixed possible crash in imagepsloadfont(), work around a bug in the pslib on
  Windows. (Pierre)
- Fixed oci8 and PDO_OCI extensions to allow configuring with Oracle 11g
  client libraries. (Chris Jones)
- Fixed EOF handling in case of reading from file opened in write only mode.
  (Dmitry)
- Fixed var_export() to use the new H modifier so that it can generate
  parseable PHP code for floats, independent of the locale. (Derick)
- Fixed regression introduced by the fix for the libgd bug #74. (Pierre)
- Fixed SimpleXML's behavior when used with empty(). (Sara)
- Fixed crash in OpenSSL extension because of non-string passphrase. (Dmitry)

- Fixed PECL Bug #11345 (PDO_OCI crash after National language Support "NLS"
  environment initialization error). (Chris Jones)
- Fixed PECL bug #11216 (crash in ZipArchive::addEmptyDir when a directory
  already exists). (Pierre)

- Fixed bug #43926 (isInstance() isn't equivalent to instanceof operator). (Marcus)
- Fixed bug #42368 (Incorrect error message displayed by pg_escape_string).
  (Ilia)
- Fixed bug #42365 (glob() crashes and/or accepts way too many flags).
  (Jani)
- Fixed Bug #42364 (Crash when using getRealPath with DirectoryIterator).
  (Johannes)
- Fixed bug #42292 ($PHP_CONFIG not set for phpized builds). (Jani)
- Fixed bug #42261 (header wrong for date field).
  (roberto at spadim dot com dot br, Ilia)
- Fixed bug #42259 (SimpleXMLIterator loses ancestry). (Rob)
- Fixed bug #42247 (ldap_parse_result() not defined under win32). (Jani)
- Fixed bug #42243 (copy() does not output an error when the first arg is a
  dir). (Ilia)
- Fixed bug #42242 (sybase_connect() crashes). (Ilia)
- Fixed bug #42237 (stream_copy_to_stream returns invalid values for mmaped
  streams). (andrew dot minerd at sellingsource dot com, Ilia)
- Fixed bug #42233 (Problems with æøå in extract()). (Jani)
- Fixed bug #42222 (possible buffer overflow in php_openssl_make_REQ). (Pierre)
- Fixed bug #42211 (property_exists() fails to find protected properties
  from a parent class). (Dmitry)
- Fixed bug #42208 (substr_replace() crashes when the same array is passed
  more than once). (crrodriguez at suse dot de, Ilia)
- Fixed bug #42198 (SCRIPT_NAME and PHP_SELF truncated when inside a userdir
  and using PATH_INFO). (Dmitry)
- Fixed bug #42195 (C++ compiler required always). (Jani)
- Fixed bug #42183 (classmap causes crash in non-wsdl mode). (Dmitry)
- Fixed bug #42173 (oci8 INTERVAL and TIMESTAMP type fixes). (Chris)
- Fixed bug #42151 (__destruct functions not called after catching a SoapFault
  exception). (Dmitry)
- Fixed bug #42142 (substr_replace() returns FALSE when length > string length).
  (Ilia)
- Fixed bug #42135 (Second call of session_start() causes creation of SID).
  (Ilia)
- Fixed bug #42134 (oci_error() returns false after oci_new_collection() fails).
  (Tony)
- Fixed bug #42119 (array_push($arr,&$obj) doesn't work with
  zend.ze1_compatibility_mode On). (Dmitry)
- Fixed bug #42117 (bzip2.compress loses data in internal buffer).
  (Philip, Ilia)
- Fixed bug #42112 (deleting a node produces memory corruption). (Rob)
- Fixed bug #42107 (sscanf broken when using %2$s format parameters). (Jani)
- Fixed bug #42090 (json_decode causes segmentation fault). (Hannes)
- Fixed bug #42082 (NodeList length zero should be empty). (Hannes)
- Fixed bug #42072 (No warning message for clearstatcache() with arguments).
  (Ilia)
- Fixed bug #42071 (ini scanner allows using NULL as option name). (Jani)
- Fixed bug #42027 (is_file() / is_dir() matches file/dirnames with wildcard char
  or trailing slash in Windows). (Dmitry)
- Fixed bug #42019 (configure option --with-adabas=DIR does not work). (Jani)
- Fixed bug #42015 (ldap_rename(): server error "DSA is unwilling to perform").
  (bob at mroczka dot com, Jani)
- Fixed bug #42009 (is_a() and is_subclass_of() should NOT call autoload, in the
  same way as "instanceof" operator). (Dmitry)
- Fixed bug #41989 (move_uploaded_file() & relative path in ZTS mode). (Tony)
- Fixed bug #41984 (Hangs on large SoapClient requests). (Dmitry)
- Fixed bug #41983 (Error Fetching http headers terminated by '\n'). (Dmitry)
- Fixed bug #41973 (--with-ldap=shared fails with LDFLAGS="-Wl,--as-needed"). (Nuno)
- Fixed bug #41971 (PDOStatement::fetch and PDOStatement::setFetchMode causes
  unexpected behavior). (Ilia)
- Fixed bug #41964 (strtotime returns a timestamp for non-time string of
  pattern '(A|a) .+'). (Derick)
- Fixed bug #41961 (Ensure search for hidden private methods does not stray from
  class hierarchy). (robin_fernandes at uk dot ibm dot com)
- Fixed bug #41947 (SimpleXML incorrectly registers empty strings asnamespaces).
  (Rob)
- Fixed bug #41929 (Foreach on object does not iterate over all visible properties).
  (Dmitry)
- Fixed bug #41919 (crash in string to array conversion).
  (judas dot iscariote at gmail dot com, Ilia)
- Fixed bug #41909 (var_export() is locale sensitive when exporting float
  values). (Derick)
- Fixed bug #41908 (CFLAGS="-Os" ./configure --enable-debug fails).
  (christian at hoffie dot info, Tony)
- Fixed bug #41904 (proc_open(): empty env array should cause empty environment
  to be passed to process). (Jani)
- Fixed bug #41867 (SimpleXML: getName is broken). (Rob)
- Fixed bug #41865 (fputcsv(): 2nd parameter is not optional). (Jani)
- Fixed bug #41861 (SimpleXML: getNamespaces() returns the namespaces of a node's
  siblings). (Rob)
- Fixed bug #41845 (pgsql extension does not compile with PostgreSQL <7.4). (Ilia)
- Fixed bug #41844 (Format returns incorrect number of digits for negative years
  -0001 to -0999). (Derick)
- Fixed bug #41842 (Cannot create years < 0100 & negative years with date_create
  or new DateTime). (Derick)
- Fixed bug #41833 (addChild() on a non-existent node, no node created,
  getName() segfaults). (Rob)
- Fixed bug #41831 (pdo_sqlite prepared statements convert resources to
  strings). (Ilia)
- Fixed bug #41815 (Concurrent read/write fails when EOF is reached). (Sascha)
- Fixed bug #41813 (segmentation fault when using string offset as an object).
  (judas dot iscariote at gmail dot com, Tony)
- Fixed bug #41795 (checkdnsrr does not support DNS_TXT type).
  (lucas at facebook dot com, Tony)
- Fixed bug #41773 (php_strip_whitespace() sends headers with errors
  suppressed). (Tony)
- Fixed bug #41770 (SSL: fatal protocol error due to buffer issues). (Ilia)
- Fixed bug #41765 (Recode crashes/does not work on amd64).
  (nexus at smoula dot net, Stas)
- Fixed bug #41724 (libxml_get_last_error() - errors service request scope).
  (thekid at php dot net, Ilia)
- Fixed bug #41717 (imagepolygon does not respect thickness). (Pierre)
- Fixed bug #41713 (Persistent memory consumption on win32 since 5.2). (Dmitry)
- Fixed bug #41711 (NULL temporary lobs not supported in OCI8).
  (Chris Jones, Tony)
- Fixed bug #41709 (strtotime() does not handle 00.00.0000). (Derick)
- Fixed bug #41698 (float parameters truncated to integer in prepared
  statements). (Ilia)
- Fixed bug #41692 (ArrayObject shows weird behavior in respect to
  inheritance). (Tony)
- Fixed bug #41691 (ArrayObject::exchangeArray hangs Apache). (Tony)
- Fixed bug #41686 (Omitting length param in array_slice not possible). (Ilia)
- Fixed bug #41685 (array_push() fails to warn when next index is
  already occupied). (Ilia)
- Fixed bug #41655 (open_basedir bypass via glob()). (Ilia)
- Fixed bug #41640 (get_class_vars produces error on class constants).
  (Johannes)
- Fixed bug #41635 (SoapServer and zlib.output_compression with FastCGI
  result in major slowdown). (Dmitry)
- Fixed bug #41633 (Crash instantiating classes with self-referencing
  constants). (Dmitry)
- Fixed bug #41630 (segfault when an invalid color index is present in the
  image data). (Reported by Elliot <wccoder@gmail dot com>) (Pierre)
- Fixed bug #41628 (PHP settings leak between Virtual Hosts in Apache 1.3).
  (Scott, manuel at mausz dot at)
- Fixed bug #41608 (segfault on a weird code with objects and switch()).
  (Tony)
- Fixed bug #41600 (url rewriter tags doesn't work with namespaced tags).
  (Ilia)
- Fixed bug #41596 (Fixed a crash inside pdo_pgsql on some non-well-formed
  SQL queries). (Ilia)
- Fixed bug #41594 (OCI8 statement cache is flushed too frequently). (Tony)
- Fixed bug #41582 (SimpleXML crashes when accessing newly created element).
  (Tony)
- Fixed bug #41576 (configure failure when using --without-apxs or some other
  SAPIs disabling options). (Jani)
- Fixed bug #41567 (json_encode() double conversion is inconsistent with PHP).
  (Lucas, Ilia)
- Fixed bug #41566 (SOAP Server not properly generating href attributes).
  (Dmitry)
- Fixed bug #41555 (configure failure: regression caused by fix for #41265).
  (Jani)
- Fixed bug #41527 (WDDX deserialize numeric string array key).
  (Matt, Ilia)
- Fixed bug #41523 (strtotime('0000-00-00 00:00:00') is parsed as 1999-11-30).
  (Derick)
- Fixed bug #41518 (file_exists() warns of open_basedir restriction on
  non-existent file). (Tony)
- Fixed bug #41445 (parse_ini_file() has a problem with certain types of
  integer as sections). (Tony)
- Fixed bug #41433 (DBA: configure fails to include correct db.h for db4).
  (Jani)
- Fixed bug #41372 (Internal pointer of source array resets during array
  copying). (Dmitry)
- Fixed bug #41350 (my_thread_global_end() error during request shutdown on
  Windows). (Scott, Andrey)
- Fixed bug #41278 (get_loaded_extensions() should list Zend extensions).
  (Johannes)
- Fixed bug #41127 (Memory leak in ldap_{first|next}_attribute functions).
  (Jani)
- Fixed bug #40757 (get_object_vars get nothing in child class). (Dmitry)
- Fixed bug #40705 (Iterating within function moves original array pointer).
  (Dmitry)
- Fixed bug #40509 (key() function changed behaviour if global array is used
  within function). (Dmitry)
- Fixed bug #40419 (Trailing slash in CGI request does not work). (Dmitry)
- Fixed bug #39330 (apache2handler does not call shutdown actions before
  apache child die). (isk at ecommerce dot com, Gopal, Tony)
- Fixed bug #39291 (ldap_sasl_bind() misses the sasl_authc_id parameter).
  (diafour at gmail dot com, Jani)
- Fixed bug #37715 (array pointers resetting on copy). (Dmitry)
- Fixed bug #37273 (Symlinks and mod_files session handler allow open_basedir
  bypass). (Ilia)
- Fixed bug #36492 (Userfilters can leak buckets). (Sara)
- Fixed bugs #36796, #36918, #41371 (stream_set_blocking() does not work).
  (Jani)
- Fixed bug #35981 (pdo-pgsql should not use pkg-config when not present).
  (Jani)
- Fixed bug #31892 (PHP_SELF incorrect without cgi.fix_pathinfo, but turning on
  screws up PATH_INFO). (Dmitry)
- Fixed bug #21197 (socket_read() outputs error with PHP_NORMAL_READ).
  (Nuno, Jani)

31 May 2007, PHP 5.2.3
- Changed CGI install target to php-cgi and 'make install' to install CLI
  when CGI is selected. (Jani)
- Changed JSON maximum nesting depth from 20 to 128. (Rasmus)

- Improved compilation of heredocs and interpolated strings. (Matt, Dmitry)
- Optimized out a couple of per-request syscalls. (Rasmus)
- Optimized digest generation in md5() and sha1() functions. (Ilia)
- Upgraded bundled SQLite 3 to version 3.3.17. (Ilia)

- Added "max_input_nesting_level" php.ini option to limit nesting level of
  input variables. Fix for MOPB-03-2007. (Stas)
- Added a 4th parameter flag to htmlspecialchars() and htmlentities() that
  makes the function not encode existing html entities. (Ilia)
- Added PDO::FETCH_KEY_PAIR mode that will fetch a 2 column result set into
  an associated array. (Ilia)
- Added CURLOPT_TIMEOUT_MS and CURLOPT_CONNECTTIMEOUT_MS cURL constants. (Sara)
- Added --ini switch to CLI that prints out configuration file names. (Marcus)
- Added mysql_set_charset() to allow runtime altering of connection encoding.
  (Scott)

- Implemented FR #41416 (getColumnMeta() should also return table name). (Tony)

- Fixed an integer overflow inside chunk_split(). Identified by Gerhard Wagner.
  (Ilia)
- Fixed SOAP extension's handler() to work even when
  "always_populate_raw_post_data" is off. (Ilia)
- Fixed possible infinite loop in imagecreatefrompng. (libgd #86)
  (by Xavier Roche, CVE-2007-2756). (Pierre)
- Fixed ext/filter Email Validation Vulnerability (MOPB-45 by Stefan Esser).
  (Ilia)
- Fixed altering $this via argument named "this". (Dmitry)
- Fixed PHP CLI usage of php.ini from the binary location. (Hannes)
- Fixed segfault in strripos(). (Tony, Joxean Koret)
- Fixed bug #41693 (scandir() allows empty directory names). (Ilia)
- Fixed bug #41673 (json_encode breaks large numbers in arrays). (Ilia)
- Fixed bug #41525 (ReflectionParameter::getPosition() not available). (Marcus)
- Fixed bug #41511 (Compile failure under IRIX 6.5.30 building md5.c). (Jani)
- Fixed bug #41504 (json_decode() incorrectly decodes JSON arrays with empty
  string keys). (Ilia)
- Fixed bug #41492 (open_basedir/safe_mode bypass inside realpath()). (Ilia)
- Fixed bug #41477 (no arginfo about SoapClient::__soapCall()). (Ilia)
- Fixed bug #41455 (ext/dba/config.m4 pollutes global $LIBS and $LDFLAGS).
  (mmarek at suse dot cz, Tony)
- Fixed bug #41442 (imagegd2() under output control). (Tony)
- Fixed bug #41430 (Fatal error with negative values of maxlen parameter of
  file_get_contents()). (Tony)
- Fixed bug #41423 (PHP assumes wrongly that certain ciphers are enabled in
  OpenSSL). (Pierre)
- Fixed bug #41421 (Uncaught exception from a stream wrapper segfaults).
  (Tony, Dmitry)
- Fixed bug #41403 (json_decode cannot decode floats if localeconv
  decimal_point is not '.'). (Tony)
- Fixed bug #41401 (wrong unary operator precedence). (Stas)
- Fixed bug #41394 (dbase_create creates file with corrupted header). (Tony)
- Fixed bug #41390 (Clarify error message with invalid protocol scheme).
  (Scott)
- Fixed bug #41378 (fastcgi protocol lacks support for Reason-Phrase in
  "Status:" header). (anight at eyelinkmedia dot com, Dmitry)
- Fixed bug #41374 (whole text concats values of wrong nodes). (Rob)
- Fixed bug #41358 (configure cannot determine SSL lib with libcurl >= 7.16.2).
  (Mike)
- Fixed bug #41353 (crash in openssl_pkcs12_read() on invalid input). (Ilia)
- Fixed bug #41351 (Invalid opcode with foreach ($a[] as $b)). (Dmitry, Tony)
- Fixed bug #41347 (checkdnsrr() segfaults on empty hostname). (Scott)
- Fixed bug #41337 (WSDL parsing doesn't ignore non soap bindings). (Dmitry)
- Fixed bug #41326 (Writing empty tags with Xmlwriter::WriteElement[ns])
  (Pierre)
- Fixed bug #41321 (downgrade read errors in getimagesize() to E_NOTICE).
  (Ilia)
- Fixed bug #41304 (compress.zlib temp files left). (Dmitry)
- Fixed bug #41293 (Fixed creation of HTTP_RAW_POST_DATA when there is no
  default post handler). (Ilia)
- Fixed bug #41291 (FastCGI does not set SO_REUSEADDR).
  (fmajid at kefta dot com, Dmitry)
- Fixed gd build when used with freetype 1.x (Pierre, Tony)
- Fixed bug #41287 (Namespace functions don't allow xmlns definition to be
  optional). (Rob)
- Fixed bug #41285 (Improved fix for CVE-2007-1887 to work with non-bundled
  sqlite2 lib). (Ilia)
- Fixed bug #41283 (Bug with deserializing array key that are doubles or
  floats in wddx). (Ilia)
- Fixed bug #41257 (lookupNamespaceURI does not work as expected). (Rob)
- Fixed bug #41236 (Regression in timeout handling of non-blocking SSL
  connections during reads and writes). (Ilia)
- Fixed bug #41134 (zend_ts_hash_clean not thread-safe).
  (marco dot cova at gmail dot com, Tony)
- Fixed bug #41097 (ext/soap returning associative array as indexed without
  using WSDL). (Dmitry)
- Fixed bug #41004 (minOccurs="0" and null class member variable). (Dmitry)
- Fixed bug #39542 (Behavior of require/include different to < 5.2.0).
  (Dmitry)

03 May 2007, PHP 5.2.2
- Improved bundled GD
  . Sync to 2.0.35
  . Added imagegrabwindow and imagegrabscreen, capture a screen or a
    window using its handle (Pierre)
  . colors allocated henceforth from the resulting image overwrite the palette
    colors (Rob Leslie)
  . Improved thread safety of the gif support (Roman Nemecek, Nuno, Pierre)
  . Use the dimension of the GIF frame to create the destination image (Pierre)
  . Load only once the local color map from a GIF data (Pierre)
  . Improved thread safety of the freetype cache (Scott MacVicar, Nuno, Pierre)
  . imagearc huge CPU usage with large angles, libgd bug #74 (Pierre)
- Improved FastCGI SAPI to support external pipe and socket servers on win32.
  (Dmitry)
- Improved Zend Memory Manager
  . guarantee of reasonable time for worst cases of best-fit free block
    searching algorithm. (Dmitry)
  . better cache usage and less fragmentation on erealloc() (Tony, Dmitry)
- Improved SPL (Marcus)
  . Added SplFileInfo::getBasename(), DirectoryIterator::getBasename().
  . Added SplFileInfo::getLinkTarget(), SplFileInfo::getRealPath().
  . Made RecursiveFilterIterator::accept() abstract as stated in documentation.
- Improved SOAP
  . Added ability to encode arrays with "SOAP-ENC:Array" type instead of WSDL
    type. To activate the ability use "feature"=>SOAP_USE_XSI_ARRAY_TYPE
    option in SoapClient/SoapServer constructors. (Rob, Dmitry)

- Added GMP_VERSION constant. (Tony)
- Added --ri switch to CLI which allows to check extension information. (Marcus)
- Added tidyNode::getParent() method (John, Nuno)
- Added openbasedir and safemode checks in zip:// stream wrapper and
  ZipArchive::open (Pierre)
- Added php_pdo_sqlite_external.dll, a version of the PDO SQLite driver that
  links against an external sqlite3.dll.  This provides Windows users to upgrade
  their sqlite3 version outside of the PHP release cycle.  (Wez, Edin)
- Added linenumbers to array returned by token_get_all(). (Johannes)

- Upgraded SQLite 3 to version 3.3.16 (Ilia)
- Upgraded libraries bundled in the Windows distribution. (Edin)
  . c-client (imap) to version 2006e
  . libpq (PostgreSQL) to version 8.2.3
  . libmysql (MySQL) to version 5.0.37
  . openssl to version 0.9.8e
- Upgraded PCRE to version 7.0 (Nuno)

- Updated timezone database to version 2007.5. (Derick)

- Fixed commandline handling for CLI and CGI. (Marcus, Johannes)
- Fixed iterator_apply() with a callback using __call(). (Johannes)
- Fixed possible multi bytes issues in openssl csr parser (Pierre)
- Fixed shmop_open() with IPC_CREAT|IPC_EXCL flags on Windows.
  (Vladimir Kamaev, Tony).
- Fixed possible leak in ZipArchive::extractTo when safemode checks fails (Ilia)
- Fixed possible relative path issues in zip_open and TS mode (old API) (Pierre)
- Fixed zend_llist_remove_tail (Michael Wallner, Dmitry)
- Fixed a thread safety issue in gd gif read code (Nuno, Roman Nemecek)
- Fixed CVE-2007-1001, GD wbmp used with invalid image size (Pierre)
- Fixed unallocated memory access/double free in in array_user_key_compare()
  (MOPB-24 by Stefan Esser) (Stas)
- Fixed wrong length calculation in unserialize S type
  (MOPB-29 by Stefan Esser) (Stas)

- Fixed bug #41215 (setAttribute return code reversed). (Ilia)
- Fixed bug #41192 (Per Directory Values only work for one key). (Dmitry)
- Fixed bug #41175 (addAttribute() fails to add an attribute with an empty
  value). (Ilia)
- Fixed bug #41159 (mysql_pconnect() hash does not account for connect
  flags). (Ilia)
- Fixed bug #41121 (range() overflow handling for large numbers on 32bit
  machines). (Ilia)
- Fixed bug #41118 (PHP does not handle overflow of octal integers). (Tony)
- Fixed bug #41109 (recursiveiterator.inc says "implements" Iterator instead of
  "extends"). (Marcus)
- Fixed bug #40130 (TTF usage doesn't work properly under Netware). (Scott,
  gk at gknw dot de)
- Fixed bug #41093 (magic_quotes_gpc ignores first arrays keys). (Arpad, Ilia)
- Fixed bug #41075 (memleak when creating default object caused exception).
  (Dmitry)
- Fixed bug #41067 (json_encode() problem with UTF-16 input). (jp at df5ea
  dot net. Ilia)
- Fixed bug #41063 (chdir doesn't like root paths). (Dmitry)
- Fixed bug #41061 ("visibility error" in ReflectionFunction::export()).
  (Johannes)
- Fixed bug #41043 (pdo_oci crash when freeing error text with persistent
  connection). (Tony)
- Fixed bug #41037 (unregister_tick_function() inside the tick function crash PHP).
  (Tony)
- Fixed bug #41034 (json_encode() ignores null byte started keys in arrays).
  (Ilia)
- Fixed bug #41026 (segfault when calling "self::method()" in shutdown functions).
  (Tony)
- Fixed bug #40999 (mcrypt_create_iv() not using random seed). (Ilia)
- Fixed bug #40998 (long session array keys are truncated). (Tony)
- Implement feature request #40947, allow a single filter as argument
  for filter_var_array (Pierre)
- Fixed bug #40935 (pdo_mysql does not raise an exception on empty
  fetchAll()). (Ilia)
- Fixed bug #40931 (open_basedir bypass via symlink and move_uploaded_file()).
  (Tony)
- Fixed bug #40921 (php_default_post_reader crashes when post_max_size is
  exceeded). (trickie at gmail dot com, Ilia)
- Fixed bug #40915 (addcslashes unexpected behavior with binary input). (Tony)
- Fixed bug #40899 (memory leak when nesting list()). (Dmitry)
- Fixed bug #40897 (error_log file not locked). (Ilia)
- Fixed bug #40883 (mysql_query() is allocating memory incorrectly). (Tony)
- Fixed bug #40872 (inconsistency in offsetSet, offsetExists treatment of
  string enclosed integers). (Marcus)
- Fixed bug #40861 (strtotime() doesn't handle double negative relative time
  units correctly). (Derick, Ilia)
- Fixed bug #40854 (imap_mail_compose() creates an invalid terminator for
  multipart e-mails). (Ilia)
- Fixed bug #40848 (sorting issue on 64-bit Solaris). (Wez)
- Fixed bug #40836 (Segfault in ext/dom). (Rob)
- Fixed bug #40833 (Crash when using unset() on an ArrayAccess object retrieved
  via __get()). (Dmitry)
- Fixed bug #40822 (pdo_mysql does not return rowCount() on select). (Ilia)
- Fixed bug #40815 (using strings like "class::func" and static methods in
  set_exception_handler() might result in crash). (Tony)
- Fixed bug #40809 (Poor performance of ".="). (Dmitry)
- Fixed bug #40805 (Failure executing function ibase_execute()). (Tony)
- Fixed bug #40800 (cannot disable memory_limit with -1). (Dmitry, Tony)
- Fixed bug #40794 (ReflectionObject::getValues() may crash when used with
  dynamic properties). (Tony)
- Fixed bug #40784 (Case sensitivity in constructor's fallback). (Tony)
- Fixed bug #40770 (Apache child exits when PHP memory limit reached). (Dmitry)
- Fixed bug #40764 (line thickness not respected for horizontal and vertical
  lines). (Pierre)
- Fixed bug #40758 (Test fcgi_is_fastcgi() is wrong on windows). (Dmitry)
- Fixed bug #40754 (added substr() & substr_replace() overflow checks). (Ilia)
- Fixed bug #40752 (parse_ini_file() segfaults when a scalar setting is
  redeclared as an array). (Tony)
- Fixed bug #40750 (openssl stream wrapper ignores default_stream_timeout).
  (Tony)
- Fixed bug #40727 (segfault in PDO when failed to bind parameters). (Tony)
- Fixed bug #40709 (array_reduce() behaves strange with one item stored arrays).
  (Ilia)
- Fixed bug #40703 (Resolved a possible namespace conflict between libxmlrpc
  and MySQL's NDB table handler). (Ilia)
- Fixed bug #40961 (Incorrect results of DateTime equality check). (Mike)
- Fixed bug #40678 (Cross compilation fails). (Tony)
- Fixed bug #40621 (Crash when constructor called inappropriately). (Tony)
- Fixed bug #40609 (Segfaults when using more than one SoapVar in a request).
  (Rob, Dmitry)
- Fixed bug #40606 (umask is not being restored when request is finished).
  (Tony)
- Fixed bug #40598 (libxml segfault). (Rob)
- Fixed bug #40591 (list()="string"; gives invalid opcode). (Dmitry)
- Fixed bug #40578 (imagettftext() multithreading issue). (Tony, Pierre)
- Fixed bug #40576 (double values are truncated to 6 decimal digits when
  encoding). (Tony)
- Fixed bug #40560 (DIR functions do not work on root UNC path). (Dmitry)
- Fixed bug #40548 (SplFileInfo::getOwner/getGroup give a warning on broken
  symlink). (Marcus)
- Fixed bug #40546 (SplFileInfo::getPathInfo() throws an exception if directory
  is in root dir). (Marcus)
- Fixed bug #40545 (multithreading issue in zend_strtod()). (Tony)
- Fixed bug #40503 (json_encode() value corruption on 32bit systems with
  overflown values). (Ilia)
- Fixed bug #40467 (Partial SOAP request sent when XSD sequence or choice
  include minOccurs=0). (Dmitry)
- Fixed bug #40465 (Ensure that all PHP elements are printed by var_dump).
  (wharmby at uk dot ibm dot com, Ilia)
- Fixed bug #40464 (session.save_path wont use default-value when safe_mode
  or open_basedir is enabled). (Ilia)
- Fixed bug #40455 (proc_open() uses wrong command line when safe_mode_exec_dir
  is set). (Tony)
- Fixed bug #40432 (strip_tags() fails with greater than in attribute). (Ilia)
- Fixed bug #40431 (dynamic properties may cause crash in ReflectionProperty
  methods). (Tony)
- Fixed bug #40451 (addAttribute() may crash when used with non-existent child
  node). (Tony)
- Fixed bug #40442 (ArrayObject::offsetExists broke in 5.2.1, works in 5.2.0).
  (olivier at elma dot fr, Marcus)
- Fixed bug #40428 (imagepstext() doesn't accept optional parameter). (Pierre)
- Fixed bug #40417 (Allow multiple instances of the same named PDO token in
  prepared statement emulation code). (Ilia)
- Fixed bug #40414 (possible endless fork() loop when running fastcgi).
  (Dmitry)
- Fixed bug #40410 (ext/posix does not compile on MacOS 10.3.9). (Tony)
- Fixed bug #40392 (memory leaks in PHP milter SAPI).
  (tuxracer69 at gmail dot com, Tony)
- Fixed bug #40371 (pg_client_encoding() not working on Windows). (Edin)
- Fixed bug #40352 (FCGI_WEB_SERVER_ADDRS function get lost). (Dmitry)
- Fixed bug #40290 (strtotime() returns unexpected result with particular
  timezone offset). (Derick)
- Fixed bug #40286 (PHP fastcgi with PHP_FCGI_CHILDREN don't kill children when
  parent is killed). (Dmitry)
- Fixed bug #40261 (Extremely slow data handling due to memory fragmentation).
  (Dmitry)
- Fixed bug #40236 (php -a function allocation eats memory). (Dmitry)
- Fixed bug #40109 (iptcembed fails on non-jfif jpegs). (Tony)
- Fixed bug #39965 (Latitude and longitude are backwards in date_sun_info()).
  (Derick)
- Implement #39867 (openssl PKCS#12 support) (Marc Delling, Pierre)
- Fixed bug #39836 (SplObjectStorage empty after unserialize). (Marcus)
- Fixed bug #39416 (Milliseconds in date()). (Derick)
- Fixed bug #39396 (stream_set_blocking crashes on Win32). (Ilia, maurice at
  iceblog dot de)
- Fixed bug #39351 (relative include fails on Solaris). (Dmitry, Tony)
- Fixed bug #39322 (proc_terminate() destroys process resource). (Nuno)
- Fixed bug #38406 (crash when assigning objects to SimpleXML attributes). (Tony)
- Fixed bug #37799 (ftp_ssl_connect() falls back to non-ssl connection). (Nuno)
- Fixed bug #36496 (SSL support in imap_open() not working on Windows). (Edin)
- Fixed bug #36226 (Inconsistent handling when passing nillable arrays).
  (Dmitry)
- Fixed bug #35872 (Avoid crash caused by object store being referenced during
  RSHUTDOWN). (Andy)
- Fixed bug #34794 (proc_close() hangs when used with two processes).
  (jdolecek at netbsd dot org, Nuno)
- Fixed PECL bug #10194 (crash in Oracle client when memory limit reached in
  the callback). (Tony)
- Fixed substr_compare and substr_count information leak (MOPB-14) (Stas, Ilia)
- Fixed crash on op-assign where argument is string offset (Brian, Stas)
- Fixed bug #38710 (data leakage because of nonexisting boundary checking in
  statements in mysqli) (Stas)
- Fixed bug #37386 (autocreating element doesn't assign value to first node).
  (Rob)
- Fixed bug #37013 (server hangs when returning circular object references).
  (Dmitry)
- Fixed bug #33664 Console window appears when using exec()
  (Richard Quadling, Stas)


08 Feb 2007, PHP 5.2.1
- Added read-timeout context option "timeout" for HTTP streams. (Hannes, Ilia).
- Added CURLOPT_TCP_NODELAY constant to Curl extension. (Sara)
- Added support for hex numbers of any size. (Matt)
- Added function stream_socket_shutdown(). It is a wrapper for system
  shutdown() function, that shut downs part of a full-duplex connection.
  (Dmitry)
- Added internal heap protection (Dmitry)
  . memory-limit is always enabled (--enable-memory-limit removed)
  . default value if memory-limit is set to 128M
  . safe unlinking
  . cookies
  . canary protection (debug build only)
  . random generation of cookies and canaries
- Added forward support for 'b' prefix in front of string literals. (Andrei)
- Added three new functions to ext/xmlwriter (Rob, Ilia)
  . xmlwriter_start_dtd_entity()
  . xmlwriter_end_dtd_entity()
  . xmlwriter_write_dtd_entity()
- Added a meta tag to phpinfo() output to prevent search engines from indexing
  the page. (Ilia)
- Added new function, sys_get_temp_dir(). (Hartmut)
- Added missing object support to file_put_contents(). (Ilia)
- Added support for md2, ripemd256 and ripemd320 algos to hash(). (Sara)
- Added forward support for (binary) cast. (Derick)
- Added optimization for imageline with horizontal and vertical lines (Pierre)

- Removed dependency from SHELL32.DLL. (Dmitry)
- Removed double "wrong parameter count" warnings in various functions.
  (Hannes)
- Moved extensions to PECL:
  . ext/informix (Derick, Tony)

- Changed double-to-string utilities to use BSD implementation. (Dmitry, Tony)
- Updated bundled libcURL to version 7.16.0 in the Windows distro. (Edin)
- Updated timezone database to version 2006.16. (Derick)
- cgi.* and fastcgi.* directives are moved to INI subsystem. The new directive
  cgi.check_shebang_line can be used to omitting check for "#! /usr/bin/php"
  line. (Dmitry).
- Improved proc_open(). Now on Windows it can run external commands not
  through CMD.EXE. (Dmitry)
- VCWD_REALPATH() is improved to use realpath cache without VIRTUAL_DIR.
  (Dmitry)
- ext/bcmath initialization code is moved from request startup to module
  startup. (Dmitry)
- Zend Memory Manager Improvements (Dmitry)
  . use HeapAlloc() instead of VirtualAlloc()
  . use "win32" storage manager (instead of "malloc") on Windows by default
- Zip Extension Improvements (Pierre)
  . Fixed leak in statName and stateIndex
  . Fixed return setComment (Hannes)
  . Added addEmptyDir method
- Filter Extension Improvements (Ilia, Pierre)
  . Fixed a bug when callback function returns a non-modified value.
  . Added filter support for $_SERVER in cgi/apache2 sapis.
  . Make sure PHP_SELF is filtered in Apache 1 sapi.
  . Fixed bug #39358 (INSTALL_HEADERS contains incorrect reference to
    php_filter.h).
  . Added "default" option that allows a default value to be set for an
    invalid or missing value.
  . Invalid filters fails instead of returning unsafe value
  . Fixed possible double encoding problem with sanitizing filters
  . Make use of space-strict strip_tags() function
  . Fixed whitespace trimming
  . Added support for FastCGI environment variables. (Dmitry)
- PDO_MySQL Extension Improvements (Ilia)
  . Enabled buffered queries by default.
  . Enabled prepared statement emulation by default.

- Small optimization of the date() function. (Matt,Ilia)
- Optimized the internal is_numeric_string() function. (Matt,Ilia)
- Optimized array functions utilizing php_splice(). (Ilia)
- Windows related optimizations (Dmitry, Stas)
  . COM initialization/deinitialization are done only if necessary
  . removed unnecessary checks for ISREG file and corresponding stat() calls
  . opendir() is reimplementation using GetFistFile/GetNextFile those are
    faster then _findfirst/_findnext
  . implemented registry cache that prevent registry lookup on each request.
    In case of modification of corresponding registry-tree PHP will reload it
    automatic
  . start timeout thread only if necessary
  . stat() is reimplementation using GetFileAttributesEx(). The new
    implementation is faster then implementation in MS VC CRT, but it doesn't
    support Windows 95.
- Streams optimization (Dmitry)
  . removed unnecessary ftell() calls (one call for each included PHP file)
  . disabled calls to read() after EOF

- Fixed incorrect function names on FreeBSD where inet_pton() was named
  __inet_pton() and inet_ntop() was named __inet_ntop(). (Hannes)
- Fixed FastCGI impersonation for persistent connections on Windows. (Dmitry)
- Fixed wrong signature initialization in imagepng (Takeshi Abe)
- Fixed ftruncate() with negative size on FreeBSD. (Hannes)
- Fixed segfault in RegexIterator when given invalid regex. (Hannes)
- Fixed segfault in SplFileObject->openFile()->getPathname(). (Hannes)
- Fixed segfault in ZTS mode when OCI8 statements containing sub-statements
  are destroyed in wrong order. (Tony)
- Fixed the validate email filter so that the letter "v" can also be used in
  the user part of the email address. (Derick)
- Fixed bug #40297 (compile failure in ZTS mode when collections support is
  missing). (Tony)
- Fixed bug #40285 (The PDO prepare parser goes into an infinite loop in
  some instances). (Ilia)
- Fixed bug #40274 (Sessions fail with numeric root keys). (Ilia)
- Fixed bug #40259 (ob_start call many times - memory error). (Dmitry)
- Fixed bug #40231 (file_exists incorrectly reports false). (Dmitry)
- Fixed bug #40228 (ZipArchive::extractTo does create empty directories
  recursively). (Pierre)
- Fixed bug #40200 (The FastCgi version has different realpath results than
  thread safe version). (Dmitry)
- Fixed bug #40191 (use of array_unique() with objects triggers segfault).
  (Tony)
- Fixed bug #40189 (possible endless loop in zlib.inflate stream filter).
  (Greg, Tony)
- Fixed bug #40169 (CURLOPT_TCP_NODELAY only available in curl >= 7.11.2).
  (Tony)
- Fixed bug #40129 (iconv extension doesn't compile with CodeWarrior on
  Netware). (gk at gknw dot de, Tony)
- Fixed bug #40127 (apache2handler doesn't compile on Netware).
  (gk at gknw dot de)
- Fixed bug #40121 (PDO_DBLIB driver wont free statements). (Ilia)
- Fixed bug #40098 (php_fopen_primary_script() not thread safe). (Ilia)
- Fixed bug #40092 (chroot() doesn't clear realpath cache). (Dmitry)
- Fixed bug #40091 (spl_autoload_register with 2 instances of the same class).
  (Ilia)
- Fixed bug #40083 (milter SAPI functions always return false/null). (Tony)
- Fixed bug #40079 (php_get_current_user() not thread safe).
  (Ilia, wharmby at uk dot ibm dot com)
- Fixed bug #40078 (ORA-01405 when fetching NULL values using
  oci_bind_array_by_name()). (Tony)
- Fixed bug #40076 (zend_alloc.c: Value of enumeration constant must be in
  range of signed integer). (Dmitry)
- Fixed bug #40073 (exif_read_data dies on certain images). (Tony, Marcus)
- Fixed bug #40036 (empty() does not work correctly with ArrayObject when
  using ARRAY_AS_PROPS). (Ilia)
- Fixed bug #40012 (php_date.c doesn't compile on Netware).
  (gk at gknw dot de, Derick)
- Fixed bug #40009 (http_build_query(array()) returns NULL). (Ilia)
- Fixed bug #40002 (Try/Catch performs poorly). (Dmitry)
- Fixed bug #39993 (tr_TR.UTF-8 locale has problems with PHP). (Ilia)
- Fixed bug #39990 (Cannot "foreach" over overloaded properties). (Dmitry)
- Fixed bug #39988 (type argument of oci_define_by_name() is ignored).
  (Chris Jones, Tony)
- Fixed bug #39984 (redirect response code in header() could be ignored
  in CGI sapi). (Ilia)
- Fixed bug #39979 (PGSQL_CONNECT_FORCE_NEW will causes next connect to
  establish a new connection). (Ilia)
- Fixed bug #39971 (pg_insert/pg_update do not allow now() to be used
  for timestamp fields). (Ilia)
- Fixed bug #39969 (ini setting short_open_tag has no effect when using
  --enable-maintainer-zts). (Dmitry)
- Fixed bug #39952 (zip ignoring --with-libdir on zlib checks)
  (judas dot iscariote at gmail dot com)
- Fixed bug #39944 (References broken). (Dmitry)
- Fixed bug #39935 (Extensions tidy,mcrypt,mhash,pdo_sqlite ignores
  --with-libdir). (judas dot iscariote at gmail dot com, Derick)
- Fixed bug #39903 (Notice message when executing __halt_compiler() more than
  once). (Tony)
- Fixed bug #39898 (FILTER_VALIDATE_URL validates \r\n\t etc). (Ilia)
- Fixed bug #39890 (using autoconf 2.6x and --with-layout=GNU breaks PEAR
  install path). (Tony)
- Fixed bug #39884 (ReflectionParameter::getClass() throws exception for
  type hint self). (thekid at php dot net)
- Fixed bug #39878 (CURL doesn't compile on Sun Studio Pro). (Ilia)
- Fixed bug #39873 (number_format() breaks with locale & decimal points).
  (Ilia)
- Fixed bug #39869 (safe_read does not initialize errno).
  (michiel at boland dot org, Dmitry)
- Fixed bug #39850 (SplFileObject throws contradictory/wrong error messages
  when trying to open "php://wrong"). (Tony)
- Fixed bug #39846 (Invalid IPv4 treated as valid). (Ilia)
- Fixed bug #39845 (Persistent connections generate a warning in pdo_pgsql).
  (Ilia)
- Fixed bug #39832 (SOAP Server: parameter not matching the WSDL specified
  type are set to 0). (Dmitry)
- Fixed bug #39825 (foreach produces memory error). (Dmitry)
- Fixed bug #39816 (apxs2filter ignores httpd.conf & .htaccess php config
  settings). (Ilia)
- Fixed bug #39815 (SOAP double encoding is not locale-independent). (Dmitry)
- Fixed bug #39797 (virtual() does not reset changed INI settings). (Ilia)
- Fixed bug #39795 (build fails on AIX because crypt_r() uses different
  data struct). (Tony)
- Fixed bug #39791 (Crash in strtotime() on overly long relative date
  multipliers). (Ilia)
- Fixed bug #39787 (PHP doesn't work with Apache 2.3).
  (mv at binarysec dot com).
- Fixed bug #39782 (setTime() on a DateTime constructed with a Weekday
  yields incorrect results). (Ilia)
- Fixed bug #39780 (PNG image with CRC/data error raises fatal error) (Pierre)
- Fixed bug #39779 (Enable AUTH PLAIN mechanism in underlying libc-client).
  (michael dot heimpold at s2000 dot tu-chemnitz dot de, Ilia)
- Fixed bug #39775 ("Indirect modification ..." message is not shown).
  (Dmitry)
- Fixed bug #39763 (magic quotes are applied twice by ext/filter in
  parse_str()). (Ilia)
- Fixed bug #39760 (cloning fails on nested SimpleXML-Object). (Rob)
- Fixed bug #39759 (Can't use stored procedures fetching multiple result
  sets in pdo_mysql). (Ilia)
- Fixed bug #39754 (Some POSIX extension functions not thread safe).
  (Ilia, wharmby at uk dot ibm dot com)
- Fixed bug #39751 (putenv crash on Windows). (KevinJohnHoffman at gmail.com)
- Fixed bug #39732 (oci_bind_array_by_name doesn't work on Solaris 64bit).
  (Tony)
- Fixed bug #39724 (Broken build due to spl/filter usage of pcre extension).
  (Tony, Ilia)
- Fixed bug #39718 (possible crash if assert.callback is set in ini). (Ilia)
- Fixed bug #39702 (php crashes in the allocator on linux-m68k). (Dmitry)
- Fixed bug #39685 (iconv() - undefined function). (Hannes)
- Fixed bug #39673 (file_get_contents causes bus error on certain offsets).
  (Tony)
- Fixed bug #39663 (Memory leak in pg_get_notify() and a possible memory
  corruption on Windows in pgsql and pdo_pgsql extensions).
  (Ilia, matteo at beccati dot com)
- Fixed bug #39662 (Segfault when calling asXML() of a cloned
  SimpleXMLElement). (Rob, Tony)
- Fixed bug #39656 (crash when calling fetch() on a PDO statment object after
  closeCursor()). (Ilia, Tony)
- Fixed bug #39653 (ext/dba doesn't check for db-4.5 and db-4.4 when db4
  support is enabled). (Tony)
- Fixed bug #39652 (Wrong negative results from memory_get_usage()). (Dmitry)
- Fixed bug #39648 (Implementation of PHP functions chown() and chgrp() are
  not thread safe). (Ilia, wharmby at uk dot ibm dot com)
- Fixed bug #39640 (Segfault with "Allowed memory size exhausted"). (Dmitry)
- Fixed bug #39625 (Apache crashes on importStylesheet call). (Rob)
- Fixed bug #39623 (thread safety fixes on *nix for putenv() & mime_magic).
  (Ilia, wharmby at uk dot ibm dot com)
- Fixed bug #39621 (str_replace() is not binary safe on strings with equal
  length). (Tony)
- Fixed bug #39613 (Possible segfault in imap initialization due to missing
  module dependency). (wharmby at uk dot ibm dot com, Tony)
- Fixed bug #39606 (Use of com.typelib_file in PHP.ini STILL causes A/V). (Rob)
- Fixed bug #39602 (Invalid session.save_handler crashes PHP). (Dmitry)
- Fixed bug #39596 (Creating Variant of type VT_ARRAY). (Rob)
- Fixed bug #39583 (ftp_put() does not change transfer mode to ASCII). (Tony)
- Fixed bug #39576 (array_walk() doesn't separate user data zval). (Tony)
- Fixed bug #39575 (move_uploaded_file() no longer working (safe mode
  related)). (Tony)
- Fixed bug #39571 (timeout ssl:// connections). (Ilia)
- Fixed bug #39564 (PDO::errorInfo() returns inconsistent information when
  sqlite3_step() fails). (Tony)
- Fixed bug #39548 (ZMSG_LOG_SCRIPT_NAME not routed to OutputDebugString()
  on Windows). (Dmitry)
- Fixed bug #39538 (fgetcsv can't handle starting newlines and trailing odd
  number of backslashes). (David Soria Parra, Pierre)
- Fixed bug #39534 (Error in maths to calculate of
  ZEND_MM_ALIGNED_MIN_HEADER_SIZE). (wharmby at uk dot ibm dot com, Dmitry)
- Fixed bug #39527 (Failure to retrieve results when multiple unbuffered,
  prepared statements are used in pdo_mysql). (Ilia)
- Fixed bug #39508 (imagefill crashes with small images 3 pixels or less).
  (Pierre)
- Fixed bug #39506 (Archive corrupt with ZipArchive::addFile method). (Pierre)
- Fixed bug #39504 (xmlwriter_write_dtd_entity() creates Attlist tag, not
  entity). (Hannes)
- Fixed bug #39483 (Problem with handling of \ char in prepared statements).
  (Ilia, suhachov at gmail dot com)
- Fixed bug #39458 (ftp_nlist() returns false on empty dirs). (Nuno)
- Fixed bug #39454 (Returning a SOAP array segfaults PHP). (Dmitry)
- Fixed bug #39450 (getenv() fills other super-globals). (Ilia, Tony)
- Fixed bug #39449 (Overloaded array properties do not work correctly).
  (Dmitry)
- Fixed bug #39445 (Calling debug_backtrace() in the __toString()
  function produces a crash). (Dmitry)
- Fixed bug #39438 (Fatal error: Out of memory). (Dmitry)
- Fixed bug #39435 ('foo' instanceof bar gives invalid opcode error). (Sara)
- Fixed bug #39414 (Syntax error while compiling with Sun Workshop Complier).
  (Johannes)
- Fixed bug #39398 (Booleans are not automatically translated to integers).
  (Ilia)
- Fixed bug #39394 (Missing check for older variants of openssl). (Ilia)
- Fixed bug #39367 (clearstatcache() doesn't clear realpath cache).
  (j at pureftpd dot org, Dmitry)
- Fixed bug #39366 (imagerotate does not use alpha with angle > 45 degrees)
  (Pierre)
- Fixed bug #39364 (Removed warning on empty haystack inside mb_strstr()).
  (Ilia)
- Fixed bug #39362 (Added an option to imap_open/imap_reopen to control the
  number of connection retries). (Ilia)
- Fixed bugs #39361 & #39400 (mbstring function overloading problem). (Seiji)
- Fixed bug #39354 (Allow building of curl extension against libcurl
  7.16.0). (Ilia)
- Fixed bug #39350 (crash with implode("\n", array(false))). (Ilia)
- Fixed bug #39344 (Unnecessary calls to OnModify callback routine for
  an extension INI directive). (wharmby at uk dot ibm dot com, Dmitry)
- Fixed bug #39320 (ZEND_HASH_APPLY_STOP causes deletion). (Marcus)
- Fixed bug #39313 (spl_autoload triggers Fatal error). (Marcus)
- Fixed bug #39300 (make install fails if wget is not available). (Tony)
- Fixed bug #39297 (Memory corruption because of indirect modification of
  overloaded array). (Dmitry)
- Fixed bug #39286 (misleading error message when invalid dimensions are
  given) (Pierre)
- Fixed bug #39273 (imagecopyresized may ignore alpha channel) (Pierre)
- Fixed bug #39265 (Fixed path handling inside mod_files.sh).
  (michal dot taborsky at gmail dot com, Ilia)
- Fixed bug #39217 (serialNumber might be -1 when the value is too large).
  (Pierre, Tony)
- Fixed bug #39215 (Inappropriate close of stdin/stdout/stderr). (Wez, Ilia)
- Fixed bug #39201 (Possible crash in Apache 2 with 413 ErrorHandler). (Ilia)
- Fixed bug #39151 (Parse error in recursiveiteratoriterator.php). (Marcus)
- Fixed bug #39121 (Incorrect return array handling in non-wsdl soap client).
  (Dmitry)
- Fixed bug #39090 (DirectoryFilterDots doxygen docs and example is wrong).
  (Marcus)
- Fixed bug #38852 (XML-RPC Breaks iconv). (Hannes)
- Fixed bug #38770 (unpack() broken with longs on 64 bit machines).
  (Ilia, David Soria Parra).
- Fixed bug #38698 (for some keys cdbmake creates corrupted db and cdb can't
  read valid db). (Marcus)
- Fixed bug #38680 (Added missing handling of basic types in json_decode).
  (Ilia)
- Fixed bug #38604 (Fixed request time leak inside foreach() when iterating
  through virtual properties). (Dmitry)
- Fixed bug #38602 (header( "HTTP/1.0 ..." ) does not change proto version).
  (Ilia)
- Fixed bug #38542 (proc_get_status() returns wrong PID on windows). (Nuno)
- Fixed bug #38536 (SOAP returns an array of values instead of an object).
  (Dmitry)
- Fixed bug #38456 (Apache2 segfaults when virtual() is called in .php
  ErrorDocument). (Ilia)
- Fixed bug #38325 (spl_autoload_register() gives wrong line for "class not
  found"). (Ilia)
- Fixed bug #38319 (Remove bogus warnings from persistent PDO connections).
  (Ilia)
- Fixed bug #38274 (Memlimit fatal error sent to "wrong" stderr when using
  fastcgi). (Dmitry)
- Fixed bug #38252 (Incorrect PDO error message on invalid default fetch
  mode). (Ilia)
- Fixed bug #37927 (Prevent trap when COM extension processes argument of
  type VT_DISPATCH|VT_REF) (Andy)
- Fixed bug #37773 (iconv_substr() gives "Unknown error" when string
  length = 1"). (Ilia)
- Fixed bug #37627 (session save_path check checks the parent directory).
  (Ilia)
- Fixed bug #37619 (proc_open() closes stdin on fork() failure).
  (jdolecek at NetBSD dot org, Nuno)
- Fixed bug #37588 (COM Property propputref converts to PHP function
  and can't be accesed). (Rob)
- Fixed bug #36975 (natcasesort() causes array_pop() to misbehave).
  (Hannes)
- Fixed bug #36812 (pg_execute() modifies input array). (Ilia)
- Fixed bug #36798 (Error parsing named parameters with queries containing
  high-ascii chars). (Ilia)
- Fixed bug #36644 (possible crash in variant_date_from_timestamp()). (Ilia)
- Fixed bug #36427 (proc_open() / proc_close() leak handles on windows).
  (jdolecek at NetBSD dot org, Nuno)
- Fixed bug #36392 (wrong number of decimal digits with %e specifier in
  sprintf). (Matt,Ilia)
- Fixed bug #36214 (__get method works properly only when conditional
  operator is used). (Dmitry)
- Fixed bug #35634 (Erroneous "Class declarations may not be nested"
  error raised). (Carl P. Corliss, Dmitry)
- Fixed bug #35106 (nested foreach fails when array variable has a
  reference). (Dmitry)
- Fixed bug #34564 (COM extension not returning modified "out" argument) (Andy)
- Fixed bug #33734 (Something strange with COM Object). (Rob)
- Fixed bug #33386 (ScriptControl only sees last function of class). (Rob)
- Fixed bug #33282 (Re-assignment by reference does not clear the is_ref
  flag) (Ilia, Dmitry, Matt Wilmas)
- Fixed bug #30074 (apparent symbol table error with
  extract($blah, EXTR_REFS)) (Brian)
- Fixed bug #29840 (is_executable() does not honor safe_mode_exec_dir
  setting). (Ilia)
- Fixed PECL bug #7295 (ORA-01405: fetched column value is NULL on LOB
  fields). (Tony)

02 Nov 2006, PHP 5.2.0
- Updated bundled OpenSSL to version 0.9.8d in the Windows distro. (Edin)
- Updated Postgresql client libraries to 8.1.4 in the Windows distro. (Edin)
- Updated PCRE to version 6.7. (Ilia)
- Updated libsqlite in ext/pdo_sqlite to 3.3.7. (Ilia)
- Updated bundled MySQL client library to version 5.0.22 in the Windows
  distribution. (Edin)
- Updated timezonedb to version 2006.7. (Derick)

- Added ability to make SOAP call userspace PHP<->XML converters. (Dmitry)
- Added support for character sets in pg_escape_string() for PostgreSQL 8.1.4
  and higher. (Ilia)
- Added support for character sets in PDO quote() method for PostgreSQL 8.1.4
  and higher. (Ilia)
- Added DSA key generation support to openssl_pkey_new(), FR #38731 (marci
  at balabit dot hu, Tony)
- Added SoapServer::setObject() method (it is a simplified version of
  SoapServer::setClass() method). (Dmitry)
- Added support for hexadecimal entity in imagettftext() for the bundled GD.
  (Pierre)
- Added support for httpOnly flag for session extension and cookie setting
  functions. (Scott MacVicar, Ilia)
- Added version specific registry keys to allow different configurations for
  different php version. (Richard, Dmitry)
- Added "PHPINIDir" Apache directive to apache and apache_hooks SAPIs.
  (Dmitry)
- Added an optional boolean parameter to memory_get_usage() and
  memory_get_peak_usage() to get memory size allocated by emalloc() or real
  size of memory allocated from system. (Dmitry)
- Added Zip Archive extension. (Pierre)
- Added RFC1867 fileupload processing hook. (Stefan E.)
- Added JSON and Filter extensions. (Derick, Rasmus)
- Added error messages to disk_free_space() and disk_total_space() functions.
  FR #37971 (Tony)
- Added PATHINFO_FILENAME option to pathinfo() to get the filename.
  (Toby S. and Christian S.)
- Added array_fill_keys() function. (Marcus, Matt Wilmas)
- Added posix_initgroups() function. (Ilia)
- Added an optional parameter to parse_url() to allow retrieval of distinct
  URL components. (Ilia)
- Added optional parameter to http_build_query() to allow specification of
  string separator. (Ilia)
- Added image_type_to_extension() function. (Hannes, Ilia)
- Added allow_url_include ini directive to complement allow_url_fopen. (Rasmus)
- Added automatic module globals management. (Dmitry)
- Added RFC2397 (data: stream) support. (Marcus)
- Added new error mode E_RECOVERABLE_ERROR. (Derick, Marcus, Tony)
- Added support for getenv() input filtering. (Rasmus)
- Added support for constructors in interfaces to force constructor signature
  checks in implementations. (Marcus)
- Added memory_get_peak_usage() function for retrieving peak memory usage of
  a PHP script. (Ilia)
- Added pg_field_table() function. (Edin)
- Added SimpleXMLElement::saveXML() as an alias for SimpleXMLElement::asXML().
  (Hannes)
- Added DOMNode::getNodePath() for getting an XPath for a node. (Christian)
- Added gmp_nextprime() function. (ants dot aasma at gmail dot com, Tony)
- Added error_get_last() function. (Mike)

- Removed current working directory from the php.ini search path for CLI and
  re-added it for other SAPIs (restore to pre 5.1.x behavior). (Edin)
- Moved extensions to PECL:
  . ext/filepro (Derick, Tony)
  . ext/hwapi (Derick, Tony)
- Disabled CURLOPT_FOLLOWLOCATION in curl when open_basedir or
  safe_mode are enabled. (Stefan E., Ilia)

- Increased default memory limit to 16 megabytes to accommodate for a more
  accurate memory utilization measurement.
- In addition to path to php.ini, PHPRC now may specify full file name.
  (Dmitry)

- Optimized array/HashTable copying. (Matt Wilmas, Dmitry)
- Optimized zend_try/zend_catch macros by eliminating memcpy(3). (Dmitry)
- Optimized require_once() and include_once() by eliminating fopen(3) on
  second usage. (Dmitry)
- Optimized request shutdown sequence. Restoring ini directives now iterates
  only over modified directives instead of all. (Dmitry)

- Changed priority of PHPRC environment variable on win32 to be higher then
  value from registry. (Dmitry)
- Changed __toString() to be called wherever applicable. (Marcus)
- Changed E_ALL error reporting mode to include E_RECOVERABLE_ERROR. (Marcus)
- Changed realpath cache to be disabled when "open_basedir" or "safe_mode"
  are enabled on per-request basis. (Ilia)

- Improved SNMP extension: (Jani)
  . Renamed snmp_set_oid_numeric_print() to snmp_set_oid_output_format().
  . Added 2 new constants: SNMP_OID_OUTPUT_FULL and SNMP_OID_OUTPUT_NUMERIC
  . Fixed bug #37564 (AES privacy encryption not possible due to net-snmp 5.2
    compatibility issue). (Patch: scott dot moynes+php at gmail dot com)
- Improved OpenSSL extension: (Pierre)
  . Added support for all supported algorithms in openssl_verify
  . Added openssl_pkey_get_details, returns the details of a key
  . Added x509 v3 extensions support
  . Added openssl_csr_get_subject() and openssl_csr_get_public_key()
  . Added 3 new constants OPENSSL_VERSION_TEXT and OPENSSL_VERSION_NUMBER and
    OPENSSL_KEYTYPE_EC
- Improved the Zend memory manager: (Dmitry)
  . Removed unnecessary "--disable-zend-memory-manager" configure option.
  . Added "--enable-malloc-mm" configure option which is enabled by default in
    debug builds to allow using internal and external memory debuggers.
  . Allow tweaking the memory manager with ZEND_MM_MEM_TYPE and ZEND_MM_SEG_SIZE
    environment variables.
  . For more information: Zend/README.ZEND_MM
- Improved safe_mode check for the error_log() function. (Ilia)
- Improved the error reporting in SOAP extension on request failure. (Ilia)
- Improved crypt() on win32 to be about 10 times faster and to have friendlier
  license. (Frank, Dmitry)
- Improved performance of the implode() function on associated arrays. (Ilia)
- Improved performance of str_replace() when doing 1 char to 1 char or 1 char
  to many chars replacement. (Ilia)
- Improved apache2filter SAPI:
  . Allowed PHP to be an arbitrary filter in the chain and read the script from
    the Apache stream. (John)
  . Added support for apache2filter in the Windows build including binary
    support for both Apache 2.0.x (php5apache2_filter.dll) and Apache 2.2.x
    (php5apache2_2_filter.dll). (Edin)
- Improved apache2handler SAPI:
  . Changed ap_set_content_type() to be called only once. (Mike)
  . Added support for Apache 2.2 handler in the Windows distribution. (Edin)
- Improved FastCGI SAPI: (Dmitry)
  . Removed source compatibility with libfcgi.
  . Optimized access to FastCGI environment variables by using HashTable
    instead of linear search.
  . Allowed PHP_FCGI_MAX_REQUESTS=0 that assumes no limit.
  . Allowed PHP_FCGI_CHILDREN=0 that assumes no worker children. (FastCGI
    requests are handled by main process itself)
- Improved CURL:
  . Added control character checks for "open_basedir" and "safe_mode" checks.
    (Ilia)
  . Added implementation of curl_multi_info_read(). (Brian)
- Improved PCRE: (Andrei)
  . Added run-time configurable backtracking/recursion limits.
  . Added preg_last_error(). (Andrei)
- Improved PDO:
  . Added new attribute ATTR_DEFAULT_FETCH_MODE. (Pierre)
  . Added FETCH_PROPS_LATE. (Marcus)
- Improved SPL: (Marcus)
  . Made most iterator code exception safe.
  . Added RegExIterator and RecursiveRegExIterator.
  . Added full caching support and ArrayAccess to CachingIterator.
  . Added array functions to ArrayObject/ArrayIterator and made them faster.
  . Added support for reading csv and skipping empty lines in SplFileObject.
  . Added CachingIterator::TOSTRING_USE_INNER, calls inner iterator __toString.
  . Added ability to set the CSV separator per SplFileObject.
- Improved xmlReader: (Rob)
  . Added readInnerXml(), xmlReader::setSchema().
  . Added readInnerXML(), readOuterXML(), readString(), setSchema(). (2.6.20+)
  . Changed to passing libxml options when loading reader.

- Fixed invalid read in imagecreatefrompng when an empty file is given
  (Pierre, Tony)
- Fixed infinite loop when a wrong color index is given to imagefill (Pierre)
- Fixed mess with CGI/CLI -d option (now it works with cgi; constants are
  working exactly like in php.ini; with FastCGI -d affects all requests).
  (Dmitry)
- Fixed missing open_basedir check inside chdir() function. (Ilia)
- Fixed overflow on 64bit systems in str_repeat() and wordwrap(). (Stefan E.)
- Fixed XSLTProcessor::importStylesheet() to return TRUE on success
  (Christian)
- Fixed leaks in openssl_csr_sign and openssl_csr_new (Pierre)
- Fixed phpinfo() cutoff of variables at \0. (Ilia)
- Fixed a bug in the filter extension that prevented magic_quotes_gpc from
  being applied when RAW filter is used. (Ilia)
- Fixed memory leaks in openssl streams context options. (Pierre)
- Fixed handling of extremely long paths inside tempnam() function. (Ilia)
- Fixed bug #39721 (Runtime inheritance causes data corruption). (Dmitry)
- Fixed bug #39304 (Segmentation fault with list unpacking of string offset).
  (Dmitry)
- Fixed bug #39192 (Not including nsapi.h properly with SJSWS 7). This will
  make PHP 5.2 compatible to new Sun Webserver. (Uwe)
- Fixed bug #39140 (Uncaught exception may cause crash). (Dmitry)
- Fixed bug #39125 (Memleak when reflecting non-existing class/method). (Tony)
- Fixed bug #39067 (getDeclaringClass() and private properties). (Tony)
- Fixed bug #39039 (SSL: fatal protocol error when fetching HTTPS from servers
  running Google web server). (Ilia)
- Fixed bug #39035 (Compatibility issue between DOM and
  zend.ze1_compatibility_mode). (Rob)
- Fixed bug #39034 (curl_exec() with return transfer returns TRUE on empty
  files). (Ilia)
- Fixed bug #39032 (strcspn() stops on null character). (Tony)
- Fixed bug #39020 (PHP in FastCGI server mode crashes). (Dmitry)
- Fixed bug #39017 (foreach(($obj = new myClass) as $v); echo $obj;
  segfaults). (Dmitry)
- Fixed bug #39004 (Fixed generation of config.nice with autoconf 2.60). (Ilia)
- Fixed bug #39003 (__autoload() is called for type hinting). (Dmitry, Tony)
- Fixed bug #39001 (ReflectionProperty returns incorrect declaring class for
  protected properties). (Tony)
- Fixed bug #38996 (PDO_MYSQL doesn't check connections for liveness). (Tony)
- Fixed bug #38993 (Fixed safe_mode/open_basedir checks for session.save_path,
  allowing them to account for extra parameters). (Ilia)
- Fixed bug #38989 (Absolute path with slash at beginning doesn't work on win).
  (Dmitry)
- Fixed bug #38985 (Can't cast COM objects). (Wez)
- Fixed bug #38981 (using FTP URLs in get_headers() causes crash). (Tony)
- Fixed bug #38963 (Fixed a possible open_basedir bypass in tempnam()). (Ilia)
- Fixed bug #38961 (metaphone() results in segmentation fault on NetBSD).
  (Tony)
- Fixed bug #38949 (Cannot get xmlns value attribute). (Rob)
- Fixed bug #38942 (Double old-style-ctor inheritance). (Dmitry)
- Fixed bug #38941 (imap extension does not compile against new version of the
  imap library). (Ilia)
- Fixed bug #38934 (move_uploaded_file() cannot read uploaded file outside of
  open_basedir). (Ilia)
- Fixed bug #38904 (apache2filter changes cwd to /). (Ilia, Hannes)
- Fixed bug #38891 (get_headers() do not work with curl-wrappers). (Ilia)
- Fixed bug #38882 (ldap_connect causes segfault with newer versions of
  OpenLDAP). (Tony)
- Fixed bug #38859 (parse_url() fails if passing '@' in passwd). (Tony)
- Fixed bug #38850 (lookupNamespaceURI doesn't return default namespace). (Rob)
- Fixed bug #38844 (curl_easy_strerror() is defined only since cURL 7.12.0).
  (Tony)
- Fixed bug #38813 (DOMEntityReference->__construct crashes when called
  explicitly). (Rob)
- Fixed bug #38808 ("maybe ref" issue for current() and others). (Dmitry)
- Fixed bug #38779 (engine crashes when require()'ing file with syntax error
  through userspace stream wrapper). (Tony, Dmitry)
- Fixed bug #38772 (inconsistent overriding of methods in different visibility
  contexts). (Dmitry)
- Fixed bug #38759 (PDO sqlite2 empty query causes segfault). (Tony)
- Fixed bug #38721 (Invalid memory read in date_parse()). (Tony, Derick)
- Fixed bug #38700 (SoapClient::__getTypes never returns). (Dmitry)
- Fixed bug #38693 (curl_multi_add_handle() set curl handle to null). (Ilia)
- Fixed bug #38687 (sockaddr local storage insufficient for all sock families).
  (Sara)
- Fixed bug #38661 (mixed-case URL breaks url-wrappers). (Ilia)
- Fixed bug #38653 (memory leak in ReflectionClass::getConstant()). (Tony)
- Fixed bug #38649 (uninit'd optional arg in stream_socket_sendto()). (Sara)
- Fixed bug #38637 (curl_copy_handle() fails to fully copy the cURL handle).
  (Tony, Ilia)
- Fixed bug #38624 (Strange warning when incrementing an object property and
  exception is thrown from __get method). (Tony)
- Fixed bug #38623 (leaks in a tricky code with switch() and exceptions).
  (Dmitry)
- Fixed bug #38579 (include_once() may include the same file twice). (Dmitry)
- Fixed bug #38574 (missing curl constants and improper constant detection).
  (Ilia)
- Fixed bug #38543 (shutdown_executor() may segfault when memory_limit is too
  low). (Dmitry)
- Fixed bug #38535 (memory corruption in pdo_pgsql driver on error retrieval
  inside a failed query executed via query() method). (Ilia)
- Fixed bug #38534 (segfault when calling setlocale() in userspace session
  handler). (Tony)
- Fixed bug #38524 (strptime() does not initialize the internal date storage
  structure). (Ilia)
- Fixed bug #38511, #38473, #38263 (Fixed session extension request shutdown
  order to ensure it is shutdown before the extensions it may depend on).
  (Ilia)
- Fixed bug #38488 (Access to "php://stdin" and family crashes PHP on win32).
  (Dmitry)
- Fixed bug #38474 (getAttribute select attribute by order, even when
  prefixed). (Rob)
- Fixed bug #38467 (--enable-versioning causes make fail on OS X). (Tony)
- Fixed bug #38465 (ReflectionParameter fails if default value is an access
  to self::). (Johannes)
- Fixed bug #38464 (array_count_values() mishandles numeric strings).
  (Matt Wilmas, Ilia)
- Fixed bug #38461 (setting private attribute with __set() produces
  segfault). (Tony)
- Fixed bug #38458, PECL bug #8944, PECL bug #7775 (error retrieving columns
  after long/text columns with PDO_ODBC). (Wez)
- Fixed bug #38454 (warning upon disabling handler via
  xml_set_element_handler). (dtorop933 at gmail dot com, Rob)
- Fixed bug #38451 (PDO_MYSQL doesn't compile on Solaris). (Tony)
- Fixed bug #38450 (constructor is not called for classes used in userspace
  stream wrappers). (Tony)
- Fixed bug #38438 (DOMNodeList->item(0) segfault on empty NodeList). (Ilia)
- Fixed bug #38431 (xmlrpc_get_type() crashes PHP on objects). (Tony)
- Fixed bug #38427 (unicode causes xml_parser to misbehave). (Rob)
- Fixed bug #38424 (Different attribute assignment if new or existing). (Rob)
- Fixed bug #38400 (Use of com.typelib_file may cause a crash). (Ilia)
- Fixed bug #38394 (PDO fails to recover from failed prepared statement
  execution). (Ilia)
- Fixed bug #38377 (session_destroy() gives warning after
  session_regenerate_id()). (Ilia)
- Implemented #38357 (dbase_open can't open DBase 3 dbf file).
  (rodrigo at fabricadeideias dot com, Mike)
- Fixed bug #38354 (Unwanted reformatting of XML when using AsXML). (Christian)
- Fixed bug #38347 (Segmentation fault when using foreach with an unknown/empty
  SimpleXMLElement). (Tony)
- Fixed bug #38322 (reading past array in sscanf() leads to arbitrary code
  execution). (Tony)
- Fixed bug #38315 (Constructing in the destructor causes weird behavior).
  (Dmitry)
- Fixed bug #38303 (spl_autoload_register() suppress all errors silently).
  (Ilia)
- Fixed bug #38290 (configure script ignores --without-cdb,inifile,flatfile).
  (Marcus)
- Fixed bug #38289 (segfault in session_decode() when _SESSION is NULL).
  (Tony)
- Fixed bug #38287 (static variables mess up global vars). (Dmitry)
- Fixed bug #38278 (session_cache_expire()'s value does not match phpinfo's
  session.cache_expire). (Tony)
- Fixed bug #38276 (file_exists() works incorrectly with long filenames
  on Windows). (Ilia, Tony)
- Fixed bug #38269 (fopen wrapper doesn't fail on invalid hostname with
  curlwrappers enabled). (Tony)
- Fixed bug #38265 (heap corruption). (Dmitry)
- Fixed bug #38261 (openssl_x509_parse() leaks with invalid cert) (Pierre)
- Fixed bug #38255 (openssl possible leaks while passing keys) (Pierre)
- Fixed bug #38253 (PDO produces segfault with default fetch mode). (Tony)
- Fixed bug #38251 (socket_select() and invalid arguments). (Tony)
- Fixed bug #38236 (Binary data gets corrupted on multipart/formdata POST).
  (Ilia)
- Fixed bug #38234 (Exception in __clone makes memory leak). (Dmitry, Nuno)
- Fixed bug #38229 (strtotime() does not parse YYYY-MM format). (Ilia)
- Fixed bug #38224 (session extension can't handle broken cookies). (Ilia)
- Fixed bug #38220 (Crash on some object operations). (Dmitry)
- Fixed bug #38217 (ReflectionClass::newInstanceArgs() tries to allocate too
  much memory). (Tony)
- Fixed bug #38214 (gif interlace output cannot work). (Pierre)
- Fixed bug #38213, #37611, #37571 (wddx encoding fails to handle certain
  characters). (Ilia)
- Fixed bug #38212 (Segfault on invalid imagecreatefromgd2part() parameters).
  (Pierre)
- Fixed bug #38211 (variable name and cookie name match breaks script
  execution). (Dmitry)
- Fixed bug #38199 (fclose() unable to close STDOUT and STDERR). (Tony)
- Fixed bug #38198 (possible crash when COM reports an exception). (Ilia)
- Fixed bug #38194 (ReflectionClass::isSubclassOf() returns TRUE for the
  class itself). (Ilia)
- Fixed bug #38183 (disable_classes=Foobar causes disabled class to be
  called Foo). (Jani)
- Fixed bug #38179 (imagecopy from a palette to a truecolor image loose alpha
  channel) (Pierre)
- Fixed bug #38173 (Freeing nested cursors causes OCI8 to segfault). (Tony)
- Fixed bug #38168 (Crash in pdo_pgsql on missing bound parameters). (Ilia)
- Fixed bug #38161 (oci_bind_by_name() returns garbage when Oracle didn't set
  the variable). (Tony)
- Fixed bug #38146 (Cannot use array returned from foo::__get('bar') in write
  context). (Dmitry)
- Fixed bug #38132 (ReflectionClass::getStaticProperties() retains \0 in key
  names). (Ilia)
- Fixed bug #38125 (undefined reference to spl_dual_it_free_storage). (Marcus)
- Fixed bug #38112 (corrupted gif segfaults) (Pierre)
- Fixed bug #38096 (large timeout values ignored on 32bit machines in
  stream_socket_accept() and stream_socket_client()). (Ilia)
- Fixed bug #38086 (stream_copy_to_stream() returns 0 when maxlen is bigger
  than the actual length). (Tony)
- Fixed bug #38072 (boolean arg for mysqli_autocommit() is always true on
  Solaris). (Tony)
- Fixed bug #38067 (Parameters are not decoded from utf-8 when using encoding
  option). (Dmitry)
- Fixed bug #38064 (ignored constructor visibility). (Marcus)
- Fixed bug #38055 (Wrong interpretation of boolean parameters). (Dmitry)
- Fixed bug #38047 ("file" and "line" sometimes not set in backtrace from
  inside error handler). (Dmitry)
- Fixed bug #38019 (segfault extending mysqli class). (Dmitry)
- Fixed bug #38005 (SoapFault faultstring doesn't follow encoding rules).
  (Dmitry)
- Fixed bug #38004 (Parameters in SoapServer are decoded twice). (Dmitry)
- Fixed bug #38003 (in classes inherited from MySQLi it's possible to call
  private constructors from invalid context). (Tony)
- Fixed bug #37987 (invalid return of file_exists() in safe mode). (Ilia)
- Fixed bug #37947 (zend_ptr_stack reallocation problem). (Dmitry)
- Fixed bug #37945 (pathinfo() cannot handle argument with special characters
  like German "Umlaut"). (Mike)
- Fixed bug #37931 (possible crash in OCI8 after database restart
  when using persistent connections). (Tony)
- Fixed bug #37923 (Display constant value in reflection::export). (Johannes)
- Fixed bug #37920 (compilation problems on z/OS). (Tony)
- Fixed bug #37870 (pgo_pgsql tries to de-allocate unused statements).
  (Ilia, ce at netage dot bg)
- Fixed bug #37864 (file_get_contents() leaks on empty file). (Hannes)
- Fixed bug #37862 (Integer pointer comparison to numeric value).
  (bugs-php at thewrittenword dot com)
- Fixed bug #37846 (wordwrap() wraps incorrectly). (ddk at krasn dot ru, Tony)
- Fixed bug #37816 (ReflectionProperty does not throw exception when accessing
  protected attribute). (Marcus)
- Fixed bug #37811 (define not using toString on objects). (Marcus)
- Fixed bug #37807 (segmentation fault during SOAP schema import). (Tony)
- Fixed bug #37806 (weird behavior of object type and comparison). (Marcus)
- Fixed bug #37780 (memory leak trying to execute a non existing file (CLI)).
  (Mike)
- Fixed bug #37779 (empty include_path leads to search for files inside /).
  (jr at terragate dot net, Ilia)
- Fixed bug #37747 (strtotime segfaults when given "nextyear"). (Derick)
- Fixed bug #37720 (merge_php_config scrambles values).
  (Mike, pumuckel at metropolis dot de)
- Fixed bug #37709 (Possible crash in PDO::errorCode()). (Ilia)
- Fixed bug #37707 (clone without assigning leaks memory). (Ilia, Nuno, Dmitri)
- Fixed bug #37705 (Semaphore constants not available). (Ilia)
- Fixed bug #37671 (MySQLi extension fails to recognize BIT column). (Ilia)
- Fixed bug #37667 (Object is not added into array returned by __get). (Marcus)
- Fixed bug #37635 (parameter of pcntl signal handler is trashed). (Mike)
- Fixed bug #37632 (Protected method access problem). (Marcus)
- Fixed bug #37630 (MySQL extensions should link against thread safe client
  libs if built with ZTS). (Mike)
- Fixed bug #37620 (mysqli_ssl_set validation is inappropriate). (Georg)
- Fixed bug #37616 (DATE_RFC822 does not product RFC 822 dates).
  (Hannes Magnusson, Derick)
- Fixed bug #37614 (Class name lowercased in error message). (Johannes)
- Fixed bug #37587 (var without attribute causes segfault). (Marcus)
- Fixed bug #37586 (Bumped minimum PCRE version to 6.6, needed for recursion
  limit support). (Ilia)
- Fixed bug #37581 (oci_bind_array_by_name clobbers input array when using
  SQLT_AFC, AVC). (Tony)
- Fixed bug #37569 (WDDX incorrectly encodes high-ascii characters). (Ilia)
- Fixed bug #37565 (Using reflection::export with simplexml causing a crash).
  (Marcus)
- Fixed bug #37564 (AES privacy encryption not possible due to net-snmp 5.2
  compatibility issue). (Jani, patch by scott dot moynes+php at gmail dot com)
- Fixed bug #37563 (array_key_exists performance is poor for &$array). (Ilia)
- Fixed bug #37558 (timeout functionality doesn't work after a second PHP
  start-up on the same thread). (p dot desarnaud at wanadoo dot fr)
- Fixed bug #37531 (oci8 persistent connection corruption). (Tony)
- Fixed bug #37523 (namespaces added too late, leads to missing xsi:type
  attributes. Incompatibility with libxml2-2.6.24). (Dmitry)
- Fixed bug #37514 (strtotime doesn't assume year correctly). (Derick)
- Fixed bug #37510 (session_regenerate_id changes session_id() even on
  failure). (Hannes)
- Fixed bug #37505 (touch() truncates large files). (Ilia)
- Fixed bug #37499 (CLI segmentation faults during cleanup with sybase-ct
  extension enabled). (Tony)
- Fixed bug #37496 (FastCGI output buffer overrun). (Piotr, Dmitry)
- Fixed bug #37487 (oci_fetch_array() array-type should always default to
  OCI_BOTH). (Tony)
- Fixed bug #37457 (Crash when an exception is thrown in accept() method of
  FilterIterator). (Marcus)
- Fixed bug #37456 (DOMElement->setAttribute() loops forever). (Rob)
- Fixed bug #37445 (Fixed crash in pdo_mysql resulting from premature object
  destruction). (Ilia)
- Fixed bug #37428 (PHP crashes on windows if there are start-up errors and
  event log is used for logging them). (Edin)
- Fixed bug #37418 (tidy module crashes on shutdown). (Tony)
- Fixed bug #37416 (iterator_to_array() hides exceptions thrown in rewind()
  method). (Tony)
- Fixed bug #37413 (Rejected versions of flex that don't work). (Ilia)
- Fixed bug #37395 (recursive mkdir() fails to create nonexistent directories
  in root dir). (Tony)
- Fixed bug #37394 (substr_compare() returns an error when offset equals
  string length). (Ilia)
- Fixed bug #37392 (Unnecessary call to OCITransRollback() at the end of
  request). (Tony)
- Fixed bug #37376 (fastcgi.c compile fail with gcc 2.95.4). (Ilia)
- Fixed bug #37368 (Incorrect timestamp returned for strtotime()). (Derick)
- Fixed bug #37363 (PDO_MYSQL does not build if no other mysql extension is
  enabled). (Mike)
- Fixed bug #37348 (make PEAR install ignore open_basedir). (Ilia)
- Fixed bug #37341 ($_SERVER in included file is shortened to two entries,
  if $_ENV gets used). (Dmitry)
- Fixed bug #37313 (sigemptyset() used without including <signal.h>).
  (jdolecek)
- Fixed bug #37306 (max_execution_time = max_input_time). (Dmitry)
- Fixed bug #37278 (SOAP not respecting uri in __soapCall). (Dmitry)
- Fixed bug #37265 (Added missing safe_mode & open_basedir checks to
  imap_body()). (Ilia)
- Fixed bug #37262 (var_export() does not escape \0 character). (Ilia)
- Fixed bug #37256 (php-fastcgi doesn't handle connection abort). (Dmitry)
- Fixed bug #37244 (Added strict flag to base64_decode() that enforces
  RFC3548 compliance). (Ilia)
- Fixed bug #37144 (PHP crashes trying to assign into property of dead object).
  (Dmitry)
- Fixed bug #36949 (invalid internal mysqli objects dtor). (Mike)
- Implement #36732 (req/x509 extensions support for openssl_csr_new and
  openssl_csr_sign) (ben at psc dot edu, Pierre)
- Fixed bug #36759 (Objects destructors are invoked in wrong order when script
  is finished). (Dmitry)
- Fixed bug #36681 (pdo_pgsql driver incorrectly ignored some errors).
  (Wez, Ilia)
- Fixed bug #36630 (umask not reset at the end of the request). (Ilia)
- Fixed bug #36515 (Unlinking buckets from non-existent brigades). (Sara)
- Fixed bug #35973 (Error ORA-24806 occurs when trying to fetch a NCLOB
  field). (Tony)
- Fixed bug #35886 (file_get_contents() fails with some combinations of
  offset & maxlen). (Nuno)
- Fixed bug #35512 (Lack of read permission on main script results in
  E_WARNING rather then E_ERROR). (Ilia)
- Fixed bug #34180 (--with-curlwrappers causes PHP to disregard some HTTP
  stream context options). (Mike)
- Fixed bug #34066 (recursive array_walk causes segfault). (Tony)
- Fixed bug #34065 (throw in foreach causes memory leaks). (Dmitry)
- Fixed bug #34005 (oci_password_change() fails).
  (pholdaway at technocom-wireless dot com, Tony)
- Fixed bug #33895 (Missing math constants). (Hannes)
- Fixed bug #33770 (https:// or ftps:// do not work when --with-curlwrappers
  is used and ssl certificate is not verifiable). (Ilia)
- Fixed bug #29538 (number_format and problem with 0). (Matt Wilmas)
- Implement #28382 (openssl_x509_parse() extensions support) (Pierre)
- Fixed PECL bug #9061 (oci8 might reuse wrong persistent connection). (Tony)
- Fixed PECL bug #8816 (issue in php_oci_statement_fetch with more than one
  piecewise column) (jeff at badtz-maru dot com, Tony)
- Fixed PECL bug #8112 (OCI8 persistent connections misbehave when Apache
  process times out). (Tony)
- Fixed PECL bug #7755 (error selecting DOUBLE fields with PDO_ODBC).
  ("slaws", Wez)


04 May 2006, PHP 5.1.4
- Added "capture_peer_cert" and "capture_peer_cert_chain" context options
  for SSL streams. (Wez).
- Added PDO::PARAM_EVT_* family of constants. (Sara)
- Fixed possible crash in highlight_string(). (Dmitry)
- Fixed bug #37291 (FastCGI no longer works with isapi_fcgi.dll). (Dmitry)
- Fixed bug #37277 (cloning Dom Documents or Nodes does not work). (Rob)
- Fixed bug #37276 (problems with $_POST array). (Dmitry)
- Fixed bug #36632 (bad error reporting for pdo_odbc exec UPDATE). (Wez).
- Fixed bug #35552 (crash when pdo_odbc prepare fails). (Wez).

28 Apr 2006, PHP 5.1.3
- Updated bundled PCRE library to version 6.6. (Andrei)
- Moved extensions to PECL:
  . ext/msession (Derick)
- Reimplemented FastCGI interface. (Dmitry)
- Improved SPL: (Marcus)
  - Fixed issues with not/double calling of constructors of SPL iterators.
  - Fixed issues with info-class/file-class in SPL directory handling classes.
  - Fixed ArrayIterator::seek().
  - Added SimpleXMLIterator::count().
  - Dropped erroneous RecursiveDirectoryIterator::getSubPathInfo().
- Improved SimpleXML: (Marcus, Rob)
  . Added SimpleXMLElement::getName() to retrieve name of element.
  . Added ability to create elements on the fly.
  . Added addChild() method for element creation supporting namespaces.
  . Added addAttribute() method for attribute creation supporting namespaces.
  . Added ability to delete specific elements and attributes by offset.
- Improved Reflection API: (Marcus)
  . Added ReflectionClass::newInstanceArgs($args).
  . Added ability to analyze extension dependency.
  . Added ReflectionFunction::isDeprecated() and constant IS_DEPRECATED.
  . Added ReflectionParameter::getDeclaringClass().
  . Changed reflection constants to be prefixed with IS_. (Johannes)
- Improved cURL extension: (Ilia)
  . Added curl_setopt_array() function that allows setting of multiple
    options via an associated array.
  . Added the ability to retrieve the request message sent to the server.
- Improved GD extension: (Pierre)
  . Added a weak/tolerant mode to the JPEG loader.
  . Added filtering mode option to imagepng() to allow reducing file size.
  . Fixed imagecolorallocate() and imagecolorallocatelapha() to return FALSE
    on error.
- Changed get_headers() to retrieve headers also from non-200 responses.
  (Ilia)
- Changed get_headers() to use the default context. (Ilia)
- Added lchown() and lchgrp() to change user/group ownership of symlinks.
  (Derick)
- Added support for exif date format in strtotime(). (Derick)
- Added a check for special characters in the session name. (Ilia)
- Added "consumed" stream filter. (Marcus)
- Added new mysqli constants for BIT and NEW_DECIMAL field types:
  MYSQLI_TYPE_NEWDECIMAL and MYSQLI_TYPE_BIT. FR #36007. (Georg)
- Added imap_savebody() that allows message body to be written to a
  file. (Mike)
- Added overflow checks to wordwrap() function. (Ilia)
- Added support for BINARY_DOUBLE and BINARY_FLOAT to PDO_OCI and OCI8
  (also fixes bug #36764). (Tony)
- Eliminated run-time constant fetching for TRUE, FALSE and NULL. (Dmitry)
- Removed the E_STRICT deprecation notice from "var". (Ilia)
- Fixed reading stream filters never notified about EOF. (Mike)
- Fixed tempnam() 2nd parameter to be checked against path components. (Ilia)
- Fixed a bug that would not fill in the fifth argument to preg_replace()
  properly, if the variable was not declared previously. (Andrei)
- Fixed safe_mode check for source argument of the copy() function. (Ilia)
- Fixed mysqli bigint conversion under Windows (Georg)
- Fixed XSS inside phpinfo() with long inputs. (Ilia)
- Fixed Apache2 SAPIs header handler modifying header strings. (Mike)
- Fixed 'auto_globals_jit' to work together with 'register_argc_argv'. (Dmitry)
- Fixed offset/length parameter validation in substr_compare() function. (Ilia)
- Fixed debug_zval_dump() to support private and protected members. (Dmitry)
- Fixed SoapFault::getMessage(). (Dmitry)
- Fixed issue with iconv_mime_decode where the "encoding" would only allow
  upper case specifiers. (Derick)
- Fixed tiger hash algorithm generating wrong results on big endian platforms.
  (Mike)
- Fixed crash with DOMImplementation::createDocumentType("name:"). (Mike)
- Fixed bug #37205 (Serving binary content/images fails with "comm with server
  aborted" FastCGI err). (Dmitry)
- Fixed bug #37192 (cc may complain about non-constant initializers in
  hash_adler.c). (Mike)
- Fixed bug #37191 (chmod takes off sticky bit when safe_mode is On). (Tony)
- Fixed bug #37167 (PDO segfaults when throwing exception from the
  fetch handler). (Tony)
- Fixed bug #37162 (wddx does not build as a shared extension).
  (jdolecek at NetBSD dot org, Ilia)
- Fixed bug #37158 (fread behavior changes after calling
  stream_wrapper_register). (Wez)
- Fixed bug #37138 (__autoload tries to load callback'ed self and parent).
  (Dmitry)
- Fixed bug #37103 (libmbfl headers not installed). (Jani)
- Fixed bug #37062 (compile failure on ARM architecture). (Tony)
- Fixed bug #37061 (curl_exec() doesn't zero-terminate binary strings). (Tony)
- Fixed bug #37060 (Type of retval of Countable::count() is not checked).
  (Johannes)
- Fixed bug #37059 (oci_bind_by_name() doesn't support RAW and LONG RAW
  fields). (Tony)
- Fixed bug #37057 (xmlrpc_decode() may produce arrays with numeric strings,
  which are unaccessible). (Tony)
- Fixed bug #37055 (incorrect reference counting for persistent OCI8
  connections). (Tony)
- Fixed bug #37054 (SoapClient Error Fetching http headers). (Dmitry)
- Fixed bug #37053 (html_errors with internal classes produces wrong links).
  (Tony)
- Fixed bug #37046 (foreach breaks static scope). (Dmitry)
- Fixed bug #37045 (Fixed check for special chars for http redirects). (Ilia)
- Fixed bug #37017 (strtotime fails before 13:00:00 with some time zones
  identifiers). (Derick)
- Fixed bug #37002 (Have to quote literals in INI when concatenating with
  vars). (Dmitry)z
- Fixed bug #36988 (mktime freezes on long numbers). (Derick)
- Fixed bug #36981 (SplFileObject->fgets() ignores max_length). (Tony)
- Fixed bug #36957 (serialize() does not handle recursion). (Ilia)
- Fixed bug #36944 (strncmp & strncasecmp do not return false on negative
  string length). (Tony)
- Fixed bug #36941 (ArrayIterator does not clone itself). (Marcus)
- Fixed bug #36934 (OCILob->read() doesn't move internal pointer when
  reading 0's). (Tony)
- Fixed bug #36908 (wsdl default value overrides value in soap request).
  (Dmitry)
- Fixed bug #36898 (__set() leaks in classes extending internal ones).
  (Tony, Dmitry)
- Fixed bug #36886 (User filters can leak buckets in some situations). (Ilia)
- Fixed bug #36878 (error messages are printed even though an exception has
  been thrown). (Tony)
- Fixed bug #36875 (is_*() functions do not account for open_basedir). (Ilia)
- Fixed bug #36872 (session_destroy() fails after call to
  session_regenerate_id(true)). (Ilia)
- Fixed bug #36869 (memory leak in output buffering when using chunked
  output). (Tony)
- Fixed bug #36859 (DOMElement crashes when calling __construct when
  cloning). (Tony)
- Fixed bug #36857 (Added support for partial content fetching to the
  HTTP streams wrapper). (Ilia)
- Fixed bug #36851 (Documentation and code discrepancies for NULL
  data in oci_fetch_*() functions). (Tony)
- Fixed bug #36825 (Exceptions thrown in ArrayObject::offsetGet cause
  segfault). (Tony)
- Fixed bug #36820 (Privileged connection with an Oracle password file
  fails). (Tony)
- Fixed bug #36809 (__FILE__ behavior changed). (Dmitry)
- Fixed bug #36808 (syslog ident becomes garbage between requests). (Tony)
- Fixed bug #36802 (mysqli_set_charset() crash with a non-open connection).
  (Ilia)
- Fixed bug #36756 (DOMDocument::removeChild corrupts node). (Rob)
- Fixed bug #36749 (SOAP: 'Error Fetching http body' when using HTTP Proxy).
  (Dmitry)
- Fixed bug #36745 (No error message when load data local file isn't found).
  (Georg)
- Fixed bug #36743 (In a class extending XMLReader array properties are not
  writable). (Tony)
- Fixed bug #36727 (segfault in pdo_pgsql bindValue() when no parameters are
  defined). (Tony)
- Fixed bug #36721 (The SoapServer is not able to send a header that it didn't
  receive). (Dmitry)
- Fixed bug #36697 (Transparency is lost when using imagecreatetruecolor).
  (Pierre)
- Fixed bug #36689 (Removed arbitrary limit on the length of syslog messages).
  (Ilia)
- Fixed bug #36656 (http_build_query generates invalid URIs due to use of
  square brackets). (Mike)
- Fixed bug #36638 (strtotime() returns false when 2nd argument < 1). (Derick)
- Fixed bug #36629 (SoapServer::handle() exits on SOAP faults). (Dmitry)
- Fixed bug #36625 (pg_trace() does not work). (iakio at mono-space dot net)
- Fixed bug #36614 (Segfault when using Soap). (Dmitry)
- Fixed bug #36611 (assignment to SimpleXML object attribute changes argument
  type to string). (Tony)
- Fixed bug #36606 (pg_query_params() changes arguments type to string). (Tony)
- Fixed bug #36599 (DATE_W3C format constant incorrect). (Derick)
- Fixed bug #36575 (SOAP: Incorrect complex type instantiation with
  hierarchies). (Dmitry)
- Fixed bug #36572 (Added PDO::MYSQL_ATTR_DIRECT_QUERY constant that should
  be set when executing internal queries like "show master status" via MySQL).
  (Ilia)
- Fixed bug #36568 (memory_limit setting on win32 has no effect). (Dmitry)
- Fixed bug #36513 (comment will be outputted in last line). (Dmitry)
- Fixed bug #36510 (strtotime() fails to parse date strings with tabs).
  (Ilia, Derick)
- Fixed bug #36459 (Incorrect adding PHPSESSID to links, which contains \r\n).
  (Ilia)
- Fixed bug #36458 (sleep() accepts negative values). (Ilia)
- Fixed bug #36436 (DBA problem with Berkeley DB4). (Marcus)
- Fixed bug #36434 (Improper resolution of declaring class name of an
  inherited property). (Ilia)
- Fixed bug #36420 (segfault when access result->num_rows after calling
  result->close()). (Ilia,Tony)
- Fixed bug #36403 (oci_execute() no longer supports OCI_DESCRIBE_ONLY). (Tony)
- Fixed bug #36400 (Custom 5xx error does not return correct HTTP response error
  code). (Tony)
- Fixed bug #36396 (strtotime() fails to parse dates in dd-mm-yyyy format).
  (Derick)
- Fixed bug #36388 (ext/soap crashes when throwing exception and session
  persistence). (David)
- Fixed bug #36382 (PDO/PgSQL's getColumnMeta() crashes). (Derick)
- Fixed bug #36359 (splFileObject::fwrite() doesn't write when no data
  length specified). (Tony)
- Fixed bug #36351 (parse_url() does not parse numeric paths properly). (Ilia)
- Fixed bug #36345 (PDO/MySQL problem loading BLOB over 1MB). (Ilia)
- Fixed bug #36337 (ReflectionProperty fails to return correct visibility).
  (Ilia)
- Fixed bug #36334 (Added missing documentation about realpath cache INI
  settings). (Ilia)
- Fixed bug #36308 (ReflectionProperty::getDocComment() does not reflect
  extended class commentary). (Ilia)
- Fixed bug #36306 (crc32() differ on 32-bit and 64-bit platforms)
  (anight@eyelinkmedia dot com, Pierre)
- Fixed bug #36303 (foreach on error_zval produces segfault). (Dmitry)
- Fixed bug #36295 (typo in SplFileObject::flock() parameter name). (Tony)
- Fixed bug #36287 (Segfault with SplFileInfo conversion). (Marcus)
- Fixed bug #36283 (SOAPClient Compression Broken). (Dmitry)
- Fixed bug #36268 (Object destructors called even after fatal errors). (Dmitry)
- Fixed bug #36258 (SplFileObject::getPath() may lead to segfault). (Tony)
- Fixed bug #36250 (PHP causes ORA-07445 core dump in Oracle server 9.2.x).
  (Tony)
- Fixed bug #36242 (Possible memory corruption in stream_select()). (Tony)
- Fixed bug #36235 (ocicolumnname returns false before a successful fetch).
  (Tony)
- Fixed bug #36226 (Inconsistent handling when passing potential arrays).
  (Dmitry)
- Fixed bug #36224 (date(DATE_ATOM) gives wrong results).
  (Derick, Hannes Magnusson)
- Fixed bug #36222 (errorInfo in PDOException is always NULL). (Ilia)
- Fixed bug #36208 (symbol namespace conflicts using bundled gd). (Jakub Moc)
- Fixed bug #36205 (Memory leaks on duplicate cookies). (Dmitry)
- Fixed bug #36185 (str_rot13() crash on non-string parameter). (Pierre)
- Fixed bug #36176 (PDO_PGSQL - PDO::exec() does not return number of rows
  affected by the operation). (Ilia)
- Fixed bug #36158 (SIGTERM is not handled correctly when running as a
  FastCGI server). (Dmitry)
- Fixed bug #36152 (problems with curl+ssl and pgsql+ssl in same PHP). (Mike)
- Fixed bug #36148 (unpack("H*hex", $data) is adding an extra character to
  the end of the string). (Ilia)
- Fixed bug #36134 (DirectoryIterator constructor failed to detect empty
  directory names). (Ilia)
- Fixed bug #36113 (Reading records of unsupported type causes segfault).
  (Tony)
- Fixed bug #36096 (oci_result() returns garbage after oci_fetch() failed).
  (Tony)
- Fixed bug #36083 (SoapClient waits for responses on one-way operations).
  (Dmitry)
- Fixed bug #36071 (Engine Crash related with 'clone'). (Dmitry)
- Fixed bug #36055 (possible OCI8 crash in multi-threaded environment). (Tony)
- Fixed bug #36046 (parse_ini_file() miscounts lines in multi-line values).
  (Ilia)
- Fixed bug #36038 (ext/hash compile failure on Mac OSX). (Tony)
- Fixed bug #36037 (heredoc adds extra line number). (Dmitry)
- Fixed bug #36016 (realpath cache memleaks). (Dmitry, Nuno)
- Fixed bug #36011 (Strict errormsg wrong for call_user_func() and the likes).
  (Marcus)
- Fixed bug #36010 (Segfault when re-creating and re-executing statements with
  bound parameters). (Tony)
- Fixed bug #36006 (Problem with $this in __destruct()). (Dmitry)
- Fixed bug #35999 (recursive mkdir() does not work with relative path
  like "foo/bar"). (Tony)
- Fixed bug #35998 (SplFileInfo::getPathname() returns unix style filenames
  in win32). (Marcus)
- Fixed bug #35988 (Unknown persistent list entry type in module shutdown).
  (Dmitry)
- Fixed bug #35954 (Fatal com_exception casting object). (Rob)
- Fixed bug #35900 (stream_select() should warning when tv_sec is negative).
  (Ilia)
- Fixed bug #35785 (SimpleXML causes memory read error zend engine). (Marcus)
- Fixed bug #34272 (empty array onto COM object blows up). (Rob)
- Fixed bug #33292 (apache_get_modules() crashes on Windows). (Edin)
- Fixed bug #29476 (sqlite_fetch_column_types() locks the database forever).
  (Ilia)

12 Jan 2006, PHP 5.1.2
- Updated libsqlite in ext/sqlite to 2.8.17. (Ilia)
- Updated libsqlite in ext/pdo_sqlite to 3.2.8. (Ilia)
- Updated to libxml2-2.6.22 and libxslt-1.1.15 in the win32 bundle. (Rob)
- Added new extensions: (Ilia, Wez)
  . XMLWriter
  . Hash
- Added PNG compression support to GD extension. (Pierre)
- Added reflection constants as class constants. (Johannes)
- Added --enable-gcov configure option to enable C-level code coverage.
  (John, Jani, Ilia, Marcus)
- Added missing support for 'B' format identifier to date() function. (Ilia)
- Changed reflection to be an extension. (Marcus)
- Improved SPL extension: (Marcus)
  . Added class SplFileInfo as root class for DirectoryIterator and
    SplFileObject
  . Added SplTempFileObject
- Improved SimpleXML extension: (Marcus)
  . Fixed memleaks
  . Fixed var_dump()
  . Fixed isset/empty/(bool) behavior
  . Fixed iterator edge cases
  . Added methods getNamespaces(), getDocNamespaces()
- Upgraded pear to version 1.4.6. (Greg)
- Added constants for libxslt and libexslt versions: LIBXSLT_VERSION,
  LIBXSLT_DOTTED_VERSION, LIBEXSLT_VERSION and LIBEXSLT_DOTTED_VERSION. (Pierre)
- Fixed possible crash in apache_getenv()/apache_setenv() on invalid parameters.
  (Ilia)
- Changed errors to warnings in imagecolormatch(). (Pierre)
- Fixed segfault/leak in imagecolormatch(). (Pierre)
- Fixed small leak in mysqli_stmt_fetch() when bound variable was empty string.
  (Andrey)
- Fixed prepared statement name conflict handling in PDO_PGSQL. (Thies, Ilia)
- Fixed memory corruption when PDO::FETCH_LAZY mode is being used. (Ilia)
- Fixed possible leaks in imagecreatefromstring() with invalid data. (Pierre)
- Fixed possible memory corruption inside mb_strcut(). (Ilia)
- Fixed possible header injection by limiting each header to a single line.
  (Ilia)
- Fixed possible XSS inside error reporting functionality. (Ilia)
- Fixed many bugs in OCI8. (Tony)
- Fixed crash and leak in mysqli when using 4.1.x client libraries and
  connecting to 5.x server. (Andrey)
- Fixed bug #35916 (Duplicate calls to stream_bucket_append() lead to a crash).
  (Ilia)
- Fixed bug #35908 (curl extension uses undefined GCRY_THREAD_OPTIONS_USER).
  (Ilia)
- Fixed bug #35907 (PDO_OCI uses hardcoded lib path $ORACLE_HOME/lib). (Tony)
- Fixed bug #35887 (wddx_deserialize not parsing dateTime fields properly).
  (Derick)
- Fixed bug #35885 (strtotime("NOW") no longer works). (Derick)
- Fixed bug #35821 (array_map() segfaults when exception is throwed from
  the callback). (Tony)
- Fixed bug #35817 (unpack() does not decode odd number of hexadecimal values).
  (Ilia)
- Fixed bug #35797 (segfault on PDOStatement::execute() with
  zend.ze1_compatibility_mode = On). (Tony, Ilia)
- Fixed bug #35781 (stream_filter_append() can cause segfault). (Tony)
- Fixed bug #35760 (sybase_ct doesn't compile on Solaris using old gcc). (Tony)
- Fixed bug #35759 (mysqli_stmt_bind_result() makes huge allocation when
  column empty). (Andrey)
- Fixed bug #35751 (using date with a timestamp makes httpd segfault). (Derick)
- Fixed bug #35740 (memory leak when including a directory). (Tony)
- Fixed bug #35730 (ext/mssql + freetds: Use correct character encoding
  and allow setting it). (Frank)
- Fixed bug #35723 (xmlrpc_introspection.c fails compile per C99 std). (Jani)
- Fixed bug #35720 (A final constructor can be overwritten). (Marcus)
- Fixed bug #35713 (getopt() returns array with numeric strings when passed
  options like '-1'). (Tony)
- Fixed bug #35705 (strtotime() fails to parse soap date format without TZ).
  (Ilia)
- Fixed bug #35699 (date() can't handle leap years before 1970). (Derick)
- Fixed bug #35694 (Improved error message for invalid fetch mode). (Ilia)
- Fixed bug #35692 (iconv_mime_decode() segmentation fault; with libiconv
  only). (Tony)
- Fixed bug #35690 (pack() tries to allocate huge memory block when packing
  float values to strings). (Tony)
- Fixed bug #35669 (imap_mail_compose() crashes with
  multipart-multiboundary-email). (Ilia)
- Fixed bug #35660 (AIX TZ variable format not understood, yields UTC
  timezone). (Derick)
- Fixed bug #35655 (whitespace following end of heredoc is lost). (Ilia)
- Fixed bug #35630 (strtotime() crashes on certain relative identifiers).
  (Ilia)
- Fixed bug #35629 (crash in http:// wrapper on multiple redirects). (Ilia)
- Fixed bug #35624 (strtotime() does not handle 3 character weekdays). (Ilia)
- Fixed bug #35612 (iis6 Access Violation crash). (Dmitry, alacn.uhahaa)
- Fixed bug #35594 (Multiple calls to getopt() may result in a crash).
  (rabbitt at gmail dot com, Ilia)
- Fixed bug #35571 (Fixed crash in Apache 2 SAPI when more then one php
  script is loaded via SSI include). (Ilia)
- Fixed bug #35570 (segfault when re-using soap client object). (Dmitry)
- Fixed bug #35558 (mktime() interpreting 3 digit years incorrectly). (Ilia)
- Fixed bug #35543 (php crash when calling non existing method of a class
  that extends PDO). (Tony)
- Fixed bug #35539 (typo in error message for ErrorException). (Tony)
- FIxed bug #35536 (mysql_field_type() doesn't handle NEWDECIMAL). (Tony)
- Fixed bug #35517 (mysql_stmt_fetch returns NULL on data truncation). (Georg)
- Fixed bug #35509 (string constant as array key has different behavior inside
  object). (Dmitry)
- Fixed bug #35508 (PDO fails when unknown fetch mode specified). (Tony)
- Fixed bug #35499 (strtotime() does not handle whitespace around the date
  string). (Ilia)
- Fixed bug #35496 (Crash in mcrypt_generic()/mdecrypt_generic() without
  proper init). (Ilia)
- Fixed bug #35490 (socket_sendto() unable to handle IPv6 addresses). (Tony)
- Fixed bug #35461 (Ming extension fails to compile with ming 0.3beta1). (Jani)
- Fixed bug #35437 (Segfault or Invalid Opcode 137/1/4). (Dmitry)
- Fixed bug #35470 (Assigning global using variable name from array doesn't
  function). (Dmitry)
- Fixed bug #35456 (+ 1 [time unit] format did not work). (Ilia)
- Fixed bug #35447 (xml_parse_into_struct() chokes on the UTF-8 BOM). (Rob)
- Fixed bug #35431 (PDO crashes when using LAZY fetch with fetchAll). (Wez)
- Fixed bug #35430 (PDO crashes on incorrect FETCH_FUNC use). (Tony)
- Fixed bug #35427 (str_word_count() handles '-' incorrectly). (Ilia)
- Fixed bug #35425 (idate() function ignores timezone settings). (Ilia)
- Fixed bug #35422 (strtotime() does not parse times with UTC as timezone).
  (Ilia)
- Fixed bug #35414 (strtotime() no longer works with ordinal suffix). (Ilia)
- Fixed bug #35410 (wddx_deserialize() doesn't handle large ints as keys
  properly). (Ilia)
- Fixed bug #35409 (undefined reference to 'rl_completion_matches'). (Jani)
- Fixed bug #35399 (Since fix of bug #35273 SOAP decoding of
  soapenc:base64binary fails). (Dmitry)
- Fixed bug #35393 (changing static protected members from outside the class,
  one more reference issue). (Dmitry)
- Fixed bug #35381 (ssl library is not initialized properly). (Alan)
- Fixed bug #35377 (PDO_SQLITE: undefined reference to "fdatasync").
  (Nuno, Jani)
- Fixed bug #35373 (HP-UX "alias not allowed in this configuration"). (Dmitry)
- Fixed bug #35288 (iconv() function defined as libiconv()). (Nuno)
- Fixed bug #35103 (mysqli handles bad unsigned (big)int incorrectly).(Andrey)
- Fixed bug #35062 (socket_read() produces warnings on non blocking sockets).
  (Nuno, Ilia)
- Fixed bug #35028 (SimpleXML object fails FALSE test). (Marcus)
- Fixed bug #34729 (Crash in ZTS mode under Apache). (Dmitry, Zeev)
- Fixed bug #34429 (Output buffering cannot be turned off with FastCGI).
  (Dmitry, Ilya)
- Fixed bug #34359 (Possible crash inside fopen http wrapper). (Ilia,Sara,Nuno)
- Fixed bug #33789 (Many Problems with SunFuncs). (Derick)
- Fixed bug #33671 (sun_rise and sun_set don't return a GMT timestamp if one
  passes an offset). (Derick)
- Fixed bug #32820 (date_sunrise and date_sunset don't handle GMT offset
  well). (Derick)
- Fixed bug #31347 (is_dir and is_file (incorrectly) return true for any string
  greater then 255 characters). (Nuno,Ilia)
- Fixed bug #30937 (date_sunrise() & date_sunset() don't handle endless
  day/night at high latitudes). (Derick)
- Fixed bug #30760 (Remove MessageBox on win32 for E_CORE errors if
  display_startup_error is off). (Ilia)
- Fixed bug #29955 (mb_strtoupper() / lower() broken with Turkish encoding).
  (Rui)
- Fixed bug #28899 (mb_substr() and substr() behave differently when
  "mbstring.func_overload" is enabled). (Rui)
- Fixed bug #27678 (number_format() crashes with large numbers). (Marcus)

28 Nov 2005, PHP 5.1.1
- Disabled native date class to prevent pear::date conflict. (Ilia)
- Changed reflection constants be both PHP and class constants. (Johannes)
- Added an additional field $frame['object'] to the result array of
  debug_backtrace() that contains a reference to the respective object when the
  frame was called from an object. (Sebastian)
- Fixed bug #35423 (RecursiveDirectoryIterator doesnt appear to recurse with
  RecursiveFilterIterator). (Marcus)
- Fixed bug #35413 (Removed -dev flag from Zend Engine version). (Ilia)
- Fixed bug #35411 (Regression with \{$ handling). (Ilia)
- Fixed bug #35406 (eval hangs when evall'ed code ends with comment w/o
  newline). (Marcus)
- Fixed bug #35391 (pdo_mysql::exec does not return number of affected rows).
  (Tony)
- Fixed bug #35382 (Comment in end of file produces fatal error). (Ilia)
- Fixed bug #35360 (exceptions in interactive mode (php -a) may cause crash).
  (Dmitry)
- Fixed bug #35358 (Incorrect error messages for PDO class constants). (Ilia)
- Fixed bug #35338 (pdo_pgsql does not handle binary bound params). (Wez)
- Fixed bug #35316 (Application exception trying to create COM object). (Rob)
- Fixed bug #35170 (PHP_AUTH_DIGEST differs under Apache 1.x and 2.x). (Ilia)

24 Nov 2005, PHP 5.1
- Added support for class constants and static members for internal classes.
  (Dmitry, Michael Wallner)
- Added "new_link" parameter to mssql_connect() (Bug #34369). (Frank)
- Added missing safe_mode checks for image* functions and cURL. (Ilia)
- Added missing safe_mode/open_basedir checks for file uploads. (Ilia)
- Added PDO_MYSQL_ATTR_USE_BUFFERED_QUERY parameter for pdo_mysql. (Ilia)
- Added date_timezone_set() function to set the timezone that the date
  function will use. (Derick)
- Added pg_fetch_all_columns() function to fetch all values of a column from a
  result cursor. (Ilia)
- Added support for LOCK_EX flag for file_put_contents(). (Ilia)
- Added bindto socket context option. (Ilia)
- Added offset parameter to the stream_copy_to_stream() function. (Ilia)
- Added offset & length parameters to substr_count() function. (Ilia)
- Added man pages for "phpize" and "php-config" scripts. (Jakub Vrana)
- Added support for .cc files in extensions. (Brian)
- Added PHP_INT_MAX and PHP_INT_SIZE as predefined constants. (Andrey)
- Added user opcode API that allow overloading of opcode handlers. (Dmitry)
- Added an optional remove old session parameter to session_regenerate_id().
  (Ilia)
- Added array type hinting. (Dmitry)
- Added the tidy_get_opt_doc() function to return documentation for
  configuration options in tidy. (Patch by: nlopess@php.net)
- Added support for .cc files in extensions. (Brian)
- Added imageconvolution() function which can be used to apply a custom 3x3
  matrix convolution to an image. (Pierre)
- Added optional first parameter to XsltProcessor::registerPHPFunctions to
  only allow certain functions to be called from XSLT. (Christian)
- Added the ability to override the autotools executables used by the
  buildconf script via the PHP_AUTOCONF and PHP_AUTOHEADER environmental
  variables. (Jon)
- Added several new functions to support the PostgreSQL v3 protocol introduced
  in PostgreSQL 7.4. (Christopher)
  . pg_transaction_status() - in-transaction status of a database connection.
  . pg_query_params() - execution of parameterized queries.
  . pg_prepare() - prepare named queries.
  . pg_execute() - execution of named prepared queries.
  . pg_send_query_params() - async equivalent of pg_query_params().
  . pg_send_prepare() - async equivalent of pg_prepare().
  . pg_send_execute() - async equivalent of pg_execute().
  . pg_result_error_field() - highly detailed error information, most
    importantly
    the SQLSTATE error code.
  . pg_set_error_verbosity() - set verbosity of errors.
- Added optional fifth parameter "count" to preg_replace_callback() and
  preg_replace() to count the number of replacements made. FR #32275. (Andrey)
- Added optional third parameter "charlist" to str_word_count() which contains
  characters to be considered as word part. FR #31560. (Andrey, Ilia)
- Added interface Serializable. (Stanislav, Marcus)
- Added pg_field_type_oid() PostgreSQL function. (mauroi at digbang dot com)
- Added zend_declare_property_...() and zend_update_property_...() API
  functions for bool, double and binary safe strings. (Hartmut)
- Added possibility to access INI variables from within .ini file. (Andrei)
- Added variable $_SERVER['REQUEST_TIME'] containing request start time.
  (Ilia)
- Added optional float parameter to gettimeofday(). (Ilia)
- Added apache_reset_timeout() Apache1 function. (Rasmus)
- Added sqlite_fetch_column_types() 3rd argument for arrays. (Ilia)
- Added optional offset parameter to stream_get_contents() and
  file_get_contents(). (Ilia)
- Added optional maxlen parameter to file_get_contents(). (Ilia)
- Added SAPI hook to get the current request time. (Rasmus)
- Added new functions:
  . array_diff_key() (Andrey)
  . array_diff_ukey() (Andrey)
  . array_intersect_key() (Christiano Duarte)
  . array_intersect_ukey() (Christiano Duarte)
  . array_product() (Andrey)
  . DomDocumentFragment::appendXML() (Christian)
  . fputcsv() (David Sklar)
  . htmlspecialchars_decode() (Ilia)
  . inet_pton() (Sara)
  . inet_ntop() (Sara)
  . mysqli::client_info property (Georg)
  . posix_access() (Magnus)
  . posix_mknod() (Magnus)
  . SimpleXMLElement::registerXPathNamespace() (Christian)
  . stream_context_get_default() (Wez)
  . stream_socket_enable_crypto() (Wez)
  . stream_wrapper_unregister() (Sara)
  . stream_wrapper_restore() (Sara)
  . stream_filter_remove() (Sara)
  . time_sleep_until() (Ilia)
- Added DomDocument::$recover property for parsing not well-formed XML
 Documents. (Christian)
- Added Cursor support for MySQL 5.0.x in mysqli (Georg)
- Added proxy support to ftp wrapper via http. (Sara)
- Added MDTM support to ftp_url_stat. (Sara)
- Added zlib stream filter support. (Sara)
- Added bz2 stream filter support. (Sara)
- Added max_redirects context option that specifies how many HTTP
  redirects to follow. (Ilia)
- Added support of parameter=>value arrays to
  xsl_xsltprocessor_set_parameter(). (Tony)

- PHP extension loading mechanism with support for module
  dependencies and conflicts. (Jani, Dmitry)
- Improved interactive mode of PHP CLI (php -a). (Johannes, Marcus)
- Improved performance of:
  . general execution/compilation. (Andi, Thies, Sterling, Dmitry, Marcus)
  . switch() statement. (Dmitry)
  . several array functions. (Marcus)
  . virtual path handling by adding a realpath() cache. (Andi)
  . variable fetches. (Andi)
  . magic method invocations. (Marcus)
- Improved support for embedded server in mysqli. (Georg)
- Improved mysqli extension. (Georg)
  . added constructor for mysqli_stmt and mysqli_result classes
  . added new function mysqli_get_charset()
  . added new function mysqli_set_charset()
  . added new class mysqli_driver
  . added new class mysqli_warning
  . added new class mysqli_exception
  . added new class mysqli_sql_exception
- Improved SPL extension. (Marcus)
  . Moved RecursiveArrayIterator from examples into extension
  . Moved RecursiveFilterIterator from examples into extension
  . Added SplObjectStorage
  . Made all SPL constants class constants
  . Renamed CachingRecursiveIterator to RecursiveCachingIterator to follow
    Recursive<*>Iterator naming scheme.
  . added standard hierarchy of Exception classes
  . added interface Countable
  . added interfaces Subject and SplObserver
  . added spl_autoload*() functions
  . converted several 5.0 examples into c code
  . added class SplFileObject
  . added possibility to use a string with class_parents() and
    class_implements(). (Andrey)

- Changed type hints to allow "null" as default value for class and array.
  (Marcus, Derick, Dmitry)
- Changed SQLite extension to be a shared module in Windows distribution.
  (Edin)
- Changed "instanceof" and "catch" operators, is_a() and is_subclass_of()
  functions to not call __autoload(). (Dmitry)
- Changed sha1_file() and md5_file() functions to use streams instead of low
  level IO. (Uwe)
- Changed abstract private methods to be not allowed anymore. (Stas)
- Changed stream_filter_(ap|pre)pend() to return resource. (Sara)
- Changed mysqli_exception and sqlite_exception to use RuntimeException as
  base if SPL extension is present. (Georg, Marcus)

- Upgraded bundled libraries:
  . PCRE library to version 6.2. (Andrei)
  . SQLite 3 library in ext/pdo_sqlite to 3.2.7. (Ilia)
  . SQLite 2 library in ext/sqlite to 2.8.16. (Ilia)
- Upgraded bundled libraries in Windows distribution. (Edin)
  . zlib 1.2.3
  . curl 7.14.0
  . openssl 0.9.8
  . ming 0.3b
  . libpq (PostgreSQL) 8.0.1

- Implemented feature request #33452 (Year belonging to ISO week). (Derick)
- Allowed return by reference from internal functions. (Marcus, Andi, Dmitry)
- Rewrote strtotime() with support for timezones and many new formats.
  Implements feature requests #21399, #26694, #28088, #29150, #29585 and
  #29595. (Derick)

- Moved extensions to PECL:
  . ext/cpdf        (Tony, Derick)
  . ext/dio         (Jani, Derick)
  . ext/fam         (Jani, Derick)
  . ext/ingres_ii   (Jani, Derick)
  . ext/mnogosearch (Jani, Derick)
  . ext/w32api      (Jani, Derick)
  . ext/yp          (Jani, Derick)
  . ext/mcve        (Jani, Derick, Pierre)
  . ext/oracle      (Jani, Derick)
  . ext/ovrimos     (Jani, Derick, Pierre)
  . ext/pfpro       (Jani, Derick, Pierre)
  . ext/dbx         (Jani, Derick)
  . ext/ircg        (Jani, Derick)

- Removed php_check_syntax() function which never worked properly. (Ilia)
- Removed garbage manager in Zend Engine which results in more aggressive
  freeing of data. (Dmitry, Andi)

- Fixed "make test" to work for phpized extensions. (Hartmut, Jani)
- Fixed Apache 2 regression with sub-request handling on non-linux systems.
  (Ilia, Tony)
- Fixed PDO shutdown problem (possible infinite loop running rollback on
  shutdown). (Wez)
- Fixed PECL bug #3714 (PDO: beginTransaction doesn't work if you're in
  auto-commit mode). (Wez)
- Fixed ZTS destruction. (Marcus)
- Fixed __get/__set to allow recursive calls for different properties. (Dmitry)
- Fixed a bug where stream_get_meta_data() did not return the "uri" element
  for files opened with tmpname(). (Derick)
- Fixed a problem with SPL iterators aggregating the inner iterator. (Marcus)
- Fixed an error in mysqli_fetch_fields (returned NULL instead of an array
  when row number > field_count). (Georg)
- Fixed bug in mysql::client_version(). (Georg)
- Fixed bug in mysqli extension with unsigned int(11) being represented as
  signed integer in PHP instead of string in 32bit systems. (Andrey)
- Fixed bug with $HTTP_RAW_POST_DATA not getting set. (Brian)
- Fixed crash inside stream_get_line() when length parameter equals 0. (Ilia)
- Fixed ext/mysqli to allocate less memory when fetching bound params of type
  (MEDIUM|LONG)BLOB/(MEDIUM|LONG)TEXT. (Andrey)
- Fixed extension initialization to respect dependencies between extensions.
  (Wez)
- Fixed failing queries (FALSE returned) with mysqli_query() on 64 bit systems.
  (Andrey)
- Fixed fgetcsv() and fputcsv() inconsistency. (Dmitry)
- Fixed inheritance check to control return by reference and pass by
  reference correctly (ArrayAccess can no longer support references correctly).
  (Marcus, Andi, Dmitry)
- Fixed initializing and argument checking for posix_mknod(). (Derick)
- Fixed memory corruption in ImageTTFText() with 64bit systems. (Andrey)
- Fixed memory corruption in pg_copy_from() in case the as_null parameter was
  passed. (Derick)
- Fixed memory corruption in stristr(). (Derick)
- Fixed possible GLOBALS variable override when register_globals are ON.
  (Ilia, Stefan)
- Fixed possible INI setting leak via virtual() in Apache 2 sapi. (Ilia)
- Fixed possible register_globals toggle via parse_str(). (Ilia, Stefan)
- Fixed potential GLOBALS overwrite via import_request_variables() and
  possible crash and/or memory corruption. (Ilia)
- Fixed segfaults when CURL callback functions throw exception. (Tony)
- Fixed support for shared extensions on AIX. (Dmitry)
- Fixed bug #35342 (isset(DOMNodeList->length) returns false). (Rob)
- Fixed bug #35341 (Fix for bug #33760 breaks build with older curl). (Tony)
- Fixed bug #35336 (crash on PDO::FETCH_CLASS + __set()). (Tony)
- Fixed bug #35303 (PDO prepare() crashes with invalid parameters). (Ilia)
- Fixed bug #35293 (PDO segfaults when using persistent connections). (Tony)
- Fixed bug #35278 (Multiple virtual() calls crash Apache 2 php module). (Ilia)
- Fixed bug #35273 (Error in mapping soap - java types). (Dmitry)
- Fixed bug #35249 (compile failure when ext/readline is compiled as shared).
  (Jani)
- Fixed bug #35248 (sqlite_query() doesn't set error_msg when return value is
  being used). (Ilia)
- Fixed bug #35243 (php_mblen() crashes when compiled with thread-safety on
  Linux). (Patch: shulmanb at il dot ibm dot com, Jani)
- Fixed bug #35239 (Objects can lose references). (Dmitry)
- Fixed bug #35229 (call_user_func() crashes when argument_stack is nearly
  full). (Dmitry)
- Fixed bug #35197 (Destructor is not called). (Tony)
- Fixed bug #35179 (tokenizer extension needs T_HALT_COMPILER). (Greg)
- Fixed bug #35176 (include()/require()/*_once() produce wrong error messages
  about main()). (Dmitry)
- Fixed bug #35147 (__HALT_COMPILER() breaks with --enable-zend-multibyte).
  (Dmitry, Moriyoshi)
- Fixed bug #35143 (gettimeofday() ignores current time zone). (Derick)
- Fixed bug #35142 (SOAP Client/Server Complex Object Support). (Dmitry)
- Fixed bug #35135 (PDOStatment without related PDO object may crash). (Ilia)
- Fixed bug #35091 (SoapClient leaks memory). (Dmitry)
- Fixed bug #35079 (stream_set_blocking(true) toggles, not enables blocking).
  (askalski at gmail dot com, Tony)
- Fixed bug #35078 (configure does not find ldap_start_tls_s). (Jani)
- Fixed bug #35046 (phpinfo() uses improper css enclosure). (Ilia)
- Fixed bugs #35022, #35019 (Regression in the behavior of key() and
  current() functions). (Ilia)
- Fixed bug #35017 (Exception thrown in error handler may cause unexpected
  behavior). (Dmitry)
- Fixed bug #35014 (array_product() always returns 0). (Ilia)
- Fixed bug #35009 (ZTS: Persistent resource destruct crashes when extension
  is compiled as shared). (Dmitry)
- Fixed bug #34996 (ImageTrueColorToPalette() crashes when ncolors is zero).
  (Tony)
- Fixed bug #34982 (array_walk_recursive() modifies elements outside function
  scope). (Dmitry)
- Fixed bug #34977 (Compile failure on MacOSX due to use of varargs.h). (Tony)
- Fixed bug #34968 (bz2 extension fails on to build on some win32 setups).
 (Ilia)
- Fixed bug #34965 (tidy is not binary safe). (Mike)
- Fixed bug #34957 (PHP doesn't respect ACLs for access checks). (Wez)
- Fixed bug #34950 (Unable to get WSDL through proxy). (Dmitry)
- Fixed bug #34938 (dns_get_record() doesn't resolve long hostnames and
  leaks). (Tony)
- Fixed bug #34905 (Digest authentication does not work with Apache 1). (Ilia)
- Fixed bug #34902 (mysqli::character_set_name() - undefined method). (Tony)
- Fixed bug #34899 (Fixed sqlite extension compile failure). (Ilia)
- Fixed bug #34893 (PHP5.1 overloading, Cannot access private property).
  (Dmitry)
- Fixed bug #34884 (Possible crash in ext/sqlite when sqlite.assoc_case is
  being used). (Tony, Ilia)
- Fixed bug #34879 (str_replace, array_map corrupt negative array indexes on
  64-bit platforms). (Dmitry)
- Fixed bug #34873 (Segmentation Fault on foreach in object). (Dmitry)
- Fixed bug #34856 (configure fails to detect libiconv's type). (Tony)
- Fixed bug #34855 (ibase_service_attach() segfault on AMD64).
  (irie at gmx dot de, Tony)
- Fixed bug #34851 (SO_RECVTIMEO and SO_SNDTIMEO socket options expect
  integer parameter on Windows). (Mike)
- Fixed bug #34850 (--program-suffix and --program-prefix not included in
  man page names). (Jani)
- Fixed bug #34821 (zlib encoders fail on widely varying binary data on
  windows). (Mike, Ilia)
- Fixed bug #34818 (several functions crash when invalid mysqli_link object
  is passed). (Tony)
- Fixed bug #34810 (mysqli::init() and others use wrong $this pointer without
  checks). (Tony)
- Fixed bug #34809 (FETCH_INTO in PDO crashes without a destination object).
  (Ilia)
- Fixed bug #34802 (Fixed crash on object instantiation failure). (Ilia)
- Fixed bug #34796 (missing SSL linking in ext/ftp when configured as shared).
  (Jani)
- Fixed bug #34790 (preg_match_all(), named capturing groups, variable
  assignment/return => crash). (Dmitry)
- Fixed bug #34788 (SOAP Client not applying correct namespace to generated
  values). (Dmitry)
- Fixed bug #34787 (SOAP Client not handling boolean types correctly). (Dmitry)
- Fixed bug #34786 (2 @ results in change to error_reporting() to random
  value) (Dmitry, Tony)
- Fixed bug #34785 (subclassing of mysqli_stmt does not work). (Georg)
- Fixed bug #34782 (token_get_all() gives wrong result). (Dmitry)
- Fixed bug #34777 (Crash in dblib when fetching non-existent error info).
  (Ilia)
- Fixed bug #34771 (strtotime() fails with 1-12am/pm). (Derick)
- Fixed bug #34767 (Zend Engine 1 Compatibility not copying objects
  correctly). (Dmitry)
- Fixed bug #34758 (PDO_DBLIB did not implement rowCount()). (Ilia)
- Fixed bug #34757 (iconv_substr() gives "Unknown error" when offset > string
  length). (Tony)
- Fixed bug #34742 (ftp wrapper failures caused from segmented command
  transfer). (Ilia)
- Fixed bug #34725 (CLI segmentation faults during cleanup). (Dmitry)
- Fixed bug #34723 (array_count_values() strips leading zeroes). (Tony)
- Fixed bug #34712 (zend.ze1_compatibility_mode = on segfault). (Dmitry)
- Fixed bug #34704 (Infinite recursion due to corrupt JPEG). (Marcus)
- Fixed bug #34678 (__call(), is_callable() and static methods). (Dmitry)
- Fixed bug #34676 (missing support for strtotime("midnight") and
  strtotime("noon")). (Derick)
- Fixed bug #34645 (ctype corrupts memory when validating large numbers).
 (Ilia)
- Fixed bug #34643 (wsdl default value has no effect). (Dmitry)
- Fixed bug #34623 (Crash in pdo_mysql on longtext fields). (Ilia)
- Fixed bug #34617 (zend_deactivate: objects_store used after
  zend_objects_store_destroy is called). (Dmitry)
- Fixed bug #34590 (User defined PDOStatement class can't implement
  methods). (Marcus)
- Fixed bug #34584 (Segfault with SPL autoload handler). (Marcus)
- Fixed bug #34581 (crash with mod_rewrite). (Tony, Ilia)
- Fixed bug #34565 (mb_send_mail does not fetch
  mail.force_extra_parameters). (Marco, Ilia)
- Fixed bug #34557 (php -m exits with "error" 1). (Johannes)
- Fixed bug #34518 (Unset doesn't separate container in CV). (Dmitry)
- Fixed bug #34505 (Possible memory corruption when unmangling properties
  with empty names). (Tony)
- Fixed bug #34478 (Incorrect parsing of url's fragment (#...)). (Dmitry)
- Fixed bug #34467 (foreach + __get + __set inconsistency). (Dmitry)
- Fixed bug #34456 (Possible crash inside pspell extension). (Ilia)
- Fixed bug #34453 (parsing http://www.w3.org/2001/xml.xsd exception). (Dmitry)
- Fixed bug #34450 (Segfault when calling mysqli_close() in destructor). (Tony)
- Fixed bug #34449 (ext/soap: XSD_ANYXML functionality not exposed). (Dmitry)
- Fixed bug #34420 (Possible crash inside curl_multi_remove_handle()). (Ilia)
- Fixed bug #34358 (Fatal error: Cannot re-assign $this). (Dmitry)
- Fixed bug #34331 (php crashes when variables_order is empty). (Ilia)
- Fixed bug #34321 (Possible crash in filter code). (Ilia)
- Fixed bug #34311 (unserialize() crashes with chars above 191 dec). (Nuno)
- Fixed bug #34310 (foreach($arr as $c->d => $x) crashes). (Dmitry)
- Fixed bug #34307 (on_modify handler not called to set the default value if
  setting from php.ini was invalid). (Andrei)
- Fixed bug #34306 (wddx_serialize_value() crashes with long array keys).
  (Jani)
- Fixed bug #34304 (date() doesn't have a modifier for ISO Week Day). (Derick)
- Fixed bug #34302 (date('W') do not return leading zeros for week 1 to 9).
  (Derick)
- Fixed bug #34299 (ReflectionClass::isInstantiable() returns true for abstract
  classes). (Marcus)
- Fixed bug #34284 (CLI phpinfo showing html on _SERVER["argv"]). (Jani)
- Fixed bug #34277 (array_filter() crashes with references and objects).
  (Dmitry)
- Fixed bug #34276 (setAttributeNS doesn't work with default namespace).
  (Rob)
- Fixed bug #34260 (Segfault with callbacks (array_map) + overloading).
  (Dmitry)
- Fixed bug #34257 (lib64 not handled correctly in ming extension). (Marcus)
- Fixed bug #34221 (Compiling xmlrpc as shared fails other parts). (Jani)
- Fixed bug #34216 (Segfault with autoload). (Marcus)
- Fixed bug #34199 (if($obj)/if(!$obj) inconsistency because of cast handler).
  (Dmitry, Alex)
- Fixed bug #34191 (ob_gzhandler does not enforce trailing \0). (Ilia)
- Fixed bug #34156 (memory usage remains elevated after memory limit is
  reached). (Ilia)
- Fixed bug #34148 (+,- and . not supported as parts of scheme). (Ilia)
- Fixed bug #34137 (assigning array element by reference causes binary mess).
  (Dmitry)
- Fixed bug #34103 (line numbering not maintained in dom document). (Rob)
- Fixed bug #34078 (Reflection API problems in methods with boolean or
  null default values). (Tony)
- Fixed bug #34068 (Numeric string as array key not cast to integer in
  wddx_deserialize()). (Ilia)
- Fixed bug #34064 (arr[] as param to function in class gives invalid
  opcode). (Dmitry)
- Fixed bug #34062 (Crash in catch block when many arguments are used).
  (Dmitry)
- Fixed bug #34052 (date('U') returns %ld not unix timestamp). (Nuno)
- Fixed bug #34045 (Buffer overflow with serialized object). (Dmitry)
- Fixed bug #34001 (pdo_mysql truncates numeric fields at 4 chars). (Ilia)
- Fixed bug #33999 (object remains object when cast to int). (Dmitry)
- Fixed bug #33996 (No information given for fatal error on passing invalid
  value to typed argument). (Dmitry)
- Fixed bug #33989 (extract($GLOBALS,EXTR_REFS) crashes PHP). (Dmitry)
- Fixed bug #33987 (php script as ErrorDocument causes crash in Apache 2).
  (Ilia)
- Fixed bug #33967 (misuse of Exception constructor doesn't display
  errorfile). (Jani)
- Fixed bug #33966 (Wrong use of reflectionproperty causes a segfault). (Tony)
- Fixed bug #33963 (mssql_bind() fails on input parameters). (Frank)
- Fixed bug #33958 (duplicate cookies and magic_quotes=off may cause a crash).
  (Ilia)
- Fixed bug #33957 (gmdate('W')/date('W') sometimes returns wrong week number).
  (Derick)
- Fixed bug #33940 (array_map() fails to pass by reference when called
  recursively). (Dmitry)
- Fixed bug #33917 (number_format() output with > 1 char separators). (Jani)
- Fixed bug #33904 (input array keys being escaped when magic quotes is off).
  (Ilia)
- Fixed bug #33903 (spl_autoload_register class method). (Marcus)
- Fixed bug #33899 (CLI: setting extension_dir=some/path extension=foobar.so
  does not work). (Jani)
- Fixed bug #33882 (CLI was looking for php.ini in wrong path). (Hartmut)
- Fixed bug #33869 (strtotime() problem with "+1days" format). (Ilia)
- Fixed bug #33841 (pdo sqlite driver forgets to update affected column
  count on execution of prepared statments). (Ilia)
- Fixed bug #33837 (Informix ESQL version numbering schema changed). (Jani)
- Fixed bug #33829 (mime_content_type() returns text/plain for gzip and bzip
  files). (Derick)
- Fixed bug #33802 (throw Exception in error handler causes crash). (Dmitry)
- Fixed bug #33771 (error_reporting falls to 0 when @ was used inside
  try/catch block). (Tony)
- Fixed bug #33760 (cURL needs to implement CRYPTO_callback functions to
  prevent locking). (Mike, Ilia)
- Fixed bug #33732 (Wrong behavior of constants in class and interface
  extending). (Dmitry)
- Fixed bug #33723 (php_value overrides php_admin_value). (Dmitry)
- Fixed bug #33720 (mb_encode_mimeheader does not work for multibyte
  chars). (Rui)
- Fixed bug #33710 (ArrayAccess objects does not initialize $this). (Dmitry)
- Fixed bug #33690 (Crash setting some ini directives in httpd.conf). (Rasmus)
- Fixed bug #33673 (Added detection for partially uploaded files). (Ilia)
- Fixed bug #33605 (substr_compare() crashes with negative offset and length).
  (Tony)
- Fixed bug #33597 (setcookie() "expires" date format doesn't comply with RFC).
  (Tony)
- Fixed bug #33588 (LDAP: RootDSE query not possible). (Jani)
- Fixed bug #33578 (strtotime() problem with "Oct17" format). (Derick)
- Fixed bug #33578 (strtotime() doesn't understand "11 Oct" format). (Derick)
- Fixed bug #33562 (date("") crashes). (Derick)
- Fixed bug #33558 (warning with nested calls to functions returning by
  reference). (Dmitry)
- Fixed bug #33536 (strtotime() defaults to now even on non time string).
  (Derick)
- Fixed bug #33532 (Different output for strftime() and date()). (Derick)
- Fixed bug #33523 (Memory leak in xmlrpc_encode_request()). (Ilia)
- Fixed bug #33520 (crash if safe_mode is on and session.save_path is changed).
  (Dmitry)
- Fixed bug #33512 (Add missing support for isset()/unset() overloading to
  complement the property get/set methods). (Dmitry)
- Fixed bug #33491 (crash after extending MySQLi internal class). (Tony)
- Fixed bug #33475 (cURL handle is not closed on curl_close(). (Ilia)
- Fixed bug #33469 (Compile error undefined reference to ifx_checkAPI). (Jani)
- Fixed bug #33433 (strtoll not available on Tru64). (Jani, Derick)
- Fixed bug #33427 (ext/odbc: check if unixODBC header file exists). (Jani)
- Fixed bug #33415 (strtotime() related bugs). (Derick)
- Fixed bug #33414 (Comprehensive list of incorrect days returned after
  strtotime() / date() tests). (Derick)
- Fixed bug #33389 (double free() when exporting a ReflectionClass). (Marcus)
- Fixed bug #33383 (crash when retrieving empty LOBs). (Tony)
- Fixed bug #33382 (array_reverse() fails after *sort()),  introduced by
  zend_hash_sort() optimizations in HEAD. (Tony)
- Fixed bug #33340 (CLI Crash when calling php:function from XSLT). (Rob)
- Fixed bug #33326 (Cannot build extensions with phpize on Macosx). (Jani)
- Fixed bug #33318 (throw 1; results in Invalid opcode 108/1/8). (Dmitry)
- Fixed bug #33312 (ReflectionParameter methods do not work correctly).
  (Dmitry)
- Fixed bug #33299 (php:function no longer handles returned dom objects).
  (Rob, Joe Orton)
- Fixed bug #33286 (nested array_walk() calls and user array compare functions
  broken; FCI cache). (Andrei, patch from m.bretz@metropolis-ag.de)
- Fixed bug #33277 (private method accessed by child class). (Dmitry)
- Fixed bug #33268 (iconv_strlen() works only with a parameter of < 3 in
  length). (Ilia)
- Fixed bug #33257 (array_splice() inconsistent when passed function instead of
  variable). (Dmitry)
- Fixed bug #33243 (ze1_compatibility_mode does not work as expected). (Dmitry)
- Fixed bug #33242 (Mangled error message when stream fails). (Derick)
- Fixed bug #33222 (segfault when CURL handle is closed in a callback). (Tony)
- Fixed bug #33214 (odbc_next_result does not signal SQL errors with
  2-statement SQL batches). (rich at kastle dot com, Tony)
- Fixed bug #33212 ([GCC 4]: 'zend_error_noreturn' aliased to external symbol
  'zend_error'). (Dmitry)
- Fixed bug #33210 (relax jpeg recursive loop protection). (Ilia)
- Fixed bug #33201 (Crash when fetching some data types). (Frank)
- Fixed bug #33200 (preg_replace(): magic_quotes_sybase=On makes 'e' modifier
  misbehave). (Jani)
- Fixed bug #33185 (--enable-session=shared does not build). (Jani)
- Fixed bug #33171 (foreach enumerates private fields declared in base
  classes). (Dmitry)
- Fixed bug #33167 (Possible crash inside pg_fetch_array()). (Ilia)
- Fixed bug #33164 (Soap extension incorrectly detects HTTP/1.1). (Ilia)
- Fixed bug #33156 (cygwin version of setitimer doesn't accept ITIMER_PROF).
  (Nuno)
- Fixed bug #33153 (crash in mssql_next result). (Frank)
- Fixed bug #33150 (shtool: insecure temporary file creation). (Jani)
- Fixed bug #33136 (method offsetSet in class extended from ArrayObject crash
  PHP). (Marcus)
- Fixed bug #33125 (imagecopymergegray() produces mosaic rainbow effect).
  (Pierre)
- Fixed bug #33116 (crash when assigning class name to global variable in
  __autoload). (Dmitry)
- Fixed bug #33090 (mysqli_prepare() doesn't return an error). (Georg)
- Fixed bug #33076 (str_ireplace() incorrectly counts result string length
  and may cause segfault). (Tony)
- Fixed bug #33072 (Add a safemode/open_basedir check for runtime
  "session.save_path" change using session_save_path() function). (Rasmus)
- Fixed bug #33070 (Improved performance of bzdecompress() by several orders
  of magnitude). (Ilia)
- Fixed bug #33059 (crash when moving xml attribute set in dtd). (Ilia)
- Fixed bug #33057 (Don't send extraneous entity-headers on a 304 as per
  RFC 2616 section 10.3.5) (Rasmus, Choitel)
- Fixed bug #33019 (socket errors cause memory leaks in php_strerror()).
  (jwozniak23 at poczta dot onet dot pl, Tony).
- Fixed bug #33017 ("make distclean" gives an error with VPATH build). (Jani)
- Fixed bug #33013 ("next month" was handled wrong while parsing dates).
  (Derick)
- Fixed bug #32993 (implemented Iterator function current() don't throw
  exception). (Dmitry)
- Fixed bug #32981 (ReflectionMethod::getStaticVariables() causes apache2.0.54
  seg fault). (Dmitry)
- Fixed bug #32956 (mysql_bind_result() doesn't support MYSQL_TYPE_NULL).
  (Georg)
- Fixed bug #32947 (Incorrect option for mysqli default password). (Georg)
- Fixed bug #32944 (Disabling session.use_cookies doesn't prevent reading
  session cookies). (Jani, Tony)
- Fixed bug #32941 (Sending structured SOAP fault kills a php). (Dmitry)
- Fixed bug #32937 (open_basedir looses trailing / in the limiter).
  (Adam Conrad)
- Fixed bug #32936 (http redirects URLs are not checked for control chars).
  (Ilia)
- Fixed bug #32933 (Cannot extend class "SQLiteDatabase"). (Marcus)
- Fixed bug #32932 (Oracle LDAP: ldap_get_entries(), invalid pointer). (Jani)
- Fixed bug #32930 (class extending DOMDocument doesn't clone properly). (Rob)
- Fixed bug #32924 (file included with "auto_prepend_file" can be included
  with require_once() or include_once()). (Stas)
- Fixed bug #32904 (pg_get_notify() ignores result_type parameter). (Tony)
- Fixed bug #32852 (Crash with singleton and __destruct when
  zend.ze1_compatibility_mode = On). (Dmitry)
- Fixed bug #32833 (Invalid opcode). (Dmitry)
- Fixed bug #32813 (parse_url() does not handle scheme-only urls properly).
  (Ilia)
- Fixed bug #32810 (temporary files not using plain file wrapper). (Ilia)
- Fixed bug #32809 (Missing T1LIB support on Windows). (Edin)
- Fixed bug #32802 (General cookie overrides more specific cookie). (Ilia)
- Fixed bugs #32800, #32830 (ext/odbc: Problems with 64bit systems). (Jani)
- Fixed bug #32799 (crash: calling the corresponding global var during the
  destruct). (Dmitry)
- Fixed bug #32776 (SOAP doesn't support one-way operations). (Dmitry)
- Fixed bug #32773 (GMP functions break when second parameter is 0). (Stas)
- Fixed bug #32759 (incorrect determination of default value (COM)). (Wez)
- Fixed bug #32758 (Cannot access safearray properties in VB6 objects). (Wez)
- Fixed bug #32755 (Segfault in replaceChild() when DocumentFragment has no
  children). (Rob)
- Fixed bug #32753 (Undefined constant SQLITE_NOTADB). (Ilia)
- Fixed bug #32742 (segmentation fault when the stream with a wrapper
  is not closed). (Tony, Dmitry)
- Fixed bug #32699 (pg_affected_rows() was defined when it was not available).
  (Derick)
- Fixed bug #32686 (Require/include file in destructor causes segfault).
  (Marcus)
- Fixed bug #32682 (ext/mssql: Error on module shutdown when called from
  activescript). (Frank)
- Fixed bug #32674 (exception in iterator causes crash). (Dmitry)
- Fixed bug #32660 (Assignment by reference causes crash when field access is
  overloaded (__get)). (Dmitry)
- Fixed bug #32647 (Using register_shutdown_function() with invalid callback
  can crash PHP). (Jani)
- Fixed bug #32615 (Segfault in replaceChild() using fragment when
  previousSibling is NULL). (Rob)
- Fixed bug #32613 (ext/snmp: use of snmp_shutdown() causes snmpapp.conf
  access errors). (Jani, ric at arizona dot edu)
- Fixed bug #32608 (html_entity_decode() converts single quotes even if
  ENT_NOQUOTES is given). (Ilia)
- Fixed bug #32596 (Segfault/Memory Leak by getClass (etc) in __destruct).
  (Dmitry)
- Fixed bug #32591 (ext/mysql: Unsatisfied symbol: ntohs with HP-UX). (Jani)
- Fixed bug #32589 (possible crash inside imap_mail_compose() function).
  (Ilia)
- Fixed bug #32589 (Possible crash inside imap_mail_compose, with charsets).
  (Ilia)
- Fixed bug #32587 (Apache2: errors sent to error_log do not include
  timestamps). (Jani)
- Fixed bug #32560 (configure looks for incorrect db2 library). (Tony)
- Fixed bug #32553 (mmap loads only the 1st 2000000 bytes on Win32). (Ilia)
- Fixed bug #32533 (proc_get_status() returns the incorrect process status).
  (Ilia)
- Fixed bug #32530 (chunk_split() does not append endstr if chunklen is
  longer then the original string). (Ilia)
- Fixed bug #32491 (File upload error - unable to create a temporary file).
  (Uwe Schindler)
- Fixed bug #32455 (wrong setting property to unset value). (Dmitry)
- Fixed bug #32429 (method_exists() always return TRUE if __call method
  exists). (Dmitry)
- Fixed bug #32428 (The @ warning error suppression operator is broken).
  (Dmitry)
- Fixed bug #32427 (Interfaces are not allowed 'static' access modifier).
  (Dmitry)
- Fixed bug #32405 (mysqli::fetch() returns bad data - 64bit problem).
  (Andrey)
- Fixed bug #32296 (get_class_methods() output has changed between 5.0.2 and
  5.0.3). (Dmitry)
- Fixed bug #32282 (Segfault in mysqli_fetch_array on 64-bit). (Georg)
- Fixed bug #32245 (xml_parser_free() in a function assigned to the xml
  parser gives a segfault). (Rob)
- Fixed bug #32179 (xmlrpc_encode() segfaults with recursive references).
  (Tony)
- Fixed bug #32171 (Userspace stream wrapper crashes PHP). (Tony, Dmitry)
- Fixed bug #32160 (copying a file into itself leads to data loss). (Ilia)
- Fixed bug #32139 (SOAP client does not auto-handle base64 encoding). (Ilia)
- Fixed bug #32109 ($_POST is not populated in multi-threaded environment).
  (Moriyoshi)
- Fixed bug #32080 (segfault when assigning object to itself with
  zend.ze1_compatibility_mode=On). (Dmitry)
- Fixed bug #32021 (Crash caused by range('', 'z')). (Derick)
- Fixed bug #32013 (ext/mysqli bind_result causes fatal error: memory limit).
  (Andrey)
- Fixed bug #32010 (Memory leak in mssql_fetch_batch). (fmk)
- Fixed bug #32009 (crash when mssql_bind() is called more than once). (Frank)
- Fixed bug #31971 (ftp_login fails on some SSL servers).
  (frantisek at augusztin dot com)
- Fixed bug #31887 (ISAPI: Custom 5xx error does not return correct HTTP
  response message). (Jani)
- Fixed bug #31828 (Crash with zend.ze1_compatibility_mode=On). (Dmitry)
- Fixed bug #31668 (multi_query works exactly every other time - multi query
  d/e flag global and not per connection). (Andrey)
- Fixed bug #31636 (another crash when echoing a COM object). (Wez)
- Fixed bug #31583 (php_std_date() uses short day names in non-y2k_compliance
  mode). (mike at php dot net)
- Fixed bug #31525 (object reference being dropped. $this getting lost).
 (Stas, Dmitry)
- Fixed bug #31502 (Wrong deserialization from session when using WDDX
  serializer). (Dmitry)
- Fixed bug #31478 (segfault with empty() / isset()). (Moriyoshi)
- Fixed bug #31465 (False warning in unpack() when working with *). (Ilia)
- Fixed bug #31363 (broken non-blocking flock()). (ian at snork dot net)
- Fixed bug #31358 (Older GCC versions do not provide portable va_copy()).
  (Jani)
- Fixed bug #31341 (escape on curly inconsistent). (Dmitry)
- Fixed bug #31256 (PHP_EVAL_LIBLINE configure macro does not handle
  -pthread). (Jani)
- Fixed bug #31213 (Side effects caused by fix of bug #29493). (Dmitry)
- Fixed bug #31177 (memory leaks and corruption because of incorrect
  refcounting). (Dmitry)
- Fixed bug #31158 (array_splice on $GLOBALS crashes). (Dmitry)
- Fixed bug #31054 (safe_mode & open_basedir checks only check first
  include_path value). (Ilia)
- Fixed bug #31033 (php:function(string, nodeset) with xsl:key crashes PHP).
  (Rob)
- Fixed bug #30961 (Wrong line number in ReflectionClass getStartLine()).
  (Dmitry)
- Fixed bug #30889 (Conflict between __get/__set and ++ operator). (Dmitry)
- Fixed bug #30833 (array_count_values() modifying input array). (Tony)
- Fixed bug #30828 (debug_backtrace() reports incorrect class in overridden
  methods). (Dmitry)
- Fixed bug #30820 (static member conflict with $this->member silently
  ignored). (Dmitry)
- Fixed bug #30819 (Better support for LDAP SASL bind). (Jani)
- Fixed bug #30791 (magic methods (__sleep/__wakeup/__toString) call
  __call if object is overloaded). (Dmitry)
- Fixed bug #30707 (Segmentation fault on exception in method).
  (Stas, Dmitry)
- Fixed bug #30702 (cannot initialize class variable from class constant).
  (Dmitry)
- Fixed bug #30578 (Output buffers flushed before calling __destruct()
  functions). (Jani)
- Fixed bug #30519 (Interface not existing says Class not found). (Dmitry)
- Fixed bug #30407 (Strange behavior of default arguments). (Dmitry)
- Fixed bug #30394 (Assignment operators yield wrong result with __get/__set).
  (Dmitry)
- Fixed bug #30332 (zend.ze1_compatibility_mode isn't fully compatible with
  array_push()). (Dmitry)
- Fixed bug #30162 (Catching exception in constructor causes lose of
  $this). (Dmitry)
- Fixed bug #30140 (Problem with array in static properties). (Dmitry)
- Fixed bug #30126 (Enhancement for error message for abstract classes).
  (Marcus)
- Fixed bug #30096 (gmmktime does not return the current time). (Derick)
- Fixed bug #30080 (Passing array or non array of objects). (Dmitry)
- Fixed bug #30052 (Crash on shutdown after odbc_pconnect()). (Edin)
- Fixed bug #29983 (PHP does not explicitly set mime type & charset). (Ilia)
- Fixed bug #29975 (memory leaks when set_error_handler() is used inside error
  handler). (Tony)
- Fixed bug #29971 (variables_order behavior). (Dmitry)
- Fixed bug #29944 (Function defined in switch, crashes). (Dmitry)
- Fixed bug #29896 (Backtrace argument list out of sync). (Dmitry)
- Fixed bug #29728 (Reflection API Feature: Default parameter value). (Marcus)
- Fixed bug #29689 (default value of protected member overrides default value
  of private and other private variable problems in inherited classes). (Stas)
- Fixed bug #29683 (headers_list() returns empty array). (Tony)
- Fixed bug #29583 (crash when echoing a COM object). (M.Sisolak, Wez)
- Fixed bug #29522 (accessing properties without connection). (Georg)
- Fixed bug #29361 (var_export() producing invalid code). (Derick)
- Fixed bug #29338 (unencoded spaces get ignored after certain tags). (Ilia)
- Fixed bug #29335 (fetch functions now use MYSQLI_BOTH as default). (Georg)
- Fixed bug #29334 (win32 mail() provides incorrect Date: header). (Jani)
- Fixed bug #29311 (calling parent constructor in mysqli). (Georg)
- Fixed bug #29268 (__autoload() not called with Reflection->getClass()).
  (Dmitry)
- Fixed bug #29256 (SOAP HTTP Error when envelop size is more than 24345
  bytes). (Dmitry, Wez)
- Fixed bug #29253 (array_diff with $GLOBALS argument fails). (Dmitry)
- Fixed bug #29236 (memory error when wsdl-cache is enabled). (Dmitry)
- Fixed bug #29210 (Function: is_callable - no support for private and
  protected classes). (Dmitry)
- Fixed bug #29109 (SoapFault exception: [WSDL] Out of memory). (Dmitry)
- Fixed bug #29104 (Function declaration in method doesn't work). (Dmitry)
- Fixed bug #29061 (soap extension segfaults). (Dmitry)
- Fixed bug #29015 (Incorrect behavior of member vars(non string ones)-numeric
  mem vars and others). (Dmitry)
- Fixed bug #28985 (__getTypes() returning nothing on complex WSDL). (Dmitry)
- Fixed bug #28969 (Wrong data encoding of special characters). (Dmitry)
- Fixed bug #28839 (SIGSEGV in interactive mode (php -a)).
  (kameshj at fastmail dot fm)
- Fixed bug #28605 (Need to use -[m]ieee option for Alpha CPUs). (Jani)
- Fixed bug #28568 (SAPI::known_post_content_types is not thread safe).
  (Moriyoshi)
- Fixed bug #28377 (debug_backtrace is intermittently passing args). (Dmitry)
- Fixed bug #28355 (glob wont error if dir is not readable). (Hartmut)
- Fixed bug #28072 (static array with some constant keys will be incorrectly
  ordered). (Dmitry)
- Fixed bug #27908 (xml default_handlers not being called). (Rob)
- Fixed bug #27598 (list() array key assignment causes HUGE memory leak).
  (Dmitry)
- Fixed bug #27268 (Bad references accentuated by clone). (Dmitry)
- Fixed bug #26456 (Wrong results from Reflection-API getDocComment() when
  called via STDIN). (Dmitry)
- Fixed bug #25922 (In error handler, modifying 5th arg (errcontext) may
  result in seg fault). (Dmitry)
- Fixed bug #25359 (array_multisort() doesn't work in a function if array is
  global or reference). (Dmitry)
- Fixed bug #22836 (returning reference to uninitialized variable). (Dmitry)
- Fixed bug #21306 (ext/sesssion: catch bailouts of write handler during
  RSHUTDOWN). (Jani, Xuefer at 21cn dot com)
- Fixed bug #15854 (boolean ini options may be incorrectly displayed as Off
  when they are On). (Tony)
- Fixed bugs #14561, #20382, #26090, #26320, #28024, #30532, #32086, #32270,
  #32555, #32588, #33056 (strtotime() related bugs). (Derick)

31 Mar 2005, PHP 5.0.4
- Added SNMPv2 support. (harrie)
- Added Oracle Instant Client support. (cjbj at hotmail dot com, Tony)
- Added length and charsetnr for field array and object in mysqli. (Georg)
- Added checks for negative values to gmp_sqrt(), gmp_powm(), gmp_sqrtrem()
  and gmp_fact() to prevent SIGFPE. (Tony)
- Changed foreach() to throw an exception if IteratorAggregate::getIterator()
  does not return an Iterator. (Marcus)
- Changed phpize not to require libtool. (Jani)
- Updated bundled oniguruma library (used for multibyte regular expression)
  to 3.7.0. (Moriyoshi)
- Updated bundled libmbfl library (used for multibyte functions). (Moriyoshi)
  Fixed bugs:
  . Bug #32311 (mb_encode_mimeheader() does not properly escape characters)
  . Bug #32063 (mb_convert_encoding ignores named entity 'alpha')
  . Bug #31911 (mb_decode_mimeheader() is case-sensitive to hex escapes)
  . bug #30573 (compiler warnings in libmbfl due to invalid type cast)
  . Bug #30549 (incorrect character translations for some ISO8859 charsets).
- Fixed bug preventing from building oci8 as shared.
  (stanislav dot voroniy at portavita dot nl, Tony)
- Fixed a bug in mysql_affected_rows and mysql_stmt_affected_rows when the
  api function returns -1 (Georg)
- Fixed several leaks in ext/browscap and sapi/embed. (Andrei)
- Fixed several leaks in ext/filepro. (Tony)
- Fixed build system to always use bundled libtool files. (Jani)
- Fixed a bug in mysqli_stmt_execute() (type conversion with NULL values).
  (Georg)
- Fixed segfault in mysqli_fetch_field_direct() when invalid field offset
  is passed. (Tony)
- Fixed posix_getsid() & posix_getpgid() to return sid & pgid instead
  of true. (Tony)
- Fixed bug #32394 (offsetUnset() segfaults in a foreach). (Marcus)
- Fixed bug #32373 (segfault in bzopen() if supplied path to non-existent
  file). (Tony)
- Fixed bug #32326 (Check values of Connection/Transfer-Encoding
  case-incentively in SOAP extension). (Ilia)
- Fixed bug #32290 (call_user_func_array() calls wrong class method within
  child class). (Marcus)
- Fixed bug #32238 (spl_array.c: void function cannot return value). (Johannes)
- Fixed bug #32210 (proc_get_status() sets "running" always to true). (Ilia)
- Fixed bug #32200 (Prevent using both --with-apxs2 and --with-apxs2filter).
  (Jani)
- Fixed bug #32134 (Overloading offsetGet/offsetSet). (Marcus)
- Fixed bug #32130 (ArrayIterator::seek() does not throw an Exception on
  invalid index). (Marcus)
- Fixed bug #32115 (dateTime SOAP encoding of timezone incorrect). (Dmitry)
- Fixed bug #32081 (in mysqli default socket value is not being used). (Ilia)
- Fixed bug #32021 (Crash caused by range('', 'z')). (Derick)
- Fixed bug #32011 (Fragments which replaced Nodes are not globaly useable).
  (Rob)
- Fixed bug #32001 (xml_parse_into_struct() function exceeds maximum
  execution time). (Rob, Moriyoshi)
- Fixed bug #31980 (Unicode exif data not available on Windows). (Edin)
- Fixed bug #31960 (msql_fetch_row() and msql_fetch_array() dropping columns
  with NULL values). (Daniel Convissor)
- Fixed bug #31878 (Segmentation fault using clone keyword on nodes). (Rob)
- Fixed bug #31858 (--disable-cli does not force --without-pear). (Jani)
- Fixed bug #31842 (*date('r') does not return RFC2822 conforming date string).
  (Jani)
- Fixed bug #31832 (SOAP encoding problem with complex types in WSDL mode with
  multiple parts). (Dmitry)
- Fixed bug #31797 (exif_read_data() uses too low nesting limit). (Ilia)
- Fixed bug #31796 (readline completion handler does not handle empty return
  values). (Ilia)
- Fixed bug #31792 (getrusage() does not provide ru_nswap value). (Ilia)
- Fixed bug #31755 (Cannot create SOAP header in no namespace). (Dmitry)
- Fixed bug #31754 (dbase_open() fails for mode = 1). (Mehdi, Derick)
- Fixed bug #31751 (pg_parameter_status() missing on Windows). (Edin)
- Fixed bug #31747 (SOAP Digest Authentication doesn't work with
  "HTTP/1.1 100 Continue" response). (Dmitry)
- Fixed bug #31732 (mb_get_info() causes segfault when no parameters
  specified). (Tony)
- Fixed bug #31710 (Wrong return values for mysqli_autocommit/commit/rollback).
  (Georg)
- Fixed bug #31705 (parse_url() does not recognize http://foo.com#bar). (Ilia)
- Fixed bug #31695 (Cannot redefine endpoint when using WSDL). (Dmitry)
- Fixed bug #31684 (dio_tcsetattr(): misconfigured termios settings).
  (elod at itfais dot com)
- Fixed bug #31683 (changes to $name in __get($name) override future
  parameters) (Dmitry)
- Fixed bug #31699 (unserialize() float problem on non-English locales). (Ilia)
- Fixed bug #31562 (__autoload() problem with static variables). (Marcus)
- Fixed bug #31651 (ReflectionClass::getDefaultProperties segfaults with arrays).
  (Marcus)
- Fixed bug #31623 (OCILogin does not support password grace period).
  (daniel dot beet at accuratesoftware dot com, Tony)
- Fixed bug #31527 (crash in msg_send() when non-string is stored without
  being serialized). (Ilia)
- Fixed bug #31515 (Improve performance of scandir() by factor of 10 or so). (Ilia)
- Fixed bug #31514 (open_basedir uses path_translated rather then cwd for .
  translation). (Ilia)
- Fixed bug #31480 (Possible infinite loop in imap_mail_compose()). (Ilia)
- Fixed bug #31479 (Fixed crash in chunk_split(), when chunklen > strlen). (Ilia)
- Fixed bug #31454 (session_set_save_handler crashes PHP when supplied
  non-existent object ref). (Tony)
- Fixed bug #31444 (Memory leak in zend_language_scanner.c).
  (hexer at studentcenter dot org)
- Fixed bug #31442 (unserialize broken on 64-bit systems). (Marcus)
- Fixed bug #31440 ($GLOBALS can be overwritten via GPC when register_globals
  is enabled). (Ilia)
- Fixed bug #31422 (No Error-Logging on SoapServer-Side). (Dmitry)
- Fixed bug #31413 (curl POSTFIELDS crashes on 64-bit platforms). (Joe)
- Fixed bug #31396 (compile fails with gd 2.0.33 without freetype). (Jani)
- Fixed bug #31371 (highlight_file() trims new line after heredoc). (Ilia)
- Fixed bug #31361 (simplexml/domxml segfault when adding node twice). (Rob)
- Fixed bug #31348 (CachingIterator::rewind() leaks). (Marcus)
- Fixed bug #31346 (ArrayIterator::next segfaults). (Marcus)
- Fixed bug #31190 (Unexpected warning then exception is thrown from
  call_user_func_array()). (phpbugs at domain51 dot net, Dmitry)
- Fixed bug #31142 (imap_mail_compose() fails to generate correct output). (Ilia)
- Fixed bug #31139 (XML Parser Functions seem to drop &amp; when parsing). (Rob)
- Fixed bug #31398 (When magic_guotes_gpc are enabled filenames with ' get cutoff).
  (Ilia)
- Fixed bug #31288 (Possible crash in mysql_fetch_field(), if mysql_list_fields()
  was not called previously). (Ilia)
- Fixed bug #31107, #31110, #31111, #31249 (Compile failure of zend_strtod.c).
  (Jani)
- Fixed bug #31110 (PHP 4.3.10 does not compile on Tru64 UNIX 5.1B). (Derick)
- Fixed bug #31107 (Compile failure on Solaris 9 (Intel) and gcc 3.4.3). (Derick)
- Fixed bug #31103 (Better error message when c-client cannot be found). (Ilia)
- Fixed bug #31101 (missing kerberos header file path with --with-openssl). (Jani)
- Fixed bug #31098 (isset() / empty() incorrectly return true in dereference of
  a string type). (Moriyoshi)
- Fixed bug #31087 (broken php_url_encode_hash macro). (Ilia)
- Fixed bug #31072 (var_export() does not output an array element with an empty
  string key). (Derick)
- Fixed bug #31060 (imageftbbox() does not use linespacing parameter). (Jani)
- Fixed bug #31056 (php_std_date() returns invalid formatted date if
  y2k_compliance is On). (Ilia)
- Fixed bug #31055 (apache2filter: per request leak proportional to the full
  path of the request URI). (kameshj at fastmail dot fm)
- Fixed bug #30901 (can't send cookies with soap envelop). (Dmitry)
- Fixed bug #30871 (Misleading warning message for array_combine()). (Andrey)
- Fixed bug #30868 (evaluated pointer comparison in mbregex causes compile
  failure). (Moriyoshi)
- Fixed bug #30862 (Static array with boolean indexes). (Marcus)
- Fixed bug #30726 (-.1 like numbers are not being handled correctly). (Ilia)
- Fixed bug #30725 (PHP segfaults when an exception is thrown in getIterator()
  within foreach). (Marcus)
- Fixed bug #30609 (cURL functions bypass open_basedir). (Jani)
- Fixed bug #30446 (apache2handler: virtual() includes files out of sequence)
- Fixed bug #30430 (odbc_next_result() doesn't bind values and that results
  in segfault). (pdan-php at esync dot org, Tony)
- Fixed bug #30266 (Invalid opcode 137/1/8). (Marcus)
- Fixed bug #30120 imagettftext() and imagettfbbox() accept too many
  parameters). (Jani)
- Fixed bug #30106 (SOAP cannot not parse 'ref' element. Causes Uncaught
  SoapFault exception). (Dmitry)
- Fixed bug #29989 (type re_registers redefined in oniguruma.h). (Moriyoshi)
- Fixed bug #28803 (enabled debug causes bailout errors with CLI on AIX
  because of fflush() called on already closed filedescriptor). (Tony)
- Fixed bug #29767 (Weird behaviour of __set($name, $value)). (Dmitry)
- Fixed bug #29733 (printf() handles repeated placeholders wrong).
  (bugs dot php dot net at bluetwanger dot de, Ilia)
- Fixed bug #29424 (width and height inverted for JPEG2000 files). (Ilia)
- Fixed bug #29329 (configure for mysqli with shared doesn't work). (Georg)
- Fixed bug #29136 (make test - libtool failure on MacOSX). (Jani)
- Fixed bug #28976 (mail(): use "From:" from headers if sendmail_from is empty).
  (Jani)
- Fixed bug #28930 (PHP sources pick wrong header files generated by bison).
  (eggert at gnu dot org, Jani)
- Fixed bug #28840 (__destruct of a class that extends mysqli not called).
  (Marcus)
- Fixed bug #28804 (ini-file section parsing pattern is buggy).
  (wendland at scan-plus dot de)
- Fixed bug #28451 (corrupt EXIF headers have unlimited recursive IFD directory
  entries). (Andrei)
- Fixed bug #28444 (Cannot access undefined property for object with overloaded
  property access). (Dmitry)
- Fixed bug #28442 (Changing a static variables in a class changes it across
  sub/super classes.) (Marcus)
- Fixed bug #28324 (HTTP_SESSION_VARS appear when register_long_arrays is
  Off). (Tony)
- Fixed bug #28074 (FastCGI: stderr should be written in a FCGI stderr stream).
  (chris at ex-parrot dot com)
- Fixed bug #28067 (partially incorrect utf8 to htmlentities mapping). (Derick,
  Benjamin Greiner)
- Fixed bug #28041 (SOAP HTTP Digest Access Authentication). (Dmitry)
- Fixed bug #27633 (Double \r problem on ftp_get in ASCII mode on Win32). (Ilia)
- Fixed bug #18613 (Multiple OUs in x509 certificate not handled properly).
  (Jani)

15 Dec 2004, PHP 5.0.3
- Added the %F modifier to *printf to render a non-locale-aware representation
  of a float with the . as decimal seperator. (Derick)
- Fixed error handling in mysqli_multi_query. (Georg)
- Extended the functionality of is_subclass_of() to accept either a class name
  or an object as first parameter. (Andrey)
- Fixed potential problems with unserializing invalid serialize data. (Marcus)
- Fixed bug #32076 (ReflectionMethod::isDestructor() always return true).
  (Derick, Tony)
- Fixed bug #31034 (Problem with non-existing iconv header file). (Derick)
- Fixed bug #30995 (snmp extension does not build with net-snmp 5.2). (Ilia)
- Fixed bug #30994 (SOAP server unable to handle request with references).
  (Dmitry)
- Fixed bug #30990 (allow popen() on *NIX to accept 'b' flag). (Ilia)
- Fixed bug #30967 (properties in extended mysqli classes don't work). (Georg)
- Fixed bug #30928 (When Using WSDL, SoapServer doesn't handle private or
  protected properties). (Dmitry)
- Fixed bug #30922 (reflective functions crash PHP when interfaces extend
  themselves). (Tony, Dmitry)
- Fixed bug #30904 (segfault when recording soapclient into session). (Tony,
  Dmitry)
- Fixed bug #30890 (MySQLi testsuite)
- Fixed bug #30856 (ReflectionClass::getStaticProperties segfaults). (Marcus)
- Fixed bug #30832 ("!" stripped off comments in xml parser). (Rob)
- Fixed bug #30799 (SoapServer doesn't handle private or protected properties).
  (Dmitry)
- Fixed bug #30783 (Apache crash when using ReflectionFunction::
  getStaticVariables()). (Marcus)
- Fixed bug #30750 (Meaningful error message when upload directory is not
  accessible). (Ilia)
- Fixed bug #30685 (Malformed SOAPClient http header reequest). (Dmitry)
- Fixed bug #30672 (Problem handling exif data in jpeg images at unusual
  places). (Marcus)
- Fixed bug #30658 (Ensure that temporary files created by GD are removed).
  (Ilia)
- Fixed bug #30645 (def. multi result set support for mysql_connect). (Georg)
- Fixed bug #30637 (compile with pear error). (Antony)
- Fixed bug #30587 (array_multisort doesn't separate zvals before
  changing them). (Tony)
- Fixed bug #30572 (crash when comparing SimpleXML attribute to a boolean).
  (Andi)
- Fixed bug #30566 (attribute namespace URIs are inconsistent when parsing).
  (Rob)
- Fixed bug #30490 (PEAR installation fails). (Antony)
- Fixed bug #30475 (curl_getinfo() may crash in some situations). (Ilia)
- Fixed bug #30442 (segfault when parsing ?getvariable[][ ). (Tony)
- Fixed bug #30388 (rename across filesystems loses ownership and
  permission info). (Tony)
- Fixed bug #30387 (stream_socket_client async connect was broken).
  (vnegrier at esds dot com, Wez).
- Fixed bug #30381 (Strange results with get_class_vars()). (Marcus)
- Fixed bug #30375 (cal_info() does not work without a parameter). (Ilia)
- Fixed bug #30362 (stream_get_line() not handling end string correctly).
  (Ilia)
- Fixed bug #30359 (SOAP client requests have no port in "Host" field).
  (Dmitry)
- Fixed bug #30356 (str_ireplace() does not work on all strings). (Ilia)
- Fixed bug #30344 (Reflection::getModifierNames() returns too long strings).
  (Marcus)
- Fixed bug #30329 (Error Fetching http body, No Content-Length, connection
  closed or chunked data). (Dmitry)
- Fixed bug #30282 (segfault when using unknown/unsupported
  session.save_handler and/or session.serialize_handler). (Tony)
- Fixed bug #30281 (Prevent non-wbmp images from being detected as such).
  (Ilia)
- Fixed bug #30276 (Possible crash in ctype_digit on large numbers). (Ilia)
- Fixed bug #30230 (exception handler not working with objects). (Marcus)
- Fixed bug #30224 (Sybase date strings are sometimes not null terminated).
  (Ilia)
- Fixed bug #30175 (SOAP results aren't parsed correctly). (Dmitry)
- Fixed bug #30147 (OO sqlite_fetch_object did not reset error handler). (Wez)
- Fixed bug #30133 (get_current_user() crashes on Windows). (Edin)
- Fixed bug #30061 (xml_set_start_namespace_decl_handler not called). (Rob)
- Fixed bug #30057 (did not detect IPV6 on FreeBSD 4.1). (Wez)
- Fixed bug #30042 (strtotime does not use second param). (Derick)
- Fixed bug #30027 (Possible crash inside ftp_get()).
  (cfield at affinitysolutions dot com)
- Fixed bug #29954 (array_reduce segfaults when initial value is array). (Tony)
- Fixed bug #29883 (isset gives invalid values on strings). (Tony, Dmitry)
- Fixed bug #29801 (Set limit on the size of mmapable data). (Ilia)
- Fixed bug #29557 (strtotime error). (Derick)
- Fixed bug #29418 (double free when openssl_csr_new fails).
  (Kamesh Jayachandran).
- Fixed bug #29385 (Soapserver always uses std class). (David, Dmitry)
- Fixed bug #29211 (SoapClient doesn't request wsdl through proxy). (Rob)
- Fixed bug #28817 (Var problem when extending domDocument). (Georg)
- Fixed bug #28599 (strtotime fails with zero base time). (Derick)
- Fixed bug #28598 (Lost support for MS Symbol fonts). (Pierre)
- Fixed bug #28220 (mb_strwidth() returns wrong width values for some hangul
  characters). (Moriyoshi)
- Fixed bug #28228 (NULL decimal separator is not being handled correctly).
  (Ilia)
- Fixed bug #28209 (strtotime("now")). (Derick)
- Fixed bug #27798 (private / protected variables not exposed by
  get_object_vars() inside class). (Marcus)
- Fixed bug #27728 (Can't return within a zend_try {} block or the previous
  bailout state isn't restored. (Andi)
- Fixed bug #27183 (Userland stream wrapper segfaults on stream_write).
  (Christian)

23 Sep 2004, PHP 5.0.2
- Added new boolean (fourth) parameter to array_slice() that turns on the
  preservation of keys in the returned array. (Derick)
- Added the sorting flag SORT_LOCALE_STRING to the sort() functions which makes
  them sort based on the current locale. (Derick)
- Added interface_exists() and make class_exists() only return true for real
  classes. (Andrey)
- Added PHP_EOL constant that contains the OS way of representing newlines.
  (Paul Hudson, Derick)
- Implemented periodic PCRE compiled regexp cache cleanup, to avoid memory
  exhaustion. (Andrei)
- Renamed SoapClient->__call() to SoapClinet->__soapCall(). (Dmitry)
- Fixed bug with raw_post_data not getting set (Brian)
- Fixed a file-descriptor leak with phpinfo() and other 'special' URLs (Zeev)
- Fixed bug #30209 (ReflectionClass::getMethod() lowercases attribute).
  (Marcus)
- Fixed bug #30182 (SOAP module processing WSDL file dumps core). (Dmitry)
- Fixed bug #30045 (Cannot pass big integers (> 2147483647) in SOAP requests).
  (Dmitry)
- Fixed bug #29985 (unserialize()/ __PHP_Incomplete_class does not report
  correctly class name). (Marcus, Tony)
- Fixed bug #29945 (simplexml_load_file URL limitation 255 char). (Rob)
- Fixed bug #29873 (No defines around pcntl_*priority definitions). (Derick)
- Fixed bug #29844 (SOAP doesn't return the result of a valid SOAP request).
  (Dmitry)
- Fixed bug #29842 (soapclient return null value). (Dmitry)
- Fixed bug #29839 (incorrect convert (xml:lang to lang)). (Dmitry)
- Fixed bug #29830 (SoapServer::setClass() should not export non-public
  methods). (Dmitry)
- Fixed bug #29828 (Interfaces no longer work). (Marcus)
- Fixed bug #29821 (Fixed possible crashes in convert_uudecode() on invalid
  data). (Ilia)
- Fixed bug #29808 (array_count_values() breaks with numeric strings). (Ilia)
- Fixed bug #29805 (HTTP Authentication Issues). (Uwe Schindler)
- Fixed bug #29795 (SegFault with Soap and Amazon's Web Services). (Dmitry)
- Fixed bug #29737 (ip2long should return -1 if IP is 255.255.255.255 and FALSE
  on error). (Tony)
- Fixed bug #29711 (Changed ext/xml to default to UTF-8 output). (Rob)
- Fixed bug #29678 (opendir() with ftp:// wrapper segfaults if path does not
  have trailing slash). (Ilia)
- Fixed bug #29657 (xml_* functions throw non descriptive error).
  (Christian, Rob)
- Fixed bug #29656 (segfault on result and statement properties). (Georg)
- Fixed bug #29566 (foreach/string handling strangeness (crash)). (Dmitry)
- Fixed bug #29447 (Reflection API issues). (Marcus)
- Fixed bug #29296 (Added sslv2 and sslv3 transports). (Wez)
- Fixed bug #29283 (Invalid statement handle in mysqli on execute). (Georg)
- Fixed bug #29913 (parse_url() is now binary safe). (Ilia)
- Fixed bug #27994 (segfault with Soapserver when WSDL-Cache is enabled).
  (Dmitry)
- Fixed bug #27791 (Apache 2.0 SAPI build against Apache 2 HEAD). (Joe Orton,
  Derick)
- Fixed bug #26737 (private/protected properties not serialized when user
  declared method __sleep() exists). E_NOTICE thrown when __sleep() returns
  name of non-existing member. (Andrey, Curt)

12 Aug 2004, PHP 5.0.1
- Changed destructor mechanism so that destructors are called prior to request
  shutdown. (Marcus)
- Rewritten UNIX and Windows install help files. (Documentation Team)
- Updated several libraries bundled with the windows release which now
  includes libxml2-2.6.11, libxslt-1.1.7 and iconv-1.9.1. (Rob, Edin)
- Improved and moved ActiveScript SAPI to PECL.  (Wez)
- Fixed bug #29606 (php_strip_whitespace() prints to stdout rather then
  returning the value). (Ilia)
- Fixed bug #29577 (MYSQLI_CLIENT_FOUND_ROWS undefined) (Georg)
- Fixed bug #29573 (Segmentation fault, when exception thrown within
  PHP function called from XSLT). (Christian)
- Fixed bug #29522 (accessing properties without connection) (Georg)
- Fixed bug #29505 (get_class_vars() severely broken when used with arrays).
  (Marcus)
- Fixed bug #29490 (.Net object instantiation failed). (Michael Sisolak).
- Fixed bug #29474 (win32: usleep() doesn't work). (Wez)
- Fixed bug #29449 (win32: feof() hangs on empty tcp stream). (Wez)
- Fixed bug #29437 (Possible crash inside array_walk_recursive()). (Ilia)
- Fixed bug #29431 (crash when parsing invalid address; invalid address
  returned by stream_socket_recvfrom(), stream_socket_getname()). (Wez)
- Fixed bug #29409 (Segfault in PHP functions called from XSLT). (Rob)
- Fixed unloading of dynamically loaded extensions.
  (Marcus, kameshj at fastmail dot fm)
- Fixed bug #29395 (sqlite_escape_string() returns bogus data on empty
  strings). (Ilia, Tony)
- Fixed bug #29392 (com_dotnet crashes when echo'ing an object). (Wez)
- Fixed bug #29368 (The destructor is called when an exception is thrown from
  the constructor). (Marcus)
- Fixed bug #29354 (Exception constructor marked as both public and protected).
  (Marcus)
- Fixed bug #29342 (strtotime() does not handle empty date string properly).
  (Ilia)
- Fixed bug #29340 (win32 build produces invalid php_ifx.dll). (Edin)
- Fixed bug #29335 (fetch functions now use MYSQLI_BOTH as default) (Georg)
- Fixed bug #29291 (get_class_vars() return names with NULLs). (Marcus)
- Fixed bug #29264 (gettext extension not working). (Edin)
- Fixed bug #29258 (variant_date_from_timestamp() does not honour
  timezone).  (Wez)
- Fixed bug #29256 (error when sending large packets on a socket). (Dmitry)
- Fixed bug #29236 (memory error when wsdl-cache is enabled). (Dmitry)
- Fixed bug #29147 (Compile Error in mnoGoSearch functions). (Sergey, Antony)
- Fixed bug #29132 ($_SERVER["PHP_AUTH_USER"] isn't defined). (Stefan)
- Fixed bug #29119 (html_entity_decode() misbehaves with UTF-8). (Moriyoshi)
- Fixed bug #29109 (SoapFault exception: [WSDL] Out of memory). (Dmitry)
- Fixed bug #29061 (soap extension segfaults). (Dmitry)
- Fixed bug #28985 (__getTypes() returning nothing on complex WSDL). (Dmitry)
- Fixed bug #28969 (Wrong data encoding of special characters). (Dmitry)
- Fixed bug #28895 (ReflectionClass::isAbstract always returns false). (Marcus)
- Fixed bug #28829 (Thread-unsafety in bcmath elementary values). (Sara)
- Fixed bug #28464 (catch() does not catch exceptions by interfaces). (Marcus)
- Fixed bug #27669 (PHP 5 didn't support all possibilities for calling static
  methods dynamically). (Dmitry)
- Fixed ReflectionClass::getMethod() and ReflectionClass::getProperty() to
  raise an ReflectionException instead of returning NULL on failure.
  (Sebastian)
- Fixed convert.* filters to consume remaining buckets_in on flush. (Sara)
- Fixed bug in mysqli->client_version. (Georg)

13 Jul 2004, PHP 5.0.0
- Updated PCRE to provide better error handling in certain cases. (Andrei)
- Changed doc comments to require a single white space after '/**'. (Marcus)
- Fixed bug #29019 (Database not closing). (Marcus)
- Fixed bug #29008 (array_combine() does not handle non-numeric/string keys).
  (Ilia)
- Fixed bug #28999 (fixed behaviour of exec() to work as it did in 4.X). (Ilia)
- Fixed bug #28868 (Internal filter registry not thread safe). (Sara)
- Fixed bug #28851 (call_user_func_array has typo in error message). (Marcus)
- Fixed bug #28831 (ArrayObject::offsetGet() does the work of offsetUnset()).
  (Marcus)
- Fixed bug #28822 (ArrayObject::offsetExists() works inverted). (Marcus)
- Fixed bug #28789 (ReflectionProperty getValue() fails on public static
  members). (Marcus)
- Fixed bug #28771 (Segfault when using xslt and clone). (Rob)
- Fixed bug #28751 (SoapServer does not call _autoload()). (Dmitry)
- Fixed bug #28739 (array_*diff() and array_*intersect() not clearing the fci
  cache before work). (Andrey)
- Fixed bug #28721 (appendChild() and insertBefore() unset DOMText).(Rob)
- Fixed bug #28702 (SOAP does not parse WSDL service address correctly). (Dmitry)
- Fixed bug #28699 (Reflection api bugs). (Marcus)
- Fixed bug #28694 (ReflectionExtension::getFunctions() crashes PHP). (Marcus)
- Fixed bug #28512 (Allocate enough space to store MSSQL data). (Frank)
- Fixed strip_tags() to correctly handle '\0' characters. (Stefan)<|MERGE_RESOLUTION|>--- conflicted
+++ resolved
@@ -28,15 +28,8 @@
     (Julio Pintos)
 
 - Phar:
-<<<<<<< HEAD
   . Fix bug #64498 ($phar->buildFromDirectory can't compress file with an accent
     in its name). (PR #588)
-=======
-  . Fix bug #64498 ($phar->buildFromDirectory can't compress file with an accent 
-    in its name). (PR #588) 
-
-01 May 2014, PHP 5.4.28
->>>>>>> 35ceea92
 
 ?? ??? 2014, PHP 5.5.12
 - Core:
@@ -65,13 +58,9 @@
     (Remi)
 
 - FPM:
-<<<<<<< HEAD
   . Fixed bug #66482 (unknown entry 'priority' in php-fpm.conf).
-=======
-  . Fixed bug #66482 (unknown entry 'priority' in php-fpm.conf). 
-  . Fixed bug #67060 (sapi/fpm: possible privilege escalation due to insecure 
+  . Fixed bug #67060 (sapi/fpm: possible privilege escalation due to insecure
     default configuration) (CVE-2014-0185). (Stas)
->>>>>>> 35ceea92
 
 - JSON:
   . Fixed bug #66021 (Blank line inside empty array/object when
