PHP                                                                        NEWS
|||||||||||||||||||||||||||||||||||||||||||||||||||||||||||||||||||||||||||||||
?? ??? ????, PHP 8.3.0RC4

- Core:
  . Fixed bug #80092 (ZTS + preload = segfault on shutdown). (nielsdos)
  . Fixed buffer underflow when compiling memoized expression. (ilutov)

- CLI:
  . Ensure a single Date header is present. (coppolafab)

- CType:
  . Fixed bug GH-11997 (ctype_alnum 5 times slower in PHP 8.1 or greater).
    (nielsdos)

- DOM:
  . Restore old namespace reconciliation behaviour. (nielsdos)
<<<<<<< HEAD
  . Fix broken cache invalidation with deallocated and reallocated document
    node. (nielsdos)
=======
  . Fixed bug GH-8996 (DOMNode serialization on PHP ^8.1). (nielsdos)
>>>>>>> 5e1058b4

- Fileinfo:
  . Fixed bug GH-11891 (fileinfo returns text/xml for some svg files). (usarise)

- LibXML:
  . Fix compile error with -Werror=incompatible-function-pointer-types and
    old libxml2. (nielsdos)

- MySQLnd:
  . Fixed bug GH-12297 (PHP Startup: Invalid library (maybe not a PHP library)
    'mysqlnd.so' in Unknown on line). (nielsdos)

- Opcache:
  . Fixed opcache_invalidate() on deleted file. (mikhainin)

- SimpleXML:
  . Apply iterator fixes only on master. (nielsdos)

- Standard:
  . Fixed str_decrement() on "1". (ilutov)

- XSL:
  . Fix type error on XSLTProcessor::transformToDoc return value with
    SimpleXML. (nielsdos)

28 Sep 2023, PHP 8.3.0RC3

- Core:
  . Fixed bug GH-12189 (#[Override] attribute in trait does not check for
    parent class implementations). (timwolla)
  . Fixed OSS Fuzz #62294 (Unsetting variable after ++/-- on string variable
    warning). (Girgias)
  . Fixed bug GH-12215 (Module entry being overwritten causes type errors in
    ext/dom). (nielsdos)
  . Fixed bug GH-12207 (memory leak when class using trait with doc block).
    (rioderelfte)
  . Fixed bug GH-12273 (__builtin_cpu_init check). (Freaky)

- Filter:
  . Fix explicit FILTER_REQUIRE_SCALAR with FILTER_CALLBACK (ilutov)

- Hash:
  . Fixed bug GH-12186 (segfault copying/cloning a finalized HashContext).
    (MaxSem)

- Intl:
  . Fixed bug GH-12243 (segfault on IntlDateFormatter::construct).
    (David Carlier)
  . Fixed bug GH-12282 (IntlDateFormatter::construct should throw an exception
    on an invalid locale). (David Carlier)

<<<<<<< HEAD
=======
- MySQLnd:
  . Fixed bug GH-12297 (PHP Startup: Invalid library (maybe not a PHP library)
    'mysqlnd.so' in Unknown on line). (nielsdos)

- Opcache:
  . Fixed opcache_invalidate() on deleted file. (mikhainin)
  . Fixed bug GH-12380 (JIT+private array property access inside closure
    accesses private property in child class). (nielsdos)

- PCRE:
  . Fixed bug GH-11956 (Backport upstream fix, PCRE regular expressions with
    JIT enabled gives different result). (nielsdos)

>>>>>>> 5e1058b4
- SimpleXML:
  . Fixed bug GH-12170 (Can't use xpath with comments in SimpleXML). (nielsdos)
  . Fixed bug GH-12192 (SimpleXML infinite loop when getName() is called
    within foreach). (nielsdos)
  . Fixed bug GH-12223 (Entity reference produces infinite loop in
    var_dump/print_r). (nielsdos)
  . Fixed bug GH-12208 (SimpleXML infinite loop when a cast is used inside a
    foreach). (nielsdos)
  . Fixed bug #55098 (SimpleXML iteration produces infinite loop). (nielsdos)
  . Fixed bug GH-12167 (Unable to get processing instruction contents in
    SimpleXML). (nielsdos)
  . Fixed bug GH-12169 (Unable to get comment contents in SimpleXML).
    (nielsdos)

- Streams:
  . Fixed bug GH-12190 (binding ipv4 address with both address and port at 0).
    (David Carlier)

- XML:
  . Fix return type of stub of xml_parse_into_struct(). (nielsdos)
  . Fix memory leak when calling xml_parse_into_struct() twice. (nielsdos)

14 Sep 2023, PHP 8.3.0RC2

- Core:
  . Fixed GH-11847 (DTrace enabled build is broken). (Filip Zrůst)
  . Fixed bug GH-11876: ini_parse_quantity() accepts invalid quantities.
    (Girgias)
  . Fixed bug GH-12073 (Segfault when freeing incompletely initialized
    closures). (ilutov)
  . Fixed bug GH-12060 (Internal iterator rewind handler is called twice).
    (ju1ius)
  . Fixed OSS Fuzz #61865 (Undef variable in ++/-- for declared property
    that is unset in error handler). (Girgias)
  . Fixed bug GH-12102 (Incorrect compile error when using array access on TMP
    value in function call). (ilutov)
  . Fixed warning emitted when checking if a user stream is castable. (Girgias)
  . Fixed bug GH-12123 (Compile error on MacOS with C++ extension when using
    ZEND_BEGIN_ARG_WITH_RETURN_TYPE_INFO_EX). (kocsismate)

- FPM:
  . Fixed GH-12077 (PHP 8.3.0RC1 borked socket-close-on-exec.phpt).
    (Jakub Zelenka)

- Intl:
  . Fixed bug GH-12020 (intl_get_error_message() broken after
    MessageFormatter::formatMessage() fails). (Girgias)

- ODBC:
  . Fixed memory leak with failed SQLPrepare. (NattyNarwhal)
  . Fixed persistent procedural ODBC connections not getting closed.
    (NattyNarwhal)

- PCRE:
  . Update bundled libpcre2 to 10.42. (nielsdos)

- SimpleXML:
  . Fixed bug #52751 (XPath processing-instruction() function is not
    supported). (nielsdos)

- SPL:
  . Fixed bug GH-11972 (RecursiveCallbackFilterIterator regression in 8.1.18).
    (nielsdos)

- Standard:
  . Fixed bug GH-12151 (str_getcsv ending with escape zero segfualt).
    (Jakub Zelenka)

- SQLite3:
  . Fixed bug GH-11878 (SQLite3 callback functions cause a memory leak with
    a callable array). (nielsdos, arnaud-lb)

31 Aug 2023, PHP 8.3.0RC1

- Core:
  . Fixed bug GH-11937 (Constant ASTs containing objects). (ilutov)
  . Introduced Zend guard recursion protection to fix __debugInfo issue.
    (Jakub Zelenka)
  . Fixed bug GH-11790 (On riscv64 require libatomic if actually needed).
    (Jeremie Courreges-Anglas)
  . Fixed oss-fuzz #61712 (assertion failure with error handler during binary
    op). (nielsdos)

- DOM:
  . Fixed GH-11952 (Confusing warning when blocking entity loading via
    libxml_set_external_entity_loader). (nielsdos)

- FFI:
  . Implement GH-11934 (Allow to pass CData into struct and/or union fields).
    (nielsdos, KapitanOczywisty)

- FPM:
  . Fixed bug #76067 (system() function call leaks php-fpm listening sockets).
    (Mikhail Galanin, Jakub Zelenka)

- Standard:
  . Added $before_needle argument to strrchr(). (HypeMC)
  . Fixed GH-11982 (str_getcsv returns null byte for unterminated enclosure).
    (Jakub Zelenka)

- Streams:
  . Fixed bug #52335 (fseek() on memory stream behavior different than file).
    (Jakub Zelenka)
  . Fixed bug #76857 (Can read "non-existant" files). (Jakub Zelenka)

17 Aug 2023, PHP 8.3.0beta3

- Core:
  . Fixed strerror_r detection at configuration time. (Kévin Dunglas)
  . Fixed segfault during freeing of some incompletely initialized objects due
    to OOM error (PDO, SPL, XSL). (ilutov)
  . Fixed trait typed properties using a DNF type not being correctly bound.
    (Girgias)
  . Fixed trait property types not being arena allocated if copied from
    an internal trait. (Girgias)
  . Fixed deep copy of property DNF type during lazy class load.
    (Girgias, ilutov)
  . Fixed memory freeing of DNF types for non arena allocated types.
    (Girgias, ju1ius)

- DOM:
  . adoptNode now respects the strict error checking property. (nielsdos)
  . Align DOMChildNode parent checks with spec. (nielsdos)
  . Fixed bug #80927 (Removing documentElement after creating attribute node:
    possible use-after-free). (nielsdos)
  . Fix various namespace prefix conflict resolution bugs. (nielsdos)
  . Fix calling createAttributeNS() without prefix causing the default
    namespace of the element to change. (nielsdos)

- Opcache:
  . Avoid resetting JIT counter handlers from multiple processes/threads.
    (ilutov)

- Standard:
  . Fixed bug GH-11870 (Fix off-by-one bug when truncating tempnam prefix)
    (athos-ribeiro)

03 Aug 2023, PHP 8.3.0beta2

- Bcmath
  . Fixed GH-11761 (removing trailing zeros from numbers) (jorgsowa)

- Core:
  . Fixed oss-fuzz #60741 (Leak in open_basedir). (ilutov)

- DOM:
  . Fixed bug GH-11792 (LIBXML_NOXMLDECL is not implemented or broken).
    (nielsdos)

- FFI:
  . Fix leaking definitions when using FFI::cdef()->new(...). (ilutov)

- Libxml:
  . Fixed bug GHSA-3qrf-m4j2-pcrr (Security issue with external entity loading
    in XML without enabling it). (CVE-2023-3823) (nielsdos, ilutov)

- MBString:
  . Fix use-after-free of mb_list_encodings() return value. (ilutov)

- Opcache:
  . Avoid adding an unnecessary read-lock when loading script from shm if
    restart is in progress. (mikhainin)

- Phar:
  . Fixed bug GHSA-jqcx-ccgc-xwhv (Buffer mismanagement in phar_dir_read()).
    (CVE-2023-3824) (nielsdos)

- Streams:
  . Fixed bug GH-11735 (Use-after-free when unregistering user stream wrapper
    from itself). (ilutov)

20 Jul 2023, PHP 8.3.0beta1

- CLI:
  . Implement GH-10024 (support linting multiple files at once using php -l).
    (nielsdos)

- Core:
  . Fixed line number of JMP instruction over else block. (ilutov)
  . Fixed use-of-uninitialized-value with ??= on assert. (ilutov)
  . Fixed bug GH-11601 (Incorrect handling of unwind and graceful exit
    exceptions). (ilutov)
  . Added zend_call_stack_get implementation for OpenBSD. (David Carlier)
  . Fixed oss-fuzz #60411 (Fix double-compilation of arrow-functions). (ilutov)
  . Fixed build for FreeBSD before the 11.0 releases. (David Carlier)
  . Add stack limit check in zend_eval_const_expr(). (Arnaud)
  . Expose time spent collecting cycles in gc_status(). (Arnaud)
  . Remove WeakMap entries whose key is only reachable through the entry value.
    (Arnaud)
  . Resolve open_basedir paths on INI update. (ilutov)

- Curl:
  . Added Curl options and constants up to (including) version 7.87.
    (nielsdos, adoy)

- DOM:
  . Added DOMNode::contains() and DOMNameSpaceNode::contains(). (nielsdos)
  . Added DOMElement::getAttributeNames(). (nielsdos)
  . Added DOMNode::getRootNode(). (nielsdos)
  . Added DOMElement::className and DOMElement::id. (nielsdos)
  . Added DOMParentNode::replaceChildren(). (nielsdos)
  . Added DOMNode::isConnected and DOMNameSpaceNode::isConnected. (nielsdos)
  . Added DOMNode::parentElement and DOMNameSpaceNode::parentElement.
    (nielsdos)
  . Added DOMNode::isEqualNode(). (nielsdos)
  . Added DOMElement::insertAdjacentElement() and
    DOMElement::insertAdjacentText(). (nielsdos)
  . Added DOMElement::toggleAttribute(). (nielsdos)

- FPM:
  . Added warning to log when fpm socket was not registered on the expected
    path. (Joshua Behrens, Jakub Zelenka)

- Hash:
  . Fix use-of-uninitialized-value in hash_pbkdf2(), fix missing $options
    parameter in signature. (ilutov)

- Intl:
  . Fix memory leak in MessageFormatter::format() on failure. (Girgias)

- LDAP:
  . Deprecate calling ldap_connect() with separate hostname and port.
    (heiglandreas)

- OpenSSL:
  . Added support for additional EC parameters in openssl_pkey_new. (Eno-CN)

- PDO:
  . Fix	GH-11587 (After php8.1, when PDO::ATTR_EMULATE_PREPARES is true
    and PDO::ATTR_STRINGIFY_FETCHES is true, decimal zeros are no longer
    filled). (SakiTakamachi)

- Random:
  . Deprecate MT_RAND_PHP. (timwolla)

- SPL:
  . Fixed GH-11573 (RecursiveDirectoryIterator::hasChildren is slow).
    (nielsdos)

- Standard:
  . Added support for rounding negative places in number_format().
    (Marc Bennewitz)
  . Prevent precision loss on formatting decimal integers in number_format().
    (Marc Bennewitz)
  . Added usage of posix_spawn for proc_open when supported by OS.
    (Cristian Rodriguez)

- Streams:
  . Implemented GH-11242 (_php_stream_copy_to_mem: Allow specifying a maximum
    length without allocating a buffer of that size). (Jakub Zelenka)

06 Jul 2023, PHP 8.3.0alpha3

- Core:
  . Fixed bug GH-11507 (String concatenation performance regression in 8.3).
    (nielsdos)
  . Fixed oss-fuzz #60011 (Mis-compilation of by-reference nullsafe operator).
    (ilutov)
  . Fixed GH-11488 (Missing "Optional parameter before required" deprecation on
    union null type). (ilutov)
  . Implement the #[\Override] attribute RFC. (timwolla)

- DOM:
  . Fixed bug GH-11500 (Namespace reuse in createElementNS() generates wrong
    output). (nielsdos)
  . Implemented DOMDocument::adoptNode(). Previously this always threw a
    "not yet implemented" exception. (nielsdos)
  . Fixed bug GH-9628 (Implicitly removing nodes from \DOMDocument breaks
    existing references). (nielsdos)

- Fileinfo:
  . Fix GH-11408 (Unable to build PHP 8.3.0 alpha 1 / fileinfo extension).
    (nielsdos)

- MBString:
  . Implement mb_str_pad() RFC. (nielsdos)
  . Fixed bug GH-11514 (PHP 8.3 build fails with --enable-mbstring enabled).
    (nielsdos)

- Session:
  . Fixed bug GH-11529 (Crash after dealing with an Apache request). (nielsdos)

- Standard:
  . Fix serialization of RC1 objects appearing in object graph twice. (ilutov)

- XMLReader:
  . Fix GH-11548 (Argument corruption when calling XMLReader::open or
    XMLReader::XML non-statically with observer active). (Bob)

- zip:
  . zip extension version 1.22.0 for libzip 1.10.0. (Remi)
  . add new error macros (ER_DATA_LENGTH and ER_NOT_ALLOWED). (Remi)
  . add new archive global flags (ER_AFL_*). (Remi)
  . add ZipArchive::setArchiveFlag and ZipArchive::getArchiveFlag methods.
    (Remi)


22 Jun 2023, PHP 8.3.0alpha2

- Core:
  . Fix GH-11388 (Allow "final" modifier when importing a method from a trait).
    (nielsdos)
  . Fixed bug GH-11406 (segfault with unpacking and magic method closure).
    (nielsdos)

- DOM:
  . Fix #79700 (wrong use of libxml oldNs leads to performance problem).
    (nielsdos)
  . Fix #77894 (DOMNode::C14N() very slow on generated DOMDocuments even after
    normalisation). (nielsdos)
  . Revert changes to DOMAttr::$value and DOMAttr::$nodeValue expansion.
    (nielsdos)

- GD:
  . Removed imagerotate "ignore_transparent" argument since it has no effect.
    (David Carlier)

- Streams:
  . Implement GH-8641 (STREAM_NOTIFY_COMPLETED over HTTP never emitted).
    (nielsdos, Jakub Zelenka)
  . Fix bug GH-10406 (fgets on a redis socket connection fails on PHP 8.3).
    (Jakub Zelenka)

08 Jun 2023, PHP 8.3.0alpha1

- CLI:
  . Added pdeathsig to builtin server to terminate workers when the master
    process is killed. (ilutov)
  . Fixed bug GH-11104 (STDIN/STDOUT/STDERR is not available for CLI without
    a script). (nielsdos)

- Core:
  . Fixed bug GH-9388 (Improve unset property and __get type incompatibility
    error message). (ilutov)
  . SA_ONSTACK is now set for signal handlers to be friendlier to other
    in-process code such as Go's cgo. (Kévin Dunglas)
  . SA_ONSTACK is now set when signals are disabled. (Kévin Dunglas)
  . Fix GH-9649: Signal handlers now do a no-op instead of crashing when
    executed on threads not managed by TSRM. (Kévin Dunglas)
  . Fixed potential NULL pointer dereference Windows shm*() functions. (cmb)
  . Added shadow stack support for fibers. (Chen Hu)
  . Fix bug GH-9965 (Fix accidental caching of default arguments with side
    effects). (ilutov)
  . Implement GH-10217 (Use strlen() for determining the class_name length).
    (Dennis Buteyn)
  . Fix bug GH-8821 (Improve line numbers for errors in constant expressions).
    (ilutov)
  . Fix bug GH-10083 (Allow comments between & and parameter). (ilutov)
  . Zend Max Execution Timers is now enabled by default for ZTS builds on
    Linux. (Kévin Dunglas)
  . Fix bug GH-10469 (Disallow .. in open_basedir paths set at runtime).
    (ilutov)
  . Fix bug GH-10168, GH-10582 (Various segfaults with destructors and VM return
    values). (dstogov, nielsdos, ilutov)
  . Fix bug GH-10935 (Use of trait doesn't redeclare static property if class
    has inherited it from its parent). (ilutov)
  . Fix bug GH-11154 (Negative indices on empty array don't affect next chosen
    index). (ColinHDev)
  . Fix bug GH-8846 (Implement delayed early binding for classes without
    parents). (ilutov)
  . Fix bug #79836 (Segfault in concat_function). (nielsdos)
  . Fix bug #81705 (type confusion/UAF on set_error_handler with concat
    operation). (nielsdos)
  . Fix GH-11348 (Closure created from magic method does not accept named
    arguments). (nielsdos)

- Date:
  . Implement More Appropriate Date/Time Exceptions RFC. (Derick)

- DOM:
  . Fix bug GH-8388 (DOMAttr unescapes character reference). (Tim Starling)
  . Fix bug GH-11308 (getElementsByTagName() is O(N^2)). (nielsdos)

- Exif:
  . Removed unneeded codepaths in exif_process_TIFF_in_JPEG(). (nielsdos)

- Fileinfo:
  . Upgrade bundled libmagic to 5.43. (Anatol)

- FPM:
  . The status.listen shared pool now uses the same php_values (including
    expose_php) and php_admin_value as the pool it is shared with. (dwxh)

- GD:
  . Fixed bug #81739: OOB read due to insufficient input validation in
    imageloadfont(). (CVE-2022-31630) (cmb)

- Hash:
  . Fixed bug #81738: buffer overflow in hash_update() on long parameter.
    (CVE-2022-37454) (nicky at mouha dot be)

- Intl:
  . Added pattern format error infos for numfmt_set_pattern. (David Carlier)
  . Added MIXED_NUMBERS and HIDDEN_OVERLAY constants for
    the Spoofchecker's class. (David Carlier)
  . Updated datefmt_set_timezone/IntlDateformatter::setTimezone returns type.
    (David Carlier).
  . Updated IntlBreakInterator::setText return type. (David Carlier)
  . Updated IntlChar::enumCharNames return type. (David Carlier)

- JSON:
  . Added json_validate(). (Juan Morales)

- MBString:
  . mb_detect_encoding is better able to identify the correct encoding for
    Turkish text. (Alex Dowad)
  . mb_detect_encoding's "non-strict" mode now behaves as described in the
    documentation. Previously, it would return false if the same byte
    (for example, the first byte) of the input string was invalid in all
    candidate encodings. More generally, it would eliminate candidate
    encodings from consideration when an invalid byte was seen, and if the
    same input byte eliminated all remaining encodings still under
    consideration, it would return false. On the other hand, if all candidate
    encodings but one were eliminated from consideration, it would return the
    last remaining one without regard for how many encoding errors might be
    encountered later in the string. This is different from the behavior
    described in the documentation, which says: "If strict is set to false,
    the closest matching encoding will be returned." (Alex Dowad)
  . mb_strtolower, mb_strtotitle, and mb_convert_case implement conditional
    casing rules for the Greek letter sigma. For mb_convert_case, conditional
    casing only applies to MB_CASE_LOWER and MB_CASE_TITLE modes, not to
    MB_CASE_LOWER_SIMPLE and MB_CASE_TITLE_SIMPLE. (Alex Dowad)
  . mb_detect_encoding is better able to identify UTF-8 and UTF-16 strings
    with a byte-order mark. (Alex Dowad)
  . mb_decode_mimeheader interprets underscores in QPrint-encoded MIME
    encoded words as required by RFC 2047; they are converted to spaces.
    Underscores must be encoded as "=5F" in such MIME encoded words.
    (Alex Dowad)
  . mb_encode_mimeheader no longer drops NUL (zero) bytes when
    QPrint-encoding the input string. This previously caused strings in
    certain text encodings, especially UTF-16 and UTF-32, to be
    corrupted by mb_encode_mimeheader. (Alex Dowad)

- mysqli:
  . mysqli_fetch_object raises a ValueError instead of an Exception.
    (David Carlier)

- Opcache:
  . Added start, restart and force restart time to opcache's
    phpinfo section. (Mikhail Galanin)
  . Fix GH-9139: Allow FFI in opcache.preload when opcache.preload_user=root.
    (Arnaud, Kapitan Oczywisty)
  . Made opcache.preload_user always optional in the cli and phpdbg SAPIs.
    (Arnaud)
  . Allows W/X bits on page creation on FreeBSD despite system settings.
    (David Carlier)
  . Added memfd api usage, on Linux, for zend_shared_alloc_create_lock()
    to create an abstract anonymous file for the opcache's lock. (Max Kellermann)

- OpenSSL:
  . Added OPENSSL_CMS_OLDMIMETYPE and PKCS7_NOOLDMIMETYPE contants to switch
    between mime content types. (Daniel Kesselberg)
  . Fixed GH-11054: Reset OpenSSL errors when using a PEM public key.
    (Florian Moser)

- PCNTL:
  . SA_ONSTACK is now set for pcntl_signal. (Kévin Dunglas)
  . Added SIGINFO constant. (David Carlier)

- PGSQL:
  . pg_fetch_object raises a ValueError instead of an Exception.
    (David Carlier)
  . Added GH-9344, pipeline mode support. (David Carlier)
  . pg_cancel use thread safe PQcancel api instead. (David Carlier)
  . pg_trace new PGSQL_TRACE_SUPPRESS_TIMESTAMPS/PGSQL_TRACE_REGRESS_MODE
    contants support. (David Carlier)
  . pg_set_error_verbosity adding PGSQL_ERRORS_STATE constant. (David Carlier)
  . pg_convert/pg_insert E_WARNING on type errors had been converted to
    ValueError/TypeError exceptions. (David Carlier)
  . Added pg_set_error_context_visibility to set the context's visibility
    within the error messages. (David Carlier)

- Phar:
  . Fix memory leak in phar_rename_archive(). (stkeke)

- Posix:
  . Added posix_sysconf. (David Carlier)
  . Added posix_pathconf. (David Carlier)
  . Added posix_fpathconf. (David Carlier)
  . Fixed zend_parse_arg_long's bool pointer argument assignment. (Cristian Rodriguez)
  . Added posix_eaccess. (David Carlier)

- Random:
  . Added Randomizer::getBytesFromString(). (Joshua Rüsweg)
  . Added Randomizer::nextFloat(), ::getFloat(), and IntervalBoundary. (timwolla)
  . Fix GH-10292 (Made the default value of the first param of srand() and
    mt_srand() nullable). (kocsismate)
  . Enable getrandom() for NetBSD (from 10.x). (David Carlier)

- Reflection:
  . Fix GH-9470 (ReflectionMethod constructor should not find private parent
    method). (ilutov)
  . Fix GH-10259 (ReflectionClass::getStaticProperties doesn't need null return
    type). (kocsismate)
  . Fix Segfault when using ReflectionFiber suspended by an internal function.
    (danog)

- SAPI:
  . Fixed GH-11141 (Could not open input file: should be sent to stderr).
    (nielsdos)

- Sockets:
  . Added SO_ATTACH_REUSEPORT_CBPF socket option, to give tighter control
    over socket binding for a cpu core. (David Carlier)
  . Added SKF_AD_QUEUE for cbpf filters. (David Carlier)
  . Added socket_atmark if send/recv needs using MSG_OOB. (David Carlier)
  . Added TCP_QUICKACK constant, to give tigher control over
    ACK delays. (David Carlier)
  . Added DONTFRAGMENT support for path MTU discovery purpose. (David Carlier)
  . Added AF_DIVERT for raw socket for divert ports. (David Carlier)
  . Added SOL_UPDLITE, UDPLITE_RECV_CSCOV and UDPLITE_SEND_CSCOV for updlite
    protocol support. (David Carlier)
  . Added SO_RERROR, SO_ZEROIZE and SO_SPLICE netbsd and openbsd constants.
    (David Carlier)
  . Added TCP_REPAIR for quietly close a connection. (David Carlier)
  . Added SO_REUSEPORT_LB freebsd constant. (David Carlier)
  . Added IP_BIND_ADDRESS_NO_PORT. (David Carlier)

- Standard:
  . E_NOTICEs emitted by unserialize() have been promoted to E_WARNING. (timwolla)
  . unserialize() now emits a new E_WARNING if the input contains unconsumed
    bytes. (timwolla)
  . Make array_pad's $length warning less confusing. (nielsdos)
  . E_WARNING emitted by strtok in the caase both arguments are not provided when
    starting tokenisation. (David Carlier)
  . password_hash() will now chain the original RandomException to the ValueError
    on salt generation failure. (timwolla)
  . Fix GH-10239 (proc_close after proc_get_status always returns -1). (nielsdos)
  . Improve the warning message for unpack() in case not enough values were
    provided. (nielsdos)
  . Fix GH-11010 (parse_ini_string() now preserves formatting of unquoted
    strings starting with numbers when the INI_SCANNER_TYPED flag is
    specified). (ilutov)
  . Fix GH-10742 (http_response_code emits no error when headers were already
    sent). (NattyNarwhal)

- Streams:
  . Fixed bug #51056: blocking fread() will block even if data is available.
    (Jakub Zelenka)
  . Added storing of the original path used to open xport stream.
    (Luc Vieillescazes)

- XSLTProcessor:
  . Fixed bug #69168 (DomNode::getNodePath() returns invalid path). (nielsdos)

<<< NOTE: Insert NEWS from last stable release here prior to actual release! >>><|MERGE_RESOLUTION|>--- conflicted
+++ resolved
@@ -15,12 +15,9 @@
 
 - DOM:
   . Restore old namespace reconciliation behaviour. (nielsdos)
-<<<<<<< HEAD
   . Fix broken cache invalidation with deallocated and reallocated document
     node. (nielsdos)
-=======
   . Fixed bug GH-8996 (DOMNode serialization on PHP ^8.1). (nielsdos)
->>>>>>> 5e1058b4
 
 - Fileinfo:
   . Fixed bug GH-11891 (fileinfo returns text/xml for some svg files). (usarise)
@@ -35,6 +32,8 @@
 
 - Opcache:
   . Fixed opcache_invalidate() on deleted file. (mikhainin)
+  . Fixed bug GH-12380 (JIT+private array property access inside closure
+    accesses private property in child class). (nielsdos)
 
 - SimpleXML:
   . Apply iterator fixes only on master. (nielsdos)
@@ -72,22 +71,6 @@
   . Fixed bug GH-12282 (IntlDateFormatter::construct should throw an exception
     on an invalid locale). (David Carlier)
 
-<<<<<<< HEAD
-=======
-- MySQLnd:
-  . Fixed bug GH-12297 (PHP Startup: Invalid library (maybe not a PHP library)
-    'mysqlnd.so' in Unknown on line). (nielsdos)
-
-- Opcache:
-  . Fixed opcache_invalidate() on deleted file. (mikhainin)
-  . Fixed bug GH-12380 (JIT+private array property access inside closure
-    accesses private property in child class). (nielsdos)
-
-- PCRE:
-  . Fixed bug GH-11956 (Backport upstream fix, PCRE regular expressions with
-    JIT enabled gives different result). (nielsdos)
-
->>>>>>> 5e1058b4
 - SimpleXML:
   . Fixed bug GH-12170 (Can't use xpath with comments in SimpleXML). (nielsdos)
   . Fixed bug GH-12192 (SimpleXML infinite loop when getName() is called
