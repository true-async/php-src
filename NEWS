PHP                                                                        NEWS
|||||||||||||||||||||||||||||||||||||||||||||||||||||||||||||||||||||||||||||||
?? ??? 2020, PHP 7.4.13

- Core:
  . Fixed bug #80280 (ADD_EXTENSION_DEP() fails for ext/standard and ext/date).
    (cmb)
  . Fixed bug #80258 (Windows Deduplication Enabled, randon permission errors).
    (cmb)

- COM:
  . Fixed bug #62474 (com_event_sink crashes on certain arguments). (cmb)

- DOM:
  . Fixed bug #80268 (loadHTML() truncates at NUL bytes). (cmb)

- FFI:
  . Fixed bug #79177 (FFI doesn't handle well PHP exceptions within callback).
    (cmb, Dmitry, Nikita)

- IMAP:
  . Fixed bug #64076 (imap_sort() does not return FALSE on failure). (cmb)
  . Fixed bug #76618 (segfault on imap_reopen). (girgias)
  . Fixed bug #80239 (imap_rfc822_write_address() leaks memory). (cmb)
  . Fixed minor regression caused by fixing bug #80220. (cmb)
  . Fixed bug #80242 (imap_mail_compose() segfaults for multipart with rfc822).
    (cmb)

<<<<<<< HEAD
- Opcache:
  . Fixed bug #79643 (PHP with Opcache crashes when a file with specific name
    is included). (twosee)
  . Fixed run-time binding of preloaded dynamically declared function. (Dmitry)

- OpenSSL:
  . Fixed bug #79983 (openssl_encrypt / openssl_decrypt fail with OCB mode).
    (Nikita)

- MySQLi:
  . Fixed bug #79375 (mysqli_store_result does not report error from lock wait
    timeout). (Kamil Tekiela, Nikita)
  . Fixed bug #76525 (mysqli::commit does not throw if MYSQLI_REPORT_ERROR
    enabled and mysqlnd used). (Kamil Tekiela)

- PDO MySQL:
  . Fixed bug #66528 (No PDOException or errorCode if database becomes
    unavailable before PDO::commit). (Nikita)
  . Fixed bug #65825 (PDOStatement::fetch() does not throw exception on broken
    server connection). (Nikita)

29 Oct 2020, PHP 7.4.12
=======
- ODBC:
  . Fixed bug #44618 (Fetching may rely on uninitialized data). (cmb)

29 Oct 2020, PHP 7.3.24
>>>>>>> c21e901b

- Core:
  . Fixed bug #80061 (Copying large files may have suboptimal performance).
    (cmb)
  . Fixed bug #79423 (copy command is limited to size of file it can copy).
    (cmb)
  . Fixed bug #80126 (Covariant return types failing compilation). (Nikita)
  . Fixed bug #80186 (Segfault when iterating over FFI object). (Nikita)

- Calendar:
  . Fixed bug #80185 (jdtounix() fails after 2037). (cmb)

- IMAP:
  . Fixed bug #80213 (imap_mail_compose() segfaults on certain $bodies). (cmb)
  . Fixed bug #80215 (imap_mail_compose() may modify by-val parameters). (cmb)
  . Fixed bug #80220 (imap_mail_compose() may leak memory). (cmb)
  . Fixed bug #80223 (imap_mail_compose() leaks envelope on malformed bodies).
    (cmb)
  . Fixed bug #80216 (imap_mail_compose() does not validate types/encodings).
    (cmb)
  . Fixed bug #80226 (imap_sort() leaks sortpgm memory). (cmb)

- MySQLnd:
  . Fixed bug #80115 (mysqlnd.debug doesn't recognize absolute paths with
    slashes). (cmb)
  . Fixed bug #80107 (mysqli_query() fails for ~16 MB long query when
    compression is enabled). (Nikita)

- ODBC:
  . Fixed bug #78470 (odbc_specialcolumns() no longer accepts $nullable). (cmb)
  . Fixed bug #80147 (BINARY strings may not be properly zero-terminated).
    (cmb)
  . Fixed bug #80150 (Failure to fetch error message). (cmb)
  . Fixed bug #80152 (odbc_execute() moves internal pointer of $params). (cmb)
  . Fixed bug #46050 (odbc_next_result corrupts prepared resource). (cmb)

- OPcache:
  . Fixed bug #80083 (Optimizer pass 6 removes variables used for ibm_db2 data
    binding). (Nikita)
  . Fixed bug #80194 (Assertion failure during block assembly of unreachable
    free with leading nop). (Nikita)

- PCRE:
  . Updated to PCRE 10.35. (cmb)
  . Fixed bug #80118 (Erroneous whitespace match with JIT only). (cmb)

- PDO_ODBC:
  . Fixed bug #67465 (NULL Pointer dereference in odbc_handle_preparer). (cmb)

- Standard:
  . Fixed bug #80114 (parse_url does not accept URLs with port 0). (cmb, twosee)
  . Fixed bug #76943 (Inconsistent stream_wrapper_restore() errors). (cmb)
  . Fixed bug #76735 (Incorrect message in fopen on invalid mode). (cmb)

- Tidy:
  . Fixed bug #77040 (tidyNode::isHtml() is completely broken). (cmb)

01 Oct 2020, PHP 7.4.11

- Core:
  . Fixed bug #79979 (passing value to by-ref param via CUFA crashes). (cmb,
    Nikita)
  . Fixed bug #80037 (Typed property must not be accessed before initialization
    when __get() declared). (Nikita)
  . Fixed bug #80048 (Bug #69100 has not been fixed for Windows). (cmb)
  . Fixed bug #80049 (Memleak when coercing integers to string via variadic
    argument). (Nikita)
  . Fixed bug #79699 (PHP parses encoded cookie names so malicious `__Host-` 
    cookies can be sent). (CVE-2020-7070) (Stas)

- Calendar:
  . Fixed bug #80007 (Potential type confusion in unixtojd() parameter parsing).
    (Andy Postnikov)

- COM:
  . Fixed bug #64130 (COM obj parameters passed by reference are not updated).
    (cmb)

- OPcache:
  . Fixed bug #80002 (calc free space for new interned string is wrong).
    (t-matsuno)
  . Fixed bug #80046 (FREE for SWITCH_STRING optimized away). (Nikita)
  . Fixed bug #79825 (opcache.file_cache causes SIGSEGV when custom opcode
    handlers changed). (SammyK)

- OpenSSL:
  . Fixed bug #79601 (Wrong ciphertext/tag in AES-CCM encryption for a 12 
    bytes IV). (CVE-2020-7069) (Jakub Zelenka)

- PDO:
  . Fixed bug #80027 (Terrible performance using $query->fetch on queries with
    many bind parameters). (Matteo)

- SOAP:
  . Fixed bug #47021 (SoapClient stumbles over WSDL delivered with
    "Transfer-Encoding: chunked"). (Matteo)

- Standard:
  . Fixed bug #79986 (str_ireplace bug with diacritics characters). (cmb)
  . Fixed bug #80077 (getmxrr test bug). (Rainer Jung)
  . Fixed bug #72941 (Modifying bucket->data by-ref has no effect any longer).
    (cmb)
  . Fixed bug #80067 (Omitting the port in bindto setting errors). (cmb)

03 Sep 2020, PHP 7.4.10

- Core:
  . Fixed bug #79884 (PHP_CONFIG_FILE_PATH is meaningless). (cmb)
  . Fixed bug #77932 (File extensions are case-sensitive). (cmb)
  . Fixed bug #79806 (realpath() erroneously resolves link to link). (cmb)
  . Fixed bug #79895 (PHP_CHECK_GCC_ARG does not allow flags with equal sign).
    (Santiago M. Mola)
  . Fixed bug #79919 (Stack use-after-scope in define()). (cmb)
  . Fixed bug #79934 (CRLF-only line in heredoc causes parsing error).
    (Pieter van den Ham)
  . Fixed bug #79947 (Memory leak on invalid offset type in compound
    assignment). (Nikita)

- COM:
  . Fixed bug #48585 (com_load_typelib holds reference, fails on second call).
    (cmb)

- Exif:
  . Fixed bug #75785 (Many errors from exif_read_data).
    (Níckolas Daniel da Silva)

- Gettext:
  . Fixed bug #70574 (Tests fail due to relying on Linux fallback behavior for
    gettext()). (Florian Engelhardt)

- LDAP:
  . Fixed memory leaks. (ptomulik)

- OPcache:
  . Fixed bug #73060 (php failed with error after temp folder cleaned up).
    (cmb)
  . Fixed bug #79917 (File cache segfault with a static variable in inherited
    method). (Nikita)

- PDO:
  . Fixed bug #64705 (errorInfo property of PDOException is null when
    PDO::__construct() fails). (Ahmed Abdou)

- Session:
  . Fixed bug #79724 (Return type does not match in ext/session/mod_mm.c).
    (Nikita)

- Standard:
  . Fixed bug #79930 (array_merge_recursive() crashes when called with array
    with single reference). (Nikita)
  . Fixed bug #79944 (getmxrr always returns true on Alpine linux). (Nikita)
  . Fixed bug #79951 (Memory leak in str_replace of empty string). (Nikita)

- XML:
  . Fixed bug #79922 (Crash after multiple calls to xml_parser_free()). (cmb)

06 Aug 2020, PHP 7.4.9

- Apache:
  . Fixed bug #79030 (Upgrade apache2handler's php_apache_sapi_get_request_time
    to return usec). (Herbert256)

- COM:
  . Fixed bug #63208 (BSTR to PHP string conversion not binary safe). (cmb)
  . Fixed bug #63527 (DCOM does not work with Username, Password parameter).
    (cmb)

- Core:
  . Fixed bug #79877 (getimagesize function silently truncates after a null 
    byte) (cmb)
  . Fixed bug #79740 (serialize() and unserialize() methods can not be called
    statically). (Nikita)
  . Fixed bug #79783 (Segfault in php_str_replace_common). (Nikita)
  . Fixed bug #79778 (Assertion failure if dumping closure with unresolved
    static variable). (Nikita)
  . Fixed bug #79779 (Assertion failure when assigning property of string
    offset by reference). (Nikita)
  . Fixed bug #79792 (HT iterators not removed if empty array is destroyed).
    (Nikita)
  . Fixed bug #78598 (Changing array during undef index RW error segfaults).
    (Nikita)
  . Fixed bug #79784 (Use after free if changing array during undef var during
    array write fetch). (Nikita)
  . Fixed bug #79793 (Use after free if string used in undefined index warning
    is changed). (Nikita)
  . Fixed bug #79862 (Public non-static property in child should take priority
    over private static). (Nikita)

- Fileinfo:
  . Fixed bug #79756 (finfo_file crash (FILEINFO_MIME)). (cmb)

- FTP:
  . Fixed bug #55857 (ftp_size on large files). (cmb)

- Mbstring:
  . Fixed bug #79787 (mb_strimwidth does not trim string). (XXiang)

- OpenSSL:
  . Fixed bug #79881 (Memory leak in openssl_pkey_get_public()). (Nikita)

- Phar:
  . Fixed bug #79797 (Use of freed hash key in the phar_parse_zipfile
    function). (CVE-2020-7068) (cmb)

- Reflection:
  . Fixed bug #79487 (::getStaticProperties() ignores property modifications).
    (cmb, Nikita)
  . Fixed bug #69804 (::getStaticPropertyValue() throws on protected props).
    (cmb, Nikita)
  . Fixed bug #79820 (Use after free when type duplicated into
    ReflectionProperty gets resolved). (Christopher Broadbent)

- Standard:
  . Fixed bug #70362 (Can't copy() large 'data://' with open_basedir). (cmb)
  . Fixed bug #78008 (dns_check_record() always return true on Alpine).
    (Andy Postnikov)
  . Fixed bug #79839 (array_walk() does not respect property types). (Nikita)

09 Jul 2020, PHP 7.4.8

- Core:
  . Fixed bug #79595 (zend_init_fpu() alters FPU precision). (cmb, Nikita)
  . Fixed bug #79650 (php-win.exe 100% cpu lockup). (cmb)
  . Fixed bug #79668 (get_defined_functions(true) may miss functions). (cmb,
    Nikita)
  . Fixed bug #79683 (Fake reflection scope affects __toString()). (Nikita)
  . Fixed possibly unsupported timercmp() usage. (cmb)

- Exif:
  . Fixed bug #79687 (Sony picture - PHP Warning - Make, Model, MakerNotes). 
    (cmb)

- Fileinfo:
  . Fixed bug #79681 (mime_content_type/finfo returning incorrect mimetype).
    (cmb)

- Filter:
  . Fixed bug #73527 (Invalid memory access in php_filter_strip). (cmb)

- GD:
  . Fixed bug #79676 (imagescale adds black border with IMG_BICUBIC). (cmb)

- OpenSSL:
  . Fixed bug #62890 (default_socket_timeout=-1 causes connection to timeout).
    (cmb)

- PDO SQLite:
  . Fixed bug #79664 (PDOStatement::getColumnMeta fails on empty result set).
    (cmb)

- phpdbg:
  . Fixed bug #73926 (phpdbg will not accept input on restart execution). (cmb)
  . Fixed bug #73927 (phpdbg fails with windows error prompt at "watch array").
    (cmb)
  . Fixed several mostly Windows related phpdbg bugs. (cmb)

- SPL:
  . Fixed bug #79710 (Reproducible segfault in error_handler during GC
    involved an SplFileObject). (Nikita)

- Standard:
  . Fixed bug #74267 (segfault with streams and invalid data). (cmb)
  . Fixed bug #79579 (ZTS build of PHP 7.3.17 doesn't handle ERANGE for
    posix_getgrgid and others). (Böszörményi Zoltán)

11 Jun 2020, PHP 7.4.7

- Core:
  . Fixed bug #79599 (coredump in set_error_handler). (Laruence)
  . Fixed bug #79566 (Private SHM is not private on Windows). (cmb)
  . Fixed bug #79489 (.user.ini does not inherit). (cmb)
  . Fixed bug #79600 (Regression in 7.4.6 when yielding an array based
    generator). (Nikita)
  . Fixed bug #79657 ("yield from" hangs when invalid value encountered).
    (Nikita)

- FFI:
  . Fixed bug #79571 (FFI: var_dumping unions may segfault). (cmb)

- GD:
  . Fixed bug #79615 (Wrong GIF header written in GD GIFEncode). (sageptr, cmb)

- MySQLnd:
  . Fixed bug #79596 (MySQL FLOAT truncates to int some locales). (cmb)

- Opcache:
  . Fixed bug #79588 (Boolean opcache settings ignore on/off values). (cmb)
  . Fixed bug #79548 (Preloading segfault with inherited method using static
    variable). (Nikita)
  . Fixed bug #79603 (RTD collision with opcache). (Nikita)

- Standard:
  . Fixed bug #79561 (dns_get_record() fails with DNS_ALL). (cmb)

14 May 2020, PHP 7.4.6

- Core:
  . Fixed bug #79536 (zend_clear_exception prevent exception's destructor to be
    called). (Laruence)
  . Fixed bug #78434 (Generator yields no items after valid() call). (Nikita)
  . Fixed bug #79477 (casting object into array creates references). (Nikita)
  . Fixed bug #79514 (Memory leaks while including unexistent file). (cmb,
    Nikita)

- DOM:
  . Fixed bug #78221 (DOMNode::normalize() doesn't remove empty text nodes).
    (cmb)

- EXIF:
  . Fixed bug #79336 (ext/exif/tests/bug79046.phpt fails on Big endian arch).
    (Nikita)

- FCGI:
  . Fixed bug #79491 (Search for .user.ini extends up to root dir). (cmb)

- MBString:
  . Fixed bug #79441 (Segfault in mb_chr() if internal encoding is unsupported).
    (Girgias)

- OpenSSL:
  . Fixed bug #79497 (stream_socket_client() throws an unknown error sometimes
    with <1s timeout). (Joe Cai)

- PCRE:
  . Upgraded to PCRE2 10.34. (cmb)

- Phar:
  . Fixed bug #79503 (Memory leak on duplicate metadata). (cmb)

- SimpleXML:
  . Fixed bug #79528 (Different object of the same xml between 7.4.5 and
    7.4.4). (cmb)

- SPL:
  . Fixed bug #69264 (__debugInfo() ignored while extending SPL classes). (cmb)
  . Fixed bug #67369 (ArrayObject serialization drops the iterator class).
    (Alex Dowad)

- Standard:
  . Fixed bug #79468 (SIGSEGV when closing stream handle with a stream filter
    appended). (dinosaur)
  . Fixed bug #79447 (Serializing uninitialized typed properties with __sleep
    should not throw). (nicolas-grekas)

16 Apr 2020, PHP 7.4.5

- Core:
  . Fixed bug #79364 (When copy empty array, next key is unspecified). (cmb)
  . Fixed bug #78210 (Invalid pointer address). (cmb, Nikita)

- CURL:
  . Fixed bug #79199 (curl_copy_handle() memory leak). (cmb)

- Date:
  . Fixed bug #79396 (DateTime hour incorrect during DST jump forward). (Nate
    Brunette)
  . Fixed bug #74940 (DateTimeZone loose comparison always true). (cmb)

- FPM:
  . Implement request #77062 (Allow numeric [UG]ID in FPM listen.{owner,group})
    (Andre Nathan)

- Iconv:
  . Fixed bug #79200 (Some iconv functions cut Windows-1258). (cmb)

- OPcache:
  . Fixed bug #79412 (Opcache chokes and uses 100% CPU on specific script).
    (Dmitry)

- Session:
  . Fixed bug #79413 (session_create_id() fails for active sessions). (cmb)

- Shmop:
  . Fixed bug #79427 (Integer Overflow in shmop_open()). (cmb)

- SimpleXML:
  . Fixed bug #61597 (SXE properties may lack attributes and content). (cmb)

- SOAP:
  . Fixed bug #79357 (SOAP request segfaults when any request parameter is
    missing). (Nikita)

- Spl:
  . Fixed bug #75673 (SplStack::unserialize() behavior). (cmb)
  . Fixed bug #79393 (Null coalescing operator failing with SplFixedArray).
    (cmb)

- Standard:
  . Fixed bug #79330 (shell_exec() silently truncates after a null byte). (stas)
  . Fixed bug #79465 (OOB Read in urldecode()). (CVE-2020-7067) (stas)
  . Fixed bug #79410 (system() swallows last chunk if it is exactly 4095 bytes
    without newline). (Christian Schneider)

- Zip:
  . Fixed Bug #79296 (ZipArchive::open fails on empty file). (Remi)
  . Fixed bug #79424 (php_zip_glob uses gl_pathc after call to globfree).
    (Max Rees)

19 Mar 2020, PHP 7.4.4

- Core:
  . Fixed bug #79244 (php crashes during parsing INI file). (Laruence)
  . Fixed bug #63206 (restore_error_handler does not restore previous errors
    mask). (Mark Plomer)

- COM:
  . Fixed bug #66322 (COMPersistHelper::SaveToFile can save to wrong location).
    (cmb)
  . Fixed bug #79242 (COM error constants don't match com_exception codes on
    x86). (cmb)
  . Fixed bug #79247 (Garbage collecting variant objects segfaults). (cmb)
  . Fixed bug #79248 (Traversing empty VT_ARRAY throws com_exception). (cmb)
  . Fixed bug #79299 (com_print_typeinfo prints duplicate variables). (Litiano
    Moura)
  . Fixed bug #79332 (php_istreams are never freed). (cmb)
  . Fixed bug #79333 (com_print_typeinfo() leaks memory). (cmb)

- CURL:
  . Fixed bug #79019 (Copied cURL handles upload empty file). (cmb)
  . Fixed bug #79013 (Content-Length missing when posting a curlFile with
    curl). (cmb)

- DOM:
  . Fixed bug #77569: (Write Access Violation in DomImplementation). (Nikita,
    cmb)
  . Fixed bug #79271 (DOMDocumentType::$childNodes is NULL). (cmb)

- Enchant:
  . Fixed bug #79311 (enchant_dict_suggest() fails on big endian architecture).
    (cmb)

- EXIF:
  . Fixed bug #79282 (Use-of-uninitialized-value in exif). (CVE-2020-7064)
    (Nikita)

- Fileinfo:
  . Fixed bug #79283 (Segfault in libmagic patch contains a buffer
    overflow). (cmb)

- FPM:
  . Fixed bug #77653 (operator displayed instead of the real error message).
    (Jakub Zelenka)
  . Fixed bug #79014 (PHP-FPM & Primary script unknown). (Jakub Zelenka)

- MBstring:
  . Fixed bug #79371 (mb_strtolower (UTF-32LE): stack-buffer-overflow at 
    php_unicode_tolower_full). (CVE-2020-7065) (cmb)

- MySQLi:
  . Fixed bug #64032 (mysqli reports different client_version). (cmb)

- MySQLnd:
  . Implemented FR #79275 (Support auth_plugin_caching_sha2_password on
    Windows). (cmb)

- Opcache:
  . Fixed bug #79252 (preloading causes php-fpm to segfault during exit).
    (Nikita)

- PCRE:
  . Fixed bug #79188 (Memory corruption in preg_replace/preg_replace_callback
    and unicode). (Nikita)
  . Fixed bug #79241 (Segmentation fault on preg_match()). (Nikita)
  . Fixed bug #79257 (Duplicate named groups (?J) prefer last alternative even
    if not matched). (Nikita)

- PDO_ODBC:
  . Fixed bug #79038 (PDOStatement::nextRowset() leaks column values). (cmb)

- Reflection:
  . Fixed bug #79062 (Property with heredoc default value returns false for
    getDocComment). (Nikita)

- SQLite3:
  . Fixed bug #79294 (::columnType() may fail after SQLite3Stmt::reset()). (cmb)

- Standard:
  . Fixed bug #79329 (get_headers() silently truncates after a null byte).
    (CVE-2020-7066) (cmb)
  . Fixed bug #79254 (getenv() w/o arguments not showing changes). (cmb)
  . Fixed bug #79265 (Improper injection of Host header when using fopen for
    http requests). (Miguel Xavier Penha Neto)

- Zip:
  . Fixed bug #79315 (ZipArchive::addFile doesn't honor start/length
    parameters). (Remi)

20 Feb 2020, PHP 7.4.3

- Core:
  . Fixed bug #79146 (cscript can fail to run on some systems). (clarodeus)
  . Fixed bug #79155 (Property nullability lost when using multiple property
    definition). (Nikita)
  . Fixed bug #78323 (Code 0 is returned on invalid options). (Ivan Mikheykin)
  . Fixed bug #78989 (Delayed variance check involving trait segfaults).
    (Nikita)
  . Fixed bug #79174 (cookie values with spaces fail to round-trip). (cmb)
  . Fixed bug #76047 (Use-after-free when accessing already destructed
    backtrace arguments). (Nikita)

- CURL:
  . Fixed bug #79078 (Hypothetical use-after-free in curl_multi_add_handle()).
    (cmb)

- FFI:
  . Fixed bug #79096 (FFI Struct Segfault). (cmb)

- IMAP:
  . Fixed bug #79112 (IMAP extension can't find OpenSSL libraries at configure
    time). (Nikita)

- Intl:
  . Fixed bug #79212 (NumberFormatter::format() may detect wrong type). (cmb)

- Libxml:
  . Fixed bug #79191 (Error in SoapClient ctor disables DOMDocument::save()).
    (Nikita, cmb)

- MBString:
  . Fixed bug #79149 (SEGV in mb_convert_encoding with non-string encodings).
    (cmb)

- MySQLi:
  . Fixed bug #78666 (Properties may emit a warning on var_dump()). (kocsismate)

- MySQLnd:
  . Fixed bug #79084 (mysqlnd may fetch wrong column indexes with MYSQLI_BOTH).
    (cmb)
  . Fixed bug #79011 (MySQL caching_sha2_password Access denied for password
    with more than 20 chars). (Nikita)

- Opcache:
  . Fixed bug #79114 (Eval class during preload causes class to be only half
    available). (Laruence)
  . Fixed bug #79128 (Preloading segfaults if preload_user is used). (Nikita)
  . Fixed bug #79193 (Incorrect type inference for self::$field =& $field).
    (Nikita)

- OpenSSL:
  . Fixed bug #79145 (openssl memory leak). (cmb, Nikita)

- Phar:
  . Fixed bug #79082 (Files added to tar with Phar::buildFromIterator have
    all-access permissions). (CVE-2020-7063) (stas)
  . Fixed bug #79171 (heap-buffer-overflow in phar_extract_file).
    (CVE-2020-7061) (cmb)
  . Fixed bug #76584 (PharFileInfo::decompress not working). (cmb)

- Reflection:
  . Fixed bug #79115 (ReflectionClass::isCloneable call reflected class
    __destruct). (Nikita)

- Session:
  . Fixed bug #79221 (Null Pointer Dereference in PHP Session Upload Progress).
    (CVE-2020-7062) (stas)

- Standard:
  . Fixed bug #78902 (Memory leak when using stream_filter_append). (liudaixiao)
  . Fixed bug #78969 (PASSWORD_DEFAULT should match PASSWORD_BCRYPT instead of being null). (kocsismate)

- Testing:
  . Fixed bug #78090 (bug45161.phpt takes forever to finish). (cmb)

- XSL:
  . Fixed bug #70078 (XSL callbacks with nodes as parameter leak memory). (cmb)

- Zip:
  . Add ZipArchive::CM_LZMA2 and ZipArchive::CM_XZ constants (since libzip 1.6.0). (Remi)
  . Add ZipArchive::RDONLY (since libzip 1.0.0). (Remi)
  . Add ZipArchive::ER_* missing constants. (Remi)
  . Add ZipArchive::LIBZIP_VERSION constant. (Remi)
  . Fixed bug #73119 (Wrong return for ZipArchive::addEmptyDir Method). (Remi)

23 Jan 2020, PHP 7.4.2

- Core:
  . Preloading support on Windows has been disabled. (Nikita)
  . Fixed bug #79022 (class_exists returns True for classes that are not ready
    to be used). (Laruence)
  . Fixed bug #78929 (plus signs in cookie values are converted to spaces).
    (Alexey Kachalin)
  . Fixed bug #78973 (Destructor during CV freeing causes segfault if opline
    never saved). (Nikita)
  . Fixed bug #78776 (Abstract method implementation from trait does not check
    "static"). (Nikita)
  . Fixed bug #78999 (Cycle leak when using function result as temporary).
    (Dmitry)
  . Fixed bug #79008 (General performance regression with PHP 7.4 on Windows).
    (cmb)
  . Fixed bug #79002 (Serializing uninitialized typed properties with __sleep
    makes unserialize throw). (Nikita)

- CURL:
  . Fixed bug #79033 (Curl timeout error with specific url and post). (cmb)
  . Fixed bug #79063 (curl openssl does not respect PKG_CONFIG_PATH). (Nikita)

- Date:
  . Fixed bug #79015 (undefined-behavior in php_date.c). (cmb)

- DBA:
  . Fixed bug #78808 ([LMDB] MDB_MAP_FULL: Environment mapsize limit reached).
    (cmb)

- Exif:
  . Fixed bug #79046 (NaN to int cast undefined behavior in exif). (Nikita)

- Fileinfo:
  . Fixed bug #74170 (locale information change after mime_content_type).
    (Sergei Turchanov)

- GD:
  . Fixed bug #79067 (gdTransformAffineCopy() may use unitialized values). (cmb)
  . Fixed bug #79068 (gdTransformAffineCopy() changes interpolation method).
    (cmb)

- Libxml:
  . Fixed bug #79029 (Use After Free's in XMLReader / XMLWriter). (Laruence)

- OPcache:
  . Fixed bug #78961 (erroneous optimization of re-assigned $GLOBALS). (Dmitry)
  . Fixed bug #78950 (Preloading trait method with static variables). (Nikita)
  . Fixed bug #78903 (Conflict in RTD key for closures results in crash).
    (Nikita)
  . Fixed bug #78986 (Opcache segfaults when inheriting ctor from immutable
    into mutable class). (Nikita)
  . Fixed bug #79040 (Warning Opcode handlers are unusable due to ASLR). (cmb)
  . Fixed bug #79055 (Typed property become unknown with OPcache file cache).
    (Nikita)

- Pcntl:
  . Fixed bug #78402 (Converting null to string in error message is bad DX).
    (SATŌ Kentarō)

- PDO_PgSQL:
  . Fixed bug #78983 (pdo_pgsql config.w32 cannot find libpq-fe.h). (SATŌ
    Kentarō)
  . Fixed bug #78980 (pgsqlGetNotify() overlooks dead connection). (SATŌ
    Kentarō)
  . Fixed bug #78982 (pdo_pgsql returns dead persistent connection). (SATŌ
    Kentarō)

- Session:
  . Fixed bug #79031 (Session unserialization problem). (Nikita)

- Shmop:
  . Fixed bug #78538 (shmop memory leak). (cmb)

- Sqlite3:
  . Fixed bug #79056 (sqlite does not respect PKG_CONFIG_PATH during
    compilation). (Nikita)

- Spl:
  . Fixed bug #78976 (SplFileObject::fputcsv returns -1 on failure). (cmb)

- Standard:
  . Fixed bug #79000 (Non-blocking socket stream reports EAGAIN as error).
    (Nikita)
  . Fixed bug #54298 (Using empty additional_headers adding extraneous CRLF).
    (cmb)

18 Dec 2019, PHP 7.4.1

- Core:
  . Fixed bug #78810 (RW fetches do not throw "uninitialized property"
    exception). (Nikita)
  . Fixed bug #78868 (Calling __autoload() with incorrect EG(fake_scope) value).
    (Antony Dovgal, Dmitry)
  . Fixed bug #78296 (is_file fails to detect file). (cmb)
  . Fixed bug #78883 (fgets(STDIN) fails on Windows). (cmb)
  . Fixed bug #78898 (call_user_func(['parent', ...]) fails while other
    succeed). (Nikita)
  . Fixed bug #78904 (Uninitialized property triggers __get()). (Nikita)
  . Fixed bug #78926 (Segmentation fault on Symfony cache:clear). (Nikita)

- GD:
  . Fixed bug #78849 (GD build broken with -D SIGNED_COMPARE_SLOW). (cmb)
  . Fixed bug #78923 (Artifacts when convoluting image with transparency).
    (wilson chen)

- FPM:
  . Fixed bug #76601 (Partially working php-fpm ater incomplete reload).
    (Maksim Nikulin)
  . Fixed bug #78889 (php-fpm service fails to start). (Jakub Zelenka)
  . Fixed bug #78916 (php-fpm 7.4.0 don't send mail via mail()).
    (Jakub Zelenka)

- Intl:
  . Implemented FR #78912 (INTL Support for accounting format). (cmb)

- Mysqlnd:
  . Fixed bug #78823 (ZLIB_LIBS not added to EXTRA_LIBS). (Arjen de Korte)

- OPcache:
  . Fixed $x = (bool)$x; with opcache (should emit undeclared variable notice).
    (Tyson Andre)
  . Fixed bug #78935 (Preloading removes classes that have dependencies).
    (Nikita, Dmitry)

- PCRE:
  . Fixed bug #78853 (preg_match() may return integer > 1). (cmb)

- Reflection:
  . Fixed bug #78895 (Reflection detects abstract non-static class as abstract
    static. IS_IMPLICIT_ABSTRACT is not longer used). (Dmitry)

- Standard:
  . Fixed bug #77638 (var_export'ing certain class instances segfaults). (cmb)
  . Fixed bug #78840 (imploding $GLOBALS crashes). (cmb)
  . Fixed bug #78833 (Integer overflow in pack causes out-of-bound access).
    (cmb)
  . Fixed bug #78814 (strip_tags allows / in tag name => whitelist bypass).
    (cmb)

28 Nov 2019, PHP 7.4.0

- Core:
  . Implemented RFC: Deprecate curly brace syntax for accessing array elements
    and string offsets.
    https://wiki.php.net/rfc/deprecate_curly_braces_array_access (Andrey Gromov)
  . Implemented RFC: Deprecations for PHP 7.4.
    https://wiki.php.net/rfc/deprecations_php_7_4 (Kalle, Nikita)
  . Fixed bug #52752 (Crash when lexing). (Nikita)
  . Fixed bug #60677 (CGI doesn't properly validate shebang line contains #!).
    (Nikita)
  . Fixed bug #71030 (Self-assignment in list() may have inconsistent behavior).
    (Nikita)
  . Fixed bug #72530 (Use After Free in GC with Certain Destructors). (Nikita)
  . Fixed bug #75921 (Inconsistent: No warning in some cases when stdObj is
    created on the fly). (David Walker)
  . Implemented FR #76148 (Add array_key_exists() to the list of specially
    compiled functions). (Majkl578)
  . Fixed bug #76430 (__METHOD__ inconsistent outside of method).
    (Ryan McCullagh, Nikita)
  . Fixed bug #76451 (Aliases during inheritance type checks affected by
    opcache). (Nikita)
  . Implemented FR #77230 (Support custom CFLAGS and LDFLAGS from environment).
    (cmb)
  . Fixed bug #77345 (Stack Overflow caused by circular reference in garbage
    collection). (Alexandru Patranescu, Nikita, Dmitry)
  . Fixed bug #77812 (Interactive mode does not support PHP 7.3-style heredoc).
    (cmb, Nikita)
  . Fixed bug #77877 (call_user_func() passes $this to static methods).
    (Dmitry)
  . Fixed bug #78066 (PHP eats the first byte of a program that comes from
    process substitution). (Nikita)
  . Fixed bug #78151 (Segfault caused by indirect expressions in PHP 7.4a1).
    (Nikita)
  . Fixed bug #78154 (SEND_VAR_NO_REF does not always send reference). (Nikita)
  . Fixed bug #78182 (Segmentation fault during by-reference property
    assignment). (Nikita)
  . Fixed bug #78212 (Segfault in built-in webserver). (cmb)
  . Fixed bug #78220 (Can't access OneDrive folder). (cmb, ab)
  . Fixed bug #78226 (Unexpected __set behavior with typed properties). (Nikita)
  . Fixed bug #78239 (Deprecation notice during string conversion converted to
    exception hangs). (Nikita)
  . Fixed bug #78335 (Static properties/variables containing cycles report as
    leak). (Nikita)
  . Fixed bug #78340 (Include of stream wrapper not reading whole file).
    (Nikita)
  . Fixed bug #78344 (Segmentation fault on zend_check_protected). (Nikita)
  . Fixed bug #78356 (Array returned from ArrayAccess is incorrectly unpacked
    as argument). (Nikita)
  . Fixed bug #78379 (Cast to object confuses GC, causes crash). (Dmitry)
  . Fixed bug #78386 (fstat mode has unexpected value on PHP 7.4). (cmb)
  . Fixed bug #78396 (Second file_put_contents in Shutdown hangs script).
    (Nikita)
  . Fixed bug #78406 (Broken file includes with user-defined stream filters).
    (Nikita)
  . Fixed bug #78438 (Corruption when __unserializing deeply nested structures).
    (cmb, Nikita)
  . Fixed bug #78441 (Parse error due to heredoc identifier followed by digit).
    (cmb)
  . Fixed bug #78454 (Consecutive numeric separators cause OOM error).
    (Theodore Brown)
  . Fixed bug #78460 (PEAR installation failure). (Peter Kokot, L. Declercq)
  . Fixed bug #78531 (Crash when using undefined variable as object). (Dmitry)
  . Fixed bug #78535 (auto_detect_line_endings value not parsed as bool).
    (bugreportuser)
  . Fixed bug #78604 (token_get_all() does not properly tokenize FOO<?php with
    short_open_tag=0). (Nikita)
  . Fixed bug #78614 (Does not compile with DTRACE anymore).
    (tz at FreeBSD dot org)
  . Fixed bug #78620 (Out of memory error). (cmb, Nikita)
  . Fixed bug #78632 (method_exists() in php74 works differently from php73 in
    checking priv. methods). (Nikita)
  . Fixed bug #78644 (SEGFAULT in ZEND_UNSET_OBJ_SPEC_VAR_CONST_HANDLER).
    (Nikita)
  . Fixed bug #78658 (Memory corruption using Closure::bindTo). (Nikita)
  . Fixed bug #78656 (Parse errors classified as highest log-level). (Erik
    Lundin)
  . Fixed bug #78662 (stream_write bad error detection). (Remi)
  . Fixed bug #78768 (redefinition of typedef zend_property_info). (Nikita)
  . Fixed bug #78788 (./configure generates invalid php_version.h). (max)
  . Fixed incorrect usage of QM_ASSIGN instruction. It must not return IS_VAR.
    As a side effect, this allowed passing left hand list() "by reference",
    instead of compile-time error. (Dmitry)

- CLI:
  . The built-in CLI server now reports the request method in log files.
    (Simon Welsh)

- COM:
  . Deprecated registering of case-insensitive constants from typelibs. (cmb)
  . Fixed bug #78650 (new COM Crash). (cmb)
  . Fixed bug #78694 (Appending to a variant array causes segfault). (cmb)

- CURL:
  . Fixed bug #76480 (Use curl_multi_wait() so that timeouts are respected).
    (Pierrick)
  . Implemented FR #77711 (CURLFile should support UNICODE filenames). (cmb)
  . Deprecated CURLPIPE_HTTP1. (cmb)
  . Deprecated $version parameter of curl_version(). (cmb)

- Date:
  . Updated timelib to 2018.02. (Derick)
  . Fixed bug #69044 (discrepency between time and microtime). (krakjoe)
  . Fixed bug #70153 (\DateInterval incorrectly unserialized). (Maksim Iakunin)
  . Fixed bug #75232 (print_r of DateTime creating side-effect). (Nikita)
  . Fixed bug #78383 (Casting a DateTime to array no longer returns its
    properties). (Nikita)
  . Fixed bug #78751 (Serialising DatePeriod converts DateTimeImmutable). (cmb)

- Exif:
  . Fixed bug #78333 (Exif crash (bus error) due to wrong alignment and
    invalid cast). (Nikita)
  . Fixed bug #78256 (heap-buffer-overflow on exif_process_user_comment).
    (CVE-2019-11042) (Stas)
  . Fixed bug #78222 (heap-buffer-overflow on exif_scan_thumbnail).
    (CVE-2019-11041) (Stas)

- Fileinfo:
  . Fixed bug #78075 (finfo_file treats JSON file as text/plain). (Anatol)
  . Fixed bug #78183 (finfo_file shows wrong mime-type for .tga file).
   (Anatol)

- Filter:
  . The filter extension no longer has the --with-pcre-dir on Unix builds,
    allowing the extension to be once more compiled as shared using
    ./configure. (Kalle)

- FFI:
  . Added FFI extension. (Dmitry)
  . Fixed bug #78488 (OOB in ZEND_FUNCTION(ffi_trampoline)). (Dmitry)
  . Fixed bug #78543 (is_callable() on FFI\CData throws Exception). (cmb)
  . Fixed bug #78716 (Function name mangling is wrong for some parameter
    types). (cmb)
  . Fixed bug #78762 (Failing FFI::cast() may leak memory). (cmb)
  . Fixed bug #78761 (Zend memory heap corruption with preload and casting).
    (cmb)
  . Implement FR #78270 (Support __vectorcall convention with FFI). (cmb)
  . Added missing FFI::isNull(). (Philip Hofstetter)

- FPM:
  . Implemented FR #72510 (systemd service should be hardened). (Craig Andrews)
  . Fixed bug #74083 (master PHP-fpm is stopped on multiple reloads).
    (Maksim Nikulin)
  . Fixed bug #78334 (fpm log prefix message includes wrong stdout/stderr
    notation). (Tsuyoshi Sadakata)
  . Fixed bug #78599 (env_path_info underflow in fpm_main.c can lead to RCE).
    (CVE-2019-11043) (Jakub Zelenka)

- GD:
  . Implemented the scatter filter (IMG_FILTER_SCATTER). (Kalle)
  . The bundled libgd behaves now like system libgd wrt. IMG_CROP_DEFAULT never
    falling back to IMG_CROP_SIDES.
  . The default $mode parameter of imagecropauto() has been changed to
    IMG_CROP_DEFAULT; passing -1 is now deprecated.
  . Added support for aspect ratio preserving scaling to a fixed height for
    imagescale(). (Andreas Treichel)
  . Added TGA read support. (cmb)
  . Fixed bug #73291 (imagecropauto() $threshold differs from external libgd).
    (cmb)
  . Fixed bug #76324 (cannot detect recent versions of freetype with
    pkg-config). (Eli Schwartz)
  . Fixed bug #78314 (missing freetype support/functions with external gd).
    (Remi)

- GMP:
  . Fixed bug #78574 (broken shared build). (Remi)

- Hash:
  . The hash extension is now an integral part of PHP and cannot be disabled
    as per RFC: https://wiki.php.net/rfc/permanent_hash_ext. (Kalle)
  . Implemented FR #71890 (crc32c checksum algorithm). (Andrew Brampton)

- Iconv:
  . Fixed bug #78342 (Bus error in configure test for iconv //IGNORE). (Rainer
    Jung)
  . Fixed bug #78642 (Wrong libiconv version displayed). (gedas at martynas,
    cmb).

- Libxml:
  . Fixed bug #78279 (libxml_disable_entity_loader settings is shared between
    requests (cgi-fcgi)). (Nikita)

- InterBase:
  . Unbundled the InterBase extension and moved it to PECL. (Kalle)

- Intl:
  . Raised requirements to ICU ≥ 50.1. (cmb)
  . Changed ResourceBundle to implement Countable. (LeSuisse)
  . Changed default of $variant parameter of idn_to_ascii() and idn_to_utf8().
    (cmb)

- LDAP:
  . Deprecated ldap_control_paged_result_response and ldap_control_paged_result

- LiteSpeed:
  . Updated to LiteSpeed SAPI V7.5 (Fixed clean shutdown). (George Wang)
  . Updated to LiteSpeed SAPI V7.4.3 (increased response header count limit from
    100 to 1000, added crash handler to cleanly shutdown PHP request, added
    CloudLinux mod_lsapi mode). (George Wang)
  . Fixed bug #76058 (After "POST data can't be buffered", using php://input
    makes huge tmp files). (George Wang)

- MBString:
  . Fixed bug #77907 (mb-functions do not respect default_encoding). (Nikita)
  . Fixed bug #78579 (mb_decode_numericentity: args number inconsistency).
    (cmb)
  . Fixed bug #78609 (mb_check_encoding() no longer supports stringable
    objects). (cmb)

- MySQLi:
  . Fixed bug #67348 (Reading $dbc->stat modifies $dbc->affected_rows).
    (Derick)
  . Fixed bug #76809 (SSL settings aren't respected when persistent connections
    are used). (fabiomsouto)
  . Fixed bug #78179 (MariaDB server version incorrectly detected). (cmb)
  . Fixed bug #78213 (Empty row pocket). (cmb)

- MySQLnd:
  . Fixed connect_attr issues and added the _server_host connection attribute.
    (Qianqian Bu)
  . Fixed bug #60594 (mysqlnd exposes 160 lines of stats in phpinfo). (PeeHaa)

- ODBC:
  . Fixed bug #78473 (odbc_close() closes arbitrary resources). (cmb)

- Opcache:
  . Implemented preloading RFC: https://wiki.php.net/rfc/preload. (Dmitry)
  . Add opcache.preload_user INI directive. (Dmitry)
  . Added new INI directive opcache.cache_id (Windows only). (cmb)
  . Fixed bug #78106 (Path resolution fails if opcache disabled during request).
    (Nikita)
  . Fixed bug #78175 (Preloading segfaults at preload time and at runtime).
    (Dmitry)
  . Fixed bug #78202 (Opcache stats for cache hits are capped at 32bit NUM).
    (cmb)
  . Fixed bug #78271 (Invalid result of if-else). (Nikita)
  . Fixed bug #78341 (Failure to detect smart branch in DFA pass). (Nikita)
  . Fixed bug #78376 (Incorrect preloading of constant static properties).
    (Dmitry)
  . Fixed bug #78429 (opcache_compile_file(__FILE__); segfaults). (cmb)
  . Fixed bug #78512 (Cannot make preload work). (Dmitry)
  . Fixed bug #78514 (Preloading segfaults with inherited typed property).
    (Nikita)
  . Fixed bug #78654 (Incorrectly computed opcache checksum on files with
    non-ascii characters). (mhagstrand)

- OpenSSL:
  . Added TLS 1.3 support to streams including new tlsv1.3 stream.
    (Codarren Velvindron, Jakub Zelenka)
  . Added openssl_x509_verify function. (Ben Scholzen)
  . openssl_random_pseudo_bytes() now throws in error conditions.
    (Sammy Kaye Powers)
  . Changed the default config path (Windows only). (cmb)
  . Fixed bug #78231 (Segmentation fault upon stream_socket_accept of exported
    socket-to-stream). (Nikita)
  . Fixed bug #78391 (Assertion failure in openssl_random_pseudo_bytes).
    (Nikita)
  . Fixed bug #78775 (TLS issues from HTTP request affecting other encrypted
    connections). (Nikita)

- Pcntl:
  . Fixed bug #77335 (PHP is preventing SIGALRM from specifying SA_RESTART).
    (Nikita)

- PCRE:
  . Implemented FR #77094 (Support flags in preg_replace_callback). (Nikita)
  . Fixed bug #72685 (Repeated UTF-8 validation of same string in UTF-8 mode).
    (Nikita)
  . Fixed bug #73948 (Preg_match_all should return NULLs on trailing optional
    capture groups).
  . Fixed bug #78338 (Array cross-border reading in PCRE). (cmb)
  . Fixed bug #78349 (Bundled pcre2 library missing LICENCE file). (Peter Kokot)

- PDO:
  . Implemented FR #71885 (Allow escaping question mark placeholders).
    https://wiki.php.net/rfc/pdo_escape_placeholders (Matteo)
  . Fixed bug #77849 (Disable cloning of PDO handle/connection objects).
    (camporter)
  . Implemented FR #78033 (PDO - support username & password specified in
    DSN). (sjon)

- PDO_Firebird:
  . Implemented FR #65690 (PDO_Firebird should also support dialect 1).
    (Simonov Denis)
  . Implemented FR #77863 (PDO firebird support type Boolean in input
    parameters). (Simonov Denis)

- PDO_MySQL:
  . Fixed bug #41997 (SP call yields additional empty result set). (cmb)
  . Fixed bug #78623 (Regression caused by "SP call yields additional empty
    result set"). (cmb)

- PDO_OCI:
  . Support Oracle Database tracing attributes ACTION, MODULE,
    CLIENT_INFO, and CLIENT_IDENTIFIER. (Cameron Porter)
  . Implemented FR #76908 (PDO_OCI getColumnMeta() not implemented).
    (Valentin Collet, Chris Jones, Remi)

- PDO_SQLite:
  . Implemented sqlite_stmt_readonly in PDO_SQLite. (BohwaZ)
  . Raised requirements to SQLite 3.5.0. (cmb)
  . Fixed bug #78192 (SegFault when reuse statement after schema has changed).
    (Vincent Quatrevieux)
  . Fixed bug #78348 (Remove -lrt from pdo_sqlite.so). (Peter Kokot)

- Phar:
  . Fixed bug #77919 (Potential UAF in Phar RSHUTDOWN). (cmb)

- phpdbg:
  . Fixed bug #76596 (phpdbg support for display_errors=stderr). (kabel)
  . Fixed bug #76801 (too many open files). (alekitto)
  . Fixed bug #77800 (phpdbg segfaults on listing some conditional breakpoints).
    (krakjoe)
  . Fixed bug #77805 (phpdbg build fails when readline is shared). (krakjoe)

- Recode:
  . Unbundled the recode extension. (cmb)

- Reflection:
  . Fixed bug #76737 (Unserialized reflection objects are broken, they
    shouldn't be serializable). (Nikita)
  . Fixed bug #78263 (\ReflectionReference::fromArrayElement() returns null
    while item is a reference). (Nikita)
  . Fixed bug #78410 (Cannot "manually" unserialize class that is final and
    extends an internal one). (Nikita)
  . Fixed bug #78697 (ReflectionClass::implementsInterface - inaccurate error
    message with traits). (villfa)
  . Fixed bug #78774 (ReflectionNamedType on Typed Properties Crash). (Nikita)

- Session:
  . Fixed bug #78624 (session_gc return value for user defined session
    handlers). (bshaffer)

- SimpleXML:
  . Implemented FR #65215 (SimpleXMLElement could register as implementing
    Countable). (LeSuisse)
  . Fixed bug #75245 (Don't set content of elements with only whitespaces).
    (eriklundin)

- Sockets:
  . Fixed bug #67619 (Validate length on socket_write). (thiagooak)
  . Fixed bug #78665 (Multicasting may leak memory). (cmb)

- sodium:
  . Fixed bug #77646 (sign_detached() strings not terminated). (Frank)
  . Fixed bug #78510 (Partially uninitialized buffer returned by
    sodium_crypto_generichash_init()). (Frank Denis, cmb)
  . Fixed bug #78516 (password_hash(): Memory cost is not in allowed range).
    (cmb, Nikita)

- SPL:
  . Fixed bug #77518 (SeekableIterator::seek() should accept 'int' typehint as
    documented). (Nikita)
  . Fixed bug #78409 (Segfault when creating instance of ArrayIterator without
    constructor). (Nikita)
  . Fixed bug #78436 (Missing addref in SplPriorityQueue EXTR_BOTH mode).
    (Nikita)
  . Fixed bug #78456 (Segfault when serializing SplDoublyLinkedList). (Nikita)

- SQLite3:
  . Unbundled libsqlite. (cmb)
  . Raised requirements to SQLite 3.7.4. (cmb)
  . Forbid (un)serialization of SQLite3, SQLite3Stmt and SQLite3Result. (cmb)
  . Added support for the SQLite @name notation. (cmb, BohwaZ)
  . Added SQLite3Stmt::getSQL() to retrieve the SQL of the statement. (Bohwaz)
  . Implement FR ##70950 (Make SQLite3 Online Backup API available). (BohwaZ)

- Standard:
  . Implemented password hashing registry RFC:
    https://wiki.php.net/rfc/password_registry. (Sara)
  . Implemented RFC where password_hash() has argon2i(d) implementations from
    ext/sodium when PHP is built without libargon:
    https://wiki.php.net/rfc/sodium.argon.hash (Sara)
  . Implemented FR #38301 (field enclosure behavior in fputcsv). (cmb)
  . Implemented FR #51496 (fgetcsv should take empty string as an escape). (cmb)
  . Fixed bug #73535 (php_sockop_write() returns 0 on error, can be used to
    trigger Denial of Service). (Nikita)
  . Fixed bug #74764 (Bindto IPv6 works with file_get_contents but fails with
    stream_socket_client). (Ville Hukkamäki)
  . Fixed bug #76859 (stream_get_line skips data if used with data-generating
    filter). (kkopachev)
  . Implemented FR #77377 (No way to handle CTRL+C in Windows). (Anatol)
  . Fixed bug #77930 (stream_copy_to_stream should use mmap more often).
    (Nikita)
  . Implemented FR #78177 (Make proc_open accept command array). (Nikita)
  . Fixed bug #78208 (password_needs_rehash() with an unknown algo should always
    return true). (Sara)
  . Fixed bug #78241 (touch() does not handle dates after 2038 in PHP 64-bit). (cmb)
  . Fixed bug #78282 (atime and mtime mismatch). (cmb)
  . Fixed bug #78326 (improper memory deallocation on stream_get_contents()
    with fixed length buffer). (Albert Casademont)
  . Fixed bug #78346 (strip_tags no longer handling nested php tags). (cmb)
  . Fixed bug #78506 (Error in a php_user_filter::filter() is not reported).
    (Nikita)
  . Fixed bug #78549 (Stack overflow due to nested serialized input). (Nikita)
  . Fixed bug #78759 (array_search in $GLOBALS). (Nikita)

- Testing:
  . Fixed bug #78684 (PCRE bug72463_2 test is sending emails on Linux). (cmb)

- Tidy:
  . Added TIDY_TAG_* constants for HTML5 elements. (cmb)
  . Fixed bug #76736 (wrong reflection for tidy_get_head, tidy_get_html,
    tidy_get_root, and tidy_getopt) (tandre)

- WDDX:
  . Deprecated and unbundled the WDDX extension. (cmb)

- Zip:
  . Fixed bug #78641 (addGlob can modify given remove_path value). (cmb)

21 Nov 2019, PHP 7.3.12

- Core:
  . Fixed bug #78658 (Memory corruption using Closure::bindTo). (Nikita)
  . Fixed bug #78656 (Parse errors classified as highest log-level). (Erik
    Lundin)
  . Fixed bug #78752 (Segfault if GC triggered while generator stack frame is
    being destroyed). (Nikita)
  . Fixed bug #78689 (Closure::fromCallable() doesn't handle
    [Closure, '__invoke']). (Nikita)

- COM:
  . Fixed bug #78694 (Appending to a variant array causes segfault). (cmb)

- Date:
  . Fixed bug #70153 (\DateInterval incorrectly unserialized). (Maksim Iakunin)
  . Fixed bug #78751 (Serialising DatePeriod converts DateTimeImmutable). (cmb)

- Iconv:
  . Fixed bug #78642 (Wrong libiconv version displayed). (gedas at martynas,
    cmb).

- OpCache:
  . Fixed bug #78654 (Incorrectly computed opcache checksum on files with
    non-ascii characters). (mhagstrand)
  . Fixed bug #78747 (OpCache corrupts custom extension result). (Nikita)

- OpenSSL:
  . Fixed bug #78775 (TLS issues from HTTP request affecting other encrypted
    connections). (Nikita)

- Reflection:
  . Fixed bug #78697 (ReflectionClass::ImplementsInterface - inaccurate error
    message with traits). (villfa)

- Sockets:
  . Fixed bug #78665 (Multicasting may leak memory). (cmb)

24 Oct 2019, PHP 7.3.11

- Core:
  . Fixed bug #78535 (auto_detect_line_endings value not parsed as bool).
    (bugreportuser)
  . Fixed bug #78620 (Out of memory error). (cmb, Nikita)

- Exif :
  . Fixed bug #78442 ('Illegal component' on exif_read_data since PHP7)
	(Kalle)

- FPM:
  . Fixed bug #78599 (env_path_info underflow in fpm_main.c can lead to RCE).
    (CVE-2019-11043) (Jakub Zelenka)
  . Fixed bug #78413 (request_terminate_timeout does not take effect after
    fastcgi_finish_request). (Sergei Turchanov)

- MBString:
  . Fixed bug #78633 (Heap buffer overflow (read) in mb_eregi). (cmb)
  . Fixed bug #78579 (mb_decode_numericentity: args number inconsistency).
    (cmb)
  . Fixed bug #78609 (mb_check_encoding() no longer supports stringable
    objects). (cmb)

- MySQLi:
  . Fixed bug #76809 (SSL settings aren't respected when persistent connections
    are used). (fabiomsouto)

- Mysqlnd:
  . Fixed bug #78525 (Memory leak in pdo when reusing native prepared
    statements). (Nikita)

- PCRE:
  . Fixed bug #78272 (calling preg_match() before pcntl_fork() will freeze
    child process). (Nikita)

- PDO_MySQL:
  . Fixed bug #78623 (Regression caused by "SP call yields additional empty
    result set"). (cmb)

- Session:
  . Fixed bug #78624 (session_gc return value for user defined session
    handlers). (bshaffer)

- Standard:
  . Fixed bug #76342 (file_get_contents waits twice specified timeout).
    (Thomas Calvet)
  . Fixed bug #78612 (strtr leaks memory when integer keys are used and the
    subject string shorter). (Nikita)
  . Fixed bug #76859 (stream_get_line skips data if used with data-generating
    filter). (kkopachev)

- Zip:
  . Fixed bug #78641 (addGlob can modify given remove_path value). (cmb)

26 Sep 2019, PHP 7.3.10

- Core:
  . Fixed bug #78220 (Can't access OneDrive folder). (cmb, ab)
  . Fixed bug #77922 (Double release of doc comment on inherited shadow
    property). (Nikita)
  . Fixed bug #78441 (Parse error due to heredoc identifier followed by digit).
    (cmb)
  . Fixed bug #77812 (Interactive mode does not support PHP 7.3-style heredoc).
    (cmb, Nikita)

- FastCGI:
  . Fixed bug #78469 (FastCGI on_accept hook is not called when using named
    pipes on Windows). (Sergei Turchanov)

- FPM:
  . Fixed bug #78334 (fpm log prefix message includes wrong stdout/stderr
    notation). (Tsuyoshi Sadakata)

- Intl:
  . Ensure IDNA2003 rules are used with idn_to_ascii() and idn_to_utf8()
    when requested. (Sara)

- MBString:
  . Fixed bug #78559 (Heap buffer overflow in mb_eregi). (cmb)

- MySQLnd:
  . Fixed connect_attr issues and added the _server_host connection attribute.
    (Qianqian Bu)

- ODBC:
  . Fixed bug #78473 (odbc_close() closes arbitrary resources). (cmb)

- PDO_MySQL:
  . Fixed bug #41997 (SP call yields additional empty result set). (cmb)

- sodium:
  . Fixed bug #78510 (Partially uninitialized buffer returned by
    sodium_crypto_generichash_init()). (Frank Denis, cmb)

29 Aug 2019, PHP 7.3.9

- Core:
  . Fixed bug #78363 (Buffer overflow in zendparse). (Nikita)
  . Fixed bug #78379 (Cast to object confuses GC, causes crash). (Dmitry)
  . Fixed bug #78412 (Generator incorrectly reports non-releasable $this as GC
    child). (Nikita)

- Curl:
  . Fixed bug #77946 (Bad cURL resources returned by curl_multi_info_read()).
    (Abyr Valg)

- Exif:
  . Fixed bug #78333 (Exif crash (bus error) due to wrong alignment and
    invalid cast). (Nikita)

- FPM:
  . Fixed bug #77185 (Use-after-free in FPM master event handling).
    (Maksim Nikulin)

- Iconv:
  . Fixed bug #78342 (Bus error in configure test for iconv //IGNORE). (Rainer
    Jung)

- LiteSpeed:
  . Updated to LiteSpeed SAPI V7.5 (Fixed clean shutdown). (George Wang)

- MBString:
  . Fixed bug #78380 (Oniguruma 6.9.3 fixes CVEs). (CVE-2019-13224) (Stas)

- MySQLnd:
  . Fixed bug #78179 (MariaDB server version incorrectly detected). (cmb)
  . Fixed bug #78213 (Empty row pocket). (cmb)

- Opcache:
  . Fixed bug #77191 (Assertion failure in dce_live_ranges() when silencing is
    used). (Nikita)

- Standard:
  . Fixed bug #69100 (Bus error from stream_copy_to_stream (file -> SSL stream)
    with invalid length). (Nikita)
  . Fixed bug #78282 (atime and mtime mismatch). (cmb)
  . Fixed bug #78326 (improper memory deallocation on stream_get_contents()
    with fixed length buffer). (Albert Casademont)
  . Fixed bug #78346 (strip_tags no longer handling nested php tags). (cmb)

01 Aug 2019, PHP 7.3.8

- Core:
  . Added syslog.filter=raw option. (Erik Lundin)
  . Fixed bug #78212 (Segfault in built-in webserver). (cmb)

- Date:
  . Fixed bug #69044 (discrepency between time and microtime). (krakjoe)
  . Updated timelib to 2018.02. (Derick)

- EXIF:
  . Fixed bug #78256 (heap-buffer-overflow on exif_process_user_comment).
    (CVE-2019-11042) (Stas)
  . Fixed bug #78222 (heap-buffer-overflow on exif_scan_thumbnail).
    (CVE-2019-11041) (Stas)

- FTP:
  . Fixed bug #78039 (FTP with SSL memory leak). (Nikita)

- Libxml:
  . Fixed bug #78279 (libxml_disable_entity_loader settings is shared between
    requests (cgi-fcgi)). (Nikita)

- LiteSpeed:
  . Updated to LiteSpeed SAPI V7.4.3 (increased response header count limit from
    100 to 1000, added crash handler to cleanly shutdown PHP request, added
    CloudLinux mod_lsapi mode). (George Wang)
  . Fixed bug #76058 (After "POST data can't be buffered", using php://input
    makes huge tmp files). (George Wang)

- Openssl:
  . Fixed bug #78231 (Segmentation fault upon stream_socket_accept of exported
    socket-to-stream). (Nikita)

- Opcache:
  . Fixed bug #78189 (file cache strips last character of uname hash). (cmb)
  . Fixed bug #78202 (Opcache stats for cache hits are capped at 32bit NUM).
    (cmb)
  . Fixed bug #78271 (Invalid result of if-else). (Nikita)
  . Fixed bug #78291 (opcache_get_configuration doesn't list all directives).
    (Andrew Collington)
  . Fixed bug #78341 (Failure to detect smart branch in DFA pass). (Nikita)

- PCRE:
  . Fixed bug #78197 (PCRE2 version check in configure fails for "##.##-xxx"
    version strings). (pgnet, Peter Kokot)
  . Fixed bug #78338 (Array cross-border reading in PCRE). (cmb)

- PDO_Sqlite:
  . Fixed bug #78192 (SegFault when reuse statement after schema has changed).
    (Vincent Quatrevieux)

- Phar:
  . Fixed bug #77919 (Potential UAF in Phar RSHUTDOWN). (cmb)

- Phpdbg:
  . Fixed bug #78297 (Include unexistent file memory leak). (Nikita)

- SQLite:
  . Upgraded to SQLite 3.28.0. (cmb)

- Standard:
  . Fixed bug #78241 (touch() does not handle dates after 2038 in PHP 64-bit). (cmb)
  . Fixed bug #78269 (password_hash uses weak options for argon2). (Remi)

04 Jul 2019, PHP 7.3.7

- Core:
  . Fixed bug #76980 (Interface gets skipped if autoloader throws an exception).
    (Nikita)

- DOM:
  . Fixed bug #78025 (segfault when accessing properties of DOMDocumentType).
    (cmb)

- MySQLi:
  . Fixed bug #77956 (When mysqli.allow_local_infile = Off, use a meaningful
    error message). (Sjon Hortensius)
  . Fixed bug #38546 (bindParam incorrect processing of bool types).
    (camporter)

- MySQLnd:
  . Fixed bug #77955 (Random segmentation fault in mysqlnd from php-fpm).
    (Nikita)

- Opcache:
  . Fixed bug #78015 (Incorrect evaluation of expressions involving partials
    arrays in SCCP). (Nikita)
  . Fixed bug #78106 (Path resolution fails if opcache disabled during request).
    (Nikita)

- OpenSSL:
  . Fixed bug #78079 (openssl_encrypt_ccm.phpt fails with OpenSSL 1.1.1c).
    (Jakub Zelenka)

- phpdbg:
  . Fixed bug #78050 (SegFault phpdbg + opcache on include file twice).
    (Nikita)

- Sockets:
  . Fixed bug #78038 (Socket_select fails when resource array contains
    references). (Nikita)

- Sodium:
  . Fixed bug #78114 (segfault when calling sodium_* functions from eval). (cmb)

- Standard:
  . Fixed bug #77135 (Extract with EXTR_SKIP should skip $this).
    (Craig Duncan, Dmitry)
  . Fixed bug #77937 (preg_match failed). (cmb, Anatol)

- Zip:
  . Fixed bug #76345 (zip.h not found). (Michael Maroszek)

30 May 2019, PHP 7.3.6

- cURL:
  . Implemented FR #72189 (Add missing CURL_VERSION_* constants). (Javier
    Spagnoletti)

- Date:
  . Fixed bug #77909 (DatePeriod::__construct() with invalid recurrence count
    value). (Ignace Nyamagana Butera)

- EXIF:
  . Fixed bug #77988 (heap-buffer-overflow on php_jpg_get16).
    (CVE-2019-11040) (Stas)

- FPM:
  . Fixed bug #77934 (php-fpm kill -USR2 not working). (Jakub Zelenka)
  . Fixed bug #77921 (static.php.net doesn't work anymore). (Peter Kokot)

- GD:
  . Fixed bug #77943 (imageantialias($image, false); does not work). (cmb)
  . Fixed bug #77973 (Uninitialized read in gdImageCreateFromXbm).
    (CVE-2019-11038) (cmb)

- Iconv:
  . Fixed bug #78069 (Out-of-bounds read in iconv.c:_php_iconv_mime_decode()
    due to integer overflow). (CVE-2019-11039). (maris dot adam)

- JSON:
  . Fixed bug #77843 (Use after free with json serializer). (Nikita)

- Opcache:
  . Fixed possible crashes, because of inconsistent PCRE cache and opcache
    SHM reset. (Alexey Kalinin, Dmitry)

- PDO_MySQL:
  . Fixed bug #77944 (Wrong meta pdo_type for bigint on LLP64). (cmb)

- Reflection:
  . Fixed bug #75186 (Inconsistent reflection of Closure:::__invoke()). (Nikita)

- Session:
  . Fixed bug #77911 (Wrong warning for session.sid_bits_per_character). (cmb)

- SOAP:
  . Fixed bug #77945 (Segmentation fault when constructing SoapClient with
    WSDL_CACHE_BOTH). (Nikita)

- SPL:
  . Fixed bug #77024 (SplFileObject::__toString() may return array). (Craig
    Duncan)

- SQLite:
  . Fixed bug #77967 (Bypassing open_basedir restrictions via file uris). (Stas)

- Standard:
  . Fixed bug #77931 (Warning for array_map mentions wrong type). (Nikita)
  . Fixed bug #78003 (strip_tags output change since PHP 7.3). (cmb)

02 May 2019, PHP 7.3.5

- Core:
  . Fixed bug #77903 (ArrayIterator stops iterating after offsetSet call).
    (Nikita)

- CLI:
  . Fixed bug #77794 (Incorrect Date header format in built-in server).
    (kelunik)

- EXIF
  . Fixed bug #77950 (Heap-buffer-overflow in _estrndup via exif_process_IFD_TAG).
    (CVE-2019-11036) (Stas)

- Interbase:
  . Fixed bug #72175 (Impossibility of creating multiple connections to
    Interbase with php 7.x). (Nikita)

- Intl:
  . Fixed bug #77895 (IntlDateFormatter::create fails in strict mode if $locale
    = null). (Nikita)

- LDAP:
  . Fixed bug #77869 (Core dump when using server controls) (mcmic)

- Mail
  . Fixed bug #77821 (Potential heap corruption in TSendMail()). (cmb)

- mbstring:
  . Implemented FR #72777 (Implement regex stack limits for mbregex functions).
    (Yasuo Ohgaki, Stas)

- MySQLi:
  . Fixed bug #77773 (Unbuffered queries leak memory - MySQLi / mysqlnd).
    (Nikita)

- PCRE:
  . Fixed bug #77827 (preg_match does not ignore \r in regex flags). (requinix,
    cmb)

- PDO:
  . Fixed bug #77849 (Disable cloning of PDO handle/connection objects).
    (camporter)

- phpdbg:
  . Fixed bug #76801 (too many open files). (alekitto)
  . Fixed bug #77800 (phpdbg segfaults on listing some conditional breakpoints).
    (krakjoe)
  . Fixed bug #77805 (phpdbg build fails when readline is shared). (krakjoe)

- Reflection:
  . Fixed bug #77772 (ReflectionClass::getMethods(null) doesn't work). (Nikita)
  . Fixed bug #77882 (Different behavior: always calls destructor). (Nikita)

- Standard:
  . Fixed bug #77793 (Segmentation fault in extract() when overwriting
    reference with itself). (Nikita)
  . Fixed bug #77844 (Crash due to null pointer in parse_ini_string with
    INI_SCANNER_TYPED). (Nikita)
  . Fixed bug #77853 (Inconsistent substr_compare behaviour with empty
    haystack). (Nikita)

04 Apr 2019, PHP 7.3.4

- Core:
  . Fixed bug #77738 (Nullptr deref in zend_compile_expr). (Laruence)
  . Fixed bug #77660 (Segmentation fault on break 2147483648). (Laruence)
  . Fixed bug #77652 (Anonymous classes can lose their interface information).
    (Nikita)
  . Fixed bug #77345 (Stack Overflow caused by circular reference in garbage
    collection). (Alexandru Patranescu, Nikita, Dmitry)
  . Fixed bug #76956 (Wrong value for 'syslog.filter' documented in php.ini).
    (cmb)

- Apache2Handler:
  . Fixed bug #77648 (BOM in sapi/apache2handler/php_functions.c). (cmb)

- Bcmath:
  . Fixed bug #77742 (bcpow() implementation related to gcc compiler
    optimization). (Nikita)

- CLI Server:
  . Fixed bug #77722 (Incorrect IP set to $_SERVER['REMOTE_ADDR'] on the
    localhost). (Nikita)

- COM:
  . Fixed bug #77578 (Crash when php unload). (cmb)

- EXIF:
  . Fixed bug #77753 (Heap-buffer-overflow in php_ifd_get32s). (CVE-2019-11034)
    (Stas)
  . Fixed bug #77831 (Heap-buffer-overflow in exif_iif_add_value).
    (CVE-2019-11035) (Stas)

- FPM:
  . Fixed bug #77677 (FPM fails to build on AIX due to missing WCOREDUMP).
    (Kevin Adler)

- GD:
  . Fixed bug #77700 (Writing truecolor images as GIF ignores interlace flag).
    (cmb)

- MySQLi:
  . Fixed bug #77597 (mysqli_fetch_field hangs scripts). (Nikita)

- Opcache:
  . Fixed bug #77743 (Incorrect pi node insertion for jmpznz with identical
    successors). (Nikita)

- PCRE:
  . Fixed bug #76127 (preg_split does not raise an error on invalid UTF-8).
    (Nikita)

- Phar:
  . Fixed bug #77697 (Crash on Big_Endian platform). (Laruence)

- phpdbg:
  . Fixed bug #77767 (phpdbg break cmd aliases listed in help do not match
    actual aliases). (Miriam Lauter)

- sodium:
  . Fixed bug #77646 (sign_detached() strings not terminated). (Frank)

- SQLite3:
  . Added sqlite3.defensive INI directive. (BohwaZ)

- Standard:
  . Fixed bug #77664 (Segmentation fault when using undefined constant in
    custom wrapper). (Laruence)
  . Fixed bug #77669 (Crash in extract() when overwriting extracted array).
    (Nikita)
  . Fixed bug #76717 (var_export() does not create a parsable value for
    PHP_INT_MIN). (Nikita)
  . Fixed bug #77765 (FTP stream wrapper should set the directory as
    executable). (Vlad Temian)

07 Mar 2019, PHP 7.3.3

- Core:
  . Fixed bug #77589 (Core dump using parse_ini_string with numeric sections).
    (Laruence)
  . Fixed bug #77329 (Buffer Overflow via overly long Error Messages).
    (Dmitry)
  . Fixed bug #77494 (Disabling class causes segfault on member access).
    (Dmitry)
  . Fixed bug #77498 (Custom extension Segmentation fault when declare static
    property). (Nikita)
  . Fixed bug #77530 (PHP crashes when parsing `(2)::class`). (Ekin)
  . Fixed bug #77546 (iptcembed broken function). (gdegoulet)
  . Fixed bug #77630 (rename() across the device may allow unwanted access
    during processing). (Stas)

- COM:
  . Fixed bug #77621 (Already defined constants are not properly reported).
    (cmb)
  . Fixed bug #77626 (Persistence confusion in php_com_import_typelib()). (cmb)

- EXIF:
  . Fixed bug #77509 (Uninitialized read in exif_process_IFD_in_TIFF). (Stas)
  . Fixed bug #77540 (Invalid Read on exif_process_SOFn). (Stas)
  . Fixed bug #77563 (Uninitialized read in exif_process_IFD_in_MAKERNOTE). (Stas)
  . Fixed bug #77659 (Uninitialized read in exif_process_IFD_in_MAKERNOTE). (Stas)

- Mbstring:
  . Fixed bug #77514 (mb_ereg_replace() with trailing backslash adds null byte).
    (Nikita)

- MySQL
  . Disabled LOCAL INFILE by default, can be enabled using php.ini directive
    mysqli.allow_local_infile for mysqli, or PDO::MYSQL_ATTR_LOCAL_INFILE
    attribute for pdo_mysql. (Darek Slusarczyk)

- OpenSSL:
  . Fixed bug #77390 (feof might hang on TLS streams in case of fragmented TLS
    records). (Abyl Valg, Jakub Zelenka)

- PDO_OCI:
  . Support Oracle Database tracing attributes ACTION, MODULE,
    CLIENT_INFO, and CLIENT_IDENTIFIER. (Cameron Porter)

- PHAR:
  . Fixed bug #77396 (Null Pointer Dereference in phar_create_or_parse_filename).
    (bishop)
  . Fixed bug #77586 (phar_tar_writeheaders_int() buffer overflow). (bishop)

- phpdbg:
  . Fixed bug #76596 (phpdbg support for display_errors=stderr). (kabel)

- SPL:
  . Fixed bug #51068 (DirectoryIterator glob:// don't support current path
    relative queries). (Ahmed Abdou)
  . Fixed bug #77431 (openFile() silently truncates after a null byte). (cmb)

- Standard:
  . Fixed bug #77552 (Unintialized php_stream_statbuf in stat functions).
    (John Stevenson)
  . Fixed bug #77612 (setcookie() sets incorrect SameSite header if all of its
    options filled). (Nikita)

07 Feb 2019, PHP 7.3.2

- Core:
  . Fixed bug #77369 (memcpy with negative length via crafted DNS response). (Stas)
  . Fixed bug #77387 (Recursion detection broken when printing GLOBALS).
    (Laruence)
  . Fixed bug #77376 ("undefined function" message no longer includes
    namespace). (Laruence)
  . Fixed bug #77357 (base64_encode / base64_decode doest not work on nested
    VM). (Nikita)
  . Fixed bug #77339 (__callStatic may get incorrect arguments). (Dmitry)
  . Fixed bug #77317 (__DIR__, __FILE__, realpath() reveal physical path for
    subst virtual drive). (Anatol)
  . Fixed bug #77263 (Segfault when using 2 RecursiveFilterIterator). (Dmitry)
  . Fixed bug #77447 (PHP 7.3 built with ASAN crashes in
    zend_cpu_supports_avx2). (Nikita)
  . Fixed bug #77484 (Zend engine crashes when calling realpath in invalid
    working dir). (Anatol)

- Curl:
  . Fixed bug #76675 (Segfault with H2 server push). (Pedro Magalhães)

- Fileinfo:
  . Fixed bug #77346 (webm files incorrectly detected as
    application/octet-stream). (Anatol)

- FPM:
  . Fixed bug #77430 (php-fpm crashes with Main process exited, code=dumped,
    status=11/SEGV). (Jakub Zelenka)

- GD:
  . Fixed bug #73281 (imagescale(…, IMG_BILINEAR_FIXED) can cause black border).
    (cmb)
  . Fixed bug #73614 (gdImageFilledArc() doesn't properly draw pies). (cmb)
  . Fixed bug #77272 (imagescale() may return image resource on failure). (cmb)
  . Fixed bug #77391 (1bpp BMPs may fail to be loaded). (Romain Déoux, cmb)
  . Fixed bug #77479 (imagewbmp() segfaults with very large images). (cmb)

- ldap:
  . Fixed bug #77440 (ldap_bind using ldaps or ldap_start_tls()=exception in
    libcrypto-1_1-x64.dll). (Anatol)

- Mbstring:
  . Fixed bug #77428 (mb_ereg_replace() doesn't replace a substitution
    variable). (Nikita)
  . Fixed bug #77454 (mb_scrub() silently truncates after a null byte).
    (64796c6e69 at gmail dot com)

- MySQLnd:
  . Fixed bug #77308 (Unbuffered queries memory leak). (Dmitry)
  . Fixed bug #75684 (In mysqlnd_ext_plugin.h the plugin methods family has
      no external visibility). (Anatol)

- Opcache:
  . Fixed bug #77266 (Assertion failed in dce_live_ranges). (Laruence)
  . Fixed bug #77257 (value of variable assigned in a switch() construct gets
    lost). (Nikita)
  . Fixed bug #77434 (php-fpm workers are segfaulting in zend_gc_addre).
    (Nikita)
  . Fixed bug #77361 (configure fails on 64-bit AIX when opcache enabled).
    (Kevin Adler)
  . Fixed bug #77287 (Opcache literal compaction is incompatible with EXT
    opcodes). (Nikita)

- PCRE:
  . Fixed bug #77338 (get_browser with empty string). (Nikita)

- PDO:
  . Fixed bug #77273 (array_walk_recursive corrupts value types leading to PDO
    failure). (Nikita)

- PDO MySQL:
  . Fixed bug #77289 (PDO MySQL segfaults with persistent connection).
    (Lauri Kenttä)

- SOAP:
  . Fixed bug #77410 (Segmentation Fault when executing method with an empty
    parameter). (Nikita)

- Sockets:
  . Fixed bug #76839 (socket_recvfrom may return an invalid 'from' address
    on MacOS). (Michael Meyer)

- SPL:
  . Fixed bug #77298 (segfault occurs when add property to unserialized empty
    ArrayObject). (jhdxr)

- Standard:
  . Fixed bug #77395 (segfault about array_multisort). (Laruence)
  . Fixed bug #77439 (parse_str segfaults when inserting item into existing
    array). (Nikita)

10 Jan 2019, PHP 7.3.1

- Core:
  . Fixed bug #76654 (Build failure on Mac OS X on 32-bit Intel). (Ryandesign)
  . Fixed bug #71041 (zend_signal_startup() needs ZEND_API).
    (Valentin V. Bartenev)
  . Fixed bug #76046 (PHP generates "FE_FREE" opcode on the wrong line).
    (Nikita)
  . Fixed bug #77291 (magic methods inherited from a trait may be ignored).
    (cmb)

- CURL:
  . Fixed bug #77264 (curl_getinfo returning microseconds, not seconds).
    (Pierrick)

- COM:
  . Fixed bug #77177 (Serializing or unserializing COM objects crashes). (cmb)

- Exif:
  . Fixed bug #77184 (Unsigned rational numbers are written out as signed
    rationals). (Colin Basnett)

- GD:
  . Fixed bug #77195 (Incorrect error handling of imagecreatefromjpeg()). (cmb)
  . Fixed bug #77198 (auto cropping has insufficient precision). (cmb)
  . Fixed bug #77200 (imagecropauto(…, GD_CROP_SIDES) crops left but not right).
    (cmb)
  . Fixed bug #77269 (efree() on uninitialized Heap data in imagescale leads to
    use-after-free). (cmb)
  . Fixed bug #77270 (imagecolormatch Out Of Bounds Write on Heap). (cmb)

- MBString:
  . Fixed bug #77367 (Negative size parameter in mb_split). (Stas)
  . Fixed bug #77370 (Buffer overflow on mb regex functions - fetch_token).
    (Stas)
  . Fixed bug #77371 (heap buffer overflow in mb regex functions
    - compile_string_node). (Stas)
  . Fixed bug #77381 (heap buffer overflow in multibyte match_at). (Stas)
  . Fixed bug #77382 (heap buffer overflow due to incorrect length in
    expand_case_fold_string). (Stas)
  . Fixed bug #77385 (buffer overflow in fetch_token). (Stas)
  . Fixed bug #77394 (Buffer overflow in multibyte case folding - unicode).
    (Stas)
  . Fixed bug #77418 (Heap overflow in utf32be_mbc_to_code). (Stas)

- OCI8:
  . Fixed bug #76804 (oci_pconnect with OCI_CRED_EXT not working). (KoenigsKind)
  . Added oci_set_call_timeout() for call timeouts.
  . Added oci_set_db_operation() for the DBOP end-to-end-tracing attribute.

- Opcache:
  . Fixed bug #77215 (CFG assertion failure on multiple finalizing switch
    frees in one block). (Nikita)
  . Fixed bug #77275 (OPcache optimization problem for ArrayAccess->offsetGet).
    (Nikita)

- PCRE:
  . Fixed bug #77193 (Infinite loop in preg_replace_callback). (Anatol)

- PDO:
  . Handle invalid index passed to PDOStatement::fetchColumn() as error. (Sergei
    Morozov)

- Phar:
  . Fixed bug #77247 (heap buffer overflow in phar_detect_phar_fname_ext). (Stas)

- Soap:
  . Fixed bug #77088 (Segfault when using SoapClient with null options).
    (Laruence)

- Sockets:
  . Fixed bug #77136 (Unsupported IPV6_RECVPKTINFO constants on macOS).
    (Mizunashi Mana)

- Sodium:
  . Fixed bug #77297 (SodiumException segfaults on PHP 7.3). (Nikita, Scott)

- SPL:
  . Fixed bug #77359 (spl_autoload causes segfault). (Lauri Kenttä)
  . Fixed bug #77360 (class_uses causes segfault). (Lauri Kenttä)

- SQLite3:
  . Fixed bug #77051 (Issue with re-binding on SQLite3). (BohwaZ)

- Xmlrpc:
  . Fixed bug #77242 (heap out of bounds read in xmlrpc_decode()). (cmb)
  . Fixed bug #77380 (Global out of bounds read in xmlrpc base64 code). (Stas)

06 Dec 2018, PHP 7.3.0

- Core:
  . Improved PHP GC. (Dmitry, Nikita)
  . Redesigned the old ext_skel program written in PHP, run:
    'php ext_skel.php' for all options. This means there are no dependencies,
    thus making it work on Windows out of the box. (Kalle)
  . Removed support for BeOS. (Kalle)
  . Add PHP_VERSION to phpinfo() <title/>. (github/MattJeevas)
  . Add net_get_interfaces(). (Sara, Joe, Anatol)
  . Added gc_status(). (Benjamin Eberlei)
  . Implemented flexible heredoc and nowdoc syntax, per
    RFC https://wiki.php.net/rfc/flexible_heredoc_nowdoc_syntaxes.
    (Thomas Punt)
  . Added support for references in list() and array destructuring, per
    RFC https://wiki.php.net/rfc/list_reference_assignment.
    (David Walker)
  . Improved effectiveness of ZEND_SECURE_ZERO for NetBSD and systems
    without native similar feature. (devnexen)
  . Added syslog.facility and syslog.ident INI entries for customizing syslog
    logging. (Philip Prindeville)
  . Fixed bug #75683 (Memory leak in zend_register_functions() in ZTS mode).
    (Dmitry)
  . Fixed bug #75031 (support append mode in temp/memory streams). (adsr)
  . Fixed bug #74860 (Uncaught exceptions not being formatted properly when
    error_log set to "syslog"). (Philip Prindeville)
  . Fixed bug #75220 (Segfault when calling is_callable on parent).
    (andrewnester)
  . Fixed bug #69954 (broken links and unused config items in distributed ini
    files). (petk)
  . Fixed bug #74922 (Composed class has fatal error with duplicate, equal const
    properties). (pmmaga)
  . Fixed bug #63911 (identical trait methods raise errors during composition).
    (pmmaga)
  . Fixed bug #75677 (Clang ignores fastcall calling convention on variadic
    function). (Li-Wen Hsu)
  . Fixed bug #54043 (Remove inconsitency of internal exceptions and user
    defined exceptions). (Nikita)
  . Fixed bug #53033 (Mathematical operations convert objects to integers).
    (Nikita)
  . Fixed bug #73108 (Internal class cast handler uses integer instead of
    float). (Nikita)
  . Fixed bug #75765 (Fatal error instead of Error exception when base class is
    not found). (Timur Ibragimov)
  . Fixed bug #76198 (Wording: "iterable" is not a scalar type). (Levi Morrison)
  . Fixed bug #76137 (config.guess/config.sub do not recognize RISC-V). (cmb)
  . Fixed bug #76427 (Segfault in zend_objects_store_put). (Laruence)
  . Fixed bug #76422 (ftruncate fails on files > 2GB). (Anatol)
  . Fixed bug #76509 (Inherited static properties can be desynchronized from
    their parent by ref). (Nikita)
  . Fixed bug #76439 (Changed behaviour in unclosed HereDoc). (Nikita, tpunt)
  . Fixed bug #63217 (Constant numeric strings become integers when used as
    ArrayAccess offset). (Rudi Theunissen, Dmitry)
  . Fixed bug #33502 (Some nullary functions don't check the number of
    arguments). (cmb)
  . Fixed bug #76392 (Error relocating sapi/cli/php: unsupported relocation
    type 37). (Peter Kokot)
  . The declaration and use of case-insensitive constants has been deprecated.
    (Nikita)
  . Added syslog.filter INI entry for syslog filtering. (Philip Prindeville)
  . Fixed bug #76667 (Segfault with divide-assign op and __get + __set).
    (Laruence)
  . Fixed bug #76030 (RE2C_FLAGS rarely honoured) (Cristian Rodríguez)
  . Fixed broken zend_read_static_property (Laruence)
  . Fixed bug #76773 (Traits used on the parent are ignored for child classes).
    (daverandom)
  . Fixed bug #76767 (‘asm’ operand has impossible constraints in zend_operators.h).
    (ondrej)
  . Fixed bug #76752 (Crash in ZEND_COALESCE_SPEC_TMP_HANDLER - assertion in
    _get_zval_ptr_tmp failed). (Laruence)
  . Fixed bug #76820 (Z_COPYABLE invalid definition). (mvdwerve, cmb)
  . Fixed bug #76510 (file_exists() stopped working for phar://). (cmb)
  . Fixed bug #76869 (Incorrect bypassing protected method accessibilty check).
    (Dmitry)
  . Fixed bug #72635 (Undefined class used by class constant in constexpr
    generates fatal error). (Nikita)
  . Fixed bug #76947 (file_put_contents() blocks the directory of the file
    (__DIR__)). (Anatol)
  . Fixed bug #76979 (define() error message does not mention resources as
    valid values). (Michael Moravec)
  . Fixed bug #76825 (Undefined symbols ___cpuid_count). (Laruence, cmb)
  . Fixed bug #77110 (undefined symbol zend_string_equal_val in C++ build).
    (Remi)

- BCMath:
  . Implemented FR #67855 (No way to get current scale in use). (Chris Wright,
    cmb)
  . Fixed bug #66364 (BCMath bcmul ignores scale parameter). (cmb)
  . Fixed bug #75164 (split_bc_num() is pointless). (cmb)
  . Fixed bug #75169 (BCMath errors/warnings bypass PHP's error handling). (cmb)

- CLI:
  . Fixed bug #44217 (Output after stdout/stderr closed cause immediate exit
    with status 0). (Robert Lu)
  . Fixed bug #77111 (php-win.exe corrupts unicode symbols from cli
    parameters). (Anatol)

- cURL:
  . Expose curl constants from curl 7.50 to 7.61. (Pierrick)
  . Fixed bug #74125 (Fixed finding CURL on systems with multiarch support).
    (cebe)

- Date:
  . Implemented FR #74668: Add DateTime::createFromImmutable() method.
    (majkl578, Rican7)
  . Fixed bug #75222 (DateInterval microseconds property always 0). (jhdxr)
  . Fixed bug #68406 (calling var_dump on a DateTimeZone object modifies it).
    (jhdxr)
  . Fixed bug #76131 (mismatch arginfo for date_create). (carusogabriel)
  . Updated timelib to 2018.01RC1 to address several bugs:
    . Fixed bug #75577 (DateTime::createFromFormat does not accept 'v' format
      specifier). (Derick)
    . Fixed bug #75642 (Wrap around behaviour for microseconds is not working).
      (Derick)

- DBA:
  . Fixed bug #75264 (compiler warnings emitted). (petk)

- DOM:
  . Fixed bug #76285 (DOMDocument::formatOutput attribute sometimes ignored).
    (Andrew Nester, Laruence, Anatol)

- Fileinfo:
  . Fixed bug #77095 (slowness regression in 7.2/7.3 (compared to 7.1)).
    (Anatol)

- Filter:
  . Added the 'add_slashes' sanitization mode (FILTER_SANITIZE_ADD_SLASHES).
	(Kalle)

- FPM:
  . Added fpm_get_status function. (Till Backhaus)
  . Fixed bug #62596 (getallheaders() missing with PHP-FPM). (Remi)
  . Fixed bug #69031 (Long messages into stdout/stderr are truncated
    incorrectly) - added new log related FPM configuration options:
    log_limit, log_buffering and decorate_workers_output. (Jakub Zelenka)

- ftp:
  . Fixed bug #77151 (ftp_close(): SSL_read on shutdown). (Remi)

- GD:
  . Added support for WebP in imagecreatefromstring(). (Andreas Treichel, cmb)

- GMP:
  . Export internal structures and accessor helpers for GMP object. (Sara)
  . Added gmp_binomial(n, k). (Nikita)
  . Added gmp_lcm(a, b). (Nikita)
  . Added gmp_perfect_power(a). (Nikita)
  . Added gmp_kronecker(a, b). (Nikita)

- iconv:
  . Fixed bug #53891 (iconv_mime_encode() fails to Q-encode UTF-8 string). (cmb)
  . Fixed bug #77147 (Fixing 60494 ignored ICONV_MIME_DECODE_CONTINUE_ON_ERROR).
    (cmb)

- IMAP:
  . Fixed bug #77020 (null pointer dereference in imap_mail). (cmb)
  . Fixed bug #77153 (imap_open allows to run arbitrary shell commands via
    mailbox parameter). (Stas)

- Interbase:
  . Fixed bug #75453 (Incorrect reflection for ibase_[p]connect). (villfa)
  . Fixed bug #76443 (php+php_interbase.dll crash on module_shutdown). (Kalle)


- intl:
  . Fixed bug #75317 (UConverter::setDestinationEncoding changes source instead
    of destination). (andrewnester)
  . Fixed bug #76829 (Incorrect validation of domain on idn_to_utf8()
    function). (Anatol)

- JSON:
  . Added JSON_THROW_ON_ERROR flag. (Andrea)

- LDAP:
  . Added ldap_exop_refresh helper for EXOP REFRESH operation with dds overlay.
    (Come)
  . Added full support for sending and parsing ldap controls. (Come)
  . Fixed bug #49876 (Fix LDAP path lookup on 64-bit distros). (dzuelke)

- libxml2:
  . Fixed bug #75871 (use pkg-config where available). (pmmaga)

- litespeed:
  . Fixed bug #75248 (Binary directory doesn't get created when building
    only litespeed SAPI). (petk)
  . Fixed bug #75251 (Missing program prefix and suffix). (petk)

- MBstring:
  . Updated to Oniguruma 6.9.0. (cmb)
  . Fixed bug #65544 (mb title case conversion-first word in quotation isn't
    capitalized). (Nikita)
  . Fixed bug #71298 (MB_CASE_TITLE misbehaves with curled apostrophe/quote).
    (Nikita)
  . Fixed bug #73528 (Crash in zif_mb_send_mail). (Nikita)
  . Fixed bug #74929 (mbstring functions version 7.1.1 are slow compared to 5.3
    on Windows). (Nikita)
  . Fixed bug #76319 (mb_strtolower with invalid UTF-8 causes segmentation
    fault). (Nikita)
  . Fixed bug #76574 (use of undeclared identifiers INT_MAX and LONG_MAX). (cmb)
  . Fixed bug #76594 (Bus Error due to unaligned access in zend_ini.c
    OnUpdateLong). (cmb, Nikita)
  . Fixed bug #76706 (mbstring.http_output_conv_mimetypes is ignored). (cmb)
  . Fixed bug #76958 (Broken UTF7-IMAP conversion). (Nikita)
  . Fixed bug #77025 (mb_strpos throws Unknown encoding or conversion error).
    (Nikita)
  . Fixed bug #77165 (mb_check_encoding crashes when argument given an empty
    array). (Nikita)

- Mysqlnd:
  . Fixed bug #76386 (Prepared Statement formatter truncates fractional seconds
    from date/time column). (Victor Csiky)

- ODBC:
  . Removed support for ODBCRouter. (Kalle)
  . Removed support for Birdstep. (Kalle)
  . Fixed bug #77079 (odbc_fetch_object has incorrect type signature).
    (Jon Allen)

- Opcache:
  . Fixed bug #76466 (Loop variable confusion). (Dmitry, Laruence, Nikita)
  . Fixed bug #76463 (var has array key type but not value type). (Laruence)
  . Fixed bug #76446 (zend_variables.c:73: zend_string_destroy: Assertion
    `!(zval_gc_flags((str)->gc)). (Nikita, Laruence)
  . Fixed bug #76711 (OPcache enabled triggers false-positive "Illegal string
    offset"). (Dmitry)
  . Fixed bug #77058 (Type inference in opcache causes side effects). (Nikita)
  . Fixed bug #77092 (array_diff_key() - segmentation fault). (Nikita)

- OpenSSL:
  . Added openssl_pkey_derive function. (Jim Zubov)
  . Add min_proto_version and max_proto_version ssl stream options as well as
    related constants for possible TLS protocol values. (Jakub Zelenka)

- PCRE:
  . Implemented https://wiki.php.net/rfc/pcre2-migration. (Anatol, Dmitry)
  . Upgrade PCRE2 to 10.32. (Anatol)
  . Fixed bug #75355 (preg_quote() does not quote # control character).
    (Michael Moravec)
  . Fixed bug #76512 (\w no longer includes unicode characters). (cmb)
  . Fixed bug #76514 (Regression in preg_match makes it fail with
    PREG_JIT_STACKLIMIT_ERROR). (Anatol)
  . Fixed bug #76909 (preg_match difference between 7.3 and < 7.3). (Anatol)

- PDO_DBlib:
  . Implemented FR #69592 (allow 0-column rowsets to be skipped automatically).
    (fandrieu)
  . Expose TDS version as \PDO::DBLIB_ATTR_TDS_VERSION attribute on \PDO
    instance. (fandrieu)
  . Treat DATETIME2 columns like DATETIME. (fandrieu)
  . Fixed bug #74243 (allow locales.conf to drive datetime format). (fandrieu)

- PDO_Firebird:
  . Fixed bug #74462 (PDO_Firebird returns only NULLs for results with boolean
    for FIREBIRD >= 3.0). (Dorin Marcoci)

- PDO_OCI:
  . Fixed bug #74631 (PDO_PCO with PHP-FPM: OCI environment initialized
    before PHP-FPM sets it up). (Ingmar Runge)

- PDO SQLite
  . Add support for additional open flags

- pgsql:
  . Added new error constants for pg_result_error(): PGSQL_DIAG_SCHEMA_NAME,
    PGSQL_DIAG_TABLE_NAME, PGSQL_DIAG_COLUMN_NAME, PGSQL_DIAG_DATATYPE_NAME,
    PGSQL_DIAG_CONSTRAINT_NAME and PGSQL_DIAG_SEVERITY_NONLOCALIZED. (Kalle)
  . Fixed bug #77047 (pg_convert has a broken regex for the 'TIME WITHOUT
    TIMEZONE' data type). (Andy Gajetzki)

- phar:
  . Fixed bug #74991 (include_path has a 4096 char limit in some cases).
    (bwbroersma)
  . Fixed bug #65414 (deal with leading slash when adding files correctly).
    (bishopb)

- readline:
  . Added completion_append_character and completion_suppress_append options
    to readline_info() if linked against libreadline. (krageon)

- Session:
  . Fixed bug #74941 (session fails to start after having headers sent).
    (morozov)

- SimpleXML:
  . Fixed bug #54973 (SimpleXML casts integers wrong). (Nikita)
  . Fixed bug #76712 (Assignment of empty string creates extraneous text node).
    (cmb)

- Sockets:
  . Fixed bug #67619 (Validate length on socket_write). (thiagooak)

- SOAP:
  . Fixed bug #75464 (Wrong reflection on SoapClient::__setSoapHeaders).
    (villfa)
  . Fixed bug #70469 (SoapClient generates E_ERROR even if exceptions=1 is
    used). (Anton Artamonov)
  . Fixed bug #50675 (SoapClient can't handle object references correctly).
    (Cameron Porter)
  . Fixed bug #76348 (WSDL_CACHE_MEMORY causes Segmentation fault). (cmb)
  . Fixed bug #77141 (Signedness issue in SOAP when precision=-1). (cmb)

- SPL:
  . Fixed bug #74977 (Appending AppendIterator leads to segfault).
    (Andrew Nester)
  . Fixed bug #75173 (incorrect behavior of AppendIterator::append in foreach
    loop). (jhdxr)
  . Fixed bug #74372 (autoloading file with syntax error uses next autoloader,
    may hide parse error). (Nikita)
  . Fixed bug #75878 (RecursiveTreeIterator::setPostfix has wrong signature).
    (cmb)
  . Fixed bug #74519 (strange behavior of AppendIterator). (jhdxr)
  . Fixed bug #76131 (mismatch arginfo for splarray constructor).
    (carusogabriel)

- SQLite3:
  . Updated bundled libsqlite to 3.24.0. (cmb)

- Standard:
  . Added is_countable() function. (Gabriel Caruso)
  . Added support for the SameSite cookie directive, including an alternative
    signature for setcookie(), setrawcookie() and session_set_cookie_params().
    (Frederik Bosch, pmmaga)
  . Remove superfluous warnings from inet_ntop()/inet_pton(). (daverandom)
  . Fixed bug #75916 (DNS_CAA record results contain garbage). (Mike,
    Philip Sharp)
  . Fixed unserialize(), to disable creation of unsupported data structures
    through manually crafted strings. (Dmitry)
  . Fixed bug #75409 (accept EFAULT in addition to ENOSYS as indicator
    that getrandom() is missing). (sarciszewski)
  . Fixed bug #74719 (fopen() should accept NULL as context). (Alexander Holman)
  . Fixed bug #69948 (path/domain are not sanitized in setcookie). (cmb)
  . Fixed bug #75996 (incorrect url in header for mt_rand). (tatarbj)
  . Added hrtime() function, to get high resolution time. (welting)
  . Fixed bug #48016 (stdClass::__setState is not defined although var_export()
    uses it). (Andrea)
  . Fixed bug #76136 (stream_socket_get_name should enclose IPv6 in brackets).
    (seliver)
  . Fixed bug #76688 (Disallow excessive parameters after options array).
    (pmmaga)
  . Fixed bug #76713 (Segmentation fault caused by property corruption).
    (Laruence)
  . Fixed bug #76755 (setcookie does not accept "double" type for expire time).
    (Laruence)
  . Fixed bug #76674 (improve array_* failure messages exposing what was passed
    instead of an array). (carusogabriel)
  . Fixed bug #76803 (ftruncate changes file pointer). (Anatol)
  . Fixed bug #76818 (Memory corruption and segfault). (Remi)
  . Fixed bug #77081 (ftruncate() changes seek pointer in c mode). (cmb, Anatol)

- Testing:
  . Implemented FR #62055 (Make run-tests.php support --CGI-- sections). (cmb)

- Tidy:
  . Support using tidyp instead of tidy. (devnexen)
  . Fixed bug #74707 (Tidy has incorrect ReflectionFunction param counts for
    functions taking tidy). (Gabriel Caruso)
  . Fixed arginfo for tidy::__construct(). (Tyson Andre)

- Tokenizer:
  . Fixed bug #76437 (token_get_all with TOKEN_PARSE flag fails to recognise
    close tag). (Laruence)
  . Fixed bug #75218 (Change remaining uncatchable fatal errors for parsing
    into ParseError). (Nikita)
  . Fixed bug #76538 (token_get_all with TOKEN_PARSE flag fails to recognise
    close tag with newline). (Nikita)
  . Fixed bug #76991 (Incorrect tokenization of multiple invalid flexible
    heredoc strings). (Nikita)

- XML:
  . Fixed bug #71592 (External entity processing never fails). (cmb)

- Zlib:
  . Added zlib/level context option for compress.zlib wrapper. (Sara)<|MERGE_RESOLUTION|>--- conflicted
+++ resolved
@@ -26,7 +26,9 @@
   . Fixed bug #80242 (imap_mail_compose() segfaults for multipart with rfc822).
     (cmb)
 
-<<<<<<< HEAD
+- ODBC:
+  . Fixed bug #44618 (Fetching may rely on uninitialized data). (cmb)
+
 - Opcache:
   . Fixed bug #79643 (PHP with Opcache crashes when a file with specific name
     is included). (twosee)
@@ -49,12 +51,6 @@
     server connection). (Nikita)
 
 29 Oct 2020, PHP 7.4.12
-=======
-- ODBC:
-  . Fixed bug #44618 (Fetching may rely on uninitialized data). (cmb)
-
-29 Oct 2020, PHP 7.3.24
->>>>>>> c21e901b
 
 - Core:
   . Fixed bug #80061 (Copying large files may have suboptimal performance).
