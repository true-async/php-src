PHP                                                                        NEWS
|||||||||||||||||||||||||||||||||||||||||||||||||||||||||||||||||||||||||||||||
?? ??? 2021, PHP 8.0.8

- Core:
  . Fixed bug #81076 (incorrect debug info on Closures with implicit binds).
    (krakjoe)
  . Fixed bug #81068 (Double free in realpath_cache_clean()). (Dimitry Andric)
  . Fixed bug #76359 (open_basedir bypass through adding ".."). (cmb)
  . Fixed bug #81090 (Typed property performance degradation with .= operator).
    (Nikita)

<<<<<<< HEAD
- OCI8:
  . Fixed bug #81088 (error in regression test for oci_fetch_object() and
    oci_fetch_array()). (Máté)

- Opcache:
  . Fixed bug #81051 (Broken property type handling after incrementing
    reference). (Dmitry)
  . Fixed bug #80968 (JIT segfault with return from required file). (Dmitry)

- MySQLnd:
  . Fixed bug #80761 (PDO uses too much memory). (Nikita)
=======
- OpenSSL:
  . Fixed bug #76694 (native Windows cert verification uses CN as sever name).
    (cmb)
>>>>>>> 7fd48264

- Standard:
  . Fixed bug #81048 (phpinfo(INFO_VARIABLES) "Array to string conversion").
    (cmb)
  . Fixed bug #77627 (method_exists on Closure::__invoke inconsistency).
    (krakjoe)

03 Jun 2021, PHP 8.0.7

- Core:
  . Fixed bug #80960 (opendir() warning wrong info when failed on Windows).
    (cmb)
  . Fixed bug #67792 (HTTP Authorization schemes are treated as case-sensitive).
    (cmb)
  . Fixed bug #80972 (Memory exhaustion on invalid string offset). (girgias)

- FPM:
  . Fixed bug #65800 (Events port mechanism). (psumbera)

- FTP:
  . Fixed bug #80901 (Info leak in ftp extension). (cmb)
  . Fixed bug #79100 (Wrong FTP error messages). (cmb)

- GD:
  . Fixed bug #81032 (GD install is affected by external libgd installation).
    (Flavio Heleno, cmb)

- Intl:
  . Fixed bug #81019 (Unable to clone NumberFormatter after failed parse()).
    (Nikita)

- MBString:
  . Fixed bug #81011 (mb_convert_encoding removes references from arrays). (cmb)

- ODBC:
  . Fixed bug #80460 (ODBC doesn't account for SQL_NO_TOTAL indicator). (cmb)

- Opcache:
  . Fixed bug #81007 (JIT "not supported" on 32-bit x86 -- build problem?).
    (Nikita)
  . Fixed bug #81015 (Opcache optimization assumes wrong part of ternary
    operator in if-condition). (Nikita)
  . Fixed bug #81046 (Literal compaction merges non-equal related literals).
    (Nikita)

- PDO_MySQL:
  . Fixed bug #81037 (PDO discards error message text from prepared
    statement). (Kamil Tekiela)

- PDO_ODBC:
  . Fixed bug #44643 (bound parameters ignore explicit type definitions). (cmb)

- pgsql:
  . Fixed php_pgsql_fd_cast() wrt. php_stream_can_cast(). (cmb)

- SPL:
  . Fixed bug #80933 (SplFileObject::DROP_NEW_LINE is broken for NUL and CR).
    (cmb, Nikita)

- XMLReader:
  . Fixed bug #73246 (XMLReader: encoding length not checked). (cmb)

- Zip:
  . Fixed bug #80863 (ZipArchive::extractTo() ignores references). (cmb)

06 May 2021, PHP 8.0.6

- PDO_pgsql:
  . Revert "Fixed bug #80892 (PDO::PARAM_INT is treated the same as PDO::PARAM_STR)"
    from PHP 8.0.5.

29 Apr 2021, PHP 8.0.5

- Core:
  . Changed PowerPC CPU registers used by Zend VM to work around GCC bug.
    Old registers (r28/r29) might be clobbered by _restgpr routine used for
    return from C function compiled with -Os. (Dmitry)

- DOM:
  . Fixed bug #66783 (UAF when appending DOMDocument to element). (cmb)

- FFI:
  . Fixed bug #80847 (CData structs with fields of type struct can't be passed
    as C function argument). (Nickolas Daniel da Silva, Dmitry)

- FPM:
  . Fixed bug #80024 (Duplication of info about inherited socket after pool
    removing). (Jakub Zelenka)

- FTP:
  . Fixed bug #80880 (SSL_read on shutdown, ftp/proc_open). (cmb, Jakub
    Zelenka)

- Imap:
  . Fixed bug #80710 (imap_mail_compose() header injection). (cmb, Stas)

- LibXML:
  . Fixed bug #73533 (Invalid memory access in php_libxml_xmlCheckUTF8). (cmb)

- Opcache:
  . Fixed bug #80839 (PHP problem with JIT). (Dmitry)
  . Fixed bug #80861 (erronous array key overflow in 2D array with JIT).
    (Dmitry)

- Pcntl:
  . Fixed bug #79812 (Potential integer overflow in pcntl_exec()). (cmb)

- PDO_ODBC:
  . Fixed bug #80783 (PDO ODBC truncates BLOB records at every 256th byte).
    (cmb)

- PDO_pgsql:
  . Fixed bug #80892 (PDO::PARAM_INT is treated the same as PDO::PARAM_STR).
    (Matteo)

- Session:
  . Fixed bug #80889 (Cannot set save handler when save_handler is invalid).
    (cmb)

- SOAP:
  . Fixed bug #69668 (SOAP special XML characters in namespace URIs not
    encoded). (cmb)

- Standard:
  . Fixed bug #80915 (Taking a reference to $_SERVER hides its values from
    phpinfo()). (Rowan Tommins)
  . Fixed bug #80914 ('getdir' accidentally defined as an alias of 'dir').
    (Rowan Tommins)

01 Apr 2021, PHP 8.0.4

- Core:
  . Fixed bug #75776 (Flushing streams with compression filter is broken). (cmb)
  . Fixed bug #80811 (Function exec without $output but with $restult_code
    parameter crashes). (Nikita)
  . Fixed bug #80814 (threaded mod_php won't load on FreeBSD: No space
    available for static Thread Local Storage). (Dmitry)

- Dba:
  . Fixed bug #80817 (dba_popen() may cause segfault during RSHUTDOWN). (cmb)

- IMAP:
  . Fixed bug #80800 (imap_open() fails when the flags parameter includes
    CL_EXPUNGE). (girgias)

- Intl:
  . Fixed bug #80763 (msgfmt_format() does not accept DateTime references).
    (cmb)

- Libxml:
  . Fixed bug #51903 (simplexml_load_file() doesn't use HTTP headers). (cmb)

- MySQLnd:
  . Fixed bug #80837 (Calling stmt_store_result after fetch doesn't throw an
    error). (Kamil Tekiela)

- Opcache:
  . Fixed bug #80786 (PHP crash using JIT). (Nikita)
  . Fixed bug #80782 (DASM_S_RANGE_VREG on PHP_INT_MIN-1). (Dmitry)

- PCRE:
  . Fixed bug #80866 (preg_split ignores limit flag when pattern with \K has
    0-width fullstring match). (Kamil Tekiela)

- Session:
  . Fixed bug #80774 (session_name() problem with backslash). (cmb)

- Standard:
  . Fixed bug #80771 (phpinfo(INFO_CREDITS) displays nothing in CLI). (cmb)
  . Fixed bug #78719 (http wrapper silently ignores long Location headers).
    (cmb)
  . Fixed bug #80838 (HTTP wrapper waits for HTTP 1 response after HTTP 101).
    (manuelm)

- Zip:
  . Fixed bug #80825 (ZipArchive::isCompressionMethodSupported does not exist).
    (cmb)

18 Feb 2021, PHP 8.0.3

- Core:
  . Fixed #80706 (mail(): Headers after Bcc headers may be ignored). (cmb)

- DOM:
  . Fixed bug #80600 (DOMChildNode::remove() doesn't work on CharacterData
    nodes). (beberlei)

- Gettext:
  . Fixed bug #53251 (bindtextdomain with null dir doesn't return old value).
    (cmb)

- MySQLnd:
  . Fixed bug #78680 (mysqlnd's mysql_clear_password does not transmit
    null-terminated password). (Daniel Black)
  . Fixed bug #80713 (SegFault when disabling ATTR_EMULATE_PREPARES and
    MySQL 8.0). (Nikita)

- MySQLi:
  . Fixed bug #74779 (x() and y() truncating floats to integers). (cmb)

- Opcache:
  . Fixed bug #80634 (write_property handler of internal classes is skipped on
    preloaded JITted code). (Dmitry)
  . Fixed bug #80682 (opcache doesn't honour pcre.jit option). (Remi)
  . Fixed bug #80742 (Opcache JIT makes some boolean logic unexpectedly be
    true). (Dmitry)
  . Fixed bug #80745 (JIT produces Assert failure and UNKNOWN:0 var_dumps in
    code involving bitshifts). (Dmitry)

- OpenSSL:
  . Fixed bug #80747 (Providing RSA key size < 512 generates key that crash
    PHP). (Nikita)

- Phar:
  . Fixed bug #75850 (Unclear error message wrt. __halt_compiler() w/o
    semicolon) (cmb)
  . Fixed bug #70091 (Phar does not mark UTF-8 filenames in ZIP archives). (cmb)
  . Fixed bug #53467 (Phar cannot compress large archives). (cmb, lserni)

- Socket:
  . Fixed bug #80723 (Different sockets compare as equal (regression in 8.0)).
    (Nikita)

- SPL:
  . Fixed bug#80719 (Iterating after failed ArrayObject::setIteratorClass()
    causes Segmentation fault). (Nikita)

- Standard:
  . Fixed bug #80654 (file_get_contents() maxlen fails above (2**31)-1 bytes).
    (cmb)
  . Fixed bug #80718 (ext/standard/dl.c fallback code path with syntax error).
    (Nikita)

21 Jan 2021, PHP 8.0.2

- Core:
  . Fixed bug #80523 (bogus parse error on >4GB source code). (Nikita)
  . Fixed bug #80384 (filter buffers entire read until file closed). (Adam
    Seitz, cmb)
  . Fixed bug #80596 (Invalid union type TypeError in anonymous classes).
    (Daniil Gentili)
  . Fixed bug #80617 (GCC throws warning about type narrowing in
    ZEND_TYPE_INIT_CODE). (Nikita)

- BCMath:
  . Fixed bug #80545 (bcadd('a', 'a') doesn't throw an exception).
    (Jens de Nies)

- Curl:
  . Fixed bug #80595 (Resetting POSTFIELDS to empty array breaks request). (cmb)

- Date:
  . Fixed bug #80376 (last day of the month causes runway cpu usage). (Derick)

- DOM:
  . Fixed bug #80537 (Wrong parameter type in DOMElement::removeAttributeNode
    stub). (Nikita)

- Filter:
  . Fixed bug #80584 (0x and 0X are considered valid hex numbers by
    filter_var()). (girgias)

- GMP:
  . Fixed bug #80560 (Strings containing only a base prefix return 0 object).
    (girgias)

- Intl:
  . Fixed bug #80644 (Missing resource causes subsequent get() calls to fail).
    (Nikita)

- MySQLi:
  . Fixed bug #67983 (mysqlnd with MYSQLI_OPT_INT_AND_FLOAT_NATIVE fails to
    interpret bit columns). (Nikita)
  . Fixed bug #64638 (Fetching resultsets from stored procedure with cursor
    fails). (Nikita)
  . Fixed bug #72862 (segfault using prepared statements on stored procedures
    that use a cursor). (Nikita)
  . Fixed bug #77935 (Crash in mysqlnd_fetch_stmt_row_cursor when calling an SP
    with a cursor). (Nikita)

- ODBC:
  . Fixed bug #80592 (all floats are the same in ODBC parameters). (cmb)

- Opcache:
  . Fixed bug #80422 (php_opcache.dll crashes when using Apache 2.4 with JIT).
    (Dmitry)

- PDO_Firebird:
  . Fixed bug #80521 (Parameters with underscores no longer recognized). (cmb,
    Simonov Denis)

- Phar:
  . Fixed bug #76929 (zip-based phar does not respect phar.require_hash).
    (david at bamsoftware, cmb)
  . Fixed bug #77565 (Incorrect locator detection in ZIP-based phars). (cmb)
  . Fixed bug #69279 (Compressed ZIP Phar extractTo() creates garbage files).
    (cmb)

- Phpdbg:
  . Reverted fix for bug #76813 (Access violation near NULL on source operand).
    (cmb)

07 Jan 2021, PHP 8.0.1

- Core:
  . Fixed bug #80345 (PHPIZE configuration has outdated PHP_RELEASE_VERSION).
    (cmb)
  . Fixed bug #72964 (White space not unfolded for CC/Bcc headers). (cmb)
  . Fixed bug #80391 (Iterable not covariant to mixed). (Nikita)
  . Fixed bug #80393 (Build of PHP extension fails due to configuration gap
    with libtool). (kir dot morozov at gmail dot com)
  . Fixed bug #77069 (stream filter loses final block of data). (cmb)

- Fileinfo:
  . Fixed bug #77961 (finfo_open crafted magic parsing SIGABRT). (cmb)

- FPM:
  . Fixed bug #69625 (FPM returns 200 status on request without
    SCRIPT_FILENAME env). (Jakub Zelenka)

- IMAP
  . Fixed bug #80438 (imap_msgno() incorrectly warns and return false on valid UIDs in PHP 8.0.0). (girgias)
  . Fix a regression with valid UIDs in imap_savebody() (girgias)
  . Make warnings for invalid message numbers/UIDs between functions consistent (girgias)

- Intl:
  . Fixed bug #80425 (MessageFormatAdapter::getArgTypeList redefined). (Nikita)

- OCI8
  . Create Windows DLLs for Oracle Client 19c. (cmb)

- Opcache:
  . Fixed bug #80404 (Incorrect range inference result when division results
    in float). (Nikita)
  . Fixed bug #80377 (Opcache misses executor_globals). (Nikita)
  . Fixed bug #80433 (Unable to disable the use of the AVX command when using
    JIT). (Nikita)
  . Fixed bug #80447 (Strange out of memory error when running with JIT).
    (Dmitry)
  . Fixed bug #80480 (Segmentation fault with JIT enabled). (Dmitry)
  . Fixed bug #80506 (Immediate SIGSEGV upon ini_set("opcache.jit_debug", 1)).
    (Dmitry)

- OpenSSL:
  . Fixed bug #80368 (OpenSSL extension fails to build against LibreSSL due to
    lack of OCB support). (Nikita)

- PDO MySQL:
  . Fixed bug #80458 (PDOStatement::fetchAll() throws for upsert queries).
    (Kamil Tekiela)
  . Fixed bug #63185 (nextRowset() ignores MySQL errors with native prepared
    statements). (Nikita)
  . Fixed bug #78152 (PDO::exec() - Bad error handling with multiple commands).
    (Nikita)
  . Fixed bug #66878 (Multiple rowsets not returned unless PDO statement object
    is unset()). (Nikita)
  . Fixed bug #70066 (Unexpected "Cannot execute queries while other unbuffered
    queries"). (Nikita)
  . Fixed bug #71145 (Multiple statements in init command triggers unbuffered
    query error). (Nikita)
  . Fixed bug #76815 (PDOStatement cannot be GCed/closeCursor-ed when a
    PROCEDURE resultset SIGNAL). (Nikita)
  . Fixed bug #79872 (Can't execute query with pending result sets). (Nikita)
  . Fixed bug #79131 (PDO does not throw an exception when parameter values are
    missing). (Nikita)
  . Fixed bug #72368 (PdoStatement->execute() fails but does not throw an
    exception). (Nikita)
  . Fixed bug #62889 (LOAD DATA INFILE broken). (Nikita)
  . Fixed bug #67004 (Executing PDOStatement::fetch() more than once prevents
    releasing resultset). (Nikita)
  . Fixed bug #79132 (PDO re-uses parameter values from earlier calls to
    execute()). (Nikita)

- Phar:
  . Fixed bug #73809 (Phar Zip parse crash - mmap fail). (cmb)
  . Fixed bug #75102 (`PharData` says invalid checksum for valid tar). (cmb)
  . Fixed bug #77322 (PharData::addEmptyDir('/') Possible integer overflow).
    (cmb)

- Phpdbg:
  . Fixed bug #76813 (Access violation near NULL on source operand). (cmb)

- SPL:
  . Fixed #62004 (SplFileObject: fgets after seek returns wrong line). (cmb)

- Standard:
  . Fixed bug #77423 (FILTER_VALIDATE_URL accepts URLs with invalid userinfo).
    (CVE-2020-7071) (cmb)
  . Fixed bug #80366 (Return Value of zend_fstat() not Checked). (sagpant, cmb)

- Tidy:
  . Fixed bug #77594 (ob_tidyhandler is never reset). (cmb)

- Tokenizer:
  . Fixed bug #80462 (Nullsafe operator tokenize with TOKEN_PARSE flag fails).
    (Nikita)

- XML:
  . XmlParser opaque object renamed to XMLParser for consistency with other XML objects. (girgias)

- Zlib:
  . Fixed #48725 (Support for flushing in zlib stream). (cmb)

26 Nov 2020, PHP 8.0.0

- BZ2:
  . Fixed bug #71263 (fread() does not report bzip2.decompress errors). (cmb)

- CLI:
  . Allow debug server binding to an ephemeral port via `-S localhost:0`. (Sara)

- COM:
  . Fixed bug #55847 (DOTNET .NET 4.0 GAC new location). (cmb)
  . Fixed bug #62474 (com_event_sink crashes on certain arguments). (cmb)

- Calendar:
  . Fixed bug #80007 (Potential type confusion in unixtojd() parameter parsing).
    (Andy Postnikov)

- Core:
  . Fixed bug #36365 (scandir duplicates file name at every 65535th file).
    (cmb)
  . Fixed bug #49555 (Fatal error "Function must be a string" message should be
    renamed). (Nikita)
  . Fixed bug #62294 (register_shutdown_function() does not correctly handle
    exit code). (Nikita)
  . Fixed bug #62609 (Allow implementing Traversable on abstract classes).
    (Nikita)
  . Fixed bug #65274 (Enhance undefined class constant error with class name).
    (Nikita)
  . Fixed bug #65275 (Calling exit() in a shutdown function does not change the
    exit value in CLI). (Nikita)
  . Fixed bug #69084 (Unclear error message when not implementing a renamed
    abstract trait function). (Nikita)
  . Fixed bug #70839 (Converting optional argument to variadic forbidden by LSP
    checks). (Nikita)
  . Fixed bug #74558 (Can't rebind closure returned by Closure::fromCallable()).
    (cmb)
  . Fixed bug #77561 (Shebang line not stripped for non-primary script).
    (Nikita)
  . Fixed bug #77619 (Wrong reflection on MultipleIterator::__construct).
    (Fabien Villepinte)
  . Fixed bug #77966 (Cannot alias a method named "namespace"). (Nikita)
  . Fixed bug #78236 (convert error on receiving variables when duplicate [).
    (cmb)
  . Fixed bug #78770 (Incorrect callability check inside internal methods).
    (Nikita)
  . Fixed bug #79108 (Referencing argument in a function makes it a reference
    in the stack trace). (Nikita)
  . Fixed bug #79368 ("Unexpected end of file" is not an acceptable error
    message). (Alex Dowad)
  . Fixed bug #79462 (method_exists and property_exists incoherent behavior).
    (cmb)
  . Fixed bug #79467 (data:// wrappers are writable). (cmb)
  . Fixed bug #79521 (Check __set_state structure). (carusogabriel)
  . Fixed bug #79790 ("Illegal offset type" exception during AST evaluation
    not handled properly). (Nikita)
  . Fixed bug #79791 (Assertion failure when unsetting variable during binary
    op). (Nikita)
  . Fixed bug #79828 (Segfault when trying to access non-existing variable).
    (Nikita)
  . Fixed bug #79841 (Syntax error in configure / unescaped "[]" in php.m4).
    (Nikita)
  . Fixed bug #79852 (count(DOMNodeList) doesn't match
    count(IteratorIterator(DOMNodeList))). (Nikita)
  . Fixed bug #79867 (Promoted untyped properties should get null default
    value). (Nikita)
  . Fixed bug #79897 (Promoted constructor params with attribs cause crash).
    (Deus Kane)
  . Fixed bug #79927 (Generator doesn't throw exception after multiple yield
    from iterable). (Nikita)
  . Fixed bug #79946 (Build fails due to undeclared UINT32_C). (Nikita)
  . Fixed bug #79948 (Exit in auto-prepended file does not abort PHP execution).
    (Nikita)
  . Fixed bug #80045 (memleak after two set_exception_handler calls with
    __call). (Nikita)
  . Fixed bug #80096 (Segmentation fault with named arguments in nested call).
    (Nikita)
  . Fixed bug #80109 (Cannot skip arguments when extended debug is enabled).
    (Nikita)
  . Fixed bug #80225 (broken namespace usage in eval code). (Nikita)
  . Fixed bug #80258 (Windows Deduplication Enabled, randon permission errors).
    (cmb)
  . Fixed bug #80280 (ADD_EXTENSION_DEP() fails for ext/standard and ext/date).
    (cmb)
  . Fixed bug #80334 (assert() vs named parameters - confusing error). (Nikita)
  . Fixed bug #80055 (Abstract trait methods returning "self" cannot be
    fulfilled by traits). (Nikita)
  . Fixed faulty generator cleanup with yield from. (Bob)
  . Implement #[Attr] Attribute syntax as per final vote in RFC
    https://wiki.php.net/rfc/shorter_attribute_syntax_change
  . Implemented FR #47074 (phpinfo() reports "On" as 1 for the some
    extensions). (cmb)
  . Implemented FR #72089 (require() throws fatal error instead of exception).
    (Nikita)
  . Removed the pdo_odbc.db2_instance_name php.ini directive. (Kalle)
  . Use SSE2 instructions do locale independent strtolower. (Laruence)

- Curl:
  . Bumped required libcurl version to 7.29.0. (cmb)
  . Fixed bug #80121 (Null pointer deref if CurlHandle directly instantiated).
    (Nikita)

- DOM:
  . Add property DOMXPath::$registerNodeNamespaces and constructor argument
    that allow global flag to configure query() or evaluate() calls.
  . Fixed bug #79968 (DOMChildNode API crash on unattached nodes). (Benjamin)
  . Fixed bug #80268 (loadHTML() truncates at NUL bytes). (cmb)

- Date:
  . Fixed bug #60302 (DateTime::createFromFormat should new static(), not new
    self()). (Derick)
  . Fixed bug #65547 (Default value for sunrise/sunset zenith still wrong).
    (cmb)
  . Fixed bug #69044 (discrepancy between time and microtime). (krakjoe)
  . Fixed bug #80057 (DateTimeImmutable::createFromFormat() does not populate
    time). (Derick)
  . Implemented FR #79903 (datetime: new format "p", same as "P" but returning
    "Z" for UTC). (gharlan)

- Enchant:
  . Add LIBENCHANT_VERSION macro.
  . Add enchant_dict_add and enchant_dict_is_added functions.
  . Deprecate enchant_broker_set_dict_path, enchant_broker_get_dict_path,
    enchant_dict_add_to_personal and enchant_dict_is_in_session.
  . Use libenchant-2 when available.

- FFI:
  . Added FFI\CType::getName() method. (chopins)
  . Fixed bug #79177 (FFI doesn't handle well PHP exceptions within callback).
    (cmb, Dmitry, Nikita)
  . Fixed bug #79749 (Converting FFI instances to bool fails). (cmb)

- FPM:
  . Add pm.status_listen option. (Jakub Zelenka)

- Fileinfo:
  . Upgrade to libmagic 5.39. (Anatol)

- GD:
  . Added imagegetinterpolation(). (cmb)
  . Fixed bug #55005 (imagepolygon num_points requirement). (cmb)
  . Made the $num_points parameter of php_imagepolygon optional. (cmb)
  . Removed deprecated image2wbmp(). (cmb)
  . Removed deprecated png2wbmp() and jpeg2wbmp(). (cmb)
  . Replaced gd resources with objects. (Mark Randall)

- IMAP:
  . Fixed bug #64076 (imap_sort() does not return FALSE on failure). (cmb)
  . Fixed bug #76618 (segfault on imap_reopen). (girgias)
  . Fixed bug #80213 (imap_mail_compose() segfaults on certain $bodies). (cmb)
  . Fixed bug #80215 (imap_mail_compose() may modify by-val parameters). (cmb)
  . Fixed bug #80216 (imap_mail_compose() does not validate types/encodings).
    (cmb)
  . Fixed bug #80220 (imap_mail_compose() may leak memory). (cmb)
  . Fixed bug #80223 (imap_mail_compose() leaks envelope on malformed bodies).
    (cmb)
  . Fixed bug #80226 (imap_sort() leaks sortpgm memory). (cmb)
  . Fixed bug #80239 (imap_rfc822_write_address() leaks memory). (cmb)
  . Fixed bug #80242 (imap_mail_compose() segfaults for multipart with rfc822).
    (cmb)
  . Fixed minor regression caused by fixing bug #80220. (cmb)

- Iconv:
  . Dropped support for iconv without proper errno setting. (cmb)

- Intl:
  . Removed deprecated INTL_IDNA_VARIANT_2003. (cmb)

- JIT:
  . Fixed bug #77857 (Wrong result if executed with JIT). (Laruence)
  . Fixed bug #79255 (PHP cannot be compiled with enable JIT).
    (Laruence, Dmitry)
  . Fixed bug #79582 (Crash seen when opcache.jit=1235 and
    opcache.jit_debug=2). (Laruence)
  . Fixed bug #79743 (Fatal error when assigning to array property
    with JIT enabled). (Laruence)
  . Fixed bug #79864 (JIT segfault in Symfony OptionsResolver). (Dmitry)
  . Fixed bug #79888 (Incorrect execution with JIT enabled). (Dmitry)

- JSON:
  . The JSON extension is now an integral part of PHP and cannot be disabled
    as per RFC: https://wiki.php.net/rfc/always_enable_json (tandre)

- LDAP:
  . Fixed memory leaks. (ptomulik)
  . Removed deprecated ldap_sort. (mcmic)

- MBString:
  . Fixed bug #76999 (mb_regex_set_options() return current options). (cmb)
  . Removed the unused $is_hex parameter from mb_decode_numericentity(). (cmb)

- MySQLi:
  . Fixed bug #76809 (SSL settings aren't respected when persistent connections
    are used). (fabiomsouto)

- Mysqlnd:
  . Fixed #60594 (mysqlnd exposes 160 lines of stats in phpinfo). (PeeHaa)

- OCI8:
  . Deprecated old OCI8 function aliases. (Jens de Nies)
  . Modernized oci_register_taf_callback() callable argument parsing
    implementation. (girgias)
  . Removed obsolete no-op function oci_internal_debug(). (Jens de Nies)

- ODBC:
  . Fixed bug #22986 (odbc_connect() may reuse persistent connection). (cmb)
  . Fixed bug #44618 (Fetching may rely on uninitialized data). (cmb)

- Opcache:
  . Fixed bug #76535 (Opcache does not replay compile-time warnings). (Nikita)
  . Fixed bug #78654 (Incorrectly computed opcache checksum on files with
    non-ascii characters). (mhagstrand)
  . Fixed bug #79665 (ini_get() and opcache_get_configuration() inconsistency).
    (cmb)
  . Fixed bug #80030 (Optimizer segfault with isset on static property with
    undef dynamic class name). (Nikita)
  . Fixed bug #80175 (PHP8 RC1 - JIT Buffer not working). (cmb)
  . Fixed bug #80184 (Complex expression in while / if statements resolves to
    false incorrectly). (Nikita)
  . Fixed bug #80255 (Opcache bug (bad condition result) in 8.0.0rc1). (Nikita)
  . Fixed run-time binding of preloaded dynamically declared function. (Dmitry)

- OpenSSL:
  . Added Cryptographic Message Syntax (CMS) support. (Eliot Lear)

- PCRE:
  . Don't ignore invalid escape sequences. (sjon)
  . Updated to PCRE2 10.35. (cmb)

- PDO:
  . Changed default PDO error mode to exceptions. (AllenJB)
  . Fixed bug #77849 (Disable cloning of PDO handle/connection objects).
    (camporter)

- PDO_Firebird:
  . Fixed bug #64937 (Firebird PDO preprocessing sql). (Simonov Denis)

- PDO_OCI:
  . Added support for setting and getting the oracle OCI 18c call timeout.
    (camporter)

- PDO_PGSQL:
  . Bumped required libpq version to 9.1. (cmb)

- PGSQL:
  . Bumped required libpq version to 9.1. (cmb)

- Phpdbg:
  . Fixed bug #76596 (phpdbg support for display_errors=stderr). (kabel)
  . Fixed bug #76801 (too many open files). (alekitto)
  . Fixed bug #77800 (phpdbg segfaults on listing some conditional breakpoints).
    (krakjoe)
  . Fixed bug #77805 (phpdbg build fails when readline is shared). (krakjoe)

- Reflection:
  . Fixed bug #64592 (ReflectionClass::getMethods() returns methods out of
    scope). (Nikita)
  . Fixed bug #69180 (Reflection does not honor trait conflict resolution /
    method aliasing). (Nikita)
  . Fixed bug #74939 (Nested traits' aliased methods are lowercased). (Nikita)
  . Fixed bug #77325 (ReflectionClassConstant::$class returns wrong class when
    extending). (Nikita)
  . Fixed bug #78697 (ReflectionClass::implementsInterface - inaccurate error
    message with traits). (villfa)
  . Fixed bug #80190 (ReflectionMethod::getReturnType() does not handle static
    as part of union type). (Nikita)
  . Fixed bug #80299 (ReflectionFunction->invokeArgs confused in arguments).
    (Nikita)
  . Fixed bug #80370 (getAttributes segfault on dynamic properties). (Benjamin
    Eberlei)
  . Implement #79628 (Add $filter parameter for ReflectionClass::getConstants
    and ReflectionClass::getReflectionConstants) (carusogabriel)
  . Implement ReflectionProperty::hasDefaultValue and
    Reflection::getDefaultValue (beberlei)

- SNMP:
  . Fixed bug #70461 (disable md5 code when it is not supported in net-snmp).
    (Alexander Bergmann, cmb)

- SPL:
  . Fixed bug #65006 (spl_autoload_register fails with multiple callables using
    self, same method). (Nikita)
  . Fixed bug #65387 (Circular references in SPL iterators are not garbage
    collected). (Nikita)
  . Fixed bug #71236 (Second call of spl_autoload_register() does nothing if it
    has no arguments). (Nikita)
  . Fixed bug #79987 (Memory leak in SplFileInfo because of missing
    zend_restore_error_handling()). (Dmitry)
  . SplFixedArray is now IteratorAggregate rather than Iterator. (alexdowad)

- SQLite3:
  . Added SQLite3::setAuthorizer() and respective class constants. (bohwaz)

- Session:
  . Fixed bug #73529 (session_decode() silently fails on wrong input). (cmb)
  . Fixed bug #78624 (session_gc return value for user defined session
    handlers). (bshaffer)

- Shmop:
  . Converted shmop resources to objects. (cmb)

- SimpleXML:
  . Fixed bug #63575 (Root elements are not properly cloned). (cmb)
  . Fixed bug #75245 (Don't set content of elements with only whitespaces).
    (eriklundin)

- Sodium:
  . Fixed bug #77646 (sign_detached() strings not terminated). (Frank)

- Standard:
  . Don't force rebuild of symbol table, when populating $http_response_header
    variable by the HTTP stream wrapper. (Dmitry)
  . Fixed bug #47983 (mixed LF and CRLF line endings in mail()). (cmb)
  . Fixed bug #64060 (lstat_stat_variation7.phpt fails on certain file systems).
    (M. Voelker, cmb)
  . Fixed bug #75902 (str_replace should warn when misused with nested arrays).
    (Nikita)
  . Fixed bug #76859 (stream_get_line skips data if used with data-generating
    filter). (kkopachev)
  . Fixed bug #77204 (getimagesize(): Read error! should mention file path).
    (peter279k)
  . Fixed bug #78385 (parse_url() does not include 'query' when question mark
    is the last char). (Islam Israfilov)
  . Fixed bug #79868 (Sorting with array_unique gives unwanted result). (Nikita)
  . Fixed bug #80256 (file_get_contents strip first line with chunked encoding
    redirect). (Nikita)
  . Fixed bug #80266 (parse_url silently drops port number 0). (cmb, Nikita)
  . Fixed bug #80290 (Double free when ASSERT_CALLBACK is used with a dynamic
    message). (Nikita)
  . Implemented FR #78638 (__PHP_Incomplete_Class should be final). (Laruence)
  . Made quoting of cmd execution functions consistent. (cmb)

- Tidy:
  . Removed the unused $use_include_path parameter from tidy_repair_string().
    (cmb)

- Tokenizer:
  . Fixed bug #80328 (PhpToken::getAll() confusing name). (Nikita)

- XML:
  . Fixed bug #76874 (xml_parser_free() should never leak memory). (Nikita)

- XMLWriter:
  . Changed functions to accept/return XMLWriter objects instead of resources.
    (cmb)
  . Implemented FR #79344 (xmlwriter_write_attribute_ns: $prefix should be
    nullable). (cmb)
  . Removed return types from XMLWriter stubs. (cmb)

- Zip:
  . Add "flags" options to ZipArchive::addGlob and addPattern methods
    keeping previous behavior having FL_OVERWRITE by default. (Remi)
  . Add ZipArchive::EM_UNKNOWN and ZipArchive::EM_TRAD_PKWARE constants. (Remi)
  . Add ZipArchive::isCompressionMethodSupported() and
    ZipArchive::isEncryptionMethodSupported() method (libzip 1.7.0). (Remi)
  . Add ZipArchive::replaceFile() method. (Remi)
  . Add ZipArchive::setCancelCallback method (since libzip 1.6.0). (Remi)
  . Add ZipArchive::setMtimeName and ZipArchive::setMtimeIndex methods. (Remi)
  . Add ZipArchive::setProgressCallback method (since libzip 1.3.0). (Remi)
  . Add lastId property to ZipArchive. (Remi)
  . Add optional "flags" parameter to ZipArchive::addEmptyDir, addFile and
    addFromString methods. (Remi)
  . Fixed bug #50678 (files extracted by ZipArchive class lost their
    original modified time). (Remi)
  . Fixed bug #72374 (remove_path strips first char of filename). (tyage, Remi)
  . Implemented FR #77960 (add compression / encryption options for
    ZipArchive::addGlob and ZipArchive::addPattern). (Remi)
  . ZipArchive::status and ZipArchive::statusSys properties and
    ZipArchive::getStatusString() method stay valid after the archive
    is closed. (Remi)

- Zlib:
  . Fixed bug #71417 (fread() does not report zlib.inflate errors). (cmb)
  . Fixed bug #78792 (zlib.output_compression disabled by Content-Type: image/).
    (cmb)<|MERGE_RESOLUTION|>--- conflicted
+++ resolved
@@ -10,7 +10,6 @@
   . Fixed bug #81090 (Typed property performance degradation with .= operator).
     (Nikita)
 
-<<<<<<< HEAD
 - OCI8:
   . Fixed bug #81088 (error in regression test for oci_fetch_object() and
     oci_fetch_array()). (Máté)
@@ -20,13 +19,12 @@
     reference). (Dmitry)
   . Fixed bug #80968 (JIT segfault with return from required file). (Dmitry)
 
+- OpenSSL:
+  . Fixed bug #76694 (native Windows cert verification uses CN as sever name).
+    (cmb)
+
 - MySQLnd:
   . Fixed bug #80761 (PDO uses too much memory). (Nikita)
-=======
-- OpenSSL:
-  . Fixed bug #76694 (native Windows cert verification uses CN as sever name).
-    (cmb)
->>>>>>> 7fd48264
 
 - Standard:
   . Fixed bug #81048 (phpinfo(INFO_VARIABLES) "Array to string conversion").
