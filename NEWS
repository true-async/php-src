--- conflicted
+++ resolved
@@ -8,13 +8,7 @@
     correct) (JiriJozif).
 
 - Intl:
-<<<<<<< HEAD
-  . datefmt_parse/datefmt_localtime references type system fixes. (nielsdos)
-  . Fix IntlDateFormatter::parseToCalendar() reference type system breaks.
-    (nielsdos)
-=======
   . Fix various reference issues. (nielsdos)
->>>>>>> 9c555f5a
 
 - Opcache:
   . Fixed bug GH-18417 (Windows SHM reattachment fails when increasing
