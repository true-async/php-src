--- conflicted
+++ resolved
@@ -23,14 +23,12 @@
   . Fixed bug #80083 (Optimizer pass 6 removes variables used for ibm_db2 data
     binding). (Nikita)
 
-<<<<<<< HEAD
 - PCRE:
   . Updated to PCRE 10.35. (cmb)
   . Fixed bug #80118 (Erroneous whitespace match with JIT only). (cmb)
-=======
+
 - PDO_ODBC:
   . Fixed bug #67465 (NULL Pointer dereference in odbc_handle_preparer). (cmb)
->>>>>>> 6acfb792
 
 - Standard:
   . Fixed bug #80114 (parse_url does not accept URLs with port 0). (cmb, twosee)
