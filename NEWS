PHP                                                                        NEWS
|||||||||||||||||||||||||||||||||||||||||||||||||||||||||||||||||||||||||||||||
?? ??? 2020, PHP 7.4.11

- Calendar:
  . Fixed bug #80007 (Potential type confusion in unixtojd() parameter parsing).
    (Andy Postnikov)

<<<<<<< HEAD
03 Sep 2020, PHP 7.4.10
=======
- OPcache:
  . Fixed bug #80002 (calc free space for new interned string is wrong).
    (t-matsuno)

03 Sep 2020, PHP 7.3.22
>>>>>>> fcd26ffc

- Core:
  . Fixed bug #79884 (PHP_CONFIG_FILE_PATH is meaningless). (cmb)
  . Fixed bug #77932 (File extensions are case-sensitive). (cmb)
  . Fixed bug #79806 (realpath() erroneously resolves link to link). (cmb)
  . Fixed bug #79895 (PHP_CHECK_GCC_ARG does not allow flags with equal sign).
    (Santiago M. Mola)
  . Fixed bug #79919 (Stack use-after-scope in define()). (cmb)
  . Fixed bug #79934 (CRLF-only line in heredoc causes parsing error).
    (Pieter van den Ham)
  . Fixed bug #79947 (Memory leak on invalid offset type in compound
    assignment). (Nikita)

- COM:
  . Fixed bug #48585 (com_load_typelib holds reference, fails on second call).
    (cmb)

- Exif:
  . Fixed bug #75785 (Many errors from exif_read_data).
    (Níckolas Daniel da Silva)

- Gettext:
  . Fixed bug #70574 (Tests fail due to relying on Linux fallback behavior for
    gettext()). (Florian Engelhardt)

- LDAP:
  . Fixed memory leaks. (ptomulik)

- OPcache:
  . Fixed bug #73060 (php failed with error after temp folder cleaned up).
    (cmb)
  . Fixed bug #79917 (File cache segfault with a static variable in inherited
    method). (Nikita)

- PDO:
  . Fixed bug #64705 (errorInfo property of PDOException is null when
    PDO::__construct() fails). (Ahmed Abdou)

- Session:
  . Fixed bug #79724 (Return type does not match in ext/session/mod_mm.c).
    (Nikita)

- SOAP:
  . Fixed bug #47021 (SoapClient stumbles over WSDL delivered with
    "Transfer-Encoding: chunked"). (Matteo)

- Standard:
  . Fixed bug #79930 (array_merge_recursive() crashes when called with array
    with single reference). (Nikita)
  . Fixed bug #79944 (getmxrr always returns true on Alpine linux). (Nikita)
  . Fixed bug #79951 (Memory leak in str_replace of empty string). (Nikita)

- XML:
  . Fixed bug #79922 (Crash after multiple calls to xml_parser_free()). (cmb)

06 Aug 2020, PHP 7.4.9

- Apache:
  . Fixed bug #79030 (Upgrade apache2handler's php_apache_sapi_get_request_time
    to return usec). (Herbert256)

- COM:
  . Fixed bug #63208 (BSTR to PHP string conversion not binary safe). (cmb)
  . Fixed bug #63527 (DCOM does not work with Username, Password parameter).
    (cmb)

- Core:
  . Fixed bug #79877 (getimagesize function silently truncates after a null 
    byte) (cmb)
  . Fixed bug #79740 (serialize() and unserialize() methods can not be called
    statically). (Nikita)
  . Fixed bug #79783 (Segfault in php_str_replace_common). (Nikita)
  . Fixed bug #79778 (Assertion failure if dumping closure with unresolved
    static variable). (Nikita)
  . Fixed bug #79779 (Assertion failure when assigning property of string
    offset by reference). (Nikita)
  . Fixed bug #79792 (HT iterators not removed if empty array is destroyed).
    (Nikita)
  . Fixed bug #78598 (Changing array during undef index RW error segfaults).
    (Nikita)
  . Fixed bug #79784 (Use after free if changing array during undef var during
    array write fetch). (Nikita)
  . Fixed bug #79793 (Use after free if string used in undefined index warning
    is changed). (Nikita)
  . Fixed bug #79862 (Public non-static property in child should take priority
    over private static). (Nikita)

- Fileinfo:
  . Fixed bug #79756 (finfo_file crash (FILEINFO_MIME)). (cmb)

- FTP:
  . Fixed bug #55857 (ftp_size on large files). (cmb)

- Mbstring:
  . Fixed bug #79787 (mb_strimwidth does not trim string). (XXiang)

- OpenSSL:
  . Fixed bug #79881 (Memory leak in openssl_pkey_get_public()). (Nikita)

- Phar:
  . Fixed bug #79797 (Use of freed hash key in the phar_parse_zipfile
    function). (CVE-2020-7068) (cmb)

- Reflection:
  . Fixed bug #79487 (::getStaticProperties() ignores property modifications).
    (cmb, Nikita)
  . Fixed bug #69804 (::getStaticPropertyValue() throws on protected props).
    (cmb, Nikita)
  . Fixed bug #79820 (Use after free when type duplicated into
    ReflectionProperty gets resolved). (Christopher Broadbent)

- Standard:
  . Fixed bug #70362 (Can't copy() large 'data://' with open_basedir). (cmb)
  . Fixed bug #78008 (dns_check_record() always return true on Alpine).
    (Andy Postnikov)
  . Fixed bug #79839 (array_walk() does not respect property types). (Nikita)

09 Jul 2020, PHP 7.4.8

- Core:
  . Fixed bug #79595 (zend_init_fpu() alters FPU precision). (cmb, Nikita)
  . Fixed bug #79650 (php-win.exe 100% cpu lockup). (cmb)
  . Fixed bug #79668 (get_defined_functions(true) may miss functions). (cmb,
    Nikita)
  . Fixed bug #79683 (Fake reflection scope affects __toString()). (Nikita)
  . Fixed possibly unsupported timercmp() usage. (cmb)

- Exif:
  . Fixed bug #79687 (Sony picture - PHP Warning - Make, Model, MakerNotes). 
    (cmb)

- Fileinfo:
  . Fixed bug #79681 (mime_content_type/finfo returning incorrect mimetype).
    (cmb)

- Filter:
  . Fixed bug #73527 (Invalid memory access in php_filter_strip). (cmb)

- GD:
  . Fixed bug #79676 (imagescale adds black border with IMG_BICUBIC). (cmb)

- OpenSSL:
  . Fixed bug #62890 (default_socket_timeout=-1 causes connection to timeout).
    (cmb)

- PDO SQLite:
  . Fixed bug #79664 (PDOStatement::getColumnMeta fails on empty result set).
    (cmb)

- phpdbg:
  . Fixed bug #73926 (phpdbg will not accept input on restart execution). (cmb)
  . Fixed bug #73927 (phpdbg fails with windows error prompt at "watch array").
    (cmb)
  . Fixed several mostly Windows related phpdbg bugs. (cmb)

- SPL:
  . Fixed bug #79710 (Reproducible segfault in error_handler during GC
    involved an SplFileObject). (Nikita)

- Standard:
  . Fixed bug #74267 (segfault with streams and invalid data). (cmb)
  . Fixed bug #79579 (ZTS build of PHP 7.3.17 doesn't handle ERANGE for
    posix_getgrgid and others). (Böszörményi Zoltán)

11 Jun 2020, PHP 7.4.7

- Core:
  . Fixed bug #79599 (coredump in set_error_handler). (Laruence)
  . Fixed bug #79566 (Private SHM is not private on Windows). (cmb)
  . Fixed bug #79489 (.user.ini does not inherit). (cmb)
  . Fixed bug #79600 (Regression in 7.4.6 when yielding an array based
    generator). (Nikita)
  . Fixed bug #79657 ("yield from" hangs when invalid value encountered).
    (Nikita)

- FFI:
  . Fixed bug #79571 (FFI: var_dumping unions may segfault). (cmb)

- GD:
  . Fixed bug #79615 (Wrong GIF header written in GD GIFEncode). (sageptr, cmb)

- MySQLnd:
  . Fixed bug #79596 (MySQL FLOAT truncates to int some locales). (cmb)

- Opcache:
  . Fixed bug #79588 (Boolean opcache settings ignore on/off values). (cmb)
  . Fixed bug #79548 (Preloading segfault with inherited method using static
    variable). (Nikita)
  . Fixed bug #79603 (RTD collision with opcache). (Nikita)

- Standard:
  . Fixed bug #79561 (dns_get_record() fails with DNS_ALL). (cmb)

14 May 2020, PHP 7.4.6

- Core:
  . Fixed bug #79536 (zend_clear_exception prevent exception's destructor to be
    called). (Laruence)
  . Fixed bug #78434 (Generator yields no items after valid() call). (Nikita)
  . Fixed bug #79477 (casting object into array creates references). (Nikita)
  . Fixed bug #79514 (Memory leaks while including unexistent file). (cmb,
    Nikita)

- DOM:
  . Fixed bug #78221 (DOMNode::normalize() doesn't remove empty text nodes).
    (cmb)

- EXIF:
  . Fixed bug #79336 (ext/exif/tests/bug79046.phpt fails on Big endian arch).
    (Nikita)

- FCGI:
  . Fixed bug #79491 (Search for .user.ini extends up to root dir). (cmb)

- MBString:
  . Fixed bug #79441 (Segfault in mb_chr() if internal encoding is unsupported).
    (Girgias)

- OpenSSL:
  . Fixed bug #79497 (stream_socket_client() throws an unknown error sometimes
    with <1s timeout). (Joe Cai)

- PCRE:
  . Upgraded to PCRE2 10.34. (cmb)

- Phar:
  . Fixed bug #79503 (Memory leak on duplicate metadata). (cmb)

- SimpleXML:
  . Fixed bug #79528 (Different object of the same xml between 7.4.5 and
    7.4.4). (cmb)

- SPL:
  . Fixed bug #69264 (__debugInfo() ignored while extending SPL classes). (cmb)
  . Fixed bug #67369 (ArrayObject serialization drops the iterator class).
    (Alex Dowad)

- Standard:
  . Fixed bug #79468 (SIGSEGV when closing stream handle with a stream filter
    appended). (dinosaur)
  . Fixed bug #79447 (Serializing uninitialized typed properties with __sleep
    should not throw). (nicolas-grekas)

16 Apr 2020, PHP 7.4.5

- Core:
  . Fixed bug #79364 (When copy empty array, next key is unspecified). (cmb)
  . Fixed bug #78210 (Invalid pointer address). (cmb, Nikita)

- CURL:
  . Fixed bug #79199 (curl_copy_handle() memory leak). (cmb)

- Date:
  . Fixed bug #79396 (DateTime hour incorrect during DST jump forward). (Nate
    Brunette)
  . Fixed bug #74940 (DateTimeZone loose comparison always true). (cmb)

- FPM:
  . Implement request #77062 (Allow numeric [UG]ID in FPM listen.{owner,group})
    (Andre Nathan)

- Iconv:
  . Fixed bug #79200 (Some iconv functions cut Windows-1258). (cmb)

- OPcache:
  . Fixed bug #79412 (Opcache chokes and uses 100% CPU on specific script).
    (Dmitry)

- Session:
  . Fixed bug #79413 (session_create_id() fails for active sessions). (cmb)

- Shmop:
  . Fixed bug #79427 (Integer Overflow in shmop_open()). (cmb)

- SimpleXML:
  . Fixed bug #61597 (SXE properties may lack attributes and content). (cmb)

- SOAP:
  . Fixed bug #79357 (SOAP request segfaults when any request parameter is
    missing). (Nikita)

- Spl:
  . Fixed bug #75673 (SplStack::unserialize() behavior). (cmb)
  . Fixed bug #79393 (Null coalescing operator failing with SplFixedArray).
    (cmb)

- Standard:
  . Fixed bug #79330 (shell_exec() silently truncates after a null byte). (stas)
  . Fixed bug #79465 (OOB Read in urldecode()). (CVE-2020-7067) (stas)
  . Fixed bug #79410 (system() swallows last chunk if it is exactly 4095 bytes
    without newline). (Christian Schneider)

- Zip:
  . Fixed Bug #79296 (ZipArchive::open fails on empty file). (Remi)
  . Fixed bug #79424 (php_zip_glob uses gl_pathc after call to globfree).
    (Max Rees)

19 Mar 2020, PHP 7.4.4

- Core:
  . Fixed bug #79244 (php crashes during parsing INI file). (Laruence)
  . Fixed bug #63206 (restore_error_handler does not restore previous errors
    mask). (Mark Plomer)

- COM:
  . Fixed bug #66322 (COMPersistHelper::SaveToFile can save to wrong location).
    (cmb)
  . Fixed bug #79242 (COM error constants don't match com_exception codes on
    x86). (cmb)
  . Fixed bug #79247 (Garbage collecting variant objects segfaults). (cmb)
  . Fixed bug #79248 (Traversing empty VT_ARRAY throws com_exception). (cmb)
  . Fixed bug #79299 (com_print_typeinfo prints duplicate variables). (Litiano
    Moura)
  . Fixed bug #79332 (php_istreams are never freed). (cmb)
  . Fixed bug #79333 (com_print_typeinfo() leaks memory). (cmb)

- CURL:
  . Fixed bug #79019 (Copied cURL handles upload empty file). (cmb)
  . Fixed bug #79013 (Content-Length missing when posting a curlFile with
    curl). (cmb)

- DOM:
  . Fixed bug #77569: (Write Access Violation in DomImplementation). (Nikita,
    cmb)
  . Fixed bug #79271 (DOMDocumentType::$childNodes is NULL). (cmb)

- Enchant:
  . Fixed bug #79311 (enchant_dict_suggest() fails on big endian architecture).
    (cmb)

- EXIF:
  . Fixed bug #79282 (Use-of-uninitialized-value in exif). (CVE-2020-7064)
    (Nikita)

- Fileinfo:
  . Fixed bug #79283 (Segfault in libmagic patch contains a buffer
    overflow). (cmb)

- FPM:
  . Fixed bug #77653 (operator displayed instead of the real error message).
    (Jakub Zelenka)
  . Fixed bug #79014 (PHP-FPM & Primary script unknown). (Jakub Zelenka)

- MBstring:
  . Fixed bug #79371 (mb_strtolower (UTF-32LE): stack-buffer-overflow at 
    php_unicode_tolower_full). (CVE-2020-7065) (cmb)

- MySQLi:
  . Fixed bug #64032 (mysqli reports different client_version). (cmb)

- MySQLnd:
  . Implemented FR #79275 (Support auth_plugin_caching_sha2_password on
    Windows). (cmb)

- Opcache:
  . Fixed bug #79252 (preloading causes php-fpm to segfault during exit).
    (Nikita)

- PCRE:
  . Fixed bug #79188 (Memory corruption in preg_replace/preg_replace_callback
    and unicode). (Nikita)
  . Fixed bug #79241 (Segmentation fault on preg_match()). (Nikita)
  . Fixed bug #79257 (Duplicate named groups (?J) prefer last alternative even
    if not matched). (Nikita)

- PDO_ODBC:
  . Fixed bug #79038 (PDOStatement::nextRowset() leaks column values). (cmb)

- Reflection:
  . Fixed bug #79062 (Property with heredoc default value returns false for
    getDocComment). (Nikita)

- SQLite3:
  . Fixed bug #79294 (::columnType() may fail after SQLite3Stmt::reset()). (cmb)

- Standard:
  . Fixed bug #79329 (get_headers() silently truncates after a null byte).
    (CVE-2020-7066) (cmb)
  . Fixed bug #79254 (getenv() w/o arguments not showing changes). (cmb)
  . Fixed bug #79265 (Improper injection of Host header when using fopen for
    http requests). (Miguel Xavier Penha Neto)

- Zip:
  . Fixed bug #79315 (ZipArchive::addFile doesn't honor start/length
    parameters). (Remi)

20 Feb 2020, PHP 7.4.3

- Core:
  . Fixed bug #79146 (cscript can fail to run on some systems). (clarodeus)
  . Fixed bug #79155 (Property nullability lost when using multiple property
    definition). (Nikita)
  . Fixed bug #78323 (Code 0 is returned on invalid options). (Ivan Mikheykin)
  . Fixed bug #78989 (Delayed variance check involving trait segfaults).
    (Nikita)
  . Fixed bug #79174 (cookie values with spaces fail to round-trip). (cmb)
  . Fixed bug #76047 (Use-after-free when accessing already destructed
    backtrace arguments). (Nikita)

- CURL:
  . Fixed bug #79078 (Hypothetical use-after-free in curl_multi_add_handle()).
    (cmb)

- FFI:
  . Fixed bug #79096 (FFI Struct Segfault). (cmb)

- IMAP:
  . Fixed bug #79112 (IMAP extension can't find OpenSSL libraries at configure
    time). (Nikita)

- Intl:
  . Fixed bug #79212 (NumberFormatter::format() may detect wrong type). (cmb)

- Libxml:
  . Fixed bug #79191 (Error in SoapClient ctor disables DOMDocument::save()).
    (Nikita, cmb)

- MBString:
  . Fixed bug #79149 (SEGV in mb_convert_encoding with non-string encodings).
    (cmb)

- MySQLi:
  . Fixed bug #78666 (Properties may emit a warning on var_dump()). (kocsismate)

- MySQLnd:
  . Fixed bug #79084 (mysqlnd may fetch wrong column indexes with MYSQLI_BOTH).
    (cmb)
  . Fixed bug #79011 (MySQL caching_sha2_password Access denied for password
    with more than 20 chars). (Nikita)

- Opcache:
  . Fixed bug #79114 (Eval class during preload causes class to be only half
    available). (Laruence)
  . Fixed bug #79128 (Preloading segfaults if preload_user is used). (Nikita)
  . Fixed bug #79193 (Incorrect type inference for self::$field =& $field).
    (Nikita)

- OpenSSL:
  . Fixed bug #79145 (openssl memory leak). (cmb, Nikita)

- Phar:
  . Fixed bug #79082 (Files added to tar with Phar::buildFromIterator have
    all-access permissions). (CVE-2020-7063) (stas)
  . Fixed bug #79171 (heap-buffer-overflow in phar_extract_file).
    (CVE-2020-7061) (cmb)
  . Fixed bug #76584 (PharFileInfo::decompress not working). (cmb)

- Reflection:
  . Fixed bug #79115 (ReflectionClass::isCloneable call reflected class
    __destruct). (Nikita)

- Session:
  . Fixed bug #79221 (Null Pointer Dereference in PHP Session Upload Progress).
    (CVE-2020-7062) (stas)

- Standard:
  . Fixed bug #78902 (Memory leak when using stream_filter_append). (liudaixiao)
  . Fixed bug #78969 (PASSWORD_DEFAULT should match PASSWORD_BCRYPT instead of being null). (kocsismate)

- Testing:
  . Fixed bug #78090 (bug45161.phpt takes forever to finish). (cmb)

- XSL:
  . Fixed bug #70078 (XSL callbacks with nodes as parameter leak memory). (cmb)

- Zip:
  . Add ZipArchive::CM_LZMA2 and ZipArchive::CM_XZ constants (since libzip 1.6.0). (Remi)
  . Add ZipArchive::RDONLY (since libzip 1.0.0). (Remi)
  . Add ZipArchive::ER_* missing constants. (Remi)
  . Add ZipArchive::LIBZIP_VERSION constant. (Remi)
  . Fixed bug #73119 (Wrong return for ZipArchive::addEmptyDir Method). (Remi)

23 Jan 2020, PHP 7.4.2

- Core:
  . Preloading support on Windows has been disabled. (Nikita)
  . Fixed bug #79022 (class_exists returns True for classes that are not ready
    to be used). (Laruence)
  . Fixed bug #78929 (plus signs in cookie values are converted to spaces).
    (Alexey Kachalin)
  . Fixed bug #78973 (Destructor during CV freeing causes segfault if opline
    never saved). (Nikita)
  . Fixed bug #78776 (Abstract method implementation from trait does not check
    "static"). (Nikita)
  . Fixed bug #78999 (Cycle leak when using function result as temporary).
    (Dmitry)
  . Fixed bug #79008 (General performance regression with PHP 7.4 on Windows).
    (cmb)
  . Fixed bug #79002 (Serializing uninitialized typed properties with __sleep
    makes unserialize throw). (Nikita)

- CURL:
  . Fixed bug #79033 (Curl timeout error with specific url and post). (cmb)
  . Fixed bug #79063 (curl openssl does not respect PKG_CONFIG_PATH). (Nikita)

- Date:
  . Fixed bug #79015 (undefined-behavior in php_date.c). (cmb)

- DBA:
  . Fixed bug #78808 ([LMDB] MDB_MAP_FULL: Environment mapsize limit reached).
    (cmb)

- Exif:
  . Fixed bug #79046 (NaN to int cast undefined behavior in exif). (Nikita)

- Fileinfo:
  . Fixed bug #74170 (locale information change after mime_content_type).
    (Sergei Turchanov)

- GD:
  . Fixed bug #79067 (gdTransformAffineCopy() may use unitialized values). (cmb)
  . Fixed bug #79068 (gdTransformAffineCopy() changes interpolation method).
    (cmb)

- Libxml:
  . Fixed bug #79029 (Use After Free's in XMLReader / XMLWriter). (Laruence)

- OPcache:
  . Fixed bug #78961 (erroneous optimization of re-assigned $GLOBALS). (Dmitry)
  . Fixed bug #78950 (Preloading trait method with static variables). (Nikita)
  . Fixed bug #78903 (Conflict in RTD key for closures results in crash).
    (Nikita)
  . Fixed bug #78986 (Opcache segfaults when inheriting ctor from immutable
    into mutable class). (Nikita)
  . Fixed bug #79040 (Warning Opcode handlers are unusable due to ASLR). (cmb)
  . Fixed bug #79055 (Typed property become unknown with OPcache file cache).
    (Nikita)

- Pcntl:
  . Fixed bug #78402 (Converting null to string in error message is bad DX).
    (SATŌ Kentarō)

- PDO_PgSQL:
  . Fixed bug #78983 (pdo_pgsql config.w32 cannot find libpq-fe.h). (SATŌ
    Kentarō)
  . Fixed bug #78980 (pgsqlGetNotify() overlooks dead connection). (SATŌ
    Kentarō)
  . Fixed bug #78982 (pdo_pgsql returns dead persistent connection). (SATŌ
    Kentarō)

- Session:
  . Fixed bug #79031 (Session unserialization problem). (Nikita)

- Shmop:
  . Fixed bug #78538 (shmop memory leak). (cmb)

- Sqlite3:
  . Fixed bug #79056 (sqlite does not respect PKG_CONFIG_PATH during
    compilation). (Nikita)

- Spl:
  . Fixed bug #78976 (SplFileObject::fputcsv returns -1 on failure). (cmb)

- Standard:
  . Fixed bug #79000 (Non-blocking socket stream reports EAGAIN as error).
    (Nikita)
  . Fixed bug #54298 (Using empty additional_headers adding extraneous CRLF).
    (cmb)

18 Dec 2019, PHP 7.4.1

- Core:
  . Fixed bug #78810 (RW fetches do not throw "uninitialized property"
    exception). (Nikita)
  . Fixed bug #78868 (Calling __autoload() with incorrect EG(fake_scope) value).
    (Antony Dovgal, Dmitry)
  . Fixed bug #78296 (is_file fails to detect file). (cmb)
  . Fixed bug #78883 (fgets(STDIN) fails on Windows). (cmb)
  . Fixed bug #78898 (call_user_func(['parent', ...]) fails while other
    succeed). (Nikita)
  . Fixed bug #78904 (Uninitialized property triggers __get()). (Nikita)
  . Fixed bug #78926 (Segmentation fault on Symfony cache:clear). (Nikita)

- GD:
  . Fixed bug #78849 (GD build broken with -D SIGNED_COMPARE_SLOW). (cmb)
  . Fixed bug #78923 (Artifacts when convoluting image with transparency).
    (wilson chen)

- FPM:
  . Fixed bug #76601 (Partially working php-fpm ater incomplete reload).
    (Maksim Nikulin)
  . Fixed bug #78889 (php-fpm service fails to start). (Jakub Zelenka)
  . Fixed bug #78916 (php-fpm 7.4.0 don't send mail via mail()).
    (Jakub Zelenka)

- Intl:
  . Implemented FR #78912 (INTL Support for accounting format). (cmb)

- Mysqlnd:
  . Fixed bug #78823 (ZLIB_LIBS not added to EXTRA_LIBS). (Arjen de Korte)

- OPcache:
  . Fixed $x = (bool)$x; with opcache (should emit undeclared variable notice).
    (Tyson Andre)
  . Fixed bug #78935 (Preloading removes classes that have dependencies).
    (Nikita, Dmitry)

- PCRE:
  . Fixed bug #78853 (preg_match() may return integer > 1). (cmb)

- Reflection:
  . Fixed bug #78895 (Reflection detects abstract non-static class as abstract
    static. IS_IMPLICIT_ABSTRACT is not longer used). (Dmitry)

- Standard:
  . Fixed bug #77638 (var_export'ing certain class instances segfaults). (cmb)
  . Fixed bug #78840 (imploding $GLOBALS crashes). (cmb)
  . Fixed bug #78833 (Integer overflow in pack causes out-of-bound access).
    (cmb)
  . Fixed bug #78814 (strip_tags allows / in tag name => whitelist bypass).
    (cmb)

28 Nov 2019, PHP 7.4.0

- Core:
  . Implemented RFC: Deprecate curly brace syntax for accessing array elements
    and string offsets.
    https://wiki.php.net/rfc/deprecate_curly_braces_array_access (Andrey Gromov)
  . Implemented RFC: Deprecations for PHP 7.4.
    https://wiki.php.net/rfc/deprecations_php_7_4 (Kalle, Nikita)
  . Fixed bug #52752 (Crash when lexing). (Nikita)
  . Fixed bug #60677 (CGI doesn't properly validate shebang line contains #!).
    (Nikita)
  . Fixed bug #71030 (Self-assignment in list() may have inconsistent behavior).
    (Nikita)
  . Fixed bug #72530 (Use After Free in GC with Certain Destructors). (Nikita)
  . Fixed bug #75921 (Inconsistent: No warning in some cases when stdObj is
    created on the fly). (David Walker)
  . Implemented FR #76148 (Add array_key_exists() to the list of specially
    compiled functions). (Majkl578)
  . Fixed bug #76430 (__METHOD__ inconsistent outside of method).
    (Ryan McCullagh, Nikita)
  . Fixed bug #76451 (Aliases during inheritance type checks affected by
    opcache). (Nikita)
  . Implemented FR #77230 (Support custom CFLAGS and LDFLAGS from environment).
    (cmb)
  . Fixed bug #77345 (Stack Overflow caused by circular reference in garbage
    collection). (Alexandru Patranescu, Nikita, Dmitry)
  . Fixed bug #77812 (Interactive mode does not support PHP 7.3-style heredoc).
    (cmb, Nikita)
  . Fixed bug #77877 (call_user_func() passes $this to static methods).
    (Dmitry)
  . Fixed bug #78066 (PHP eats the first byte of a program that comes from
    process substitution). (Nikita)
  . Fixed bug #78151 (Segfault caused by indirect expressions in PHP 7.4a1).
    (Nikita)
  . Fixed bug #78154 (SEND_VAR_NO_REF does not always send reference). (Nikita)
  . Fixed bug #78182 (Segmentation fault during by-reference property
    assignment). (Nikita)
  . Fixed bug #78212 (Segfault in built-in webserver). (cmb)
  . Fixed bug #78220 (Can't access OneDrive folder). (cmb, ab)
  . Fixed bug #78226 (Unexpected __set behavior with typed properties). (Nikita)
  . Fixed bug #78239 (Deprecation notice during string conversion converted to
    exception hangs). (Nikita)
  . Fixed bug #78335 (Static properties/variables containing cycles report as
    leak). (Nikita)
  . Fixed bug #78340 (Include of stream wrapper not reading whole file).
    (Nikita)
  . Fixed bug #78344 (Segmentation fault on zend_check_protected). (Nikita)
  . Fixed bug #78356 (Array returned from ArrayAccess is incorrectly unpacked
    as argument). (Nikita)
  . Fixed bug #78379 (Cast to object confuses GC, causes crash). (Dmitry)
  . Fixed bug #78386 (fstat mode has unexpected value on PHP 7.4). (cmb)
  . Fixed bug #78396 (Second file_put_contents in Shutdown hangs script).
    (Nikita)
  . Fixed bug #78406 (Broken file includes with user-defined stream filters).
    (Nikita)
  . Fixed bug #78438 (Corruption when __unserializing deeply nested structures).
    (cmb, Nikita)
  . Fixed bug #78441 (Parse error due to heredoc identifier followed by digit).
    (cmb)
  . Fixed bug #78454 (Consecutive numeric separators cause OOM error).
    (Theodore Brown)
  . Fixed bug #78460 (PEAR installation failure). (Peter Kokot, L. Declercq)
  . Fixed bug #78531 (Crash when using undefined variable as object). (Dmitry)
  . Fixed bug #78535 (auto_detect_line_endings value not parsed as bool).
    (bugreportuser)
  . Fixed bug #78604 (token_get_all() does not properly tokenize FOO<?php with
    short_open_tag=0). (Nikita)
  . Fixed bug #78614 (Does not compile with DTRACE anymore).
    (tz at FreeBSD dot org)
  . Fixed bug #78620 (Out of memory error). (cmb, Nikita)
  . Fixed bug #78632 (method_exists() in php74 works differently from php73 in
    checking priv. methods). (Nikita)
  . Fixed bug #78644 (SEGFAULT in ZEND_UNSET_OBJ_SPEC_VAR_CONST_HANDLER).
    (Nikita)
  . Fixed bug #78658 (Memory corruption using Closure::bindTo). (Nikita)
  . Fixed bug #78656 (Parse errors classified as highest log-level). (Erik
    Lundin)
  . Fixed bug #78662 (stream_write bad error detection). (Remi)
  . Fixed bug #78768 (redefinition of typedef zend_property_info). (Nikita)
  . Fixed bug #78788 (./configure generates invalid php_version.h). (max)
  . Fixed incorrect usage of QM_ASSIGN instruction. It must not return IS_VAR.
    As a side effect, this allowed passing left hand list() "by reference",
    instead of compile-time error. (Dmitry)

- CLI:
  . The built-in CLI server now reports the request method in log files.
    (Simon Welsh)

- COM:
  . Deprecated registering of case-insensitive constants from typelibs. (cmb)
  . Fixed bug #78650 (new COM Crash). (cmb)
  . Fixed bug #78694 (Appending to a variant array causes segfault). (cmb)

- CURL:
  . Fixed bug #76480 (Use curl_multi_wait() so that timeouts are respected).
    (Pierrick)
  . Implemented FR #77711 (CURLFile should support UNICODE filenames). (cmb)
  . Deprecated CURLPIPE_HTTP1. (cmb)
  . Deprecated $version parameter of curl_version(). (cmb)

- Date:
  . Updated timelib to 2018.02. (Derick)
  . Fixed bug #69044 (discrepency between time and microtime). (krakjoe)
  . Fixed bug #70153 (\DateInterval incorrectly unserialized). (Maksim Iakunin)
  . Fixed bug #75232 (print_r of DateTime creating side-effect). (Nikita)
  . Fixed bug #78383 (Casting a DateTime to array no longer returns its
    properties). (Nikita)
  . Fixed bug #78751 (Serialising DatePeriod converts DateTimeImmutable). (cmb)

- Exif:
  . Fixed bug #78333 (Exif crash (bus error) due to wrong alignment and
    invalid cast). (Nikita)
  . Fixed bug #78256 (heap-buffer-overflow on exif_process_user_comment).
    (CVE-2019-11042) (Stas)
  . Fixed bug #78222 (heap-buffer-overflow on exif_scan_thumbnail).
    (CVE-2019-11041) (Stas)

- Fileinfo:
  . Fixed bug #78075 (finfo_file treats JSON file as text/plain). (Anatol)
  . Fixed bug #78183 (finfo_file shows wrong mime-type for .tga file).
   (Anatol)

- Filter:
  . The filter extension no longer has the --with-pcre-dir on Unix builds,
    allowing the extension to be once more compiled as shared using
    ./configure. (Kalle)

- FFI:
  . Added FFI extension. (Dmitry)
  . Fixed bug #78488 (OOB in ZEND_FUNCTION(ffi_trampoline)). (Dmitry)
  . Fixed bug #78543 (is_callable() on FFI\CData throws Exception). (cmb)
  . Fixed bug #78716 (Function name mangling is wrong for some parameter
    types). (cmb)
  . Fixed bug #78762 (Failing FFI::cast() may leak memory). (cmb)
  . Fixed bug #78761 (Zend memory heap corruption with preload and casting).
    (cmb)
  . Implement FR #78270 (Support __vectorcall convention with FFI). (cmb)
  . Added missing FFI::isNull(). (Philip Hofstetter)

- FPM:
  . Implemented FR #72510 (systemd service should be hardened). (Craig Andrews)
  . Fixed bug #74083 (master PHP-fpm is stopped on multiple reloads).
    (Maksim Nikulin)
  . Fixed bug #78334 (fpm log prefix message includes wrong stdout/stderr
    notation). (Tsuyoshi Sadakata)
  . Fixed bug #78599 (env_path_info underflow in fpm_main.c can lead to RCE).
    (CVE-2019-11043) (Jakub Zelenka)

- GD:
  . Implemented the scatter filter (IMG_FILTER_SCATTER). (Kalle)
  . The bundled libgd behaves now like system libgd wrt. IMG_CROP_DEFAULT never
    falling back to IMG_CROP_SIDES.
  . The default $mode parameter of imagecropauto() has been changed to
    IMG_CROP_DEFAULT; passing -1 is now deprecated.
  . Added support for aspect ratio preserving scaling to a fixed height for
    imagescale(). (Andreas Treichel)
  . Added TGA read support. (cmb)
  . Fixed bug #73291 (imagecropauto() $threshold differs from external libgd).
    (cmb)
  . Fixed bug #76324 (cannot detect recent versions of freetype with
    pkg-config). (Eli Schwartz)
  . Fixed bug #78314 (missing freetype support/functions with external gd).
    (Remi)

- GMP:
  . Fixed bug #78574 (broken shared build). (Remi)

- Hash:
  . The hash extension is now an integral part of PHP and cannot be disabled
    as per RFC: https://wiki.php.net/rfc/permanent_hash_ext. (Kalle)
  . Implemented FR #71890 (crc32c checksum algorithm). (Andrew Brampton)

- Iconv:
  . Fixed bug #78342 (Bus error in configure test for iconv //IGNORE). (Rainer
    Jung)
  . Fixed bug #78642 (Wrong libiconv version displayed). (gedas at martynas,
    cmb).

- Libxml:
  . Fixed bug #78279 (libxml_disable_entity_loader settings is shared between
    requests (cgi-fcgi)). (Nikita)

- InterBase:
  . Unbundled the InterBase extension and moved it to PECL. (Kalle)

- Intl:
  . Raised requirements to ICU ≥ 50.1. (cmb)
  . Changed ResourceBundle to implement Countable. (LeSuisse)
  . Changed default of $variant parameter of idn_to_ascii() and idn_to_utf8().
    (cmb)

- LDAP:
  . Deprecated ldap_control_paged_result_response and ldap_control_paged_result

- LiteSpeed:
  . Updated to LiteSpeed SAPI V7.5 (Fixed clean shutdown). (George Wang)
  . Updated to LiteSpeed SAPI V7.4.3 (increased response header count limit from
    100 to 1000, added crash handler to cleanly shutdown PHP request, added
    CloudLinux mod_lsapi mode). (George Wang)
  . Fixed bug #76058 (After "POST data can't be buffered", using php://input
    makes huge tmp files). (George Wang)

- MBString:
  . Fixed bug #77907 (mb-functions do not respect default_encoding). (Nikita)
  . Fixed bug #78579 (mb_decode_numericentity: args number inconsistency).
    (cmb)
  . Fixed bug #78609 (mb_check_encoding() no longer supports stringable
    objects). (cmb)

- MySQLi:
  . Fixed bug #67348 (Reading $dbc->stat modifies $dbc->affected_rows).
    (Derick)
  . Fixed bug #76809 (SSL settings aren't respected when persistent connections
    are used). (fabiomsouto)
  . Fixed bug #78179 (MariaDB server version incorrectly detected). (cmb)
  . Fixed bug #78213 (Empty row pocket). (cmb)

- MySQLnd:
  . Fixed connect_attr issues and added the _server_host connection attribute.
    (Qianqian Bu)
  . Fixed bug #60594 (mysqlnd exposes 160 lines of stats in phpinfo). (PeeHaa)

- ODBC:
  . Fixed bug #78473 (odbc_close() closes arbitrary resources). (cmb)

- Opcache:
  . Implemented preloading RFC: https://wiki.php.net/rfc/preload. (Dmitry)
  . Add opcache.preload_user INI directive. (Dmitry)
  . Added new INI directive opcache.cache_id (Windows only). (cmb)
  . Fixed bug #78106 (Path resolution fails if opcache disabled during request).
    (Nikita)
  . Fixed bug #78175 (Preloading segfaults at preload time and at runtime).
    (Dmitry)
  . Fixed bug #78202 (Opcache stats for cache hits are capped at 32bit NUM).
    (cmb)
  . Fixed bug #78271 (Invalid result of if-else). (Nikita)
  . Fixed bug #78341 (Failure to detect smart branch in DFA pass). (Nikita)
  . Fixed bug #78376 (Incorrect preloading of constant static properties).
    (Dmitry)
  . Fixed bug #78429 (opcache_compile_file(__FILE__); segfaults). (cmb)
  . Fixed bug #78512 (Cannot make preload work). (Dmitry)
  . Fixed bug #78514 (Preloading segfaults with inherited typed property).
    (Nikita)
  . Fixed bug #78654 (Incorrectly computed opcache checksum on files with
    non-ascii characters). (mhagstrand)

- OpenSSL:
  . Added TLS 1.3 support to streams including new tlsv1.3 stream.
    (Codarren Velvindron, Jakub Zelenka)
  . Added openssl_x509_verify function. (Ben Scholzen)
  . openssl_random_pseudo_bytes() now throws in error conditions.
    (Sammy Kaye Powers)
  . Changed the default config path (Windows only). (cmb)
  . Fixed bug #78231 (Segmentation fault upon stream_socket_accept of exported
    socket-to-stream). (Nikita)
  . Fixed bug #78391 (Assertion failure in openssl_random_pseudo_bytes).
    (Nikita)
  . Fixed bug #78775 (TLS issues from HTTP request affecting other encrypted
    connections). (Nikita)

- Pcntl:
  . Fixed bug #77335 (PHP is preventing SIGALRM from specifying SA_RESTART).
    (Nikita)

- PCRE:
  . Implemented FR #77094 (Support flags in preg_replace_callback). (Nikita)
  . Fixed bug #72685 (Repeated UTF-8 validation of same string in UTF-8 mode).
    (Nikita)
  . Fixed bug #73948 (Preg_match_all should return NULLs on trailing optional
    capture groups).
  . Fixed bug #78338 (Array cross-border reading in PCRE). (cmb)
  . Fixed bug #78349 (Bundled pcre2 library missing LICENCE file). (Peter Kokot)

- PDO:
  . Implemented FR #71885 (Allow escaping question mark placeholders).
    https://wiki.php.net/rfc/pdo_escape_placeholders (Matteo)
  . Fixed bug #77849 (Disable cloning of PDO handle/connection objects).
    (camporter)
  . Implemented FR #78033 (PDO - support username & password specified in
    DSN). (sjon)

- PDO_Firebird:
  . Implemented FR #65690 (PDO_Firebird should also support dialect 1).
    (Simonov Denis)
  . Implemented FR #77863 (PDO firebird support type Boolean in input
    parameters). (Simonov Denis)

- PDO_MySQL:
  . Fixed bug #41997 (SP call yields additional empty result set). (cmb)
  . Fixed bug #78623 (Regression caused by "SP call yields additional empty
    result set"). (cmb)

- PDO_OCI:
  . Support Oracle Database tracing attributes ACTION, MODULE,
    CLIENT_INFO, and CLIENT_IDENTIFIER. (Cameron Porter)
  . Implemented FR #76908 (PDO_OCI getColumnMeta() not implemented).
    (Valentin Collet, Chris Jones, Remi)

- PDO_SQLite:
  . Implemented sqlite_stmt_readonly in PDO_SQLite. (BohwaZ)
  . Raised requirements to SQLite 3.5.0. (cmb)
  . Fixed bug #78192 (SegFault when reuse statement after schema has changed).
    (Vincent Quatrevieux)
  . Fixed bug #78348 (Remove -lrt from pdo_sqlite.so). (Peter Kokot)

- Phar:
  . Fixed bug #77919 (Potential UAF in Phar RSHUTDOWN). (cmb)

- phpdbg:
  . Fixed bug #76596 (phpdbg support for display_errors=stderr). (kabel)
  . Fixed bug #76801 (too many open files). (alekitto)
  . Fixed bug #77800 (phpdbg segfaults on listing some conditional breakpoints).
    (krakjoe)
  . Fixed bug #77805 (phpdbg build fails when readline is shared). (krakjoe)

- Recode:
  . Unbundled the recode extension. (cmb)

- Reflection:
  . Fixed bug #76737 (Unserialized reflection objects are broken, they
    shouldn't be serializable). (Nikita)
  . Fixed bug #78263 (\ReflectionReference::fromArrayElement() returns null
    while item is a reference). (Nikita)
  . Fixed bug #78410 (Cannot "manually" unserialize class that is final and
    extends an internal one). (Nikita)
  . Fixed bug #78697 (ReflectionClass::implementsInterface - inaccurate error
    message with traits). (villfa)
  . Fixed bug #78774 (ReflectionNamedType on Typed Properties Crash). (Nikita)

- Session:
  . Fixed bug #78624 (session_gc return value for user defined session
    handlers). (bshaffer)

- SimpleXML:
  . Implemented FR #65215 (SimpleXMLElement could register as implementing
    Countable). (LeSuisse)
  . Fixed bug #75245 (Don't set content of elements with only whitespaces).
    (eriklundin)

- Sockets:
  . Fixed bug #67619 (Validate length on socket_write). (thiagooak)
  . Fixed bug #78665 (Multicasting may leak memory). (cmb)

- sodium:
  . Fixed bug #77646 (sign_detached() strings not terminated). (Frank)
  . Fixed bug #78510 (Partially uninitialized buffer returned by
    sodium_crypto_generichash_init()). (Frank Denis, cmb)
  . Fixed bug #78516 (password_hash(): Memory cost is not in allowed range).
    (cmb, Nikita)

- SPL:
  . Fixed bug #77518 (SeekableIterator::seek() should accept 'int' typehint as
    documented). (Nikita)
  . Fixed bug #78409 (Segfault when creating instance of ArrayIterator without
    constructor). (Nikita)
  . Fixed bug #78436 (Missing addref in SplPriorityQueue EXTR_BOTH mode).
    (Nikita)
  . Fixed bug #78456 (Segfault when serializing SplDoublyLinkedList). (Nikita)

- SQLite3:
  . Unbundled libsqlite. (cmb)
  . Raised requirements to SQLite 3.7.4. (cmb)
  . Forbid (un)serialization of SQLite3, SQLite3Stmt and SQLite3Result. (cmb)
  . Added support for the SQLite @name notation. (cmb, BohwaZ)
  . Added SQLite3Stmt::getSQL() to retrieve the SQL of the statement. (Bohwaz)
  . Implement FR ##70950 (Make SQLite3 Online Backup API available). (BohwaZ)

- Standard:
  . Implemented password hashing registry RFC:
    https://wiki.php.net/rfc/password_registry. (Sara)
  . Implemented RFC where password_hash() has argon2i(d) implementations from
    ext/sodium when PHP is built without libargon:
    https://wiki.php.net/rfc/sodium.argon.hash (Sara)
  . Implemented FR #38301 (field enclosure behavior in fputcsv). (cmb)
  . Implemented FR #51496 (fgetcsv should take empty string as an escape). (cmb)
  . Fixed bug #73535 (php_sockop_write() returns 0 on error, can be used to
    trigger Denial of Service). (Nikita)
  . Fixed bug #74764 (Bindto IPv6 works with file_get_contents but fails with
    stream_socket_client). (Ville Hukkamäki)
  . Fixed bug #76859 (stream_get_line skips data if used with data-generating
    filter). (kkopachev)
  . Implemented FR #77377 (No way to handle CTRL+C in Windows). (Anatol)
  . Fixed bug #77930 (stream_copy_to_stream should use mmap more often).
    (Nikita)
  . Implemented FR #78177 (Make proc_open accept command array). (Nikita)
  . Fixed bug #78208 (password_needs_rehash() with an unknown algo should always
    return true). (Sara)
  . Fixed bug #78241 (touch() does not handle dates after 2038 in PHP 64-bit). (cmb)
  . Fixed bug #78282 (atime and mtime mismatch). (cmb)
  . Fixed bug #78326 (improper memory deallocation on stream_get_contents()
    with fixed length buffer). (Albert Casademont)
  . Fixed bug #78346 (strip_tags no longer handling nested php tags). (cmb)
  . Fixed bug #78506 (Error in a php_user_filter::filter() is not reported).
    (Nikita)
  . Fixed bug #78549 (Stack overflow due to nested serialized input). (Nikita)
  . Fixed bug #78759 (array_search in $GLOBALS). (Nikita)

- Testing:
  . Fixed bug #78684 (PCRE bug72463_2 test is sending emails on Linux). (cmb)

- Tidy:
  . Added TIDY_TAG_* constants for HTML5 elements. (cmb)
  . Fixed bug #76736 (wrong reflection for tidy_get_head, tidy_get_html,
    tidy_get_root, and tidy_getopt) (tandre)

- WDDX:
  . Deprecated and unbundled the WDDX extension. (cmb)

- Zip:
  . Fixed bug #78641 (addGlob can modify given remove_path value). (cmb)

21 Nov 2019, PHP 7.3.12

- Core:
  . Fixed bug #78658 (Memory corruption using Closure::bindTo). (Nikita)
  . Fixed bug #78656 (Parse errors classified as highest log-level). (Erik
    Lundin)
  . Fixed bug #78752 (Segfault if GC triggered while generator stack frame is
    being destroyed). (Nikita)
  . Fixed bug #78689 (Closure::fromCallable() doesn't handle
    [Closure, '__invoke']). (Nikita)

- COM:
  . Fixed bug #78694 (Appending to a variant array causes segfault). (cmb)

- Date:
  . Fixed bug #70153 (\DateInterval incorrectly unserialized). (Maksim Iakunin)
  . Fixed bug #78751 (Serialising DatePeriod converts DateTimeImmutable). (cmb)

- Iconv:
  . Fixed bug #78642 (Wrong libiconv version displayed). (gedas at martynas,
    cmb).

- OpCache:
  . Fixed bug #78654 (Incorrectly computed opcache checksum on files with
    non-ascii characters). (mhagstrand)
  . Fixed bug #78747 (OpCache corrupts custom extension result). (Nikita)

- OpenSSL:
  . Fixed bug #78775 (TLS issues from HTTP request affecting other encrypted
    connections). (Nikita)

- Reflection:
  . Fixed bug #78697 (ReflectionClass::ImplementsInterface - inaccurate error
    message with traits). (villfa)

- Sockets:
  . Fixed bug #78665 (Multicasting may leak memory). (cmb)

24 Oct 2019, PHP 7.3.11

- Core:
  . Fixed bug #78535 (auto_detect_line_endings value not parsed as bool).
    (bugreportuser)
  . Fixed bug #78620 (Out of memory error). (cmb, Nikita)

- Exif :
  . Fixed bug #78442 ('Illegal component' on exif_read_data since PHP7)
	(Kalle)

- FPM:
  . Fixed bug #78599 (env_path_info underflow in fpm_main.c can lead to RCE).
    (CVE-2019-11043) (Jakub Zelenka)
  . Fixed bug #78413 (request_terminate_timeout does not take effect after
    fastcgi_finish_request). (Sergei Turchanov)

- MBString:
  . Fixed bug #78633 (Heap buffer overflow (read) in mb_eregi). (cmb)
  . Fixed bug #78579 (mb_decode_numericentity: args number inconsistency).
    (cmb)
  . Fixed bug #78609 (mb_check_encoding() no longer supports stringable
    objects). (cmb)

- MySQLi:
  . Fixed bug #76809 (SSL settings aren't respected when persistent connections
    are used). (fabiomsouto)

- Mysqlnd:
  . Fixed bug #78525 (Memory leak in pdo when reusing native prepared
    statements). (Nikita)

- PCRE:
  . Fixed bug #78272 (calling preg_match() before pcntl_fork() will freeze
    child process). (Nikita)

- PDO_MySQL:
  . Fixed bug #78623 (Regression caused by "SP call yields additional empty
    result set"). (cmb)

- Session:
  . Fixed bug #78624 (session_gc return value for user defined session
    handlers). (bshaffer)

- Standard:
  . Fixed bug #76342 (file_get_contents waits twice specified timeout).
    (Thomas Calvet)
  . Fixed bug #78612 (strtr leaks memory when integer keys are used and the
    subject string shorter). (Nikita)
  . Fixed bug #76859 (stream_get_line skips data if used with data-generating
    filter). (kkopachev)

- Zip:
  . Fixed bug #78641 (addGlob can modify given remove_path value). (cmb)

26 Sep 2019, PHP 7.3.10

- Core:
  . Fixed bug #78220 (Can't access OneDrive folder). (cmb, ab)
  . Fixed bug #77922 (Double release of doc comment on inherited shadow
    property). (Nikita)
  . Fixed bug #78441 (Parse error due to heredoc identifier followed by digit).
    (cmb)
  . Fixed bug #77812 (Interactive mode does not support PHP 7.3-style heredoc).
    (cmb, Nikita)

- FastCGI:
  . Fixed bug #78469 (FastCGI on_accept hook is not called when using named
    pipes on Windows). (Sergei Turchanov)

- FPM:
  . Fixed bug #78334 (fpm log prefix message includes wrong stdout/stderr
    notation). (Tsuyoshi Sadakata)

- Intl:
  . Ensure IDNA2003 rules are used with idn_to_ascii() and idn_to_utf8()
    when requested. (Sara)

- MBString:
  . Fixed bug #78559 (Heap buffer overflow in mb_eregi). (cmb)

- MySQLnd:
  . Fixed connect_attr issues and added the _server_host connection attribute.
    (Qianqian Bu)

- ODBC:
  . Fixed bug #78473 (odbc_close() closes arbitrary resources). (cmb)

- PDO_MySQL:
  . Fixed bug #41997 (SP call yields additional empty result set). (cmb)

- sodium:
  . Fixed bug #78510 (Partially uninitialized buffer returned by
    sodium_crypto_generichash_init()). (Frank Denis, cmb)

29 Aug 2019, PHP 7.3.9

- Core:
  . Fixed bug #78363 (Buffer overflow in zendparse). (Nikita)
  . Fixed bug #78379 (Cast to object confuses GC, causes crash). (Dmitry)
  . Fixed bug #78412 (Generator incorrectly reports non-releasable $this as GC
    child). (Nikita)

- Curl:
  . Fixed bug #77946 (Bad cURL resources returned by curl_multi_info_read()).
    (Abyr Valg)

- Exif:
  . Fixed bug #78333 (Exif crash (bus error) due to wrong alignment and
    invalid cast). (Nikita)

- FPM:
  . Fixed bug #77185 (Use-after-free in FPM master event handling).
    (Maksim Nikulin)

- Iconv:
  . Fixed bug #78342 (Bus error in configure test for iconv //IGNORE). (Rainer
    Jung)

- LiteSpeed:
  . Updated to LiteSpeed SAPI V7.5 (Fixed clean shutdown). (George Wang)

- MBString:
  . Fixed bug #78380 (Oniguruma 6.9.3 fixes CVEs). (CVE-2019-13224) (Stas)

- MySQLnd:
  . Fixed bug #78179 (MariaDB server version incorrectly detected). (cmb)
  . Fixed bug #78213 (Empty row pocket). (cmb)

- Opcache:
  . Fixed bug #77191 (Assertion failure in dce_live_ranges() when silencing is
    used). (Nikita)

- Standard:
  . Fixed bug #69100 (Bus error from stream_copy_to_stream (file -> SSL stream)
    with invalid length). (Nikita)
  . Fixed bug #78282 (atime and mtime mismatch). (cmb)
  . Fixed bug #78326 (improper memory deallocation on stream_get_contents()
    with fixed length buffer). (Albert Casademont)
  . Fixed bug #78346 (strip_tags no longer handling nested php tags). (cmb)

01 Aug 2019, PHP 7.3.8

- Core:
  . Added syslog.filter=raw option. (Erik Lundin)
  . Fixed bug #78212 (Segfault in built-in webserver). (cmb)

- Date:
  . Fixed bug #69044 (discrepency between time and microtime). (krakjoe)
  . Updated timelib to 2018.02. (Derick)

- EXIF:
  . Fixed bug #78256 (heap-buffer-overflow on exif_process_user_comment).
    (CVE-2019-11042) (Stas)
  . Fixed bug #78222 (heap-buffer-overflow on exif_scan_thumbnail).
    (CVE-2019-11041) (Stas)

- FTP:
  . Fixed bug #78039 (FTP with SSL memory leak). (Nikita)

- Libxml:
  . Fixed bug #78279 (libxml_disable_entity_loader settings is shared between
    requests (cgi-fcgi)). (Nikita)

- LiteSpeed:
  . Updated to LiteSpeed SAPI V7.4.3 (increased response header count limit from
    100 to 1000, added crash handler to cleanly shutdown PHP request, added
    CloudLinux mod_lsapi mode). (George Wang)
  . Fixed bug #76058 (After "POST data can't be buffered", using php://input
    makes huge tmp files). (George Wang)

- Openssl:
  . Fixed bug #78231 (Segmentation fault upon stream_socket_accept of exported
    socket-to-stream). (Nikita)

- Opcache:
  . Fixed bug #78189 (file cache strips last character of uname hash). (cmb)
  . Fixed bug #78202 (Opcache stats for cache hits are capped at 32bit NUM).
    (cmb)
  . Fixed bug #78271 (Invalid result of if-else). (Nikita)
  . Fixed bug #78291 (opcache_get_configuration doesn't list all directives).
    (Andrew Collington)
  . Fixed bug #78341 (Failure to detect smart branch in DFA pass). (Nikita)

- PCRE:
  . Fixed bug #78197 (PCRE2 version check in configure fails for "##.##-xxx"
    version strings). (pgnet, Peter Kokot)
  . Fixed bug #78338 (Array cross-border reading in PCRE). (cmb)

- PDO_Sqlite:
  . Fixed bug #78192 (SegFault when reuse statement after schema has changed).
    (Vincent Quatrevieux)

- Phar:
  . Fixed bug #77919 (Potential UAF in Phar RSHUTDOWN). (cmb)

- Phpdbg:
  . Fixed bug #78297 (Include unexistent file memory leak). (Nikita)

- SQLite:
  . Upgraded to SQLite 3.28.0. (cmb)

- Standard:
  . Fixed bug #78241 (touch() does not handle dates after 2038 in PHP 64-bit). (cmb)
  . Fixed bug #78269 (password_hash uses weak options for argon2). (Remi)

04 Jul 2019, PHP 7.3.7

- Core:
  . Fixed bug #76980 (Interface gets skipped if autoloader throws an exception).
    (Nikita)

- DOM:
  . Fixed bug #78025 (segfault when accessing properties of DOMDocumentType).
    (cmb)

- MySQLi:
  . Fixed bug #77956 (When mysqli.allow_local_infile = Off, use a meaningful
    error message). (Sjon Hortensius)
  . Fixed bug #38546 (bindParam incorrect processing of bool types).
    (camporter)

- MySQLnd:
  . Fixed bug #77955 (Random segmentation fault in mysqlnd from php-fpm).
    (Nikita)

- Opcache:
  . Fixed bug #78015 (Incorrect evaluation of expressions involving partials
    arrays in SCCP). (Nikita)
  . Fixed bug #78106 (Path resolution fails if opcache disabled during request).
    (Nikita)

- OpenSSL:
  . Fixed bug #78079 (openssl_encrypt_ccm.phpt fails with OpenSSL 1.1.1c).
    (Jakub Zelenka)

- phpdbg:
  . Fixed bug #78050 (SegFault phpdbg + opcache on include file twice).
    (Nikita)

- Sockets:
  . Fixed bug #78038 (Socket_select fails when resource array contains
    references). (Nikita)

- Sodium:
  . Fixed bug #78114 (segfault when calling sodium_* functions from eval). (cmb)

- Standard:
  . Fixed bug #77135 (Extract with EXTR_SKIP should skip $this).
    (Craig Duncan, Dmitry)
  . Fixed bug #77937 (preg_match failed). (cmb, Anatol)

- Zip:
  . Fixed bug #76345 (zip.h not found). (Michael Maroszek)

30 May 2019, PHP 7.3.6

- cURL:
  . Implemented FR #72189 (Add missing CURL_VERSION_* constants). (Javier
    Spagnoletti)

- Date:
  . Fixed bug #77909 (DatePeriod::__construct() with invalid recurrence count
    value). (Ignace Nyamagana Butera)

- EXIF:
  . Fixed bug #77988 (heap-buffer-overflow on php_jpg_get16).
    (CVE-2019-11040) (Stas)

- FPM:
  . Fixed bug #77934 (php-fpm kill -USR2 not working). (Jakub Zelenka)
  . Fixed bug #77921 (static.php.net doesn't work anymore). (Peter Kokot)

- GD:
  . Fixed bug #77943 (imageantialias($image, false); does not work). (cmb)
  . Fixed bug #77973 (Uninitialized read in gdImageCreateFromXbm).
    (CVE-2019-11038) (cmb)

- Iconv:
  . Fixed bug #78069 (Out-of-bounds read in iconv.c:_php_iconv_mime_decode()
    due to integer overflow). (CVE-2019-11039). (maris dot adam)

- JSON:
  . Fixed bug #77843 (Use after free with json serializer). (Nikita)

- Opcache:
  . Fixed possible crashes, because of inconsistent PCRE cache and opcache
    SHM reset. (Alexey Kalinin, Dmitry)

- PDO_MySQL:
  . Fixed bug #77944 (Wrong meta pdo_type for bigint on LLP64). (cmb)

- Reflection:
  . Fixed bug #75186 (Inconsistent reflection of Closure:::__invoke()). (Nikita)

- Session:
  . Fixed bug #77911 (Wrong warning for session.sid_bits_per_character). (cmb)

- SOAP:
  . Fixed bug #77945 (Segmentation fault when constructing SoapClient with
    WSDL_CACHE_BOTH). (Nikita)

- SPL:
  . Fixed bug #77024 (SplFileObject::__toString() may return array). (Craig
    Duncan)

- SQLite:
  . Fixed bug #77967 (Bypassing open_basedir restrictions via file uris). (Stas)

- Standard:
  . Fixed bug #77931 (Warning for array_map mentions wrong type). (Nikita)
  . Fixed bug #78003 (strip_tags output change since PHP 7.3). (cmb)

02 May 2019, PHP 7.3.5

- Core:
  . Fixed bug #77903 (ArrayIterator stops iterating after offsetSet call).
    (Nikita)

- CLI:
  . Fixed bug #77794 (Incorrect Date header format in built-in server).
    (kelunik)

- EXIF
  . Fixed bug #77950 (Heap-buffer-overflow in _estrndup via exif_process_IFD_TAG).
    (CVE-2019-11036) (Stas)

- Interbase:
  . Fixed bug #72175 (Impossibility of creating multiple connections to
    Interbase with php 7.x). (Nikita)

- Intl:
  . Fixed bug #77895 (IntlDateFormatter::create fails in strict mode if $locale
    = null). (Nikita)

- LDAP:
  . Fixed bug #77869 (Core dump when using server controls) (mcmic)

- Mail
  . Fixed bug #77821 (Potential heap corruption in TSendMail()). (cmb)

- mbstring:
  . Implemented FR #72777 (Implement regex stack limits for mbregex functions).
    (Yasuo Ohgaki, Stas)

- MySQLi:
  . Fixed bug #77773 (Unbuffered queries leak memory - MySQLi / mysqlnd).
    (Nikita)

- PCRE:
  . Fixed bug #77827 (preg_match does not ignore \r in regex flags). (requinix,
    cmb)

- PDO:
  . Fixed bug #77849 (Disable cloning of PDO handle/connection objects).
    (camporter)

- phpdbg:
  . Fixed bug #76801 (too many open files). (alekitto)
  . Fixed bug #77800 (phpdbg segfaults on listing some conditional breakpoints).
    (krakjoe)
  . Fixed bug #77805 (phpdbg build fails when readline is shared). (krakjoe)

- Reflection:
  . Fixed bug #77772 (ReflectionClass::getMethods(null) doesn't work). (Nikita)
  . Fixed bug #77882 (Different behavior: always calls destructor). (Nikita)

- Standard:
  . Fixed bug #77793 (Segmentation fault in extract() when overwriting
    reference with itself). (Nikita)
  . Fixed bug #77844 (Crash due to null pointer in parse_ini_string with
    INI_SCANNER_TYPED). (Nikita)
  . Fixed bug #77853 (Inconsistent substr_compare behaviour with empty
    haystack). (Nikita)

04 Apr 2019, PHP 7.3.4

- Core:
  . Fixed bug #77738 (Nullptr deref in zend_compile_expr). (Laruence)
  . Fixed bug #77660 (Segmentation fault on break 2147483648). (Laruence)
  . Fixed bug #77652 (Anonymous classes can lose their interface information).
    (Nikita)
  . Fixed bug #77345 (Stack Overflow caused by circular reference in garbage
    collection). (Alexandru Patranescu, Nikita, Dmitry)
  . Fixed bug #76956 (Wrong value for 'syslog.filter' documented in php.ini).
    (cmb)

- Apache2Handler:
  . Fixed bug #77648 (BOM in sapi/apache2handler/php_functions.c). (cmb)

- Bcmath:
  . Fixed bug #77742 (bcpow() implementation related to gcc compiler
    optimization). (Nikita)

- CLI Server:
  . Fixed bug #77722 (Incorrect IP set to $_SERVER['REMOTE_ADDR'] on the
    localhost). (Nikita)

- COM:
  . Fixed bug #77578 (Crash when php unload). (cmb)

- EXIF:
  . Fixed bug #77753 (Heap-buffer-overflow in php_ifd_get32s). (CVE-2019-11034)
    (Stas)
  . Fixed bug #77831 (Heap-buffer-overflow in exif_iif_add_value).
    (CVE-2019-11035) (Stas)

- FPM:
  . Fixed bug #77677 (FPM fails to build on AIX due to missing WCOREDUMP).
    (Kevin Adler)

- GD:
  . Fixed bug #77700 (Writing truecolor images as GIF ignores interlace flag).
    (cmb)

- MySQLi:
  . Fixed bug #77597 (mysqli_fetch_field hangs scripts). (Nikita)

- Opcache:
  . Fixed bug #77743 (Incorrect pi node insertion for jmpznz with identical
    successors). (Nikita)

- PCRE:
  . Fixed bug #76127 (preg_split does not raise an error on invalid UTF-8).
    (Nikita)

- Phar:
  . Fixed bug #77697 (Crash on Big_Endian platform). (Laruence)

- phpdbg:
  . Fixed bug #77767 (phpdbg break cmd aliases listed in help do not match
    actual aliases). (Miriam Lauter)

- sodium:
  . Fixed bug #77646 (sign_detached() strings not terminated). (Frank)

- SQLite3:
  . Added sqlite3.defensive INI directive. (BohwaZ)

- Standard:
  . Fixed bug #77664 (Segmentation fault when using undefined constant in
    custom wrapper). (Laruence)
  . Fixed bug #77669 (Crash in extract() when overwriting extracted array).
    (Nikita)
  . Fixed bug #76717 (var_export() does not create a parsable value for
    PHP_INT_MIN). (Nikita)
  . Fixed bug #77765 (FTP stream wrapper should set the directory as
    executable). (Vlad Temian)

07 Mar 2019, PHP 7.3.3

- Core:
  . Fixed bug #77589 (Core dump using parse_ini_string with numeric sections).
    (Laruence)
  . Fixed bug #77329 (Buffer Overflow via overly long Error Messages).
    (Dmitry)
  . Fixed bug #77494 (Disabling class causes segfault on member access).
    (Dmitry)
  . Fixed bug #77498 (Custom extension Segmentation fault when declare static
    property). (Nikita)
  . Fixed bug #77530 (PHP crashes when parsing `(2)::class`). (Ekin)
  . Fixed bug #77546 (iptcembed broken function). (gdegoulet)
  . Fixed bug #77630 (rename() across the device may allow unwanted access
    during processing). (Stas)

- COM:
  . Fixed bug #77621 (Already defined constants are not properly reported).
    (cmb)
  . Fixed bug #77626 (Persistence confusion in php_com_import_typelib()). (cmb)

- EXIF:
  . Fixed bug #77509 (Uninitialized read in exif_process_IFD_in_TIFF). (Stas)
  . Fixed bug #77540 (Invalid Read on exif_process_SOFn). (Stas)
  . Fixed bug #77563 (Uninitialized read in exif_process_IFD_in_MAKERNOTE). (Stas)
  . Fixed bug #77659 (Uninitialized read in exif_process_IFD_in_MAKERNOTE). (Stas)

- Mbstring:
  . Fixed bug #77514 (mb_ereg_replace() with trailing backslash adds null byte).
    (Nikita)

- MySQL
  . Disabled LOCAL INFILE by default, can be enabled using php.ini directive
    mysqli.allow_local_infile for mysqli, or PDO::MYSQL_ATTR_LOCAL_INFILE
    attribute for pdo_mysql. (Darek Slusarczyk)

- OpenSSL:
  . Fixed bug #77390 (feof might hang on TLS streams in case of fragmented TLS
    records). (Abyl Valg, Jakub Zelenka)

- PDO_OCI:
  . Support Oracle Database tracing attributes ACTION, MODULE,
    CLIENT_INFO, and CLIENT_IDENTIFIER. (Cameron Porter)

- PHAR:
  . Fixed bug #77396 (Null Pointer Dereference in phar_create_or_parse_filename).
    (bishop)
  . Fixed bug #77586 (phar_tar_writeheaders_int() buffer overflow). (bishop)

- phpdbg:
  . Fixed bug #76596 (phpdbg support for display_errors=stderr). (kabel)

- SPL:
  . Fixed bug #51068 (DirectoryIterator glob:// don't support current path
    relative queries). (Ahmed Abdou)
  . Fixed bug #77431 (openFile() silently truncates after a null byte). (cmb)

- Standard:
  . Fixed bug #77552 (Unintialized php_stream_statbuf in stat functions).
    (John Stevenson)
  . Fixed bug #77612 (setcookie() sets incorrect SameSite header if all of its
    options filled). (Nikita)

07 Feb 2019, PHP 7.3.2

- Core:
  . Fixed bug #77369 (memcpy with negative length via crafted DNS response). (Stas)
  . Fixed bug #77387 (Recursion detection broken when printing GLOBALS).
    (Laruence)
  . Fixed bug #77376 ("undefined function" message no longer includes
    namespace). (Laruence)
  . Fixed bug #77357 (base64_encode / base64_decode doest not work on nested
    VM). (Nikita)
  . Fixed bug #77339 (__callStatic may get incorrect arguments). (Dmitry)
  . Fixed bug #77317 (__DIR__, __FILE__, realpath() reveal physical path for
    subst virtual drive). (Anatol)
  . Fixed bug #77263 (Segfault when using 2 RecursiveFilterIterator). (Dmitry)
  . Fixed bug #77447 (PHP 7.3 built with ASAN crashes in
    zend_cpu_supports_avx2). (Nikita)
  . Fixed bug #77484 (Zend engine crashes when calling realpath in invalid
    working dir). (Anatol)

- Curl:
  . Fixed bug #76675 (Segfault with H2 server push). (Pedro Magalhães)

- Fileinfo:
  . Fixed bug #77346 (webm files incorrectly detected as
    application/octet-stream). (Anatol)

- FPM:
  . Fixed bug #77430 (php-fpm crashes with Main process exited, code=dumped,
    status=11/SEGV). (Jakub Zelenka)

- GD:
  . Fixed bug #73281 (imagescale(…, IMG_BILINEAR_FIXED) can cause black border).
    (cmb)
  . Fixed bug #73614 (gdImageFilledArc() doesn't properly draw pies). (cmb)
  . Fixed bug #77272 (imagescale() may return image resource on failure). (cmb)
  . Fixed bug #77391 (1bpp BMPs may fail to be loaded). (Romain Déoux, cmb)
  . Fixed bug #77479 (imagewbmp() segfaults with very large images). (cmb)

- ldap:
  . Fixed bug #77440 (ldap_bind using ldaps or ldap_start_tls()=exception in
    libcrypto-1_1-x64.dll). (Anatol)

- Mbstring:
  . Fixed bug #77428 (mb_ereg_replace() doesn't replace a substitution
    variable). (Nikita)
  . Fixed bug #77454 (mb_scrub() silently truncates after a null byte).
    (64796c6e69 at gmail dot com)

- MySQLnd:
  . Fixed bug #77308 (Unbuffered queries memory leak). (Dmitry)
  . Fixed bug #75684 (In mysqlnd_ext_plugin.h the plugin methods family has
      no external visibility). (Anatol)

- Opcache:
  . Fixed bug #77266 (Assertion failed in dce_live_ranges). (Laruence)
  . Fixed bug #77257 (value of variable assigned in a switch() construct gets
    lost). (Nikita)
  . Fixed bug #77434 (php-fpm workers are segfaulting in zend_gc_addre).
    (Nikita)
  . Fixed bug #77361 (configure fails on 64-bit AIX when opcache enabled).
    (Kevin Adler)
  . Fixed bug #77287 (Opcache literal compaction is incompatible with EXT
    opcodes). (Nikita)

- PCRE:
  . Fixed bug #77338 (get_browser with empty string). (Nikita)

- PDO:
  . Fixed bug #77273 (array_walk_recursive corrupts value types leading to PDO
    failure). (Nikita)

- PDO MySQL:
  . Fixed bug #77289 (PDO MySQL segfaults with persistent connection).
    (Lauri Kenttä)

- SOAP:
  . Fixed bug #77410 (Segmentation Fault when executing method with an empty
    parameter). (Nikita)

- Sockets:
  . Fixed bug #76839 (socket_recvfrom may return an invalid 'from' address
    on MacOS). (Michael Meyer)

- SPL:
  . Fixed bug #77298 (segfault occurs when add property to unserialized empty
    ArrayObject). (jhdxr)

- Standard:
  . Fixed bug #77395 (segfault about array_multisort). (Laruence)
  . Fixed bug #77439 (parse_str segfaults when inserting item into existing
    array). (Nikita)

10 Jan 2019, PHP 7.3.1

- Core:
  . Fixed bug #76654 (Build failure on Mac OS X on 32-bit Intel). (Ryandesign)
  . Fixed bug #71041 (zend_signal_startup() needs ZEND_API).
    (Valentin V. Bartenev)
  . Fixed bug #76046 (PHP generates "FE_FREE" opcode on the wrong line).
    (Nikita)
  . Fixed bug #77291 (magic methods inherited from a trait may be ignored).
    (cmb)

- CURL:
  . Fixed bug #77264 (curl_getinfo returning microseconds, not seconds).
    (Pierrick)

- COM:
  . Fixed bug #77177 (Serializing or unserializing COM objects crashes). (cmb)

- Exif:
  . Fixed bug #77184 (Unsigned rational numbers are written out as signed
    rationals). (Colin Basnett)

- GD:
  . Fixed bug #77195 (Incorrect error handling of imagecreatefromjpeg()). (cmb)
  . Fixed bug #77198 (auto cropping has insufficient precision). (cmb)
  . Fixed bug #77200 (imagecropauto(…, GD_CROP_SIDES) crops left but not right).
    (cmb)
  . Fixed bug #77269 (efree() on uninitialized Heap data in imagescale leads to
    use-after-free). (cmb)
  . Fixed bug #77270 (imagecolormatch Out Of Bounds Write on Heap). (cmb)

- MBString:
  . Fixed bug #77367 (Negative size parameter in mb_split). (Stas)
  . Fixed bug #77370 (Buffer overflow on mb regex functions - fetch_token).
    (Stas)
  . Fixed bug #77371 (heap buffer overflow in mb regex functions
    - compile_string_node). (Stas)
  . Fixed bug #77381 (heap buffer overflow in multibyte match_at). (Stas)
  . Fixed bug #77382 (heap buffer overflow due to incorrect length in
    expand_case_fold_string). (Stas)
  . Fixed bug #77385 (buffer overflow in fetch_token). (Stas)
  . Fixed bug #77394 (Buffer overflow in multibyte case folding - unicode).
    (Stas)
  . Fixed bug #77418 (Heap overflow in utf32be_mbc_to_code). (Stas)

- OCI8:
  . Fixed bug #76804 (oci_pconnect with OCI_CRED_EXT not working). (KoenigsKind)
  . Added oci_set_call_timeout() for call timeouts.
  . Added oci_set_db_operation() for the DBOP end-to-end-tracing attribute.

- Opcache:
  . Fixed bug #77215 (CFG assertion failure on multiple finalizing switch
    frees in one block). (Nikita)
  . Fixed bug #77275 (OPcache optimization problem for ArrayAccess->offsetGet).
    (Nikita)

- PCRE:
  . Fixed bug #77193 (Infinite loop in preg_replace_callback). (Anatol)

- PDO:
  . Handle invalid index passed to PDOStatement::fetchColumn() as error. (Sergei
    Morozov)

- Phar:
  . Fixed bug #77247 (heap buffer overflow in phar_detect_phar_fname_ext). (Stas)

- Soap:
  . Fixed bug #77088 (Segfault when using SoapClient with null options).
    (Laruence)

- Sockets:
  . Fixed bug #77136 (Unsupported IPV6_RECVPKTINFO constants on macOS).
    (Mizunashi Mana)

- Sodium:
  . Fixed bug #77297 (SodiumException segfaults on PHP 7.3). (Nikita, Scott)

- SPL:
  . Fixed bug #77359 (spl_autoload causes segfault). (Lauri Kenttä)
  . Fixed bug #77360 (class_uses causes segfault). (Lauri Kenttä)

- SQLite3:
  . Fixed bug #77051 (Issue with re-binding on SQLite3). (BohwaZ)

- Xmlrpc:
  . Fixed bug #77242 (heap out of bounds read in xmlrpc_decode()). (cmb)
  . Fixed bug #77380 (Global out of bounds read in xmlrpc base64 code). (Stas)

06 Dec 2018, PHP 7.3.0

- Core:
  . Improved PHP GC. (Dmitry, Nikita)
  . Redesigned the old ext_skel program written in PHP, run:
    'php ext_skel.php' for all options. This means there are no dependencies,
    thus making it work on Windows out of the box. (Kalle)
  . Removed support for BeOS. (Kalle)
  . Add PHP_VERSION to phpinfo() <title/>. (github/MattJeevas)
  . Add net_get_interfaces(). (Sara, Joe, Anatol)
  . Added gc_status(). (Benjamin Eberlei)
  . Implemented flexible heredoc and nowdoc syntax, per
    RFC https://wiki.php.net/rfc/flexible_heredoc_nowdoc_syntaxes.
    (Thomas Punt)
  . Added support for references in list() and array destructuring, per
    RFC https://wiki.php.net/rfc/list_reference_assignment.
    (David Walker)
  . Improved effectiveness of ZEND_SECURE_ZERO for NetBSD and systems
    without native similar feature. (devnexen)
  . Added syslog.facility and syslog.ident INI entries for customizing syslog
    logging. (Philip Prindeville)
  . Fixed bug #75683 (Memory leak in zend_register_functions() in ZTS mode).
    (Dmitry)
  . Fixed bug #75031 (support append mode in temp/memory streams). (adsr)
  . Fixed bug #74860 (Uncaught exceptions not being formatted properly when
    error_log set to "syslog"). (Philip Prindeville)
  . Fixed bug #75220 (Segfault when calling is_callable on parent).
    (andrewnester)
  . Fixed bug #69954 (broken links and unused config items in distributed ini
    files). (petk)
  . Fixed bug #74922 (Composed class has fatal error with duplicate, equal const
    properties). (pmmaga)
  . Fixed bug #63911 (identical trait methods raise errors during composition).
    (pmmaga)
  . Fixed bug #75677 (Clang ignores fastcall calling convention on variadic
    function). (Li-Wen Hsu)
  . Fixed bug #54043 (Remove inconsitency of internal exceptions and user
    defined exceptions). (Nikita)
  . Fixed bug #53033 (Mathematical operations convert objects to integers).
    (Nikita)
  . Fixed bug #73108 (Internal class cast handler uses integer instead of
    float). (Nikita)
  . Fixed bug #75765 (Fatal error instead of Error exception when base class is
    not found). (Timur Ibragimov)
  . Fixed bug #76198 (Wording: "iterable" is not a scalar type). (Levi Morrison)
  . Fixed bug #76137 (config.guess/config.sub do not recognize RISC-V). (cmb)
  . Fixed bug #76427 (Segfault in zend_objects_store_put). (Laruence)
  . Fixed bug #76422 (ftruncate fails on files > 2GB). (Anatol)
  . Fixed bug #76509 (Inherited static properties can be desynchronized from
    their parent by ref). (Nikita)
  . Fixed bug #76439 (Changed behaviour in unclosed HereDoc). (Nikita, tpunt)
  . Fixed bug #63217 (Constant numeric strings become integers when used as
    ArrayAccess offset). (Rudi Theunissen, Dmitry)
  . Fixed bug #33502 (Some nullary functions don't check the number of
    arguments). (cmb)
  . Fixed bug #76392 (Error relocating sapi/cli/php: unsupported relocation
    type 37). (Peter Kokot)
  . The declaration and use of case-insensitive constants has been deprecated.
    (Nikita)
  . Added syslog.filter INI entry for syslog filtering. (Philip Prindeville)
  . Fixed bug #76667 (Segfault with divide-assign op and __get + __set).
    (Laruence)
  . Fixed bug #76030 (RE2C_FLAGS rarely honoured) (Cristian Rodríguez)
  . Fixed broken zend_read_static_property (Laruence)
  . Fixed bug #76773 (Traits used on the parent are ignored for child classes).
    (daverandom)
  . Fixed bug #76767 (‘asm’ operand has impossible constraints in zend_operators.h).
    (ondrej)
  . Fixed bug #76752 (Crash in ZEND_COALESCE_SPEC_TMP_HANDLER - assertion in
    _get_zval_ptr_tmp failed). (Laruence)
  . Fixed bug #76820 (Z_COPYABLE invalid definition). (mvdwerve, cmb)
  . Fixed bug #76510 (file_exists() stopped working for phar://). (cmb)
  . Fixed bug #76869 (Incorrect bypassing protected method accessibilty check).
    (Dmitry)
  . Fixed bug #72635 (Undefined class used by class constant in constexpr
    generates fatal error). (Nikita)
  . Fixed bug #76947 (file_put_contents() blocks the directory of the file
    (__DIR__)). (Anatol)
  . Fixed bug #76979 (define() error message does not mention resources as
    valid values). (Michael Moravec)
  . Fixed bug #76825 (Undefined symbols ___cpuid_count). (Laruence, cmb)
  . Fixed bug #77110 (undefined symbol zend_string_equal_val in C++ build).
    (Remi)

- BCMath:
  . Implemented FR #67855 (No way to get current scale in use). (Chris Wright,
    cmb)
  . Fixed bug #66364 (BCMath bcmul ignores scale parameter). (cmb)
  . Fixed bug #75164 (split_bc_num() is pointless). (cmb)
  . Fixed bug #75169 (BCMath errors/warnings bypass PHP's error handling). (cmb)

- CLI:
  . Fixed bug #44217 (Output after stdout/stderr closed cause immediate exit
    with status 0). (Robert Lu)
  . Fixed bug #77111 (php-win.exe corrupts unicode symbols from cli
    parameters). (Anatol)

- cURL:
  . Expose curl constants from curl 7.50 to 7.61. (Pierrick)
  . Fixed bug #74125 (Fixed finding CURL on systems with multiarch support).
    (cebe)

- Date:
  . Implemented FR #74668: Add DateTime::createFromImmutable() method.
    (majkl578, Rican7)
  . Fixed bug #75222 (DateInterval microseconds property always 0). (jhdxr)
  . Fixed bug #68406 (calling var_dump on a DateTimeZone object modifies it).
    (jhdxr)
  . Fixed bug #76131 (mismatch arginfo for date_create). (carusogabriel)
  . Updated timelib to 2018.01RC1 to address several bugs:
    . Fixed bug #75577 (DateTime::createFromFormat does not accept 'v' format
      specifier). (Derick)
    . Fixed bug #75642 (Wrap around behaviour for microseconds is not working).
      (Derick)

- DBA:
  . Fixed bug #75264 (compiler warnings emitted). (petk)

- DOM:
  . Fixed bug #76285 (DOMDocument::formatOutput attribute sometimes ignored).
    (Andrew Nester, Laruence, Anatol)

- Fileinfo:
  . Fixed bug #77095 (slowness regression in 7.2/7.3 (compared to 7.1)).
    (Anatol)

- Filter:
  . Added the 'add_slashes' sanitization mode (FILTER_SANITIZE_ADD_SLASHES).
	(Kalle)

- FPM:
  . Added fpm_get_status function. (Till Backhaus)
  . Fixed bug #62596 (getallheaders() missing with PHP-FPM). (Remi)
  . Fixed bug #69031 (Long messages into stdout/stderr are truncated
    incorrectly) - added new log related FPM configuration options:
    log_limit, log_buffering and decorate_workers_output. (Jakub Zelenka)

- ftp:
  . Fixed bug #77151 (ftp_close(): SSL_read on shutdown). (Remi)

- GD:
  . Added support for WebP in imagecreatefromstring(). (Andreas Treichel, cmb)

- GMP:
  . Export internal structures and accessor helpers for GMP object. (Sara)
  . Added gmp_binomial(n, k). (Nikita)
  . Added gmp_lcm(a, b). (Nikita)
  . Added gmp_perfect_power(a). (Nikita)
  . Added gmp_kronecker(a, b). (Nikita)

- iconv:
  . Fixed bug #53891 (iconv_mime_encode() fails to Q-encode UTF-8 string). (cmb)
  . Fixed bug #77147 (Fixing 60494 ignored ICONV_MIME_DECODE_CONTINUE_ON_ERROR).
    (cmb)

- IMAP:
  . Fixed bug #77020 (null pointer dereference in imap_mail). (cmb)
  . Fixed bug #77153 (imap_open allows to run arbitrary shell commands via
    mailbox parameter). (Stas)

- Interbase:
  . Fixed bug #75453 (Incorrect reflection for ibase_[p]connect). (villfa)
  . Fixed bug #76443 (php+php_interbase.dll crash on module_shutdown). (Kalle)


- intl:
  . Fixed bug #75317 (UConverter::setDestinationEncoding changes source instead
    of destination). (andrewnester)
  . Fixed bug #76829 (Incorrect validation of domain on idn_to_utf8()
    function). (Anatol)

- JSON:
  . Added JSON_THROW_ON_ERROR flag. (Andrea)

- LDAP:
  . Added ldap_exop_refresh helper for EXOP REFRESH operation with dds overlay.
    (Come)
  . Added full support for sending and parsing ldap controls. (Come)
  . Fixed bug #49876 (Fix LDAP path lookup on 64-bit distros). (dzuelke)

- libxml2:
  . Fixed bug #75871 (use pkg-config where available). (pmmaga)

- litespeed:
  . Fixed bug #75248 (Binary directory doesn't get created when building
    only litespeed SAPI). (petk)
  . Fixed bug #75251 (Missing program prefix and suffix). (petk)

- MBstring:
  . Updated to Oniguruma 6.9.0. (cmb)
  . Fixed bug #65544 (mb title case conversion-first word in quotation isn't
    capitalized). (Nikita)
  . Fixed bug #71298 (MB_CASE_TITLE misbehaves with curled apostrophe/quote).
    (Nikita)
  . Fixed bug #73528 (Crash in zif_mb_send_mail). (Nikita)
  . Fixed bug #74929 (mbstring functions version 7.1.1 are slow compared to 5.3
    on Windows). (Nikita)
  . Fixed bug #76319 (mb_strtolower with invalid UTF-8 causes segmentation
    fault). (Nikita)
  . Fixed bug #76574 (use of undeclared identifiers INT_MAX and LONG_MAX). (cmb)
  . Fixed bug #76594 (Bus Error due to unaligned access in zend_ini.c
    OnUpdateLong). (cmb, Nikita)
  . Fixed bug #76706 (mbstring.http_output_conv_mimetypes is ignored). (cmb)
  . Fixed bug #76958 (Broken UTF7-IMAP conversion). (Nikita)
  . Fixed bug #77025 (mb_strpos throws Unknown encoding or conversion error).
    (Nikita)
  . Fixed bug #77165 (mb_check_encoding crashes when argument given an empty
    array). (Nikita)

- Mysqlnd:
  . Fixed bug #76386 (Prepared Statement formatter truncates fractional seconds
    from date/time column). (Victor Csiky)

- ODBC:
  . Removed support for ODBCRouter. (Kalle)
  . Removed support for Birdstep. (Kalle)
  . Fixed bug #77079 (odbc_fetch_object has incorrect type signature).
    (Jon Allen)

- Opcache:
  . Fixed bug #76466 (Loop variable confusion). (Dmitry, Laruence, Nikita)
  . Fixed bug #76463 (var has array key type but not value type). (Laruence)
  . Fixed bug #76446 (zend_variables.c:73: zend_string_destroy: Assertion
    `!(zval_gc_flags((str)->gc)). (Nikita, Laruence)
  . Fixed bug #76711 (OPcache enabled triggers false-positive "Illegal string
    offset"). (Dmitry)
  . Fixed bug #77058 (Type inference in opcache causes side effects). (Nikita)
  . Fixed bug #77092 (array_diff_key() - segmentation fault). (Nikita)

- OpenSSL:
  . Added openssl_pkey_derive function. (Jim Zubov)
  . Add min_proto_version and max_proto_version ssl stream options as well as
    related constants for possible TLS protocol values. (Jakub Zelenka)

- PCRE:
  . Implemented https://wiki.php.net/rfc/pcre2-migration. (Anatol, Dmitry)
  . Upgrade PCRE2 to 10.32. (Anatol)
  . Fixed bug #75355 (preg_quote() does not quote # control character).
    (Michael Moravec)
  . Fixed bug #76512 (\w no longer includes unicode characters). (cmb)
  . Fixed bug #76514 (Regression in preg_match makes it fail with
    PREG_JIT_STACKLIMIT_ERROR). (Anatol)
  . Fixed bug #76909 (preg_match difference between 7.3 and < 7.3). (Anatol)

- PDO_DBlib:
  . Implemented FR #69592 (allow 0-column rowsets to be skipped automatically).
    (fandrieu)
  . Expose TDS version as \PDO::DBLIB_ATTR_TDS_VERSION attribute on \PDO
    instance. (fandrieu)
  . Treat DATETIME2 columns like DATETIME. (fandrieu)
  . Fixed bug #74243 (allow locales.conf to drive datetime format). (fandrieu)

- PDO_Firebird:
  . Fixed bug #74462 (PDO_Firebird returns only NULLs for results with boolean
    for FIREBIRD >= 3.0). (Dorin Marcoci)

- PDO_OCI:
  . Fixed bug #74631 (PDO_PCO with PHP-FPM: OCI environment initialized
    before PHP-FPM sets it up). (Ingmar Runge)

- PDO SQLite
  . Add support for additional open flags

- pgsql:
  . Added new error constants for pg_result_error(): PGSQL_DIAG_SCHEMA_NAME,
    PGSQL_DIAG_TABLE_NAME, PGSQL_DIAG_COLUMN_NAME, PGSQL_DIAG_DATATYPE_NAME,
    PGSQL_DIAG_CONSTRAINT_NAME and PGSQL_DIAG_SEVERITY_NONLOCALIZED. (Kalle)
  . Fixed bug #77047 (pg_convert has a broken regex for the 'TIME WITHOUT
    TIMEZONE' data type). (Andy Gajetzki)

- phar:
  . Fixed bug #74991 (include_path has a 4096 char limit in some cases).
    (bwbroersma)
  . Fixed bug #65414 (deal with leading slash when adding files correctly).
    (bishopb)

- readline:
  . Added completion_append_character and completion_suppress_append options
    to readline_info() if linked against libreadline. (krageon)

- Session:
  . Fixed bug #74941 (session fails to start after having headers sent).
    (morozov)

- SimpleXML:
  . Fixed bug #54973 (SimpleXML casts integers wrong). (Nikita)
  . Fixed bug #76712 (Assignment of empty string creates extraneous text node).
    (cmb)

- Sockets:
  . Fixed bug #67619 (Validate length on socket_write). (thiagooak)

- SOAP:
  . Fixed bug #75464 (Wrong reflection on SoapClient::__setSoapHeaders).
    (villfa)
  . Fixed bug #70469 (SoapClient generates E_ERROR even if exceptions=1 is
    used). (Anton Artamonov)
  . Fixed bug #50675 (SoapClient can't handle object references correctly).
    (Cameron Porter)
  . Fixed bug #76348 (WSDL_CACHE_MEMORY causes Segmentation fault). (cmb)
  . Fixed bug #77141 (Signedness issue in SOAP when precision=-1). (cmb)

- SPL:
  . Fixed bug #74977 (Appending AppendIterator leads to segfault).
    (Andrew Nester)
  . Fixed bug #75173 (incorrect behavior of AppendIterator::append in foreach
    loop). (jhdxr)
  . Fixed bug #74372 (autoloading file with syntax error uses next autoloader,
    may hide parse error). (Nikita)
  . Fixed bug #75878 (RecursiveTreeIterator::setPostfix has wrong signature).
    (cmb)
  . Fixed bug #74519 (strange behavior of AppendIterator). (jhdxr)
  . Fixed bug #76131 (mismatch arginfo for splarray constructor).
    (carusogabriel)

- SQLite3:
  . Updated bundled libsqlite to 3.24.0. (cmb)

- Standard:
  . Added is_countable() function. (Gabriel Caruso)
  . Added support for the SameSite cookie directive, including an alternative
    signature for setcookie(), setrawcookie() and session_set_cookie_params().
    (Frederik Bosch, pmmaga)
  . Remove superfluous warnings from inet_ntop()/inet_pton(). (daverandom)
  . Fixed bug #75916 (DNS_CAA record results contain garbage). (Mike,
    Philip Sharp)
  . Fixed unserialize(), to disable creation of unsupported data structures
    through manually crafted strings. (Dmitry)
  . Fixed bug #75409 (accept EFAULT in addition to ENOSYS as indicator
    that getrandom() is missing). (sarciszewski)
  . Fixed bug #74719 (fopen() should accept NULL as context). (Alexander Holman)
  . Fixed bug #69948 (path/domain are not sanitized in setcookie). (cmb)
  . Fixed bug #75996 (incorrect url in header for mt_rand). (tatarbj)
  . Added hrtime() function, to get high resolution time. (welting)
  . Fixed bug #48016 (stdClass::__setState is not defined although var_export()
    uses it). (Andrea)
  . Fixed bug #76136 (stream_socket_get_name should enclose IPv6 in brackets).
    (seliver)
  . Fixed bug #76688 (Disallow excessive parameters after options array).
    (pmmaga)
  . Fixed bug #76713 (Segmentation fault caused by property corruption).
    (Laruence)
  . Fixed bug #76755 (setcookie does not accept "double" type for expire time).
    (Laruence)
  . Fixed bug #76674 (improve array_* failure messages exposing what was passed
    instead of an array). (carusogabriel)
  . Fixed bug #76803 (ftruncate changes file pointer). (Anatol)
  . Fixed bug #76818 (Memory corruption and segfault). (Remi)
  . Fixed bug #77081 (ftruncate() changes seek pointer in c mode). (cmb, Anatol)

- Testing:
  . Implemented FR #62055 (Make run-tests.php support --CGI-- sections). (cmb)

- Tidy:
  . Support using tidyp instead of tidy. (devnexen)
  . Fixed bug #74707 (Tidy has incorrect ReflectionFunction param counts for
    functions taking tidy). (Gabriel Caruso)
  . Fixed arginfo for tidy::__construct(). (Tyson Andre)

- Tokenizer:
  . Fixed bug #76437 (token_get_all with TOKEN_PARSE flag fails to recognise
    close tag). (Laruence)
  . Fixed bug #75218 (Change remaining uncatchable fatal errors for parsing
    into ParseError). (Nikita)
  . Fixed bug #76538 (token_get_all with TOKEN_PARSE flag fails to recognise
    close tag with newline). (Nikita)
  . Fixed bug #76991 (Incorrect tokenization of multiple invalid flexible
    heredoc strings). (Nikita)

- XML:
  . Fixed bug #71592 (External entity processing never fails). (cmb)

- Zlib:
  . Added zlib/level context option for compress.zlib wrapper. (Sara)<|MERGE_RESOLUTION|>--- conflicted
+++ resolved
@@ -6,15 +6,11 @@
   . Fixed bug #80007 (Potential type confusion in unixtojd() parameter parsing).
     (Andy Postnikov)
 
-<<<<<<< HEAD
-03 Sep 2020, PHP 7.4.10
-=======
 - OPcache:
   . Fixed bug #80002 (calc free space for new interned string is wrong).
     (t-matsuno)
 
-03 Sep 2020, PHP 7.3.22
->>>>>>> fcd26ffc
+03 Sep 2020, PHP 7.4.10
 
 - Core:
   . Fixed bug #79884 (PHP_CONFIG_FILE_PATH is meaningless). (cmb)
