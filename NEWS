PHP                                                                        NEWS
|||||||||||||||||||||||||||||||||||||||||||||||||||||||||||||||||||||||||||||||
<<<<<<< HEAD
?? ??? ????, PHP 8.3.4
=======
?? ??? ????, PHP 8.2.18

- PDO:
  . Fix various PDORow bugs. (Girgias)

- SPL:
  . Fixed bug GH-13531 (Unable to resize SplfixedArray after being unserialized
    in PHP 8.2.15). (nielsdos)

- XML:
  . Fixed bug GH-13517 (Multiple test failures when building with
    --with-expat). (nielsdos)

14 Mar 2024, PHP 8.2.17
>>>>>>> 8494058a

- Core:
  . Fix ZTS persistent resource crashes on shutdown. (nielsdos)

- Curl:
  . Fix failing tests due to string changes in libcurl 8.6.0. (Ayesh)

- DOM:
  . Fix unlikely memory leak in case of namespace removal with extremely deep
    trees. (nielsdos)
  . Fix reference access in dimensions for DOMNodeList and DOMNodeMap.
    (nielsdos)

- Fileinfo:
  . Fixed bug GH-13344 (finfo::buffer(): Failed identify data 0:(null),
    backport). (nielsdos)

- FPM:
  . Fixed bug #75712 (getenv in php-fpm should not read $_ENV, $_SERVER).
    (Jakub Zelenka)

- GD:
  . Fixed bug GH-12019 (detection of image formats in system gd library).
    (Michael Orlitzky)

- MySQLnd:
  . Fixed bug GH-11950 ([mysqlnd] Fixed not to set CR_MALFORMED_PACKET to error
    if CR_SERVER_GONE_ERROR is already set). (Saki Takamachi)

- PDO:
  . Fix various PDORow bugs. (Girgias)

- PGSQL:
  . Fixed bug GH-13354 (pg_execute/pg_send_query_params/pg_send_execute
    with null value passed by reference). (George Barbarosie)
  . Fixed bug GH-13519 (PGSQL_CONNECT_FORCE_RENEW not working with persistent
    connections. (David Carlier)

- Standard:
  . Fixed bug GH-13279 (Instable array during in-place modification in uksort).
    (ilutov)
  . Fixed array key as hash to string (case insensitive) comparison typo
    for the second operand buffer size (albeit unused for now). (A. Slepykh)

- XML:
  . Fixed bug GH-13517 (Multiple test failures when building with
    --with-expat). (nielsdos)

15 Feb 2024, PHP 8.3.3

- Core:
  . Fixed timer leak in zend-max-execution-timers builds. (withinboredom)
  . Fixed bug GH-12349 (linking failure on ARM with mold). (Jan Palus)
  . Fixed bug GH-13097 (Anonymous class reference in trigger_error / thrown
    Exception). (nielsdos)
  . Fixed bug GH-13177 (PHP 8.3.2: final private constructor not allowed
    when used in trait). (nielsdos)
  . Fixed bug GH-13215 (GCC 14 build failure). (Remi)

- Curl:
  . Fix missing error check in curl_multi_init(). (divinity76)

- FPM:
  . Fixed bug GH-12996 (Incorrect SCRIPT_NAME with Apache ProxyPassMatch when
    plus in path). (Jakub Zelenka)

- GD:
  . Fixed bug GH-10344 (imagettfbbox(): Could not find/open font UNC path).
    (nielsdos)
  . Fixed bug GH-10614 (imagerotate will turn the picture all black, when
    rotated 90). (nielsdos)

- LibXML:
  . Fix crashes with entity references and predefined entities. (nielsdos)

- MySQLnd:
  . Fixed bug GH-12107 (When running a stored procedure (that returns a result
    set) twice, PHP crashes). (nielsdos)

- Opcache:
  . Fixed bug GH-13145 (strtok() is not comptime). (ilutov)
  . Fixed type inference of range(). (ilutov)
  . Fixed bug GH-13232 (Segmentation fault will be reported when JIT is off but
    JIT_debug is still on). (nielsdos)

- OpenSSL:
  . Fixed LibreSSL undefined reference when OPENSSL_NO_ENGINE not set.
   (David Carlier).

- PDO_Firebird:
  . Fix GH-13119 (Changed to convert float and double values ​​into strings using
    `H` format). (SakiTakamachi)

- Phar:
  . Fixed bug #71465 (PHAR doesn't know about litespeed). (nielsdos)
  . Fixed bug GH-13037 (PharData incorrectly extracts zip file). (nielsdos)

- Random:
  . Fixed bug GH-13138 (Randomizer::pickArrayKeys() does not detect broken
    engines). (timwolla)

- Session:
  . Fixed bug GH-12504 (Corrupted session written when there's a fatal error
    in autoloader). (nielsdos)

- Standard:
  . Fixed bug GH-13094 (range(9.9, '0') causes segmentation fault). (nielsdos)

- Streams:
  . Fixed bug GH-13071 (Copying large files using mmap-able source streams may
    exhaust available memory and fail). (nielsdos)

18 Jan 2024, PHP 8.3.2

- Core:
  . Fixed bug GH-12953 (false positive SSA integrity verification failed when
    loading composer classmaps with more than 11k elements). (nielsdos)
  . Fixed bug GH-12999 (zend_strnlen build when strnlen is unsupported).
    (rainerjung)
  . Fixed bug GH-12966 (missing cross-compiling 3rd argument so Autoconf
    doesn't emit warnings). (Peter Kokot)
  . Fixed bug GH-12854 (8.3 - as final trait-used method does not correctly
    report visibility in Reflection). (nielsdos)

- Cli:
  . Fix incorrect timeout in built-in web server when using router script and
    max_input_time. (ilutov)

- DOM:
  . Fixed bug GH-12870 (Creating an xmlns attribute results in a DOMException).
    (nielsdos)
  . Fix crash when toggleAttribute() is used without a document. (nielsdos)
  . Fix crash in adoptNode with attribute references. (nielsdos)
  . Fixed bug GH-13012 (DOMNode::isEqualNode() is incorrect when attribute
    order is different). (nielsdos)

- FFI:
  . Fixed bug GH-9698 (stream_wrapper_register crashes with FFI\CData).
    (Jakub Zelenka)
  . Fixed bug GH-12905 (FFI::new interacts badly with observers). (nielsdos)

- GD:
  . Fixed GH-13082 undefined behavior with GdFont instances handling with
    imageload* and imagechar*. (David Carlier)

- Intl:
  . Fixed GH-12943 (IntlDateFormatter::__construct accepts 'C' as valid locale).
    (David Carlier)

- Hash:
  . Fixed bug GH-12936 (hash() function hangs endlessly if using sha512 on
    strings >= 4GiB). (nielsdos)

- MBString:
  . When operating on a string with invalid encoding, mb_substr (as well
    as mb_strstr and its variants) defines character indices in the same
    way as other mbstring functions such as mb_strpos. (Alex Dowad)

- ODBC:
  . Fix crash on Apache shutdown with persistent connections. (nielsdos)

- Opcache:
  . Fixed oss-fuzz #64727 (JIT undefined array key warning may overwrite DIM
    with NULL when DIM is the same var as result). (ilutov)
  . Added workaround for SELinux mprotect execheap issue.
    See https://bugzilla.kernel.org/show_bug.cgi?id=218258. (ilutov)

- OpenSSL:
  . Fixed bug GH-12987 (openssl_csr_sign might leak new cert on error).
    (Jakub Zelenka)

- PDO:
  . Fix GH-12969 (Fixed PDO::getAttribute() to get PDO::ATTR_STRINGIFY_FETCHES).
    (SakiTakamachi)

- PDO_ODBC:
  . Fixed bug GH-12767 (Unable to turn on autocommit mode with setAttribute()).
    (SakiTakamachi)

- PGSQL:
  . Fixed auto_reset_persistent handling and allow_persistent type. (David Carlier)
  . Fixed bug GH-12974 (Apache crashes on shutdown when using pg_pconnect()).
    (nielsdos)

- Phar:
  . Fixed bug #77432 (Segmentation fault on including phar file). (nielsdos)

- PHPDBG:
  . Fixed bug GH-12962 (Double free of init_file in phpdbg_prompt.c). (nielsdos)

- SimpleXML:
  . Fix getting the address of an uninitialized property of a SimpleXMLElement
    resulting in a crash. (nielsdos)
  . Fixed bug GH-12929 (SimpleXMLElement with stream_wrapper_register can
    segfault). (nielsdos)

- Tidy:
  . Fixed bug GH-12980 (tidynode.props.attribute is missing
    "Boolean Attributes" and empty attributes). (nielsdos)

07 Dec 2023, PHP 8.3.1RC1

- Core:
  . Fixed bug GH-12758 / GH-12768 (Invalid opline in OOM handlers within
    ZEND_FUNC_GET_ARGS and ZEND_BIND_STATIC). (Florian Engelhardt)
  . Fix various missing NULL checks. (nielsdos, dstogov)
  . Fixed bug GH-12835 (Leak of call->extra_named_params on internal __call).
    (ilutov)
  . Fixed bug GH-12826 (Weird pointers issue in nested loops). (nielsdos)

- FPM:
  . Fixed bug GH-12705 (Segmentation fault in fpm_status_export_to_zval).
    (Patrick Prasse)

- FTP:
  . Fixed bug GH-9348 (FTP & SSL session reuse). (nielsdos)

- LibXML:
  . Fixed test failures for libxml2 2.12.0. (nielsdos)

- MySQLnd:
  . Avoid using uninitialised struct. (mikhainin)
  . Fixed bug GH-12791 (Possible dereference of NULL in MySQLnd debug code).
    (nielsdos)

- Opcache:
  . Fixed JIT bug (Function JIT emits "Uninitialized string offset" warning
    at the same time as invalid offset Error). (Girgias)
  . Fixed JIT bug (JIT emits "Attempt to assign property of non-object"
    warning at the same time as Error is being thrown). (Girgias)

- PDO PGSQL:
  . Fixed the default value of $fetchMode in PDO::pgsqlGetNotify() (kocsismate)

- SOAP:
  . Fixed bug GH-12838 ([SOAP] Temporary WSDL cache files not being deleted).
    (nielsdos)

- Standard
  . Fixed GH-12745 (http_build_query() default null argument for $arg_separator
    is implicitly coerced to string). (Girgias)

23 Nov 2023, PHP 8.3.0

- Bcmath
  . Fixed GH-11761 (removing trailing zeros from numbers) (jorgsowa)

- CLI:
  . Added pdeathsig to builtin server to terminate workers when the master
    process is killed. (ilutov)
  . Fixed bug GH-11104 (STDIN/STDOUT/STDERR is not available for CLI without
    a script). (nielsdos)
  . Implement GH-10024 (support linting multiple files at once using php -l).
    (nielsdos)

- Core:
  . Fix GH-11388 (Allow "final" modifier when importing a method from a trait).
    (nielsdos)
  . Fixed bug GH-11406 (segfault with unpacking and magic method closure).
    (nielsdos)
  . Fixed bug GH-9388 (Improve unset property and __get type incompatibility
    error message). (ilutov)
  . SA_ONSTACK is now set for signal handlers to be friendlier to other
    in-process code such as Go's cgo. (Kévin Dunglas)
  . SA_ONSTACK is now set when signals are disabled. (Kévin Dunglas)
  . Fix GH-9649: Signal handlers now do a no-op instead of crashing when
    executed on threads not managed by TSRM. (Kévin Dunglas)
  . Added shadow stack support for fibers. (Chen Hu)
  . Fix bug GH-9965 (Fix accidental caching of default arguments with side
    effects). (ilutov)
  . Implement GH-10217 (Use strlen() for determining the class_name length).
    (Dennis Buteyn)
  . Fix bug GH-8821 (Improve line numbers for errors in constant expressions).
    (ilutov)
  . Fix bug GH-10083 (Allow comments between & and parameter). (ilutov)
  . Zend Max Execution Timers is now enabled by default for ZTS builds on
    Linux. (Kévin Dunglas)
  . Fix bug GH-10469 (Disallow .. in open_basedir paths set at runtime).
    (ilutov)
  . Fix bug GH-10168, GH-10582 (Various segfaults with destructors and VM return
    values). (dstogov, nielsdos, ilutov)
  . Fix bug GH-10935 (Use of trait doesn't redeclare static property if class
    has inherited it from its parent). (ilutov)
  . Fix bug GH-11154 (Negative indices on empty array don't affect next chosen
    index). (ColinHDev)
  . Fix bug GH-8846 (Implement delayed early binding for classes without
    parents). (ilutov)
  . Fix bug #79836 (Segfault in concat_function). (nielsdos)
  . Fix bug #81705 (type confusion/UAF on set_error_handler with concat
    operation). (nielsdos)
  . Fix GH-11348 (Closure created from magic method does not accept named
    arguments). (nielsdos)
  . Fix GH-11388 (Allow "final" modifier when importing a method from a trait).
    (nielsdos)
  . Fixed bug GH-11406 (segfault with unpacking and magic method closure).
    (nielsdos)
  . Fixed bug GH-11507 (String concatenation performance regression in 8.3).
    (nielsdos)
  . Fixed GH-11488 (Missing "Optional parameter before required" deprecation on
    union null type). (ilutov)
  . Implement the #[\Override] attribute RFC. (timwolla)
  . Fixed bug GH-11601 (Incorrect handling of unwind and graceful exit
    exceptions). (ilutov)
  . Added zend_call_stack_get implementation for OpenBSD. (David Carlier)
  . Add stack limit check in zend_eval_const_expr(). (Arnaud)
  . Expose time spent collecting cycles in gc_status(). (Arnaud)
  . Remove WeakMap entries whose key is only reachable through the entry value.
    (Arnaud)
  . Resolve open_basedir paths on INI update. (ilutov)
  . Fixed oss-fuzz #60741 (Leak in open_basedir). (ilutov)
  . Fixed segfault during freeing of some incompletely initialized objects due
    to OOM error (PDO, SPL, XSL). (ilutov)
  . Introduced Zend guard recursion protection to fix __debugInfo issue.
    (Jakub Zelenka)
  . Fixed oss-fuzz #61712 (assertion failure with error handler during binary
    op). (nielsdos)
  . Fixed GH-11847 (DTrace enabled build is broken). (Filip Zrůst)
  . Fixed OSS Fuzz #61865 (Undef variable in ++/-- for declared property
    that is unset in error handler). (Girgias)
  . Fixed warning emitted when checking if a user stream is castable. (Girgias)
  . Fixed bug GH-12123 (Compile error on MacOS with C++ extension when using
    ZEND_BEGIN_ARG_WITH_RETURN_TYPE_INFO_EX). (kocsismate)
  . Fixed bug GH-12189 (#[Override] attribute in trait does not check for
    parent class implementations). (timwolla)
  . Fixed OSS Fuzz #62294 (Unsetting variable after ++/-- on string variable
    warning). (Girgias)
  . Fixed buffer underflow when compiling memoized expression. (ilutov)
  . Fixed oss-fuzz #63802 (OP1 leak in error path of post inc/dec). (ilutov)

- Curl:
  . Added Curl options and constants up to (including) version 7.87.
    (nielsdos, adoy)

- Date:
  . Implement More Appropriate Date/Time Exceptions RFC. (Derick)

- DOM:
  . Fix bug GH-8388 (DOMAttr unescapes character reference). (Tim Starling)
  . Fix bug GH-11308 (getElementsByTagName() is O(N^2)). (nielsdos)
  . Fix #79700 (wrong use of libxml oldNs leads to performance problem).
    (nielsdos)
  . Fix #77894 (DOMNode::C14N() very slow on generated DOMDocuments even after
    normalisation). (nielsdos)
  . Revert changes to DOMAttr::$value and DOMAttr::$nodeValue expansion.
    (nielsdos)
  . Fixed bug GH-11500 (Namespace reuse in createElementNS() generates wrong
    output). (nielsdos)
  . Implemented DOMDocument::adoptNode(). Previously this always threw a
    "not yet implemented" exception. (nielsdos)
  . Fixed bug GH-9628 (Implicitly removing nodes from \DOMDocument breaks
    existing references). (nielsdos)
  . Added DOMNode::contains() and DOMNameSpaceNode::contains(). (nielsdos)
  . Added DOMElement::getAttributeNames(). (nielsdos)
  . Added DOMNode::getRootNode(). (nielsdos)
  . Added DOMElement::className and DOMElement::id. (nielsdos)
  . Added DOMParentNode::replaceChildren(). (nielsdos)
  . Added DOMNode::isConnected and DOMNameSpaceNode::isConnected. (nielsdos)
  . Added DOMNode::parentElement and DOMNameSpaceNode::parentElement.
    (nielsdos)
  . Added DOMNode::isEqualNode(). (nielsdos)
  . Added DOMElement::insertAdjacentElement() and
    DOMElement::insertAdjacentText(). (nielsdos)
  . Added DOMElement::toggleAttribute(). (nielsdos)
  . Fixed bug GH-11792 (LIBXML_NOXMLDECL is not implemented or broken).
    (nielsdos)
  . adoptNode now respects the strict error checking property. (nielsdos)
  . Align DOMChildNode parent checks with spec. (nielsdos)
  . Fixed bug #80927 (Removing documentElement after creating attribute node:
    possible use-after-free). (nielsdos)
  . Fix various namespace prefix conflict resolution bugs. (nielsdos)
  . Fix calling createAttributeNS() without prefix causing the default
    namespace of the element to change. (nielsdos)
  . Fixed GH-11952 (Confusing warning when blocking entity loading via
    libxml_set_external_entity_loader). (nielsdos)
  . Fix broken cache invalidation with deallocated and reallocated document
    node. (nielsdos)
  . Fix compile error when php_libxml.h header is included in C++.
    (Remi, nielsdos)
  . Fixed bug #47531 (No way of removing redundant xmlns: declarations).
    (nielsdos)

- Exif:
  . Removed unneeded codepaths in exif_process_TIFF_in_JPEG(). (nielsdos)

- FFI:
  . Implement GH-11934 (Allow to pass CData into struct and/or union fields).
    (nielsdos, KapitanOczywisty)

- Fileinfo:
  . Upgrade bundled libmagic to 5.43. (Anatol)
  . Fix GH-11408 (Unable to build PHP 8.3.0 alpha 1 / fileinfo extension).
    (nielsdos)

- FPM:
  . The status.listen shared pool now uses the same php_values (including
    expose_php) and php_admin_value as the pool it is shared with. (dwxh)
  . Added warning to log when fpm socket was not registered on the expected
    path. (Joshua Behrens, Jakub Zelenka)
  . Fixed bug #76067 (system() function call leaks php-fpm listening sockets).
    (Mikhail Galanin, Jakub Zelenka)
  . Fixed GH-12077 (PHP 8.3.0RC1 borked socket-close-on-exec.phpt).
    (Jakub Zelenka)

- GD:
  . Removed imagerotate "ignore_transparent" argument since it has no effect.
    (David Carlier)

- Intl:
  . Added pattern format error infos for numfmt_set_pattern. (David Carlier)
  . Added MIXED_NUMBERS and HIDDEN_OVERLAY constants for
    the Spoofchecker's class. (David Carlier)
  . Updated datefmt_set_timezone/IntlDateformatter::setTimezone returns type.
    (David Carlier).
  . Updated IntlBreakInterator::setText return type. (David Carlier)
  . Updated IntlChar::enumCharNames return type. (David Carlier)
  . Removed the BC break on IntlDateFormatter::construct which threw an
    exception with an invalid locale. (David Carlier)

- JSON:
  . Added json_validate(). (Juan Morales)

- LDAP:
  . Deprecate calling ldap_connect() with separate hostname and port.
    (heiglandreas)

- LibXML:
  . Fix compile error with -Werror=incompatible-function-pointer-types and
    old libxml2. (nielsdos)

- MBString:
  . mb_detect_encoding is better able to identify the correct encoding for
    Turkish text. (Alex Dowad)
  . mb_detect_encoding's "non-strict" mode now behaves as described in the
    documentation. Previously, it would return false if the same byte
    (for example, the first byte) of the input string was invalid in all
    candidate encodings. More generally, it would eliminate candidate
    encodings from consideration when an invalid byte was seen, and if the
    same input byte eliminated all remaining encodings still under
    consideration, it would return false. On the other hand, if all candidate
    encodings but one were eliminated from consideration, it would return the
    last remaining one without regard for how many encoding errors might be
    encountered later in the string. This is different from the behavior
    described in the documentation, which says: "If strict is set to false,
    the closest matching encoding will be returned." (Alex Dowad)
  . mb_strtolower, mb_strtotitle, and mb_convert_case implement conditional
    casing rules for the Greek letter sigma. For mb_convert_case, conditional
    casing only applies to MB_CASE_LOWER and MB_CASE_TITLE modes, not to
    MB_CASE_LOWER_SIMPLE and MB_CASE_TITLE_SIMPLE. (Alex Dowad)
  . mb_detect_encoding is better able to identify UTF-8 and UTF-16 strings
    with a byte-order mark. (Alex Dowad)
  . mb_decode_mimeheader interprets underscores in QPrint-encoded MIME
    encoded words as required by RFC 2047; they are converted to spaces.
    Underscores must be encoded as "=5F" in such MIME encoded words.
    (Alex Dowad)
  . mb_encode_mimeheader no longer drops NUL (zero) bytes when
    QPrint-encoding the input string. This previously caused strings in
    certain text encodings, especially UTF-16 and UTF-32, to be
    corrupted by mb_encode_mimeheader. (Alex Dowad)
  . Implement mb_str_pad() RFC. (nielsdos)
  . Fixed bug GH-11514 (PHP 8.3 build fails with --enable-mbstring enabled).
    (nielsdos)
  . Fix use-after-free of mb_list_encodings() return value. (ilutov)
  . Fixed bug GH-11992 (utf_encodings.phpt fails on Windows 32-bit). (nielsdos)

- mysqli:
  . mysqli_fetch_object raises a ValueError instead of an Exception.
    (David Carlier)

- Opcache:
  . Added start, restart and force restart time to opcache's
    phpinfo section. (Mikhail Galanin)
  . Fix GH-9139: Allow FFI in opcache.preload when opcache.preload_user=root.
    (Arnaud, Kapitan Oczywisty)
  . Made opcache.preload_user always optional in the cli and phpdbg SAPIs.
    (Arnaud)
  . Allows W/X bits on page creation on FreeBSD despite system settings.
    (David Carlier)
  . Added memfd api usage, on Linux, for zend_shared_alloc_create_lock()
    to create an abstract anonymous file for the opcache's lock. (Max Kellermann)
  . Avoid resetting JIT counter handlers from multiple processes/threads.
    (ilutov)
  . Fixed COPY_TMP type inference for references. (ilutov)

- OpenSSL:
  . Added OPENSSL_CMS_OLDMIMETYPE and PKCS7_NOOLDMIMETYPE contants to switch
    between mime content types. (Daniel Kesselberg)
  . Fixed GH-11054: Reset OpenSSL errors when using a PEM public key.
    (Florian Moser)
  . Added support for additional EC parameters in openssl_pkey_new. (Eno-CN)

- PCNTL:
  . SA_ONSTACK is now set for pcntl_signal. (Kévin Dunglas)
  . Added SIGINFO constant. (David Carlier)

- PCRE:
  . Update bundled libpcre2 to 10.42. (nielsdos)

- PGSQL:
  . pg_fetch_object raises a ValueError instead of an Exception.
    (David Carlier)
  . pg_cancel use thread safe PQcancel api instead. (David Carlier)
  . pg_trace new PGSQL_TRACE_SUPPRESS_TIMESTAMPS/PGSQL_TRACE_REGRESS_MODE
    contants support. (David Carlier)
  . pg_set_error_verbosity adding PGSQL_ERRORS_STATE constant. (David Carlier)
  . pg_convert/pg_insert E_WARNING on type errors had been converted to
    ValueError/TypeError exceptions. (David Carlier)
  . Added pg_set_error_context_visibility to set the context's visibility
    within the error messages. (David Carlier)

- Phar:
  . Fix memory leak in phar_rename_archive(). (stkeke)

- POSIX:
  . Added posix_sysconf. (David Carlier)
  . Added posix_pathconf. (David Carlier)
  . Added posix_fpathconf. (David Carlier)
  . Fixed zend_parse_arg_long's bool pointer argument assignment. (Cristian Rodriguez)
  . Added posix_eaccess. (David Carlier)

- Random:
  . Added Randomizer::getBytesFromString(). (Joshua Rüsweg)
  . Added Randomizer::nextFloat(), ::getFloat(), and IntervalBoundary. (timwolla)
  . Enable getrandom() for NetBSD (from 10.x). (David Carlier)
  . Deprecate MT_RAND_PHP. (timwolla)
  . Fix Randomizer::getFloat() returning incorrect results under
    certain circumstances. (timwolla)

- Reflection:
  . Fix GH-9470 (ReflectionMethod constructor should not find private parent
    method). (ilutov)
  . Fix GH-10259 (ReflectionClass::getStaticProperties doesn't need null return
    type). (kocsismate)

- SAPI:
  . Fixed GH-11141 (Could not open input file: should be sent to stderr).
    (nielsdos)

- Session:
  . Fixed bug GH-11529 (Crash after dealing with an Apache request). (nielsdos)

- SimpleXML:
  . Fixed bug GH-12192 (SimpleXML infinite loop when getName() is called
    within foreach). (nielsdos)
  . Fixed bug GH-12208 (SimpleXML infinite loop when a cast is used inside a
    foreach). (nielsdos)
  . Fixed bug #55098 (SimpleXML iteration produces infinite loop). (nielsdos)

- Sockets:
  . Added SO_ATTACH_REUSEPORT_CBPF socket option, to give tighter control
    over socket binding for a cpu core. (David Carlier)
  . Added SKF_AD_QUEUE for cbpf filters. (David Carlier)
  . Added socket_atmark if send/recv needs using MSG_OOB. (David Carlier)
  . Added TCP_QUICKACK constant, to give tigher control over
    ACK delays. (David Carlier)
  . Added DONTFRAGMENT support for path MTU discovery purpose. (David Carlier)
  . Added AF_DIVERT for raw socket for divert ports. (David Carlier)
  . Added SOL_UPDLITE, UDPLITE_RECV_CSCOV and UDPLITE_SEND_CSCOV for updlite
    protocol support. (David Carlier)
  . Added SO_RERROR, SO_ZEROIZE and SO_SPLICE netbsd and openbsd constants.
    (David Carlier)
  . Added TCP_REPAIR for quietly close a connection. (David Carlier)
  . Added SO_REUSEPORT_LB freebsd constant. (David Carlier)
  . Added IP_BIND_ADDRESS_NO_PORT. (David Carlier)

- SPL:
  . Fixed GH-11573 (RecursiveDirectoryIterator::hasChildren is slow).
    (nielsdos)

- Standard:
  . E_NOTICEs emitted by unserialize() have been promoted to E_WARNING. (timwolla)
  . unserialize() now emits a new E_WARNING if the input contains unconsumed
    bytes. (timwolla)
  . Make array_pad's $length warning less confusing. (nielsdos)
  . E_WARNING emitted by strtok in the caase both arguments are not provided when
    starting tokenisation. (David Carlier)
  . password_hash() will now chain the original RandomException to the ValueError
    on salt generation failure. (timwolla)
  . Fix GH-10239 (proc_close after proc_get_status always returns -1). (nielsdos)
  . Improve the warning message for unpack() in case not enough values were
    provided. (nielsdos)
  . Fix GH-11010 (parse_ini_string() now preserves formatting of unquoted
    strings starting with numbers when the INI_SCANNER_TYPED flag is
    specified). (ilutov)
  . Fix GH-10742 (http_response_code emits no error when headers were already
    sent). (NattyNarwhal)
  . Added support for rounding negative places in number_format().
    (Marc Bennewitz)
  . Prevent precision loss on formatting decimal integers in number_format().
    (Marc Bennewitz)
  . Added usage of posix_spawn for proc_open when supported by OS.
    (Cristian Rodriguez)
  . Added $before_needle argument to strrchr(). (HypeMC)
  . Fixed GH-11982 (str_getcsv returns null byte for unterminated enclosure).
    (Jakub Zelenka)
  . Fixed str_decrement() on "1". (ilutov)

- Streams:
  . Fixed bug #51056: blocking fread() will block even if data is available.
    (Jakub Zelenka)
  . Added storing of the original path used to open xport stream.
    (Luc Vieillescazes)
  . Implement GH-8641 (STREAM_NOTIFY_COMPLETED over HTTP never emitted).
    (nielsdos, Jakub Zelenka)
  . Fix bug GH-10406 (fgets on a redis socket connection fails on PHP 8.3).
    (Jakub Zelenka)
  . Implemented GH-11242 (_php_stream_copy_to_mem: Allow specifying a maximum
    length without allocating a buffer of that size). (Jakub Zelenka)
  . Fixed bug #52335 (fseek() on memory stream behavior different than file).
    (Jakub Zelenka)
  . Fixed bug #76857 (Can read "non-existant" files). (Jakub Zelenka)

- XSLTProcessor:
  . Fixed bug #69168 (DomNode::getNodePath() returns invalid path). (nielsdos)

- ZIP:
  . zip extension version 1.22.0 for libzip 1.10.0. (Remi)
  . add new error macros (ER_DATA_LENGTH and ER_NOT_ALLOWED). (Remi)
  . add new archive global flags (ER_AFL_*). (Remi)
  . add ZipArchive::setArchiveFlag and ZipArchive::getArchiveFlag methods.
    (Remi)<|MERGE_RESOLUTION|>--- conflicted
+++ resolved
@@ -1,23 +1,6 @@
 PHP                                                                        NEWS
 |||||||||||||||||||||||||||||||||||||||||||||||||||||||||||||||||||||||||||||||
-<<<<<<< HEAD
 ?? ??? ????, PHP 8.3.4
-=======
-?? ??? ????, PHP 8.2.18
-
-- PDO:
-  . Fix various PDORow bugs. (Girgias)
-
-- SPL:
-  . Fixed bug GH-13531 (Unable to resize SplfixedArray after being unserialized
-    in PHP 8.2.15). (nielsdos)
-
-- XML:
-  . Fixed bug GH-13517 (Multiple test failures when building with
-    --with-expat). (nielsdos)
-
-14 Mar 2024, PHP 8.2.17
->>>>>>> 8494058a
 
 - Core:
   . Fix ZTS persistent resource crashes on shutdown. (nielsdos)
@@ -55,6 +38,10 @@
     with null value passed by reference). (George Barbarosie)
   . Fixed bug GH-13519 (PGSQL_CONNECT_FORCE_RENEW not working with persistent
     connections. (David Carlier)
+
+- SPL:
+  . Fixed bug GH-13531 (Unable to resize SplfixedArray after being unserialized
+    in PHP 8.2.15). (nielsdos)
 
 - Standard:
   . Fixed bug GH-13279 (Instable array during in-place modification in uksort).
