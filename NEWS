--- conflicted
+++ resolved
@@ -42,12 +42,9 @@
 - OpenSSL:
   . Fixed bug #74022 (PHP Fast CGI crashes when reading from a pfx file).
     (Anatol)
-<<<<<<< HEAD
   . Fixed bug #74099 (Memory leak with openssl_encrypt()). (Andrew Nester)
-=======
   . Fixed bug #74159 (Writing a large buffer to a non-blocking encrypted stream
     fails with "bad write retry"). (trowski)
->>>>>>> cc105150
 
 - Standard:
   . Fixed bug #74005 (mail.add_x_header causes RFC-breaking lone line feed).
