PHP                                                                        NEWS
|||||||||||||||||||||||||||||||||||||||||||||||||||||||||||||||||||||||||||||||
?? ??? ????, PHP 7.2.0RC6

- Core:
  . Fixed bug #75420 (Crash when modifing property name in __isset for
    BP_VAR_IS). (Laruence)

- GD:
  . Fixed bug #75437 (Wrong reflection on imagewebp). (Fabien Villepinte)

- Mysqli:
  . Fixed bug #75434 (Wrong reflection for mysqli_fetch_all function). (Fabien
    Villepinte)

26 Oct 2017, PHP 7.2.0RC5

- Core:
  . Fixed bug #75368 (mmap/munmap trashing on unlucky allocations). (Nikita,
    Dmitry)

- CLI:
  . Fixed bug #75287 (Builtin webserver crash after chdir in a shutdown
    function). (Laruence)

- Date:
  . Fixed bug #75055 (Out-Of-Bounds Read in timelib_meridian()). (Derick)

- Enchant:
  . Fixed bug #53070 (enchant_broker_get_path crashes if no path is set). (jelle
    van der Waa, cmb)
  . Fixed bug #75365 (Enchant still reports version 1.1.0). (cmb)

- Exif:
  . Fixed bug #75301 (Exif extension has built in revision version). (Peter
    Kokot)

- Fileinfo:
  . Upgrade bundled libmagic to 5.31. (Anatol)

- GD:
  . Fixed bug #65148 (imagerotate may alter image dimensions). (cmb)

- Intl:
  . Fixed bug #75378 ([REGRESSION] IntlDateFormatter::parse() does not change
    $position argument). (Laruence)
  . Fixed bug #75317 (UConverter::setDestinationEncoding changes source instead 
    of destination). (andrewnester)

- interbase:
  . Fixed bug #75453 (Incorrect reflection for ibase_[p]connect). (villfa)

- JSON:
  . Fixed bug #68567 (JSON_PARTIAL_OUTPUT_ON_ERROR can result in JSON with null
    key). (Jakub Zelenka)

- OCI8:
  . Fixed valgrind issue. (Tianfang Yang)

- Opcache:
  . Fixed bug (assertion fails with extended info generated). (Laruence)
  . Fixed bug (Phi sources removel). (Laruence)
  . Fixed bug #75370 (Webserver hangs on valid PHP text). (Laruence)
  . Fixed bug #75357 (segfault loading WordPress wp-admin). (Laruence)
  . Fixed bug #75373 (Warning Internal error: wrong size calculation). (Laruence, Dmitry)

- Openssl:
  . Fixed bug #75363 (openssl_x509_parse leaks memory). (Bob)
  . Fixed bug #75307 (Wrong reflection for openssl_open function). (villfa)

- PCRE:
  . Fixed bug #75207 (applied upstream patch for CVE-2016-1283). (Anatol)

- PGSQL:
  . Fixed bug #75419 (Default link incorrectly cleared/linked by pg_close()). (Sara)

<<<<<<< HEAD
- Standard:
  . Fixed bug #75221 (Argon2i always throws NUL at the end). (cmb)
=======
- SOAP:
  . Fixed bug #75464 (Wrong reflection on SoapClient::__setSoapHeaders). (villfa)
>>>>>>> 5262bd9e

- Zlib:
  . Fixed bug #75299 (Wrong reflection on inflate_init and inflate_add). (Fabien
    Villepinte)

12 Oct 2017, PHP 7.2.0RC4

- Core
  . Fixed bug #75220 (Segfault when calling is_callable on parent). 
    (andrewnester)
  . Fixed bug #75290 (debug info of Closures of internal functions contain
    garbage argument names). (Andrea)

- Apache2Handler:
  . Fixed bug #75311 (error: 'zend_hash_key' has no member named 'arKey' in
    apache2handler). (mcarbonneaux)

- Date:
  . Fixed bug #75222 (DateInterval microseconds property always 0). (jhdxr)

- Hash:
  . Fixed Bug #75284 (sha3 is not supported on bigendian machine). (Remi)

- Intl:
  . Fixed bug #75318 (The parameter of UConverter::getAliases() is not
    optional). (cmb)

- litespeed:
  . Fixed bug #75248 (Binary directory doesn't get created when building 
    only litespeed SAPI). (petk)
  . Fixed bug #75251 (Missing program prefix and suffix). (petk)

- OCI8:
  . Fixed incorrect reference counting. (Dmitry, Tianfang Yang)

- Opcache
  . Fixed bug #75255 (Request hangs and not finish). (Dmitry)

- PCRE:
  . Fixed bug #75285 (Broken build when system libpcre don't have jit support).
    (Remi)

- Sodium:
  . Added missing bindings for libsodium > 1.0.13. (Frank)

28 Sep 2017, PHP 7.2.0RC3

- Core
  . Fixed bug #75241 (Null pointer dereference in zend_mm_alloc_small()).
    (Laruence)
  . Fixed bug #74878 (Data race in ZTS builds). (Nikita, Dmitry)
  . Fixed bug #75236 (infinite loop when printing an error-message). (Andrea)
  . Fixed bug #75252 (Incorrect token formatting on two parse errors in one
    request). (Nikita)

- FPM:
  . Fixed bug #75212 (php_value acts like php_admin_value). (Remi)

- MySQLi:
  . Fixed bug #75018 (Data corruption when reading fields of bit type). (Anatol)

- Opcache:
  . Fixed bug #75230 (Invalid opcode 49/1/8 using opcache). (Laruence)

- PCRE:
  . Fixed bug ##75223 (PCRE JIT broken in 7.2). (Dmitry)

- PDO_mysql:
  . Fixed bug #75177 (Type 'bit' is fetched as unexpected string). (Anatol)

- SPL:
  . Fixed bug #73629 (SplDoublyLinkedList::setIteratorMode masks intern flags).
    (J. Jeising, cmb)

14 Sep 2017, PHP 7.2.0RC2

- Core:
  . Fixed Bug #75142 (buildcheck.sh check for autoconf version needs to be updated
    for v2.64). (zizzy at zizzy dot net, Remi)

- BCMath:
  . Fixed bug #44995 (bcpowmod() fails if scale != 0). (cmb)
  . Fixed bug #46781 (BC math handles minus zero incorrectly). (cmb)
  . Fixed bug #54598 (bcpowmod() may return 1 if modulus is 1). (okano1220, cmb)
  . Fixed bug #75178 (bcpowmod() misbehaves for non-integer base or modulus). (cmb)

- CLI server:
  . Fixed bug #70470 (Built-in server truncates headers spanning over TCP
    packets). (bouk)

- Date:
  . Fixed bug #75149 (redefinition of typedefs ttinfo and t1info). (Remi)

- GD:
  . Fixed bug #75139 (libgd/gd_interpolation.c:1786: suspicious if ?). (cmb)

- Intl:
  .  Fixed bug #75193 (segfault in collator_convert_object_to_string). (Remi)

- Gettext:
  . Fixed bug #73730 (textdomain(null) throws in strict mode). (cmb)

- Opcache
  . Fixed incorect constant conditional jump elimination. (Dmitry)

- OpenSSL
  . Automatically load OpenSSL configuration file. (Jakub Zelenka)

- SPL:
  . Fixed bug #75155 (AppendIterator::append() is broken when appending another
    AppendIterator). (Nikita)
  . Fixed bug #75173 (incorrect behavior of AppendIterator::append in foreach loop).
    (jhdxr)

- Standard:
  . Fixed bug #75152 (signed integer overflow in parse_iv). (Laruence)
  . Fixed bug #75170 (mt_rand() bias on 64-bit machines). (Nikita)

- ZIP:
  . Fixed bug #75143 (new method setEncryptionName() seems not to exist
    in ZipArchive). (Anatol)

31 Aug 2017, PHP 7.2.0RC1

- Core:
  . Fixed bug #75042 (run-tests.php issues with EXTENSION block). (John Boehr)

- CURL:
  . Fixed bug #75093 (OpenSSL support not detected). (Remi)
  . Better fix for #74125 (use pkg-config instead of curl-config). (Remi)

- GD:
  . Fixed bug #75111 (Memory disclosure or DoS via crafted .bmp image). (cmb)
  . Fixed bug #75124 (gdImageGrayScale() may produce colors). (cmb)

- Intl:
  . Fixed bug #75090 (IntlGregorianCalendar doesn't have constants from parent
    class). (tpunt)

- PCRE:
  . Fixed bug #75089 (preg_grep() is not reporting PREG_BAD_UTF8_ERROR after
    first input string). (Dmitry)

- PDO_OCI:
  . Fixed bug #74631 (PDO_PCO with PHP-FPM: OCI environment initialized
    before PHP-FPM sets it up). (Ingmar Runge)

- SQLite3:
  . Update to Sqlite 3.20.1. (cmb)

- Standard:
  . Fixed bug #75097 (gethostname fails if your host name is 64 chars long). (Andrea)

17 Aug 2017, PHP 7.2.0beta3

- Core:
  . Fixed bug #75063 (Main CWD initialized with wrong codepage). (Anatol)
  . Fixed bug #74725 (html_errors=1 breaks unhandled exceptions). (Andrea)

- Date:
  . Fixed bug #75002 (Null Pointer Dereference in timelib_time_clone). (Derick)

- FTP:
  . Added ftp_append() function. (blar)

- JSON:
  . Fixed bug #75185 (Buffer overflow in json_decode() with
    JSON_INVALID_UTF8_IGNORE or JSON_INVALID). (Jakub Zelenka)

- Mbstring:
  . Fixed bug #75001 (Wrong reflection on mb_eregi_replace). (Fabien
    Villepinte)

- SQLite3:
  . Updated to SQLite 3.20.0. (cmb)

- SPL:
  . Fixed bug #75049 (spl_autoload_unregister can't handle
    spl_autoload_functions results). (Laruence)
  . Added spl_object_id(). (Tyson Andre)

- Standard:
  . Fixed bug #75075 (unpack with X* causes infinity loop). (Laruence)
  . Fixed bug #74103 (heap-use-after-free when unserializing invalid array
    size). (Nikita)
  . Fixed bug #75054 (A Denial of Service Vulnerability was found when
    performing deserialization). (Nikita)

- WDDX:
  . Fixed bug #73793 (WDDX uses wrong decimal seperator). (cmb)

- XMLRPC:
  . Fixed bug #74975 (Incorrect xmlrpc serialization for classes with declared
    properties). (blar)

03 Aug 2017, PHP 7.2.0beta2

- Core:
  . Implemented FR #74963 (Improved error message on fetching property of
    non-object). (Laruence)
  . Fixed bug #74947 (Segfault in scanner on INF number). (Laruence)
  . Fixed bug #74954 (null deref and segfault in zend_generator_resume()). (Bob)
  . Fixed bug #75349 (NAN comparison). (Sara)

- CLI:
  . Fixed bug #74979 (Interactive shell opening instead of script execution
    with -f flag). (Anatol)

- cURL:
  . Fixed bug #74125 (Fixed finding CURL on systems with multiarch support).
    (cebe)

- Intl:
  . Fixed bug #74993 (Wrong reflection on some locale_* functions). (Sara)

- Mbstring:
  . Fixed bug #69267 (mb_strtolower fails on titlecase characters). (Nikita)
  . Fixed bug #71606 (Segmentation fault mb_strcut with HTML-ENTITIES encoding).
    (cmb)
  . Fixed bug #62934 (mb_convert_kana() does not convert iteration marks).
    (Nikita)

- MySQLi:
  . Fixed bug #74968 (PHP crashes when calling mysqli_result::fetch_object with
    an abstract class). (Anatol)

- OCI8:
  . Expose oci_unregister_taf_callback() (Tianfang Yang)

- Opcache:
  . Fixed bug #74980 (Narrowing occurred during type inference). (Laruence)

- OpenSSL:
  . Fixed bug #74903 (openssl_pkcs7_encrypt() uses different EOL than before).
    (Anatol)

- phar:
  . Fixed bug #74991 (include_path has a 4096 char limit in some cases).
    (bwbroersma)

- Reflection:
  . Fixed bug #74949 (null pointer dereference in _function_string). (Laruence)

- Session:
  . Fixed bug #74892 (Url Rewriting (trans_sid) not working on urls that start
    with "#"). (Andrew Nester)
  . Fixed bug #74936 (session_cache_expire/cache_limiter/save_path() trigger a
    warning in read mode). (morozov)
  . Fixed bug #74941 (session fails to start after having headers sent). 
    (morozov)
  . Fixed bug #74833 (SID constant created with wrong module number). (Anatol)

- SimpleXML:
  . Fixed bug #74950 (nullpointer deref in simplexml_element_getDocNamespaces).
    (Laruence)

- SPL:
  . Fixed bug #74669 (Unserialize ArrayIterator broken). (Andrew Nester)
  . Fixed bug #74977 (Appending AppendIterator leads to segfault). 
    (Andrew Nester)
  . Fixed bug #75015 (Crash in recursive iterator destructors). (Julien)

- Standard:
  . Fixed bug #74851 (uniqid() without more_entropy performs badly).
    (Emmanuel Dreyfus)

20 Jul 2017, PHP 7.2.0beta1

- Core:
  . Added new VM instuctions ISSET_ISEMPTY_CV and UNSET_CV. Previously they
    were implemented as ISSET_ISEMPTY_VAR and UNSET_VAR variants with
    ZEND_QUICK_SET flag. (Nikita, Dmitry)
  . Fixed bug #74603 (PHP INI Parsing Stack Buffer Overflow Vulnerability).
    (Stas)
  . Fixed bug #74111 (Heap buffer overread (READ: 1) finish_nested_data from
    unserialize). (Nikita)
  . Fixed bug #74819 (wddx_deserialize() heap out-of-bound read via
    php_parse_date()). (Derick)
  . Fixed bug #49649 (unserialize() doesn't handle changes in property 
    visibility). (pmmaga)
  . Fixed #74866 (extension_dir = "./ext" now use current directory for base).
    (Francois Laupretre)
  . Fixed bug #74923 (Crash when crawling through network share). (Anatol)
  . Fixed bug #74913 (fixed incorrect poll.h include). (petk)
  . Fixed bug #74906 (fixed incorrect errno.h include). (petk)

- Date:
  . Fixed bug #74852 (property_exists returns true on unknown DateInterval 
    property). (jhdxr)	

- DOM:
  . Implement #74837 (Implement Countable for DomNodeList and DOMNamedNodeMap).
    (Andreas Treichel)

- EXIF:
  . Implemented #65187 (exif_read_data/thumbnail: add support for stream 
    resource). (Kalle)
  . Deprecated the read_exif_data() alias. (Kalle)
  . Fixed bug #74428 (exif_read_data(): "Illegal IFD size" warning occurs with 
    correct exif format). (bradpiccho at gmail dot com, Kalle)
  . Fixed bug #72819 (EXIF thumbnails not read anymore). (Kalle)
  . Fixed bug #62523 (php crashes with segfault when exif_read_data called). 
    (Kalle)
  . Fixed bug #50660 (exif_read_data(): Illegal IFD offset (works fine with 
    other exif readers). (skinny dot bravo at gmail dot com, Kalle)

- GD:
  . Fixed bug #74435 (Buffer over-read into uninitialized memory). (cmb)

- IMAP:
  . Fixed bug #72324 (imap_mailboxmsginfo() return wrong size). 
    (ronaldpoon at udomain dot com dot hk, Kalle)

- JSON:
  . Add JSON_INVALID_UTF8_IGNORE and JSON_INVALID_UTF8_SUBSTITUTE options for
    json_encode and json_decode to ignore or replace invalid UTF-8 byte
    sequences - it addresses request #65082. (Jakub Zelenka)

- LDAP:
  . Fixed passing an empty array to ldap_set_option for client or server controls.

- Opcache:
  . Added global optimisation passes based on data flow analysis using Single
    Static Assignment (SSA) form: Sparse Conditional Constant Propagation (SCCP),
    Dead Code Elimination (DCE), and removal of unused local variables
    (Nikita, Dmitry)

- OpenSSL:
  . Add ssl security_level stream option to support OpenSSL security levels.
    (Jakub Zelenka).
  . Allow setting SNI cert and private key in separate files. (Jakub Zelenka)
  . Fixed bug #74651 (negative-size-param (-1) in memcpy in zif_openssl_seal()).
    (Stas)

- PCRE:
  . Fixed bug #74873 (Minor BC break: PCRE_JIT changes output of preg_match()).
    (Dmitry)

- Sodium:
  . New cryptographic extension

- SQLite3:
  . Fixed bug #74883 (SQLite3::__construct() produces "out of memory" exception
    with invalid flags). (Anatol)

- ZIP:
  . ZipArchive implements countable, added ZipArchive::count() method. (Remi)
  . Fix segfault in php_stream_context_get_option call. (Remi)

06 Jul 2017, PHP 7.2.0alpha3

- Core:
  . Fixed bug #74780 (parse_url() broken when query string contains colon). 
    (jhdxr)
  . Fixed bug #74761 (Unary operator expected error on some systems). (petk)
  . Allow loading PHP/Zend extensions by name in ini files (extension=<name>).
    (francois at tekwire dot net)
  . Added object type annotation. (brzuchal)
  . Fixed bug #74815 (crash with a combination of INI entries at startup).
    (Anatol)
  . Fixed bug #74836 (isset on zero-prefixed numeric indexes in array broken).
    (Dmitry)
  . Fixed bug #74101, bug #74614 (Unserialize Heap Use-After-Free (READ: 1) in
    zval_get_type). (Nikita)

- CLI:
  . Fixed bug #74849 (Process is started as interactive shell in PhpStorm).
    (Anatol)

- LDAP:
  . Implemented FR #69445 (Support for LDAP EXOP operations)
  . Fixed support for LDAP_OPT_SERVER_CONTROLS and LDAP_OPT_CLIENT_CONTROLS in ldap_get_option

- OpenSSL:
  . Fixed bug #74798 (pkcs7_en/decrypt does not work if \x0a is used in content).
    (Anatol)

- SPL:
  . Fixed bug #73471 (PHP freezes with AppendIterator). (jhdxr)
  . Fixed bug #71412 (Incorrect arginfo for ArrayIterator::__construct).
    (tysonandre775 at hotmail dot com)

- Session:
  . Fixed bug #74514 (5 session functions incorrectly warn when calling in
    read-only/getter mode). (Yasuo)

- Standard:
  . Add support for extension name as argument to dl().
    (francois at tekwire dot net)

- zlib:
  . Fixed bug #73944 (dictionary option of inflate_init() does not work).
    (wapmorgan)
  . Expose inflate_get_status() and inflate_get_read_len() functions.
    (Matthew Trescott)

22 Jun 2017, PHP 7.2.0alpha2

- Core:
  . Change PHP_OS_FAMILY value from "OSX" to "Darwin". (Sebastian, Kalle)

- GD:
  . Fixed bug #74744 (gd.h: stdarg.h include missing for va_list use in
    gdErrorMethod). (rainer dot jung at kippdata dot de, cmb)

- OCI8:
  . Add TAF callback (PR #2459). (KoenigsKind)
  . Fixed bug #74625 (Integer overflow in oci_bind_array_by_name). (Ingmar Runge)

- OpenSSL:
  . Fixed bug #74720 (pkcs7_en/decrypt does not work if \x1a is used in
    content). (Anatol)
  . Use TLS_ANY for default ssl:// and tls:// negotiation. (kelunik)
  . Fix leak in openssl_spki_new(). (jelle at vdwaa dot nl)
  . Added openssl_pkcs7_read() and pk7 parameter to openssl_pkcs7_verify().
    (jelle at vdwaa dot nl)

- PDO_OCI:
  . Fixed Bug #74537 (Align --with-pdo-oci configure option with --with-oci8 syntax).
    (Tianfang Yang)

- Standard:
  . Compatibility with libargon2 versions 20161029 and 20160821.
    (charlesportwoodii at erianna dot com)
  . Fixed Bug #74737 (mysqli_get_client_info reflection info).
    (mhagstrand at gmail dot com)

- Streams:
  . Default ssl/single_dh_use and ssl/honor_cipher_order to true. (kelunik)

- SQLite3:
  . Update to Sqlite 3.19.3. (cmb)
  . Implement writing to blobs. (bohwaz at github dot com)

08 Jun 2017, PHP 7.2.0alpha1

- Core:
  . Added ZEND_COUNT, ZEND_GET_CLASS, ZEND_GET_CALLED_CLASS, ZEND_GET_TYPE,
    ZEND_FUNC_NUM_ARGS, ZEND_FUNC_GET_ARGS instructions, to implement
    corresponding builtin functions. (Dmitry)
  . "Countable" interface is moved from SPL to Core. (Dmitry)
  . Added ZEND_IN_ARRAY instruction, implementing optimized in_array() builtin
    function, through hash lookup in flipped array. (Dmitry)
  . Removed IS_TYPE_IMMUTABLE (it's the same as COPYABLE & !REFCOUNTED). (Dmitry)
  . Removed the sql.safe_mode directive. (Kalle)
  . Removed support for Netware. (Kalle)
  . Renamed ReflectionClass::isIterateable() to ReflectionClass::isIterable()
    (alias original name for BC). (Sara)
  . Fixed bug #54535 (WSA cleanup executes before MSHUTDOWN). (Kalle)
  . Implemented FR #69791 (Disallow mail header injections by extra headers)
    (Yasuo)
  . Implemented FR #49806 (proc_nice() for Windows). (Kalle)
  . Fix pthreads detection when cross-compiling (ffontaine)
  . Fixed memory leaks caused by exceptions thrown from destructors. (Bob,
    Dmitry).
  . Fixed bug #73215 (uniqid() should use better random source). (Yasuo)
  . Fixed bug #73337 (try/catch not working with two exceptions inside a same
    operation). (Dmitry)
  . Implemented FR #72768 (Add ENABLE_VIRTUAL_TERMINAL_PROCESSING flag for
    php.exe). (Michele Locati)
  . Implemented "Convert numeric keys in object/array casts" RFC, fixes
    bugs #53838, #61655, #66173, #70925, #72254, etc. (Andrea)
  . Implemented "Deprecate and Remove Bareword (Unquoted) Strings" RFC.
    (Rowan Collins)
  . Raised minimum supported Windows versions to Windows 7/Server 2008 R2.
    (Anatol)
  . Implemented minor optimization in array_keys/array_values(). (Sara)
  . Fixed bug #73969 (segfault in debug_print_backtrace). (andrewnester)
  . Added PHP_OS_FAMILY constant to determine on which OS we are. (Jan Altensen)
  . Fixed bug #73994 (arginfo incorrect for unpack). (krakjoe)
  . Fixed bug #73973 (assertion error in debug_zval_dump). (andrewnester)
  . Fixed bug #73987 (Method compatibility check looks to original 
    definition and not parent). (pmmaga)
  . Fixed bug #73991 (JSON_OBJECT_AS_ARRAY not respected). (Sara)
  . Fixed bug #74053 (Corrupted class entries on shutdown when a destructor
    spawns another object). (jim at commercebyte dot com)
  . Fixed bug #73971 (Filename got limited to MAX_PATH on Win32 when scan
    directory). (Anatol)
  . Fixed bug #74149 (static embed SAPI linkage error). (krakjoe)
  . Fixed bug #72359, bug #72451, bug #73706, bug #71115 and others related
    to interned strings handling in TS builds. (Anatol, Dmitry)
  . Implemented "Trailing Commas In List Syntax" RFC for group use lists only.
    (Sammy Kaye Powers)
  . Fixed bug #74269 (It's possible to override trait property with different
    loosely-equal value). (pmmaga)
  . Fixed bug #61970 (Restraining __construct() access level in subclass gives
    a fatal error). (pmmaga)
  . Fixed bug #63384 (Cannot override an abstract method with an abstract
    method). (pmmaga, wes)
  . Fixed bug #74607 (Traits enforce different inheritance rules). (pmmaga)
  . Fixed misparsing of abstract unix domain socket names. (Sara)

- BCMath:
  . Fixed bug #46564 (bcmod truncates fractionals). (liborm85)

- Calendar:
  . Fix integer overflows (Joshua Rogers)

- CLI server:
  . Fixed bug #60471 (Random "Invalid request (unexpected EOF)" using a router
    script). (SammyK)

- Date:
  . Fixed bug #55407 (Impossible to prototype DateTime::createFromFormat).
    (kelunik)
  . Fixed bug #69587 (DateInterval properties and isset). (jhdxr)
  . Fixed bug #74404 (Wrong reflection on DateTimeZone::getTransitions).
    (krakjoe)
  . Fixed bug #74080 (add constant for RFC7231 format datetime). (duncan3dc)
  . Fixed bug #74639 (implement clone for DatePeriod and DateInterval).
    (andrewnester)
  . Implemented FR #71520 (Adding the DateTime constants to the
    DateTimeInterface interface). (Majkl578)

- Dba:
  . Fixed bug #72885 (flatfile: dba_fetch() fails to read replaced entry).
    (Anatol)

- DOM:
  . Fixed bug #67474 (getElementsByTagNameNS filter on default ns). (aboks)
  . Fixed bug #54382 (getAttributeNodeNS doesn't get xmlns* attributes).
    (aboks)
  . Fixed bug #74004 (LIBXML_NOWARNING (etc) ignored by DOMDocument::loadHTML).
    (somedaysummer)

- EXIF:
  . Added support for vendor specific tags for the following formats:
    Samsung, DJI, Panasonic, Sony, Pentax, Minolta, Sigma/Foveon, AGFA, 
	Kyocera, Ricoh & Epson. (Kalle)
  . Fixed bug #72682 (exif_read_data() fails to read all data for some
    images). (Kalle)
  . Fixed bug #71534 (Type confusion in exif_read_data() leading to heap
    overflow in debug mode). (hlt99 at blinkenshell dot org, Kalle)
  . Fixed bug #68547 (Exif Header component value check error).
    (sjh21a at gmail dot com, Kalle)
  . Fixed bug #66443 (Corrupt EXIF header: maximum directory nesting level
    reached for some cameras). (Kalle)
  . Fixed Redhat bug #1362571 (PHP not returning full results for
    exif_read_data function). (Kalle)

- FPM:
  . Configuration to limit fpm slow log trace callers. (Sannis)
  . Fixed bug #69865 (php-fpm does not close stderr when using syslog). 
    (Mike)

- FTP:
  . Fixed bug #74598 (ftp:// wrapper ignores context arg). (Sara)
  . Implement MLSD for structured listing of directories. (blar)

- GD:
  . Implemented imageresolution as getter and setter (Christoph)
  . Fixed bug #74343 (compile fails on solaris 11 with system gd2 library).
    (krakjoe)

- GMP:
  . Fixed bug #70896 (gmp_fact() silently ignores non-integer input). (Sara)

- hash:
  . Fixed bug #73961 (environmental build dependency in hash sha3 source).
    (krakjoe)
  . Changed HashContext from resource to object. (Rouven Weßling, Sara)
  . Disallowed usage of non-cryptographic hash functions with HMAC and PBKDF2.
    (Andrey Andreev, Nikita)

- intl:
  . Fixed bug #74433 (wrong reflection for Normalizer methods). (villfa)
  . Fixed bug #74439 (wrong reflection for Locale methods). (villfa)
  . Fixed bug #74468 (wrong reflection on Collator::sortWithSortKeys). (villfa)
  . Fixed bug #63790 (test using Spoofchecker which may be unavailable). (Sara)

- Mbstring:
  . Implemented request #66024 (mb_chr() and mb_ord()). (Masakielastic, Yasuo)
  . Implemented request #65081 (mb_scrub()). (Masakielastic, Yasuo)
  . Implemented request #69086 (enhancement for mb_convert_encoding() that
    handles multibyte replacement char nicely). (Masakielastic, Yasuo)
  . Added array input support to mb_convert_encoding(). (Yasuo)
  . Added array input support to mb_check_encoding(). (Yasuo)
  . Fixed bug #69079 (enhancement for mb_substitute_character). (masakielastic)
  . Update to oniguruma version 6.3.0. (Remi)

- Mcrypt:
  . The deprecated mcrypt extension has been moved to PECL. (leigh)

- MySQLi:
  . Fixed bug #73949 (leak in mysqli_fetch_object). (krakjoe)

- mysqlnd:
  . Fixed bug #73800 (sporadic segfault with MYSQLI_OPT_INT_AND_FLOAT_NATIVE). 
	(vanviegen)

- OpenSSL:
  . Fixed bug #71519 (add serial hex to return value array). (xrobau)

- PCRE:
  . Added support for PCRE JIT fast path API. (dmitry)
  . Fixed bug #61780 (Inconsistent PCRE captures in match results). (cmb)

- PDO:
  . Add "Sent SQL" to debug dump for emulated prepares. (Adam Baratz)
  . Add parameter types for national character set strings. (Adam Baratz)

- PDO_DBlib:
  . Fixed bug #73234 (Emulated statements let value dictate parameter type).
    (Adam Baratz)
  . Fixed bug #73396 (bigint columns are returned as strings). (Adam Baratz)
  . Expose DB-Library version as \PDO::DBLIB_ATTR_VERSION attribute on \PDO
    instance. (Adam Baratz)
  . Add test coverage for bug #72969. (Jeff Farr)

- PDO_OCI:
  . Fixed bug #54379 (PDO_OCI: UTF-8 output gets truncated). (gureedo / Oracle)

- PDO_PgSQL:
  . Fixed bug #73959 (lastInsertId fails to throw an exception for wrong 
    sequence name). (andrewnester)

- PDO_Sqlite
  . Switch to sqlite3_prepare_v2() and sqlite3_close_v2() functions (rasmus)

- phar:
  . Fixed bug #74383 (phar method parameters reflection correction). 
    (mhagstrand)
  . Fixed bug #74196 (phar does not correctly handle names containing dots).
    (mhagstrand)
  . Fixed bug #74386 (Phar::__construct reflection incorrect). (villfa)

- PHPDBG
  . Added extended_value to opcode dump output. (Sara)

- posix:
  . Fixed bug #71219 (configure script incorrectly checks for ttyname_r). (atoh)

- Session:
  . Fixed bug #73461 (Prohibit session save handler recursion). (Yasuo)
  . PR #2233 Removed register_globals related code and "!" can be used as $_SESSION key name. (Yasuo)
  . Improved bug #73100 fix. 'user' save handler can only be set by session_set_save_handler()
  . Fixed bug #69582 (session not readable by root in CLI). (EvgeniySpinov)

- SOAP:
  . Fixed bug #69137 (Peer verification fails when using a proxy with SoapClient)
    (Keith Smiley)

- SQLite3:
  . Update to Sqlite 3.18.0. (cmb)
  . Fixed bug #74413 (incorrect reflection for SQLite3::enableExceptions).
    (krakjoe)

- Standard:
  . Add subject to mail log. (tomsommer)
  . Fixed bug #31875 (get_defined_functions additional param to exclude
	disabled functions). (willianveiga)
  . Fixed bug #69442 (closing of fd incorrect when PTS enabled). (jaytaph)
  . Fixed bug #72974 (imap is undefined service on AIX). (matthieu.sarter)
  . Fixed bug #72979 (money_format stores wrong length AIX). (matthieu.sarter)
  . Fixed bug #74300 (unserialize accepts two plus/minus signs for float number exponent part).
    (xKerman)
  . Fixed bug #74556 (stream_socket_get_name() returns '\0'). (Sara)

- XML:
  . Moved utf8_encode() and utf8_decode() to the Standard extension. (Andrea)
  . Fixed bug #72135 (malformed XML causes fault) (edgarsandi)

- xmlreader:
  . Fixed bug #74457 (Wrong reflection on XMLReader::expand). (villfa)

- XMLRPC:
  . Use Zend MM for allocation in bundled libxmlrpc (Joe)

- ZIP:
  . Add support for encrypted archives. (Remi)
  . Use of bundled libzip is deprecated, --with-libzip option is recommended. (Remi)
  . Fixed Bug #73803 (Reflection of ZipArchive does not show public properties). (Remi)

<<< NOTE: Insert NEWS from last stable release here prior to actual release! >>><|MERGE_RESOLUTION|>--- conflicted
+++ resolved
@@ -9,9 +9,15 @@
 - GD:
   . Fixed bug #75437 (Wrong reflection on imagewebp). (Fabien Villepinte)
 
+- interbase:
+  . Fixed bug #75453 (Incorrect reflection for ibase_[p]connect). (villfa)
+
 - Mysqli:
   . Fixed bug #75434 (Wrong reflection for mysqli_fetch_all function). (Fabien
     Villepinte)
+
+- SOAP:
+  . Fixed bug #75464 (Wrong reflection on SoapClient::__setSoapHeaders). (villfa)
 
 26 Oct 2017, PHP 7.2.0RC5
 
@@ -46,9 +52,6 @@
     $position argument). (Laruence)
   . Fixed bug #75317 (UConverter::setDestinationEncoding changes source instead 
     of destination). (andrewnester)
-
-- interbase:
-  . Fixed bug #75453 (Incorrect reflection for ibase_[p]connect). (villfa)
 
 - JSON:
   . Fixed bug #68567 (JSON_PARTIAL_OUTPUT_ON_ERROR can result in JSON with null
@@ -74,13 +77,8 @@
 - PGSQL:
   . Fixed bug #75419 (Default link incorrectly cleared/linked by pg_close()). (Sara)
 
-<<<<<<< HEAD
 - Standard:
   . Fixed bug #75221 (Argon2i always throws NUL at the end). (cmb)
-=======
-- SOAP:
-  . Fixed bug #75464 (Wrong reflection on SoapClient::__setSoapHeaders). (villfa)
->>>>>>> 5262bd9e
 
 - Zlib:
   . Fixed bug #75299 (Wrong reflection on inflate_init and inflate_add). (Fabien
