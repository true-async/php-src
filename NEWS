--- conflicted
+++ resolved
@@ -27,17 +27,15 @@
   . Fixed bug #72575 (using --allow-to-run-as-root should ignore missing user).
     (gooh)
 
-<<<<<<< HEAD
-- Mbstring:
-  . Deprecated mb_ereg_replace() eval option. (Rouven Weßling, cmb)
-
-- MCrypt:
-  . Deprecated ext/mcrypt. (Scott Arciszewski, cmb)
-=======
 - Intl:
   . Partially fixed #72506 (idn_to_ascii for UTS #46 incorrect for long domain
     names). (cmb)
->>>>>>> 5fbcc2b9
+
+- Mbstring:
+  . Deprecated mb_ereg_replace() eval option. (Rouven Weßling, cmb)
+
+- MCrypt:
+  . Deprecated ext/mcrypt. (Scott Arciszewski, cmb)
 
 - PDO:
   . Fixed bug #52384 (Adds bound parameter value to PDOStatement::debugDumpParams).
