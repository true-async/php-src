--- conflicted
+++ resolved
@@ -7,18 +7,12 @@
   . Fixed bug #77652 (Anonymous classes can lose their interface information).
     (Nikita)
 
-<<<<<<< HEAD
 - Apache2Handler:
   . Fixed bug #77648 (BOM in sapi/apache2handler/php_functions.c). (cmb)
-=======
+
 - FPM:
   . Fixed bug #77677 (FPM fails to build on AIX due to missing WCOREDUMP).
     (Kevin Adler)
-
-- Date:
-  . Fixed bug #50020 (DateInterval:createDateFromString() silently fails).
-    (Derick)
->>>>>>> 006355c9
 
 - MySQLi:
   . Fixed bug #77597 (mysqli_fetch_field hangs scripts). (Nikita)
