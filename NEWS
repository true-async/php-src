PHP                                                                        NEWS
|||||||||||||||||||||||||||||||||||||||||||||||||||||||||||||||||||||||||||||||
?? ??? ????, PHP 8.2.7

- Opcache:
  . Fixed bug GH-11134 (Incorrect match default branch optimization). (ilutov)

- PGSQL:
  . Fixed parameter parsing of pg_lo_export(). (kocsismate)

<<<<<<< HEAD
11 May 2023, PHP 8.2.6
=======
- Standard:
  . Fixed bug GH-11138 (move_uploaded_file() emits open_basedir warning for
    source file). (ilutov)

11 May 2023, PHP 8.1.19
>>>>>>> 8bf2d587

- Core:
  . Fix inconsistent float negation in constant expressions. (ilutov)
  . Fixed bug GH-8841 (php-cli core dump calling a badly formed function).
    (nielsdos)
  . Fixed bug GH-10085 (Assertion when adding two arrays with += where the first
    array is contained in the second). (ilutov)
  . Fixed bug GH-10737 (PHP 8.1.16 segfaults on line 597 of
    sapi/apache2handler/sapi_apache2.c). (nielsdos, ElliotNB)
  . Fixed bug GH-11028 (Heap Buffer Overflow in zval_undefined_cv.). (nielsdos)
  . Fixed bug GH-11108 (Incorrect CG(memoize_mode) state after bailout in ??=).
    (ilutov)

- Date:
  . Fixed bug where the diff() method would not return the right result around
    DST changeover for date/times associated with a timezone identifier. (Derick)
  . Fixed out-of-range bug when converting to/from around the LONG_MIN unix
    timestamp. (Derick)

- DOM:
  . Fixed bug #80602 (Segfault when using DOMChildNode::before()).
    (Nathan Freeman)
  . Fixed incorrect error handling in dom_zvals_to_fragment(). (nielsdos)

- Exif:
  . Fixed bug GH-9397 (exif read : warnings and errors : Potentially invalid
    endianess, Illegal IFD size and Undefined index). (nielsdos)

- Intl:
  . Fixed bug GH-11071 (TZData version not displayed anymore). (Remi)

- PCRE:
  . Fixed bug GH-10968 (Segfault in preg_replace_callback_array()). (ilutov)

- Reflection:
  . Fixed bug GH-10983 (State-dependant segfault in
    ReflectionObject::getProperties). (nielsdos)

- SPL:
  . Handle indirect zvals and use up-to-date properties in
    SplFixedArray::__serialize. (nielsdos)

- Standard:
  . Fixed bug GH-10990 (mail() throws TypeError after iterating over
    $additional_headers array by reference). (nielsdos)
  . Fixed bug GH-9775 (Duplicates returned by array_unique when using enums).
    (ilutov)

- Streams:
  . Fixed bug GH-10406 (feof() behavior change for UNIX based socket
    resources). (Jakub Zelenka)

13 Apr 2023, PHP 8.2.5

- Core:
  . Added optional support for max_execution_time in ZTS/Linux builds
    (Kévin Dunglas)
  . Fixed use-after-free in recursive AST evaluation. (ilutov)
  . Fixed bug GH-8646 (Memory leak PHP FPM 8.1). (nielsdos)
  . Re-add some CTE functions that were removed from being CTE by a mistake.
    (mvorisek)
  . Remove CTE flag from array_diff_ukey(), which was added by mistake.
    (mvorisek)
  . Fixed bug GH-10801 (Named arguments in CTE functions cause a segfault).
    (nielsdos)
  . Fixed bug GH-8789 (PHP 8.0.20 (ZTS) zend_signal_handler_defer crashes on
    apache). (nielsdos)
  . Fixed bug GH-10015 (zend_signal_handler_defer crashes on apache shutdown).
    (nielsdos)
  . Fixed bug GH-10810 (Fix NUL byte terminating Exception::__toString()).
    (ilutov)
  . Fix potential memory corruption when mixing __callStatic() and FFI. (ilutov)

- Date:
  . Fixed bug GH-10747 (Private and protected properties in serialized Date*
    objects throw). (Derick)

- FPM:
  . Fixed bug GH-10611 (fpm_env_init_main leaks environ). (nielsdos)
  . Destroy file_handle in fpm_main. (Jakub Zelenka, nielsdos)
  . Fixed bug #74129 (Incorrect SCRIPT_NAME with apache ProxyPassMatch when
    spaces are in path). (Jakub Zelenka)

- FTP:
  . Propagate success status of ftp_close(). (nielsdos)
  . Fixed bug GH-10521 (ftp_get/ftp_nb_get resumepos offset is maximum 10GB).
    (nielsdos)

- IMAP:
  . Fix build failure with Clang 16. (orlitzky)

- MySQLnd:
  . Fixed bug GH-8979 (Possible Memory Leak with SSL-enabled MySQL
    connections). (nielsdos)

- Opcache:
  . Fixed build for macOS to cater with pkg-config settings. (David Carlier)
  . Fixed bug GH-8065 (opcache.consistency_checks > 0 causes segfaults in
    PHP >= 8.1.5 in fpm context). (nielsdos)

- OpenSSL:
  . Add missing error checks on file writing functions. (nielsdos)

- PDO Firebird:
  . Fixed bug GH-10908 (Bus error with PDO Firebird on RPI with 64 bit kernel
    and 32 bit userland). (nielsdos)

- Phar:
  . Fixed bug GH-10766 (PharData archive created with Phar::Zip format does
    not keep files metadata (datetime)). (nielsdos)
  . Add missing error checks on EVP_MD_CTX_create() and EVP_VerifyInit().
    (nielsdos)

- PDO ODBC:
  . Fixed missing and inconsistent error checks on SQLAllocHandle. (nielsdos)

- PGSQL:
  . Fixed typo in the array returned from pg_meta_data (extended mode).
    (David Carlier)

- SPL:
  . Fixed bug GH-10519 (Array Data Address Reference Issue). (Nathan Freeman)
  . Fixed bug GH-10907 (Unable to serialize processed SplFixedArrays in
    PHP 8.2.4). (nielsdos)
  . Fixed bug GH-10844 (ArrayIterator allows modification of readonly props).
    (ilutov)

- Standard:
  . Fixed bug GH-10885 (stream_socket_server context leaks). (ilutov)
  . Fixed bug GH-10052 (Browscap crashes PHP 8.1.12 on request shutdown
    (apache2)). (nielsdos)
  . Fixed oss-fuzz #57392 (Buffer-overflow in php_fgetcsv() with \0 delimiter
    and enclosure). (ilutov)
  . Fixed undefined behaviour in unpack(). (nielsdos)

16 Mar 2023, PHP 8.2.4

- Core:
  . Fixed incorrect check condition in ZEND_YIELD. (nielsdos)
  . Fixed incorrect check condition in type inference. (nielsdos)
  . Fix incorrect check in zend_internal_call_should_throw(). (nielsdos)
  . Fixed overflow check in OnUpdateMemoryConsumption. (nielsdos)
  . Fixed bug GH-9916 (Entering shutdown sequence with a fiber suspended in a
    Generator emits an unavoidable fatal error or crashes). (Arnaud)
  . Fixed bug GH-10437 (Segfault/assertion when using fibers in shutdown
    function after bailout). (trowski)
  . Fixed SSA object type update for compound assignment opcodes. (nielsdos)
  . Fixed language scanner generation build. (Daniel Black)
  . Fixed zend_update_static_property() calling zend_update_static_property_ex()
    misleadingly with the wrong return type. (nielsdos)
  . Fix bug GH-10570 (Fixed unknown string hash on property fetch with integer
    constant name). (nielsdos)
  . Fixed php_fopen_primary_script() call resulted on zend_destroy_file_handle()
    freeing dangling pointers on the handle as it was uninitialized. (nielsdos)

- Curl:
  . Fixed deprecation warning at compile time. (Max Kellermann)
  . Fixed bug GH-10270 (Unable to return CURL_READFUNC_PAUSE in readfunc
    callback). (Pierrick Charron)

- Date:
  . Fix GH-10447 ('p' format specifier does not yield 'Z' for 00:00). (Derick)
  . Fix GH-10152 (Custom properties of Date's child classes are not
    serialised). (Derick)

- FFI:
  . Fixed incorrect bitshifting and masking in ffi bitfield. (nielsdos)

- Fiber:
  . Fixed assembly on alpine x86. (nielsdos)
  . Fixed bug GH-10496 (segfault when garbage collector is invoked inside of
    fiber). (Bob, Arnaud)

- FPM:
  . Fixed bug GH-10315 (FPM unknown child alert not valid). (Jakub Zelenka)
  . Fixed bug GH-10385 (FPM successful config test early exit). (nielsdos)

- GMP:
  . Properly implement GMP::__construct(). (nielsdos)

- Intl:
  . Fixed bug GH-10647 (Spoolchecker isSuspicious/areConfusable methods
    error code's argument always returning NULL0. (Nathan Freeman)

- JSON:
  . Fixed JSON scanner and parser generation build.
    (Daniel Black, Jakub Zelenka)

- MBString:
  . ext/mbstring: fix new_value length check. (Max Kellermann)
  . Fix bug GH-10627 (mb_convert_encoding crashes PHP on Windows). (nielsdos)

- Opcache:
  . Fix incorrect page_size check. (nielsdos)
  . Fix readonly modification check when using inc/dec operators on readonly
    property with JIT. (ilutov)

- OpenSSL:
  . Fixed php_openssl_set_server_dh_param() DH params errors handling. (nielsdos)

- PDO OCI:
  . Fixed bug #60994 (Reading a multibyte CLOB caps at 8192 chars).
    (Michael Voříšek)

- PHPDBG:
  . Fixed bug GH-10715 (heap buffer overflow on --run option misuse). (nielsdos)

- PGSQL:
  . Fix GH-10672 (pg_lo_open segfaults in the strict_types mode). (girgias)

- Phar:
  . Fix incorrect check in phar tar parsing. (nielsdos)

- Random:
  . Fix GH-10390 (Do not trust arc4random_buf() on glibc). (timwolla)
  . Fix GH-10292 (Made the default value of the first param of srand() and
    mt_srand() unknown). (kocsismate)

- Reflection:
  . Fixed bug GH-10623 (Reflection::getClosureUsedVariables opcode fix with
    variadic arguments). (nielsdos)
  . Fix Segfault when using ReflectionFiber suspended by an internal function.
    (danog)

- Session:
  . Fixed ps_files_cleanup_dir() on failure code paths with -1 instead of 0 as
    the latter was considered success by callers. (nielsdos).

- Standard:
  . Fixed bug GH-8086 (Introduce mail.mixed_lf_and_crlf INI). (Jakub Zelenka)
  . Fixed bug GH-10292 (Made the default value of the first param of srand() and
    mt_srand() unknown). (kocsismate)
  . Fix incorrect check in cs_8559_5 in map_from_unicode(). (nielsdos)
  . Fix bug GH-9697 for reset/end/next/prev() attempting to move pointer of
    properties table for certain internal classes such as FFI classes
  . Fix incorrect error check in browsecap for pcre2_match(). (nielsdos)

- Streams:
  . Fixed bug GH-10370 (File corruption in _php_stream_copy_to_stream_ex when
    using copy_file_range). (nielsdos)
  . Fixed bug GH-10548 (copy() fails on cifs mounts because of incorrect
    copy_file_range() len). (nielsdos)

- Tidy:
  . Fix memory leaks when attempting to open a non-existing file or a file over
    4GB. (Girgias)
  . Add missing error check on tidyLoadConfig. (nielsdos)

- Zlib:
  . Fixed output_handler directive value's length which counted the string
    terminator. (nieldos)

14 Feb 2023, PHP 8.2.3

- Core:
  . Fixed bug #81744 (Password_verify() always return true with some hash).
    (CVE-2023-0567). (Tim Düsterhus)
  . Fixed bug #81746 (1-byte array overrun in common path resolve code).
    (CVE-2023-0568). (Niels Dossche)

- SAPI:
  . Fixed bug GHSA-54hq-v5wp-fqgv (DOS vulnerability when parsing multipart
    request body). (CVE-2023-0662) (Jakub Zelenka)

02 Feb 2023, PHP 8.2.2

- Core:
  . Fixed bug GH-10200 (zif_get_object_vars:
    Assertion `!(((__ht)->u.flags & (1<<2)) != 0)' failed). (nielsdos)
  . Fix GH-10251 (Assertion `(flag & (1<<3)) == 0' failed). (nielsdos)
  . Fix GH-10240 (Assertion failure when adding more than 2**30 elements to an
    unpacked array). (Arnaud)
  . Fix GH-9735 (Fiber stack variables do not participate in cycle collector).
    (Arnaud)
  . Fix GH-9675 (Broken run_time_cache init for internal enum methods).
    (Petar Obradović, Bob)
  . Fix GH-10248 (Assertion `!(zval_get_type(&(*(property))) == 10)' failed).
    (nielsdos)

- FPM:
  . Fixed bug #77106 (Missing separator in FPM FastCGI errors). (Jakub Zelenka)
  . Fixed bug GH-9981 (FPM does not reset fastcgi.error_header).
    (Jakub Zelenka)
  . Fixed bug #68591 (Configuration test does not perform UID lookups).
    (Jakub Zelenka)
  . Fixed memory leak when running FPM config test. (Jakub Zelenka)
  . Fixed bug #67244 (Wrong owner:group for listening unix socket).
    (Jakub Zelenka)

- Hash:
  . Handle exceptions from __toString in XXH3's initialization (nielsdos)

- LDAP:
  . Fixed bug GH-10112 (LDAP\Connection::__construct() refers to ldap_create()).
    (cmb)

- Opcache:
  . Fix inverted bailout value in zend_runtime_jit() (Max Kellermann).
  . Fix access to uninitialized variable in accel_preload(). (nielsdos)
  . Fix zend_jit_find_trace() crashes. (Max Kellermann)
  . Added missing lock for EXIT_INVALIDATE in zend_jit_trace_exit. (Max Kellermann)

- Phar:
  . Fix wrong flags check for compression method in phar_object.c (nielsdos)

- PHPDBG:
  . Fix undefined behaviour in phpdbg_load_module_or_extension(). (nielsdos)
  . Fix NULL pointer dereference in phpdbg_create_conditional_breal(). (nielsdos)
  . Fix GH-9710: phpdbg memory leaks by option "-h" (nielsdos)
  . Fix phpdbg segmentation fault in case of malformed input (nielsdos)

- Posix:
  . Fix memory leak in posix_ttyname() (girgias)

- Random:
  . Fixed bug GH-10247 (Theoretical file descriptor leak for /dev/urandom). (timwolla)

- Standard:
  . Fix GH-10187 (Segfault in stripslashes() with arm64). (nielsdos)
  . Fixed bug GH-10214 (Incomplete validation of object syntax during
    unserialize()). (timwolla)
  . Fix substr_replace with slots in repl_ht being UNDEF. (nielsdos)

- XMLWriter
  . Fix missing check for xmlTextWriterEndElement (nielsdos)

05 Jan 2023, PHP 8.2.1

- Core:
  . Fixed bug GH-9905 (constant() behaves inconsistent when class is undefined).
    (cmb)
  . Fixed bug GH-9918 (License information for xxHash is not included in
    README.REDIST.BINS file). (Akama Hitoshi)
  . Fixed bug GH-9890 (OpenSSL legacy providers not available on Windows). (cmb)
  . Fixed bug GH-9650 (Can't initialize heap: [0x000001e7]). (Michael Voříšek)
  . Fixed potentially undefined behavior in Windows ftok(3) emulation. (cmb)
  . Fixed GH-9769 (Misleading error message for unpacking of objects). (jhdxr)

- Apache:
  . Fixed bug GH-9949 (Partial content on incomplete POST request). (cmb)

- FPM:
  . Fixed bug GH-9959 (Solaris port event mechanism is still broken after bug
    #66694). (Petr Sumbera)
  . Fixed bug #68207 (Setting fastcgi.error_header can result in a WARNING).
    (Jakub Zelenka)
  . Fixed bug #80669 (FPM numeric user fails to set groups). (Jakub Zelenka)
  . Fixed bug GH-8517 (Random crash of FPM master process in
    fpm_stdio_child_said). (Jakub Zelenka)

- Imap:
  . Fixed bug GH-10051 (IMAP: there's no way to check if a IMAP\Connection is
    still open). (Girgias)

- MBString:
  . Fixed bug GH-9535 (The behavior of mb_strcut in mbstring has been changed in
    PHP8.1). (Nathan Freeman)

- Opcache:
  . Fixed bug GH-9968 (Segmentation Fault during OPCache Preload).
    (Arnaud, michdingpayc)

- OpenSSL:
  . Fixed bug GH-9997 (OpenSSL engine clean up segfault). (Jakub Zelenka)
  . Fixed bug GH-9064 (PHP fails to build if openssl was built with --no-ec).
    (Jakub Zelenka)
  . Fixed bug GH-10000 (OpenSSL test failures when OpenSSL compiled with
    no-dsa). (Jakub Zelenka)

- Pcntl:
  . Fixed bug GH-9298 (Signal handler called after rshutdown leads to crash).
    (Erki Aring)

- PDO_Firebird:
  . Fixed bug GH-9971 (Incorrect NUMERIC value returned from PDO_Firebird).
    (cmb)

- PDO/SQLite:
  . Fixed bug #81740 (PDO::quote() may return unquoted string). (CVE-2022-31631)
    (cmb)

- Session:
  . Fixed GH-9932 (session name silently fails with . and [). (David Carlier)

- SPL:
  . Fixed GH-9883 (SplFileObject::__toString() reads next line). (Girgias)
  . Fixed GH-10011 (Trampoline autoloader will get reregistered and cannot be
    unregistered). (Girgias)

- SQLite3:
  . Fixed bug #81742 (open_basedir bypass in SQLite3 by using file URI). (cmb)

- TSRM:
  . Fixed Windows shmget() wrt. IPC_PRIVATE. (Tyson Andre)

08 Dec 2022, PHP 8.2.0

- CLI:
  . Fixed bug #81496 (Server logs incorrect request method). (lauri)
  . Updated the mime-type table for the builtin-server. (Ayesh Karunaratne)
  . Fixed potential overflow for the builtin server via the
    PHP_CLI_SERVER_WORKERS environment variable. (yiyuaner)
  . Fixed GH-8575 by changing STDOUT, STDERR and STDIN to not close on resource
    destruction. (Jakub Zelenka)
  . Implement built-in web server responding without body to HEAD request on
    a static resource. (Vedran Miletic, Marin Martuslovic)
  . Implement built-in web server responding with HTTP status 405 to
    DELETE/PUT/PATCH request on a static resource.
    (Vedran Miletic, Marin Martuslovic)
  . Fixed bug GH-9709 (Null pointer dereference with -w/-s options).
    (Adam Saponara)

- COM:
  . Fixed bug GH-8750 (Can not create VT_ERROR variant type). (cmb)

- Core:
  . Fixed bug #81380 (Observer may not be initialized properly). (krakjoe)
  . Fixed bug GH-7771 (Fix filename/lineno of constant expressions). (ilutov)
  . Fixed bug GH-7792 (Improve class type in error messages). (ilutov)
  . Support huge pages on MacOS. (David CARLIER)
  . Fixed bug GH-8655 (Casting an object to array does not unwrap refcount=1
    references). (Nicolas Grekas)
  . Fixed bug GH-8661 (Nullsafe in coalesce triggers undefined variable
    warning). (ilutov)
  . Fixed bug GH-7821 and GH-8418 (Allow arbitrary const expressions in backed
    enums). (ilutov)
  . Fixed bug GH-8810 (Incorrect lineno in backtrace of multi-line function
    calls). (ilutov)
  . Optimised code path for newly created file with the stream plain wrapper. (Max Kellermann)
  . Uses safe_perealloc instead of perealloc for the
    ZEND_PTR_STACK_RESIZE_IF_NEEDED to avoid possible overflows. (David Carlier)
  . Reduced the memory footprint of strings returned by var_export(),
    json_encode(), serialize(), iconv_*(), mb_ereg*(), session_create_id(),
    http_build_query(), strstr(), Reflection*::__toString(). (Arnaud)
  . Fixed bug GH-8995 (WeakMap object reference offset causing TypeError).
    (Tobias Bachert)
  . Added error_log_mode ini setting. (Mikhail Galanin)
  . Updated request startup messages. (Eric Norris)
  . Fixed bug GH-7900 (Arrow function with never return type compile-time
    errors). (ilutov)
  . Fixed incorrect double to long casting in latest clang. (zeriyoshi)
  . Added support for defining constants in traits. (sj-i)
  . Stop incorrectly emitting false positive deprecation notice alongside
    unsupported syntax fatal error for `"{$g{'h'}}"`. (TysonAndre)
  . Fix unexpected deprecated dynamic property warning, which occurred when
    exit() in finally block after an exception was thrown without catching.
    (Twosee)
  . Fixed bug GH-9323 (Crash in ZEND_RETURN/GC/zend_call_function)
    (Tim Starling)
  . Fixed bug GH-9227 (Trailing dots and spaces in filenames are ignored).
    (cmb)
  . Fixed bug GH-9285 (Traits cannot be used in readonly classes).
    (kocsismate)
  . Fixed bug GH-9186 (@strict-properties can be bypassed using
    unserialization). (kocsismate)
  . Fixed bug GH-9500 (Using dnf type with parentheses after readonly keyword
    results in a parse error). (ilutov)
  . Fixed bug GH-9516 ((A&B)|D as a param should allow AB or D. Not just A).
    (Girgias)
  . Fixed observer class notify with Opcache file_cache_only=1. (ilutov)
  . Fixes segfault with Fiber on FreeBSD i386 architecture. (David Carlier)
  . Fixed bug GH-9655 (Pure intersection types cannot be implicitly nullable)
    (Girgias)
  . Fixed bug GH-9589 (dl() segfaults when module is already loaded). (cmb,
    Arnaud)
  . Fixed bug GH-9752 (Generator crashes when interrupted during argument
    evaluation with extra named params). (Arnaud)
  . Fixed bug GH-9801 (Generator crashes when memory limit is exceeded during
    initialization). (Arnaud)
  . Fixed a bug with preloaded enums possibly segfaulting. (Bob)
  . Fixed bug GH-9823 (Don’t reset func in zend_closure_internal_handler).
    (Florian Sowade)
  . Fixed potential NULL pointer dereference Windows shm*() functions. (cmb)
  . Fix target validation for internal attributes with constructor property
    promotion. (kooldev)
  . Fixed bug GH-9750 (Generator memory leak when interrupted during argument
    evaluation. (Arnaud)

- Curl:
  . Added support for CURLOPT_XFERINFOFUNCTION. (David Carlier)
  . Added support for CURLOPT_MAXFILESIZE_LARGE. (David Carlier)
  . Added new constants from cURL 7.62 to 7.80. (Pierrick)
  . New function curl_upkeep(). (Pierrick)

- Date:
  . Fixed GH-8458 (DateInterval::createFromDateString does not throw if
    non-relative items are present). (Derick)
  . Fixed bug #52015 (Allow including end date in DatePeriod iterations)
    (Daniel Egeberg, Derick)
  . idate() now accepts format specifiers "N" (ISO Day-of-Week) and "o" (ISO
    Year). (Pavel Djundik)
  . Fixed bug GH-8730 (DateTime::diff miscalculation is same time zone of
    different type). (Derick)
  . Fixed bug GH-8964 (DateTime object comparison after applying delta less
    than 1 second). (Derick)
  . Fixed bug GH-9106: (DateInterval 1.5s added to DateTimeInterface is rounded
    down since PHP 8.1.0). (Derick)
  . Fixed bug #75035 (Datetime fails to unserialize "extreme" dates).
    (Derick)
  . Fixed bug #80483 (DateTime Object with 5-digit year can't unserialized).
    (Derick)
  . Fixed bug #81263 (Wrong result from DateTimeImmutable::diff). (Derick)
  . Fixed bug GH-9431 (DateTime::getLastErrors() not returning false when no
    errors/warnings). (Derick)
  . Fixed bug with parsing large negative numbers with the @ notation. (Derick)

- DBA:
  . Fixed LMDB driver hanging when attempting to delete a non-existing key
    (Girgias)
  . Fixed LMDB driver memory leak on DB creation failure (Girgias)
  . Fixed GH-8856 (dba: lmdb: allow to override the MDB_NOSUBDIR flag). (Girgias)

- FFI:
  . Fixed bug GH-9090 (Support assigning function pointers in FFI). (Adam
    Saponara)

- Fileinfo:
  . Fixed bug GH-8805 (finfo returns wrong mime type for woff/woff2 files).
    (Anatol)

- Filter:
  . Added FILTER_FLAG_GLOBAL_RANGE to filter Global IPs. (vnsavage)

- FPM:
  . Emit error for invalid port setting. (David Carlier)
  . Added extra check for FPM proc dumpable on SELinux based systems.
    (David Carlier)
  . Added support for listening queue on macOS. (David Carlier)
  . Changed default for listen.backlog on Linux to -1. (Cristian Rodríguez)
  . Added listen.setfib pool option to set route FIB on FreeBSD. (David Carlier)
  . Added access.suppress_path pool option to filter access log entries.
    (Mark Gallagher)
  . Fixed on fpm scoreboard occasional warning on acquisition failure.
    (Felix Wiedemann)
  . Fixed bug GH-9754 (SaltStack (using Python subprocess) hangs when running
    php-fpm 8.1.11). (Jakub Zelenka)

- FTP:
  . Fix datetime format string to follow POSIX spec in ftp_mdtm(). (Jihwan Kim)

- GD:
  . Fixed bug #81739: OOB read due to insufficient input validation in
    imageloadfont(). (CVE-2022-31630) (cmb)

- GMP:
  . Fixed bug GH-9308 (GMP throws the wrong error when a GMP object is passed
    to gmp_init()). (Girgias)

- Hash:
  . Fixed bug #81738: buffer overflow in hash_update() on long parameter.
    (CVE-2022-37454) (nicky at mouha dot be)
  . Fixed bug GH-10077: Fix compilation on RHEL 7 ppc64le. (Mattias Ellert)

- Intl:
  . Update all grandfathered language tags with preferred values
  . Fixed GH-7939 (Cannot unserialize IntlTimeZone objects). (cmb)
  . Fixed build for ICU 69.x and onwards. (David Carlier)
  . Declared Transliterator::$id as readonly to unlock subclassing it. (Nicolas
    Grekas)
  . Fixed bug GH-9421 (Incorrect argument number for ValueError in NumberFormatter).
    (Girgias)

- MBString:
  . Fixed bug GH-9248 (Segmentation fault in mb_strimwidth()). (cmb)

- mysqli:
  . Fixed bug GH-9841 (mysqli_query throws warning despite using
    silenced error mode). (Kamil Tekiela)

- MySQLnd:
  . Fixed potential heap corruption due to alignment mismatch. (cmb)

- OCI8:
  . Added oci8.prefetch_lob_size directive to tune LOB query performance
  . Support for building against Oracle Client libraries 10.1 and 10.2 has been
    dropped. Oracle Client libraries 11.2 or newer are now required.

- ODBC:
  . Fixed bug GH-8300 (User input not escaped when building connection string).
    (Calvin Buckley)
  . Fixed bug GH-9347 (Current ODBC liveness checks may be inadequate). (Calvin
    Buckley)

- Opcache:
  . Allocate JIT buffer close to PHP .text segemnt to allow using direct
    IP-relative calls and jumps.
    (Su Tao, Wang Xue, Chen Hu, Lizhen Lizhen, Dmitry)
  . Added initial support for JIT performance profiling generation
    for macOs Instrument. (David Carlier)
  . Fixed bug GH-8030 (Segfault with JIT and large match/switch statements).
    (Arnaud)
  . Added JIT support improvement for macOs for segments and executable permission
    bit handling. (David Carlier)
  . Added JIT buffer allocation near the .text section on FreeNSD. (David Carlier)
  . Fixed bug GH-9371 (Crash with JIT on mac arm64)
    (jdp1024/David Carlier)
  . Fixed bug GH-9259 (opcache.interned_strings_buffer setting integer
    overflow). (Arnaud)
  . Added indirect call reduction for jit on x86 architectures. (wxue1)

- OPcache:
  . Fixed bug GH-9164 (Segfault in zend_accel_class_hash_copy).
    (Arnaud, Sergei Turchanov)

- OpenSSL:
  . Discard poll calls on socket when no timeout/non blocking/MSG_DONTWAIT. (Max Kellermann)
  . Fixed bug GH-9310 (SSL local_cert and local_pk do not respect
    open_basedir). (Jakub Zelenka)
  . Implement FR #76935 ("chacha20-poly1305" is an AEAD but does not work like
    AEAD). (Jakub Zelenka)
  . Added openssl_cipher_key_length function. (Jakub Zelenka)
  . Fixed bug GH-9517 (Compilation error openssl extension related to PR
    GH-9366). (Jakub Zelenka)
  . Fixed missing clean up of OpenSSL engine list - attempt to fix GH-8620.
    (Jakub Zelenka)
  . Fixed bug GH-8430 (OpenSSL compiled with no-md2, no-md4 or no-rmd160 does
    not build). (Jakub Zelenka, fsbruva)

- PCNTL:
  . Fixed pcntl_(get|set)priority error handling for MacOS. (Juan Morales)

- PCRE:
  . Implemented FR #77726 (Allow null character in regex patterns). (tobil4sk)
  . Updated bundled libpcre to 10.40. (cmb)

- PDO:
  . Fixed bug GH-9818 (Initialize run time cache in PDO methods).
    (Florian Sowade)

- PDO_Firebird:
  . Fixed bug GH-8576 (Bad interpretation of length when char is UTF-8). (cmb)

- PDO_ODBC:
  . Fixed bug #80909 (crash with persistent connections in PDO_ODBC). (Calvin
    Buckley)
  . Fixed bug GH-8300 (User input not escaped when building connection string).
    (Calvin Buckley)
  . Fixed bug GH-9347 (Current ODBC liveness checks may be inadequate). (Calvin
    Buckley)
  . Fixed bug GH-9372 (HY010 when binding overlong parameter). (cmb)

- PDO_PGSQL:
  . Fixed bug GH-9411 (PgSQL large object resource is incorrectly closed).
    (Yurunsoft)

- Random:
  . Added new random extension. (Go Kudo)
  . Fixed bug GH-9067 (random extension is not thread safe). (cmb)
  . Fixed bug GH-9055 (segmentation fault if user engine throws). (timwolla)
  . Fixed bug GH-9066 (signed integer overflow). (zeriyoshi)
  . Fixed bug GH-9083 (undefined behavior during shifting). (timwolla)
  . Fixed bug GH-9088, GH-9056 (incorrect expansion of bytes when
    generating uniform integers within a given range). (timwolla)
  . Fixed bug GH-9089 (Fix memory leak on Randomizer::__construct()
    call twice). (zeriyoshi)
  . Fixed bug GH-9212 (PcgOneseq128XslRr64::jump() should not allow negative
    $advance). (Anton Smirnov)
  . Changed Mt19937 to throw a ValueError instead of InvalidArgumentException
    for invalid $mode. (timwolla)
  . Splitted Random\Randomizer::getInt() (without arguments) to
    Random\Randomizer::nextInt(). (zeriyoshi)
  . Fixed bug GH-9235 (non-existant $sequence parameter in stub for
    PcgOneseq128XslRr64::__construct()). (timwolla)
  . Fixed bug GH-9190, GH-9191 (undefined behavior for MT_RAND_PHP when
    handling large ranges). (timwolla)
  . Fixed bug GH-9249 (Xoshiro256StarStar does not reject the invalid
    all-zero state). (timwolla)
  . Removed redundant RuntimeExceptions from Randomizer methods. The
    exceptions thrown by the engines will be exposed directly. (timwolla)
  . Added extension specific Exceptions/Errors (RandomException, RandomError,
    BrokenRandomEngineError). (timwolla)
  . Fixed bug GH-9415 (Randomizer::getInt(0, 2**32 - 1) with Mt19937
    always returns 1). (timwolla)
  . Fixed Randomizer::getInt() consistency for 32-bit engines. (timwolla)
  . Fixed bug GH-9464 (build on older macOs releases). (David Bohman)
  . Fixed bug GH-9839 (Pre-PHP 8.2 output compatibility for non-mt_rand()
    functions for MT_RAND_PHP). (timwolla)

- Reflection:
  . Added ReflectionFunction::isAnonymous(). (Nicolas Grekas)
  . Added ReflectionMethod::hasPrototype(). (Ollie Read)
  . Narrow ReflectionEnum::getBackingType() return type to ReflectionNamedType.
    (SamMousa)
  . Fixed bug GH-8932 (ReflectionFunction provides no way to get the called
    class of a Closure). (cmb, Nicolas Grekas)

- Session:
  . Fixed bug GH-7787 (Improve session write failure message for user error
    handlers). (ilutov)
  . Fixed GH-9200 (setcookie has an obsolete expires date format). (timwolla)
  . Fixed GH-9584 (Avoid memory corruption when not unregistering custom session
    handler). (ilutov)
  . Fixed bug GH-9583 (session_create_id() fails with user defined save handler
      that doesn't have a validateId() method). (Girgias)

- SOAP:
  . Fixed bug GH-9720 (Null pointer dereference while serializing the response).
    (cmb)

- Sockets:
  . Added TCP_NOTSENT_LOWAT socket option. (David Carlier)
  . Added SO_MEMINFO socket option. (David Carlier)
  . Added SO_RTABLE socket option (OpenBSD), equivalent of SO_MARK (Linux).
    (David Carlier)
  . Added TCP_KEEPALIVE, TCP_KEEPIDLE, TCP_KEEPINTVL, TCP_KEEPCNT socket
    options. (David Carlier)
  . Added ancillary data support for FreeBSD. (David Carlier)
  . Added ancillary data support for NetBSD. (David Carlier)
  . Added SO_BPF_EXTENSIONS socket option. (David Carlier)
  . Added SO_SETFIB socket option. (David Carlier)
  . Added TCP_CONGESTION socket option. (David Carlier)
  . Added SO_ZEROCOPY/MSG_ZEROCOPY options. (David Carlier)
  . Added SOL_FILTER socket option for Solaris. (David Carlier)
  . Fixed socket constants regression as of PHP 8.2.0beta3. (Bruce Dou)

- Sodium:
  . Added sodium_crypto_stream_xchacha20_xor_ic(). (Scott)

- SPL:
  . Uses safe_erealloc instead of erealloc to handle heap growth
    for the SplHeap::insert method to avoid possible overflows. (David Carlier)
  . Widen iterator_to_array() and iterator_count()'s $iterator parameter to
    iterable. (timwolla)
  . Fixed bug #69181 (READ_CSV|DROP_NEW_LINE drops newlines within fields).
    (cmb)
  . Fixed bug #65069 (GlobIterator incorrect handling of open_basedir check).
    (Jakub Zelenka)

- SQLite3:
  . Changed sqlite3.defensive from PHP_INI_SYSTEM to PHP_INI_USER. (bohwaz)

- Standard:
  . net_get_interfaces() also reports wireless network interfaces on Windows.
    (Yurun)
  . Finished AVIF support in getimagesize(). (Yannis Guyon)
  . Fixed bug GH-7847 (stripos with large haystack has bad performance).
    (ilutov)
  . New function memory_reset_peak_usage(). (Patrick Allaert)
  . Fixed parse_url(): can not recognize port without scheme. (pandaLIU)
  . Deprecated utf8_encode() and utf8_decode(). (Rowan Tommins)
  . Fixed the crypt_sha256/512 api build with clang > 12. (David Carlier)
  . Uses safe_erealloc instead of erealloc to handle options in getopt
    to avoid possible overflows. (David Carlier)
  . Implemented FR GH-8924 (str_split should return empty array for empty
    string). (Michael Vorisek)
  . Added ini_parse_quantity function to convert ini quantities shorthand
    notation to int. (Dennis Snell)
  . Enable arc4random_buf for Linux glibc 2.36 and onwards
    for the random_bytes. (Cristian Rodriguez)
  . Uses CCRandomGenerateBytes instead of arc4random_buf on macOs. (David Carlier).
  . Fixed bug #65489 (glob() basedir check is inconsistent). (Jakub Zelenka)
  . Fixed GH-9200 (setcookie has an obsolete expires date format). (Derick)
  . Fixed GH-9244 (Segfault with array_multisort + array_shift). (cmb)
  . Fixed bug GH-9296 (`ksort` behaves incorrectly on arrays with mixed keys).
    (Denis Vaksman)
  . Marked crypt()'s $string parameter as #[\SensitiveParameter]. (timwolla)
  . Fixed bug GH-9464 (build on older macOs releases). (David Bohman)
  . Fixed bug GH-9518 (Disabling IPv6 support disables unrelated constants).
    (cmb)
  . Revert "Fixed parse_url(): can not recognize port without scheme."
    (andypost)

- Streams:
  . Set IP_BIND_ADDRESS_NO_PORT if available when connecting to remote host.
    (Cristian Rodríguez)
  . Fixed bug GH-8548 (stream_wrapper_unregister() leaks memory). (ilutov)
  . Discard poll calls on socket when no timeout/non blocking/MSG_DONTWAIT. (Max Kellermann)
  . Fixed bug GH-9316 ($http_response_header is wrong for long status line).
    (cmb, timwolla)
  . Fixed bug GH-9590 (stream_select does not abort upon exception or empty
    valid fd set). (Arnaud)
  . Fixed bug GH-9653 (file copy between different filesystems). (David Carlier)
  . Fixed bug GH-9779 (stream_copy_to_stream fails if dest in append mode).
    (Jakub Zelenka)

- Windows:
  . Added preliminary support for (cross-)building for ARM64. (Yun Dou)

- XML:
  . Added libxml_get_external_entity_loader() function. (Tim Starling)

- Zip:
  . add ZipArchive::clearError() method
  . add ZipArchive::getStreamName() method
  . add ZipArchive::getStreamIndex() method
  . On Windows, the Zip extension is now built as shared library (DLL) by
    default. (cmb)
  . Implement fseek for zip stream when possible with libzip 1.9.1. (Remi)<|MERGE_RESOLUTION|>--- conflicted
+++ resolved
@@ -8,15 +8,11 @@
 - PGSQL:
   . Fixed parameter parsing of pg_lo_export(). (kocsismate)
 
-<<<<<<< HEAD
-11 May 2023, PHP 8.2.6
-=======
 - Standard:
   . Fixed bug GH-11138 (move_uploaded_file() emits open_basedir warning for
     source file). (ilutov)
 
-11 May 2023, PHP 8.1.19
->>>>>>> 8bf2d587
+11 May 2023, PHP 8.2.6
 
 - Core:
   . Fix inconsistent float negation in constant expressions. (ilutov)
