PHP                                                                        NEWS
|||||||||||||||||||||||||||||||||||||||||||||||||||||||||||||||||||||||||||||||
?? ??? ????, PHP 7.2.0beta3

- Date:
  . Fixed bug #75002 (Null Pointer Dereference in timelib_time_clone). (Derick)

- FTP:
  . Added ftp_append() function. (blar)

- Mbstring:
  . Fixed bug #75001 (Wrong reflection on mb_eregi_replace). (Fabien
    Villepinte)

- SQLite3:
  . Updated to SQLite 3.20.0. (cmb)

- SPL:
  . Fixed bug #75049 (spl_autoload_unregister can't handle
    spl_autoload_functions results). (Laruence)
  . Added spl_object_id(). (Tyson Andre)

- XMLRPC:
  . Fixed bug #74975 (Incorrect xmlrpc serialization for classes with declared
    properties). (blar)

03 Aug 2017, PHP 7.2.0beta2

- Core:
  . Implemented FR #74963 (Improved error message on fetching property of
    non-object). (Laruence)
  . Fixed bug #74947 (Segfault in scanner on INF number). (Laruence)
  . Fixed bug #74954 (null deref and segfault in zend_generator_resume()). (Bob)

- CLI:
  . Fixed bug #74979 (Interactive shell opening instead of script execution
    with -f flag). (Anatol)

- cURL:
  . Fixed bug #74125 (Fixed finding CURL on systems with multiarch support).
    (cebe)

- Intl:
  . Fixed bug #74993 (Wrong reflection on some locale_* functions). (Sara)

- Mbstring:
  . Fixed bug #69267 (mb_strtolower fails on titlecase characters). (Nikita)
  . Fixed bug #71606 (Segmentation fault mb_strcut with HTML-ENTITIES encoding).
    (cmb)
  . Fixed bug #62934 (mb_convert_kana() does not convert iteration marks).
    (Nikita)

- MySQLi:
  . Fixed bug #74968 (PHP crashes when calling mysqli_result::fetch_object with
    an abstract class). (Anatol)

- OCI8:
  . Expose oci_unregister_taf_callback() (Tianfang Yang)

- Opcache:
  . Fixed bug #74980 (Narrowing occurred during type inference). (Laruence)

- OpenSSL:
  . Fixed bug #74903 (openssl_pkcs7_encrypt() uses different EOL than before).
    (Anatol)

- phar:
  . Fixed bug #74991 (include_path has a 4096 char limit in some cases).
    (bwbroersma)

- Reflection:
  . Fixed bug #74949 (null pointer dereference in _function_string). (Laruence)

- Session:
  . Fixed bug #74892 (Url Rewriting (trans_sid) not working on urls that start
    with "#"). (Andrew Nester)
  . Fixed bug #74936 (session_cache_expire/cache_limiter/save_path() trigger a
    warning in read mode). (morozov)
  . Fixed bug #74941 (session fails to start after having headers sent). 
    (morozov)
  . Fixed bug #74833 (SID constant created with wrong module number). (Anatol)

- SimpleXML:
  . Fixed bug #74950 (nullpointer deref in simplexml_element_getDocNamespaces).
    (Laruence)

- SPL:
  . Fixed bug #74669 (Unserialize ArrayIterator broken). (Andrew Nester)
  . Fixed bug #74977 (Appending AppendIterator leads to segfault). 
    (Andrew Nester)
  . Fixed bug #75015 (Crash in recursive iterator destructors). (Julien)

- Standard:
<<<<<<< HEAD
  . Fixed bug #74851 (uniqid() without more_entropy performs badly).
    (Emmanuel Dreyfus)
=======
  . Fixed bug #74103 (heap-use-after-free when unserializing invalid array
    size). (Nikita)
  . Fixed bug #75054 (A Denial of Service Vulnerability was found when
    performing deserialization). (Nikita)

- XMLRPC:
  . Fixed bug #74975 (Incorrect xmlrpc serialization for classes with declared
    properties). (blar)
>>>>>>> 4fb7665c

20 Jul 2017, PHP 7.2.0beta1

- Core:
  . Added new VM instuctions ISSET_ISEMPTY_CV and UNSET_CV. Previously they
    were implemented as ISSET_ISEMPTY_VAR and UNSET_VAR variants with
    ZEND_QUICK_SET flag. (Nikita, Dmitry)
  . Fixed bug #74603 (PHP INI Parsing Stack Buffer Overflow Vulnerability).
    (Stas)
  . Fixed bug #74111 (Heap buffer overread (READ: 1) finish_nested_data from
    unserialize). (Nikita)
  . Fixed bug #74819 (wddx_deserialize() heap out-of-bound read via
    php_parse_date()). (Derick)
  . Fixed bug #49649 (unserialize() doesn't handle changes in property 
    visibility). (pmmaga)
  . Fixed #74866 (extension_dir = "./ext" now use current directory for base).
    (Francois Laupretre)
  . Fixed bug #74923 (Crash when crawling through network share). (Anatol)
  . Fixed bug #74913 (fixed incorrect poll.h include). (petk)
  . Fixed bug #74906 (fixed incorrect errno.h include). (petk)

- Date:
  . Fixed bug #74852 (property_exists returns true on unknown DateInterval 
    property). (jhdxr)	

- DOM:
  . Implement #74837 (Implement Countable for DomNodeList and DOMNamedNodeMap).
    (Andreas Treichel)

- EXIF:
  . Implemented #65187 (exif_read_data/thumbnail: add support for stream 
    resource). (Kalle)
  . Deprecated the read_exif_data() alias. (Kalle)
  . Fixed bug #74428 (exif_read_data(): "Illegal IFD size" warning occurs with 
    correct exif format). (bradpiccho at gmail dot com, Kalle)
  . Fixed bug #72819 (EXIF thumbnails not read anymore). (Kalle)
  . Fixed bug #62523 (php crashes with segfault when exif_read_data called). 
    (Kalle)
  . Fixed bug #50660 (exif_read_data(): Illegal IFD offset (works fine with 
    other exif readers). (skinny dot bravo at gmail dot com, Kalle)

- GD:
  . Fixed bug #74435 (Buffer over-read into uninitialized memory). (cmb)

- IMAP:
  . Fixed bug #72324 (imap_mailboxmsginfo() return wrong size). 
    (ronaldpoon at udomain dot com dot hk, Kalle)

- JSON:
  . Add JSON_INVALID_UTF8_IGNORE and JSON_INVALID_UTF8_SUBSTITUTE options for
    json_encode and json_decode to ignore or replace invalid UTF-8 byte
    sequences - it addresses request #65082. (Jakub Zelenka)

- LDAP:
  . Fixed passing an empty array to ldap_set_option for client or server controls.

- Opcache:
  . Added global optimisation passes based on data flow analysis using Single
    Static Assignment (SSA) form: Sparse Conditional Constant Propagation (SCCP),
    Dead Code Elimination (DCE), and removal of unused local variables
    (Nikita, Dmitry)

- OpenSSL:
  . Add ssl security_level stream option to support OpenSSL security levels.
    (Jakub Zelenka).
  . Allow setting SNI cert and private key in separate files. (Jakub Zelenka)
  . Fixed bug #74651 (negative-size-param (-1) in memcpy in zif_openssl_seal()).
    (Stas)

- PCRE:
  . Fixed bug #74873 (Minor BC break: PCRE_JIT changes output of preg_match()).
    (Dmitry)

- Sodium:
  . New cryptographic extension

- SQLite3:
  . Fixed bug #74883 (SQLite3::__construct() produces "out of memory" exception
    with invalid flags). (Anatol)

- ZIP:
  . ZipArchive implements countable, added ZipArchive::count() method. (Remi)
  . Fix segfault in php_stream_context_get_option call. (Remi)

06 Jul 2017, PHP 7.2.0alpha3

- Core:
  . Fixed bug #74780 (parse_url() broken when query string contains colon). 
    (jhdxr)
  . Fixed bug #74761 (Unary operator expected error on some systems). (petk)
  . Allow loading PHP/Zend extensions by name in ini files (extension=<name>).
    (francois at tekwire dot net)
  . Added object type annotation. (brzuchal)
  . Fixed bug #74815 (crash with a combination of INI entries at startup).
    (Anatol)
  . Fixed bug #74836 (isset on zero-prefixed numeric indexes in array broken).
    (Dmitry)
  . Fixed bug #74101, bug #74614 (Unserialize Heap Use-After-Free (READ: 1) in
    zval_get_type). (Nikita)

- CLI:
  . Fixed bug #74849 (Process is started as interactive shell in PhpStorm).
    (Anatol)

- LDAP:
  . Implemented FR #69445 (Support for LDAP EXOP operations)
  . Fixed support for LDAP_OPT_SERVER_CONTROLS and LDAP_OPT_CLIENT_CONTROLS in ldap_get_option

- OpenSSL:
  . Fixed bug #74798 (pkcs7_en/decrypt does not work if \x0a is used in content).
    (Anatol)

- SPL:
  . Fixed bug #73471 (PHP freezes with AppendIterator). (jhdxr)
  . Fixed bug #71412 (Incorrect arginfo for ArrayIterator::__construct).
    (tysonandre775 at hotmail dot com)

- Session:
  . Fixed bug #74514 (5 session functions incorrectly warn when calling in
    read-only/getter mode). (Yasuo)

- Standard:
  . Add support for extension name as argument to dl().
    (francois at tekwire dot net)

- zlib:
  . Fixed bug #73944 (dictionary option of inflate_init() does not work).
    (wapmorgan)
  . Expose inflate_get_status() and inflate_get_read_len() functions.
    (Matthew Trescott)

22 Jun 2017, PHP 7.2.0alpha2

- Core:
  . Change PHP_OS_FAMILY value from "OSX" to "Darwin". (Sebastian, Kalle)

- GD:
  . Fixed bug #74744 (gd.h: stdarg.h include missing for va_list use in
    gdErrorMethod). (rainer dot jung at kippdata dot de, cmb)

- OCI8:
  . Add TAF callback (PR #2459). (KoenigsKind)
  . Fixed bug #74625 (Integer overflow in oci_bind_array_by_name). (Ingmar Runge)

- OpenSSL:
  . Fixed bug #74720 (pkcs7_en/decrypt does not work if \x1a is used in
    content). (Anatol)
  . Use TLS_ANY for default ssl:// and tls:// negotiation. (kelunik)
  . Fix leak in openssl_spki_new(). (jelle at vdwaa dot nl)
  . Added openssl_pkcs7_read() and pk7 parameter to openssl_pkcs7_verify().
    (jelle at vdwaa dot nl)

- PDO_OCI:
  . Fixed Bug #74537 (Align --with-pdo-oci configure option with --with-oci8 syntax).
    (Tianfang Yang)

- Standard:
  . Compatibility with libargon2 versions 20161029 and 20160821.
    (charlesportwoodii at erianna dot com)
  . Fixed Bug #74737 (mysqli_get_client_info reflection info).
    (mhagstrand at gmail dot com)

- Streams:
  . Default ssl/single_dh_use and ssl/honor_cipher_order to true. (kelunik)

- SQLite3:
  . Update to Sqlite 3.19.3. (cmb)
  . Implement writing to blobs. (bohwaz at github dot com)

08 Jun 2017, PHP 7.2.0alpha1

- Core:
  . Added ZEND_COUNT, ZEND_GET_CLASS, ZEND_GET_CALLED_CLASS, ZEND_GET_TYPE,
    ZEND_FUNC_NUM_ARGS, ZEND_FUNC_GET_ARGS instructions, to implement
    corresponding builtin functions. (Dmitry)
  . "Countable" interface is moved from SPL to Core. (Dmitry)
  . Added ZEND_IN_ARRAY instruction, implementing optimized in_array() builtin
    function, through hash lookup in flipped array. (Dmitry)
  . Removed IS_TYPE_IMMUTABLE (it's the same as COPYABLE & !REFCOUNTED). (Dmitry)
  . Removed the sql.safe_mode directive. (Kalle)
  . Removed support for Netware. (Kalle)
  . Renamed ReflectionClass::isIterateable() to ReflectionClass::isIterable()
    (alias original name for BC). (Sara)
  . Fixed bug #54535 (WSA cleanup executes before MSHUTDOWN). (Kalle)
  . Implemented FR #69791 (Disallow mail header injections by extra headers)
    (Yasuo)
  . Implemented FR #49806 (proc_nice() for Windows). (Kalle)
  . Fix pthreads detection when cross-compiling (ffontaine)
  . Fixed memory leaks caused by exceptions thrown from destructors. (Bob,
    Dmitry).
  . Fixed bug #73215 (uniqid() should use better random source). (Yasuo)
  . Fixed bug #73337 (try/catch not working with two exceptions inside a same
    operation). (Dmitry)
  . Implemented FR #72768 (Add ENABLE_VIRTUAL_TERMINAL_PROCESSING flag for
    php.exe). (Michele Locati)
  . Implemented "Convert numeric keys in object/array casts" RFC, fixes
    bugs #53838, #61655, #66173, #70925, #72254, etc. (Andrea)
  . Implemented "Deprecate and Remove Bareword (Unquoted) Strings" RFC.
    (Rowan Collins)
  . Raised minimum supported Windows versions to Windows 7/Server 2008 R2.
    (Anatol)
  . Implemented minor optimization in array_keys/array_values(). (Sara)
  . Fixed bug #73969 (segfault in debug_print_backtrace). (andrewnester)
  . Added PHP_OS_FAMILY constant to determine on which OS we are. (Jan Altensen)
  . Fixed bug #73994 (arginfo incorrect for unpack). (krakjoe)
  . Fixed bug #73973 (assertion error in debug_zval_dump). (andrewnester)
  . Fixed bug #73987 (Method compatibility check looks to original 
    definition and not parent). (pmmaga)
  . Fixed bug #73991 (JSON_OBJECT_AS_ARRAY not respected). (Sara)
  . Fixed bug #74053 (Corrupted class entries on shutdown when a destructor
    spawns another object). (jim at commercebyte dot com)
  . Fixed bug #73971 (Filename got limited to MAX_PATH on Win32 when scan
    directory). (Anatol)
  . Fixed bug #74149 (static embed SAPI linkage error). (krakjoe)
  . Fixed bug #72359, bug #72451, bug #73706, bug #71115 and others related
    to interned strings handling in TS builds. (Anatol, Dmitry)
  . Implemented "Trailing Commas In List Syntax" RFC for group use lists only.
    (Sammy Kaye Powers)
  . Fixed bug #74269 (It's possible to override trait property with different
    loosely-equal value). (pmmaga)
  . Fixed bug #61970 (Restraining __construct() access level in subclass gives
    a fatal error). (pmmaga)
  . Fixed bug #63384 (Cannot override an abstract method with an abstract
    method). (pmmaga, wes)
  . Fixed bug #74607 (Traits enforce different inheritance rules). (pmmaga)
  . Fixed misparsing of abstract unix domain socket names. (Sara)

- BCMath:
  . Fixed bug #46564 (bcmod truncates fractionals). (liborm85)

- Calendar:
  . Fix integer overflows (Joshua Rogers)

- Date:
  . Fixed bug #55407 (Impossible to prototype DateTime::createFromFormat).
    (kelunik)
  . Fixed bug #69587 (DateInterval properties and isset). (jhdxr)
  . Fixed bug #74404 (Wrong reflection on DateTimeZone::getTransitions).
    (krakjoe)
  . Fixed bug #74080 (add constant for RFC7231 format datetime). (duncan3dc)
  . Fixed bug #74639 (implement clone for DatePeriod and DateInterval).
    (andrewnester)
  . Implemented FR #71520 (Adding the DateTime constants to the
    DateTimeInterface interface). (Majkl578)

- Dba:
  . Fixed bug #72885 (flatfile: dba_fetch() fails to read replaced entry).
    (Anatol)

- DOM:
  . Fixed bug #67474 (getElementsByTagNameNS filter on default ns). (aboks)
  . Fixed bug #54382 (getAttributeNodeNS doesn't get xmlns* attributes).
    (aboks)
  . Fixed bug #74004 (LIBXML_NOWARNING (etc) ignored by DOMDocument::loadHTML).
    (somedaysummer)

- EXIF:
  . Added support for vendor specific tags for the following formats:
    Samsung, DJI, Panasonic, Sony, Pentax, Minolta, Sigma/Foveon, AGFA, 
	Kyocera, Ricoh & Epson. (Kalle)
  . Fixed bug #72682 (exif_read_data() fails to read all data for some
    images). (Kalle)
  . Fixed bug #71534 (Type confusion in exif_read_data() leading to heap
    overflow in debug mode). (hlt99 at blinkenshell dot org, Kalle)
  . Fixed bug #68547 (Exif Header component value check error).
    (sjh21a at gmail dot com, Kalle)
  . Fixed bug #66443 (Corrupt EXIF header: maximum directory nesting level
    reached for some cameras). (Kalle)
  . Fixed Redhat bug #1362571 (PHP not returning full results for
    exif_read_data function). (Kalle)

- FPM:
  . Configuration to limit fpm slow log trace callers. (Sannis)
  . Fixed bug #69865 (php-fpm does not close stderr when using syslog). 
    (Mike)

- FTP:
  . Fixed bug #74598 (ftp:// wrapper ignores context arg). (Sara)
  . Implement MLSD for structured listing of directories. (blar)

- GD:
  . Implemented imageresolution as getter and setter (Christoph)
  . Fixed bug #74343 (compile fails on solaris 11 with system gd2 library).
    (krakjoe)

- GMP:
  . Fixed bug #70896 (gmp_fact() silently ignores non-integer input). (Sara)

- hash:
  . Fixed bug #73961 (environmental build dependency in hash sha3 source).
    (krakjoe)
  . Changed HashContext from resource to object. (Rouven Weßling, Sara)
  . Disallowed usage of non-cryptographic hash functions with HMAC and PBKDF2.
    (Andrey Andreev, Nikita)

- intl:
  . Fixed bug #74433 (wrong reflection for Normalizer methods). (villfa)
  . Fixed bug #74439 (wrong reflection for Locale methods). (villfa)
  . Fixed bug #74468 (wrong reflection on Collator::sortWithSortKeys). (villfa)
  . Fixed bug #63790 (test using Spoofchecker which may be unavailable). (Sara)

- Mbstring:
  . Implemented request #66024 (mb_chr() and mb_ord()). (Masakielastic, Yasuo)
  . Implemented request #65081 (mb_scrub()). (Masakielastic, Yasuo)
  . Implemented request #69086 (enhancement for mb_convert_encoding() that
    handles multibyte replacement char nicely). (Masakielastic, Yasuo)
  . Added array input support to mb_convert_encoding(). (Yasuo)
  . Added array input support to mb_check_encoding(). (Yasuo)
  . Fixed bug #69079 (enhancement for mb_substitute_character). (masakielastic)
  . Update to oniguruma version 6.3.0. (Remi)

- Mcrypt:
  . The deprecated mcrypt extension has been moved to PECL. (leigh)

- MySQLi:
  . Fixed bug #73949 (leak in mysqli_fetch_object). (krakjoe)

- mysqlnd:
  . Fixed bug #73800 (sporadic segfault with MYSQLI_OPT_INT_AND_FLOAT_NATIVE). 
	(vanviegen)

- OpenSSL:
  . Fixed bug #71519 (add serial hex to return value array). (xrobau)

- PCRE:
  . Added support for PCRE JIT fast path API. (dmitry)
  . Fixed bug #61780 (Inconsistent PCRE captures in match results). (cmb)

- PDO:
  . Add "Sent SQL" to debug dump for emulated prepares. (Adam Baratz)
  . Add parameter types for national character set strings. (Adam Baratz)

- PDO_DBlib:
  . Fixed bug #73234 (Emulated statements let value dictate parameter type).
    (Adam Baratz)
  . Fixed bug #73396 (bigint columns are returned as strings). (Adam Baratz)
  . Expose DB-Library version as \PDO::DBLIB_ATTR_VERSION attribute on \PDO
    instance. (Adam Baratz)
  . Add test coverage for bug #72969. (Jeff Farr)

- PDO_OCI:
  . Fixed bug #54379 (PDO_OCI: UTF-8 output gets truncated). (gureedo / Oracle)

- PDO_PgSQL:
  . Fixed bug #73959 (lastInsertId fails to throw an exception for wrong 
    sequence name). (andrewnester)

- PDO_Sqlite
  . Switch to sqlite3_prepare_v2() and sqlite3_close_v2() functions (rasmus)

- phar:
  . Fixed bug #74383 (phar method parameters reflection correction). 
    (mhagstrand)
  . Fixed bug #74196 (phar does not correctly handle names containing dots).
    (mhagstrand)
  . Fixed bug #74386 (Phar::__construct reflection incorrect). (villfa)

- PHPDBG
  . Added extended_value to opcode dump output. (Sara)

- posix:
  . Fixed bug #71219 (configure script incorrectly checks for ttyname_r). (atoh)

- Session:
  . Fixed bug #73461 (Prohibit session save handler recursion). (Yasuo)
  . PR #2233 Removed register_globals related code and "!" can be used as $_SESSION key name. (Yasuo)
  . Improved bug #73100 fix. 'user' save handler can only be set by session_set_save_handler()
  . Fixed bug #69582 (session not readable by root in CLI). (EvgeniySpinov)

- SOAP:
  . Fixed bug #69137 (Peer verification fails when using a proxy with SoapClient)
    (Keith Smiley)

- SQLite3:
  . Update to Sqlite 3.18.0. (cmb)
  . Fixed bug #74413 (incorrect reflection for SQLite3::enableExceptions).
    (krakjoe)

- Standard:
  . Add subject to mail log. (tomsommer)
  . Fixed bug #31875 (get_defined_functions additional param to exclude
	disabled functions). (willianveiga)
  . Fixed bug #69442 (closing of fd incorrect when PTS enabled). (jaytaph)
  . Fixed bug #72974 (imap is undefined service on AIX). (matthieu.sarter)
  . Fixed bug #72979 (money_format stores wrong length AIX). (matthieu.sarter)
  . Fixed bug #74300 (unserialize accepts two plus/minus signs for float number exponent part).
    (xKerman)
  . Fixed bug #74556 (stream_socket_get_name() returns '\0'). (Sara)

- XML:
  . Moved utf8_encode() and utf8_decode() to the Standard extension. (Andrea)
  . Fixed bug #72135 (malformed XML causes fault) (edgarsandi)

- xmlreader:
  . Fixed bug #74457 (Wrong reflection on XMLReader::expand). (villfa)

- XMLRPC:
  . Use Zend MM for allocation in bundled libxmlrpc (Joe)

- ZIP:
  . Add support for encrypted archives. (Remi)
  . Use of bundled libzip is deprecated, --with-libzip option is recommended. (Remi)
  . Fixed Bug #73803 (Reflection of ZipArchive does not show public properties). (Remi)

<<< NOTE: Insert NEWS from last stable release here prior to actual release! >>><|MERGE_RESOLUTION|>--- conflicted
+++ resolved
@@ -19,6 +19,12 @@
   . Fixed bug #75049 (spl_autoload_unregister can't handle
     spl_autoload_functions results). (Laruence)
   . Added spl_object_id(). (Tyson Andre)
+
+- Standard:
+  . Fixed bug #74103 (heap-use-after-free when unserializing invalid array
+    size). (Nikita)
+  . Fixed bug #75054 (A Denial of Service Vulnerability was found when
+    performing deserialization). (Nikita)
 
 - XMLRPC:
   . Fixed bug #74975 (Incorrect xmlrpc serialization for classes with declared
@@ -91,19 +97,8 @@
   . Fixed bug #75015 (Crash in recursive iterator destructors). (Julien)
 
 - Standard:
-<<<<<<< HEAD
   . Fixed bug #74851 (uniqid() without more_entropy performs badly).
     (Emmanuel Dreyfus)
-=======
-  . Fixed bug #74103 (heap-use-after-free when unserializing invalid array
-    size). (Nikita)
-  . Fixed bug #75054 (A Denial of Service Vulnerability was found when
-    performing deserialization). (Nikita)
-
-- XMLRPC:
-  . Fixed bug #74975 (Incorrect xmlrpc serialization for classes with declared
-    properties). (blar)
->>>>>>> 4fb7665c
 
 20 Jul 2017, PHP 7.2.0beta1
 
