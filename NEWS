PHP                                                                        NEWS
|||||||||||||||||||||||||||||||||||||||||||||||||||||||||||||||||||||||||||||||
?? ??? ????, PHP 7.3.8

<<<<<<< HEAD
- Core:
  . Added syslog.filter=raw option. (Erik Lundin)
  . Fixed bug #78212 (Segfault in built-in webserver). (cmb)

- Date:
  . Fixed #69044 (discrepency between time and microtime). (krakjoe)
  . Updated timelib to 2018.02. (Derick)
=======
- Fileinfo:
  . Fixed bug #78183 (finfo_file shows wrong mime-type for .tga file).
    (Joshua Westerheide)

- PDO_Sqlite:
  . Fixed bug #78192 (SegFault when reuse statement after schema has changed).
    (Vincent Quatrevieux)

- SQLite:
  . Upgraded to SQLite 3.28.0. (cmb)

- XMLRPC:
  . Fixed bug #78173 (XML-RPC mutates immutable objects during encoding).
    (Asher Baker)

- Date:
  . Fixed bug #69044 (discrepency between time and microtime). (krakjoe)
>>>>>>> 768ad70f

- Libxml:
  . Fixed bug #78279 (libxml_disable_entity_loader settings is shared between
    requests (cgi-fcgi)). (Nikita)

- LiteSpeed:
  . Updated to LiteSpeed SAPI V7.4.3 (increased response header count limit from
    100 to 1000, added crash handler to cleanly shutdown PHP request, added
    CloudLinux mod_lsapi mode). (George Wang)
  . Fixed bug #76058 (After "POST data can't be buffered", using php://input
    makes huge tmp files). (George Wang)

- Openssl:
  . Fixed bug #78231 (Segmentation fault upon stream_socket_accept of exported
    socket-to-stream). (Nikita)

<<<<<<< HEAD
- Opcache:
  . Fixed bug #78189 (file cache strips last character of uname hash). (cmb)
  . Fixed bug #78202 (Opcache stats for cache hits are capped at 32bit NUM).
    (cmb)
  . Fixed bug #78271 (Invalid result of if-else). (Nikita)

- PCRE:
  . Fixed bug #78197 (PCRE2 version check in configure fails for "##.##-xxx"
    version strings). (pgnet, Peter Kokot)

- PDO_Sqlite:
  . Fixed #78192 (SegFault when reuse statement after schema has changed).
    (Vincent Quatrevieux)

- SQLite:
  . Upgraded to SQLite 3.28.0. (cmb)
=======
- OPcache:
  . Fixed bug #78189 (file cache strips last character of uname hash). (cmb)
  . Fixed bug #78202 (Opcache stats for cache hits are capped at 32bit NUM).
    (cmb)
  . Fixed bug #78291 (opcache_get_configuration doesn't list all directives).
    (Andrew Collington)
>>>>>>> 768ad70f

- Standard:
  . Fixed bug #78241 (touch() does not handle dates after 2038 in PHP 64-bit).
    (cmb)

04 Jul 2019, PHP 7.3.7

- Core:
  . Fixed bug #76980 (Interface gets skipped if autoloader throws an exception).
    (Nikita)

- DOM:
  . Fixed bug #78025 (segfault when accessing properties of DOMDocumentType).
    (cmb)

- MySQLi:
  . Fixed bug #77956 (When mysqli.allow_local_infile = Off, use a meaningful
    error message). (Sjon Hortensius)
  . Fixed bug #38546 (bindParam incorrect processing of bool types).
    (camporter)

- MySQLnd:
  . Fixed bug #77955 (Random segmentation fault in mysqlnd from php-fpm).
    (Nikita)

- Opcache:
  . Fixed bug #78015 (Incorrect evaluation of expressions involving partials
    arrays in SCCP). (Nikita)
  . Fixed bug #78106 (Path resolution fails if opcache disabled during request).
    (Nikita)

- OpenSSL:
  . Fixed bug #78079 (openssl_encrypt_ccm.phpt fails with OpenSSL 1.1.1c).
    (Jakub Zelenka)

- phpdbg:
  . Fixed bug #78050 (SegFault phpdbg + opcache on include file twice).
    (Nikita)

- Sockets:
  . Fixed bug #78038 (Socket_select fails when resource array contains
    references). (Nikita)

- Sodium:
  . Fixed bug #78114 (segfault when calling sodium_* functions from eval). (cmb)

- Standard:
  . Fixed bug #77135 (Extract with EXTR_SKIP should skip $this).
    (Craig Duncan, Dmitry)
  . Fixed bug #77937 (preg_match failed). (cmb, Anatol)

- Zip:
  . Fixed bug #76345 (zip.h not found). (Michael Maroszek)

30 May 2019, PHP 7.3.6

- cURL:
  . Implemented FR #72189 (Add missing CURL_VERSION_* constants). (Javier
    Spagnoletti)

- EXIF:
  . Fixed bug #77988 (heap-buffer-overflow on php_jpg_get16).
    (CVE-2019-11040) (Stas)

- FPM:
  . Fixed bug #77934 (php-fpm kill -USR2 not working). (Jakub Zelenka)
  . Fixed bug #77921 (static.php.net doesn't work anymore). (Peter Kokot)

- GD:
  . Fixed bug #77943 (imageantialias($image, false); does not work). (cmb)
  . Fixed bug #77973 (Uninitialized read in gdImageCreateFromXbm).
    (CVE-2019-11038) (cmb)

- Iconv:
  . Fixed bug #78069 (Out-of-bounds read in iconv.c:_php_iconv_mime_decode()
    due to integer overflow). (CVE-2019-11039). (maris dot adam)

- JSON:
  . Fixed bug #77843 (Use after free with json serializer). (Nikita)

- Opcache:
  . Fixed possible crashes, because of inconsistent PCRE cache and opcache
    SHM reset. (Alexey Kalinin, Dmitry)

- PDO_MySQL:
  . Fixed bug #77944 (Wrong meta pdo_type for bigint on LLP64). (cmb)

- Reflection:
  . Fixed bug #75186 (Inconsistent reflection of Closure:::__invoke()). (Nikita)

- Session:
  . Fixed bug #77911 (Wrong warning for session.sid_bits_per_character). (cmb)

- SOAP:
  . Fixed bug #77945 (Segmentation fault when constructing SoapClient with
    WSDL_CACHE_BOTH). (Nikita)

- SPL:
  . Fixed bug #77024 (SplFileObject::__toString() may return array). (Craig
    Duncan)

- SQLite:
  . Fixed bug #77967 (Bypassing open_basedir restrictions via file uris). (Stas)

- Standard:
  . Fixed bug #77931 (Warning for array_map mentions wrong type). (Nikita)
  . Fixed bug #78003 (strip_tags output change since PHP 7.3). (cmb)

02 May 2019, PHP 7.3.5

- Core:
  . Fixed bug #77903 (ArrayIterator stops iterating after offsetSet call).
    (Nikita)

- CLI:
  . Fixed bug #77794 (Incorrect Date header format in built-in server).
    (kelunik)

- EXIF
  . Fixed bug #77950 (Heap-buffer-overflow in _estrndup via exif_process_IFD_TAG).
    (CVE-2019-11036) (Stas)

- Interbase:
  . Fixed bug #72175 (Impossibility of creating multiple connections to
    Interbase with php 7.x). (Nikita)

- Intl:
  . Fixed bug #77895 (IntlDateFormatter::create fails in strict mode if $locale
    = null). (Nikita)

- LDAP:
  . Fixed bug #77869 (Core dump when using server controls) (mcmic)

- Mail
  . Fixed bug #77821 (Potential heap corruption in TSendMail()). (cmb)

- mbstring:
  . Implemented FR #72777 (Implement regex stack limits for mbregex functions).
    (Yasuo Ohgaki, Stas)

- MySQLi:
  . Fixed bug #77773 (Unbuffered queries leak memory - MySQLi / mysqlnd).
    (Nikita)

- PCRE:
  . Fixed bug #77827 (preg_match does not ignore \r in regex flags). (requinix,
    cmb)

- PDO:
  . Fixed bug #77849 (Disable cloning of PDO handle/connection objects).
    (camporter)

- phpdbg:
  . Fixed bug #76801 (too many open files). (alekitto)
  . Fixed bug #77800 (phpdbg segfaults on listing some conditional breakpoints).
    (krakjoe)
  . Fixed bug #77805 (phpdbg build fails when readline is shared). (krakjoe)

- Reflection:
  . Fixed bug #77772 (ReflectionClass::getMethods(null) doesn't work). (Nikita)
  . Fixed bug #77882 (Different behavior: always calls destructor). (Nikita)

- Standard:
  . Fixed bug #77793 (Segmentation fault in extract() when overwriting
    reference with itself). (Nikita)
  . Fixed bug #77844 (Crash due to null pointer in parse_ini_string with
    INI_SCANNER_TYPED). (Nikita)
  . Fixed bug #77853 (Inconsistent substr_compare behaviour with empty
    haystack). (Nikita)

04 Apr 2019, PHP 7.3.4

- Core:
  . Fixed bug #77738 (Nullptr deref in zend_compile_expr). (Laruence)
  . Fixed bug #77660 (Segmentation fault on break 2147483648). (Laruence)
  . Fixed bug #77652 (Anonymous classes can lose their interface information).
    (Nikita)
  . Fixed bug #77345 (Stack Overflow caused by circular reference in garbage
    collection). (Alexandru Patranescu, Nikita, Dmitry)
  . Fixed bug #76956 (Wrong value for 'syslog.filter' documented in php.ini).
    (cmb)

- Apache2Handler:
  . Fixed bug #77648 (BOM in sapi/apache2handler/php_functions.c). (cmb)

- Bcmath:
  . Fixed bug #77742 (bcpow() implementation related to gcc compiler
    optimization). (Nikita)

- CLI Server:
  . Fixed bug #77722 (Incorrect IP set to $_SERVER['REMOTE_ADDR'] on the
    localhost). (Nikita)

- COM:
  . Fixed bug #77578 (Crash when php unload). (cmb)

- EXIF:
  . Fixed bug #77753 (Heap-buffer-overflow in php_ifd_get32s). (CVE-2019-11034)
    (Stas)
  . Fixed bug #77831 (Heap-buffer-overflow in exif_iif_add_value).
    (CVE-2019-11035) (Stas)

- FPM:
  . Fixed bug #77677 (FPM fails to build on AIX due to missing WCOREDUMP).
    (Kevin Adler)

- GD:
  . Fixed bug #77700 (Writing truecolor images as GIF ignores interlace flag).
    (cmb)

- MySQLi:
  . Fixed bug #77597 (mysqli_fetch_field hangs scripts). (Nikita)

- Opcache:
  . Fixed bug #77743 (Incorrect pi node insertion for jmpznz with identical
    successors). (Nikita)

- PCRE:
  . Fixed bug #76127 (preg_split does not raise an error on invalid UTF-8).
    (Nikita)

- Phar:
  . Fixed bug #77697 (Crash on Big_Endian platform). (Laruence)

- phpdbg:
  . Fixed bug #77767 (phpdbg break cmd aliases listed in help do not match
    actual aliases). (Miriam Lauter)

- sodium:
  . Fixed bug #77646 (sign_detached() strings not terminated). (Frank)

- SQLite3:
  . Added sqlite3.defensive INI directive. (BohwaZ)

- Standard:
  . Fixed bug #77664 (Segmentation fault when using undefined constant in
    custom wrapper). (Laruence)
  . Fixed bug #77669 (Crash in extract() when overwriting extracted array).
    (Nikita)
  . Fixed bug #76717 (var_export() does not create a parsable value for
    PHP_INT_MIN). (Nikita)
  . Fixed bug #77765 (FTP stream wrapper should set the directory as
    executable). (Vlad Temian)

07 Mar 2019, PHP 7.3.3

- Core:
  . Fixed bug #77589 (Core dump using parse_ini_string with numeric sections).
    (Laruence)
  . Fixed bug #77329 (Buffer Overflow via overly long Error Messages).
    (Dmitry)
  . Fixed bug #77494 (Disabling class causes segfault on member access).
    (Dmitry)
  . Fixed bug #77498 (Custom extension Segmentation fault when declare static
    property). (Nikita)
  . Fixed bug #77530 (PHP crashes when parsing `(2)::class`). (Ekin)
  . Fixed bug #77546 (iptcembed broken function). (gdegoulet)
  . Fixed bug #77630 (rename() across the device may allow unwanted access
    during processing). (Stas)

- COM:
  . Fixed bug #77621 (Already defined constants are not properly reported).
    (cmb)
  . Fixed bug #77626 (Persistence confusion in php_com_import_typelib()). (cmb)

- EXIF:
  . Fixed bug #77509 (Uninitialized read in exif_process_IFD_in_TIFF). (Stas)
  . Fixed bug #77540 (Invalid Read on exif_process_SOFn). (Stas)
  . Fixed bug #77563 (Uninitialized read in exif_process_IFD_in_MAKERNOTE). (Stas)
  . Fixed bug #77659 (Uninitialized read in exif_process_IFD_in_MAKERNOTE). (Stas)

- Mbstring:
  . Fixed bug #77514 (mb_ereg_replace() with trailing backslash adds null byte).
    (Nikita)

- MySQL
  . Disabled LOCAL INFILE by default, can be enabled using php.ini directive
    mysqli.allow_local_infile for mysqli, or PDO::MYSQL_ATTR_LOCAL_INFILE
    attribute for pdo_mysql. (Darek Slusarczyk)

- OpenSSL:
  . Fixed bug #77390 (feof might hang on TLS streams in case of fragmented TLS
    records). (Abyl Valg, Jakub Zelenka)

- PDO_OCI:
  . Support Oracle Database tracing attributes ACTION, MODULE,
    CLIENT_INFO, and CLIENT_IDENTIFIER. (Cameron Porter)

- PHAR:
  . Fixed bug #77396 (Null Pointer Dereference in phar_create_or_parse_filename).
    (bishop)
  . Fixed bug #77586 (phar_tar_writeheaders_int() buffer overflow). (bishop)

- phpdbg:
  . Fixed bug #76596 (phpdbg support for display_errors=stderr). (kabel)

- SPL:
  . Fixed bug #51068 (DirectoryIterator glob:// don't support current path
    relative queries). (Ahmed Abdou)
  . Fixed bug #77431 (openFile() silently truncates after a null byte). (cmb)

- Standard:
  . Fixed bug #77552 (Unintialized php_stream_statbuf in stat functions).
    (John Stevenson)
  . Fixed bug #77612 (setcookie() sets incorrect SameSite header if all of its
    options filled). (Nikita)

07 Feb 2019, PHP 7.3.2

- Core:
  . Fixed bug #77369 (memcpy with negative length via crafted DNS response). (Stas)
  . Fixed bug #77387 (Recursion detection broken when printing GLOBALS).
    (Laruence)
  . Fixed bug #77376 ("undefined function" message no longer includes
    namespace). (Laruence)
  . Fixed bug #77357 (base64_encode / base64_decode doest not work on nested
    VM). (Nikita)
  . Fixed bug #77339 (__callStatic may get incorrect arguments). (Dmitry)
  . Fixed bug #77317 (__DIR__, __FILE__, realpath() reveal physical path for
    subst virtual drive). (Anatol)
  . Fixed bug #77263 (Segfault when using 2 RecursiveFilterIterator). (Dmitry)
  . Fixed bug #77447 (PHP 7.3 built with ASAN crashes in
    zend_cpu_supports_avx2). (Nikita)
  . Fixed bug #77484 (Zend engine crashes when calling realpath in invalid
    working dir). (Anatol)

- Curl:
  . Fixed bug #76675 (Segfault with H2 server push). (Pedro Magalhães)

- Fileinfo:
  . Fixed bug #77346 (webm files incorrectly detected as
    application/octet-stream). (Anatol)

- FPM:
  . Fixed bug #77430 (php-fpm crashes with Main process exited, code=dumped,
    status=11/SEGV). (Jakub Zelenka)

- GD:
  . Fixed bug #73281 (imagescale(…, IMG_BILINEAR_FIXED) can cause black border).
    (cmb)
  . Fixed bug #73614 (gdImageFilledArc() doesn't properly draw pies). (cmb)
  . Fixed bug #77272 (imagescale() may return image resource on failure). (cmb)
  . Fixed bug #77391 (1bpp BMPs may fail to be loaded). (Romain Déoux, cmb)
  . Fixed bug #77479 (imagewbmp() segfaults with very large images). (cmb)

- ldap:
  . Fixed bug #77440 (ldap_bind using ldaps or ldap_start_tls()=exception in
    libcrypto-1_1-x64.dll). (Anatol)

- Mbstring:
  . Fixed bug #77428 (mb_ereg_replace() doesn't replace a substitution
    variable). (Nikita)
  . Fixed bug #77454 (mb_scrub() silently truncates after a null byte).
    (64796c6e69 at gmail dot com)

- MySQLnd:
  . Fixed bug #77308 (Unbuffered queries memory leak). (Dmitry)
  . Fixed bug #75684 (In mysqlnd_ext_plugin.h the plugin methods family has
      no external visibility). (Anatol)

- Opcache:
  . Fixed bug #77266 (Assertion failed in dce_live_ranges). (Laruence)
  . Fixed bug #77257 (value of variable assigned in a switch() construct gets
    lost). (Nikita)
  . Fixed bug #77434 (php-fpm workers are segfaulting in zend_gc_addre).
    (Nikita)
  . Fixed bug #77361 (configure fails on 64-bit AIX when opcache enabled).
    (Kevin Adler)
  . Fixed bug #77287 (Opcache literal compaction is incompatible with EXT
    opcodes). (Nikita)

- PCRE:
  . Fixed bug #77338 (get_browser with empty string). (Nikita)

- PDO:
  . Fixed bug #77273 (array_walk_recursive corrupts value types leading to PDO
    failure). (Nikita)

- PDO MySQL:
  . Fixed bug #77289 (PDO MySQL segfaults with persistent connection).
    (Lauri Kenttä)

- SOAP:
  . Fixed bug #77410 (Segmentation Fault when executing method with an empty
    parameter). (Nikita)

- Sockets:
  . Fixed bug #76839 (socket_recvfrom may return an invalid 'from' address
    on MacOS). (Michael Meyer)

- SPL:
  . Fixed bug #77298 (segfault occurs when add property to unserialized empty
    ArrayObject). (jhdxr)

- Standard:
  . Fixed bug #77395 (segfault about array_multisort). (Laruence)
  . Fixed bug #77439 (parse_str segfaults when inserting item into existing
    array). (Nikita)

10 Jan 2019, PHP 7.3.1

- Core:
  . Fixed bug #76654 (Build failure on Mac OS X on 32-bit Intel). (Ryandesign)
  . Fixed bug #71041 (zend_signal_startup() needs ZEND_API).
    (Valentin V. Bartenev)
  . Fixed bug #76046 (PHP generates "FE_FREE" opcode on the wrong line).
    (Nikita)
  . Fixed bug #77291 (magic methods inherited from a trait may be ignored).
    (cmb)

- CURL:
  . Fixed bug #77264 (curl_getinfo returning microseconds, not seconds).
    (Pierrick)

- COM:
  . Fixed bug #77177 (Serializing or unserializing COM objects crashes). (cmb)

- Exif:
  . Fixed bug #77184 (Unsigned rational numbers are written out as signed
    rationals). (Colin Basnett)

- GD:
  . Fixed bug #77195 (Incorrect error handling of imagecreatefromjpeg()). (cmb)
  . Fixed bug #77198 (auto cropping has insufficient precision). (cmb)
  . Fixed bug #77200 (imagecropauto(…, GD_CROP_SIDES) crops left but not right).
    (cmb)
  . Fixed bug #77269 (efree() on uninitialized Heap data in imagescale leads to
    use-after-free). (cmb)
  . Fixed bug #77270 (imagecolormatch Out Of Bounds Write on Heap). (cmb)

- MBString:
  . Fixed bug #77367 (Negative size parameter in mb_split). (Stas)
  . Fixed bug #77370 (Buffer overflow on mb regex functions - fetch_token).
    (Stas)
  . Fixed bug #77371 (heap buffer overflow in mb regex functions
    - compile_string_node). (Stas)
  . Fixed bug #77381 (heap buffer overflow in multibyte match_at). (Stas)
  . Fixed bug #77382 (heap buffer overflow due to incorrect length in
    expand_case_fold_string). (Stas)
  . Fixed bug #77385 (buffer overflow in fetch_token). (Stas)
  . Fixed bug #77394 (Buffer overflow in multibyte case folding - unicode).
    (Stas)
  . Fixed bug #77418 (Heap overflow in utf32be_mbc_to_code). (Stas)

- OCI8:
  . Fixed bug #76804 (oci_pconnect with OCI_CRED_EXT not working). (KoenigsKind)
  . Added oci_set_call_timeout() for call timeouts.
  . Added oci_set_db_operation() for the DBOP end-to-end-tracing attribute.

- Opcache:
  . Fixed bug #77215 (CFG assertion failure on multiple finalizing switch
    frees in one block). (Nikita)
  . Fixed bug #77275 (OPcache optimization problem for ArrayAccess->offsetGet).
    (Nikita)

- PCRE:
  . Fixed bug #77193 (Infinite loop in preg_replace_callback). (Anatol)

- PDO:
  . Handle invalid index passed to PDOStatement::fetchColumn() as error. (Sergei
    Morozov)

- Phar:
  . Fixed bug #77247 (heap buffer overflow in phar_detect_phar_fname_ext). (Stas)

- Soap:
  . Fixed bug #77088 (Segfault when using SoapClient with null options).
    (Laruence)

- Sockets:
  . Fixed bug #77136 (Unsupported IPV6_RECVPKTINFO constants on macOS).
    (Mizunashi Mana)

- Sodium:
  . Fixed bug #77297 (SodiumException segfaults on PHP 7.3). (Nikita, Scott)

- SPL:
  . Fixed bug #77359 (spl_autoload causes segfault). (Lauri Kenttä)
  . Fixed bug #77360 (class_uses causes segfault). (Lauri Kenttä)

- SQLite3:
  . Fixed bug #77051 (Issue with re-binding on SQLite3). (BohwaZ)

- Xmlrpc:
  . Fixed bug #77242 (heap out of bounds read in xmlrpc_decode()). (cmb)
  . Fixed bug #77380 (Global out of bounds read in xmlrpc base64 code). (Stas)

06 Dec 2018, PHP 7.3.0

- Core:
  . Improved PHP GC. (Dmitry, Nikita)
  . Redesigned the old ext_skel program written in PHP, run:
    'php ext_skel.php' for all options. This means there are no dependencies,
    thus making it work on Windows out of the box. (Kalle)
  . Removed support for BeOS. (Kalle)
  . Add PHP_VERSION to phpinfo() <title/>. (github/MattJeevas)
  . Add net_get_interfaces(). (Sara, Joe, Anatol)
  . Added gc_status(). (Benjamin Eberlei)
  . Implemented flexible heredoc and nowdoc syntax, per
    RFC https://wiki.php.net/rfc/flexible_heredoc_nowdoc_syntaxes.
    (Thomas Punt)
  . Added support for references in list() and array destructuring, per
    RFC https://wiki.php.net/rfc/list_reference_assignment.
    (David Walker)
  . Improved effectiveness of ZEND_SECURE_ZERO for NetBSD and systems
    without native similar feature. (devnexen)
  . Added syslog.facility and syslog.ident INI entries for customizing syslog
    logging. (Philip Prindeville)
  . Fixed bug #75683 (Memory leak in zend_register_functions() in ZTS mode).
    (Dmitry)
  . Fixed bug #75031 (support append mode in temp/memory streams). (adsr)
  . Fixed bug #74860 (Uncaught exceptions not being formatted properly when
    error_log set to "syslog"). (Philip Prindeville)
  . Fixed bug #75220 (Segfault when calling is_callable on parent).
    (andrewnester)
  . Fixed bug #69954 (broken links and unused config items in distributed ini
    files). (petk)
  . Fixed bug #74922 (Composed class has fatal error with duplicate, equal const
    properties). (pmmaga)
  . Fixed bug #63911 (identical trait methods raise errors during composition).
    (pmmaga)
  . Fixed bug #75677 (Clang ignores fastcall calling convention on variadic
    function). (Li-Wen Hsu)
  . Fixed bug #54043 (Remove inconsitency of internal exceptions and user
    defined exceptions). (Nikita)
  . Fixed bug #53033 (Mathematical operations convert objects to integers).
    (Nikita)
  . Fixed bug #73108 (Internal class cast handler uses integer instead of
    float). (Nikita)
  . Fixed bug #75765 (Fatal error instead of Error exception when base class is
    not found). (Timur Ibragimov)
  . Fixed bug #76198 (Wording: "iterable" is not a scalar type). (Levi Morrison)
  . Fixed bug #76137 (config.guess/config.sub do not recognize RISC-V). (cmb)
  . Fixed bug #76427 (Segfault in zend_objects_store_put). (Laruence)
  . Fixed bug #76422 (ftruncate fails on files > 2GB). (Anatol)
  . Fixed bug #76509 (Inherited static properties can be desynchronized from
    their parent by ref). (Nikita)
  . Fixed bug #76439 (Changed behaviour in unclosed HereDoc). (Nikita, tpunt)
  . Fixed bug #63217 (Constant numeric strings become integers when used as
    ArrayAccess offset). (Rudi Theunissen, Dmitry)
  . Fixed bug #33502 (Some nullary functions don't check the number of
    arguments). (cmb)
  . Fixed bug #76392 (Error relocating sapi/cli/php: unsupported relocation
    type 37). (Peter Kokot)
  . The declaration and use of case-insensitive constants has been deprecated.
    (Nikita)
  . Added syslog.filter INI entry for syslog filtering. (Philip Prindeville)
  . Fixed bug #76667 (Segfault with divide-assign op and __get + __set).
    (Laruence)
  . Fixed bug #76030 (RE2C_FLAGS rarely honoured) (Cristian Rodríguez)
  . Fixed broken zend_read_static_property (Laruence)
  . Fixed bug #76773 (Traits used on the parent are ignored for child classes).
    (daverandom)
  . Fixed bug #76767 (‘asm’ operand has impossible constraints in zend_operators.h).
    (ondrej)
  . Fixed bug #76752 (Crash in ZEND_COALESCE_SPEC_TMP_HANDLER - assertion in
    _get_zval_ptr_tmp failed). (Laruence)
  . Fixed bug #76820 (Z_COPYABLE invalid definition). (mvdwerve, cmb)
  . Fixed bug #76510 (file_exists() stopped working for phar://). (cmb)
  . Fixed bug #76869 (Incorrect bypassing protected method accessibilty check).
    (Dmitry)
  . Fixed bug #72635 (Undefined class used by class constant in constexpr
    generates fatal error). (Nikita)
  . Fixed bug #76947 (file_put_contents() blocks the directory of the file
    (__DIR__)). (Anatol)
  . Fixed bug #76979 (define() error message does not mention resources as
    valid values). (Michael Moravec)
  . Fixed bug #76825 (Undefined symbols ___cpuid_count). (Laruence, cmb)
  . Fixed bug #77110 (undefined symbol zend_string_equal_val in C++ build).
    (Remi)

- BCMath:
  . Implemented FR #67855 (No way to get current scale in use). (Chris Wright,
    cmb)
  . Fixed bug #66364 (BCMath bcmul ignores scale parameter). (cmb)
  . Fixed bug #75164 (split_bc_num() is pointless). (cmb)
  . Fixed bug #75169 (BCMath errors/warnings bypass PHP's error handling). (cmb)

- CLI:
  . Fixed bug #44217 (Output after stdout/stderr closed cause immediate exit
    with status 0). (Robert Lu)
  . Fixed bug #77111 (php-win.exe corrupts unicode symbols from cli
    parameters). (Anatol)

- cURL:
  . Expose curl constants from curl 7.50 to 7.61. (Pierrick)
  . Fixed bug #74125 (Fixed finding CURL on systems with multiarch support).
    (cebe)

- Date:
  . Implemented FR #74668: Add DateTime::createFromImmutable() method.
    (majkl578, Rican7)
  . Fixed bug #75222 (DateInterval microseconds property always 0). (jhdxr)
  . Fixed bug #68406 (calling var_dump on a DateTimeZone object modifies it).
    (jhdxr)
  . Fixed bug #76131 (mismatch arginfo for date_create). (carusogabriel)
  . Updated timelib to 2018.01RC1 to address several bugs:
    . Fixed bug #75577 (DateTime::createFromFormat does not accept 'v' format
      specifier). (Derick)
    . Fixed bug #75642 (Wrap around behaviour for microseconds is not working).
      (Derick)

- DBA:
  . Fixed bug #75264 (compiler warnings emitted). (petk)

- DOM:
  . Fixed bug #76285 (DOMDocument::formatOutput attribute sometimes ignored).
    (Andrew Nester, Laruence, Anatol)

- Fileinfo:
  . Fixed bug #77095 (slowness regression in 7.2/7.3 (compared to 7.1)).
    (Anatol)

- Filter:
  . Added the 'add_slashes' sanitization mode (FILTER_SANITIZE_ADD_SLASHES).
	(Kalle)

- FPM:
  . Added fpm_get_status function. (Till Backhaus)
  . Fixed bug #62596 (getallheaders() missing with PHP-FPM). (Remi)
  . Fixed bug #69031 (Long messages into stdout/stderr are truncated
    incorrectly) - added new log related FPM configuration options:
    log_limit, log_buffering and decorate_workers_output. (Jakub Zelenka)

- ftp:
  . Fixed bug #77151 (ftp_close(): SSL_read on shutdown). (Remi)

- GD:
  . Added support for WebP in imagecreatefromstring(). (Andreas Treichel, cmb)

- GMP:
  . Export internal structures and accessor helpers for GMP object. (Sara)
  . Added gmp_binomial(n, k). (Nikita)
  . Added gmp_lcm(a, b). (Nikita)
  . Added gmp_perfect_power(a). (Nikita)
  . Added gmp_kronecker(a, b). (Nikita)

- iconv:
  . Fixed bug #53891 (iconv_mime_encode() fails to Q-encode UTF-8 string). (cmb)
  . Fixed bug #77147 (Fixing 60494 ignored ICONV_MIME_DECODE_CONTINUE_ON_ERROR).
    (cmb)

- IMAP:
  . Fixed bug #77020 (null pointer dereference in imap_mail). (cmb)
  . Fixed bug #77153 (imap_open allows to run arbitrary shell commands via
    mailbox parameter). (Stas)

- Interbase:
  . Fixed bug #75453 (Incorrect reflection for ibase_[p]connect). (villfa)
  . Fixed bug #76443 (php+php_interbase.dll crash on module_shutdown). (Kalle)


- intl:
  . Fixed bug #75317 (UConverter::setDestinationEncoding changes source instead
    of destination). (andrewnester)
  . Fixed bug #76829 (Incorrect validation of domain on idn_to_utf8()
    function). (Anatol)

- JSON:
  . Added JSON_THROW_ON_ERROR flag. (Andrea)

- LDAP:
  . Added ldap_exop_refresh helper for EXOP REFRESH operation with dds overlay.
    (Come)
  . Added full support for sending and parsing ldap controls. (Come)
  . Fixed bug #49876 (Fix LDAP path lookup on 64-bit distros). (dzuelke)

- libxml2:
  . Fixed bug #75871 (use pkg-config where available). (pmmaga)

- litespeed:
  . Fixed bug #75248 (Binary directory doesn't get created when building
    only litespeed SAPI). (petk)
  . Fixed bug #75251 (Missing program prefix and suffix). (petk)

- MBstring:
  . Updated to Oniguruma 6.9.0. (cmb)
  . Fixed bug #65544 (mb title case conversion-first word in quotation isn't
    capitalized). (Nikita)
  . Fixed bug #71298 (MB_CASE_TITLE misbehaves with curled apostrophe/quote).
    (Nikita)
  . Fixed bug #73528 (Crash in zif_mb_send_mail). (Nikita)
  . Fixed bug #74929 (mbstring functions version 7.1.1 are slow compared to 5.3
    on Windows). (Nikita)
  . Fixed bug #76319 (mb_strtolower with invalid UTF-8 causes segmentation
    fault). (Nikita)
  . Fixed bug #76574 (use of undeclared identifiers INT_MAX and LONG_MAX). (cmb)
  . Fixed bug #76594 (Bus Error due to unaligned access in zend_ini.c
    OnUpdateLong). (cmb, Nikita)
  . Fixed bug #76706 (mbstring.http_output_conv_mimetypes is ignored). (cmb)
  . Fixed bug #76958 (Broken UTF7-IMAP conversion). (Nikita)
  . Fixed bug #77025 (mb_strpos throws Unknown encoding or conversion error).
    (Nikita)
  . Fixed bug #77165 (mb_check_encoding crashes when argument given an empty
    array). (Nikita)

- Mysqlnd:
  . Fixed bug #76386 (Prepared Statement formatter truncates fractional seconds
    from date/time column). (Victor Csiky)

- ODBC:
  . Removed support for ODBCRouter. (Kalle)
  . Removed support for Birdstep. (Kalle)
  . Fixed bug #77079 (odbc_fetch_object has incorrect type signature).
    (Jon Allen)

- Opcache:
  . Fixed bug #76466 (Loop variable confusion). (Dmitry, Laruence, Nikita)
  . Fixed bug #76463 (var has array key type but not value type). (Laruence)
  . Fixed bug #76446 (zend_variables.c:73: zend_string_destroy: Assertion
    `!(zval_gc_flags((str)->gc)). (Nikita, Laruence)
  . Fixed bug #76711 (OPcache enabled triggers false-positive "Illegal string
    offset"). (Dmitry)
  . Fixed bug #77058 (Type inference in opcache causes side effects). (Nikita)
  . Fixed bug #77092 (array_diff_key() - segmentation fault). (Nikita)

- OpenSSL:
  . Added openssl_pkey_derive function. (Jim Zubov)
  . Add min_proto_version and max_proto_version ssl stream options as well as
    related constants for possible TLS protocol values. (Jakub Zelenka)

- PCRE:
  . Implemented https://wiki.php.net/rfc/pcre2-migration. (Anatol, Dmitry)
  . Upgrade PCRE2 to 10.32. (Anatol)
  . Fixed bug #75355 (preg_quote() does not quote # control character).
    (Michael Moravec)
  . Fixed bug #76512 (\w no longer includes unicode characters). (cmb)
  . Fixed bug #76514 (Regression in preg_match makes it fail with
    PREG_JIT_STACKLIMIT_ERROR). (Anatol)
  . Fixed bug #76909 (preg_match difference between 7.3 and < 7.3). (Anatol)

- PDO_DBlib:
  . Implemented FR #69592 (allow 0-column rowsets to be skipped automatically).
    (fandrieu)
  . Expose TDS version as \PDO::DBLIB_ATTR_TDS_VERSION attribute on \PDO
    instance. (fandrieu)
  . Treat DATETIME2 columns like DATETIME. (fandrieu)
  . Fixed bug #74243 (allow locales.conf to drive datetime format). (fandrieu)

- PDO_Firebird:
  . Fixed bug #74462 (PDO_Firebird returns only NULLs for results with boolean
    for FIREBIRD >= 3.0). (Dorin Marcoci)

- PDO_OCI:
  . Fixed bug #74631 (PDO_PCO with PHP-FPM: OCI environment initialized
    before PHP-FPM sets it up). (Ingmar Runge)

- PDO SQLite
  . Add support for additional open flags

- pgsql:
  . Added new error constants for pg_result_error(): PGSQL_DIAG_SCHEMA_NAME,
    PGSQL_DIAG_TABLE_NAME, PGSQL_DIAG_COLUMN_NAME, PGSQL_DIAG_DATATYPE_NAME,
    PGSQL_DIAG_CONSTRAINT_NAME and PGSQL_DIAG_SEVERITY_NONLOCALIZED. (Kalle)
  . Fixed bug #77047 (pg_convert has a broken regex for the 'TIME WITHOUT
    TIMEZONE' data type). (Andy Gajetzki)

- phar:
  . Fixed bug #74991 (include_path has a 4096 char limit in some cases).
    (bwbroersma)
  . Fixed bug #65414 (deal with leading slash when adding files correctly).
    (bishopb)

- readline:
  . Added completion_append_character and completion_suppress_append options
    to readline_info() if linked against libreadline. (krageon)

- Session:
  . Fixed bug #74941 (session fails to start after having headers sent).
    (morozov)

- SimpleXML:
  . Fixed bug #54973 (SimpleXML casts integers wrong). (Nikita)
  . Fixed bug #76712 (Assignment of empty string creates extraneous text node).
    (cmb)

- Sockets:
  . Fixed bug #67619 (Validate length on socket_write). (thiagooak)

- SOAP:
  . Fixed bug #75464 (Wrong reflection on SoapClient::__setSoapHeaders).
    (villfa)
  . Fixed bug #70469 (SoapClient generates E_ERROR even if exceptions=1 is
    used). (Anton Artamonov)
  . Fixed bug #50675 (SoapClient can't handle object references correctly).
    (Cameron Porter)
  . Fixed bug #76348 (WSDL_CACHE_MEMORY causes Segmentation fault). (cmb)
  . Fixed bug #77141 (Signedness issue in SOAP when precision=-1). (cmb)

- SPL:
  . Fixed bug #74977 (Appending AppendIterator leads to segfault).
    (Andrew Nester)
  . Fixed bug #75173 (incorrect behavior of AppendIterator::append in foreach
    loop). (jhdxr)
  . Fixed bug #74372 (autoloading file with syntax error uses next autoloader,
    may hide parse error). (Nikita)
  . Fixed bug #75878 (RecursiveTreeIterator::setPostfix has wrong signature).
    (cmb)
  . Fixed bug #74519 (strange behavior of AppendIterator). (jhdxr)
  . Fixed bug #76131 (mismatch arginfo for splarray constructor).
    (carusogabriel)

- SQLite3:
  . Updated bundled libsqlite to 3.24.0. (cmb)

- Standard:
  . Added is_countable() function. (Gabriel Caruso)
  . Added support for the SameSite cookie directive, including an alternative
    signature for setcookie(), setrawcookie() and session_set_cookie_params().
    (Frederik Bosch, pmmaga)
  . Remove superfluous warnings from inet_ntop()/inet_pton(). (daverandom)
  . Fixed bug #75916 (DNS_CAA record results contain garbage). (Mike,
    Philip Sharp)
  . Fixed unserialize(), to disable creation of unsupported data structures
    through manually crafted strings. (Dmitry)
  . Fixed bug #75409 (accept EFAULT in addition to ENOSYS as indicator
    that getrandom() is missing). (sarciszewski)
  . Fixed bug #74719 (fopen() should accept NULL as context). (Alexander Holman)
  . Fixed bug #69948 (path/domain are not sanitized in setcookie). (cmb)
  . Fixed bug #75996 (incorrect url in header for mt_rand). (tatarbj)
  . Added hrtime() function, to get high resolution time. (welting)
  . Fixed bug #48016 (stdClass::__setState is not defined although var_export()
    uses it). (Andrea)
  . Fixed bug #76136 (stream_socket_get_name should enclose IPv6 in brackets).
    (seliver)
  . Fixed bug #76688 (Disallow excessive parameters after options array).
    (pmmaga)
  . Fixed bug #76713 (Segmentation fault caused by property corruption).
    (Laruence)
  . Fixed bug #76755 (setcookie does not accept "double" type for expire time).
    (Laruence)
  . Fixed bug #76674 (improve array_* failure messages exposing what was passed
    instead of an array). (carusogabriel)
  . Fixed bug #76803 (ftruncate changes file pointer). (Anatol)
  . Fixed bug #76818 (Memory corruption and segfault). (Remi)
  . Fixed bug #77081 (ftruncate() changes seek pointer in c mode). (cmb, Anatol)

- Testing:
  . Implemented FR #62055 (Make run-tests.php support --CGI-- sections). (cmb)

- Tidy:
  . Support using tidyp instead of tidy. (devnexen)
  . Fixed bug #74707 (Tidy has incorrect ReflectionFunction param counts for
    functions taking tidy). (Gabriel Caruso)
  . Fixed arginfo for tidy::__construct(). (Tyson Andre)

- Tokenizer:
  . Fixed bug #76437 (token_get_all with TOKEN_PARSE flag fails to recognise
    close tag). (Laruence)
  . Fixed bug #75218 (Change remaining uncatchable fatal errors for parsing
    into ParseError). (Nikita)
  . Fixed bug #76538 (token_get_all with TOKEN_PARSE flag fails to recognise
    close tag with newline). (Nikita)
  . Fixed bug #76991 (Incorrect tokenization of multiple invalid flexible
    heredoc strings). (Nikita)

- XML:
  . Fixed bug #71592 (External entity processing never fails). (cmb)

- Zlib:
  . Added zlib/level context option for compress.zlib wrapper. (Sara)

08 Nov 2018, PHP 7.2.12

- Core:
  . Fixed bug #76846 (Segfault in shutdown function after memory limit error).
    (Nikita)
  . Fixed bug #76946 (Cyclic reference in generator not detected). (Nikita)
  . Fixed bug #77035 (The phpize and ./configure create redundant .deps file).
    (Peter Kokot)
  . Fixed bug #77041 (buildconf should output error messages to stderr)
    (Mizunashi Mana)

- Date:
  . Upgraded timelib to 2017.08. (Derick)
  . Fixed bug #75851 (Year component overflow with date formats "c", "o", "r"
    and "y"). (Adam Saponara)
  . Fixed bug #77007 (fractions in `diff()` are not correctly normalized).
    (Derick)

- FCGI:
  . Fixed #76948 (Failed shutdown/reboot or end session in Windows). (Anatol)
  . Fixed bug #76954 (apache_response_headers removes last character from header
    name). (stodorovic)

- FTP:
  . Fixed bug #76972 (Data truncation due to forceful ssl socket shutdown).
    (Manuel Mausz)

- intl:
  . Fixed bug #76942 (U_ARGUMENT_TYPE_MISMATCH). (anthrax at unixuser dot org)

- Reflection:
  . Fixed bug #76936 (Objects cannot access their private attributes while
    handling reflection errors). (Nikita)
  . Fixed bug #66430 (ReflectionFunction::invoke does not invoke closure with
    object scope). (Nikita)

- Sodium:
  . Some base64 outputs were truncated; this is not the case any more.
    (jedisct1)
  . block sizes >= 256 bytes are now supposed by sodium_pad() even
    when an old version of libsodium has been installed. (jedisct1)
  . Fixed bug #77008 (sodium_pad() could read (but not return nor write)
    uninitialized memory when trying to pad an empty input). (jedisct1)

- Standard:
  . Fixed bug #76965 (INI_SCANNER_RAW doesn't strip trailing whitespace).
    (Pierrick)

- Tidy:
  . Fixed bug #77027 (tidy::getOptDoc() not available on Windows). (cmb)

- XML:
  . Fixed bug #30875 (xml_parse_into_struct() does not resolve entities). (cmb)
  . Add support for getting SKIP_TAGSTART and SKIP_WHITE options. (cmb)

- XMLRPC:
  . Fixed bug #75282 (xmlrpc_encode_request() crashes). (cmb)

11 Oct 2018, PHP 7.2.11

- Core:
  . Fixed bug #76800 (foreach inconsistent if array modified during loop).
    (Dmitry)
  . Fixed bug #76901 (method_exists on SPL iterator passthrough method corrupts
    memory). (Nikita)

- CURL:
  . Fixed bug #76480 (Use curl_multi_wait() so that timeouts are respected).
    (Pierrick)

- iconv:
  . Fixed bug #66828 (iconv_mime_encode Q-encoding longer than it should be).
    (cmb)

- Opcache:
  . Fixed bug #76832 (ZendOPcache.MemoryBase periodically deleted by the OS).
    (Anatol)
  . Fixed bug #76796 (Compile-time evaluation of disabled function in opcache
    causes segfault). (Nikita)

- POSIX:
  . Fixed bug #75696 (posix_getgrnam fails to print details of group). (cmb)

- Reflection:
  . Fixed bug #74454 (Wrong exception being thrown when using ReflectionMethod).
    (cmb)

- Standard:
  . Fixed bug #73457 (Wrong error message when fopen FTP wrapped fails to open
    data connection). (Ville Hukkamäki)
  . Fixed bug #74764 (Bindto IPv6 works with file_get_contents but fails with
    stream_socket_client). (Ville Hukkamäki)
  . Fixed bug #75533 (array_reduce is slow when $carry is large array).
    (Manabu Matsui)

- XMLRPC:
  . Fixed bug #76886 (Can't build xmlrpc with expat). (Thomas Petazzoni, cmb)

- Zlib:
  . Fixed bug #75273 (php_zlib_inflate_filter() may not update bytes_consumed).
    (Martin Burke, cmb)

13 Sep 2018, PHP 7.2.10

- Core:
  . Fixed bug #76754 (parent private constant in extends class memory leak).
    (Laruence)
  . Fixed bug #72443 (Generate enabled extension). (petk)
  . Fixed bug #75797 (Memory leak when using class_alias() in non-debug mode).
    (Massimiliano Braglia)

- Apache2:
  . Fixed bug #76582 (Apache bucket brigade sometimes becomes invalid). (stas)

- Bz2:
  . Fixed arginfo for bzcompress. (Tyson Andre)

- gettext:
  . Fixed bug #76517 (incorrect restoring of LDFLAGS). (sji)

- iconv:
  . Fixed bug #68180 (iconv_mime_decode can return extra characters in a
    header). (cmb)
  . Fixed bug #63839 (iconv_mime_decode_headers function is skipping headers).
    (cmb)
  . Fixed bug #60494 (iconv_mime_decode does ignore special characters). (cmb)
  . Fixed bug #55146 (iconv_mime_decode_headers() skips some headers). (cmb)

- intl:
  . Fixed bug #74484 (MessageFormatter::formatMessage memory corruption with
    11+ named placeholders). (Anatol)

- libxml:
  . Fixed bug #76777 ("public id" parameter of libxml_set_external_entity_loader
    callback undefined). (Ville Hukkamäki)

- mbstring:
  . Fixed bug #76704 (mb_detect_order return value varies based on argument
    type). (cmb)

- Opcache:
  . Fixed bug #76747 (Opcache treats path containing "test.pharma.tld" as a phar
    file). (Laruence)

- OpenSSL:
  . Fixed bug #76705 (unusable ssl => peer_fingerprint in
    stream_context_create()). (Jakub Zelenka)

- phpdbg:
  . Fixed bug #76595 (phpdbg man page contains outdated information).
    (Kevin Abel)

- SPL:
  . Fixed bug #68825 (Exception in DirectoryIterator::getLinkTarget()). (cmb)
  . Fixed bug #68175 (RegexIterator pregFlags are NULL instead of 0). (Tim
    Siebels)

- Standard:
  . Fixed bug #76778 (array_reduce leaks memory if callback throws exception).
    (cmb)

- zlib:
  . Fixed bug #65988 (Zlib version check fails when an include/zlib/ style dir
    is passed to the --with-zlib configure option). (Jay Bonci)
  . Fixed bug #76709 (Minimal required zlib library is 1.2.0.4). (petk)

16 Aug 2018, PHP 7.2.9

- Calendar:
  . Fixed bug #52974 (jewish.c: compile error under Windows with GBK charset).
    (cmb)

- Filter:
  . Fixed bug #76366 (References in sub-array for filtering breaks the filter).
    (ZiHang Gao)

- PDO_Firebird:
  . Fixed bug #76488 (Memory leak when fetching a BLOB field). (Simonov Denis)

- PDO_PgSQL:
  . Fixed bug #75402 (Possible Memory Leak using PDO::CURSOR_SCROLL option).
    (Anatol)

- SQLite3:
  . Fixed #76665 (SQLite3Stmt::bindValue() with SQLITE3_FLOAT doesn't juggle).
    (cmb)

- Standard:
  . Fixed bug #73817 (Incorrect entries in get_html_translation_table). (cmb)
  . Fixed bug #68553 (array_column: null values in $index_key become incrementing
    keys in result). (Laruence)
  . Fixed bug #76643 (Segmentation fault when using `output_add_rewrite_var`).
    (cmb)

- Zip:
  . Fixed bug #76524 (ZipArchive memory leak (OVERWRITE flag and empty archive)).
    (Timur Ibragimov)

19 Jul 2018, PHP 7.2.8

- Core:
  . Fixed bug #76534 (PHP hangs on 'illegal string offset on string references
    with an error handler). (Laruence)
  . Fixed bug #76520 (Object creation leaks memory when executed over HTTP).
    (Nikita)
  . Fixed bug #76502 (Chain of mixed exceptions and errors does not serialize
    properly). (Nikita)

- Date:
  . Fixed bug #76462 (Undefined property: DateInterval::$f). (Anatol)

- EXIF:
  . Fixed bug #76409 (heap use after free in _php_stream_free). (cmb)
  . Fixed bug #76423 (Int Overflow lead to Heap OverFlow in
    exif_thumbnail_extract of exif.c). (Stas)
  . Fixed bug #76557 (heap-buffer-overflow (READ of size 48) while reading exif
    data). (Stas)

- FPM:
  . Fixed bug #73342 (Vulnerability in php-fpm by changing stdin to
    non-blocking). (Nikita)

- GMP:
  . Fixed bug #74670 (Integer Underflow when unserializing GMP and possible
    other classes). (Nikita)

- intl:
  . Fixed bug #76556 (get_debug_info handler for BreakIterator shows wrong
    type). (cmb)

- mbstring:
  . Fixed bug #76532 (Integer overflow and excessive memory usage
    in mb_strimwidth). (MarcusSchwarz)

- Opcache:
  . Fixed bug #76477 (Opcache causes empty return value).
    (Nikita, Laruence)

- PGSQL:
  . Fixed bug #76548 (pg_fetch_result did not fetch the next row). (Anatol)

- phpdbg:
  . Fix arginfo wrt. optional/required parameters. (cmb)

- Reflection:
  . Fixed bug #76536 (PHP crashes with core dump when throwing exception in
    error handler). (Laruence)
  . Fixed bug #75231 (ReflectionProperty#getValue() incorrectly works with
    inherited classes). (Nikita)

- Standard:
  . Fixed bug #76505 (array_merge_recursive() is duplicating sub-array keys).
    (Laruence)
  . Fixed bug #71848 (getimagesize with $imageinfo returns false). (cmb)

- Win32:
  . Fixed bug #76459 (windows linkinfo lacks openbasedir check). (Anatol)

- ZIP:
  . Fixed bug #76461 (OPSYS_Z_CPM defined instead of OPSYS_CPM).
    (Dennis Birkholz, Remi)

07 Jun 2018, PHP 7.2.7

- Core:
  . Fixed bug #76337 (segfault when opcache enabled + extension use
    zend_register_class_alias). (xKhorasan)

- CLI Server:
  . Fixed bug #76333 (PHP built-in server does not find files if root path
    contains special characters). (Anatol)

- OpenSSL:
  . Fixed bug #76296 (openssl_pkey_get_public does not respect open_basedir).
    (Erik Lax, Jakub Zelenka)
  . Fixed bug #76174 (openssl extension fails to build with LibreSSL 2.7).
    (Jakub Zelenka)

- SPL:
  . Fixed bug #76367 (NoRewindIterator segfault 11). (Laruence)

- Standard:
  . Fixed bug #76410 (SIGV in zend_mm_alloc_small). (Laruence)
  . Fixed bug #76335 ("link(): Bad file descriptor" with non-ASCII path).
    (Anatol)

24 May 2018, PHP 7.2.6

- EXIF:
  . Fixed bug #76164 (exif_read_data zend_mm_heap corrupted). (cmb)

- FPM:
  . Fixed bug #76075 --with-fpm-acl wrongly tries to find libacl on FreeBSD.
    (mgorny)

- intl:
  . Fixed bug #74385 (Locale::parseLocale() broken with some arguments).
    (Anatol)

- Opcache:
  . Fixed bug #76205 (PHP-FPM sporadic crash when running Infinitewp). (Dmitry)
  . Fixed bug #76275 (Assertion failure in file cache when unserializing empty
    try_catch_array). (Nikita)
  . Fixed bug #76281 (Opcache causes incorrect "undefined variable" errors).
    (Nikita)

- Reflection:
  . Fixed arginfo of array_replace(_recursive) and array_merge(_recursive).
    (carusogabriel)

- Session:
  . Fixed bug #74892 (Url Rewriting (trans_sid) not working on urls that start
    with "#"). (Andrew Nester)

26 Apr 2018, PHP 7.2.5

- Core:
  . Fixed bug #75722 (Convert valgrind detection to configure option).
    (Michael Heimpold)

- Date:
  . Fixed bug #76131 (mismatch arginfo for date_create). (carusogabriel)

- Exif:
  . Fixed bug #76130 (Heap Buffer Overflow (READ: 1786) in exif_iif_add_value).
    (Stas)

- FPM:
  . Fixed bug #68440 (ERROR: failed to reload: execvp() failed: Argument list
    too long). (Jacob Hipps)
  . Fixed incorrect write to getenv result in FPM reload. (Jakub Zelenka)

- GD:
  . Fixed bug #52070 (imagedashedline() - dashed line sometimes is not visible).
    (cmb)

- iconv:
  . Fixed bug #76249 (stream filter convert.iconv leads to infinite loop on
    invalid sequence). (Stas)

- intl:
  . Fixed bug #76153 (Intl compilation fails with icu4c 61.1). (Anatol)

- ldap:
  . Fixed bug #76248 (Malicious LDAP-Server Response causes Crash). (Stas)

- mbstring:
  . Fixed bug #75944 (Wrong cp1251 detection). (dmk001)
  . Fixed bug #76113 (mbstring does not build with Oniguruma 6.8.1).
    (chrullrich, cmb)

- ODBC:
  . Fixed bug #76088 (ODBC functions are not available by default on Windows).
    (cmb)

- Opcache:
  . Fixed bug #76094 (Access violation when using opcache). (Laruence)

- Phar:
  . Fixed bug #76129 (fix for CVE-2018-5712 may not be complete). (Stas)

- phpdbg:
  . Fixed bug #76143 (Memory corruption: arbitrary NUL overwrite). (Laruence)

- SPL:
  . Fixed bug #76131 (mismatch arginfo for splarray constructor).
    (carusogabriel)

- standard:
  . Fixed bug #74139 (mail.add_x_header default inconsistent with docs). (cmb)
  . Fixed bug #75996 (incorrect url in header for mt_rand). (tatarbj)

29 Mar 2018, PHP 7.2.4

- Core:
  . Fixed bug #76025 (Segfault while throwing exception in error_handler).
    (Dmitry, Laruence)
  . Fixed bug #76044 ('date: illegal option -- -' in ./configure on FreeBSD).
    (Anatol)

- FPM:
  . Fixed bug #75605 (Dumpable FPM child processes allow bypassing opcache
    access controls). (Jakub Zelenka)

- FTP:
  . Fixed ftp_pasv arginfo. (carusogabriel)

-GD:
  . Fixed bug #73957 (signed integer conversion in imagescale()). (cmb)
  . Fixed bug #76041 (null pointer access crashed php). (cmb)
  . Fixed imagesetinterpolation arginfo. (Gabriel Caruso)

- iconv:
  . Fixed bug #75867 (Freeing uninitialized pointer). (Philip Prindeville)

- Mbstring:
  . Fixed bug #62545 (wrong unicode mapping in some charsets). (cmb)

- Opcache:
  . Fixed bug #75969 (Assertion failure in live range DCE due to block pass
    misoptimization). (Nikita)

- OpenSSL:
  . Fixed openssl_* arginfos. (carusogabriel)

- PCNTL:
  . Fixed bug #75873 (pcntl_wexitstatus returns incorrect on Big_Endian platform
    (s390x)). (Sam Ding)

- Phar:
  . Fixed bug #76085 (Segmentation fault in buildFromIterator when directory
    name contains a \n). (Laruence)

- Standard:
  . Fixed bug #75961 (Strange references behavior). (Laruence)
  . Fixed some arginfos. (carusogabriel)
  . Fixed bug #76068 (parse_ini_string fails to parse "[foo]\nbar=1|>baz" with
    segfault). (Anatol)

01 Mar 2018, PHP 7.2.3

- Core:
  . Fixed bug #75864 ("stream_isatty" returns wrong value on s390x). (Sam Ding)

- Apache2Handler:
  . Fixed bug #75882 (a simple way for segfaults in threadsafe php just with
    configuration). (Anatol)

- Date:
  . Fixed bug #75857 (Timezone gets truncated when formatted). (carusogabriel)
  . Fixed bug #75928 (Argument 2 for `DateTimeZone::listIdentifiers()` should
    accept `null`). (Pedro Lacerda)
  . Fixed bug #68406 (calling var_dump on a DateTimeZone object modifies it).
    (jhdxr)

- LDAP:
  . Fixed bug #49876 (Fix LDAP path lookup on 64-bit distros). (dzuelke)

- libxml2:
  . Fixed bug #75871 (use pkg-config where available). (pmmaga)

- PGSQL:
  . Fixed bug #75838 (Memory leak in pg_escape_bytea()). (ard_1 at mail dot ru)

- Phar:
  . Fixed bug #54289 (Phar::extractTo() does not accept specific directories to
    be extracted). (bishop)
  . Fixed bug #65414 (deal with leading slash while adding files correctly).
    (bishopb)
  . Fixed bug #65414 (deal with leading slash when adding files correctly).
    (bishopb)

- ODBC:
  . Fixed bug #73725 (Unable to retrieve value of varchar(max) type). (Anatol)

- Opcache:
  . Fixed bug #75729 (opcache segfault when installing Bitrix). (Nikita)
  . Fixed bug #75893 (file_get_contents $http_response_header variable bugged
    with opcache). (Nikita)
  . Fixed bug #75938 (Modulus value not stored in variable). (Nikita)

- SPL:
  . Fixed bug #74519 (strange behavior of AppendIterator). (jhdxr)

- Standard:
  . Fixed bug #75916 (DNS_CAA record results contain garbage). (Mike,
    Philip Sharp)
  . Fixed bug #75981 (Prevent reading beyond buffer start in http wrapper).
    (Stas)

01 Feb 2018, PHP 7.2.2

- Core:
  . Fixed bug #75742 (potential memleak in internal classes's static members).
    (Laruence)
  . Fixed bug #75679 (Path 260 character problem). (Anatol)
  . Fixed bug #75614 (Some non-portable == in shell scripts). (jdolecek)
  . Fixed bug #75786 (segfault when using spread operator on generator passed
    by reference). (Nikita)
  . Fixed bug #75799 (arg of get_defined_functions is optional). (carusogabriel)
  . Fixed bug #75396 (Exit inside generator finally results in fatal error).
    (Nikita)

- FCGI:
  . Fixed bug #75794 (getenv() crashes on Windows 7.2.1 when second parameter is
    false). (Anatol)

- IMAP:
  . Fixed bug #75774 (imap_append HeapCorruction). (Anatol)

- Opcache:
  . Fixed bug #75720 (File cache not populated after SHM runs full). (Dmitry)
  . Fixed bug #75687 (var 8 (TMP) has array key type but not value type).
    (Nikita, Laruence)
  . Fixed bug #75698 (Using @ crashes php7.2-fpm). (Nikita)
  . Fixed bug #75579 (Interned strings buffer overflow may cause crash).
    (Dmitry)

- PDO:
  . Fixed bug #75616 (PDO extension doesn't allow to be built shared on Darwin).
    (jdolecek)

- PDO MySQL:
  . Fixed bug #75615 (PDO Mysql module can't be built as module). (jdolecek)

- PGSQL:
  . Fixed bug #75671 (pg_version() crashes when called on a connection to
    cockroach). (magicaltux at gmail dot com)

- Readline:
  . Fixed bug #75775 (readline_read_history segfaults with empty file).
    (Anatol)

- SAPI:
  . Fixed bug #75735 ([embed SAPI] Segmentation fault in
    sapi_register_post_entry). (Laruence)

- SOAP:
  . Fixed bug #70469 (SoapClient generates E_ERROR even if exceptions=1 is
    used). (Anton Artamonov)
  . Fixed bug #75502 (Segmentation fault in zend_string_release). (Nikita)

- SPL:
  . Fixed bug #75717 (RecursiveArrayIterator does not traverse arrays by
    reference). (Nikita)
  . Fixed bug #75242 (RecursiveArrayIterator doesn't have constants from parent
    class). (Nikita)
  . Fixed bug #73209 (RecursiveArrayIterator does not iterate object
    properties). (Nikita)

- Standard:
   . Fixed bug #75781 (substr_count incorrect result). (Laruence)
   . Fixed bug #75653 (array_values don't work on empty array). (Nikita)

- Zip:
  . Display headers (buildtime) and library (runtime) versions in phpinfo
    (with libzip >= 1.3.1). (Remi)

04 Jan 2018, PHP 7.2.1

- Core:
  . Fixed bug #75573 (Segmentation fault in 7.1.12 and 7.0.26). (Laruence)
  . Fixed bug #75384 (PHP seems incompatible with OneDrive files on demand).
    (Anatol)
  . Fixed bug #75525 (Access Violation in vcruntime140.dll). (Anatol)
  . Fixed bug #74862 (Unable to clone instance when private __clone defined).
    (Daniel Ciochiu)
  . Fixed bug #75074 (php-process crash when is_file() is used with strings
    longer 260 chars). (Anatol)
  . Fixed bug #69727 (Remove timestamps from build to make it reproducible).
    (jelle van der Waa)

- CLI server:
  . Fixed bug #73830 (Directory does not exist). (Anatol)

- FPM:
  . Fixed bug #64938 (libxml_disable_entity_loader setting is shared between
    requests). (Remi)

- GD:
  . Fixed bug #75571 (Potential infinite loop in gdImageCreateFromGifCtx).
    (Christoph)

- Opcache:
  . Fixed bug #75608 ("Narrowing occurred during type inference" error).
    (Laruence, Dmitry)
  . Fixed bug #75579 (Interned strings buffer overflow may cause crash).
    (Dmitry)
  . Fixed bug #75570 ("Narrowing occurred during type inference" error).
    (Dmitry)
  . Fixed bug #75681 (Warning: Narrowing occurred during type inference,
    specific case). (Nikita)
  . Fixed bug #75556 (Invalid opcode 138/1/1). (Laruence)

- PCRE:
  . Fixed bug #74183 (preg_last_error not returning error code after error).
    (Andrew Nester)

- Phar:
  . Fixed bug #74782 (remove file name from output to avoid XSS). (stas)

- Standard:
  . Fixed bug #75511 (fread not free unused buffer). (Laruence)
  . Fixed bug #75514 (mt_rand returns value outside [$min,$max]+ on 32-bit)
    (Remi)
  . Fixed bug #75535 (Inappropriately parsing HTTP response leads to PHP
    segment fault). (Nikita)
  . Fixed bug #75409 (accept EFAULT in addition to ENOSYS as indicator
    that getrandom() is missing). (sarciszewski)
  . Fixed bug #73124 (php_ini_scanned_files() not reporting correctly).
    (John Stevenson)
  . Fixed bug #75574 (putenv does not work properly if parameter contains
    non-ASCII unicode character). (Anatol)

- Zip:
  . Fixed bug #75540 (Segfault with libzip 1.3.1). (Remi)

30 Nov 2017, PHP 7.2.0

- BCMath:
  . Fixed bug #46564 (bcmod truncates fractionals). (liborm85)

- CLI:
  . Fixed bug #74849 (Process is started as interactive shell in PhpStorm).
    (Anatol)
  . Fixed bug #74979 (Interactive shell opening instead of script execution
    with -f flag). (Anatol)

- CLI server:
  . Fixed bug #60471 (Random "Invalid request (unexpected EOF)" using a router
    script). (SammyK)

- Core:
  . Added ZEND_COUNT, ZEND_GET_CLASS, ZEND_GET_CALLED_CLASS, ZEND_GET_TYPE,
    ZEND_FUNC_NUM_ARGS, ZEND_FUNC_GET_ARGS instructions, to implement
    corresponding builtin functions. (Dmitry)
  . "Countable" interface is moved from SPL to Core. (Dmitry)
  . Added ZEND_IN_ARRAY instruction, implementing optimized in_array() builtin
    function, through hash lookup in flipped array. (Dmitry)
  . Removed IS_TYPE_IMMUTABLE (it's the same as COPYABLE & !REFCOUNTED). (Dmitry)
  . Removed the sql.safe_mode directive. (Kalle)
  . Removed support for Netware. (Kalle)
  . Renamed ReflectionClass::isIterateable() to ReflectionClass::isIterable()
    (alias original name for BC). (Sara)
  . Fixed bug #54535 (WSA cleanup executes before MSHUTDOWN). (Kalle)
  . Implemented FR #69791 (Disallow mail header injections by extra headers)
    (Yasuo)
  . Implemented FR #49806 (proc_nice() for Windows). (Kalle)
  . Fix pthreads detection when cross-compiling (ffontaine)
  . Fixed memory leaks caused by exceptions thrown from destructors. (Bob,
    Dmitry).
  . Fixed bug #73215 (uniqid() should use better random source). (Yasuo)
  . Implemented FR #72768 (Add ENABLE_VIRTUAL_TERMINAL_PROCESSING flag for
    php.exe). (Michele Locati)
  . Implemented "Convert numeric keys in object/array casts" RFC, fixes
    bugs #53838, #61655, #66173, #70925, #72254, etc. (Andrea)
  . Implemented "Deprecate and Remove Bareword (Unquoted) Strings" RFC.
    (Rowan Collins)
  . Raised minimum supported Windows versions to Windows 7/Server 2008 R2.
    (Anatol)
  . Implemented minor optimization in array_keys/array_values(). (Sara)
  . Added PHP_OS_FAMILY constant to determine on which OS we are. (Jan Altensen)
  . Fixed bug #73987 (Method compatibility check looks to original
    definition and not parent). (pmmaga)
  . Fixed bug #73991 (JSON_OBJECT_AS_ARRAY not respected). (Sara)
  . Fixed bug #74053 (Corrupted class entries on shutdown when a destructor
    spawns another object). (jim at commercebyte dot com)
  . Fixed bug #73971 (Filename got limited to MAX_PATH on Win32 when scan
    directory). (Anatol)
  . Fixed bug #72359, bug #72451, bug #73706, bug #71115 and others related
    to interned strings handling in TS builds. (Anatol, Dmitry)
  . Implemented "Trailing Commas In List Syntax" RFC for group use lists only.
    (Sammy Kaye Powers)
  . Fixed bug #74269 (It's possible to override trait property with different
    loosely-equal value). (pmmaga)
  . Fixed bug #61970 (Restraining __construct() access level in subclass gives
    a fatal error). (pmmaga)
  . Fixed bug #63384 (Cannot override an abstract method with an abstract
    method). (pmmaga, wes)
  . Fixed bug #74607 (Traits enforce different inheritance rules). (pmmaga)
  . Fixed misparsing of abstract unix domain socket names. (Sara)
  . Change PHP_OS_FAMILY value from "OSX" to "Darwin". (Sebastian, Kalle)
  . Allow loading PHP/Zend extensions by name in ini files (extension=<name>).
    (francois at tekwire dot net)
  . Added object type annotation. (brzuchal)
  . Fixed bug #74815 (crash with a combination of INI entries at startup).
    (Anatol)
  . Fixed bug #74836 (isset on zero-prefixed numeric indexes in array broken).
    (Dmitry)
  . Added new VM instuctions ISSET_ISEMPTY_CV and UNSET_CV. Previously they
    were implemented as ISSET_ISEMPTY_VAR and UNSET_VAR variants with
    ZEND_QUICK_SET flag. (Nikita, Dmitry)
  . Fixed bug #49649 (unserialize() doesn't handle changes in property
    visibility). (pmmaga)
  . Fixed #74866 (extension_dir = "./ext" now use current directory for base).
    (Francois Laupretre)
  . Implemented FR #74963 (Improved error message on fetching property of
    non-object). (Laruence)
  . Fixed Bug #75142 (buildcheck.sh check for autoconf version needs to be updated
    for v2.64). (zizzy at zizzy dot net, Remi)
  . Fixed bug #74878 (Data race in ZTS builds). (Nikita, Dmitry)
  . Fixed bug #75515 ("stream_copy_to_stream" doesn't stream anymore). (Sara)

- cURL:
  . Fixed bug #75093 (OpenSSL support not detected). (Remi)
  . Better fix for #74125 (use pkg-config instead of curl-config). (Remi)

- Date:
  . Fixed bug #55407 (Impossible to prototype DateTime::createFromFormat).
    (kelunik)
  . Implemented FR #71520 (Adding the DateTime constants to the
    DateTimeInterface interface). (Majkl578)
  . Fixed bug #75149 (redefinition of typedefs ttinfo and t1info). (Remi)
  . Fixed bug #75222 (DateInterval microseconds property always 0). (jhdxr)

- Dba:
  . Fixed bug #72885 (flatfile: dba_fetch() fails to read replaced entry).
    (Anatol)

- DOM:
  . Implement #74837 (Implement Countable for DomNodeList and DOMNamedNodeMap).
    (Andreas Treichel)

- EXIF:
  . Added support for vendor specific tags for the following formats:
    Samsung, DJI, Panasonic, Sony, Pentax, Minolta, Sigma/Foveon, AGFA,
	Kyocera, Ricoh & Epson. (Kalle)
  . Fixed bug #72682 (exif_read_data() fails to read all data for some
    images). (Kalle)
  . Fixed bug #71534 (Type confusion in exif_read_data() leading to heap
    overflow in debug mode). (hlt99 at blinkenshell dot org, Kalle)
  . Fixed bug #68547 (Exif Header component value check error).
    (sjh21a at gmail dot com, Kalle)
  . Fixed bug #66443 (Corrupt EXIF header: maximum directory nesting level
    reached for some cameras). (Kalle)
  . Fixed Redhat bug #1362571 (PHP not returning full results for
    exif_read_data function). (Kalle)
  . Implemented #65187 (exif_read_data/thumbnail: add support for stream
    resource). (Kalle)
  . Deprecated the read_exif_data() alias. (Kalle)
  . Fixed bug #74428 (exif_read_data(): "Illegal IFD size" warning occurs with
    correct exif format). (bradpiccho at gmail dot com, Kalle)
  . Fixed bug #72819 (EXIF thumbnails not read anymore). (Kalle)
  . Fixed bug #62523 (php crashes with segfault when exif_read_data called).
    (Kalle)
  . Fixed bug #50660 (exif_read_data(): Illegal IFD offset (works fine with
    other exif readers). (skinny dot bravo at gmail dot com, Kalle)

- Fileinfo:
  . Upgrade bundled libmagic to 5.31. (Anatol)

- FPM:
  . Configuration to limit fpm slow log trace callers. (Sannis)
  . Fixed bug #75212 (php_value acts like php_admin_value). (Remi)

- FTP:
  . Implement MLSD for structured listing of directories. (blar)
  . Added ftp_append() function. (blar)

- GD:
  . Implemented imageresolution as getter and setter (Christoph)
  . Fixed bug #74744 (gd.h: stdarg.h include missing for va_list use in
    gdErrorMethod). (rainer dot jung at kippdata dot de, cmb)
  . Fixed bug #75111 (Memory disclosure or DoS via crafted .bmp image). (cmb)

- GMP:
  . Fixed bug #70896 (gmp_fact() silently ignores non-integer input). (Sara)

- Hash:
  . Changed HashContext from resource to object. (Rouven Weßling, Sara)
  . Disallowed usage of non-cryptographic hash functions with HMAC and PBKDF2.
    (Andrey Andreev, Nikita)
  . Fixed Bug #75284 (sha3 is not supported on bigendian machine). (Remi)

- IMAP:
  . Fixed bug #72324 (imap_mailboxmsginfo() return wrong size).
    (ronaldpoon at udomain dot com dot hk, Kalle)

- Intl:
  . Fixed bug #63790 (test using Spoofchecker which may be unavailable). (Sara)
  . Fixed bug #75378 ([REGRESSION] IntlDateFormatter::parse() does not change
    $position argument). (Laruence)

- JSON:
  . Add JSON_INVALID_UTF8_IGNORE and JSON_INVALID_UTF8_SUBSTITUTE options for
    json_encode and json_decode to ignore or replace invalid UTF-8 byte
    sequences - it addresses request #65082. (Jakub Zelenka)
  . Fixed bug #75185 (Buffer overflow in json_decode() with
    JSON_INVALID_UTF8_IGNORE or JSON_INVALID). (Jakub Zelenka)
  . Fixed bug #68567 (JSON_PARTIAL_OUTPUT_ON_ERROR can result in JSON with null
    key). (Jakub Zelenka)

- LDAP:
  . Implemented FR #69445 (Support for LDAP EXOP operations)
  . Fixed support for LDAP_OPT_SERVER_CONTROLS and LDAP_OPT_CLIENT_CONTROLS in ldap_get_option
  . Fixed passing an empty array to ldap_set_option for client or server controls.

- Mbstring:
  . Implemented request #66024 (mb_chr() and mb_ord()). (Masakielastic, Yasuo)
  . Implemented request #65081 (mb_scrub()). (Masakielastic, Yasuo)
  . Implemented request #69086 (enhancement for mb_convert_encoding() that
    handles multibyte replacement char nicely). (Masakielastic, Yasuo)
  . Added array input support to mb_convert_encoding(). (Yasuo)
  . Added array input support to mb_check_encoding(). (Yasuo)
  . Fixed bug #69079 (enhancement for mb_substitute_character). (masakielastic)
  . Update to oniguruma version 6.3.0. (Remi)
  . Fixed bug #69267 (mb_strtolower fails on titlecase characters). (Nikita)

- Mcrypt:
  . The deprecated mcrypt extension has been moved to PECL. (leigh)

- Opcache:
  . Added global optimisation passes based on data flow analysis using Single
    Static Assignment (SSA) form: Sparse Conditional Constant Propagation (SCCP),
    Dead Code Elimination (DCE), and removal of unused local variables
    (Nikita, Dmitry)
  . Fixed incorect constant conditional jump elimination. (Dmitry)
  . Fixed bug #75230 (Invalid opcode 49/1/8 using opcache). (Laruence)
  . Fixed bug (assertion fails with extended info generated). (Laruence)
  . Fixed bug (Phi sources removel). (Laruence)
  . Fixed bug #75370 (Webserver hangs on valid PHP text). (Laruence)
  . Fixed bug #75357 (segfault loading WordPress wp-admin). (Laruence)

- OpenSSL:
  . Use TLS_ANY for default ssl:// and tls:// negotiation. (kelunik)
  . Fix leak in openssl_spki_new(). (jelle at vdwaa dot nl)
  . Added openssl_pkcs7_read() and pk7 parameter to openssl_pkcs7_verify().
    (jelle at vdwaa dot nl)
  . Add ssl security_level stream option to support OpenSSL security levels.
    (Jakub Zelenka).
  . Allow setting SNI cert and private key in separate files. (Jakub Zelenka)
  . Fixed bug #74903 (openssl_pkcs7_encrypt() uses different EOL than before).
    (Anatol)
  . Automatically load OpenSSL configuration file. (Jakub Zelenka)

- PCRE:
  . Added support for PCRE JIT fast path API. (dmitry)
  . Fixed bug #61780 (Inconsistent PCRE captures in match results). (cmb)
  . Fixed bug #74873 (Minor BC break: PCRE_JIT changes output of preg_match()).
    (Dmitry)
  . Fixed bug #75089 (preg_grep() is not reporting PREG_BAD_UTF8_ERROR after
    first input string). (Dmitry)
  . Fixed bug #75223 (PCRE JIT broken in 7.2). (Dmitry)
  . Fixed bug #75285 (Broken build when system libpcre don't have jit support).
    (Remi)

- phar:
  . Fixed bug #74196 (phar does not correctly handle names containing dots).
    (mhagstrand)

- PDO:
  . Add "Sent SQL" to debug dump for emulated prepares. (Adam Baratz)
  . Add parameter types for national character set strings. (Adam Baratz)

- PDO_DBlib:
  . Fixed bug #73234 (Emulated statements let value dictate parameter type).
    (Adam Baratz)
  . Fixed bug #73396 (bigint columns are returned as strings). (Adam Baratz)
  . Expose DB-Library version as \PDO::DBLIB_ATTR_VERSION attribute on \PDO
    instance. (Adam Baratz)
  . Add test coverage for bug #72969. (Jeff Farr)

- PDO_OCI:
  . Fixed Bug #74537 (Align --with-pdo-oci configure option with --with-oci8 syntax).
    (Tianfang Yang)

- PDO_Sqlite
  . Switch to sqlite3_prepare_v2() and sqlite3_close_v2() functions (rasmus)

- PHPDBG
  . Added extended_value to opcode dump output. (Sara)

- Session:
  . Fixed bug #73461 (Prohibit session save handler recursion). (Yasuo)
  . PR #2233 Removed register_globals related code and "!" can be used as $_SESSION key name. (Yasuo)
  . Improved bug #73100 fix. 'user' save handler can only be set by session_set_save_handler()
  . Fixed bug #74514 (5 session functions incorrectly warn when calling in
    read-only/getter mode). (Yasuo)
  . Fixed bug #74936 (session_cache_expire/cache_limiter/save_path() trigger a
    warning in read mode). (morozov)
  . Fixed bug #74941 (session fails to start after having headers sent).
    (morozov)

- Sodium:
  . New cryptographic extension
  . Added missing bindings for libsodium > 1.0.13. (Frank)

- SPL:
  . Fixed bug #71412 (Incorrect arginfo for ArrayIterator::__construct).
    (tysonandre775 at hotmail dot com)
  . Added spl_object_id(). (Tyson Andre)

- SQLite3:
  . Implement writing to blobs. (bohwaz at github dot com)
  . Update to Sqlite 3.20.1. (cmb)

- Standard:
  . Fixed bug #69442 (closing of fd incorrect when PTS enabled). (jaytaph)
  . Fixed bug #74300 (unserialize accepts two plus/minus signs for float number exponent part).
    (xKerman)
  . Compatibility with libargon2 versions 20161029 and 20160821.
    (charlesportwoodii at erianna dot com)
  . Fixed Bug #74737 (mysqli_get_client_info reflection info).
    (mhagstrand at gmail dot com)
  . Add support for extension name as argument to dl().
    (francois at tekwire dot net)
  . Fixed bug #74851 (uniqid() without more_entropy performs badly).
    (Emmanuel Dreyfus)
  . Fixed bug #74103 (heap-use-after-free when unserializing invalid array
    size). (Nikita)
  . Fixed bug #75054 (A Denial of Service Vulnerability was found when
    performing deserialization). (Nikita)
  . Fixed bug #75170 (mt_rand() bias on 64-bit machines). (Nikita)
  . Fixed bug #75221 (Argon2i always throws NUL at the end). (cmb)

- Streams:
  . Default ssl/single_dh_use and ssl/honor_cipher_order to true. (kelunik)

- XML:
  . Moved utf8_encode() and utf8_decode() to the Standard extension. (Andrea)

- XMLRPC:
  . Use Zend MM for allocation in bundled libxmlrpc (Joe)

- ZIP:
  . Add support for encrypted archives. (Remi)
  . Use of bundled libzip is deprecated, --with-libzip option is recommended. (Remi)
  . Fixed Bug #73803 (Reflection of ZipArchive does not show public properties). (Remi)
  . ZipArchive implements countable, added ZipArchive::count() method. (Remi)
  . Fix segfault in php_stream_context_get_option call. (Remi)
  . Fixed bug #75143 (new method setEncryptionName() seems not to exist
    in ZipArchive). (Anatol)

- zlib:
  . Expose inflate_get_status() and inflate_get_read_len() functions.
    (Matthew Trescott)<|MERGE_RESOLUTION|>--- conflicted
+++ resolved
@@ -2,33 +2,13 @@
 |||||||||||||||||||||||||||||||||||||||||||||||||||||||||||||||||||||||||||||||
 ?? ??? ????, PHP 7.3.8
 
-<<<<<<< HEAD
 - Core:
   . Added syslog.filter=raw option. (Erik Lundin)
   . Fixed bug #78212 (Segfault in built-in webserver). (cmb)
 
 - Date:
-  . Fixed #69044 (discrepency between time and microtime). (krakjoe)
+  . Fixed bug #69044 (discrepency between time and microtime). (krakjoe)
   . Updated timelib to 2018.02. (Derick)
-=======
-- Fileinfo:
-  . Fixed bug #78183 (finfo_file shows wrong mime-type for .tga file).
-    (Joshua Westerheide)
-
-- PDO_Sqlite:
-  . Fixed bug #78192 (SegFault when reuse statement after schema has changed).
-    (Vincent Quatrevieux)
-
-- SQLite:
-  . Upgraded to SQLite 3.28.0. (cmb)
-
-- XMLRPC:
-  . Fixed bug #78173 (XML-RPC mutates immutable objects during encoding).
-    (Asher Baker)
-
-- Date:
-  . Fixed bug #69044 (discrepency between time and microtime). (krakjoe)
->>>>>>> 768ad70f
 
 - Libxml:
   . Fixed bug #78279 (libxml_disable_entity_loader settings is shared between
@@ -45,35 +25,27 @@
   . Fixed bug #78231 (Segmentation fault upon stream_socket_accept of exported
     socket-to-stream). (Nikita)
 
-<<<<<<< HEAD
 - Opcache:
   . Fixed bug #78189 (file cache strips last character of uname hash). (cmb)
   . Fixed bug #78202 (Opcache stats for cache hits are capped at 32bit NUM).
     (cmb)
   . Fixed bug #78271 (Invalid result of if-else). (Nikita)
+  . Fixed bug #78291 (opcache_get_configuration doesn't list all directives).
+    (Andrew Collington)
 
 - PCRE:
   . Fixed bug #78197 (PCRE2 version check in configure fails for "##.##-xxx"
     version strings). (pgnet, Peter Kokot)
 
 - PDO_Sqlite:
-  . Fixed #78192 (SegFault when reuse statement after schema has changed).
+  . Fixed bug #78192 (SegFault when reuse statement after schema has changed).
     (Vincent Quatrevieux)
 
 - SQLite:
   . Upgraded to SQLite 3.28.0. (cmb)
-=======
-- OPcache:
-  . Fixed bug #78189 (file cache strips last character of uname hash). (cmb)
-  . Fixed bug #78202 (Opcache stats for cache hits are capped at 32bit NUM).
-    (cmb)
-  . Fixed bug #78291 (opcache_get_configuration doesn't list all directives).
-    (Andrew Collington)
->>>>>>> 768ad70f
 
 - Standard:
-  . Fixed bug #78241 (touch() does not handle dates after 2038 in PHP 64-bit).
-    (cmb)
+  . Fixed #78241 (touch() does not handle dates after 2038 in PHP 64-bit). (cmb)
 
 04 Jul 2019, PHP 7.3.7
 
