--- conflicted
+++ resolved
@@ -7,48 +7,8 @@
     (nielsdos)
   . Fixed oss-fuzz #60011 (Mis-compilation of by-reference nullsafe operator).
     (ilutov)
-<<<<<<< HEAD
   . Fixed GH-11488 (Missing "Optional parameter before required" deprecation on
     union null type). (ilutov)
-=======
-
-- Date:
-  . Fixed bug GH-11368 (Date modify returns invalid datetime). (Derick)
-
-- FTP:
-  . Fix context option check for "overwrite". (JonasQuinten)
-
-- PCNTL:
-  . Fixed bug GH-11498 (SIGCHLD is not always returned from proc_open).
-    (nielsdos)
-
-- PDO SQLite:
-  . Fix GH-11492 (Make test failure: ext/pdo_sqlite/tests/bug_42589.phpt).
-    (KapitanOczywisty, CViniciusSDias)
-
-- Session:
-  . Removed broken url support for transferring session ID. (ilutov)
-
-- Standard:
-  . Fix serialization of RC1 objects appearing in object graph twice. (ilutov)
-
-06 Jul 2023, PHP 8.2.8
-
-- CLI:
-  . Fixed bug GH-11246 (cli/get_set_process_title fails on MacOS).
-    (James Lucas)
-
-- Core:
-  . Fixed build for the riscv64 architecture/GCC 12. (Daniil Gentili)
-
-- Curl:
-  . Fixed bug GH-11433 (Unable to set CURLOPT_ACCEPT_ENCODING to NULL).
-    (nielsdos)
-
-- Date:
-  . Fixed bug GH-11455 (Segmentation fault with custom object date properties).
-    (nielsdos)
->>>>>>> 6b9d2956
 
 - DOM:
   . Fixed bug GH-11500 (Namespace reuse in createElementNS() generates wrong
@@ -67,6 +27,9 @@
 
 - Session:
   . Fixed bug GH-11529 (Crash after dealing with an Apache request). (nielsdos)
+
+- Standard:
+  . Fix serialization of RC1 objects appearing in object graph twice. (ilutov)
 
 - zip:
   . zip extension version 1.22.0 for libzip 1.10.0. (Remi)
