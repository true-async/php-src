--- conflicted
+++ resolved
@@ -2,15 +2,11 @@
 |||||||||||||||||||||||||||||||||||||||||||||||||||||||||||||||||||||||||||||||
 ?? ??? ????, PHP 8.2.1
 
-<<<<<<< HEAD
-27 Nov 2022, PHP 8.2.0
-=======
 - Core:
   . Fixed bug GH-9905 (constant() behaves inconsistent when class is undefined).
     (cmb)
 
-24 Nov 2022, PHP 8.1.13
->>>>>>> b2186ca7
+27 Nov 2022, PHP 8.2.0
 
 - CLI:
   . Fixed bug #81496 (Server logs incorrect request method). (lauri)
