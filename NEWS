--- conflicted
+++ resolved
@@ -1,47 +1,12 @@
 PHP                                                                        NEWS
 |||||||||||||||||||||||||||||||||||||||||||||||||||||||||||||||||||||||||||||||
-<<<<<<< HEAD
 ?? ??? ????, PHP 8.3.0alpha3
-=======
-?? ??? ????, PHP 8.2.9
-
-- Build:
-  . Fix GH-11522: PHP version check fails with '-' separator. (SVGAnimate)
-
-- CLI:
-  . Fix interrupted CLI output causing the process to exit. (nielsdos)
 
 - Core:
+  . Fixed bug GH-11507 (String concatenation performance regression in 8.3).
+    (nielsdos)
   . Fixed oss-fuzz #60011 (Mis-compilation of by-reference nullsafe operator).
     (ilutov)
-
-- Date:
-  . Fixed bug GH-11368 (Date modify returns invalid datetime). (Derick)
-
-- FTP:
-  . Fix context option check for "overwrite". (JonasQuinten)
-
-- PCNTL:
-  . Fixed bug GH-11498 (SIGCHLD is not always returned from proc_open).
-    (nielsdos)
-
-- PDO SQLite:
-  . Fix GH-11492 (Make test failure: ext/pdo_sqlite/tests/bug_42589.phpt).
-    (KapitanOczywisty, CViniciusSDias)
-
-- Session:
-  . Removed broken url support for transferring session ID. (ilutov)
-
-06 Jul 2023, PHP 8.2.8
-
-- CLI:
-  . Fixed bug GH-11246 (cli/get_set_process_title fails on MacOS).
-    (James Lucas)
->>>>>>> 54dfa867
-
-- Core:
-  . Fixed bug GH-11507 (String concatenation performance regression in 8.3).
-    (nielsdos)
 
 - DOM:
   . Fixed bug GH-11500 (Namespace reuse in createElementNS() generates wrong
