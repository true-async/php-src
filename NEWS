--- conflicted
+++ resolved
@@ -1,21 +1,13 @@
 PHP                                                                        NEWS
 |||||||||||||||||||||||||||||||||||||||||||||||||||||||||||||||||||||||||||||||
-<<<<<<< HEAD
 ?? ??? ????, PHP 8.1.6
-=======
-?? ??? 2022, PHP 8.0.20
-
-- Core:
-  . Fixed Haiku ZTS builds. (David Carlier)
-
-12 May 2022, PHP 8.0.19
->>>>>>> 4bb0dd49
 
 - Core:
   . Fixed bug GH-8310 (Registry settings are no longer recognized). (cmb)
   . Fixed potential race condition during resource ID allocation. (ryancaicse)
   . Fixed bug GH-8133 (Preloading of constants containing arrays with enums
     segfaults). (ilutov)
+  . Fixed Haiku ZTS builds. (David Carlier)
 
 - Date:
   . Fixed bug GH-7752 (DateTimeZone::getTransitions() returns insufficient
