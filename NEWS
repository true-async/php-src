PHP                                                                        NEWS
|||||||||||||||||||||||||||||||||||||||||||||||||||||||||||||||||||||||||||||||
?? ??? ????, PHP 7.3.9

- Curl:
  . Fixed bug #77946 (Bad cURL resources returned by curl_multi_info_read()).
    (Abyr Valg)

<<<<<<< HEAD
- FPM:
  . Fixed bug #77185 (Use-after-free in FPM master event handling).
    (Maksim Nikulin)

- Iconv:
  . Fixed bug #78342 (Bus error in configure test for iconv //IGNORE). (Rainer
    Jung)
=======
- Exif:
  . Fixed bug #78333 (Exif crash (bus error) due to wrong alignment and
    invalid cast). (Nikita)
>>>>>>> d142dfc9

- LiteSpeed:
  . Updated to LiteSpeed SAPI V7.5 (Fixed clean shutdown). (George Wang)

- Standard:
  . Fixed bug #69100 (Bus error from stream_copy_to_stream (file -> SSL stream)
    with invalid length). (Nikita)

01 Aug 2019, PHP 7.3.8

- Core:
  . Added syslog.filter=raw option. (Erik Lundin)
  . Fixed bug #78212 (Segfault in built-in webserver). (cmb)

- Date:
  . Fixed bug #69044 (discrepency between time and microtime). (krakjoe)
  . Updated timelib to 2018.02. (Derick)

- FTP:
  . Fixed bug #78039 (FTP with SSL memory leak). (Nikita)

- Libxml:
  . Fixed bug #78279 (libxml_disable_entity_loader settings is shared between
    requests (cgi-fcgi)). (Nikita)

- LiteSpeed:
  . Updated to LiteSpeed SAPI V7.4.3 (increased response header count limit from
    100 to 1000, added crash handler to cleanly shutdown PHP request, added
    CloudLinux mod_lsapi mode). (George Wang)
  . Fixed bug #76058 (After "POST data can't be buffered", using php://input
    makes huge tmp files). (George Wang)

- Openssl:
  . Fixed bug #78231 (Segmentation fault upon stream_socket_accept of exported
    socket-to-stream). (Nikita)

- Opcache:
  . Fixed bug #78189 (file cache strips last character of uname hash). (cmb)
  . Fixed bug #78202 (Opcache stats for cache hits are capped at 32bit NUM).
    (cmb)
  . Fixed bug #78271 (Invalid result of if-else). (Nikita)
  . Fixed bug #78291 (opcache_get_configuration doesn't list all directives).
    (Andrew Collington)

- PCRE:
  . Fixed bug #78197 (PCRE2 version check in configure fails for "##.##-xxx"
    version strings). (pgnet, Peter Kokot)

- PDO_Sqlite:
  . Fixed bug #78192 (SegFault when reuse statement after schema has changed).
    (Vincent Quatrevieux)

- Phpdbg:
  . Fixed bug #78297 (Include unexistent file memory leak). (Nikita)

- SQLite:
  . Upgraded to SQLite 3.28.0. (cmb)

- Standard:
  . Fixed bug #78241 (touch() does not handle dates after 2038 in PHP 64-bit). (cmb)
  . Fixed bug #78269 (password_hash uses weak options for argon2). (Remi)

04 Jul 2019, PHP 7.3.7

- Core:
  . Fixed bug #76980 (Interface gets skipped if autoloader throws an exception).
    (Nikita)

- DOM:
  . Fixed bug #78025 (segfault when accessing properties of DOMDocumentType).
    (cmb)

- MySQLi:
  . Fixed bug #77956 (When mysqli.allow_local_infile = Off, use a meaningful
    error message). (Sjon Hortensius)
  . Fixed bug #38546 (bindParam incorrect processing of bool types).
    (camporter)

- MySQLnd:
  . Fixed bug #77955 (Random segmentation fault in mysqlnd from php-fpm).
    (Nikita)

- Opcache:
  . Fixed bug #78015 (Incorrect evaluation of expressions involving partials
    arrays in SCCP). (Nikita)
  . Fixed bug #78106 (Path resolution fails if opcache disabled during request).
    (Nikita)

- OpenSSL:
  . Fixed bug #78079 (openssl_encrypt_ccm.phpt fails with OpenSSL 1.1.1c).
    (Jakub Zelenka)

- phpdbg:
  . Fixed bug #78050 (SegFault phpdbg + opcache on include file twice).
    (Nikita)

- Sockets:
  . Fixed bug #78038 (Socket_select fails when resource array contains
    references). (Nikita)

- Sodium:
  . Fixed bug #78114 (segfault when calling sodium_* functions from eval). (cmb)

- Standard:
  . Fixed bug #77135 (Extract with EXTR_SKIP should skip $this).
    (Craig Duncan, Dmitry)
  . Fixed bug #77937 (preg_match failed). (cmb, Anatol)

- Zip:
  . Fixed bug #76345 (zip.h not found). (Michael Maroszek)

30 May 2019, PHP 7.3.6

- cURL:
  . Implemented FR #72189 (Add missing CURL_VERSION_* constants). (Javier
    Spagnoletti)

- EXIF:
  . Fixed bug #77988 (heap-buffer-overflow on php_jpg_get16).
    (CVE-2019-11040) (Stas)

- FPM:
  . Fixed bug #77934 (php-fpm kill -USR2 not working). (Jakub Zelenka)
  . Fixed bug #77921 (static.php.net doesn't work anymore). (Peter Kokot)

- GD:
  . Fixed bug #77943 (imageantialias($image, false); does not work). (cmb)
  . Fixed bug #77973 (Uninitialized read in gdImageCreateFromXbm).
    (CVE-2019-11038) (cmb)

- Iconv:
  . Fixed bug #78069 (Out-of-bounds read in iconv.c:_php_iconv_mime_decode()
    due to integer overflow). (CVE-2019-11039). (maris dot adam)

- JSON:
  . Fixed bug #77843 (Use after free with json serializer). (Nikita)

- Opcache:
  . Fixed possible crashes, because of inconsistent PCRE cache and opcache
    SHM reset. (Alexey Kalinin, Dmitry)

- PDO_MySQL:
  . Fixed bug #77944 (Wrong meta pdo_type for bigint on LLP64). (cmb)

- Reflection:
  . Fixed bug #75186 (Inconsistent reflection of Closure:::__invoke()). (Nikita)

- Session:
  . Fixed bug #77911 (Wrong warning for session.sid_bits_per_character). (cmb)

- SOAP:
  . Fixed bug #77945 (Segmentation fault when constructing SoapClient with
    WSDL_CACHE_BOTH). (Nikita)

- SPL:
  . Fixed bug #77024 (SplFileObject::__toString() may return array). (Craig
    Duncan)

- SQLite:
  . Fixed bug #77967 (Bypassing open_basedir restrictions via file uris). (Stas)

- Standard:
  . Fixed bug #77931 (Warning for array_map mentions wrong type). (Nikita)
  . Fixed bug #78003 (strip_tags output change since PHP 7.3). (cmb)

02 May 2019, PHP 7.3.5

- Core:
  . Fixed bug #77903 (ArrayIterator stops iterating after offsetSet call).
    (Nikita)

- CLI:
  . Fixed bug #77794 (Incorrect Date header format in built-in server).
    (kelunik)

- EXIF
  . Fixed bug #77950 (Heap-buffer-overflow in _estrndup via exif_process_IFD_TAG).
    (CVE-2019-11036) (Stas)

- Interbase:
  . Fixed bug #72175 (Impossibility of creating multiple connections to
    Interbase with php 7.x). (Nikita)

- Intl:
  . Fixed bug #77895 (IntlDateFormatter::create fails in strict mode if $locale
    = null). (Nikita)

- LDAP:
  . Fixed bug #77869 (Core dump when using server controls) (mcmic)

- Mail
  . Fixed bug #77821 (Potential heap corruption in TSendMail()). (cmb)

- mbstring:
  . Implemented FR #72777 (Implement regex stack limits for mbregex functions).
    (Yasuo Ohgaki, Stas)

- MySQLi:
  . Fixed bug #77773 (Unbuffered queries leak memory - MySQLi / mysqlnd).
    (Nikita)

- PCRE:
  . Fixed bug #77827 (preg_match does not ignore \r in regex flags). (requinix,
    cmb)

- PDO:
  . Fixed bug #77849 (Disable cloning of PDO handle/connection objects).
    (camporter)

- phpdbg:
  . Fixed bug #76801 (too many open files). (alekitto)
  . Fixed bug #77800 (phpdbg segfaults on listing some conditional breakpoints).
    (krakjoe)
  . Fixed bug #77805 (phpdbg build fails when readline is shared). (krakjoe)

- Reflection:
  . Fixed bug #77772 (ReflectionClass::getMethods(null) doesn't work). (Nikita)
  . Fixed bug #77882 (Different behavior: always calls destructor). (Nikita)

- Standard:
  . Fixed bug #77793 (Segmentation fault in extract() when overwriting
    reference with itself). (Nikita)
  . Fixed bug #77844 (Crash due to null pointer in parse_ini_string with
    INI_SCANNER_TYPED). (Nikita)
  . Fixed bug #77853 (Inconsistent substr_compare behaviour with empty
    haystack). (Nikita)

04 Apr 2019, PHP 7.3.4

- Core:
  . Fixed bug #77738 (Nullptr deref in zend_compile_expr). (Laruence)
  . Fixed bug #77660 (Segmentation fault on break 2147483648). (Laruence)
  . Fixed bug #77652 (Anonymous classes can lose their interface information).
    (Nikita)
  . Fixed bug #77345 (Stack Overflow caused by circular reference in garbage
    collection). (Alexandru Patranescu, Nikita, Dmitry)
  . Fixed bug #76956 (Wrong value for 'syslog.filter' documented in php.ini).
    (cmb)

- Apache2Handler:
  . Fixed bug #77648 (BOM in sapi/apache2handler/php_functions.c). (cmb)

- Bcmath:
  . Fixed bug #77742 (bcpow() implementation related to gcc compiler
    optimization). (Nikita)

- CLI Server:
  . Fixed bug #77722 (Incorrect IP set to $_SERVER['REMOTE_ADDR'] on the
    localhost). (Nikita)

- COM:
  . Fixed bug #77578 (Crash when php unload). (cmb)

- EXIF:
  . Fixed bug #77753 (Heap-buffer-overflow in php_ifd_get32s). (CVE-2019-11034)
    (Stas)
  . Fixed bug #77831 (Heap-buffer-overflow in exif_iif_add_value).
    (CVE-2019-11035) (Stas)

- FPM:
  . Fixed bug #77677 (FPM fails to build on AIX due to missing WCOREDUMP).
    (Kevin Adler)

- GD:
  . Fixed bug #77700 (Writing truecolor images as GIF ignores interlace flag).
    (cmb)

- MySQLi:
  . Fixed bug #77597 (mysqli_fetch_field hangs scripts). (Nikita)

- Opcache:
  . Fixed bug #77743 (Incorrect pi node insertion for jmpznz with identical
    successors). (Nikita)

- PCRE:
  . Fixed bug #76127 (preg_split does not raise an error on invalid UTF-8).
    (Nikita)

- Phar:
  . Fixed bug #77697 (Crash on Big_Endian platform). (Laruence)

- phpdbg:
  . Fixed bug #77767 (phpdbg break cmd aliases listed in help do not match
    actual aliases). (Miriam Lauter)

- sodium:
  . Fixed bug #77646 (sign_detached() strings not terminated). (Frank)

- SQLite3:
  . Added sqlite3.defensive INI directive. (BohwaZ)

- Standard:
  . Fixed bug #77664 (Segmentation fault when using undefined constant in
    custom wrapper). (Laruence)
  . Fixed bug #77669 (Crash in extract() when overwriting extracted array).
    (Nikita)
  . Fixed bug #76717 (var_export() does not create a parsable value for
    PHP_INT_MIN). (Nikita)
  . Fixed bug #77765 (FTP stream wrapper should set the directory as
    executable). (Vlad Temian)

07 Mar 2019, PHP 7.3.3

- Core:
  . Fixed bug #77589 (Core dump using parse_ini_string with numeric sections).
    (Laruence)
  . Fixed bug #77329 (Buffer Overflow via overly long Error Messages).
    (Dmitry)
  . Fixed bug #77494 (Disabling class causes segfault on member access).
    (Dmitry)
  . Fixed bug #77498 (Custom extension Segmentation fault when declare static
    property). (Nikita)
  . Fixed bug #77530 (PHP crashes when parsing `(2)::class`). (Ekin)
  . Fixed bug #77546 (iptcembed broken function). (gdegoulet)
  . Fixed bug #77630 (rename() across the device may allow unwanted access
    during processing). (Stas)

- COM:
  . Fixed bug #77621 (Already defined constants are not properly reported).
    (cmb)
  . Fixed bug #77626 (Persistence confusion in php_com_import_typelib()). (cmb)

- EXIF:
  . Fixed bug #77509 (Uninitialized read in exif_process_IFD_in_TIFF). (Stas)
  . Fixed bug #77540 (Invalid Read on exif_process_SOFn). (Stas)
  . Fixed bug #77563 (Uninitialized read in exif_process_IFD_in_MAKERNOTE). (Stas)
  . Fixed bug #77659 (Uninitialized read in exif_process_IFD_in_MAKERNOTE). (Stas)

- Mbstring:
  . Fixed bug #77514 (mb_ereg_replace() with trailing backslash adds null byte).
    (Nikita)

- MySQL
  . Disabled LOCAL INFILE by default, can be enabled using php.ini directive
    mysqli.allow_local_infile for mysqli, or PDO::MYSQL_ATTR_LOCAL_INFILE
    attribute for pdo_mysql. (Darek Slusarczyk)

- OpenSSL:
  . Fixed bug #77390 (feof might hang on TLS streams in case of fragmented TLS
    records). (Abyl Valg, Jakub Zelenka)

- PDO_OCI:
  . Support Oracle Database tracing attributes ACTION, MODULE,
    CLIENT_INFO, and CLIENT_IDENTIFIER. (Cameron Porter)

- PHAR:
  . Fixed bug #77396 (Null Pointer Dereference in phar_create_or_parse_filename).
    (bishop)
  . Fixed bug #77586 (phar_tar_writeheaders_int() buffer overflow). (bishop)

- phpdbg:
  . Fixed bug #76596 (phpdbg support for display_errors=stderr). (kabel)

- SPL:
  . Fixed bug #51068 (DirectoryIterator glob:// don't support current path
    relative queries). (Ahmed Abdou)
  . Fixed bug #77431 (openFile() silently truncates after a null byte). (cmb)

- Standard:
  . Fixed bug #77552 (Unintialized php_stream_statbuf in stat functions).
    (John Stevenson)
  . Fixed bug #77612 (setcookie() sets incorrect SameSite header if all of its
    options filled). (Nikita)

07 Feb 2019, PHP 7.3.2

- Core:
  . Fixed bug #77369 (memcpy with negative length via crafted DNS response). (Stas)
  . Fixed bug #77387 (Recursion detection broken when printing GLOBALS).
    (Laruence)
  . Fixed bug #77376 ("undefined function" message no longer includes
    namespace). (Laruence)
  . Fixed bug #77357 (base64_encode / base64_decode doest not work on nested
    VM). (Nikita)
  . Fixed bug #77339 (__callStatic may get incorrect arguments). (Dmitry)
  . Fixed bug #77317 (__DIR__, __FILE__, realpath() reveal physical path for
    subst virtual drive). (Anatol)
  . Fixed bug #77263 (Segfault when using 2 RecursiveFilterIterator). (Dmitry)
  . Fixed bug #77447 (PHP 7.3 built with ASAN crashes in
    zend_cpu_supports_avx2). (Nikita)
  . Fixed bug #77484 (Zend engine crashes when calling realpath in invalid
    working dir). (Anatol)

- Curl:
  . Fixed bug #76675 (Segfault with H2 server push). (Pedro Magalhães)

- Fileinfo:
  . Fixed bug #77346 (webm files incorrectly detected as
    application/octet-stream). (Anatol)

- FPM:
  . Fixed bug #77430 (php-fpm crashes with Main process exited, code=dumped,
    status=11/SEGV). (Jakub Zelenka)

- GD:
  . Fixed bug #73281 (imagescale(…, IMG_BILINEAR_FIXED) can cause black border).
    (cmb)
  . Fixed bug #73614 (gdImageFilledArc() doesn't properly draw pies). (cmb)
  . Fixed bug #77272 (imagescale() may return image resource on failure). (cmb)
  . Fixed bug #77391 (1bpp BMPs may fail to be loaded). (Romain Déoux, cmb)
  . Fixed bug #77479 (imagewbmp() segfaults with very large images). (cmb)

- ldap:
  . Fixed bug #77440 (ldap_bind using ldaps or ldap_start_tls()=exception in
    libcrypto-1_1-x64.dll). (Anatol)

- Mbstring:
  . Fixed bug #77428 (mb_ereg_replace() doesn't replace a substitution
    variable). (Nikita)
  . Fixed bug #77454 (mb_scrub() silently truncates after a null byte).
    (64796c6e69 at gmail dot com)

- MySQLnd:
  . Fixed bug #77308 (Unbuffered queries memory leak). (Dmitry)
  . Fixed bug #75684 (In mysqlnd_ext_plugin.h the plugin methods family has
      no external visibility). (Anatol)

- Opcache:
  . Fixed bug #77266 (Assertion failed in dce_live_ranges). (Laruence)
  . Fixed bug #77257 (value of variable assigned in a switch() construct gets
    lost). (Nikita)
  . Fixed bug #77434 (php-fpm workers are segfaulting in zend_gc_addre).
    (Nikita)
  . Fixed bug #77361 (configure fails on 64-bit AIX when opcache enabled).
    (Kevin Adler)
  . Fixed bug #77287 (Opcache literal compaction is incompatible with EXT
    opcodes). (Nikita)

- PCRE:
  . Fixed bug #77338 (get_browser with empty string). (Nikita)

- PDO:
  . Fixed bug #77273 (array_walk_recursive corrupts value types leading to PDO
    failure). (Nikita)

- PDO MySQL:
  . Fixed bug #77289 (PDO MySQL segfaults with persistent connection).
    (Lauri Kenttä)

- SOAP:
  . Fixed bug #77410 (Segmentation Fault when executing method with an empty
    parameter). (Nikita)

- Sockets:
  . Fixed bug #76839 (socket_recvfrom may return an invalid 'from' address
    on MacOS). (Michael Meyer)

- SPL:
  . Fixed bug #77298 (segfault occurs when add property to unserialized empty
    ArrayObject). (jhdxr)

- Standard:
  . Fixed bug #77395 (segfault about array_multisort). (Laruence)
  . Fixed bug #77439 (parse_str segfaults when inserting item into existing
    array). (Nikita)

10 Jan 2019, PHP 7.3.1

- Core:
  . Fixed bug #76654 (Build failure on Mac OS X on 32-bit Intel). (Ryandesign)
  . Fixed bug #71041 (zend_signal_startup() needs ZEND_API).
    (Valentin V. Bartenev)
  . Fixed bug #76046 (PHP generates "FE_FREE" opcode on the wrong line).
    (Nikita)
  . Fixed bug #77291 (magic methods inherited from a trait may be ignored).
    (cmb)

- CURL:
  . Fixed bug #77264 (curl_getinfo returning microseconds, not seconds).
    (Pierrick)

- COM:
  . Fixed bug #77177 (Serializing or unserializing COM objects crashes). (cmb)

- Exif:
  . Fixed bug #77184 (Unsigned rational numbers are written out as signed
    rationals). (Colin Basnett)

- GD:
  . Fixed bug #77195 (Incorrect error handling of imagecreatefromjpeg()). (cmb)
  . Fixed bug #77198 (auto cropping has insufficient precision). (cmb)
  . Fixed bug #77200 (imagecropauto(…, GD_CROP_SIDES) crops left but not right).
    (cmb)
  . Fixed bug #77269 (efree() on uninitialized Heap data in imagescale leads to
    use-after-free). (cmb)
  . Fixed bug #77270 (imagecolormatch Out Of Bounds Write on Heap). (cmb)

- MBString:
  . Fixed bug #77367 (Negative size parameter in mb_split). (Stas)
  . Fixed bug #77370 (Buffer overflow on mb regex functions - fetch_token).
    (Stas)
  . Fixed bug #77371 (heap buffer overflow in mb regex functions
    - compile_string_node). (Stas)
  . Fixed bug #77381 (heap buffer overflow in multibyte match_at). (Stas)
  . Fixed bug #77382 (heap buffer overflow due to incorrect length in
    expand_case_fold_string). (Stas)
  . Fixed bug #77385 (buffer overflow in fetch_token). (Stas)
  . Fixed bug #77394 (Buffer overflow in multibyte case folding - unicode).
    (Stas)
  . Fixed bug #77418 (Heap overflow in utf32be_mbc_to_code). (Stas)

- OCI8:
  . Fixed bug #76804 (oci_pconnect with OCI_CRED_EXT not working). (KoenigsKind)
  . Added oci_set_call_timeout() for call timeouts.
  . Added oci_set_db_operation() for the DBOP end-to-end-tracing attribute.

- Opcache:
  . Fixed bug #77215 (CFG assertion failure on multiple finalizing switch
    frees in one block). (Nikita)
  . Fixed bug #77275 (OPcache optimization problem for ArrayAccess->offsetGet).
    (Nikita)

- PCRE:
  . Fixed bug #77193 (Infinite loop in preg_replace_callback). (Anatol)

- PDO:
  . Handle invalid index passed to PDOStatement::fetchColumn() as error. (Sergei
    Morozov)

- Phar:
  . Fixed bug #77247 (heap buffer overflow in phar_detect_phar_fname_ext). (Stas)

- Soap:
  . Fixed bug #77088 (Segfault when using SoapClient with null options).
    (Laruence)

- Sockets:
  . Fixed bug #77136 (Unsupported IPV6_RECVPKTINFO constants on macOS).
    (Mizunashi Mana)

- Sodium:
  . Fixed bug #77297 (SodiumException segfaults on PHP 7.3). (Nikita, Scott)

- SPL:
  . Fixed bug #77359 (spl_autoload causes segfault). (Lauri Kenttä)
  . Fixed bug #77360 (class_uses causes segfault). (Lauri Kenttä)

- SQLite3:
  . Fixed bug #77051 (Issue with re-binding on SQLite3). (BohwaZ)

- Xmlrpc:
  . Fixed bug #77242 (heap out of bounds read in xmlrpc_decode()). (cmb)
  . Fixed bug #77380 (Global out of bounds read in xmlrpc base64 code). (Stas)

06 Dec 2018, PHP 7.3.0

- Core:
  . Improved PHP GC. (Dmitry, Nikita)
  . Redesigned the old ext_skel program written in PHP, run:
    'php ext_skel.php' for all options. This means there are no dependencies,
    thus making it work on Windows out of the box. (Kalle)
  . Removed support for BeOS. (Kalle)
  . Add PHP_VERSION to phpinfo() <title/>. (github/MattJeevas)
  . Add net_get_interfaces(). (Sara, Joe, Anatol)
  . Added gc_status(). (Benjamin Eberlei)
  . Implemented flexible heredoc and nowdoc syntax, per
    RFC https://wiki.php.net/rfc/flexible_heredoc_nowdoc_syntaxes.
    (Thomas Punt)
  . Added support for references in list() and array destructuring, per
    RFC https://wiki.php.net/rfc/list_reference_assignment.
    (David Walker)
  . Improved effectiveness of ZEND_SECURE_ZERO for NetBSD and systems
    without native similar feature. (devnexen)
  . Added syslog.facility and syslog.ident INI entries for customizing syslog
    logging. (Philip Prindeville)
  . Fixed bug #75683 (Memory leak in zend_register_functions() in ZTS mode).
    (Dmitry)
  . Fixed bug #75031 (support append mode in temp/memory streams). (adsr)
  . Fixed bug #74860 (Uncaught exceptions not being formatted properly when
    error_log set to "syslog"). (Philip Prindeville)
  . Fixed bug #75220 (Segfault when calling is_callable on parent).
    (andrewnester)
  . Fixed bug #69954 (broken links and unused config items in distributed ini
    files). (petk)
  . Fixed bug #74922 (Composed class has fatal error with duplicate, equal const
    properties). (pmmaga)
  . Fixed bug #63911 (identical trait methods raise errors during composition).
    (pmmaga)
  . Fixed bug #75677 (Clang ignores fastcall calling convention on variadic
    function). (Li-Wen Hsu)
  . Fixed bug #54043 (Remove inconsitency of internal exceptions and user
    defined exceptions). (Nikita)
  . Fixed bug #53033 (Mathematical operations convert objects to integers).
    (Nikita)
  . Fixed bug #73108 (Internal class cast handler uses integer instead of
    float). (Nikita)
  . Fixed bug #75765 (Fatal error instead of Error exception when base class is
    not found). (Timur Ibragimov)
  . Fixed bug #76198 (Wording: "iterable" is not a scalar type). (Levi Morrison)
  . Fixed bug #76137 (config.guess/config.sub do not recognize RISC-V). (cmb)
  . Fixed bug #76427 (Segfault in zend_objects_store_put). (Laruence)
  . Fixed bug #76422 (ftruncate fails on files > 2GB). (Anatol)
  . Fixed bug #76509 (Inherited static properties can be desynchronized from
    their parent by ref). (Nikita)
  . Fixed bug #76439 (Changed behaviour in unclosed HereDoc). (Nikita, tpunt)
  . Fixed bug #63217 (Constant numeric strings become integers when used as
    ArrayAccess offset). (Rudi Theunissen, Dmitry)
  . Fixed bug #33502 (Some nullary functions don't check the number of
    arguments). (cmb)
  . Fixed bug #76392 (Error relocating sapi/cli/php: unsupported relocation
    type 37). (Peter Kokot)
  . The declaration and use of case-insensitive constants has been deprecated.
    (Nikita)
  . Added syslog.filter INI entry for syslog filtering. (Philip Prindeville)
  . Fixed bug #76667 (Segfault with divide-assign op and __get + __set).
    (Laruence)
  . Fixed bug #76030 (RE2C_FLAGS rarely honoured) (Cristian Rodríguez)
  . Fixed broken zend_read_static_property (Laruence)
  . Fixed bug #76773 (Traits used on the parent are ignored for child classes).
    (daverandom)
  . Fixed bug #76767 (‘asm’ operand has impossible constraints in zend_operators.h).
    (ondrej)
  . Fixed bug #76752 (Crash in ZEND_COALESCE_SPEC_TMP_HANDLER - assertion in
    _get_zval_ptr_tmp failed). (Laruence)
  . Fixed bug #76820 (Z_COPYABLE invalid definition). (mvdwerve, cmb)
  . Fixed bug #76510 (file_exists() stopped working for phar://). (cmb)
  . Fixed bug #76869 (Incorrect bypassing protected method accessibilty check).
    (Dmitry)
  . Fixed bug #72635 (Undefined class used by class constant in constexpr
    generates fatal error). (Nikita)
  . Fixed bug #76947 (file_put_contents() blocks the directory of the file
    (__DIR__)). (Anatol)
  . Fixed bug #76979 (define() error message does not mention resources as
    valid values). (Michael Moravec)
  . Fixed bug #76825 (Undefined symbols ___cpuid_count). (Laruence, cmb)
  . Fixed bug #77110 (undefined symbol zend_string_equal_val in C++ build).
    (Remi)

- BCMath:
  . Implemented FR #67855 (No way to get current scale in use). (Chris Wright,
    cmb)
  . Fixed bug #66364 (BCMath bcmul ignores scale parameter). (cmb)
  . Fixed bug #75164 (split_bc_num() is pointless). (cmb)
  . Fixed bug #75169 (BCMath errors/warnings bypass PHP's error handling). (cmb)

- CLI:
  . Fixed bug #44217 (Output after stdout/stderr closed cause immediate exit
    with status 0). (Robert Lu)
  . Fixed bug #77111 (php-win.exe corrupts unicode symbols from cli
    parameters). (Anatol)

- cURL:
  . Expose curl constants from curl 7.50 to 7.61. (Pierrick)
  . Fixed bug #74125 (Fixed finding CURL on systems with multiarch support).
    (cebe)

- Date:
  . Implemented FR #74668: Add DateTime::createFromImmutable() method.
    (majkl578, Rican7)
  . Fixed bug #75222 (DateInterval microseconds property always 0). (jhdxr)
  . Fixed bug #68406 (calling var_dump on a DateTimeZone object modifies it).
    (jhdxr)
  . Fixed bug #76131 (mismatch arginfo for date_create). (carusogabriel)
  . Updated timelib to 2018.01RC1 to address several bugs:
    . Fixed bug #75577 (DateTime::createFromFormat does not accept 'v' format
      specifier). (Derick)
    . Fixed bug #75642 (Wrap around behaviour for microseconds is not working).
      (Derick)

- DBA:
  . Fixed bug #75264 (compiler warnings emitted). (petk)

- DOM:
  . Fixed bug #76285 (DOMDocument::formatOutput attribute sometimes ignored).
    (Andrew Nester, Laruence, Anatol)

- Fileinfo:
  . Fixed bug #77095 (slowness regression in 7.2/7.3 (compared to 7.1)).
    (Anatol)

- Filter:
  . Added the 'add_slashes' sanitization mode (FILTER_SANITIZE_ADD_SLASHES).
	(Kalle)

- FPM:
  . Added fpm_get_status function. (Till Backhaus)
  . Fixed bug #62596 (getallheaders() missing with PHP-FPM). (Remi)
  . Fixed bug #69031 (Long messages into stdout/stderr are truncated
    incorrectly) - added new log related FPM configuration options:
    log_limit, log_buffering and decorate_workers_output. (Jakub Zelenka)

- ftp:
  . Fixed bug #77151 (ftp_close(): SSL_read on shutdown). (Remi)

- GD:
  . Added support for WebP in imagecreatefromstring(). (Andreas Treichel, cmb)

- GMP:
  . Export internal structures and accessor helpers for GMP object. (Sara)
  . Added gmp_binomial(n, k). (Nikita)
  . Added gmp_lcm(a, b). (Nikita)
  . Added gmp_perfect_power(a). (Nikita)
  . Added gmp_kronecker(a, b). (Nikita)

- iconv:
  . Fixed bug #53891 (iconv_mime_encode() fails to Q-encode UTF-8 string). (cmb)
  . Fixed bug #77147 (Fixing 60494 ignored ICONV_MIME_DECODE_CONTINUE_ON_ERROR).
    (cmb)

- IMAP:
  . Fixed bug #77020 (null pointer dereference in imap_mail). (cmb)
  . Fixed bug #77153 (imap_open allows to run arbitrary shell commands via
    mailbox parameter). (Stas)

- Interbase:
  . Fixed bug #75453 (Incorrect reflection for ibase_[p]connect). (villfa)
  . Fixed bug #76443 (php+php_interbase.dll crash on module_shutdown). (Kalle)


- intl:
  . Fixed bug #75317 (UConverter::setDestinationEncoding changes source instead
    of destination). (andrewnester)
  . Fixed bug #76829 (Incorrect validation of domain on idn_to_utf8()
    function). (Anatol)

- JSON:
  . Added JSON_THROW_ON_ERROR flag. (Andrea)

- LDAP:
  . Added ldap_exop_refresh helper for EXOP REFRESH operation with dds overlay.
    (Come)
  . Added full support for sending and parsing ldap controls. (Come)
  . Fixed bug #49876 (Fix LDAP path lookup on 64-bit distros). (dzuelke)

- libxml2:
  . Fixed bug #75871 (use pkg-config where available). (pmmaga)

- litespeed:
  . Fixed bug #75248 (Binary directory doesn't get created when building
    only litespeed SAPI). (petk)
  . Fixed bug #75251 (Missing program prefix and suffix). (petk)

- MBstring:
  . Updated to Oniguruma 6.9.0. (cmb)
  . Fixed bug #65544 (mb title case conversion-first word in quotation isn't
    capitalized). (Nikita)
  . Fixed bug #71298 (MB_CASE_TITLE misbehaves with curled apostrophe/quote).
    (Nikita)
  . Fixed bug #73528 (Crash in zif_mb_send_mail). (Nikita)
  . Fixed bug #74929 (mbstring functions version 7.1.1 are slow compared to 5.3
    on Windows). (Nikita)
  . Fixed bug #76319 (mb_strtolower with invalid UTF-8 causes segmentation
    fault). (Nikita)
  . Fixed bug #76574 (use of undeclared identifiers INT_MAX and LONG_MAX). (cmb)
  . Fixed bug #76594 (Bus Error due to unaligned access in zend_ini.c
    OnUpdateLong). (cmb, Nikita)
  . Fixed bug #76706 (mbstring.http_output_conv_mimetypes is ignored). (cmb)
  . Fixed bug #76958 (Broken UTF7-IMAP conversion). (Nikita)
  . Fixed bug #77025 (mb_strpos throws Unknown encoding or conversion error).
    (Nikita)
  . Fixed bug #77165 (mb_check_encoding crashes when argument given an empty
    array). (Nikita)

- Mysqlnd:
  . Fixed bug #76386 (Prepared Statement formatter truncates fractional seconds
    from date/time column). (Victor Csiky)

- ODBC:
  . Removed support for ODBCRouter. (Kalle)
  . Removed support for Birdstep. (Kalle)
  . Fixed bug #77079 (odbc_fetch_object has incorrect type signature).
    (Jon Allen)

- Opcache:
  . Fixed bug #76466 (Loop variable confusion). (Dmitry, Laruence, Nikita)
  . Fixed bug #76463 (var has array key type but not value type). (Laruence)
  . Fixed bug #76446 (zend_variables.c:73: zend_string_destroy: Assertion
    `!(zval_gc_flags((str)->gc)). (Nikita, Laruence)
  . Fixed bug #76711 (OPcache enabled triggers false-positive "Illegal string
    offset"). (Dmitry)
  . Fixed bug #77058 (Type inference in opcache causes side effects). (Nikita)
  . Fixed bug #77092 (array_diff_key() - segmentation fault). (Nikita)

- OpenSSL:
  . Added openssl_pkey_derive function. (Jim Zubov)
  . Add min_proto_version and max_proto_version ssl stream options as well as
    related constants for possible TLS protocol values. (Jakub Zelenka)

- PCRE:
  . Implemented https://wiki.php.net/rfc/pcre2-migration. (Anatol, Dmitry)
  . Upgrade PCRE2 to 10.32. (Anatol)
  . Fixed bug #75355 (preg_quote() does not quote # control character).
    (Michael Moravec)
  . Fixed bug #76512 (\w no longer includes unicode characters). (cmb)
  . Fixed bug #76514 (Regression in preg_match makes it fail with
    PREG_JIT_STACKLIMIT_ERROR). (Anatol)
  . Fixed bug #76909 (preg_match difference between 7.3 and < 7.3). (Anatol)

- PDO_DBlib:
  . Implemented FR #69592 (allow 0-column rowsets to be skipped automatically).
    (fandrieu)
  . Expose TDS version as \PDO::DBLIB_ATTR_TDS_VERSION attribute on \PDO
    instance. (fandrieu)
  . Treat DATETIME2 columns like DATETIME. (fandrieu)
  . Fixed bug #74243 (allow locales.conf to drive datetime format). (fandrieu)

- PDO_Firebird:
  . Fixed bug #74462 (PDO_Firebird returns only NULLs for results with boolean
    for FIREBIRD >= 3.0). (Dorin Marcoci)

- PDO_OCI:
  . Fixed bug #74631 (PDO_PCO with PHP-FPM: OCI environment initialized
    before PHP-FPM sets it up). (Ingmar Runge)

- PDO SQLite
  . Add support for additional open flags

- pgsql:
  . Added new error constants for pg_result_error(): PGSQL_DIAG_SCHEMA_NAME,
    PGSQL_DIAG_TABLE_NAME, PGSQL_DIAG_COLUMN_NAME, PGSQL_DIAG_DATATYPE_NAME,
    PGSQL_DIAG_CONSTRAINT_NAME and PGSQL_DIAG_SEVERITY_NONLOCALIZED. (Kalle)
  . Fixed bug #77047 (pg_convert has a broken regex for the 'TIME WITHOUT
    TIMEZONE' data type). (Andy Gajetzki)

- phar:
  . Fixed bug #74991 (include_path has a 4096 char limit in some cases).
    (bwbroersma)
  . Fixed bug #65414 (deal with leading slash when adding files correctly).
    (bishopb)

- readline:
  . Added completion_append_character and completion_suppress_append options
    to readline_info() if linked against libreadline. (krageon)

- Session:
  . Fixed bug #74941 (session fails to start after having headers sent).
    (morozov)

- SimpleXML:
  . Fixed bug #54973 (SimpleXML casts integers wrong). (Nikita)
  . Fixed bug #76712 (Assignment of empty string creates extraneous text node).
    (cmb)

- Sockets:
  . Fixed bug #67619 (Validate length on socket_write). (thiagooak)

- SOAP:
  . Fixed bug #75464 (Wrong reflection on SoapClient::__setSoapHeaders).
    (villfa)
  . Fixed bug #70469 (SoapClient generates E_ERROR even if exceptions=1 is
    used). (Anton Artamonov)
  . Fixed bug #50675 (SoapClient can't handle object references correctly).
    (Cameron Porter)
  . Fixed bug #76348 (WSDL_CACHE_MEMORY causes Segmentation fault). (cmb)
  . Fixed bug #77141 (Signedness issue in SOAP when precision=-1). (cmb)

- SPL:
  . Fixed bug #74977 (Appending AppendIterator leads to segfault).
    (Andrew Nester)
  . Fixed bug #75173 (incorrect behavior of AppendIterator::append in foreach
    loop). (jhdxr)
  . Fixed bug #74372 (autoloading file with syntax error uses next autoloader,
    may hide parse error). (Nikita)
  . Fixed bug #75878 (RecursiveTreeIterator::setPostfix has wrong signature).
    (cmb)
  . Fixed bug #74519 (strange behavior of AppendIterator). (jhdxr)
  . Fixed bug #76131 (mismatch arginfo for splarray constructor).
    (carusogabriel)

- SQLite3:
  . Updated bundled libsqlite to 3.24.0. (cmb)

- Standard:
  . Added is_countable() function. (Gabriel Caruso)
  . Added support for the SameSite cookie directive, including an alternative
    signature for setcookie(), setrawcookie() and session_set_cookie_params().
    (Frederik Bosch, pmmaga)
  . Remove superfluous warnings from inet_ntop()/inet_pton(). (daverandom)
  . Fixed bug #75916 (DNS_CAA record results contain garbage). (Mike,
    Philip Sharp)
  . Fixed unserialize(), to disable creation of unsupported data structures
    through manually crafted strings. (Dmitry)
  . Fixed bug #75409 (accept EFAULT in addition to ENOSYS as indicator
    that getrandom() is missing). (sarciszewski)
  . Fixed bug #74719 (fopen() should accept NULL as context). (Alexander Holman)
  . Fixed bug #69948 (path/domain are not sanitized in setcookie). (cmb)
  . Fixed bug #75996 (incorrect url in header for mt_rand). (tatarbj)
  . Added hrtime() function, to get high resolution time. (welting)
  . Fixed bug #48016 (stdClass::__setState is not defined although var_export()
    uses it). (Andrea)
  . Fixed bug #76136 (stream_socket_get_name should enclose IPv6 in brackets).
    (seliver)
  . Fixed bug #76688 (Disallow excessive parameters after options array).
    (pmmaga)
  . Fixed bug #76713 (Segmentation fault caused by property corruption).
    (Laruence)
  . Fixed bug #76755 (setcookie does not accept "double" type for expire time).
    (Laruence)
  . Fixed bug #76674 (improve array_* failure messages exposing what was passed
    instead of an array). (carusogabriel)
  . Fixed bug #76803 (ftruncate changes file pointer). (Anatol)
  . Fixed bug #76818 (Memory corruption and segfault). (Remi)
  . Fixed bug #77081 (ftruncate() changes seek pointer in c mode). (cmb, Anatol)

- Testing:
  . Implemented FR #62055 (Make run-tests.php support --CGI-- sections). (cmb)

- Tidy:
  . Support using tidyp instead of tidy. (devnexen)
  . Fixed bug #74707 (Tidy has incorrect ReflectionFunction param counts for
    functions taking tidy). (Gabriel Caruso)
  . Fixed arginfo for tidy::__construct(). (Tyson Andre)

- Tokenizer:
  . Fixed bug #76437 (token_get_all with TOKEN_PARSE flag fails to recognise
    close tag). (Laruence)
  . Fixed bug #75218 (Change remaining uncatchable fatal errors for parsing
    into ParseError). (Nikita)
  . Fixed bug #76538 (token_get_all with TOKEN_PARSE flag fails to recognise
    close tag with newline). (Nikita)
  . Fixed bug #76991 (Incorrect tokenization of multiple invalid flexible
    heredoc strings). (Nikita)

- XML:
  . Fixed bug #71592 (External entity processing never fails). (cmb)

- Zlib:
  . Added zlib/level context option for compress.zlib wrapper. (Sara)

08 Nov 2018, PHP 7.2.12

- Core:
  . Fixed bug #76846 (Segfault in shutdown function after memory limit error).
    (Nikita)
  . Fixed bug #76946 (Cyclic reference in generator not detected). (Nikita)
  . Fixed bug #77035 (The phpize and ./configure create redundant .deps file).
    (Peter Kokot)
  . Fixed bug #77041 (buildconf should output error messages to stderr)
    (Mizunashi Mana)

- Date:
  . Upgraded timelib to 2017.08. (Derick)
  . Fixed bug #75851 (Year component overflow with date formats "c", "o", "r"
    and "y"). (Adam Saponara)
  . Fixed bug #77007 (fractions in `diff()` are not correctly normalized).
    (Derick)

- FCGI:
  . Fixed #76948 (Failed shutdown/reboot or end session in Windows). (Anatol)
  . Fixed bug #76954 (apache_response_headers removes last character from header
    name). (stodorovic)

- FTP:
  . Fixed bug #76972 (Data truncation due to forceful ssl socket shutdown).
    (Manuel Mausz)

- intl:
  . Fixed bug #76942 (U_ARGUMENT_TYPE_MISMATCH). (anthrax at unixuser dot org)

- Reflection:
  . Fixed bug #76936 (Objects cannot access their private attributes while
    handling reflection errors). (Nikita)
  . Fixed bug #66430 (ReflectionFunction::invoke does not invoke closure with
    object scope). (Nikita)

- Sodium:
  . Some base64 outputs were truncated; this is not the case any more.
    (jedisct1)
  . block sizes >= 256 bytes are now supposed by sodium_pad() even
    when an old version of libsodium has been installed. (jedisct1)
  . Fixed bug #77008 (sodium_pad() could read (but not return nor write)
    uninitialized memory when trying to pad an empty input). (jedisct1)

- Standard:
  . Fixed bug #76965 (INI_SCANNER_RAW doesn't strip trailing whitespace).
    (Pierrick)

- Tidy:
  . Fixed bug #77027 (tidy::getOptDoc() not available on Windows). (cmb)

- XML:
  . Fixed bug #30875 (xml_parse_into_struct() does not resolve entities). (cmb)
  . Add support for getting SKIP_TAGSTART and SKIP_WHITE options. (cmb)

- XMLRPC:
  . Fixed bug #75282 (xmlrpc_encode_request() crashes). (cmb)

11 Oct 2018, PHP 7.2.11

- Core:
  . Fixed bug #76800 (foreach inconsistent if array modified during loop).
    (Dmitry)
  . Fixed bug #76901 (method_exists on SPL iterator passthrough method corrupts
    memory). (Nikita)

- CURL:
  . Fixed bug #76480 (Use curl_multi_wait() so that timeouts are respected).
    (Pierrick)

- iconv:
  . Fixed bug #66828 (iconv_mime_encode Q-encoding longer than it should be).
    (cmb)

- Opcache:
  . Fixed bug #76832 (ZendOPcache.MemoryBase periodically deleted by the OS).
    (Anatol)
  . Fixed bug #76796 (Compile-time evaluation of disabled function in opcache
    causes segfault). (Nikita)

- POSIX:
  . Fixed bug #75696 (posix_getgrnam fails to print details of group). (cmb)

- Reflection:
  . Fixed bug #74454 (Wrong exception being thrown when using ReflectionMethod).
    (cmb)

- Standard:
  . Fixed bug #73457 (Wrong error message when fopen FTP wrapped fails to open
    data connection). (Ville Hukkamäki)
  . Fixed bug #74764 (Bindto IPv6 works with file_get_contents but fails with
    stream_socket_client). (Ville Hukkamäki)
  . Fixed bug #75533 (array_reduce is slow when $carry is large array).
    (Manabu Matsui)

- XMLRPC:
  . Fixed bug #76886 (Can't build xmlrpc with expat). (Thomas Petazzoni, cmb)

- Zlib:
  . Fixed bug #75273 (php_zlib_inflate_filter() may not update bytes_consumed).
    (Martin Burke, cmb)

13 Sep 2018, PHP 7.2.10

- Core:
  . Fixed bug #76754 (parent private constant in extends class memory leak).
    (Laruence)
  . Fixed bug #72443 (Generate enabled extension). (petk)
  . Fixed bug #75797 (Memory leak when using class_alias() in non-debug mode).
    (Massimiliano Braglia)

- Apache2:
  . Fixed bug #76582 (Apache bucket brigade sometimes becomes invalid). (stas)

- Bz2:
  . Fixed arginfo for bzcompress. (Tyson Andre)

- gettext:
  . Fixed bug #76517 (incorrect restoring of LDFLAGS). (sji)

- iconv:
  . Fixed bug #68180 (iconv_mime_decode can return extra characters in a
    header). (cmb)
  . Fixed bug #63839 (iconv_mime_decode_headers function is skipping headers).
    (cmb)
  . Fixed bug #60494 (iconv_mime_decode does ignore special characters). (cmb)
  . Fixed bug #55146 (iconv_mime_decode_headers() skips some headers). (cmb)

- intl:
  . Fixed bug #74484 (MessageFormatter::formatMessage memory corruption with
    11+ named placeholders). (Anatol)

- libxml:
  . Fixed bug #76777 ("public id" parameter of libxml_set_external_entity_loader
    callback undefined). (Ville Hukkamäki)

- mbstring:
  . Fixed bug #76704 (mb_detect_order return value varies based on argument
    type). (cmb)

- Opcache:
  . Fixed bug #76747 (Opcache treats path containing "test.pharma.tld" as a phar
    file). (Laruence)

- OpenSSL:
  . Fixed bug #76705 (unusable ssl => peer_fingerprint in
    stream_context_create()). (Jakub Zelenka)

- phpdbg:
  . Fixed bug #76595 (phpdbg man page contains outdated information).
    (Kevin Abel)

- SPL:
  . Fixed bug #68825 (Exception in DirectoryIterator::getLinkTarget()). (cmb)
  . Fixed bug #68175 (RegexIterator pregFlags are NULL instead of 0). (Tim
    Siebels)

- Standard:
  . Fixed bug #76778 (array_reduce leaks memory if callback throws exception).
    (cmb)

- zlib:
  . Fixed bug #65988 (Zlib version check fails when an include/zlib/ style dir
    is passed to the --with-zlib configure option). (Jay Bonci)
  . Fixed bug #76709 (Minimal required zlib library is 1.2.0.4). (petk)

16 Aug 2018, PHP 7.2.9

- Calendar:
  . Fixed bug #52974 (jewish.c: compile error under Windows with GBK charset).
    (cmb)

- Filter:
  . Fixed bug #76366 (References in sub-array for filtering breaks the filter).
    (ZiHang Gao)

- PDO_Firebird:
  . Fixed bug #76488 (Memory leak when fetching a BLOB field). (Simonov Denis)

- PDO_PgSQL:
  . Fixed bug #75402 (Possible Memory Leak using PDO::CURSOR_SCROLL option).
    (Anatol)

- SQLite3:
  . Fixed #76665 (SQLite3Stmt::bindValue() with SQLITE3_FLOAT doesn't juggle).
    (cmb)

- Standard:
  . Fixed bug #73817 (Incorrect entries in get_html_translation_table). (cmb)
  . Fixed bug #68553 (array_column: null values in $index_key become incrementing
    keys in result). (Laruence)
  . Fixed bug #76643 (Segmentation fault when using `output_add_rewrite_var`).
    (cmb)

- Zip:
  . Fixed bug #76524 (ZipArchive memory leak (OVERWRITE flag and empty archive)).
    (Timur Ibragimov)

19 Jul 2018, PHP 7.2.8

- Core:
  . Fixed bug #76534 (PHP hangs on 'illegal string offset on string references
    with an error handler). (Laruence)
  . Fixed bug #76520 (Object creation leaks memory when executed over HTTP).
    (Nikita)
  . Fixed bug #76502 (Chain of mixed exceptions and errors does not serialize
    properly). (Nikita)

- Date:
  . Fixed bug #76462 (Undefined property: DateInterval::$f). (Anatol)

- EXIF:
  . Fixed bug #76409 (heap use after free in _php_stream_free). (cmb)
  . Fixed bug #76423 (Int Overflow lead to Heap OverFlow in
    exif_thumbnail_extract of exif.c). (Stas)
  . Fixed bug #76557 (heap-buffer-overflow (READ of size 48) while reading exif
    data). (Stas)

- FPM:
  . Fixed bug #73342 (Vulnerability in php-fpm by changing stdin to
    non-blocking). (Nikita)

- GMP:
  . Fixed bug #74670 (Integer Underflow when unserializing GMP and possible
    other classes). (Nikita)

- intl:
  . Fixed bug #76556 (get_debug_info handler for BreakIterator shows wrong
    type). (cmb)

- mbstring:
  . Fixed bug #76532 (Integer overflow and excessive memory usage
    in mb_strimwidth). (MarcusSchwarz)

- Opcache:
  . Fixed bug #76477 (Opcache causes empty return value).
    (Nikita, Laruence)

- PGSQL:
  . Fixed bug #76548 (pg_fetch_result did not fetch the next row). (Anatol)

- phpdbg:
  . Fix arginfo wrt. optional/required parameters. (cmb)

- Reflection:
  . Fixed bug #76536 (PHP crashes with core dump when throwing exception in
    error handler). (Laruence)
  . Fixed bug #75231 (ReflectionProperty#getValue() incorrectly works with
    inherited classes). (Nikita)

- Standard:
  . Fixed bug #76505 (array_merge_recursive() is duplicating sub-array keys).
    (Laruence)
  . Fixed bug #71848 (getimagesize with $imageinfo returns false). (cmb)

- Win32:
  . Fixed bug #76459 (windows linkinfo lacks openbasedir check). (Anatol)

- ZIP:
  . Fixed bug #76461 (OPSYS_Z_CPM defined instead of OPSYS_CPM).
    (Dennis Birkholz, Remi)

07 Jun 2018, PHP 7.2.7

- Core:
  . Fixed bug #76337 (segfault when opcache enabled + extension use
    zend_register_class_alias). (xKhorasan)

- CLI Server:
  . Fixed bug #76333 (PHP built-in server does not find files if root path
    contains special characters). (Anatol)

- OpenSSL:
  . Fixed bug #76296 (openssl_pkey_get_public does not respect open_basedir).
    (Erik Lax, Jakub Zelenka)
  . Fixed bug #76174 (openssl extension fails to build with LibreSSL 2.7).
    (Jakub Zelenka)

- SPL:
  . Fixed bug #76367 (NoRewindIterator segfault 11). (Laruence)

- Standard:
  . Fixed bug #76410 (SIGV in zend_mm_alloc_small). (Laruence)
  . Fixed bug #76335 ("link(): Bad file descriptor" with non-ASCII path).
    (Anatol)

24 May 2018, PHP 7.2.6

- EXIF:
  . Fixed bug #76164 (exif_read_data zend_mm_heap corrupted). (cmb)

- FPM:
  . Fixed bug #76075 --with-fpm-acl wrongly tries to find libacl on FreeBSD.
    (mgorny)

- intl:
  . Fixed bug #74385 (Locale::parseLocale() broken with some arguments).
    (Anatol)

- Opcache:
  . Fixed bug #76205 (PHP-FPM sporadic crash when running Infinitewp). (Dmitry)
  . Fixed bug #76275 (Assertion failure in file cache when unserializing empty
    try_catch_array). (Nikita)
  . Fixed bug #76281 (Opcache causes incorrect "undefined variable" errors).
    (Nikita)

- Reflection:
  . Fixed arginfo of array_replace(_recursive) and array_merge(_recursive).
    (carusogabriel)

- Session:
  . Fixed bug #74892 (Url Rewriting (trans_sid) not working on urls that start
    with "#"). (Andrew Nester)

26 Apr 2018, PHP 7.2.5

- Core:
  . Fixed bug #75722 (Convert valgrind detection to configure option).
    (Michael Heimpold)

- Date:
  . Fixed bug #76131 (mismatch arginfo for date_create). (carusogabriel)

- Exif:
  . Fixed bug #76130 (Heap Buffer Overflow (READ: 1786) in exif_iif_add_value).
    (Stas)

- FPM:
  . Fixed bug #68440 (ERROR: failed to reload: execvp() failed: Argument list
    too long). (Jacob Hipps)
  . Fixed incorrect write to getenv result in FPM reload. (Jakub Zelenka)

- GD:
  . Fixed bug #52070 (imagedashedline() - dashed line sometimes is not visible).
    (cmb)

- iconv:
  . Fixed bug #76249 (stream filter convert.iconv leads to infinite loop on
    invalid sequence). (Stas)

- intl:
  . Fixed bug #76153 (Intl compilation fails with icu4c 61.1). (Anatol)

- ldap:
  . Fixed bug #76248 (Malicious LDAP-Server Response causes Crash). (Stas)

- mbstring:
  . Fixed bug #75944 (Wrong cp1251 detection). (dmk001)
  . Fixed bug #76113 (mbstring does not build with Oniguruma 6.8.1).
    (chrullrich, cmb)

- ODBC:
  . Fixed bug #76088 (ODBC functions are not available by default on Windows).
    (cmb)

- Opcache:
  . Fixed bug #76094 (Access violation when using opcache). (Laruence)

- Phar:
  . Fixed bug #76129 (fix for CVE-2018-5712 may not be complete). (Stas)

- phpdbg:
  . Fixed bug #76143 (Memory corruption: arbitrary NUL overwrite). (Laruence)

- SPL:
  . Fixed bug #76131 (mismatch arginfo for splarray constructor).
    (carusogabriel)

- standard:
  . Fixed bug #74139 (mail.add_x_header default inconsistent with docs). (cmb)
  . Fixed bug #75996 (incorrect url in header for mt_rand). (tatarbj)

29 Mar 2018, PHP 7.2.4

- Core:
  . Fixed bug #76025 (Segfault while throwing exception in error_handler).
    (Dmitry, Laruence)
  . Fixed bug #76044 ('date: illegal option -- -' in ./configure on FreeBSD).
    (Anatol)

- FPM:
  . Fixed bug #75605 (Dumpable FPM child processes allow bypassing opcache
    access controls). (Jakub Zelenka)

- FTP:
  . Fixed ftp_pasv arginfo. (carusogabriel)

-GD:
  . Fixed bug #73957 (signed integer conversion in imagescale()). (cmb)
  . Fixed bug #76041 (null pointer access crashed php). (cmb)
  . Fixed imagesetinterpolation arginfo. (Gabriel Caruso)

- iconv:
  . Fixed bug #75867 (Freeing uninitialized pointer). (Philip Prindeville)

- Mbstring:
  . Fixed bug #62545 (wrong unicode mapping in some charsets). (cmb)

- Opcache:
  . Fixed bug #75969 (Assertion failure in live range DCE due to block pass
    misoptimization). (Nikita)

- OpenSSL:
  . Fixed openssl_* arginfos. (carusogabriel)

- PCNTL:
  . Fixed bug #75873 (pcntl_wexitstatus returns incorrect on Big_Endian platform
    (s390x)). (Sam Ding)

- Phar:
  . Fixed bug #76085 (Segmentation fault in buildFromIterator when directory
    name contains a \n). (Laruence)

- Standard:
  . Fixed bug #75961 (Strange references behavior). (Laruence)
  . Fixed some arginfos. (carusogabriel)
  . Fixed bug #76068 (parse_ini_string fails to parse "[foo]\nbar=1|>baz" with
    segfault). (Anatol)

01 Mar 2018, PHP 7.2.3

- Core:
  . Fixed bug #75864 ("stream_isatty" returns wrong value on s390x). (Sam Ding)

- Apache2Handler:
  . Fixed bug #75882 (a simple way for segfaults in threadsafe php just with
    configuration). (Anatol)

- Date:
  . Fixed bug #75857 (Timezone gets truncated when formatted). (carusogabriel)
  . Fixed bug #75928 (Argument 2 for `DateTimeZone::listIdentifiers()` should
    accept `null`). (Pedro Lacerda)
  . Fixed bug #68406 (calling var_dump on a DateTimeZone object modifies it).
    (jhdxr)

- LDAP:
  . Fixed bug #49876 (Fix LDAP path lookup on 64-bit distros). (dzuelke)

- libxml2:
  . Fixed bug #75871 (use pkg-config where available). (pmmaga)

- PGSQL:
  . Fixed bug #75838 (Memory leak in pg_escape_bytea()). (ard_1 at mail dot ru)

- Phar:
  . Fixed bug #54289 (Phar::extractTo() does not accept specific directories to
    be extracted). (bishop)
  . Fixed bug #65414 (deal with leading slash while adding files correctly).
    (bishopb)
  . Fixed bug #65414 (deal with leading slash when adding files correctly).
    (bishopb)

- ODBC:
  . Fixed bug #73725 (Unable to retrieve value of varchar(max) type). (Anatol)

- Opcache:
  . Fixed bug #75729 (opcache segfault when installing Bitrix). (Nikita)
  . Fixed bug #75893 (file_get_contents $http_response_header variable bugged
    with opcache). (Nikita)
  . Fixed bug #75938 (Modulus value not stored in variable). (Nikita)

- SPL:
  . Fixed bug #74519 (strange behavior of AppendIterator). (jhdxr)

- Standard:
  . Fixed bug #75916 (DNS_CAA record results contain garbage). (Mike,
    Philip Sharp)
  . Fixed bug #75981 (Prevent reading beyond buffer start in http wrapper).
    (Stas)

01 Feb 2018, PHP 7.2.2

- Core:
  . Fixed bug #75742 (potential memleak in internal classes's static members).
    (Laruence)
  . Fixed bug #75679 (Path 260 character problem). (Anatol)
  . Fixed bug #75614 (Some non-portable == in shell scripts). (jdolecek)
  . Fixed bug #75786 (segfault when using spread operator on generator passed
    by reference). (Nikita)
  . Fixed bug #75799 (arg of get_defined_functions is optional). (carusogabriel)
  . Fixed bug #75396 (Exit inside generator finally results in fatal error).
    (Nikita)

- FCGI:
  . Fixed bug #75794 (getenv() crashes on Windows 7.2.1 when second parameter is
    false). (Anatol)

- IMAP:
  . Fixed bug #75774 (imap_append HeapCorruction). (Anatol)

- Opcache:
  . Fixed bug #75720 (File cache not populated after SHM runs full). (Dmitry)
  . Fixed bug #75687 (var 8 (TMP) has array key type but not value type).
    (Nikita, Laruence)
  . Fixed bug #75698 (Using @ crashes php7.2-fpm). (Nikita)
  . Fixed bug #75579 (Interned strings buffer overflow may cause crash).
    (Dmitry)

- PDO:
  . Fixed bug #75616 (PDO extension doesn't allow to be built shared on Darwin).
    (jdolecek)

- PDO MySQL:
  . Fixed bug #75615 (PDO Mysql module can't be built as module). (jdolecek)

- PGSQL:
  . Fixed bug #75671 (pg_version() crashes when called on a connection to
    cockroach). (magicaltux at gmail dot com)

- Readline:
  . Fixed bug #75775 (readline_read_history segfaults with empty file).
    (Anatol)

- SAPI:
  . Fixed bug #75735 ([embed SAPI] Segmentation fault in
    sapi_register_post_entry). (Laruence)

- SOAP:
  . Fixed bug #70469 (SoapClient generates E_ERROR even if exceptions=1 is
    used). (Anton Artamonov)
  . Fixed bug #75502 (Segmentation fault in zend_string_release). (Nikita)

- SPL:
  . Fixed bug #75717 (RecursiveArrayIterator does not traverse arrays by
    reference). (Nikita)
  . Fixed bug #75242 (RecursiveArrayIterator doesn't have constants from parent
    class). (Nikita)
  . Fixed bug #73209 (RecursiveArrayIterator does not iterate object
    properties). (Nikita)

- Standard:
   . Fixed bug #75781 (substr_count incorrect result). (Laruence)
   . Fixed bug #75653 (array_values don't work on empty array). (Nikita)

- Zip:
  . Display headers (buildtime) and library (runtime) versions in phpinfo
    (with libzip >= 1.3.1). (Remi)

04 Jan 2018, PHP 7.2.1

- Core:
  . Fixed bug #75573 (Segmentation fault in 7.1.12 and 7.0.26). (Laruence)
  . Fixed bug #75384 (PHP seems incompatible with OneDrive files on demand).
    (Anatol)
  . Fixed bug #75525 (Access Violation in vcruntime140.dll). (Anatol)
  . Fixed bug #74862 (Unable to clone instance when private __clone defined).
    (Daniel Ciochiu)
  . Fixed bug #75074 (php-process crash when is_file() is used with strings
    longer 260 chars). (Anatol)
  . Fixed bug #69727 (Remove timestamps from build to make it reproducible).
    (jelle van der Waa)

- CLI server:
  . Fixed bug #73830 (Directory does not exist). (Anatol)

- FPM:
  . Fixed bug #64938 (libxml_disable_entity_loader setting is shared between
    requests). (Remi)

- GD:
  . Fixed bug #75571 (Potential infinite loop in gdImageCreateFromGifCtx).
    (Christoph)

- Opcache:
  . Fixed bug #75608 ("Narrowing occurred during type inference" error).
    (Laruence, Dmitry)
  . Fixed bug #75579 (Interned strings buffer overflow may cause crash).
    (Dmitry)
  . Fixed bug #75570 ("Narrowing occurred during type inference" error).
    (Dmitry)
  . Fixed bug #75681 (Warning: Narrowing occurred during type inference,
    specific case). (Nikita)
  . Fixed bug #75556 (Invalid opcode 138/1/1). (Laruence)

- PCRE:
  . Fixed bug #74183 (preg_last_error not returning error code after error).
    (Andrew Nester)

- Phar:
  . Fixed bug #74782 (remove file name from output to avoid XSS). (stas)

- Standard:
  . Fixed bug #75511 (fread not free unused buffer). (Laruence)
  . Fixed bug #75514 (mt_rand returns value outside [$min,$max]+ on 32-bit)
    (Remi)
  . Fixed bug #75535 (Inappropriately parsing HTTP response leads to PHP
    segment fault). (Nikita)
  . Fixed bug #75409 (accept EFAULT in addition to ENOSYS as indicator
    that getrandom() is missing). (sarciszewski)
  . Fixed bug #73124 (php_ini_scanned_files() not reporting correctly).
    (John Stevenson)
  . Fixed bug #75574 (putenv does not work properly if parameter contains
    non-ASCII unicode character). (Anatol)

- Zip:
  . Fixed bug #75540 (Segfault with libzip 1.3.1). (Remi)

30 Nov 2017, PHP 7.2.0

- BCMath:
  . Fixed bug #46564 (bcmod truncates fractionals). (liborm85)

- CLI:
  . Fixed bug #74849 (Process is started as interactive shell in PhpStorm).
    (Anatol)
  . Fixed bug #74979 (Interactive shell opening instead of script execution
    with -f flag). (Anatol)

- CLI server:
  . Fixed bug #60471 (Random "Invalid request (unexpected EOF)" using a router
    script). (SammyK)

- Core:
  . Added ZEND_COUNT, ZEND_GET_CLASS, ZEND_GET_CALLED_CLASS, ZEND_GET_TYPE,
    ZEND_FUNC_NUM_ARGS, ZEND_FUNC_GET_ARGS instructions, to implement
    corresponding builtin functions. (Dmitry)
  . "Countable" interface is moved from SPL to Core. (Dmitry)
  . Added ZEND_IN_ARRAY instruction, implementing optimized in_array() builtin
    function, through hash lookup in flipped array. (Dmitry)
  . Removed IS_TYPE_IMMUTABLE (it's the same as COPYABLE & !REFCOUNTED). (Dmitry)
  . Removed the sql.safe_mode directive. (Kalle)
  . Removed support for Netware. (Kalle)
  . Renamed ReflectionClass::isIterateable() to ReflectionClass::isIterable()
    (alias original name for BC). (Sara)
  . Fixed bug #54535 (WSA cleanup executes before MSHUTDOWN). (Kalle)
  . Implemented FR #69791 (Disallow mail header injections by extra headers)
    (Yasuo)
  . Implemented FR #49806 (proc_nice() for Windows). (Kalle)
  . Fix pthreads detection when cross-compiling (ffontaine)
  . Fixed memory leaks caused by exceptions thrown from destructors. (Bob,
    Dmitry).
  . Fixed bug #73215 (uniqid() should use better random source). (Yasuo)
  . Implemented FR #72768 (Add ENABLE_VIRTUAL_TERMINAL_PROCESSING flag for
    php.exe). (Michele Locati)
  . Implemented "Convert numeric keys in object/array casts" RFC, fixes
    bugs #53838, #61655, #66173, #70925, #72254, etc. (Andrea)
  . Implemented "Deprecate and Remove Bareword (Unquoted) Strings" RFC.
    (Rowan Collins)
  . Raised minimum supported Windows versions to Windows 7/Server 2008 R2.
    (Anatol)
  . Implemented minor optimization in array_keys/array_values(). (Sara)
  . Added PHP_OS_FAMILY constant to determine on which OS we are. (Jan Altensen)
  . Fixed bug #73987 (Method compatibility check looks to original
    definition and not parent). (pmmaga)
  . Fixed bug #73991 (JSON_OBJECT_AS_ARRAY not respected). (Sara)
  . Fixed bug #74053 (Corrupted class entries on shutdown when a destructor
    spawns another object). (jim at commercebyte dot com)
  . Fixed bug #73971 (Filename got limited to MAX_PATH on Win32 when scan
    directory). (Anatol)
  . Fixed bug #72359, bug #72451, bug #73706, bug #71115 and others related
    to interned strings handling in TS builds. (Anatol, Dmitry)
  . Implemented "Trailing Commas In List Syntax" RFC for group use lists only.
    (Sammy Kaye Powers)
  . Fixed bug #74269 (It's possible to override trait property with different
    loosely-equal value). (pmmaga)
  . Fixed bug #61970 (Restraining __construct() access level in subclass gives
    a fatal error). (pmmaga)
  . Fixed bug #63384 (Cannot override an abstract method with an abstract
    method). (pmmaga, wes)
  . Fixed bug #74607 (Traits enforce different inheritance rules). (pmmaga)
  . Fixed misparsing of abstract unix domain socket names. (Sara)
  . Change PHP_OS_FAMILY value from "OSX" to "Darwin". (Sebastian, Kalle)
  . Allow loading PHP/Zend extensions by name in ini files (extension=<name>).
    (francois at tekwire dot net)
  . Added object type annotation. (brzuchal)
  . Fixed bug #74815 (crash with a combination of INI entries at startup).
    (Anatol)
  . Fixed bug #74836 (isset on zero-prefixed numeric indexes in array broken).
    (Dmitry)
  . Added new VM instuctions ISSET_ISEMPTY_CV and UNSET_CV. Previously they
    were implemented as ISSET_ISEMPTY_VAR and UNSET_VAR variants with
    ZEND_QUICK_SET flag. (Nikita, Dmitry)
  . Fixed bug #49649 (unserialize() doesn't handle changes in property
    visibility). (pmmaga)
  . Fixed #74866 (extension_dir = "./ext" now use current directory for base).
    (Francois Laupretre)
  . Implemented FR #74963 (Improved error message on fetching property of
    non-object). (Laruence)
  . Fixed Bug #75142 (buildcheck.sh check for autoconf version needs to be updated
    for v2.64). (zizzy at zizzy dot net, Remi)
  . Fixed bug #74878 (Data race in ZTS builds). (Nikita, Dmitry)
  . Fixed bug #75515 ("stream_copy_to_stream" doesn't stream anymore). (Sara)

- cURL:
  . Fixed bug #75093 (OpenSSL support not detected). (Remi)
  . Better fix for #74125 (use pkg-config instead of curl-config). (Remi)

- Date:
  . Fixed bug #55407 (Impossible to prototype DateTime::createFromFormat).
    (kelunik)
  . Implemented FR #71520 (Adding the DateTime constants to the
    DateTimeInterface interface). (Majkl578)
  . Fixed bug #75149 (redefinition of typedefs ttinfo and t1info). (Remi)
  . Fixed bug #75222 (DateInterval microseconds property always 0). (jhdxr)

- Dba:
  . Fixed bug #72885 (flatfile: dba_fetch() fails to read replaced entry).
    (Anatol)

- DOM:
  . Implement #74837 (Implement Countable for DomNodeList and DOMNamedNodeMap).
    (Andreas Treichel)

- EXIF:
  . Added support for vendor specific tags for the following formats:
    Samsung, DJI, Panasonic, Sony, Pentax, Minolta, Sigma/Foveon, AGFA,
	Kyocera, Ricoh & Epson. (Kalle)
  . Fixed bug #72682 (exif_read_data() fails to read all data for some
    images). (Kalle)
  . Fixed bug #71534 (Type confusion in exif_read_data() leading to heap
    overflow in debug mode). (hlt99 at blinkenshell dot org, Kalle)
  . Fixed bug #68547 (Exif Header component value check error).
    (sjh21a at gmail dot com, Kalle)
  . Fixed bug #66443 (Corrupt EXIF header: maximum directory nesting level
    reached for some cameras). (Kalle)
  . Fixed Redhat bug #1362571 (PHP not returning full results for
    exif_read_data function). (Kalle)
  . Implemented #65187 (exif_read_data/thumbnail: add support for stream
    resource). (Kalle)
  . Deprecated the read_exif_data() alias. (Kalle)
  . Fixed bug #74428 (exif_read_data(): "Illegal IFD size" warning occurs with
    correct exif format). (bradpiccho at gmail dot com, Kalle)
  . Fixed bug #72819 (EXIF thumbnails not read anymore). (Kalle)
  . Fixed bug #62523 (php crashes with segfault when exif_read_data called).
    (Kalle)
  . Fixed bug #50660 (exif_read_data(): Illegal IFD offset (works fine with
    other exif readers). (skinny dot bravo at gmail dot com, Kalle)

- Fileinfo:
  . Upgrade bundled libmagic to 5.31. (Anatol)

- FPM:
  . Configuration to limit fpm slow log trace callers. (Sannis)
  . Fixed bug #75212 (php_value acts like php_admin_value). (Remi)

- FTP:
  . Implement MLSD for structured listing of directories. (blar)
  . Added ftp_append() function. (blar)

- GD:
  . Implemented imageresolution as getter and setter (Christoph)
  . Fixed bug #74744 (gd.h: stdarg.h include missing for va_list use in
    gdErrorMethod). (rainer dot jung at kippdata dot de, cmb)
  . Fixed bug #75111 (Memory disclosure or DoS via crafted .bmp image). (cmb)

- GMP:
  . Fixed bug #70896 (gmp_fact() silently ignores non-integer input). (Sara)

- Hash:
  . Changed HashContext from resource to object. (Rouven Weßling, Sara)
  . Disallowed usage of non-cryptographic hash functions with HMAC and PBKDF2.
    (Andrey Andreev, Nikita)
  . Fixed Bug #75284 (sha3 is not supported on bigendian machine). (Remi)

- IMAP:
  . Fixed bug #72324 (imap_mailboxmsginfo() return wrong size).
    (ronaldpoon at udomain dot com dot hk, Kalle)

- Intl:
  . Fixed bug #63790 (test using Spoofchecker which may be unavailable). (Sara)
  . Fixed bug #75378 ([REGRESSION] IntlDateFormatter::parse() does not change
    $position argument). (Laruence)

- JSON:
  . Add JSON_INVALID_UTF8_IGNORE and JSON_INVALID_UTF8_SUBSTITUTE options for
    json_encode and json_decode to ignore or replace invalid UTF-8 byte
    sequences - it addresses request #65082. (Jakub Zelenka)
  . Fixed bug #75185 (Buffer overflow in json_decode() with
    JSON_INVALID_UTF8_IGNORE or JSON_INVALID). (Jakub Zelenka)
  . Fixed bug #68567 (JSON_PARTIAL_OUTPUT_ON_ERROR can result in JSON with null
    key). (Jakub Zelenka)

- LDAP:
  . Implemented FR #69445 (Support for LDAP EXOP operations)
  . Fixed support for LDAP_OPT_SERVER_CONTROLS and LDAP_OPT_CLIENT_CONTROLS in ldap_get_option
  . Fixed passing an empty array to ldap_set_option for client or server controls.

- Mbstring:
  . Implemented request #66024 (mb_chr() and mb_ord()). (Masakielastic, Yasuo)
  . Implemented request #65081 (mb_scrub()). (Masakielastic, Yasuo)
  . Implemented request #69086 (enhancement for mb_convert_encoding() that
    handles multibyte replacement char nicely). (Masakielastic, Yasuo)
  . Added array input support to mb_convert_encoding(). (Yasuo)
  . Added array input support to mb_check_encoding(). (Yasuo)
  . Fixed bug #69079 (enhancement for mb_substitute_character). (masakielastic)
  . Update to oniguruma version 6.3.0. (Remi)
  . Fixed bug #69267 (mb_strtolower fails on titlecase characters). (Nikita)

- Mcrypt:
  . The deprecated mcrypt extension has been moved to PECL. (leigh)

- Opcache:
  . Added global optimisation passes based on data flow analysis using Single
    Static Assignment (SSA) form: Sparse Conditional Constant Propagation (SCCP),
    Dead Code Elimination (DCE), and removal of unused local variables
    (Nikita, Dmitry)
  . Fixed incorect constant conditional jump elimination. (Dmitry)
  . Fixed bug #75230 (Invalid opcode 49/1/8 using opcache). (Laruence)
  . Fixed bug (assertion fails with extended info generated). (Laruence)
  . Fixed bug (Phi sources removel). (Laruence)
  . Fixed bug #75370 (Webserver hangs on valid PHP text). (Laruence)
  . Fixed bug #75357 (segfault loading WordPress wp-admin). (Laruence)

- OpenSSL:
  . Use TLS_ANY for default ssl:// and tls:// negotiation. (kelunik)
  . Fix leak in openssl_spki_new(). (jelle at vdwaa dot nl)
  . Added openssl_pkcs7_read() and pk7 parameter to openssl_pkcs7_verify().
    (jelle at vdwaa dot nl)
  . Add ssl security_level stream option to support OpenSSL security levels.
    (Jakub Zelenka).
  . Allow setting SNI cert and private key in separate files. (Jakub Zelenka)
  . Fixed bug #74903 (openssl_pkcs7_encrypt() uses different EOL than before).
    (Anatol)
  . Automatically load OpenSSL configuration file. (Jakub Zelenka)

- PCRE:
  . Added support for PCRE JIT fast path API. (dmitry)
  . Fixed bug #61780 (Inconsistent PCRE captures in match results). (cmb)
  . Fixed bug #74873 (Minor BC break: PCRE_JIT changes output of preg_match()).
    (Dmitry)
  . Fixed bug #75089 (preg_grep() is not reporting PREG_BAD_UTF8_ERROR after
    first input string). (Dmitry)
  . Fixed bug #75223 (PCRE JIT broken in 7.2). (Dmitry)
  . Fixed bug #75285 (Broken build when system libpcre don't have jit support).
    (Remi)

- phar:
  . Fixed bug #74196 (phar does not correctly handle names containing dots).
    (mhagstrand)

- PDO:
  . Add "Sent SQL" to debug dump for emulated prepares. (Adam Baratz)
  . Add parameter types for national character set strings. (Adam Baratz)

- PDO_DBlib:
  . Fixed bug #73234 (Emulated statements let value dictate parameter type).
    (Adam Baratz)
  . Fixed bug #73396 (bigint columns are returned as strings). (Adam Baratz)
  . Expose DB-Library version as \PDO::DBLIB_ATTR_VERSION attribute on \PDO
    instance. (Adam Baratz)
  . Add test coverage for bug #72969. (Jeff Farr)

- PDO_OCI:
  . Fixed Bug #74537 (Align --with-pdo-oci configure option with --with-oci8 syntax).
    (Tianfang Yang)

- PDO_Sqlite
  . Switch to sqlite3_prepare_v2() and sqlite3_close_v2() functions (rasmus)

- PHPDBG
  . Added extended_value to opcode dump output. (Sara)

- Session:
  . Fixed bug #73461 (Prohibit session save handler recursion). (Yasuo)
  . PR #2233 Removed register_globals related code and "!" can be used as $_SESSION key name. (Yasuo)
  . Improved bug #73100 fix. 'user' save handler can only be set by session_set_save_handler()
  . Fixed bug #74514 (5 session functions incorrectly warn when calling in
    read-only/getter mode). (Yasuo)
  . Fixed bug #74936 (session_cache_expire/cache_limiter/save_path() trigger a
    warning in read mode). (morozov)
  . Fixed bug #74941 (session fails to start after having headers sent).
    (morozov)

- Sodium:
  . New cryptographic extension
  . Added missing bindings for libsodium > 1.0.13. (Frank)

- SPL:
  . Fixed bug #71412 (Incorrect arginfo for ArrayIterator::__construct).
    (tysonandre775 at hotmail dot com)
  . Added spl_object_id(). (Tyson Andre)

- SQLite3:
  . Implement writing to blobs. (bohwaz at github dot com)
  . Update to Sqlite 3.20.1. (cmb)

- Standard:
  . Fixed bug #69442 (closing of fd incorrect when PTS enabled). (jaytaph)
  . Fixed bug #74300 (unserialize accepts two plus/minus signs for float number exponent part).
    (xKerman)
  . Compatibility with libargon2 versions 20161029 and 20160821.
    (charlesportwoodii at erianna dot com)
  . Fixed Bug #74737 (mysqli_get_client_info reflection info).
    (mhagstrand at gmail dot com)
  . Add support for extension name as argument to dl().
    (francois at tekwire dot net)
  . Fixed bug #74851 (uniqid() without more_entropy performs badly).
    (Emmanuel Dreyfus)
  . Fixed bug #74103 (heap-use-after-free when unserializing invalid array
    size). (Nikita)
  . Fixed bug #75054 (A Denial of Service Vulnerability was found when
    performing deserialization). (Nikita)
  . Fixed bug #75170 (mt_rand() bias on 64-bit machines). (Nikita)
  . Fixed bug #75221 (Argon2i always throws NUL at the end). (cmb)

- Streams:
  . Default ssl/single_dh_use and ssl/honor_cipher_order to true. (kelunik)

- XML:
  . Moved utf8_encode() and utf8_decode() to the Standard extension. (Andrea)

- XMLRPC:
  . Use Zend MM for allocation in bundled libxmlrpc (Joe)

- ZIP:
  . Add support for encrypted archives. (Remi)
  . Use of bundled libzip is deprecated, --with-libzip option is recommended. (Remi)
  . Fixed Bug #73803 (Reflection of ZipArchive does not show public properties). (Remi)
  . ZipArchive implements countable, added ZipArchive::count() method. (Remi)
  . Fix segfault in php_stream_context_get_option call. (Remi)
  . Fixed bug #75143 (new method setEncryptionName() seems not to exist
    in ZipArchive). (Anatol)

- zlib:
  . Expose inflate_get_status() and inflate_get_read_len() functions.
    (Matthew Trescott)<|MERGE_RESOLUTION|>--- conflicted
+++ resolved
@@ -6,7 +6,10 @@
   . Fixed bug #77946 (Bad cURL resources returned by curl_multi_info_read()).
     (Abyr Valg)
 
-<<<<<<< HEAD
+- Exif:
+  . Fixed bug #78333 (Exif crash (bus error) due to wrong alignment and
+    invalid cast). (Nikita)
+
 - FPM:
   . Fixed bug #77185 (Use-after-free in FPM master event handling).
     (Maksim Nikulin)
@@ -14,11 +17,6 @@
 - Iconv:
   . Fixed bug #78342 (Bus error in configure test for iconv //IGNORE). (Rainer
     Jung)
-=======
-- Exif:
-  . Fixed bug #78333 (Exif crash (bus error) due to wrong alignment and
-    invalid cast). (Nikita)
->>>>>>> d142dfc9
 
 - LiteSpeed:
   . Updated to LiteSpeed SAPI V7.5 (Fixed clean shutdown). (George Wang)
