PHP                                                                        NEWS
|||||||||||||||||||||||||||||||||||||||||||||||||||||||||||||||||||||||||||||||
?? ??? ????, PHP 8.2.0RC5

- MySQLnd:
  . Fixed potential heap corruption due to alignment mismatch. (cmb)

<<<<<<< HEAD
13 Oct 2022, PHP 8.2.0RC4

- Core:
  . Fixed bug GH-9655 (Pure intersection types cannot be implicitly nullable)
    (Girgias)
  . Fixed bug GH-9589 (dl() segfaults when module is already loaded). (cmb,
    Arnaud)

- Streams:
  . Fixed bug GH-9590 (stream_select does not abort upon exception or empty
    valid fd set). (Arnaud)
  . Fixed bug GH-9653 (file copy between different filesystems). (David Carlier)

29 Sep 2022, PHP 8.2.0RC3

- Core:
  . Fixed observer class notify with Opcache file_cache_only=1. (ilutov)

- Date:
  . Fixed bug with parsing large negative numbers with the @ notation. (Derick)
=======
- SOAP:
  . Fixed GH-9720 (Null pointer dereference while serializing the response).
    (cmb)

27 Oct 2022, PHP 8.1.12
>>>>>>> 24c29708

- Core:
  . Fixes segfault with Fiber on FreeBSD i386 architecture. (David Carlier)

- Fileinfo:
  . Fixed bug GH-8805 (finfo returns wrong mime type for woff/woff2 files).
    (Anatol)

- Opcache:
  . Added indirect call reduction for jit on x86 architectures. (wxue1)

- Sockets:
  . Fixed socket constants regression as of PHP 8.2.0beta3. (Bruce Dou)

- Session:
  . Fixed GH-9584 (Avoid memory corruption when not unregistering custom session
    handler). (ilutov)
  . Fixed bug GH-9583 (session_create_id() fails with user defined save handler
      that doesn't have a validateId() method). (Girgias)

- Standard:
  . Revert "Fixed parse_url(): can not recognize port without scheme."
    (andypost)

15 Sep 2022, PHP 8.2.0RC2

- Core:
  . Fixed bug GH-9500 (Using dnf type with parentheses after readonly keyword
    results in a parse error). (ilutov)
  . Fixed bug GH-9516 ((A&B)|D as a param should allow AB or D. Not just A).
    (Girgias)

- GMP
  . Fixed bug GH-9308 (GMP throws the wrong error when a GMP object is passed
    to gmp_init()). (Girgias)

- Intl
  . Fixed bug GH-9421 (Incorrect argument number for ValueError in NumberFormatter).
    (Girgias)

- Opcache:
  . Fixed bug GH-9259 (opcache.interned_strings_buffer setting integer
    overflow). (Arnaud)

- OpenSSL:
  . Fixed bug GH-9517 (Compilation error openssl extension related to PR
    GH-9366). (Jakub Zelenka)

- PDO_PGSQL:
  . Fixed bug GH-9411 (PgSQL large object resource is incorrectly closed).
    (Yurunsoft)

- Random:
  . Fixed bug GH-9464 (build on older macOs releases). (David Bohman)

- Standard:
  . Marked crypt()'s $string parameter as #[\SensitiveParameter]. (timwolla)
  . Fixed bug GH-9464 (build on older macOs releases). (David Bohman)
  . Fixed bug GH-9518 (Disabling IPv6 support disables unrelated constants).
    (cmb)

01 Sep 2022, PHP 8.2.0RC1

- CLI:
  . Implement built-in web server responding without body to HEAD request on
    a static resource. (Vedran Miletic, Marin Martuslovic)
  . Implement built-in web server responding with HTTP status 405 to
    DELETE/PUT/PATCH request on a static resource.
    (Vedran Miletic, Marin Martuslovic)

- Core:
  . Fixed bug GH-9323 (Crash in ZEND_RETURN/GC/zend_call_function)
    (Tim Starling)
  . Fixed bug GH-9227 (Trailing dots and spaces in filenames are ignored).
    (cmb)
  . Fixed bug GH-9285 (Traits cannot be used in readonly classes).
    (kocsismate)
  . Fixed bug GH-9186 (@strict-properties can be bypassed using
    unserialization). (kocsismate)

- Date:
  . Fixed bug GH-9431 (DateTime::getLastErrors() not returning false when no
    errors/warnings). (Derick)

- ODBC:
  . Fixed bug GH-9347 (Current ODBC liveness checks may be inadequate). (Calvin
    Buckley)

- Opcache:
  . Fixed bug GH-9371 (Crash with JIT on mac arm64)
    (jdp1024/David Carlier)

- OpenSSL:
  . Fixed bug GH-9310 (SSL local_cert and local_pk do not respect
    open_basedir). (Jakub Zelenka)
  . Implement FR #76935 ("chacha20-poly1305" is an AEAD but does not work like
    AEAD). (Jakub Zelenka)
  . Added openssl_cipher_key_length function. (Jakub Zelenka)

- PDO_ODBC:
  . Fixed bug GH-9347 (Current ODBC liveness checks may be inadequate). (Calvin
    Buckley)

- Random:
  . Fixed bug GH-9415 (Randomizer::getInt(0, 2**32 - 1) with Mt19937
    always returns 1). (timwolla)
  . Fixed Randomizer::getInt() consistency for 32-bit engines. (timwolla)

- Reflection:
  . Fixed bug GH-8932 (ReflectionFunction provides no way to get the called
    class of a Closure). (cmb, Nicolas Grekas)

- Streams:
  . Fixed bug GH-9316 ($http_response_header is wrong for long status line).
    (cmb, timwolla)

- XML:
  . Added libxml_get_external_entity_loader() function. (Tim Starling)

18 Aug 2022, PHP 8.2.0beta3

- Core:
  . Fixed incorrect double to long casting in latest clang. (zeriyoshi)
  . Added support for defining constants in traits. (sj-i)
  . Stop incorrectly emitting false positive deprecation notice alongside
    unsupported syntax fatal error for `"{$g{'h'}}"`. (TysonAndre)
  . Fix unexpected deprecated dynamic property warning, which occurred when
    exit() in finally block after an exception was thrown without catching.
    (Twosee)

- MBString:
  . Fixed bug GH-9248 (Segmentation fault in mb_strimwidth()). (cmb)

- Random:
  . Fixed bug GH-9235 (non-existant $sequence parameter in stub for
    PcgOneseq128XslRr64::__construct()). (timwolla)
  . Fixed bug GH-9190, GH-9191 (undefined behavior for MT_RAND_PHP when
    handling large ranges). (timwolla)
  . Fixed bug GH-9249 (Xoshiro256StarStar does not reject the invalid
    all-zero state). (timwolla)
  . Removed redundant RuntimeExceptions from Randomizer methods. The
    exceptions thrown by the engines will be exposed directly. (timwolla)
  . Added extension specific Exceptions/Errors (RandomException, RandomError,
    BrokenRandomEngineError). (timwolla)

- Session:
  . Fixed GH-9200 (setcookie has an obsolete expires date format). (timwolla)

- Standard:
  . Fixed bug #65489 (glob() basedir check is inconsistent). (Jakub Zelenka)
  . Fixed GH-9200 (setcookie has an obsolete expires date format). (Derick)
  . Fixed GH-9244 (Segfault with array_multisort + array_shift). (cmb)
  . Fixed bug GH-9296 (`ksort` behaves incorrectly on arrays with mixed keys).
    (Denis Vaksman)

04 Aug 2022, PHP 8.2.0beta2

- Core:
  . Fixed bug GH-7900 (Arrow function with never return type compile-time
    errors). (ilutov)

- Date:
  . Fixed bug GH-8730 (DateTime::diff miscalculation is same time zone of
    different type). (Derick)
  . Fixed bug GH-8964 (DateTime object comparison after applying delta less
    than 1 second). (Derick)
  . Fixed bug GH-9106: (DateInterval 1.5s added to DateTimeInterface is rounded
    down since PHP 8.1.0). (Derick)
  . Fixed bug #75035 (Datetime fails to unserialize "extreme" dates).
    (Derick)
  . Fixed bug #80483 (DateTime Object with 5-digit year can't unserialized).
    (Derick)
  . Fixed bug #81263 (Wrong result from DateTimeImmutable::diff). (Derick)

- DBA:
  . Fixed LMDB driver memory leak on DB creation failure (Girgias)
  . Fixed GH-8856 (dba: lmdb: allow to override the MDB_NOSUBDIR flag). (Girgias)

- FFI:
  . Fixed bug GH-9090 (Support assigning function pointers in FFI). (Adam
    Saponara)

- Intl:
  . Declared Transliterator::$id as readonly to unlock subclassing it. (Nicolas
    Grekas)

- OPcache:
  . Fixed bug GH-9164 (Segfault in zend_accel_class_hash_copy).
    (Arnaud, Sergei Turchanov)

- PCNTL:
  . Fixed pcntl_(get|set)priority error handling for MacOS. (Juan Morales)

- Random:
  . Fixed bug GH-9067 (random extension is not thread safe). (cmb)
  . Fixed bug GH-9055 (segmentation fault if user engine throws). (timwolla)
  . Fixed bug GH-9066 (signed integer overflow). (zeriyoshi)
  . Fixed bug GH-9083 (undefined behavior during shifting). (timwolla)
  . Fixed bug GH-9088, GH-9056 (incorrect expansion of bytes when
    generating uniform integers within a given range). (timwolla)
  . Fixed bug GH-9089 (Fix memory leak on Randomizer::__construct()
    call twice). (zeriyoshi)
  . Fixed bug GH-9212 (PcgOneseq128XslRr64::jump() should not allow negative
    $advance). (Anton Smirnov)
  . Changed Mt19937 to throw a ValueError instead of InvalidArgumentException
    for invalid $mode. (timwolla)
  . Splitted Random\Randomizer::getInt() (without arguments) to
    Random\Randomizer::nextInt(). (zeriyoshi)

- Sockets:
  . Added SOL_FILTER socket option for Solaris. (David Carlier)

- SPL:
  . Fixed bug #69181 (READ_CSV|DROP_NEW_LINE drops newlines within fields).
    (cmb)
  . Fixed bug #65069 (GlobIterator incorrect handling of open_basedir check).
    (Jakub Zelenka)

21 Jul 2022, PHP 8.2.0beta1

- CLI:
  . Updated the mime-type table for the builtin-server. (Ayesh Karunaratne)
  . Fixed potential overflow for the builtin server via the
    PHP_CLI_SERVER_WORKERS environment variable. (yiyuaner)
  . Fixed GH-8575 by changing STDOUT, STDERR and STDIN to not close on resource
    destruction. (Jakub Zelenka)

- Core:
  . Reduced the memory footprint of strings returned by var_export(),
    json_encode(), serialize(), iconv_*(), mb_ereg*(), session_create_id(),
    http_build_query(), strstr(), Reflection*::__toString(). (Arnaud)
  . Fixed bug GH-8995 (WeakMap object reference offset causing TypeError).
    (Tobias Bachert)
  . Added error_log_mode ini setting. (Mikhail Galanin)
  . Updated request startup messages. (Eric Norris)

- COM:
  . Fixed bug GH-8750 (Can not create VT_ERROR variant type). (cmb)

- Filter:
  . Added FILTER_FLAG_GLOBAL_RANGE to filter Global IPs. (vnsavage)

- FPM:
  . Added listen.setfib pool option to set route FIB on FreeBSD. (David Carlier)
  . Added access.suppress_path pool option to filter access log entries.
    (Mark Gallagher)
  . Fixed on fpm scoreboard occasional warning on acquisition failure.
    (Felix Wiedemann)

- Opcache:
  . Added initial support for JIT performance profiling generation
    for macOs Instrument. (David Carlier)
  . Fixed bug GH-8030 (Segfault with JIT and large match/switch statements).
    (Arnaud)
  . Added JIT support improvement for macOs for segments and executable permission
    bit handling. (David Carlier)
  . Added JIT buffer allocation near the .text section on FreeNSD. (David Carlier)

- PCRE:
  . Updated bundled libpcre to 10.40. (cmb)

- PDO_Firebird:
  . Fixed bug GH-8576 (Bad interpretation of length when char is UTF-8). (cmb)

- Random:
  . Added new random extension. (Go Kudo)

- SPL:
  . Widen iterator_to_array() and iterator_count()'s $iterator parameter to
    iterable. (timwolla)

- Standard:
  . Implemented FR GH-8924 (str_split should return empty array for empty
    string). (Michael Vorisek)
  . Added ini_parse_quantity function to convert ini quantities shorthand
    notation to int. (Dennis Snell)
  . Enable arc4random_buf for Linux glibc 2.36 and onwards
    for the random_bytes. (Cristian Rodriguez)
  . Uses CCRandomGenerateBytes instead of arc4random_buf on macOs. (David Carlier).

- Windows:
  . Added preliminary support for (cross-)building for ARM64. (Yun Dou)

07 Jul 2022, PHP 8.2.0alpha3

- Core:
  . Uses safe_perealloc instead of perealloc for the
    ZEND_PTR_STACK_RESIZE_IF_NEEDED to avoid possible overflows. (David Carlier)

- DBA:
  . Fixed LMDB driver hanging when attempting to delete a non-existing key
    (Girgias)

- Intl:
  . Fixed build for ICU 69.x and onwards. (David Carlier)

- Opcache:
  . Allocate JIT buffer close to PHP .text segemnt to allow using direct
    IP-relative calls and jumps.
    (Su Tao, Wang Xue, Chen Hu, Lizhen Lizhen, Dmitry)

- Sockets:
  . Added TCP_CONGESTION socket option. (David Carlier)
  . Added SO_ZEROCOPY/MSG_ZEROCOPY options. (David Carlier)

- SPL:
  . Uses safe_erealloc instead of erealloc to handle heap growth
    for the SplHeap::insert method to avoid possible overflows. (David Carlier)

- Standard:
  . Fixed the crypt_sha256/512 api build with clang > 12. (David Carlier)
  . Uses safe_erealloc instead of erealloc to handle options in getopt
    to avoid possible overflows. (David Carlier)

- Zip:

  . Implement fseek for zip stream when possible with libzip 1.9.1. (Remi)

23 Jun 2022, PHP 8.2.0alpha2

- Core:
  . Fixed bug GH-8655 (Casting an object to array does not unwrap refcount=1
    references). (Nicolas Grekas)
  . Fixed bug GH-8661 (Nullsafe in coalesce triggers undefined variable
    warning). (ilutov)
  . Fixed bug GH-7821 and GH-8418 (Allow arbitrary const expressions in backed
    enums). (ilutov)
  . Fixed bug GH-8810 (Incorrect lineno in backtrace of multi-line function
    calls). (ilutov)
  . Optimised code path for newly created file with the stream plain wrapper. (Max Kellermann)

- Curl:
  . Added new constants from cURL 7.62 to 7.80. (Pierrick)
  . New function curl_upkeep(). (Pierrick)

- OpenSSL:
  . Discard poll calls on socket when no timeout/non blocking/MSG_DONTWAIT. (Max Kellermann)

- PCRE:
  . Implemented FR #77726 (Allow null character in regex patterns). (tobil4sk)

- Standard:
  . Deprecated utf8_encode() and utf8_decode(). (Rowan Tommins)

- Streams:
  . Discard poll calls on socket when no timeout/non blocking/MSG_DONTWAIT. (Max Kellermann)

09 Jun 2022, PHP 8.2.0alpha1

- CLI:
  . Fixed bug #81496 (Server logs incorrect request method). (lauri)

- Core:
  . Fixed bug #81380 (Observer may not be initialized properly). (krakjoe)
  . Fixed bug GH-7771 (Fix filename/lineno of constant expressions). (ilutov)
  . Fixed bug GH-7792 (Improve class type in error messages). (ilutov)
  . Support huge pages on MacOS. (David CARLIER)

- Curl:
  . Added support for CURLOPT_XFERINFOFUNCTION. (David Carlier)
  . Added support for CURLOPT_MAXFILESIZE_LARGE. (David Carlier)

- Date:
  . Fixed GH-8458 (DateInterval::createFromDateString does not throw if
    non-relative items are present). (Derick)
  . Fixed bug #52015 (Allow including end date in DatePeriod iterations)
    (Daniel Egeberg, Derick)
  . idate() now accepts format specifiers "N" (ISO Day-of-Week) and "o" (ISO
    Year). (Pavel Djundik)

- FPM:
  . Emit error for invalid port setting. (David Carlier)
  . Added extra check for FPM proc dumpable on SELinux based systems.
    (David Carlier)
  . Added support for listening queue on macOS. (David Carlier)
  . Changed default for listen.backlog on Linux to -1. (Cristian Rodríguez)

- FTP:
  . Fix datetime format string to follow POSIX spec in ftp_mdtm(). (Jihwan Kim)

- Intl:
  . Update all grandfathered language tags with preferred values
  . Fixed GH-7939 (Cannot unserialize IntlTimeZone objects). (cmb)

- OCI8:
  . Added oci8.prefetch_lob_size directive to tune LOB query performance
  . Support for building against Oracle Client libraries 10.1 and 10.2 has been
    dropped. Oracle Client libraries 11.2 or newer are now required.

- ODBC:
  . Fixed bug GH-8300 (User input not escaped when building connection string).
    (Calvin Buckley)

- PDO_ODBC:
  . Fixed bug #80909 (crash with persistent connections in PDO_ODBC). (Calvin
    Buckley)
  . Fixed bug GH-8300 (User input not escaped when building connection string).
    (Calvin Buckley)

- Reflection:
  . Added ReflectionFunction::isAnonymous(). (Nicolas Grekas)
  . Added ReflectionMethod::hasPrototype(). (Ollie Read)
  . Narrow ReflectionEnum::getBackingType() return type to ReflectionNamedType.
    (SamMousa)

- Session:
  . Fixed bug GH-7787 (Improve session write failure message for user error
    handlers). (ilutov)

- Sockets:
  . Added TCP_NOTSENT_LOWAT socket option. (David Carlier)
  . Added SO_MEMINFO socket option. (David Carlier)
  . Added SO_RTABLE socket option (OpenBSD), equivalent of SO_MARK (Linux).
    (David Carlier)
  . Added TCP_KEEPALIVE, TCP_KEEPIDLE, TCP_KEEPINTVL, TCP_KEEPCNT socket
    options. (David Carlier)
  . Added ancillary data support for FreeBSD. (David Carlier)
  . Added ancillary data support for NetBSD. (David Carlier)
  . Added SO_BPF_EXTENSIONS socket option. (David Carlier)
  . Added SO_SETFIB socket option. (David Carlier)

- Sodium:
  . Added sodium_crypto_stream_xchacha20_xor_ic(). (Scott)

- SQLite3:
  . Changed sqlite3.defensive from PHP_INI_SYSTEM to PHP_INI_USER. (bohwaz)

- Standard:
  . net_get_interfaces() also reports wireless network interfaces on Windows.
    (Yurun)
  . Finished AVIF support in getimagesize(). (Yannis Guyon)
  . Fixed bug GH-7847 (stripos with large haystack has bad performance).
    (ilutov)
  . New function memory_reset_peak_usage(). (Patrick Allaert)
  . Fixed parse_url(): can not recognize port without scheme. (pandaLIU)

- Streams:
  . Set IP_BIND_ADDRESS_NO_PORT if available when connecting to remote host.
    (Cristian Rodríguez)
  . Fixed bug GH-8548 (stream_wrapper_unregister() leaks memory). (ilutov)

- Zip:
  . add ZipArchive::clearError() method
  . add ZipArchive::getStreamName() method
  . add ZipArchive::getStreamIndex() method
  . On Windows, the Zip extension is now built as shared library (DLL) by
    default. (cmb)

<<< NOTE: Insert NEWS from last stable release here prior to actual release! >>><|MERGE_RESOLUTION|>--- conflicted
+++ resolved
@@ -5,7 +5,10 @@
 - MySQLnd:
   . Fixed potential heap corruption due to alignment mismatch. (cmb)
 
-<<<<<<< HEAD
+- SOAP:
+  . Fixed GH-9720 (Null pointer dereference while serializing the response).
+    (cmb)
+
 13 Oct 2022, PHP 8.2.0RC4
 
 - Core:
@@ -26,13 +29,6 @@
 
 - Date:
   . Fixed bug with parsing large negative numbers with the @ notation. (Derick)
-=======
-- SOAP:
-  . Fixed GH-9720 (Null pointer dereference while serializing the response).
-    (cmb)
-
-27 Oct 2022, PHP 8.1.12
->>>>>>> 24c29708
 
 - Core:
   . Fixes segfault with Fiber on FreeBSD i386 architecture. (David Carlier)
