--- conflicted
+++ resolved
@@ -2,24 +2,20 @@
 |||||||||||||||||||||||||||||||||||||||||||||||||||||||||||||||||||||||||||||||
 ?? ??? ????, PHP 8.1.0
 
-
-
-11 Nov 2021, PHP 8.1.0RC6
-
-- Core:
-  . Fixed bug #81507 (Fiber does not compile on AIX). (Clément Chigot)
-  . Fixed bug #78647 (SEGFAULT in zend_do_perform_implementation_check).
-    (Nikita)
-
-<<<<<<< HEAD
-- Date:
-  . Fixed bug #81458 (Regression Incorrect difference after timezone change).
-    (Derick)
-=======
 - FPM:
   . Fixed bug #81513 (Future possibility for heap overflow in FPM zlog).
     (Jakub Zelenka)
->>>>>>> ec3d4409
+
+11 Nov 2021, PHP 8.1.0RC6
+
+- Core:
+  . Fixed bug #81507 (Fiber does not compile on AIX). (Clément Chigot)
+  . Fixed bug #78647 (SEGFAULT in zend_do_perform_implementation_check).
+    (Nikita)
+
+- Date:
+  . Fixed bug #81458 (Regression Incorrect difference after timezone change).
+    (Derick)
 
 - GD:
   . Fixed bug #71316 (libpng warning from imagecreatefromstring). (cmb)
