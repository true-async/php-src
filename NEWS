PHP                                                                        NEWS
|||||||||||||||||||||||||||||||||||||||||||||||||||||||||||||||||||||||||||||||
?? ??? 2021, PHP 8.0.10

- Core:
  . Fixed bug #72595 (php_output_handler_append illegal write access). (cmb)
  . Fixed bug #66719 (Weird behaviour when using get_called_class() with
    call_user_func()). (Nikita)

- BCMath:
  . Fixed bug #78238 (BCMath returns "-0"). (cmb)

- CGI:
  . Fixed bug #80849 (HTTP Status header truncation). (cmb)

<<<<<<< HEAD
- Opcache:
  . Fixed bug #81225 (Wrong result with pow operator with JIT enabled).
    (Dmitry)
  . Fixed bug #81249 (Intermittent property assignment failure with JIT
    enabled). (Dmitry)
  . Fixed bug #81206 (Multiple PHP processes crash with JIT enabled). (cmb,
    Nikita)
  . Fixed bug #81272 (Segfault in var[] after array_slice with JIT). (Nikita)
  . Fixed Bug #81255 (Memory leak in PHPUnit with functional JIT). (Dmitry)
  . Fixed Bug #80959 (infinite loop in building cfg during JIT compilation)
    (Nikita, Dmitry)
  . Fixed bug #81226 (Integer overflow behavior is different with JIT
    enabled). (Dmitry)
=======
- PDO_ODBC:
  . Fixed bug #81252 (PDO_ODBC doesn't account for SQL_NO_TOTAL). (cmb)
>>>>>>> 98049e8b

- Shmop:
  . Fixed bug #81283 (shmop can't read beyond 2147483647 bytes). (cmb, Nikita)

- Standard:
  . Fixed bug #72146 (Integer overflow on substr_replace). (cmb)
  . Fixed bug #81265 (getimagesize returns 0 for 256px ICO images).
    (George Dietrich)
  . Fixed bug #74960 (Heap buffer overflow via str_repeat). (cmb, Dmitry)

- Streams:
  . Fixed bug #81294 (Segfault when removing a filter). (cmb)

29 Jul 2021, PHP 8.0.9

- Core:
  . Fixed bug #81145 (copy() and stream_copy_to_stream() fail for +4GB files).
    (cmb, Nikita)
  . Fixed bug #81163 (incorrect handling of indirect vars in __sleep).
    (krakjoe)
  . Fixed bug #81159 (Object to int warning when using an object as a string
    offset). (girgias)
  . Fixed bug #80728 (PHP built-in web server resets timeout when it can kill
    the process). (Calvin Buckley)
  . Fixed bug #73630 (Built-in Weberver - overwrite $_SERVER['request_uri']).
    (cmb)
  . Fixed bug #80173 (Using return value of zend_assign_to_variable() is not
    safe). (Nikita)
  . Fixed bug #73226 (--r[fcez] always return zero exit code). (cmb)

- Intl:
  . Fixed bug #72809 (Locale::lookup() wrong result with canonicalize option).
    (cmb)
  . Fixed bug #68471 (IntlDateFormatter fails for "GMT+00:00" timezone). (cmb)
  . Fixed bug #74264 (grapheme_strrpos() broken for negative offsets). (cmb)

- OpenSSL:
  . Fixed bug #52093 (openssl_csr_sign truncates $serial). (cmb)

- PCRE:
  . Fixed bug #81101 (PCRE2 10.37 shows unexpected result). (Anatol)
  . Fixed bug #81243 (Too much memory is allocated for preg_replace()). (cmb)

- Reflection:
  . Fixed bug #81208 (Segmentation fault while create newInstance from
    attribute). (Nikita)

- Standard:
  . Fixed bug #81223 (flock() only locks first byte of file). (cmb)

17 Jun 2021, PHP 8.0.8

- Core:
  . Fixed bug #81076 (incorrect debug info on Closures with implicit binds).
    (krakjoe)
  . Fixed bug #81068 (Double free in realpath_cache_clean()). (Dimitry Andric)
  . Fixed bug #76359 (open_basedir bypass through adding ".."). (cmb)
  . Fixed bug #81090 (Typed property performance degradation with .= operator).
    (Nikita)
  . Fixed bug #81070 (Integer underflow in memory limit comparison).
    (Peter van Dommelen)

- Bzip2:
  . Fixed bug #81092 (fflush before stream_filter_remove corrupts stream).
    (cmb)

- Fileinfo:
  . Fixed bug #80197 (implicit declaration of function 'magic_stream' is
    invalid). (Nikita)

- GMP:
  . Fixed bug #81119 (GMP operators throw errors with wrong parameter names).
    (Nikita)

- OCI8:
  . Fixed bug #81088 (error in regression test for oci_fetch_object() and
    oci_fetch_array()). (Máté)

- Opcache:
  . Fixed bug #81051 (Broken property type handling after incrementing
    reference). (Dmitry)
  . Fixed bug #80968 (JIT segfault with return from required file). (Dmitry)

- OpenSSL:
  . Fixed bug #76694 (native Windows cert verification uses CN as sever name).
    (cmb)

- MySQLnd:
  . Fixed bug #80761 (PDO uses too much memory). (Nikita)

- readline:
  . Fixed bug #72998 (invalid read in readline completion). (krakjoe)

- Standard:
  . Fixed bug #81048 (phpinfo(INFO_VARIABLES) "Array to string conversion").
    (cmb)
  . Fixed bug #77627 (method_exists on Closure::__invoke inconsistency).
    (krakjoe)

- Windows:
  . Fixed bug #81120 (PGO data for main PHP DLL are not used). (cmb)

03 Jun 2021, PHP 8.0.7

- Core:
  . Fixed bug #80960 (opendir() warning wrong info when failed on Windows).
    (cmb)
  . Fixed bug #67792 (HTTP Authorization schemes are treated as case-sensitive).
    (cmb)
  . Fixed bug #80972 (Memory exhaustion on invalid string offset). (girgias)

- FPM:
  . Fixed bug #65800 (Events port mechanism). (psumbera)

- FTP:
  . Fixed bug #80901 (Info leak in ftp extension). (cmb)
  . Fixed bug #79100 (Wrong FTP error messages). (cmb)

- GD:
  . Fixed bug #81032 (GD install is affected by external libgd installation).
    (Flavio Heleno, cmb)

- Intl:
  . Fixed bug #81019 (Unable to clone NumberFormatter after failed parse()).
    (Nikita)

- MBString:
  . Fixed bug #81011 (mb_convert_encoding removes references from arrays). (cmb)

- ODBC:
  . Fixed bug #80460 (ODBC doesn't account for SQL_NO_TOTAL indicator). (cmb)

- Opcache:
  . Fixed bug #81007 (JIT "not supported" on 32-bit x86 -- build problem?).
    (Nikita)
  . Fixed bug #81015 (Opcache optimization assumes wrong part of ternary
    operator in if-condition). (Nikita)
  . Fixed bug #81046 (Literal compaction merges non-equal related literals).
    (Nikita)

- PDO_MySQL:
  . Fixed bug #81037 (PDO discards error message text from prepared
    statement). (Kamil Tekiela)

- PDO_ODBC:
  . Fixed bug #44643 (bound parameters ignore explicit type definitions). (cmb)

- pgsql:
  . Fixed php_pgsql_fd_cast() wrt. php_stream_can_cast(). (cmb)

- SPL:
  . Fixed bug #80933 (SplFileObject::DROP_NEW_LINE is broken for NUL and CR).
    (cmb, Nikita)

- XMLReader:
  . Fixed bug #73246 (XMLReader: encoding length not checked). (cmb)

- Zip:
  . Fixed bug #80863 (ZipArchive::extractTo() ignores references). (cmb)

06 May 2021, PHP 8.0.6

- PDO_pgsql:
  . Revert "Fixed bug #80892 (PDO::PARAM_INT is treated the same as PDO::PARAM_STR)"
    from PHP 8.0.5.

29 Apr 2021, PHP 8.0.5

- Core:
  . Changed PowerPC CPU registers used by Zend VM to work around GCC bug.
    Old registers (r28/r29) might be clobbered by _restgpr routine used for
    return from C function compiled with -Os. (Dmitry)

- DOM:
  . Fixed bug #66783 (UAF when appending DOMDocument to element). (cmb)

- FFI:
  . Fixed bug #80847 (CData structs with fields of type struct can't be passed
    as C function argument). (Nickolas Daniel da Silva, Dmitry)

- FPM:
  . Fixed bug #80024 (Duplication of info about inherited socket after pool
    removing). (Jakub Zelenka)

- FTP:
  . Fixed bug #80880 (SSL_read on shutdown, ftp/proc_open). (cmb, Jakub
    Zelenka)

- Imap:
  . Fixed bug #80710 (imap_mail_compose() header injection). (cmb, Stas)

- LibXML:
  . Fixed bug #73533 (Invalid memory access in php_libxml_xmlCheckUTF8). (cmb)

- Opcache:
  . Fixed bug #80839 (PHP problem with JIT). (Dmitry)
  . Fixed bug #80861 (erronous array key overflow in 2D array with JIT).
    (Dmitry)

- Pcntl:
  . Fixed bug #79812 (Potential integer overflow in pcntl_exec()). (cmb)

- PDO_ODBC:
  . Fixed bug #80783 (PDO ODBC truncates BLOB records at every 256th byte).
    (cmb)

- PDO_pgsql:
  . Fixed bug #80892 (PDO::PARAM_INT is treated the same as PDO::PARAM_STR).
    (Matteo)

- Session:
  . Fixed bug #80889 (Cannot set save handler when save_handler is invalid).
    (cmb)

- SOAP:
  . Fixed bug #69668 (SOAP special XML characters in namespace URIs not
    encoded). (cmb)

- Standard:
  . Fixed bug #80915 (Taking a reference to $_SERVER hides its values from
    phpinfo()). (Rowan Tommins)
  . Fixed bug #80914 ('getdir' accidentally defined as an alias of 'dir').
    (Rowan Tommins)

01 Apr 2021, PHP 8.0.4

- Core:
  . Fixed bug #75776 (Flushing streams with compression filter is broken). (cmb)
  . Fixed bug #80811 (Function exec without $output but with $restult_code
    parameter crashes). (Nikita)
  . Fixed bug #80814 (threaded mod_php won't load on FreeBSD: No space
    available for static Thread Local Storage). (Dmitry)

- Dba:
  . Fixed bug #80817 (dba_popen() may cause segfault during RSHUTDOWN). (cmb)

- IMAP:
  . Fixed bug #80800 (imap_open() fails when the flags parameter includes
    CL_EXPUNGE). (girgias)

- Intl:
  . Fixed bug #80763 (msgfmt_format() does not accept DateTime references).
    (cmb)

- Libxml:
  . Fixed bug #51903 (simplexml_load_file() doesn't use HTTP headers). (cmb)

- MySQLnd:
  . Fixed bug #80837 (Calling stmt_store_result after fetch doesn't throw an
    error). (Kamil Tekiela)

- Opcache:
  . Fixed bug #80786 (PHP crash using JIT). (Nikita)
  . Fixed bug #80782 (DASM_S_RANGE_VREG on PHP_INT_MIN-1). (Dmitry)

- PCRE:
  . Fixed bug #80866 (preg_split ignores limit flag when pattern with \K has
    0-width fullstring match). (Kamil Tekiela)

- Session:
  . Fixed bug #80774 (session_name() problem with backslash). (cmb)

- Standard:
  . Fixed bug #80771 (phpinfo(INFO_CREDITS) displays nothing in CLI). (cmb)
  . Fixed bug #78719 (http wrapper silently ignores long Location headers).
    (cmb)
  . Fixed bug #80838 (HTTP wrapper waits for HTTP 1 response after HTTP 101).
    (manuelm)

- Zip:
  . Fixed bug #80825 (ZipArchive::isCompressionMethodSupported does not exist).
    (cmb)

18 Feb 2021, PHP 8.0.3

- Core:
  . Fixed #80706 (mail(): Headers after Bcc headers may be ignored). (cmb)

- DOM:
  . Fixed bug #80600 (DOMChildNode::remove() doesn't work on CharacterData
    nodes). (beberlei)

- Gettext:
  . Fixed bug #53251 (bindtextdomain with null dir doesn't return old value).
    (cmb)

- MySQLnd:
  . Fixed bug #78680 (mysqlnd's mysql_clear_password does not transmit
    null-terminated password). (Daniel Black)
  . Fixed bug #80713 (SegFault when disabling ATTR_EMULATE_PREPARES and
    MySQL 8.0). (Nikita)

- MySQLi:
  . Fixed bug #74779 (x() and y() truncating floats to integers). (cmb)

- Opcache:
  . Fixed bug #80634 (write_property handler of internal classes is skipped on
    preloaded JITted code). (Dmitry)
  . Fixed bug #80682 (opcache doesn't honour pcre.jit option). (Remi)
  . Fixed bug #80742 (Opcache JIT makes some boolean logic unexpectedly be
    true). (Dmitry)
  . Fixed bug #80745 (JIT produces Assert failure and UNKNOWN:0 var_dumps in
    code involving bitshifts). (Dmitry)

- OpenSSL:
  . Fixed bug #80747 (Providing RSA key size < 512 generates key that crash
    PHP). (Nikita)

- Phar:
  . Fixed bug #75850 (Unclear error message wrt. __halt_compiler() w/o
    semicolon) (cmb)
  . Fixed bug #70091 (Phar does not mark UTF-8 filenames in ZIP archives). (cmb)
  . Fixed bug #53467 (Phar cannot compress large archives). (cmb, lserni)

- Socket:
  . Fixed bug #80723 (Different sockets compare as equal (regression in 8.0)).
    (Nikita)

- SPL:
  . Fixed bug#80719 (Iterating after failed ArrayObject::setIteratorClass()
    causes Segmentation fault). (Nikita)

- Standard:
  . Fixed bug #80654 (file_get_contents() maxlen fails above (2**31)-1 bytes).
    (cmb)
  . Fixed bug #80718 (ext/standard/dl.c fallback code path with syntax error).
    (Nikita)

21 Jan 2021, PHP 8.0.2

- Core:
  . Fixed bug #80523 (bogus parse error on >4GB source code). (Nikita)
  . Fixed bug #80384 (filter buffers entire read until file closed). (Adam
    Seitz, cmb)
  . Fixed bug #80596 (Invalid union type TypeError in anonymous classes).
    (Daniil Gentili)
  . Fixed bug #80617 (GCC throws warning about type narrowing in
    ZEND_TYPE_INIT_CODE). (Nikita)

- BCMath:
  . Fixed bug #80545 (bcadd('a', 'a') doesn't throw an exception).
    (Jens de Nies)

- Curl:
  . Fixed bug #80595 (Resetting POSTFIELDS to empty array breaks request). (cmb)

- Date:
  . Fixed bug #80376 (last day of the month causes runway cpu usage). (Derick)

- DOM:
  . Fixed bug #80537 (Wrong parameter type in DOMElement::removeAttributeNode
    stub). (Nikita)

- Filter:
  . Fixed bug #80584 (0x and 0X are considered valid hex numbers by
    filter_var()). (girgias)

- GMP:
  . Fixed bug #80560 (Strings containing only a base prefix return 0 object).
    (girgias)

- Intl:
  . Fixed bug #80644 (Missing resource causes subsequent get() calls to fail).
    (Nikita)

- MySQLi:
  . Fixed bug #67983 (mysqlnd with MYSQLI_OPT_INT_AND_FLOAT_NATIVE fails to
    interpret bit columns). (Nikita)
  . Fixed bug #64638 (Fetching resultsets from stored procedure with cursor
    fails). (Nikita)
  . Fixed bug #72862 (segfault using prepared statements on stored procedures
    that use a cursor). (Nikita)
  . Fixed bug #77935 (Crash in mysqlnd_fetch_stmt_row_cursor when calling an SP
    with a cursor). (Nikita)

- ODBC:
  . Fixed bug #80592 (all floats are the same in ODBC parameters). (cmb)

- Opcache:
  . Fixed bug #80422 (php_opcache.dll crashes when using Apache 2.4 with JIT).
    (Dmitry)

- PDO_Firebird:
  . Fixed bug #80521 (Parameters with underscores no longer recognized). (cmb,
    Simonov Denis)

- Phar:
  . Fixed bug #76929 (zip-based phar does not respect phar.require_hash).
    (david at bamsoftware, cmb)
  . Fixed bug #77565 (Incorrect locator detection in ZIP-based phars). (cmb)
  . Fixed bug #69279 (Compressed ZIP Phar extractTo() creates garbage files).
    (cmb)

- Phpdbg:
  . Reverted fix for bug #76813 (Access violation near NULL on source operand).
    (cmb)

07 Jan 2021, PHP 8.0.1

- Core:
  . Fixed bug #80345 (PHPIZE configuration has outdated PHP_RELEASE_VERSION).
    (cmb)
  . Fixed bug #72964 (White space not unfolded for CC/Bcc headers). (cmb)
  . Fixed bug #80391 (Iterable not covariant to mixed). (Nikita)
  . Fixed bug #80393 (Build of PHP extension fails due to configuration gap
    with libtool). (kir dot morozov at gmail dot com)
  . Fixed bug #77069 (stream filter loses final block of data). (cmb)

- Fileinfo:
  . Fixed bug #77961 (finfo_open crafted magic parsing SIGABRT). (cmb)

- FPM:
  . Fixed bug #69625 (FPM returns 200 status on request without
    SCRIPT_FILENAME env). (Jakub Zelenka)

- IMAP
  . Fixed bug #80438 (imap_msgno() incorrectly warns and return false on valid UIDs in PHP 8.0.0). (girgias)
  . Fix a regression with valid UIDs in imap_savebody() (girgias)
  . Make warnings for invalid message numbers/UIDs between functions consistent (girgias)

- Intl:
  . Fixed bug #80425 (MessageFormatAdapter::getArgTypeList redefined). (Nikita)

- OCI8
  . Create Windows DLLs for Oracle Client 19c. (cmb)

- Opcache:
  . Fixed bug #80404 (Incorrect range inference result when division results
    in float). (Nikita)
  . Fixed bug #80377 (Opcache misses executor_globals). (Nikita)
  . Fixed bug #80433 (Unable to disable the use of the AVX command when using
    JIT). (Nikita)
  . Fixed bug #80447 (Strange out of memory error when running with JIT).
    (Dmitry)
  . Fixed bug #80480 (Segmentation fault with JIT enabled). (Dmitry)
  . Fixed bug #80506 (Immediate SIGSEGV upon ini_set("opcache.jit_debug", 1)).
    (Dmitry)

- OpenSSL:
  . Fixed bug #80368 (OpenSSL extension fails to build against LibreSSL due to
    lack of OCB support). (Nikita)

- PDO MySQL:
  . Fixed bug #80458 (PDOStatement::fetchAll() throws for upsert queries).
    (Kamil Tekiela)
  . Fixed bug #63185 (nextRowset() ignores MySQL errors with native prepared
    statements). (Nikita)
  . Fixed bug #78152 (PDO::exec() - Bad error handling with multiple commands).
    (Nikita)
  . Fixed bug #66878 (Multiple rowsets not returned unless PDO statement object
    is unset()). (Nikita)
  . Fixed bug #70066 (Unexpected "Cannot execute queries while other unbuffered
    queries"). (Nikita)
  . Fixed bug #71145 (Multiple statements in init command triggers unbuffered
    query error). (Nikita)
  . Fixed bug #76815 (PDOStatement cannot be GCed/closeCursor-ed when a
    PROCEDURE resultset SIGNAL). (Nikita)
  . Fixed bug #79872 (Can't execute query with pending result sets). (Nikita)
  . Fixed bug #79131 (PDO does not throw an exception when parameter values are
    missing). (Nikita)
  . Fixed bug #72368 (PdoStatement->execute() fails but does not throw an
    exception). (Nikita)
  . Fixed bug #62889 (LOAD DATA INFILE broken). (Nikita)
  . Fixed bug #67004 (Executing PDOStatement::fetch() more than once prevents
    releasing resultset). (Nikita)
  . Fixed bug #79132 (PDO re-uses parameter values from earlier calls to
    execute()). (Nikita)

- Phar:
  . Fixed bug #73809 (Phar Zip parse crash - mmap fail). (cmb)
  . Fixed bug #75102 (`PharData` says invalid checksum for valid tar). (cmb)
  . Fixed bug #77322 (PharData::addEmptyDir('/') Possible integer overflow).
    (cmb)

- Phpdbg:
  . Fixed bug #76813 (Access violation near NULL on source operand). (cmb)

- SPL:
  . Fixed #62004 (SplFileObject: fgets after seek returns wrong line). (cmb)

- Standard:
  . Fixed bug #77423 (FILTER_VALIDATE_URL accepts URLs with invalid userinfo).
    (CVE-2020-7071) (cmb)
  . Fixed bug #80366 (Return Value of zend_fstat() not Checked). (sagpant, cmb)

- Tidy:
  . Fixed bug #77594 (ob_tidyhandler is never reset). (cmb)

- Tokenizer:
  . Fixed bug #80462 (Nullsafe operator tokenize with TOKEN_PARSE flag fails).
    (Nikita)

- XML:
  . XmlParser opaque object renamed to XMLParser for consistency with other XML objects. (girgias)

- Zlib:
  . Fixed #48725 (Support for flushing in zlib stream). (cmb)

26 Nov 2020, PHP 8.0.0

- BZ2:
  . Fixed bug #71263 (fread() does not report bzip2.decompress errors). (cmb)

- CLI:
  . Allow debug server binding to an ephemeral port via `-S localhost:0`. (Sara)

- COM:
  . Fixed bug #55847 (DOTNET .NET 4.0 GAC new location). (cmb)
  . Fixed bug #62474 (com_event_sink crashes on certain arguments). (cmb)

- Calendar:
  . Fixed bug #80007 (Potential type confusion in unixtojd() parameter parsing).
    (Andy Postnikov)

- Core:
  . Fixed bug #36365 (scandir duplicates file name at every 65535th file).
    (cmb)
  . Fixed bug #49555 (Fatal error "Function must be a string" message should be
    renamed). (Nikita)
  . Fixed bug #62294 (register_shutdown_function() does not correctly handle
    exit code). (Nikita)
  . Fixed bug #62609 (Allow implementing Traversable on abstract classes).
    (Nikita)
  . Fixed bug #65274 (Enhance undefined class constant error with class name).
    (Nikita)
  . Fixed bug #65275 (Calling exit() in a shutdown function does not change the
    exit value in CLI). (Nikita)
  . Fixed bug #69084 (Unclear error message when not implementing a renamed
    abstract trait function). (Nikita)
  . Fixed bug #70839 (Converting optional argument to variadic forbidden by LSP
    checks). (Nikita)
  . Fixed bug #74558 (Can't rebind closure returned by Closure::fromCallable()).
    (cmb)
  . Fixed bug #77561 (Shebang line not stripped for non-primary script).
    (Nikita)
  . Fixed bug #77619 (Wrong reflection on MultipleIterator::__construct).
    (Fabien Villepinte)
  . Fixed bug #77966 (Cannot alias a method named "namespace"). (Nikita)
  . Fixed bug #78236 (convert error on receiving variables when duplicate [).
    (cmb)
  . Fixed bug #78770 (Incorrect callability check inside internal methods).
    (Nikita)
  . Fixed bug #79108 (Referencing argument in a function makes it a reference
    in the stack trace). (Nikita)
  . Fixed bug #79368 ("Unexpected end of file" is not an acceptable error
    message). (Alex Dowad)
  . Fixed bug #79462 (method_exists and property_exists incoherent behavior).
    (cmb)
  . Fixed bug #79467 (data:// wrappers are writable). (cmb)
  . Fixed bug #79521 (Check __set_state structure). (carusogabriel)
  . Fixed bug #79790 ("Illegal offset type" exception during AST evaluation
    not handled properly). (Nikita)
  . Fixed bug #79791 (Assertion failure when unsetting variable during binary
    op). (Nikita)
  . Fixed bug #79828 (Segfault when trying to access non-existing variable).
    (Nikita)
  . Fixed bug #79841 (Syntax error in configure / unescaped "[]" in php.m4).
    (Nikita)
  . Fixed bug #79852 (count(DOMNodeList) doesn't match
    count(IteratorIterator(DOMNodeList))). (Nikita)
  . Fixed bug #79867 (Promoted untyped properties should get null default
    value). (Nikita)
  . Fixed bug #79897 (Promoted constructor params with attribs cause crash).
    (Deus Kane)
  . Fixed bug #79927 (Generator doesn't throw exception after multiple yield
    from iterable). (Nikita)
  . Fixed bug #79946 (Build fails due to undeclared UINT32_C). (Nikita)
  . Fixed bug #79948 (Exit in auto-prepended file does not abort PHP execution).
    (Nikita)
  . Fixed bug #80045 (memleak after two set_exception_handler calls with
    __call). (Nikita)
  . Fixed bug #80096 (Segmentation fault with named arguments in nested call).
    (Nikita)
  . Fixed bug #80109 (Cannot skip arguments when extended debug is enabled).
    (Nikita)
  . Fixed bug #80225 (broken namespace usage in eval code). (Nikita)
  . Fixed bug #80258 (Windows Deduplication Enabled, randon permission errors).
    (cmb)
  . Fixed bug #80280 (ADD_EXTENSION_DEP() fails for ext/standard and ext/date).
    (cmb)
  . Fixed bug #80334 (assert() vs named parameters - confusing error). (Nikita)
  . Fixed bug #80055 (Abstract trait methods returning "self" cannot be
    fulfilled by traits). (Nikita)
  . Fixed faulty generator cleanup with yield from. (Bob)
  . Implement #[Attr] Attribute syntax as per final vote in RFC
    https://wiki.php.net/rfc/shorter_attribute_syntax_change
  . Implemented FR #47074 (phpinfo() reports "On" as 1 for the some
    extensions). (cmb)
  . Implemented FR #72089 (require() throws fatal error instead of exception).
    (Nikita)
  . Removed the pdo_odbc.db2_instance_name php.ini directive. (Kalle)
  . Use SSE2 instructions do locale independent strtolower. (Laruence)

- Curl:
  . Bumped required libcurl version to 7.29.0. (cmb)
  . Fixed bug #80121 (Null pointer deref if CurlHandle directly instantiated).
    (Nikita)

- DOM:
  . Add property DOMXPath::$registerNodeNamespaces and constructor argument
    that allow global flag to configure query() or evaluate() calls.
  . Fixed bug #79968 (DOMChildNode API crash on unattached nodes). (Benjamin)
  . Fixed bug #80268 (loadHTML() truncates at NUL bytes). (cmb)

- Date:
  . Fixed bug #60302 (DateTime::createFromFormat should new static(), not new
    self()). (Derick)
  . Fixed bug #65547 (Default value for sunrise/sunset zenith still wrong).
    (cmb)
  . Fixed bug #69044 (discrepancy between time and microtime). (krakjoe)
  . Fixed bug #80057 (DateTimeImmutable::createFromFormat() does not populate
    time). (Derick)
  . Implemented FR #79903 (datetime: new format "p", same as "P" but returning
    "Z" for UTC). (gharlan)

- Enchant:
  . Add LIBENCHANT_VERSION macro.
  . Add enchant_dict_add and enchant_dict_is_added functions.
  . Deprecate enchant_broker_set_dict_path, enchant_broker_get_dict_path,
    enchant_dict_add_to_personal and enchant_dict_is_in_session.
  . Use libenchant-2 when available.

- FFI:
  . Added FFI\CType::getName() method. (chopins)
  . Fixed bug #79177 (FFI doesn't handle well PHP exceptions within callback).
    (cmb, Dmitry, Nikita)
  . Fixed bug #79749 (Converting FFI instances to bool fails). (cmb)

- FPM:
  . Add pm.status_listen option. (Jakub Zelenka)

- Fileinfo:
  . Upgrade to libmagic 5.39. (Anatol)

- GD:
  . Added imagegetinterpolation(). (cmb)
  . Fixed bug #55005 (imagepolygon num_points requirement). (cmb)
  . Made the $num_points parameter of php_imagepolygon optional. (cmb)
  . Removed deprecated image2wbmp(). (cmb)
  . Removed deprecated png2wbmp() and jpeg2wbmp(). (cmb)
  . Replaced gd resources with objects. (Mark Randall)

- IMAP:
  . Fixed bug #64076 (imap_sort() does not return FALSE on failure). (cmb)
  . Fixed bug #76618 (segfault on imap_reopen). (girgias)
  . Fixed bug #80213 (imap_mail_compose() segfaults on certain $bodies). (cmb)
  . Fixed bug #80215 (imap_mail_compose() may modify by-val parameters). (cmb)
  . Fixed bug #80216 (imap_mail_compose() does not validate types/encodings).
    (cmb)
  . Fixed bug #80220 (imap_mail_compose() may leak memory). (cmb)
  . Fixed bug #80223 (imap_mail_compose() leaks envelope on malformed bodies).
    (cmb)
  . Fixed bug #80226 (imap_sort() leaks sortpgm memory). (cmb)
  . Fixed bug #80239 (imap_rfc822_write_address() leaks memory). (cmb)
  . Fixed bug #80242 (imap_mail_compose() segfaults for multipart with rfc822).
    (cmb)
  . Fixed minor regression caused by fixing bug #80220. (cmb)

- Iconv:
  . Dropped support for iconv without proper errno setting. (cmb)

- Intl:
  . Removed deprecated INTL_IDNA_VARIANT_2003. (cmb)

- JIT:
  . Fixed bug #77857 (Wrong result if executed with JIT). (Laruence)
  . Fixed bug #79255 (PHP cannot be compiled with enable JIT).
    (Laruence, Dmitry)
  . Fixed bug #79582 (Crash seen when opcache.jit=1235 and
    opcache.jit_debug=2). (Laruence)
  . Fixed bug #79743 (Fatal error when assigning to array property
    with JIT enabled). (Laruence)
  . Fixed bug #79864 (JIT segfault in Symfony OptionsResolver). (Dmitry)
  . Fixed bug #79888 (Incorrect execution with JIT enabled). (Dmitry)

- JSON:
  . The JSON extension is now an integral part of PHP and cannot be disabled
    as per RFC: https://wiki.php.net/rfc/always_enable_json (tandre)

- LDAP:
  . Fixed memory leaks. (ptomulik)
  . Removed deprecated ldap_sort. (mcmic)

- MBString:
  . Fixed bug #76999 (mb_regex_set_options() return current options). (cmb)
  . Removed the unused $is_hex parameter from mb_decode_numericentity(). (cmb)

- MySQLi:
  . Fixed bug #76809 (SSL settings aren't respected when persistent connections
    are used). (fabiomsouto)

- Mysqlnd:
  . Fixed #60594 (mysqlnd exposes 160 lines of stats in phpinfo). (PeeHaa)

- OCI8:
  . Deprecated old OCI8 function aliases. (Jens de Nies)
  . Modernized oci_register_taf_callback() callable argument parsing
    implementation. (girgias)
  . Removed obsolete no-op function oci_internal_debug(). (Jens de Nies)

- ODBC:
  . Fixed bug #22986 (odbc_connect() may reuse persistent connection). (cmb)
  . Fixed bug #44618 (Fetching may rely on uninitialized data). (cmb)

- Opcache:
  . Fixed bug #76535 (Opcache does not replay compile-time warnings). (Nikita)
  . Fixed bug #78654 (Incorrectly computed opcache checksum on files with
    non-ascii characters). (mhagstrand)
  . Fixed bug #79665 (ini_get() and opcache_get_configuration() inconsistency).
    (cmb)
  . Fixed bug #80030 (Optimizer segfault with isset on static property with
    undef dynamic class name). (Nikita)
  . Fixed bug #80175 (PHP8 RC1 - JIT Buffer not working). (cmb)
  . Fixed bug #80184 (Complex expression in while / if statements resolves to
    false incorrectly). (Nikita)
  . Fixed bug #80255 (Opcache bug (bad condition result) in 8.0.0rc1). (Nikita)
  . Fixed run-time binding of preloaded dynamically declared function. (Dmitry)

- OpenSSL:
  . Added Cryptographic Message Syntax (CMS) support. (Eliot Lear)

- PCRE:
  . Don't ignore invalid escape sequences. (sjon)
  . Updated to PCRE2 10.35. (cmb)

- PDO:
  . Changed default PDO error mode to exceptions. (AllenJB)
  . Fixed bug #77849 (Disable cloning of PDO handle/connection objects).
    (camporter)

- PDO_Firebird:
  . Fixed bug #64937 (Firebird PDO preprocessing sql). (Simonov Denis)

- PDO_OCI:
  . Added support for setting and getting the oracle OCI 18c call timeout.
    (camporter)

- PDO_PGSQL:
  . Bumped required libpq version to 9.1. (cmb)

- PGSQL:
  . Bumped required libpq version to 9.1. (cmb)

- Phpdbg:
  . Fixed bug #76596 (phpdbg support for display_errors=stderr). (kabel)
  . Fixed bug #76801 (too many open files). (alekitto)
  . Fixed bug #77800 (phpdbg segfaults on listing some conditional breakpoints).
    (krakjoe)
  . Fixed bug #77805 (phpdbg build fails when readline is shared). (krakjoe)

- Reflection:
  . Fixed bug #64592 (ReflectionClass::getMethods() returns methods out of
    scope). (Nikita)
  . Fixed bug #69180 (Reflection does not honor trait conflict resolution /
    method aliasing). (Nikita)
  . Fixed bug #74939 (Nested traits' aliased methods are lowercased). (Nikita)
  . Fixed bug #77325 (ReflectionClassConstant::$class returns wrong class when
    extending). (Nikita)
  . Fixed bug #78697 (ReflectionClass::implementsInterface - inaccurate error
    message with traits). (villfa)
  . Fixed bug #80190 (ReflectionMethod::getReturnType() does not handle static
    as part of union type). (Nikita)
  . Fixed bug #80299 (ReflectionFunction->invokeArgs confused in arguments).
    (Nikita)
  . Fixed bug #80370 (getAttributes segfault on dynamic properties). (Benjamin
    Eberlei)
  . Implement #79628 (Add $filter parameter for ReflectionClass::getConstants
    and ReflectionClass::getReflectionConstants) (carusogabriel)
  . Implement ReflectionProperty::hasDefaultValue and
    Reflection::getDefaultValue (beberlei)

- SNMP:
  . Fixed bug #70461 (disable md5 code when it is not supported in net-snmp).
    (Alexander Bergmann, cmb)

- SPL:
  . Fixed bug #65006 (spl_autoload_register fails with multiple callables using
    self, same method). (Nikita)
  . Fixed bug #65387 (Circular references in SPL iterators are not garbage
    collected). (Nikita)
  . Fixed bug #71236 (Second call of spl_autoload_register() does nothing if it
    has no arguments). (Nikita)
  . Fixed bug #79987 (Memory leak in SplFileInfo because of missing
    zend_restore_error_handling()). (Dmitry)
  . SplFixedArray is now IteratorAggregate rather than Iterator. (alexdowad)

- SQLite3:
  . Added SQLite3::setAuthorizer() and respective class constants. (bohwaz)

- Session:
  . Fixed bug #73529 (session_decode() silently fails on wrong input). (cmb)
  . Fixed bug #78624 (session_gc return value for user defined session
    handlers). (bshaffer)

- Shmop:
  . Converted shmop resources to objects. (cmb)

- SimpleXML:
  . Fixed bug #63575 (Root elements are not properly cloned). (cmb)
  . Fixed bug #75245 (Don't set content of elements with only whitespaces).
    (eriklundin)

- Sodium:
  . Fixed bug #77646 (sign_detached() strings not terminated). (Frank)

- Standard:
  . Don't force rebuild of symbol table, when populating $http_response_header
    variable by the HTTP stream wrapper. (Dmitry)
  . Fixed bug #47983 (mixed LF and CRLF line endings in mail()). (cmb)
  . Fixed bug #64060 (lstat_stat_variation7.phpt fails on certain file systems).
    (M. Voelker, cmb)
  . Fixed bug #75902 (str_replace should warn when misused with nested arrays).
    (Nikita)
  . Fixed bug #76859 (stream_get_line skips data if used with data-generating
    filter). (kkopachev)
  . Fixed bug #77204 (getimagesize(): Read error! should mention file path).
    (peter279k)
  . Fixed bug #78385 (parse_url() does not include 'query' when question mark
    is the last char). (Islam Israfilov)
  . Fixed bug #79868 (Sorting with array_unique gives unwanted result). (Nikita)
  . Fixed bug #80256 (file_get_contents strip first line with chunked encoding
    redirect). (Nikita)
  . Fixed bug #80266 (parse_url silently drops port number 0). (cmb, Nikita)
  . Fixed bug #80290 (Double free when ASSERT_CALLBACK is used with a dynamic
    message). (Nikita)
  . Implemented FR #78638 (__PHP_Incomplete_Class should be final). (Laruence)
  . Made quoting of cmd execution functions consistent. (cmb)

- Tidy:
  . Removed the unused $use_include_path parameter from tidy_repair_string().
    (cmb)

- Tokenizer:
  . Fixed bug #80328 (PhpToken::getAll() confusing name). (Nikita)

- XML:
  . Fixed bug #76874 (xml_parser_free() should never leak memory). (Nikita)

- XMLWriter:
  . Changed functions to accept/return XMLWriter objects instead of resources.
    (cmb)
  . Implemented FR #79344 (xmlwriter_write_attribute_ns: $prefix should be
    nullable). (cmb)
  . Removed return types from XMLWriter stubs. (cmb)

- Zip:
  . Add "flags" options to ZipArchive::addGlob and addPattern methods
    keeping previous behavior having FL_OVERWRITE by default. (Remi)
  . Add ZipArchive::EM_UNKNOWN and ZipArchive::EM_TRAD_PKWARE constants. (Remi)
  . Add ZipArchive::isCompressionMethodSupported() and
    ZipArchive::isEncryptionMethodSupported() method (libzip 1.7.0). (Remi)
  . Add ZipArchive::replaceFile() method. (Remi)
  . Add ZipArchive::setCancelCallback method (since libzip 1.6.0). (Remi)
  . Add ZipArchive::setMtimeName and ZipArchive::setMtimeIndex methods. (Remi)
  . Add ZipArchive::setProgressCallback method (since libzip 1.3.0). (Remi)
  . Add lastId property to ZipArchive. (Remi)
  . Add optional "flags" parameter to ZipArchive::addEmptyDir, addFile and
    addFromString methods. (Remi)
  . Fixed bug #50678 (files extracted by ZipArchive class lost their
    original modified time). (Remi)
  . Fixed bug #72374 (remove_path strips first char of filename). (tyage, Remi)
  . Implemented FR #77960 (add compression / encryption options for
    ZipArchive::addGlob and ZipArchive::addPattern). (Remi)
  . ZipArchive::status and ZipArchive::statusSys properties and
    ZipArchive::getStatusString() method stay valid after the archive
    is closed. (Remi)

- Zlib:
  . Fixed bug #71417 (fread() does not report zlib.inflate errors). (cmb)
  . Fixed bug #78792 (zlib.output_compression disabled by Content-Type: image/).
    (cmb)<|MERGE_RESOLUTION|>--- conflicted
+++ resolved
@@ -13,7 +13,6 @@
 - CGI:
   . Fixed bug #80849 (HTTP Status header truncation). (cmb)
 
-<<<<<<< HEAD
 - Opcache:
   . Fixed bug #81225 (Wrong result with pow operator with JIT enabled).
     (Dmitry)
@@ -27,10 +26,9 @@
     (Nikita, Dmitry)
   . Fixed bug #81226 (Integer overflow behavior is different with JIT
     enabled). (Dmitry)
-=======
+
 - PDO_ODBC:
   . Fixed bug #81252 (PDO_ODBC doesn't account for SQL_NO_TOTAL). (cmb)
->>>>>>> 98049e8b
 
 - Shmop:
   . Fixed bug #81283 (shmop can't read beyond 2147483647 bytes). (cmb, Nikita)
