--- conflicted
+++ resolved
@@ -10,19 +10,15 @@
   . Fix memory leaks when returning refcounted value from curl callback.
     (nielsdos)
 
-<<<<<<< HEAD
-03 Jul 2025, PHP 8.4.9
-
-- BcMath:
-  . Fixed bug GH-18641 (Accessing a BcMath\Number property by ref crashes).
-    (nielsdos)
-=======
 - Streams:
   . Fixed GH-13264 (fgets() and stream_get_line() do not return false on filter
     fatal error). (Jakub Zelenka)
 
-03 Jul 2025, PHP 8.3.23
->>>>>>> a36b8fdc
+03 Jul 2025, PHP 8.4.9
+
+- BcMath:
+  . Fixed bug GH-18641 (Accessing a BcMath\Number property by ref crashes).
+    (nielsdos)
 
 - Core:
   . Fixed bugs GH-17711 and GH-18022 (Infinite recursion on deprecated attribute
