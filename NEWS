PHP                                                                        NEWS
|||||||||||||||||||||||||||||||||||||||||||||||||||||||||||||||||||||||||||||||
?? ??? ????, PHP 8.3.5

- Core:
  . Fixed GH-13569 (GC buffer unnecessarily grows up to GC_MAX_BUF_SIZE when
    scanning WeakMaps). (Arnaud)
  . Fixed bug GH-13612 (Corrupted memory in destructor with weak references).
    (nielsdos)

- DOM:
  . Add some missing ZPP checks. (nielsdos)
  . Fix potential memory leak in XPath evaluation results. (nielsdos)

- FPM:
  . Fixed GH-11086 (FPM: config test runs twice in daemonised mode).
    (Jakub Zelenka)

- Gettext:
  . Fixed sigabrt raised with dcgettext/dcngettext calls with gettext 0.22.5
    with category set to LC_ALL. (David Carlier)

- MySQLnd:
  . Fix GH-13452 (Fixed handshake response [mysqlnd]). (Saki Takamachi)

- Opcache:
  . Fixed GH-13508 (JITed QM_ASSIGN may be optimized out when op1 is null).
    (Arnaud, Dmitry)

- Random:
  . Fixed bug GH-13544 (Pre-PHP 8.2 compatibility for mt_srand with unknown
    modes). (timwolla)
  . Fixed bug GH-13690 (Global Mt19937 is not properly reset in-between
    requests when MT_RAND_PHP is used). (timwolla)

- Session:
  . Fixed bug GH-13680 (Segfault with session_decode and compilation error).
    (nielsdos)

<<<<<<< HEAD
=======
- Sockets:
  . Fixed bug GH-13604 (socket_getsockname returns random characters in the end
    of the socket name). (David Carlier)

- SPL:
  . Fixed bug GH-13531 (Unable to resize SplfixedArray after being unserialized
    in PHP 8.2.15). (nielsdos)
  . Fixed bug GH-13685 (Unexpected null pointer in zend_string.h). (nielsdos)

>>>>>>> aa34e0ac
- Standard:
  . Fixed bug GH-11808 (Live filesystem modified by tests). (nielsdos)
  . Fixed GH-13402 (Added validation of `\n` in $additional_headers of mail()).
    (SakiTakamachi)
  . Fixed bug GH-13203 (file_put_contents fail on strings over 4GB on Windows).
    (divinity76)

14 Mar 2024, PHP 8.3.4

- Core:
  . Fix ZTS persistent resource crashes on shutdown. (nielsdos)

- Curl:
  . Fix failing tests due to string changes in libcurl 8.6.0. (Ayesh)

- DOM:
  . Fix unlikely memory leak in case of namespace removal with extremely deep
    trees. (nielsdos)
  . Fix reference access in dimensions for DOMNodeList and DOMNodeMap.
    (nielsdos)

- Fileinfo:
  . Fixed bug GH-13344 (finfo::buffer(): Failed identify data 0:(null),
    backport). (nielsdos)

- FPM:
  . Fixed bug #75712 (getenv in php-fpm should not read $_ENV, $_SERVER).
    (Jakub Zelenka)

- GD:
  . Fixed bug GH-12019 (detection of image formats in system gd library).
    (Michael Orlitzky)

- MySQLnd:
  . Fixed bug GH-11950 ([mysqlnd] Fixed not to set CR_MALFORMED_PACKET to error
    if CR_SERVER_GONE_ERROR is already set). (Saki Takamachi)

- PDO:
  . Fix various PDORow bugs. (Girgias)

- PGSQL:
  . Fixed bug GH-13354 (pg_execute/pg_send_query_params/pg_send_execute
    with null value passed by reference). (George Barbarosie)

- SPL:
  . Fixed bug GH-13531 (Unable to resize SplfixedArray after being unserialized
    in PHP 8.2.15). (nielsdos)

- Standard:
  . Fixed bug GH-13279 (Instable array during in-place modification in uksort).
    (ilutov)
  . Fixed array key as hash to string (case insensitive) comparison typo
    for the second operand buffer size (albeit unused for now). (A. Slepykh)

- XML:
  . Fixed bug GH-13517 (Multiple test failures when building with
    --with-expat). (nielsdos)

15 Feb 2024, PHP 8.3.3

- Core:
  . Fixed timer leak in zend-max-execution-timers builds. (withinboredom)
  . Fixed bug GH-12349 (linking failure on ARM with mold). (Jan Palus)
  . Fixed bug GH-13097 (Anonymous class reference in trigger_error / thrown
    Exception). (nielsdos)
  . Fixed bug GH-13177 (PHP 8.3.2: final private constructor not allowed
    when used in trait). (nielsdos)
  . Fixed bug GH-13215 (GCC 14 build failure). (Remi)

- Curl:
  . Fix missing error check in curl_multi_init(). (divinity76)

- FPM:
  . Fixed bug GH-12996 (Incorrect SCRIPT_NAME with Apache ProxyPassMatch when
    plus in path). (Jakub Zelenka)

- GD:
  . Fixed bug GH-10344 (imagettfbbox(): Could not find/open font UNC path).
    (nielsdos)
  . Fixed bug GH-10614 (imagerotate will turn the picture all black, when
    rotated 90). (nielsdos)

- LibXML:
  . Fix crashes with entity references and predefined entities. (nielsdos)

- MySQLnd:
  . Fixed bug GH-12107 (When running a stored procedure (that returns a result
    set) twice, PHP crashes). (nielsdos)

- Opcache:
  . Fixed bug GH-13145 (strtok() is not comptime). (ilutov)
  . Fixed type inference of range(). (ilutov)
  . Fixed bug GH-13232 (Segmentation fault will be reported when JIT is off but
    JIT_debug is still on). (nielsdos)

- OpenSSL:
  . Fixed LibreSSL undefined reference when OPENSSL_NO_ENGINE not set.
   (David Carlier).

- PDO_Firebird:
  . Fix GH-13119 (Changed to convert float and double values ​​into strings using
    `H` format). (SakiTakamachi)

- Phar:
  . Fixed bug #71465 (PHAR doesn't know about litespeed). (nielsdos)
  . Fixed bug GH-13037 (PharData incorrectly extracts zip file). (nielsdos)

- Random:
  . Fixed bug GH-13138 (Randomizer::pickArrayKeys() does not detect broken
    engines). (timwolla)

- Session:
  . Fixed bug GH-12504 (Corrupted session written when there's a fatal error
    in autoloader). (nielsdos)

- Standard:
  . Fixed bug GH-13094 (range(9.9, '0') causes segmentation fault). (nielsdos)

- Streams:
  . Fixed bug GH-13071 (Copying large files using mmap-able source streams may
    exhaust available memory and fail). (nielsdos)

18 Jan 2024, PHP 8.3.2

- Core:
  . Fixed bug GH-12953 (false positive SSA integrity verification failed when
    loading composer classmaps with more than 11k elements). (nielsdos)
  . Fixed bug GH-12999 (zend_strnlen build when strnlen is unsupported).
    (rainerjung)
  . Fixed bug GH-12966 (missing cross-compiling 3rd argument so Autoconf
    doesn't emit warnings). (Peter Kokot)
  . Fixed bug GH-12854 (8.3 - as final trait-used method does not correctly
    report visibility in Reflection). (nielsdos)

- Cli:
  . Fix incorrect timeout in built-in web server when using router script and
    max_input_time. (ilutov)

- DOM:
  . Fixed bug GH-12870 (Creating an xmlns attribute results in a DOMException).
    (nielsdos)
  . Fix crash when toggleAttribute() is used without a document. (nielsdos)
  . Fix crash in adoptNode with attribute references. (nielsdos)
  . Fixed bug GH-13012 (DOMNode::isEqualNode() is incorrect when attribute
    order is different). (nielsdos)

- FFI:
  . Fixed bug GH-9698 (stream_wrapper_register crashes with FFI\CData).
    (Jakub Zelenka)
  . Fixed bug GH-12905 (FFI::new interacts badly with observers). (nielsdos)

- GD:
  . Fixed GH-13082 undefined behavior with GdFont instances handling with
    imageload* and imagechar*. (David Carlier)

- Intl:
  . Fixed GH-12943 (IntlDateFormatter::__construct accepts 'C' as valid locale).
    (David Carlier)

- Hash:
  . Fixed bug GH-12936 (hash() function hangs endlessly if using sha512 on
    strings >= 4GiB). (nielsdos)

- MBString:
  . When operating on a string with invalid encoding, mb_substr (as well
    as mb_strstr and its variants) defines character indices in the same
    way as other mbstring functions such as mb_strpos. (Alex Dowad)

- ODBC:
  . Fix crash on Apache shutdown with persistent connections. (nielsdos)

- Opcache:
  . Fixed oss-fuzz #64727 (JIT undefined array key warning may overwrite DIM
    with NULL when DIM is the same var as result). (ilutov)
  . Added workaround for SELinux mprotect execheap issue.
    See https://bugzilla.kernel.org/show_bug.cgi?id=218258. (ilutov)

- OpenSSL:
  . Fixed bug GH-12987 (openssl_csr_sign might leak new cert on error).
    (Jakub Zelenka)

- PDO:
  . Fix GH-12969 (Fixed PDO::getAttribute() to get PDO::ATTR_STRINGIFY_FETCHES).
    (SakiTakamachi)

- PDO_ODBC:
  . Fixed bug GH-12767 (Unable to turn on autocommit mode with setAttribute()).
    (SakiTakamachi)

- PGSQL:
  . Fixed auto_reset_persistent handling and allow_persistent type. (David Carlier)
  . Fixed bug GH-12974 (Apache crashes on shutdown when using pg_pconnect()).
    (nielsdos)

- Phar:
  . Fixed bug #77432 (Segmentation fault on including phar file). (nielsdos)

- PHPDBG:
  . Fixed bug GH-12962 (Double free of init_file in phpdbg_prompt.c). (nielsdos)

- SimpleXML:
  . Fix getting the address of an uninitialized property of a SimpleXMLElement
    resulting in a crash. (nielsdos)
  . Fixed bug GH-12929 (SimpleXMLElement with stream_wrapper_register can
    segfault). (nielsdos)

- Tidy:
  . Fixed bug GH-12980 (tidynode.props.attribute is missing
    "Boolean Attributes" and empty attributes). (nielsdos)

07 Dec 2023, PHP 8.3.1RC1

- Core:
  . Fixed bug GH-12758 / GH-12768 (Invalid opline in OOM handlers within
    ZEND_FUNC_GET_ARGS and ZEND_BIND_STATIC). (Florian Engelhardt)
  . Fix various missing NULL checks. (nielsdos, dstogov)
  . Fixed bug GH-12835 (Leak of call->extra_named_params on internal __call).
    (ilutov)
  . Fixed bug GH-12826 (Weird pointers issue in nested loops). (nielsdos)

- FPM:
  . Fixed bug GH-12705 (Segmentation fault in fpm_status_export_to_zval).
    (Patrick Prasse)

- FTP:
  . Fixed bug GH-9348 (FTP & SSL session reuse). (nielsdos)

- LibXML:
  . Fixed test failures for libxml2 2.12.0. (nielsdos)

- MySQLnd:
  . Avoid using uninitialised struct. (mikhainin)
  . Fixed bug GH-12791 (Possible dereference of NULL in MySQLnd debug code).
    (nielsdos)

- Opcache:
  . Fixed JIT bug (Function JIT emits "Uninitialized string offset" warning
    at the same time as invalid offset Error). (Girgias)
  . Fixed JIT bug (JIT emits "Attempt to assign property of non-object"
    warning at the same time as Error is being thrown). (Girgias)

- PDO PGSQL:
  . Fixed the default value of $fetchMode in PDO::pgsqlGetNotify() (kocsismate)

- SOAP:
  . Fixed bug GH-12838 ([SOAP] Temporary WSDL cache files not being deleted).
    (nielsdos)

- Standard
  . Fixed GH-12745 (http_build_query() default null argument for $arg_separator
    is implicitly coerced to string). (Girgias)

23 Nov 2023, PHP 8.3.0

- Bcmath
  . Fixed GH-11761 (removing trailing zeros from numbers) (jorgsowa)

- CLI:
  . Added pdeathsig to builtin server to terminate workers when the master
    process is killed. (ilutov)
  . Fixed bug GH-11104 (STDIN/STDOUT/STDERR is not available for CLI without
    a script). (nielsdos)
  . Implement GH-10024 (support linting multiple files at once using php -l).
    (nielsdos)

- Core:
  . Fix GH-11388 (Allow "final" modifier when importing a method from a trait).
    (nielsdos)
  . Fixed bug GH-11406 (segfault with unpacking and magic method closure).
    (nielsdos)
  . Fixed bug GH-9388 (Improve unset property and __get type incompatibility
    error message). (ilutov)
  . SA_ONSTACK is now set for signal handlers to be friendlier to other
    in-process code such as Go's cgo. (Kévin Dunglas)
  . SA_ONSTACK is now set when signals are disabled. (Kévin Dunglas)
  . Fix GH-9649: Signal handlers now do a no-op instead of crashing when
    executed on threads not managed by TSRM. (Kévin Dunglas)
  . Added shadow stack support for fibers. (Chen Hu)
  . Fix bug GH-9965 (Fix accidental caching of default arguments with side
    effects). (ilutov)
  . Implement GH-10217 (Use strlen() for determining the class_name length).
    (Dennis Buteyn)
  . Fix bug GH-8821 (Improve line numbers for errors in constant expressions).
    (ilutov)
  . Fix bug GH-10083 (Allow comments between & and parameter). (ilutov)
  . Zend Max Execution Timers is now enabled by default for ZTS builds on
    Linux. (Kévin Dunglas)
  . Fix bug GH-10469 (Disallow .. in open_basedir paths set at runtime).
    (ilutov)
  . Fix bug GH-10168, GH-10582 (Various segfaults with destructors and VM return
    values). (dstogov, nielsdos, ilutov)
  . Fix bug GH-10935 (Use of trait doesn't redeclare static property if class
    has inherited it from its parent). (ilutov)
  . Fix bug GH-11154 (Negative indices on empty array don't affect next chosen
    index). (ColinHDev)
  . Fix bug GH-8846 (Implement delayed early binding for classes without
    parents). (ilutov)
  . Fix bug #79836 (Segfault in concat_function). (nielsdos)
  . Fix bug #81705 (type confusion/UAF on set_error_handler with concat
    operation). (nielsdos)
  . Fix GH-11348 (Closure created from magic method does not accept named
    arguments). (nielsdos)
  . Fix GH-11388 (Allow "final" modifier when importing a method from a trait).
    (nielsdos)
  . Fixed bug GH-11406 (segfault with unpacking and magic method closure).
    (nielsdos)
  . Fixed bug GH-11507 (String concatenation performance regression in 8.3).
    (nielsdos)
  . Fixed GH-11488 (Missing "Optional parameter before required" deprecation on
    union null type). (ilutov)
  . Implement the #[\Override] attribute RFC. (timwolla)
  . Fixed bug GH-11601 (Incorrect handling of unwind and graceful exit
    exceptions). (ilutov)
  . Added zend_call_stack_get implementation for OpenBSD. (David Carlier)
  . Add stack limit check in zend_eval_const_expr(). (Arnaud)
  . Expose time spent collecting cycles in gc_status(). (Arnaud)
  . Remove WeakMap entries whose key is only reachable through the entry value.
    (Arnaud)
  . Resolve open_basedir paths on INI update. (ilutov)
  . Fixed oss-fuzz #60741 (Leak in open_basedir). (ilutov)
  . Fixed segfault during freeing of some incompletely initialized objects due
    to OOM error (PDO, SPL, XSL). (ilutov)
  . Introduced Zend guard recursion protection to fix __debugInfo issue.
    (Jakub Zelenka)
  . Fixed oss-fuzz #61712 (assertion failure with error handler during binary
    op). (nielsdos)
  . Fixed GH-11847 (DTrace enabled build is broken). (Filip Zrůst)
  . Fixed OSS Fuzz #61865 (Undef variable in ++/-- for declared property
    that is unset in error handler). (Girgias)
  . Fixed warning emitted when checking if a user stream is castable. (Girgias)
  . Fixed bug GH-12123 (Compile error on MacOS with C++ extension when using
    ZEND_BEGIN_ARG_WITH_RETURN_TYPE_INFO_EX). (kocsismate)
  . Fixed bug GH-12189 (#[Override] attribute in trait does not check for
    parent class implementations). (timwolla)
  . Fixed OSS Fuzz #62294 (Unsetting variable after ++/-- on string variable
    warning). (Girgias)
  . Fixed buffer underflow when compiling memoized expression. (ilutov)
  . Fixed oss-fuzz #63802 (OP1 leak in error path of post inc/dec). (ilutov)

- Curl:
  . Added Curl options and constants up to (including) version 7.87.
    (nielsdos, adoy)

- Date:
  . Implement More Appropriate Date/Time Exceptions RFC. (Derick)

- DOM:
  . Fix bug GH-8388 (DOMAttr unescapes character reference). (Tim Starling)
  . Fix bug GH-11308 (getElementsByTagName() is O(N^2)). (nielsdos)
  . Fix #79700 (wrong use of libxml oldNs leads to performance problem).
    (nielsdos)
  . Fix #77894 (DOMNode::C14N() very slow on generated DOMDocuments even after
    normalisation). (nielsdos)
  . Revert changes to DOMAttr::$value and DOMAttr::$nodeValue expansion.
    (nielsdos)
  . Fixed bug GH-11500 (Namespace reuse in createElementNS() generates wrong
    output). (nielsdos)
  . Implemented DOMDocument::adoptNode(). Previously this always threw a
    "not yet implemented" exception. (nielsdos)
  . Fixed bug GH-9628 (Implicitly removing nodes from \DOMDocument breaks
    existing references). (nielsdos)
  . Added DOMNode::contains() and DOMNameSpaceNode::contains(). (nielsdos)
  . Added DOMElement::getAttributeNames(). (nielsdos)
  . Added DOMNode::getRootNode(). (nielsdos)
  . Added DOMElement::className and DOMElement::id. (nielsdos)
  . Added DOMParentNode::replaceChildren(). (nielsdos)
  . Added DOMNode::isConnected and DOMNameSpaceNode::isConnected. (nielsdos)
  . Added DOMNode::parentElement and DOMNameSpaceNode::parentElement.
    (nielsdos)
  . Added DOMNode::isEqualNode(). (nielsdos)
  . Added DOMElement::insertAdjacentElement() and
    DOMElement::insertAdjacentText(). (nielsdos)
  . Added DOMElement::toggleAttribute(). (nielsdos)
  . Fixed bug GH-11792 (LIBXML_NOXMLDECL is not implemented or broken).
    (nielsdos)
  . adoptNode now respects the strict error checking property. (nielsdos)
  . Align DOMChildNode parent checks with spec. (nielsdos)
  . Fixed bug #80927 (Removing documentElement after creating attribute node:
    possible use-after-free). (nielsdos)
  . Fix various namespace prefix conflict resolution bugs. (nielsdos)
  . Fix calling createAttributeNS() without prefix causing the default
    namespace of the element to change. (nielsdos)
  . Fixed GH-11952 (Confusing warning when blocking entity loading via
    libxml_set_external_entity_loader). (nielsdos)
  . Fix broken cache invalidation with deallocated and reallocated document
    node. (nielsdos)
  . Fix compile error when php_libxml.h header is included in C++.
    (Remi, nielsdos)
  . Fixed bug #47531 (No way of removing redundant xmlns: declarations).
    (nielsdos)

- Exif:
  . Removed unneeded codepaths in exif_process_TIFF_in_JPEG(). (nielsdos)

- FFI:
  . Implement GH-11934 (Allow to pass CData into struct and/or union fields).
    (nielsdos, KapitanOczywisty)

- Fileinfo:
  . Upgrade bundled libmagic to 5.43. (Anatol)
  . Fix GH-11408 (Unable to build PHP 8.3.0 alpha 1 / fileinfo extension).
    (nielsdos)

- FPM:
  . The status.listen shared pool now uses the same php_values (including
    expose_php) and php_admin_value as the pool it is shared with. (dwxh)
  . Added warning to log when fpm socket was not registered on the expected
    path. (Joshua Behrens, Jakub Zelenka)
  . Fixed bug #76067 (system() function call leaks php-fpm listening sockets).
    (Mikhail Galanin, Jakub Zelenka)
  . Fixed GH-12077 (PHP 8.3.0RC1 borked socket-close-on-exec.phpt).
    (Jakub Zelenka)

- GD:
  . Removed imagerotate "ignore_transparent" argument since it has no effect.
    (David Carlier)

- Intl:
  . Added pattern format error infos for numfmt_set_pattern. (David Carlier)
  . Added MIXED_NUMBERS and HIDDEN_OVERLAY constants for
    the Spoofchecker's class. (David Carlier)
  . Updated datefmt_set_timezone/IntlDateformatter::setTimezone returns type.
    (David Carlier).
  . Updated IntlBreakInterator::setText return type. (David Carlier)
  . Updated IntlChar::enumCharNames return type. (David Carlier)
  . Removed the BC break on IntlDateFormatter::construct which threw an
    exception with an invalid locale. (David Carlier)

- JSON:
  . Added json_validate(). (Juan Morales)

- LDAP:
  . Deprecate calling ldap_connect() with separate hostname and port.
    (heiglandreas)

- LibXML:
  . Fix compile error with -Werror=incompatible-function-pointer-types and
    old libxml2. (nielsdos)

- MBString:
  . mb_detect_encoding is better able to identify the correct encoding for
    Turkish text. (Alex Dowad)
  . mb_detect_encoding's "non-strict" mode now behaves as described in the
    documentation. Previously, it would return false if the same byte
    (for example, the first byte) of the input string was invalid in all
    candidate encodings. More generally, it would eliminate candidate
    encodings from consideration when an invalid byte was seen, and if the
    same input byte eliminated all remaining encodings still under
    consideration, it would return false. On the other hand, if all candidate
    encodings but one were eliminated from consideration, it would return the
    last remaining one without regard for how many encoding errors might be
    encountered later in the string. This is different from the behavior
    described in the documentation, which says: "If strict is set to false,
    the closest matching encoding will be returned." (Alex Dowad)
  . mb_strtolower, mb_strtotitle, and mb_convert_case implement conditional
    casing rules for the Greek letter sigma. For mb_convert_case, conditional
    casing only applies to MB_CASE_LOWER and MB_CASE_TITLE modes, not to
    MB_CASE_LOWER_SIMPLE and MB_CASE_TITLE_SIMPLE. (Alex Dowad)
  . mb_detect_encoding is better able to identify UTF-8 and UTF-16 strings
    with a byte-order mark. (Alex Dowad)
  . mb_decode_mimeheader interprets underscores in QPrint-encoded MIME
    encoded words as required by RFC 2047; they are converted to spaces.
    Underscores must be encoded as "=5F" in such MIME encoded words.
    (Alex Dowad)
  . mb_encode_mimeheader no longer drops NUL (zero) bytes when
    QPrint-encoding the input string. This previously caused strings in
    certain text encodings, especially UTF-16 and UTF-32, to be
    corrupted by mb_encode_mimeheader. (Alex Dowad)
  . Implement mb_str_pad() RFC. (nielsdos)
  . Fixed bug GH-11514 (PHP 8.3 build fails with --enable-mbstring enabled).
    (nielsdos)
  . Fix use-after-free of mb_list_encodings() return value. (ilutov)
  . Fixed bug GH-11992 (utf_encodings.phpt fails on Windows 32-bit). (nielsdos)

- mysqli:
  . mysqli_fetch_object raises a ValueError instead of an Exception.
    (David Carlier)

- Opcache:
  . Added start, restart and force restart time to opcache's
    phpinfo section. (Mikhail Galanin)
  . Fix GH-9139: Allow FFI in opcache.preload when opcache.preload_user=root.
    (Arnaud, Kapitan Oczywisty)
  . Made opcache.preload_user always optional in the cli and phpdbg SAPIs.
    (Arnaud)
  . Allows W/X bits on page creation on FreeBSD despite system settings.
    (David Carlier)
  . Added memfd api usage, on Linux, for zend_shared_alloc_create_lock()
    to create an abstract anonymous file for the opcache's lock. (Max Kellermann)
  . Avoid resetting JIT counter handlers from multiple processes/threads.
    (ilutov)
  . Fixed COPY_TMP type inference for references. (ilutov)

- OpenSSL:
  . Added OPENSSL_CMS_OLDMIMETYPE and PKCS7_NOOLDMIMETYPE contants to switch
    between mime content types. (Daniel Kesselberg)
  . Fixed GH-11054: Reset OpenSSL errors when using a PEM public key.
    (Florian Moser)
  . Added support for additional EC parameters in openssl_pkey_new. (Eno-CN)

- PCNTL:
  . SA_ONSTACK is now set for pcntl_signal. (Kévin Dunglas)
  . Added SIGINFO constant. (David Carlier)

- PCRE:
  . Update bundled libpcre2 to 10.42. (nielsdos)

- PGSQL:
  . pg_fetch_object raises a ValueError instead of an Exception.
    (David Carlier)
  . pg_cancel use thread safe PQcancel api instead. (David Carlier)
  . pg_trace new PGSQL_TRACE_SUPPRESS_TIMESTAMPS/PGSQL_TRACE_REGRESS_MODE
    contants support. (David Carlier)
  . pg_set_error_verbosity adding PGSQL_ERRORS_STATE constant. (David Carlier)
  . pg_convert/pg_insert E_WARNING on type errors had been converted to
    ValueError/TypeError exceptions. (David Carlier)
  . Added pg_set_error_context_visibility to set the context's visibility
    within the error messages. (David Carlier)

- Phar:
  . Fix memory leak in phar_rename_archive(). (stkeke)

- POSIX:
  . Added posix_sysconf. (David Carlier)
  . Added posix_pathconf. (David Carlier)
  . Added posix_fpathconf. (David Carlier)
  . Fixed zend_parse_arg_long's bool pointer argument assignment. (Cristian Rodriguez)
  . Added posix_eaccess. (David Carlier)

- Random:
  . Added Randomizer::getBytesFromString(). (Joshua Rüsweg)
  . Added Randomizer::nextFloat(), ::getFloat(), and IntervalBoundary. (timwolla)
  . Enable getrandom() for NetBSD (from 10.x). (David Carlier)
  . Deprecate MT_RAND_PHP. (timwolla)
  . Fix Randomizer::getFloat() returning incorrect results under
    certain circumstances. (timwolla)

- Reflection:
  . Fix GH-9470 (ReflectionMethod constructor should not find private parent
    method). (ilutov)
  . Fix GH-10259 (ReflectionClass::getStaticProperties doesn't need null return
    type). (kocsismate)

- SAPI:
  . Fixed GH-11141 (Could not open input file: should be sent to stderr).
    (nielsdos)

- Session:
  . Fixed bug GH-11529 (Crash after dealing with an Apache request). (nielsdos)

- SimpleXML:
  . Fixed bug GH-12192 (SimpleXML infinite loop when getName() is called
    within foreach). (nielsdos)
  . Fixed bug GH-12208 (SimpleXML infinite loop when a cast is used inside a
    foreach). (nielsdos)
  . Fixed bug #55098 (SimpleXML iteration produces infinite loop). (nielsdos)

- Sockets:
  . Added SO_ATTACH_REUSEPORT_CBPF socket option, to give tighter control
    over socket binding for a cpu core. (David Carlier)
  . Added SKF_AD_QUEUE for cbpf filters. (David Carlier)
  . Added socket_atmark if send/recv needs using MSG_OOB. (David Carlier)
  . Added TCP_QUICKACK constant, to give tigher control over
    ACK delays. (David Carlier)
  . Added DONTFRAGMENT support for path MTU discovery purpose. (David Carlier)
  . Added AF_DIVERT for raw socket for divert ports. (David Carlier)
  . Added SOL_UPDLITE, UDPLITE_RECV_CSCOV and UDPLITE_SEND_CSCOV for updlite
    protocol support. (David Carlier)
  . Added SO_RERROR, SO_ZEROIZE and SO_SPLICE netbsd and openbsd constants.
    (David Carlier)
  . Added TCP_REPAIR for quietly close a connection. (David Carlier)
  . Added SO_REUSEPORT_LB freebsd constant. (David Carlier)
  . Added IP_BIND_ADDRESS_NO_PORT. (David Carlier)

- SPL:
  . Fixed GH-11573 (RecursiveDirectoryIterator::hasChildren is slow).
    (nielsdos)

- Standard:
  . E_NOTICEs emitted by unserialize() have been promoted to E_WARNING. (timwolla)
  . unserialize() now emits a new E_WARNING if the input contains unconsumed
    bytes. (timwolla)
  . Make array_pad's $length warning less confusing. (nielsdos)
  . E_WARNING emitted by strtok in the caase both arguments are not provided when
    starting tokenisation. (David Carlier)
  . password_hash() will now chain the original RandomException to the ValueError
    on salt generation failure. (timwolla)
  . Fix GH-10239 (proc_close after proc_get_status always returns -1). (nielsdos)
  . Improve the warning message for unpack() in case not enough values were
    provided. (nielsdos)
  . Fix GH-11010 (parse_ini_string() now preserves formatting of unquoted
    strings starting with numbers when the INI_SCANNER_TYPED flag is
    specified). (ilutov)
  . Fix GH-10742 (http_response_code emits no error when headers were already
    sent). (NattyNarwhal)
  . Added support for rounding negative places in number_format().
    (Marc Bennewitz)
  . Prevent precision loss on formatting decimal integers in number_format().
    (Marc Bennewitz)
  . Added usage of posix_spawn for proc_open when supported by OS.
    (Cristian Rodriguez)
  . Added $before_needle argument to strrchr(). (HypeMC)
  . Fixed GH-11982 (str_getcsv returns null byte for unterminated enclosure).
    (Jakub Zelenka)
  . Fixed str_decrement() on "1". (ilutov)

- Streams:
  . Fixed bug #51056: blocking fread() will block even if data is available.
    (Jakub Zelenka)
  . Added storing of the original path used to open xport stream.
    (Luc Vieillescazes)
  . Implement GH-8641 (STREAM_NOTIFY_COMPLETED over HTTP never emitted).
    (nielsdos, Jakub Zelenka)
  . Fix bug GH-10406 (fgets on a redis socket connection fails on PHP 8.3).
    (Jakub Zelenka)
  . Implemented GH-11242 (_php_stream_copy_to_mem: Allow specifying a maximum
    length without allocating a buffer of that size). (Jakub Zelenka)
  . Fixed bug #52335 (fseek() on memory stream behavior different than file).
    (Jakub Zelenka)
  . Fixed bug #76857 (Can read "non-existant" files). (Jakub Zelenka)

- XSLTProcessor:
  . Fixed bug #69168 (DomNode::getNodePath() returns invalid path). (nielsdos)

- ZIP:
  . zip extension version 1.22.0 for libzip 1.10.0. (Remi)
  . add new error macros (ER_DATA_LENGTH and ER_NOT_ALLOWED). (Remi)
  . add new archive global flags (ER_AFL_*). (Remi)
  . add ZipArchive::setArchiveFlag and ZipArchive::getArchiveFlag methods.
    (Remi)<|MERGE_RESOLUTION|>--- conflicted
+++ resolved
@@ -37,18 +37,9 @@
   . Fixed bug GH-13680 (Segfault with session_decode and compilation error).
     (nielsdos)
 
-<<<<<<< HEAD
-=======
-- Sockets:
-  . Fixed bug GH-13604 (socket_getsockname returns random characters in the end
-    of the socket name). (David Carlier)
-
 - SPL:
-  . Fixed bug GH-13531 (Unable to resize SplfixedArray after being unserialized
-    in PHP 8.2.15). (nielsdos)
   . Fixed bug GH-13685 (Unexpected null pointer in zend_string.h). (nielsdos)
 
->>>>>>> aa34e0ac
 - Standard:
   . Fixed bug GH-11808 (Live filesystem modified by tests). (nielsdos)
   . Fixed GH-13402 (Added validation of `\n` in $additional_headers of mail()).
