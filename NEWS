--- conflicted
+++ resolved
@@ -20,11 +20,8 @@
 
 - FPM:
   . Fixed bug #67530 (error_log=syslog ignored). (Remi)
-<<<<<<< HEAD
-=======
   . Fixed bug #67635 (php links to systemd libraries without using pkg-config).
     (pacho@gentoo.org, Remi)
->>>>>>> 8d1ec381
 
 - Intl:
   . Fixed bug #66921 (Wrong argument type hint for function
@@ -39,10 +36,7 @@
   . Fixed bug #67609 (TLS connections fail behind HTTP proxy). (Daniel Lowrey)
   . Fixed broken build against OpenSSL older than 0.9.8 where ECDH unavailable.
     (Lior Kaplan)
-<<<<<<< HEAD
-=======
   . Fixed bug #67666 (Subject altNames doesn't support wildcard matching). (Tjerk)
->>>>>>> 8d1ec381
 
 - Phar:
   . Fixed bug #67587 (Redirection loop on nginx with FPM). (Christian Weiske)
@@ -456,7 +450,6 @@
 
 - SQLite:
   . Updated the bundled libsqlite to the version 3.8.3.1 (Anatol)
-<<<<<<< HEAD
 
 - XSL:
   . Fixed bug #53965 (<xsl:include> cannot find files with relative paths
@@ -474,25 +467,6 @@
   . Remove cURL close policy related constants as these have no effect and are
     no longer used in libcurl. (Chris Wright)
 
-=======
-
-- XSL:
-  . Fixed bug #53965 (<xsl:include> cannot find files with relative paths
-    when loaded with "file://"). (Anatol)
-
-27 Feb 2014, PHP 5.6.0 Alpha 3
-
-- Core
-  . Expose get_debug_info class hook as __debugInfo() magic method. (Sara)
-  . Implemented unified default encoding
-    (RFC: https://wiki.php.net/rfc/default_encoding). (Yasuo Ohgaki)
-
-- Curl
-  . Check for openssl.cafile ini directive when loading CA certs. (Daniel Lowrey)
-  . Remove cURL close policy related constants as these have no effect and are
-    no longer used in libcurl. (Chris Wright)
-
->>>>>>> 8d1ec381
 - Fileinfo
   . Upgraded to libmagic-5.17 (Anatol)
   . Fixed bug #66731 (file: infinite recursion). (CVE-2014-1943) (Remi)
