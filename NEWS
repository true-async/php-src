--- conflicted
+++ resolved
@@ -29,15 +29,11 @@
   . Fixed bug #80889 (Cannot set save handler when save_handler is invalid).
     (cmb)
 
-<<<<<<< HEAD
-01 Apr 2021, PHP 8.0.4
-=======
 - SOAP:
   . Fixed bug #69668 (SOAP special XML characters in namespace URIs not
     encoded). (cmb)
 
-01 Apr 2021, PHP 7.4.17
->>>>>>> 75cb6782
+01 Apr 2021, PHP 8.0.4
 
 - Core:
   . Fixed bug #75776 (Flushing streams with compression filter is broken). (cmb)
