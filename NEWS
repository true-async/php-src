--- conflicted
+++ resolved
@@ -3,15 +3,12 @@
 ?? ??? 2020, PHP 7.4.8
 
 - Core:
-<<<<<<< HEAD
   . Fixed bug #79595 (zend_init_fpu() alters FPU precision). (cmb, Nikita)
+  . Fixed bug #79650 (php-win.exe 100% cpu lockup). (cmb)
 
 - phpdbg:
   . Fixed bug #73926 (phpdbg will not accept input on restart execution). (cmb)
   . Fixed several mostly Windows related phpdbg bugs. (cmb)
-=======
-  . Fixed bug #79650 (php-win.exe 100% cpu lockup). (cmb)
->>>>>>> 923c45bd
 
 11 Jun 2020, PHP 7.4.7
 
