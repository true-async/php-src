PHP                                                                        NEWS
|||||||||||||||||||||||||||||||||||||||||||||||||||||||||||||||||||||||||||||||

?? ??? ????, PHP 7.4.2

- Core:
  . Fixed bug #79022 (class_exists returns True for classes that are not ready
    to be used). (Laruence)
  . Fixed bug #78929 (plus signs in cookie values are converted to spaces).
    (Alexey Kachalin)
  . Fixed bug #78973 (Destructor during CV freeing causes segfault if opline
    never saved). (Nikita)
  . Fixed bug #78776 (Abstract method implementation from trait does not check
    "static"). (Nikita)
  . Fixed bug #78999 (Cycle leak when using function result as temporary).
    (Dmitry)
  . Fixed bug #79008 (General performance regression with PHP 7.4 on Windows).
    (cmb)

- CURL:
  . Fixed bug #79033 (Curl timeout error with specific url and post). (cmb)

<<<<<<< HEAD
- Exif:
  . Fixed bug #79046 (NaN to int cast undefined behavior in exif). (Nikita)
=======
- Date:
  . Fixed bug #79015 (undefined-behavior in php_date.c). (cmb)
>>>>>>> b48f2625

- Fileinfo:
  . Fixed bug #74170 (locale information change after mime_content_type).
    (Sergei Turchanov)

- Libxml:
  . Fixed bug #79029 (Use After Free's in XMLReader / XMLWriter). (Laruence)

- OPcache:
  . Fixed bug #78961 (erroneous optimization of re-assigned $GLOBALS). (Dmitry)
  . Fixed bug #78950 (Preloading trait method with static variables). (Nikita)
  . Fixed bug #78903 (Conflict in RTD key for closures results in crash).
    (Nikita)
  . Fixed bug #78986 (Opcache segfaults when inheriting ctor from immutable
    into mutable class). (Nikita)
  . Fixed bug #79040 (Warning Opcode handlers are unusable due to ASLR). (cmb)
  . Fixed bug #79055 (Typed property become unknown with OPcache file cache).
    (Nikita)

- Pcntl:
  . Fixed bug #78402 (Converting null to string in error message is bad DX).
    (SATŌ Kentarō)

- PDO_PgSQL:
  . Fixed bug #78983 (pdo_pgsql config.w32 cannot find libpq-fe.h). (SATŌ
    Kentarō)
  . Fixed bug #78980 (pgsqlGetNotify() overlooks dead connection). (SATŌ
    Kentarō)
  . Fixed bug #78982 (pdo_pgsql returns dead persistent connection). (SATŌ
    Kentarō)

- Session:
  . Fixed bug #79031 (Session unserialization problem). (Nikita)

- Sqlite3:
  . Fixed bug #79056 (sqlite does not respect PKG_CONFIG_PATH during
    compilation). (Nikita)

- Spl:
  . Fixed bug #78976 (SplFileObject::fputcsv returns -1 on failure). (cmb)

- Standard:
  . Fixed bug #79000 (Non-blocking socket stream reports EAGAIN as error).
    (Nikita)

18 Dec 2019, PHP 7.4.1

- Core:
  . Fixed bug #78810 (RW fetches do not throw "uninitialized property"
    exception). (Nikita)
  . Fixed bug #78868 (Calling __autoload() with incorrect EG(fake_scope) value).
    (Antony Dovgal, Dmitry)
  . Fixed bug #78296 (is_file fails to detect file). (cmb)
  . Fixed bug #78883 (fgets(STDIN) fails on Windows). (cmb)
  . Fixed bug #78898 (call_user_func(['parent', ...]) fails while other
    succeed). (Nikita)
  . Fixed bug #78904 (Uninitialized property triggers __get()). (Nikita)
  . Fixed bug #78926 (Segmentation fault on Symfony cache:clear). (Nikita)

- GD:
  . Fixed bug #78849 (GD build broken with -D SIGNED_COMPARE_SLOW). (cmb)
  . Fixed bug #78923 (Artifacts when convoluting image with transparency).
    (wilson chen)

- FPM:
  . Fixed bug #76601 (Partially working php-fpm ater incomplete reload).
    (Maksim Nikulin)
  . Fixed bug #78889 (php-fpm service fails to start). (Jakub Zelenka)
  . Fixed bug #78916 (php-fpm 7.4.0 don't send mail via mail()).
    (Jakub Zelenka)

- Intl:
  . Implemented FR #78912 (INTL Support for accounting format). (cmb)

- Mysqlnd:
  . Fixed bug #78823 (ZLIB_LIBS not added to EXTRA_LIBS). (Arjen de Korte)

- OPcache:
  . Fixed $x = (bool)$x; with opcache (should emit undeclared variable notice).
    (Tyson Andre)
  . Fixed bug #78935 (Preloading removes classes that have dependencies).
    (Nikita, Dmitry)

- PCRE:
  . Fixed bug #78853 (preg_match() may return integer > 1). (cmb)

- Reflection:
  . Fixed bug #78895 (Reflection detects abstract non-static class as abstract
    static. IS_IMPLICIT_ABSTRACT is not longer used). (Dmitry)

- Standard:
  . Fixed bug #77638 (var_export'ing certain class instances segfaults). (cmb)
  . Fixed bug #78840 (imploding $GLOBALS crashes). (cmb)
  . Fixed bug #78833 (Integer overflow in pack causes out-of-bound access).
    (cmb)
  . Fixed bug #78814 (strip_tags allows / in tag name => whitelist bypass).
    (cmb)

28 Nov 2019, PHP 7.4.0

- Core:
  . Implemented RFC: Deprecate curly brace syntax for accessing array elements
    and string offsets.
    https://wiki.php.net/rfc/deprecate_curly_braces_array_access (Andrey Gromov)
  . Implemented RFC: Deprecations for PHP 7.4.
    https://wiki.php.net/rfc/deprecations_php_7_4 (Kalle, Nikita)
  . Fixed bug #52752 (Crash when lexing). (Nikita)
  . Fixed bug #60677 (CGI doesn't properly validate shebang line contains #!).
    (Nikita)
  . Fixed bug #71030 (Self-assignment in list() may have inconsistent behavior).
    (Nikita)
  . Fixed bug #72530 (Use After Free in GC with Certain Destructors). (Nikita)
  . Fixed bug #75921 (Inconsistent: No warning in some cases when stdObj is
    created on the fly). (David Walker)
  . Implemented FR #76148 (Add array_key_exists() to the list of specially
    compiled functions). (Majkl578)
  . Fixed bug #76430 (__METHOD__ inconsistent outside of method).
    (Ryan McCullagh, Nikita)
  . Fixed bug #76451 (Aliases during inheritance type checks affected by
    opcache). (Nikita)
  . Implemented FR #77230 (Support custom CFLAGS and LDFLAGS from environment).
    (cmb)
  . Fixed bug #77345 (Stack Overflow caused by circular reference in garbage
    collection). (Alexandru Patranescu, Nikita, Dmitry)
  . Fixed bug #77812 (Interactive mode does not support PHP 7.3-style heredoc).
    (cmb, Nikita)
  . Fixed bug #77877 (call_user_func() passes $this to static methods).
    (Dmitry)
  . Fixed bug #78066 (PHP eats the first byte of a program that comes from
    process substitution). (Nikita)
  . Fixed bug #78151 (Segfault caused by indirect expressions in PHP 7.4a1).
    (Nikita)
  . Fixed bug #78154 (SEND_VAR_NO_REF does not always send reference). (Nikita)
  . Fixed bug #78182 (Segmentation fault during by-reference property
    assignment). (Nikita)
  . Fixed bug #78212 (Segfault in built-in webserver). (cmb)
  . Fixed bug #78220 (Can't access OneDrive folder). (cmb, ab)
  . Fixed bug #78226 (Unexpected __set behavior with typed properties). (Nikita)
  . Fixed bug #78239 (Deprecation notice during string conversion converted to
    exception hangs). (Nikita)
  . Fixed bug #78335 (Static properties/variables containing cycles report as
    leak). (Nikita)
  . Fixed bug #78340 (Include of stream wrapper not reading whole file).
    (Nikita)
  . Fixed bug #78344 (Segmentation fault on zend_check_protected). (Nikita)
  . Fixed bug #78356 (Array returned from ArrayAccess is incorrectly unpacked
    as argument). (Nikita)
  . Fixed bug #78379 (Cast to object confuses GC, causes crash). (Dmitry)
  . Fixed bug #78386 (fstat mode has unexpected value on PHP 7.4). (cmb)
  . Fixed bug #78396 (Second file_put_contents in Shutdown hangs script).
    (Nikita)
  . Fixed bug #78406 (Broken file includes with user-defined stream filters).
    (Nikita)
  . Fixed bug #78438 (Corruption when __unserializing deeply nested structures).
    (cmb, Nikita)
  . Fixed bug #78441 (Parse error due to heredoc identifier followed by digit).
    (cmb)
  . Fixed bug #78454 (Consecutive numeric separators cause OOM error).
    (Theodore Brown)
  . Fixed bug #78460 (PEAR installation failure). (Peter Kokot, L. Declercq)
  . Fixed bug #78531 (Crash when using undefined variable as object). (Dmitry)
  . Fixed bug #78535 (auto_detect_line_endings value not parsed as bool).
    (bugreportuser)
  . Fixed bug #78604 (token_get_all() does not properly tokenize FOO<?php with
    short_open_tag=0). (Nikita)
  . Fixed bug #78614 (Does not compile with DTRACE anymore).
    (tz at FreeBSD dot org)
  . Fixed bug #78620 (Out of memory error). (cmb, Nikita)
  . Fixed bug #78632 (method_exists() in php74 works differently from php73 in
    checking priv. methods). (Nikita)
  . Fixed bug #78644 (SEGFAULT in ZEND_UNSET_OBJ_SPEC_VAR_CONST_HANDLER).
    (Nikita)
  . Fixed bug #78658 (Memory corruption using Closure::bindTo). (Nikita)
  . Fixed bug #78656 (Parse errors classified as highest log-level). (Erik
    Lundin)
  . Fixed bug #78662 (stream_write bad error detection). (Remi)
  . Fixed bug #78768 (redefinition of typedef zend_property_info). (Nikita)
  . Fixed bug #78788 (./configure generates invalid php_version.h). (max)
  . Fixed incorrect usage of QM_ASSIGN instruction. It must not return IS_VAR.
    As a side effect, this allowed passing left hand list() "by reference",
    instead of compile-time error. (Dmitry)

- CLI:
  . The built-in CLI server now reports the request method in log files.
    (Simon Welsh)

- COM:
  . Deprecated registering of case-insensitive constants from typelibs. (cmb)
  . Fixed bug #78650 (new COM Crash). (cmb)
  . Fixed bug #78694 (Appending to a variant array causes segfault). (cmb)

- CURL:
  . Fixed bug #76480 (Use curl_multi_wait() so that timeouts are respected).
    (Pierrick)
  . Implemented FR #77711 (CURLFile should support UNICODE filenames). (cmb)
  . Deprecated CURLPIPE_HTTP1. (cmb)
  . Deprecated $version parameter of curl_version(). (cmb)

- Date:
  . Updated timelib to 2018.02. (Derick)
  . Fixed bug #69044 (discrepency between time and microtime). (krakjoe)
  . Fixed bug #70153 (\DateInterval incorrectly unserialized). (Maksim Iakunin)
  . Fixed bug #75232 (print_r of DateTime creating side-effect). (Nikita)
  . Fixed bug #78383 (Casting a DateTime to array no longer returns its
    properties). (Nikita)
  . Fixed bug #78751 (Serialising DatePeriod converts DateTimeImmutable). (cmb)

- Exif:
  . Fixed bug #78333 (Exif crash (bus error) due to wrong alignment and
    invalid cast). (Nikita)
  . Fixed bug #78256 (heap-buffer-overflow on exif_process_user_comment).
    (CVE-2019-11042) (Stas)
  . Fixed bug #78222 (heap-buffer-overflow on exif_scan_thumbnail).
    (CVE-2019-11041) (Stas)

- Fileinfo:
  . Fixed bug #78075 (finfo_file treats JSON file as text/plain). (Anatol)
  . Fixed bug #78183 (finfo_file shows wrong mime-type for .tga file).
   (Anatol)

- Filter:
  . The filter extension no longer has the --with-pcre-dir on Unix builds,
    allowing the extension to be once more compiled as shared using
    ./configure. (Kalle)

- FFI:
  . Added FFI extension. (Dmitry)
  . Fixed bug #78488 (OOB in ZEND_FUNCTION(ffi_trampoline)). (Dmitry)
  . Fixed bug #78543 (is_callable() on FFI\CData throws Exception). (cmb)
  . Fixed bug #78716 (Function name mangling is wrong for some parameter
    types). (cmb)
  . Fixed bug #78762 (Failing FFI::cast() may leak memory). (cmb)
  . Fixed bug #78761 (Zend memory heap corruption with preload and casting).
    (cmb)
  . Implement FR #78270 (Support __vectorcall convention with FFI). (cmb)
  . Added missing FFI::isNull(). (Philip Hofstetter)

- FPM:
  . Implemented FR #72510 (systemd service should be hardened). (Craig Andrews)
  . Fixed bug #74083 (master PHP-fpm is stopped on multiple reloads).
    (Maksim Nikulin)
  . Fixed bug #78334 (fpm log prefix message includes wrong stdout/stderr
    notation). (Tsuyoshi Sadakata)
  . Fixed bug #78599 (env_path_info underflow in fpm_main.c can lead to RCE).
    (CVE-2019-11043) (Jakub Zelenka)

- GD:
  . Implemented the scatter filter (IMG_FILTER_SCATTER). (Kalle)
  . The bundled libgd behaves now like system libgd wrt. IMG_CROP_DEFAULT never
    falling back to IMG_CROP_SIDES.
  . The default $mode parameter of imagecropauto() has been changed to
    IMG_CROP_DEFAULT; passing -1 is now deprecated.
  . Added support for aspect ratio preserving scaling to a fixed height for
    imagescale(). (Andreas Treichel)
  . Added TGA read support. (cmb)
  . Fixed bug #73291 (imagecropauto() $threshold differs from external libgd).
    (cmb)
  . Fixed bug #76324 (cannot detect recent versions of freetype with
    pkg-config). (Eli Schwartz)
  . Fixed bug #78314 (missing freetype support/functions with external gd).
    (Remi)

- GMP:
  . Fixed bug #78574 (broken shared build). (Remi)

- Hash:
  . The hash extension is now an integral part of PHP and cannot be disabled
    as per RFC: https://wiki.php.net/rfc/permanent_hash_ext. (Kalle)
  . Implemented FR #71890 (crc32c checksum algorithm). (Andrew Brampton)

- Iconv:
  . Fixed bug #78342 (Bus error in configure test for iconv //IGNORE). (Rainer
    Jung)
  . Fixed bug #78642 (Wrong libiconv version displayed). (gedas at martynas,
    cmb).

- Libxml:
  . Fixed bug #78279 (libxml_disable_entity_loader settings is shared between
    requests (cgi-fcgi)). (Nikita)

- InterBase:
  . Unbundled the InterBase extension and moved it to PECL. (Kalle)

- Intl:
  . Raised requirements to ICU ≥ 50.1. (cmb)
  . Changed ResourceBundle to implement Countable. (LeSuisse)
  . Changed default of $variant parameter of idn_to_ascii() and idn_to_utf8().
    (cmb)

- LDAP:
  . Deprecated ldap_control_paged_result_response and ldap_control_paged_result

- LiteSpeed:
  . Updated to LiteSpeed SAPI V7.5 (Fixed clean shutdown). (George Wang)
  . Updated to LiteSpeed SAPI V7.4.3 (increased response header count limit from
    100 to 1000, added crash handler to cleanly shutdown PHP request, added
    CloudLinux mod_lsapi mode). (George Wang)
  . Fixed bug #76058 (After "POST data can't be buffered", using php://input
    makes huge tmp files). (George Wang)

- MBString:
  . Fixed bug #77907 (mb-functions do not respect default_encoding). (Nikita)
  . Fixed bug #78579 (mb_decode_numericentity: args number inconsistency).
    (cmb)
  . Fixed bug #78609 (mb_check_encoding() no longer supports stringable
    objects). (cmb)

- MySQLi:
  . Fixed bug #67348 (Reading $dbc->stat modifies $dbc->affected_rows).
    (Derick)
  . Fixed bug #76809 (SSL settings aren't respected when persistent connections
    are used). (fabiomsouto)
  . Fixed bug #78179 (MariaDB server version incorrectly detected). (cmb)
  . Fixed bug #78213 (Empty row pocket). (cmb)

- MySQLnd:
  . Fixed connect_attr issues and added the _server_host connection attribute.
    (Qianqian Bu)
  . Fixed bug #60594 (mysqlnd exposes 160 lines of stats in phpinfo). (PeeHaa)

- ODBC:
  . Fixed bug #78473 (odbc_close() closes arbitrary resources). (cmb)

- Opcache:
  . Implemented preloading RFC: https://wiki.php.net/rfc/preload. (Dmitry)
  . Add opcache.preload_user INI directive. (Dmitry)
  . Added new INI directive opcache.cache_id (Windows only). (cmb)
  . Fixed bug #78106 (Path resolution fails if opcache disabled during request).
    (Nikita)
  . Fixed bug #78175 (Preloading segfaults at preload time and at runtime).
    (Dmitry)
  . Fixed bug #78202 (Opcache stats for cache hits are capped at 32bit NUM).
    (cmb)
  . Fixed bug #78271 (Invalid result of if-else). (Nikita)
  . Fixed bug #78341 (Failure to detect smart branch in DFA pass). (Nikita)
  . Fixed bug #78376 (Incorrect preloading of constant static properties).
    (Dmitry)
  . Fixed bug #78429 (opcache_compile_file(__FILE__); segfaults). (cmb)
  . Fixed bug #78512 (Cannot make preload work). (Dmitry)
  . Fixed bug #78514 (Preloading segfaults with inherited typed property).
    (Nikita)
  . Fixed bug #78654 (Incorrectly computed opcache checksum on files with
    non-ascii characters). (mhagstrand)

- OpenSSL:
  . Added TLS 1.3 support to streams including new tlsv1.3 stream.
    (Codarren Velvindron, Jakub Zelenka)
  . Added openssl_x509_verify function. (Ben Scholzen)
  . openssl_random_pseudo_bytes() now throws in error conditions.
    (Sammy Kaye Powers)
  . Changed the default config path (Windows only). (cmb)
  . Fixed bug #78231 (Segmentation fault upon stream_socket_accept of exported
    socket-to-stream). (Nikita)
  . Fixed bug #78391 (Assertion failure in openssl_random_pseudo_bytes).
    (Nikita)
  . Fixed bug #78775 (TLS issues from HTTP request affecting other encrypted
    connections). (Nikita)

- Pcntl:
  . Fixed bug #77335 (PHP is preventing SIGALRM from specifying SA_RESTART).
    (Nikita)

- PCRE:
  . Implemented FR #77094 (Support flags in preg_replace_callback). (Nikita)
  . Fixed bug #72685 (Repeated UTF-8 validation of same string in UTF-8 mode).
    (Nikita)
  . Fixed bug #73948 (Preg_match_all should return NULLs on trailing optional
    capture groups).
  . Fixed bug #78338 (Array cross-border reading in PCRE). (cmb)
  . Fixed bug #78349 (Bundled pcre2 library missing LICENCE file). (Peter Kokot)

- PDO:
  . Implemented FR #71885 (Allow escaping question mark placeholders).
    https://wiki.php.net/rfc/pdo_escape_placeholders (Matteo)
  . Fixed bug #77849 (Disable cloning of PDO handle/connection objects).
    (camporter)
  . Implemented FR #78033 (PDO - support username & password specified in
    DSN). (sjon)

- PDO_Firebird:
  . Implemented FR #65690 (PDO_Firebird should also support dialect 1).
    (Simonov Denis)
  . Implemented FR #77863 (PDO firebird support type Boolean in input
    parameters). (Simonov Denis)

- PDO_MySQL:
  . Fixed bug #41997 (SP call yields additional empty result set). (cmb)
  . Fixed bug #78623 (Regression caused by "SP call yields additional empty
    result set"). (cmb)

- PDO_OCI:
  . Support Oracle Database tracing attributes ACTION, MODULE,
    CLIENT_INFO, and CLIENT_IDENTIFIER. (Cameron Porter)
  . Implemented FR #76908 (PDO_OCI getColumnMeta() not implemented).
    (Valentin Collet, Chris Jones, Remi)

- PDO_SQLite:
  . Implemented sqlite_stmt_readonly in PDO_SQLite. (BohwaZ)
  . Raised requirements to SQLite 3.5.0. (cmb)
  . Fixed bug #78192 (SegFault when reuse statement after schema has changed).
    (Vincent Quatrevieux)
  . Fixed bug #78348 (Remove -lrt from pdo_sqlite.so). (Peter Kokot)

- Phar:
  . Fixed bug #77919 (Potential UAF in Phar RSHUTDOWN). (cmb)

- phpdbg:
  . Fixed bug #76596 (phpdbg support for display_errors=stderr). (kabel)
  . Fixed bug #76801 (too many open files). (alekitto)
  . Fixed bug #77800 (phpdbg segfaults on listing some conditional breakpoints).
    (krakjoe)
  . Fixed bug #77805 (phpdbg build fails when readline is shared). (krakjoe)

- Recode:
  . Unbundled the recode extension. (cmb)

- Reflection:
  . Fixed bug #76737 (Unserialized reflection objects are broken, they
    shouldn't be serializable). (Nikita)
  . Fixed bug #78263 (\ReflectionReference::fromArrayElement() returns null
    while item is a reference). (Nikita)
  . Fixed bug #78410 (Cannot "manually" unserialize class that is final and
    extends an internal one). (Nikita)
  . Fixed bug #78697 (ReflectionClass::implementsInterface - inaccurate error
    message with traits). (villfa)
  . Fixed bug #78774 (ReflectionNamedType on Typed Properties Crash). (Nikita)

- Session:
  . Fixed bug #78624 (session_gc return value for user defined session
    handlers). (bshaffer)

- SimpleXML:
  . Implemented FR #65215 (SimpleXMLElement could register as implementing
    Countable). (LeSuisse)
  . Fixed bug #75245 (Don't set content of elements with only whitespaces).
    (eriklundin)

- Sockets:
  . Fixed bug #67619 (Validate length on socket_write). (thiagooak)
  . Fixed bug #78665 (Multicasting may leak memory). (cmb)

- sodium:
  . Fixed bug #77646 (sign_detached() strings not terminated). (Frank)
  . Fixed bug #78510 (Partially uninitialized buffer returned by
    sodium_crypto_generichash_init()). (Frank Denis, cmb)
  . Fixed bug #78516 (password_hash(): Memory cost is not in allowed range).
    (cmb, Nikita)

- SPL:
  . Fixed bug #77518 (SeekableIterator::seek() should accept 'int' typehint as
    documented). (Nikita)
  . Fixed bug #78409 (Segfault when creating instance of ArrayIterator without
    constructor). (Nikita)
  . Fixed bug #78436 (Missing addref in SplPriorityQueue EXTR_BOTH mode).
    (Nikita)
  . Fixed bug #78456 (Segfault when serializing SplDoublyLinkedList). (Nikita)

- SQLite3:
  . Unbundled libsqlite. (cmb)
  . Raised requirements to SQLite 3.7.4. (cmb)
  . Forbid (un)serialization of SQLite3, SQLite3Stmt and SQLite3Result. (cmb)
  . Added support for the SQLite @name notation. (cmb, BohwaZ)
  . Added SQLite3Stmt::getSQL() to retrieve the SQL of the statement. (Bohwaz)
  . Implement FR ##70950 (Make SQLite3 Online Backup API available). (BohwaZ)

- Standard:
  . Implemented password hashing registry RFC:
    https://wiki.php.net/rfc/password_registry. (Sara)
  . Implemented RFC where password_hash() has argon2i(d) implementations from
    ext/sodium when PHP is built without libargon:
    https://wiki.php.net/rfc/sodium.argon.hash (Sara)
  . Implemented FR #38301 (field enclosure behavior in fputcsv). (cmb)
  . Implemented FR #51496 (fgetcsv should take empty string as an escape). (cmb)
  . Fixed bug #73535 (php_sockop_write() returns 0 on error, can be used to
    trigger Denial of Service). (Nikita)
  . Fixed bug #74764 (Bindto IPv6 works with file_get_contents but fails with
    stream_socket_client). (Ville Hukkamäki)
  . Fixed bug #76859 (stream_get_line skips data if used with data-generating
    filter). (kkopachev)
  . Implemented FR #77377 (No way to handle CTRL+C in Windows). (Anatol)
  . Fixed bug #77930 (stream_copy_to_stream should use mmap more often).
    (Nikita)
  . Implemented FR #78177 (Make proc_open accept command array). (Nikita)
  . Fixed bug #78208 (password_needs_rehash() with an unknown algo should always
    return true). (Sara)
  . Fixed bug #78241 (touch() does not handle dates after 2038 in PHP 64-bit). (cmb)
  . Fixed bug #78282 (atime and mtime mismatch). (cmb)
  . Fixed bug #78326 (improper memory deallocation on stream_get_contents()
    with fixed length buffer). (Albert Casademont)
  . Fixed bug #78346 (strip_tags no longer handling nested php tags). (cmb)
  . Fixed bug #78506 (Error in a php_user_filter::filter() is not reported).
    (Nikita)
  . Fixed bug #78549 (Stack overflow due to nested serialized input). (Nikita)
  . Fixed bug #78759 (array_search in $GLOBALS). (Nikita)

- Testing:
  . Fixed bug #78684 (PCRE bug72463_2 test is sending emails on Linux). (cmb)

- Tidy:
  . Added TIDY_TAG_* constants for HTML5 elements. (cmb)
  . Fixed bug #76736 (wrong reflection for tidy_get_head, tidy_get_html,
    tidy_get_root, and tidy_getopt) (tandre)

- WDDX:
  . Deprecated and unbundled the WDDX extension. (cmb)

- Zip:
  . Fixed bug #78641 (addGlob can modify given remove_path value). (cmb)

21 Nov 2019, PHP 7.3.12

- Core:
  . Fixed bug #78658 (Memory corruption using Closure::bindTo). (Nikita)
  . Fixed bug #78656 (Parse errors classified as highest log-level). (Erik
    Lundin)
  . Fixed bug #78752 (Segfault if GC triggered while generator stack frame is
    being destroyed). (Nikita)
  . Fixed bug #78689 (Closure::fromCallable() doesn't handle
    [Closure, '__invoke']). (Nikita)

- COM:
  . Fixed bug #78694 (Appending to a variant array causes segfault). (cmb)

- Date:
  . Fixed bug #70153 (\DateInterval incorrectly unserialized). (Maksim Iakunin)
  . Fixed bug #78751 (Serialising DatePeriod converts DateTimeImmutable). (cmb)

- Iconv:
  . Fixed bug #78642 (Wrong libiconv version displayed). (gedas at martynas,
    cmb).

- OpCache:
  . Fixed bug #78654 (Incorrectly computed opcache checksum on files with
    non-ascii characters). (mhagstrand)
  . Fixed bug #78747 (OpCache corrupts custom extension result). (Nikita)

- OpenSSL:
  . Fixed bug #78775 (TLS issues from HTTP request affecting other encrypted
    connections). (Nikita)

- Reflection:
  . Fixed bug #78697 (ReflectionClass::ImplementsInterface - inaccurate error
    message with traits). (villfa)

- Sockets:
  . Fixed bug #78665 (Multicasting may leak memory). (cmb)

24 Oct 2019, PHP 7.3.11

- Core:
  . Fixed bug #78535 (auto_detect_line_endings value not parsed as bool).
    (bugreportuser)
  . Fixed bug #78620 (Out of memory error). (cmb, Nikita)

- Exif :
  . Fixed bug #78442 ('Illegal component' on exif_read_data since PHP7)
	(Kalle)

- FPM:
  . Fixed bug #78599 (env_path_info underflow in fpm_main.c can lead to RCE).
    (CVE-2019-11043) (Jakub Zelenka)
  . Fixed bug #78413 (request_terminate_timeout does not take effect after
    fastcgi_finish_request). (Sergei Turchanov)

- MBString:
  . Fixed bug #78633 (Heap buffer overflow (read) in mb_eregi). (cmb)
  . Fixed bug #78579 (mb_decode_numericentity: args number inconsistency).
    (cmb)
  . Fixed bug #78609 (mb_check_encoding() no longer supports stringable
    objects). (cmb)

- MySQLi:
  . Fixed bug #76809 (SSL settings aren't respected when persistent connections
    are used). (fabiomsouto)

- Mysqlnd:
  . Fixed bug #78525 (Memory leak in pdo when reusing native prepared
    statements). (Nikita)

- PCRE:
  . Fixed bug #78272 (calling preg_match() before pcntl_fork() will freeze
    child process). (Nikita)

- PDO_MySQL:
  . Fixed bug #78623 (Regression caused by "SP call yields additional empty
    result set"). (cmb)

- Session:
  . Fixed bug #78624 (session_gc return value for user defined session
    handlers). (bshaffer)

- Standard:
  . Fixed bug #76342 (file_get_contents waits twice specified timeout).
    (Thomas Calvet)
  . Fixed bug #78612 (strtr leaks memory when integer keys are used and the
    subject string shorter). (Nikita)
  . Fixed bug #76859 (stream_get_line skips data if used with data-generating
    filter). (kkopachev)

- Zip:
  . Fixed bug #78641 (addGlob can modify given remove_path value). (cmb)

26 Sep 2019, PHP 7.3.10

- Core:
  . Fixed bug #78220 (Can't access OneDrive folder). (cmb, ab)
  . Fixed bug #77922 (Double release of doc comment on inherited shadow
    property). (Nikita)
  . Fixed bug #78441 (Parse error due to heredoc identifier followed by digit).
    (cmb)
  . Fixed bug #77812 (Interactive mode does not support PHP 7.3-style heredoc).
    (cmb, Nikita)

- FastCGI:
  . Fixed bug #78469 (FastCGI on_accept hook is not called when using named
    pipes on Windows). (Sergei Turchanov)

- FPM:
  . Fixed bug #78334 (fpm log prefix message includes wrong stdout/stderr
    notation). (Tsuyoshi Sadakata)

- Intl:
  . Ensure IDNA2003 rules are used with idn_to_ascii() and idn_to_utf8()
    when requested. (Sara)

- MBString:
  . Fixed bug #78559 (Heap buffer overflow in mb_eregi). (cmb)

- MySQLnd:
  . Fixed connect_attr issues and added the _server_host connection attribute.
    (Qianqian Bu)

- ODBC:
  . Fixed bug #78473 (odbc_close() closes arbitrary resources). (cmb)

- PDO_MySQL:
  . Fixed bug #41997 (SP call yields additional empty result set). (cmb)

- sodium:
  . Fixed bug #78510 (Partially uninitialized buffer returned by
    sodium_crypto_generichash_init()). (Frank Denis, cmb)

29 Aug 2019, PHP 7.3.9

- Core:
  . Fixed bug #78363 (Buffer overflow in zendparse). (Nikita)
  . Fixed bug #78379 (Cast to object confuses GC, causes crash). (Dmitry)
  . Fixed bug #78412 (Generator incorrectly reports non-releasable $this as GC
    child). (Nikita)

- Curl:
  . Fixed bug #77946 (Bad cURL resources returned by curl_multi_info_read()).
    (Abyr Valg)

- Exif:
  . Fixed bug #78333 (Exif crash (bus error) due to wrong alignment and
    invalid cast). (Nikita)

- FPM:
  . Fixed bug #77185 (Use-after-free in FPM master event handling).
    (Maksim Nikulin)

- Iconv:
  . Fixed bug #78342 (Bus error in configure test for iconv //IGNORE). (Rainer
    Jung)

- LiteSpeed:
  . Updated to LiteSpeed SAPI V7.5 (Fixed clean shutdown). (George Wang)

- MBString:
  . Fixed bug #78380 (Oniguruma 6.9.3 fixes CVEs). (CVE-2019-13224) (Stas)

- MySQLnd:
  . Fixed bug #78179 (MariaDB server version incorrectly detected). (cmb)
  . Fixed bug #78213 (Empty row pocket). (cmb)

- Opcache:
  . Fixed bug #77191 (Assertion failure in dce_live_ranges() when silencing is
    used). (Nikita)

- Standard:
  . Fixed bug #69100 (Bus error from stream_copy_to_stream (file -> SSL stream)
    with invalid length). (Nikita)
  . Fixed bug #78282 (atime and mtime mismatch). (cmb)
  . Fixed bug #78326 (improper memory deallocation on stream_get_contents()
    with fixed length buffer). (Albert Casademont)
  . Fixed bug #78346 (strip_tags no longer handling nested php tags). (cmb)

01 Aug 2019, PHP 7.3.8

- Core:
  . Added syslog.filter=raw option. (Erik Lundin)
  . Fixed bug #78212 (Segfault in built-in webserver). (cmb)

- Date:
  . Fixed bug #69044 (discrepency between time and microtime). (krakjoe)
  . Updated timelib to 2018.02. (Derick)

- EXIF:
  . Fixed bug #78256 (heap-buffer-overflow on exif_process_user_comment).
    (CVE-2019-11042) (Stas)
  . Fixed bug #78222 (heap-buffer-overflow on exif_scan_thumbnail).
    (CVE-2019-11041) (Stas)

- FTP:
  . Fixed bug #78039 (FTP with SSL memory leak). (Nikita)

- Libxml:
  . Fixed bug #78279 (libxml_disable_entity_loader settings is shared between
    requests (cgi-fcgi)). (Nikita)

- LiteSpeed:
  . Updated to LiteSpeed SAPI V7.4.3 (increased response header count limit from
    100 to 1000, added crash handler to cleanly shutdown PHP request, added
    CloudLinux mod_lsapi mode). (George Wang)
  . Fixed bug #76058 (After "POST data can't be buffered", using php://input
    makes huge tmp files). (George Wang)

- Openssl:
  . Fixed bug #78231 (Segmentation fault upon stream_socket_accept of exported
    socket-to-stream). (Nikita)

- Opcache:
  . Fixed bug #78189 (file cache strips last character of uname hash). (cmb)
  . Fixed bug #78202 (Opcache stats for cache hits are capped at 32bit NUM).
    (cmb)
  . Fixed bug #78271 (Invalid result of if-else). (Nikita)
  . Fixed bug #78291 (opcache_get_configuration doesn't list all directives).
    (Andrew Collington)
  . Fixed bug #78341 (Failure to detect smart branch in DFA pass). (Nikita)

- PCRE:
  . Fixed bug #78197 (PCRE2 version check in configure fails for "##.##-xxx"
    version strings). (pgnet, Peter Kokot)
  . Fixed bug #78338 (Array cross-border reading in PCRE). (cmb)

- PDO_Sqlite:
  . Fixed bug #78192 (SegFault when reuse statement after schema has changed).
    (Vincent Quatrevieux)

- Phar:
  . Fixed bug #77919 (Potential UAF in Phar RSHUTDOWN). (cmb)

- Phpdbg:
  . Fixed bug #78297 (Include unexistent file memory leak). (Nikita)

- SQLite:
  . Upgraded to SQLite 3.28.0. (cmb)

- Standard:
  . Fixed bug #78241 (touch() does not handle dates after 2038 in PHP 64-bit). (cmb)
  . Fixed bug #78269 (password_hash uses weak options for argon2). (Remi)

04 Jul 2019, PHP 7.3.7

- Core:
  . Fixed bug #76980 (Interface gets skipped if autoloader throws an exception).
    (Nikita)

- DOM:
  . Fixed bug #78025 (segfault when accessing properties of DOMDocumentType).
    (cmb)

- MySQLi:
  . Fixed bug #77956 (When mysqli.allow_local_infile = Off, use a meaningful
    error message). (Sjon Hortensius)
  . Fixed bug #38546 (bindParam incorrect processing of bool types).
    (camporter)

- MySQLnd:
  . Fixed bug #77955 (Random segmentation fault in mysqlnd from php-fpm).
    (Nikita)

- Opcache:
  . Fixed bug #78015 (Incorrect evaluation of expressions involving partials
    arrays in SCCP). (Nikita)
  . Fixed bug #78106 (Path resolution fails if opcache disabled during request).
    (Nikita)

- OpenSSL:
  . Fixed bug #78079 (openssl_encrypt_ccm.phpt fails with OpenSSL 1.1.1c).
    (Jakub Zelenka)

- phpdbg:
  . Fixed bug #78050 (SegFault phpdbg + opcache on include file twice).
    (Nikita)

- Sockets:
  . Fixed bug #78038 (Socket_select fails when resource array contains
    references). (Nikita)

- Sodium:
  . Fixed bug #78114 (segfault when calling sodium_* functions from eval). (cmb)

- Standard:
  . Fixed bug #77135 (Extract with EXTR_SKIP should skip $this).
    (Craig Duncan, Dmitry)
  . Fixed bug #77937 (preg_match failed). (cmb, Anatol)

- Zip:
  . Fixed bug #76345 (zip.h not found). (Michael Maroszek)

30 May 2019, PHP 7.3.6

- cURL:
  . Implemented FR #72189 (Add missing CURL_VERSION_* constants). (Javier
    Spagnoletti)

- Date:
  . Fixed bug #77909 (DatePeriod::__construct() with invalid recurrence count
    value). (Ignace Nyamagana Butera)

- EXIF:
  . Fixed bug #77988 (heap-buffer-overflow on php_jpg_get16).
    (CVE-2019-11040) (Stas)

- FPM:
  . Fixed bug #77934 (php-fpm kill -USR2 not working). (Jakub Zelenka)
  . Fixed bug #77921 (static.php.net doesn't work anymore). (Peter Kokot)

- GD:
  . Fixed bug #77943 (imageantialias($image, false); does not work). (cmb)
  . Fixed bug #77973 (Uninitialized read in gdImageCreateFromXbm).
    (CVE-2019-11038) (cmb)

- Iconv:
  . Fixed bug #78069 (Out-of-bounds read in iconv.c:_php_iconv_mime_decode()
    due to integer overflow). (CVE-2019-11039). (maris dot adam)

- JSON:
  . Fixed bug #77843 (Use after free with json serializer). (Nikita)

- Opcache:
  . Fixed possible crashes, because of inconsistent PCRE cache and opcache
    SHM reset. (Alexey Kalinin, Dmitry)

- PDO_MySQL:
  . Fixed bug #77944 (Wrong meta pdo_type for bigint on LLP64). (cmb)

- Reflection:
  . Fixed bug #75186 (Inconsistent reflection of Closure:::__invoke()). (Nikita)

- Session:
  . Fixed bug #77911 (Wrong warning for session.sid_bits_per_character). (cmb)

- SOAP:
  . Fixed bug #77945 (Segmentation fault when constructing SoapClient with
    WSDL_CACHE_BOTH). (Nikita)

- SPL:
  . Fixed bug #77024 (SplFileObject::__toString() may return array). (Craig
    Duncan)

- SQLite:
  . Fixed bug #77967 (Bypassing open_basedir restrictions via file uris). (Stas)

- Standard:
  . Fixed bug #77931 (Warning for array_map mentions wrong type). (Nikita)
  . Fixed bug #78003 (strip_tags output change since PHP 7.3). (cmb)

02 May 2019, PHP 7.3.5

- Core:
  . Fixed bug #77903 (ArrayIterator stops iterating after offsetSet call).
    (Nikita)

- CLI:
  . Fixed bug #77794 (Incorrect Date header format in built-in server).
    (kelunik)

- EXIF
  . Fixed bug #77950 (Heap-buffer-overflow in _estrndup via exif_process_IFD_TAG).
    (CVE-2019-11036) (Stas)

- Interbase:
  . Fixed bug #72175 (Impossibility of creating multiple connections to
    Interbase with php 7.x). (Nikita)

- Intl:
  . Fixed bug #77895 (IntlDateFormatter::create fails in strict mode if $locale
    = null). (Nikita)

- LDAP:
  . Fixed bug #77869 (Core dump when using server controls) (mcmic)

- Mail
  . Fixed bug #77821 (Potential heap corruption in TSendMail()). (cmb)

- mbstring:
  . Implemented FR #72777 (Implement regex stack limits for mbregex functions).
    (Yasuo Ohgaki, Stas)

- MySQLi:
  . Fixed bug #77773 (Unbuffered queries leak memory - MySQLi / mysqlnd).
    (Nikita)

- PCRE:
  . Fixed bug #77827 (preg_match does not ignore \r in regex flags). (requinix,
    cmb)

- PDO:
  . Fixed bug #77849 (Disable cloning of PDO handle/connection objects).
    (camporter)

- phpdbg:
  . Fixed bug #76801 (too many open files). (alekitto)
  . Fixed bug #77800 (phpdbg segfaults on listing some conditional breakpoints).
    (krakjoe)
  . Fixed bug #77805 (phpdbg build fails when readline is shared). (krakjoe)

- Reflection:
  . Fixed bug #77772 (ReflectionClass::getMethods(null) doesn't work). (Nikita)
  . Fixed bug #77882 (Different behavior: always calls destructor). (Nikita)

- Standard:
  . Fixed bug #77793 (Segmentation fault in extract() when overwriting
    reference with itself). (Nikita)
  . Fixed bug #77844 (Crash due to null pointer in parse_ini_string with
    INI_SCANNER_TYPED). (Nikita)
  . Fixed bug #77853 (Inconsistent substr_compare behaviour with empty
    haystack). (Nikita)

04 Apr 2019, PHP 7.3.4

- Core:
  . Fixed bug #77738 (Nullptr deref in zend_compile_expr). (Laruence)
  . Fixed bug #77660 (Segmentation fault on break 2147483648). (Laruence)
  . Fixed bug #77652 (Anonymous classes can lose their interface information).
    (Nikita)
  . Fixed bug #77345 (Stack Overflow caused by circular reference in garbage
    collection). (Alexandru Patranescu, Nikita, Dmitry)
  . Fixed bug #76956 (Wrong value for 'syslog.filter' documented in php.ini).
    (cmb)

- Apache2Handler:
  . Fixed bug #77648 (BOM in sapi/apache2handler/php_functions.c). (cmb)

- Bcmath:
  . Fixed bug #77742 (bcpow() implementation related to gcc compiler
    optimization). (Nikita)

- CLI Server:
  . Fixed bug #77722 (Incorrect IP set to $_SERVER['REMOTE_ADDR'] on the
    localhost). (Nikita)

- COM:
  . Fixed bug #77578 (Crash when php unload). (cmb)

- EXIF:
  . Fixed bug #77753 (Heap-buffer-overflow in php_ifd_get32s). (CVE-2019-11034)
    (Stas)
  . Fixed bug #77831 (Heap-buffer-overflow in exif_iif_add_value).
    (CVE-2019-11035) (Stas)

- FPM:
  . Fixed bug #77677 (FPM fails to build on AIX due to missing WCOREDUMP).
    (Kevin Adler)

- GD:
  . Fixed bug #77700 (Writing truecolor images as GIF ignores interlace flag).
    (cmb)

- MySQLi:
  . Fixed bug #77597 (mysqli_fetch_field hangs scripts). (Nikita)

- Opcache:
  . Fixed bug #77743 (Incorrect pi node insertion for jmpznz with identical
    successors). (Nikita)

- PCRE:
  . Fixed bug #76127 (preg_split does not raise an error on invalid UTF-8).
    (Nikita)

- Phar:
  . Fixed bug #77697 (Crash on Big_Endian platform). (Laruence)

- phpdbg:
  . Fixed bug #77767 (phpdbg break cmd aliases listed in help do not match
    actual aliases). (Miriam Lauter)

- sodium:
  . Fixed bug #77646 (sign_detached() strings not terminated). (Frank)

- SQLite3:
  . Added sqlite3.defensive INI directive. (BohwaZ)

- Standard:
  . Fixed bug #77664 (Segmentation fault when using undefined constant in
    custom wrapper). (Laruence)
  . Fixed bug #77669 (Crash in extract() when overwriting extracted array).
    (Nikita)
  . Fixed bug #76717 (var_export() does not create a parsable value for
    PHP_INT_MIN). (Nikita)
  . Fixed bug #77765 (FTP stream wrapper should set the directory as
    executable). (Vlad Temian)

07 Mar 2019, PHP 7.3.3

- Core:
  . Fixed bug #77589 (Core dump using parse_ini_string with numeric sections).
    (Laruence)
  . Fixed bug #77329 (Buffer Overflow via overly long Error Messages).
    (Dmitry)
  . Fixed bug #77494 (Disabling class causes segfault on member access).
    (Dmitry)
  . Fixed bug #77498 (Custom extension Segmentation fault when declare static
    property). (Nikita)
  . Fixed bug #77530 (PHP crashes when parsing `(2)::class`). (Ekin)
  . Fixed bug #77546 (iptcembed broken function). (gdegoulet)
  . Fixed bug #77630 (rename() across the device may allow unwanted access
    during processing). (Stas)

- COM:
  . Fixed bug #77621 (Already defined constants are not properly reported).
    (cmb)
  . Fixed bug #77626 (Persistence confusion in php_com_import_typelib()). (cmb)

- EXIF:
  . Fixed bug #77509 (Uninitialized read in exif_process_IFD_in_TIFF). (Stas)
  . Fixed bug #77540 (Invalid Read on exif_process_SOFn). (Stas)
  . Fixed bug #77563 (Uninitialized read in exif_process_IFD_in_MAKERNOTE). (Stas)
  . Fixed bug #77659 (Uninitialized read in exif_process_IFD_in_MAKERNOTE). (Stas)

- Mbstring:
  . Fixed bug #77514 (mb_ereg_replace() with trailing backslash adds null byte).
    (Nikita)

- MySQL
  . Disabled LOCAL INFILE by default, can be enabled using php.ini directive
    mysqli.allow_local_infile for mysqli, or PDO::MYSQL_ATTR_LOCAL_INFILE
    attribute for pdo_mysql. (Darek Slusarczyk)

- OpenSSL:
  . Fixed bug #77390 (feof might hang on TLS streams in case of fragmented TLS
    records). (Abyl Valg, Jakub Zelenka)

- PDO_OCI:
  . Support Oracle Database tracing attributes ACTION, MODULE,
    CLIENT_INFO, and CLIENT_IDENTIFIER. (Cameron Porter)

- PHAR:
  . Fixed bug #77396 (Null Pointer Dereference in phar_create_or_parse_filename).
    (bishop)
  . Fixed bug #77586 (phar_tar_writeheaders_int() buffer overflow). (bishop)

- phpdbg:
  . Fixed bug #76596 (phpdbg support for display_errors=stderr). (kabel)

- SPL:
  . Fixed bug #51068 (DirectoryIterator glob:// don't support current path
    relative queries). (Ahmed Abdou)
  . Fixed bug #77431 (openFile() silently truncates after a null byte). (cmb)

- Standard:
  . Fixed bug #77552 (Unintialized php_stream_statbuf in stat functions).
    (John Stevenson)
  . Fixed bug #77612 (setcookie() sets incorrect SameSite header if all of its
    options filled). (Nikita)

07 Feb 2019, PHP 7.3.2

- Core:
  . Fixed bug #77369 (memcpy with negative length via crafted DNS response). (Stas)
  . Fixed bug #77387 (Recursion detection broken when printing GLOBALS).
    (Laruence)
  . Fixed bug #77376 ("undefined function" message no longer includes
    namespace). (Laruence)
  . Fixed bug #77357 (base64_encode / base64_decode doest not work on nested
    VM). (Nikita)
  . Fixed bug #77339 (__callStatic may get incorrect arguments). (Dmitry)
  . Fixed bug #77317 (__DIR__, __FILE__, realpath() reveal physical path for
    subst virtual drive). (Anatol)
  . Fixed bug #77263 (Segfault when using 2 RecursiveFilterIterator). (Dmitry)
  . Fixed bug #77447 (PHP 7.3 built with ASAN crashes in
    zend_cpu_supports_avx2). (Nikita)
  . Fixed bug #77484 (Zend engine crashes when calling realpath in invalid
    working dir). (Anatol)

- Curl:
  . Fixed bug #76675 (Segfault with H2 server push). (Pedro Magalhães)

- Fileinfo:
  . Fixed bug #77346 (webm files incorrectly detected as
    application/octet-stream). (Anatol)

- FPM:
  . Fixed bug #77430 (php-fpm crashes with Main process exited, code=dumped,
    status=11/SEGV). (Jakub Zelenka)

- GD:
  . Fixed bug #73281 (imagescale(…, IMG_BILINEAR_FIXED) can cause black border).
    (cmb)
  . Fixed bug #73614 (gdImageFilledArc() doesn't properly draw pies). (cmb)
  . Fixed bug #77272 (imagescale() may return image resource on failure). (cmb)
  . Fixed bug #77391 (1bpp BMPs may fail to be loaded). (Romain Déoux, cmb)
  . Fixed bug #77479 (imagewbmp() segfaults with very large images). (cmb)

- ldap:
  . Fixed bug #77440 (ldap_bind using ldaps or ldap_start_tls()=exception in
    libcrypto-1_1-x64.dll). (Anatol)

- Mbstring:
  . Fixed bug #77428 (mb_ereg_replace() doesn't replace a substitution
    variable). (Nikita)
  . Fixed bug #77454 (mb_scrub() silently truncates after a null byte).
    (64796c6e69 at gmail dot com)

- MySQLnd:
  . Fixed bug #77308 (Unbuffered queries memory leak). (Dmitry)
  . Fixed bug #75684 (In mysqlnd_ext_plugin.h the plugin methods family has
      no external visibility). (Anatol)

- Opcache:
  . Fixed bug #77266 (Assertion failed in dce_live_ranges). (Laruence)
  . Fixed bug #77257 (value of variable assigned in a switch() construct gets
    lost). (Nikita)
  . Fixed bug #77434 (php-fpm workers are segfaulting in zend_gc_addre).
    (Nikita)
  . Fixed bug #77361 (configure fails on 64-bit AIX when opcache enabled).
    (Kevin Adler)
  . Fixed bug #77287 (Opcache literal compaction is incompatible with EXT
    opcodes). (Nikita)

- PCRE:
  . Fixed bug #77338 (get_browser with empty string). (Nikita)

- PDO:
  . Fixed bug #77273 (array_walk_recursive corrupts value types leading to PDO
    failure). (Nikita)

- PDO MySQL:
  . Fixed bug #77289 (PDO MySQL segfaults with persistent connection).
    (Lauri Kenttä)

- SOAP:
  . Fixed bug #77410 (Segmentation Fault when executing method with an empty
    parameter). (Nikita)

- Sockets:
  . Fixed bug #76839 (socket_recvfrom may return an invalid 'from' address
    on MacOS). (Michael Meyer)

- SPL:
  . Fixed bug #77298 (segfault occurs when add property to unserialized empty
    ArrayObject). (jhdxr)

- Standard:
  . Fixed bug #77395 (segfault about array_multisort). (Laruence)
  . Fixed bug #77439 (parse_str segfaults when inserting item into existing
    array). (Nikita)

10 Jan 2019, PHP 7.3.1

- Core:
  . Fixed bug #76654 (Build failure on Mac OS X on 32-bit Intel). (Ryandesign)
  . Fixed bug #71041 (zend_signal_startup() needs ZEND_API).
    (Valentin V. Bartenev)
  . Fixed bug #76046 (PHP generates "FE_FREE" opcode on the wrong line).
    (Nikita)
  . Fixed bug #77291 (magic methods inherited from a trait may be ignored).
    (cmb)

- CURL:
  . Fixed bug #77264 (curl_getinfo returning microseconds, not seconds).
    (Pierrick)

- COM:
  . Fixed bug #77177 (Serializing or unserializing COM objects crashes). (cmb)

- Exif:
  . Fixed bug #77184 (Unsigned rational numbers are written out as signed
    rationals). (Colin Basnett)

- GD:
  . Fixed bug #77195 (Incorrect error handling of imagecreatefromjpeg()). (cmb)
  . Fixed bug #77198 (auto cropping has insufficient precision). (cmb)
  . Fixed bug #77200 (imagecropauto(…, GD_CROP_SIDES) crops left but not right).
    (cmb)
  . Fixed bug #77269 (efree() on uninitialized Heap data in imagescale leads to
    use-after-free). (cmb)
  . Fixed bug #77270 (imagecolormatch Out Of Bounds Write on Heap). (cmb)

- MBString:
  . Fixed bug #77367 (Negative size parameter in mb_split). (Stas)
  . Fixed bug #77370 (Buffer overflow on mb regex functions - fetch_token).
    (Stas)
  . Fixed bug #77371 (heap buffer overflow in mb regex functions
    - compile_string_node). (Stas)
  . Fixed bug #77381 (heap buffer overflow in multibyte match_at). (Stas)
  . Fixed bug #77382 (heap buffer overflow due to incorrect length in
    expand_case_fold_string). (Stas)
  . Fixed bug #77385 (buffer overflow in fetch_token). (Stas)
  . Fixed bug #77394 (Buffer overflow in multibyte case folding - unicode).
    (Stas)
  . Fixed bug #77418 (Heap overflow in utf32be_mbc_to_code). (Stas)

- OCI8:
  . Fixed bug #76804 (oci_pconnect with OCI_CRED_EXT not working). (KoenigsKind)
  . Added oci_set_call_timeout() for call timeouts.
  . Added oci_set_db_operation() for the DBOP end-to-end-tracing attribute.

- Opcache:
  . Fixed bug #77215 (CFG assertion failure on multiple finalizing switch
    frees in one block). (Nikita)
  . Fixed bug #77275 (OPcache optimization problem for ArrayAccess->offsetGet).
    (Nikita)

- PCRE:
  . Fixed bug #77193 (Infinite loop in preg_replace_callback). (Anatol)

- PDO:
  . Handle invalid index passed to PDOStatement::fetchColumn() as error. (Sergei
    Morozov)

- Phar:
  . Fixed bug #77247 (heap buffer overflow in phar_detect_phar_fname_ext). (Stas)

- Soap:
  . Fixed bug #77088 (Segfault when using SoapClient with null options).
    (Laruence)

- Sockets:
  . Fixed bug #77136 (Unsupported IPV6_RECVPKTINFO constants on macOS).
    (Mizunashi Mana)

- Sodium:
  . Fixed bug #77297 (SodiumException segfaults on PHP 7.3). (Nikita, Scott)

- SPL:
  . Fixed bug #77359 (spl_autoload causes segfault). (Lauri Kenttä)
  . Fixed bug #77360 (class_uses causes segfault). (Lauri Kenttä)

- SQLite3:
  . Fixed bug #77051 (Issue with re-binding on SQLite3). (BohwaZ)

- Xmlrpc:
  . Fixed bug #77242 (heap out of bounds read in xmlrpc_decode()). (cmb)
  . Fixed bug #77380 (Global out of bounds read in xmlrpc base64 code). (Stas)

06 Dec 2018, PHP 7.3.0

- Core:
  . Improved PHP GC. (Dmitry, Nikita)
  . Redesigned the old ext_skel program written in PHP, run:
    'php ext_skel.php' for all options. This means there are no dependencies,
    thus making it work on Windows out of the box. (Kalle)
  . Removed support for BeOS. (Kalle)
  . Add PHP_VERSION to phpinfo() <title/>. (github/MattJeevas)
  . Add net_get_interfaces(). (Sara, Joe, Anatol)
  . Added gc_status(). (Benjamin Eberlei)
  . Implemented flexible heredoc and nowdoc syntax, per
    RFC https://wiki.php.net/rfc/flexible_heredoc_nowdoc_syntaxes.
    (Thomas Punt)
  . Added support for references in list() and array destructuring, per
    RFC https://wiki.php.net/rfc/list_reference_assignment.
    (David Walker)
  . Improved effectiveness of ZEND_SECURE_ZERO for NetBSD and systems
    without native similar feature. (devnexen)
  . Added syslog.facility and syslog.ident INI entries for customizing syslog
    logging. (Philip Prindeville)
  . Fixed bug #75683 (Memory leak in zend_register_functions() in ZTS mode).
    (Dmitry)
  . Fixed bug #75031 (support append mode in temp/memory streams). (adsr)
  . Fixed bug #74860 (Uncaught exceptions not being formatted properly when
    error_log set to "syslog"). (Philip Prindeville)
  . Fixed bug #75220 (Segfault when calling is_callable on parent).
    (andrewnester)
  . Fixed bug #69954 (broken links and unused config items in distributed ini
    files). (petk)
  . Fixed bug #74922 (Composed class has fatal error with duplicate, equal const
    properties). (pmmaga)
  . Fixed bug #63911 (identical trait methods raise errors during composition).
    (pmmaga)
  . Fixed bug #75677 (Clang ignores fastcall calling convention on variadic
    function). (Li-Wen Hsu)
  . Fixed bug #54043 (Remove inconsitency of internal exceptions and user
    defined exceptions). (Nikita)
  . Fixed bug #53033 (Mathematical operations convert objects to integers).
    (Nikita)
  . Fixed bug #73108 (Internal class cast handler uses integer instead of
    float). (Nikita)
  . Fixed bug #75765 (Fatal error instead of Error exception when base class is
    not found). (Timur Ibragimov)
  . Fixed bug #76198 (Wording: "iterable" is not a scalar type). (Levi Morrison)
  . Fixed bug #76137 (config.guess/config.sub do not recognize RISC-V). (cmb)
  . Fixed bug #76427 (Segfault in zend_objects_store_put). (Laruence)
  . Fixed bug #76422 (ftruncate fails on files > 2GB). (Anatol)
  . Fixed bug #76509 (Inherited static properties can be desynchronized from
    their parent by ref). (Nikita)
  . Fixed bug #76439 (Changed behaviour in unclosed HereDoc). (Nikita, tpunt)
  . Fixed bug #63217 (Constant numeric strings become integers when used as
    ArrayAccess offset). (Rudi Theunissen, Dmitry)
  . Fixed bug #33502 (Some nullary functions don't check the number of
    arguments). (cmb)
  . Fixed bug #76392 (Error relocating sapi/cli/php: unsupported relocation
    type 37). (Peter Kokot)
  . The declaration and use of case-insensitive constants has been deprecated.
    (Nikita)
  . Added syslog.filter INI entry for syslog filtering. (Philip Prindeville)
  . Fixed bug #76667 (Segfault with divide-assign op and __get + __set).
    (Laruence)
  . Fixed bug #76030 (RE2C_FLAGS rarely honoured) (Cristian Rodríguez)
  . Fixed broken zend_read_static_property (Laruence)
  . Fixed bug #76773 (Traits used on the parent are ignored for child classes).
    (daverandom)
  . Fixed bug #76767 (‘asm’ operand has impossible constraints in zend_operators.h).
    (ondrej)
  . Fixed bug #76752 (Crash in ZEND_COALESCE_SPEC_TMP_HANDLER - assertion in
    _get_zval_ptr_tmp failed). (Laruence)
  . Fixed bug #76820 (Z_COPYABLE invalid definition). (mvdwerve, cmb)
  . Fixed bug #76510 (file_exists() stopped working for phar://). (cmb)
  . Fixed bug #76869 (Incorrect bypassing protected method accessibilty check).
    (Dmitry)
  . Fixed bug #72635 (Undefined class used by class constant in constexpr
    generates fatal error). (Nikita)
  . Fixed bug #76947 (file_put_contents() blocks the directory of the file
    (__DIR__)). (Anatol)
  . Fixed bug #76979 (define() error message does not mention resources as
    valid values). (Michael Moravec)
  . Fixed bug #76825 (Undefined symbols ___cpuid_count). (Laruence, cmb)
  . Fixed bug #77110 (undefined symbol zend_string_equal_val in C++ build).
    (Remi)

- BCMath:
  . Implemented FR #67855 (No way to get current scale in use). (Chris Wright,
    cmb)
  . Fixed bug #66364 (BCMath bcmul ignores scale parameter). (cmb)
  . Fixed bug #75164 (split_bc_num() is pointless). (cmb)
  . Fixed bug #75169 (BCMath errors/warnings bypass PHP's error handling). (cmb)

- CLI:
  . Fixed bug #44217 (Output after stdout/stderr closed cause immediate exit
    with status 0). (Robert Lu)
  . Fixed bug #77111 (php-win.exe corrupts unicode symbols from cli
    parameters). (Anatol)

- cURL:
  . Expose curl constants from curl 7.50 to 7.61. (Pierrick)
  . Fixed bug #74125 (Fixed finding CURL on systems with multiarch support).
    (cebe)

- Date:
  . Implemented FR #74668: Add DateTime::createFromImmutable() method.
    (majkl578, Rican7)
  . Fixed bug #75222 (DateInterval microseconds property always 0). (jhdxr)
  . Fixed bug #68406 (calling var_dump on a DateTimeZone object modifies it).
    (jhdxr)
  . Fixed bug #76131 (mismatch arginfo for date_create). (carusogabriel)
  . Updated timelib to 2018.01RC1 to address several bugs:
    . Fixed bug #75577 (DateTime::createFromFormat does not accept 'v' format
      specifier). (Derick)
    . Fixed bug #75642 (Wrap around behaviour for microseconds is not working).
      (Derick)

- DBA:
  . Fixed bug #75264 (compiler warnings emitted). (petk)

- DOM:
  . Fixed bug #76285 (DOMDocument::formatOutput attribute sometimes ignored).
    (Andrew Nester, Laruence, Anatol)

- Fileinfo:
  . Fixed bug #77095 (slowness regression in 7.2/7.3 (compared to 7.1)).
    (Anatol)

- Filter:
  . Added the 'add_slashes' sanitization mode (FILTER_SANITIZE_ADD_SLASHES).
	(Kalle)

- FPM:
  . Added fpm_get_status function. (Till Backhaus)
  . Fixed bug #62596 (getallheaders() missing with PHP-FPM). (Remi)
  . Fixed bug #69031 (Long messages into stdout/stderr are truncated
    incorrectly) - added new log related FPM configuration options:
    log_limit, log_buffering and decorate_workers_output. (Jakub Zelenka)

- ftp:
  . Fixed bug #77151 (ftp_close(): SSL_read on shutdown). (Remi)

- GD:
  . Added support for WebP in imagecreatefromstring(). (Andreas Treichel, cmb)

- GMP:
  . Export internal structures and accessor helpers for GMP object. (Sara)
  . Added gmp_binomial(n, k). (Nikita)
  . Added gmp_lcm(a, b). (Nikita)
  . Added gmp_perfect_power(a). (Nikita)
  . Added gmp_kronecker(a, b). (Nikita)

- iconv:
  . Fixed bug #53891 (iconv_mime_encode() fails to Q-encode UTF-8 string). (cmb)
  . Fixed bug #77147 (Fixing 60494 ignored ICONV_MIME_DECODE_CONTINUE_ON_ERROR).
    (cmb)

- IMAP:
  . Fixed bug #77020 (null pointer dereference in imap_mail). (cmb)
  . Fixed bug #77153 (imap_open allows to run arbitrary shell commands via
    mailbox parameter). (Stas)

- Interbase:
  . Fixed bug #75453 (Incorrect reflection for ibase_[p]connect). (villfa)
  . Fixed bug #76443 (php+php_interbase.dll crash on module_shutdown). (Kalle)


- intl:
  . Fixed bug #75317 (UConverter::setDestinationEncoding changes source instead
    of destination). (andrewnester)
  . Fixed bug #76829 (Incorrect validation of domain on idn_to_utf8()
    function). (Anatol)

- JSON:
  . Added JSON_THROW_ON_ERROR flag. (Andrea)

- LDAP:
  . Added ldap_exop_refresh helper for EXOP REFRESH operation with dds overlay.
    (Come)
  . Added full support for sending and parsing ldap controls. (Come)
  . Fixed bug #49876 (Fix LDAP path lookup on 64-bit distros). (dzuelke)

- libxml2:
  . Fixed bug #75871 (use pkg-config where available). (pmmaga)

- litespeed:
  . Fixed bug #75248 (Binary directory doesn't get created when building
    only litespeed SAPI). (petk)
  . Fixed bug #75251 (Missing program prefix and suffix). (petk)

- MBstring:
  . Updated to Oniguruma 6.9.0. (cmb)
  . Fixed bug #65544 (mb title case conversion-first word in quotation isn't
    capitalized). (Nikita)
  . Fixed bug #71298 (MB_CASE_TITLE misbehaves with curled apostrophe/quote).
    (Nikita)
  . Fixed bug #73528 (Crash in zif_mb_send_mail). (Nikita)
  . Fixed bug #74929 (mbstring functions version 7.1.1 are slow compared to 5.3
    on Windows). (Nikita)
  . Fixed bug #76319 (mb_strtolower with invalid UTF-8 causes segmentation
    fault). (Nikita)
  . Fixed bug #76574 (use of undeclared identifiers INT_MAX and LONG_MAX). (cmb)
  . Fixed bug #76594 (Bus Error due to unaligned access in zend_ini.c
    OnUpdateLong). (cmb, Nikita)
  . Fixed bug #76706 (mbstring.http_output_conv_mimetypes is ignored). (cmb)
  . Fixed bug #76958 (Broken UTF7-IMAP conversion). (Nikita)
  . Fixed bug #77025 (mb_strpos throws Unknown encoding or conversion error).
    (Nikita)
  . Fixed bug #77165 (mb_check_encoding crashes when argument given an empty
    array). (Nikita)

- Mysqlnd:
  . Fixed bug #76386 (Prepared Statement formatter truncates fractional seconds
    from date/time column). (Victor Csiky)

- ODBC:
  . Removed support for ODBCRouter. (Kalle)
  . Removed support for Birdstep. (Kalle)
  . Fixed bug #77079 (odbc_fetch_object has incorrect type signature).
    (Jon Allen)

- Opcache:
  . Fixed bug #76466 (Loop variable confusion). (Dmitry, Laruence, Nikita)
  . Fixed bug #76463 (var has array key type but not value type). (Laruence)
  . Fixed bug #76446 (zend_variables.c:73: zend_string_destroy: Assertion
    `!(zval_gc_flags((str)->gc)). (Nikita, Laruence)
  . Fixed bug #76711 (OPcache enabled triggers false-positive "Illegal string
    offset"). (Dmitry)
  . Fixed bug #77058 (Type inference in opcache causes side effects). (Nikita)
  . Fixed bug #77092 (array_diff_key() - segmentation fault). (Nikita)

- OpenSSL:
  . Added openssl_pkey_derive function. (Jim Zubov)
  . Add min_proto_version and max_proto_version ssl stream options as well as
    related constants for possible TLS protocol values. (Jakub Zelenka)

- PCRE:
  . Implemented https://wiki.php.net/rfc/pcre2-migration. (Anatol, Dmitry)
  . Upgrade PCRE2 to 10.32. (Anatol)
  . Fixed bug #75355 (preg_quote() does not quote # control character).
    (Michael Moravec)
  . Fixed bug #76512 (\w no longer includes unicode characters). (cmb)
  . Fixed bug #76514 (Regression in preg_match makes it fail with
    PREG_JIT_STACKLIMIT_ERROR). (Anatol)
  . Fixed bug #76909 (preg_match difference between 7.3 and < 7.3). (Anatol)

- PDO_DBlib:
  . Implemented FR #69592 (allow 0-column rowsets to be skipped automatically).
    (fandrieu)
  . Expose TDS version as \PDO::DBLIB_ATTR_TDS_VERSION attribute on \PDO
    instance. (fandrieu)
  . Treat DATETIME2 columns like DATETIME. (fandrieu)
  . Fixed bug #74243 (allow locales.conf to drive datetime format). (fandrieu)

- PDO_Firebird:
  . Fixed bug #74462 (PDO_Firebird returns only NULLs for results with boolean
    for FIREBIRD >= 3.0). (Dorin Marcoci)

- PDO_OCI:
  . Fixed bug #74631 (PDO_PCO with PHP-FPM: OCI environment initialized
    before PHP-FPM sets it up). (Ingmar Runge)

- PDO SQLite
  . Add support for additional open flags

- pgsql:
  . Added new error constants for pg_result_error(): PGSQL_DIAG_SCHEMA_NAME,
    PGSQL_DIAG_TABLE_NAME, PGSQL_DIAG_COLUMN_NAME, PGSQL_DIAG_DATATYPE_NAME,
    PGSQL_DIAG_CONSTRAINT_NAME and PGSQL_DIAG_SEVERITY_NONLOCALIZED. (Kalle)
  . Fixed bug #77047 (pg_convert has a broken regex for the 'TIME WITHOUT
    TIMEZONE' data type). (Andy Gajetzki)

- phar:
  . Fixed bug #74991 (include_path has a 4096 char limit in some cases).
    (bwbroersma)
  . Fixed bug #65414 (deal with leading slash when adding files correctly).
    (bishopb)

- readline:
  . Added completion_append_character and completion_suppress_append options
    to readline_info() if linked against libreadline. (krageon)

- Session:
  . Fixed bug #74941 (session fails to start after having headers sent).
    (morozov)

- SimpleXML:
  . Fixed bug #54973 (SimpleXML casts integers wrong). (Nikita)
  . Fixed bug #76712 (Assignment of empty string creates extraneous text node).
    (cmb)

- Sockets:
  . Fixed bug #67619 (Validate length on socket_write). (thiagooak)

- SOAP:
  . Fixed bug #75464 (Wrong reflection on SoapClient::__setSoapHeaders).
    (villfa)
  . Fixed bug #70469 (SoapClient generates E_ERROR even if exceptions=1 is
    used). (Anton Artamonov)
  . Fixed bug #50675 (SoapClient can't handle object references correctly).
    (Cameron Porter)
  . Fixed bug #76348 (WSDL_CACHE_MEMORY causes Segmentation fault). (cmb)
  . Fixed bug #77141 (Signedness issue in SOAP when precision=-1). (cmb)

- SPL:
  . Fixed bug #74977 (Appending AppendIterator leads to segfault).
    (Andrew Nester)
  . Fixed bug #75173 (incorrect behavior of AppendIterator::append in foreach
    loop). (jhdxr)
  . Fixed bug #74372 (autoloading file with syntax error uses next autoloader,
    may hide parse error). (Nikita)
  . Fixed bug #75878 (RecursiveTreeIterator::setPostfix has wrong signature).
    (cmb)
  . Fixed bug #74519 (strange behavior of AppendIterator). (jhdxr)
  . Fixed bug #76131 (mismatch arginfo for splarray constructor).
    (carusogabriel)

- SQLite3:
  . Updated bundled libsqlite to 3.24.0. (cmb)

- Standard:
  . Added is_countable() function. (Gabriel Caruso)
  . Added support for the SameSite cookie directive, including an alternative
    signature for setcookie(), setrawcookie() and session_set_cookie_params().
    (Frederik Bosch, pmmaga)
  . Remove superfluous warnings from inet_ntop()/inet_pton(). (daverandom)
  . Fixed bug #75916 (DNS_CAA record results contain garbage). (Mike,
    Philip Sharp)
  . Fixed unserialize(), to disable creation of unsupported data structures
    through manually crafted strings. (Dmitry)
  . Fixed bug #75409 (accept EFAULT in addition to ENOSYS as indicator
    that getrandom() is missing). (sarciszewski)
  . Fixed bug #74719 (fopen() should accept NULL as context). (Alexander Holman)
  . Fixed bug #69948 (path/domain are not sanitized in setcookie). (cmb)
  . Fixed bug #75996 (incorrect url in header for mt_rand). (tatarbj)
  . Added hrtime() function, to get high resolution time. (welting)
  . Fixed bug #48016 (stdClass::__setState is not defined although var_export()
    uses it). (Andrea)
  . Fixed bug #76136 (stream_socket_get_name should enclose IPv6 in brackets).
    (seliver)
  . Fixed bug #76688 (Disallow excessive parameters after options array).
    (pmmaga)
  . Fixed bug #76713 (Segmentation fault caused by property corruption).
    (Laruence)
  . Fixed bug #76755 (setcookie does not accept "double" type for expire time).
    (Laruence)
  . Fixed bug #76674 (improve array_* failure messages exposing what was passed
    instead of an array). (carusogabriel)
  . Fixed bug #76803 (ftruncate changes file pointer). (Anatol)
  . Fixed bug #76818 (Memory corruption and segfault). (Remi)
  . Fixed bug #77081 (ftruncate() changes seek pointer in c mode). (cmb, Anatol)

- Testing:
  . Implemented FR #62055 (Make run-tests.php support --CGI-- sections). (cmb)

- Tidy:
  . Support using tidyp instead of tidy. (devnexen)
  . Fixed bug #74707 (Tidy has incorrect ReflectionFunction param counts for
    functions taking tidy). (Gabriel Caruso)
  . Fixed arginfo for tidy::__construct(). (Tyson Andre)

- Tokenizer:
  . Fixed bug #76437 (token_get_all with TOKEN_PARSE flag fails to recognise
    close tag). (Laruence)
  . Fixed bug #75218 (Change remaining uncatchable fatal errors for parsing
    into ParseError). (Nikita)
  . Fixed bug #76538 (token_get_all with TOKEN_PARSE flag fails to recognise
    close tag with newline). (Nikita)
  . Fixed bug #76991 (Incorrect tokenization of multiple invalid flexible
    heredoc strings). (Nikita)

- XML:
  . Fixed bug #71592 (External entity processing never fails). (cmb)

- Zlib:
  . Added zlib/level context option for compress.zlib wrapper. (Sara)<|MERGE_RESOLUTION|>--- conflicted
+++ resolved
@@ -20,13 +20,11 @@
 - CURL:
   . Fixed bug #79033 (Curl timeout error with specific url and post). (cmb)
 
-<<<<<<< HEAD
+- Date:
+  . Fixed bug #79015 (undefined-behavior in php_date.c). (cmb)
+
 - Exif:
   . Fixed bug #79046 (NaN to int cast undefined behavior in exif). (Nikita)
-=======
-- Date:
-  . Fixed bug #79015 (undefined-behavior in php_date.c). (cmb)
->>>>>>> b48f2625
 
 - Fileinfo:
   . Fixed bug #74170 (locale information change after mime_content_type).
