PHP                                                                        NEWS
|||||||||||||||||||||||||||||||||||||||||||||||||||||||||||||||||||||||||||||||
?? ??? ????, PHP 8.4.7

- Core:
  . Fixed bug GH-17711 and GH-18022 (Infinite recursion on deprecated attribute
    evaluation). (ilutov)
  . Fixed bug GH-18038 (Lazy proxy calls magic methods twice). (Arnaud)
  . Fixed bug GH-18209 (Use-after-free in extract() with EXTR_REFS). (ilutov)

- GD:
  . Fixed imagecrop() overflow with rect argument with x/width y/heigh usage
    in gdImageCrop(). (David Carlier)

- OpenSSL:
  . Fix memory leak in openssl_sign() when passing invalid algorithm.
    (nielsdos)

- Standard:
  . Fixed bug GH-18145 (php8ts crashes in php_clear_stat_cache()).
    (Jakub Zelenka)
<<<<<<< HEAD
=======
  . Fixed bug GH-18209 (Use-after-free in extract() with EXTR_REFS). (ilutov)
  . Fixed bug GH-18212 (fseek with SEEK_CUR whence value and negative offset
    leads to negative stream position). (David Carlier)
  . Fix resource leak in iptcembed() on error. (nielsdos)
>>>>>>> 8a1f6711

- Tests:
  . Address deprecated PHP 8.4 session options to prevent test failures.
    (willvar)

10 Apr 2025, PHP 8.4.6

- BCMath:
  . Fixed pointer subtraction for scale. (SakiTakamachi)

- Core:
  . Fixed property hook backing value access in multi-level inheritance.
    (ilutov)
  . Fixed accidentally inherited default value in overridden virtual properties.
    (ilutov)
  . Fixed bug GH-17376 (Broken JIT polymorphism for property hooks added to
    child class). (ilutov)
  . Fixed bug GH-17913 (ReflectionFunction::isDeprecated() returns incorrect
    results for closures created from magic __call()). (timwolla)
  . Fixed bug GH-17941 (Stack-use-after-return with lazy objects and hooks).
    (nielsdos)
  . Fixed bug GH-17988 (Incorrect handling of hooked props without get hook in
    get_object_vars()). (ilutov)
  . Fixed bug GH-17998 (Skipped lazy object initialization on primed
    SIMPLE_WRITE cache). (ilutov)
  . Fixed bug GH-17998 (Assignment to backing value in set hook of lazy proxy
    calls hook again). (ilutov)
  . Fixed bug GH-17961 (use-after-free during dl()'ed module class destruction).
    (Arnaud)
  . Fixed bug GH-15367 (dl() of module with aliased class crashes in shutdown).
    (Arnaud)
  . Fixed OSS-Fuzz #403308724. (nielsdos)
  . Fixed bug GH-13193 again (Significant performance degradation in 'foreach').
    (nielsdos)

- DBA:
  . Fixed assertion violation when opening the same file with dba_open
    multiple times. (chschneider)

- DOM:
  . Fixed bug GH-17991 (Assertion failure dom_attr_value_write). (nielsdos)
  . Fix weird unpack behaviour in DOM. (nielsdos)
  . Fixed bug GH-18090 (DOM: Svg attributes and tag names are being lowercased).
    (nielsdos)
  . Fix xinclude destruction of live attributes. (nielsdos)

- Fuzzer:
  . Fixed bug GH-18081 (Memory leaks in error paths of fuzzer SAPI).
    (Lung-Alexandra)

- GD:
  . Fixed bug GH-17984 (calls with arguments as array with references).
    (David Carlier)

- LDAP:
  . Fixed bug GH-18015 (Error messages for ldap_mod_replace are confusing).
    (nielsdos)

- Mbstring:
  . Fixed bug GH-17989 (mb_output_handler crash with unset
    http_output_conv_mimetypes). (nielsdos)

- Opcache:
  . Fixed bug GH-15834 (Segfault with hook "simple get" cache slot and minimal
    JIT). (nielsdos)
  . Fixed bug GH-17966 (Symfony JIT 1205 assertion failure). (nielsdos)
  . Fixed bug GH-18037 (SEGV Zend/zend_execute.c). (nielsdos)
  . Fixed bug GH-18050 (IN_ARRAY optimization in DFA pass is broken). (ilutov)
  . Fixed bug GH-18113 (stack-buffer-overflow ext/opcache/jit/ir/ir_sccp.c).
    (nielsdos)
  . Fixed bug GH-18112 (NULL access with preloading and INI option). (nielsdos)
  . Fixed bug GH-18107 (Opcache CFG jmp optimization with try-finally breaks
    the exception table). (nielsdos)

- PDO:
  . Fix memory leak when destroying PDORow. (nielsdos)

- PGSQL:
  . Fixed bug GH-18148 (pg_copy_from() regression with explicit \n terminator
    due to wrong offset check). (David Carlier)

- Standard:
  . Fix memory leaks in array_any() / array_all(). (nielsdos)

- SOAP:
  . Fixed bug #66049 (Typemap can break parsing in parse_packet_soap leading to
    a segfault) . (Remi)

- SPL:
  . Fixed bug GH-18018 (RC1 data returned from offsetGet causes UAF in
    ArrayObject). (nielsdos)

- Treewide:
  . Fixed bug GH-17736 (Assertion failure zend_reference_destroy()). (nielsdos)

- Windows:
  . Fixed bug GH-17836 (zend_vm_gen.php shouldn't break on Windows line
    endings). (DanielEScherzer)

27 Feb 2025, PHP 8.4.5

- BCMath:
  . Fixed bug GH-17398 (bcmul memory leak). (SakiTakamachi)

- Core:
  . Fixed bug GH-17623 (Broken stack overflow detection for variable
    compilation). (ilutov)
  . Fixed bug GH-17618 (UnhandledMatchError does not take
    zend.exception_ignore_args=1 into account). (timwolla)
  . Fix fallback paths in fast_long_{add,sub}_function. (nielsdos)
  . Fixed bug OSS-Fuzz #391975641 (Crash when accessing property backing value
    by reference). (ilutov)
  . Fixed bug GH-17718 (Calling static methods on an interface that has
    `__callStatic` is allowed). (timwolla)
  . Fixed bug GH-17713 (ReflectionProperty::getRawValue() and related methods
    may call hooks of overridden properties). (Arnaud)
  . Fixed bug GH-17916 (Final abstract properties should error).
    (DanielEScherzer)
  . Fixed bug GH-17866 (zend_mm_heap corrupted error after upgrading from
    8.4.3 to 8.4.4). (nielsdos)
  . Fixed GHSA-rwp7-7vc6-8477 (Reference counting in php_request_shutdown
    causes Use-After-Free). (CVE-2024-11235) (ilutov)

- DOM:
  . Fixed bug GH-17609 (Typo in error message: Dom\NO_DEFAULT_NS instead of
    Dom\HTML_NO_DEFAULT_NS). (nielsdos)
  . Fixed bug GH-17802 (\Dom\HTMLDocument querySelector attribute name is case
    sensitive in HTML). (nielsdos)
  . Fixed bug GH-17847 (xinclude destroys live node). (nielsdos)
  . Fix using Dom\Node with Dom\XPath callbacks. (nielsdos)

- FFI:
  . Fix FFI Parsing of Pointer Declaration Lists. (davnotdev)

- FPM:
  . Fixed bug GH-17643 (FPM with httpd ProxyPass encoded PATH_INFO env).
    (Jakub Zelenka)

- GD:
  . Fixed bug GH-17703 (imagescale with both width and height negative values
    triggers only an Exception on width). (David Carlier)
  . Fixed bug GH-17772 (imagepalettetotruecolor crash with memory_limit=2M).
    (David Carlier)

- LDAP:
  . Fixed bug GH-17704 (ldap_search fails when $attributes contains a
    non-packed array with numerical keys). (nielsdos, 7u83)

- LibXML:
  . Fixed GHSA-wg4p-4hqh-c3g9 (Reocurrence of #72714). (nielsdos)
  . Fixed GHSA-p3x9-6h7p-cgfc (libxml streams use wrong `content-type` header
    when requesting a redirected resource). (CVE-2025-1219) (timwolla)

- MBString:
  . Fixed bug GH-17503 (Undefined float conversion in mb_convert_variables).
    (cmb)

- Opcache:
  . Fixed bug GH-17654 (Multiple classes using same trait causes function
    JIT crash). (nielsdos)
  . Fixed bug GH-17577 (JIT packed type guard crash). (nielsdos, Dmitry)
  . Fixed bug GH-17747 (Exception on reading property in register-based
    FETCH_OBJ_R breaks JIT). (Dmitry, nielsdos)
  . Fixed bug GH-17715 (Null pointer deref in observer API when calling
    cases() method on preloaded enum). (Bob)
  . Fixed bug GH-17868 (Cannot allocate memory with tracing JIT on 8.4.4).
    (nielsdos)

- PDO_SQLite:
  . Fixed GH-17837 ()::getColumnMeta() on unexecuted statement segfaults).
    (cmb)
  . Fix cycle leak in sqlite3 setAuthorizer(). (nielsdos)
  . Fix memory leaks in pdo_sqlite callback registration. (nielsdos)

- Phar:
  . Fixed bug GH-17808: PharFileInfo refcount bug. (nielsdos)

- PHPDBG:
  . Partially fixed bug GH-17387 (Trivial crash in phpdbg lexer). (nielsdos)
  . Fix memory leak in phpdbg calling registered function. (nielsdos)

- Reflection:
  . Fixed bug GH-15902 (Core dumped in ext/reflection/php_reflection.c).
    (DanielEScherzer)
  . Fixed missing final and abstract flags when dumping properties.
    (DanielEScherzer)

- Standard:
  . Fixed bug #72666 (stat cache clearing inconsistent between file:// paths
    and plain paths). (Jakub Zelenka)

- Streams:
  . Fixed bug GH-17650 (realloc with size 0 in user_filters.c). (nielsdos)
  . Fix memory leak on overflow in _php_stream_scandir(). (nielsdos)
  . Fixed GHSA-hgf5-96fm-v528 (Stream HTTP wrapper header check might omit
    basic auth header). (CVE-2025-1736) (Jakub Zelenka)
  . Fixed GHSA-52jp-hrpf-2jff (Stream HTTP wrapper truncate redirect location
    to 1024 bytes). (CVE-2025-1861) (Jakub Zelenka)
  . Fixed GHSA-pcmh-g36c-qc44 (Streams HTTP wrapper does not fail for headers
    without colon). (CVE-2025-1734) (Jakub Zelenka)
  . Fixed GHSA-v8xr-gpvj-cx9g (Header parser of `http` stream wrapper does not
    handle folded headers). (CVE-2025-1217) (Jakub Zelenka)

- Windows:
  . Fixed phpize for Windows 11 (24H2). (bwoebi)
  . Fixed GH-17855 (CURL_STATICLIB flag set even if linked with shared lib).
    (cmb)

- Zlib:
  . Fixed bug GH-17745 (zlib extension incorrectly handles object arguments).
    (nielsdos)
  . Fix memory leak when encoding check fails. (nielsdos)
  . Fix zlib support for large files. (nielsdos)

13 Feb 2025, PHP 8.4.4

- Core:
  . Fixed bug GH-17234 (Numeric parent hook call fails with assertion).
    (nielsdos)
  . Fixed bug GH-16892 (ini_parse_quantity() fails to parse inputs starting
    with 0x0b). (nielsdos)
  . Fixed bug GH-16886 (ini_parse_quantity() fails to emit warning for 0x+0).
    (nielsdos)
  . Fixed bug GH-17222 (__PROPERTY__ magic constant does not work in all
    constant expression contexts). (ilutov)
  . Fixed bug GH-17214 (Relax final+private warning for trait methods with
    inherited final). (ilutov)
  . Fixed NULL arithmetic during system program execution on Windows. (cmb,
    nielsdos)
  . Fixed potential OOB when checking for trailing spaces on Windows. (cmb)
  . Fixed bug GH-17408 (Assertion failure Zend/zend_exceptions.c).
    (nielsdos, ilutov)
  . Fix may_have_extra_named_args flag for ZEND_AST_UNPACK. (nielsdos)
  . Fix NULL arithmetic in System V shared memory emulation for Windows. (cmb)
  . Fixed bug GH-17597 (#[\Deprecated] does not work for __call() and
    __callStatic()). (timwolla)

- DOM:
  . Fixed bug GH-17397 (Assertion failure ext/dom/php_dom.c). (nielsdos)
  . Fixed bug GH-17486 (Incorrect error line numbers reported in
    Dom\HTMLDocument::createFromString). (nielsdos)
  . Fixed bug GH-17481 (UTF-8 corruption in \Dom\HTMLDocument). (nielsdos)
  . Fixed bug GH-17500 (Segfault with requesting nodeName on nameless doctype).
    (nielsdos)
  . Fixed bug GH-17485 (upstream fix, Self-closing tag on void elements
    shouldn't be a parse error/warning in \Dom\HTMLDocument). (lexborisov)
  . Fixed bug GH-17572 (getElementsByTagName returns collections with
    tagName-based indexing). (nielsdos)

- Enchant:
  . Fix crashes in enchant when passing null bytes. (nielsdos)

- FTP:
  . Fixed bug GH-16800 (ftp functions can abort with EINTR). (nielsdos)

- GD:
  . Fixed bug GH-17349 (Tiled truecolor filling looses single color
    transparency). (cmb)
  . Fixed bug GH-17373 (imagefttext() ignores clipping rect for palette
    images). (cmb)
  . Ported fix for libgd 223 (gdImageRotateGeneric() does not properly
    interpolate). (cmb)
  . Added support for reading GIFs without colormap to bundled libgd. (Andrew
    Burley, cmb)

- Gettext:
  . Fixed bug GH-17400 (bindtextdomain SEGV on invalid domain).
    (David Carlier)

- Intl:
  . Fixed bug GH-11874 (intl causing segfault in docker images). (nielsdos)

- Opcache:
  . Fixed bug GH-15981 (Segfault with frameless jumps and minimal JIT).
    (nielsdos)
  . Fixed bug GH-17307 (Internal closure causes JIT failure). (nielsdos)
  . Fixed bug GH-17428 (Assertion failure ext/opcache/jit/zend_jit_ir.c:8940).
    (nielsdos)
  . Fixed bug GH-17564 (Potential UB when reading from / writing to struct
    padding). (ilutov)

- PCNTL:
  . Fixed pcntl_setcpuaffinity exception type from ValueError to TypeError for
    the cpu mask argument with entries type different than int/string.
    (David Carlier)

- PCRE:
  . Fixed bug GH-17122 (memory leak in regex). (nielsdos)

- PDO:
  . Fixed a memory leak when the GC is used to free a PDOStatment. (Girgias)
  . Fixed a crash in the PDO Firebird Statement destructor. (nielsdos)
  . Fixed UAFs when changing default fetch class ctor args. (Girgias, nielsdos)

- PgSql:
  . Fixed build failure when the constant PGRES_TUPLES_CHUNK is not present
    in the system. (chschneider)

- Phar:
  . Fixed bug GH-17518 (offset overflow phar extractTo()). (nielsdos)

- PHPDBG:
  . Fix crashes in function registration + test. (nielsdos, Girgias)

- Session:
  . Fix type confusion with session SID constant. (nielsdos)
  . Fixed bug GH-17541 (ext/session NULL pointer dereferencement during
    ID reset). (Girgias)

- SimpleXML:
  . Fixed bug GH-17409 (Assertion failure Zend/zend_hash.c:1730). (nielsdos)

- SNMP:
  . Fixed bug GH-17330 (SNMP::setSecurity segfault on closed session).
    (David Carlier)

- SPL:
  . Fixed bug GH-15833 (Segmentation fault (access null pointer) in
    ext/spl/spl_array.c). (nielsdos)
  . Fixed bug GH-17516 (SplFileTempObject::getPathInfo() Undefined behavior
    on invalid class). (David Carlier)

- Standard:
  . Fixed bug GH-17447 (Assertion failure when array popping a self addressing
    variable). (nielsdos)

- Windows:
  . Fixed clang compiler detection. (cmb)

- Zip:
  . Fixed bug GH-17139 (Fix zip_entry_name() crash on invalid entry).
    (nielsdos)

16 Jan 2025, PHP 8.4.3

- BcMath:
  . Fixed bug GH-17049 (Correctly compare 0 and -0). (Saki Takamachi)
  . Fixed bug GH-17061 (Now Number::round() does not remove trailing zeros).
    (Saki Takamachi)
  . Fixed bug GH-17064 (Correctly round rounding mode with zero edge case).
    (Saki Takamachi)
  . Fixed bug GH-17275 (Fixed the calculation logic of dividend scale).
    (Saki Takamachi)

- Core:
  . Fixed bug OSS-Fuzz #382922236 (Duplicate dynamic properties in hooked object
    iterator properties table). (ilutov)
  . Fixed unstable get_iterator pointer for hooked classes in shm on Windows.
    (ilutov)
  . Fixed bug GH-17106 (ZEND_MATCH_ERROR misoptimization). (ilutov)
  . Fixed bug GH-17162 (zend_array_try_init() with dtor can cause engine UAF).
    (nielsdos)
  . Fixed bug GH-17101 (AST->string does not reproduce constructor property
    promotion correctly). (nielsdos)
  . Fixed bug GH-17200 (Incorrect dynamic prop offset in hooked prop iterator).
    (ilutov)
  . Fixed bug GH-17216 (Trampoline crash on error). (nielsdos)

- DBA:
  . Skip test if inifile is disabled. (orlitzky)

- DOM:
  . Fixed bug GH-17145 (DOM memory leak). (nielsdos)
  . Fixed bug GH-17201 (Dom\TokenList issues with interned string replace).
    (nielsdos)
  . Fixed bug GH-17224 (UAF in importNode). (nielsdos)

- Embed:
  . Make build command for program using embed portable. (dunglas)

- FFI:
  . Fixed bug #79075 (FFI header parser chokes on comments). (nielsdos)
  . Fix memory leak on ZEND_FFI_TYPE_CHAR conversion failure. (nielsdos)
  . Fixed bug GH-16013 and bug #80857 (Big endian issues). (Dmitry, nielsdos)

- Fileinfo:
  . Fixed bug GH-17039 (PHP 8.4: Incorrect MIME content type). (nielsdos)

- FPM:
  . Fixed bug GH-13437 (FPM: ERROR: scoreboard: failed to lock (already
    locked)). (Jakub Zelenka)
  . Fixed bug GH-17112 (Macro redefinitions). (cmb, nielsdos)
  . Fixed bug GH-17208 (bug64539-status-json-encoding.phpt fail on 32-bits).
    (nielsdos)

- GD:
  . Fixed bug GH-16255 (Unexpected nan value in ext/gd/libgd/gd_filter.c).
    (nielsdos, cmb)
  . Ported fix for libgd bug 276 (Sometimes pixels are missing when storing
    images as BMPs). (cmb)

- Gettext:
  . Fixed bug GH-17202 (Segmentation fault ext/gettext/gettext.c
    bindtextdomain()). (Michael Orlitzky)

- Iconv:
  . Fixed bug GH-17047 (UAF on iconv filter failure). (nielsdos)

- LDAP:
  . Fixed bug GH-17280 (ldap_search() fails when $attributes array has holes).
    (nielsdos)

- LibXML:
  . Fixed bug GH-17223 (Memory leak in libxml encoding handling). (nielsdos)

- MBString:
  . Fixed bug GH-17112 (Macro redefinitions). (nielsdos, cmb)

- Opcache:
  . opcache_get_configuration() properly reports jit_prof_threshold. (cmb)
  . Fixed bug GH-17140 (Assertion failure in JIT trace exit with
    ZEND_FETCH_DIM_FUNC_ARG). (nielsdos, Dmitry)
  . Fixed bug GH-17151 (Incorrect RC inference of op1 of FETCH_OBJ and
    INIT_METHOD_CALL). (Dmitry, ilutov)
  . Fixed bug GH-17246 (GC during SCCP causes segfault). (Dmitry)
  . Fixed bug GH-17257 (UBSAN warning in ext/opcache/jit/zend_jit_vm_helpers.c).
    (nielsdos, Dmitry)

- PCNTL:
  . Fix memory leak in cleanup code of pcntl_exec() when a non stringable
    value is encountered past the first entry. (Girgias)

- PgSql:
  . Fixed bug GH-17158 (pg_fetch_result Shows Incorrect ArgumentCountError
    Message when Called With 1 Argument). (nielsdos)
  . Fixed further ArgumentCountError for calls with flexible
    number of arguments. (David Carlier)

- Phar:
  . Fixed bug GH-17137 (Segmentation fault ext/phar/phar.c). (nielsdos)

- SimpleXML:
  . Fixed bug GH-17040 (SimpleXML's unset can break DOM objects). (nielsdos)
  . Fixed bug GH-17153 (SimpleXML crash when using autovivification on
    document). (nielsdos)

- Sockets:
  . Fixed bug GH-16276 (socket_strerror overflow handling with INT_MIN).
    (David Carlier / cmb)
  . Fixed overflow on SO_LINGER values setting, strengthening values check
    on SO_SNDTIMEO/SO_RCVTIMEO for socket_set_option().
    (David Carlier)

- SPL:
  . Fixed bug GH-17198 (SplFixedArray assertion failure with get_object_vars).
    (nielsdos)
  . Fixed bug GH-17225 (NULL deref in spl_directory.c). (nielsdos)

- Streams:
  . Fixed bug GH-17037 (UAF in user filter when adding existing filter name due
    to incorrect error handling). (nielsdos)
  . Fixed bug GH-16810 (overflow on fopen HTTP wrapper timeout value).
    (David Carlier)
  . Fixed bug GH-17067 (glob:// wrapper doesn't cater to CWD for ZTS builds).
    (cmb)

- Windows:
  . Hardened proc_open() against cmd.exe hijacking. (cmb)

- XML:
  . Fixed bug GH-1718 (unreachable program point in zend_hash). (nielsdos)

19 Dec 2024, PHP 8.4.2

- BcMath:
  . Fixed bug GH-16978 (Avoid unnecessary padding with leading zeros).
    (Saki Takamachi)

- COM:
  . Fixed bug GH-16991 (Getting typeinfo of non DISPATCH variant segfaults).
    (cmb)

- Core:
  . Fixed bug GH-16344 (setRawValueWithoutLazyInitialization() and
    skipLazyInitialization() may change initialized proxy). (Arnaud)
  . Fix is_zend_ptr() huge block comparison. (nielsdos)
  . Fixed potential OOB read in zend_dirname() on Windows. (cmb)
  . Fixed bug GH-15964 (printf() can strip sign of -INF). (divinity76, cmb)

- Curl:
  . Fix various memory leaks in curl mime handling. (nielsdos)

- DBA:
  . Fixed bug GH-16990 (dba_list() is now zero-indexed instead of using
    resource ids) (kocsismate)

- DOM:
  . Fixed bug GH-16906 (Reloading document can cause UAF in iterator).
    (nielsdos)

- FPM:
  . Fixed bug GH-16932 (wrong FPM status output). (Jakub Zelenka, James Lucas)

- GMP:
  . Fixed bug GH-16890 (array_sum() with GMP can loose precision (LLP64)).
    (cmb)

- Opcache:
  . Fixed bug GH-16851 (JIT_G(enabled) not set correctly on other threads).
    (dktapps)
  . Fixed bug GH-16902 (Set of opcache tests fail zts+aarch64). (nielsdos)
  . Fixed bug GH-16879 (JIT dead code skipping does not update call_level).
    (nielsdos)

- SAPI:
  . Fixed bug GH-16998 (UBSAN warning in rfc1867). (nielsdos)

- PHPDBG:
  . Fixed bug GH-15208 (Segfault with breakpoint map and phpdbg_clear()).
    (nielsdos)

- Standard:
  . Fixed bug GH-16905 (Internal iterator functions can't handle UNDEF
    properties). (nielsdos)
  . Fixed bug GH-16957 (Assertion failure in array_shift with
    self-referencing array). (nielsdos)

- Streams:
  . Fixed network connect poll interuption handling. (Jakub Zelenka)

- Windows:
  . Fixed bug GH-16849 (Error dialog causes process to hang). (cmb)
  . Windows Server 2025 is now properly reported. (cmb)

21 Nov 2024, PHP 8.4.1

- BcMath:
  . [RFC] Add bcfloor, bcceil and bcround to BCMath. (Saki Takamachi)
  . Improve performance. (Saki Takamachi, nielsdos)
  . Adjust bcround()'s $mode parameter to only accept the RoundingMode
    enum. (timwolla, saki)
  . Fixed LONG_MAX in BCMath ext. (Saki Takamachi)
  . Fixed bcdiv() div by one. (Saki Takamachi)
  . [RFC] Support object types in BCMath. (Saki Takamachi)
  . bcpow() performance improvement. (Jorg Sowa)
  . ext/bcmath: Check for scale overflow. (SakiTakamachi)
  . [RFC] ext/bcmath: Added bcdivmod. (SakiTakamachi)
  . Fix GH-15968 (Avoid converting objects to strings in operator calculations).
    (SakiTakamachi)
  . Fixed bug GH-16265 (Added early return case when result is 0)
    (Saki Takamachi).
  . Fixed bug GH-16262 (Fixed a bug where size_t underflows) (Saki Takamachi).
  . Fixed GH-16236 (Fixed a bug in BcMath\Number::pow() and bcpow() when
    raising negative powers of 0) (Saki Takamachi).

- Core:
  . Added zend_call_stack_get implementation for NetBSD, DragonFlyBSD,
    Solaris and Haiku. (David Carlier)
  . Enabled ifunc checks on FreeBSD from the 12.x releases. (Freaky)
  . Changed the type of PHP_DEBUG and PHP_ZTS constants to bool. (haszi)
  . Fixed bug GH-13142 (Undefined variable name is shortened when contains \0).
    (nielsdos)
  . Fixed bug GH-13178 (Iterator positions incorrect when converting packed
    array to hashed). (ilutov)
  . Fixed zend fiber build for solaris default mode (32 bits). (David Carlier)
  . Fixed zend call stack size for macOs/arm64. (David Carlier)
  . Added support for Zend Max Execution Timers on FreeBSD. (Kévin Dunglas)
  . Ensure fiber stack is not backed by THP. (crrodriguez)
  . Implement GH-13609 (Dump wrapped object in WeakReference class). (nielsdos)
  . Added sparc64 arch assembly support for zend fiber. (Claudio Jeker)
  . Fixed GH-13581 no space available for TLS on NetBSD. (Paul Ripke)
  . Added fiber Sys-V loongarch64 support. (qiangxuhui)
  . Adjusted closure names to include the parent function's name. (timwolla)
  . Improve randomness of uploaded file names and files created by tempnam().
    (Arnaud)
  . Added gc and shutdown callbacks to zend_mm custom handlers.
    (Florian Engelhardt)
  . Fixed bug GH-14650 (Compute the size of pages before allocating memory).
    (Julien Voisin)
  . Fixed bug GH-11928 (The --enable-re2c-cgoto doesn't add the -g flag).
    (Peter Kokot)
  . Added the #[\Deprecated] attribute. (beberlei, timwolla)
  . Fixed GH-11389 (Allow suspending fibers in destructors). (Arnaud, trowski)
  . Fixed bug GH-14801 (Fix build for armv7). (andypost)
  . Implemented property hooks RFC. (ilutov)
  . Fix GH-14978 (The xmlreader extension phpize build). (Peter Kokot)
  . Throw Error exception when encountering recursion during comparison, rather
    than fatal error. (ilutov)
  . Added missing cstddef include for C++ builds. (cmb)
  . Updated build system scripts config.guess to 2024-07-27 and config.sub to
    2024-05-27. (Peter Kokot)
  . Fixed bug GH-15240 (Infinite recursion in trait hook). (ilutov)
  . Fixed bug GH-15140 (Missing variance check for abstract set with asymmetric
    type). (ilutov)
  . Fixed bug GH-15181 (Disabled output handler is flushed again). (cmb)
  . Passing E_USER_ERROR to trigger_error() is now deprecated. (Girgias)
  . Fixed bug GH-15292 (Dynamic AVX detection is broken for MSVC). (nielsdos)
  . Using "_" as a class name is now deprecated. (Girgias)
  . Exiting a namespace now clears seen symbols. (ilutov)
  . The exit (and die) language constructs now behave more like a function.
    They can be passed liked callables, are affected by the strict_types
    declare statement, and now perform the usual type coercions instead of
    casting any non-integer value to a string.
    As such, passing invalid types to exit/die may now result in a TypeError
    being thrown. (Girgias)
  . Fixed bug GH-15438 (Hooks on constructor promoted properties without
    visibility are ignored). (ilutov)
  . Fixed bug GH-15419 (Missing readonly+hook incompatibility check for readonly
    classes). (ilutov)
  . Fixed bug GH-15187 (Various hooked object iterator issues). (ilutov)
  . Fixed bug GH-15456 (Crash in get_class_vars() on virtual properties).
    (ilutov)
  . Fixed bug GH-15501 (Windows HAVE_<header>_H macros defined to 1 or
    undefined). (Peter Kokot)
  . Implemented asymmetric visibility for properties. (ilutov)
  . Fixed bug GH-15644 (Asymmetric visibility doesn't work with hooks). (ilutov)
  . Implemented lazy objects RFC. (Arnaud)
  . Fixed bug GH-15686 (Building shared iconv with external iconv library).
    (Peter Kokot, zeriyoshi)
  . Fixed missing error when adding asymmetric visibility to unilateral virtual
    property. (ilutov)
  . Fixed bug GH-15693 (Unnecessary include in main.c bloats binary).
    (nielsdos)
  . Fixed bug GH-15731 (AllowDynamicProperties validation should error on
    enums). (DanielEScherzer)
  . Fixed bug GH-16040 (Use-after-free of object released in hook). (ilutov)
  . Fixed bug GH-16026 (Reuse of dtor fiber during shutdown). (Arnaud)
  . Fixed bug GH-15999 (zend_std_write_property() assertion failure with lazy
    objects). (Arnaud)
  . Fixed bug GH-15960 (Foreach edge cases with lazy objects). (Arnaud)
  . Fixed bug GH-16185 (Various hooked object iterator issues). (ilutov)
  . Fixed bug OSS-Fuzz #371445205 (Heap-use-after-free in attr_free).
    (nielsdos)
  . Fixed missing error when adding asymmetric visibility to static properties.
    (ilutov)
  . Fixed bug OSS-Fuzz #71407 (Null-dereference WRITE in
    zend_lazy_object_clone). (Arnaud)
  . Fixed bug GH-16574 (Incorrect error "undefined method" messages).
    (nielsdos)
  . Fixed bug GH-16577 (EG(strtod_state).freelist leaks with opcache.preload).
    (nielsdos)
  . Fixed bug GH-16615 (Assertion failure in zend_std_read_property). (Arnaud)
  . Fixed bug GH-16342 (Added ReflectionProperty::isLazy()). (Arnaud)
  . Fixed bug GH-16725 (Incorrect access check for non-hooked props in hooked
    object iterator). (ilutov)

- Curl:
  . Deprecated the CURLOPT_BINARYTRANSFER constant. (divinity76)
  . Bumped required libcurl version to 7.61.0. (Ayesh)
  . Added feature_list key to the curl_version() return value. (Ayesh)
  . Added constants CURL_HTTP_VERSION_3 (libcurl 7.66) and CURL_HTTP_VERSION_3ONLY
    (libcurl 7.88) as options for CURLOPT_HTTP_VERSION (Ayesh Karunaratne)
  . Added CURLOPT_TCP_KEEPCNT to set the number of probes to send before
    dropping the connection. (David Carlier)
  . Added CURLOPT_PREREQFUNCTION Curl option to set a custom callback
    after the connection is established, but before the request is
    performed. (Ayesh Karunaratne)
  . Added CURLOPT_SERVER_RESPONSE_TIMEOUT, which was formerly known as
    CURLOPT_FTP_RESPONSE_TIMEOUT. (Ayesh Karunaratne)
  . The CURLOPT_DNS_USE_GLOBAL_CACHE option is now silently ignored. (Ayesh Karunaratne)
  . Added CURLOPT_DEBUGFUNCTION as a Curl option. (Ayesh Karunaratne)
  . Fixed bug GH-16359 (crash with curl_setopt* CURLOPT_WRITEFUNCTION
    without null callback). (David Carlier)
  . Fixed bug GH-16723 (CURLMOPT_PUSHFUNCTION issues). (cmb)

- Date:
  . Added DateTime[Immutable]::createFromTimestamp. (Marc Bennewitz)
  . Added DateTime[Immutable]::[get|set]Microsecond. (Marc Bennewitz)
  . Constants SUNFUNCS_RET_TIMESTAMP, SUNFUNCS_RET_STRING, and SUNFUNCS_RET_DOUBLE
    are now deprecated. (Jorg Sowa)
  . Fixed bug GH-13773 (DatePeriod not taking into account microseconds for end
    date). (Mark Bennewitz, Derick)

- DBA:
  . Passing null or false to dba_key_split() is deprecated. (Grigias)

- Debugging:
  . Fixed bug GH-15923 (GDB: Python Exception <class 'TypeError'>:
    exceptions must derive from BaseException). (nielsdos)

- DOM:
  . Added DOMNode::compareDocumentPosition(). (nielsdos)
  . Implement #53655 (Improve speed of DOMNode::C14N() on large XML documents).
    (nielsdos)
  . Fix cloning attribute with namespace disappearing namespace. (nielsdos)
  . Implement DOM HTML5 parsing and serialization RFC. (nielsdos)
  . Fix DOMElement->prefix with empty string creates bogus prefix. (nielsdos)
  . Handle OOM more consistently. (nielsdos)
  . Implemented "Improve callbacks in ext/dom and ext/xsl" RFC. (nielsdos)
  . Added DOMXPath::quote() static method. (divinity76)
  . Implemented opt-in ext/dom spec compliance RFC. (nielsdos)
  . Fixed bug #79701 (getElementById does not correctly work with duplicate
    definitions). (nielsdos)
  . Implemented "New ext-dom features in PHP 8.4" RFC. (nielsdos)
  . Fixed GH-14698 (segfault on DOM node dereference). (David Carlier)
  . Improve support for template elements. (nielsdos)
  . Fix trampoline leak in xpath callables. (nielsdos)
  . Throw instead of silently failing when creating a too long text node in
    (DOM)ParentNode and (DOM)ChildNode. (nielsdos)
  . Fixed bug GH-15192 (Segmentation fault in dom extension
    (html5_serializer)). (nielsdos)
  . Deprecated DOM_PHP_ERR constant. (nielsdos)
  . Removed DOMImplementation::getFeature(). (nielsdos)
  . Fixed bug GH-15331 (Element::$substitutedNodeValue test failed). (nielsdos)
  . Fixed bug GH-15570 (Segmentation fault (access null pointer) in
    ext/dom/html5_serializer.c). (nielsdos)
  . Fixed bug GH-13988 (Storing DOMElement consume 4 times more memory in
    PHP 8.1 than in PHP 8.0). (nielsdos)
  . Fix XML serializer errata: xmlns="" serialization should be allowed.
    (nielsdos)
  . Fixed bug GH-15910 (Assertion failure in ext/dom/element.c). (nielsdos)
  . Fix unsetting DOM properties. (nielsdos)
  . Fixed bug GH-16190 (Using reflection to call Dom\Node::__construct
    causes assertion failure). (nielsdos)
  . Fix edge-case in DOM parsing decoding. (nielsdos)
  . Fixed bug GH-16465 (Heap buffer overflow in DOMNode->getElementByTagName).
    (nielsdos)
  . Fixed bug GH-16594 (Assertion failure in DOM -> before). (nielsdos)

- Fileinfo:
  . Update to libmagic 5.45. (nielsdos)
  . Fixed bug #65106 (PHP fails to compile ext/fileinfo). (Guillaume Outters)

- FPM:
  . Implement GH-12385 (flush headers without body when calling flush()).
    (nielsdos)
  . Added DragonFlyBSD system to the list which set FPM_BACKLOG_DEFAULT
    to SOMAXCONN. (David Carlier)
  . /dev/poll events.mechanism for Solaris/Illumos setting had been retired.
    (David Carlier)
  . Added memory peak to the scoreboard / status page. (Flávio Heleno)

- FTP:
  . Removed the deprecated inet_ntoa call support. (David Carlier)
  . Fixed bug #63937 (Upload speed 10 times slower with PHP). (nielsdos)

- GD:
  . Fix parameter numbers and missing alpha check for imagecolorset().
    (Giovanni Giacobbi)
  . imagepng/imagejpeg/imagewep/imageavif now throw an exception on
    invalid quality parameter. (David Carlier)
  . Check overflow/underflow for imagescale/imagefilter. (David Carlier)
  . Added gdImageClone to bundled libgd. (David Carlier)

- Gettext:
  . bind_textdomain_codeset, textdomain and d(*)gettext functions
    now throw an exception on empty domain. (David Carlier)

- GMP:
  . The GMP class is now final and cannot be extended anymore. (Girgias)
  . RFC: Change GMP bool cast behavior. (Saki Takamachi)

- Hash:
  . Changed return type of hash_update() to true. (nielsdos)
  . Added HashContext::__debugInfo(). (timwolla)
  . Deprecated passing incorrect data types for options to ext/hash functions.
    (nielsdos)
  . Added SSE2 and SHA-NI implementation of SHA-256. (timwolla, Colin Percival,
    Graham Percival)
  . Fix GH-15384 (Build fails on Alpine / Musl for amd64). (timwolla)
  . Fixed bug GH-15742 (php_hash_sha.h incompatible with C++). (cmb)

- IMAP:
  . Moved to PECL. (Derick Rethans)

- Intl:
  . Added IntlDateFormatter::PATTERN constant. (David Carlier)
  . Fixed Numberformatter::__construct when the locale is invalid, now
    throws an exception. (David Carlier)
  . Added NumberFormatter::ROUND_TOWARD_ZERO and ::ROUND_AWAY_FROM_ZERO as
    aliases for ::ROUND_DOWN and ::ROUND_UP. (Jorg Sowa)
  . Added NumberFormatter::ROUND_HALFODD. (Ayesh Karunaratne)
  . Added PROPERTY_IDS_UNARY_OPERATOR, PROPERTY_ID_COMPAT_MATH_START and
    PROPERTY_ID_COMPAT_MATH_CONTINUE constants. (David Carlier)
  . Added IntlDateFormatter::getIanaID/intltz_get_iana_id method/function.
    (David Carlier)
  . Set to C++17 standard for icu 74 and onwards. (David Carlier)
  . resourcebundle_get(), ResourceBundle::get(), and accessing offsets on a
    ResourceBundle object now throw:
    - TypeError for invalid offset types
    - ValueError for an empty string
    - ValueError if the integer index does not fit in a signed 32 bit integer
  . ResourceBundle::get() now has a tentative return type of:
    ResourceBundle|array|string|int|null
  . Added the new Grapheme function grapheme_str_split. (youkidearitai)
  . Added IntlDateFormatter::parseToCalendar. (David Carlier)
  . Added SpoofChecker::setAllowedChars to set unicode chars ranges.
    (David Carlier)

- LDAP:
  . Added LDAP_OPT_X_TLS_PROTOCOL_MAX/LDAP_OPT_X_TLS_PROTOCOL_TLS1_3
    constants. (StephenWall)

- LibXML:
  . Added LIBXML_RECOVER constant. (nielsdos)
  . libxml_set_streams_context() now throws immediately on an invalid context
    instead of at the use-site. (nielsdos)
  . Added LIBXML_NO_XXE constant. (nielsdos)

- MBString:
  . Added mb_trim, mb_ltrim and mb_rtrim. (Yuya Hamada)
  . Added mb_ucfirst and mb_lcfirst. (Yuya Hamada)
  . Updated Unicode data tables to Unicode 15.1. (Ayesh Karunaratne)
  . Fixed bug GH-15824 (mb_detect_encoding(): Argument $encodings contains
    invalid encoding "UTF8"). (Yuya Hamada)
  . Updated Unicode data tables to Unicode 16.0. (Ayesh Karunaratne)

- Mysqli:
  . The mysqli_ping() function and mysqli::ping() method are now deprecated,
    as the reconnect feature was removed in PHP 8.2. (Kamil Tekiela)
  . The mysqli_kill() function and mysqli::kill() method are now deprecated.
    If this functionality is needed a SQL "KILL" command can be used instead.
    (Kamil Tekiela)
  . The mysqli_refresh() function and mysqli::refresh() method are now deprecated.
    If this functionality is needed a SQL "FLUSH" command can be used instead.
    (Kamil Tekiela)
  . Passing explicitly the $mode parameter to mysqli_store_result() has been
    deprecated. As the MYSQLI_STORE_RESULT_COPY_DATA constant was only used in
    conjunction with this function it has also been deprecated. (Girgias)

- MySQLnd:
  . Fixed bug GH-13440 (PDO quote bottleneck). (nielsdos)
  . Fixed bug GH-10599 (Apache crash on Windows when using a self-referencing
    anonymous function inside a class with an active mysqli connection).
    (nielsdos)

- Opcache:
  . Added large shared segments support for FreeBSD. (David Carlier)
  . If JIT is enabled, PHP will now exit with a fatal error on startup in case
    of JIT startup initialization issues. (danog)
  . Increased the maximum value of opcache.interned_strings_buffer to 32767 on
    64bit archs. (Arnaud)
  . Fixed bug GH-13834 (Applying non-zero offset 36 to null pointer in
    zend_jit.c). (nielsdos)
  . Fixed bug GH-14361 (Deep recursion in zend_cfg.c causes segfault).
    (nielsdos)
  . Fixed bug GH-14873 (PHP 8.4 min function fails on typed integer).
    (nielsdos)
  . Fixed bug GH-15490 (Building of callgraph modifies preloaded symbols).
    (ilutov)
  . Fixed bug GH-15178 (Assertion in tracing JIT on hooks). (ilutov)
  . Fixed bug GH-15657 (Segmentation fault in dasm_x86.h). (nielsdos)
  . Added opcache_jit_blacklist() function. (Bob)
  . Fixed bug GH-16009 (Segmentation fault with frameless functions and
    undefined CVs). (nielsdos)
  . Fixed bug GH-16186 (Assertion failure in Zend/zend_operators.c). (Arnaud)
  . Fixed bug GH-16572 (Incorrect result with reflection in low-trigger JIT).
    (nielsdos)
  . Fixed GH-16839 (Error on building Opcache JIT for Windows ARM64). (cmb)

- OpenSSL:
  . Fixed bug #80269 (OpenSSL sets Subject wrong with extraattribs parameter).
    (Jakub Zelenka)
  . Implement request #48520 (openssl_csr_new - allow multiple values in DN).
    (Jakub Zelenka)
  . Introduced new serial_hex parameter to openssl_csr_sign. (Jakub Zelenka,
    Florian Sowade)
  . Added X509_PURPOSE_OCSP_HELPER and X509_PURPOSE_TIMESTAMP_SIGN constants.
    (Vincent Jardin)
  . Bumped minimum required OpenSSL version to 1.1.1. (Ayesh Karunaratne)
  . Added compile-time option --with-openssl-legacy-provider to enable legacy
    provider. (Adam Saponara)
  . Added support for Curve25519 + Curve448 based keys. (Manuel Mausz)
  . Fixed bug GH-13343 (openssl_x509_parse should not allow omitted seconds in
    UTCTimes). (Jakub Zelenka)
  . Bumped minimum required OpenSSL version to 1.1.0. (cmb)
  . Implement GH-13514 PASSWORD_ARGON2 from OpenSSL 3.2. (Remi)

- Output:
  . Clear output handler status flags during handler initialization. (haszi)
  . Fixed bug with url_rewriter.hosts not used by output_add_rewrite_var().
    (haszi)

- PCNTL:
  . Added pcntl_setns for Linux. (David Carlier)
  . Added pcntl_getcpuaffinity/pcntl_setcpuaffinity. (David Carlier)
  . Updated pcntl_get_signal_handler signal id upper limit to be
    more in line with platforms limits. (David Carlier)
  . Added pcntl_getcpu for Linux/FreeBSD/Solaris/Illumos. (David Carlier)
  . Added pcntl_getqos_class/pcntl_setqos_class for macOs. (David Carlier)
  . Added SIGCKPT/SIGCKPTEXIT constants for DragonFlyBSD. (David Carlier)
  . Added FreeBSD's SIGTRAP handling to pcntl_siginfo_to_zval. (David Carlier)
  . Added POSIX pcntl_waitid. (Vladimir Vrzić)
  . Fixed bug GH-16769: (pcntl_sigwaitinfo aborts on signal value
    as reference). (David Carlier)

- PCRE:
  . Upgrade bundled pcre2lib to version 10.43. (nielsdos)
  . Add "/r" modifier. (Ayesh)
  . Upgrade bundled pcre2lib to version 10.44. (Ayesh)
  . Fixed GH-16189 (underflow on offset argument). (David Carlier)
  . Fix UAF issues with PCRE after request shutdown. (nielsdos)

- PDO:
  . Fixed setAttribute and getAttribute. (SakiTakamachi)
  . Implemented PDO driver-specific subclasses RFC. (danack, kocsismate)
  . Added support for PDO driver-specific SQL parsers. (Matteo Beccati)
  . Fixed bug GH-14792 (Compilation failure on pdo_* extensions).
    (Peter Kokot)
  . mysqlnd: support ER_CLIENT_INTERACTION_TIMEOUT. (Appla)
  . The internal header php_pdo_int.h is no longer installed; it is not
    supposed to be used by PDO drivers. (cmb)
  . Fixed bug GH-16167 (Prevent mixing PDO sub-classes with different DSN).
    (kocsismate)
  . Fixed bug GH-16314 ("Pdo\Mysql object is uninitialized" when opening a
    persistent connection). (kocsismate)

- PDO_DBLIB:
  . Fixed setAttribute and getAttribute. (SakiTakamachi)
  . Added class Pdo\DbLib. (danack, kocsismate)

- PDO_Firebird:
  . Fixed setAttribute and getAttribute. (SakiTakamachi)
  . Feature: Add transaction isolation level and mode settings to pdo_firebird.
    (SakiTakamachi)
  . Added class Pdo\Firebird. (danack, kocsismate)
  . Added Pdo\Firebird::ATTR_API_VERSION. (SakiTakamachi)
  . Added getApiVersion() and removed from getAttribute().
    (SakiTakamachi)
  . Supported Firebird 4.0 datatypes. (sim1984)
  . Support proper formatting of time zone types. (sim1984)
  . Fixed GH-15604 (Always make input parameters nullable). (sim1984)

- PDO_MYSQL:
  . Fixed setAttribute and getAttribute. (SakiTakamachi)
  . Added class Pdo\Mysql. (danack, kocsismate)
  . Added custom SQL parser. (Matteo Beccati)
  . Fixed GH-15949 (PDO_MySQL not properly quoting PDO_PARAM_LOB binary
    data). (mbeccati, lcobucci)

- PDO_ODBC:
  . Added class Pdo\Odbc. (danack, kocsismate)

- PDO_PGSQL:
  . Fixed GH-12423, DSN credentials being prioritized over the user/password
    PDO constructor arguments. (SakiTakamachi)
  . Fixed native float support with pdo_pgsql query results. (Yurunsoft)
  . Added class Pdo\Pgsql. (danack, kocsismate)
  . Retrieve the memory usage of the query result resource. (KentarouTakeda)
  . Added Pdo\Pgsql::setNoticeCallBack method to receive DB notices.
    (outtersg)
  . Added custom SQL parser. (Matteo Beccati)
  . Fixed GH-15986 (Double-free due to Pdo\Pgsql::setNoticeCallback()). (cmb,
    nielsdos)
  . Fixed GH-12940 (Using PQclosePrepared when available instead of
    the DEALLOCATE command to free statements resources). (David Carlier)
  . Remove PGSQL_ATTR_RESULT_MEMORY_SIZE constant as it is provided by
    the new PDO Subclass as Pdo\Pgsql::ATTR_RESULT_MEMORY_SIZE. (Girgias)

- PDO_SQLITE:
  . Added class Pdo\Sqlite. (danack, kocsismate)
  . Fixed bug #81227 (PDO::inTransaction reports false when in transaction).
    (nielsdos)
  . Added custom SQL parser. (Matteo Beccati)

- PHPDBG:
  . array out of bounds, stack overflow handled for segfault handler on windows.
    (David Carlier)
  . Fixed bug GH-16041 (Support stack limit in phpdbg). (Arnaud)

- PGSQL:
  . Added the possibility to have no conditions for pg_select. (OmarEmaraDev)
  . Persistent connections support the PGSQL_CONNECT_FORCE_RENEW flag.
    (David Carlier)
  . Added pg_result_memory_size to get the query result memory usage.
    (KentarouTakeda)
  . Added pg_change_password to alter an user's password. (David Carlier)
  . Added pg_put_copy_data/pg_put_copy_end to send COPY commands and signal
    the end of the COPY. (David Carlier)
  . Added pg_socket_poll to poll on the connection. (David Carlier)
  . Added pg_jit to get infos on server JIT support. (David Carlier)
  . Added pg_set_chunked_rows_size to fetch results per chunk. (David Carlier)
  . pg_convert/pg_insert/pg_update/pg_delete ; regexes are now cached.
    (David Carlier)

- Phar:
  . Fixed bug GH-12532 (PharData created from zip has incorrect timestamp).
    (nielsdos)

- POSIX:
  . Added POSIX_SC_CHILD_MAX and POSIX_SC_CLK_TCK constants. (Jakub Zelenka)
  . Updated posix_isatty to set the error number on file descriptors.
    (David Carlier)

- PSpell:
  . Moved to PECL. (Derick Rethans)

- Random:
  . Fixed bug GH-15094 (php_random_default_engine() is not C++ conforming).
    (cmb)
  . lcg_value() is now deprecated. (timwolla)

- Readline:
  . Fixed readline_info, rl_line_buffer_length/rl_len globals on update.
    (David Carlier)
  . Fixed bug #51558 (Shared readline build fails). (Peter Kokot)
  . Fixed UAF with readline_info(). (David Carlier)

- Reflection:
  . Implement GH-12908 (Show attribute name/class in ReflectionAttribute dump).
    (nielsdos)
  . Make ReflectionGenerator::getFunction() legal after generator termination.
    (timwolla)
  . Added ReflectionGenerator::isClosed(). (timwolla)
  . Fixed bug GH-15718 (Segfault on ReflectionProperty::get{Hook,Hooks}() on
    dynamic properties). (DanielEScherzer)
  . Fixed bug GH-15694 (ReflectionProperty::isInitialized() is incorrect for
    hooked properties). (ilutov)
  . Add missing ReflectionProperty::hasHook[s]() methods. (ilutov)
  . Add missing ReflectionProperty::isFinal() method. (ilutov)
  . Fixed bug GH-16122 (The return value of ReflectionFunction::getNamespaceName()
    and ReflectionFunction::inNamespace() for closures is incorrect). (timwolla)
  . Fixed bug GH-16162 (No ReflectionProperty::IS_VIRTUAL) (DanielEScherzer)
  . Fixed the name of the second parameter of
    ReflectionClass::resetAsLazyGhost(). (Arnaud)

- Session:
  . INI settings session.sid_length and session.sid_bits_per_character are now
    deprecated. (timwolla)
  . Emit warnings for non-positive values of session.gc_divisor and negative values
    of session.gc_probability. (Jorg Sowa)
  . Fixed bug GH-16590 (UAF in session_encode()). (nielsdos)

- SimpleXML:
  . Fix signature of simplexml_import_dom(). (nielsdos)

- SNMP:
  . Removed the deprecated inet_ntoa call support. (David Carlier)

- SOAP:
  . Add support for clark notation for namespaces in class map. (lxShaDoWxl)
  . Mitigate #51561 (SoapServer with a extented class and using sessions,
    lost the setPersistence()). (nielsdos)
  . Fixed bug #49278 (SoapClient::__getLastResponseHeaders returns NULL if
    wsdl operation !has output). (nielsdos)
  . Fixed bug #44383 (PHP DateTime not converted to xsd:datetime). (nielsdos)
  . Fixed bug GH-11941 (soap with session persistence will silently fail when
    "session" built as a shared object). (nielsdos)
  . Passing an int to SoapServer::addFunction() is now deprecated.
    If all PHP functions need to be provided flatten the array returned by
    get_defined_functions(). (Girgias)
  . The SOAP_FUNCTIONS_ALL constant is now deprecated. (Girgias)
  . Fixed bug #61525 (SOAP functions require at least one space after HTTP
    header colon). (nielsdos)
  . Implement request #47317 (SoapServer::__getLastResponse()). (nielsdos)

- Sockets:
  . Removed the deprecated inet_ntoa call support. (David Carlier)
  . Added the SO_EXECLUSIVEADDRUSE windows constant. (David Carlier)
  . Added the SOCK_CONN_DGRAM/SOCK_DCCP netbsd constants. (David Carlier)
  . Added multicast group support for ipv4 on FreeBSD. (jonathan@tangential.ca)
  . Added the TCP_SYNCNT constant for Linux to set number of attempts to send
    SYN packets from the client. (David Carlier)
  . Added the SO_EXCLBIND constant for exclusive socket binding on illumos/solaris.
    (David Carlier)
  . Updated the socket_create_listen backlog argument default value to SOMAXCONN.
    (David Carlier)
  . Added the SO_NOSIGPIPE constant to control the generation of SIGPIPE for
    macOs and FreeBSD. (David Carlier)
  . Added SO_LINGER_SEC for macOs, true equivalent of SO_LINGER in other platforms.
    (David Carlier)
  . Add close-on-exec on socket created with socket_accept on unixes. (David Carlier)
  . Added IP_PORTRANGE* constants for BSD systems to control ephemeral port
    ranges. (David Carlier)
  . Added SOCK_NONBLOCK/SOCK_CLOEXEC constants for socket_create and
    socket_create_pair to apply O_NONBLOCK/O_CLOEXEC flags to the
    newly created sockets. (David Carlier)
  . Added SO_BINDTOIFINDEX to bind a socket to an interface index.
    (David Carlier)

- Sodium:
  . Add support for AEGIS-128L and AEGIS-256. (jedisct1)
  . Enable AES-GCM on aarch64 with the ARM crypto extensions. (jedisct1)

- SPL:
  . Implement SeekableIterator for SplObjectStorage. (nielsdos)
  . The SplFixedArray::__wakeup() method has been deprecated as it implements
    __serialize() and __unserialize() which need to be overwritten instead.
    (TysonAndre)
  . Passing a non-empty string for the $escape parameter of:
    - SplFileObject::setCsvControl()
    - SplFileObject::fputcsv()
    - SplFileObject::fgetcsv()
    is now deprecated. (Girgias)

- Standard:
  . Implement GH-12188 (Indication for the int size in phpinfo()). (timwolla)
  . Partly fix GH-12143 (Incorrect round() result for 0.49999999999999994).
    (timwolla)
  . Fix GH-12252 (round(): Validate the rounding mode). (timwolla)
  . Increase the default BCrypt cost to 12. (timwolla)
  . Fixed bug GH-12592 (strcspn() odd behaviour with NUL bytes and empty mask).
    (nielsdos)
  . Removed the deprecated inet_ntoa call support. (David Carlier)
  . Cast large floats that are within int range to int in number_format so
    the precision is not lost. (Marc Bennewitz)
  . Add support for 4 new rounding modes to the round() function. (Jorg Sowa)
  . debug_zval_dump() now indicates whether an array is packed. (Max Semenik)
  . Fix GH-12143 (Optimize round). (SakiTakamachi)
  . Changed return type of long2ip to string from string|false. (Jorg Sowa)
  . Fix GH-12143 (Extend the maximum precision round can handle by one digit).
    (SakiTakamachi)
  . Added the http_get_last_response_headers() and
    http_clear_last_response_headers() that allows retrieving the same content
    as the magic $http_response_header variable.
  . Add php_base64_encode_ex() API. (Remi)
  . Implemented "Raising zero to the power of negative number" RFC. (Jorg Sowa)
  . Added array_find(), array_find_key(), array_all(), and array_any(). (josh)
  . Change highlight_string() and print_r() return type to string|true. (Ayesh)
  . Fix references in request_parse_body() options array. (nielsdos)
  . Add RoundingMode enum. (timwolla, saki)
  . Unserializing the uppercase 'S' tag is now deprecated. (timwolla)
  . Enables crc32 auxiliary detection on OpenBSD. (David Carlier)
  . Passing a non-empty string for the $escape parameter of:
    - fputcsv()
    - fgetcsv()
    - str_getcsv()
    is now deprecated. (Girgias)
  . The str_getcsv() function now throws ValueErrors when the $separator and
    $enclosure arguments are not one byte long, or if the $escape is not one
    byte long or the empty string. This aligns the behaviour to be identical
    to that of fputcsv() and fgetcsv(). (Girgias)
  . php_uname() now throws ValueErrors on invalid inputs. (Girgias)
  . The "allowed_classes" option for unserialize() now throws TypeErrors and
    ValueErrors	if it is not an	array of class names. (Girgias)
  . Implemented GH-15685 (improve proc_open error reporting on Windows). (cmb)
  . Add support for backed enums in http_build_query(). (ilutov)
  . Fixed bug GH-15982 (Assertion failure with array_find when references are
    involved). (nielsdos)
  . Fixed parameter names of fpow() to be identical to pow(). (Girgias)

- Streams:
  . Implemented GH-15155 (Stream context is lost when custom stream wrapper is
    being filtered). (Quentin Dreyer)

- Tidy:
  . Failures in the constructor now throw exceptions rather than emitting
    warnings and having a broken object. (nielsdos)
  . Add tidyNode::getNextSibling() and tidyNode::getPreviousSibling().
    (nielsdos)

- Windows:
  . Update the icon of the Windows executables, e.g. php.exe. (Ayesh,
    Nurudin Imširović)
  . Fixed bug GH-16199 (GREP_HEADER() is broken). (Peter Kokot)

- XML:
  . Added XML_OPTION_PARSE_HUGE parser option. (nielsdos)
  . Fixed bug #81481 (xml_get_current_byte_index limited to 32-bit numbers on
    64-bit builds). (nielsdos)
  . The xml_set_object() function has been deprecated. (Girgias)
  . Passing non-callable strings to the xml_set_*_handler() functions is now
    deprecated. (Girgias)

- XMLReader:
  . Declares class constant types. (Ayesh)
  . Add XMLReader::fromStream(), XMLReader::fromUri(), XMLReader::fromString(). (nielsdos)
  . Fixed bug GH-15123 (var_dump doesn't actually work on XMLReader).
    (nielsdos)

- XMLWriter:
  . Add XMLWriter::toStream(), XMLWriter::toUri(), XMLWriter::toMemory(). (nielsdos)

- XSL:
  . Implement request #64137 (XSLTProcessor::setParameter() should allow both
    quotes to be used). (nielsdos)
  . Implemented "Improve callbacks in ext/dom and ext/xsl" RFC. (nielsdos)
  . Added XSLTProcessor::$maxTemplateDepth and XSLTProcessor::$maxTemplateVars.
    (nielsdos)
  . Fix trampoline leak in xpath callables. (nielsdos)

- Zip:
  . Added ZipArchive::ER_TRUNCATED_ZIP added in libzip 1.11. (Remi)<|MERGE_RESOLUTION|>--- conflicted
+++ resolved
@@ -19,13 +19,7 @@
 - Standard:
   . Fixed bug GH-18145 (php8ts crashes in php_clear_stat_cache()).
     (Jakub Zelenka)
-<<<<<<< HEAD
-=======
-  . Fixed bug GH-18209 (Use-after-free in extract() with EXTR_REFS). (ilutov)
-  . Fixed bug GH-18212 (fseek with SEEK_CUR whence value and negative offset
-    leads to negative stream position). (David Carlier)
   . Fix resource leak in iptcembed() on error. (nielsdos)
->>>>>>> 8a1f6711
 
 - Tests:
   . Address deprecated PHP 8.4 session options to prevent test failures.
