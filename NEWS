PHP                                                                        NEWS
|||||||||||||||||||||||||||||||||||||||||||||||||||||||||||||||||||||||||||||||
?? ??? ????, PHP 7.2.0RC2

- Core:
  . Fixed Bug #75142 (buildcheck.sh check for autoconf version needs to be updated
    for v2.64). (zizzy at zizzy dot net, Remi)

- BCMath:
  . Fixed bug #44995 (bcpowmod() fails if scale != 0). (cmb)
  . Fixed bug #46781 (BC math handles minus zero incorrectly). (cmb)
  . Fixed bug #54598 (bcpowmod() may return 1 if modulus is 1). (okano1220, cmb)
  . Fixed bug #75178 (bcpowmod() misbehaves for non-integer base or modulus). (cmb)

- CLI server:
  . Fixed bug #70470 (Built-in server truncates headers spanning over TCP
    packets). (bouk)

- Date:
  . Fixed bug #75149 (redefinition of typedefs ttinfo and t1info). (Remi)

- GD:
  . Fixed bug #75139 (libgd/gd_interpolation.c:1786: suspicious if ?). (cmb)

- Gettext:
  . Fixed bug #73730 (textdomain(null) throws in strict mode). (cmb)

- Opcache
  . Fixed incorect constant conditional jump elimination. (Dmitry)

- OpenSSL
  . Automatically load OpenSSL configuration file. (Jakub Zelenka)

- SPL:
  . Fixed bug #75155 (AppendIterator::append() is broken when appending another
    AppendIterator). (Nikita)

- Standard:
  . Fixed bug #75152 (signed integer overflow in parse_iv). (Laruence)
  . Fixed bug #75170 (mt_rand() bias on 64-bit machines). (Nikita)

- ZIP:
  . Fixed bug #75143 (new method setEncryptionName() seems not to exist
    in ZipArchive). (Anatol)

31 Aug 2017, PHP 7.2.0RC1

- Core:
  . Fixed #75042 run-tests.php issues with EXTENSION block). (John Boehr)

- CURL:
  . Fixed bug #75093 (OpenSSL support not detected). (Remi)
  . Better fix for #74125 (use pkg-config instead of curl-config). (Remi)

- GD:
  . Fixed bug #75111 (Memory disclosure or DoS via crafted .bmp image). (cmb)
  . Fixed bug #75124 (gdImageGrayScale() may produce colors). (cmb)

- Intl:
  . Fixed bug #75090 (IntlGregorianCalendar doesn't have constants from parent
    class). (tpunt)

- PCRE:
  . Fixed bug #75089 (preg_grep() is not reporting PREG_BAD_UTF8_ERROR after
    first input string). (Dmitry)

- PDO_OCI:
  . Fixed bug #74631 (PDO_PCO with PHP-FPM: OCI environment initialized
    before PHP-FPM sets it up). (Ingmar Runge)

<<<<<<< HEAD
- SQLite3:
  . Update to Sqlite 3.20.1. (cmb)
=======
- SPL:
  . Fixed bug #75155 (AppendIterator::append() is broken when appending another
    AppendIterator). (Nikita)
  . Fixed bug #75173 (incorrect behavior of AppendIterator::append in foreach loop).
    (jhdxr)
>>>>>>> 7015d221

- Standard:
  . Fixed bug #75097 (gethostname fails if your host name is 64 chars long). (Andrea)

17 Aug 2017, PHP 7.2.0beta3

- Core:
  . Fixed bug #75063 (Main CWD initialized with wrong codepage). (Anatol)
  . Fixed bug #74725 (html_errors=1 breaks unhandled exceptions). (Andrea)

- Date:
  . Fixed bug #75002 (Null Pointer Dereference in timelib_time_clone). (Derick)

- FTP:
  . Added ftp_append() function. (blar)

- JSON:
  . Fixed bug #75185 (Buffer overflow in json_decode() with
    JSON_INVALID_UTF8_IGNORE or JSON_INVALID). (Jakub Zelenka)

- Mbstring:
  . Fixed bug #75001 (Wrong reflection on mb_eregi_replace). (Fabien
    Villepinte)

- SQLite3:
  . Updated to SQLite 3.20.0. (cmb)

- SPL:
  . Fixed bug #75049 (spl_autoload_unregister can't handle
    spl_autoload_functions results). (Laruence)
  . Added spl_object_id(). (Tyson Andre)

- Standard:
  . Fixed bug #75075 (unpack with X* causes infinity loop). (Laruence)
  . Fixed bug #74103 (heap-use-after-free when unserializing invalid array
    size). (Nikita)
  . Fixed bug #75054 (A Denial of Service Vulnerability was found when
    performing deserialization). (Nikita)

- WDDX:
  . Fixed bug #73793 (WDDX uses wrong decimal seperator). (cmb)

- XMLRPC:
  . Fixed bug #74975 (Incorrect xmlrpc serialization for classes with declared
    properties). (blar)

03 Aug 2017, PHP 7.2.0beta2

- Core:
  . Implemented FR #74963 (Improved error message on fetching property of
    non-object). (Laruence)
  . Fixed bug #74947 (Segfault in scanner on INF number). (Laruence)
  . Fixed bug #74954 (null deref and segfault in zend_generator_resume()). (Bob)

- CLI:
  . Fixed bug #74979 (Interactive shell opening instead of script execution
    with -f flag). (Anatol)

- cURL:
  . Fixed bug #74125 (Fixed finding CURL on systems with multiarch support).
    (cebe)

- Intl:
  . Fixed bug #74993 (Wrong reflection on some locale_* functions). (Sara)

- Mbstring:
  . Fixed bug #69267 (mb_strtolower fails on titlecase characters). (Nikita)
  . Fixed bug #71606 (Segmentation fault mb_strcut with HTML-ENTITIES encoding).
    (cmb)
  . Fixed bug #62934 (mb_convert_kana() does not convert iteration marks).
    (Nikita)

- MySQLi:
  . Fixed bug #74968 (PHP crashes when calling mysqli_result::fetch_object with
    an abstract class). (Anatol)

- OCI8:
  . Expose oci_unregister_taf_callback() (Tianfang Yang)

- Opcache:
  . Fixed bug #74980 (Narrowing occurred during type inference). (Laruence)

- OpenSSL:
  . Fixed bug #74903 (openssl_pkcs7_encrypt() uses different EOL than before).
    (Anatol)

- phar:
  . Fixed bug #74991 (include_path has a 4096 char limit in some cases).
    (bwbroersma)

- Reflection:
  . Fixed bug #74949 (null pointer dereference in _function_string). (Laruence)

- Session:
  . Fixed bug #74892 (Url Rewriting (trans_sid) not working on urls that start
    with "#"). (Andrew Nester)
  . Fixed bug #74936 (session_cache_expire/cache_limiter/save_path() trigger a
    warning in read mode). (morozov)
  . Fixed bug #74941 (session fails to start after having headers sent). 
    (morozov)
  . Fixed bug #74833 (SID constant created with wrong module number). (Anatol)

- SimpleXML:
  . Fixed bug #74950 (nullpointer deref in simplexml_element_getDocNamespaces).
    (Laruence)

- SPL:
  . Fixed bug #74669 (Unserialize ArrayIterator broken). (Andrew Nester)
  . Fixed bug #74977 (Appending AppendIterator leads to segfault). 
    (Andrew Nester)
  . Fixed bug #75015 (Crash in recursive iterator destructors). (Julien)

- Standard:
  . Fixed bug #74851 (uniqid() without more_entropy performs badly).
    (Emmanuel Dreyfus)

20 Jul 2017, PHP 7.2.0beta1

- Core:
  . Added new VM instuctions ISSET_ISEMPTY_CV and UNSET_CV. Previously they
    were implemented as ISSET_ISEMPTY_VAR and UNSET_VAR variants with
    ZEND_QUICK_SET flag. (Nikita, Dmitry)
  . Fixed bug #74603 (PHP INI Parsing Stack Buffer Overflow Vulnerability).
    (Stas)
  . Fixed bug #74111 (Heap buffer overread (READ: 1) finish_nested_data from
    unserialize). (Nikita)
  . Fixed bug #74819 (wddx_deserialize() heap out-of-bound read via
    php_parse_date()). (Derick)
  . Fixed bug #49649 (unserialize() doesn't handle changes in property 
    visibility). (pmmaga)
  . Fixed #74866 (extension_dir = "./ext" now use current directory for base).
    (Francois Laupretre)
  . Fixed bug #74923 (Crash when crawling through network share). (Anatol)
  . Fixed bug #74913 (fixed incorrect poll.h include). (petk)
  . Fixed bug #74906 (fixed incorrect errno.h include). (petk)

- Date:
  . Fixed bug #74852 (property_exists returns true on unknown DateInterval 
    property). (jhdxr)	

- DOM:
  . Implement #74837 (Implement Countable for DomNodeList and DOMNamedNodeMap).
    (Andreas Treichel)

- EXIF:
  . Implemented #65187 (exif_read_data/thumbnail: add support for stream 
    resource). (Kalle)
  . Deprecated the read_exif_data() alias. (Kalle)
  . Fixed bug #74428 (exif_read_data(): "Illegal IFD size" warning occurs with 
    correct exif format). (bradpiccho at gmail dot com, Kalle)
  . Fixed bug #72819 (EXIF thumbnails not read anymore). (Kalle)
  . Fixed bug #62523 (php crashes with segfault when exif_read_data called). 
    (Kalle)
  . Fixed bug #50660 (exif_read_data(): Illegal IFD offset (works fine with 
    other exif readers). (skinny dot bravo at gmail dot com, Kalle)

- GD:
  . Fixed bug #74435 (Buffer over-read into uninitialized memory). (cmb)

- IMAP:
  . Fixed bug #72324 (imap_mailboxmsginfo() return wrong size). 
    (ronaldpoon at udomain dot com dot hk, Kalle)

- JSON:
  . Add JSON_INVALID_UTF8_IGNORE and JSON_INVALID_UTF8_SUBSTITUTE options for
    json_encode and json_decode to ignore or replace invalid UTF-8 byte
    sequences - it addresses request #65082. (Jakub Zelenka)

- LDAP:
  . Fixed passing an empty array to ldap_set_option for client or server controls.

- Opcache:
  . Added global optimisation passes based on data flow analysis using Single
    Static Assignment (SSA) form: Sparse Conditional Constant Propagation (SCCP),
    Dead Code Elimination (DCE), and removal of unused local variables
    (Nikita, Dmitry)

- OpenSSL:
  . Add ssl security_level stream option to support OpenSSL security levels.
    (Jakub Zelenka).
  . Allow setting SNI cert and private key in separate files. (Jakub Zelenka)
  . Fixed bug #74651 (negative-size-param (-1) in memcpy in zif_openssl_seal()).
    (Stas)

- PCRE:
  . Fixed bug #74873 (Minor BC break: PCRE_JIT changes output of preg_match()).
    (Dmitry)

- Sodium:
  . New cryptographic extension

- SQLite3:
  . Fixed bug #74883 (SQLite3::__construct() produces "out of memory" exception
    with invalid flags). (Anatol)

- ZIP:
  . ZipArchive implements countable, added ZipArchive::count() method. (Remi)
  . Fix segfault in php_stream_context_get_option call. (Remi)

06 Jul 2017, PHP 7.2.0alpha3

- Core:
  . Fixed bug #74780 (parse_url() broken when query string contains colon). 
    (jhdxr)
  . Fixed bug #74761 (Unary operator expected error on some systems). (petk)
  . Allow loading PHP/Zend extensions by name in ini files (extension=<name>).
    (francois at tekwire dot net)
  . Added object type annotation. (brzuchal)
  . Fixed bug #74815 (crash with a combination of INI entries at startup).
    (Anatol)
  . Fixed bug #74836 (isset on zero-prefixed numeric indexes in array broken).
    (Dmitry)
  . Fixed bug #74101, bug #74614 (Unserialize Heap Use-After-Free (READ: 1) in
    zval_get_type). (Nikita)

- CLI:
  . Fixed bug #74849 (Process is started as interactive shell in PhpStorm).
    (Anatol)

- LDAP:
  . Implemented FR #69445 (Support for LDAP EXOP operations)
  . Fixed support for LDAP_OPT_SERVER_CONTROLS and LDAP_OPT_CLIENT_CONTROLS in ldap_get_option

- OpenSSL:
  . Fixed bug #74798 (pkcs7_en/decrypt does not work if \x0a is used in content).
    (Anatol)

- SPL:
  . Fixed bug #73471 (PHP freezes with AppendIterator). (jhdxr)
  . Fixed bug #71412 (Incorrect arginfo for ArrayIterator::__construct).
    (tysonandre775 at hotmail dot com)

- Session:
  . Fixed bug #74514 (5 session functions incorrectly warn when calling in
    read-only/getter mode). (Yasuo)

- Standard:
  . Add support for extension name as argument to dl().
    (francois at tekwire dot net)

- zlib:
  . Fixed bug #73944 (dictionary option of inflate_init() does not work).
    (wapmorgan)
  . Expose inflate_get_status() and inflate_get_read_len() functions.
    (Matthew Trescott)

22 Jun 2017, PHP 7.2.0alpha2

- Core:
  . Change PHP_OS_FAMILY value from "OSX" to "Darwin". (Sebastian, Kalle)

- GD:
  . Fixed bug #74744 (gd.h: stdarg.h include missing for va_list use in
    gdErrorMethod). (rainer dot jung at kippdata dot de, cmb)

- OCI8:
  . Add TAF callback (PR #2459). (KoenigsKind)
  . Fixed bug #74625 (Integer overflow in oci_bind_array_by_name). (Ingmar Runge)

- OpenSSL:
  . Fixed bug #74720 (pkcs7_en/decrypt does not work if \x1a is used in
    content). (Anatol)
  . Use TLS_ANY for default ssl:// and tls:// negotiation. (kelunik)
  . Fix leak in openssl_spki_new(). (jelle at vdwaa dot nl)
  . Added openssl_pkcs7_read() and pk7 parameter to openssl_pkcs7_verify().
    (jelle at vdwaa dot nl)

- PDO_OCI:
  . Fixed Bug #74537 (Align --with-pdo-oci configure option with --with-oci8 syntax).
    (Tianfang Yang)

- Standard:
  . Compatibility with libargon2 versions 20161029 and 20160821.
    (charlesportwoodii at erianna dot com)
  . Fixed Bug #74737 (mysqli_get_client_info reflection info).
    (mhagstrand at gmail dot com)

- Streams:
  . Default ssl/single_dh_use and ssl/honor_cipher_order to true. (kelunik)

- SQLite3:
  . Update to Sqlite 3.19.3. (cmb)
  . Implement writing to blobs. (bohwaz at github dot com)

08 Jun 2017, PHP 7.2.0alpha1

- Core:
  . Added ZEND_COUNT, ZEND_GET_CLASS, ZEND_GET_CALLED_CLASS, ZEND_GET_TYPE,
    ZEND_FUNC_NUM_ARGS, ZEND_FUNC_GET_ARGS instructions, to implement
    corresponding builtin functions. (Dmitry)
  . "Countable" interface is moved from SPL to Core. (Dmitry)
  . Added ZEND_IN_ARRAY instruction, implementing optimized in_array() builtin
    function, through hash lookup in flipped array. (Dmitry)
  . Removed IS_TYPE_IMMUTABLE (it's the same as COPYABLE & !REFCOUNTED). (Dmitry)
  . Removed the sql.safe_mode directive. (Kalle)
  . Removed support for Netware. (Kalle)
  . Renamed ReflectionClass::isIterateable() to ReflectionClass::isIterable()
    (alias original name for BC). (Sara)
  . Fixed bug #54535 (WSA cleanup executes before MSHUTDOWN). (Kalle)
  . Implemented FR #69791 (Disallow mail header injections by extra headers)
    (Yasuo)
  . Implemented FR #49806 (proc_nice() for Windows). (Kalle)
  . Fix pthreads detection when cross-compiling (ffontaine)
  . Fixed memory leaks caused by exceptions thrown from destructors. (Bob,
    Dmitry).
  . Fixed bug #73215 (uniqid() should use better random source). (Yasuo)
  . Fixed bug #73337 (try/catch not working with two exceptions inside a same
    operation). (Dmitry)
  . Implemented FR #72768 (Add ENABLE_VIRTUAL_TERMINAL_PROCESSING flag for
    php.exe). (Michele Locati)
  . Implemented "Convert numeric keys in object/array casts" RFC, fixes
    bugs #53838, #61655, #66173, #70925, #72254, etc. (Andrea)
  . Implemented "Deprecate and Remove Bareword (Unquoted) Strings" RFC.
    (Rowan Collins)
  . Raised minimum supported Windows versions to Windows 7/Server 2008 R2.
    (Anatol)
  . Implemented minor optimization in array_keys/array_values(). (Sara)
  . Fixed bug #73969 (segfault in debug_print_backtrace). (andrewnester)
  . Added PHP_OS_FAMILY constant to determine on which OS we are. (Jan Altensen)
  . Fixed bug #73994 (arginfo incorrect for unpack). (krakjoe)
  . Fixed bug #73973 (assertion error in debug_zval_dump). (andrewnester)
  . Fixed bug #73987 (Method compatibility check looks to original 
    definition and not parent). (pmmaga)
  . Fixed bug #73991 (JSON_OBJECT_AS_ARRAY not respected). (Sara)
  . Fixed bug #74053 (Corrupted class entries on shutdown when a destructor
    spawns another object). (jim at commercebyte dot com)
  . Fixed bug #73971 (Filename got limited to MAX_PATH on Win32 when scan
    directory). (Anatol)
  . Fixed bug #74149 (static embed SAPI linkage error). (krakjoe)
  . Fixed bug #72359, bug #72451, bug #73706, bug #71115 and others related
    to interned strings handling in TS builds. (Anatol, Dmitry)
  . Implemented "Trailing Commas In List Syntax" RFC for group use lists only.
    (Sammy Kaye Powers)
  . Fixed bug #74269 (It's possible to override trait property with different
    loosely-equal value). (pmmaga)
  . Fixed bug #61970 (Restraining __construct() access level in subclass gives
    a fatal error). (pmmaga)
  . Fixed bug #63384 (Cannot override an abstract method with an abstract
    method). (pmmaga, wes)
  . Fixed bug #74607 (Traits enforce different inheritance rules). (pmmaga)
  . Fixed misparsing of abstract unix domain socket names. (Sara)

- BCMath:
  . Fixed bug #46564 (bcmod truncates fractionals). (liborm85)

- Calendar:
  . Fix integer overflows (Joshua Rogers)

- CLI server:
  . Fixed bug #60471 (Random "Invalid request (unexpected EOF)" using a router
    script). (SammyK)

- Date:
  . Fixed bug #55407 (Impossible to prototype DateTime::createFromFormat).
    (kelunik)
  . Fixed bug #69587 (DateInterval properties and isset). (jhdxr)
  . Fixed bug #74404 (Wrong reflection on DateTimeZone::getTransitions).
    (krakjoe)
  . Fixed bug #74080 (add constant for RFC7231 format datetime). (duncan3dc)
  . Fixed bug #74639 (implement clone for DatePeriod and DateInterval).
    (andrewnester)
  . Implemented FR #71520 (Adding the DateTime constants to the
    DateTimeInterface interface). (Majkl578)

- Dba:
  . Fixed bug #72885 (flatfile: dba_fetch() fails to read replaced entry).
    (Anatol)

- DOM:
  . Fixed bug #67474 (getElementsByTagNameNS filter on default ns). (aboks)
  . Fixed bug #54382 (getAttributeNodeNS doesn't get xmlns* attributes).
    (aboks)
  . Fixed bug #74004 (LIBXML_NOWARNING (etc) ignored by DOMDocument::loadHTML).
    (somedaysummer)

- EXIF:
  . Added support for vendor specific tags for the following formats:
    Samsung, DJI, Panasonic, Sony, Pentax, Minolta, Sigma/Foveon, AGFA, 
	Kyocera, Ricoh & Epson. (Kalle)
  . Fixed bug #72682 (exif_read_data() fails to read all data for some
    images). (Kalle)
  . Fixed bug #71534 (Type confusion in exif_read_data() leading to heap
    overflow in debug mode). (hlt99 at blinkenshell dot org, Kalle)
  . Fixed bug #68547 (Exif Header component value check error).
    (sjh21a at gmail dot com, Kalle)
  . Fixed bug #66443 (Corrupt EXIF header: maximum directory nesting level
    reached for some cameras). (Kalle)
  . Fixed Redhat bug #1362571 (PHP not returning full results for
    exif_read_data function). (Kalle)

- FPM:
  . Configuration to limit fpm slow log trace callers. (Sannis)
  . Fixed bug #69865 (php-fpm does not close stderr when using syslog). 
    (Mike)

- FTP:
  . Fixed bug #74598 (ftp:// wrapper ignores context arg). (Sara)
  . Implement MLSD for structured listing of directories. (blar)

- GD:
  . Implemented imageresolution as getter and setter (Christoph)
  . Fixed bug #74343 (compile fails on solaris 11 with system gd2 library).
    (krakjoe)

- GMP:
  . Fixed bug #70896 (gmp_fact() silently ignores non-integer input). (Sara)

- hash:
  . Fixed bug #73961 (environmental build dependency in hash sha3 source).
    (krakjoe)
  . Changed HashContext from resource to object. (Rouven Weßling, Sara)
  . Disallowed usage of non-cryptographic hash functions with HMAC and PBKDF2.
    (Andrey Andreev, Nikita)

- intl:
  . Fixed bug #74433 (wrong reflection for Normalizer methods). (villfa)
  . Fixed bug #74439 (wrong reflection for Locale methods). (villfa)
  . Fixed bug #74468 (wrong reflection on Collator::sortWithSortKeys). (villfa)
  . Fixed bug #63790 (test using Spoofchecker which may be unavailable). (Sara)

- Mbstring:
  . Implemented request #66024 (mb_chr() and mb_ord()). (Masakielastic, Yasuo)
  . Implemented request #65081 (mb_scrub()). (Masakielastic, Yasuo)
  . Implemented request #69086 (enhancement for mb_convert_encoding() that
    handles multibyte replacement char nicely). (Masakielastic, Yasuo)
  . Added array input support to mb_convert_encoding(). (Yasuo)
  . Added array input support to mb_check_encoding(). (Yasuo)
  . Fixed bug #69079 (enhancement for mb_substitute_character). (masakielastic)
  . Update to oniguruma version 6.3.0. (Remi)

- Mcrypt:
  . The deprecated mcrypt extension has been moved to PECL. (leigh)

- MySQLi:
  . Fixed bug #73949 (leak in mysqli_fetch_object). (krakjoe)

- mysqlnd:
  . Fixed bug #73800 (sporadic segfault with MYSQLI_OPT_INT_AND_FLOAT_NATIVE). 
	(vanviegen)

- OpenSSL:
  . Fixed bug #71519 (add serial hex to return value array). (xrobau)

- PCRE:
  . Added support for PCRE JIT fast path API. (dmitry)
  . Fixed bug #61780 (Inconsistent PCRE captures in match results). (cmb)

- PDO:
  . Add "Sent SQL" to debug dump for emulated prepares. (Adam Baratz)
  . Add parameter types for national character set strings. (Adam Baratz)

- PDO_DBlib:
  . Fixed bug #73234 (Emulated statements let value dictate parameter type).
    (Adam Baratz)
  . Fixed bug #73396 (bigint columns are returned as strings). (Adam Baratz)
  . Expose DB-Library version as \PDO::DBLIB_ATTR_VERSION attribute on \PDO
    instance. (Adam Baratz)
  . Add test coverage for bug #72969. (Jeff Farr)

- PDO_OCI:
  . Fixed bug #54379 (PDO_OCI: UTF-8 output gets truncated). (gureedo / Oracle)

- PDO_PgSQL:
  . Fixed bug #73959 (lastInsertId fails to throw an exception for wrong 
    sequence name). (andrewnester)

- PDO_Sqlite
  . Switch to sqlite3_prepare_v2() and sqlite3_close_v2() functions (rasmus)

- phar:
  . Fixed bug #74383 (phar method parameters reflection correction). 
    (mhagstrand)
  . Fixed bug #74196 (phar does not correctly handle names containing dots).
    (mhagstrand)
  . Fixed bug #74386 (Phar::__construct reflection incorrect). (villfa)

- PHPDBG
  . Added extended_value to opcode dump output. (Sara)

- posix:
  . Fixed bug #71219 (configure script incorrectly checks for ttyname_r). (atoh)

- Session:
  . Fixed bug #73461 (Prohibit session save handler recursion). (Yasuo)
  . PR #2233 Removed register_globals related code and "!" can be used as $_SESSION key name. (Yasuo)
  . Improved bug #73100 fix. 'user' save handler can only be set by session_set_save_handler()
  . Fixed bug #69582 (session not readable by root in CLI). (EvgeniySpinov)

- SOAP:
  . Fixed bug #69137 (Peer verification fails when using a proxy with SoapClient)
    (Keith Smiley)

- SQLite3:
  . Update to Sqlite 3.18.0. (cmb)
  . Fixed bug #74413 (incorrect reflection for SQLite3::enableExceptions).
    (krakjoe)

- Standard:
  . Add subject to mail log. (tomsommer)
  . Fixed bug #31875 (get_defined_functions additional param to exclude
	disabled functions). (willianveiga)
  . Fixed bug #69442 (closing of fd incorrect when PTS enabled). (jaytaph)
  . Fixed bug #72974 (imap is undefined service on AIX). (matthieu.sarter)
  . Fixed bug #72979 (money_format stores wrong length AIX). (matthieu.sarter)
  . Fixed bug #74300 (unserialize accepts two plus/minus signs for float number exponent part).
    (xKerman)
  . Fixed bug #74556 (stream_socket_get_name() returns '\0'). (Sara)

- XML:
  . Moved utf8_encode() and utf8_decode() to the Standard extension. (Andrea)
  . Fixed bug #72135 (malformed XML causes fault) (edgarsandi)

- xmlreader:
  . Fixed bug #74457 (Wrong reflection on XMLReader::expand). (villfa)

- XMLRPC:
  . Use Zend MM for allocation in bundled libxmlrpc (Joe)

- ZIP:
  . Add support for encrypted archives. (Remi)
  . Use of bundled libzip is deprecated, --with-libzip option is recommended. (Remi)
  . Fixed Bug #73803 (Reflection of ZipArchive does not show public properties). (Remi)

<<< NOTE: Insert NEWS from last stable release here prior to actual release! >>><|MERGE_RESOLUTION|>--- conflicted
+++ resolved
@@ -34,6 +34,8 @@
 - SPL:
   . Fixed bug #75155 (AppendIterator::append() is broken when appending another
     AppendIterator). (Nikita)
+  . Fixed bug #75173 (incorrect behavior of AppendIterator::append in foreach loop).
+    (jhdxr)
 
 - Standard:
   . Fixed bug #75152 (signed integer overflow in parse_iv). (Laruence)
@@ -68,16 +70,8 @@
   . Fixed bug #74631 (PDO_PCO with PHP-FPM: OCI environment initialized
     before PHP-FPM sets it up). (Ingmar Runge)
 
-<<<<<<< HEAD
 - SQLite3:
   . Update to Sqlite 3.20.1. (cmb)
-=======
-- SPL:
-  . Fixed bug #75155 (AppendIterator::append() is broken when appending another
-    AppendIterator). (Nikita)
-  . Fixed bug #75173 (incorrect behavior of AppendIterator::append in foreach loop).
-    (jhdxr)
->>>>>>> 7015d221
 
 - Standard:
   . Fixed bug #75097 (gethostname fails if your host name is 64 chars long). (Andrea)
