PHP                                                                        NEWS
|||||||||||||||||||||||||||||||||||||||||||||||||||||||||||||||||||||||||||||||
?? ??? ????, PHP 8.4.0RC2

- Core:
  . Fixed bug GH-16040 (Use-after-free of object released in hook). (ilutov)
  . Fixed bug GH-16054 (Segmentation fault when resizing hash table iterator
    list while adding). (nielsdos)
  . Fixed bug GH-15905 (Assertion failure for TRACK_VARS_SERVER). (cmb)

- DOM:
  . Fixed bug GH-16039 (Segmentation fault (access null pointer) in
    ext/dom/parentnode/tree.c). (nielsdos)

- LDAP:
  . Fixed bug GH-16032 (Various NULL pointer dereferencements in
    ldap_modify_batch()). (Girgias)

- Opcache:
  . Fixed bug GH-16009 (Segmentation fault with frameless functions and
    undefined CVs). (nielsdos)

26 Sep 2024, PHP 8.4.0RC1

- BcMath:
  . bcpow() performance improvement. (Jorg Sowa)
  . ext/bcmath: Check for scale overflow. (SakiTakamachi)
  . [RFC] ext/bcmath: Added bcdivmod. (SakiTakamachi)
  . Fix GH-15968 (Avoid converting objects to strings in operator calculations).
    (SakiTakamachi)

- Curl:
  . Added CURLOPT_DEBUGFUNCTION as a Curl option. (Ayesh Karunaratne)

- Debugging:
  . Fixed bug GH-15923 (GDB: Python Exception <class 'TypeError'>:
    exceptions must derive from BaseException). (nielsdos)

- DOM:
  . Fix XML serializer errata: xmlns="" serialization should be allowed.
    (nielsdos)
  . Fixed bug GH-15910 (Assertion failure in ext/dom/element.c). (nielsdos)
  . Fix unsetting DOM properties. (nielsdos)

- MBString:
  . Fixed bug GH-15824 (mb_detect_encoding(): Argument $encodings contains
    invalid encoding "UTF8"). (Yuya Hamada)
  . Updated Unicode data tables to Unicode 16.0. (Ayesh Karunaratne)

- Opcache:
  . Fixed bug GH-15657 (Segmentation fault in dasm_x86.h). (nielsdos)
  . Added opcache_jit_blacklist() function. (Bob)

- PHPDBG:
  . Fixed bug GH-15901 (phpdbg: Assertion failure on i funcs). (cmb)

- PCRE:
  . Fix UAF issues with PCRE after request shutdown. (nielsdos)

- PDO_PGSQL:
  . Fixed GH-15986 (Double-free due to Pdo\Pgsql::setNoticeCallback()). (cmb,
    nielsdos)
  . Fixed GH-12940 (Using PQclosePrepared when available instead of
    the DEALLOCATE command to free statements resources). (David Carlier)

- Reflection:
  . Add missing ReflectionProperty::hasHook[s]() methods. (ilutov)
  . Add missing ReflectionProperty::isFinal() method. (ilutov)

- SimpleXML:
  . Fixed bug GH-15837 (Segmentation fault in ext/simplexml/simplexml.c).
    (nielsdos)

- SOAP:
  . Fixed bug #73182 (PHP SOAPClient does not support stream context HTTP
    headers in array form). (nielsdos)
  . Fixed bug #62900 (Wrong namespace on xsd import error message). (nielsdos)
  . Fixed bug GH-15711 (SoapClient can't convert BackedEnum to scalar value).
    (nielsdos)

- SPL:
  . Fixed bug GH-15918 (Assertion failure in ext/spl/spl_fixedarray.c).
    (nielsdos)

- Standard:
  . Add support for backed enums in http_build_query(). (ilutov)
  . Fixed bug GH-15982 (Assertion failure with array_find when references are
    involved). (nielsdos)

- Streams:
  . Fixed bugs GH-15908 and GH-15026 (leak / assertion failure in streams.c).
    (nielsdos)
  . Fixed bug GH-15980 (Signed integer overflow in main/streams/streams.c).
    (cmb)

- TSRM:
  . Prevent closing of unrelated handles. (cmb)

- Windows:
  . Fixed minimal Windows version. (cmb)

<<<<<<< HEAD
- Zip:
  . Added ZipArchive::ER_TRUNCATED_ZIP added in libzip 1.11. (Remi)

12 Sep 2024, PHP 8.4.0beta5

- BCMath:
  . Fixed LONG_MAX in BCMath ext. (Saki Takamachi)
  . Fixed bcdiv() div by one. (Saki Takamachi)
  . [RFC] Support object types in BCMath. (Saki Takamachi)
=======
26 Sep 2024, PHP 8.3.12

- CGI:
  . Fixed bug GHSA-p99j-rfp4-xqvq (Bypass of CVE-2024-4577, Parameter Injection
    Vulnerability). (CVE-2024-8926) (nielsdos)
  . Fixed bug GHSA-94p6-54jq-9mwp (cgi.force_redirect configuration is
    bypassable due to the environment variable collision). (CVE-2024-8927)
    (nielsdos)
>>>>>>> 6d99ccc2

- Core:
  . Fixed bug GH-15330 (Do not scan generator frames more than once). (Arnaud)
  . Fixed bug GH-15644 (Asymmetric visibility doesn't work with hooks). (ilutov)
  . Implemented lazy objects RFC. (Arnaud)
  . Fixed bug GH-15686 (Building shared iconv with external iconv library).
    (Peter Kokot, zeriyoshi)
  . Fixed missing error when adding asymmetric visibility to unilateral virtual
    property. (ilutov)
  . Fixed bug GH-15693 (Unnecessary include in main.c bloats binary).
    (nielsdos)
  . Fixed bug GH-15731 (AllowDynamicProperties validation should error on
    enums). (DanielEScherzer)
  . Fixed uninitialized lineno in constant AST of internal enums. (ilutov)

- Curl:
  . The CURLOPT_DNS_USE_GLOBAL_CACHE option is now silently ignored. (Ayesh Karunaratne)

- DOM:
  . Fixed bug GH-13988 (Storing DOMElement consume 4 times more memory in
    PHP 8.1 than in PHP 8.0). (nielsdos)
  . Fixed bug GH-15654 (Signed integer overflow in ext/dom/nodelist.c).
    (nielsdos)

- GD:
  . Added gdImageClone to bundled libgd. (David Carlier)

<<<<<<< HEAD
- Hash:
  . Fixed bug GH-15742 (php_hash_sha.h incompatible with C++). (cmb)
=======
- FPM:
  . Fixed bug GHSA-865w-9rf3-2wh5 (Logs from childrens may be altered).
    (CVE-2024-9026) (Jakub Zelenka)

- MySQLnd:
  . Fixed bug GH-15432 (Heap corruption when querying a vector). (cmb,
    Kamil Tekiela)
>>>>>>> 6d99ccc2

- OpenSSL:
  . Implement GH-13514 PASSWORD_ARGON2 from OpenSSL 3.2. (Remi)

- PDO:
  . The internal header php_pdo_int.h is no longer installed; it is not
    supposed to be used by PDO drivers. (cmb)

- PDO_Firebird:
  . Fixed GH-15604 (Always make input parameters nullable). (sim1984)

- Reflection:
  . Fixed bug GH-15718 (Segfault on ReflectionProperty::get{Hook,Hooks}() on
    dynamic properties). (DanielEScherzer)
  . Fixed bug GH-15694 (ReflectionProperty::isInitialized() is incorrect for
    hooked properties). (ilutov)

- SOAP:
  . Fixed bug #61525 (SOAP functions require at least one space after HTTP
    header colon). (nielsdos)
  . Implement request #47317 (SoapServer::__getLastResponse()). (nielsdos)

- SAPI:
  . Fixed bug GHSA-9pqp-7h25-4f32 (Erroneous parsing of multipart form data).
    (CVE-2024-8925) (Arnaud)

- Standard:
  . Fixed bug GH-15552 (Signed integer overflow in ext/standard/scanf.c). (cmb)
  . Implemented GH-15685 (improve proc_open error reporting on Windows). (cmb)

- Streams:
  . Fixed bug GH-15628 (php_stream_memory_get_buffer() not zero-terminated).
    (cmb)

29 Aug 2024, PHP 8.4.0beta4

- Core:
  . Fixed bug GH-15408 (MSan false-positve on zend_max_execution_timer).
    (zeriyoshi)
  . Fixed bug GH-15438 (Hooks on constructor promoted properties without
    visibility are ignored). (ilutov)
  . Fixed bug GH-15419 (Missing readonly+hook incompatibility check for readonly
    classes). (ilutov)
  . Fixed bug GH-15187 (Various hooked object iterator issues). (ilutov)
  . Fixed bug GH-15456 (Crash in get_class_vars() on virtual properties).
    (ilutov)
  . Fixed bug GH-15501 (Windows HAVE_<header>_H macros defined to 1 or
    undefined). (Peter Kokot)
  . Fixed bug GH-15565 (--disable-ipv6 during compilation produces error
    EAI_SYSTEM not found). (nielsdos)
  . Implemented asymmetric visibility for properties. (ilutov)

- Curl:
  . Added CURLOPT_PREREQFUNCTION Curl option to set a custom callback
    after the connection is established, but before the request is
    performed. (Ayesh Karunaratne)
  . Added CURLOPT_SERVER_RESPONSE_TIMEOUT, which was formerly known as
    CURLOPT_FTP_RESPONSE_TIMEOUT. (Ayesh Karunaratne)

- Date:
  . Fixed bug GH-13773 (DatePeriod not taking into account microseconds for end
    date). (Mark Bennewitz, Derick)

- DOM:
  . Fixed bug GH-15551 (Segmentation fault (access null pointer) in
    ext/dom/xml_common.h). (nielsdos)
  . Fixed bug GH-15570 (Segmentation fault (access null pointer) in
    ext/dom/html5_serializer.c). (nielsdos)

- FPM:
  . Added memory peak to the scoreboard / status page. (Flávio Heleno)

- MySQLnd:
  . Fixed bug GH-15432 (Heap corruption when querying a vector). (cmb,
    Kamil Tekiela)

- Opcache:
  . Fixed bug GH-15490 (Building of callgraph modifies preloaded symbols).
    (ilutov)
  . Fixed bug GH-15178 (Assertion in tracing JIT on hooks). (ilutov)

- PDO_MYSQL:
  . mysqlnd: support ER_CLIENT_INTERACTION_TIMEOUT. (Appla)

- Session:
  . Emit warnings for non-positive values of session.gc_divisor and negative values
    of session.gc_probability. (Jorg Sowa)

- Standard:
  . The "allowed_classes" option for unserialize() now throws TypeErrors and
    ValueErrors	if it is not an	array of class names. (Girgias)

- Streams:
  . Fixed bug GH-14930 (Custom stream wrapper dir_readdir output truncated to
    255 characters in PHP 8.3). (Joe Cai)


15 Aug 2024, PHP 8.4.0beta3

- Core:
  . Exiting a namespace now clears seen symbols. (ilutov)
  . The exit (and die) language constructs now behave more like a function.
    They can be passed liked callables, are affected by the strict_types
    declare statement, and now perform the usual type coercions instead of
    casting any non-integer value to a string.
    As such, passing invalid types to exit/die may now result in a TypeError
    being thrown. (Girgias)

- CURL:
  . Added CURLOPT_TCP_KEEPCNT to set the number of probes to send before
    dropping the connection. (David Carlier)

- Hash:
  . Fix GH-15384 (Build fails on Alpine / Musl for amd64). (timwolla)

- Sockets:
  . Added SO_BINDTOIFINDEX to bind a socket to an interface index.
    (David Carlier)

- Standard:
  . php_uname() now throws ValueErrors on invalid inputs. (Girgias)

15 Aug 2024, PHP 8.4.0beta1

- Core:
  . Updated build system scripts config.guess to 2024-07-27 and config.sub to
    2024-05-27. (Peter Kokot)
  . Fixed bug GH-15240 (Infinite recursion in trait hook). (ilutov)
  . Fixed bug GH-15140 (Missing variance check for abstract set with asymmetric
    type). (ilutov)
  . Fixed bug GH-15181 (Disabled output handler is flushed again). (cmb)
  . Passing E_USER_ERROR to trigger_error() is now deprecated. (Girgias)
  . Fixed bug GH-15292 (Dynamic AVX detection is broken for MSVC). (nielsdos)
  . Using "_" as a class name is now deprecated. (Girgias)

- Curl:
  . Added constants CURL_HTTP_VERSION_3 (libcurl 7.66) and CURL_HTTP_VERSION_3ONLY
    (libcurl 7.88) as options for CURLOPT_HTTP_VERSION (Ayesh Karunaratne)

- Date:
  . Constants SUNFUNCS_RET_TIMESTAMP, SUNFUNCS_RET_STRING, and SUNFUNCS_RET_DOUBLE
    are now deprecated. (Jorg Sowa)

- DBA:
  . Passing null or false to dba_key_split() is deprecated. (Grigias)

- DOM:
  . Fixed bug GH-15192 (Segmentation fault in dom extension
    (html5_serializer)). (nielsdos)
  . Deprecated DOM_PHP_ERR constant. (nielsdos)
  . Removed DOMImplementation::getFeature(). (nielsdos)
  . Fixed bug GH-15331 (Element::$substitutedNodeValue test failed). (nielsdos)

- Hash:
  . Deprecated passing incorrect data types for options to ext/hash functions.
    (nielsdos)
  . Added SSE2 and SHA-NI implementation of SHA-256. (timwolla, Colin Percival,
    Graham Percival)

- Mysqli:
  . The mysqli_ping() function and mysqli::ping() method are now deprecated,
    as the reconnect feature was removed in PHP 8.2. (Kamil Tekiela)
  . The mysqli_kill() function and mysqli::kill() method are now deprecated.
    If this functionality is needed a SQL "KILL" command can be used instead.
    (Kamil Tekiela)
  . The mysqli_refresh() function and mysqli::refresh() method are now deprecated.
    If this functionality is needed a SQL "FLUSH" command can be used instead.
    (Kamil Tekiela)
  . Passing explicitly the $mode parameter to mysqli_store_result() has been
    deprecated. As the MYSQLI_STORE_RESULT_COPY_DATA constant was only used in
    conjunction with this function it has also been deprecated. (Girgias)

- PDO_Firebird:
  . Support proper formatting of time zone types. (sim1984)

- PHPDBG:
  . array out of bounds, stack overflow handled for segfault handler on windows.
    (David Carlier)

- Random:
  . lcg_value() is now deprecated. (timwolla)

- Readline:
  . Fixed bug #51558 (Shared readline build fails). (Peter Kokot)

- Session:
  . INI settings session.sid_length and session.sid_bits_per_character are now
    deprecated. (timwolla)

- SOAP:
  . Passing an int to SoapServer::addFunction() is now deprecated.
    If all PHP functions need to be provided flatten the array returned by
    get_defined_functions(). (Girgias)
  . The SOAP_FUNCTIONS_ALL constant is now deprecated. (Girgias)

- Sockets:
  . Added IP_PORTRANGE* constants for BSD systems to control ephemeral port
    ranges. (David Carlier)
  . Added SOCK_NONBLOCK/SOCK_CLOEXEC constants for socket_create and
    socket_create_pair to apply O_NONBLOCK/O_CLOEXEC flags to the
    newly created sockets. (David Carlier)

- SPL:
  . The SplFixedArray::__wakeup() method has been deprecated as it implements
    __serialize() and __unserialize() which need to be overwritten instead.
    (TysonAndre)
  . Passing a non-empty string for the $escape parameter of:
    - SplFileObject::setCsvControl()
    - SplFileObject::fputcsv()
    - SplFileObject::fgetcsv()
    is now deprecated. (Girgias)

- Standard:
  . Unserializing the uppercase 'S' tag is now deprecated. (timwolla)
  . Enables crc32 auxiliary detection on OpenBSD. (David Carlier)
  . Passing a non-empty string for the $escape parameter of:
    - fputcsv()
    - fgetcsv()
    - str_getcsv()
    is now deprecated. (Girgias)
  . The str_getcsv() function now throws ValueErrors when the $separator and
    $enclosure arguments are not one byte long, or if the $escape is not one
    byte long or the empty string. This aligns the behaviour to be identical
    to that of fputcsv() and fgetcsv(). (Girgias)

- Streams:
  . Implemented GH-15155 (Stream context is lost when custom stream wrapper is
    being filtered). (Quentin Dreyer)

- XML:
  . The xml_set_object() function has been deprecated. (Girgias)
  . Passing non-callable strings to the xml_set_*_handler() functions is now
    deprecated. (Girgias)

01 Aug 2024, PHP 8.4.0alpha4

- GMP:
  . RFC: Change GMP bool cast behavior. (Saki Takamachi)

01 Aug 2024, PHP 8.4.0alpha3

- Core:
  . Fix GH-14978 (The xmlreader extension phpize build). (Peter Kokot)
  . Throw Error exception when encountering recursion during comparison, rather
    than fatal error. (ilutov)
  . Added missing cstddef include for C++ builds. (cmb)
  . Fixed bug GH-15108 (Segfault when destroying generator during shutdown).
    (Arnaud)
  . Fixed bug GH-15275 (Crash during GC of suspended generator delegate).
    (Arnaud)

- BCMath:
  . Adjust bcround()'s $mode parameter to only accept the RoundingMode
    enum. (timwolla, saki)

- DOM:
  . Fix trampoline leak in xpath callables. (nielsdos)
  . Throw instead of silently failing when creating a too long text node in
    (DOM)ParentNode and (DOM)ChildNode. (nielsdos)

- FPM:
  . /dev/poll events.mechanism for Solaris/Illumos setting had been retired.
    (David Carlier)

- GMP:
  . The GMP class is now final and cannot be extended anymore. (Girgias)

- Intl:
  . Added SpoofChecker::setAllowedChars to set unicode chars ranges.
    (David Carlier)
  . Fixed bug GH-15087 (IntlChar::foldCase()'s $option is not optional). (cmb)

- Opcache:
  . Fixed bug GH-13775 (Memory leak possibly related to opcache SHM placement).
    (Arnaud, nielsdos)

- OpenSSL:
  . Bumped minimum required OpenSSL version to 1.1.0. (cmb)

- PDO_FIREBIRD:
  . Added Pdo\Firebird::ATTR_API_VERSION. (SakiTakamachi)
  . Added getApiVersion() and removed from getAttribute().
    (SakiTakamachi)
  . Supported Firebird 4.0 datatypes. (sim1984)

- PGSQL:
  . pg_convert/pg_insert/pg_update/pg_delete ; regexes are now cached.
    (David Carlier)

- Random:
  . Fixed bug GH-15094 (php_random_default_engine() is not C++ conforming).
    (cmb)

- Readline:
  . Fixed readline_info, rl_line_buffer_length/rl_len globals on update.
    (David Carlier)

- Standard:
  . Fix references in request_parse_body() options array. (nielsdos)
  . Add RoundingMode enum. (timwolla, saki)

- Tidy:
  . Failures in the constructor now throw exceptions rather than emitting
    warnings and having a broken object. (nielsdos)
  . Add tidyNode::getNextSibling() and tidyNode::getPreviousSibling().
    (nielsdos)

- XMLReader:
  . Fixed bug GH-15123 (var_dump doesn't actually work on XMLReader).
    (nielsdos)

- XSL:
  . Fix trampoline leak in xpath callables. (nielsdos)

18 Jul 2024, PHP 8.4.0alpha2

- Core:
  . Fixed bug GH-14801 (Fix build for armv7). (andypost)
  . Implemented property hooks RFC. (ilutov)

- DOM:
  . Improve support for template elements. (nielsdos)

- GD:
  . Check overflow/underflow for imagescale/imagefilter. (David Carlier)

- LibXML:
  . Added LIBXML_NO_XXE constant. (nielsdos)

- Opcache:
  . Fixed bug GH-14873 (PHP 8.4 min function fails on typed integer).
    (nielsdos)

- PDO:
  . Fixed bug GH-14792 (Compilation failure on pdo_* extensions).
    (Peter Kokot)

- Standard:
  . Change highlight_string() and print_r() return type to string|true. (Ayesh)

- Windows:
  . Update the icon of the Windows executables, e.g. php.exe. (Ayesh,
    Nurudin Imširović)

- XML:
  . Fixed bug #81481 (xml_get_current_byte_index limited to 32-bit numbers on
    64-bit builds). (nielsdos)

04 Jul 2024, PHP 8.4.0alpha1

- BCMath:
  . [RFC] Add bcfloor, bcceil and bcround to BCMath. (Saki Takamachi)
  . Improve performance. (Saki Takamachi, nielsdos)

- Core:
  . Added zend_call_stack_get implementation for NetBSD, DragonFlyBSD,
    Solaris and Haiku. (David Carlier)
  . Enabled ifunc checks on FreeBSD from the 12.x releases. (Freaky)
  . Changed the type of PHP_DEBUG and PHP_ZTS constants to bool. (haszi)
  . Fixed bug GH-13142 (Undefined variable name is shortened when contains \0).
    (nielsdos)
  . Fixed bug GH-13178 (Iterator positions incorrect when converting packed
    array to hashed). (ilutov)
  . Fixed zend fiber build for solaris default mode (32 bits). (David Carlier)
  . Fixed zend call stack size for macOs/arm64. (David Carlier)
  . Added support for Zend Max Execution Timers on FreeBSD. (Kévin Dunglas)
  . Ensure fiber stack is not backed by THP. (crrodriguez)
  . Implement GH-13609 (Dump wrapped object in WeakReference class). (nielsdos)
  . Added sparc64 arch assembly support for zend fiber. (Claudio Jeker)
  . Fixed GH-13581 no space available for TLS on NetBSD. (Paul Ripke)
  . Added fiber Sys-V loongarch64 support. (qiangxuhui)
  . Adjusted closure names to include the parent function's name. (timwolla)
  . Improve randomness of uploaded file names and files created by tempnam().
    (Arnaud)
  . Added gc and shutdown callbacks to zend_mm custom handlers.
    (Florian Engelhardt)
  . Fixed bug GH-14650 (Compute the size of pages before allocating memory).
    (Julien Voisin)
  . Fixed bug GH-11928 (The --enable-re2c-cgoto doesn't add the -g flag).
    (Peter Kokot)
  . Added the #[\Deprecated] attribute. (beberlei, timwolla)
  . Fixed GH-11389 (Allow suspending fibers in destructors). (Arnaud, trowski)

- Curl:
  . Deprecated the CURLOPT_BINARYTRANSFER constant. (divinity76)
  . Bumped required libcurl version to 7.61.0. (Ayesh)
  . Added feature_list key to the curl_version() return value. (Ayesh)

- Date:
  . Added DateTime[Immutable]::createFromTimestamp. (Marc Bennewitz)
  . Added DateTime[Immutable]::[get|set]Microsecond. (Marc Bennewitz)

- DOM:
  . Added DOMNode::compareDocumentPosition(). (nielsdos)
  . Implement #53655 (Improve speed of DOMNode::C14N() on large XML documents).
    (nielsdos)
  . Fix cloning attribute with namespace disappearing namespace. (nielsdos)
  . Implement DOM HTML5 parsing and serialization RFC. (nielsdos)
  . Fix DOMElement->prefix with empty string creates bogus prefix. (nielsdos)
  . Handle OOM more consistently. (nielsdos)
  . Implemented "Improve callbacks in ext/dom and ext/xsl" RFC. (nielsdos)
  . Added DOMXPath::quote() static method. (divinity76)
  . Implemented opt-in ext/dom spec compliance RFC. (nielsdos)
  . Fixed bug #79701 (getElementById does not correctly work with duplicate
    definitions). (nielsdos)
  . Implemented "New ext-dom features in PHP 8.4" RFC. (nielsdos)
  . Fixed GH-14698 (segfault on DOM node dereference). (David Carlier)

- Fileinfo:
  . Update to libmagic 5.45. (nielsdos)
  . Fixed bug #65106 (PHP fails to compile ext/fileinfo). (Guillaume Outters)

- FPM:
  . Implement GH-12385 (flush headers without body when calling flush()).
    (nielsdos)
  . Added DragonFlyBSD system to the list which set FPM_BACKLOG_DEFAULT
    to SOMAXCONN. (David Carlier)

- FTP:
  . Removed the deprecated inet_ntoa call support. (David Carlier)
  . Fixed bug #63937 (Upload speed 10 times slower with PHP). (nielsdos)

- GD:
  . Fix parameter numbers and missing alpha check for imagecolorset().
    (Giovanni Giacobbi)
  . imagepng/imagejpeg/imagewep/imageavif now throw an exception on
    invalid quality parameter. (David Carlier)

- Gettext:
  . bind_textdomain_codeset, textdomain and d(*)gettext functions
    now throw an exception on empty domain. (David Carlier)

- Hash:
  . Changed return type of hash_update() to true. (nielsdos)
  . Added HashContext::__debugInfo(). (timwolla)

- IMAP:
  . Moved to PECL. (Derick Rethans)

- Intl:
  . Added IntlDateFormatter::PATTERN constant. (David Carlier)
  . Fixed Numberformatter::__construct when the locale is invalid, now
    throws an exception. (David Carlier)
  . Added NumberFormatter::ROUND_TOWARD_ZERO and ::ROUND_AWAY_FROM_ZERO as
    aliases for ::ROUND_DOWN and ::ROUND_UP. (Jorg Sowa)
  . Added NumberFormatter::ROUND_HALFODD. (Ayesh Karunaratne)
  . Added PROPERTY_IDS_UNARY_OPERATOR, PROPERTY_ID_COMPAT_MATH_START and
    PROPERTY_ID_COMPAT_MATH_CONTINUE constants. (David Carlier)
  . Added IntlDateFormatter::getIanaID/intltz_get_iana_id method/function.
    (David Carlier)
  . Set to C++17 standard for icu 74 and onwards. (David Carlier)
  . resourcebundle_get(), ResourceBundle::get(), and accessing offsets on a
    ResourceBundle object now throw:
    - TypeError for invalid offset types
    - ValueError for an empty string
    - ValueError if the integer index does not fit in a signed 32 bit integer
  . ResourceBundle::get() now has a tentative return type of:
    ResourceBundle|array|string|int|null
  . Added the new Grapheme function grapheme_str_split. (youkidearitai)
  . Added IntlDateFormatter::parseToCalendar. (David Carlier)

- LDAP:
  . Added LDAP_OPT_X_TLS_PROTOCOL_MAX/LDAP_OPT_X_TLS_PROTOCOL_TLS1_3
    constants. (StephenWall)

- LibXML:
  . Added LIBXML_RECOVER constant. (nielsdos)
  . libxml_set_streams_context() now throws immediately on an invalid context
    instead of at the use-site. (nielsdos)

- MBString:
  . Added mb_trim, mb_ltrim and mb_rtrim. (Yuya Hamada)
  . Added mb_ucfirst and mb_lcfirst. (Yuya Hamada)
  . Updated Unicode data tables to Unicode 15.1. (Ayesh Karunaratne)

- MySQLnd:
  . Fixed bug GH-13440 (PDO quote bottleneck). (nielsdos)
  . Fixed bug GH-10599 (Apache crash on Windows when using a self-referencing
    anonymous function inside a class with an active mysqli connection).
    (nielsdos)

- Opcache:
  . Added large shared segments support for FreeBSD. (David Carlier)
  . If JIT is enabled, PHP will now exit with a fatal error on startup in case
    of JIT startup initialization issues. (danog)
  . Increased the maximum value of opcache.interned_strings_buffer to 32767 on
    64bit archs. (Arnaud)
  . Fixed bug GH-13834 (Applying non-zero offset 36 to null pointer in
    zend_jit.c). (nielsdos)
  . Fixed bug GH-14361 (Deep recursion in zend_cfg.c causes segfault).
    (nielsdos)

- OpenSSL:
  . Fixed bug #80269 (OpenSSL sets Subject wrong with extraattribs parameter).
    (Jakub Zelenka)
  . Implement request #48520 (openssl_csr_new - allow multiple values in DN).
    (Jakub Zelenka)
  . Introduced new serial_hex parameter to openssl_csr_sign. (Jakub Zelenka,
    Florian Sowade)
  . Added X509_PURPOSE_OCSP_HELPER and X509_PURPOSE_TIMESTAMP_SIGN constants.
    (Vincent Jardin)
  . Bumped minimum required OpenSSL version to 1.1.1. (Ayesh Karunaratne)
  . Added compile-time option --with-openssl-legacy-provider to enable legacy
    provider. (Adam Saponara)
  . Added support for Curve25519 + Curve448 based keys. (Manuel Mausz)
  . Fixed bug GH-13343 (openssl_x509_parse should not allow omitted seconds in
    UTCTimes). (Jakub Zelenka)

- Output:
  . Clear output handler status flags during handler initialization. (haszi)
  . Fixed bug with url_rewriter.hosts not used by output_add_rewrite_var().
    (haszi)

- PCNTL:
  . Added pcntl_setns for Linux. (David Carlier)
  . Added pcntl_getcpuaffinity/pcntl_setcpuaffinity. (David Carlier)
  . Updated pcntl_get_signal_handler signal id upper limit to be
    more in line with platforms limits. (David Carlier)
  . Added pcntl_getcpu for Linux/FreeBSD/Solaris/Illumos. (David Carlier)
  . Added pcntl_getqos_class/pcntl_setqos_class for macOs. (David Carlier)
  . Added SIGCKPT/SIGCKPTEXIT constants for DragonFlyBSD. (David Carlier)
  . Added FreeBSD's SIGTRAP handling to pcntl_siginfo_to_zval. (David Carlier)
  . Added POSIX pcntl_waitid. (Vladimir Vrzić)

- PCRE:
  . Upgrade bundled pcre2lib to version 10.43. (nielsdos)
  . Add "/r" modifier. (Ayesh)
  . Upgrade bundled pcre2lib to version 10.44. (Ayesh)

- PDO:
  . Fixed setAttribute and getAttribute. (SakiTakamachi)
  . Implemented PDO driver-specific subclasses RFC. (danack, kocsismate)
  . Added support for PDO driver-specific SQL parsers. (Matteo Beccati)

- PDO_DBLIB:
  . Fixed setAttribute and getAttribute. (SakiTakamachi)
  . Added class Pdo\DbLib. (danack, kocsismate)

- PDO_FIREBIRD:
  . Fixed setAttribute and getAttribute. (SakiTakamachi)
  . Feature: Add transaction isolation level and mode settings to pdo_firebird.
    (SakiTakamachi)
  . Added class Pdo\Firebird. (danack, kocsismate)

- PDO_MYSQL:
  . Fixed setAttribute and getAttribute. (SakiTakamachi)
  . Added class Pdo\Mysql. (danack, kocsismate)
  . Added custom SQL parser. (Matteo Beccati)

- PDO_ODBC:
  . Added class Pdo\Odbc. (danack, kocsismate)

- PDO_PGSQL:
  . Fixed GH-12423, DSN credentials being prioritized over the user/password
    PDO constructor arguments. (SakiTakamachi)
  . Fixed native float support with pdo_pgsql query results. (Yurunsoft)
  . Added class Pdo\Pgsql. (danack, kocsismate)
  . Retrieve the memory usage of the query result resource. (KentarouTakeda)
  . Added Pdo\Pgsql::setNoticeCallBack method to receive DB notices.
    (outtersg)
  . Added custom SQL parser. (Matteo Beccati)

- PDO_SQLITE:
  . Added class Pdo\Sqlite. (danack, kocsismate)
  . Fixed bug #81227 (PDO::inTransaction reports false when in transaction).
    (nielsdos)
  . Added custom SQL parser. (Matteo Beccati)

- PGSQL:
  . Added the possibility to have no conditions for pg_select. (OmarEmaraDev)
  . Persistent connections support the PGSQL_CONNECT_FORCE_RENEW flag.
    (David Carlier)
  . Added pg_result_memory_size to get the query result memory usage.
    (KentarouTakeda)
  . Added pg_change_password to alter an user's password. (David Carlier)
  . Added pg_put_copy_data/pg_put_copy_end to send COPY commands and signal
    the end of the COPY. (David Carlier)
  . Added pg_socket_poll to poll on the connection. (David Carlier)
  . Added pg_jit to get infos on server JIT support. (David Carlier)
  . Added pg_set_chunked_rows_size to fetch results per chunk. (David Carlier)

- Phar:
  . Fixed bug GH-12532 (PharData created from zip has incorrect timestamp).
    (nielsdos)

- POSIX:
  . Added POSIX_SC_CHILD_MAX and POSIX_SC_CLK_TCK constants. (Jakub Zelenka)
  . Updated posix_isatty to set the error number on file descriptors.
    (David Carlier)

- PSpell:
  . Moved to PECL. (Derick Rethans)

- Reflection:
  . Implement GH-12908 (Show attribute name/class in ReflectionAttribute dump).
    (nielsdos)
  . Make ReflectionGenerator::getFunction() legal after generator termination.
    (timwolla)
  . Added ReflectionGenerator::isClosed(). (timwolla)

- SimpleXML:
  . Fixed bug GH-12192 (SimpleXML infinite loop when getName() is called
    within foreach). (nielsdos)
  . Fixed bug GH-12208 (SimpleXML infinite loop when a cast is used inside a
    foreach). (nielsdos)
  . Fixed bug #55098 (SimpleXML iteration produces infinite loop). (nielsdos)
  . Fix signature of simplexml_import_dom(). (nielsdos)

- Sockets:
  . Added multicast group support for ipv4 on FreeBSD. (jonathan@tangential.ca)
  . Added the TCP_SYNCNT constant for Linux to set number of attempts to send
    SYN packets from the client. (David Carlier)
  . Added the SO_EXCLBIND constant for exclusive socket binding on illumos/solaris.
    (David Carlier)
  . Updated the socket_create_listen backlog argument default value to SOMAXCONN.
    (David Carlier)
  . Added the SO_NOSIGPIPE constant to control the generation of SIGPIPE for
    macOs and FreeBSD. (David Carlier)
  . Added SO_LINGER_SEC for macOs, true equivalent of SO_LINGER in other platforms.
    (David Carlier)
  . Add close-on-exec on socket created with socket_accept on unixes. (David Carlier)

- SNMP:
  . Removed the deprecated inet_ntoa call support. (David Carlier)

- SOAP:
  . Add support for clark notation for namespaces in class map. (lxShaDoWxl)
  . Mitigate #51561 (SoapServer with a extented class and using sessions,
    lost the setPersistence()). (nielsdos)
  . Fixed bug #49278 (SoapClient::__getLastResponseHeaders returns NULL if
    wsdl operation !has output). (nielsdos)
  . Fixed bug #44383 (PHP DateTime not converted to xsd:datetime). (nielsdos)
  . Fixed bug GH-11941 (soap with session persistence will silently fail when
    "session" built as a shared object). (nielsdos)

- Sockets:
  . Removed the deprecated inet_ntoa call support. (David Carlier)
  . Added the SO_EXECLUSIVEADDRUSE windows constant. (David Carlier)
  . Added the SOCK_CONN_DGRAM/SOCK_DCCP netbsd constants. (David Carlier)

- Sodium:
  . Add support for AEGIS-128L and AEGIS-256. (jedisct1)
  . Enable AES-GCM on aarch64 with the ARM crypto extensions. (jedisct1)

- SPL:
  . Implement SeekableIterator for SplObjectStorage. (nielsdos)

- Standard:
  . Implement GH-12188 (Indication for the int size in phpinfo()). (timwolla)
  . Partly fix GH-12143 (Incorrect round() result for 0.49999999999999994).
    (timwolla)
  . Fix GH-12252 (round(): Validate the rounding mode). (timwolla)
  . Increase the default BCrypt cost to 12. (timwolla)
  . Fixed bug GH-12592 (strcspn() odd behaviour with NUL bytes and empty mask).
    (nielsdos)
  . Removed the deprecated inet_ntoa call support. (David Carlier)
  . Cast large floats that are within int range to int in number_format so
    the precision is not lost. (Marc Bennewitz)
  . Add support for 4 new rounding modes to the round() function. (Jorg Sowa)
  . debug_zval_dump() now indicates whether an array is packed. (Max Semenik)
  . Fix GH-12143 (Optimize round). (SakiTakamachi)
  . Changed return type of long2ip to string from string|false. (Jorg Sowa)
  . Fix GH-12143 (Extend the maximum precision round can handle by one digit).
    (SakiTakamachi)
  . Added the http_get_last_response_headers() and
    http_clear_last_response_headers() that allows retrieving the same content
    as the magic $http_response_header variable.
  . Add php_base64_encode_ex() API. (Remi)
  . Implemented "Raising zero to the power of negative number" RFC. (Jorg Sowa)
  . Added array_find(), array_find_key(), array_all(), and array_any(). (josh)

- XML:
  . Added XML_OPTION_PARSE_HUGE parser option. (nielsdos)

- XMLReader:
  . Declares class constant types. (Ayesh)
  . Add XMLReader::fromStream(), XMLReader::fromUri(), XMLReader::fromString(). (nielsdos)

- XMLWriter:
  . Add XMLWriter::toStream(), XMLWriter::toUri(), XMLWriter::toMemory(). (nielsdos)

- XSL:
  . Implement request #64137 (XSLTProcessor::setParameter() should allow both
    quotes to be used). (nielsdos)
  . Implemented "Improve callbacks in ext/dom and ext/xsl" RFC. (nielsdos)
  . Added XSLTProcessor::$maxTemplateDepth and XSLTProcessor::$maxTemplateVars.
    (nielsdos)

<<< NOTE: Insert NEWS from last stable release here prior to actual release! >>><|MERGE_RESOLUTION|>--- conflicted
+++ resolved
@@ -1,6 +1,13 @@
 PHP                                                                        NEWS
 |||||||||||||||||||||||||||||||||||||||||||||||||||||||||||||||||||||||||||||||
 ?? ??? ????, PHP 8.4.0RC2
+
+- CGI:
+  . Fixed bug GHSA-p99j-rfp4-xqvq (Bypass of CVE-2024-4577, Parameter Injection
+    Vulnerability). (CVE-2024-8926) (nielsdos)
+  . Fixed bug GHSA-94p6-54jq-9mwp (cgi.force_redirect configuration is
+    bypassable due to the environment variable collision). (CVE-2024-8927)
+    (nielsdos)
 
 - Core:
   . Fixed bug GH-16040 (Use-after-free of object released in hook). (ilutov)
@@ -12,6 +19,10 @@
   . Fixed bug GH-16039 (Segmentation fault (access null pointer) in
     ext/dom/parentnode/tree.c). (nielsdos)
 
+- FPM:
+  . Fixed bug GHSA-865w-9rf3-2wh5 (Logs from childrens may be altered).
+    (CVE-2024-9026) (Jakub Zelenka)
+
 - LDAP:
   . Fixed bug GH-16032 (Various NULL pointer dereferencements in
     ldap_modify_batch()). (Girgias)
@@ -19,6 +30,10 @@
 - Opcache:
   . Fixed bug GH-16009 (Segmentation fault with frameless functions and
     undefined CVs). (nielsdos)
+
+- SAPI:
+  . Fixed bug GHSA-9pqp-7h25-4f32 (Erroneous parsing of multipart form data).
+    (CVE-2024-8925) (Arnaud)
 
 26 Sep 2024, PHP 8.4.0RC1
 
@@ -99,7 +114,6 @@
 - Windows:
   . Fixed minimal Windows version. (cmb)
 
-<<<<<<< HEAD
 - Zip:
   . Added ZipArchive::ER_TRUNCATED_ZIP added in libzip 1.11. (Remi)
 
@@ -109,16 +123,6 @@
   . Fixed LONG_MAX in BCMath ext. (Saki Takamachi)
   . Fixed bcdiv() div by one. (Saki Takamachi)
   . [RFC] Support object types in BCMath. (Saki Takamachi)
-=======
-26 Sep 2024, PHP 8.3.12
-
-- CGI:
-  . Fixed bug GHSA-p99j-rfp4-xqvq (Bypass of CVE-2024-4577, Parameter Injection
-    Vulnerability). (CVE-2024-8926) (nielsdos)
-  . Fixed bug GHSA-94p6-54jq-9mwp (cgi.force_redirect configuration is
-    bypassable due to the environment variable collision). (CVE-2024-8927)
-    (nielsdos)
->>>>>>> 6d99ccc2
 
 - Core:
   . Fixed bug GH-15330 (Do not scan generator frames more than once). (Arnaud)
@@ -146,18 +150,8 @@
 - GD:
   . Added gdImageClone to bundled libgd. (David Carlier)
 
-<<<<<<< HEAD
 - Hash:
   . Fixed bug GH-15742 (php_hash_sha.h incompatible with C++). (cmb)
-=======
-- FPM:
-  . Fixed bug GHSA-865w-9rf3-2wh5 (Logs from childrens may be altered).
-    (CVE-2024-9026) (Jakub Zelenka)
-
-- MySQLnd:
-  . Fixed bug GH-15432 (Heap corruption when querying a vector). (cmb,
-    Kamil Tekiela)
->>>>>>> 6d99ccc2
 
 - OpenSSL:
   . Implement GH-13514 PASSWORD_ARGON2 from OpenSSL 3.2. (Remi)
@@ -179,10 +173,6 @@
   . Fixed bug #61525 (SOAP functions require at least one space after HTTP
     header colon). (nielsdos)
   . Implement request #47317 (SoapServer::__getLastResponse()). (nielsdos)
-
-- SAPI:
-  . Fixed bug GHSA-9pqp-7h25-4f32 (Erroneous parsing of multipart form data).
-    (CVE-2024-8925) (Arnaud)
 
 - Standard:
   . Fixed bug GH-15552 (Signed integer overflow in ext/standard/scanf.c). (cmb)
