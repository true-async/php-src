--- conflicted
+++ resolved
@@ -1,16 +1,6 @@
 PHP                                                                        NEWS
 |||||||||||||||||||||||||||||||||||||||||||||||||||||||||||||||||||||||||||||||
-<<<<<<< HEAD
 ?? ??? 2021, PHP 8.0.7
-=======
-?? ??? ????, PHP 7.4.21
-
-- Standard:
-  . Fixed bug #81048 (phpinfo(INFO_VARIABLES) "Array to string conversion").
-    (cmb)
-
-03 Jun 2021, PHP 7.4.20
->>>>>>> 36b9bdee
 
 - Core:
   . Fixed bug #80960 (opendir() warning wrong info when failed on Windows).
@@ -61,6 +51,10 @@
 - SPL:
   . Fixed bug #80933 (SplFileObject::DROP_NEW_LINE is broken for NUL and CR).
     (cmb, Nikita)
+
+- Standard:
+  . Fixed bug #81048 (phpinfo(INFO_VARIABLES) "Array to string conversion").
+    (cmb)
 
 - XMLReader:
   . Fixed bug #73246 (XMLReader: encoding length not checked). (cmb)
