--- conflicted
+++ resolved
@@ -24,13 +24,10 @@
 - Opcache:
   . Fixed bug GH-18639 (Internal class aliases can break preloading + JIT).
     (nielsdos)
-<<<<<<< HEAD
   . Fixed bug GH-18899 (JIT function crash when emitting undefined variable
     warning and opline is not set yet). (nielsdos)
-=======
   . Fixed bug GH-14082 (Segmentation fault on unknown address 0x600000000018
     in ext/opcache/jit/zend_jit.c). (nielsdos)
->>>>>>> 1e3d92f8
 
 - Standard:
   . Fix misleading errors in printf(). (nielsdos)
