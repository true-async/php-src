--- conflicted
+++ resolved
@@ -3,7 +3,6 @@
 ?? ??? ????, PHP 8.1.0alpha1
 
 - Core:
-<<<<<<< HEAD
   . Fixed inclusion order for phpize builds on Windows. (cmb)
   . Added missing hashtable insertion APIs for arr/obj/ref. (Sara)
   . Fixed bug #75474 (function scope static variables are not bound to a unique
@@ -12,19 +11,10 @@
     the method is private). (Nikita)
   . Implemented FR #77372 (Relative file path is removed from uploaded file).
     (Björn Tantau)
+  . Fixed bug #81076 (incorrect debug info on Closures with implicit binds).
+    (krakjoe)
  
  - Standard:
-=======
-  . Fixed bug #81076 (incorrect debug info on Closures with implicit binds).
-    (krakjoe)
-
-- Opcache:
-  . Fixed bug #80968 (JIT segfault with return from required file). (Dmitry)
-
-- Standard:
-  . Fixed bug #81048 (phpinfo(INFO_VARIABLES) "Array to string conversion").
-    (cmb)
->>>>>>> 213063f6
   . Fixed bug #77627 (method_exists on Closure::__invoke inconsistency).
     (krakjoe)
 
