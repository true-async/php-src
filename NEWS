PHP                                                                        NEWS
|||||||||||||||||||||||||||||||||||||||||||||||||||||||||||||||||||||||||||||||
<<<<<<< HEAD
?? ??? 2016, PHP 7.1.0RC1
=======
?? ??? 2016 PHP 7.0.12

- mbstring:
  . Fixed bug #66797 (mb_substr only takes 32-bit signed integer). (cmb)

- SOAP:
  . Fixed bug #71711 (Soap Server Member variables reference bug). (Nikita)
  . Fixed bug #71996 (Using references in arrays doesn't work like expected).
    (Nikita)

- Standard:
  . Fixed bug #71882 (Negative ftruncate() on php://memory exhausts memory).
    (cmb)

15 Sep 2016 PHP 7.0.11
>>>>>>> 3317287c

- Core:
  . Fixed bug #72944 (Null pointer deref in zval_delref_p). (Dmitry)
  . Fixed bug #72943 (assign_dim on string doesn't reset hval). (Laruence)
  . Fixed bug #72598 (Reference is lost after array_slice()) (Nikita)
  . Fixed bug #72703 (Out of bounds global memory read in BF_crypt triggered by
    password_verify). (Anatol)

- COM:
  . Fixed bug #72922 (COM called from PHP does not return out parameters).
    (Anatol)

- Dba:
  . Fixed bug #70825 (Cannot fetch multiple values with group in ini file).
    (cmb)

- GD:
  . Fixed bug #66005 (imagecopy does not support 1bit transparency on truecolor
    images). (cmb)
  . Fixed bug #72913 (imagecopy() loses single-color transparency on palette
    images). (cmb)
  . Fixed bug #68716 (possible resource leaks in _php_image_convert()). (cmb)

- iconv:
  . Fixed bug #72320 (iconv_substr returns false for empty strings). (cmb)

- Intl:
  . Fixed bug #65732 (grapheme_*() is not Unicode compliant on CR LF
    sequence). (cmb)

- JSON:
  . Implemented earlier return when json_encode fails, fixes bugs #68992
    (Stacking exceptions thrown by JsonSerializable) and #70275 (On recursion
    error, json_encode can eat up all system memory). (Jakub Zelenka)

- mbstring:
  . Fixed bug #66797 (mb_substr only takes 32-bit signed integer). (cmb)

- Opcache:
  . Fixed bug #72949 (Typo in opcache error message). (cmb)

- PDO_DBlib:
  . Implemented stringify 'uniqueidentifier' fields.
    (Alexander Zhuravlev, Adam Baratz)

- Reflection:
  . Reverted prepending \ for class names. (Trowski)

- Session:
  . Fixed bug #72940 (SID always return "name=ID", even if session
    cookie exist). (Yasuo)
  . Implemented session_gc() and session_create_id() functions. (Yasuo)

- SimpleXML:
  . Fixed bug #72971 (SimpleXML isset/unset do not respect namespace). (Nikita)
  . Fixed bug #72957 (Null coalescing operator doesn't behave as expected with
    SimpleXMLElement). (Nikita)

- SOAP:
  . Fixed bug #71996 (Using references in arrays doesn't work like expected).
    (Nikita)

- Standard:
  . Fixed bug #72920 (Accessing a private constant using constant() creates
    an exception AND warning). (Laruence)
  . Fixed bug #65550 (get_browser() incorrectly parses entries with "+" sign).
    (cmb)
  . Fixed bug #71882 (Negative ftruncate() on php://memory exhausts memory).
    (cmb)

- XML:
  . Fixed bug #72714 (_xml_startElementHandler() segmentation fault). (cmb)

18 Aug 2016, PHP 7.1.0beta3

- Core:
  . Fixed bug #72813 (Segfault with __get returned by ref). (Laruence)
  . Fixed bug #72767 (PHP Segfaults when trying to expand an infinite operator).
    (Nikita)
  . TypeError messages for arg_info type checks will now say "must be ...
    or null" where the parameter or return type accepts null. (Andrea)
  . Fixed bug #72857 (stream_socket_recvfrom read access violation). (Anatol)
  . Fixed bug #72663 (Create an Unexpected Object and Don't Invoke
    __wakeup() in Deserialization). (Stas)
  . Fixed bug #72681 (PHP Session Data Injection Vulnerability). (Stas)
  . Fixed bug #72742 (memory allocator fails to realloc small block to large
    one). (Stas)

- Bz2:
  . Fixed bug #72837 (integer overflow in bzdecompress caused heap
    corruption). (Stas)

- Curl
  . Fixed bug #72674 (Heap overflow in curl_escape). (Stas)

- EXIF:
  . Fixed bug #72735 (Samsung picture thumb not read (zero size)). (Kalle, Remi)
  . Fixed bug #72627 (Memory Leakage In exif_process_IFD_in_TIFF). (Stas)

- FTP:
  . Fixed bug #70195 (Cannot upload file using ftp_put to FTPES with
    require_ssl_reuse). (Benedict Singer)

- mbstring:
  . Fixed bug #72711 (`mb_ereg` does not clear the `$regs` parameter on
    failure). (ju1ius)

- Mcrypt:
  . Fixed bug #72782 (Heap Overflow due to integer overflows). (Stas)

- OCI8
  . Fixed invalid handle error with Implicit Result Sets. (Chris Jones)
  . Fixed bug #72524 (Binding null values triggers ORA-24816 error). (Chris Jones)

- Opcache:
  . Fixed bug #72762 (Infinite loop while parsing a file with opcache enabled).
    (Nikita)

- PDO:
  . Fixed bug #72788 (Invalid memory access when using persistent PDO
    connection). (Keyur)
  . Fixed bug #72791 (Memory leak in PDO persistent connection handling). (Keyur)
  . Fixed bug #60665 (call to empty() on NULL result using PDO::FETCH_LAZY
    returns false). (cmb)

- Reflection:
  . Implemented request #38992 (invoke() and invokeArgs() static method calls
    should match). (cmb).
  . Add ReflectionNamedType::getName(). This method should be used instead of
    ReflectionType::__toString()
  . Prepend \ for class names and ? for nullable types returned from
    ReflectionType::__toString(). (Trowski)

- Session:
  . Implemented RFC: Session ID without hashing. (Yasuo)
    https://wiki.php.net/rfc/session-id-without-hashing

- SPL:
  . Fixed bug #72888 (Segfault on clone on splFileObject). (Laruence)

- SQLite3:
  . Updated to SQLite3 3.14.0. (cmb)

- Standard:
  . Fixed bug #55451 (substr_compare NULL length interpreted as 0). (Lauri
    Kenttä)
  . Fixed bug #72278 (getimagesize returning FALSE on valid jpg). (cmb)

- Stream: 
  . Fixed bug #72853 (stream_set_blocking doesn't work). (Laruence)
  . Fixed bug #72743 (Out-of-bound read in php_stream_filter_create).
    (Loianhtuan)
  . Implemented FR #27814 (Multiple small packets send for HTTP request).
    (vhuk)
  . Fixed bug #72764 (ftps:// opendir wrapper data channel encryption fails
    with IIS FTP 7.5, 8.5). (vhuk)
  . Fixed bug #72810 (Missing SKIP_ONLINE_TESTS checks). (vhuk)

- sysvshm:
  . Fixed bug #72858 (shm_attach null dereference). (Anatol)

- XML:
  . Fixed bug #72085 (SEGV on unknown address zif_xml_parse). (cmb)

- ZIP:
  . Fixed bug #68302 (impossible to compile php with zip support). (cmb)

04 Aug 2016, PHP 7.1.0beta2

- Core:
  . Implemented FR #72614 (Support "nmake test" on building extensions by
    phpize). (Yuji Uchiyama)
  . Fixed bug #72641 (phpize (on Windows) ignores PHP_PREFIX).
    (Yuji Uchiyama)
  . Fixed bug #72683 (getmxrr broken). (Anatol)

- Calendar:
  . Fixed bug #67976 (cal_days_month() fails for final month of the French
    calendar). (cmb)
  . Fixed bug #71894 (AddressSanitizer: global-buffer-overflow in
    zif_cal_from_jd). (cmb)

- CURL:
  . Fixed bug #71709 (curl_setopt segfault with empty CURLOPT_HTTPHEADER).
    (Pierrick)
  . Fixed bug #71929 (CURLINFO_CERTINFO data parsing error). (Pierrick)

- Intl:
  . Fixed bug #72639 (Segfault when instantiating class that extends
    IntlCalendar and adds a property). (Laruence)
  . Fixed bug #72658 (Locale::lookup() / locale_lookup() hangs if no match
    found). (Anatol)

- GD:
  . Fixed bug #72709 (imagesetstyle() causes OOB read for empty $styles). (cmb)
  . Fixed bug #72697 (select_colors write out-of-bounds). (Stas)
  . Fixed bug #72730 (imagegammacorrect allows arbitrary write access). (Stas)

- mbstring:
  . Fixed bug #72691 (mb_ereg_search raises a warning if a match zero-width).
    (cmb)
  . Fixed bug #72693 (mb_ereg_search increments search position when a match
    zero-width). (cmb)
  . Fixed bug #72694 (mb_ereg_search_setpos does not accept a string's last
    position). (cmb)
  . Fixed bug #72710 (`mb_ereg` causes buffer overflow on regexp compile error).
    (ju1ius)

- Mysqlnd:
  . Fixed bug #71863 (Segfault when EXPLAIN with "Unknown column" error when
    using MariaDB). (Andrey)
  . Fixed bug #72701 (mysqli_get_host_info() wrong output). (Anatol)

- PCRE:
  . Fixed bug #72688 (preg_match missing group names in matches). (cmb)
  . Downgraded to PCRE 8.38. (Anatol)

- Reflection:
  . Fixed bug #72661 (ReflectionType::__toString crashes with iterable).
    (Laruence)

- SNMP:
  . Fixed bug #72708 (php_snmp_parse_oid integer overflow in memory
    allocation). (djodjo at gmail dot com)

- SPL:
  . Fixed bug #72646 (SplFileObject::getCsvControl does not return the escape
    character). (cmb)
  . Fixed bug #72684 (AppendIterator segfault with closed generator). (Pierrick)

- SQLite3:
  . Fixed bug #72668 (Spurious warning when exception is thrown in user defined
    function). (Laruence)
  . Implemented FR #72653 (SQLite should allow opening with empty filename).
    (cmb)

- Standard:
  . Fixed bug #61967 (unset array item in array_walk_recursive cause
    inconsistent array). (Nikita)
  . Fixed bug #62607 (array_walk_recursive move internal pointer). (Nikita)
  . Fixed bug #69068 (Exchanging array during array_walk -> memory errors).
    (Nikita)
  . Fixed bug #70713 (Use After Free Vulnerability in array_walk()/
    array_walk_recursive()). (Nikita)

- Streams:
  . Fixed bug #41021 (Problems with the ftps wrapper). (vhuk)
  . Fixed bug #54431 (opendir() does not work with ftps:// wrapper). (vhuk)
  . Fixed bug #72667 (opendir() with ftp:// attempts to open data stream for
    non-existent directories). (vhuk)
  . Fixed bug #72771 (ftps:// wrapper is vulnerable to protocol downgrade
    attack). (Stas)

- Wddx:
  . Fixed bug #72142 (WDDX Packet Injection Vulnerability in
    wddx_serialize_value()). (Taoguang Chen)
  . Fixed bug #72749 (wddx_deserialize allows illegal memory access) (Stas)
  . Fixed bug #72750 (wddx_deserialize null dereference). (Stas)
  . Fixed bug #72790 (wddx_deserialize null dereference with invalid xml).
    (Stas)
  . Fixed bug #72799 (wddx_deserialize null dereference in
    php_wddx_pop_element). (Stas)

- XMLRPC:
  . Fixed bug #72647 (xmlrpc_encode() unexpected output after referencing
    array elements). (Laruence)

- Zip:
  . Fixed bug #72660 (NULL Pointer dereference in zend_virtual_cwd).
    (Laruence)

21 Jul 2016, PHP 7.1.0beta1

- Core:
  . Fixed bug #72629 (Caught exception assignment to variables ignores
    references). (Laruence)
  . Fixed bug #72594 (Calling an earlier instance of an included anonymous
    class fatals). (Laruence)
  . Fixed bug #72581 (previous property undefined in Exception after
    deserialization). (Laruence)
  . Fixed bug #72543 (Different references behavior comparing to PHP 5)
    (Laruence, Dmitry, Nikita)
  . Fixed bug #72347 (VERIFY_RETURN type casts visible in finally). (Dmitry)
  . Fixed bug #72216 (Return by reference with finally is not memory safe).
    (Dmitry)
  . Fixed bug #72215 (Wrong return value if var modified in finally). (Dmitry)
  . Fixed bug #71818 (Memory leak when array altered in destructor). (Dmitry)
  . Fixed bug #71539 (Memory error on $arr[$a] =& $arr[$b] if RHS rehashes)
    (Dmitry, Nikita)
  . Added new constant PHP_FD_SETSIZE. (cmb)
  . Added optind parameter to getopt(). (as)
  . Added PHP to SAPI error severity mapping for logs. (Martin Vobruba)
  . Fixed bug #71911 (Unable to set --enable-debug on building extensions by
    phpize on Windows). (Yuji Uchiyama)
  . Fixed bug #29368 (The destructor is called when an exception is thrown from
    the constructor). (Dmitry)
  . Implemented RFC: RNG Fixes. (Leigh)
  . Implemented email validation as per RFC 6531. (Leo Feyer, Anatol)
  . Fixed bug #72513 (Stack-based buffer overflow vulnerability in
    virtual_file_ex). (Stas)
  . Fixed bug #72573 (HTTP_PROXY is improperly trusted by some PHP libraries
    and applications). (Stas)

- bz2:
  . Fixed bug #72613 (Inadequate error handling in bzread()). (Stas)

- COM:
  . Fixed bug #72569 (DOTNET/COM array parameters broke in PHP7). (Anatol)

- Curl:
  . Fixed bug #72541 (size_t overflow lead to heap corruption). (Stas)

- Date:
  . Fixed bug #66836 (DateTime::createFromFormat 'U' with pre 1970 dates fails
    parsing). (derick)

- DOM:
  . Fixed bug #66502 (DOM document dangling reference). (Sean Heelan, cmb)

- Exif:
  . Fixed bug #72603 (Out of bound read in exif_process_IFD_in_MAKERNOTE).
    (Stas)
  . Fixed bug #72618 (NULL Pointer Dereference in exif_process_user_comment).
    (Stas)

- Filter:
  . Fixed bug #71745 (FILTER_FLAG_NO_RES_RANGE does not cover whole 127.0.0.0/8
    range). (bugs dot php dot net at majkl578 dot cz)

- FPM:
  . Fixed bug #72575 (using --allow-to-run-as-root should ignore missing user).
    (gooh)

- GD:
  . Fixed bug #72596 (imagetypes function won't advertise WEBP support). (cmb)
  . Fixed bug #72604 (imagearc() ignores thickness for full arcs). (cmb)
  . Fixed bug #70315 (500 Server Error but page is fully rendered). (cmb)
  . Fixed bug #43828 (broken transparency of imagearc for truecolor in
    blendingmode). (cmb)
  . Fixed bug #72512 (gdImageTrueColorToPaletteBody allows arbitrary write/read
    access). (Pierre)
  . Fixed bug #72519 (imagegif/output out-of-bounds access). (Pierre)
  . Fixed bug #72558 (Integer overflow error within _gdContributionsAlloc()).
    (Pierre)
  . Fixed bug #72482 (Ilegal write/read access caused by gdImageAALine
    overflow). (Pierre)
  . Fixed bug #72494 (imagecropauto out-of-bounds access). (Pierre)

- Intl:
  . Partially fixed #72506 (idn_to_ascii for UTS #46 incorrect for long domain
    names). (cmb)
  . Fixed bug #72533 (locale_accept_from_http out-of-bounds access). (Stas)

- Mbstring:
  . Deprecated mb_ereg_replace() eval option. (Rouven Weßling, cmb)
  . Fixed bug #69151 (mb_ereg should reject ill-formed byte sequence).
    (Masaki Kagaya)

- MCrypt:
  . Deprecated ext/mcrypt. (Scott Arciszewski, cmb)
  . Fixed bug #72551, bug #72552 (In correct casting from size_t to int lead to
    heap overflow in mdecrypt_generic). (Stas)

- Opcache:
  . Fixed bug #72590 (Opcache restart with kill_all_lockers does not work).
    (Keyur)

- OpenSSL:
  . Fixed bug #72360 (ext/openssl build failure with OpenSSL 1.1.0).
    (Jakub Zelenka)
  . Bumped a minimal version to 1.0.1. (Jakub Zelenka)
  . Dropped support for SSL2. (Remi)

- PDO_pgsql:
  . Fixed bug #70313 (PDO statement fails to throw exception). (Matteo)
  . Fixed bug #72570 (Segmentation fault when binding parameters on a query
    without placeholders). (Matteo)
  . Implemented FR #72633 (Postgres PDO lastInsertId() should work without
    specifying a sequence). (Pablo Santiago Sánchez, Matteo)

- Pcntl
  . Implemented asynchronous signal handling without TICKS. (Dmitry)
  . Added pcntl_signal_get_handler() that returns the current signal handler
    for a particular signal. Addresses FR #72409. (David Walker)
  . Add signinfo to pcntl_signal() handler args (Bishop Bettini, David Walker)

- Reflection:
  . Fixed bug #72222 (ReflectionClass::export doesn't handle array constants).
    (Nikita Nefedov)

- SimpleXML:
  . Fixed bug #72588 (Using global var doesn't work while accessing SimpleXML
    element). (Laruence)

- Standard:
  . Fixed bug #72622 (array_walk + array_replace_recursive create references
    from nothing). (Laruence)
  . Fixed bug #72330 (CSV fields incorrectly split if escape char followed by
    UTF chars). (cmb)

- Tidy:
  . Implemented support for libtidy 5.0.0 and above. (Michael Orlitzky, Anatol)

- Wddx:
  . Fixed bug #72564 (boolean always deserialized as "true") (Remi)

- XMLRPC:
  . Fixed bug #72606 (heap-buffer-overflow (write) simplestring_addn
    simplestring.c). (Stas)

- Zip:
  . Fixed bug #72520 (Stack-based buffer overflow vulnerability in
    php_stream_zip_opener). (Stas)

07 Jul 2016, PHP 7.1.0alpha3

- Core:
  . Implemented RFC: Iterable. (Aaron Piotrowski)
  . Fixed bug #72523 (dtrace issue with reflection (failed test)). (Laruence)
  . Fixed bug #72508 (strange references after recursive function call and
    "switch" statement). (Laruence)
  . Implemented RFC: Closure::fromCallable (Danack)

- COM:
  . Fixed bug #72498 (variant_date_from_timestamp null dereference). (Anatol)

- CURL:
  . Add curl_multi_errno(), curl_share_errno() and curl_share_strerror()
	functions. (Pierrick)
  . Add support for HTTP/2 Server Push (davey)

- Date:
  . Invalid serialization data for a DateTime or DatePeriod object will now
    throw an instance of Error from __wakeup() or __set_state() instead of
    resulting in a fatal error. (Aaron Piotrowski)
  . Timezone initialization failure from serialized data will now throw an
    instance of Error from __wakeup() or __set_state() instead of resulting in
    a fatal error. (Aaron Piotrowski)
  . Export date_get_interface_ce() for extension use. (Jeremy Mikola)

- DBA:
  . Data modification functions (e.g.: dba_insert()) now throw an instance of
    Error instead of triggering a catchable fatal error if the key is does not
    contain exactly two elements. (Aaron Piotrowski)

- DOM:
  . Invalid schema or RelaxNG validation contexts will throw an instance of
    Error instead of resulting in a fatal error. (Aaron Piotrowski)
  . Attempting to register a node class that does not extend the appropriate
    base class will now throw an instance of Error instead of resulting in a
    fatal error. (Aaron Piotrowski)
  . Attempting to read an invalid or write to a readonly property will throw
    an instance of Error instead of resulting in a fatal error. (Aaron
    Piotrowski)

- GD:
  . Fixed bug #72404 (imagecreatefromjpeg fails on selfie). (cmb)

- IMAP:
  . An email address longer than 16385 bytes will throw an instance of Error
    instead of resulting in a fatal error. (Aaron Piotrowski)
    
- Intl:
  . Failure to call the parent constructor in a class extending Collator
    before invoking the parent methods will throw an instance of Error
    instead of resulting in a recoverable fatal error. (Aaron Piotrowski)
  . Cloning a Transliterator object may will now throw an instance of Error
    instead of resulting in a fatal error if cloning the internal
    transliterator fails. (Aaron Piotrowski)

- LDAP:
  . Providing an unknown modification type to ldap_batch_modify() will now
    throw an instance of Error instead of resulting in a fatal error.
    (Aaron Piotrowski)

- Mbstring:
  . mb_ereg() and mb_eregi() will now throw an instance of ParseError if an
    invalid PHP expression is provided and the 'e' option is used. (Aaron
    Piotrowski)

- Mcrypt:
  . mcrypt_encrypt() and mcrypt_decrypt() will throw an instance of Error
    instead of resulting in a fatal error if mcrypt cannot be initialized.
    (Aaron Piotrowski)

- Mysqli:
  . Attempting to read an invalid or write to a readonly property will throw
    an instance of Error instead of resulting in a fatal error. (Aaron
    Piotrowski)

- OpenSSL:
  . Implemented FR #61204 (Add elliptic curve support for OpenSSL).
    (Dominic Luechinger)

- PCRE:
  . Fixed bug #72476 (Memleak in jit_stack). (Laruence)
  . Fixed bug #72463 (mail fails with invalid argument). (Anatol)

- Readline:
  . Fixed bug #72538 (readline_redisplay crashes php). (Laruence)

- Reflection:
  . Failure to retrieve a reflection object or retrieve an object property
    will now throw an instance of Error instead of resulting in a fatal error.
    (Aaron Piotrowski)

- SQLite3:
  . Fixed bug #70628 (Clearing bindings on an SQLite3 statement doesn't work).
    (cmb)

- Session:
  . Fixed bug #72531 (ps_files_cleanup_dir Buffer overflow). (Laruence)
  . Custom session handlers that do not return strings for session IDs will 
    now throw an instance of Error instead of resulting in a fatal error
    when a function is called that must generate a session ID.
    (Aaron Piotrowski)
  . An invalid setting for session.hash_function will throw an instance of
    Error instead of resulting in a fatal error when a session ID is created.
    (Aaron Piotrowski)
  . Fixed bug #72562 (Use After Free in unserialize() with Unexpected Session
    Deserialization). (Stas)

- SimpleXML:
  . Creating an unnamed or duplicate attribute will throw an instance of Error
    instead of resulting in a fatal error. (Aaron Piotrowski)

- SNMP:
  . Fixed bug #72479 (Use After Free Vulnerability in SNMP with GC and
    unserialize()). (Stas)

- SPL:
  . Attempting to clone an SplDirectory object will throw an instance of Error
    instead of resulting in a fatal error. (Aaron Piotrowski)
  . Calling ArrayIterator::append() when iterating over an object will throw an
    instance of Error instead of resulting in a fatal error. (Aaron Piotrowski)
  . Fixed bug #55701 (GlobIterator throws LogicException). (Valentin VĂLCIU)

- Standard:
  . Implemented RFC: More precise float values. (Jakub Zelenka, Yasuo)
  . array_multisort now uses zend_sort instead zend_qsort. (Laruence)
  . Fixed bug #72505 (readfile() mangles files larger than 2G). (Cschneid)
  . assert() will throw a ParseError when evaluating a string given as the first
    argument if the PHP code is invalid instead of resulting in a catchable
    fatal error. (Aaron Piotrowski)
  . Calling forward_static_call() outside of a class scope will now throw an
    instance of Error instead of resulting in a fatal error. (Aaron Piotrowski)

- Streams:
  . Fixed bug #72534 (stream_socket_get_name crashes). (Anatol)
    
- Tidy:
  . Creating a tidyNode manually will now throw an instance of Error instead of
    resulting in a fatal error. (Aaron Piotrowski)

- WDDX:
  . A circular reference when serializing will now throw an instance of Error
    instead of resulting in a fatal error. (Aaron Piotrowski)

- XML-RPC:
  . A circular reference when serializing will now throw an instance of Error
    instead of resulting in a fatal error. (Aaron Piotrowski)

- Zip:
  . ZipArchive::addGlob() will throw an instance of Error instead of resulting
    in a fatal error if glob support is not available. (Aaron Piotrowski)

23 Jun 2016, PHP 7.1.0alpha2

- Core:
  . Implemented RFC: Replace "Missing argument" warning with "Too few
    arguments" exception. (Dmitry)
  . Implemented RFC: Fix inconsistent behavior of $this variable. (Dmitry)
  . Fixed bug #72441 (Segmentation fault: RFC list_keys). (Laruence)
  . Fixed bug #72395 (list() regression). (Laruence)
  . Fixed bug #72373 (TypeError after Generator function w/declared return type
    finishes). (Nikita)
  . Fixed bug #69489 (tempnam() should raise notice if falling back to temp dir).
    (Laruence, Anatol)
  . Fixed UTF-8 and long path support on Windows. (Anatol)

- Date:
  . Fixed bug #63740 (strtotime seems to use both sunday and monday as start of
    week). (Derick)

- GD:
  . Fixed bug #43475 (Thick styled lines have scrambled patterns). (cmb)
  . Fixed bug #53640 (XBM images require width to be multiple of 8). (cmb)
  . Fixed bug #64641 (imagefilledpolygon doesn't draw horizontal line). (cmb)

- JSON
  . Implemented FR #46600 ("_empty_" key in objects). (Jakub Zelenka)

- Mbstring:
  . Fixed bug #72405 (mb_ereg_replace - mbc_to_code (oniguruma) -
    oob read access). (Laruence)
  . Fixed bug #72399 (Use-After-Free in MBString (search_re)). (Laruence)

- OpenSSL:
  . Implemented FR #67304 (Added AEAD support [CCM and GCM modes] to
    openssl_encrypt and openssl_decrypt). (Jakub Zelenka)
  . Implemented error storing to the global queue and cleaning up the OpenSSL
    error queue (resolves bugs #68276 and #69882). (Jakub Zelenka)

- PCRE:
  . Upgraded to PCRE 8.39. (Anatol)

- Sqlite3:
  . Implemented FR #72385 (Update SQLite bundle lib(3.13.0)). (Laruence)

- Standard:
  . Added is_iterable() function. (Aaron Piotrowski)
  . Fixed bug #72306 (Heap overflow through proc_open and $env parameter).
    (Laruence)

- Streams:
  . Fixed bug #72439 (Stream socket with remote address leads to a segmentation
    fault). (Laruence)

09 Jun 2016, PHP 7.1.0alpha1

- Core:
  . Added nullable types. (Levi, Dmitry)
  . Added DFA optimization framework based on e-SSA form. (Dmitry, Nikita)
  . Added specialized opcode handlers (e.g. ZEND_ADD_LONG_NO_OVERFLOW).
    (Dmitry)
  . Change statement and fcall extension handlers to accept frame. (Joe)
  . Implemented safe execution timeout handling, that prevents random crashes
    after "Maximum execution time exceeded" error. (Dmitry)
  . Fixed bug #53432 (Assignment via string index access on an empty string
    converts to array). (Nikita)
  . Fixed bug #62210 (Exceptions can leak temporary variables). (Dmitry, Bob)
  . Fixed bug #62814 (It is possible to stiffen child class members visibility).
    (Nikita)
  . Fixed bug #69989 (Generators don't participate in cycle GC). (Nikita)
  . Fixed bug #70228 (Memleak if return in finally block). (Dmitry)
  . Fixed bug #71266 (Missing separation of properties HT in foreach etc).
    (Dmitry)
  . Fixed bug #71604 (Aborted Generators continue after nested finally).
    (Nikita)
  . Fixed bug #71572 (String offset assignment from an empty string inserts
    null byte). (Francois)
  . Fixed bug #71897 (ASCII 0x7F Delete control character permitted in
    identifiers). (Andrea)
  . Fixed bug #72188 (Nested try/finally blocks losing return value). (Dmitry)
  . Fixed bug #72213 (Finally leaks on nested exceptions). (Dmitry, Nikita)
  . Implemented the RFC `Support Class Constant Visibility`. (Sean DuBois,
    Reeze Xia, Dmitry)
  . Added void return type. (Andrea)
  . Added support for negative string offsets in string offset syntax and
    various string functions. (Francois)
  . Added a form of the list() construct where keys can be specified. (Andrea)
  . Number operators taking numeric strings now emit E_NOTICEs or E_WARNINGs
    when given malformed numeric strings. (Andrea)
  . (int), intval() where $base is 10 or unspecified, settype(), decbin(),
    decoct(), dechex(), integer operators and other conversions now always
    respect scientific notation in numeric strings. (Andrea)
  . Implemented the RFC `Catching multiple exception types`. (Bronislaw Bialek,
    Pierrick)
  . Raise a compile-time warning on octal escape sequence overflow. (Sara)
  . Added [] = as alternative construct to list() =. (Bob)
  . Implemented logging to syslog with dynamic error levels. (Jani Ollikainen)
  . Fixed bug #47517 (php-cgi.exe missing UAC manifest).
    (maxdax15801 at users noreply github com)

- Apache2handler:
  . Enable per-module logging in Apache 2.4+. (Martin Vobruba)

- CLI Server:
  . Fixed bug #71276 (Built-in webserver does not send Date header).
    (see at seos fr)

- FTP:
  . Implemented FR #55651 (Option to ignore the returned FTP PASV address).
    (abrender at elitehosts dot com)

- Intl:
  . Added IntlTimeZone::getWindowsID() and
    IntlTimeZone::getIDForWindowsID(). (Sara)
  . Fixed bug #69374 (IntlDateFormatter formatObject returns wrong utf8 value).
    (lenhatanh86 at gmail com)
  . Fixed bug #69398 (IntlDateFormatter formatObject returns wrong value when
    time style is NONE). (lenhatanh86 at gmail com)

- Hash:
  . Added SHA3 fixed mode algorithms (224, 256, 384, and 512 bit). (Sara)
  . Added SHA512/256 and SHA512/224 algorithms. (Sara)

- JSON:
  . Exported JSON parser API including json_parser_method that can be used
    for implementing custom logic when parsing JSON. (Jakub Zelenka)
  . Escaped U+2028 and U+2029 when JSON_UNESCAPED_UNICODE is supplied as
    json_encode options and added JSON_UNESCAPED_LINE_TERMINATORS to restore
    the previous behaviour. (Eddie Kohler)

- PDO_Firebird:
  . Fixed bug #60052 (Integer returned as a 64bit integer on X86_64). (Mariuz)

- Pgsql:
  . Implemented FR #31021 (pg_last_notice() is needed to get all notice
    messages). (Yasuo)
  . Implemented FR #48532 (Allow pg_fetch_all() to index numerically). (Yasuo)

- Reflection:
  . Fix #72209 (ReflectionProperty::getValue() doesn't fail if object doesn't match type). (Joe)

- Session:
  . Improved fix for bug #68063 (Empty session IDs do still start sessions).
    (Yasuo)
  . Fixed bug #71038 (session_start() returns TRUE on failure).
    Session save handlers must return 'string' always for successful read.
    i.e. Non-existing session read must return empty string. PHP 7.0 is made
    not to tolerate buggy return value. (Yasuo)
  . Fixed bug #71394 (session_regenerate_id() must close opened session on
    errors). (Yasuo)

- SQLite3:
  . Implemented FR #71159 (Upgraded bundled SQLite lib to 3.9.2). (Laruence)

- Standard:
  . Fixed bug #71100 (long2ip() doesn't accept integers in strict mode).
    (Laruence)
  . Implemented FR #55716 (Add an option to pass a custom stream context to
    get_headers()). (Ferenc)
  . Additional validation for parse_url() for login/pass components).
    (Ilia) (Julien)
  . Implemented FR #69359 (Provide a way to fetch the current environment
    variables). (Ferenc)
  . unpack() function accepts an additional optional argument $offset. (Dmitry)
  . Implemented #51879 stream context socket option tcp_nodelay (Joe)

<<< NOTE: Insert NEWS from last stable release here prior to actual release! >>><|MERGE_RESOLUTION|>--- conflicted
+++ resolved
@@ -1,24 +1,6 @@
 PHP                                                                        NEWS
 |||||||||||||||||||||||||||||||||||||||||||||||||||||||||||||||||||||||||||||||
-<<<<<<< HEAD
 ?? ??? 2016, PHP 7.1.0RC1
-=======
-?? ??? 2016 PHP 7.0.12
-
-- mbstring:
-  . Fixed bug #66797 (mb_substr only takes 32-bit signed integer). (cmb)
-
-- SOAP:
-  . Fixed bug #71711 (Soap Server Member variables reference bug). (Nikita)
-  . Fixed bug #71996 (Using references in arrays doesn't work like expected).
-    (Nikita)
-
-- Standard:
-  . Fixed bug #71882 (Negative ftruncate() on php://memory exhausts memory).
-    (cmb)
-
-15 Sep 2016 PHP 7.0.11
->>>>>>> 3317287c
 
 - Core:
   . Fixed bug #72944 (Null pointer deref in zval_delref_p). (Dmitry)
@@ -78,6 +60,7 @@
     SimpleXMLElement). (Nikita)
 
 - SOAP:
+  . Fixed bug #71711 (Soap Server Member variables reference bug). (Nikita) 
   . Fixed bug #71996 (Using references in arrays doesn't work like expected).
     (Nikita)
 
