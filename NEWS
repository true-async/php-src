--- conflicted
+++ resolved
@@ -1,19 +1,6 @@
 PHP                                                                        NEWS
 |||||||||||||||||||||||||||||||||||||||||||||||||||||||||||||||||||||||||||||||
-<<<<<<< HEAD
 ?? ??? ????, PHP 8.3.4
-=======
-?? ??? ????, PHP 8.2.18
-
-- PDO:
-  . Fix various PDORow bugs. (Girgias)
-
-- XML:
-  . Fixed bug GH-13517 (Multiple test failures when building with
-    --with-expat). (nielsdos)
-
-14 Mar 2024, PHP 8.2.17
->>>>>>> 552ea62e
 
 - Core:
   . Fix ZTS persistent resource crashes on shutdown. (nielsdos)
@@ -57,6 +44,10 @@
     (ilutov)
   . Fixed array key as hash to string (case insensitive) comparison typo
     for the second operand buffer size (albeit unused for now). (A. Slepykh)
+
+- XML:
+  . Fixed bug GH-13517 (Multiple test failures when building with
+    --with-expat). (nielsdos)
 
 15 Feb 2024, PHP 8.3.3
 
