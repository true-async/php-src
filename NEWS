--- conflicted
+++ resolved
@@ -6,6 +6,9 @@
   . Implement GH-10024 (support linting multiple files at once using php -l).
     (nielsdos)
 
+- Core:
+  . Fixed line number of JMP instruction over else block. (ilutov)
+
 06 Jul 2023, PHP 8.3.0alpha3
 
 - Core:
@@ -13,13 +16,9 @@
     (nielsdos)
   . Fixed oss-fuzz #60011 (Mis-compilation of by-reference nullsafe operator).
     (ilutov)
-<<<<<<< HEAD
   . Fixed GH-11488 (Missing "Optional parameter before required" deprecation on
     union null type). (ilutov)
   . Implement the #[\Override] attribute RFC. (timwolla)
-=======
-  . Fixed line number of JMP instruction over else block. (ilutov)
->>>>>>> a5e89c56
 
 - DOM:
   . Fixed bug GH-11500 (Namespace reuse in createElementNS() generates wrong
