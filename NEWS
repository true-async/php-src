﻿PHP                                                                        NEWS
|||||||||||||||||||||||||||||||||||||||||||||||||||||||||||||||||||||||||||||||
?? ??? 20??, PHP 7.0.0

<<<<<<< HEAD
- CLI server:
  . Refactor MIME type handling to use a hash table instead of linear search.
    (Adam)
  . Update the MIME type list from the one shipped by Apache HTTPD. (Adam)
=======
- Dba:
  . Fixed bug #68711 (useless comparisons). (bugreports at internot dot info)

- JSON:
  . Fixed bug #50224 (json_encode() does not always encode a float as a float)
    by adding JSON_PRESERVE_ZERO_FRACTION. (Juan Basso)

- Fileinfo:
  . Fixed bug #68827 (Double free with disabled ZMM). (Joshua Rogers)
  . Fixed bug #67647 (Bundled libmagic 5.17 does not detect quicktime files
    correctly). (Anatol)
  . Fixed bug #68731 (finfo_buffer doesn't extract the correct mime with some
    gifs). (Anatol)

- FPM:
  . Fixed bug #68571 (core dump when webserver close the socket).
    (redfoxli069 at gmail dot com, Laruence)

- Opcache:
  . Fixed bug with try blocks being removed when extended_info opcode
    generation is turned on. (Laruence)

- PDO_mysql:
  . Fixed bug #68750 (PDOMysql with mysqlnd does not allow the usage of
    named pipes). (steffenb198@aol.com)

- Phar:
  . Fixed bug #68901 (use after free). (bugreports at internot dot info)

- Session:
  . Fixed bug #68941 (mod_files.sh is a bash-script) (bugzilla at ii.nl, Yasuo)

- Sqlite3:
  . Fixed bug #68260 (SQLite3Result::fetchArray declares wrong 
    required_num_args). (Julien)

- Mysqli:
  . Fixed bug #68114 (linker error on some OS X machines with fixed
    width decimal support) (Keyur Govande)
  . Fixed bug #68657 (Reading 4 byte floats with Mysqli and libmysqlclient
    has rounding errors) (Keyur Govande)

- Streams:
  . Fixed bug which caused call after final close on streams filter. (Bob)

22 Jan 2015, PHP 5.6.5
>>>>>>> 5f28622e

- Core:
  . Fixed #68868 (Segfault in clean_non_persistent_constants() in SugarCRM 
    6.5.20). (Laruence)
  . Fixed bug #68104 (Segfault while pre-evaluating a disabled function).
    (Laruence)
  . Fixed bug #68252 (segfault in Zend/zend_hash.c in function
    _zend_hash_del_el). (Laruence)
  . Added PHP_INT_MIN constant. (Andrea)
  . Added Closure::call() method. (Andrea)
  . Implemented FR #38409 (parse_ini_file() looses the type of booleans). (Tjerk)
  . Fixed #67959 (Segfault when calling phpversion('spl')). (Florian)
  . Implemented the RFC `Catchable "Call to a member function bar() on a
    non-object"`. (Timm)
  . Added options parameter for unserialize allowing to specify acceptable
    classes (https://wiki.php.net/rfc/secure_unserialize). (Stas)
  . Fixed bug #68185 ("Inconsistent insteadof definition."- incorrectly triggered). (Julien)
  . Fixed bug #65419 (Inside trait, self::class != __CLASS__). (Julien)
  . Fixed bug #65576 (Constructor from trait conflicts with inherited
    constructor). (dunglas at gmail dot com)
  . Removed ZEND_ACC_FINAL_CLASS, promoting ZEND_ACC_FINAL as final class 
    modifier. (Guilherme Blanco)
  . is_long() & is_integer() is now an alias of is_int(). (Kalle)
  . Implemented FR #55467 (phpinfo: PHP Variables with $ and single quotes). (Kalle)
  . Fixed bug #55415 (php_info produces invalid anchor names). (Kalle, Johannes)
  . Added ?? operator. (Andrea)
  . Added \u{xxxxx} Unicode Codepoint Escape Syntax. (Andrea)
  . Fixed oversight where define() did not support arrays yet const syntax did. (Andrea, Dmitry)
  . Use "integer" and "float" instead of "long" and "double" in ZPP, type hint and conversion error messages. (Andrea)
  . Implemented FR #55428 (E_RECOVERABLE_ERROR when output buffering in output buffering handler). (Kalle)
  . Removed scoped calls of non-static methods from an incompatible $this
    context. (Nikita)
  . Removed support for #-style comments in ini files. (Nikita)
  . Removed support for assigning the result of new by reference. (Nikita)
  . Invalid octal literals in source code now produce compile errors, fixes PHPSadness #31. (Andrea)
  . Removed dl() function on fpm-fcgi. (Nikita)
  . Removed support for hexadecimal numeric strings. (Nikita)

- Date:
  . Fixed day_of_week function as it could sometimes return negative values
    internally. (Derick)
  . Removed $is_dst parameter from mktime() and gmmktime(). (Nikita)

- DBA:
  . Fixed bug #62490 (dba_delete returns true on missing item (inifile)). (Mike)
  . Fixed bug #68711 (useless comparisons). (bugreports at internot dot info)

- DOM:
  . Made DOMNode::textContent writeable. (Tjerk)

- GD:
  . Made fontFetch's path parser thread-safe. (Sara)

- Fileinfo:
  . Fixed bug #66242 (libmagic: don't assume char is signed). (ArdB)

- Filter:
  . New FILTER_VALIDATE_DOMAIN and better RFC conformance for FILTER_VALIDATE_URL. (Kevin Dunglas)

- FPM:
  . Fixed bug #65933 (Cannot specify config lines longer than 1024 bytes). (Chris Wright)
  . Implement request #67106 (Split main fpm config). (Elan Ruusamäe, Remi)

- LiteSpeed:
  . Updated LiteSpeed SAPI code from V5.5 to V6.6. (George Wang)

- Mcrypt:
  . Fixed possible read after end of buffer and use after free. (Dmitry)

- Opcache:
  . Fixed bug with try blocks being removed when extended_info opcode
    generation is turned on. (Laruence)
  . Fixed bug #68644 (strlen incorrect : mbstring + func_overload=2 +UTF-8
    + Opcache). (Laruence)

- OpenSSL:
  . Fix bug #61285, #68329, #68046, #41631: encrypted streams don't observe
    socket timeouts (Brad Broerman)

- pcntl:
  . Fixed bug #60509 (pcntl_signal doesn't decrease ref-count of old handler
    when setting SIG_DFL). (Julien)

- PCRE:
  . Removed support for the /e (PREG_REPLACE_EVAL) modifier. (Nikita)

- PDO_mysql:
  . Fixed bug #68424 (Add new PDO mysql connection attr to control multi
    statements option). (peter dot wolanin at acquia dot com)

- Reflection
  . Fixed inheritance chain of Reflector interface. (Tjerk)

- Session:
  . Fixed bug #67694 (Regression in session_regenerate_id()). (Tjerk)

- SOAP:
  . Fixed bug #68361 (Segmentation fault on SoapClient::__getTypes).
    (Laruence)

- SPL:
  . Implemented #67886 (SplPriorityQueue/SplHeap doesn't expose extractFlags
    nor curruption state). (Julien)
  . Fixed bug #66405 (RecursiveDirectoryIterator::CURRENT_AS_PATHNAME
    breaks the RecursiveIterator). (Paul Garvin)
  . Fixed bug #68479 (Added escape parameter to SplFileObject::fputcsv). (Salathe)

- Sqlite3:
  . Fix bug #68260 (SQLite3Result::fetchArray declares wrong 
    required_num_args). (Julien)

- Standard:
  . Removed call_user_method() and call_user_method_array() functions. (Kalle)
  . Fix user session handlers (See rfc:session.user.return-value). (Sara)
  . Added intdiv() function. (Andrea)
  . Improved precision of log() function for base 2 and 10. (Marc Bennewitz)
  . Remove string category support in setlocale(). (Nikita)
  . Remove set_magic_quotes_runtime() and its alias magic_quotes_runtime().
    (Nikita)

- Streams:
  . Fixed bug #68532 (convert.base64-encode omits padding bytes).
    (blaesius at krumedia dot de)
  . Removed set_socket_blocking() in favor of its alias stream_set_blocking().
    (Nikita)

- XSL:
  . Fixed bug #64776 (The XSLT extension is not thread safe). (Mike)

<<< NOTE: Insert NEWS from last stable release here prior to actual release! >>><|MERGE_RESOLUTION|>--- conflicted
+++ resolved
@@ -2,59 +2,10 @@
 |||||||||||||||||||||||||||||||||||||||||||||||||||||||||||||||||||||||||||||||
 ?? ??? 20??, PHP 7.0.0
 
-<<<<<<< HEAD
 - CLI server:
   . Refactor MIME type handling to use a hash table instead of linear search.
     (Adam)
   . Update the MIME type list from the one shipped by Apache HTTPD. (Adam)
-=======
-- Dba:
-  . Fixed bug #68711 (useless comparisons). (bugreports at internot dot info)
-
-- JSON:
-  . Fixed bug #50224 (json_encode() does not always encode a float as a float)
-    by adding JSON_PRESERVE_ZERO_FRACTION. (Juan Basso)
-
-- Fileinfo:
-  . Fixed bug #68827 (Double free with disabled ZMM). (Joshua Rogers)
-  . Fixed bug #67647 (Bundled libmagic 5.17 does not detect quicktime files
-    correctly). (Anatol)
-  . Fixed bug #68731 (finfo_buffer doesn't extract the correct mime with some
-    gifs). (Anatol)
-
-- FPM:
-  . Fixed bug #68571 (core dump when webserver close the socket).
-    (redfoxli069 at gmail dot com, Laruence)
-
-- Opcache:
-  . Fixed bug with try blocks being removed when extended_info opcode
-    generation is turned on. (Laruence)
-
-- PDO_mysql:
-  . Fixed bug #68750 (PDOMysql with mysqlnd does not allow the usage of
-    named pipes). (steffenb198@aol.com)
-
-- Phar:
-  . Fixed bug #68901 (use after free). (bugreports at internot dot info)
-
-- Session:
-  . Fixed bug #68941 (mod_files.sh is a bash-script) (bugzilla at ii.nl, Yasuo)
-
-- Sqlite3:
-  . Fixed bug #68260 (SQLite3Result::fetchArray declares wrong 
-    required_num_args). (Julien)
-
-- Mysqli:
-  . Fixed bug #68114 (linker error on some OS X machines with fixed
-    width decimal support) (Keyur Govande)
-  . Fixed bug #68657 (Reading 4 byte floats with Mysqli and libmysqlclient
-    has rounding errors) (Keyur Govande)
-
-- Streams:
-  . Fixed bug which caused call after final close on streams filter. (Bob)
-
-22 Jan 2015, PHP 5.6.5
->>>>>>> 5f28622e
 
 - Core:
   . Fixed #68868 (Segfault in clean_non_persistent_constants() in SugarCRM 
@@ -150,6 +101,7 @@
 
 - Session:
   . Fixed bug #67694 (Regression in session_regenerate_id()). (Tjerk)
+  . Fixed bug #68941 (mod_files.sh is a bash-script) (bugzilla at ii.nl, Yasuo)
 
 - SOAP:
   . Fixed bug #68361 (Segmentation fault on SoapClient::__getTypes).
