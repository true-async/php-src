--- conflicted
+++ resolved
@@ -6,15 +6,12 @@
 ?? ??? 2015, PHP 5.5.22
 
 - Core:
-<<<<<<< HEAD
+  . Removed support for multi-line headers, as the are deprecated by RFC 7230.
+    (Stas)
   . Fixed bug #68986 (pointer returned by php_stream_fopen_temporary_file
     not validated in memory.c). (nayana at ddproperty dot com)
   . Fixed bug #67068 (getClosure returns somethings that's not a closure). 
     (Danack at basereality dot com)
-=======
-  . Removed support for multi-line headers, as the are deprecated by RFC 7230.
-    (Stas)
->>>>>>> f001c630
   . Fixed bug #68925 (Mitigation for CVE-2015-0235 – GHOST: glibc gethostbyname
     buffer overflow). (Stas)
 
