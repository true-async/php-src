--- conflicted
+++ resolved
@@ -38,15 +38,9 @@
 ?? ??? ????, PHP 7.4.3
 
 - Core:
-<<<<<<< HEAD
   . Fixed bug #79146 (cscript can fail to run on some systems). (clarodeus)
   . Fixed bug #79155 (Property nullability lost when using multiple property
     definition). (Nikita)
-=======
-  . Fixed bug #71876 (Memory corruption htmlspecialchars(): charset `*' not
-    supported). (Nikita)
-  . Fixed bug #79146 (cscript can fail to run on some systems). (clarodeus)
->>>>>>> ab5b6702
   . Fixed bug #78323 (Code 0 is returned on invalid options). (Ivan Mikheykin)
   . Fixed bug #78989 (Delayed variance check involving trait segfaults).
     (Nikita)
@@ -58,7 +52,6 @@
   . Fixed bug #79078 (Hypothetical use-after-free in curl_multi_add_handle()).
     (cmb)
 
-<<<<<<< HEAD
 - FFI:
   . Fixed bug #79096 (FFI Struct Segfault). (cmb)
 
@@ -66,10 +59,7 @@
   . Fixed bug #79112 (IMAP extension can't find OpenSSL libraries at configure
     time). (Nikita)
 
- -Intl:
-=======
 - Intl:
->>>>>>> ab5b6702
   . Fixed bug #79212 (NumberFormatter::format() may detect wrong type). (cmb)
 
 - Libxml:
