PHP                                                                        NEWS
|||||||||||||||||||||||||||||||||||||||||||||||||||||||||||||||||||||||||||||||
?? ??? ????, PHP 8.4.6

- Core:
  . Fixed property hook backing value access in multi-level inheritance.
    (ilutov)
  . Fixed accidentally inherited default value in overridden virtual properties.
    (ilutov)
  . Fixed bug GH-17376 (Broken JIT polymorphism for property hooks added to
    child class). (ilutov)
  . Fixed bug GH-17913 (ReflectionFunction::isDeprecated() returns incorrect
    results for closures created from magic __call()). (timwolla)
  . Fixed bug GH-17941 (Stack-use-after-return with lazy objects and hooks).
    (nielsdos)
  . Fixed bug GH-17988 (Incorrect handling of hooked props without get hook in
    get_object_vars()). (ilutov)
  . Fixed bug GH-17998 (Skipped lazy object initialization on primed
    SIMPLE_WRITE cache). (ilutov)
  . Fixed bug GH-17998 (Assignment to backing value in set hook of lazy proxy
    calls hook again). (ilutov)

- DBA:
  . Fixed assertion violation when opening the same file with dba_open
    multiple times. (chschneider)

- DOM:
  . Fixed bug GH-17991 (Assertion failure dom_attr_value_write). (nielsdos)
  . Fix weird unpack behaviour in DOM. (nielsdos)

- Mbstring:
  . Fixed bug GH-17989 (mb_output_handler crash with unset
    http_output_conv_mimetypes). (nielsdos)

- Opcache:
  . Fixed bug GH-15834 (Segfault with hook "simple get" cache slot and minimal
    JIT). (nielsdos)
  . Fixed bug GH-17966 (Symfony JIT 1205 assertion failure). (nielsdos)

- Standard:
  . Fix memory leaks in array_any() / array_all(). (nielsdos)

- GD:
  . Fixed bug GH-17984 (calls with arguments as array with references).
    (David Carlier)

- Treewide:
  . Fixed bug GH-17736 (Assertion failure zend_reference_destroy()). (nielsdos)

<<<<<<< HEAD
27 Feb 2025, PHP 8.4.5
=======
27 Feb 2025, PHP 8.3.18
>>>>>>> ef2c4599

- BCMath:
  . Fixed bug GH-17398 (bcmul memory leak). (SakiTakamachi)

- Core:
  . Fixed bug GH-17623 (Broken stack overflow detection for variable
    compilation). (ilutov)
  . Fixed bug GH-17618 (UnhandledMatchError does not take
    zend.exception_ignore_args=1 into account). (timwolla)
  . Fix fallback paths in fast_long_{add,sub}_function. (nielsdos)
  . Fixed bug OSS-Fuzz #391975641 (Crash when accessing property backing value
    by reference). (ilutov)
  . Fixed bug GH-17718 (Calling static methods on an interface that has
    `__callStatic` is allowed). (timwolla)
<<<<<<< HEAD
  . Fixed bug GH-17713 (ReflectionProperty::getRawValue() and related methods
    may call hooks of overridden properties). (Arnaud)
  . Fixed bug GH-17916 (Final abstract properties should error).
    (DanielEScherzer)
  . Fixed bug GH-17866 (zend_mm_heap corrupted error after upgrading from
    8.4.3 to 8.4.4). (nielsdos)
=======
  . Fixed bug GH-17797 (zend_test_compile_string crash on invalid
    script path). (David Carlier)
  . Fixed GHSA-rwp7-7vc6-8477 (Reference counting in php_request_shutdown
    causes Use-After-Free). (CVE-2024-11235) (ilutov)
>>>>>>> ef2c4599

- DOM:
  . Fixed bug GH-17609 (Typo in error message: Dom\NO_DEFAULT_NS instead of
    Dom\HTML_NO_DEFAULT_NS). (nielsdos)
  . Fixed bug GH-17802 (\Dom\HTMLDocument querySelector attribute name is case
    sensitive in HTML). (nielsdos)
  . Fixed bug GH-17847 (xinclude destroys live node). (nielsdos)
  . Fix using Dom\Node with Dom\XPath callbacks. (nielsdos)

- FFI:
  . Fix FFI Parsing of Pointer Declaration Lists. (davnotdev)

- FPM:
  . Fixed bug GH-17643 (FPM with httpd ProxyPass encoded PATH_INFO env).
    (Jakub Zelenka)

- GD:
  . Fixed bug GH-17703 (imagescale with both width and height negative values
    triggers only an Exception on width). (David Carlier)
  . Fixed bug GH-17772 (imagepalettetotruecolor crash with memory_limit=2M).
    (David Carlier)

- LDAP:
  . Fixed bug GH-17704 (ldap_search fails when $attributes contains a
    non-packed array with numerical keys). (nielsdos, 7u83)

- LibXML:
  . Fixed GHSA-wg4p-4hqh-c3g9 (Reocurrence of #72714). (nielsdos)
  . Fixed GHSA-p3x9-6h7p-cgfc (libxml streams use wrong `content-type` header
    when requesting a redirected resource). (CVE-2025-1219) (timwolla)

- MBString:
  . Fixed bug GH-17503 (Undefined float conversion in mb_convert_variables).
    (cmb)

- Opcache:
  . Fixed bug GH-17654 (Multiple classes using same trait causes function
    JIT crash). (nielsdos)
  . Fixed bug GH-17577 (JIT packed type guard crash). (nielsdos, Dmitry)
  . Fixed bug GH-17747 (Exception on reading property in register-based
    FETCH_OBJ_R breaks JIT). (Dmitry, nielsdos)
  . Fixed bug GH-17715 (Null pointer deref in observer API when calling
    cases() method on preloaded enum). (Bob)
  . Fixed bug GH-17868 (Cannot allocate memory with tracing JIT on 8.4.4).
    (nielsdos)

- PDO_SQLite:
  . Fixed GH-17837 ()::getColumnMeta() on unexecuted statement segfaults).
    (cmb)
  . Fix cycle leak in sqlite3 setAuthorizer(). (nielsdos)
  . Fix memory leaks in pdo_sqlite callback registration. (nielsdos)

- Phar:
  . Fixed bug GH-17808: PharFileInfo refcount bug. (nielsdos)

- PHPDBG:
  . Partially fixed bug GH-17387 (Trivial crash in phpdbg lexer). (nielsdos)
  . Fix memory leak in phpdbg calling registered function. (nielsdos)

- Reflection:
  . Fixed bug GH-15902 (Core dumped in ext/reflection/php_reflection.c).
    (DanielEScherzer)
  . Fixed missing final and abstract flags when dumping properties.
    (DanielEScherzer)

- Standard:
  . Fixed bug #72666 (stat cache clearing inconsistent between file:// paths
    and plain paths). (Jakub Zelenka)

- Streams:
  . Fixed bug GH-17650 (realloc with size 0 in user_filters.c). (nielsdos)
  . Fix memory leak on overflow in _php_stream_scandir(). (nielsdos)
  . Fixed GHSA-hgf54-96fm-v528 (Stream HTTP wrapper header check might omit
    basic auth header). (CVE-2025-1736) (Jakub Zelenka)
  . Fixed GHSA-52jp-hrpf-2jff (Stream HTTP wrapper truncate redirect location
    to 1024 bytes). (CVE-2025-1861) (Jakub Zelenka)
  . Fixed GHSA-pcmh-g36c-qc44 (Streams HTTP wrapper does not fail for headers
    without colon). (CVE-2025-1734) (Jakub Zelenka)
  . Fixed GHSA-v8xr-gpvj-cx9g (Header parser of `http` stream wrapper does not
    handle folded headers). (CVE-2025-1217) (Jakub Zelenka)

- Windows:
  . Fixed phpize for Windows 11 (24H2). (Bob)
  . Fixed GH-17855 (CURL_STATICLIB flag set even if linked with shared lib).
    (cmb)

- Zlib:
  . Fixed bug GH-17745 (zlib extension incorrectly handles object arguments).
    (nielsdos)
  . Fix memory leak when encoding check fails. (nielsdos)
  . Fix zlib support for large files. (nielsdos)

30 Jan 2025, PHP 8.4.4

- Core:
  . Fixed bug GH-17234 (Numeric parent hook call fails with assertion).
    (nielsdos)
  . Fixed bug GH-16892 (ini_parse_quantity() fails to parse inputs starting
    with 0x0b). (nielsdos)
  . Fixed bug GH-16886 (ini_parse_quantity() fails to emit warning for 0x+0).
    (nielsdos)
  . Fixed bug GH-17222 (__PROPERTY__ magic constant does not work in all
    constant expression contexts). (ilutov)
  . Fixed bug GH-17214 (Relax final+private warning for trait methods with
    inherited final). (ilutov)
  . Fixed NULL arithmetic during system program execution on Windows. (cmb,
    nielsdos)
  . Fixed potential OOB when checking for trailing spaces on Windows. (cmb)
  . Fixed bug GH-17408 (Assertion failure Zend/zend_exceptions.c).
    (nielsdos, ilutov)
  . Fix may_have_extra_named_args flag for ZEND_AST_UNPACK. (nielsdos)
  . Fix NULL arithmetic in System V shared memory emulation for Windows. (cmb)
  . Fixed bug GH-17597 (#[\Deprecated] does not work for __call() and
    __callStatic()). (timwolla)

- DOM:
  . Fixed bug GH-17397 (Assertion failure ext/dom/php_dom.c). (nielsdos)
  . Fixed bug GH-17486 (Incorrect error line numbers reported in
    Dom\HTMLDocument::createFromString). (nielsdos)
  . Fixed bug GH-17481 (UTF-8 corruption in \Dom\HTMLDocument). (nielsdos)
  . Fixed bug GH-17500 (Segfault with requesting nodeName on nameless doctype).
    (nielsdos)
  . Fixed bug GH-17485 (upstream fix, Self-closing tag on void elements
    shouldn't be a parse error/warning in \Dom\HTMLDocument). (lexborisov)
  . Fixed bug GH-17572 (getElementsByTagName returns collections with
    tagName-based indexing). (nielsdos)

- Enchant:
  . Fix crashes in enchant when passing null bytes. (nielsdos)

- FTP:
  . Fixed bug GH-16800 (ftp functions can abort with EINTR). (nielsdos)

- GD:
  . Fixed bug GH-17349 (Tiled truecolor filling looses single color
    transparency). (cmb)
  . Fixed bug GH-17373 (imagefttext() ignores clipping rect for palette
    images). (cmb)
  . Ported fix for libgd 223 (gdImageRotateGeneric() does not properly
    interpolate). (cmb)
  . Added support for reading GIFs without colormap to bundled libgd. (Andrew
    Burley, cmb)

- Gettext:
  . Fixed bug GH-17400 (bindtextdomain SEGV on invalid domain).
    (David Carlier)

- Intl:
  . Fixed bug GH-11874 (intl causing segfault in docker images). (nielsdos)

- Opcache:
  . Fixed bug GH-15981 (Segfault with frameless jumps and minimal JIT).
    (nielsdos)
  . Fixed bug GH-17307 (Internal closure causes JIT failure). (nielsdos)
  . Fixed bug GH-17428 (Assertion failure ext/opcache/jit/zend_jit_ir.c:8940).
    (nielsdos)
  . Fixed bug GH-17564 (Potential UB when reading from / writing to struct
    padding). (ilutov)

- PCNTL:
  . Fixed pcntl_setcpuaffinity exception type from ValueError to TypeError for
    the cpu mask argument with entries type different than int/string.
    (David Carlier)

- PCRE:
  . Fixed bug GH-17122 (memory leak in regex). (nielsdos)

- PDO:
  . Fixed a memory leak when the GC is used to free a PDOStatment. (Girgias)
  . Fixed a crash in the PDO Firebird Statement destructor. (nielsdos)
  . Fixed UAFs when changing default fetch class ctor args. (Girgias, nielsdos)

- PgSql:
  . Fixed build failure when the constant PGRES_TUPLES_CHUNK is not present
    in the system. (chschneider)

- Phar:
  . Fixed bug GH-17518 (offset overflow phar extractTo()). (nielsdos)

- PHPDBG:
  . Fix crashes in function registration + test. (nielsdos, Girgias)

- Session:
  . Fix type confusion with session SID constant. (nielsdos)
  . Fixed bug GH-17541 (ext/session NULL pointer dereferencement during
    ID reset). (Girgias)

- SimpleXML:
  . Fixed bug GH-17409 (Assertion failure Zend/zend_hash.c:1730). (nielsdos)

- SNMP:
  . Fixed bug GH-17330 (SNMP::setSecurity segfault on closed session).
    (David Carlier)

- SPL:
  . Fixed bug GH-15833 (Segmentation fault (access null pointer) in
    ext/spl/spl_array.c). (nielsdos)
  . Fixed bug GH-17516 (SplFileTempObject::getPathInfo() Undefined behavior
    on invalid class). (David Carlier)

- Standard:
  . Fixed bug GH-17447 (Assertion failure when array popping a self addressing
    variable). (nielsdos)

- Windows:
  . Fixed clang compiler detection. (cmb)

- Zip:
  . Fixed bug GH-17139 (Fix zip_entry_name() crash on invalid entry).
    (nielsdos)

<<<<<<< HEAD
02 Jan 2025, PHP 8.4.3

- BcMath:
  . Fixed bug GH-17049 (Correctly compare 0 and -0). (Saki Takamachi)
  . Fixed bug GH-17061 (Now Number::round() does not remove trailing zeros).
    (Saki Takamachi)
  . Fixed bug GH-17064 (Correctly round rounding mode with zero edge case).
    (Saki Takamachi)
  . Fixed bug GH-17275 (Fixed the calculation logic of dividend scale).
    (Saki Takamachi)
=======
02 Jan 2025, PHP 8.3.16
>>>>>>> ef2c4599

- Core:
  . Fixed bug OSS-Fuzz #382922236 (Duplicate dynamic properties in hooked object
    iterator properties table). (ilutov)
  . Fixed unstable get_iterator pointer for hooked classes in shm on Windows.
    (ilutov)
  . Fixed bug GH-17106 (ZEND_MATCH_ERROR misoptimization). (ilutov)
  . Fixed bug GH-17162 (zend_array_try_init() with dtor can cause engine UAF).
    (nielsdos)
  . Fixed bug GH-17101 (AST->string does not reproduce constructor property
    promotion correctly). (nielsdos)
  . Fixed bug GH-17200 (Incorrect dynamic prop offset in hooked prop iterator).
    (ilutov)
  . Fixed bug GH-17216 (Trampoline crash on error). (nielsdos)

- DBA:
  . Skip test if inifile is disabled. (orlitzky)

- DOM:
  . Fixed bug GH-17145 (DOM memory leak). (nielsdos)
  . Fixed bug GH-17201 (Dom\TokenList issues with interned string replace).
    (nielsdos)
  . Fixed bug GH-17224 (UAF in importNode). (nielsdos)

- Embed:
  . Make build command for program using embed portable. (dunglas)

- FFI:
  . Fixed bug #79075 (FFI header parser chokes on comments). (nielsdos)
  . Fix memory leak on ZEND_FFI_TYPE_CHAR conversion failure. (nielsdos)
  . Fixed bug GH-16013 and bug #80857 (Big endian issues). (Dmitry, nielsdos)

- Fileinfo:
  . Fixed bug GH-17039 (PHP 8.4: Incorrect MIME content type). (nielsdos)

- FPM:
  . Fixed bug GH-13437 (FPM: ERROR: scoreboard: failed to lock (already
    locked)). (Jakub Zelenka)
  . Fixed bug GH-17112 (Macro redefinitions). (cmb, nielsdos)
  . Fixed bug GH-17208 (bug64539-status-json-encoding.phpt fail on 32-bits).
    (nielsdos)

- GD:
  . Fixed bug GH-16255 (Unexpected nan value in ext/gd/libgd/gd_filter.c).
    (nielsdos, cmb)
  . Ported fix for libgd bug 276 (Sometimes pixels are missing when storing
    images as BMPs). (cmb)

- Gettext:
  . Fixed bug GH-17202 (Segmentation fault ext/gettext/gettext.c
    bindtextdomain()). (Michael Orlitzky)

- Iconv:
  . Fixed bug GH-17047 (UAF on iconv filter failure). (nielsdos)

- LDAP:
  . Fixed bug GH-17280 (ldap_search() fails when $attributes array has holes).
    (nielsdos)

- LibXML:
  . Fixed bug GH-17223 (Memory leak in libxml encoding handling). (nielsdos)

- MBString:
  . Fixed bug GH-17112 (Macro redefinitions). (nielsdos, cmb)

- Opcache:
  . opcache_get_configuration() properly reports jit_prof_threshold. (cmb)
  . Fixed bug GH-17140 (Assertion failure in JIT trace exit with
    ZEND_FETCH_DIM_FUNC_ARG). (nielsdos, Dmitry)
  . Fixed bug GH-17151 (Incorrect RC inference of op1 of FETCH_OBJ and
    INIT_METHOD_CALL). (Dmitry, ilutov)
  . Fixed bug GH-17246 (GC during SCCP causes segfault). (Dmitry)
  . Fixed bug GH-17257 (UBSAN warning in ext/opcache/jit/zend_jit_vm_helpers.c).
    (nielsdos, Dmitry)

- PCNTL:
  . Fix memory leak in cleanup code of pcntl_exec() when a non stringable
    value is encountered past the first entry. (Girgias)

- PgSql:
  . Fixed bug GH-17158 (pg_fetch_result Shows Incorrect ArgumentCountError
    Message when Called With 1 Argument). (nielsdos)
  . Fixed further ArgumentCountError for calls with flexible
    number of arguments. (David Carlier)

- Phar:
  . Fixed bug GH-17137 (Segmentation fault ext/phar/phar.c). (nielsdos)

- SimpleXML:
  . Fixed bug GH-17040 (SimpleXML's unset can break DOM objects). (nielsdos)
  . Fixed bug GH-17153 (SimpleXML crash when using autovivification on
    document). (nielsdos)

- Sockets:
  . Fixed bug GH-16276 (socket_strerror overflow handling with INT_MIN).
    (David Carlier / cmb)
  . Fixed overflow on SO_LINGER values setting, strengthening values check
    on SO_SNDTIMEO/SO_RCVTIMEO for socket_set_option().
    (David Carlier)

- SPL:
  . Fixed bug GH-17198 (SplFixedArray assertion failure with get_object_vars).
    (nielsdos)
  . Fixed bug GH-17225 (NULL deref in spl_directory.c). (nielsdos)

- Streams:
  . Fixed bug GH-17037 (UAF in user filter when adding existing filter name due
    to incorrect error handling). (nielsdos)
  . Fixed bug GH-16810 (overflow on fopen HTTP wrapper timeout value).
    (David Carlier)
  . Fixed bug GH-17067 (glob:// wrapper doesn't cater to CWD for ZTS builds).
    (cmb)

- Windows:
  . Hardened proc_open() against cmd.exe hijacking. (cmb)

- XML:
  . Fixed bug GH-1718 (unreachable program point in zend_hash). (nielsdos)

05 Dec 2024, PHP 8.4.2

- BcMath:
  . Fixed bug GH-16978 (Avoid unnecessary padding with leading zeros).
    (Saki Takamachi)

- COM:
  . Fixed bug GH-16991 (Getting typeinfo of non DISPATCH variant segfaults).
    (cmb)

- Core:
  . Fixed bug GH-16344 (setRawValueWithoutLazyInitialization() and
    skipLazyInitialization() may change initialized proxy). (Arnaud)
  . Fix is_zend_ptr() huge block comparison. (nielsdos)
  . Fixed potential OOB read in zend_dirname() on Windows. (cmb)
  . Fixed bug GH-15964 (printf() can strip sign of -INF). (divinity76, cmb)

- Curl:
  . Fix various memory leaks in curl mime handling. (nielsdos)

- DBA:
  . Fixed bug GH-16990 (dba_list() is now zero-indexed instead of using
    resource ids) (kocsismate)

- DOM:
  . Fixed bug GH-16906 (Reloading document can cause UAF in iterator).
    (nielsdos)

- FPM:
  . Fixed bug GH-16932 (wrong FPM status output). (Jakub Zelenka, James Lucas)

- GMP:
  . Fixed bug GH-16890 (array_sum() with GMP can loose precision (LLP64)).
    (cmb)

- Opcache:
  . Fixed bug GH-16851 (JIT_G(enabled) not set correctly on other threads).
    (dktapps)
  . Fixed bug GH-16902 (Set of opcache tests fail zts+aarch64). (nielsdos)
  . Fixed bug GH-16879 (JIT dead code skipping does not update call_level).
    (nielsdos)

- SAPI:
  . Fixed bug GH-16998 (UBSAN warning in rfc1867). (nielsdos)

- PHPDBG:
  . Fixed bug GH-15208 (Segfault with breakpoint map and phpdbg_clear()).
    (nielsdos)

- Standard:
  . Fixed bug GH-16905 (Internal iterator functions can't handle UNDEF
    properties). (nielsdos)
  . Fixed bug GH-16957 (Assertion failure in array_shift with
    self-referencing array). (nielsdos)

- Streams:
  . Fixed network connect poll interuption handling. (Jakub Zelenka)

- Windows:
  . Fixed bug GH-16849 (Error dialog causes process to hang). (cmb)
<<<<<<< HEAD
  . Windows Server 2025 is now properly reported. (cmb)

21 Nov 2024, PHP 8.4.1

- BcMath:
  . [RFC] Add bcfloor, bcceil and bcround to BCMath. (Saki Takamachi)
  . Improve performance. (Saki Takamachi, nielsdos)
  . Adjust bcround()'s $mode parameter to only accept the RoundingMode
    enum. (timwolla, saki)
  . Fixed LONG_MAX in BCMath ext. (Saki Takamachi)
  . Fixed bcdiv() div by one. (Saki Takamachi)
  . [RFC] Support object types in BCMath. (Saki Takamachi)
  . bcpow() performance improvement. (Jorg Sowa)
  . ext/bcmath: Check for scale overflow. (SakiTakamachi)
  . [RFC] ext/bcmath: Added bcdivmod. (SakiTakamachi)
  . Fix GH-15968 (Avoid converting objects to strings in operator calculations).
    (SakiTakamachi)
  . Fixed bug GH-16265 (Added early return case when result is 0)
    (Saki Takamachi).
  . Fixed bug GH-16262 (Fixed a bug where size_t underflows) (Saki Takamachi).
  . Fixed GH-16236 (Fixed a bug in BcMath\Number::pow() and bcpow() when
    raising negative powers of 0) (Saki Takamachi).
=======

07 Nov 2024, PHP 8.3.14

- CLI:
  . Fixed bug GH-16373 (Shebang is not skipped for router script in cli-server
    started through shebang). (ilutov)
  . Fixed bug GHSA-4w77-75f9-2c8w (Heap-Use-After-Free in sapi_read_post_data
    Processing in CLI SAPI Interface). (nielsdos)

- COM:
  . Fixed out of bound writes to SafeArray data. (cmb)
>>>>>>> ef2c4599

- Core:
  . Added zend_call_stack_get implementation for NetBSD, DragonFlyBSD,
    Solaris and Haiku. (David Carlier)
  . Enabled ifunc checks on FreeBSD from the 12.x releases. (Freaky)
  . Changed the type of PHP_DEBUG and PHP_ZTS constants to bool. (haszi)
  . Fixed bug GH-13142 (Undefined variable name is shortened when contains \0).
    (nielsdos)
  . Fixed bug GH-13178 (Iterator positions incorrect when converting packed
    array to hashed). (ilutov)
  . Fixed zend fiber build for solaris default mode (32 bits). (David Carlier)
  . Fixed zend call stack size for macOs/arm64. (David Carlier)
  . Added support for Zend Max Execution Timers on FreeBSD. (Kévin Dunglas)
  . Ensure fiber stack is not backed by THP. (crrodriguez)
  . Implement GH-13609 (Dump wrapped object in WeakReference class). (nielsdos)
  . Added sparc64 arch assembly support for zend fiber. (Claudio Jeker)
  . Fixed GH-13581 no space available for TLS on NetBSD. (Paul Ripke)
  . Added fiber Sys-V loongarch64 support. (qiangxuhui)
  . Adjusted closure names to include the parent function's name. (timwolla)
  . Improve randomness of uploaded file names and files created by tempnam().
    (Arnaud)
  . Added gc and shutdown callbacks to zend_mm custom handlers.
    (Florian Engelhardt)
  . Fixed bug GH-14650 (Compute the size of pages before allocating memory).
    (Julien Voisin)
  . Fixed bug GH-11928 (The --enable-re2c-cgoto doesn't add the -g flag).
    (Peter Kokot)
  . Added the #[\Deprecated] attribute. (beberlei, timwolla)
  . Fixed GH-11389 (Allow suspending fibers in destructors). (Arnaud, trowski)
  . Fixed bug GH-14801 (Fix build for armv7). (andypost)
  . Implemented property hooks RFC. (ilutov)
  . Fix GH-14978 (The xmlreader extension phpize build). (Peter Kokot)
  . Throw Error exception when encountering recursion during comparison, rather
    than fatal error. (ilutov)
  . Added missing cstddef include for C++ builds. (cmb)
  . Updated build system scripts config.guess to 2024-07-27 and config.sub to
    2024-05-27. (Peter Kokot)
  . Fixed bug GH-15240 (Infinite recursion in trait hook). (ilutov)
  . Fixed bug GH-15140 (Missing variance check for abstract set with asymmetric
    type). (ilutov)
  . Fixed bug GH-15181 (Disabled output handler is flushed again). (cmb)
  . Passing E_USER_ERROR to trigger_error() is now deprecated. (Girgias)
  . Fixed bug GH-15292 (Dynamic AVX detection is broken for MSVC). (nielsdos)
  . Using "_" as a class name is now deprecated. (Girgias)
  . Exiting a namespace now clears seen symbols. (ilutov)
  . The exit (and die) language constructs now behave more like a function.
    They can be passed liked callables, are affected by the strict_types
    declare statement, and now perform the usual type coercions instead of
    casting any non-integer value to a string.
    As such, passing invalid types to exit/die may now result in a TypeError
    being thrown. (Girgias)
  . Fixed bug GH-15438 (Hooks on constructor promoted properties without
    visibility are ignored). (ilutov)
  . Fixed bug GH-15419 (Missing readonly+hook incompatibility check for readonly
    classes). (ilutov)
  . Fixed bug GH-15187 (Various hooked object iterator issues). (ilutov)
  . Fixed bug GH-15456 (Crash in get_class_vars() on virtual properties).
    (ilutov)
  . Fixed bug GH-15501 (Windows HAVE_<header>_H macros defined to 1 or
    undefined). (Peter Kokot)
  . Implemented asymmetric visibility for properties. (ilutov)
  . Fixed bug GH-15644 (Asymmetric visibility doesn't work with hooks). (ilutov)
  . Implemented lazy objects RFC. (Arnaud)
  . Fixed bug GH-15686 (Building shared iconv with external iconv library).
    (Peter Kokot, zeriyoshi)
  . Fixed missing error when adding asymmetric visibility to unilateral virtual
    property. (ilutov)
  . Fixed bug GH-15693 (Unnecessary include in main.c bloats binary).
    (nielsdos)
  . Fixed bug GH-15731 (AllowDynamicProperties validation should error on
    enums). (DanielEScherzer)
  . Fixed bug GH-16040 (Use-after-free of object released in hook). (ilutov)
  . Fixed bug GH-16026 (Reuse of dtor fiber during shutdown). (Arnaud)
  . Fixed bug GH-15999 (zend_std_write_property() assertion failure with lazy
    objects). (Arnaud)
  . Fixed bug GH-15960 (Foreach edge cases with lazy objects). (Arnaud)
  . Fixed bug GH-16185 (Various hooked object iterator issues). (ilutov)
  . Fixed bug OSS-Fuzz #371445205 (Heap-use-after-free in attr_free).
    (nielsdos)
  . Fixed missing error when adding asymmetric visibility to static properties.
    (ilutov)
  . Fixed bug OSS-Fuzz #71407 (Null-dereference WRITE in
    zend_lazy_object_clone). (Arnaud)
  . Fixed bug GH-16574 (Incorrect error "undefined method" messages).
    (nielsdos)
  . Fixed bug GH-16577 (EG(strtod_state).freelist leaks with opcache.preload).
    (nielsdos)
  . Fixed bug GH-16615 (Assertion failure in zend_std_read_property). (Arnaud)
  . Fixed bug GH-16342 (Added ReflectionProperty::isLazy()). (Arnaud)
  . Fixed bug GH-16725 (Incorrect access check for non-hooked props in hooked
    object iterator). (ilutov)

- Curl:
  . Deprecated the CURLOPT_BINARYTRANSFER constant. (divinity76)
  . Bumped required libcurl version to 7.61.0. (Ayesh)
  . Added feature_list key to the curl_version() return value. (Ayesh)
  . Added constants CURL_HTTP_VERSION_3 (libcurl 7.66) and CURL_HTTP_VERSION_3ONLY
    (libcurl 7.88) as options for CURLOPT_HTTP_VERSION (Ayesh Karunaratne)
  . Added CURLOPT_TCP_KEEPCNT to set the number of probes to send before
    dropping the connection. (David Carlier)
  . Added CURLOPT_PREREQFUNCTION Curl option to set a custom callback
    after the connection is established, but before the request is
    performed. (Ayesh Karunaratne)
  . Added CURLOPT_SERVER_RESPONSE_TIMEOUT, which was formerly known as
    CURLOPT_FTP_RESPONSE_TIMEOUT. (Ayesh Karunaratne)
  . The CURLOPT_DNS_USE_GLOBAL_CACHE option is now silently ignored. (Ayesh Karunaratne)
  . Added CURLOPT_DEBUGFUNCTION as a Curl option. (Ayesh Karunaratne)
  . Fixed bug GH-16359 (crash with curl_setopt* CURLOPT_WRITEFUNCTION
    without null callback). (David Carlier)
  . Fixed bug GH-16723 (CURLMOPT_PUSHFUNCTION issues). (cmb)

- Date:
  . Added DateTime[Immutable]::createFromTimestamp. (Marc Bennewitz)
  . Added DateTime[Immutable]::[get|set]Microsecond. (Marc Bennewitz)
  . Constants SUNFUNCS_RET_TIMESTAMP, SUNFUNCS_RET_STRING, and SUNFUNCS_RET_DOUBLE
    are now deprecated. (Jorg Sowa)
  . Fixed bug GH-13773 (DatePeriod not taking into account microseconds for end
    date). (Mark Bennewitz, Derick)

- DBA:
  . Passing null or false to dba_key_split() is deprecated. (Grigias)

- Debugging:
  . Fixed bug GH-15923 (GDB: Python Exception <class 'TypeError'>:
    exceptions must derive from BaseException). (nielsdos)

- DOM:
  . Added DOMNode::compareDocumentPosition(). (nielsdos)
  . Implement #53655 (Improve speed of DOMNode::C14N() on large XML documents).
    (nielsdos)
  . Fix cloning attribute with namespace disappearing namespace. (nielsdos)
  . Implement DOM HTML5 parsing and serialization RFC. (nielsdos)
  . Fix DOMElement->prefix with empty string creates bogus prefix. (nielsdos)
  . Handle OOM more consistently. (nielsdos)
  . Implemented "Improve callbacks in ext/dom and ext/xsl" RFC. (nielsdos)
  . Added DOMXPath::quote() static method. (divinity76)
  . Implemented opt-in ext/dom spec compliance RFC. (nielsdos)
  . Fixed bug #79701 (getElementById does not correctly work with duplicate
    definitions). (nielsdos)
  . Implemented "New ext-dom features in PHP 8.4" RFC. (nielsdos)
  . Fixed GH-14698 (segfault on DOM node dereference). (David Carlier)
  . Improve support for template elements. (nielsdos)
  . Fix trampoline leak in xpath callables. (nielsdos)
  . Throw instead of silently failing when creating a too long text node in
    (DOM)ParentNode and (DOM)ChildNode. (nielsdos)
  . Fixed bug GH-15192 (Segmentation fault in dom extension
    (html5_serializer)). (nielsdos)
  . Deprecated DOM_PHP_ERR constant. (nielsdos)
  . Removed DOMImplementation::getFeature(). (nielsdos)
  . Fixed bug GH-15331 (Element::$substitutedNodeValue test failed). (nielsdos)
  . Fixed bug GH-15570 (Segmentation fault (access null pointer) in
    ext/dom/html5_serializer.c). (nielsdos)
  . Fixed bug GH-13988 (Storing DOMElement consume 4 times more memory in
    PHP 8.1 than in PHP 8.0). (nielsdos)
  . Fix XML serializer errata: xmlns="" serialization should be allowed.
    (nielsdos)
  . Fixed bug GH-15910 (Assertion failure in ext/dom/element.c). (nielsdos)
  . Fix unsetting DOM properties. (nielsdos)
  . Fixed bug GH-16190 (Using reflection to call Dom\Node::__construct
    causes assertion failure). (nielsdos)
  . Fix edge-case in DOM parsing decoding. (nielsdos)
  . Fixed bug GH-16465 (Heap buffer overflow in DOMNode->getElementByTagName).
    (nielsdos)
  . Fixed bug GH-16594 (Assertion failure in DOM -> before). (nielsdos)

- Fileinfo:
  . Update to libmagic 5.45. (nielsdos)
  . Fixed bug #65106 (PHP fails to compile ext/fileinfo). (Guillaume Outters)

- FPM:
  . Implement GH-12385 (flush headers without body when calling flush()).
    (nielsdos)
  . Added DragonFlyBSD system to the list which set FPM_BACKLOG_DEFAULT
    to SOMAXCONN. (David Carlier)
  . /dev/poll events.mechanism for Solaris/Illumos setting had been retired.
    (David Carlier)
  . Added memory peak to the scoreboard / status page. (Flávio Heleno)

- FTP:
  . Removed the deprecated inet_ntoa call support. (David Carlier)
  . Fixed bug #63937 (Upload speed 10 times slower with PHP). (nielsdos)

- GD:
  . Fix parameter numbers and missing alpha check for imagecolorset().
    (Giovanni Giacobbi)
  . imagepng/imagejpeg/imagewep/imageavif now throw an exception on
    invalid quality parameter. (David Carlier)
  . Check overflow/underflow for imagescale/imagefilter. (David Carlier)
  . Added gdImageClone to bundled libgd. (David Carlier)

- Gettext:
  . bind_textdomain_codeset, textdomain and d(*)gettext functions
    now throw an exception on empty domain. (David Carlier)

- GMP:
  . The GMP class is now final and cannot be extended anymore. (Girgias)
  . RFC: Change GMP bool cast behavior. (Saki Takamachi)

- Hash:
  . Changed return type of hash_update() to true. (nielsdos)
  . Added HashContext::__debugInfo(). (timwolla)
  . Deprecated passing incorrect data types for options to ext/hash functions.
    (nielsdos)
  . Added SSE2 and SHA-NI implementation of SHA-256. (timwolla, Colin Percival,
    Graham Percival)
  . Fix GH-15384 (Build fails on Alpine / Musl for amd64). (timwolla)
  . Fixed bug GH-15742 (php_hash_sha.h incompatible with C++). (cmb)

- IMAP:
  . Moved to PECL. (Derick Rethans)

- Intl:
  . Added IntlDateFormatter::PATTERN constant. (David Carlier)
  . Fixed Numberformatter::__construct when the locale is invalid, now
    throws an exception. (David Carlier)
  . Added NumberFormatter::ROUND_TOWARD_ZERO and ::ROUND_AWAY_FROM_ZERO as
    aliases for ::ROUND_DOWN and ::ROUND_UP. (Jorg Sowa)
  . Added NumberFormatter::ROUND_HALFODD. (Ayesh Karunaratne)
  . Added PROPERTY_IDS_UNARY_OPERATOR, PROPERTY_ID_COMPAT_MATH_START and
    PROPERTY_ID_COMPAT_MATH_CONTINUE constants. (David Carlier)
  . Added IntlDateFormatter::getIanaID/intltz_get_iana_id method/function.
    (David Carlier)
  . Set to C++17 standard for icu 74 and onwards. (David Carlier)
  . resourcebundle_get(), ResourceBundle::get(), and accessing offsets on a
    ResourceBundle object now throw:
    - TypeError for invalid offset types
    - ValueError for an empty string
    - ValueError if the integer index does not fit in a signed 32 bit integer
  . ResourceBundle::get() now has a tentative return type of:
    ResourceBundle|array|string|int|null
  . Added the new Grapheme function grapheme_str_split. (youkidearitai)
  . Added IntlDateFormatter::parseToCalendar. (David Carlier)
  . Added SpoofChecker::setAllowedChars to set unicode chars ranges.
    (David Carlier)

- LDAP:
  . Added LDAP_OPT_X_TLS_PROTOCOL_MAX/LDAP_OPT_X_TLS_PROTOCOL_TLS1_3
    constants. (StephenWall)

- LibXML:
  . Added LIBXML_RECOVER constant. (nielsdos)
  . libxml_set_streams_context() now throws immediately on an invalid context
    instead of at the use-site. (nielsdos)
  . Added LIBXML_NO_XXE constant. (nielsdos)

- MBString:
  . Added mb_trim, mb_ltrim and mb_rtrim. (Yuya Hamada)
  . Added mb_ucfirst and mb_lcfirst. (Yuya Hamada)
  . Updated Unicode data tables to Unicode 15.1. (Ayesh Karunaratne)
  . Fixed bug GH-15824 (mb_detect_encoding(): Argument $encodings contains
    invalid encoding "UTF8"). (Yuya Hamada)
  . Updated Unicode data tables to Unicode 16.0. (Ayesh Karunaratne)

- Mysqli:
  . The mysqli_ping() function and mysqli::ping() method are now deprecated,
    as the reconnect feature was removed in PHP 8.2. (Kamil Tekiela)
  . The mysqli_kill() function and mysqli::kill() method are now deprecated.
    If this functionality is needed a SQL "KILL" command can be used instead.
    (Kamil Tekiela)
  . The mysqli_refresh() function and mysqli::refresh() method are now deprecated.
    If this functionality is needed a SQL "FLUSH" command can be used instead.
    (Kamil Tekiela)
  . Passing explicitly the $mode parameter to mysqli_store_result() has been
    deprecated. As the MYSQLI_STORE_RESULT_COPY_DATA constant was only used in
    conjunction with this function it has also been deprecated. (Girgias)

- MySQLnd:
  . Fixed bug GH-13440 (PDO quote bottleneck). (nielsdos)
  . Fixed bug GH-10599 (Apache crash on Windows when using a self-referencing
    anonymous function inside a class with an active mysqli connection).
    (nielsdos)

- Opcache:
  . Added large shared segments support for FreeBSD. (David Carlier)
  . If JIT is enabled, PHP will now exit with a fatal error on startup in case
    of JIT startup initialization issues. (danog)
  . Increased the maximum value of opcache.interned_strings_buffer to 32767 on
    64bit archs. (Arnaud)
  . Fixed bug GH-13834 (Applying non-zero offset 36 to null pointer in
    zend_jit.c). (nielsdos)
  . Fixed bug GH-14361 (Deep recursion in zend_cfg.c causes segfault).
    (nielsdos)
  . Fixed bug GH-14873 (PHP 8.4 min function fails on typed integer).
    (nielsdos)
  . Fixed bug GH-15490 (Building of callgraph modifies preloaded symbols).
    (ilutov)
  . Fixed bug GH-15178 (Assertion in tracing JIT on hooks). (ilutov)
  . Fixed bug GH-15657 (Segmentation fault in dasm_x86.h). (nielsdos)
  . Added opcache_jit_blacklist() function. (Bob)
  . Fixed bug GH-16009 (Segmentation fault with frameless functions and
    undefined CVs). (nielsdos)
  . Fixed bug GH-16186 (Assertion failure in Zend/zend_operators.c). (Arnaud)
  . Fixed bug GH-16572 (Incorrect result with reflection in low-trigger JIT).
    (nielsdos)
  . Fixed GH-16839 (Error on building Opcache JIT for Windows ARM64). (cmb)

- OpenSSL:
  . Fixed bug #80269 (OpenSSL sets Subject wrong with extraattribs parameter).
    (Jakub Zelenka)
  . Implement request #48520 (openssl_csr_new - allow multiple values in DN).
    (Jakub Zelenka)
  . Introduced new serial_hex parameter to openssl_csr_sign. (Jakub Zelenka,
    Florian Sowade)
  . Added X509_PURPOSE_OCSP_HELPER and X509_PURPOSE_TIMESTAMP_SIGN constants.
    (Vincent Jardin)
  . Bumped minimum required OpenSSL version to 1.1.1. (Ayesh Karunaratne)
  . Added compile-time option --with-openssl-legacy-provider to enable legacy
    provider. (Adam Saponara)
  . Added support for Curve25519 + Curve448 based keys. (Manuel Mausz)
  . Fixed bug GH-13343 (openssl_x509_parse should not allow omitted seconds in
    UTCTimes). (Jakub Zelenka)
  . Bumped minimum required OpenSSL version to 1.1.0. (cmb)
  . Implement GH-13514 PASSWORD_ARGON2 from OpenSSL 3.2. (Remi)

- Output:
  . Clear output handler status flags during handler initialization. (haszi)
  . Fixed bug with url_rewriter.hosts not used by output_add_rewrite_var().
    (haszi)

- PCNTL:
  . Added pcntl_setns for Linux. (David Carlier)
  . Added pcntl_getcpuaffinity/pcntl_setcpuaffinity. (David Carlier)
  . Updated pcntl_get_signal_handler signal id upper limit to be
    more in line with platforms limits. (David Carlier)
  . Added pcntl_getcpu for Linux/FreeBSD/Solaris/Illumos. (David Carlier)
  . Added pcntl_getqos_class/pcntl_setqos_class for macOs. (David Carlier)
  . Added SIGCKPT/SIGCKPTEXIT constants for DragonFlyBSD. (David Carlier)
  . Added FreeBSD's SIGTRAP handling to pcntl_siginfo_to_zval. (David Carlier)
  . Added POSIX pcntl_waitid. (Vladimir Vrzić)
  . Fixed bug GH-16769: (pcntl_sigwaitinfo aborts on signal value
    as reference). (David Carlier)

- PCRE:
  . Upgrade bundled pcre2lib to version 10.43. (nielsdos)
  . Add "/r" modifier. (Ayesh)
  . Upgrade bundled pcre2lib to version 10.44. (Ayesh)
  . Fixed GH-16189 (underflow on offset argument). (David Carlier)
  . Fix UAF issues with PCRE after request shutdown. (nielsdos)

- PDO:
  . Fixed setAttribute and getAttribute. (SakiTakamachi)
  . Implemented PDO driver-specific subclasses RFC. (danack, kocsismate)
  . Added support for PDO driver-specific SQL parsers. (Matteo Beccati)
  . Fixed bug GH-14792 (Compilation failure on pdo_* extensions).
    (Peter Kokot)
  . mysqlnd: support ER_CLIENT_INTERACTION_TIMEOUT. (Appla)
  . The internal header php_pdo_int.h is no longer installed; it is not
    supposed to be used by PDO drivers. (cmb)
  . Fixed bug GH-16167 (Prevent mixing PDO sub-classes with different DSN).
    (kocsismate)
  . Fixed bug GH-16314 ("Pdo\Mysql object is uninitialized" when opening a
    persistent connection). (kocsismate)

- PDO_DBLIB:
  . Fixed setAttribute and getAttribute. (SakiTakamachi)
  . Added class Pdo\DbLib. (danack, kocsismate)

- PDO_Firebird:
  . Fixed setAttribute and getAttribute. (SakiTakamachi)
  . Feature: Add transaction isolation level and mode settings to pdo_firebird.
    (SakiTakamachi)
  . Added class Pdo\Firebird. (danack, kocsismate)
  . Added Pdo\Firebird::ATTR_API_VERSION. (SakiTakamachi)
  . Added getApiVersion() and removed from getAttribute().
    (SakiTakamachi)
  . Supported Firebird 4.0 datatypes. (sim1984)
  . Support proper formatting of time zone types. (sim1984)
  . Fixed GH-15604 (Always make input parameters nullable). (sim1984)

- PDO_MYSQL:
  . Fixed setAttribute and getAttribute. (SakiTakamachi)
  . Added class Pdo\Mysql. (danack, kocsismate)
  . Added custom SQL parser. (Matteo Beccati)
  . Fixed GH-15949 (PDO_MySQL not properly quoting PDO_PARAM_LOB binary
    data). (mbeccati, lcobucci)

- PDO_ODBC:
  . Added class Pdo\Odbc. (danack, kocsismate)

- PDO_PGSQL:
  . Fixed GH-12423, DSN credentials being prioritized over the user/password
    PDO constructor arguments. (SakiTakamachi)
  . Fixed native float support with pdo_pgsql query results. (Yurunsoft)
  . Added class Pdo\Pgsql. (danack, kocsismate)
  . Retrieve the memory usage of the query result resource. (KentarouTakeda)
  . Added Pdo\Pgsql::setNoticeCallBack method to receive DB notices.
    (outtersg)
  . Added custom SQL parser. (Matteo Beccati)
  . Fixed GH-15986 (Double-free due to Pdo\Pgsql::setNoticeCallback()). (cmb,
    nielsdos)
  . Fixed GH-12940 (Using PQclosePrepared when available instead of
    the DEALLOCATE command to free statements resources). (David Carlier)
  . Remove PGSQL_ATTR_RESULT_MEMORY_SIZE constant as it is provided by
    the new PDO Subclass as Pdo\Pgsql::ATTR_RESULT_MEMORY_SIZE. (Girgias)

- PDO_SQLITE:
  . Added class Pdo\Sqlite. (danack, kocsismate)
  . Fixed bug #81227 (PDO::inTransaction reports false when in transaction).
    (nielsdos)
  . Added custom SQL parser. (Matteo Beccati)

- PHPDBG:
  . array out of bounds, stack overflow handled for segfault handler on windows.
    (David Carlier)
  . Fixed bug GH-16041 (Support stack limit in phpdbg). (Arnaud)

- PGSQL:
  . Added the possibility to have no conditions for pg_select. (OmarEmaraDev)
  . Persistent connections support the PGSQL_CONNECT_FORCE_RENEW flag.
    (David Carlier)
  . Added pg_result_memory_size to get the query result memory usage.
    (KentarouTakeda)
  . Added pg_change_password to alter an user's password. (David Carlier)
  . Added pg_put_copy_data/pg_put_copy_end to send COPY commands and signal
    the end of the COPY. (David Carlier)
  . Added pg_socket_poll to poll on the connection. (David Carlier)
  . Added pg_jit to get infos on server JIT support. (David Carlier)
  . Added pg_set_chunked_rows_size to fetch results per chunk. (David Carlier)
  . pg_convert/pg_insert/pg_update/pg_delete ; regexes are now cached.
    (David Carlier)

- Phar:
  . Fixed bug GH-12532 (PharData created from zip has incorrect timestamp).
    (nielsdos)

- POSIX:
  . Added POSIX_SC_CHILD_MAX and POSIX_SC_CLK_TCK constants. (Jakub Zelenka)
  . Updated posix_isatty to set the error number on file descriptors.
    (David Carlier)

- PSpell:
  . Moved to PECL. (Derick Rethans)

- Random:
  . Fixed bug GH-15094 (php_random_default_engine() is not C++ conforming).
    (cmb)
  . lcg_value() is now deprecated. (timwolla)

- Readline:
  . Fixed readline_info, rl_line_buffer_length/rl_len globals on update.
    (David Carlier)
  . Fixed bug #51558 (Shared readline build fails). (Peter Kokot)
  . Fixed UAF with readline_info(). (David Carlier)

- Reflection:
  . Implement GH-12908 (Show attribute name/class in ReflectionAttribute dump).
    (nielsdos)
  . Make ReflectionGenerator::getFunction() legal after generator termination.
    (timwolla)
  . Added ReflectionGenerator::isClosed(). (timwolla)
  . Fixed bug GH-15718 (Segfault on ReflectionProperty::get{Hook,Hooks}() on
    dynamic properties). (DanielEScherzer)
  . Fixed bug GH-15694 (ReflectionProperty::isInitialized() is incorrect for
    hooked properties). (ilutov)
  . Add missing ReflectionProperty::hasHook[s]() methods. (ilutov)
  . Add missing ReflectionProperty::isFinal() method. (ilutov)
  . Fixed bug GH-16122 (The return value of ReflectionFunction::getNamespaceName()
    and ReflectionFunction::inNamespace() for closures is incorrect). (timwolla)
  . Fixed bug GH-16162 (No ReflectionProperty::IS_VIRTUAL) (DanielEScherzer)
  . Fixed the name of the second parameter of
    ReflectionClass::resetAsLazyGhost(). (Arnaud)

- Session:
  . INI settings session.sid_length and session.sid_bits_per_character are now
    deprecated. (timwolla)
  . Emit warnings for non-positive values of session.gc_divisor and negative values
    of session.gc_probability. (Jorg Sowa)
  . Fixed bug GH-16590 (UAF in session_encode()). (nielsdos)

- SimpleXML:
  . Fix signature of simplexml_import_dom(). (nielsdos)

- SNMP:
  . Removed the deprecated inet_ntoa call support. (David Carlier)

- SOAP:
  . Add support for clark notation for namespaces in class map. (lxShaDoWxl)
  . Mitigate #51561 (SoapServer with a extented class and using sessions,
    lost the setPersistence()). (nielsdos)
  . Fixed bug #49278 (SoapClient::__getLastResponseHeaders returns NULL if
    wsdl operation !has output). (nielsdos)
  . Fixed bug #44383 (PHP DateTime not converted to xsd:datetime). (nielsdos)
  . Fixed bug GH-11941 (soap with session persistence will silently fail when
    "session" built as a shared object). (nielsdos)
  . Passing an int to SoapServer::addFunction() is now deprecated.
    If all PHP functions need to be provided flatten the array returned by
    get_defined_functions(). (Girgias)
  . The SOAP_FUNCTIONS_ALL constant is now deprecated. (Girgias)
  . Fixed bug #61525 (SOAP functions require at least one space after HTTP
    header colon). (nielsdos)
  . Implement request #47317 (SoapServer::__getLastResponse()). (nielsdos)

- Sockets:
  . Removed the deprecated inet_ntoa call support. (David Carlier)
  . Added the SO_EXECLUSIVEADDRUSE windows constant. (David Carlier)
  . Added the SOCK_CONN_DGRAM/SOCK_DCCP netbsd constants. (David Carlier)
  . Added multicast group support for ipv4 on FreeBSD. (jonathan@tangential.ca)
  . Added the TCP_SYNCNT constant for Linux to set number of attempts to send
    SYN packets from the client. (David Carlier)
  . Added the SO_EXCLBIND constant for exclusive socket binding on illumos/solaris.
    (David Carlier)
  . Updated the socket_create_listen backlog argument default value to SOMAXCONN.
    (David Carlier)
  . Added the SO_NOSIGPIPE constant to control the generation of SIGPIPE for
    macOs and FreeBSD. (David Carlier)
  . Added SO_LINGER_SEC for macOs, true equivalent of SO_LINGER in other platforms.
    (David Carlier)
  . Add close-on-exec on socket created with socket_accept on unixes. (David Carlier)
  . Added IP_PORTRANGE* constants for BSD systems to control ephemeral port
    ranges. (David Carlier)
  . Added SOCK_NONBLOCK/SOCK_CLOEXEC constants for socket_create and
    socket_create_pair to apply O_NONBLOCK/O_CLOEXEC flags to the
    newly created sockets. (David Carlier)
  . Added SO_BINDTOIFINDEX to bind a socket to an interface index.
    (David Carlier)

- Sodium:
  . Add support for AEGIS-128L and AEGIS-256. (jedisct1)
  . Enable AES-GCM on aarch64 with the ARM crypto extensions. (jedisct1)

- SPL:
  . Implement SeekableIterator for SplObjectStorage. (nielsdos)
  . The SplFixedArray::__wakeup() method has been deprecated as it implements
    __serialize() and __unserialize() which need to be overwritten instead.
    (TysonAndre)
  . Passing a non-empty string for the $escape parameter of:
    - SplFileObject::setCsvControl()
    - SplFileObject::fputcsv()
    - SplFileObject::fgetcsv()
    is now deprecated. (Girgias)

- Standard:
  . Implement GH-12188 (Indication for the int size in phpinfo()). (timwolla)
  . Partly fix GH-12143 (Incorrect round() result for 0.49999999999999994).
    (timwolla)
  . Fix GH-12252 (round(): Validate the rounding mode). (timwolla)
  . Increase the default BCrypt cost to 12. (timwolla)
  . Fixed bug GH-12592 (strcspn() odd behaviour with NUL bytes and empty mask).
    (nielsdos)
  . Removed the deprecated inet_ntoa call support. (David Carlier)
  . Cast large floats that are within int range to int in number_format so
    the precision is not lost. (Marc Bennewitz)
  . Add support for 4 new rounding modes to the round() function. (Jorg Sowa)
  . debug_zval_dump() now indicates whether an array is packed. (Max Semenik)
  . Fix GH-12143 (Optimize round). (SakiTakamachi)
  . Changed return type of long2ip to string from string|false. (Jorg Sowa)
  . Fix GH-12143 (Extend the maximum precision round can handle by one digit).
    (SakiTakamachi)
  . Added the http_get_last_response_headers() and
    http_clear_last_response_headers() that allows retrieving the same content
    as the magic $http_response_header variable.
  . Add php_base64_encode_ex() API. (Remi)
  . Implemented "Raising zero to the power of negative number" RFC. (Jorg Sowa)
  . Added array_find(), array_find_key(), array_all(), and array_any(). (josh)
  . Change highlight_string() and print_r() return type to string|true. (Ayesh)
  . Fix references in request_parse_body() options array. (nielsdos)
  . Add RoundingMode enum. (timwolla, saki)
  . Unserializing the uppercase 'S' tag is now deprecated. (timwolla)
  . Enables crc32 auxiliary detection on OpenBSD. (David Carlier)
  . Passing a non-empty string for the $escape parameter of:
    - fputcsv()
    - fgetcsv()
    - str_getcsv()
    is now deprecated. (Girgias)
  . The str_getcsv() function now throws ValueErrors when the $separator and
    $enclosure arguments are not one byte long, or if the $escape is not one
    byte long or the empty string. This aligns the behaviour to be identical
    to that of fputcsv() and fgetcsv(). (Girgias)
  . php_uname() now throws ValueErrors on invalid inputs. (Girgias)
  . The "allowed_classes" option for unserialize() now throws TypeErrors and
    ValueErrors	if it is not an	array of class names. (Girgias)
  . Implemented GH-15685 (improve proc_open error reporting on Windows). (cmb)
  . Add support for backed enums in http_build_query(). (ilutov)
  . Fixed bug GH-15982 (Assertion failure with array_find when references are
    involved). (nielsdos)
  . Fixed parameter names of fpow() to be identical to pow(). (Girgias)

- Streams:
  . Implemented GH-15155 (Stream context is lost when custom stream wrapper is
    being filtered). (Quentin Dreyer)

- Tidy:
  . Failures in the constructor now throw exceptions rather than emitting
    warnings and having a broken object. (nielsdos)
  . Add tidyNode::getNextSibling() and tidyNode::getPreviousSibling().
    (nielsdos)

- Windows:
  . Update the icon of the Windows executables, e.g. php.exe. (Ayesh,
    Nurudin Imširović)
  . Fixed bug GH-16199 (GREP_HEADER() is broken). (Peter Kokot)

- XML:
  . Added XML_OPTION_PARSE_HUGE parser option. (nielsdos)
  . Fixed bug #81481 (xml_get_current_byte_index limited to 32-bit numbers on
    64-bit builds). (nielsdos)
  . The xml_set_object() function has been deprecated. (Girgias)
  . Passing non-callable strings to the xml_set_*_handler() functions is now
    deprecated. (Girgias)

- XMLReader:
  . Declares class constant types. (Ayesh)
  . Add XMLReader::fromStream(), XMLReader::fromUri(), XMLReader::fromString(). (nielsdos)
  . Fixed bug GH-15123 (var_dump doesn't actually work on XMLReader).
    (nielsdos)

- XMLWriter:
  . Add XMLWriter::toStream(), XMLWriter::toUri(), XMLWriter::toMemory(). (nielsdos)

- XSL:
  . Implement request #64137 (XSLTProcessor::setParameter() should allow both
    quotes to be used). (nielsdos)
  . Implemented "Improve callbacks in ext/dom and ext/xsl" RFC. (nielsdos)
  . Added XSLTProcessor::$maxTemplateDepth and XSLTProcessor::$maxTemplateVars.
    (nielsdos)
  . Fix trampoline leak in xpath callables. (nielsdos)

<<<<<<< HEAD
- Zip:
  . Added ZipArchive::ER_TRUNCATED_ZIP added in libzip 1.11. (Remi)
=======
- PDO_Firebird:
  . Fix bogus fallthrough path in firebird_handle_get_attribute(). (nielsdos)

- PHPDBG:
  . Fixed bug GH-13199 (EOF emits redundant prompt in phpdbg local console mode
    with libedit/readline). (Peter Kokot)
  . Fixed bug GH-15268 (heap buffer overflow in phpdbg
    (zend_hash_num_elements() Zend/zend_hash.h)). (nielsdos)
  . Fixed bug GH-15210 use-after-free on watchpoint allocations. (nielsdos)

- Random:
  . Fixed part of bug GH-15381, checking getrandom availability on solaris.
    (David Carlier)

- Soap:
  . Fixed bug #55639 (Digest autentication dont work). (nielsdos)
  . Fix SoapFault property destruction. (nielsdos)
  . Fixed bug GH-15252 (SOAP XML broken since PHP 8.3.9 when using classmap
    constructor option). (nielsdos)

- Standard:
  . Fix passing non-finite timeout values in stream functions. (nielsdos)
  . Fixed GH-14780 p(f)sockopen timeout overflow. (David Carlier)
  . Fixed GH-15653 overflow on fgetcsv length parameter. (David Carlier)

- Streams:
  . Fixed bug GH-15028 (Memory leak in ext/phar/stream.c). (nielsdos)
  . Fixed bug GH-15034 (Integer overflow on stream_notification_callback
    byte_max parameter with files bigger than 2GB). (nielsdos)
  . Reverted fix for GH-14930 (Custom stream wrapper dir_readdir output
    truncated to 255 characters). (Jakub Zelenka)

- Tidy:
  . Fix memory leaks in ext/tidy basedir restriction code. (nielsdos)

01 Aug 2024, PHP 8.3.10

- Core:
  . Fixed bug GH-13922 (Fixed support for systems with
    sysconf(_SC_GETPW_R_SIZE_MAX) == -1). (Arnaud)
  . Fixed bug GH-14626 (Fix is_zend_ptr() for huge blocks). (Arnaud)
  . Fixed bug GH-14590 (Memory leak in FPM test gh13563-conf-bool-env.phpt.
    (nielsdos)
  . Fixed OSS-Fuzz #69765. (nielsdos)
  . Fixed bug GH-14741 (Segmentation fault in Zend/zend_types.h). (nielsdos)
  . Fixed bug GH-14969 (Use-after-free in property coercion with __toString()).
    (ilutov)
  . Fixed bug GH-14961 (Comment between -> and keyword results in parse error).
    (ilutov)

- Dom:
  . Fixed bug GH-14702 (DOMDocument::xinclude() crash). (nielsdos)

- Fileinfo:
  . Fixed bug GH-14888 (README.REDIST.BINS refers to non-existing LICENSE).
    (cmb)

- Gd:
  . ext/gd/tests/gh10614.phpt: skip if no PNG support. (orlitzky)
  . restored warning instead of fata error. (dryabov)

- LibXML:
  . Fixed bug GH-14563 (Build failure with libxml2 v2.13.0). (nielsdos)

- Opcache:
  . Fixed bug GH-14550 (No warning message when Zend DTrace is enabled that
    opcache.jit is implictly disabled). (nielsdos)

- Output:
  . Fixed bug GH-14808 (Unexpected null pointer in Zend/zend_string.h with
    empty output buffer). (nielsdos)

- PDO:
  . Fixed bug GH-14712 (Crash with PDORow access to null property).
    (David Carlier)

- Phar:
  . Fixed bug GH-14603 (null string from zip entry).
    (David Carlier)

- PHPDBG:
  . Fixed bug GH-14596 (crashes with ASAN and ZEND_RC_DEBUG=1).
    (David Carlier)
  . Fixed bug GH-14553 (echo output trimmed at NULL byte). (nielsdos)

- Shmop:
  . Fixed bug GH-14537 (shmop Windows 11 crashes the process). (nielsdos)

- SPL:
  . Fixed bug GH-14639 (Member access within null pointer in
    ext/spl/spl_observer.c). (nielsdos)

- Standard:
  . Fixed bug GH-14775 (range function overflow with negative step argument).
    (David Carlier)
  . Fix 32-bit wordwrap test failures. (orlitzky)
  . Fixed bug GH-14774 (time_sleep_until overflow). (David Carlier)

- Streams:
  . Fixed bug GH-14930 (Custom stream wrapper dir_readdir output truncated to
    255 characters in PHP 8.3). (Joe Cai)

- Tidy:
  . Fix memory leak in tidy_repair_file(). (nielsdos)

- Treewide:
  . Fix compatibility with libxml2 2.13.2. (nielsdos)

- XML:
  . Move away from to-be-deprecated libxml fields. (nielsdos)
  . Fixed bug GH-14834 (Error installing PHP when --with-pear is used).
    (nielsdos)

20 Jun 2024, PHP 8.3.9

- Core:
  . Fixed bug GH-14315 (Incompatible pointer type warnings). (Peter Kokot)
  . Fixed bug GH-12814 (max_execution_time reached too early on MacOS 14
    when running on Apple Silicon). (Manuel Kress)
  . Fixed bug GH-14387 (Crash when stack walking in destructor of yielded from
    values during Generator->throw()). (Bob)
  . Fixed bug GH-14456 (Attempting to initialize class with private constructor
    calls destructor). (Girgias)
  . Fixed bug GH-14510 (memleak due to missing pthread_attr_destroy()-call).
    (Florian Engelhardt)
  . Fixed bug GH-14549 (Incompatible function pointer type for fclose).
    (Ryan Carsten Schmidt)

- BCMath:
  . Fixed bug (bcpowmod() with mod = -1 returns 1 when it must be 0). (Girgias)

- Curl:
  . Fixed bug GH-14307 (Test curl_basic_024 fails with curl 8.8.0). (nielsdos)

- DOM:
  . Fixed bug GH-14343 (Memory leak in xml and dom). (nielsdos)

- FPM:
  . Fixed bug GH-14037 (PHP-FPM ping.path and ping.response config vars are
    ignored in status pool). (Wilhansen Li, Pierrick Charron)

- GD:
  . Fix parameter numbers for imagecolorset(). (Giovanni Giacobbi)

- Intl:
  . Fix reference handling in SpoofChecker. (nielsdos)

- MySQLnd:
  . Partially fix bug GH-10599 (Apache crash on Windows when using a
    self-referencing anonymous function inside a class with an active
    mysqli connection). (nielsdos)

- Opcache:
  . Fixed bug GH-14267 (opcache.jit=off does not allow enabling JIT at runtime).
    (ilutov)
  . Fixed TLS access in JIT on FreeBSD/amd64. (Arnaud)
  . Fixed bug GH-11188 (Error when building TSRM in ARM64). (nielsdos)

- PDO ODBC:
  . Fixed bug GH-14367 (incompatible SDWORD type with iODBC). (Calvin Buckley)

- PHPDBG:
  . Fixed bug GH-13681 (segfault on watchpoint addition failure). (David Carlier)

- Soap:
  . Fixed bug #47925 (PHPClient can't decompress response). (nielsdos)
  . Fix missing error restore code. (nielsdos)
  . Fix memory leak if calling SoapServer::setObject() twice. (nielsdos)
  . Fix memory leak if calling SoapServer::setClass() twice. (nielsdos)
  . Fix reading zlib ini settings in ext-soap. (nielsdos)
  . Fix memory leaks with string function name lookups. (nielsdos)
  . Fixed bug #69280 (SoapClient classmap doesn't support fully qualified class
    name). (nielsdos)
  . Fixed bug #76232 (SoapClient Cookie Header Semicolon). (nielsdos)
  . Fixed memory leaks when calling SoapFault::__construct() twice. (Girgias)

- Sodium:
  . Fix memory leaks in ext/sodium on failure of some functions. (nielsdos)

- SPL:
  . Fixed bug GH-14290 (Member access within null pointer in extension spl).
    (nielsdos)

- Standard:
  . Fixed bug GH-14483 (Fixed off-by-one error in checking length of abstract
    namespace Unix sockets). (Derick)

- Streams:
  . Fixed bug GH-11078 (PHP Fatal error triggers pointer being freed was not
    allocated and malloc: double free for ptr errors). (nielsdos)

06 Jun 2024, PHP 8.3.8

- CGI:
  . Fixed buffer limit on Windows, replacing read call usage by _read.
    (David Carlier)
  . Fixed bug GHSA-3qgc-jrrr-25jv (Bypass of CVE-2012-1823, Argument Injection
    in PHP-CGI). (CVE-2024-4577) (nielsdos)

- CLI:
  . Fixed bug GH-14189 (PHP Interactive shell input state incorrectly handles
    quoted heredoc literals.). (nielsdos)

- Core:
  . Fixed bug GH-13970 (Incorrect validation of #[Attribute] flags type for
    non-compile-time expressions). (ilutov)

- DOM:
  . Fix crashes when entity declaration is removed while still having entity
    references. (nielsdos)
  . Fix references not handled correctly in C14N. (nielsdos)
  . Fix crash when calling childNodes next() when iterator is exhausted.
    (nielsdos)
  . Fix crash in ParentNode::append() when dealing with a fragment
    containing text nodes. (nielsdos)

- Filter:
  . Fixed bug GHSA-w8qr-v226-r27w (Filter bypass in filter_var FILTER_VALIDATE_URL).
    (CVE-2024-5458) (nielsdos)

- FPM:
  . Fix bug GH-14175 (Show decimal number instead of scientific notation in
    systemd status). (Benjamin Cremer)

- Hash:
  . ext/hash: Swap the checking order of `__has_builtin` and `__GNUC__`
    (Saki Takamachi)

- Intl:
  . Fixed build regression on systems without C++17 compilers. (Calvin Buckley,
    Peter Kokot)

- MySQLnd:
  . Fix bug GH-14255 (mysqli_fetch_assoc reports error from
    nested query). (Kamil Tekiela)

- Opcache:
  . Fixed bug GH-14109 (Fix accidental persisting of internal class constant in
    shm). (ilutov)

- OpenSSL:
  . The openssl_private_decrypt function in PHP, when using PKCS1 padding
    (OPENSSL_PKCS1_PADDING, which is the default), is vulnerable to the Marvin Attack
    unless it is used with an OpenSSL version that includes the changes from this pull
    request: https://github.com/openssl/openssl/pull/13817 (rsa_pkcs1_implicit_rejection).
    These changes are part of OpenSSL 3.2 and have also been backported to stable
    versions of various Linux distributions, as well as to the PHP builds provided for
    Windows since the previous release. All distributors and builders should ensure that
    this version is used to prevent PHP from being vulnerable. (CVE-2024-2408)

- Standard:
  . Fixed bug GHSA-9fcc-425m-g385 (Bypass of CVE-2024-1874).
    (CVE-2024-5585) (nielsdos)

- XML:
  . Fixed bug GH-14124 (Segmentation fault with XML extension under certain
    memory limit). (nielsdos)

- XMLReader:
  . Fixed bug GH-14183 (XMLReader::open() can't be overridden). (nielsdos)

09 May 2024, PHP 8.3.7

- Core:
  . Fixed zend_call_stack build with Linux/uclibc-ng without thread support.
    (Fabrice Fontaine)
  . Fixed bug GH-13772 (Invalid execute_data->opline pointers in observer fcall
    handlers when JIT is enabled). (Bob)
  . Fixed bug GH-13931 (Applying zero offset to null pointer in
    Zend/zend_opcode.c). (nielsdos)
  . Fixed bug GH-13942 (Align the behavior of zend-max-execution-timers with
    other timeout implementations). (Kévin Dunglas)
  . Fixed bug GH-14003 (Broken cleanup of unfinished calls with callable convert
    parameters). (ilutov)
  . Fixed bug GH-14013 (Erroneous dnl appended in configure). (Peter Kokot)
  . Fixed bug GH-10232 (If autoloading occurs during constant resolution
    filename and lineno are identified incorrectly). (ranvis)
  . Fixed bug GH-13727 (Missing void keyword). (Peter Kokot)

- Fibers:
  . Fixed bug GH-13903 (ASAN false positive underflow when executing copy()).
    (nielsdos)

- Fileinfo:
  . Fixed bug GH-13795 (Test failing in ext/fileinfo/tests/bug78987.phpt on
    big-endian PPC). (orlitzky)

- FPM:
  . Fixed bug GH-13563 (Setting bool values via env in FPM config fails).
    (Jakub Zelenka)

- Intl:
  . Fixed build for icu 74 and onwards. (dunglas)

- MySQLnd:
  . Fix shift out of bounds on 32-bit non-fast-path platforms. (nielsdos)

- Opcache:
  . Fixed bug GH-13433 (Segmentation Fault in zend_class_init_statics when
    using opcache.preload). (nielsdos)
  . Fixed incorrect assumptions across compilation units for static calls.
    (ilutov)

- OpenSSL:
  . Fixed bug GH-10495 (feof on OpenSSL stream hangs indefinitely).
    (Jakub Zelenka)

- PDO SQLite:
  . Fix GH-13984 (Buffer size is now checked before memcmp). (Saki Takamachi)
  . Fix GH-13998 (Manage refcount of agg_context->val correctly).
    (Saki Takamachi)

- Phar:
  . Fixed bug GH-13836 (Renaming a file in a Phar to an already existing
    filename causes a NULL pointer dereference). (nielsdos)
  . Fixed bug GH-13833 (Applying zero offset to null pointer in zend_hash.c).
    (nielsdos)
  . Fix potential NULL pointer dereference before calling EVP_SignInit. (icy17)

- PHPDBG:
  . Fixed bug GH-13827 (Null pointer access of type 'zval' in phpdbg_frame).
    (nielsdos)

- Posix:
  . Fix usage of reentrant functions in ext/posix. (Arnaud)

- Session:
  . Fixed bug GH-13856 (Member access within null pointer of type 'ps_files' in
    ext/session/mod_files.c). (nielsdos)
  . Fixed bug GH-13891 (memleak and segfault when using ini_set with
    session.trans_sid_hosts). (nielsdos, kamil-tekiela)
  . Fixed buffer _read/_write size limit on windows for the file mode. (David Carlier)

- Streams:
  . Fixed file_get_contents() on Windows fails with "errno=22 Invalid
    argument". (Damian Wójcik)
  . Fixed bug GH-13264 (Part 1 - Memory leak on stream filter failure).
    (Jakub Zelenka)
  . Fixed bug GH-13860 (Incorrect PHP_STREAM_OPTION_CHECK_LIVENESS case in
    ext/openssl/xp_ssl.c - causing use of dead socket). (nielsdos)
  . Fixed bug GH-11678 (Build fails on musl 1.2.4 - lfs64). (Arnaud)

- Treewide:
  . Fix gcc-14 Wcalloc-transposed-args warnings. (Cristian Rodríguez)

28 Mar 2024, PHP 8.3.5

- Core:
  . Fixed GH-13569 (GC buffer unnecessarily grows up to GC_MAX_BUF_SIZE when
    scanning WeakMaps). (Arnaud)
  . Fixed bug GH-13612 (Corrupted memory in destructor with weak references).
    (nielsdos)
  . Fixed bug GH-13446 (Restore exception handler after it finishes). (ilutov)
  . Fixed bug GH-13784 (AX_GCC_FUNC_ATTRIBUTE failure). (Remi)
  . Fixed bug GH-13670 (GC does not scale well with a lot of objects created in
    destructor). (Arnaud)

- DOM:
  . Add some missing ZPP checks. (nielsdos)
  . Fix potential memory leak in XPath evaluation results. (nielsdos)

- FPM:
  . Fixed GH-11086 (FPM: config test runs twice in daemonised mode).
    (Jakub Zelenka)
  . Fixed incorrect check in fpm_shm_free(). (nielsdos)

- GD:
  . Fixed bug GH-12019 (add GDLIB_CFLAGS in feature tests). (Michael Orlitzky)

- Gettext:
  . Fixed sigabrt raised with dcgettext/dcngettext calls with gettext 0.22.5
    with category set to LC_ALL. (David Carlier)

- MySQLnd:
  . Fix GH-13452 (Fixed handshake response [mysqlnd]). (Saki Takamachi)
  . Fix incorrect charset length in check_mb_eucjpms(). (nielsdos)

- Opcache:
  . Fixed GH-13508 (JITed QM_ASSIGN may be optimized out when op1 is null).
    (Arnaud, Dmitry)
  . Fixed GH-13712 (Segmentation fault for enabled observers when calling trait
    method of internal trait when opcache is loaded). (Bob)

- Random:
  . Fixed bug GH-13544 (Pre-PHP 8.2 compatibility for mt_srand with unknown
    modes). (timwolla)
  . Fixed bug GH-13690 (Global Mt19937 is not properly reset in-between
    requests when MT_RAND_PHP is used). (timwolla)

- Session:
  . Fixed bug GH-13680 (Segfault with session_decode and compilation error).
    (nielsdos)

- SPL:
  . Fixed bug GH-13685 (Unexpected null pointer in zend_string.h). (nielsdos)

- Standard:
  . Fixed bug GH-11808 (Live filesystem modified by tests). (nielsdos)
  . Fixed GH-13402 (Added validation of `\n` in $additional_headers of mail()).
    (SakiTakamachi)
  . Fixed bug GH-13203 (file_put_contents fail on strings over 4GB on Windows).
    (divinity76)
  . Fixed bug GHSA-pc52-254m-w9w7 (Command injection via array-ish $command
    parameter of proc_open). (CVE-2024-1874) (Jakub Zelenka)
  . Fixed bug GHSA-wpj3-hf5j-x4v4 (__Host-/__Secure- cookie bypass due to
    partial CVE-2022-31629 fix). (CVE-2024-2756) (nielsdos)
  . Fixed bug GHSA-h746-cjrr-wfmr (password_verify can erroneously return true,
    opening ATO risk). (CVE-2024-3096) (Jakub Zelenka)
  . Fixed bug GHSA-fjp9-9hwx-59fq (mb_encode_mimeheader runs endlessly for some
    inputs). (CVE-2024-2757) (Alex Dowad)

14 Mar 2024, PHP 8.3.4

- Core:
  . Fix ZTS persistent resource crashes on shutdown. (nielsdos)

- Curl:
  . Fix failing tests due to string changes in libcurl 8.6.0. (Ayesh)

- DOM:
  . Fix unlikely memory leak in case of namespace removal with extremely deep
    trees. (nielsdos)
  . Fix reference access in dimensions for DOMNodeList and DOMNodeMap.
    (nielsdos)

- Fileinfo:
  . Fixed bug GH-13344 (finfo::buffer(): Failed identify data 0:(null),
    backport). (nielsdos)

- FPM:
  . Fixed bug #75712 (getenv in php-fpm should not read $_ENV, $_SERVER).
    (Jakub Zelenka)

- GD:
  . Fixed bug GH-12019 (detection of image formats in system gd library).
    (Michael Orlitzky)

- MySQLnd:
  . Fixed bug GH-11950 ([mysqlnd] Fixed not to set CR_MALFORMED_PACKET to error
    if CR_SERVER_GONE_ERROR is already set). (Saki Takamachi)

- PDO:
  . Fix various PDORow bugs. (Girgias)

- PGSQL:
  . Fixed bug GH-13354 (pg_execute/pg_send_query_params/pg_send_execute
    with null value passed by reference). (George Barbarosie)

- SPL:
  . Fixed bug GH-13531 (Unable to resize SplfixedArray after being unserialized
    in PHP 8.2.15). (nielsdos)

- Standard:
  . Fixed bug GH-13279 (Instable array during in-place modification in uksort).
    (ilutov)
  . Fixed array key as hash to string (case insensitive) comparison typo
    for the second operand buffer size (albeit unused for now). (A. Slepykh)

- XML:
  . Fixed bug GH-13517 (Multiple test failures when building with
    --with-expat). (nielsdos)

15 Feb 2024, PHP 8.3.3

- Core:
  . Fixed timer leak in zend-max-execution-timers builds. (withinboredom)
  . Fixed bug GH-12349 (linking failure on ARM with mold). (Jan Palus)
  . Fixed bug GH-13097 (Anonymous class reference in trigger_error / thrown
    Exception). (nielsdos)
  . Fixed bug GH-13177 (PHP 8.3.2: final private constructor not allowed
    when used in trait). (nielsdos)
  . Fixed bug GH-13215 (GCC 14 build failure). (Remi)

- Curl:
  . Fix missing error check in curl_multi_init(). (divinity76)

- FPM:
  . Fixed bug GH-12996 (Incorrect SCRIPT_NAME with Apache ProxyPassMatch when
    plus in path). (Jakub Zelenka)

- GD:
  . Fixed bug GH-10344 (imagettfbbox(): Could not find/open font UNC path).
    (nielsdos)
  . Fixed bug GH-10614 (imagerotate will turn the picture all black, when
    rotated 90). (nielsdos)

- LibXML:
  . Fix crashes with entity references and predefined entities. (nielsdos)

- MySQLnd:
  . Fixed bug GH-12107 (When running a stored procedure (that returns a result
    set) twice, PHP crashes). (nielsdos)

- Opcache:
  . Fixed bug GH-13145 (strtok() is not comptime). (ilutov)
  . Fixed type inference of range(). (ilutov)
  . Fixed bug GH-13232 (Segmentation fault will be reported when JIT is off but
    JIT_debug is still on). (nielsdos)

- OpenSSL:
  . Fixed LibreSSL undefined reference when OPENSSL_NO_ENGINE not set.
   (David Carlier).

- PDO_Firebird:
  . Fix GH-13119 (Changed to convert float and double values into strings using
    `H` format). (SakiTakamachi)

- Phar:
  . Fixed bug #71465 (PHAR doesn't know about litespeed). (nielsdos)
  . Fixed bug GH-13037 (PharData incorrectly extracts zip file). (nielsdos)

- Random:
  . Fixed bug GH-13138 (Randomizer::pickArrayKeys() does not detect broken
    engines). (timwolla)

- Session:
  . Fixed bug GH-12504 (Corrupted session written when there's a fatal error
    in autoloader). (nielsdos)

- Standard:
  . Fixed bug GH-13094 (range(9.9, '0') causes segmentation fault). (nielsdos)

- Streams:
  . Fixed bug GH-13071 (Copying large files using mmap-able source streams may
    exhaust available memory and fail). (nielsdos)

18 Jan 2024, PHP 8.3.2

- Core:
  . Fixed bug GH-12953 (false positive SSA integrity verification failed when
    loading composer classmaps with more than 11k elements). (nielsdos)
  . Fixed bug GH-12999 (zend_strnlen build when strnlen is unsupported).
    (rainerjung)
  . Fixed bug GH-12966 (missing cross-compiling 3rd argument so Autoconf
    doesn't emit warnings). (Peter Kokot)
  . Fixed bug GH-12854 (8.3 - as final trait-used method does not correctly
    report visibility in Reflection). (nielsdos)

- Cli:
  . Fix incorrect timeout in built-in web server when using router script and
    max_input_time. (ilutov)

- DOM:
  . Fixed bug GH-12870 (Creating an xmlns attribute results in a DOMException).
    (nielsdos)
  . Fix crash when toggleAttribute() is used without a document. (nielsdos)
  . Fix crash in adoptNode with attribute references. (nielsdos)
  . Fixed bug GH-13012 (DOMNode::isEqualNode() is incorrect when attribute
    order is different). (nielsdos)

- FFI:
  . Fixed bug GH-9698 (stream_wrapper_register crashes with FFI\CData).
    (Jakub Zelenka)
  . Fixed bug GH-12905 (FFI::new interacts badly with observers). (nielsdos)

- GD:
  . Fixed GH-13082 undefined behavior with GdFont instances handling with
    imageload* and imagechar*. (David Carlier)

- Intl:
  . Fixed GH-12943 (IntlDateFormatter::__construct accepts 'C' as valid locale).
    (David Carlier)

- Hash:
  . Fixed bug GH-12936 (hash() function hangs endlessly if using sha512 on
    strings >= 4GiB). (nielsdos)

- MBString:
  . When operating on a string with invalid encoding, mb_substr (as well
    as mb_strstr and its variants) defines character indices in the same
    way as other mbstring functions such as mb_strpos. (Alex Dowad)

- ODBC:
  . Fix crash on Apache shutdown with persistent connections. (nielsdos)

- Opcache:
  . Fixed oss-fuzz #64727 (JIT undefined array key warning may overwrite DIM
    with NULL when DIM is the same var as result). (ilutov)
  . Added workaround for SELinux mprotect execheap issue.
    See https://bugzilla.kernel.org/show_bug.cgi?id=218258. (ilutov)

- OpenSSL:
  . Fixed bug GH-12987 (openssl_csr_sign might leak new cert on error).
    (Jakub Zelenka)

- PDO:
  . Fix GH-12969 (Fixed PDO::getAttribute() to get PDO::ATTR_STRINGIFY_FETCHES).
    (SakiTakamachi)

- PDO_ODBC:
  . Fixed bug GH-12767 (Unable to turn on autocommit mode with setAttribute()).
    (SakiTakamachi)

- PGSQL:
  . Fixed auto_reset_persistent handling and allow_persistent type. (David Carlier)
  . Fixed bug GH-12974 (Apache crashes on shutdown when using pg_pconnect()).
    (nielsdos)

- Phar:
  . Fixed bug #77432 (Segmentation fault on including phar file). (nielsdos)

- PHPDBG:
  . Fixed bug GH-12962 (Double free of init_file in phpdbg_prompt.c). (nielsdos)

- SimpleXML:
  . Fix getting the address of an uninitialized property of a SimpleXMLElement
    resulting in a crash. (nielsdos)
  . Fixed bug GH-12929 (SimpleXMLElement with stream_wrapper_register can
    segfault). (nielsdos)

- Tidy:
  . Fixed bug GH-12980 (tidynode.props.attribute is missing
    "Boolean Attributes" and empty attributes). (nielsdos)

07 Dec 2023, PHP 8.3.1

- Core:
  . Fixed bug GH-12758 / GH-12768 (Invalid opline in OOM handlers within
    ZEND_FUNC_GET_ARGS and ZEND_BIND_STATIC). (Florian Engelhardt)
  . Fix various missing NULL checks. (nielsdos, dstogov)
  . Fixed bug GH-12835 (Leak of call->extra_named_params on internal __call).
    (ilutov)
  . Fixed bug GH-12826 (Weird pointers issue in nested loops). (nielsdos)

- FPM:
  . Fixed bug GH-12705 (Segmentation fault in fpm_status_export_to_zval).
    (Patrick Prasse)

- FTP:
  . Fixed bug GH-9348 (FTP & SSL session reuse). (nielsdos)

- LibXML:
  . Fixed test failures for libxml2 2.12.0. (nielsdos)

- MySQLnd:
  . Avoid using uninitialised struct. (mikhainin)
  . Fixed bug GH-12791 (Possible dereference of NULL in MySQLnd debug code).
    (nielsdos)

- Opcache:
  . Fixed JIT bug (Function JIT emits "Uninitialized string offset" warning
    at the same time as invalid offset Error). (Girgias)
  . Fixed JIT bug (JIT emits "Attempt to assign property of non-object"
    warning at the same time as Error is being thrown). (Girgias)

- PDO PGSQL:
  . Fixed the default value of $fetchMode in PDO::pgsqlGetNotify() (kocsismate)

- SOAP:
  . Fixed bug GH-12838 ([SOAP] Temporary WSDL cache files not being deleted).
    (nielsdos)

- Standard
  . Fixed GH-12745 (http_build_query() default null argument for $arg_separator
    is implicitly coerced to string). (Girgias)

23 Nov 2023, PHP 8.3.0

- Bcmath
  . Fixed GH-11761 (removing trailing zeros from numbers) (jorgsowa)

- CLI:
  . Added pdeathsig to builtin server to terminate workers when the master
    process is killed. (ilutov)
  . Fixed bug GH-11104 (STDIN/STDOUT/STDERR is not available for CLI without
    a script). (nielsdos)
  . Implement GH-10024 (support linting multiple files at once using php -l).
    (nielsdos)

- Core:
  . Fix GH-11388 (Allow "final" modifier when importing a method from a trait).
    (nielsdos)
  . Fixed bug GH-11406 (segfault with unpacking and magic method closure).
    (nielsdos)
  . Fixed bug GH-9388 (Improve unset property and __get type incompatibility
    error message). (ilutov)
  . SA_ONSTACK is now set for signal handlers to be friendlier to other
    in-process code such as Go's cgo. (Kévin Dunglas)
  . SA_ONSTACK is now set when signals are disabled. (Kévin Dunglas)
  . Fix GH-9649: Signal handlers now do a no-op instead of crashing when
    executed on threads not managed by TSRM. (Kévin Dunglas)
  . Added shadow stack support for fibers. (Chen Hu)
  . Fix bug GH-9965 (Fix accidental caching of default arguments with side
    effects). (ilutov)
  . Implement GH-10217 (Use strlen() for determining the class_name length).
    (Dennis Buteyn)
  . Fix bug GH-8821 (Improve line numbers for errors in constant expressions).
    (ilutov)
  . Fix bug GH-10083 (Allow comments between & and parameter). (ilutov)
  . Zend Max Execution Timers is now enabled by default for ZTS builds on
    Linux. (Kévin Dunglas)
  . Fix bug GH-10469 (Disallow .. in open_basedir paths set at runtime).
    (ilutov)
  . Fix bug GH-10168, GH-10582 (Various segfaults with destructors and VM return
    values). (dstogov, nielsdos, ilutov)
  . Fix bug GH-10935 (Use of trait doesn't redeclare static property if class
    has inherited it from its parent). (ilutov)
  . Fix bug GH-11154 (Negative indices on empty array don't affect next chosen
    index). (ColinHDev)
  . Fix bug GH-8846 (Implement delayed early binding for classes without
    parents). (ilutov)
  . Fix bug #79836 (Segfault in concat_function). (nielsdos)
  . Fix bug #81705 (type confusion/UAF on set_error_handler with concat
    operation). (nielsdos)
  . Fix GH-11348 (Closure created from magic method does not accept named
    arguments). (nielsdos)
  . Fix GH-11388 (Allow "final" modifier when importing a method from a trait).
    (nielsdos)
  . Fixed bug GH-11406 (segfault with unpacking and magic method closure).
    (nielsdos)
  . Fixed bug GH-11507 (String concatenation performance regression in 8.3).
    (nielsdos)
  . Fixed GH-11488 (Missing "Optional parameter before required" deprecation on
    union null type). (ilutov)
  . Implement the #[\Override] attribute RFC. (timwolla)
  . Fixed bug GH-11601 (Incorrect handling of unwind and graceful exit
    exceptions). (ilutov)
  . Added zend_call_stack_get implementation for OpenBSD. (David Carlier)
  . Add stack limit check in zend_eval_const_expr(). (Arnaud)
  . Expose time spent collecting cycles in gc_status(). (Arnaud)
  . Remove WeakMap entries whose key is only reachable through the entry value.
    (Arnaud)
  . Resolve open_basedir paths on INI update. (ilutov)
  . Fixed oss-fuzz #60741 (Leak in open_basedir). (ilutov)
  . Fixed segfault during freeing of some incompletely initialized objects due
    to OOM error (PDO, SPL, XSL). (ilutov)
  . Introduced Zend guard recursion protection to fix __debugInfo issue.
    (Jakub Zelenka)
  . Fixed oss-fuzz #61712 (assertion failure with error handler during binary
    op). (nielsdos)
  . Fixed GH-11847 (DTrace enabled build is broken). (Filip Zrůst)
  . Fixed OSS Fuzz #61865 (Undef variable in ++/-- for declared property
    that is unset in error handler). (Girgias)
  . Fixed warning emitted when checking if a user stream is castable. (Girgias)
  . Fixed bug GH-12123 (Compile error on MacOS with C++ extension when using
    ZEND_BEGIN_ARG_WITH_RETURN_TYPE_INFO_EX). (kocsismate)
  . Fixed bug GH-12189 (#[Override] attribute in trait does not check for
    parent class implementations). (timwolla)
  . Fixed OSS Fuzz #62294 (Unsetting variable after ++/-- on string variable
    warning). (Girgias)
  . Fixed buffer underflow when compiling memoized expression. (ilutov)
  . Fixed oss-fuzz #63802 (OP1 leak in error path of post inc/dec). (ilutov)

- Curl:
  . Added Curl options and constants up to (including) version 7.87.
    (nielsdos, adoy)

- Date:
  . Implement More Appropriate Date/Time Exceptions RFC. (Derick)

- DOM:
  . Fix bug GH-8388 (DOMAttr unescapes character reference). (Tim Starling)
  . Fix bug GH-11308 (getElementsByTagName() is O(N^2)). (nielsdos)
  . Fix #79700 (wrong use of libxml oldNs leads to performance problem).
    (nielsdos)
  . Fix #77894 (DOMNode::C14N() very slow on generated DOMDocuments even after
    normalisation). (nielsdos)
  . Revert changes to DOMAttr::$value and DOMAttr::$nodeValue expansion.
    (nielsdos)
  . Fixed bug GH-11500 (Namespace reuse in createElementNS() generates wrong
    output). (nielsdos)
  . Implemented DOMDocument::adoptNode(). Previously this always threw a
    "not yet implemented" exception. (nielsdos)
  . Fixed bug GH-9628 (Implicitly removing nodes from \DOMDocument breaks
    existing references). (nielsdos)
  . Added DOMNode::contains() and DOMNameSpaceNode::contains(). (nielsdos)
  . Added DOMElement::getAttributeNames(). (nielsdos)
  . Added DOMNode::getRootNode(). (nielsdos)
  . Added DOMElement::className and DOMElement::id. (nielsdos)
  . Added DOMParentNode::replaceChildren(). (nielsdos)
  . Added DOMNode::isConnected and DOMNameSpaceNode::isConnected. (nielsdos)
  . Added DOMNode::parentElement and DOMNameSpaceNode::parentElement.
    (nielsdos)
  . Added DOMNode::isEqualNode(). (nielsdos)
  . Added DOMElement::insertAdjacentElement() and
    DOMElement::insertAdjacentText(). (nielsdos)
  . Added DOMElement::toggleAttribute(). (nielsdos)
  . Fixed bug GH-11792 (LIBXML_NOXMLDECL is not implemented or broken).
    (nielsdos)
  . adoptNode now respects the strict error checking property. (nielsdos)
  . Align DOMChildNode parent checks with spec. (nielsdos)
  . Fixed bug #80927 (Removing documentElement after creating attribute node:
    possible use-after-free). (nielsdos)
  . Fix various namespace prefix conflict resolution bugs. (nielsdos)
  . Fix calling createAttributeNS() without prefix causing the default
    namespace of the element to change. (nielsdos)
  . Fixed GH-11952 (Confusing warning when blocking entity loading via
    libxml_set_external_entity_loader). (nielsdos)
  . Fix broken cache invalidation with deallocated and reallocated document
    node. (nielsdos)
  . Fix compile error when php_libxml.h header is included in C++.
    (Remi, nielsdos)
  . Fixed bug #47531 (No way of removing redundant xmlns: declarations).
    (nielsdos)

- Exif:
  . Removed unneeded codepaths in exif_process_TIFF_in_JPEG(). (nielsdos)

- FFI:
  . Implement GH-11934 (Allow to pass CData into struct and/or union fields).
    (nielsdos, KapitanOczywisty)

- Fileinfo:
  . Upgrade bundled libmagic to 5.43. (Anatol)
  . Fix GH-11408 (Unable to build PHP 8.3.0 alpha 1 / fileinfo extension).
    (nielsdos)

- FPM:
  . The status.listen shared pool now uses the same php_values (including
    expose_php) and php_admin_value as the pool it is shared with. (dwxh)
  . Added warning to log when fpm socket was not registered on the expected
    path. (Joshua Behrens, Jakub Zelenka)
  . Fixed bug #76067 (system() function call leaks php-fpm listening sockets).
    (Mikhail Galanin, Jakub Zelenka)
  . Fixed GH-12077 (PHP 8.3.0RC1 borked socket-close-on-exec.phpt).
    (Jakub Zelenka)

- GD:
  . Removed imagerotate "ignore_transparent" argument since it has no effect.
    (David Carlier)

- Intl:
  . Added pattern format error infos for numfmt_set_pattern. (David Carlier)
  . Added MIXED_NUMBERS and HIDDEN_OVERLAY constants for
    the Spoofchecker's class. (David Carlier)
  . Updated datefmt_set_timezone/IntlDateformatter::setTimezone returns type.
    (David Carlier).
  . Updated IntlBreakInterator::setText return type. (David Carlier)
  . Updated IntlChar::enumCharNames return type. (David Carlier)
  . Removed the BC break on IntlDateFormatter::construct which threw an
    exception with an invalid locale. (David Carlier)

- JSON:
  . Added json_validate(). (Juan Morales)

- LDAP:
  . Deprecate calling ldap_connect() with separate hostname and port.
    (heiglandreas)

- LibXML:
  . Fix compile error with -Werror=incompatible-function-pointer-types and
    old libxml2. (nielsdos)

- MBString:
  . mb_detect_encoding is better able to identify the correct encoding for
    Turkish text. (Alex Dowad)
  . mb_detect_encoding's "non-strict" mode now behaves as described in the
    documentation. Previously, it would return false if the same byte
    (for example, the first byte) of the input string was invalid in all
    candidate encodings. More generally, it would eliminate candidate
    encodings from consideration when an invalid byte was seen, and if the
    same input byte eliminated all remaining encodings still under
    consideration, it would return false. On the other hand, if all candidate
    encodings but one were eliminated from consideration, it would return the
    last remaining one without regard for how many encoding errors might be
    encountered later in the string. This is different from the behavior
    described in the documentation, which says: "If strict is set to false,
    the closest matching encoding will be returned." (Alex Dowad)
  . mb_strtolower, mb_strtotitle, and mb_convert_case implement conditional
    casing rules for the Greek letter sigma. For mb_convert_case, conditional
    casing only applies to MB_CASE_LOWER and MB_CASE_TITLE modes, not to
    MB_CASE_LOWER_SIMPLE and MB_CASE_TITLE_SIMPLE. (Alex Dowad)
  . mb_detect_encoding is better able to identify UTF-8 and UTF-16 strings
    with a byte-order mark. (Alex Dowad)
  . mb_decode_mimeheader interprets underscores in QPrint-encoded MIME
    encoded words as required by RFC 2047; they are converted to spaces.
    Underscores must be encoded as "=5F" in such MIME encoded words.
    (Alex Dowad)
  . mb_encode_mimeheader no longer drops NUL (zero) bytes when
    QPrint-encoding the input string. This previously caused strings in
    certain text encodings, especially UTF-16 and UTF-32, to be
    corrupted by mb_encode_mimeheader. (Alex Dowad)
  . Implement mb_str_pad() RFC. (nielsdos)
  . Fixed bug GH-11514 (PHP 8.3 build fails with --enable-mbstring enabled).
    (nielsdos)
  . Fix use-after-free of mb_list_encodings() return value. (ilutov)
  . Fixed bug GH-11992 (utf_encodings.phpt fails on Windows 32-bit). (nielsdos)

- mysqli:
  . mysqli_fetch_object raises a ValueError instead of an Exception.
    (David Carlier)

- Opcache:
  . Added start, restart and force restart time to opcache's
    phpinfo section. (Mikhail Galanin)
  . Fix GH-9139: Allow FFI in opcache.preload when opcache.preload_user=root.
    (Arnaud, Kapitan Oczywisty)
  . Made opcache.preload_user always optional in the cli and phpdbg SAPIs.
    (Arnaud)
  . Allows W/X bits on page creation on FreeBSD despite system settings.
    (David Carlier)
  . Added memfd api usage, on Linux, for zend_shared_alloc_create_lock()
    to create an abstract anonymous file for the opcache's lock. (Max Kellermann)
  . Avoid resetting JIT counter handlers from multiple processes/threads.
    (ilutov)
  . Fixed COPY_TMP type inference for references. (ilutov)

- OpenSSL:
  . Added OPENSSL_CMS_OLDMIMETYPE and PKCS7_NOOLDMIMETYPE contants to switch
    between mime content types. (Daniel Kesselberg)
  . Fixed GH-11054: Reset OpenSSL errors when using a PEM public key.
    (Florian Moser)
  . Added support for additional EC parameters in openssl_pkey_new. (Eno-CN)

- PCNTL:
  . SA_ONSTACK is now set for pcntl_signal. (Kévin Dunglas)
  . Added SIGINFO constant. (David Carlier)

- PCRE:
  . Update bundled libpcre2 to 10.42. (nielsdos)

- PGSQL:
  . pg_fetch_object raises a ValueError instead of an Exception.
    (David Carlier)
  . pg_cancel use thread safe PQcancel api instead. (David Carlier)
  . pg_trace new PGSQL_TRACE_SUPPRESS_TIMESTAMPS/PGSQL_TRACE_REGRESS_MODE
    contants support. (David Carlier)
  . pg_set_error_verbosity adding PGSQL_ERRORS_STATE constant. (David Carlier)
  . pg_convert/pg_insert E_WARNING on type errors had been converted to
    ValueError/TypeError exceptions. (David Carlier)
  . Added pg_set_error_context_visibility to set the context's visibility
    within the error messages. (David Carlier)

- Phar:
  . Fix memory leak in phar_rename_archive(). (stkeke)

- POSIX:
  . Added posix_sysconf. (David Carlier)
  . Added posix_pathconf. (David Carlier)
  . Added posix_fpathconf. (David Carlier)
  . Fixed zend_parse_arg_long's bool pointer argument assignment. (Cristian Rodriguez)
  . Added posix_eaccess. (David Carlier)

- Random:
  . Added Randomizer::getBytesFromString(). (Joshua Rüsweg)
  . Added Randomizer::nextFloat(), ::getFloat(), and IntervalBoundary. (timwolla)
  . Enable getrandom() for NetBSD (from 10.x). (David Carlier)
  . Deprecate MT_RAND_PHP. (timwolla)
  . Fix Randomizer::getFloat() returning incorrect results under
    certain circumstances. (timwolla)

- Reflection:
  . Fix GH-9470 (ReflectionMethod constructor should not find private parent
    method). (ilutov)
  . Fix GH-10259 (ReflectionClass::getStaticProperties doesn't need null return
    type). (kocsismate)

- SAPI:
  . Fixed GH-11141 (Could not open input file: should be sent to stderr).
    (nielsdos)

- Session:
  . Fixed bug GH-11529 (Crash after dealing with an Apache request). (nielsdos)

- SimpleXML:
  . Fixed bug GH-12192 (SimpleXML infinite loop when getName() is called
    within foreach). (nielsdos)
  . Fixed bug GH-12208 (SimpleXML infinite loop when a cast is used inside a
    foreach). (nielsdos)
  . Fixed bug #55098 (SimpleXML iteration produces infinite loop). (nielsdos)

- Sockets:
  . Added SO_ATTACH_REUSEPORT_CBPF socket option, to give tighter control
    over socket binding for a cpu core. (David Carlier)
  . Added SKF_AD_QUEUE for cbpf filters. (David Carlier)
  . Added socket_atmark if send/recv needs using MSG_OOB. (David Carlier)
  . Added TCP_QUICKACK constant, to give tigher control over
    ACK delays. (David Carlier)
  . Added DONTFRAGMENT support for path MTU discovery purpose. (David Carlier)
  . Added AF_DIVERT for raw socket for divert ports. (David Carlier)
  . Added SOL_UPDLITE, UDPLITE_RECV_CSCOV and UDPLITE_SEND_CSCOV for updlite
    protocol support. (David Carlier)
  . Added SO_RERROR, SO_ZEROIZE and SO_SPLICE netbsd and openbsd constants.
    (David Carlier)
  . Added TCP_REPAIR for quietly close a connection. (David Carlier)
  . Added SO_REUSEPORT_LB freebsd constant. (David Carlier)
  . Added IP_BIND_ADDRESS_NO_PORT. (David Carlier)

- SPL:
  . Fixed GH-11573 (RecursiveDirectoryIterator::hasChildren is slow).
    (nielsdos)

- Standard:
  . E_NOTICEs emitted by unserialize() have been promoted to E_WARNING. (timwolla)
  . unserialize() now emits a new E_WARNING if the input contains unconsumed
    bytes. (timwolla)
  . Make array_pad's $length warning less confusing. (nielsdos)
  . E_WARNING emitted by strtok in the caase both arguments are not provided when
    starting tokenisation. (David Carlier)
  . password_hash() will now chain the original RandomException to the ValueError
    on salt generation failure. (timwolla)
  . Fix GH-10239 (proc_close after proc_get_status always returns -1). (nielsdos)
  . Improve the warning message for unpack() in case not enough values were
    provided. (nielsdos)
  . Fix GH-11010 (parse_ini_string() now preserves formatting of unquoted
    strings starting with numbers when the INI_SCANNER_TYPED flag is
    specified). (ilutov)
  . Fix GH-10742 (http_response_code emits no error when headers were already
    sent). (NattyNarwhal)
  . Added support for rounding negative places in number_format().
    (Marc Bennewitz)
  . Prevent precision loss on formatting decimal integers in number_format().
    (Marc Bennewitz)
  . Added usage of posix_spawn for proc_open when supported by OS.
    (Cristian Rodriguez)
  . Added $before_needle argument to strrchr(). (HypeMC)
  . Fixed GH-11982 (str_getcsv returns null byte for unterminated enclosure).
    (Jakub Zelenka)
  . Fixed str_decrement() on "1". (ilutov)

- Streams:
  . Fixed bug #51056: blocking fread() will block even if data is available.
    (Jakub Zelenka)
  . Added storing of the original path used to open xport stream.
    (Luc Vieillescazes)
  . Implement GH-8641 (STREAM_NOTIFY_COMPLETED over HTTP never emitted).
    (nielsdos, Jakub Zelenka)
  . Fix bug GH-10406 (fgets on a redis socket connection fails on PHP 8.3).
    (Jakub Zelenka)
  . Implemented GH-11242 (_php_stream_copy_to_mem: Allow specifying a maximum
    length without allocating a buffer of that size). (Jakub Zelenka)
  . Fixed bug #52335 (fseek() on memory stream behavior different than file).
    (Jakub Zelenka)
  . Fixed bug #76857 (Can read "non-existant" files). (Jakub Zelenka)

- XSLTProcessor:
  . Fixed bug #69168 (DomNode::getNodePath() returns invalid path). (nielsdos)

- ZIP:
  . zip extension version 1.22.0 for libzip 1.10.0. (Remi)
  . add new error macros (ER_DATA_LENGTH and ER_NOT_ALLOWED). (Remi)
  . add new archive global flags (ER_AFL_*). (Remi)
  . add ZipArchive::setArchiveFlag and ZipArchive::getArchiveFlag methods.
    (Remi)
>>>>>>> ef2c4599
<|MERGE_RESOLUTION|>--- conflicted
+++ resolved
@@ -47,11 +47,7 @@
 - Treewide:
   . Fixed bug GH-17736 (Assertion failure zend_reference_destroy()). (nielsdos)
 
-<<<<<<< HEAD
 27 Feb 2025, PHP 8.4.5
-=======
-27 Feb 2025, PHP 8.3.18
->>>>>>> ef2c4599
 
 - BCMath:
   . Fixed bug GH-17398 (bcmul memory leak). (SakiTakamachi)
@@ -66,19 +62,14 @@
     by reference). (ilutov)
   . Fixed bug GH-17718 (Calling static methods on an interface that has
     `__callStatic` is allowed). (timwolla)
-<<<<<<< HEAD
   . Fixed bug GH-17713 (ReflectionProperty::getRawValue() and related methods
     may call hooks of overridden properties). (Arnaud)
   . Fixed bug GH-17916 (Final abstract properties should error).
     (DanielEScherzer)
   . Fixed bug GH-17866 (zend_mm_heap corrupted error after upgrading from
     8.4.3 to 8.4.4). (nielsdos)
-=======
-  . Fixed bug GH-17797 (zend_test_compile_string crash on invalid
-    script path). (David Carlier)
   . Fixed GHSA-rwp7-7vc6-8477 (Reference counting in php_request_shutdown
     causes Use-After-Free). (CVE-2024-11235) (ilutov)
->>>>>>> ef2c4599
 
 - DOM:
   . Fixed bug GH-17609 (Typo in error message: Dom\NO_DEFAULT_NS instead of
@@ -161,7 +152,7 @@
     handle folded headers). (CVE-2025-1217) (Jakub Zelenka)
 
 - Windows:
-  . Fixed phpize for Windows 11 (24H2). (Bob)
+  . Fixed phpize for Windows 11 (24H2). (bwoebi)
   . Fixed GH-17855 (CURL_STATICLIB flag set even if linked with shared lib).
     (cmb)
 
@@ -290,7 +281,6 @@
   . Fixed bug GH-17139 (Fix zip_entry_name() crash on invalid entry).
     (nielsdos)
 
-<<<<<<< HEAD
 02 Jan 2025, PHP 8.4.3
 
 - BcMath:
@@ -301,9 +291,6 @@
     (Saki Takamachi)
   . Fixed bug GH-17275 (Fixed the calculation logic of dividend scale).
     (Saki Takamachi)
-=======
-02 Jan 2025, PHP 8.3.16
->>>>>>> ef2c4599
 
 - Core:
   . Fixed bug OSS-Fuzz #382922236 (Duplicate dynamic properties in hooked object
@@ -483,7 +470,6 @@
 
 - Windows:
   . Fixed bug GH-16849 (Error dialog causes process to hang). (cmb)
-<<<<<<< HEAD
   . Windows Server 2025 is now properly reported. (cmb)
 
 21 Nov 2024, PHP 8.4.1
@@ -506,19 +492,6 @@
   . Fixed bug GH-16262 (Fixed a bug where size_t underflows) (Saki Takamachi).
   . Fixed GH-16236 (Fixed a bug in BcMath\Number::pow() and bcpow() when
     raising negative powers of 0) (Saki Takamachi).
-=======
-
-07 Nov 2024, PHP 8.3.14
-
-- CLI:
-  . Fixed bug GH-16373 (Shebang is not skipped for router script in cli-server
-    started through shebang). (ilutov)
-  . Fixed bug GHSA-4w77-75f9-2c8w (Heap-Use-After-Free in sapi_read_post_data
-    Processing in CLI SAPI Interface). (nielsdos)
-
-- COM:
-  . Fixed out of bound writes to SafeArray data. (cmb)
->>>>>>> ef2c4599
 
 - Core:
   . Added zend_call_stack_get implementation for NetBSD, DragonFlyBSD,
@@ -1136,1042 +1109,5 @@
     (nielsdos)
   . Fix trampoline leak in xpath callables. (nielsdos)
 
-<<<<<<< HEAD
 - Zip:
-  . Added ZipArchive::ER_TRUNCATED_ZIP added in libzip 1.11. (Remi)
-=======
-- PDO_Firebird:
-  . Fix bogus fallthrough path in firebird_handle_get_attribute(). (nielsdos)
-
-- PHPDBG:
-  . Fixed bug GH-13199 (EOF emits redundant prompt in phpdbg local console mode
-    with libedit/readline). (Peter Kokot)
-  . Fixed bug GH-15268 (heap buffer overflow in phpdbg
-    (zend_hash_num_elements() Zend/zend_hash.h)). (nielsdos)
-  . Fixed bug GH-15210 use-after-free on watchpoint allocations. (nielsdos)
-
-- Random:
-  . Fixed part of bug GH-15381, checking getrandom availability on solaris.
-    (David Carlier)
-
-- Soap:
-  . Fixed bug #55639 (Digest autentication dont work). (nielsdos)
-  . Fix SoapFault property destruction. (nielsdos)
-  . Fixed bug GH-15252 (SOAP XML broken since PHP 8.3.9 when using classmap
-    constructor option). (nielsdos)
-
-- Standard:
-  . Fix passing non-finite timeout values in stream functions. (nielsdos)
-  . Fixed GH-14780 p(f)sockopen timeout overflow. (David Carlier)
-  . Fixed GH-15653 overflow on fgetcsv length parameter. (David Carlier)
-
-- Streams:
-  . Fixed bug GH-15028 (Memory leak in ext/phar/stream.c). (nielsdos)
-  . Fixed bug GH-15034 (Integer overflow on stream_notification_callback
-    byte_max parameter with files bigger than 2GB). (nielsdos)
-  . Reverted fix for GH-14930 (Custom stream wrapper dir_readdir output
-    truncated to 255 characters). (Jakub Zelenka)
-
-- Tidy:
-  . Fix memory leaks in ext/tidy basedir restriction code. (nielsdos)
-
-01 Aug 2024, PHP 8.3.10
-
-- Core:
-  . Fixed bug GH-13922 (Fixed support for systems with
-    sysconf(_SC_GETPW_R_SIZE_MAX) == -1). (Arnaud)
-  . Fixed bug GH-14626 (Fix is_zend_ptr() for huge blocks). (Arnaud)
-  . Fixed bug GH-14590 (Memory leak in FPM test gh13563-conf-bool-env.phpt.
-    (nielsdos)
-  . Fixed OSS-Fuzz #69765. (nielsdos)
-  . Fixed bug GH-14741 (Segmentation fault in Zend/zend_types.h). (nielsdos)
-  . Fixed bug GH-14969 (Use-after-free in property coercion with __toString()).
-    (ilutov)
-  . Fixed bug GH-14961 (Comment between -> and keyword results in parse error).
-    (ilutov)
-
-- Dom:
-  . Fixed bug GH-14702 (DOMDocument::xinclude() crash). (nielsdos)
-
-- Fileinfo:
-  . Fixed bug GH-14888 (README.REDIST.BINS refers to non-existing LICENSE).
-    (cmb)
-
-- Gd:
-  . ext/gd/tests/gh10614.phpt: skip if no PNG support. (orlitzky)
-  . restored warning instead of fata error. (dryabov)
-
-- LibXML:
-  . Fixed bug GH-14563 (Build failure with libxml2 v2.13.0). (nielsdos)
-
-- Opcache:
-  . Fixed bug GH-14550 (No warning message when Zend DTrace is enabled that
-    opcache.jit is implictly disabled). (nielsdos)
-
-- Output:
-  . Fixed bug GH-14808 (Unexpected null pointer in Zend/zend_string.h with
-    empty output buffer). (nielsdos)
-
-- PDO:
-  . Fixed bug GH-14712 (Crash with PDORow access to null property).
-    (David Carlier)
-
-- Phar:
-  . Fixed bug GH-14603 (null string from zip entry).
-    (David Carlier)
-
-- PHPDBG:
-  . Fixed bug GH-14596 (crashes with ASAN and ZEND_RC_DEBUG=1).
-    (David Carlier)
-  . Fixed bug GH-14553 (echo output trimmed at NULL byte). (nielsdos)
-
-- Shmop:
-  . Fixed bug GH-14537 (shmop Windows 11 crashes the process). (nielsdos)
-
-- SPL:
-  . Fixed bug GH-14639 (Member access within null pointer in
-    ext/spl/spl_observer.c). (nielsdos)
-
-- Standard:
-  . Fixed bug GH-14775 (range function overflow with negative step argument).
-    (David Carlier)
-  . Fix 32-bit wordwrap test failures. (orlitzky)
-  . Fixed bug GH-14774 (time_sleep_until overflow). (David Carlier)
-
-- Streams:
-  . Fixed bug GH-14930 (Custom stream wrapper dir_readdir output truncated to
-    255 characters in PHP 8.3). (Joe Cai)
-
-- Tidy:
-  . Fix memory leak in tidy_repair_file(). (nielsdos)
-
-- Treewide:
-  . Fix compatibility with libxml2 2.13.2. (nielsdos)
-
-- XML:
-  . Move away from to-be-deprecated libxml fields. (nielsdos)
-  . Fixed bug GH-14834 (Error installing PHP when --with-pear is used).
-    (nielsdos)
-
-20 Jun 2024, PHP 8.3.9
-
-- Core:
-  . Fixed bug GH-14315 (Incompatible pointer type warnings). (Peter Kokot)
-  . Fixed bug GH-12814 (max_execution_time reached too early on MacOS 14
-    when running on Apple Silicon). (Manuel Kress)
-  . Fixed bug GH-14387 (Crash when stack walking in destructor of yielded from
-    values during Generator->throw()). (Bob)
-  . Fixed bug GH-14456 (Attempting to initialize class with private constructor
-    calls destructor). (Girgias)
-  . Fixed bug GH-14510 (memleak due to missing pthread_attr_destroy()-call).
-    (Florian Engelhardt)
-  . Fixed bug GH-14549 (Incompatible function pointer type for fclose).
-    (Ryan Carsten Schmidt)
-
-- BCMath:
-  . Fixed bug (bcpowmod() with mod = -1 returns 1 when it must be 0). (Girgias)
-
-- Curl:
-  . Fixed bug GH-14307 (Test curl_basic_024 fails with curl 8.8.0). (nielsdos)
-
-- DOM:
-  . Fixed bug GH-14343 (Memory leak in xml and dom). (nielsdos)
-
-- FPM:
-  . Fixed bug GH-14037 (PHP-FPM ping.path and ping.response config vars are
-    ignored in status pool). (Wilhansen Li, Pierrick Charron)
-
-- GD:
-  . Fix parameter numbers for imagecolorset(). (Giovanni Giacobbi)
-
-- Intl:
-  . Fix reference handling in SpoofChecker. (nielsdos)
-
-- MySQLnd:
-  . Partially fix bug GH-10599 (Apache crash on Windows when using a
-    self-referencing anonymous function inside a class with an active
-    mysqli connection). (nielsdos)
-
-- Opcache:
-  . Fixed bug GH-14267 (opcache.jit=off does not allow enabling JIT at runtime).
-    (ilutov)
-  . Fixed TLS access in JIT on FreeBSD/amd64. (Arnaud)
-  . Fixed bug GH-11188 (Error when building TSRM in ARM64). (nielsdos)
-
-- PDO ODBC:
-  . Fixed bug GH-14367 (incompatible SDWORD type with iODBC). (Calvin Buckley)
-
-- PHPDBG:
-  . Fixed bug GH-13681 (segfault on watchpoint addition failure). (David Carlier)
-
-- Soap:
-  . Fixed bug #47925 (PHPClient can't decompress response). (nielsdos)
-  . Fix missing error restore code. (nielsdos)
-  . Fix memory leak if calling SoapServer::setObject() twice. (nielsdos)
-  . Fix memory leak if calling SoapServer::setClass() twice. (nielsdos)
-  . Fix reading zlib ini settings in ext-soap. (nielsdos)
-  . Fix memory leaks with string function name lookups. (nielsdos)
-  . Fixed bug #69280 (SoapClient classmap doesn't support fully qualified class
-    name). (nielsdos)
-  . Fixed bug #76232 (SoapClient Cookie Header Semicolon). (nielsdos)
-  . Fixed memory leaks when calling SoapFault::__construct() twice. (Girgias)
-
-- Sodium:
-  . Fix memory leaks in ext/sodium on failure of some functions. (nielsdos)
-
-- SPL:
-  . Fixed bug GH-14290 (Member access within null pointer in extension spl).
-    (nielsdos)
-
-- Standard:
-  . Fixed bug GH-14483 (Fixed off-by-one error in checking length of abstract
-    namespace Unix sockets). (Derick)
-
-- Streams:
-  . Fixed bug GH-11078 (PHP Fatal error triggers pointer being freed was not
-    allocated and malloc: double free for ptr errors). (nielsdos)
-
-06 Jun 2024, PHP 8.3.8
-
-- CGI:
-  . Fixed buffer limit on Windows, replacing read call usage by _read.
-    (David Carlier)
-  . Fixed bug GHSA-3qgc-jrrr-25jv (Bypass of CVE-2012-1823, Argument Injection
-    in PHP-CGI). (CVE-2024-4577) (nielsdos)
-
-- CLI:
-  . Fixed bug GH-14189 (PHP Interactive shell input state incorrectly handles
-    quoted heredoc literals.). (nielsdos)
-
-- Core:
-  . Fixed bug GH-13970 (Incorrect validation of #[Attribute] flags type for
-    non-compile-time expressions). (ilutov)
-
-- DOM:
-  . Fix crashes when entity declaration is removed while still having entity
-    references. (nielsdos)
-  . Fix references not handled correctly in C14N. (nielsdos)
-  . Fix crash when calling childNodes next() when iterator is exhausted.
-    (nielsdos)
-  . Fix crash in ParentNode::append() when dealing with a fragment
-    containing text nodes. (nielsdos)
-
-- Filter:
-  . Fixed bug GHSA-w8qr-v226-r27w (Filter bypass in filter_var FILTER_VALIDATE_URL).
-    (CVE-2024-5458) (nielsdos)
-
-- FPM:
-  . Fix bug GH-14175 (Show decimal number instead of scientific notation in
-    systemd status). (Benjamin Cremer)
-
-- Hash:
-  . ext/hash: Swap the checking order of `__has_builtin` and `__GNUC__`
-    (Saki Takamachi)
-
-- Intl:
-  . Fixed build regression on systems without C++17 compilers. (Calvin Buckley,
-    Peter Kokot)
-
-- MySQLnd:
-  . Fix bug GH-14255 (mysqli_fetch_assoc reports error from
-    nested query). (Kamil Tekiela)
-
-- Opcache:
-  . Fixed bug GH-14109 (Fix accidental persisting of internal class constant in
-    shm). (ilutov)
-
-- OpenSSL:
-  . The openssl_private_decrypt function in PHP, when using PKCS1 padding
-    (OPENSSL_PKCS1_PADDING, which is the default), is vulnerable to the Marvin Attack
-    unless it is used with an OpenSSL version that includes the changes from this pull
-    request: https://github.com/openssl/openssl/pull/13817 (rsa_pkcs1_implicit_rejection).
-    These changes are part of OpenSSL 3.2 and have also been backported to stable
-    versions of various Linux distributions, as well as to the PHP builds provided for
-    Windows since the previous release. All distributors and builders should ensure that
-    this version is used to prevent PHP from being vulnerable. (CVE-2024-2408)
-
-- Standard:
-  . Fixed bug GHSA-9fcc-425m-g385 (Bypass of CVE-2024-1874).
-    (CVE-2024-5585) (nielsdos)
-
-- XML:
-  . Fixed bug GH-14124 (Segmentation fault with XML extension under certain
-    memory limit). (nielsdos)
-
-- XMLReader:
-  . Fixed bug GH-14183 (XMLReader::open() can't be overridden). (nielsdos)
-
-09 May 2024, PHP 8.3.7
-
-- Core:
-  . Fixed zend_call_stack build with Linux/uclibc-ng without thread support.
-    (Fabrice Fontaine)
-  . Fixed bug GH-13772 (Invalid execute_data->opline pointers in observer fcall
-    handlers when JIT is enabled). (Bob)
-  . Fixed bug GH-13931 (Applying zero offset to null pointer in
-    Zend/zend_opcode.c). (nielsdos)
-  . Fixed bug GH-13942 (Align the behavior of zend-max-execution-timers with
-    other timeout implementations). (Kévin Dunglas)
-  . Fixed bug GH-14003 (Broken cleanup of unfinished calls with callable convert
-    parameters). (ilutov)
-  . Fixed bug GH-14013 (Erroneous dnl appended in configure). (Peter Kokot)
-  . Fixed bug GH-10232 (If autoloading occurs during constant resolution
-    filename and lineno are identified incorrectly). (ranvis)
-  . Fixed bug GH-13727 (Missing void keyword). (Peter Kokot)
-
-- Fibers:
-  . Fixed bug GH-13903 (ASAN false positive underflow when executing copy()).
-    (nielsdos)
-
-- Fileinfo:
-  . Fixed bug GH-13795 (Test failing in ext/fileinfo/tests/bug78987.phpt on
-    big-endian PPC). (orlitzky)
-
-- FPM:
-  . Fixed bug GH-13563 (Setting bool values via env in FPM config fails).
-    (Jakub Zelenka)
-
-- Intl:
-  . Fixed build for icu 74 and onwards. (dunglas)
-
-- MySQLnd:
-  . Fix shift out of bounds on 32-bit non-fast-path platforms. (nielsdos)
-
-- Opcache:
-  . Fixed bug GH-13433 (Segmentation Fault in zend_class_init_statics when
-    using opcache.preload). (nielsdos)
-  . Fixed incorrect assumptions across compilation units for static calls.
-    (ilutov)
-
-- OpenSSL:
-  . Fixed bug GH-10495 (feof on OpenSSL stream hangs indefinitely).
-    (Jakub Zelenka)
-
-- PDO SQLite:
-  . Fix GH-13984 (Buffer size is now checked before memcmp). (Saki Takamachi)
-  . Fix GH-13998 (Manage refcount of agg_context->val correctly).
-    (Saki Takamachi)
-
-- Phar:
-  . Fixed bug GH-13836 (Renaming a file in a Phar to an already existing
-    filename causes a NULL pointer dereference). (nielsdos)
-  . Fixed bug GH-13833 (Applying zero offset to null pointer in zend_hash.c).
-    (nielsdos)
-  . Fix potential NULL pointer dereference before calling EVP_SignInit. (icy17)
-
-- PHPDBG:
-  . Fixed bug GH-13827 (Null pointer access of type 'zval' in phpdbg_frame).
-    (nielsdos)
-
-- Posix:
-  . Fix usage of reentrant functions in ext/posix. (Arnaud)
-
-- Session:
-  . Fixed bug GH-13856 (Member access within null pointer of type 'ps_files' in
-    ext/session/mod_files.c). (nielsdos)
-  . Fixed bug GH-13891 (memleak and segfault when using ini_set with
-    session.trans_sid_hosts). (nielsdos, kamil-tekiela)
-  . Fixed buffer _read/_write size limit on windows for the file mode. (David Carlier)
-
-- Streams:
-  . Fixed file_get_contents() on Windows fails with "errno=22 Invalid
-    argument". (Damian Wójcik)
-  . Fixed bug GH-13264 (Part 1 - Memory leak on stream filter failure).
-    (Jakub Zelenka)
-  . Fixed bug GH-13860 (Incorrect PHP_STREAM_OPTION_CHECK_LIVENESS case in
-    ext/openssl/xp_ssl.c - causing use of dead socket). (nielsdos)
-  . Fixed bug GH-11678 (Build fails on musl 1.2.4 - lfs64). (Arnaud)
-
-- Treewide:
-  . Fix gcc-14 Wcalloc-transposed-args warnings. (Cristian Rodríguez)
-
-28 Mar 2024, PHP 8.3.5
-
-- Core:
-  . Fixed GH-13569 (GC buffer unnecessarily grows up to GC_MAX_BUF_SIZE when
-    scanning WeakMaps). (Arnaud)
-  . Fixed bug GH-13612 (Corrupted memory in destructor with weak references).
-    (nielsdos)
-  . Fixed bug GH-13446 (Restore exception handler after it finishes). (ilutov)
-  . Fixed bug GH-13784 (AX_GCC_FUNC_ATTRIBUTE failure). (Remi)
-  . Fixed bug GH-13670 (GC does not scale well with a lot of objects created in
-    destructor). (Arnaud)
-
-- DOM:
-  . Add some missing ZPP checks. (nielsdos)
-  . Fix potential memory leak in XPath evaluation results. (nielsdos)
-
-- FPM:
-  . Fixed GH-11086 (FPM: config test runs twice in daemonised mode).
-    (Jakub Zelenka)
-  . Fixed incorrect check in fpm_shm_free(). (nielsdos)
-
-- GD:
-  . Fixed bug GH-12019 (add GDLIB_CFLAGS in feature tests). (Michael Orlitzky)
-
-- Gettext:
-  . Fixed sigabrt raised with dcgettext/dcngettext calls with gettext 0.22.5
-    with category set to LC_ALL. (David Carlier)
-
-- MySQLnd:
-  . Fix GH-13452 (Fixed handshake response [mysqlnd]). (Saki Takamachi)
-  . Fix incorrect charset length in check_mb_eucjpms(). (nielsdos)
-
-- Opcache:
-  . Fixed GH-13508 (JITed QM_ASSIGN may be optimized out when op1 is null).
-    (Arnaud, Dmitry)
-  . Fixed GH-13712 (Segmentation fault for enabled observers when calling trait
-    method of internal trait when opcache is loaded). (Bob)
-
-- Random:
-  . Fixed bug GH-13544 (Pre-PHP 8.2 compatibility for mt_srand with unknown
-    modes). (timwolla)
-  . Fixed bug GH-13690 (Global Mt19937 is not properly reset in-between
-    requests when MT_RAND_PHP is used). (timwolla)
-
-- Session:
-  . Fixed bug GH-13680 (Segfault with session_decode and compilation error).
-    (nielsdos)
-
-- SPL:
-  . Fixed bug GH-13685 (Unexpected null pointer in zend_string.h). (nielsdos)
-
-- Standard:
-  . Fixed bug GH-11808 (Live filesystem modified by tests). (nielsdos)
-  . Fixed GH-13402 (Added validation of `\n` in $additional_headers of mail()).
-    (SakiTakamachi)
-  . Fixed bug GH-13203 (file_put_contents fail on strings over 4GB on Windows).
-    (divinity76)
-  . Fixed bug GHSA-pc52-254m-w9w7 (Command injection via array-ish $command
-    parameter of proc_open). (CVE-2024-1874) (Jakub Zelenka)
-  . Fixed bug GHSA-wpj3-hf5j-x4v4 (__Host-/__Secure- cookie bypass due to
-    partial CVE-2022-31629 fix). (CVE-2024-2756) (nielsdos)
-  . Fixed bug GHSA-h746-cjrr-wfmr (password_verify can erroneously return true,
-    opening ATO risk). (CVE-2024-3096) (Jakub Zelenka)
-  . Fixed bug GHSA-fjp9-9hwx-59fq (mb_encode_mimeheader runs endlessly for some
-    inputs). (CVE-2024-2757) (Alex Dowad)
-
-14 Mar 2024, PHP 8.3.4
-
-- Core:
-  . Fix ZTS persistent resource crashes on shutdown. (nielsdos)
-
-- Curl:
-  . Fix failing tests due to string changes in libcurl 8.6.0. (Ayesh)
-
-- DOM:
-  . Fix unlikely memory leak in case of namespace removal with extremely deep
-    trees. (nielsdos)
-  . Fix reference access in dimensions for DOMNodeList and DOMNodeMap.
-    (nielsdos)
-
-- Fileinfo:
-  . Fixed bug GH-13344 (finfo::buffer(): Failed identify data 0:(null),
-    backport). (nielsdos)
-
-- FPM:
-  . Fixed bug #75712 (getenv in php-fpm should not read $_ENV, $_SERVER).
-    (Jakub Zelenka)
-
-- GD:
-  . Fixed bug GH-12019 (detection of image formats in system gd library).
-    (Michael Orlitzky)
-
-- MySQLnd:
-  . Fixed bug GH-11950 ([mysqlnd] Fixed not to set CR_MALFORMED_PACKET to error
-    if CR_SERVER_GONE_ERROR is already set). (Saki Takamachi)
-
-- PDO:
-  . Fix various PDORow bugs. (Girgias)
-
-- PGSQL:
-  . Fixed bug GH-13354 (pg_execute/pg_send_query_params/pg_send_execute
-    with null value passed by reference). (George Barbarosie)
-
-- SPL:
-  . Fixed bug GH-13531 (Unable to resize SplfixedArray after being unserialized
-    in PHP 8.2.15). (nielsdos)
-
-- Standard:
-  . Fixed bug GH-13279 (Instable array during in-place modification in uksort).
-    (ilutov)
-  . Fixed array key as hash to string (case insensitive) comparison typo
-    for the second operand buffer size (albeit unused for now). (A. Slepykh)
-
-- XML:
-  . Fixed bug GH-13517 (Multiple test failures when building with
-    --with-expat). (nielsdos)
-
-15 Feb 2024, PHP 8.3.3
-
-- Core:
-  . Fixed timer leak in zend-max-execution-timers builds. (withinboredom)
-  . Fixed bug GH-12349 (linking failure on ARM with mold). (Jan Palus)
-  . Fixed bug GH-13097 (Anonymous class reference in trigger_error / thrown
-    Exception). (nielsdos)
-  . Fixed bug GH-13177 (PHP 8.3.2: final private constructor not allowed
-    when used in trait). (nielsdos)
-  . Fixed bug GH-13215 (GCC 14 build failure). (Remi)
-
-- Curl:
-  . Fix missing error check in curl_multi_init(). (divinity76)
-
-- FPM:
-  . Fixed bug GH-12996 (Incorrect SCRIPT_NAME with Apache ProxyPassMatch when
-    plus in path). (Jakub Zelenka)
-
-- GD:
-  . Fixed bug GH-10344 (imagettfbbox(): Could not find/open font UNC path).
-    (nielsdos)
-  . Fixed bug GH-10614 (imagerotate will turn the picture all black, when
-    rotated 90). (nielsdos)
-
-- LibXML:
-  . Fix crashes with entity references and predefined entities. (nielsdos)
-
-- MySQLnd:
-  . Fixed bug GH-12107 (When running a stored procedure (that returns a result
-    set) twice, PHP crashes). (nielsdos)
-
-- Opcache:
-  . Fixed bug GH-13145 (strtok() is not comptime). (ilutov)
-  . Fixed type inference of range(). (ilutov)
-  . Fixed bug GH-13232 (Segmentation fault will be reported when JIT is off but
-    JIT_debug is still on). (nielsdos)
-
-- OpenSSL:
-  . Fixed LibreSSL undefined reference when OPENSSL_NO_ENGINE not set.
-   (David Carlier).
-
-- PDO_Firebird:
-  . Fix GH-13119 (Changed to convert float and double values into strings using
-    `H` format). (SakiTakamachi)
-
-- Phar:
-  . Fixed bug #71465 (PHAR doesn't know about litespeed). (nielsdos)
-  . Fixed bug GH-13037 (PharData incorrectly extracts zip file). (nielsdos)
-
-- Random:
-  . Fixed bug GH-13138 (Randomizer::pickArrayKeys() does not detect broken
-    engines). (timwolla)
-
-- Session:
-  . Fixed bug GH-12504 (Corrupted session written when there's a fatal error
-    in autoloader). (nielsdos)
-
-- Standard:
-  . Fixed bug GH-13094 (range(9.9, '0') causes segmentation fault). (nielsdos)
-
-- Streams:
-  . Fixed bug GH-13071 (Copying large files using mmap-able source streams may
-    exhaust available memory and fail). (nielsdos)
-
-18 Jan 2024, PHP 8.3.2
-
-- Core:
-  . Fixed bug GH-12953 (false positive SSA integrity verification failed when
-    loading composer classmaps with more than 11k elements). (nielsdos)
-  . Fixed bug GH-12999 (zend_strnlen build when strnlen is unsupported).
-    (rainerjung)
-  . Fixed bug GH-12966 (missing cross-compiling 3rd argument so Autoconf
-    doesn't emit warnings). (Peter Kokot)
-  . Fixed bug GH-12854 (8.3 - as final trait-used method does not correctly
-    report visibility in Reflection). (nielsdos)
-
-- Cli:
-  . Fix incorrect timeout in built-in web server when using router script and
-    max_input_time. (ilutov)
-
-- DOM:
-  . Fixed bug GH-12870 (Creating an xmlns attribute results in a DOMException).
-    (nielsdos)
-  . Fix crash when toggleAttribute() is used without a document. (nielsdos)
-  . Fix crash in adoptNode with attribute references. (nielsdos)
-  . Fixed bug GH-13012 (DOMNode::isEqualNode() is incorrect when attribute
-    order is different). (nielsdos)
-
-- FFI:
-  . Fixed bug GH-9698 (stream_wrapper_register crashes with FFI\CData).
-    (Jakub Zelenka)
-  . Fixed bug GH-12905 (FFI::new interacts badly with observers). (nielsdos)
-
-- GD:
-  . Fixed GH-13082 undefined behavior with GdFont instances handling with
-    imageload* and imagechar*. (David Carlier)
-
-- Intl:
-  . Fixed GH-12943 (IntlDateFormatter::__construct accepts 'C' as valid locale).
-    (David Carlier)
-
-- Hash:
-  . Fixed bug GH-12936 (hash() function hangs endlessly if using sha512 on
-    strings >= 4GiB). (nielsdos)
-
-- MBString:
-  . When operating on a string with invalid encoding, mb_substr (as well
-    as mb_strstr and its variants) defines character indices in the same
-    way as other mbstring functions such as mb_strpos. (Alex Dowad)
-
-- ODBC:
-  . Fix crash on Apache shutdown with persistent connections. (nielsdos)
-
-- Opcache:
-  . Fixed oss-fuzz #64727 (JIT undefined array key warning may overwrite DIM
-    with NULL when DIM is the same var as result). (ilutov)
-  . Added workaround for SELinux mprotect execheap issue.
-    See https://bugzilla.kernel.org/show_bug.cgi?id=218258. (ilutov)
-
-- OpenSSL:
-  . Fixed bug GH-12987 (openssl_csr_sign might leak new cert on error).
-    (Jakub Zelenka)
-
-- PDO:
-  . Fix GH-12969 (Fixed PDO::getAttribute() to get PDO::ATTR_STRINGIFY_FETCHES).
-    (SakiTakamachi)
-
-- PDO_ODBC:
-  . Fixed bug GH-12767 (Unable to turn on autocommit mode with setAttribute()).
-    (SakiTakamachi)
-
-- PGSQL:
-  . Fixed auto_reset_persistent handling and allow_persistent type. (David Carlier)
-  . Fixed bug GH-12974 (Apache crashes on shutdown when using pg_pconnect()).
-    (nielsdos)
-
-- Phar:
-  . Fixed bug #77432 (Segmentation fault on including phar file). (nielsdos)
-
-- PHPDBG:
-  . Fixed bug GH-12962 (Double free of init_file in phpdbg_prompt.c). (nielsdos)
-
-- SimpleXML:
-  . Fix getting the address of an uninitialized property of a SimpleXMLElement
-    resulting in a crash. (nielsdos)
-  . Fixed bug GH-12929 (SimpleXMLElement with stream_wrapper_register can
-    segfault). (nielsdos)
-
-- Tidy:
-  . Fixed bug GH-12980 (tidynode.props.attribute is missing
-    "Boolean Attributes" and empty attributes). (nielsdos)
-
-07 Dec 2023, PHP 8.3.1
-
-- Core:
-  . Fixed bug GH-12758 / GH-12768 (Invalid opline in OOM handlers within
-    ZEND_FUNC_GET_ARGS and ZEND_BIND_STATIC). (Florian Engelhardt)
-  . Fix various missing NULL checks. (nielsdos, dstogov)
-  . Fixed bug GH-12835 (Leak of call->extra_named_params on internal __call).
-    (ilutov)
-  . Fixed bug GH-12826 (Weird pointers issue in nested loops). (nielsdos)
-
-- FPM:
-  . Fixed bug GH-12705 (Segmentation fault in fpm_status_export_to_zval).
-    (Patrick Prasse)
-
-- FTP:
-  . Fixed bug GH-9348 (FTP & SSL session reuse). (nielsdos)
-
-- LibXML:
-  . Fixed test failures for libxml2 2.12.0. (nielsdos)
-
-- MySQLnd:
-  . Avoid using uninitialised struct. (mikhainin)
-  . Fixed bug GH-12791 (Possible dereference of NULL in MySQLnd debug code).
-    (nielsdos)
-
-- Opcache:
-  . Fixed JIT bug (Function JIT emits "Uninitialized string offset" warning
-    at the same time as invalid offset Error). (Girgias)
-  . Fixed JIT bug (JIT emits "Attempt to assign property of non-object"
-    warning at the same time as Error is being thrown). (Girgias)
-
-- PDO PGSQL:
-  . Fixed the default value of $fetchMode in PDO::pgsqlGetNotify() (kocsismate)
-
-- SOAP:
-  . Fixed bug GH-12838 ([SOAP] Temporary WSDL cache files not being deleted).
-    (nielsdos)
-
-- Standard
-  . Fixed GH-12745 (http_build_query() default null argument for $arg_separator
-    is implicitly coerced to string). (Girgias)
-
-23 Nov 2023, PHP 8.3.0
-
-- Bcmath
-  . Fixed GH-11761 (removing trailing zeros from numbers) (jorgsowa)
-
-- CLI:
-  . Added pdeathsig to builtin server to terminate workers when the master
-    process is killed. (ilutov)
-  . Fixed bug GH-11104 (STDIN/STDOUT/STDERR is not available for CLI without
-    a script). (nielsdos)
-  . Implement GH-10024 (support linting multiple files at once using php -l).
-    (nielsdos)
-
-- Core:
-  . Fix GH-11388 (Allow "final" modifier when importing a method from a trait).
-    (nielsdos)
-  . Fixed bug GH-11406 (segfault with unpacking and magic method closure).
-    (nielsdos)
-  . Fixed bug GH-9388 (Improve unset property and __get type incompatibility
-    error message). (ilutov)
-  . SA_ONSTACK is now set for signal handlers to be friendlier to other
-    in-process code such as Go's cgo. (Kévin Dunglas)
-  . SA_ONSTACK is now set when signals are disabled. (Kévin Dunglas)
-  . Fix GH-9649: Signal handlers now do a no-op instead of crashing when
-    executed on threads not managed by TSRM. (Kévin Dunglas)
-  . Added shadow stack support for fibers. (Chen Hu)
-  . Fix bug GH-9965 (Fix accidental caching of default arguments with side
-    effects). (ilutov)
-  . Implement GH-10217 (Use strlen() for determining the class_name length).
-    (Dennis Buteyn)
-  . Fix bug GH-8821 (Improve line numbers for errors in constant expressions).
-    (ilutov)
-  . Fix bug GH-10083 (Allow comments between & and parameter). (ilutov)
-  . Zend Max Execution Timers is now enabled by default for ZTS builds on
-    Linux. (Kévin Dunglas)
-  . Fix bug GH-10469 (Disallow .. in open_basedir paths set at runtime).
-    (ilutov)
-  . Fix bug GH-10168, GH-10582 (Various segfaults with destructors and VM return
-    values). (dstogov, nielsdos, ilutov)
-  . Fix bug GH-10935 (Use of trait doesn't redeclare static property if class
-    has inherited it from its parent). (ilutov)
-  . Fix bug GH-11154 (Negative indices on empty array don't affect next chosen
-    index). (ColinHDev)
-  . Fix bug GH-8846 (Implement delayed early binding for classes without
-    parents). (ilutov)
-  . Fix bug #79836 (Segfault in concat_function). (nielsdos)
-  . Fix bug #81705 (type confusion/UAF on set_error_handler with concat
-    operation). (nielsdos)
-  . Fix GH-11348 (Closure created from magic method does not accept named
-    arguments). (nielsdos)
-  . Fix GH-11388 (Allow "final" modifier when importing a method from a trait).
-    (nielsdos)
-  . Fixed bug GH-11406 (segfault with unpacking and magic method closure).
-    (nielsdos)
-  . Fixed bug GH-11507 (String concatenation performance regression in 8.3).
-    (nielsdos)
-  . Fixed GH-11488 (Missing "Optional parameter before required" deprecation on
-    union null type). (ilutov)
-  . Implement the #[\Override] attribute RFC. (timwolla)
-  . Fixed bug GH-11601 (Incorrect handling of unwind and graceful exit
-    exceptions). (ilutov)
-  . Added zend_call_stack_get implementation for OpenBSD. (David Carlier)
-  . Add stack limit check in zend_eval_const_expr(). (Arnaud)
-  . Expose time spent collecting cycles in gc_status(). (Arnaud)
-  . Remove WeakMap entries whose key is only reachable through the entry value.
-    (Arnaud)
-  . Resolve open_basedir paths on INI update. (ilutov)
-  . Fixed oss-fuzz #60741 (Leak in open_basedir). (ilutov)
-  . Fixed segfault during freeing of some incompletely initialized objects due
-    to OOM error (PDO, SPL, XSL). (ilutov)
-  . Introduced Zend guard recursion protection to fix __debugInfo issue.
-    (Jakub Zelenka)
-  . Fixed oss-fuzz #61712 (assertion failure with error handler during binary
-    op). (nielsdos)
-  . Fixed GH-11847 (DTrace enabled build is broken). (Filip Zrůst)
-  . Fixed OSS Fuzz #61865 (Undef variable in ++/-- for declared property
-    that is unset in error handler). (Girgias)
-  . Fixed warning emitted when checking if a user stream is castable. (Girgias)
-  . Fixed bug GH-12123 (Compile error on MacOS with C++ extension when using
-    ZEND_BEGIN_ARG_WITH_RETURN_TYPE_INFO_EX). (kocsismate)
-  . Fixed bug GH-12189 (#[Override] attribute in trait does not check for
-    parent class implementations). (timwolla)
-  . Fixed OSS Fuzz #62294 (Unsetting variable after ++/-- on string variable
-    warning). (Girgias)
-  . Fixed buffer underflow when compiling memoized expression. (ilutov)
-  . Fixed oss-fuzz #63802 (OP1 leak in error path of post inc/dec). (ilutov)
-
-- Curl:
-  . Added Curl options and constants up to (including) version 7.87.
-    (nielsdos, adoy)
-
-- Date:
-  . Implement More Appropriate Date/Time Exceptions RFC. (Derick)
-
-- DOM:
-  . Fix bug GH-8388 (DOMAttr unescapes character reference). (Tim Starling)
-  . Fix bug GH-11308 (getElementsByTagName() is O(N^2)). (nielsdos)
-  . Fix #79700 (wrong use of libxml oldNs leads to performance problem).
-    (nielsdos)
-  . Fix #77894 (DOMNode::C14N() very slow on generated DOMDocuments even after
-    normalisation). (nielsdos)
-  . Revert changes to DOMAttr::$value and DOMAttr::$nodeValue expansion.
-    (nielsdos)
-  . Fixed bug GH-11500 (Namespace reuse in createElementNS() generates wrong
-    output). (nielsdos)
-  . Implemented DOMDocument::adoptNode(). Previously this always threw a
-    "not yet implemented" exception. (nielsdos)
-  . Fixed bug GH-9628 (Implicitly removing nodes from \DOMDocument breaks
-    existing references). (nielsdos)
-  . Added DOMNode::contains() and DOMNameSpaceNode::contains(). (nielsdos)
-  . Added DOMElement::getAttributeNames(). (nielsdos)
-  . Added DOMNode::getRootNode(). (nielsdos)
-  . Added DOMElement::className and DOMElement::id. (nielsdos)
-  . Added DOMParentNode::replaceChildren(). (nielsdos)
-  . Added DOMNode::isConnected and DOMNameSpaceNode::isConnected. (nielsdos)
-  . Added DOMNode::parentElement and DOMNameSpaceNode::parentElement.
-    (nielsdos)
-  . Added DOMNode::isEqualNode(). (nielsdos)
-  . Added DOMElement::insertAdjacentElement() and
-    DOMElement::insertAdjacentText(). (nielsdos)
-  . Added DOMElement::toggleAttribute(). (nielsdos)
-  . Fixed bug GH-11792 (LIBXML_NOXMLDECL is not implemented or broken).
-    (nielsdos)
-  . adoptNode now respects the strict error checking property. (nielsdos)
-  . Align DOMChildNode parent checks with spec. (nielsdos)
-  . Fixed bug #80927 (Removing documentElement after creating attribute node:
-    possible use-after-free). (nielsdos)
-  . Fix various namespace prefix conflict resolution bugs. (nielsdos)
-  . Fix calling createAttributeNS() without prefix causing the default
-    namespace of the element to change. (nielsdos)
-  . Fixed GH-11952 (Confusing warning when blocking entity loading via
-    libxml_set_external_entity_loader). (nielsdos)
-  . Fix broken cache invalidation with deallocated and reallocated document
-    node. (nielsdos)
-  . Fix compile error when php_libxml.h header is included in C++.
-    (Remi, nielsdos)
-  . Fixed bug #47531 (No way of removing redundant xmlns: declarations).
-    (nielsdos)
-
-- Exif:
-  . Removed unneeded codepaths in exif_process_TIFF_in_JPEG(). (nielsdos)
-
-- FFI:
-  . Implement GH-11934 (Allow to pass CData into struct and/or union fields).
-    (nielsdos, KapitanOczywisty)
-
-- Fileinfo:
-  . Upgrade bundled libmagic to 5.43. (Anatol)
-  . Fix GH-11408 (Unable to build PHP 8.3.0 alpha 1 / fileinfo extension).
-    (nielsdos)
-
-- FPM:
-  . The status.listen shared pool now uses the same php_values (including
-    expose_php) and php_admin_value as the pool it is shared with. (dwxh)
-  . Added warning to log when fpm socket was not registered on the expected
-    path. (Joshua Behrens, Jakub Zelenka)
-  . Fixed bug #76067 (system() function call leaks php-fpm listening sockets).
-    (Mikhail Galanin, Jakub Zelenka)
-  . Fixed GH-12077 (PHP 8.3.0RC1 borked socket-close-on-exec.phpt).
-    (Jakub Zelenka)
-
-- GD:
-  . Removed imagerotate "ignore_transparent" argument since it has no effect.
-    (David Carlier)
-
-- Intl:
-  . Added pattern format error infos for numfmt_set_pattern. (David Carlier)
-  . Added MIXED_NUMBERS and HIDDEN_OVERLAY constants for
-    the Spoofchecker's class. (David Carlier)
-  . Updated datefmt_set_timezone/IntlDateformatter::setTimezone returns type.
-    (David Carlier).
-  . Updated IntlBreakInterator::setText return type. (David Carlier)
-  . Updated IntlChar::enumCharNames return type. (David Carlier)
-  . Removed the BC break on IntlDateFormatter::construct which threw an
-    exception with an invalid locale. (David Carlier)
-
-- JSON:
-  . Added json_validate(). (Juan Morales)
-
-- LDAP:
-  . Deprecate calling ldap_connect() with separate hostname and port.
-    (heiglandreas)
-
-- LibXML:
-  . Fix compile error with -Werror=incompatible-function-pointer-types and
-    old libxml2. (nielsdos)
-
-- MBString:
-  . mb_detect_encoding is better able to identify the correct encoding for
-    Turkish text. (Alex Dowad)
-  . mb_detect_encoding's "non-strict" mode now behaves as described in the
-    documentation. Previously, it would return false if the same byte
-    (for example, the first byte) of the input string was invalid in all
-    candidate encodings. More generally, it would eliminate candidate
-    encodings from consideration when an invalid byte was seen, and if the
-    same input byte eliminated all remaining encodings still under
-    consideration, it would return false. On the other hand, if all candidate
-    encodings but one were eliminated from consideration, it would return the
-    last remaining one without regard for how many encoding errors might be
-    encountered later in the string. This is different from the behavior
-    described in the documentation, which says: "If strict is set to false,
-    the closest matching encoding will be returned." (Alex Dowad)
-  . mb_strtolower, mb_strtotitle, and mb_convert_case implement conditional
-    casing rules for the Greek letter sigma. For mb_convert_case, conditional
-    casing only applies to MB_CASE_LOWER and MB_CASE_TITLE modes, not to
-    MB_CASE_LOWER_SIMPLE and MB_CASE_TITLE_SIMPLE. (Alex Dowad)
-  . mb_detect_encoding is better able to identify UTF-8 and UTF-16 strings
-    with a byte-order mark. (Alex Dowad)
-  . mb_decode_mimeheader interprets underscores in QPrint-encoded MIME
-    encoded words as required by RFC 2047; they are converted to spaces.
-    Underscores must be encoded as "=5F" in such MIME encoded words.
-    (Alex Dowad)
-  . mb_encode_mimeheader no longer drops NUL (zero) bytes when
-    QPrint-encoding the input string. This previously caused strings in
-    certain text encodings, especially UTF-16 and UTF-32, to be
-    corrupted by mb_encode_mimeheader. (Alex Dowad)
-  . Implement mb_str_pad() RFC. (nielsdos)
-  . Fixed bug GH-11514 (PHP 8.3 build fails with --enable-mbstring enabled).
-    (nielsdos)
-  . Fix use-after-free of mb_list_encodings() return value. (ilutov)
-  . Fixed bug GH-11992 (utf_encodings.phpt fails on Windows 32-bit). (nielsdos)
-
-- mysqli:
-  . mysqli_fetch_object raises a ValueError instead of an Exception.
-    (David Carlier)
-
-- Opcache:
-  . Added start, restart and force restart time to opcache's
-    phpinfo section. (Mikhail Galanin)
-  . Fix GH-9139: Allow FFI in opcache.preload when opcache.preload_user=root.
-    (Arnaud, Kapitan Oczywisty)
-  . Made opcache.preload_user always optional in the cli and phpdbg SAPIs.
-    (Arnaud)
-  . Allows W/X bits on page creation on FreeBSD despite system settings.
-    (David Carlier)
-  . Added memfd api usage, on Linux, for zend_shared_alloc_create_lock()
-    to create an abstract anonymous file for the opcache's lock. (Max Kellermann)
-  . Avoid resetting JIT counter handlers from multiple processes/threads.
-    (ilutov)
-  . Fixed COPY_TMP type inference for references. (ilutov)
-
-- OpenSSL:
-  . Added OPENSSL_CMS_OLDMIMETYPE and PKCS7_NOOLDMIMETYPE contants to switch
-    between mime content types. (Daniel Kesselberg)
-  . Fixed GH-11054: Reset OpenSSL errors when using a PEM public key.
-    (Florian Moser)
-  . Added support for additional EC parameters in openssl_pkey_new. (Eno-CN)
-
-- PCNTL:
-  . SA_ONSTACK is now set for pcntl_signal. (Kévin Dunglas)
-  . Added SIGINFO constant. (David Carlier)
-
-- PCRE:
-  . Update bundled libpcre2 to 10.42. (nielsdos)
-
-- PGSQL:
-  . pg_fetch_object raises a ValueError instead of an Exception.
-    (David Carlier)
-  . pg_cancel use thread safe PQcancel api instead. (David Carlier)
-  . pg_trace new PGSQL_TRACE_SUPPRESS_TIMESTAMPS/PGSQL_TRACE_REGRESS_MODE
-    contants support. (David Carlier)
-  . pg_set_error_verbosity adding PGSQL_ERRORS_STATE constant. (David Carlier)
-  . pg_convert/pg_insert E_WARNING on type errors had been converted to
-    ValueError/TypeError exceptions. (David Carlier)
-  . Added pg_set_error_context_visibility to set the context's visibility
-    within the error messages. (David Carlier)
-
-- Phar:
-  . Fix memory leak in phar_rename_archive(). (stkeke)
-
-- POSIX:
-  . Added posix_sysconf. (David Carlier)
-  . Added posix_pathconf. (David Carlier)
-  . Added posix_fpathconf. (David Carlier)
-  . Fixed zend_parse_arg_long's bool pointer argument assignment. (Cristian Rodriguez)
-  . Added posix_eaccess. (David Carlier)
-
-- Random:
-  . Added Randomizer::getBytesFromString(). (Joshua Rüsweg)
-  . Added Randomizer::nextFloat(), ::getFloat(), and IntervalBoundary. (timwolla)
-  . Enable getrandom() for NetBSD (from 10.x). (David Carlier)
-  . Deprecate MT_RAND_PHP. (timwolla)
-  . Fix Randomizer::getFloat() returning incorrect results under
-    certain circumstances. (timwolla)
-
-- Reflection:
-  . Fix GH-9470 (ReflectionMethod constructor should not find private parent
-    method). (ilutov)
-  . Fix GH-10259 (ReflectionClass::getStaticProperties doesn't need null return
-    type). (kocsismate)
-
-- SAPI:
-  . Fixed GH-11141 (Could not open input file: should be sent to stderr).
-    (nielsdos)
-
-- Session:
-  . Fixed bug GH-11529 (Crash after dealing with an Apache request). (nielsdos)
-
-- SimpleXML:
-  . Fixed bug GH-12192 (SimpleXML infinite loop when getName() is called
-    within foreach). (nielsdos)
-  . Fixed bug GH-12208 (SimpleXML infinite loop when a cast is used inside a
-    foreach). (nielsdos)
-  . Fixed bug #55098 (SimpleXML iteration produces infinite loop). (nielsdos)
-
-- Sockets:
-  . Added SO_ATTACH_REUSEPORT_CBPF socket option, to give tighter control
-    over socket binding for a cpu core. (David Carlier)
-  . Added SKF_AD_QUEUE for cbpf filters. (David Carlier)
-  . Added socket_atmark if send/recv needs using MSG_OOB. (David Carlier)
-  . Added TCP_QUICKACK constant, to give tigher control over
-    ACK delays. (David Carlier)
-  . Added DONTFRAGMENT support for path MTU discovery purpose. (David Carlier)
-  . Added AF_DIVERT for raw socket for divert ports. (David Carlier)
-  . Added SOL_UPDLITE, UDPLITE_RECV_CSCOV and UDPLITE_SEND_CSCOV for updlite
-    protocol support. (David Carlier)
-  . Added SO_RERROR, SO_ZEROIZE and SO_SPLICE netbsd and openbsd constants.
-    (David Carlier)
-  . Added TCP_REPAIR for quietly close a connection. (David Carlier)
-  . Added SO_REUSEPORT_LB freebsd constant. (David Carlier)
-  . Added IP_BIND_ADDRESS_NO_PORT. (David Carlier)
-
-- SPL:
-  . Fixed GH-11573 (RecursiveDirectoryIterator::hasChildren is slow).
-    (nielsdos)
-
-- Standard:
-  . E_NOTICEs emitted by unserialize() have been promoted to E_WARNING. (timwolla)
-  . unserialize() now emits a new E_WARNING if the input contains unconsumed
-    bytes. (timwolla)
-  . Make array_pad's $length warning less confusing. (nielsdos)
-  . E_WARNING emitted by strtok in the caase both arguments are not provided when
-    starting tokenisation. (David Carlier)
-  . password_hash() will now chain the original RandomException to the ValueError
-    on salt generation failure. (timwolla)
-  . Fix GH-10239 (proc_close after proc_get_status always returns -1). (nielsdos)
-  . Improve the warning message for unpack() in case not enough values were
-    provided. (nielsdos)
-  . Fix GH-11010 (parse_ini_string() now preserves formatting of unquoted
-    strings starting with numbers when the INI_SCANNER_TYPED flag is
-    specified). (ilutov)
-  . Fix GH-10742 (http_response_code emits no error when headers were already
-    sent). (NattyNarwhal)
-  . Added support for rounding negative places in number_format().
-    (Marc Bennewitz)
-  . Prevent precision loss on formatting decimal integers in number_format().
-    (Marc Bennewitz)
-  . Added usage of posix_spawn for proc_open when supported by OS.
-    (Cristian Rodriguez)
-  . Added $before_needle argument to strrchr(). (HypeMC)
-  . Fixed GH-11982 (str_getcsv returns null byte for unterminated enclosure).
-    (Jakub Zelenka)
-  . Fixed str_decrement() on "1". (ilutov)
-
-- Streams:
-  . Fixed bug #51056: blocking fread() will block even if data is available.
-    (Jakub Zelenka)
-  . Added storing of the original path used to open xport stream.
-    (Luc Vieillescazes)
-  . Implement GH-8641 (STREAM_NOTIFY_COMPLETED over HTTP never emitted).
-    (nielsdos, Jakub Zelenka)
-  . Fix bug GH-10406 (fgets on a redis socket connection fails on PHP 8.3).
-    (Jakub Zelenka)
-  . Implemented GH-11242 (_php_stream_copy_to_mem: Allow specifying a maximum
-    length without allocating a buffer of that size). (Jakub Zelenka)
-  . Fixed bug #52335 (fseek() on memory stream behavior different than file).
-    (Jakub Zelenka)
-  . Fixed bug #76857 (Can read "non-existant" files). (Jakub Zelenka)
-
-- XSLTProcessor:
-  . Fixed bug #69168 (DomNode::getNodePath() returns invalid path). (nielsdos)
-
-- ZIP:
-  . zip extension version 1.22.0 for libzip 1.10.0. (Remi)
-  . add new error macros (ER_DATA_LENGTH and ER_NOT_ALLOWED). (Remi)
-  . add new archive global flags (ER_AFL_*). (Remi)
-  . add ZipArchive::setArchiveFlag and ZipArchive::getArchiveFlag methods.
-    (Remi)
->>>>>>> ef2c4599
+  . Added ZipArchive::ER_TRUNCATED_ZIP added in libzip 1.11. (Remi)