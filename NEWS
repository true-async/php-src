--- conflicted
+++ resolved
@@ -12,7 +12,6 @@
   . Fixed bug #81585 (cached_chunks are not counted to real_size on shutdown).
     (cmb)
 
-<<<<<<< HEAD
 - MBString:
   . Fixed bug #81693 (mb_check_encoding(7bit) segfaults). (cmb)
 
@@ -27,10 +26,9 @@
 
 - Reflection:
   . Fixed bug #81681 (ReflectionEnum throwing exceptions). (cmb)
-=======
+
 - PDO_PGSQL:
   . Fixed error message allocation of PDO PgSQL. (SATO Kentaro)
->>>>>>> 778513f6
 
 - Spl:
   . Fixed bug #75917 (SplFileObject::seek broken with CSV flags). (Aliaksandr
