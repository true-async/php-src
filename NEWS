PHP                                                                        NEWS
|||||||||||||||||||||||||||||||||||||||||||||||||||||||||||||||||||||||||||||||
?? ??? ????, PHP 8.3.0RC3


14 Sep 2023, PHP 8.3.0RC2

- Core:
  . Fixed GH-11847 (DTrace enabled build is broken). (Filip Zrůst)
  . Fixed bug GH-11876: ini_parse_quantity() accepts invalid quantities.
    (Girgias)
  . Fixed bug GH-12073 (Segfault when freeing incompletely initialized
    closures). (ilutov)
  . Fixed bug GH-12060 (Internal iterator rewind handler is called twice).
    (ju1ius)
  . Fixed OSS Fuzz #61865 (Undef variable in ++/-- for declared property
    that is unset in error handler). (Girgias)
  . Fixed bug GH-12102 (Incorrect compile error when using array access on TMP
    value in function call). (ilutov)
  . Fixed warning emitted when checking if a user stream is castable. (Girgias)
  . Fixed bug GH-12123 (Compile error on MacOS with C++ extension when using
    ZEND_BEGIN_ARG_WITH_RETURN_TYPE_INFO_EX). (kocsismate)

<<<<<<< HEAD
- FPM:
  . Fixed GH-12077 (PHP 8.3.0RC1 borked socket-close-on-exec.phpt).
    (Jakub Zelenka)
=======
- DOM:
  . Fix memory leak when setting an invalid DOMDocument encoding. (nielsdos)

- Filter:
  . Fix explicit FILTER_REQUIRE_SCALAR with FILTER_CALLBACK (ilutov)

- Iconv:
  . Fixed build for NetBSD which still uses the old iconv signature.
    (David Carlier)
>>>>>>> 85ceb917

- Intl:
  . Fixed bug GH-12020 (intl_get_error_message() broken after
    MessageFormatter::formatMessage() fails). (Girgias)

- ODBC:
  . Fixed memory leak with failed SQLPrepare. (NattyNarwhal)
  . Fixed persistent procedural ODBC connections not getting closed.
    (NattyNarwhal)

- PCRE:
  . Update bundled libpcre2 to 10.42. (nielsdos)

- SimpleXML:
  . Fixed bug #52751 (XPath processing-instruction() function is not
    supported). (nielsdos)

- SPL:
  . Fixed bug GH-11972 (RecursiveCallbackFilterIterator regression in 8.1.18).
    (nielsdos)

- Standard:
  . Fixed bug GH-12151 (str_getcsv ending with escape zero segfualt).
    (Jakub Zelenka)

- SQLite3:
  . Fixed bug GH-11878 (SQLite3 callback functions cause a memory leak with
    a callable array). (nielsdos, arnaud-lb)

31 Aug 2023, PHP 8.3.0RC1

- Core:
  . Fixed bug GH-11937 (Constant ASTs containing objects). (ilutov)
  . Introduced Zend guard recursion protection to fix __debugInfo issue.
    (Jakub Zelenka)
  . Fixed bug GH-11790 (On riscv64 require libatomic if actually needed).
    (Jeremie Courreges-Anglas)
  . Fixed oss-fuzz #61712 (assertion failure with error handler during binary
    op). (nielsdos)

- DOM:
  . Fixed GH-11952 (Confusing warning when blocking entity loading via
    libxml_set_external_entity_loader). (nielsdos)

- FFI:
  . Implement GH-11934 (Allow to pass CData into struct and/or union fields).
    (nielsdos, KapitanOczywisty)

- FPM:
  . Fixed bug #76067 (system() function call leaks php-fpm listening sockets).
    (Mikhail Galanin, Jakub Zelenka)

- Standard:
  . Added $before_needle argument to strrchr(). (HypeMC)
  . Fixed GH-11982 (str_getcsv returns null byte for unterminated enclosure).
    (Jakub Zelenka)

- Streams:
  . Fixed bug #52335 (fseek() on memory stream behavior different than file).
    (Jakub Zelenka)
  . Fixed bug #76857 (Can read "non-existant" files). (Jakub Zelenka)

17 Aug 2023, PHP 8.3.0beta3

- Core:
  . Fixed strerror_r detection at configuration time. (Kévin Dunglas)
  . Fixed segfault during freeing of some incompletely initialized objects due
    to OOM error (PDO, SPL, XSL). (ilutov)
  . Fixed trait typed properties using a DNF type not being correctly bound.
    (Girgias)
  . Fixed trait property types not being arena allocated if copied from
    an internal trait. (Girgias)
  . Fixed deep copy of property DNF type during lazy class load.
    (Girgias, ilutov)
  . Fixed memory freeing of DNF types for non arena allocated types.
    (Girgias, ju1ius)

- DOM:
  . adoptNode now respects the strict error checking property. (nielsdos)
  . Align DOMChildNode parent checks with spec. (nielsdos)
  . Fixed bug #80927 (Removing documentElement after creating attribute node:
    possible use-after-free). (nielsdos)
  . Fix various namespace prefix conflict resolution bugs. (nielsdos)
  . Fix calling createAttributeNS() without prefix causing the default
    namespace of the element to change. (nielsdos)

- Opcache:
  . Avoid resetting JIT counter handlers from multiple processes/threads.
    (ilutov)

- Standard:
  . Fixed bug GH-11870 (Fix off-by-one bug when truncating tempnam prefix)
    (athos-ribeiro)

03 Aug 2023, PHP 8.3.0beta2

- Bcmath
  . Fixed GH-11761 (removing trailing zeros from numbers) (jorgsowa)

- Core:
  . Fixed oss-fuzz #60741 (Leak in open_basedir). (ilutov)

- DOM:
  . Fixed bug GH-11792 (LIBXML_NOXMLDECL is not implemented or broken).
    (nielsdos)

- FFI:
  . Fix leaking definitions when using FFI::cdef()->new(...). (ilutov)

- Libxml:
  . Fixed bug GHSA-3qrf-m4j2-pcrr (Security issue with external entity loading
    in XML without enabling it). (CVE-2023-3823) (nielsdos, ilutov)

- MBString:
  . Fix use-after-free of mb_list_encodings() return value. (ilutov)

- Opcache:
  . Avoid adding an unnecessary read-lock when loading script from shm if
    restart is in progress. (mikhainin)

- Phar:
  . Fixed bug GHSA-jqcx-ccgc-xwhv (Buffer mismanagement in phar_dir_read()).
    (CVE-2023-3824) (nielsdos)

- Streams:
  . Fixed bug GH-11735 (Use-after-free when unregistering user stream wrapper
    from itself). (ilutov)

20 Jul 2023, PHP 8.3.0beta1

- CLI:
  . Implement GH-10024 (support linting multiple files at once using php -l).
    (nielsdos)

- Core:
  . Fixed line number of JMP instruction over else block. (ilutov)
  . Fixed use-of-uninitialized-value with ??= on assert. (ilutov)
  . Fixed bug GH-11601 (Incorrect handling of unwind and graceful exit
    exceptions). (ilutov)
  . Added zend_call_stack_get implementation for OpenBSD. (David Carlier)
  . Fixed oss-fuzz #60411 (Fix double-compilation of arrow-functions). (ilutov)
  . Fixed build for FreeBSD before the 11.0 releases. (David Carlier)
  . Add stack limit check in zend_eval_const_expr(). (Arnaud)
  . Expose time spent collecting cycles in gc_status(). (Arnaud)
  . Remove WeakMap entries whose key is only reachable through the entry value.
    (Arnaud)
  . Resolve open_basedir paths on INI update. (ilutov)

- Curl:
  . Added Curl options and constants up to (including) version 7.87.
    (nielsdos, adoy)

- DOM:
  . Added DOMNode::contains() and DOMNameSpaceNode::contains(). (nielsdos)
  . Added DOMElement::getAttributeNames(). (nielsdos)
  . Added DOMNode::getRootNode(). (nielsdos)
  . Added DOMElement::className and DOMElement::id. (nielsdos)
  . Added DOMParentNode::replaceChildren(). (nielsdos)
  . Added DOMNode::isConnected and DOMNameSpaceNode::isConnected. (nielsdos)
  . Added DOMNode::parentElement and DOMNameSpaceNode::parentElement.
    (nielsdos)
  . Added DOMNode::isEqualNode(). (nielsdos)
  . Added DOMElement::insertAdjacentElement() and
    DOMElement::insertAdjacentText(). (nielsdos)
  . Added DOMElement::toggleAttribute(). (nielsdos)

- FPM:
  . Added warning to log when fpm socket was not registered on the expected
    path. (Joshua Behrens, Jakub Zelenka)

- Hash:
  . Fix use-of-uninitialized-value in hash_pbkdf2(), fix missing $options
    parameter in signature. (ilutov)

- Intl:
  . Fix memory leak in MessageFormatter::format() on failure. (Girgias)

- LDAP:
  . Deprecate calling ldap_connect() with separate hostname and port.
    (heiglandreas)

- OpenSSL:
  . Added support for additional EC parameters in openssl_pkey_new. (Eno-CN)

- PDO:
  . Fix	GH-11587 (After php8.1, when PDO::ATTR_EMULATE_PREPARES is true
    and PDO::ATTR_STRINGIFY_FETCHES is true, decimal zeros are no longer
    filled). (SakiTakamachi)

- Random:
  . Deprecate MT_RAND_PHP. (timwolla)

- SPL:
  . Fixed GH-11573 (RecursiveDirectoryIterator::hasChildren is slow).
    (nielsdos)

- Standard:
  . Added support for rounding negative places in number_format().
    (Marc Bennewitz)
  . Prevent precision loss on formatting decimal integers in number_format().
    (Marc Bennewitz)
  . Added usage of posix_spawn for proc_open when supported by OS.
    (Cristian Rodriguez)

- Streams:
  . Implemented GH-11242 (_php_stream_copy_to_mem: Allow specifying a maximum
    length without allocating a buffer of that size). (Jakub Zelenka)

06 Jul 2023, PHP 8.3.0alpha3

- Core:
  . Fixed bug GH-11507 (String concatenation performance regression in 8.3).
    (nielsdos)
  . Fixed oss-fuzz #60011 (Mis-compilation of by-reference nullsafe operator).
    (ilutov)
  . Fixed GH-11488 (Missing "Optional parameter before required" deprecation on
    union null type). (ilutov)
  . Implement the #[\Override] attribute RFC. (timwolla)

- DOM:
  . Fixed bug GH-11500 (Namespace reuse in createElementNS() generates wrong
    output). (nielsdos)
  . Implemented DOMDocument::adoptNode(). Previously this always threw a
    "not yet implemented" exception. (nielsdos)
  . Fixed bug GH-9628 (Implicitly removing nodes from \DOMDocument breaks
    existing references). (nielsdos)

- Fileinfo:
  . Fix GH-11408 (Unable to build PHP 8.3.0 alpha 1 / fileinfo extension).
    (nielsdos)

- MBString:
  . Implement mb_str_pad() RFC. (nielsdos)
  . Fixed bug GH-11514 (PHP 8.3 build fails with --enable-mbstring enabled).
    (nielsdos)

- Session:
  . Fixed bug GH-11529 (Crash after dealing with an Apache request). (nielsdos)

- Standard:
  . Fix serialization of RC1 objects appearing in object graph twice. (ilutov)

- XMLReader:
  . Fix GH-11548 (Argument corruption when calling XMLReader::open or
    XMLReader::XML non-statically with observer active). (Bob)

- zip:
  . zip extension version 1.22.0 for libzip 1.10.0. (Remi)
  . add new error macros (ER_DATA_LENGTH and ER_NOT_ALLOWED). (Remi)
  . add new archive global flags (ER_AFL_*). (Remi)
  . add ZipArchive::setArchiveFlag and ZipArchive::getArchiveFlag methods.
    (Remi)


22 Jun 2023, PHP 8.3.0alpha2

- Core:
  . Fix GH-11388 (Allow "final" modifier when importing a method from a trait).
    (nielsdos)
  . Fixed bug GH-11406 (segfault with unpacking and magic method closure).
    (nielsdos)

- DOM:
  . Fix #79700 (wrong use of libxml oldNs leads to performance problem).
    (nielsdos)
  . Fix #77894 (DOMNode::C14N() very slow on generated DOMDocuments even after
    normalisation). (nielsdos)
  . Revert changes to DOMAttr::$value and DOMAttr::$nodeValue expansion.
    (nielsdos)

- GD:
  . Removed imagerotate "ignore_transparent" argument since it has no effect.
    (David Carlier)

- Streams:
  . Implement GH-8641 (STREAM_NOTIFY_COMPLETED over HTTP never emitted).
    (nielsdos, Jakub Zelenka)
  . Fix bug GH-10406 (fgets on a redis socket connection fails on PHP 8.3).
    (Jakub Zelenka)

08 Jun 2023, PHP 8.3.0alpha1

- CLI:
  . Added pdeathsig to builtin server to terminate workers when the master
    process is killed. (ilutov)
  . Fixed bug GH-11104 (STDIN/STDOUT/STDERR is not available for CLI without
    a script). (nielsdos)

- Core:
  . Fixed bug GH-9388 (Improve unset property and __get type incompatibility
    error message). (ilutov)
  . SA_ONSTACK is now set for signal handlers to be friendlier to other
    in-process code such as Go's cgo. (Kévin Dunglas)
  . SA_ONSTACK is now set when signals are disabled. (Kévin Dunglas)
  . Fix GH-9649: Signal handlers now do a no-op instead of crashing when
    executed on threads not managed by TSRM. (Kévin Dunglas)
  . Fixed potential NULL pointer dereference Windows shm*() functions. (cmb)
  . Added shadow stack support for fibers. (Chen Hu)
  . Fix bug GH-9965 (Fix accidental caching of default arguments with side
    effects). (ilutov)
  . Implement GH-10217 (Use strlen() for determining the class_name length).
    (Dennis Buteyn)
  . Fix bug GH-8821 (Improve line numbers for errors in constant expressions).
    (ilutov)
  . Fix bug GH-10083 (Allow comments between & and parameter). (ilutov)
  . Zend Max Execution Timers is now enabled by default for ZTS builds on
    Linux. (Kévin Dunglas)
  . Fix bug GH-10469 (Disallow .. in open_basedir paths set at runtime).
    (ilutov)
  . Fix bug GH-10168, GH-10582 (Various segfaults with destructors and VM return
    values). (dstogov, nielsdos, ilutov)
  . Fix bug GH-10935 (Use of trait doesn't redeclare static property if class
    has inherited it from its parent). (ilutov)
  . Fix bug GH-11154 (Negative indices on empty array don't affect next chosen
    index). (ColinHDev)
  . Fix bug GH-8846 (Implement delayed early binding for classes without
    parents). (ilutov)
  . Fix bug #79836 (Segfault in concat_function). (nielsdos)
  . Fix bug #81705 (type confusion/UAF on set_error_handler with concat
    operation). (nielsdos)
  . Fix GH-11348 (Closure created from magic method does not accept named
    arguments). (nielsdos)

- Date:
  . Implement More Appropriate Date/Time Exceptions RFC. (Derick)

- DOM:
  . Fix bug GH-8388 (DOMAttr unescapes character reference). (Tim Starling)
  . Fix bug GH-11308 (getElementsByTagName() is O(N^2)). (nielsdos)

- Exif:
  . Removed unneeded codepaths in exif_process_TIFF_in_JPEG(). (nielsdos)

- Fileinfo:
  . Upgrade bundled libmagic to 5.43. (Anatol)

- FPM:
  . The status.listen shared pool now uses the same php_values (including
    expose_php) and php_admin_value as the pool it is shared with. (dwxh)

- GD:
  . Fixed bug #81739: OOB read due to insufficient input validation in
    imageloadfont(). (CVE-2022-31630) (cmb)

- Hash:
  . Fixed bug #81738: buffer overflow in hash_update() on long parameter.
    (CVE-2022-37454) (nicky at mouha dot be)

- Intl:
  . Added pattern format error infos for numfmt_set_pattern. (David Carlier)
  . Added MIXED_NUMBERS and HIDDEN_OVERLAY constants for
    the Spoofchecker's class. (David Carlier)
  . Updated datefmt_set_timezone/IntlDateformatter::setTimezone returns type.
    (David Carlier).
  . Updated IntlBreakInterator::setText return type. (David Carlier)
  . Updated IntlChar::enumCharNames return type. (David Carlier)

- JSON:
  . Added json_validate(). (Juan Morales)

- MBString:
  . mb_detect_encoding is better able to identify the correct encoding for
    Turkish text. (Alex Dowad)
  . mb_detect_encoding's "non-strict" mode now behaves as described in the
    documentation. Previously, it would return false if the same byte
    (for example, the first byte) of the input string was invalid in all
    candidate encodings. More generally, it would eliminate candidate
    encodings from consideration when an invalid byte was seen, and if the
    same input byte eliminated all remaining encodings still under
    consideration, it would return false. On the other hand, if all candidate
    encodings but one were eliminated from consideration, it would return the
    last remaining one without regard for how many encoding errors might be
    encountered later in the string. This is different from the behavior
    described in the documentation, which says: "If strict is set to false,
    the closest matching encoding will be returned." (Alex Dowad)
  . mb_strtolower, mb_strtotitle, and mb_convert_case implement conditional
    casing rules for the Greek letter sigma. For mb_convert_case, conditional
    casing only applies to MB_CASE_LOWER and MB_CASE_TITLE modes, not to
    MB_CASE_LOWER_SIMPLE and MB_CASE_TITLE_SIMPLE. (Alex Dowad)
  . mb_detect_encoding is better able to identify UTF-8 and UTF-16 strings
    with a byte-order mark. (Alex Dowad)
  . mb_decode_mimeheader interprets underscores in QPrint-encoded MIME
    encoded words as required by RFC 2047; they are converted to spaces.
    Underscores must be encoded as "=5F" in such MIME encoded words.
    (Alex Dowad)
  . mb_encode_mimeheader no longer drops NUL (zero) bytes when
    QPrint-encoding the input string. This previously caused strings in
    certain text encodings, especially UTF-16 and UTF-32, to be
    corrupted by mb_encode_mimeheader. (Alex Dowad)

- mysqli:
  . mysqli_fetch_object raises a ValueError instead of an Exception.
    (David Carlier)

- Opcache:
  . Added start, restart and force restart time to opcache's
    phpinfo section. (Mikhail Galanin)
  . Fix GH-9139: Allow FFI in opcache.preload when opcache.preload_user=root.
    (Arnaud, Kapitan Oczywisty)
  . Made opcache.preload_user always optional in the cli and phpdbg SAPIs.
    (Arnaud)
  . Allows W/X bits on page creation on FreeBSD despite system settings.
    (David Carlier)
  . Added memfd api usage, on Linux, for zend_shared_alloc_create_lock()
    to create an abstract anonymous file for the opcache's lock. (Max Kellermann)

- OpenSSL:
  . Added OPENSSL_CMS_OLDMIMETYPE and PKCS7_NOOLDMIMETYPE contants to switch
    between mime content types. (Daniel Kesselberg)
  . Fixed GH-11054: Reset OpenSSL errors when using a PEM public key.
    (Florian Moser)

- PCNTL:
  . SA_ONSTACK is now set for pcntl_signal. (Kévin Dunglas)
  . Added SIGINFO constant. (David Carlier)

- PGSQL:
  . pg_fetch_object raises a ValueError instead of an Exception.
    (David Carlier)
  . Added GH-9344, pipeline mode support. (David Carlier)
  . pg_cancel use thread safe PQcancel api instead. (David Carlier)
  . pg_trace new PGSQL_TRACE_SUPPRESS_TIMESTAMPS/PGSQL_TRACE_REGRESS_MODE
    contants support. (David Carlier)
  . pg_set_error_verbosity adding PGSQL_ERRORS_STATE constant. (David Carlier)
  . pg_convert/pg_insert E_WARNING on type errors had been converted to
    ValueError/TypeError exceptions. (David Carlier)
  . Added pg_set_error_context_visibility to set the context's visibility
    within the error messages. (David Carlier)

- Phar:
  . Fix memory leak in phar_rename_archive(). (stkeke)

- Posix:
  . Added posix_sysconf. (David Carlier)
  . Added posix_pathconf. (David Carlier)
  . Added posix_fpathconf. (David Carlier)
  . Fixed zend_parse_arg_long's bool pointer argument assignment. (Cristian Rodriguez)
  . Added posix_eaccess. (David Carlier)

- Random:
  . Added Randomizer::getBytesFromString(). (Joshua Rüsweg)
  . Added Randomizer::nextFloat(), ::getFloat(), and IntervalBoundary. (timwolla)
  . Fix GH-10292 (Made the default value of the first param of srand() and
    mt_srand() nullable). (kocsismate)
  . Enable getrandom() for NetBSD (from 10.x). (David Carlier)

- Reflection:
  . Fix GH-9470 (ReflectionMethod constructor should not find private parent
    method). (ilutov)
  . Fix GH-10259 (ReflectionClass::getStaticProperties doesn't need null return
    type). (kocsismate)
  . Fix Segfault when using ReflectionFiber suspended by an internal function.
    (danog)

- SAPI:
  . Fixed GH-11141 (Could not open input file: should be sent to stderr).
    (nielsdos)

- Sockets:
  . Added SO_ATTACH_REUSEPORT_CBPF socket option, to give tighter control
    over socket binding for a cpu core. (David Carlier)
  . Added SKF_AD_QUEUE for cbpf filters. (David Carlier)
  . Added socket_atmark if send/recv needs using MSG_OOB. (David Carlier)
  . Added TCP_QUICKACK constant, to give tigher control over
    ACK delays. (David Carlier)
  . Added DONTFRAGMENT support for path MTU discovery purpose. (David Carlier)
  . Added AF_DIVERT for raw socket for divert ports. (David Carlier)
  . Added SOL_UPDLITE, UDPLITE_RECV_CSCOV and UDPLITE_SEND_CSCOV for updlite
    protocol support. (David Carlier)
  . Added SO_RERROR, SO_ZEROIZE and SO_SPLICE netbsd and openbsd constants.
    (David Carlier)
  . Added TCP_REPAIR for quietly close a connection. (David Carlier)
  . Added SO_REUSEPORT_LB freebsd constant. (David Carlier)
  . Added IP_BIND_ADDRESS_NO_PORT. (David Carlier)

- Standard:
  . E_NOTICEs emitted by unserialize() have been promoted to E_WARNING. (timwolla)
  . unserialize() now emits a new E_WARNING if the input contains unconsumed
    bytes. (timwolla)
  . Make array_pad's $length warning less confusing. (nielsdos)
  . E_WARNING emitted by strtok in the caase both arguments are not provided when
    starting tokenisation. (David Carlier)
  . password_hash() will now chain the original RandomException to the ValueError
    on salt generation failure. (timwolla)
  . Fix GH-10239 (proc_close after proc_get_status always returns -1). (nielsdos)
  . Improve the warning message for unpack() in case not enough values were
    provided. (nielsdos)
  . Fix GH-11010 (parse_ini_string() now preserves formatting of unquoted
    strings starting with numbers when the INI_SCANNER_TYPED flag is
    specified). (ilutov)
  . Fix GH-10742 (http_response_code emits no error when headers were already
    sent). (NattyNarwhal)

- Streams:
  . Fixed bug #51056: blocking fread() will block even if data is available.
    (Jakub Zelenka)
  . Added storing of the original path used to open xport stream.
    (Luc Vieillescazes)

- XSLTProcessor:
  . Fixed bug #69168 (DomNode::getNodePath() returns invalid path). (nielsdos)

<<< NOTE: Insert NEWS from last stable release here prior to actual release! >>><|MERGE_RESOLUTION|>--- conflicted
+++ resolved
@@ -21,21 +21,12 @@
   . Fixed bug GH-12123 (Compile error on MacOS with C++ extension when using
     ZEND_BEGIN_ARG_WITH_RETURN_TYPE_INFO_EX). (kocsismate)
 
-<<<<<<< HEAD
+- Filter:
+  . Fix explicit FILTER_REQUIRE_SCALAR with FILTER_CALLBACK (ilutov)
+
 - FPM:
   . Fixed GH-12077 (PHP 8.3.0RC1 borked socket-close-on-exec.phpt).
     (Jakub Zelenka)
-=======
-- DOM:
-  . Fix memory leak when setting an invalid DOMDocument encoding. (nielsdos)
-
-- Filter:
-  . Fix explicit FILTER_REQUIRE_SCALAR with FILTER_CALLBACK (ilutov)
-
-- Iconv:
-  . Fixed build for NetBSD which still uses the old iconv signature.
-    (David Carlier)
->>>>>>> 85ceb917
 
 - Intl:
   . Fixed bug GH-12020 (intl_get_error_message() broken after
