PHP                                                                        NEWS
|||||||||||||||||||||||||||||||||||||||||||||||||||||||||||||||||||||||||||||||
<<<<<<< HEAD
?? ??? ????, PHP 8.3.0alpha1
=======
?? ??? ????, PHP 8.2.4

- Core:
  . Fixed incorrect check condition in ZEND_YIELD. (nielsdos)
  . Fixed incorrect check condition in type inference. (nielsdos)
  . Fix incorrect check in zend_internal_call_should_throw(). (nielsdos)
  . Fixed overflow check in OnUpdateMemoryConsumption. (nielsdos)
  . Fixed bug GH-9916 (Entering shutdown sequence with a fiber suspended in a
    Generator emits an unavoidable fatal error or crashes). (Arnaud)
  . Fixed bug GH-10437 (Segfault/assertion when using fibers in shutdown
    function after bailout). (trowski)
  . Fixed SSA object type update for compound assignment opcodes. (nielsdos)
  . Fixed language scanner generation build. (Daniel Black)
  . Fixed zend_update_static_property() calling zend_update_static_property_ex()
    misleadingly with the wrong return type. (nielsdos)
  . Fix bug GH-10570 (Fixed unknown string hash on property fetch with integer
    constant name). (nielsdos)

- Curl:
  . Fixed deprecation warning at compile time. (Max Kellermann)
  . Fixed bug GH-10270 (Unable to return CURL_READFUNC_PAUSE in readfunc
    callback). (Pierrick Charron)

- Date:
  . Fix GH-10447 ('p' format specifier does not yield 'Z' for 00:00). (Derick)
  . Fix GH-10152 (Custom properties of Date's child classes are not
    serialised). (Derick)

- FFI:
  . Fixed incorrect bitshifting and masking in ffi bitfield. (nielsdos)

- Fiber:
  . Fixed assembly on alpine x86. (nielsdos)
  . Fixed bug GH-10496 (segfault when garbage collector is invoked inside of
    fiber). (Bob, Arnaud)

- FPM:
  . Fixed bug GH-10315 (FPM unknown child alert not valid). (Jakub Zelenka)
  . Fixed bug GH-10385 (FPM successful config test early exit). (nielsdos)

- GMP:
  . Properly implement GMP::__construct(). (nielsdos)

- Intl:
  . Fixed bug GH-10647 (Spoolchecker isSuspicious/areConfusable methods
    error code's argument always returning NULL0. (Nathan Freeman)

- JSON:
  . Fixed JSON scanner and parser generation build.
    (Daniel Black, Jakub Zelenka)

- MBString:
  . ext/mbstring: fix new_value length check. (Max Kellermann)
  . Fix bug GH-10627 (mb_convert_encoding crashes PHP on Windows). (nielsdos)

- Opcache:
  . Fix incorrect page_size check. (nielsdos)

- PDO OCI:
  . Fixed bug #60994 (Reading a multibyte CLOB caps at 8192 chars).
    (Michael Voříšek)

- PGSQL:
  . Fix GH-10672 (pg_lo_open segfaults in the strict_types mode). (girgias)

- Phar:
  . Fix incorrect check in phar tar parsing. (nielsdos)

- Random:
  . Fix GH-10390 (Do not trust arc4random_buf() on glibc). (timwolla)
  . Fix GH-10292 (Made the default value of the first param of srand() and
    mt_srand() unknown). (kocsismate)

- Reflection:
  . Fixed bug GH-10623 (Reflection::getClosureUsedVariables opcode fix with
    variadic arguments). (nielsdos)
  . Fix Segfault when using ReflectionFiber suspended by an internal function.
    (danog)

- Session:
  . Fixed ps_files_cleanup_dir() on failure code paths with -1 instead of 0 as
    the latter was considered success by callers. (nielsdos).

- Standard:
  . Fixed bug GH-8086 (Introduce mail.mixed_lf_and_crlf INI). (Jakub Zelenka)
  . Fixed bug GH-10292 (Made the default value of the first param of srand() and
    mt_srand() unknown). (kocsismate)
  . Fix incorrect check in cs_8559_5 in map_from_unicode(). (nielsdos)
  . Fix bug GH-9697 for reset/end/next/prev() attempting to move pointer of
    properties table for certain internal classes such as FFI classes
  . Fix incorrect error check in browsecap for pcre2_match(). (nielsdos)

- Streams:
  . Fixed bug GH-10370 (File corruption in _php_stream_copy_to_stream_ex when
    using copy_file_range). (nielsdos)
  . Fixed bug GH-10548 (copy() fails on cifs mounts because of incorrect
    copy_file_range() len). (nielsdos)

- Tidy:
  . Fix memory leaks when attempting to open a non-existing file or a file over
    4GB. (Girgias)
  . Add missing error check on tidyLoadConfig. (nielsdos)

- Zlib:
  . Fixed output_handler directive value's length which counted the string
    terminator. (nieldos)

14 Feb 2023, PHP 8.2.3

- Core:
  . Fixed bug #81744 (Password_verify() always return true with some hash).
    (CVE-2023-0567). (Tim Düsterhus)
  . Fixed bug #81746 (1-byte array overrun in common path resolve code).
    (CVE-2023-0568). (Niels Dossche)

- SAPI:
  . Fixed bug GHSA-54hq-v5wp-fqgv (DOS vulnerability when parsing multipart
    request body). (CVE-2023-0662) (Jakub Zelenka)

02 Feb 2023, PHP 8.2.2

- Core:
  . Fixed bug GH-10200 (zif_get_object_vars:
    Assertion `!(((__ht)->u.flags & (1<<2)) != 0)' failed). (nielsdos)
  . Fix GH-10251 (Assertion `(flag & (1<<3)) == 0' failed). (nielsdos)
  . Fix GH-10240 (Assertion failure when adding more than 2**30 elements to an
    unpacked array). (Arnaud)
  . Fix GH-9735 (Fiber stack variables do not participate in cycle collector).
    (Arnaud)
  . Fix GH-9675 (Broken run_time_cache init for internal enum methods).
    (Petar Obradović, Bob)
  . Fix GH-10248 (Assertion `!(zval_get_type(&(*(property))) == 10)' failed).
    (nielsdos)

- FPM:
  . Fixed bug #77106 (Missing separator in FPM FastCGI errors). (Jakub Zelenka)
  . Fixed bug GH-9981 (FPM does not reset fastcgi.error_header).
    (Jakub Zelenka)
  . Fixed bug #68591 (Configuration test does not perform UID lookups).
    (Jakub Zelenka)
  . Fixed memory leak when running FPM config test. (Jakub Zelenka)
  . Fixed bug #67244 (Wrong owner:group for listening unix socket).
    (Jakub Zelenka)

- Hash:
  . Handle exceptions from __toString in XXH3's initialization (nielsdos)

- LDAP:
  . Fixed bug GH-10112 (LDAP\Connection::__construct() refers to ldap_create()).
    (cmb)

- Opcache:
  . Fix inverted bailout value in zend_runtime_jit() (Max Kellermann).
  . Fix access to uninitialized variable in accel_preload(). (nielsdos)
  . Fix zend_jit_find_trace() crashes. (Max Kellermann)
  . Added missing lock for EXIT_INVALIDATE in zend_jit_trace_exit. (Max Kellermann)

- Phar:
  . Fix wrong flags check for compression method in phar_object.c (nielsdos)

- PHPDBG:
  . Fix undefined behaviour in phpdbg_load_module_or_extension(). (nielsdos)
  . Fix NULL pointer dereference in phpdbg_create_conditional_breal(). (nielsdos)
  . Fix GH-9710: phpdbg memory leaks by option "-h" (nielsdos)
  . Fix phpdbg segmentation fault in case of malformed input (nielsdos)

- Posix:
  . Fix memory leak in posix_ttyname() (girgias)

- Random:
  . Fixed bug GH-10247 (Theoretical file descriptor leak for /dev/urandom). (timwolla)

- Standard:
  . Fix GH-10187 (Segfault in stripslashes() with arm64). (nielsdos)
  . Fixed bug GH-10214 (Incomplete validation of object syntax during
    unserialize()). (timwolla)
  . Fix substr_replace with slots in repl_ht being UNDEF. (nielsdos)

- XMLWriter
  . Fix missing check for xmlTextWriterEndElement (nielsdos)

05 Jan 2023, PHP 8.2.1

- Core:
  . Fixed bug GH-9905 (constant() behaves inconsistent when class is undefined).
    (cmb)
  . Fixed bug GH-9918 (License information for xxHash is not included in
    README.REDIST.BINS file). (Akama Hitoshi)
  . Fixed bug GH-9890 (OpenSSL legacy providers not available on Windows). (cmb)
  . Fixed bug GH-9650 (Can't initialize heap: [0x000001e7]). (Michael Voříšek)
  . Fixed potentially undefined behavior in Windows ftok(3) emulation. (cmb)
  . Fixed GH-9769 (Misleading error message for unpacking of objects). (jhdxr)

- Apache:
  . Fixed bug GH-9949 (Partial content on incomplete POST request). (cmb)

- FPM:
  . Fixed bug GH-9959 (Solaris port event mechanism is still broken after bug
    #66694). (Petr Sumbera)
  . Fixed bug #68207 (Setting fastcgi.error_header can result in a WARNING).
    (Jakub Zelenka)
  . Fixed bug #80669 (FPM numeric user fails to set groups). (Jakub Zelenka)
  . Fixed bug GH-8517 (Random crash of FPM master process in
    fpm_stdio_child_said). (Jakub Zelenka)

- Imap:
  . Fixed bug GH-10051 (IMAP: there's no way to check if a IMAP\Connection is
    still open). (Girgias)

- MBString:
  . Fixed bug GH-9535 (The behavior of mb_strcut in mbstring has been changed in
    PHP8.1). (Nathan Freeman)

- Opcache:
  . Fixed bug GH-9968 (Segmentation Fault during OPCache Preload).
    (Arnaud, michdingpayc)

- OpenSSL:
  . Fixed bug GH-9997 (OpenSSL engine clean up segfault). (Jakub Zelenka)
  . Fixed bug GH-9064 (PHP fails to build if openssl was built with --no-ec).
    (Jakub Zelenka)
  . Fixed bug GH-10000 (OpenSSL test failures when OpenSSL compiled with
    no-dsa). (Jakub Zelenka)

- Pcntl:
  . Fixed bug GH-9298 (Signal handler called after rshutdown leads to crash).
    (Erki Aring)

- PDO_Firebird:
  . Fixed bug GH-9971 (Incorrect NUMERIC value returned from PDO_Firebird).
    (cmb)

- PDO/SQLite:
  . Fixed bug #81740 (PDO::quote() may return unquoted string). (CVE-2022-31631)
    (cmb)

- Session:
  . Fixed GH-9932 (session name silently fails with . and [). (David Carlier)

- SPL:
  . Fixed GH-9883 (SplFileObject::__toString() reads next line). (Girgias)
  . Fixed GH-10011 (Trampoline autoloader will get reregistered and cannot be
    unregistered). (Girgias)

- SQLite3:
  . Fixed bug #81742 (open_basedir bypass in SQLite3 by using file URI). (cmb)

- TSRM:
  . Fixed Windows shmget() wrt. IPC_PRIVATE. (Tyson Andre)

08 Dec 2022, PHP 8.2.0
>>>>>>> c9bd540b

- CLI:
  . Added pdeathsig to builtin server to terminate workers when the master
    process is killed. (ilutov)

- Core:
  . Fixed bug GH-9388 (Improve unset property and __get type incompatibility
    error message). (ilutov)
  . SA_ONSTACK is now set for signal handlers to be friendlier to other
    in-process code such as Go's cgo. (Kévin Dunglas)
  . SA_ONSTACK is now set when signals are disabled. (Kévin Dunglas)
  . Fix GH-9649: Signal handlers now do a no-op instead of crashing when
    executed on threads not managed by TSRM. (Kévin Dunglas)
  . Fixed potential NULL pointer dereference Windows shm*() functions. (cmb)
  . Added shadow stack support for fibers. (Chen Hu)
  . Fix bug GH-9965 (Fix accidental caching of default arguments with side
    effects). (ilutov)
  . Implement GH-10217 (Use strlen() for determining the class_name length).
    (Dennis Buteyn)
  . Fix bug GH-8821 (Improve line numbers for errors in constant expressions).
    (ilutov)
  . Fix bug GH-10083 (Allow comments between & and parameter). (ilutov)
  . Fixed unknown string hash on property fetch with integer constant name.
    (nielsdos)

- Date:
  . Implement More Appropriate Date/Time Exceptions RFC. (Derick)

- Exif:
  . Removed unneeded codepaths in exif_process_TIFF_in_JPEG(). (nielsdos)

- Fileinfo:
  . Upgrade bundled libmagic to 5.43. (Anatol)

- FPM:
  . The status.listen shared pool now uses the same php_values (including
    expose_php) and php_admin_value as the pool it is shared with. (dwxh)

- GD:
  . Fixed bug #81739: OOB read due to insufficient input validation in
    imageloadfont(). (CVE-2022-31630) (cmb)

- Hash:
  . Fixed bug #81738: buffer overflow in hash_update() on long parameter.
    (CVE-2022-37454) (nicky at mouha dot be)

- Intl:
  . Added pattern format error infos for numfmt_set_pattern. (David Carlier)

- JSON:
  . Added json_validate(). (Juan Morales)

- MBString:
  . mb_detect_encoding is better able to identify the correct encoding for
    Turkish text. (Alex Dowad)
  . mb_detect_encoding's "non-strict" mode now behaves as described in the
    documentation. Previously, it would return false if the very first byte
    of the input string was invalid in all candidate encodings. (Alex Dowad)
  . mb_strtolower, mb_strtotitle, and mb_convert_case implement conditional
    casing rules for the Greek letter sigma. For mb_convert_case, conditional
    casing only applies to MB_CASE_LOWER and MB_CASE_TITLE modes, not to
    MB_CASE_LOWER_SIMPLE and MB_CASE_TITLE_SIMPLE. (Alex Dowad)
  . mb_detect_encoding is better able to identify UTF-8 and UTF-16 strings
    with a byte-order mark. (Alex Dowad)
  . mb_decode_mimeheader interprets underscores in QPrint-encoded MIME
    encoded words as required by RFC 2047; they are converted to spaces.
    Underscores must be encoded as "=5F" in such MIME encoded words.
    (Alex Dowad)

- Opcache:
  . Added start, restart and force restart time to opcache's
    phpinfo section. (Mikhail Galanin)
  . Fix GH-9139: Allow FFI in opcache.preload when opcache.preload_user=root.
    (Arnaud, Kapitan Oczywisty)
  . Made opcache.preload_user always optional in the cli and phpdbg SAPIs.
    (Arnaud)
  . Allows W/X bits on page creation on FreeBSD despite system settings.
    (David Carlier)
  . Added memfd api usage, on Linux, for zend_shared_alloc_create_lock()
    to create an abstract anonymous file for the opcache's lock. (Max Kellermann)

- PCNTL:
  . SA_ONSTACK is now set for pcntl_signal. (Kévin Dunglas)
  . Added SIGINFO constant. (David Carlier)

- Posix:
  . Added posix_sysconf. (David Carlier)
  . Added posix_pathconf. (David Carlier)
  . Added posix_fpathconf. (David Carlier)
  . Fixed zend_parse_arg_long's bool pointer argument assignment. (Cristian Rodriguez)

- Random:
  . Added Randomizer::getBytesFromString(). (Joshua Rüsweg)
  . Added Randomizer::nextFloat(), ::getFloat(), and IntervalBoundary. (timwolla)
  . Fix GH-10292 (Made the default value of the first param of srand() and
    mt_srand() nullable). (kocsismate)
  . Enable getrandom() for NetBSD (from 10.x). (David Carlier)

- Reflection:
  . Fix GH-9470 (ReflectionMethod constructor should not find private parent
    method). (ilutov)
  . Fix GH-10259 (ReflectionClass::getStaticProperties doesn't need null return
    type). (kocsismate)
  . Fix Segfault when using ReflectionFiber suspended by an internal function.
    (danog)

- Sockets:
  . Added SO_ATTACH_REUSEPORT_CBPF socket option, to give tighter control
    over socket binding for a cpu core. (David Carlier)
  . Added SKF_AD_QUEUE for cbpf filters. (David Carlier)
  . Added socket_atmark if send/recv needs using MSG_OOB. (David Carlier)
  . Added TCP_QUICKACK constant, to give tigher control over
    ACK delays. (David Carlier)
  . Added DONTFRAGMENT support for path MTU discovery purpose. (David Carlier)
  . Added AF_DIVERT for raw socket for divert ports. (David Carlier)
  . Added SOL_UPDLITE, UDPLITE_RECV_CSCOV and UDPLITE_SEND_CSCOV for updlite
    protocol support. (David Carlier)
  . Added SO_RERROR, SO_ZEROIZE and SO_SPLICE netbsd and openbsd constants.

- Standard:
  . E_NOTICEs emitted by unserialize() have been promoted to E_WARNING. (timwolla)
  . Make array_pad's $length warning less confusing. (nielsdos)
  . E_WARNING emitted by strtok in the caase both arguments are not provided when
    starting tokenisation. (David Carlier)
  . password_hash() will now chain the original RandomException to the ValueError
    on salt generation failure. (timwolla)
  . Fix GH-10239 (proc_close after proc_get_status always returns -1). (nielsdos)

- Streams:
  . Fixed bug #51056: blocking fread() will block even if data is available.
    (Jakub Zelenka)

- XSLTProcessor:
  . Fixed bug #69168 (DomNode::getNodePath() returns invalid path). (nielsdos)

<<< NOTE: Insert NEWS from last stable release here prior to actual release! >>><|MERGE_RESOLUTION|>--- conflicted
+++ resolved
@@ -1,260 +1,6 @@
 PHP                                                                        NEWS
 |||||||||||||||||||||||||||||||||||||||||||||||||||||||||||||||||||||||||||||||
-<<<<<<< HEAD
 ?? ??? ????, PHP 8.3.0alpha1
-=======
-?? ??? ????, PHP 8.2.4
-
-- Core:
-  . Fixed incorrect check condition in ZEND_YIELD. (nielsdos)
-  . Fixed incorrect check condition in type inference. (nielsdos)
-  . Fix incorrect check in zend_internal_call_should_throw(). (nielsdos)
-  . Fixed overflow check in OnUpdateMemoryConsumption. (nielsdos)
-  . Fixed bug GH-9916 (Entering shutdown sequence with a fiber suspended in a
-    Generator emits an unavoidable fatal error or crashes). (Arnaud)
-  . Fixed bug GH-10437 (Segfault/assertion when using fibers in shutdown
-    function after bailout). (trowski)
-  . Fixed SSA object type update for compound assignment opcodes. (nielsdos)
-  . Fixed language scanner generation build. (Daniel Black)
-  . Fixed zend_update_static_property() calling zend_update_static_property_ex()
-    misleadingly with the wrong return type. (nielsdos)
-  . Fix bug GH-10570 (Fixed unknown string hash on property fetch with integer
-    constant name). (nielsdos)
-
-- Curl:
-  . Fixed deprecation warning at compile time. (Max Kellermann)
-  . Fixed bug GH-10270 (Unable to return CURL_READFUNC_PAUSE in readfunc
-    callback). (Pierrick Charron)
-
-- Date:
-  . Fix GH-10447 ('p' format specifier does not yield 'Z' for 00:00). (Derick)
-  . Fix GH-10152 (Custom properties of Date's child classes are not
-    serialised). (Derick)
-
-- FFI:
-  . Fixed incorrect bitshifting and masking in ffi bitfield. (nielsdos)
-
-- Fiber:
-  . Fixed assembly on alpine x86. (nielsdos)
-  . Fixed bug GH-10496 (segfault when garbage collector is invoked inside of
-    fiber). (Bob, Arnaud)
-
-- FPM:
-  . Fixed bug GH-10315 (FPM unknown child alert not valid). (Jakub Zelenka)
-  . Fixed bug GH-10385 (FPM successful config test early exit). (nielsdos)
-
-- GMP:
-  . Properly implement GMP::__construct(). (nielsdos)
-
-- Intl:
-  . Fixed bug GH-10647 (Spoolchecker isSuspicious/areConfusable methods
-    error code's argument always returning NULL0. (Nathan Freeman)
-
-- JSON:
-  . Fixed JSON scanner and parser generation build.
-    (Daniel Black, Jakub Zelenka)
-
-- MBString:
-  . ext/mbstring: fix new_value length check. (Max Kellermann)
-  . Fix bug GH-10627 (mb_convert_encoding crashes PHP on Windows). (nielsdos)
-
-- Opcache:
-  . Fix incorrect page_size check. (nielsdos)
-
-- PDO OCI:
-  . Fixed bug #60994 (Reading a multibyte CLOB caps at 8192 chars).
-    (Michael Voříšek)
-
-- PGSQL:
-  . Fix GH-10672 (pg_lo_open segfaults in the strict_types mode). (girgias)
-
-- Phar:
-  . Fix incorrect check in phar tar parsing. (nielsdos)
-
-- Random:
-  . Fix GH-10390 (Do not trust arc4random_buf() on glibc). (timwolla)
-  . Fix GH-10292 (Made the default value of the first param of srand() and
-    mt_srand() unknown). (kocsismate)
-
-- Reflection:
-  . Fixed bug GH-10623 (Reflection::getClosureUsedVariables opcode fix with
-    variadic arguments). (nielsdos)
-  . Fix Segfault when using ReflectionFiber suspended by an internal function.
-    (danog)
-
-- Session:
-  . Fixed ps_files_cleanup_dir() on failure code paths with -1 instead of 0 as
-    the latter was considered success by callers. (nielsdos).
-
-- Standard:
-  . Fixed bug GH-8086 (Introduce mail.mixed_lf_and_crlf INI). (Jakub Zelenka)
-  . Fixed bug GH-10292 (Made the default value of the first param of srand() and
-    mt_srand() unknown). (kocsismate)
-  . Fix incorrect check in cs_8559_5 in map_from_unicode(). (nielsdos)
-  . Fix bug GH-9697 for reset/end/next/prev() attempting to move pointer of
-    properties table for certain internal classes such as FFI classes
-  . Fix incorrect error check in browsecap for pcre2_match(). (nielsdos)
-
-- Streams:
-  . Fixed bug GH-10370 (File corruption in _php_stream_copy_to_stream_ex when
-    using copy_file_range). (nielsdos)
-  . Fixed bug GH-10548 (copy() fails on cifs mounts because of incorrect
-    copy_file_range() len). (nielsdos)
-
-- Tidy:
-  . Fix memory leaks when attempting to open a non-existing file or a file over
-    4GB. (Girgias)
-  . Add missing error check on tidyLoadConfig. (nielsdos)
-
-- Zlib:
-  . Fixed output_handler directive value's length which counted the string
-    terminator. (nieldos)
-
-14 Feb 2023, PHP 8.2.3
-
-- Core:
-  . Fixed bug #81744 (Password_verify() always return true with some hash).
-    (CVE-2023-0567). (Tim Düsterhus)
-  . Fixed bug #81746 (1-byte array overrun in common path resolve code).
-    (CVE-2023-0568). (Niels Dossche)
-
-- SAPI:
-  . Fixed bug GHSA-54hq-v5wp-fqgv (DOS vulnerability when parsing multipart
-    request body). (CVE-2023-0662) (Jakub Zelenka)
-
-02 Feb 2023, PHP 8.2.2
-
-- Core:
-  . Fixed bug GH-10200 (zif_get_object_vars:
-    Assertion `!(((__ht)->u.flags & (1<<2)) != 0)' failed). (nielsdos)
-  . Fix GH-10251 (Assertion `(flag & (1<<3)) == 0' failed). (nielsdos)
-  . Fix GH-10240 (Assertion failure when adding more than 2**30 elements to an
-    unpacked array). (Arnaud)
-  . Fix GH-9735 (Fiber stack variables do not participate in cycle collector).
-    (Arnaud)
-  . Fix GH-9675 (Broken run_time_cache init for internal enum methods).
-    (Petar Obradović, Bob)
-  . Fix GH-10248 (Assertion `!(zval_get_type(&(*(property))) == 10)' failed).
-    (nielsdos)
-
-- FPM:
-  . Fixed bug #77106 (Missing separator in FPM FastCGI errors). (Jakub Zelenka)
-  . Fixed bug GH-9981 (FPM does not reset fastcgi.error_header).
-    (Jakub Zelenka)
-  . Fixed bug #68591 (Configuration test does not perform UID lookups).
-    (Jakub Zelenka)
-  . Fixed memory leak when running FPM config test. (Jakub Zelenka)
-  . Fixed bug #67244 (Wrong owner:group for listening unix socket).
-    (Jakub Zelenka)
-
-- Hash:
-  . Handle exceptions from __toString in XXH3's initialization (nielsdos)
-
-- LDAP:
-  . Fixed bug GH-10112 (LDAP\Connection::__construct() refers to ldap_create()).
-    (cmb)
-
-- Opcache:
-  . Fix inverted bailout value in zend_runtime_jit() (Max Kellermann).
-  . Fix access to uninitialized variable in accel_preload(). (nielsdos)
-  . Fix zend_jit_find_trace() crashes. (Max Kellermann)
-  . Added missing lock for EXIT_INVALIDATE in zend_jit_trace_exit. (Max Kellermann)
-
-- Phar:
-  . Fix wrong flags check for compression method in phar_object.c (nielsdos)
-
-- PHPDBG:
-  . Fix undefined behaviour in phpdbg_load_module_or_extension(). (nielsdos)
-  . Fix NULL pointer dereference in phpdbg_create_conditional_breal(). (nielsdos)
-  . Fix GH-9710: phpdbg memory leaks by option "-h" (nielsdos)
-  . Fix phpdbg segmentation fault in case of malformed input (nielsdos)
-
-- Posix:
-  . Fix memory leak in posix_ttyname() (girgias)
-
-- Random:
-  . Fixed bug GH-10247 (Theoretical file descriptor leak for /dev/urandom). (timwolla)
-
-- Standard:
-  . Fix GH-10187 (Segfault in stripslashes() with arm64). (nielsdos)
-  . Fixed bug GH-10214 (Incomplete validation of object syntax during
-    unserialize()). (timwolla)
-  . Fix substr_replace with slots in repl_ht being UNDEF. (nielsdos)
-
-- XMLWriter
-  . Fix missing check for xmlTextWriterEndElement (nielsdos)
-
-05 Jan 2023, PHP 8.2.1
-
-- Core:
-  . Fixed bug GH-9905 (constant() behaves inconsistent when class is undefined).
-    (cmb)
-  . Fixed bug GH-9918 (License information for xxHash is not included in
-    README.REDIST.BINS file). (Akama Hitoshi)
-  . Fixed bug GH-9890 (OpenSSL legacy providers not available on Windows). (cmb)
-  . Fixed bug GH-9650 (Can't initialize heap: [0x000001e7]). (Michael Voříšek)
-  . Fixed potentially undefined behavior in Windows ftok(3) emulation. (cmb)
-  . Fixed GH-9769 (Misleading error message for unpacking of objects). (jhdxr)
-
-- Apache:
-  . Fixed bug GH-9949 (Partial content on incomplete POST request). (cmb)
-
-- FPM:
-  . Fixed bug GH-9959 (Solaris port event mechanism is still broken after bug
-    #66694). (Petr Sumbera)
-  . Fixed bug #68207 (Setting fastcgi.error_header can result in a WARNING).
-    (Jakub Zelenka)
-  . Fixed bug #80669 (FPM numeric user fails to set groups). (Jakub Zelenka)
-  . Fixed bug GH-8517 (Random crash of FPM master process in
-    fpm_stdio_child_said). (Jakub Zelenka)
-
-- Imap:
-  . Fixed bug GH-10051 (IMAP: there's no way to check if a IMAP\Connection is
-    still open). (Girgias)
-
-- MBString:
-  . Fixed bug GH-9535 (The behavior of mb_strcut in mbstring has been changed in
-    PHP8.1). (Nathan Freeman)
-
-- Opcache:
-  . Fixed bug GH-9968 (Segmentation Fault during OPCache Preload).
-    (Arnaud, michdingpayc)
-
-- OpenSSL:
-  . Fixed bug GH-9997 (OpenSSL engine clean up segfault). (Jakub Zelenka)
-  . Fixed bug GH-9064 (PHP fails to build if openssl was built with --no-ec).
-    (Jakub Zelenka)
-  . Fixed bug GH-10000 (OpenSSL test failures when OpenSSL compiled with
-    no-dsa). (Jakub Zelenka)
-
-- Pcntl:
-  . Fixed bug GH-9298 (Signal handler called after rshutdown leads to crash).
-    (Erki Aring)
-
-- PDO_Firebird:
-  . Fixed bug GH-9971 (Incorrect NUMERIC value returned from PDO_Firebird).
-    (cmb)
-
-- PDO/SQLite:
-  . Fixed bug #81740 (PDO::quote() may return unquoted string). (CVE-2022-31631)
-    (cmb)
-
-- Session:
-  . Fixed GH-9932 (session name silently fails with . and [). (David Carlier)
-
-- SPL:
-  . Fixed GH-9883 (SplFileObject::__toString() reads next line). (Girgias)
-  . Fixed GH-10011 (Trampoline autoloader will get reregistered and cannot be
-    unregistered). (Girgias)
-
-- SQLite3:
-  . Fixed bug #81742 (open_basedir bypass in SQLite3 by using file URI). (cmb)
-
-- TSRM:
-  . Fixed Windows shmget() wrt. IPC_PRIVATE. (Tyson Andre)
-
-08 Dec 2022, PHP 8.2.0
->>>>>>> c9bd540b
 
 - CLI:
   . Added pdeathsig to builtin server to terminate workers when the master
@@ -277,8 +23,6 @@
   . Fix bug GH-8821 (Improve line numbers for errors in constant expressions).
     (ilutov)
   . Fix bug GH-10083 (Allow comments between & and parameter). (ilutov)
-  . Fixed unknown string hash on property fetch with integer constant name.
-    (nielsdos)
 
 - Date:
   . Implement More Appropriate Date/Time Exceptions RFC. (Derick)
