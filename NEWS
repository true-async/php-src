PHP                                                                        NEWS
|||||||||||||||||||||||||||||||||||||||||||||||||||||||||||||||||||||||||||||||
?? ??? ????, PHP 8.0.0beta1

- Core:
<<<<<<< HEAD
  . Fixed bug #78236 (convert error on receiving variables when duplicate [).
=======
  . Fixed bug #79884 (PHP_CONFIG_FILE_PATH is meaningless). (cmb)
  . Fixed bug #77932 (File extensions are case-sensitive). (cmb)

- LDAP:
  . Fixed memory leaks. (ptomulik)

06 Aug 2020, PHP 7.4.9

- Apache:
  . Fixed bug #79030 (Upgrade apache2handler's php_apache_sapi_get_request_time
    to return usec). (Herbert256)

- COM:
  . Fixed bug #63208 (BSTR to PHP string conversion not binary safe). (cmb)
  . Fixed bug #63527 (DCOM does not work with Username, Password parameter).
    (cmb)

- Core:
  . Fixed bug #79740 (serialize() and unserialize() methods can not be called
    statically). (Nikita)
  . Fixed bug #79783 (Segfault in php_str_replace_common). (Nikita)
  . Fixed bug #79778 (Assertion failure if dumping closure with unresolved
    static variable). (Nikita)
  . Fixed bug #79779 (Assertion failure when assigning property of string
    offset by reference). (Nikita)
  . Fixed bug #79792 (HT iterators not removed if empty array is destroyed).
    (Nikita)
  . Fixed bug #78598 (Changing array during undef index RW error segfaults).
    (Nikita)
  . Fixed bug #79784 (Use after free if changing array during undef var during
    array write fetch). (Nikita)
  . Fixed bug #79793 (Use after free if string used in undefined index warning
    is changed). (Nikita)
  . Fixed bug #79862 (Public non-static property in child should take priority
    over private static). (Nikita)

- Fileinfo:
  . Fixed bug #79756 (finfo_file crash (FILEINFO_MIME)). (cmb)

- FTP:
  . Fixed bug #55857 (ftp_size on large files). (cmb)

- Mbstring:
  . Fixed bug #79787 (mb_strimwidth does not trim string). (XXiang)

- OpenSSL:
  . Fixed bug #79881 (Memory leak in openssl_pkey_get_public()). (Nikita)

- Reflection:
  . Fixed bug #79487 (::getStaticProperties() ignores property modifications).
    (cmb, Nikita)
  . Fixed bug #69804 (::getStaticPropertyValue() throws on protected props).
    (cmb, Nikita)
  . Fixed bug #79820 (Use after free when type duplicated into
    ReflectionProperty gets resolved). (Christopher Broadbent)

- Standard:
  . Fixed bug #70362 (Can't copy() large 'data://' with open_basedir). (cmb)
  . Fixed bug #78008 (dns_check_record() always return true on Alpine).
    (Andy Postnikov)
  . Fixed bug #79839 (array_walk() does not respect property types). (Nikita)

09 Jul 2020, PHP 7.4.8

- Core:
  . Fixed bug #79595 (zend_init_fpu() alters FPU precision). (cmb, Nikita)
  . Fixed bug #79650 (php-win.exe 100% cpu lockup). (cmb)
  . Fixed bug #79668 (get_defined_functions(true) may miss functions). (cmb,
    Nikita)
  . Fixed bug #79683 (Fake reflection scope affects __toString()). (Nikita)
  . Fixed possibly unsupported timercmp() usage. (cmb)

- Exif:
  . Fixed bug #79687 (Sony picture - PHP Warning - Make, Model, MakerNotes). 
    (cmb)

- Fileinfo:
  . Fixed bug #79681 (mime_content_type/finfo returning incorrect mimetype).
    (cmb)

- Filter:
  . Fixed bug #73527 (Invalid memory access in php_filter_strip). (cmb)

- GD:
  . Fixed bug #79676 (imagescale adds black border with IMG_BICUBIC). (cmb)

- OpenSSL:
  . Fixed bug #62890 (default_socket_timeout=-1 causes connection to timeout).
    (cmb)

- PDO SQLite:
  . Fixed bug #79664 (PDOStatement::getColumnMeta fails on empty result set).
    (cmb)

- phpdbg:
  . Fixed bug #73926 (phpdbg will not accept input on restart execution). (cmb)
  . Fixed bug #73927 (phpdbg fails with windows error prompt at "watch array").
    (cmb)
  . Fixed several mostly Windows related phpdbg bugs. (cmb)

- SPL:
  . Fixed bug #79710 (Reproducible segfault in error_handler during GC
    involved an SplFileObject). (Nikita)

- Standard:
  . Fixed bug #74267 (segfault with streams and invalid data). (cmb)
  . Fixed bug #79579 (ZTS build of PHP 7.3.17 doesn't handle ERANGE for
    posix_getgrgid and others). (Böszörményi Zoltán)

11 Jun 2020, PHP 7.4.7

- Core:
  . Fixed bug #79599 (coredump in set_error_handler). (Laruence)
  . Fixed bug #79566 (Private SHM is not private on Windows). (cmb)
  . Fixed bug #79489 (.user.ini does not inherit). (cmb)
  . Fixed bug #79600 (Regression in 7.4.6 when yielding an array based
    generator). (Nikita)
  . Fixed bug #79657 ("yield from" hangs when invalid value encountered).
    (Nikita)

- FFI:
  . Fixed bug #79571 (FFI: var_dumping unions may segfault). (cmb)

- GD:
  . Fixed bug #79615 (Wrong GIF header written in GD GIFEncode). (sageptr, cmb)

- MySQLnd:
  . Fixed bug #79596 (MySQL FLOAT truncates to int some locales). (cmb)

- Opcache:
  . Fixed bug #79588 (Boolean opcache settings ignore on/off values). (cmb)
  . Fixed bug #79548 (Preloading segfault with inherited method using static
    variable). (Nikita)
  . Fixed bug #79603 (RTD collision with opcache). (Nikita)

- Standard:
  . Fixed bug #79561 (dns_get_record() fails with DNS_ALL). (cmb)

14 May 2020, PHP 7.4.6

- Core:
  . Fixed bug #79536 (zend_clear_exception prevent exception's destructor to be
    called). (Laruence)
  . Fixed bug #78434 (Generator yields no items after valid() call). (Nikita)
  . Fixed bug #79477 (casting object into array creates references). (Nikita)
  . Fixed bug #79514 (Memory leaks while including unexistent file). (cmb,
    Nikita)

- DOM:
  . Fixed bug #78221 (DOMNode::normalize() doesn't remove empty text nodes).
    (cmb)

- EXIF:
  . Fixed bug #79336 (ext/exif/tests/bug79046.phpt fails on Big endian arch).
    (Nikita)

- FCGI:
  . Fixed bug #79491 (Search for .user.ini extends up to root dir). (cmb)

- MBString:
  . Fixed bug #79441 (Segfault in mb_chr() if internal encoding is unsupported).
    (Girgias)

- OpenSSL:
  . Fixed bug #79497 (stream_socket_client() throws an unknown error sometimes
    with <1s timeout). (Joe Cai)

- PCRE:
  . Upgraded to PCRE2 10.34. (cmb)

- Phar:
  . Fixed bug #79503 (Memory leak on duplicate metadata). (cmb)

- SimpleXML:
  . Fixed bug #79528 (Different object of the same xml between 7.4.5 and
    7.4.4). (cmb)

- SPL:
  . Fixed bug #69264 (__debugInfo() ignored while extending SPL classes). (cmb)
  . Fixed bug #67369 (ArrayObject serialization drops the iterator class).
    (Alex Dowad)

- Standard:
  . Fixed bug #79468 (SIGSEGV when closing stream handle with a stream filter
    appended). (dinosaur)
  . Fixed bug #79447 (Serializing uninitialized typed properties with __sleep
    should not throw). (nicolas-grekas)

16 Apr 2020, PHP 7.4.5

- Core:
  . Fixed bug #79364 (When copy empty array, next key is unspecified). (cmb)
  . Fixed bug #78210 (Invalid pointer address). (cmb, Nikita)

- CURL:
  . Fixed bug #79199 (curl_copy_handle() memory leak). (cmb)

- Date:
  . Fixed bug #79396 (DateTime hour incorrect during DST jump forward). (Nate
    Brunette)
  . Fixed bug #74940 (DateTimeZone loose comparison always true). (cmb)

- FPM:
  . Implement request #77062 (Allow numeric [UG]ID in FPM listen.{owner,group})
    (Andre Nathan)

- Iconv:
  . Fixed bug #79200 (Some iconv functions cut Windows-1258). (cmb)

- OPcache:
  . Fixed bug #79412 (Opcache chokes and uses 100% CPU on specific script).
    (Dmitry)

- Session:
  . Fixed bug #79413 (session_create_id() fails for active sessions). (cmb)

- Shmop:
  . Fixed bug #79427 (Integer Overflow in shmop_open()). (cmb)

- SimpleXML:
  . Fixed bug #61597 (SXE properties may lack attributes and content). (cmb)

- SOAP:
  . Fixed bug #79357 (SOAP request segfaults when any request parameter is
    missing). (Nikita)

- Spl:
  . Fixed bug #75673 (SplStack::unserialize() behavior). (cmb)
  . Fixed bug #79393 (Null coalescing operator failing with SplFixedArray).
>>>>>>> 1ba88355
    (cmb)
  . Fixed bug #79108 (Referencing argument in a function makes it a reference
    in the stack trace). (Nikita)

- JIT:
  . Fixed bug #79864 (JIT segfault in Symfony OptionsResolver). (Dmitry)

- OCI8:
  . Modernized oci_register_taf_callback() callable argument parsing
    implementation. (girgias)

23 Jul 2020, PHP 8.0.0alpha3

- Core:
  . Fixed bug #79790 ("Illegal offset type" exception during AST evaluation
    not handled properly). (Nikita)
  . Fixed bug #79791 (Assertion failure when unsetting variable during binary
    op). (Nikita)
  . Fixed bug #79841 (Syntax error in configure / unescaped "[]" in php.m4).
    (Nikita)
  . Fixed bug #79828 (Segfault when trying to access non-existing variable).
    (Nikita)
  . Fixed bug #79852 (count(DOMNodeList) doesn't match
    count(IteratorIterator(DOMNodeList))). (Nikita)
  . Fixed bug #79867 (Promoted untyped properties should get null default
    value). (Nikita)

- Standard:
  . Fixed bug #79868 (Sorting with array_unique gives unwanted result). (Nikita)

09 Jul 2020, PHP 8.0.0alpha2

- FFI:
  . Fixed bug #79749 (Converting FFI instances to bool fails). (cmb)

- JIT:
  . Fixed bug #79743 (Fatal error when assigning to array property
    with JIT enabled). (Laruence)

- PCRE:
  . Updated to PCRE2 10.35. (cmb)

25 Jun 2020, PHP 8.0.0alpha1

- Core:
  . Removed the pdo_odbc.db2_instance_name php.ini directive. (Kalle)
  . Fixed bug #77619 (Wrong reflection on MultipleIterator::__construct).
    (Fabien Villepinte)
  . Fixed bug #65274 (Enhance undefined class constant error with class name).
    (Nikita)
  . Fixed bug #49555 (Fatal error "Function must be a string" message should be
    renamed). (Nikita)
  . Fixed bug #70839 (Converting optional argument to variadic forbidden by LSP
    checks). (Nikita)
  . Fixed bug #69084 (Unclear error message when not implementing a renamed
    abstract trait function). (Nikita)
  . Fixed bug #62609 (Allow implementing Traversable on abstract classes).
    (Nikita)
  . Fixed bug #79462 (method_exists and property_exists incoherent behavior).
    (cmb)
  . Fixed bug #79368 ("Unexpected end of file" is not an acceptable error
    message). (Alex Dowad)
  . Fixed bug #36365 (scandir duplicates file name at every 65535th file).
    (cmb)
  . Use SSE2 instructions do locale independent strtolower. (Laruence)
  . Fixed bug #79521 (Check __set_state structure). (carusogabriel)
  . Fixed bug #79467 (data:// wrappers are writable). (cmb)
  . Implemented FR #47074 (phpinfo() reports "On" as 1 for the some
    extensions). (cmb)
  . Implemented FR #72089 (require() throws fatal error instead of exception).
    (Nikita)
  . Fixed bug #77966 (Cannot alias a method named "namespace"). (Nikita)

- BZ2:
  . Fixed bug #71263 (fread() does not report bzip2.decompress errors). (cmb)

- CURL:
  . Bumped required libcurl version to 7.29.0. (cmb)

- Date:
  . Fixed bug #65547 (Default value for sunrise/sunset zenith still wrong).
    (cmb)
  . Fixed bug #69044 (discrepancy between time and microtime). (krakjoe)

- DOM:
  . Add property DOMXPath::$registerNodeNamespaces and constructor argument
    that allow global flag to configure query() or evaluate() calls.

- Enchant:
  . Add LIBENCHANT_VERSION macro
  . Deprecate enchant_broker_set_dict_path, enchant_broker_get_dict_path
    enchant_dict_add_to_personal and enchant_dict_is_in_session
  . Add enchant_dict_add and enchant_dict_is_added functions
  . Use libenchant-2 when available

- FPM:
  . Fixed bug #64865 (Search for .user.ini files from script dir up to
    CONTEXT_DOCUMENT_ROOT). (Will Bender)

- GD:
  . Fixed bug #55005 (imagepolygon num_points requirement). (cmb)
  . Replaced gd resources with objects. (Mark Randall)
  . Made the $num_points parameter of php_imagepolygon optional. (cmb)
  . Removed deprecated image2wbmp(). (cmb)
  . Removed deprecated png2wbmp() and jpeg2wbmp(). (cmb)
  . Added imagegetinterpolation(). (cmb)

- Iconv:
  . Dropped support for iconv without proper errno setting. (cmb)

- Intl:
  . Removed deprecated INTL_IDNA_VARIANT_2003. (cmb)

- JIT:
  . Fixed bug #79582 (Crash seen when opcache.jit=1235 and
    opcache.jit_debug=2). (Laruence)
  . Fixed bug #77857 (Wrong result if executed with JIT). (Laruence)
  . Fixed bug #79255 (PHP cannot be compiled with enable JIT).
    (Laruence, Dmitry)

- JSON:
  . The JSON extension is now an integral part of PHP and cannot be disabled
    as per RFC: https://wiki.php.net/rfc/always_enable_json (tandre)

- LDAP:
  . Removed deprecated ldap_sort. (mcmic)

- MBString:
  . Fixed bug #76999 (mb_regex_set_options() return current options). (cmb)
  . Removed the unused $is_hex parameter from mb_decode_numericentity(). (cmb)

- MySQLi:
  . Fixed bug #76809 (SSL settings aren't respected when persistent connections
    are used). (fabiomsouto)

- mysqlnd:
  . Fixed #60594 (mysqlnd exposes 160 lines of stats in phpinfo). (PeeHaa)

- OCI8:
  . Deprecated old OCI8 function aliases. (Jens de Nies)
  . Removed obsolete no-op function oci_internal_debug(). (Jens de Nies)

- OpCache:
  . Fixed bug #78654 (Incorrectly computed opcache checksum on files with
    non-ascii characters). (mhagstrand)
  . Fixed bug #76535 (Opcache does not replay compile-time warnings). (Nikita)
  . Fixed bug #79665 (ini_get() and opcache_get_configuration() inconsistency).
    (cmb)

- OpenSSL:
  . Added Cryptographic Message Syntax (CMS) support. (Eliot Lear)

- PCRE:
  . Don't ignore invalid escape sequences. (sjon)

- PGSQL:
  . Bumped required libpq version to 9.1. (cmb)

- PDO:
  . Changed default PDO error mode to exceptions. (AllenJB)
  . Fixed bug #77849 (Disable cloning of PDO handle/connection objects).
    (camporter)

- PDO_OCI:
  . Added support for setting and getting the oracle OCI 18c call timeout.
    (camporter)

- PDO_PGSQL:
  . Bumped required libpq version to 9.1. (cmb)

- phpdbg:
  . Fixed bug #76596 (phpdbg support for display_errors=stderr). (kabel)
  . Fixed bug #76801 (too many open files). (alekitto)
  . Fixed bug #77800 (phpdbg segfaults on listing some conditional breakpoints).
    (krakjoe)
  . Fixed bug #77805 (phpdbg build fails when readline is shared). (krakjoe)

- Reflection:
  . Fixed bug #78697 (ReflectionClass::implementsInterface - inaccurate error
    message with traits). (villfa)
  . Implement ReflectionProperty::hasDefaultValue and
    Reflection::getDefaultValue (beberlei)
  . Fixed bug #64592 (ReflectionClass::getMethods() returns methods out of
    scope). (Nikita)
  . Fixed bug #77325 (ReflectionClassConstant::$class returns wrong class when
    extending). (Nikita)
  . Fixed bug #69180 (Reflection does not honor trait conflict resolution /
    method aliasing). (Nikita)
  . Fixed bug #74939 (Nested traits' aliased methods are lowercased). (Nikita)
  . Implement #79628 (Add $filter parameter for ReflectionClass::getConstants
    and ReflectionClass::getReflectionConstants) (carusogabriel)

- Session:
  . Fixed bug #78624 (session_gc return value for user defined session
    handlers). (bshaffer)
  . Fixed bug #73529 (session_decode() silently fails on wrong input). (cmb)

- Shmop:
  . Converted shmop resources to objects. (cmb)

- SimpleXML:
  . Fixed bug #75245 (Don't set content of elements with only whitespaces).
    (eriklundin)
  . Fixed bug #63575 (Root elements are not properly cloned). (cmb)

- sodium:
  . Fixed bug #77646 (sign_detached() strings not terminated). (Frank)

- SQLite3:
  . Added SQLite3::setAuthorizer() and respective class constants. (bohwaz)

- SPL:
  . Fixed bug #71236 (Second call of spl_autoload_register() does nothing if it
    has no arguments). (Nikita)
  . Fixed bug #65006 (spl_autoload_register fails with multiple callables using
    self, same method). (Nikita)

- Standard:
  . Implemented FR #78638 (__PHP_Incomplete_Class should be final). (Laruence)
  . Fixed bug #77204 (getimagesize(): Read error! should mention file path).
    (peter279k)
  . Fixed bug #76859 (stream_get_line skips data if used with data-generating
    filter). (kkopachev)
  . Fixed bug #78385 (parse_url() does not include 'query' when question mark
    is the last char). (Islam Israfilov)
  . Fixed bug #75902 (str_replace should warn when misused with nested arrays).
    (Nikita)
  . Fixed bug #47983 (mixed LF and CRLF line endings in mail()). (cmb)
  . Made quoting of cmd execution functions consistent. (cmb)

- tidy:
  . Removed the unused $use_include_path parameter from tidy_repair_string().
    (cmb)

- XML:
  . Fixed bug #76874 (xml_parser_free() should never leak memory). (Nikita)

- XMLWriter:
  . Changed functions to accept/return XMLWriter objects instead of resources.
    (cmb)
  . Implemented FR #79344 (xmlwriter_write_attribute_ns: $prefix should be
    nullable). (cmb)

- Zip:
  . Fixed bug #72374 (remove_path strips first char of filename). (tyage, Remi)
  . Add ZipArchive::setMtimeName and ZipArchive::setMtimeIndex methods. (Remi)
  . Add ZipArchive::setProgressCallback method (since libzip 1.3.0). (Remi)
  . Add ZipArchive::setCancelCallback method (since libzip 1.6.0). (Remi)
  . Add optional "flags" parameter to ZipArchive::addEmptyDir, addFile and
    addFromString methods. (Remi)
  . Add "flags" options to ZipArchive::addGlob and addPattern methods
    keeping previous behavior having FL_OVERWRITE by default. (Remi)
  . Add ZipArchive::replaceFile() method. (Remi)
  . Add lastId property to ZipArchive. (Remi)
  . ZipArchive::status and ZipArchive::statusSys properties and
    ZipArchive::getStatusString() method stay valid after the archive
    is closed. (Remi)
  . Fixed bug #50678 (files extracted by ZipArchive class lost their
    original modified time). (Remi)
  . Implemented FR #77960 (add compression / encryption options for
    ZipArchive::addGlob and ZipArchive::addPattern). (Remi)
  . Add ZipArchive::EM_UNKNOWN and ZipArchive::EM_TRAD_PKWARE constants. (Remi)
  . Add ZipArchive::isCompressionMethodSupported() and
    ZipArchive::isEncryptionMethodSupported() method (libzip 1.7.0). (Remi)

- Zlib:
  . Fixed bug #71417 (fread() does not report zlib.inflate errors). (cmb)

<<< NOTE: Insert NEWS from last stable release here prior to actual release! >>><|MERGE_RESOLUTION|>--- conflicted
+++ resolved
@@ -3,245 +3,16 @@
 ?? ??? ????, PHP 8.0.0beta1
 
 - Core:
-<<<<<<< HEAD
   . Fixed bug #78236 (convert error on receiving variables when duplicate [).
-=======
-  . Fixed bug #79884 (PHP_CONFIG_FILE_PATH is meaningless). (cmb)
-  . Fixed bug #77932 (File extensions are case-sensitive). (cmb)
+    (cmb)
+  . Fixed bug #79108 (Referencing argument in a function makes it a reference
+    in the stack trace). (Nikita)
+
+- JIT:
+  . Fixed bug #79864 (JIT segfault in Symfony OptionsResolver). (Dmitry)
 
 - LDAP:
   . Fixed memory leaks. (ptomulik)
-
-06 Aug 2020, PHP 7.4.9
-
-- Apache:
-  . Fixed bug #79030 (Upgrade apache2handler's php_apache_sapi_get_request_time
-    to return usec). (Herbert256)
-
-- COM:
-  . Fixed bug #63208 (BSTR to PHP string conversion not binary safe). (cmb)
-  . Fixed bug #63527 (DCOM does not work with Username, Password parameter).
-    (cmb)
-
-- Core:
-  . Fixed bug #79740 (serialize() and unserialize() methods can not be called
-    statically). (Nikita)
-  . Fixed bug #79783 (Segfault in php_str_replace_common). (Nikita)
-  . Fixed bug #79778 (Assertion failure if dumping closure with unresolved
-    static variable). (Nikita)
-  . Fixed bug #79779 (Assertion failure when assigning property of string
-    offset by reference). (Nikita)
-  . Fixed bug #79792 (HT iterators not removed if empty array is destroyed).
-    (Nikita)
-  . Fixed bug #78598 (Changing array during undef index RW error segfaults).
-    (Nikita)
-  . Fixed bug #79784 (Use after free if changing array during undef var during
-    array write fetch). (Nikita)
-  . Fixed bug #79793 (Use after free if string used in undefined index warning
-    is changed). (Nikita)
-  . Fixed bug #79862 (Public non-static property in child should take priority
-    over private static). (Nikita)
-
-- Fileinfo:
-  . Fixed bug #79756 (finfo_file crash (FILEINFO_MIME)). (cmb)
-
-- FTP:
-  . Fixed bug #55857 (ftp_size on large files). (cmb)
-
-- Mbstring:
-  . Fixed bug #79787 (mb_strimwidth does not trim string). (XXiang)
-
-- OpenSSL:
-  . Fixed bug #79881 (Memory leak in openssl_pkey_get_public()). (Nikita)
-
-- Reflection:
-  . Fixed bug #79487 (::getStaticProperties() ignores property modifications).
-    (cmb, Nikita)
-  . Fixed bug #69804 (::getStaticPropertyValue() throws on protected props).
-    (cmb, Nikita)
-  . Fixed bug #79820 (Use after free when type duplicated into
-    ReflectionProperty gets resolved). (Christopher Broadbent)
-
-- Standard:
-  . Fixed bug #70362 (Can't copy() large 'data://' with open_basedir). (cmb)
-  . Fixed bug #78008 (dns_check_record() always return true on Alpine).
-    (Andy Postnikov)
-  . Fixed bug #79839 (array_walk() does not respect property types). (Nikita)
-
-09 Jul 2020, PHP 7.4.8
-
-- Core:
-  . Fixed bug #79595 (zend_init_fpu() alters FPU precision). (cmb, Nikita)
-  . Fixed bug #79650 (php-win.exe 100% cpu lockup). (cmb)
-  . Fixed bug #79668 (get_defined_functions(true) may miss functions). (cmb,
-    Nikita)
-  . Fixed bug #79683 (Fake reflection scope affects __toString()). (Nikita)
-  . Fixed possibly unsupported timercmp() usage. (cmb)
-
-- Exif:
-  . Fixed bug #79687 (Sony picture - PHP Warning - Make, Model, MakerNotes). 
-    (cmb)
-
-- Fileinfo:
-  . Fixed bug #79681 (mime_content_type/finfo returning incorrect mimetype).
-    (cmb)
-
-- Filter:
-  . Fixed bug #73527 (Invalid memory access in php_filter_strip). (cmb)
-
-- GD:
-  . Fixed bug #79676 (imagescale adds black border with IMG_BICUBIC). (cmb)
-
-- OpenSSL:
-  . Fixed bug #62890 (default_socket_timeout=-1 causes connection to timeout).
-    (cmb)
-
-- PDO SQLite:
-  . Fixed bug #79664 (PDOStatement::getColumnMeta fails on empty result set).
-    (cmb)
-
-- phpdbg:
-  . Fixed bug #73926 (phpdbg will not accept input on restart execution). (cmb)
-  . Fixed bug #73927 (phpdbg fails with windows error prompt at "watch array").
-    (cmb)
-  . Fixed several mostly Windows related phpdbg bugs. (cmb)
-
-- SPL:
-  . Fixed bug #79710 (Reproducible segfault in error_handler during GC
-    involved an SplFileObject). (Nikita)
-
-- Standard:
-  . Fixed bug #74267 (segfault with streams and invalid data). (cmb)
-  . Fixed bug #79579 (ZTS build of PHP 7.3.17 doesn't handle ERANGE for
-    posix_getgrgid and others). (Böszörményi Zoltán)
-
-11 Jun 2020, PHP 7.4.7
-
-- Core:
-  . Fixed bug #79599 (coredump in set_error_handler). (Laruence)
-  . Fixed bug #79566 (Private SHM is not private on Windows). (cmb)
-  . Fixed bug #79489 (.user.ini does not inherit). (cmb)
-  . Fixed bug #79600 (Regression in 7.4.6 when yielding an array based
-    generator). (Nikita)
-  . Fixed bug #79657 ("yield from" hangs when invalid value encountered).
-    (Nikita)
-
-- FFI:
-  . Fixed bug #79571 (FFI: var_dumping unions may segfault). (cmb)
-
-- GD:
-  . Fixed bug #79615 (Wrong GIF header written in GD GIFEncode). (sageptr, cmb)
-
-- MySQLnd:
-  . Fixed bug #79596 (MySQL FLOAT truncates to int some locales). (cmb)
-
-- Opcache:
-  . Fixed bug #79588 (Boolean opcache settings ignore on/off values). (cmb)
-  . Fixed bug #79548 (Preloading segfault with inherited method using static
-    variable). (Nikita)
-  . Fixed bug #79603 (RTD collision with opcache). (Nikita)
-
-- Standard:
-  . Fixed bug #79561 (dns_get_record() fails with DNS_ALL). (cmb)
-
-14 May 2020, PHP 7.4.6
-
-- Core:
-  . Fixed bug #79536 (zend_clear_exception prevent exception's destructor to be
-    called). (Laruence)
-  . Fixed bug #78434 (Generator yields no items after valid() call). (Nikita)
-  . Fixed bug #79477 (casting object into array creates references). (Nikita)
-  . Fixed bug #79514 (Memory leaks while including unexistent file). (cmb,
-    Nikita)
-
-- DOM:
-  . Fixed bug #78221 (DOMNode::normalize() doesn't remove empty text nodes).
-    (cmb)
-
-- EXIF:
-  . Fixed bug #79336 (ext/exif/tests/bug79046.phpt fails on Big endian arch).
-    (Nikita)
-
-- FCGI:
-  . Fixed bug #79491 (Search for .user.ini extends up to root dir). (cmb)
-
-- MBString:
-  . Fixed bug #79441 (Segfault in mb_chr() if internal encoding is unsupported).
-    (Girgias)
-
-- OpenSSL:
-  . Fixed bug #79497 (stream_socket_client() throws an unknown error sometimes
-    with <1s timeout). (Joe Cai)
-
-- PCRE:
-  . Upgraded to PCRE2 10.34. (cmb)
-
-- Phar:
-  . Fixed bug #79503 (Memory leak on duplicate metadata). (cmb)
-
-- SimpleXML:
-  . Fixed bug #79528 (Different object of the same xml between 7.4.5 and
-    7.4.4). (cmb)
-
-- SPL:
-  . Fixed bug #69264 (__debugInfo() ignored while extending SPL classes). (cmb)
-  . Fixed bug #67369 (ArrayObject serialization drops the iterator class).
-    (Alex Dowad)
-
-- Standard:
-  . Fixed bug #79468 (SIGSEGV when closing stream handle with a stream filter
-    appended). (dinosaur)
-  . Fixed bug #79447 (Serializing uninitialized typed properties with __sleep
-    should not throw). (nicolas-grekas)
-
-16 Apr 2020, PHP 7.4.5
-
-- Core:
-  . Fixed bug #79364 (When copy empty array, next key is unspecified). (cmb)
-  . Fixed bug #78210 (Invalid pointer address). (cmb, Nikita)
-
-- CURL:
-  . Fixed bug #79199 (curl_copy_handle() memory leak). (cmb)
-
-- Date:
-  . Fixed bug #79396 (DateTime hour incorrect during DST jump forward). (Nate
-    Brunette)
-  . Fixed bug #74940 (DateTimeZone loose comparison always true). (cmb)
-
-- FPM:
-  . Implement request #77062 (Allow numeric [UG]ID in FPM listen.{owner,group})
-    (Andre Nathan)
-
-- Iconv:
-  . Fixed bug #79200 (Some iconv functions cut Windows-1258). (cmb)
-
-- OPcache:
-  . Fixed bug #79412 (Opcache chokes and uses 100% CPU on specific script).
-    (Dmitry)
-
-- Session:
-  . Fixed bug #79413 (session_create_id() fails for active sessions). (cmb)
-
-- Shmop:
-  . Fixed bug #79427 (Integer Overflow in shmop_open()). (cmb)
-
-- SimpleXML:
-  . Fixed bug #61597 (SXE properties may lack attributes and content). (cmb)
-
-- SOAP:
-  . Fixed bug #79357 (SOAP request segfaults when any request parameter is
-    missing). (Nikita)
-
-- Spl:
-  . Fixed bug #75673 (SplStack::unserialize() behavior). (cmb)
-  . Fixed bug #79393 (Null coalescing operator failing with SplFixedArray).
->>>>>>> 1ba88355
-    (cmb)
-  . Fixed bug #79108 (Referencing argument in a function makes it a reference
-    in the stack trace). (Nikita)
-
-- JIT:
-  . Fixed bug #79864 (JIT segfault in Symfony OptionsResolver). (Dmitry)
 
 - OCI8:
   . Modernized oci_register_taf_callback() callable argument parsing
