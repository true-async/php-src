--- conflicted
+++ resolved
@@ -1,16 +1,6 @@
 PHP                                                                        NEWS
 |||||||||||||||||||||||||||||||||||||||||||||||||||||||||||||||||||||||||||||||
-<<<<<<< HEAD
 ?? ??? 2016, PHP 7.1.0beta2
-=======
-?? ??? 2016 PHP 7.0.11
-
-- GD:
-  . Fixed bug #72709 (imagesetstyle() causes OOB read for empty $styles). (cmb)
-
-
-?? ??? 2016 PHP 7.0.10
->>>>>>> 3a8c027e
 
 - Core:
   . Implemented FR #72614 (Support "nmake test" on building extensions by
@@ -35,6 +25,9 @@
     IntlCalendar and adds a property). (Laruence)
   . Fixed bug #72658 (Locale::lookup() / locale_lookup() hangs if no match
     found). (Anatol)
+
+- GD:
+  . Fixed bug #72709 (imagesetstyle() causes OOB read for empty $styles). (cmb)
 
 - mbstring:
   . Fixed bug #72691 (mb_ereg_search raises a warning if a match zero-width).
