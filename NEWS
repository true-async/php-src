--- conflicted
+++ resolved
@@ -6,23 +6,12 @@
   . Fixed bug #81649 (imap_(un)delete accept sequences, not single numbers).
     (cmb)
 
-<<<<<<< HEAD
 - PCRE:
   . Update bundled PCRE2 to 10.39. (cmb)
-=======
-- OpenSSL:
-  . Fixed bug #75725 (./configure: detecting RAND_egd). (Dilyan Palauzov)
-
-- SPL:
-  . Fixed bug #81587 (MultipleIterator Segmentation fault w/ SimpleXMLElement
-    attached). (Nikita)
 
 - Standard:
-  . Fixed bug #81618 (dns_get_record fails on FreeBSD for missing type).
-    (fsbruva)
   . Fixed bug #81659 (stream_get_contents() may unnecessarily overallocate).
     (cmb)
->>>>>>> f3bd24a2
 
 25 Nov 2021, PHP 8.1.0
 
