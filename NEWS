--- conflicted
+++ resolved
@@ -7,13 +7,9 @@
     skipLazyInitialization() may change initialized proxy). (Arnaud)
   . Fix is_zend_ptr() huge block comparison. (nielsdos)
 
-<<<<<<< HEAD
-=======
 - Curl:
-  . Fixed bug GH-16802 (open_basedir bypass using curl extension). (nielsdos)
   . Fix various memory leaks in curl mime handling. (nielsdos)
 
->>>>>>> 89060216
 - DOM:
   . Fixed bug GH-16906 (Reloading document can cause UAF in iterator).
     (nielsdos)
