PHP                                                                        NEWS
|||||||||||||||||||||||||||||||||||||||||||||||||||||||||||||||||||||||||||||||
?? ??? ????, PHP 8.4.0RC1

- MBString:
  . Fixed bug GH-15824 (mb_detect_encoding(): Argument $encodings contains
    invalid encoding "UTF8"). (Yuya Hamada)

<<<<<<< HEAD
- Opcache:
  . Fixed bug GH-15657 (Segmentation fault in dasm_x86.h). (nielsdos)

- PCRE:
  . Fix UAF issues with PCRE after request shutdown. (nielsdos)
=======
- SimpleXML:
  . Fixed bug GH-15837 (Segmentation fault in ext/simplexml/simplexml.c).
    (nielsdos)
>>>>>>> bc20b403

- SOAP:
  . Fixed bug #73182 (PHP SOAPClient does not support stream context HTTP
    headers in array form). (nielsdos)
  . Fixed bug #62900 (Wrong namespace on xsd import error message). (nielsdos)

12 Sep 2024, PHP 8.4.0beta5

- BCMath:
  . Fixed LONG_MAX in BCMath ext. (Saki Takamachi)
  . Fixed bcdiv() div by one. (Saki Takamachi)
  . [RFC] Support object types in BCMath. (Saki Takamachi)

- Core:
  . Fixed bug GH-15330 (Do not scan generator frames more than once). (Arnaud)
  . Fixed bug GH-15644 (Asymmetric visibility doesn't work with hooks). (ilutov)
  . Implemented lazy objects RFC. (Arnaud)
  . Fixed bug GH-15686 (Building shared iconv with external iconv library).
    (Peter Kokot, zeriyoshi)
  . Fixed missing error when adding asymmetric visibility to unilateral virtual
    property. (ilutov)
  . Fixed bug GH-15693 (Unnecessary include in main.c bloats binary).
    (nielsdos)
  . Fixed bug GH-15731 (AllowDynamicProperties validation should error on
    enums). (DanielEScherzer)
  . Fixed uninitialized lineno in constant AST of internal enums. (ilutov)

- Curl:
  . The CURLOPT_DNS_USE_GLOBAL_CACHE option is now silently ignored. (Ayesh Karunaratne)

- DOM:
  . Fixed bug GH-13988 (Storing DOMElement consume 4 times more memory in
    PHP 8.1 than in PHP 8.0). (nielsdos)
  . Fixed bug GH-15654 (Signed integer overflow in ext/dom/nodelist.c).
    (nielsdos)

- GD:
  . Added gdImageClone to bundled libgd. (David Carlier)

- Hash:
  . Fixed bug GH-15742 (php_hash_sha.h incompatible with C++). (cmb)

- OpenSSL:
  . Implement GH-13514 PASSWORD_ARGON2 from OpenSSL 3.2. (Remi)

- PDO:
  . The internal header php_pdo_int.h is no longer installed; it is not
    supposed to be used by PDO drivers. (cmb)

- PDO_Firebird:
  . Fixed GH-15604 (Always make input parameters nullable). (sim1984)

- Reflection:
  . Fixed bug GH-15718 (Segfault on ReflectionProperty::get{Hook,Hooks}() on
    dynamic properties). (DanielEScherzer)
  . Fixed bug GH-15694 (ReflectionProperty::isInitialized() is incorrect for
    hooked properties). (ilutov)

- SOAP:
  . Fixed bug #61525 (SOAP functions require at least one space after HTTP
    header colon). (nielsdos)
  . Implement request #47317 (SoapServer::__getLastResponse()). (nielsdos)

- Standard:
  . Fixed bug GH-15552 (Signed integer overflow in ext/standard/scanf.c). (cmb)
  . Implemented GH-15685 (improve proc_open error reporting on Windows). (cmb)

- Streams:
  . Fixed bug GH-15628 (php_stream_memory_get_buffer() not zero-terminated).
    (cmb)

29 Aug 2024, PHP 8.4.0beta4

- Core:
  . Fixed bug GH-15408 (MSan false-positve on zend_max_execution_timer).
    (zeriyoshi)
  . Fixed bug GH-15438 (Hooks on constructor promoted properties without
    visibility are ignored). (ilutov)
  . Fixed bug GH-15419 (Missing readonly+hook incompatibility check for readonly
    classes). (ilutov)
  . Fixed bug GH-15187 (Various hooked object iterator issues). (ilutov)
  . Fixed bug GH-15456 (Crash in get_class_vars() on virtual properties).
    (ilutov)
  . Fixed bug GH-15501 (Windows HAVE_<header>_H macros defined to 1 or
    undefined). (Peter Kokot)
  . Fixed bug GH-15565 (--disable-ipv6 during compilation produces error
    EAI_SYSTEM not found). (nielsdos)
  . Implemented asymmetric visibility for properties. (ilutov)

- Curl:
  . Added CURLOPT_PREREQFUNCTION Curl option to set a custom callback
    after the connection is established, but before the request is
    performed. (Ayesh Karunaratne)
  . Added CURLOPT_SERVER_RESPONSE_TIMEOUT, which was formerly known as
    CURLOPT_FTP_RESPONSE_TIMEOUT. (Ayesh Karunaratne)

- Date:
  . Fixed bug GH-13773 (DatePeriod not taking into account microseconds for end
    date). (Mark Bennewitz, Derick)

- DOM:
  . Fixed bug GH-15551 (Segmentation fault (access null pointer) in
    ext/dom/xml_common.h). (nielsdos)
  . Fixed bug GH-15570 (Segmentation fault (access null pointer) in
    ext/dom/html5_serializer.c). (nielsdos)

- FPM:
  . Added memory peak to the scoreboard / status page. (Flávio Heleno)

- MySQLnd:
  . Fixed bug GH-15432 (Heap corruption when querying a vector). (cmb,
    Kamil Tekiela)

- Opcache:
  . Fixed bug GH-15490 (Building of callgraph modifies preloaded symbols).
    (ilutov)
  . Fixed bug GH-15178 (Assertion in tracing JIT on hooks). (ilutov)

- PDO_MYSQL:
  . mysqlnd: support ER_CLIENT_INTERACTION_TIMEOUT. (Appla)

- Session:
  . Emit warnings for non-positive values of session.gc_divisor and negative values
    of session.gc_probability. (Jorg Sowa)

- Standard:
  . The "allowed_classes" option for unserialize() now throws TypeErrors and
    ValueErrors	if it is not an	array of class names. (Girgias)

- Streams:
  . Fixed bug GH-14930 (Custom stream wrapper dir_readdir output truncated to
    255 characters in PHP 8.3). (Joe Cai)


15 Aug 2024, PHP 8.4.0beta3

- Core:
  . Exiting a namespace now clears seen symbols. (ilutov)
  . The exit (and die) language constructs now behave more like a function.
    They can be passed liked callables, are affected by the strict_types
    declare statement, and now perform the usual type coercions instead of
    casting any non-integer value to a string.
    As such, passing invalid types to exit/die may now result in a TypeError
    being thrown. (Girgias)

- CURL:
  . Added CURLOPT_TCP_KEEPCNT to set the number of probes to send before
    dropping the connection. (David Carlier)

- Hash:
  . Fix GH-15384 (Build fails on Alpine / Musl for amd64). (timwolla)

- Sockets:
  . Added SO_BINDTOIFINDEX to bind a socket to an interface index.
    (David Carlier)

- Standard:
  . php_uname() now throws ValueErrors on invalid inputs. (Girgias)

15 Aug 2024, PHP 8.4.0beta1

- Core:
  . Updated build system scripts config.guess to 2024-07-27 and config.sub to
    2024-05-27. (Peter Kokot)
  . Fixed bug GH-15240 (Infinite recursion in trait hook). (ilutov)
  . Fixed bug GH-15140 (Missing variance check for abstract set with asymmetric
    type). (ilutov)
  . Fixed bug GH-15181 (Disabled output handler is flushed again). (cmb)
  . Passing E_USER_ERROR to trigger_error() is now deprecated. (Girgias)
  . Fixed bug GH-15292 (Dynamic AVX detection is broken for MSVC). (nielsdos)
  . Using "_" as a class name is now deprecated. (Girgias)

- Curl:
  . Added constants CURL_HTTP_VERSION_3 (libcurl 7.66) and CURL_HTTP_VERSION_3ONLY
    (libcurl 7.88) as options for CURLOPT_HTTP_VERSION (Ayesh Karunaratne)

- Date:
  . Constants SUNFUNCS_RET_TIMESTAMP, SUNFUNCS_RET_STRING, and SUNFUNCS_RET_DOUBLE
    are now deprecated. (Jorg Sowa)

- DBA:
  . Passing null or false to dba_key_split() is deprecated. (Grigias)

- DOM:
  . Fixed bug GH-15192 (Segmentation fault in dom extension
    (html5_serializer)). (nielsdos)
  . Deprecated DOM_PHP_ERR constant. (nielsdos)
  . Removed DOMImplementation::getFeature(). (nielsdos)
  . Fixed bug GH-15331 (Element::$substitutedNodeValue test failed). (nielsdos)

- Hash:
  . Deprecated passing incorrect data types for options to ext/hash functions.
    (nielsdos)
  . Added SSE2 and SHA-NI implementation of SHA-256. (timwolla, Colin Percival,
    Graham Percival)

- Mysqli:
  . The mysqli_ping() function and mysqli::ping() method are now deprecated,
    as the reconnect feature was removed in PHP 8.2. (Kamil Tekiela)
  . The mysqli_kill() function and mysqli::kill() method are now deprecated.
    If this functionality is needed a SQL "KILL" command can be used instead.
    (Kamil Tekiela)
  . The mysqli_refresh() function and mysqli::refresh() method are now deprecated.
    If this functionality is needed a SQL "FLUSH" command can be used instead.
    (Kamil Tekiela)
  . Passing explicitly the $mode parameter to mysqli_store_result() has been
    deprecated. As the MYSQLI_STORE_RESULT_COPY_DATA constant was only used in
    conjunction with this function it has also been deprecated. (Girgias)

- PDO_Firebird:
  . Support proper formatting of time zone types. (sim1984)

- PHPDBG:
  . array out of bounds, stack overflow handled for segfault handler on windows.
    (David Carlier)

- Random:
  . lcg_value() is now deprecated. (timwolla)

- Readline:
  . Fixed bug #51558 (Shared readline build fails). (Peter Kokot)

- Session:
  . INI settings session.sid_length and session.sid_bits_per_character are now
    deprecated. (timwolla)

- SOAP:
  . Passing an int to SoapServer::addFunction() is now deprecated.
    If all PHP functions need to be provided flatten the array returned by
    get_defined_functions(). (Girgias)
  . The SOAP_FUNCTIONS_ALL constant is now deprecated. (Girgias)

- Sockets:
  . Added IP_PORTRANGE* constants for BSD systems to control ephemeral port
    ranges. (David Carlier)
  . Added SOCK_NONBLOCK/SOCK_CLOEXEC constants for socket_create and
    socket_create_pair to apply O_NONBLOCK/O_CLOEXEC flags to the
    newly created sockets. (David Carlier)

- SPL:
  . The SplFixedArray::__wakeup() method has been deprecated as it implements
    __serialize() and __unserialize() which need to be overwritten instead.
    (TysonAndre)
  . Passing a non-empty string for the $enclosure parameter of:
    - SplFileObject::setCsvControl()
    - SplFileObject::fputcsv()
    - SplFileObject::fgetcsv()
    is now deprecated. (Girgias)

- Standard:
  . Unserializing the uppercase 'S' tag is now deprecated. (timwolla)
  . Enables crc32 auxiliary detection on OpenBSD. (David Carlier)
  . Passing a non-empty string for the $enclosure parameter of:
    - fputcsv()
    - fgetcsv()
    - str_getcsv()
    is now deprecated. (Girgias)
  . The str_getcsv() function now throws ValueErrors when the $separator and
    $enclosure arguments are not one byte long, or if the $escape is not one
    byte long or the empty string. This aligns the behaviour to be identical
    to that of fputcsv() and fgetcsv(). (Girgias)

- Streams:
  . Implemented GH-15155 (Stream context is lost when custom stream wrapper is
    being filtered). (Quentin Dreyer)

- XML:
  . The xml_set_object() function has been deprecated. (Girgias)
  . Passing non-callable strings to the xml_set_*_handler() functions is now
    deprecated. (Girgias)

01 Aug 2024, PHP 8.4.0alpha4

- GMP:
  . RFC: Change GMP bool cast behavior. (Saki Takamachi)

01 Aug 2024, PHP 8.4.0alpha3

- Core:
  . Fix GH-14978 (The xmlreader extension phpize build). (Peter Kokot)
  . Throw Error exception when encountering recursion during comparison, rather
    than fatal error. (ilutov)
  . Added missing cstddef include for C++ builds. (cmb)
  . Fixed bug GH-15108 (Segfault when destroying generator during shutdown).
    (Arnaud)
  . Fixed bug GH-15275 (Crash during GC of suspended generator delegate).
    (Arnaud)

- BCMath:
  . Adjust bcround()'s $mode parameter to only accept the RoundingMode
    enum. (timwolla, saki)

- DOM:
  . Fix trampoline leak in xpath callables. (nielsdos)
  . Throw instead of silently failing when creating a too long text node in
    (DOM)ParentNode and (DOM)ChildNode. (nielsdos)

- FPM:
  . /dev/poll events.mechanism for Solaris/Illumos setting had been retired.
    (David Carlier)

- GMP:
  . The GMP class is now final and cannot be extended anymore. (Girgias)

- Intl:
  . Added SpoofChecker::setAllowedChars to set unicode chars ranges.
    (David Carlier)
  . Fixed bug GH-15087 (IntlChar::foldCase()'s $option is not optional). (cmb)

- Opcache:
  . Fixed bug GH-13775 (Memory leak possibly related to opcache SHM placement).
    (Arnaud, nielsdos)

- OpenSSL:
  . Bumped minimum required OpenSSL version to 1.1.0. (cmb)

- PDO_FIREBIRD:
  . Added Pdo\Firebird::ATTR_API_VERSION. (SakiTakamachi)
  . Added getApiVersion() and removed from getAttribute().
    (SakiTakamachi)
  . Supported Firebird 4.0 datatypes. (sim1984)

- PGSQL:
  . pg_convert/pg_insert/pg_update/pg_delete ; regexes are now cached.
    (David Carlier)

- Random:
  . Fixed bug GH-15094 (php_random_default_engine() is not C++ conforming).
    (cmb)

- Readline:
  . Fixed readline_info, rl_line_buffer_length/rl_len globals on update.
    (David Carlier)

- Standard:
  . Fix references in request_parse_body() options array. (nielsdos)
  . Add RoundingMode enum. (timwolla, saki)

- Tidy:
  . Failures in the constructor now throw exceptions rather than emitting
    warnings and having a broken object. (nielsdos)
  . Add tidyNode::getNextSibling() and tidyNode::getPreviousSibling().
    (nielsdos)

- XMLReader:
  . Fixed bug GH-15123 (var_dump doesn't actually work on XMLReader).
    (nielsdos)

- XSL:
  . Fix trampoline leak in xpath callables. (nielsdos)

18 Jul 2024, PHP 8.4.0alpha2

- Core:
  . Fixed bug GH-14801 (Fix build for armv7). (andypost)
  . Implemented property hooks RFC. (ilutov)

- DOM:
  . Improve support for template elements. (nielsdos)

- GD:
  . Check overflow/underflow for imagescale/imagefilter. (David Carlier)

- LibXML:
  . Added LIBXML_NO_XXE constant. (nielsdos)

- Opcache:
  . Fixed bug GH-14873 (PHP 8.4 min function fails on typed integer).
    (nielsdos)

- PDO:
  . Fixed bug GH-14792 (Compilation failure on pdo_* extensions).
    (Peter Kokot)

- Standard:
  . Change highlight_string() and print_r() return type to string|true. (Ayesh)

- Windows:
  . Update the icon of the Windows executables, e.g. php.exe. (Ayesh,
    Nurudin Imširović)

- XML:
  . Fixed bug #81481 (xml_get_current_byte_index limited to 32-bit numbers on
    64-bit builds). (nielsdos)

04 Jul 2024, PHP 8.4.0alpha1

- BCMath:
  . [RFC] Add bcfloor, bcceil and bcround to BCMath. (Saki Takamachi)
  . Improve performance. (Saki Takamachi, nielsdos)

- Core:
  . Added zend_call_stack_get implementation for NetBSD, DragonFlyBSD,
    Solaris and Haiku. (David Carlier)
  . Enabled ifunc checks on FreeBSD from the 12.x releases. (Freaky)
  . Changed the type of PHP_DEBUG and PHP_ZTS constants to bool. (haszi)
  . Fixed bug GH-13142 (Undefined variable name is shortened when contains \0).
    (nielsdos)
  . Fixed bug GH-13178 (Iterator positions incorrect when converting packed
    array to hashed). (ilutov)
  . Fixed zend fiber build for solaris default mode (32 bits). (David Carlier)
  . Fixed zend call stack size for macOs/arm64. (David Carlier)
  . Added support for Zend Max Execution Timers on FreeBSD. (Kévin Dunglas)
  . Ensure fiber stack is not backed by THP. (crrodriguez)
  . Implement GH-13609 (Dump wrapped object in WeakReference class). (nielsdos)
  . Added sparc64 arch assembly support for zend fiber. (Claudio Jeker)
  . Fixed GH-13581 no space available for TLS on NetBSD. (Paul Ripke)
  . Added fiber Sys-V loongarch64 support. (qiangxuhui)
  . Adjusted closure names to include the parent function's name. (timwolla)
  . Improve randomness of uploaded file names and files created by tempnam().
    (Arnaud)
  . Added gc and shutdown callbacks to zend_mm custom handlers.
    (Florian Engelhardt)
  . Fixed bug GH-14650 (Compute the size of pages before allocating memory).
    (Julien Voisin)
  . Fixed bug GH-11928 (The --enable-re2c-cgoto doesn't add the -g flag).
    (Peter Kokot)
  . Added the #[\Deprecated] attribute. (beberlei, timwolla)
  . Fixed GH-11389 (Allow suspending fibers in destructors). (Arnaud, trowski)

- Curl:
  . Deprecated the CURLOPT_BINARYTRANSFER constant. (divinity76)
  . Bumped required libcurl version to 7.61.0. (Ayesh)
  . Added feature_list key to the curl_version() return value. (Ayesh)

- Date:
  . Added DateTime[Immutable]::createFromTimestamp. (Marc Bennewitz)
  . Added DateTime[Immutable]::[get|set]Microsecond. (Marc Bennewitz)

- DOM:
  . Added DOMNode::compareDocumentPosition(). (nielsdos)
  . Implement #53655 (Improve speed of DOMNode::C14N() on large XML documents).
    (nielsdos)
  . Fix cloning attribute with namespace disappearing namespace. (nielsdos)
  . Implement DOM HTML5 parsing and serialization RFC. (nielsdos)
  . Fix DOMElement->prefix with empty string creates bogus prefix. (nielsdos)
  . Handle OOM more consistently. (nielsdos)
  . Implemented "Improve callbacks in ext/dom and ext/xsl" RFC. (nielsdos)
  . Added DOMXPath::quote() static method. (divinity76)
  . Implemented opt-in ext/dom spec compliance RFC. (nielsdos)
  . Fixed bug #79701 (getElementById does not correctly work with duplicate
    definitions). (nielsdos)
  . Implemented "New ext-dom features in PHP 8.4" RFC. (nielsdos)
  . Fixed GH-14698 (segfault on DOM node dereference). (David Carlier)

- Fileinfo:
  . Update to libmagic 5.45. (nielsdos)
  . Fixed bug #65106 (PHP fails to compile ext/fileinfo). (Guillaume Outters)

- FPM:
  . Implement GH-12385 (flush headers without body when calling flush()).
    (nielsdos)
  . Added DragonFlyBSD system to the list which set FPM_BACKLOG_DEFAULT
    to SOMAXCONN. (David Carlier)

- FTP:
  . Removed the deprecated inet_ntoa call support. (David Carlier)
  . Fixed bug #63937 (Upload speed 10 times slower with PHP). (nielsdos)

- GD:
  . Fix parameter numbers and missing alpha check for imagecolorset().
    (Giovanni Giacobbi)
  . imagepng/imagejpeg/imagewep/imageavif now throw an exception on
    invalid quality parameter. (David Carlier)

- Gettext:
  . bind_textdomain_codeset, textdomain and d(*)gettext functions
    now throw an exception on empty domain. (David Carlier)

- Hash:
  . Changed return type of hash_update() to true. (nielsdos)
  . Added HashContext::__debugInfo(). (timwolla)

- IMAP:
  . Moved to PECL. (Derick Rethans)

- Intl:
  . Added IntlDateFormatter::PATTERN constant. (David Carlier)
  . Fixed Numberformatter::__construct when the locale is invalid, now
    throws an exception. (David Carlier)
  . Added NumberFormatter::ROUND_TOWARD_ZERO and ::ROUND_AWAY_FROM_ZERO as
    aliases for ::ROUND_DOWN and ::ROUND_UP. (Jorg Sowa)
  . Added NumberFormatter::ROUND_HALFODD. (Ayesh Karunaratne)
  . Added PROPERTY_IDS_UNARY_OPERATOR, PROPERTY_ID_COMPAT_MATH_START and
    PROPERTY_ID_COMPAT_MATH_CONTINUE constants. (David Carlier)
  . Added IntlDateFormatter::getIanaID/intltz_get_iana_id method/function.
    (David Carlier)
  . Set to C++17 standard for icu 74 and onwards. (David Carlier)
  . resourcebundle_get(), ResourceBundle::get(), and accessing offsets on a
    ResourceBundle object now throw:
    - TypeError for invalid offset types
    - ValueError for an empty string
    - ValueError if the integer index does not fit in a signed 32 bit integer
  . ResourceBundle::get() now has a tentative return type of:
    ResourceBundle|array|string|int|null
  . Added the new Grapheme function grapheme_str_split. (youkidearitai)
  . Added IntlDateFormatter::parseToCalendar. (David Carlier)

- LDAP:
  . Added LDAP_OPT_X_TLS_PROTOCOL_MAX/LDAP_OPT_X_TLS_PROTOCOL_TLS1_3
    constants. (StephenWall)

- LibXML:
  . Added LIBXML_RECOVER constant. (nielsdos)
  . libxml_set_streams_context() now throws immediately on an invalid context
    instead of at the use-site. (nielsdos)

- MBString:
  . Added mb_trim, mb_ltrim and mb_rtrim. (Yuya Hamada)
  . Added mb_ucfirst and mb_lcfirst. (Yuya Hamada)
  . Updated Unicode data tables to Unicode 15.1. (Ayesh Karunaratne)

- MySQLnd:
  . Fixed bug GH-13440 (PDO quote bottleneck). (nielsdos)
  . Fixed bug GH-10599 (Apache crash on Windows when using a self-referencing
    anonymous function inside a class with an active mysqli connection).
    (nielsdos)

- Opcache:
  . Added large shared segments support for FreeBSD. (David Carlier)
  . If JIT is enabled, PHP will now exit with a fatal error on startup in case
    of JIT startup initialization issues. (danog)
  . Increased the maximum value of opcache.interned_strings_buffer to 32767 on
    64bit archs. (Arnaud)
  . Fixed bug GH-13834 (Applying non-zero offset 36 to null pointer in
    zend_jit.c). (nielsdos)
  . Fixed bug GH-14361 (Deep recursion in zend_cfg.c causes segfault).
    (nielsdos)

- OpenSSL:
  . Fixed bug #80269 (OpenSSL sets Subject wrong with extraattribs parameter).
    (Jakub Zelenka)
  . Implement request #48520 (openssl_csr_new - allow multiple values in DN).
    (Jakub Zelenka)
  . Introduced new serial_hex parameter to openssl_csr_sign. (Jakub Zelenka,
    Florian Sowade)
  . Added X509_PURPOSE_OCSP_HELPER and X509_PURPOSE_TIMESTAMP_SIGN constants.
    (Vincent Jardin)
  . Bumped minimum required OpenSSL version to 1.1.1. (Ayesh Karunaratne)
  . Added compile-time option --with-openssl-legacy-provider to enable legacy
    provider. (Adam Saponara)
  . Added support for Curve25519 + Curve448 based keys. (Manuel Mausz)
  . Fixed bug GH-13343 (openssl_x509_parse should not allow omitted seconds in
    UTCTimes). (Jakub Zelenka)

- Output:
  . Clear output handler status flags during handler initialization. (haszi)
  . Fixed bug with url_rewriter.hosts not used by output_add_rewrite_var().
    (haszi)

- PCNTL:
  . Added pcntl_setns for Linux. (David Carlier)
  . Added pcntl_getcpuaffinity/pcntl_setcpuaffinity. (David Carlier)
  . Updated pcntl_get_signal_handler signal id upper limit to be
    more in line with platforms limits. (David Carlier)
  . Added pcntl_getcpu for Linux/FreeBSD/Solaris/Illumos. (David Carlier)
  . Added pcntl_getqos_class/pcntl_setqos_class for macOs. (David Carlier)
  . Added SIGCKPT/SIGCKPTEXIT constants for DragonFlyBSD. (David Carlier)
  . Added FreeBSD's SIGTRAP handling to pcntl_siginfo_to_zval. (David Carlier)
  . Added POSIX pcntl_waitid. (Vladimir Vrzić)

- PCRE:
  . Upgrade bundled pcre2lib to version 10.43. (nielsdos)
  . Add "/r" modifier. (Ayesh)
  . Upgrade bundled pcre2lib to version 10.44. (Ayesh)

- PDO:
  . Fixed setAttribute and getAttribute. (SakiTakamachi)
  . Implemented PDO driver-specific subclasses RFC. (danack, kocsismate)
  . Added support for PDO driver-specific SQL parsers. (Matteo Beccati)

- PDO_DBLIB:
  . Fixed setAttribute and getAttribute. (SakiTakamachi)
  . Added class Pdo\DbLib. (danack, kocsismate)

- PDO_FIREBIRD:
  . Fixed setAttribute and getAttribute. (SakiTakamachi)
  . Feature: Add transaction isolation level and mode settings to pdo_firebird.
    (SakiTakamachi)
  . Added class Pdo\Firebird. (danack, kocsismate)

- PDO_MYSQL:
  . Fixed setAttribute and getAttribute. (SakiTakamachi)
  . Added class Pdo\Mysql. (danack, kocsismate)
  . Added custom SQL parser. (Matteo Beccati)

- PDO_ODBC:
  . Added class Pdo\Odbc. (danack, kocsismate)

- PDO_PGSQL:
  . Fixed GH-12423, DSN credentials being prioritized over the user/password
    PDO constructor arguments. (SakiTakamachi)
  . Fixed native float support with pdo_pgsql query results. (Yurunsoft)
  . Added class Pdo\Pgsql. (danack, kocsismate)
  . Retrieve the memory usage of the query result resource. (KentarouTakeda)
  . Added Pdo\Pgsql::setNoticeCallBack method to receive DB notices.
    (outtersg)
  . Added custom SQL parser. (Matteo Beccati)

- PDO_SQLITE:
  . Added class Pdo\Sqlite. (danack, kocsismate)
  . Fixed bug #81227 (PDO::inTransaction reports false when in transaction).
    (nielsdos)
  . Added custom SQL parser. (Matteo Beccati)

- PGSQL:
  . Added the possibility to have no conditions for pg_select. (OmarEmaraDev)
  . Persistent connections support the PGSQL_CONNECT_FORCE_RENEW flag.
    (David Carlier)
  . Added pg_result_memory_size to get the query result memory usage.
    (KentarouTakeda)
  . Added pg_change_password to alter an user's password. (David Carlier)
  . Added pg_put_copy_data/pg_put_copy_end to send COPY commands and signal
    the end of the COPY. (David Carlier)
  . Added pg_socket_poll to poll on the connection. (David Carlier)
  . Added pg_jit to get infos on server JIT support. (David Carlier)
  . Added pg_set_chunked_rows_size to fetch results per chunk. (David Carlier)

- Phar:
  . Fixed bug GH-12532 (PharData created from zip has incorrect timestamp).
    (nielsdos)

- POSIX:
  . Added POSIX_SC_CHILD_MAX and POSIX_SC_CLK_TCK constants. (Jakub Zelenka)
  . Updated posix_isatty to set the error number on file descriptors.
    (David Carlier)

- PSpell:
  . Moved to PECL. (Derick Rethans)

- Reflection:
  . Implement GH-12908 (Show attribute name/class in ReflectionAttribute dump).
    (nielsdos)
  . Make ReflectionGenerator::getFunction() legal after generator termination.
    (timwolla)
  . Added ReflectionGenerator::isClosed(). (timwolla)

- SimpleXML:
  . Fixed bug GH-12192 (SimpleXML infinite loop when getName() is called
    within foreach). (nielsdos)
  . Fixed bug GH-12208 (SimpleXML infinite loop when a cast is used inside a
    foreach). (nielsdos)
  . Fixed bug #55098 (SimpleXML iteration produces infinite loop). (nielsdos)
  . Fix signature of simplexml_import_dom(). (nielsdos)

- Sockets:
  . Added multicast group support for ipv4 on FreeBSD. (jonathan@tangential.ca)
  . Added the TCP_SYNCNT constant for Linux to set number of attempts to send
    SYN packets from the client. (David Carlier)
  . Added the SO_EXCLBIND constant for exclusive socket binding on illumos/solaris.
    (David Carlier)
  . Updated the socket_create_listen backlog argument default value to SOMAXCONN.
    (David Carlier)
  . Added the SO_NOSIGPIPE constant to control the generation of SIGPIPE for
    macOs and FreeBSD. (David Carlier)
  . Added SO_LINGER_SEC for macOs, true equivalent of SO_LINGER in other platforms.
    (David Carlier)
  . Add close-on-exec on socket created with socket_accept on unixes. (David Carlier)

- SNMP:
  . Removed the deprecated inet_ntoa call support. (David Carlier)

- SOAP:
  . Add support for clark notation for namespaces in class map. (lxShaDoWxl)
  . Mitigate #51561 (SoapServer with a extented class and using sessions,
    lost the setPersistence()). (nielsdos)
  . Fixed bug #49278 (SoapClient::__getLastResponseHeaders returns NULL if
    wsdl operation !has output). (nielsdos)
  . Fixed bug #44383 (PHP DateTime not converted to xsd:datetime). (nielsdos)
  . Fixed bug GH-11941 (soap with session persistence will silently fail when
    "session" built as a shared object). (nielsdos)

- Sockets:
  . Removed the deprecated inet_ntoa call support. (David Carlier)
  . Added the SO_EXECLUSIVEADDRUSE windows constant. (David Carlier)
  . Added the SOCK_CONN_DGRAM/SOCK_DCCP netbsd constants. (David Carlier)

- Sodium:
  . Add support for AEGIS-128L and AEGIS-256. (jedisct1)
  . Enable AES-GCM on aarch64 with the ARM crypto extensions. (jedisct1)

- SPL:
  . Implement SeekableIterator for SplObjectStorage. (nielsdos)

- Standard:
  . Implement GH-12188 (Indication for the int size in phpinfo()). (timwolla)
  . Partly fix GH-12143 (Incorrect round() result for 0.49999999999999994).
    (timwolla)
  . Fix GH-12252 (round(): Validate the rounding mode). (timwolla)
  . Increase the default BCrypt cost to 12. (timwolla)
  . Fixed bug GH-12592 (strcspn() odd behaviour with NUL bytes and empty mask).
    (nielsdos)
  . Removed the deprecated inet_ntoa call support. (David Carlier)
  . Cast large floats that are within int range to int in number_format so
    the precision is not lost. (Marc Bennewitz)
  . Add support for 4 new rounding modes to the round() function. (Jorg Sowa)
  . debug_zval_dump() now indicates whether an array is packed. (Max Semenik)
  . Fix GH-12143 (Optimize round). (SakiTakamachi)
  . Changed return type of long2ip to string from string|false. (Jorg Sowa)
  . Fix GH-12143 (Extend the maximum precision round can handle by one digit).
    (SakiTakamachi)
  . Added the http_get_last_response_headers() and
    http_clear_last_response_headers() that allows retrieving the same content
    as the magic $http_response_header variable.
  . Add php_base64_encode_ex() API. (Remi)
  . Implemented "Raising zero to the power of negative number" RFC. (Jorg Sowa)
  . Added array_find(), array_find_key(), array_all(), and array_any(). (josh)

- XML:
  . Added XML_OPTION_PARSE_HUGE parser option. (nielsdos)

- XMLReader:
  . Declares class constant types. (Ayesh)
  . Add XMLReader::fromStream(), XMLReader::fromUri(), XMLReader::fromString(). (nielsdos)

- XMLWriter:
  . Add XMLWriter::toStream(), XMLWriter::toUri(), XMLWriter::toMemory(). (nielsdos)

- XSL:
  . Implement request #64137 (XSLTProcessor::setParameter() should allow both
    quotes to be used). (nielsdos)
  . Implemented "Improve callbacks in ext/dom and ext/xsl" RFC. (nielsdos)
  . Added XSLTProcessor::$maxTemplateDepth and XSLTProcessor::$maxTemplateVars.
    (nielsdos)

<<< NOTE: Insert NEWS from last stable release here prior to actual release! >>><|MERGE_RESOLUTION|>--- conflicted
+++ resolved
@@ -6,17 +6,15 @@
   . Fixed bug GH-15824 (mb_detect_encoding(): Argument $encodings contains
     invalid encoding "UTF8"). (Yuya Hamada)
 
-<<<<<<< HEAD
 - Opcache:
   . Fixed bug GH-15657 (Segmentation fault in dasm_x86.h). (nielsdos)
 
 - PCRE:
   . Fix UAF issues with PCRE after request shutdown. (nielsdos)
-=======
+
 - SimpleXML:
   . Fixed bug GH-15837 (Segmentation fault in ext/simplexml/simplexml.c).
     (nielsdos)
->>>>>>> bc20b403
 
 - SOAP:
   . Fixed bug #73182 (PHP SOAPClient does not support stream context HTTP
