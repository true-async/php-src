PHP                                                                        NEWS
|||||||||||||||||||||||||||||||||||||||||||||||||||||||||||||||||||||||||||||||
?? ??? ????, PHP 8.3.0beta1

- CLI:
  . Implement GH-10024 (support linting multiple files at once using php -l).
    (nielsdos)

- Core:
  . Fixed line number of JMP instruction over else block. (ilutov)
  . Fixed use-of-uninitialized-value with ??= on assert. (ilutov)
<<<<<<< HEAD
  . Fixed bug GH-11601 (Incorrect handling of unwind and graceful exit
    exceptions). (ilutov)
  . Added zend_call_stack_get implementation for OpenBSD. (David Carlier)
=======
  . Fixed oss-fuzz #60411 (Fix double-compilation of arrow-functions). (ilutov)
>>>>>>> 060df83a

- LDAP:
  . Deprecate calling ldap_connect() with separate hostname and port.
    (heiglandreas)

- OpenSSL:
  . Added support for additional EC parameters in openssl_pkey_new. (Eno-CN)

- Random:
  . Deprecate MT_RAND_PHP. (timwolla)

- SPL:
  . Fixed GH-11573 (RecursiveDirectoryIterator::hasChildren is slow).
    (nielsdos)

- Standard:
  . Added support for rounding negative places in number_format().
    (Marc Bennewitz)

- Streams:
  . Implemented GH-11242 (_php_stream_copy_to_mem: Allow specifying a maximum
    length without allocating a buffer of that size). (Jakub Zelenka)

06 Jul 2023, PHP 8.3.0alpha3

- Core:
  . Fixed bug GH-11507 (String concatenation performance regression in 8.3).
    (nielsdos)
  . Fixed oss-fuzz #60011 (Mis-compilation of by-reference nullsafe operator).
    (ilutov)
  . Fixed GH-11488 (Missing "Optional parameter before required" deprecation on
    union null type). (ilutov)
  . Implement the #[\Override] attribute RFC. (timwolla)

- DOM:
  . Fixed bug GH-11500 (Namespace reuse in createElementNS() generates wrong
    output). (nielsdos)
  . Implemented DOMDocument::adoptNode(). Previously this always threw a
    "not yet implemented" exception. (nielsdos)
  . Fixed bug GH-9628 (Implicitly removing nodes from \DOMDocument breaks
    existing references). (nielsdos)

- Fileinfo:
  . Fix GH-11408 (Unable to build PHP 8.3.0 alpha 1 / fileinfo extension).
    (nielsdos)

- MBString:
  . Implement mb_str_pad() RFC. (nielsdos)
  . Fixed bug GH-11514 (PHP 8.3 build fails with --enable-mbstring enabled).
    (nielsdos)

- Session:
  . Fixed bug GH-11529 (Crash after dealing with an Apache request). (nielsdos)

- Standard:
  . Fix serialization of RC1 objects appearing in object graph twice. (ilutov)

- XMLReader:
  . Fix GH-11548 (Argument corruption when calling XMLReader::open or
    XMLReader::XML non-statically with observer active). (Bob)

- zip:
  . zip extension version 1.22.0 for libzip 1.10.0. (Remi)
  . add new error macros (ER_DATA_LENGTH and ER_NOT_ALLOWED). (Remi)
  . add new archive global flags (ER_AFL_*). (Remi)
  . add ZipArchive::setArchiveFlag and ZipArchive::getArchiveFlag methods.
    (Remi)


22 Jun 2023, PHP 8.3.0alpha2

- Core:
  . Fix GH-11388 (Allow "final" modifier when importing a method from a trait).
    (nielsdos)
  . Fixed bug GH-11406 (segfault with unpacking and magic method closure).
    (nielsdos)

- DOM:
  . Fix #79700 (wrong use of libxml oldNs leads to performance problem).
    (nielsdos)
  . Fix #77894 (DOMNode::C14N() very slow on generated DOMDocuments even after
    normalisation). (nielsdos)
  . Revert changes to DOMAttr::$value and DOMAttr::$nodeValue expansion.
    (nielsdos)

- GD:
  . Removed imagerotate "ignore_transparent" argument since it has no effect.
    (David Carlier)

- Streams:
  . Implement GH-8641 (STREAM_NOTIFY_COMPLETED over HTTP never emitted).
    (nielsdos, Jakub Zelenka)
  . Fix bug GH-10406 (fgets on a redis socket connection fails on PHP 8.3).
    (Jakub Zelenka)

08 Jun 2023, PHP 8.3.0alpha1

- CLI:
  . Added pdeathsig to builtin server to terminate workers when the master
    process is killed. (ilutov)
  . Fixed bug GH-11104 (STDIN/STDOUT/STDERR is not available for CLI without
    a script). (nielsdos)

- Core:
  . Fixed bug GH-9388 (Improve unset property and __get type incompatibility
    error message). (ilutov)
  . SA_ONSTACK is now set for signal handlers to be friendlier to other
    in-process code such as Go's cgo. (Kévin Dunglas)
  . SA_ONSTACK is now set when signals are disabled. (Kévin Dunglas)
  . Fix GH-9649: Signal handlers now do a no-op instead of crashing when
    executed on threads not managed by TSRM. (Kévin Dunglas)
  . Fixed potential NULL pointer dereference Windows shm*() functions. (cmb)
  . Added shadow stack support for fibers. (Chen Hu)
  . Fix bug GH-9965 (Fix accidental caching of default arguments with side
    effects). (ilutov)
  . Implement GH-10217 (Use strlen() for determining the class_name length).
    (Dennis Buteyn)
  . Fix bug GH-8821 (Improve line numbers for errors in constant expressions).
    (ilutov)
  . Fix bug GH-10083 (Allow comments between & and parameter). (ilutov)
  . Zend Max Execution Timers is now enabled by default for ZTS builds on
    Linux. (Kévin Dunglas)
  . Fix bug GH-10469 (Disallow .. in open_basedir paths set at runtime).
    (ilutov)
  . Fix bug GH-10168, GH-10582 (Various segfaults with destructors and VM return
    values). (dstogov, nielsdos, ilutov)
  . Fix bug GH-10935 (Use of trait doesn't redeclare static property if class
    has inherited it from its parent). (ilutov)
  . Fix bug GH-11154 (Negative indices on empty array don't affect next chosen
    index). (ColinHDev)
  . Fix bug GH-8846 (Implement delayed early binding for classes without
    parents). (ilutov)
  . Fix bug #79836 (Segfault in concat_function). (nielsdos)
  . Fix bug #81705 (type confusion/UAF on set_error_handler with concat
    operation). (nielsdos)
  . Fix GH-11348 (Closure created from magic method does not accept named
    arguments). (nielsdos)

- Date:
  . Implement More Appropriate Date/Time Exceptions RFC. (Derick)

- DOM:
  . Fix bug GH-8388 (DOMAttr unescapes character reference). (Tim Starling)
  . Fix bug GH-11308 (getElementsByTagName() is O(N^2)). (nielsdos)

- Exif:
  . Removed unneeded codepaths in exif_process_TIFF_in_JPEG(). (nielsdos)

- Fileinfo:
  . Upgrade bundled libmagic to 5.43. (Anatol)

- FPM:
  . The status.listen shared pool now uses the same php_values (including
    expose_php) and php_admin_value as the pool it is shared with. (dwxh)

- GD:
  . Fixed bug #81739: OOB read due to insufficient input validation in
    imageloadfont(). (CVE-2022-31630) (cmb)

- Hash:
  . Fixed bug #81738: buffer overflow in hash_update() on long parameter.
    (CVE-2022-37454) (nicky at mouha dot be)

- Intl:
  . Added pattern format error infos for numfmt_set_pattern. (David Carlier)
  . Added MIXED_NUMBERS and HIDDEN_OVERLAY constants for
    the Spoofchecker's class. (David Carlier)
  . Updated datefmt_set_timezone/IntlDateformatter::setTimezone returns type.
    (David Carlier).
  . Updated IntlBreakInterator::setText return type. (David Carlier)
  . Updated IntlChar::enumCharNames return type. (David Carlier)

- JSON:
  . Added json_validate(). (Juan Morales)

- MBString:
  . mb_detect_encoding is better able to identify the correct encoding for
    Turkish text. (Alex Dowad)
  . mb_detect_encoding's "non-strict" mode now behaves as described in the
    documentation. Previously, it would return false if the same byte
    (for example, the first byte) of the input string was invalid in all
    candidate encodings. More generally, it would eliminate candidate
    encodings from consideration when an invalid byte was seen, and if the
    same input byte eliminated all remaining encodings still under
    consideration, it would return false. On the other hand, if all candidate
    encodings but one were eliminated from consideration, it would return the
    last remaining one without regard for how many encoding errors might be
    encountered later in the string. This is different from the behavior
    described in the documentation, which says: "If strict is set to false,
    the closest matching encoding will be returned." (Alex Dowad)
  . mb_strtolower, mb_strtotitle, and mb_convert_case implement conditional
    casing rules for the Greek letter sigma. For mb_convert_case, conditional
    casing only applies to MB_CASE_LOWER and MB_CASE_TITLE modes, not to
    MB_CASE_LOWER_SIMPLE and MB_CASE_TITLE_SIMPLE. (Alex Dowad)
  . mb_detect_encoding is better able to identify UTF-8 and UTF-16 strings
    with a byte-order mark. (Alex Dowad)
  . mb_decode_mimeheader interprets underscores in QPrint-encoded MIME
    encoded words as required by RFC 2047; they are converted to spaces.
    Underscores must be encoded as "=5F" in such MIME encoded words.
    (Alex Dowad)
  . mb_encode_mimeheader no longer drops NUL (zero) bytes when
    QPrint-encoding the input string. This previously caused strings in
    certain text encodings, especially UTF-16 and UTF-32, to be
    corrupted by mb_encode_mimeheader. (Alex Dowad)

- mysqli:
  . mysqli_fetch_object raises a ValueError instead of an Exception.
    (David Carlier)

- Opcache:
  . Added start, restart and force restart time to opcache's
    phpinfo section. (Mikhail Galanin)
  . Fix GH-9139: Allow FFI in opcache.preload when opcache.preload_user=root.
    (Arnaud, Kapitan Oczywisty)
  . Made opcache.preload_user always optional in the cli and phpdbg SAPIs.
    (Arnaud)
  . Allows W/X bits on page creation on FreeBSD despite system settings.
    (David Carlier)
  . Added memfd api usage, on Linux, for zend_shared_alloc_create_lock()
    to create an abstract anonymous file for the opcache's lock. (Max Kellermann)

- OpenSSL:
  . Added OPENSSL_CMS_OLDMIMETYPE and PKCS7_NOOLDMIMETYPE contants to switch
    between mime content types. (Daniel Kesselberg)
  . Fixed GH-11054: Reset OpenSSL errors when using a PEM public key.
    (Florian Moser)

- PCNTL:
  . SA_ONSTACK is now set for pcntl_signal. (Kévin Dunglas)
  . Added SIGINFO constant. (David Carlier)

- PGSQL:
  . pg_fetch_object raises a ValueError instead of an Exception.
    (David Carlier)
  . Added GH-9344, pipeline mode support. (David Carlier)
  . pg_cancel use thread safe PQcancel api instead. (David Carlier)
  . pg_trace new PGSQL_TRACE_SUPPRESS_TIMESTAMPS/PGSQL_TRACE_REGRESS_MODE
    contants support. (David Carlier)
  . pg_set_error_verbosity adding PGSQL_ERRORS_STATE constant. (David Carlier)
  . pg_convert/pg_insert E_WARNING on type errors had been converted to
    ValueError/TypeError exceptions. (David Carlier)
  . Added pg_set_error_context_visibility to set the context's visibility
    within the error messages. (David Carlier)

- Phar:
  . Fix memory leak in phar_rename_archive(). (stkeke)

- Posix:
  . Added posix_sysconf. (David Carlier)
  . Added posix_pathconf. (David Carlier)
  . Added posix_fpathconf. (David Carlier)
  . Fixed zend_parse_arg_long's bool pointer argument assignment. (Cristian Rodriguez)
  . Added posix_eaccess. (David Carlier)

- Random:
  . Added Randomizer::getBytesFromString(). (Joshua Rüsweg)
  . Added Randomizer::nextFloat(), ::getFloat(), and IntervalBoundary. (timwolla)
  . Fix GH-10292 (Made the default value of the first param of srand() and
    mt_srand() nullable). (kocsismate)
  . Enable getrandom() for NetBSD (from 10.x). (David Carlier)

- Reflection:
  . Fix GH-9470 (ReflectionMethod constructor should not find private parent
    method). (ilutov)
  . Fix GH-10259 (ReflectionClass::getStaticProperties doesn't need null return
    type). (kocsismate)
  . Fix Segfault when using ReflectionFiber suspended by an internal function.
    (danog)

- SAPI:
  . Fixed GH-11141 (Could not open input file: should be sent to stderr).
    (nielsdos)

- Sockets:
  . Added SO_ATTACH_REUSEPORT_CBPF socket option, to give tighter control
    over socket binding for a cpu core. (David Carlier)
  . Added SKF_AD_QUEUE for cbpf filters. (David Carlier)
  . Added socket_atmark if send/recv needs using MSG_OOB. (David Carlier)
  . Added TCP_QUICKACK constant, to give tigher control over
    ACK delays. (David Carlier)
  . Added DONTFRAGMENT support for path MTU discovery purpose. (David Carlier)
  . Added AF_DIVERT for raw socket for divert ports. (David Carlier)
  . Added SOL_UPDLITE, UDPLITE_RECV_CSCOV and UDPLITE_SEND_CSCOV for updlite
    protocol support. (David Carlier)
  . Added SO_RERROR, SO_ZEROIZE and SO_SPLICE netbsd and openbsd constants.
    (David Carlier)
  . Added TCP_REPAIR for quietly close a connection. (David Carlier)
  . Added SO_REUSEPORT_LB freebsd constant. (David Carlier)
  . Added IP_BIND_ADDRESS_NO_PORT. (David Carlier)

- Standard:
  . E_NOTICEs emitted by unserialize() have been promoted to E_WARNING. (timwolla)
  . unserialize() now emits a new E_WARNING if the input contains unconsumed
    bytes. (timwolla)
  . Make array_pad's $length warning less confusing. (nielsdos)
  . E_WARNING emitted by strtok in the caase both arguments are not provided when
    starting tokenisation. (David Carlier)
  . password_hash() will now chain the original RandomException to the ValueError
    on salt generation failure. (timwolla)
  . Fix GH-10239 (proc_close after proc_get_status always returns -1). (nielsdos)
  . Improve the warning message for unpack() in case not enough values were
    provided. (nielsdos)
  . Fix GH-11010 (parse_ini_string() now preserves formatting of unquoted
    strings starting with numbers when the INI_SCANNER_TYPED flag is
    specified). (ilutov)
  . Fix GH-10742 (http_response_code emits no error when headers were already
    sent). (NattyNarwhal)

- Streams:
  . Fixed bug #51056: blocking fread() will block even if data is available.
    (Jakub Zelenka)
  . Added storing of the original path used to open xport stream.
    (Luc Vieillescazes)

- XSLTProcessor:
  . Fixed bug #69168 (DomNode::getNodePath() returns invalid path). (nielsdos)

<<< NOTE: Insert NEWS from last stable release here prior to actual release! >>><|MERGE_RESOLUTION|>--- conflicted
+++ resolved
@@ -9,13 +9,10 @@
 - Core:
   . Fixed line number of JMP instruction over else block. (ilutov)
   . Fixed use-of-uninitialized-value with ??= on assert. (ilutov)
-<<<<<<< HEAD
   . Fixed bug GH-11601 (Incorrect handling of unwind and graceful exit
     exceptions). (ilutov)
   . Added zend_call_stack_get implementation for OpenBSD. (David Carlier)
-=======
   . Fixed oss-fuzz #60411 (Fix double-compilation of arrow-functions). (ilutov)
->>>>>>> 060df83a
 
 - LDAP:
   . Deprecate calling ldap_connect() with separate hostname and port.
