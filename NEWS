--- conflicted
+++ resolved
@@ -27,15 +27,11 @@
   . Fixed bug #68571 (core dump when webserver close the socket).
     (redfoxli069 at gmail dot com, Laruence)
 
-<<<<<<< HEAD
-- LIBXML:
-=======
 - JSON:
   . Fixed bug #68938 (json_decode() decodes empty string without error).
     (jeremy at bat-country dot us)
 
-- Libxml:
->>>>>>> a7b3abe4
+- LIBXML:
   . Fixed bug #64938 (libxml_disable_entity_loader setting is shared
     between threads). (Martin Jansen)
 
