PHP                                                                        NEWS
|||||||||||||||||||||||||||||||||||||||||||||||||||||||||||||||||||||||||||||||
?? ??? ????, PHP 8.2.6

<<<<<<< HEAD
- Streams:
  . Fixed bug GH-10406 (feof() behavior change for UNIX based socket
    resources). (Jakub Zelenka)
=======
- DOM:
  . Fixed bug #80602 (Segfault when using DOMChildNode::before()).
    (Nathan Freeman)
>>>>>>> 5e76c6d2

30 Mar 2023, PHP 8.2.5

- Core:
  . Added optional support for max_execution_time in ZTS/Linux builds
    (Kévin Dunglas)
  . Fixed use-after-free in recursive AST evaluation. (ilutov)
  . Fixed bug GH-8646 (Memory leak PHP FPM 8.1). (nielsdos)
  . Re-add some CTE functions that were removed from being CTE by a mistake.
    (mvorisek)
  . Remove CTE flag from array_diff_ukey(), which was added by mistake.
    (mvorisek)
  . Fixed bug GH-10801 (Named arguments in CTE functions cause a segfault).
    (nielsdos)
  . Fixed bug GH-8789 (PHP 8.0.20 (ZTS) zend_signal_handler_defer crashes on
    apache). (nielsdos)
  . Fixed bug GH-10015 (zend_signal_handler_defer crashes on apache shutdown).
    (nielsdos)
  . Fixed bug GH-10810 (Fix NUL byte terminating Exception::__toString()).
    (ilutov)
  . Fix potential memory corruption when mixing __callStatic() and FFI. (ilutov)

- Date:
  . Fixed bug GH-10747 (Private and protected properties in serialized Date*
    objects throw). (Derick)

- FPM:
  . Fixed bug GH-10611 (fpm_env_init_main leaks environ). (nielsdos)
  . Destroy file_handle in fpm_main. (Jakub Zelenka, nielsdos)
  . Fixed bug #74129 (Incorrect SCRIPT_NAME with apache ProxyPassMatch when
    spaces are in path). (Jakub Zelenka)

- FTP:
  . Propagate success status of ftp_close(). (nielsdos)
  . Fixed bug GH-10521 (ftp_get/ftp_nb_get resumepos offset is maximum 10GB).
    (nielsdos)

- IMAP:
  . Fix build failure with Clang 16. (orlitzky)

- MySQLnd:
  . Fixed bug GH-8979 (Possible Memory Leak with SSL-enabled MySQL
    connections). (nielsdos)

- Opcache:
  . Fixed build for macOS to cater with pkg-config settings. (David Carlier)
  . Fixed bug GH-8065 (opcache.consistency_checks > 0 causes segfaults in
    PHP >= 8.1.5 in fpm context). (nielsdos)

- OpenSSL:
  . Add missing error checks on file writing functions. (nielsdos)

- PDO Firebird:
  . Fixed bug GH-10908 (Bus error with PDO Firebird on RPI with 64 bit kernel
    and 32 bit userland). (nielsdos)

- Phar:
  . Fixed bug GH-10766 (PharData archive created with Phar::Zip format does
    not keep files metadata (datetime)). (nielsdos)
  . Add missing error checks on EVP_MD_CTX_create() and EVP_VerifyInit().
    (nielsdos)

- PDO ODBC:
  . Fixed missing and inconsistent error checks on SQLAllocHandle. (nielsdos)

- PGSQL:
  . Fixed typo in the array returned from pg_meta_data (extended mode).
    (David Carlier)

- SPL:
  . Fixed bug GH-10519 (Array Data Address Reference Issue). (Nathan Freeman)
  . Fixed bug GH-10907 (Unable to serialize processed SplFixedArrays in
    PHP 8.2.4). (nielsdos)
  . Fixed bug GH-10844 (ArrayIterator allows modification of readonly props).
    (ilutov)

- Standard:
  . Fixed bug GH-10885 (stream_socket_server context leaks). (ilutov)
  . Fixed bug GH-10052 (Browscap crashes PHP 8.1.12 on request shutdown
    (apache2)). (nielsdos)
  . Fixed oss-fuzz #57392 (Buffer-overflow in php_fgetcsv() with \0 delimiter
    and enclosure). (ilutov)
  . Fixed undefined behaviour in unpack(). (nielsdos)

16 Mar 2023, PHP 8.2.4

- Core:
  . Fixed incorrect check condition in ZEND_YIELD. (nielsdos)
  . Fixed incorrect check condition in type inference. (nielsdos)
  . Fix incorrect check in zend_internal_call_should_throw(). (nielsdos)
  . Fixed overflow check in OnUpdateMemoryConsumption. (nielsdos)
  . Fixed bug GH-9916 (Entering shutdown sequence with a fiber suspended in a
    Generator emits an unavoidable fatal error or crashes). (Arnaud)
  . Fixed bug GH-10437 (Segfault/assertion when using fibers in shutdown
    function after bailout). (trowski)
  . Fixed SSA object type update for compound assignment opcodes. (nielsdos)
  . Fixed language scanner generation build. (Daniel Black)
  . Fixed zend_update_static_property() calling zend_update_static_property_ex()
    misleadingly with the wrong return type. (nielsdos)
  . Fix bug GH-10570 (Fixed unknown string hash on property fetch with integer
    constant name). (nielsdos)
  . Fixed php_fopen_primary_script() call resulted on zend_destroy_file_handle()
    freeing dangling pointers on the handle as it was uninitialized. (nielsdos)

- Curl:
  . Fixed deprecation warning at compile time. (Max Kellermann)
  . Fixed bug GH-10270 (Unable to return CURL_READFUNC_PAUSE in readfunc
    callback). (Pierrick Charron)

- Date:
  . Fix GH-10447 ('p' format specifier does not yield 'Z' for 00:00). (Derick)
  . Fix GH-10152 (Custom properties of Date's child classes are not
    serialised). (Derick)

- FFI:
  . Fixed incorrect bitshifting and masking in ffi bitfield. (nielsdos)

- Fiber:
  . Fixed assembly on alpine x86. (nielsdos)
  . Fixed bug GH-10496 (segfault when garbage collector is invoked inside of
    fiber). (Bob, Arnaud)

- FPM:
  . Fixed bug GH-10315 (FPM unknown child alert not valid). (Jakub Zelenka)
  . Fixed bug GH-10385 (FPM successful config test early exit). (nielsdos)

- GMP:
  . Properly implement GMP::__construct(). (nielsdos)

- Intl:
  . Fixed bug GH-10647 (Spoolchecker isSuspicious/areConfusable methods
    error code's argument always returning NULL0. (Nathan Freeman)

- JSON:
  . Fixed JSON scanner and parser generation build.
    (Daniel Black, Jakub Zelenka)

- MBString:
  . ext/mbstring: fix new_value length check. (Max Kellermann)
  . Fix bug GH-10627 (mb_convert_encoding crashes PHP on Windows). (nielsdos)

- Opcache:
  . Fix incorrect page_size check. (nielsdos)
  . Fix readonly modification check when using inc/dec operators on readonly
    property with JIT. (ilutov)

- OpenSSL:
  . Fixed php_openssl_set_server_dh_param() DH params errors handling. (nielsdos)

- PDO OCI:
  . Fixed bug #60994 (Reading a multibyte CLOB caps at 8192 chars).
    (Michael Voříšek)

- PHPDBG:
  . Fixed bug GH-10715 (heap buffer overflow on --run option misuse). (nielsdos)

- PGSQL:
  . Fix GH-10672 (pg_lo_open segfaults in the strict_types mode). (girgias)

- Phar:
  . Fix incorrect check in phar tar parsing. (nielsdos)

- Random:
  . Fix GH-10390 (Do not trust arc4random_buf() on glibc). (timwolla)
  . Fix GH-10292 (Made the default value of the first param of srand() and
    mt_srand() unknown). (kocsismate)

- Reflection:
  . Fixed bug GH-10623 (Reflection::getClosureUsedVariables opcode fix with
    variadic arguments). (nielsdos)
  . Fix Segfault when using ReflectionFiber suspended by an internal function.
    (danog)

- Session:
  . Fixed ps_files_cleanup_dir() on failure code paths with -1 instead of 0 as
    the latter was considered success by callers. (nielsdos).

- Standard:
  . Fixed bug GH-8086 (Introduce mail.mixed_lf_and_crlf INI). (Jakub Zelenka)
  . Fixed bug GH-10292 (Made the default value of the first param of srand() and
    mt_srand() unknown). (kocsismate)
  . Fix incorrect check in cs_8559_5 in map_from_unicode(). (nielsdos)
  . Fix bug GH-9697 for reset/end/next/prev() attempting to move pointer of
    properties table for certain internal classes such as FFI classes
  . Fix incorrect error check in browsecap for pcre2_match(). (nielsdos)

- Streams:
  . Fixed bug GH-10370 (File corruption in _php_stream_copy_to_stream_ex when
    using copy_file_range). (nielsdos)
  . Fixed bug GH-10548 (copy() fails on cifs mounts because of incorrect
    copy_file_range() len). (nielsdos)

- Tidy:
  . Fix memory leaks when attempting to open a non-existing file or a file over
    4GB. (Girgias)
  . Add missing error check on tidyLoadConfig. (nielsdos)

- Zlib:
  . Fixed output_handler directive value's length which counted the string
    terminator. (nieldos)

14 Feb 2023, PHP 8.2.3

- Core:
  . Fixed bug #81744 (Password_verify() always return true with some hash).
    (CVE-2023-0567). (Tim Düsterhus)
  . Fixed bug #81746 (1-byte array overrun in common path resolve code).
    (CVE-2023-0568). (Niels Dossche)

- SAPI:
  . Fixed bug GHSA-54hq-v5wp-fqgv (DOS vulnerability when parsing multipart
    request body). (CVE-2023-0662) (Jakub Zelenka)

02 Feb 2023, PHP 8.2.2

- Core:
  . Fixed bug GH-10200 (zif_get_object_vars:
    Assertion `!(((__ht)->u.flags & (1<<2)) != 0)' failed). (nielsdos)
  . Fix GH-10251 (Assertion `(flag & (1<<3)) == 0' failed). (nielsdos)
  . Fix GH-10240 (Assertion failure when adding more than 2**30 elements to an
    unpacked array). (Arnaud)
  . Fix GH-9735 (Fiber stack variables do not participate in cycle collector).
    (Arnaud)
  . Fix GH-9675 (Broken run_time_cache init for internal enum methods).
    (Petar Obradović, Bob)
  . Fix GH-10248 (Assertion `!(zval_get_type(&(*(property))) == 10)' failed).
    (nielsdos)

- FPM:
  . Fixed bug #77106 (Missing separator in FPM FastCGI errors). (Jakub Zelenka)
  . Fixed bug GH-9981 (FPM does not reset fastcgi.error_header).
    (Jakub Zelenka)
  . Fixed bug #68591 (Configuration test does not perform UID lookups).
    (Jakub Zelenka)
  . Fixed memory leak when running FPM config test. (Jakub Zelenka)
  . Fixed bug #67244 (Wrong owner:group for listening unix socket).
    (Jakub Zelenka)

- Hash:
  . Handle exceptions from __toString in XXH3's initialization (nielsdos)

- LDAP:
  . Fixed bug GH-10112 (LDAP\Connection::__construct() refers to ldap_create()).
    (cmb)

- Opcache:
  . Fix inverted bailout value in zend_runtime_jit() (Max Kellermann).
  . Fix access to uninitialized variable in accel_preload(). (nielsdos)
  . Fix zend_jit_find_trace() crashes. (Max Kellermann)
  . Added missing lock for EXIT_INVALIDATE in zend_jit_trace_exit. (Max Kellermann)

- Phar:
  . Fix wrong flags check for compression method in phar_object.c (nielsdos)

- PHPDBG:
  . Fix undefined behaviour in phpdbg_load_module_or_extension(). (nielsdos)
  . Fix NULL pointer dereference in phpdbg_create_conditional_breal(). (nielsdos)
  . Fix GH-9710: phpdbg memory leaks by option "-h" (nielsdos)
  . Fix phpdbg segmentation fault in case of malformed input (nielsdos)

- Posix:
  . Fix memory leak in posix_ttyname() (girgias)

- Random:
  . Fixed bug GH-10247 (Theoretical file descriptor leak for /dev/urandom). (timwolla)

- Standard:
  . Fix GH-10187 (Segfault in stripslashes() with arm64). (nielsdos)
  . Fixed bug GH-10214 (Incomplete validation of object syntax during
    unserialize()). (timwolla)
  . Fix substr_replace with slots in repl_ht being UNDEF. (nielsdos)

- XMLWriter
  . Fix missing check for xmlTextWriterEndElement (nielsdos)

05 Jan 2023, PHP 8.2.1

- Core:
  . Fixed bug GH-9905 (constant() behaves inconsistent when class is undefined).
    (cmb)
  . Fixed bug GH-9918 (License information for xxHash is not included in
    README.REDIST.BINS file). (Akama Hitoshi)
  . Fixed bug GH-9890 (OpenSSL legacy providers not available on Windows). (cmb)
  . Fixed bug GH-9650 (Can't initialize heap: [0x000001e7]). (Michael Voříšek)
  . Fixed potentially undefined behavior in Windows ftok(3) emulation. (cmb)
  . Fixed GH-9769 (Misleading error message for unpacking of objects). (jhdxr)

- Apache:
  . Fixed bug GH-9949 (Partial content on incomplete POST request). (cmb)

- FPM:
  . Fixed bug GH-9959 (Solaris port event mechanism is still broken after bug
    #66694). (Petr Sumbera)
  . Fixed bug #68207 (Setting fastcgi.error_header can result in a WARNING).
    (Jakub Zelenka)
  . Fixed bug #80669 (FPM numeric user fails to set groups). (Jakub Zelenka)
  . Fixed bug GH-8517 (Random crash of FPM master process in
    fpm_stdio_child_said). (Jakub Zelenka)

- Imap:
  . Fixed bug GH-10051 (IMAP: there's no way to check if a IMAP\Connection is
    still open). (Girgias)

- MBString:
  . Fixed bug GH-9535 (The behavior of mb_strcut in mbstring has been changed in
    PHP8.1). (Nathan Freeman)

- Opcache:
  . Fixed bug GH-9968 (Segmentation Fault during OPCache Preload).
    (Arnaud, michdingpayc)

- OpenSSL:
  . Fixed bug GH-9997 (OpenSSL engine clean up segfault). (Jakub Zelenka)
  . Fixed bug GH-9064 (PHP fails to build if openssl was built with --no-ec).
    (Jakub Zelenka)
  . Fixed bug GH-10000 (OpenSSL test failures when OpenSSL compiled with
    no-dsa). (Jakub Zelenka)

- Pcntl:
  . Fixed bug GH-9298 (Signal handler called after rshutdown leads to crash).
    (Erki Aring)

- PDO_Firebird:
  . Fixed bug GH-9971 (Incorrect NUMERIC value returned from PDO_Firebird).
    (cmb)

- PDO/SQLite:
  . Fixed bug #81740 (PDO::quote() may return unquoted string). (CVE-2022-31631)
    (cmb)

- Session:
  . Fixed GH-9932 (session name silently fails with . and [). (David Carlier)

- SPL:
  . Fixed GH-9883 (SplFileObject::__toString() reads next line). (Girgias)
  . Fixed GH-10011 (Trampoline autoloader will get reregistered and cannot be
    unregistered). (Girgias)

- SQLite3:
  . Fixed bug #81742 (open_basedir bypass in SQLite3 by using file URI). (cmb)

- TSRM:
  . Fixed Windows shmget() wrt. IPC_PRIVATE. (Tyson Andre)

08 Dec 2022, PHP 8.2.0

- CLI:
  . Fixed bug #81496 (Server logs incorrect request method). (lauri)
  . Updated the mime-type table for the builtin-server. (Ayesh Karunaratne)
  . Fixed potential overflow for the builtin server via the
    PHP_CLI_SERVER_WORKERS environment variable. (yiyuaner)
  . Fixed GH-8575 by changing STDOUT, STDERR and STDIN to not close on resource
    destruction. (Jakub Zelenka)
  . Implement built-in web server responding without body to HEAD request on
    a static resource. (Vedran Miletic, Marin Martuslovic)
  . Implement built-in web server responding with HTTP status 405 to
    DELETE/PUT/PATCH request on a static resource.
    (Vedran Miletic, Marin Martuslovic)
  . Fixed bug GH-9709 (Null pointer dereference with -w/-s options).
    (Adam Saponara)

- COM:
  . Fixed bug GH-8750 (Can not create VT_ERROR variant type). (cmb)

- Core:
  . Fixed bug #81380 (Observer may not be initialized properly). (krakjoe)
  . Fixed bug GH-7771 (Fix filename/lineno of constant expressions). (ilutov)
  . Fixed bug GH-7792 (Improve class type in error messages). (ilutov)
  . Support huge pages on MacOS. (David CARLIER)
  . Fixed bug GH-8655 (Casting an object to array does not unwrap refcount=1
    references). (Nicolas Grekas)
  . Fixed bug GH-8661 (Nullsafe in coalesce triggers undefined variable
    warning). (ilutov)
  . Fixed bug GH-7821 and GH-8418 (Allow arbitrary const expressions in backed
    enums). (ilutov)
  . Fixed bug GH-8810 (Incorrect lineno in backtrace of multi-line function
    calls). (ilutov)
  . Optimised code path for newly created file with the stream plain wrapper. (Max Kellermann)
  . Uses safe_perealloc instead of perealloc for the
    ZEND_PTR_STACK_RESIZE_IF_NEEDED to avoid possible overflows. (David Carlier)
  . Reduced the memory footprint of strings returned by var_export(),
    json_encode(), serialize(), iconv_*(), mb_ereg*(), session_create_id(),
    http_build_query(), strstr(), Reflection*::__toString(). (Arnaud)
  . Fixed bug GH-8995 (WeakMap object reference offset causing TypeError).
    (Tobias Bachert)
  . Added error_log_mode ini setting. (Mikhail Galanin)
  . Updated request startup messages. (Eric Norris)
  . Fixed bug GH-7900 (Arrow function with never return type compile-time
    errors). (ilutov)
  . Fixed incorrect double to long casting in latest clang. (zeriyoshi)
  . Added support for defining constants in traits. (sj-i)
  . Stop incorrectly emitting false positive deprecation notice alongside
    unsupported syntax fatal error for `"{$g{'h'}}"`. (TysonAndre)
  . Fix unexpected deprecated dynamic property warning, which occurred when
    exit() in finally block after an exception was thrown without catching.
    (Twosee)
  . Fixed bug GH-9323 (Crash in ZEND_RETURN/GC/zend_call_function)
    (Tim Starling)
  . Fixed bug GH-9227 (Trailing dots and spaces in filenames are ignored).
    (cmb)
  . Fixed bug GH-9285 (Traits cannot be used in readonly classes).
    (kocsismate)
  . Fixed bug GH-9186 (@strict-properties can be bypassed using
    unserialization). (kocsismate)
  . Fixed bug GH-9500 (Using dnf type with parentheses after readonly keyword
    results in a parse error). (ilutov)
  . Fixed bug GH-9516 ((A&B)|D as a param should allow AB or D. Not just A).
    (Girgias)
  . Fixed observer class notify with Opcache file_cache_only=1. (ilutov)
  . Fixes segfault with Fiber on FreeBSD i386 architecture. (David Carlier)
  . Fixed bug GH-9655 (Pure intersection types cannot be implicitly nullable)
    (Girgias)
  . Fixed bug GH-9589 (dl() segfaults when module is already loaded). (cmb,
    Arnaud)
  . Fixed bug GH-9752 (Generator crashes when interrupted during argument
    evaluation with extra named params). (Arnaud)
  . Fixed bug GH-9801 (Generator crashes when memory limit is exceeded during
    initialization). (Arnaud)
  . Fixed a bug with preloaded enums possibly segfaulting. (Bob)
  . Fixed bug GH-9823 (Don’t reset func in zend_closure_internal_handler).
    (Florian Sowade)
  . Fixed potential NULL pointer dereference Windows shm*() functions. (cmb)
  . Fix target validation for internal attributes with constructor property
    promotion. (kooldev)
  . Fixed bug GH-9750 (Generator memory leak when interrupted during argument
    evaluation. (Arnaud)

- Curl:
  . Added support for CURLOPT_XFERINFOFUNCTION. (David Carlier)
  . Added support for CURLOPT_MAXFILESIZE_LARGE. (David Carlier)
  . Added new constants from cURL 7.62 to 7.80. (Pierrick)
  . New function curl_upkeep(). (Pierrick)

- Date:
  . Fixed GH-8458 (DateInterval::createFromDateString does not throw if
    non-relative items are present). (Derick)
  . Fixed bug #52015 (Allow including end date in DatePeriod iterations)
    (Daniel Egeberg, Derick)
  . idate() now accepts format specifiers "N" (ISO Day-of-Week) and "o" (ISO
    Year). (Pavel Djundik)
  . Fixed bug GH-8730 (DateTime::diff miscalculation is same time zone of
    different type). (Derick)
  . Fixed bug GH-8964 (DateTime object comparison after applying delta less
    than 1 second). (Derick)
  . Fixed bug GH-9106: (DateInterval 1.5s added to DateTimeInterface is rounded
    down since PHP 8.1.0). (Derick)
  . Fixed bug #75035 (Datetime fails to unserialize "extreme" dates).
    (Derick)
  . Fixed bug #80483 (DateTime Object with 5-digit year can't unserialized).
    (Derick)
  . Fixed bug #81263 (Wrong result from DateTimeImmutable::diff). (Derick)
  . Fixed bug GH-9431 (DateTime::getLastErrors() not returning false when no
    errors/warnings). (Derick)
  . Fixed bug with parsing large negative numbers with the @ notation. (Derick)

- DBA:
  . Fixed LMDB driver hanging when attempting to delete a non-existing key
    (Girgias)
  . Fixed LMDB driver memory leak on DB creation failure (Girgias)
  . Fixed GH-8856 (dba: lmdb: allow to override the MDB_NOSUBDIR flag). (Girgias)

- FFI:
  . Fixed bug GH-9090 (Support assigning function pointers in FFI). (Adam
    Saponara)

- Fileinfo:
  . Fixed bug GH-8805 (finfo returns wrong mime type for woff/woff2 files).
    (Anatol)

- Filter:
  . Added FILTER_FLAG_GLOBAL_RANGE to filter Global IPs. (vnsavage)

- FPM:
  . Emit error for invalid port setting. (David Carlier)
  . Added extra check for FPM proc dumpable on SELinux based systems.
    (David Carlier)
  . Added support for listening queue on macOS. (David Carlier)
  . Changed default for listen.backlog on Linux to -1. (Cristian Rodríguez)
  . Added listen.setfib pool option to set route FIB on FreeBSD. (David Carlier)
  . Added access.suppress_path pool option to filter access log entries.
    (Mark Gallagher)
  . Fixed on fpm scoreboard occasional warning on acquisition failure.
    (Felix Wiedemann)
  . Fixed bug GH-9754 (SaltStack (using Python subprocess) hangs when running
    php-fpm 8.1.11). (Jakub Zelenka)

- FTP:
  . Fix datetime format string to follow POSIX spec in ftp_mdtm(). (Jihwan Kim)

- GD:
  . Fixed bug #81739: OOB read due to insufficient input validation in
    imageloadfont(). (CVE-2022-31630) (cmb)

- GMP:
  . Fixed bug GH-9308 (GMP throws the wrong error when a GMP object is passed
    to gmp_init()). (Girgias)

- Hash:
  . Fixed bug #81738: buffer overflow in hash_update() on long parameter.
    (CVE-2022-37454) (nicky at mouha dot be)
  . Fixed bug GH-10077: Fix compilation on RHEL 7 ppc64le. (Mattias Ellert)

- Intl:
  . Update all grandfathered language tags with preferred values
  . Fixed GH-7939 (Cannot unserialize IntlTimeZone objects). (cmb)
  . Fixed build for ICU 69.x and onwards. (David Carlier)
  . Declared Transliterator::$id as readonly to unlock subclassing it. (Nicolas
    Grekas)
  . Fixed bug GH-9421 (Incorrect argument number for ValueError in NumberFormatter).
    (Girgias)

- MBString:
  . Fixed bug GH-9248 (Segmentation fault in mb_strimwidth()). (cmb)

- mysqli:
  . Fixed bug GH-9841 (mysqli_query throws warning despite using
    silenced error mode). (Kamil Tekiela)

- MySQLnd:
  . Fixed potential heap corruption due to alignment mismatch. (cmb)

- OCI8:
  . Added oci8.prefetch_lob_size directive to tune LOB query performance
  . Support for building against Oracle Client libraries 10.1 and 10.2 has been
    dropped. Oracle Client libraries 11.2 or newer are now required.

- ODBC:
  . Fixed bug GH-8300 (User input not escaped when building connection string).
    (Calvin Buckley)
  . Fixed bug GH-9347 (Current ODBC liveness checks may be inadequate). (Calvin
    Buckley)

- Opcache:
  . Allocate JIT buffer close to PHP .text segemnt to allow using direct
    IP-relative calls and jumps.
    (Su Tao, Wang Xue, Chen Hu, Lizhen Lizhen, Dmitry)
  . Added initial support for JIT performance profiling generation
    for macOs Instrument. (David Carlier)
  . Fixed bug GH-8030 (Segfault with JIT and large match/switch statements).
    (Arnaud)
  . Added JIT support improvement for macOs for segments and executable permission
    bit handling. (David Carlier)
  . Added JIT buffer allocation near the .text section on FreeNSD. (David Carlier)
  . Fixed bug GH-9371 (Crash with JIT on mac arm64)
    (jdp1024/David Carlier)
  . Fixed bug GH-9259 (opcache.interned_strings_buffer setting integer
    overflow). (Arnaud)
  . Added indirect call reduction for jit on x86 architectures. (wxue1)

- OPcache:
  . Fixed bug GH-9164 (Segfault in zend_accel_class_hash_copy).
    (Arnaud, Sergei Turchanov)

- OpenSSL:
  . Discard poll calls on socket when no timeout/non blocking/MSG_DONTWAIT. (Max Kellermann)
  . Fixed bug GH-9310 (SSL local_cert and local_pk do not respect
    open_basedir). (Jakub Zelenka)
  . Implement FR #76935 ("chacha20-poly1305" is an AEAD but does not work like
    AEAD). (Jakub Zelenka)
  . Added openssl_cipher_key_length function. (Jakub Zelenka)
  . Fixed bug GH-9517 (Compilation error openssl extension related to PR
    GH-9366). (Jakub Zelenka)
  . Fixed missing clean up of OpenSSL engine list - attempt to fix GH-8620.
    (Jakub Zelenka)
  . Fixed bug GH-8430 (OpenSSL compiled with no-md2, no-md4 or no-rmd160 does
    not build). (Jakub Zelenka, fsbruva)

- PCNTL:
  . Fixed pcntl_(get|set)priority error handling for MacOS. (Juan Morales)

- PCRE:
  . Implemented FR #77726 (Allow null character in regex patterns). (tobil4sk)
  . Updated bundled libpcre to 10.40. (cmb)

- PDO:
  . Fixed bug GH-9818 (Initialize run time cache in PDO methods).
    (Florian Sowade)

- PDO_Firebird:
  . Fixed bug GH-8576 (Bad interpretation of length when char is UTF-8). (cmb)

- PDO_ODBC:
  . Fixed bug #80909 (crash with persistent connections in PDO_ODBC). (Calvin
    Buckley)
  . Fixed bug GH-8300 (User input not escaped when building connection string).
    (Calvin Buckley)
  . Fixed bug GH-9347 (Current ODBC liveness checks may be inadequate). (Calvin
    Buckley)
  . Fixed bug GH-9372 (HY010 when binding overlong parameter). (cmb)

- PDO_PGSQL:
  . Fixed bug GH-9411 (PgSQL large object resource is incorrectly closed).
    (Yurunsoft)

- Random:
  . Added new random extension. (Go Kudo)
  . Fixed bug GH-9067 (random extension is not thread safe). (cmb)
  . Fixed bug GH-9055 (segmentation fault if user engine throws). (timwolla)
  . Fixed bug GH-9066 (signed integer overflow). (zeriyoshi)
  . Fixed bug GH-9083 (undefined behavior during shifting). (timwolla)
  . Fixed bug GH-9088, GH-9056 (incorrect expansion of bytes when
    generating uniform integers within a given range). (timwolla)
  . Fixed bug GH-9089 (Fix memory leak on Randomizer::__construct()
    call twice). (zeriyoshi)
  . Fixed bug GH-9212 (PcgOneseq128XslRr64::jump() should not allow negative
    $advance). (Anton Smirnov)
  . Changed Mt19937 to throw a ValueError instead of InvalidArgumentException
    for invalid $mode. (timwolla)
  . Splitted Random\Randomizer::getInt() (without arguments) to
    Random\Randomizer::nextInt(). (zeriyoshi)
  . Fixed bug GH-9235 (non-existant $sequence parameter in stub for
    PcgOneseq128XslRr64::__construct()). (timwolla)
  . Fixed bug GH-9190, GH-9191 (undefined behavior for MT_RAND_PHP when
    handling large ranges). (timwolla)
  . Fixed bug GH-9249 (Xoshiro256StarStar does not reject the invalid
    all-zero state). (timwolla)
  . Removed redundant RuntimeExceptions from Randomizer methods. The
    exceptions thrown by the engines will be exposed directly. (timwolla)
  . Added extension specific Exceptions/Errors (RandomException, RandomError,
    BrokenRandomEngineError). (timwolla)
  . Fixed bug GH-9415 (Randomizer::getInt(0, 2**32 - 1) with Mt19937
    always returns 1). (timwolla)
  . Fixed Randomizer::getInt() consistency for 32-bit engines. (timwolla)
  . Fixed bug GH-9464 (build on older macOs releases). (David Bohman)
  . Fixed bug GH-9839 (Pre-PHP 8.2 output compatibility for non-mt_rand()
    functions for MT_RAND_PHP). (timwolla)

- Reflection:
  . Added ReflectionFunction::isAnonymous(). (Nicolas Grekas)
  . Added ReflectionMethod::hasPrototype(). (Ollie Read)
  . Narrow ReflectionEnum::getBackingType() return type to ReflectionNamedType.
    (SamMousa)
  . Fixed bug GH-8932 (ReflectionFunction provides no way to get the called
    class of a Closure). (cmb, Nicolas Grekas)

- Session:
  . Fixed bug GH-7787 (Improve session write failure message for user error
    handlers). (ilutov)
  . Fixed GH-9200 (setcookie has an obsolete expires date format). (timwolla)
  . Fixed GH-9584 (Avoid memory corruption when not unregistering custom session
    handler). (ilutov)
  . Fixed bug GH-9583 (session_create_id() fails with user defined save handler
      that doesn't have a validateId() method). (Girgias)

- SOAP:
  . Fixed bug GH-9720 (Null pointer dereference while serializing the response).
    (cmb)

- Sockets:
  . Added TCP_NOTSENT_LOWAT socket option. (David Carlier)
  . Added SO_MEMINFO socket option. (David Carlier)
  . Added SO_RTABLE socket option (OpenBSD), equivalent of SO_MARK (Linux).
    (David Carlier)
  . Added TCP_KEEPALIVE, TCP_KEEPIDLE, TCP_KEEPINTVL, TCP_KEEPCNT socket
    options. (David Carlier)
  . Added ancillary data support for FreeBSD. (David Carlier)
  . Added ancillary data support for NetBSD. (David Carlier)
  . Added SO_BPF_EXTENSIONS socket option. (David Carlier)
  . Added SO_SETFIB socket option. (David Carlier)
  . Added TCP_CONGESTION socket option. (David Carlier)
  . Added SO_ZEROCOPY/MSG_ZEROCOPY options. (David Carlier)
  . Added SOL_FILTER socket option for Solaris. (David Carlier)
  . Fixed socket constants regression as of PHP 8.2.0beta3. (Bruce Dou)

- Sodium:
  . Added sodium_crypto_stream_xchacha20_xor_ic(). (Scott)

- SPL:
  . Uses safe_erealloc instead of erealloc to handle heap growth
    for the SplHeap::insert method to avoid possible overflows. (David Carlier)
  . Widen iterator_to_array() and iterator_count()'s $iterator parameter to
    iterable. (timwolla)
  . Fixed bug #69181 (READ_CSV|DROP_NEW_LINE drops newlines within fields).
    (cmb)
  . Fixed bug #65069 (GlobIterator incorrect handling of open_basedir check).
    (Jakub Zelenka)

- SQLite3:
  . Changed sqlite3.defensive from PHP_INI_SYSTEM to PHP_INI_USER. (bohwaz)

- Standard:
  . net_get_interfaces() also reports wireless network interfaces on Windows.
    (Yurun)
  . Finished AVIF support in getimagesize(). (Yannis Guyon)
  . Fixed bug GH-7847 (stripos with large haystack has bad performance).
    (ilutov)
  . New function memory_reset_peak_usage(). (Patrick Allaert)
  . Fixed parse_url(): can not recognize port without scheme. (pandaLIU)
  . Deprecated utf8_encode() and utf8_decode(). (Rowan Tommins)
  . Fixed the crypt_sha256/512 api build with clang > 12. (David Carlier)
  . Uses safe_erealloc instead of erealloc to handle options in getopt
    to avoid possible overflows. (David Carlier)
  . Implemented FR GH-8924 (str_split should return empty array for empty
    string). (Michael Vorisek)
  . Added ini_parse_quantity function to convert ini quantities shorthand
    notation to int. (Dennis Snell)
  . Enable arc4random_buf for Linux glibc 2.36 and onwards
    for the random_bytes. (Cristian Rodriguez)
  . Uses CCRandomGenerateBytes instead of arc4random_buf on macOs. (David Carlier).
  . Fixed bug #65489 (glob() basedir check is inconsistent). (Jakub Zelenka)
  . Fixed GH-9200 (setcookie has an obsolete expires date format). (Derick)
  . Fixed GH-9244 (Segfault with array_multisort + array_shift). (cmb)
  . Fixed bug GH-9296 (`ksort` behaves incorrectly on arrays with mixed keys).
    (Denis Vaksman)
  . Marked crypt()'s $string parameter as #[\SensitiveParameter]. (timwolla)
  . Fixed bug GH-9464 (build on older macOs releases). (David Bohman)
  . Fixed bug GH-9518 (Disabling IPv6 support disables unrelated constants).
    (cmb)
  . Revert "Fixed parse_url(): can not recognize port without scheme."
    (andypost)

- Streams:
  . Set IP_BIND_ADDRESS_NO_PORT if available when connecting to remote host.
    (Cristian Rodríguez)
  . Fixed bug GH-8548 (stream_wrapper_unregister() leaks memory). (ilutov)
  . Discard poll calls on socket when no timeout/non blocking/MSG_DONTWAIT. (Max Kellermann)
  . Fixed bug GH-9316 ($http_response_header is wrong for long status line).
    (cmb, timwolla)
  . Fixed bug GH-9590 (stream_select does not abort upon exception or empty
    valid fd set). (Arnaud)
  . Fixed bug GH-9653 (file copy between different filesystems). (David Carlier)
  . Fixed bug GH-9779 (stream_copy_to_stream fails if dest in append mode).
    (Jakub Zelenka)

- Windows:
  . Added preliminary support for (cross-)building for ARM64. (Yun Dou)

- XML:
  . Added libxml_get_external_entity_loader() function. (Tim Starling)

- Zip:
  . add ZipArchive::clearError() method
  . add ZipArchive::getStreamName() method
  . add ZipArchive::getStreamIndex() method
  . On Windows, the Zip extension is now built as shared library (DLL) by
    default. (cmb)
  . Implement fseek for zip stream when possible with libzip 1.9.1. (Remi)<|MERGE_RESOLUTION|>--- conflicted
+++ resolved
@@ -2,15 +2,13 @@
 |||||||||||||||||||||||||||||||||||||||||||||||||||||||||||||||||||||||||||||||
 ?? ??? ????, PHP 8.2.6
 
-<<<<<<< HEAD
+- DOM:
+  . Fixed bug #80602 (Segfault when using DOMChildNode::before()).
+    (Nathan Freeman)
+
 - Streams:
   . Fixed bug GH-10406 (feof() behavior change for UNIX based socket
     resources). (Jakub Zelenka)
-=======
-- DOM:
-  . Fixed bug #80602 (Segfault when using DOMChildNode::before()).
-    (Nathan Freeman)
->>>>>>> 5e76c6d2
 
 30 Mar 2023, PHP 8.2.5
 
