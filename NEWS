PHP                                                                        NEWS
|||||||||||||||||||||||||||||||||||||||||||||||||||||||||||||||||||||||||||||||
?? ??? 2021, PHP 8.0.13

- Opcache:
  . Fixed bug #81512 (Unexpected behavior with arrays and JIT). (Dmitry)

<<<<<<< HEAD
21 Oct 2021, PHP 8.0.12

- CLI:
  . Fixed bug #81496 (Server logs incorrect request method). (lauri)
=======
- PCRE:
  . Fixed bug #81424 (PCRE2 10.35 JIT performance regression). (cmb)

- Streams:
  . Fixed bug #54340 (Memory corruption with user_filter). (Nikita)
>>>>>>> 788a701e

- Core:
  . Fixed bug #81435 (Observer current_observed_frame may point to an old
    (overwritten) frame). (Bob)
  . Fixed bug #81380 (Observer may not be initialized properly). (krakjoe)

- DOM:
  . Fixed bug #81433 (DOMElement::setIdAttribute() called twice may remove ID).
    (Viktor Volkov)

- FFI:
  . Fixed bug #79576 ("TYPE *" shows unhelpful message when type is not
    defined). (Dmitry)

- Fileinfo:
  . Fixed bug #78987 (High memory usage during encoding detection). (Anatol)

- Filter:
  . Fixed bug #61700 (FILTER_FLAG_IPV6/FILTER_FLAG_NO_PRIV|RES_RANGE failing).
    (cmb, Nikita)

- Opcache:
  . Fixed bug #81472 (Cannot support large linux major/minor device number when
    read /proc/self/maps). (Lin Yang)

- Reflection:
  . ReflectionAttribute is no longer final. (sasezaki)

- SPL:
  . Fixed bug #80663 (Recursive SplFixedArray::setSize() may cause double-free).
    (cmb, Nikita, Tyson Andre)
  . Fixed bug #81477 (LimitIterator + SplFileObject regression in 8.0.1). (cmb)

- Standard:
  . Fixed bug #69751 (Change Error message of sprintf/printf for missing/typo
    position specifier). (Aliaksandr Bystry)

- Streams:
  . Fixed bug #81475 (stream_isatty emits warning with attached stream wrapper).
    (cmb)

- XML:
  . Fixed bug #70962 (XML_OPTION_SKIP_WHITE strips embedded whitespace).
    (Aliaksandr Bystry, cmb)

- Zip:
  . Fixed bug #81490 (ZipArchive::extractTo() may leak memory). (cmb, Remi)
  . Fixed bug #77978 (Dirname ending in colon unzips to wrong dir). (cmb)

23 Sep 2021, PHP 8.0.11

- Core:
  . Fixed bug #81302 (Stream position after stream filter removed). (cmb)
  . Fixed bug #81346 (Non-seekable streams don't update position after write).
    (cmb)
  . Fixed bug #73122 (Integer Overflow when concatenating strings). (cmb)

-GD:
  . Fixed bug #53580 (During resize gdImageCopyResampled cause colors change).
    (cmb)

- Opcache:
  . Fixed bug #81353 (segfault with preloading and statically bound closure).
    (Nikita)

- Shmop:
  . Fixed bug #81407 (shmop_open won't attach and causes php to crash). (cmb)

- Standard:
  . Fixed bug #71542 (disk_total_space does not work with relative paths). (cmb)
  . Fixed bug #81400 (Unterminated string in dns_get_record() results). (cmb)

- SysVMsg:
  . Fixed bug #78819 (Heap Overflow in msg_send). (cmb)

- XML:
  . Fixed bug #81351 (xml_parse may fail, but has no error code). (cmb, Nikita)

- Zip:
  . Fixed bug #80833 (ZipArchive::getStream doesn't use setPassword). (Remi)
  . Fixed bug #81420 (ZipArchive::extractTo extracts outside of destination).
    (CVE-2021-21706) (cmb)

26 Aug 2021, PHP 8.0.10

- Core:
  . Fixed bug #72595 (php_output_handler_append illegal write access). (cmb)
  . Fixed bug #66719 (Weird behaviour when using get_called_class() with
    call_user_func()). (Nikita)
  . Fixed bug #81305 (Built-in Webserver Drops Requests With "Upgrade" Header).
    (cmb)

- BCMath:
  . Fixed bug #78238 (BCMath returns "-0"). (cmb)

- CGI:
  . Fixed bug #80849 (HTTP Status header truncation). (cmb)

- Date:
  . Fixed bug #64975 (Error parsing when AM/PM not at the end). (Derick)
  . Fixed bug #78984 (DateTimeZone accepting invalid UTC timezones). (Derick)
  . Fixed bug #79580 (date_create_from_format misses leap year). (Derick)
  . Fixed bug #80409 (DateTime::modify() loses time with 'weekday' parameter).
    (Derick)

- GD:
  . Fixed bug #51498 (imagefilledellipse does not work for large circles). (cmb)

- MySQLi:
  . Fixed bug #74544 (Integer overflow in mysqli_real_escape_string()). (cmb,
    johannes)

- Opcache:
  . Fixed bug #81225 (Wrong result with pow operator with JIT enabled).
    (Dmitry)
  . Fixed bug #81249 (Intermittent property assignment failure with JIT
    enabled). (Dmitry)
  . Fixed bug #81206 (Multiple PHP processes crash with JIT enabled). (cmb,
    Nikita)
  . Fixed bug #81272 (Segfault in var[] after array_slice with JIT). (Nikita)
  . Fixed Bug #81255 (Memory leak in PHPUnit with functional JIT). (Dmitry)
  . Fixed Bug #80959 (infinite loop in building cfg during JIT compilation)
    (Nikita, Dmitry)
  . Fixed bug #81226 (Integer overflow behavior is different with JIT
    enabled). (Dmitry)

- OpenSSL:
  . Fixed bug #81327 (Error build openssl extension on php 7.4.22). (cmb)

- PDO_ODBC:
  . Fixed bug #81252 (PDO_ODBC doesn't account for SQL_NO_TOTAL). (cmb)

- Shmop:
  . Fixed bug #81283 (shmop can't read beyond 2147483647 bytes). (cmb, Nikita)

- SimpleXML:
  . Fixed bug #81325 (Segfault in zif_simplexml_import_dom). (remi)

- Standard:
  . Fixed bug #72146 (Integer overflow on substr_replace). (cmb)
  . Fixed bug #81265 (getimagesize returns 0 for 256px ICO images).
    (George Dietrich)
  . Fixed bug #74960 (Heap buffer overflow via str_repeat). (cmb, Dmitry)

- Streams:
  . Fixed bug #81294 (Segfault when removing a filter). (cmb)

29 Jul 2021, PHP 8.0.9

- Core:
  . Fixed bug #81145 (copy() and stream_copy_to_stream() fail for +4GB files).
    (cmb, Nikita)
  . Fixed bug #81163 (incorrect handling of indirect vars in __sleep).
    (krakjoe)
  . Fixed bug #81159 (Object to int warning when using an object as a string
    offset). (girgias)
  . Fixed bug #80728 (PHP built-in web server resets timeout when it can kill
    the process). (Calvin Buckley)
  . Fixed bug #73630 (Built-in Weberver - overwrite $_SERVER['request_uri']).
    (cmb)
  . Fixed bug #80173 (Using return value of zend_assign_to_variable() is not
    safe). (Nikita)
  . Fixed bug #73226 (--r[fcez] always return zero exit code). (cmb)

- Intl:
  . Fixed bug #72809 (Locale::lookup() wrong result with canonicalize option).
    (cmb)
  . Fixed bug #68471 (IntlDateFormatter fails for "GMT+00:00" timezone). (cmb)
  . Fixed bug #74264 (grapheme_strrpos() broken for negative offsets). (cmb)

- OpenSSL:
  . Fixed bug #52093 (openssl_csr_sign truncates $serial). (cmb)

- PCRE:
  . Fixed bug #81101 (PCRE2 10.37 shows unexpected result). (Anatol)
  . Fixed bug #81243 (Too much memory is allocated for preg_replace()). (cmb)

- Reflection:
  . Fixed bug #81208 (Segmentation fault while create newInstance from
    attribute). (Nikita)

- Standard:
  . Fixed bug #81223 (flock() only locks first byte of file). (cmb)

17 Jun 2021, PHP 8.0.8

- Core:
  . Fixed bug #81076 (incorrect debug info on Closures with implicit binds).
    (krakjoe)
  . Fixed bug #81068 (Double free in realpath_cache_clean()). (Dimitry Andric)
  . Fixed bug #76359 (open_basedir bypass through adding ".."). (cmb)
  . Fixed bug #81090 (Typed property performance degradation with .= operator).
    (Nikita)
  . Fixed bug #81070 (Integer underflow in memory limit comparison).
    (Peter van Dommelen)
  . Fixed bug #81122: SSRF bypass in FILTER_VALIDATE_URL. (CVE-2021-21705) (cmb)

- Bzip2:
  . Fixed bug #81092 (fflush before stream_filter_remove corrupts stream).
    (cmb)

- Fileinfo:
  . Fixed bug #80197 (implicit declaration of function 'magic_stream' is
    invalid). (Nikita)

- GMP:
  . Fixed bug #81119 (GMP operators throw errors with wrong parameter names).
    (Nikita)

- MySQLnd:
  . Fixed bug #80761 (PDO uses too much memory). (Nikita)

- OCI8:
  . Fixed bug #81088 (error in regression test for oci_fetch_object() and
    oci_fetch_array()). (Máté)

- Opcache:
  . Fixed bug #81051 (Broken property type handling after incrementing
    reference). (Dmitry)
  . Fixed bug #80968 (JIT segfault with return from required file). (Dmitry)

- OpenSSL:
  . Fixed bug #76694 (native Windows cert verification uses CN as sever name).
    (cmb)

- PDO_Firebird:
  . Fixed bug #76448: Stack buffer overflow in firebird_info_cb.
    (CVE-2021-21704) (cmb)
  . Fixed bug #76449: SIGSEGV in firebird_handle_doer. (CVE-2021-21704) (cmb)
  . Fixed bug #76450: SIGSEGV in firebird_stmt_execute. (CVE-2021-21704) (cmb)
  . Fixed bug #76452: Crash while parsing blob data in firebird_fetch_blob.
    (CVE-2021-21704) (cmb)

- readline:
  . Fixed bug #72998 (invalid read in readline completion). (krakjoe)

- Standard:
  . Fixed bug #81048 (phpinfo(INFO_VARIABLES) "Array to string conversion").
    (cmb)
  . Fixed bug #77627 (method_exists on Closure::__invoke inconsistency).
    (krakjoe)

- Windows:
  . Fixed bug #81120 (PGO data for main PHP DLL are not used). (cmb)

03 Jun 2021, PHP 8.0.7

- Core:
  . Fixed bug #80960 (opendir() warning wrong info when failed on Windows).
    (cmb)
  . Fixed bug #67792 (HTTP Authorization schemes are treated as case-sensitive).
    (cmb)
  . Fixed bug #80972 (Memory exhaustion on invalid string offset). (girgias)

- FPM:
  . Fixed bug #65800 (Events port mechanism). (psumbera)

- FTP:
  . Fixed bug #80901 (Info leak in ftp extension). (cmb)
  . Fixed bug #79100 (Wrong FTP error messages). (cmb)

- GD:
  . Fixed bug #81032 (GD install is affected by external libgd installation).
    (Flavio Heleno, cmb)

- Intl:
  . Fixed bug #81019 (Unable to clone NumberFormatter after failed parse()).
    (Nikita)

- MBString:
  . Fixed bug #81011 (mb_convert_encoding removes references from arrays). (cmb)

- ODBC:
  . Fixed bug #80460 (ODBC doesn't account for SQL_NO_TOTAL indicator). (cmb)

- Opcache:
  . Fixed bug #81007 (JIT "not supported" on 32-bit x86 -- build problem?).
    (Nikita)
  . Fixed bug #81015 (Opcache optimization assumes wrong part of ternary
    operator in if-condition). (Nikita)
  . Fixed bug #81046 (Literal compaction merges non-equal related literals).
    (Nikita)

- PDO_MySQL:
  . Fixed bug #81037 (PDO discards error message text from prepared
    statement). (Kamil Tekiela)

- PDO_ODBC:
  . Fixed bug #44643 (bound parameters ignore explicit type definitions). (cmb)

- pgsql:
  . Fixed php_pgsql_fd_cast() wrt. php_stream_can_cast(). (cmb)

- SPL:
  . Fixed bug #80933 (SplFileObject::DROP_NEW_LINE is broken for NUL and CR).
    (cmb, Nikita)

- XMLReader:
  . Fixed bug #73246 (XMLReader: encoding length not checked). (cmb)

- Zip:
  . Fixed bug #80863 (ZipArchive::extractTo() ignores references). (cmb)

06 May 2021, PHP 8.0.6

- PDO_pgsql:
  . Revert "Fixed bug #80892 (PDO::PARAM_INT is treated the same as PDO::PARAM_STR)"
    from PHP 8.0.5.

29 Apr 2021, PHP 8.0.5

- Core:
  . Changed PowerPC CPU registers used by Zend VM to work around GCC bug.
    Old registers (r28/r29) might be clobbered by _restgpr routine used for
    return from C function compiled with -Os. (Dmitry)

- DOM:
  . Fixed bug #66783 (UAF when appending DOMDocument to element). (cmb)

- FFI:
  . Fixed bug #80847 (CData structs with fields of type struct can't be passed
    as C function argument). (Nickolas Daniel da Silva, Dmitry)

- FPM:
  . Fixed bug #80024 (Duplication of info about inherited socket after pool
    removing). (Jakub Zelenka)

- FTP:
  . Fixed bug #80880 (SSL_read on shutdown, ftp/proc_open). (cmb, Jakub
    Zelenka)

- Imap:
  . Fixed bug #80710 (imap_mail_compose() header injection). (cmb, Stas)

- LibXML:
  . Fixed bug #73533 (Invalid memory access in php_libxml_xmlCheckUTF8). (cmb)

- Opcache:
  . Fixed bug #80839 (PHP problem with JIT). (Dmitry)
  . Fixed bug #80861 (erronous array key overflow in 2D array with JIT).
    (Dmitry)

- Pcntl:
  . Fixed bug #79812 (Potential integer overflow in pcntl_exec()). (cmb)

- PDO_ODBC:
  . Fixed bug #80783 (PDO ODBC truncates BLOB records at every 256th byte).
    (cmb)

- PDO_pgsql:
  . Fixed bug #80892 (PDO::PARAM_INT is treated the same as PDO::PARAM_STR).
    (Matteo)

- Session:
  . Fixed bug #80889 (Cannot set save handler when save_handler is invalid).
    (cmb)

- SOAP:
  . Fixed bug #69668 (SOAP special XML characters in namespace URIs not
    encoded). (cmb)

- Standard:
  . Fixed bug #80915 (Taking a reference to $_SERVER hides its values from
    phpinfo()). (Rowan Tommins)
  . Fixed bug #80914 ('getdir' accidentally defined as an alias of 'dir').
    (Rowan Tommins)

01 Apr 2021, PHP 8.0.4

- Core:
  . Fixed bug #75776 (Flushing streams with compression filter is broken). (cmb)
  . Fixed bug #80811 (Function exec without $output but with $restult_code
    parameter crashes). (Nikita)
  . Fixed bug #80814 (threaded mod_php won't load on FreeBSD: No space
    available for static Thread Local Storage). (Dmitry)

- Dba:
  . Fixed bug #80817 (dba_popen() may cause segfault during RSHUTDOWN). (cmb)

- IMAP:
  . Fixed bug #80800 (imap_open() fails when the flags parameter includes
    CL_EXPUNGE). (girgias)

- Intl:
  . Fixed bug #80763 (msgfmt_format() does not accept DateTime references).
    (cmb)

- Libxml:
  . Fixed bug #51903 (simplexml_load_file() doesn't use HTTP headers). (cmb)

- MySQLnd:
  . Fixed bug #80837 (Calling stmt_store_result after fetch doesn't throw an
    error). (Kamil Tekiela)

- Opcache:
  . Fixed bug #80786 (PHP crash using JIT). (Nikita)
  . Fixed bug #80782 (DASM_S_RANGE_VREG on PHP_INT_MIN-1). (Dmitry)

- PCRE:
  . Fixed bug #80866 (preg_split ignores limit flag when pattern with \K has
    0-width fullstring match). (Kamil Tekiela)

- Session:
  . Fixed bug #80774 (session_name() problem with backslash). (cmb)

- Standard:
  . Fixed bug #80771 (phpinfo(INFO_CREDITS) displays nothing in CLI). (cmb)
  . Fixed bug #78719 (http wrapper silently ignores long Location headers).
    (cmb)
  . Fixed bug #80838 (HTTP wrapper waits for HTTP 1 response after HTTP 101).
    (manuelm)

- Zip:
  . Fixed bug #80825 (ZipArchive::isCompressionMethodSupported does not exist).
    (cmb)

18 Feb 2021, PHP 8.0.3

- Core:
  . Fixed #80706 (mail(): Headers after Bcc headers may be ignored). (cmb)

- DOM:
  . Fixed bug #80600 (DOMChildNode::remove() doesn't work on CharacterData
    nodes). (beberlei)

- Gettext:
  . Fixed bug #53251 (bindtextdomain with null dir doesn't return old value).
    (cmb)

- MySQLnd:
  . Fixed bug #78680 (mysqlnd's mysql_clear_password does not transmit
    null-terminated password). (Daniel Black)
  . Fixed bug #80713 (SegFault when disabling ATTR_EMULATE_PREPARES and
    MySQL 8.0). (Nikita)

- MySQLi:
  . Fixed bug #74779 (x() and y() truncating floats to integers). (cmb)

- Opcache:
  . Fixed bug #80634 (write_property handler of internal classes is skipped on
    preloaded JITted code). (Dmitry)
  . Fixed bug #80682 (opcache doesn't honour pcre.jit option). (Remi)
  . Fixed bug #80742 (Opcache JIT makes some boolean logic unexpectedly be
    true). (Dmitry)
  . Fixed bug #80745 (JIT produces Assert failure and UNKNOWN:0 var_dumps in
    code involving bitshifts). (Dmitry)

- OpenSSL:
  . Fixed bug #80747 (Providing RSA key size < 512 generates key that crash
    PHP). (Nikita)

- Phar:
  . Fixed bug #75850 (Unclear error message wrt. __halt_compiler() w/o
    semicolon) (cmb)
  . Fixed bug #70091 (Phar does not mark UTF-8 filenames in ZIP archives). (cmb)
  . Fixed bug #53467 (Phar cannot compress large archives). (cmb, lserni)

- Socket:
  . Fixed bug #80723 (Different sockets compare as equal (regression in 8.0)).
    (Nikita)

- SPL:
  . Fixed bug#80719 (Iterating after failed ArrayObject::setIteratorClass()
    causes Segmentation fault). (Nikita)

- Standard:
  . Fixed bug #80654 (file_get_contents() maxlen fails above (2**31)-1 bytes).
    (cmb)
  . Fixed bug #80718 (ext/standard/dl.c fallback code path with syntax error).
    (Nikita)

21 Jan 2021, PHP 8.0.2

- Core:
  . Fixed bug #80523 (bogus parse error on >4GB source code). (Nikita)
  . Fixed bug #80384 (filter buffers entire read until file closed). (Adam
    Seitz, cmb)
  . Fixed bug #80596 (Invalid union type TypeError in anonymous classes).
    (Daniil Gentili)
  . Fixed bug #80617 (GCC throws warning about type narrowing in
    ZEND_TYPE_INIT_CODE). (Nikita)

- BCMath:
  . Fixed bug #80545 (bcadd('a', 'a') doesn't throw an exception).
    (Jens de Nies)

- Curl:
  . Fixed bug #80595 (Resetting POSTFIELDS to empty array breaks request). (cmb)

- Date:
  . Fixed bug #80376 (last day of the month causes runway cpu usage). (Derick)

- DOM:
  . Fixed bug #80537 (Wrong parameter type in DOMElement::removeAttributeNode
    stub). (Nikita)

- Filter:
  . Fixed bug #80584 (0x and 0X are considered valid hex numbers by
    filter_var()). (girgias)

- GMP:
  . Fixed bug #80560 (Strings containing only a base prefix return 0 object).
    (girgias)

- Intl:
  . Fixed bug #80644 (Missing resource causes subsequent get() calls to fail).
    (Nikita)

- MySQLi:
  . Fixed bug #67983 (mysqlnd with MYSQLI_OPT_INT_AND_FLOAT_NATIVE fails to
    interpret bit columns). (Nikita)
  . Fixed bug #64638 (Fetching resultsets from stored procedure with cursor
    fails). (Nikita)
  . Fixed bug #72862 (segfault using prepared statements on stored procedures
    that use a cursor). (Nikita)
  . Fixed bug #77935 (Crash in mysqlnd_fetch_stmt_row_cursor when calling an SP
    with a cursor). (Nikita)

- ODBC:
  . Fixed bug #80592 (all floats are the same in ODBC parameters). (cmb)

- Opcache:
  . Fixed bug #80422 (php_opcache.dll crashes when using Apache 2.4 with JIT).
    (Dmitry)

- PDO_Firebird:
  . Fixed bug #80521 (Parameters with underscores no longer recognized). (cmb,
    Simonov Denis)

- Phar:
  . Fixed bug #76929 (zip-based phar does not respect phar.require_hash).
    (david at bamsoftware, cmb)
  . Fixed bug #77565 (Incorrect locator detection in ZIP-based phars). (cmb)
  . Fixed bug #69279 (Compressed ZIP Phar extractTo() creates garbage files).
    (cmb)

- Phpdbg:
  . Reverted fix for bug #76813 (Access violation near NULL on source operand).
    (cmb)

07 Jan 2021, PHP 8.0.1

- Core:
  . Fixed bug #80345 (PHPIZE configuration has outdated PHP_RELEASE_VERSION).
    (cmb)
  . Fixed bug #72964 (White space not unfolded for CC/Bcc headers). (cmb)
  . Fixed bug #80391 (Iterable not covariant to mixed). (Nikita)
  . Fixed bug #80393 (Build of PHP extension fails due to configuration gap
    with libtool). (kir dot morozov at gmail dot com)
  . Fixed bug #77069 (stream filter loses final block of data). (cmb)

- Fileinfo:
  . Fixed bug #77961 (finfo_open crafted magic parsing SIGABRT). (cmb)

- FPM:
  . Fixed bug #69625 (FPM returns 200 status on request without
    SCRIPT_FILENAME env). (Jakub Zelenka)

- IMAP
  . Fixed bug #80438 (imap_msgno() incorrectly warns and return false on valid UIDs in PHP 8.0.0). (girgias)
  . Fix a regression with valid UIDs in imap_savebody() (girgias)
  . Make warnings for invalid message numbers/UIDs between functions consistent (girgias)

- Intl:
  . Fixed bug #80425 (MessageFormatAdapter::getArgTypeList redefined). (Nikita)

- OCI8
  . Create Windows DLLs for Oracle Client 19c. (cmb)

- Opcache:
  . Fixed bug #80404 (Incorrect range inference result when division results
    in float). (Nikita)
  . Fixed bug #80377 (Opcache misses executor_globals). (Nikita)
  . Fixed bug #80433 (Unable to disable the use of the AVX command when using
    JIT). (Nikita)
  . Fixed bug #80447 (Strange out of memory error when running with JIT).
    (Dmitry)
  . Fixed bug #80480 (Segmentation fault with JIT enabled). (Dmitry)
  . Fixed bug #80506 (Immediate SIGSEGV upon ini_set("opcache.jit_debug", 1)).
    (Dmitry)

- OpenSSL:
  . Fixed bug #80368 (OpenSSL extension fails to build against LibreSSL due to
    lack of OCB support). (Nikita)

- PDO MySQL:
  . Fixed bug #80458 (PDOStatement::fetchAll() throws for upsert queries).
    (Kamil Tekiela)
  . Fixed bug #63185 (nextRowset() ignores MySQL errors with native prepared
    statements). (Nikita)
  . Fixed bug #78152 (PDO::exec() - Bad error handling with multiple commands).
    (Nikita)
  . Fixed bug #66878 (Multiple rowsets not returned unless PDO statement object
    is unset()). (Nikita)
  . Fixed bug #70066 (Unexpected "Cannot execute queries while other unbuffered
    queries"). (Nikita)
  . Fixed bug #71145 (Multiple statements in init command triggers unbuffered
    query error). (Nikita)
  . Fixed bug #76815 (PDOStatement cannot be GCed/closeCursor-ed when a
    PROCEDURE resultset SIGNAL). (Nikita)
  . Fixed bug #79872 (Can't execute query with pending result sets). (Nikita)
  . Fixed bug #79131 (PDO does not throw an exception when parameter values are
    missing). (Nikita)
  . Fixed bug #72368 (PdoStatement->execute() fails but does not throw an
    exception). (Nikita)
  . Fixed bug #62889 (LOAD DATA INFILE broken). (Nikita)
  . Fixed bug #67004 (Executing PDOStatement::fetch() more than once prevents
    releasing resultset). (Nikita)
  . Fixed bug #79132 (PDO re-uses parameter values from earlier calls to
    execute()). (Nikita)

- Phar:
  . Fixed bug #73809 (Phar Zip parse crash - mmap fail). (cmb)
  . Fixed bug #75102 (`PharData` says invalid checksum for valid tar). (cmb)
  . Fixed bug #77322 (PharData::addEmptyDir('/') Possible integer overflow).
    (cmb)

- Phpdbg:
  . Fixed bug #76813 (Access violation near NULL on source operand). (cmb)

- SPL:
  . Fixed #62004 (SplFileObject: fgets after seek returns wrong line). (cmb)

- Standard:
  . Fixed bug #77423 (FILTER_VALIDATE_URL accepts URLs with invalid userinfo).
    (CVE-2020-7071) (cmb)
  . Fixed bug #80366 (Return Value of zend_fstat() not Checked). (sagpant, cmb)

- Tidy:
  . Fixed bug #77594 (ob_tidyhandler is never reset). (cmb)

- Tokenizer:
  . Fixed bug #80462 (Nullsafe operator tokenize with TOKEN_PARSE flag fails).
    (Nikita)

- XML:
  . XmlParser opaque object renamed to XMLParser for consistency with other XML objects. (girgias)

- Zlib:
  . Fixed #48725 (Support for flushing in zlib stream). (cmb)

26 Nov 2020, PHP 8.0.0

- BZ2:
  . Fixed bug #71263 (fread() does not report bzip2.decompress errors). (cmb)

- CLI:
  . Allow debug server binding to an ephemeral port via `-S localhost:0`. (Sara)

- COM:
  . Fixed bug #55847 (DOTNET .NET 4.0 GAC new location). (cmb)
  . Fixed bug #62474 (com_event_sink crashes on certain arguments). (cmb)

- Calendar:
  . Fixed bug #80007 (Potential type confusion in unixtojd() parameter parsing).
    (Andy Postnikov)

- Core:
  . Fixed bug #36365 (scandir duplicates file name at every 65535th file).
    (cmb)
  . Fixed bug #49555 (Fatal error "Function must be a string" message should be
    renamed). (Nikita)
  . Fixed bug #62294 (register_shutdown_function() does not correctly handle
    exit code). (Nikita)
  . Fixed bug #62609 (Allow implementing Traversable on abstract classes).
    (Nikita)
  . Fixed bug #65274 (Enhance undefined class constant error with class name).
    (Nikita)
  . Fixed bug #65275 (Calling exit() in a shutdown function does not change the
    exit value in CLI). (Nikita)
  . Fixed bug #69084 (Unclear error message when not implementing a renamed
    abstract trait function). (Nikita)
  . Fixed bug #70839 (Converting optional argument to variadic forbidden by LSP
    checks). (Nikita)
  . Fixed bug #74558 (Can't rebind closure returned by Closure::fromCallable()).
    (cmb)
  . Fixed bug #77561 (Shebang line not stripped for non-primary script).
    (Nikita)
  . Fixed bug #77619 (Wrong reflection on MultipleIterator::__construct).
    (Fabien Villepinte)
  . Fixed bug #77966 (Cannot alias a method named "namespace"). (Nikita)
  . Fixed bug #78236 (convert error on receiving variables when duplicate [).
    (cmb)
  . Fixed bug #78770 (Incorrect callability check inside internal methods).
    (Nikita)
  . Fixed bug #79108 (Referencing argument in a function makes it a reference
    in the stack trace). (Nikita)
  . Fixed bug #79368 ("Unexpected end of file" is not an acceptable error
    message). (Alex Dowad)
  . Fixed bug #79462 (method_exists and property_exists incoherent behavior).
    (cmb)
  . Fixed bug #79467 (data:// wrappers are writable). (cmb)
  . Fixed bug #79521 (Check __set_state structure). (carusogabriel)
  . Fixed bug #79790 ("Illegal offset type" exception during AST evaluation
    not handled properly). (Nikita)
  . Fixed bug #79791 (Assertion failure when unsetting variable during binary
    op). (Nikita)
  . Fixed bug #79828 (Segfault when trying to access non-existing variable).
    (Nikita)
  . Fixed bug #79841 (Syntax error in configure / unescaped "[]" in php.m4).
    (Nikita)
  . Fixed bug #79852 (count(DOMNodeList) doesn't match
    count(IteratorIterator(DOMNodeList))). (Nikita)
  . Fixed bug #79867 (Promoted untyped properties should get null default
    value). (Nikita)
  . Fixed bug #79897 (Promoted constructor params with attribs cause crash).
    (Deus Kane)
  . Fixed bug #79927 (Generator doesn't throw exception after multiple yield
    from iterable). (Nikita)
  . Fixed bug #79946 (Build fails due to undeclared UINT32_C). (Nikita)
  . Fixed bug #79948 (Exit in auto-prepended file does not abort PHP execution).
    (Nikita)
  . Fixed bug #80045 (memleak after two set_exception_handler calls with
    __call). (Nikita)
  . Fixed bug #80096 (Segmentation fault with named arguments in nested call).
    (Nikita)
  . Fixed bug #80109 (Cannot skip arguments when extended debug is enabled).
    (Nikita)
  . Fixed bug #80225 (broken namespace usage in eval code). (Nikita)
  . Fixed bug #80258 (Windows Deduplication Enabled, randon permission errors).
    (cmb)
  . Fixed bug #80280 (ADD_EXTENSION_DEP() fails for ext/standard and ext/date).
    (cmb)
  . Fixed bug #80334 (assert() vs named parameters - confusing error). (Nikita)
  . Fixed bug #80055 (Abstract trait methods returning "self" cannot be
    fulfilled by traits). (Nikita)
  . Fixed faulty generator cleanup with yield from. (Bob)
  . Implement #[Attr] Attribute syntax as per final vote in RFC
    https://wiki.php.net/rfc/shorter_attribute_syntax_change
  . Implemented FR #47074 (phpinfo() reports "On" as 1 for the some
    extensions). (cmb)
  . Implemented FR #72089 (require() throws fatal error instead of exception).
    (Nikita)
  . Removed the pdo_odbc.db2_instance_name php.ini directive. (Kalle)
  . Use SSE2 instructions do locale independent strtolower. (Laruence)

- Curl:
  . Bumped required libcurl version to 7.29.0. (cmb)
  . Fixed bug #80121 (Null pointer deref if CurlHandle directly instantiated).
    (Nikita)

- DOM:
  . Add property DOMXPath::$registerNodeNamespaces and constructor argument
    that allow global flag to configure query() or evaluate() calls.
  . Fixed bug #79968 (DOMChildNode API crash on unattached nodes). (Benjamin)
  . Fixed bug #80268 (loadHTML() truncates at NUL bytes). (cmb)

- Date:
  . Fixed bug #60302 (DateTime::createFromFormat should new static(), not new
    self()). (Derick)
  . Fixed bug #65547 (Default value for sunrise/sunset zenith still wrong).
    (cmb)
  . Fixed bug #69044 (discrepancy between time and microtime). (krakjoe)
  . Fixed bug #80057 (DateTimeImmutable::createFromFormat() does not populate
    time). (Derick)
  . Implemented FR #79903 (datetime: new format "p", same as "P" but returning
    "Z" for UTC). (gharlan)

- Enchant:
  . Add LIBENCHANT_VERSION macro.
  . Add enchant_dict_add and enchant_dict_is_added functions.
  . Deprecate enchant_broker_set_dict_path, enchant_broker_get_dict_path,
    enchant_dict_add_to_personal and enchant_dict_is_in_session.
  . Use libenchant-2 when available.

- FFI:
  . Added FFI\CType::getName() method. (chopins)
  . Fixed bug #79177 (FFI doesn't handle well PHP exceptions within callback).
    (cmb, Dmitry, Nikita)
  . Fixed bug #79749 (Converting FFI instances to bool fails). (cmb)

- FPM:
  . Add pm.status_listen option. (Jakub Zelenka)

- Fileinfo:
  . Upgrade to libmagic 5.39. (Anatol)

- GD:
  . Added imagegetinterpolation(). (cmb)
  . Fixed bug #55005 (imagepolygon num_points requirement). (cmb)
  . Made the $num_points parameter of php_imagepolygon optional. (cmb)
  . Removed deprecated image2wbmp(). (cmb)
  . Removed deprecated png2wbmp() and jpeg2wbmp(). (cmb)
  . Replaced gd resources with objects. (Mark Randall)

- IMAP:
  . Fixed bug #64076 (imap_sort() does not return FALSE on failure). (cmb)
  . Fixed bug #76618 (segfault on imap_reopen). (girgias)
  . Fixed bug #80213 (imap_mail_compose() segfaults on certain $bodies). (cmb)
  . Fixed bug #80215 (imap_mail_compose() may modify by-val parameters). (cmb)
  . Fixed bug #80216 (imap_mail_compose() does not validate types/encodings).
    (cmb)
  . Fixed bug #80220 (imap_mail_compose() may leak memory). (cmb)
  . Fixed bug #80223 (imap_mail_compose() leaks envelope on malformed bodies).
    (cmb)
  . Fixed bug #80226 (imap_sort() leaks sortpgm memory). (cmb)
  . Fixed bug #80239 (imap_rfc822_write_address() leaks memory). (cmb)
  . Fixed bug #80242 (imap_mail_compose() segfaults for multipart with rfc822).
    (cmb)
  . Fixed minor regression caused by fixing bug #80220. (cmb)

- Iconv:
  . Dropped support for iconv without proper errno setting. (cmb)

- Intl:
  . Removed deprecated INTL_IDNA_VARIANT_2003. (cmb)

- JIT:
  . Fixed bug #77857 (Wrong result if executed with JIT). (Laruence)
  . Fixed bug #79255 (PHP cannot be compiled with enable JIT).
    (Laruence, Dmitry)
  . Fixed bug #79582 (Crash seen when opcache.jit=1235 and
    opcache.jit_debug=2). (Laruence)
  . Fixed bug #79743 (Fatal error when assigning to array property
    with JIT enabled). (Laruence)
  . Fixed bug #79864 (JIT segfault in Symfony OptionsResolver). (Dmitry)
  . Fixed bug #79888 (Incorrect execution with JIT enabled). (Dmitry)

- JSON:
  . The JSON extension is now an integral part of PHP and cannot be disabled
    as per RFC: https://wiki.php.net/rfc/always_enable_json (tandre)

- LDAP:
  . Fixed memory leaks. (ptomulik)
  . Removed deprecated ldap_sort. (mcmic)

- MBString:
  . Fixed bug #76999 (mb_regex_set_options() return current options). (cmb)
  . Removed the unused $is_hex parameter from mb_decode_numericentity(). (cmb)

- MySQLi:
  . Fixed bug #76809 (SSL settings aren't respected when persistent connections
    are used). (fabiomsouto)

- Mysqlnd:
  . Fixed #60594 (mysqlnd exposes 160 lines of stats in phpinfo). (PeeHaa)

- OCI8:
  . Deprecated old OCI8 function aliases. (Jens de Nies)
  . Modernized oci_register_taf_callback() callable argument parsing
    implementation. (girgias)
  . Removed obsolete no-op function oci_internal_debug(). (Jens de Nies)

- ODBC:
  . Fixed bug #22986 (odbc_connect() may reuse persistent connection). (cmb)
  . Fixed bug #44618 (Fetching may rely on uninitialized data). (cmb)

- Opcache:
  . Fixed bug #76535 (Opcache does not replay compile-time warnings). (Nikita)
  . Fixed bug #78654 (Incorrectly computed opcache checksum on files with
    non-ascii characters). (mhagstrand)
  . Fixed bug #79665 (ini_get() and opcache_get_configuration() inconsistency).
    (cmb)
  . Fixed bug #80030 (Optimizer segfault with isset on static property with
    undef dynamic class name). (Nikita)
  . Fixed bug #80175 (PHP8 RC1 - JIT Buffer not working). (cmb)
  . Fixed bug #80184 (Complex expression in while / if statements resolves to
    false incorrectly). (Nikita)
  . Fixed bug #80255 (Opcache bug (bad condition result) in 8.0.0rc1). (Nikita)
  . Fixed run-time binding of preloaded dynamically declared function. (Dmitry)

- OpenSSL:
  . Added Cryptographic Message Syntax (CMS) support. (Eliot Lear)

- PCRE:
  . Don't ignore invalid escape sequences. (sjon)
  . Updated to PCRE2 10.35. (cmb)

- PDO:
  . Changed default PDO error mode to exceptions. (AllenJB)
  . Fixed bug #77849 (Disable cloning of PDO handle/connection objects).
    (camporter)

- PDO_Firebird:
  . Fixed bug #64937 (Firebird PDO preprocessing sql). (Simonov Denis)

- PDO_OCI:
  . Added support for setting and getting the oracle OCI 18c call timeout.
    (camporter)

- PDO_PGSQL:
  . Bumped required libpq version to 9.1. (cmb)

- PGSQL:
  . Bumped required libpq version to 9.1. (cmb)

- Phpdbg:
  . Fixed bug #76596 (phpdbg support for display_errors=stderr). (kabel)
  . Fixed bug #76801 (too many open files). (alekitto)
  . Fixed bug #77800 (phpdbg segfaults on listing some conditional breakpoints).
    (krakjoe)
  . Fixed bug #77805 (phpdbg build fails when readline is shared). (krakjoe)

- Reflection:
  . Fixed bug #64592 (ReflectionClass::getMethods() returns methods out of
    scope). (Nikita)
  . Fixed bug #69180 (Reflection does not honor trait conflict resolution /
    method aliasing). (Nikita)
  . Fixed bug #74939 (Nested traits' aliased methods are lowercased). (Nikita)
  . Fixed bug #77325 (ReflectionClassConstant::$class returns wrong class when
    extending). (Nikita)
  . Fixed bug #78697 (ReflectionClass::implementsInterface - inaccurate error
    message with traits). (villfa)
  . Fixed bug #80190 (ReflectionMethod::getReturnType() does not handle static
    as part of union type). (Nikita)
  . Fixed bug #80299 (ReflectionFunction->invokeArgs confused in arguments).
    (Nikita)
  . Fixed bug #80370 (getAttributes segfault on dynamic properties). (Benjamin
    Eberlei)
  . Implement #79628 (Add $filter parameter for ReflectionClass::getConstants
    and ReflectionClass::getReflectionConstants) (carusogabriel)
  . Implement ReflectionProperty::hasDefaultValue and
    Reflection::getDefaultValue (beberlei)

- SNMP:
  . Fixed bug #70461 (disable md5 code when it is not supported in net-snmp).
    (Alexander Bergmann, cmb)

- SPL:
  . Fixed bug #65006 (spl_autoload_register fails with multiple callables using
    self, same method). (Nikita)
  . Fixed bug #65387 (Circular references in SPL iterators are not garbage
    collected). (Nikita)
  . Fixed bug #71236 (Second call of spl_autoload_register() does nothing if it
    has no arguments). (Nikita)
  . Fixed bug #79987 (Memory leak in SplFileInfo because of missing
    zend_restore_error_handling()). (Dmitry)
  . SplFixedArray is now IteratorAggregate rather than Iterator. (alexdowad)

- SQLite3:
  . Added SQLite3::setAuthorizer() and respective class constants. (bohwaz)

- Session:
  . Fixed bug #73529 (session_decode() silently fails on wrong input). (cmb)
  . Fixed bug #78624 (session_gc return value for user defined session
    handlers). (bshaffer)

- Shmop:
  . Converted shmop resources to objects. (cmb)

- SimpleXML:
  . Fixed bug #63575 (Root elements are not properly cloned). (cmb)
  . Fixed bug #75245 (Don't set content of elements with only whitespaces).
    (eriklundin)

- Sodium:
  . Fixed bug #77646 (sign_detached() strings not terminated). (Frank)

- Standard:
  . Don't force rebuild of symbol table, when populating $http_response_header
    variable by the HTTP stream wrapper. (Dmitry)
  . Fixed bug #47983 (mixed LF and CRLF line endings in mail()). (cmb)
  . Fixed bug #64060 (lstat_stat_variation7.phpt fails on certain file systems).
    (M. Voelker, cmb)
  . Fixed bug #75902 (str_replace should warn when misused with nested arrays).
    (Nikita)
  . Fixed bug #76859 (stream_get_line skips data if used with data-generating
    filter). (kkopachev)
  . Fixed bug #77204 (getimagesize(): Read error! should mention file path).
    (peter279k)
  . Fixed bug #78385 (parse_url() does not include 'query' when question mark
    is the last char). (Islam Israfilov)
  . Fixed bug #79868 (Sorting with array_unique gives unwanted result). (Nikita)
  . Fixed bug #80256 (file_get_contents strip first line with chunked encoding
    redirect). (Nikita)
  . Fixed bug #80266 (parse_url silently drops port number 0). (cmb, Nikita)
  . Fixed bug #80290 (Double free when ASSERT_CALLBACK is used with a dynamic
    message). (Nikita)
  . Implemented FR #78638 (__PHP_Incomplete_Class should be final). (Laruence)
  . Made quoting of cmd execution functions consistent. (cmb)

- Tidy:
  . Removed the unused $use_include_path parameter from tidy_repair_string().
    (cmb)

- Tokenizer:
  . Fixed bug #80328 (PhpToken::getAll() confusing name). (Nikita)

- XML:
  . Fixed bug #76874 (xml_parser_free() should never leak memory). (Nikita)

- XMLWriter:
  . Changed functions to accept/return XMLWriter objects instead of resources.
    (cmb)
  . Implemented FR #79344 (xmlwriter_write_attribute_ns: $prefix should be
    nullable). (cmb)
  . Removed return types from XMLWriter stubs. (cmb)

- Zip:
  . Add "flags" options to ZipArchive::addGlob and addPattern methods
    keeping previous behavior having FL_OVERWRITE by default. (Remi)
  . Add ZipArchive::EM_UNKNOWN and ZipArchive::EM_TRAD_PKWARE constants. (Remi)
  . Add ZipArchive::isCompressionMethodSupported() and
    ZipArchive::isEncryptionMethodSupported() method (libzip 1.7.0). (Remi)
  . Add ZipArchive::replaceFile() method. (Remi)
  . Add ZipArchive::setCancelCallback method (since libzip 1.6.0). (Remi)
  . Add ZipArchive::setMtimeName and ZipArchive::setMtimeIndex methods. (Remi)
  . Add ZipArchive::setProgressCallback method (since libzip 1.3.0). (Remi)
  . Add lastId property to ZipArchive. (Remi)
  . Add optional "flags" parameter to ZipArchive::addEmptyDir, addFile and
    addFromString methods. (Remi)
  . Fixed bug #50678 (files extracted by ZipArchive class lost their
    original modified time). (Remi)
  . Fixed bug #72374 (remove_path strips first char of filename). (tyage, Remi)
  . Implemented FR #77960 (add compression / encryption options for
    ZipArchive::addGlob and ZipArchive::addPattern). (Remi)
  . ZipArchive::status and ZipArchive::statusSys properties and
    ZipArchive::getStatusString() method stay valid after the archive
    is closed. (Remi)

- Zlib:
  . Fixed bug #71417 (fread() does not report zlib.inflate errors). (cmb)
  . Fixed bug #78792 (zlib.output_compression disabled by Content-Type: image/).
    (cmb)<|MERGE_RESOLUTION|>--- conflicted
+++ resolved
@@ -5,18 +5,13 @@
 - Opcache:
   . Fixed bug #81512 (Unexpected behavior with arrays and JIT). (Dmitry)
 
-<<<<<<< HEAD
+- PCRE:
+  . Fixed bug #81424 (PCRE2 10.35 JIT performance regression). (cmb)
+
 21 Oct 2021, PHP 8.0.12
 
 - CLI:
   . Fixed bug #81496 (Server logs incorrect request method). (lauri)
-=======
-- PCRE:
-  . Fixed bug #81424 (PCRE2 10.35 JIT performance regression). (cmb)
-
-- Streams:
-  . Fixed bug #54340 (Memory corruption with user_filter). (Nikita)
->>>>>>> 788a701e
 
 - Core:
   . Fixed bug #81435 (Observer current_observed_frame may point to an old
