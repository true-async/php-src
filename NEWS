--- conflicted
+++ resolved
@@ -11,8 +11,6 @@
   . Fixed bug GH-9650 (Can't initialize heap: [0x000001e7]). (Michael Voříšek)
   . Fixed potentially undefined behavior in Windows ftok(3) emulation. (cmb)
 
-<<<<<<< HEAD
-=======
 - FPM:
   . Fixed bug GH-9959 (Solaris port event mechanism is still broken after bug
     #66694). (Petr Sumbera)
@@ -23,7 +21,6 @@
   . Fixed bug GH-9535 (The behavior of mb_strcut in mbstring has been changed in
     PHP8.1). (Nathan Freeman)
 
->>>>>>> 1767f32c
 - Pcntl:
   . Fixed bug GH-9298 (Signal handler called after rshutdown leads to crash).
     (Erki Aring)
@@ -117,125 +114,11 @@
   . Fixed bug GH-9750 (Generator memory leak when interrupted during argument
     evaluation. (Arnaud)
 
-<<<<<<< HEAD
 - Curl:
   . Added support for CURLOPT_XFERINFOFUNCTION. (David Carlier)
   . Added support for CURLOPT_MAXFILESIZE_LARGE. (David Carlier)
   . Added new constants from cURL 7.62 to 7.80. (Pierrick)
   . New function curl_upkeep(). (Pierrick)
-=======
-- Date:
-  . Fixed bug GH-9763 (DateTimeZone ctr mishandles input and adds null byte if
-    the argument is an offset larger than 100*60 minutes). (Derick)
-
-- FPM:
-  . Fixed bug GH-9754 (SaltStack (using Python subprocess) hangs when running
-    php-fpm 8.1.11). (Jakub Zelenka)
-
-- mysqli:
-  . Fixed bug GH-9841 (mysqli_query throws warning despite using
-    silenced error mode). (Kamil Tekiela)
-
-- MySQLnd:
-  . Fixed potential heap corruption due to alignment mismatch. (cmb)
-
-- OpenSSL:
-  . Fixed bug GH-8430 (OpenSSL compiled with no-md2, no-md4 or no-rmd160 does
-    not build). (Jakub Zelenka, fsbruva)
-
-- SOAP:
-  . Fixed GH-9720 (Null pointer dereference while serializing the response).
-    (cmb)
-
-27 Oct 2022, PHP 8.1.12
-
-- Core:
-  . Fixes segfault with Fiber on FreeBSD i386 architecture. (David Carlier)
-
-- Fileinfo:
-  . Fixed bug GH-8805 (finfo returns wrong mime type for woff/woff2 files).
-    (Anatol)
-
-- GD:
-  . Fixed bug #81739: OOB read due to insufficient input validation in
-    imageloadfont(). (CVE-2022-31630) (cmb)
-
-- Hash:
-  . Fixed bug #81738: buffer overflow in hash_update() on long parameter.
-    (CVE-2022-37454) (nicky at mouha dot be)
-
-- MBString:
-  - Fixed bug GH-9683 (Problem when ISO-2022-JP-MS is specified in
-    mb_ encode_mimeheader). (Alex Dowad)
-
-- Opcache:
-  . Added indirect call reduction for jit on x86 architectures. (wxue1)
-
-- Session:
-  . Fixed bug GH-9583 (session_create_id() fails with user defined save handler
-    that doesn't have a validateId() method). (Girgias)
-
-- Streams:
-  . Fixed bug GH-9590 (stream_select does not abort upon exception or empty
-    valid fd set). (Arnaud)
-
-29 Sep 2022, PHP 8.1.11
-
-- Core:
-  . Fixed bug GH-9323 (Crash in ZEND_RETURN/GC/zend_call_function)
-    (Tim Starling)
-  . Fixed bug GH-9361 (Segmentation fault on script exit #9379). (cmb,
-    Christian Schneider)
-  . Fixed bug GH-9447 (Invalid class FQN emitted by AST dump for new and class
-    constants in constant expressions). (ilutov)
-  . Fixed bug #81727: Don't mangle HTTP variable names that clash with ones
-    that have a specific semantic meaning. (CVE-2022-31629). (Derick)
-
-- DOM:
-  . Fixed bug #79451 (DOMDocument->replaceChild on doctype causes double free).
-    (Nathan Freeman)
-
-- FPM:
-  . Fixed bug GH-8885 (FPM access.log with stderr begins to write logs to
-    error_log after daemon reload). (Dmitry Menshikov)
-  . Fixed bug #77780 ("Headers already sent..." when previous connection was
-    aborted). (Jakub Zelenka)
-
-- GMP
-  . Fixed bug GH-9308 (GMP throws the wrong error when a GMP object is passed
-    to gmp_init()). (Girgias)
-
-- Intl
-  . Fixed bug GH-9421 (Incorrect argument number for ValueError in NumberFormatter).
-    (Girgias)
-
-- PCRE:
-  . Fixed pcre.jit on Apple Silicon. (Niklas Keller)
-
-- PDO_PGSQL:
-  . Fixed bug GH-9411 (PgSQL large object resource is incorrectly closed).
-    (Yurunsoft)
-
-- Phar:
-  . Fixed bug #81726: phar wrapper: DOS when using quine gzip file.
-    (CVE-2022-31628). (cmb)
-
-- Reflection:
-  . Fixed bug GH-8932 (ReflectionFunction provides no way to get the called
-    class of a Closure). (cmb, Nicolas Grekas)
-
-- Streams:
-  . Fixed bug GH-9316 ($http_response_header is wrong for long status line).
-    (cmb, timwolla)
-
-01 Sep 2022, PHP 8.1.10
-
-- Core:
-  . Fixed --CGI-- support of run-tests.php. (cmb)
-  . Fixed incorrect double to long casting in latest clang. (zeriyoshi)
-  . Fixed bug GH-9266 (GC root buffer keeps growing when dtors are present).
-    (Michael Olšavský)
->>>>>>> 1767f32c
 
 - Date:
   . Fixed GH-8458 (DateInterval::createFromDateString does not throw if
