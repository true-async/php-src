--- conflicted
+++ resolved
@@ -30,14 +30,10 @@
   . Fixed bug GH-12392 (Segmentation fault on SoapClient::__getTypes).
     (nielsdos)
 
-<<<<<<< HEAD
-12 Oct 2023, PHP 8.3.0RC4
-=======
 - XSL:
   . Add missing module dependency. (nielsdos)
 
-26 Oct 2023, PHP 8.2.12
->>>>>>> 428ecf48
+12 Oct 2023, PHP 8.3.0RC4
 
 - Core:
   . Fixed bug #80092 (ZTS + preload = segfault on shutdown). (nielsdos)
