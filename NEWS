PHP                                                                        NEWS
|||||||||||||||||||||||||||||||||||||||||||||||||||||||||||||||||||||||||||||||
?? ??? ????, PHP 8.1.6

- Core:
  . Fixed bug GH-8310 (Registry settings are no longer recognized). (cmb)
  . Fixed potential race condition during resource ID allocation. (ryancaicse)
  . Fixed bug GH-8133 (Preloading of constants containing arrays with enums
    segfaults). (ilutov)

- Date:
  . Fixed bug GH-7752 (DateTimeZone::getTransitions() returns insufficient
    data). (Derick)
  . Fixed bug GH-8108 (Timezone doesn't work as intended). (Derick)
  . Fixed bug #81660 (DateTimeZone::getTransitions() returns invalid data).
    (Derick)
  . Fixed bug GH-8289 (Exceptions thrown within a yielded from iterator are
    not rethrown into the generator). (Bob)

- FFI:
  . Fixed bug GH-8433 (Assigning function pointers to structs in FFI leaks).
    (Bob)

- FPM:
  . Fixed bug #76003 (FPM /status reports wrong number of active processe).
    (Jakub Zelenka)
  . Fixed bug #77023 (FPM cannot shutdown processes). (Jakub Zelenka)
  . Fixed comment in kqueue remove callback log message. (David Carlier)

<<<<<<< HEAD
- Hash:
  . Fixed bug #81714 (segfault when serializing finalized HashContext). (cmb)
=======
- Iconv:
  . Fixed bug GH-8218 (ob_end_clean does not reset Content-Encoding header).
    (cmb)
>>>>>>> 30f4c725

- Intl:
  . Fixed bug GH-8364 (msgfmt_format $values may not support references). (cmb)

- MBString:
  . Number of error markers emitted for invalid UTF-8 text matches WHATWG specification.
    This is a return to the behavior of PHP 8.0 and earlier. (alexdowad)

- MySQLi:
  . Fixed bug GH-8267 (MySQLi uses unsupported format specifier on Windows).
    (cmb)

- SPL:
  . Fixed bug GH-8366 (ArrayIterator may leak when calling __construct()).
    (cmb)
  . Fixed bug GH-8273 (SplFileObject: key() returns wrong value). (Girgias)

- Streams:
  . Fixed php://temp does not preserve file-position when switched to temporary
    file. (Bernd Holzmüller)

<<<<<<< HEAD
14 Apr 2022, PHP 8.1.5
=======
- zlib:
  . Fixed bug GH-8218 (ob_end_clean does not reset Content-Encoding header).
    (cmb)

14 Apr 2022, PHP 8.0.18
>>>>>>> 30f4c725

- Core:
  . Fixed bug GH-8176 (Enum values in property initializers leak). (Bob)
  . Fixed freeing of internal attribute arguments. (Bob)
  . Fixed bug GH-8070 (memory leak of internal function attribute hash).
    (Tim Düsterhus)
  . Fixed bug GH-8160 (ZTS support on Alpine is broken). (Michael Voříšek)

- Filter:
  . Fixed signedness confusion in php_filter_validate_domain(). (cmb)

- Intl:
  . Fixed bug GH-8115 (Can't catch arg type deprecation when instantiating Intl
    classes). (ilutov)
  . Fixed bug GH-8142 (Compilation error on cygwin). (David Carlier)
  . Fixed bug GH-7734 (Fix IntlPartsIterator key off-by-one error and first
    key). (ilutov)

- MBString:
  . Fixed bug GH-8208 (mb_encode_mimeheader: $indent functionality broken).
    (cmb)

- MySQLi:
  . Fixed bug GH-8068 (mysqli_fetch_object creates inaccessible properties).
    (cmb)

- Pcntl:
  . Fixed bug GH-8142 (Compilation error on cygwin). (David Carlier)

- PgSQL:
  . Fixed result_type related stack corruption on LLP64 architectures. (cmb)
  . Fixed bug GH-8253 (pg_insert() fails for references). (cmb)

- Sockets:
  . Fixed Solaris builds. (David Carlier)

- SPL:
  . Fixed bug GH-8121 (SplFileObject - seek and key with csv file inconsistent).
    (cmb)
  . Fixed bug GH-8192 (Cannot override DirectoryIterator::current() without
    return typehint in 8.1). (Nikita)

- Standard:
  . Fixed bug GH-8048 (Force macOS to use statfs). (risner)

17 Mar 2022, PHP 8.1.4

- Core:
  . Fixed Haiku ZTS build. (David Carlier)
  . Fixed bug GH-8059 arginfo not regenerated for extension. (Remi)
  . Fixed bug GH-8083 Segfault when dumping uncalled fake closure with static
    variables. (ilutov)
  . Fixed bug GH-7958 (Nested CallbackFilterIterator is leaking memory). (cmb)
  . Fixed bug GH-8074 (Wrong type inference of range() result). (cmb)
  . Fixed bug GH-8140 (Wrong first class callable by name optimization). (cmb)
  . Fixed bug GH-8082 (op_arrays with temporary run_time_cache leak memory
    when observed). (Bob)

- GD:
  . Fixed libpng warning when loading interlaced images. (Brett)

- FPM:
  . Fixed bug #76109 (Unsafe access to fpm scoreboard).
    (Till Backhaus, Jakub Zelenka)

- Iconv:
  . Fixed bug GH-7953 (ob_clean() only does not set Content-Encoding). (cmb)
  . Fixed bug GH-7980 (Unexpected result for iconv_mime_decode). (cmb)

- MBString:
  . Fixed bug GH-8128 (mb_check_encoding wrong result for 7bit). (alexdowad)

- MySQLnd:
  . Fixed bug GH-8058 (NULL pointer dereference in mysqlnd package). (Kamil Tekiela)

- Reflection:
  . Fixed bug GH-8080 (ReflectionClass::getConstants() depends on def. order).
    (cmb)

- Zlib:
  . Fixed bug GH-7953 (ob_clean() only does not set Content-Encoding). (cmb)

03 Feb 2022, PHP 8.1.3

- Core:
  . Fixed bug #81430 (Attribute instantiation leaves dangling pointer).
    (beberlei)
  . Fixed bug GH-7896 (Environment vars may be mangled on Windows). (cmb)
  . Fixed bug GH-7883 (Segfault when INI file is not readable). (Remi)

- FFI:
  . Fixed bug GH-7867 (FFI::cast() from pointer to array is broken). (cmb,
    dmitry)

- FPM:
  . Fixed memory leak on invalid port. (David Carlier)
  . Fixed bug GH-7842 (Invalid OpenMetrics response format returned by FPM
    status page. (Stefano Arlandini)

- MBString:
  . Fixed bug GH-7902 (mb_send_mail may delimit headers with LF only). (cmb)

- MySQLnd:
  . Fixed bug GH-7972 (MariaDB version prefix 5.5.5- is not stripped). (Kamil Tekiela)

- pcntl:
  . Fixed pcntl_rfork build for DragonFlyBSD. (David Carlier)

- Sockets:
  . Fixed bug GH-7978 (sockets extension compilation errors). (David Carlier)

- Standard:
  . Fixed bug GH-7899 (Regression in unpack for negative int value). (Remi)
  . Fixed bug GH-7875 (mails are sent even if failure to log throws exception).
    (cmb)

20 Jan 2022, PHP 8.1.2

- Core:
  . Fixed bug #81216 (Nullsafe operator leaks dynamic property name). (Dmitry)
  . Fixed bug #81684 (Using null coalesce assignment with $GLOBALS["x"] produces
    opcode error). (ilutov)
  . Fixed bug #81656 (GCC-11 silently ignores -R). (Michael Wallner)
  . Fixed bug #81683 (Misleading "access type ... must be public" error message
    on final or abstract interface methods). (ilutov)
  . Fixed bug #81585 (cached_chunks are not counted to real_size on shutdown).
    (cmb)
  . Fixed bug GH-7757 (Multi-inherited final constant causes fatal error).
    (cmb)
  . Fixed zend_fibers.c build with ZEND_FIBER_UCONTEXT. (Petr Sumbera)
  . Added riscv64 support for fibers. (Jeremie Courreges-Anglas)

- Filter:
  . Fixed FILTER_FLAG_NO_RES_RANGE flag. (Yifan Tong)

- Hash:
  . Fixed bug GH-7759 (Incorrect return types for hash() and hash_hmac()).
    (cmb)
  . Fixed bug GH-7826 (Inconsistent argument name in hash_hmac_file and
    hash_file). (cmb)

- MBString:
  . Fixed bug #81693 (mb_check_encoding(7bit) segfaults). (cmb)

- MySQLi:
  . Fixed bug #81658 (MYSQL_OPT_LOAD_DATA_LOCAL_DIR not available in MariaDB).
    (devnexen)
  . Introduced MYSQLI_IS_MARIADB. (devnexen)
  . Fixed bug GH-7746 (mysqli_sql_exception->getSqlState()). (Kamil Tekiela)

- MySQLnd:
  . Fixed bug where large bigints may be truncated. (Nathan Freeman, cmb)

- OCI8:
  . Fixed bug GH-7765 (php_oci_cleanup_global_handles segfaults at second
    call). (cmb)

- OPcache:
  . Fixed bug #81679 (Tracing JIT crashes on reattaching). (cmb)

- Readline:
  . Fixed bug #81598 (Cannot input unicode characters in PHP 8 interactive
    shell). (Nikita)

- Reflection:
  . Fixed bug #81681 (ReflectionEnum throwing exceptions). (cmb)

- PDO_PGSQL:
  . Fixed error message allocation of PDO PgSQL. (SATO Kentaro)

- Sockets:
  . Avoid void* arithmetic in sockets/multicast.c on NetBSD. (David Carlier)
  . Fixed ext/sockets build on Haiku. (David Carlier)

- Spl:
  . Fixed bug #75917 (SplFileObject::seek broken with CSV flags). (Aliaksandr
    Bystry)
  . Fixed bug GH-7809 (Cloning a faked SplFileInfo object may segfault). (cmb)

- Standard:
  . Fixed bug GH-7748 (gethostbyaddr outputs binary string). (cmb)
  . Fixed bug GH-7815 (php_uname doesn't recognise latest Windows versions).
    (David Warner)

02 Dec 2021, PHP 8.1.1

- IMAP:
  . Fixed bug #81649 (imap_(un)delete accept sequences, not single numbers).
    (cmb)

- PCRE:
  . Update bundled PCRE2 to 10.39. (cmb)
  . Fixed bug #74604 (Out of bounds in php_pcre_replace_impl). (cmb, Dmitry)

- Standard:
  . Fixed bug #81659 (stream_get_contents() may unnecessarily overallocate).
    (cmb)

25 Nov 2021, PHP 8.1.0

- Core:
  . Fixed inclusion order for phpize builds on Windows. (cmb)
  . Added missing hashtable insertion APIs for arr/obj/ref. (Sara)
  . Implemented FR #77372 (Relative file path is removed from uploaded file).
    (Björn Tantau)
  . Fixed bug #81607 (CE_CACHE allocation with concurrent access). (Nikita,
    Dmitry)
  . Fixed bug #81507 (Fiber does not compile on AIX). (Clément Chigot)
  . Fixed bug #78647 (SEGFAULT in zend_do_perform_implementation_check).
    (Nikita)
  . Fixed bug #81518 (Header injection via default_mimetype / default_charset).
    (cmb)
  . Fixed bug #75941 (Fix compile failure on Solaris with clang). (Jaromír
    Doleček)
  . Fixed bug #81380 (Observer may not be initialized properly). (krakjoe)
  . Fixed bug #81514 (Using Enum as key in WeakMap triggers GC + SegFault).
    (Nikita)
  . Fixed bug #81520 (TEST_PHP_CGI_EXECUTABLE badly set in run-tests.php).
    (Remi)
  . Fixed bug #81377 (unset() of $GLOBALS sub-key yields warning). (Nikita)
  . Fixed bug #81342 (New ampersand token parsing depends on new line after it).
    (Nikita)
  . Fixed bug #81280 (Unicode characters in cli.prompt causes segfault).
    (krakjoe)
  . Fixed bug #81192 ("Declaration should be compatible with" gives incorrect
    line number with traits). (Nikita)
  . Fixed bug #78919 (CLI server: insufficient cleanup if request startup
    fails). (cataphract, cmb)
  . Fixed bug #81303 (match error message improvements). (krakjoe)
  . Fixed bug #81238 (Fiber support missing for Solaris Sparc). (trowski)
  . Fixed bug #81237 (Comparison of fake closures doesn't work). (krakjoe)
  . Fixed bug #81202 (powerpc64 build fails on fibers). (krakjoe)
  . Fixed bug #80072 (Cyclic unserialize in TMPVAR operand may leak). (Nikita)
  . Fixed bug #81163 (__sleep allowed to return non-array). (krakjoe)
  . Fixed bug #75474 (function scope static variables are not bound to a unique
    function). (Nikita)
  . Fixed bug #53826 (__callStatic fired in base class through a parent call if
    the method is private). (Nikita)
  . Fixed bug #81076 (incorrect debug info on Closures with implicit binds).
    (krakjoe)

- CLI:
  . Fixed bug #81496 (Server logs incorrect request method). (lauri)

- COM:
  . Dispatch using LANG_NEUTRAL instead of LOCALE_SYSTEM_DEFAULT. (Dmitry
    Maksimov)

- Curl:
  . Fixed bug #81085 (Support CURLOPT_SSLCERT_BLOB for cert strings).
    (camporter)

- Date:
  . Fixed bug #81458 (Regression Incorrect difference after timezone change).
    (Derick)
  . Fixed bug #81500 (Interval serialization regression since 7.3.14 / 7.4.2).
    (cmb)
  . Fixed bug #81504 (Incorrect timezone transition details for POSIX data).
    (Derick)
  . Fixed bug #80998 (Missing second with inverted interval). (Derick)
  . Speed up finding timezone offset information. (Derick)
  . Fixed bug #79580 (date_create_from_format misses leap year). (Derick)
  . Fixed bug #80963 (DateTimeZone::getTransitions() truncated). (Derick)
  . Fixed bug #80974 (Wrong diff between 2 dates in different timezones).
    (Derick)
  . Fixed bug #80998 (Missing second with inverted interval). (Derick)
  . Fixed bug #81097 (DateTimeZone silently falls back to UTC when providing an
    offset with seconds). (Derick)
  . Fixed bug #81106 (Regression in 8.1: add() now truncate ->f). (Derick)
  . Fixed bug #81273 (Date interval calculation not correct). (Derick)
  . Fixed bug #52480 (Incorrect difference using DateInterval). (Derick)
  . Fixed bug #62326 (date_diff() function returns false result). (Derick)
  . Fixed bug #64992 (dst not handled past 2038). (Derick)
  . Fixed bug #65003 (Wrong date diff). (Derick)
  . Fixed bug #66545 (DateTime. diff returns negative values). (Derick)
  . Fixed bug #68503 (date_diff on two dates with timezone set localised
    returns wrong results). (Derick)
  . Fixed bug #69806 (Incorrect date from timestamp). (Derick)
  . Fixed bug #71700 (Extra day on diff between begin and end of march 2016).
    (Derick)
  . Fixed bug #71826 (DateTime::diff confuse on timezone 'Asia/Tokyo'). (Derick)
  . Fixed bug #73460 (Datetime add not realising it already applied DST
    change). (Derick)
  . Fixed bug #74173 (DateTimeImmutable::getTimestamp() triggers DST switch in
    incorrect time). (Derick)
  . Fixed bug #74274 (Handling DST transitions correctly). (Derick)
  . Fixed bug #74524 (Date diff is bad calculated, in same time zone). (Derick)
  . Fixed bug #75167 (DateTime::add does only care about backward DST
    transition, not forward). (Derick)
  . Fixed bug #76032 (DateTime->diff having issues with leap days for
    timezones ahead of UTC). (Derick)
  . Fixed bug #76374 (Date difference varies according day time). (Derick)
  . Fixed bug #77571 (DateTime's diff DateInterval incorrect in timezones from
    UTC+01:00 to UTC+12:00). (Derick)
  . Fixed bug #78452 (diff makes wrong in hour for Asia/Tehran). (Derick)
  . Fixed bug #79452 (DateTime::diff() generates months differently between
    time zones). (Derick)
  . Fixed bug #79698 (timelib mishandles future timestamps (triggered by 'zic
    -b slim')). (Derick)
  . Fixed bug #79716 (Invalid date time created (with day "00")). (Derick)
  . Fixed bug #80610 (DateTime calculate wrong with DateInterval). (Derick)
  . Fixed bug #80664 (DateTime objects behave incorrectly around DST
    transition). (Derick)
  . Fixed bug #80913 (DateTime(Immutable)::sub around DST yield incorrect
    time). (Derick)

- DBA:
  . Fixed bug #81588 (TokyoCabinet driver leaks memory). (girgias)

- DOM:
  . Fixed bug #81433 (DOMElement::setIdAttribute() called twice may remove ID).
    (Viktor Volkov)

- FFI:
  . Fixed bug #79576 ("TYPE *" shows unhelpful message when type is not
    defined). (Dmitry)

- Filter:
  . Fixed bug #61700 (FILTER_FLAG_IPV6/FILTER_FLAG_NO_PRIV|RES_RANGE failing).
    (cmb, Nikita)

- FPM:
  . Fixed bug #81513 (Future possibility for heap overflow in FPM zlog).
    (Jakub Zelenka)
  . Fixed bug #81026 (PHP-FPM oob R/W in root process leading to privilege
    escalation) (CVE-2021-21703). (Jakub Zelenka)
  . Added openmetrics status format. (Cees-Jan Kiewiet)
  . Enable process renaming on macOS. (devnexen)
  . Added pm.max_spawn_rate option to configure max spawn child processes rate.
    (Paulius Sapragonas)
  . Fixed bug #65800 (Events port mechanism). (psumbera)

- FTP:
  . Convert resource<ftp> to object \FTP\Connection. (Sara)

- GD:
  . Fixed bug #71316 (libpng warning from imagecreatefromstring). (cmb)
  . Convert resource<gd font> to object \GdFont. (Sara)

- hash:
  . Implemented FR #68109 (Add MurmurHash V3). (Anatol, Michael)
  . Implemented FR #73385 (Add xxHash support). (Anatol)

- JSON:
  . Fixed bug #81532 (Change of $depth behaviour in json_encode() on PHP 8.1).
    (Nikita)
  . Fixed bug GH-8238 (Register JSON_ERROR_NON_BACKED_ENUM constant). (ilutov)

- LDAP:
  . Convert resource<ldap link> to object \LDAP\Connection. (Máté)
  . Convert resource<ldap result> to object \LDAP\Result. (Máté)
  . Convert resource<ldap result entry> to object \LDAP\ResultEntry. (Máté)

- MBString:
  . Fixed bug #76167 (mbstring may use pointer from some previous request).
    (cmb, cataphract)
  . Fixed bug #81390 (mb_detect_encoding() regression). (alexdowad)
  . Fixed bug #81349 (mb_detect_encoding misdetcts ASCII in some cases).
    (Nikita)
  . Fixed bug #81298 (mb_detect_encoding() segfaults when 7bit encoding is
    specified). (Nikita)

- MySQLi:
  . Fixed bug #70372 (Emulate mysqli_fetch_all() for libmysqlclient). (Nikita)
  . Fixed bug #80330 (Replace language in APIs and source code/docs).
    (Darek Ślusarczyk)
  . Fixed bug #80329 (Add option to specify LOAD DATA LOCAL white list folder
    (including libmysql)). (Darek Ślusarczyk)

- MySQLnd:
  . Fixed bug #63327 (Crash (Bus Error) in mysqlnd due to wrong alignment).
    (Nikita)
  . Fixed bug #80761 (PDO uses too much memory). (Nikita)

- Opcache:
  . Fixed bug #81409 (Incorrect JIT code for ADD with a reference to array).
    (Dmitry)
  . Fixed bug #81255 (Memory leak in PHPUnit with functional JIT).
  . Fixed bug #80959 (infinite loop in building cfg during JIT compilation).
    (Nikita, Dmitry)
  . Fixed bug #81225 (Wrong result with pow operator with JIT enabled).
    (Dmitry)
  . Fixed bug #81249 (Intermittent property assignment failure with JIT
    enabled). (Dmitry)
  . Fixed bug #81256 (Assertion `zv != ((void *)0)' failed for "preload" with
    JIT). (Dmitry)
  . Fixed bug #81133 (building opcache with phpize fails). (krakjoe)
  . Fixed bug #81136 (opcache header not installed). (krakjoe)
  . Added inheritance cache. (Dmitry)

- OpenSSL:
  . Fixed bug #81502 ($tag argument of openssl_decrypt() should accept
    null/empty string). (Nikita)
  . Bump minimal OpenSSL version to 1.0.2. (Jakub Zelenka)

- PCRE:
  . Fixed bug #81424 (PCRE2 10.35 JIT performance regression). (cmb)
  . Bundled PCRE2 is 10.37.

- PDO:
  . Fixed bug #40913 (PDO_MYSQL: PDO::PARAM_LOB does not bind to a stream for
    fetching a BLOB). (Nikita)

- PDO MySQL:
  . Fixed bug #80908 (PDO::lastInsertId() return wrong). (matt)
  . Fixed bug #81037 (PDO discards error message text from prepared
    statement). (Kamil Tekiela)

- PDO OCI:
  . Fixed bug #77120 (Support 'success with info' at connection).
    (Sergei Morozov)

- PDO ODBC:
  . Implement PDO_ATTR_SERVER_VERSION and PDO_ATTR_SERVER_INFO for
    PDO::getAttribute(). (Calvin Buckley)

- PDO PgSQL:
  . Fixed bug #81343 (pdo_pgsql: Inconsitent boolean conversion after calling
    closeCursor()). (Philip Hofstetter)

- PDO SQLite:
  . Fixed bug #38334 (Proper data-type support for PDO_SQLITE). (Nikita)

- PgSQL:
  . Fixed bug #81509 (pg_end_copy still expects a resource). (Matteo)
  . Convert resource<pgsql link> to object \PgSql\Connection. (Máté)
  . Convert resource<pgsql result> to object \PgSql\Result. (Máté)
  . Convert resource<pgsql large object> to object \PgSql\Lob. (Máté)

- Phar:
  . Use SHA256 by default for signature. (remi)
  . Add support for OpenSSL_SHA256 and OpenSSL_SHA512 signature. (remi)

- phpdbg:
  . Fixed bug #81135 (unknown help topic causes assertion failure). (krakjoe)

- PSpell:
  . Convert resource<pspell> to object \PSpell\Dictionary. (Sara)
  . Convert resource<pspell config> to object \PSpell\Config. (Sara)

- readline:
  . Fixed bug #72998 (invalid read in readline completion). (krakjoe)

- Reflection:
  . Fixed bug #81611 (ArgumentCountError when getting default value from
    ReflectionParameter with new). (Cameron Porter)
  . Fixed bug #81630 (PHP 8.1: ReflectionClass->getTraitAliases() crashes with
    Internal error). (Nikita)
  . Fixed bug #81457 (Enum: ReflectionMethod->getDeclaringClass() return a
    ReflectionClass). (Nikita)
  . Fixed bug #81474 (Make ReflectionEnum and related class non-final). (Nikita)
  . Fixed bug #80821 (ReflectionProperty::getDefaultValue() returns current
    value for statics). (Nikita)
  . Fixed bug #80564 (ReflectionProperty::__toString() renders current value,
    not default value). (Nikita)
  . Fixed bug #80097 (ReflectionAttribute is not a Reflector). (beberlei)
  . Fixed bug #81200 (no way to determine if Closure is static). (krakjoe)
  . Implement ReflectionFunctionAbstract::getClosureUsedVariables. (krakjoe)

- Shmop:
  . Fixed bug #81407 (shmop_open won't attach and causes php to crash). (cmb)

- SimpleXML:
  . Fixed bug #81325 (Segfault in zif_simplexml_import_dom). (remi)

- SNMP:
  . Implement SHA256 and SHA512 for security protocol. (remi)

- Sodium:
  . Added the XChaCha20 stream cipher functions. (P.I.E. Security Team)
  . Added the Ristretto255 functions, which are available in libsodium 1.0.18.
    (P.I.E. Security Team)

- SPL:
  . Fixed bug #66588 (SplFileObject::fgetcsv incorrectly returns a row on
    premature EOF). (Aliaksandr Bystry)
  . Fixed bug #80663 (Recursive SplFixedArray::setSize() may cause double-free).
    (cmb, Nikita, Tyson Andre)
  . Fixed bug #81477 (LimitIterator + SplFileObject regression in 8.0.1). (cmb)
  . Fixed bug #81112 (Special json_encode behavior for SplFixedArray). (Nikita)
  . Fixed bug #80945 ("Notice: Undefined index" on unset() ArrayObject
    non-existing key). (Nikita)
  . Fixed bug #80724 (FilesystemIterator::FOLLOW_SYMLINKS remove KEY_AS_FILE
    from bitmask). (Cameron Porter)

- Standard:
  . Fixed bug #81441 (gethostbyaddr('::1') returns ip instead of name after
    calling some other method). (Nikita)
  . Fixed bug #81491 (Incorrectly using libsodium for argon2 hashing).
    (Dan Pock)
  . Fixed bug #81142 (PHP 7.3+ memory leak when unserialize() is used on an
    associative array). (Nikita)
  . Fixed bug #81111 (Serialization is unexpectedly allowed on anonymous classes
    with __serialize()). (Nikita)
  . Fixed bug #81137 (hrtime breaks build on OSX before Sierra). (krakjoe)
  . Fixed bug #77627 (method_exists on Closure::__invoke inconsistency).
    (krakjoe)

- Streams:
  . Fixed bug #81475 (stream_isatty emits warning with attached stream wrapper).
    (cmb)

- XML:
  . Fixed bug #79971 (special character is breaking the path in xml function)
    (CVE-2021-21707). (cmb)
  . Fixed bug #70962 (XML_OPTION_SKIP_WHITE strips embedded whitespace).
    (Aliaksandr Bystry, cmb)

- Zip:
  . Fixed bug #81490 (ZipArchive::extractTo() may leak memory). (cmb, Remi)
  . Fixed bug #77978 (Dirname ending in colon unzips to wrong dir). (cmb)
  . Fixed bug #81420 (ZipArchive::extractTo extracts outside of destination)
    (CVE-2021-21706). (cmb)
  . Fixed bug #80833 (ZipArchive::getStream doesn't use setPassword). (Remi)<|MERGE_RESOLUTION|>--- conflicted
+++ resolved
@@ -27,14 +27,12 @@
   . Fixed bug #77023 (FPM cannot shutdown processes). (Jakub Zelenka)
   . Fixed comment in kqueue remove callback log message. (David Carlier)
 
-<<<<<<< HEAD
 - Hash:
   . Fixed bug #81714 (segfault when serializing finalized HashContext). (cmb)
-=======
+
 - Iconv:
   . Fixed bug GH-8218 (ob_end_clean does not reset Content-Encoding header).
     (cmb)
->>>>>>> 30f4c725
 
 - Intl:
   . Fixed bug GH-8364 (msgfmt_format $values may not support references). (cmb)
@@ -56,15 +54,11 @@
   . Fixed php://temp does not preserve file-position when switched to temporary
     file. (Bernd Holzmüller)
 
-<<<<<<< HEAD
-14 Apr 2022, PHP 8.1.5
-=======
 - zlib:
   . Fixed bug GH-8218 (ob_end_clean does not reset Content-Encoding header).
     (cmb)
 
-14 Apr 2022, PHP 8.0.18
->>>>>>> 30f4c725
+14 Apr 2022, PHP 8.1.5
 
 - Core:
   . Fixed bug GH-8176 (Enum values in property initializers leak). (Bob)
