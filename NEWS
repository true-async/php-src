--- conflicted
+++ resolved
@@ -36,14 +36,10 @@
   . Fixed bug GH-13264 (Part 1 - Memory leak on stream filter failure).
     (Jakub Zelenka)
 
-<<<<<<< HEAD
-28 Mar 2024, PHP 8.3.5RC1
-=======
 - Treewide:
   . Fix gcc-14 Wcalloc-transposed-args warnings. (Cristian Rodríguez)
 
-11 Apr 2024, PHP 8.2.18
->>>>>>> 18d70db0
+28 Mar 2024, PHP 8.3.5RC1
 
 - Core:
   . Fixed GH-13569 (GC buffer unnecessarily grows up to GC_MAX_BUF_SIZE when
