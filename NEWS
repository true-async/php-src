PHP                                                                        NEWS
|||||||||||||||||||||||||||||||||||||||||||||||||||||||||||||||||||||||||||||||
21 Nov 2024, PHP 8.4.1

- BcMath:
  . [RFC] Add bcfloor, bcceil and bcround to BCMath. (Saki Takamachi)
  . Improve performance. (Saki Takamachi, nielsdos)
  . Adjust bcround()'s $mode parameter to only accept the RoundingMode
    enum. (timwolla, saki)
  . Fixed LONG_MAX in BCMath ext. (Saki Takamachi)
  . Fixed bcdiv() div by one. (Saki Takamachi)
  . [RFC] Support object types in BCMath. (Saki Takamachi)
  . bcpow() performance improvement. (Jorg Sowa)
  . ext/bcmath: Check for scale overflow. (SakiTakamachi)
  . [RFC] ext/bcmath: Added bcdivmod. (SakiTakamachi)
  . Fix GH-15968 (Avoid converting objects to strings in operator calculations).
    (SakiTakamachi)
  . Fixed bug GH-16265 (Added early return case when result is 0)
    (Saki Takamachi).
  . Fixed bug GH-16262 (Fixed a bug where size_t underflows) (Saki Takamachi).
  . Fixed GH-16236 (Fixed a bug in BcMath\Number::pow() and bcpow() when
    raising negative powers of 0) (Saki Takamachi).

- Core:
  . Added zend_call_stack_get implementation for NetBSD, DragonFlyBSD,
    Solaris and Haiku. (David Carlier)
  . Enabled ifunc checks on FreeBSD from the 12.x releases. (Freaky)
  . Changed the type of PHP_DEBUG and PHP_ZTS constants to bool. (haszi)
  . Fixed bug GH-13142 (Undefined variable name is shortened when contains \0).
    (nielsdos)
  . Fixed bug GH-13178 (Iterator positions incorrect when converting packed
    array to hashed). (ilutov)
  . Fixed zend fiber build for solaris default mode (32 bits). (David Carlier)
  . Fixed zend call stack size for macOs/arm64. (David Carlier)
  . Added support for Zend Max Execution Timers on FreeBSD. (Kévin Dunglas)
  . Ensure fiber stack is not backed by THP. (crrodriguez)
  . Implement GH-13609 (Dump wrapped object in WeakReference class). (nielsdos)
  . Added sparc64 arch assembly support for zend fiber. (Claudio Jeker)
  . Fixed GH-13581 no space available for TLS on NetBSD. (Paul Ripke)
  . Added fiber Sys-V loongarch64 support. (qiangxuhui)
  . Adjusted closure names to include the parent function's name. (timwolla)
  . Improve randomness of uploaded file names and files created by tempnam().
    (Arnaud)
  . Added gc and shutdown callbacks to zend_mm custom handlers.
    (Florian Engelhardt)
  . Fixed bug GH-14650 (Compute the size of pages before allocating memory).
    (Julien Voisin)
  . Fixed bug GH-11928 (The --enable-re2c-cgoto doesn't add the -g flag).
    (Peter Kokot)
  . Added the #[\Deprecated] attribute. (beberlei, timwolla)
  . Fixed GH-11389 (Allow suspending fibers in destructors). (Arnaud, trowski)
  . Fixed bug GH-14801 (Fix build for armv7). (andypost)
  . Implemented property hooks RFC. (ilutov)
  . Fix GH-14978 (The xmlreader extension phpize build). (Peter Kokot)
  . Throw Error exception when encountering recursion during comparison, rather
    than fatal error. (ilutov)
  . Added missing cstddef include for C++ builds. (cmb)
  . Updated build system scripts config.guess to 2024-07-27 and config.sub to
    2024-05-27. (Peter Kokot)
  . Fixed bug GH-15240 (Infinite recursion in trait hook). (ilutov)
  . Fixed bug GH-15140 (Missing variance check for abstract set with asymmetric
    type). (ilutov)
  . Fixed bug GH-15181 (Disabled output handler is flushed again). (cmb)
  . Passing E_USER_ERROR to trigger_error() is now deprecated. (Girgias)
  . Fixed bug GH-15292 (Dynamic AVX detection is broken for MSVC). (nielsdos)
  . Using "_" as a class name is now deprecated. (Girgias)
  . Exiting a namespace now clears seen symbols. (ilutov)
  . The exit (and die) language constructs now behave more like a function.
    They can be passed liked callables, are affected by the strict_types
    declare statement, and now perform the usual type coercions instead of
    casting any non-integer value to a string.
    As such, passing invalid types to exit/die may now result in a TypeError
    being thrown. (Girgias)
  . Fixed bug GH-15438 (Hooks on constructor promoted properties without
    visibility are ignored). (ilutov)
  . Fixed bug GH-15419 (Missing readonly+hook incompatibility check for readonly
    classes). (ilutov)
  . Fixed bug GH-15187 (Various hooked object iterator issues). (ilutov)
  . Fixed bug GH-15456 (Crash in get_class_vars() on virtual properties).
    (ilutov)
  . Fixed bug GH-15501 (Windows HAVE_<header>_H macros defined to 1 or
    undefined). (Peter Kokot)
  . Implemented asymmetric visibility for properties. (ilutov)
  . Fixed bug GH-15644 (Asymmetric visibility doesn't work with hooks). (ilutov)
  . Implemented lazy objects RFC. (Arnaud)
  . Fixed bug GH-15686 (Building shared iconv with external iconv library).
    (Peter Kokot, zeriyoshi)
  . Fixed missing error when adding asymmetric visibility to unilateral virtual
    property. (ilutov)
  . Fixed bug GH-15693 (Unnecessary include in main.c bloats binary).
    (nielsdos)
  . Fixed bug GH-15731 (AllowDynamicProperties validation should error on
    enums). (DanielEScherzer)
  . Fixed bug GH-16040 (Use-after-free of object released in hook). (ilutov)
  . Fixed bug GH-16026 (Reuse of dtor fiber during shutdown). (Arnaud)
  . Fixed bug GH-15999 (zend_std_write_property() assertion failure with lazy
    objects). (Arnaud)
  . Fixed bug GH-15960 (Foreach edge cases with lazy objects). (Arnaud)
  . Fixed bug GH-16185 (Various hooked object iterator issues). (ilutov)
  . Fixed bug OSS-Fuzz #371445205 (Heap-use-after-free in attr_free).
    (nielsdos)
  . Fixed missing error when adding asymmetric visibility to static properties.
    (ilutov)
  . Fixed bug OSS-Fuzz #71407 (Null-dereference WRITE in
    zend_lazy_object_clone). (Arnaud)
  . Fixed bug GH-16574 (Incorrect error "undefined method" messages).
    (nielsdos)
  . Fixed bug GH-16577 (EG(strtod_state).freelist leaks with opcache.preload).
    (nielsdos)
  . Fixed bug GH-16615 (Assertion failure in zend_std_read_property). (Arnaud)
  . Fixed bug GH-16342 (Added ReflectionProperty::isLazy()). (Arnaud)
  . Fixed bug GH-16725 (Incorrect access check for non-hooked props in hooked
    object iterator). (ilutov)

- Curl:
<<<<<<< HEAD
  . Deprecated the CURLOPT_BINARYTRANSFER constant. (divinity76)
  . Bumped required libcurl version to 7.61.0. (Ayesh)
  . Added feature_list key to the curl_version() return value. (Ayesh)
  . Added constants CURL_HTTP_VERSION_3 (libcurl 7.66) and CURL_HTTP_VERSION_3ONLY
    (libcurl 7.88) as options for CURLOPT_HTTP_VERSION (Ayesh Karunaratne)
  . Added CURLOPT_TCP_KEEPCNT to set the number of probes to send before
    dropping the connection. (David Carlier)
  . Added CURLOPT_PREREQFUNCTION Curl option to set a custom callback
    after the connection is established, but before the request is
    performed. (Ayesh Karunaratne)
  . Added CURLOPT_SERVER_RESPONSE_TIMEOUT, which was formerly known as
    CURLOPT_FTP_RESPONSE_TIMEOUT. (Ayesh Karunaratne)
  . The CURLOPT_DNS_USE_GLOBAL_CACHE option is now silently ignored. (Ayesh Karunaratne)
  . Added CURLOPT_DEBUGFUNCTION as a Curl option. (Ayesh Karunaratne)
  . Fixed bug GH-16359 (crash with curl_setopt* CURLOPT_WRITEFUNCTION
    without null callback). (David Carlier)
  . Fixed bug GH-16723 (CURLMOPT_PUSHFUNCTION issues). (cmb)
=======
  . Fixed bug GH-16802 (open_basedir bypass using curl extension). (nielsdos)

- DOM:
  . Fixed bug GH-16777 (Calling the constructor again on a DOM object after it
    is in a document causes UAF). (nielsdos)

- FPM:
  . Fixed GH-16432 (PHP-FPM 8.2 SIGSEGV in fpm_get_status). (Jakub Zelenka)

- GD:
  . Fixed GH-16776 (imagecreatefromstring overflow). (David Carlier)

- Hash:
  . Fixed GH-16711: Segfault in mhash(). (Girgias)

- Opcache:
  . Fixed bug GH-16770 (Tracing JIT type mismatch when returning UNDEF).
    (nielsdos, Dmitry)
  . Fixed bug GH-16851 (JIT_G(enabled) not set correctly on other threads).
    (dktapps)

- OpenSSL:
  . Prevent unexpected array entry conversion when reading key. (nielsdos)
  . Fix various memory leaks related to openssl exports. (nielsdos)
  . Fix memory leak in php_openssl_pkey_from_zval(). (nielsdos)

- PDO:
  . Fixed memory leak of `setFetchMode()`. (SakiTakamachi)

- Phar:
  . Fixed bug GH-16695 (phar:// tar parser and zero-length file header blocks).
    (nielsdos, Hans Krentel)

- SimpleXML:
  . Fixed bug GH-16808 (Segmentation fault in RecursiveIteratorIterator
    ->current() with a xml element input). (nielsdos)

- SOAP:
  . Fix make check being invoked in ext/soap. (Ma27)

07 Nov 2024, PHP 8.3.14RC1

- CLI:
  . Fixed bug GH-16373 (Shebang is not skipped for router script in cli-server
    started through shebang). (ilutov)
  . Fixed bug GHSA-4w77-75f9-2c8w (Heap-Use-After-Free in sapi_read_post_data
    Processing in CLI SAPI Interface). (nielsdos)

- COM:
  . Fixed out of bound writes to SafeArray data. (cmb)

- Core:
  . Fixed bug GH-16168 (php 8.1 and earlier crash immediately when compiled
    with Xcode 16 clang on macOS 15). (nielsdos)
  . Fixed bug GH-16371 (Assertion failure in Zend/zend_weakrefs.c:646). (Arnaud)
  . Fixed bug GH-16515 (Incorrect propagation of ZEND_ACC_RETURN_REFERENCE for
    call trampoline). (ilutov)
  . Fixed bug GH-16509 (Incorrect line number in function redeclaration error).
    (ilutov)
  . Fixed bug GH-16508 (Incorrect line number in inheritance errors of delayed
    early bound classes). (ilutov)
  . Fixed bug GH-16648 (Use-after-free during array sorting). (ilutov)
  . Fixed bug GH-15915 (overflow with a high value for precision INI).
    (David Carlier / cmb)

- Curl:
  . Fixed bug GH-16302 (CurlMultiHandle holds a reference to CurlHandle if
    curl_multi_add_handle fails). (timwolla)
>>>>>>> 58ed759b

- Date:
  . Added DateTime[Immutable]::createFromTimestamp. (Marc Bennewitz)
  . Added DateTime[Immutable]::[get|set]Microsecond. (Marc Bennewitz)
  . Constants SUNFUNCS_RET_TIMESTAMP, SUNFUNCS_RET_STRING, and SUNFUNCS_RET_DOUBLE
    are now deprecated. (Jorg Sowa)
  . Fixed bug GH-13773 (DatePeriod not taking into account microseconds for end
    date). (Mark Bennewitz, Derick)

- DBA:
  . Passing null or false to dba_key_split() is deprecated. (Grigias)

- Debugging:
  . Fixed bug GH-15923 (GDB: Python Exception <class 'TypeError'>:
    exceptions must derive from BaseException). (nielsdos)

- DOM:
  . Added DOMNode::compareDocumentPosition(). (nielsdos)
  . Implement #53655 (Improve speed of DOMNode::C14N() on large XML documents).
    (nielsdos)
  . Fix cloning attribute with namespace disappearing namespace. (nielsdos)
  . Implement DOM HTML5 parsing and serialization RFC. (nielsdos)
  . Fix DOMElement->prefix with empty string creates bogus prefix. (nielsdos)
  . Handle OOM more consistently. (nielsdos)
  . Implemented "Improve callbacks in ext/dom and ext/xsl" RFC. (nielsdos)
  . Added DOMXPath::quote() static method. (divinity76)
  . Implemented opt-in ext/dom spec compliance RFC. (nielsdos)
  . Fixed bug #79701 (getElementById does not correctly work with duplicate
    definitions). (nielsdos)
  . Implemented "New ext-dom features in PHP 8.4" RFC. (nielsdos)
  . Fixed GH-14698 (segfault on DOM node dereference). (David Carlier)
  . Improve support for template elements. (nielsdos)
  . Fix trampoline leak in xpath callables. (nielsdos)
  . Throw instead of silently failing when creating a too long text node in
    (DOM)ParentNode and (DOM)ChildNode. (nielsdos)
  . Fixed bug GH-15192 (Segmentation fault in dom extension
    (html5_serializer)). (nielsdos)
  . Deprecated DOM_PHP_ERR constant. (nielsdos)
  . Removed DOMImplementation::getFeature(). (nielsdos)
  . Fixed bug GH-15331 (Element::$substitutedNodeValue test failed). (nielsdos)
  . Fixed bug GH-15570 (Segmentation fault (access null pointer) in
    ext/dom/html5_serializer.c). (nielsdos)
  . Fixed bug GH-13988 (Storing DOMElement consume 4 times more memory in
    PHP 8.1 than in PHP 8.0). (nielsdos)
  . Fix XML serializer errata: xmlns="" serialization should be allowed.
    (nielsdos)
  . Fixed bug GH-15910 (Assertion failure in ext/dom/element.c). (nielsdos)
  . Fix unsetting DOM properties. (nielsdos)
  . Fixed bug GH-16190 (Using reflection to call Dom\Node::__construct
    causes assertion failure). (nielsdos)
  . Fix edge-case in DOM parsing decoding. (nielsdos)
  . Fixed bug GH-16465 (Heap buffer overflow in DOMNode->getElementByTagName).
    (nielsdos)
  . Fixed bug GH-16594 (Assertion failure in DOM -> before). (nielsdos)

- Fileinfo:
  . Update to libmagic 5.45. (nielsdos)
  . Fixed bug #65106 (PHP fails to compile ext/fileinfo). (Guillaume Outters)

- FPM:
  . Implement GH-12385 (flush headers without body when calling flush()).
    (nielsdos)
  . Added DragonFlyBSD system to the list which set FPM_BACKLOG_DEFAULT
    to SOMAXCONN. (David Carlier)
  . /dev/poll events.mechanism for Solaris/Illumos setting had been retired.
    (David Carlier)
  . Added memory peak to the scoreboard / status page. (Flávio Heleno)

- FTP:
  . Removed the deprecated inet_ntoa call support. (David Carlier)
  . Fixed bug #63937 (Upload speed 10 times slower with PHP). (nielsdos)

- GD:
  . Fix parameter numbers and missing alpha check for imagecolorset().
    (Giovanni Giacobbi)
  . imagepng/imagejpeg/imagewep/imageavif now throw an exception on
    invalid quality parameter. (David Carlier)
  . Check overflow/underflow for imagescale/imagefilter. (David Carlier)
  . Added gdImageClone to bundled libgd. (David Carlier)

- Gettext:
  . bind_textdomain_codeset, textdomain and d(*)gettext functions
    now throw an exception on empty domain. (David Carlier)

- GMP:
  . The GMP class is now final and cannot be extended anymore. (Girgias)
  . RFC: Change GMP bool cast behavior. (Saki Takamachi)

- Hash:
  . Changed return type of hash_update() to true. (nielsdos)
  . Added HashContext::__debugInfo(). (timwolla)
  . Deprecated passing incorrect data types for options to ext/hash functions.
    (nielsdos)
  . Added SSE2 and SHA-NI implementation of SHA-256. (timwolla, Colin Percival,
    Graham Percival)
  . Fix GH-15384 (Build fails on Alpine / Musl for amd64). (timwolla)
  . Fixed bug GH-15742 (php_hash_sha.h incompatible with C++). (cmb)

- IMAP:
  . Moved to PECL. (Derick Rethans)

- Intl:
  . Added IntlDateFormatter::PATTERN constant. (David Carlier)
  . Fixed Numberformatter::__construct when the locale is invalid, now
    throws an exception. (David Carlier)
  . Added NumberFormatter::ROUND_TOWARD_ZERO and ::ROUND_AWAY_FROM_ZERO as
    aliases for ::ROUND_DOWN and ::ROUND_UP. (Jorg Sowa)
  . Added NumberFormatter::ROUND_HALFODD. (Ayesh Karunaratne)
  . Added PROPERTY_IDS_UNARY_OPERATOR, PROPERTY_ID_COMPAT_MATH_START and
    PROPERTY_ID_COMPAT_MATH_CONTINUE constants. (David Carlier)
  . Added IntlDateFormatter::getIanaID/intltz_get_iana_id method/function.
    (David Carlier)
  . Set to C++17 standard for icu 74 and onwards. (David Carlier)
  . resourcebundle_get(), ResourceBundle::get(), and accessing offsets on a
    ResourceBundle object now throw:
    - TypeError for invalid offset types
    - ValueError for an empty string
    - ValueError if the integer index does not fit in a signed 32 bit integer
  . ResourceBundle::get() now has a tentative return type of:
    ResourceBundle|array|string|int|null
  . Added the new Grapheme function grapheme_str_split. (youkidearitai)
  . Added IntlDateFormatter::parseToCalendar. (David Carlier)
  . Added SpoofChecker::setAllowedChars to set unicode chars ranges.
    (David Carlier)

- LDAP:
  . Added LDAP_OPT_X_TLS_PROTOCOL_MAX/LDAP_OPT_X_TLS_PROTOCOL_TLS1_3
    constants. (StephenWall)

- LibXML:
  . Added LIBXML_RECOVER constant. (nielsdos)
  . libxml_set_streams_context() now throws immediately on an invalid context
    instead of at the use-site. (nielsdos)
  . Added LIBXML_NO_XXE constant. (nielsdos)

- MBString:
  . Added mb_trim, mb_ltrim and mb_rtrim. (Yuya Hamada)
  . Added mb_ucfirst and mb_lcfirst. (Yuya Hamada)
  . Updated Unicode data tables to Unicode 15.1. (Ayesh Karunaratne)
  . Fixed bug GH-15824 (mb_detect_encoding(): Argument $encodings contains
    invalid encoding "UTF8"). (Yuya Hamada)
  . Updated Unicode data tables to Unicode 16.0. (Ayesh Karunaratne)

- Mysqli:
  . The mysqli_ping() function and mysqli::ping() method are now deprecated,
    as the reconnect feature was removed in PHP 8.2. (Kamil Tekiela)
  . The mysqli_kill() function and mysqli::kill() method are now deprecated.
    If this functionality is needed a SQL "KILL" command can be used instead.
    (Kamil Tekiela)
  . The mysqli_refresh() function and mysqli::refresh() method are now deprecated.
    If this functionality is needed a SQL "FLUSH" command can be used instead.
    (Kamil Tekiela)
  . Passing explicitly the $mode parameter to mysqli_store_result() has been
    deprecated. As the MYSQLI_STORE_RESULT_COPY_DATA constant was only used in
    conjunction with this function it has also been deprecated. (Girgias)

- MySQLnd:
  . Fixed bug GH-13440 (PDO quote bottleneck). (nielsdos)
  . Fixed bug GH-10599 (Apache crash on Windows when using a self-referencing
    anonymous function inside a class with an active mysqli connection).
    (nielsdos)

- Opcache:
  . Added large shared segments support for FreeBSD. (David Carlier)
  . If JIT is enabled, PHP will now exit with a fatal error on startup in case
    of JIT startup initialization issues. (danog)
  . Increased the maximum value of opcache.interned_strings_buffer to 32767 on
    64bit archs. (Arnaud)
  . Fixed bug GH-13834 (Applying non-zero offset 36 to null pointer in
    zend_jit.c). (nielsdos)
  . Fixed bug GH-14361 (Deep recursion in zend_cfg.c causes segfault).
    (nielsdos)
  . Fixed bug GH-14873 (PHP 8.4 min function fails on typed integer).
    (nielsdos)
  . Fixed bug GH-15490 (Building of callgraph modifies preloaded symbols).
    (ilutov)
  . Fixed bug GH-15178 (Assertion in tracing JIT on hooks). (ilutov)
  . Fixed bug GH-15657 (Segmentation fault in dasm_x86.h). (nielsdos)
  . Added opcache_jit_blacklist() function. (Bob)
  . Fixed bug GH-16009 (Segmentation fault with frameless functions and
    undefined CVs). (nielsdos)
  . Fixed bug GH-16186 (Assertion failure in Zend/zend_operators.c). (Arnaud)
  . Fixed bug GH-16572 (Incorrect result with reflection in low-trigger JIT).
    (nielsdos)
  . Fixed GH-16839 (Error on building Opcache JIT for Windows ARM64). (cmb)

- OpenSSL:
  . Fixed bug #80269 (OpenSSL sets Subject wrong with extraattribs parameter).
    (Jakub Zelenka)
  . Implement request #48520 (openssl_csr_new - allow multiple values in DN).
    (Jakub Zelenka)
  . Introduced new serial_hex parameter to openssl_csr_sign. (Jakub Zelenka,
    Florian Sowade)
  . Added X509_PURPOSE_OCSP_HELPER and X509_PURPOSE_TIMESTAMP_SIGN constants.
    (Vincent Jardin)
  . Bumped minimum required OpenSSL version to 1.1.1. (Ayesh Karunaratne)
  . Added compile-time option --with-openssl-legacy-provider to enable legacy
    provider. (Adam Saponara)
  . Added support for Curve25519 + Curve448 based keys. (Manuel Mausz)
  . Fixed bug GH-13343 (openssl_x509_parse should not allow omitted seconds in
    UTCTimes). (Jakub Zelenka)
  . Bumped minimum required OpenSSL version to 1.1.0. (cmb)
  . Implement GH-13514 PASSWORD_ARGON2 from OpenSSL 3.2. (Remi)

- Output:
  . Clear output handler status flags during handler initialization. (haszi)
  . Fixed bug with url_rewriter.hosts not used by output_add_rewrite_var().
    (haszi)

- PCNTL:
  . Added pcntl_setns for Linux. (David Carlier)
  . Added pcntl_getcpuaffinity/pcntl_setcpuaffinity. (David Carlier)
  . Updated pcntl_get_signal_handler signal id upper limit to be
    more in line with platforms limits. (David Carlier)
  . Added pcntl_getcpu for Linux/FreeBSD/Solaris/Illumos. (David Carlier)
  . Added pcntl_getqos_class/pcntl_setqos_class for macOs. (David Carlier)
  . Added SIGCKPT/SIGCKPTEXIT constants for DragonFlyBSD. (David Carlier)
  . Added FreeBSD's SIGTRAP handling to pcntl_siginfo_to_zval. (David Carlier)
  . Added POSIX pcntl_waitid. (Vladimir Vrzić)
  . Fixed bug GH-16769: (pcntl_sigwaitinfo aborts on signal value
    as reference). (David Carlier)

- PCRE:
  . Upgrade bundled pcre2lib to version 10.43. (nielsdos)
  . Add "/r" modifier. (Ayesh)
  . Upgrade bundled pcre2lib to version 10.44. (Ayesh)
  . Fixed GH-16189 (underflow on offset argument). (David Carlier)
  . Fix UAF issues with PCRE after request shutdown. (nielsdos)

- PDO:
  . Fixed setAttribute and getAttribute. (SakiTakamachi)
  . Implemented PDO driver-specific subclasses RFC. (danack, kocsismate)
  . Added support for PDO driver-specific SQL parsers. (Matteo Beccati)
  . Fixed bug GH-14792 (Compilation failure on pdo_* extensions).
    (Peter Kokot)
  . mysqlnd: support ER_CLIENT_INTERACTION_TIMEOUT. (Appla)
  . The internal header php_pdo_int.h is no longer installed; it is not
    supposed to be used by PDO drivers. (cmb)
  . Fixed bug GH-16167 (Prevent mixing PDO sub-classes with different DSN).
    (kocsismate)
  . Fixed bug GH-16314 ("Pdo\Mysql object is uninitialized" when opening a
    persistent connection). (kocsismate)

- PDO_DBLIB:
  . Fixed setAttribute and getAttribute. (SakiTakamachi)
  . Added class Pdo\DbLib. (danack, kocsismate)

- PDO_Firebird:
  . Fixed setAttribute and getAttribute. (SakiTakamachi)
  . Feature: Add transaction isolation level and mode settings to pdo_firebird.
    (SakiTakamachi)
  . Added class Pdo\Firebird. (danack, kocsismate)
  . Added Pdo\Firebird::ATTR_API_VERSION. (SakiTakamachi)
  . Added getApiVersion() and removed from getAttribute().
    (SakiTakamachi)
  . Supported Firebird 4.0 datatypes. (sim1984)
  . Support proper formatting of time zone types. (sim1984)
  . Fixed GH-15604 (Always make input parameters nullable). (sim1984)

- PDO_MYSQL:
  . Fixed setAttribute and getAttribute. (SakiTakamachi)
  . Added class Pdo\Mysql. (danack, kocsismate)
  . Added custom SQL parser. (Matteo Beccati)
  . Fixed GH-15949 (PDO_MySQL not properly quoting PDO_PARAM_LOB binary
    data). (mbeccati, lcobucci)

- PDO_ODBC:
  . Added class Pdo\Odbc. (danack, kocsismate)

- PDO_PGSQL:
  . Fixed GH-12423, DSN credentials being prioritized over the user/password
    PDO constructor arguments. (SakiTakamachi)
  . Fixed native float support with pdo_pgsql query results. (Yurunsoft)
  . Added class Pdo\Pgsql. (danack, kocsismate)
  . Retrieve the memory usage of the query result resource. (KentarouTakeda)
  . Added Pdo\Pgsql::setNoticeCallBack method to receive DB notices.
    (outtersg)
  . Added custom SQL parser. (Matteo Beccati)
  . Fixed GH-15986 (Double-free due to Pdo\Pgsql::setNoticeCallback()). (cmb,
    nielsdos)
  . Fixed GH-12940 (Using PQclosePrepared when available instead of
    the DEALLOCATE command to free statements resources). (David Carlier)
  . Remove PGSQL_ATTR_RESULT_MEMORY_SIZE constant as it is provided by
    the new PDO Subclass as Pdo\Pgsql::ATTR_RESULT_MEMORY_SIZE. (Girgias)

- PDO_SQLITE:
  . Added class Pdo\Sqlite. (danack, kocsismate)
  . Fixed bug #81227 (PDO::inTransaction reports false when in transaction).
    (nielsdos)
  . Added custom SQL parser. (Matteo Beccati)

- PHPDBG:
  . array out of bounds, stack overflow handled for segfault handler on windows.
    (David Carlier)
  . Fixed bug GH-16041 (Support stack limit in phpdbg). (Arnaud)

- PGSQL:
  . Added the possibility to have no conditions for pg_select. (OmarEmaraDev)
  . Persistent connections support the PGSQL_CONNECT_FORCE_RENEW flag.
    (David Carlier)
  . Added pg_result_memory_size to get the query result memory usage.
    (KentarouTakeda)
  . Added pg_change_password to alter an user's password. (David Carlier)
  . Added pg_put_copy_data/pg_put_copy_end to send COPY commands and signal
    the end of the COPY. (David Carlier)
  . Added pg_socket_poll to poll on the connection. (David Carlier)
  . Added pg_jit to get infos on server JIT support. (David Carlier)
  . Added pg_set_chunked_rows_size to fetch results per chunk. (David Carlier)
  . pg_convert/pg_insert/pg_update/pg_delete ; regexes are now cached.
    (David Carlier)

- Phar:
  . Fixed bug GH-12532 (PharData created from zip has incorrect timestamp).
    (nielsdos)

- POSIX:
  . Added POSIX_SC_CHILD_MAX and POSIX_SC_CLK_TCK constants. (Jakub Zelenka)
  . Updated posix_isatty to set the error number on file descriptors.
    (David Carlier)

- PSpell:
  . Moved to PECL. (Derick Rethans)

- Random:
  . Fixed bug GH-15094 (php_random_default_engine() is not C++ conforming).
    (cmb)
  . lcg_value() is now deprecated. (timwolla)

- Readline:
  . Fixed readline_info, rl_line_buffer_length/rl_len globals on update.
    (David Carlier)
  . Fixed bug #51558 (Shared readline build fails). (Peter Kokot)
  . Fixed UAF with readline_info(). (David Carlier)

- Reflection:
  . Implement GH-12908 (Show attribute name/class in ReflectionAttribute dump).
    (nielsdos)
  . Make ReflectionGenerator::getFunction() legal after generator termination.
    (timwolla)
  . Added ReflectionGenerator::isClosed(). (timwolla)
  . Fixed bug GH-15718 (Segfault on ReflectionProperty::get{Hook,Hooks}() on
    dynamic properties). (DanielEScherzer)
  . Fixed bug GH-15694 (ReflectionProperty::isInitialized() is incorrect for
    hooked properties). (ilutov)
  . Add missing ReflectionProperty::hasHook[s]() methods. (ilutov)
  . Add missing ReflectionProperty::isFinal() method. (ilutov)
  . Fixed bug GH-16122 (The return value of ReflectionFunction::getNamespaceName()
    and ReflectionFunction::inNamespace() for closures is incorrect). (timwolla)
  . Fixed bug GH-16162 (No ReflectionProperty::IS_VIRTUAL) (DanielEScherzer)
  . Fixed the name of the second parameter of
    ReflectionClass::resetAsLazyGhost(). (Arnaud)

- Session:
  . INI settings session.sid_length and session.sid_bits_per_character are now
    deprecated. (timwolla)
  . Emit warnings for non-positive values of session.gc_divisor and negative values
    of session.gc_probability. (Jorg Sowa)
  . Fixed bug GH-16590 (UAF in session_encode()). (nielsdos)

- SimpleXML:
  . Fix signature of simplexml_import_dom(). (nielsdos)

- SNMP:
  . Removed the deprecated inet_ntoa call support. (David Carlier)

- SOAP:
  . Add support for clark notation for namespaces in class map. (lxShaDoWxl)
  . Mitigate #51561 (SoapServer with a extented class and using sessions,
    lost the setPersistence()). (nielsdos)
  . Fixed bug #49278 (SoapClient::__getLastResponseHeaders returns NULL if
    wsdl operation !has output). (nielsdos)
  . Fixed bug #44383 (PHP DateTime not converted to xsd:datetime). (nielsdos)
  . Fixed bug GH-11941 (soap with session persistence will silently fail when
    "session" built as a shared object). (nielsdos)
  . Passing an int to SoapServer::addFunction() is now deprecated.
    If all PHP functions need to be provided flatten the array returned by
    get_defined_functions(). (Girgias)
  . The SOAP_FUNCTIONS_ALL constant is now deprecated. (Girgias)
  . Fixed bug #61525 (SOAP functions require at least one space after HTTP
    header colon). (nielsdos)
  . Implement request #47317 (SoapServer::__getLastResponse()). (nielsdos)

- Sockets:
  . Removed the deprecated inet_ntoa call support. (David Carlier)
  . Added the SO_EXECLUSIVEADDRUSE windows constant. (David Carlier)
  . Added the SOCK_CONN_DGRAM/SOCK_DCCP netbsd constants. (David Carlier)
  . Added multicast group support for ipv4 on FreeBSD. (jonathan@tangential.ca)
  . Added the TCP_SYNCNT constant for Linux to set number of attempts to send
    SYN packets from the client. (David Carlier)
  . Added the SO_EXCLBIND constant for exclusive socket binding on illumos/solaris.
    (David Carlier)
  . Updated the socket_create_listen backlog argument default value to SOMAXCONN.
    (David Carlier)
  . Added the SO_NOSIGPIPE constant to control the generation of SIGPIPE for
    macOs and FreeBSD. (David Carlier)
  . Added SO_LINGER_SEC for macOs, true equivalent of SO_LINGER in other platforms.
    (David Carlier)
  . Add close-on-exec on socket created with socket_accept on unixes. (David Carlier)
  . Added IP_PORTRANGE* constants for BSD systems to control ephemeral port
    ranges. (David Carlier)
  . Added SOCK_NONBLOCK/SOCK_CLOEXEC constants for socket_create and
    socket_create_pair to apply O_NONBLOCK/O_CLOEXEC flags to the
    newly created sockets. (David Carlier)
  . Added SO_BINDTOIFINDEX to bind a socket to an interface index.
    (David Carlier)

- Sodium:
  . Add support for AEGIS-128L and AEGIS-256. (jedisct1)
  . Enable AES-GCM on aarch64 with the ARM crypto extensions. (jedisct1)

- SPL:
  . Implement SeekableIterator for SplObjectStorage. (nielsdos)
  . The SplFixedArray::__wakeup() method has been deprecated as it implements
    __serialize() and __unserialize() which need to be overwritten instead.
    (TysonAndre)
  . Passing a non-empty string for the $escape parameter of:
    - SplFileObject::setCsvControl()
    - SplFileObject::fputcsv()
    - SplFileObject::fgetcsv()
    is now deprecated. (Girgias)

- Standard:
  . Implement GH-12188 (Indication for the int size in phpinfo()). (timwolla)
  . Partly fix GH-12143 (Incorrect round() result for 0.49999999999999994).
    (timwolla)
  . Fix GH-12252 (round(): Validate the rounding mode). (timwolla)
  . Increase the default BCrypt cost to 12. (timwolla)
  . Fixed bug GH-12592 (strcspn() odd behaviour with NUL bytes and empty mask).
    (nielsdos)
  . Removed the deprecated inet_ntoa call support. (David Carlier)
  . Cast large floats that are within int range to int in number_format so
    the precision is not lost. (Marc Bennewitz)
  . Add support for 4 new rounding modes to the round() function. (Jorg Sowa)
  . debug_zval_dump() now indicates whether an array is packed. (Max Semenik)
  . Fix GH-12143 (Optimize round). (SakiTakamachi)
  . Changed return type of long2ip to string from string|false. (Jorg Sowa)
  . Fix GH-12143 (Extend the maximum precision round can handle by one digit).
    (SakiTakamachi)
  . Added the http_get_last_response_headers() and
    http_clear_last_response_headers() that allows retrieving the same content
    as the magic $http_response_header variable.
  . Add php_base64_encode_ex() API. (Remi)
  . Implemented "Raising zero to the power of negative number" RFC. (Jorg Sowa)
  . Added array_find(), array_find_key(), array_all(), and array_any(). (josh)
  . Change highlight_string() and print_r() return type to string|true. (Ayesh)
  . Fix references in request_parse_body() options array. (nielsdos)
  . Add RoundingMode enum. (timwolla, saki)
  . Unserializing the uppercase 'S' tag is now deprecated. (timwolla)
  . Enables crc32 auxiliary detection on OpenBSD. (David Carlier)
  . Passing a non-empty string for the $escape parameter of:
    - fputcsv()
    - fgetcsv()
    - str_getcsv()
    is now deprecated. (Girgias)
  . The str_getcsv() function now throws ValueErrors when the $separator and
    $enclosure arguments are not one byte long, or if the $escape is not one
    byte long or the empty string. This aligns the behaviour to be identical
    to that of fputcsv() and fgetcsv(). (Girgias)
  . php_uname() now throws ValueErrors on invalid inputs. (Girgias)
  . The "allowed_classes" option for unserialize() now throws TypeErrors and
    ValueErrors	if it is not an	array of class names. (Girgias)
  . Implemented GH-15685 (improve proc_open error reporting on Windows). (cmb)
  . Add support for backed enums in http_build_query(). (ilutov)
  . Fixed bug GH-15982 (Assertion failure with array_find when references are
    involved). (nielsdos)
  . Fixed parameter names of fpow() to be identical to pow(). (Girgias)

- Streams:
  . Implemented GH-15155 (Stream context is lost when custom stream wrapper is
    being filtered). (Quentin Dreyer)

- Tidy:
  . Failures in the constructor now throw exceptions rather than emitting
    warnings and having a broken object. (nielsdos)
  . Add tidyNode::getNextSibling() and tidyNode::getPreviousSibling().
    (nielsdos)

- Windows:
  . Update the icon of the Windows executables, e.g. php.exe. (Ayesh,
    Nurudin Imširović)
  . Fixed bug GH-16199 (GREP_HEADER() is broken). (Peter Kokot)

- XML:
  . Added XML_OPTION_PARSE_HUGE parser option. (nielsdos)
  . Fixed bug #81481 (xml_get_current_byte_index limited to 32-bit numbers on
    64-bit builds). (nielsdos)
  . The xml_set_object() function has been deprecated. (Girgias)
  . Passing non-callable strings to the xml_set_*_handler() functions is now
    deprecated. (Girgias)

- XMLReader:
  . Declares class constant types. (Ayesh)
  . Add XMLReader::fromStream(), XMLReader::fromUri(), XMLReader::fromString(). (nielsdos)
  . Fixed bug GH-15123 (var_dump doesn't actually work on XMLReader).
    (nielsdos)

- XMLWriter:
  . Add XMLWriter::toStream(), XMLWriter::toUri(), XMLWriter::toMemory(). (nielsdos)

- XSL:
  . Implement request #64137 (XSLTProcessor::setParameter() should allow both
    quotes to be used). (nielsdos)
  . Implemented "Improve callbacks in ext/dom and ext/xsl" RFC. (nielsdos)
  . Added XSLTProcessor::$maxTemplateDepth and XSLTProcessor::$maxTemplateVars.
    (nielsdos)
  . Fix trampoline leak in xpath callables. (nielsdos)

- Zip:
  . Added ZipArchive::ER_TRUNCATED_ZIP added in libzip 1.11. (Remi)<|MERGE_RESOLUTION|>--- conflicted
+++ resolved
@@ -1,5 +1,11 @@
 PHP                                                                        NEWS
 |||||||||||||||||||||||||||||||||||||||||||||||||||||||||||||||||||||||||||||||
+?? ??? ????, PHP 8.4.2
+
+- Opcache:
+  . Fixed bug GH-16851 (JIT_G(enabled) not set correctly on other threads).
+    (dktapps)
+
 21 Nov 2024, PHP 8.4.1
 
 - BcMath:
@@ -113,7 +119,6 @@
     object iterator). (ilutov)
 
 - Curl:
-<<<<<<< HEAD
   . Deprecated the CURLOPT_BINARYTRANSFER constant. (divinity76)
   . Bumped required libcurl version to 7.61.0. (Ayesh)
   . Added feature_list key to the curl_version() return value. (Ayesh)
@@ -131,76 +136,6 @@
   . Fixed bug GH-16359 (crash with curl_setopt* CURLOPT_WRITEFUNCTION
     without null callback). (David Carlier)
   . Fixed bug GH-16723 (CURLMOPT_PUSHFUNCTION issues). (cmb)
-=======
-  . Fixed bug GH-16802 (open_basedir bypass using curl extension). (nielsdos)
-
-- DOM:
-  . Fixed bug GH-16777 (Calling the constructor again on a DOM object after it
-    is in a document causes UAF). (nielsdos)
-
-- FPM:
-  . Fixed GH-16432 (PHP-FPM 8.2 SIGSEGV in fpm_get_status). (Jakub Zelenka)
-
-- GD:
-  . Fixed GH-16776 (imagecreatefromstring overflow). (David Carlier)
-
-- Hash:
-  . Fixed GH-16711: Segfault in mhash(). (Girgias)
-
-- Opcache:
-  . Fixed bug GH-16770 (Tracing JIT type mismatch when returning UNDEF).
-    (nielsdos, Dmitry)
-  . Fixed bug GH-16851 (JIT_G(enabled) not set correctly on other threads).
-    (dktapps)
-
-- OpenSSL:
-  . Prevent unexpected array entry conversion when reading key. (nielsdos)
-  . Fix various memory leaks related to openssl exports. (nielsdos)
-  . Fix memory leak in php_openssl_pkey_from_zval(). (nielsdos)
-
-- PDO:
-  . Fixed memory leak of `setFetchMode()`. (SakiTakamachi)
-
-- Phar:
-  . Fixed bug GH-16695 (phar:// tar parser and zero-length file header blocks).
-    (nielsdos, Hans Krentel)
-
-- SimpleXML:
-  . Fixed bug GH-16808 (Segmentation fault in RecursiveIteratorIterator
-    ->current() with a xml element input). (nielsdos)
-
-- SOAP:
-  . Fix make check being invoked in ext/soap. (Ma27)
-
-07 Nov 2024, PHP 8.3.14RC1
-
-- CLI:
-  . Fixed bug GH-16373 (Shebang is not skipped for router script in cli-server
-    started through shebang). (ilutov)
-  . Fixed bug GHSA-4w77-75f9-2c8w (Heap-Use-After-Free in sapi_read_post_data
-    Processing in CLI SAPI Interface). (nielsdos)
-
-- COM:
-  . Fixed out of bound writes to SafeArray data. (cmb)
-
-- Core:
-  . Fixed bug GH-16168 (php 8.1 and earlier crash immediately when compiled
-    with Xcode 16 clang on macOS 15). (nielsdos)
-  . Fixed bug GH-16371 (Assertion failure in Zend/zend_weakrefs.c:646). (Arnaud)
-  . Fixed bug GH-16515 (Incorrect propagation of ZEND_ACC_RETURN_REFERENCE for
-    call trampoline). (ilutov)
-  . Fixed bug GH-16509 (Incorrect line number in function redeclaration error).
-    (ilutov)
-  . Fixed bug GH-16508 (Incorrect line number in inheritance errors of delayed
-    early bound classes). (ilutov)
-  . Fixed bug GH-16648 (Use-after-free during array sorting). (ilutov)
-  . Fixed bug GH-15915 (overflow with a high value for precision INI).
-    (David Carlier / cmb)
-
-- Curl:
-  . Fixed bug GH-16302 (CurlMultiHandle holds a reference to CurlHandle if
-    curl_multi_add_handle fails). (timwolla)
->>>>>>> 58ed759b
 
 - Date:
   . Added DateTime[Immutable]::createFromTimestamp. (Marc Bennewitz)
