--- conflicted
+++ resolved
@@ -5,16 +5,9 @@
 - Core:
   . Fixed bug #75384 (PHP seems incompatible with OneDrive files on demand).
     (Anatol)
-<<<<<<< HEAD
   . Fixed bug #75525 (Access Violation in vcruntime140.dll). (Anatol)
-=======
   . Fixed bug #74862 (Unable to clone instance when private __clone defined).
     (Daniel Ciochiu)
-
-- CLI Server:
-  . Fixed bug #60471 (Random "Invalid request (unexpected EOF)" using a router
-    script). (SammyK)
->>>>>>> dba5a798
 
 - Standard:
   . Fixed bug #75511 (fread not free unused buffer). (Laruence)
