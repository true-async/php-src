--- conflicted
+++ resolved
@@ -1,274 +1,6 @@
 PHP                                                                        NEWS
 |||||||||||||||||||||||||||||||||||||||||||||||||||||||||||||||||||||||||||||||
-<<<<<<< HEAD
 ?? ??? ????, PHP 8.5.0alpha1
-=======
-?? ??? ????, PHP 8.4.9
-
-- BcMath:
-  . Fixed bug GH-18641 (Accessing a BcMath\Number property by ref crashes).
-    (nielsdos)
-
-- Core:
-  . Fixed bugs GH-17711 and GH-18022 (Infinite recursion on deprecated attribute
-    evaluation) and GH-18464 (Recursion protection for deprecation constants not
-    released on bailout). (DanielEScherzer and ilutov)
-
-- Intl:
-  . Fix memory leak in intl_datetime_decompose() on failure. (nielsdos)
-
-- Phar:
-  . Add missing filter cleanups on phar failure. (nielsdos)
-
-- Readline:
-  . Fix memory leak when calloc() fails in php_readline_completion_cb().
-    (nielsdos)
-
-- SimpleXML:
-  . Fixed bug GH-18597 (Heap-buffer-overflow in zend_alloc.c when assigning
-    string with UTF-8 bytes). (nielsdos)
-
-- Soap:
-  . Fix memory leaks in php_http.c when call_user_function() fails. (nielsdos)
-
-06 Jun 2025, PHP 8.4.8
-
-- Core:
-  . Fixed GH-18480 (array_splice with large values for offset/length arguments).
-    (nielsdos/David Carlier)
-  . Partially fixed GH-18572 (nested object comparisons leading to stack overflow).
-    (David Carlier)
-  . Fixed OSS-Fuzz #417078295. (nielsdos)
-  . Fixed OSS-Fuzz #418106144. (nielsdos)
-
-- Curl:
-  . Fixed GH-18460 (curl_easy_setopt with CURLOPT_USERPWD/CURLOPT_USERNAME/
-    CURLOPT_PASSWORD set the Authorization header when set to NULL).
-    (David Carlier)
-
-- Date:
-  . Fixed bug GH-18076 (Since PHP 8, the date_sun_info() function returns
-    inaccurate sunrise and sunset times, but other calculated times are
-    correct) (JiriJozif).
-  . Fixed bug GH-18481 (date_sunrise with unexpected nan value for the offset).
-    (nielsdos/David Carlier)
-
-- DOM:
-  . Backport lexbor/lexbor#274. (nielsdos, alexpeattie)
-
-- Intl:
-  . Fix various reference issues. (nielsdos)
-
-- LDAP:
-  . Fixed bug GH-18529 (ldap no longer respects TLS_CACERT from ldaprc in
-    ldap_start_tls()). (Remi)
-
-- Opcache:
-  . Fixed bug GH-18417 (Windows SHM reattachment fails when increasing
-    memory_consumption or jit_buffer_size). (nielsdos)
-  . Fixed bug GH-18297 (Exception not handled when jit guard is triggered).
-    (Arnaud)
-  . Fixed bug GH-18408 (Snapshotted poly_func / poly_this may be spilled).
-    (Arnaud)
-  . Fixed bug GH-18567 (Preloading with internal class alias triggers assertion
-    failure). (nielsdos)
-  . Fixed bug GH-18534 (FPM exit code 70 with enabled opcache and hooked
-    properties in traits). (nielsdos)
-  . Fix leak of accel_globals->key. (nielsdos)
-
-- OpenSSL:
-  . Fix missing checks against php_set_blocking() in xp_ssl.c. (nielsdos)
-
-- SPL:
-  . Fixed bug GH-18421 (Integer overflow with large numbers in LimitIterator).
-    (nielsdos)
-
-- Standard:
-  . Fixed bug GH-17403 (Potential deadlock when putenv fails). (nielsdos)
-  . Fixed bug GH-18400 (http_build_query type error is inaccurate). (nielsdos)
-  . Fixed bug GH-18509 (Dynamic calls to assert() ignore zend.assertions).
-    (timwolla)
-
-- Windows:
-  . Fix leak+crash with sapi_windows_set_ctrl_handler(). (nielsdos)
-
-- Zip:
-  . Fixed bug GH-18431 (Registering ZIP progress callback twice doesn't work).
-    (nielsdos)
-  . Fixed bug GH-18438 (Handling of empty data and errors in
-    ZipArchive::addPattern). (nielsdos)
-
-24 Apr 2025, PHP 8.4.7
-
-- Core:
-  . Fixed bug GH-18038 (Lazy proxy calls magic methods twice). (Arnaud)
-  . Fixed bug GH-18209 (Use-after-free in extract() with EXTR_REFS). (ilutov)
-  . Fixed bug GH-18268 (Segfault in array_walk() on object with added property
-    hooks). (ilutov)
-  . Fixed bug GH-18304 (Changing the properties of a DateInterval through
-    dynamic properties triggers a SegFault). (nielsdos)
-  . Fix some leaks in php_scandir. (nielsdos)
-
-- DBA:
-  . FIxed bug GH-18247 dba_popen() memory leak on invalid path. (David Carlier)
-
-- Filter:
-  . Fixed bug GH-18309 (ipv6 filter integer overflow). (nielsdos)
-
-- GD:
-  . Fixed imagecrop() overflow with rect argument with x/width y/heigh usage
-    in gdImageCrop(). (David Carlier)
-  . Fixed GH-18243 imagettftext() overflow/underflow on font size value.
-    (David Carlier)
-
-- Intl:
-  . Fix reference support for intltz_get_offset(). (nielsdos)
-
-- LDAP:
-  . Fixed bug GH-17776 (LDAP_OPT_X_TLS_* options can't be overridden). (Remi)
-  . Fix NULL deref on high modification key. (nielsdos)
-
-- libxml:
-  . Fixed custom external entity loader returning an invalid resource leading
-    to a confusing TypeError message. (Girgias)
-
-- Opcache:
-  . Fixed bug GH-18294 (assertion failure zend_jit_ir.c). (nielsdos)
-  . Fixed bug GH-18289 (Fix segfault in JIT). (Florian Engelhardt)
-  . Fixed bug GH-18136 (tracing JIT floating point register clobbering on
-    Windows and ARM64). (nielsdos)
-
-- OpenSSL:
-  . Fix memory leak in openssl_sign() when passing invalid algorithm.
-    (nielsdos)
-  . Fix potential leaks when writing to BIO fails. (nielsdos)
-
-- PDO Firebird:
-  . Fixed bug GH-18276 (persistent connection - "zend_mm_heap corrupted"
-    with setAttribute()) (SakiTakamachi).
-  . Fixed bug GH-17383 (PDOException has wrong code and message since PHP 8.4)
-    (SakiTakamachi).
-
-- PDO Sqlite:
-  . Fix memory leak on error return of collation callback. (nielsdos)
-
-- PgSql:
-  . Fix uouv in pg_put_copy_end(). (nielsdos)
-
-- SPL:
-  . Fixed bug GH-18322 (SplObjectStorage debug handler mismanages memory).
-    (nielsdos)
-
-- Standard:
-  . Fixed bug GH-18145 (php8ts crashes in php_clear_stat_cache()).
-    (Jakub Zelenka)
-  . Fix resource leak in iptcembed() on error. (nielsdos)
-
-- Tests:
-  . Address deprecated PHP 8.4 session options to prevent test failures.
-    (willvar)
-
-- Zip:
-  . Fix uouv when handling empty options in ZipArchive::addGlob(). (nielsdos)
-  . Fix memory leak when handling a too long path in ZipArchive::addGlob().
-    (nielsdos)
-
-10 Apr 2025, PHP 8.4.6
-
-- BCMath:
-  . Fixed pointer subtraction for scale. (SakiTakamachi)
-
-- Core:
-  . Fixed property hook backing value access in multi-level inheritance.
-    (ilutov)
-  . Fixed accidentally inherited default value in overridden virtual properties.
-    (ilutov)
-  . Fixed bug GH-17376 (Broken JIT polymorphism for property hooks added to
-    child class). (ilutov)
-  . Fixed bug GH-17913 (ReflectionFunction::isDeprecated() returns incorrect
-    results for closures created from magic __call()). (timwolla)
-  . Fixed bug GH-17941 (Stack-use-after-return with lazy objects and hooks).
-    (nielsdos)
-  . Fixed bug GH-17988 (Incorrect handling of hooked props without get hook in
-    get_object_vars()). (ilutov)
-  . Fixed bug GH-17998 (Skipped lazy object initialization on primed
-    SIMPLE_WRITE cache). (ilutov)
-  . Fixed bug GH-17998 (Assignment to backing value in set hook of lazy proxy
-    calls hook again). (ilutov)
-  . Fixed bug GH-17961 (use-after-free during dl()'ed module class destruction).
-    (Arnaud)
-  . Fixed bug GH-15367 (dl() of module with aliased class crashes in shutdown).
-    (Arnaud)
-  . Fixed OSS-Fuzz #403308724. (nielsdos)
-  . Fixed bug GH-13193 again (Significant performance degradation in 'foreach').
-    (nielsdos)
-
-- DBA:
-  . Fixed assertion violation when opening the same file with dba_open
-    multiple times. (chschneider)
-
-- DOM:
-  . Fixed bug GH-17991 (Assertion failure dom_attr_value_write). (nielsdos)
-  . Fix weird unpack behaviour in DOM. (nielsdos)
-  . Fixed bug GH-18090 (DOM: Svg attributes and tag names are being lowercased).
-    (nielsdos)
-  . Fix xinclude destruction of live attributes. (nielsdos)
-
-- Fuzzer:
-  . Fixed bug GH-18081 (Memory leaks in error paths of fuzzer SAPI).
-    (Lung-Alexandra)
-
-- GD:
-  . Fixed bug GH-17984 (calls with arguments as array with references).
-    (David Carlier)
-
-- LDAP:
-  . Fixed bug GH-18015 (Error messages for ldap_mod_replace are confusing).
-    (nielsdos)
-
-- Mbstring:
-  . Fixed bug GH-17989 (mb_output_handler crash with unset
-    http_output_conv_mimetypes). (nielsdos)
-
-- Opcache:
-  . Fixed bug GH-15834 (Segfault with hook "simple get" cache slot and minimal
-    JIT). (nielsdos)
-  . Fixed bug GH-17966 (Symfony JIT 1205 assertion failure). (nielsdos)
-  . Fixed bug GH-18037 (SEGV Zend/zend_execute.c). (nielsdos)
-  . Fixed bug GH-18050 (IN_ARRAY optimization in DFA pass is broken). (ilutov)
-  . Fixed bug GH-18113 (stack-buffer-overflow ext/opcache/jit/ir/ir_sccp.c).
-    (nielsdos)
-  . Fixed bug GH-18112 (NULL access with preloading and INI option). (nielsdos)
-  . Fixed bug GH-18107 (Opcache CFG jmp optimization with try-finally breaks
-    the exception table). (nielsdos)
-
-- PDO:
-  . Fix memory leak when destroying PDORow. (nielsdos)
-
-- PGSQL:
-  . Fixed bug GH-18148 (pg_copy_from() regression with explicit \n terminator
-    due to wrong offset check). (David Carlier)
-
-- Standard:
-  . Fix memory leaks in array_any() / array_all(). (nielsdos)
-
-- SOAP:
-  . Fixed bug #66049 (Typemap can break parsing in parse_packet_soap leading to
-    a segfault) . (Remi)
-
-- SPL:
-  . Fixed bug GH-18018 (RC1 data returned from offsetGet causes UAF in
-    ArrayObject). (nielsdos)
-
-- Treewide:
-  . Fixed bug GH-17736 (Assertion failure zend_reference_destroy()). (nielsdos)
-
-- Windows:
-  . Fixed bug GH-17836 (zend_vm_gen.php shouldn't break on Windows line
-    endings). (DanielEScherzer)
-
-27 Feb 2025, PHP 8.4.5
->>>>>>> cd751f98
 
 - BCMath:
   . Simplify `bc_divide()` code. (SakiTakamachi)
@@ -317,6 +49,9 @@
   . Added get_error_handler(), get_exception_handler() functions. (Arnaud)
   . Fixed bug GH-15753 and GH-16198 (Bind traits before parent class). (ilutov)
   . Added support for casts in constant expressions. (nielsdos)
+  . Fixed bugs GH-17711 and GH-18022 (Infinite recursion on deprecated attribute
+    evaluation) and GH-18464 (Recursion protection for deprecation constants not
+    released on bailout). (DanielEScherzer and ilutov)
 
 - Curl:
   . Added curl_multi_get_handles(). (timwolla)
