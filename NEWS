--- conflicted
+++ resolved
@@ -86,12 +86,9 @@
     (David Carlier)
 
 - SPL:
-<<<<<<< HEAD
   . Fixed bug GH-17198 (SplFixedArray assertion failure with get_object_vars).
     (nielsdos)
-=======
   . Fixed bug GH-17225 (NULL deref in spl_directory.c). (nielsdos)
->>>>>>> 4bfe69bb
 
 - Streams:
   . Fixed bug GH-17037 (UAF in user filter when adding existing filter name due
