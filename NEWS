--- conflicted
+++ resolved
@@ -3,20 +3,9 @@
 ?? ??? ????, PHP 8.2.0RC6
 
 - Core:
-<<<<<<< HEAD
   . Fixed bug GH-9823 (Don’t reset func in zend_closure_internal_handler).
     (Florian Sowade)
-=======
-  . Fixed bug GH-9752 (Generator crashes when interrupted during argument
-    evaluation with extra named params). (Arnaud)
-  . Fixed bug GH-9801 (Generator crashes when memory limit is exceeded during
-    initialization). (Arnaud)
   . Fixed potential NULL pointer dereference Windows shm*() functions. (cmb)
-
-- Date:
-  . Fixed bug GH-9763 (DateTimeZone ctr mishandles input and adds null byte if
-    the argument is an offset larger than 100*60 minutes). (Derick)
->>>>>>> 8bf6266e
 
 - FPM:
   . Fixed bug GH-9754 (SaltStack (using Python subprocess) hangs when running
