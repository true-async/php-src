PHP                                                                        NEWS
|||||||||||||||||||||||||||||||||||||||||||||||||||||||||||||||||||||||||||||||
?? ??? ????, PHP 8.4.2

- DOM:
  . Fixed bug GH-16906 (Reloading document can cause UAF in iterator).
    (nielsdos)

<<<<<<< HEAD
=======
- FPM:
  . Fixed GH-16432 (PHP-FPM 8.2 SIGSEGV in fpm_get_status). (Jakub Zelenka)

- GD:
  . Fixed GH-16776 (imagecreatefromstring overflow). (David Carlier)

- GMP:
  . Fixed bug GH-16890 (array_sum() with GMP can loose precision (LLP64)).
    (cmb)

- Hash:
  . Fixed GH-16711: Segfault in mhash(). (Girgias)

>>>>>>> cfcf5cfd
- Opcache:
  . Fixed bug GH-16851 (JIT_G(enabled) not set correctly on other threads).
    (dktapps)

21 Nov 2024, PHP 8.4.1

- BcMath:
  . [RFC] Add bcfloor, bcceil and bcround to BCMath. (Saki Takamachi)
  . Improve performance. (Saki Takamachi, nielsdos)
  . Adjust bcround()'s $mode parameter to only accept the RoundingMode
    enum. (timwolla, saki)
  . Fixed LONG_MAX in BCMath ext. (Saki Takamachi)
  . Fixed bcdiv() div by one. (Saki Takamachi)
  . [RFC] Support object types in BCMath. (Saki Takamachi)
  . bcpow() performance improvement. (Jorg Sowa)
  . ext/bcmath: Check for scale overflow. (SakiTakamachi)
  . [RFC] ext/bcmath: Added bcdivmod. (SakiTakamachi)
  . Fix GH-15968 (Avoid converting objects to strings in operator calculations).
    (SakiTakamachi)
  . Fixed bug GH-16265 (Added early return case when result is 0)
    (Saki Takamachi).
  . Fixed bug GH-16262 (Fixed a bug where size_t underflows) (Saki Takamachi).
  . Fixed GH-16236 (Fixed a bug in BcMath\Number::pow() and bcpow() when
    raising negative powers of 0) (Saki Takamachi).

- Core:
  . Added zend_call_stack_get implementation for NetBSD, DragonFlyBSD,
    Solaris and Haiku. (David Carlier)
  . Enabled ifunc checks on FreeBSD from the 12.x releases. (Freaky)
  . Changed the type of PHP_DEBUG and PHP_ZTS constants to bool. (haszi)
  . Fixed bug GH-13142 (Undefined variable name is shortened when contains \0).
    (nielsdos)
  . Fixed bug GH-13178 (Iterator positions incorrect when converting packed
    array to hashed). (ilutov)
  . Fixed zend fiber build for solaris default mode (32 bits). (David Carlier)
  . Fixed zend call stack size for macOs/arm64. (David Carlier)
  . Added support for Zend Max Execution Timers on FreeBSD. (Kévin Dunglas)
  . Ensure fiber stack is not backed by THP. (crrodriguez)
  . Implement GH-13609 (Dump wrapped object in WeakReference class). (nielsdos)
  . Added sparc64 arch assembly support for zend fiber. (Claudio Jeker)
  . Fixed GH-13581 no space available for TLS on NetBSD. (Paul Ripke)
  . Added fiber Sys-V loongarch64 support. (qiangxuhui)
  . Adjusted closure names to include the parent function's name. (timwolla)
  . Improve randomness of uploaded file names and files created by tempnam().
    (Arnaud)
  . Added gc and shutdown callbacks to zend_mm custom handlers.
    (Florian Engelhardt)
  . Fixed bug GH-14650 (Compute the size of pages before allocating memory).
    (Julien Voisin)
  . Fixed bug GH-11928 (The --enable-re2c-cgoto doesn't add the -g flag).
    (Peter Kokot)
  . Added the #[\Deprecated] attribute. (beberlei, timwolla)
  . Fixed GH-11389 (Allow suspending fibers in destructors). (Arnaud, trowski)
  . Fixed bug GH-14801 (Fix build for armv7). (andypost)
  . Implemented property hooks RFC. (ilutov)
  . Fix GH-14978 (The xmlreader extension phpize build). (Peter Kokot)
  . Throw Error exception when encountering recursion during comparison, rather
    than fatal error. (ilutov)
  . Added missing cstddef include for C++ builds. (cmb)
  . Updated build system scripts config.guess to 2024-07-27 and config.sub to
    2024-05-27. (Peter Kokot)
  . Fixed bug GH-15240 (Infinite recursion in trait hook). (ilutov)
  . Fixed bug GH-15140 (Missing variance check for abstract set with asymmetric
    type). (ilutov)
  . Fixed bug GH-15181 (Disabled output handler is flushed again). (cmb)
  . Passing E_USER_ERROR to trigger_error() is now deprecated. (Girgias)
  . Fixed bug GH-15292 (Dynamic AVX detection is broken for MSVC). (nielsdos)
  . Using "_" as a class name is now deprecated. (Girgias)
  . Exiting a namespace now clears seen symbols. (ilutov)
  . The exit (and die) language constructs now behave more like a function.
    They can be passed liked callables, are affected by the strict_types
    declare statement, and now perform the usual type coercions instead of
    casting any non-integer value to a string.
    As such, passing invalid types to exit/die may now result in a TypeError
    being thrown. (Girgias)
  . Fixed bug GH-15438 (Hooks on constructor promoted properties without
    visibility are ignored). (ilutov)
  . Fixed bug GH-15419 (Missing readonly+hook incompatibility check for readonly
    classes). (ilutov)
  . Fixed bug GH-15187 (Various hooked object iterator issues). (ilutov)
  . Fixed bug GH-15456 (Crash in get_class_vars() on virtual properties).
    (ilutov)
  . Fixed bug GH-15501 (Windows HAVE_<header>_H macros defined to 1 or
    undefined). (Peter Kokot)
  . Implemented asymmetric visibility for properties. (ilutov)
  . Fixed bug GH-15644 (Asymmetric visibility doesn't work with hooks). (ilutov)
  . Implemented lazy objects RFC. (Arnaud)
  . Fixed bug GH-15686 (Building shared iconv with external iconv library).
    (Peter Kokot, zeriyoshi)
  . Fixed missing error when adding asymmetric visibility to unilateral virtual
    property. (ilutov)
  . Fixed bug GH-15693 (Unnecessary include in main.c bloats binary).
    (nielsdos)
  . Fixed bug GH-15731 (AllowDynamicProperties validation should error on
    enums). (DanielEScherzer)
  . Fixed bug GH-16040 (Use-after-free of object released in hook). (ilutov)
  . Fixed bug GH-16026 (Reuse of dtor fiber during shutdown). (Arnaud)
  . Fixed bug GH-15999 (zend_std_write_property() assertion failure with lazy
    objects). (Arnaud)
  . Fixed bug GH-15960 (Foreach edge cases with lazy objects). (Arnaud)
  . Fixed bug GH-16185 (Various hooked object iterator issues). (ilutov)
  . Fixed bug OSS-Fuzz #371445205 (Heap-use-after-free in attr_free).
    (nielsdos)
  . Fixed missing error when adding asymmetric visibility to static properties.
    (ilutov)
  . Fixed bug OSS-Fuzz #71407 (Null-dereference WRITE in
    zend_lazy_object_clone). (Arnaud)
  . Fixed bug GH-16574 (Incorrect error "undefined method" messages).
    (nielsdos)
  . Fixed bug GH-16577 (EG(strtod_state).freelist leaks with opcache.preload).
    (nielsdos)
  . Fixed bug GH-16615 (Assertion failure in zend_std_read_property). (Arnaud)
  . Fixed bug GH-16342 (Added ReflectionProperty::isLazy()). (Arnaud)
  . Fixed bug GH-16725 (Incorrect access check for non-hooked props in hooked
    object iterator). (ilutov)

- Curl:
  . Deprecated the CURLOPT_BINARYTRANSFER constant. (divinity76)
  . Bumped required libcurl version to 7.61.0. (Ayesh)
  . Added feature_list key to the curl_version() return value. (Ayesh)
  . Added constants CURL_HTTP_VERSION_3 (libcurl 7.66) and CURL_HTTP_VERSION_3ONLY
    (libcurl 7.88) as options for CURLOPT_HTTP_VERSION (Ayesh Karunaratne)
  . Added CURLOPT_TCP_KEEPCNT to set the number of probes to send before
    dropping the connection. (David Carlier)
  . Added CURLOPT_PREREQFUNCTION Curl option to set a custom callback
    after the connection is established, but before the request is
    performed. (Ayesh Karunaratne)
  . Added CURLOPT_SERVER_RESPONSE_TIMEOUT, which was formerly known as
    CURLOPT_FTP_RESPONSE_TIMEOUT. (Ayesh Karunaratne)
  . The CURLOPT_DNS_USE_GLOBAL_CACHE option is now silently ignored. (Ayesh Karunaratne)
  . Added CURLOPT_DEBUGFUNCTION as a Curl option. (Ayesh Karunaratne)
  . Fixed bug GH-16359 (crash with curl_setopt* CURLOPT_WRITEFUNCTION
    without null callback). (David Carlier)
  . Fixed bug GH-16723 (CURLMOPT_PUSHFUNCTION issues). (cmb)

- Date:
  . Added DateTime[Immutable]::createFromTimestamp. (Marc Bennewitz)
  . Added DateTime[Immutable]::[get|set]Microsecond. (Marc Bennewitz)
  . Constants SUNFUNCS_RET_TIMESTAMP, SUNFUNCS_RET_STRING, and SUNFUNCS_RET_DOUBLE
    are now deprecated. (Jorg Sowa)
  . Fixed bug GH-13773 (DatePeriod not taking into account microseconds for end
    date). (Mark Bennewitz, Derick)

- DBA:
  . Passing null or false to dba_key_split() is deprecated. (Grigias)

- Debugging:
  . Fixed bug GH-15923 (GDB: Python Exception <class 'TypeError'>:
    exceptions must derive from BaseException). (nielsdos)

- DOM:
  . Added DOMNode::compareDocumentPosition(). (nielsdos)
  . Implement #53655 (Improve speed of DOMNode::C14N() on large XML documents).
    (nielsdos)
  . Fix cloning attribute with namespace disappearing namespace. (nielsdos)
  . Implement DOM HTML5 parsing and serialization RFC. (nielsdos)
  . Fix DOMElement->prefix with empty string creates bogus prefix. (nielsdos)
  . Handle OOM more consistently. (nielsdos)
  . Implemented "Improve callbacks in ext/dom and ext/xsl" RFC. (nielsdos)
  . Added DOMXPath::quote() static method. (divinity76)
  . Implemented opt-in ext/dom spec compliance RFC. (nielsdos)
  . Fixed bug #79701 (getElementById does not correctly work with duplicate
    definitions). (nielsdos)
  . Implemented "New ext-dom features in PHP 8.4" RFC. (nielsdos)
  . Fixed GH-14698 (segfault on DOM node dereference). (David Carlier)
  . Improve support for template elements. (nielsdos)
  . Fix trampoline leak in xpath callables. (nielsdos)
  . Throw instead of silently failing when creating a too long text node in
    (DOM)ParentNode and (DOM)ChildNode. (nielsdos)
  . Fixed bug GH-15192 (Segmentation fault in dom extension
    (html5_serializer)). (nielsdos)
  . Deprecated DOM_PHP_ERR constant. (nielsdos)
  . Removed DOMImplementation::getFeature(). (nielsdos)
  . Fixed bug GH-15331 (Element::$substitutedNodeValue test failed). (nielsdos)
  . Fixed bug GH-15570 (Segmentation fault (access null pointer) in
    ext/dom/html5_serializer.c). (nielsdos)
  . Fixed bug GH-13988 (Storing DOMElement consume 4 times more memory in
    PHP 8.1 than in PHP 8.0). (nielsdos)
  . Fix XML serializer errata: xmlns="" serialization should be allowed.
    (nielsdos)
  . Fixed bug GH-15910 (Assertion failure in ext/dom/element.c). (nielsdos)
  . Fix unsetting DOM properties. (nielsdos)
  . Fixed bug GH-16190 (Using reflection to call Dom\Node::__construct
    causes assertion failure). (nielsdos)
  . Fix edge-case in DOM parsing decoding. (nielsdos)
  . Fixed bug GH-16465 (Heap buffer overflow in DOMNode->getElementByTagName).
    (nielsdos)
  . Fixed bug GH-16594 (Assertion failure in DOM -> before). (nielsdos)

- Fileinfo:
  . Update to libmagic 5.45. (nielsdos)
  . Fixed bug #65106 (PHP fails to compile ext/fileinfo). (Guillaume Outters)

- FPM:
  . Implement GH-12385 (flush headers without body when calling flush()).
    (nielsdos)
  . Added DragonFlyBSD system to the list which set FPM_BACKLOG_DEFAULT
    to SOMAXCONN. (David Carlier)
  . /dev/poll events.mechanism for Solaris/Illumos setting had been retired.
    (David Carlier)
  . Added memory peak to the scoreboard / status page. (Flávio Heleno)

- FTP:
  . Removed the deprecated inet_ntoa call support. (David Carlier)
  . Fixed bug #63937 (Upload speed 10 times slower with PHP). (nielsdos)

- GD:
  . Fix parameter numbers and missing alpha check for imagecolorset().
    (Giovanni Giacobbi)
  . imagepng/imagejpeg/imagewep/imageavif now throw an exception on
    invalid quality parameter. (David Carlier)
  . Check overflow/underflow for imagescale/imagefilter. (David Carlier)
  . Added gdImageClone to bundled libgd. (David Carlier)

- Gettext:
  . bind_textdomain_codeset, textdomain and d(*)gettext functions
    now throw an exception on empty domain. (David Carlier)

- GMP:
  . The GMP class is now final and cannot be extended anymore. (Girgias)
  . RFC: Change GMP bool cast behavior. (Saki Takamachi)

- Hash:
  . Changed return type of hash_update() to true. (nielsdos)
  . Added HashContext::__debugInfo(). (timwolla)
  . Deprecated passing incorrect data types for options to ext/hash functions.
    (nielsdos)
  . Added SSE2 and SHA-NI implementation of SHA-256. (timwolla, Colin Percival,
    Graham Percival)
  . Fix GH-15384 (Build fails on Alpine / Musl for amd64). (timwolla)
  . Fixed bug GH-15742 (php_hash_sha.h incompatible with C++). (cmb)

- IMAP:
  . Moved to PECL. (Derick Rethans)

- Intl:
  . Added IntlDateFormatter::PATTERN constant. (David Carlier)
  . Fixed Numberformatter::__construct when the locale is invalid, now
    throws an exception. (David Carlier)
  . Added NumberFormatter::ROUND_TOWARD_ZERO and ::ROUND_AWAY_FROM_ZERO as
    aliases for ::ROUND_DOWN and ::ROUND_UP. (Jorg Sowa)
  . Added NumberFormatter::ROUND_HALFODD. (Ayesh Karunaratne)
  . Added PROPERTY_IDS_UNARY_OPERATOR, PROPERTY_ID_COMPAT_MATH_START and
    PROPERTY_ID_COMPAT_MATH_CONTINUE constants. (David Carlier)
  . Added IntlDateFormatter::getIanaID/intltz_get_iana_id method/function.
    (David Carlier)
  . Set to C++17 standard for icu 74 and onwards. (David Carlier)
  . resourcebundle_get(), ResourceBundle::get(), and accessing offsets on a
    ResourceBundle object now throw:
    - TypeError for invalid offset types
    - ValueError for an empty string
    - ValueError if the integer index does not fit in a signed 32 bit integer
  . ResourceBundle::get() now has a tentative return type of:
    ResourceBundle|array|string|int|null
  . Added the new Grapheme function grapheme_str_split. (youkidearitai)
  . Added IntlDateFormatter::parseToCalendar. (David Carlier)
  . Added SpoofChecker::setAllowedChars to set unicode chars ranges.
    (David Carlier)

- LDAP:
  . Added LDAP_OPT_X_TLS_PROTOCOL_MAX/LDAP_OPT_X_TLS_PROTOCOL_TLS1_3
    constants. (StephenWall)

- LibXML:
  . Added LIBXML_RECOVER constant. (nielsdos)
  . libxml_set_streams_context() now throws immediately on an invalid context
    instead of at the use-site. (nielsdos)
  . Added LIBXML_NO_XXE constant. (nielsdos)

- MBString:
  . Added mb_trim, mb_ltrim and mb_rtrim. (Yuya Hamada)
  . Added mb_ucfirst and mb_lcfirst. (Yuya Hamada)
  . Updated Unicode data tables to Unicode 15.1. (Ayesh Karunaratne)
  . Fixed bug GH-15824 (mb_detect_encoding(): Argument $encodings contains
    invalid encoding "UTF8"). (Yuya Hamada)
  . Updated Unicode data tables to Unicode 16.0. (Ayesh Karunaratne)

- Mysqli:
  . The mysqli_ping() function and mysqli::ping() method are now deprecated,
    as the reconnect feature was removed in PHP 8.2. (Kamil Tekiela)
  . The mysqli_kill() function and mysqli::kill() method are now deprecated.
    If this functionality is needed a SQL "KILL" command can be used instead.
    (Kamil Tekiela)
  . The mysqli_refresh() function and mysqli::refresh() method are now deprecated.
    If this functionality is needed a SQL "FLUSH" command can be used instead.
    (Kamil Tekiela)
  . Passing explicitly the $mode parameter to mysqli_store_result() has been
    deprecated. As the MYSQLI_STORE_RESULT_COPY_DATA constant was only used in
    conjunction with this function it has also been deprecated. (Girgias)

- MySQLnd:
  . Fixed bug GH-13440 (PDO quote bottleneck). (nielsdos)
  . Fixed bug GH-10599 (Apache crash on Windows when using a self-referencing
    anonymous function inside a class with an active mysqli connection).
    (nielsdos)

- Opcache:
  . Added large shared segments support for FreeBSD. (David Carlier)
  . If JIT is enabled, PHP will now exit with a fatal error on startup in case
    of JIT startup initialization issues. (danog)
  . Increased the maximum value of opcache.interned_strings_buffer to 32767 on
    64bit archs. (Arnaud)
  . Fixed bug GH-13834 (Applying non-zero offset 36 to null pointer in
    zend_jit.c). (nielsdos)
  . Fixed bug GH-14361 (Deep recursion in zend_cfg.c causes segfault).
    (nielsdos)
  . Fixed bug GH-14873 (PHP 8.4 min function fails on typed integer).
    (nielsdos)
  . Fixed bug GH-15490 (Building of callgraph modifies preloaded symbols).
    (ilutov)
  . Fixed bug GH-15178 (Assertion in tracing JIT on hooks). (ilutov)
  . Fixed bug GH-15657 (Segmentation fault in dasm_x86.h). (nielsdos)
  . Added opcache_jit_blacklist() function. (Bob)
  . Fixed bug GH-16009 (Segmentation fault with frameless functions and
    undefined CVs). (nielsdos)
  . Fixed bug GH-16186 (Assertion failure in Zend/zend_operators.c). (Arnaud)
  . Fixed bug GH-16572 (Incorrect result with reflection in low-trigger JIT).
    (nielsdos)
  . Fixed GH-16839 (Error on building Opcache JIT for Windows ARM64). (cmb)

- OpenSSL:
  . Fixed bug #80269 (OpenSSL sets Subject wrong with extraattribs parameter).
    (Jakub Zelenka)
  . Implement request #48520 (openssl_csr_new - allow multiple values in DN).
    (Jakub Zelenka)
  . Introduced new serial_hex parameter to openssl_csr_sign. (Jakub Zelenka,
    Florian Sowade)
  . Added X509_PURPOSE_OCSP_HELPER and X509_PURPOSE_TIMESTAMP_SIGN constants.
    (Vincent Jardin)
  . Bumped minimum required OpenSSL version to 1.1.1. (Ayesh Karunaratne)
  . Added compile-time option --with-openssl-legacy-provider to enable legacy
    provider. (Adam Saponara)
  . Added support for Curve25519 + Curve448 based keys. (Manuel Mausz)
  . Fixed bug GH-13343 (openssl_x509_parse should not allow omitted seconds in
    UTCTimes). (Jakub Zelenka)
  . Bumped minimum required OpenSSL version to 1.1.0. (cmb)
  . Implement GH-13514 PASSWORD_ARGON2 from OpenSSL 3.2. (Remi)

- Output:
  . Clear output handler status flags during handler initialization. (haszi)
  . Fixed bug with url_rewriter.hosts not used by output_add_rewrite_var().
    (haszi)

- PCNTL:
  . Added pcntl_setns for Linux. (David Carlier)
  . Added pcntl_getcpuaffinity/pcntl_setcpuaffinity. (David Carlier)
  . Updated pcntl_get_signal_handler signal id upper limit to be
    more in line with platforms limits. (David Carlier)
  . Added pcntl_getcpu for Linux/FreeBSD/Solaris/Illumos. (David Carlier)
  . Added pcntl_getqos_class/pcntl_setqos_class for macOs. (David Carlier)
  . Added SIGCKPT/SIGCKPTEXIT constants for DragonFlyBSD. (David Carlier)
  . Added FreeBSD's SIGTRAP handling to pcntl_siginfo_to_zval. (David Carlier)
  . Added POSIX pcntl_waitid. (Vladimir Vrzić)
  . Fixed bug GH-16769: (pcntl_sigwaitinfo aborts on signal value
    as reference). (David Carlier)

- PCRE:
  . Upgrade bundled pcre2lib to version 10.43. (nielsdos)
  . Add "/r" modifier. (Ayesh)
  . Upgrade bundled pcre2lib to version 10.44. (Ayesh)
  . Fixed GH-16189 (underflow on offset argument). (David Carlier)
  . Fix UAF issues with PCRE after request shutdown. (nielsdos)

- PDO:
  . Fixed setAttribute and getAttribute. (SakiTakamachi)
  . Implemented PDO driver-specific subclasses RFC. (danack, kocsismate)
  . Added support for PDO driver-specific SQL parsers. (Matteo Beccati)
  . Fixed bug GH-14792 (Compilation failure on pdo_* extensions).
    (Peter Kokot)
  . mysqlnd: support ER_CLIENT_INTERACTION_TIMEOUT. (Appla)
  . The internal header php_pdo_int.h is no longer installed; it is not
    supposed to be used by PDO drivers. (cmb)
  . Fixed bug GH-16167 (Prevent mixing PDO sub-classes with different DSN).
    (kocsismate)
  . Fixed bug GH-16314 ("Pdo\Mysql object is uninitialized" when opening a
    persistent connection). (kocsismate)

- PDO_DBLIB:
  . Fixed setAttribute and getAttribute. (SakiTakamachi)
  . Added class Pdo\DbLib. (danack, kocsismate)

- PDO_Firebird:
  . Fixed setAttribute and getAttribute. (SakiTakamachi)
  . Feature: Add transaction isolation level and mode settings to pdo_firebird.
    (SakiTakamachi)
  . Added class Pdo\Firebird. (danack, kocsismate)
  . Added Pdo\Firebird::ATTR_API_VERSION. (SakiTakamachi)
  . Added getApiVersion() and removed from getAttribute().
    (SakiTakamachi)
  . Supported Firebird 4.0 datatypes. (sim1984)
  . Support proper formatting of time zone types. (sim1984)
  . Fixed GH-15604 (Always make input parameters nullable). (sim1984)

- PDO_MYSQL:
  . Fixed setAttribute and getAttribute. (SakiTakamachi)
  . Added class Pdo\Mysql. (danack, kocsismate)
  . Added custom SQL parser. (Matteo Beccati)
  . Fixed GH-15949 (PDO_MySQL not properly quoting PDO_PARAM_LOB binary
    data). (mbeccati, lcobucci)

- PDO_ODBC:
  . Added class Pdo\Odbc. (danack, kocsismate)

- PDO_PGSQL:
  . Fixed GH-12423, DSN credentials being prioritized over the user/password
    PDO constructor arguments. (SakiTakamachi)
  . Fixed native float support with pdo_pgsql query results. (Yurunsoft)
  . Added class Pdo\Pgsql. (danack, kocsismate)
  . Retrieve the memory usage of the query result resource. (KentarouTakeda)
  . Added Pdo\Pgsql::setNoticeCallBack method to receive DB notices.
    (outtersg)
  . Added custom SQL parser. (Matteo Beccati)
  . Fixed GH-15986 (Double-free due to Pdo\Pgsql::setNoticeCallback()). (cmb,
    nielsdos)
  . Fixed GH-12940 (Using PQclosePrepared when available instead of
    the DEALLOCATE command to free statements resources). (David Carlier)
  . Remove PGSQL_ATTR_RESULT_MEMORY_SIZE constant as it is provided by
    the new PDO Subclass as Pdo\Pgsql::ATTR_RESULT_MEMORY_SIZE. (Girgias)

- PDO_SQLITE:
  . Added class Pdo\Sqlite. (danack, kocsismate)
  . Fixed bug #81227 (PDO::inTransaction reports false when in transaction).
    (nielsdos)
  . Added custom SQL parser. (Matteo Beccati)

- PHPDBG:
  . array out of bounds, stack overflow handled for segfault handler on windows.
    (David Carlier)
  . Fixed bug GH-16041 (Support stack limit in phpdbg). (Arnaud)

- PGSQL:
  . Added the possibility to have no conditions for pg_select. (OmarEmaraDev)
  . Persistent connections support the PGSQL_CONNECT_FORCE_RENEW flag.
    (David Carlier)
  . Added pg_result_memory_size to get the query result memory usage.
    (KentarouTakeda)
  . Added pg_change_password to alter an user's password. (David Carlier)
  . Added pg_put_copy_data/pg_put_copy_end to send COPY commands and signal
    the end of the COPY. (David Carlier)
  . Added pg_socket_poll to poll on the connection. (David Carlier)
  . Added pg_jit to get infos on server JIT support. (David Carlier)
  . Added pg_set_chunked_rows_size to fetch results per chunk. (David Carlier)
  . pg_convert/pg_insert/pg_update/pg_delete ; regexes are now cached.
    (David Carlier)

- Phar:
  . Fixed bug GH-12532 (PharData created from zip has incorrect timestamp).
    (nielsdos)

- POSIX:
  . Added POSIX_SC_CHILD_MAX and POSIX_SC_CLK_TCK constants. (Jakub Zelenka)
  . Updated posix_isatty to set the error number on file descriptors.
    (David Carlier)

- PSpell:
  . Moved to PECL. (Derick Rethans)

- Random:
  . Fixed bug GH-15094 (php_random_default_engine() is not C++ conforming).
    (cmb)
  . lcg_value() is now deprecated. (timwolla)

- Readline:
  . Fixed readline_info, rl_line_buffer_length/rl_len globals on update.
    (David Carlier)
  . Fixed bug #51558 (Shared readline build fails). (Peter Kokot)
  . Fixed UAF with readline_info(). (David Carlier)

- Reflection:
  . Implement GH-12908 (Show attribute name/class in ReflectionAttribute dump).
    (nielsdos)
  . Make ReflectionGenerator::getFunction() legal after generator termination.
    (timwolla)
  . Added ReflectionGenerator::isClosed(). (timwolla)
  . Fixed bug GH-15718 (Segfault on ReflectionProperty::get{Hook,Hooks}() on
    dynamic properties). (DanielEScherzer)
  . Fixed bug GH-15694 (ReflectionProperty::isInitialized() is incorrect for
    hooked properties). (ilutov)
  . Add missing ReflectionProperty::hasHook[s]() methods. (ilutov)
  . Add missing ReflectionProperty::isFinal() method. (ilutov)
  . Fixed bug GH-16122 (The return value of ReflectionFunction::getNamespaceName()
    and ReflectionFunction::inNamespace() for closures is incorrect). (timwolla)
  . Fixed bug GH-16162 (No ReflectionProperty::IS_VIRTUAL) (DanielEScherzer)
  . Fixed the name of the second parameter of
    ReflectionClass::resetAsLazyGhost(). (Arnaud)

- Session:
  . INI settings session.sid_length and session.sid_bits_per_character are now
    deprecated. (timwolla)
  . Emit warnings for non-positive values of session.gc_divisor and negative values
    of session.gc_probability. (Jorg Sowa)
  . Fixed bug GH-16590 (UAF in session_encode()). (nielsdos)

- SimpleXML:
  . Fix signature of simplexml_import_dom(). (nielsdos)

- SNMP:
  . Removed the deprecated inet_ntoa call support. (David Carlier)

- SOAP:
  . Add support for clark notation for namespaces in class map. (lxShaDoWxl)
  . Mitigate #51561 (SoapServer with a extented class and using sessions,
    lost the setPersistence()). (nielsdos)
  . Fixed bug #49278 (SoapClient::__getLastResponseHeaders returns NULL if
    wsdl operation !has output). (nielsdos)
  . Fixed bug #44383 (PHP DateTime not converted to xsd:datetime). (nielsdos)
  . Fixed bug GH-11941 (soap with session persistence will silently fail when
    "session" built as a shared object). (nielsdos)
  . Passing an int to SoapServer::addFunction() is now deprecated.
    If all PHP functions need to be provided flatten the array returned by
    get_defined_functions(). (Girgias)
  . The SOAP_FUNCTIONS_ALL constant is now deprecated. (Girgias)
  . Fixed bug #61525 (SOAP functions require at least one space after HTTP
    header colon). (nielsdos)
  . Implement request #47317 (SoapServer::__getLastResponse()). (nielsdos)

- Sockets:
  . Removed the deprecated inet_ntoa call support. (David Carlier)
  . Added the SO_EXECLUSIVEADDRUSE windows constant. (David Carlier)
  . Added the SOCK_CONN_DGRAM/SOCK_DCCP netbsd constants. (David Carlier)
  . Added multicast group support for ipv4 on FreeBSD. (jonathan@tangential.ca)
  . Added the TCP_SYNCNT constant for Linux to set number of attempts to send
    SYN packets from the client. (David Carlier)
  . Added the SO_EXCLBIND constant for exclusive socket binding on illumos/solaris.
    (David Carlier)
  . Updated the socket_create_listen backlog argument default value to SOMAXCONN.
    (David Carlier)
  . Added the SO_NOSIGPIPE constant to control the generation of SIGPIPE for
    macOs and FreeBSD. (David Carlier)
  . Added SO_LINGER_SEC for macOs, true equivalent of SO_LINGER in other platforms.
    (David Carlier)
  . Add close-on-exec on socket created with socket_accept on unixes. (David Carlier)
  . Added IP_PORTRANGE* constants for BSD systems to control ephemeral port
    ranges. (David Carlier)
  . Added SOCK_NONBLOCK/SOCK_CLOEXEC constants for socket_create and
    socket_create_pair to apply O_NONBLOCK/O_CLOEXEC flags to the
    newly created sockets. (David Carlier)
  . Added SO_BINDTOIFINDEX to bind a socket to an interface index.
    (David Carlier)

- Sodium:
  . Add support for AEGIS-128L and AEGIS-256. (jedisct1)
  . Enable AES-GCM on aarch64 with the ARM crypto extensions. (jedisct1)

- SPL:
  . Implement SeekableIterator for SplObjectStorage. (nielsdos)
  . The SplFixedArray::__wakeup() method has been deprecated as it implements
    __serialize() and __unserialize() which need to be overwritten instead.
    (TysonAndre)
  . Passing a non-empty string for the $escape parameter of:
    - SplFileObject::setCsvControl()
    - SplFileObject::fputcsv()
    - SplFileObject::fgetcsv()
    is now deprecated. (Girgias)

- Standard:
  . Implement GH-12188 (Indication for the int size in phpinfo()). (timwolla)
  . Partly fix GH-12143 (Incorrect round() result for 0.49999999999999994).
    (timwolla)
  . Fix GH-12252 (round(): Validate the rounding mode). (timwolla)
  . Increase the default BCrypt cost to 12. (timwolla)
  . Fixed bug GH-12592 (strcspn() odd behaviour with NUL bytes and empty mask).
    (nielsdos)
  . Removed the deprecated inet_ntoa call support. (David Carlier)
  . Cast large floats that are within int range to int in number_format so
    the precision is not lost. (Marc Bennewitz)
  . Add support for 4 new rounding modes to the round() function. (Jorg Sowa)
  . debug_zval_dump() now indicates whether an array is packed. (Max Semenik)
  . Fix GH-12143 (Optimize round). (SakiTakamachi)
  . Changed return type of long2ip to string from string|false. (Jorg Sowa)
  . Fix GH-12143 (Extend the maximum precision round can handle by one digit).
    (SakiTakamachi)
  . Added the http_get_last_response_headers() and
    http_clear_last_response_headers() that allows retrieving the same content
    as the magic $http_response_header variable.
  . Add php_base64_encode_ex() API. (Remi)
  . Implemented "Raising zero to the power of negative number" RFC. (Jorg Sowa)
  . Added array_find(), array_find_key(), array_all(), and array_any(). (josh)
  . Change highlight_string() and print_r() return type to string|true. (Ayesh)
  . Fix references in request_parse_body() options array. (nielsdos)
  . Add RoundingMode enum. (timwolla, saki)
  . Unserializing the uppercase 'S' tag is now deprecated. (timwolla)
  . Enables crc32 auxiliary detection on OpenBSD. (David Carlier)
  . Passing a non-empty string for the $escape parameter of:
    - fputcsv()
    - fgetcsv()
    - str_getcsv()
    is now deprecated. (Girgias)
  . The str_getcsv() function now throws ValueErrors when the $separator and
    $enclosure arguments are not one byte long, or if the $escape is not one
    byte long or the empty string. This aligns the behaviour to be identical
    to that of fputcsv() and fgetcsv(). (Girgias)
  . php_uname() now throws ValueErrors on invalid inputs. (Girgias)
  . The "allowed_classes" option for unserialize() now throws TypeErrors and
    ValueErrors	if it is not an	array of class names. (Girgias)
  . Implemented GH-15685 (improve proc_open error reporting on Windows). (cmb)
  . Add support for backed enums in http_build_query(). (ilutov)
  . Fixed bug GH-15982 (Assertion failure with array_find when references are
    involved). (nielsdos)
  . Fixed parameter names of fpow() to be identical to pow(). (Girgias)

- Streams:
  . Implemented GH-15155 (Stream context is lost when custom stream wrapper is
    being filtered). (Quentin Dreyer)

- Tidy:
  . Failures in the constructor now throw exceptions rather than emitting
    warnings and having a broken object. (nielsdos)
  . Add tidyNode::getNextSibling() and tidyNode::getPreviousSibling().
    (nielsdos)

- Windows:
  . Update the icon of the Windows executables, e.g. php.exe. (Ayesh,
    Nurudin Imširović)
  . Fixed bug GH-16199 (GREP_HEADER() is broken). (Peter Kokot)

- XML:
  . Added XML_OPTION_PARSE_HUGE parser option. (nielsdos)
  . Fixed bug #81481 (xml_get_current_byte_index limited to 32-bit numbers on
    64-bit builds). (nielsdos)
  . The xml_set_object() function has been deprecated. (Girgias)
  . Passing non-callable strings to the xml_set_*_handler() functions is now
    deprecated. (Girgias)

- XMLReader:
  . Declares class constant types. (Ayesh)
  . Add XMLReader::fromStream(), XMLReader::fromUri(), XMLReader::fromString(). (nielsdos)
  . Fixed bug GH-15123 (var_dump doesn't actually work on XMLReader).
    (nielsdos)

- XMLWriter:
  . Add XMLWriter::toStream(), XMLWriter::toUri(), XMLWriter::toMemory(). (nielsdos)

- XSL:
  . Implement request #64137 (XSLTProcessor::setParameter() should allow both
    quotes to be used). (nielsdos)
  . Implemented "Improve callbacks in ext/dom and ext/xsl" RFC. (nielsdos)
  . Added XSLTProcessor::$maxTemplateDepth and XSLTProcessor::$maxTemplateVars.
    (nielsdos)
  . Fix trampoline leak in xpath callables. (nielsdos)

- Zip:
  . Added ZipArchive::ER_TRUNCATED_ZIP added in libzip 1.11. (Remi)<|MERGE_RESOLUTION|>--- conflicted
+++ resolved
@@ -6,22 +6,10 @@
   . Fixed bug GH-16906 (Reloading document can cause UAF in iterator).
     (nielsdos)
 
-<<<<<<< HEAD
-=======
-- FPM:
-  . Fixed GH-16432 (PHP-FPM 8.2 SIGSEGV in fpm_get_status). (Jakub Zelenka)
-
-- GD:
-  . Fixed GH-16776 (imagecreatefromstring overflow). (David Carlier)
-
 - GMP:
   . Fixed bug GH-16890 (array_sum() with GMP can loose precision (LLP64)).
     (cmb)
 
-- Hash:
-  . Fixed GH-16711: Segfault in mhash(). (Girgias)
-
->>>>>>> cfcf5cfd
 - Opcache:
   . Fixed bug GH-16851 (JIT_G(enabled) not set correctly on other threads).
     (dktapps)
