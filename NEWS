--- conflicted
+++ resolved
@@ -41,19 +41,11 @@
   . Fixed bug #66430 (ReflectionFunction::invoke does not invoke closure with
     object scope). (Nikita)
 
-<<<<<<< HEAD
 27 Sep 2018, PHP 7.3.0RC2
 
 - CURL:
   . Fixed bug #76480 (Use curl_multi_wait() so that timeouts are respected).
     (Pierrick)
-=======
-- Standard:
-  . Fixed bug #76965 (INI_SCANNER_RAW doesn't strip trailing whitespace).
-    (Pierrick)
-
-11 Oct 2018, PHP 7.2.11
->>>>>>> efa5674a
 
 - Core:
   . Fixed bug #76869 (Incorrect bypassing protected method accessibilty check).
@@ -78,6 +70,8 @@
 - Standard:
   . Fixed bug #75533 (array_reduce is slow when $carry is large array).
     (Manabu Matsui)
+  . Fixed bug #76965 (INI_SCANNER_RAW doesn't strip trailing whitespace).
+    (Pierrick)
 
 - XMLRPC:
   . Fixed bug #76886 (Can't build xmlrpc with expat). (Thomas Petazzoni, cmb)
