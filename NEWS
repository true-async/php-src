--- conflicted
+++ resolved
@@ -3,20 +3,9 @@
 ?? ??? ????, PHP 8.3.13
 
 - Core:
-<<<<<<< HEAD
   . Fixed bug GH-16054 (Segmentation fault when resizing hash table iterator
     list while adding). (nielsdos)
-=======
-  . Fixed bug GH-15712: zend_strtod overflow with precision INI set on
-    large value. (David Carlier)
   . Fixed bug GH-15905 (Assertion failure for TRACK_VARS_SERVER). (cmb)
-
-- Date:
-  . Fixed bug GH-15582: Crash when not calling parent constructor of
-    DateTimeZone. (Derick)
-  . Fixed regression where signs after the first one were ignored while parsing
-    a signed integer, with the DateTimeInterface::modify() function. (Derick)
->>>>>>> 87d59d7f
 
 - DOM:
   . Fixed bug GH-16039 (Segmentation fault (access null pointer) in
