--- conflicted
+++ resolved
@@ -13,12 +13,9 @@
     function after bailout). (trowski)
 
 - Date:
-<<<<<<< HEAD
+  . Fix GH-10447 ('p' format specifier does not yield 'Z' for 00:00). (Derick)
   . Fix GH-10152 (Custom properties of Date's child classes are not
     serialised). (Derick)
-=======
-  . Fix GH-10447 ('p' format specifier does not yield 'Z' for 00:00). (Derick)
->>>>>>> d17175cb
 
 - FFI:
   . Fixed incorrect bitshifting and masking in ffi bitfield. (nielsdos)
