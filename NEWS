PHP                                                                        NEWS
|||||||||||||||||||||||||||||||||||||||||||||||||||||||||||||||||||||||||||||||
?? ??? 2013, PHP 5.5.8

?? ??? 2013, PHP 5.5.7

- CLI server:
  . Added some MIME types to the CLI web server (Chris Jones)
  . Implemented FR #65917 (getallheaders() is not supported by the built-in web
    server) - also implements apache_response_headers() (Andrea Faulds)

- Core:
  . Fixed bug #66094 (unregister_tick_function tries to cast a Closure to a 
    string). (Laruence)
<<<<<<< HEAD
=======
  . Fixed bug #65969 (Chain assignment with T_LIST failure). (Dmitry)
  . Fixed bug #65947 (basename is no more working after fgetcsv in certain 
    situation). (Laruence)

- JSON
  . Fixed whitespace part of bug #64874 ("json_decode handles whitespace and
    case-sensitivity incorrectly"). (Andrea Faulds)

- MySQLi:
  . Fixed bug #66043 (Segfault calling bind_param() on mysqli). (Laruence)
>>>>>>> 16d59aa1

- OPCache
  . Fixed bug #66176 (Invalid constant substitution). (Dmitry)
  . Fixed bug #65915 (Inconsistent results with require return value). (Dmitry)
  . Fixed bug #65559 (Opcache: cache not cleared if changes occur while
    running). (Dmitry)

- readline
  . Fixed Bug #65714 (PHP cli forces the tty to cooked mode). (Remi)

14 Nov 2013, PHP 5.5.6

- Core:
  . Fixed bug #65947 (basename is no more working after fgetcsv in certain 
    situation). (Laruence)
  . Improved performance of array_merge() and func_get_args() by eliminating
    useless copying. (Dmitry)
  . Fixed bug #65939 (Space before ";" breaks php.ini parsing).
    (brainstorm at nopcode dot org)
  . Fixed bug #65911 (scope resolution operator - strange behavior with $this).
    (Bob Weinand)
  . Fixed bug #65936 (dangling context pointer causes crash). (Tony)

- FPM:
  . Changed default listen() backlog to 65535. (Tony)

- JSON
  . Fixed whitespace part of bug #64874 ("json_decode handles whitespace and
    case-sensitivity incorrectly"). (Andrea Faulds)

- MySQLi:
  . Fixed bug #66043 (Segfault calling bind_param() on mysqli). (Laruence)

- OPcache
  . Increased limit for opcache.max_accelerated_files to 1,000,000. (Chris)
  . Fixed issue #115 (path issue when using phar). (Dmitry)
  . Fixed issue #149 (Phar mount points not working with OPcache enabled).
  (Dmitry)

- ODBC
  . Fixed bug #65950 (Field name truncation if the field name is bigger than
    32 characters). (patch submitted by: michael dot y at zend dot com, Yasuo)

- PDO:
  . Fixed bug #66033 (Segmentation Fault when constructor of PDO statement 
    throws an exception). (Laruence)
  . Fixed bug 65946 (sql_parser permanently converts values bound to strings)

- Standard:
  . Fixed bug #64760 (var_export() does not use full precision for floating-point
    numbers) (Yasuo)


17 Oct 2013, PHP 5.5.5

- Core:
  . Fixed bug #64979 (Wrong behavior of static variables in closure generators).
    (Nikita)
  . Fixed bug #65322 (compile time errors won't trigger auto loading). (Nikita)
  . Fixed bug #65821 (By-ref foreach on property access of string offset
    segfaults). (Nikita)

- CLI server:
  . Fixed bug #65633 (built-in server treat some http headers as
    case-sensitive). (Adam)
  . Fixed bug #65818 (Segfault with built-in webserver and chunked transfer 
    encoding). (Felipe)
  . Added application/pdf to PHP CLI Web Server mime types (Chris Jones)

- Datetime:
  . Fixed bug #64157 (DateTime::createFromFormat() reports confusing error
    message). (Boro Sitnikovski)
  . Fixed bug #65502 (DateTimeImmutable::createFromFormat returns DateTime).
    (Boro Sitnikovski)
  . Fixed bug #65548 (Comparison for DateTimeImmutable doesn't work).
    (Boro Sitnikovski)

- DBA extension:
  . Fixed bug #65708 (dba functions cast $key param to string in-place,
    bypassing copy on write). (Adam)

- Filter:
  . Add RFC 6598 IPs to reserved addresses. (Sebastian Nohn)
  . Fixed bug #64441 (FILTER_VALIDATE_URL rejects fully qualified domain names).
    (Syra)

- FTP:
  . Fixed bug #65667 (ftp_nb_continue produces segfault). (Philip Hofstetter)

- GD
  . Ensure that the defined interpolation method is used with the generic
    scaling methods. (Pierre)

- IMAP:
  . Fixed bug #65721 (configure script broken in 5.5.4 and 5.4.20 when enabling
    imap). (ryotakatsuki at gmail dot com)

- OPcache:
  . Added support for GNU Hurd. (Svante Signell)
  . Added function opcache_compile_file() to load PHP scripts into cache
    without execution. (Julien)
  . Fixed bug #65845 (Error when Zend Opcache Optimizer is fully enabled).
    (Dmitry)
  . Fixed bug #65665 (Exception not properly caught when opcache enabled).
    (Laruence)
  . Fixed bug #65510 (5.5.2 crashes in _get_zval_ptr_ptr_var). (Dmitry)
  . Fixed issue #135 (segfault in interned strings if initial memory is too
    low). (Julien)

- Sockets:
  . Fixed bug #65808 (the socket_connect() won't work with IPv6 address).
    (Mike)

- SPL:
  . Fix bug #64782 (SplFileObject constructor make $context optional / give it
    a default value). (Nikita)

- Standard:
  . Fixed bug #61548 (content-type must appear at the end of headers for 201 
    Location to work in http). (Mike)

- XMLReader:
  . Fixed bug #51936 (Crash with clone XMLReader). (Mike)
  . Fixed bug #64230 (XMLReader does not suppress errors). (Mike)
  
- Build system:
  . Fixed bug #51076 (race condition in shtool's mkdir -p implementation).
    (Mike, Raphael Geissert)
  . Fixed bug #62396 ('make test' crashes starting with 5.3.14 (missing 
    gzencode())). (Mike)


19 Sep 2013, PHP 5.5.4

- Core:
  . Fixed bug #60598 (cli/apache sapi segfault on objects manipulation).
    (Laruence)
  . Improved fputcsv() to allow specifying escape character.
  . Fixed bug #65490 (Duplicate calls to get lineno & filename for 
    DTRACE_FUNCTION_*). (Chris Jones)
  . Fixed bug #65483 (quoted-printable encode stream filter incorrectly encoding
    spaces). (Michael M Slusarz)
  . Fixed bug #65481 (shutdown segfault due to serialize) (Mike)
  . Fixed bug #65470 (Segmentation fault in zend_error() with
    --enable-dtrace). (Chris Jones, Kris Van Hees)
  . Fixed bug #65225 (PHP_BINARY incorrectly set). (Patrick Allaert)
  . Fixed bug #62692 (PHP fails to build with DTrace). (Chris Jones, Kris Van Hees)
  . Fixed bug #61759 (class_alias() should accept classes with leading
    backslashes). (Julien)
  . Fixed bug #46311 (Pointer aliasing issue results in miscompile on gcc4.4).
    (Nikita Popov)

- cURL:
  . Fixed bug #65458 (curl memory leak). (Adam)

- Datetime:
  . Fixed bug #65554 (createFromFormat broken when weekday name is followed
    by some delimiters). (Valentin Logvinskiy, Stas).
  . Fixed bug #65564 (stack-buffer-overflow in DateTimeZone stuff caught
    by AddressSanitizer). (Remi).

- OPCache:
  . Fixed bug #65561 (Zend Opcache on Solaris 11 x86 needs ZEND_MM_ALIGNMENT=4).
    (Terry Ellison)

- Openssl:
  . Fixed bug #64802 (openssl_x509_parse fails to parse subject properly in
    some cases). (Mark Jones)

- PDO:
  . Fixed bug #64953 (Postgres prepared statement positional parameter 
    casting). (Mike)

- Session:
  . Fixed bug #65475 (Session ID is not initialized properly when strict session
    is enabled). (Yasuo)
  . Fixed bug #51127/#65359 Request #25630/#43980/#54383 (Added php_serialize 
    session serialize handler that uses plain serialize()). (Yasuo)

- Standard:
  . Fix issue with return types of password API helper functions. Found via
    static analysis by cjones. (Anthony Ferrara) 

- Zlib:
  . Fixed bug #65391 (Unable to send vary header user-agent when 
    ob_start('ob_gzhandler') is called) (Mike)

22 Aug 2013, PHP 5.5.3

- Openssl:
  . Fixed UMR in fix for CVE-2013-4248.

15 Aug 2013, PHP 5.5.2

- Core:
  . Fixed bug #65372 (Segfault in gc_zval_possible_root when return reference
    fails). (Laruence)
  . Fixed value of FILTER_SANITIZE_FULL_SPECIAL_CHARS constant (previously was
    erroneously set to FILTER_SANITIZE_SPECIAL_CHARS value). (Andrey
    avp200681 gmail com).
  . Fixed bug #65304 (Use of max int in array_sum). (Laruence)
  . Fixed bug #65291 (get_defined_constants() causes PHP to crash in a very
    limited case). (Arpad)
  . Fixed bug #62691 (solaris sed has no -i switch). (Chris Jones)
  . Fixed bug #61345 (CGI mode - make install don't work). (Michael Heimpold)
  . Fixed bug #61268 (--enable-dtrace leads make to clobber
    Zend/zend_dtrace.d) (Chris Jones)

- DOM:
  . Added flags option to DOMDocument::schemaValidate() and 
    DOMDocument::schemaValidateSource(). Added LIBXML_SCHEMA_CREATE flag. 
    (Chris Wright)

- OPcache:
  . Added opcache.restrict_api configuration directive that may limit
    usage of OPcache API functions only to particular script(s). (Dmitry)
  . Added support for glob symbols in blacklist entries (?, *, **).
    (Terry Elison, Dmitry)
  . Fixed bug #65338 (Enabling both php_opcache and php_wincache AVs on
    shutdown). (Dmitry)

- Openssl:
  . Fixed handling null bytes in subjectAltName (CVE-2013-4248).
    (Christian Heimes)

- PDO_mysql:
  . Fixed bug #65299 (pdo mysql parsing errors). (Johannes)

- Pgsql:
  . Fixed bug #62978 (Disallow possible SQL injections with pg_select()/pg_update()
    /pg_delete()/pg_insert()). (Yasuo)

- Phar:
  . Fixed bug #65028 (Phar::buildFromDirectory creates corrupt archives for 
    some specific contents). (Stas)

- Sessions:
  . Implemented strict sessions RFC (https://wiki.php.net/rfc/strict_sessions)
    which protects against session fixation attacks and session collisions.    
    (CVE-2011-4718). (Yasuo Ohgaki)
  . Fixed possible buffer overflow under Windows. Note: Not a security fix.
    (Yasuo)
  . Changed session.auto_start to PHP_INI_PERDIR. (Yasuo)

- SOAP:
  . Fixed bug #65018 (SoapHeader problems with SoapServer). (Dmitry)

- SPL:
  . Fixed bug #65328 (Segfault when getting SplStack object Value). (Laruence)
  . Added RecursiveTreeIterator setPostfix and getPostifx methods. (Joshua 
    Thijssen)
  . Fixed bug #61697 (spl_autoload_functions returns lambda functions 
    incorrectly). (Laruence)

- Streams:
  . Fixed bug #65268 (select() implementation uses outdated tick API). (Anatol)

- Pgsql:
  . Fixed bug #65336 (pg_escape_literal/identifier() scilently returns false).
    (Yasuo)

18 Jul 2013, PHP 5.5.1

- Core:
  . Fixed bug #65254 (Exception not catchable when exception thrown in autoload
    with a namespace). (Laruence)
  . Fixed bug #65088 (Generated configure script is malformed on OpenBSD).
    (Adam)
  . Fixed bug #65108 (is_callable() triggers Fatal Error). 
    (David Soria Parra, Laruence)
  . Fixed bug #65035 (yield / exit segfault). (Nikita)
  . Fixed bug #65161 (Generator + autoload + syntax error = segfault). (Nikita)
  . hex2bin() raises E_WARNING for invalid hex string. (Yasuo)
  . Fixed bug #65226 (chroot() does not get enabled). (Anatol)

- OPcache
  . Fixed bug #64827 (Segfault in zval_mark_grey (zend_gc.c)). (Laruence)
  . OPcache must be compatible with LiteSpeed SAPI (Dmitry)

- CGI:
  . Fixed Bug #65143 (Missing php-cgi man page). (Remi)

- CLI server:
  . Fixed bug #65066 (Cli server not responsive when responding with 422 http
    status code). (Adam)

- DateTime
  . Fixed fug #65184 (strftime() returns insufficient-length string under
    multibyte locales). (Anatol)

- GD
  . Fixed #65070 (bgcolor does not use the same format as the input image with
    imagerotate). (Pierre)
  . Fixed Bug #65060 (imagecreatefrom... crashes with user streams). (Remi)
  . Fixed Bug #65084 (imagecreatefromjpeg fails with URL). (Remi)
  . Fix gdImageCreateFromWebpCtx and use same logic to load WebP image
    that other formats. (Remi)

- Intl:
  . Add IntlCalendar::setMinimalDaysInFirstWeek()/
    intlcal_set_minimal_days_in_first_week().
  . Fixed trailing space in name of constant IntlCalendar::FIELD_FIELD_COUNT.
  . Fixed bug #62759 (Buggy grapheme_substr() on edge case). (Stas)
  . Fixed bug #61860 (Offsets may be wrong for grapheme_stri* functions).
    (Stas)

- OCI8:
  . Bump PECL package info version check to allow PECL installs with PHP 5.5+

- PDO:
  . Allowed PDO_OCI to compile with Oracle Database 12c client libraries.
    (Chris Jones)

- Pgsql
  . pg_unescape_bytea() raises E_WARNING for invalid inputs. (Yasuo)

- Phar:
  . Fixed Bug #65142 (Missing phar man page). (Remi)

- Session:
  . Added optional create_sid() argument to session_set_save_handler(),
    SessionHandler and new SessionIdInterface. (Leigh, Arpad)

- Sockets:
  . Implemented FR #63472 (Setting SO_BINDTODEVICE with socket_set_option).
    (Damjan Cvetko)
  . Allowed specifying paths in the abstract namespace for the functions
    socket_bind(), socket_connect() and socket_sendmsg(). (Gustavo)
  . Fixed bug #65260 (sendmsg() ancillary data construction for SCM_RIGHTS is
    faulty). (Gustavo)

- SPL:
  . Fixed bug #65136 (RecursiveDirectoryIterator segfault). (Laruence)
  . Fixed bug #61828 (Memleak when calling Directory(Recursive)Iterator
    /Spl(Temp)FileObject ctor twice). (Laruence)

- CGI/FastCGI SAPI:
  . Added PHP_FCGI_BACKLOG, overrides the default listen backlog. (Arnaud Le
    Blanc)

20 Jun 2013, PHP 5.5.0

- Core:
  . Added Zend Opcache extension and enable building it by default.
    More details here: https://wiki.php.net/rfc/optimizerplus. (Dmitry)
  . Added generators and coroutines (https://wiki.php.net/rfc/generators).
    (Nikita Popov)
  . Added "finally" keyword (https://wiki.php.net/rfc/finally). (Laruence)
  . Added simplified password hashing API
    (https://wiki.php.net/rfc/password_hash). (Anthony Ferrara)
  . Added support for constant array/string dereferencing. (Laruence)
  . Added array_column function which returns a column in a multidimensional
    array. https://wiki.php.net/rfc/array_column. (Ben Ramsey)
  . Added boolval(). (Jille Timmermans)
  . Added "Z" option to pack/unpack. (Gustavo)
  . Added Generator::throw() method. (Nikita Popov)
  . Added Class Name Resolution As Scalar Via "class" Keyword.
    (Ralph Schindler, Nikita Popov, Lars)
  . Added optional second argument for assert() to specify custom message. Patch
    by Lonny Kapelushnik (lonny@lonnylot.com). (Lars)
  . Added support for using empty() on the result of function calls and
    other expressions (https://wiki.php.net/rfc/empty_isset_exprs).
    (Nikita Popov)
  . Added support for non-scalar Iterator keys in foreach
    (https://wiki.php.net/rfc/foreach-non-scalar-keys). (Nikita Popov)
  . Added support for list in foreach (https://wiki.php.net/rfc/foreachlist).
    (Laruence)
  . Added support for changing the process's title in CLI/CLI-Server SAPIs.
    The implementation is more robust that the proctitle PECL module. More
    details here: https://wiki.php.net/rfc/cli_process_title. (Keyur)
  . Added ARMv7/v8 versions of various Zend arithmetic functions that are
    implemented using inline assembler (Ard Biesheuvel)
  . Added systemtap support by enabling systemtap compatible dtrace probes on
    linux. (David Soria Parra)
  . Optimized access to temporary and compiled VM variables. 8% less memory
    reads. (Dmitry)
  . The VM stacks for passing function arguments and syntaticaly nested calls
    were merged into a single stack. The stack size needed for op_array
    execution is calculated at compile time and preallocated at once. As result
    all the stack push operatins don't require checks for stack overflow
    any more. (Dmitry)
  . Improve set_exception_handler while doing reset. (Laruence)
  . Return previous handler when passing NULL to set_error_handler and
    set_exception_handler. (Nikita Popov)
  . Remove php_logo_guid(), php_egg_logo_guid(), php_real_logo_guid(),
    zend_logo_guid(). (Adnrew Faulds)
  . Drop Windows XP and 2003 support. (Pierre)
  . Implemented FR #64175 (Added HTTP codes as of RFC 6585). (Jonh Wendell)
  . Implemented FR #60738 (Allow 'set_error_handler' to handle NULL).
    (Laruence, Nikita Popov)
  . Implemented FR #60524 (specify temp dir by php.ini). (ALeX Kazik).
  . Implemented FR #46487 (Dereferencing process-handles no longer waits on
    those processes). (Jille Timmermans)
  . Fixed bug #65051 (count() off by one inside unset()). (Nikita)
  . Fixed bug #64988 (Class loading order affects E_STRICT warning). (Laruence)
  . Fixed bug #64966 (segfault in zend_do_fcall_common_helper_SPEC). (Laruence)
  . Fixed bug #64960 (Segfault in gc_zval_possible_root). (Laruence)
  . Fixed bug #64936 (doc comments picked up from previous scanner run). (Stas,
    Jonathan Oddy)
  . Fixed bug #64934 (Apache2 TS crash with get_browser()). (Anatol)
  . Fixed bug #64879 (Heap based buffer overflow in quoted_printable_encode,
    CVE 2013-2110). (Stas)
  . Fixed bug #64853 (Use of no longer available ini directives causes crash
    on TS build). (Anatol)
  . Fixed bug #64821 (Custom Exceptions crash when internal properties overridden).
      (Anatol)
  . Fixed bug #64720 (SegFault on zend_deactivate). (Dmitry)
  . Fixed bug #64677 (execution operator `` stealing surrounding arguments).
  . Fixed bug #64660 (Segfault on memory exhaustion within function definition).
    (Stas, reported by Juha Kylmänen)
  . Fixed bug #64578 (debug_backtrace in set_error_handler corrupts zend heap:
    segfault). (Laruence)
  . Fixed bug #64565 (copy doesn't report failure on partial copy). (Remi)
  . Fixed bug #64555 (foreach no longer copies keys if they are interned).
    (Nikita Popov)
  . Fixed bugs #47675 and #64577 (fd leak on Solaris)
  . Fixed bug #64544 (Valgrind warnings after using putenv). (Laruence)
  . Fixed bug #64515 (Memoryleak when using the same variablename 2times in
    function declaration). (Laruence)
  . Fixed bug #64503 (Compilation fails with error: conflicting types for
    'zendparse'). (Laruence)
  . Fixed bug #64239 (Debug backtrace changed behavior since 5.4.10 or 5.4.11).
    (Dmitry, Laruence)
  . Fixed bug #64523, allow XOR in php.ini. (Dejan Marjanovic, Lars)
  . Fixed bug #64354 (Unserialize array of objects whose class can't
    be autoloaded fail). (Laruence)
  . Fixed bug #64370 (microtime(true) less than $_SERVER['REQUEST_TIME_FLOAT']).
    (Anatol)
  . Fixed bug #64166 (quoted-printable-encode stream filter incorrectly
    discarding whitespace). (Michael M Slusarz)
    (Laruence)
  . Fixed bug #64142 (dval to lval different behavior on ppc64). (Remi)
  . Fixed bug #64135 (Exceptions from set_error_handler are not always
    propagated). (Laruence)
  . Fixed bug #63980 (object members get trimmed by zero bytes). (Laruence)
  . Fixed bug #63874 (Segfault if php_strip_whitespace has heredoc). (Pierrick)
  . Fixed bug #63830 (Segfault on undefined function call in nested generator).
    (Nikita Popov)
  . Fixed bug #63822 (Crash when using closures with ArrayAccess).
    (Nikita Popov)
  . Fixed bug #61681 (Malformed grammar). (Nikita Popov, Etienne, Laruence)
  . Fixed bug #61038 (unpack("a5", "str\0\0") does not work as expected).
    (srgoogleguy, Gustavo)
  . Fixed bug #61025 (__invoke() visibility not honored). (Laruence)
  . Fixed bug #60833 (self, parent, static behave inconsistently
    case-sensitive). (Stas, mario at include-once dot org)
  . Fixed Bug #52126: timestamp for mail.log (Martin Jansen, Lars)
  . Fixed bug #49348 (Uninitialized ++$foo->bar; does not cause a notice).
    (Stas)
  . Fixed Bug #23955: allow specifying Max-Age attribute in setcookie() (narfbg, Lars)
  . Fixed bug #18556 (Engine uses locale rules to handle class names). (Stas)
  . Fix undefined behavior when converting double variables to integers.
    The double is now always rounded towards zero, the remainder of its division
    by 2^32 or 2^64 (depending on sizeof(long)) is calculated and it's made
    signed assuming a two's complement representation. (Gustavo)
  . Drop support for bison < 2.4 when building PHP from GIT source.
    (Laruence)

- Apache2 Handler SAPI:
  . Enabled Apache 2.4 configure option for Windows (Pierre, Anatoliy)

- Calendar:
  . Fixed bug #64895 (Integer overflow in SndToJewish). (Remi)
  . Fixed bug #54254 (cal_from_jd returns month = 6 when there is only one Adar)
    (Stas, Eitan Mosenkis)

- CLI server:
  . Fixed bug #64128 (buit-in web server is broken on ppc64). (Remi)

- CURL:
  . Remove curl stream wrappers. (Pierrick)
  . Implemented FR #46439 - added CURLFile for safer file uploads.
    (Stas)
  . Added support for CURLOPT_FTP_RESPONSE_TIMEOUT, CURLOPT_APPEND,
    CURLOPT_DIRLISTONLY, CURLOPT_NEW_DIRECTORY_PERMS, CURLOPT_NEW_FILE_PERMS,
    CURLOPT_NETRC_FILE, CURLOPT_PREQUOTE, CURLOPT_KRBLEVEL, CURLOPT_MAXFILESIZE,
    CURLOPT_FTP_ACCOUNT, CURLOPT_COOKIELIST, CURLOPT_IGNORE_CONTENT_LENGTH,
    CURLOPT_CONNECT_ONLY, CURLOPT_LOCALPORT, CURLOPT_LOCALPORTRANGE,
    CURLOPT_FTP_ALTERNATIVE_TO_USER, CURLOPT_SSL_SESSIONID_CACHE,
    CURLOPT_FTP_SSL_CCC, CURLOPT_HTTP_CONTENT_DECODING,
    CURLOPT_HTTP_TRANSFER_DECODING, CURLOPT_PROXY_TRANSFER_MODE,
    CURLOPT_ADDRESS_SCOPE, CURLOPT_CRLFILE, CURLOPT_ISSUERCERT,
    CURLOPT_USERNAME, CURLOPT_PASSWORD, CURLOPT_PROXYUSERNAME,
    CURLOPT_PROXYPASSWORD, CURLOPT_NOPROXY, CURLOPT_SOCKS5_GSSAPI_NEC,
    CURLOPT_SOCKS5_GSSAPI_SERVICE, CURLOPT_TFTP_BLKSIZE,
    CURLOPT_SSH_KNOWNHOSTS, CURLOPT_FTP_USE_PRET, CURLOPT_MAIL_FROM,
    CURLOPT_MAIL_RCPT, CURLOPT_RTSP_CLIENT_CSEQ, CURLOPT_RTSP_SERVER_CSEQ,
    CURLOPT_RTSP_SESSION_ID, CURLOPT_RTSP_STREAM_URI, CURLOPT_RTSP_TRANSPORT,
    CURLOPT_RTSP_REQUEST, CURLOPT_RESOLVE, CURLOPT_ACCEPT_ENCODING,
    CURLOPT_TRANSFER_ENCODING, CURLOPT_DNS_SERVERS and CURLOPT_USE_SSL.
    (Pierrick)
  . Fixed bug #55635 (CURLOPT_BINARYTRANSFER no longer used. The constant
    still exists for backward compatibility but is doing nothing). (Pierrick)
  . Fixed bug #54995 (Missing CURLINFO_RESPONSE_CODE support). (Pierrick)

- DateTime
  . Added DateTimeImmutable - a variant of DateTime that only returns the
    modified state instead of changing itself. (Derick)
  . Added new functions curl_escape, curl_multi_setopt, curl_multi_strerror
    curl_pause, curl_reset, curl_share_close, curl_share_init,
    curl_share_setopt curl_strerror and curl_unescape. (Pierrick)
  . Addes new curl options CURLOPT_TELNETOPTIONS, CURLOPT_GSSAPI_DELEGATION,
    CURLOPT_ACCEPTTIMEOUT_MS, CURLOPT_SSL_OPTIONS, CURLOPT_TCP_KEEPALIVE,
    CURLOPT_TCP_KEEPIDLE and CURLOPT_TCP_KEEPINTVL. (Pierrick)
  . Fixed bug #64825 (Invalid free when unserializing DateTimeZone).
    (Anatol)
  . Fixed bug #64359 (strftime crash with VS2012). (Anatol)
  . Fixed bug #62852 (Unserialize Invalid Date causes crash). (Anatol)
  . Fixed bug #61642 (modify("+5 weekdays") returns Sunday).
    (Dmitri Iouchtchenko)
  . Fixed bug #60774 (DateInterval::format("%a") is always zero when an
    interval is created using the createFromDateString method) (Lonny
    Kapelushnik, Derick)
  . Fixed bug #54567 (DateTimeZone serialize/unserialize) (Lonny
    Kapelushnik, Derick)
  . Fixed bug #53437 (Crash when using unserialized DatePeriod instance).
    (Gustavo, Derick, Anatol)

- dba:
  . Bug #62489: dba_insert not working as expected.
    (marc-bennewitz at arcor dot de, Lars)

- Filter:
  . Implemented FR #49180 - added MAC address validation. (Martin)

- Fileinfo:
  . Upgraded libmagic to 5.14. (Anatol)
  . Fixed bug #64830 (mimetype detection segfaults on mp3 file). (Anatol)
  . Fixed bug #63590 (Different results in TS and NTS under Windows).
    (Anatoliy)
  . Fixed bug #63248 (Load multiple magic files from a directory under Windows).
      (Anatoliy)

- FPM:
  . Add --with-fpm-systemd option to report health to systemd, and
    systemd_interval option to configure this. The service can now use
    Type=notify in the systemd unit file. (Remi)
  . Ignore QUERY_STRING when sent in SCRIPT_FILENAME. (Remi)
  . Log a warning when a syscall fails. (Remi)
  . Implemented FR #64764 (add support for FPM init.d script). (Lior Kaplan)
  . Fixed Bug #64915 (error_log ignored when daemonize=0). (Remi)
  . Fixed bug #63999 (php with fpm fails to build on Solaris 10 or 11). (Adam)
  . Fixed some possible memory or resource leaks and possible null dereference
    detected by code coverity scan. (Remi)

- GD:
  . Fixed Bug #64962 (imagerotate produces corrupted image). (Remi)
  . Fixed Bug #64961 (segfault in imagesetinterpolation). (Remi)
  . Fix build with system libgd >= 2.1 which is now the minimal
    version required (as build with previous version is broken).
    No change when bundled libgd is used.  (Ondrej Sury, Remi)

- Hash:
  . Added support for PBKDF2 via hash_pbkdf2(). (Anthony Ferrara)
  . Fixed Bug #64745 (hash_pbkdf2() truncates data when using default length
    and hex output). (Anthony Ferrara)

- Intl:
  . Added UConverter wrapper.
  . The intl extension now requires ICU 4.0+.
  . Added intl.use_exceptions INI directive, which controls what happens when
    global errors are set together with intl.error_level. (Gustavo)
  . MessageFormatter::format() and related functions now accepted named
    arguments and mixed numeric/named arguments in ICU 4.8+. (Gustavo)
  . MessageFormatter::format() and related functions now don't error out when
    an insufficient argument count is provided. Instead, the placeholders will
    remain unsubstituted. (Gustavo)
  . MessageFormatter::parse() and MessageFormat::format() (and their static
    equivalents) don't throw away better than second precision in the arguments.
    (Gustavo)
  . IntlDateFormatter::__construct and datefmt_create() now accept for the
    $timezone argument time zone identifiers, IntlTimeZone objects, DateTimeZone
    objects and NULL. (Gustavo)
  . IntlDateFormatter::__construct and datefmt_create() no longer accept invalid
    timezone identifiers or empty strings. (Gustavo)
  . The default time zone used in IntlDateFormatter::__construct and
    datefmt_create() (when the corresponding argument is not passed or NULL is
    passed) is now the one given by date_default_timezone_get(), not the
    default ICU time zone. (Gustavo)
  . The time zone passed to the IntlDateFormatter is ignored if it is NULL and
    if the calendar passed is an IntlCalendar object -- in this case, the
    IntlCalendar's time zone will be used instead. Otherwise, the time zone
    specified in the $timezone argument is used instead. This does not affect
    old code, as IntlCalendar was introduced in this version. (Gustavo)
  . IntlDateFormatter::__construct and datefmt_create() now accept for the
    $calendar argument also IntlCalendar objects. (Gustavo)
  . IntlDateFormatter::getCalendar() and datefmt_get_calendar() return false
    if the IntlDateFormatter was set up with an IntlCalendar instead of the
    constants IntlDateFormatter::GREGORIAN/TRADITIONAL. IntlCalendar did not
    exist before this version. (Gustavo)
  . IntlDateFormatter::setCalendar() and datefmt_set_calendar() now also accept
    an IntlCalendar object, in which case its time zone is taken. Passing a
    constant is still allowed, and still keeps the time zone. (Gustavo)
  . IntlDateFormatter::setTimeZoneID() and datefmt_set_timezone_id() are
    deprecated. Use IntlDateFormatter::setTimeZone() or datefmt_set_timezone()
    instead. (Gustavo)
  . IntlDateFormatter::format() and datefmt_format() now also accept an
    IntlCalendar object for formatting. (Gustavo)
  . Added the classes: IntlCalendar, IntlGregorianCalendar, IntlTimeZone,
    IntlBreakIterator, IntlRuleBasedBreakIterator and
    IntlCodePointBreakIterator. (Gustavo)
  . Added the functions: intlcal_get_keyword_values_for_locale(),
    intlcal_get_now(), intlcal_get_available_locales(), intlcal_get(),
    intlcal_get_time(), intlcal_set_time(), intlcal_add(),
    intlcal_set_time_zone(), intlcal_after(), intlcal_before(), intlcal_set(),
    intlcal_roll(), intlcal_clear(), intlcal_field_difference(),
    intlcal_get_actual_maximum(), intlcal_get_actual_minimum(),
    intlcal_get_day_of_week_type(), intlcal_get_first_day_of_week(),
    intlcal_get_greatest_minimum(), intlcal_get_least_maximum(),
    intlcal_get_locale(), intlcal_get_maximum(),
    intlcal_get_minimal_days_in_first_week(), intlcal_get_minimum(),
    intlcal_get_time_zone(), intlcal_get_type(),
    intlcal_get_weekend_transition(), intlcal_in_daylight_time(),
    intlcal_is_equivalent_to(), intlcal_is_lenient(), intlcal_is_set(),
    intlcal_is_weekend(), intlcal_set_first_day_of_week(),
    intlcal_set_lenient(), intlcal_equals(),
    intlcal_get_repeated_wall_time_option(),
    intlcal_get_skipped_wall_time_option(),
    intlcal_set_repeated_wall_time_option(),
    intlcal_set_skipped_wall_time_option(), intlcal_from_date_time(),
    intlcal_to_date_time(), intlcal_get_error_code(),
    intlcal_get_error_message(), intlgregcal_create_instance(),
    intlgregcal_set_gregorian_change(), intlgregcal_get_gregorian_change() and
    intlgregcal_is_leap_year(). (Gustavo)
  . Added the functions: intltz_create_time_zone(), intltz_create_default(),
    intltz_get_id(), intltz_get_gmt(), intltz_get_unknown(),
    intltz_create_enumeration(), intltz_count_equivalent_ids(),
    intltz_create_time_zone_id_enumeration(), intltz_get_canonical_id(),
    intltz_get_region(), intltz_get_tz_data_version(),
    intltz_get_equivalent_id(), intltz_use_daylight_time(), intltz_get_offset(),
    intltz_get_raw_offset(), intltz_has_same_rules(), intltz_get_display_name(),
    intltz_get_dst_savings(), intltz_from_date_time_zone(),
    intltz_to_date_time_zone(), intltz_get_error_code(),
    intltz_get_error_message(). (Gustavo)
  . Added the methods: IntlDateFormatter::formatObject(),
    IntlDateFormatter::getCalendarObject(), IntlDateFormatter::getTimeZone(),
    IntlDateFormatter::setTimeZone(). (Gustavo)
  . Added the functions: datefmt_format_object(), datefmt_get_calendar_object(),
    datefmt_get_timezone(), datefmt_set_timezone(),
    datefmt_get_calendar_object(), intlcal_create_instance(). (Gustavo)

- mbstring:
  . Fixed bug #64769 (mbstring PHPTs crash on Windows x64). (Anatol)

- MCrypt
  . mcrypt_ecb(), mcrypt_cbc(), mcrypt_cfb() and mcrypt_ofb() now throw
    E_DEPRECATED. (GoogleGuy)

- mysql
  . This extension is now deprecated, and deprecation warnings will be generated
    when connections are established to databases via mysql_connect(),
    mysql_pconnect(), or through implicit connection: use MySQLi or PDO_MySQL
    instead (https://wiki.php.net/rfc/mysql_deprecation). (Adam)
  . Dropped support for LOAD DATA LOCAL INFILE handlers when using libmysql.
    Known for stability problems. (Andrey)
  . Added support for SHA256 authentication available with MySQL 5.6.6+.
    (Andrey)

- mysqli:
  . Added mysqli_begin_transaction()/mysqli::begin_transaction(). Implemented
    all options, per MySQL 5.6, which can be used with START TRANSACTION, COMMIT
    and ROLLBACK through options to mysqli_commit()/mysqli_rollback() and their
    respective OO counterparts. They work in libmysql and mysqlnd mode. (Andrey)
  . Added mysqli_savepoint(), mysqli_release_savepoint(). (Andrey)
  . Fixed bug #64726 (Segfault when calling fetch_object on a use_result and DB
    pointer has closed). (Laruence)
  . Fixed bug #64394 (MYSQL_OPT_CAN_HANDLE_EXPIRED_PASSWORDS undeclared when
    using Connector/C). (Andrey)

- mysqlnd
  . Add new begin_transaction() call to the connection object. Implemented all
    options, per MySQL 5.6, which can be used with START TRANSACTION, COMMIT
    and ROLLBACK. (Andrey)
  . Added mysqlnd_savepoint(), mysqlnd_release_savepoint(). (Andrey)
  . Fixed bug #63530 (mysqlnd_stmt::bind_one_parameter crashes, uses wrong alloc
    for stmt->param_bind). (Andrey)
  . Fixed return value of mysqli_stmt_affected_rows() in the time after
    prepare() and before execute(). (Andrey)

- PCRE:
  . Merged PCRE 8.32. (Anatol)
  . Deprecated the /e modifier
    (https://wiki.php.net/rfc/remove_preg_replace_eval_modifier). (Nikita Popov)
  . Fixed bug #63284 (Upgrade PCRE to 8.31). (Anatoliy)

- PDO:
  . Fixed bug #63176 (Segmentation fault when instantiate 2 persistent PDO to 
    the same db server). (Laruence)

- PDO_DBlib:
  . Fixed bug #63638 (Cannot connect to SQL Server 2008 with PDO dblib).
    (Stanley Sufficool)
  . Fixed bug #64338 (pdo_dblib can't connect to Azure SQL). (Stanley
    Sufficool)
  . Fixed bug #64808 (FreeTDS PDO getColumnMeta on a prepared but not executed
    statement crashes). (Stanley Sufficool)

- PDO_pgsql:
  . Fixed Bug #64949 (Buffer overflow in _pdo_pgsql_error). (Remi)

- PDO_mysql:
  . Fixed bug #48724 (getColumnMeta() doesn't return native_type for BIT,
    TINYINT and YEAR). (Antony, Daniel Beardsley)

- pgsql:
  . Added pg_escape_literal() and pg_escape_identifier() (Yasuo)
  . Bug #46408: Locale number format settings can cause pg_query_params to
    break with numerics. (asmecher, Lars)

- Phar:
  . Fixed timestamp update on Phar contents modification. (Dmitry)

- Readline:
  . Implement FR #55694 (Expose additional readline variable to prevent
    default filename completion). (Hartmel)

- Reflection:
  . Fixed bug #64007 (There is an ability to create instance of Generator by
    hand). (Laruence)

- Sockets:
  . Added recvmsg() and sendmsg() wrappers. (Gustavo)
    See https://wiki.php.net/rfc/sendrecvmsg
  . Fixed bug #64508 (Fails to build with --disable-ipv6). (Gustavo)
  . Fixed bug #64287 (sendmsg/recvmsg shutdown handler causes segfault).
    (Gustavo)

- SPL:
  . Fixed bug #64997 (Segfault while using RecursiveIteratorIterator on
    64-bits systems). (Laruence)
  . Fixed bug #64264 (SPLFixedArray toArray problem). (Laruence)
  . Fixed bug #64228 (RecursiveDirectoryIterator always assumes SKIP_DOTS).
    (patch by kriss@krizalys.com, Laruence)
  . Fixed bug #64106 (Segfault on SplFixedArray[][x] = y when extended).
    (Nikita Popov)
  . Fix bug #60560 (SplFixedArray un-/serialize, getSize(), count() return 0,
    keys are strings). (Adam)
  . Fixed bug #52861 (unset fails with ArrayObject and deep arrays).
    (Mike Willbanks)
  . Implement FR #48358 (Add SplDoublyLinkedList::add() to insert an element
    at a given offset). (Mark Baker, David Soria Parra)

- SNMP:
  . Fixed bug #64765 (Some IPv6 addresses get interpreted wrong).
    (Boris Lytochkin)
  . Fixed bug #64159 (Truncated snmpget). (Boris Lytochkin)
  . Fixed bug #64124 (IPv6 malformed). (Boris Lytochkin)
  . Fixed bug #61981 (OO API, walk: $suffix_as_key is not working correctly).
    (Boris Lytochkin)

- SOAP:
  . Added SoapClient constructor option 'ssl_method' to specify ssl method.
    (Eric Iversen)

- Streams:
  . Fixed bug #64770 (stream_select() fails with pipes returned by proc_open()
    on Windows x64). (Anatol)
  . Fixed Windows x64 version of stream_socket_pair() and improved error
    handling. (Anatol Belski)

- Tokenizer:
  . Fixed bug #60097 (token_get_all fails to lex nested heredoc). (Nikita Popov)

- Zip:
  . Upgraded libzip to 0.10.1 (Anatoliy)
  . Bug #64452 (Zip crash intermittently). (Anatol)
  . Fixed bug #64342 (ZipArchive::addFile() has to check for file existence).
    (Anatol)

06 Jun 2013, PHP 5.4.16

- Core:
  . Fixed bug #64879 (Heap based buffer overflow in quoted_printable_encode, 
    CVE 2013-2110). (Stas)
  . Fixed bug #64853 (Use of no longer available ini directives causes crash on
    TS build). (Anatol)
  . Fixed bug #64729 (compilation failure on x32). (Gustavo)
  . Fixed bug #64720 (SegFault on zend_deactivate). (Dmitry)
  . Fixed bug #64660 (Segfault on memory exhaustion within function definition).
    (Stas, reported by Juha Kylmänen)

- Calendar:
  . Fixed bug #64895 (Integer overflow in SndToJewish). (Remi)

- Fileinfo:
  . Fixed bug #64830 (mimetype detection segfaults on mp3 file). (Anatol)

- FPM:
  . Ignore QUERY_STRING when sent in SCRIPT_FILENAME. (Remi)
  . Fixed some possible memory or resource leaks and possible null dereference
    detected by code coverity scan. (Remi)
  . Log a warning when a syscall fails. (Remi)
  . Add --with-fpm-systemd option to report health to systemd, and
    systemd_interval option to configure this. The service can now use
    Type=notify in the systemd unit file. (Remi)

- MySQLi
 . Fixed bug #64726 (Segfault when calling fetch_object on a use_result and DB
    pointer has closed). (Laruence)

- Phar
  . Fixed bug #64214 (PHAR PHPTs intermittently crash when run on DFS, SMB or 
    with non std tmp dir). (Pierre)

- SNMP:
  . Fixed bug #64765 (Some IPv6 addresses get interpreted wrong).
    (Boris Lytochkin)
  . Fixed bug #64159 (Truncated snmpget). (Boris Lytochkin)

- Streams:
  . Fixed bug #64770 (stream_select() fails with pipes returned by proc_open()
    on Windows x64). (Anatol)

- Zend Engine:
  . Fixed bug #64821 (Custom Exceptions crash when internal properties 
    overridden). (Anatol)

09 May 2013, PHP 5.4.15
- Core:
  . Fixed bug #64578 (debug_backtrace in set_error_handler corrupts zend heap:
    segfault). (Laruence)
  . Fixed bug #64458 (dns_get_record result with string of length -1). (Stas)
  . Fixed bug #64433 (follow_location parameter of context is ignored for most
    response codes). (Sergey Akbarov)
  . Fixed bugs #47675 and #64577 (fd leak on Solaris)

- Fileinfo:
  . Upgraded libmagic to 5.14. (Anatol)

- MySQLi:
  . Fixed bug #64726 (Segfault when calling fetch_object on a use_result and DB
    pointer has closed). (Laruence)

- Zip:
  . Fixed bug #64342 (ZipArchive::addFile() has to check for file existence).
    (Anatol)

- Streams:
  . Fixed Windows x64 version of stream_socket_pair() and improved error
    handling. (Anatol Belski)
  . Fixed bug #64770 (stream_select() fails with pipes returned by proc_open()
    on Windows x64). (Anatol)

11 Apr 2013, PHP 5.4.14

- Core:
  . Fixed bug #64529 (Ran out of opcode space). (Dmitry)
  . Fixed bug #64515 (Memoryleak when using the same variablename two times in
    function declaration). (Laruence)
  . Fixed bug #64432 (more empty delimiter warning in strX methods). (Laruence)
  . Fixed bug #64417 (ArrayAccess::&offsetGet() in a trait causes fatal error).
    (Dmitry)
  . Fixed bug #64370 (microtime(true) less than $_SERVER['REQUEST_TIME_FLOAT']).
    (Anatol)
  . Fixed bug #64239 (Debug backtrace changed behavior since 5.4.10 or 5.4.11).
    (Dmitry, Laruence)
  . Fixed bug #63976 (Parent class incorrectly using child constant in class
    property). (Dmitry)
  . Fixed bug #63914 (zend_do_fcall_common_helper_SPEC does not handle
    exceptions properly). (Jeff Welch)
  . Fixed bug #62343 (Show class_alias In get_declared_classes()) (Dmitry)

- PCRE:
  . Merged PCRE 8.32. (Anatol)

- SNMP:
  . Fixed bug #61981 (OO API, walk: $suffix_as_key is not working correctly).
	(Boris Lytochkin)

- Zip:
  . Bug #64452 (Zip crash intermittently). (Anatol)

14 Mar 2013, PHP 5.4.13

- Core:
  . Fixed bug #64354 (Unserialize array of objects whose class can't
    be autoloaded fail). (Laruence)
  . Fixed bug #64235 (Insteadof not work for class method in 5.4.11).
    (Laruence)
  . Fixed bug #64197 (_Offsetof() macro used but not defined on ARM/Clang).
    (Ard Biesheuvel)
  . Implemented FR #64175 (Added HTTP codes as of RFC 6585). (Jonh Wendell)
  . Fixed bug #64142 (dval to lval different behavior on ppc64). (Remi)
  . Fixed bug #64070 (Inheritance with Traits failed with error). (Dmitry)

- CLI server:
  . Fixed bug #64128 (buit-in web server is broken on ppc64). (Remi)

- Mbstring:
  . mb_split() can now handle empty matches like preg_split() does. (Moriyoshi)

- mysqlnd
  . Fixed bug #63530 (mysqlnd_stmt::bind_one_parameter crashes, uses wrong alloc
    for stmt->param_bind). (Andrey)

- OpenSSL:
  . New SSL stream context option to prevent CRIME attack vector. (Daniel Lowrey,
	Lars)
  . Fixed bug #61930 (openssl corrupts ssl key resource when using
    openssl_get_publickey()). (Stas)

- PDO_mysql:
  . Fixed bug #60840 (undefined symbol: mysqlnd_debug_std_no_trace_funcs).
    (Johannes)

- Phar:
  . Fixed timestamp update on Phar contents modification. (Dmitry)

- SOAP
  . Added check that soap.wsdl_cache_dir conforms to open_basedir
    (CVE-2013-1635). (Dmitry)
  . Disabled external entities loading (CVE-2013-1643, CVE-2013-1824).
    (Dmitry)

- Phar:
  . Fixed timestamp update on Phar contents modification. (Dmitry)

- SPL:
  . Fixed bug #64264 (SPLFixedArray toArray problem). (Laruence)
  . Fixed bug #64228 (RecursiveDirectoryIterator always assumes SKIP_DOTS).
    (patch by kriss@krizalys.com, Laruence)
  . Fixed bug #64106 (Segfault on SplFixedArray[][x] = y when extended).
    (Nikita Popov)
  . Fixed bug #52861 (unset fails with ArrayObject and deep arrays).
    (Mike Willbanks)

- SNMP:
  . Fixed bug #64124 (IPv6 malformed). (Boris Lytochkin)

21 Feb 2013, PHP 5.4.12

- Core:
  . Fixed bug #64099 (Wrong TSRM usage in zend_Register_class alias). (Johannes)
  . Fixed bug #64011 (get_html_translation_table() output incomplete with
    HTML_ENTITIES and ISO-8859-1). (Gustavo)
  . Fixed bug #63982 (isset() inconsistently produces a fatal error on
    protected property). (Stas)
  . Fixed bug #63943 (Bad warning text from strpos() on empty needle).
    (Laruence)
  . Fixed bug #63899 (Use after scope error in zend_compile). (Laruence)
  . Fixed bug #63893 (Poor efficiency of strtr() using array with keys of very
    different length). (Gustavo)
  . Fixed bug #63882 (zend_std_compare_objects crash on recursion). (Dmitry)
  . Fixed bug #63462 (Magic methods called twice for unset protected
    properties). (Stas)
  . Fixed bug #62524 (fopen follows redirects for non-3xx statuses).
    (Wes Mason)
  . Support BITMAPV5HEADER in getimagesize(). (AsamK, Lars)

- Date:
  . Fixed bug #63699 (Performance improvements for various ext/date functions).
    (Lars, original patch by njaguar at gmail dot com)
  . Fixed bug #55397: Comparsion of incomplete DateTime causes SIGSEGV.
    (Derick)

- FPM:
  . Fixed bug #63999 (php with fpm fails to build on Solaris 10 or 11). (Adam)

- Litespeed:
  . Fixed bug #63228 (-Werror=format-security error in lsapi code). (George)

- ext/sqlite3:
  . Fixed bug #63921 (sqlite3::bindvalue and relative PHP functions aren't
    using sqlite3_*_int64 API). (srgoogleguy, Lars)

- PDO_OCI
  . Fixed bug #57702 (Multi-row BLOB fetches). (hswong3i, Laruence)
  . Fixed bug #52958 (Segfault in PDO_OCI on cleanup after running a long
    testsuite). (hswong3i, Lars)

- PDO_sqlite:
  . Fixed bug #63916 (PDO::PARAM_INT casts to 32bit int internally even
    on 64bit builds in pdo_sqlite). (srgoogleguy, Lars)

17 Jan 2013, PHP 5.4.11

- Core:
  . Fixed bug #63762 (Sigsegv when Exception::$trace is changed by user).
    (Johannes)
  . Fixed bug #43177 (Errors in eval()'ed code produce status code 500).
    (Todd Ruth, Stas).

- Filter:
  . Fixed bug #63757 (getenv() produces memory leak with CGI SAPI). (Dmitry)
  . Fixed bug #54096 (FILTER_VALIDATE_INT does not accept +0 and -0).
    (martin at divbyzero dot net, Lars)

- JSON:
  . Fixed bug #63737 (json_decode does not properly decode with options
    parameter). (Adam)

- CLI server
  . Update list of common mime types. Added webm, ogv, ogg. (Lars,
    pascalc at gmail dot com)

- cURL extension:
  . Fixed bug (segfault due to libcurl connection caching). (Pierrick)
  . Fixed bug #63859 (Memory leak when reusing curl-handle). (Pierrick)
  . Fixed bug #63795 (CURL >= 7.28.0 no longer support value 1 for
    CURLOPT_SSL_VERIFYHOST). (Pierrick)
  . Fixed bug #63352 (Can't enable hostname validation when using curl stream
    wrappers). (Pierrick)
  . Fixed bug #55438 (Curlwapper is not sending http header randomly).
    (phpnet@lostreality.org, Pierrick)

20 Dec 2012, PHP 5.4.10

- Core:
  . Fixed bug #63726 (Memleak with static properties and internal/user
    classes). (Laruence)
  . Fixed bug #63635 (Segfault in gc_collect_cycles). (Dmitry)
  . Fixed bug #63512 (parse_ini_file() with INI_SCANNER_RAW removes quotes
    from value). (Pierrick)
  . Fixed bug #63468 (wrong called method as callback with inheritance).
    (Laruence)
  . Fixed bug #63451 (config.guess file does not have AIX 7 defined,
    shared objects are not created). (kemcline at au1 dot ibm dot com)
  . Fixed bug #61557 (Crasher in tt-rss backend.php).
    (i dot am dot jack dot mail at gmail dot com)
  . Fixed bug #61272 (ob_start callback gets passed empty string).
    (Mike, casper at langemeijer dot eu)

- Date:
  . Fixed bug #63666 (Poor date() performance). (Paul Taulborg).
  . Fixed bug #63435 (Datetime::format('u') sometimes wrong by 1 microsecond).
    (Remi)

- Imap:
  . Fixed bug #63126 (DISABLE_AUTHENTICATOR ignores array). (Remi)

- Json:
  . Fixed bug #63588 (use php_next_utf8_char and remove duplicate
    implementation). (Remi)

- MySQLi:
  . Fixed bug #63361 (missing header). (Remi)

- MySQLnd:
  . Fixed bug #63398 (Segfault when polling closed link). (Laruence)

- Fileinfo:
  . Fixed bug #63590 (Different results in TS and NTS under Windows).
    (Anatoliy)

- FPM:
  . Fixed bug #63581 Possible null dereference and buffer overflow (Remi)

- Pdo_sqlite:
  . Fixed Bug #63149 getColumnMeta should return the table name
    when system SQLite used. (Remi)

- Apache2 Handler SAPI:
  . Enabled Apache 2.4 configure option for Windows (Pierre, Anatoliy)

- Reflection:
  . Fixed Bug #63614 (Fatal error on Reflection). (Laruence)

- SOAP
  . Fixed bug #63271 (SOAP wsdl cache is not enabled after initial requests).
    (John Jawed, Dmitry)

- Sockets
  . Fixed bug #49341 (Add SO_REUSEPORT support for socket_set_option()).
    (Igor Wiedler, Lars)

- SPL
  . Fixed bug #63680 (Memleak in splfixedarray with cycle reference). (Laruence)

22 Nov 2012, PHP 5.4.9

- Core:
  . Fixed bug #63305 (zend_mm_heap corrupted with traits). (Dmitry, Laruence)
  . Fixed bug #63369 ((un)serialize() leaves dangling pointers, causes crashes).
    (Tony, Andrew Sitnikov)
  . Fixed bug #63241 (PHP fails to open Windows deduplicated files).
    (daniel dot stelter-gliese at innogames dot de)
  . Fixed bug #62444 (Handle leak in is_readable on windows).
    (krazyest at seznam dot cz)

- Curl:
  . Fixed bug #63363 (Curl silently accepts boolean true for SSL_VERIFYHOST).
    Patch by John Jawed GitHub PR #221 (Anthony)

- Fileinfo:
  . Fixed bug #63248 (Load multiple magic files from a directory under Windows).
    (Anatoliy)

- Libxml
  . Fixed bug #63389 (Missing context check on libxml_set_streams_context()
    causes memleak). (Laruence)

- Mbstring:
  . Fixed bug #63447 (max_input_vars doesn't filter variables when
    mbstring.encoding_translation = On). (Laruence)

- OCI8:
  . Fixed bug #63265 (Add ORA-00028 to the PHP_OCI_HANDLE_ERROR macro)
    (Chris Jones)

- PCRE:
  . Fixed bug #63180 (Corruption of hash tables). (Dmitry)
  . Fixed bug #63055 (Segfault in zend_gc with SF2 testsuite).
    (Dmitry, Laruence)
  . Fixed bug #63284 (Upgrade PCRE to 8.31). (Anatoliy)

- PDO:
  . Fixed bug #63235 (buffer overflow in use of SQLGetDiagRec).
    (Martin Osvald, Remi)

- PDO_pgsql:
  . Fixed bug #62593 (Emulate prepares behave strangely with PARAM_BOOL).
    (Will Fitch)

- Phar:
  . Fixed bug #63297 (Phar fails to write an openssl based signature).
    (Anatoliy)

- Streams:
  . Fixed bug #63240 (stream_get_line() return contains delimiter string).
    (Tjerk, Gustavo)

- Reflection:
  . Fixed bug #63399 (ReflectionClass::getTraitAliases() incorrectly resolves
    traitnames). (Laruence)

18 Oct 2012, PHP 5.4.8

- CLI server:
  . Implemented FR #63242 (Default error page in PHP built-in web server uses
    outdated html/css). (pascal.chevrel@free.fr)
  . Changed response to unknown HTTP method to 501 according to RFC.
    (Niklas Lindgren).
  . Support HTTP PATCH method. Patch by Niklas Lindgren, GitHub PR #190.
    (Lars)

- Core:
  . Fixed bug #63219 (Segfault when aliasing trait method when autoloader
    throws excpetion). (Laruence)
  . Added optional second argument for assert() to specify custom message. Patch
    by Lonny Kapelushnik (lonny@lonnylot.com). (Lars)
  . Support building PHP with the native client toolchain. (Stuart Langley)
  . Added --offline option for tests. (Remi)
  . Fixed bug #63162 (parse_url does not match password component). (husman)
  . Fixed bug #63111 (is_callable() lies for abstract static method). (Dmitry)
  . Fixed bug #63093 (Segfault while load extension failed in zts-build).
    (Laruence)
  . Fixed bug #62976 (Notice: could not be converted to int when comparing
    some builtin classes). (Laruence)
  . Fixed bug #62955 (Only one directive is loaded from "Per Directory Values"
    Windows registry). (aserbulov at parallels dot com)
  . Fixed bug #62907 (Double free when use traits). (Dmitry)
  . Fixed bug #61767 (Shutdown functions not called in certain error
    situation). (Dmitry)
  . Fixed bug #60909 (custom error handler throwing Exception + fatal error
    = no shutdown function). (Dmitry)
  . Fixed bug #60723 (error_log error time has changed to UTC ignoring default
    timezone). (Laruence)

- cURL:
  . Fixed bug #62085 (file_get_contents a remote file by Curl wrapper will
    cause cpu Soaring). (Pierrick)

- Date:
  . Fixed bug #62896 ("DateTime->modify('+0 days')" modifies DateTime object)
    (Lonny Kapelushnik)
  . Fixed bug #62561 (DateTime add 'P1D' adds 25 hours). (Lonny Kapelushnik)

- DOM:
  . Fixed bug #63015 (Incorrect arginfo for DOMErrorHandler). (Rob)

- FPM:
  . Fixed bug #62954 (startup problems fpm / php-fpm). (fat)
  . Fixed bug #62886 (PHP-FPM may segfault/hang on startup). (fat)
  . Fixed bug #63085 (Systemd integration and daemonize). (remi, fat)
  . Fixed bug #62947 (Unneccesary warnings on FPM). (fat)
  . Fixed bug #62887 (Only /status?plain&full gives "last request cpu"). (fat)
  . Fixed bug #62216 (Add PID to php-fpm init.d script). (fat)

- OCI8:
  . Fixed bug #60901 (Improve "tail" syntax for AIX installation) (Chris Jones)

- OpenSSL:
  . Implemented FR #61421 (OpenSSL signature verification missing RMD160,
    SHA224, SHA256, SHA384, SHA512). (Mark Jones)

- PDO:
  . Fixed bug #63258 (seg fault with PDO and dblib using DBSETOPT(H->link,
    DBQUOTEDIDENT, 1)). (Laruence)
  . Fixed bug #63235 (buffer overflow in use of SQLGetDiagRec).
    (Martin Osvald, Remi)

- PDO Firebird:
  . Fixed bug #63214 (Large PDO Firebird Queries).
    (james at kenjim dot com)

- SOAP
  . Fixed bug #50997 (SOAP Error when trying to submit 2nd Element of a choice).
    (Dmitry)

- SPL:
  . Bug #62987 (Assigning to ArrayObject[null][something] overrides all
    undefined variables). (Laruence)

- mbstring:
  . Allow passing null as a default value to mb_substr() and mb_strcut(). Patch
    by Alexander Moskaliov via GitHub PR #133. (Lars)

- Filter extension:
  . Bug #49510: Boolean validation fails with FILTER_NULL_ON_FAILURE with empty
    string or false. (Lars)

- Sockets
  . Fixed bug #63000 (MCAST_JOIN_GROUP on OSX is broken, merge of PR 185 by
    Igor Wiedler). (Lars)

13 Sep 2012, PHP 5.4.7

- Core:
  . Fixed bug (segfault while build with zts and GOTO vm-kind). (Laruence)
  . Fixed bug #62844 (parse_url() does not recognize //). (Andrew Faulds).
  . Fixed bug #62829 (stdint.h included on platform where HAVE_STDINT_H is not
    set). (Felipe)
  . Fixed bug #62763 (register_shutdown_function and extending class).
    (Laruence)
  . Fixed bug #62725 (Calling exit() in a shutdown function does not return
    the exit value). (Laruence)
  . Fixed bug #62744 (dangling pointers made by zend_disable_class). (Laruence)
  . Fixed bug #62716 (munmap() is called with the incorrect length).
    (slangley@google.com)
  . Fixed bug #62358 (Segfault when using traits a lot). (Laruence)
  . Fixed bug #62328 (implementing __toString and a cast to string fails)
    (Laruence)
  . Fixed bug #51363 (Fatal error raised by var_export() not caught by error
    handler). (Lonny Kapelushnik)
  . Fixed bug #40459 (Stat and Dir stream wrapper methods do not call
    constructor). (Stas)

- CURL:
  . Fixed bug #62912 (CURLINFO_PRIMARY_* AND CURLINFO_LOCAL_* not exposed).
	(Pierrick)
  . Fixed bug #62839 (curl_copy_handle segfault with CURLOPT_FILE). (Pierrick)

- Intl:
  . Fixed Spoofchecker not being registered on ICU 49.1. (Gustavo)
  . Fix bug #62933 (ext/intl compilation error on icu 3.4.1). (Gustavo)
  . Fix bug #62915 (defective cloning in several intl classes). (Gustavo)

- Installation:
  . Fixed bug #62460 (php binaries installed as binary.dSYM). (Reeze Xia)

- PCRE:
  . Fixed bug #55856 (preg_replace should fail on trailing garbage).
    (reg dot php at alf dot nu)

- PDO:
  . Fixed bug #62685 (Wrong return datatype in PDO::inTransaction()). (Laruence)

- Reflection:
  . Fixed bug #62892 (ReflectionClass::getTraitAliases crashes on importing
    trait methods as private). (Felipe)
  . Fixed bug #62715 (ReflectionParameter::isDefaultValueAvailable() wrong
    result). (Laruence)

- Session:
  . Fixed bug (segfault due to retval is not initialized). (Laruence)
  . Fixed bug (segfault due to PS(mod_user_implemented) not be reseted
    when close handler call exit). (Laruence)

- SOAP
  . Fixed bug #50997 (SOAP Error when trying to submit 2nd Element of a choice).
    (Dmitry)

- SPL:
  . Fixed bug #62904 (Crash when cloning an object which inherits SplFixedArray)
    (Laruence)
  . Implemented FR #62840 (Add sort flag to ArrayObject::ksort). (Laruence)

- Standard:
  . Fixed bug #62836 (Seg fault or broken object references on unserialize()).
    (Laruence)

- FPM:
  . Merged PR 121 by minitux to add support for slow request counting on PHP
    FPM status page. (Lars)

16 Aug 2012, PHP 5.4.6

- CLI Server:
  . Implemented FR #62700 (have the console output 'Listening on
    http://localhost:8000'). (pascal.chevrel@free.fr)

- Core:
  . Fixed bug #62661 (Interactive php-cli crashes if include() is used in
    auto_prepend_file). (Laruence)
  . Fixed bug #62653: (unset($array[$float]) causes a crash). (Nikita Popov,
    Laruence)
  . Fixed bug #62565 (Crashes due non-initialized internal properties_table).
    (Felipe)
  . Fixed bug #60194 (--with-zend-multibyte and --enable-debug reports LEAK
    with run-test.php). (Laruence)

- CURL:
  . Fixed bug #62499 (curl_setopt($ch, CURLOPT_COOKIEFILE, "") returns false).
    (r.hampartsumyan@gmail.com, Laruence)

- DateTime:
  . Fixed Bug #62500 (Segfault in DateInterval class when extended). (Laruence)

- Fileinfo:
  . Fixed bug #61964 (finfo_open with directory causes invalid free).
    (reeze.xia@gmail.com)

- Intl:
  . Fixed bug #62564 (Extending MessageFormatter and adding property causes
    crash). (Felipe)

- MySQLnd:
  . Fixed bug #62594 (segfault in mysqlnd_res_meta::set_mode). (Laruence)

- readline:
  . Fixed bug #62612 (readline extension compilation fails with
    sapi/cli/cli.h: No such file). (Johannes)

- Reflection:
  . Implemented FR #61602 (Allow access to name of constant used as default
    value). (reeze.xia@gmail.com)

- SimpleXML:
  . Implemented FR #55218 Get namespaces from current node. (Lonny)

- SPL:
  . Fixed bug #62616 (ArrayIterator::count() from IteratorIterator instance
    gives Segmentation fault). (Laruence, Gustavo)
  . Fixed bug #61527 (ArrayIterator gives misleading notice on next() when
    moved to the end). (reeze.xia@gmail.com)

- Streams:
  . Fixed bug #62597 (segfault in php_stream_wrapper_log_error with ZTS build).
    (Laruence)

- Zlib:
  . Fixed bug #55544 (ob_gzhandler always conflicts with
    zlib.output_compression). (Laruence)

19 Jul 2012, PHP 5.4.5

- Core:
  . Fixed bug #62443 (Crypt SHA256/512 Segfaults With Malformed
    Salt). (Anthony Ferrara)
  . Fixed bug #62432 (ReflectionMethod random corrupt memory on high
    concurrent). (Johannes)
  . Fixed bug #62373 (serialize() generates wrong reference to the object).
    (Moriyoshi)
  . Fixed bug #62357 (compile failure: (S) Arguments missing for built-in
    function __memcmp). (Laruence)
  . Fixed bug #61998 (Using traits with method aliases appears to result in
    crash during execution). (Dmitry)
  . Fixed bug #51094 (parse_ini_file() with INI_SCANNER_RAW cuts a value that
    includes a semi-colon). (Pierrick)
  . Fixed potential overflow in _php_stream_scandir (CVE-2012-2688).
    (Jason Powell, Stas)

- EXIF:
  . Fixed information leak in ext exif (discovered by Martin Noga,
    Matthew "j00ru" Jurczyk, Gynvael Coldwind)

- FPM:
  . Fixed bug #62205 (php-fpm segfaults (null passed to strstr)). (fat)
  . Fixed bug #62160 (Add process.priority to set nice(2) priorities). (fat)
  . Fixed bug #62153 (when using unix sockets, multiples FPM instances
  . Fixed bug #62033 (php-fpm exits with status 0 on some failures to start).
    (fat)
  . Fixed bug #61839 (Unable to cross-compile PHP with --enable-fpm). (fat)
  . Fixed bug #61835 (php-fpm is not allowed to run as root). (fat)
  . Fixed bug #61295 (php-fpm should not fail with commented 'user'
  . Fixed bug #61218 (FPM drops connection while receiving some binary values
    in FastCGI requests). (fat)
  . Fixed bug #61045 (fpm don't send error log to fastcgi clients). (fat)
    for non-root start). (fat)
  . Fixed bug #61026 (FPM pools can listen on the same address). (fat)
    can be launched without errors). (fat)

- Iconv:
  . Fix bug #55042 (Erealloc in iconv.c unsafe). (Stas)

- Intl:
  . Fixed bug #62083 (grapheme_extract() memory leaks). (Gustavo)
  . ResourceBundle constructor now accepts NULL for the first two arguments.
    (Gustavo)
  . Fixed bug #62081 (IntlDateFormatter constructor leaks memory when called
    twice). (Gustavo)
  . Fixed bug #62070 (Collator::getSortKey() returns garbage). (Gustavo)
  . Fixed bug #62017 (datefmt_create with incorrectly encoded timezone leaks
    pattern). (Gustavo)
  . Fixed bug #60785 (memory leak in IntlDateFormatter constructor). (Gustavo)

- JSON:
  . Fixed bug #61359 (json_encode() calls too many reallocs). (Stas)

- libxml:
  . Fixed bug #62266 (Custom extension segfaults during xmlParseFile with FPM
    SAPI). (Gustavo)

- Phar:
  . Fixed bug #62227 (Invalid phar stream path causes crash). (Felipe)

- Readline:
  . Fixed bug #62186 (readline fails to compile - void function should not
    return a value). (Johannes)

- Reflection:
  . Fixed bug #62384 (Attempting to invoke a Closure more than once causes
    segfault). (Felipe)
  . Fixed bug #62202 (ReflectionParameter::getDefaultValue() memory leaks
    with constant). (Laruence)

- Sockets:
  . Fixed bug #62025 (__ss_family was changed on AIX 5.3). (Felipe)

- SPL:
  . Fixed bug #62433 (Inconsistent behavior of RecursiveDirectoryIterator to
    dot files). (Laruence)
  . Fixed bug #62262 (RecursiveArrayIterator does not implement Countable).
    (Nikita Popov)

- XML Writer:
  . Fixed bug #62064 (memory leak in the XML Writer module).
    (jean-pierre dot lozi at lip6 dot fr)

- Zip:
  . Upgraded libzip to 0.10.1 (Anatoliy)

14 Jun 2012, PHP 5.4.4

- COM:
  . Fixed bug #62146 com_dotnet cannot be built shared. (Johannes)

- CLI Server:
  . Implemented FR #61977 (Need CLI web-server support for files with .htm &
    svg extensions). (Sixd, Laruence)
  . Improved performance while sending error page, this also fixed
    bug #61785 (Memory leak when access a non-exists file without router).
    (Laruence)
  . Fixed bug #61546 (functions related to current script failed when chdir()
    in cli sapi). (Laruence, reeze.xia@gmail.com)

- Core:
  . Fixed missing bound check in iptcparse(). (chris at chiappa.net)
  . Fixed CVE-2012-2143. (Solar Designer)
  . Fixed bug #62097 (fix for for bug #54547). (Gustavo)
  . Fixed bug #62005 (unexpected behavior when incrementally assigning to a
    member of a null object). (Laruence)
  . Fixed bug #61978 (Object recursion not detected for classes that implement
    JsonSerializable). (Felipe)
  . Fixed bug #61991 (long overflow in realpath_cache_get()). (Anatoliy)
  . Fixed bug #61922 (ZTS build doesn't accept zend.script_encoding config).
    (Laruence)
  . Fixed bug #61827 (incorrect \e processing on Windows) (Anatoliy)
  . Fixed bug #61782 (__clone/__destruct do not match other methods when checking
    access controls). (Stas)
  . Fixed bug #61764 ('I' unpacks n as signed if n > 2^31-1 on LP64). (Gustavo)
  . Fixed bug #61761 ('Overriding' a private static method with a different
    signature causes crash). (Laruence)
  . Fixed bug #61730 (Segfault from array_walk modifying an array passed by
    reference). (Laruence)
  . Fixed bug #61728 (PHP crash when calling ob_start in request_shutdown
    phase). (Laruence)
  . Fixed bug #61713 (Logic error in charset detection for htmlentities).
    (Anatoliy)
  . Fixed bug #61660 (bin2hex(hex2bin($data)) != $data). (Nikita Popov)
  . Fixed bug #61650 (ini parser crashes when using ${xxxx} ini variables
    (without apache2)). (Laruence)
  . Fixed bug #61605 (header_remove() does not remove all headers). (Laruence)
  . Fixed bug #54547 (wrong equality of string numbers). (Gustavo)
  . Fixed bug #54197 ([PATH=] sections incompatibility with user_ini.filename
    set to null). (Anatoliy)
  . Changed php://fd to be available only for CLI.

- CURL:
  . Fixed bug #61948 (CURLOPT_COOKIEFILE '' raises open_basedir restriction).
    (Laruence)

- Fileinfo
  . Fixed bug #61812 (Uninitialised value used in libmagic).
    (Laruence, Gustavo)
  . Fixed bug #61566 failure caused by the posix lseek and read versions
    under windows in cdf_read(). (Anatoliy)
  . Fixed bug #61565 where php_stream_open_wrapper_ex tries to open a
    directory descriptor under windows. (Anatoliy)

- Intl
  . Fixed bug #62082 (Memory corruption in internal function
    get_icu_disp_value_src_php()). (Gustavo)

- Libxml:
  . Fixed bug #61617 (Libxml tests failed(ht is already destroyed)).
    (Laruence)

- PDO:
  . Fixed bug #61755 (A parsing bug in the prepared statements can lead to
    access violations). (Johannes)

- Phar:
  . Fixed bug #61065 (Secunia SA44335, CVE-2012-2386). (Rasmus)

- Pgsql:
  . Added pg_escape_identifier/pg_escape_literal. (Yasuo Ohgaki)

- Streams:
  . Fixed bug #61961 (file_get_contents leaks when access empty file with
    maxlen set). (Reeze)

- Zlib:
  . Fixed bug #61820 (using ob_gzhandler will complain about headers already
    sent when no compression). (Mike)
  . Fixed bug #61443 (can't change zlib.output_compression on the fly). (Mike)
  . Fixed bug #60761 (zlib.output_compression fails on refresh). (Mike)

08 May 2012, PHP 5.4.3

- CGI
  . Re-Fix PHP-CGI query string parameter vulnerability, CVE-2012-1823.
    (Stas)
  . Fix bug #61807 - Buffer Overflow in apache_request_headers.
    (nyt-php at countercultured dot net).

03 May 2012, PHP 5.4.2

- Fix PHP-CGI query string parameter vulnerability, CVE-2012-1823. (Rasmus)

26 Apr 2012, PHP 5.4.1

- CLI Server:
  . Fixed bug #61461 (missing checks around malloc() calls). (Ilia)
  . Implemented FR #60850 (Built in web server does not set
    $_SERVER['SCRIPT_FILENAME'] when using router). (Laruence)
  . "Connection: close" instead of "Connection: closed" (Gustavo)

- Core:
  . Fixed crash in ZTS using same class in many threads. (Johannes)
  . Fixed bug #61374 (html_entity_decode tries to decode code points that don't
    exist in ISO-8859-1). (Gustavo)
  . Fixed bug #61273 (call_user_func_array with more than 16333 arguments
    leaks / crashes). (Laruence)
  . Fixed bug #61225 (Incorrect lexing of 0b00*+<NUM>). (Pierrick)
  . Fixed bug #61165 (Segfault - strip_tags()). (Laruence)
  . Fixed bug #61106 (Segfault when using header_register_callback). (Nikita
    Popov)
  . Fixed bug #61087 (Memory leak in parse_ini_file when specifying
    invalid scanner mode). (Nikic, Laruence)
  . Fixed bug #61072 (Memory leak when restoring an exception handler).
    (Nikic, Laruence)
  . Fixed bug #61058 (array_fill leaks if start index is PHP_INT_MAX).
    (Laruence)
  . Fixed bug #61052 (Missing error check in trait 'insteadof' clause). (Stefan)
  . Fixed bug #61011 (Crash when an exception is thrown by __autoload
    accessing a static property). (Laruence)
  . Fixed bug #61000 (Exceeding max nesting level doesn't delete numerical
    vars). (Laruence)
  . Fixed bug #60978 (exit code incorrect). (Laruence)
  . Fixed bug #60911 (Confusing error message when extending traits). (Stefan)
  . Fixed bug #60801 (strpbrk() mishandles NUL byte). (Adam)
  . Fixed bug #60717 (Order of traits in use statement can cause a fatal
    error). (Stefan)
  . Fixed bug #60573 (type hinting with "self" keyword causes weird errors).
    (Laruence)
  . Fixed bug #60569 (Nullbyte truncates Exception $message). (Ilia)
  . Fixed bug #52719 (array_walk_recursive crashes if third param of the
    function is by reference). (Nikita Popov)
  . Improve performance of set_exception_handler while doing reset (Laruence)

- fileinfo:
  . Fix fileinfo test problems. (Anatoliy Belsky)

- FPM
  . Fixed bug #61430 (Transposed memset() params in sapi/fpm/fpm/fpm_shm.c).
    (michaelhood at gmail dot com, Ilia)

- Ibase
  . Fixed bug #60947 (Segmentation fault while executing ibase_db_info).
    (Ilia)

- Installation
  . Fixed bug #61172 (Add Apache 2.4 support). (Chris Jones)

- Intl:
  . Fixed bug #61487 (Incorrent bounds checking in grapheme_strpos).
    (Stas)

- mbstring:
  . MFH mb_ereg_replace_callback() for security enhancements. (Rui)

- mysqli
  . Fixed bug #61003 (mysql_stat() require a valid connection). (Johannes).

- mysqlnd
  . Fixed bug #61704 (Crash apache, phpinfo() threading issue). (Johannes)
  . Fixed bug #60948 (mysqlnd FTBFS when -Wformat-security is enabled).
    (Johannes)

- PDO
  . Fixed bug #61292 (Segfault while calling a method on an overloaded PDO
    object). (Laruence)

- PDO_mysql
  . Fixed bug #61207 (PDO::nextRowset() after a multi-statement query doesn't
    always work). (Johannes)
  . Fixed bug #61194 (PDO should export compression flag with myslqnd).
    (Johannes)

- PDO_odbc
  . Fixed bug #61212 (PDO ODBC Segfaults on SQL_SUCESS_WITH_INFO). (Ilia)

- Phar
  . Fixed bug #61184 (Phar::webPhar() generates headers with trailing NUL
    bytes). (Nikita Popov)

- Readline:
  . Fixed bug #61088 (Memory leak in readline_callback_handler_install).
    (Nikic, Laruence)

- Reflection:
  . Implemented FR #61602 (Allow access to the name of constant
    used as function/method parameter's default value). (reeze.xia@gmail.com)
  . Fixed bug #60968 (Late static binding doesn't work with
    ReflectionMethod::invokeArgs()). (Laruence)

- Session
  . Fixed bug #60634 (Segmentation fault when trying to die() in
    SessionHandler::write()). (Ilia)

- SOAP
  . Fixed bug #61423 (gzip compression fails). (Ilia)
  . Fixed bug #60887 (SoapClient ignores user_agent option and sends no
    User-Agent header). (carloschilazo at gmail dot com)
  . Fixed bug #60842, #51775 (Chunked response parsing error when
    chunksize length line is > 10 bytes). (Ilia)
  . Fixed bug #49853 (Soap Client stream context header option ignored).
    (Dmitry)

- SPL:
  . Fixed bug #61453 (SplObjectStorage does not identify objects correctly).
    (Gustavo)
  . Fixed bug #61347 (inconsistent isset behavior of Arrayobject). (Laruence)

- Standard:
  . Fixed memory leak in substr_replace. (Pierrick)
  . Make max_file_uploads ini directive settable outside of php.ini (Rasmus)
  . Fixed bug #61409 (Bad formatting on phpinfo()). (Jakub Vrana)
  . Fixed bug #60222 (time_nanosleep() does validate input params). (Ilia)
  . Fixed bug #60106 (stream_socket_server silently truncates long unix socket
    paths). (Ilia)

- XMLRPC:
  . Fixed bug #61264 (xmlrpc_parse_method_descriptions leaks temporary
    variable). (Nikita Popov)
  . Fixed bug #61097 (Memory leak in xmlrpc functions copying zvals). (Nikita
    Popov)

- Zlib:
  . Fixed bug #61306 (initialization of global inappropriate for ZTS). (Gustavo)
  . Fixed bug #61287 (A particular string fails to decompress). (Mike)
  . Fixed bug #61139 (gzopen leaks when specifying invalid mode). (Nikita Popov)

01 Mar 2012, PHP 5.4.0

- Installation:
  . autoconf 2.59+ is now supported (and required) for generating the
    configure script with ./buildconf. Autoconf 2.60+ is desirable
    otherwise the configure help order may be incorrect.  (Rasmus, Chris Jones)

- Removed legacy features:
  . break/continue $var syntax. (Dmitry)
  . Safe mode and all related php.ini options. (Kalle)
  . register_globals and register_long_arrays php.ini options. (Kalle)
  . import_request_variables(). (Kalle)
  . allow_call_time_pass_reference. (Pierrick)
  . define_syslog_variables php.ini option and its associated function. (Kalle)
  . highlight.bg php.ini option. (Kalle)
  . safe_mode, safe_mode_gid, safe_mode_include_dir,
    safe_mode_exec_dir, safe_mode_allowed_env_vars and
    safe_mode_protected_env_vars php.ini options.
  . zend.ze1_compatibility_mode php.ini option.
  . Session bug compatibility mode (session.bug_compat_42 and
    session.bug_compat_warn php.ini options). (Kalle)
  . session_is_registered(), session_register() and session_unregister()
    functions. (Kalle)
  . y2k_compliance php.ini option. (Kalle)
  . magic_quotes_gpc, magic_quotes_runtime and magic_quotes_sybase
    php.ini options. get_magic_quotes_gpc, get_magic_quotes_runtime are kept
    but always return false, set_magic_quotes_runtime raises an
    E_CORE_ERROR. (Pierrick, Pierre)
  . Removed support for putenv("TZ=..") for setting the timezone. (Derick)
  . Removed the timezone guessing algorithm in case the timezone isn't set with
    date.timezone or date_default_timezone_set(). Instead of a guessed
    timezone, "UTC" is now used instead. (Derick)

- Moved extensions to PECL:
  . ext/sqlite.  (Note: the ext/sqlite3 and ext/pdo_sqlite extensions are
    not affected) (Johannes)

- General improvements:
  . Added short array syntax support ([1,2,3]), see UPGRADING guide for full
    details. (rsky0711 at gmail . com, sebastian.deutsch at 9elements . com,
    Pierre)
  . Added binary number format (0b001010). (Jonah dot Harris at gmail dot com)
  . Added support for Class::{expr}() syntax (Pierrick)
  . Added multibyte support by default. Previously PHP had to be compiled
    with --enable-zend-multibyte.  Now it can be enabled or disabled through
    the zend.multibyte directive in php.ini. (Dmitry)
  . Removed compile time dependency from ext/mbstring (Dmitry)
  . Added support for Traits. (Stefan, with fixes by Dmitry and Laruence)
  . Added closure $this support back. (Stas)
  . Added array dereferencing support. (Felipe)
  . Added callable typehint. (Hannes)
  . Added indirect method call through array. FR #47160. (Felipe)
  . Added DTrace support. (David Soria Parra)
  . Added class member access on instantiation (e.g. (new foo)->bar()) support.
    (Felipe)
  . <?= is now always available regardless of the short_open_tag setting. (Rasmus)
  . Implemented Zend Signal Handling (configurable option --enable-zend-signals,
    off by default). (Lucas Nealan, Arnaud Le Blanc, Brian Shire, Ilia)
  . Improved output layer, see README.NEW-OUTPUT-API for internals. (Mike)
  . Improved UNIX build system to allow building multiple PHP binary SAPIs and
    one SAPI module the same time. FR #53271, FR #52419. (Jani)
  . Implemented closure rebinding as parameter to bindTo. (Gustavo Lopes)
  . Improved the warning message of incompatible arguments. (Laruence)
  . Improved ternary operator performance when returning arrays. (Arnaud, Dmitry)
  . Changed error handlers to only generate docref links when the docref_root
    php.ini setting is not empty. (Derick)
  . Changed silent conversion of array to string to produce a notice. (Patrick)
  . Changed default encoding from ISO-8859-1 to UTF-8 when not specified in
    htmlspecialchars and htmlentities. (Rasmus)
  . Changed casting of null/''/false into an Object when adding a property
    from E_STRICT into a warning. (Scott)
  . Changed E_ALL to include E_STRICT. (Stas)
  . Disabled Windows CRT warning by default, can be enabled again using the
    php.ini directive windows_show_crt_warnings. (Pierre)
  . Fixed bug #55378: Binary number literal returns float number though its
    value is small enough. (Derick)

- Improved Zend Engine memory usage: (Dmitry)
  . Improved parse error messages. (Felipe)
  . Replaced zend_function.pass_rest_by_reference by
    ZEND_ACC_PASS_REST_BY_REFERENCE in zend_function.fn_flags.
  . Replaced zend_function.return_reference by ZEND_ACC_RETURN_REFERENCE
    in zend_function.fn_flags.
  . Removed zend_arg_info.required_num_args as it was only needed for internal
    functions. Now the first arg_info for internal functions (which has special
    meaning) is represented by the zend_internal_function_info structure.
  . Moved zend_op_array.size, size_var, size_literal, current_brk_cont,
    backpatch_count into CG(context) as they are used only during compilation.
  . Moved zend_op_array.start_op into EG(start_op) as it's used only for
    'interactive' execution of a single top-level op-array.
  . Replaced zend_op_array.done_pass_two by ZEND_ACC_DONE_PASS_TWO in
    zend_op_array.fn_flags.
  . op_array.vars array is trimmed (reallocated) during pass_two.
  . Replaced zend_class_entry.constants_updated by ZEND_ACC_CONSTANTS_UPDATED
    in zend_class_entry.ce_flags.
  . Reduced the size of zend_class_entry by sharing the same memory space
    by different information for internal and user classes.
    See zend_class_entry.info union.
  . Reduced size of temp_variable.

- Improved Zend Engine - performance tweaks and optimizations: (Dmitry)
  . Inlined most probable code-paths for arithmetic operations directly into
    executor.
  . Eliminated unnecessary iterations during request startup/shutdown.
  . Changed $GLOBALS into a JIT autoglobal, so it's initialized only if used.
    (this may affect opcode caches!)
  . Improved performance of @ (silence) operator.
  . Simplified string offset reading. Given $str="abc" then $str[1][0] is now
    a legal construct.
  . Added caches to eliminate repeatable run-time bindings of functions,
    classes, constants, methods and properties.
  . Added concept of interned strings. All strings constants known at compile
    time are allocated in a single copy and never changed.
  . ZEND_RECV now always has IS_CV as its result.
  . ZEND_CATCH now has to be used only with constant class names.
  . ZEND_FETCH_DIM_? may fetch array and dimension operands in different order.
  . Simplified ZEND_FETCH_*_R operations. They can't be used with the
    EXT_TYPE_UNUSED flag any more. This is a very rare and useless case.
    ZEND_FREE might be required after them instead.
  . Split ZEND_RETURN into two new instructions ZEND_RETURN and
    ZEND_RETURN_BY_REF.
  . Optimized access to global constants using values with pre-calculated
    hash_values from the literals table.
  . Optimized access to static properties using executor specialization.
    A constant class name may be used as a direct operand of ZEND_FETCH_*
    instruction without previous ZEND_FETCH_CLASS.
  . zend_stack and zend_ptr_stack allocation is delayed until actual usage.

- Other improvements to Zend Engine:
  . Added an optimization which saves memory and emalloc/efree calls for empty
    HashTables. (Stas, Dmitry)
  . Added ability to reset user opcode handlers (Yoram).
  . Changed the structure of op_array.opcodes. The constant values are moved from
    opcode operands into a separate literal table. (Dmitry)
  . Fixed (disabled) inline-caching for ZEND_OVERLOADED_FUNCTION methods.
    (Dmitry)

- Improved core functions:
  . Enforce an extended class' __construct arguments to match the
    abstract constructor in the base class.
  . Disallow reusing superglobal names as parameter names.
  . Added optional argument to debug_backtrace() and debug_print_backtrace()
    to limit the amount of stack frames returned. (Sebastian, Patrick)
  . Added hex2bin() function. (Scott)
  . number_format() no longer truncates multibyte decimal points and thousand
    separators to the first byte. FR #53457. (Adam)
  . Added support for object references in recursive serialize() calls.
    FR #36424. (Mike)
  . Added support for SORT_NATURAL and SORT_FLAG_CASE in array
    sort functions (sort, rsort, ksort, krsort, asort, arsort and
    array_multisort). FR#55158 (Arpad)
  . Added stream metadata API support and stream_metadata() stream class
    handler. (Stas)
  . User wrappers can now define a stream_truncate() method that responds
    to truncation, e.g. through ftruncate(). FR #53888. (Gustavo)
  . Improved unserialize() performance.
    (galaxy dot mipt at gmail dot com, Kalle)
  . Changed array_combine() to return empty array instead of FALSE when both
    parameter arrays are empty. FR #34857. (joel.perras@gmail.com)
  . Fixed bug #61095 (Incorect lexing of 0x00*+<NUM>). (Etienne)
  . Fixed bug #60965 (Buffer overflow on htmlspecialchars/entities with
    $double=false). (Gustavo)
  . Fixed bug #60895 (Possible invalid handler usage in windows random
    functions). (Pierre)
  . Fixed bug #60879 (unserialize() Does not invoke __wakeup() on object).
    (Pierre, Steve)
  . Fixed bug #60825 (Segfault when running symfony 2 tests).
    (Dmitry, Laruence)
  . Fixed bug #60627 (httpd.worker segfault on startup with php_value).
  . Fixed bug #60613 (Segmentation fault with $cls->{expr}() syntax). (Dmitry)
  . Fixed bug #60611 (Segmentation fault with Cls::{expr}() syntax). (Laruence)
    (Laruence)
  . Fixed bug #60558 (Invalid read and writes). (Laruence)
  . Fixed bug #60444 (Segmentation fault with include & class extending).
    (Laruence, Dmitry).
  . Fixed bug #60362 (non-existent sub-sub keys should not have values).
    (Laruence, alan_k, Stas)
  . Fixed bug #60350 (No string escape code for ESC (ascii 27), normally \e).
    (php at mickweiss dot com)
  . Fixed bug #60321 (ob_get_status(true) no longer returns an array when
    buffer is empty). (Pierrick)
  . Fixed bug #60282 (Segfault when using ob_gzhandler() with open buffers).
    (Laruence)
  . Fixed bug #60240 (invalid read/writes when unserializing specially crafted
    strings). (Mike)
  . Fixed bug #60227 (header() cannot detect the multi-line header with
     CR(0x0D)). (rui)
  . Fixed bug #60174 (Notice when array in method prototype error).
    (Laruence)
  . Fixed bug #60169 (Conjunction of ternary and list crashes PHP).
    (Laruence)
  . Fixed bug #60038 (SIGALRM cause segfault in php_error_cb). (Laruence)
    (klightspeed at netspace dot net dot au)
  . Fixed bug #55871 (Interruption in substr_replace()). (Stas)
  . Fixed bug #55801 (Behavior of unserialize has changed). (Mike)
  . Fixed bug #55758 (Digest Authenticate missed in 5.4) . (Laruence)
  . Fixed bug #55748 (multiple NULL Pointer Dereference with zend_strndup())
    (CVE-2011-4153). (Stas)
  . Fixed bug #55124 (recursive mkdir fails with current (dot) directory in path).
    (Pierre)
  . Fixed bug #55084 (Function registered by header_register_callback is
    called only once per process). (Hannes)
  . Implement FR #54514 (Get php binary path during script execution).
    (Laruence)
  . Fixed bug #52211 (iconv() returns part of string on error). (Felipe)
  . Fixed bug #51860 (Include fails with toplevel symlink to /). (Dmitry)

- Improved generic SAPI support:
  . Added $_SERVER['REQUEST_TIME_FLOAT'] to include microsecond precision.
    (Patrick)
  . Added header_register_callback() which is invoked immediately
    prior to the sending of headers and after default headers have
    been added. (Scott)
  . Added http_response_code() function. FR #52555. (Paul Dragoonis, Kalle)
  . Fixed bug #55500 (Corrupted $_FILES indices lead to security concern).
    (CVE-2012-1172). (Stas)
  . Fixed bug #54374 (Insufficient validating of upload name leading to
    corrupted $_FILES indices). (CVE-2012-1172). (Stas, lekensteyn at gmail dot com)

- Improved CLI SAPI:
  . Added built-in web server that is intended for testing purpose.
    (Moriyoshi, Laruence, and fixes by Pierre, Derick, Arpad,
    chobieee at gmail dot com)
  . Added command line option --rz <name> which shows information of the
    named Zend extension. (Johannes)
  . Interactive readline shell improvements: (Johannes)
    . Added "cli.pager" php.ini setting to set a pager for output.
    . Added "cli.prompt" php.ini setting to configure the shell prompt.
    . Added shortcut #inisetting=value to change php.ini settings at run-time.
    . Changed shell not to terminate on fatal errors.
    . Interactive shell works with shared readline extension. FR #53878.

- Improved CGI/FastCGI SAPI: (Dmitry)
  . Added apache compatible functions: apache_child_terminate(),
    getallheaders(), apache_request_headers() and apache_response_headers()
  . Improved performance of FastCGI request parsing.
  . Fixed reinitialization of SAPI callbacks after php_module_startup().
    (Dmitry)

- Improved PHP-FPM SAPI:
  . Removed EXPERIMENTAL flag. (fat)
  . Fixed bug #60659 (FPM does not clear auth_user on request accept).
    (bonbons at linux-vserver dot org)

- Improved Litespeed SAPI:
  . Fixed bug #55769 (Make Fails with "Missing Separator" error). (Adam)

- Improved Date extension:
  . Added the + modifier to parseFromFormat to allow trailing text in the
    string to parse without throwing an error. (Stas, Derick)

- Improved DBA extension:
  . Added Tokyo Cabinet abstract DB support. (Michael Maclean)
  . Added Berkeley DB 5 support. (Johannes, Chris Jones)

- Improved DOM extension:
  . Added the ability to pass options to loadHTML (Chregu, fxmulder at gmail dot com)

- Improved filesystem functions:
  . scandir() now accepts SCANDIR_SORT_NONE as a possible sorting_order value.
    FR #53407. (Adam)

- Improved HASH extension:
  . Added Jenkins's one-at-a-time hash support. (Martin Jansen)
  . Added FNV-1 hash support. (Michael Maclean)
  . Made Adler32 algorithm faster. FR #53213. (zavasek at yandex dot ru)
  . Removed Salsa10/Salsa20, which are actually stream ciphers (Mike)
  . Fixed bug #60221 (Tiger hash output byte order) (Mike)

- Improved intl extension:
  . Added Spoofchecker class, allows checking for visibly confusable characters and
    other security issues. (Scott)
  . Added Transliterator class, allowing transliteration of strings.
    (Gustavo)
  . Added support for UTS #46. (Gustavo)
  . Fixed build on Fedora 15 / Ubuntu 11. (Hannes)
  . Fixed bug #55562 (grapheme_substr() returns false on big length). (Stas)

- Improved JSON extension:
  . Added new json_encode() option JSON_UNESCAPED_UNICODE. FR #53946.
    (Alexander, Gwynne)
  . Added JsonSerializable interface. (Sara)
  . Added JSON_BIGINT_AS_STRING, extended json_decode() sig with $options.
    (Sara)
  . Added support for JSON_NUMERIC_CHECK option in json_encode() that converts
    numeric strings to integers. (Ilia)
  . Added new json_encode() option JSON_UNESCAPED_SLASHES. FR #49366. (Adam)
  . Added new json_encode() option JSON_PRETTY_PRINT. FR #44331. (Adam)

- Improved LDAP extension:
  . Added paged results support. FR #42060. (ando@OpenLDAP.org,
    iarenuno@eteo.mondragon.edu, jeanseb@au-fil-du.net, remy.saissy@gmail.com)

- Improved mbstring extension:
  . Added Shift_JIS/UTF-8 Emoji (pictograms) support. (Rui)
  . Added JIS X0213:2004 (Shift_JIS-2004, EUC-JP-2004, ISO-2022-JP-2004)
    support. (Rui)
  . Ill-formed UTF-8 check for security enhancements. (Rui)
  . Added MacJapanese (Shift_JIS) and gb18030 encoding support. (Rui)
  . Added encode/decode in hex format to mb_[en|de]code_numericentity(). (Rui)
  . Added user JIS X0213:2004 (Shift_JIS-2004, EUC-JP-2004, ISO-2022-JP-2004)
    support. (Rui)
  . Added the user defined area for CP936 and CP950 (Rui).
  . Fixed bug #60306 (Characters lost while converting from cp936 to utf8).
    (Laruence)

- Improved MySQL extensions:
  . MySQL: Deprecated mysql_list_dbs(). FR #50667. (Andrey)
  . mysqlnd: Added named pipes support. FR #48082. (Andrey)
  . MySQLi: Added iterator support in MySQLi. mysqli_result implements
    Traversable. (Andrey, Johannes)
  . PDO_mysql: Removed support for linking with MySQL client libraries older
    than 4.1. (Johannes)
  . ext/mysql, mysqli and pdo_mysql now use mysqlnd by default. (Johannes)
  . Fixed bug #55473 (mysql_pconnect leaks file descriptors on reconnect).
    (Andrey, Laruence)
  . Fixed bug #55653 (PS crash with libmysql when binding same variable as
    param and out). (Laruence)

- Improved OpenSSL extension:
  . Added AES support. FR #48632. (yonas dot y at gmail dot com, Pierre)
  . Added no padding option to openssl_encrypt()/openssl_decrypt(). (Scott)
  . Use php's implementation for Windows Crypto API in
    openssl_random_pseudo_bytes. (Pierre)
  . On error in openssl_random_pseudo_bytes() made sure we set strong result
    to false. (Scott)
  . Fixed possible attack in SSL sockets with SSL 3.0 / TLS 1.0.
    CVE-2011-3389. (Scott)
  . Fixed bug #61124 (Crash when decoding an invalid base64 encoded string).
    (me at ktamura dot com, Scott)

- Improved PDO:
  . Fixed PDO objects binary incompatibility. (Dmitry)

- PDO DBlib driver:
  . Added nextRowset support.
  . Fixed bug #50755 (PDO DBLIB Fails with OOM).

- Improved PostgreSQL extension:
  . Added support for "extra" parameter for PGNotify().
    (r dot i dot k at free dot fr, Ilia)

- Improved PCRE extension:
  . Changed third parameter of preg_match_all() to optional. FR #53238. (Adam)

- Improved Readline extension:
  . Fixed bug #54450 (Enable callback support when built against libedit).
    (fedora at famillecollet dot com, Hannes)

- Improved Reflection extension:
  . Added ReflectionClass::newInstanceWithoutConstructor() to create a new
    instance of a class without invoking its constructor. FR #55490.
    (Sebastian)
  . Added ReflectionExtension::isTemporary() and
    ReflectionExtension::isPersistent() methods. (Johannes)
  . Added ReflectionZendExtension class. (Johannes)
  . Added ReflectionClass::isCloneable(). (Felipe)

- Improved Session extension:
  . Expose session status via new function, session_status (FR #52982) (Arpad)
  . Added support for object-oriented session handlers. (Arpad)
  . Added support for storing upload progress feedback in session data. (Arnaud)
  . Changed session.entropy_file to default to /dev/urandom or /dev/arandom if
    either is present at compile time. (Rasmus)
  . Fixed bug #60860 (session.save_handler=user without defined function core
    dumps). (Felipe)
  . Implement FR #60551 (session_set_save_handler should support a core's
    session handler interface). (Arpad)
  . Fixed bug #60640 (invalid return values). (Arpad)

- Improved SNMP extension (Boris Lytochkin):
  . Added OO API. FR #53594 (php-snmp rewrite).
  . Sanitized return values of existing functions. Now it returns FALSE on
    failure.
  . Allow ~infinite OIDs in GET/GETNEXT/SET queries. Autochunk them to max_oids
    upon request.
  . Introducing unit tests for extension with ~full coverage.
  . IPv6 support. (FR #42918)
  . Way of representing OID value can now be changed when SNMP_VALUE_OBJECT
    is used for value output mode. Use or'ed SNMP_VALUE_LIBRARY(default if
    not specified) or SNMP_VALUE_PLAIN. (FR #54502)
  . Fixed bug #60749 (SNMP module should not strip non-standard SNMP port
    from hostname). (Boris Lytochkin)
  . Fixed bug #60585 (php build fails with USE flag snmp when IPv6 support
    is disabled). (Boris Lytochkin)
  . Fixed bug #53862 (snmp_set_oid_output_format does not allow returning to default)
  . Fixed bug #46065 (snmp_set_quick_print() persists between requests)
  . Fixed bug #45893 (Snmp buffer limited to 2048 char)
  . Fixed bug #44193 (snmp v3 noAuthNoPriv doesn't work)

- Improved SOAP extension:
  . Added new SoapClient option "keep_alive". FR #60329. (Pierrick)
  . Fixed basic HTTP authentication for WSDL sub requests. (Dmitry)

- Improved SPL extension:
  . Added RegexIterator::getRegex() method. (Joshua Thijssen)
  . Added SplObjectStorage::getHash() hook. (Etienne)
  . Added CallbackFilterIterator and RecursiveCallbackFilterIterator. (Arnaud)
  . Added missing class_uses(..) as pointed out by #55266 (Stefan)
  . Immediately reject wrong usages of directories under Spl(Temp)FileObject
    and friends. (Etienne, Pierre)
  . FilesystemIterator, GlobIterator and (Recursive)DirectoryIterator now use
    the default stream context. (Hannes)
  . Fixed bug #60201 (SplFileObject::setCsvControl does not expose third
    argument via Reflection). (Peter)
  . Fixed bug #55287 (spl_classes() not includes CallbackFilter classes)
    (sasezaki at gmail dot com, salathe)

- Improved Sysvshm extension:
  . Fixed bug #55750 (memory copy issue in sysvshm extension).
    (Ilia, jeffhuang9999 at gmail dot com)

- Improved Tidy extension:
  . Fixed bug #54682 (Tidy::diagnose() NULL pointer dereference).
    (Maksymilian Arciemowicz, Felipe)

- Improved Tokenizer extension:
  . Fixed bug #54089 (token_get_all with regards to __halt_compiler is
    not binary safe). (Nikita Popov)

- Improved XSL extension:
  . Added XsltProcessor::setSecurityPrefs($options) and getSecurityPrefs() to
    define forbidden operations within XSLT stylesheets, default is not to
    enable write operations from XSLT. Bug #54446 (Chregu, Nicolas Gregoire)
  . XSL doesn't stop transformation anymore, if a PHP function can't be called
    (Christian)

- Improved ZLIB extension:
  . Re-implemented non-file related functionality. (Mike)
  . Fixed bug #55544 (ob_gzhandler always conflicts with zlib.output_compression).
    (Mike)

14 Jun 2012, PHP 5.3.14

- CLI SAPI:
  . Fixed bug #61546 (functions related to current script failed when chdir()
    in cli sapi). (Laruence, reeze.xia@gmail.com)

- CURL:
  . Fixed bug #61948 (CURLOPT_COOKIEFILE '' raises open_basedir restriction).
    (Laruence)

- COM:
  . Fixed bug #62146 com_dotnet cannot be built shared. (Johannes)

- Core:
  . Fixed CVE-2012-2143. (Solar Designer)
  . Fixed missing bound check in iptcparse(). (chris at chiappa.net)
  . Fixed bug #62373 (serialize() generates wrong reference to the object).
    (Moriyoshi)
  . Fixed bug #62005 (unexpected behavior when incrementally assigning to a
    member of a null object). (Laruence)
  . Fixed bug #61991 (long overflow in realpath_cache_get()). (Anatoliy)
  . Fixed bug #61764 ('I' unpacks n as signed if n > 2^31-1 on LP64). (Gustavo)
  . Fixed bug #61730 (Segfault from array_walk modifying an array passed by
    reference). (Laruence)
  . Fixed bug #61713 (Logic error in charset detection for htmlentities).
    (Anatoliy)
  . Fixed bug #54197 ([PATH=] sections incompatibility with user_ini.filename
    set to null). (Anatoliy)
  . Changed php://fd to be available only for CLI.

- Fileinfo:
  . Fixed bug #61812 (Uninitialised value used in libmagic).
    (Laruence, Gustavo)

- Iconv extension:
  . Fixed a bug that iconv extension fails to link to the correct library
    when another extension makes use of a library that links to the iconv
    library. See https://bugs.gentoo.org/show_bug.cgi?id=364139 for detail.
    (Moriyoshi)

- Intl:
  . Fixed bug #62082 (Memory corruption in internal function
    get_icu_disp_value_src_php()). (Gustavo)

- JSON
  . Fixed bug #61537 (json_encode() incorrectly truncates/discards
    information). (Adam)

- PDO:
  . Fixed bug #61755 (A parsing bug in the prepared statements can lead to
    access violations). (Johannes)

- Phar:
  . Fix bug #61065 (Secunia SA44335). (Rasmus)

- Streams:
  . Fixed bug #61961 (file_get_contents leaks when access empty file with
    maxlen set). (Reeze)

08 May 2012, PHP 5.3.13
- CGI
  . Improve fix for PHP-CGI query string parameter vulnerability, CVE-2012-2311.
    (Stas)

03 May 2012, PHP 5.3.12
- Fix PHP-CGI query string parameter vulnerability, CVE-2012-1823. (Rasmus)

26 Apr 2012, PHP 5.3.11

- Core:
  . Fixed bug #61605 (header_remove() does not remove all headers).
    (Laruence)
  . Fixed bug #61541 (Segfault when using ob_* in output_callback).
    (reeze.xia@gmail.com)
  . Fixed bug #61273 (call_user_func_array with more than 16333 arguments
    leaks / crashes). (Laruence)
  . Fixed bug #61165 (Segfault - strip_tags()). (Laruence)
  . Improved max_input_vars directive to check nested variables (Dmitry).
  . Fixed bug #61095 (Incorect lexing of 0x00*+<NUM>). (Etienne)
  . Fixed bug #61087 (Memory leak in parse_ini_file when specifying
    invalid scanner mode). (Nikic, Laruence)
  . Fixed bug #61072 (Memory leak when restoring an exception handler).
    (Nikic, Laruence)
  . Fixed bug #61058 (array_fill leaks if start index is PHP_INT_MAX).
    (Laruence)
  . Fixed bug #61043 (Regression in magic_quotes_gpc fix for CVE-2012-0831).
    (Ondřej Surý)
  . Fixed bug #61000 (Exceeding max nesting level doesn't delete numerical
    vars). (Laruence)
  . Fixed bug #60895 (Possible invalid handler usage in windows random
    functions). (Pierre)
  . Fixed bug #60825 (Segfault when running symfony 2 tests).
    (Dmitry, Laruence)
  . Fixed bug #60801 (strpbrk() mishandles NUL byte). (Adam)
  . Fixed bug #60569 (Nullbyte truncates Exception $message). (Ilia)
  . Fixed bug #60227 (header() cannot detect the multi-line header with CR).
    (rui, Gustavo)
  . Fixed bug #60222 (time_nanosleep() does validate input params). (Ilia)
  . Fixed bug #54374 (Insufficient validating of upload name leading to
    corrupted $_FILES indices). (CVE-2012-1172). (Stas, lekensteyn at
    gmail dot com, Pierre)
  . Fixed bug #52719 (array_walk_recursive crashes if third param of the
    function is by reference). (Nikita Popov)
  . Fixed bug #51860 (Include fails with toplevel symlink to /). (Dmitry)

- DOM
  . Added debug info handler to DOM objects. (Gustavo, Joey Smith)

- FPM
  . Fixed bug #61430 (Transposed memset() params in sapi/fpm/fpm/fpm_shm.c).
    (michaelhood at gmail dot com, Ilia)

- Ibase
  . Fixed bug #60947 (Segmentation fault while executing ibase_db_info).
    (Ilia)

- Installation
  . Fixed bug #61172 (Add Apache 2.4 support). (Chris Jones)

- Fileinfo
  . Fixed bug #61173 (Unable to detect error from finfo constructor). (Gustavo)

- Firebird Database extension (ibase):
  . Fixed bug #60802 (ibase_trans() gives segfault when passing params).

- Libxml:
  . Fixed bug #61617 (Libxml tests failed(ht is already destroyed)).
    (Laruence)
  . Fixed bug #61367 (open_basedir bypass using libxml RSHUTDOWN).
    (Tim Starling)

- mysqli
  . Fixed bug #61003 (mysql_stat() require a valid connection). (Johannes).

- PDO_mysql
  . Fixed bug #61207 (PDO::nextRowset() after a multi-statement query doesn't
    always work). (Johannes)
  . Fixed bug #61194 (PDO should export compression flag with myslqnd).
    (Johannes)

- PDO_odbc
  . Fixed bug #61212 (PDO ODBC Segfaults on SQL_SUCESS_WITH_INFO). (Ilia)

- PDO_pgsql
  . Fixed bug #61267 (pdo_pgsql's PDO::exec() returns the number of SELECTed
    rows on postgresql >= 9). (ben dot pineau at gmail dot com)

- PDO_Sqlite extension:
  . Add createCollation support. (Damien)

- Phar:
  . Fixed bug #61184 (Phar::webPhar() generates headers with trailing NUL
    bytes). (Nikic)

- PHP-FPM SAPI:
  . Fixed bug #60811 (php-fpm compilation problem). (rasmus)

- Readline:
  . Fixed bug #61088 (Memory leak in readline_callback_handler_install).
    (Nikic, Laruence)
  . Add open_basedir checks to readline_write_history and readline_read_history.
    (Rasmus, reported by Mateusz Goik)

- Reflection:
  . Fixed bug #61388 (ReflectionObject:getProperties() issues invalid reads
    when get_properties returns a hash table with (inaccessible) dynamic
    numeric properties). (Gustavo)
  . Fixed bug #60968 (Late static binding doesn't work with
    ReflectionMethod::invokeArgs()). (Laruence)

- SOAP
  . Fixed basic HTTP authentication for WSDL sub requests. (Dmitry)
  . Fixed bug #60887 (SoapClient ignores user_agent option and sends no
    User-Agent header). (carloschilazo at gmail dot com)
  . Fixed bug #60842, #51775 (Chunked response parsing error when
    chunksize length line is > 10 bytes). (Ilia)
  . Fixed bug #49853 (Soap Client stream context header option ignored).
    (Dmitry)

- SPL
  . Fixed memory leak when calling SplFileInfo's constructor twice. (Felipe)
  . Fixed bug #61418 (Segmentation fault when DirectoryIterator's or
    FilesystemIterator's iterators are requested more than once without
    having had its dtor callback called in between). (Gustavo)
  . Fixed bug #61347 (inconsistent isset behavior of Arrayobject). (Laruence)
  . Fixed bug #61326 (ArrayObject comparison). (Gustavo)

- SQLite3 extension:
  . Add createCollation() method. (Brad Dewar)

- Session:
  . Fixed bug #60860 (session.save_handler=user without defined function core
    dumps). (Felipe)
  . Fixed bug #60634 (Segmentation fault when trying to die() in
    SessionHandler::write()). (Ilia)

- Streams:
  . Fixed bug #61371 (stream_context_create() causes memory leaks on use
    streams_socket_create). (Gustavo)
  . Fixed bug #61253 (Wrappers opened with errors concurrency problem on ZTS).
    (Gustavo)
  . Fixed bug #61115 (stream related segfault on fatal error in
    php_stream_context_link). (Gustavo)
  . Fixed bug #60817 (stream_get_line() reads from stream even when there is
    already sufficient data buffered). stream_get_line() now behaves more like
    fgets(), as is documented. (Gustavo)
  . Further fix for bug #60455 (stream_get_line misbehaves if EOF is not
    detected together with the last read). (Gustavo)
  . Fixed bug #60106 (stream_socket_server silently truncates long unix
    socket paths). (Ilia)

- Tidy:
  . Fixed bug #54682 (tidy null pointer dereference). (Tony, David Soria Parra)

- XMLRPC:
  . Fixed bug #61264 (xmlrpc_parse_method_descriptions leaks temporary
    variable). (Nikita Popov)
  . Fixed bug #61097 (Memory leak in xmlrpc functions copying zvals). (Nikic)

- Zlib:
  . Fixed bug #61139 (gzopen leaks when specifying invalid mode). (Nikic)

02 Feb 2012, PHP 5.3.10

- Core:
  . Fixed arbitrary remote code execution vulnerability reported by Stefan
    Esser, CVE-2012-0830. (Stas, Dmitry)

10 Jan 2012, PHP 5.3.9

- Core:
  . Added max_input_vars directive to prevent attacks based on hash collisions
    (CVE-2011-4885) (Dmitry).
  . Fixed bug #60205 (possible integer overflow in content_length). (Laruence)
  . Fixed bug #60139 (Anonymous functions create cycles not detected by the
    GC). (Dmitry)
  . Fixed bug #60138 (GC crash with referenced array in RecursiveArrayIterator)
    (Dmitry).
  . Fixed bug #60120 (proc_open's streams may hang with stdin/out/err when
    the data exceeds or is equal to 2048 bytes). (Pierre, Pascal Borreli)
  . Fixed bug #60099 (__halt_compiler() works in braced namespaces). (Felipe)
  . Fixed bug #60019 (Function time_nanosleep() is undefined on OS X). (Ilia)
  . Fixed bug #55874 (GCC does not provide __sync_fetch_and_add on some archs).
    (klightspeed at netspace dot net dot au)
  . Fixed bug #55798 (serialize followed by unserialize with numeric object
    prop. gives integer prop). (Gustavo)
  . Fixed bug #55749 (TOCTOU issue in getenv() on Windows builds). (Pierre)
  . Fixed bug #55707 (undefined reference to `__sync_fetch_and_add_4' on Linux
    parisc). (Felipe)
  . Fixed bug #55674 (fgetcsv & str_getcsv skip empty fields in some
    tab-separated records). (Laruence)
  . Fixed bug #55649 (Undefined function Bug()). (Laruence)
  . Fixed bug #55622 (memory corruption in parse_ini_string). (Pierre)
  . Fixed bug #55576 (Cannot conditionally move uploaded file without race
    condition). (Gustavo)
  . Fixed bug #55510: $_FILES 'name' missing first character after upload.
    (Arpad)
  . Fixed bug #55509 (segfault on x86_64 using more than 2G memory). (Laruence)
  . Fixed bug #55504 (Content-Type header is not parsed correctly on
    HTTP POST request). (Hannes)
  . Fixed bug #55475 (is_a() triggers autoloader, new optional 3rd argument to
    is_a and is_subclass_of). (alan_k)
  . Fixed bug #52461 (Incomplete doctype and missing xmlns).
    (virsacer at web dot de, Pierre)
  . Fixed bug #55366 (keys lost when using substr_replace an array). (Arpad)
  . Fixed bug #55273 (base64_decode() with strict rejects whitespace after
    pad). (Ilia)
  . Fixed bug #52624 (tempnam() by-pass open_basedir with nonnexistent
    directory). (Felipe)
  . Fixed bug #50982 (incorrect assumption of PAGE_SIZE size). (Dmitry)
  . Fixed invalid free in call_user_method() function. (Felipe)
  . Fixed bug #43200 (Interface implementation / inheritence not possible in
    abstract classes). (Felipe)


- BCmath:
  . Fixed bug #60377 (bcscale related crashes on 64bits platforms). (shm)

- Calendar:
  . Fixed bug #55797 (Integer overflow in SdnToGregorian leads to segfault (in
    optimized builds). (Gustavo)

- cURL:
  . Fixed bug #60439 (curl_copy_handle segfault when used with
    CURLOPT_PROGRESSFUNCTION). (Pierrick)
  . Fixed bug #54798 (Segfault when CURLOPT_STDERR file pointer is closed
    before calling curl_exec). (Hannes)
  . Fixed issues were curl_copy_handle() would sometimes lose copied
    preferences. (Hannes)

- DateTime:
  . Fixed bug #60373 (Startup errors with log_errors on cause segfault).
    (Derick)
  . Fixed bug #60236 (TLA timezone dates are not converted properly from
    timestamp). (Derick)
  . Fixed bug #55253 (DateTime::add() and sub() result -1 hour on objects with
    time zone type 2). (Derick)
  . Fixed bug #54851 (DateTime::createFromFormat() doesn't interpret "D").
    (Derick)
  . Fixed bug #53502 (strtotime with timezone memory leak). (Derick)
  . Fixed bug #52062 (large timestamps with DateTime::getTimestamp and
    DateTime::setTimestamp). (Derick)
  . Fixed bug #51994 (date_parse_from_format is parsing invalid date using 'yz'
    format). (Derick)
  . Fixed bug #52113 (Seg fault while creating (by unserialization)
    DatePeriod). (Derick)
  . Fixed bug #48476 (cloning extended DateTime class without calling
    parent::__constr crashed PHP). (Hannes)

- EXIF:
  . Fixed bug #60150 (Integer overflow during the parsing of invalid exif
    header). (CVE-2011-4566) (Stas, flolechaud at gmail dot com)

- Fileinfo:
  . Fixed bug #60094 (C++ comment fails in c89). (Laruence)
  . Fixed possible memory leak in finfo_open(). (Felipe)
  . Fixed memory leak when calling the Finfo constructor twice. (Felipe)

- Filter:
  . Fixed Bug #55478 (FILTER_VALIDATE_EMAIL fails with internationalized
    domain name addresses containing >1 -). (Ilia)

- FTP:
  . Fixed bug #60183 (out of sync ftp responses). (bram at ebskamp dot me,
    rasmus)

- Gd:
  . Fixed bug #60160 (imagefill() doesn't work correctly
    for small images). (Florian)
  . Fixed potential memory leak on a png error (Rasmus, Paul Saab)

- Intl:
  . Fixed bug #60192 (SegFault when Collator not constructed
    properly). (Florian)
  . Fixed memory leak in several Intl locale functions. (Felipe)

- Json:
  . Fixed bug #55543 (json_encode() with JSON_NUMERIC_CHECK fails on objects
    with numeric string properties). (Ilia, dchurch at sciencelogic dot com)

- Mbstring:
  . Fixed possible crash in mb_ereg_search_init() using empty pattern. (Felipe)

- MS SQL:
  . Fixed bug #60267 (Compile failure with freetds 0.91). (Felipe)

- MySQL:
  . Fixed bug #55550 (mysql.trace_mode miscounts result sets). (Johannes)

- MySQLi extension:
  . Fixed bug #55859 (mysqli->stat property access gives error). (Andrey)
  . Fixed bug #55582 (mysqli_num_rows() returns always 0 for unbuffered, when
    mysqlnd is used). (Andrey)
  . Fixed bug #55703 (PHP crash when calling mysqli_fetch_fields).
    (eran at zend dot com, Laruence)

- mysqlnd
  . Fixed bug #55609 (mysqlnd cannot be built shared). (Johannes)
  . Fixed bug #55067 (MySQL doesn't support compression - wrong config option).
    (Andrey)

- NSAPI SAPI:
  . Don't set $_SERVER['HTTPS'] on unsecure connection (bug #55403). (Uwe
    Schindler)

- OpenSSL:
  . Fixed bug #60279 (Fixed NULL pointer dereference in
    stream_socket_enable_crypto, case when ssl_handle of session_stream is not
    initialized.) (shm)
  . Fix segfault with older versions of OpenSSL. (Scott)

- Oracle Database extension (OCI8):
  . Fixed bug #59985 (show normal warning text for OCI_NO_DATA).
    (Chris Jones)
  . Increased maximum Oracle error message buffer length for new 11.2.0.3 size.
    (Chris Jones)
  . Improve internal initalization failure error messages. (Chris Jones)

- PDO
  . Fixed bug #55776 (PDORow to session bug). (Johannes)

- PDO Firebird:
  . Fixed bug #48877 ("bindValue" and "bindParam" do not work for PDO Firebird).
    (Mariuz)
  . Fixed bug #47415 (PDO_Firebird segfaults when passing lowercased column name to bindColumn).
  . Fixed bug #53280 (PDO_Firebird segfaults if query column count less than param count).
    (Mariuz)

- PDO MySQL driver:
  . Fixed bug #60155 (pdo_mysql.default_socket ignored). (Johannes)
  . Fixed bug #55870 (PDO ignores all SSL parameters when used with mysql
    native driver). (Pierre)
  . Fixed bug #54158 (MYSQLND+PDO MySQL requires #define
    MYSQL_OPT_LOCAL_INFILE). (Andrey)

- PDO OCI driver:
  . Fixed bug #55768 (PDO_OCI can't resume Oracle session after it's been
    killed). (mikhail dot v dot gavrilov at gmail dot com, Chris Jones, Tony)

- Phar:
  . Fixed bug #60261 (NULL pointer dereference in phar). (Felipe)
  . Fixed bug #60164 (Stubs of a specific length break phar_open_from_fp
    scanning for __HALT_COMPILER). (Ralph Schindler)
  . Fixed bug #53872 (internal corruption of phar). (Hannes)
  . Fixed bug #52013 (Unable to decompress files in a compressed phar). (Hannes)

- PHP-FPM SAPI:
  . Dropped restriction of not setting the same value multiple times, the last
    one holds. (giovanni at giacobbi dot net, fat)
  . Added .phar to default authorized extensions. (fat)
  . Fixed bug #60659 (FPM does not clear auth_user on request accept).
    (bonbons at linux-vserver dot org)
  . Fixed bug #60629 (memory corruption when web server closed the fcgi fd).
    (fat)
  . Enhance error log when the primary script can't be open. FR #60199. (fat)
  . Fixed bug #60179 (php_flag and php_value does not work properly). (fat)
  . Fixed bug #55577 (status.html does not install). (fat)
  . Fixed bug #55533 (The -d parameter doesn't work). (fat)
  . Fixed bug #55526 (Heartbeat causes a lot of unnecessary events). (fat)
  . Fixed bug #55486 (status show BIG processes number). (fat)
  . Enhanced security by limiting access to user defined extensions.
    FR #55181. (fat)
  . Added process.max to control the number of process FPM can fork. FR #55166.
    (fat)
  . Implemented FR #54577 (Enhanced status page with full status and details
    about each processes. Also provide a web page (status.html) for
    real-time FPM status. (fat)
  . Lowered default value for Process Manager. FR #54098. (fat)
  . Implemented FR #52569 (Add the "ondemand" process-manager
    to allow zero children). (fat)
  . Added partial syslog support (on error_log only). FR #52052. (fat)

- Postgres:
  . Fixed bug #60244 (pg_fetch_* functions do not validate that row param
    is >0). (Ilia)
  . Added PGSQL_LIBPQ_VERSION/PGSQL_LIBPQ_VERSION_STR constants. (Yasuo)

- Reflection:
  . Fixed bug #60367 (Reflection and Late Static Binding). (Laruence)

- Session:
  . Fixed bug #55267 (session_regenerate_id fails after header sent). (Hannes)

- SimpleXML:
  . Reverted the SimpleXML->query() behaviour to returning empty arrays
    instead of false when no nodes are found as it was since 5.3.3
    (bug #48601). (chregu, rrichards)

- SOAP
  . Fixed bug #54911 (Access to a undefined member in inherit SoapClient may
    cause Segmentation Fault). (Dmitry)
  . Fixed bug #48216 (PHP Fatal error: SOAP-ERROR: Parsing WSDL:
    Extra content at the end of the doc, when server uses chunked transfer
    encoding with spaces after chunk size). (Dmitry)
  . Fixed bug #44686 (SOAP-ERROR: Parsing WSDL with references). (Dmitry)

- Sockets:
  . Fixed bug #60048 (sa_len a #define on IRIX). (china at thewrittenword dot
    com)

- SPL:
  . Fixed bug #60082 (Crash in ArrayObject() when using recursive references).
    (Tony)
  . Fixed bug #55807 (Wrong value for splFileObject::SKIP_EMPTY).
    (jgotti at modedemploi dot fr, Hannes)
  . Fixed bug #54304 (RegexIterator::accept() doesn't work with scalar values).
    (Hannes)

- Streams:
  . Fixed bug #60455 (stream_get_line misbehaves if EOF is not detected together
    with the last read). (Gustavo)

- Tidy:
  . Fixed bug #54682 (Tidy::diagnose() NULL pointer dereference).
    (Maksymilian Arciemowicz, Felipe)

- XSL:
  . Added xsl.security_prefs ini option to define forbidden operations within
    XSLT stylesheets, default is not to enable write operations. This option
    won't be in 5.4, since there's a new method. Fixes Bug #54446. (Chregu,
    Nicolas Gregoire)

23 Aug 2011, PHP 5.3.8

- Core:
  . Fixed bug #55439 (crypt() returns only the salt for MD5). (Stas)

- OpenSSL:
  . Reverted a change in timeout handling restoring PHP 5.3.6 behavior,
    as the new behavior caused mysqlnd SSL connections to hang (#55283).
    (Pierre, Andrey, Johannes)

18 Aug 2011, PHP 5.3.7
- Upgraded bundled SQLite to version 3.7.7.1. (Scott)
- Upgraded bundled PCRE to version 8.12. (Scott)

- Zend Engine:
  . Fixed bug #55156 (ReflectionClass::getDocComment() returns comment even
    though the class has none). (Felipe)
  . Fixed bug #55007 (compiler fail after previous fail). (Felipe)
  . Fixed bug #54910 (Crash when calling call_user_func with unknown function
    name). (Dmitry)
  . Fixed bug #54804 (__halt_compiler and imported namespaces).
    (Pierrick, Felipe)
  . Fixed bug #54624 (class_alias and type hint). (Felipe)
  . Fixed bug #54585 (track_errors causes segfault). (Dmitry)
  . Fixed bug #54423 (classes from dl()'ed extensions are not destroyed).
    (Tony, Dmitry)
  . Fixed bug #54372 (Crash accessing global object itself returned from its
    __get() handle). (Dmitry)
  . Fixed bug #54367 (Use of closure causes problem in ArrayAccess). (Dmitry)
  . Fixed bug #54358 (Closure, use and reference). (Dmitry)
  . Fixed bug #54262 (Crash when assigning value to a dimension in a non-array).
    (Dmitry)
  . Fixed bug #54039 (use() of static variables in lambda functions can break
    staticness). (Dmitry)

- Core
  . Updated crypt_blowfish to 1.2. ((CVE-2011-2483) (Solar Designer)
  . Removed warning when argument of is_a() or is_subclass_of() is not
    a known class. (Stas)
  . Fixed crash in error_log(). (Felipe) Reported by Mateusz Kocielski.
  . Added PHP_MANDIR constant telling where the manpages were installed into,
    and an --man-dir argument to php-config. (Hannes)
  . Fixed a crash inside dtor for error handling. (Ilia)
  . Fixed buffer overflow on overlog salt in crypt(). (Clément LECIGNE, Stas)
  . Implemented FR #54459 (Range function accuracy). (Adam)

  . Fixed bug #55399 (parse_url() incorrectly treats ':' as a valid path).
    (Ilia)
  . Fixed bug #55339 (Segfault with allow_call_time_pass_reference = Off).
    (Dmitry)
  . Fixed bug #55295 [NEW]: popen_ex on windows, fixed possible heap overflow
    (Pierre)
  . Fixed bug #55258 (Windows Version Detecting Error).
    ( xiaomao5 at live dot com, Pierre)
  . Fixed bug #55187 (readlink returns weird characters when false result).
   (Pierre)
  . Fixed bug #55082 (var_export() doesn't escape properties properly).
    (Gustavo)
  . Fixed bug #55014 (Compile failure due to improper use of ctime_r()). (Ilia)
  . Fixed bug #54939 (File path injection vulnerability in RFC1867 File upload
    filename). (Felipe) Reported by Krzysztof Kotowicz. (CVE-2011-2202)
  . Fixed bug #54935 php_win_err can lead to crash. (Pierre)
  . Fixed bug #54924 (assert.* is not being reset upon request shutdown). (Ilia)
  . Fixed bug #54895 (Fix compiling with older gcc version without need for
    membar_producer macro). (mhei at heimpold dot de)
  . Fixed bug #54866 (incorrect accounting for realpath_cache_size).
    (Dustin Ward)
  . Fixed bug #54723 (getimagesize() doesn't check the full ico signature).
    (Scott)
  . Fixed bug #54721 (Different Hashes on Windows, BSD and Linux on wrong Salt
    size). (Pierre, os at irj dot ru)
  . Fixed bug #54580 (get_browser() segmentation fault when browscap ini
    directive is set through php_admin_value). (Gustavo)
  . Fixed bug #54332 (Crash in zend_mm_check_ptr // Heap corruption). (Dmitry)
  . Fixed bug #54305 (Crash in gc_remove_zval_from_buffer). (Dmitry)
  . Fixed bug #54238 (use-after-free in substr_replace()). (Stas)
    (CVE-2011-1148)
  . Fixed bug #54204 (Can't set a value with a PATH section in php.ini).
    (Pierre)
  . Fixed bug #54180 (parse_url() incorrectly parses path when ? in fragment).
    (tomas dot brastavicius at quantum dot lt, Pierrick)
  . Fixed bug #54137 (file_get_contents POST request sends additional line
    break). (maurice-php at mertinkat dot net, Ilia)
  . Fixed bug #53848 (fgetcsv() ignores spaces at beginnings of fields). (Ilia)
  . Alternative fix for bug #52550, as applied to the round() function (signed
    overflow), as the old fix impacted the algorithm for numbers with magnitude
    smaller than 0. (Gustavo)
  . Fixed bug #53727 (Inconsistent behavior of is_subclass_of with interfaces)
    (Ralph Schindler, Dmitry)
  . Fixed bug #52935 (call exit in user_error_handler cause stream relate
    core). (Gustavo)
  . Fixed bug #51997 (SEEK_CUR with 0 value, returns a warning). (Ilia)
  . Fixed bug #50816 (Using class constants in array definition fails).
    (Pierrick, Dmitry)
  . Fixed bug #50363 (Invalid parsing in convert.quoted-printable-decode
    filter). (slusarz at curecanti dot org)
  . Fixed bug #48465 (sys_get_temp_dir() possibly inconsistent when using
    TMPDIR on Windows). (Pierre)

- Apache2 Handler SAPI:
  . Fixed bug #54529 (SAPI crashes on apache_config.c:197).
    (hebergement at riastudio dot fr)

- CLI SAPI:
  . Fixed bug #52496 (Zero exit code on option parsing failure). (Ilia)

- cURL extension:
  . Added ini option curl.cainfo (support for custom cert db). (Pierre)
  . Added CURLINFO_REDIRECT_URL support. (Daniel Stenberg, Pierre)
  . Added support for CURLOPT_MAX_RECV_SPEED_LARGE and
    CURLOPT_MAX_SEND_SPEED_LARGE. FR #51815. (Pierrick)

- DateTime extension:
  . Fixed bug where the DateTime object got changed while using date_diff().
    (Derick)
  . Fixed bug #54340 (DateTime::add() method bug). (Adam)
  . Fixed bug #54316 (DateTime::createFromFormat does not handle trailing '|'
    correctly). (Adam)
  . Fixed bug #54283 (new DatePeriod(NULL) causes crash). (Felipe)
  . Fixed bug #51819 (Case discrepancy in timezone names cause Uncaught
    exception and fatal error). (Hannes)

- DBA extension:
  . Supress warning on non-existent file open with Berkeley DB 5.2. (Chris Jones)
  . Fixed bug #54242 (dba_insert returns true if key already exists). (Felipe)

- Exif extesion:
  . Fixed bug #54121 (error message format string typo). (Ilia)

- Fileinfo extension:
  . Fixed bug #54934 (Unresolved symbol strtoull in HP-UX 11.11). (Felipe)

- Filter extension:
  . Added 3rd parameter to filter_var_array() and filter_input_array()
    functions that allows disabling addition of empty elements. (Ilia)
  . Fixed bug #53037 (FILTER_FLAG_EMPTY_STRING_NULL is not implemented). (Ilia)

- Interbase extension:
  . Fixed bug #54269 (Short exception message buffer causes crash). (Felipe)

- intl extension:
  . Implemented FR #54561 (Expose ICU version info). (David Zuelke, Ilia)
  . Implemented FR #54540 (Allow loading of arbitrary resource bundles when
    fallback is disabled). (David Zuelke, Stas)

- Imap extension:
  . Fixed bug #55313 (Number of retries not set when params specified).
    (kevin at kevinlocke dot name)

- json extension:
  . Fixed bug #54484 (Empty string in json_decode doesn't reset
    json_last_error()). (Ilia)

- LDAP extension:
  . Fixed bug #53339 (Fails to build when compilng with gcc 4.5 and DSO
    libraries). (Clint Byrum, Raphael)

- libxml extension:
  . Fixed bug #54601 (Removing the doctype node segfaults). (Hannes)
  . Fixed bug #54440 (libxml extension ignores default context). (Gustavo)

- mbstring extension:
  . Fixed bug #54494 (mb_substr() mishandles UTF-32LE and UCS-2LE). (Gustavo)

- MCrypt extension:
  . Change E_ERROR to E_WARNING in mcrypt_create_iv when not enough data
    has been fetched (Windows). (Pierre)
  . Fixed bug #55169 (mcrypt_create_iv always fails to gather sufficient random
    data on Windows). (Pierre)

- mysqlnd
  . Fixed crash when using more than 28,000 bound parameters. Workaround is to
    set mysqlnd.net_cmd_buffer_size to at least 9000. (Andrey)
  . Fixed bug #54674 mysqlnd valid_sjis_(head|tail) is using invalid operator
    and range). (nihen at megabbs dot com, Andrey)

- MySQLi extension:
  . Fixed bug #55283 (SSL options set by mysqli_ssl_set ignored for MySQLi
    persistent connections). (Andrey)
  . Fixed Bug #54221 (mysqli::get_warnings segfault when used in multi queries).
    (Andrey)

- OpenSSL extension:
  . openssl_encrypt()/openssl_decrypt() truncated keys of variable length
    ciphers to the OpenSSL default for the algorithm. (Scott)
  . On blocking SSL sockets respect the timeout option where possible.
    (Scott)
  . Fixed bug #54992 (Stream not closed and error not returned when SSL
    CN_match fails). (Gustavo, laird_ngrps at dodo dot com dot au)

- Oracle Database extension (OCI8):
  . Added oci_client_version() returning the runtime Oracle client library
    version. (Chris Jones)

. PCRE extension:
  . Increased the backtrack limit from 100000 to 1000000 (Rasmus)

- PDO extension:
  . Fixed bug #54929 (Parse error with single quote in sql comment). (Felipe)
  . Fixed bug #52104 (bindColumn creates Warning regardless of ATTR_ERRMODE
    settings). (Ilia)

- PDO DBlib driver:
  . Fixed bug #54329 (MSSql extension memory leak).
    (dotslashpok at gmail dot com)
  . Fixed bug #54167 (PDO_DBLIB returns null on SQLUNIQUE field).
    (mjh at hodginsmedia dot com, Felipe)

- PDO ODBC driver:
  . Fixed data type usage in 64bit. (leocsilva at gmail dot com)

- PDO MySQL driver:
  . Fixed bug #54644 (wrong pathes in php_pdo_mysql_int.h). (Tony, Johannes)
  . Fixed bug #53782 (foreach throws irrelevant exception). (Johannes, Andrey)
  . Implemented FR #48587 (MySQL PDO driver doesn't support SSL connections).
    (Rob)

- PDO PostgreSQL driver:
  . Fixed bug #54318 (Non-portable grep option used in PDO pgsql
    configuration). (bwalton at artsci dot utoronto dot ca)

- PDO Oracle driver:
  . Fixed bug #44989 (64bit Oracle RPMs still not supported by pdo-oci).
    (jbnance at tresgeek dot net)

- Phar extension:
  . Fixed bug #54395 (Phar::mount() crashes when calling with wrong parameters).
    (Felipe)

- PHP-FPM SAPI:
  . Implemented FR #54499 (FPM ping and status_path should handle HEAD request). (fat)
  . Implemented FR #54172 (Overriding the pid file location of php-fpm). (fat)
  . Fixed missing Expires and Cache-Control headers for ping and status pages.
    (fat)
  . Fixed memory leak. (fat) Reported and fixed by Giovanni Giacobbi.
  . Fixed wrong value of log_level when invoking fpm with -tt. (fat)
  . Added xml format to the status page. (fat)
  . Removed timestamp in logs written by children processes. (fat)
  . Fixed exit at FPM startup on fpm_resources_prepare() errors. (fat)
  . Added master rlimit_files and rlimit_core in the global configuration
    settings. (fat)
  . Removed pid in debug logs written by chrildren processes. (fat)
  . Added custom access log (also added per request %CPU and memory
    mesurement). (fat)
  . Added a real scoreboard and several improvements to the status page. (fat)

- Reflection extension:
  . Fixed bug #54347 (reflection_extension does not lowercase module function
    name). (Felipe, laruence at yahoo dot com dot cn)

- SOAP extension:
  . Fixed bug #55323 (SoapClient segmentation fault when XSD_TYPEKIND_EXTENSION
    contains itself). (Dmitry)
  . Fixed bug #54312 (soap_version logic bug). (tom at samplonius dot org)

- Sockets extension:
  . Fixed stack buffer overflow in socket_connect(). (CVE-2011-1938)
    Found by Mateusz Kocielski, Marek Kroemeke and Filip Palian. (Felipe)
  . Changed socket_set_block() and socket_set_nonblock() so they emit warnings
    on error. (Gustavo)
  . Fixed bug #51958 (socket_accept() fails on IPv6 server sockets). (Gustavo)

- SPL extension:
  . Fixed bug #54971 (Wrong result when using iterator_to_array with use_keys
    on true). (Pierrick)
  . Fixed bug #54970 (SplFixedArray::setSize() isn't resizing). (Felipe)
  . Fixed bug #54609 (Certain implementation(s) of SplFixedArray cause hard
    crash). (Felipe)
  . Fixed bug #54384 (Dual iterators, GlobIterator, SplFileObject and
    SplTempFileObject crash when user-space classes don't call the paren
    constructor). (Gustavo)
  . Fixed bug #54292 (Wrong parameter causes crash in
    SplFileObject::__construct()). (Felipe)
  . Fixed bug #54291 (Crash iterating DirectoryIterator for dir name starting
    with \0). (Gustavo)
  . Fixed bug #54281 (Crash in non-initialized RecursiveIteratorIterator).
    (Felipe)

- Streams:
  . Fixed bug #54946 (stream_get_contents infinite loop). (Hannes)
  . Fixed bug #54623 (Segfault when writing to a persistent socket after
    closing a copy of the socket). (Gustavo)
  . Fixed bug #54681 (addGlob() crashes on invalid flags). (Felipe)


17 Mar 2011, PHP 5.3.6
- Upgraded bundled Sqlite3 to version 3.7.4. (Ilia)
- Upgraded bundled PCRE to version 8.11. (Ilia)

- Zend Engine:
  . Indirect reference to $this fails to resolve if direct $this is never used
    in method. (Scott)
  . Added options to debug backtrace functions. (Stas)
  . Fixed bug numerous crashes due to setlocale (crash on error, pcre, mysql
    etc.) on Windows in thread safe mode. (Pierre)
  . Fixed Bug #53971 (isset() and empty() produce apparently spurious runtime
    error). (Dmitry)
  . Fixed Bug #53958 (Closures can't 'use' shared variables by value and by
    reference). (Dmitry)
  . Fixed Bug #53629 (memory leak inside highlight_string()). (Hannes, Ilia)
  . Fixed Bug #51458 (Lack of error context with nested exceptions). (Stas)
  . Fixed Bug #47143 (Throwing an exception in a destructor causes a fatal
    error). (Stas)
  . Fixed bug #43512 (same parameter name can be used multiple times in
    method/function definition). (Felipe)

- Core:
  . Added ability to connect to HTTPS sites through proxy with basic
    authentication using stream_context/http/header/Proxy-Authorization (Dmitry)
  . Changed default value of ini directive serialize_precision from 100 to 17.
    (Gustavo)
  . Fixed bug #54055 (buffer overrun with high values for precision ini
    setting). (Gustavo)
  . Fixed bug #53959 (reflection data for fgetcsv out-of-date). (Richard)
  . Fixed bug #53577 (Regression introduced in 5.3.4 in open_basedir with a
    trailing forward slash). (lekensteyn at gmail dot com, Pierre)
  . Fixed bug #53682 (Fix compile on the VAX). (Rasmus, jklos)
  . Fixed bug #48484 (array_product() always returns 0 for an empty array).
    (Ilia)
  . Fixed bug #48607 (fwrite() doesn't check reply from ftp server before
    exiting). (Ilia)


- Calendar extension:
  . Fixed bug #53574 (Integer overflow in SdnToJulian, sometimes leading to
    segfault). (Gustavo)

- DOM extension:
  . Implemented FR #39771 (Made DOMDocument::saveHTML accept an optional DOMNode
    like DOMDocument::saveXML). (Gustavo)

- DateTime extension:
  . Fixed a bug in DateTime->modify() where absolute date/time statements had
    no effect. (Derick)
  . Fixed bug #53729 (DatePeriod fails to initialize recurrences on 64bit
    big-endian systems). (Derick, rein@basefarm.no)
  . Fixed bug #52808 (Segfault when specifying interval as two dates). (Stas)
  . Fixed bug #52738 (Can't use new properties in class extended from
    DateInterval). (Stas)
  . Fixed bug #52290 (setDate, setISODate, setTime works wrong when DateTime
    created from timestamp). (Stas)
  . Fixed bug #52063 (DateTime constructor's second argument doesn't have a
    null default value). (Gustavo, Stas)

- Exif extension:
  . Fixed bug #54002 (crash on crafted tag, reported by Luca Carettoni).
    (Pierre) (CVE-2011-0708)

- Filter extension:
  . Fixed bug #53924 (FILTER_VALIDATE_URL doesn't validate port number).
    (Ilia, Gustavo)
  . Fixed bug #53150 (FILTER_FLAG_NO_RES_RANGE is missing some IP ranges).
    (Ilia)
  . Fixed bug #52209 (INPUT_ENV returns NULL for set variables (CLI)). (Ilia)
  . Fixed bug #47435 (FILTER_FLAG_NO_RES_RANGE don't work with ipv6).
    (Ilia, valli at icsurselva dot ch)

- Fileinfo extension:
  . Fixed bug #54016 (finfo_file() Cannot determine filetype in archives).
    (Hannes)

- Gettext
  . Fixed bug #53837 (_() crashes on Windows when no LANG or LANGUAGE
    environment variable are set). (Pierre)

- IMAP extension:
  . Implemented FR #53812 (get MIME headers of the part of the email). (Stas)
  . Fixed bug #53377 (imap_mime_header_decode() doesn't ignore \t during long
    MIME header unfolding). (Adam)

- Intl extension:
  . Fixed bug #53612 (Segmentation fault when using cloned several intl
    objects). (Gustavo)
  . Fixed bug #53512 (NumberFormatter::setSymbol crash on bogus $attr values).
    (Felipe)
  . Implemented clone functionality for number, date & message formatters.
    (Stas).

- JSON extension:
  . Fixed bug #53963 (Ensure error_code is always set during some failed
    decodings). (Scott)

- mysqlnd
  . Fixed problem with always returning 0 as num_rows for unbuffered sets.
    (Andrey, Ulf)

- MySQL Improved extension:
  . Added 'db' and 'catalog' keys to the field fetching functions (FR #39847).
    (Kalle)
  . Fixed buggy counting of affected rows when using the text protocol. The
    collected statistics were wrong when multi_query was used with mysqlnd
    (Andrey)
  . Fixed bug #53795 (Connect Error from MySqli (mysqlnd) when using SSL).
    (Kalle)
  . Fixed bug #53503 (mysqli::query returns false after successful LOAD DATA
    query). (Kalle, Andrey)
  . Fixed bug #53425 (mysqli_real_connect() ignores client flags when built to
    call libmysql). (Kalle, tre-php-net at crushedhat dot com)

- OpenSSL extension:
  . Fixed stream_socket_enable_crypto() not honoring the socket timeout in
    server mode. (Gustavo)
  . Fixed bug #54060 (Memory leaks when openssl_encrypt). (Pierre)
  . Fixed bug #54061 (Memory leaks when openssl_decrypt). (Pierre)
  . Fixed bug #53592 (stream_socket_enable_crypto() busy-waits in client mode).
    (Gustavo)
  . Implemented FR #53447 (Cannot disable SessionTicket extension for servers
    that do not support it) by adding a no_ticket SSL context option. (Adam,
    Tony)

- PDO MySQL driver:
  . Fixed bug #53551 (PDOStatement execute segfaults for pdo_mysql driver).
    (Johannes)
  . Implemented FR #47802 (Support for setting character sets in DSN strings).
    (Kalle)

- PDO Oracle driver:
  . Fixed bug #39199 (Cannot load Lob data with more than 4000 bytes on
    ORACLE 10). (spatar at mail dot nnov dot ru)

- PDO PostgreSQL driver:
  . Fixed bug #53517 (segfault in pgsql_stmt_execute() when postgres is down).
    (gyp at balabit dot hu)

- Phar extension:
  . Fixed bug #54247 (format-string vulnerability on Phar). (Felipe)
    (CVE-2011-1153)
  . Fixed bug #53541 (format string bug in ext/phar).
    (crrodriguez at opensuse dot org, Ilia)
  . Fixed bug #53898 (PHAR reports invalid error message, when the directory
    does not exist). (Ilia)

- PHP-FPM SAPI:
  . Enforce security in the fastcgi protocol parsing.
    (ef-lists at email dotde)
  . Fixed bug #53777 (php-fpm log format now match php_error log format). (fat)
  . Fixed bug #53527 (php-fpm --test doesn't set a valuable return value). (fat)
  . Fixed bug #53434 (php-fpm slowlog now also logs the original request). (fat)

- Readline extension:
  . Fixed bug #53630 (Fixed parameter handling inside readline() function).
    (jo at feuersee dot de, Ilia)

- Reflection extension:
  . Fixed bug #53915 (ReflectionClass::getConstant(s) emits fatal error on
    constants with self::). (Gustavo)

- Shmop extension:
  . Fixed bug #54193 (Integer overflow in shmop_read()). (Felipe)
    Reported by Jose Carlos Norte <jose at eyeos dot org> (CVE-2011-1092)

- SNMP extension:
  . Fixed bug #51336 (snmprealwalk (snmp v1) does not handle end of OID tree
    correctly). (Boris Lytochkin)

- SOAP extension:
  . Fixed possible crash introduced by the NULL poisoning patch.
    (Mateusz Kocielski, Pierre)

- SPL extension:
  . Fixed memory leak in DirectoryIterator::getExtension() and
    SplFileInfo::getExtension(). (Felipe)
  . Fixed bug #53914 (SPL assumes HAVE_GLOB is defined). (Chris Jones)
  . Fixed bug #53515 (property_exists incorrect on ArrayObject null and 0
    values). (Felipe)
  . Fixed bug #49608 (Using CachingIterator on DirectoryIterator instance
    segfaults). (Felipe)

  . Added SplFileInfo::getExtension(). FR #48767. (Peter Cowburn)

- SQLite3 extension:
  . Fixed memory leaked introduced by the NULL poisoning patch.
    (Mateusz Kocielski, Pierre)
  . Fixed memory leak on SQLite3Result and SQLite3Stmt when assigning to a
    reference. (Felipe)
  . Add SQlite3_Stmt::readonly() for checking if a statement is read only.
    (Scott)
  . Implemented FR #53466 (SQLite3Result::columnType() should return false after
    all of the rows have been fetched). (Scott)

- Streams:
  . Fixed bug #54092 (Segmentation fault when using HTTP proxy with the FTP
    wrapper). (Gustavo)
  . Fixed bug #53913 (Streams functions assume HAVE_GLOB is defined). (Chris
    Jones)
  . Fixed bug #53903 (userspace stream stat callback does not separate the
    elements of the returned array before converting them). (Gustavo)
  . Implemented FR #26158 (open arbitrary file descriptor with fopen). (Gustavo)

- Tokenizer Extension
  . Fixed bug #54089 (token_get_all() does not stop after __halt_compiler).
    (Nikita Popov, Ilia)

- XSL extension:
  . Fixed memory leaked introduced by the NULL poisoning patch.
    (Mateusz Kocielski, Pierre)

- Zip extension:
  . Added the filename into the return value of stream_get_meta_data(). (Hannes)
  . Fixed bug #53923 (Zip functions assume HAVE_GLOB is defined). (Adam)
  . Fixed bug #53893 (Wrong return value for ZipArchive::extractTo()). (Pierre)
  . Fixed bug #53885 (ZipArchive segfault with FL_UNCHANGED on empty archive).
    (Stas, Maksymilian Arciemowicz). (CVE-2011-0421)
  . Fixed bug #53854 (Missing constants for compression type). (Richard, Adam)
  . Fixed bug #53603 (ZipArchive should quiet stat errors). (brad dot froehle at
    gmail dot com, Gustavo)
  . Fixed bug #53579 (stream_get_contents() segfaults on ziparchive streams).
    (Hannes)
  . Fixed bug #53568 (swapped memset arguments in struct initialization).
    (crrodriguez at opensuse dot org)
  . Fixed bug #53166 (Missing parameters in docs and reflection definition).
    (Richard)
  . Fixed bug #49072 (feof never returns true for damaged file in zip).
    (Gustavo, Richard Quadling)

06 Jan 2011, PHP 5.3.5
- Fixed Bug #53632 (infinite loop with x87 fpu). (CVE-2010-4645) (Scott,
  Rasmus)

09 Dec 2010, PHP 5.3.4
- Upgraded bundled Sqlite3 to version 3.7.3. (Ilia)
- Upgraded bundled PCRE to version 8.10. (Ilia)

- Security enhancements:
  . Fixed crash in zip extract method (possible CWE-170).
    (Maksymilian Arciemowicz, Pierre)
  . Paths with NULL in them (foo\0bar.txt) are now considered as invalid.
    (Rasmus)
  . Fixed a possible double free in imap extension (Identified by Mateusz
    Kocielski). (CVE-2010-4150). (Ilia)
  . Fixed NULL pointer dereference in ZipArchive::getArchiveComment.
    (CVE-2010-3709). (Maksymilian Arciemowicz)
  . Fixed possible flaw in open_basedir (CVE-2010-3436). (Pierre)
  . Fixed MOPS-2010-24, fix string validation. (CVE-2010-2950). (Pierre)
  . Fixed symbolic resolution support when the target is a DFS share. (Pierre)
  . Fixed bug #52929 (Segfault in filter_var with FILTER_VALIDATE_EMAIL with
    large amount of data) (CVE-2010-3710). (Adam)

- General improvements:
  . Added stat support for zip stream. (Pierre)
  . Added follow_location (enabled by default) option for the http stream
    support. (Pierre)
  . Improved support for is_link and related functions on Windows. (Pierre)
  . Added a 3rd parameter to get_html_translation_table. It now takes a charset
    hint, like htmlentities et al. (Gustavo)

- Implemented feature requests:
  . Implemented FR #52348, added new constant ZEND_MULTIBYTE to detect
    zend multibyte at runtime. (Kalle)
  . Implemented FR #52173, added functions pcntl_get_last_error() and
     pcntl_strerror(). (nick dot telford at gmail dot com, Arnaud)
  . Implemented symbolic links support for open_basedir checks. (Pierre)
  . Implemented FR #51804, SplFileInfo::getLinkTarget on Windows. (Pierre)
  . Implemented FR #50692, not uploaded files don't count towards
    max_file_uploads limit. As a side improvement, temporary files are not
    opened for empty uploads and, in debug mode, 0-length uploads. (Gustavo)

- Improved MySQLnd:
  . Added new character sets to mysqlnd, which are available in MySQL 5.5
    (Andrey)

- Improved PHP-FPM SAPI:
  . Added '-p/--prefix' to php-fpm to use a custom prefix and run multiple
    instances. (fat)
  . Added custom process title for FPM. (fat)
  . Added '-t/--test' to php-fpm to check and validate FPM conf file. (fat)
  . Added statistics about listening socket queue length for FPM.
    (andrei dot nigmatulin at gmail dot com, fat)

- Core:
  . Fixed extract() to do not overwrite $GLOBALS and $this when using
    EXTR_OVERWRITE. (jorto at redhat dot com)
  . Fixed bug in the Windows implementation of dns_get_record, where the two
    last parameters wouldn't be filled unless the type were DNS_ANY (Gustavo).
  . Changed the $context parameter on copy() to actually have an effect. (Kalle)
  . Fixed htmlentities/htmlspecialchars accepting certain ill-formed UTF-8
    sequences. (Gustavo)
  . Fixed bug #53409 (sleep() returns NULL on Windows). (Pierre)
  . Fixed bug #53319 (strip_tags() may strip '<br />' incorrectly). (Felipe)
  . Fixed bug #53304 (quot_print_decode does not handle lower-case hex digits).
    (Ilia, daniel dot mueller at inexio dot net)
  . Fixed bug #53248 (rawurlencode RFC 3986 EBCDIC support misses tilde char).
    (Justin Martin)
  . Fixed bug #53226 (file_exists fails on big filenames). (Adam)
  . Fixed bug #53198 (changing INI setting "from" with ini_set did not have any
    effect). (Gustavo)
  . Fixed bug #53180 (post_max_size=0 not disabling the limit when the content
    type is application/x-www-form-urlencoded or is not registered with PHP).
    (gm at tlink dot de, Gustavo)
  . Fixed bug #53141 (autoload misbehaves if called from closing session).
    (ladislav at marek dot su)
  . Fixed bug #53021 (In html_entity_decode, failure to convert numeric entities
    with ENT_NOQUOTES and ISO-8859-1). Fixed and extended the fix of
    ENT_NOQUOTES in html_entity_decode that had introduced the bug (rev
    #185591) to other encodings. Additionaly, html_entity_decode() now doesn't
    decode &#34; if ENT_NOQUOTES is given. (Gustavo)
  . Fixed bug #52931 (strripos not overloaded with function overloading
    enabled). (Felipe)
  . Fixed bug #52772 (var_dump() doesn't check for the existence of
    get_class_name before calling it). (Kalle, Gustavo)
  . Fixed bug #52534 (var_export array with negative key). (Felipe)
  . Fixed bug #52327 (base64_decode() improper handling of leading padding in
    strict mode). (Ilia)
  . Fixed bug #52260 (dns_get_record fails with non-existing domain on Windows).
    (a_jelly_doughnut at phpbb dot com, Pierre)
  . Fixed bug #50953 (socket will not connect to IPv4 address when the host has
    both IPv4 and IPv6 addresses, on Windows). (Gustavo, Pierre)
  . Fixed bug #50524 (proc_open on Windows does not respect cwd as it does on
    other platforms). (Pierre)
  . Fixed bug #49687 (utf8_decode vulnerabilities and deficiencies in the number
    of reported malformed sequences). (CVE-2010-3870) (Gustavo)
  . Fixed bug #49407 (get_html_translation_table doesn't handle UTF-8).
    (Gustavo)
  . Fixed bug #48831 (php -i has different output to php --ini). (Richard,
    Pierre)
  . Fixed bug #47643 (array_diff() takes over 3000 times longer than php 5.2.4).
    (Felipe)
  . Fixed bug #47168 (printf of floating point variable prints maximum of 40
    decimal places). (Ilia)
  . Fixed bug #46587 (mt_rand() does not check that max is greater than min).
    (Ilia)
  . Fixed bug #29085 (bad default include_path on Windows). (Pierre)
  . Fixed bug #25927 (get_html_translation_table calls the ' &#39; instead of
    &#039;). (Gustavo)

- Zend engine:
  . Reverted fix for bug #51176 (Static calling in non-static method behaves
    like $this->). (Felipe)
  . Changed deprecated ini options on startup from E_WARNING to E_DEPRECATED.
    (Kalle)
  . Fixed NULL dereference in lex_scan on zend multibyte builds where the script
    had a flex incompatible encoding and there was no converter. (Gustavo)
  . Fixed covariance of return-by-ref constraints. (Etienne)
  . Fixed bug #53305 (E_NOTICE when defining a constant starts with
    __COMPILER_HALT_OFFSET__). (Felipe)
  . Fixed bug #52939 (zend_call_function does not respect ZEND_SEND_PREFER_REF).
    (Dmitry)
  . Fixed bug #52879 (Objects unreferenced in __get, __set, __isset or __unset
    can be freed too early). (mail_ben_schmidt at yahoo dot com dot au, Dmitry)
  . Fixed bug #52786 (PHP should reset section to [PHP] after ini sections).
    (Fedora at famillecollet dot com)
  . Fixed bug #52508 (newline problem with parse_ini_file+INI_SCANNER_RAW).
    (Felipe)
  . Fixed bug #52484 (__set() ignores setting properties with empty names).
    (Felipe)
  . Fixed bug #52361 (Throwing an exception in a destructor causes invalid
    catching). (Dmitry)
  . Fixed bug #51008 (Zend/tests/bug45877.phpt fails). (Dmitry)

- Build issues:
  . Fixed bug #52436 (Compile error if systems do not have stdint.h)
    (Sriram Natarajan)
  . Fixed bug #50345 (nanosleep not detected properly on some solaris versions).
    (Ulf, Tony)
  . Fixed bug #49215 (make fails on glob_wrapper). (Felipe)

- Calendar extension:
  . Fixed bug #52744 (cal_days_in_month incorrect for December 1 BCE).
   (gpap at internet dot gr, Adam)

- cURL extension:
  . Fixed bug #52828 (curl_setopt does not accept persistent streams).
    (Gustavo, Ilia)
  . Fixed bug #52827 (cURL leaks handle and causes assertion error
    (CURLOPT_STDERR)). (Gustavo)
  . Fixed bug #52202 (CURLOPT_PRIVATE gets corrupted). (Ilia)
  . Fixed bug #50410 (curl extension slows down PHP on Windows). (Pierre)

- DateTime extension:
  . Fixed bug #53297 (gettimeofday implementation in php/win32/time.c can return
    1 million microsecs). (ped at 7gods dot org)
  . Fixed bug #52668 (Iterating over a dateperiod twice is broken). (Derick)
  . Fixed bug #52454 (Relative dates and getTimestamp increments by one day).
    (Derick)
  . Fixed bug #52430 (date_parse parse 24:xx:xx as valid time). (Derick)
  . Added support for the ( and ) delimiters/separators to
    DateTime::createFromFormat(). (Derick)

- DBA extension:
  . Added Berkeley DB 5.1 support to the DBA extension. (Oracle Corp.)

- DOM extension:
  . Fixed bug #52656 (DOMCdataSection does not work with splitText). (Ilia)

- Filter extension:
  . Fixed the filter extension accepting IPv4 octets with a leading 0 as that
    belongs to the unsupported "dotted octal" representation. (Gustavo)
  . Fixed bug #53236 (problems in the validation of IPv6 addresses with leading
    and trailing :: in the filter extension). (Gustavo)
  . Fixed bug #50117 (problems in the validation of IPv6 addresses with IPv4
    addresses and ::). (Gustavo)

- GD extension:
  . Fixed bug #53492 (fix crash if anti-aliasing steps are invalid). (Pierre)

- GMP extension:
  . Fixed bug #52906 (gmp_mod returns negative result when non-negative is
    expected). (Stas)
  . Fixed bug #52849 (GNU MP invalid version match). (Adam)

- Hash extension:
  . Fixed bug #51003 (unaligned memory access in ext/hash/hash_tiger.c).
    (Mike, Ilia)

- Iconv extension:
  . Fixed bug #52941 (The 'iconv_mime_decode_headers' function is skipping
    headers). (Adam)
  . Fixed bug #52599 (iconv output handler outputs incorrect content type
    when flags are used). (Ilia)
  . Fixed bug #51250 (iconv_mime_decode() does not ignore malformed Q-encoded
    words). (Ilia)

- Intl extension:
  . Fixed crashes on invalid parameters in intl extension. (CVE-2010-4409).
    (Stas, Maksymilian Arciemowicz)
  . Added support for formatting the timestamp stored in a DateTime object.
    (Stas)
  . Fixed bug #50590 (IntlDateFormatter::parse result is limited to the integer
    range). (Stas)

- Mbstring extension:
  . Fixed bug #53273 (mb_strcut() returns garbage with the excessive length
    parameter). (CVE-2010-4156) (Mateusz Kocielski, Pierre, Moriyoshi)
  . Fixed bug #52981 (Unicode casing table was out-of-date. Updated with
    UnicodeData-6.0.0d7.txt and included the source of the generator program
    with the distribution) (Gustavo).
  . Fixed bug #52681 (mb_send_mail() appends an extra MIME-Version header).
    (Adam)

- MSSQL extension:
  . Fixed possible crash in mssql_fetch_batch(). (Kalle)
  . Fixed bug #52843 (Segfault when optional parameters are not passed in to
    mssql_connect). (Felipe)

- MySQL extension:
  . Fixed bug #52636 (php_mysql_fetch_hash writes long value into int).
    (Kalle, rein at basefarm dot no)

- MySQLi extension:
  . Fixed bug #52891 (Wrong data inserted with mysqli/mysqlnd when using
    mysqli_stmt_bind_param and value> PHP_INT_MAX). (Andrey)
  . Fixed bug #52686 (mysql_stmt_attr_[gs]et argument points to incorrect type).
    (rein at basefarm dot no)
  . Fixed bug #52654 (mysqli doesn't install headers with structures it uses).
    (Andrey)
  . Fixed bug #52433 (Call to undefined method mysqli::poll() - must be static).
    (Andrey)
  . Fixed bug #52417 (MySQLi build failure with mysqlnd on MacOS X). (Andrey)
  . Fixed bug #52413 (MySQLi/libmysql build failure on OS X, FreeBSD). (Andrey)
  . Fixed bug #52390 (mysqli_report() should be per-request setting). (Kalle)
  . Fixed bug #52302 (mysqli_fetch_all does not work with MYSQLI_USE_RESULT).
    (Andrey)
  . Fixed bug #52221 (Misbehaviour of magic_quotes_runtime (get/set)). (Andrey)
  . Fixed bug #45921 (Can't initialize character set hebrew). (Andrey)

- MySQLnd:
  . Fixed bug #52613 (crash in mysqlnd after hitting memory limit). (Andrey)

- ODBC extension:
  - Fixed bug #52512 (Broken error handling in odbc_execute).
    (mkoegler at auto dot tuwien dot ac dot at)

- Openssl extension:
  . Fixed possible blocking behavior in openssl_random_pseudo_bytes on Windows.
    (Pierre)
  . Fixed bug #53136 (Invalid read on openssl_csr_new()). (Felipe)
  . Fixed bug #52947 (segfault when ssl stream option capture_peer_cert_chain
    used). (Felipe)

- Oracle Database extension (OCI8):
  . Fixed bug #53284 (Valgrind warnings in oci_set_* functions) (Oracle Corp.)
  . Fixed bug #51610 (Using oci_connect causes PHP to take a long time to
    exit).  Requires Oracle 11.2.0.2 client libraries (or Oracle bug fix
    9891199) for this patch to have an effect. (Oracle Corp.)

- PCNTL extension:
  . Fixed bug #52784 (Race condition when handling many concurrent signals).
    (nick dot telford at gmail dot com, Arnaud)

- PCRE extension:
  . Fixed bug #52971 (PCRE-Meta-Characters not working with utf-8). (Felipe)
  . Fixed bug #52732 (Docs say preg_match() returns FALSE on error, but it
    returns int(0)). (slugonamission at gmail dot com)

- PHAR extension:
  . Fixed bug #50987 (unaligned memory access in phar.c).
    (geissert at debian dot org, Ilia)

- PHP-FPM SAPI:
  . Fixed bug #53412 (segfault when using -y). (fat)
  . Fixed inconsistent backlog default value (-1) in FPM on many systems. (fat)
  . Fixed bug #52501 (libevent made FPM crashed when forking -- libevent has
    been removed). (fat)
  . Fixed bug #52725 (gcc builtin atomic functions were sometimes used when they
    were not available). (fat)
  . Fixed bug #52693 (configuration file errors are not logged to stderr). (fat)
  . Fixed bug #52674 (FPM Status page returns inconsistent Content-Type
    headers). (fat)
  . Fixed bug #52498 (libevent was not only linked to php-fpm). (fat)

- PDO:
  . Fixed bug #52699 (PDO bindValue writes long int 32bit enum).
    (rein at basefarm dot no)
  . Fixed bug #52487 (PDO::FETCH_INTO leaks memory). (Felipe)

- PDO DBLib driver:
  . Fixed bug #52546 (pdo_dblib segmentation fault when iterating MONEY values).
    (Felipe)

- PDO Firebird driver:
  . Restored firebird support (VC9 builds only). (Pierre)
  . Fixed bug #53335 (pdo_firebird did not implement rowCount()).
    (preeves at ibphoenix dot com)
  . Fixed bug #53323 (pdo_firebird getAttribute() crash).
    (preeves at ibphoenix dot com)

- PDO MySQL driver:
  . Fixed bug #52745 (Binding params doesn't work when selecting a date inside a
    CASE-WHEN). (Andrey)

- PostgreSQL extension:
  . Fixed bug #47199 (pg_delete() fails on NULL). (ewgraf at gmail dot com)

- Reflection extension:
  . Fixed ReflectionProperty::isDefault() giving a wrong result for properties
    obtained with ReflectionClass::getProperties(). (Gustavo)
- Reflection extension:
  . Fixed bug #53366 (Reflection doesnt get dynamic property value from
    getProperty()). (Felipe)
  . Fixed bug #52854 (ReflectionClass::newInstanceArgs does not work for classes
    without constructors). (Johannes)

- SOAP extension:
  . Fixed bug #44248 (RFC2616 transgression while HTTPS request through proxy
    with SoapClient object). (Dmitry)

- SPL extension:
  . Fixed bug #53362 (Segmentation fault when extending SplFixedArray). (Felipe)
  . Fixed bug #53279 (SplFileObject doesn't initialise default CSV escape
    character). (Adam)
  . Fixed bug #53144 (Segfault in SplObjectStorage::removeAll()). (Felipe)
  . Fixed bug #53071 (SPLObjectStorage defeats gc_collect_cycles). (Gustavo)
  . Fixed bug #52573 (SplFileObject::fscanf Segmentation fault). (Felipe)
  . Fixed bug #51763 (SplFileInfo::getType() does not work symbolic link
    and directory). (Pierre)
  . Fixed bug #50481 (Storing many SPLFixedArray in an array crashes). (Felipe)
  . Fixed bug #50579 (RegexIterator::REPLACE doesn't work). (Felipe)

- SQLite3 extension:
  . Fixed bug #53463 (sqlite3 columnName() segfaults on bad column_number).
    (Felipe)

- Streams:
  . Fixed forward stream seeking emulation in streams that don't support seeking
    in situations where the read operation gives back less data than requested
    and when there was data in the buffer before the emulation started. Also
    made more consistent its behavior -- should return failure every time less
    data than was requested was skipped. (Gustavo)
  . Fixed bug #53241 (stream casting that relies on fdopen/fopencookie fails
    with streams opened with, inter alia, the 'xb' mode). (Gustavo)
  . Fixed bug #53006 (stream_get_contents has an unpredictable behavior when the
    underlying stream does not support seeking). (Gustavo)
  . Fixed bug #52944 (Invalid write on second and subsequent reads with an
    inflate filter fed invalid data). (Gustavo)
  . Fixed bug #52820 (writes to fopencookie FILE* not commited when seeking the
    stream). (Gustavo)

- WDDX extension:
  . Fixed bug #52468 (wddx_deserialize corrupts integer field value when left
    empty). (Felipe)

- Zlib extension:
  . Fixed bug #52926 (zlib fopen wrapper does not use context). (Gustavo)

22 Jul 2010, PHP 5.3.3
- Upgraded bundled sqlite to version 3.6.23.1. (Ilia)
- Upgraded bundled PCRE to version 8.02. (Ilia)

- Added support for JSON_NUMERIC_CHECK option in json_encode() that converts
  numeric strings to integers. (Ilia)
- Added stream_set_read_buffer, allows to set the buffer for read operation.
  (Pierre)
- Added stream filter support to mcrypt extension (ported from
  mcrypt_filter). (Stas)
- Added full_special_chars filter to ext/filter. (Rasmus)
- Added backlog socket context option for stream_socket_server(). (Mike)
- Added fifth parameter to openssl_encrypt()/openssl_decrypt()
  (string $iv) to use non-NULL IV.
  Made implicit use of NULL IV a warning. (Sara)
- Added openssl_cipher_iv_length(). (Sara)
- Added FastCGI Process Manager (FPM) SAPI. (Tony)
- Added recent Windows versions to php_uname and fix undefined windows
  version support. (Pierre)
- Added Berkeley DB 5 support to the DBA extension. (Johannes, Chris Jones)
- Added support for copy to/from array/file for pdo_pgsql extension.
  (Denis Gasparin, Ilia)
- Added inTransaction() method to PDO, with specialized support for Postgres.
  (Ilia, Denis Gasparin)

- Changed namespaced classes so that the ctor can only be named
  __construct now. (Stas)
- Reset error state in PDO::beginTransaction() reset error state. (Ilia)

- Implemented FR#51295 (SQLite3::busyTimeout not existing). (Mark)
- Implemented FR#35638 (Adding udate to imap_fetch_overview results).
  (Charles_Duffy at dell dot com )
- Rewrote var_export() to use smart_str rather than output buffering, prevents
  data disclosure if a fatal error occurs (CVE-2010-2531). (Scott)
- Fixed possible buffer overflows in mysqlnd_list_fields,  mysqlnd_change_user.
  (Andrey)
- Fixed possible buffer overflows when handling error packets in mysqlnd.
  Reported by Stefan Esser. (Andrey)
- Fixed very rare memory leak in mysqlnd, when binding thousands of columns.
  (Andrey)
- Fixed a crash when calling an inexistent method of a class that inherits
  PDOStatement if instantiated directly instead of doing by the PDO methods.
  (Felipe)

- Fixed memory leak on error in mcrypt_create_iv on Windows. (Pierre)
- Fixed a possible crash because of recursive GC invocation. (Dmitry)
- Fixed a possible resource destruction issues in shm_put_var().
  Reported by Stefan Esser. (Dmitry)
- Fixed a possible information leak because of interruption of XOR operator.
  Reported by Stefan Esser. (Dmitry)
- Fixed a possible memory corruption because of unexpected call-time pass by
  refernce and following memory clobbering through callbacks.
  Reported by Stefan Esser. (Dmitry)
- Fixed a possible memory corruption in ArrayObject::uasort(). Reported by
  Stefan Esser. (Dmitry)
- Fixed a possible memory corruption in parse_str(). Reported by Stefan Esser.
  (Dmitry)
- Fixed a possible memory corruption in pack(). Reported by Stefan Esser.
  (Dmitry)
- Fixed a possible memory corruption in substr_replace(). Reported by Stefan
  Esser. (Dmitry)
- Fixed a possible memory corruption in addcslashes(). Reported by Stefan
  Esser. (Dmitry)
- Fixed a possible stack exhaustion inside fnmatch(). Reported by Stefan
  Esser. (Ilia)
- Fixed a possible dechunking filter buffer overflow. Reported by Stefan Esser.
  (Pierre)
- Fixed a possible arbitrary memory access inside sqlite extension. Reported
  by Mateusz Kocielski. (Ilia)
- Fixed string format validation inside phar extension. Reported by Stefan
  Esser. (Ilia)
- Fixed handling of session variable serialization on certain prefix
  characters. Reported by Stefan Esser. (Ilia)
- Fixed a NULL pointer dereference when processing invalid XML-RPC
  requests (Fixes CVE-2010-0397, bug #51288). (Raphael Geissert)
- Fixed 64-bit integer overflow in mhash_keygen_s2k(). (Clément LECIGNE, Stas)
- Fixed SplObjectStorage unserialization problems (CVE-2010-2225). (Stas)
- Fixed the mail.log ini setting when no filename was given. (Johannes)

- Fixed bug #52317 (Segmentation fault when using mail() on a rhel 4.x (only 64
  bit)). (Adam)
- Fixed bug #52262 (json_decode() shows no errors on invalid UTF-8).
  (Scott)
- Fixed bug #52240 (hash_copy() does not copy the HMAC key, causes wrong
  results and PHP crashes). (Felipe)
- Fixed bug #52238 (Crash when an Exception occured in iterator_to_array).
  (Johannes)
- Fixed bug #52193 (converting closure to array yields empty array). (Felipe)
- Fixed bug #52183 (Reflectionfunction reports invalid number of arguments for
  function aliases). (Felipe)
- Fixed bug #52162 (custom request header variables with numbers are removed).
  (Sriram Natarajan)
- Fixed bug #52160 (Invalid E_STRICT redefined constructor error). (Felipe)
- Fixed bug #52138 (Constants are parsed into the ini file for section names).
  (Felipe)
- Fixed bug #52115 (mysqli_result::fetch_all returns null, not an empty array).
  (Andrey)
- Fixed bug #52101 (dns_get_record() garbage in 'ipv6' field on Windows).
  (Pierre)
- Fixed bug #52082 (character_set_client & character_set_connection reset after
  mysqli_change_user()). (Andrey)
- Fixed bug #52043 (GD doesn't recognize latest libJPEG versions).
  (php at group dot apple dot com, Pierre)
- Fixed bug #52041 (Memory leak when writing on uninitialized variable returned
  from function). (Dmitry)
- Fixed bug #52060 (Memory leak when passing a closure to method_exists()).
  (Felipe)
- Fixed bug #52057 (ReflectionClass fails on Closure class). (Felipe)
- Fixed bug #52051 (handling of case sensitivity of old-style constructors
  changed in 5.3+). (Felipe)
- Fixed bug #52037 (Concurrent builds fail in install-programs). (seanius at
  debian dot org, Kalle)
- Fixed bug #52019 (make lcov doesn't support TESTS variable anymore). (Patrick)
- Fixed bug #52010 (open_basedir restrictions mismatch on vacuum command).
  (Ilia)
- Fixed bug #52001 (Memory allocation problems after using variable variables).
  (Dmitry)
- Fixed bug #51991 (spl_autoload and *nix support with namespace). (Felipe)
- Fixed bug #51943 (AIX: Several files are out of ANSI spec). (Kalle,
  coreystup at gmail dot com)
- Fixed bug #51911 (ReflectionParameter::getDefaultValue() memory leaks with
  constant array). (Felipe)
- Fixed bug #51905 (ReflectionParameter fails if default value is an array
  with an access to self::). (Felipe)
- Fixed bug #51899 (Parse error in parse_ini_file() function when empy value
  followed by no newline). (Felipe)
- Fixed bug #51844 (checkdnsrr does not support types other than MX). (Pierre)
- Fixed bug #51827 (Bad warning when register_shutdown_function called with
  wrong num of parameters). (Felipe)
- Fixed bug #51822 (Segfault with strange __destruct() for static class
  variables). (Dmitry)
- Fixed bug #51791 (constant() aborts execution when fail to check undefined
  constant). (Felipe)
- Fixed bug #51732 (Fileinfo __construct or open does not work with NULL).
  (Pierre)
- Fixed bug #51725 (xmlrpc_get_type() returns true on invalid dates). (Mike)
- Fixed bug #51723 (Content-length header is limited to 32bit integer with
  Apache2 on Windows). (Pierre)
- Fixed bug #51721 (mark DOMNodeList and DOMNamedNodeMap as Traversable).
  (David Zuelke)
- Fixed bug #51712 (Test mysql_mysqlnd_read_timeout_long must fail on MySQL4).
  (Andrey)
- Fixed bug #51697 (Unsafe operations in free_storage of SPL iterators,
  causes crash during shutdown). (Etienne)
- Fixed bug #51690 (Phar::setStub looks for case-sensitive
  __HALT_COMPILER()). (Ilia)
- Fixed bug #51688 (ini per dir crashes when invalid document root  are given).
  (Pierre)
- Fixed bug #51671 (imagefill does not work correctly for small images).
  (Pierre)
- Fixed bug #51670 (getColumnMeta causes segfault when re-executing query
  after calling nextRowset). (Pierrick)
- Fixed bug #51647 Certificate file without private key (pk in another file)
  doesn't work. (Andrey)
- Fixed bug #51629 (CURLOPT_FOLLOWLOCATION error message is misleading).
  (Pierre)
- Fixed bug #51627 (script path not correctly evaluated).
  (russell dot tempero at rightnow dot com)
- Fixed bug #51624 (Crash when calling mysqli_options()). (Felipe)
- Fixed bug #51615 (PHP crash with wrong HTML in SimpleXML). (Felipe)
- Fixed bug #51609 (pg_copy_to: Invalid results when using fourth parameter).
  (Felipe)
- Fixed bug #51608 (pg_copy_to: WARNING: nonstandard use of \\ in a string
  literal). (cbandy at jbandy dot com)
- Fixed bug #51607 (pg_copy_from does not allow schema in the tablename
  argument). (cbandy at jbandy dot com)
- Fixed bug #51605 (Mysqli - zombie links). (Andrey)
- Fixed bug #51604 (newline in end of header is shown in start of message).
  (Daniel Egeberg)
- Fixed bug #51590 (JSON_ERROR_UTF8 is undefined). (Felipe)
- Fixed bug #51583 (Bus error due to wrong alignment in mysqlnd). (Rainer Jung)
- Fixed bug #51582 (Don't assume UINT64_C it's ever available).
  (reidrac at usebox dot net, Pierre)
- Fixed bug #51577 (Uninitialized memory reference with oci_bind_array_by_name)
  (Oracle Corp.)
- Fixed bug #51562 (query timeout in mssql can not be changed per query).
  (ejsmont dot artur at gmail dot com)
- Fixed bug #51552 (debug_backtrace() causes segmentation fault and/or memory
  issues). (Dmitry)
- Fixed bug #51445 (var_dump() invalid/slow *RECURSION* detection). (Felipe)
- Fixed bug #51435 (Missing ifdefs / logic bug in crypt code cause compile
  errors). (Felipe)
- Fixed bug #51424 (crypt() function hangs after 3rd call). (Pierre, Sriram)
- Fixed bug #51394 (Error line reported incorrectly if error handler throws an
  exception). (Stas)
- Fixed bug #51393 (DateTime::createFromFormat() fails if format string contains
  timezone). (Adam)
- Fixed bug #51347 (mysqli_close / connection memory leak). (Andrey, Johannes)
- Fixed bug #51338 (URL-Rewriter is still enabled if use_only_cookies is
  on). (Ilia, j dot jeising at gmail dot com)
- Fixed bug #51291 (oci_error doesn't report last error when called two times)
  (Oracle Corp.)
- Fixed bug #51276 (php_load_extension() is missing when HAVE_LIBDL is
  undefined). (Tony)
- Fixed bug #51273 (Faultstring property does not exist when the faultstring is
  empty) (Ilia, dennis at transip dot nl)
- Fixed bug #51269 (zlib.output_compression Overwrites Vary Header). (Adam)
- Fixed bug #51257 (CURL_VERSION_LARGEFILE incorrectly used after libcurl
  version 7.10.1). (aron dot ujvari at microsec dot hu)
- Fixed bug #51242 (Empty mysql.default_port does not default to 3306 anymore,
  but 0). (Adam)
- Fixed bug #51237 (milter SAPI crash on startup). (igmar at palsenberg dot com)
- Fixed bug #51213 (pdo_mssql is trimming value of the money column). (Ilia,
  alexr at oplot dot com)
- Fixed bug #51190 (ftp_put() returns false when transfer was successful).
  (Ilia)
- Fixed bug #51183 (ext/date/php_date.c fails to compile with Sun Studio).
  (Sriram Natarajan)
- Fixed bug #51176 (Static calling in non-static method behaves like $this->).
  (Felipe)
- Fixed bug #51171 (curl_setopt() doesn't output any errors or warnings when
  an invalid option is provided). (Ilia)
- Fixed bug #51128 (imagefill() doesn't work with large images). (Pierre)
- Fixed bug #51096 ('last day' and 'first day' are handled incorrectly when
  parsing date strings). (Derick)
- Fixed bug #51086 (DBA DB4 doesn't work with Berkeley DB 4.8). (Chris Jones)
- Fixed bug #51062 (DBA DB4 uses mismatched headers and libraries). (Chris
  Jones)
- Fixed bug #51026 (mysqli_ssl_set not working). (Andrey)
- Fixed bug #51023 (filter doesn't detect int overflows with GCC 4.4).
  (Raphael Geissert)
- Fixed bug #50999 (unaligned memory access in dba_fetch()). (Felipe)
- Fixed bug #50976 (Soap headers Authorization not allowed).
  (Brain France, Dmitry)
- Fixed bug #50828 (DOMNotation is not subclass of DOMNode). (Rob)
- Fixed bug #50810 (property_exists does not work for private). (Felipe)
- Fixed bug #50762 (in WSDL mode Soap Header handler function only being called
  if defined in WSDL). (mephius at gmail dot com)
- Fixed bug #50731 (Inconsistent namespaces sent to functions registered with
  spl_autoload_register). (Felipe)
- Fixed bug #50563 (removing E_WARNING from parse_url). (ralph at smashlabs dot
  com, Pierre)
- Fixed bug #50578 (incorrect shebang in phar.phar). (Fedora at FamilleCollet
  dot com)
- Fixed bug #50392 (date_create_from_format enforces 6 digits for 'u' format
  character). (Derick)
- Fixed bug #50383 (Exceptions thrown in __call / __callStatic do not include
  file and line in trace). (Felipe)
- Fixed bug #50358 (Compile failure compiling ext/phar/util.lo). (Felipe)
- Fixed bug #50101 (name clash between global and local variable).
  (patch by yoarvi at gmail dot com)
- Fixed bug #50055 (DateTime::sub() allows 'relative' time modifications).
  (Derick)
- Fixed bug #51002 (fix possible memory corruption with very long names).
  (Pierre)
- Fixed bug #49893 (Crash while creating an instance of Zend_Mail_Storage_Pop3).
  (Dmitry)
- Fixed bug #49819 (STDOUT losing data with posix_isatty()). (Mike)
- Fixed bug #49778 (DateInterval::format("%a") is always zero when an interval
  is created from an ISO string). (Derick)
- Fixed bug #49700 (memory leaks in php_date.c if garbage collector is
  enabled). (Dmitry)
- Fixed bug #49576 (FILTER_VALIDATE_EMAIL filter needs updating) (Rasmus)
- Fixed bug #49490 (XPath namespace prefix conflict). (Rob)
- Fixed bug #49429 (odbc_autocommit doesn't work). (Felipe)
- Fixed bug #49320 (PDO returns null when SQLite connection fails). (Felipe)
- Fixed bug #49234 (mysqli_ssl_set not found). (Andrey)
- Fixed bug #49216 (Reflection doesn't seem to work properly on MySqli).
  (Andrey)
- Fixed bug #49192 (PHP crashes when GC invoked on COM object). (Stas)
- Fixed bug #49081 (DateTime::diff() mistake if start in January and interval >
  28 days). (Derick)
- Fixed bug #49059 (DateTime::diff() repeats previous sub() operation).
  (yoarvi@gmail.com, Derick)
- Fixed bug #48983 (DomDocument : saveHTMLFile wrong charset). (Rob)
- Fixed bug #48930 (__COMPILER_HALT_OFFSET__ incorrect in PHP >= 5.3). (Felipe)
- Fixed bug #48902 (Timezone database fallback map is outdated). (Derick)
- Fixed bug #48781 (Cyclical garbage collector memory leak). (Dmitry)
- Fixed bug #48601 (xpath() returns FALSE for legitimate query). (Rob)
- Fixed bug #48361 (SplFileInfo::getPathInfo should return the
  parent dir). (Etienne)
- Fixed bug #48289 (iconv_mime_encode() quoted-printable scheme is broken).
  (Adam, patch from hiroaki dot kawai at gmail dot com).
- Fixed bug #47842 (sscanf() does not support 64-bit values). (Mike)
- Fixed bug #46111 (Some timezone identifiers can not be parsed). (Derick)
- Fixed bug #45808 (stream_socket_enable_crypto() blocks and eats CPU).
  (vincent at optilian dot com)
- Fixed bug #43233 (sasl support for ldap on Windows). (Pierre)
- Fixed bug #35673 (formatOutput does not work with saveHTML). (Rob)
- Fixed bug #33210 (getimagesize() fails to detect width/height on certain
  JPEGs). (Ilia)

04 Mar 2010, PHP 5.3.2

- Upgraded bundled sqlite to version 3.6.22. (Ilia)
- Upgraded bundled libmagic to version 5.03. (Mikko)
- Upgraded bundled PCRE to version 8.00. (Scott)
- Updated timezone database to version 2010.3. (Derick)

- Improved LCG entropy. (Rasmus, Samy Kamkar)
- Improved crypt support for edge cases (UFC compatibility). (Solar Designer,
  Joey, Pierre)

- Reverted fix for bug #49521 (PDO fetchObject sets values before calling
  constructor). (Pierrick, Johannes)

- Changed gmp_strval() to use full range from 2 to 62, and -2 to -36. FR #50283
  (David Soria Parra)
- Changed "post_max_size" php.ini directive to allow unlimited post size by
  setting it to 0. (Rasmus)
- Changed tidyNode class to disallow manual node creation. (Pierrick)

- Removed automatic file descriptor unlocking happening on shutdown and/or
  stream close (on all OSes). (Tony, Ilia)

- Added libpng 1.4.0 support. (Pierre)
- Added support for DISABLE_AUTHENTICATOR for imap_open. (Pierre)
- Added missing host validation for HTTP urls inside FILTER_VALIDATE_URL.
  (Ilia)
- Added stream_resolve_include_path(). (Mikko)
- Added INTERNALDATE support to imap_append. (nick at mailtrust dot com)
- Added support for SHA-256 and SHA-512 to php's crypt. (Pierre)
- Added realpath_cache_size() and realpath_cache_get() functions. (Stas)
- Added FILTER_FLAG_STRIP_BACKTICK option to the filter extension. (Ilia)
- Added protection for $_SESSION from interrupt corruption and improved
  "session.save_path" check. (Stas)
- Added LIBXML_PARSEHUGE constant to override the maximum text size of a
  single text node when using libxml2.7.3+. (Kalle)
- Added ReflectionMethod::setAccessible() for invoking non-public methods
  through the Reflection API. (Sebastian)
- Added Collator::getSortKey for intl extension. (Stas)
- Added support for CURLOPT_POSTREDIR. FR #49571. (Sriram Natarajan)
- Added support for CURLOPT_CERTINFO. FR #49253.
  (Linus Nielsen Feltzing <linus@haxx.se>)
- Added client-side server name indication support in openssl. (Arnaud)

- Improved fix for bug #50006 (Segfault caused by uksort()). (Stas)

- Fixed mysqlnd hang when queries exactly 16777214 bytes long are sent. (Andrey)
- Fixed incorrect decoding of 5-byte BIT sequences in mysqlnd. (Andrey)
- Fixed error_log() to be binary safe when using message_type 3. (Jani)
- Fixed unnecessary invocation of setitimer when timeouts have been disabled.
  (Arvind Srinivasan)
- Fixed memory leak in extension loading when an error occurs on Windows.
  (Pierre)
- Fixed safe_mode validation inside tempnam() when the directory path does
  not end with a /). (Martin Jansen)
- Fixed a possible open_basedir/safe_mode bypass in session extension
  identified by Grzegorz Stachowiak. (Ilia)
- Fixed possible crash when a error/warning is raised during php startup.
  (Pierre)
- Fixed possible bad behavior of rename on windows when used with symbolic
  links or invalid paths. (Pierre)
- Fixed error output to stderr on Windows. (Pierre)
- Fixed memory leaks in is_writable/readable/etc on Windows. (Pierre)
- Fixed memory leaks in the ACL function on Windows. (Pierre)
- Fixed memory leak in the realpath cache on Windows. (Pierre)
- Fixed memory leak in zip_close. (Pierre)
- Fixed crypt's blowfish sanity check of the "setting" string, to reject
  iteration counts encoded as 36 through 39. (Solar Designer, Joey, Pierre)

- Fixed bug #51059 (crypt crashes when invalid salt are given). (Pierre)
- Fixed bug #50952 (allow underscore _ in constants parsed in php.ini files).
  (Jani)
- Fixed bug #50940 (Custom content-length set incorrectly in Apache SAPIs).
  (Brian France, Rasmus)
- Fixed bug #50930 (Wrong date by php_date.c patch with ancient gcc/glibc
  versions). (Derick)
- Fixed bug #50907 (X-PHP-Originating-Script adding two new lines in *NIX).
  (Ilia)
- Fixed bug #50859 (build fails with openssl 1.0 due to md2 deprecation).
  (Ilia, hanno at hboeck dot de)
- Fixed bug #50847 (strip_tags() removes all tags greater then 1023 bytes
  long). (Ilia)
- Fixed bug #50829 (php.ini directive pdo_mysql.default_socket is ignored).
  (Ilia)
- Fixed bug #50832 (HTTP fopen wrapper does not support passwordless HTTP
  authentication). (Jani)
- Fixed bug #50787 (stream_set_write_buffer() has no effect on socket streams).
  (vnegrier at optilian dot com, Ilia)
- Fixed bug #50761 (system.multiCall crashes in xmlrpc extension).
  (hiroaki dot kawai at gmail dot com, Ilia)
- Fixed bug #50756 (CURLOPT_FTP_SKIP_PASV_IP does not exist). (Sriram)
- Fixed bug #50732 (exec() adds single byte twice to $output array). (Ilia)
- Fixed bug #50728 (All PDOExceptions hardcode 'code' property to 0).
  (Joey, Ilia)
- Fixed bug #50723 (Bug in garbage collector causes crash). (Dmitry)
- Fixed bug #50690 (putenv does not set ENV when the value is only one char).
  (Pierre)
- Fixed bug #50680 (strtotime() does not support eighth ordinal number). (Ilia)
- Fixed bug #50661 (DOMDocument::loadXML does not allow UTF-16). (Rob)
- Fixed bug #50657 (copy() with an empty (zero-byte) HTTP source succeeds but
  returns false). (Ilia)
- Fixed bug #50636 (MySQLi_Result sets values before calling constructor).
  (Pierrick)
- Fixed bug #50632 (filter_input() does not return default value if the
  variable does not exist). (Ilia)
- Fixed bug #50576 (XML_OPTION_SKIP_TAGSTART option has no effect). (Pierrick)
- Fixed bug #50558 (Broken object model when extending tidy). (Pierrick)
- Fixed bug #50540 (Crash while running ldap_next_reference test cases).
  (Sriram)
- Fixed bug #50519 (segfault in garbage collection when using set_error_handler
  and DomDocument). (Dmitry)
- Fixed bug #50508 (compile failure: Conflicting HEADER type declarations).
  (Jani)
- Fixed bug #50496 (Use of <stdbool.h> is valid only in a c99 compilation
  environment. (Sriram)
- Fixed bug #50464 (declare encoding doesn't work within an included file).
  (Felipe)
- Fixed bug #50458 (PDO::FETCH_FUNC fails with Closures). (Felipe, Pierrick)
- Fixed bug #50445 (PDO-ODBC stored procedure call from Solaris 64-bit causes
  seg fault). (davbrown4 at yahoo dot com, Felipe)
- Fixed bug #50416 (PROCEDURE db.myproc can't return a result set in the given
  context). (Andrey)
- Fixed bug #50394 (Reference argument converted to value in __call). (Stas)
- Fixed bug #50351 (performance regression handling objects, ten times slower
  in 5.3 than in 5.2). (Dmitry)
- Fixed bug #50392 (date_create_from_format() enforces 6 digits for 'u'
  format character). (Ilia)
- Fixed bug #50345 (nanosleep not detected properly on some solaris versions).
  (Jani)
- Fixed bug #50340 (php.ini parser does not allow spaces in ini keys). (Jani)
- Fixed bug #50334 (crypt ignores sha512 prefix). (Pierre)
- Fixed bug #50323 (Allow use of ; in values via ;; in PDO DSN).
  (Ilia, Pierrick)
- Fixed bug #50285 (xmlrpc does not preserve keys in encoded indexed arrays).
  (Felipe)
- Fixed bug #50282 (xmlrpc_encode_request() changes object into array in
  calling function). (Felipe)
- Fixed bug #50267 (get_browser(null) does not use HTTP_USER_AGENT). (Jani)
- Fixed bug #50266 (conflicting types for llabs). (Jani)
- Fixed bug #50261 (Crash When Calling Parent Constructor with
  call_user_func()). (Dmitry)
- Fixed bug #50255 (isset() and empty() silently casts array to object).
  (Felipe)
- Fixed bug #50240 (pdo_mysql.default_socket in php.ini shouldn't used
  if it is empty). (foutrelis at gmail dot com, Ilia)
- Fixed bug #50231 (Socket path passed using --with-mysql-sock is ignored when
  mysqlnd is enabled). (Jani)
- Fixed bug #50219 (soap call Segmentation fault on a redirected url).
  (Pierrick)
- Fixed bug #50212 (crash by ldap_get_option() with LDAP_OPT_NETWORK_TIMEOUT).
  (Ilia, shigeru_kitazaki at cybozu dot co dot jp)
- Fixed bug #50209 (Compiling with libedit cannot find readline.h).
  (tcallawa at redhat dot com)
- Fixed bug #50207 (segmentation fault when concatenating very large strings on
  64bit linux). (Ilia)
- Fixed bug #50196 (stream_copy_to_stream() produces warning when source is
  not file). (Stas)
- Fixed bug #50195 (pg_copy_to() fails when table name contains schema. (Ilia)
- Fixed bug #50185 (ldap_get_entries() return false instead of an empty array
  when there is no error). (Jani)
- Fixed bug #50174 (Incorrectly matched docComment). (Felipe)
- Fixed bug #50168 (FastCGI fails with wrong error on HEAD request to
  non-existant file). (Dmitry)
- Fixed bug #50162 (Memory leak when fetching timestamp column from Oracle
  database). (Felipe)
- Fixed bug #50159 (wrong working directory in symlinked files). (Dmitry)
- Fixed bug #50158 (FILTER_VALIDATE_EMAIL fails with valid addresses
  containing = or ?). (Pierrick)
- Fixed bug #50152 (ReflectionClass::hasProperty behaves like isset() not
  property_exists). (Felipe)
- Fixed bug #50146 (property_exists: Closure object cannot have properties).
  (Felipe)
- Fixed bug #50145 (crash while running bug35634.phpt). (Felipe)
- Fixed bug #50140 (With default compilation option, php symbols are unresolved
  for nsapi). (Uwe Schindler)
- Fixed bug #50087 (NSAPI performance improvements). (Uwe Schindler)
- Fixed bug #50073 (parse_url() incorrect when ? in fragment). (Ilia)
- Fixed bug #50023 (pdo_mysql doesn't use PHP_MYSQL_UNIX_SOCK_ADDR). (Ilia)
- Fixed bug #50005 (Throwing through Reflection modified Exception object
  makes segmentation fault). (Felipe)
- Fixed bug #49990 (SNMP3 warning message about security level printed twice).
  (Jani)
- Fixed bug #49985 (pdo_pgsql prepare() re-use previous aborted
  transaction). (ben dot pineau at gmail dot com, Ilia, Matteo)
- Fixed bug #49938 (Phar::isBuffering() returns inverted value). (Greg)
- Fixed bug #49936 (crash with ftp stream in php_stream_context_get_option()).
  (Pierrick)
- Fixed bug #49921 (Curl post upload functions changed). (Ilia)
- Fixed bug #49866 (Making reference on string offsets crashes PHP). (Dmitry)
- Fixed bug #49855 (import_request_variables() always returns NULL). (Ilia,
  sjoerd at php dot net)
- Fixed bug #49851, #50451 (http wrapper breaks on 1024 char long headers).
  (Ilia)
- Fixed bug #49800 (SimpleXML allow (un)serialize() calls without warning).
  (Ilia, wmeler at wp-sa dot pl)
- Fixed bug #49719 (ReflectionClass::hasProperty returns true for a private
  property in base class). (Felipe)
- Fixed bug #49677 (ini parser crashes with apache2 and using ${something}
  ini variables). (Jani)
- Fixed bug #49660 (libxml 2.7.3+ limits text nodes to 10MB). (Felipe)
- Fixed bug #49647 (DOMUserData does not exist). (Rob)
- Fixed bug #49600 (imageTTFText text shifted right). (Takeshi Abe)
- Fixed bug #49585 (date_format buffer not long enough for >4 digit years).
  (Derick, Adam)
- Fixed bug #49560 (oci8: using LOBs causes slow PHP shutdown). (Oracle Corp.)
- Fixed bug #49521 (PDO fetchObject sets values before calling constructor).
  (Pierrick)
- Fixed bug #49472 (Constants defined in Interfaces can be overridden).
  (Felipe)
- Fixed bug #49463 (setAttributeNS fails setting default namespace). (Rob)
- Fixed bug #49244 (Floating point NaN cause garbage characters). (Sjoerd)
- Fixed bug #49224 (Compile error due to old DNS functions on AIX systems).
  (Scott)
- Fixed bug #49174 (crash when extending PDOStatement and trying to set
  queryString property). (Felipe)
- Fixed bug #48811 (Directives in PATH section do not get applied to
  subdirectories). (Patch by: ct at swin dot edu dot au)
- Fixed bug #48590 (SoapClient does not honor max_redirects). (Sriram)
- Fixed bug #48190 (Content-type parameter "boundary" is not case-insensitive
  in HTTP uploads). (Ilia)
- Fixed bug #47848 (importNode doesn't preserve attribute namespaces). (Rob)
- Fixed bug #47409 (extract() problem with array containing word "this").
  (Ilia, chrisstocktonaz at gmail dot com)
- Fixed bug #47281 ($php_errormsg is limited in size of characters)
  (Oracle Corp.)
- Fixed bug #46478 (htmlentities() uses obsolete mapping table for character
  entity references). (Moriyoshi)
- Fixed bug #45599 (strip_tags() truncates rest of string with invalid
  attribute). (Ilia, hradtke)
- Fixed bug #45120 (PDOStatement->execute() returns true then false for same
  statement). (Pierrick)
- Fixed bug #44827 (define() allows :: in constant names). (Ilia)
- Fixed bug #44098 (imap_utf8() returns only capital letters).
  (steffen at dislabs dot de, Pierre)
- Fixed bug #34852 (Failure in odbc_exec() using oracle-supplied odbc
  driver). (tim dot tassonis at trivadis dot com)

19 Nov 2009, PHP 5.3.1
- Upgraded bundled sqlite to version 3.6.19. (Scott)
- Updated timezone database to version 2009.17 (2009q). (Derick)

- Changed ini file directives [PATH=](on Win32) and [HOST=](on all) to be case
  insensitive. (garretts)

- Restored shebang line check to CGI sapi (not checked by scanner anymore).
  (Jani)

- Added "max_file_uploads" INI directive, which can be set to limit the
  number of file uploads per-request to 20 by default, to prevent possible
  DOS via temporary file exhaustion. (Ilia)
- Added missing sanity checks around exif processing. (Ilia)
- Added error constant when json_encode() detects an invalid UTF-8 sequence.
  (Scott)
- Added support for ACL on Windows for thread safe SAPI (Apache2 for example)
  and fix its support on NTS. (Pierre)

- Improved symbolic, mounted volume and junctions support for realpath on
  Windows. (Pierre)
- Improved readlink on Windows, suppress \??\ and use the drive syntax only.
  (Pierre)
- Improved dns_get_record() AAAA support on windows. Always available when
  IPv6 is support is installed, format is now the same than on unix. (Pierre)
- Improved the DNS functions on OSX to use newer APIs, also use Bind 9 API
  where available on other platforms. (Scott)
- Improved shared extension loading on OSX to use the standard Unix dlopen()
  API. (Scott)

- Fixed crash in com_print_typeinfo when an invalid typelib is given. (Pierre)
- Fixed a safe_mode bypass in tempnam() identified by Grzegorz Stachowiak.
  (Rasmus)
- Fixed a open_basedir bypass in posix_mkfifo() identified by Grzegorz
  Stachowiak.  (Rasmus)
- Fixed certificate validation inside php_openssl_apply_verification_policy
  (Ryan Sleevi, Ilia)
- Fixed crash in SQLiteDatabase::ArrayQuery() and SQLiteDatabase::SingleQuery()
  when calling using Reflection. (Felipe)
- Fixed crash when instantiating PDORow and PDOStatement through Reflection.
  (Felipe)
- Fixed sanity check for the color index in imagecolortransparent. (Pierre)
- Fixed scandir/readdir when used mounted points on Windows. (Pierre)
- Fixed zlib.deflate compress filter to actually accept level parameter. (Jani)
- Fixed leak on error in popen/exec (and related functions) on Windows.
  (Pierre)
- Fixed possible bad caching of symlinked directories in the realpath cache
  on Windows. (Pierre)
- Fixed atime and mtime in stat related functions on Windows. (Pierre)
- Fixed spl_autoload_unregister/spl_autoload_functions wrt. Closures and
  Functors. (Christian Seiler)
- Fixed open_basedir circumvention for "mail.log" ini directive.
  (Maksymilian Arciemowicz, Stas)
- Fixed signature generation/validation for zip archives in ext/phar. (Greg)
- Fixed memory leak in stream_is_local(). (Felipe, Tony)
- Fixed BC break in mime_content_type(), removes the content encoding. (Scott)

- Fixed PECL bug #16842 (oci_error return false when NO_DATA_FOUND is raised).
  (Chris Jones)

- Fixed bug #50063 (safe_mode_include_dir fails). (Johannes, christian at
  elmerot dot se)
- Fixed bug #50052 (Different Hashes on Windows and Linux on wrong Salt size).
  (Pierre)
- Fixed bug #49986 (Missing ICU DLLs on windows package). (Pierre)
- Fixed bug #49910 (no support for ././@LongLink for long filenames in phar
  tar support). (Greg)
- Fixed bug #49908 (throwing exception in __autoload crashes when interface
  is not defined). (Felipe)
- Fixed bug #49847 (exec() fails to return data inside 2nd parameter, given
  output lines >4095 bytes). (Ilia)
- Fixed bug #49809 (time_sleep_until() is not available on OpenSolaris). (Jani)
- Fixed bug #49757 (long2ip() can return wrong value in a multi-threaded
  applications). (Ilia, Florian Anderiasch)
- Fixed bug #49738 (calling mcrypt after mcrypt_generic_deinit crashes).
  (Sriram Natarajan)
- Fixed bug #49732 (crashes when using fileinfo when timestamp conversion
  fails). (Pierre)
- Fixed bug #49698 (Unexpected change in strnatcasecmp()). (Rasmus)
- Fixed bug #49630 (imap_listscan function missing). (Felipe)
- Fixed bug #49572 (use of C++ style comments causes build failure).
  (Sriram Natarajan)
- Fixed bug #49531 (CURLOPT_INFILESIZE sometimes causes warning "CURLPROTO_FILE
  cannot be set"). (Felipe)
- Fixed bug #49517 (cURL's CURLOPT_FILE prevents file from being deleted after
  fclose). (Ilia)
- Fixed bug #49470 (FILTER_SANITIZE_EMAIL allows disallowed characters).
  (Ilia)
- Fixed bug #49447 (php engine need to correctly check for socket API
  return status on windows). (Sriram Natarajan)
- Fixed bug #49391 (ldap.c utilizing deprecated ldap_modify_s). (Ilia)
- Fixed bug #49372 (segfault in php_curl_option_curl). (Pierre)
- Fixed bug #49361 (wordwrap() wraps incorrectly on end of line boundaries).
  (Ilia, code-it at mail dot ru)
- Fixed bug #49306 (inside pdo_mysql default socket settings are ignored).
  (Ilia)
- Fixed bug #49289 (bcmath module doesn't compile with phpize configure).
  (Jani)
- Fixed bug #49286 (php://input (php_stream_input_read) is broken). (Jani)
- Fixed bug #49269 (Ternary operator fails on Iterator object when used inside
  foreach declaration). (Etienne, Dmitry)
- Fixed bug #49236 (Missing PHP_SUBST(PDO_MYSQL_SHARED_LIBADD)). (Jani)
- Fixed bug #49223 (Inconsistency using get_defined_constants). (Garrett)
- Fixed bug #49193 (gdJpegGetVersionString() inside gd_compact identifies
  wrong type in declaration). (Ilia)
- Fixed bug #49183 (dns_get_record does not return NAPTR records). (Pierre)
- Fixed bug #49144 (Import of schema from different host transmits original
  authentication details). (Dmitry)
- Fixed bug #49142 (crash when exception thrown from __tostring()).
  (David Soria Parra)
- Fixed bug #49132 (posix_times returns false without error).
  (phpbugs at gunnu dot us)
- Fixed bug #49125 (Error in dba_exists C code). (jdornan at stanford dot edu)
- Fixed bug #49122 (undefined reference to mysqlnd_stmt_next_result on compile
  with --with-mysqli and MySQL 6.0). (Jani)
- Fixed bug #49108 (2nd scan_dir produces segfault). (Felipe)
- Fixed bug #49098 (mysqli segfault on error). (Rasmus)
- Fixed bug #49095 (proc_get_status['exitcode'] fails on win32). (Felipe)
- Fixed bug #49092 (ReflectionFunction fails to work with functions in fully
  qualified namespaces). (Kalle, Jani)
- Fixed bug #49074 (private class static fields can be modified by using
  reflection). (Jani)
- Fixed bug #49072 (feof never returns true for damaged file in zip). (Pierre)
- Fixed bug #49065 ("disable_functions" php.ini option does not work on
  Zend extensions). (Stas)
- Fixed bug #49064 (--enable-session=shared does not work: undefined symbol:
  php_url_scanner_reset_vars). (Jani)
- Fixed bug #49056 (parse_ini_file() regression in 5.3.0 when using non-ASCII
  strings as option keys). (Jani)
- Fixed bug #49052 (context option headers freed too early when using
  --with-curlwrappers). (Jani)
- Fixed bug #49047 (The function touch() fails on directories on Windows).
  (Pierre)
- Fixed bug #49032 (SplFileObject::fscanf() variables passed by reference).
  (Jani)
- Fixed bug #49027 (mysqli_options() doesn't work when using mysqlnd). (Andrey)
- Fixed bug #49026 (proc_open() can bypass safe_mode_protected_env_vars
  restrictions). (Ilia)
- Fixed bug #49020 (phar misinterprets ustar long filename standard).
  (Greg)
- Fixed bug #49018 (phar tar stores long filenames wit prefix/name reversed).
  (Greg)
- Fixed bug #49014 (dechunked filter broken when serving more than 8192 bytes
  in a chunk). (andreas dot streichardt at globalpark dot com, Ilia)
- Fixed bug #49012 (phar tar signature algorithm reports as Unknown (0) in
  getSignature() call). (Greg)
- Fixed bug #49000 (PHP CLI in Interactive mode (php -a) crashes
  when including files from function). (Stas)
- Fixed bug #48994 (zlib.output_compression does not output HTTP headers when
  set to a string value). (Jani)
- Fixed bug #48980 (Crash when compiling with pdo_firebird). (Felipe)
- Fixed bug #48962 (cURL does not upload files with specified filename).
  (Ilia)
- Fixed bug #48929 (Double \r\n after HTTP headers when "header" context
  option is an array). (David Zülke)
- Fixed bug #48913 (Too long error code strings in pdo_odbc driver).
  (naf at altlinux dot ru, Felipe)
- Fixed bug #48912 (Namespace causes unexpected strict behaviour with
  extract()). (Dmitry)
- Fixed bug #48909 (Segmentation fault in mysqli_stmt_execute()). (Andrey)
- Fixed bug #48899 (is_callable returns true even if method does not exist in
  parent class). (Felipe)
- Fixed bug #48893 (Problems compiling with Curl). (Felipe)
- Fixed bug #48880 (Random Appearing open_basedir problem). (Rasmus, Gwynne)
- Fixed bug #48872 (string.c: errors: duplicate case values). (Kalle)
- Fixed bug #48854 (array_merge_recursive modifies arrays after first one).
  (Felipe)
- Fixed bug #48805 (IPv6 socket transport is not working). (Ilia)
- Fixed bug #48802 (printf() returns incorrect outputted length). (Jani)
- Fixed bug #48791 (open office files always reported as corrupted). (Greg)
- Fixed bug #48788 (RecursiveDirectoryIterator doesn't descend into symlinked
  directories). (Ilia)
- Fixed bug #48783 (make install will fail saying phar file exists). (Greg)
- Fixed bug #48774 (SIGSEGVs when using curl_copy_handle()).
  (Sriram Natarajan)
- Fixed bug #48771 (rename() between volumes fails and reports no error on
  Windows). (Pierre)
- Fixed bug #48768 (parse_ini_*() crash with INI_SCANNER_RAW). (Jani)
- Fixed bug #48763 (ZipArchive produces corrupt archive). (dani dot church at
  gmail dot com, Pierre)
- Fixed bug #48762 (IPv6 address filter still rejects valid address). (Felipe)
- Fixed bug #48757 (ReflectionFunction::invoke() parameter issues). (Kalle)
- Fixed bug #48754 (mysql_close() crash php when no handle specified).
  (Johannes, Andrey)
- Fixed bug #48752 (Crash during date parsing with invalid date). (Pierre)
- Fixed bug #48746 (Unable to browse directories within Junction Points).
  (Pierre, Kanwaljeet Singla)
- Fixed bug #48745 (mysqlnd: mysql_num_fields returns wrong column count for
  mysql_list_fields). (Andrey)
- Fixed bug #48740 (PHAR install fails when INSTALL_ROOT is not the final
  install location). (james dot cohen at digitalwindow dot com, Greg)
- Fixed bug #48733 (CURLOPT_WRITEHEADER|CURLOPT_FILE|CURLOPT_STDERR warns on
  files that have been opened with r+). (Ilia)
- Fixed bug #48719 (parse_ini_*(): scanner_mode parameter is not checked for
  sanity). (Jani)
- Fixed bug #48718 (FILTER_VALIDATE_EMAIL does not allow numbers in domain
  components). (Ilia)
- Fixed bug #48681 (openssl signature verification for tar archives broken).
  (Greg)
- Fixed bug #48660 (parse_ini_*(): dollar sign as last character of value
  fails). (Jani)
- Fixed bug #48645 (mb_convert_encoding() doesn't understand hexadecimal
  html-entities). (Moriyoshi)
- Fixed bug #48637 ("file" fopen wrapper is overwritten when using
  --with-curlwrappers). (Jani)
- Fixed bug #48608 (Invalid libreadline version not detected during configure).
  (Jani)
- Fixed bug #48400 (imap crashes when closing stream opened with
  OP_PROTOTYPE flag). (Jani)
- Fixed bug #48377 (error message unclear on converting phar with existing
  file). (Greg)
- Fixed bug #48247 (Infinite loop and possible crash during startup with
  errors when errors are logged). (Jani)
- Fixed bug #48198 error: 'MYSQLND_LLU_SPEC' undeclared. Cause for #48780 and
  #46952 - both fixed too. (Andrey)
- Fixed bug #48189 (ibase_execute error in return param). (Kalle)
- Fixed bug #48182 (ssl handshake fails during asynchronous socket connection).
  (Sriram Natarajan)
- Fixed bug #48116 (Fixed build with Openssl 1.0). (Pierre,
  Al dot Smith at aeschi dot ch dot eu dot org)
- Fixed bug #48057 (Only the date fields of the first row are fetched, others
  are empty). (info at programmiernutte dot net)
- Fixed bug #47481 (natcasesort() does not sort extended ASCII characters
  correctly). (Herman Radtke)
- Fixed bug #47351 (Memory leak in DateTime). (Derick, Tobias John)
- Fixed bug #47273 (Encoding bug in SoapServer->fault). (Dmitry)
- Fixed bug #46682 (touch() afield returns different values on windows).
  (Pierre)
- Fixed bug #46614 (Extended MySQLi class gives incorrect empty() result).
  (Andrey)
- Fixed bug #46020 (with Sun Java System Web Server 7.0 on HPUX, #define HPUX).
  (Uwe Schindler)
- Fixed bug #45905 (imagefilledrectangle() clipping error).
  (markril at hotmail dot com, Pierre)
- Fixed bug #45554 (Inconsistent behavior of the u format char). (Derick)
- Fixed bug #45141 (setcookie will output expires years of >4 digits). (Ilia)
- Fixed bug #44683 (popen crashes when an invalid mode is passed). (Pierre)
- Fixed bug #43510 (stream_get_meta_data() does not return same mode as used
  in fopen). (Jani)
- Fixed bug #42434 (ImageLine w/ antialias = 1px shorter). (wojjie at gmail dot
  com, Kalle)
- Fixed bug #40013 (php_uname() does not return nodename on Netware (Guenter
  Knauf)
- Fixed bug #38091 (Mail() does not use FQDN when sending SMTP helo).
  (Kalle, Rick Yorgason)
- Fixed bug #28038 (Sent incorrect RCPT TO commands to SMTP server) (Garrett)
- Fixed bug #27051 (Impersonation with FastCGI does not exec process as
  impersonated user). (Pierre)


30 Jun 2009, PHP 5.3.0
- Upgraded bundled PCRE to version 7.9. (Nuno)
- Upgraded bundled sqlite to version 3.6.15. (Scott)

- Moved extensions to PECL (Derick, Lukas, Pierre, Scott):
  . ext/dbase
  . ext/fbsql
  . ext/fdf
  . ext/ncurses
  . ext/mhash (BC layer is now entirely within ext/hash)
  . ext/ming
  . ext/msql
  . ext/sybase (not maintained anymore, sybase_ct has to be used instead)

- Removed the experimental RPL (master/slave) functions from mysqli. (Andrey)
- Removed zend.ze1_compatibility_mode. (Dmitry)
- Removed all zend_extension_* php.ini directives. Zend extensions are now
  always loaded using zend_extension directive. (Derick)
- Removed special treatment of "/tmp" in sessions for open_basedir.
  Note: This undocumented behaviour was introduced in 5.2.2. (Alexey)
- Removed shebang line check from CGI sapi (checked by scanner). (Dmitry)

- Changed PCRE, Reflection and SPL extensions to be always enabled. (Marcus)
- Changed md5() to use improved implementation. (Solar Designer, Dmitry)
- Changed HTTP stream wrapper to accept any code between and including
  200 to 399 as successful. (Mike, Noah Fontes)
- Changed __call() to be invoked on private/protected method access, similar to
  properties and __get(). (Andrei)
- Changed dl() to be disabled by default. Enabled only when explicitly
  registered by the SAPI. Currently enabled with cli, cgi and embed SAPIs.
  (Dmitry)
- Changed opendir(), dir() and scandir() to use default context when no context
  argument is passed. (Sara)
- Changed open_basedir to allow tightening in runtime contexts. (Sara)
- Changed PHP/Zend extensions to use flexible build IDs. (Stas)
- Changed error level E_ERROR into E_WARNING in Soap extension methods
  parameter validation. (Felipe)
- Changed openssl info to show the shared library version number. (Scott)
- Changed floating point behaviour to consistently use double precision on all
  platforms and with all compilers. (Christian Seiler)
- Changed round() to act more intuitively when rounding to a certain precision
  and round very large and very small exponents correctly. (Christian Seiler)
- Changed session_start() to return false when session startup fails. (Jani)
- Changed property_exists() to check the existence of a property independent of
  accessibility (like method_exists()). (Felipe)
- Changed array_reduce() to allow mixed $initial (Christian Seiler)

- Improved PHP syntax and semantics:
  . Added lambda functions and closures. (Christian Seiler, Dmitry)
  . Added "jump label" operator (limited "goto"). (Dmitry, Sara)
  . Added NOWDOC syntax. (Gwynne Raskind, Stas, Dmitry)
  . Added HEREDOC syntax with double quotes. (Lars Strojny, Felipe)
  . Added support for using static HEREDOCs to initialize static variables and
    class members or constants. (Matt)
  . Improved syntax highlighting and consistency for variables in double-quoted
    strings and literal text in HEREDOCs and backticks. (Matt)
  . Added "?:" operator. (Marcus)
  . Added support for namespaces. (Dmitry, Stas, Gregory, Marcus)
  . Added support for Late Static Binding. (Dmitry, Etienne Kneuss)
  . Added support for __callStatic() magic method. (Sara)
  . Added forward_static_call(_array) to complete LSB. (Mike Lively)
  . Added support for dynamic access of static members using $foo::myFunc().
    (Etienne Kneuss)
  . Improved checks for callbacks. (Marcus)
  . Added __DIR__ constant. (Lars Strojny)
  . Added new error modes E_USER_DEPRECATED and E_DEPRECATED.
    E_DEPRECATED is used to inform about stuff being scheduled for removal
    in future PHP versions. (Lars Strojny, Felipe, Marcus)
  . Added "request_order" INI variable to control specifically $_REQUEST
    behavior. (Stas)
  . Added support for exception linking. (Marcus)
  . Added ability to handle exceptions in destructors. (Marcus)

- Improved PHP runtime speed and memory usage:
  . Substitute global-scope, persistent constants with their values at compile
    time. (Matt)
  . Optimized ZEND_SIGNED_MULTIPLY_LONG(). (Matt)
  . Removed direct executor recursion. (Dmitry)
  . Use fastcall calling convention in executor on x86. (Dmitry)
  . Use IS_CV for direct access to $this variable. (Dmitry)
  . Use ZEND_FREE() opcode instead of ZEND_SWITCH_FREE(IS_TMP_VAR). (Dmitry)
  . Lazy EG(active_symbol_table) initialization. (Dmitry)
  . Optimized ZEND_RETURN opcode to not allocate and copy return value if it is
    not used. (Dmitry)
  . Replaced all flex based scanners with re2c based scanners.
    (Marcus, Nuno, Scott)
  . Added garbage collector. (David Wang, Dmitry).
  . Improved PHP binary size and startup speed with GCC4 visibility control.
    (Nuno)
  . Improved engine stack implementation for better performance and stability.
    (Dmitry)
  . Improved memory usage by moving constants to read only memory.
    (Dmitry, Pierre)
  . Changed exception handling. Now each op_array doesn't contain
    ZEND_HANDLE_EXCEPTION opcode in the end. (Dmitry)
  . Optimized require_once() and include_once() by eliminating fopen(3) on
    second usage. (Dmitry)
  . Optimized ZEND_FETCH_CLASS + ZEND_ADD_INTERFACE into single
    ZEND_ADD_INTERFACE opcode. (Dmitry)
  . Optimized string searching for a single character.
    (Michal Dziemianko, Scott)
  . Optimized interpolated strings to use one less opcode. (Matt)

- Improved php.ini handling: (Jani)
  . Added ".htaccess" style user-defined php.ini files support for CGI/FastCGI.
  . Added support for special [PATH=/opt/httpd/www.example.com/] and
    [HOST=www.example.com] sections. Directives set in these sections can
    not be overridden by user-defined ini-files or during runtime.
  . Added better error reporting for php.ini syntax errors.
  . Allowed using full path to load modules using "extension" directive.
  . Allowed "ini-variables" to be used almost everywhere ini php.ini files.
  . Allowed using alphanumeric/variable indexes in "array" ini options.
  . Added 3rd optional parameter to parse_ini_file() to specify the scanning
    mode of INI_SCANNER_NORMAL or INI_SCANNER_RAW. In raw mode option values
    and section values are treated as-is.
  . Fixed get_cfg_var() to be able to return "array" ini options.
  . Added optional parameter to ini_get_all() to only retrieve the current
    value. (Hannes)

- Improved Windows support:
  . Update all libraries to their latest stable version. (Pierre, Rob, Liz,
    Garrett).
  . Added Windows support for stat(), touch(), filemtime(), filesize() and
    related functions. (Pierre)
  . Re-added socket_create_pair() for Windows in sockets extension. (Kalle)
  . Added inet_pton() and inet_ntop() also for Windows platforms.
    (Kalle, Pierre)
  . Added mcrypt_create_iv() for Windows platforms. (Pierre)
  . Added ACL Cache support on Windows.
    (Kanwaljeet Singla, Pierre, Venkat Raman Don)
  . Added constants based on Windows' GetVersionEx information.
    PHP_WINDOWS_VERSION_* and PHP_WINDOWS_NT_*. (Pierre)
  . Added support for ACL (is_writable, is_readable, reports now correct
    results) on Windows. (Pierre, Venkat Raman Don, Kanwaljeet Singla)
  . Added support for fnmatch() on Windows. (Pierre)
  . Added support for time_nanosleep() and time_sleep_until() on Windows.
    (Pierre)
  . Added support for symlink(), readlink(), linkinfo() and link() on Windows.
    They are available only when the running platform supports them. (Pierre)
  . the GMP extension now relies on MPIR instead of the GMP library. (Pierre)
  . Added Windows support for stream_socket_pair(). (Kalle)
  . Drop all external dependencies for the core features. (Pierre)
  . Drastically improve the build procedure (Pierre, Kalle, Rob):
    . VC9 (Visual C++ 2008) or later support
    . Initial experimental x64 support
  . MSI installer now supports all recent Windows versions, including
    Windows 7. (John, Kanwaljeet Singla)

- Improved and cleaned CGI code:
  . FastCGI is now always enabled and cannot be disabled.
    See sapi/cgi/CHANGES for more details. (Dmitry)
  . Added CGI SAPI -T option which can be used to measure execution
    time of script repeated several times. (Dmitry)

- Improved streams:
  . Fixed confusing error message on failure when no errors are logged. (Greg)
  . Added stream_supports_lock() function. (Benjamin Schulz)
  . Added context parameter for copy() function. (Sara)
  . Added "glob://" stream wrapper. (Marcus)
  . Added "params" as optional parameter for stream_context_create(). (Sara)
  . Added ability to use stream wrappers in include_path. (Gregory, Dmitry)

- Improved DNS API
  . Added Windows support for dns_check_record(), dns_get_mx(), checkdnsrr() and
    getmxrr(). (Pierre)
  . Added support for old style DNS functions (supports OSX and FBSD). (Scott)
  . Added a new "entries" array in dns_check_record() containing the TXT
    elements. (Felipe, Pierre)

- Improved hash extension:
  . Changed mhash to be a wrapper layer around the hash extension. (Scott)
  . Added hash_copy() function. (Tony)
  . Added sha224 hash algorithm to the hash extension. (Scott)

- Improved IMAP support (Pierre):
  . Added imap_gc() to clear the imap cache
  . Added imap_utf8_to_mutf7() and imap_mutf7_to_utf8()

- Improved mbstring extension:
  . Added "mbstring.http_output_conv_mimetypes" INI directive that allows
    common non-text types such as "application/xhtml+xml" to be converted
    by mb_output_handler(). (Moriyoshi)

- Improved OCI8 extension (Chris Jones/Oracle Corp.):
  . Added Database Resident Connection Pooling (DRCP) and Fast
    Application Notification (FAN) support.
  . Added support for Oracle External Authentication (not supported
    on Windows).
  . Improve persistent connection handling of restarted DBs.
  . Added SQLT_AFC (aka CHAR datatype) support to oci_bind_by_name.
  . Fixed bug #45458 (Numeric keys for associative arrays are not
    handled properly)
  . Fixed bug #41069 (Segmentation fault with query over DB link).
  . Fixed define of SQLT_BDOUBLE and SQLT_BFLOAT constants with Oracle
    10g ORACLE_HOME builds.
  . Changed default value of oci8.default_prefetch from 10 to 100.
  . Fixed PECL Bug #16035 (OCI8: oci_connect without ORACLE_HOME defined causes
    segfault) (Chris Jones/Oracle Corp.)
  . Fixed PECL Bug #15988 (OCI8: sqlnet.ora isn't read with older Oracle
    libraries) (Chris Jones/Oracle Corp.)
  . Fixed PECL Bug #14268 (Allow "pecl install oci8" command to "autodetect" an
    Instant Client RPM install) (Chris Jones/Oracle Corp.)
  . Fixed PECL bug #12431 (OCI8 ping functionality is broken).
  . Allow building (e.g from PECL) the PHP 5.3-based OCI8 code with
    PHP 4.3.9 onwards.
  . Provide separate extensions for Oracle 11g and 10g on Windows.
    (Pierre, Chris)

- Improved OpenSSL extension:
  . Added support for OpenSSL digest and cipher functions. (Dmitry)
  . Added access to internal values of DSA, RSA and DH keys. (Dmitry)
  . Fixed a memory leak on openssl_decrypt(). (Henrique)
  . Fixed segfault caused by openssl_pkey_new(). (Henrique)
  . Fixed bug caused by uninitilized variables in openssl_pkcs7_encrypt() and
    openssl_pkcs7_sign(). (Henrique)
  . Fixed error message in openssl_seal(). (Henrique)

- Improved pcntl extension: (Arnaud)
  . Added pcntl_signal_dispatch().
  . Added pcntl_sigprocmask().
  . Added pcntl_sigwaitinfo().
  . Added pcntl_sigtimedwait().

- Improved SOAP extension:
  . Added support for element names in context of XMLSchema's <any>. (Dmitry)
  . Added ability to use Traversable objects instead of plain arrays.
    (Joshua Reese, Dmitry)
  . Fixed possible crash bug caused by an uninitialized value. (Zdash Urf)

- Improved SPL extension:
  . Added SPL to list of standard extensions that cannot be disabled. (Marcus)
  . Added ability to store associative information with objects in
    SplObjectStorage. (Marcus)
  . Added ArrayAccess support to SplObjectStorage. (Marcus)
  . Added SplDoublyLinkedList, SplStack, SplQueue classes. (Etienne)
  . Added FilesystemIterator. (Marcus)
  . Added GlobIterator. (Marcus)
  . Added SplHeap, SplMinHeap, SplMaxHeap, SplPriorityQueue classes. (Etienne)
  . Added new parameter $prepend to spl_autoload_register(). (Etienne)
  . Added SplFixedArray. (Etienne, Tony)
  . Added delaying exceptions in SPL's autoload mechanism. (Marcus)
  . Added RecursiveTreeIterator. (Arnaud, Marcus)
  . Added MultipleIterator. (Arnaud, Marcus, Johannes)

- Improved Zend Engine:
  . Added "compact" handler for Zend MM storage. (Dmitry)
  . Added "+" and "*" specifiers to zend_parse_parameters(). (Andrei)
  . Added concept of "delayed early binding" that allows opcode caches to
    perform class declaration (early and/or run-time binding) in exactly
    the same order as vanilla PHP. (Dmitry)

- Improved crypt() function: (Pierre)
  . Added Blowfish and extended DES support. (Using Blowfish implementation
    from Solar Designer).
  . Made crypt features portable by providing our own implementations
    for crypt_r and the algorithms which are used when OS does not provide
    them. PHP implementations are always used for Windows builds.

- Deprecated session_register(), session_unregister() and
  session_is_registered(). (Hannes)
- Deprecated define_syslog_variables(). (Kalle)
- Deprecated ereg extension. (Felipe)

- Added new extensions:
  . Added Enchant extension as a way to access spell checkers. (Pierre)
  . Added fileinfo extension as replacement for mime_magic extension. (Derick)
  . Added intl extension for Internationalization. (Ed B., Vladimir I.,
    Dmitry L., Stanislav M., Vadim S., Kirti V.)
  . Added mysqlnd extension as replacement for libmysql for ext/mysql, mysqli
    and PDO_mysql. (Andrey, Johannes, Ulf)
  . Added phar extension for handling PHP Archives. (Greg, Marcus, Steph)
  . Added SQLite3 extension. (Scott)

- Added new date/time functionality: (Derick)
  . date_parse_from_format(): Parse date/time strings according to a format.
  . date_create_from_format()/DateTime::createFromFormat(): Create a date/time
    object by parsing a date/time string according to a given format.
  . date_get_last_errors()/DateTime::getLastErrors(): Return a list of warnings
    and errors that were found while parsing a date/time string through:
    . strtotime() / new DateTime
    . date_create_from_format() / DateTime::createFromFormat()
    . date_parse_from_format().
  . support for abbreviation and offset based timezone specifiers for
    the 'e' format specifier, DateTime::__construct(), DateTime::getTimeZone()
    and DateTimeZone::getName().
  . support for selectively listing timezone identifiers by continent or
    country code through timezone_identifiers_list() /
    DateTimezone::listIdentifiers().
  . timezone_location_get() / DateTimezone::getLocation() for retrieving
    location information from timezones.
  . date_timestamp_set() / DateTime::setTimestamp() to set a Unix timestamp
    without invoking the date parser. (Scott, Derick)
  . date_timestamp_get() / DateTime::getTimestamp() to retrieve the Unix
    timestamp belonging to a date object.
  . two optional parameters to timezone_transitions_get() /
    DateTimeZone::getTranstions() to limit the range of transitions being
    returned.
  . support for "first/last day of <month>" style texts.
  . support for date/time strings returned by MS SQL.
  . support for serialization and unserialization of DateTime objects.
  . support for diffing date/times through date_diff() / DateTime::diff().
  . support for adding/subtracting weekdays with strtotime() and
    DateTime::modify().
  . DateInterval class to represent the difference between two date/times.
  . support for parsing ISO intervals for use with DateInterval.
  . date_add() / DateTime::add(), date_sub() / DateTime::sub() for applying an
    interval to an existing date/time.
  . proper support for "this week", "previous week"/"last week" and "next week"
    phrases so that they actually mean the week and not a seven day period
    around the current day.
  . support for "<xth> <weekday> of" and "last <weekday> of" phrases to be used
    with months - like in "last saturday of februari 2008".
  . support for "back of <hour>" and "front of <hour>" phrases that are used in
    Scotland.
  . DatePeriod class which supports iterating over a DateTime object applying
    DateInterval on each iteration, up to an end date or limited by maximum
    number of occurences.

- Added compatibility mode in GD, imagerotate, image(filled)ellipse
  imagefilter, imageconvolution and imagecolormatch are now always enabled.
  (Pierre)
- Added array_replace() and array_replace_recursive() functions. (Matt)
- Added ReflectionProperty::setAccessible() method that allows non-public
  property's values to be read through ::getValue() and set through
  ::setValue(). (Derick, Sebastian)
- Added msg_queue_exists() function to sysvmsg extension. (Benjamin Schulz)
- Added Firebird specific attributes that can be set via PDO::setAttribute()
  to control formatting of date/timestamp columns: PDO::FB_ATTR_DATE_FORMAT,
  PDO::FB_ATTR_TIME_FORMAT and PDO::FB_ATTR_TIMESTAMP_FORMAT. (Lars W)
- Added gmp_testbit() function. (Stas)
- Added icon format support to getimagesize(). (Scott)
- Added LDAP_OPT_NETWORK_TIMEOUT option for ldap_set_option() to allow
  setting network timeout (FR #42837). (Jani)
- Added optional escape character parameter to fgetcsv(). (David Soria Parra)
- Added an optional parameter to strstr() and stristr() for retrieval of either
  the part of haystack before or after first occurrence of needle.
  (Johannes, Felipe)
- Added xsl->setProfiling() for profiling stylesheets. (Christian)
- Added long-option feature to getopt() and made getopt() available also on
  win32 systems by adding a common getopt implementation into core.
  (David Soria Parra, Jani)
- Added support for optional values, and = as separator, in getopt(). (Hannes)
- Added lcfirst() function. (David C)
- Added PREG_BAD_UTF8_OFFSET_ERROR constant. (Nuno)
- Added native support for asinh(), acosh(), atanh(), log1p() and expm1().
  (Kalle)
- Added LIBXML_LOADED_VERSION constant (libxml2 version currently used). (Rob)
- Added JSON_FORCE_OBJECT flag to json_encode(). (Scott, Richard Quadling)
- Added timezone_version_get() to retrieve the version of the used timezone
  database. (Derick)
- Added 'n' flag to fopen to allow passing O_NONBLOCK to the underlying
  open(2) system call. (Mikko)
- Added "dechunk" filter which can decode HTTP responses with chunked
  transfer-encoding. HTTP streams use this filter automatically in case
  "Transfer-Encoding: chunked" header is present in response. It's possible to
  disable this behaviour using "http"=>array("auto_decode"=>0) in stream
  context. (Dmitry)
- Added support for CP850 encoding in mbstring extension.
  (Denis Giffeler, Moriyoshi)
- Added stream_cast() and stream_set_options() to user-space stream wrappers,
  allowing stream_select(), stream_set_blocking(), stream_set_timeout() and
  stream_set_write_buffer() to work with user-space stream wrappers. (Arnaud)
- Added header_remove() function. (chsc at peytz dot dk, Arnaud)
- Added stream_context_get_params() function. (Arnaud)
- Added optional parameter "new" to sybase_connect(). (Timm)
- Added parse_ini_string() function. (grange at lemonde dot fr, Arnaud)
- Added str_getcsv() function. (Sara)
- Added openssl_random_pseudo_bytes() function. (Scott)
- Added ability to send user defined HTTP headers with SOAP request.
  (Brian J.France, Dmitry)
- Added concatenation option to bz2.decompress stream filter.
  (Keisial at gmail dot com, Greg)
- Added support for using compressed connections with PDO_mysql. (Johannes)
- Added the ability for json_decode() to take a user specified depth. (Scott)
- Added support for the mysql_stmt_next_result() function from libmysql.
  (Andrey)
- Added function preg_filter() that does grep and replace in one go. (Marcus)
- Added system independent realpath() implementation which caches intermediate
  directories in realpath-cache. (Dmitry)
- Added optional clear_realpath_cache and filename parameters to
  clearstatcache(). (Jani, Arnaud)
- Added litespeed SAPI module. (George Wang)
- Added ext/hash support to ext/session's ID generator. (Sara)
- Added quoted_printable_encode() function. (Tony)
- Added stream_context_set_default() function. (Davey Shafik)
- Added optional "is_xhtml" parameter to nl2br() which makes the function
  output <br> when false and <br /> when true (FR #34381). (Kalle)
- Added PHP_MAXPATHLEN constant (maximum length of a path). (Pierre)
- Added support for SSH via libssh2 in cURL. (Pierre)
- Added support for gray levels PNG image with alpha in GD extension. (Pierre)
- Added support for salsa hashing functions in HASH extension. (Scott)
- Added DOMNode::getLineNo to get line number of parsed node. (Rob)
- Added table info to PDO::getColumnMeta() with SQLite. (Martin Jansen, Scott)
- Added mail logging functionality that allows logging of mail sent via
  mail() function. (Ilia)
- Added json_last_error() to return any error information from json_decode().
  (Scott)
- Added gethostname() to return the current system host name. (Ilia)
- Added shm_has_var() function. (Mike)
- Added depth parameter to json_decode() to lower the nesting depth from the
  maximum if required. (Scott)
- Added pixelation support in imagefilter(). (Takeshi Abe, Kalle)
- Added SplObjectStorage::addAll/removeAll. (Etienne)

- Implemented FR #41712 (curl progress callback: CURLOPT_PROGRESSFUNCTION).
  (sdteffen[at]gmail[dot].com, Pierre)
- Implemented FR #47739 (Missing cURL option do disable IPv6). (Pierre)
- Implemented FR #39637 (Missing cURL option CURLOPT_FTP_FILEMETHOD). (Pierre)

- Fixed an issue with ReflectionProperty::setAccessible().
  (Sebastian, Roman Borschel)
- Fixed html_entity_decode() incorrectly converting numeric html entities
  to different characters with cp1251 and cp866. (Scott)
- Fixed an issue in date() where a : was printed for the O modifier after a P
  modifier was used. (Derick)
- Fixed exec() on Windows to not eat the first and last double quotes. (Scott)
- Fixed readlink on Windows in thread safe SAPI (apache2.x etc.). (Pierre)
- Fixed a bug causing miscalculations with the "last <weekday> of <n> month"
  relative time string. (Derick)
- Fixed bug causing the algorithm parameter of mhash() to be modified. (Scott)
- Fixed invalid calls to free when internal fileinfo magic file is used. (Scott)
- Fixed memory leak inside wddx_add_vars() function. (Felipe)
- Fixed check in recode extension to allow builing of recode and mysql
  extensions when using a recent libmysql. (Johannes)

- Fixed PECL bug #12794 (PDOStatement->nextRowset() doesn't work). (Johannes)
- Fixed PECL bug #12401 (Add support for ATTR_FETCH_TABLE_NAMES). (Johannes)

- Fixed bug #48696 (ldap_read() segfaults with invalid parameters). (Felipe)
- Fixed bug #48643 (String functions memory issue). (Dmitry)
- Fixed bug #48641 (tmpfile() uses old parameter parsing).
  (crrodriguez at opensuse dot org)
- Fixed bug #48624 (.user.ini never gets parsed). (Pierre)
- Fixed bug #48620 (X-PHP-Originating-Script assumes no trailing CRLF in
  existing headers). (Ilia)
- Fixed bug #48578 (Can't build 5.3 on FBSD 4.11). (Rasmus)
- Fixed bug #48535 (file_exists returns false when impersonate is used).
  (Kanwaljeet Singla, Venkat Raman Don)
- Fixed bug #48493 (spl_autoload_register() doesn't work correctly when
  prepending functions). (Scott)
- Fixed bug #48215 (Calling a method with the same name as the parent class
  calls the constructor). (Scott)
- Fixed bug #48200 (compile failure with mbstring.c when
  --enable-zend-multibyte is used). (Jani)
- Fixed bug #48188 (Cannot execute a scrollable cursors twice with PDO_PGSQL).
  (Matteo)
- Fixed bug #48185 (warning: value computed is not used in
  pdo_sqlite_stmt_get_col line 271). (Matteo)
- Fixed bug #48087 (call_user_method() invalid free of arguments). (Felipe)
- Fixed bug #48060 (pdo_pgsql - large objects are returned as empty). (Matteo)
- Fixed bug #48034 (PHP crashes when script is 8192 (8KB) bytes long). (Dmitry)
- Fixed bug #48004 (Error handler prevents creation of default object). (Dmitry)
- Fixed bug #47880 (crashes in call_user_func_array()). (Dmitry)
- Fixed bug #47856 (stristr() converts needle to lower-case). (Ilia)
- Fixed bug #47851 (is_callable throws fatal error). (Dmitry)
- Fixed bug #47816 (pcntl tests failing on NetBSD). (Matteo)
- Fixed bug #47779 (Wrong value for SIG_UNBLOCK and SIG_SETMASK constants).
  (Matteo)
- Fixed bug #47771 (Exception during object construction from arg call calls
  object's destructor). (Dmitry)
- Fixed bug #47767 (include_once does not resolve windows symlinks or junctions)
  (Kanwaljeet Singla, Venkat Raman Don)
- Fixed bug #47757 (rename JPG to JPEG in phpinfo). (Pierre)
- Fixed bug #47745 (FILTER_VALIDATE_INT doesn't allow minimum integer). (Dmitry)
- Fixed bug #47714 (autoloading classes inside exception_handler leads to
  crashes). (Dmitry)
- Fixed bug #47671 (Cloning SplObjectStorage instances). (Etienne)
- Fixed bug #47664 (get_class returns NULL instead of FALSE). (Dmitry)
- Fixed bug #47662 (Support more than 127 subpatterns in preg_match). (Nuno)
- Fixed bug #47596 (Bus error on parsing file). (Dmitry)
- Fixed bug #47572 (Undefined constant causes segmentation fault). (Felipe)
- Fixed bug #47560 (explode()'s limit parameter odd behaviour). (Matt)
- Fixed bug #47549 (get_defined_constants() return array with broken array
  categories). (Ilia)
- Fixed bug #47535 (Compilation failure in ps_fetch_from_1_to_8_bytes()).
  (Johannes)
- Fixed bug #47534 (RecursiveDiteratoryIterator::getChildren ignoring
  CURRENT_AS_PATHNAME). (Etienne)
- Fixed bug #47443 (metaphone('scratch') returns wrong result). (Felipe)
- Fixed bug #47438 (mysql_fetch_field ignores zero offset). (Johannes)
- Fixed bug #47398 (PDO_Firebird doesn't implements quoter correctly). (Felipe)
- Fixed bug #47390 (odbc_fetch_into - BC in php 5.3.0). (Felipe)
- Fixed bug #47359 (Use the expected unofficial mimetype for bmp files). (Scott)
- Fixed bug #47343 (gc_collect_cycles causes a segfault when called within a
  destructor in one case). (Dmitry)
- Fixed bug #47320 ($php_errormsg out of scope in functions). (Dmitry)
- Fixed bug #47318 (UMR when trying to activate user config). (Pierre)
- Fixed bug #47243 (OCI8: Crash at shutdown on Windows) (Chris Jones/Oracle
  Corp.)
- Fixed bug #47231 (offsetGet error using incorrect offset). (Etienne)
- Fixed bug #47229 (preg_quote() should escape the '-' char). (Nuno)
- Fixed bug #47165 (Possible memory corruption when passing return value by
  reference). (Dmitry)
- Fixed bug #47087 (Second parameter of mssql_fetch_array()). (Felipe)
- Fixed bug #47085 (rename() returns true even if the file in PHAR does not
  exist). (Greg)
- Fixed bug #47050 (mysqli_poll() modifies improper variables). (Johannes)
- Fixed bug #47045 (SplObjectStorage instances compared with ==). (Etienne)
- Fixed bug #47038 (Memory leak in include). (Dmitry)
- Fixed bug #47031 (Fix constants in DualIterator example). (Etienne)
- Fixed bug #47021 (SoapClient stumbles over WSDL delivered with
  "Transfer-Encoding: chunked"). (Dmitry)
- Fixed bug #46994 (OCI8: CLOB size does not update when using CLOB IN OUT param
  in stored procedure) (Chris Jones/Oracle Corp.)
- Fixed bug #46979 (use with non-compound name *has* effect). (Dmitry)
- Fixed bug #46957 (The tokenizer returns deprecated values). (Felipe)
- Fixed bug #46944 (UTF-8 characters outside the BMP aren't encoded correctly).
  (Scott)
- Fixed bug #46897 (ob_flush() should fail to flush unerasable buffers).
  (David C.)
- Fixed bug #46849 (Cloning DOMDocument doesn't clone the properties). (Rob)
- Fixed bug #46847 (phpinfo() is missing some settings). (Hannes)
- Fixed bug #46844 (php scripts or included files with first line starting
  with # have the 1st line missed from the output). (Ilia)
- Fixed bug #46817 (tokenizer misses last single-line comment (PHP 5.3+, with
  re2c lexer)). (Matt, Shire)
- Fixed bug #46811 (ini_set() doesn't return false on failure). (Hannes)
- Fixed bug #46763 (mb_stristr() wrong output when needle does not exist).
  (Henrique M. Decaria)
- Fixed bug #46755 (warning: use statement with non-compound name). (Dmitry)
- Fixed bug #46746 (xmlrpc_decode_request outputs non-suppressable error when
  given bad data). (Ilia)
- Fixed bug #46738 (Segfault when mb_detect_encoding() fails). (Scott)
- Fixed bug #46731 (Missing validation for the options parameter of the
  imap_fetch_overview() function). (Ilia)
- Fixed bug #46711 (cURL curl_setopt leaks memory in foreach loops). (magicaltux
  [at] php [dot] net)
- Fixed bug #46701 (Creating associative array with long values in the key fails
  on 32bit linux). (Shire)
- Fixed bug #46681 (mkdir() fails silently on PHP 5.3). (Hannes)
- Fixed bug #46653 (can't extend mysqli). (Johannes)
- Fixed bug #46646 (Restrict serialization on some internal classes like Closure
  and SplFileInfo using exceptions). (Etienne)
- Fixed bug #46623 (OCI8: phpinfo doesn't show compile time ORACLE_HOME with
  phpize) (Chris Jones/Oracle Corp.)
- Fixed bug #46578 (strip_tags() does not honor end-of-comment when it
  encounters a single quote). (Felipe)
- Fixed bug #46546 (Segmentation fault when using declare statement with
  non-string value). (Felipe)
- Fixed bug #46542 (Extending PDO class with a __call() function doesn't work as
  expected). (Johannes)
- Fixed bug #46421 (SplFileInfo not correctly handling /). (Etienne)
- Fixed bug #46347 (parse_ini_file() doesn't support * in keys). (Nuno)
- Fixed bug #46268 (DateTime::modify() does not reset relative time values).
  (Derick)
- Fixed bug #46241 (stacked error handlers, internal error handling in general).
  (Etienne)
- Fixed bug #46238 (Segmentation fault on static call with empty string method).
  (Felipe)
- Fixed bug #46192 (ArrayObject with objects as storage serialization).
  (Etienne)
- Fixed bug #46185 (importNode changes the namespace of an XML element). (Rob)
- Fixed bug #46178 (memory leak in ext/phar). (Greg)
- Fixed bug #46160 (SPL - Memory leak when exception is thrown in offsetSet).
  (Felipe)
- Fixed Bug #46147 (after stream seek, appending stream filter reads incorrect
  data). (Greg)
- Fixed bug #46127 (php_openssl_tcp_sockop_accept forgets to set context on
  accepted stream) (Mark Karpeles, Pierre)
- Fixed bug #46115 (Memory leak when calling a method using Reflection).
  (Dmitry)
- Fixed bug #46110 (XMLWriter - openmemory() and openuri() leak memory on
  multiple calls). (Ilia)
- Fixed bug #46108 (DateTime - Memory leak when unserializing). (Felipe)
- Fixed bug #46106 (Memory leaks when using global statement). (Dmitry)
- Fixed bug #46099 (Xsltprocessor::setProfiling - memory leak). (Felipe, Rob).
- Fixed bug #46087 (DOMXPath - segfault on destruction of a cloned object).
  (Ilia)
- Fixed bug #46048 (SimpleXML top-level @attributes not part of iterator).
  (David C.)
- Fixed bug #46044 (Mysqli - wrong error message). (Johannes)
- Fixed bug #46042 (memory leaks with reflection of mb_convert_encoding()).
  (Ilia)
- Fixed bug #46039 (ArrayObject iteration is slow). (Arnaud)
- Fixed bug #46033 (Direct instantiation of SQLite3stmt and SQLite3result cause
  a segfault.) (Scott)
- Fixed bug #45991 (Ini files with the UTF-8 BOM are treated as invalid).
  (Scott)
- Fixed bug #45989 (json_decode() doesn't return NULL on certain invalid
  strings). (magicaltux, Scott)
- Fixed bug #45976 (Moved SXE from SPL to SimpleXML). (Etienne)
- Fixed bug #45928 (large scripts from stdin are stripped at 16K border).
  (Christian Schneider, Arnaud)
- Fixed bug #45911 (Cannot disable ext/hash). (Arnaud)
- Fixed bug #45907 (undefined reference to 'PHP_SHA512Init'). (Greg)
- Fixed bug #45826 (custom ArrayObject serialization). (Etienne)
- Fixed bug #45820 (Allow empty keys in ArrayObject). (Etienne)
- Fixed bug #45791 (json_decode() doesn't convert 0e0 to a double). (Scott)
- Fixed bug #45786 (FastCGI process exited unexpectedly). (Dmitry)
- Fixed bug #45757 (FreeBSD4.11 build failure: failed include; stdint.h).
  (Hannes)
- Fixed bug #45743 (property_exists fails to find static protected member in
  child class). (Felipe)
- Fixed bug #45717 (Fileinfo/libmagic build fails, missing err.h and getopt.h).
  (Derick)
- Fixed bug #45706 (Unserialization of classes derived from ArrayIterator
  fails). (Etienne, Dmitry)
- Fixed bug #45696 (Not all DateTime methods allow method chaining). (Derick)
- Fixed bug #45682 (Unable to var_dump(DateInterval)). (Derick)
- Fixed bug #45447 (Filesystem time functions on Vista and server 2008).
  (Pierre)
- Fixed bug #45432 (PDO: persistent connection leak). (Felipe)
- Fixed bug #45392 (ob_start()/ob_end_clean() and memory_limit). (Ilia)
- Fixed bug #45384 (parse_ini_file will result in parse error with no trailing
  newline). (Arnaud)
- Fixed bug #45382 (timeout bug in stream_socket_enable_crypto). (vnegrier at
  optilian dot com, Ilia)
- Fixed bug #45044 (relative paths not resolved correctly). (Dmitry)
- Fixed bug #44861 (scrollable cursor don't work with pgsql). (Matteo)
- Fixed bug #44842 (parse_ini_file keys that start/end with underscore).
  (Arnaud)
- Fixed bug #44575 (parse_ini_file comment # line problems). (Arnaud)
- Fixed bug #44409 (PDO::FETCH_SERIALIZE calls __construct()). (Matteo)
- Fixed bug #44173 (PDO->query() parameter parsing/checking needs an update).
  (Matteo)
- Fixed bug #44154 (pdo->errorInfo() always have three elements in the returned
  array). (David C.)
- Fixed bug #44153 (pdo->errorCode() returns NULL when there are no errors).
  (David C.)
- Fixed bug #44135 (PDO MySQL does not support CLIENT_FOUND_ROWS). (Johannes,
  chx1975 at gmail dot com)
- Fixed bug #44100 (Inconsistent handling of static array declarations with
  duplicate keys). (Dmitry)
- Fixed bug #43831 ($this gets mangled when extending PDO with persistent
  connection). (Felipe)
- Fixed bug #43817 (opendir() fails on Windows directories with parent directory
  unaccessible). (Dmitry)
- Fixed bug #43069 (SoapClient causes 505 HTTP Version not supported error
  message). (Dmitry)
- Fixed bug #43008 (php://filter uris ignore url encoded filternames and can't
  handle slashes). (Arnaud)
- Fixed bug #42362 (HTTP status codes 204 and 304 should not be gzipped).
  (Scott, Edward Z. Yang)
- Fixed bug #41874 (separate STDOUT and STDERR in exec functions). (Kanwaljeet
  Singla, Venkat Raman Don, Pierre)
- Fixed bug #41534 (SoapClient over HTTPS fails to reestablish connection).
  (Dmitry)
- Fixed bug #38802 (max_redirects and ignore_errors). (patch by
  datibbaw@php.net)
- Fixed bug #35980 (touch() works on files but not on directories). (Pierre)

17 Jun 2009, PHP 5.2.10
- Updated timezone database to version 2009.9 (2009i) (Derick)

- Added "ignore_errors" option to http fopen wrapper. (David Zulke, Sara)
- Added new CURL options CURLOPT_REDIR_PROTOCOLS, CURLOPT_PROTOCOLS,
  and CURLPROTO_* for redirect fixes in CURL 7.19.4. (Yoram Bar Haim, Stas)
- Added support for Sun CC (FR #46595 and FR #46513). (David Soria Parra)

- Changed default value of array_unique()'s optional sorting type parameter
  back to SORT_STRING to fix backwards compatibility breakage introduced in
  PHP 5.2.9. (Moriyoshi)

- Fixed memory corruptions while reading properties of zip files. (Ilia)
- Fixed memory leak in ob_get_clean/ob_get_flush. (Christian)
- Fixed segfault on invalid session.save_path. (Hannes)
- Fixed leaks in imap when a mail_criteria is used. (Pierre)
- Fixed missing erealloc() in fix for Bug #40091 in spl_autoload_register. (Greg)

- Fixed bug #48562 (Reference recursion causes segfault when used in
  wddx_serialize_vars()). (Felipe)
- Fixed bug #48557 (Numeric string keys in Apache Hashmaps are not cast to
  integers). (David Zuelke)
- Fixed bug #48518 (curl crashes when writing into invalid file handle). (Tony)
- Fixed bug #48514 (cURL extension uses same resource name for simple and
  multi APIs). (Felipe)
- Fixed bug #48469 (ldap_get_entries() leaks memory on empty search
  results). (Patrick)
- Fixed bug #48456 (CPPFLAGS not restored properly in phpize.m4). (Jani,
  spisek at kerio dot com)
- Fixed bug #48448 (Compile failure under IRIX 6.5.30 building cast.c).
  (Kalle)
- Fixed bug #48441 (ldap_search() sizelimit, timelimit and deref options
  persist). (Patrick)
- Fixed bug #48434 (Improve memory_get_usage() accuracy). (Arnaud)
- Fixed bug #48416 (Force a cache limit in ereg() to stop excessive memory
  usage). (Scott)
- Fixed bug #48409 (Crash when exception is thrown while passing function
  arguments). (Arnaud)
- Fixed bug #48378 (exif_read_data() segfaults on certain corrupted .jpeg
  files). (Pierre)
- Fixed bug #48359 (Script hangs on snmprealwalk if OID is not increasing).
  (Ilia, simonov at gmail dot com)
- Fixed bug #48336 (ReflectionProperty::getDeclaringClass() does not work
  with redeclared property).
  (patch by Markus dot Lidel at shadowconnect dot com)
- Fixed bug #48326 (constant MSG_DONTWAIT not defined). (Arnaud)
- Fixed bug #48313 (fgetcsv() does not return null for empty rows). (Ilia)
- Fixed bug #48309 (stream_copy_to_stream() and fpasstru() do not update
  stream position of plain files). (Arnaud)
- Fixed bug #48307 (stream_copy_to_stream() copies 0 bytes when $source is a
  socket). (Arnaud)
- Fixed bug #48273 (snmp*_real_walk() returns SNMP errors as values).
  (Ilia, lytboris at gmail dot com)
- Fixed bug #48256 (Crash due to double-linking of history.o).
  (tstarling at wikimedia dot org)
- Fixed bug #48248 (SIGSEGV when access to private property via &__get).
  (Felipe)
- Fixed bug #48247 (Crash on errors during startup). (Stas)
- Fixed bug #48240 (DBA Segmentation fault dba_nextkey). (Felipe)
- Fixed bug #48224 (Incorrect shuffle in array_rand). (Etienne)
- Fixed bug #48221 (memory leak when passing invalid xslt parameter).
  (Felipe)
- Fixed bug #48207 (CURLOPT_(FILE|WRITEHEADER options do not error out when
  working with a non-writable stream). (Ilia)
- Fixed bug #48206 (Iterating over an invalid data structure with
  RecursiveIteratorIterator leads to a segfault). (Scott)
- Fixed bug #48204 (xmlwriter_open_uri() does not emit warnings on invalid
  paths). (Ilia)
- Fixed bug #48203 (Crash when CURLOPT_STDERR is set to regular file). (Jani)
- Fixed bug #48202 (Out of Memory error message when passing invalid file
  path) (Pierre)
- Fixed bug #48156 (Added support for lcov v1.7). (Ilia)
- Fixed bug #48132 (configure check for curl ssl support fails with
  --disable-rpath). (Jani)
- Fixed bug #48131 (Don't try to bind ipv4 addresses to ipv6 ips via bindto).
  (Ilia)
- Fixed bug #48070 (PDO_OCI: Segfault when using persistent connection).
  (Pierre, Matteo, jarismar dot php at gmail dot com)
- Fixed bug #48058 (Year formatter goes wrong with out-of-int range). (Derick)
- Fixed bug #48038 (odbc_execute changes variables used to form params array).
  (Felipe)
- Fixed bug #47997 (stream_copy_to_stream returns 1 on empty streams). (Arnaud)
- Fixed bug #47991 (SSL streams fail if error stack contains items). (Mikko)
- Fixed bug #47981 (error handler not called regardless). (Hannes)
- Fixed bug #47969 (ezmlm_hash() returns different values depend on OS). (Ilia)
- Fixed bug #47946 (ImageConvolution overwrites background). (Ilia)
- Fixed bug #47940 (memory leaks in imap_body). (Pierre, Jake Levitt)
- Fixed bug #47937 (system() calls sapi_flush() regardless of output
  buffering). (Ilia)
- Fixed bug #47903 ("@" operator does not work with string offsets). (Felipe)
- Fixed bug #47893 (CLI aborts on non blocking stdout). (Arnaud)
- Fixed bug #47849 (Non-deep import loses the namespace). (Rob)
- Fixed bug #47845 (PDO_Firebird omits first row from query). (Lars W)
- Fixed bug #47836 (array operator [] inconsistency when the array has
  PHP_INT_MAX index value). (Matt)
- Fixed bug #47831 (Compile warning for strnlen() in main/spprintf.c).
  (Ilia, rainer dot jung at kippdata dot de)
- Fixed bug #47828 (openssl_x509_parse() segfaults when a UTF-8 conversion
  fails). (Scott, Kees Cook, Pierre)
- Fixed bug #47818 (Segfault due to bound callback param). (Felipe)
- Fixed bug #47801 (__call() accessed via parent:: operator is provided
  incorrect method name). (Felipe)
- Fixed bug #47769 (Strange extends PDO). (Felipe)
- Fixed bug #47745 (FILTER_VALIDATE_INT doesn't allow minimum integer).
  (Dmitry)
- Fixed bug #47721 (Alignment issues in mbstring and sysvshm extension).
  (crrodriguez at opensuse dot org, Ilia)
- Fixed bug #47704 (PHP crashes on some "bad" operations with string
  offsets). (Dmitry)
- Fixed bug #47695 (build error when xmlrpc and iconv are compiled against
  different iconv versions). (Scott)
- Fixed bug #47667 (ZipArchive::OVERWRITE seems to have no effect).
  (Mikko, Pierre)
- Fixed bug #47644 (Valid integers are truncated with json_decode()). (Scott)
- Fixed bug #47639 (pg_copy_from() WARNING: nonstandard use of \\ in a
  string literal). (Ilia)
- Fixed bug #47616 (curl keeps crashing). (Felipe)
- Fixed bug #47598 (FILTER_VALIDATE_EMAIL is locale aware). (Ilia)
- Fixed bug #47566 (pcntl_wexitstatus() returns signed status).
  (patch by james at jamesreno dot com)
- Fixed bug #47564 (unpacking unsigned long 32bit bit endian returns wrong
  result). (Ilia)
- Fixed bug #47487 (performance degraded when reading large chunks after
  fix of bug #44607). (Arnaud)
- Fixed bug #47468 (enable cli|cgi-only extensions for embed sapi). (Jani)
- Fixed bug #47435 (FILTER_FLAG_NO_PRIV_RANGE does not work with ipv6
  addresses in the filter extension). (Ilia)
- Fixed bug #47430 (Errors after writing to nodeValue parameter of an absent
  previousSibling). (Rob)
- Fixed bug #47365 (ip2long() may allow some invalid values on certain 64bit
   systems). (Ilia)
- Fixed bug #47254 (Wrong Reflection for extends class). (Felipe)
- Fixed bug #47042 (cgi sapi is incorrectly removing SCRIPT_FILENAME).
  (Sriram Natarajan, David Soria Parra)
- Fixed bug #46882 (Serialize / Unserialize misbehaviour under OS with
  different bit numbers). (Matt)
- Fixed bug #46812 (get_class_vars() does not include visible private variable
  looking at subclass). (Arnaud)
- Fixed bug #46386 (Digest authentication with SOAP module fails against MSSQL
  SOAP services). (Ilia, lordelph at gmail dot com)
- Fixed bug #46109 (Memory leak when mysqli::init() is called multiple times).
  (Andrey)
- Fixed bug #45997 (safe_mode bypass with exec/system/passthru (windows only)).
  (Pierre)
- Fixed bug #45877 (Array key '2147483647' left as string). (Matt)
- Fixed bug #45822 (Near infinite-loops while parsing huge relative offsets).
  (Derick, Mike Sullivan)
- Fixed bug #45799 (imagepng() crashes on empty image).
  (Martin McNickle, Takeshi Abe)
- Fixed bug #45622 (isset($arrayObject->p) misbehaves with
  ArrayObject::ARRAY_AS_PROPS set). (robin_fernandes at uk dot ibm dot com, Arnaud)
- Fixed bug #45614 (ArrayIterator::current(), ::key() can show 1st private prop
  of wrapped object). (robin_fernandes at uk dot ibm dot com, Arnaud)
- Fixed bug #45540 (stream_context_create creates bad http request). (Arnaud)
- Fixed bug #45202 (zlib.output_compression can not be set with ini_set()).
  (Jani)
- Fixed bug #45191 (error_log ignores date.timezone php.ini val when setting
  logging timestamps). (Derick)
- Fixed bug #45092 (header HTTP context option not being used when compiled
  using --with-curlwrappers). (Jani)
- Fixed bug #44996 (xmlrpc_decode() ignores time zone on iso8601.datetime).
  (Ilia, kawai at apache dot org)
- Fixed bug #44827 (define() is missing error checks for class constants).
  (Ilia)
- Fixed bug #44214 (Crash using preg_replace_callback() and global variables).
  (Nuno, Scott)
- Fixed bug #43073 (TrueType bounding box is wrong for angle<>0).
  (Martin McNickle)
- Fixed bug #42663 (gzinflate() try to allocate all memory with truncated
  data). (Arnaud)
- Fixed bug #42414 (some odbc_*() functions incompatible with Oracle ODBC
  driver). (jhml at gmx dot net)
- Fixed bug #42362 (HTTP status codes 204 and 304 should not be gzipped).
  (Scott, Edward Z. Yang)
- Fixed bug #42143 (The constant NAN is reported as 0 on Windows)
  (Kanwaljeet Singla, Venkat Raman Don)
- Fixed bug #38805 (PDO truncates text from SQL Server text data type field).
  (Steph)

26 Feb 2009, PHP 5.2.9
- Changed __call() to be invoked on private/protected method access, similar to
  properties and __get(). (Andrei)

- Added optional sorting type flag parameter to array_unique(). Default is
  SORT_REGULAR. (Andrei)

- Fixed a crash on extract in zip when files or directories entry names contain
  a relative path. (Pierre)
- Fixed error conditions handling in stream_filter_append(). (Arnaud)
- Fixed zip filename property read. (Pierre)
- Fixed explode() behavior with empty string to respect negative limit. (Shire)
- Fixed security issue in imagerotate(), background colour isn't validated
  correctly with a non truecolour image. Reported by Hamid Ebadi,
  APA Laboratory (Fixes CVE-2008-5498). (Scott)
- Fixed a segfault when malformed string is passed to json_decode(). (Scott)
- Fixed bug in xml_error_string() which resulted in messages being
  off by one. (Scott)

- Fixed bug #47422 (modulus operator returns incorrect results on 64 bit
  linux). (Matt)
- Fixed bug #47399 (mb_check_encoding() returns true for some illegal SJIS
  characters). (for-bugs at hnw dot jp, Moriyoshi)
- Fixed bug #47353 (crash when creating a lot of objects in object
  destructor). (Tony)
- Fixed bug #47322 (sscanf %d doesn't work). (Felipe)
- Fixed bug #47282 (FILTER_VALIDATE_EMAIL is marking valid email addresses
  as invalid). (Ilia)
- Fixed bug #47220 (segfault in dom_document_parser in recovery mode). (Rob)
- Fixed bug #47217 (content-type is not set properly for file uploads). (Ilia)
- Fixed bug #47174 (base64_decode() interprets pad char in mid string as
  terminator). (Ilia)
- Fixed bug #47165 (Possible memory corruption when passing return value by
  reference). (Dmitry)
- Fixed bug #47152 (gzseek/fseek using SEEK_END produces strange results).
  (Felipe)
- Fixed bug #47131 (SOAP Extension ignores "user_agent" ini setting). (Ilia)
- Fixed bug #47109 (Memory leak on $a->{"a"."b"} when $a is not an object).
  (Etienne, Dmitry)
- Fixed bug #47104 (Linking shared extensions fails with icc). (Jani)
- Fixed bug #47049 (SoapClient::__soapCall causes a segmentation fault).
  (Dmitry)
- Fixed bug #47048 (Segfault with new pg_meta_data). (Felipe)
- Fixed bug #47042 (PHP cgi sapi is removing SCRIPT_FILENAME for non
  apache). (Sriram Natarajan)
- Fixed bug #47037 (No error when using fopen with empty string). (Cristian
  Rodriguez R., Felipe)
- Fixed bug #47035 (dns_get_record returns a garbage byte at the end of a
  TXT record). (Felipe)
- Fixed bug #47027 (var_export doesn't show numeric indices on ArrayObject).
  (Derick)
- Fixed bug #46985 (OVERWRITE and binary mode does not work, regression
  introduced in 5.2.8). (Pierre)
- Fixed bug #46973 (IPv6 address filter rejects valid address). (Felipe)
- Fixed bug #46964 (Fixed pdo_mysql build with older version of MySQL). (Ilia)
- Fixed bug #46959 (Unable to disable PCRE). (Scott)
- Fixed bug #46918 (imap_rfc822_parse_adrlist host part not filled in
  correctly). (Felipe)
- Fixed bug #46889 (Memory leak in strtotime()). (Derick)
- Fixed bug #46887 (Invalid calls to php_error_docref()). (oeriksson at
  mandriva dot com, Ilia)
- Fixed bug #46873 (extract($foo) crashes if $foo['foo'] exists). (Arnaud)
- Fixed bug #46843 (CP936 euro symbol is not converted properly). (ty_c at
  cybozuy dot co dot jp, Moriyoshi)
- Fixed bug #46798 (Crash in mssql extension when retrieving a NULL value
  inside a binary or image column type). (Ilia)
- Fixed bug #46782 (fastcgi.c parse error). (Matt)
- Fixed bug #46760 (SoapClient doRequest fails when proxy is used). (Felipe)
- Fixed bug #46748 (Segfault when an SSL error has more than one error).
  (Scott)
- Fixed bug #46739 (array returned by curl_getinfo should contain
  content_type key). (Mikko)
- Fixed bug #46699 (xml_parse crash when parser is namespace aware). (Rob)
- Fixed bug #46419 (Elements of associative arrays with NULL value are
  lost). (Dmitry)
- Fixed bug #46282 (Corrupt DBF When Using DATE). (arne at bukkie dot nl)
- Fixed bug #46026 (bz2.decompress/zlib.inflate filter tries to decompress
  after end of stream). (Greg)
- Fixed bug #46005 (User not consistently logged under Apache2). (admorten
  at umich dot edu, Stas)
- Fixed bug #45996 (libxml2 2.7 causes breakage with character data in
  xml_parse()). (Rob)
- Fixed bug #45940 (MySQLI OO does not populate connect_error property on
  failed connect). (Johannes)
- Fixed bug #45923 (mb_st[r]ripos() offset not handled correctly). (Moriyoshi)
- Fixed bug #45327 (memory leak if offsetGet throws exception). (Greg)
- Fixed bug #45239 (Encoding detector hangs with mbstring.strict_detection
  enabled). (Moriyoshi)
- Fixed bug #45161 (Reusing a curl handle leaks memory). (Mark Karpeles, Jani)
- Fixed bug #44336 (Improve pcre UTF-8 string matching performance). (frode
  at coretrek dot com, Nuno)
- Fixed bug #43841 (mb_strrpos() offset is byte count for negative values).
  (Moriyoshi)
- Fixed bug #37209 (mssql_execute with non fatal errors). (Kalle)
- Fixed bug #35975 (Session cookie expires date format isn't the most
  compatible. Now matches that of setcookie()). (Scott)


08 Dec 2008, PHP 5.2.8
- Reverted bug fix #42718 that broke magic_quotes_gpc (Scott)

04 Dec 2008, PHP 5.2.7
- Upgraded PCRE to version 7.8 (Fixes CVE-2008-2371). (Ilia)
- Updated timezone database to version 2008.9. (Derick)
- Upgraded bundled libzip to 0.9.0. (Pierre)

- Added logging option for error_log to send directly to SAPI. (Stas)
- Added PHP_MAJOR_VERSION, PHP_MINOR_VERSION, PHP_RELEASE_VERSION,
  PHP_EXTRA_VERSION, PHP_VERSION_ID, PHP_ZTS and PHP_DEBUG constants. (Pierre)
- Added "PHP_INI_SCAN_DIR" environment variable which can be used to
  either disable or change the compile time ini scan directory (FR #45114).
  (Jani)

- Fixed missing initialization of BG(page_uid) and BG(page_gid),
  reported by Maksymilian Arciemowicz. (Stas)
- Fixed memory leak inside sqlite_create_aggregate(). (Felipe)
- Fixed memory leak inside PDO sqlite's sqliteCreateAggregate() method.
  (Felipe)
- Fixed a crash inside gd with invalid fonts (Fixes CVE-2008-3658). (Pierre)
- Fixed a possible overflow inside memnstr (Fixes CVE-2008-3659).
  (LaurentGaffie)
- Fixed incorrect php_value order for Apache configuration, reported by
  Maksymilian Arciemowicz. (Stas)
- Fixed memory leak inside readline_callback_handler_remove() function.
  (Felipe)
- Fixed sybase_fetch_*() to continue reading after CS_ROW_FAIL status (Timm)
- Fixed a bug inside dba_replace() that could cause file truncation
  withinvalid keys. (Ilia)
- Fixed memory leak inside readline_callback_handler_install() function.(Ilia)
- Fixed memory leak inside readline_completion_function() function. (Felipe)
- Fixed stream_get_contents() when using $maxlength and socket is notclosed.
  indeyets [at] php [dot] net on #46049. (Arnaud)
- Fixed stream_get_line() to behave as documented on non-blocking streams.
  (Arnaud)
- Fixed endless loop in PDOStatement::debugDumpParams().
  (jonah.harris at gmail dot com)
- Fixed ability to use "internal" heaps in extensions. (Arnaud, Dmitry)
- Fixed weekdays adding/subtracting algorithm. (Derick)
- Fixed some ambiguities in the date parser. (Derick)
- Fixed a bug with the YYYY-MM format not resetting the day correctly.
  (Derick)
- Fixed a bug in the DateTime->modify() methods, it would not use the advanced
  relative time strings. (Derick)
- Fixed extraction of zip files or directories when the entry name is a
  relative path. (Pierre)
- Fixed read or write errors for large zip archives. (Pierre)
- Fixed security issues detailed in CVE-2008-2665 and CVE-2008-2666.
  (Christian Hoffmann)
- Fixed simplexml asXML() not to lose encoding when dumping entire
  document to file. (Ilia)
- Fixed a crash inside PDO when trying instantiate PDORow manually.
  (Felipe)
- Fixed build failure of ext/mysqli with libmysql 6.0 - missing
  rplfunctions. (Andrey)
- Fixed a regression when using strip_tags() and < is within an
  attribute.(Scott)
- Fixed a crash on invalid method in ReflectionParameter constructor.
  (Christian Seiler)
- Reverted fix for bug #44197 due to behaviour change in minor version.
  (Felipe)

- Fixed bug #46732 (mktime.year description is wrong). (Derick)
- Fixed bug #46696 (cURL fails in upload files with specified content-type).
  (Ilia)
- Fixed bug #46673 (stream_lock call with wrong parameter). (Arnaud)
- Fixed bug #46649 (Setting array element with that same array produces
  inconsistent results). (Arnaud)
- Fixed bug #46626 (mb_convert_case does not handle apostrophe correctly).
  (Ilia)
- Fixed bug #46543 (ibase_trans() memory leaks when using wrong parameters).
  (Felipe)
- Fixed bug #46521 (Curl ZTS OpenSSL, error in config.m4 fragment).
  (jd at cpanel dot net)
- Fixed bug #46496 (wddx_serialize treats input as ISO-8859-1). (Mark Karpeles)
- Fixed bug #46427 (SoapClient() stumbles over its "stream_context" parameter).
  (Dmitry, Herman Radtke)
- Fixed bug #46426 (offset parameter of stream_get_contents() does not
  workfor "0"). (Felipe)
- Fixed bug #46406 (Unregistering nodeclass throws E_FATAL). (Rob)
- Fixed bug #46389 (NetWare needs small patch for _timezone).
  (patch by guenter@php.net)
- Fixed bug #46388 (stream_notification_callback inside of object destroys
  object variables). (Felipe)
- Fixed bug #46381 (wrong $this passed to internal methods causes segfault).
  (Tony)
- Fixed bug #46379 (Infinite loop when parsing '#' in one line file). (Arnaud)
- Fixed bug #46366 (bad cwd with / as pathinfo). (Dmitry)
- Fixed bug #46360 (TCP_NODELAY constant for socket_{get,set}_option).
  (bugs at trick dot vanstaveren dot us)
- Fixed bug #46343 (IPv6 address filter accepts invalid address). (Ilia)
- Fixed bug #46335 (DOMText::splitText doesn't handle multibyte characters).
  (Rob)
- Fixed bug #46323 (compilation of simplexml for NetWare breaks).
  (Patch by guenter [at] php [dot] net)
- Fixed bug #46319 (PHP sets default Content-Type header for HTTP 304
  response code, in cgi sapi). (Ilia)
- Fixed bug #46313 (Magic quotes broke $_FILES). (Arnaud)
- Fixed bug #46308 (Invalid write when changing property from inside getter).
  (Dmitry)
- Fixed bug #46292 (PDO::setFetchMode() shouldn't requires the 2nd arg when
  using FETCH_CLASSTYPE). (Felipe)
- Fixed bug #46274, #46249 (pdo_pgsql always fill in NULL for empty BLOB and
  segfaults when returned by SELECT). (Felipe)
- Fixed bug #46271 (local_cert option is not resolved to full path). (Ilia)
- Fixed bug #46247 (ibase_set_event_handler() is allowing to pass callback
  without event). (Felipe)
- Fixed bug #46246 (difference between call_user_func(array($this, $method))
  and $this->$method()). (Dmitry)
- Fixed bug #46222 (ArrayObject EG(uninitialized_var_ptr) overwrite).
  (Etienne)
- Fixed bug #46215 (json_encode mutates its parameter and has some
  class-specific state). (Felipe)
- Fixed bug #46206 (pg_query_params/pg_execute convert passed values to
  strings). (Ilia)
- Fixed bug #46191 (BC break: DOMDocument saveXML() doesn't accept null).
  (Rob)
- Fixed bug #46164 (stream_filter_remove() closes the stream). (Arnaud)
- Fixed bug #46157 (PDOStatement::fetchObject prototype error). (Felipe)
- Fixed bug #46147 (after stream seek, appending stream filter reads
  incorrect data). (Greg)
- Fixed bug #46139 (PDOStatement->setFetchMode() forgets FETCH_PROPS_LATE).
  (chsc at peytz dot dk, Felipe)
- Fixed bug #46127 (php_openssl_tcp_sockop_accept forgets to set context
  on accepted stream) (Mark Karpeles, Pierre)
- Fixed bug #46110 (XMLWriter - openmemory() and openuri() leak memory on
  multiple calls). (Ilia)
- Fixed bug #46088 (RegexIterator::accept - segfault). (Felipe)
- Fixed bug #46082 (stream_set_blocking() can cause a crash in some
  circumstances). (Felipe)
- Fixed bug #46064 (Exception when creating ReflectionProperty object
  on dynamicly created property). (Felipe)
- Fixed bug #46059 (Compile failure under IRIX 6.5.30 building posix.c).
  (Arnaud)
- Fixed bug #46053 (SplFileObject::seek - Endless loop). (Arnaud)
- Fixed bug #46051 (SplFileInfo::openFile - memory overlap). (Arnaud)
- Fixed bug #46047 (SimpleXML converts empty nodes into object with
  nested array). (Rob)
- Fixed bug #46031 (Segfault in AppendIterator::next). (Arnaud)
- Fixed bug #46029 (Segfault in DOMText when using with Reflection). (Rob)
- Fixed bug #46026 (bzip2.decompress/zlib.inflate filter tries to decompress
  after end of stream). (Keisial at gmail dot com, Greg)
- Fixed bug #46024 (stream_select() doesn't return the correct number).
  (Arnaud)
- Fixed bug #46010 (warnings incorrectly generated for iv in ecb mode).
  (Felipe)
- Fixed bug #46003 (isset on nonexisting node return unexpected results). (Rob)
- Fixed bug #45956 (parse_ini_file() does not return false with syntax errors
  in parsed file). (Jani)
- Fixed bug #45901 (wddx_serialize_value crash with SimpleXMLElement object).
  (Rob)
- Fixed bug #45862 (get_class_vars is inconsistent with 'protected' and
  'private' variables). (ilewis at uk dot ibm dot com, Felipe)
- Fixed bug #45860 (header() function fails to correctly replace all Status
  lines). (Dmitry)
- Fixed bug #45805 (Crash on throwing exception from error handler). (Dmitry)
- Fixed bug #45765 (ReflectionObject with default parameters of self::xxx cause
  an error). (Felipe)
- Fixed bug #45751 (Using auto_prepend_file crashes (out of scope stack address
  use)). (basant dot kukreja at sun dot com)
- Fixed bug #45722 (mb_check_encoding() crashes). (Moriyoshi)
- Fixed bug #45705 (rfc822_parse_adrlist() modifies passed address parameter).
  (Jani)
- Fixed bug #45691 (Some per-dir or runtime settings may leak into other
  requests). (Moriyoshi)
- Fixed bug #45581 (htmlspecialchars() double encoding &#x hex items). (Arnaud)
- Fixed bug #45580 (levenshtein() crashes with invalid argument). (Ilia)
- Fixed bug #45575 (Segfault with invalid non-string as event handler callback).
  (Christian Seiler)
- Fixed bug #45568 (ISAPI doesn't properly clear auth_digest in header).
  (Patch by: navara at emclient dot com)
- Fixed bug #45556 (Return value from callback isn't freed). (Felipe)
- Fixed bug #45555 (Segfault with invalid non-string as
  register_introspection_callback). (Christian Seiler)
- Fixed bug #45553 (Using XPath to return values for attributes with a
  namespace does not work). (Rob)
- Fixed bug #45529 (new DateTimeZone() and date_create()->getTimezone() behave
  different). (Derick)
- Fixed bug #45522 (FCGI_GET_VALUES request does not return supplied values).
  (Arnaud)
- Fixed bug #45486 (mb_send_mail(); header 'Content-Type: text/plain; charset='
   parsing incorrect). (Felipe)
- Fixed bug #45485 (strip_tags and <?XML tag). (Felipe)
- Fixed bug #45460 (imap patch for fromlength fix in imap_headerinfo doesn't
  accept lengths of 1024). (Felipe, andrew at lifescale dot com)
- Fixed bug #45449 (filesize() regression using ftp wrapper).
  (crrodriguez at suse dot de)
- Fixed bug #45423 (fastcgi parent process doesn't invoke php_module_shutdown
  before shutdown) (basant dot kukreja at sun dot com)
- Fixed bug #45406 (session.serialize_handler declared by shared extension fails).
  (Kalle, oleg dot grenrus at dynamoid dot com)
- Fixed bug #45405 (snmp extension memory leak).
  (Federico Cuello, Rodrigo Campos)
- Fixed bug #45382 (timeout bug in stream_socket_enable_crypto). (Ilia)
- Fixed bug #45373 (php crash on query with errors in params). (Felipe)
- Fixed bug #45352 (Segmentation fault because of tick function on second
  request). (Dmitry)
- Fixed bug #45312 (Segmentation fault on second request for array functions).
  (Dmitry)
- Fixed bug #45303 (Opening php:// wrapper in append mode results in a warning).
  (Arnaud)
- Fixed bug #45251 (double free or corruption with setAttributeNode()). (Rob)
- Fixed bug #45226 and #18916 (xmlrpc_set_type() segfaults and wrong behavior
  with valid ISO8601 date string). (Jeff Lawsons)
- Fixed bug #45220 (curl_read callback returns -1 when needs to return
  size_t (unsigned)). (Felipe)
- Fixed bug #45181 (chdir() should clear relative entries in stat cache).
  (Arnaud)
- Fixed bug #45178 (memory corruption on assignment result of "new" by
  reference). (Dmitry)
- Fixed bug #45166 (substr() overflow changes). (Felipe)
- Fixed bug #45151 (Crash with URI/file..php (filename contains 2 dots)).
  (Fixes CVE-2008-3660) (Dmitry)
- Fixed bug #45139 (ReflectionProperty returns incorrect declaring class).
  (Felipe)
- Fixed bug #45124 ($_FILES['upload']['size'] sometimes return zero and some
  times the filesize). (Arnaud)
- Fixed bug #45028 (CRC32 output endianness is different between crc32() and
  hash()). (Tony)
- Fixed bug #45004 (pg_insert() does not accept 4 digit timezone format).
  (Ilia)
- Fixed bug #44991 (Compile Failure With freetds0.82).
  (jklowden at freetds dot org, matthias at dsx dot at)
- Fixed bug #44938 (gettext functions crash with overly long domain).
  (Christian Schneider, Ilia)
- Fixed bug #44925 (preg_grep() modifies input array). (Nuno)
- Fixed bug #44900 (OpenSSL extension fails to link with OpenSSL 0.9.6).
  (jd at cpanel dot net, Pierre)
- Fixed bug #44891 Memory leak using registerPHPFunctions and XSLT Variable
  as function parameter. (Rob)
- Fixed bug #44882 (SOAP extension object decoding bug). (Dmitry)
- Fixed bug #44830 (Very minor issue with backslash in heredoc). (Matt)
- Fixed bug #44818 (php://memory writeable when opened read only). (Arnaud)
- Fixed bug #44811 (Improve error message when creating a new SoapClient
  that contains invalid data). (Markus Fischer, David C)
- Fixed bug #44798 (Memory leak assigning value to attribute). (Ilia)
- Fixed bug #44716 (Progress notifications incorrect). (Hannes)
- Fixed bug #44712 (stream_context_set_params segfaults on invalid arguments).
  (Hannes)
- Fixed bug #44617 (wrong HTML entity output when substitute_character=entity).
  (Moriyoshi)
- Fixed bug #44607 (stream_get_line unable to correctly identify the "ending"
  in the stream content). (Arnaud)
- Fixed bug #44425 (Extending PDO/MySQL class with a __call() function doesn't
  work). (Johannes)
- Fixed bug #44327 (PDORow::queryString property & numeric offsets / Crash).
  (Felipe)
- Fixed bug #44251, #41125 (PDO + quote() + prepare() can result in segfault).
  (tsteiner at nerdclub dot net)
- Fixed bug #44246 (closedir() accepts a file resource opened by fopen()).
  (Dmitry, Tony)
- Fixed bug #44182 (extract($a, EXTR_REFS) can fail to split copy-on-write
  references). (robin_fernandes at uk dot ibm dot com)
- Fixed bug #44181 (extract($a, EXTR_OVERWRITE|EXTR_REFS) can fail to create
  references to $a). (robin_fernandes at uk dot ibm dot com)
- Fixed bug #44127 (UNIX abstract namespace socket connect does not work).
  (Jani)
- Fixed bug #43993 (mb_substr_count() behaves differently to substr_count()
  with overlapping needles). (Moriyoshi)
- Fixed Bug #43958 (class name added into the error message). (Dmitry)
- Fixed bug #43941 (json_encode silently cuts non-UTF8 strings). (Stas)
- Fixed bug #43925 (Incorrect argument counter in prepared statements with
  pgsql). (Felipe)
- Fixed bug #43731 (socket_getpeername: cannot use on stdin with inetd).
  (Arnaud)
- Fixed bug #43723 (SOAP not sent properly from client for <choice>). (Dmitry)
- Fixed bug #43668 (Added odbc.default_cursortype to control the ODBCcursor
  model). (Patrick)
- Fixed bug #43666 (Fixed code to use ODBC 3.52 datatypes for 64bit
  systems). (Patrick)
- Fixed bug #43540 (rfc1867 handler newlength problem). (Arnaud)
- Fixed bug #43452 (strings containing a weekday, or a number plus weekday
  behaved incorrect of the current day-of-week was the same as the one in the
  phrase). (Derick)
- Fixed bug #43353 (wrong detection of 'data' wrapper causes notice).
  (gk at gknw dot de, Arnaud)
- Fixed bug #43053 (Regression: some numbers shown in scientific notation).
  (int-e at gmx dot de)
- Fixed bug #43045 (SOAP encoding violation on "INF" for type double/float).
  (Dmitry)
- Fixed bug #42862 (IMAP toolkit crash: rfc822.c legacy routine buffer
  overflow). (Fixes CVE-2008-2829) (Dmitry)
- Fixed bug #42855 (dns_get_record() doesn't return all text from TXT record).
  (a dot u dot savchuk at gmail dot com)
- Fixed bug #42737 (preg_split('//u') triggers a E_NOTICE with newlines).
  (Nuno)
- Fixed bug #42718 (FILTER_UNSAFE_RAW not applied when configured as default
  filter). (Arnaud)
- Fixed bug #42604 ("make test" fails with --with-config-file-scan-dir=path).
  (Jani)
- Fixed bug #42473 (ob_start php://output and headers). (Arnaud)
- Fixed bug #42318 (problem with nm on AIX, not finding object files).
  (Dmitry)
- Fixed bug #42294 (Unified solution for round() based on C99 round). (Ilia)
- Fixed bug #42078 (pg_meta_data mix tables metadata from different schemas).
  (Felipe)
- Fixed bug #41348 (OCI8: allow compilation with Oracle 8.1). (Chris Jones)
- Fixed bug #41033 (enable signing with DSA keys.
  (gordyf at google dot com, Pierre)
- Fixed bug #37100 (data is returned truncated with BINARY CURSOR). (Tony)
- Fixed bug #30312 (crash in sybase_unbuffered_query() function). (Timm)
- Fixed bug #24679 (pg_* functions doesn't work using schema). (Felipe)
- Fixed bug #14962 (PECL) (::extractTo 2nd argument is not really optional)
  (Mark van Der Velden)
- Fixed bug #14032 (Mail() always returns false but mail is sent). (Mikko)


01 May 2008, PHP 5.2.6
- Fixed two possible crashes inside posix extension (Tony)
- Fixed incorrect heredoc handling when label is used within the block.
  (Matt)
- Fixed possible stack buffer overflow in FastCGI SAPI. (Andrei Nigmatulin)
- Fixed sending of uninitialized paddings which may contain some information. (Andrei Nigmatulin)
- Fixed a bug in formatting timestamps when DST is active in the default timezone (Derick)
- Properly address incomplete multibyte chars inside escapeshellcmd() (Ilia, Stefan Esser)
- Fix integer overflow in printf(). (Stas, Maksymilian Aciemowicz)
- Fixed security issue detailed in CVE-2008-0599. (Rasmus)
- Fixed potential memleak in stream filter parameter for zlib filter. (Greg)
- Added Reflection API metadata for the methods of the DOM classes. (Sebastian)
- Fixed weird behavior in CGI parameter parsing. (Dmitry, Hannes Magnusson)
- Fixed a safe_mode bypass in cURL identified by Maksymilian Arciemowicz.
  (Ilia)
- Fixed a bug with PDO::FETCH_COLUMN|PDO::FETCH_GROUP mode when a column # by
  which to group by data is specified. (Ilia)
- Fixed segfault in filter extension when using callbacks. (Arnar Mar Sig,
  Felipe)
- Fixed faulty fix for bug #40189 (endless loop in zlib.inflate stream filter). (Greg)
- Upgraded PCRE to version 7.6 (Nuno)

- Fixed bug #44742 (timezone_offset_get() causes segmentation faults). (Derick)
- Fixed bug #44720 (Prevent crash within session_register()). (Scott)
- Fixed bug #44703 (htmlspecialchars() does not detect bad character set argument). (Andy Wharmby)
- Fixed bug #44673 (With CGI argv/argc starts from arguments, not from script) (Dmitry)
- Fixed bug #44667 (proc_open() does not handle pipes with the mode 'wb' correctly). (Jani)
- Fixed bug #44663 (Crash in imap_mail_compose if "body" parameter invalid). (Ilia)
- Fixed bug #44650 (escaepshellscmd() does not check arg count). (Ilia)
- Fixed bug #44613 (Crash inside imap_headerinfo()). (Ilia, jmessa)
- Fixed bug #44603 (Order issues with Content-Type/Length headers on POST). (Ilia)
- Fixed bug #44594 (imap_open() does not validate # of retries parameter). (Ilia)
- Fixed bug #44591 (imagegif's filename parameter). (Felipe)
- Fixed bug #44557 (Crash in imap_setacl when supplied integer as username) (Thomas Jarosch)
- Fixed bug #44487 (call_user_method_array issues a warning when throwing an exception). (David Soria Parra)
- Fixed bug #44478 (Inconsistent behaviour when assigning new nodes). (Rob, Felipe)
- Fixed bug #44445 (email validator does not handle domains starting/ending with a -). (Ilia)
- Fixed bug #44440 (st_blocks undefined under BeOS). (Felipe)
- Fixed bug #44394 (Last two bytes missing from output). (Felipe)
- Fixed bug #44388 (Crash inside exif_read_data() on invalid images) (Ilia)
- Fixed bug #44373 (PDO_OCI extension compile failed). (Felipe)
- Fixed bug #44333 (SEGFAULT when using mysql_pconnect() with client_flags). (Felipe)
- Fixed bug #44306 (Better detection of MIPS processors on Windows). (Ilia)
- Fixed bug #44242 (metaphone('CMXFXM') crashes PHP). (Felipe)
- Fixed bug #44233 (MSG_PEEK undefined under BeOS R5). (jonathonfreeman at gmail dot com, Ilia)
- Fixed bug #44216 (strftime segfaults on large negative value). (Derick)
- Fixed bug #44209 (strtotime() doesn't support 64 bit timestamps on 64 bit platforms). (Derick)
- Fixed bug #44206 (OCI8 selecting ref cursors leads to ORA-1000 maximum open cursors reached). (Oracle Corp.)
- Fixed bug #44200 (A crash in PDO when no bound targets exists and yet bound parameters are present). (Ilia)
- Fixed bug #44197 (socket array keys lost on socket_select). (Felipe)
- Fixed bug #44191 (preg_grep messes up array index). (Felipe)
- Fixed bug #44189 (PDO setAttribute() does not properly validate values for native numeric options). (Ilia)
- Fixed bug #44184 (Double free of loop-variable on exception). (Dmitry)
- Fixed bug #44171 (Invalid FETCH_COLUMN index does not raise an error). (Ilia)
- Fixed bug #44166 (Parameter handling flaw in PDO::getAvailableDrivers()). (Ilia)
- Fixed bug #44159 (Crash: $pdo->setAttribute(PDO::STATEMENT_ATTR_CLASS, NULL)). (Felipe)
- Fixed bug #44152 (Possible crash with syslog logging on ZTS builds). (Ilia)
- Fixed bug #44141 (private parent constructor callable through static function). (Dmitry)
- Fixed bug #44113 (OCI8 new collection creation can fail with OCI-22303). (Oracle Corp.)
- Fixed bug #44069 (Huge memory usage with concatenation using . instead of .=). (Dmitry)
- Fixed bug #44046 (crash inside array_slice() function with an invalid by-ref offset). (Ilia)
- Fixed bug #44028 (crash inside stream_socket_enable_crypto() when enabling encryption without crypto type). (Ilia)
- Fixed bug #44018 (RecursiveDirectoryIterator options inconsistancy). (Marcus)
- Fixed bug #44008 (OCI8 incorrect usage of OCI-Lob->close crashes PHP). (Oracle Corp.)
- Fixed bug #43998 (Two error messages returned for incorrect encoding for mb_strto[upper|lower]). (Rui)
- Fixed bug #43994 (mb_ereg 'successfully' matching incorrect). (Rui)
- Fixed bug #43954 (Memory leak when sending the same HTTP status code multiple times). (Scott)
- Fixed bug #43927 (koi8r is missing from html_entity_decode()). (andy at demos dot su, Tony)
- Fixed bug #43912 (Interbase column names are truncated to 31 characters). (Ilia)
- Fixed bug #43875 (Two error messages returned for $new and $flag argument in mysql_connect()). (Hannes)
- Fixed bug #43863 (str_word_count() breaks on cyrillic "ya" in locale cp1251). (phprus at gmail dot com, Tony)
- Fixed bug #43841 (mb_strrpos offset is byte count for negative values). (Rui)
- Fixed bug #43840 (mb_strpos bounds check is byte count rather than a character count). (Rui)
- Fixed bug #43808 (date_create never fails (even when it should)). (Derick)
- Fixed bug #43793 (zlib filter is unable to auto-detect gzip/zlib file headers). (Greg)
- Fixed bug #43703 (Signature compatibility check broken). (Dmitry)
- Fixed bug #43677 (Inconsistent behaviour of include_path set with php_value). (manuel at mausz dot at)
- Fixed bug #43663 (Extending PDO class with a __call() function doesn't work). (David Soria Parra)
- Fixed bug #43647 (Make FindFile use PATH_SEPARATOR instead of ";"). (Ilia)
- Fixed bug #43635 (mysql extension ingores INI settings on NULL values passed to mysql_connect()). (Ilia)
- Fixed bug #43620 (Workaround for a bug inside libcurl 7.16.2 that can result in a crash). (Ilia)
- Fixed bug #43614 (incorrect processing of numerical string keys of array in arbitrary serialized data). (Dmitriy Buldakov, Felipe)
- Fixed bug #43606 (define missing depencies of the exif extension). (crrodriguez at suse dot de)
- Fixed bug #43589 (a possible infinite loop in bz2_filter.c). (Greg)
- Fixed bug #43580 (removed bogus declaration of a non-existent php_is_url() function). (Ilia)
- Fixed bug #43559 (array_merge_recursive() doesn't behave as expected with duplicate NULL values). (Felipe, Tony)
- Fixed bug #43533 (escapeshellarg('') returns null). (Ilia)
- Fixed bug #43527 (DateTime created from a timestamp reports environment timezone). (Derick)
- Fixed bug #43522 (stream_get_line() eats additional characters). (Felipe, Ilia, Tony)
- Fixed bug #43507 (SOAPFault HTTP Status 500 - would like to be able to set the HTTP Status). (Dmitry)
- Fixed bug #43505 (Assign by reference bug). (Dmitry)
- Fixed bug #43498 (file_exists() on a proftpd server got SIZE not allowed in ASCII mode). (Ilia, crrodriguez at suse dot de)
- Fixed bug #43497 (OCI8 XML/getClobVal aka temporary LOBs leak UGA memory). (Chris)
- Fixed bug #43495 (array_merge_recursive() crashes with recursive arrays). (Ilia)
- Fixed bug #43493 (pdo_pgsql does not send username on connect when password is not available). (Ilia)
- Fixed bug #43491 (Under certain conditions, file_exists() never returns). (Dmitry)
- Fixed bug #43483 (get_class_methods() does not list all visible methods). (Dmitry)
- Fixed bug #43482 (array_pad() does not warn on very small pad numbers). (Ilia)
- Fixed bug #43457 (Prepared statement with incorrect parms doesn't throw exception with pdo_pgsql driver). (Ilia)
- Fixed bug #43450 (Memory leak on some functions with implicit object __toString() call). (David C.)
- Fixed bug #43386 (array_globals not reset to 0 properly on init). (Ilia)
- Fixed bug #43377 (PHP crashes with invalid argument for DateTimeZone). (Ilia)
- Fixed bug #43373 (pcntl_fork() should not raise E_ERROR on error). (Ilia)
- Fixed bug #43364 (recursive xincludes don't remove internal xml nodes properly). (Rob, patch from ddb@bitxtender.de)
- Fixed bug #43301 (mb_ereg*_replace() crashes when replacement string is invalid PHP expression and 'e' option is used). (Jani)
- Fixed bug #43295 (crash because of uninitialized SG(sapi_headers).mimetype). (Dmitry)
- Fixed bug #43293 (Multiple segfaults in getopt()). (Hannes)
- Fixed bug #43279 (pg_send_query_params() converts all elements in 'params' to strings). (Ilia)
- Fixed bug #43276 (Incomplete fix for bug #42739, mkdir() under safe_mode). (Ilia)
- Fixed bug #43248 (backward compatibility break in realpath()). (Dmitry)
- Fixed bug #43221 (SimpleXML adding default namespace in addAttribute). (Rob)
- Fixed bug #43216 (stream_is_local() returns false on "file://"). (Dmitry)
- Fixed bug #43201 (Crash on using uninitialized vals and __get/__set). (Dmitry)
- Fixed bug #43182 (file_put_contents() LOCK_EX does not work properly on file truncation). (Ilia)
- Fixed bug #43175 (__destruct() throwing an exception with __call() causes segfault). (Dmitry)
- Fixed bug #43128 (Very long class name causes segfault). (Dmitry)
- Fixed bug #43105 (PHP seems to fail to close open files). (Hannes)
- Fixed bug #43092 (curl_copy_handle() crashes with > 32 chars long URL). (Jani)
- Fixed bug #43003 (Invalid timezone reported for DateTime objects constructed using a timestamp). (Derick)
- Fixed bug #42978 (mismatch between number of bound params and values causes a crash in pdo_pgsql). (Ilia)
- Fixed bug #42945 (preg_split() swallows part of the string). (Nuno)
- Fixed bug #42937 (__call() method not invoked when methods are called on parent from child class). (Dmitry)
- Fixed bug #42841 (REF CURSOR and oci_new_cursor() crash PHP). (Chris)
- Fixed bug #42838 (Wrong results in array_diff_uassoc) (Felipe)
- Fixed bug #42779 (Incorrect forcing from HTTP/1.0 request to HTTP/1.1 response). (Ilia)
- Fixed bug #42736 (xmlrpc_server_call_method() crashes). (Tony)
- Fixed bug #42692 (Procedure 'int1' not present with doc/lit SoapServer). (Dmitry)
- Fixed bug #42548 (mysqli PROCEDURE calls can't return result sets). (Hartmut)
- Fixed bug #42505 (new sendmail default breaks on Netware platform) (Guenter Knauf)
- Fixed bug #42369 (Implicit conversion to string leaks memory). (David C., Rob).
- Fixed bug #42272 (var_export() incorrectly escapes char(0)). (Derick)
- Fixed bug #42261 (Incorrect lengths for date and boolean data types). (Ilia)
- Fixed bug #42190 (Constructing DateTime with TimeZone Indicator invalidates DateTimeZone). (Derick)
- Fixed bug #42177 (Warning "array_merge_recursive(): recursion detected" comes again...). (Felipe)
- Fixed bug #41941 (oci8 extension not lib64 savvy). (Chris)
- Fixed bug #41828 (Failing to call RecursiveIteratorIterator::__construct() causes a sefault). (Etienne)
- Fixed bug #41599 (setTime() fails after modify() is used). (Derick)
- Fixed bug #41562 (SimpleXML memory issue). (Rob)
- Fixed bug #40013 (php_uname() does not return nodename on Netware (Guenter Knauf)
- Fixed bug #38468 (Unexpected creation of cycle). (Dmitry)
- Fixed bug #32979 (OpenSSL stream->fd casts broken in 64-bit build) (stotty at tvnet dot hu)

08 Nov 2007, PHP 5.2.5
- Upgraded PCRE to version 7.3 (Nuno)
- Added optional parameter $provide_object to debug_backtrace(). (Sebastian)
- Added alpha support for imagefilter() IMG_FILTER_COLORIZE. (Pierre)
- Added ability to control memory consumption between request using
  ZEND_MM_COMPACT environment variable. (Dmitry)

- Improved speed of array_intersect_key(), array_intersect_assoc(),
  array_uintersect_assoc(), array_diff_key(), array_diff_assoc() and
  array_udiff_assoc(). (Dmitry)

- Fixed move_uploaded_file() to always set file permissions of resulting file
  according to UMASK. (Andrew Sitnikov)
- Fixed possible crash in ext/soap because of uninitialized value. (Zdash Urf)
- Fixed regression in glob() when enforcing safe_mode/open_basedir checks on
  paths containing '*'. (Ilia)
- Fixed "mail.force_extra_parameters" php.ini directive not to be modifiable
  in .htaccess due to the security implications - reported by SecurityReason.
  (Stas)
- Fixed PDO crash when driver returns empty LOB stream. (Stas)
- Fixed dl() to only accept filenames - reported by Laurent Gaffie. (Stas)
- Fixed dl() to limit argument size to MAXPATHLEN (CVE-2007-4887).
  (Christian Hoffmann)
- Fixed iconv_*() functions to limit argument sizes as workaround to libc
  bug (CVE-2007-4783, CVE-2007-4840 by Laurent Gaffie).
  (Christian Hoffmann, Stas)
- Fixed missing brackets leading to build warning and error in the log.
  Win32 code. (Andrey)
- Fixed leaks with multiple connects on one mysqli object. (Andrey)
- Fixed endianness detection on MacOS when building universal binary.
  (Uwe Schindler, Christian Speich, Tony)
- Fixed possible triggering of buffer overflows inside glibc
  implementations of the fnmatch(), setlocale() and glob() functions.
  Reported by Laurent Gaffie. (Ilia)
- Fixed imagerectangle regression with 1x1 rectangle (libgd #106). (Pierre)
- Fixed htmlentities/htmlspecialchars not to accept partial multibyte
  sequences. (Stas)

- Fixed bug #43196 (array_intersect_assoc() crashes with non-array input).
  (Jani)
- Fixed bug #43139 (PDO ignores ATTR_DEFAULT_FETCH_MODE in some cases with
  fetchAll()). (Ilia)
- Fixed bug #43137 (rmdir() and rename() do not clear statcache). (Jani)
- Fixed bug #43130 (Bound parameters cannot have - in their name). (Ilia)
- Fixed bug #43099 (XMLWriter::endElement() does not check # of params).
  (Ilia)
- Fixed bug #43020 (Warning message is missing with shuffle() and more
  than one argument). (Scott)
- Fixed bug #42976 (Crash when constructor for newInstance() or
  newInstanceArgs() fails) (Ilia)
- Fixed bug #42943 (ext/mssql: Move *timeout initialization from RINIT
  to connect time). (Ilia)
- Fixed bug #42917 (PDO::FETCH_KEY_PAIR doesn't work with setFetchMode).
  (Ilia)
- Fixed bug #42890 (Constant "LIST" defined by mysqlclient and c-client).
  (Andrey)
- Fixed bug #42869 (automatic session id insertion adds sessions id to
  non-local forms). (Ilia)
- Fixed bug #42818 ($foo = clone(array()); leaks memory). (Dmitry)
- Fixed bug #42817 (clone() on a non-object does not result in a fatal
  error). (Ilia)
- Fixed bug #42785 (json_encode() formats doubles according to locale rather
  then following standard syntax). (Ilia)
- Fixed bug #42783 (pg_insert() does not accept an empty list for
  insertion). (Ilia)
- Fixed bug #42773 (WSDL error causes HTTP 500 Response). (Dmitry)
- Fixed bug #42772 (Storing $this in a static var fails while handling a cast
  to string). (Dmitry)
- Fixed bug #42767 (highlight_string() truncates trailing comment). (Ilia)
- Fixed bug #42739 (mkdir() doesn't like a trailing slash when safe_mode is
  enabled). (Ilia)
- Fixed bug #42703 (Exception raised in an iterator::current() causes segfault
  in FilterIterator) (Marcus)
- Fixed bug #42699 (PHP_SELF duplicates path). (Dmitry)
- Fixed bug #42654 (RecursiveIteratorIterator modifies only part of leaves)
  (Marcus)
- Fixed bug #42643 (CLI segfaults if using ATTR_PERSISTENT). (Ilia)
- Fixed bug #42637 (SoapFault : Only http and https are allowed). (Bill Moran)
- Fixed bug #42629 (Dynamically loaded PHP extensions need symbols exported
  on MacOSX). (jdolecek at NetBSD dot org)
- Fixed bug #42627 (bz2 extension fails to build with -fno-common).
  (dolecek at netbsd dot org)
- Fixed Bug #42596 (session.save_path MODE option does not work). (Ilia)
- Fixed bug #42590 (Make the engine recognize \v and \f escape sequences).
  (Ilia)
- Fixed bug #42587 (behavior change regarding symlinked .php files). (Dmitry)
- Fixed bug #42579 (apache_reset_timeout() does not exist). (Jani)
- Fixed bug #42549 (ext/mysql failed to compile with libmysql 3.23). (Scott)
- Fixed bug #42523 (PHP_SELF duplicates path). (Dmitry)
- Fixed bug #42512 (ip2long('255.255.255.255') should return 4294967295 on
  64-bit PHP). (Derick)
- Fixed bug #42506 (php_pgsql_convert() timezone parse bug) (nonunnet at
  gmail dot com, Ilia)
- Fixed bug #42496 (OCI8 cursor is not closed when using 2 clobs in a select
  query). (Oracle Corp.)
- Fixed bug #42462 (Segmentation when trying to set an attribute in a
  DOMElement). (Rob)
- Fixed bug #42453 (CGI SAPI does not shut down cleanly with -i/-m/-v cmdline
  options). (Dmitry)
- Fixed bug #42452 (PDO classes do not expose Reflection API information).
  (Hannes)
- Fixed bug #42468 (Write lock on file_get_contents fails when using a
  compression stream). (Ilia)
- Fixed bug #42488 (SoapServer reports an encoding error and the error itself
  breaks). (Dmitry)
- Fixed bug #42378 (mysqli_stmt_bind_result memory exhaustion). (Andrey)
- Fixed bug #42359 (xsd:list type not parsed). (Dmitry)
- Fixed bug #42326 (SoapServer crash). (Dmitry)
- Fixed bug #42214 (SoapServer sends clients internal PHP errors). (Dmitry)
- Fixed bug #42189 (xmlrpc_set_type() crashes php on invalid datetime
  values). (Ilia)
- Fixed bug #42139 (XMLReader option constants are broken using XML()). (Rob)
- Fixed bug #42086 (SoapServer return Procedure '' not present for WSIBasic
  compliant wsdl). (Dmitry)
- Fixed bug #41822 (Relative includes broken when getcwd() fails). (Ab5602,
  Jani)
- Fixed bug #41561 (Values set with php_admin_* in httpd.conf can be overwritten
  with ini_set()). (Stas, Jani)
- Fixed bug #39651 (proc_open() append mode doesn't work on windows). (Nuno)

30 Aug 2007, PHP 5.2.4
- Removed --enable-versioning configure option. (Jani)

- Upgraded PCRE to version 7.2 (Nuno)
- Updated timezone database to version 2007.6. (Derick)

- Improved openssl_x509_parse() to return extensions in readable form. (Dmitry)

- Enabled changing the size of statement cache for non-persistent OCI8
  connections. (Chris Jones, Tony)

- Changed "display_errors" php.ini option to accept "stderr" as value which
  makes the error messages to be outputted to STDERR instead of STDOUT with
  CGI and CLI SAPIs (FR #22839). (Jani)
- Changed error handler to send HTTP 500 instead of blank page on PHP errors.
  (Dmitry, Andrei Nigmatulin)
- Changed mail() function to be always available. (Johannes)

- Added check for unknown options passed to configure. (Jani)
- Added persistent connection status checker to pdo_pgsql.
  (Elvis Pranskevichus, Ilia)
- Added support for ATTR_TIMEOUT inside pdo_pgsql driver. (Ilia)
- Added php_ini_loaded_file() function which returns the path to the actual
  php.ini in use. (Jani)
- Added GD version constants GD_MAJOR_VERSION, GD_MINOR_VERSION,
  GD_RELEASE_VERSION, GD_EXTRA_VERSION and GD_VERSION_STRING. (Pierre)
- Added missing open_basedir checks to CGI.
  (anight at eyelinkmedia dot com, Tony)
- Added missing format validator to unpack() function. (Ilia)
- Added missing error check inside bcpowmod(). (Ilia)
- Added CURLOPT_PRIVATE & CURLINFO_PRIVATE constants.
  (Andrey A. Belashkov, Tony)
- Added missing MSG_EOR and MSG_EOF constants to sockets extension. (Jani)
- Added PCRE_VERSION constant. (Tony)
- Added ReflectionExtension::info() function to print the phpinfo()
  block for an extension. (Johannes)

- Implemented FR #41884 (ReflectionClass::getDefaultProperties() does not
  handle static attributes). (Tony)

- Fixed "Floating point exception" inside wordwrap().
  (Mattias Bengtsson, Ilia)
- Fixed several integer overflows in ImageCreate(), ImageCreateTrueColor(),
  ImageCopyResampled() and ImageFilledPolygon() reported by Mattias Bengtsson.
  (Tony)
- Fixed size calculation in chunk_split(). (Stas)
- Fixed integer overflow in str[c]spn(). (Stas)
- Fixed money_format() not to accept multiple %i or %n tokens.
  (Stas, Ilia)
- Fixed zend_alter_ini_entry() memory_limit interruption
  vulnerability. (Ilia)
- Fixed INFILE LOCAL option handling with MySQL extensions not to be
  allowed when open_basedir or safe_mode is active. (Stas)
- Fixed session.save_path and error_log values to be checked against
  open_basedir and safe_mode (CVE-2007-3378) (Stas, Maksymilian Arciemowicz)
- Fixed possible invalid read in glob() win32 implementation (CVE-2007-3806).
  (Tony)
- Improved fix for MOPB-03-2007. (Ilia)
- Corrected fix for CVE-2007-2872. (Ilia)

- Fixed possible crash in imagepsloadfont(), work around a bug in the pslib on
  Windows. (Pierre)
- Fixed oci8 and PDO_OCI extensions to allow configuring with Oracle 11g
  client libraries. (Chris Jones)
- Fixed EOF handling in case of reading from file opened in write only mode.
  (Dmitry)
- Fixed var_export() to use the new H modifier so that it can generate
  parseable PHP code for floats, independent of the locale. (Derick)
- Fixed regression introduced by the fix for the libgd bug #74. (Pierre)
- Fixed SimpleXML's behavior when used with empty(). (Sara)
- Fixed crash in OpenSSL extension because of non-string passphrase. (Dmitry)

- Fixed PECL Bug #11345 (PDO_OCI crash after National language Support "NLS"
  environment initialization error). (Chris Jones)
- Fixed PECL bug #11216 (crash in ZipArchive::addEmptyDir when a directory
  already exists). (Pierre)

- Fixed bug #43926 (isInstance() isn't equivalent to instanceof operator). (Marcus)
- Fixed bug #42368 (Incorrect error message displayed by pg_escape_string).
  (Ilia)
- Fixed bug #42365 (glob() crashes and/or accepts way too many flags).
  (Jani)
- Fixed Bug #42364 (Crash when using getRealPath with DirectoryIterator).
  (Johannes)
- Fixed bug #42292 ($PHP_CONFIG not set for phpized builds). (Jani)
- Fixed bug #42261 (header wrong for date field).
  (roberto at spadim dot com dot br, Ilia)
- Fixed bug #42259 (SimpleXMLIterator loses ancestry). (Rob)
- Fixed bug #42247 (ldap_parse_result() not defined under win32). (Jani)
- Fixed bug #42243 (copy() does not output an error when the first arg is a
  dir). (Ilia)
- Fixed bug #42242 (sybase_connect() crashes). (Ilia)
- Fixed bug #42237 (stream_copy_to_stream returns invalid values for mmaped
  streams). (andrew dot minerd at sellingsource dot com, Ilia)
- Fixed bug #42233 (Problems with æøå in extract()). (Jani)
- Fixed bug #42222 (possible buffer overflow in php_openssl_make_REQ). (Pierre)
- Fixed bug #42211 (property_exists() fails to find protected properties
  from a parent class). (Dmitry)
- Fixed bug #42208 (substr_replace() crashes when the same array is passed
  more than once). (crrodriguez at suse dot de, Ilia)
- Fixed bug #42198 (SCRIPT_NAME and PHP_SELF truncated when inside a userdir
  and using PATH_INFO). (Dmitry)
- Fixed bug #42195 (C++ compiler required always). (Jani)
- Fixed bug #42183 (classmap causes crash in non-wsdl mode). (Dmitry)
- Fixed bug #42173 (oci8 INTERVAL and TIMESTAMP type fixes). (Chris)
- Fixed bug #42151 (__destruct functions not called after catching a SoapFault
  exception). (Dmitry)
- Fixed bug #42142 (substr_replace() returns FALSE when length > string length).
  (Ilia)
- Fixed bug #42135 (Second call of session_start() causes creation of SID).
  (Ilia)
- Fixed bug #42134 (oci_error() returns false after oci_new_collection() fails).
  (Tony)
- Fixed bug #42119 (array_push($arr,&$obj) doesn't work with
  zend.ze1_compatibility_mode On). (Dmitry)
- Fixed bug #42117 (bzip2.compress loses data in internal buffer).
  (Philip, Ilia)
- Fixed bug #42112 (deleting a node produces memory corruption). (Rob)
- Fixed bug #42107 (sscanf broken when using %2$s format parameters). (Jani)
- Fixed bug #42090 (json_decode causes segmentation fault). (Hannes)
- Fixed bug #42082 (NodeList length zero should be empty). (Hannes)
- Fixed bug #42072 (No warning message for clearstatcache() with arguments).
  (Ilia)
- Fixed bug #42071 (ini scanner allows using NULL as option name). (Jani)
- Fixed bug #42027 (is_file() / is_dir() matches file/dirnames with wildcard char
  or trailing slash in Windows). (Dmitry)
- Fixed bug #42019 (configure option --with-adabas=DIR does not work). (Jani)
- Fixed bug #42015 (ldap_rename(): server error "DSA is unwilling to perform").
  (bob at mroczka dot com, Jani)
- Fixed bug #42009 (is_a() and is_subclass_of() should NOT call autoload, in the
  same way as "instanceof" operator). (Dmitry)
- Fixed bug #41989 (move_uploaded_file() & relative path in ZTS mode). (Tony)
- Fixed bug #41984 (Hangs on large SoapClient requests). (Dmitry)
- Fixed bug #41983 (Error Fetching http headers terminated by '\n'). (Dmitry)
- Fixed bug #41973 (--with-ldap=shared fails with LDFLAGS="-Wl,--as-needed"). (Nuno)
- Fixed bug #41971 (PDOStatement::fetch and PDOStatement::setFetchMode causes
  unexpected behavior). (Ilia)
- Fixed bug #41964 (strtotime returns a timestamp for non-time string of
  pattern '(A|a) .+'). (Derick)
- Fixed bug #41961 (Ensure search for hidden private methods does not stray from
  class hierarchy). (robin_fernandes at uk dot ibm dot com)
- Fixed bug #41947 (SimpleXML incorrectly registers empty strings asnamespaces).
  (Rob)
- Fixed bug #41929 (Foreach on object does not iterate over all visible properties).
  (Dmitry)
- Fixed bug #41919 (crash in string to array conversion).
  (judas dot iscariote at gmail dot com, Ilia)
- Fixed bug #41909 (var_export() is locale sensitive when exporting float
  values). (Derick)
- Fixed bug #41908 (CFLAGS="-Os" ./configure --enable-debug fails).
  (christian at hoffie dot info, Tony)
- Fixed bug #41904 (proc_open(): empty env array should cause empty environment
  to be passed to process). (Jani)
- Fixed bug #41867 (SimpleXML: getName is broken). (Rob)
- Fixed bug #41865 (fputcsv(): 2nd parameter is not optional). (Jani)
- Fixed bug #41861 (SimpleXML: getNamespaces() returns the namespaces of a node's
  siblings). (Rob)
- Fixed bug #41845 (pgsql extension does not compile with PostgreSQL <7.4). (Ilia)
- Fixed bug #41844 (Format returns incorrect number of digits for negative years
  -0001 to -0999). (Derick)
- Fixed bug #41842 (Cannot create years < 0100 & negative years with date_create
  or new DateTime). (Derick)
- Fixed bug #41833 (addChild() on a non-existent node, no node created,
  getName() segfaults). (Rob)
- Fixed bug #41831 (pdo_sqlite prepared statements convert resources to
  strings). (Ilia)
- Fixed bug #41815 (Concurrent read/write fails when EOF is reached). (Sascha)
- Fixed bug #41813 (segmentation fault when using string offset as an object).
  (judas dot iscariote at gmail dot com, Tony)
- Fixed bug #41795 (checkdnsrr does not support DNS_TXT type).
  (lucas at facebook dot com, Tony)
- Fixed bug #41773 (php_strip_whitespace() sends headers with errors
  suppressed). (Tony)
- Fixed bug #41770 (SSL: fatal protocol error due to buffer issues). (Ilia)
- Fixed bug #41765 (Recode crashes/does not work on amd64).
  (nexus at smoula dot net, Stas)
- Fixed bug #41724 (libxml_get_last_error() - errors service request scope).
  (thekid at php dot net, Ilia)
- Fixed bug #41717 (imagepolygon does not respect thickness). (Pierre)
- Fixed bug #41713 (Persistent memory consumption on win32 since 5.2). (Dmitry)
- Fixed bug #41711 (NULL temporary lobs not supported in OCI8).
  (Chris Jones, Tony)
- Fixed bug #41709 (strtotime() does not handle 00.00.0000). (Derick)
- Fixed bug #41698 (float parameters truncated to integer in prepared
  statements). (Ilia)
- Fixed bug #41692 (ArrayObject shows weird behavior in respect to
  inheritance). (Tony)
- Fixed bug #41691 (ArrayObject::exchangeArray hangs Apache). (Tony)
- Fixed bug #41686 (Omitting length param in array_slice not possible). (Ilia)
- Fixed bug #41685 (array_push() fails to warn when next index is
  already occupied). (Ilia)
- Fixed bug #41655 (open_basedir bypass via glob()). (Ilia)
- Fixed bug #41640 (get_class_vars produces error on class constants).
  (Johannes)
- Fixed bug #41635 (SoapServer and zlib.output_compression with FastCGI
  result in major slowdown). (Dmitry)
- Fixed bug #41633 (Crash instantiating classes with self-referencing
  constants). (Dmitry)
- Fixed bug #41630 (segfault when an invalid color index is present in the
  image data). (Reported by Elliot <wccoder@gmail dot com>) (Pierre)
- Fixed bug #41628 (PHP settings leak between Virtual Hosts in Apache 1.3).
  (Scott, manuel at mausz dot at)
- Fixed bug #41608 (segfault on a weird code with objects and switch()).
  (Tony)
- Fixed bug #41600 (url rewriter tags doesn't work with namespaced tags).
  (Ilia)
- Fixed bug #41596 (Fixed a crash inside pdo_pgsql on some non-well-formed
  SQL queries). (Ilia)
- Fixed bug #41594 (OCI8 statement cache is flushed too frequently). (Tony)
- Fixed bug #41582 (SimpleXML crashes when accessing newly created element).
  (Tony)
- Fixed bug #41576 (configure failure when using --without-apxs or some other
  SAPIs disabling options). (Jani)
- Fixed bug #41567 (json_encode() double conversion is inconsistent with PHP).
  (Lucas, Ilia)
- Fixed bug #41566 (SOAP Server not properly generating href attributes).
  (Dmitry)
- Fixed bug #41555 (configure failure: regression caused by fix for #41265).
  (Jani)
- Fixed bug #41527 (WDDX deserialize numeric string array key).
  (Matt, Ilia)
- Fixed bug #41523 (strtotime('0000-00-00 00:00:00') is parsed as 1999-11-30).
  (Derick)
- Fixed bug #41518 (file_exists() warns of open_basedir restriction on
  non-existent file). (Tony)
- Fixed bug #41445 (parse_ini_file() has a problem with certain types of
  integer as sections). (Tony)
- Fixed bug #41433 (DBA: configure fails to include correct db.h for db4).
  (Jani)
- Fixed bug #41372 (Internal pointer of source array resets during array
  copying). (Dmitry)
- Fixed bug #41350 (my_thread_global_end() error during request shutdown on
  Windows). (Scott, Andrey)
- Fixed bug #41278 (get_loaded_extensions() should list Zend extensions).
  (Johannes)
- Fixed bug #41127 (Memory leak in ldap_{first|next}_attribute functions).
  (Jani)
- Fixed bug #40757 (get_object_vars get nothing in child class). (Dmitry)
- Fixed bug #40705 (Iterating within function moves original array pointer).
  (Dmitry)
- Fixed bug #40509 (key() function changed behaviour if global array is used
  within function). (Dmitry)
- Fixed bug #40419 (Trailing slash in CGI request does not work). (Dmitry)
- Fixed bug #39330 (apache2handler does not call shutdown actions before
  apache child die). (isk at ecommerce dot com, Gopal, Tony)
- Fixed bug #39291 (ldap_sasl_bind() misses the sasl_authc_id parameter).
  (diafour at gmail dot com, Jani)
- Fixed bug #37715 (array pointers resetting on copy). (Dmitry)
- Fixed bug #37273 (Symlinks and mod_files session handler allow open_basedir
  bypass). (Ilia)
- Fixed bug #36492 (Userfilters can leak buckets). (Sara)
- Fixed bugs #36796, #36918, #41371 (stream_set_blocking() does not work).
  (Jani)
- Fixed bug #35981 (pdo-pgsql should not use pkg-config when not present).
  (Jani)
- Fixed bug #31892 (PHP_SELF incorrect without cgi.fix_pathinfo, but turning on
  screws up PATH_INFO). (Dmitry)
- Fixed bug #21197 (socket_read() outputs error with PHP_NORMAL_READ).
  (Nuno, Jani)

31 May 2007, PHP 5.2.3
- Changed CGI install target to php-cgi and 'make install' to install CLI
  when CGI is selected. (Jani)
- Changed JSON maximum nesting depth from 20 to 128. (Rasmus)

- Improved compilation of heredocs and interpolated strings. (Matt, Dmitry)
- Optimized out a couple of per-request syscalls. (Rasmus)
- Optimized digest generation in md5() and sha1() functions. (Ilia)
- Upgraded bundled SQLite 3 to version 3.3.17. (Ilia)

- Added "max_input_nesting_level" php.ini option to limit nesting level of
  input variables. Fix for MOPB-03-2007. (Stas)
- Added a 4th parameter flag to htmlspecialchars() and htmlentities() that
  makes the function not encode existing html entities. (Ilia)
- Added PDO::FETCH_KEY_PAIR mode that will fetch a 2 column result set into
  an associated array. (Ilia)
- Added CURLOPT_TIMEOUT_MS and CURLOPT_CONNECTTIMEOUT_MS cURL constants. (Sara)
- Added --ini switch to CLI that prints out configuration file names. (Marcus)
- Added mysql_set_charset() to allow runtime altering of connection encoding.
  (Scott)

- Implemented FR #41416 (getColumnMeta() should also return table name). (Tony)

- Fixed an integer overflow inside chunk_split(). Identified by Gerhard Wagner.
  (Ilia)
- Fixed SOAP extension's handler() to work even when
  "always_populate_raw_post_data" is off. (Ilia)
- Fixed possible infinite loop in imagecreatefrompng. (libgd #86)
  (by Xavier Roche, CVE-2007-2756). (Pierre)
- Fixed ext/filter Email Validation Vulnerability (MOPB-45 by Stefan Esser).
  (Ilia)
- Fixed altering $this via argument named "this". (Dmitry)
- Fixed PHP CLI usage of php.ini from the binary location. (Hannes)
- Fixed segfault in strripos(). (Tony, Joxean Koret)
- Fixed bug #41693 (scandir() allows empty directory names). (Ilia)
- Fixed bug #41673 (json_encode breaks large numbers in arrays). (Ilia)
- Fixed bug #41525 (ReflectionParameter::getPosition() not available). (Marcus)
- Fixed bug #41511 (Compile failure under IRIX 6.5.30 building md5.c). (Jani)
- Fixed bug #41504 (json_decode() incorrectly decodes JSON arrays with empty
  string keys). (Ilia)
- Fixed bug #41492 (open_basedir/safe_mode bypass inside realpath()). (Ilia)
- Fixed bug #41477 (no arginfo about SoapClient::__soapCall()). (Ilia)
- Fixed bug #41455 (ext/dba/config.m4 pollutes global $LIBS and $LDFLAGS).
  (mmarek at suse dot cz, Tony)
- Fixed bug #41442 (imagegd2() under output control). (Tony)
- Fixed bug #41430 (Fatal error with negative values of maxlen parameter of
  file_get_contents()). (Tony)
- Fixed bug #41423 (PHP assumes wrongly that certain ciphers are enabled in
  OpenSSL). (Pierre)
- Fixed bug #41421 (Uncaught exception from a stream wrapper segfaults).
  (Tony, Dmitry)
- Fixed bug #41403 (json_decode cannot decode floats if localeconv
  decimal_point is not '.'). (Tony)
- Fixed bug #41401 (wrong unary operator precedence). (Stas)
- Fixed bug #41394 (dbase_create creates file with corrupted header). (Tony)
- Fixed bug #41390 (Clarify error message with invalid protocol scheme).
  (Scott)
- Fixed bug #41378 (fastcgi protocol lacks support for Reason-Phrase in
  "Status:" header). (anight at eyelinkmedia dot com, Dmitry)
- Fixed bug #41374 (whole text concats values of wrong nodes). (Rob)
- Fixed bug #41358 (configure cannot determine SSL lib with libcurl >= 7.16.2).
  (Mike)
- Fixed bug #41353 (crash in openssl_pkcs12_read() on invalid input). (Ilia)
- Fixed bug #41351 (Invalid opcode with foreach ($a[] as $b)). (Dmitry, Tony)
- Fixed bug #41347 (checkdnsrr() segfaults on empty hostname). (Scott)
- Fixed bug #41337 (WSDL parsing doesn't ignore non soap bindings). (Dmitry)
- Fixed bug #41326 (Writing empty tags with Xmlwriter::WriteElement[ns])
  (Pierre)
- Fixed bug #41321 (downgrade read errors in getimagesize() to E_NOTICE).
  (Ilia)
- Fixed bug #41304 (compress.zlib temp files left). (Dmitry)
- Fixed bug #41293 (Fixed creation of HTTP_RAW_POST_DATA when there is no
  default post handler). (Ilia)
- Fixed bug #41291 (FastCGI does not set SO_REUSEADDR).
  (fmajid at kefta dot com, Dmitry)
- Fixed gd build when used with freetype 1.x (Pierre, Tony)
- Fixed bug #41287 (Namespace functions don't allow xmlns definition to be
  optional). (Rob)
- Fixed bug #41285 (Improved fix for CVE-2007-1887 to work with non-bundled
  sqlite2 lib). (Ilia)
- Fixed bug #41283 (Bug with deserializing array key that are doubles or
  floats in wddx). (Ilia)
- Fixed bug #41257 (lookupNamespaceURI does not work as expected). (Rob)
- Fixed bug #41236 (Regression in timeout handling of non-blocking SSL
  connections during reads and writes). (Ilia)
- Fixed bug #41134 (zend_ts_hash_clean not thread-safe).
  (marco dot cova at gmail dot com, Tony)
- Fixed bug #41097 (ext/soap returning associative array as indexed without
  using WSDL). (Dmitry)
- Fixed bug #41004 (minOccurs="0" and null class member variable). (Dmitry)
- Fixed bug #39542 (Behavior of require/include different to < 5.2.0).
  (Dmitry)

03 May 2007, PHP 5.2.2
- Improved bundled GD
  . Sync to 2.0.35
  . Added imagegrabwindow and imagegrabscreen, capture a screen or a
    window using its handle (Pierre)
  . colors allocated henceforth from the resulting image overwrite the palette
    colors (Rob Leslie)
  . Improved thread safety of the gif support (Roman Nemecek, Nuno, Pierre)
  . Use the dimension of the GIF frame to create the destination image (Pierre)
  . Load only once the local color map from a GIF data (Pierre)
  . Improved thread safety of the freetype cache (Scott MacVicar, Nuno, Pierre)
  . imagearc huge CPU usage with large angles, libgd bug #74 (Pierre)
- Improved FastCGI SAPI to support external pipe and socket servers on win32.
  (Dmitry)
- Improved Zend Memory Manager
  . guarantee of reasonable time for worst cases of best-fit free block
    searching algorithm. (Dmitry)
  . better cache usage and less fragmentation on erealloc() (Tony, Dmitry)
- Improved SPL (Marcus)
  . Added SplFileInfo::getBasename(), DirectoryIterator::getBasename().
  . Added SplFileInfo::getLinkTarget(), SplFileInfo::getRealPath().
  . Made RecursiveFilterIterator::accept() abstract as stated in documentation.
- Improved SOAP
  . Added ability to encode arrays with "SOAP-ENC:Array" type instead of WSDL
    type. To activate the ability use "feature"=>SOAP_USE_XSI_ARRAY_TYPE
    option in SoapClient/SoapServer constructors. (Rob, Dmitry)

- Added GMP_VERSION constant. (Tony)
- Added --ri switch to CLI which allows to check extension information. (Marcus)
- Added tidyNode::getParent() method (John, Nuno)
- Added openbasedir and safemode checks in zip:// stream wrapper and
  ZipArchive::open (Pierre)
- Added php_pdo_sqlite_external.dll, a version of the PDO SQLite driver that
  links against an external sqlite3.dll.  This provides Windows users to upgrade
  their sqlite3 version outside of the PHP release cycle.  (Wez, Edin)
- Added linenumbers to array returned by token_get_all(). (Johannes)

- Upgraded SQLite 3 to version 3.3.16 (Ilia)
- Upgraded libraries bundled in the Windows distribution. (Edin)
  . c-client (imap) to version 2006e
  . libpq (PostgreSQL) to version 8.2.3
  . libmysql (MySQL) to version 5.0.37
  . openssl to version 0.9.8e
- Upgraded PCRE to version 7.0 (Nuno)

- Updated timezone database to version 2007.5. (Derick)

- Fixed commandline handling for CLI and CGI. (Marcus, Johannes)
- Fixed iterator_apply() with a callback using __call(). (Johannes)
- Fixed possible multi bytes issues in openssl csr parser (Pierre)
- Fixed shmop_open() with IPC_CREAT|IPC_EXCL flags on Windows.
  (Vladimir Kamaev, Tony).
- Fixed possible leak in ZipArchive::extractTo when safemode checks fails (Ilia)
- Fixed possible relative path issues in zip_open and TS mode (old API) (Pierre)
- Fixed zend_llist_remove_tail (Michael Wallner, Dmitry)
- Fixed a thread safety issue in gd gif read code (Nuno, Roman Nemecek)
- Fixed CVE-2007-1001, GD wbmp used with invalid image size (Pierre)
- Fixed unallocated memory access/double free in in array_user_key_compare()
  (MOPB-24 by Stefan Esser) (Stas)
- Fixed wrong length calculation in unserialize S type
  (MOPB-29 by Stefan Esser) (Stas)

- Fixed bug #41215 (setAttribute return code reversed). (Ilia)
- Fixed bug #41192 (Per Directory Values only work for one key). (Dmitry)
- Fixed bug #41175 (addAttribute() fails to add an attribute with an empty
  value). (Ilia)
- Fixed bug #41159 (mysql_pconnect() hash does not account for connect
  flags). (Ilia)
- Fixed bug #41121 (range() overflow handling for large numbers on 32bit
  machines). (Ilia)
- Fixed bug #41118 (PHP does not handle overflow of octal integers). (Tony)
- Fixed bug #41109 (recursiveiterator.inc says "implements" Iterator instead of
  "extends"). (Marcus)
- Fixed bug #40130 (TTF usage doesn't work properly under Netware). (Scott,
  gk at gknw dot de)
- Fixed bug #41093 (magic_quotes_gpc ignores first arrays keys). (Arpad, Ilia)
- Fixed bug #41075 (memleak when creating default object caused exception).
  (Dmitry)
- Fixed bug #41067 (json_encode() problem with UTF-16 input). (jp at df5ea
  dot net. Ilia)
- Fixed bug #41063 (chdir doesn't like root paths). (Dmitry)
- Fixed bug #41061 ("visibility error" in ReflectionFunction::export()).
  (Johannes)
- Fixed bug #41043 (pdo_oci crash when freeing error text with persistent
  connection). (Tony)
- Fixed bug #41037 (unregister_tick_function() inside the tick function crash PHP).
  (Tony)
- Fixed bug #41034 (json_encode() ignores null byte started keys in arrays).
  (Ilia)
- Fixed bug #41026 (segfault when calling "self::method()" in shutdown functions).
  (Tony)
- Fixed bug #40999 (mcrypt_create_iv() not using random seed). (Ilia)
- Fixed bug #40998 (long session array keys are truncated). (Tony)
- Implement feature request #40947, allow a single filter as argument
  for filter_var_array (Pierre)
- Fixed bug #40935 (pdo_mysql does not raise an exception on empty
  fetchAll()). (Ilia)
- Fixed bug #40931 (open_basedir bypass via symlink and move_uploaded_file()).
  (Tony)
- Fixed bug #40921 (php_default_post_reader crashes when post_max_size is
  exceeded). (trickie at gmail dot com, Ilia)
- Fixed bug #40915 (addcslashes unexpected behavior with binary input). (Tony)
- Fixed bug #40899 (memory leak when nesting list()). (Dmitry)
- Fixed bug #40897 (error_log file not locked). (Ilia)
- Fixed bug #40883 (mysql_query() is allocating memory incorrectly). (Tony)
- Fixed bug #40872 (inconsistency in offsetSet, offsetExists treatment of
  string enclosed integers). (Marcus)
- Fixed bug #40861 (strtotime() doesn't handle double negative relative time
  units correctly). (Derick, Ilia)
- Fixed bug #40854 (imap_mail_compose() creates an invalid terminator for
  multipart e-mails). (Ilia)
- Fixed bug #40848 (sorting issue on 64-bit Solaris). (Wez)
- Fixed bug #40836 (Segfault in ext/dom). (Rob)
- Fixed bug #40833 (Crash when using unset() on an ArrayAccess object retrieved
  via __get()). (Dmitry)
- Fixed bug #40822 (pdo_mysql does not return rowCount() on select). (Ilia)
- Fixed bug #40815 (using strings like "class::func" and static methods in
  set_exception_handler() might result in crash). (Tony)
- Fixed bug #40809 (Poor performance of ".="). (Dmitry)
- Fixed bug #40805 (Failure executing function ibase_execute()). (Tony)
- Fixed bug #40800 (cannot disable memory_limit with -1). (Dmitry, Tony)
- Fixed bug #40794 (ReflectionObject::getValues() may crash when used with
  dynamic properties). (Tony)
- Fixed bug #40784 (Case sensitivity in constructor's fallback). (Tony)
- Fixed bug #40770 (Apache child exits when PHP memory limit reached). (Dmitry)
- Fixed bug #40764 (line thickness not respected for horizontal and vertical
  lines). (Pierre)
- Fixed bug #40758 (Test fcgi_is_fastcgi() is wrong on windows). (Dmitry)
- Fixed bug #40754 (added substr() & substr_replace() overflow checks). (Ilia)
- Fixed bug #40752 (parse_ini_file() segfaults when a scalar setting is
  redeclared as an array). (Tony)
- Fixed bug #40750 (openssl stream wrapper ignores default_stream_timeout).
  (Tony)
- Fixed bug #40727 (segfault in PDO when failed to bind parameters). (Tony)
- Fixed bug #40709 (array_reduce() behaves strange with one item stored arrays).
  (Ilia)
- Fixed bug #40703 (Resolved a possible namespace conflict between libxmlrpc
  and MySQL's NDB table handler). (Ilia)
- Fixed bug #40961 (Incorrect results of DateTime equality check). (Mike)
- Fixed bug #40678 (Cross compilation fails). (Tony)
- Fixed bug #40621 (Crash when constructor called inappropriately). (Tony)
- Fixed bug #40609 (Segfaults when using more than one SoapVar in a request).
  (Rob, Dmitry)
- Fixed bug #40606 (umask is not being restored when request is finished).
  (Tony)
- Fixed bug #40598 (libxml segfault). (Rob)
- Fixed bug #40591 (list()="string"; gives invalid opcode). (Dmitry)
- Fixed bug #40578 (imagettftext() multithreading issue). (Tony, Pierre)
- Fixed bug #40576 (double values are truncated to 6 decimal digits when
  encoding). (Tony)
- Fixed bug #40560 (DIR functions do not work on root UNC path). (Dmitry)
- Fixed bug #40548 (SplFileInfo::getOwner/getGroup give a warning on broken
  symlink). (Marcus)
- Fixed bug #40546 (SplFileInfo::getPathInfo() throws an exception if directory
  is in root dir). (Marcus)
- Fixed bug #40545 (multithreading issue in zend_strtod()). (Tony)
- Fixed bug #40503 (json_encode() value corruption on 32bit systems with
  overflown values). (Ilia)
- Fixed bug #40467 (Partial SOAP request sent when XSD sequence or choice
  include minOccurs=0). (Dmitry)
- Fixed bug #40465 (Ensure that all PHP elements are printed by var_dump).
  (wharmby at uk dot ibm dot com, Ilia)
- Fixed bug #40464 (session.save_path wont use default-value when safe_mode
  or open_basedir is enabled). (Ilia)
- Fixed bug #40455 (proc_open() uses wrong command line when safe_mode_exec_dir
  is set). (Tony)
- Fixed bug #40432 (strip_tags() fails with greater than in attribute). (Ilia)
- Fixed bug #40431 (dynamic properties may cause crash in ReflectionProperty
  methods). (Tony)
- Fixed bug #40451 (addAttribute() may crash when used with non-existent child
  node). (Tony)
- Fixed bug #40442 (ArrayObject::offsetExists broke in 5.2.1, works in 5.2.0).
  (olivier at elma dot fr, Marcus)
- Fixed bug #40428 (imagepstext() doesn't accept optional parameter). (Pierre)
- Fixed bug #40417 (Allow multiple instances of the same named PDO token in
  prepared statement emulation code). (Ilia)
- Fixed bug #40414 (possible endless fork() loop when running fastcgi).
  (Dmitry)
- Fixed bug #40410 (ext/posix does not compile on MacOS 10.3.9). (Tony)
- Fixed bug #40392 (memory leaks in PHP milter SAPI).
  (tuxracer69 at gmail dot com, Tony)
- Fixed bug #40371 (pg_client_encoding() not working on Windows). (Edin)
- Fixed bug #40352 (FCGI_WEB_SERVER_ADDRS function get lost). (Dmitry)
- Fixed bug #40290 (strtotime() returns unexpected result with particular
  timezone offset). (Derick)
- Fixed bug #40286 (PHP fastcgi with PHP_FCGI_CHILDREN don't kill children when
  parent is killed). (Dmitry)
- Fixed bug #40261 (Extremely slow data handling due to memory fragmentation).
  (Dmitry)
- Fixed bug #40236 (php -a function allocation eats memory). (Dmitry)
- Fixed bug #40109 (iptcembed fails on non-jfif jpegs). (Tony)
- Fixed bug #39965 (Latitude and longitude are backwards in date_sun_info()).
  (Derick)
- Implement #39867 (openssl PKCS#12 support) (Marc Delling, Pierre)
- Fixed bug #39836 (SplObjectStorage empty after unserialize). (Marcus)
- Fixed bug #39416 (Milliseconds in date()). (Derick)
- Fixed bug #39396 (stream_set_blocking crashes on Win32). (Ilia, maurice at
  iceblog dot de)
- Fixed bug #39351 (relative include fails on Solaris). (Dmitry, Tony)
- Fixed bug #39322 (proc_terminate() destroys process resource). (Nuno)
- Fixed bug #38406 (crash when assigning objects to SimpleXML attributes). (Tony)
- Fixed bug #37799 (ftp_ssl_connect() falls back to non-ssl connection). (Nuno)
- Fixed bug #36496 (SSL support in imap_open() not working on Windows). (Edin)
- Fixed bug #36226 (Inconsistent handling when passing nillable arrays).
  (Dmitry)
- Fixed bug #35872 (Avoid crash caused by object store being referenced during
  RSHUTDOWN). (Andy)
- Fixed bug #34794 (proc_close() hangs when used with two processes).
  (jdolecek at netbsd dot org, Nuno)
- Fixed PECL bug #10194 (crash in Oracle client when memory limit reached in
  the callback). (Tony)
- Fixed substr_compare and substr_count information leak (MOPB-14) (Stas, Ilia)
- Fixed crash on op-assign where argument is string offset (Brian, Stas)
- Fixed bug #38710 (data leakage because of nonexisting boundary checking in
  statements in mysqli) (Stas)
- Fixed bug #37386 (autocreating element doesn't assign value to first node).
  (Rob)
- Fixed bug #37013 (server hangs when returning circular object references).
  (Dmitry)
- Fixed bug #33664 Console window appears when using exec()
  (Richard Quadling, Stas)


08 Feb 2007, PHP 5.2.1
- Added read-timeout context option "timeout" for HTTP streams. (Hannes, Ilia).
- Added CURLOPT_TCP_NODELAY constant to Curl extension. (Sara)
- Added support for hex numbers of any size. (Matt)
- Added function stream_socket_shutdown(). It is a wrapper for system
  shutdown() function, that shut downs part of a full-duplex connection.
  (Dmitry)
- Added internal heap protection (Dmitry)
  . memory-limit is always enabled (--enable-memory-limit removed)
  . default value if memory-limit is set to 128M
  . safe unlinking
  . cookies
  . canary protection (debug build only)
  . random generation of cookies and canaries
- Added forward support for 'b' prefix in front of string literals. (Andrei)
- Added three new functions to ext/xmlwriter (Rob, Ilia)
  . xmlwriter_start_dtd_entity()
  . xmlwriter_end_dtd_entity()
  . xmlwriter_write_dtd_entity()
- Added a meta tag to phpinfo() output to prevent search engines from indexing
  the page. (Ilia)
- Added new function, sys_get_temp_dir(). (Hartmut)
- Added missing object support to file_put_contents(). (Ilia)
- Added support for md2, ripemd256 and ripemd320 algos to hash(). (Sara)
- Added forward support for (binary) cast. (Derick)
- Added optimization for imageline with horizontal and vertical lines (Pierre)

- Removed dependency from SHELL32.DLL. (Dmitry)
- Removed double "wrong parameter count" warnings in various functions.
  (Hannes)
- Moved extensions to PECL:
  . ext/informix (Derick, Tony)

- Changed double-to-string utilities to use BSD implementation. (Dmitry, Tony)
- Updated bundled libcURL to version 7.16.0 in the Windows distro. (Edin)
- Updated timezone database to version 2006.16. (Derick)
- cgi.* and fastcgi.* directives are moved to INI subsystem. The new directive
  cgi.check_shebang_line can be used to omitting check for "#! /usr/bin/php"
  line. (Dmitry).
- Improved proc_open(). Now on Windows it can run external commands not
  through CMD.EXE. (Dmitry)
- VCWD_REALPATH() is improved to use realpath cache without VIRTUAL_DIR.
  (Dmitry)
- ext/bcmath initialization code is moved from request startup to module
  startup. (Dmitry)
- Zend Memory Manager Improvements (Dmitry)
  . use HeapAlloc() instead of VirtualAlloc()
  . use "win32" storage manager (instead of "malloc") on Windows by default
- Zip Extension Improvements (Pierre)
  . Fixed leak in statName and stateIndex
  . Fixed return setComment (Hannes)
  . Added addEmptyDir method
- Filter Extension Improvements (Ilia, Pierre)
  . Fixed a bug when callback function returns a non-modified value.
  . Added filter support for $_SERVER in cgi/apache2 sapis.
  . Make sure PHP_SELF is filtered in Apache 1 sapi.
  . Fixed bug #39358 (INSTALL_HEADERS contains incorrect reference to
    php_filter.h).
  . Added "default" option that allows a default value to be set for an
    invalid or missing value.
  . Invalid filters fails instead of returning unsafe value
  . Fixed possible double encoding problem with sanitizing filters
  . Make use of space-strict strip_tags() function
  . Fixed whitespace trimming
  . Added support for FastCGI environment variables. (Dmitry)
- PDO_MySQL Extension Improvements (Ilia)
  . Enabled buffered queries by default.
  . Enabled prepared statement emulation by default.

- Small optimization of the date() function. (Matt,Ilia)
- Optimized the internal is_numeric_string() function. (Matt,Ilia)
- Optimized array functions utilizing php_splice(). (Ilia)
- Windows related optimizations (Dmitry, Stas)
  . COM initialization/deinitialization are done only if necessary
  . removed unnecessary checks for ISREG file and corresponding stat() calls
  . opendir() is reimplementation using GetFistFile/GetNextFile those are
    faster then _findfirst/_findnext
  . implemented registry cache that prevent registry lookup on each request.
    In case of modification of corresponding registry-tree PHP will reload it
    automatic
  . start timeout thread only if necessary
  . stat() is reimplementation using GetFileAttributesEx(). The new
    implementation is faster then implementation in MS VC CRT, but it doesn't
    support Windows 95.
- Streams optimization (Dmitry)
  . removed unnecessary ftell() calls (one call for each included PHP file)
  . disabled calls to read() after EOF

- Fixed incorrect function names on FreeBSD where inet_pton() was named
  __inet_pton() and inet_ntop() was named __inet_ntop(). (Hannes)
- Fixed FastCGI impersonation for persistent connections on Windows. (Dmitry)
- Fixed wrong signature initialization in imagepng (Takeshi Abe)
- Fixed ftruncate() with negative size on FreeBSD. (Hannes)
- Fixed segfault in RegexIterator when given invalid regex. (Hannes)
- Fixed segfault in SplFileObject->openFile()->getPathname(). (Hannes)
- Fixed segfault in ZTS mode when OCI8 statements containing sub-statements
  are destroyed in wrong order. (Tony)
- Fixed the validate email filter so that the letter "v" can also be used in
  the user part of the email address. (Derick)
- Fixed bug #40297 (compile failure in ZTS mode when collections support is
  missing). (Tony)
- Fixed bug #40285 (The PDO prepare parser goes into an infinite loop in
  some instances). (Ilia)
- Fixed bug #40274 (Sessions fail with numeric root keys). (Ilia)
- Fixed bug #40259 (ob_start call many times - memory error). (Dmitry)
- Fixed bug #40231 (file_exists incorrectly reports false). (Dmitry)
- Fixed bug #40228 (ZipArchive::extractTo does create empty directories
  recursively). (Pierre)
- Fixed bug #40200 (The FastCgi version has different realpath results than
  thread safe version). (Dmitry)
- Fixed bug #40191 (use of array_unique() with objects triggers segfault).
  (Tony)
- Fixed bug #40189 (possible endless loop in zlib.inflate stream filter).
  (Greg, Tony)
- Fixed bug #40169 (CURLOPT_TCP_NODELAY only available in curl >= 7.11.2).
  (Tony)
- Fixed bug #40129 (iconv extension doesn't compile with CodeWarrior on
  Netware). (gk at gknw dot de, Tony)
- Fixed bug #40127 (apache2handler doesn't compile on Netware).
  (gk at gknw dot de)
- Fixed bug #40121 (PDO_DBLIB driver wont free statements). (Ilia)
- Fixed bug #40098 (php_fopen_primary_script() not thread safe). (Ilia)
- Fixed bug #40092 (chroot() doesn't clear realpath cache). (Dmitry)
- Fixed bug #40091 (spl_autoload_register with 2 instances of the same class).
  (Ilia)
- Fixed bug #40083 (milter SAPI functions always return false/null). (Tony)
- Fixed bug #40079 (php_get_current_user() not thread safe).
  (Ilia, wharmby at uk dot ibm dot com)
- Fixed bug #40078 (ORA-01405 when fetching NULL values using
  oci_bind_array_by_name()). (Tony)
- Fixed bug #40076 (zend_alloc.c: Value of enumeration constant must be in
  range of signed integer). (Dmitry)
- Fixed bug #40073 (exif_read_data dies on certain images). (Tony, Marcus)
- Fixed bug #40036 (empty() does not work correctly with ArrayObject when
  using ARRAY_AS_PROPS). (Ilia)
- Fixed bug #40012 (php_date.c doesn't compile on Netware).
  (gk at gknw dot de, Derick)
- Fixed bug #40009 (http_build_query(array()) returns NULL). (Ilia)
- Fixed bug #40002 (Try/Catch performs poorly). (Dmitry)
- Fixed bug #39993 (tr_TR.UTF-8 locale has problems with PHP). (Ilia)
- Fixed bug #39990 (Cannot "foreach" over overloaded properties). (Dmitry)
- Fixed bug #39988 (type argument of oci_define_by_name() is ignored).
  (Chris Jones, Tony)
- Fixed bug #39984 (redirect response code in header() could be ignored
  in CGI sapi). (Ilia)
- Fixed bug #39979 (PGSQL_CONNECT_FORCE_NEW will causes next connect to
  establish a new connection). (Ilia)
- Fixed bug #39971 (pg_insert/pg_update do not allow now() to be used
  for timestamp fields). (Ilia)
- Fixed bug #39969 (ini setting short_open_tag has no effect when using
  --enable-maintainer-zts). (Dmitry)
- Fixed bug #39952 (zip ignoring --with-libdir on zlib checks)
  (judas dot iscariote at gmail dot com)
- Fixed bug #39944 (References broken). (Dmitry)
- Fixed bug #39935 (Extensions tidy,mcrypt,mhash,pdo_sqlite ignores
  --with-libdir). (judas dot iscariote at gmail dot com, Derick)
- Fixed bug #39903 (Notice message when executing __halt_compiler() more than
  once). (Tony)
- Fixed bug #39898 (FILTER_VALIDATE_URL validates \r\n\t etc). (Ilia)
- Fixed bug #39890 (using autoconf 2.6x and --with-layout=GNU breaks PEAR
  install path). (Tony)
- Fixed bug #39884 (ReflectionParameter::getClass() throws exception for
  type hint self). (thekid at php dot net)
- Fixed bug #39878 (CURL doesn't compile on Sun Studio Pro). (Ilia)
- Fixed bug #39873 (number_format() breaks with locale & decimal points).
  (Ilia)
- Fixed bug #39869 (safe_read does not initialize errno).
  (michiel at boland dot org, Dmitry)
- Fixed bug #39850 (SplFileObject throws contradictory/wrong error messages
  when trying to open "php://wrong"). (Tony)
- Fixed bug #39846 (Invalid IPv4 treated as valid). (Ilia)
- Fixed bug #39845 (Persistent connections generate a warning in pdo_pgsql).
  (Ilia)
- Fixed bug #39832 (SOAP Server: parameter not matching the WSDL specified
  type are set to 0). (Dmitry)
- Fixed bug #39825 (foreach produces memory error). (Dmitry)
- Fixed bug #39816 (apxs2filter ignores httpd.conf & .htaccess php config
  settings). (Ilia)
- Fixed bug #39815 (SOAP double encoding is not locale-independent). (Dmitry)
- Fixed bug #39797 (virtual() does not reset changed INI settings). (Ilia)
- Fixed bug #39795 (build fails on AIX because crypt_r() uses different
  data struct). (Tony)
- Fixed bug #39791 (Crash in strtotime() on overly long relative date
  multipliers). (Ilia)
- Fixed bug #39787 (PHP doesn't work with Apache 2.3).
  (mv at binarysec dot com).
- Fixed bug #39782 (setTime() on a DateTime constructed with a Weekday
  yields incorrect results). (Ilia)
- Fixed bug #39780 (PNG image with CRC/data error raises fatal error) (Pierre)
- Fixed bug #39779 (Enable AUTH PLAIN mechanism in underlying libc-client).
  (michael dot heimpold at s2000 dot tu-chemnitz dot de, Ilia)
- Fixed bug #39775 ("Indirect modification ..." message is not shown).
  (Dmitry)
- Fixed bug #39763 (magic quotes are applied twice by ext/filter in
  parse_str()). (Ilia)
- Fixed bug #39760 (cloning fails on nested SimpleXML-Object). (Rob)
- Fixed bug #39759 (Can't use stored procedures fetching multiple result
  sets in pdo_mysql). (Ilia)
- Fixed bug #39754 (Some POSIX extension functions not thread safe).
  (Ilia, wharmby at uk dot ibm dot com)
- Fixed bug #39751 (putenv crash on Windows). (KevinJohnHoffman at gmail.com)
- Fixed bug #39732 (oci_bind_array_by_name doesn't work on Solaris 64bit).
  (Tony)
- Fixed bug #39724 (Broken build due to spl/filter usage of pcre extension).
  (Tony, Ilia)
- Fixed bug #39718 (possible crash if assert.callback is set in ini). (Ilia)
- Fixed bug #39702 (php crashes in the allocator on linux-m68k). (Dmitry)
- Fixed bug #39685 (iconv() - undefined function). (Hannes)
- Fixed bug #39673 (file_get_contents causes bus error on certain offsets).
  (Tony)
- Fixed bug #39663 (Memory leak in pg_get_notify() and a possible memory
  corruption on Windows in pgsql and pdo_pgsql extensions).
  (Ilia, matteo at beccati dot com)
- Fixed bug #39662 (Segfault when calling asXML() of a cloned
  SimpleXMLElement). (Rob, Tony)
- Fixed bug #39656 (crash when calling fetch() on a PDO statment object after
  closeCursor()). (Ilia, Tony)
- Fixed bug #39653 (ext/dba doesn't check for db-4.5 and db-4.4 when db4
  support is enabled). (Tony)
- Fixed bug #39652 (Wrong negative results from memory_get_usage()). (Dmitry)
- Fixed bug #39648 (Implementation of PHP functions chown() and chgrp() are
  not thread safe). (Ilia, wharmby at uk dot ibm dot com)
- Fixed bug #39640 (Segfault with "Allowed memory size exhausted"). (Dmitry)
- Fixed bug #39625 (Apache crashes on importStylesheet call). (Rob)
- Fixed bug #39623 (thread safety fixes on *nix for putenv() & mime_magic).
  (Ilia, wharmby at uk dot ibm dot com)
- Fixed bug #39621 (str_replace() is not binary safe on strings with equal
  length). (Tony)
- Fixed bug #39613 (Possible segfault in imap initialization due to missing
  module dependency). (wharmby at uk dot ibm dot com, Tony)
- Fixed bug #39606 (Use of com.typelib_file in PHP.ini STILL causes A/V). (Rob)
- Fixed bug #39602 (Invalid session.save_handler crashes PHP). (Dmitry)
- Fixed bug #39596 (Creating Variant of type VT_ARRAY). (Rob)
- Fixed bug #39583 (ftp_put() does not change transfer mode to ASCII). (Tony)
- Fixed bug #39576 (array_walk() doesn't separate user data zval). (Tony)
- Fixed bug #39575 (move_uploaded_file() no longer working (safe mode
  related)). (Tony)
- Fixed bug #39571 (timeout ssl:// connections). (Ilia)
- Fixed bug #39564 (PDO::errorInfo() returns inconsistent information when
  sqlite3_step() fails). (Tony)
- Fixed bug #39548 (ZMSG_LOG_SCRIPT_NAME not routed to OutputDebugString()
  on Windows). (Dmitry)
- Fixed bug #39538 (fgetcsv can't handle starting newlines and trailing odd
  number of backslashes). (David Soria Parra, Pierre)
- Fixed bug #39534 (Error in maths to calculate of
  ZEND_MM_ALIGNED_MIN_HEADER_SIZE). (wharmby at uk dot ibm dot com, Dmitry)
- Fixed bug #39527 (Failure to retrieve results when multiple unbuffered,
  prepared statements are used in pdo_mysql). (Ilia)
- Fixed bug #39508 (imagefill crashes with small images 3 pixels or less).
  (Pierre)
- Fixed bug #39506 (Archive corrupt with ZipArchive::addFile method). (Pierre)
- Fixed bug #39504 (xmlwriter_write_dtd_entity() creates Attlist tag, not
  entity). (Hannes)
- Fixed bug #39483 (Problem with handling of \ char in prepared statements).
  (Ilia, suhachov at gmail dot com)
- Fixed bug #39458 (ftp_nlist() returns false on empty dirs). (Nuno)
- Fixed bug #39454 (Returning a SOAP array segfaults PHP). (Dmitry)
- Fixed bug #39450 (getenv() fills other super-globals). (Ilia, Tony)
- Fixed bug #39449 (Overloaded array properties do not work correctly).
  (Dmitry)
- Fixed bug #39445 (Calling debug_backtrace() in the __toString()
  function produces a crash). (Dmitry)
- Fixed bug #39438 (Fatal error: Out of memory). (Dmitry)
- Fixed bug #39435 ('foo' instanceof bar gives invalid opcode error). (Sara)
- Fixed bug #39414 (Syntax error while compiling with Sun Workshop Complier).
  (Johannes)
- Fixed bug #39398 (Booleans are not automatically translated to integers).
  (Ilia)
- Fixed bug #39394 (Missing check for older variants of openssl). (Ilia)
- Fixed bug #39367 (clearstatcache() doesn't clear realpath cache).
  (j at pureftpd dot org, Dmitry)
- Fixed bug #39366 (imagerotate does not use alpha with angle > 45 degrees)
  (Pierre)
- Fixed bug #39364 (Removed warning on empty haystack inside mb_strstr()).
  (Ilia)
- Fixed bug #39362 (Added an option to imap_open/imap_reopen to control the
  number of connection retries). (Ilia)
- Fixed bugs #39361 & #39400 (mbstring function overloading problem). (Seiji)
- Fixed bug #39354 (Allow building of curl extension against libcurl
  7.16.0). (Ilia)
- Fixed bug #39350 (crash with implode("\n", array(false))). (Ilia)
- Fixed bug #39344 (Unnecessary calls to OnModify callback routine for
  an extension INI directive). (wharmby at uk dot ibm dot com, Dmitry)
- Fixed bug #39320 (ZEND_HASH_APPLY_STOP causes deletion). (Marcus)
- Fixed bug #39313 (spl_autoload triggers Fatal error). (Marcus)
- Fixed bug #39300 (make install fails if wget is not available). (Tony)
- Fixed bug #39297 (Memory corruption because of indirect modification of
  overloaded array). (Dmitry)
- Fixed bug #39286 (misleading error message when invalid dimensions are
  given) (Pierre)
- Fixed bug #39273 (imagecopyresized may ignore alpha channel) (Pierre)
- Fixed bug #39265 (Fixed path handling inside mod_files.sh).
  (michal dot taborsky at gmail dot com, Ilia)
- Fixed bug #39217 (serialNumber might be -1 when the value is too large).
  (Pierre, Tony)
- Fixed bug #39215 (Inappropriate close of stdin/stdout/stderr). (Wez, Ilia)
- Fixed bug #39201 (Possible crash in Apache 2 with 413 ErrorHandler). (Ilia)
- Fixed bug #39151 (Parse error in recursiveiteratoriterator.php). (Marcus)
- Fixed bug #39121 (Incorrect return array handling in non-wsdl soap client).
  (Dmitry)
- Fixed bug #39090 (DirectoryFilterDots doxygen docs and example is wrong).
  (Marcus)
- Fixed bug #38852 (XML-RPC Breaks iconv). (Hannes)
- Fixed bug #38770 (unpack() broken with longs on 64 bit machines).
  (Ilia, David Soria Parra).
- Fixed bug #38698 (for some keys cdbmake creates corrupted db and cdb can't
  read valid db). (Marcus)
- Fixed bug #38680 (Added missing handling of basic types in json_decode).
  (Ilia)
- Fixed bug #38604 (Fixed request time leak inside foreach() when iterating
  through virtual properties). (Dmitry)
- Fixed bug #38602 (header( "HTTP/1.0 ..." ) does not change proto version).
  (Ilia)
- Fixed bug #38542 (proc_get_status() returns wrong PID on windows). (Nuno)
- Fixed bug #38536 (SOAP returns an array of values instead of an object).
  (Dmitry)
- Fixed bug #38456 (Apache2 segfaults when virtual() is called in .php
  ErrorDocument). (Ilia)
- Fixed bug #38325 (spl_autoload_register() gives wrong line for "class not
  found"). (Ilia)
- Fixed bug #38319 (Remove bogus warnings from persistent PDO connections).
  (Ilia)
- Fixed bug #38274 (Memlimit fatal error sent to "wrong" stderr when using
  fastcgi). (Dmitry)
- Fixed bug #38252 (Incorrect PDO error message on invalid default fetch
  mode). (Ilia)
- Fixed bug #37927 (Prevent trap when COM extension processes argument of
  type VT_DISPATCH|VT_REF) (Andy)
- Fixed bug #37773 (iconv_substr() gives "Unknown error" when string
  length = 1"). (Ilia)
- Fixed bug #37627 (session save_path check checks the parent directory).
  (Ilia)
- Fixed bug #37619 (proc_open() closes stdin on fork() failure).
  (jdolecek at NetBSD dot org, Nuno)
- Fixed bug #37588 (COM Property propputref converts to PHP function
  and can't be accesed). (Rob)
- Fixed bug #36975 (natcasesort() causes array_pop() to misbehave).
  (Hannes)
- Fixed bug #36812 (pg_execute() modifies input array). (Ilia)
- Fixed bug #36798 (Error parsing named parameters with queries containing
  high-ascii chars). (Ilia)
- Fixed bug #36644 (possible crash in variant_date_from_timestamp()). (Ilia)
- Fixed bug #36427 (proc_open() / proc_close() leak handles on windows).
  (jdolecek at NetBSD dot org, Nuno)
- Fixed bug #36392 (wrong number of decimal digits with %e specifier in
  sprintf). (Matt,Ilia)
- Fixed bug #36214 (__get method works properly only when conditional
  operator is used). (Dmitry)
- Fixed bug #35634 (Erroneous "Class declarations may not be nested"
  error raised). (Carl P. Corliss, Dmitry)
- Fixed bug #35106 (nested foreach fails when array variable has a
  reference). (Dmitry)
- Fixed bug #34564 (COM extension not returning modified "out" argument) (Andy)
- Fixed bug #33734 (Something strange with COM Object). (Rob)
- Fixed bug #33386 (ScriptControl only sees last function of class). (Rob)
- Fixed bug #33282 (Re-assignment by reference does not clear the is_ref
  flag) (Ilia, Dmitry, Matt Wilmas)
- Fixed bug #30074 (apparent symbol table error with
  extract($blah, EXTR_REFS)) (Brian)
- Fixed bug #29840 (is_executable() does not honor safe_mode_exec_dir
  setting). (Ilia)
- Fixed PECL bug #7295 (ORA-01405: fetched column value is NULL on LOB
  fields). (Tony)

02 Nov 2006, PHP 5.2.0
- Updated bundled OpenSSL to version 0.9.8d in the Windows distro. (Edin)
- Updated Postgresql client libraries to 8.1.4 in the Windows distro. (Edin)
- Updated PCRE to version 6.7. (Ilia)
- Updated libsqlite in ext/pdo_sqlite to 3.3.7. (Ilia)
- Updated bundled MySQL client library to version 5.0.22 in the Windows
  distribution. (Edin)
- Updated timezonedb to version 2006.7. (Derick)

- Added ability to make SOAP call userspace PHP<->XML converters. (Dmitry)
- Added support for character sets in pg_escape_string() for PostgreSQL 8.1.4
  and higher. (Ilia)
- Added support for character sets in PDO quote() method for PostgreSQL 8.1.4
  and higher. (Ilia)
- Added DSA key generation support to openssl_pkey_new(), FR #38731 (marci
  at balabit dot hu, Tony)
- Added SoapServer::setObject() method (it is a simplified version of
  SoapServer::setClass() method). (Dmitry)
- Added support for hexadecimal entity in imagettftext() for the bundled GD.
  (Pierre)
- Added support for httpOnly flag for session extension and cookie setting
  functions. (Scott MacVicar, Ilia)
- Added version specific registry keys to allow different configurations for
  different php version. (Richard, Dmitry)
- Added "PHPINIDir" Apache directive to apache and apache_hooks SAPIs.
  (Dmitry)
- Added an optional boolean parameter to memory_get_usage() and
  memory_get_peak_usage() to get memory size allocated by emalloc() or real
  size of memory allocated from system. (Dmitry)
- Added Zip Archive extension. (Pierre)
- Added RFC1867 fileupload processing hook. (Stefan E.)
- Added JSON and Filter extensions. (Derick, Rasmus)
- Added error messages to disk_free_space() and disk_total_space() functions.
  FR #37971 (Tony)
- Added PATHINFO_FILENAME option to pathinfo() to get the filename.
  (Toby S. and Christian S.)
- Added array_fill_keys() function. (Marcus, Matt Wilmas)
- Added posix_initgroups() function. (Ilia)
- Added an optional parameter to parse_url() to allow retrieval of distinct
  URL components. (Ilia)
- Added optional parameter to http_build_query() to allow specification of
  string separator. (Ilia)
- Added image_type_to_extension() function. (Hannes, Ilia)
- Added allow_url_include ini directive to complement allow_url_fopen. (Rasmus)
- Added automatic module globals management. (Dmitry)
- Added RFC2397 (data: stream) support. (Marcus)
- Added new error mode E_RECOVERABLE_ERROR. (Derick, Marcus, Tony)
- Added support for getenv() input filtering. (Rasmus)
- Added support for constructors in interfaces to force constructor signature
  checks in implementations. (Marcus)
- Added memory_get_peak_usage() function for retrieving peak memory usage of
  a PHP script. (Ilia)
- Added pg_field_table() function. (Edin)
- Added SimpleXMLElement::saveXML() as an alias for SimpleXMLElement::asXML().
  (Hannes)
- Added DOMNode::getNodePath() for getting an XPath for a node. (Christian)
- Added gmp_nextprime() function. (ants dot aasma at gmail dot com, Tony)
- Added error_get_last() function. (Mike)

- Removed current working directory from the php.ini search path for CLI and
  re-added it for other SAPIs (restore to pre 5.1.x behavior). (Edin)
- Moved extensions to PECL:
  . ext/filepro (Derick, Tony)
  . ext/hwapi (Derick, Tony)
- Disabled CURLOPT_FOLLOWLOCATION in curl when open_basedir or
  safe_mode are enabled. (Stefan E., Ilia)

- Increased default memory limit to 16 megabytes to accommodate for a more
  accurate memory utilization measurement.
- In addition to path to php.ini, PHPRC now may specify full file name.
  (Dmitry)

- Optimized array/HashTable copying. (Matt Wilmas, Dmitry)
- Optimized zend_try/zend_catch macros by eliminating memcpy(3). (Dmitry)
- Optimized require_once() and include_once() by eliminating fopen(3) on
  second usage. (Dmitry)
- Optimized request shutdown sequence. Restoring ini directives now iterates
  only over modified directives instead of all. (Dmitry)

- Changed priority of PHPRC environment variable on win32 to be higher then
  value from registry. (Dmitry)
- Changed __toString() to be called wherever applicable. (Marcus)
- Changed E_ALL error reporting mode to include E_RECOVERABLE_ERROR. (Marcus)
- Changed realpath cache to be disabled when "open_basedir" or "safe_mode"
  are enabled on per-request basis. (Ilia)

- Improved SNMP extension: (Jani)
  . Renamed snmp_set_oid_numeric_print() to snmp_set_oid_output_format().
  . Added 2 new constants: SNMP_OID_OUTPUT_FULL and SNMP_OID_OUTPUT_NUMERIC
  . Fixed bug #37564 (AES privacy encryption not possible due to net-snmp 5.2
    compatibility issue). (Patch: scott dot moynes+php at gmail dot com)
- Improved OpenSSL extension: (Pierre)
  . Added support for all supported algorithms in openssl_verify
  . Added openssl_pkey_get_details, returns the details of a key
  . Added x509 v3 extensions support
  . Added openssl_csr_get_subject() and openssl_csr_get_public_key()
  . Added 3 new constants OPENSSL_VERSION_TEXT and OPENSSL_VERSION_NUMBER and
    OPENSSL_KEYTYPE_EC
- Improved the Zend memory manager: (Dmitry)
  . Removed unnecessary "--disable-zend-memory-manager" configure option.
  . Added "--enable-malloc-mm" configure option which is enabled by default in
    debug builds to allow using internal and external memory debuggers.
  . Allow tweaking the memory manager with ZEND_MM_MEM_TYPE and ZEND_MM_SEG_SIZE
    environment variables.
  . For more information: Zend/README.ZEND_MM
- Improved safe_mode check for the error_log() function. (Ilia)
- Improved the error reporting in SOAP extension on request failure. (Ilia)
- Improved crypt() on win32 to be about 10 times faster and to have friendlier
  license. (Frank, Dmitry)
- Improved performance of the implode() function on associated arrays. (Ilia)
- Improved performance of str_replace() when doing 1 char to 1 char or 1 char
  to many chars replacement. (Ilia)
- Improved apache2filter SAPI:
  . Allowed PHP to be an arbitrary filter in the chain and read the script from
    the Apache stream. (John)
  . Added support for apache2filter in the Windows build including binary
    support for both Apache 2.0.x (php5apache2_filter.dll) and Apache 2.2.x
    (php5apache2_2_filter.dll). (Edin)
- Improved apache2handler SAPI:
  . Changed ap_set_content_type() to be called only once. (Mike)
  . Added support for Apache 2.2 handler in the Windows distribution. (Edin)
- Improved FastCGI SAPI: (Dmitry)
  . Removed source compatibility with libfcgi.
  . Optimized access to FastCGI environment variables by using HashTable
    instead of linear search.
  . Allowed PHP_FCGI_MAX_REQUESTS=0 that assumes no limit.
  . Allowed PHP_FCGI_CHILDREN=0 that assumes no worker children. (FastCGI
    requests are handled by main process itself)
- Improved CURL:
  . Added control character checks for "open_basedir" and "safe_mode" checks.
    (Ilia)
  . Added implementation of curl_multi_info_read(). (Brian)
- Improved PCRE: (Andrei)
  . Added run-time configurable backtracking/recursion limits.
  . Added preg_last_error(). (Andrei)
- Improved PDO:
  . Added new attribute ATTR_DEFAULT_FETCH_MODE. (Pierre)
  . Added FETCH_PROPS_LATE. (Marcus)
- Improved SPL: (Marcus)
  . Made most iterator code exception safe.
  . Added RegExIterator and RecursiveRegExIterator.
  . Added full caching support and ArrayAccess to CachingIterator.
  . Added array functions to ArrayObject/ArrayIterator and made them faster.
  . Added support for reading csv and skipping empty lines in SplFileObject.
  . Added CachingIterator::TOSTRING_USE_INNER, calls inner iterator __toString.
  . Added ability to set the CSV separator per SplFileObject.
- Improved xmlReader: (Rob)
  . Added readInnerXml(), xmlReader::setSchema().
  . Added readInnerXML(), readOuterXML(), readString(), setSchema(). (2.6.20+)
  . Changed to passing libxml options when loading reader.

- Fixed invalid read in imagecreatefrompng when an empty file is given
  (Pierre, Tony)
- Fixed infinite loop when a wrong color index is given to imagefill (Pierre)
- Fixed mess with CGI/CLI -d option (now it works with cgi; constants are
  working exactly like in php.ini; with FastCGI -d affects all requests).
  (Dmitry)
- Fixed missing open_basedir check inside chdir() function. (Ilia)
- Fixed overflow on 64bit systems in str_repeat() and wordwrap(). (Stefan E.)
- Fixed XSLTProcessor::importStylesheet() to return TRUE on success
  (Christian)
- Fixed leaks in openssl_csr_sign and openssl_csr_new (Pierre)
- Fixed phpinfo() cutoff of variables at \0. (Ilia)
- Fixed a bug in the filter extension that prevented magic_quotes_gpc from
  being applied when RAW filter is used. (Ilia)
- Fixed memory leaks in openssl streams context options. (Pierre)
- Fixed handling of extremely long paths inside tempnam() function. (Ilia)
- Fixed bug #39721 (Runtime inheritance causes data corruption). (Dmitry)
- Fixed bug #39304 (Segmentation fault with list unpacking of string offset).
  (Dmitry)
- Fixed bug #39192 (Not including nsapi.h properly with SJSWS 7). This will
  make PHP 5.2 compatible to new Sun Webserver. (Uwe)
- Fixed bug #39140 (Uncaught exception may cause crash). (Dmitry)
- Fixed bug #39125 (Memleak when reflecting non-existing class/method). (Tony)
- Fixed bug #39067 (getDeclaringClass() and private properties). (Tony)
- Fixed bug #39039 (SSL: fatal protocol error when fetching HTTPS from servers
  running Google web server). (Ilia)
- Fixed bug #39035 (Compatibility issue between DOM and
  zend.ze1_compatibility_mode). (Rob)
- Fixed bug #39034 (curl_exec() with return transfer returns TRUE on empty
  files). (Ilia)
- Fixed bug #39032 (strcspn() stops on null character). (Tony)
- Fixed bug #39020 (PHP in FastCGI server mode crashes). (Dmitry)
- Fixed bug #39017 (foreach(($obj = new myClass) as $v); echo $obj;
  segfaults). (Dmitry)
- Fixed bug #39004 (Fixed generation of config.nice with autoconf 2.60). (Ilia)
- Fixed bug #39003 (__autoload() is called for type hinting). (Dmitry, Tony)
- Fixed bug #39001 (ReflectionProperty returns incorrect declaring class for
  protected properties). (Tony)
- Fixed bug #38996 (PDO_MYSQL doesn't check connections for liveness). (Tony)
- Fixed bug #38993 (Fixed safe_mode/open_basedir checks for session.save_path,
  allowing them to account for extra parameters). (Ilia)
- Fixed bug #38989 (Absolute path with slash at beginning doesn't work on win).
  (Dmitry)
- Fixed bug #38985 (Can't cast COM objects). (Wez)
- Fixed bug #38981 (using FTP URLs in get_headers() causes crash). (Tony)
- Fixed bug #38963 (Fixed a possible open_basedir bypass in tempnam()). (Ilia)
- Fixed bug #38961 (metaphone() results in segmentation fault on NetBSD).
  (Tony)
- Fixed bug #38949 (Cannot get xmlns value attribute). (Rob)
- Fixed bug #38942 (Double old-style-ctor inheritance). (Dmitry)
- Fixed bug #38941 (imap extension does not compile against new version of the
  imap library). (Ilia)
- Fixed bug #38934 (move_uploaded_file() cannot read uploaded file outside of
  open_basedir). (Ilia)
- Fixed bug #38904 (apache2filter changes cwd to /). (Ilia, Hannes)
- Fixed bug #38891 (get_headers() do not work with curl-wrappers). (Ilia)
- Fixed bug #38882 (ldap_connect causes segfault with newer versions of
  OpenLDAP). (Tony)
- Fixed bug #38859 (parse_url() fails if passing '@' in passwd). (Tony)
- Fixed bug #38850 (lookupNamespaceURI doesn't return default namespace). (Rob)
- Fixed bug #38844 (curl_easy_strerror() is defined only since cURL 7.12.0).
  (Tony)
- Fixed bug #38813 (DOMEntityReference->__construct crashes when called
  explicitly). (Rob)
- Fixed bug #38808 ("maybe ref" issue for current() and others). (Dmitry)
- Fixed bug #38779 (engine crashes when require()'ing file with syntax error
  through userspace stream wrapper). (Tony, Dmitry)
- Fixed bug #38772 (inconsistent overriding of methods in different visibility
  contexts). (Dmitry)
- Fixed bug #38759 (PDO sqlite2 empty query causes segfault). (Tony)
- Fixed bug #38721 (Invalid memory read in date_parse()). (Tony, Derick)
- Fixed bug #38700 (SoapClient::__getTypes never returns). (Dmitry)
- Fixed bug #38693 (curl_multi_add_handle() set curl handle to null). (Ilia)
- Fixed bug #38687 (sockaddr local storage insufficient for all sock families).
  (Sara)
- Fixed bug #38661 (mixed-case URL breaks url-wrappers). (Ilia)
- Fixed bug #38653 (memory leak in ReflectionClass::getConstant()). (Tony)
- Fixed bug #38649 (uninit'd optional arg in stream_socket_sendto()). (Sara)
- Fixed bug #38637 (curl_copy_handle() fails to fully copy the cURL handle).
  (Tony, Ilia)
- Fixed bug #38624 (Strange warning when incrementing an object property and
  exception is thrown from __get method). (Tony)
- Fixed bug #38623 (leaks in a tricky code with switch() and exceptions).
  (Dmitry)
- Fixed bug #38579 (include_once() may include the same file twice). (Dmitry)
- Fixed bug #38574 (missing curl constants and improper constant detection).
  (Ilia)
- Fixed bug #38543 (shutdown_executor() may segfault when memory_limit is too
  low). (Dmitry)
- Fixed bug #38535 (memory corruption in pdo_pgsql driver on error retrieval
  inside a failed query executed via query() method). (Ilia)
- Fixed bug #38534 (segfault when calling setlocale() in userspace session
  handler). (Tony)
- Fixed bug #38524 (strptime() does not initialize the internal date storage
  structure). (Ilia)
- Fixed bug #38511, #38473, #38263 (Fixed session extension request shutdown
  order to ensure it is shutdown before the extensions it may depend on).
  (Ilia)
- Fixed bug #38488 (Access to "php://stdin" and family crashes PHP on win32).
  (Dmitry)
- Fixed bug #38474 (getAttribute select attribute by order, even when
  prefixed). (Rob)
- Fixed bug #38467 (--enable-versioning causes make fail on OS X). (Tony)
- Fixed bug #38465 (ReflectionParameter fails if default value is an access
  to self::). (Johannes)
- Fixed bug #38464 (array_count_values() mishandles numeric strings).
  (Matt Wilmas, Ilia)
- Fixed bug #38461 (setting private attribute with __set() produces
  segfault). (Tony)
- Fixed bug #38458, PECL bug #8944, PECL bug #7775 (error retrieving columns
  after long/text columns with PDO_ODBC). (Wez)
- Fixed bug #38454 (warning upon disabling handler via
  xml_set_element_handler). (dtorop933 at gmail dot com, Rob)
- Fixed bug #38451 (PDO_MYSQL doesn't compile on Solaris). (Tony)
- Fixed bug #38450 (constructor is not called for classes used in userspace
  stream wrappers). (Tony)
- Fixed bug #38438 (DOMNodeList->item(0) segfault on empty NodeList). (Ilia)
- Fixed bug #38431 (xmlrpc_get_type() crashes PHP on objects). (Tony)
- Fixed bug #38427 (unicode causes xml_parser to misbehave). (Rob)
- Fixed bug #38424 (Different attribute assignment if new or existing). (Rob)
- Fixed bug #38400 (Use of com.typelib_file may cause a crash). (Ilia)
- Fixed bug #38394 (PDO fails to recover from failed prepared statement
  execution). (Ilia)
- Fixed bug #38377 (session_destroy() gives warning after
  session_regenerate_id()). (Ilia)
- Implemented #38357 (dbase_open can't open DBase 3 dbf file).
  (rodrigo at fabricadeideias dot com, Mike)
- Fixed bug #38354 (Unwanted reformatting of XML when using AsXML). (Christian)
- Fixed bug #38347 (Segmentation fault when using foreach with an unknown/empty
  SimpleXMLElement). (Tony)
- Fixed bug #38322 (reading past array in sscanf() leads to arbitrary code
  execution). (Tony)
- Fixed bug #38315 (Constructing in the destructor causes weird behavior).
  (Dmitry)
- Fixed bug #38303 (spl_autoload_register() suppress all errors silently).
  (Ilia)
- Fixed bug #38290 (configure script ignores --without-cdb,inifile,flatfile).
  (Marcus)
- Fixed bug #38289 (segfault in session_decode() when _SESSION is NULL).
  (Tony)
- Fixed bug #38287 (static variables mess up global vars). (Dmitry)
- Fixed bug #38278 (session_cache_expire()'s value does not match phpinfo's
  session.cache_expire). (Tony)
- Fixed bug #38276 (file_exists() works incorrectly with long filenames
  on Windows). (Ilia, Tony)
- Fixed bug #38269 (fopen wrapper doesn't fail on invalid hostname with
  curlwrappers enabled). (Tony)
- Fixed bug #38265 (heap corruption). (Dmitry)
- Fixed bug #38261 (openssl_x509_parse() leaks with invalid cert) (Pierre)
- Fixed bug #38255 (openssl possible leaks while passing keys) (Pierre)
- Fixed bug #38253 (PDO produces segfault with default fetch mode). (Tony)
- Fixed bug #38251 (socket_select() and invalid arguments). (Tony)
- Fixed bug #38236 (Binary data gets corrupted on multipart/formdata POST).
  (Ilia)
- Fixed bug #38234 (Exception in __clone makes memory leak). (Dmitry, Nuno)
- Fixed bug #38229 (strtotime() does not parse YYYY-MM format). (Ilia)
- Fixed bug #38224 (session extension can't handle broken cookies). (Ilia)
- Fixed bug #38220 (Crash on some object operations). (Dmitry)
- Fixed bug #38217 (ReflectionClass::newInstanceArgs() tries to allocate too
  much memory). (Tony)
- Fixed bug #38214 (gif interlace output cannot work). (Pierre)
- Fixed bug #38213, #37611, #37571 (wddx encoding fails to handle certain
  characters). (Ilia)
- Fixed bug #38212 (Segfault on invalid imagecreatefromgd2part() parameters).
  (Pierre)
- Fixed bug #38211 (variable name and cookie name match breaks script
  execution). (Dmitry)
- Fixed bug #38199 (fclose() unable to close STDOUT and STDERR). (Tony)
- Fixed bug #38198 (possible crash when COM reports an exception). (Ilia)
- Fixed bug #38194 (ReflectionClass::isSubclassOf() returns TRUE for the
  class itself). (Ilia)
- Fixed bug #38183 (disable_classes=Foobar causes disabled class to be
  called Foo). (Jani)
- Fixed bug #38179 (imagecopy from a palette to a truecolor image loose alpha
  channel) (Pierre)
- Fixed bug #38173 (Freeing nested cursors causes OCI8 to segfault). (Tony)
- Fixed bug #38168 (Crash in pdo_pgsql on missing bound parameters). (Ilia)
- Fixed bug #38161 (oci_bind_by_name() returns garbage when Oracle didn't set
  the variable). (Tony)
- Fixed bug #38146 (Cannot use array returned from foo::__get('bar') in write
  context). (Dmitry)
- Fixed bug #38132 (ReflectionClass::getStaticProperties() retains \0 in key
  names). (Ilia)
- Fixed bug #38125 (undefined reference to spl_dual_it_free_storage). (Marcus)
- Fixed bug #38112 (corrupted gif segfaults) (Pierre)
- Fixed bug #38096 (large timeout values ignored on 32bit machines in
  stream_socket_accept() and stream_socket_client()). (Ilia)
- Fixed bug #38086 (stream_copy_to_stream() returns 0 when maxlen is bigger
  than the actual length). (Tony)
- Fixed bug #38072 (boolean arg for mysqli_autocommit() is always true on
  Solaris). (Tony)
- Fixed bug #38067 (Parameters are not decoded from utf-8 when using encoding
  option). (Dmitry)
- Fixed bug #38064 (ignored constructor visibility). (Marcus)
- Fixed bug #38055 (Wrong interpretation of boolean parameters). (Dmitry)
- Fixed bug #38047 ("file" and "line" sometimes not set in backtrace from
  inside error handler). (Dmitry)
- Fixed bug #38019 (segfault extending mysqli class). (Dmitry)
- Fixed bug #38005 (SoapFault faultstring doesn't follow encoding rules).
  (Dmitry)
- Fixed bug #38004 (Parameters in SoapServer are decoded twice). (Dmitry)
- Fixed bug #38003 (in classes inherited from MySQLi it's possible to call
  private constructors from invalid context). (Tony)
- Fixed bug #37987 (invalid return of file_exists() in safe mode). (Ilia)
- Fixed bug #37947 (zend_ptr_stack reallocation problem). (Dmitry)
- Fixed bug #37945 (pathinfo() cannot handle argument with special characters
  like German "Umlaut"). (Mike)
- Fixed bug #37931 (possible crash in OCI8 after database restart
  when using persistent connections). (Tony)
- Fixed bug #37923 (Display constant value in reflection::export). (Johannes)
- Fixed bug #37920 (compilation problems on z/OS). (Tony)
- Fixed bug #37870 (pgo_pgsql tries to de-allocate unused statements).
  (Ilia, ce at netage dot bg)
- Fixed bug #37864 (file_get_contents() leaks on empty file). (Hannes)
- Fixed bug #37862 (Integer pointer comparison to numeric value).
  (bugs-php at thewrittenword dot com)
- Fixed bug #37846 (wordwrap() wraps incorrectly). (ddk at krasn dot ru, Tony)
- Fixed bug #37816 (ReflectionProperty does not throw exception when accessing
  protected attribute). (Marcus)
- Fixed bug #37811 (define not using toString on objects). (Marcus)
- Fixed bug #37807 (segmentation fault during SOAP schema import). (Tony)
- Fixed bug #37806 (weird behavior of object type and comparison). (Marcus)
- Fixed bug #37780 (memory leak trying to execute a non existing file (CLI)).
  (Mike)
- Fixed bug #37779 (empty include_path leads to search for files inside /).
  (jr at terragate dot net, Ilia)
- Fixed bug #37747 (strtotime segfaults when given "nextyear"). (Derick)
- Fixed bug #37720 (merge_php_config scrambles values).
  (Mike, pumuckel at metropolis dot de)
- Fixed bug #37709 (Possible crash in PDO::errorCode()). (Ilia)
- Fixed bug #37707 (clone without assigning leaks memory). (Ilia, Nuno, Dmitri)
- Fixed bug #37705 (Semaphore constants not available). (Ilia)
- Fixed bug #37671 (MySQLi extension fails to recognize BIT column). (Ilia)
- Fixed bug #37667 (Object is not added into array returned by __get). (Marcus)
- Fixed bug #37635 (parameter of pcntl signal handler is trashed). (Mike)
- Fixed bug #37632 (Protected method access problem). (Marcus)
- Fixed bug #37630 (MySQL extensions should link against thread safe client
  libs if built with ZTS). (Mike)
- Fixed bug #37620 (mysqli_ssl_set validation is inappropriate). (Georg)
- Fixed bug #37616 (DATE_RFC822 does not product RFC 822 dates).
  (Hannes Magnusson, Derick)
- Fixed bug #37614 (Class name lowercased in error message). (Johannes)
- Fixed bug #37587 (var without attribute causes segfault). (Marcus)
- Fixed bug #37586 (Bumped minimum PCRE version to 6.6, needed for recursion
  limit support). (Ilia)
- Fixed bug #37581 (oci_bind_array_by_name clobbers input array when using
  SQLT_AFC, AVC). (Tony)
- Fixed bug #37569 (WDDX incorrectly encodes high-ascii characters). (Ilia)
- Fixed bug #37565 (Using reflection::export with simplexml causing a crash).
  (Marcus)
- Fixed bug #37564 (AES privacy encryption not possible due to net-snmp 5.2
  compatibility issue). (Jani, patch by scott dot moynes+php at gmail dot com)
- Fixed bug #37563 (array_key_exists performance is poor for &$array). (Ilia)
- Fixed bug #37558 (timeout functionality doesn't work after a second PHP
  start-up on the same thread). (p dot desarnaud at wanadoo dot fr)
- Fixed bug #37531 (oci8 persistent connection corruption). (Tony)
- Fixed bug #37523 (namespaces added too late, leads to missing xsi:type
  attributes. Incompatibility with libxml2-2.6.24). (Dmitry)
- Fixed bug #37514 (strtotime doesn't assume year correctly). (Derick)
- Fixed bug #37510 (session_regenerate_id changes session_id() even on
  failure). (Hannes)
- Fixed bug #37505 (touch() truncates large files). (Ilia)
- Fixed bug #37499 (CLI segmentation faults during cleanup with sybase-ct
  extension enabled). (Tony)
- Fixed bug #37496 (FastCGI output buffer overrun). (Piotr, Dmitry)
- Fixed bug #37487 (oci_fetch_array() array-type should always default to
  OCI_BOTH). (Tony)
- Fixed bug #37457 (Crash when an exception is thrown in accept() method of
  FilterIterator). (Marcus)
- Fixed bug #37456 (DOMElement->setAttribute() loops forever). (Rob)
- Fixed bug #37445 (Fixed crash in pdo_mysql resulting from premature object
  destruction). (Ilia)
- Fixed bug #37428 (PHP crashes on windows if there are start-up errors and
  event log is used for logging them). (Edin)
- Fixed bug #37418 (tidy module crashes on shutdown). (Tony)
- Fixed bug #37416 (iterator_to_array() hides exceptions thrown in rewind()
  method). (Tony)
- Fixed bug #37413 (Rejected versions of flex that don't work). (Ilia)
- Fixed bug #37395 (recursive mkdir() fails to create nonexistent directories
  in root dir). (Tony)
- Fixed bug #37394 (substr_compare() returns an error when offset equals
  string length). (Ilia)
- Fixed bug #37392 (Unnecessary call to OCITransRollback() at the end of
  request). (Tony)
- Fixed bug #37376 (fastcgi.c compile fail with gcc 2.95.4). (Ilia)
- Fixed bug #37368 (Incorrect timestamp returned for strtotime()). (Derick)
- Fixed bug #37363 (PDO_MYSQL does not build if no other mysql extension is
  enabled). (Mike)
- Fixed bug #37348 (make PEAR install ignore open_basedir). (Ilia)
- Fixed bug #37341 ($_SERVER in included file is shortened to two entries,
  if $_ENV gets used). (Dmitry)
- Fixed bug #37313 (sigemptyset() used without including <signal.h>).
  (jdolecek)
- Fixed bug #37306 (max_execution_time = max_input_time). (Dmitry)
- Fixed bug #37278 (SOAP not respecting uri in __soapCall). (Dmitry)
- Fixed bug #37265 (Added missing safe_mode & open_basedir checks to
  imap_body()). (Ilia)
- Fixed bug #37262 (var_export() does not escape \0 character). (Ilia)
- Fixed bug #37256 (php-fastcgi doesn't handle connection abort). (Dmitry)
- Fixed bug #37244 (Added strict flag to base64_decode() that enforces
  RFC3548 compliance). (Ilia)
- Fixed bug #37144 (PHP crashes trying to assign into property of dead object).
  (Dmitry)
- Fixed bug #36949 (invalid internal mysqli objects dtor). (Mike)
- Implement #36732 (req/x509 extensions support for openssl_csr_new and
  openssl_csr_sign) (ben at psc dot edu, Pierre)
- Fixed bug #36759 (Objects destructors are invoked in wrong order when script
  is finished). (Dmitry)
- Fixed bug #36681 (pdo_pgsql driver incorrectly ignored some errors).
  (Wez, Ilia)
- Fixed bug #36630 (umask not reset at the end of the request). (Ilia)
- Fixed bug #36515 (Unlinking buckets from non-existent brigades). (Sara)
- Fixed bug #35973 (Error ORA-24806 occurs when trying to fetch a NCLOB
  field). (Tony)
- Fixed bug #35886 (file_get_contents() fails with some combinations of
  offset & maxlen). (Nuno)
- Fixed bug #35512 (Lack of read permission on main script results in
  E_WARNING rather then E_ERROR). (Ilia)
- Fixed bug #34180 (--with-curlwrappers causes PHP to disregard some HTTP
  stream context options). (Mike)
- Fixed bug #34066 (recursive array_walk causes segfault). (Tony)
- Fixed bug #34065 (throw in foreach causes memory leaks). (Dmitry)
- Fixed bug #34005 (oci_password_change() fails).
  (pholdaway at technocom-wireless dot com, Tony)
- Fixed bug #33895 (Missing math constants). (Hannes)
- Fixed bug #33770 (https:// or ftps:// do not work when --with-curlwrappers
  is used and ssl certificate is not verifiable). (Ilia)
- Fixed bug #29538 (number_format and problem with 0). (Matt Wilmas)
- Implement #28382 (openssl_x509_parse() extensions support) (Pierre)
- Fixed PECL bug #9061 (oci8 might reuse wrong persistent connection). (Tony)
- Fixed PECL bug #8816 (issue in php_oci_statement_fetch with more than one
  piecewise column) (jeff at badtz-maru dot com, Tony)
- Fixed PECL bug #8112 (OCI8 persistent connections misbehave when Apache
  process times out). (Tony)
- Fixed PECL bug #7755 (error selecting DOUBLE fields with PDO_ODBC).
  ("slaws", Wez)


04 May 2006, PHP 5.1.4
- Added "capture_peer_cert" and "capture_peer_cert_chain" context options
  for SSL streams. (Wez).
- Added PDO::PARAM_EVT_* family of constants. (Sara)
- Fixed possible crash in highlight_string(). (Dmitry)
- Fixed bug #37291 (FastCGI no longer works with isapi_fcgi.dll). (Dmitry)
- Fixed bug #37277 (cloning Dom Documents or Nodes does not work). (Rob)
- Fixed bug #37276 (problems with $_POST array). (Dmitry)
- Fixed bug #36632 (bad error reporting for pdo_odbc exec UPDATE). (Wez).
- Fixed bug #35552 (crash when pdo_odbc prepare fails). (Wez).

28 Apr 2006, PHP 5.1.3
- Updated bundled PCRE library to version 6.6. (Andrei)
- Moved extensions to PECL:
  . ext/msession (Derick)
- Reimplemented FastCGI interface. (Dmitry)
- Improved SPL: (Marcus)
  - Fixed issues with not/double calling of constructors of SPL iterators.
  - Fixed issues with info-class/file-class in SPL directory handling classes.
  - Fixed ArrayIterator::seek().
  - Added SimpleXMLIterator::count().
  - Dropped erroneous RecursiveDirectoryIterator::getSubPathInfo().
- Improved SimpleXML: (Marcus, Rob)
  . Added SimpleXMLElement::getName() to retrieve name of element.
  . Added ability to create elements on the fly.
  . Added addChild() method for element creation supporting namespaces.
  . Added addAttribute() method for attribute creation supporting namespaces.
  . Added ability to delete specific elements and attributes by offset.
- Improved Reflection API: (Marcus)
  . Added ReflectionClass::newInstanceArgs($args).
  . Added ability to analyze extension dependency.
  . Added ReflectionFunction::isDeprecated() and constant IS_DEPRECATED.
  . Added ReflectionParameter::getDeclaringClass().
  . Changed reflection constants to be prefixed with IS_. (Johannes)
- Improved cURL extension: (Ilia)
  . Added curl_setopt_array() function that allows setting of multiple
    options via an associated array.
  . Added the ability to retrieve the request message sent to the server.
- Improved GD extension: (Pierre)
  . Added a weak/tolerant mode to the JPEG loader.
  . Added filtering mode option to imagepng() to allow reducing file size.
  . Fixed imagecolorallocate() and imagecolorallocatelapha() to return FALSE
    on error.
- Changed get_headers() to retrieve headers also from non-200 responses.
  (Ilia)
- Changed get_headers() to use the default context. (Ilia)
- Added lchown() and lchgrp() to change user/group ownership of symlinks.
  (Derick)
- Added support for exif date format in strtotime(). (Derick)
- Added a check for special characters in the session name. (Ilia)
- Added "consumed" stream filter. (Marcus)
- Added new mysqli constants for BIT and NEW_DECIMAL field types:
  MYSQLI_TYPE_NEWDECIMAL and MYSQLI_TYPE_BIT. FR #36007. (Georg)
- Added imap_savebody() that allows message body to be written to a
  file. (Mike)
- Added overflow checks to wordwrap() function. (Ilia)
- Added support for BINARY_DOUBLE and BINARY_FLOAT to PDO_OCI and OCI8
  (also fixes bug #36764). (Tony)
- Eliminated run-time constant fetching for TRUE, FALSE and NULL. (Dmitry)
- Removed the E_STRICT deprecation notice from "var". (Ilia)
- Fixed reading stream filters never notified about EOF. (Mike)
- Fixed tempnam() 2nd parameter to be checked against path components. (Ilia)
- Fixed a bug that would not fill in the fifth argument to preg_replace()
  properly, if the variable was not declared previously. (Andrei)
- Fixed safe_mode check for source argument of the copy() function. (Ilia)
- Fixed mysqli bigint conversion under Windows (Georg)
- Fixed XSS inside phpinfo() with long inputs. (Ilia)
- Fixed Apache2 SAPIs header handler modifying header strings. (Mike)
- Fixed 'auto_globals_jit' to work together with 'register_argc_argv'. (Dmitry)
- Fixed offset/length parameter validation in substr_compare() function. (Ilia)
- Fixed debug_zval_dump() to support private and protected members. (Dmitry)
- Fixed SoapFault::getMessage(). (Dmitry)
- Fixed issue with iconv_mime_decode where the "encoding" would only allow
  upper case specifiers. (Derick)
- Fixed tiger hash algorithm generating wrong results on big endian platforms.
  (Mike)
- Fixed crash with DOMImplementation::createDocumentType("name:"). (Mike)
- Fixed bug #37205 (Serving binary content/images fails with "comm with server
  aborted" FastCGI err). (Dmitry)
- Fixed bug #37192 (cc may complain about non-constant initializers in
  hash_adler.c). (Mike)
- Fixed bug #37191 (chmod takes off sticky bit when safe_mode is On). (Tony)
- Fixed bug #37167 (PDO segfaults when throwing exception from the
  fetch handler). (Tony)
- Fixed bug #37162 (wddx does not build as a shared extension).
  (jdolecek at NetBSD dot org, Ilia)
- Fixed bug #37158 (fread behavior changes after calling
  stream_wrapper_register). (Wez)
- Fixed bug #37138 (__autoload tries to load callback'ed self and parent).
  (Dmitry)
- Fixed bug #37103 (libmbfl headers not installed). (Jani)
- Fixed bug #37062 (compile failure on ARM architecture). (Tony)
- Fixed bug #37061 (curl_exec() doesn't zero-terminate binary strings). (Tony)
- Fixed bug #37060 (Type of retval of Countable::count() is not checked).
  (Johannes)
- Fixed bug #37059 (oci_bind_by_name() doesn't support RAW and LONG RAW
  fields). (Tony)
- Fixed bug #37057 (xmlrpc_decode() may produce arrays with numeric strings,
  which are unaccessible). (Tony)
- Fixed bug #37055 (incorrect reference counting for persistent OCI8
  connections). (Tony)
- Fixed bug #37054 (SoapClient Error Fetching http headers). (Dmitry)
- Fixed bug #37053 (html_errors with internal classes produces wrong links).
  (Tony)
- Fixed bug #37046 (foreach breaks static scope). (Dmitry)
- Fixed bug #37045 (Fixed check for special chars for http redirects). (Ilia)
- Fixed bug #37017 (strtotime fails before 13:00:00 with some time zones
  identifiers). (Derick)
- Fixed bug #37002 (Have to quote literals in INI when concatenating with
  vars). (Dmitry)z
- Fixed bug #36988 (mktime freezes on long numbers). (Derick)
- Fixed bug #36981 (SplFileObject->fgets() ignores max_length). (Tony)
- Fixed bug #36957 (serialize() does not handle recursion). (Ilia)
- Fixed bug #36944 (strncmp & strncasecmp do not return false on negative
  string length). (Tony)
- Fixed bug #36941 (ArrayIterator does not clone itself). (Marcus)
- Fixed bug #36934 (OCILob->read() doesn't move internal pointer when
  reading 0's). (Tony)
- Fixed bug #36908 (wsdl default value overrides value in soap request).
  (Dmitry)
- Fixed bug #36898 (__set() leaks in classes extending internal ones).
  (Tony, Dmitry)
- Fixed bug #36886 (User filters can leak buckets in some situations). (Ilia)
- Fixed bug #36878 (error messages are printed even though an exception has
  been thrown). (Tony)
- Fixed bug #36875 (is_*() functions do not account for open_basedir). (Ilia)
- Fixed bug #36872 (session_destroy() fails after call to
  session_regenerate_id(true)). (Ilia)
- Fixed bug #36869 (memory leak in output buffering when using chunked
  output). (Tony)
- Fixed bug #36859 (DOMElement crashes when calling __construct when
  cloning). (Tony)
- Fixed bug #36857 (Added support for partial content fetching to the
  HTTP streams wrapper). (Ilia)
- Fixed bug #36851 (Documentation and code discrepancies for NULL
  data in oci_fetch_*() functions). (Tony)
- Fixed bug #36825 (Exceptions thrown in ArrayObject::offsetGet cause
  segfault). (Tony)
- Fixed bug #36820 (Privileged connection with an Oracle password file
  fails). (Tony)
- Fixed bug #36809 (__FILE__ behavior changed). (Dmitry)
- Fixed bug #36808 (syslog ident becomes garbage between requests). (Tony)
- Fixed bug #36802 (mysqli_set_charset() crash with a non-open connection).
  (Ilia)
- Fixed bug #36756 (DOMDocument::removeChild corrupts node). (Rob)
- Fixed bug #36749 (SOAP: 'Error Fetching http body' when using HTTP Proxy).
  (Dmitry)
- Fixed bug #36745 (No error message when load data local file isn't found).
  (Georg)
- Fixed bug #36743 (In a class extending XMLReader array properties are not
  writable). (Tony)
- Fixed bug #36727 (segfault in pdo_pgsql bindValue() when no parameters are
  defined). (Tony)
- Fixed bug #36721 (The SoapServer is not able to send a header that it didn't
  receive). (Dmitry)
- Fixed bug #36697 (Transparency is lost when using imagecreatetruecolor).
  (Pierre)
- Fixed bug #36689 (Removed arbitrary limit on the length of syslog messages).
  (Ilia)
- Fixed bug #36656 (http_build_query generates invalid URIs due to use of
  square brackets). (Mike)
- Fixed bug #36638 (strtotime() returns false when 2nd argument < 1). (Derick)
- Fixed bug #36629 (SoapServer::handle() exits on SOAP faults). (Dmitry)
- Fixed bug #36625 (pg_trace() does not work). (iakio at mono-space dot net)
- Fixed bug #36614 (Segfault when using Soap). (Dmitry)
- Fixed bug #36611 (assignment to SimpleXML object attribute changes argument
  type to string). (Tony)
- Fixed bug #36606 (pg_query_params() changes arguments type to string). (Tony)
- Fixed bug #36599 (DATE_W3C format constant incorrect). (Derick)
- Fixed bug #36575 (SOAP: Incorrect complex type instantiation with
  hierarchies). (Dmitry)
- Fixed bug #36572 (Added PDO::MYSQL_ATTR_DIRECT_QUERY constant that should
  be set when executing internal queries like "show master status" via MySQL).
  (Ilia)
- Fixed bug #36568 (memory_limit setting on win32 has no effect). (Dmitry)
- Fixed bug #36513 (comment will be outputted in last line). (Dmitry)
- Fixed bug #36510 (strtotime() fails to parse date strings with tabs).
  (Ilia, Derick)
- Fixed bug #36459 (Incorrect adding PHPSESSID to links, which contains \r\n).
  (Ilia)
- Fixed bug #36458 (sleep() accepts negative values). (Ilia)
- Fixed bug #36436 (DBA problem with Berkeley DB4). (Marcus)
- Fixed bug #36434 (Improper resolution of declaring class name of an
  inherited property). (Ilia)
- Fixed bug #36420 (segfault when access result->num_rows after calling
  result->close()). (Ilia,Tony)
- Fixed bug #36403 (oci_execute() no longer supports OCI_DESCRIBE_ONLY). (Tony)
- Fixed bug #36400 (Custom 5xx error does not return correct HTTP response error
  code). (Tony)
- Fixed bug #36396 (strtotime() fails to parse dates in dd-mm-yyyy format).
  (Derick)
- Fixed bug #36388 (ext/soap crashes when throwing exception and session
  persistence). (David)
- Fixed bug #36382 (PDO/PgSQL's getColumnMeta() crashes). (Derick)
- Fixed bug #36359 (splFileObject::fwrite() doesn't write when no data
  length specified). (Tony)
- Fixed bug #36351 (parse_url() does not parse numeric paths properly). (Ilia)
- Fixed bug #36345 (PDO/MySQL problem loading BLOB over 1MB). (Ilia)
- Fixed bug #36337 (ReflectionProperty fails to return correct visibility).
  (Ilia)
- Fixed bug #36334 (Added missing documentation about realpath cache INI
  settings). (Ilia)
- Fixed bug #36308 (ReflectionProperty::getDocComment() does not reflect
  extended class commentary). (Ilia)
- Fixed bug #36306 (crc32() differ on 32-bit and 64-bit platforms)
  (anight@eyelinkmedia dot com, Pierre)
- Fixed bug #36303 (foreach on error_zval produces segfault). (Dmitry)
- Fixed bug #36295 (typo in SplFileObject::flock() parameter name). (Tony)
- Fixed bug #36287 (Segfault with SplFileInfo conversion). (Marcus)
- Fixed bug #36283 (SOAPClient Compression Broken). (Dmitry)
- Fixed bug #36268 (Object destructors called even after fatal errors). (Dmitry)
- Fixed bug #36258 (SplFileObject::getPath() may lead to segfault). (Tony)
- Fixed bug #36250 (PHP causes ORA-07445 core dump in Oracle server 9.2.x).
  (Tony)
- Fixed bug #36242 (Possible memory corruption in stream_select()). (Tony)
- Fixed bug #36235 (ocicolumnname returns false before a successful fetch).
  (Tony)
- Fixed bug #36226 (Inconsistent handling when passing potential arrays).
  (Dmitry)
- Fixed bug #36224 (date(DATE_ATOM) gives wrong results).
  (Derick, Hannes Magnusson)
- Fixed bug #36222 (errorInfo in PDOException is always NULL). (Ilia)
- Fixed bug #36208 (symbol namespace conflicts using bundled gd). (Jakub Moc)
- Fixed bug #36205 (Memory leaks on duplicate cookies). (Dmitry)
- Fixed bug #36185 (str_rot13() crash on non-string parameter). (Pierre)
- Fixed bug #36176 (PDO_PGSQL - PDO::exec() does not return number of rows
  affected by the operation). (Ilia)
- Fixed bug #36158 (SIGTERM is not handled correctly when running as a
  FastCGI server). (Dmitry)
- Fixed bug #36152 (problems with curl+ssl and pgsql+ssl in same PHP). (Mike)
- Fixed bug #36148 (unpack("H*hex", $data) is adding an extra character to
  the end of the string). (Ilia)
- Fixed bug #36134 (DirectoryIterator constructor failed to detect empty
  directory names). (Ilia)
- Fixed bug #36113 (Reading records of unsupported type causes segfault).
  (Tony)
- Fixed bug #36096 (oci_result() returns garbage after oci_fetch() failed).
  (Tony)
- Fixed bug #36083 (SoapClient waits for responses on one-way operations).
  (Dmitry)
- Fixed bug #36071 (Engine Crash related with 'clone'). (Dmitry)
- Fixed bug #36055 (possible OCI8 crash in multi-threaded environment). (Tony)
- Fixed bug #36046 (parse_ini_file() miscounts lines in multi-line values).
  (Ilia)
- Fixed bug #36038 (ext/hash compile failure on Mac OSX). (Tony)
- Fixed bug #36037 (heredoc adds extra line number). (Dmitry)
- Fixed bug #36016 (realpath cache memleaks). (Dmitry, Nuno)
- Fixed bug #36011 (Strict errormsg wrong for call_user_func() and the likes).
  (Marcus)
- Fixed bug #36010 (Segfault when re-creating and re-executing statements with
  bound parameters). (Tony)
- Fixed bug #36006 (Problem with $this in __destruct()). (Dmitry)
- Fixed bug #35999 (recursive mkdir() does not work with relative path
  like "foo/bar"). (Tony)
- Fixed bug #35998 (SplFileInfo::getPathname() returns unix style filenames
  in win32). (Marcus)
- Fixed bug #35988 (Unknown persistent list entry type in module shutdown).
  (Dmitry)
- Fixed bug #35954 (Fatal com_exception casting object). (Rob)
- Fixed bug #35900 (stream_select() should warning when tv_sec is negative).
  (Ilia)
- Fixed bug #35785 (SimpleXML causes memory read error zend engine). (Marcus)
- Fixed bug #34272 (empty array onto COM object blows up). (Rob)
- Fixed bug #33292 (apache_get_modules() crashes on Windows). (Edin)
- Fixed bug #29476 (sqlite_fetch_column_types() locks the database forever).
  (Ilia)

12 Jan 2006, PHP 5.1.2
- Updated libsqlite in ext/sqlite to 2.8.17. (Ilia)
- Updated libsqlite in ext/pdo_sqlite to 3.2.8. (Ilia)
- Updated to libxml2-2.6.22 and libxslt-1.1.15 in the win32 bundle. (Rob)
- Added new extensions: (Ilia, Wez)
  . XMLWriter
  . Hash
- Added PNG compression support to GD extension. (Pierre)
- Added reflection constants as class constants. (Johannes)
- Added --enable-gcov configure option to enable C-level code coverage.
  (John, Jani, Ilia, Marcus)
- Added missing support for 'B' format identifier to date() function. (Ilia)
- Changed reflection to be an extension. (Marcus)
- Improved SPL extension: (Marcus)
  . Added class SplFileInfo as root class for DirectoryIterator and
    SplFileObject
  . Added SplTempFileObject
- Improved SimpleXML extension: (Marcus)
  . Fixed memleaks
  . Fixed var_dump()
  . Fixed isset/empty/(bool) behavior
  . Fixed iterator edge cases
  . Added methods getNamespaces(), getDocNamespaces()
- Upgraded pear to version 1.4.6. (Greg)
- Added constants for libxslt and libexslt versions: LIBXSLT_VERSION,
  LIBXSLT_DOTTED_VERSION, LIBEXSLT_VERSION and LIBEXSLT_DOTTED_VERSION. (Pierre)
- Fixed possible crash in apache_getenv()/apache_setenv() on invalid parameters.
  (Ilia)
- Changed errors to warnings in imagecolormatch(). (Pierre)
- Fixed segfault/leak in imagecolormatch(). (Pierre)
- Fixed small leak in mysqli_stmt_fetch() when bound variable was empty string.
  (Andrey)
- Fixed prepared statement name conflict handling in PDO_PGSQL. (Thies, Ilia)
- Fixed memory corruption when PDO::FETCH_LAZY mode is being used. (Ilia)
- Fixed possible leaks in imagecreatefromstring() with invalid data. (Pierre)
- Fixed possible memory corruption inside mb_strcut(). (Ilia)
- Fixed possible header injection by limiting each header to a single line.
  (Ilia)
- Fixed possible XSS inside error reporting functionality. (Ilia)
- Fixed many bugs in OCI8. (Tony)
- Fixed crash and leak in mysqli when using 4.1.x client libraries and
  connecting to 5.x server. (Andrey)
- Fixed bug #35916 (Duplicate calls to stream_bucket_append() lead to a crash).
  (Ilia)
- Fixed bug #35908 (curl extension uses undefined GCRY_THREAD_OPTIONS_USER).
  (Ilia)
- Fixed bug #35907 (PDO_OCI uses hardcoded lib path $ORACLE_HOME/lib). (Tony)
- Fixed bug #35887 (wddx_deserialize not parsing dateTime fields properly).
  (Derick)
- Fixed bug #35885 (strtotime("NOW") no longer works). (Derick)
- Fixed bug #35821 (array_map() segfaults when exception is throwed from
  the callback). (Tony)
- Fixed bug #35817 (unpack() does not decode odd number of hexadecimal values).
  (Ilia)
- Fixed bug #35797 (segfault on PDOStatement::execute() with
  zend.ze1_compatibility_mode = On). (Tony, Ilia)
- Fixed bug #35781 (stream_filter_append() can cause segfault). (Tony)
- Fixed bug #35760 (sybase_ct doesn't compile on Solaris using old gcc). (Tony)
- Fixed bug #35759 (mysqli_stmt_bind_result() makes huge allocation when
  column empty). (Andrey)
- Fixed bug #35751 (using date with a timestamp makes httpd segfault). (Derick)
- Fixed bug #35740 (memory leak when including a directory). (Tony)
- Fixed bug #35730 (ext/mssql + freetds: Use correct character encoding
  and allow setting it). (Frank)
- Fixed bug #35723 (xmlrpc_introspection.c fails compile per C99 std). (Jani)
- Fixed bug #35720 (A final constructor can be overwritten). (Marcus)
- Fixed bug #35713 (getopt() returns array with numeric strings when passed
  options like '-1'). (Tony)
- Fixed bug #35705 (strtotime() fails to parse soap date format without TZ).
  (Ilia)
- Fixed bug #35699 (date() can't handle leap years before 1970). (Derick)
- Fixed bug #35694 (Improved error message for invalid fetch mode). (Ilia)
- Fixed bug #35692 (iconv_mime_decode() segmentation fault; with libiconv
  only). (Tony)
- Fixed bug #35690 (pack() tries to allocate huge memory block when packing
  float values to strings). (Tony)
- Fixed bug #35669 (imap_mail_compose() crashes with
  multipart-multiboundary-email). (Ilia)
- Fixed bug #35660 (AIX TZ variable format not understood, yields UTC
  timezone). (Derick)
- Fixed bug #35655 (whitespace following end of heredoc is lost). (Ilia)
- Fixed bug #35630 (strtotime() crashes on certain relative identifiers).
  (Ilia)
- Fixed bug #35629 (crash in http:// wrapper on multiple redirects). (Ilia)
- Fixed bug #35624 (strtotime() does not handle 3 character weekdays). (Ilia)
- Fixed bug #35612 (iis6 Access Violation crash). (Dmitry, alacn.uhahaa)
- Fixed bug #35594 (Multiple calls to getopt() may result in a crash).
  (rabbitt at gmail dot com, Ilia)
- Fixed bug #35571 (Fixed crash in Apache 2 SAPI when more then one php
  script is loaded via SSI include). (Ilia)
- Fixed bug #35570 (segfault when re-using soap client object). (Dmitry)
- Fixed bug #35558 (mktime() interpreting 3 digit years incorrectly). (Ilia)
- Fixed bug #35543 (php crash when calling non existing method of a class
  that extends PDO). (Tony)
- Fixed bug #35539 (typo in error message for ErrorException). (Tony)
- FIxed bug #35536 (mysql_field_type() doesn't handle NEWDECIMAL). (Tony)
- Fixed bug #35517 (mysql_stmt_fetch returns NULL on data truncation). (Georg)
- Fixed bug #35509 (string constant as array key has different behavior inside
  object). (Dmitry)
- Fixed bug #35508 (PDO fails when unknown fetch mode specified). (Tony)
- Fixed bug #35499 (strtotime() does not handle whitespace around the date
  string). (Ilia)
- Fixed bug #35496 (Crash in mcrypt_generic()/mdecrypt_generic() without
  proper init). (Ilia)
- Fixed bug #35490 (socket_sendto() unable to handle IPv6 addresses). (Tony)
- Fixed bug #35461 (Ming extension fails to compile with ming 0.3beta1). (Jani)
- Fixed bug #35437 (Segfault or Invalid Opcode 137/1/4). (Dmitry)
- Fixed bug #35470 (Assigning global using variable name from array doesn't
  function). (Dmitry)
- Fixed bug #35456 (+ 1 [time unit] format did not work). (Ilia)
- Fixed bug #35447 (xml_parse_into_struct() chokes on the UTF-8 BOM). (Rob)
- Fixed bug #35431 (PDO crashes when using LAZY fetch with fetchAll). (Wez)
- Fixed bug #35430 (PDO crashes on incorrect FETCH_FUNC use). (Tony)
- Fixed bug #35427 (str_word_count() handles '-' incorrectly). (Ilia)
- Fixed bug #35425 (idate() function ignores timezone settings). (Ilia)
- Fixed bug #35422 (strtotime() does not parse times with UTC as timezone).
  (Ilia)
- Fixed bug #35414 (strtotime() no longer works with ordinal suffix). (Ilia)
- Fixed bug #35410 (wddx_deserialize() doesn't handle large ints as keys
  properly). (Ilia)
- Fixed bug #35409 (undefined reference to 'rl_completion_matches'). (Jani)
- Fixed bug #35399 (Since fix of bug #35273 SOAP decoding of
  soapenc:base64binary fails). (Dmitry)
- Fixed bug #35393 (changing static protected members from outside the class,
  one more reference issue). (Dmitry)
- Fixed bug #35381 (ssl library is not initialized properly). (Alan)
- Fixed bug #35377 (PDO_SQLITE: undefined reference to "fdatasync").
  (Nuno, Jani)
- Fixed bug #35373 (HP-UX "alias not allowed in this configuration"). (Dmitry)
- Fixed bug #35288 (iconv() function defined as libiconv()). (Nuno)
- Fixed bug #35103 (mysqli handles bad unsigned (big)int incorrectly).(Andrey)
- Fixed bug #35062 (socket_read() produces warnings on non blocking sockets).
  (Nuno, Ilia)
- Fixed bug #35028 (SimpleXML object fails FALSE test). (Marcus)
- Fixed bug #34729 (Crash in ZTS mode under Apache). (Dmitry, Zeev)
- Fixed bug #34429 (Output buffering cannot be turned off with FastCGI).
  (Dmitry, Ilya)
- Fixed bug #34359 (Possible crash inside fopen http wrapper). (Ilia,Sara,Nuno)
- Fixed bug #33789 (Many Problems with SunFuncs). (Derick)
- Fixed bug #33671 (sun_rise and sun_set don't return a GMT timestamp if one
  passes an offset). (Derick)
- Fixed bug #32820 (date_sunrise and date_sunset don't handle GMT offset
  well). (Derick)
- Fixed bug #31347 (is_dir and is_file (incorrectly) return true for any string
  greater then 255 characters). (Nuno,Ilia)
- Fixed bug #30937 (date_sunrise() & date_sunset() don't handle endless
  day/night at high latitudes). (Derick)
- Fixed bug #30760 (Remove MessageBox on win32 for E_CORE errors if
  display_startup_error is off). (Ilia)
- Fixed bug #29955 (mb_strtoupper() / lower() broken with Turkish encoding).
  (Rui)
- Fixed bug #28899 (mb_substr() and substr() behave differently when
  "mbstring.func_overload" is enabled). (Rui)
- Fixed bug #27678 (number_format() crashes with large numbers). (Marcus)

28 Nov 2005, PHP 5.1.1
- Disabled native date class to prevent pear::date conflict. (Ilia)
- Changed reflection constants be both PHP and class constants. (Johannes)
- Added an additional field $frame['object'] to the result array of
  debug_backtrace() that contains a reference to the respective object when the
  frame was called from an object. (Sebastian)
- Fixed bug #35423 (RecursiveDirectoryIterator doesnt appear to recurse with
  RecursiveFilterIterator). (Marcus)
- Fixed bug #35413 (Removed -dev flag from Zend Engine version). (Ilia)
- Fixed bug #35411 (Regression with \{$ handling). (Ilia)
- Fixed bug #35406 (eval hangs when evall'ed code ends with comment w/o
  newline). (Marcus)
- Fixed bug #35391 (pdo_mysql::exec does not return number of affected rows).
  (Tony)
- Fixed bug #35382 (Comment in end of file produces fatal error). (Ilia)
- Fixed bug #35360 (exceptions in interactive mode (php -a) may cause crash).
  (Dmitry)
- Fixed bug #35358 (Incorrect error messages for PDO class constants). (Ilia)
- Fixed bug #35338 (pdo_pgsql does not handle binary bound params). (Wez)
- Fixed bug #35316 (Application exception trying to create COM object). (Rob)
- Fixed bug #35170 (PHP_AUTH_DIGEST differs under Apache 1.x and 2.x). (Ilia)

24 Nov 2005, PHP 5.1
- Added support for class constants and static members for internal classes.
  (Dmitry, Michael Wallner)
- Added "new_link" parameter to mssql_connect() (Bug #34369). (Frank)
- Added missing safe_mode checks for image* functions and cURL. (Ilia)
- Added missing safe_mode/open_basedir checks for file uploads. (Ilia)
- Added PDO_MYSQL_ATTR_USE_BUFFERED_QUERY parameter for pdo_mysql. (Ilia)
- Added date_timezone_set() function to set the timezone that the date
  function will use. (Derick)
- Added pg_fetch_all_columns() function to fetch all values of a column from a
  result cursor. (Ilia)
- Added support for LOCK_EX flag for file_put_contents(). (Ilia)
- Added bindto socket context option. (Ilia)
- Added offset parameter to the stream_copy_to_stream() function. (Ilia)
- Added offset & length parameters to substr_count() function. (Ilia)
- Added man pages for "phpize" and "php-config" scripts. (Jakub Vrana)
- Added support for .cc files in extensions. (Brian)
- Added PHP_INT_MAX and PHP_INT_SIZE as predefined constants. (Andrey)
- Added user opcode API that allow overloading of opcode handlers. (Dmitry)
- Added an optional remove old session parameter to session_regenerate_id().
  (Ilia)
- Added array type hinting. (Dmitry)
- Added the tidy_get_opt_doc() function to return documentation for
  configuration options in tidy. (Patch by: nlopess@php.net)
- Added support for .cc files in extensions. (Brian)
- Added imageconvolution() function which can be used to apply a custom 3x3
  matrix convolution to an image. (Pierre)
- Added optional first parameter to XsltProcessor::registerPHPFunctions to
  only allow certain functions to be called from XSLT. (Christian)
- Added the ability to override the autotools executables used by the
  buildconf script via the PHP_AUTOCONF and PHP_AUTOHEADER environmental
  variables. (Jon)
- Added several new functions to support the PostgreSQL v3 protocol introduced
  in PostgreSQL 7.4. (Christopher)
  . pg_transaction_status() - in-transaction status of a database connection.
  . pg_query_params() - execution of parameterized queries.
  . pg_prepare() - prepare named queries.
  . pg_execute() - execution of named prepared queries.
  . pg_send_query_params() - async equivalent of pg_query_params().
  . pg_send_prepare() - async equivalent of pg_prepare().
  . pg_send_execute() - async equivalent of pg_execute().
  . pg_result_error_field() - highly detailed error information, most
    importantly
    the SQLSTATE error code.
  . pg_set_error_verbosity() - set verbosity of errors.
- Added optional fifth parameter "count" to preg_replace_callback() and
  preg_replace() to count the number of replacements made. FR #32275. (Andrey)
- Added optional third parameter "charlist" to str_word_count() which contains
  characters to be considered as word part. FR #31560. (Andrey, Ilia)
- Added interface Serializable. (Stanislav, Marcus)
- Added pg_field_type_oid() PostgreSQL function. (mauroi at digbang dot com)
- Added zend_declare_property_...() and zend_update_property_...() API
  functions for bool, double and binary safe strings. (Hartmut)
- Added possibility to access INI variables from within .ini file. (Andrei)
- Added variable $_SERVER['REQUEST_TIME'] containing request start time.
  (Ilia)
- Added optional float parameter to gettimeofday(). (Ilia)
- Added apache_reset_timeout() Apache1 function. (Rasmus)
- Added sqlite_fetch_column_types() 3rd argument for arrays. (Ilia)
- Added optional offset parameter to stream_get_contents() and
  file_get_contents(). (Ilia)
- Added optional maxlen parameter to file_get_contents(). (Ilia)
- Added SAPI hook to get the current request time. (Rasmus)
- Added new functions:
  . array_diff_key() (Andrey)
  . array_diff_ukey() (Andrey)
  . array_intersect_key() (Christiano Duarte)
  . array_intersect_ukey() (Christiano Duarte)
  . array_product() (Andrey)
  . DomDocumentFragment::appendXML() (Christian)
  . fputcsv() (David Sklar)
  . htmlspecialchars_decode() (Ilia)
  . inet_pton() (Sara)
  . inet_ntop() (Sara)
  . mysqli::client_info property (Georg)
  . posix_access() (Magnus)
  . posix_mknod() (Magnus)
  . SimpleXMLElement::registerXPathNamespace() (Christian)
  . stream_context_get_default() (Wez)
  . stream_socket_enable_crypto() (Wez)
  . stream_wrapper_unregister() (Sara)
  . stream_wrapper_restore() (Sara)
  . stream_filter_remove() (Sara)
  . time_sleep_until() (Ilia)
- Added DomDocument::$recover property for parsing not well-formed XML
 Documents. (Christian)
- Added Cursor support for MySQL 5.0.x in mysqli (Georg)
- Added proxy support to ftp wrapper via http. (Sara)
- Added MDTM support to ftp_url_stat. (Sara)
- Added zlib stream filter support. (Sara)
- Added bz2 stream filter support. (Sara)
- Added max_redirects context option that specifies how many HTTP
  redirects to follow. (Ilia)
- Added support of parameter=>value arrays to
  xsl_xsltprocessor_set_parameter(). (Tony)

- PHP extension loading mechanism with support for module
  dependencies and conflicts. (Jani, Dmitry)
- Improved interactive mode of PHP CLI (php -a). (Johannes, Marcus)
- Improved performance of:
  . general execution/compilation. (Andi, Thies, Sterling, Dmitry, Marcus)
  . switch() statement. (Dmitry)
  . several array functions. (Marcus)
  . virtual path handling by adding a realpath() cache. (Andi)
  . variable fetches. (Andi)
  . magic method invocations. (Marcus)
- Improved support for embedded server in mysqli. (Georg)
- Improved mysqli extension. (Georg)
  . added constructor for mysqli_stmt and mysqli_result classes
  . added new function mysqli_get_charset()
  . added new function mysqli_set_charset()
  . added new class mysqli_driver
  . added new class mysqli_warning
  . added new class mysqli_exception
  . added new class mysqli_sql_exception
- Improved SPL extension. (Marcus)
  . Moved RecursiveArrayIterator from examples into extension
  . Moved RecursiveFilterIterator from examples into extension
  . Added SplObjectStorage
  . Made all SPL constants class constants
  . Renamed CachingRecursiveIterator to RecursiveCachingIterator to follow
    Recursive<*>Iterator naming scheme.
  . added standard hierarchy of Exception classes
  . added interface Countable
  . added interfaces Subject and SplObserver
  . added spl_autoload*() functions
  . converted several 5.0 examples into c code
  . added class SplFileObject
  . added possibility to use a string with class_parents() and
    class_implements(). (Andrey)

- Changed type hints to allow "null" as default value for class and array.
  (Marcus, Derick, Dmitry)
- Changed SQLite extension to be a shared module in Windows distribution.
  (Edin)
- Changed "instanceof" and "catch" operators, is_a() and is_subclass_of()
  functions to not call __autoload(). (Dmitry)
- Changed sha1_file() and md5_file() functions to use streams instead of low
  level IO. (Uwe)
- Changed abstract private methods to be not allowed anymore. (Stas)
- Changed stream_filter_(ap|pre)pend() to return resource. (Sara)
- Changed mysqli_exception and sqlite_exception to use RuntimeException as
  base if SPL extension is present. (Georg, Marcus)

- Upgraded bundled libraries:
  . PCRE library to version 6.2. (Andrei)
  . SQLite 3 library in ext/pdo_sqlite to 3.2.7. (Ilia)
  . SQLite 2 library in ext/sqlite to 2.8.16. (Ilia)
- Upgraded bundled libraries in Windows distribution. (Edin)
  . zlib 1.2.3
  . curl 7.14.0
  . openssl 0.9.8
  . ming 0.3b
  . libpq (PostgreSQL) 8.0.1

- Implemented feature request #33452 (Year belonging to ISO week). (Derick)
- Allowed return by reference from internal functions. (Marcus, Andi, Dmitry)
- Rewrote strtotime() with support for timezones and many new formats.
  Implements feature requests #21399, #26694, #28088, #29150, #29585 and
  #29595. (Derick)

- Moved extensions to PECL:
  . ext/cpdf        (Tony, Derick)
  . ext/dio         (Jani, Derick)
  . ext/fam         (Jani, Derick)
  . ext/ingres_ii   (Jani, Derick)
  . ext/mnogosearch (Jani, Derick)
  . ext/w32api      (Jani, Derick)
  . ext/yp          (Jani, Derick)
  . ext/mcve        (Jani, Derick, Pierre)
  . ext/oracle      (Jani, Derick)
  . ext/ovrimos     (Jani, Derick, Pierre)
  . ext/pfpro       (Jani, Derick, Pierre)
  . ext/dbx         (Jani, Derick)
  . ext/ircg        (Jani, Derick)

- Removed php_check_syntax() function which never worked properly. (Ilia)
- Removed garbage manager in Zend Engine which results in more aggressive
  freeing of data. (Dmitry, Andi)

- Fixed "make test" to work for phpized extensions. (Hartmut, Jani)
- Fixed Apache 2 regression with sub-request handling on non-linux systems.
  (Ilia, Tony)
- Fixed PDO shutdown problem (possible infinite loop running rollback on
  shutdown). (Wez)
- Fixed PECL bug #3714 (PDO: beginTransaction doesn't work if you're in
  auto-commit mode). (Wez)
- Fixed ZTS destruction. (Marcus)
- Fixed __get/__set to allow recursive calls for different properties. (Dmitry)
- Fixed a bug where stream_get_meta_data() did not return the "uri" element
  for files opened with tmpname(). (Derick)
- Fixed a problem with SPL iterators aggregating the inner iterator. (Marcus)
- Fixed an error in mysqli_fetch_fields (returned NULL instead of an array
  when row number > field_count). (Georg)
- Fixed bug in mysql::client_version(). (Georg)
- Fixed bug in mysqli extension with unsigned int(11) being represented as
  signed integer in PHP instead of string in 32bit systems. (Andrey)
- Fixed bug with $HTTP_RAW_POST_DATA not getting set. (Brian)
- Fixed crash inside stream_get_line() when length parameter equals 0. (Ilia)
- Fixed ext/mysqli to allocate less memory when fetching bound params of type
  (MEDIUM|LONG)BLOB/(MEDIUM|LONG)TEXT. (Andrey)
- Fixed extension initialization to respect dependencies between extensions.
  (Wez)
- Fixed failing queries (FALSE returned) with mysqli_query() on 64 bit systems.
  (Andrey)
- Fixed fgetcsv() and fputcsv() inconsistency. (Dmitry)
- Fixed inheritance check to control return by reference and pass by
  reference correctly (ArrayAccess can no longer support references correctly).
  (Marcus, Andi, Dmitry)
- Fixed initializing and argument checking for posix_mknod(). (Derick)
- Fixed memory corruption in ImageTTFText() with 64bit systems. (Andrey)
- Fixed memory corruption in pg_copy_from() in case the as_null parameter was
  passed. (Derick)
- Fixed memory corruption in stristr(). (Derick)
- Fixed possible GLOBALS variable override when register_globals are ON.
  (Ilia, Stefan)
- Fixed possible INI setting leak via virtual() in Apache 2 sapi. (Ilia)
- Fixed possible register_globals toggle via parse_str(). (Ilia, Stefan)
- Fixed potential GLOBALS overwrite via import_request_variables() and
  possible crash and/or memory corruption. (Ilia)
- Fixed segfaults when CURL callback functions throw exception. (Tony)
- Fixed support for shared extensions on AIX. (Dmitry)
- Fixed bug #35342 (isset(DOMNodeList->length) returns false). (Rob)
- Fixed bug #35341 (Fix for bug #33760 breaks build with older curl). (Tony)
- Fixed bug #35336 (crash on PDO::FETCH_CLASS + __set()). (Tony)
- Fixed bug #35303 (PDO prepare() crashes with invalid parameters). (Ilia)
- Fixed bug #35293 (PDO segfaults when using persistent connections). (Tony)
- Fixed bug #35278 (Multiple virtual() calls crash Apache 2 php module). (Ilia)
- Fixed bug #35273 (Error in mapping soap - java types). (Dmitry)
- Fixed bug #35249 (compile failure when ext/readline is compiled as shared).
  (Jani)
- Fixed bug #35248 (sqlite_query() doesn't set error_msg when return value is
  being used). (Ilia)
- Fixed bug #35243 (php_mblen() crashes when compiled with thread-safety on
  Linux). (Patch: shulmanb at il dot ibm dot com, Jani)
- Fixed bug #35239 (Objects can lose references). (Dmitry)
- Fixed bug #35229 (call_user_func() crashes when argument_stack is nearly
  full). (Dmitry)
- Fixed bug #35197 (Destructor is not called). (Tony)
- Fixed bug #35179 (tokenizer extension needs T_HALT_COMPILER). (Greg)
- Fixed bug #35176 (include()/require()/*_once() produce wrong error messages
  about main()). (Dmitry)
- Fixed bug #35147 (__HALT_COMPILER() breaks with --enable-zend-multibyte).
  (Dmitry, Moriyoshi)
- Fixed bug #35143 (gettimeofday() ignores current time zone). (Derick)
- Fixed bug #35142 (SOAP Client/Server Complex Object Support). (Dmitry)
- Fixed bug #35135 (PDOStatment without related PDO object may crash). (Ilia)
- Fixed bug #35091 (SoapClient leaks memory). (Dmitry)
- Fixed bug #35079 (stream_set_blocking(true) toggles, not enables blocking).
  (askalski at gmail dot com, Tony)
- Fixed bug #35078 (configure does not find ldap_start_tls_s). (Jani)
- Fixed bug #35046 (phpinfo() uses improper css enclosure). (Ilia)
- Fixed bugs #35022, #35019 (Regression in the behavior of key() and
  current() functions). (Ilia)
- Fixed bug #35017 (Exception thrown in error handler may cause unexpected
  behavior). (Dmitry)
- Fixed bug #35014 (array_product() always returns 0). (Ilia)
- Fixed bug #35009 (ZTS: Persistent resource destruct crashes when extension
  is compiled as shared). (Dmitry)
- Fixed bug #34996 (ImageTrueColorToPalette() crashes when ncolors is zero).
  (Tony)
- Fixed bug #34982 (array_walk_recursive() modifies elements outside function
  scope). (Dmitry)
- Fixed bug #34977 (Compile failure on MacOSX due to use of varargs.h). (Tony)
- Fixed bug #34968 (bz2 extension fails on to build on some win32 setups).
 (Ilia)
- Fixed bug #34965 (tidy is not binary safe). (Mike)
- Fixed bug #34957 (PHP doesn't respect ACLs for access checks). (Wez)
- Fixed bug #34950 (Unable to get WSDL through proxy). (Dmitry)
- Fixed bug #34938 (dns_get_record() doesn't resolve long hostnames and
  leaks). (Tony)
- Fixed bug #34905 (Digest authentication does not work with Apache 1). (Ilia)
- Fixed bug #34902 (mysqli::character_set_name() - undefined method). (Tony)
- Fixed bug #34899 (Fixed sqlite extension compile failure). (Ilia)
- Fixed bug #34893 (PHP5.1 overloading, Cannot access private property).
  (Dmitry)
- Fixed bug #34884 (Possible crash in ext/sqlite when sqlite.assoc_case is
  being used). (Tony, Ilia)
- Fixed bug #34879 (str_replace, array_map corrupt negative array indexes on
  64-bit platforms). (Dmitry)
- Fixed bug #34873 (Segmentation Fault on foreach in object). (Dmitry)
- Fixed bug #34856 (configure fails to detect libiconv's type). (Tony)
- Fixed bug #34855 (ibase_service_attach() segfault on AMD64).
  (irie at gmx dot de, Tony)
- Fixed bug #34851 (SO_RECVTIMEO and SO_SNDTIMEO socket options expect
  integer parameter on Windows). (Mike)
- Fixed bug #34850 (--program-suffix and --program-prefix not included in
  man page names). (Jani)
- Fixed bug #34821 (zlib encoders fail on widely varying binary data on
  windows). (Mike, Ilia)
- Fixed bug #34818 (several functions crash when invalid mysqli_link object
  is passed). (Tony)
- Fixed bug #34810 (mysqli::init() and others use wrong $this pointer without
  checks). (Tony)
- Fixed bug #34809 (FETCH_INTO in PDO crashes without a destination object).
  (Ilia)
- Fixed bug #34802 (Fixed crash on object instantiation failure). (Ilia)
- Fixed bug #34796 (missing SSL linking in ext/ftp when configured as shared).
  (Jani)
- Fixed bug #34790 (preg_match_all(), named capturing groups, variable
  assignment/return => crash). (Dmitry)
- Fixed bug #34788 (SOAP Client not applying correct namespace to generated
  values). (Dmitry)
- Fixed bug #34787 (SOAP Client not handling boolean types correctly). (Dmitry)
- Fixed bug #34786 (2 @ results in change to error_reporting() to random
  value) (Dmitry, Tony)
- Fixed bug #34785 (subclassing of mysqli_stmt does not work). (Georg)
- Fixed bug #34782 (token_get_all() gives wrong result). (Dmitry)
- Fixed bug #34777 (Crash in dblib when fetching non-existent error info).
  (Ilia)
- Fixed bug #34771 (strtotime() fails with 1-12am/pm). (Derick)
- Fixed bug #34767 (Zend Engine 1 Compatibility not copying objects
  correctly). (Dmitry)
- Fixed bug #34758 (PDO_DBLIB did not implement rowCount()). (Ilia)
- Fixed bug #34757 (iconv_substr() gives "Unknown error" when offset > string
  length). (Tony)
- Fixed bug #34742 (ftp wrapper failures caused from segmented command
  transfer). (Ilia)
- Fixed bug #34725 (CLI segmentation faults during cleanup). (Dmitry)
- Fixed bug #34723 (array_count_values() strips leading zeroes). (Tony)
- Fixed bug #34712 (zend.ze1_compatibility_mode = on segfault). (Dmitry)
- Fixed bug #34704 (Infinite recursion due to corrupt JPEG). (Marcus)
- Fixed bug #34678 (__call(), is_callable() and static methods). (Dmitry)
- Fixed bug #34676 (missing support for strtotime("midnight") and
  strtotime("noon")). (Derick)
- Fixed bug #34645 (ctype corrupts memory when validating large numbers).
 (Ilia)
- Fixed bug #34643 (wsdl default value has no effect). (Dmitry)
- Fixed bug #34623 (Crash in pdo_mysql on longtext fields). (Ilia)
- Fixed bug #34617 (zend_deactivate: objects_store used after
  zend_objects_store_destroy is called). (Dmitry)
- Fixed bug #34590 (User defined PDOStatement class can't implement
  methods). (Marcus)
- Fixed bug #34584 (Segfault with SPL autoload handler). (Marcus)
- Fixed bug #34581 (crash with mod_rewrite). (Tony, Ilia)
- Fixed bug #34565 (mb_send_mail does not fetch
  mail.force_extra_parameters). (Marco, Ilia)
- Fixed bug #34557 (php -m exits with "error" 1). (Johannes)
- Fixed bug #34518 (Unset doesn't separate container in CV). (Dmitry)
- Fixed bug #34505 (Possible memory corruption when unmangling properties
  with empty names). (Tony)
- Fixed bug #34478 (Incorrect parsing of url's fragment (#...)). (Dmitry)
- Fixed bug #34467 (foreach + __get + __set inconsistency). (Dmitry)
- Fixed bug #34456 (Possible crash inside pspell extension). (Ilia)
- Fixed bug #34453 (parsing http://www.w3.org/2001/xml.xsd exception). (Dmitry)
- Fixed bug #34450 (Segfault when calling mysqli_close() in destructor). (Tony)
- Fixed bug #34449 (ext/soap: XSD_ANYXML functionality not exposed). (Dmitry)
- Fixed bug #34420 (Possible crash inside curl_multi_remove_handle()). (Ilia)
- Fixed bug #34358 (Fatal error: Cannot re-assign $this). (Dmitry)
- Fixed bug #34331 (php crashes when variables_order is empty). (Ilia)
- Fixed bug #34321 (Possible crash in filter code). (Ilia)
- Fixed bug #34311 (unserialize() crashes with chars above 191 dec). (Nuno)
- Fixed bug #34310 (foreach($arr as $c->d => $x) crashes). (Dmitry)
- Fixed bug #34307 (on_modify handler not called to set the default value if
  setting from php.ini was invalid). (Andrei)
- Fixed bug #34306 (wddx_serialize_value() crashes with long array keys).
  (Jani)
- Fixed bug #34304 (date() doesn't have a modifier for ISO Week Day). (Derick)
- Fixed bug #34302 (date('W') do not return leading zeros for week 1 to 9).
  (Derick)
- Fixed bug #34299 (ReflectionClass::isInstantiable() returns true for abstract
  classes). (Marcus)
- Fixed bug #34284 (CLI phpinfo showing html on _SERVER["argv"]). (Jani)
- Fixed bug #34277 (array_filter() crashes with references and objects).
  (Dmitry)
- Fixed bug #34276 (setAttributeNS doesn't work with default namespace).
  (Rob)
- Fixed bug #34260 (Segfault with callbacks (array_map) + overloading).
  (Dmitry)
- Fixed bug #34257 (lib64 not handled correctly in ming extension). (Marcus)
- Fixed bug #34221 (Compiling xmlrpc as shared fails other parts). (Jani)
- Fixed bug #34216 (Segfault with autoload). (Marcus)
- Fixed bug #34199 (if($obj)/if(!$obj) inconsistency because of cast handler).
  (Dmitry, Alex)
- Fixed bug #34191 (ob_gzhandler does not enforce trailing \0). (Ilia)
- Fixed bug #34156 (memory usage remains elevated after memory limit is
  reached). (Ilia)
- Fixed bug #34148 (+,- and . not supported as parts of scheme). (Ilia)
- Fixed bug #34137 (assigning array element by reference causes binary mess).
  (Dmitry)
- Fixed bug #34103 (line numbering not maintained in dom document). (Rob)
- Fixed bug #34078 (Reflection API problems in methods with boolean or
  null default values). (Tony)
- Fixed bug #34068 (Numeric string as array key not cast to integer in
  wddx_deserialize()). (Ilia)
- Fixed bug #34064 (arr[] as param to function in class gives invalid
  opcode). (Dmitry)
- Fixed bug #34062 (Crash in catch block when many arguments are used).
  (Dmitry)
- Fixed bug #34052 (date('U') returns %ld not unix timestamp). (Nuno)
- Fixed bug #34045 (Buffer overflow with serialized object). (Dmitry)
- Fixed bug #34001 (pdo_mysql truncates numeric fields at 4 chars). (Ilia)
- Fixed bug #33999 (object remains object when cast to int). (Dmitry)
- Fixed bug #33996 (No information given for fatal error on passing invalid
  value to typed argument). (Dmitry)
- Fixed bug #33989 (extract($GLOBALS,EXTR_REFS) crashes PHP). (Dmitry)
- Fixed bug #33987 (php script as ErrorDocument causes crash in Apache 2).
  (Ilia)
- Fixed bug #33967 (misuse of Exception constructor doesn't display
  errorfile). (Jani)
- Fixed bug #33966 (Wrong use of reflectionproperty causes a segfault). (Tony)
- Fixed bug #33963 (mssql_bind() fails on input parameters). (Frank)
- Fixed bug #33958 (duplicate cookies and magic_quotes=off may cause a crash).
  (Ilia)
- Fixed bug #33957 (gmdate('W')/date('W') sometimes returns wrong week number).
  (Derick)
- Fixed bug #33940 (array_map() fails to pass by reference when called
  recursively). (Dmitry)
- Fixed bug #33917 (number_format() output with > 1 char separators). (Jani)
- Fixed bug #33904 (input array keys being escaped when magic quotes is off).
  (Ilia)
- Fixed bug #33903 (spl_autoload_register class method). (Marcus)
- Fixed bug #33899 (CLI: setting extension_dir=some/path extension=foobar.so
  does not work). (Jani)
- Fixed bug #33882 (CLI was looking for php.ini in wrong path). (Hartmut)
- Fixed bug #33869 (strtotime() problem with "+1days" format). (Ilia)
- Fixed bug #33841 (pdo sqlite driver forgets to update affected column
  count on execution of prepared statments). (Ilia)
- Fixed bug #33837 (Informix ESQL version numbering schema changed). (Jani)
- Fixed bug #33829 (mime_content_type() returns text/plain for gzip and bzip
  files). (Derick)
- Fixed bug #33802 (throw Exception in error handler causes crash). (Dmitry)
- Fixed bug #33771 (error_reporting falls to 0 when @ was used inside
  try/catch block). (Tony)
- Fixed bug #33760 (cURL needs to implement CRYPTO_callback functions to
  prevent locking). (Mike, Ilia)
- Fixed bug #33732 (Wrong behavior of constants in class and interface
  extending). (Dmitry)
- Fixed bug #33723 (php_value overrides php_admin_value). (Dmitry)
- Fixed bug #33720 (mb_encode_mimeheader does not work for multibyte
  chars). (Rui)
- Fixed bug #33710 (ArrayAccess objects does not initialize $this). (Dmitry)
- Fixed bug #33690 (Crash setting some ini directives in httpd.conf). (Rasmus)
- Fixed bug #33673 (Added detection for partially uploaded files). (Ilia)
- Fixed bug #33605 (substr_compare() crashes with negative offset and length).
  (Tony)
- Fixed bug #33597 (setcookie() "expires" date format doesn't comply with RFC).
  (Tony)
- Fixed bug #33588 (LDAP: RootDSE query not possible). (Jani)
- Fixed bug #33578 (strtotime() problem with "Oct17" format). (Derick)
- Fixed bug #33578 (strtotime() doesn't understand "11 Oct" format). (Derick)
- Fixed bug #33562 (date("") crashes). (Derick)
- Fixed bug #33558 (warning with nested calls to functions returning by
  reference). (Dmitry)
- Fixed bug #33536 (strtotime() defaults to now even on non time string).
  (Derick)
- Fixed bug #33532 (Different output for strftime() and date()). (Derick)
- Fixed bug #33523 (Memory leak in xmlrpc_encode_request()). (Ilia)
- Fixed bug #33520 (crash if safe_mode is on and session.save_path is changed).
  (Dmitry)
- Fixed bug #33512 (Add missing support for isset()/unset() overloading to
  complement the property get/set methods). (Dmitry)
- Fixed bug #33491 (crash after extending MySQLi internal class). (Tony)
- Fixed bug #33475 (cURL handle is not closed on curl_close(). (Ilia)
- Fixed bug #33469 (Compile error undefined reference to ifx_checkAPI). (Jani)
- Fixed bug #33433 (strtoll not available on Tru64). (Jani, Derick)
- Fixed bug #33427 (ext/odbc: check if unixODBC header file exists). (Jani)
- Fixed bug #33415 (strtotime() related bugs). (Derick)
- Fixed bug #33414 (Comprehensive list of incorrect days returned after
  strtotime() / date() tests). (Derick)
- Fixed bug #33389 (double free() when exporting a ReflectionClass). (Marcus)
- Fixed bug #33383 (crash when retrieving empty LOBs). (Tony)
- Fixed bug #33382 (array_reverse() fails after *sort()),  introduced by
  zend_hash_sort() optimizations in HEAD. (Tony)
- Fixed bug #33340 (CLI Crash when calling php:function from XSLT). (Rob)
- Fixed bug #33326 (Cannot build extensions with phpize on Macosx). (Jani)
- Fixed bug #33318 (throw 1; results in Invalid opcode 108/1/8). (Dmitry)
- Fixed bug #33312 (ReflectionParameter methods do not work correctly).
  (Dmitry)
- Fixed bug #33299 (php:function no longer handles returned dom objects).
  (Rob, Joe Orton)
- Fixed bug #33286 (nested array_walk() calls and user array compare functions
  broken; FCI cache). (Andrei, patch from m.bretz@metropolis-ag.de)
- Fixed bug #33277 (private method accessed by child class). (Dmitry)
- Fixed bug #33268 (iconv_strlen() works only with a parameter of < 3 in
  length). (Ilia)
- Fixed bug #33257 (array_splice() inconsistent when passed function instead of
  variable). (Dmitry)
- Fixed bug #33243 (ze1_compatibility_mode does not work as expected). (Dmitry)
- Fixed bug #33242 (Mangled error message when stream fails). (Derick)
- Fixed bug #33222 (segfault when CURL handle is closed in a callback). (Tony)
- Fixed bug #33214 (odbc_next_result does not signal SQL errors with
  2-statement SQL batches). (rich at kastle dot com, Tony)
- Fixed bug #33212 ([GCC 4]: 'zend_error_noreturn' aliased to external symbol
  'zend_error'). (Dmitry)
- Fixed bug #33210 (relax jpeg recursive loop protection). (Ilia)
- Fixed bug #33201 (Crash when fetching some data types). (Frank)
- Fixed bug #33200 (preg_replace(): magic_quotes_sybase=On makes 'e' modifier
  misbehave). (Jani)
- Fixed bug #33185 (--enable-session=shared does not build). (Jani)
- Fixed bug #33171 (foreach enumerates private fields declared in base
  classes). (Dmitry)
- Fixed bug #33167 (Possible crash inside pg_fetch_array()). (Ilia)
- Fixed bug #33164 (Soap extension incorrectly detects HTTP/1.1). (Ilia)
- Fixed bug #33156 (cygwin version of setitimer doesn't accept ITIMER_PROF).
  (Nuno)
- Fixed bug #33153 (crash in mssql_next result). (Frank)
- Fixed bug #33150 (shtool: insecure temporary file creation). (Jani)
- Fixed bug #33136 (method offsetSet in class extended from ArrayObject crash
  PHP). (Marcus)
- Fixed bug #33125 (imagecopymergegray() produces mosaic rainbow effect).
  (Pierre)
- Fixed bug #33116 (crash when assigning class name to global variable in
  __autoload). (Dmitry)
- Fixed bug #33090 (mysqli_prepare() doesn't return an error). (Georg)
- Fixed bug #33076 (str_ireplace() incorrectly counts result string length
  and may cause segfault). (Tony)
- Fixed bug #33072 (Add a safemode/open_basedir check for runtime
  "session.save_path" change using session_save_path() function). (Rasmus)
- Fixed bug #33070 (Improved performance of bzdecompress() by several orders
  of magnitude). (Ilia)
- Fixed bug #33059 (crash when moving xml attribute set in dtd). (Ilia)
- Fixed bug #33057 (Don't send extraneous entity-headers on a 304 as per
  RFC 2616 section 10.3.5) (Rasmus, Choitel)
- Fixed bug #33019 (socket errors cause memory leaks in php_strerror()).
  (jwozniak23 at poczta dot onet dot pl, Tony).
- Fixed bug #33017 ("make distclean" gives an error with VPATH build). (Jani)
- Fixed bug #33013 ("next month" was handled wrong while parsing dates).
  (Derick)
- Fixed bug #32993 (implemented Iterator function current() don't throw
  exception). (Dmitry)
- Fixed bug #32981 (ReflectionMethod::getStaticVariables() causes apache2.0.54
  seg fault). (Dmitry)
- Fixed bug #32956 (mysql_bind_result() doesn't support MYSQL_TYPE_NULL).
  (Georg)
- Fixed bug #32947 (Incorrect option for mysqli default password). (Georg)
- Fixed bug #32944 (Disabling session.use_cookies doesn't prevent reading
  session cookies). (Jani, Tony)
- Fixed bug #32941 (Sending structured SOAP fault kills a php). (Dmitry)
- Fixed bug #32937 (open_basedir looses trailing / in the limiter).
  (Adam Conrad)
- Fixed bug #32936 (http redirects URLs are not checked for control chars).
  (Ilia)
- Fixed bug #32933 (Cannot extend class "SQLiteDatabase"). (Marcus)
- Fixed bug #32932 (Oracle LDAP: ldap_get_entries(), invalid pointer). (Jani)
- Fixed bug #32930 (class extending DOMDocument doesn't clone properly). (Rob)
- Fixed bug #32924 (file included with "auto_prepend_file" can be included
  with require_once() or include_once()). (Stas)
- Fixed bug #32904 (pg_get_notify() ignores result_type parameter). (Tony)
- Fixed bug #32852 (Crash with singleton and __destruct when
  zend.ze1_compatibility_mode = On). (Dmitry)
- Fixed bug #32833 (Invalid opcode). (Dmitry)
- Fixed bug #32813 (parse_url() does not handle scheme-only urls properly).
  (Ilia)
- Fixed bug #32810 (temporary files not using plain file wrapper). (Ilia)
- Fixed bug #32809 (Missing T1LIB support on Windows). (Edin)
- Fixed bug #32802 (General cookie overrides more specific cookie). (Ilia)
- Fixed bugs #32800, #32830 (ext/odbc: Problems with 64bit systems). (Jani)
- Fixed bug #32799 (crash: calling the corresponding global var during the
  destruct). (Dmitry)
- Fixed bug #32776 (SOAP doesn't support one-way operations). (Dmitry)
- Fixed bug #32773 (GMP functions break when second parameter is 0). (Stas)
- Fixed bug #32759 (incorrect determination of default value (COM)). (Wez)
- Fixed bug #32758 (Cannot access safearray properties in VB6 objects). (Wez)
- Fixed bug #32755 (Segfault in replaceChild() when DocumentFragment has no
  children). (Rob)
- Fixed bug #32753 (Undefined constant SQLITE_NOTADB). (Ilia)
- Fixed bug #32742 (segmentation fault when the stream with a wrapper
  is not closed). (Tony, Dmitry)
- Fixed bug #32699 (pg_affected_rows() was defined when it was not available).
  (Derick)
- Fixed bug #32686 (Require/include file in destructor causes segfault).
  (Marcus)
- Fixed bug #32682 (ext/mssql: Error on module shutdown when called from
  activescript). (Frank)
- Fixed bug #32674 (exception in iterator causes crash). (Dmitry)
- Fixed bug #32660 (Assignment by reference causes crash when field access is
  overloaded (__get)). (Dmitry)
- Fixed bug #32647 (Using register_shutdown_function() with invalid callback
  can crash PHP). (Jani)
- Fixed bug #32615 (Segfault in replaceChild() using fragment when
  previousSibling is NULL). (Rob)
- Fixed bug #32613 (ext/snmp: use of snmp_shutdown() causes snmpapp.conf
  access errors). (Jani, ric at arizona dot edu)
- Fixed bug #32608 (html_entity_decode() converts single quotes even if
  ENT_NOQUOTES is given). (Ilia)
- Fixed bug #32596 (Segfault/Memory Leak by getClass (etc) in __destruct).
  (Dmitry)
- Fixed bug #32591 (ext/mysql: Unsatisfied symbol: ntohs with HP-UX). (Jani)
- Fixed bug #32589 (possible crash inside imap_mail_compose() function).
  (Ilia)
- Fixed bug #32589 (Possible crash inside imap_mail_compose, with charsets).
  (Ilia)
- Fixed bug #32587 (Apache2: errors sent to error_log do not include
  timestamps). (Jani)
- Fixed bug #32560 (configure looks for incorrect db2 library). (Tony)
- Fixed bug #32553 (mmap loads only the 1st 2000000 bytes on Win32). (Ilia)
- Fixed bug #32533 (proc_get_status() returns the incorrect process status).
  (Ilia)
- Fixed bug #32530 (chunk_split() does not append endstr if chunklen is
  longer then the original string). (Ilia)
- Fixed bug #32491 (File upload error - unable to create a temporary file).
  (Uwe Schindler)
- Fixed bug #32455 (wrong setting property to unset value). (Dmitry)
- Fixed bug #32429 (method_exists() always return TRUE if __call method
  exists). (Dmitry)
- Fixed bug #32428 (The @ warning error suppression operator is broken).
  (Dmitry)
- Fixed bug #32427 (Interfaces are not allowed 'static' access modifier).
  (Dmitry)
- Fixed bug #32405 (mysqli::fetch() returns bad data - 64bit problem).
  (Andrey)
- Fixed bug #32296 (get_class_methods() output has changed between 5.0.2 and
  5.0.3). (Dmitry)
- Fixed bug #32282 (Segfault in mysqli_fetch_array on 64-bit). (Georg)
- Fixed bug #32245 (xml_parser_free() in a function assigned to the xml
  parser gives a segfault). (Rob)
- Fixed bug #32179 (xmlrpc_encode() segfaults with recursive references).
  (Tony)
- Fixed bug #32171 (Userspace stream wrapper crashes PHP). (Tony, Dmitry)
- Fixed bug #32160 (copying a file into itself leads to data loss). (Ilia)
- Fixed bug #32139 (SOAP client does not auto-handle base64 encoding). (Ilia)
- Fixed bug #32109 ($_POST is not populated in multi-threaded environment).
  (Moriyoshi)
- Fixed bug #32080 (segfault when assigning object to itself with
  zend.ze1_compatibility_mode=On). (Dmitry)
- Fixed bug #32021 (Crash caused by range('', 'z')). (Derick)
- Fixed bug #32013 (ext/mysqli bind_result causes fatal error: memory limit).
  (Andrey)
- Fixed bug #32010 (Memory leak in mssql_fetch_batch). (fmk)
- Fixed bug #32009 (crash when mssql_bind() is called more than once). (Frank)
- Fixed bug #31971 (ftp_login fails on some SSL servers).
  (frantisek at augusztin dot com)
- Fixed bug #31887 (ISAPI: Custom 5xx error does not return correct HTTP
  response message). (Jani)
- Fixed bug #31828 (Crash with zend.ze1_compatibility_mode=On). (Dmitry)
- Fixed bug #31668 (multi_query works exactly every other time - multi query
  d/e flag global and not per connection). (Andrey)
- Fixed bug #31636 (another crash when echoing a COM object). (Wez)
- Fixed bug #31583 (php_std_date() uses short day names in non-y2k_compliance
  mode). (mike at php dot net)
- Fixed bug #31525 (object reference being dropped. $this getting lost).
 (Stas, Dmitry)
- Fixed bug #31502 (Wrong deserialization from session when using WDDX
  serializer). (Dmitry)
- Fixed bug #31478 (segfault with empty() / isset()). (Moriyoshi)
- Fixed bug #31465 (False warning in unpack() when working with *). (Ilia)
- Fixed bug #31363 (broken non-blocking flock()). (ian at snork dot net)
- Fixed bug #31358 (Older GCC versions do not provide portable va_copy()).
  (Jani)
- Fixed bug #31341 (escape on curly inconsistent). (Dmitry)
- Fixed bug #31256 (PHP_EVAL_LIBLINE configure macro does not handle
  -pthread). (Jani)
- Fixed bug #31213 (Side effects caused by fix of bug #29493). (Dmitry)
- Fixed bug #31177 (memory leaks and corruption because of incorrect
  refcounting). (Dmitry)
- Fixed bug #31158 (array_splice on $GLOBALS crashes). (Dmitry)
- Fixed bug #31054 (safe_mode & open_basedir checks only check first
  include_path value). (Ilia)
- Fixed bug #31033 (php:function(string, nodeset) with xsl:key crashes PHP).
  (Rob)
- Fixed bug #30961 (Wrong line number in ReflectionClass getStartLine()).
  (Dmitry)
- Fixed bug #30889 (Conflict between __get/__set and ++ operator). (Dmitry)
- Fixed bug #30833 (array_count_values() modifying input array). (Tony)
- Fixed bug #30828 (debug_backtrace() reports incorrect class in overridden
  methods). (Dmitry)
- Fixed bug #30820 (static member conflict with $this->member silently
  ignored). (Dmitry)
- Fixed bug #30819 (Better support for LDAP SASL bind). (Jani)
- Fixed bug #30791 (magic methods (__sleep/__wakeup/__toString) call
  __call if object is overloaded). (Dmitry)
- Fixed bug #30707 (Segmentation fault on exception in method).
  (Stas, Dmitry)
- Fixed bug #30702 (cannot initialize class variable from class constant).
  (Dmitry)
- Fixed bug #30578 (Output buffers flushed before calling __destruct()
  functions). (Jani)
- Fixed bug #30519 (Interface not existing says Class not found). (Dmitry)
- Fixed bug #30407 (Strange behavior of default arguments). (Dmitry)
- Fixed bug #30394 (Assignment operators yield wrong result with __get/__set).
  (Dmitry)
- Fixed bug #30332 (zend.ze1_compatibility_mode isn't fully compatible with
  array_push()). (Dmitry)
- Fixed bug #30162 (Catching exception in constructor causes lose of
  $this). (Dmitry)
- Fixed bug #30140 (Problem with array in static properties). (Dmitry)
- Fixed bug #30126 (Enhancement for error message for abstract classes).
  (Marcus)
- Fixed bug #30096 (gmmktime does not return the current time). (Derick)
- Fixed bug #30080 (Passing array or non array of objects). (Dmitry)
- Fixed bug #30052 (Crash on shutdown after odbc_pconnect()). (Edin)
- Fixed bug #29983 (PHP does not explicitly set mime type & charset). (Ilia)
- Fixed bug #29975 (memory leaks when set_error_handler() is used inside error
  handler). (Tony)
- Fixed bug #29971 (variables_order behavior). (Dmitry)
- Fixed bug #29944 (Function defined in switch, crashes). (Dmitry)
- Fixed bug #29896 (Backtrace argument list out of sync). (Dmitry)
- Fixed bug #29728 (Reflection API Feature: Default parameter value). (Marcus)
- Fixed bug #29689 (default value of protected member overrides default value
  of private and other private variable problems in inherited classes). (Stas)
- Fixed bug #29683 (headers_list() returns empty array). (Tony)
- Fixed bug #29583 (crash when echoing a COM object). (M.Sisolak, Wez)
- Fixed bug #29522 (accessing properties without connection). (Georg)
- Fixed bug #29361 (var_export() producing invalid code). (Derick)
- Fixed bug #29338 (unencoded spaces get ignored after certain tags). (Ilia)
- Fixed bug #29335 (fetch functions now use MYSQLI_BOTH as default). (Georg)
- Fixed bug #29334 (win32 mail() provides incorrect Date: header). (Jani)
- Fixed bug #29311 (calling parent constructor in mysqli). (Georg)
- Fixed bug #29268 (__autoload() not called with Reflection->getClass()).
  (Dmitry)
- Fixed bug #29256 (SOAP HTTP Error when envelop size is more than 24345
  bytes). (Dmitry, Wez)
- Fixed bug #29253 (array_diff with $GLOBALS argument fails). (Dmitry)
- Fixed bug #29236 (memory error when wsdl-cache is enabled). (Dmitry)
- Fixed bug #29210 (Function: is_callable - no support for private and
  protected classes). (Dmitry)
- Fixed bug #29109 (SoapFault exception: [WSDL] Out of memory). (Dmitry)
- Fixed bug #29104 (Function declaration in method doesn't work). (Dmitry)
- Fixed bug #29061 (soap extension segfaults). (Dmitry)
- Fixed bug #29015 (Incorrect behavior of member vars(non string ones)-numeric
  mem vars and others). (Dmitry)
- Fixed bug #28985 (__getTypes() returning nothing on complex WSDL). (Dmitry)
- Fixed bug #28969 (Wrong data encoding of special characters). (Dmitry)
- Fixed bug #28839 (SIGSEGV in interactive mode (php -a)).
  (kameshj at fastmail dot fm)
- Fixed bug #28605 (Need to use -[m]ieee option for Alpha CPUs). (Jani)
- Fixed bug #28568 (SAPI::known_post_content_types is not thread safe).
  (Moriyoshi)
- Fixed bug #28377 (debug_backtrace is intermittently passing args). (Dmitry)
- Fixed bug #28355 (glob wont error if dir is not readable). (Hartmut)
- Fixed bug #28072 (static array with some constant keys will be incorrectly
  ordered). (Dmitry)
- Fixed bug #27908 (xml default_handlers not being called). (Rob)
- Fixed bug #27598 (list() array key assignment causes HUGE memory leak).
  (Dmitry)
- Fixed bug #27268 (Bad references accentuated by clone). (Dmitry)
- Fixed bug #26456 (Wrong results from Reflection-API getDocComment() when
  called via STDIN). (Dmitry)
- Fixed bug #25922 (In error handler, modifying 5th arg (errcontext) may
  result in seg fault). (Dmitry)
- Fixed bug #25359 (array_multisort() doesn't work in a function if array is
  global or reference). (Dmitry)
- Fixed bug #22836 (returning reference to uninitialized variable). (Dmitry)
- Fixed bug #21306 (ext/sesssion: catch bailouts of write handler during
  RSHUTDOWN). (Jani, Xuefer at 21cn dot com)
- Fixed bug #15854 (boolean ini options may be incorrectly displayed as Off
  when they are On). (Tony)
- Fixed bugs #14561, #20382, #26090, #26320, #28024, #30532, #32086, #32270,
  #32555, #32588, #33056 (strtotime() related bugs). (Derick)

31 Mar 2005, PHP 5.0.4
- Added SNMPv2 support. (harrie)
- Added Oracle Instant Client support. (cjbj at hotmail dot com, Tony)
- Added length and charsetnr for field array and object in mysqli. (Georg)
- Added checks for negative values to gmp_sqrt(), gmp_powm(), gmp_sqrtrem()
  and gmp_fact() to prevent SIGFPE. (Tony)
- Changed foreach() to throw an exception if IteratorAggregate::getIterator()
  does not return an Iterator. (Marcus)
- Changed phpize not to require libtool. (Jani)
- Updated bundled oniguruma library (used for multibyte regular expression)
  to 3.7.0. (Moriyoshi)
- Updated bundled libmbfl library (used for multibyte functions). (Moriyoshi)
  Fixed bugs:
  . Bug #32311 (mb_encode_mimeheader() does not properly escape characters)
  . Bug #32063 (mb_convert_encoding ignores named entity 'alpha')
  . Bug #31911 (mb_decode_mimeheader() is case-sensitive to hex escapes)
  . bug #30573 (compiler warnings in libmbfl due to invalid type cast)
  . Bug #30549 (incorrect character translations for some ISO8859 charsets).
- Fixed bug preventing from building oci8 as shared.
  (stanislav dot voroniy at portavita dot nl, Tony)
- Fixed a bug in mysql_affected_rows and mysql_stmt_affected_rows when the
  api function returns -1 (Georg)
- Fixed several leaks in ext/browscap and sapi/embed. (Andrei)
- Fixed several leaks in ext/filepro. (Tony)
- Fixed build system to always use bundled libtool files. (Jani)
- Fixed a bug in mysqli_stmt_execute() (type conversion with NULL values).
  (Georg)
- Fixed segfault in mysqli_fetch_field_direct() when invalid field offset
  is passed. (Tony)
- Fixed posix_getsid() & posix_getpgid() to return sid & pgid instead
  of true. (Tony)
- Fixed bug #32394 (offsetUnset() segfaults in a foreach). (Marcus)
- Fixed bug #32373 (segfault in bzopen() if supplied path to non-existent
  file). (Tony)
- Fixed bug #32326 (Check values of Connection/Transfer-Encoding
  case-incentively in SOAP extension). (Ilia)
- Fixed bug #32290 (call_user_func_array() calls wrong class method within
  child class). (Marcus)
- Fixed bug #32238 (spl_array.c: void function cannot return value). (Johannes)
- Fixed bug #32210 (proc_get_status() sets "running" always to true). (Ilia)
- Fixed bug #32200 (Prevent using both --with-apxs2 and --with-apxs2filter).
  (Jani)
- Fixed bug #32134 (Overloading offsetGet/offsetSet). (Marcus)
- Fixed bug #32130 (ArrayIterator::seek() does not throw an Exception on
  invalid index). (Marcus)
- Fixed bug #32115 (dateTime SOAP encoding of timezone incorrect). (Dmitry)
- Fixed bug #32081 (in mysqli default socket value is not being used). (Ilia)
- Fixed bug #32021 (Crash caused by range('', 'z')). (Derick)
- Fixed bug #32011 (Fragments which replaced Nodes are not globaly useable).
  (Rob)
- Fixed bug #32001 (xml_parse_into_struct() function exceeds maximum
  execution time). (Rob, Moriyoshi)
- Fixed bug #31980 (Unicode exif data not available on Windows). (Edin)
- Fixed bug #31960 (msql_fetch_row() and msql_fetch_array() dropping columns
  with NULL values). (Daniel Convissor)
- Fixed bug #31878 (Segmentation fault using clone keyword on nodes). (Rob)
- Fixed bug #31858 (--disable-cli does not force --without-pear). (Jani)
- Fixed bug #31842 (*date('r') does not return RFC2822 conforming date string).
  (Jani)
- Fixed bug #31832 (SOAP encoding problem with complex types in WSDL mode with
  multiple parts). (Dmitry)
- Fixed bug #31797 (exif_read_data() uses too low nesting limit). (Ilia)
- Fixed bug #31796 (readline completion handler does not handle empty return
  values). (Ilia)
- Fixed bug #31792 (getrusage() does not provide ru_nswap value). (Ilia)
- Fixed bug #31755 (Cannot create SOAP header in no namespace). (Dmitry)
- Fixed bug #31754 (dbase_open() fails for mode = 1). (Mehdi, Derick)
- Fixed bug #31751 (pg_parameter_status() missing on Windows). (Edin)
- Fixed bug #31747 (SOAP Digest Authentication doesn't work with
  "HTTP/1.1 100 Continue" response). (Dmitry)
- Fixed bug #31732 (mb_get_info() causes segfault when no parameters
  specified). (Tony)
- Fixed bug #31710 (Wrong return values for mysqli_autocommit/commit/rollback).
  (Georg)
- Fixed bug #31705 (parse_url() does not recognize http://foo.com#bar). (Ilia)
- Fixed bug #31695 (Cannot redefine endpoint when using WSDL). (Dmitry)
- Fixed bug #31684 (dio_tcsetattr(): misconfigured termios settings).
  (elod at itfais dot com)
- Fixed bug #31683 (changes to $name in __get($name) override future
  parameters) (Dmitry)
- Fixed bug #31699 (unserialize() float problem on non-English locales). (Ilia)
- Fixed bug #31562 (__autoload() problem with static variables). (Marcus)
- Fixed bug #31651 (ReflectionClass::getDefaultProperties segfaults with arrays).
  (Marcus)
- Fixed bug #31623 (OCILogin does not support password grace period).
  (daniel dot beet at accuratesoftware dot com, Tony)
- Fixed bug #31527 (crash in msg_send() when non-string is stored without
  being serialized). (Ilia)
- Fixed bug #31515 (Improve performance of scandir() by factor of 10 or so). (Ilia)
- Fixed bug #31514 (open_basedir uses path_translated rather then cwd for .
  translation). (Ilia)
- Fixed bug #31480 (Possible infinite loop in imap_mail_compose()). (Ilia)
- Fixed bug #31479 (Fixed crash in chunk_split(), when chunklen > strlen). (Ilia)
- Fixed bug #31454 (session_set_save_handler crashes PHP when supplied
  non-existent object ref). (Tony)
- Fixed bug #31444 (Memory leak in zend_language_scanner.c).
  (hexer at studentcenter dot org)
- Fixed bug #31442 (unserialize broken on 64-bit systems). (Marcus)
- Fixed bug #31440 ($GLOBALS can be overwritten via GPC when register_globals
  is enabled). (Ilia)
- Fixed bug #31422 (No Error-Logging on SoapServer-Side). (Dmitry)
- Fixed bug #31413 (curl POSTFIELDS crashes on 64-bit platforms). (Joe)
- Fixed bug #31396 (compile fails with gd 2.0.33 without freetype). (Jani)
- Fixed bug #31371 (highlight_file() trims new line after heredoc). (Ilia)
- Fixed bug #31361 (simplexml/domxml segfault when adding node twice). (Rob)
- Fixed bug #31348 (CachingIterator::rewind() leaks). (Marcus)
- Fixed bug #31346 (ArrayIterator::next segfaults). (Marcus)
- Fixed bug #31190 (Unexpected warning then exception is thrown from
  call_user_func_array()). (phpbugs at domain51 dot net, Dmitry)
- Fixed bug #31142 (imap_mail_compose() fails to generate correct output). (Ilia)
- Fixed bug #31139 (XML Parser Functions seem to drop &amp; when parsing). (Rob)
- Fixed bug #31398 (When magic_guotes_gpc are enabled filenames with ' get cutoff).
  (Ilia)
- Fixed bug #31288 (Possible crash in mysql_fetch_field(), if mysql_list_fields()
  was not called previously). (Ilia)
- Fixed bug #31107, #31110, #31111, #31249 (Compile failure of zend_strtod.c).
  (Jani)
- Fixed bug #31110 (PHP 4.3.10 does not compile on Tru64 UNIX 5.1B). (Derick)
- Fixed bug #31107 (Compile failure on Solaris 9 (Intel) and gcc 3.4.3). (Derick)
- Fixed bug #31103 (Better error message when c-client cannot be found). (Ilia)
- Fixed bug #31101 (missing kerberos header file path with --with-openssl). (Jani)
- Fixed bug #31098 (isset() / empty() incorrectly return true in dereference of
  a string type). (Moriyoshi)
- Fixed bug #31087 (broken php_url_encode_hash macro). (Ilia)
- Fixed bug #31072 (var_export() does not output an array element with an empty
  string key). (Derick)
- Fixed bug #31060 (imageftbbox() does not use linespacing parameter). (Jani)
- Fixed bug #31056 (php_std_date() returns invalid formatted date if
  y2k_compliance is On). (Ilia)
- Fixed bug #31055 (apache2filter: per request leak proportional to the full
  path of the request URI). (kameshj at fastmail dot fm)
- Fixed bug #30901 (can't send cookies with soap envelop). (Dmitry)
- Fixed bug #30871 (Misleading warning message for array_combine()). (Andrey)
- Fixed bug #30868 (evaluated pointer comparison in mbregex causes compile
  failure). (Moriyoshi)
- Fixed bug #30862 (Static array with boolean indexes). (Marcus)
- Fixed bug #30726 (-.1 like numbers are not being handled correctly). (Ilia)
- Fixed bug #30725 (PHP segfaults when an exception is thrown in getIterator()
  within foreach). (Marcus)
- Fixed bug #30609 (cURL functions bypass open_basedir). (Jani)
- Fixed bug #30446 (apache2handler: virtual() includes files out of sequence)
- Fixed bug #30430 (odbc_next_result() doesn't bind values and that results
  in segfault). (pdan-php at esync dot org, Tony)
- Fixed bug #30266 (Invalid opcode 137/1/8). (Marcus)
- Fixed bug #30120 imagettftext() and imagettfbbox() accept too many
  parameters). (Jani)
- Fixed bug #30106 (SOAP cannot not parse 'ref' element. Causes Uncaught
  SoapFault exception). (Dmitry)
- Fixed bug #29989 (type re_registers redefined in oniguruma.h). (Moriyoshi)
- Fixed bug #28803 (enabled debug causes bailout errors with CLI on AIX
  because of fflush() called on already closed filedescriptor). (Tony)
- Fixed bug #29767 (Weird behaviour of __set($name, $value)). (Dmitry)
- Fixed bug #29733 (printf() handles repeated placeholders wrong).
  (bugs dot php dot net at bluetwanger dot de, Ilia)
- Fixed bug #29424 (width and height inverted for JPEG2000 files). (Ilia)
- Fixed bug #29329 (configure for mysqli with shared doesn't work). (Georg)
- Fixed bug #29136 (make test - libtool failure on MacOSX). (Jani)
- Fixed bug #28976 (mail(): use "From:" from headers if sendmail_from is empty).
  (Jani)
- Fixed bug #28930 (PHP sources pick wrong header files generated by bison).
  (eggert at gnu dot org, Jani)
- Fixed bug #28840 (__destruct of a class that extends mysqli not called).
  (Marcus)
- Fixed bug #28804 (ini-file section parsing pattern is buggy).
  (wendland at scan-plus dot de)
- Fixed bug #28451 (corrupt EXIF headers have unlimited recursive IFD directory
  entries). (Andrei)
- Fixed bug #28444 (Cannot access undefined property for object with overloaded
  property access). (Dmitry)
- Fixed bug #28442 (Changing a static variables in a class changes it across
  sub/super classes.) (Marcus)
- Fixed bug #28324 (HTTP_SESSION_VARS appear when register_long_arrays is
  Off). (Tony)
- Fixed bug #28074 (FastCGI: stderr should be written in a FCGI stderr stream).
  (chris at ex-parrot dot com)
- Fixed bug #28067 (partially incorrect utf8 to htmlentities mapping). (Derick,
  Benjamin Greiner)
- Fixed bug #28041 (SOAP HTTP Digest Access Authentication). (Dmitry)
- Fixed bug #27633 (Double \r problem on ftp_get in ASCII mode on Win32). (Ilia)
- Fixed bug #18613 (Multiple OUs in x509 certificate not handled properly).
  (Jani)

15 Dec 2004, PHP 5.0.3
- Added the %F modifier to *printf to render a non-locale-aware representation
  of a float with the . as decimal seperator. (Derick)
- Fixed error handling in mysqli_multi_query. (Georg)
- Extended the functionality of is_subclass_of() to accept either a class name
  or an object as first parameter. (Andrey)
- Fixed potential problems with unserializing invalid serialize data. (Marcus)
- Fixed bug #32076 (ReflectionMethod::isDestructor() always return true).
  (Derick, Tony)
- Fixed bug #31034 (Problem with non-existing iconv header file). (Derick)
- Fixed bug #30995 (snmp extension does not build with net-snmp 5.2). (Ilia)
- Fixed bug #30994 (SOAP server unable to handle request with references).
  (Dmitry)
- Fixed bug #30990 (allow popen() on *NIX to accept 'b' flag). (Ilia)
- Fixed bug #30967 (properties in extended mysqli classes don't work). (Georg)
- Fixed bug #30928 (When Using WSDL, SoapServer doesn't handle private or
  protected properties). (Dmitry)
- Fixed bug #30922 (reflective functions crash PHP when interfaces extend
  themselves). (Tony, Dmitry)
- Fixed bug #30904 (segfault when recording soapclient into session). (Tony,
  Dmitry)
- Fixed bug #30890 (MySQLi testsuite)
- Fixed bug #30856 (ReflectionClass::getStaticProperties segfaults). (Marcus)
- Fixed bug #30832 ("!" stripped off comments in xml parser). (Rob)
- Fixed bug #30799 (SoapServer doesn't handle private or protected properties).
  (Dmitry)
- Fixed bug #30783 (Apache crash when using ReflectionFunction::
  getStaticVariables()). (Marcus)
- Fixed bug #30750 (Meaningful error message when upload directory is not
  accessible). (Ilia)
- Fixed bug #30685 (Malformed SOAPClient http header reequest). (Dmitry)
- Fixed bug #30672 (Problem handling exif data in jpeg images at unusual
  places). (Marcus)
- Fixed bug #30658 (Ensure that temporary files created by GD are removed).
  (Ilia)
- Fixed bug #30645 (def. multi result set support for mysql_connect). (Georg)
- Fixed bug #30637 (compile with pear error). (Antony)
- Fixed bug #30587 (array_multisort doesn't separate zvals before
  changing them). (Tony)
- Fixed bug #30572 (crash when comparing SimpleXML attribute to a boolean).
  (Andi)
- Fixed bug #30566 (attribute namespace URIs are inconsistent when parsing).
  (Rob)
- Fixed bug #30490 (PEAR installation fails). (Antony)
- Fixed bug #30475 (curl_getinfo() may crash in some situations). (Ilia)
- Fixed bug #30442 (segfault when parsing ?getvariable[][ ). (Tony)
- Fixed bug #30388 (rename across filesystems loses ownership and
  permission info). (Tony)
- Fixed bug #30387 (stream_socket_client async connect was broken).
  (vnegrier at esds dot com, Wez).
- Fixed bug #30381 (Strange results with get_class_vars()). (Marcus)
- Fixed bug #30375 (cal_info() does not work without a parameter). (Ilia)
- Fixed bug #30362 (stream_get_line() not handling end string correctly).
  (Ilia)
- Fixed bug #30359 (SOAP client requests have no port in "Host" field).
  (Dmitry)
- Fixed bug #30356 (str_ireplace() does not work on all strings). (Ilia)
- Fixed bug #30344 (Reflection::getModifierNames() returns too long strings).
  (Marcus)
- Fixed bug #30329 (Error Fetching http body, No Content-Length, connection
  closed or chunked data). (Dmitry)
- Fixed bug #30282 (segfault when using unknown/unsupported
  session.save_handler and/or session.serialize_handler). (Tony)
- Fixed bug #30281 (Prevent non-wbmp images from being detected as such).
  (Ilia)
- Fixed bug #30276 (Possible crash in ctype_digit on large numbers). (Ilia)
- Fixed bug #30230 (exception handler not working with objects). (Marcus)
- Fixed bug #30224 (Sybase date strings are sometimes not null terminated).
  (Ilia)
- Fixed bug #30175 (SOAP results aren't parsed correctly). (Dmitry)
- Fixed bug #30147 (OO sqlite_fetch_object did not reset error handler). (Wez)
- Fixed bug #30133 (get_current_user() crashes on Windows). (Edin)
- Fixed bug #30061 (xml_set_start_namespace_decl_handler not called). (Rob)
- Fixed bug #30057 (did not detect IPV6 on FreeBSD 4.1). (Wez)
- Fixed bug #30042 (strtotime does not use second param). (Derick)
- Fixed bug #30027 (Possible crash inside ftp_get()).
  (cfield at affinitysolutions dot com)
- Fixed bug #29954 (array_reduce segfaults when initial value is array). (Tony)
- Fixed bug #29883 (isset gives invalid values on strings). (Tony, Dmitry)
- Fixed bug #29801 (Set limit on the size of mmapable data). (Ilia)
- Fixed bug #29557 (strtotime error). (Derick)
- Fixed bug #29418 (double free when openssl_csr_new fails).
  (Kamesh Jayachandran).
- Fixed bug #29385 (Soapserver always uses std class). (David, Dmitry)
- Fixed bug #29211 (SoapClient doesn't request wsdl through proxy). (Rob)
- Fixed bug #28817 (Var problem when extending domDocument). (Georg)
- Fixed bug #28599 (strtotime fails with zero base time). (Derick)
- Fixed bug #28598 (Lost support for MS Symbol fonts). (Pierre)
- Fixed bug #28220 (mb_strwidth() returns wrong width values for some hangul
  characters). (Moriyoshi)
- Fixed bug #28228 (NULL decimal separator is not being handled correctly).
  (Ilia)
- Fixed bug #28209 (strtotime("now")). (Derick)
- Fixed bug #27798 (private / protected variables not exposed by
  get_object_vars() inside class). (Marcus)
- Fixed bug #27728 (Can't return within a zend_try {} block or the previous
  bailout state isn't restored. (Andi)
- Fixed bug #27183 (Userland stream wrapper segfaults on stream_write).
  (Christian)

23 Sep 2004, PHP 5.0.2
- Added new boolean (fourth) parameter to array_slice() that turns on the
  preservation of keys in the returned array. (Derick)
- Added the sorting flag SORT_LOCALE_STRING to the sort() functions which makes
  them sort based on the current locale. (Derick)
- Added interface_exists() and make class_exists() only return true for real
  classes. (Andrey)
- Added PHP_EOL constant that contains the OS way of representing newlines.
  (Paul Hudson, Derick)
- Implemented periodic PCRE compiled regexp cache cleanup, to avoid memory
  exhaustion. (Andrei)
- Renamed SoapClient->__call() to SoapClinet->__soapCall(). (Dmitry)
- Fixed bug with raw_post_data not getting set (Brian)
- Fixed a file-descriptor leak with phpinfo() and other 'special' URLs (Zeev)
- Fixed bug #30209 (ReflectionClass::getMethod() lowercases attribute).
  (Marcus)
- Fixed bug #30182 (SOAP module processing WSDL file dumps core). (Dmitry)
- Fixed bug #30045 (Cannot pass big integers (> 2147483647) in SOAP requests).
  (Dmitry)
- Fixed bug #29985 (unserialize()/ __PHP_Incomplete_class does not report
  correctly class name). (Marcus, Tony)
- Fixed bug #29945 (simplexml_load_file URL limitation 255 char). (Rob)
- Fixed bug #29873 (No defines around pcntl_*priority definitions). (Derick)
- Fixed bug #29844 (SOAP doesn't return the result of a valid SOAP request).
  (Dmitry)
- Fixed bug #29842 (soapclient return null value). (Dmitry)
- Fixed bug #29839 (incorrect convert (xml:lang to lang)). (Dmitry)
- Fixed bug #29830 (SoapServer::setClass() should not export non-public
  methods). (Dmitry)
- Fixed bug #29828 (Interfaces no longer work). (Marcus)
- Fixed bug #29821 (Fixed possible crashes in convert_uudecode() on invalid
  data). (Ilia)
- Fixed bug #29808 (array_count_values() breaks with numeric strings). (Ilia)
- Fixed bug #29805 (HTTP Authentication Issues). (Uwe Schindler)
- Fixed bug #29795 (SegFault with Soap and Amazon's Web Services). (Dmitry)
- Fixed bug #29737 (ip2long should return -1 if IP is 255.255.255.255 and FALSE
  on error). (Tony)
- Fixed bug #29711 (Changed ext/xml to default to UTF-8 output). (Rob)
- Fixed bug #29678 (opendir() with ftp:// wrapper segfaults if path does not
  have trailing slash). (Ilia)
- Fixed bug #29657 (xml_* functions throw non descriptive error).
  (Christian, Rob)
- Fixed bug #29656 (segfault on result and statement properties). (Georg)
- Fixed bug #29566 (foreach/string handling strangeness (crash)). (Dmitry)
- Fixed bug #29447 (Reflection API issues). (Marcus)
- Fixed bug #29296 (Added sslv2 and sslv3 transports). (Wez)
- Fixed bug #29283 (Invalid statement handle in mysqli on execute). (Georg)
- Fixed bug #29913 (parse_url() is now binary safe). (Ilia)
- Fixed bug #27994 (segfault with Soapserver when WSDL-Cache is enabled).
  (Dmitry)
- Fixed bug #27791 (Apache 2.0 SAPI build against Apache 2 HEAD). (Joe Orton,
  Derick)
- Fixed bug #26737 (private/protected properties not serialized when user
  declared method __sleep() exists). E_NOTICE thrown when __sleep() returns
  name of non-existing member. (Andrey, Curt)

12 Aug 2004, PHP 5.0.1
- Changed destructor mechanism so that destructors are called prior to request
  shutdown. (Marcus)
- Rewritten UNIX and Windows install help files. (Documentation Team)
- Updated several libraries bundled with the windows release which now
  includes libxml2-2.6.11, libxslt-1.1.7 and iconv-1.9.1. (Rob, Edin)
- Improved and moved ActiveScript SAPI to PECL.  (Wez)
- Fixed bug #29606 (php_strip_whitespace() prints to stdout rather then
  returning the value). (Ilia)
- Fixed bug #29577 (MYSQLI_CLIENT_FOUND_ROWS undefined) (Georg)
- Fixed bug #29573 (Segmentation fault, when exception thrown within
  PHP function called from XSLT). (Christian)
- Fixed bug #29522 (accessing properties without connection) (Georg)
- Fixed bug #29505 (get_class_vars() severely broken when used with arrays).
  (Marcus)
- Fixed bug #29490 (.Net object instantiation failed). (Michael Sisolak).
- Fixed bug #29474 (win32: usleep() doesn't work). (Wez)
- Fixed bug #29449 (win32: feof() hangs on empty tcp stream). (Wez)
- Fixed bug #29437 (Possible crash inside array_walk_recursive()). (Ilia)
- Fixed bug #29431 (crash when parsing invalid address; invalid address
  returned by stream_socket_recvfrom(), stream_socket_getname()). (Wez)
- Fixed bug #29409 (Segfault in PHP functions called from XSLT). (Rob)
- Fixed unloading of dynamically loaded extensions.
  (Marcus, kameshj at fastmail dot fm)
- Fixed bug #29395 (sqlite_escape_string() returns bogus data on empty
  strings). (Ilia, Tony)
- Fixed bug #29392 (com_dotnet crashes when echo'ing an object). (Wez)
- Fixed bug #29368 (The destructor is called when an exception is thrown from
  the constructor). (Marcus)
- Fixed bug #29354 (Exception constructor marked as both public and protected).
  (Marcus)
- Fixed bug #29342 (strtotime() does not handle empty date string properly).
  (Ilia)
- Fixed bug #29340 (win32 build produces invalid php_ifx.dll). (Edin)
- Fixed bug #29335 (fetch functions now use MYSQLI_BOTH as default) (Georg)
- Fixed bug #29291 (get_class_vars() return names with NULLs). (Marcus)
- Fixed bug #29264 (gettext extension not working). (Edin)
- Fixed bug #29258 (variant_date_from_timestamp() does not honour
  timezone).  (Wez)
- Fixed bug #29256 (error when sending large packets on a socket). (Dmitry)
- Fixed bug #29236 (memory error when wsdl-cache is enabled). (Dmitry)
- Fixed bug #29147 (Compile Error in mnoGoSearch functions). (Sergey, Antony)
- Fixed bug #29132 ($_SERVER["PHP_AUTH_USER"] isn't defined). (Stefan)
- Fixed bug #29119 (html_entity_decode() misbehaves with UTF-8). (Moriyoshi)
- Fixed bug #29109 (SoapFault exception: [WSDL] Out of memory). (Dmitry)
- Fixed bug #29061 (soap extension segfaults). (Dmitry)
- Fixed bug #28985 (__getTypes() returning nothing on complex WSDL). (Dmitry)
- Fixed bug #28969 (Wrong data encoding of special characters). (Dmitry)
- Fixed bug #28895 (ReflectionClass::isAbstract always returns false). (Marcus)
- Fixed bug #28829 (Thread-unsafety in bcmath elementary values). (Sara)
- Fixed bug #28464 (catch() does not catch exceptions by interfaces). (Marcus)
- Fixed bug #27669 (PHP 5 didn't support all possibilities for calling static
  methods dynamically). (Dmitry)
- Fixed ReflectionClass::getMethod() and ReflectionClass::getProperty() to
  raise an ReflectionException instead of returning NULL on failure.
  (Sebastian)
- Fixed convert.* filters to consume remaining buckets_in on flush. (Sara)
- Fixed bug in mysqli->client_version. (Georg)

13 Jul 2004, PHP 5.0.0
- Updated PCRE to provide better error handling in certain cases. (Andrei)
- Changed doc comments to require a single white space after '/**'. (Marcus)
- Fixed bug #29019 (Database not closing). (Marcus)
- Fixed bug #29008 (array_combine() does not handle non-numeric/string keys).
  (Ilia)
- Fixed bug #28999 (fixed behaviour of exec() to work as it did in 4.X). (Ilia)
- Fixed bug #28868 (Internal filter registry not thread safe). (Sara)
- Fixed bug #28851 (call_user_func_array has typo in error message). (Marcus)
- Fixed bug #28831 (ArrayObject::offsetGet() does the work of offsetUnset()).
  (Marcus)
- Fixed bug #28822 (ArrayObject::offsetExists() works inverted). (Marcus)
- Fixed bug #28789 (ReflectionProperty getValue() fails on public static
  members). (Marcus)
- Fixed bug #28771 (Segfault when using xslt and clone). (Rob)
- Fixed bug #28751 (SoapServer does not call _autoload()). (Dmitry)
- Fixed bug #28739 (array_*diff() and array_*intersect() not clearing the fci
  cache before work). (Andrey)
- Fixed bug #28721 (appendChild() and insertBefore() unset DOMText).(Rob)
- Fixed bug #28702 (SOAP does not parse WSDL service address correctly). (Dmitry)
- Fixed bug #28699 (Reflection api bugs). (Marcus)
- Fixed bug #28694 (ReflectionExtension::getFunctions() crashes PHP). (Marcus)
- Fixed bug #28512 (Allocate enough space to store MSSQL data). (Frank)
- Fixed strip_tags() to correctly handle '\0' characters. (Stefan)<|MERGE_RESOLUTION|>--- conflicted
+++ resolved
@@ -12,19 +12,7 @@
 - Core:
   . Fixed bug #66094 (unregister_tick_function tries to cast a Closure to a 
     string). (Laruence)
-<<<<<<< HEAD
-=======
   . Fixed bug #65969 (Chain assignment with T_LIST failure). (Dmitry)
-  . Fixed bug #65947 (basename is no more working after fgetcsv in certain 
-    situation). (Laruence)
-
-- JSON
-  . Fixed whitespace part of bug #64874 ("json_decode handles whitespace and
-    case-sensitivity incorrectly"). (Andrea Faulds)
-
-- MySQLi:
-  . Fixed bug #66043 (Segfault calling bind_param() on mysqli). (Laruence)
->>>>>>> 16d59aa1
 
 - OPCache
   . Fixed bug #66176 (Invalid constant substitution). (Dmitry)
