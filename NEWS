--- conflicted
+++ resolved
@@ -5,8 +5,6 @@
 - Core:
   . Fixed bug GH-11152 (Unable to alias namespaces containing reserved class
     names). (ilutov)
-
-- Core:
   . Fixed bug GH-9068 (Conditional jump or move depends on uninitialised
     value(s)). (nielsdos)
 
@@ -25,16 +23,12 @@
   . Fixed bug GH-11138 (move_uploaded_file() emits open_basedir warning for
     source file). (ilutov)
 
-<<<<<<< HEAD
-11 May 2023, PHP 8.2.6
-=======
 - Streams:
   . Fixed bug GH-11175 (Stream Socket Timeout). (nielsdos)
   . Fixed bug GH-11177 (ASAN UndefinedBehaviorSanitizer when timeout = -1
     passed to stream_socket_accept/stream_socket_client). (nielsdos)
 
-11 May 2023, PHP 8.1.19
->>>>>>> 81e50b4e
+11 May 2023, PHP 8.2.6
 
 - Core:
   . Fix inconsistent float negation in constant expressions. (ilutov)
