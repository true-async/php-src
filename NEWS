PHP                                                                        NEWS
|||||||||||||||||||||||||||||||||||||||||||||||||||||||||||||||||||||||||||||||
?? ??? ????, PHP 8.4.8

- Core:
  . Fixed GH-18480 (array_splice with large values for offset/length arguments).
    (nielsdos/David Carlier)
  . Partially fixed GH-18572 (nested object comparisons leading to stack overflow).
    (David Carlier)
  . Fixed OSS-Fuzz #417078295. (nielsdos)
  . Fixed OSS-Fuzz #418106144. (nielsdos)

- Curl:
  . Fixed GH-18460 (curl_easy_setopt with CURLOPT_USERPWD/CURLOPT_USERNAME/
    CURLOPT_PASSWORD set the Authorization header when set to NULL).
    (David Carlier)

- Date:
  . Fixed bug GH-18076 (Since PHP 8, the date_sun_info() function returns
    inaccurate sunrise and sunset times, but other calculated times are
    correct) (JiriJozif).
  . Fixed bug GH-18481 (date_sunrise with unexpected nan value for the offset).
    (nielsdos/David Carlier)

- DOM:
  . Backport lexbor/lexbor#274. (nielsdos, alexpeattie)

- Intl:
  . Fix various reference issues. (nielsdos)

- LDAP:
  . Fixed bug GH-18529 (ldap no longer respects TLS_CACERT from ldaprc in
    ldap_start_tls()). (Remi)

- Opcache:
  . Fixed bug GH-18417 (Windows SHM reattachment fails when increasing
    memory_consumption or jit_buffer_size). (nielsdos)
<<<<<<< HEAD
  . Fixed bug GH-18297 (Exception not handled when jit guard is triggered).
    (Arnaud)
  . Fixed bug GH-18408 (Snapshotted poly_func / poly_this may be spilled).
=======
  . Fixed bug GH-18567 (Preloading with internal class alias triggers assertion
    failure). (nielsdos)

- PDO_OCI:
  . Fixed bug GH-18494 (PDO OCI segfault in statement GC). (nielsdos)
>>>>>>> 41e11a62

- SPL:
  . Fixed bug GH-18421 (Integer overflow with large numbers in LimitIterator).
    (nielsdos)

- Standard:
  . Fixed bug GH-17403 (Potential deadlock when putenv fails). (nielsdos)
  . Fixed bug GH-18400 (http_build_query type error is inaccurate). (nielsdos)
  . Fixed bug GH-18509 (Dynamic calls to assert() ignore zend.assertions).
    (timwolla)

- Windows:
  . Fix leak+crash with sapi_windows_set_ctrl_handler(). (nielsdos)

- Zip:
  . Fixed bug GH-18431 (Registering ZIP progress callback twice doesn't work).
    (nielsdos)
  . Fixed bug GH-18438 (Handling of empty data and errors in
    ZipArchive::addPattern). (nielsdos)

24 Apr 2025, PHP 8.4.7

- Core:
  . Fixed bug GH-18038 (Lazy proxy calls magic methods twice). (Arnaud)
  . Fixed bug GH-18209 (Use-after-free in extract() with EXTR_REFS). (ilutov)
  . Fixed bug GH-18268 (Segfault in array_walk() on object with added property
    hooks). (ilutov)
  . Fixed bug GH-18304 (Changing the properties of a DateInterval through
    dynamic properties triggers a SegFault). (nielsdos)
  . Fix some leaks in php_scandir. (nielsdos)

- DBA:
  . FIxed bug GH-18247 dba_popen() memory leak on invalid path. (David Carlier)

- Filter:
  . Fixed bug GH-18309 (ipv6 filter integer overflow). (nielsdos)

- GD:
  . Fixed imagecrop() overflow with rect argument with x/width y/heigh usage
    in gdImageCrop(). (David Carlier)
  . Fixed GH-18243 imagettftext() overflow/underflow on font size value.
    (David Carlier)

- Intl:
  . Fix reference support for intltz_get_offset(). (nielsdos)

- LDAP:
  . Fixed bug GH-17776 (LDAP_OPT_X_TLS_* options can't be overridden). (Remi)
  . Fix NULL deref on high modification key. (nielsdos)

- libxml:
  . Fixed custom external entity loader returning an invalid resource leading
    to a confusing TypeError message. (Girgias)

- Opcache:
  . Fixed bug GH-18294 (assertion failure zend_jit_ir.c). (nielsdos)
  . Fixed bug GH-18289 (Fix segfault in JIT). (Florian Engelhardt)
  . Fixed bug GH-18136 (tracing JIT floating point register clobbering on
    Windows and ARM64). (nielsdos)

- OpenSSL:
  . Fix memory leak in openssl_sign() when passing invalid algorithm.
    (nielsdos)
  . Fix potential leaks when writing to BIO fails. (nielsdos)

- PDO Firebird:
  . Fixed bug GH-18276 (persistent connection - "zend_mm_heap corrupted"
    with setAttribute()) (SakiTakamachi).
  . Fixed bug GH-17383 (PDOException has wrong code and message since PHP 8.4)
    (SakiTakamachi).

- PDO Sqlite:
  . Fix memory leak on error return of collation callback. (nielsdos)

- PgSql:
  . Fix uouv in pg_put_copy_end(). (nielsdos)

- SPL:
  . Fixed bug GH-18322 (SplObjectStorage debug handler mismanages memory).
    (nielsdos)

- Standard:
  . Fixed bug GH-18145 (php8ts crashes in php_clear_stat_cache()).
    (Jakub Zelenka)
  . Fix resource leak in iptcembed() on error. (nielsdos)

- Tests:
  . Address deprecated PHP 8.4 session options to prevent test failures.
    (willvar)

- Zip:
  . Fix uouv when handling empty options in ZipArchive::addGlob(). (nielsdos)
  . Fix memory leak when handling a too long path in ZipArchive::addGlob().
    (nielsdos)

10 Apr 2025, PHP 8.4.6

- BCMath:
  . Fixed pointer subtraction for scale. (SakiTakamachi)

- Core:
  . Fixed property hook backing value access in multi-level inheritance.
    (ilutov)
  . Fixed accidentally inherited default value in overridden virtual properties.
    (ilutov)
  . Fixed bug GH-17376 (Broken JIT polymorphism for property hooks added to
    child class). (ilutov)
  . Fixed bug GH-17913 (ReflectionFunction::isDeprecated() returns incorrect
    results for closures created from magic __call()). (timwolla)
  . Fixed bug GH-17941 (Stack-use-after-return with lazy objects and hooks).
    (nielsdos)
  . Fixed bug GH-17988 (Incorrect handling of hooked props without get hook in
    get_object_vars()). (ilutov)
  . Fixed bug GH-17998 (Skipped lazy object initialization on primed
    SIMPLE_WRITE cache). (ilutov)
  . Fixed bug GH-17998 (Assignment to backing value in set hook of lazy proxy
    calls hook again). (ilutov)
  . Fixed bug GH-17961 (use-after-free during dl()'ed module class destruction).
    (Arnaud)
  . Fixed bug GH-15367 (dl() of module with aliased class crashes in shutdown).
    (Arnaud)
  . Fixed OSS-Fuzz #403308724. (nielsdos)
  . Fixed bug GH-13193 again (Significant performance degradation in 'foreach').
    (nielsdos)

- DBA:
  . Fixed assertion violation when opening the same file with dba_open
    multiple times. (chschneider)

- DOM:
  . Fixed bug GH-17991 (Assertion failure dom_attr_value_write). (nielsdos)
  . Fix weird unpack behaviour in DOM. (nielsdos)
  . Fixed bug GH-18090 (DOM: Svg attributes and tag names are being lowercased).
    (nielsdos)
  . Fix xinclude destruction of live attributes. (nielsdos)

- Fuzzer:
  . Fixed bug GH-18081 (Memory leaks in error paths of fuzzer SAPI).
    (Lung-Alexandra)

- GD:
  . Fixed bug GH-17984 (calls with arguments as array with references).
    (David Carlier)

- LDAP:
  . Fixed bug GH-18015 (Error messages for ldap_mod_replace are confusing).
    (nielsdos)

- Mbstring:
  . Fixed bug GH-17989 (mb_output_handler crash with unset
    http_output_conv_mimetypes). (nielsdos)

- Opcache:
  . Fixed bug GH-15834 (Segfault with hook "simple get" cache slot and minimal
    JIT). (nielsdos)
  . Fixed bug GH-17966 (Symfony JIT 1205 assertion failure). (nielsdos)
  . Fixed bug GH-18037 (SEGV Zend/zend_execute.c). (nielsdos)
  . Fixed bug GH-18050 (IN_ARRAY optimization in DFA pass is broken). (ilutov)
  . Fixed bug GH-18113 (stack-buffer-overflow ext/opcache/jit/ir/ir_sccp.c).
    (nielsdos)
  . Fixed bug GH-18112 (NULL access with preloading and INI option). (nielsdos)
  . Fixed bug GH-18107 (Opcache CFG jmp optimization with try-finally breaks
    the exception table). (nielsdos)

- PDO:
  . Fix memory leak when destroying PDORow. (nielsdos)

- PGSQL:
  . Fixed bug GH-18148 (pg_copy_from() regression with explicit \n terminator
    due to wrong offset check). (David Carlier)

- Standard:
  . Fix memory leaks in array_any() / array_all(). (nielsdos)

- SOAP:
  . Fixed bug #66049 (Typemap can break parsing in parse_packet_soap leading to
    a segfault) . (Remi)

- SPL:
  . Fixed bug GH-18018 (RC1 data returned from offsetGet causes UAF in
    ArrayObject). (nielsdos)

- Treewide:
  . Fixed bug GH-17736 (Assertion failure zend_reference_destroy()). (nielsdos)

- Windows:
  . Fixed bug GH-17836 (zend_vm_gen.php shouldn't break on Windows line
    endings). (DanielEScherzer)

27 Feb 2025, PHP 8.4.5

- BCMath:
  . Fixed bug GH-17398 (bcmul memory leak). (SakiTakamachi)

- Core:
  . Fixed bug GH-17623 (Broken stack overflow detection for variable
    compilation). (ilutov)
  . Fixed bug GH-17618 (UnhandledMatchError does not take
    zend.exception_ignore_args=1 into account). (timwolla)
  . Fix fallback paths in fast_long_{add,sub}_function. (nielsdos)
  . Fixed bug OSS-Fuzz #391975641 (Crash when accessing property backing value
    by reference). (ilutov)
  . Fixed bug GH-17718 (Calling static methods on an interface that has
    `__callStatic` is allowed). (timwolla)
  . Fixed bug GH-17713 (ReflectionProperty::getRawValue() and related methods
    may call hooks of overridden properties). (Arnaud)
  . Fixed bug GH-17916 (Final abstract properties should error).
    (DanielEScherzer)
  . Fixed bug GH-17866 (zend_mm_heap corrupted error after upgrading from
    8.4.3 to 8.4.4). (nielsdos)
  . Fixed GHSA-rwp7-7vc6-8477 (Reference counting in php_request_shutdown
    causes Use-After-Free). (CVE-2024-11235) (ilutov)

- DOM:
  . Fixed bug GH-17609 (Typo in error message: Dom\NO_DEFAULT_NS instead of
    Dom\HTML_NO_DEFAULT_NS). (nielsdos)
  . Fixed bug GH-17802 (\Dom\HTMLDocument querySelector attribute name is case
    sensitive in HTML). (nielsdos)
  . Fixed bug GH-17847 (xinclude destroys live node). (nielsdos)
  . Fix using Dom\Node with Dom\XPath callbacks. (nielsdos)

- FFI:
  . Fix FFI Parsing of Pointer Declaration Lists. (davnotdev)

- FPM:
  . Fixed bug GH-17643 (FPM with httpd ProxyPass encoded PATH_INFO env).
    (Jakub Zelenka)

- GD:
  . Fixed bug GH-17703 (imagescale with both width and height negative values
    triggers only an Exception on width). (David Carlier)
  . Fixed bug GH-17772 (imagepalettetotruecolor crash with memory_limit=2M).
    (David Carlier)

- LDAP:
  . Fixed bug GH-17704 (ldap_search fails when $attributes contains a
    non-packed array with numerical keys). (nielsdos, 7u83)

- LibXML:
  . Fixed GHSA-wg4p-4hqh-c3g9 (Reocurrence of #72714). (nielsdos)
  . Fixed GHSA-p3x9-6h7p-cgfc (libxml streams use wrong `content-type` header
    when requesting a redirected resource). (CVE-2025-1219) (timwolla)

- MBString:
  . Fixed bug GH-17503 (Undefined float conversion in mb_convert_variables).
    (cmb)

- Opcache:
  . Fixed bug GH-17654 (Multiple classes using same trait causes function
    JIT crash). (nielsdos)
  . Fixed bug GH-17577 (JIT packed type guard crash). (nielsdos, Dmitry)
  . Fixed bug GH-17747 (Exception on reading property in register-based
    FETCH_OBJ_R breaks JIT). (Dmitry, nielsdos)
  . Fixed bug GH-17715 (Null pointer deref in observer API when calling
    cases() method on preloaded enum). (Bob)
  . Fixed bug GH-17868 (Cannot allocate memory with tracing JIT on 8.4.4).
    (nielsdos)

- PDO_SQLite:
  . Fixed GH-17837 ()::getColumnMeta() on unexecuted statement segfaults).
    (cmb)
  . Fix cycle leak in sqlite3 setAuthorizer(). (nielsdos)
  . Fix memory leaks in pdo_sqlite callback registration. (nielsdos)

- Phar:
  . Fixed bug GH-17808: PharFileInfo refcount bug. (nielsdos)

- PHPDBG:
  . Partially fixed bug GH-17387 (Trivial crash in phpdbg lexer). (nielsdos)
  . Fix memory leak in phpdbg calling registered function. (nielsdos)

- Reflection:
  . Fixed bug GH-15902 (Core dumped in ext/reflection/php_reflection.c).
    (DanielEScherzer)
  . Fixed missing final and abstract flags when dumping properties.
    (DanielEScherzer)

- Standard:
  . Fixed bug #72666 (stat cache clearing inconsistent between file:// paths
    and plain paths). (Jakub Zelenka)

- Streams:
  . Fixed bug GH-17650 (realloc with size 0 in user_filters.c). (nielsdos)
  . Fix memory leak on overflow in _php_stream_scandir(). (nielsdos)
  . Fixed GHSA-hgf5-96fm-v528 (Stream HTTP wrapper header check might omit
    basic auth header). (CVE-2025-1736) (Jakub Zelenka)
  . Fixed GHSA-52jp-hrpf-2jff (Stream HTTP wrapper truncate redirect location
    to 1024 bytes). (CVE-2025-1861) (Jakub Zelenka)
  . Fixed GHSA-pcmh-g36c-qc44 (Streams HTTP wrapper does not fail for headers
    without colon). (CVE-2025-1734) (Jakub Zelenka)
  . Fixed GHSA-v8xr-gpvj-cx9g (Header parser of `http` stream wrapper does not
    handle folded headers). (CVE-2025-1217) (Jakub Zelenka)

- Windows:
  . Fixed phpize for Windows 11 (24H2). (bwoebi)
  . Fixed GH-17855 (CURL_STATICLIB flag set even if linked with shared lib).
    (cmb)

- Zlib:
  . Fixed bug GH-17745 (zlib extension incorrectly handles object arguments).
    (nielsdos)
  . Fix memory leak when encoding check fails. (nielsdos)
  . Fix zlib support for large files. (nielsdos)

13 Feb 2025, PHP 8.4.4

- Core:
  . Fixed bug GH-17234 (Numeric parent hook call fails with assertion).
    (nielsdos)
  . Fixed bug GH-16892 (ini_parse_quantity() fails to parse inputs starting
    with 0x0b). (nielsdos)
  . Fixed bug GH-16886 (ini_parse_quantity() fails to emit warning for 0x+0).
    (nielsdos)
  . Fixed bug GH-17222 (__PROPERTY__ magic constant does not work in all
    constant expression contexts). (ilutov)
  . Fixed bug GH-17214 (Relax final+private warning for trait methods with
    inherited final). (ilutov)
  . Fixed NULL arithmetic during system program execution on Windows. (cmb,
    nielsdos)
  . Fixed potential OOB when checking for trailing spaces on Windows. (cmb)
  . Fixed bug GH-17408 (Assertion failure Zend/zend_exceptions.c).
    (nielsdos, ilutov)
  . Fix may_have_extra_named_args flag for ZEND_AST_UNPACK. (nielsdos)
  . Fix NULL arithmetic in System V shared memory emulation for Windows. (cmb)
  . Fixed bug GH-17597 (#[\Deprecated] does not work for __call() and
    __callStatic()). (timwolla)

- DOM:
  . Fixed bug GH-17397 (Assertion failure ext/dom/php_dom.c). (nielsdos)
  . Fixed bug GH-17486 (Incorrect error line numbers reported in
    Dom\HTMLDocument::createFromString). (nielsdos)
  . Fixed bug GH-17481 (UTF-8 corruption in \Dom\HTMLDocument). (nielsdos)
  . Fixed bug GH-17500 (Segfault with requesting nodeName on nameless doctype).
    (nielsdos)
  . Fixed bug GH-17485 (upstream fix, Self-closing tag on void elements
    shouldn't be a parse error/warning in \Dom\HTMLDocument). (lexborisov)
  . Fixed bug GH-17572 (getElementsByTagName returns collections with
    tagName-based indexing). (nielsdos)

- Enchant:
  . Fix crashes in enchant when passing null bytes. (nielsdos)

- FTP:
  . Fixed bug GH-16800 (ftp functions can abort with EINTR). (nielsdos)

- GD:
  . Fixed bug GH-17349 (Tiled truecolor filling looses single color
    transparency). (cmb)
  . Fixed bug GH-17373 (imagefttext() ignores clipping rect for palette
    images). (cmb)
  . Ported fix for libgd 223 (gdImageRotateGeneric() does not properly
    interpolate). (cmb)
  . Added support for reading GIFs without colormap to bundled libgd. (Andrew
    Burley, cmb)

- Gettext:
  . Fixed bug GH-17400 (bindtextdomain SEGV on invalid domain).
    (David Carlier)

- Intl:
  . Fixed bug GH-11874 (intl causing segfault in docker images). (nielsdos)

- Opcache:
  . Fixed bug GH-15981 (Segfault with frameless jumps and minimal JIT).
    (nielsdos)
  . Fixed bug GH-17307 (Internal closure causes JIT failure). (nielsdos)
  . Fixed bug GH-17428 (Assertion failure ext/opcache/jit/zend_jit_ir.c:8940).
    (nielsdos)
  . Fixed bug GH-17564 (Potential UB when reading from / writing to struct
    padding). (ilutov)

- PCNTL:
  . Fixed pcntl_setcpuaffinity exception type from ValueError to TypeError for
    the cpu mask argument with entries type different than int/string.
    (David Carlier)

- PCRE:
  . Fixed bug GH-17122 (memory leak in regex). (nielsdos)

- PDO:
  . Fixed a memory leak when the GC is used to free a PDOStatment. (Girgias)
  . Fixed a crash in the PDO Firebird Statement destructor. (nielsdos)
  . Fixed UAFs when changing default fetch class ctor args. (Girgias, nielsdos)

- PgSql:
  . Fixed build failure when the constant PGRES_TUPLES_CHUNK is not present
    in the system. (chschneider)

- Phar:
  . Fixed bug GH-17518 (offset overflow phar extractTo()). (nielsdos)

- PHPDBG:
  . Fix crashes in function registration + test. (nielsdos, Girgias)

- Session:
  . Fix type confusion with session SID constant. (nielsdos)
  . Fixed bug GH-17541 (ext/session NULL pointer dereferencement during
    ID reset). (Girgias)

- SimpleXML:
  . Fixed bug GH-17409 (Assertion failure Zend/zend_hash.c:1730). (nielsdos)

- SNMP:
  . Fixed bug GH-17330 (SNMP::setSecurity segfault on closed session).
    (David Carlier)

- SPL:
  . Fixed bug GH-15833 (Segmentation fault (access null pointer) in
    ext/spl/spl_array.c). (nielsdos)
  . Fixed bug GH-17516 (SplFileTempObject::getPathInfo() Undefined behavior
    on invalid class). (David Carlier)

- Standard:
  . Fixed bug GH-17447 (Assertion failure when array popping a self addressing
    variable). (nielsdos)

- Windows:
  . Fixed clang compiler detection. (cmb)

- Zip:
  . Fixed bug GH-17139 (Fix zip_entry_name() crash on invalid entry).
    (nielsdos)

16 Jan 2025, PHP 8.4.3

- BcMath:
  . Fixed bug GH-17049 (Correctly compare 0 and -0). (Saki Takamachi)
  . Fixed bug GH-17061 (Now Number::round() does not remove trailing zeros).
    (Saki Takamachi)
  . Fixed bug GH-17064 (Correctly round rounding mode with zero edge case).
    (Saki Takamachi)
  . Fixed bug GH-17275 (Fixed the calculation logic of dividend scale).
    (Saki Takamachi)

- Core:
  . Fixed bug OSS-Fuzz #382922236 (Duplicate dynamic properties in hooked object
    iterator properties table). (ilutov)
  . Fixed unstable get_iterator pointer for hooked classes in shm on Windows.
    (ilutov)
  . Fixed bug GH-17106 (ZEND_MATCH_ERROR misoptimization). (ilutov)
  . Fixed bug GH-17162 (zend_array_try_init() with dtor can cause engine UAF).
    (nielsdos)
  . Fixed bug GH-17101 (AST->string does not reproduce constructor property
    promotion correctly). (nielsdos)
  . Fixed bug GH-17200 (Incorrect dynamic prop offset in hooked prop iterator).
    (ilutov)
  . Fixed bug GH-17216 (Trampoline crash on error). (nielsdos)

- DBA:
  . Skip test if inifile is disabled. (orlitzky)

- DOM:
  . Fixed bug GH-17145 (DOM memory leak). (nielsdos)
  . Fixed bug GH-17201 (Dom\TokenList issues with interned string replace).
    (nielsdos)
  . Fixed bug GH-17224 (UAF in importNode). (nielsdos)

- Embed:
  . Make build command for program using embed portable. (dunglas)

- FFI:
  . Fixed bug #79075 (FFI header parser chokes on comments). (nielsdos)
  . Fix memory leak on ZEND_FFI_TYPE_CHAR conversion failure. (nielsdos)
  . Fixed bug GH-16013 and bug #80857 (Big endian issues). (Dmitry, nielsdos)

- Fileinfo:
  . Fixed bug GH-17039 (PHP 8.4: Incorrect MIME content type). (nielsdos)

- FPM:
  . Fixed bug GH-13437 (FPM: ERROR: scoreboard: failed to lock (already
    locked)). (Jakub Zelenka)
  . Fixed bug GH-17112 (Macro redefinitions). (cmb, nielsdos)
  . Fixed bug GH-17208 (bug64539-status-json-encoding.phpt fail on 32-bits).
    (nielsdos)

- GD:
  . Fixed bug GH-16255 (Unexpected nan value in ext/gd/libgd/gd_filter.c).
    (nielsdos, cmb)
  . Ported fix for libgd bug 276 (Sometimes pixels are missing when storing
    images as BMPs). (cmb)

- Gettext:
  . Fixed bug GH-17202 (Segmentation fault ext/gettext/gettext.c
    bindtextdomain()). (Michael Orlitzky)

- Iconv:
  . Fixed bug GH-17047 (UAF on iconv filter failure). (nielsdos)

- LDAP:
  . Fixed bug GH-17280 (ldap_search() fails when $attributes array has holes).
    (nielsdos)

- LibXML:
  . Fixed bug GH-17223 (Memory leak in libxml encoding handling). (nielsdos)

- MBString:
  . Fixed bug GH-17112 (Macro redefinitions). (nielsdos, cmb)

- Opcache:
  . opcache_get_configuration() properly reports jit_prof_threshold. (cmb)
  . Fixed bug GH-17140 (Assertion failure in JIT trace exit with
    ZEND_FETCH_DIM_FUNC_ARG). (nielsdos, Dmitry)
  . Fixed bug GH-17151 (Incorrect RC inference of op1 of FETCH_OBJ and
    INIT_METHOD_CALL). (Dmitry, ilutov)
  . Fixed bug GH-17246 (GC during SCCP causes segfault). (Dmitry)
  . Fixed bug GH-17257 (UBSAN warning in ext/opcache/jit/zend_jit_vm_helpers.c).
    (nielsdos, Dmitry)

- PCNTL:
  . Fix memory leak in cleanup code of pcntl_exec() when a non stringable
    value is encountered past the first entry. (Girgias)

- PgSql:
  . Fixed bug GH-17158 (pg_fetch_result Shows Incorrect ArgumentCountError
    Message when Called With 1 Argument). (nielsdos)
  . Fixed further ArgumentCountError for calls with flexible
    number of arguments. (David Carlier)

- Phar:
  . Fixed bug GH-17137 (Segmentation fault ext/phar/phar.c). (nielsdos)

- SimpleXML:
  . Fixed bug GH-17040 (SimpleXML's unset can break DOM objects). (nielsdos)
  . Fixed bug GH-17153 (SimpleXML crash when using autovivification on
    document). (nielsdos)

- Sockets:
  . Fixed bug GH-16276 (socket_strerror overflow handling with INT_MIN).
    (David Carlier / cmb)
  . Fixed overflow on SO_LINGER values setting, strengthening values check
    on SO_SNDTIMEO/SO_RCVTIMEO for socket_set_option().
    (David Carlier)

- SPL:
  . Fixed bug GH-17198 (SplFixedArray assertion failure with get_object_vars).
    (nielsdos)
  . Fixed bug GH-17225 (NULL deref in spl_directory.c). (nielsdos)

- Streams:
  . Fixed bug GH-17037 (UAF in user filter when adding existing filter name due
    to incorrect error handling). (nielsdos)
  . Fixed bug GH-16810 (overflow on fopen HTTP wrapper timeout value).
    (David Carlier)
  . Fixed bug GH-17067 (glob:// wrapper doesn't cater to CWD for ZTS builds).
    (cmb)

- Windows:
  . Hardened proc_open() against cmd.exe hijacking. (cmb)

- XML:
  . Fixed bug GH-1718 (unreachable program point in zend_hash). (nielsdos)

19 Dec 2024, PHP 8.4.2

- BcMath:
  . Fixed bug GH-16978 (Avoid unnecessary padding with leading zeros).
    (Saki Takamachi)

- COM:
  . Fixed bug GH-16991 (Getting typeinfo of non DISPATCH variant segfaults).
    (cmb)

- Core:
  . Fixed bug GH-16344 (setRawValueWithoutLazyInitialization() and
    skipLazyInitialization() may change initialized proxy). (Arnaud)
  . Fix is_zend_ptr() huge block comparison. (nielsdos)
  . Fixed potential OOB read in zend_dirname() on Windows. (cmb)
  . Fixed bug GH-15964 (printf() can strip sign of -INF). (divinity76, cmb)

- Curl:
  . Fix various memory leaks in curl mime handling. (nielsdos)

- DBA:
  . Fixed bug GH-16990 (dba_list() is now zero-indexed instead of using
    resource ids) (kocsismate)

- DOM:
  . Fixed bug GH-16906 (Reloading document can cause UAF in iterator).
    (nielsdos)

- FPM:
  . Fixed bug GH-16932 (wrong FPM status output). (Jakub Zelenka, James Lucas)

- GMP:
  . Fixed bug GH-16890 (array_sum() with GMP can loose precision (LLP64)).
    (cmb)

- Opcache:
  . Fixed bug GH-16851 (JIT_G(enabled) not set correctly on other threads).
    (dktapps)
  . Fixed bug GH-16902 (Set of opcache tests fail zts+aarch64). (nielsdos)
  . Fixed bug GH-16879 (JIT dead code skipping does not update call_level).
    (nielsdos)

- SAPI:
  . Fixed bug GH-16998 (UBSAN warning in rfc1867). (nielsdos)

- PHPDBG:
  . Fixed bug GH-15208 (Segfault with breakpoint map and phpdbg_clear()).
    (nielsdos)

- Standard:
  . Fixed bug GH-16905 (Internal iterator functions can't handle UNDEF
    properties). (nielsdos)
  . Fixed bug GH-16957 (Assertion failure in array_shift with
    self-referencing array). (nielsdos)

- Streams:
  . Fixed network connect poll interuption handling. (Jakub Zelenka)

- Windows:
  . Fixed bug GH-16849 (Error dialog causes process to hang). (cmb)
  . Windows Server 2025 is now properly reported. (cmb)

21 Nov 2024, PHP 8.4.1

- BcMath:
  . [RFC] Add bcfloor, bcceil and bcround to BCMath. (Saki Takamachi)
  . Improve performance. (Saki Takamachi, nielsdos)
  . Adjust bcround()'s $mode parameter to only accept the RoundingMode
    enum. (timwolla, saki)
  . Fixed LONG_MAX in BCMath ext. (Saki Takamachi)
  . Fixed bcdiv() div by one. (Saki Takamachi)
  . [RFC] Support object types in BCMath. (Saki Takamachi)
  . bcpow() performance improvement. (Jorg Sowa)
  . ext/bcmath: Check for scale overflow. (SakiTakamachi)
  . [RFC] ext/bcmath: Added bcdivmod. (SakiTakamachi)
  . Fix GH-15968 (Avoid converting objects to strings in operator calculations).
    (SakiTakamachi)
  . Fixed bug GH-16265 (Added early return case when result is 0)
    (Saki Takamachi).
  . Fixed bug GH-16262 (Fixed a bug where size_t underflows) (Saki Takamachi).
  . Fixed GH-16236 (Fixed a bug in BcMath\Number::pow() and bcpow() when
    raising negative powers of 0) (Saki Takamachi).

- Core:
  . Added zend_call_stack_get implementation for NetBSD, DragonFlyBSD,
    Solaris and Haiku. (David Carlier)
  . Enabled ifunc checks on FreeBSD from the 12.x releases. (Freaky)
  . Changed the type of PHP_DEBUG and PHP_ZTS constants to bool. (haszi)
  . Fixed bug GH-13142 (Undefined variable name is shortened when contains \0).
    (nielsdos)
  . Fixed bug GH-13178 (Iterator positions incorrect when converting packed
    array to hashed). (ilutov)
  . Fixed zend fiber build for solaris default mode (32 bits). (David Carlier)
  . Fixed zend call stack size for macOs/arm64. (David Carlier)
  . Added support for Zend Max Execution Timers on FreeBSD. (Kévin Dunglas)
  . Ensure fiber stack is not backed by THP. (crrodriguez)
  . Implement GH-13609 (Dump wrapped object in WeakReference class). (nielsdos)
  . Added sparc64 arch assembly support for zend fiber. (Claudio Jeker)
  . Fixed GH-13581 no space available for TLS on NetBSD. (Paul Ripke)
  . Added fiber Sys-V loongarch64 support. (qiangxuhui)
  . Adjusted closure names to include the parent function's name. (timwolla)
  . Improve randomness of uploaded file names and files created by tempnam().
    (Arnaud)
  . Added gc and shutdown callbacks to zend_mm custom handlers.
    (Florian Engelhardt)
  . Fixed bug GH-14650 (Compute the size of pages before allocating memory).
    (Julien Voisin)
  . Fixed bug GH-11928 (The --enable-re2c-cgoto doesn't add the -g flag).
    (Peter Kokot)
  . Added the #[\Deprecated] attribute. (beberlei, timwolla)
  . Fixed GH-11389 (Allow suspending fibers in destructors). (Arnaud, trowski)
  . Fixed bug GH-14801 (Fix build for armv7). (andypost)
  . Implemented property hooks RFC. (ilutov)
  . Fix GH-14978 (The xmlreader extension phpize build). (Peter Kokot)
  . Throw Error exception when encountering recursion during comparison, rather
    than fatal error. (ilutov)
  . Added missing cstddef include for C++ builds. (cmb)
  . Updated build system scripts config.guess to 2024-07-27 and config.sub to
    2024-05-27. (Peter Kokot)
  . Fixed bug GH-15240 (Infinite recursion in trait hook). (ilutov)
  . Fixed bug GH-15140 (Missing variance check for abstract set with asymmetric
    type). (ilutov)
  . Fixed bug GH-15181 (Disabled output handler is flushed again). (cmb)
  . Passing E_USER_ERROR to trigger_error() is now deprecated. (Girgias)
  . Fixed bug GH-15292 (Dynamic AVX detection is broken for MSVC). (nielsdos)
  . Using "_" as a class name is now deprecated. (Girgias)
  . Exiting a namespace now clears seen symbols. (ilutov)
  . The exit (and die) language constructs now behave more like a function.
    They can be passed liked callables, are affected by the strict_types
    declare statement, and now perform the usual type coercions instead of
    casting any non-integer value to a string.
    As such, passing invalid types to exit/die may now result in a TypeError
    being thrown. (Girgias)
  . Fixed bug GH-15438 (Hooks on constructor promoted properties without
    visibility are ignored). (ilutov)
  . Fixed bug GH-15419 (Missing readonly+hook incompatibility check for readonly
    classes). (ilutov)
  . Fixed bug GH-15187 (Various hooked object iterator issues). (ilutov)
  . Fixed bug GH-15456 (Crash in get_class_vars() on virtual properties).
    (ilutov)
  . Fixed bug GH-15501 (Windows HAVE_<header>_H macros defined to 1 or
    undefined). (Peter Kokot)
  . Implemented asymmetric visibility for properties. (ilutov)
  . Fixed bug GH-15644 (Asymmetric visibility doesn't work with hooks). (ilutov)
  . Implemented lazy objects RFC. (Arnaud)
  . Fixed bug GH-15686 (Building shared iconv with external iconv library).
    (Peter Kokot, zeriyoshi)
  . Fixed missing error when adding asymmetric visibility to unilateral virtual
    property. (ilutov)
  . Fixed bug GH-15693 (Unnecessary include in main.c bloats binary).
    (nielsdos)
  . Fixed bug GH-15731 (AllowDynamicProperties validation should error on
    enums). (DanielEScherzer)
  . Fixed bug GH-16040 (Use-after-free of object released in hook). (ilutov)
  . Fixed bug GH-16026 (Reuse of dtor fiber during shutdown). (Arnaud)
  . Fixed bug GH-15999 (zend_std_write_property() assertion failure with lazy
    objects). (Arnaud)
  . Fixed bug GH-15960 (Foreach edge cases with lazy objects). (Arnaud)
  . Fixed bug GH-16185 (Various hooked object iterator issues). (ilutov)
  . Fixed bug OSS-Fuzz #371445205 (Heap-use-after-free in attr_free).
    (nielsdos)
  . Fixed missing error when adding asymmetric visibility to static properties.
    (ilutov)
  . Fixed bug OSS-Fuzz #71407 (Null-dereference WRITE in
    zend_lazy_object_clone). (Arnaud)
  . Fixed bug GH-16574 (Incorrect error "undefined method" messages).
    (nielsdos)
  . Fixed bug GH-16577 (EG(strtod_state).freelist leaks with opcache.preload).
    (nielsdos)
  . Fixed bug GH-16615 (Assertion failure in zend_std_read_property). (Arnaud)
  . Fixed bug GH-16342 (Added ReflectionProperty::isLazy()). (Arnaud)
  . Fixed bug GH-16725 (Incorrect access check for non-hooked props in hooked
    object iterator). (ilutov)

- Curl:
  . Deprecated the CURLOPT_BINARYTRANSFER constant. (divinity76)
  . Bumped required libcurl version to 7.61.0. (Ayesh)
  . Added feature_list key to the curl_version() return value. (Ayesh)
  . Added constants CURL_HTTP_VERSION_3 (libcurl 7.66) and CURL_HTTP_VERSION_3ONLY
    (libcurl 7.88) as options for CURLOPT_HTTP_VERSION (Ayesh Karunaratne)
  . Added CURLOPT_TCP_KEEPCNT to set the number of probes to send before
    dropping the connection. (David Carlier)
  . Added CURLOPT_PREREQFUNCTION Curl option to set a custom callback
    after the connection is established, but before the request is
    performed. (Ayesh Karunaratne)
  . Added CURLOPT_SERVER_RESPONSE_TIMEOUT, which was formerly known as
    CURLOPT_FTP_RESPONSE_TIMEOUT. (Ayesh Karunaratne)
  . The CURLOPT_DNS_USE_GLOBAL_CACHE option is now silently ignored. (Ayesh Karunaratne)
  . Added CURLOPT_DEBUGFUNCTION as a Curl option. (Ayesh Karunaratne)
  . Fixed bug GH-16359 (crash with curl_setopt* CURLOPT_WRITEFUNCTION
    without null callback). (David Carlier)
  . Fixed bug GH-16723 (CURLMOPT_PUSHFUNCTION issues). (cmb)

- Date:
  . Added DateTime[Immutable]::createFromTimestamp. (Marc Bennewitz)
  . Added DateTime[Immutable]::[get|set]Microsecond. (Marc Bennewitz)
  . Constants SUNFUNCS_RET_TIMESTAMP, SUNFUNCS_RET_STRING, and SUNFUNCS_RET_DOUBLE
    are now deprecated. (Jorg Sowa)
  . Fixed bug GH-13773 (DatePeriod not taking into account microseconds for end
    date). (Mark Bennewitz, Derick)

- DBA:
  . Passing null or false to dba_key_split() is deprecated. (Grigias)

- Debugging:
  . Fixed bug GH-15923 (GDB: Python Exception <class 'TypeError'>:
    exceptions must derive from BaseException). (nielsdos)

- DOM:
  . Added DOMNode::compareDocumentPosition(). (nielsdos)
  . Implement #53655 (Improve speed of DOMNode::C14N() on large XML documents).
    (nielsdos)
  . Fix cloning attribute with namespace disappearing namespace. (nielsdos)
  . Implement DOM HTML5 parsing and serialization RFC. (nielsdos)
  . Fix DOMElement->prefix with empty string creates bogus prefix. (nielsdos)
  . Handle OOM more consistently. (nielsdos)
  . Implemented "Improve callbacks in ext/dom and ext/xsl" RFC. (nielsdos)
  . Added DOMXPath::quote() static method. (divinity76)
  . Implemented opt-in ext/dom spec compliance RFC. (nielsdos)
  . Fixed bug #79701 (getElementById does not correctly work with duplicate
    definitions). (nielsdos)
  . Implemented "New ext-dom features in PHP 8.4" RFC. (nielsdos)
  . Fixed GH-14698 (segfault on DOM node dereference). (David Carlier)
  . Improve support for template elements. (nielsdos)
  . Fix trampoline leak in xpath callables. (nielsdos)
  . Throw instead of silently failing when creating a too long text node in
    (DOM)ParentNode and (DOM)ChildNode. (nielsdos)
  . Fixed bug GH-15192 (Segmentation fault in dom extension
    (html5_serializer)). (nielsdos)
  . Deprecated DOM_PHP_ERR constant. (nielsdos)
  . Removed DOMImplementation::getFeature(). (nielsdos)
  . Fixed bug GH-15331 (Element::$substitutedNodeValue test failed). (nielsdos)
  . Fixed bug GH-15570 (Segmentation fault (access null pointer) in
    ext/dom/html5_serializer.c). (nielsdos)
  . Fixed bug GH-13988 (Storing DOMElement consume 4 times more memory in
    PHP 8.1 than in PHP 8.0). (nielsdos)
  . Fix XML serializer errata: xmlns="" serialization should be allowed.
    (nielsdos)
  . Fixed bug GH-15910 (Assertion failure in ext/dom/element.c). (nielsdos)
  . Fix unsetting DOM properties. (nielsdos)
  . Fixed bug GH-16190 (Using reflection to call Dom\Node::__construct
    causes assertion failure). (nielsdos)
  . Fix edge-case in DOM parsing decoding. (nielsdos)
  . Fixed bug GH-16465 (Heap buffer overflow in DOMNode->getElementByTagName).
    (nielsdos)
  . Fixed bug GH-16594 (Assertion failure in DOM -> before). (nielsdos)

- Fileinfo:
  . Update to libmagic 5.45. (nielsdos)
  . Fixed bug #65106 (PHP fails to compile ext/fileinfo). (Guillaume Outters)

- FPM:
  . Implement GH-12385 (flush headers without body when calling flush()).
    (nielsdos)
  . Added DragonFlyBSD system to the list which set FPM_BACKLOG_DEFAULT
    to SOMAXCONN. (David Carlier)
  . /dev/poll events.mechanism for Solaris/Illumos setting had been retired.
    (David Carlier)
  . Added memory peak to the scoreboard / status page. (Flávio Heleno)

- FTP:
  . Removed the deprecated inet_ntoa call support. (David Carlier)
  . Fixed bug #63937 (Upload speed 10 times slower with PHP). (nielsdos)

- GD:
  . Fix parameter numbers and missing alpha check for imagecolorset().
    (Giovanni Giacobbi)
  . imagepng/imagejpeg/imagewep/imageavif now throw an exception on
    invalid quality parameter. (David Carlier)
  . Check overflow/underflow for imagescale/imagefilter. (David Carlier)
  . Added gdImageClone to bundled libgd. (David Carlier)

- Gettext:
  . bind_textdomain_codeset, textdomain and d(*)gettext functions
    now throw an exception on empty domain. (David Carlier)

- GMP:
  . The GMP class is now final and cannot be extended anymore. (Girgias)
  . RFC: Change GMP bool cast behavior. (Saki Takamachi)

- Hash:
  . Changed return type of hash_update() to true. (nielsdos)
  . Added HashContext::__debugInfo(). (timwolla)
  . Deprecated passing incorrect data types for options to ext/hash functions.
    (nielsdos)
  . Added SSE2 and SHA-NI implementation of SHA-256. (timwolla, Colin Percival,
    Graham Percival)
  . Fix GH-15384 (Build fails on Alpine / Musl for amd64). (timwolla)
  . Fixed bug GH-15742 (php_hash_sha.h incompatible with C++). (cmb)

- IMAP:
  . Moved to PECL. (Derick Rethans)

- Intl:
  . Added IntlDateFormatter::PATTERN constant. (David Carlier)
  . Fixed Numberformatter::__construct when the locale is invalid, now
    throws an exception. (David Carlier)
  . Added NumberFormatter::ROUND_TOWARD_ZERO and ::ROUND_AWAY_FROM_ZERO as
    aliases for ::ROUND_DOWN and ::ROUND_UP. (Jorg Sowa)
  . Added NumberFormatter::ROUND_HALFODD. (Ayesh Karunaratne)
  . Added PROPERTY_IDS_UNARY_OPERATOR, PROPERTY_ID_COMPAT_MATH_START and
    PROPERTY_ID_COMPAT_MATH_CONTINUE constants. (David Carlier)
  . Added IntlDateFormatter::getIanaID/intltz_get_iana_id method/function.
    (David Carlier)
  . Set to C++17 standard for icu 74 and onwards. (David Carlier)
  . resourcebundle_get(), ResourceBundle::get(), and accessing offsets on a
    ResourceBundle object now throw:
    - TypeError for invalid offset types
    - ValueError for an empty string
    - ValueError if the integer index does not fit in a signed 32 bit integer
  . ResourceBundle::get() now has a tentative return type of:
    ResourceBundle|array|string|int|null
  . Added the new Grapheme function grapheme_str_split. (youkidearitai)
  . Added IntlDateFormatter::parseToCalendar. (David Carlier)
  . Added SpoofChecker::setAllowedChars to set unicode chars ranges.
    (David Carlier)

- LDAP:
  . Added LDAP_OPT_X_TLS_PROTOCOL_MAX/LDAP_OPT_X_TLS_PROTOCOL_TLS1_3
    constants. (StephenWall)

- LibXML:
  . Added LIBXML_RECOVER constant. (nielsdos)
  . libxml_set_streams_context() now throws immediately on an invalid context
    instead of at the use-site. (nielsdos)
  . Added LIBXML_NO_XXE constant. (nielsdos)

- MBString:
  . Added mb_trim, mb_ltrim and mb_rtrim. (Yuya Hamada)
  . Added mb_ucfirst and mb_lcfirst. (Yuya Hamada)
  . Updated Unicode data tables to Unicode 15.1. (Ayesh Karunaratne)
  . Fixed bug GH-15824 (mb_detect_encoding(): Argument $encodings contains
    invalid encoding "UTF8"). (Yuya Hamada)
  . Updated Unicode data tables to Unicode 16.0. (Ayesh Karunaratne)

- Mysqli:
  . The mysqli_ping() function and mysqli::ping() method are now deprecated,
    as the reconnect feature was removed in PHP 8.2. (Kamil Tekiela)
  . The mysqli_kill() function and mysqli::kill() method are now deprecated.
    If this functionality is needed a SQL "KILL" command can be used instead.
    (Kamil Tekiela)
  . The mysqli_refresh() function and mysqli::refresh() method are now deprecated.
    If this functionality is needed a SQL "FLUSH" command can be used instead.
    (Kamil Tekiela)
  . Passing explicitly the $mode parameter to mysqli_store_result() has been
    deprecated. As the MYSQLI_STORE_RESULT_COPY_DATA constant was only used in
    conjunction with this function it has also been deprecated. (Girgias)

- MySQLnd:
  . Fixed bug GH-13440 (PDO quote bottleneck). (nielsdos)
  . Fixed bug GH-10599 (Apache crash on Windows when using a self-referencing
    anonymous function inside a class with an active mysqli connection).
    (nielsdos)

- Opcache:
  . Added large shared segments support for FreeBSD. (David Carlier)
  . If JIT is enabled, PHP will now exit with a fatal error on startup in case
    of JIT startup initialization issues. (danog)
  . Increased the maximum value of opcache.interned_strings_buffer to 32767 on
    64bit archs. (Arnaud)
  . Fixed bug GH-13834 (Applying non-zero offset 36 to null pointer in
    zend_jit.c). (nielsdos)
  . Fixed bug GH-14361 (Deep recursion in zend_cfg.c causes segfault).
    (nielsdos)
  . Fixed bug GH-14873 (PHP 8.4 min function fails on typed integer).
    (nielsdos)
  . Fixed bug GH-15490 (Building of callgraph modifies preloaded symbols).
    (ilutov)
  . Fixed bug GH-15178 (Assertion in tracing JIT on hooks). (ilutov)
  . Fixed bug GH-15657 (Segmentation fault in dasm_x86.h). (nielsdos)
  . Added opcache_jit_blacklist() function. (Bob)
  . Fixed bug GH-16009 (Segmentation fault with frameless functions and
    undefined CVs). (nielsdos)
  . Fixed bug GH-16186 (Assertion failure in Zend/zend_operators.c). (Arnaud)
  . Fixed bug GH-16572 (Incorrect result with reflection in low-trigger JIT).
    (nielsdos)
  . Fixed GH-16839 (Error on building Opcache JIT for Windows ARM64). (cmb)

- OpenSSL:
  . Fixed bug #80269 (OpenSSL sets Subject wrong with extraattribs parameter).
    (Jakub Zelenka)
  . Implement request #48520 (openssl_csr_new - allow multiple values in DN).
    (Jakub Zelenka)
  . Introduced new serial_hex parameter to openssl_csr_sign. (Jakub Zelenka,
    Florian Sowade)
  . Added X509_PURPOSE_OCSP_HELPER and X509_PURPOSE_TIMESTAMP_SIGN constants.
    (Vincent Jardin)
  . Bumped minimum required OpenSSL version to 1.1.1. (Ayesh Karunaratne)
  . Added compile-time option --with-openssl-legacy-provider to enable legacy
    provider. (Adam Saponara)
  . Added support for Curve25519 + Curve448 based keys. (Manuel Mausz)
  . Fixed bug GH-13343 (openssl_x509_parse should not allow omitted seconds in
    UTCTimes). (Jakub Zelenka)
  . Bumped minimum required OpenSSL version to 1.1.0. (cmb)
  . Implement GH-13514 PASSWORD_ARGON2 from OpenSSL 3.2. (Remi)

- Output:
  . Clear output handler status flags during handler initialization. (haszi)
  . Fixed bug with url_rewriter.hosts not used by output_add_rewrite_var().
    (haszi)

- PCNTL:
  . Added pcntl_setns for Linux. (David Carlier)
  . Added pcntl_getcpuaffinity/pcntl_setcpuaffinity. (David Carlier)
  . Updated pcntl_get_signal_handler signal id upper limit to be
    more in line with platforms limits. (David Carlier)
  . Added pcntl_getcpu for Linux/FreeBSD/Solaris/Illumos. (David Carlier)
  . Added pcntl_getqos_class/pcntl_setqos_class for macOs. (David Carlier)
  . Added SIGCKPT/SIGCKPTEXIT constants for DragonFlyBSD. (David Carlier)
  . Added FreeBSD's SIGTRAP handling to pcntl_siginfo_to_zval. (David Carlier)
  . Added POSIX pcntl_waitid. (Vladimir Vrzić)
  . Fixed bug GH-16769: (pcntl_sigwaitinfo aborts on signal value
    as reference). (David Carlier)

- PCRE:
  . Upgrade bundled pcre2lib to version 10.43. (nielsdos)
  . Add "/r" modifier. (Ayesh)
  . Upgrade bundled pcre2lib to version 10.44. (Ayesh)
  . Fixed GH-16189 (underflow on offset argument). (David Carlier)
  . Fix UAF issues with PCRE after request shutdown. (nielsdos)

- PDO:
  . Fixed setAttribute and getAttribute. (SakiTakamachi)
  . Implemented PDO driver-specific subclasses RFC. (danack, kocsismate)
  . Added support for PDO driver-specific SQL parsers. (Matteo Beccati)
  . Fixed bug GH-14792 (Compilation failure on pdo_* extensions).
    (Peter Kokot)
  . mysqlnd: support ER_CLIENT_INTERACTION_TIMEOUT. (Appla)
  . The internal header php_pdo_int.h is no longer installed; it is not
    supposed to be used by PDO drivers. (cmb)
  . Fixed bug GH-16167 (Prevent mixing PDO sub-classes with different DSN).
    (kocsismate)
  . Fixed bug GH-16314 ("Pdo\Mysql object is uninitialized" when opening a
    persistent connection). (kocsismate)

- PDO_DBLIB:
  . Fixed setAttribute and getAttribute. (SakiTakamachi)
  . Added class Pdo\DbLib. (danack, kocsismate)

- PDO_Firebird:
  . Fixed setAttribute and getAttribute. (SakiTakamachi)
  . Feature: Add transaction isolation level and mode settings to pdo_firebird.
    (SakiTakamachi)
  . Added class Pdo\Firebird. (danack, kocsismate)
  . Added Pdo\Firebird::ATTR_API_VERSION. (SakiTakamachi)
  . Added getApiVersion() and removed from getAttribute().
    (SakiTakamachi)
  . Supported Firebird 4.0 datatypes. (sim1984)
  . Support proper formatting of time zone types. (sim1984)
  . Fixed GH-15604 (Always make input parameters nullable). (sim1984)

- PDO_MYSQL:
  . Fixed setAttribute and getAttribute. (SakiTakamachi)
  . Added class Pdo\Mysql. (danack, kocsismate)
  . Added custom SQL parser. (Matteo Beccati)
  . Fixed GH-15949 (PDO_MySQL not properly quoting PDO_PARAM_LOB binary
    data). (mbeccati, lcobucci)

- PDO_ODBC:
  . Added class Pdo\Odbc. (danack, kocsismate)

- PDO_PGSQL:
  . Fixed GH-12423, DSN credentials being prioritized over the user/password
    PDO constructor arguments. (SakiTakamachi)
  . Fixed native float support with pdo_pgsql query results. (Yurunsoft)
  . Added class Pdo\Pgsql. (danack, kocsismate)
  . Retrieve the memory usage of the query result resource. (KentarouTakeda)
  . Added Pdo\Pgsql::setNoticeCallBack method to receive DB notices.
    (outtersg)
  . Added custom SQL parser. (Matteo Beccati)
  . Fixed GH-15986 (Double-free due to Pdo\Pgsql::setNoticeCallback()). (cmb,
    nielsdos)
  . Fixed GH-12940 (Using PQclosePrepared when available instead of
    the DEALLOCATE command to free statements resources). (David Carlier)
  . Remove PGSQL_ATTR_RESULT_MEMORY_SIZE constant as it is provided by
    the new PDO Subclass as Pdo\Pgsql::ATTR_RESULT_MEMORY_SIZE. (Girgias)

- PDO_SQLITE:
  . Added class Pdo\Sqlite. (danack, kocsismate)
  . Fixed bug #81227 (PDO::inTransaction reports false when in transaction).
    (nielsdos)
  . Added custom SQL parser. (Matteo Beccati)

- PHPDBG:
  . array out of bounds, stack overflow handled for segfault handler on windows.
    (David Carlier)
  . Fixed bug GH-16041 (Support stack limit in phpdbg). (Arnaud)

- PGSQL:
  . Added the possibility to have no conditions for pg_select. (OmarEmaraDev)
  . Persistent connections support the PGSQL_CONNECT_FORCE_RENEW flag.
    (David Carlier)
  . Added pg_result_memory_size to get the query result memory usage.
    (KentarouTakeda)
  . Added pg_change_password to alter an user's password. (David Carlier)
  . Added pg_put_copy_data/pg_put_copy_end to send COPY commands and signal
    the end of the COPY. (David Carlier)
  . Added pg_socket_poll to poll on the connection. (David Carlier)
  . Added pg_jit to get infos on server JIT support. (David Carlier)
  . Added pg_set_chunked_rows_size to fetch results per chunk. (David Carlier)
  . pg_convert/pg_insert/pg_update/pg_delete ; regexes are now cached.
    (David Carlier)

- Phar:
  . Fixed bug GH-12532 (PharData created from zip has incorrect timestamp).
    (nielsdos)

- POSIX:
  . Added POSIX_SC_CHILD_MAX and POSIX_SC_CLK_TCK constants. (Jakub Zelenka)
  . Updated posix_isatty to set the error number on file descriptors.
    (David Carlier)

- PSpell:
  . Moved to PECL. (Derick Rethans)

- Random:
  . Fixed bug GH-15094 (php_random_default_engine() is not C++ conforming).
    (cmb)
  . lcg_value() is now deprecated. (timwolla)

- Readline:
  . Fixed readline_info, rl_line_buffer_length/rl_len globals on update.
    (David Carlier)
  . Fixed bug #51558 (Shared readline build fails). (Peter Kokot)
  . Fixed UAF with readline_info(). (David Carlier)

- Reflection:
  . Implement GH-12908 (Show attribute name/class in ReflectionAttribute dump).
    (nielsdos)
  . Make ReflectionGenerator::getFunction() legal after generator termination.
    (timwolla)
  . Added ReflectionGenerator::isClosed(). (timwolla)
  . Fixed bug GH-15718 (Segfault on ReflectionProperty::get{Hook,Hooks}() on
    dynamic properties). (DanielEScherzer)
  . Fixed bug GH-15694 (ReflectionProperty::isInitialized() is incorrect for
    hooked properties). (ilutov)
  . Add missing ReflectionProperty::hasHook[s]() methods. (ilutov)
  . Add missing ReflectionProperty::isFinal() method. (ilutov)
  . Fixed bug GH-16122 (The return value of ReflectionFunction::getNamespaceName()
    and ReflectionFunction::inNamespace() for closures is incorrect). (timwolla)
  . Fixed bug GH-16162 (No ReflectionProperty::IS_VIRTUAL) (DanielEScherzer)
  . Fixed the name of the second parameter of
    ReflectionClass::resetAsLazyGhost(). (Arnaud)

- Session:
  . INI settings session.sid_length and session.sid_bits_per_character are now
    deprecated. (timwolla)
  . Emit warnings for non-positive values of session.gc_divisor and negative values
    of session.gc_probability. (Jorg Sowa)
  . Fixed bug GH-16590 (UAF in session_encode()). (nielsdos)

- SimpleXML:
  . Fix signature of simplexml_import_dom(). (nielsdos)

- SNMP:
  . Removed the deprecated inet_ntoa call support. (David Carlier)

- SOAP:
  . Add support for clark notation for namespaces in class map. (lxShaDoWxl)
  . Mitigate #51561 (SoapServer with a extented class and using sessions,
    lost the setPersistence()). (nielsdos)
  . Fixed bug #49278 (SoapClient::__getLastResponseHeaders returns NULL if
    wsdl operation !has output). (nielsdos)
  . Fixed bug #44383 (PHP DateTime not converted to xsd:datetime). (nielsdos)
  . Fixed bug GH-11941 (soap with session persistence will silently fail when
    "session" built as a shared object). (nielsdos)
  . Passing an int to SoapServer::addFunction() is now deprecated.
    If all PHP functions need to be provided flatten the array returned by
    get_defined_functions(). (Girgias)
  . The SOAP_FUNCTIONS_ALL constant is now deprecated. (Girgias)
  . Fixed bug #61525 (SOAP functions require at least one space after HTTP
    header colon). (nielsdos)
  . Implement request #47317 (SoapServer::__getLastResponse()). (nielsdos)

- Sockets:
  . Removed the deprecated inet_ntoa call support. (David Carlier)
  . Added the SO_EXECLUSIVEADDRUSE windows constant. (David Carlier)
  . Added the SOCK_CONN_DGRAM/SOCK_DCCP netbsd constants. (David Carlier)
  . Added multicast group support for ipv4 on FreeBSD. (jonathan@tangential.ca)
  . Added the TCP_SYNCNT constant for Linux to set number of attempts to send
    SYN packets from the client. (David Carlier)
  . Added the SO_EXCLBIND constant for exclusive socket binding on illumos/solaris.
    (David Carlier)
  . Updated the socket_create_listen backlog argument default value to SOMAXCONN.
    (David Carlier)
  . Added the SO_NOSIGPIPE constant to control the generation of SIGPIPE for
    macOs and FreeBSD. (David Carlier)
  . Added SO_LINGER_SEC for macOs, true equivalent of SO_LINGER in other platforms.
    (David Carlier)
  . Add close-on-exec on socket created with socket_accept on unixes. (David Carlier)
  . Added IP_PORTRANGE* constants for BSD systems to control ephemeral port
    ranges. (David Carlier)
  . Added SOCK_NONBLOCK/SOCK_CLOEXEC constants for socket_create and
    socket_create_pair to apply O_NONBLOCK/O_CLOEXEC flags to the
    newly created sockets. (David Carlier)
  . Added SO_BINDTOIFINDEX to bind a socket to an interface index.
    (David Carlier)

- Sodium:
  . Add support for AEGIS-128L and AEGIS-256. (jedisct1)
  . Enable AES-GCM on aarch64 with the ARM crypto extensions. (jedisct1)

- SPL:
  . Implement SeekableIterator for SplObjectStorage. (nielsdos)
  . The SplFixedArray::__wakeup() method has been deprecated as it implements
    __serialize() and __unserialize() which need to be overwritten instead.
    (TysonAndre)
  . Passing a non-empty string for the $escape parameter of:
    - SplFileObject::setCsvControl()
    - SplFileObject::fputcsv()
    - SplFileObject::fgetcsv()
    is now deprecated. (Girgias)

- Standard:
  . Implement GH-12188 (Indication for the int size in phpinfo()). (timwolla)
  . Partly fix GH-12143 (Incorrect round() result for 0.49999999999999994).
    (timwolla)
  . Fix GH-12252 (round(): Validate the rounding mode). (timwolla)
  . Increase the default BCrypt cost to 12. (timwolla)
  . Fixed bug GH-12592 (strcspn() odd behaviour with NUL bytes and empty mask).
    (nielsdos)
  . Removed the deprecated inet_ntoa call support. (David Carlier)
  . Cast large floats that are within int range to int in number_format so
    the precision is not lost. (Marc Bennewitz)
  . Add support for 4 new rounding modes to the round() function. (Jorg Sowa)
  . debug_zval_dump() now indicates whether an array is packed. (Max Semenik)
  . Fix GH-12143 (Optimize round). (SakiTakamachi)
  . Changed return type of long2ip to string from string|false. (Jorg Sowa)
  . Fix GH-12143 (Extend the maximum precision round can handle by one digit).
    (SakiTakamachi)
  . Added the http_get_last_response_headers() and
    http_clear_last_response_headers() that allows retrieving the same content
    as the magic $http_response_header variable.
  . Add php_base64_encode_ex() API. (Remi)
  . Implemented "Raising zero to the power of negative number" RFC. (Jorg Sowa)
  . Added array_find(), array_find_key(), array_all(), and array_any(). (josh)
  . Change highlight_string() and print_r() return type to string|true. (Ayesh)
  . Fix references in request_parse_body() options array. (nielsdos)
  . Add RoundingMode enum. (timwolla, saki)
  . Unserializing the uppercase 'S' tag is now deprecated. (timwolla)
  . Enables crc32 auxiliary detection on OpenBSD. (David Carlier)
  . Passing a non-empty string for the $escape parameter of:
    - fputcsv()
    - fgetcsv()
    - str_getcsv()
    is now deprecated. (Girgias)
  . The str_getcsv() function now throws ValueErrors when the $separator and
    $enclosure arguments are not one byte long, or if the $escape is not one
    byte long or the empty string. This aligns the behaviour to be identical
    to that of fputcsv() and fgetcsv(). (Girgias)
  . php_uname() now throws ValueErrors on invalid inputs. (Girgias)
  . The "allowed_classes" option for unserialize() now throws TypeErrors and
    ValueErrors	if it is not an	array of class names. (Girgias)
  . Implemented GH-15685 (improve proc_open error reporting on Windows). (cmb)
  . Add support for backed enums in http_build_query(). (ilutov)
  . Fixed bug GH-15982 (Assertion failure with array_find when references are
    involved). (nielsdos)
  . Fixed parameter names of fpow() to be identical to pow(). (Girgias)

- Streams:
  . Implemented GH-15155 (Stream context is lost when custom stream wrapper is
    being filtered). (Quentin Dreyer)

- Tidy:
  . Failures in the constructor now throw exceptions rather than emitting
    warnings and having a broken object. (nielsdos)
  . Add tidyNode::getNextSibling() and tidyNode::getPreviousSibling().
    (nielsdos)

- Windows:
  . Update the icon of the Windows executables, e.g. php.exe. (Ayesh,
    Nurudin Imširović)
  . Fixed bug GH-16199 (GREP_HEADER() is broken). (Peter Kokot)

- XML:
  . Added XML_OPTION_PARSE_HUGE parser option. (nielsdos)
  . Fixed bug #81481 (xml_get_current_byte_index limited to 32-bit numbers on
    64-bit builds). (nielsdos)
  . The xml_set_object() function has been deprecated. (Girgias)
  . Passing non-callable strings to the xml_set_*_handler() functions is now
    deprecated. (Girgias)

- XMLReader:
  . Declares class constant types. (Ayesh)
  . Add XMLReader::fromStream(), XMLReader::fromUri(), XMLReader::fromString(). (nielsdos)
  . Fixed bug GH-15123 (var_dump doesn't actually work on XMLReader).
    (nielsdos)

- XMLWriter:
  . Add XMLWriter::toStream(), XMLWriter::toUri(), XMLWriter::toMemory(). (nielsdos)

- XSL:
  . Implement request #64137 (XSLTProcessor::setParameter() should allow both
    quotes to be used). (nielsdos)
  . Implemented "Improve callbacks in ext/dom and ext/xsl" RFC. (nielsdos)
  . Added XSLTProcessor::$maxTemplateDepth and XSLTProcessor::$maxTemplateVars.
    (nielsdos)
  . Fix trampoline leak in xpath callables. (nielsdos)

- Zip:
  . Added ZipArchive::ER_TRUNCATED_ZIP added in libzip 1.11. (Remi)<|MERGE_RESOLUTION|>--- conflicted
+++ resolved
@@ -35,17 +35,12 @@
 - Opcache:
   . Fixed bug GH-18417 (Windows SHM reattachment fails when increasing
     memory_consumption or jit_buffer_size). (nielsdos)
-<<<<<<< HEAD
   . Fixed bug GH-18297 (Exception not handled when jit guard is triggered).
     (Arnaud)
   . Fixed bug GH-18408 (Snapshotted poly_func / poly_this may be spilled).
-=======
+    (Arnaud)
   . Fixed bug GH-18567 (Preloading with internal class alias triggers assertion
     failure). (nielsdos)
-
-- PDO_OCI:
-  . Fixed bug GH-18494 (PDO OCI segfault in statement GC). (nielsdos)
->>>>>>> 41e11a62
 
 - SPL:
   . Fixed bug GH-18421 (Integer overflow with large numbers in LimitIterator).
