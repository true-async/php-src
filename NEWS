--- conflicted
+++ resolved
@@ -37,17 +37,10 @@
   . Fixed bug #77136 (Unsupported IPV6_RECVPKTINFO constants on macOS).
     (Mizunashi Mana)
 
-<<<<<<< HEAD
-22 Nov 2018, PHP 7.3.0RC6
-=======
 - SQLite3:
   . Fixed bug #77051 (Issue with re-binding on SQLite3). (BohwaZ)
 
-06 Dec 2018, PHP 7.2.13
-
-- ftp:
-  . Fixed bug #77151 (ftp_close(): SSL_read on shutdown). (Remi)
->>>>>>> 94ec262f
+22 Nov 2018, PHP 7.3.0RC6
 
 - CLI:
   . Fixed bug #77111 (php-win.exe corrupts unicode symbols from cli
