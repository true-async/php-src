PHP                                                                        NEWS
|||||||||||||||||||||||||||||||||||||||||||||||||||||||||||||||||||||||||||||||
?? ??? ????, PHP 8.3.12

- Core:
  . Fixed bug GH-15408 (MSan false-positve on zend_max_execution_timer).
    (zeriyoshi)
  . Fixed bug GH-15515 (Configure error grep illegal option q). (Peter Kokot)
  . Fixed bug GH-15514 (Configure error: genif.sh: syntax error). (Peter Kokot)
  . Fixed bug GH-15565 (--disable-ipv6 during compilation produces error
    EAI_SYSTEM not found). (nielsdos)
  . Fixed bug GH-15587 (CRC32 API build error on arm 32-bit).
    (Bernd Kuhls, Thomas Petazzoni)
  . Fixed bug GH-15330 (Do not scan generator frames more than once). (Arnaud)

- Curl:
  . FIxed bug GH-15547 (curl_multi_select overflow on timeout argument).
    (David Carlier)

- DOM:
  . Fixed bug GH-15551 (Segmentation fault (access null pointer) in
    ext/dom/xml_common.h). (nielsdos)
  . Fixed bug GH-15654 (Signed integer overflow in ext/dom/nodelist.c).
    (nielsdos)

- MySQLnd:
  . Fixed bug GH-15432 (Heap corruption when querying a vector). (cmb,
    Kamil Tekiela)

<<<<<<< HEAD
29 Aug 2024, PHP 8.3.11
=======
- Streams:
  . Fixed bug GH-15628 (php_stream_memory_get_buffer() not zero-terminated).
    (cmb)

29 Aug 2024, PHP 8.2.23
>>>>>>> 93021c63

- Core:
  . Fixed bug GH-15020 (Memory leak in Zend/Optimizer/escape_analysis.c).
    (nielsdos)
  . Fixed bug GH-15023 (Memory leak in Zend/zend_ini.c). (nielsdos)
  . Fixed bug GH-13330 (Append -Wno-implicit-fallthrough flag conditionally).
    (Peter Kokot)
  . Fix uninitialized memory in network.c. (nielsdos)
  . Fixed bug GH-15108 (Segfault when destroying generator during shutdown).
    (Arnaud)
  . Fixed bug GH-15275 (Crash during GC of suspended generator delegate).
    (Arnaud)

- Curl:
  . Fixed case when curl_error returns an empty string.
    (David Carlier)

- DOM:
  . Fix UAF when removing doctype and using foreach iteration. (nielsdos)

- FFI:
  . Fixed bug GH-14286 (ffi enum type (when enum has no name) make memory
    leak). (nielsdos, dstogov)

- Hash:
  . Fix crash when converting array data for array in shm in xxh3. (nielsdos)

- Intl:
  . Fixed bug GH-15087 (IntlChar::foldCase()'s $option is not optional). (cmb)

- Opcache:
  . Fixed bug GH-13817 (Segmentation fault for enabled observers after pass 4).
    (Bob)
  . Fixed bug GH-13775 (Memory leak possibly related to opcache SHM placement).
    (Arnaud, nielsdos)

- Output:
  . Fixed bug GH-15179 (Segmentation fault (null pointer dereference) in
    ext/standard/url_scanner_ex.re). (nielsdos)

- PDO_Firebird:
  . Fix bogus fallthrough path in firebird_handle_get_attribute(). (nielsdos)

- PHPDBG:
  . Fixed bug GH-13199 (EOF emits redundant prompt in phpdbg local console mode
    with libedit/readline). (Peter Kokot)
  . Fixed bug GH-15268 (heap buffer overflow in phpdbg
    (zend_hash_num_elements() Zend/zend_hash.h)). (nielsdos)
  . Fixed bug GH-15210 use-after-free on watchpoint allocations. (nielsdos)

- Random:
  . Fixed part of bug GH-15381, checking getrandom availability on solaris.
    (David Carlier)

- Soap:
  . Fixed bug #55639 (Digest autentication dont work). (nielsdos)
  . Fix SoapFault property destruction. (nielsdos)
  . Fixed bug GH-15252 (SOAP XML broken since PHP 8.3.9 when using classmap
    constructor option). (nielsdos)

- Standard:
  . Fix passing non-finite timeout values in stream functions. (nielsdos)
  . Fixed GH-14780 p(f)sockopen timeout overflow. (David Carlier)
  . Fixed GH-15653 overflow on fgetcsv length parameter. (David Carlier)

- Streams:
  . Fixed bug GH-15028 (Memory leak in ext/phar/stream.c). (nielsdos)
  . Fixed bug GH-15034 (Integer overflow on stream_notification_callback
    byte_max parameter with files bigger than 2GB). (nielsdos)
  . Reverted fix for GH-14930 (Custom stream wrapper dir_readdir output
    truncated to 255 characters). (Jakub Zelenka)

- Tidy:
  . Fix memory leaks in ext/tidy basedir restriction code. (nielsdos)

01 Aug 2024, PHP 8.3.10

- Core:
  . Fixed bug GH-13922 (Fixed support for systems with
    sysconf(_SC_GETPW_R_SIZE_MAX) == -1). (Arnaud)
  . Fixed bug GH-14626 (Fix is_zend_ptr() for huge blocks). (Arnaud)
  . Fixed bug GH-14590 (Memory leak in FPM test gh13563-conf-bool-env.phpt.
    (nielsdos)
  . Fixed OSS-Fuzz #69765. (nielsdos)
  . Fixed bug GH-14741 (Segmentation fault in Zend/zend_types.h). (nielsdos)
  . Fixed bug GH-14969 (Use-after-free in property coercion with __toString()).
    (ilutov)
  . Fixed bug GH-14961 (Comment between -> and keyword results in parse error).
    (ilutov)

- Dom:
  . Fixed bug GH-14702 (DOMDocument::xinclude() crash). (nielsdos)

- Fileinfo:
  . Fixed bug GH-14888 (README.REDIST.BINS refers to non-existing LICENSE).
    (cmb)

- Gd:
  . ext/gd/tests/gh10614.phpt: skip if no PNG support. (orlitzky)
  . restored warning instead of fata error. (dryabov)

- LibXML:
  . Fixed bug GH-14563 (Build failure with libxml2 v2.13.0). (nielsdos)

- Opcache:
  . Fixed bug GH-14550 (No warning message when Zend DTrace is enabled that
    opcache.jit is implictly disabled). (nielsdos)

- Output:
  . Fixed bug GH-14808 (Unexpected null pointer in Zend/zend_string.h with
    empty output buffer). (nielsdos)

- PDO:
  . Fixed bug GH-14712 (Crash with PDORow access to null property).
    (David Carlier)

- Phar:
  . Fixed bug GH-14603 (null string from zip entry).
    (David Carlier)

- PHPDBG:
  . Fixed bug GH-14596 (crashes with ASAN and ZEND_RC_DEBUG=1).
    (David Carlier)
  . Fixed bug GH-14553 (echo output trimmed at NULL byte). (nielsdos)

- Shmop:
  . Fixed bug GH-14537 (shmop Windows 11 crashes the process). (nielsdos)

- SPL:
  . Fixed bug GH-14639 (Member access within null pointer in
    ext/spl/spl_observer.c). (nielsdos)

- Standard:
  . Fixed bug GH-14775 (range function overflow with negative step argument).
    (David Carlier)
  . Fix 32-bit wordwrap test failures. (orlitzky)
  . Fixed bug GH-14774 (time_sleep_until overflow). (David Carlier)

- Streams:
  . Fixed bug GH-14930 (Custom stream wrapper dir_readdir output truncated to
    255 characters in PHP 8.3). (Joe Cai)

- Tidy:
  . Fix memory leak in tidy_repair_file(). (nielsdos)

- Treewide:
  . Fix compatibility with libxml2 2.13.2. (nielsdos)

- XML:
  . Move away from to-be-deprecated libxml fields. (nielsdos)
  . Fixed bug GH-14834 (Error installing PHP when --with-pear is used).
    (nielsdos)

20 Jun 2024, PHP 8.3.9

- Core:
  . Fixed bug GH-14315 (Incompatible pointer type warnings). (Peter Kokot)
  . Fixed bug GH-12814 (max_execution_time reached too early on MacOS 14
    when running on Apple Silicon). (Manuel Kress)
  . Fixed bug GH-14387 (Crash when stack walking in destructor of yielded from
    values during Generator->throw()). (Bob)
  . Fixed bug GH-14456 (Attempting to initialize class with private constructor
    calls destructor). (Girgias)
  . Fixed bug GH-14510 (memleak due to missing pthread_attr_destroy()-call).
    (Florian Engelhardt)
  . Fixed bug GH-14549 (Incompatible function pointer type for fclose).
    (Ryan Carsten Schmidt)

- BCMath:
  . Fixed bug (bcpowmod() with mod = -1 returns 1 when it must be 0). (Girgias)

- Curl:
  . Fixed bug GH-14307 (Test curl_basic_024 fails with curl 8.8.0). (nielsdos)

- DOM:
  . Fixed bug GH-14343 (Memory leak in xml and dom). (nielsdos)

- FPM:
  . Fixed bug GH-14037 (PHP-FPM ping.path and ping.response config vars are
    ignored in status pool). (Wilhansen Li, Pierrick Charron)

- GD:
  . Fix parameter numbers for imagecolorset(). (Giovanni Giacobbi)

- Intl:
  . Fix reference handling in SpoofChecker. (nielsdos)

- MySQLnd:
  . Partially fix bug GH-10599 (Apache crash on Windows when using a
    self-referencing anonymous function inside a class with an active
    mysqli connection). (nielsdos)

- Opcache:
  . Fixed bug GH-14267 (opcache.jit=off does not allow enabling JIT at runtime).
    (ilutov)
  . Fixed TLS access in JIT on FreeBSD/amd64. (Arnaud)
  . Fixed bug GH-11188 (Error when building TSRM in ARM64). (nielsdos)

- PDO ODBC:
  . Fixed bug GH-14367 (incompatible SDWORD type with iODBC). (Calvin Buckley)

- PHPDBG:
  . Fixed bug GH-13681 (segfault on watchpoint addition failure). (David Carlier)

- Soap:
  . Fixed bug #47925 (PHPClient can't decompress response). (nielsdos)
  . Fix missing error restore code. (nielsdos)
  . Fix memory leak if calling SoapServer::setObject() twice. (nielsdos)
  . Fix memory leak if calling SoapServer::setClass() twice. (nielsdos)
  . Fix reading zlib ini settings in ext-soap. (nielsdos)
  . Fix memory leaks with string function name lookups. (nielsdos)
  . Fixed bug #69280 (SoapClient classmap doesn't support fully qualified class
    name). (nielsdos)
  . Fixed bug #76232 (SoapClient Cookie Header Semicolon). (nielsdos)
  . Fixed memory leaks when calling SoapFault::__construct() twice. (Girgias)

- Sodium:
  . Fix memory leaks in ext/sodium on failure of some functions. (nielsdos)

- SPL:
  . Fixed bug GH-14290 (Member access within null pointer in extension spl).
    (nielsdos)

- Standard:
  . Fixed bug GH-14483 (Fixed off-by-one error in checking length of abstract
    namespace Unix sockets). (Derick)

- Streams:
  . Fixed bug GH-11078 (PHP Fatal error triggers pointer being freed was not
    allocated and malloc: double free for ptr errors). (nielsdos)

06 Jun 2024, PHP 8.3.8

- CGI:
  . Fixed buffer limit on Windows, replacing read call usage by _read.
    (David Carlier)
  . Fixed bug GHSA-3qgc-jrrr-25jv (Bypass of CVE-2012-1823, Argument Injection
    in PHP-CGI). (CVE-2024-4577) (nielsdos)

- CLI:
  . Fixed bug GH-14189 (PHP Interactive shell input state incorrectly handles
    quoted heredoc literals.). (nielsdos)

- Core:
  . Fixed bug GH-13970 (Incorrect validation of #[Attribute] flags type for
    non-compile-time expressions). (ilutov)

- DOM:
  . Fix crashes when entity declaration is removed while still having entity
    references. (nielsdos)
  . Fix references not handled correctly in C14N. (nielsdos)
  . Fix crash when calling childNodes next() when iterator is exhausted.
    (nielsdos)
  . Fix crash in ParentNode::append() when dealing with a fragment
    containing text nodes. (nielsdos)

- Filter:
  . Fixed bug GHSA-w8qr-v226-r27w (Filter bypass in filter_var FILTER_VALIDATE_URL).
    (CVE-2024-5458) (nielsdos)

- FPM:
  . Fix bug GH-14175 (Show decimal number instead of scientific notation in
    systemd status). (Benjamin Cremer)

- Hash:
  . ext/hash: Swap the checking order of `__has_builtin` and `__GNUC__`
    (Saki Takamachi)

- Intl:
  . Fixed build regression on systems without C++17 compilers. (Calvin Buckley,
    Peter Kokot)

- MySQLnd:
  . Fix bug GH-14255 (mysqli_fetch_assoc reports error from
    nested query). (Kamil Tekiela)

- Opcache:
  . Fixed bug GH-14109 (Fix accidental persisting of internal class constant in
    shm). (ilutov)

- OpenSSL:
  . The openssl_private_decrypt function in PHP, when using PKCS1 padding
    (OPENSSL_PKCS1_PADDING, which is the default), is vulnerable to the Marvin Attack
    unless it is used with an OpenSSL version that includes the changes from this pull
    request: https://github.com/openssl/openssl/pull/13817 (rsa_pkcs1_implicit_rejection).
    These changes are part of OpenSSL 3.2 and have also been backported to stable
    versions of various Linux distributions, as well as to the PHP builds provided for
    Windows since the previous release. All distributors and builders should ensure that
    this version is used to prevent PHP from being vulnerable. (CVE-2024-2408)

- Standard:
  . Fixed bug GHSA-9fcc-425m-g385 (Bypass of CVE-2024-1874).
    (CVE-2024-5585) (nielsdos)

- XML:
  . Fixed bug GH-14124 (Segmentation fault with XML extension under certain
    memory limit). (nielsdos)

- XMLReader:
  . Fixed bug GH-14183 (XMLReader::open() can't be overridden). (nielsdos)

09 May 2024, PHP 8.3.7

- Core:
  . Fixed zend_call_stack build with Linux/uclibc-ng without thread support.
    (Fabrice Fontaine)
  . Fixed bug GH-13772 (Invalid execute_data->opline pointers in observer fcall
    handlers when JIT is enabled). (Bob)
  . Fixed bug GH-13931 (Applying zero offset to null pointer in
    Zend/zend_opcode.c). (nielsdos)
  . Fixed bug GH-13942 (Align the behavior of zend-max-execution-timers with
    other timeout implementations). (Kévin Dunglas)
  . Fixed bug GH-14003 (Broken cleanup of unfinished calls with callable convert
    parameters). (ilutov)
  . Fixed bug GH-14013 (Erroneous dnl appended in configure). (Peter Kokot)
  . Fixed bug GH-10232 (If autoloading occurs during constant resolution
    filename and lineno are identified incorrectly). (ranvis)
  . Fixed bug GH-13727 (Missing void keyword). (Peter Kokot)

- Fibers:
  . Fixed bug GH-13903 (ASAN false positive underflow when executing copy()).
    (nielsdos)

- Fileinfo:
  . Fixed bug GH-13795 (Test failing in ext/fileinfo/tests/bug78987.phpt on
    big-endian PPC). (orlitzky)

- FPM:
  . Fixed bug GH-13563 (Setting bool values via env in FPM config fails).
    (Jakub Zelenka)

- Intl:
  . Fixed build for icu 74 and onwards. (dunglas)

- MySQLnd:
  . Fix shift out of bounds on 32-bit non-fast-path platforms. (nielsdos)

- Opcache:
  . Fixed bug GH-13433 (Segmentation Fault in zend_class_init_statics when
    using opcache.preload). (nielsdos)
  . Fixed incorrect assumptions across compilation units for static calls.
    (ilutov)

- OpenSSL:
  . Fixed bug GH-10495 (feof on OpenSSL stream hangs indefinitely).
    (Jakub Zelenka)

- PDO SQLite:
  . Fix GH-13984 (Buffer size is now checked before memcmp). (Saki Takamachi)
  . Fix GH-13998 (Manage refcount of agg_context->val correctly).
    (Saki Takamachi)

- Phar:
  . Fixed bug GH-13836 (Renaming a file in a Phar to an already existing
    filename causes a NULL pointer dereference). (nielsdos)
  . Fixed bug GH-13833 (Applying zero offset to null pointer in zend_hash.c).
    (nielsdos)
  . Fix potential NULL pointer dereference before calling EVP_SignInit. (icy17)

- PHPDBG:
  . Fixed bug GH-13827 (Null pointer access of type 'zval' in phpdbg_frame).
    (nielsdos)

- Posix:
  . Fix usage of reentrant functions in ext/posix. (Arnaud)

- Session:
  . Fixed bug GH-13856 (Member access within null pointer of type 'ps_files' in
    ext/session/mod_files.c). (nielsdos)
  . Fixed bug GH-13891 (memleak and segfault when using ini_set with
    session.trans_sid_hosts). (nielsdos, kamil-tekiela)
  . Fixed buffer _read/_write size limit on windows for the file mode. (David Carlier)

- Streams:
  . Fixed file_get_contents() on Windows fails with "errno=22 Invalid
    argument". (Damian Wójcik)
  . Fixed bug GH-13264 (Part 1 - Memory leak on stream filter failure).
    (Jakub Zelenka)
  . Fixed bug GH-13860 (Incorrect PHP_STREAM_OPTION_CHECK_LIVENESS case in
    ext/openssl/xp_ssl.c - causing use of dead socket). (nielsdos)
  . Fixed bug GH-11678 (Build fails on musl 1.2.4 - lfs64). (Arnaud)

- Treewide:
  . Fix gcc-14 Wcalloc-transposed-args warnings. (Cristian Rodríguez)

28 Mar 2024, PHP 8.3.5RC1

- Core:
  . Fixed GH-13569 (GC buffer unnecessarily grows up to GC_MAX_BUF_SIZE when
    scanning WeakMaps). (Arnaud)
  . Fixed bug GH-13612 (Corrupted memory in destructor with weak references).
    (nielsdos)
  . Fixed bug GH-13446 (Restore exception handler after it finishes). (ilutov)
  . Fixed bug GH-13784 (AX_GCC_FUNC_ATTRIBUTE failure). (Remi)
  . Fixed bug GH-13670 (GC does not scale well with a lot of objects created in
    destructor). (Arnaud)

- DOM:
  . Add some missing ZPP checks. (nielsdos)
  . Fix potential memory leak in XPath evaluation results. (nielsdos)

- FPM:
  . Fixed GH-11086 (FPM: config test runs twice in daemonised mode).
    (Jakub Zelenka)
  . Fixed incorrect check in fpm_shm_free(). (nielsdos)

- GD:
  . Fixed bug GH-12019 (add GDLIB_CFLAGS in feature tests). (Michael Orlitzky)

- Gettext:
  . Fixed sigabrt raised with dcgettext/dcngettext calls with gettext 0.22.5
    with category set to LC_ALL. (David Carlier)

- MySQLnd:
  . Fix GH-13452 (Fixed handshake response [mysqlnd]). (Saki Takamachi)
  . Fix incorrect charset length in check_mb_eucjpms(). (nielsdos)

- Opcache:
  . Fixed GH-13508 (JITed QM_ASSIGN may be optimized out when op1 is null).
    (Arnaud, Dmitry)
  . Fixed GH-13712 (Segmentation fault for enabled observers when calling trait
    method of internal trait when opcache is loaded). (Bob)

- Random:
  . Fixed bug GH-13544 (Pre-PHP 8.2 compatibility for mt_srand with unknown
    modes). (timwolla)
  . Fixed bug GH-13690 (Global Mt19937 is not properly reset in-between
    requests when MT_RAND_PHP is used). (timwolla)

- Session:
  . Fixed bug GH-13680 (Segfault with session_decode and compilation error).
    (nielsdos)

- SPL:
  . Fixed bug GH-13685 (Unexpected null pointer in zend_string.h). (nielsdos)

- Standard:
  . Fixed bug GH-11808 (Live filesystem modified by tests). (nielsdos)
  . Fixed GH-13402 (Added validation of `\n` in $additional_headers of mail()).
    (SakiTakamachi)
  . Fixed bug GH-13203 (file_put_contents fail on strings over 4GB on Windows).
    (divinity76)
  . Fixed bug GHSA-pc52-254m-w9w7 (Command injection via array-ish $command
    parameter of proc_open). (CVE-2024-1874) (Jakub Zelenka)
  . Fixed bug GHSA-wpj3-hf5j-x4v4 (__Host-/__Secure- cookie bypass due to
    partial CVE-2022-31629 fix). (CVE-2024-2756) (nielsdos)
  . Fixed bug GHSA-h746-cjrr-wfmr (password_verify can erroneously return true,
    opening ATO risk). (CVE-2024-3096) (Jakub Zelenka)
  . Fixed bug GHSA-fjp9-9hwx-59fq (mb_encode_mimeheader runs endlessly for some
    inputs). (CVE-2024-2757) (Alex Dowad)

14 Mar 2024, PHP 8.3.4

- Core:
  . Fix ZTS persistent resource crashes on shutdown. (nielsdos)

- Curl:
  . Fix failing tests due to string changes in libcurl 8.6.0. (Ayesh)

- DOM:
  . Fix unlikely memory leak in case of namespace removal with extremely deep
    trees. (nielsdos)
  . Fix reference access in dimensions for DOMNodeList and DOMNodeMap.
    (nielsdos)

- Fileinfo:
  . Fixed bug GH-13344 (finfo::buffer(): Failed identify data 0:(null),
    backport). (nielsdos)

- FPM:
  . Fixed bug #75712 (getenv in php-fpm should not read $_ENV, $_SERVER).
    (Jakub Zelenka)

- GD:
  . Fixed bug GH-12019 (detection of image formats in system gd library).
    (Michael Orlitzky)

- MySQLnd:
  . Fixed bug GH-11950 ([mysqlnd] Fixed not to set CR_MALFORMED_PACKET to error
    if CR_SERVER_GONE_ERROR is already set). (Saki Takamachi)

- PDO:
  . Fix various PDORow bugs. (Girgias)

- PGSQL:
  . Fixed bug GH-13354 (pg_execute/pg_send_query_params/pg_send_execute
    with null value passed by reference). (George Barbarosie)

- SPL:
  . Fixed bug GH-13531 (Unable to resize SplfixedArray after being unserialized
    in PHP 8.2.15). (nielsdos)

- Standard:
  . Fixed bug GH-13279 (Instable array during in-place modification in uksort).
    (ilutov)
  . Fixed array key as hash to string (case insensitive) comparison typo
    for the second operand buffer size (albeit unused for now). (A. Slepykh)

- XML:
  . Fixed bug GH-13517 (Multiple test failures when building with
    --with-expat). (nielsdos)

15 Feb 2024, PHP 8.3.3

- Core:
  . Fixed timer leak in zend-max-execution-timers builds. (withinboredom)
  . Fixed bug GH-12349 (linking failure on ARM with mold). (Jan Palus)
  . Fixed bug GH-13097 (Anonymous class reference in trigger_error / thrown
    Exception). (nielsdos)
  . Fixed bug GH-13177 (PHP 8.3.2: final private constructor not allowed
    when used in trait). (nielsdos)
  . Fixed bug GH-13215 (GCC 14 build failure). (Remi)

- Curl:
  . Fix missing error check in curl_multi_init(). (divinity76)

- FPM:
  . Fixed bug GH-12996 (Incorrect SCRIPT_NAME with Apache ProxyPassMatch when
    plus in path). (Jakub Zelenka)

- GD:
  . Fixed bug GH-10344 (imagettfbbox(): Could not find/open font UNC path).
    (nielsdos)
  . Fixed bug GH-10614 (imagerotate will turn the picture all black, when
    rotated 90). (nielsdos)

- LibXML:
  . Fix crashes with entity references and predefined entities. (nielsdos)

- MySQLnd:
  . Fixed bug GH-12107 (When running a stored procedure (that returns a result
    set) twice, PHP crashes). (nielsdos)

- Opcache:
  . Fixed bug GH-13145 (strtok() is not comptime). (ilutov)
  . Fixed type inference of range(). (ilutov)
  . Fixed bug GH-13232 (Segmentation fault will be reported when JIT is off but
    JIT_debug is still on). (nielsdos)

- OpenSSL:
  . Fixed LibreSSL undefined reference when OPENSSL_NO_ENGINE not set.
   (David Carlier).

- PDO_Firebird:
  . Fix GH-13119 (Changed to convert float and double values into strings using
    `H` format). (SakiTakamachi)

- Phar:
  . Fixed bug #71465 (PHAR doesn't know about litespeed). (nielsdos)
  . Fixed bug GH-13037 (PharData incorrectly extracts zip file). (nielsdos)

- Random:
  . Fixed bug GH-13138 (Randomizer::pickArrayKeys() does not detect broken
    engines). (timwolla)

- Session:
  . Fixed bug GH-12504 (Corrupted session written when there's a fatal error
    in autoloader). (nielsdos)

- Standard:
  . Fixed bug GH-13094 (range(9.9, '0') causes segmentation fault). (nielsdos)

- Streams:
  . Fixed bug GH-13071 (Copying large files using mmap-able source streams may
    exhaust available memory and fail). (nielsdos)

18 Jan 2024, PHP 8.3.2

- Core:
  . Fixed bug GH-12953 (false positive SSA integrity verification failed when
    loading composer classmaps with more than 11k elements). (nielsdos)
  . Fixed bug GH-12999 (zend_strnlen build when strnlen is unsupported).
    (rainerjung)
  . Fixed bug GH-12966 (missing cross-compiling 3rd argument so Autoconf
    doesn't emit warnings). (Peter Kokot)
  . Fixed bug GH-12854 (8.3 - as final trait-used method does not correctly
    report visibility in Reflection). (nielsdos)

- Cli:
  . Fix incorrect timeout in built-in web server when using router script and
    max_input_time. (ilutov)

- DOM:
  . Fixed bug GH-12870 (Creating an xmlns attribute results in a DOMException).
    (nielsdos)
  . Fix crash when toggleAttribute() is used without a document. (nielsdos)
  . Fix crash in adoptNode with attribute references. (nielsdos)
  . Fixed bug GH-13012 (DOMNode::isEqualNode() is incorrect when attribute
    order is different). (nielsdos)

- FFI:
  . Fixed bug GH-9698 (stream_wrapper_register crashes with FFI\CData).
    (Jakub Zelenka)
  . Fixed bug GH-12905 (FFI::new interacts badly with observers). (nielsdos)

- GD:
  . Fixed GH-13082 undefined behavior with GdFont instances handling with
    imageload* and imagechar*. (David Carlier)

- Intl:
  . Fixed GH-12943 (IntlDateFormatter::__construct accepts 'C' as valid locale).
    (David Carlier)

- Hash:
  . Fixed bug GH-12936 (hash() function hangs endlessly if using sha512 on
    strings >= 4GiB). (nielsdos)

- MBString:
  . When operating on a string with invalid encoding, mb_substr (as well
    as mb_strstr and its variants) defines character indices in the same
    way as other mbstring functions such as mb_strpos. (Alex Dowad)

- ODBC:
  . Fix crash on Apache shutdown with persistent connections. (nielsdos)

- Opcache:
  . Fixed oss-fuzz #64727 (JIT undefined array key warning may overwrite DIM
    with NULL when DIM is the same var as result). (ilutov)
  . Added workaround for SELinux mprotect execheap issue.
    See https://bugzilla.kernel.org/show_bug.cgi?id=218258. (ilutov)

- OpenSSL:
  . Fixed bug GH-12987 (openssl_csr_sign might leak new cert on error).
    (Jakub Zelenka)

- PDO:
  . Fix GH-12969 (Fixed PDO::getAttribute() to get PDO::ATTR_STRINGIFY_FETCHES).
    (SakiTakamachi)

- PDO_ODBC:
  . Fixed bug GH-12767 (Unable to turn on autocommit mode with setAttribute()).
    (SakiTakamachi)

- PGSQL:
  . Fixed auto_reset_persistent handling and allow_persistent type. (David Carlier)
  . Fixed bug GH-12974 (Apache crashes on shutdown when using pg_pconnect()).
    (nielsdos)

- Phar:
  . Fixed bug #77432 (Segmentation fault on including phar file). (nielsdos)

- PHPDBG:
  . Fixed bug GH-12962 (Double free of init_file in phpdbg_prompt.c). (nielsdos)

- SimpleXML:
  . Fix getting the address of an uninitialized property of a SimpleXMLElement
    resulting in a crash. (nielsdos)
  . Fixed bug GH-12929 (SimpleXMLElement with stream_wrapper_register can
    segfault). (nielsdos)

- Tidy:
  . Fixed bug GH-12980 (tidynode.props.attribute is missing
    "Boolean Attributes" and empty attributes). (nielsdos)

07 Dec 2023, PHP 8.3.1RC1

- Core:
  . Fixed bug GH-12758 / GH-12768 (Invalid opline in OOM handlers within
    ZEND_FUNC_GET_ARGS and ZEND_BIND_STATIC). (Florian Engelhardt)
  . Fix various missing NULL checks. (nielsdos, dstogov)
  . Fixed bug GH-12835 (Leak of call->extra_named_params on internal __call).
    (ilutov)
  . Fixed bug GH-12826 (Weird pointers issue in nested loops). (nielsdos)

- FPM:
  . Fixed bug GH-12705 (Segmentation fault in fpm_status_export_to_zval).
    (Patrick Prasse)

- FTP:
  . Fixed bug GH-9348 (FTP & SSL session reuse). (nielsdos)

- LibXML:
  . Fixed test failures for libxml2 2.12.0. (nielsdos)

- MySQLnd:
  . Avoid using uninitialised struct. (mikhainin)
  . Fixed bug GH-12791 (Possible dereference of NULL in MySQLnd debug code).
    (nielsdos)

- Opcache:
  . Fixed JIT bug (Function JIT emits "Uninitialized string offset" warning
    at the same time as invalid offset Error). (Girgias)
  . Fixed JIT bug (JIT emits "Attempt to assign property of non-object"
    warning at the same time as Error is being thrown). (Girgias)

- PDO PGSQL:
  . Fixed the default value of $fetchMode in PDO::pgsqlGetNotify() (kocsismate)

- SOAP:
  . Fixed bug GH-12838 ([SOAP] Temporary WSDL cache files not being deleted).
    (nielsdos)

- Standard
  . Fixed GH-12745 (http_build_query() default null argument for $arg_separator
    is implicitly coerced to string). (Girgias)

23 Nov 2023, PHP 8.3.0

- Bcmath
  . Fixed GH-11761 (removing trailing zeros from numbers) (jorgsowa)

- CLI:
  . Added pdeathsig to builtin server to terminate workers when the master
    process is killed. (ilutov)
  . Fixed bug GH-11104 (STDIN/STDOUT/STDERR is not available for CLI without
    a script). (nielsdos)
  . Implement GH-10024 (support linting multiple files at once using php -l).
    (nielsdos)

- Core:
  . Fix GH-11388 (Allow "final" modifier when importing a method from a trait).
    (nielsdos)
  . Fixed bug GH-11406 (segfault with unpacking and magic method closure).
    (nielsdos)
  . Fixed bug GH-9388 (Improve unset property and __get type incompatibility
    error message). (ilutov)
  . SA_ONSTACK is now set for signal handlers to be friendlier to other
    in-process code such as Go's cgo. (Kévin Dunglas)
  . SA_ONSTACK is now set when signals are disabled. (Kévin Dunglas)
  . Fix GH-9649: Signal handlers now do a no-op instead of crashing when
    executed on threads not managed by TSRM. (Kévin Dunglas)
  . Added shadow stack support for fibers. (Chen Hu)
  . Fix bug GH-9965 (Fix accidental caching of default arguments with side
    effects). (ilutov)
  . Implement GH-10217 (Use strlen() for determining the class_name length).
    (Dennis Buteyn)
  . Fix bug GH-8821 (Improve line numbers for errors in constant expressions).
    (ilutov)
  . Fix bug GH-10083 (Allow comments between & and parameter). (ilutov)
  . Zend Max Execution Timers is now enabled by default for ZTS builds on
    Linux. (Kévin Dunglas)
  . Fix bug GH-10469 (Disallow .. in open_basedir paths set at runtime).
    (ilutov)
  . Fix bug GH-10168, GH-10582 (Various segfaults with destructors and VM return
    values). (dstogov, nielsdos, ilutov)
  . Fix bug GH-10935 (Use of trait doesn't redeclare static property if class
    has inherited it from its parent). (ilutov)
  . Fix bug GH-11154 (Negative indices on empty array don't affect next chosen
    index). (ColinHDev)
  . Fix bug GH-8846 (Implement delayed early binding for classes without
    parents). (ilutov)
  . Fix bug #79836 (Segfault in concat_function). (nielsdos)
  . Fix bug #81705 (type confusion/UAF on set_error_handler with concat
    operation). (nielsdos)
  . Fix GH-11348 (Closure created from magic method does not accept named
    arguments). (nielsdos)
  . Fix GH-11388 (Allow "final" modifier when importing a method from a trait).
    (nielsdos)
  . Fixed bug GH-11406 (segfault with unpacking and magic method closure).
    (nielsdos)
  . Fixed bug GH-11507 (String concatenation performance regression in 8.3).
    (nielsdos)
  . Fixed GH-11488 (Missing "Optional parameter before required" deprecation on
    union null type). (ilutov)
  . Implement the #[\Override] attribute RFC. (timwolla)
  . Fixed bug GH-11601 (Incorrect handling of unwind and graceful exit
    exceptions). (ilutov)
  . Added zend_call_stack_get implementation for OpenBSD. (David Carlier)
  . Add stack limit check in zend_eval_const_expr(). (Arnaud)
  . Expose time spent collecting cycles in gc_status(). (Arnaud)
  . Remove WeakMap entries whose key is only reachable through the entry value.
    (Arnaud)
  . Resolve open_basedir paths on INI update. (ilutov)
  . Fixed oss-fuzz #60741 (Leak in open_basedir). (ilutov)
  . Fixed segfault during freeing of some incompletely initialized objects due
    to OOM error (PDO, SPL, XSL). (ilutov)
  . Introduced Zend guard recursion protection to fix __debugInfo issue.
    (Jakub Zelenka)
  . Fixed oss-fuzz #61712 (assertion failure with error handler during binary
    op). (nielsdos)
  . Fixed GH-11847 (DTrace enabled build is broken). (Filip Zrůst)
  . Fixed OSS Fuzz #61865 (Undef variable in ++/-- for declared property
    that is unset in error handler). (Girgias)
  . Fixed warning emitted when checking if a user stream is castable. (Girgias)
  . Fixed bug GH-12123 (Compile error on MacOS with C++ extension when using
    ZEND_BEGIN_ARG_WITH_RETURN_TYPE_INFO_EX). (kocsismate)
  . Fixed bug GH-12189 (#[Override] attribute in trait does not check for
    parent class implementations). (timwolla)
  . Fixed OSS Fuzz #62294 (Unsetting variable after ++/-- on string variable
    warning). (Girgias)
  . Fixed buffer underflow when compiling memoized expression. (ilutov)
  . Fixed oss-fuzz #63802 (OP1 leak in error path of post inc/dec). (ilutov)

- Curl:
  . Added Curl options and constants up to (including) version 7.87.
    (nielsdos, adoy)

- Date:
  . Implement More Appropriate Date/Time Exceptions RFC. (Derick)

- DOM:
  . Fix bug GH-8388 (DOMAttr unescapes character reference). (Tim Starling)
  . Fix bug GH-11308 (getElementsByTagName() is O(N^2)). (nielsdos)
  . Fix #79700 (wrong use of libxml oldNs leads to performance problem).
    (nielsdos)
  . Fix #77894 (DOMNode::C14N() very slow on generated DOMDocuments even after
    normalisation). (nielsdos)
  . Revert changes to DOMAttr::$value and DOMAttr::$nodeValue expansion.
    (nielsdos)
  . Fixed bug GH-11500 (Namespace reuse in createElementNS() generates wrong
    output). (nielsdos)
  . Implemented DOMDocument::adoptNode(). Previously this always threw a
    "not yet implemented" exception. (nielsdos)
  . Fixed bug GH-9628 (Implicitly removing nodes from \DOMDocument breaks
    existing references). (nielsdos)
  . Added DOMNode::contains() and DOMNameSpaceNode::contains(). (nielsdos)
  . Added DOMElement::getAttributeNames(). (nielsdos)
  . Added DOMNode::getRootNode(). (nielsdos)
  . Added DOMElement::className and DOMElement::id. (nielsdos)
  . Added DOMParentNode::replaceChildren(). (nielsdos)
  . Added DOMNode::isConnected and DOMNameSpaceNode::isConnected. (nielsdos)
  . Added DOMNode::parentElement and DOMNameSpaceNode::parentElement.
    (nielsdos)
  . Added DOMNode::isEqualNode(). (nielsdos)
  . Added DOMElement::insertAdjacentElement() and
    DOMElement::insertAdjacentText(). (nielsdos)
  . Added DOMElement::toggleAttribute(). (nielsdos)
  . Fixed bug GH-11792 (LIBXML_NOXMLDECL is not implemented or broken).
    (nielsdos)
  . adoptNode now respects the strict error checking property. (nielsdos)
  . Align DOMChildNode parent checks with spec. (nielsdos)
  . Fixed bug #80927 (Removing documentElement after creating attribute node:
    possible use-after-free). (nielsdos)
  . Fix various namespace prefix conflict resolution bugs. (nielsdos)
  . Fix calling createAttributeNS() without prefix causing the default
    namespace of the element to change. (nielsdos)
  . Fixed GH-11952 (Confusing warning when blocking entity loading via
    libxml_set_external_entity_loader). (nielsdos)
  . Fix broken cache invalidation with deallocated and reallocated document
    node. (nielsdos)
  . Fix compile error when php_libxml.h header is included in C++.
    (Remi, nielsdos)
  . Fixed bug #47531 (No way of removing redundant xmlns: declarations).
    (nielsdos)

- Exif:
  . Removed unneeded codepaths in exif_process_TIFF_in_JPEG(). (nielsdos)

- FFI:
  . Implement GH-11934 (Allow to pass CData into struct and/or union fields).
    (nielsdos, KapitanOczywisty)

- Fileinfo:
  . Upgrade bundled libmagic to 5.43. (Anatol)
  . Fix GH-11408 (Unable to build PHP 8.3.0 alpha 1 / fileinfo extension).
    (nielsdos)

- FPM:
  . The status.listen shared pool now uses the same php_values (including
    expose_php) and php_admin_value as the pool it is shared with. (dwxh)
  . Added warning to log when fpm socket was not registered on the expected
    path. (Joshua Behrens, Jakub Zelenka)
  . Fixed bug #76067 (system() function call leaks php-fpm listening sockets).
    (Mikhail Galanin, Jakub Zelenka)
  . Fixed GH-12077 (PHP 8.3.0RC1 borked socket-close-on-exec.phpt).
    (Jakub Zelenka)

- GD:
  . Removed imagerotate "ignore_transparent" argument since it has no effect.
    (David Carlier)

- Intl:
  . Added pattern format error infos for numfmt_set_pattern. (David Carlier)
  . Added MIXED_NUMBERS and HIDDEN_OVERLAY constants for
    the Spoofchecker's class. (David Carlier)
  . Updated datefmt_set_timezone/IntlDateformatter::setTimezone returns type.
    (David Carlier).
  . Updated IntlBreakInterator::setText return type. (David Carlier)
  . Updated IntlChar::enumCharNames return type. (David Carlier)
  . Removed the BC break on IntlDateFormatter::construct which threw an
    exception with an invalid locale. (David Carlier)

- JSON:
  . Added json_validate(). (Juan Morales)

- LDAP:
  . Deprecate calling ldap_connect() with separate hostname and port.
    (heiglandreas)

- LibXML:
  . Fix compile error with -Werror=incompatible-function-pointer-types and
    old libxml2. (nielsdos)

- MBString:
  . mb_detect_encoding is better able to identify the correct encoding for
    Turkish text. (Alex Dowad)
  . mb_detect_encoding's "non-strict" mode now behaves as described in the
    documentation. Previously, it would return false if the same byte
    (for example, the first byte) of the input string was invalid in all
    candidate encodings. More generally, it would eliminate candidate
    encodings from consideration when an invalid byte was seen, and if the
    same input byte eliminated all remaining encodings still under
    consideration, it would return false. On the other hand, if all candidate
    encodings but one were eliminated from consideration, it would return the
    last remaining one without regard for how many encoding errors might be
    encountered later in the string. This is different from the behavior
    described in the documentation, which says: "If strict is set to false,
    the closest matching encoding will be returned." (Alex Dowad)
  . mb_strtolower, mb_strtotitle, and mb_convert_case implement conditional
    casing rules for the Greek letter sigma. For mb_convert_case, conditional
    casing only applies to MB_CASE_LOWER and MB_CASE_TITLE modes, not to
    MB_CASE_LOWER_SIMPLE and MB_CASE_TITLE_SIMPLE. (Alex Dowad)
  . mb_detect_encoding is better able to identify UTF-8 and UTF-16 strings
    with a byte-order mark. (Alex Dowad)
  . mb_decode_mimeheader interprets underscores in QPrint-encoded MIME
    encoded words as required by RFC 2047; they are converted to spaces.
    Underscores must be encoded as "=5F" in such MIME encoded words.
    (Alex Dowad)
  . mb_encode_mimeheader no longer drops NUL (zero) bytes when
    QPrint-encoding the input string. This previously caused strings in
    certain text encodings, especially UTF-16 and UTF-32, to be
    corrupted by mb_encode_mimeheader. (Alex Dowad)
  . Implement mb_str_pad() RFC. (nielsdos)
  . Fixed bug GH-11514 (PHP 8.3 build fails with --enable-mbstring enabled).
    (nielsdos)
  . Fix use-after-free of mb_list_encodings() return value. (ilutov)
  . Fixed bug GH-11992 (utf_encodings.phpt fails on Windows 32-bit). (nielsdos)

- mysqli:
  . mysqli_fetch_object raises a ValueError instead of an Exception.
    (David Carlier)

- Opcache:
  . Added start, restart and force restart time to opcache's
    phpinfo section. (Mikhail Galanin)
  . Fix GH-9139: Allow FFI in opcache.preload when opcache.preload_user=root.
    (Arnaud, Kapitan Oczywisty)
  . Made opcache.preload_user always optional in the cli and phpdbg SAPIs.
    (Arnaud)
  . Allows W/X bits on page creation on FreeBSD despite system settings.
    (David Carlier)
  . Added memfd api usage, on Linux, for zend_shared_alloc_create_lock()
    to create an abstract anonymous file for the opcache's lock. (Max Kellermann)
  . Avoid resetting JIT counter handlers from multiple processes/threads.
    (ilutov)
  . Fixed COPY_TMP type inference for references. (ilutov)

- OpenSSL:
  . Added OPENSSL_CMS_OLDMIMETYPE and PKCS7_NOOLDMIMETYPE contants to switch
    between mime content types. (Daniel Kesselberg)
  . Fixed GH-11054: Reset OpenSSL errors when using a PEM public key.
    (Florian Moser)
  . Added support for additional EC parameters in openssl_pkey_new. (Eno-CN)

- PCNTL:
  . SA_ONSTACK is now set for pcntl_signal. (Kévin Dunglas)
  . Added SIGINFO constant. (David Carlier)

- PCRE:
  . Update bundled libpcre2 to 10.42. (nielsdos)

- PGSQL:
  . pg_fetch_object raises a ValueError instead of an Exception.
    (David Carlier)
  . pg_cancel use thread safe PQcancel api instead. (David Carlier)
  . pg_trace new PGSQL_TRACE_SUPPRESS_TIMESTAMPS/PGSQL_TRACE_REGRESS_MODE
    contants support. (David Carlier)
  . pg_set_error_verbosity adding PGSQL_ERRORS_STATE constant. (David Carlier)
  . pg_convert/pg_insert E_WARNING on type errors had been converted to
    ValueError/TypeError exceptions. (David Carlier)
  . Added pg_set_error_context_visibility to set the context's visibility
    within the error messages. (David Carlier)

- Phar:
  . Fix memory leak in phar_rename_archive(). (stkeke)

- POSIX:
  . Added posix_sysconf. (David Carlier)
  . Added posix_pathconf. (David Carlier)
  . Added posix_fpathconf. (David Carlier)
  . Fixed zend_parse_arg_long's bool pointer argument assignment. (Cristian Rodriguez)
  . Added posix_eaccess. (David Carlier)

- Random:
  . Added Randomizer::getBytesFromString(). (Joshua Rüsweg)
  . Added Randomizer::nextFloat(), ::getFloat(), and IntervalBoundary. (timwolla)
  . Enable getrandom() for NetBSD (from 10.x). (David Carlier)
  . Deprecate MT_RAND_PHP. (timwolla)
  . Fix Randomizer::getFloat() returning incorrect results under
    certain circumstances. (timwolla)

- Reflection:
  . Fix GH-9470 (ReflectionMethod constructor should not find private parent
    method). (ilutov)
  . Fix GH-10259 (ReflectionClass::getStaticProperties doesn't need null return
    type). (kocsismate)

- SAPI:
  . Fixed GH-11141 (Could not open input file: should be sent to stderr).
    (nielsdos)

- Session:
  . Fixed bug GH-11529 (Crash after dealing with an Apache request). (nielsdos)

- SimpleXML:
  . Fixed bug GH-12192 (SimpleXML infinite loop when getName() is called
    within foreach). (nielsdos)
  . Fixed bug GH-12208 (SimpleXML infinite loop when a cast is used inside a
    foreach). (nielsdos)
  . Fixed bug #55098 (SimpleXML iteration produces infinite loop). (nielsdos)

- Sockets:
  . Added SO_ATTACH_REUSEPORT_CBPF socket option, to give tighter control
    over socket binding for a cpu core. (David Carlier)
  . Added SKF_AD_QUEUE for cbpf filters. (David Carlier)
  . Added socket_atmark if send/recv needs using MSG_OOB. (David Carlier)
  . Added TCP_QUICKACK constant, to give tigher control over
    ACK delays. (David Carlier)
  . Added DONTFRAGMENT support for path MTU discovery purpose. (David Carlier)
  . Added AF_DIVERT for raw socket for divert ports. (David Carlier)
  . Added SOL_UPDLITE, UDPLITE_RECV_CSCOV and UDPLITE_SEND_CSCOV for updlite
    protocol support. (David Carlier)
  . Added SO_RERROR, SO_ZEROIZE and SO_SPLICE netbsd and openbsd constants.
    (David Carlier)
  . Added TCP_REPAIR for quietly close a connection. (David Carlier)
  . Added SO_REUSEPORT_LB freebsd constant. (David Carlier)
  . Added IP_BIND_ADDRESS_NO_PORT. (David Carlier)

- SPL:
  . Fixed GH-11573 (RecursiveDirectoryIterator::hasChildren is slow).
    (nielsdos)

- Standard:
  . E_NOTICEs emitted by unserialize() have been promoted to E_WARNING. (timwolla)
  . unserialize() now emits a new E_WARNING if the input contains unconsumed
    bytes. (timwolla)
  . Make array_pad's $length warning less confusing. (nielsdos)
  . E_WARNING emitted by strtok in the caase both arguments are not provided when
    starting tokenisation. (David Carlier)
  . password_hash() will now chain the original RandomException to the ValueError
    on salt generation failure. (timwolla)
  . Fix GH-10239 (proc_close after proc_get_status always returns -1). (nielsdos)
  . Improve the warning message for unpack() in case not enough values were
    provided. (nielsdos)
  . Fix GH-11010 (parse_ini_string() now preserves formatting of unquoted
    strings starting with numbers when the INI_SCANNER_TYPED flag is
    specified). (ilutov)
  . Fix GH-10742 (http_response_code emits no error when headers were already
    sent). (NattyNarwhal)
  . Added support for rounding negative places in number_format().
    (Marc Bennewitz)
  . Prevent precision loss on formatting decimal integers in number_format().
    (Marc Bennewitz)
  . Added usage of posix_spawn for proc_open when supported by OS.
    (Cristian Rodriguez)
  . Added $before_needle argument to strrchr(). (HypeMC)
  . Fixed GH-11982 (str_getcsv returns null byte for unterminated enclosure).
    (Jakub Zelenka)
  . Fixed str_decrement() on "1". (ilutov)

- Streams:
  . Fixed bug #51056: blocking fread() will block even if data is available.
    (Jakub Zelenka)
  . Added storing of the original path used to open xport stream.
    (Luc Vieillescazes)
  . Implement GH-8641 (STREAM_NOTIFY_COMPLETED over HTTP never emitted).
    (nielsdos, Jakub Zelenka)
  . Fix bug GH-10406 (fgets on a redis socket connection fails on PHP 8.3).
    (Jakub Zelenka)
  . Implemented GH-11242 (_php_stream_copy_to_mem: Allow specifying a maximum
    length without allocating a buffer of that size). (Jakub Zelenka)
  . Fixed bug #52335 (fseek() on memory stream behavior different than file).
    (Jakub Zelenka)
  . Fixed bug #76857 (Can read "non-existant" files). (Jakub Zelenka)

- XSLTProcessor:
  . Fixed bug #69168 (DomNode::getNodePath() returns invalid path). (nielsdos)

- ZIP:
  . zip extension version 1.22.0 for libzip 1.10.0. (Remi)
  . add new error macros (ER_DATA_LENGTH and ER_NOT_ALLOWED). (Remi)
  . add new archive global flags (ER_AFL_*). (Remi)
  . add ZipArchive::setArchiveFlag and ZipArchive::getArchiveFlag methods.
    (Remi)<|MERGE_RESOLUTION|>--- conflicted
+++ resolved
@@ -27,15 +27,11 @@
   . Fixed bug GH-15432 (Heap corruption when querying a vector). (cmb,
     Kamil Tekiela)
 
-<<<<<<< HEAD
-29 Aug 2024, PHP 8.3.11
-=======
 - Streams:
   . Fixed bug GH-15628 (php_stream_memory_get_buffer() not zero-terminated).
     (cmb)
 
-29 Aug 2024, PHP 8.2.23
->>>>>>> 93021c63
+29 Aug 2024, PHP 8.3.11
 
 - Core:
   . Fixed bug GH-15020 (Memory leak in Zend/Optimizer/escape_analysis.c).
