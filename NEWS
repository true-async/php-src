--- conflicted
+++ resolved
@@ -1,16 +1,12 @@
 PHP                                                                        NEWS
 |||||||||||||||||||||||||||||||||||||||||||||||||||||||||||||||||||||||||||||||
-<<<<<<< HEAD
 ?? ??? ????, PHP 8.2.13
 
 - Core:
   . Fixed double-free of non-interned enum case name. (ilutov)
-=======
-?? ??? ????, PHP 8.1.26
 
 - Opcache:
   . Added warning when JIT cannot be enabled. (danog)
->>>>>>> 71774611
 
 26 Oct 2023, PHP 8.2.12
 
