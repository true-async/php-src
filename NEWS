﻿PHP                                                                        NEWS
|||||||||||||||||||||||||||||||||||||||||||||||||||||||||||||||||||||||||||||||
<<<<<<< HEAD
?? Feb 2015, PHP 5.6.7
=======
?? ??? 2015, PHP 5.5.24


19 Mar 2015, PHP 5.5.23
>>>>>>> 94140afa

- Core:
  . Fixed bug #69174 (leaks when unused inner class use traits precedence).
    (Laruence)
  . Fixed bug #69139 (Crash in gc_zval_possible_root on unserialize).
    (Laruence)
  . Fixed bug #69121 (Segfault in get_current_user when script owner is not
    in passwd with ZTS build). (dan at syneto dot net)
  . Fixed bug #65593 (Segfault when calling ob_start from output buffering 
    callback). (Mike)
  . Fixed bug #68986 (pointer returned by php_stream_fopen_temporary_file
    not validated in memory.c). (nayana at ddproperty dot com)
  . Fixed bug #68166 (Exception with invalid character causes segv). (Rasmus)
  . Fixed bug #69141 (Missing arguments in reflection info for some builtin
    functions). (kostyantyn dot lysyy at oracle dot com)

- cURL:
  . Fixed bug #69088 (PHP_MINIT_FUNCTION does not fully initialize cURL on
    Win32). (Grant Pannell)
  . Add CURLPROXY_SOCKS4A and CURLPROXY_SOCKS5_HOSTNAME constants if supported
    by libcurl. (Linus Unneback)

- ODBC:
  . Fixed bug #68964 (Allowed memory size exhausted with odbc_exec). (Anatol)

- Opcache:
  . Fixed bug #69159 (Opcache causes problem when passing a variable variable 
    to a function). (Dmitry, Laruence)
  . Fixed bug #69125 (Array numeric string as key). (Laruence)
  . Fixed bug #69038 (switch(SOMECONSTANT) misbehaves). (Laruence)

- OpenSSL:
  . Fixed bug #68912 (Segmentation fault at openssl_spki_new). (Laruence)
  . Fixed bug #61285, #68329, #68046, #41631 (encrypted streams don't observe
    socket timeouts). (Brad Broerman)
<<<<<<< HEAD
  . Fixed bug #68920 (use strict peer_fingerprint input checks)
    (Daniel Lowrey)
  . Fixed bug #68879 (IP Address fields in subjectAltNames not used)
    (Daniel Lowrey)
  . Fixed bug #68265 (SAN match fails with trailing DNS dot) (Daniel Lowrey)
=======
  . Fix bug #67403 (Add signatureType to openssl_x509_parse)
>>>>>>> 94140afa

- pgsql:
  . Fixed bug #68638 (pg_update() fails to store infinite values).
    (william dot welter at 4linux dot com dot br, Laruence)

- Readline:
  . Fixed bug #69054 (Null dereference in readline_(read|write)_history() without
    parameters). (Laruence)

- SOAP:
  . Fixed bug #69085 (SoapClient's __call() type confusion through
    unserialize()). (andrea dot palazzo at truel dot it, Laruence)

- SPL:
  . Fixed bug #69108 ("Segmentation fault" when (de)serializing
    SplObjectStorage). (Laruence)
  . Fixed bug #68557 (RecursiveDirectoryIterator::seek(0) broken after 
    calling getChildren()). (Julien)

- CGI:
  . Fixed bug #69015 (php-cgi's getopt does not see $argv). (Laruence)

- CLI:
  . Fixed bug #67741 (auto_prepend_file messes up __LINE__). (Reeze Xia)

- FPM:
  . Fixed bug #68822 (request time is reset too early). (honghu069 at 163 dot com)

19 Feb 2015, PHP 5.6.6

- Core:
  . Removed support for multi-line headers, as the are deprecated by RFC 7230.
    (Stas)
  . Fixed bug #67068 (getClosure returns somethings that's not a closure).
    (Danack at basereality dot com)
  . Fixed bug #68942 (Use after free vulnerability in unserialize() with
    DateTimeZone). (CVE-2015-0273) (Stas)
  . Fixed bug #68925 (Mitigation for CVE-2015-0235 – GHOST: glibc gethostbyname
    buffer overflow). (Stas)
  . Fixed Bug #67988 (htmlspecialchars() does not respect default_charset
    specified by ini_set) (Yasuo)
  . Added NULL byte protection to exec, system and passthru. (Yasuo)

- Dba:
  . Fixed bug #68711 (useless comparisons). (bugreports at internot dot info)

- Enchant:
  . Fixed bug #68552 (heap buffer overflow in enchant_broker_request_dict()).
    (Antony)

- Fileinfo:
  . Fixed bug #68827 (Double free with disabled ZMM). (Joshua Rogers)
  . Fixed bug #67647 (Bundled libmagic 5.17 does not detect quicktime files
    correctly). (Anatol)
  . Fixed bug #68731 (finfo_buffer doesn't extract the correct mime with some
    gifs). (Anatol)

- FPM:
  . Fixed bug #66479 (Wrong response to FCGI_GET_VALUES). (Frank Stolle)
  . Fixed bug #68571 (core dump when webserver close the socket).
    (redfoxli069 at gmail dot com, Laruence)

- JSON:
  . Fixed bug #50224 (json_encode() does not always encode a float as a float)
    by adding JSON_PRESERVE_ZERO_FRACTION. (Juan Basso)

- LIBXML:
  . Fixed bug #64938 (libxml_disable_entity_loader setting is shared
    between threads). (Martin Jansen)

- Mysqli:
  . Fixed bug #68114 (linker error on some OS X machines with fixed
    width decimal support) (Keyur Govande)
  . Fixed bug #68657 (Reading 4 byte floats with Mysqli and libmysqlclient
    has rounding errors) (Keyur Govande)

- Opcache:
  . Fixed bug with try blocks being removed when extended_info opcode
    generation is turned on. (Laruence)

- PDO_mysql:
  . Fixed bug #68750 (PDOMysql with mysqlnd does not allow the usage of
    named pipes). (steffenb198 at aol dot com)

- Phar:
  . Fixed bug #68901 (use after free). (bugreports at internot dot info)

- Pgsql:
  . Fixed Bug #65199 (pg_copy_from() modifies input array variable) (Yasuo)

- Session:
  . Fixed bug #68941 (mod_files.sh is a bash-script) (bugzilla at ii.nl, Yasuo)
  . Fixed Bug #66623 (no EINTR check on flock) (Yasuo)
  . Fixed bug #68063 (Empty session IDs do still start sessions) (Yasuo)

- Sqlite3:
  . Fixed bug #68260 (SQLite3Result::fetchArray declares wrong 
    required_num_args). (Julien)

- Standard:
  . Fixed bug #65272 (flock() out parameter not set correctly in windows).
    (Daniel Lowrey)
  . Fixed bug #69033 (Request may get env. variables from previous requests
    if PHP works as FastCGI). (Anatol)

- Streams:
  . Fixed bug which caused call after final close on streams filter. (Bob)

22 Jan 2015, PHP 5.6.5

- Core:
  . Upgraded crypt_blowfish to version 1.3. (Leigh)
  . Fixed bug #60704 (unlink() bug with some files path).
  . Fixed bug #65419 (Inside trait, self::class != __CLASS__). (Julien)
  . Fixed bug #68536 (pack for 64bits integer is broken on bigendian). (Remi)
  . Fixed bug #55541 (errors spawn MessageBox, which blocks test automation).
    (Anatol)
  . Fixed bug #68297 (Application Popup provides too few information). (Anatol)
  . Fixed bug #65769 (localeconv() broken in TS builds). (Anatol)
  . Fixed bug #65230 (setting locale randomly broken). (Anatol)
  . Fixed bug #66764 (configure doesn't define EXPANDED_DATADIR / PHP_DATADIR
    correctly). (Ferenc)
  . Fixed bug #68583 (Crash in timeout thread). (Anatol)
  . Fixed bug #65576 (Constructor from trait conflicts with inherited
    constructor). (dunglas at gmail dot com)
  . Fixed bug #68676 (Explicit Double Free). (CVE-2014-9425) (Kalle)
  . Fixed bug #68710 (Use After Free Vulnerability in PHP's unserialize()).
    (CVE-2015-0231) (Stefan Esser)

- CGI:
  . Fixed bug #68618 (out of bounds read crashes php-cgi). (CVE-2014-9427)
    (Stas)

- CLI server:
  . Fixed bug #68745 (Invalid HTTP requests make web server segfault). (Adam)

- cURL:
  . Fixed bug #67643 (curl_multi_getcontent returns '' when
    CURLOPT_RETURNTRANSFER isn't set). (Jille Timmermans)

- Date:
  . Implemented FR #68268 (DatePeriod: Getter for start date, end date and 
    interval). (Marc Bennewitz)

- EXIF:
  . Fixed bug #68799: Free called on unitialized pointer. (CVE-2015-0232)
    (Stas)

- Fileinfo:
  . Fixed bug #68398 (msooxml matches too many archives). (Anatol)
  . Fixed bug #68665 (invalid free in libmagic). (Joshua Rogers, Anatol Belski)
  . Fixed bug #68671 (incorrect expression in libmagic).
    (Joshua Rogers, Anatol Belski)
  . Removed readelf.c and related code from libmagic sources
    (Remi, Anatol)
  . Fixed bug #68735 (fileinfo out-of-bounds memory access).
    (Anatol)

- FPM:
  . Fixed request #68526 (Implement POSIX Access Control List for UDS). (Remi)
  . Fixed bug #68751 (listen.allowed_clients is broken). (Remi)

- GD:
  . Fixed bug #68601 (buffer read overflow in gd_gif_in.c). (Jan Bee, Remi)
  . Fixed request #68656 (Report gd library version). (Remi)

- mbstring:
  . Fixed bug #68504 (--with-libmbfl configure option not present on Windows).
    (Ashesh Vashi)

- Opcache:
  . Fixed bug #68644 (strlen incorrect : mbstring + func_overload=2 +UTF-8
    + Opcache). (Laruence)
  . Fixed bug #67111 (Memory leak when using "continue 2" inside two foreach
    loops). (Nikita)

- OpenSSL:
  . Improved handling of OPENSSL_KEYTYPE_EC keys. (Dominic Luechinger)

- pcntl:
  . Fixed bug #60509 (pcntl_signal doesn't decrease ref-count of old handler
    when setting SIG_DFL). (Julien)

- PCRE:
  . Fixed bug #66679 (Alignment Bug in PCRE 8.34 upstream).
    (Rainer Jung, Anatol Belski)

- pgsql:
  . Fixed bug #68697 (lo_export return -1 on failure). (Ondřej Surý)

- PDO:
  . Fixed bug #68371 (PDO#getAttribute() cannot be called with platform-specifi
    attribute names). (Matteo)

- PDO_mysql:
  . Fixed bug #68424 (Add new PDO mysql connection attr to control multi
    statements option). (peter dot wolanin at acquia dot com)

- SPL:
  . Fixed bug #66405 (RecursiveDirectoryIterator::CURRENT_AS_PATHNAME
    breaks the RecursiveIterator). (Paul Garvin)
  . Fixed bug #68479 (Added escape parameter to SplFileObject::fputcsv). (Salathe)

- SQLite:
  . Fixed bug #68120 (Update bundled libsqlite to 3.8.7.2). (Anatol)

- Streams:
  . Fixed bug #68532 (convert.base64-encode omits padding bytes).
    (blaesius at krumedia dot de)

18 Dec 2014, PHP 5.6.4

- Core:
  . Fixed bug #68091 (Some Zend headers lack appropriate extern "C" blocks).
    (Adam)
  . Fixed bug #68104 (Segfault while pre-evaluating a disabled function).
    (Laruence)
  . Fixed bug #68185 ("Inconsistent insteadof definition."- incorrectly 
    triggered). (Julien)
  . Fixed bug #68355 (Inconsistency in example php.ini comments).
    (Chris McCafferty)
  . Fixed bug #68370 ("unset($this)" can make the program crash). (Laruence)
  . Fixed bug #68422 (Incorrect argument reflection info for array_multisort()).
    (Alexander Lisachenko)
  . Fixed bug #68545 (NULL pointer dereference in unserialize.c). (Anatol)
  . Fixed bug #68446 (Array constant not accepted for array parameter default).
    (Bob, Dmitry)
  . Fixed bug #68594 (Use after free vulnerability in unserialize()).
    (CVE-2014-8142) (Stefan Esser)

- Date:
  . Fixed day_of_week function as it could sometimes return negative values
    internally. (Derick)

- FPM:
  . Fixed bug #68381 (fpm_unix_init_main ignores log_level).
    (David Zuelke, Remi)
  . Fixed bug #68420 (listen=9000 listens to ipv6 localhost instead of all
    addresses). (Remi)
  . Fixed bug #68421 (access.format='%R' doesn't log ipv6 address). (Remi)
  . Fixed bug #68423 (PHP-FPM will no longer load all pools). (Remi)
  . Fixed bug #68428 (listen.allowed_clients is IPv4 only). (Remi)
  . Fixed bug #68452 (php-fpm man page is oudated). (Remi)
  . Fixed request #68458 (Change pm.start_servers default warning to
    notice). (David Zuelke, Remi)
  . Fixed bug #68463 (listen.allowed_clients can silently result
    in no allowed access). (Remi)
  . Fixed request #68391 (php-fpm conf files loading order).
    (Florian Margaine, Remi)
  . Fixed bug #68478 (access.log don't use prefix). (Remi)

- Mcrypt:
  . Fixed possible read after end of buffer and use after free. (Dmitry)

- GMP:
  . Fixed bug #68419 (build error with gmp 4.1). (Remi)

- PDO_pgsql:
  . Fixed bug #67462 (PDO_PGSQL::beginTransaction() wrongly throws exception
  when not in transaction) (Matteo)
  . Fixed bug #68351 (PDO::PARAM_BOOL and ATTR_EMULATE_PREPARES misbehaving)
  (Matteo)

- Session:
  . Fixed bug #68331 (Session custom storage callable functions not being called) 
    (Yasuo Ohgaki)

- SOAP:
  . Fixed bug #68361 (Segmentation fault on SoapClient::__getTypes).
    (Laruence)

- zlib:
  . Fixed bug #53829 (Compiling PHP with large file support will replace
    function gzopen by gzopen64) (Sascha Kettler, Matteo)

13 Nov 2014, PHP 5.6.3

- Core:
  . Implemented 64-bit format codes for pack() and unpack(). (Leigh)
  . Fixed bug #51800 (proc_open on Windows hangs forever). (Anatol)
  . Fixed bug #67633 (A foreach on an array returned from a function not doing
    copy-on-write). (Nikita)
  . Fixed bug #67739 (Windows 8.1/Server 2012 R2 OS build number reported
    as 6.2 (instead of 6.3)). (Christian Wenz)
  . Fixed bug #67949 (DOMNodeList elements should be accessible through
    array notation) (Florian)
  . Fixed bug #68095 (AddressSanitizer reports a heap buffer overflow in
    php_getopt()). (Stas)
  . Fixed bug #68118 ($a->foo .= 'test'; can leave $a->foo undefined). (Nikita)
  . Fixed bug #68129 (parse_url() - incomplete support for empty usernames 
    and passwords) (Tjerk)
  . Fixed bug #68365 (zend_mm_heap corrupted after memory overflow in
    zend_hash_copy). (Dmitry)

- CURL:
  . Add CURL_SSLVERSION_TLSv1_0, CURL_SSLVERSION_TLSv1_1, and 
    CURL_SSLVERSION_TLSv1_2 constants if supported by libcurl (Rasmus)

- Fileinfo:
  . Fixed bug #66242 (libmagic: don't assume char is signed). (ArdB)
  . Fixed bug #68224 (buffer-overflow in libmagic/readcdf.c caught by
    AddressSanitizer). (Remi)
  . Fixed bug #68283 (fileinfo: out-of-bounds read in elf note headers).
    (CVE-2014-3710) (Remi)

- FPM:
  . Fixed bug #65641 (PHP-FPM incorrectly defines the SCRIPT_NAME variable
    when using Apache, mod_proxy-fcgi and ProxyPass). (Remi)
  . Implemented FR #55508 (listen and listen.allowed_clients should take IPv6
    addresses). (Robin Gloster)

- GD:
  . Fixed bug #65171 (imagescale() fails without height param). (Remi)

- GMP:
  . Implemented gmp_random_range() and gmp_random_bits(). (Leigh)
  . Fixed bug #63595 (GMP memory management conflicts with other libraries
    using GMP). (Remi)

- Mysqli:
  . Fixed bug #68114 (linker error on some OS X machines with fixed width
    decimal support) (Keyur Govande)

- ODBC:
  . Fixed bug #68087 (ODBC not correctly reading DATE column when preceded by
    a VARCHAR column) (Keyur Govande)

- OpenSSL:
  . Fixed bug #68074 (Allow to use system cipher list instead of hardcoded
    value). (Remi)

- PDO_pgsql:
  . Fixed bug #68199 (PDO::pgsqlGetNotify doesn't support NOTIFY payloads)
    (Matteo, Alain Laporte)
  . Fixed bug #66584 (Segmentation fault on statement deallocation) (Matteo)

- OpenSSL:
  . Revert regression introduced by fix of bug #41631

- Reflection:
  . Fixed bug #68103 (Duplicate entry in Reflection for class alias). (Remi)

- SPL:
  . Fixed bug #68128 (Regression in RecursiveRegexIterator) (Tjerk)

16 Oct 2014, PHP 5.6.2

- Core:
  . Fixed bug #68044 (Integer overflow in unserialize() (32-bits only)).
    (CVE-2014-3669) (Stas)

- cURL:
  . Fixed bug #68089 (NULL byte injection - cURL lib). (Stas)

- EXIF:
  . Fixed bug #68113 (Heap corruption in exif_thumbnail()). (CVE-2014-3670)
    (Stas)

- XMLRPC:
  . Fixed bug #68027 (Global buffer overflow in mkgmtime() function).
    (CVE-2014-3668) (Stas)

02 Oct 2014, PHP 5.6.1

- Core:
  . Implemented FR #38409 (parse_ini_file() looses the type of booleans). (Tjerk)
  . Fixed bug #65463 (SIGSEGV during zend_shutdown()). (Keyur Govande)
  . Fixed bug #66036 (Crash on SIGTERM in apache process). (Keyur Govande)
  . Fixed bug #67878 (program_prefix not honoured in man pages). (Remi)
  . Fixed bug #67938 (Segfault when extending interface method with variadic).
    (Nikita)
  . Fixed bug #67985 (Incorrect last used array index copied to new array after
    unset). (Tjerk)
  . Fixed bug #68088 (New Posthandler Potential Illegal efree() vulnerability).
    (Mike) (CVE-2014-3622)

- DOM:
  . Made DOMNode::textContent writeable. (Tjerk)

- Fileinfo:
  . Fixed bug #67731 (finfo::file() returns invalid mime type
    for binary files). (Anatol)

- GD:
  . Made fontFetch's path parser thread-safe. (Sara)

- GMP:
  . Fixed bug #67917 (Using GMP objects with overloaded operators can cause
    memory exhaustion). (Nikita)
  . Fixed bug #50175 (gmp_init() results 0 on given base and number starting
    with 0x or 0b). (Nikita)
  . Implemented gmp_import() and gmp_export(). (Leigh, Nikita)

- MySQLi:
  . Fixed bug #67839 (mysqli does not handle 4-byte floats correctly). (Keyur)

- OpenSSL:
  . Fixed bug #67850 (extension won't build if openssl compiled without SSLv3).
    (Daniel Lowrey)

- phpdbg:
  . Fixed issue krakjoe/phpdbg#111 (compile error without ZEND_SIGNALS). (Bob)

- SOAP:
  . Fixed bug #67955 (SoapClient prepends 0-byte to cookie names). (Philip Hofstetter)

- Session:
  . Fixed bug #67972 (SessionHandler Invalid memory read create_sid()). (Adam)

- Sysvsem:
  . Implemented FR #67990 (Add optional nowait argument to sem_acquire).
    (Matteo)

28 Aug 2014, PHP 5.6.0

- Apache2 Handler SAPI:
  . Fixed Apache log issue caused by APR's lack of support for %zu
    (APR issue https://issues.apache.org/bugzilla/show_bug.cgi?id=56120).
    (Jeff Trawick)

- CLI server:
  . Added some MIME types to the CLI web server. (Chris Jones)
  . Fixed bug #67079 (Missing MIME types for XML/XSL files). (Anatol)
  . Fixed bug #66830 (Empty header causes PHP built-in web server to hang).
    (Adam)
  . Fixed bug #67594 (Unable to access to apache_request_headers() elements).
    (Tjerk)
  . Implemented FR #67429 (CLI server is missing some new HTTP response codes).
    (Adam)
  . Fixed Bug #67406 (built-in web-server segfaults on startup). (Remi)

- COM:
  . Fixed bug #41577 (DOTNET is successful once per server run)
    (Aidas Kasparas)
  . Fixed missing type checks in com_event_sink (Yussuf Khalil, Stas).
  . Fixed bug #66431 (Special Character via COM Interface (CP_UTF8)). (Anatol)

- Core:
  . Improved phpinfo() stylesheets. (Colin Viebrock)
  . Fixed bug #67693 (incorrect push to the empty array). (Tjerk)
  . Removed inconsistency regarding behaviour of array in constants at
    run-time. (Bob)
  . Fixed bug #67497 (eval with parse error causes segmentation fault in
    generator). (Nikita)
  . Fixed bug #67151 (strtr with empty array crashes). (Nikita)
  . Fixed bug #67407 (Windows 8.1/Server 2012 R2 reported as Windows 8/Server
    2012). (Christian Wenz)
  . Fixed bug #66608 (Incorrect behavior with nested "finally" blocks).
    (Laruence, Dmitry)
  . Implemented FR #34407 (ucwords and Title Case). (Tjerk)
  . Fixed bug #67091 (make install fails to install libphp5.so on FreeBSD 10.0).
    (Ferenc)
  . Fixed bug #67368 (Memory leak with immediately dereferenced array in class
    constant). (Laruence)
  . Fixed bug #67468 (Segfault in highlight_file()/highlight_string()).
    (Andreas Ferber)
  . Fixed bug #67498 (phpinfo() Type Confusion Information Leak Vulnerability).
    (Stefan Esser)
  . Fixed bug #67551 (php://input temp file will be located in sys_temp_dir
    instead of upload_tmp_dir). (Mike)
  . Fixed bug #67169 (array_splice all elements, then []= gives wrong index).
    (Nikita)
  . Fixed bug #67198 (php://input regression). (Mike)
  . Fixed bug #67247 (spl_fixedarray_resize integer overflow). (Stas)
  . Fixed bug #67250 (iptcparse out-of-bounds read). (Stas)
  . Fixed bug #67252 (convert_uudecode out-of-bounds read). (Stas)
  . Fixed bug #67249 (printf out-of-bounds read). (Stas)
  . Implemented FR #64744 (Differentiate between member function call on a null 
    and non-null, non-objects). (Boro Sitnikovski)
  . Fixed bug #67436 (Autoloader isn't called if two method definitions don't
    match). (Bob)
  . Fixed bug #66622 (Closures do not correctly capture the late bound class
    (static::) in some cases). (Levi Morrison)
  . Fixed bug #67390 (insecure temporary file use in the configure script).
    (Remi) (CVE-2014-3981)
  . Fixed bug #67392 (dtrace breaks argument unpack). (Nikita)
  . Fixed bug #67428 (header('Location: foo') will override a 308-399 response
    code). (Adam)
  . Fixed bug #67433 (SIGSEGV when using count() on an object implementing
    Countable). (Matteo)
  . Fixed bug #67399 (putenv with empty variable may lead to crash). (Stas)
  . Expose get_debug_info class hook as __debugInfo() magic method. (Sara)
  . Implemented unified default encoding
    (RFC: https://wiki.php.net/rfc/default_encoding). (Yasuo Ohgaki)
  . Added T_POW (**) operator
    (RFC: https://wiki.php.net/rfc/pow-operator). (Tjerk Meesters)
  . Improved IS_VAR operands fetching. (Laruence, Dmitry)
  . Improved empty string handling. Now ZE uses an interned string instead of
    allocation new empty string each time. (Laruence, Dmitry)
  . Implemented internal operator overloading
    (RFC: https://wiki.php.net/rfc/operator_overloading_gmp). (Nikita)
  . Made calls from incompatible context issue an E_DEPRECATED warning instead
    of E_STRICT (phase 1 of RFC: https://wiki.php.net/rfc/incompat_ctx).
    (Gustavo)
  . Uploads equal or greater than 2GB in size are now accepted.
    (Ralf Lang, Mike)
  . Reduced POST data memory usage by 200-300%. Changed INI setting
    always_populate_raw_post_data to throw a deprecation warning when enabling
    and to accept -1 for never populating the $HTTP_RAW_POST_DATA global 
    variable, which will be the default in future PHP versions. (Mike)
  . Implemented dedicated syntax for variadic functions
    (RFC: https://wiki.php.net/rfc/variadics). (Nikita)
  . Fixed bug #50333 Improving multi-threaded scalability by using
    emalloc/efree/estrdup (Anatol, Dmitry)
  . Implemented constant scalar expressions (with support for constants)
    (RFC: https://wiki.php.net/rfc/const_scalar_exprs). (Bob)
  . Fixed bug #65784 (Segfault with finally). (Laruence, Dmitry)
  . Fixed bug #66509 (copy() arginfo has changed starting from 5.4). (willfitch)
  . Allow zero length comparison in substr_compare() (Tjerk)
  . Fixed bug #60602 (proc_open() changes environment array) (Tjerk)
  . Fixed bug #61019 (Out of memory on command stream_get_contents). (Mike)
  . Fixed bug #64330 (stream_socket_server() creates wrong Abstract Namespace 
    UNIX sockets). (Mike)
  . Fixed bug #66182 (exit in stream filter produces segfault). (Mike)  
  . Fixed bug #66736 (fpassthru broken). (Mike)
  . Fixed bug #66822 (Cannot use T_POW in const expression) (Tjerk)
  . Fixed bug #67043 (substr_compare broke by previous change) (Tjerk)
  . Fixed bug #65701 (copy() doesn't work when destination filename is created
    by tempnam()). (Boro Sitnikovski)
  . Fixed bug #66015 (Unexpected array indexing in class's static property). (Bob)
  . Added (constant) string/array dereferencing to static scalar expressions
    to complete the set; now possible thanks to bug #66015 being fixed. (Bob)
  . Fixed bug #66568 (Update reflection information for unserialize() function).
    (Ferenc)
  . Fixed bug #66660 (Composer.phar install/update fails). (Ferenc)
  . Fixed bug #67024 (getimagesize should recognize BMP files with negative
    height). (Gabor Buella)
  . Fixed bug #67064  (Countable interface prevents using 2nd parameter
    ($mode) of count() function). (Bob)
  . Fixed bug #67072 (Echoing unserialized "SplFileObject" crash). (Anatol)
  . Fixed bug #67033 (Remove reference to Windows 95). (Anatol)

- Curl:
  . Implemented FR #65646 (re-enable CURLOPT_FOLLOWLOCATION with open_basedir
    or safe_mode). (Adam)
  . Check for openssl.cafile ini directive when loading CA certs. (Daniel Lowrey)
  . Remove cURL close policy related constants as these have no effect and are
    no longer used in libcurl. (Chris Wright)
  . Fixed bug #66109 (Can't reset CURLOPT_CUSTOMREQUEST to default behaviour)
    (Tjerk)
  . Fix compilation on libcurl versions between 7.10.5 and 7.12.2, inclusive.
    (Adam)
  . Fixed bug #64247 (CURLOPT_INFILE doesn't allow reset). (Mike)
  . Fixed bug #66562 (curl_exec returns differently than curl_multi_getcontent).
    (Freek Lijten)

- Date:
  . Fixed bug #66060 (Heap buffer over-read in DateInterval). (CVE-2013-6712)
    (Remi)
  . Fixed bug #66091 (memory leaks in DateTime constructor) (Tjerk).
  . Fixed bug #67308 (Serialize of DateTime truncates fractions of second).
    (Adam)
  . Fixed regression in fix for bug #67118 (constructor can't be called twice).
    (Remi)
  . Fixed bug #67251 (date_parse_from_format out-of-bounds read). (Stas)
  . Fixed bug #67253 (timelib_meridian_with_check out-of-bounds read). (Stas)
  . Added DateTimeImmutable::createFromMutable to create a DateTimeImmutable
    object from an existing DateTime (mutable) object (Derick)
  . Fixed bug #66721 (__wakeup of DateTime segfaults when invalid object data is
    supplied). (Boro Sitnikovski)
  . Fixed bug #67118 (DateTime constructor crash with invalid data). (Anatol)

- DOM:
  . Fixed bug #67081 (DOMDocumentType->internalSubset returns entire DOCTYPE tag,
    not only the subset). (Anatol)

- Embed:
  . Fixed bug #65715 (php5embed.lib isn't provided anymore). (Anatol).

- Fileinfo:
  . Fixed bug #67716 (Segfault in cdf.c). (CVE-2014-3587) (Remi)
  . Fixed bug #67705 (extensive backtracking in rule regular expression).
    (CVE-2014-3538) (Remi)
  . Fixed bug #67327 (fileinfo: CDF infinite loop in nelements DoS).
   (CVE-2014-0238)
  . Fixed bug #67328 (fileinfo: fileinfo: numerous file_printf calls resulting in
    performance degradation). (CVE-2014-0237)
  . Fixed bug #67326 (fileinfo: cdf_read_short_sector insufficient boundary check).
    (CVE-2014-0207)
  . Fixed bug #67329 (fileinfo: NULL pointer deference flaw by processing certain
    CDF files). (CVE-2014-0236)
  . Fixed bug #67410 (fileinfo: mconvert incorrect handling of truncated pascal
    string size). (CVE-2014-3478) (Francisco Alonso, Jan Kaluza, Remi)
  . Fixed bug #67411 (fileinfo: cdf_check_stream_offset insufficient boundary
    check). (CVE-2014-3479) (Francisco Alonso, Jan Kaluza, Remi)
  . Fixed bug #67412 (fileinfo: cdf_count_chain insufficient boundary check).
    (CVE-2014-3480) (Francisco Alonso, Jan Kaluza, Remi)
  . Fixed bug #67413 (fileinfo: cdf_read_property_info insufficient boundary
    check). (CVE-2014-3487) (Francisco Alonso, Jan Kaluza, Remi)
  . Upgraded to libmagic-5.17 (Anatol)
  . Fixed bug #66731 (file: infinite recursion). (CVE-2014-1943) (Remi)
  . Fixed bug #66820 (out-of-bounds memory access in fileinfo).
    (CVE-2014-2270). (Remi)
  . Fixed bug #66946 (fileinfo: extensive backtracking in awk rule regular
    expression). (CVE-2013-7345) (Remi)
  . Fixed bug #66987 (Memory corruption in fileinfo ext / bigendian).
    (Remi)
  . Fixed bug #66907 (Solaris 10 is missing strcasestr and needs substitute).
    (Anatol)
  . Fixed bug #66307 (Fileinfo crashes with powerpoint files). (Anatol)

- FPM:
  . Fixed bug #67606 (revised fix 67541, broke mod_fastcgi BC). (David Zuelke)
  . Fixed bug #67530 (error_log=syslog ignored). (Remi)
  . Fixed bug #67635 (php links to systemd libraries without using pkg-config).
    (pacho at gentoo dot org, Remi)
  . Fixed bug #67531 (syslog cannot be set in pool configuration). (Remi)
  . Fixed bug #67541 (Fix Apache 2.4.10+ SetHandler proxy:fcgi://
    incompatibilities). (David Zuelke)
  . Included apparmor support in fpm
    (RFC: https://wiki.php.net/rfc/fpm_change_hat). (Gernot Vormayr)
  . Added clear_env configuration directive to disable clearenv() call.
    (Github PR# 598, Paul Annesley)
  . Fixed bug #66482 (unknown entry 'priority' in php-fpm.conf).
  . Fixed bug #66908 (php-fpm reload leaks epoll_create() file descriptor).
    (Julio Pintos)
  . Fixed bug #67060 (sapi/fpm: possible privilege escalation due to insecure
    default configuration) (CVE-2014-0185). (Stas)

- GD
  . Fixed bug #67730 (Null byte injection possible with imagexxx functions).
    (CVE-2014-5120) (Ryan Mauger)
  . Fixed bug #66901 (php-gd 'c_color' NULL pointer dereference).
    (CVE-2014-2497) (Remi)
  . Fixed bug #67248 (imageaffinematrixget missing check of parameters). (Stas)
  . Fixed imagettftext to load the correct character map rather than the last one.
    (Scott)
  . Fixed bug #66356 (Heap Overflow Vulnerability in imagecrop()).
    (CVE-2013-7226)
  . Fixed bug #66815 (imagecrop(): insufficient fix for NULL defer).
    (CVE-2013-7327). (Tomas Hoger, Remi).
  . Fixed bug #66869 (Invalid 2nd argument crashes imageaffinematrixget) (Pierre)
  . Fixed bug #66887 (imagescale - poor quality of scaled image). (Remi)
  . Fixed bug #66890 (imagescale segfault). (Remi)
  . Fixed bug #66893 (imagescale ignore method argument). (Remi)

- GMP:
  . Fixed bug #66872 (invalid argument crashes gmp_testbit) (Pierre)
  . Fixed crashes in serialize/unserialize. (Stas)
  . Moved GMP to use object as the underlying structure and implemented various
    improvements based on this.
    (RFC: https://wiki.php.net/rfc/operator_overloading_gmp). (Nikita)
  . Added gmp_root() and gmp_rootrem() functions for calculating nth roots.
    (Nikita)

- Hash:
  . Added gost-crypto (CryptoPro S-box) GOST hash algo. (Manuel Mausz)
  . Fixed bug #66698 (Missing FNV1a32 and FNV1a64 hash functions).
    (Michael M Slusarz).
  . Implemented timing attack safe string comparison function
    (RFC: https://wiki.php.net/rfc/timing_attack). (Rouven Weßling)
  . hash_pbkdf2() now works correctly if the $length argument is not specified.
    (Nikita)

- Intl:
  . Fixed bug #66873 (A reproductible crash in UConverter when given invalid
    encoding) (Stas)
  . Fixed bug #66921 (Wrong argument type hint for function
    intltz_from_date_time_zone). (Stas)
  . Fixed bug #67052 (NumberFormatter::parse() resets LC_NUMERIC setting).
    (Stas)
  . Fixed bug #67349 (Locale::parseLocale Double Free). (Stas)
  . Fixed bug #67397 (Buffer overflow in locale_get_display_name and
    uloc_getDisplayName (libicu 4.8.1)). (Stas)

- JSON:
  . Fixed case part of bug #64874 ("json_decode handles whitespace and
    case-sensitivity incorrectly")
  . Fixed bug #65753 (JsonSerializeable couldn't implement on module extension)
    (chobieeee@php.net)
  . Fixed bug #66021 (Blank line inside empty array/object when
    JSON_PRETTY_PRINT is set). (Kevin Israel)

- ldap
  . Added new function ldap_modify_batch(). (Ondrej Hosek)
  . Fixed issue with null bytes in LDAP bindings. (Matthew Daley)

- litespeed
  . Updated LiteSpeed SAPI code to V6.6 (George Wang)
  . Fixed bug #63228 (-Werror=format-security error in lsapi code).
    (Elan Ruusamäe, George)

- Mail:
  . Fixed bug #66535 (Don't add newline after X-PHP-Originating-Script) (Tjerk)

- Mcrypt:
  . No longer allow invalid key sizes, invalid IV sizes or missing required IV
    in mcrypt_encrypt, mcrypt_decrypt and the deprecated mode functions.
    (Nikita)
  . Use /dev/urandom as the default source for mcrypt_create_iv(). (Nikita)

- Mbstring:
  . Upgraded to oniguruma 5.9.5 (Anatol)
  . Fixed bug #67199 (mb_regex_encoding mismatch). (Yasuo)

- Milter:
  . Fixed bug #67715 (php-milter does not build and crashes randomly). (Mike)

- mysqli
  . Added new function mysqli_get_links_stats() as well as new INI variable
    mysqli.rollback_on_cached_plink of type bool (Andrey)
  . Fixed bug #66762 (Segfault in mysqli_stmt::bind_result() when link closed)
    (Remi)
  . Fixed building against an external libmysqlclient. (Adam)

- mysqlnd:
  . Disabled flag for SP OUT variables for 5.5+ servers as they are not natively
    supported by the overlying APIs. (Andrey)
  . Added a new fetching mode to mysqlnd. (Andrey)
  . Added support for gb18030 from MySQL 5.7. (Andrey)

- Network:
  . Fixed bug #67717 (segfault in dns_get_record). (CVE-2014-3597) (Remi)
  . Fixed bug #67432 (Fix potential segfault in dns_get_record()).
    (CVE-2014-4049). (Sara)

- OCI8
  . Fixed Bug #66875 (Improve performance of multi-row OCI_RETURN_LOB queries)
   (Perrier, Chris Jones)

- ODBC:
  . Fixed bug #60616 (odbc_fetch_into returns junk at end of multi-byte char
    fields). (Keyur Govande)

- OpenSSL:
  . Fixed bug #41631 (socket timeouts not honored in blocking SSL reads)
    (Daniel Lowrey).
  . Fixed missing type checks in OpenSSL options (Yussuf Khalil, Stas).
  . Fixed bug #67609 (TLS connections fail behind HTTP proxy). (Daniel Lowrey)
  . Fixed broken build against OpenSSL older than 0.9.8 where ECDH unavailable.
    (Lior Kaplan)
  . Fixed bug #67666 (Subject altNames doesn't support wildcard matching). (Tjerk)
  . Fixed bug #67224 (Fall back to crypto_type from context if not specified
    explicitly in stream_socket_enable_crypto). (Chris Wright)
  . Fixed bug #65698 (certificates validity parsing does not work past 2050).
    (Paul Oehler)
  . Fixed bug #66636 (openssl_x509_parse warning with V_ASN1_GENERALIZEDTIME).
    (Paul Oehler)
  . Peer certificates now verified by default in client socket operations
    (RFC: https://wiki.php.net/rfc/tls-peer-verification). (Daniel Lowrey)
  . New openssl.cafile and openssl.capath ini directives. (Daniel Lowrey)
  . Added crypto_method option for the ssl stream context. (Martin Jansen)
  . Added certificate fingerprint support. (Tjerk Meesters)
  . Added explicit TLSv1.1 and TLSv1.2 stream transports. (Daniel Lowrey)
  . Fixed bug #65729 (CN_match gives false positive). (Tjerk Meesters)
  . Peer name verification matches SAN DNS names for certs using
    the Subject Alternative Name x509 extension. (Daniel Lowrey)
  . Fixed segfault when built against OpenSSL>=1.0.1 (Daniel Lowrey)
  . Added SPKAC support. (Jason Gerfen)
  . Fallback to Windows CA cert store for peer verification if no openssl.cafile
    ini directive or "cafile" SSL context option specified in Windows.
    (Chris Wright)
  . The openssl.cafile and openssl.capath ini directives introduced in alpha2
    now have PHP_INI_PERDIR accessibility (was PHP_INI_ALL). (Daniel Lowrey)
  . New "peer_name" SSL context option replaces "CN_match" (which still works
    as before but triggers E_DEPRECATED). (Daniel Lowrey)
  . Fixed segfault when accessing non-existent context for client SNI use
    (Daniel Lowrey)
  . Fixed bug #66501 (Add EC key support to php_openssl_is_private_key).
    (Mark Zedwood)
  . Fixed Bug #47030 (add new boolean "verify_peer_name" SSL context option
    allowing clients to verify cert names separately from the cert itself).
    "verify_peer_name" is enabled by default for client streams.
    (Daniel Lowrey)
  . Fixed Bug #65538 ("cafile" SSL context option now supports stream
    wrappers). (Daniel Lowrey)
  . New openssl_get_cert_locations() function to aid CA file and peer
    verification debugging. (Daniel Lowrey)
  . Encrypted stream wrappers now disable TLS compression by default.
    (Daniel Lowrey)
  . New "capture_session_meta" SSL context option allows encrypted client and
    server streams access to negotiated protocol/cipher information.
    (Daniel Lowrey)
  . New "honor_cipher_order" SSL context option allows servers to prioritize
    cipher suites of their choosing when negotiating SSL/TLS handshakes.
    (Daniel Lowrey)
  . New "single_ecdh_use" and "single_dh_use" SSL context options allow for
    improved forward secrecy in encrypted stream servers. (Daniel Lowrey)
  . New "dh_param" SSL context option allows stream servers control over
    the parameters when negotiating DHE cipher suites. (Daniel Lowrey)
  . New "ecdh_curve" SSL context option allowing stream servers to specify
    the curve to use when negotiating ephemeral ECDHE ciphers (defaults to
    NIST P-256). (Daniel Lowrey)
  . New "rsa_key_size" SSL context option gives stream servers control
    over the key size (in bits) used for RSA key agreements. (Daniel Lowrey)
  . Crypto methods for encrypted client and server streams now use
    bitwise flags for fine-grained protocol support. (Daniel Lowrey)
  . Added new tlsv1.0 stream wrapper to specify TLSv1 client/server method.
    tls wrapper now negotiates TLSv1, TLSv1.1 or TLSv1.2. (Daniel Lowrey)
  . Encrypted client streams now enable SNI by default. (Daniel Lowrey)
  . Encrypted streams now prioritize ephemeral key agreement and high strength
    ciphers by default. (Daniel Lowrey)
  . New OPENSSL_DEFAULT_STREAM_CIPHERS constant exposes default cipher
    list. (Daniel Lowrey)
  . New STREAM_CRYPTO_METHOD_* constants for enhanced control over the crypto
    methods negotiated encrypted server/client sessions. (Daniel Lowrey)
  . Encrypted stream servers now automatically mitigate potential DoS vector
    arising from client-initiated TLS renegotiation. New "reneg_limit",
    "reneg_window" and "reneg_limit_callback" SSL context options for custom
    renegotiation limiting control. (Daniel Lowrey)
  . Fixed memory leak in windows cert verification on verify failure.
    (Chris Wright)
  . Peer certificate capturing via SSL context options now functions even if
    peer verification fails. (Daniel Lowrey)
  . Encrypted TLS servers now support the server name indication TLS extension
    via the new  "SNI_server_certs" SSL context option. (Daniel Lowrey)
  . Fixed bug #66833 (Default disgest algo is still MD5, switch to SHA1). (Remi)
  . Fixed bug #66942 (memory leak in openssl_seal()). (Chuan Ma)
  . Fixed bug #66952 (memory leak in openssl_open()). (Chuan Ma)
  . Fixed bug #66840 (Fix broken build when extension built separately).
    (Daniel Lowrey)

- OPcache:
  . Added an optimization of class constants and constant calls to some
    internal functions (Laruence, Dmitry)
  . Added an optimization pass to convert FCALL_BY_NAME into DO_FCALL.
    (Laruence, Dmitry)
  . Added an optimization pass to merged identical constants (and related
    cache_slots) in op_array->literals table. (Laruence, Dmitry)
  . Added script level constant replacement optimization pass. (Dmitry)
  . Added function opcache_is_script_cached(). (Danack)
  . Added information about interned strings usage. (Terry, Julien, Dmitry)
  . Fixed bug #67215 (php-cgi work with opcache, may be segmentation fault
    happen) (Dmitry, Laruence)

- PCRE:
  . Fixed bug #67238 (Ungreedy and min/max quantifier bug, applied patch
    from the upstream). (Anatol)
  . Upgraded to PCRE 8.34. (Anatol)
  . Added support for (*MARK) backtracking verbs. (Nikita)

- pgsql:
  . Fixed bug #67550 (Error in code "form" instead of "from", pgsql.c, line 756),
    which affected builds against libpq < 7.3. (Adam)
  . pg_insert()/pg_select()/pg_update()/pg_delete() are no longer EXPERIMENTAL.
    (Yasuo)
  . Impremented FR #25854 Return value for pg_insert should be resource instead of bool.
    (Yasuo)
  . Implemented FR #41146 - Add "description" with exteneded flag pg_meta_data().
    pg_meta_data(resource $conn, string $table [, bool extended])
    It also made pg_meta_data() return "is enum" always.
    (Yasuo)
  . Read-only access to the socket stream underlying database connections is
    exposed via a new pg_socket() function to allow read/write polling when
    establishing asynchronous connections and executing queries in non-blocking
    applications. (Daniel Lowrey)
  . Asynchronous connections are now possible using the PGSQL_CONNECT_ASYNC
    flag in conjunction with a new pg_connect_poll() function and connection
    polling status constants. (Daniel Lowrey)
  . New pg_flush() and pg_consume_input() functions added to manually complete
    non-blocking reads/writes to underlying connection sockets. (Daniel Lowrey)
  . pg_version() returns full report which obtained by PQparameterStatus().
    (Yasuo)
  . Added pg_lo_truncate(). (Yasuo)
  . Added 64bit large object support for PostgreSQL 9.3 and later. (Yasuo)
  . Fixed bug #67555 (Cannot build against libpq 7.3). (Adam)

- phpdbg
  . Fixed bug #67575 (Compilation fails for phpdbg when the
    build directory != src directory). (Andy Thompson)
  . Fixed Bug #67499 (readline feature not enabled when build with libedit). (Remi)
  . Fix issue krakjoe/phpdbg#94 (List behavior is inconsistent). (Bob)
  . Fix issue krakjoe/phpdbg#97 (The prompt should always ensure it is on a
    newline). (Bob)
  . Fix issue krakjoe/phpdbg#98 (break if does not seem to work). (Bob)
  . Fix issue krakjoe/phpdbg#99 (register function has the same behavior as
    run). (Bob)
  . Fix issue krakjoe/phpdbg#100 (No way to list the current stack/frames)
    (Help entry was missing). (Bob)
  . Fixed bug which caused phpdbg to fail immediately on startup in non-debug
    builds. (Bob)
  . Fixed bug #67212 (phpdbg uses non-standard TIOCGWINSZ). (Ferenc)
  . Included phpdbg sapi (RFC: https://wiki.php.net/rfc/phpdbg).
    (Felipe Pena, Joe Watkins and Bob Weinand)
  . Added watchpoints (watch command). (Bob)
  . Renamed some commands (next => continue and how to step). (Joe)
  . Fixed issue #85 (https://github.com/krakjoe/phpdbg/issues/85)
    (Added stdin/stdout/stderr constants and their php:// wrappers). (Bob)

- PDO:
  . Fixed bug #66604 ('pdo/php_pdo_error.h' not copied to the include dir).
    (Matteo)

- PDO-ODBC:
  . Fixed bug #50444 (PDO-ODBC changes for 64-bit). 

- PDO_pgsql:
  . Fixed Bug #42614 (PDO_pgsql: add pg_get_notify support). (Matteo)
  . Fixed Bug #63657 (pgsqlCopyFromFile, pgsqlCopyToArray use Postgres < 7.3
    syntax). (Matteo)
  . Cleaned up code by increasing the requirements to libpq versions providing
    PQexecParams, PQprepare, PQescapeStringConn, PQescapeByteaConn. According
    to the release notes that means 8.0.8+ or 8.1.4+. (Matteo)
  . Deprecated PDO::PGSQL_ATTR_DISABLE_NATIVE_PREPARED_STATEMENT, an
    undocument constant effectively equivalent to PDO::ATTR_EMULATE_PREPARES.
    (Matteo)
  . Added PDO::PGSQL_ATTR_DISABLE_PREPARES constant to execute the queries
    without preparing them, while still passing parameters separately from
    the command text using PQexecParams. (Matteo)

- PDO_firebird:
  . Fixed Bug #66071 (memory corruption in error handling) (Popa)

- Phar:
  . Fixed bug #64498 ($phar->buildFromDirectory can't compress file with an accent
    in its name). (PR #588)
  . Fixed bug #67587 (Redirection loop on nginx with FPM). (Christian Weiske)

- readline:
  . Fixed bug #55496 (Interactive mode doesn't force a newline before the
    prompt). (Bob, Johannes)
  . Fixed bug #67496 (Save command history when exiting interactive shell
    with control-c). (Dmitry Saprykin, Johannes)

- Reflection:
  . Implemented FR #67713 (loosen the restrictions on
    ReflectionClass::newInstanceWithoutConstructor()). (Ferenc)

- Session:
  . Fixed bug #67694 (Regression in session_regenerate_id()). (Tjerk)
  . Fixed missing type checks in php_session_create_id (Yussuf Khalil, Stas).
  . Fixed bug #66827 (Session raises E_NOTICE when session name variable is array).
    (Yasuo)
  . Fixed Bug #65315 (session.hash_function silently fallback to default md5)
    (Yasuo)
  . Implemented Request #17860 (Session write short circuit). (Yasuo)
  . Implemented Request #20421 (session_abort() and session_reset() function).
    (Yasuo)
  . Remove session_gc() and session_serializer_name() wich were introduced in the first 5.6.0 alpha.

- SimpleXML:
  . Fixed bug #66084 (simplexml_load_string() mangles empty node name)
    (Anatol)

- SQLite:
  . Updated the bundled libsqlite to the version 3.8.3.1 (Anatol)
  . Fixed bug #66967 (Updated bundled libsqlite to 3.8.4.3). (Anatol)

- SOAP:
  . Implemented FR #49898 (Add SoapClient::__getCookies()). (Boro Sitnikovski)

- SPL:
  . Revert fix for bug #67064 (BC issues). (Bob)
  . Fixed bug #67539 (ArrayIterator use-after-free due to object change during 
    sorting). (CVE-2014-4698) (research at insighti dot org, Laruence)
  . Fixed bug #67538 (SPL Iterators use-after-free). (CVE-2014-4670) (Laruence)
  . Fixed bug #67492 (unserialize() SPL ArrayObject / SPLObjectStorage Type
    Confusion) (CVE-2014-3515). (Stefan Esser)
  . Fixed bug #67359 (Segfault in recursiveDirectoryIterator). (Laruence)
  . Fixed bug #66127 (Segmentation fault with ArrayObject unset). (Stas)
  . Fixed request #67453 (Allow to unserialize empty data). (Remi)
  . Added feature #65545 (SplFileObject::fread()) (Tjerk)
  . Fixed bug #66834 (empty() does not work on classes that extend ArrayObject) (Tjerk)
  . Fixed bug #66702 (RegexIterator::INVERT_MATCH does not invert). (Joshua
    Thijssen)

- Standard:
  . Implemented FR #65634 (HTTP wrapper is very slow with protocol_version
    1.1). (Adam)
  . Implemented Change crypt() behavior w/o salt RFC. (Yasuo)
    https://wiki.php.net/rfc/crypt_function_salt
  . Implemented request #49824 (Change array_fill() to allow creating empty
    array). (Nikita)

- Streams:
  . Fixed bug #67430 (http:// wrapper doesn't follow 308 redirects). (Adam)

- Tokenizer:
  . Fixed bug #67395 (token_name() does not return name for T_POW and T_POW_EQUAL
    token). (Ferenc)

- XMLReader:
  . Fixed bug #55285 (XMLReader::getAttribute/No/Ns methods inconsistency). 
    (Mike)

- XSL:
  . Fixed bug #53965 (<xsl:include> cannot find files with relative paths
    when loaded with "file://"). (Anatol)

- Zip:
  . update libzip to version 1.11.2.
    PHP don't use any ilibzip private symbol anymore.  (Pierre, Remi)
  . new method ZipArchive::setPassword($password). (Pierre)
  . add --with-libzip option to build with system libzip. (Remi)
  . new methods:
    ZipArchive::setExternalAttributesName($name, $opsys, $attr [, $flags])
    ZipArchive::setExternalAttributesIndex($idx, $opsys, $attr [, $flags])
    ZipArchive::getExternalAttributesName($name, &$opsys, &$attr [, $flags])
    ZipArchive::getExternalAttributesIndex($idx, &$opsys, &$attr [, $flags])

- Zlib:
  . Fixed bug #67865 (internal corruption phar error). Mike
  . Fixed bug #67724 (chained zlib filters silently fail with large amounts of 
    data). (Mike)

21 Aug 2014, PHP 5.5.16

- COM:
  . Fixed missing type checks in com_event_sink (Yussuf Khalil, Stas).

- Fileinfo:
  . Fixed bug #67705 (extensive backtracking in rule regular expression).
    (CVE-2014-3538) (Remi)
  . Fixed bug #67716 (Segfault in cdf.c). (CVE-2014-3587) (Remi)

- FPM:
  . Fixed bug #67635 (php links to systemd libraries without using pkg-config).
    (pacho at gentoo dot org, Remi)

- GD:
  . Fixed bug #66901 (php-gd 'c_color' NULL pointer dereference).
    (CVE-2014-2497) (Remi)
  . Fixed bug #67730 (Null byte injection possible with imagexxx functions).
    (CVE-2014-5120) (Ryan Mauger)

- Milter:
  . Fixed bug #67715 (php-milter does not build and crashes randomly). (Mike)
  
- Network:
  . Fixed bug #67717 (segfault in dns_get_record). (CVE-2014-3597) (Remi)

- OpenSSL:
  . Fixed missing type checks in OpenSSL options. (Yussuf Khalil, Stas)

- readline:
  . Fixed bug #55496 (Interactive mode doesn't force a newline before the
    prompt). (Bob, Johannes)
  . Fixed bug #67496 (Save command history when exiting interactive shell
    with control-c). (Dmitry Saprykin, Johannes)

- Sessions:
  . Fixed missing type checks in php_session_create_id (Yussuf Khalil, Stas).

- Core:
  . Fixed bug #67693 (incorrect push to the empty array) (Tjerk)

- ODBC:
  . Fixed bug #60616 (odbc_fetch_into returns junk data at end of multi-byte
    char fields). (Keyur)

24 Jul 2014, PHP 5.5.15

- Core:
  . Fixed bug #67428 (header('Location: foo') will override a 308-399 response
    code). (Adam)
  . Fixed bug #67436 (Autoloader isn't called if two method definitions don't
    match). (Bob)
  . Fixed bug #67091 (make install fails to install libphp5.so on FreeBSD 10.0).
    (Ferenc)
  . Fixed bug #67497 (eval with parse error causes segmentation fault in
    generator). (Nikita)
  . Fixed bug #67151 (strtr with empty array crashes). (Nikita)
  . Fixed bug #67407 (Windows 8.1/Server 2012 R2 reported as Windows 8/Server
    2012). (Christian Wenz)
  . Fixed bug #66608 (Incorrect behavior with nested "finally" blocks).
    (Laruence, Dmitry)
  . Implemented FR #34407 (ucwords and Title Case). (Tjerk)

- CLI server:
  . Implemented FR #67429 (CLI server is missing some new HTTP response codes).
    (Adam)
  . Fixed bug #66830 (Empty header causes PHP built-in web server to hang).
    (Adam)
  . Fixed bug #67594 (Unable to access to apache_request_headers() elements).
    (Tjerk)

- FPM:
  . Fixed bug #67530 (error_log=syslog ignored). (Remi)
  . Fixed bug #67531 (syslog cannot be set in pool configuration). (Remi)

- Intl:
  . Fixed bug #66921 (Wrong argument type hint for function 
    intltz_from_date_time_zone). (Stas)
  . Fixed bug #67052 (NumberFormatter::parse() resets LC_NUMERIC setting).
    (Stas)

- OPCache:
  . Fixed bug #67215 (php-cgi work with opcache, may be segmentation fault
    happen) (Dmitry, Laruence)

- pgsql:
  . Fixed bug #67550 (Error in code "form" instead of "from", pgsql.c, line 756),
    which affected builds against libpq < 7.3. (Adam)

- Phar:
  . Fixed bug #67587 (Redirection loop on nginx with FPM). (Christian Weiske)

- SPL:
  . Fixed bug #67539 (ArrayIterator use-after-free due to object change during 
    sorting). (CVE-2014-4698) (research at insighti dot org, Laruence)
  . Fixed bug #67538 (SPL Iterators use-after-free). (CVE-2014-4670) (Laruence)

- Streams:
  . Fixed bug #67430 (http:// wrapper doesn't follow 308 redirects). (Adam)

- Session:
  . Fixed bug #66827 (Session raises E_NOTICE when session name variable is array).
    (Yasuo)

27 Jun 2014, PHP 5.5.14

- Core:
  . Fixed BC break introduced by patch for bug #67072. (Anatol, Stas)
  . Fixed bug #66622 (Closures do not correctly capture the late bound class
    (static::) in some cases). (Levi Morrison)
  . Fixed bug #67390 (insecure temporary file use in the configure script).
    (Remi) (CVE-2014-3981)
  . Fixed bug #67399 (putenv with empty variable may lead to crash). (Stas)

- CLI server:
  . Fixed Bug #67406 (built-in web-server segfaults on startup). (Remi)

- Date:
  . Fixed bug #67308 (Serialize of DateTime truncates fractions of second).
    (Adam)
  . Fixed regression in fix for bug #67118 (constructor can't be called twice).
    (Remi)

- Fileinfo:
  . Fixed bug #67326 (fileinfo: cdf_read_short_sector insufficient boundary check).
  . Fixed bug #67410 (fileinfo: mconvert incorrect handling of truncated pascal
    string size). (Francisco Alonso, Jan Kaluza, Remi)
  . Fixed bug #67411 (fileinfo: cdf_check_stream_offset insufficient boundary
    check). (Francisco Alonso, Jan Kaluza, Remi)
  . Fixed bug #67412 (fileinfo: cdf_count_chain insufficient boundary check).
    (Francisco Alonso, Jan Kaluza, Remi)
  . Fixed bug #67413 (fileinfo: cdf_read_property_info insufficient boundary
    check). (Francisco Alonso, Jan Kaluza, Remi)

- Network:
  . Fixed bug #67432 (Fix potential segfault in dns_get_record()).
    (CVE-2014-4049). (Sara)

- OPCache:
  . Fixed issue #183 (TMP_VAR is not only used once). (Dmitry, Laruence)

- OpenSSL:
  . Fixed bug #65698 (certificates validity parsing does not work past 2050).
    (Paul Oehler)
  . Fixed bug #66636 (openssl_x509_parse warning with V_ASN1_GENERALIZEDTIME).
    (Paul Oehler)

- PDO-ODBC:
  . Fixed bug #50444 (PDO-ODBC changes for 64-bit).

- SOAP:
  . Implemented FR #49898 (Add SoapClient::__getCookies()). (Boro Sitnikovski)

- SPL:
  . Fixed bug #66127 (Segmentation fault with ArrayObject unset). (Stas)
  . Fixed bug #67359 (Segfault in recursiveDirectoryIterator). (Laruence)
  . Fixed bug #67360 (Missing element after ArrayObject::getIterator). (Adam)
  . Fixed bug #67492 (unserialize() SPL ArrayObject / SPLObjectStorage Type
    Confusion). (CVE-2014-3515) (Stefan Esser)

29 May 2014, PHP 5.5.13

- CLI server:
  . Fixed bug #67079 (Missing MIME types for XML/XSL files). (Anatol)

- COM:
  . Fixed bug #66431 (Special Character via COM Interface (CP_UTF8)). (Anatol)

- Core:
  . Fixed bug #65701 (copy() doesn't work when destination filename is created
    by tempnam()). (Boro Sitnikovski)
  . Fixed bug #67072 (Echoing unserialized "SplFileObject" crash). (Anatol)
  . Fixed bug #67245 (usage of memcpy() with overlapping src and dst in
    zend_exceptions.c). (Bob)
  . Fixed bug #67247 (spl_fixedarray_resize integer overflow). (Stas)
  . Fixed bug #67249 (printf out-of-bounds read). (Stas)
  . Fixed bug #67250 (iptcparse out-of-bounds read). (Stas)
  . Fixed bug #67252 (convert_uudecode out-of-bounds read). (Stas)

- Curl:
  . Fixed bug #64247 (CURLOPT_INFILE doesn't allow reset). (Mike)

- Date:
  . Fixed bug #67118 (DateTime constructor crash with invalid data). (Anatol)
  . Fixed bug #67251 (date_parse_from_format out-of-bounds read). (Stas)
  . Fixed bug #67253 (timelib_meridian_with_check out-of-bounds read). (Stas)

- DOM:
  . Fixed bug #67081 (DOMDocumentType->internalSubset returns entire DOCTYPE tag,
    not only the subset). (Anatol)

- Fileinfo:
  . Fixed bug #66307 (Fileinfo crashes with powerpoint files). (Anatol)
  . Fixed bug #67327 (fileinfo: CDF infinite loop in nelements DoS) (CVE-2014-0238).
  . Fixed bug #67328 (fileinfo: fileinfo: numerous file_printf calls resulting in
    performance degradation) (CVE-2014-0237).

- FPM:
  . Fixed bug #66908 (php-fpm reload leaks epoll_create() file descriptor).
    (Julio Pintos)

- GD:
  . Fixed bug #67248 (imageaffinematrixget missing check of parameters). (Stas)

- PCRE:
  . Fixed bug #67238 (Ungreedy and min/max quantifier bug, applied patch
    from the upstream). (Anatol)

- Phar:
  . Fix bug #64498 ($phar->buildFromDirectory can't compress file with an accent
    in its name). (PR #588)

30 Apr 2014, PHP 5.5.12
- Core:
  . Fixed bug #61019 (Out of memory on command stream_get_contents). (Mike)
  . Fixed bug #64330 (stream_socket_server() creates wrong Abstract Namespace 
    UNIX sockets). (Mike)
  . Fixed bug #66182 (exit in stream filter produces segfault). (Mike)  
  . Fixed bug #66736 (fpassthru broken). (Mike)
  . Fixed bug #67024 (getimagesize should recognize BMP files with negative
    height). (Gabor Buella)
  . Fixed bug #67043 (substr_compare broke by previous change) (Tjerk)
  . Fixed bug #67033 (Remove reference to Windows 95). (Anatol)

- cURL:
  . Fixed bug #66562 (curl_exec returns differently than curl_multi_getcontent).
    (Freek Lijten)

- Date:
  . Fixed bug #66721 (__wakeup of DateTime segfaults when invalid object data is
    supplied). (Boro Sitnikovski)

- Embed:
  . Fixed bug #65715 (php5embed.lib isn't provided anymore). (Anatol).

- Fileinfo:
  . Fixed bug #66987 (Memory corruption in fileinfo ext / bigendian).
    (Remi)

- FPM:
  . Fixed bug #66482 (unknown entry 'priority' in php-fpm.conf).
  . Fixed bug #67060 (sapi/fpm: possible privilege escalation due to insecure
    default configuration) (CVE-2014-0185). (Stas)

- JSON:
  . Fixed bug #66021 (Blank line inside empty array/object when
    JSON_PRETTY_PRINT is set). (Kevin Israel)

- LDAP:
  . Fixed issue with null bytes in LDAP bindings. (Matthew Daley)

- mysqli:
  . Fixed problem in mysqli_commit()/mysqli_rollback() with second parameter
    (extra comma) and third parameters (lack of escaping). (Andrey)

- OpenSSL:
  . Fix bug #66942 (memory leak in openssl_seal()). (Chuan Ma)
  . Fix bug #66952 (memory leak in openssl_open()). (Chuan Ma)

- SimpleXML:
  . Fixed bug #66084 (simplexml_load_string() mangles empty node name)
    (Anatol)

- SQLite:
  . Fixed bug #66967 (Updated bundled libsqlite to 3.8.4.3). (Anatol)

- XSL:
  . Fixed bug #53965 (<xsl:include> cannot find files with relative paths
    when loaded with "file://"). (Anatol)

- Apache2 Handler SAPI:
  . Fixed Apache log issue caused by APR's lack of support for %zu
    (APR issue https://issues.apache.org/bugzilla/show_bug.cgi?id=56120).
    (Jeff Trawick)

03 Apr 2014, PHP 5.5.11

- Core:
  . Allow zero length comparison in substr_compare() (Tjerk)
  . Fixed bug #60602 (proc_open() changes environment array) (Tjerk)

- SPL:
  . Added feature #65545 (SplFileObject::fread()) (Tjerk)
  . Fixed bug #66702 (RegexIterator::INVERT_MATCH does not invert). (Joshua
    Thijssen)

- cURL:
  . Fixed bug #66109 (Can't reset CURLOPT_CUSTOMREQUEST to default behaviour) (Tjerk)
  . Fix compilation on libcurl versions between 7.10.5 and 7.12.2, inclusive.
    (Adam)

- Fileinfo:
  . Fixed bug #66946i (fileinfo: extensive backtracking in awk rule regular
    expression). (CVE-2013-7345) (Remi)

- FPM:
  . Added clear_env configuration directive to disable clearenv() call.
  (Github PR# 598, Paul Annesley)

- GD:
  . Fixed bug #66714 (imageconvolution breakage). (Brad Daily)
  . Fixed bug #66869 (Invalid 2nd argument crashes imageaffinematrixget) (Pierre)
  . Fixed bug #66887 (imagescale - poor quality of scaled image). (Remi)
  . Fixed bug #66890 (imagescale segfault). (Remi)
  . Fixed bug #66893 (imagescale ignore method argument). (Remi)

- Hash:
  . hash_pbkdf2() now works correctly if the $length argument is not specified.
    (Nikita)

- Intl:
  . Fixed bug #66873 (A reproductible crash in UConverter when given invalid 
    encoding) (Stas)

- Mail:
  . Fixed bug #66535 (Don't add newline after X-PHP-Originating-Script) (Tjerk)

- MySQLi:
  . Fixed bug #66762 (Segfault in mysqli_stmt::bind_result() when link closed)
  (Remi)

- OPCache
  . Added function opcache_is_script_cached(). (Danack)
  . Added information about interned strings usage. (Terry, Julien, Dmitry)

- Openssl:
  . Fixed bug #66833 (Default disgest algo is still MD5, switch to SHA1). (Remi)

- GMP
  . Fixed bug #66872 (invalid argument crashes gmp_testbit) (Pierre)

- SQLite:
  . Updated bundled libsqlite to 3.8.3.1 (Anatol)

06 Mar 2014, PHP 5.5.10

- Core:
  . Fixed Request #66574i (Allow multiple paths in php_ini_scanned_path). (Remi)

- Date:
  . Fixed bug #45528 (Allow the DateTimeZone constructor to accept timezones
    per offset too). (Derick)

- Fileinfo:
  . Bug #66731 (file: infinite recursion) (CVE-2014-1943). (Remi)
  . Fixed bug #66820 (out-of-bounds memory access in fileinfo)
    (CVE-2014-2270). (Remi)

- GD
  . Fixed Bug #66815 (imagecrop(): insufficient fix for NULL defer
    CVE-2013-7327). (Tomas Hoger, Remi)

- JSON:
  . Fixed bug #65753 (JsonSerializeable couldn't implement on module extension)
  (chobieeee@php.net)

- LDAP:
  . Implemented ldap_modify_batch (https://wiki.php.net/rfc/ldap_modify_batch).
  (Ondřej Hošek)

- Openssl:
  . Fixed bug #66501 (Add EC key support to php_openssl_is_private_key).
  (Mark Zedwood)

- PCRE:
  . Upgraded to PCRE 8.34. (Anatol)

- Pgsql:
  . Added warning for dangerous client encoding and remove possible injections
    for pg_insert()/pg_update()/pg_delete()/pg_select(). (Yasuo)


06 Feb 2014, PHP 5.5.9

- Core:
  . Fixed bug #66509 (copy() arginfo has changed starting from 5.4). (willfitch)

- GD:
  . Fixed bug #66356 (Heap Overflow Vulnerability in imagecrop()).
    (Laruence, Remi)

- OPCache:
  . Fixed bug #66474 (Optimizer bug in constant string to boolean conversion).
    (Dmitry)
  . Fixed bug #66461 (PHP crashes if opcache.interned_strings_buffer=0).
    (Dmitry)
  . Fixed bug #66298 (ext/opcache/Optimizer/zend_optimizer.c has dos-style 
    ^M as lineend). (Laruence)

- PDO_pgsql:
  . Fixed bug #62479 (PDO-psql cannot connect if password contains
spaces) (willfitch, iliaa)

- Readline
  . Fixed Bug #66412 (readline_clear_history() with libedit causes segfault after
    #65714). (Remi)

- Session
  . Fixed bug #66469 (Session module is sending multiple set-cookie headers when
    session.use_strict_mode=1) (Yasuo)
  . Fixed bug #66481 (Segfaults on session_name()).
    (cmcdermottroe at engineyard dot com, Yasuo)

- Standard
  . Fixed bug #66395 (basename function doesn't remove drive letter). (Anatol)

- Sockets:
  . Fixed bug #66381 (__ss_family was changed on AIX 5.3). (Felipe)

- Zend Engine
  . Fixed bug #66009 (Failed compilation of PHP extension with C++ std
    library using VS 2012). (Anatol)

09 Jan 2014, PHP 5.5.8

- Core:
  . Disallowed JMP into a finally block. (Laruence)
  . Added validation of class names in the autoload process. (Dmitry)
  . Fixed invalid C code in zend_strtod.c. (Lior Kaplan)
  . Fixed ZEND_MM_MEM_TYPE=mmap_zero. (Dmitry, Tony)
  . Fixed bug #66041 (list() fails to unpack yielded ArrayAccess object).
    (Nikita)
  . Fixed bug #65764 (generators/throw_rethrow FAIL with
    ZEND_COMPILE_EXTENDED_INFO). (Nikita)
  . Fixed bug #61645 (fopen and O_NONBLOCK). (Mike)
  . Fixed bug #66218 (zend_register_functions breaks reflection). (Remi)

- Date:
  . Fixed bug #66060 (Heap buffer over-read in DateInterval) (CVE-2013-6712). 
    (Remi)
  . Fixed bug #65768 (DateTimeImmutable::diff does not work). (Nikita Nefedov)
  
- DOM:
  . Fixed bug #65196 (Passing DOMDocumentFragment to DOMDocument::saveHTML() 
    Produces invalid Markup). (Mike)

- Exif:
  . Fixed bug #65873 (Integer overflow in exif_read_data()). (Stas)

- Filter:
  . Fixed bug #66229 (128.0.0.0/16 isn't reserved any longer). (Adam)

- GD:
  . Fixed bug #64405 (Use freetype-config for determining freetype2 dir(s)).
    (Adam)
    
- PDO_odbc:
  . Fixed bug #66311 (Stack smashing protection kills PDO/ODBC queries). 
    (michael at orlitzky dot com)

- MySQLi:
  . Fixed bug #65486 (mysqli_poll() is broken on win x64). (Anatol)

- OPCache:
  . Fixed revalidate_path=1 behavior to avoid caching of symlinks values.
    (Dmitry)
  . Fixed Issue #140: "opcache.enable_file_override" doesn't respect
    "opcache.revalidate_freq". (Dmitry).

- SNMP:
  . Fixed SNMP_ERR_TOOBIG handling for bulk walk operations. (Boris Lytochkin)

- SOAP
  . Fixed bug #66112 (Use after free condition in SOAP extension).
    (martin dot koegler at brz dot gv dot at)

- Sockets:
  . Fixed bug #65923 (ext/socket assumes AI_V4MAPPED is defined). (Felipe)

- XSL
  . Fixed bug #49634 (Segfault throwing an exception in a XSL registered
    function). (Mike)

- ZIP:
  . Fixed Bug #66321 (ZipArchive::open() ze_obj->filename_len not real). (Remi)

12 Dec 2013, PHP 5.5.7

- CLI server:
  . Added some MIME types to the CLI web server (Chris Jones)
  . Implemented FR #65917 (getallheaders() is not supported by the built-in web
    server) - also implements apache_response_headers() (Andrea Faulds)

- Core:
  . Fixed bug #66094 (unregister_tick_function tries to cast a Closure to a 
    string). (Laruence)
  . Fixed bug #65969 (Chain assignment with T_LIST failure). (Dmitry)

- OPCache
  . Fixed bug #66176 (Invalid constant substitution). (Dmitry)
  . Fixed bug #65915 (Inconsistent results with require return value). (Dmitry)
  . Fixed bug #65559 (Opcache: cache not cleared if changes occur while
    running). (Dmitry)

- readline
  . Fixed Bug #65714 (PHP cli forces the tty to cooked mode). (Remi)

- Openssl:
  . Fixed memory corruption in openssl_x509_parse() (CVE-2013-6420).
    (Stefan Esser).

14 Nov 2013, PHP 5.5.6

- Core:
  . Fixed bug #65947 (basename is no more working after fgetcsv in certain 
    situation). (Laruence)
  . Improved performance of array_merge() and func_get_args() by eliminating
    useless copying. (Dmitry)
  . Fixed bug #65939 (Space before ";" breaks php.ini parsing).
    (brainstorm at nopcode dot org)
  . Fixed bug #65911 (scope resolution operator - strange behavior with $this).
    (Bob Weinand)
  . Fixed bug #65936 (dangling context pointer causes crash). (Tony)

- FPM:
  . Changed default listen() backlog to 65535. (Tony)

- JSON
  . Fixed whitespace part of bug #64874 ("json_decode handles whitespace and
    case-sensitivity incorrectly"). (Andrea Faulds)

- MySQLi:
  . Fixed bug #66043 (Segfault calling bind_param() on mysqli). (Laruence)

- OPcache
  . Increased limit for opcache.max_accelerated_files to 1,000,000. (Chris)
  . Fixed issue #115 (path issue when using phar). (Dmitry)
  . Fixed issue #149 (Phar mount points not working with OPcache enabled).
  (Dmitry)

- ODBC
  . Fixed bug #65950 (Field name truncation if the field name is bigger than
    32 characters). (patch submitted by: michael dot y at zend dot com, Yasuo)

- PDO:
  . Fixed bug #66033 (Segmentation Fault when constructor of PDO statement 
    throws an exception). (Laruence)
  . Fixed bug 65946 (sql_parser permanently converts values bound to strings)

- Standard:
  . Fixed bug #64760 (var_export() does not use full precision for floating-point
    numbers) (Yasuo)


17 Oct 2013, PHP 5.5.5

- Core:
  . Fixed bug #64979 (Wrong behavior of static variables in closure generators).
    (Nikita)
  . Fixed bug #65322 (compile time errors won't trigger auto loading). (Nikita)
  . Fixed bug #65821 (By-ref foreach on property access of string offset
    segfaults). (Nikita)

- CLI server:
  . Fixed bug #65633 (built-in server treat some http headers as
    case-sensitive). (Adam)
  . Fixed bug #65818 (Segfault with built-in webserver and chunked transfer 
    encoding). (Felipe)
  . Added application/pdf to PHP CLI Web Server mime types (Chris Jones)

- Datetime:
  . Fixed bug #64157 (DateTime::createFromFormat() reports confusing error
    message). (Boro Sitnikovski)
  . Fixed bug #65502 (DateTimeImmutable::createFromFormat returns DateTime).
    (Boro Sitnikovski)
  . Fixed bug #65548 (Comparison for DateTimeImmutable doesn't work).
    (Boro Sitnikovski)

- DBA extension:
  . Fixed bug #65708 (dba functions cast $key param to string in-place,
    bypassing copy on write). (Adam)

- Filter:
  . Add RFC 6598 IPs to reserved addresses. (Sebastian Nohn)
  . Fixed bug #64441 (FILTER_VALIDATE_URL rejects fully qualified domain names).
    (Syra)

- FTP:
  . Fixed bug #65667 (ftp_nb_continue produces segfault). (Philip Hofstetter)

- GD
  . Ensure that the defined interpolation method is used with the generic
    scaling methods. (Pierre)

- IMAP:
  . Fixed bug #65721 (configure script broken in 5.5.4 and 5.4.20 when enabling
    imap). (ryotakatsuki at gmail dot com)

- OPcache:
  . Added support for GNU Hurd. (Svante Signell)
  . Added function opcache_compile_file() to load PHP scripts into cache
    without execution. (Julien)
  . Fixed bug #65845 (Error when Zend Opcache Optimizer is fully enabled).
    (Dmitry)
  . Fixed bug #65665 (Exception not properly caught when opcache enabled).
    (Laruence)
  . Fixed bug #65510 (5.5.2 crashes in _get_zval_ptr_ptr_var). (Dmitry)
  . Fixed issue #135 (segfault in interned strings if initial memory is too
    low). (Julien)

- Sockets:
  . Fixed bug #65808 (the socket_connect() won't work with IPv6 address).
    (Mike)

- SPL:
  . Fix bug #64782 (SplFileObject constructor make $context optional / give it
    a default value). (Nikita)

- Standard:
  . Fixed bug #61548 (content-type must appear at the end of headers for 201 
    Location to work in http). (Mike)

- XMLReader:
  . Fixed bug #51936 (Crash with clone XMLReader). (Mike)
  . Fixed bug #64230 (XMLReader does not suppress errors). (Mike)
  
- Build system:
  . Fixed bug #51076 (race condition in shtool's mkdir -p implementation).
    (Mike, Raphael Geissert)
  . Fixed bug #62396 ('make test' crashes starting with 5.3.14 (missing 
    gzencode())). (Mike)


19 Sep 2013, PHP 5.5.4

- Core:
  . Fixed bug #60598 (cli/apache sapi segfault on objects manipulation).
    (Laruence)
  . Improved fputcsv() to allow specifying escape character.
  . Fixed bug #65490 (Duplicate calls to get lineno & filename for 
    DTRACE_FUNCTION_*). (Chris Jones)
  . Fixed bug #65483 (quoted-printable encode stream filter incorrectly encoding
    spaces). (Michael M Slusarz)
  . Fixed bug #65481 (shutdown segfault due to serialize) (Mike)
  . Fixed bug #65470 (Segmentation fault in zend_error() with
    --enable-dtrace). (Chris Jones, Kris Van Hees)
  . Fixed bug #65225 (PHP_BINARY incorrectly set). (Patrick Allaert)
  . Fixed bug #62692 (PHP fails to build with DTrace). (Chris Jones, Kris Van Hees)
  . Fixed bug #61759 (class_alias() should accept classes with leading
    backslashes). (Julien)
  . Fixed bug #46311 (Pointer aliasing issue results in miscompile on gcc4.4).
    (Nikita Popov)

- cURL:
  . Fixed bug #65458 (curl memory leak). (Adam)

- Datetime:
  . Fixed bug #65554 (createFromFormat broken when weekday name is followed
    by some delimiters). (Valentin Logvinskiy, Stas).
  . Fixed bug #65564 (stack-buffer-overflow in DateTimeZone stuff caught
    by AddressSanitizer). (Remi).

- OPCache:
  . Fixed bug #65561 (Zend Opcache on Solaris 11 x86 needs ZEND_MM_ALIGNMENT=4).
    (Terry Ellison)

- Openssl:
  . Fixed bug #64802 (openssl_x509_parse fails to parse subject properly in
    some cases). (Mark Jones)

- PDO:
  . Fixed bug #64953 (Postgres prepared statement positional parameter 
    casting). (Mike)

- Session:
  . Fixed bug #65475 (Session ID is not initialized properly when strict session
    is enabled). (Yasuo)
  . Fixed bug #51127/#65359 Request #25630/#43980/#54383 (Added php_serialize 
    session serialize handler that uses plain serialize()). (Yasuo)

- Standard:
  . Fix issue with return types of password API helper functions. Found via
    static analysis by cjones. (Anthony Ferrara) 

- Zlib:
  . Fixed bug #65391 (Unable to send vary header user-agent when 
    ob_start('ob_gzhandler') is called) (Mike)

22 Aug 2013, PHP 5.5.3

- Openssl:
  . Fixed UMR in fix for CVE-2013-4248.

15 Aug 2013, PHP 5.5.2

- Core:
  . Fixed bug #65372 (Segfault in gc_zval_possible_root when return reference
    fails). (Laruence)
  . Fixed value of FILTER_SANITIZE_FULL_SPECIAL_CHARS constant (previously was
    erroneously set to FILTER_SANITIZE_SPECIAL_CHARS value). (Andrey
    avp200681 gmail com).
  . Fixed bug #65304 (Use of max int in array_sum). (Laruence)
  . Fixed bug #65291 (get_defined_constants() causes PHP to crash in a very
    limited case). (Arpad)
  . Fixed bug #62691 (solaris sed has no -i switch). (Chris Jones)
  . Fixed bug #61345 (CGI mode - make install don't work). (Michael Heimpold)
  . Fixed bug #61268 (--enable-dtrace leads make to clobber
    Zend/zend_dtrace.d) (Chris Jones)

- DOM:
  . Added flags option to DOMDocument::schemaValidate() and 
    DOMDocument::schemaValidateSource(). Added LIBXML_SCHEMA_CREATE flag. 
    (Chris Wright)

- OPcache:
  . Added opcache.restrict_api configuration directive that may limit
    usage of OPcache API functions only to particular script(s). (Dmitry)
  . Added support for glob symbols in blacklist entries (?, *, **).
    (Terry Elison, Dmitry)
  . Fixed bug #65338 (Enabling both php_opcache and php_wincache AVs on
    shutdown). (Dmitry)

- Openssl:
  . Fixed handling null bytes in subjectAltName (CVE-2013-4248).
    (Christian Heimes)

- PDO_mysql:
  . Fixed bug #65299 (pdo mysql parsing errors). (Johannes)

- Pgsql:
  . Fixed bug #62978 (Disallow possible SQL injections with pg_select()/pg_update()
    /pg_delete()/pg_insert()). (Yasuo)

- Phar:
  . Fixed bug #65028 (Phar::buildFromDirectory creates corrupt archives for 
    some specific contents). (Stas)

- Sessions:
  . Implemented strict sessions RFC (https://wiki.php.net/rfc/strict_sessions)
    which protects against session fixation attacks and session collisions.    
    (CVE-2011-4718). (Yasuo Ohgaki)
  . Fixed possible buffer overflow under Windows. Note: Not a security fix.
    (Yasuo)
  . Changed session.auto_start to PHP_INI_PERDIR. (Yasuo)

- SOAP:
  . Fixed bug #65018 (SoapHeader problems with SoapServer). (Dmitry)

- SPL:
  . Fixed bug #65328 (Segfault when getting SplStack object Value). (Laruence)
  . Added RecursiveTreeIterator setPostfix and getPostifx methods. (Joshua 
    Thijssen)
  . Fixed bug #61697 (spl_autoload_functions returns lambda functions 
    incorrectly). (Laruence)

- Streams:
  . Fixed bug #65268 (select() implementation uses outdated tick API). (Anatol)

- Pgsql:
  . Fixed bug #65336 (pg_escape_literal/identifier() scilently returns false).
    (Yasuo)

18 Jul 2013, PHP 5.5.1

- Core:
  . Fixed bug #65254 (Exception not catchable when exception thrown in autoload
    with a namespace). (Laruence)
  . Fixed bug #65088 (Generated configure script is malformed on OpenBSD).
    (Adam)
  . Fixed bug #65108 (is_callable() triggers Fatal Error). 
    (David Soria Parra, Laruence)
  . Fixed bug #65035 (yield / exit segfault). (Nikita)
  . Fixed bug #65161 (Generator + autoload + syntax error = segfault). (Nikita)
  . hex2bin() raises E_WARNING for invalid hex string. (Yasuo)
  . Fixed bug #65226 (chroot() does not get enabled). (Anatol)

- OPcache
  . Fixed bug #64827 (Segfault in zval_mark_grey (zend_gc.c)). (Laruence)
  . OPcache must be compatible with LiteSpeed SAPI (Dmitry)

- CGI:
  . Fixed Bug #65143 (Missing php-cgi man page). (Remi)

- CLI server:
  . Fixed bug #65066 (Cli server not responsive when responding with 422 http
    status code). (Adam)

- DateTime
  . Fixed fug #65184 (strftime() returns insufficient-length string under
    multibyte locales). (Anatol)

- GD
  . Fixed #65070 (bgcolor does not use the same format as the input image with
    imagerotate). (Pierre)
  . Fixed Bug #65060 (imagecreatefrom... crashes with user streams). (Remi)
  . Fixed Bug #65084 (imagecreatefromjpeg fails with URL). (Remi)
  . Fix gdImageCreateFromWebpCtx and use same logic to load WebP image
    that other formats. (Remi)

- Intl:
  . Add IntlCalendar::setMinimalDaysInFirstWeek()/
    intlcal_set_minimal_days_in_first_week().
  . Fixed trailing space in name of constant IntlCalendar::FIELD_FIELD_COUNT.
  . Fixed bug #62759 (Buggy grapheme_substr() on edge case). (Stas)
  . Fixed bug #61860 (Offsets may be wrong for grapheme_stri* functions).
    (Stas)

- OCI8:
  . Bump PECL package info version check to allow PECL installs with PHP 5.5+

- PDO:
  . Allowed PDO_OCI to compile with Oracle Database 12c client libraries.
    (Chris Jones)

- Pgsql
  . pg_unescape_bytea() raises E_WARNING for invalid inputs. (Yasuo)

- Phar:
  . Fixed Bug #65142 (Missing phar man page). (Remi)

- Session:
  . Added optional create_sid() argument to session_set_save_handler(),
    SessionHandler and new SessionIdInterface. (Leigh, Arpad)

- Sockets:
  . Implemented FR #63472 (Setting SO_BINDTODEVICE with socket_set_option).
    (Damjan Cvetko)
  . Allowed specifying paths in the abstract namespace for the functions
    socket_bind(), socket_connect() and socket_sendmsg(). (Gustavo)
  . Fixed bug #65260 (sendmsg() ancillary data construction for SCM_RIGHTS is
    faulty). (Gustavo)

- SPL:
  . Fixed bug #65136 (RecursiveDirectoryIterator segfault). (Laruence)
  . Fixed bug #61828 (Memleak when calling Directory(Recursive)Iterator
    /Spl(Temp)FileObject ctor twice). (Laruence)

- CGI/FastCGI SAPI:
  . Added PHP_FCGI_BACKLOG, overrides the default listen backlog. (Arnaud Le
    Blanc)

20 Jun 2013, PHP 5.5.0

- Core:
  . Added Zend Opcache extension and enable building it by default.
    More details here: https://wiki.php.net/rfc/optimizerplus. (Dmitry)
  . Added generators and coroutines (https://wiki.php.net/rfc/generators).
    (Nikita Popov)
  . Added "finally" keyword (https://wiki.php.net/rfc/finally). (Laruence)
  . Added simplified password hashing API
    (https://wiki.php.net/rfc/password_hash). (Anthony Ferrara)
  . Added support for constant array/string dereferencing. (Laruence)
  . Added array_column function which returns a column in a multidimensional
    array. https://wiki.php.net/rfc/array_column. (Ben Ramsey)
  . Added boolval(). (Jille Timmermans)
  . Added "Z" option to pack/unpack. (Gustavo)
  . Added Generator::throw() method. (Nikita Popov)
  . Added Class Name Resolution As Scalar Via "class" Keyword.
    (Ralph Schindler, Nikita Popov, Lars)
  . Added optional second argument for assert() to specify custom message. Patch
    by Lonny Kapelushnik (lonny@lonnylot.com). (Lars)
  . Added support for using empty() on the result of function calls and
    other expressions (https://wiki.php.net/rfc/empty_isset_exprs).
    (Nikita Popov)
  . Added support for non-scalar Iterator keys in foreach
    (https://wiki.php.net/rfc/foreach-non-scalar-keys). (Nikita Popov)
  . Added support for list in foreach (https://wiki.php.net/rfc/foreachlist).
    (Laruence)
  . Added support for changing the process's title in CLI/CLI-Server SAPIs.
    The implementation is more robust that the proctitle PECL module. More
    details here: https://wiki.php.net/rfc/cli_process_title. (Keyur)
  . Added ARMv7/v8 versions of various Zend arithmetic functions that are
    implemented using inline assembler (Ard Biesheuvel)
  . Added systemtap support by enabling systemtap compatible dtrace probes on
    linux. (David Soria Parra)
  . Optimized access to temporary and compiled VM variables. 8% less memory
    reads. (Dmitry)
  . The VM stacks for passing function arguments and syntaticaly nested calls
    were merged into a single stack. The stack size needed for op_array
    execution is calculated at compile time and preallocated at once. As result
    all the stack push operatins don't require checks for stack overflow
    any more. (Dmitry)
  . Improve set_exception_handler while doing reset. (Laruence)
  . Return previous handler when passing NULL to set_error_handler and
    set_exception_handler. (Nikita Popov)
  . Remove php_logo_guid(), php_egg_logo_guid(), php_real_logo_guid(),
    zend_logo_guid(). (Adnrew Faulds)
  . Drop Windows XP and 2003 support. (Pierre)
  . Implemented FR #64175 (Added HTTP codes as of RFC 6585). (Jonh Wendell)
  . Implemented FR #60738 (Allow 'set_error_handler' to handle NULL).
    (Laruence, Nikita Popov)
  . Implemented FR #60524 (specify temp dir by php.ini). (ALeX Kazik).
  . Implemented FR #46487 (Dereferencing process-handles no longer waits on
    those processes). (Jille Timmermans)
  . Fixed bug #65051 (count() off by one inside unset()). (Nikita)
  . Fixed bug #64988 (Class loading order affects E_STRICT warning). (Laruence)
  . Fixed bug #64966 (segfault in zend_do_fcall_common_helper_SPEC). (Laruence)
  . Fixed bug #64960 (Segfault in gc_zval_possible_root). (Laruence)
  . Fixed bug #64936 (doc comments picked up from previous scanner run). (Stas,
    Jonathan Oddy)
  . Fixed bug #64934 (Apache2 TS crash with get_browser()). (Anatol)
  . Fixed bug #64879 (Heap based buffer overflow in quoted_printable_encode,
    CVE 2013-2110). (Stas)
  . Fixed bug #64853 (Use of no longer available ini directives causes crash
    on TS build). (Anatol)
  . Fixed bug #64821 (Custom Exceptions crash when internal properties overridden).
      (Anatol)
  . Fixed bug #64720 (SegFault on zend_deactivate). (Dmitry)
  . Fixed bug #64677 (execution operator `` stealing surrounding arguments).
  . Fixed bug #64660 (Segfault on memory exhaustion within function definition).
    (Stas, reported by Juha Kylmänen)
  . Fixed bug #64578 (debug_backtrace in set_error_handler corrupts zend heap:
    segfault). (Laruence)
  . Fixed bug #64565 (copy doesn't report failure on partial copy). (Remi)
  . Fixed bug #64555 (foreach no longer copies keys if they are interned).
    (Nikita Popov)
  . Fixed bugs #47675 and #64577 (fd leak on Solaris)
  . Fixed bug #64544 (Valgrind warnings after using putenv). (Laruence)
  . Fixed bug #64515 (Memoryleak when using the same variablename 2times in
    function declaration). (Laruence)
  . Fixed bug #64503 (Compilation fails with error: conflicting types for
    'zendparse'). (Laruence)
  . Fixed bug #64239 (Debug backtrace changed behavior since 5.4.10 or 5.4.11).
    (Dmitry, Laruence)
  . Fixed bug #64523, allow XOR in php.ini. (Dejan Marjanovic, Lars)
  . Fixed bug #64354 (Unserialize array of objects whose class can't
    be autoloaded fail). (Laruence)
  . Fixed bug #64370 (microtime(true) less than $_SERVER['REQUEST_TIME_FLOAT']).
    (Anatol)
  . Fixed bug #64166 (quoted-printable-encode stream filter incorrectly
    discarding whitespace). (Michael M Slusarz)
    (Laruence)
  . Fixed bug #64142 (dval to lval different behavior on ppc64). (Remi)
  . Fixed bug #64135 (Exceptions from set_error_handler are not always
    propagated). (Laruence)
  . Fixed bug #63980 (object members get trimmed by zero bytes). (Laruence)
  . Fixed bug #63874 (Segfault if php_strip_whitespace has heredoc). (Pierrick)
  . Fixed bug #63830 (Segfault on undefined function call in nested generator).
    (Nikita Popov)
  . Fixed bug #63822 (Crash when using closures with ArrayAccess).
    (Nikita Popov)
  . Fixed bug #61681 (Malformed grammar). (Nikita Popov, Etienne, Laruence)
  . Fixed bug #61038 (unpack("a5", "str\0\0") does not work as expected).
    (srgoogleguy, Gustavo)
  . Fixed bug #61025 (__invoke() visibility not honored). (Laruence)
  . Fixed bug #60833 (self, parent, static behave inconsistently
    case-sensitive). (Stas, mario at include-once dot org)
  . Fixed Bug #52126: timestamp for mail.log (Martin Jansen, Lars)
  . Fixed bug #49348 (Uninitialized ++$foo->bar; does not cause a notice).
    (Stas)
  . Fixed Bug #23955: allow specifying Max-Age attribute in setcookie() (narfbg, Lars)
  . Fixed bug #18556 (Engine uses locale rules to handle class names). (Stas)
  . Fix undefined behavior when converting double variables to integers.
    The double is now always rounded towards zero, the remainder of its division
    by 2^32 or 2^64 (depending on sizeof(long)) is calculated and it's made
    signed assuming a two's complement representation. (Gustavo)
  . Drop support for bison < 2.4 when building PHP from GIT source.
    (Laruence)

- Apache2 Handler SAPI:
  . Enabled Apache 2.4 configure option for Windows (Pierre, Anatoliy)

- Calendar:
  . Fixed bug #64895 (Integer overflow in SndToJewish). (Remi)
  . Fixed bug #54254 (cal_from_jd returns month = 6 when there is only one Adar)
    (Stas, Eitan Mosenkis)

- CLI server:
  . Fixed bug #64128 (buit-in web server is broken on ppc64). (Remi)

- CURL:
  . Remove curl stream wrappers. (Pierrick)
  . Implemented FR #46439 - added CURLFile for safer file uploads.
    (Stas)
  . Added support for CURLOPT_FTP_RESPONSE_TIMEOUT, CURLOPT_APPEND,
    CURLOPT_DIRLISTONLY, CURLOPT_NEW_DIRECTORY_PERMS, CURLOPT_NEW_FILE_PERMS,
    CURLOPT_NETRC_FILE, CURLOPT_PREQUOTE, CURLOPT_KRBLEVEL, CURLOPT_MAXFILESIZE,
    CURLOPT_FTP_ACCOUNT, CURLOPT_COOKIELIST, CURLOPT_IGNORE_CONTENT_LENGTH,
    CURLOPT_CONNECT_ONLY, CURLOPT_LOCALPORT, CURLOPT_LOCALPORTRANGE,
    CURLOPT_FTP_ALTERNATIVE_TO_USER, CURLOPT_SSL_SESSIONID_CACHE,
    CURLOPT_FTP_SSL_CCC, CURLOPT_HTTP_CONTENT_DECODING,
    CURLOPT_HTTP_TRANSFER_DECODING, CURLOPT_PROXY_TRANSFER_MODE,
    CURLOPT_ADDRESS_SCOPE, CURLOPT_CRLFILE, CURLOPT_ISSUERCERT,
    CURLOPT_USERNAME, CURLOPT_PASSWORD, CURLOPT_PROXYUSERNAME,
    CURLOPT_PROXYPASSWORD, CURLOPT_NOPROXY, CURLOPT_SOCKS5_GSSAPI_NEC,
    CURLOPT_SOCKS5_GSSAPI_SERVICE, CURLOPT_TFTP_BLKSIZE,
    CURLOPT_SSH_KNOWNHOSTS, CURLOPT_FTP_USE_PRET, CURLOPT_MAIL_FROM,
    CURLOPT_MAIL_RCPT, CURLOPT_RTSP_CLIENT_CSEQ, CURLOPT_RTSP_SERVER_CSEQ,
    CURLOPT_RTSP_SESSION_ID, CURLOPT_RTSP_STREAM_URI, CURLOPT_RTSP_TRANSPORT,
    CURLOPT_RTSP_REQUEST, CURLOPT_RESOLVE, CURLOPT_ACCEPT_ENCODING,
    CURLOPT_TRANSFER_ENCODING, CURLOPT_DNS_SERVERS and CURLOPT_USE_SSL.
    (Pierrick)
  . Added new functions curl_escape, curl_multi_setopt, curl_multi_strerror
    curl_pause, curl_reset, curl_share_close, curl_share_init,
    curl_share_setopt curl_strerror and curl_unescape. (Pierrick)
  . Addes new curl options CURLOPT_TELNETOPTIONS, CURLOPT_GSSAPI_DELEGATION,
    CURLOPT_ACCEPTTIMEOUT_MS, CURLOPT_SSL_OPTIONS, CURLOPT_TCP_KEEPALIVE,
    CURLOPT_TCP_KEEPIDLE and CURLOPT_TCP_KEEPINTVL. (Pierrick)
  . Fixed bug #55635 (CURLOPT_BINARYTRANSFER no longer used. The constant
    still exists for backward compatibility but is doing nothing). (Pierrick)
  . Fixed bug #54995 (Missing CURLINFO_RESPONSE_CODE support). (Pierrick)

- DateTime
  . Added DateTimeImmutable - a variant of DateTime that only returns the
    modified state instead of changing itself. (Derick)
  . Fixed bug #64825 (Invalid free when unserializing DateTimeZone).
    (Anatol)
  . Fixed bug #64359 (strftime crash with VS2012). (Anatol)
  . Fixed bug #62852 (Unserialize Invalid Date causes crash). (Anatol)
  . Fixed bug #61642 (modify("+5 weekdays") returns Sunday).
    (Dmitri Iouchtchenko)
  . Fixed bug #60774 (DateInterval::format("%a") is always zero when an
    interval is created using the createFromDateString method) (Lonny
    Kapelushnik, Derick)
  . Fixed bug #54567 (DateTimeZone serialize/unserialize) (Lonny
    Kapelushnik, Derick)
  . Fixed bug #53437 (Crash when using unserialized DatePeriod instance).
    (Gustavo, Derick, Anatol)

- dba:
  . Bug #62489: dba_insert not working as expected.
    (marc-bennewitz at arcor dot de, Lars)

- Filter:
  . Implemented FR #49180 - added MAC address validation. (Martin)

- Fileinfo:
  . Upgraded libmagic to 5.14. (Anatol)
  . Fixed bug #64830 (mimetype detection segfaults on mp3 file). (Anatol)
  . Fixed bug #63590 (Different results in TS and NTS under Windows).
    (Anatoliy)
  . Fixed bug #63248 (Load multiple magic files from a directory under Windows).
      (Anatoliy)

- FPM:
  . Add --with-fpm-systemd option to report health to systemd, and
    systemd_interval option to configure this. The service can now use
    Type=notify in the systemd unit file. (Remi)
  . Ignore QUERY_STRING when sent in SCRIPT_FILENAME. (Remi)
  . Log a warning when a syscall fails. (Remi)
  . Implemented FR #64764 (add support for FPM init.d script). (Lior Kaplan)
  . Fixed Bug #64915 (error_log ignored when daemonize=0). (Remi)
  . Fixed bug #63999 (php with fpm fails to build on Solaris 10 or 11). (Adam)
  . Fixed some possible memory or resource leaks and possible null dereference
    detected by code coverity scan. (Remi)

- GD:
  . Fixed Bug #64962 (imagerotate produces corrupted image). (Remi)
  . Fixed Bug #64961 (segfault in imagesetinterpolation). (Remi)
  . Fix build with system libgd >= 2.1 which is now the minimal
    version required (as build with previous version is broken).
    No change when bundled libgd is used.  (Ondrej Sury, Remi)

- Hash:
  . Added support for PBKDF2 via hash_pbkdf2(). (Anthony Ferrara)
  . Fixed Bug #64745 (hash_pbkdf2() truncates data when using default length
    and hex output). (Anthony Ferrara)

- Intl:
  . Added UConverter wrapper.
  . The intl extension now requires ICU 4.0+.
  . Added intl.use_exceptions INI directive, which controls what happens when
    global errors are set together with intl.error_level. (Gustavo)
  . MessageFormatter::format() and related functions now accepted named
    arguments and mixed numeric/named arguments in ICU 4.8+. (Gustavo)
  . MessageFormatter::format() and related functions now don't error out when
    an insufficient argument count is provided. Instead, the placeholders will
    remain unsubstituted. (Gustavo)
  . MessageFormatter::parse() and MessageFormat::format() (and their static
    equivalents) don't throw away better than second precision in the arguments.
    (Gustavo)
  . IntlDateFormatter::__construct and datefmt_create() now accept for the
    $timezone argument time zone identifiers, IntlTimeZone objects, DateTimeZone
    objects and NULL. (Gustavo)
  . IntlDateFormatter::__construct and datefmt_create() no longer accept invalid
    timezone identifiers or empty strings. (Gustavo)
  . The default time zone used in IntlDateFormatter::__construct and
    datefmt_create() (when the corresponding argument is not passed or NULL is
    passed) is now the one given by date_default_timezone_get(), not the
    default ICU time zone. (Gustavo)
  . The time zone passed to the IntlDateFormatter is ignored if it is NULL and
    if the calendar passed is an IntlCalendar object -- in this case, the
    IntlCalendar's time zone will be used instead. Otherwise, the time zone
    specified in the $timezone argument is used instead. This does not affect
    old code, as IntlCalendar was introduced in this version. (Gustavo)
  . IntlDateFormatter::__construct and datefmt_create() now accept for the
    $calendar argument also IntlCalendar objects. (Gustavo)
  . IntlDateFormatter::getCalendar() and datefmt_get_calendar() return false
    if the IntlDateFormatter was set up with an IntlCalendar instead of the
    constants IntlDateFormatter::GREGORIAN/TRADITIONAL. IntlCalendar did not
    exist before this version. (Gustavo)
  . IntlDateFormatter::setCalendar() and datefmt_set_calendar() now also accept
    an IntlCalendar object, in which case its time zone is taken. Passing a
    constant is still allowed, and still keeps the time zone. (Gustavo)
  . IntlDateFormatter::setTimeZoneID() and datefmt_set_timezone_id() are
    deprecated. Use IntlDateFormatter::setTimeZone() or datefmt_set_timezone()
    instead. (Gustavo)
  . IntlDateFormatter::format() and datefmt_format() now also accept an
    IntlCalendar object for formatting. (Gustavo)
  . Added the classes: IntlCalendar, IntlGregorianCalendar, IntlTimeZone,
    IntlBreakIterator, IntlRuleBasedBreakIterator and
    IntlCodePointBreakIterator. (Gustavo)
  . Added the functions: intlcal_get_keyword_values_for_locale(),
    intlcal_get_now(), intlcal_get_available_locales(), intlcal_get(),
    intlcal_get_time(), intlcal_set_time(), intlcal_add(),
    intlcal_set_time_zone(), intlcal_after(), intlcal_before(), intlcal_set(),
    intlcal_roll(), intlcal_clear(), intlcal_field_difference(),
    intlcal_get_actual_maximum(), intlcal_get_actual_minimum(),
    intlcal_get_day_of_week_type(), intlcal_get_first_day_of_week(),
    intlcal_get_greatest_minimum(), intlcal_get_least_maximum(),
    intlcal_get_locale(), intlcal_get_maximum(),
    intlcal_get_minimal_days_in_first_week(), intlcal_get_minimum(),
    intlcal_get_time_zone(), intlcal_get_type(),
    intlcal_get_weekend_transition(), intlcal_in_daylight_time(),
    intlcal_is_equivalent_to(), intlcal_is_lenient(), intlcal_is_set(),
    intlcal_is_weekend(), intlcal_set_first_day_of_week(),
    intlcal_set_lenient(), intlcal_equals(),
    intlcal_get_repeated_wall_time_option(),
    intlcal_get_skipped_wall_time_option(),
    intlcal_set_repeated_wall_time_option(),
    intlcal_set_skipped_wall_time_option(), intlcal_from_date_time(),
    intlcal_to_date_time(), intlcal_get_error_code(),
    intlcal_get_error_message(), intlgregcal_create_instance(),
    intlgregcal_set_gregorian_change(), intlgregcal_get_gregorian_change() and
    intlgregcal_is_leap_year(). (Gustavo)
  . Added the functions: intltz_create_time_zone(), intltz_create_default(),
    intltz_get_id(), intltz_get_gmt(), intltz_get_unknown(),
    intltz_create_enumeration(), intltz_count_equivalent_ids(),
    intltz_create_time_zone_id_enumeration(), intltz_get_canonical_id(),
    intltz_get_region(), intltz_get_tz_data_version(),
    intltz_get_equivalent_id(), intltz_use_daylight_time(), intltz_get_offset(),
    intltz_get_raw_offset(), intltz_has_same_rules(), intltz_get_display_name(),
    intltz_get_dst_savings(), intltz_from_date_time_zone(),
    intltz_to_date_time_zone(), intltz_get_error_code(),
    intltz_get_error_message(). (Gustavo)
  . Added the methods: IntlDateFormatter::formatObject(),
    IntlDateFormatter::getCalendarObject(), IntlDateFormatter::getTimeZone(),
    IntlDateFormatter::setTimeZone(). (Gustavo)
  . Added the functions: datefmt_format_object(), datefmt_get_calendar_object(),
    datefmt_get_timezone(), datefmt_set_timezone(),
    datefmt_get_calendar_object(), intlcal_create_instance(). (Gustavo)

- mbstring:
  . Fixed bug #64769 (mbstring PHPTs crash on Windows x64). (Anatol)

- MCrypt
  . mcrypt_ecb(), mcrypt_cbc(), mcrypt_cfb() and mcrypt_ofb() now throw
    E_DEPRECATED. (GoogleGuy)

- mysql
  . This extension is now deprecated, and deprecation warnings will be generated
    when connections are established to databases via mysql_connect(),
    mysql_pconnect(), or through implicit connection: use MySQLi or PDO_MySQL
    instead (https://wiki.php.net/rfc/mysql_deprecation). (Adam)
  . Dropped support for LOAD DATA LOCAL INFILE handlers when using libmysql.
    Known for stability problems. (Andrey)
  . Added support for SHA256 authentication available with MySQL 5.6.6+.
    (Andrey)

- mysqli:
  . Added mysqli_begin_transaction()/mysqli::begin_transaction(). Implemented
    all options, per MySQL 5.6, which can be used with START TRANSACTION, COMMIT
    and ROLLBACK through options to mysqli_commit()/mysqli_rollback() and their
    respective OO counterparts. They work in libmysql and mysqlnd mode. (Andrey)
  . Added mysqli_savepoint(), mysqli_release_savepoint(). (Andrey)
  . Fixed bug #64726 (Segfault when calling fetch_object on a use_result and DB
    pointer has closed). (Laruence)
  . Fixed bug #64394 (MYSQL_OPT_CAN_HANDLE_EXPIRED_PASSWORDS undeclared when
    using Connector/C). (Andrey)

- mysqlnd
  . Add new begin_transaction() call to the connection object. Implemented all
    options, per MySQL 5.6, which can be used with START TRANSACTION, COMMIT
    and ROLLBACK. (Andrey)
  . Added mysqlnd_savepoint(), mysqlnd_release_savepoint(). (Andrey)
  . Fixed bug #63530 (mysqlnd_stmt::bind_one_parameter crashes, uses wrong alloc
    for stmt->param_bind). (Andrey)
  . Fixed return value of mysqli_stmt_affected_rows() in the time after
    prepare() and before execute(). (Andrey)

- PCRE:
  . Merged PCRE 8.32. (Anatol)
  . Deprecated the /e modifier
    (https://wiki.php.net/rfc/remove_preg_replace_eval_modifier). (Nikita Popov)
  . Fixed bug #63284 (Upgrade PCRE to 8.31). (Anatoliy)

- PDO:
  . Fixed bug #63176 (Segmentation fault when instantiate 2 persistent PDO to 
    the same db server). (Laruence)

- PDO_DBlib:
  . Fixed bug #63638 (Cannot connect to SQL Server 2008 with PDO dblib).
    (Stanley Sufficool)
  . Fixed bug #64338 (pdo_dblib can't connect to Azure SQL). (Stanley
    Sufficool)
  . Fixed bug #64808 (FreeTDS PDO getColumnMeta on a prepared but not executed
    statement crashes). (Stanley Sufficool)

- PDO_pgsql:
  . Fixed Bug #64949 (Buffer overflow in _pdo_pgsql_error). (Remi)

- PDO_mysql:
  . Fixed bug #48724 (getColumnMeta() doesn't return native_type for BIT,
    TINYINT and YEAR). (Antony, Daniel Beardsley)

- pgsql:
  . Added pg_escape_literal() and pg_escape_identifier() (Yasuo)
  . Bug #46408: Locale number format settings can cause pg_query_params to
    break with numerics. (asmecher, Lars)

- Phar:
  . Fixed timestamp update on Phar contents modification. (Dmitry)

- Readline:
  . Implement FR #55694 (Expose additional readline variable to prevent
    default filename completion). (Hartmel)

- Reflection:
  . Fixed bug #64007 (There is an ability to create instance of Generator by
    hand). (Laruence)

- Sockets:
  . Added recvmsg() and sendmsg() wrappers. (Gustavo)
    See https://wiki.php.net/rfc/sendrecvmsg
  . Fixed bug #64508 (Fails to build with --disable-ipv6). (Gustavo)
  . Fixed bug #64287 (sendmsg/recvmsg shutdown handler causes segfault).
    (Gustavo)

- SPL:
  . Fixed bug #64997 (Segfault while using RecursiveIteratorIterator on
    64-bits systems). (Laruence)
  . Fixed bug #64264 (SPLFixedArray toArray problem). (Laruence)
  . Fixed bug #64228 (RecursiveDirectoryIterator always assumes SKIP_DOTS).
    (patch by kriss@krizalys.com, Laruence)
  . Fixed bug #64106 (Segfault on SplFixedArray[][x] = y when extended).
    (Nikita Popov)
  . Fix bug #60560 (SplFixedArray un-/serialize, getSize(), count() return 0,
    keys are strings). (Adam)
  . Fixed bug #52861 (unset fails with ArrayObject and deep arrays).
    (Mike Willbanks)
  . Implement FR #48358 (Add SplDoublyLinkedList::add() to insert an element
    at a given offset). (Mark Baker, David Soria Parra)

- SNMP:
  . Fixed bug #64765 (Some IPv6 addresses get interpreted wrong).
    (Boris Lytochkin)
  . Fixed bug #64159 (Truncated snmpget). (Boris Lytochkin)
  . Fixed bug #64124 (IPv6 malformed). (Boris Lytochkin)
  . Fixed bug #61981 (OO API, walk: $suffix_as_key is not working correctly).
    (Boris Lytochkin)

- SOAP:
  . Added SoapClient constructor option 'ssl_method' to specify ssl method.
    (Eric Iversen)

- Streams:
  . Fixed bug #64770 (stream_select() fails with pipes returned by proc_open()
    on Windows x64). (Anatol)
  . Fixed Windows x64 version of stream_socket_pair() and improved error
    handling. (Anatol Belski)

- Tokenizer:
  . Fixed bug #60097 (token_get_all fails to lex nested heredoc). (Nikita Popov)

- Zip:
  . Upgraded libzip to 0.10.1 (Anatoliy)
  . Bug #64452 (Zip crash intermittently). (Anatol)
  . Fixed bug #64342 (ZipArchive::addFile() has to check for file existence).
    (Anatol)

06 Jun 2013, PHP 5.4.16

- Core:
  . Fixed bug #64879 (Heap based buffer overflow in quoted_printable_encode, 
    CVE 2013-2110). (Stas)
  . Fixed bug #64853 (Use of no longer available ini directives causes crash on
    TS build). (Anatol)
  . Fixed bug #64729 (compilation failure on x32). (Gustavo)
  . Fixed bug #64720 (SegFault on zend_deactivate). (Dmitry)
  . Fixed bug #64660 (Segfault on memory exhaustion within function definition).
    (Stas, reported by Juha Kylmänen)

- Calendar:
  . Fixed bug #64895 (Integer overflow in SndToJewish). (Remi)

- Fileinfo:
  . Fixed bug #64830 (mimetype detection segfaults on mp3 file). (Anatol)

- FPM:
  . Ignore QUERY_STRING when sent in SCRIPT_FILENAME. (Remi)
  . Fixed some possible memory or resource leaks and possible null dereference
    detected by code coverity scan. (Remi)
  . Log a warning when a syscall fails. (Remi)
  . Add --with-fpm-systemd option to report health to systemd, and
    systemd_interval option to configure this. The service can now use
    Type=notify in the systemd unit file. (Remi)

- MySQLi
 . Fixed bug #64726 (Segfault when calling fetch_object on a use_result and DB
    pointer has closed). (Laruence)

- Phar
  . Fixed bug #64214 (PHAR PHPTs intermittently crash when run on DFS, SMB or 
    with non std tmp dir). (Pierre)

- SNMP:
  . Fixed bug #64765 (Some IPv6 addresses get interpreted wrong).
    (Boris Lytochkin)
  . Fixed bug #64159 (Truncated snmpget). (Boris Lytochkin)

- Streams:
  . Fixed bug #64770 (stream_select() fails with pipes returned by proc_open()
    on Windows x64). (Anatol)

- Zend Engine:
  . Fixed bug #64821 (Custom Exceptions crash when internal properties 
    overridden). (Anatol)

09 May 2013, PHP 5.4.15
- Core:
  . Fixed bug #64578 (debug_backtrace in set_error_handler corrupts zend heap:
    segfault). (Laruence)
  . Fixed bug #64458 (dns_get_record result with string of length -1). (Stas)
  . Fixed bug #64433 (follow_location parameter of context is ignored for most
    response codes). (Sergey Akbarov)
  . Fixed bugs #47675 and #64577 (fd leak on Solaris)

- Fileinfo:
  . Upgraded libmagic to 5.14. (Anatol)

- MySQLi:
  . Fixed bug #64726 (Segfault when calling fetch_object on a use_result and DB
    pointer has closed). (Laruence)

- Zip:
  . Fixed bug #64342 (ZipArchive::addFile() has to check for file existence).
    (Anatol)

- Streams:
  . Fixed Windows x64 version of stream_socket_pair() and improved error
    handling. (Anatol Belski)
  . Fixed bug #64770 (stream_select() fails with pipes returned by proc_open()
    on Windows x64). (Anatol)

11 Apr 2013, PHP 5.4.14

- Core:
  . Fixed bug #64529 (Ran out of opcode space). (Dmitry)
  . Fixed bug #64515 (Memoryleak when using the same variablename two times in
    function declaration). (Laruence)
  . Fixed bug #64432 (more empty delimiter warning in strX methods). (Laruence)
  . Fixed bug #64417 (ArrayAccess::&offsetGet() in a trait causes fatal error).
    (Dmitry)
  . Fixed bug #64370 (microtime(true) less than $_SERVER['REQUEST_TIME_FLOAT']).
    (Anatol)
  . Fixed bug #64239 (Debug backtrace changed behavior since 5.4.10 or 5.4.11).
    (Dmitry, Laruence)
  . Fixed bug #63976 (Parent class incorrectly using child constant in class
    property). (Dmitry)
  . Fixed bug #63914 (zend_do_fcall_common_helper_SPEC does not handle
    exceptions properly). (Jeff Welch)
  . Fixed bug #62343 (Show class_alias In get_declared_classes()) (Dmitry)

- PCRE:
  . Merged PCRE 8.32. (Anatol)

- SNMP:
  . Fixed bug #61981 (OO API, walk: $suffix_as_key is not working correctly).
	(Boris Lytochkin)

- Zip:
  . Bug #64452 (Zip crash intermittently). (Anatol)

14 Mar 2013, PHP 5.4.13

- Core:
  . Fixed bug #64354 (Unserialize array of objects whose class can't
    be autoloaded fail). (Laruence)
  . Fixed bug #64235 (Insteadof not work for class method in 5.4.11).
    (Laruence)
  . Fixed bug #64197 (_Offsetof() macro used but not defined on ARM/Clang).
    (Ard Biesheuvel)
  . Implemented FR #64175 (Added HTTP codes as of RFC 6585). (Jonh Wendell)
  . Fixed bug #64142 (dval to lval different behavior on ppc64). (Remi)
  . Fixed bug #64070 (Inheritance with Traits failed with error). (Dmitry)

- CLI server:
  . Fixed bug #64128 (buit-in web server is broken on ppc64). (Remi)

- Mbstring:
  . mb_split() can now handle empty matches like preg_split() does. (Moriyoshi)

- mysqlnd
  . Fixed bug #63530 (mysqlnd_stmt::bind_one_parameter crashes, uses wrong alloc
    for stmt->param_bind). (Andrey)

- OpenSSL:
  . New SSL stream context option to prevent CRIME attack vector. (Daniel Lowrey,
	Lars)
  . Fixed bug #61930 (openssl corrupts ssl key resource when using
    openssl_get_publickey()). (Stas)

- PDO_mysql:
  . Fixed bug #60840 (undefined symbol: mysqlnd_debug_std_no_trace_funcs).
    (Johannes)

- Phar:
  . Fixed timestamp update on Phar contents modification. (Dmitry)

- SOAP
  . Added check that soap.wsdl_cache_dir conforms to open_basedir
    (CVE-2013-1635). (Dmitry)
  . Disabled external entities loading (CVE-2013-1643, CVE-2013-1824).
    (Dmitry)

- Phar:
  . Fixed timestamp update on Phar contents modification. (Dmitry)

- SPL:
  . Fixed bug #64264 (SPLFixedArray toArray problem). (Laruence)
  . Fixed bug #64228 (RecursiveDirectoryIterator always assumes SKIP_DOTS).
    (patch by kriss@krizalys.com, Laruence)
  . Fixed bug #64106 (Segfault on SplFixedArray[][x] = y when extended).
    (Nikita Popov)
  . Fixed bug #52861 (unset fails with ArrayObject and deep arrays).
    (Mike Willbanks)

- SNMP:
  . Fixed bug #64124 (IPv6 malformed). (Boris Lytochkin)

21 Feb 2013, PHP 5.4.12

- Core:
  . Fixed bug #64099 (Wrong TSRM usage in zend_Register_class alias). (Johannes)
  . Fixed bug #64011 (get_html_translation_table() output incomplete with
    HTML_ENTITIES and ISO-8859-1). (Gustavo)
  . Fixed bug #63982 (isset() inconsistently produces a fatal error on
    protected property). (Stas)
  . Fixed bug #63943 (Bad warning text from strpos() on empty needle).
    (Laruence)
  . Fixed bug #63899 (Use after scope error in zend_compile). (Laruence)
  . Fixed bug #63893 (Poor efficiency of strtr() using array with keys of very
    different length). (Gustavo)
  . Fixed bug #63882 (zend_std_compare_objects crash on recursion). (Dmitry)
  . Fixed bug #63462 (Magic methods called twice for unset protected
    properties). (Stas)
  . Fixed bug #62524 (fopen follows redirects for non-3xx statuses).
    (Wes Mason)
  . Support BITMAPV5HEADER in getimagesize(). (AsamK, Lars)

- Date:
  . Fixed bug #63699 (Performance improvements for various ext/date functions).
    (Lars, original patch by njaguar at gmail dot com)
  . Fixed bug #55397: Comparsion of incomplete DateTime causes SIGSEGV.
    (Derick)

- FPM:
  . Fixed bug #63999 (php with fpm fails to build on Solaris 10 or 11). (Adam)

- Litespeed:
  . Fixed bug #63228 (-Werror=format-security error in lsapi code).
    (Elan Ruusamäe, George)

- ext/sqlite3:
  . Fixed bug #63921 (sqlite3::bindvalue and relative PHP functions aren't
    using sqlite3_*_int64 API). (srgoogleguy, Lars)

- PDO_OCI
  . Fixed bug #57702 (Multi-row BLOB fetches). (hswong3i, Laruence)
  . Fixed bug #52958 (Segfault in PDO_OCI on cleanup after running a long
    testsuite). (hswong3i, Lars)

- PDO_sqlite:
  . Fixed bug #63916 (PDO::PARAM_INT casts to 32bit int internally even
    on 64bit builds in pdo_sqlite). (srgoogleguy, Lars)

17 Jan 2013, PHP 5.4.11

- Core:
  . Fixed bug #63762 (Sigsegv when Exception::$trace is changed by user).
    (Johannes)
  . Fixed bug #43177 (Errors in eval()'ed code produce status code 500).
    (Todd Ruth, Stas).

- Filter:
  . Fixed bug #63757 (getenv() produces memory leak with CGI SAPI). (Dmitry)
  . Fixed bug #54096 (FILTER_VALIDATE_INT does not accept +0 and -0).
    (martin at divbyzero dot net, Lars)

- JSON:
  . Fixed bug #63737 (json_decode does not properly decode with options
    parameter). (Adam)

- CLI server
  . Update list of common mime types. Added webm, ogv, ogg. (Lars,
    pascalc at gmail dot com)

- cURL extension:
  . Fixed bug (segfault due to libcurl connection caching). (Pierrick)
  . Fixed bug #63859 (Memory leak when reusing curl-handle). (Pierrick)
  . Fixed bug #63795 (CURL >= 7.28.0 no longer support value 1 for
    CURLOPT_SSL_VERIFYHOST). (Pierrick)
  . Fixed bug #63352 (Can't enable hostname validation when using curl stream
    wrappers). (Pierrick)
  . Fixed bug #55438 (Curlwapper is not sending http header randomly).
    (phpnet@lostreality.org, Pierrick)

20 Dec 2012, PHP 5.4.10

- Core:
  . Fixed bug #63726 (Memleak with static properties and internal/user
    classes). (Laruence)
  . Fixed bug #63635 (Segfault in gc_collect_cycles). (Dmitry)
  . Fixed bug #63512 (parse_ini_file() with INI_SCANNER_RAW removes quotes
    from value). (Pierrick)
  . Fixed bug #63468 (wrong called method as callback with inheritance).
    (Laruence)
  . Fixed bug #63451 (config.guess file does not have AIX 7 defined,
    shared objects are not created). (kemcline at au1 dot ibm dot com)
  . Fixed bug #61557 (Crasher in tt-rss backend.php).
    (i dot am dot jack dot mail at gmail dot com)
  . Fixed bug #61272 (ob_start callback gets passed empty string).
    (Mike, casper at langemeijer dot eu)

- Date:
  . Fixed bug #63666 (Poor date() performance). (Paul Taulborg).
  . Fixed bug #63435 (Datetime::format('u') sometimes wrong by 1 microsecond).
    (Remi)

- Imap:
  . Fixed bug #63126 (DISABLE_AUTHENTICATOR ignores array). (Remi)

- Json:
  . Fixed bug #63588 (use php_next_utf8_char and remove duplicate
    implementation). (Remi)

- MySQLi:
  . Fixed bug #63361 (missing header). (Remi)

- MySQLnd:
  . Fixed bug #63398 (Segfault when polling closed link). (Laruence)

- Fileinfo:
  . Fixed bug #63590 (Different results in TS and NTS under Windows).
    (Anatoliy)

- FPM:
  . Fixed bug #63581 Possible null dereference and buffer overflow (Remi)

- Pdo_sqlite:
  . Fixed Bug #63149 getColumnMeta should return the table name
    when system SQLite used. (Remi)

- Apache2 Handler SAPI:
  . Enabled Apache 2.4 configure option for Windows (Pierre, Anatoliy)

- Reflection:
  . Fixed Bug #63614 (Fatal error on Reflection). (Laruence)

- SOAP
  . Fixed bug #63271 (SOAP wsdl cache is not enabled after initial requests).
    (John Jawed, Dmitry)

- Sockets
  . Fixed bug #49341 (Add SO_REUSEPORT support for socket_set_option()).
    (Igor Wiedler, Lars)

- SPL
  . Fixed bug #63680 (Memleak in splfixedarray with cycle reference). (Laruence)

22 Nov 2012, PHP 5.4.9

- Core:
  . Fixed bug #63305 (zend_mm_heap corrupted with traits). (Dmitry, Laruence)
  . Fixed bug #63369 ((un)serialize() leaves dangling pointers, causes crashes).
    (Tony, Andrew Sitnikov)
  . Fixed bug #63241 (PHP fails to open Windows deduplicated files).
    (daniel dot stelter-gliese at innogames dot de)
  . Fixed bug #62444 (Handle leak in is_readable on windows).
    (krazyest at seznam dot cz)

- Curl:
  . Fixed bug #63363 (Curl silently accepts boolean true for SSL_VERIFYHOST).
    Patch by John Jawed GitHub PR #221 (Anthony)

- Fileinfo:
  . Fixed bug #63248 (Load multiple magic files from a directory under Windows).
    (Anatoliy)

- Libxml
  . Fixed bug #63389 (Missing context check on libxml_set_streams_context()
    causes memleak). (Laruence)

- Mbstring:
  . Fixed bug #63447 (max_input_vars doesn't filter variables when
    mbstring.encoding_translation = On). (Laruence)

- OCI8:
  . Fixed bug #63265 (Add ORA-00028 to the PHP_OCI_HANDLE_ERROR macro)
    (Chris Jones)

- PCRE:
  . Fixed bug #63180 (Corruption of hash tables). (Dmitry)
  . Fixed bug #63055 (Segfault in zend_gc with SF2 testsuite).
    (Dmitry, Laruence)
  . Fixed bug #63284 (Upgrade PCRE to 8.31). (Anatoliy)

- PDO:
  . Fixed bug #63235 (buffer overflow in use of SQLGetDiagRec).
    (Martin Osvald, Remi)

- PDO_pgsql:
  . Fixed bug #62593 (Emulate prepares behave strangely with PARAM_BOOL).
    (Will Fitch)

- Phar:
  . Fixed bug #63297 (Phar fails to write an openssl based signature).
    (Anatoliy)

- Streams:
  . Fixed bug #63240 (stream_get_line() return contains delimiter string).
    (Tjerk, Gustavo)

- Reflection:
  . Fixed bug #63399 (ReflectionClass::getTraitAliases() incorrectly resolves
    traitnames). (Laruence)

18 Oct 2012, PHP 5.4.8

- CLI server:
  . Implemented FR #63242 (Default error page in PHP built-in web server uses
    outdated html/css). (pascal.chevrel@free.fr)
  . Changed response to unknown HTTP method to 501 according to RFC.
    (Niklas Lindgren).
  . Support HTTP PATCH method. Patch by Niklas Lindgren, GitHub PR #190.
    (Lars)

- Core:
  . Fixed bug #63219 (Segfault when aliasing trait method when autoloader
    throws excpetion). (Laruence)
  . Added optional second argument for assert() to specify custom message. Patch
    by Lonny Kapelushnik (lonny@lonnylot.com). (Lars)
  . Support building PHP with the native client toolchain. (Stuart Langley)
  . Added --offline option for tests. (Remi)
  . Fixed bug #63162 (parse_url does not match password component). (husman)
  . Fixed bug #63111 (is_callable() lies for abstract static method). (Dmitry)
  . Fixed bug #63093 (Segfault while load extension failed in zts-build).
    (Laruence)
  . Fixed bug #62976 (Notice: could not be converted to int when comparing
    some builtin classes). (Laruence)
  . Fixed bug #62955 (Only one directive is loaded from "Per Directory Values"
    Windows registry). (aserbulov at parallels dot com)
  . Fixed bug #62907 (Double free when use traits). (Dmitry)
  . Fixed bug #61767 (Shutdown functions not called in certain error
    situation). (Dmitry)
  . Fixed bug #60909 (custom error handler throwing Exception + fatal error
    = no shutdown function). (Dmitry)
  . Fixed bug #60723 (error_log error time has changed to UTC ignoring default
    timezone). (Laruence)

- cURL:
  . Fixed bug #62085 (file_get_contents a remote file by Curl wrapper will
    cause cpu Soaring). (Pierrick)

- Date:
  . Fixed bug #62896 ("DateTime->modify('+0 days')" modifies DateTime object)
    (Lonny Kapelushnik)
  . Fixed bug #62561 (DateTime add 'P1D' adds 25 hours). (Lonny Kapelushnik)

- DOM:
  . Fixed bug #63015 (Incorrect arginfo for DOMErrorHandler). (Rob)

- FPM:
  . Fixed bug #62954 (startup problems fpm / php-fpm). (fat)
  . Fixed bug #62886 (PHP-FPM may segfault/hang on startup). (fat)
  . Fixed bug #63085 (Systemd integration and daemonize). (remi, fat)
  . Fixed bug #62947 (Unneccesary warnings on FPM). (fat)
  . Fixed bug #62887 (Only /status?plain&full gives "last request cpu"). (fat)
  . Fixed bug #62216 (Add PID to php-fpm init.d script). (fat)

- OCI8:
  . Fixed bug #60901 (Improve "tail" syntax for AIX installation) (Chris Jones)

- OpenSSL:
  . Implemented FR #61421 (OpenSSL signature verification missing RMD160,
    SHA224, SHA256, SHA384, SHA512). (Mark Jones)

- PDO:
  . Fixed bug #63258 (seg fault with PDO and dblib using DBSETOPT(H->link,
    DBQUOTEDIDENT, 1)). (Laruence)
  . Fixed bug #63235 (buffer overflow in use of SQLGetDiagRec).
    (Martin Osvald, Remi)

- PDO Firebird:
  . Fixed bug #63214 (Large PDO Firebird Queries).
    (james at kenjim dot com)

- SOAP
  . Fixed bug #50997 (SOAP Error when trying to submit 2nd Element of a choice).
    (Dmitry)

- SPL:
  . Bug #62987 (Assigning to ArrayObject[null][something] overrides all
    undefined variables). (Laruence)

- mbstring:
  . Allow passing null as a default value to mb_substr() and mb_strcut(). Patch
    by Alexander Moskaliov via GitHub PR #133. (Lars)

- Filter extension:
  . Bug #49510: Boolean validation fails with FILTER_NULL_ON_FAILURE with empty
    string or false. (Lars)

- Sockets
  . Fixed bug #63000 (MCAST_JOIN_GROUP on OSX is broken, merge of PR 185 by
    Igor Wiedler). (Lars)

13 Sep 2012, PHP 5.4.7

- Core:
  . Fixed bug (segfault while build with zts and GOTO vm-kind). (Laruence)
  . Fixed bug #62844 (parse_url() does not recognize //). (Andrew Faulds).
  . Fixed bug #62829 (stdint.h included on platform where HAVE_STDINT_H is not
    set). (Felipe)
  . Fixed bug #62763 (register_shutdown_function and extending class).
    (Laruence)
  . Fixed bug #62725 (Calling exit() in a shutdown function does not return
    the exit value). (Laruence)
  . Fixed bug #62744 (dangling pointers made by zend_disable_class). (Laruence)
  . Fixed bug #62716 (munmap() is called with the incorrect length).
    (slangley@google.com)
  . Fixed bug #62358 (Segfault when using traits a lot). (Laruence)
  . Fixed bug #62328 (implementing __toString and a cast to string fails)
    (Laruence)
  . Fixed bug #51363 (Fatal error raised by var_export() not caught by error
    handler). (Lonny Kapelushnik)
  . Fixed bug #40459 (Stat and Dir stream wrapper methods do not call
    constructor). (Stas)

- CURL:
  . Fixed bug #62912 (CURLINFO_PRIMARY_* AND CURLINFO_LOCAL_* not exposed).
	(Pierrick)
  . Fixed bug #62839 (curl_copy_handle segfault with CURLOPT_FILE). (Pierrick)

- Intl:
  . Fixed Spoofchecker not being registered on ICU 49.1. (Gustavo)
  . Fix bug #62933 (ext/intl compilation error on icu 3.4.1). (Gustavo)
  . Fix bug #62915 (defective cloning in several intl classes). (Gustavo)

- Installation:
  . Fixed bug #62460 (php binaries installed as binary.dSYM). (Reeze Xia)

- PCRE:
  . Fixed bug #55856 (preg_replace should fail on trailing garbage).
    (reg dot php at alf dot nu)

- PDO:
  . Fixed bug #62685 (Wrong return datatype in PDO::inTransaction()). (Laruence)

- Reflection:
  . Fixed bug #62892 (ReflectionClass::getTraitAliases crashes on importing
    trait methods as private). (Felipe)
  . Fixed bug #62715 (ReflectionParameter::isDefaultValueAvailable() wrong
    result). (Laruence)

- Session:
  . Fixed bug (segfault due to retval is not initialized). (Laruence)
  . Fixed bug (segfault due to PS(mod_user_implemented) not be reseted
    when close handler call exit). (Laruence)

- SOAP
  . Fixed bug #50997 (SOAP Error when trying to submit 2nd Element of a choice).
    (Dmitry)

- SPL:
  . Fixed bug #62904 (Crash when cloning an object which inherits SplFixedArray)
    (Laruence)
  . Implemented FR #62840 (Add sort flag to ArrayObject::ksort). (Laruence)

- Standard:
  . Fixed bug #62836 (Seg fault or broken object references on unserialize()).
    (Laruence)

- FPM:
  . Merged PR 121 by minitux to add support for slow request counting on PHP
    FPM status page. (Lars)

16 Aug 2012, PHP 5.4.6

- CLI Server:
  . Implemented FR #62700 (have the console output 'Listening on
    http://localhost:8000'). (pascal.chevrel@free.fr)

- Core:
  . Fixed bug #62661 (Interactive php-cli crashes if include() is used in
    auto_prepend_file). (Laruence)
  . Fixed bug #62653: (unset($array[$float]) causes a crash). (Nikita Popov,
    Laruence)
  . Fixed bug #62565 (Crashes due non-initialized internal properties_table).
    (Felipe)
  . Fixed bug #60194 (--with-zend-multibyte and --enable-debug reports LEAK
    with run-test.php). (Laruence)

- CURL:
  . Fixed bug #62499 (curl_setopt($ch, CURLOPT_COOKIEFILE, "") returns false).
    (r.hampartsumyan@gmail.com, Laruence)

- DateTime:
  . Fixed Bug #62500 (Segfault in DateInterval class when extended). (Laruence)

- Fileinfo:
  . Fixed bug #61964 (finfo_open with directory causes invalid free).
    (reeze.xia@gmail.com)

- Intl:
  . Fixed bug #62564 (Extending MessageFormatter and adding property causes
    crash). (Felipe)

- MySQLnd:
  . Fixed bug #62594 (segfault in mysqlnd_res_meta::set_mode). (Laruence)

- readline:
  . Fixed bug #62612 (readline extension compilation fails with
    sapi/cli/cli.h: No such file). (Johannes)

- Reflection:
  . Implemented FR #61602 (Allow access to name of constant used as default
    value). (reeze.xia@gmail.com)

- SimpleXML:
  . Implemented FR #55218 Get namespaces from current node. (Lonny)

- SPL:
  . Fixed bug #62616 (ArrayIterator::count() from IteratorIterator instance
    gives Segmentation fault). (Laruence, Gustavo)
  . Fixed bug #61527 (ArrayIterator gives misleading notice on next() when
    moved to the end). (reeze.xia@gmail.com)

- Streams:
  . Fixed bug #62597 (segfault in php_stream_wrapper_log_error with ZTS build).
    (Laruence)

- Zlib:
  . Fixed bug #55544 (ob_gzhandler always conflicts with
    zlib.output_compression). (Laruence)

19 Jul 2012, PHP 5.4.5

- Core:
  . Fixed bug #62443 (Crypt SHA256/512 Segfaults With Malformed
    Salt). (Anthony Ferrara)
  . Fixed bug #62432 (ReflectionMethod random corrupt memory on high
    concurrent). (Johannes)
  . Fixed bug #62373 (serialize() generates wrong reference to the object).
    (Moriyoshi)
  . Fixed bug #62357 (compile failure: (S) Arguments missing for built-in
    function __memcmp). (Laruence)
  . Fixed bug #61998 (Using traits with method aliases appears to result in
    crash during execution). (Dmitry)
  . Fixed bug #51094 (parse_ini_file() with INI_SCANNER_RAW cuts a value that
    includes a semi-colon). (Pierrick)
  . Fixed potential overflow in _php_stream_scandir (CVE-2012-2688).
    (Jason Powell, Stas)

- EXIF:
  . Fixed information leak in ext exif (discovered by Martin Noga,
    Matthew "j00ru" Jurczyk, Gynvael Coldwind)

- FPM:
  . Fixed bug #62205 (php-fpm segfaults (null passed to strstr)). (fat)
  . Fixed bug #62160 (Add process.priority to set nice(2) priorities). (fat)
  . Fixed bug #62153 (when using unix sockets, multiples FPM instances
  . Fixed bug #62033 (php-fpm exits with status 0 on some failures to start).
    (fat)
  . Fixed bug #61839 (Unable to cross-compile PHP with --enable-fpm). (fat)
  . Fixed bug #61835 (php-fpm is not allowed to run as root). (fat)
  . Fixed bug #61295 (php-fpm should not fail with commented 'user'
  . Fixed bug #61218 (FPM drops connection while receiving some binary values
    in FastCGI requests). (fat)
  . Fixed bug #61045 (fpm don't send error log to fastcgi clients). (fat)
    for non-root start). (fat)
  . Fixed bug #61026 (FPM pools can listen on the same address). (fat)
    can be launched without errors). (fat)

- Iconv:
  . Fix bug #55042 (Erealloc in iconv.c unsafe). (Stas)

- Intl:
  . Fixed bug #62083 (grapheme_extract() memory leaks). (Gustavo)
  . ResourceBundle constructor now accepts NULL for the first two arguments.
    (Gustavo)
  . Fixed bug #62081 (IntlDateFormatter constructor leaks memory when called
    twice). (Gustavo)
  . Fixed bug #62070 (Collator::getSortKey() returns garbage). (Gustavo)
  . Fixed bug #62017 (datefmt_create with incorrectly encoded timezone leaks
    pattern). (Gustavo)
  . Fixed bug #60785 (memory leak in IntlDateFormatter constructor). (Gustavo)

- JSON:
  . Fixed bug #61359 (json_encode() calls too many reallocs). (Stas)

- libxml:
  . Fixed bug #62266 (Custom extension segfaults during xmlParseFile with FPM
    SAPI). (Gustavo)

- Phar:
  . Fixed bug #62227 (Invalid phar stream path causes crash). (Felipe)

- Readline:
  . Fixed bug #62186 (readline fails to compile - void function should not
    return a value). (Johannes)

- Reflection:
  . Fixed bug #62384 (Attempting to invoke a Closure more than once causes
    segfault). (Felipe)
  . Fixed bug #62202 (ReflectionParameter::getDefaultValue() memory leaks
    with constant). (Laruence)

- Sockets:
  . Fixed bug #62025 (__ss_family was changed on AIX 5.3). (Felipe)

- SPL:
  . Fixed bug #62433 (Inconsistent behavior of RecursiveDirectoryIterator to
    dot files). (Laruence)
  . Fixed bug #62262 (RecursiveArrayIterator does not implement Countable).
    (Nikita Popov)

- XML Writer:
  . Fixed bug #62064 (memory leak in the XML Writer module).
    (jean-pierre dot lozi at lip6 dot fr)

- Zip:
  . Upgraded libzip to 0.10.1 (Anatoliy)

14 Jun 2012, PHP 5.4.4

- COM:
  . Fixed bug #62146 com_dotnet cannot be built shared. (Johannes)

- CLI Server:
  . Implemented FR #61977 (Need CLI web-server support for files with .htm &
    svg extensions). (Sixd, Laruence)
  . Improved performance while sending error page, this also fixed
    bug #61785 (Memory leak when access a non-exists file without router).
    (Laruence)
  . Fixed bug #61546 (functions related to current script failed when chdir()
    in cli sapi). (Laruence, reeze.xia@gmail.com)

- Core:
  . Fixed missing bound check in iptcparse(). (chris at chiappa.net)
  . Fixed CVE-2012-2143. (Solar Designer)
  . Fixed bug #62097 (fix for for bug #54547). (Gustavo)
  . Fixed bug #62005 (unexpected behavior when incrementally assigning to a
    member of a null object). (Laruence)
  . Fixed bug #61978 (Object recursion not detected for classes that implement
    JsonSerializable). (Felipe)
  . Fixed bug #61991 (long overflow in realpath_cache_get()). (Anatoliy)
  . Fixed bug #61922 (ZTS build doesn't accept zend.script_encoding config).
    (Laruence)
  . Fixed bug #61827 (incorrect \e processing on Windows) (Anatoliy)
  . Fixed bug #61782 (__clone/__destruct do not match other methods when checking
    access controls). (Stas)
  . Fixed bug #61764 ('I' unpacks n as signed if n > 2^31-1 on LP64). (Gustavo)
  . Fixed bug #61761 ('Overriding' a private static method with a different
    signature causes crash). (Laruence)
  . Fixed bug #61730 (Segfault from array_walk modifying an array passed by
    reference). (Laruence)
  . Fixed bug #61728 (PHP crash when calling ob_start in request_shutdown
    phase). (Laruence)
  . Fixed bug #61713 (Logic error in charset detection for htmlentities).
    (Anatoliy)
  . Fixed bug #61660 (bin2hex(hex2bin($data)) != $data). (Nikita Popov)
  . Fixed bug #61650 (ini parser crashes when using ${xxxx} ini variables
    (without apache2)). (Laruence)
  . Fixed bug #61605 (header_remove() does not remove all headers). (Laruence)
  . Fixed bug #54547 (wrong equality of string numbers). (Gustavo)
  . Fixed bug #54197 ([PATH=] sections incompatibility with user_ini.filename
    set to null). (Anatoliy)
  . Changed php://fd to be available only for CLI.

- CURL:
  . Fixed bug #61948 (CURLOPT_COOKIEFILE '' raises open_basedir restriction).
    (Laruence)

- Fileinfo
  . Fixed bug #61812 (Uninitialised value used in libmagic).
    (Laruence, Gustavo)
  . Fixed bug #61566 failure caused by the posix lseek and read versions
    under windows in cdf_read(). (Anatoliy)
  . Fixed bug #61565 where php_stream_open_wrapper_ex tries to open a
    directory descriptor under windows. (Anatoliy)

- Intl
  . Fixed bug #62082 (Memory corruption in internal function
    get_icu_disp_value_src_php()). (Gustavo)

- Libxml:
  . Fixed bug #61617 (Libxml tests failed(ht is already destroyed)).
    (Laruence)

- PDO:
  . Fixed bug #61755 (A parsing bug in the prepared statements can lead to
    access violations). (Johannes)

- Phar:
  . Fixed bug #61065 (Secunia SA44335, CVE-2012-2386). (Rasmus)

- Pgsql:
  . Added pg_escape_identifier/pg_escape_literal. (Yasuo Ohgaki)

- Streams:
  . Fixed bug #61961 (file_get_contents leaks when access empty file with
    maxlen set). (Reeze)

- Zlib:
  . Fixed bug #61820 (using ob_gzhandler will complain about headers already
    sent when no compression). (Mike)
  . Fixed bug #61443 (can't change zlib.output_compression on the fly). (Mike)
  . Fixed bug #60761 (zlib.output_compression fails on refresh). (Mike)

08 May 2012, PHP 5.4.3

- CGI
  . Re-Fix PHP-CGI query string parameter vulnerability, CVE-2012-1823.
    (Stas)
  . Fix bug #61807 - Buffer Overflow in apache_request_headers.
    (nyt-php at countercultured dot net).

03 May 2012, PHP 5.4.2

- Fix PHP-CGI query string parameter vulnerability, CVE-2012-1823. (Rasmus)

26 Apr 2012, PHP 5.4.1

- CLI Server:
  . Fixed bug #61461 (missing checks around malloc() calls). (Ilia)
  . Implemented FR #60850 (Built in web server does not set
    $_SERVER['SCRIPT_FILENAME'] when using router). (Laruence)
  . "Connection: close" instead of "Connection: closed" (Gustavo)

- Core:
  . Fixed crash in ZTS using same class in many threads. (Johannes)
  . Fixed bug #61374 (html_entity_decode tries to decode code points that don't
    exist in ISO-8859-1). (Gustavo)
  . Fixed bug #61273 (call_user_func_array with more than 16333 arguments
    leaks / crashes). (Laruence)
  . Fixed bug #61225 (Incorrect lexing of 0b00*+<NUM>). (Pierrick)
  . Fixed bug #61165 (Segfault - strip_tags()). (Laruence)
  . Fixed bug #61106 (Segfault when using header_register_callback). (Nikita
    Popov)
  . Fixed bug #61087 (Memory leak in parse_ini_file when specifying
    invalid scanner mode). (Nikic, Laruence)
  . Fixed bug #61072 (Memory leak when restoring an exception handler).
    (Nikic, Laruence)
  . Fixed bug #61058 (array_fill leaks if start index is PHP_INT_MAX).
    (Laruence)
  . Fixed bug #61052 (Missing error check in trait 'insteadof' clause). (Stefan)
  . Fixed bug #61011 (Crash when an exception is thrown by __autoload
    accessing a static property). (Laruence)
  . Fixed bug #61000 (Exceeding max nesting level doesn't delete numerical
    vars). (Laruence)
  . Fixed bug #60978 (exit code incorrect). (Laruence)
  . Fixed bug #60911 (Confusing error message when extending traits). (Stefan)
  . Fixed bug #60801 (strpbrk() mishandles NUL byte). (Adam)
  . Fixed bug #60717 (Order of traits in use statement can cause a fatal
    error). (Stefan)
  . Fixed bug #60573 (type hinting with "self" keyword causes weird errors).
    (Laruence)
  . Fixed bug #60569 (Nullbyte truncates Exception $message). (Ilia)
  . Fixed bug #52719 (array_walk_recursive crashes if third param of the
    function is by reference). (Nikita Popov)
  . Improve performance of set_exception_handler while doing reset (Laruence)

- fileinfo:
  . Fix fileinfo test problems. (Anatoliy Belsky)

- FPM
  . Fixed bug #61430 (Transposed memset() params in sapi/fpm/fpm/fpm_shm.c).
    (michaelhood at gmail dot com, Ilia)

- Ibase
  . Fixed bug #60947 (Segmentation fault while executing ibase_db_info).
    (Ilia)

- Installation
  . Fixed bug #61172 (Add Apache 2.4 support). (Chris Jones)

- Intl:
  . Fixed bug #61487 (Incorrent bounds checking in grapheme_strpos).
    (Stas)

- mbstring:
  . MFH mb_ereg_replace_callback() for security enhancements. (Rui)

- mysqli
  . Fixed bug #61003 (mysql_stat() require a valid connection). (Johannes).

- mysqlnd
  . Fixed bug #61704 (Crash apache, phpinfo() threading issue). (Johannes)
  . Fixed bug #60948 (mysqlnd FTBFS when -Wformat-security is enabled).
    (Johannes)

- PDO
  . Fixed bug #61292 (Segfault while calling a method on an overloaded PDO
    object). (Laruence)

- PDO_mysql
  . Fixed bug #61207 (PDO::nextRowset() after a multi-statement query doesn't
    always work). (Johannes)
  . Fixed bug #61194 (PDO should export compression flag with myslqnd).
    (Johannes)

- PDO_odbc
  . Fixed bug #61212 (PDO ODBC Segfaults on SQL_SUCESS_WITH_INFO). (Ilia)

- Phar
  . Fixed bug #61184 (Phar::webPhar() generates headers with trailing NUL
    bytes). (Nikita Popov)

- Readline:
  . Fixed bug #61088 (Memory leak in readline_callback_handler_install).
    (Nikic, Laruence)

- Reflection:
  . Implemented FR #61602 (Allow access to the name of constant
    used as function/method parameter's default value). (reeze.xia@gmail.com)
  . Fixed bug #60968 (Late static binding doesn't work with
    ReflectionMethod::invokeArgs()). (Laruence)

- Session
  . Fixed bug #60634 (Segmentation fault when trying to die() in
    SessionHandler::write()). (Ilia)

- SOAP
  . Fixed bug #61423 (gzip compression fails). (Ilia)
  . Fixed bug #60887 (SoapClient ignores user_agent option and sends no
    User-Agent header). (carloschilazo at gmail dot com)
  . Fixed bug #60842, #51775 (Chunked response parsing error when
    chunksize length line is > 10 bytes). (Ilia)
  . Fixed bug #49853 (Soap Client stream context header option ignored).
    (Dmitry)

- SPL:
  . Fixed bug #61453 (SplObjectStorage does not identify objects correctly).
    (Gustavo)
  . Fixed bug #61347 (inconsistent isset behavior of Arrayobject). (Laruence)

- Standard:
  . Fixed memory leak in substr_replace. (Pierrick)
  . Make max_file_uploads ini directive settable outside of php.ini (Rasmus)
  . Fixed bug #61409 (Bad formatting on phpinfo()). (Jakub Vrana)
  . Fixed bug #60222 (time_nanosleep() does validate input params). (Ilia)
  . Fixed bug #60106 (stream_socket_server silently truncates long unix socket
    paths). (Ilia)

- XMLRPC:
  . Fixed bug #61264 (xmlrpc_parse_method_descriptions leaks temporary
    variable). (Nikita Popov)
  . Fixed bug #61097 (Memory leak in xmlrpc functions copying zvals). (Nikita
    Popov)

- Zlib:
  . Fixed bug #61306 (initialization of global inappropriate for ZTS). (Gustavo)
  . Fixed bug #61287 (A particular string fails to decompress). (Mike)
  . Fixed bug #61139 (gzopen leaks when specifying invalid mode). (Nikita Popov)

01 Mar 2012, PHP 5.4.0

- Installation:
  . autoconf 2.59+ is now supported (and required) for generating the
    configure script with ./buildconf. Autoconf 2.60+ is desirable
    otherwise the configure help order may be incorrect.  (Rasmus, Chris Jones)

- Removed legacy features:
  . break/continue $var syntax. (Dmitry)
  . Safe mode and all related php.ini options. (Kalle)
  . register_globals and register_long_arrays php.ini options. (Kalle)
  . import_request_variables(). (Kalle)
  . allow_call_time_pass_reference. (Pierrick)
  . define_syslog_variables php.ini option and its associated function. (Kalle)
  . highlight.bg php.ini option. (Kalle)
  . safe_mode, safe_mode_gid, safe_mode_include_dir,
    safe_mode_exec_dir, safe_mode_allowed_env_vars and
    safe_mode_protected_env_vars php.ini options.
  . zend.ze1_compatibility_mode php.ini option.
  . Session bug compatibility mode (session.bug_compat_42 and
    session.bug_compat_warn php.ini options). (Kalle)
  . session_is_registered(), session_register() and session_unregister()
    functions. (Kalle)
  . y2k_compliance php.ini option. (Kalle)
  . magic_quotes_gpc, magic_quotes_runtime and magic_quotes_sybase
    php.ini options. get_magic_quotes_gpc, get_magic_quotes_runtime are kept
    but always return false, set_magic_quotes_runtime raises an
    E_CORE_ERROR. (Pierrick, Pierre)
  . Removed support for putenv("TZ=..") for setting the timezone. (Derick)
  . Removed the timezone guessing algorithm in case the timezone isn't set with
    date.timezone or date_default_timezone_set(). Instead of a guessed
    timezone, "UTC" is now used instead. (Derick)

- Moved extensions to PECL:
  . ext/sqlite.  (Note: the ext/sqlite3 and ext/pdo_sqlite extensions are
    not affected) (Johannes)

- General improvements:
  . Added short array syntax support ([1,2,3]), see UPGRADING guide for full
    details. (rsky0711 at gmail . com, sebastian.deutsch at 9elements . com,
    Pierre)
  . Added binary number format (0b001010). (Jonah dot Harris at gmail dot com)
  . Added support for Class::{expr}() syntax (Pierrick)
  . Added multibyte support by default. Previously PHP had to be compiled
    with --enable-zend-multibyte.  Now it can be enabled or disabled through
    the zend.multibyte directive in php.ini. (Dmitry)
  . Removed compile time dependency from ext/mbstring (Dmitry)
  . Added support for Traits. (Stefan, with fixes by Dmitry and Laruence)
  . Added closure $this support back. (Stas)
  . Added array dereferencing support. (Felipe)
  . Added callable typehint. (Hannes)
  . Added indirect method call through array. FR #47160. (Felipe)
  . Added DTrace support. (David Soria Parra)
  . Added class member access on instantiation (e.g. (new foo)->bar()) support.
    (Felipe)
  . <?= is now always available regardless of the short_open_tag setting. (Rasmus)
  . Implemented Zend Signal Handling (configurable option --enable-zend-signals,
    off by default). (Lucas Nealan, Arnaud Le Blanc, Brian Shire, Ilia)
  . Improved output layer, see README.NEW-OUTPUT-API for internals. (Mike)
  . Improved UNIX build system to allow building multiple PHP binary SAPIs and
    one SAPI module the same time. FR #53271, FR #52419. (Jani)
  . Implemented closure rebinding as parameter to bindTo. (Gustavo Lopes)
  . Improved the warning message of incompatible arguments. (Laruence)
  . Improved ternary operator performance when returning arrays. (Arnaud, Dmitry)
  . Changed error handlers to only generate docref links when the docref_root
    php.ini setting is not empty. (Derick)
  . Changed silent conversion of array to string to produce a notice. (Patrick)
  . Changed default encoding from ISO-8859-1 to UTF-8 when not specified in
    htmlspecialchars and htmlentities. (Rasmus)
  . Changed casting of null/''/false into an Object when adding a property
    from E_STRICT into a warning. (Scott)
  . Changed E_ALL to include E_STRICT. (Stas)
  . Disabled Windows CRT warning by default, can be enabled again using the
    php.ini directive windows_show_crt_warnings. (Pierre)
  . Fixed bug #55378: Binary number literal returns float number though its
    value is small enough. (Derick)

- Improved Zend Engine memory usage: (Dmitry)
  . Improved parse error messages. (Felipe)
  . Replaced zend_function.pass_rest_by_reference by
    ZEND_ACC_PASS_REST_BY_REFERENCE in zend_function.fn_flags.
  . Replaced zend_function.return_reference by ZEND_ACC_RETURN_REFERENCE
    in zend_function.fn_flags.
  . Removed zend_arg_info.required_num_args as it was only needed for internal
    functions. Now the first arg_info for internal functions (which has special
    meaning) is represented by the zend_internal_function_info structure.
  . Moved zend_op_array.size, size_var, size_literal, current_brk_cont,
    backpatch_count into CG(context) as they are used only during compilation.
  . Moved zend_op_array.start_op into EG(start_op) as it's used only for
    'interactive' execution of a single top-level op-array.
  . Replaced zend_op_array.done_pass_two by ZEND_ACC_DONE_PASS_TWO in
    zend_op_array.fn_flags.
  . op_array.vars array is trimmed (reallocated) during pass_two.
  . Replaced zend_class_entry.constants_updated by ZEND_ACC_CONSTANTS_UPDATED
    in zend_class_entry.ce_flags.
  . Reduced the size of zend_class_entry by sharing the same memory space
    by different information for internal and user classes.
    See zend_class_entry.info union.
  . Reduced size of temp_variable.

- Improved Zend Engine - performance tweaks and optimizations: (Dmitry)
  . Inlined most probable code-paths for arithmetic operations directly into
    executor.
  . Eliminated unnecessary iterations during request startup/shutdown.
  . Changed $GLOBALS into a JIT autoglobal, so it's initialized only if used.
    (this may affect opcode caches!)
  . Improved performance of @ (silence) operator.
  . Simplified string offset reading. Given $str="abc" then $str[1][0] is now
    a legal construct.
  . Added caches to eliminate repeatable run-time bindings of functions,
    classes, constants, methods and properties.
  . Added concept of interned strings. All strings constants known at compile
    time are allocated in a single copy and never changed.
  . ZEND_RECV now always has IS_CV as its result.
  . ZEND_CATCH now has to be used only with constant class names.
  . ZEND_FETCH_DIM_? may fetch array and dimension operands in different order.
  . Simplified ZEND_FETCH_*_R operations. They can't be used with the
    EXT_TYPE_UNUSED flag any more. This is a very rare and useless case.
    ZEND_FREE might be required after them instead.
  . Split ZEND_RETURN into two new instructions ZEND_RETURN and
    ZEND_RETURN_BY_REF.
  . Optimized access to global constants using values with pre-calculated
    hash_values from the literals table.
  . Optimized access to static properties using executor specialization.
    A constant class name may be used as a direct operand of ZEND_FETCH_*
    instruction without previous ZEND_FETCH_CLASS.
  . zend_stack and zend_ptr_stack allocation is delayed until actual usage.

- Other improvements to Zend Engine:
  . Added an optimization which saves memory and emalloc/efree calls for empty
    HashTables. (Stas, Dmitry)
  . Added ability to reset user opcode handlers (Yoram).
  . Changed the structure of op_array.opcodes. The constant values are moved from
    opcode operands into a separate literal table. (Dmitry)
  . Fixed (disabled) inline-caching for ZEND_OVERLOADED_FUNCTION methods.
    (Dmitry)

- Improved core functions:
  . Enforce an extended class' __construct arguments to match the
    abstract constructor in the base class.
  . Disallow reusing superglobal names as parameter names.
  . Added optional argument to debug_backtrace() and debug_print_backtrace()
    to limit the amount of stack frames returned. (Sebastian, Patrick)
  . Added hex2bin() function. (Scott)
  . number_format() no longer truncates multibyte decimal points and thousand
    separators to the first byte. FR #53457. (Adam)
  . Added support for object references in recursive serialize() calls.
    FR #36424. (Mike)
  . Added support for SORT_NATURAL and SORT_FLAG_CASE in array
    sort functions (sort, rsort, ksort, krsort, asort, arsort and
    array_multisort). FR#55158 (Arpad)
  . Added stream metadata API support and stream_metadata() stream class
    handler. (Stas)
  . User wrappers can now define a stream_truncate() method that responds
    to truncation, e.g. through ftruncate(). FR #53888. (Gustavo)
  . Improved unserialize() performance.
    (galaxy dot mipt at gmail dot com, Kalle)
  . Changed array_combine() to return empty array instead of FALSE when both
    parameter arrays are empty. FR #34857. (joel.perras@gmail.com)
  . Fixed bug #61095 (Incorect lexing of 0x00*+<NUM>). (Etienne)
  . Fixed bug #60965 (Buffer overflow on htmlspecialchars/entities with
    $double=false). (Gustavo)
  . Fixed bug #60895 (Possible invalid handler usage in windows random
    functions). (Pierre)
  . Fixed bug #60879 (unserialize() Does not invoke __wakeup() on object).
    (Pierre, Steve)
  . Fixed bug #60825 (Segfault when running symfony 2 tests).
    (Dmitry, Laruence)
  . Fixed bug #60627 (httpd.worker segfault on startup with php_value).
  . Fixed bug #60613 (Segmentation fault with $cls->{expr}() syntax). (Dmitry)
  . Fixed bug #60611 (Segmentation fault with Cls::{expr}() syntax). (Laruence)
    (Laruence)
  . Fixed bug #60558 (Invalid read and writes). (Laruence)
  . Fixed bug #60444 (Segmentation fault with include & class extending).
    (Laruence, Dmitry).
  . Fixed bug #60362 (non-existent sub-sub keys should not have values).
    (Laruence, alan_k, Stas)
  . Fixed bug #60350 (No string escape code for ESC (ascii 27), normally \e).
    (php at mickweiss dot com)
  . Fixed bug #60321 (ob_get_status(true) no longer returns an array when
    buffer is empty). (Pierrick)
  . Fixed bug #60282 (Segfault when using ob_gzhandler() with open buffers).
    (Laruence)
  . Fixed bug #60240 (invalid read/writes when unserializing specially crafted
    strings). (Mike)
  . Fixed bug #60227 (header() cannot detect the multi-line header with
     CR(0x0D)). (rui)
  . Fixed bug #60174 (Notice when array in method prototype error).
    (Laruence)
  . Fixed bug #60169 (Conjunction of ternary and list crashes PHP).
    (Laruence)
  . Fixed bug #60038 (SIGALRM cause segfault in php_error_cb). (Laruence)
    (klightspeed at netspace dot net dot au)
  . Fixed bug #55871 (Interruption in substr_replace()). (Stas)
  . Fixed bug #55801 (Behavior of unserialize has changed). (Mike)
  . Fixed bug #55758 (Digest Authenticate missed in 5.4) . (Laruence)
  . Fixed bug #55748 (multiple NULL Pointer Dereference with zend_strndup())
    (CVE-2011-4153). (Stas)
  . Fixed bug #55124 (recursive mkdir fails with current (dot) directory in path).
    (Pierre)
  . Fixed bug #55084 (Function registered by header_register_callback is
    called only once per process). (Hannes)
  . Implement FR #54514 (Get php binary path during script execution).
    (Laruence)
  . Fixed bug #52211 (iconv() returns part of string on error). (Felipe)
  . Fixed bug #51860 (Include fails with toplevel symlink to /). (Dmitry)

- Improved generic SAPI support:
  . Added $_SERVER['REQUEST_TIME_FLOAT'] to include microsecond precision.
    (Patrick)
  . Added header_register_callback() which is invoked immediately
    prior to the sending of headers and after default headers have
    been added. (Scott)
  . Added http_response_code() function. FR #52555. (Paul Dragoonis, Kalle)
  . Fixed bug #55500 (Corrupted $_FILES indices lead to security concern).
    (CVE-2012-1172). (Stas)
  . Fixed bug #54374 (Insufficient validating of upload name leading to
    corrupted $_FILES indices). (CVE-2012-1172). (Stas, lekensteyn at gmail dot com)

- Improved CLI SAPI:
  . Added built-in web server that is intended for testing purpose.
    (Moriyoshi, Laruence, and fixes by Pierre, Derick, Arpad,
    chobieee at gmail dot com)
  . Added command line option --rz <name> which shows information of the
    named Zend extension. (Johannes)
  . Interactive readline shell improvements: (Johannes)
    . Added "cli.pager" php.ini setting to set a pager for output.
    . Added "cli.prompt" php.ini setting to configure the shell prompt.
    . Added shortcut #inisetting=value to change php.ini settings at run-time.
    . Changed shell not to terminate on fatal errors.
    . Interactive shell works with shared readline extension. FR #53878.

- Improved CGI/FastCGI SAPI: (Dmitry)
  . Added apache compatible functions: apache_child_terminate(),
    getallheaders(), apache_request_headers() and apache_response_headers()
  . Improved performance of FastCGI request parsing.
  . Fixed reinitialization of SAPI callbacks after php_module_startup().
    (Dmitry)

- Improved PHP-FPM SAPI:
  . Removed EXPERIMENTAL flag. (fat)
  . Fixed bug #60659 (FPM does not clear auth_user on request accept).
    (bonbons at linux-vserver dot org)

- Improved Litespeed SAPI:
  . Fixed bug #55769 (Make Fails with "Missing Separator" error). (Adam)

- Improved Date extension:
  . Added the + modifier to parseFromFormat to allow trailing text in the
    string to parse without throwing an error. (Stas, Derick)

- Improved DBA extension:
  . Added Tokyo Cabinet abstract DB support. (Michael Maclean)
  . Added Berkeley DB 5 support. (Johannes, Chris Jones)

- Improved DOM extension:
  . Added the ability to pass options to loadHTML (Chregu, fxmulder at gmail dot com)

- Improved filesystem functions:
  . scandir() now accepts SCANDIR_SORT_NONE as a possible sorting_order value.
    FR #53407. (Adam)

- Improved HASH extension:
  . Added Jenkins's one-at-a-time hash support. (Martin Jansen)
  . Added FNV-1 hash support. (Michael Maclean)
  . Made Adler32 algorithm faster. FR #53213. (zavasek at yandex dot ru)
  . Removed Salsa10/Salsa20, which are actually stream ciphers (Mike)
  . Fixed bug #60221 (Tiger hash output byte order) (Mike)

- Improved intl extension:
  . Added Spoofchecker class, allows checking for visibly confusable characters and
    other security issues. (Scott)
  . Added Transliterator class, allowing transliteration of strings.
    (Gustavo)
  . Added support for UTS #46. (Gustavo)
  . Fixed build on Fedora 15 / Ubuntu 11. (Hannes)
  . Fixed bug #55562 (grapheme_substr() returns false on big length). (Stas)

- Improved JSON extension:
  . Added new json_encode() option JSON_UNESCAPED_UNICODE. FR #53946.
    (Alexander, Gwynne)
  . Added JsonSerializable interface. (Sara)
  . Added JSON_BIGINT_AS_STRING, extended json_decode() sig with $options.
    (Sara)
  . Added support for JSON_NUMERIC_CHECK option in json_encode() that converts
    numeric strings to integers. (Ilia)
  . Added new json_encode() option JSON_UNESCAPED_SLASHES. FR #49366. (Adam)
  . Added new json_encode() option JSON_PRETTY_PRINT. FR #44331. (Adam)

- Improved LDAP extension:
  . Added paged results support. FR #42060. (ando@OpenLDAP.org,
    iarenuno@eteo.mondragon.edu, jeanseb@au-fil-du.net, remy.saissy@gmail.com)

- Improved mbstring extension:
  . Added Shift_JIS/UTF-8 Emoji (pictograms) support. (Rui)
  . Added JIS X0213:2004 (Shift_JIS-2004, EUC-JP-2004, ISO-2022-JP-2004)
    support. (Rui)
  . Ill-formed UTF-8 check for security enhancements. (Rui)
  . Added MacJapanese (Shift_JIS) and gb18030 encoding support. (Rui)
  . Added encode/decode in hex format to mb_[en|de]code_numericentity(). (Rui)
  . Added user JIS X0213:2004 (Shift_JIS-2004, EUC-JP-2004, ISO-2022-JP-2004)
    support. (Rui)
  . Added the user defined area for CP936 and CP950 (Rui).
  . Fixed bug #60306 (Characters lost while converting from cp936 to utf8).
    (Laruence)

- Improved MySQL extensions:
  . MySQL: Deprecated mysql_list_dbs(). FR #50667. (Andrey)
  . mysqlnd: Added named pipes support. FR #48082. (Andrey)
  . MySQLi: Added iterator support in MySQLi. mysqli_result implements
    Traversable. (Andrey, Johannes)
  . PDO_mysql: Removed support for linking with MySQL client libraries older
    than 4.1. (Johannes)
  . ext/mysql, mysqli and pdo_mysql now use mysqlnd by default. (Johannes)
  . Fixed bug #55473 (mysql_pconnect leaks file descriptors on reconnect).
    (Andrey, Laruence)
  . Fixed bug #55653 (PS crash with libmysql when binding same variable as
    param and out). (Laruence)

- Improved OpenSSL extension:
  . Added AES support. FR #48632. (yonas dot y at gmail dot com, Pierre)
  . Added no padding option to openssl_encrypt()/openssl_decrypt(). (Scott)
  . Use php's implementation for Windows Crypto API in
    openssl_random_pseudo_bytes. (Pierre)
  . On error in openssl_random_pseudo_bytes() made sure we set strong result
    to false. (Scott)
  . Fixed possible attack in SSL sockets with SSL 3.0 / TLS 1.0.
    CVE-2011-3389. (Scott)
  . Fixed bug #61124 (Crash when decoding an invalid base64 encoded string).
    (me at ktamura dot com, Scott)

- Improved PDO:
  . Fixed PDO objects binary incompatibility. (Dmitry)

- PDO DBlib driver:
  . Added nextRowset support.
  . Fixed bug #50755 (PDO DBLIB Fails with OOM).

- Improved PostgreSQL extension:
  . Added support for "extra" parameter for PGNotify().
    (r dot i dot k at free dot fr, Ilia)

- Improved PCRE extension:
  . Changed third parameter of preg_match_all() to optional. FR #53238. (Adam)

- Improved Readline extension:
  . Fixed bug #54450 (Enable callback support when built against libedit).
    (fedora at famillecollet dot com, Hannes)

- Improved Reflection extension:
  . Added ReflectionClass::newInstanceWithoutConstructor() to create a new
    instance of a class without invoking its constructor. FR #55490.
    (Sebastian)
  . Added ReflectionExtension::isTemporary() and
    ReflectionExtension::isPersistent() methods. (Johannes)
  . Added ReflectionZendExtension class. (Johannes)
  . Added ReflectionClass::isCloneable(). (Felipe)

- Improved Session extension:
  . Expose session status via new function, session_status (FR #52982) (Arpad)
  . Added support for object-oriented session handlers. (Arpad)
  . Added support for storing upload progress feedback in session data. (Arnaud)
  . Changed session.entropy_file to default to /dev/urandom or /dev/arandom if
    either is present at compile time. (Rasmus)
  . Fixed bug #60860 (session.save_handler=user without defined function core
    dumps). (Felipe)
  . Implement FR #60551 (session_set_save_handler should support a core's
    session handler interface). (Arpad)
  . Fixed bug #60640 (invalid return values). (Arpad)

- Improved SNMP extension (Boris Lytochkin):
  . Added OO API. FR #53594 (php-snmp rewrite).
  . Sanitized return values of existing functions. Now it returns FALSE on
    failure.
  . Allow ~infinite OIDs in GET/GETNEXT/SET queries. Autochunk them to max_oids
    upon request.
  . Introducing unit tests for extension with ~full coverage.
  . IPv6 support. (FR #42918)
  . Way of representing OID value can now be changed when SNMP_VALUE_OBJECT
    is used for value output mode. Use or'ed SNMP_VALUE_LIBRARY(default if
    not specified) or SNMP_VALUE_PLAIN. (FR #54502)
  . Fixed bug #60749 (SNMP module should not strip non-standard SNMP port
    from hostname). (Boris Lytochkin)
  . Fixed bug #60585 (php build fails with USE flag snmp when IPv6 support
    is disabled). (Boris Lytochkin)
  . Fixed bug #53862 (snmp_set_oid_output_format does not allow returning to default)
  . Fixed bug #46065 (snmp_set_quick_print() persists between requests)
  . Fixed bug #45893 (Snmp buffer limited to 2048 char)
  . Fixed bug #44193 (snmp v3 noAuthNoPriv doesn't work)

- Improved SOAP extension:
  . Added new SoapClient option "keep_alive". FR #60329. (Pierrick)
  . Fixed basic HTTP authentication for WSDL sub requests. (Dmitry)

- Improved SPL extension:
  . Added RegexIterator::getRegex() method. (Joshua Thijssen)
  . Added SplObjectStorage::getHash() hook. (Etienne)
  . Added CallbackFilterIterator and RecursiveCallbackFilterIterator. (Arnaud)
  . Added missing class_uses(..) as pointed out by #55266 (Stefan)
  . Immediately reject wrong usages of directories under Spl(Temp)FileObject
    and friends. (Etienne, Pierre)
  . FilesystemIterator, GlobIterator and (Recursive)DirectoryIterator now use
    the default stream context. (Hannes)
  . Fixed bug #60201 (SplFileObject::setCsvControl does not expose third
    argument via Reflection). (Peter)
  . Fixed bug #55287 (spl_classes() not includes CallbackFilter classes)
    (sasezaki at gmail dot com, salathe)

- Improved Sysvshm extension:
  . Fixed bug #55750 (memory copy issue in sysvshm extension).
    (Ilia, jeffhuang9999 at gmail dot com)

- Improved Tidy extension:
  . Fixed bug #54682 (Tidy::diagnose() NULL pointer dereference).
    (Maksymilian Arciemowicz, Felipe)

- Improved Tokenizer extension:
  . Fixed bug #54089 (token_get_all with regards to __halt_compiler is
    not binary safe). (Nikita Popov)

- Improved XSL extension:
  . Added XsltProcessor::setSecurityPrefs($options) and getSecurityPrefs() to
    define forbidden operations within XSLT stylesheets, default is not to
    enable write operations from XSLT. Bug #54446 (Chregu, Nicolas Gregoire)
  . XSL doesn't stop transformation anymore, if a PHP function can't be called
    (Christian)

- Improved ZLIB extension:
  . Re-implemented non-file related functionality. (Mike)
  . Fixed bug #55544 (ob_gzhandler always conflicts with zlib.output_compression).
    (Mike)

14 Jun 2012, PHP 5.3.14

- CLI SAPI:
  . Fixed bug #61546 (functions related to current script failed when chdir()
    in cli sapi). (Laruence, reeze.xia@gmail.com)

- CURL:
  . Fixed bug #61948 (CURLOPT_COOKIEFILE '' raises open_basedir restriction).
    (Laruence)

- COM:
  . Fixed bug #62146 com_dotnet cannot be built shared. (Johannes)

- Core:
  . Fixed CVE-2012-2143. (Solar Designer)
  . Fixed missing bound check in iptcparse(). (chris at chiappa.net)
  . Fixed bug #62373 (serialize() generates wrong reference to the object).
    (Moriyoshi)
  . Fixed bug #62005 (unexpected behavior when incrementally assigning to a
    member of a null object). (Laruence)
  . Fixed bug #61991 (long overflow in realpath_cache_get()). (Anatoliy)
  . Fixed bug #61764 ('I' unpacks n as signed if n > 2^31-1 on LP64). (Gustavo)
  . Fixed bug #61730 (Segfault from array_walk modifying an array passed by
    reference). (Laruence)
  . Fixed bug #61713 (Logic error in charset detection for htmlentities).
    (Anatoliy)
  . Fixed bug #54197 ([PATH=] sections incompatibility with user_ini.filename
    set to null). (Anatoliy)
  . Changed php://fd to be available only for CLI.

- Fileinfo:
  . Fixed bug #61812 (Uninitialised value used in libmagic).
    (Laruence, Gustavo)

- Iconv extension:
  . Fixed a bug that iconv extension fails to link to the correct library
    when another extension makes use of a library that links to the iconv
    library. See https://bugs.gentoo.org/show_bug.cgi?id=364139 for detail.
    (Moriyoshi)

- Intl:
  . Fixed bug #62082 (Memory corruption in internal function
    get_icu_disp_value_src_php()). (Gustavo)

- JSON
  . Fixed bug #61537 (json_encode() incorrectly truncates/discards
    information). (Adam)

- PDO:
  . Fixed bug #61755 (A parsing bug in the prepared statements can lead to
    access violations). (Johannes)

- Phar:
  . Fix bug #61065 (Secunia SA44335). (Rasmus)

- Streams:
  . Fixed bug #61961 (file_get_contents leaks when access empty file with
    maxlen set). (Reeze)

08 May 2012, PHP 5.3.13
- CGI
  . Improve fix for PHP-CGI query string parameter vulnerability, CVE-2012-2311.
    (Stas)

03 May 2012, PHP 5.3.12
- Fix PHP-CGI query string parameter vulnerability, CVE-2012-1823. (Rasmus)

26 Apr 2012, PHP 5.3.11

- Core:
  . Fixed bug #61605 (header_remove() does not remove all headers).
    (Laruence)
  . Fixed bug #61541 (Segfault when using ob_* in output_callback).
    (reeze.xia@gmail.com)
  . Fixed bug #61273 (call_user_func_array with more than 16333 arguments
    leaks / crashes). (Laruence)
  . Fixed bug #61165 (Segfault - strip_tags()). (Laruence)
  . Improved max_input_vars directive to check nested variables (Dmitry).
  . Fixed bug #61095 (Incorect lexing of 0x00*+<NUM>). (Etienne)
  . Fixed bug #61087 (Memory leak in parse_ini_file when specifying
    invalid scanner mode). (Nikic, Laruence)
  . Fixed bug #61072 (Memory leak when restoring an exception handler).
    (Nikic, Laruence)
  . Fixed bug #61058 (array_fill leaks if start index is PHP_INT_MAX).
    (Laruence)
  . Fixed bug #61043 (Regression in magic_quotes_gpc fix for CVE-2012-0831).
    (Ondřej Surý)
  . Fixed bug #61000 (Exceeding max nesting level doesn't delete numerical
    vars). (Laruence)
  . Fixed bug #60895 (Possible invalid handler usage in windows random
    functions). (Pierre)
  . Fixed bug #60825 (Segfault when running symfony 2 tests).
    (Dmitry, Laruence)
  . Fixed bug #60801 (strpbrk() mishandles NUL byte). (Adam)
  . Fixed bug #60569 (Nullbyte truncates Exception $message). (Ilia)
  . Fixed bug #60227 (header() cannot detect the multi-line header with CR).
    (rui, Gustavo)
  . Fixed bug #60222 (time_nanosleep() does validate input params). (Ilia)
  . Fixed bug #54374 (Insufficient validating of upload name leading to
    corrupted $_FILES indices). (CVE-2012-1172). (Stas, lekensteyn at
    gmail dot com, Pierre)
  . Fixed bug #52719 (array_walk_recursive crashes if third param of the
    function is by reference). (Nikita Popov)
  . Fixed bug #51860 (Include fails with toplevel symlink to /). (Dmitry)

- DOM
  . Added debug info handler to DOM objects. (Gustavo, Joey Smith)

- FPM
  . Fixed bug #61430 (Transposed memset() params in sapi/fpm/fpm/fpm_shm.c).
    (michaelhood at gmail dot com, Ilia)

- Ibase
  . Fixed bug #60947 (Segmentation fault while executing ibase_db_info).
    (Ilia)

- Installation
  . Fixed bug #61172 (Add Apache 2.4 support). (Chris Jones)

- Fileinfo
  . Fixed bug #61173 (Unable to detect error from finfo constructor). (Gustavo)

- Firebird Database extension (ibase):
  . Fixed bug #60802 (ibase_trans() gives segfault when passing params).

- Libxml:
  . Fixed bug #61617 (Libxml tests failed(ht is already destroyed)).
    (Laruence)
  . Fixed bug #61367 (open_basedir bypass using libxml RSHUTDOWN).
    (Tim Starling)

- mysqli
  . Fixed bug #61003 (mysql_stat() require a valid connection). (Johannes).

- PDO_mysql
  . Fixed bug #61207 (PDO::nextRowset() after a multi-statement query doesn't
    always work). (Johannes)
  . Fixed bug #61194 (PDO should export compression flag with myslqnd).
    (Johannes)

- PDO_odbc
  . Fixed bug #61212 (PDO ODBC Segfaults on SQL_SUCESS_WITH_INFO). (Ilia)

- PDO_pgsql
  . Fixed bug #61267 (pdo_pgsql's PDO::exec() returns the number of SELECTed
    rows on postgresql >= 9). (ben dot pineau at gmail dot com)

- PDO_Sqlite extension:
  . Add createCollation support. (Damien)

- Phar:
  . Fixed bug #61184 (Phar::webPhar() generates headers with trailing NUL
    bytes). (Nikic)

- PHP-FPM SAPI:
  . Fixed bug #60811 (php-fpm compilation problem). (rasmus)

- Readline:
  . Fixed bug #61088 (Memory leak in readline_callback_handler_install).
    (Nikic, Laruence)
  . Add open_basedir checks to readline_write_history and readline_read_history.
    (Rasmus, reported by Mateusz Goik)

- Reflection:
  . Fixed bug #61388 (ReflectionObject:getProperties() issues invalid reads
    when get_properties returns a hash table with (inaccessible) dynamic
    numeric properties). (Gustavo)
  . Fixed bug #60968 (Late static binding doesn't work with
    ReflectionMethod::invokeArgs()). (Laruence)

- SOAP
  . Fixed basic HTTP authentication for WSDL sub requests. (Dmitry)
  . Fixed bug #60887 (SoapClient ignores user_agent option and sends no
    User-Agent header). (carloschilazo at gmail dot com)
  . Fixed bug #60842, #51775 (Chunked response parsing error when
    chunksize length line is > 10 bytes). (Ilia)
  . Fixed bug #49853 (Soap Client stream context header option ignored).
    (Dmitry)

- SPL
  . Fixed memory leak when calling SplFileInfo's constructor twice. (Felipe)
  . Fixed bug #61418 (Segmentation fault when DirectoryIterator's or
    FilesystemIterator's iterators are requested more than once without
    having had its dtor callback called in between). (Gustavo)
  . Fixed bug #61347 (inconsistent isset behavior of Arrayobject). (Laruence)
  . Fixed bug #61326 (ArrayObject comparison). (Gustavo)

- SQLite3 extension:
  . Add createCollation() method. (Brad Dewar)

- Session:
  . Fixed bug #60860 (session.save_handler=user without defined function core
    dumps). (Felipe)
  . Fixed bug #60634 (Segmentation fault when trying to die() in
    SessionHandler::write()). (Ilia)

- Streams:
  . Fixed bug #61371 (stream_context_create() causes memory leaks on use
    streams_socket_create). (Gustavo)
  . Fixed bug #61253 (Wrappers opened with errors concurrency problem on ZTS).
    (Gustavo)
  . Fixed bug #61115 (stream related segfault on fatal error in
    php_stream_context_link). (Gustavo)
  . Fixed bug #60817 (stream_get_line() reads from stream even when there is
    already sufficient data buffered). stream_get_line() now behaves more like
    fgets(), as is documented. (Gustavo)
  . Further fix for bug #60455 (stream_get_line misbehaves if EOF is not
    detected together with the last read). (Gustavo)
  . Fixed bug #60106 (stream_socket_server silently truncates long unix
    socket paths). (Ilia)

- Tidy:
  . Fixed bug #54682 (tidy null pointer dereference). (Tony, David Soria Parra)

- XMLRPC:
  . Fixed bug #61264 (xmlrpc_parse_method_descriptions leaks temporary
    variable). (Nikita Popov)
  . Fixed bug #61097 (Memory leak in xmlrpc functions copying zvals). (Nikic)

- Zlib:
  . Fixed bug #61139 (gzopen leaks when specifying invalid mode). (Nikic)

02 Feb 2012, PHP 5.3.10

- Core:
  . Fixed arbitrary remote code execution vulnerability reported by Stefan
    Esser, CVE-2012-0830. (Stas, Dmitry)

10 Jan 2012, PHP 5.3.9

- Core:
  . Added max_input_vars directive to prevent attacks based on hash collisions
    (CVE-2011-4885) (Dmitry).
  . Fixed bug #60205 (possible integer overflow in content_length). (Laruence)
  . Fixed bug #60139 (Anonymous functions create cycles not detected by the
    GC). (Dmitry)
  . Fixed bug #60138 (GC crash with referenced array in RecursiveArrayIterator)
    (Dmitry).
  . Fixed bug #60120 (proc_open's streams may hang with stdin/out/err when
    the data exceeds or is equal to 2048 bytes). (Pierre, Pascal Borreli)
  . Fixed bug #60099 (__halt_compiler() works in braced namespaces). (Felipe)
  . Fixed bug #60019 (Function time_nanosleep() is undefined on OS X). (Ilia)
  . Fixed bug #55874 (GCC does not provide __sync_fetch_and_add on some archs).
    (klightspeed at netspace dot net dot au)
  . Fixed bug #55798 (serialize followed by unserialize with numeric object
    prop. gives integer prop). (Gustavo)
  . Fixed bug #55749 (TOCTOU issue in getenv() on Windows builds). (Pierre)
  . Fixed bug #55707 (undefined reference to `__sync_fetch_and_add_4' on Linux
    parisc). (Felipe)
  . Fixed bug #55674 (fgetcsv & str_getcsv skip empty fields in some
    tab-separated records). (Laruence)
  . Fixed bug #55649 (Undefined function Bug()). (Laruence)
  . Fixed bug #55622 (memory corruption in parse_ini_string). (Pierre)
  . Fixed bug #55576 (Cannot conditionally move uploaded file without race
    condition). (Gustavo)
  . Fixed bug #55510: $_FILES 'name' missing first character after upload.
    (Arpad)
  . Fixed bug #55509 (segfault on x86_64 using more than 2G memory). (Laruence)
  . Fixed bug #55504 (Content-Type header is not parsed correctly on
    HTTP POST request). (Hannes)
  . Fixed bug #55475 (is_a() triggers autoloader, new optional 3rd argument to
    is_a and is_subclass_of). (alan_k)
  . Fixed bug #52461 (Incomplete doctype and missing xmlns).
    (virsacer at web dot de, Pierre)
  . Fixed bug #55366 (keys lost when using substr_replace an array). (Arpad)
  . Fixed bug #55273 (base64_decode() with strict rejects whitespace after
    pad). (Ilia)
  . Fixed bug #52624 (tempnam() by-pass open_basedir with nonnexistent
    directory). (Felipe)
  . Fixed bug #50982 (incorrect assumption of PAGE_SIZE size). (Dmitry)
  . Fixed invalid free in call_user_method() function. (Felipe)
  . Fixed bug #43200 (Interface implementation / inheritence not possible in
    abstract classes). (Felipe)


- BCmath:
  . Fixed bug #60377 (bcscale related crashes on 64bits platforms). (shm)

- Calendar:
  . Fixed bug #55797 (Integer overflow in SdnToGregorian leads to segfault (in
    optimized builds). (Gustavo)

- cURL:
  . Fixed bug #60439 (curl_copy_handle segfault when used with
    CURLOPT_PROGRESSFUNCTION). (Pierrick)
  . Fixed bug #54798 (Segfault when CURLOPT_STDERR file pointer is closed
    before calling curl_exec). (Hannes)
  . Fixed issues were curl_copy_handle() would sometimes lose copied
    preferences. (Hannes)

- DateTime:
  . Fixed bug #60373 (Startup errors with log_errors on cause segfault).
    (Derick)
  . Fixed bug #60236 (TLA timezone dates are not converted properly from
    timestamp). (Derick)
  . Fixed bug #55253 (DateTime::add() and sub() result -1 hour on objects with
    time zone type 2). (Derick)
  . Fixed bug #54851 (DateTime::createFromFormat() doesn't interpret "D").
    (Derick)
  . Fixed bug #53502 (strtotime with timezone memory leak). (Derick)
  . Fixed bug #52062 (large timestamps with DateTime::getTimestamp and
    DateTime::setTimestamp). (Derick)
  . Fixed bug #51994 (date_parse_from_format is parsing invalid date using 'yz'
    format). (Derick)
  . Fixed bug #52113 (Seg fault while creating (by unserialization)
    DatePeriod). (Derick)
  . Fixed bug #48476 (cloning extended DateTime class without calling
    parent::__constr crashed PHP). (Hannes)

- EXIF:
  . Fixed bug #60150 (Integer overflow during the parsing of invalid exif
    header). (CVE-2011-4566) (Stas, flolechaud at gmail dot com)

- Fileinfo:
  . Fixed bug #60094 (C++ comment fails in c89). (Laruence)
  . Fixed possible memory leak in finfo_open(). (Felipe)
  . Fixed memory leak when calling the Finfo constructor twice. (Felipe)

- Filter:
  . Fixed Bug #55478 (FILTER_VALIDATE_EMAIL fails with internationalized
    domain name addresses containing >1 -). (Ilia)

- FTP:
  . Fixed bug #60183 (out of sync ftp responses). (bram at ebskamp dot me,
    rasmus)

- Gd:
  . Fixed bug #60160 (imagefill() doesn't work correctly
    for small images). (Florian)
  . Fixed potential memory leak on a png error (Rasmus, Paul Saab)

- Intl:
  . Fixed bug #60192 (SegFault when Collator not constructed
    properly). (Florian)
  . Fixed memory leak in several Intl locale functions. (Felipe)

- Json:
  . Fixed bug #55543 (json_encode() with JSON_NUMERIC_CHECK fails on objects
    with numeric string properties). (Ilia, dchurch at sciencelogic dot com)

- Mbstring:
  . Fixed possible crash in mb_ereg_search_init() using empty pattern. (Felipe)

- MS SQL:
  . Fixed bug #60267 (Compile failure with freetds 0.91). (Felipe)

- MySQL:
  . Fixed bug #55550 (mysql.trace_mode miscounts result sets). (Johannes)

- MySQLi extension:
  . Fixed bug #55859 (mysqli->stat property access gives error). (Andrey)
  . Fixed bug #55582 (mysqli_num_rows() returns always 0 for unbuffered, when
    mysqlnd is used). (Andrey)
  . Fixed bug #55703 (PHP crash when calling mysqli_fetch_fields).
    (eran at zend dot com, Laruence)

- mysqlnd
  . Fixed bug #55609 (mysqlnd cannot be built shared). (Johannes)
  . Fixed bug #55067 (MySQL doesn't support compression - wrong config option).
    (Andrey)

- NSAPI SAPI:
  . Don't set $_SERVER['HTTPS'] on unsecure connection (bug #55403). (Uwe
    Schindler)

- OpenSSL:
  . Fixed bug #60279 (Fixed NULL pointer dereference in
    stream_socket_enable_crypto, case when ssl_handle of session_stream is not
    initialized.) (shm)
  . Fix segfault with older versions of OpenSSL. (Scott)

- Oracle Database extension (OCI8):
  . Fixed bug #59985 (show normal warning text for OCI_NO_DATA).
    (Chris Jones)
  . Increased maximum Oracle error message buffer length for new 11.2.0.3 size.
    (Chris Jones)
  . Improve internal initalization failure error messages. (Chris Jones)

- PDO
  . Fixed bug #55776 (PDORow to session bug). (Johannes)

- PDO Firebird:
  . Fixed bug #48877 ("bindValue" and "bindParam" do not work for PDO Firebird).
    (Mariuz)
  . Fixed bug #47415 (PDO_Firebird segfaults when passing lowercased column name to bindColumn).
  . Fixed bug #53280 (PDO_Firebird segfaults if query column count less than param count).
    (Mariuz)

- PDO MySQL driver:
  . Fixed bug #60155 (pdo_mysql.default_socket ignored). (Johannes)
  . Fixed bug #55870 (PDO ignores all SSL parameters when used with mysql
    native driver). (Pierre)
  . Fixed bug #54158 (MYSQLND+PDO MySQL requires #define
    MYSQL_OPT_LOCAL_INFILE). (Andrey)

- PDO OCI driver:
  . Fixed bug #55768 (PDO_OCI can't resume Oracle session after it's been
    killed). (mikhail dot v dot gavrilov at gmail dot com, Chris Jones, Tony)

- Phar:
  . Fixed bug #60261 (NULL pointer dereference in phar). (Felipe)
  . Fixed bug #60164 (Stubs of a specific length break phar_open_from_fp
    scanning for __HALT_COMPILER). (Ralph Schindler)
  . Fixed bug #53872 (internal corruption of phar). (Hannes)
  . Fixed bug #52013 (Unable to decompress files in a compressed phar). (Hannes)

- PHP-FPM SAPI:
  . Dropped restriction of not setting the same value multiple times, the last
    one holds. (giovanni at giacobbi dot net, fat)
  . Added .phar to default authorized extensions. (fat)
  . Fixed bug #60659 (FPM does not clear auth_user on request accept).
    (bonbons at linux-vserver dot org)
  . Fixed bug #60629 (memory corruption when web server closed the fcgi fd).
    (fat)
  . Enhance error log when the primary script can't be open. FR #60199. (fat)
  . Fixed bug #60179 (php_flag and php_value does not work properly). (fat)
  . Fixed bug #55577 (status.html does not install). (fat)
  . Fixed bug #55533 (The -d parameter doesn't work). (fat)
  . Fixed bug #55526 (Heartbeat causes a lot of unnecessary events). (fat)
  . Fixed bug #55486 (status show BIG processes number). (fat)
  . Enhanced security by limiting access to user defined extensions.
    FR #55181. (fat)
  . Added process.max to control the number of process FPM can fork. FR #55166.
    (fat)
  . Implemented FR #54577 (Enhanced status page with full status and details
    about each processes. Also provide a web page (status.html) for
    real-time FPM status. (fat)
  . Lowered default value for Process Manager. FR #54098. (fat)
  . Implemented FR #52569 (Add the "ondemand" process-manager
    to allow zero children). (fat)
  . Added partial syslog support (on error_log only). FR #52052. (fat)

- Postgres:
  . Fixed bug #60244 (pg_fetch_* functions do not validate that row param
    is >0). (Ilia)
  . Added PGSQL_LIBPQ_VERSION/PGSQL_LIBPQ_VERSION_STR constants. (Yasuo)

- Reflection:
  . Fixed bug #60367 (Reflection and Late Static Binding). (Laruence)

- Session:
  . Fixed bug #55267 (session_regenerate_id fails after header sent). (Hannes)

- SimpleXML:
  . Reverted the SimpleXML->query() behaviour to returning empty arrays
    instead of false when no nodes are found as it was since 5.3.3
    (bug #48601). (chregu, rrichards)

- SOAP
  . Fixed bug #54911 (Access to a undefined member in inherit SoapClient may
    cause Segmentation Fault). (Dmitry)
  . Fixed bug #48216 (PHP Fatal error: SOAP-ERROR: Parsing WSDL:
    Extra content at the end of the doc, when server uses chunked transfer
    encoding with spaces after chunk size). (Dmitry)
  . Fixed bug #44686 (SOAP-ERROR: Parsing WSDL with references). (Dmitry)

- Sockets:
  . Fixed bug #60048 (sa_len a #define on IRIX). (china at thewrittenword dot
    com)

- SPL:
  . Fixed bug #60082 (Crash in ArrayObject() when using recursive references).
    (Tony)
  . Fixed bug #55807 (Wrong value for splFileObject::SKIP_EMPTY).
    (jgotti at modedemploi dot fr, Hannes)
  . Fixed bug #54304 (RegexIterator::accept() doesn't work with scalar values).
    (Hannes)

- Streams:
  . Fixed bug #60455 (stream_get_line misbehaves if EOF is not detected together
    with the last read). (Gustavo)

- Tidy:
  . Fixed bug #54682 (Tidy::diagnose() NULL pointer dereference).
    (Maksymilian Arciemowicz, Felipe)

- XSL:
  . Added xsl.security_prefs ini option to define forbidden operations within
    XSLT stylesheets, default is not to enable write operations. This option
    won't be in 5.4, since there's a new method. Fixes Bug #54446. (Chregu,
    Nicolas Gregoire)

23 Aug 2011, PHP 5.3.8

- Core:
  . Fixed bug #55439 (crypt() returns only the salt for MD5). (Stas)

- OpenSSL:
  . Reverted a change in timeout handling restoring PHP 5.3.6 behavior,
    as the new behavior caused mysqlnd SSL connections to hang (#55283).
    (Pierre, Andrey, Johannes)

18 Aug 2011, PHP 5.3.7
- Upgraded bundled SQLite to version 3.7.7.1. (Scott)
- Upgraded bundled PCRE to version 8.12. (Scott)

- Zend Engine:
  . Fixed bug #55156 (ReflectionClass::getDocComment() returns comment even
    though the class has none). (Felipe)
  . Fixed bug #55007 (compiler fail after previous fail). (Felipe)
  . Fixed bug #54910 (Crash when calling call_user_func with unknown function
    name). (Dmitry)
  . Fixed bug #54804 (__halt_compiler and imported namespaces).
    (Pierrick, Felipe)
  . Fixed bug #54624 (class_alias and type hint). (Felipe)
  . Fixed bug #54585 (track_errors causes segfault). (Dmitry)
  . Fixed bug #54423 (classes from dl()'ed extensions are not destroyed).
    (Tony, Dmitry)
  . Fixed bug #54372 (Crash accessing global object itself returned from its
    __get() handle). (Dmitry)
  . Fixed bug #54367 (Use of closure causes problem in ArrayAccess). (Dmitry)
  . Fixed bug #54358 (Closure, use and reference). (Dmitry)
  . Fixed bug #54262 (Crash when assigning value to a dimension in a non-array).
    (Dmitry)
  . Fixed bug #54039 (use() of static variables in lambda functions can break
    staticness). (Dmitry)

- Core
  . Updated crypt_blowfish to 1.2. ((CVE-2011-2483) (Solar Designer)
  . Removed warning when argument of is_a() or is_subclass_of() is not
    a known class. (Stas)
  . Fixed crash in error_log(). (Felipe) Reported by Mateusz Kocielski.
  . Added PHP_MANDIR constant telling where the manpages were installed into,
    and an --man-dir argument to php-config. (Hannes)
  . Fixed a crash inside dtor for error handling. (Ilia)
  . Fixed buffer overflow on overlog salt in crypt(). (Clément LECIGNE, Stas)
  . Implemented FR #54459 (Range function accuracy). (Adam)

  . Fixed bug #55399 (parse_url() incorrectly treats ':' as a valid path).
    (Ilia)
  . Fixed bug #55339 (Segfault with allow_call_time_pass_reference = Off).
    (Dmitry)
  . Fixed bug #55295 [NEW]: popen_ex on windows, fixed possible heap overflow
    (Pierre)
  . Fixed bug #55258 (Windows Version Detecting Error).
    ( xiaomao5 at live dot com, Pierre)
  . Fixed bug #55187 (readlink returns weird characters when false result).
   (Pierre)
  . Fixed bug #55082 (var_export() doesn't escape properties properly).
    (Gustavo)
  . Fixed bug #55014 (Compile failure due to improper use of ctime_r()). (Ilia)
  . Fixed bug #54939 (File path injection vulnerability in RFC1867 File upload
    filename). (Felipe) Reported by Krzysztof Kotowicz. (CVE-2011-2202)
  . Fixed bug #54935 php_win_err can lead to crash. (Pierre)
  . Fixed bug #54924 (assert.* is not being reset upon request shutdown). (Ilia)
  . Fixed bug #54895 (Fix compiling with older gcc version without need for
    membar_producer macro). (mhei at heimpold dot de)
  . Fixed bug #54866 (incorrect accounting for realpath_cache_size).
    (Dustin Ward)
  . Fixed bug #54723 (getimagesize() doesn't check the full ico signature).
    (Scott)
  . Fixed bug #54721 (Different Hashes on Windows, BSD and Linux on wrong Salt
    size). (Pierre, os at irj dot ru)
  . Fixed bug #54580 (get_browser() segmentation fault when browscap ini
    directive is set through php_admin_value). (Gustavo)
  . Fixed bug #54332 (Crash in zend_mm_check_ptr // Heap corruption). (Dmitry)
  . Fixed bug #54305 (Crash in gc_remove_zval_from_buffer). (Dmitry)
  . Fixed bug #54238 (use-after-free in substr_replace()). (Stas)
    (CVE-2011-1148)
  . Fixed bug #54204 (Can't set a value with a PATH section in php.ini).
    (Pierre)
  . Fixed bug #54180 (parse_url() incorrectly parses path when ? in fragment).
    (tomas dot brastavicius at quantum dot lt, Pierrick)
  . Fixed bug #54137 (file_get_contents POST request sends additional line
    break). (maurice-php at mertinkat dot net, Ilia)
  . Fixed bug #53848 (fgetcsv() ignores spaces at beginnings of fields). (Ilia)
  . Alternative fix for bug #52550, as applied to the round() function (signed
    overflow), as the old fix impacted the algorithm for numbers with magnitude
    smaller than 0. (Gustavo)
  . Fixed bug #53727 (Inconsistent behavior of is_subclass_of with interfaces)
    (Ralph Schindler, Dmitry)
  . Fixed bug #52935 (call exit in user_error_handler cause stream relate
    core). (Gustavo)
  . Fixed bug #51997 (SEEK_CUR with 0 value, returns a warning). (Ilia)
  . Fixed bug #50816 (Using class constants in array definition fails).
    (Pierrick, Dmitry)
  . Fixed bug #50363 (Invalid parsing in convert.quoted-printable-decode
    filter). (slusarz at curecanti dot org)
  . Fixed bug #48465 (sys_get_temp_dir() possibly inconsistent when using
    TMPDIR on Windows). (Pierre)

- Apache2 Handler SAPI:
  . Fixed bug #54529 (SAPI crashes on apache_config.c:197).
    (hebergement at riastudio dot fr)

- CLI SAPI:
  . Fixed bug #52496 (Zero exit code on option parsing failure). (Ilia)

- cURL extension:
  . Added ini option curl.cainfo (support for custom cert db). (Pierre)
  . Added CURLINFO_REDIRECT_URL support. (Daniel Stenberg, Pierre)
  . Added support for CURLOPT_MAX_RECV_SPEED_LARGE and
    CURLOPT_MAX_SEND_SPEED_LARGE. FR #51815. (Pierrick)

- DateTime extension:
  . Fixed bug where the DateTime object got changed while using date_diff().
    (Derick)
  . Fixed bug #54340 (DateTime::add() method bug). (Adam)
  . Fixed bug #54316 (DateTime::createFromFormat does not handle trailing '|'
    correctly). (Adam)
  . Fixed bug #54283 (new DatePeriod(NULL) causes crash). (Felipe)
  . Fixed bug #51819 (Case discrepancy in timezone names cause Uncaught
    exception and fatal error). (Hannes)

- DBA extension:
  . Supress warning on non-existent file open with Berkeley DB 5.2. (Chris Jones)
  . Fixed bug #54242 (dba_insert returns true if key already exists). (Felipe)

- Exif extesion:
  . Fixed bug #54121 (error message format string typo). (Ilia)

- Fileinfo extension:
  . Fixed bug #54934 (Unresolved symbol strtoull in HP-UX 11.11). (Felipe)

- Filter extension:
  . Added 3rd parameter to filter_var_array() and filter_input_array()
    functions that allows disabling addition of empty elements. (Ilia)
  . Fixed bug #53037 (FILTER_FLAG_EMPTY_STRING_NULL is not implemented). (Ilia)

- Interbase extension:
  . Fixed bug #54269 (Short exception message buffer causes crash). (Felipe)

- intl extension:
  . Implemented FR #54561 (Expose ICU version info). (David Zuelke, Ilia)
  . Implemented FR #54540 (Allow loading of arbitrary resource bundles when
    fallback is disabled). (David Zuelke, Stas)

- Imap extension:
  . Fixed bug #55313 (Number of retries not set when params specified).
    (kevin at kevinlocke dot name)

- json extension:
  . Fixed bug #54484 (Empty string in json_decode doesn't reset
    json_last_error()). (Ilia)

- LDAP extension:
  . Fixed bug #53339 (Fails to build when compilng with gcc 4.5 and DSO
    libraries). (Clint Byrum, Raphael)

- libxml extension:
  . Fixed bug #54601 (Removing the doctype node segfaults). (Hannes)
  . Fixed bug #54440 (libxml extension ignores default context). (Gustavo)

- mbstring extension:
  . Fixed bug #54494 (mb_substr() mishandles UTF-32LE and UCS-2LE). (Gustavo)

- MCrypt extension:
  . Change E_ERROR to E_WARNING in mcrypt_create_iv when not enough data
    has been fetched (Windows). (Pierre)
  . Fixed bug #55169 (mcrypt_create_iv always fails to gather sufficient random
    data on Windows). (Pierre)

- mysqlnd
  . Fixed crash when using more than 28,000 bound parameters. Workaround is to
    set mysqlnd.net_cmd_buffer_size to at least 9000. (Andrey)
  . Fixed bug #54674 mysqlnd valid_sjis_(head|tail) is using invalid operator
    and range). (nihen at megabbs dot com, Andrey)

- MySQLi extension:
  . Fixed bug #55283 (SSL options set by mysqli_ssl_set ignored for MySQLi
    persistent connections). (Andrey)
  . Fixed Bug #54221 (mysqli::get_warnings segfault when used in multi queries).
    (Andrey)

- OpenSSL extension:
  . openssl_encrypt()/openssl_decrypt() truncated keys of variable length
    ciphers to the OpenSSL default for the algorithm. (Scott)
  . On blocking SSL sockets respect the timeout option where possible.
    (Scott)
  . Fixed bug #54992 (Stream not closed and error not returned when SSL
    CN_match fails). (Gustavo, laird_ngrps at dodo dot com dot au)

- Oracle Database extension (OCI8):
  . Added oci_client_version() returning the runtime Oracle client library
    version. (Chris Jones)

. PCRE extension:
  . Increased the backtrack limit from 100000 to 1000000 (Rasmus)

- PDO extension:
  . Fixed bug #54929 (Parse error with single quote in sql comment). (Felipe)
  . Fixed bug #52104 (bindColumn creates Warning regardless of ATTR_ERRMODE
    settings). (Ilia)

- PDO DBlib driver:
  . Fixed bug #54329 (MSSql extension memory leak).
    (dotslashpok at gmail dot com)
  . Fixed bug #54167 (PDO_DBLIB returns null on SQLUNIQUE field).
    (mjh at hodginsmedia dot com, Felipe)

- PDO ODBC driver:
  . Fixed data type usage in 64bit. (leocsilva at gmail dot com)

- PDO MySQL driver:
  . Fixed bug #54644 (wrong pathes in php_pdo_mysql_int.h). (Tony, Johannes)
  . Fixed bug #53782 (foreach throws irrelevant exception). (Johannes, Andrey)
  . Implemented FR #48587 (MySQL PDO driver doesn't support SSL connections).
    (Rob)

- PDO PostgreSQL driver:
  . Fixed bug #54318 (Non-portable grep option used in PDO pgsql
    configuration). (bwalton at artsci dot utoronto dot ca)

- PDO Oracle driver:
  . Fixed bug #44989 (64bit Oracle RPMs still not supported by pdo-oci).
    (jbnance at tresgeek dot net)

- Phar extension:
  . Fixed bug #54395 (Phar::mount() crashes when calling with wrong parameters).
    (Felipe)

- PHP-FPM SAPI:
  . Implemented FR #54499 (FPM ping and status_path should handle HEAD request). (fat)
  . Implemented FR #54172 (Overriding the pid file location of php-fpm). (fat)
  . Fixed missing Expires and Cache-Control headers for ping and status pages.
    (fat)
  . Fixed memory leak. (fat) Reported and fixed by Giovanni Giacobbi.
  . Fixed wrong value of log_level when invoking fpm with -tt. (fat)
  . Added xml format to the status page. (fat)
  . Removed timestamp in logs written by children processes. (fat)
  . Fixed exit at FPM startup on fpm_resources_prepare() errors. (fat)
  . Added master rlimit_files and rlimit_core in the global configuration
    settings. (fat)
  . Removed pid in debug logs written by chrildren processes. (fat)
  . Added custom access log (also added per request %CPU and memory
    mesurement). (fat)
  . Added a real scoreboard and several improvements to the status page. (fat)

- Reflection extension:
  . Fixed bug #54347 (reflection_extension does not lowercase module function
    name). (Felipe, laruence at yahoo dot com dot cn)

- SOAP extension:
  . Fixed bug #55323 (SoapClient segmentation fault when XSD_TYPEKIND_EXTENSION
    contains itself). (Dmitry)
  . Fixed bug #54312 (soap_version logic bug). (tom at samplonius dot org)

- Sockets extension:
  . Fixed stack buffer overflow in socket_connect(). (CVE-2011-1938)
    Found by Mateusz Kocielski, Marek Kroemeke and Filip Palian. (Felipe)
  . Changed socket_set_block() and socket_set_nonblock() so they emit warnings
    on error. (Gustavo)
  . Fixed bug #51958 (socket_accept() fails on IPv6 server sockets). (Gustavo)

- SPL extension:
  . Fixed bug #54971 (Wrong result when using iterator_to_array with use_keys
    on true). (Pierrick)
  . Fixed bug #54970 (SplFixedArray::setSize() isn't resizing). (Felipe)
  . Fixed bug #54609 (Certain implementation(s) of SplFixedArray cause hard
    crash). (Felipe)
  . Fixed bug #54384 (Dual iterators, GlobIterator, SplFileObject and
    SplTempFileObject crash when user-space classes don't call the paren
    constructor). (Gustavo)
  . Fixed bug #54292 (Wrong parameter causes crash in
    SplFileObject::__construct()). (Felipe)
  . Fixed bug #54291 (Crash iterating DirectoryIterator for dir name starting
    with \0). (Gustavo)
  . Fixed bug #54281 (Crash in non-initialized RecursiveIteratorIterator).
    (Felipe)

- Streams:
  . Fixed bug #54946 (stream_get_contents infinite loop). (Hannes)
  . Fixed bug #54623 (Segfault when writing to a persistent socket after
    closing a copy of the socket). (Gustavo)
  . Fixed bug #54681 (addGlob() crashes on invalid flags). (Felipe)


17 Mar 2011, PHP 5.3.6
- Upgraded bundled Sqlite3 to version 3.7.4. (Ilia)
- Upgraded bundled PCRE to version 8.11. (Ilia)

- Zend Engine:
  . Indirect reference to $this fails to resolve if direct $this is never used
    in method. (Scott)
  . Added options to debug backtrace functions. (Stas)
  . Fixed bug numerous crashes due to setlocale (crash on error, pcre, mysql
    etc.) on Windows in thread safe mode. (Pierre)
  . Fixed Bug #53971 (isset() and empty() produce apparently spurious runtime
    error). (Dmitry)
  . Fixed Bug #53958 (Closures can't 'use' shared variables by value and by
    reference). (Dmitry)
  . Fixed Bug #53629 (memory leak inside highlight_string()). (Hannes, Ilia)
  . Fixed Bug #51458 (Lack of error context with nested exceptions). (Stas)
  . Fixed Bug #47143 (Throwing an exception in a destructor causes a fatal
    error). (Stas)
  . Fixed bug #43512 (same parameter name can be used multiple times in
    method/function definition). (Felipe)

- Core:
  . Added ability to connect to HTTPS sites through proxy with basic
    authentication using stream_context/http/header/Proxy-Authorization (Dmitry)
  . Changed default value of ini directive serialize_precision from 100 to 17.
    (Gustavo)
  . Fixed bug #54055 (buffer overrun with high values for precision ini
    setting). (Gustavo)
  . Fixed bug #53959 (reflection data for fgetcsv out-of-date). (Richard)
  . Fixed bug #53577 (Regression introduced in 5.3.4 in open_basedir with a
    trailing forward slash). (lekensteyn at gmail dot com, Pierre)
  . Fixed bug #53682 (Fix compile on the VAX). (Rasmus, jklos)
  . Fixed bug #48484 (array_product() always returns 0 for an empty array).
    (Ilia)
  . Fixed bug #48607 (fwrite() doesn't check reply from ftp server before
    exiting). (Ilia)


- Calendar extension:
  . Fixed bug #53574 (Integer overflow in SdnToJulian, sometimes leading to
    segfault). (Gustavo)

- DOM extension:
  . Implemented FR #39771 (Made DOMDocument::saveHTML accept an optional DOMNode
    like DOMDocument::saveXML). (Gustavo)

- DateTime extension:
  . Fixed a bug in DateTime->modify() where absolute date/time statements had
    no effect. (Derick)
  . Fixed bug #53729 (DatePeriod fails to initialize recurrences on 64bit
    big-endian systems). (Derick, rein@basefarm.no)
  . Fixed bug #52808 (Segfault when specifying interval as two dates). (Stas)
  . Fixed bug #52738 (Can't use new properties in class extended from
    DateInterval). (Stas)
  . Fixed bug #52290 (setDate, setISODate, setTime works wrong when DateTime
    created from timestamp). (Stas)
  . Fixed bug #52063 (DateTime constructor's second argument doesn't have a
    null default value). (Gustavo, Stas)

- Exif extension:
  . Fixed bug #54002 (crash on crafted tag, reported by Luca Carettoni).
    (Pierre) (CVE-2011-0708)

- Filter extension:
  . Fixed bug #53924 (FILTER_VALIDATE_URL doesn't validate port number).
    (Ilia, Gustavo)
  . Fixed bug #53150 (FILTER_FLAG_NO_RES_RANGE is missing some IP ranges).
    (Ilia)
  . Fixed bug #52209 (INPUT_ENV returns NULL for set variables (CLI)). (Ilia)
  . Fixed bug #47435 (FILTER_FLAG_NO_RES_RANGE don't work with ipv6).
    (Ilia, valli at icsurselva dot ch)

- Fileinfo extension:
  . Fixed bug #54016 (finfo_file() Cannot determine filetype in archives).
    (Hannes)

- Gettext
  . Fixed bug #53837 (_() crashes on Windows when no LANG or LANGUAGE
    environment variable are set). (Pierre)

- IMAP extension:
  . Implemented FR #53812 (get MIME headers of the part of the email). (Stas)
  . Fixed bug #53377 (imap_mime_header_decode() doesn't ignore \t during long
    MIME header unfolding). (Adam)

- Intl extension:
  . Fixed bug #53612 (Segmentation fault when using cloned several intl
    objects). (Gustavo)
  . Fixed bug #53512 (NumberFormatter::setSymbol crash on bogus $attr values).
    (Felipe)
  . Implemented clone functionality for number, date & message formatters.
    (Stas).

- JSON extension:
  . Fixed bug #53963 (Ensure error_code is always set during some failed
    decodings). (Scott)

- mysqlnd
  . Fixed problem with always returning 0 as num_rows for unbuffered sets.
    (Andrey, Ulf)

- MySQL Improved extension:
  . Added 'db' and 'catalog' keys to the field fetching functions (FR #39847).
    (Kalle)
  . Fixed buggy counting of affected rows when using the text protocol. The
    collected statistics were wrong when multi_query was used with mysqlnd
    (Andrey)
  . Fixed bug #53795 (Connect Error from MySqli (mysqlnd) when using SSL).
    (Kalle)
  . Fixed bug #53503 (mysqli::query returns false after successful LOAD DATA
    query). (Kalle, Andrey)
  . Fixed bug #53425 (mysqli_real_connect() ignores client flags when built to
    call libmysql). (Kalle, tre-php-net at crushedhat dot com)

- OpenSSL extension:
  . Fixed stream_socket_enable_crypto() not honoring the socket timeout in
    server mode. (Gustavo)
  . Fixed bug #54060 (Memory leaks when openssl_encrypt). (Pierre)
  . Fixed bug #54061 (Memory leaks when openssl_decrypt). (Pierre)
  . Fixed bug #53592 (stream_socket_enable_crypto() busy-waits in client mode).
    (Gustavo)
  . Implemented FR #53447 (Cannot disable SessionTicket extension for servers
    that do not support it) by adding a no_ticket SSL context option. (Adam,
    Tony)

- PDO MySQL driver:
  . Fixed bug #53551 (PDOStatement execute segfaults for pdo_mysql driver).
    (Johannes)
  . Implemented FR #47802 (Support for setting character sets in DSN strings).
    (Kalle)

- PDO Oracle driver:
  . Fixed bug #39199 (Cannot load Lob data with more than 4000 bytes on
    ORACLE 10). (spatar at mail dot nnov dot ru)

- PDO PostgreSQL driver:
  . Fixed bug #53517 (segfault in pgsql_stmt_execute() when postgres is down).
    (gyp at balabit dot hu)

- Phar extension:
  . Fixed bug #54247 (format-string vulnerability on Phar). (Felipe)
    (CVE-2011-1153)
  . Fixed bug #53541 (format string bug in ext/phar).
    (crrodriguez at opensuse dot org, Ilia)
  . Fixed bug #53898 (PHAR reports invalid error message, when the directory
    does not exist). (Ilia)

- PHP-FPM SAPI:
  . Enforce security in the fastcgi protocol parsing.
    (ef-lists at email dotde)
  . Fixed bug #53777 (php-fpm log format now match php_error log format). (fat)
  . Fixed bug #53527 (php-fpm --test doesn't set a valuable return value). (fat)
  . Fixed bug #53434 (php-fpm slowlog now also logs the original request). (fat)

- Readline extension:
  . Fixed bug #53630 (Fixed parameter handling inside readline() function).
    (jo at feuersee dot de, Ilia)

- Reflection extension:
  . Fixed bug #53915 (ReflectionClass::getConstant(s) emits fatal error on
    constants with self::). (Gustavo)

- Shmop extension:
  . Fixed bug #54193 (Integer overflow in shmop_read()). (Felipe)
    Reported by Jose Carlos Norte <jose at eyeos dot org> (CVE-2011-1092)

- SNMP extension:
  . Fixed bug #51336 (snmprealwalk (snmp v1) does not handle end of OID tree
    correctly). (Boris Lytochkin)

- SOAP extension:
  . Fixed possible crash introduced by the NULL poisoning patch.
    (Mateusz Kocielski, Pierre)

- SPL extension:
  . Fixed memory leak in DirectoryIterator::getExtension() and
    SplFileInfo::getExtension(). (Felipe)
  . Fixed bug #53914 (SPL assumes HAVE_GLOB is defined). (Chris Jones)
  . Fixed bug #53515 (property_exists incorrect on ArrayObject null and 0
    values). (Felipe)
  . Fixed bug #49608 (Using CachingIterator on DirectoryIterator instance
    segfaults). (Felipe)

  . Added SplFileInfo::getExtension(). FR #48767. (Peter Cowburn)

- SQLite3 extension:
  . Fixed memory leaked introduced by the NULL poisoning patch.
    (Mateusz Kocielski, Pierre)
  . Fixed memory leak on SQLite3Result and SQLite3Stmt when assigning to a
    reference. (Felipe)
  . Add SQlite3_Stmt::readonly() for checking if a statement is read only.
    (Scott)
  . Implemented FR #53466 (SQLite3Result::columnType() should return false after
    all of the rows have been fetched). (Scott)

- Streams:
  . Fixed bug #54092 (Segmentation fault when using HTTP proxy with the FTP
    wrapper). (Gustavo)
  . Fixed bug #53913 (Streams functions assume HAVE_GLOB is defined). (Chris
    Jones)
  . Fixed bug #53903 (userspace stream stat callback does not separate the
    elements of the returned array before converting them). (Gustavo)
  . Implemented FR #26158 (open arbitrary file descriptor with fopen). (Gustavo)

- Tokenizer Extension
  . Fixed bug #54089 (token_get_all() does not stop after __halt_compiler).
    (Nikita Popov, Ilia)

- XSL extension:
  . Fixed memory leaked introduced by the NULL poisoning patch.
    (Mateusz Kocielski, Pierre)

- Zip extension:
  . Added the filename into the return value of stream_get_meta_data(). (Hannes)
  . Fixed bug #53923 (Zip functions assume HAVE_GLOB is defined). (Adam)
  . Fixed bug #53893 (Wrong return value for ZipArchive::extractTo()). (Pierre)
  . Fixed bug #53885 (ZipArchive segfault with FL_UNCHANGED on empty archive).
    (Stas, Maksymilian Arciemowicz). (CVE-2011-0421)
  . Fixed bug #53854 (Missing constants for compression type). (Richard, Adam)
  . Fixed bug #53603 (ZipArchive should quiet stat errors). (brad dot froehle at
    gmail dot com, Gustavo)
  . Fixed bug #53579 (stream_get_contents() segfaults on ziparchive streams).
    (Hannes)
  . Fixed bug #53568 (swapped memset arguments in struct initialization).
    (crrodriguez at opensuse dot org)
  . Fixed bug #53166 (Missing parameters in docs and reflection definition).
    (Richard)
  . Fixed bug #49072 (feof never returns true for damaged file in zip).
    (Gustavo, Richard Quadling)

06 Jan 2011, PHP 5.3.5
- Fixed Bug #53632 (infinite loop with x87 fpu). (CVE-2010-4645) (Scott,
  Rasmus)

09 Dec 2010, PHP 5.3.4
- Upgraded bundled Sqlite3 to version 3.7.3. (Ilia)
- Upgraded bundled PCRE to version 8.10. (Ilia)

- Security enhancements:
  . Fixed crash in zip extract method (possible CWE-170).
    (Maksymilian Arciemowicz, Pierre)
  . Paths with NULL in them (foo\0bar.txt) are now considered as invalid.
    (Rasmus)
  . Fixed a possible double free in imap extension (Identified by Mateusz
    Kocielski). (CVE-2010-4150). (Ilia)
  . Fixed NULL pointer dereference in ZipArchive::getArchiveComment.
    (CVE-2010-3709). (Maksymilian Arciemowicz)
  . Fixed possible flaw in open_basedir (CVE-2010-3436). (Pierre)
  . Fixed MOPS-2010-24, fix string validation. (CVE-2010-2950). (Pierre)
  . Fixed symbolic resolution support when the target is a DFS share. (Pierre)
  . Fixed bug #52929 (Segfault in filter_var with FILTER_VALIDATE_EMAIL with
    large amount of data) (CVE-2010-3710). (Adam)

- General improvements:
  . Added stat support for zip stream. (Pierre)
  . Added follow_location (enabled by default) option for the http stream
    support. (Pierre)
  . Improved support for is_link and related functions on Windows. (Pierre)
  . Added a 3rd parameter to get_html_translation_table. It now takes a charset
    hint, like htmlentities et al. (Gustavo)

- Implemented feature requests:
  . Implemented FR #52348, added new constant ZEND_MULTIBYTE to detect
    zend multibyte at runtime. (Kalle)
  . Implemented FR #52173, added functions pcntl_get_last_error() and
     pcntl_strerror(). (nick dot telford at gmail dot com, Arnaud)
  . Implemented symbolic links support for open_basedir checks. (Pierre)
  . Implemented FR #51804, SplFileInfo::getLinkTarget on Windows. (Pierre)
  . Implemented FR #50692, not uploaded files don't count towards
    max_file_uploads limit. As a side improvement, temporary files are not
    opened for empty uploads and, in debug mode, 0-length uploads. (Gustavo)

- Improved MySQLnd:
  . Added new character sets to mysqlnd, which are available in MySQL 5.5
    (Andrey)

- Improved PHP-FPM SAPI:
  . Added '-p/--prefix' to php-fpm to use a custom prefix and run multiple
    instances. (fat)
  . Added custom process title for FPM. (fat)
  . Added '-t/--test' to php-fpm to check and validate FPM conf file. (fat)
  . Added statistics about listening socket queue length for FPM.
    (andrei dot nigmatulin at gmail dot com, fat)

- Core:
  . Fixed extract() to do not overwrite $GLOBALS and $this when using
    EXTR_OVERWRITE. (jorto at redhat dot com)
  . Fixed bug in the Windows implementation of dns_get_record, where the two
    last parameters wouldn't be filled unless the type were DNS_ANY (Gustavo).
  . Changed the $context parameter on copy() to actually have an effect. (Kalle)
  . Fixed htmlentities/htmlspecialchars accepting certain ill-formed UTF-8
    sequences. (Gustavo)
  . Fixed bug #53409 (sleep() returns NULL on Windows). (Pierre)
  . Fixed bug #53319 (strip_tags() may strip '<br />' incorrectly). (Felipe)
  . Fixed bug #53304 (quot_print_decode does not handle lower-case hex digits).
    (Ilia, daniel dot mueller at inexio dot net)
  . Fixed bug #53248 (rawurlencode RFC 3986 EBCDIC support misses tilde char).
    (Justin Martin)
  . Fixed bug #53226 (file_exists fails on big filenames). (Adam)
  . Fixed bug #53198 (changing INI setting "from" with ini_set did not have any
    effect). (Gustavo)
  . Fixed bug #53180 (post_max_size=0 not disabling the limit when the content
    type is application/x-www-form-urlencoded or is not registered with PHP).
    (gm at tlink dot de, Gustavo)
  . Fixed bug #53141 (autoload misbehaves if called from closing session).
    (ladislav at marek dot su)
  . Fixed bug #53021 (In html_entity_decode, failure to convert numeric entities
    with ENT_NOQUOTES and ISO-8859-1). Fixed and extended the fix of
    ENT_NOQUOTES in html_entity_decode that had introduced the bug (rev
    #185591) to other encodings. Additionaly, html_entity_decode() now doesn't
    decode &#34; if ENT_NOQUOTES is given. (Gustavo)
  . Fixed bug #52931 (strripos not overloaded with function overloading
    enabled). (Felipe)
  . Fixed bug #52772 (var_dump() doesn't check for the existence of
    get_class_name before calling it). (Kalle, Gustavo)
  . Fixed bug #52534 (var_export array with negative key). (Felipe)
  . Fixed bug #52327 (base64_decode() improper handling of leading padding in
    strict mode). (Ilia)
  . Fixed bug #52260 (dns_get_record fails with non-existing domain on Windows).
    (a_jelly_doughnut at phpbb dot com, Pierre)
  . Fixed bug #50953 (socket will not connect to IPv4 address when the host has
    both IPv4 and IPv6 addresses, on Windows). (Gustavo, Pierre)
  . Fixed bug #50524 (proc_open on Windows does not respect cwd as it does on
    other platforms). (Pierre)
  . Fixed bug #49687 (utf8_decode vulnerabilities and deficiencies in the number
    of reported malformed sequences). (CVE-2010-3870) (Gustavo)
  . Fixed bug #49407 (get_html_translation_table doesn't handle UTF-8).
    (Gustavo)
  . Fixed bug #48831 (php -i has different output to php --ini). (Richard,
    Pierre)
  . Fixed bug #47643 (array_diff() takes over 3000 times longer than php 5.2.4).
    (Felipe)
  . Fixed bug #47168 (printf of floating point variable prints maximum of 40
    decimal places). (Ilia)
  . Fixed bug #46587 (mt_rand() does not check that max is greater than min).
    (Ilia)
  . Fixed bug #29085 (bad default include_path on Windows). (Pierre)
  . Fixed bug #25927 (get_html_translation_table calls the ' &#39; instead of
    &#039;). (Gustavo)

- Zend engine:
  . Reverted fix for bug #51176 (Static calling in non-static method behaves
    like $this->). (Felipe)
  . Changed deprecated ini options on startup from E_WARNING to E_DEPRECATED.
    (Kalle)
  . Fixed NULL dereference in lex_scan on zend multibyte builds where the script
    had a flex incompatible encoding and there was no converter. (Gustavo)
  . Fixed covariance of return-by-ref constraints. (Etienne)
  . Fixed bug #53305 (E_NOTICE when defining a constant starts with
    __COMPILER_HALT_OFFSET__). (Felipe)
  . Fixed bug #52939 (zend_call_function does not respect ZEND_SEND_PREFER_REF).
    (Dmitry)
  . Fixed bug #52879 (Objects unreferenced in __get, __set, __isset or __unset
    can be freed too early). (mail_ben_schmidt at yahoo dot com dot au, Dmitry)
  . Fixed bug #52786 (PHP should reset section to [PHP] after ini sections).
    (Fedora at famillecollet dot com)
  . Fixed bug #52508 (newline problem with parse_ini_file+INI_SCANNER_RAW).
    (Felipe)
  . Fixed bug #52484 (__set() ignores setting properties with empty names).
    (Felipe)
  . Fixed bug #52361 (Throwing an exception in a destructor causes invalid
    catching). (Dmitry)
  . Fixed bug #51008 (Zend/tests/bug45877.phpt fails). (Dmitry)

- Build issues:
  . Fixed bug #52436 (Compile error if systems do not have stdint.h)
    (Sriram Natarajan)
  . Fixed bug #50345 (nanosleep not detected properly on some solaris versions).
    (Ulf, Tony)
  . Fixed bug #49215 (make fails on glob_wrapper). (Felipe)

- Calendar extension:
  . Fixed bug #52744 (cal_days_in_month incorrect for December 1 BCE).
   (gpap at internet dot gr, Adam)

- cURL extension:
  . Fixed bug #52828 (curl_setopt does not accept persistent streams).
    (Gustavo, Ilia)
  . Fixed bug #52827 (cURL leaks handle and causes assertion error
    (CURLOPT_STDERR)). (Gustavo)
  . Fixed bug #52202 (CURLOPT_PRIVATE gets corrupted). (Ilia)
  . Fixed bug #50410 (curl extension slows down PHP on Windows). (Pierre)

- DateTime extension:
  . Fixed bug #53297 (gettimeofday implementation in php/win32/time.c can return
    1 million microsecs). (ped at 7gods dot org)
  . Fixed bug #52668 (Iterating over a dateperiod twice is broken). (Derick)
  . Fixed bug #52454 (Relative dates and getTimestamp increments by one day).
    (Derick)
  . Fixed bug #52430 (date_parse parse 24:xx:xx as valid time). (Derick)
  . Added support for the ( and ) delimiters/separators to
    DateTime::createFromFormat(). (Derick)

- DBA extension:
  . Added Berkeley DB 5.1 support to the DBA extension. (Oracle Corp.)

- DOM extension:
  . Fixed bug #52656 (DOMCdataSection does not work with splitText). (Ilia)

- Filter extension:
  . Fixed the filter extension accepting IPv4 octets with a leading 0 as that
    belongs to the unsupported "dotted octal" representation. (Gustavo)
  . Fixed bug #53236 (problems in the validation of IPv6 addresses with leading
    and trailing :: in the filter extension). (Gustavo)
  . Fixed bug #50117 (problems in the validation of IPv6 addresses with IPv4
    addresses and ::). (Gustavo)

- GD extension:
  . Fixed bug #53492 (fix crash if anti-aliasing steps are invalid). (Pierre)

- GMP extension:
  . Fixed bug #52906 (gmp_mod returns negative result when non-negative is
    expected). (Stas)
  . Fixed bug #52849 (GNU MP invalid version match). (Adam)

- Hash extension:
  . Fixed bug #51003 (unaligned memory access in ext/hash/hash_tiger.c).
    (Mike, Ilia)

- Iconv extension:
  . Fixed bug #52941 (The 'iconv_mime_decode_headers' function is skipping
    headers). (Adam)
  . Fixed bug #52599 (iconv output handler outputs incorrect content type
    when flags are used). (Ilia)
  . Fixed bug #51250 (iconv_mime_decode() does not ignore malformed Q-encoded
    words). (Ilia)

- Intl extension:
  . Fixed crashes on invalid parameters in intl extension. (CVE-2010-4409).
    (Stas, Maksymilian Arciemowicz)
  . Added support for formatting the timestamp stored in a DateTime object.
    (Stas)
  . Fixed bug #50590 (IntlDateFormatter::parse result is limited to the integer
    range). (Stas)

- Mbstring extension:
  . Fixed bug #53273 (mb_strcut() returns garbage with the excessive length
    parameter). (CVE-2010-4156) (Mateusz Kocielski, Pierre, Moriyoshi)
  . Fixed bug #52981 (Unicode casing table was out-of-date. Updated with
    UnicodeData-6.0.0d7.txt and included the source of the generator program
    with the distribution) (Gustavo).
  . Fixed bug #52681 (mb_send_mail() appends an extra MIME-Version header).
    (Adam)

- MSSQL extension:
  . Fixed possible crash in mssql_fetch_batch(). (Kalle)
  . Fixed bug #52843 (Segfault when optional parameters are not passed in to
    mssql_connect). (Felipe)

- MySQL extension:
  . Fixed bug #52636 (php_mysql_fetch_hash writes long value into int).
    (Kalle, rein at basefarm dot no)

- MySQLi extension:
  . Fixed bug #52891 (Wrong data inserted with mysqli/mysqlnd when using
    mysqli_stmt_bind_param and value> PHP_INT_MAX). (Andrey)
  . Fixed bug #52686 (mysql_stmt_attr_[gs]et argument points to incorrect type).
    (rein at basefarm dot no)
  . Fixed bug #52654 (mysqli doesn't install headers with structures it uses).
    (Andrey)
  . Fixed bug #52433 (Call to undefined method mysqli::poll() - must be static).
    (Andrey)
  . Fixed bug #52417 (MySQLi build failure with mysqlnd on MacOS X). (Andrey)
  . Fixed bug #52413 (MySQLi/libmysql build failure on OS X, FreeBSD). (Andrey)
  . Fixed bug #52390 (mysqli_report() should be per-request setting). (Kalle)
  . Fixed bug #52302 (mysqli_fetch_all does not work with MYSQLI_USE_RESULT).
    (Andrey)
  . Fixed bug #52221 (Misbehaviour of magic_quotes_runtime (get/set)). (Andrey)
  . Fixed bug #45921 (Can't initialize character set hebrew). (Andrey)

- MySQLnd:
  . Fixed bug #52613 (crash in mysqlnd after hitting memory limit). (Andrey)

- ODBC extension:
  - Fixed bug #52512 (Broken error handling in odbc_execute).
    (mkoegler at auto dot tuwien dot ac dot at)

- Openssl extension:
  . Fixed possible blocking behavior in openssl_random_pseudo_bytes on Windows.
    (Pierre)
  . Fixed bug #53136 (Invalid read on openssl_csr_new()). (Felipe)
  . Fixed bug #52947 (segfault when ssl stream option capture_peer_cert_chain
    used). (Felipe)

- Oracle Database extension (OCI8):
  . Fixed bug #53284 (Valgrind warnings in oci_set_* functions) (Oracle Corp.)
  . Fixed bug #51610 (Using oci_connect causes PHP to take a long time to
    exit).  Requires Oracle 11.2.0.2 client libraries (or Oracle bug fix
    9891199) for this patch to have an effect. (Oracle Corp.)

- PCNTL extension:
  . Fixed bug #52784 (Race condition when handling many concurrent signals).
    (nick dot telford at gmail dot com, Arnaud)

- PCRE extension:
  . Fixed bug #52971 (PCRE-Meta-Characters not working with utf-8). (Felipe)
  . Fixed bug #52732 (Docs say preg_match() returns FALSE on error, but it
    returns int(0)). (slugonamission at gmail dot com)

- PHAR extension:
  . Fixed bug #50987 (unaligned memory access in phar.c).
    (geissert at debian dot org, Ilia)

- PHP-FPM SAPI:
  . Fixed bug #53412 (segfault when using -y). (fat)
  . Fixed inconsistent backlog default value (-1) in FPM on many systems. (fat)
  . Fixed bug #52501 (libevent made FPM crashed when forking -- libevent has
    been removed). (fat)
  . Fixed bug #52725 (gcc builtin atomic functions were sometimes used when they
    were not available). (fat)
  . Fixed bug #52693 (configuration file errors are not logged to stderr). (fat)
  . Fixed bug #52674 (FPM Status page returns inconsistent Content-Type
    headers). (fat)
  . Fixed bug #52498 (libevent was not only linked to php-fpm). (fat)

- PDO:
  . Fixed bug #52699 (PDO bindValue writes long int 32bit enum).
    (rein at basefarm dot no)
  . Fixed bug #52487 (PDO::FETCH_INTO leaks memory). (Felipe)

- PDO DBLib driver:
  . Fixed bug #52546 (pdo_dblib segmentation fault when iterating MONEY values).
    (Felipe)

- PDO Firebird driver:
  . Restored firebird support (VC9 builds only). (Pierre)
  . Fixed bug #53335 (pdo_firebird did not implement rowCount()).
    (preeves at ibphoenix dot com)
  . Fixed bug #53323 (pdo_firebird getAttribute() crash).
    (preeves at ibphoenix dot com)

- PDO MySQL driver:
  . Fixed bug #52745 (Binding params doesn't work when selecting a date inside a
    CASE-WHEN). (Andrey)

- PostgreSQL extension:
  . Fixed bug #47199 (pg_delete() fails on NULL). (ewgraf at gmail dot com)

- Reflection extension:
  . Fixed ReflectionProperty::isDefault() giving a wrong result for properties
    obtained with ReflectionClass::getProperties(). (Gustavo)
- Reflection extension:
  . Fixed bug #53366 (Reflection doesnt get dynamic property value from
    getProperty()). (Felipe)
  . Fixed bug #52854 (ReflectionClass::newInstanceArgs does not work for classes
    without constructors). (Johannes)

- SOAP extension:
  . Fixed bug #44248 (RFC2616 transgression while HTTPS request through proxy
    with SoapClient object). (Dmitry)

- SPL extension:
  . Fixed bug #53362 (Segmentation fault when extending SplFixedArray). (Felipe)
  . Fixed bug #53279 (SplFileObject doesn't initialise default CSV escape
    character). (Adam)
  . Fixed bug #53144 (Segfault in SplObjectStorage::removeAll()). (Felipe)
  . Fixed bug #53071 (SPLObjectStorage defeats gc_collect_cycles). (Gustavo)
  . Fixed bug #52573 (SplFileObject::fscanf Segmentation fault). (Felipe)
  . Fixed bug #51763 (SplFileInfo::getType() does not work symbolic link
    and directory). (Pierre)
  . Fixed bug #50481 (Storing many SPLFixedArray in an array crashes). (Felipe)
  . Fixed bug #50579 (RegexIterator::REPLACE doesn't work). (Felipe)

- SQLite3 extension:
  . Fixed bug #53463 (sqlite3 columnName() segfaults on bad column_number).
    (Felipe)

- Streams:
  . Fixed forward stream seeking emulation in streams that don't support seeking
    in situations where the read operation gives back less data than requested
    and when there was data in the buffer before the emulation started. Also
    made more consistent its behavior -- should return failure every time less
    data than was requested was skipped. (Gustavo)
  . Fixed bug #53241 (stream casting that relies on fdopen/fopencookie fails
    with streams opened with, inter alia, the 'xb' mode). (Gustavo)
  . Fixed bug #53006 (stream_get_contents has an unpredictable behavior when the
    underlying stream does not support seeking). (Gustavo)
  . Fixed bug #52944 (Invalid write on second and subsequent reads with an
    inflate filter fed invalid data). (Gustavo)
  . Fixed bug #52820 (writes to fopencookie FILE* not commited when seeking the
    stream). (Gustavo)

- WDDX extension:
  . Fixed bug #52468 (wddx_deserialize corrupts integer field value when left
    empty). (Felipe)

- Zlib extension:
  . Fixed bug #52926 (zlib fopen wrapper does not use context). (Gustavo)

22 Jul 2010, PHP 5.3.3
- Upgraded bundled sqlite to version 3.6.23.1. (Ilia)
- Upgraded bundled PCRE to version 8.02. (Ilia)

- Added support for JSON_NUMERIC_CHECK option in json_encode() that converts
  numeric strings to integers. (Ilia)
- Added stream_set_read_buffer, allows to set the buffer for read operation.
  (Pierre)
- Added stream filter support to mcrypt extension (ported from
  mcrypt_filter). (Stas)
- Added full_special_chars filter to ext/filter. (Rasmus)
- Added backlog socket context option for stream_socket_server(). (Mike)
- Added fifth parameter to openssl_encrypt()/openssl_decrypt()
  (string $iv) to use non-NULL IV.
  Made implicit use of NULL IV a warning. (Sara)
- Added openssl_cipher_iv_length(). (Sara)
- Added FastCGI Process Manager (FPM) SAPI. (Tony)
- Added recent Windows versions to php_uname and fix undefined windows
  version support. (Pierre)
- Added Berkeley DB 5 support to the DBA extension. (Johannes, Chris Jones)
- Added support for copy to/from array/file for pdo_pgsql extension.
  (Denis Gasparin, Ilia)
- Added inTransaction() method to PDO, with specialized support for Postgres.
  (Ilia, Denis Gasparin)

- Changed namespaced classes so that the ctor can only be named
  __construct now. (Stas)
- Reset error state in PDO::beginTransaction() reset error state. (Ilia)

- Implemented FR#51295 (SQLite3::busyTimeout not existing). (Mark)
- Implemented FR#35638 (Adding udate to imap_fetch_overview results).
  (Charles_Duffy at dell dot com )
- Rewrote var_export() to use smart_str rather than output buffering, prevents
  data disclosure if a fatal error occurs (CVE-2010-2531). (Scott)
- Fixed possible buffer overflows in mysqlnd_list_fields,  mysqlnd_change_user.
  (Andrey)
- Fixed possible buffer overflows when handling error packets in mysqlnd.
  Reported by Stefan Esser. (Andrey)
- Fixed very rare memory leak in mysqlnd, when binding thousands of columns.
  (Andrey)
- Fixed a crash when calling an inexistent method of a class that inherits
  PDOStatement if instantiated directly instead of doing by the PDO methods.
  (Felipe)

- Fixed memory leak on error in mcrypt_create_iv on Windows. (Pierre)
- Fixed a possible crash because of recursive GC invocation. (Dmitry)
- Fixed a possible resource destruction issues in shm_put_var().
  Reported by Stefan Esser. (Dmitry)
- Fixed a possible information leak because of interruption of XOR operator.
  Reported by Stefan Esser. (Dmitry)
- Fixed a possible memory corruption because of unexpected call-time pass by
  refernce and following memory clobbering through callbacks.
  Reported by Stefan Esser. (Dmitry)
- Fixed a possible memory corruption in ArrayObject::uasort(). Reported by
  Stefan Esser. (Dmitry)
- Fixed a possible memory corruption in parse_str(). Reported by Stefan Esser.
  (Dmitry)
- Fixed a possible memory corruption in pack(). Reported by Stefan Esser.
  (Dmitry)
- Fixed a possible memory corruption in substr_replace(). Reported by Stefan
  Esser. (Dmitry)
- Fixed a possible memory corruption in addcslashes(). Reported by Stefan
  Esser. (Dmitry)
- Fixed a possible stack exhaustion inside fnmatch(). Reported by Stefan
  Esser. (Ilia)
- Fixed a possible dechunking filter buffer overflow. Reported by Stefan Esser.
  (Pierre)
- Fixed a possible arbitrary memory access inside sqlite extension. Reported
  by Mateusz Kocielski. (Ilia)
- Fixed string format validation inside phar extension. Reported by Stefan
  Esser. (Ilia)
- Fixed handling of session variable serialization on certain prefix
  characters. Reported by Stefan Esser. (Ilia)
- Fixed a NULL pointer dereference when processing invalid XML-RPC
  requests (Fixes CVE-2010-0397, bug #51288). (Raphael Geissert)
- Fixed 64-bit integer overflow in mhash_keygen_s2k(). (Clément LECIGNE, Stas)
- Fixed SplObjectStorage unserialization problems (CVE-2010-2225). (Stas)
- Fixed the mail.log ini setting when no filename was given. (Johannes)

- Fixed bug #52317 (Segmentation fault when using mail() on a rhel 4.x (only 64
  bit)). (Adam)
- Fixed bug #52262 (json_decode() shows no errors on invalid UTF-8).
  (Scott)
- Fixed bug #52240 (hash_copy() does not copy the HMAC key, causes wrong
  results and PHP crashes). (Felipe)
- Fixed bug #52238 (Crash when an Exception occured in iterator_to_array).
  (Johannes)
- Fixed bug #52193 (converting closure to array yields empty array). (Felipe)
- Fixed bug #52183 (Reflectionfunction reports invalid number of arguments for
  function aliases). (Felipe)
- Fixed bug #52162 (custom request header variables with numbers are removed).
  (Sriram Natarajan)
- Fixed bug #52160 (Invalid E_STRICT redefined constructor error). (Felipe)
- Fixed bug #52138 (Constants are parsed into the ini file for section names).
  (Felipe)
- Fixed bug #52115 (mysqli_result::fetch_all returns null, not an empty array).
  (Andrey)
- Fixed bug #52101 (dns_get_record() garbage in 'ipv6' field on Windows).
  (Pierre)
- Fixed bug #52082 (character_set_client & character_set_connection reset after
  mysqli_change_user()). (Andrey)
- Fixed bug #52043 (GD doesn't recognize latest libJPEG versions).
  (php at group dot apple dot com, Pierre)
- Fixed bug #52041 (Memory leak when writing on uninitialized variable returned
  from function). (Dmitry)
- Fixed bug #52060 (Memory leak when passing a closure to method_exists()).
  (Felipe)
- Fixed bug #52057 (ReflectionClass fails on Closure class). (Felipe)
- Fixed bug #52051 (handling of case sensitivity of old-style constructors
  changed in 5.3+). (Felipe)
- Fixed bug #52037 (Concurrent builds fail in install-programs). (seanius at
  debian dot org, Kalle)
- Fixed bug #52019 (make lcov doesn't support TESTS variable anymore). (Patrick)
- Fixed bug #52010 (open_basedir restrictions mismatch on vacuum command).
  (Ilia)
- Fixed bug #52001 (Memory allocation problems after using variable variables).
  (Dmitry)
- Fixed bug #51991 (spl_autoload and *nix support with namespace). (Felipe)
- Fixed bug #51943 (AIX: Several files are out of ANSI spec). (Kalle,
  coreystup at gmail dot com)
- Fixed bug #51911 (ReflectionParameter::getDefaultValue() memory leaks with
  constant array). (Felipe)
- Fixed bug #51905 (ReflectionParameter fails if default value is an array
  with an access to self::). (Felipe)
- Fixed bug #51899 (Parse error in parse_ini_file() function when empy value
  followed by no newline). (Felipe)
- Fixed bug #51844 (checkdnsrr does not support types other than MX). (Pierre)
- Fixed bug #51827 (Bad warning when register_shutdown_function called with
  wrong num of parameters). (Felipe)
- Fixed bug #51822 (Segfault with strange __destruct() for static class
  variables). (Dmitry)
- Fixed bug #51791 (constant() aborts execution when fail to check undefined
  constant). (Felipe)
- Fixed bug #51732 (Fileinfo __construct or open does not work with NULL).
  (Pierre)
- Fixed bug #51725 (xmlrpc_get_type() returns true on invalid dates). (Mike)
- Fixed bug #51723 (Content-length header is limited to 32bit integer with
  Apache2 on Windows). (Pierre)
- Fixed bug #51721 (mark DOMNodeList and DOMNamedNodeMap as Traversable).
  (David Zuelke)
- Fixed bug #51712 (Test mysql_mysqlnd_read_timeout_long must fail on MySQL4).
  (Andrey)
- Fixed bug #51697 (Unsafe operations in free_storage of SPL iterators,
  causes crash during shutdown). (Etienne)
- Fixed bug #51690 (Phar::setStub looks for case-sensitive
  __HALT_COMPILER()). (Ilia)
- Fixed bug #51688 (ini per dir crashes when invalid document root  are given).
  (Pierre)
- Fixed bug #51671 (imagefill does not work correctly for small images).
  (Pierre)
- Fixed bug #51670 (getColumnMeta causes segfault when re-executing query
  after calling nextRowset). (Pierrick)
- Fixed bug #51647 Certificate file without private key (pk in another file)
  doesn't work. (Andrey)
- Fixed bug #51629 (CURLOPT_FOLLOWLOCATION error message is misleading).
  (Pierre)
- Fixed bug #51627 (script path not correctly evaluated).
  (russell dot tempero at rightnow dot com)
- Fixed bug #51624 (Crash when calling mysqli_options()). (Felipe)
- Fixed bug #51615 (PHP crash with wrong HTML in SimpleXML). (Felipe)
- Fixed bug #51609 (pg_copy_to: Invalid results when using fourth parameter).
  (Felipe)
- Fixed bug #51608 (pg_copy_to: WARNING: nonstandard use of \\ in a string
  literal). (cbandy at jbandy dot com)
- Fixed bug #51607 (pg_copy_from does not allow schema in the tablename
  argument). (cbandy at jbandy dot com)
- Fixed bug #51605 (Mysqli - zombie links). (Andrey)
- Fixed bug #51604 (newline in end of header is shown in start of message).
  (Daniel Egeberg)
- Fixed bug #51590 (JSON_ERROR_UTF8 is undefined). (Felipe)
- Fixed bug #51583 (Bus error due to wrong alignment in mysqlnd). (Rainer Jung)
- Fixed bug #51582 (Don't assume UINT64_C it's ever available).
  (reidrac at usebox dot net, Pierre)
- Fixed bug #51577 (Uninitialized memory reference with oci_bind_array_by_name)
  (Oracle Corp.)
- Fixed bug #51562 (query timeout in mssql can not be changed per query).
  (ejsmont dot artur at gmail dot com)
- Fixed bug #51552 (debug_backtrace() causes segmentation fault and/or memory
  issues). (Dmitry)
- Fixed bug #51445 (var_dump() invalid/slow *RECURSION* detection). (Felipe)
- Fixed bug #51435 (Missing ifdefs / logic bug in crypt code cause compile
  errors). (Felipe)
- Fixed bug #51424 (crypt() function hangs after 3rd call). (Pierre, Sriram)
- Fixed bug #51394 (Error line reported incorrectly if error handler throws an
  exception). (Stas)
- Fixed bug #51393 (DateTime::createFromFormat() fails if format string contains
  timezone). (Adam)
- Fixed bug #51347 (mysqli_close / connection memory leak). (Andrey, Johannes)
- Fixed bug #51338 (URL-Rewriter is still enabled if use_only_cookies is
  on). (Ilia, j dot jeising at gmail dot com)
- Fixed bug #51291 (oci_error doesn't report last error when called two times)
  (Oracle Corp.)
- Fixed bug #51276 (php_load_extension() is missing when HAVE_LIBDL is
  undefined). (Tony)
- Fixed bug #51273 (Faultstring property does not exist when the faultstring is
  empty) (Ilia, dennis at transip dot nl)
- Fixed bug #51269 (zlib.output_compression Overwrites Vary Header). (Adam)
- Fixed bug #51257 (CURL_VERSION_LARGEFILE incorrectly used after libcurl
  version 7.10.1). (aron dot ujvari at microsec dot hu)
- Fixed bug #51242 (Empty mysql.default_port does not default to 3306 anymore,
  but 0). (Adam)
- Fixed bug #51237 (milter SAPI crash on startup). (igmar at palsenberg dot com)
- Fixed bug #51213 (pdo_mssql is trimming value of the money column). (Ilia,
  alexr at oplot dot com)
- Fixed bug #51190 (ftp_put() returns false when transfer was successful).
  (Ilia)
- Fixed bug #51183 (ext/date/php_date.c fails to compile with Sun Studio).
  (Sriram Natarajan)
- Fixed bug #51176 (Static calling in non-static method behaves like $this->).
  (Felipe)
- Fixed bug #51171 (curl_setopt() doesn't output any errors or warnings when
  an invalid option is provided). (Ilia)
- Fixed bug #51128 (imagefill() doesn't work with large images). (Pierre)
- Fixed bug #51096 ('last day' and 'first day' are handled incorrectly when
  parsing date strings). (Derick)
- Fixed bug #51086 (DBA DB4 doesn't work with Berkeley DB 4.8). (Chris Jones)
- Fixed bug #51062 (DBA DB4 uses mismatched headers and libraries). (Chris
  Jones)
- Fixed bug #51026 (mysqli_ssl_set not working). (Andrey)
- Fixed bug #51023 (filter doesn't detect int overflows with GCC 4.4).
  (Raphael Geissert)
- Fixed bug #50999 (unaligned memory access in dba_fetch()). (Felipe)
- Fixed bug #50976 (Soap headers Authorization not allowed).
  (Brain France, Dmitry)
- Fixed bug #50828 (DOMNotation is not subclass of DOMNode). (Rob)
- Fixed bug #50810 (property_exists does not work for private). (Felipe)
- Fixed bug #50762 (in WSDL mode Soap Header handler function only being called
  if defined in WSDL). (mephius at gmail dot com)
- Fixed bug #50731 (Inconsistent namespaces sent to functions registered with
  spl_autoload_register). (Felipe)
- Fixed bug #50563 (removing E_WARNING from parse_url). (ralph at smashlabs dot
  com, Pierre)
- Fixed bug #50578 (incorrect shebang in phar.phar). (Fedora at FamilleCollet
  dot com)
- Fixed bug #50392 (date_create_from_format enforces 6 digits for 'u' format
  character). (Derick)
- Fixed bug #50383 (Exceptions thrown in __call / __callStatic do not include
  file and line in trace). (Felipe)
- Fixed bug #50358 (Compile failure compiling ext/phar/util.lo). (Felipe)
- Fixed bug #50101 (name clash between global and local variable).
  (patch by yoarvi at gmail dot com)
- Fixed bug #50055 (DateTime::sub() allows 'relative' time modifications).
  (Derick)
- Fixed bug #51002 (fix possible memory corruption with very long names).
  (Pierre)
- Fixed bug #49893 (Crash while creating an instance of Zend_Mail_Storage_Pop3).
  (Dmitry)
- Fixed bug #49819 (STDOUT losing data with posix_isatty()). (Mike)
- Fixed bug #49778 (DateInterval::format("%a") is always zero when an interval
  is created from an ISO string). (Derick)
- Fixed bug #49700 (memory leaks in php_date.c if garbage collector is
  enabled). (Dmitry)
- Fixed bug #49576 (FILTER_VALIDATE_EMAIL filter needs updating) (Rasmus)
- Fixed bug #49490 (XPath namespace prefix conflict). (Rob)
- Fixed bug #49429 (odbc_autocommit doesn't work). (Felipe)
- Fixed bug #49320 (PDO returns null when SQLite connection fails). (Felipe)
- Fixed bug #49234 (mysqli_ssl_set not found). (Andrey)
- Fixed bug #49216 (Reflection doesn't seem to work properly on MySqli).
  (Andrey)
- Fixed bug #49192 (PHP crashes when GC invoked on COM object). (Stas)
- Fixed bug #49081 (DateTime::diff() mistake if start in January and interval >
  28 days). (Derick)
- Fixed bug #49059 (DateTime::diff() repeats previous sub() operation).
  (yoarvi@gmail.com, Derick)
- Fixed bug #48983 (DomDocument : saveHTMLFile wrong charset). (Rob)
- Fixed bug #48930 (__COMPILER_HALT_OFFSET__ incorrect in PHP >= 5.3). (Felipe)
- Fixed bug #48902 (Timezone database fallback map is outdated). (Derick)
- Fixed bug #48781 (Cyclical garbage collector memory leak). (Dmitry)
- Fixed bug #48601 (xpath() returns FALSE for legitimate query). (Rob)
- Fixed bug #48361 (SplFileInfo::getPathInfo should return the
  parent dir). (Etienne)
- Fixed bug #48289 (iconv_mime_encode() quoted-printable scheme is broken).
  (Adam, patch from hiroaki dot kawai at gmail dot com).
- Fixed bug #47842 (sscanf() does not support 64-bit values). (Mike)
- Fixed bug #46111 (Some timezone identifiers can not be parsed). (Derick)
- Fixed bug #45808 (stream_socket_enable_crypto() blocks and eats CPU).
  (vincent at optilian dot com)
- Fixed bug #43233 (sasl support for ldap on Windows). (Pierre)
- Fixed bug #35673 (formatOutput does not work with saveHTML). (Rob)
- Fixed bug #33210 (getimagesize() fails to detect width/height on certain
  JPEGs). (Ilia)

04 Mar 2010, PHP 5.3.2

- Upgraded bundled sqlite to version 3.6.22. (Ilia)
- Upgraded bundled libmagic to version 5.03. (Mikko)
- Upgraded bundled PCRE to version 8.00. (Scott)
- Updated timezone database to version 2010.3. (Derick)

- Improved LCG entropy. (Rasmus, Samy Kamkar)
- Improved crypt support for edge cases (UFC compatibility). (Solar Designer,
  Joey, Pierre)

- Reverted fix for bug #49521 (PDO fetchObject sets values before calling
  constructor). (Pierrick, Johannes)

- Changed gmp_strval() to use full range from 2 to 62, and -2 to -36. FR #50283
  (David Soria Parra)
- Changed "post_max_size" php.ini directive to allow unlimited post size by
  setting it to 0. (Rasmus)
- Changed tidyNode class to disallow manual node creation. (Pierrick)

- Removed automatic file descriptor unlocking happening on shutdown and/or
  stream close (on all OSes). (Tony, Ilia)

- Added libpng 1.4.0 support. (Pierre)
- Added support for DISABLE_AUTHENTICATOR for imap_open. (Pierre)
- Added missing host validation for HTTP urls inside FILTER_VALIDATE_URL.
  (Ilia)
- Added stream_resolve_include_path(). (Mikko)
- Added INTERNALDATE support to imap_append. (nick at mailtrust dot com)
- Added support for SHA-256 and SHA-512 to php's crypt. (Pierre)
- Added realpath_cache_size() and realpath_cache_get() functions. (Stas)
- Added FILTER_FLAG_STRIP_BACKTICK option to the filter extension. (Ilia)
- Added protection for $_SESSION from interrupt corruption and improved
  "session.save_path" check. (Stas)
- Added LIBXML_PARSEHUGE constant to override the maximum text size of a
  single text node when using libxml2.7.3+. (Kalle)
- Added ReflectionMethod::setAccessible() for invoking non-public methods
  through the Reflection API. (Sebastian)
- Added Collator::getSortKey for intl extension. (Stas)
- Added support for CURLOPT_POSTREDIR. FR #49571. (Sriram Natarajan)
- Added support for CURLOPT_CERTINFO. FR #49253.
  (Linus Nielsen Feltzing <linus@haxx.se>)
- Added client-side server name indication support in openssl. (Arnaud)

- Improved fix for bug #50006 (Segfault caused by uksort()). (Stas)

- Fixed mysqlnd hang when queries exactly 16777214 bytes long are sent. (Andrey)
- Fixed incorrect decoding of 5-byte BIT sequences in mysqlnd. (Andrey)
- Fixed error_log() to be binary safe when using message_type 3. (Jani)
- Fixed unnecessary invocation of setitimer when timeouts have been disabled.
  (Arvind Srinivasan)
- Fixed memory leak in extension loading when an error occurs on Windows.
  (Pierre)
- Fixed safe_mode validation inside tempnam() when the directory path does
  not end with a /). (Martin Jansen)
- Fixed a possible open_basedir/safe_mode bypass in session extension
  identified by Grzegorz Stachowiak. (Ilia)
- Fixed possible crash when a error/warning is raised during php startup.
  (Pierre)
- Fixed possible bad behavior of rename on windows when used with symbolic
  links or invalid paths. (Pierre)
- Fixed error output to stderr on Windows. (Pierre)
- Fixed memory leaks in is_writable/readable/etc on Windows. (Pierre)
- Fixed memory leaks in the ACL function on Windows. (Pierre)
- Fixed memory leak in the realpath cache on Windows. (Pierre)
- Fixed memory leak in zip_close. (Pierre)
- Fixed crypt's blowfish sanity check of the "setting" string, to reject
  iteration counts encoded as 36 through 39. (Solar Designer, Joey, Pierre)

- Fixed bug #51059 (crypt crashes when invalid salt are given). (Pierre)
- Fixed bug #50952 (allow underscore _ in constants parsed in php.ini files).
  (Jani)
- Fixed bug #50940 (Custom content-length set incorrectly in Apache SAPIs).
  (Brian France, Rasmus)
- Fixed bug #50930 (Wrong date by php_date.c patch with ancient gcc/glibc
  versions). (Derick)
- Fixed bug #50907 (X-PHP-Originating-Script adding two new lines in *NIX).
  (Ilia)
- Fixed bug #50859 (build fails with openssl 1.0 due to md2 deprecation).
  (Ilia, hanno at hboeck dot de)
- Fixed bug #50847 (strip_tags() removes all tags greater then 1023 bytes
  long). (Ilia)
- Fixed bug #50829 (php.ini directive pdo_mysql.default_socket is ignored).
  (Ilia)
- Fixed bug #50832 (HTTP fopen wrapper does not support passwordless HTTP
  authentication). (Jani)
- Fixed bug #50787 (stream_set_write_buffer() has no effect on socket streams).
  (vnegrier at optilian dot com, Ilia)
- Fixed bug #50761 (system.multiCall crashes in xmlrpc extension).
  (hiroaki dot kawai at gmail dot com, Ilia)
- Fixed bug #50756 (CURLOPT_FTP_SKIP_PASV_IP does not exist). (Sriram)
- Fixed bug #50732 (exec() adds single byte twice to $output array). (Ilia)
- Fixed bug #50728 (All PDOExceptions hardcode 'code' property to 0).
  (Joey, Ilia)
- Fixed bug #50723 (Bug in garbage collector causes crash). (Dmitry)
- Fixed bug #50690 (putenv does not set ENV when the value is only one char).
  (Pierre)
- Fixed bug #50680 (strtotime() does not support eighth ordinal number). (Ilia)
- Fixed bug #50661 (DOMDocument::loadXML does not allow UTF-16). (Rob)
- Fixed bug #50657 (copy() with an empty (zero-byte) HTTP source succeeds but
  returns false). (Ilia)
- Fixed bug #50636 (MySQLi_Result sets values before calling constructor).
  (Pierrick)
- Fixed bug #50632 (filter_input() does not return default value if the
  variable does not exist). (Ilia)
- Fixed bug #50576 (XML_OPTION_SKIP_TAGSTART option has no effect). (Pierrick)
- Fixed bug #50558 (Broken object model when extending tidy). (Pierrick)
- Fixed bug #50540 (Crash while running ldap_next_reference test cases).
  (Sriram)
- Fixed bug #50519 (segfault in garbage collection when using set_error_handler
  and DomDocument). (Dmitry)
- Fixed bug #50508 (compile failure: Conflicting HEADER type declarations).
  (Jani)
- Fixed bug #50496 (Use of <stdbool.h> is valid only in a c99 compilation
  environment. (Sriram)
- Fixed bug #50464 (declare encoding doesn't work within an included file).
  (Felipe)
- Fixed bug #50458 (PDO::FETCH_FUNC fails with Closures). (Felipe, Pierrick)
- Fixed bug #50445 (PDO-ODBC stored procedure call from Solaris 64-bit causes
  seg fault). (davbrown4 at yahoo dot com, Felipe)
- Fixed bug #50416 (PROCEDURE db.myproc can't return a result set in the given
  context). (Andrey)
- Fixed bug #50394 (Reference argument converted to value in __call). (Stas)
- Fixed bug #50351 (performance regression handling objects, ten times slower
  in 5.3 than in 5.2). (Dmitry)
- Fixed bug #50392 (date_create_from_format() enforces 6 digits for 'u'
  format character). (Ilia)
- Fixed bug #50345 (nanosleep not detected properly on some solaris versions).
  (Jani)
- Fixed bug #50340 (php.ini parser does not allow spaces in ini keys). (Jani)
- Fixed bug #50334 (crypt ignores sha512 prefix). (Pierre)
- Fixed bug #50323 (Allow use of ; in values via ;; in PDO DSN).
  (Ilia, Pierrick)
- Fixed bug #50285 (xmlrpc does not preserve keys in encoded indexed arrays).
  (Felipe)
- Fixed bug #50282 (xmlrpc_encode_request() changes object into array in
  calling function). (Felipe)
- Fixed bug #50267 (get_browser(null) does not use HTTP_USER_AGENT). (Jani)
- Fixed bug #50266 (conflicting types for llabs). (Jani)
- Fixed bug #50261 (Crash When Calling Parent Constructor with
  call_user_func()). (Dmitry)
- Fixed bug #50255 (isset() and empty() silently casts array to object).
  (Felipe)
- Fixed bug #50240 (pdo_mysql.default_socket in php.ini shouldn't used
  if it is empty). (foutrelis at gmail dot com, Ilia)
- Fixed bug #50231 (Socket path passed using --with-mysql-sock is ignored when
  mysqlnd is enabled). (Jani)
- Fixed bug #50219 (soap call Segmentation fault on a redirected url).
  (Pierrick)
- Fixed bug #50212 (crash by ldap_get_option() with LDAP_OPT_NETWORK_TIMEOUT).
  (Ilia, shigeru_kitazaki at cybozu dot co dot jp)
- Fixed bug #50209 (Compiling with libedit cannot find readline.h).
  (tcallawa at redhat dot com)
- Fixed bug #50207 (segmentation fault when concatenating very large strings on
  64bit linux). (Ilia)
- Fixed bug #50196 (stream_copy_to_stream() produces warning when source is
  not file). (Stas)
- Fixed bug #50195 (pg_copy_to() fails when table name contains schema. (Ilia)
- Fixed bug #50185 (ldap_get_entries() return false instead of an empty array
  when there is no error). (Jani)
- Fixed bug #50174 (Incorrectly matched docComment). (Felipe)
- Fixed bug #50168 (FastCGI fails with wrong error on HEAD request to
  non-existant file). (Dmitry)
- Fixed bug #50162 (Memory leak when fetching timestamp column from Oracle
  database). (Felipe)
- Fixed bug #50159 (wrong working directory in symlinked files). (Dmitry)
- Fixed bug #50158 (FILTER_VALIDATE_EMAIL fails with valid addresses
  containing = or ?). (Pierrick)
- Fixed bug #50152 (ReflectionClass::hasProperty behaves like isset() not
  property_exists). (Felipe)
- Fixed bug #50146 (property_exists: Closure object cannot have properties).
  (Felipe)
- Fixed bug #50145 (crash while running bug35634.phpt). (Felipe)
- Fixed bug #50140 (With default compilation option, php symbols are unresolved
  for nsapi). (Uwe Schindler)
- Fixed bug #50087 (NSAPI performance improvements). (Uwe Schindler)
- Fixed bug #50073 (parse_url() incorrect when ? in fragment). (Ilia)
- Fixed bug #50023 (pdo_mysql doesn't use PHP_MYSQL_UNIX_SOCK_ADDR). (Ilia)
- Fixed bug #50005 (Throwing through Reflection modified Exception object
  makes segmentation fault). (Felipe)
- Fixed bug #49990 (SNMP3 warning message about security level printed twice).
  (Jani)
- Fixed bug #49985 (pdo_pgsql prepare() re-use previous aborted
  transaction). (ben dot pineau at gmail dot com, Ilia, Matteo)
- Fixed bug #49938 (Phar::isBuffering() returns inverted value). (Greg)
- Fixed bug #49936 (crash with ftp stream in php_stream_context_get_option()).
  (Pierrick)
- Fixed bug #49921 (Curl post upload functions changed). (Ilia)
- Fixed bug #49866 (Making reference on string offsets crashes PHP). (Dmitry)
- Fixed bug #49855 (import_request_variables() always returns NULL). (Ilia,
  sjoerd at php dot net)
- Fixed bug #49851, #50451 (http wrapper breaks on 1024 char long headers).
  (Ilia)
- Fixed bug #49800 (SimpleXML allow (un)serialize() calls without warning).
  (Ilia, wmeler at wp-sa dot pl)
- Fixed bug #49719 (ReflectionClass::hasProperty returns true for a private
  property in base class). (Felipe)
- Fixed bug #49677 (ini parser crashes with apache2 and using ${something}
  ini variables). (Jani)
- Fixed bug #49660 (libxml 2.7.3+ limits text nodes to 10MB). (Felipe)
- Fixed bug #49647 (DOMUserData does not exist). (Rob)
- Fixed bug #49600 (imageTTFText text shifted right). (Takeshi Abe)
- Fixed bug #49585 (date_format buffer not long enough for >4 digit years).
  (Derick, Adam)
- Fixed bug #49560 (oci8: using LOBs causes slow PHP shutdown). (Oracle Corp.)
- Fixed bug #49521 (PDO fetchObject sets values before calling constructor).
  (Pierrick)
- Fixed bug #49472 (Constants defined in Interfaces can be overridden).
  (Felipe)
- Fixed bug #49463 (setAttributeNS fails setting default namespace). (Rob)
- Fixed bug #49244 (Floating point NaN cause garbage characters). (Sjoerd)
- Fixed bug #49224 (Compile error due to old DNS functions on AIX systems).
  (Scott)
- Fixed bug #49174 (crash when extending PDOStatement and trying to set
  queryString property). (Felipe)
- Fixed bug #48811 (Directives in PATH section do not get applied to
  subdirectories). (Patch by: ct at swin dot edu dot au)
- Fixed bug #48590 (SoapClient does not honor max_redirects). (Sriram)
- Fixed bug #48190 (Content-type parameter "boundary" is not case-insensitive
  in HTTP uploads). (Ilia)
- Fixed bug #47848 (importNode doesn't preserve attribute namespaces). (Rob)
- Fixed bug #47409 (extract() problem with array containing word "this").
  (Ilia, chrisstocktonaz at gmail dot com)
- Fixed bug #47281 ($php_errormsg is limited in size of characters)
  (Oracle Corp.)
- Fixed bug #46478 (htmlentities() uses obsolete mapping table for character
  entity references). (Moriyoshi)
- Fixed bug #45599 (strip_tags() truncates rest of string with invalid
  attribute). (Ilia, hradtke)
- Fixed bug #45120 (PDOStatement->execute() returns true then false for same
  statement). (Pierrick)
- Fixed bug #44827 (define() allows :: in constant names). (Ilia)
- Fixed bug #44098 (imap_utf8() returns only capital letters).
  (steffen at dislabs dot de, Pierre)
- Fixed bug #34852 (Failure in odbc_exec() using oracle-supplied odbc
  driver). (tim dot tassonis at trivadis dot com)

19 Nov 2009, PHP 5.3.1
- Upgraded bundled sqlite to version 3.6.19. (Scott)
- Updated timezone database to version 2009.17 (2009q). (Derick)

- Changed ini file directives [PATH=](on Win32) and [HOST=](on all) to be case
  insensitive. (garretts)

- Restored shebang line check to CGI sapi (not checked by scanner anymore).
  (Jani)

- Added "max_file_uploads" INI directive, which can be set to limit the
  number of file uploads per-request to 20 by default, to prevent possible
  DOS via temporary file exhaustion. (Ilia)
- Added missing sanity checks around exif processing. (Ilia)
- Added error constant when json_encode() detects an invalid UTF-8 sequence.
  (Scott)
- Added support for ACL on Windows for thread safe SAPI (Apache2 for example)
  and fix its support on NTS. (Pierre)

- Improved symbolic, mounted volume and junctions support for realpath on
  Windows. (Pierre)
- Improved readlink on Windows, suppress \??\ and use the drive syntax only.
  (Pierre)
- Improved dns_get_record() AAAA support on windows. Always available when
  IPv6 is support is installed, format is now the same than on unix. (Pierre)
- Improved the DNS functions on OSX to use newer APIs, also use Bind 9 API
  where available on other platforms. (Scott)
- Improved shared extension loading on OSX to use the standard Unix dlopen()
  API. (Scott)

- Fixed crash in com_print_typeinfo when an invalid typelib is given. (Pierre)
- Fixed a safe_mode bypass in tempnam() identified by Grzegorz Stachowiak.
  (Rasmus)
- Fixed a open_basedir bypass in posix_mkfifo() identified by Grzegorz
  Stachowiak.  (Rasmus)
- Fixed certificate validation inside php_openssl_apply_verification_policy
  (Ryan Sleevi, Ilia)
- Fixed crash in SQLiteDatabase::ArrayQuery() and SQLiteDatabase::SingleQuery()
  when calling using Reflection. (Felipe)
- Fixed crash when instantiating PDORow and PDOStatement through Reflection.
  (Felipe)
- Fixed sanity check for the color index in imagecolortransparent. (Pierre)
- Fixed scandir/readdir when used mounted points on Windows. (Pierre)
- Fixed zlib.deflate compress filter to actually accept level parameter. (Jani)
- Fixed leak on error in popen/exec (and related functions) on Windows.
  (Pierre)
- Fixed possible bad caching of symlinked directories in the realpath cache
  on Windows. (Pierre)
- Fixed atime and mtime in stat related functions on Windows. (Pierre)
- Fixed spl_autoload_unregister/spl_autoload_functions wrt. Closures and
  Functors. (Christian Seiler)
- Fixed open_basedir circumvention for "mail.log" ini directive.
  (Maksymilian Arciemowicz, Stas)
- Fixed signature generation/validation for zip archives in ext/phar. (Greg)
- Fixed memory leak in stream_is_local(). (Felipe, Tony)
- Fixed BC break in mime_content_type(), removes the content encoding. (Scott)

- Fixed PECL bug #16842 (oci_error return false when NO_DATA_FOUND is raised).
  (Chris Jones)

- Fixed bug #50063 (safe_mode_include_dir fails). (Johannes, christian at
  elmerot dot se)
- Fixed bug #50052 (Different Hashes on Windows and Linux on wrong Salt size).
  (Pierre)
- Fixed bug #49986 (Missing ICU DLLs on windows package). (Pierre)
- Fixed bug #49910 (no support for ././@LongLink for long filenames in phar
  tar support). (Greg)
- Fixed bug #49908 (throwing exception in __autoload crashes when interface
  is not defined). (Felipe)
- Fixed bug #49847 (exec() fails to return data inside 2nd parameter, given
  output lines >4095 bytes). (Ilia)
- Fixed bug #49809 (time_sleep_until() is not available on OpenSolaris). (Jani)
- Fixed bug #49757 (long2ip() can return wrong value in a multi-threaded
  applications). (Ilia, Florian Anderiasch)
- Fixed bug #49738 (calling mcrypt after mcrypt_generic_deinit crashes).
  (Sriram Natarajan)
- Fixed bug #49732 (crashes when using fileinfo when timestamp conversion
  fails). (Pierre)
- Fixed bug #49698 (Unexpected change in strnatcasecmp()). (Rasmus)
- Fixed bug #49630 (imap_listscan function missing). (Felipe)
- Fixed bug #49572 (use of C++ style comments causes build failure).
  (Sriram Natarajan)
- Fixed bug #49531 (CURLOPT_INFILESIZE sometimes causes warning "CURLPROTO_FILE
  cannot be set"). (Felipe)
- Fixed bug #49517 (cURL's CURLOPT_FILE prevents file from being deleted after
  fclose). (Ilia)
- Fixed bug #49470 (FILTER_SANITIZE_EMAIL allows disallowed characters).
  (Ilia)
- Fixed bug #49447 (php engine need to correctly check for socket API
  return status on windows). (Sriram Natarajan)
- Fixed bug #49391 (ldap.c utilizing deprecated ldap_modify_s). (Ilia)
- Fixed bug #49372 (segfault in php_curl_option_curl). (Pierre)
- Fixed bug #49361 (wordwrap() wraps incorrectly on end of line boundaries).
  (Ilia, code-it at mail dot ru)
- Fixed bug #49306 (inside pdo_mysql default socket settings are ignored).
  (Ilia)
- Fixed bug #49289 (bcmath module doesn't compile with phpize configure).
  (Jani)
- Fixed bug #49286 (php://input (php_stream_input_read) is broken). (Jani)
- Fixed bug #49269 (Ternary operator fails on Iterator object when used inside
  foreach declaration). (Etienne, Dmitry)
- Fixed bug #49236 (Missing PHP_SUBST(PDO_MYSQL_SHARED_LIBADD)). (Jani)
- Fixed bug #49223 (Inconsistency using get_defined_constants). (Garrett)
- Fixed bug #49193 (gdJpegGetVersionString() inside gd_compact identifies
  wrong type in declaration). (Ilia)
- Fixed bug #49183 (dns_get_record does not return NAPTR records). (Pierre)
- Fixed bug #49144 (Import of schema from different host transmits original
  authentication details). (Dmitry)
- Fixed bug #49142 (crash when exception thrown from __tostring()).
  (David Soria Parra)
- Fixed bug #49132 (posix_times returns false without error).
  (phpbugs at gunnu dot us)
- Fixed bug #49125 (Error in dba_exists C code). (jdornan at stanford dot edu)
- Fixed bug #49122 (undefined reference to mysqlnd_stmt_next_result on compile
  with --with-mysqli and MySQL 6.0). (Jani)
- Fixed bug #49108 (2nd scan_dir produces segfault). (Felipe)
- Fixed bug #49098 (mysqli segfault on error). (Rasmus)
- Fixed bug #49095 (proc_get_status['exitcode'] fails on win32). (Felipe)
- Fixed bug #49092 (ReflectionFunction fails to work with functions in fully
  qualified namespaces). (Kalle, Jani)
- Fixed bug #49074 (private class static fields can be modified by using
  reflection). (Jani)
- Fixed bug #49072 (feof never returns true for damaged file in zip). (Pierre)
- Fixed bug #49065 ("disable_functions" php.ini option does not work on
  Zend extensions). (Stas)
- Fixed bug #49064 (--enable-session=shared does not work: undefined symbol:
  php_url_scanner_reset_vars). (Jani)
- Fixed bug #49056 (parse_ini_file() regression in 5.3.0 when using non-ASCII
  strings as option keys). (Jani)
- Fixed bug #49052 (context option headers freed too early when using
  --with-curlwrappers). (Jani)
- Fixed bug #49047 (The function touch() fails on directories on Windows).
  (Pierre)
- Fixed bug #49032 (SplFileObject::fscanf() variables passed by reference).
  (Jani)
- Fixed bug #49027 (mysqli_options() doesn't work when using mysqlnd). (Andrey)
- Fixed bug #49026 (proc_open() can bypass safe_mode_protected_env_vars
  restrictions). (Ilia)
- Fixed bug #49020 (phar misinterprets ustar long filename standard).
  (Greg)
- Fixed bug #49018 (phar tar stores long filenames wit prefix/name reversed).
  (Greg)
- Fixed bug #49014 (dechunked filter broken when serving more than 8192 bytes
  in a chunk). (andreas dot streichardt at globalpark dot com, Ilia)
- Fixed bug #49012 (phar tar signature algorithm reports as Unknown (0) in
  getSignature() call). (Greg)
- Fixed bug #49000 (PHP CLI in Interactive mode (php -a) crashes
  when including files from function). (Stas)
- Fixed bug #48994 (zlib.output_compression does not output HTTP headers when
  set to a string value). (Jani)
- Fixed bug #48980 (Crash when compiling with pdo_firebird). (Felipe)
- Fixed bug #48962 (cURL does not upload files with specified filename).
  (Ilia)
- Fixed bug #48929 (Double \r\n after HTTP headers when "header" context
  option is an array). (David Zülke)
- Fixed bug #48913 (Too long error code strings in pdo_odbc driver).
  (naf at altlinux dot ru, Felipe)
- Fixed bug #48912 (Namespace causes unexpected strict behaviour with
  extract()). (Dmitry)
- Fixed bug #48909 (Segmentation fault in mysqli_stmt_execute()). (Andrey)
- Fixed bug #48899 (is_callable returns true even if method does not exist in
  parent class). (Felipe)
- Fixed bug #48893 (Problems compiling with Curl). (Felipe)
- Fixed bug #48880 (Random Appearing open_basedir problem). (Rasmus, Gwynne)
- Fixed bug #48872 (string.c: errors: duplicate case values). (Kalle)
- Fixed bug #48854 (array_merge_recursive modifies arrays after first one).
  (Felipe)
- Fixed bug #48805 (IPv6 socket transport is not working). (Ilia)
- Fixed bug #48802 (printf() returns incorrect outputted length). (Jani)
- Fixed bug #48791 (open office files always reported as corrupted). (Greg)
- Fixed bug #48788 (RecursiveDirectoryIterator doesn't descend into symlinked
  directories). (Ilia)
- Fixed bug #48783 (make install will fail saying phar file exists). (Greg)
- Fixed bug #48774 (SIGSEGVs when using curl_copy_handle()).
  (Sriram Natarajan)
- Fixed bug #48771 (rename() between volumes fails and reports no error on
  Windows). (Pierre)
- Fixed bug #48768 (parse_ini_*() crash with INI_SCANNER_RAW). (Jani)
- Fixed bug #48763 (ZipArchive produces corrupt archive). (dani dot church at
  gmail dot com, Pierre)
- Fixed bug #48762 (IPv6 address filter still rejects valid address). (Felipe)
- Fixed bug #48757 (ReflectionFunction::invoke() parameter issues). (Kalle)
- Fixed bug #48754 (mysql_close() crash php when no handle specified).
  (Johannes, Andrey)
- Fixed bug #48752 (Crash during date parsing with invalid date). (Pierre)
- Fixed bug #48746 (Unable to browse directories within Junction Points).
  (Pierre, Kanwaljeet Singla)
- Fixed bug #48745 (mysqlnd: mysql_num_fields returns wrong column count for
  mysql_list_fields). (Andrey)
- Fixed bug #48740 (PHAR install fails when INSTALL_ROOT is not the final
  install location). (james dot cohen at digitalwindow dot com, Greg)
- Fixed bug #48733 (CURLOPT_WRITEHEADER|CURLOPT_FILE|CURLOPT_STDERR warns on
  files that have been opened with r+). (Ilia)
- Fixed bug #48719 (parse_ini_*(): scanner_mode parameter is not checked for
  sanity). (Jani)
- Fixed bug #48718 (FILTER_VALIDATE_EMAIL does not allow numbers in domain
  components). (Ilia)
- Fixed bug #48681 (openssl signature verification for tar archives broken).
  (Greg)
- Fixed bug #48660 (parse_ini_*(): dollar sign as last character of value
  fails). (Jani)
- Fixed bug #48645 (mb_convert_encoding() doesn't understand hexadecimal
  html-entities). (Moriyoshi)
- Fixed bug #48637 ("file" fopen wrapper is overwritten when using
  --with-curlwrappers). (Jani)
- Fixed bug #48608 (Invalid libreadline version not detected during configure).
  (Jani)
- Fixed bug #48400 (imap crashes when closing stream opened with
  OP_PROTOTYPE flag). (Jani)
- Fixed bug #48377 (error message unclear on converting phar with existing
  file). (Greg)
- Fixed bug #48247 (Infinite loop and possible crash during startup with
  errors when errors are logged). (Jani)
- Fixed bug #48198 error: 'MYSQLND_LLU_SPEC' undeclared. Cause for #48780 and
  #46952 - both fixed too. (Andrey)
- Fixed bug #48189 (ibase_execute error in return param). (Kalle)
- Fixed bug #48182 (ssl handshake fails during asynchronous socket connection).
  (Sriram Natarajan)
- Fixed bug #48116 (Fixed build with Openssl 1.0). (Pierre,
  Al dot Smith at aeschi dot ch dot eu dot org)
- Fixed bug #48057 (Only the date fields of the first row are fetched, others
  are empty). (info at programmiernutte dot net)
- Fixed bug #47481 (natcasesort() does not sort extended ASCII characters
  correctly). (Herman Radtke)
- Fixed bug #47351 (Memory leak in DateTime). (Derick, Tobias John)
- Fixed bug #47273 (Encoding bug in SoapServer->fault). (Dmitry)
- Fixed bug #46682 (touch() afield returns different values on windows).
  (Pierre)
- Fixed bug #46614 (Extended MySQLi class gives incorrect empty() result).
  (Andrey)
- Fixed bug #46020 (with Sun Java System Web Server 7.0 on HPUX, #define HPUX).
  (Uwe Schindler)
- Fixed bug #45905 (imagefilledrectangle() clipping error).
  (markril at hotmail dot com, Pierre)
- Fixed bug #45554 (Inconsistent behavior of the u format char). (Derick)
- Fixed bug #45141 (setcookie will output expires years of >4 digits). (Ilia)
- Fixed bug #44683 (popen crashes when an invalid mode is passed). (Pierre)
- Fixed bug #43510 (stream_get_meta_data() does not return same mode as used
  in fopen). (Jani)
- Fixed bug #42434 (ImageLine w/ antialias = 1px shorter). (wojjie at gmail dot
  com, Kalle)
- Fixed bug #40013 (php_uname() does not return nodename on Netware (Guenter
  Knauf)
- Fixed bug #38091 (Mail() does not use FQDN when sending SMTP helo).
  (Kalle, Rick Yorgason)
- Fixed bug #28038 (Sent incorrect RCPT TO commands to SMTP server) (Garrett)
- Fixed bug #27051 (Impersonation with FastCGI does not exec process as
  impersonated user). (Pierre)


30 Jun 2009, PHP 5.3.0
- Upgraded bundled PCRE to version 7.9. (Nuno)
- Upgraded bundled sqlite to version 3.6.15. (Scott)

- Moved extensions to PECL (Derick, Lukas, Pierre, Scott):
  . ext/dbase
  . ext/fbsql
  . ext/fdf
  . ext/ncurses
  . ext/mhash (BC layer is now entirely within ext/hash)
  . ext/ming
  . ext/msql
  . ext/sybase (not maintained anymore, sybase_ct has to be used instead)

- Removed the experimental RPL (master/slave) functions from mysqli. (Andrey)
- Removed zend.ze1_compatibility_mode. (Dmitry)
- Removed all zend_extension_* php.ini directives. Zend extensions are now
  always loaded using zend_extension directive. (Derick)
- Removed special treatment of "/tmp" in sessions for open_basedir.
  Note: This undocumented behaviour was introduced in 5.2.2. (Alexey)
- Removed shebang line check from CGI sapi (checked by scanner). (Dmitry)

- Changed PCRE, Reflection and SPL extensions to be always enabled. (Marcus)
- Changed md5() to use improved implementation. (Solar Designer, Dmitry)
- Changed HTTP stream wrapper to accept any code between and including
  200 to 399 as successful. (Mike, Noah Fontes)
- Changed __call() to be invoked on private/protected method access, similar to
  properties and __get(). (Andrei)
- Changed dl() to be disabled by default. Enabled only when explicitly
  registered by the SAPI. Currently enabled with cli, cgi and embed SAPIs.
  (Dmitry)
- Changed opendir(), dir() and scandir() to use default context when no context
  argument is passed. (Sara)
- Changed open_basedir to allow tightening in runtime contexts. (Sara)
- Changed PHP/Zend extensions to use flexible build IDs. (Stas)
- Changed error level E_ERROR into E_WARNING in Soap extension methods
  parameter validation. (Felipe)
- Changed openssl info to show the shared library version number. (Scott)
- Changed floating point behaviour to consistently use double precision on all
  platforms and with all compilers. (Christian Seiler)
- Changed round() to act more intuitively when rounding to a certain precision
  and round very large and very small exponents correctly. (Christian Seiler)
- Changed session_start() to return false when session startup fails. (Jani)
- Changed property_exists() to check the existence of a property independent of
  accessibility (like method_exists()). (Felipe)
- Changed array_reduce() to allow mixed $initial (Christian Seiler)

- Improved PHP syntax and semantics:
  . Added lambda functions and closures. (Christian Seiler, Dmitry)
  . Added "jump label" operator (limited "goto"). (Dmitry, Sara)
  . Added NOWDOC syntax. (Gwynne Raskind, Stas, Dmitry)
  . Added HEREDOC syntax with double quotes. (Lars Strojny, Felipe)
  . Added support for using static HEREDOCs to initialize static variables and
    class members or constants. (Matt)
  . Improved syntax highlighting and consistency for variables in double-quoted
    strings and literal text in HEREDOCs and backticks. (Matt)
  . Added "?:" operator. (Marcus)
  . Added support for namespaces. (Dmitry, Stas, Gregory, Marcus)
  . Added support for Late Static Binding. (Dmitry, Etienne Kneuss)
  . Added support for __callStatic() magic method. (Sara)
  . Added forward_static_call(_array) to complete LSB. (Mike Lively)
  . Added support for dynamic access of static members using $foo::myFunc().
    (Etienne Kneuss)
  . Improved checks for callbacks. (Marcus)
  . Added __DIR__ constant. (Lars Strojny)
  . Added new error modes E_USER_DEPRECATED and E_DEPRECATED.
    E_DEPRECATED is used to inform about stuff being scheduled for removal
    in future PHP versions. (Lars Strojny, Felipe, Marcus)
  . Added "request_order" INI variable to control specifically $_REQUEST
    behavior. (Stas)
  . Added support for exception linking. (Marcus)
  . Added ability to handle exceptions in destructors. (Marcus)

- Improved PHP runtime speed and memory usage:
  . Substitute global-scope, persistent constants with their values at compile
    time. (Matt)
  . Optimized ZEND_SIGNED_MULTIPLY_LONG(). (Matt)
  . Removed direct executor recursion. (Dmitry)
  . Use fastcall calling convention in executor on x86. (Dmitry)
  . Use IS_CV for direct access to $this variable. (Dmitry)
  . Use ZEND_FREE() opcode instead of ZEND_SWITCH_FREE(IS_TMP_VAR). (Dmitry)
  . Lazy EG(active_symbol_table) initialization. (Dmitry)
  . Optimized ZEND_RETURN opcode to not allocate and copy return value if it is
    not used. (Dmitry)
  . Replaced all flex based scanners with re2c based scanners.
    (Marcus, Nuno, Scott)
  . Added garbage collector. (David Wang, Dmitry).
  . Improved PHP binary size and startup speed with GCC4 visibility control.
    (Nuno)
  . Improved engine stack implementation for better performance and stability.
    (Dmitry)
  . Improved memory usage by moving constants to read only memory.
    (Dmitry, Pierre)
  . Changed exception handling. Now each op_array doesn't contain
    ZEND_HANDLE_EXCEPTION opcode in the end. (Dmitry)
  . Optimized require_once() and include_once() by eliminating fopen(3) on
    second usage. (Dmitry)
  . Optimized ZEND_FETCH_CLASS + ZEND_ADD_INTERFACE into single
    ZEND_ADD_INTERFACE opcode. (Dmitry)
  . Optimized string searching for a single character.
    (Michal Dziemianko, Scott)
  . Optimized interpolated strings to use one less opcode. (Matt)

- Improved php.ini handling: (Jani)
  . Added ".htaccess" style user-defined php.ini files support for CGI/FastCGI.
  . Added support for special [PATH=/opt/httpd/www.example.com/] and
    [HOST=www.example.com] sections. Directives set in these sections can
    not be overridden by user-defined ini-files or during runtime.
  . Added better error reporting for php.ini syntax errors.
  . Allowed using full path to load modules using "extension" directive.
  . Allowed "ini-variables" to be used almost everywhere ini php.ini files.
  . Allowed using alphanumeric/variable indexes in "array" ini options.
  . Added 3rd optional parameter to parse_ini_file() to specify the scanning
    mode of INI_SCANNER_NORMAL or INI_SCANNER_RAW. In raw mode option values
    and section values are treated as-is.
  . Fixed get_cfg_var() to be able to return "array" ini options.
  . Added optional parameter to ini_get_all() to only retrieve the current
    value. (Hannes)

- Improved Windows support:
  . Update all libraries to their latest stable version. (Pierre, Rob, Liz,
    Garrett).
  . Added Windows support for stat(), touch(), filemtime(), filesize() and
    related functions. (Pierre)
  . Re-added socket_create_pair() for Windows in sockets extension. (Kalle)
  . Added inet_pton() and inet_ntop() also for Windows platforms.
    (Kalle, Pierre)
  . Added mcrypt_create_iv() for Windows platforms. (Pierre)
  . Added ACL Cache support on Windows.
    (Kanwaljeet Singla, Pierre, Venkat Raman Don)
  . Added constants based on Windows' GetVersionEx information.
    PHP_WINDOWS_VERSION_* and PHP_WINDOWS_NT_*. (Pierre)
  . Added support for ACL (is_writable, is_readable, reports now correct
    results) on Windows. (Pierre, Venkat Raman Don, Kanwaljeet Singla)
  . Added support for fnmatch() on Windows. (Pierre)
  . Added support for time_nanosleep() and time_sleep_until() on Windows.
    (Pierre)
  . Added support for symlink(), readlink(), linkinfo() and link() on Windows.
    They are available only when the running platform supports them. (Pierre)
  . the GMP extension now relies on MPIR instead of the GMP library. (Pierre)
  . Added Windows support for stream_socket_pair(). (Kalle)
  . Drop all external dependencies for the core features. (Pierre)
  . Drastically improve the build procedure (Pierre, Kalle, Rob):
    . VC9 (Visual C++ 2008) or later support
    . Initial experimental x64 support
  . MSI installer now supports all recent Windows versions, including
    Windows 7. (John, Kanwaljeet Singla)

- Improved and cleaned CGI code:
  . FastCGI is now always enabled and cannot be disabled.
    See sapi/cgi/CHANGES for more details. (Dmitry)
  . Added CGI SAPI -T option which can be used to measure execution
    time of script repeated several times. (Dmitry)

- Improved streams:
  . Fixed confusing error message on failure when no errors are logged. (Greg)
  . Added stream_supports_lock() function. (Benjamin Schulz)
  . Added context parameter for copy() function. (Sara)
  . Added "glob://" stream wrapper. (Marcus)
  . Added "params" as optional parameter for stream_context_create(). (Sara)
  . Added ability to use stream wrappers in include_path. (Gregory, Dmitry)

- Improved DNS API
  . Added Windows support for dns_check_record(), dns_get_mx(), checkdnsrr() and
    getmxrr(). (Pierre)
  . Added support for old style DNS functions (supports OSX and FBSD). (Scott)
  . Added a new "entries" array in dns_check_record() containing the TXT
    elements. (Felipe, Pierre)

- Improved hash extension:
  . Changed mhash to be a wrapper layer around the hash extension. (Scott)
  . Added hash_copy() function. (Tony)
  . Added sha224 hash algorithm to the hash extension. (Scott)

- Improved IMAP support (Pierre):
  . Added imap_gc() to clear the imap cache
  . Added imap_utf8_to_mutf7() and imap_mutf7_to_utf8()

- Improved mbstring extension:
  . Added "mbstring.http_output_conv_mimetypes" INI directive that allows
    common non-text types such as "application/xhtml+xml" to be converted
    by mb_output_handler(). (Moriyoshi)

- Improved OCI8 extension (Chris Jones/Oracle Corp.):
  . Added Database Resident Connection Pooling (DRCP) and Fast
    Application Notification (FAN) support.
  . Added support for Oracle External Authentication (not supported
    on Windows).
  . Improve persistent connection handling of restarted DBs.
  . Added SQLT_AFC (aka CHAR datatype) support to oci_bind_by_name.
  . Fixed bug #45458 (Numeric keys for associative arrays are not
    handled properly)
  . Fixed bug #41069 (Segmentation fault with query over DB link).
  . Fixed define of SQLT_BDOUBLE and SQLT_BFLOAT constants with Oracle
    10g ORACLE_HOME builds.
  . Changed default value of oci8.default_prefetch from 10 to 100.
  . Fixed PECL Bug #16035 (OCI8: oci_connect without ORACLE_HOME defined causes
    segfault) (Chris Jones/Oracle Corp.)
  . Fixed PECL Bug #15988 (OCI8: sqlnet.ora isn't read with older Oracle
    libraries) (Chris Jones/Oracle Corp.)
  . Fixed PECL Bug #14268 (Allow "pecl install oci8" command to "autodetect" an
    Instant Client RPM install) (Chris Jones/Oracle Corp.)
  . Fixed PECL bug #12431 (OCI8 ping functionality is broken).
  . Allow building (e.g from PECL) the PHP 5.3-based OCI8 code with
    PHP 4.3.9 onwards.
  . Provide separate extensions for Oracle 11g and 10g on Windows.
    (Pierre, Chris)

- Improved OpenSSL extension:
  . Added support for OpenSSL digest and cipher functions. (Dmitry)
  . Added access to internal values of DSA, RSA and DH keys. (Dmitry)
  . Fixed a memory leak on openssl_decrypt(). (Henrique)
  . Fixed segfault caused by openssl_pkey_new(). (Henrique)
  . Fixed bug caused by uninitilized variables in openssl_pkcs7_encrypt() and
    openssl_pkcs7_sign(). (Henrique)
  . Fixed error message in openssl_seal(). (Henrique)

- Improved pcntl extension: (Arnaud)
  . Added pcntl_signal_dispatch().
  . Added pcntl_sigprocmask().
  . Added pcntl_sigwaitinfo().
  . Added pcntl_sigtimedwait().

- Improved SOAP extension:
  . Added support for element names in context of XMLSchema's <any>. (Dmitry)
  . Added ability to use Traversable objects instead of plain arrays.
    (Joshua Reese, Dmitry)
  . Fixed possible crash bug caused by an uninitialized value. (Zdash Urf)

- Improved SPL extension:
  . Added SPL to list of standard extensions that cannot be disabled. (Marcus)
  . Added ability to store associative information with objects in
    SplObjectStorage. (Marcus)
  . Added ArrayAccess support to SplObjectStorage. (Marcus)
  . Added SplDoublyLinkedList, SplStack, SplQueue classes. (Etienne)
  . Added FilesystemIterator. (Marcus)
  . Added GlobIterator. (Marcus)
  . Added SplHeap, SplMinHeap, SplMaxHeap, SplPriorityQueue classes. (Etienne)
  . Added new parameter $prepend to spl_autoload_register(). (Etienne)
  . Added SplFixedArray. (Etienne, Tony)
  . Added delaying exceptions in SPL's autoload mechanism. (Marcus)
  . Added RecursiveTreeIterator. (Arnaud, Marcus)
  . Added MultipleIterator. (Arnaud, Marcus, Johannes)

- Improved Zend Engine:
  . Added "compact" handler for Zend MM storage. (Dmitry)
  . Added "+" and "*" specifiers to zend_parse_parameters(). (Andrei)
  . Added concept of "delayed early binding" that allows opcode caches to
    perform class declaration (early and/or run-time binding) in exactly
    the same order as vanilla PHP. (Dmitry)

- Improved crypt() function: (Pierre)
  . Added Blowfish and extended DES support. (Using Blowfish implementation
    from Solar Designer).
  . Made crypt features portable by providing our own implementations
    for crypt_r and the algorithms which are used when OS does not provide
    them. PHP implementations are always used for Windows builds.

- Deprecated session_register(), session_unregister() and
  session_is_registered(). (Hannes)
- Deprecated define_syslog_variables(). (Kalle)
- Deprecated ereg extension. (Felipe)

- Added new extensions:
  . Added Enchant extension as a way to access spell checkers. (Pierre)
  . Added fileinfo extension as replacement for mime_magic extension. (Derick)
  . Added intl extension for Internationalization. (Ed B., Vladimir I.,
    Dmitry L., Stanislav M., Vadim S., Kirti V.)
  . Added mysqlnd extension as replacement for libmysql for ext/mysql, mysqli
    and PDO_mysql. (Andrey, Johannes, Ulf)
  . Added phar extension for handling PHP Archives. (Greg, Marcus, Steph)
  . Added SQLite3 extension. (Scott)

- Added new date/time functionality: (Derick)
  . date_parse_from_format(): Parse date/time strings according to a format.
  . date_create_from_format()/DateTime::createFromFormat(): Create a date/time
    object by parsing a date/time string according to a given format.
  . date_get_last_errors()/DateTime::getLastErrors(): Return a list of warnings
    and errors that were found while parsing a date/time string through:
    . strtotime() / new DateTime
    . date_create_from_format() / DateTime::createFromFormat()
    . date_parse_from_format().
  . support for abbreviation and offset based timezone specifiers for
    the 'e' format specifier, DateTime::__construct(), DateTime::getTimeZone()
    and DateTimeZone::getName().
  . support for selectively listing timezone identifiers by continent or
    country code through timezone_identifiers_list() /
    DateTimezone::listIdentifiers().
  . timezone_location_get() / DateTimezone::getLocation() for retrieving
    location information from timezones.
  . date_timestamp_set() / DateTime::setTimestamp() to set a Unix timestamp
    without invoking the date parser. (Scott, Derick)
  . date_timestamp_get() / DateTime::getTimestamp() to retrieve the Unix
    timestamp belonging to a date object.
  . two optional parameters to timezone_transitions_get() /
    DateTimeZone::getTranstions() to limit the range of transitions being
    returned.
  . support for "first/last day of <month>" style texts.
  . support for date/time strings returned by MS SQL.
  . support for serialization and unserialization of DateTime objects.
  . support for diffing date/times through date_diff() / DateTime::diff().
  . support for adding/subtracting weekdays with strtotime() and
    DateTime::modify().
  . DateInterval class to represent the difference between two date/times.
  . support for parsing ISO intervals for use with DateInterval.
  . date_add() / DateTime::add(), date_sub() / DateTime::sub() for applying an
    interval to an existing date/time.
  . proper support for "this week", "previous week"/"last week" and "next week"
    phrases so that they actually mean the week and not a seven day period
    around the current day.
  . support for "<xth> <weekday> of" and "last <weekday> of" phrases to be used
    with months - like in "last saturday of februari 2008".
  . support for "back of <hour>" and "front of <hour>" phrases that are used in
    Scotland.
  . DatePeriod class which supports iterating over a DateTime object applying
    DateInterval on each iteration, up to an end date or limited by maximum
    number of occurences.

- Added compatibility mode in GD, imagerotate, image(filled)ellipse
  imagefilter, imageconvolution and imagecolormatch are now always enabled.
  (Pierre)
- Added array_replace() and array_replace_recursive() functions. (Matt)
- Added ReflectionProperty::setAccessible() method that allows non-public
  property's values to be read through ::getValue() and set through
  ::setValue(). (Derick, Sebastian)
- Added msg_queue_exists() function to sysvmsg extension. (Benjamin Schulz)
- Added Firebird specific attributes that can be set via PDO::setAttribute()
  to control formatting of date/timestamp columns: PDO::FB_ATTR_DATE_FORMAT,
  PDO::FB_ATTR_TIME_FORMAT and PDO::FB_ATTR_TIMESTAMP_FORMAT. (Lars W)
- Added gmp_testbit() function. (Stas)
- Added icon format support to getimagesize(). (Scott)
- Added LDAP_OPT_NETWORK_TIMEOUT option for ldap_set_option() to allow
  setting network timeout (FR #42837). (Jani)
- Added optional escape character parameter to fgetcsv(). (David Soria Parra)
- Added an optional parameter to strstr() and stristr() for retrieval of either
  the part of haystack before or after first occurrence of needle.
  (Johannes, Felipe)
- Added xsl->setProfiling() for profiling stylesheets. (Christian)
- Added long-option feature to getopt() and made getopt() available also on
  win32 systems by adding a common getopt implementation into core.
  (David Soria Parra, Jani)
- Added support for optional values, and = as separator, in getopt(). (Hannes)
- Added lcfirst() function. (David C)
- Added PREG_BAD_UTF8_OFFSET_ERROR constant. (Nuno)
- Added native support for asinh(), acosh(), atanh(), log1p() and expm1().
  (Kalle)
- Added LIBXML_LOADED_VERSION constant (libxml2 version currently used). (Rob)
- Added JSON_FORCE_OBJECT flag to json_encode(). (Scott, Richard Quadling)
- Added timezone_version_get() to retrieve the version of the used timezone
  database. (Derick)
- Added 'n' flag to fopen to allow passing O_NONBLOCK to the underlying
  open(2) system call. (Mikko)
- Added "dechunk" filter which can decode HTTP responses with chunked
  transfer-encoding. HTTP streams use this filter automatically in case
  "Transfer-Encoding: chunked" header is present in response. It's possible to
  disable this behaviour using "http"=>array("auto_decode"=>0) in stream
  context. (Dmitry)
- Added support for CP850 encoding in mbstring extension.
  (Denis Giffeler, Moriyoshi)
- Added stream_cast() and stream_set_options() to user-space stream wrappers,
  allowing stream_select(), stream_set_blocking(), stream_set_timeout() and
  stream_set_write_buffer() to work with user-space stream wrappers. (Arnaud)
- Added header_remove() function. (chsc at peytz dot dk, Arnaud)
- Added stream_context_get_params() function. (Arnaud)
- Added optional parameter "new" to sybase_connect(). (Timm)
- Added parse_ini_string() function. (grange at lemonde dot fr, Arnaud)
- Added str_getcsv() function. (Sara)
- Added openssl_random_pseudo_bytes() function. (Scott)
- Added ability to send user defined HTTP headers with SOAP request.
  (Brian J.France, Dmitry)
- Added concatenation option to bz2.decompress stream filter.
  (Keisial at gmail dot com, Greg)
- Added support for using compressed connections with PDO_mysql. (Johannes)
- Added the ability for json_decode() to take a user specified depth. (Scott)
- Added support for the mysql_stmt_next_result() function from libmysql.
  (Andrey)
- Added function preg_filter() that does grep and replace in one go. (Marcus)
- Added system independent realpath() implementation which caches intermediate
  directories in realpath-cache. (Dmitry)
- Added optional clear_realpath_cache and filename parameters to
  clearstatcache(). (Jani, Arnaud)
- Added litespeed SAPI module. (George Wang)
- Added ext/hash support to ext/session's ID generator. (Sara)
- Added quoted_printable_encode() function. (Tony)
- Added stream_context_set_default() function. (Davey Shafik)
- Added optional "is_xhtml" parameter to nl2br() which makes the function
  output <br> when false and <br /> when true (FR #34381). (Kalle)
- Added PHP_MAXPATHLEN constant (maximum length of a path). (Pierre)
- Added support for SSH via libssh2 in cURL. (Pierre)
- Added support for gray levels PNG image with alpha in GD extension. (Pierre)
- Added support for salsa hashing functions in HASH extension. (Scott)
- Added DOMNode::getLineNo to get line number of parsed node. (Rob)
- Added table info to PDO::getColumnMeta() with SQLite. (Martin Jansen, Scott)
- Added mail logging functionality that allows logging of mail sent via
  mail() function. (Ilia)
- Added json_last_error() to return any error information from json_decode().
  (Scott)
- Added gethostname() to return the current system host name. (Ilia)
- Added shm_has_var() function. (Mike)
- Added depth parameter to json_decode() to lower the nesting depth from the
  maximum if required. (Scott)
- Added pixelation support in imagefilter(). (Takeshi Abe, Kalle)
- Added SplObjectStorage::addAll/removeAll. (Etienne)

- Implemented FR #41712 (curl progress callback: CURLOPT_PROGRESSFUNCTION).
  (sdteffen[at]gmail[dot].com, Pierre)
- Implemented FR #47739 (Missing cURL option do disable IPv6). (Pierre)
- Implemented FR #39637 (Missing cURL option CURLOPT_FTP_FILEMETHOD). (Pierre)

- Fixed an issue with ReflectionProperty::setAccessible().
  (Sebastian, Roman Borschel)
- Fixed html_entity_decode() incorrectly converting numeric html entities
  to different characters with cp1251 and cp866. (Scott)
- Fixed an issue in date() where a : was printed for the O modifier after a P
  modifier was used. (Derick)
- Fixed exec() on Windows to not eat the first and last double quotes. (Scott)
- Fixed readlink on Windows in thread safe SAPI (apache2.x etc.). (Pierre)
- Fixed a bug causing miscalculations with the "last <weekday> of <n> month"
  relative time string. (Derick)
- Fixed bug causing the algorithm parameter of mhash() to be modified. (Scott)
- Fixed invalid calls to free when internal fileinfo magic file is used. (Scott)
- Fixed memory leak inside wddx_add_vars() function. (Felipe)
- Fixed check in recode extension to allow builing of recode and mysql
  extensions when using a recent libmysql. (Johannes)

- Fixed PECL bug #12794 (PDOStatement->nextRowset() doesn't work). (Johannes)
- Fixed PECL bug #12401 (Add support for ATTR_FETCH_TABLE_NAMES). (Johannes)

- Fixed bug #48696 (ldap_read() segfaults with invalid parameters). (Felipe)
- Fixed bug #48643 (String functions memory issue). (Dmitry)
- Fixed bug #48641 (tmpfile() uses old parameter parsing).
  (crrodriguez at opensuse dot org)
- Fixed bug #48624 (.user.ini never gets parsed). (Pierre)
- Fixed bug #48620 (X-PHP-Originating-Script assumes no trailing CRLF in
  existing headers). (Ilia)
- Fixed bug #48578 (Can't build 5.3 on FBSD 4.11). (Rasmus)
- Fixed bug #48535 (file_exists returns false when impersonate is used).
  (Kanwaljeet Singla, Venkat Raman Don)
- Fixed bug #48493 (spl_autoload_register() doesn't work correctly when
  prepending functions). (Scott)
- Fixed bug #48215 (Calling a method with the same name as the parent class
  calls the constructor). (Scott)
- Fixed bug #48200 (compile failure with mbstring.c when
  --enable-zend-multibyte is used). (Jani)
- Fixed bug #48188 (Cannot execute a scrollable cursors twice with PDO_PGSQL).
  (Matteo)
- Fixed bug #48185 (warning: value computed is not used in
  pdo_sqlite_stmt_get_col line 271). (Matteo)
- Fixed bug #48087 (call_user_method() invalid free of arguments). (Felipe)
- Fixed bug #48060 (pdo_pgsql - large objects are returned as empty). (Matteo)
- Fixed bug #48034 (PHP crashes when script is 8192 (8KB) bytes long). (Dmitry)
- Fixed bug #48004 (Error handler prevents creation of default object). (Dmitry)
- Fixed bug #47880 (crashes in call_user_func_array()). (Dmitry)
- Fixed bug #47856 (stristr() converts needle to lower-case). (Ilia)
- Fixed bug #47851 (is_callable throws fatal error). (Dmitry)
- Fixed bug #47816 (pcntl tests failing on NetBSD). (Matteo)
- Fixed bug #47779 (Wrong value for SIG_UNBLOCK and SIG_SETMASK constants).
  (Matteo)
- Fixed bug #47771 (Exception during object construction from arg call calls
  object's destructor). (Dmitry)
- Fixed bug #47767 (include_once does not resolve windows symlinks or junctions)
  (Kanwaljeet Singla, Venkat Raman Don)
- Fixed bug #47757 (rename JPG to JPEG in phpinfo). (Pierre)
- Fixed bug #47745 (FILTER_VALIDATE_INT doesn't allow minimum integer). (Dmitry)
- Fixed bug #47714 (autoloading classes inside exception_handler leads to
  crashes). (Dmitry)
- Fixed bug #47671 (Cloning SplObjectStorage instances). (Etienne)
- Fixed bug #47664 (get_class returns NULL instead of FALSE). (Dmitry)
- Fixed bug #47662 (Support more than 127 subpatterns in preg_match). (Nuno)
- Fixed bug #47596 (Bus error on parsing file). (Dmitry)
- Fixed bug #47572 (Undefined constant causes segmentation fault). (Felipe)
- Fixed bug #47560 (explode()'s limit parameter odd behaviour). (Matt)
- Fixed bug #47549 (get_defined_constants() return array with broken array
  categories). (Ilia)
- Fixed bug #47535 (Compilation failure in ps_fetch_from_1_to_8_bytes()).
  (Johannes)
- Fixed bug #47534 (RecursiveDiteratoryIterator::getChildren ignoring
  CURRENT_AS_PATHNAME). (Etienne)
- Fixed bug #47443 (metaphone('scratch') returns wrong result). (Felipe)
- Fixed bug #47438 (mysql_fetch_field ignores zero offset). (Johannes)
- Fixed bug #47398 (PDO_Firebird doesn't implements quoter correctly). (Felipe)
- Fixed bug #47390 (odbc_fetch_into - BC in php 5.3.0). (Felipe)
- Fixed bug #47359 (Use the expected unofficial mimetype for bmp files). (Scott)
- Fixed bug #47343 (gc_collect_cycles causes a segfault when called within a
  destructor in one case). (Dmitry)
- Fixed bug #47320 ($php_errormsg out of scope in functions). (Dmitry)
- Fixed bug #47318 (UMR when trying to activate user config). (Pierre)
- Fixed bug #47243 (OCI8: Crash at shutdown on Windows) (Chris Jones/Oracle
  Corp.)
- Fixed bug #47231 (offsetGet error using incorrect offset). (Etienne)
- Fixed bug #47229 (preg_quote() should escape the '-' char). (Nuno)
- Fixed bug #47165 (Possible memory corruption when passing return value by
  reference). (Dmitry)
- Fixed bug #47087 (Second parameter of mssql_fetch_array()). (Felipe)
- Fixed bug #47085 (rename() returns true even if the file in PHAR does not
  exist). (Greg)
- Fixed bug #47050 (mysqli_poll() modifies improper variables). (Johannes)
- Fixed bug #47045 (SplObjectStorage instances compared with ==). (Etienne)
- Fixed bug #47038 (Memory leak in include). (Dmitry)
- Fixed bug #47031 (Fix constants in DualIterator example). (Etienne)
- Fixed bug #47021 (SoapClient stumbles over WSDL delivered with
  "Transfer-Encoding: chunked"). (Dmitry)
- Fixed bug #46994 (OCI8: CLOB size does not update when using CLOB IN OUT param
  in stored procedure) (Chris Jones/Oracle Corp.)
- Fixed bug #46979 (use with non-compound name *has* effect). (Dmitry)
- Fixed bug #46957 (The tokenizer returns deprecated values). (Felipe)
- Fixed bug #46944 (UTF-8 characters outside the BMP aren't encoded correctly).
  (Scott)
- Fixed bug #46897 (ob_flush() should fail to flush unerasable buffers).
  (David C.)
- Fixed bug #46849 (Cloning DOMDocument doesn't clone the properties). (Rob)
- Fixed bug #46847 (phpinfo() is missing some settings). (Hannes)
- Fixed bug #46844 (php scripts or included files with first line starting
  with # have the 1st line missed from the output). (Ilia)
- Fixed bug #46817 (tokenizer misses last single-line comment (PHP 5.3+, with
  re2c lexer)). (Matt, Shire)
- Fixed bug #46811 (ini_set() doesn't return false on failure). (Hannes)
- Fixed bug #46763 (mb_stristr() wrong output when needle does not exist).
  (Henrique M. Decaria)
- Fixed bug #46755 (warning: use statement with non-compound name). (Dmitry)
- Fixed bug #46746 (xmlrpc_decode_request outputs non-suppressable error when
  given bad data). (Ilia)
- Fixed bug #46738 (Segfault when mb_detect_encoding() fails). (Scott)
- Fixed bug #46731 (Missing validation for the options parameter of the
  imap_fetch_overview() function). (Ilia)
- Fixed bug #46711 (cURL curl_setopt leaks memory in foreach loops). (magicaltux
  [at] php [dot] net)
- Fixed bug #46701 (Creating associative array with long values in the key fails
  on 32bit linux). (Shire)
- Fixed bug #46681 (mkdir() fails silently on PHP 5.3). (Hannes)
- Fixed bug #46653 (can't extend mysqli). (Johannes)
- Fixed bug #46646 (Restrict serialization on some internal classes like Closure
  and SplFileInfo using exceptions). (Etienne)
- Fixed bug #46623 (OCI8: phpinfo doesn't show compile time ORACLE_HOME with
  phpize) (Chris Jones/Oracle Corp.)
- Fixed bug #46578 (strip_tags() does not honor end-of-comment when it
  encounters a single quote). (Felipe)
- Fixed bug #46546 (Segmentation fault when using declare statement with
  non-string value). (Felipe)
- Fixed bug #46542 (Extending PDO class with a __call() function doesn't work as
  expected). (Johannes)
- Fixed bug #46421 (SplFileInfo not correctly handling /). (Etienne)
- Fixed bug #46347 (parse_ini_file() doesn't support * in keys). (Nuno)
- Fixed bug #46268 (DateTime::modify() does not reset relative time values).
  (Derick)
- Fixed bug #46241 (stacked error handlers, internal error handling in general).
  (Etienne)
- Fixed bug #46238 (Segmentation fault on static call with empty string method).
  (Felipe)
- Fixed bug #46192 (ArrayObject with objects as storage serialization).
  (Etienne)
- Fixed bug #46185 (importNode changes the namespace of an XML element). (Rob)
- Fixed bug #46178 (memory leak in ext/phar). (Greg)
- Fixed bug #46160 (SPL - Memory leak when exception is thrown in offsetSet).
  (Felipe)
- Fixed Bug #46147 (after stream seek, appending stream filter reads incorrect
  data). (Greg)
- Fixed bug #46127 (php_openssl_tcp_sockop_accept forgets to set context on
  accepted stream) (Mark Karpeles, Pierre)
- Fixed bug #46115 (Memory leak when calling a method using Reflection).
  (Dmitry)
- Fixed bug #46110 (XMLWriter - openmemory() and openuri() leak memory on
  multiple calls). (Ilia)
- Fixed bug #46108 (DateTime - Memory leak when unserializing). (Felipe)
- Fixed bug #46106 (Memory leaks when using global statement). (Dmitry)
- Fixed bug #46099 (Xsltprocessor::setProfiling - memory leak). (Felipe, Rob).
- Fixed bug #46087 (DOMXPath - segfault on destruction of a cloned object).
  (Ilia)
- Fixed bug #46048 (SimpleXML top-level @attributes not part of iterator).
  (David C.)
- Fixed bug #46044 (Mysqli - wrong error message). (Johannes)
- Fixed bug #46042 (memory leaks with reflection of mb_convert_encoding()).
  (Ilia)
- Fixed bug #46039 (ArrayObject iteration is slow). (Arnaud)
- Fixed bug #46033 (Direct instantiation of SQLite3stmt and SQLite3result cause
  a segfault.) (Scott)
- Fixed bug #45991 (Ini files with the UTF-8 BOM are treated as invalid).
  (Scott)
- Fixed bug #45989 (json_decode() doesn't return NULL on certain invalid
  strings). (magicaltux, Scott)
- Fixed bug #45976 (Moved SXE from SPL to SimpleXML). (Etienne)
- Fixed bug #45928 (large scripts from stdin are stripped at 16K border).
  (Christian Schneider, Arnaud)
- Fixed bug #45911 (Cannot disable ext/hash). (Arnaud)
- Fixed bug #45907 (undefined reference to 'PHP_SHA512Init'). (Greg)
- Fixed bug #45826 (custom ArrayObject serialization). (Etienne)
- Fixed bug #45820 (Allow empty keys in ArrayObject). (Etienne)
- Fixed bug #45791 (json_decode() doesn't convert 0e0 to a double). (Scott)
- Fixed bug #45786 (FastCGI process exited unexpectedly). (Dmitry)
- Fixed bug #45757 (FreeBSD4.11 build failure: failed include; stdint.h).
  (Hannes)
- Fixed bug #45743 (property_exists fails to find static protected member in
  child class). (Felipe)
- Fixed bug #45717 (Fileinfo/libmagic build fails, missing err.h and getopt.h).
  (Derick)
- Fixed bug #45706 (Unserialization of classes derived from ArrayIterator
  fails). (Etienne, Dmitry)
- Fixed bug #45696 (Not all DateTime methods allow method chaining). (Derick)
- Fixed bug #45682 (Unable to var_dump(DateInterval)). (Derick)
- Fixed bug #45447 (Filesystem time functions on Vista and server 2008).
  (Pierre)
- Fixed bug #45432 (PDO: persistent connection leak). (Felipe)
- Fixed bug #45392 (ob_start()/ob_end_clean() and memory_limit). (Ilia)
- Fixed bug #45384 (parse_ini_file will result in parse error with no trailing
  newline). (Arnaud)
- Fixed bug #45382 (timeout bug in stream_socket_enable_crypto). (vnegrier at
  optilian dot com, Ilia)
- Fixed bug #45044 (relative paths not resolved correctly). (Dmitry)
- Fixed bug #44861 (scrollable cursor don't work with pgsql). (Matteo)
- Fixed bug #44842 (parse_ini_file keys that start/end with underscore).
  (Arnaud)
- Fixed bug #44575 (parse_ini_file comment # line problems). (Arnaud)
- Fixed bug #44409 (PDO::FETCH_SERIALIZE calls __construct()). (Matteo)
- Fixed bug #44173 (PDO->query() parameter parsing/checking needs an update).
  (Matteo)
- Fixed bug #44154 (pdo->errorInfo() always have three elements in the returned
  array). (David C.)
- Fixed bug #44153 (pdo->errorCode() returns NULL when there are no errors).
  (David C.)
- Fixed bug #44135 (PDO MySQL does not support CLIENT_FOUND_ROWS). (Johannes,
  chx1975 at gmail dot com)
- Fixed bug #44100 (Inconsistent handling of static array declarations with
  duplicate keys). (Dmitry)
- Fixed bug #43831 ($this gets mangled when extending PDO with persistent
  connection). (Felipe)
- Fixed bug #43817 (opendir() fails on Windows directories with parent directory
  unaccessible). (Dmitry)
- Fixed bug #43069 (SoapClient causes 505 HTTP Version not supported error
  message). (Dmitry)
- Fixed bug #43008 (php://filter uris ignore url encoded filternames and can't
  handle slashes). (Arnaud)
- Fixed bug #42362 (HTTP status codes 204 and 304 should not be gzipped).
  (Scott, Edward Z. Yang)
- Fixed bug #41874 (separate STDOUT and STDERR in exec functions). (Kanwaljeet
  Singla, Venkat Raman Don, Pierre)
- Fixed bug #41534 (SoapClient over HTTPS fails to reestablish connection).
  (Dmitry)
- Fixed bug #38802 (max_redirects and ignore_errors). (patch by
  datibbaw@php.net)
- Fixed bug #35980 (touch() works on files but not on directories). (Pierre)

17 Jun 2009, PHP 5.2.10
- Updated timezone database to version 2009.9 (2009i) (Derick)

- Added "ignore_errors" option to http fopen wrapper. (David Zulke, Sara)
- Added new CURL options CURLOPT_REDIR_PROTOCOLS, CURLOPT_PROTOCOLS,
  and CURLPROTO_* for redirect fixes in CURL 7.19.4. (Yoram Bar Haim, Stas)
- Added support for Sun CC (FR #46595 and FR #46513). (David Soria Parra)

- Changed default value of array_unique()'s optional sorting type parameter
  back to SORT_STRING to fix backwards compatibility breakage introduced in
  PHP 5.2.9. (Moriyoshi)

- Fixed memory corruptions while reading properties of zip files. (Ilia)
- Fixed memory leak in ob_get_clean/ob_get_flush. (Christian)
- Fixed segfault on invalid session.save_path. (Hannes)
- Fixed leaks in imap when a mail_criteria is used. (Pierre)
- Fixed missing erealloc() in fix for Bug #40091 in spl_autoload_register. (Greg)

- Fixed bug #48562 (Reference recursion causes segfault when used in
  wddx_serialize_vars()). (Felipe)
- Fixed bug #48557 (Numeric string keys in Apache Hashmaps are not cast to
  integers). (David Zuelke)
- Fixed bug #48518 (curl crashes when writing into invalid file handle). (Tony)
- Fixed bug #48514 (cURL extension uses same resource name for simple and
  multi APIs). (Felipe)
- Fixed bug #48469 (ldap_get_entries() leaks memory on empty search
  results). (Patrick)
- Fixed bug #48456 (CPPFLAGS not restored properly in phpize.m4). (Jani,
  spisek at kerio dot com)
- Fixed bug #48448 (Compile failure under IRIX 6.5.30 building cast.c).
  (Kalle)
- Fixed bug #48441 (ldap_search() sizelimit, timelimit and deref options
  persist). (Patrick)
- Fixed bug #48434 (Improve memory_get_usage() accuracy). (Arnaud)
- Fixed bug #48416 (Force a cache limit in ereg() to stop excessive memory
  usage). (Scott)
- Fixed bug #48409 (Crash when exception is thrown while passing function
  arguments). (Arnaud)
- Fixed bug #48378 (exif_read_data() segfaults on certain corrupted .jpeg
  files). (Pierre)
- Fixed bug #48359 (Script hangs on snmprealwalk if OID is not increasing).
  (Ilia, simonov at gmail dot com)
- Fixed bug #48336 (ReflectionProperty::getDeclaringClass() does not work
  with redeclared property).
  (patch by Markus dot Lidel at shadowconnect dot com)
- Fixed bug #48326 (constant MSG_DONTWAIT not defined). (Arnaud)
- Fixed bug #48313 (fgetcsv() does not return null for empty rows). (Ilia)
- Fixed bug #48309 (stream_copy_to_stream() and fpasstru() do not update
  stream position of plain files). (Arnaud)
- Fixed bug #48307 (stream_copy_to_stream() copies 0 bytes when $source is a
  socket). (Arnaud)
- Fixed bug #48273 (snmp*_real_walk() returns SNMP errors as values).
  (Ilia, lytboris at gmail dot com)
- Fixed bug #48256 (Crash due to double-linking of history.o).
  (tstarling at wikimedia dot org)
- Fixed bug #48248 (SIGSEGV when access to private property via &__get).
  (Felipe)
- Fixed bug #48247 (Crash on errors during startup). (Stas)
- Fixed bug #48240 (DBA Segmentation fault dba_nextkey). (Felipe)
- Fixed bug #48224 (Incorrect shuffle in array_rand). (Etienne)
- Fixed bug #48221 (memory leak when passing invalid xslt parameter).
  (Felipe)
- Fixed bug #48207 (CURLOPT_(FILE|WRITEHEADER options do not error out when
  working with a non-writable stream). (Ilia)
- Fixed bug #48206 (Iterating over an invalid data structure with
  RecursiveIteratorIterator leads to a segfault). (Scott)
- Fixed bug #48204 (xmlwriter_open_uri() does not emit warnings on invalid
  paths). (Ilia)
- Fixed bug #48203 (Crash when CURLOPT_STDERR is set to regular file). (Jani)
- Fixed bug #48202 (Out of Memory error message when passing invalid file
  path) (Pierre)
- Fixed bug #48156 (Added support for lcov v1.7). (Ilia)
- Fixed bug #48132 (configure check for curl ssl support fails with
  --disable-rpath). (Jani)
- Fixed bug #48131 (Don't try to bind ipv4 addresses to ipv6 ips via bindto).
  (Ilia)
- Fixed bug #48070 (PDO_OCI: Segfault when using persistent connection).
  (Pierre, Matteo, jarismar dot php at gmail dot com)
- Fixed bug #48058 (Year formatter goes wrong with out-of-int range). (Derick)
- Fixed bug #48038 (odbc_execute changes variables used to form params array).
  (Felipe)
- Fixed bug #47997 (stream_copy_to_stream returns 1 on empty streams). (Arnaud)
- Fixed bug #47991 (SSL streams fail if error stack contains items). (Mikko)
- Fixed bug #47981 (error handler not called regardless). (Hannes)
- Fixed bug #47969 (ezmlm_hash() returns different values depend on OS). (Ilia)
- Fixed bug #47946 (ImageConvolution overwrites background). (Ilia)
- Fixed bug #47940 (memory leaks in imap_body). (Pierre, Jake Levitt)
- Fixed bug #47937 (system() calls sapi_flush() regardless of output
  buffering). (Ilia)
- Fixed bug #47903 ("@" operator does not work with string offsets). (Felipe)
- Fixed bug #47893 (CLI aborts on non blocking stdout). (Arnaud)
- Fixed bug #47849 (Non-deep import loses the namespace). (Rob)
- Fixed bug #47845 (PDO_Firebird omits first row from query). (Lars W)
- Fixed bug #47836 (array operator [] inconsistency when the array has
  PHP_INT_MAX index value). (Matt)
- Fixed bug #47831 (Compile warning for strnlen() in main/spprintf.c).
  (Ilia, rainer dot jung at kippdata dot de)
- Fixed bug #47828 (openssl_x509_parse() segfaults when a UTF-8 conversion
  fails). (Scott, Kees Cook, Pierre)
- Fixed bug #47818 (Segfault due to bound callback param). (Felipe)
- Fixed bug #47801 (__call() accessed via parent:: operator is provided
  incorrect method name). (Felipe)
- Fixed bug #47769 (Strange extends PDO). (Felipe)
- Fixed bug #47745 (FILTER_VALIDATE_INT doesn't allow minimum integer).
  (Dmitry)
- Fixed bug #47721 (Alignment issues in mbstring and sysvshm extension).
  (crrodriguez at opensuse dot org, Ilia)
- Fixed bug #47704 (PHP crashes on some "bad" operations with string
  offsets). (Dmitry)
- Fixed bug #47695 (build error when xmlrpc and iconv are compiled against
  different iconv versions). (Scott)
- Fixed bug #47667 (ZipArchive::OVERWRITE seems to have no effect).
  (Mikko, Pierre)
- Fixed bug #47644 (Valid integers are truncated with json_decode()). (Scott)
- Fixed bug #47639 (pg_copy_from() WARNING: nonstandard use of \\ in a
  string literal). (Ilia)
- Fixed bug #47616 (curl keeps crashing). (Felipe)
- Fixed bug #47598 (FILTER_VALIDATE_EMAIL is locale aware). (Ilia)
- Fixed bug #47566 (pcntl_wexitstatus() returns signed status).
  (patch by james at jamesreno dot com)
- Fixed bug #47564 (unpacking unsigned long 32bit bit endian returns wrong
  result). (Ilia)
- Fixed bug #47487 (performance degraded when reading large chunks after
  fix of bug #44607). (Arnaud)
- Fixed bug #47468 (enable cli|cgi-only extensions for embed sapi). (Jani)
- Fixed bug #47435 (FILTER_FLAG_NO_PRIV_RANGE does not work with ipv6
  addresses in the filter extension). (Ilia)
- Fixed bug #47430 (Errors after writing to nodeValue parameter of an absent
  previousSibling). (Rob)
- Fixed bug #47365 (ip2long() may allow some invalid values on certain 64bit
   systems). (Ilia)
- Fixed bug #47254 (Wrong Reflection for extends class). (Felipe)
- Fixed bug #47042 (cgi sapi is incorrectly removing SCRIPT_FILENAME).
  (Sriram Natarajan, David Soria Parra)
- Fixed bug #46882 (Serialize / Unserialize misbehaviour under OS with
  different bit numbers). (Matt)
- Fixed bug #46812 (get_class_vars() does not include visible private variable
  looking at subclass). (Arnaud)
- Fixed bug #46386 (Digest authentication with SOAP module fails against MSSQL
  SOAP services). (Ilia, lordelph at gmail dot com)
- Fixed bug #46109 (Memory leak when mysqli::init() is called multiple times).
  (Andrey)
- Fixed bug #45997 (safe_mode bypass with exec/system/passthru (windows only)).
  (Pierre)
- Fixed bug #45877 (Array key '2147483647' left as string). (Matt)
- Fixed bug #45822 (Near infinite-loops while parsing huge relative offsets).
  (Derick, Mike Sullivan)
- Fixed bug #45799 (imagepng() crashes on empty image).
  (Martin McNickle, Takeshi Abe)
- Fixed bug #45622 (isset($arrayObject->p) misbehaves with
  ArrayObject::ARRAY_AS_PROPS set). (robin_fernandes at uk dot ibm dot com, Arnaud)
- Fixed bug #45614 (ArrayIterator::current(), ::key() can show 1st private prop
  of wrapped object). (robin_fernandes at uk dot ibm dot com, Arnaud)
- Fixed bug #45540 (stream_context_create creates bad http request). (Arnaud)
- Fixed bug #45202 (zlib.output_compression can not be set with ini_set()).
  (Jani)
- Fixed bug #45191 (error_log ignores date.timezone php.ini val when setting
  logging timestamps). (Derick)
- Fixed bug #45092 (header HTTP context option not being used when compiled
  using --with-curlwrappers). (Jani)
- Fixed bug #44996 (xmlrpc_decode() ignores time zone on iso8601.datetime).
  (Ilia, kawai at apache dot org)
- Fixed bug #44827 (define() is missing error checks for class constants).
  (Ilia)
- Fixed bug #44214 (Crash using preg_replace_callback() and global variables).
  (Nuno, Scott)
- Fixed bug #43073 (TrueType bounding box is wrong for angle<>0).
  (Martin McNickle)
- Fixed bug #42663 (gzinflate() try to allocate all memory with truncated
  data). (Arnaud)
- Fixed bug #42414 (some odbc_*() functions incompatible with Oracle ODBC
  driver). (jhml at gmx dot net)
- Fixed bug #42362 (HTTP status codes 204 and 304 should not be gzipped).
  (Scott, Edward Z. Yang)
- Fixed bug #42143 (The constant NAN is reported as 0 on Windows)
  (Kanwaljeet Singla, Venkat Raman Don)
- Fixed bug #38805 (PDO truncates text from SQL Server text data type field).
  (Steph)

26 Feb 2009, PHP 5.2.9
- Changed __call() to be invoked on private/protected method access, similar to
  properties and __get(). (Andrei)

- Added optional sorting type flag parameter to array_unique(). Default is
  SORT_REGULAR. (Andrei)

- Fixed a crash on extract in zip when files or directories entry names contain
  a relative path. (Pierre)
- Fixed error conditions handling in stream_filter_append(). (Arnaud)
- Fixed zip filename property read. (Pierre)
- Fixed explode() behavior with empty string to respect negative limit. (Shire)
- Fixed security issue in imagerotate(), background colour isn't validated
  correctly with a non truecolour image. Reported by Hamid Ebadi,
  APA Laboratory (Fixes CVE-2008-5498). (Scott)
- Fixed a segfault when malformed string is passed to json_decode(). (Scott)
- Fixed bug in xml_error_string() which resulted in messages being
  off by one. (Scott)

- Fixed bug #47422 (modulus operator returns incorrect results on 64 bit
  linux). (Matt)
- Fixed bug #47399 (mb_check_encoding() returns true for some illegal SJIS
  characters). (for-bugs at hnw dot jp, Moriyoshi)
- Fixed bug #47353 (crash when creating a lot of objects in object
  destructor). (Tony)
- Fixed bug #47322 (sscanf %d doesn't work). (Felipe)
- Fixed bug #47282 (FILTER_VALIDATE_EMAIL is marking valid email addresses
  as invalid). (Ilia)
- Fixed bug #47220 (segfault in dom_document_parser in recovery mode). (Rob)
- Fixed bug #47217 (content-type is not set properly for file uploads). (Ilia)
- Fixed bug #47174 (base64_decode() interprets pad char in mid string as
  terminator). (Ilia)
- Fixed bug #47165 (Possible memory corruption when passing return value by
  reference). (Dmitry)
- Fixed bug #47152 (gzseek/fseek using SEEK_END produces strange results).
  (Felipe)
- Fixed bug #47131 (SOAP Extension ignores "user_agent" ini setting). (Ilia)
- Fixed bug #47109 (Memory leak on $a->{"a"."b"} when $a is not an object).
  (Etienne, Dmitry)
- Fixed bug #47104 (Linking shared extensions fails with icc). (Jani)
- Fixed bug #47049 (SoapClient::__soapCall causes a segmentation fault).
  (Dmitry)
- Fixed bug #47048 (Segfault with new pg_meta_data). (Felipe)
- Fixed bug #47042 (PHP cgi sapi is removing SCRIPT_FILENAME for non
  apache). (Sriram Natarajan)
- Fixed bug #47037 (No error when using fopen with empty string). (Cristian
  Rodriguez R., Felipe)
- Fixed bug #47035 (dns_get_record returns a garbage byte at the end of a
  TXT record). (Felipe)
- Fixed bug #47027 (var_export doesn't show numeric indices on ArrayObject).
  (Derick)
- Fixed bug #46985 (OVERWRITE and binary mode does not work, regression
  introduced in 5.2.8). (Pierre)
- Fixed bug #46973 (IPv6 address filter rejects valid address). (Felipe)
- Fixed bug #46964 (Fixed pdo_mysql build with older version of MySQL). (Ilia)
- Fixed bug #46959 (Unable to disable PCRE). (Scott)
- Fixed bug #46918 (imap_rfc822_parse_adrlist host part not filled in
  correctly). (Felipe)
- Fixed bug #46889 (Memory leak in strtotime()). (Derick)
- Fixed bug #46887 (Invalid calls to php_error_docref()). (oeriksson at
  mandriva dot com, Ilia)
- Fixed bug #46873 (extract($foo) crashes if $foo['foo'] exists). (Arnaud)
- Fixed bug #46843 (CP936 euro symbol is not converted properly). (ty_c at
  cybozuy dot co dot jp, Moriyoshi)
- Fixed bug #46798 (Crash in mssql extension when retrieving a NULL value
  inside a binary or image column type). (Ilia)
- Fixed bug #46782 (fastcgi.c parse error). (Matt)
- Fixed bug #46760 (SoapClient doRequest fails when proxy is used). (Felipe)
- Fixed bug #46748 (Segfault when an SSL error has more than one error).
  (Scott)
- Fixed bug #46739 (array returned by curl_getinfo should contain
  content_type key). (Mikko)
- Fixed bug #46699 (xml_parse crash when parser is namespace aware). (Rob)
- Fixed bug #46419 (Elements of associative arrays with NULL value are
  lost). (Dmitry)
- Fixed bug #46282 (Corrupt DBF When Using DATE). (arne at bukkie dot nl)
- Fixed bug #46026 (bz2.decompress/zlib.inflate filter tries to decompress
  after end of stream). (Greg)
- Fixed bug #46005 (User not consistently logged under Apache2). (admorten
  at umich dot edu, Stas)
- Fixed bug #45996 (libxml2 2.7 causes breakage with character data in
  xml_parse()). (Rob)
- Fixed bug #45940 (MySQLI OO does not populate connect_error property on
  failed connect). (Johannes)
- Fixed bug #45923 (mb_st[r]ripos() offset not handled correctly). (Moriyoshi)
- Fixed bug #45327 (memory leak if offsetGet throws exception). (Greg)
- Fixed bug #45239 (Encoding detector hangs with mbstring.strict_detection
  enabled). (Moriyoshi)
- Fixed bug #45161 (Reusing a curl handle leaks memory). (Mark Karpeles, Jani)
- Fixed bug #44336 (Improve pcre UTF-8 string matching performance). (frode
  at coretrek dot com, Nuno)
- Fixed bug #43841 (mb_strrpos() offset is byte count for negative values).
  (Moriyoshi)
- Fixed bug #37209 (mssql_execute with non fatal errors). (Kalle)
- Fixed bug #35975 (Session cookie expires date format isn't the most
  compatible. Now matches that of setcookie()). (Scott)


08 Dec 2008, PHP 5.2.8
- Reverted bug fix #42718 that broke magic_quotes_gpc (Scott)

04 Dec 2008, PHP 5.2.7
- Upgraded PCRE to version 7.8 (Fixes CVE-2008-2371). (Ilia)
- Updated timezone database to version 2008.9. (Derick)
- Upgraded bundled libzip to 0.9.0. (Pierre)

- Added logging option for error_log to send directly to SAPI. (Stas)
- Added PHP_MAJOR_VERSION, PHP_MINOR_VERSION, PHP_RELEASE_VERSION,
  PHP_EXTRA_VERSION, PHP_VERSION_ID, PHP_ZTS and PHP_DEBUG constants. (Pierre)
- Added "PHP_INI_SCAN_DIR" environment variable which can be used to
  either disable or change the compile time ini scan directory (FR #45114).
  (Jani)

- Fixed missing initialization of BG(page_uid) and BG(page_gid),
  reported by Maksymilian Arciemowicz. (Stas)
- Fixed memory leak inside sqlite_create_aggregate(). (Felipe)
- Fixed memory leak inside PDO sqlite's sqliteCreateAggregate() method.
  (Felipe)
- Fixed a crash inside gd with invalid fonts (Fixes CVE-2008-3658). (Pierre)
- Fixed a possible overflow inside memnstr (Fixes CVE-2008-3659).
  (LaurentGaffie)
- Fixed incorrect php_value order for Apache configuration, reported by
  Maksymilian Arciemowicz. (Stas)
- Fixed memory leak inside readline_callback_handler_remove() function.
  (Felipe)
- Fixed sybase_fetch_*() to continue reading after CS_ROW_FAIL status (Timm)
- Fixed a bug inside dba_replace() that could cause file truncation
  withinvalid keys. (Ilia)
- Fixed memory leak inside readline_callback_handler_install() function.(Ilia)
- Fixed memory leak inside readline_completion_function() function. (Felipe)
- Fixed stream_get_contents() when using $maxlength and socket is notclosed.
  indeyets [at] php [dot] net on #46049. (Arnaud)
- Fixed stream_get_line() to behave as documented on non-blocking streams.
  (Arnaud)
- Fixed endless loop in PDOStatement::debugDumpParams().
  (jonah.harris at gmail dot com)
- Fixed ability to use "internal" heaps in extensions. (Arnaud, Dmitry)
- Fixed weekdays adding/subtracting algorithm. (Derick)
- Fixed some ambiguities in the date parser. (Derick)
- Fixed a bug with the YYYY-MM format not resetting the day correctly.
  (Derick)
- Fixed a bug in the DateTime->modify() methods, it would not use the advanced
  relative time strings. (Derick)
- Fixed extraction of zip files or directories when the entry name is a
  relative path. (Pierre)
- Fixed read or write errors for large zip archives. (Pierre)
- Fixed security issues detailed in CVE-2008-2665 and CVE-2008-2666.
  (Christian Hoffmann)
- Fixed simplexml asXML() not to lose encoding when dumping entire
  document to file. (Ilia)
- Fixed a crash inside PDO when trying instantiate PDORow manually.
  (Felipe)
- Fixed build failure of ext/mysqli with libmysql 6.0 - missing
  rplfunctions. (Andrey)
- Fixed a regression when using strip_tags() and < is within an
  attribute.(Scott)
- Fixed a crash on invalid method in ReflectionParameter constructor.
  (Christian Seiler)
- Reverted fix for bug #44197 due to behaviour change in minor version.
  (Felipe)

- Fixed bug #46732 (mktime.year description is wrong). (Derick)
- Fixed bug #46696 (cURL fails in upload files with specified content-type).
  (Ilia)
- Fixed bug #46673 (stream_lock call with wrong parameter). (Arnaud)
- Fixed bug #46649 (Setting array element with that same array produces
  inconsistent results). (Arnaud)
- Fixed bug #46626 (mb_convert_case does not handle apostrophe correctly).
  (Ilia)
- Fixed bug #46543 (ibase_trans() memory leaks when using wrong parameters).
  (Felipe)
- Fixed bug #46521 (Curl ZTS OpenSSL, error in config.m4 fragment).
  (jd at cpanel dot net)
- Fixed bug #46496 (wddx_serialize treats input as ISO-8859-1). (Mark Karpeles)
- Fixed bug #46427 (SoapClient() stumbles over its "stream_context" parameter).
  (Dmitry, Herman Radtke)
- Fixed bug #46426 (offset parameter of stream_get_contents() does not
  workfor "0"). (Felipe)
- Fixed bug #46406 (Unregistering nodeclass throws E_FATAL). (Rob)
- Fixed bug #46389 (NetWare needs small patch for _timezone).
  (patch by guenter@php.net)
- Fixed bug #46388 (stream_notification_callback inside of object destroys
  object variables). (Felipe)
- Fixed bug #46381 (wrong $this passed to internal methods causes segfault).
  (Tony)
- Fixed bug #46379 (Infinite loop when parsing '#' in one line file). (Arnaud)
- Fixed bug #46366 (bad cwd with / as pathinfo). (Dmitry)
- Fixed bug #46360 (TCP_NODELAY constant for socket_{get,set}_option).
  (bugs at trick dot vanstaveren dot us)
- Fixed bug #46343 (IPv6 address filter accepts invalid address). (Ilia)
- Fixed bug #46335 (DOMText::splitText doesn't handle multibyte characters).
  (Rob)
- Fixed bug #46323 (compilation of simplexml for NetWare breaks).
  (Patch by guenter [at] php [dot] net)
- Fixed bug #46319 (PHP sets default Content-Type header for HTTP 304
  response code, in cgi sapi). (Ilia)
- Fixed bug #46313 (Magic quotes broke $_FILES). (Arnaud)
- Fixed bug #46308 (Invalid write when changing property from inside getter).
  (Dmitry)
- Fixed bug #46292 (PDO::setFetchMode() shouldn't requires the 2nd arg when
  using FETCH_CLASSTYPE). (Felipe)
- Fixed bug #46274, #46249 (pdo_pgsql always fill in NULL for empty BLOB and
  segfaults when returned by SELECT). (Felipe)
- Fixed bug #46271 (local_cert option is not resolved to full path). (Ilia)
- Fixed bug #46247 (ibase_set_event_handler() is allowing to pass callback
  without event). (Felipe)
- Fixed bug #46246 (difference between call_user_func(array($this, $method))
  and $this->$method()). (Dmitry)
- Fixed bug #46222 (ArrayObject EG(uninitialized_var_ptr) overwrite).
  (Etienne)
- Fixed bug #46215 (json_encode mutates its parameter and has some
  class-specific state). (Felipe)
- Fixed bug #46206 (pg_query_params/pg_execute convert passed values to
  strings). (Ilia)
- Fixed bug #46191 (BC break: DOMDocument saveXML() doesn't accept null).
  (Rob)
- Fixed bug #46164 (stream_filter_remove() closes the stream). (Arnaud)
- Fixed bug #46157 (PDOStatement::fetchObject prototype error). (Felipe)
- Fixed bug #46147 (after stream seek, appending stream filter reads
  incorrect data). (Greg)
- Fixed bug #46139 (PDOStatement->setFetchMode() forgets FETCH_PROPS_LATE).
  (chsc at peytz dot dk, Felipe)
- Fixed bug #46127 (php_openssl_tcp_sockop_accept forgets to set context
  on accepted stream) (Mark Karpeles, Pierre)
- Fixed bug #46110 (XMLWriter - openmemory() and openuri() leak memory on
  multiple calls). (Ilia)
- Fixed bug #46088 (RegexIterator::accept - segfault). (Felipe)
- Fixed bug #46082 (stream_set_blocking() can cause a crash in some
  circumstances). (Felipe)
- Fixed bug #46064 (Exception when creating ReflectionProperty object
  on dynamicly created property). (Felipe)
- Fixed bug #46059 (Compile failure under IRIX 6.5.30 building posix.c).
  (Arnaud)
- Fixed bug #46053 (SplFileObject::seek - Endless loop). (Arnaud)
- Fixed bug #46051 (SplFileInfo::openFile - memory overlap). (Arnaud)
- Fixed bug #46047 (SimpleXML converts empty nodes into object with
  nested array). (Rob)
- Fixed bug #46031 (Segfault in AppendIterator::next). (Arnaud)
- Fixed bug #46029 (Segfault in DOMText when using with Reflection). (Rob)
- Fixed bug #46026 (bzip2.decompress/zlib.inflate filter tries to decompress
  after end of stream). (Keisial at gmail dot com, Greg)
- Fixed bug #46024 (stream_select() doesn't return the correct number).
  (Arnaud)
- Fixed bug #46010 (warnings incorrectly generated for iv in ecb mode).
  (Felipe)
- Fixed bug #46003 (isset on nonexisting node return unexpected results). (Rob)
- Fixed bug #45956 (parse_ini_file() does not return false with syntax errors
  in parsed file). (Jani)
- Fixed bug #45901 (wddx_serialize_value crash with SimpleXMLElement object).
  (Rob)
- Fixed bug #45862 (get_class_vars is inconsistent with 'protected' and
  'private' variables). (ilewis at uk dot ibm dot com, Felipe)
- Fixed bug #45860 (header() function fails to correctly replace all Status
  lines). (Dmitry)
- Fixed bug #45805 (Crash on throwing exception from error handler). (Dmitry)
- Fixed bug #45765 (ReflectionObject with default parameters of self::xxx cause
  an error). (Felipe)
- Fixed bug #45751 (Using auto_prepend_file crashes (out of scope stack address
  use)). (basant dot kukreja at sun dot com)
- Fixed bug #45722 (mb_check_encoding() crashes). (Moriyoshi)
- Fixed bug #45705 (rfc822_parse_adrlist() modifies passed address parameter).
  (Jani)
- Fixed bug #45691 (Some per-dir or runtime settings may leak into other
  requests). (Moriyoshi)
- Fixed bug #45581 (htmlspecialchars() double encoding &#x hex items). (Arnaud)
- Fixed bug #45580 (levenshtein() crashes with invalid argument). (Ilia)
- Fixed bug #45575 (Segfault with invalid non-string as event handler callback).
  (Christian Seiler)
- Fixed bug #45568 (ISAPI doesn't properly clear auth_digest in header).
  (Patch by: navara at emclient dot com)
- Fixed bug #45556 (Return value from callback isn't freed). (Felipe)
- Fixed bug #45555 (Segfault with invalid non-string as
  register_introspection_callback). (Christian Seiler)
- Fixed bug #45553 (Using XPath to return values for attributes with a
  namespace does not work). (Rob)
- Fixed bug #45529 (new DateTimeZone() and date_create()->getTimezone() behave
  different). (Derick)
- Fixed bug #45522 (FCGI_GET_VALUES request does not return supplied values).
  (Arnaud)
- Fixed bug #45486 (mb_send_mail(); header 'Content-Type: text/plain; charset='
   parsing incorrect). (Felipe)
- Fixed bug #45485 (strip_tags and <?XML tag). (Felipe)
- Fixed bug #45460 (imap patch for fromlength fix in imap_headerinfo doesn't
  accept lengths of 1024). (Felipe, andrew at lifescale dot com)
- Fixed bug #45449 (filesize() regression using ftp wrapper).
  (crrodriguez at suse dot de)
- Fixed bug #45423 (fastcgi parent process doesn't invoke php_module_shutdown
  before shutdown) (basant dot kukreja at sun dot com)
- Fixed bug #45406 (session.serialize_handler declared by shared extension fails).
  (Kalle, oleg dot grenrus at dynamoid dot com)
- Fixed bug #45405 (snmp extension memory leak).
  (Federico Cuello, Rodrigo Campos)
- Fixed bug #45382 (timeout bug in stream_socket_enable_crypto). (Ilia)
- Fixed bug #45373 (php crash on query with errors in params). (Felipe)
- Fixed bug #45352 (Segmentation fault because of tick function on second
  request). (Dmitry)
- Fixed bug #45312 (Segmentation fault on second request for array functions).
  (Dmitry)
- Fixed bug #45303 (Opening php:// wrapper in append mode results in a warning).
  (Arnaud)
- Fixed bug #45251 (double free or corruption with setAttributeNode()). (Rob)
- Fixed bug #45226 and #18916 (xmlrpc_set_type() segfaults and wrong behavior
  with valid ISO8601 date string). (Jeff Lawsons)
- Fixed bug #45220 (curl_read callback returns -1 when needs to return
  size_t (unsigned)). (Felipe)
- Fixed bug #45181 (chdir() should clear relative entries in stat cache).
  (Arnaud)
- Fixed bug #45178 (memory corruption on assignment result of "new" by
  reference). (Dmitry)
- Fixed bug #45166 (substr() overflow changes). (Felipe)
- Fixed bug #45151 (Crash with URI/file..php (filename contains 2 dots)).
  (Fixes CVE-2008-3660) (Dmitry)
- Fixed bug #45139 (ReflectionProperty returns incorrect declaring class).
  (Felipe)
- Fixed bug #45124 ($_FILES['upload']['size'] sometimes return zero and some
  times the filesize). (Arnaud)
- Fixed bug #45028 (CRC32 output endianness is different between crc32() and
  hash()). (Tony)
- Fixed bug #45004 (pg_insert() does not accept 4 digit timezone format).
  (Ilia)
- Fixed bug #44991 (Compile Failure With freetds0.82).
  (jklowden at freetds dot org, matthias at dsx dot at)
- Fixed bug #44938 (gettext functions crash with overly long domain).
  (Christian Schneider, Ilia)
- Fixed bug #44925 (preg_grep() modifies input array). (Nuno)
- Fixed bug #44900 (OpenSSL extension fails to link with OpenSSL 0.9.6).
  (jd at cpanel dot net, Pierre)
- Fixed bug #44891 Memory leak using registerPHPFunctions and XSLT Variable
  as function parameter. (Rob)
- Fixed bug #44882 (SOAP extension object decoding bug). (Dmitry)
- Fixed bug #44830 (Very minor issue with backslash in heredoc). (Matt)
- Fixed bug #44818 (php://memory writeable when opened read only). (Arnaud)
- Fixed bug #44811 (Improve error message when creating a new SoapClient
  that contains invalid data). (Markus Fischer, David C)
- Fixed bug #44798 (Memory leak assigning value to attribute). (Ilia)
- Fixed bug #44716 (Progress notifications incorrect). (Hannes)
- Fixed bug #44712 (stream_context_set_params segfaults on invalid arguments).
  (Hannes)
- Fixed bug #44617 (wrong HTML entity output when substitute_character=entity).
  (Moriyoshi)
- Fixed bug #44607 (stream_get_line unable to correctly identify the "ending"
  in the stream content). (Arnaud)
- Fixed bug #44425 (Extending PDO/MySQL class with a __call() function doesn't
  work). (Johannes)
- Fixed bug #44327 (PDORow::queryString property & numeric offsets / Crash).
  (Felipe)
- Fixed bug #44251, #41125 (PDO + quote() + prepare() can result in segfault).
  (tsteiner at nerdclub dot net)
- Fixed bug #44246 (closedir() accepts a file resource opened by fopen()).
  (Dmitry, Tony)
- Fixed bug #44182 (extract($a, EXTR_REFS) can fail to split copy-on-write
  references). (robin_fernandes at uk dot ibm dot com)
- Fixed bug #44181 (extract($a, EXTR_OVERWRITE|EXTR_REFS) can fail to create
  references to $a). (robin_fernandes at uk dot ibm dot com)
- Fixed bug #44127 (UNIX abstract namespace socket connect does not work).
  (Jani)
- Fixed bug #43993 (mb_substr_count() behaves differently to substr_count()
  with overlapping needles). (Moriyoshi)
- Fixed Bug #43958 (class name added into the error message). (Dmitry)
- Fixed bug #43941 (json_encode silently cuts non-UTF8 strings). (Stas)
- Fixed bug #43925 (Incorrect argument counter in prepared statements with
  pgsql). (Felipe)
- Fixed bug #43731 (socket_getpeername: cannot use on stdin with inetd).
  (Arnaud)
- Fixed bug #43723 (SOAP not sent properly from client for <choice>). (Dmitry)
- Fixed bug #43668 (Added odbc.default_cursortype to control the ODBCcursor
  model). (Patrick)
- Fixed bug #43666 (Fixed code to use ODBC 3.52 datatypes for 64bit
  systems). (Patrick)
- Fixed bug #43540 (rfc1867 handler newlength problem). (Arnaud)
- Fixed bug #43452 (strings containing a weekday, or a number plus weekday
  behaved incorrect of the current day-of-week was the same as the one in the
  phrase). (Derick)
- Fixed bug #43353 (wrong detection of 'data' wrapper causes notice).
  (gk at gknw dot de, Arnaud)
- Fixed bug #43053 (Regression: some numbers shown in scientific notation).
  (int-e at gmx dot de)
- Fixed bug #43045 (SOAP encoding violation on "INF" for type double/float).
  (Dmitry)
- Fixed bug #42862 (IMAP toolkit crash: rfc822.c legacy routine buffer
  overflow). (Fixes CVE-2008-2829) (Dmitry)
- Fixed bug #42855 (dns_get_record() doesn't return all text from TXT record).
  (a dot u dot savchuk at gmail dot com)
- Fixed bug #42737 (preg_split('//u') triggers a E_NOTICE with newlines).
  (Nuno)
- Fixed bug #42718 (FILTER_UNSAFE_RAW not applied when configured as default
  filter). (Arnaud)
- Fixed bug #42604 ("make test" fails with --with-config-file-scan-dir=path).
  (Jani)
- Fixed bug #42473 (ob_start php://output and headers). (Arnaud)
- Fixed bug #42318 (problem with nm on AIX, not finding object files).
  (Dmitry)
- Fixed bug #42294 (Unified solution for round() based on C99 round). (Ilia)
- Fixed bug #42078 (pg_meta_data mix tables metadata from different schemas).
  (Felipe)
- Fixed bug #41348 (OCI8: allow compilation with Oracle 8.1). (Chris Jones)
- Fixed bug #41033 (enable signing with DSA keys.
  (gordyf at google dot com, Pierre)
- Fixed bug #37100 (data is returned truncated with BINARY CURSOR). (Tony)
- Fixed bug #30312 (crash in sybase_unbuffered_query() function). (Timm)
- Fixed bug #24679 (pg_* functions doesn't work using schema). (Felipe)
- Fixed bug #14962 (PECL) (::extractTo 2nd argument is not really optional)
  (Mark van Der Velden)
- Fixed bug #14032 (Mail() always returns false but mail is sent). (Mikko)


01 May 2008, PHP 5.2.6
- Fixed two possible crashes inside posix extension (Tony)
- Fixed incorrect heredoc handling when label is used within the block.
  (Matt)
- Fixed possible stack buffer overflow in FastCGI SAPI. (Andrei Nigmatulin)
- Fixed sending of uninitialized paddings which may contain some information. (Andrei Nigmatulin)
- Fixed a bug in formatting timestamps when DST is active in the default timezone (Derick)
- Properly address incomplete multibyte chars inside escapeshellcmd() (Ilia, Stefan Esser)
- Fix integer overflow in printf(). (Stas, Maksymilian Aciemowicz)
- Fixed security issue detailed in CVE-2008-0599. (Rasmus)
- Fixed potential memleak in stream filter parameter for zlib filter. (Greg)
- Added Reflection API metadata for the methods of the DOM classes. (Sebastian)
- Fixed weird behavior in CGI parameter parsing. (Dmitry, Hannes Magnusson)
- Fixed a safe_mode bypass in cURL identified by Maksymilian Arciemowicz.
  (Ilia)
- Fixed a bug with PDO::FETCH_COLUMN|PDO::FETCH_GROUP mode when a column # by
  which to group by data is specified. (Ilia)
- Fixed segfault in filter extension when using callbacks. (Arnar Mar Sig,
  Felipe)
- Fixed faulty fix for bug #40189 (endless loop in zlib.inflate stream filter). (Greg)
- Upgraded PCRE to version 7.6 (Nuno)

- Fixed bug #44742 (timezone_offset_get() causes segmentation faults). (Derick)
- Fixed bug #44720 (Prevent crash within session_register()). (Scott)
- Fixed bug #44703 (htmlspecialchars() does not detect bad character set argument). (Andy Wharmby)
- Fixed bug #44673 (With CGI argv/argc starts from arguments, not from script) (Dmitry)
- Fixed bug #44667 (proc_open() does not handle pipes with the mode 'wb' correctly). (Jani)
- Fixed bug #44663 (Crash in imap_mail_compose if "body" parameter invalid). (Ilia)
- Fixed bug #44650 (escaepshellscmd() does not check arg count). (Ilia)
- Fixed bug #44613 (Crash inside imap_headerinfo()). (Ilia, jmessa)
- Fixed bug #44603 (Order issues with Content-Type/Length headers on POST). (Ilia)
- Fixed bug #44594 (imap_open() does not validate # of retries parameter). (Ilia)
- Fixed bug #44591 (imagegif's filename parameter). (Felipe)
- Fixed bug #44557 (Crash in imap_setacl when supplied integer as username) (Thomas Jarosch)
- Fixed bug #44487 (call_user_method_array issues a warning when throwing an exception). (David Soria Parra)
- Fixed bug #44478 (Inconsistent behaviour when assigning new nodes). (Rob, Felipe)
- Fixed bug #44445 (email validator does not handle domains starting/ending with a -). (Ilia)
- Fixed bug #44440 (st_blocks undefined under BeOS). (Felipe)
- Fixed bug #44394 (Last two bytes missing from output). (Felipe)
- Fixed bug #44388 (Crash inside exif_read_data() on invalid images) (Ilia)
- Fixed bug #44373 (PDO_OCI extension compile failed). (Felipe)
- Fixed bug #44333 (SEGFAULT when using mysql_pconnect() with client_flags). (Felipe)
- Fixed bug #44306 (Better detection of MIPS processors on Windows). (Ilia)
- Fixed bug #44242 (metaphone('CMXFXM') crashes PHP). (Felipe)
- Fixed bug #44233 (MSG_PEEK undefined under BeOS R5). (jonathonfreeman at gmail dot com, Ilia)
- Fixed bug #44216 (strftime segfaults on large negative value). (Derick)
- Fixed bug #44209 (strtotime() doesn't support 64 bit timestamps on 64 bit platforms). (Derick)
- Fixed bug #44206 (OCI8 selecting ref cursors leads to ORA-1000 maximum open cursors reached). (Oracle Corp.)
- Fixed bug #44200 (A crash in PDO when no bound targets exists and yet bound parameters are present). (Ilia)
- Fixed bug #44197 (socket array keys lost on socket_select). (Felipe)
- Fixed bug #44191 (preg_grep messes up array index). (Felipe)
- Fixed bug #44189 (PDO setAttribute() does not properly validate values for native numeric options). (Ilia)
- Fixed bug #44184 (Double free of loop-variable on exception). (Dmitry)
- Fixed bug #44171 (Invalid FETCH_COLUMN index does not raise an error). (Ilia)
- Fixed bug #44166 (Parameter handling flaw in PDO::getAvailableDrivers()). (Ilia)
- Fixed bug #44159 (Crash: $pdo->setAttribute(PDO::STATEMENT_ATTR_CLASS, NULL)). (Felipe)
- Fixed bug #44152 (Possible crash with syslog logging on ZTS builds). (Ilia)
- Fixed bug #44141 (private parent constructor callable through static function). (Dmitry)
- Fixed bug #44113 (OCI8 new collection creation can fail with OCI-22303). (Oracle Corp.)
- Fixed bug #44069 (Huge memory usage with concatenation using . instead of .=). (Dmitry)
- Fixed bug #44046 (crash inside array_slice() function with an invalid by-ref offset). (Ilia)
- Fixed bug #44028 (crash inside stream_socket_enable_crypto() when enabling encryption without crypto type). (Ilia)
- Fixed bug #44018 (RecursiveDirectoryIterator options inconsistancy). (Marcus)
- Fixed bug #44008 (OCI8 incorrect usage of OCI-Lob->close crashes PHP). (Oracle Corp.)
- Fixed bug #43998 (Two error messages returned for incorrect encoding for mb_strto[upper|lower]). (Rui)
- Fixed bug #43994 (mb_ereg 'successfully' matching incorrect). (Rui)
- Fixed bug #43954 (Memory leak when sending the same HTTP status code multiple times). (Scott)
- Fixed bug #43927 (koi8r is missing from html_entity_decode()). (andy at demos dot su, Tony)
- Fixed bug #43912 (Interbase column names are truncated to 31 characters). (Ilia)
- Fixed bug #43875 (Two error messages returned for $new and $flag argument in mysql_connect()). (Hannes)
- Fixed bug #43863 (str_word_count() breaks on cyrillic "ya" in locale cp1251). (phprus at gmail dot com, Tony)
- Fixed bug #43841 (mb_strrpos offset is byte count for negative values). (Rui)
- Fixed bug #43840 (mb_strpos bounds check is byte count rather than a character count). (Rui)
- Fixed bug #43808 (date_create never fails (even when it should)). (Derick)
- Fixed bug #43793 (zlib filter is unable to auto-detect gzip/zlib file headers). (Greg)
- Fixed bug #43703 (Signature compatibility check broken). (Dmitry)
- Fixed bug #43677 (Inconsistent behaviour of include_path set with php_value). (manuel at mausz dot at)
- Fixed bug #43663 (Extending PDO class with a __call() function doesn't work). (David Soria Parra)
- Fixed bug #43647 (Make FindFile use PATH_SEPARATOR instead of ";"). (Ilia)
- Fixed bug #43635 (mysql extension ingores INI settings on NULL values passed to mysql_connect()). (Ilia)
- Fixed bug #43620 (Workaround for a bug inside libcurl 7.16.2 that can result in a crash). (Ilia)
- Fixed bug #43614 (incorrect processing of numerical string keys of array in arbitrary serialized data). (Dmitriy Buldakov, Felipe)
- Fixed bug #43606 (define missing depencies of the exif extension). (crrodriguez at suse dot de)
- Fixed bug #43589 (a possible infinite loop in bz2_filter.c). (Greg)
- Fixed bug #43580 (removed bogus declaration of a non-existent php_is_url() function). (Ilia)
- Fixed bug #43559 (array_merge_recursive() doesn't behave as expected with duplicate NULL values). (Felipe, Tony)
- Fixed bug #43533 (escapeshellarg('') returns null). (Ilia)
- Fixed bug #43527 (DateTime created from a timestamp reports environment timezone). (Derick)
- Fixed bug #43522 (stream_get_line() eats additional characters). (Felipe, Ilia, Tony)
- Fixed bug #43507 (SOAPFault HTTP Status 500 - would like to be able to set the HTTP Status). (Dmitry)
- Fixed bug #43505 (Assign by reference bug). (Dmitry)
- Fixed bug #43498 (file_exists() on a proftpd server got SIZE not allowed in ASCII mode). (Ilia, crrodriguez at suse dot de)
- Fixed bug #43497 (OCI8 XML/getClobVal aka temporary LOBs leak UGA memory). (Chris)
- Fixed bug #43495 (array_merge_recursive() crashes with recursive arrays). (Ilia)
- Fixed bug #43493 (pdo_pgsql does not send username on connect when password is not available). (Ilia)
- Fixed bug #43491 (Under certain conditions, file_exists() never returns). (Dmitry)
- Fixed bug #43483 (get_class_methods() does not list all visible methods). (Dmitry)
- Fixed bug #43482 (array_pad() does not warn on very small pad numbers). (Ilia)
- Fixed bug #43457 (Prepared statement with incorrect parms doesn't throw exception with pdo_pgsql driver). (Ilia)
- Fixed bug #43450 (Memory leak on some functions with implicit object __toString() call). (David C.)
- Fixed bug #43386 (array_globals not reset to 0 properly on init). (Ilia)
- Fixed bug #43377 (PHP crashes with invalid argument for DateTimeZone). (Ilia)
- Fixed bug #43373 (pcntl_fork() should not raise E_ERROR on error). (Ilia)
- Fixed bug #43364 (recursive xincludes don't remove internal xml nodes properly). (Rob, patch from ddb@bitxtender.de)
- Fixed bug #43301 (mb_ereg*_replace() crashes when replacement string is invalid PHP expression and 'e' option is used). (Jani)
- Fixed bug #43295 (crash because of uninitialized SG(sapi_headers).mimetype). (Dmitry)
- Fixed bug #43293 (Multiple segfaults in getopt()). (Hannes)
- Fixed bug #43279 (pg_send_query_params() converts all elements in 'params' to strings). (Ilia)
- Fixed bug #43276 (Incomplete fix for bug #42739, mkdir() under safe_mode). (Ilia)
- Fixed bug #43248 (backward compatibility break in realpath()). (Dmitry)
- Fixed bug #43221 (SimpleXML adding default namespace in addAttribute). (Rob)
- Fixed bug #43216 (stream_is_local() returns false on "file://"). (Dmitry)
- Fixed bug #43201 (Crash on using uninitialized vals and __get/__set). (Dmitry)
- Fixed bug #43182 (file_put_contents() LOCK_EX does not work properly on file truncation). (Ilia)
- Fixed bug #43175 (__destruct() throwing an exception with __call() causes segfault). (Dmitry)
- Fixed bug #43128 (Very long class name causes segfault). (Dmitry)
- Fixed bug #43105 (PHP seems to fail to close open files). (Hannes)
- Fixed bug #43092 (curl_copy_handle() crashes with > 32 chars long URL). (Jani)
- Fixed bug #43003 (Invalid timezone reported for DateTime objects constructed using a timestamp). (Derick)
- Fixed bug #42978 (mismatch between number of bound params and values causes a crash in pdo_pgsql). (Ilia)
- Fixed bug #42945 (preg_split() swallows part of the string). (Nuno)
- Fixed bug #42937 (__call() method not invoked when methods are called on parent from child class). (Dmitry)
- Fixed bug #42841 (REF CURSOR and oci_new_cursor() crash PHP). (Chris)
- Fixed bug #42838 (Wrong results in array_diff_uassoc) (Felipe)
- Fixed bug #42779 (Incorrect forcing from HTTP/1.0 request to HTTP/1.1 response). (Ilia)
- Fixed bug #42736 (xmlrpc_server_call_method() crashes). (Tony)
- Fixed bug #42692 (Procedure 'int1' not present with doc/lit SoapServer). (Dmitry)
- Fixed bug #42548 (mysqli PROCEDURE calls can't return result sets). (Hartmut)
- Fixed bug #42505 (new sendmail default breaks on Netware platform) (Guenter Knauf)
- Fixed bug #42369 (Implicit conversion to string leaks memory). (David C., Rob).
- Fixed bug #42272 (var_export() incorrectly escapes char(0)). (Derick)
- Fixed bug #42261 (Incorrect lengths for date and boolean data types). (Ilia)
- Fixed bug #42190 (Constructing DateTime with TimeZone Indicator invalidates DateTimeZone). (Derick)
- Fixed bug #42177 (Warning "array_merge_recursive(): recursion detected" comes again...). (Felipe)
- Fixed bug #41941 (oci8 extension not lib64 savvy). (Chris)
- Fixed bug #41828 (Failing to call RecursiveIteratorIterator::__construct() causes a sefault). (Etienne)
- Fixed bug #41599 (setTime() fails after modify() is used). (Derick)
- Fixed bug #41562 (SimpleXML memory issue). (Rob)
- Fixed bug #40013 (php_uname() does not return nodename on Netware (Guenter Knauf)
- Fixed bug #38468 (Unexpected creation of cycle). (Dmitry)
- Fixed bug #32979 (OpenSSL stream->fd casts broken in 64-bit build) (stotty at tvnet dot hu)

08 Nov 2007, PHP 5.2.5
- Upgraded PCRE to version 7.3 (Nuno)
- Added optional parameter $provide_object to debug_backtrace(). (Sebastian)
- Added alpha support for imagefilter() IMG_FILTER_COLORIZE. (Pierre)
- Added ability to control memory consumption between request using
  ZEND_MM_COMPACT environment variable. (Dmitry)

- Improved speed of array_intersect_key(), array_intersect_assoc(),
  array_uintersect_assoc(), array_diff_key(), array_diff_assoc() and
  array_udiff_assoc(). (Dmitry)

- Fixed move_uploaded_file() to always set file permissions of resulting file
  according to UMASK. (Andrew Sitnikov)
- Fixed possible crash in ext/soap because of uninitialized value. (Zdash Urf)
- Fixed regression in glob() when enforcing safe_mode/open_basedir checks on
  paths containing '*'. (Ilia)
- Fixed "mail.force_extra_parameters" php.ini directive not to be modifiable
  in .htaccess due to the security implications - reported by SecurityReason.
  (Stas)
- Fixed PDO crash when driver returns empty LOB stream. (Stas)
- Fixed dl() to only accept filenames - reported by Laurent Gaffie. (Stas)
- Fixed dl() to limit argument size to MAXPATHLEN (CVE-2007-4887).
  (Christian Hoffmann)
- Fixed iconv_*() functions to limit argument sizes as workaround to libc
  bug (CVE-2007-4783, CVE-2007-4840 by Laurent Gaffie).
  (Christian Hoffmann, Stas)
- Fixed missing brackets leading to build warning and error in the log.
  Win32 code. (Andrey)
- Fixed leaks with multiple connects on one mysqli object. (Andrey)
- Fixed endianness detection on MacOS when building universal binary.
  (Uwe Schindler, Christian Speich, Tony)
- Fixed possible triggering of buffer overflows inside glibc
  implementations of the fnmatch(), setlocale() and glob() functions.
  Reported by Laurent Gaffie. (Ilia)
- Fixed imagerectangle regression with 1x1 rectangle (libgd #106). (Pierre)
- Fixed htmlentities/htmlspecialchars not to accept partial multibyte
  sequences. (Stas)

- Fixed bug #43196 (array_intersect_assoc() crashes with non-array input).
  (Jani)
- Fixed bug #43139 (PDO ignores ATTR_DEFAULT_FETCH_MODE in some cases with
  fetchAll()). (Ilia)
- Fixed bug #43137 (rmdir() and rename() do not clear statcache). (Jani)
- Fixed bug #43130 (Bound parameters cannot have - in their name). (Ilia)
- Fixed bug #43099 (XMLWriter::endElement() does not check # of params).
  (Ilia)
- Fixed bug #43020 (Warning message is missing with shuffle() and more
  than one argument). (Scott)
- Fixed bug #42976 (Crash when constructor for newInstance() or
  newInstanceArgs() fails) (Ilia)
- Fixed bug #42943 (ext/mssql: Move *timeout initialization from RINIT
  to connect time). (Ilia)
- Fixed bug #42917 (PDO::FETCH_KEY_PAIR doesn't work with setFetchMode).
  (Ilia)
- Fixed bug #42890 (Constant "LIST" defined by mysqlclient and c-client).
  (Andrey)
- Fixed bug #42869 (automatic session id insertion adds sessions id to
  non-local forms). (Ilia)
- Fixed bug #42818 ($foo = clone(array()); leaks memory). (Dmitry)
- Fixed bug #42817 (clone() on a non-object does not result in a fatal
  error). (Ilia)
- Fixed bug #42785 (json_encode() formats doubles according to locale rather
  then following standard syntax). (Ilia)
- Fixed bug #42783 (pg_insert() does not accept an empty list for
  insertion). (Ilia)
- Fixed bug #42773 (WSDL error causes HTTP 500 Response). (Dmitry)
- Fixed bug #42772 (Storing $this in a static var fails while handling a cast
  to string). (Dmitry)
- Fixed bug #42767 (highlight_string() truncates trailing comment). (Ilia)
- Fixed bug #42739 (mkdir() doesn't like a trailing slash when safe_mode is
  enabled). (Ilia)
- Fixed bug #42703 (Exception raised in an iterator::current() causes segfault
  in FilterIterator) (Marcus)
- Fixed bug #42699 (PHP_SELF duplicates path). (Dmitry)
- Fixed bug #42654 (RecursiveIteratorIterator modifies only part of leaves)
  (Marcus)
- Fixed bug #42643 (CLI segfaults if using ATTR_PERSISTENT). (Ilia)
- Fixed bug #42637 (SoapFault : Only http and https are allowed). (Bill Moran)
- Fixed bug #42629 (Dynamically loaded PHP extensions need symbols exported
  on MacOSX). (jdolecek at NetBSD dot org)
- Fixed bug #42627 (bz2 extension fails to build with -fno-common).
  (dolecek at netbsd dot org)
- Fixed Bug #42596 (session.save_path MODE option does not work). (Ilia)
- Fixed bug #42590 (Make the engine recognize \v and \f escape sequences).
  (Ilia)
- Fixed bug #42587 (behavior change regarding symlinked .php files). (Dmitry)
- Fixed bug #42579 (apache_reset_timeout() does not exist). (Jani)
- Fixed bug #42549 (ext/mysql failed to compile with libmysql 3.23). (Scott)
- Fixed bug #42523 (PHP_SELF duplicates path). (Dmitry)
- Fixed bug #42512 (ip2long('255.255.255.255') should return 4294967295 on
  64-bit PHP). (Derick)
- Fixed bug #42506 (php_pgsql_convert() timezone parse bug) (nonunnet at
  gmail dot com, Ilia)
- Fixed bug #42496 (OCI8 cursor is not closed when using 2 clobs in a select
  query). (Oracle Corp.)
- Fixed bug #42462 (Segmentation when trying to set an attribute in a
  DOMElement). (Rob)
- Fixed bug #42453 (CGI SAPI does not shut down cleanly with -i/-m/-v cmdline
  options). (Dmitry)
- Fixed bug #42452 (PDO classes do not expose Reflection API information).
  (Hannes)
- Fixed bug #42468 (Write lock on file_get_contents fails when using a
  compression stream). (Ilia)
- Fixed bug #42488 (SoapServer reports an encoding error and the error itself
  breaks). (Dmitry)
- Fixed bug #42378 (mysqli_stmt_bind_result memory exhaustion). (Andrey)
- Fixed bug #42359 (xsd:list type not parsed). (Dmitry)
- Fixed bug #42326 (SoapServer crash). (Dmitry)
- Fixed bug #42214 (SoapServer sends clients internal PHP errors). (Dmitry)
- Fixed bug #42189 (xmlrpc_set_type() crashes php on invalid datetime
  values). (Ilia)
- Fixed bug #42139 (XMLReader option constants are broken using XML()). (Rob)
- Fixed bug #42086 (SoapServer return Procedure '' not present for WSIBasic
  compliant wsdl). (Dmitry)
- Fixed bug #41822 (Relative includes broken when getcwd() fails). (Ab5602,
  Jani)
- Fixed bug #41561 (Values set with php_admin_* in httpd.conf can be overwritten
  with ini_set()). (Stas, Jani)
- Fixed bug #39651 (proc_open() append mode doesn't work on windows). (Nuno)

30 Aug 2007, PHP 5.2.4
- Removed --enable-versioning configure option. (Jani)

- Upgraded PCRE to version 7.2 (Nuno)
- Updated timezone database to version 2007.6. (Derick)

- Improved openssl_x509_parse() to return extensions in readable form. (Dmitry)

- Enabled changing the size of statement cache for non-persistent OCI8
  connections. (Chris Jones, Tony)

- Changed "display_errors" php.ini option to accept "stderr" as value which
  makes the error messages to be outputted to STDERR instead of STDOUT with
  CGI and CLI SAPIs (FR #22839). (Jani)
- Changed error handler to send HTTP 500 instead of blank page on PHP errors.
  (Dmitry, Andrei Nigmatulin)
- Changed mail() function to be always available. (Johannes)

- Added check for unknown options passed to configure. (Jani)
- Added persistent connection status checker to pdo_pgsql.
  (Elvis Pranskevichus, Ilia)
- Added support for ATTR_TIMEOUT inside pdo_pgsql driver. (Ilia)
- Added php_ini_loaded_file() function which returns the path to the actual
  php.ini in use. (Jani)
- Added GD version constants GD_MAJOR_VERSION, GD_MINOR_VERSION,
  GD_RELEASE_VERSION, GD_EXTRA_VERSION and GD_VERSION_STRING. (Pierre)
- Added missing open_basedir checks to CGI.
  (anight at eyelinkmedia dot com, Tony)
- Added missing format validator to unpack() function. (Ilia)
- Added missing error check inside bcpowmod(). (Ilia)
- Added CURLOPT_PRIVATE & CURLINFO_PRIVATE constants.
  (Andrey A. Belashkov, Tony)
- Added missing MSG_EOR and MSG_EOF constants to sockets extension. (Jani)
- Added PCRE_VERSION constant. (Tony)
- Added ReflectionExtension::info() function to print the phpinfo()
  block for an extension. (Johannes)

- Implemented FR #41884 (ReflectionClass::getDefaultProperties() does not
  handle static attributes). (Tony)

- Fixed "Floating point exception" inside wordwrap().
  (Mattias Bengtsson, Ilia)
- Fixed several integer overflows in ImageCreate(), ImageCreateTrueColor(),
  ImageCopyResampled() and ImageFilledPolygon() reported by Mattias Bengtsson.
  (Tony)
- Fixed size calculation in chunk_split(). (Stas)
- Fixed integer overflow in str[c]spn(). (Stas)
- Fixed money_format() not to accept multiple %i or %n tokens.
  (Stas, Ilia)
- Fixed zend_alter_ini_entry() memory_limit interruption
  vulnerability. (Ilia)
- Fixed INFILE LOCAL option handling with MySQL extensions not to be
  allowed when open_basedir or safe_mode is active. (Stas)
- Fixed session.save_path and error_log values to be checked against
  open_basedir and safe_mode (CVE-2007-3378) (Stas, Maksymilian Arciemowicz)
- Fixed possible invalid read in glob() win32 implementation (CVE-2007-3806).
  (Tony)
- Improved fix for MOPB-03-2007. (Ilia)
- Corrected fix for CVE-2007-2872. (Ilia)

- Fixed possible crash in imagepsloadfont(), work around a bug in the pslib on
  Windows. (Pierre)
- Fixed oci8 and PDO_OCI extensions to allow configuring with Oracle 11g
  client libraries. (Chris Jones)
- Fixed EOF handling in case of reading from file opened in write only mode.
  (Dmitry)
- Fixed var_export() to use the new H modifier so that it can generate
  parseable PHP code for floats, independent of the locale. (Derick)
- Fixed regression introduced by the fix for the libgd bug #74. (Pierre)
- Fixed SimpleXML's behavior when used with empty(). (Sara)
- Fixed crash in OpenSSL extension because of non-string passphrase. (Dmitry)

- Fixed PECL Bug #11345 (PDO_OCI crash after National language Support "NLS"
  environment initialization error). (Chris Jones)
- Fixed PECL bug #11216 (crash in ZipArchive::addEmptyDir when a directory
  already exists). (Pierre)

- Fixed bug #43926 (isInstance() isn't equivalent to instanceof operator). (Marcus)
- Fixed bug #42368 (Incorrect error message displayed by pg_escape_string).
  (Ilia)
- Fixed bug #42365 (glob() crashes and/or accepts way too many flags).
  (Jani)
- Fixed Bug #42364 (Crash when using getRealPath with DirectoryIterator).
  (Johannes)
- Fixed bug #42292 ($PHP_CONFIG not set for phpized builds). (Jani)
- Fixed bug #42261 (header wrong for date field).
  (roberto at spadim dot com dot br, Ilia)
- Fixed bug #42259 (SimpleXMLIterator loses ancestry). (Rob)
- Fixed bug #42247 (ldap_parse_result() not defined under win32). (Jani)
- Fixed bug #42243 (copy() does not output an error when the first arg is a
  dir). (Ilia)
- Fixed bug #42242 (sybase_connect() crashes). (Ilia)
- Fixed bug #42237 (stream_copy_to_stream returns invalid values for mmaped
  streams). (andrew dot minerd at sellingsource dot com, Ilia)
- Fixed bug #42233 (Problems with æøå in extract()). (Jani)
- Fixed bug #42222 (possible buffer overflow in php_openssl_make_REQ). (Pierre)
- Fixed bug #42211 (property_exists() fails to find protected properties
  from a parent class). (Dmitry)
- Fixed bug #42208 (substr_replace() crashes when the same array is passed
  more than once). (crrodriguez at suse dot de, Ilia)
- Fixed bug #42198 (SCRIPT_NAME and PHP_SELF truncated when inside a userdir
  and using PATH_INFO). (Dmitry)
- Fixed bug #42195 (C++ compiler required always). (Jani)
- Fixed bug #42183 (classmap causes crash in non-wsdl mode). (Dmitry)
- Fixed bug #42173 (oci8 INTERVAL and TIMESTAMP type fixes). (Chris)
- Fixed bug #42151 (__destruct functions not called after catching a SoapFault
  exception). (Dmitry)
- Fixed bug #42142 (substr_replace() returns FALSE when length > string length).
  (Ilia)
- Fixed bug #42135 (Second call of session_start() causes creation of SID).
  (Ilia)
- Fixed bug #42134 (oci_error() returns false after oci_new_collection() fails).
  (Tony)
- Fixed bug #42119 (array_push($arr,&$obj) doesn't work with
  zend.ze1_compatibility_mode On). (Dmitry)
- Fixed bug #42117 (bzip2.compress loses data in internal buffer).
  (Philip, Ilia)
- Fixed bug #42112 (deleting a node produces memory corruption). (Rob)
- Fixed bug #42107 (sscanf broken when using %2$s format parameters). (Jani)
- Fixed bug #42090 (json_decode causes segmentation fault). (Hannes)
- Fixed bug #42082 (NodeList length zero should be empty). (Hannes)
- Fixed bug #42072 (No warning message for clearstatcache() with arguments).
  (Ilia)
- Fixed bug #42071 (ini scanner allows using NULL as option name). (Jani)
- Fixed bug #42027 (is_file() / is_dir() matches file/dirnames with wildcard char
  or trailing slash in Windows). (Dmitry)
- Fixed bug #42019 (configure option --with-adabas=DIR does not work). (Jani)
- Fixed bug #42015 (ldap_rename(): server error "DSA is unwilling to perform").
  (bob at mroczka dot com, Jani)
- Fixed bug #42009 (is_a() and is_subclass_of() should NOT call autoload, in the
  same way as "instanceof" operator). (Dmitry)
- Fixed bug #41989 (move_uploaded_file() & relative path in ZTS mode). (Tony)
- Fixed bug #41984 (Hangs on large SoapClient requests). (Dmitry)
- Fixed bug #41983 (Error Fetching http headers terminated by '\n'). (Dmitry)
- Fixed bug #41973 (--with-ldap=shared fails with LDFLAGS="-Wl,--as-needed"). (Nuno)
- Fixed bug #41971 (PDOStatement::fetch and PDOStatement::setFetchMode causes
  unexpected behavior). (Ilia)
- Fixed bug #41964 (strtotime returns a timestamp for non-time string of
  pattern '(A|a) .+'). (Derick)
- Fixed bug #41961 (Ensure search for hidden private methods does not stray from
  class hierarchy). (robin_fernandes at uk dot ibm dot com)
- Fixed bug #41947 (SimpleXML incorrectly registers empty strings asnamespaces).
  (Rob)
- Fixed bug #41929 (Foreach on object does not iterate over all visible properties).
  (Dmitry)
- Fixed bug #41919 (crash in string to array conversion).
  (judas dot iscariote at gmail dot com, Ilia)
- Fixed bug #41909 (var_export() is locale sensitive when exporting float
  values). (Derick)
- Fixed bug #41908 (CFLAGS="-Os" ./configure --enable-debug fails).
  (christian at hoffie dot info, Tony)
- Fixed bug #41904 (proc_open(): empty env array should cause empty environment
  to be passed to process). (Jani)
- Fixed bug #41867 (SimpleXML: getName is broken). (Rob)
- Fixed bug #41865 (fputcsv(): 2nd parameter is not optional). (Jani)
- Fixed bug #41861 (SimpleXML: getNamespaces() returns the namespaces of a node's
  siblings). (Rob)
- Fixed bug #41845 (pgsql extension does not compile with PostgreSQL <7.4). (Ilia)
- Fixed bug #41844 (Format returns incorrect number of digits for negative years
  -0001 to -0999). (Derick)
- Fixed bug #41842 (Cannot create years < 0100 & negative years with date_create
  or new DateTime). (Derick)
- Fixed bug #41833 (addChild() on a non-existent node, no node created,
  getName() segfaults). (Rob)
- Fixed bug #41831 (pdo_sqlite prepared statements convert resources to
  strings). (Ilia)
- Fixed bug #41815 (Concurrent read/write fails when EOF is reached). (Sascha)
- Fixed bug #41813 (segmentation fault when using string offset as an object).
  (judas dot iscariote at gmail dot com, Tony)
- Fixed bug #41795 (checkdnsrr does not support DNS_TXT type).
  (lucas at facebook dot com, Tony)
- Fixed bug #41773 (php_strip_whitespace() sends headers with errors
  suppressed). (Tony)
- Fixed bug #41770 (SSL: fatal protocol error due to buffer issues). (Ilia)
- Fixed bug #41765 (Recode crashes/does not work on amd64).
  (nexus at smoula dot net, Stas)
- Fixed bug #41724 (libxml_get_last_error() - errors service request scope).
  (thekid at php dot net, Ilia)
- Fixed bug #41717 (imagepolygon does not respect thickness). (Pierre)
- Fixed bug #41713 (Persistent memory consumption on win32 since 5.2). (Dmitry)
- Fixed bug #41711 (NULL temporary lobs not supported in OCI8).
  (Chris Jones, Tony)
- Fixed bug #41709 (strtotime() does not handle 00.00.0000). (Derick)
- Fixed bug #41698 (float parameters truncated to integer in prepared
  statements). (Ilia)
- Fixed bug #41692 (ArrayObject shows weird behavior in respect to
  inheritance). (Tony)
- Fixed bug #41691 (ArrayObject::exchangeArray hangs Apache). (Tony)
- Fixed bug #41686 (Omitting length param in array_slice not possible). (Ilia)
- Fixed bug #41685 (array_push() fails to warn when next index is
  already occupied). (Ilia)
- Fixed bug #41655 (open_basedir bypass via glob()). (Ilia)
- Fixed bug #41640 (get_class_vars produces error on class constants).
  (Johannes)
- Fixed bug #41635 (SoapServer and zlib.output_compression with FastCGI
  result in major slowdown). (Dmitry)
- Fixed bug #41633 (Crash instantiating classes with self-referencing
  constants). (Dmitry)
- Fixed bug #41630 (segfault when an invalid color index is present in the
  image data). (Reported by Elliot <wccoder@gmail dot com>) (Pierre)
- Fixed bug #41628 (PHP settings leak between Virtual Hosts in Apache 1.3).
  (Scott, manuel at mausz dot at)
- Fixed bug #41608 (segfault on a weird code with objects and switch()).
  (Tony)
- Fixed bug #41600 (url rewriter tags doesn't work with namespaced tags).
  (Ilia)
- Fixed bug #41596 (Fixed a crash inside pdo_pgsql on some non-well-formed
  SQL queries). (Ilia)
- Fixed bug #41594 (OCI8 statement cache is flushed too frequently). (Tony)
- Fixed bug #41582 (SimpleXML crashes when accessing newly created element).
  (Tony)
- Fixed bug #41576 (configure failure when using --without-apxs or some other
  SAPIs disabling options). (Jani)
- Fixed bug #41567 (json_encode() double conversion is inconsistent with PHP).
  (Lucas, Ilia)
- Fixed bug #41566 (SOAP Server not properly generating href attributes).
  (Dmitry)
- Fixed bug #41555 (configure failure: regression caused by fix for #41265).
  (Jani)
- Fixed bug #41527 (WDDX deserialize numeric string array key).
  (Matt, Ilia)
- Fixed bug #41523 (strtotime('0000-00-00 00:00:00') is parsed as 1999-11-30).
  (Derick)
- Fixed bug #41518 (file_exists() warns of open_basedir restriction on
  non-existent file). (Tony)
- Fixed bug #41445 (parse_ini_file() has a problem with certain types of
  integer as sections). (Tony)
- Fixed bug #41433 (DBA: configure fails to include correct db.h for db4).
  (Jani)
- Fixed bug #41372 (Internal pointer of source array resets during array
  copying). (Dmitry)
- Fixed bug #41350 (my_thread_global_end() error during request shutdown on
  Windows). (Scott, Andrey)
- Fixed bug #41278 (get_loaded_extensions() should list Zend extensions).
  (Johannes)
- Fixed bug #41127 (Memory leak in ldap_{first|next}_attribute functions).
  (Jani)
- Fixed bug #40757 (get_object_vars get nothing in child class). (Dmitry)
- Fixed bug #40705 (Iterating within function moves original array pointer).
  (Dmitry)
- Fixed bug #40509 (key() function changed behaviour if global array is used
  within function). (Dmitry)
- Fixed bug #40419 (Trailing slash in CGI request does not work). (Dmitry)
- Fixed bug #39330 (apache2handler does not call shutdown actions before
  apache child die). (isk at ecommerce dot com, Gopal, Tony)
- Fixed bug #39291 (ldap_sasl_bind() misses the sasl_authc_id parameter).
  (diafour at gmail dot com, Jani)
- Fixed bug #37715 (array pointers resetting on copy). (Dmitry)
- Fixed bug #37273 (Symlinks and mod_files session handler allow open_basedir
  bypass). (Ilia)
- Fixed bug #36492 (Userfilters can leak buckets). (Sara)
- Fixed bugs #36796, #36918, #41371 (stream_set_blocking() does not work).
  (Jani)
- Fixed bug #35981 (pdo-pgsql should not use pkg-config when not present).
  (Jani)
- Fixed bug #31892 (PHP_SELF incorrect without cgi.fix_pathinfo, but turning on
  screws up PATH_INFO). (Dmitry)
- Fixed bug #21197 (socket_read() outputs error with PHP_NORMAL_READ).
  (Nuno, Jani)

31 May 2007, PHP 5.2.3
- Changed CGI install target to php-cgi and 'make install' to install CLI
  when CGI is selected. (Jani)
- Changed JSON maximum nesting depth from 20 to 128. (Rasmus)

- Improved compilation of heredocs and interpolated strings. (Matt, Dmitry)
- Optimized out a couple of per-request syscalls. (Rasmus)
- Optimized digest generation in md5() and sha1() functions. (Ilia)
- Upgraded bundled SQLite 3 to version 3.3.17. (Ilia)

- Added "max_input_nesting_level" php.ini option to limit nesting level of
  input variables. Fix for MOPB-03-2007. (Stas)
- Added a 4th parameter flag to htmlspecialchars() and htmlentities() that
  makes the function not encode existing html entities. (Ilia)
- Added PDO::FETCH_KEY_PAIR mode that will fetch a 2 column result set into
  an associated array. (Ilia)
- Added CURLOPT_TIMEOUT_MS and CURLOPT_CONNECTTIMEOUT_MS cURL constants. (Sara)
- Added --ini switch to CLI that prints out configuration file names. (Marcus)
- Added mysql_set_charset() to allow runtime altering of connection encoding.
  (Scott)

- Implemented FR #41416 (getColumnMeta() should also return table name). (Tony)

- Fixed an integer overflow inside chunk_split(). Identified by Gerhard Wagner.
  (Ilia)
- Fixed SOAP extension's handler() to work even when
  "always_populate_raw_post_data" is off. (Ilia)
- Fixed possible infinite loop in imagecreatefrompng. (libgd #86)
  (by Xavier Roche, CVE-2007-2756). (Pierre)
- Fixed ext/filter Email Validation Vulnerability (MOPB-45 by Stefan Esser).
  (Ilia)
- Fixed altering $this via argument named "this". (Dmitry)
- Fixed PHP CLI usage of php.ini from the binary location. (Hannes)
- Fixed segfault in strripos(). (Tony, Joxean Koret)
- Fixed bug #41693 (scandir() allows empty directory names). (Ilia)
- Fixed bug #41673 (json_encode breaks large numbers in arrays). (Ilia)
- Fixed bug #41525 (ReflectionParameter::getPosition() not available). (Marcus)
- Fixed bug #41511 (Compile failure under IRIX 6.5.30 building md5.c). (Jani)
- Fixed bug #41504 (json_decode() incorrectly decodes JSON arrays with empty
  string keys). (Ilia)
- Fixed bug #41492 (open_basedir/safe_mode bypass inside realpath()). (Ilia)
- Fixed bug #41477 (no arginfo about SoapClient::__soapCall()). (Ilia)
- Fixed bug #41455 (ext/dba/config.m4 pollutes global $LIBS and $LDFLAGS).
  (mmarek at suse dot cz, Tony)
- Fixed bug #41442 (imagegd2() under output control). (Tony)
- Fixed bug #41430 (Fatal error with negative values of maxlen parameter of
  file_get_contents()). (Tony)
- Fixed bug #41423 (PHP assumes wrongly that certain ciphers are enabled in
  OpenSSL). (Pierre)
- Fixed bug #41421 (Uncaught exception from a stream wrapper segfaults).
  (Tony, Dmitry)
- Fixed bug #41403 (json_decode cannot decode floats if localeconv
  decimal_point is not '.'). (Tony)
- Fixed bug #41401 (wrong unary operator precedence). (Stas)
- Fixed bug #41394 (dbase_create creates file with corrupted header). (Tony)
- Fixed bug #41390 (Clarify error message with invalid protocol scheme).
  (Scott)
- Fixed bug #41378 (fastcgi protocol lacks support for Reason-Phrase in
  "Status:" header). (anight at eyelinkmedia dot com, Dmitry)
- Fixed bug #41374 (whole text concats values of wrong nodes). (Rob)
- Fixed bug #41358 (configure cannot determine SSL lib with libcurl >= 7.16.2).
  (Mike)
- Fixed bug #41353 (crash in openssl_pkcs12_read() on invalid input). (Ilia)
- Fixed bug #41351 (Invalid opcode with foreach ($a[] as $b)). (Dmitry, Tony)
- Fixed bug #41347 (checkdnsrr() segfaults on empty hostname). (Scott)
- Fixed bug #41337 (WSDL parsing doesn't ignore non soap bindings). (Dmitry)
- Fixed bug #41326 (Writing empty tags with Xmlwriter::WriteElement[ns])
  (Pierre)
- Fixed bug #41321 (downgrade read errors in getimagesize() to E_NOTICE).
  (Ilia)
- Fixed bug #41304 (compress.zlib temp files left). (Dmitry)
- Fixed bug #41293 (Fixed creation of HTTP_RAW_POST_DATA when there is no
  default post handler). (Ilia)
- Fixed bug #41291 (FastCGI does not set SO_REUSEADDR).
  (fmajid at kefta dot com, Dmitry)
- Fixed gd build when used with freetype 1.x (Pierre, Tony)
- Fixed bug #41287 (Namespace functions don't allow xmlns definition to be
  optional). (Rob)
- Fixed bug #41285 (Improved fix for CVE-2007-1887 to work with non-bundled
  sqlite2 lib). (Ilia)
- Fixed bug #41283 (Bug with deserializing array key that are doubles or
  floats in wddx). (Ilia)
- Fixed bug #41257 (lookupNamespaceURI does not work as expected). (Rob)
- Fixed bug #41236 (Regression in timeout handling of non-blocking SSL
  connections during reads and writes). (Ilia)
- Fixed bug #41134 (zend_ts_hash_clean not thread-safe).
  (marco dot cova at gmail dot com, Tony)
- Fixed bug #41097 (ext/soap returning associative array as indexed without
  using WSDL). (Dmitry)
- Fixed bug #41004 (minOccurs="0" and null class member variable). (Dmitry)
- Fixed bug #39542 (Behavior of require/include different to < 5.2.0).
  (Dmitry)

03 May 2007, PHP 5.2.2
- Improved bundled GD
  . Sync to 2.0.35
  . Added imagegrabwindow and imagegrabscreen, capture a screen or a
    window using its handle (Pierre)
  . colors allocated henceforth from the resulting image overwrite the palette
    colors (Rob Leslie)
  . Improved thread safety of the gif support (Roman Nemecek, Nuno, Pierre)
  . Use the dimension of the GIF frame to create the destination image (Pierre)
  . Load only once the local color map from a GIF data (Pierre)
  . Improved thread safety of the freetype cache (Scott MacVicar, Nuno, Pierre)
  . imagearc huge CPU usage with large angles, libgd bug #74 (Pierre)
- Improved FastCGI SAPI to support external pipe and socket servers on win32.
  (Dmitry)
- Improved Zend Memory Manager
  . guarantee of reasonable time for worst cases of best-fit free block
    searching algorithm. (Dmitry)
  . better cache usage and less fragmentation on erealloc() (Tony, Dmitry)
- Improved SPL (Marcus)
  . Added SplFileInfo::getBasename(), DirectoryIterator::getBasename().
  . Added SplFileInfo::getLinkTarget(), SplFileInfo::getRealPath().
  . Made RecursiveFilterIterator::accept() abstract as stated in documentation.
- Improved SOAP
  . Added ability to encode arrays with "SOAP-ENC:Array" type instead of WSDL
    type. To activate the ability use "feature"=>SOAP_USE_XSI_ARRAY_TYPE
    option in SoapClient/SoapServer constructors. (Rob, Dmitry)

- Added GMP_VERSION constant. (Tony)
- Added --ri switch to CLI which allows to check extension information. (Marcus)
- Added tidyNode::getParent() method (John, Nuno)
- Added openbasedir and safemode checks in zip:// stream wrapper and
  ZipArchive::open (Pierre)
- Added php_pdo_sqlite_external.dll, a version of the PDO SQLite driver that
  links against an external sqlite3.dll.  This provides Windows users to upgrade
  their sqlite3 version outside of the PHP release cycle.  (Wez, Edin)
- Added linenumbers to array returned by token_get_all(). (Johannes)

- Upgraded SQLite 3 to version 3.3.16 (Ilia)
- Upgraded libraries bundled in the Windows distribution. (Edin)
  . c-client (imap) to version 2006e
  . libpq (PostgreSQL) to version 8.2.3
  . libmysql (MySQL) to version 5.0.37
  . openssl to version 0.9.8e
- Upgraded PCRE to version 7.0 (Nuno)

- Updated timezone database to version 2007.5. (Derick)

- Fixed commandline handling for CLI and CGI. (Marcus, Johannes)
- Fixed iterator_apply() with a callback using __call(). (Johannes)
- Fixed possible multi bytes issues in openssl csr parser (Pierre)
- Fixed shmop_open() with IPC_CREAT|IPC_EXCL flags on Windows.
  (Vladimir Kamaev, Tony).
- Fixed possible leak in ZipArchive::extractTo when safemode checks fails (Ilia)
- Fixed possible relative path issues in zip_open and TS mode (old API) (Pierre)
- Fixed zend_llist_remove_tail (Michael Wallner, Dmitry)
- Fixed a thread safety issue in gd gif read code (Nuno, Roman Nemecek)
- Fixed CVE-2007-1001, GD wbmp used with invalid image size (Pierre)
- Fixed unallocated memory access/double free in in array_user_key_compare()
  (MOPB-24 by Stefan Esser) (Stas)
- Fixed wrong length calculation in unserialize S type
  (MOPB-29 by Stefan Esser) (Stas)

- Fixed bug #41215 (setAttribute return code reversed). (Ilia)
- Fixed bug #41192 (Per Directory Values only work for one key). (Dmitry)
- Fixed bug #41175 (addAttribute() fails to add an attribute with an empty
  value). (Ilia)
- Fixed bug #41159 (mysql_pconnect() hash does not account for connect
  flags). (Ilia)
- Fixed bug #41121 (range() overflow handling for large numbers on 32bit
  machines). (Ilia)
- Fixed bug #41118 (PHP does not handle overflow of octal integers). (Tony)
- Fixed bug #41109 (recursiveiterator.inc says "implements" Iterator instead of
  "extends"). (Marcus)
- Fixed bug #40130 (TTF usage doesn't work properly under Netware). (Scott,
  gk at gknw dot de)
- Fixed bug #41093 (magic_quotes_gpc ignores first arrays keys). (Arpad, Ilia)
- Fixed bug #41075 (memleak when creating default object caused exception).
  (Dmitry)
- Fixed bug #41067 (json_encode() problem with UTF-16 input). (jp at df5ea
  dot net. Ilia)
- Fixed bug #41063 (chdir doesn't like root paths). (Dmitry)
- Fixed bug #41061 ("visibility error" in ReflectionFunction::export()).
  (Johannes)
- Fixed bug #41043 (pdo_oci crash when freeing error text with persistent
  connection). (Tony)
- Fixed bug #41037 (unregister_tick_function() inside the tick function crash PHP).
  (Tony)
- Fixed bug #41034 (json_encode() ignores null byte started keys in arrays).
  (Ilia)
- Fixed bug #41026 (segfault when calling "self::method()" in shutdown functions).
  (Tony)
- Fixed bug #40999 (mcrypt_create_iv() not using random seed). (Ilia)
- Fixed bug #40998 (long session array keys are truncated). (Tony)
- Implement feature request #40947, allow a single filter as argument
  for filter_var_array (Pierre)
- Fixed bug #40935 (pdo_mysql does not raise an exception on empty
  fetchAll()). (Ilia)
- Fixed bug #40931 (open_basedir bypass via symlink and move_uploaded_file()).
  (Tony)
- Fixed bug #40921 (php_default_post_reader crashes when post_max_size is
  exceeded). (trickie at gmail dot com, Ilia)
- Fixed bug #40915 (addcslashes unexpected behavior with binary input). (Tony)
- Fixed bug #40899 (memory leak when nesting list()). (Dmitry)
- Fixed bug #40897 (error_log file not locked). (Ilia)
- Fixed bug #40883 (mysql_query() is allocating memory incorrectly). (Tony)
- Fixed bug #40872 (inconsistency in offsetSet, offsetExists treatment of
  string enclosed integers). (Marcus)
- Fixed bug #40861 (strtotime() doesn't handle double negative relative time
  units correctly). (Derick, Ilia)
- Fixed bug #40854 (imap_mail_compose() creates an invalid terminator for
  multipart e-mails). (Ilia)
- Fixed bug #40848 (sorting issue on 64-bit Solaris). (Wez)
- Fixed bug #40836 (Segfault in ext/dom). (Rob)
- Fixed bug #40833 (Crash when using unset() on an ArrayAccess object retrieved
  via __get()). (Dmitry)
- Fixed bug #40822 (pdo_mysql does not return rowCount() on select). (Ilia)
- Fixed bug #40815 (using strings like "class::func" and static methods in
  set_exception_handler() might result in crash). (Tony)
- Fixed bug #40809 (Poor performance of ".="). (Dmitry)
- Fixed bug #40805 (Failure executing function ibase_execute()). (Tony)
- Fixed bug #40800 (cannot disable memory_limit with -1). (Dmitry, Tony)
- Fixed bug #40794 (ReflectionObject::getValues() may crash when used with
  dynamic properties). (Tony)
- Fixed bug #40784 (Case sensitivity in constructor's fallback). (Tony)
- Fixed bug #40770 (Apache child exits when PHP memory limit reached). (Dmitry)
- Fixed bug #40764 (line thickness not respected for horizontal and vertical
  lines). (Pierre)
- Fixed bug #40758 (Test fcgi_is_fastcgi() is wrong on windows). (Dmitry)
- Fixed bug #40754 (added substr() & substr_replace() overflow checks). (Ilia)
- Fixed bug #40752 (parse_ini_file() segfaults when a scalar setting is
  redeclared as an array). (Tony)
- Fixed bug #40750 (openssl stream wrapper ignores default_stream_timeout).
  (Tony)
- Fixed bug #40727 (segfault in PDO when failed to bind parameters). (Tony)
- Fixed bug #40709 (array_reduce() behaves strange with one item stored arrays).
  (Ilia)
- Fixed bug #40703 (Resolved a possible namespace conflict between libxmlrpc
  and MySQL's NDB table handler). (Ilia)
- Fixed bug #40961 (Incorrect results of DateTime equality check). (Mike)
- Fixed bug #40678 (Cross compilation fails). (Tony)
- Fixed bug #40621 (Crash when constructor called inappropriately). (Tony)
- Fixed bug #40609 (Segfaults when using more than one SoapVar in a request).
  (Rob, Dmitry)
- Fixed bug #40606 (umask is not being restored when request is finished).
  (Tony)
- Fixed bug #40598 (libxml segfault). (Rob)
- Fixed bug #40591 (list()="string"; gives invalid opcode). (Dmitry)
- Fixed bug #40578 (imagettftext() multithreading issue). (Tony, Pierre)
- Fixed bug #40576 (double values are truncated to 6 decimal digits when
  encoding). (Tony)
- Fixed bug #40560 (DIR functions do not work on root UNC path). (Dmitry)
- Fixed bug #40548 (SplFileInfo::getOwner/getGroup give a warning on broken
  symlink). (Marcus)
- Fixed bug #40546 (SplFileInfo::getPathInfo() throws an exception if directory
  is in root dir). (Marcus)
- Fixed bug #40545 (multithreading issue in zend_strtod()). (Tony)
- Fixed bug #40503 (json_encode() value corruption on 32bit systems with
  overflown values). (Ilia)
- Fixed bug #40467 (Partial SOAP request sent when XSD sequence or choice
  include minOccurs=0). (Dmitry)
- Fixed bug #40465 (Ensure that all PHP elements are printed by var_dump).
  (wharmby at uk dot ibm dot com, Ilia)
- Fixed bug #40464 (session.save_path wont use default-value when safe_mode
  or open_basedir is enabled). (Ilia)
- Fixed bug #40455 (proc_open() uses wrong command line when safe_mode_exec_dir
  is set). (Tony)
- Fixed bug #40432 (strip_tags() fails with greater than in attribute). (Ilia)
- Fixed bug #40431 (dynamic properties may cause crash in ReflectionProperty
  methods). (Tony)
- Fixed bug #40451 (addAttribute() may crash when used with non-existent child
  node). (Tony)
- Fixed bug #40442 (ArrayObject::offsetExists broke in 5.2.1, works in 5.2.0).
  (olivier at elma dot fr, Marcus)
- Fixed bug #40428 (imagepstext() doesn't accept optional parameter). (Pierre)
- Fixed bug #40417 (Allow multiple instances of the same named PDO token in
  prepared statement emulation code). (Ilia)
- Fixed bug #40414 (possible endless fork() loop when running fastcgi).
  (Dmitry)
- Fixed bug #40410 (ext/posix does not compile on MacOS 10.3.9). (Tony)
- Fixed bug #40392 (memory leaks in PHP milter SAPI).
  (tuxracer69 at gmail dot com, Tony)
- Fixed bug #40371 (pg_client_encoding() not working on Windows). (Edin)
- Fixed bug #40352 (FCGI_WEB_SERVER_ADDRS function get lost). (Dmitry)
- Fixed bug #40290 (strtotime() returns unexpected result with particular
  timezone offset). (Derick)
- Fixed bug #40286 (PHP fastcgi with PHP_FCGI_CHILDREN don't kill children when
  parent is killed). (Dmitry)
- Fixed bug #40261 (Extremely slow data handling due to memory fragmentation).
  (Dmitry)
- Fixed bug #40236 (php -a function allocation eats memory). (Dmitry)
- Fixed bug #40109 (iptcembed fails on non-jfif jpegs). (Tony)
- Fixed bug #39965 (Latitude and longitude are backwards in date_sun_info()).
  (Derick)
- Implement #39867 (openssl PKCS#12 support) (Marc Delling, Pierre)
- Fixed bug #39836 (SplObjectStorage empty after unserialize). (Marcus)
- Fixed bug #39416 (Milliseconds in date()). (Derick)
- Fixed bug #39396 (stream_set_blocking crashes on Win32). (Ilia, maurice at
  iceblog dot de)
- Fixed bug #39351 (relative include fails on Solaris). (Dmitry, Tony)
- Fixed bug #39322 (proc_terminate() destroys process resource). (Nuno)
- Fixed bug #38406 (crash when assigning objects to SimpleXML attributes). (Tony)
- Fixed bug #37799 (ftp_ssl_connect() falls back to non-ssl connection). (Nuno)
- Fixed bug #36496 (SSL support in imap_open() not working on Windows). (Edin)
- Fixed bug #36226 (Inconsistent handling when passing nillable arrays).
  (Dmitry)
- Fixed bug #35872 (Avoid crash caused by object store being referenced during
  RSHUTDOWN). (Andy)
- Fixed bug #34794 (proc_close() hangs when used with two processes).
  (jdolecek at netbsd dot org, Nuno)
- Fixed PECL bug #10194 (crash in Oracle client when memory limit reached in
  the callback). (Tony)
- Fixed substr_compare and substr_count information leak (MOPB-14) (Stas, Ilia)
- Fixed crash on op-assign where argument is string offset (Brian, Stas)
- Fixed bug #38710 (data leakage because of nonexisting boundary checking in
  statements in mysqli) (Stas)
- Fixed bug #37386 (autocreating element doesn't assign value to first node).
  (Rob)
- Fixed bug #37013 (server hangs when returning circular object references).
  (Dmitry)
- Fixed bug #33664 Console window appears when using exec()
  (Richard Quadling, Stas)


08 Feb 2007, PHP 5.2.1
- Added read-timeout context option "timeout" for HTTP streams. (Hannes, Ilia).
- Added CURLOPT_TCP_NODELAY constant to Curl extension. (Sara)
- Added support for hex numbers of any size. (Matt)
- Added function stream_socket_shutdown(). It is a wrapper for system
  shutdown() function, that shut downs part of a full-duplex connection.
  (Dmitry)
- Added internal heap protection (Dmitry)
  . memory-limit is always enabled (--enable-memory-limit removed)
  . default value if memory-limit is set to 128M
  . safe unlinking
  . cookies
  . canary protection (debug build only)
  . random generation of cookies and canaries
- Added forward support for 'b' prefix in front of string literals. (Andrei)
- Added three new functions to ext/xmlwriter (Rob, Ilia)
  . xmlwriter_start_dtd_entity()
  . xmlwriter_end_dtd_entity()
  . xmlwriter_write_dtd_entity()
- Added a meta tag to phpinfo() output to prevent search engines from indexing
  the page. (Ilia)
- Added new function, sys_get_temp_dir(). (Hartmut)
- Added missing object support to file_put_contents(). (Ilia)
- Added support for md2, ripemd256 and ripemd320 algos to hash(). (Sara)
- Added forward support for (binary) cast. (Derick)
- Added optimization for imageline with horizontal and vertical lines (Pierre)

- Removed dependency from SHELL32.DLL. (Dmitry)
- Removed double "wrong parameter count" warnings in various functions.
  (Hannes)
- Moved extensions to PECL:
  . ext/informix (Derick, Tony)

- Changed double-to-string utilities to use BSD implementation. (Dmitry, Tony)
- Updated bundled libcURL to version 7.16.0 in the Windows distro. (Edin)
- Updated timezone database to version 2006.16. (Derick)
- cgi.* and fastcgi.* directives are moved to INI subsystem. The new directive
  cgi.check_shebang_line can be used to omitting check for "#! /usr/bin/php"
  line. (Dmitry).
- Improved proc_open(). Now on Windows it can run external commands not
  through CMD.EXE. (Dmitry)
- VCWD_REALPATH() is improved to use realpath cache without VIRTUAL_DIR.
  (Dmitry)
- ext/bcmath initialization code is moved from request startup to module
  startup. (Dmitry)
- Zend Memory Manager Improvements (Dmitry)
  . use HeapAlloc() instead of VirtualAlloc()
  . use "win32" storage manager (instead of "malloc") on Windows by default
- Zip Extension Improvements (Pierre)
  . Fixed leak in statName and stateIndex
  . Fixed return setComment (Hannes)
  . Added addEmptyDir method
- Filter Extension Improvements (Ilia, Pierre)
  . Fixed a bug when callback function returns a non-modified value.
  . Added filter support for $_SERVER in cgi/apache2 sapis.
  . Make sure PHP_SELF is filtered in Apache 1 sapi.
  . Fixed bug #39358 (INSTALL_HEADERS contains incorrect reference to
    php_filter.h).
  . Added "default" option that allows a default value to be set for an
    invalid or missing value.
  . Invalid filters fails instead of returning unsafe value
  . Fixed possible double encoding problem with sanitizing filters
  . Make use of space-strict strip_tags() function
  . Fixed whitespace trimming
  . Added support for FastCGI environment variables. (Dmitry)
- PDO_MySQL Extension Improvements (Ilia)
  . Enabled buffered queries by default.
  . Enabled prepared statement emulation by default.

- Small optimization of the date() function. (Matt,Ilia)
- Optimized the internal is_numeric_string() function. (Matt,Ilia)
- Optimized array functions utilizing php_splice(). (Ilia)
- Windows related optimizations (Dmitry, Stas)
  . COM initialization/deinitialization are done only if necessary
  . removed unnecessary checks for ISREG file and corresponding stat() calls
  . opendir() is reimplementation using GetFistFile/GetNextFile those are
    faster then _findfirst/_findnext
  . implemented registry cache that prevent registry lookup on each request.
    In case of modification of corresponding registry-tree PHP will reload it
    automatic
  . start timeout thread only if necessary
  . stat() is reimplementation using GetFileAttributesEx(). The new
    implementation is faster then implementation in MS VC CRT, but it doesn't
    support Windows 95.
- Streams optimization (Dmitry)
  . removed unnecessary ftell() calls (one call for each included PHP file)
  . disabled calls to read() after EOF

- Fixed incorrect function names on FreeBSD where inet_pton() was named
  __inet_pton() and inet_ntop() was named __inet_ntop(). (Hannes)
- Fixed FastCGI impersonation for persistent connections on Windows. (Dmitry)
- Fixed wrong signature initialization in imagepng (Takeshi Abe)
- Fixed ftruncate() with negative size on FreeBSD. (Hannes)
- Fixed segfault in RegexIterator when given invalid regex. (Hannes)
- Fixed segfault in SplFileObject->openFile()->getPathname(). (Hannes)
- Fixed segfault in ZTS mode when OCI8 statements containing sub-statements
  are destroyed in wrong order. (Tony)
- Fixed the validate email filter so that the letter "v" can also be used in
  the user part of the email address. (Derick)
- Fixed bug #40297 (compile failure in ZTS mode when collections support is
  missing). (Tony)
- Fixed bug #40285 (The PDO prepare parser goes into an infinite loop in
  some instances). (Ilia)
- Fixed bug #40274 (Sessions fail with numeric root keys). (Ilia)
- Fixed bug #40259 (ob_start call many times - memory error). (Dmitry)
- Fixed bug #40231 (file_exists incorrectly reports false). (Dmitry)
- Fixed bug #40228 (ZipArchive::extractTo does create empty directories
  recursively). (Pierre)
- Fixed bug #40200 (The FastCgi version has different realpath results than
  thread safe version). (Dmitry)
- Fixed bug #40191 (use of array_unique() with objects triggers segfault).
  (Tony)
- Fixed bug #40189 (possible endless loop in zlib.inflate stream filter).
  (Greg, Tony)
- Fixed bug #40169 (CURLOPT_TCP_NODELAY only available in curl >= 7.11.2).
  (Tony)
- Fixed bug #40129 (iconv extension doesn't compile with CodeWarrior on
  Netware). (gk at gknw dot de, Tony)
- Fixed bug #40127 (apache2handler doesn't compile on Netware).
  (gk at gknw dot de)
- Fixed bug #40121 (PDO_DBLIB driver wont free statements). (Ilia)
- Fixed bug #40098 (php_fopen_primary_script() not thread safe). (Ilia)
- Fixed bug #40092 (chroot() doesn't clear realpath cache). (Dmitry)
- Fixed bug #40091 (spl_autoload_register with 2 instances of the same class).
  (Ilia)
- Fixed bug #40083 (milter SAPI functions always return false/null). (Tony)
- Fixed bug #40079 (php_get_current_user() not thread safe).
  (Ilia, wharmby at uk dot ibm dot com)
- Fixed bug #40078 (ORA-01405 when fetching NULL values using
  oci_bind_array_by_name()). (Tony)
- Fixed bug #40076 (zend_alloc.c: Value of enumeration constant must be in
  range of signed integer). (Dmitry)
- Fixed bug #40073 (exif_read_data dies on certain images). (Tony, Marcus)
- Fixed bug #40036 (empty() does not work correctly with ArrayObject when
  using ARRAY_AS_PROPS). (Ilia)
- Fixed bug #40012 (php_date.c doesn't compile on Netware).
  (gk at gknw dot de, Derick)
- Fixed bug #40009 (http_build_query(array()) returns NULL). (Ilia)
- Fixed bug #40002 (Try/Catch performs poorly). (Dmitry)
- Fixed bug #39993 (tr_TR.UTF-8 locale has problems with PHP). (Ilia)
- Fixed bug #39990 (Cannot "foreach" over overloaded properties). (Dmitry)
- Fixed bug #39988 (type argument of oci_define_by_name() is ignored).
  (Chris Jones, Tony)
- Fixed bug #39984 (redirect response code in header() could be ignored
  in CGI sapi). (Ilia)
- Fixed bug #39979 (PGSQL_CONNECT_FORCE_NEW will causes next connect to
  establish a new connection). (Ilia)
- Fixed bug #39971 (pg_insert/pg_update do not allow now() to be used
  for timestamp fields). (Ilia)
- Fixed bug #39969 (ini setting short_open_tag has no effect when using
  --enable-maintainer-zts). (Dmitry)
- Fixed bug #39952 (zip ignoring --with-libdir on zlib checks)
  (judas dot iscariote at gmail dot com)
- Fixed bug #39944 (References broken). (Dmitry)
- Fixed bug #39935 (Extensions tidy,mcrypt,mhash,pdo_sqlite ignores
  --with-libdir). (judas dot iscariote at gmail dot com, Derick)
- Fixed bug #39903 (Notice message when executing __halt_compiler() more than
  once). (Tony)
- Fixed bug #39898 (FILTER_VALIDATE_URL validates \r\n\t etc). (Ilia)
- Fixed bug #39890 (using autoconf 2.6x and --with-layout=GNU breaks PEAR
  install path). (Tony)
- Fixed bug #39884 (ReflectionParameter::getClass() throws exception for
  type hint self). (thekid at php dot net)
- Fixed bug #39878 (CURL doesn't compile on Sun Studio Pro). (Ilia)
- Fixed bug #39873 (number_format() breaks with locale & decimal points).
  (Ilia)
- Fixed bug #39869 (safe_read does not initialize errno).
  (michiel at boland dot org, Dmitry)
- Fixed bug #39850 (SplFileObject throws contradictory/wrong error messages
  when trying to open "php://wrong"). (Tony)
- Fixed bug #39846 (Invalid IPv4 treated as valid). (Ilia)
- Fixed bug #39845 (Persistent connections generate a warning in pdo_pgsql).
  (Ilia)
- Fixed bug #39832 (SOAP Server: parameter not matching the WSDL specified
  type are set to 0). (Dmitry)
- Fixed bug #39825 (foreach produces memory error). (Dmitry)
- Fixed bug #39816 (apxs2filter ignores httpd.conf & .htaccess php config
  settings). (Ilia)
- Fixed bug #39815 (SOAP double encoding is not locale-independent). (Dmitry)
- Fixed bug #39797 (virtual() does not reset changed INI settings). (Ilia)
- Fixed bug #39795 (build fails on AIX because crypt_r() uses different
  data struct). (Tony)
- Fixed bug #39791 (Crash in strtotime() on overly long relative date
  multipliers). (Ilia)
- Fixed bug #39787 (PHP doesn't work with Apache 2.3).
  (mv at binarysec dot com).
- Fixed bug #39782 (setTime() on a DateTime constructed with a Weekday
  yields incorrect results). (Ilia)
- Fixed bug #39780 (PNG image with CRC/data error raises fatal error) (Pierre)
- Fixed bug #39779 (Enable AUTH PLAIN mechanism in underlying libc-client).
  (michael dot heimpold at s2000 dot tu-chemnitz dot de, Ilia)
- Fixed bug #39775 ("Indirect modification ..." message is not shown).
  (Dmitry)
- Fixed bug #39763 (magic quotes are applied twice by ext/filter in
  parse_str()). (Ilia)
- Fixed bug #39760 (cloning fails on nested SimpleXML-Object). (Rob)
- Fixed bug #39759 (Can't use stored procedures fetching multiple result
  sets in pdo_mysql). (Ilia)
- Fixed bug #39754 (Some POSIX extension functions not thread safe).
  (Ilia, wharmby at uk dot ibm dot com)
- Fixed bug #39751 (putenv crash on Windows). (KevinJohnHoffman at gmail.com)
- Fixed bug #39732 (oci_bind_array_by_name doesn't work on Solaris 64bit).
  (Tony)
- Fixed bug #39724 (Broken build due to spl/filter usage of pcre extension).
  (Tony, Ilia)
- Fixed bug #39718 (possible crash if assert.callback is set in ini). (Ilia)
- Fixed bug #39702 (php crashes in the allocator on linux-m68k). (Dmitry)
- Fixed bug #39685 (iconv() - undefined function). (Hannes)
- Fixed bug #39673 (file_get_contents causes bus error on certain offsets).
  (Tony)
- Fixed bug #39663 (Memory leak in pg_get_notify() and a possible memory
  corruption on Windows in pgsql and pdo_pgsql extensions).
  (Ilia, matteo at beccati dot com)
- Fixed bug #39662 (Segfault when calling asXML() of a cloned
  SimpleXMLElement). (Rob, Tony)
- Fixed bug #39656 (crash when calling fetch() on a PDO statment object after
  closeCursor()). (Ilia, Tony)
- Fixed bug #39653 (ext/dba doesn't check for db-4.5 and db-4.4 when db4
  support is enabled). (Tony)
- Fixed bug #39652 (Wrong negative results from memory_get_usage()). (Dmitry)
- Fixed bug #39648 (Implementation of PHP functions chown() and chgrp() are
  not thread safe). (Ilia, wharmby at uk dot ibm dot com)
- Fixed bug #39640 (Segfault with "Allowed memory size exhausted"). (Dmitry)
- Fixed bug #39625 (Apache crashes on importStylesheet call). (Rob)
- Fixed bug #39623 (thread safety fixes on *nix for putenv() & mime_magic).
  (Ilia, wharmby at uk dot ibm dot com)
- Fixed bug #39621 (str_replace() is not binary safe on strings with equal
  length). (Tony)
- Fixed bug #39613 (Possible segfault in imap initialization due to missing
  module dependency). (wharmby at uk dot ibm dot com, Tony)
- Fixed bug #39606 (Use of com.typelib_file in PHP.ini STILL causes A/V). (Rob)
- Fixed bug #39602 (Invalid session.save_handler crashes PHP). (Dmitry)
- Fixed bug #39596 (Creating Variant of type VT_ARRAY). (Rob)
- Fixed bug #39583 (ftp_put() does not change transfer mode to ASCII). (Tony)
- Fixed bug #39576 (array_walk() doesn't separate user data zval). (Tony)
- Fixed bug #39575 (move_uploaded_file() no longer working (safe mode
  related)). (Tony)
- Fixed bug #39571 (timeout ssl:// connections). (Ilia)
- Fixed bug #39564 (PDO::errorInfo() returns inconsistent information when
  sqlite3_step() fails). (Tony)
- Fixed bug #39548 (ZMSG_LOG_SCRIPT_NAME not routed to OutputDebugString()
  on Windows). (Dmitry)
- Fixed bug #39538 (fgetcsv can't handle starting newlines and trailing odd
  number of backslashes). (David Soria Parra, Pierre)
- Fixed bug #39534 (Error in maths to calculate of
  ZEND_MM_ALIGNED_MIN_HEADER_SIZE). (wharmby at uk dot ibm dot com, Dmitry)
- Fixed bug #39527 (Failure to retrieve results when multiple unbuffered,
  prepared statements are used in pdo_mysql). (Ilia)
- Fixed bug #39508 (imagefill crashes with small images 3 pixels or less).
  (Pierre)
- Fixed bug #39506 (Archive corrupt with ZipArchive::addFile method). (Pierre)
- Fixed bug #39504 (xmlwriter_write_dtd_entity() creates Attlist tag, not
  entity). (Hannes)
- Fixed bug #39483 (Problem with handling of \ char in prepared statements).
  (Ilia, suhachov at gmail dot com)
- Fixed bug #39458 (ftp_nlist() returns false on empty dirs). (Nuno)
- Fixed bug #39454 (Returning a SOAP array segfaults PHP). (Dmitry)
- Fixed bug #39450 (getenv() fills other super-globals). (Ilia, Tony)
- Fixed bug #39449 (Overloaded array properties do not work correctly).
  (Dmitry)
- Fixed bug #39445 (Calling debug_backtrace() in the __toString()
  function produces a crash). (Dmitry)
- Fixed bug #39438 (Fatal error: Out of memory). (Dmitry)
- Fixed bug #39435 ('foo' instanceof bar gives invalid opcode error). (Sara)
- Fixed bug #39414 (Syntax error while compiling with Sun Workshop Complier).
  (Johannes)
- Fixed bug #39398 (Booleans are not automatically translated to integers).
  (Ilia)
- Fixed bug #39394 (Missing check for older variants of openssl). (Ilia)
- Fixed bug #39367 (clearstatcache() doesn't clear realpath cache).
  (j at pureftpd dot org, Dmitry)
- Fixed bug #39366 (imagerotate does not use alpha with angle > 45 degrees)
  (Pierre)
- Fixed bug #39364 (Removed warning on empty haystack inside mb_strstr()).
  (Ilia)
- Fixed bug #39362 (Added an option to imap_open/imap_reopen to control the
  number of connection retries). (Ilia)
- Fixed bugs #39361 & #39400 (mbstring function overloading problem). (Seiji)
- Fixed bug #39354 (Allow building of curl extension against libcurl
  7.16.0). (Ilia)
- Fixed bug #39350 (crash with implode("\n", array(false))). (Ilia)
- Fixed bug #39344 (Unnecessary calls to OnModify callback routine for
  an extension INI directive). (wharmby at uk dot ibm dot com, Dmitry)
- Fixed bug #39320 (ZEND_HASH_APPLY_STOP causes deletion). (Marcus)
- Fixed bug #39313 (spl_autoload triggers Fatal error). (Marcus)
- Fixed bug #39300 (make install fails if wget is not available). (Tony)
- Fixed bug #39297 (Memory corruption because of indirect modification of
  overloaded array). (Dmitry)
- Fixed bug #39286 (misleading error message when invalid dimensions are
  given) (Pierre)
- Fixed bug #39273 (imagecopyresized may ignore alpha channel) (Pierre)
- Fixed bug #39265 (Fixed path handling inside mod_files.sh).
  (michal dot taborsky at gmail dot com, Ilia)
- Fixed bug #39217 (serialNumber might be -1 when the value is too large).
  (Pierre, Tony)
- Fixed bug #39215 (Inappropriate close of stdin/stdout/stderr). (Wez, Ilia)
- Fixed bug #39201 (Possible crash in Apache 2 with 413 ErrorHandler). (Ilia)
- Fixed bug #39151 (Parse error in recursiveiteratoriterator.php). (Marcus)
- Fixed bug #39121 (Incorrect return array handling in non-wsdl soap client).
  (Dmitry)
- Fixed bug #39090 (DirectoryFilterDots doxygen docs and example is wrong).
  (Marcus)
- Fixed bug #38852 (XML-RPC Breaks iconv). (Hannes)
- Fixed bug #38770 (unpack() broken with longs on 64 bit machines).
  (Ilia, David Soria Parra).
- Fixed bug #38698 (for some keys cdbmake creates corrupted db and cdb can't
  read valid db). (Marcus)
- Fixed bug #38680 (Added missing handling of basic types in json_decode).
  (Ilia)
- Fixed bug #38604 (Fixed request time leak inside foreach() when iterating
  through virtual properties). (Dmitry)
- Fixed bug #38602 (header( "HTTP/1.0 ..." ) does not change proto version).
  (Ilia)
- Fixed bug #38542 (proc_get_status() returns wrong PID on windows). (Nuno)
- Fixed bug #38536 (SOAP returns an array of values instead of an object).
  (Dmitry)
- Fixed bug #38456 (Apache2 segfaults when virtual() is called in .php
  ErrorDocument). (Ilia)
- Fixed bug #38325 (spl_autoload_register() gives wrong line for "class not
  found"). (Ilia)
- Fixed bug #38319 (Remove bogus warnings from persistent PDO connections).
  (Ilia)
- Fixed bug #38274 (Memlimit fatal error sent to "wrong" stderr when using
  fastcgi). (Dmitry)
- Fixed bug #38252 (Incorrect PDO error message on invalid default fetch
  mode). (Ilia)
- Fixed bug #37927 (Prevent trap when COM extension processes argument of
  type VT_DISPATCH|VT_REF) (Andy)
- Fixed bug #37773 (iconv_substr() gives "Unknown error" when string
  length = 1"). (Ilia)
- Fixed bug #37627 (session save_path check checks the parent directory).
  (Ilia)
- Fixed bug #37619 (proc_open() closes stdin on fork() failure).
  (jdolecek at NetBSD dot org, Nuno)
- Fixed bug #37588 (COM Property propputref converts to PHP function
  and can't be accesed). (Rob)
- Fixed bug #36975 (natcasesort() causes array_pop() to misbehave).
  (Hannes)
- Fixed bug #36812 (pg_execute() modifies input array). (Ilia)
- Fixed bug #36798 (Error parsing named parameters with queries containing
  high-ascii chars). (Ilia)
- Fixed bug #36644 (possible crash in variant_date_from_timestamp()). (Ilia)
- Fixed bug #36427 (proc_open() / proc_close() leak handles on windows).
  (jdolecek at NetBSD dot org, Nuno)
- Fixed bug #36392 (wrong number of decimal digits with %e specifier in
  sprintf). (Matt,Ilia)
- Fixed bug #36214 (__get method works properly only when conditional
  operator is used). (Dmitry)
- Fixed bug #35634 (Erroneous "Class declarations may not be nested"
  error raised). (Carl P. Corliss, Dmitry)
- Fixed bug #35106 (nested foreach fails when array variable has a
  reference). (Dmitry)
- Fixed bug #34564 (COM extension not returning modified "out" argument) (Andy)
- Fixed bug #33734 (Something strange with COM Object). (Rob)
- Fixed bug #33386 (ScriptControl only sees last function of class). (Rob)
- Fixed bug #33282 (Re-assignment by reference does not clear the is_ref
  flag) (Ilia, Dmitry, Matt Wilmas)
- Fixed bug #30074 (apparent symbol table error with
  extract($blah, EXTR_REFS)) (Brian)
- Fixed bug #29840 (is_executable() does not honor safe_mode_exec_dir
  setting). (Ilia)
- Fixed PECL bug #7295 (ORA-01405: fetched column value is NULL on LOB
  fields). (Tony)

02 Nov 2006, PHP 5.2.0
- Updated bundled OpenSSL to version 0.9.8d in the Windows distro. (Edin)
- Updated Postgresql client libraries to 8.1.4 in the Windows distro. (Edin)
- Updated PCRE to version 6.7. (Ilia)
- Updated libsqlite in ext/pdo_sqlite to 3.3.7. (Ilia)
- Updated bundled MySQL client library to version 5.0.22 in the Windows
  distribution. (Edin)
- Updated timezonedb to version 2006.7. (Derick)

- Added ability to make SOAP call userspace PHP<->XML converters. (Dmitry)
- Added support for character sets in pg_escape_string() for PostgreSQL 8.1.4
  and higher. (Ilia)
- Added support for character sets in PDO quote() method for PostgreSQL 8.1.4
  and higher. (Ilia)
- Added DSA key generation support to openssl_pkey_new(), FR #38731 (marci
  at balabit dot hu, Tony)
- Added SoapServer::setObject() method (it is a simplified version of
  SoapServer::setClass() method). (Dmitry)
- Added support for hexadecimal entity in imagettftext() for the bundled GD.
  (Pierre)
- Added support for httpOnly flag for session extension and cookie setting
  functions. (Scott MacVicar, Ilia)
- Added version specific registry keys to allow different configurations for
  different php version. (Richard, Dmitry)
- Added "PHPINIDir" Apache directive to apache and apache_hooks SAPIs.
  (Dmitry)
- Added an optional boolean parameter to memory_get_usage() and
  memory_get_peak_usage() to get memory size allocated by emalloc() or real
  size of memory allocated from system. (Dmitry)
- Added Zip Archive extension. (Pierre)
- Added RFC1867 fileupload processing hook. (Stefan E.)
- Added JSON and Filter extensions. (Derick, Rasmus)
- Added error messages to disk_free_space() and disk_total_space() functions.
  FR #37971 (Tony)
- Added PATHINFO_FILENAME option to pathinfo() to get the filename.
  (Toby S. and Christian S.)
- Added array_fill_keys() function. (Marcus, Matt Wilmas)
- Added posix_initgroups() function. (Ilia)
- Added an optional parameter to parse_url() to allow retrieval of distinct
  URL components. (Ilia)
- Added optional parameter to http_build_query() to allow specification of
  string separator. (Ilia)
- Added image_type_to_extension() function. (Hannes, Ilia)
- Added allow_url_include ini directive to complement allow_url_fopen. (Rasmus)
- Added automatic module globals management. (Dmitry)
- Added RFC2397 (data: stream) support. (Marcus)
- Added new error mode E_RECOVERABLE_ERROR. (Derick, Marcus, Tony)
- Added support for getenv() input filtering. (Rasmus)
- Added support for constructors in interfaces to force constructor signature
  checks in implementations. (Marcus)
- Added memory_get_peak_usage() function for retrieving peak memory usage of
  a PHP script. (Ilia)
- Added pg_field_table() function. (Edin)
- Added SimpleXMLElement::saveXML() as an alias for SimpleXMLElement::asXML().
  (Hannes)
- Added DOMNode::getNodePath() for getting an XPath for a node. (Christian)
- Added gmp_nextprime() function. (ants dot aasma at gmail dot com, Tony)
- Added error_get_last() function. (Mike)

- Removed current working directory from the php.ini search path for CLI and
  re-added it for other SAPIs (restore to pre 5.1.x behavior). (Edin)
- Moved extensions to PECL:
  . ext/filepro (Derick, Tony)
  . ext/hwapi (Derick, Tony)
- Disabled CURLOPT_FOLLOWLOCATION in curl when open_basedir or
  safe_mode are enabled. (Stefan E., Ilia)

- Increased default memory limit to 16 megabytes to accommodate for a more
  accurate memory utilization measurement.
- In addition to path to php.ini, PHPRC now may specify full file name.
  (Dmitry)

- Optimized array/HashTable copying. (Matt Wilmas, Dmitry)
- Optimized zend_try/zend_catch macros by eliminating memcpy(3). (Dmitry)
- Optimized require_once() and include_once() by eliminating fopen(3) on
  second usage. (Dmitry)
- Optimized request shutdown sequence. Restoring ini directives now iterates
  only over modified directives instead of all. (Dmitry)

- Changed priority of PHPRC environment variable on win32 to be higher then
  value from registry. (Dmitry)
- Changed __toString() to be called wherever applicable. (Marcus)
- Changed E_ALL error reporting mode to include E_RECOVERABLE_ERROR. (Marcus)
- Changed realpath cache to be disabled when "open_basedir" or "safe_mode"
  are enabled on per-request basis. (Ilia)

- Improved SNMP extension: (Jani)
  . Renamed snmp_set_oid_numeric_print() to snmp_set_oid_output_format().
  . Added 2 new constants: SNMP_OID_OUTPUT_FULL and SNMP_OID_OUTPUT_NUMERIC
  . Fixed bug #37564 (AES privacy encryption not possible due to net-snmp 5.2
    compatibility issue). (Patch: scott dot moynes+php at gmail dot com)
- Improved OpenSSL extension: (Pierre)
  . Added support for all supported algorithms in openssl_verify
  . Added openssl_pkey_get_details, returns the details of a key
  . Added x509 v3 extensions support
  . Added openssl_csr_get_subject() and openssl_csr_get_public_key()
  . Added 3 new constants OPENSSL_VERSION_TEXT and OPENSSL_VERSION_NUMBER and
    OPENSSL_KEYTYPE_EC
- Improved the Zend memory manager: (Dmitry)
  . Removed unnecessary "--disable-zend-memory-manager" configure option.
  . Added "--enable-malloc-mm" configure option which is enabled by default in
    debug builds to allow using internal and external memory debuggers.
  . Allow tweaking the memory manager with ZEND_MM_MEM_TYPE and ZEND_MM_SEG_SIZE
    environment variables.
  . For more information: Zend/README.ZEND_MM
- Improved safe_mode check for the error_log() function. (Ilia)
- Improved the error reporting in SOAP extension on request failure. (Ilia)
- Improved crypt() on win32 to be about 10 times faster and to have friendlier
  license. (Frank, Dmitry)
- Improved performance of the implode() function on associated arrays. (Ilia)
- Improved performance of str_replace() when doing 1 char to 1 char or 1 char
  to many chars replacement. (Ilia)
- Improved apache2filter SAPI:
  . Allowed PHP to be an arbitrary filter in the chain and read the script from
    the Apache stream. (John)
  . Added support for apache2filter in the Windows build including binary
    support for both Apache 2.0.x (php5apache2_filter.dll) and Apache 2.2.x
    (php5apache2_2_filter.dll). (Edin)
- Improved apache2handler SAPI:
  . Changed ap_set_content_type() to be called only once. (Mike)
  . Added support for Apache 2.2 handler in the Windows distribution. (Edin)
- Improved FastCGI SAPI: (Dmitry)
  . Removed source compatibility with libfcgi.
  . Optimized access to FastCGI environment variables by using HashTable
    instead of linear search.
  . Allowed PHP_FCGI_MAX_REQUESTS=0 that assumes no limit.
  . Allowed PHP_FCGI_CHILDREN=0 that assumes no worker children. (FastCGI
    requests are handled by main process itself)
- Improved CURL:
  . Added control character checks for "open_basedir" and "safe_mode" checks.
    (Ilia)
  . Added implementation of curl_multi_info_read(). (Brian)
- Improved PCRE: (Andrei)
  . Added run-time configurable backtracking/recursion limits.
  . Added preg_last_error(). (Andrei)
- Improved PDO:
  . Added new attribute ATTR_DEFAULT_FETCH_MODE. (Pierre)
  . Added FETCH_PROPS_LATE. (Marcus)
- Improved SPL: (Marcus)
  . Made most iterator code exception safe.
  . Added RegExIterator and RecursiveRegExIterator.
  . Added full caching support and ArrayAccess to CachingIterator.
  . Added array functions to ArrayObject/ArrayIterator and made them faster.
  . Added support for reading csv and skipping empty lines in SplFileObject.
  . Added CachingIterator::TOSTRING_USE_INNER, calls inner iterator __toString.
  . Added ability to set the CSV separator per SplFileObject.
- Improved xmlReader: (Rob)
  . Added readInnerXml(), xmlReader::setSchema().
  . Added readInnerXML(), readOuterXML(), readString(), setSchema(). (2.6.20+)
  . Changed to passing libxml options when loading reader.

- Fixed invalid read in imagecreatefrompng when an empty file is given
  (Pierre, Tony)
- Fixed infinite loop when a wrong color index is given to imagefill (Pierre)
- Fixed mess with CGI/CLI -d option (now it works with cgi; constants are
  working exactly like in php.ini; with FastCGI -d affects all requests).
  (Dmitry)
- Fixed missing open_basedir check inside chdir() function. (Ilia)
- Fixed overflow on 64bit systems in str_repeat() and wordwrap(). (Stefan E.)
- Fixed XSLTProcessor::importStylesheet() to return TRUE on success
  (Christian)
- Fixed leaks in openssl_csr_sign and openssl_csr_new (Pierre)
- Fixed phpinfo() cutoff of variables at \0. (Ilia)
- Fixed a bug in the filter extension that prevented magic_quotes_gpc from
  being applied when RAW filter is used. (Ilia)
- Fixed memory leaks in openssl streams context options. (Pierre)
- Fixed handling of extremely long paths inside tempnam() function. (Ilia)
- Fixed bug #39721 (Runtime inheritance causes data corruption). (Dmitry)
- Fixed bug #39304 (Segmentation fault with list unpacking of string offset).
  (Dmitry)
- Fixed bug #39192 (Not including nsapi.h properly with SJSWS 7). This will
  make PHP 5.2 compatible to new Sun Webserver. (Uwe)
- Fixed bug #39140 (Uncaught exception may cause crash). (Dmitry)
- Fixed bug #39125 (Memleak when reflecting non-existing class/method). (Tony)
- Fixed bug #39067 (getDeclaringClass() and private properties). (Tony)
- Fixed bug #39039 (SSL: fatal protocol error when fetching HTTPS from servers
  running Google web server). (Ilia)
- Fixed bug #39035 (Compatibility issue between DOM and
  zend.ze1_compatibility_mode). (Rob)
- Fixed bug #39034 (curl_exec() with return transfer returns TRUE on empty
  files). (Ilia)
- Fixed bug #39032 (strcspn() stops on null character). (Tony)
- Fixed bug #39020 (PHP in FastCGI server mode crashes). (Dmitry)
- Fixed bug #39017 (foreach(($obj = new myClass) as $v); echo $obj;
  segfaults). (Dmitry)
- Fixed bug #39004 (Fixed generation of config.nice with autoconf 2.60). (Ilia)
- Fixed bug #39003 (__autoload() is called for type hinting). (Dmitry, Tony)
- Fixed bug #39001 (ReflectionProperty returns incorrect declaring class for
  protected properties). (Tony)
- Fixed bug #38996 (PDO_MYSQL doesn't check connections for liveness). (Tony)
- Fixed bug #38993 (Fixed safe_mode/open_basedir checks for session.save_path,
  allowing them to account for extra parameters). (Ilia)
- Fixed bug #38989 (Absolute path with slash at beginning doesn't work on win).
  (Dmitry)
- Fixed bug #38985 (Can't cast COM objects). (Wez)
- Fixed bug #38981 (using FTP URLs in get_headers() causes crash). (Tony)
- Fixed bug #38963 (Fixed a possible open_basedir bypass in tempnam()). (Ilia)
- Fixed bug #38961 (metaphone() results in segmentation fault on NetBSD).
  (Tony)
- Fixed bug #38949 (Cannot get xmlns value attribute). (Rob)
- Fixed bug #38942 (Double old-style-ctor inheritance). (Dmitry)
- Fixed bug #38941 (imap extension does not compile against new version of the
  imap library). (Ilia)
- Fixed bug #38934 (move_uploaded_file() cannot read uploaded file outside of
  open_basedir). (Ilia)
- Fixed bug #38904 (apache2filter changes cwd to /). (Ilia, Hannes)
- Fixed bug #38891 (get_headers() do not work with curl-wrappers). (Ilia)
- Fixed bug #38882 (ldap_connect causes segfault with newer versions of
  OpenLDAP). (Tony)
- Fixed bug #38859 (parse_url() fails if passing '@' in passwd). (Tony)
- Fixed bug #38850 (lookupNamespaceURI doesn't return default namespace). (Rob)
- Fixed bug #38844 (curl_easy_strerror() is defined only since cURL 7.12.0).
  (Tony)
- Fixed bug #38813 (DOMEntityReference->__construct crashes when called
  explicitly). (Rob)
- Fixed bug #38808 ("maybe ref" issue for current() and others). (Dmitry)
- Fixed bug #38779 (engine crashes when require()'ing file with syntax error
  through userspace stream wrapper). (Tony, Dmitry)
- Fixed bug #38772 (inconsistent overriding of methods in different visibility
  contexts). (Dmitry)
- Fixed bug #38759 (PDO sqlite2 empty query causes segfault). (Tony)
- Fixed bug #38721 (Invalid memory read in date_parse()). (Tony, Derick)
- Fixed bug #38700 (SoapClient::__getTypes never returns). (Dmitry)
- Fixed bug #38693 (curl_multi_add_handle() set curl handle to null). (Ilia)
- Fixed bug #38687 (sockaddr local storage insufficient for all sock families).
  (Sara)
- Fixed bug #38661 (mixed-case URL breaks url-wrappers). (Ilia)
- Fixed bug #38653 (memory leak in ReflectionClass::getConstant()). (Tony)
- Fixed bug #38649 (uninit'd optional arg in stream_socket_sendto()). (Sara)
- Fixed bug #38637 (curl_copy_handle() fails to fully copy the cURL handle).
  (Tony, Ilia)
- Fixed bug #38624 (Strange warning when incrementing an object property and
  exception is thrown from __get method). (Tony)
- Fixed bug #38623 (leaks in a tricky code with switch() and exceptions).
  (Dmitry)
- Fixed bug #38579 (include_once() may include the same file twice). (Dmitry)
- Fixed bug #38574 (missing curl constants and improper constant detection).
  (Ilia)
- Fixed bug #38543 (shutdown_executor() may segfault when memory_limit is too
  low). (Dmitry)
- Fixed bug #38535 (memory corruption in pdo_pgsql driver on error retrieval
  inside a failed query executed via query() method). (Ilia)
- Fixed bug #38534 (segfault when calling setlocale() in userspace session
  handler). (Tony)
- Fixed bug #38524 (strptime() does not initialize the internal date storage
  structure). (Ilia)
- Fixed bug #38511, #38473, #38263 (Fixed session extension request shutdown
  order to ensure it is shutdown before the extensions it may depend on).
  (Ilia)
- Fixed bug #38488 (Access to "php://stdin" and family crashes PHP on win32).
  (Dmitry)
- Fixed bug #38474 (getAttribute select attribute by order, even when
  prefixed). (Rob)
- Fixed bug #38467 (--enable-versioning causes make fail on OS X). (Tony)
- Fixed bug #38465 (ReflectionParameter fails if default value is an access
  to self::). (Johannes)
- Fixed bug #38464 (array_count_values() mishandles numeric strings).
  (Matt Wilmas, Ilia)
- Fixed bug #38461 (setting private attribute with __set() produces
  segfault). (Tony)
- Fixed bug #38458, PECL bug #8944, PECL bug #7775 (error retrieving columns
  after long/text columns with PDO_ODBC). (Wez)
- Fixed bug #38454 (warning upon disabling handler via
  xml_set_element_handler). (dtorop933 at gmail dot com, Rob)
- Fixed bug #38451 (PDO_MYSQL doesn't compile on Solaris). (Tony)
- Fixed bug #38450 (constructor is not called for classes used in userspace
  stream wrappers). (Tony)
- Fixed bug #38438 (DOMNodeList->item(0) segfault on empty NodeList). (Ilia)
- Fixed bug #38431 (xmlrpc_get_type() crashes PHP on objects). (Tony)
- Fixed bug #38427 (unicode causes xml_parser to misbehave). (Rob)
- Fixed bug #38424 (Different attribute assignment if new or existing). (Rob)
- Fixed bug #38400 (Use of com.typelib_file may cause a crash). (Ilia)
- Fixed bug #38394 (PDO fails to recover from failed prepared statement
  execution). (Ilia)
- Fixed bug #38377 (session_destroy() gives warning after
  session_regenerate_id()). (Ilia)
- Implemented #38357 (dbase_open can't open DBase 3 dbf file).
  (rodrigo at fabricadeideias dot com, Mike)
- Fixed bug #38354 (Unwanted reformatting of XML when using AsXML). (Christian)
- Fixed bug #38347 (Segmentation fault when using foreach with an unknown/empty
  SimpleXMLElement). (Tony)
- Fixed bug #38322 (reading past array in sscanf() leads to arbitrary code
  execution). (Tony)
- Fixed bug #38315 (Constructing in the destructor causes weird behavior).
  (Dmitry)
- Fixed bug #38303 (spl_autoload_register() suppress all errors silently).
  (Ilia)
- Fixed bug #38290 (configure script ignores --without-cdb,inifile,flatfile).
  (Marcus)
- Fixed bug #38289 (segfault in session_decode() when _SESSION is NULL).
  (Tony)
- Fixed bug #38287 (static variables mess up global vars). (Dmitry)
- Fixed bug #38278 (session_cache_expire()'s value does not match phpinfo's
  session.cache_expire). (Tony)
- Fixed bug #38276 (file_exists() works incorrectly with long filenames
  on Windows). (Ilia, Tony)
- Fixed bug #38269 (fopen wrapper doesn't fail on invalid hostname with
  curlwrappers enabled). (Tony)
- Fixed bug #38265 (heap corruption). (Dmitry)
- Fixed bug #38261 (openssl_x509_parse() leaks with invalid cert) (Pierre)
- Fixed bug #38255 (openssl possible leaks while passing keys) (Pierre)
- Fixed bug #38253 (PDO produces segfault with default fetch mode). (Tony)
- Fixed bug #38251 (socket_select() and invalid arguments). (Tony)
- Fixed bug #38236 (Binary data gets corrupted on multipart/formdata POST).
  (Ilia)
- Fixed bug #38234 (Exception in __clone makes memory leak). (Dmitry, Nuno)
- Fixed bug #38229 (strtotime() does not parse YYYY-MM format). (Ilia)
- Fixed bug #38224 (session extension can't handle broken cookies). (Ilia)
- Fixed bug #38220 (Crash on some object operations). (Dmitry)
- Fixed bug #38217 (ReflectionClass::newInstanceArgs() tries to allocate too
  much memory). (Tony)
- Fixed bug #38214 (gif interlace output cannot work). (Pierre)
- Fixed bug #38213, #37611, #37571 (wddx encoding fails to handle certain
  characters). (Ilia)
- Fixed bug #38212 (Segfault on invalid imagecreatefromgd2part() parameters).
  (Pierre)
- Fixed bug #38211 (variable name and cookie name match breaks script
  execution). (Dmitry)
- Fixed bug #38199 (fclose() unable to close STDOUT and STDERR). (Tony)
- Fixed bug #38198 (possible crash when COM reports an exception). (Ilia)
- Fixed bug #38194 (ReflectionClass::isSubclassOf() returns TRUE for the
  class itself). (Ilia)
- Fixed bug #38183 (disable_classes=Foobar causes disabled class to be
  called Foo). (Jani)
- Fixed bug #38179 (imagecopy from a palette to a truecolor image loose alpha
  channel) (Pierre)
- Fixed bug #38173 (Freeing nested cursors causes OCI8 to segfault). (Tony)
- Fixed bug #38168 (Crash in pdo_pgsql on missing bound parameters). (Ilia)
- Fixed bug #38161 (oci_bind_by_name() returns garbage when Oracle didn't set
  the variable). (Tony)
- Fixed bug #38146 (Cannot use array returned from foo::__get('bar') in write
  context). (Dmitry)
- Fixed bug #38132 (ReflectionClass::getStaticProperties() retains \0 in key
  names). (Ilia)
- Fixed bug #38125 (undefined reference to spl_dual_it_free_storage). (Marcus)
- Fixed bug #38112 (corrupted gif segfaults) (Pierre)
- Fixed bug #38096 (large timeout values ignored on 32bit machines in
  stream_socket_accept() and stream_socket_client()). (Ilia)
- Fixed bug #38086 (stream_copy_to_stream() returns 0 when maxlen is bigger
  than the actual length). (Tony)
- Fixed bug #38072 (boolean arg for mysqli_autocommit() is always true on
  Solaris). (Tony)
- Fixed bug #38067 (Parameters are not decoded from utf-8 when using encoding
  option). (Dmitry)
- Fixed bug #38064 (ignored constructor visibility). (Marcus)
- Fixed bug #38055 (Wrong interpretation of boolean parameters). (Dmitry)
- Fixed bug #38047 ("file" and "line" sometimes not set in backtrace from
  inside error handler). (Dmitry)
- Fixed bug #38019 (segfault extending mysqli class). (Dmitry)
- Fixed bug #38005 (SoapFault faultstring doesn't follow encoding rules).
  (Dmitry)
- Fixed bug #38004 (Parameters in SoapServer are decoded twice). (Dmitry)
- Fixed bug #38003 (in classes inherited from MySQLi it's possible to call
  private constructors from invalid context). (Tony)
- Fixed bug #37987 (invalid return of file_exists() in safe mode). (Ilia)
- Fixed bug #37947 (zend_ptr_stack reallocation problem). (Dmitry)
- Fixed bug #37945 (pathinfo() cannot handle argument with special characters
  like German "Umlaut"). (Mike)
- Fixed bug #37931 (possible crash in OCI8 after database restart
  when using persistent connections). (Tony)
- Fixed bug #37923 (Display constant value in reflection::export). (Johannes)
- Fixed bug #37920 (compilation problems on z/OS). (Tony)
- Fixed bug #37870 (pgo_pgsql tries to de-allocate unused statements).
  (Ilia, ce at netage dot bg)
- Fixed bug #37864 (file_get_contents() leaks on empty file). (Hannes)
- Fixed bug #37862 (Integer pointer comparison to numeric value).
  (bugs-php at thewrittenword dot com)
- Fixed bug #37846 (wordwrap() wraps incorrectly). (ddk at krasn dot ru, Tony)
- Fixed bug #37816 (ReflectionProperty does not throw exception when accessing
  protected attribute). (Marcus)
- Fixed bug #37811 (define not using toString on objects). (Marcus)
- Fixed bug #37807 (segmentation fault during SOAP schema import). (Tony)
- Fixed bug #37806 (weird behavior of object type and comparison). (Marcus)
- Fixed bug #37780 (memory leak trying to execute a non existing file (CLI)).
  (Mike)
- Fixed bug #37779 (empty include_path leads to search for files inside /).
  (jr at terragate dot net, Ilia)
- Fixed bug #37747 (strtotime segfaults when given "nextyear"). (Derick)
- Fixed bug #37720 (merge_php_config scrambles values).
  (Mike, pumuckel at metropolis dot de)
- Fixed bug #37709 (Possible crash in PDO::errorCode()). (Ilia)
- Fixed bug #37707 (clone without assigning leaks memory). (Ilia, Nuno, Dmitri)
- Fixed bug #37705 (Semaphore constants not available). (Ilia)
- Fixed bug #37671 (MySQLi extension fails to recognize BIT column). (Ilia)
- Fixed bug #37667 (Object is not added into array returned by __get). (Marcus)
- Fixed bug #37635 (parameter of pcntl signal handler is trashed). (Mike)
- Fixed bug #37632 (Protected method access problem). (Marcus)
- Fixed bug #37630 (MySQL extensions should link against thread safe client
  libs if built with ZTS). (Mike)
- Fixed bug #37620 (mysqli_ssl_set validation is inappropriate). (Georg)
- Fixed bug #37616 (DATE_RFC822 does not product RFC 822 dates).
  (Hannes Magnusson, Derick)
- Fixed bug #37614 (Class name lowercased in error message). (Johannes)
- Fixed bug #37587 (var without attribute causes segfault). (Marcus)
- Fixed bug #37586 (Bumped minimum PCRE version to 6.6, needed for recursion
  limit support). (Ilia)
- Fixed bug #37581 (oci_bind_array_by_name clobbers input array when using
  SQLT_AFC, AVC). (Tony)
- Fixed bug #37569 (WDDX incorrectly encodes high-ascii characters). (Ilia)
- Fixed bug #37565 (Using reflection::export with simplexml causing a crash).
  (Marcus)
- Fixed bug #37564 (AES privacy encryption not possible due to net-snmp 5.2
  compatibility issue). (Jani, patch by scott dot moynes+php at gmail dot com)
- Fixed bug #37563 (array_key_exists performance is poor for &$array). (Ilia)
- Fixed bug #37558 (timeout functionality doesn't work after a second PHP
  start-up on the same thread). (p dot desarnaud at wanadoo dot fr)
- Fixed bug #37531 (oci8 persistent connection corruption). (Tony)
- Fixed bug #37523 (namespaces added too late, leads to missing xsi:type
  attributes. Incompatibility with libxml2-2.6.24). (Dmitry)
- Fixed bug #37514 (strtotime doesn't assume year correctly). (Derick)
- Fixed bug #37510 (session_regenerate_id changes session_id() even on
  failure). (Hannes)
- Fixed bug #37505 (touch() truncates large files). (Ilia)
- Fixed bug #37499 (CLI segmentation faults during cleanup with sybase-ct
  extension enabled). (Tony)
- Fixed bug #37496 (FastCGI output buffer overrun). (Piotr, Dmitry)
- Fixed bug #37487 (oci_fetch_array() array-type should always default to
  OCI_BOTH). (Tony)
- Fixed bug #37457 (Crash when an exception is thrown in accept() method of
  FilterIterator). (Marcus)
- Fixed bug #37456 (DOMElement->setAttribute() loops forever). (Rob)
- Fixed bug #37445 (Fixed crash in pdo_mysql resulting from premature object
  destruction). (Ilia)
- Fixed bug #37428 (PHP crashes on windows if there are start-up errors and
  event log is used for logging them). (Edin)
- Fixed bug #37418 (tidy module crashes on shutdown). (Tony)
- Fixed bug #37416 (iterator_to_array() hides exceptions thrown in rewind()
  method). (Tony)
- Fixed bug #37413 (Rejected versions of flex that don't work). (Ilia)
- Fixed bug #37395 (recursive mkdir() fails to create nonexistent directories
  in root dir). (Tony)
- Fixed bug #37394 (substr_compare() returns an error when offset equals
  string length). (Ilia)
- Fixed bug #37392 (Unnecessary call to OCITransRollback() at the end of
  request). (Tony)
- Fixed bug #37376 (fastcgi.c compile fail with gcc 2.95.4). (Ilia)
- Fixed bug #37368 (Incorrect timestamp returned for strtotime()). (Derick)
- Fixed bug #37363 (PDO_MYSQL does not build if no other mysql extension is
  enabled). (Mike)
- Fixed bug #37348 (make PEAR install ignore open_basedir). (Ilia)
- Fixed bug #37341 ($_SERVER in included file is shortened to two entries,
  if $_ENV gets used). (Dmitry)
- Fixed bug #37313 (sigemptyset() used without including <signal.h>).
  (jdolecek)
- Fixed bug #37306 (max_execution_time = max_input_time). (Dmitry)
- Fixed bug #37278 (SOAP not respecting uri in __soapCall). (Dmitry)
- Fixed bug #37265 (Added missing safe_mode & open_basedir checks to
  imap_body()). (Ilia)
- Fixed bug #37262 (var_export() does not escape \0 character). (Ilia)
- Fixed bug #37256 (php-fastcgi doesn't handle connection abort). (Dmitry)
- Fixed bug #37244 (Added strict flag to base64_decode() that enforces
  RFC3548 compliance). (Ilia)
- Fixed bug #37144 (PHP crashes trying to assign into property of dead object).
  (Dmitry)
- Fixed bug #36949 (invalid internal mysqli objects dtor). (Mike)
- Implement #36732 (req/x509 extensions support for openssl_csr_new and
  openssl_csr_sign) (ben at psc dot edu, Pierre)
- Fixed bug #36759 (Objects destructors are invoked in wrong order when script
  is finished). (Dmitry)
- Fixed bug #36681 (pdo_pgsql driver incorrectly ignored some errors).
  (Wez, Ilia)
- Fixed bug #36630 (umask not reset at the end of the request). (Ilia)
- Fixed bug #36515 (Unlinking buckets from non-existent brigades). (Sara)
- Fixed bug #35973 (Error ORA-24806 occurs when trying to fetch a NCLOB
  field). (Tony)
- Fixed bug #35886 (file_get_contents() fails with some combinations of
  offset & maxlen). (Nuno)
- Fixed bug #35512 (Lack of read permission on main script results in
  E_WARNING rather then E_ERROR). (Ilia)
- Fixed bug #34180 (--with-curlwrappers causes PHP to disregard some HTTP
  stream context options). (Mike)
- Fixed bug #34066 (recursive array_walk causes segfault). (Tony)
- Fixed bug #34065 (throw in foreach causes memory leaks). (Dmitry)
- Fixed bug #34005 (oci_password_change() fails).
  (pholdaway at technocom-wireless dot com, Tony)
- Fixed bug #33895 (Missing math constants). (Hannes)
- Fixed bug #33770 (https:// or ftps:// do not work when --with-curlwrappers
  is used and ssl certificate is not verifiable). (Ilia)
- Fixed bug #29538 (number_format and problem with 0). (Matt Wilmas)
- Implement #28382 (openssl_x509_parse() extensions support) (Pierre)
- Fixed PECL bug #9061 (oci8 might reuse wrong persistent connection). (Tony)
- Fixed PECL bug #8816 (issue in php_oci_statement_fetch with more than one
  piecewise column) (jeff at badtz-maru dot com, Tony)
- Fixed PECL bug #8112 (OCI8 persistent connections misbehave when Apache
  process times out). (Tony)
- Fixed PECL bug #7755 (error selecting DOUBLE fields with PDO_ODBC).
  ("slaws", Wez)


04 May 2006, PHP 5.1.4
- Added "capture_peer_cert" and "capture_peer_cert_chain" context options
  for SSL streams. (Wez).
- Added PDO::PARAM_EVT_* family of constants. (Sara)
- Fixed possible crash in highlight_string(). (Dmitry)
- Fixed bug #37291 (FastCGI no longer works with isapi_fcgi.dll). (Dmitry)
- Fixed bug #37277 (cloning Dom Documents or Nodes does not work). (Rob)
- Fixed bug #37276 (problems with $_POST array). (Dmitry)
- Fixed bug #36632 (bad error reporting for pdo_odbc exec UPDATE). (Wez).
- Fixed bug #35552 (crash when pdo_odbc prepare fails). (Wez).

28 Apr 2006, PHP 5.1.3
- Updated bundled PCRE library to version 6.6. (Andrei)
- Moved extensions to PECL:
  . ext/msession (Derick)
- Reimplemented FastCGI interface. (Dmitry)
- Improved SPL: (Marcus)
  - Fixed issues with not/double calling of constructors of SPL iterators.
  - Fixed issues with info-class/file-class in SPL directory handling classes.
  - Fixed ArrayIterator::seek().
  - Added SimpleXMLIterator::count().
  - Dropped erroneous RecursiveDirectoryIterator::getSubPathInfo().
- Improved SimpleXML: (Marcus, Rob)
  . Added SimpleXMLElement::getName() to retrieve name of element.
  . Added ability to create elements on the fly.
  . Added addChild() method for element creation supporting namespaces.
  . Added addAttribute() method for attribute creation supporting namespaces.
  . Added ability to delete specific elements and attributes by offset.
- Improved Reflection API: (Marcus)
  . Added ReflectionClass::newInstanceArgs($args).
  . Added ability to analyze extension dependency.
  . Added ReflectionFunction::isDeprecated() and constant IS_DEPRECATED.
  . Added ReflectionParameter::getDeclaringClass().
  . Changed reflection constants to be prefixed with IS_. (Johannes)
- Improved cURL extension: (Ilia)
  . Added curl_setopt_array() function that allows setting of multiple
    options via an associated array.
  . Added the ability to retrieve the request message sent to the server.
- Improved GD extension: (Pierre)
  . Added a weak/tolerant mode to the JPEG loader.
  . Added filtering mode option to imagepng() to allow reducing file size.
  . Fixed imagecolorallocate() and imagecolorallocatelapha() to return FALSE
    on error.
- Changed get_headers() to retrieve headers also from non-200 responses.
  (Ilia)
- Changed get_headers() to use the default context. (Ilia)
- Added lchown() and lchgrp() to change user/group ownership of symlinks.
  (Derick)
- Added support for exif date format in strtotime(). (Derick)
- Added a check for special characters in the session name. (Ilia)
- Added "consumed" stream filter. (Marcus)
- Added new mysqli constants for BIT and NEW_DECIMAL field types:
  MYSQLI_TYPE_NEWDECIMAL and MYSQLI_TYPE_BIT. FR #36007. (Georg)
- Added imap_savebody() that allows message body to be written to a
  file. (Mike)
- Added overflow checks to wordwrap() function. (Ilia)
- Added support for BINARY_DOUBLE and BINARY_FLOAT to PDO_OCI and OCI8
  (also fixes bug #36764). (Tony)
- Eliminated run-time constant fetching for TRUE, FALSE and NULL. (Dmitry)
- Removed the E_STRICT deprecation notice from "var". (Ilia)
- Fixed reading stream filters never notified about EOF. (Mike)
- Fixed tempnam() 2nd parameter to be checked against path components. (Ilia)
- Fixed a bug that would not fill in the fifth argument to preg_replace()
  properly, if the variable was not declared previously. (Andrei)
- Fixed safe_mode check for source argument of the copy() function. (Ilia)
- Fixed mysqli bigint conversion under Windows (Georg)
- Fixed XSS inside phpinfo() with long inputs. (Ilia)
- Fixed Apache2 SAPIs header handler modifying header strings. (Mike)
- Fixed 'auto_globals_jit' to work together with 'register_argc_argv'. (Dmitry)
- Fixed offset/length parameter validation in substr_compare() function. (Ilia)
- Fixed debug_zval_dump() to support private and protected members. (Dmitry)
- Fixed SoapFault::getMessage(). (Dmitry)
- Fixed issue with iconv_mime_decode where the "encoding" would only allow
  upper case specifiers. (Derick)
- Fixed tiger hash algorithm generating wrong results on big endian platforms.
  (Mike)
- Fixed crash with DOMImplementation::createDocumentType("name:"). (Mike)
- Fixed bug #37205 (Serving binary content/images fails with "comm with server
  aborted" FastCGI err). (Dmitry)
- Fixed bug #37192 (cc may complain about non-constant initializers in
  hash_adler.c). (Mike)
- Fixed bug #37191 (chmod takes off sticky bit when safe_mode is On). (Tony)
- Fixed bug #37167 (PDO segfaults when throwing exception from the
  fetch handler). (Tony)
- Fixed bug #37162 (wddx does not build as a shared extension).
  (jdolecek at NetBSD dot org, Ilia)
- Fixed bug #37158 (fread behavior changes after calling
  stream_wrapper_register). (Wez)
- Fixed bug #37138 (__autoload tries to load callback'ed self and parent).
  (Dmitry)
- Fixed bug #37103 (libmbfl headers not installed). (Jani)
- Fixed bug #37062 (compile failure on ARM architecture). (Tony)
- Fixed bug #37061 (curl_exec() doesn't zero-terminate binary strings). (Tony)
- Fixed bug #37060 (Type of retval of Countable::count() is not checked).
  (Johannes)
- Fixed bug #37059 (oci_bind_by_name() doesn't support RAW and LONG RAW
  fields). (Tony)
- Fixed bug #37057 (xmlrpc_decode() may produce arrays with numeric strings,
  which are unaccessible). (Tony)
- Fixed bug #37055 (incorrect reference counting for persistent OCI8
  connections). (Tony)
- Fixed bug #37054 (SoapClient Error Fetching http headers). (Dmitry)
- Fixed bug #37053 (html_errors with internal classes produces wrong links).
  (Tony)
- Fixed bug #37046 (foreach breaks static scope). (Dmitry)
- Fixed bug #37045 (Fixed check for special chars for http redirects). (Ilia)
- Fixed bug #37017 (strtotime fails before 13:00:00 with some time zones
  identifiers). (Derick)
- Fixed bug #37002 (Have to quote literals in INI when concatenating with
  vars). (Dmitry)z
- Fixed bug #36988 (mktime freezes on long numbers). (Derick)
- Fixed bug #36981 (SplFileObject->fgets() ignores max_length). (Tony)
- Fixed bug #36957 (serialize() does not handle recursion). (Ilia)
- Fixed bug #36944 (strncmp & strncasecmp do not return false on negative
  string length). (Tony)
- Fixed bug #36941 (ArrayIterator does not clone itself). (Marcus)
- Fixed bug #36934 (OCILob->read() doesn't move internal pointer when
  reading 0's). (Tony)
- Fixed bug #36908 (wsdl default value overrides value in soap request).
  (Dmitry)
- Fixed bug #36898 (__set() leaks in classes extending internal ones).
  (Tony, Dmitry)
- Fixed bug #36886 (User filters can leak buckets in some situations). (Ilia)
- Fixed bug #36878 (error messages are printed even though an exception has
  been thrown). (Tony)
- Fixed bug #36875 (is_*() functions do not account for open_basedir). (Ilia)
- Fixed bug #36872 (session_destroy() fails after call to
  session_regenerate_id(true)). (Ilia)
- Fixed bug #36869 (memory leak in output buffering when using chunked
  output). (Tony)
- Fixed bug #36859 (DOMElement crashes when calling __construct when
  cloning). (Tony)
- Fixed bug #36857 (Added support for partial content fetching to the
  HTTP streams wrapper). (Ilia)
- Fixed bug #36851 (Documentation and code discrepancies for NULL
  data in oci_fetch_*() functions). (Tony)
- Fixed bug #36825 (Exceptions thrown in ArrayObject::offsetGet cause
  segfault). (Tony)
- Fixed bug #36820 (Privileged connection with an Oracle password file
  fails). (Tony)
- Fixed bug #36809 (__FILE__ behavior changed). (Dmitry)
- Fixed bug #36808 (syslog ident becomes garbage between requests). (Tony)
- Fixed bug #36802 (mysqli_set_charset() crash with a non-open connection).
  (Ilia)
- Fixed bug #36756 (DOMDocument::removeChild corrupts node). (Rob)
- Fixed bug #36749 (SOAP: 'Error Fetching http body' when using HTTP Proxy).
  (Dmitry)
- Fixed bug #36745 (No error message when load data local file isn't found).
  (Georg)
- Fixed bug #36743 (In a class extending XMLReader array properties are not
  writable). (Tony)
- Fixed bug #36727 (segfault in pdo_pgsql bindValue() when no parameters are
  defined). (Tony)
- Fixed bug #36721 (The SoapServer is not able to send a header that it didn't
  receive). (Dmitry)
- Fixed bug #36697 (Transparency is lost when using imagecreatetruecolor).
  (Pierre)
- Fixed bug #36689 (Removed arbitrary limit on the length of syslog messages).
  (Ilia)
- Fixed bug #36656 (http_build_query generates invalid URIs due to use of
  square brackets). (Mike)
- Fixed bug #36638 (strtotime() returns false when 2nd argument < 1). (Derick)
- Fixed bug #36629 (SoapServer::handle() exits on SOAP faults). (Dmitry)
- Fixed bug #36625 (pg_trace() does not work). (iakio at mono-space dot net)
- Fixed bug #36614 (Segfault when using Soap). (Dmitry)
- Fixed bug #36611 (assignment to SimpleXML object attribute changes argument
  type to string). (Tony)
- Fixed bug #36606 (pg_query_params() changes arguments type to string). (Tony)
- Fixed bug #36599 (DATE_W3C format constant incorrect). (Derick)
- Fixed bug #36575 (SOAP: Incorrect complex type instantiation with
  hierarchies). (Dmitry)
- Fixed bug #36572 (Added PDO::MYSQL_ATTR_DIRECT_QUERY constant that should
  be set when executing internal queries like "show master status" via MySQL).
  (Ilia)
- Fixed bug #36568 (memory_limit setting on win32 has no effect). (Dmitry)
- Fixed bug #36513 (comment will be outputted in last line). (Dmitry)
- Fixed bug #36510 (strtotime() fails to parse date strings with tabs).
  (Ilia, Derick)
- Fixed bug #36459 (Incorrect adding PHPSESSID to links, which contains \r\n).
  (Ilia)
- Fixed bug #36458 (sleep() accepts negative values). (Ilia)
- Fixed bug #36436 (DBA problem with Berkeley DB4). (Marcus)
- Fixed bug #36434 (Improper resolution of declaring class name of an
  inherited property). (Ilia)
- Fixed bug #36420 (segfault when access result->num_rows after calling
  result->close()). (Ilia,Tony)
- Fixed bug #36403 (oci_execute() no longer supports OCI_DESCRIBE_ONLY). (Tony)
- Fixed bug #36400 (Custom 5xx error does not return correct HTTP response error
  code). (Tony)
- Fixed bug #36396 (strtotime() fails to parse dates in dd-mm-yyyy format).
  (Derick)
- Fixed bug #36388 (ext/soap crashes when throwing exception and session
  persistence). (David)
- Fixed bug #36382 (PDO/PgSQL's getColumnMeta() crashes). (Derick)
- Fixed bug #36359 (splFileObject::fwrite() doesn't write when no data
  length specified). (Tony)
- Fixed bug #36351 (parse_url() does not parse numeric paths properly). (Ilia)
- Fixed bug #36345 (PDO/MySQL problem loading BLOB over 1MB). (Ilia)
- Fixed bug #36337 (ReflectionProperty fails to return correct visibility).
  (Ilia)
- Fixed bug #36334 (Added missing documentation about realpath cache INI
  settings). (Ilia)
- Fixed bug #36308 (ReflectionProperty::getDocComment() does not reflect
  extended class commentary). (Ilia)
- Fixed bug #36306 (crc32() differ on 32-bit and 64-bit platforms)
  (anight@eyelinkmedia dot com, Pierre)
- Fixed bug #36303 (foreach on error_zval produces segfault). (Dmitry)
- Fixed bug #36295 (typo in SplFileObject::flock() parameter name). (Tony)
- Fixed bug #36287 (Segfault with SplFileInfo conversion). (Marcus)
- Fixed bug #36283 (SOAPClient Compression Broken). (Dmitry)
- Fixed bug #36268 (Object destructors called even after fatal errors). (Dmitry)
- Fixed bug #36258 (SplFileObject::getPath() may lead to segfault). (Tony)
- Fixed bug #36250 (PHP causes ORA-07445 core dump in Oracle server 9.2.x).
  (Tony)
- Fixed bug #36242 (Possible memory corruption in stream_select()). (Tony)
- Fixed bug #36235 (ocicolumnname returns false before a successful fetch).
  (Tony)
- Fixed bug #36226 (Inconsistent handling when passing potential arrays).
  (Dmitry)
- Fixed bug #36224 (date(DATE_ATOM) gives wrong results).
  (Derick, Hannes Magnusson)
- Fixed bug #36222 (errorInfo in PDOException is always NULL). (Ilia)
- Fixed bug #36208 (symbol namespace conflicts using bundled gd). (Jakub Moc)
- Fixed bug #36205 (Memory leaks on duplicate cookies). (Dmitry)
- Fixed bug #36185 (str_rot13() crash on non-string parameter). (Pierre)
- Fixed bug #36176 (PDO_PGSQL - PDO::exec() does not return number of rows
  affected by the operation). (Ilia)
- Fixed bug #36158 (SIGTERM is not handled correctly when running as a
  FastCGI server). (Dmitry)
- Fixed bug #36152 (problems with curl+ssl and pgsql+ssl in same PHP). (Mike)
- Fixed bug #36148 (unpack("H*hex", $data) is adding an extra character to
  the end of the string). (Ilia)
- Fixed bug #36134 (DirectoryIterator constructor failed to detect empty
  directory names). (Ilia)
- Fixed bug #36113 (Reading records of unsupported type causes segfault).
  (Tony)
- Fixed bug #36096 (oci_result() returns garbage after oci_fetch() failed).
  (Tony)
- Fixed bug #36083 (SoapClient waits for responses on one-way operations).
  (Dmitry)
- Fixed bug #36071 (Engine Crash related with 'clone'). (Dmitry)
- Fixed bug #36055 (possible OCI8 crash in multi-threaded environment). (Tony)
- Fixed bug #36046 (parse_ini_file() miscounts lines in multi-line values).
  (Ilia)
- Fixed bug #36038 (ext/hash compile failure on Mac OSX). (Tony)
- Fixed bug #36037 (heredoc adds extra line number). (Dmitry)
- Fixed bug #36016 (realpath cache memleaks). (Dmitry, Nuno)
- Fixed bug #36011 (Strict errormsg wrong for call_user_func() and the likes).
  (Marcus)
- Fixed bug #36010 (Segfault when re-creating and re-executing statements with
  bound parameters). (Tony)
- Fixed bug #36006 (Problem with $this in __destruct()). (Dmitry)
- Fixed bug #35999 (recursive mkdir() does not work with relative path
  like "foo/bar"). (Tony)
- Fixed bug #35998 (SplFileInfo::getPathname() returns unix style filenames
  in win32). (Marcus)
- Fixed bug #35988 (Unknown persistent list entry type in module shutdown).
  (Dmitry)
- Fixed bug #35954 (Fatal com_exception casting object). (Rob)
- Fixed bug #35900 (stream_select() should warning when tv_sec is negative).
  (Ilia)
- Fixed bug #35785 (SimpleXML causes memory read error zend engine). (Marcus)
- Fixed bug #34272 (empty array onto COM object blows up). (Rob)
- Fixed bug #33292 (apache_get_modules() crashes on Windows). (Edin)
- Fixed bug #29476 (sqlite_fetch_column_types() locks the database forever).
  (Ilia)

12 Jan 2006, PHP 5.1.2
- Updated libsqlite in ext/sqlite to 2.8.17. (Ilia)
- Updated libsqlite in ext/pdo_sqlite to 3.2.8. (Ilia)
- Updated to libxml2-2.6.22 and libxslt-1.1.15 in the win32 bundle. (Rob)
- Added new extensions: (Ilia, Wez)
  . XMLWriter
  . Hash
- Added PNG compression support to GD extension. (Pierre)
- Added reflection constants as class constants. (Johannes)
- Added --enable-gcov configure option to enable C-level code coverage.
  (John, Jani, Ilia, Marcus)
- Added missing support for 'B' format identifier to date() function. (Ilia)
- Changed reflection to be an extension. (Marcus)
- Improved SPL extension: (Marcus)
  . Added class SplFileInfo as root class for DirectoryIterator and
    SplFileObject
  . Added SplTempFileObject
- Improved SimpleXML extension: (Marcus)
  . Fixed memleaks
  . Fixed var_dump()
  . Fixed isset/empty/(bool) behavior
  . Fixed iterator edge cases
  . Added methods getNamespaces(), getDocNamespaces()
- Upgraded pear to version 1.4.6. (Greg)
- Added constants for libxslt and libexslt versions: LIBXSLT_VERSION,
  LIBXSLT_DOTTED_VERSION, LIBEXSLT_VERSION and LIBEXSLT_DOTTED_VERSION. (Pierre)
- Fixed possible crash in apache_getenv()/apache_setenv() on invalid parameters.
  (Ilia)
- Changed errors to warnings in imagecolormatch(). (Pierre)
- Fixed segfault/leak in imagecolormatch(). (Pierre)
- Fixed small leak in mysqli_stmt_fetch() when bound variable was empty string.
  (Andrey)
- Fixed prepared statement name conflict handling in PDO_PGSQL. (Thies, Ilia)
- Fixed memory corruption when PDO::FETCH_LAZY mode is being used. (Ilia)
- Fixed possible leaks in imagecreatefromstring() with invalid data. (Pierre)
- Fixed possible memory corruption inside mb_strcut(). (Ilia)
- Fixed possible header injection by limiting each header to a single line.
  (Ilia)
- Fixed possible XSS inside error reporting functionality. (Ilia)
- Fixed many bugs in OCI8. (Tony)
- Fixed crash and leak in mysqli when using 4.1.x client libraries and
  connecting to 5.x server. (Andrey)
- Fixed bug #35916 (Duplicate calls to stream_bucket_append() lead to a crash).
  (Ilia)
- Fixed bug #35908 (curl extension uses undefined GCRY_THREAD_OPTIONS_USER).
  (Ilia)
- Fixed bug #35907 (PDO_OCI uses hardcoded lib path $ORACLE_HOME/lib). (Tony)
- Fixed bug #35887 (wddx_deserialize not parsing dateTime fields properly).
  (Derick)
- Fixed bug #35885 (strtotime("NOW") no longer works). (Derick)
- Fixed bug #35821 (array_map() segfaults when exception is throwed from
  the callback). (Tony)
- Fixed bug #35817 (unpack() does not decode odd number of hexadecimal values).
  (Ilia)
- Fixed bug #35797 (segfault on PDOStatement::execute() with
  zend.ze1_compatibility_mode = On). (Tony, Ilia)
- Fixed bug #35781 (stream_filter_append() can cause segfault). (Tony)
- Fixed bug #35760 (sybase_ct doesn't compile on Solaris using old gcc). (Tony)
- Fixed bug #35759 (mysqli_stmt_bind_result() makes huge allocation when
  column empty). (Andrey)
- Fixed bug #35751 (using date with a timestamp makes httpd segfault). (Derick)
- Fixed bug #35740 (memory leak when including a directory). (Tony)
- Fixed bug #35730 (ext/mssql + freetds: Use correct character encoding
  and allow setting it). (Frank)
- Fixed bug #35723 (xmlrpc_introspection.c fails compile per C99 std). (Jani)
- Fixed bug #35720 (A final constructor can be overwritten). (Marcus)
- Fixed bug #35713 (getopt() returns array with numeric strings when passed
  options like '-1'). (Tony)
- Fixed bug #35705 (strtotime() fails to parse soap date format without TZ).
  (Ilia)
- Fixed bug #35699 (date() can't handle leap years before 1970). (Derick)
- Fixed bug #35694 (Improved error message for invalid fetch mode). (Ilia)
- Fixed bug #35692 (iconv_mime_decode() segmentation fault; with libiconv
  only). (Tony)
- Fixed bug #35690 (pack() tries to allocate huge memory block when packing
  float values to strings). (Tony)
- Fixed bug #35669 (imap_mail_compose() crashes with
  multipart-multiboundary-email). (Ilia)
- Fixed bug #35660 (AIX TZ variable format not understood, yields UTC
  timezone). (Derick)
- Fixed bug #35655 (whitespace following end of heredoc is lost). (Ilia)
- Fixed bug #35630 (strtotime() crashes on certain relative identifiers).
  (Ilia)
- Fixed bug #35629 (crash in http:// wrapper on multiple redirects). (Ilia)
- Fixed bug #35624 (strtotime() does not handle 3 character weekdays). (Ilia)
- Fixed bug #35612 (iis6 Access Violation crash). (Dmitry, alacn.uhahaa)
- Fixed bug #35594 (Multiple calls to getopt() may result in a crash).
  (rabbitt at gmail dot com, Ilia)
- Fixed bug #35571 (Fixed crash in Apache 2 SAPI when more then one php
  script is loaded via SSI include). (Ilia)
- Fixed bug #35570 (segfault when re-using soap client object). (Dmitry)
- Fixed bug #35558 (mktime() interpreting 3 digit years incorrectly). (Ilia)
- Fixed bug #35543 (php crash when calling non existing method of a class
  that extends PDO). (Tony)
- Fixed bug #35539 (typo in error message for ErrorException). (Tony)
- FIxed bug #35536 (mysql_field_type() doesn't handle NEWDECIMAL). (Tony)
- Fixed bug #35517 (mysql_stmt_fetch returns NULL on data truncation). (Georg)
- Fixed bug #35509 (string constant as array key has different behavior inside
  object). (Dmitry)
- Fixed bug #35508 (PDO fails when unknown fetch mode specified). (Tony)
- Fixed bug #35499 (strtotime() does not handle whitespace around the date
  string). (Ilia)
- Fixed bug #35496 (Crash in mcrypt_generic()/mdecrypt_generic() without
  proper init). (Ilia)
- Fixed bug #35490 (socket_sendto() unable to handle IPv6 addresses). (Tony)
- Fixed bug #35461 (Ming extension fails to compile with ming 0.3beta1). (Jani)
- Fixed bug #35437 (Segfault or Invalid Opcode 137/1/4). (Dmitry)
- Fixed bug #35470 (Assigning global using variable name from array doesn't
  function). (Dmitry)
- Fixed bug #35456 (+ 1 [time unit] format did not work). (Ilia)
- Fixed bug #35447 (xml_parse_into_struct() chokes on the UTF-8 BOM). (Rob)
- Fixed bug #35431 (PDO crashes when using LAZY fetch with fetchAll). (Wez)
- Fixed bug #35430 (PDO crashes on incorrect FETCH_FUNC use). (Tony)
- Fixed bug #35427 (str_word_count() handles '-' incorrectly). (Ilia)
- Fixed bug #35425 (idate() function ignores timezone settings). (Ilia)
- Fixed bug #35422 (strtotime() does not parse times with UTC as timezone).
  (Ilia)
- Fixed bug #35414 (strtotime() no longer works with ordinal suffix). (Ilia)
- Fixed bug #35410 (wddx_deserialize() doesn't handle large ints as keys
  properly). (Ilia)
- Fixed bug #35409 (undefined reference to 'rl_completion_matches'). (Jani)
- Fixed bug #35399 (Since fix of bug #35273 SOAP decoding of
  soapenc:base64binary fails). (Dmitry)
- Fixed bug #35393 (changing static protected members from outside the class,
  one more reference issue). (Dmitry)
- Fixed bug #35381 (ssl library is not initialized properly). (Alan)
- Fixed bug #35377 (PDO_SQLITE: undefined reference to "fdatasync").
  (Nuno, Jani)
- Fixed bug #35373 (HP-UX "alias not allowed in this configuration"). (Dmitry)
- Fixed bug #35288 (iconv() function defined as libiconv()). (Nuno)
- Fixed bug #35103 (mysqli handles bad unsigned (big)int incorrectly).(Andrey)
- Fixed bug #35062 (socket_read() produces warnings on non blocking sockets).
  (Nuno, Ilia)
- Fixed bug #35028 (SimpleXML object fails FALSE test). (Marcus)
- Fixed bug #34729 (Crash in ZTS mode under Apache). (Dmitry, Zeev)
- Fixed bug #34429 (Output buffering cannot be turned off with FastCGI).
  (Dmitry, Ilya)
- Fixed bug #34359 (Possible crash inside fopen http wrapper). (Ilia,Sara,Nuno)
- Fixed bug #33789 (Many Problems with SunFuncs). (Derick)
- Fixed bug #33671 (sun_rise and sun_set don't return a GMT timestamp if one
  passes an offset). (Derick)
- Fixed bug #32820 (date_sunrise and date_sunset don't handle GMT offset
  well). (Derick)
- Fixed bug #31347 (is_dir and is_file (incorrectly) return true for any string
  greater then 255 characters). (Nuno,Ilia)
- Fixed bug #30937 (date_sunrise() & date_sunset() don't handle endless
  day/night at high latitudes). (Derick)
- Fixed bug #30760 (Remove MessageBox on win32 for E_CORE errors if
  display_startup_error is off). (Ilia)
- Fixed bug #29955 (mb_strtoupper() / lower() broken with Turkish encoding).
  (Rui)
- Fixed bug #28899 (mb_substr() and substr() behave differently when
  "mbstring.func_overload" is enabled). (Rui)
- Fixed bug #27678 (number_format() crashes with large numbers). (Marcus)

28 Nov 2005, PHP 5.1.1
- Disabled native date class to prevent pear::date conflict. (Ilia)
- Changed reflection constants be both PHP and class constants. (Johannes)
- Added an additional field $frame['object'] to the result array of
  debug_backtrace() that contains a reference to the respective object when the
  frame was called from an object. (Sebastian)
- Fixed bug #35423 (RecursiveDirectoryIterator doesnt appear to recurse with
  RecursiveFilterIterator). (Marcus)
- Fixed bug #35413 (Removed -dev flag from Zend Engine version). (Ilia)
- Fixed bug #35411 (Regression with \{$ handling). (Ilia)
- Fixed bug #35406 (eval hangs when evall'ed code ends with comment w/o
  newline). (Marcus)
- Fixed bug #35391 (pdo_mysql::exec does not return number of affected rows).
  (Tony)
- Fixed bug #35382 (Comment in end of file produces fatal error). (Ilia)
- Fixed bug #35360 (exceptions in interactive mode (php -a) may cause crash).
  (Dmitry)
- Fixed bug #35358 (Incorrect error messages for PDO class constants). (Ilia)
- Fixed bug #35338 (pdo_pgsql does not handle binary bound params). (Wez)
- Fixed bug #35316 (Application exception trying to create COM object). (Rob)
- Fixed bug #35170 (PHP_AUTH_DIGEST differs under Apache 1.x and 2.x). (Ilia)

24 Nov 2005, PHP 5.1
- Added support for class constants and static members for internal classes.
  (Dmitry, Michael Wallner)
- Added "new_link" parameter to mssql_connect() (Bug #34369). (Frank)
- Added missing safe_mode checks for image* functions and cURL. (Ilia)
- Added missing safe_mode/open_basedir checks for file uploads. (Ilia)
- Added PDO_MYSQL_ATTR_USE_BUFFERED_QUERY parameter for pdo_mysql. (Ilia)
- Added date_timezone_set() function to set the timezone that the date
  function will use. (Derick)
- Added pg_fetch_all_columns() function to fetch all values of a column from a
  result cursor. (Ilia)
- Added support for LOCK_EX flag for file_put_contents(). (Ilia)
- Added bindto socket context option. (Ilia)
- Added offset parameter to the stream_copy_to_stream() function. (Ilia)
- Added offset & length parameters to substr_count() function. (Ilia)
- Added man pages for "phpize" and "php-config" scripts. (Jakub Vrana)
- Added support for .cc files in extensions. (Brian)
- Added PHP_INT_MAX and PHP_INT_SIZE as predefined constants. (Andrey)
- Added user opcode API that allow overloading of opcode handlers. (Dmitry)
- Added an optional remove old session parameter to session_regenerate_id().
  (Ilia)
- Added array type hinting. (Dmitry)
- Added the tidy_get_opt_doc() function to return documentation for
  configuration options in tidy. (Patch by: nlopess@php.net)
- Added support for .cc files in extensions. (Brian)
- Added imageconvolution() function which can be used to apply a custom 3x3
  matrix convolution to an image. (Pierre)
- Added optional first parameter to XsltProcessor::registerPHPFunctions to
  only allow certain functions to be called from XSLT. (Christian)
- Added the ability to override the autotools executables used by the
  buildconf script via the PHP_AUTOCONF and PHP_AUTOHEADER environmental
  variables. (Jon)
- Added several new functions to support the PostgreSQL v3 protocol introduced
  in PostgreSQL 7.4. (Christopher)
  . pg_transaction_status() - in-transaction status of a database connection.
  . pg_query_params() - execution of parameterized queries.
  . pg_prepare() - prepare named queries.
  . pg_execute() - execution of named prepared queries.
  . pg_send_query_params() - async equivalent of pg_query_params().
  . pg_send_prepare() - async equivalent of pg_prepare().
  . pg_send_execute() - async equivalent of pg_execute().
  . pg_result_error_field() - highly detailed error information, most
    importantly
    the SQLSTATE error code.
  . pg_set_error_verbosity() - set verbosity of errors.
- Added optional fifth parameter "count" to preg_replace_callback() and
  preg_replace() to count the number of replacements made. FR #32275. (Andrey)
- Added optional third parameter "charlist" to str_word_count() which contains
  characters to be considered as word part. FR #31560. (Andrey, Ilia)
- Added interface Serializable. (Stanislav, Marcus)
- Added pg_field_type_oid() PostgreSQL function. (mauroi at digbang dot com)
- Added zend_declare_property_...() and zend_update_property_...() API
  functions for bool, double and binary safe strings. (Hartmut)
- Added possibility to access INI variables from within .ini file. (Andrei)
- Added variable $_SERVER['REQUEST_TIME'] containing request start time.
  (Ilia)
- Added optional float parameter to gettimeofday(). (Ilia)
- Added apache_reset_timeout() Apache1 function. (Rasmus)
- Added sqlite_fetch_column_types() 3rd argument for arrays. (Ilia)
- Added optional offset parameter to stream_get_contents() and
  file_get_contents(). (Ilia)
- Added optional maxlen parameter to file_get_contents(). (Ilia)
- Added SAPI hook to get the current request time. (Rasmus)
- Added new functions:
  . array_diff_key() (Andrey)
  . array_diff_ukey() (Andrey)
  . array_intersect_key() (Christiano Duarte)
  . array_intersect_ukey() (Christiano Duarte)
  . array_product() (Andrey)
  . DomDocumentFragment::appendXML() (Christian)
  . fputcsv() (David Sklar)
  . htmlspecialchars_decode() (Ilia)
  . inet_pton() (Sara)
  . inet_ntop() (Sara)
  . mysqli::client_info property (Georg)
  . posix_access() (Magnus)
  . posix_mknod() (Magnus)
  . SimpleXMLElement::registerXPathNamespace() (Christian)
  . stream_context_get_default() (Wez)
  . stream_socket_enable_crypto() (Wez)
  . stream_wrapper_unregister() (Sara)
  . stream_wrapper_restore() (Sara)
  . stream_filter_remove() (Sara)
  . time_sleep_until() (Ilia)
- Added DomDocument::$recover property for parsing not well-formed XML
 Documents. (Christian)
- Added Cursor support for MySQL 5.0.x in mysqli (Georg)
- Added proxy support to ftp wrapper via http. (Sara)
- Added MDTM support to ftp_url_stat. (Sara)
- Added zlib stream filter support. (Sara)
- Added bz2 stream filter support. (Sara)
- Added max_redirects context option that specifies how many HTTP
  redirects to follow. (Ilia)
- Added support of parameter=>value arrays to
  xsl_xsltprocessor_set_parameter(). (Tony)

- PHP extension loading mechanism with support for module
  dependencies and conflicts. (Jani, Dmitry)
- Improved interactive mode of PHP CLI (php -a). (Johannes, Marcus)
- Improved performance of:
  . general execution/compilation. (Andi, Thies, Sterling, Dmitry, Marcus)
  . switch() statement. (Dmitry)
  . several array functions. (Marcus)
  . virtual path handling by adding a realpath() cache. (Andi)
  . variable fetches. (Andi)
  . magic method invocations. (Marcus)
- Improved support for embedded server in mysqli. (Georg)
- Improved mysqli extension. (Georg)
  . added constructor for mysqli_stmt and mysqli_result classes
  . added new function mysqli_get_charset()
  . added new function mysqli_set_charset()
  . added new class mysqli_driver
  . added new class mysqli_warning
  . added new class mysqli_exception
  . added new class mysqli_sql_exception
- Improved SPL extension. (Marcus)
  . Moved RecursiveArrayIterator from examples into extension
  . Moved RecursiveFilterIterator from examples into extension
  . Added SplObjectStorage
  . Made all SPL constants class constants
  . Renamed CachingRecursiveIterator to RecursiveCachingIterator to follow
    Recursive<*>Iterator naming scheme.
  . added standard hierarchy of Exception classes
  . added interface Countable
  . added interfaces Subject and SplObserver
  . added spl_autoload*() functions
  . converted several 5.0 examples into c code
  . added class SplFileObject
  . added possibility to use a string with class_parents() and
    class_implements(). (Andrey)

- Changed type hints to allow "null" as default value for class and array.
  (Marcus, Derick, Dmitry)
- Changed SQLite extension to be a shared module in Windows distribution.
  (Edin)
- Changed "instanceof" and "catch" operators, is_a() and is_subclass_of()
  functions to not call __autoload(). (Dmitry)
- Changed sha1_file() and md5_file() functions to use streams instead of low
  level IO. (Uwe)
- Changed abstract private methods to be not allowed anymore. (Stas)
- Changed stream_filter_(ap|pre)pend() to return resource. (Sara)
- Changed mysqli_exception and sqlite_exception to use RuntimeException as
  base if SPL extension is present. (Georg, Marcus)

- Upgraded bundled libraries:
  . PCRE library to version 6.2. (Andrei)
  . SQLite 3 library in ext/pdo_sqlite to 3.2.7. (Ilia)
  . SQLite 2 library in ext/sqlite to 2.8.16. (Ilia)
- Upgraded bundled libraries in Windows distribution. (Edin)
  . zlib 1.2.3
  . curl 7.14.0
  . openssl 0.9.8
  . ming 0.3b
  . libpq (PostgreSQL) 8.0.1

- Implemented feature request #33452 (Year belonging to ISO week). (Derick)
- Allowed return by reference from internal functions. (Marcus, Andi, Dmitry)
- Rewrote strtotime() with support for timezones and many new formats.
  Implements feature requests #21399, #26694, #28088, #29150, #29585 and
  #29595. (Derick)

- Moved extensions to PECL:
  . ext/cpdf        (Tony, Derick)
  . ext/dio         (Jani, Derick)
  . ext/fam         (Jani, Derick)
  . ext/ingres_ii   (Jani, Derick)
  . ext/mnogosearch (Jani, Derick)
  . ext/w32api      (Jani, Derick)
  . ext/yp          (Jani, Derick)
  . ext/mcve        (Jani, Derick, Pierre)
  . ext/oracle      (Jani, Derick)
  . ext/ovrimos     (Jani, Derick, Pierre)
  . ext/pfpro       (Jani, Derick, Pierre)
  . ext/dbx         (Jani, Derick)
  . ext/ircg        (Jani, Derick)

- Removed php_check_syntax() function which never worked properly. (Ilia)
- Removed garbage manager in Zend Engine which results in more aggressive
  freeing of data. (Dmitry, Andi)

- Fixed "make test" to work for phpized extensions. (Hartmut, Jani)
- Fixed Apache 2 regression with sub-request handling on non-linux systems.
  (Ilia, Tony)
- Fixed PDO shutdown problem (possible infinite loop running rollback on
  shutdown). (Wez)
- Fixed PECL bug #3714 (PDO: beginTransaction doesn't work if you're in
  auto-commit mode). (Wez)
- Fixed ZTS destruction. (Marcus)
- Fixed __get/__set to allow recursive calls for different properties. (Dmitry)
- Fixed a bug where stream_get_meta_data() did not return the "uri" element
  for files opened with tmpname(). (Derick)
- Fixed a problem with SPL iterators aggregating the inner iterator. (Marcus)
- Fixed an error in mysqli_fetch_fields (returned NULL instead of an array
  when row number > field_count). (Georg)
- Fixed bug in mysql::client_version(). (Georg)
- Fixed bug in mysqli extension with unsigned int(11) being represented as
  signed integer in PHP instead of string in 32bit systems. (Andrey)
- Fixed bug with $HTTP_RAW_POST_DATA not getting set. (Brian)
- Fixed crash inside stream_get_line() when length parameter equals 0. (Ilia)
- Fixed ext/mysqli to allocate less memory when fetching bound params of type
  (MEDIUM|LONG)BLOB/(MEDIUM|LONG)TEXT. (Andrey)
- Fixed extension initialization to respect dependencies between extensions.
  (Wez)
- Fixed failing queries (FALSE returned) with mysqli_query() on 64 bit systems.
  (Andrey)
- Fixed fgetcsv() and fputcsv() inconsistency. (Dmitry)
- Fixed inheritance check to control return by reference and pass by
  reference correctly (ArrayAccess can no longer support references correctly).
  (Marcus, Andi, Dmitry)
- Fixed initializing and argument checking for posix_mknod(). (Derick)
- Fixed memory corruption in ImageTTFText() with 64bit systems. (Andrey)
- Fixed memory corruption in pg_copy_from() in case the as_null parameter was
  passed. (Derick)
- Fixed memory corruption in stristr(). (Derick)
- Fixed possible GLOBALS variable override when register_globals are ON.
  (Ilia, Stefan)
- Fixed possible INI setting leak via virtual() in Apache 2 sapi. (Ilia)
- Fixed possible register_globals toggle via parse_str(). (Ilia, Stefan)
- Fixed potential GLOBALS overwrite via import_request_variables() and
  possible crash and/or memory corruption. (Ilia)
- Fixed segfaults when CURL callback functions throw exception. (Tony)
- Fixed support for shared extensions on AIX. (Dmitry)
- Fixed bug #35342 (isset(DOMNodeList->length) returns false). (Rob)
- Fixed bug #35341 (Fix for bug #33760 breaks build with older curl). (Tony)
- Fixed bug #35336 (crash on PDO::FETCH_CLASS + __set()). (Tony)
- Fixed bug #35303 (PDO prepare() crashes with invalid parameters). (Ilia)
- Fixed bug #35293 (PDO segfaults when using persistent connections). (Tony)
- Fixed bug #35278 (Multiple virtual() calls crash Apache 2 php module). (Ilia)
- Fixed bug #35273 (Error in mapping soap - java types). (Dmitry)
- Fixed bug #35249 (compile failure when ext/readline is compiled as shared).
  (Jani)
- Fixed bug #35248 (sqlite_query() doesn't set error_msg when return value is
  being used). (Ilia)
- Fixed bug #35243 (php_mblen() crashes when compiled with thread-safety on
  Linux). (Patch: shulmanb at il dot ibm dot com, Jani)
- Fixed bug #35239 (Objects can lose references). (Dmitry)
- Fixed bug #35229 (call_user_func() crashes when argument_stack is nearly
  full). (Dmitry)
- Fixed bug #35197 (Destructor is not called). (Tony)
- Fixed bug #35179 (tokenizer extension needs T_HALT_COMPILER). (Greg)
- Fixed bug #35176 (include()/require()/*_once() produce wrong error messages
  about main()). (Dmitry)
- Fixed bug #35147 (__HALT_COMPILER() breaks with --enable-zend-multibyte).
  (Dmitry, Moriyoshi)
- Fixed bug #35143 (gettimeofday() ignores current time zone). (Derick)
- Fixed bug #35142 (SOAP Client/Server Complex Object Support). (Dmitry)
- Fixed bug #35135 (PDOStatment without related PDO object may crash). (Ilia)
- Fixed bug #35091 (SoapClient leaks memory). (Dmitry)
- Fixed bug #35079 (stream_set_blocking(true) toggles, not enables blocking).
  (askalski at gmail dot com, Tony)
- Fixed bug #35078 (configure does not find ldap_start_tls_s). (Jani)
- Fixed bug #35046 (phpinfo() uses improper css enclosure). (Ilia)
- Fixed bugs #35022, #35019 (Regression in the behavior of key() and
  current() functions). (Ilia)
- Fixed bug #35017 (Exception thrown in error handler may cause unexpected
  behavior). (Dmitry)
- Fixed bug #35014 (array_product() always returns 0). (Ilia)
- Fixed bug #35009 (ZTS: Persistent resource destruct crashes when extension
  is compiled as shared). (Dmitry)
- Fixed bug #34996 (ImageTrueColorToPalette() crashes when ncolors is zero).
  (Tony)
- Fixed bug #34982 (array_walk_recursive() modifies elements outside function
  scope). (Dmitry)
- Fixed bug #34977 (Compile failure on MacOSX due to use of varargs.h). (Tony)
- Fixed bug #34968 (bz2 extension fails on to build on some win32 setups).
 (Ilia)
- Fixed bug #34965 (tidy is not binary safe). (Mike)
- Fixed bug #34957 (PHP doesn't respect ACLs for access checks). (Wez)
- Fixed bug #34950 (Unable to get WSDL through proxy). (Dmitry)
- Fixed bug #34938 (dns_get_record() doesn't resolve long hostnames and
  leaks). (Tony)
- Fixed bug #34905 (Digest authentication does not work with Apache 1). (Ilia)
- Fixed bug #34902 (mysqli::character_set_name() - undefined method). (Tony)
- Fixed bug #34899 (Fixed sqlite extension compile failure). (Ilia)
- Fixed bug #34893 (PHP5.1 overloading, Cannot access private property).
  (Dmitry)
- Fixed bug #34884 (Possible crash in ext/sqlite when sqlite.assoc_case is
  being used). (Tony, Ilia)
- Fixed bug #34879 (str_replace, array_map corrupt negative array indexes on
  64-bit platforms). (Dmitry)
- Fixed bug #34873 (Segmentation Fault on foreach in object). (Dmitry)
- Fixed bug #34856 (configure fails to detect libiconv's type). (Tony)
- Fixed bug #34855 (ibase_service_attach() segfault on AMD64).
  (irie at gmx dot de, Tony)
- Fixed bug #34851 (SO_RECVTIMEO and SO_SNDTIMEO socket options expect
  integer parameter on Windows). (Mike)
- Fixed bug #34850 (--program-suffix and --program-prefix not included in
  man page names). (Jani)
- Fixed bug #34821 (zlib encoders fail on widely varying binary data on
  windows). (Mike, Ilia)
- Fixed bug #34818 (several functions crash when invalid mysqli_link object
  is passed). (Tony)
- Fixed bug #34810 (mysqli::init() and others use wrong $this pointer without
  checks). (Tony)
- Fixed bug #34809 (FETCH_INTO in PDO crashes without a destination object).
  (Ilia)
- Fixed bug #34802 (Fixed crash on object instantiation failure). (Ilia)
- Fixed bug #34796 (missing SSL linking in ext/ftp when configured as shared).
  (Jani)
- Fixed bug #34790 (preg_match_all(), named capturing groups, variable
  assignment/return => crash). (Dmitry)
- Fixed bug #34788 (SOAP Client not applying correct namespace to generated
  values). (Dmitry)
- Fixed bug #34787 (SOAP Client not handling boolean types correctly). (Dmitry)
- Fixed bug #34786 (2 @ results in change to error_reporting() to random
  value) (Dmitry, Tony)
- Fixed bug #34785 (subclassing of mysqli_stmt does not work). (Georg)
- Fixed bug #34782 (token_get_all() gives wrong result). (Dmitry)
- Fixed bug #34777 (Crash in dblib when fetching non-existent error info).
  (Ilia)
- Fixed bug #34771 (strtotime() fails with 1-12am/pm). (Derick)
- Fixed bug #34767 (Zend Engine 1 Compatibility not copying objects
  correctly). (Dmitry)
- Fixed bug #34758 (PDO_DBLIB did not implement rowCount()). (Ilia)
- Fixed bug #34757 (iconv_substr() gives "Unknown error" when offset > string
  length). (Tony)
- Fixed bug #34742 (ftp wrapper failures caused from segmented command
  transfer). (Ilia)
- Fixed bug #34725 (CLI segmentation faults during cleanup). (Dmitry)
- Fixed bug #34723 (array_count_values() strips leading zeroes). (Tony)
- Fixed bug #34712 (zend.ze1_compatibility_mode = on segfault). (Dmitry)
- Fixed bug #34704 (Infinite recursion due to corrupt JPEG). (Marcus)
- Fixed bug #34678 (__call(), is_callable() and static methods). (Dmitry)
- Fixed bug #34676 (missing support for strtotime("midnight") and
  strtotime("noon")). (Derick)
- Fixed bug #34645 (ctype corrupts memory when validating large numbers).
 (Ilia)
- Fixed bug #34643 (wsdl default value has no effect). (Dmitry)
- Fixed bug #34623 (Crash in pdo_mysql on longtext fields). (Ilia)
- Fixed bug #34617 (zend_deactivate: objects_store used after
  zend_objects_store_destroy is called). (Dmitry)
- Fixed bug #34590 (User defined PDOStatement class can't implement
  methods). (Marcus)
- Fixed bug #34584 (Segfault with SPL autoload handler). (Marcus)
- Fixed bug #34581 (crash with mod_rewrite). (Tony, Ilia)
- Fixed bug #34565 (mb_send_mail does not fetch
  mail.force_extra_parameters). (Marco, Ilia)
- Fixed bug #34557 (php -m exits with "error" 1). (Johannes)
- Fixed bug #34518 (Unset doesn't separate container in CV). (Dmitry)
- Fixed bug #34505 (Possible memory corruption when unmangling properties
  with empty names). (Tony)
- Fixed bug #34478 (Incorrect parsing of url's fragment (#...)). (Dmitry)
- Fixed bug #34467 (foreach + __get + __set inconsistency). (Dmitry)
- Fixed bug #34456 (Possible crash inside pspell extension). (Ilia)
- Fixed bug #34453 (parsing http://www.w3.org/2001/xml.xsd exception). (Dmitry)
- Fixed bug #34450 (Segfault when calling mysqli_close() in destructor). (Tony)
- Fixed bug #34449 (ext/soap: XSD_ANYXML functionality not exposed). (Dmitry)
- Fixed bug #34420 (Possible crash inside curl_multi_remove_handle()). (Ilia)
- Fixed bug #34358 (Fatal error: Cannot re-assign $this). (Dmitry)
- Fixed bug #34331 (php crashes when variables_order is empty). (Ilia)
- Fixed bug #34321 (Possible crash in filter code). (Ilia)
- Fixed bug #34311 (unserialize() crashes with chars above 191 dec). (Nuno)
- Fixed bug #34310 (foreach($arr as $c->d => $x) crashes). (Dmitry)
- Fixed bug #34307 (on_modify handler not called to set the default value if
  setting from php.ini was invalid). (Andrei)
- Fixed bug #34306 (wddx_serialize_value() crashes with long array keys).
  (Jani)
- Fixed bug #34304 (date() doesn't have a modifier for ISO Week Day). (Derick)
- Fixed bug #34302 (date('W') do not return leading zeros for week 1 to 9).
  (Derick)
- Fixed bug #34299 (ReflectionClass::isInstantiable() returns true for abstract
  classes). (Marcus)
- Fixed bug #34284 (CLI phpinfo showing html on _SERVER["argv"]). (Jani)
- Fixed bug #34277 (array_filter() crashes with references and objects).
  (Dmitry)
- Fixed bug #34276 (setAttributeNS doesn't work with default namespace).
  (Rob)
- Fixed bug #34260 (Segfault with callbacks (array_map) + overloading).
  (Dmitry)
- Fixed bug #34257 (lib64 not handled correctly in ming extension). (Marcus)
- Fixed bug #34221 (Compiling xmlrpc as shared fails other parts). (Jani)
- Fixed bug #34216 (Segfault with autoload). (Marcus)
- Fixed bug #34199 (if($obj)/if(!$obj) inconsistency because of cast handler).
  (Dmitry, Alex)
- Fixed bug #34191 (ob_gzhandler does not enforce trailing \0). (Ilia)
- Fixed bug #34156 (memory usage remains elevated after memory limit is
  reached). (Ilia)
- Fixed bug #34148 (+,- and . not supported as parts of scheme). (Ilia)
- Fixed bug #34137 (assigning array element by reference causes binary mess).
  (Dmitry)
- Fixed bug #34103 (line numbering not maintained in dom document). (Rob)
- Fixed bug #34078 (Reflection API problems in methods with boolean or
  null default values). (Tony)
- Fixed bug #34068 (Numeric string as array key not cast to integer in
  wddx_deserialize()). (Ilia)
- Fixed bug #34064 (arr[] as param to function in class gives invalid
  opcode). (Dmitry)
- Fixed bug #34062 (Crash in catch block when many arguments are used).
  (Dmitry)
- Fixed bug #34052 (date('U') returns %ld not unix timestamp). (Nuno)
- Fixed bug #34045 (Buffer overflow with serialized object). (Dmitry)
- Fixed bug #34001 (pdo_mysql truncates numeric fields at 4 chars). (Ilia)
- Fixed bug #33999 (object remains object when cast to int). (Dmitry)
- Fixed bug #33996 (No information given for fatal error on passing invalid
  value to typed argument). (Dmitry)
- Fixed bug #33989 (extract($GLOBALS,EXTR_REFS) crashes PHP). (Dmitry)
- Fixed bug #33987 (php script as ErrorDocument causes crash in Apache 2).
  (Ilia)
- Fixed bug #33967 (misuse of Exception constructor doesn't display
  errorfile). (Jani)
- Fixed bug #33966 (Wrong use of reflectionproperty causes a segfault). (Tony)
- Fixed bug #33963 (mssql_bind() fails on input parameters). (Frank)
- Fixed bug #33958 (duplicate cookies and magic_quotes=off may cause a crash).
  (Ilia)
- Fixed bug #33957 (gmdate('W')/date('W') sometimes returns wrong week number).
  (Derick)
- Fixed bug #33940 (array_map() fails to pass by reference when called
  recursively). (Dmitry)
- Fixed bug #33917 (number_format() output with > 1 char separators). (Jani)
- Fixed bug #33904 (input array keys being escaped when magic quotes is off).
  (Ilia)
- Fixed bug #33903 (spl_autoload_register class method). (Marcus)
- Fixed bug #33899 (CLI: setting extension_dir=some/path extension=foobar.so
  does not work). (Jani)
- Fixed bug #33882 (CLI was looking for php.ini in wrong path). (Hartmut)
- Fixed bug #33869 (strtotime() problem with "+1days" format). (Ilia)
- Fixed bug #33841 (pdo sqlite driver forgets to update affected column
  count on execution of prepared statments). (Ilia)
- Fixed bug #33837 (Informix ESQL version numbering schema changed). (Jani)
- Fixed bug #33829 (mime_content_type() returns text/plain for gzip and bzip
  files). (Derick)
- Fixed bug #33802 (throw Exception in error handler causes crash). (Dmitry)
- Fixed bug #33771 (error_reporting falls to 0 when @ was used inside
  try/catch block). (Tony)
- Fixed bug #33760 (cURL needs to implement CRYPTO_callback functions to
  prevent locking). (Mike, Ilia)
- Fixed bug #33732 (Wrong behavior of constants in class and interface
  extending). (Dmitry)
- Fixed bug #33723 (php_value overrides php_admin_value). (Dmitry)
- Fixed bug #33720 (mb_encode_mimeheader does not work for multibyte
  chars). (Rui)
- Fixed bug #33710 (ArrayAccess objects does not initialize $this). (Dmitry)
- Fixed bug #33690 (Crash setting some ini directives in httpd.conf). (Rasmus)
- Fixed bug #33673 (Added detection for partially uploaded files). (Ilia)
- Fixed bug #33605 (substr_compare() crashes with negative offset and length).
  (Tony)
- Fixed bug #33597 (setcookie() "expires" date format doesn't comply with RFC).
  (Tony)
- Fixed bug #33588 (LDAP: RootDSE query not possible). (Jani)
- Fixed bug #33578 (strtotime() problem with "Oct17" format). (Derick)
- Fixed bug #33578 (strtotime() doesn't understand "11 Oct" format). (Derick)
- Fixed bug #33562 (date("") crashes). (Derick)
- Fixed bug #33558 (warning with nested calls to functions returning by
  reference). (Dmitry)
- Fixed bug #33536 (strtotime() defaults to now even on non time string).
  (Derick)
- Fixed bug #33532 (Different output for strftime() and date()). (Derick)
- Fixed bug #33523 (Memory leak in xmlrpc_encode_request()). (Ilia)
- Fixed bug #33520 (crash if safe_mode is on and session.save_path is changed).
  (Dmitry)
- Fixed bug #33512 (Add missing support for isset()/unset() overloading to
  complement the property get/set methods). (Dmitry)
- Fixed bug #33491 (crash after extending MySQLi internal class). (Tony)
- Fixed bug #33475 (cURL handle is not closed on curl_close(). (Ilia)
- Fixed bug #33469 (Compile error undefined reference to ifx_checkAPI). (Jani)
- Fixed bug #33433 (strtoll not available on Tru64). (Jani, Derick)
- Fixed bug #33427 (ext/odbc: check if unixODBC header file exists). (Jani)
- Fixed bug #33415 (strtotime() related bugs). (Derick)
- Fixed bug #33414 (Comprehensive list of incorrect days returned after
  strtotime() / date() tests). (Derick)
- Fixed bug #33389 (double free() when exporting a ReflectionClass). (Marcus)
- Fixed bug #33383 (crash when retrieving empty LOBs). (Tony)
- Fixed bug #33382 (array_reverse() fails after *sort()),  introduced by
  zend_hash_sort() optimizations in HEAD. (Tony)
- Fixed bug #33340 (CLI Crash when calling php:function from XSLT). (Rob)
- Fixed bug #33326 (Cannot build extensions with phpize on Macosx). (Jani)
- Fixed bug #33318 (throw 1; results in Invalid opcode 108/1/8). (Dmitry)
- Fixed bug #33312 (ReflectionParameter methods do not work correctly).
  (Dmitry)
- Fixed bug #33299 (php:function no longer handles returned dom objects).
  (Rob, Joe Orton)
- Fixed bug #33286 (nested array_walk() calls and user array compare functions
  broken; FCI cache). (Andrei, patch from m.bretz@metropolis-ag.de)
- Fixed bug #33277 (private method accessed by child class). (Dmitry)
- Fixed bug #33268 (iconv_strlen() works only with a parameter of < 3 in
  length). (Ilia)
- Fixed bug #33257 (array_splice() inconsistent when passed function instead of
  variable). (Dmitry)
- Fixed bug #33243 (ze1_compatibility_mode does not work as expected). (Dmitry)
- Fixed bug #33242 (Mangled error message when stream fails). (Derick)
- Fixed bug #33222 (segfault when CURL handle is closed in a callback). (Tony)
- Fixed bug #33214 (odbc_next_result does not signal SQL errors with
  2-statement SQL batches). (rich at kastle dot com, Tony)
- Fixed bug #33212 ([GCC 4]: 'zend_error_noreturn' aliased to external symbol
  'zend_error'). (Dmitry)
- Fixed bug #33210 (relax jpeg recursive loop protection). (Ilia)
- Fixed bug #33201 (Crash when fetching some data types). (Frank)
- Fixed bug #33200 (preg_replace(): magic_quotes_sybase=On makes 'e' modifier
  misbehave). (Jani)
- Fixed bug #33185 (--enable-session=shared does not build). (Jani)
- Fixed bug #33171 (foreach enumerates private fields declared in base
  classes). (Dmitry)
- Fixed bug #33167 (Possible crash inside pg_fetch_array()). (Ilia)
- Fixed bug #33164 (Soap extension incorrectly detects HTTP/1.1). (Ilia)
- Fixed bug #33156 (cygwin version of setitimer doesn't accept ITIMER_PROF).
  (Nuno)
- Fixed bug #33153 (crash in mssql_next result). (Frank)
- Fixed bug #33150 (shtool: insecure temporary file creation). (Jani)
- Fixed bug #33136 (method offsetSet in class extended from ArrayObject crash
  PHP). (Marcus)
- Fixed bug #33125 (imagecopymergegray() produces mosaic rainbow effect).
  (Pierre)
- Fixed bug #33116 (crash when assigning class name to global variable in
  __autoload). (Dmitry)
- Fixed bug #33090 (mysqli_prepare() doesn't return an error). (Georg)
- Fixed bug #33076 (str_ireplace() incorrectly counts result string length
  and may cause segfault). (Tony)
- Fixed bug #33072 (Add a safemode/open_basedir check for runtime
  "session.save_path" change using session_save_path() function). (Rasmus)
- Fixed bug #33070 (Improved performance of bzdecompress() by several orders
  of magnitude). (Ilia)
- Fixed bug #33059 (crash when moving xml attribute set in dtd). (Ilia)
- Fixed bug #33057 (Don't send extraneous entity-headers on a 304 as per
  RFC 2616 section 10.3.5) (Rasmus, Choitel)
- Fixed bug #33019 (socket errors cause memory leaks in php_strerror()).
  (jwozniak23 at poczta dot onet dot pl, Tony).
- Fixed bug #33017 ("make distclean" gives an error with VPATH build). (Jani)
- Fixed bug #33013 ("next month" was handled wrong while parsing dates).
  (Derick)
- Fixed bug #32993 (implemented Iterator function current() don't throw
  exception). (Dmitry)
- Fixed bug #32981 (ReflectionMethod::getStaticVariables() causes apache2.0.54
  seg fault). (Dmitry)
- Fixed bug #32956 (mysql_bind_result() doesn't support MYSQL_TYPE_NULL).
  (Georg)
- Fixed bug #32947 (Incorrect option for mysqli default password). (Georg)
- Fixed bug #32944 (Disabling session.use_cookies doesn't prevent reading
  session cookies). (Jani, Tony)
- Fixed bug #32941 (Sending structured SOAP fault kills a php). (Dmitry)
- Fixed bug #32937 (open_basedir looses trailing / in the limiter).
  (Adam Conrad)
- Fixed bug #32936 (http redirects URLs are not checked for control chars).
  (Ilia)
- Fixed bug #32933 (Cannot extend class "SQLiteDatabase"). (Marcus)
- Fixed bug #32932 (Oracle LDAP: ldap_get_entries(), invalid pointer). (Jani)
- Fixed bug #32930 (class extending DOMDocument doesn't clone properly). (Rob)
- Fixed bug #32924 (file included with "auto_prepend_file" can be included
  with require_once() or include_once()). (Stas)
- Fixed bug #32904 (pg_get_notify() ignores result_type parameter). (Tony)
- Fixed bug #32852 (Crash with singleton and __destruct when
  zend.ze1_compatibility_mode = On). (Dmitry)
- Fixed bug #32833 (Invalid opcode). (Dmitry)
- Fixed bug #32813 (parse_url() does not handle scheme-only urls properly).
  (Ilia)
- Fixed bug #32810 (temporary files not using plain file wrapper). (Ilia)
- Fixed bug #32809 (Missing T1LIB support on Windows). (Edin)
- Fixed bug #32802 (General cookie overrides more specific cookie). (Ilia)
- Fixed bugs #32800, #32830 (ext/odbc: Problems with 64bit systems). (Jani)
- Fixed bug #32799 (crash: calling the corresponding global var during the
  destruct). (Dmitry)
- Fixed bug #32776 (SOAP doesn't support one-way operations). (Dmitry)
- Fixed bug #32773 (GMP functions break when second parameter is 0). (Stas)
- Fixed bug #32759 (incorrect determination of default value (COM)). (Wez)
- Fixed bug #32758 (Cannot access safearray properties in VB6 objects). (Wez)
- Fixed bug #32755 (Segfault in replaceChild() when DocumentFragment has no
  children). (Rob)
- Fixed bug #32753 (Undefined constant SQLITE_NOTADB). (Ilia)
- Fixed bug #32742 (segmentation fault when the stream with a wrapper
  is not closed). (Tony, Dmitry)
- Fixed bug #32699 (pg_affected_rows() was defined when it was not available).
  (Derick)
- Fixed bug #32686 (Require/include file in destructor causes segfault).
  (Marcus)
- Fixed bug #32682 (ext/mssql: Error on module shutdown when called from
  activescript). (Frank)
- Fixed bug #32674 (exception in iterator causes crash). (Dmitry)
- Fixed bug #32660 (Assignment by reference causes crash when field access is
  overloaded (__get)). (Dmitry)
- Fixed bug #32647 (Using register_shutdown_function() with invalid callback
  can crash PHP). (Jani)
- Fixed bug #32615 (Segfault in replaceChild() using fragment when
  previousSibling is NULL). (Rob)
- Fixed bug #32613 (ext/snmp: use of snmp_shutdown() causes snmpapp.conf
  access errors). (Jani, ric at arizona dot edu)
- Fixed bug #32608 (html_entity_decode() converts single quotes even if
  ENT_NOQUOTES is given). (Ilia)
- Fixed bug #32596 (Segfault/Memory Leak by getClass (etc) in __destruct).
  (Dmitry)
- Fixed bug #32591 (ext/mysql: Unsatisfied symbol: ntohs with HP-UX). (Jani)
- Fixed bug #32589 (possible crash inside imap_mail_compose() function).
  (Ilia)
- Fixed bug #32589 (Possible crash inside imap_mail_compose, with charsets).
  (Ilia)
- Fixed bug #32587 (Apache2: errors sent to error_log do not include
  timestamps). (Jani)
- Fixed bug #32560 (configure looks for incorrect db2 library). (Tony)
- Fixed bug #32553 (mmap loads only the 1st 2000000 bytes on Win32). (Ilia)
- Fixed bug #32533 (proc_get_status() returns the incorrect process status).
  (Ilia)
- Fixed bug #32530 (chunk_split() does not append endstr if chunklen is
  longer then the original string). (Ilia)
- Fixed bug #32491 (File upload error - unable to create a temporary file).
  (Uwe Schindler)
- Fixed bug #32455 (wrong setting property to unset value). (Dmitry)
- Fixed bug #32429 (method_exists() always return TRUE if __call method
  exists). (Dmitry)
- Fixed bug #32428 (The @ warning error suppression operator is broken).
  (Dmitry)
- Fixed bug #32427 (Interfaces are not allowed 'static' access modifier).
  (Dmitry)
- Fixed bug #32405 (mysqli::fetch() returns bad data - 64bit problem).
  (Andrey)
- Fixed bug #32296 (get_class_methods() output has changed between 5.0.2 and
  5.0.3). (Dmitry)
- Fixed bug #32282 (Segfault in mysqli_fetch_array on 64-bit). (Georg)
- Fixed bug #32245 (xml_parser_free() in a function assigned to the xml
  parser gives a segfault). (Rob)
- Fixed bug #32179 (xmlrpc_encode() segfaults with recursive references).
  (Tony)
- Fixed bug #32171 (Userspace stream wrapper crashes PHP). (Tony, Dmitry)
- Fixed bug #32160 (copying a file into itself leads to data loss). (Ilia)
- Fixed bug #32139 (SOAP client does not auto-handle base64 encoding). (Ilia)
- Fixed bug #32109 ($_POST is not populated in multi-threaded environment).
  (Moriyoshi)
- Fixed bug #32080 (segfault when assigning object to itself with
  zend.ze1_compatibility_mode=On). (Dmitry)
- Fixed bug #32021 (Crash caused by range('', 'z')). (Derick)
- Fixed bug #32013 (ext/mysqli bind_result causes fatal error: memory limit).
  (Andrey)
- Fixed bug #32010 (Memory leak in mssql_fetch_batch). (fmk)
- Fixed bug #32009 (crash when mssql_bind() is called more than once). (Frank)
- Fixed bug #31971 (ftp_login fails on some SSL servers).
  (frantisek at augusztin dot com)
- Fixed bug #31887 (ISAPI: Custom 5xx error does not return correct HTTP
  response message). (Jani)
- Fixed bug #31828 (Crash with zend.ze1_compatibility_mode=On). (Dmitry)
- Fixed bug #31668 (multi_query works exactly every other time - multi query
  d/e flag global and not per connection). (Andrey)
- Fixed bug #31636 (another crash when echoing a COM object). (Wez)
- Fixed bug #31583 (php_std_date() uses short day names in non-y2k_compliance
  mode). (mike at php dot net)
- Fixed bug #31525 (object reference being dropped. $this getting lost).
 (Stas, Dmitry)
- Fixed bug #31502 (Wrong deserialization from session when using WDDX
  serializer). (Dmitry)
- Fixed bug #31478 (segfault with empty() / isset()). (Moriyoshi)
- Fixed bug #31465 (False warning in unpack() when working with *). (Ilia)
- Fixed bug #31363 (broken non-blocking flock()). (ian at snork dot net)
- Fixed bug #31358 (Older GCC versions do not provide portable va_copy()).
  (Jani)
- Fixed bug #31341 (escape on curly inconsistent). (Dmitry)
- Fixed bug #31256 (PHP_EVAL_LIBLINE configure macro does not handle
  -pthread). (Jani)
- Fixed bug #31213 (Side effects caused by fix of bug #29493). (Dmitry)
- Fixed bug #31177 (memory leaks and corruption because of incorrect
  refcounting). (Dmitry)
- Fixed bug #31158 (array_splice on $GLOBALS crashes). (Dmitry)
- Fixed bug #31054 (safe_mode & open_basedir checks only check first
  include_path value). (Ilia)
- Fixed bug #31033 (php:function(string, nodeset) with xsl:key crashes PHP).
  (Rob)
- Fixed bug #30961 (Wrong line number in ReflectionClass getStartLine()).
  (Dmitry)
- Fixed bug #30889 (Conflict between __get/__set and ++ operator). (Dmitry)
- Fixed bug #30833 (array_count_values() modifying input array). (Tony)
- Fixed bug #30828 (debug_backtrace() reports incorrect class in overridden
  methods). (Dmitry)
- Fixed bug #30820 (static member conflict with $this->member silently
  ignored). (Dmitry)
- Fixed bug #30819 (Better support for LDAP SASL bind). (Jani)
- Fixed bug #30791 (magic methods (__sleep/__wakeup/__toString) call
  __call if object is overloaded). (Dmitry)
- Fixed bug #30707 (Segmentation fault on exception in method).
  (Stas, Dmitry)
- Fixed bug #30702 (cannot initialize class variable from class constant).
  (Dmitry)
- Fixed bug #30578 (Output buffers flushed before calling __destruct()
  functions). (Jani)
- Fixed bug #30519 (Interface not existing says Class not found). (Dmitry)
- Fixed bug #30407 (Strange behavior of default arguments). (Dmitry)
- Fixed bug #30394 (Assignment operators yield wrong result with __get/__set).
  (Dmitry)
- Fixed bug #30332 (zend.ze1_compatibility_mode isn't fully compatible with
  array_push()). (Dmitry)
- Fixed bug #30162 (Catching exception in constructor causes lose of
  $this). (Dmitry)
- Fixed bug #30140 (Problem with array in static properties). (Dmitry)
- Fixed bug #30126 (Enhancement for error message for abstract classes).
  (Marcus)
- Fixed bug #30096 (gmmktime does not return the current time). (Derick)
- Fixed bug #30080 (Passing array or non array of objects). (Dmitry)
- Fixed bug #30052 (Crash on shutdown after odbc_pconnect()). (Edin)
- Fixed bug #29983 (PHP does not explicitly set mime type & charset). (Ilia)
- Fixed bug #29975 (memory leaks when set_error_handler() is used inside error
  handler). (Tony)
- Fixed bug #29971 (variables_order behavior). (Dmitry)
- Fixed bug #29944 (Function defined in switch, crashes). (Dmitry)
- Fixed bug #29896 (Backtrace argument list out of sync). (Dmitry)
- Fixed bug #29728 (Reflection API Feature: Default parameter value). (Marcus)
- Fixed bug #29689 (default value of protected member overrides default value
  of private and other private variable problems in inherited classes). (Stas)
- Fixed bug #29683 (headers_list() returns empty array). (Tony)
- Fixed bug #29583 (crash when echoing a COM object). (M.Sisolak, Wez)
- Fixed bug #29522 (accessing properties without connection). (Georg)
- Fixed bug #29361 (var_export() producing invalid code). (Derick)
- Fixed bug #29338 (unencoded spaces get ignored after certain tags). (Ilia)
- Fixed bug #29335 (fetch functions now use MYSQLI_BOTH as default). (Georg)
- Fixed bug #29334 (win32 mail() provides incorrect Date: header). (Jani)
- Fixed bug #29311 (calling parent constructor in mysqli). (Georg)
- Fixed bug #29268 (__autoload() not called with Reflection->getClass()).
  (Dmitry)
- Fixed bug #29256 (SOAP HTTP Error when envelop size is more than 24345
  bytes). (Dmitry, Wez)
- Fixed bug #29253 (array_diff with $GLOBALS argument fails). (Dmitry)
- Fixed bug #29236 (memory error when wsdl-cache is enabled). (Dmitry)
- Fixed bug #29210 (Function: is_callable - no support for private and
  protected classes). (Dmitry)
- Fixed bug #29109 (SoapFault exception: [WSDL] Out of memory). (Dmitry)
- Fixed bug #29104 (Function declaration in method doesn't work). (Dmitry)
- Fixed bug #29061 (soap extension segfaults). (Dmitry)
- Fixed bug #29015 (Incorrect behavior of member vars(non string ones)-numeric
  mem vars and others). (Dmitry)
- Fixed bug #28985 (__getTypes() returning nothing on complex WSDL). (Dmitry)
- Fixed bug #28969 (Wrong data encoding of special characters). (Dmitry)
- Fixed bug #28839 (SIGSEGV in interactive mode (php -a)).
  (kameshj at fastmail dot fm)
- Fixed bug #28605 (Need to use -[m]ieee option for Alpha CPUs). (Jani)
- Fixed bug #28568 (SAPI::known_post_content_types is not thread safe).
  (Moriyoshi)
- Fixed bug #28377 (debug_backtrace is intermittently passing args). (Dmitry)
- Fixed bug #28355 (glob wont error if dir is not readable). (Hartmut)
- Fixed bug #28072 (static array with some constant keys will be incorrectly
  ordered). (Dmitry)
- Fixed bug #27908 (xml default_handlers not being called). (Rob)
- Fixed bug #27598 (list() array key assignment causes HUGE memory leak).
  (Dmitry)
- Fixed bug #27268 (Bad references accentuated by clone). (Dmitry)
- Fixed bug #26456 (Wrong results from Reflection-API getDocComment() when
  called via STDIN). (Dmitry)
- Fixed bug #25922 (In error handler, modifying 5th arg (errcontext) may
  result in seg fault). (Dmitry)
- Fixed bug #25359 (array_multisort() doesn't work in a function if array is
  global or reference). (Dmitry)
- Fixed bug #22836 (returning reference to uninitialized variable). (Dmitry)
- Fixed bug #21306 (ext/sesssion: catch bailouts of write handler during
  RSHUTDOWN). (Jani, Xuefer at 21cn dot com)
- Fixed bug #15854 (boolean ini options may be incorrectly displayed as Off
  when they are On). (Tony)
- Fixed bugs #14561, #20382, #26090, #26320, #28024, #30532, #32086, #32270,
  #32555, #32588, #33056 (strtotime() related bugs). (Derick)

31 Mar 2005, PHP 5.0.4
- Added SNMPv2 support. (harrie)
- Added Oracle Instant Client support. (cjbj at hotmail dot com, Tony)
- Added length and charsetnr for field array and object in mysqli. (Georg)
- Added checks for negative values to gmp_sqrt(), gmp_powm(), gmp_sqrtrem()
  and gmp_fact() to prevent SIGFPE. (Tony)
- Changed foreach() to throw an exception if IteratorAggregate::getIterator()
  does not return an Iterator. (Marcus)
- Changed phpize not to require libtool. (Jani)
- Updated bundled oniguruma library (used for multibyte regular expression)
  to 3.7.0. (Moriyoshi)
- Updated bundled libmbfl library (used for multibyte functions). (Moriyoshi)
  Fixed bugs:
  . Bug #32311 (mb_encode_mimeheader() does not properly escape characters)
  . Bug #32063 (mb_convert_encoding ignores named entity 'alpha')
  . Bug #31911 (mb_decode_mimeheader() is case-sensitive to hex escapes)
  . bug #30573 (compiler warnings in libmbfl due to invalid type cast)
  . Bug #30549 (incorrect character translations for some ISO8859 charsets).
- Fixed bug preventing from building oci8 as shared.
  (stanislav dot voroniy at portavita dot nl, Tony)
- Fixed a bug in mysql_affected_rows and mysql_stmt_affected_rows when the
  api function returns -1 (Georg)
- Fixed several leaks in ext/browscap and sapi/embed. (Andrei)
- Fixed several leaks in ext/filepro. (Tony)
- Fixed build system to always use bundled libtool files. (Jani)
- Fixed a bug in mysqli_stmt_execute() (type conversion with NULL values).
  (Georg)
- Fixed segfault in mysqli_fetch_field_direct() when invalid field offset
  is passed. (Tony)
- Fixed posix_getsid() & posix_getpgid() to return sid & pgid instead
  of true. (Tony)
- Fixed bug #32394 (offsetUnset() segfaults in a foreach). (Marcus)
- Fixed bug #32373 (segfault in bzopen() if supplied path to non-existent
  file). (Tony)
- Fixed bug #32326 (Check values of Connection/Transfer-Encoding
  case-incentively in SOAP extension). (Ilia)
- Fixed bug #32290 (call_user_func_array() calls wrong class method within
  child class). (Marcus)
- Fixed bug #32238 (spl_array.c: void function cannot return value). (Johannes)
- Fixed bug #32210 (proc_get_status() sets "running" always to true). (Ilia)
- Fixed bug #32200 (Prevent using both --with-apxs2 and --with-apxs2filter).
  (Jani)
- Fixed bug #32134 (Overloading offsetGet/offsetSet). (Marcus)
- Fixed bug #32130 (ArrayIterator::seek() does not throw an Exception on
  invalid index). (Marcus)
- Fixed bug #32115 (dateTime SOAP encoding of timezone incorrect). (Dmitry)
- Fixed bug #32081 (in mysqli default socket value is not being used). (Ilia)
- Fixed bug #32021 (Crash caused by range('', 'z')). (Derick)
- Fixed bug #32011 (Fragments which replaced Nodes are not globaly useable).
  (Rob)
- Fixed bug #32001 (xml_parse_into_struct() function exceeds maximum
  execution time). (Rob, Moriyoshi)
- Fixed bug #31980 (Unicode exif data not available on Windows). (Edin)
- Fixed bug #31960 (msql_fetch_row() and msql_fetch_array() dropping columns
  with NULL values). (Daniel Convissor)
- Fixed bug #31878 (Segmentation fault using clone keyword on nodes). (Rob)
- Fixed bug #31858 (--disable-cli does not force --without-pear). (Jani)
- Fixed bug #31842 (*date('r') does not return RFC2822 conforming date string).
  (Jani)
- Fixed bug #31832 (SOAP encoding problem with complex types in WSDL mode with
  multiple parts). (Dmitry)
- Fixed bug #31797 (exif_read_data() uses too low nesting limit). (Ilia)
- Fixed bug #31796 (readline completion handler does not handle empty return
  values). (Ilia)
- Fixed bug #31792 (getrusage() does not provide ru_nswap value). (Ilia)
- Fixed bug #31755 (Cannot create SOAP header in no namespace). (Dmitry)
- Fixed bug #31754 (dbase_open() fails for mode = 1). (Mehdi, Derick)
- Fixed bug #31751 (pg_parameter_status() missing on Windows). (Edin)
- Fixed bug #31747 (SOAP Digest Authentication doesn't work with
  "HTTP/1.1 100 Continue" response). (Dmitry)
- Fixed bug #31732 (mb_get_info() causes segfault when no parameters
  specified). (Tony)
- Fixed bug #31710 (Wrong return values for mysqli_autocommit/commit/rollback).
  (Georg)
- Fixed bug #31705 (parse_url() does not recognize http://foo.com#bar). (Ilia)
- Fixed bug #31695 (Cannot redefine endpoint when using WSDL). (Dmitry)
- Fixed bug #31684 (dio_tcsetattr(): misconfigured termios settings).
  (elod at itfais dot com)
- Fixed bug #31683 (changes to $name in __get($name) override future
  parameters) (Dmitry)
- Fixed bug #31699 (unserialize() float problem on non-English locales). (Ilia)
- Fixed bug #31562 (__autoload() problem with static variables). (Marcus)
- Fixed bug #31651 (ReflectionClass::getDefaultProperties segfaults with arrays).
  (Marcus)
- Fixed bug #31623 (OCILogin does not support password grace period).
  (daniel dot beet at accuratesoftware dot com, Tony)
- Fixed bug #31527 (crash in msg_send() when non-string is stored without
  being serialized). (Ilia)
- Fixed bug #31515 (Improve performance of scandir() by factor of 10 or so). (Ilia)
- Fixed bug #31514 (open_basedir uses path_translated rather then cwd for .
  translation). (Ilia)
- Fixed bug #31480 (Possible infinite loop in imap_mail_compose()). (Ilia)
- Fixed bug #31479 (Fixed crash in chunk_split(), when chunklen > strlen). (Ilia)
- Fixed bug #31454 (session_set_save_handler crashes PHP when supplied
  non-existent object ref). (Tony)
- Fixed bug #31444 (Memory leak in zend_language_scanner.c).
  (hexer at studentcenter dot org)
- Fixed bug #31442 (unserialize broken on 64-bit systems). (Marcus)
- Fixed bug #31440 ($GLOBALS can be overwritten via GPC when register_globals
  is enabled). (Ilia)
- Fixed bug #31422 (No Error-Logging on SoapServer-Side). (Dmitry)
- Fixed bug #31413 (curl POSTFIELDS crashes on 64-bit platforms). (Joe)
- Fixed bug #31396 (compile fails with gd 2.0.33 without freetype). (Jani)
- Fixed bug #31371 (highlight_file() trims new line after heredoc). (Ilia)
- Fixed bug #31361 (simplexml/domxml segfault when adding node twice). (Rob)
- Fixed bug #31348 (CachingIterator::rewind() leaks). (Marcus)
- Fixed bug #31346 (ArrayIterator::next segfaults). (Marcus)
- Fixed bug #31190 (Unexpected warning then exception is thrown from
  call_user_func_array()). (phpbugs at domain51 dot net, Dmitry)
- Fixed bug #31142 (imap_mail_compose() fails to generate correct output). (Ilia)
- Fixed bug #31139 (XML Parser Functions seem to drop &amp; when parsing). (Rob)
- Fixed bug #31398 (When magic_guotes_gpc are enabled filenames with ' get cutoff).
  (Ilia)
- Fixed bug #31288 (Possible crash in mysql_fetch_field(), if mysql_list_fields()
  was not called previously). (Ilia)
- Fixed bug #31107, #31110, #31111, #31249 (Compile failure of zend_strtod.c).
  (Jani)
- Fixed bug #31110 (PHP 4.3.10 does not compile on Tru64 UNIX 5.1B). (Derick)
- Fixed bug #31107 (Compile failure on Solaris 9 (Intel) and gcc 3.4.3). (Derick)
- Fixed bug #31103 (Better error message when c-client cannot be found). (Ilia)
- Fixed bug #31101 (missing kerberos header file path with --with-openssl). (Jani)
- Fixed bug #31098 (isset() / empty() incorrectly return true in dereference of
  a string type). (Moriyoshi)
- Fixed bug #31087 (broken php_url_encode_hash macro). (Ilia)
- Fixed bug #31072 (var_export() does not output an array element with an empty
  string key). (Derick)
- Fixed bug #31060 (imageftbbox() does not use linespacing parameter). (Jani)
- Fixed bug #31056 (php_std_date() returns invalid formatted date if
  y2k_compliance is On). (Ilia)
- Fixed bug #31055 (apache2filter: per request leak proportional to the full
  path of the request URI). (kameshj at fastmail dot fm)
- Fixed bug #30901 (can't send cookies with soap envelop). (Dmitry)
- Fixed bug #30871 (Misleading warning message for array_combine()). (Andrey)
- Fixed bug #30868 (evaluated pointer comparison in mbregex causes compile
  failure). (Moriyoshi)
- Fixed bug #30862 (Static array with boolean indexes). (Marcus)
- Fixed bug #30726 (-.1 like numbers are not being handled correctly). (Ilia)
- Fixed bug #30725 (PHP segfaults when an exception is thrown in getIterator()
  within foreach). (Marcus)
- Fixed bug #30609 (cURL functions bypass open_basedir). (Jani)
- Fixed bug #30446 (apache2handler: virtual() includes files out of sequence)
- Fixed bug #30430 (odbc_next_result() doesn't bind values and that results
  in segfault). (pdan-php at esync dot org, Tony)
- Fixed bug #30266 (Invalid opcode 137/1/8). (Marcus)
- Fixed bug #30120 imagettftext() and imagettfbbox() accept too many
  parameters). (Jani)
- Fixed bug #30106 (SOAP cannot not parse 'ref' element. Causes Uncaught
  SoapFault exception). (Dmitry)
- Fixed bug #29989 (type re_registers redefined in oniguruma.h). (Moriyoshi)
- Fixed bug #28803 (enabled debug causes bailout errors with CLI on AIX
  because of fflush() called on already closed filedescriptor). (Tony)
- Fixed bug #29767 (Weird behaviour of __set($name, $value)). (Dmitry)
- Fixed bug #29733 (printf() handles repeated placeholders wrong).
  (bugs dot php dot net at bluetwanger dot de, Ilia)
- Fixed bug #29424 (width and height inverted for JPEG2000 files). (Ilia)
- Fixed bug #29329 (configure for mysqli with shared doesn't work). (Georg)
- Fixed bug #29136 (make test - libtool failure on MacOSX). (Jani)
- Fixed bug #28976 (mail(): use "From:" from headers if sendmail_from is empty).
  (Jani)
- Fixed bug #28930 (PHP sources pick wrong header files generated by bison).
  (eggert at gnu dot org, Jani)
- Fixed bug #28840 (__destruct of a class that extends mysqli not called).
  (Marcus)
- Fixed bug #28804 (ini-file section parsing pattern is buggy).
  (wendland at scan-plus dot de)
- Fixed bug #28451 (corrupt EXIF headers have unlimited recursive IFD directory
  entries). (Andrei)
- Fixed bug #28444 (Cannot access undefined property for object with overloaded
  property access). (Dmitry)
- Fixed bug #28442 (Changing a static variables in a class changes it across
  sub/super classes.) (Marcus)
- Fixed bug #28324 (HTTP_SESSION_VARS appear when register_long_arrays is
  Off). (Tony)
- Fixed bug #28074 (FastCGI: stderr should be written in a FCGI stderr stream).
  (chris at ex-parrot dot com)
- Fixed bug #28067 (partially incorrect utf8 to htmlentities mapping). (Derick,
  Benjamin Greiner)
- Fixed bug #28041 (SOAP HTTP Digest Access Authentication). (Dmitry)
- Fixed bug #27633 (Double \r problem on ftp_get in ASCII mode on Win32). (Ilia)
- Fixed bug #18613 (Multiple OUs in x509 certificate not handled properly).
  (Jani)

15 Dec 2004, PHP 5.0.3
- Added the %F modifier to *printf to render a non-locale-aware representation
  of a float with the . as decimal seperator. (Derick)
- Fixed error handling in mysqli_multi_query. (Georg)
- Extended the functionality of is_subclass_of() to accept either a class name
  or an object as first parameter. (Andrey)
- Fixed potential problems with unserializing invalid serialize data. (Marcus)
- Fixed bug #32076 (ReflectionMethod::isDestructor() always return true).
  (Derick, Tony)
- Fixed bug #31034 (Problem with non-existing iconv header file). (Derick)
- Fixed bug #30995 (snmp extension does not build with net-snmp 5.2). (Ilia)
- Fixed bug #30994 (SOAP server unable to handle request with references).
  (Dmitry)
- Fixed bug #30990 (allow popen() on *NIX to accept 'b' flag). (Ilia)
- Fixed bug #30967 (properties in extended mysqli classes don't work). (Georg)
- Fixed bug #30928 (When Using WSDL, SoapServer doesn't handle private or
  protected properties). (Dmitry)
- Fixed bug #30922 (reflective functions crash PHP when interfaces extend
  themselves). (Tony, Dmitry)
- Fixed bug #30904 (segfault when recording soapclient into session). (Tony,
  Dmitry)
- Fixed bug #30890 (MySQLi testsuite)
- Fixed bug #30856 (ReflectionClass::getStaticProperties segfaults). (Marcus)
- Fixed bug #30832 ("!" stripped off comments in xml parser). (Rob)
- Fixed bug #30799 (SoapServer doesn't handle private or protected properties).
  (Dmitry)
- Fixed bug #30783 (Apache crash when using ReflectionFunction::
  getStaticVariables()). (Marcus)
- Fixed bug #30750 (Meaningful error message when upload directory is not
  accessible). (Ilia)
- Fixed bug #30685 (Malformed SOAPClient http header reequest). (Dmitry)
- Fixed bug #30672 (Problem handling exif data in jpeg images at unusual
  places). (Marcus)
- Fixed bug #30658 (Ensure that temporary files created by GD are removed).
  (Ilia)
- Fixed bug #30645 (def. multi result set support for mysql_connect). (Georg)
- Fixed bug #30637 (compile with pear error). (Antony)
- Fixed bug #30587 (array_multisort doesn't separate zvals before
  changing them). (Tony)
- Fixed bug #30572 (crash when comparing SimpleXML attribute to a boolean).
  (Andi)
- Fixed bug #30566 (attribute namespace URIs are inconsistent when parsing).
  (Rob)
- Fixed bug #30490 (PEAR installation fails). (Antony)
- Fixed bug #30475 (curl_getinfo() may crash in some situations). (Ilia)
- Fixed bug #30442 (segfault when parsing ?getvariable[][ ). (Tony)
- Fixed bug #30388 (rename across filesystems loses ownership and
  permission info). (Tony)
- Fixed bug #30387 (stream_socket_client async connect was broken).
  (vnegrier at esds dot com, Wez).
- Fixed bug #30381 (Strange results with get_class_vars()). (Marcus)
- Fixed bug #30375 (cal_info() does not work without a parameter). (Ilia)
- Fixed bug #30362 (stream_get_line() not handling end string correctly).
  (Ilia)
- Fixed bug #30359 (SOAP client requests have no port in "Host" field).
  (Dmitry)
- Fixed bug #30356 (str_ireplace() does not work on all strings). (Ilia)
- Fixed bug #30344 (Reflection::getModifierNames() returns too long strings).
  (Marcus)
- Fixed bug #30329 (Error Fetching http body, No Content-Length, connection
  closed or chunked data). (Dmitry)
- Fixed bug #30282 (segfault when using unknown/unsupported
  session.save_handler and/or session.serialize_handler). (Tony)
- Fixed bug #30281 (Prevent non-wbmp images from being detected as such).
  (Ilia)
- Fixed bug #30276 (Possible crash in ctype_digit on large numbers). (Ilia)
- Fixed bug #30230 (exception handler not working with objects). (Marcus)
- Fixed bug #30224 (Sybase date strings are sometimes not null terminated).
  (Ilia)
- Fixed bug #30175 (SOAP results aren't parsed correctly). (Dmitry)
- Fixed bug #30147 (OO sqlite_fetch_object did not reset error handler). (Wez)
- Fixed bug #30133 (get_current_user() crashes on Windows). (Edin)
- Fixed bug #30061 (xml_set_start_namespace_decl_handler not called). (Rob)
- Fixed bug #30057 (did not detect IPV6 on FreeBSD 4.1). (Wez)
- Fixed bug #30042 (strtotime does not use second param). (Derick)
- Fixed bug #30027 (Possible crash inside ftp_get()).
  (cfield at affinitysolutions dot com)
- Fixed bug #29954 (array_reduce segfaults when initial value is array). (Tony)
- Fixed bug #29883 (isset gives invalid values on strings). (Tony, Dmitry)
- Fixed bug #29801 (Set limit on the size of mmapable data). (Ilia)
- Fixed bug #29557 (strtotime error). (Derick)
- Fixed bug #29418 (double free when openssl_csr_new fails).
  (Kamesh Jayachandran).
- Fixed bug #29385 (Soapserver always uses std class). (David, Dmitry)
- Fixed bug #29211 (SoapClient doesn't request wsdl through proxy). (Rob)
- Fixed bug #28817 (Var problem when extending domDocument). (Georg)
- Fixed bug #28599 (strtotime fails with zero base time). (Derick)
- Fixed bug #28598 (Lost support for MS Symbol fonts). (Pierre)
- Fixed bug #28220 (mb_strwidth() returns wrong width values for some hangul
  characters). (Moriyoshi)
- Fixed bug #28228 (NULL decimal separator is not being handled correctly).
  (Ilia)
- Fixed bug #28209 (strtotime("now")). (Derick)
- Fixed bug #27798 (private / protected variables not exposed by
  get_object_vars() inside class). (Marcus)
- Fixed bug #27728 (Can't return within a zend_try {} block or the previous
  bailout state isn't restored. (Andi)
- Fixed bug #27183 (Userland stream wrapper segfaults on stream_write).
  (Christian)

23 Sep 2004, PHP 5.0.2
- Added new boolean (fourth) parameter to array_slice() that turns on the
  preservation of keys in the returned array. (Derick)
- Added the sorting flag SORT_LOCALE_STRING to the sort() functions which makes
  them sort based on the current locale. (Derick)
- Added interface_exists() and make class_exists() only return true for real
  classes. (Andrey)
- Added PHP_EOL constant that contains the OS way of representing newlines.
  (Paul Hudson, Derick)
- Implemented periodic PCRE compiled regexp cache cleanup, to avoid memory
  exhaustion. (Andrei)
- Renamed SoapClient->__call() to SoapClinet->__soapCall(). (Dmitry)
- Fixed bug with raw_post_data not getting set (Brian)
- Fixed a file-descriptor leak with phpinfo() and other 'special' URLs (Zeev)
- Fixed bug #30209 (ReflectionClass::getMethod() lowercases attribute).
  (Marcus)
- Fixed bug #30182 (SOAP module processing WSDL file dumps core). (Dmitry)
- Fixed bug #30045 (Cannot pass big integers (> 2147483647) in SOAP requests).
  (Dmitry)
- Fixed bug #29985 (unserialize()/ __PHP_Incomplete_class does not report
  correctly class name). (Marcus, Tony)
- Fixed bug #29945 (simplexml_load_file URL limitation 255 char). (Rob)
- Fixed bug #29873 (No defines around pcntl_*priority definitions). (Derick)
- Fixed bug #29844 (SOAP doesn't return the result of a valid SOAP request).
  (Dmitry)
- Fixed bug #29842 (soapclient return null value). (Dmitry)
- Fixed bug #29839 (incorrect convert (xml:lang to lang)). (Dmitry)
- Fixed bug #29830 (SoapServer::setClass() should not export non-public
  methods). (Dmitry)
- Fixed bug #29828 (Interfaces no longer work). (Marcus)
- Fixed bug #29821 (Fixed possible crashes in convert_uudecode() on invalid
  data). (Ilia)
- Fixed bug #29808 (array_count_values() breaks with numeric strings). (Ilia)
- Fixed bug #29805 (HTTP Authentication Issues). (Uwe Schindler)
- Fixed bug #29795 (SegFault with Soap and Amazon's Web Services). (Dmitry)
- Fixed bug #29737 (ip2long should return -1 if IP is 255.255.255.255 and FALSE
  on error). (Tony)
- Fixed bug #29711 (Changed ext/xml to default to UTF-8 output). (Rob)
- Fixed bug #29678 (opendir() with ftp:// wrapper segfaults if path does not
  have trailing slash). (Ilia)
- Fixed bug #29657 (xml_* functions throw non descriptive error).
  (Christian, Rob)
- Fixed bug #29656 (segfault on result and statement properties). (Georg)
- Fixed bug #29566 (foreach/string handling strangeness (crash)). (Dmitry)
- Fixed bug #29447 (Reflection API issues). (Marcus)
- Fixed bug #29296 (Added sslv2 and sslv3 transports). (Wez)
- Fixed bug #29283 (Invalid statement handle in mysqli on execute). (Georg)
- Fixed bug #29913 (parse_url() is now binary safe). (Ilia)
- Fixed bug #27994 (segfault with Soapserver when WSDL-Cache is enabled).
  (Dmitry)
- Fixed bug #27791 (Apache 2.0 SAPI build against Apache 2 HEAD). (Joe Orton,
  Derick)
- Fixed bug #26737 (private/protected properties not serialized when user
  declared method __sleep() exists). E_NOTICE thrown when __sleep() returns
  name of non-existing member. (Andrey, Curt)

12 Aug 2004, PHP 5.0.1
- Changed destructor mechanism so that destructors are called prior to request
  shutdown. (Marcus)
- Rewritten UNIX and Windows install help files. (Documentation Team)
- Updated several libraries bundled with the windows release which now
  includes libxml2-2.6.11, libxslt-1.1.7 and iconv-1.9.1. (Rob, Edin)
- Improved and moved ActiveScript SAPI to PECL.  (Wez)
- Fixed bug #29606 (php_strip_whitespace() prints to stdout rather then
  returning the value). (Ilia)
- Fixed bug #29577 (MYSQLI_CLIENT_FOUND_ROWS undefined) (Georg)
- Fixed bug #29573 (Segmentation fault, when exception thrown within
  PHP function called from XSLT). (Christian)
- Fixed bug #29522 (accessing properties without connection) (Georg)
- Fixed bug #29505 (get_class_vars() severely broken when used with arrays).
  (Marcus)
- Fixed bug #29490 (.Net object instantiation failed). (Michael Sisolak).
- Fixed bug #29474 (win32: usleep() doesn't work). (Wez)
- Fixed bug #29449 (win32: feof() hangs on empty tcp stream). (Wez)
- Fixed bug #29437 (Possible crash inside array_walk_recursive()). (Ilia)
- Fixed bug #29431 (crash when parsing invalid address; invalid address
  returned by stream_socket_recvfrom(), stream_socket_getname()). (Wez)
- Fixed bug #29409 (Segfault in PHP functions called from XSLT). (Rob)
- Fixed unloading of dynamically loaded extensions.
  (Marcus, kameshj at fastmail dot fm)
- Fixed bug #29395 (sqlite_escape_string() returns bogus data on empty
  strings). (Ilia, Tony)
- Fixed bug #29392 (com_dotnet crashes when echo'ing an object). (Wez)
- Fixed bug #29368 (The destructor is called when an exception is thrown from
  the constructor). (Marcus)
- Fixed bug #29354 (Exception constructor marked as both public and protected).
  (Marcus)
- Fixed bug #29342 (strtotime() does not handle empty date string properly).
  (Ilia)
- Fixed bug #29340 (win32 build produces invalid php_ifx.dll). (Edin)
- Fixed bug #29335 (fetch functions now use MYSQLI_BOTH as default) (Georg)
- Fixed bug #29291 (get_class_vars() return names with NULLs). (Marcus)
- Fixed bug #29264 (gettext extension not working). (Edin)
- Fixed bug #29258 (variant_date_from_timestamp() does not honour
  timezone).  (Wez)
- Fixed bug #29256 (error when sending large packets on a socket). (Dmitry)
- Fixed bug #29236 (memory error when wsdl-cache is enabled). (Dmitry)
- Fixed bug #29147 (Compile Error in mnoGoSearch functions). (Sergey, Antony)
- Fixed bug #29132 ($_SERVER["PHP_AUTH_USER"] isn't defined). (Stefan)
- Fixed bug #29119 (html_entity_decode() misbehaves with UTF-8). (Moriyoshi)
- Fixed bug #29109 (SoapFault exception: [WSDL] Out of memory). (Dmitry)
- Fixed bug #29061 (soap extension segfaults). (Dmitry)
- Fixed bug #28985 (__getTypes() returning nothing on complex WSDL). (Dmitry)
- Fixed bug #28969 (Wrong data encoding of special characters). (Dmitry)
- Fixed bug #28895 (ReflectionClass::isAbstract always returns false). (Marcus)
- Fixed bug #28829 (Thread-unsafety in bcmath elementary values). (Sara)
- Fixed bug #28464 (catch() does not catch exceptions by interfaces). (Marcus)
- Fixed bug #27669 (PHP 5 didn't support all possibilities for calling static
  methods dynamically). (Dmitry)
- Fixed ReflectionClass::getMethod() and ReflectionClass::getProperty() to
  raise an ReflectionException instead of returning NULL on failure.
  (Sebastian)
- Fixed convert.* filters to consume remaining buckets_in on flush. (Sara)
- Fixed bug in mysqli->client_version. (Georg)

13 Jul 2004, PHP 5.0.0
- Updated PCRE to provide better error handling in certain cases. (Andrei)
- Changed doc comments to require a single white space after '/**'. (Marcus)
- Fixed bug #29019 (Database not closing). (Marcus)
- Fixed bug #29008 (array_combine() does not handle non-numeric/string keys).
  (Ilia)
- Fixed bug #28999 (fixed behaviour of exec() to work as it did in 4.X). (Ilia)
- Fixed bug #28868 (Internal filter registry not thread safe). (Sara)
- Fixed bug #28851 (call_user_func_array has typo in error message). (Marcus)
- Fixed bug #28831 (ArrayObject::offsetGet() does the work of offsetUnset()).
  (Marcus)
- Fixed bug #28822 (ArrayObject::offsetExists() works inverted). (Marcus)
- Fixed bug #28789 (ReflectionProperty getValue() fails on public static
  members). (Marcus)
- Fixed bug #28771 (Segfault when using xslt and clone). (Rob)
- Fixed bug #28751 (SoapServer does not call _autoload()). (Dmitry)
- Fixed bug #28739 (array_*diff() and array_*intersect() not clearing the fci
  cache before work). (Andrey)
- Fixed bug #28721 (appendChild() and insertBefore() unset DOMText).(Rob)
- Fixed bug #28702 (SOAP does not parse WSDL service address correctly). (Dmitry)
- Fixed bug #28699 (Reflection api bugs). (Marcus)
- Fixed bug #28694 (ReflectionExtension::getFunctions() crashes PHP). (Marcus)
- Fixed bug #28512 (Allocate enough space to store MSSQL data). (Frank)
- Fixed strip_tags() to correctly handle '\0' characters. (Stefan)<|MERGE_RESOLUTION|>--- conflicted
+++ resolved
@@ -1,13 +1,6 @@
 ﻿PHP                                                                        NEWS
 |||||||||||||||||||||||||||||||||||||||||||||||||||||||||||||||||||||||||||||||
-<<<<<<< HEAD
 ?? Feb 2015, PHP 5.6.7
-=======
-?? ??? 2015, PHP 5.5.24
-
-
-19 Mar 2015, PHP 5.5.23
->>>>>>> 94140afa
 
 - Core:
   . Fixed bug #69174 (leaks when unused inner class use traits precedence).
@@ -43,15 +36,12 @@
   . Fixed bug #68912 (Segmentation fault at openssl_spki_new). (Laruence)
   . Fixed bug #61285, #68329, #68046, #41631 (encrypted streams don't observe
     socket timeouts). (Brad Broerman)
-<<<<<<< HEAD
   . Fixed bug #68920 (use strict peer_fingerprint input checks)
     (Daniel Lowrey)
   . Fixed bug #68879 (IP Address fields in subjectAltNames not used)
     (Daniel Lowrey)
   . Fixed bug #68265 (SAN match fails with trailing DNS dot) (Daniel Lowrey)
-=======
-  . Fix bug #67403 (Add signatureType to openssl_x509_parse)
->>>>>>> 94140afa
+  . Fixed bug #67403 (Add signatureType to openssl_x509_parse) (Daniel Lowrey)
 
 - pgsql:
   . Fixed bug #68638 (pg_update() fails to store infinite values).
