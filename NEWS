PHP                                                                        NEWS
|||||||||||||||||||||||||||||||||||||||||||||||||||||||||||||||||||||||||||||||
?? ??? ????, PHP 7.2.0RC6

- Core:
  . Fixed bug #75420 (Crash when modifing property name in __isset for
    BP_VAR_IS). (Laruence)

- GD:
  . Fixed bug #75437 (Wrong reflection on imagewebp). (Fabien Villepinte)

26 Oct 2017, PHP 7.2.0RC5

- Core:
  . Fixed bug #75368 (mmap/munmap trashing on unlucky allocations). (Nikita,
    Dmitry)

- CLI:
  . Fixed bug #75287 (Builtin webserver crash after chdir in a shutdown
    function). (Laruence)

- Date:
  . Fixed bug #75055 (Out-Of-Bounds Read in timelib_meridian()). (Derick)

- Enchant:
  . Fixed bug #53070 (enchant_broker_get_path crashes if no path is set). (jelle
    van der Waa, cmb)
  . Fixed bug #75365 (Enchant still reports version 1.1.0). (cmb)

- Exif:
  . Fixed bug #75301 (Exif extension has built in revision version). (Peter
    Kokot)

- Fileinfo:
  . Upgrade bundled libmagic to 5.31. (Anatol)

- GD:
  . Fixed bug #65148 (imagerotate may alter image dimensions). (cmb)

- Intl:
  . Fixed bug #75378 ([REGRESSION] IntlDateFormatter::parse() does not change
    $position argument). (Laruence)
  . Fixed bug #75317 (UConverter::setDestinationEncoding changes source instead 
    of destination). (andrewnester)

- JSON:
  . Fixed bug #68567 (JSON_PARTIAL_OUTPUT_ON_ERROR can result in JSON with null
    key). (Jakub Zelenka)

- OCI8:
  . Fixed valgrind issue. (Tianfang Yang)

<<<<<<< HEAD
=======
- OpenSSL:
  . Fixed bug #75363 (openssl_x509_parse leaks memory). (Bob, Jakub Zelenka)
  . Fixed bug #75307 (Wrong reflection for openssl_open function). (villfa)

>>>>>>> 14be7dcf
- Opcache:
  . Fixed bug (assertion fails with extended info generated). (Laruence)
  . Fixed bug (Phi sources removel). (Laruence)
  . Fixed bug #75370 (Webserver hangs on valid PHP text). (Laruence)
  . Fixed bug #75357 (segfault loading WordPress wp-admin). (Laruence)
  . Fixed bug #75373 (Warning Internal error: wrong size calculation). (Laruence, Dmitry)

- Openssl:
  . Fixed bug #75363 (openssl_x509_parse leaks memory). (Bob)

- PCRE:
  . Fixed bug #75207 (applied upstream patch for CVE-2016-1283). (Anatol)

- PGSQL:
  . Fixed bug #75419 (Default link incorrectly cleared/linked by pg_close()). (Sara)

- Standard:
  . Fixed bug #75221 (Argon2i always throws NUL at the end). (cmb)

- Zlib:
  . Fixed bug #75299 (Wrong reflection on inflate_init and inflate_add). (Fabien
    Villepinte)

12 Oct 2017, PHP 7.2.0RC4

- Core
  . Fixed bug #75220 (Segfault when calling is_callable on parent). 
    (andrewnester)
  . Fixed bug #75290 (debug info of Closures of internal functions contain
    garbage argument names). (Andrea)

- Apache2Handler:
  . Fixed bug #75311 (error: 'zend_hash_key' has no member named 'arKey' in
    apache2handler). (mcarbonneaux)

- Date:
  . Fixed bug #75222 (DateInterval microseconds property always 0). (jhdxr)

- Hash:
  . Fixed Bug #75284 (sha3 is not supported on bigendian machine). (Remi)

- Intl:
  . Fixed bug #75318 (The parameter of UConverter::getAliases() is not
    optional). (cmb)

- litespeed:
  . Fixed bug #75248 (Binary directory doesn't get created when building 
    only litespeed SAPI). (petk)
  . Fixed bug #75251 (Missing program prefix and suffix). (petk)

- OCI8:
  . Fixed incorrect reference counting. (Dmitry, Tianfang Yang)

- Opcache
  . Fixed bug #75255 (Request hangs and not finish). (Dmitry)

- PCRE:
  . Fixed bug #75285 (Broken build when system libpcre don't have jit support).
    (Remi)

- Sodium:
  . Added missing bindings for libsodium > 1.0.13. (Frank)

28 Sep 2017, PHP 7.2.0RC3

- Core
  . Fixed bug #75241 (Null pointer dereference in zend_mm_alloc_small()).
    (Laruence)
  . Fixed bug #74878 (Data race in ZTS builds). (Nikita, Dmitry)
  . Fixed bug #75236 (infinite loop when printing an error-message). (Andrea)
  . Fixed bug #75252 (Incorrect token formatting on two parse errors in one
    request). (Nikita)

- FPM:
  . Fixed bug #75212 (php_value acts like php_admin_value). (Remi)

- MySQLi:
  . Fixed bug #75018 (Data corruption when reading fields of bit type). (Anatol)

- Opcache:
  . Fixed bug #75230 (Invalid opcode 49/1/8 using opcache). (Laruence)

- PCRE:
  . Fixed bug ##75223 (PCRE JIT broken in 7.2). (Dmitry)

- PDO_mysql:
  . Fixed bug #75177 (Type 'bit' is fetched as unexpected string). (Anatol)

- SPL:
  . Fixed bug #73629 (SplDoublyLinkedList::setIteratorMode masks intern flags).
    (J. Jeising, cmb)

14 Sep 2017, PHP 7.2.0RC2

- Core:
  . Fixed Bug #75142 (buildcheck.sh check for autoconf version needs to be updated
    for v2.64). (zizzy at zizzy dot net, Remi)

- BCMath:
  . Fixed bug #44995 (bcpowmod() fails if scale != 0). (cmb)
  . Fixed bug #46781 (BC math handles minus zero incorrectly). (cmb)
  . Fixed bug #54598 (bcpowmod() may return 1 if modulus is 1). (okano1220, cmb)
  . Fixed bug #75178 (bcpowmod() misbehaves for non-integer base or modulus). (cmb)

- CLI server:
  . Fixed bug #70470 (Built-in server truncates headers spanning over TCP
    packets). (bouk)

- Date:
  . Fixed bug #75149 (redefinition of typedefs ttinfo and t1info). (Remi)

- GD:
  . Fixed bug #75139 (libgd/gd_interpolation.c:1786: suspicious if ?). (cmb)

- Intl:
  .  Fixed bug #75193 (segfault in collator_convert_object_to_string). (Remi)

- Gettext:
  . Fixed bug #73730 (textdomain(null) throws in strict mode). (cmb)

- Opcache
  . Fixed incorect constant conditional jump elimination. (Dmitry)

- OpenSSL
  . Automatically load OpenSSL configuration file. (Jakub Zelenka)

- SPL:
  . Fixed bug #75155 (AppendIterator::append() is broken when appending another
    AppendIterator). (Nikita)
  . Fixed bug #75173 (incorrect behavior of AppendIterator::append in foreach loop).
    (jhdxr)

- Standard:
  . Fixed bug #75152 (signed integer overflow in parse_iv). (Laruence)
  . Fixed bug #75170 (mt_rand() bias on 64-bit machines). (Nikita)

- ZIP:
  . Fixed bug #75143 (new method setEncryptionName() seems not to exist
    in ZipArchive). (Anatol)

31 Aug 2017, PHP 7.2.0RC1

- Core:
  . Fixed bug #75042 (run-tests.php issues with EXTENSION block). (John Boehr)

- CURL:
  . Fixed bug #75093 (OpenSSL support not detected). (Remi)
  . Better fix for #74125 (use pkg-config instead of curl-config). (Remi)

- GD:
  . Fixed bug #75111 (Memory disclosure or DoS via crafted .bmp image). (cmb)
  . Fixed bug #75124 (gdImageGrayScale() may produce colors). (cmb)

- Intl:
  . Fixed bug #75090 (IntlGregorianCalendar doesn't have constants from parent
    class). (tpunt)

- PCRE:
  . Fixed bug #75089 (preg_grep() is not reporting PREG_BAD_UTF8_ERROR after
    first input string). (Dmitry)

- PDO_OCI:
  . Fixed bug #74631 (PDO_PCO with PHP-FPM: OCI environment initialized
    before PHP-FPM sets it up). (Ingmar Runge)

- SQLite3:
  . Update to Sqlite 3.20.1. (cmb)

- Standard:
  . Fixed bug #75097 (gethostname fails if your host name is 64 chars long). (Andrea)

17 Aug 2017, PHP 7.2.0beta3

- Core:
  . Fixed bug #75063 (Main CWD initialized with wrong codepage). (Anatol)
  . Fixed bug #74725 (html_errors=1 breaks unhandled exceptions). (Andrea)

- Date:
  . Fixed bug #75002 (Null Pointer Dereference in timelib_time_clone). (Derick)

- FTP:
  . Added ftp_append() function. (blar)

- JSON:
  . Fixed bug #75185 (Buffer overflow in json_decode() with
    JSON_INVALID_UTF8_IGNORE or JSON_INVALID). (Jakub Zelenka)

- Mbstring:
  . Fixed bug #75001 (Wrong reflection on mb_eregi_replace). (Fabien
    Villepinte)

- SQLite3:
  . Updated to SQLite 3.20.0. (cmb)

- SPL:
  . Fixed bug #75049 (spl_autoload_unregister can't handle
    spl_autoload_functions results). (Laruence)
  . Added spl_object_id(). (Tyson Andre)

- Standard:
  . Fixed bug #75075 (unpack with X* causes infinity loop). (Laruence)
  . Fixed bug #74103 (heap-use-after-free when unserializing invalid array
    size). (Nikita)
  . Fixed bug #75054 (A Denial of Service Vulnerability was found when
    performing deserialization). (Nikita)

- WDDX:
  . Fixed bug #73793 (WDDX uses wrong decimal seperator). (cmb)

- XMLRPC:
  . Fixed bug #74975 (Incorrect xmlrpc serialization for classes with declared
    properties). (blar)

03 Aug 2017, PHP 7.2.0beta2

- Core:
  . Implemented FR #74963 (Improved error message on fetching property of
    non-object). (Laruence)
  . Fixed bug #74947 (Segfault in scanner on INF number). (Laruence)
  . Fixed bug #74954 (null deref and segfault in zend_generator_resume()). (Bob)
  . Fixed bug #75349 (NAN comparison). (Sara)

- CLI:
  . Fixed bug #74979 (Interactive shell opening instead of script execution
    with -f flag). (Anatol)

- cURL:
  . Fixed bug #74125 (Fixed finding CURL on systems with multiarch support).
    (cebe)

- Intl:
  . Fixed bug #74993 (Wrong reflection on some locale_* functions). (Sara)

- Mbstring:
  . Fixed bug #69267 (mb_strtolower fails on titlecase characters). (Nikita)
  . Fixed bug #71606 (Segmentation fault mb_strcut with HTML-ENTITIES encoding).
    (cmb)
  . Fixed bug #62934 (mb_convert_kana() does not convert iteration marks).
    (Nikita)

- MySQLi:
  . Fixed bug #74968 (PHP crashes when calling mysqli_result::fetch_object with
    an abstract class). (Anatol)

- OCI8:
  . Expose oci_unregister_taf_callback() (Tianfang Yang)

- Opcache:
  . Fixed bug #74980 (Narrowing occurred during type inference). (Laruence)

- OpenSSL:
  . Fixed bug #74903 (openssl_pkcs7_encrypt() uses different EOL than before).
    (Anatol)

- phar:
  . Fixed bug #74991 (include_path has a 4096 char limit in some cases).
    (bwbroersma)

- Reflection:
  . Fixed bug #74949 (null pointer dereference in _function_string). (Laruence)

- Session:
  . Fixed bug #74892 (Url Rewriting (trans_sid) not working on urls that start
    with "#"). (Andrew Nester)
  . Fixed bug #74936 (session_cache_expire/cache_limiter/save_path() trigger a
    warning in read mode). (morozov)
  . Fixed bug #74941 (session fails to start after having headers sent). 
    (morozov)
  . Fixed bug #74833 (SID constant created with wrong module number). (Anatol)

- SimpleXML:
  . Fixed bug #74950 (nullpointer deref in simplexml_element_getDocNamespaces).
    (Laruence)

- SPL:
  . Fixed bug #74669 (Unserialize ArrayIterator broken). (Andrew Nester)
  . Fixed bug #74977 (Appending AppendIterator leads to segfault). 
    (Andrew Nester)
  . Fixed bug #75015 (Crash in recursive iterator destructors). (Julien)

- Standard:
  . Fixed bug #74851 (uniqid() without more_entropy performs badly).
    (Emmanuel Dreyfus)

20 Jul 2017, PHP 7.2.0beta1

- Core:
  . Added new VM instuctions ISSET_ISEMPTY_CV and UNSET_CV. Previously they
    were implemented as ISSET_ISEMPTY_VAR and UNSET_VAR variants with
    ZEND_QUICK_SET flag. (Nikita, Dmitry)
  . Fixed bug #74603 (PHP INI Parsing Stack Buffer Overflow Vulnerability).
    (Stas)
  . Fixed bug #74111 (Heap buffer overread (READ: 1) finish_nested_data from
    unserialize). (Nikita)
  . Fixed bug #74819 (wddx_deserialize() heap out-of-bound read via
    php_parse_date()). (Derick)
  . Fixed bug #49649 (unserialize() doesn't handle changes in property 
    visibility). (pmmaga)
  . Fixed #74866 (extension_dir = "./ext" now use current directory for base).
    (Francois Laupretre)
  . Fixed bug #74923 (Crash when crawling through network share). (Anatol)
  . Fixed bug #74913 (fixed incorrect poll.h include). (petk)
  . Fixed bug #74906 (fixed incorrect errno.h include). (petk)

- Date:
  . Fixed bug #74852 (property_exists returns true on unknown DateInterval 
    property). (jhdxr)	

- DOM:
  . Implement #74837 (Implement Countable for DomNodeList and DOMNamedNodeMap).
    (Andreas Treichel)

- EXIF:
  . Implemented #65187 (exif_read_data/thumbnail: add support for stream 
    resource). (Kalle)
  . Deprecated the read_exif_data() alias. (Kalle)
  . Fixed bug #74428 (exif_read_data(): "Illegal IFD size" warning occurs with 
    correct exif format). (bradpiccho at gmail dot com, Kalle)
  . Fixed bug #72819 (EXIF thumbnails not read anymore). (Kalle)
  . Fixed bug #62523 (php crashes with segfault when exif_read_data called). 
    (Kalle)
  . Fixed bug #50660 (exif_read_data(): Illegal IFD offset (works fine with 
    other exif readers). (skinny dot bravo at gmail dot com, Kalle)

- GD:
  . Fixed bug #74435 (Buffer over-read into uninitialized memory). (cmb)

- IMAP:
  . Fixed bug #72324 (imap_mailboxmsginfo() return wrong size). 
    (ronaldpoon at udomain dot com dot hk, Kalle)

- JSON:
  . Add JSON_INVALID_UTF8_IGNORE and JSON_INVALID_UTF8_SUBSTITUTE options for
    json_encode and json_decode to ignore or replace invalid UTF-8 byte
    sequences - it addresses request #65082. (Jakub Zelenka)

- LDAP:
  . Fixed passing an empty array to ldap_set_option for client or server controls.

- Opcache:
  . Added global optimisation passes based on data flow analysis using Single
    Static Assignment (SSA) form: Sparse Conditional Constant Propagation (SCCP),
    Dead Code Elimination (DCE), and removal of unused local variables
    (Nikita, Dmitry)

- OpenSSL:
  . Add ssl security_level stream option to support OpenSSL security levels.
    (Jakub Zelenka).
  . Allow setting SNI cert and private key in separate files. (Jakub Zelenka)
  . Fixed bug #74651 (negative-size-param (-1) in memcpy in zif_openssl_seal()).
    (Stas)

- PCRE:
  . Fixed bug #74873 (Minor BC break: PCRE_JIT changes output of preg_match()).
    (Dmitry)

- Sodium:
  . New cryptographic extension

- SQLite3:
  . Fixed bug #74883 (SQLite3::__construct() produces "out of memory" exception
    with invalid flags). (Anatol)

- ZIP:
  . ZipArchive implements countable, added ZipArchive::count() method. (Remi)
  . Fix segfault in php_stream_context_get_option call. (Remi)

06 Jul 2017, PHP 7.2.0alpha3

- Core:
  . Fixed bug #74780 (parse_url() broken when query string contains colon). 
    (jhdxr)
  . Fixed bug #74761 (Unary operator expected error on some systems). (petk)
  . Allow loading PHP/Zend extensions by name in ini files (extension=<name>).
    (francois at tekwire dot net)
  . Added object type annotation. (brzuchal)
  . Fixed bug #74815 (crash with a combination of INI entries at startup).
    (Anatol)
  . Fixed bug #74836 (isset on zero-prefixed numeric indexes in array broken).
    (Dmitry)
  . Fixed bug #74101, bug #74614 (Unserialize Heap Use-After-Free (READ: 1) in
    zval_get_type). (Nikita)

- CLI:
  . Fixed bug #74849 (Process is started as interactive shell in PhpStorm).
    (Anatol)

- LDAP:
  . Implemented FR #69445 (Support for LDAP EXOP operations)
  . Fixed support for LDAP_OPT_SERVER_CONTROLS and LDAP_OPT_CLIENT_CONTROLS in ldap_get_option

- OpenSSL:
  . Fixed bug #74798 (pkcs7_en/decrypt does not work if \x0a is used in content).
    (Anatol)

- SPL:
  . Fixed bug #73471 (PHP freezes with AppendIterator). (jhdxr)
  . Fixed bug #71412 (Incorrect arginfo for ArrayIterator::__construct).
    (tysonandre775 at hotmail dot com)

- Session:
  . Fixed bug #74514 (5 session functions incorrectly warn when calling in
    read-only/getter mode). (Yasuo)

- Standard:
  . Add support for extension name as argument to dl().
    (francois at tekwire dot net)

- zlib:
  . Fixed bug #73944 (dictionary option of inflate_init() does not work).
    (wapmorgan)
  . Expose inflate_get_status() and inflate_get_read_len() functions.
    (Matthew Trescott)

22 Jun 2017, PHP 7.2.0alpha2

- Core:
  . Change PHP_OS_FAMILY value from "OSX" to "Darwin". (Sebastian, Kalle)

- GD:
  . Fixed bug #74744 (gd.h: stdarg.h include missing for va_list use in
    gdErrorMethod). (rainer dot jung at kippdata dot de, cmb)

- OCI8:
  . Add TAF callback (PR #2459). (KoenigsKind)
  . Fixed bug #74625 (Integer overflow in oci_bind_array_by_name). (Ingmar Runge)

- OpenSSL:
  . Fixed bug #74720 (pkcs7_en/decrypt does not work if \x1a is used in
    content). (Anatol)
  . Use TLS_ANY for default ssl:// and tls:// negotiation. (kelunik)
  . Fix leak in openssl_spki_new(). (jelle at vdwaa dot nl)
  . Added openssl_pkcs7_read() and pk7 parameter to openssl_pkcs7_verify().
    (jelle at vdwaa dot nl)

- PDO_OCI:
  . Fixed Bug #74537 (Align --with-pdo-oci configure option with --with-oci8 syntax).
    (Tianfang Yang)

- Standard:
  . Compatibility with libargon2 versions 20161029 and 20160821.
    (charlesportwoodii at erianna dot com)
  . Fixed Bug #74737 (mysqli_get_client_info reflection info).
    (mhagstrand at gmail dot com)

- Streams:
  . Default ssl/single_dh_use and ssl/honor_cipher_order to true. (kelunik)

- SQLite3:
  . Update to Sqlite 3.19.3. (cmb)
  . Implement writing to blobs. (bohwaz at github dot com)

08 Jun 2017, PHP 7.2.0alpha1

- Core:
  . Added ZEND_COUNT, ZEND_GET_CLASS, ZEND_GET_CALLED_CLASS, ZEND_GET_TYPE,
    ZEND_FUNC_NUM_ARGS, ZEND_FUNC_GET_ARGS instructions, to implement
    corresponding builtin functions. (Dmitry)
  . "Countable" interface is moved from SPL to Core. (Dmitry)
  . Added ZEND_IN_ARRAY instruction, implementing optimized in_array() builtin
    function, through hash lookup in flipped array. (Dmitry)
  . Removed IS_TYPE_IMMUTABLE (it's the same as COPYABLE & !REFCOUNTED). (Dmitry)
  . Removed the sql.safe_mode directive. (Kalle)
  . Removed support for Netware. (Kalle)
  . Renamed ReflectionClass::isIterateable() to ReflectionClass::isIterable()
    (alias original name for BC). (Sara)
  . Fixed bug #54535 (WSA cleanup executes before MSHUTDOWN). (Kalle)
  . Implemented FR #69791 (Disallow mail header injections by extra headers)
    (Yasuo)
  . Implemented FR #49806 (proc_nice() for Windows). (Kalle)
  . Fix pthreads detection when cross-compiling (ffontaine)
  . Fixed memory leaks caused by exceptions thrown from destructors. (Bob,
    Dmitry).
  . Fixed bug #73215 (uniqid() should use better random source). (Yasuo)
  . Fixed bug #73337 (try/catch not working with two exceptions inside a same
    operation). (Dmitry)
  . Implemented FR #72768 (Add ENABLE_VIRTUAL_TERMINAL_PROCESSING flag for
    php.exe). (Michele Locati)
  . Implemented "Convert numeric keys in object/array casts" RFC, fixes
    bugs #53838, #61655, #66173, #70925, #72254, etc. (Andrea)
  . Implemented "Deprecate and Remove Bareword (Unquoted) Strings" RFC.
    (Rowan Collins)
  . Raised minimum supported Windows versions to Windows 7/Server 2008 R2.
    (Anatol)
  . Implemented minor optimization in array_keys/array_values(). (Sara)
  . Fixed bug #73969 (segfault in debug_print_backtrace). (andrewnester)
  . Added PHP_OS_FAMILY constant to determine on which OS we are. (Jan Altensen)
  . Fixed bug #73994 (arginfo incorrect for unpack). (krakjoe)
  . Fixed bug #73973 (assertion error in debug_zval_dump). (andrewnester)
  . Fixed bug #73987 (Method compatibility check looks to original 
    definition and not parent). (pmmaga)
  . Fixed bug #73991 (JSON_OBJECT_AS_ARRAY not respected). (Sara)
  . Fixed bug #74053 (Corrupted class entries on shutdown when a destructor
    spawns another object). (jim at commercebyte dot com)
  . Fixed bug #73971 (Filename got limited to MAX_PATH on Win32 when scan
    directory). (Anatol)
  . Fixed bug #74149 (static embed SAPI linkage error). (krakjoe)
  . Fixed bug #72359, bug #72451, bug #73706, bug #71115 and others related
    to interned strings handling in TS builds. (Anatol, Dmitry)
  . Implemented "Trailing Commas In List Syntax" RFC for group use lists only.
    (Sammy Kaye Powers)
  . Fixed bug #74269 (It's possible to override trait property with different
    loosely-equal value). (pmmaga)
  . Fixed bug #61970 (Restraining __construct() access level in subclass gives
    a fatal error). (pmmaga)
  . Fixed bug #63384 (Cannot override an abstract method with an abstract
    method). (pmmaga, wes)
  . Fixed bug #74607 (Traits enforce different inheritance rules). (pmmaga)
  . Fixed misparsing of abstract unix domain socket names. (Sara)

- BCMath:
  . Fixed bug #46564 (bcmod truncates fractionals). (liborm85)

- Calendar:
  . Fix integer overflows (Joshua Rogers)

- CLI server:
  . Fixed bug #60471 (Random "Invalid request (unexpected EOF)" using a router
    script). (SammyK)

- Date:
  . Fixed bug #55407 (Impossible to prototype DateTime::createFromFormat).
    (kelunik)
  . Fixed bug #69587 (DateInterval properties and isset). (jhdxr)
  . Fixed bug #74404 (Wrong reflection on DateTimeZone::getTransitions).
    (krakjoe)
  . Fixed bug #74080 (add constant for RFC7231 format datetime). (duncan3dc)
  . Fixed bug #74639 (implement clone for DatePeriod and DateInterval).
    (andrewnester)
  . Implemented FR #71520 (Adding the DateTime constants to the
    DateTimeInterface interface). (Majkl578)

- Dba:
  . Fixed bug #72885 (flatfile: dba_fetch() fails to read replaced entry).
    (Anatol)

- DOM:
  . Fixed bug #67474 (getElementsByTagNameNS filter on default ns). (aboks)
  . Fixed bug #54382 (getAttributeNodeNS doesn't get xmlns* attributes).
    (aboks)
  . Fixed bug #74004 (LIBXML_NOWARNING (etc) ignored by DOMDocument::loadHTML).
    (somedaysummer)

- EXIF:
  . Added support for vendor specific tags for the following formats:
    Samsung, DJI, Panasonic, Sony, Pentax, Minolta, Sigma/Foveon, AGFA, 
	Kyocera, Ricoh & Epson. (Kalle)
  . Fixed bug #72682 (exif_read_data() fails to read all data for some
    images). (Kalle)
  . Fixed bug #71534 (Type confusion in exif_read_data() leading to heap
    overflow in debug mode). (hlt99 at blinkenshell dot org, Kalle)
  . Fixed bug #68547 (Exif Header component value check error).
    (sjh21a at gmail dot com, Kalle)
  . Fixed bug #66443 (Corrupt EXIF header: maximum directory nesting level
    reached for some cameras). (Kalle)
  . Fixed Redhat bug #1362571 (PHP not returning full results for
    exif_read_data function). (Kalle)

- FPM:
  . Configuration to limit fpm slow log trace callers. (Sannis)
  . Fixed bug #69865 (php-fpm does not close stderr when using syslog). 
    (Mike)

- FTP:
  . Fixed bug #74598 (ftp:// wrapper ignores context arg). (Sara)
  . Implement MLSD for structured listing of directories. (blar)

- GD:
  . Implemented imageresolution as getter and setter (Christoph)
  . Fixed bug #74343 (compile fails on solaris 11 with system gd2 library).
    (krakjoe)

- GMP:
  . Fixed bug #70896 (gmp_fact() silently ignores non-integer input). (Sara)

- hash:
  . Fixed bug #73961 (environmental build dependency in hash sha3 source).
    (krakjoe)
  . Changed HashContext from resource to object. (Rouven Weßling, Sara)
  . Disallowed usage of non-cryptographic hash functions with HMAC and PBKDF2.
    (Andrey Andreev, Nikita)

- intl:
  . Fixed bug #74433 (wrong reflection for Normalizer methods). (villfa)
  . Fixed bug #74439 (wrong reflection for Locale methods). (villfa)
  . Fixed bug #74468 (wrong reflection on Collator::sortWithSortKeys). (villfa)
  . Fixed bug #63790 (test using Spoofchecker which may be unavailable). (Sara)

- Mbstring:
  . Implemented request #66024 (mb_chr() and mb_ord()). (Masakielastic, Yasuo)
  . Implemented request #65081 (mb_scrub()). (Masakielastic, Yasuo)
  . Implemented request #69086 (enhancement for mb_convert_encoding() that
    handles multibyte replacement char nicely). (Masakielastic, Yasuo)
  . Added array input support to mb_convert_encoding(). (Yasuo)
  . Added array input support to mb_check_encoding(). (Yasuo)
  . Fixed bug #69079 (enhancement for mb_substitute_character). (masakielastic)
  . Update to oniguruma version 6.3.0. (Remi)

- Mcrypt:
  . The deprecated mcrypt extension has been moved to PECL. (leigh)

- MySQLi:
  . Fixed bug #73949 (leak in mysqli_fetch_object). (krakjoe)

- mysqlnd:
  . Fixed bug #73800 (sporadic segfault with MYSQLI_OPT_INT_AND_FLOAT_NATIVE). 
	(vanviegen)

- OpenSSL:
  . Fixed bug #71519 (add serial hex to return value array). (xrobau)

- PCRE:
  . Added support for PCRE JIT fast path API. (dmitry)
  . Fixed bug #61780 (Inconsistent PCRE captures in match results). (cmb)

- PDO:
  . Add "Sent SQL" to debug dump for emulated prepares. (Adam Baratz)
  . Add parameter types for national character set strings. (Adam Baratz)

- PDO_DBlib:
  . Fixed bug #73234 (Emulated statements let value dictate parameter type).
    (Adam Baratz)
  . Fixed bug #73396 (bigint columns are returned as strings). (Adam Baratz)
  . Expose DB-Library version as \PDO::DBLIB_ATTR_VERSION attribute on \PDO
    instance. (Adam Baratz)
  . Add test coverage for bug #72969. (Jeff Farr)

- PDO_OCI:
  . Fixed bug #54379 (PDO_OCI: UTF-8 output gets truncated). (gureedo / Oracle)

- PDO_PgSQL:
  . Fixed bug #73959 (lastInsertId fails to throw an exception for wrong 
    sequence name). (andrewnester)

- PDO_Sqlite
  . Switch to sqlite3_prepare_v2() and sqlite3_close_v2() functions (rasmus)

- phar:
  . Fixed bug #74383 (phar method parameters reflection correction). 
    (mhagstrand)
  . Fixed bug #74196 (phar does not correctly handle names containing dots).
    (mhagstrand)
  . Fixed bug #74386 (Phar::__construct reflection incorrect). (villfa)

- PHPDBG
  . Added extended_value to opcode dump output. (Sara)

- posix:
  . Fixed bug #71219 (configure script incorrectly checks for ttyname_r). (atoh)

- Session:
  . Fixed bug #73461 (Prohibit session save handler recursion). (Yasuo)
  . PR #2233 Removed register_globals related code and "!" can be used as $_SESSION key name. (Yasuo)
  . Improved bug #73100 fix. 'user' save handler can only be set by session_set_save_handler()
  . Fixed bug #69582 (session not readable by root in CLI). (EvgeniySpinov)

- SOAP:
  . Fixed bug #69137 (Peer verification fails when using a proxy with SoapClient)
    (Keith Smiley)

- SQLite3:
  . Update to Sqlite 3.18.0. (cmb)
  . Fixed bug #74413 (incorrect reflection for SQLite3::enableExceptions).
    (krakjoe)

- Standard:
  . Add subject to mail log. (tomsommer)
  . Fixed bug #31875 (get_defined_functions additional param to exclude
	disabled functions). (willianveiga)
  . Fixed bug #69442 (closing of fd incorrect when PTS enabled). (jaytaph)
  . Fixed bug #72974 (imap is undefined service on AIX). (matthieu.sarter)
  . Fixed bug #72979 (money_format stores wrong length AIX). (matthieu.sarter)
  . Fixed bug #74300 (unserialize accepts two plus/minus signs for float number exponent part).
    (xKerman)
  . Fixed bug #74556 (stream_socket_get_name() returns '\0'). (Sara)

- XML:
  . Moved utf8_encode() and utf8_decode() to the Standard extension. (Andrea)
  . Fixed bug #72135 (malformed XML causes fault) (edgarsandi)

- xmlreader:
  . Fixed bug #74457 (Wrong reflection on XMLReader::expand). (villfa)

- XMLRPC:
  . Use Zend MM for allocation in bundled libxmlrpc (Joe)

- ZIP:
  . Add support for encrypted archives. (Remi)
  . Use of bundled libzip is deprecated, --with-libzip option is recommended. (Remi)
  . Fixed Bug #73803 (Reflection of ZipArchive does not show public properties). (Remi)

<<< NOTE: Insert NEWS from last stable release here prior to actual release! >>><|MERGE_RESOLUTION|>--- conflicted
+++ resolved
@@ -50,13 +50,6 @@
 - OCI8:
   . Fixed valgrind issue. (Tianfang Yang)
 
-<<<<<<< HEAD
-=======
-- OpenSSL:
-  . Fixed bug #75363 (openssl_x509_parse leaks memory). (Bob, Jakub Zelenka)
-  . Fixed bug #75307 (Wrong reflection for openssl_open function). (villfa)
-
->>>>>>> 14be7dcf
 - Opcache:
   . Fixed bug (assertion fails with extended info generated). (Laruence)
   . Fixed bug (Phi sources removel). (Laruence)
@@ -66,6 +59,7 @@
 
 - Openssl:
   . Fixed bug #75363 (openssl_x509_parse leaks memory). (Bob)
+  . Fixed bug #75307 (Wrong reflection for openssl_open function). (villfa)
 
 - PCRE:
   . Fixed bug #75207 (applied upstream patch for CVE-2016-1283). (Anatol)
