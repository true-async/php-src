--- conflicted
+++ resolved
@@ -5,14 +5,10 @@
 - Opcache:
   . Fixed bug GH-11134 (Incorrect match default branch optimization). (ilutov)
 
-<<<<<<< HEAD
-11 May 2023, PHP 8.2.6
-=======
 - PGSQL:
   . Fixed parameter parsing of pg_lo_export(). (kocsismate)
 
-11 May 2023, PHP 8.1.19
->>>>>>> f0149c5c
+11 May 2023, PHP 8.2.6
 
 - Core:
   . Fix inconsistent float negation in constant expressions. (ilutov)
