--- conflicted
+++ resolved
@@ -18,6 +18,7 @@
   . Fixed bug GH-16588 (UAF in Observer->serialize). (nielsdos)
   . Fix GH-16477 (Segmentation fault when calling __debugInfo() after failed
     SplFileObject::__constructor). (Girgias)
+  . Fixed bug GH-16589 (UAF in SplDoublyLinked->serialize()). (nielsdos)
 
 - SysVShm:
   . Fixed bug GH-16591 (Assertion error in shm_put_var). (nielsdos, cmb)
@@ -139,13 +140,6 @@
     (ilutov)
   . Fixed bug GH-16479 (Use-after-free in SplObjectStorage::setInfo()). (ilutov)
   . Fixed bug GH-16478 (Use-after-free in SplFixedArray::unset()). (ilutov)
-<<<<<<< HEAD
-=======
-  . Fixed bug GH-16588 (UAF in Observer->serialize). (nielsdos)
-  . Fix GH-16477 (Segmentation fault when calling __debugInfo() after failed
-    SplFileObject::__constructor). (Girgias)
-  . Fixed bug GH-16589 (UAF in SplDoublyLinked->serialize()). (nielsdos)
->>>>>>> d9947e8c
 
 - Standard:
   . Fixed bug GH-16293 (Failed assertion when throwing in assert() callback with
