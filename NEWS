--- conflicted
+++ resolved
@@ -3,76 +3,12 @@
 ?? ??? ????, PHP 8.0.0alpha1
 
 - Core:
-<<<<<<< HEAD
   . Removed the pdo_odbc.db2_instance_name php.ini directive. (Kalle)
   . Fixed bug #77619 (Wrong reflection on MultipleIterator::__construct).
     (Fabien Villepinte)
-=======
-  . Fixed bug #78151 (Segfault caused by indirect expressions in PHP 7.4a1).
-    (Nikita)
-  . Fixed bug #78154 (SEND_VAR_NO_REF does not always send reference). (Nikita)
 
 - Date:
   . Fixed #69044 (discrepency between time and microtime). (krakjoe)
-
-- Opcache:
-  . Fixed bug #78106 (Path resolution fails if opcache disabled during request).
-    (Nikita)
-  . Fixed bug #78175 (Preloading segfaults at preload time and at runtime).
-    (Dmitry)
-
-- SQLite3:
-  . Implement FR ##70950 (Make SQLite3 Online Backup API available). (BohwaZ)
-
-13 Jun 2019, PHP 7.4.0alpha1
-
-- Core:
-  . Fixed bug #77345 (Stack Overflow caused by circular reference in garbage
-    collection). (Alexandru Patranescu, Nikita, Dmitry)
-  . Fixed bug #77877 (call_user_func() passes $this to static methods).
-    (Dmitry)
-  . Implemented FR #76148 (Add array_key_exists() to the list of specially
-    compiled functions). (Majkl578)
-  . Fixed bug #76430 (__METHOD__ inconsistent outside of method).
-    (Ryan McCullagh, Nikita)
-  . Fixed bug #75921 (Inconsistent: No warning in some cases when stdObj is
-    created on the fly). (David Walker)
-  . Fixed bug #71030 (Self-assignment in list() may have inconsistent behavior).
-    (Nikita)
-  . Fixed bug #76451 (Aliases during inheritance type checks affected by
-    opcache). (Nikita)
-
-- CLI:
-  . The built-in CLI server now reports the request method in log files.
-    (Simon Welsh)
-
-- COM:
-  . Deprecated registering of case-insensitive constants from typelibs. (cmb)
-
-- CURL:
-  . Fixed bug #76480 (Use curl_multi_wait() so that timeouts are respected).
-    (Pierrick)
-  . Implemented FR #77711 (CURLFile should support UNICODE filenames). (cmb)
-  . Deprecated CURLPIPE_HTTP1. (cmb)
-  . Deprecated $version parameter of curl_version(). (cmb)
-
-- Date:
-  . Fixed bug #75232 (print_r of DateTime creating side-effect). (Nikita)
-
-- FFI:
-  . Added FFI extension. (Dmitry)
-
--Fileinfo:
-  . Fixed bug #78075 (finfo_file treats JSON file as text/plain). (Anatol)
-
-- Filter:
-  . The filter extension no longer have the --with-pcre-dir on Unix builds,
-    allowing the extension to be once more compiled as shared using
-    ./configure. (Kalle)
-
-- FPM:
-  . Implemented FR #72510 (systemd service should be hardened). (Craig Andrews)
->>>>>>> fb95043a
 
 - GD:
   . Removed deprecated image2wbmp(). (cmb)
