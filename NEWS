PHP                                                                        NEWS
|||||||||||||||||||||||||||||||||||||||||||||||||||||||||||||||||||||||||||||||
?? ??? 2014, PHP 5.6.0 Release Candidate 1

- Core:
  . Fixed bug #67390 (insecure temporary file use in the configure script).
    (Remi) (CVE-2014-3981)
  . Fixed bug #67392 (dtrace breaks argument unpack). (Nikita)

<<<<<<< HEAD
- Tokenizer:
  . Fixed bug #67395 (token_name() does not return name for T_POW and T_POW_EQUAL
    token). (Ferenc)

05 Jun 2014, PHP 5.6.0 Beta 4

- Core:
  . Fixed bug #67249 (printf out-of-bounds read). (Stas)

=======
>>>>>>> 4946dc1a
- Date:
  . Fixed bug #67308 (Serialize of DateTime truncates fractions of second).
    (Adam)
  . Fixed regression in fix for bug #67118 (constructor can't be called twice).
    (Remi)

- Fileinfo:
  . Fixed bug #67327 (fileinfo: CDF infinite loop in nelements DoS).
  . Fixed bug #67328 (fileinfo: fileinfo: numerous file_printf calls resulting in
    performance degradation).
  . Fixed bug #67326 (fileinfo: cdf_read_short_sector insufficient boundary check).
<<<<<<< HEAD
  . Fixed bug #67329 (fileinfo: NULL pointer deference flaw by processing certain
    CDF files).
=======

- OPCache:
  . Fixed issue #183 (TMP_VAR is not only used once). (Dmitry, Laruence)

- OpenSSL:
  . Fixed bug #65698 (certificates validity parsing does not work past 2050).
    (Paul Oehler)
  . Fixed bug #66636 (openssl_x509_parse warning with V_ASN1_GENERALIZEDTIME).
    (Paul Oehler)

- PDO-ODBC:
  . Fixed bug #50444 (PDO-ODBC changes for 64-bit).
>>>>>>> 4946dc1a

- SPL:
  . Fixed bug #67359 (Segfault in recursiveDirectoryIterator). (Laruence)

- phpdbg:
  . Fixed bug which caused phpdbg to fail immediately on startup in non-debug
    builds. (Bob)

15 May 2014, PHP 5.6.0 Beta 3

- Core:
  . Fixed bug #67169 (array_splice all elements, then []= gives wrong index).
    (Nikita)
  . Fixed bug #67198 (php://input regression). (Mike)
  . Fixed bug #67247 (spl_fixedarray_resize integer overflow). (Stas)
  . Fixed bug #67250 (iptcparse out-of-bounds read). (Stas)
  . Fixed bug #67252 (convert_uudecode out-of-bounds read). (Stas)

- Date:
  . Fixed bug #67251 (date_parse_from_format out-of-bounds read). (Stas)
  . Fixed bug #67253 (timelib_meridian_with_check out-of-bounds read). (Stas)

- GD:
  . Fixed bug #67248 (imageaffinematrixget missing check of parameters). (Stas)

- OpenSSL:
  . Fixed bug #67224 (Fall back to crypto_type from context if not specified
    explicitly in stream_socket_enable_crypto). (Chris Wright)

- PCRE:
  . Fixed bug #67238 (Ungreedy and min/max quantifier bug, applied patch
    from the upstream). (Anatol)

- mbstring
  . Fixed bug #67199 (mb_regex_encoding mismatch). (Yasuo)

01 May 2014, PHP 5.6.0 Beta 2

- CLI server:
  . Fixed bug #67079 (Missing MIME types for XML/XSL files). (Anatol)

- COM:
  . Fixed bug #66431 (Special Character via COM Interface (CP_UTF8)). (Anatol)

- Core:
  . Fixed bug #65701 (copy() doesn't work when destination filename is created
    by tempnam()). (Boro Sitnikovski)
  . Fixed bug #66015 (Unexpected array indexing in class's static property). (Bob)
  . Added (constant) string/array dereferencing to static scalar expressions
    to complete the set; now possible thanks to bug #66015 being fixed. (Bob)
  . Fixed bug #66568 (Update reflection information for unserialize() function).
    (Ferenc)
  . Fixed bug #66660 (Composer.phar install/update fails). (Ferenc)
  . Fixed bug #67024 (getimagesize should recognize BMP files with negative
    height). (Gabor Buella)
  . Fixed bug #67064  (Countable interface prevents using 2nd parameter
    ($mode) of count() function). (Bob)
  . Fixed bug #67072 (Echoing unserialized "SplFileObject" crash). (Anatol)
  . Fixed bug #67033 (Remove reference to Windows 95). (Anatol)

- cURL:
  . Fixed bug #64247 (CURLOPT_INFILE doesn't allow reset). (Mike)
  . Fixed bug #66562 (curl_exec returns differently than curl_multi_getcontent).
    (Freek Lijten)

- Date:
  . Fixed bug #66721 (__wakeup of DateTime segfaults when invalid object data is
    supplied). (Boro Sitnikovski)
  . Fixed bug #67118 (DateTime constructor crash with invalid data). (Anatol)

- DOM:
  . Fixed bug #67081 (DOMDocumentType->internalSubset returns entire DOCTYPE tag,
    not only the subset). (Anatol)

- Fileinfo:
  . Fixed bug #66907 (Solaris 10 is missing strcasestr and needs substitute).
    (Anatol)
  . Fixed bug #66307 (Fileinfo crashes with powerpoint files). (Anatol)

- FPM:
  . Fixed bug #66482 (unknown entry 'priority' in php-fpm.conf).
  . Fixed bug #66908 (php-fpm reload leaks epoll_create() file descriptor).
    (Julio Pintos)
  . Fixed bug #67060 (sapi/fpm: possible privilege escalation due to insecure
    default configuration) (CVE-2014-0185). (Stas)

- GMP:
  . Fixed crashes in serialize/unserialize. (Stas)

- JSON:
  . Fixed bug #66021 (Blank line inside empty array/object when
    JSON_PRETTY_PRINT is set). (Kevin Israel)

- LDAP:
  . Fixed issue with null bytes in LDAP bindings. (Matthew Daley)

- litespeed
  . Fixed bug #63228 (-Werror=format-security error in lsapi code).
    (Elan Ruusamäe, George)

- mysqli:
  . Fixed building against an external libmysqlclient. (Adam)

- mysqlnd:
  . Added a new fetching mode to mysqlnd. (Andrey)

- OpenSSL:
  . Fix bug #66942 (memory leak in openssl_seal()). (Chuan Ma)
  . Fix bug #66952 (memory leak in openssl_open()). (Chuan Ma)
  . Fix bug #66840 (Fix broken build when extension built separately).
    (Daniel Lowrey)

- phpdbg:
  . Added watchpoints (watch command). (Bob)
  . Renamed some commands (next => continue and how to step). (Joe)
  . Fixed issue #85 (https://github.com/krakjoe/phpdbg/issues/85)
    (Added stdin/stdout/stderr constants and their php:// wrappers). (Bob)

- PDO:
  . Fixed bug #66604 ('pdo/php_pdo_error.h' not copied to the include dir).
    (Matteo)

- PDO-ODBC:
  . Fixed bug #50444 (PDO-ODBC changes for 64-bit). 

- Phar:
  . Fix bug #64498 ($phar->buildFromDirectory can't compress file with an accent
    in its name). (PR #588)

- SQLite:
  . Fixed bug #66967 (Updated bundled libsqlite to 3.8.4.3). (Anatol)

- Apache2 Handler SAPI:
  . Fixed Apache log issue caused by APR's lack of support for %zu
    (APR issue https://issues.apache.org/bugzilla/show_bug.cgi?id=56120).
    (Jeff Trawick)

10 Apr 2014, PHP 5.6.0 Beta 1

- Core:
  . Allow zero length comparison in substr_compare() (Tjerk)
  . Fixed bug #60602 (proc_open() changes environment array) (Tjerk)
  . Fixed bug #61019 (Out of memory on command stream_get_contents). (Mike)
  . Fixed bug #64330 (stream_socket_server() creates wrong Abstract Namespace 
    UNIX sockets). (Mike)
  . Fixed bug #66182 (exit in stream filter produces segfault). (Mike)  
  . Fixed bug #66736 (fpassthru broken). (Mike)
  . Fixed bug #66822 (Cannot use T_POW in const expression) (Tjerk)
  . Fixed bug #67043 (substr_compare broke by previous change) (Tjerk)

- SPL:
  . Added feature #65545 (SplFileObject::fread()) (Tjerk)
  . Fixed bug #66834 (empty() does not work on classes that extend ArrayObject) (Tjerk)
  . Fixed bug #66702 (RegexIterator::INVERT_MATCH does not invert). (Joshua
    Thijssen)

- cURL:
  . Fixed bug #66109 (Can't reset CURLOPT_CUSTOMREQUEST to default behaviour)
    (Tjerk)
  . Fix compilation on libcurl versions between 7.10.5 and 7.12.2, inclusive.
    (Adam)

- Date:
  . Added DateTimeImmutable::createFromMutable to create a DateTimeImmutable
    object from an existing DateTime (mutable) object (Derick)

- Embed:
  . Fixed bug #65715 (php5embed.lib isn't provided anymore). (Anatol).

- Fileinfo:
  . Fixed bug #66820 (out-of-bounds memory access in fileinfo)
    (CVE-2014-2270). (Remi)
  . Fixed bug #66946i (fileinfo: extensive backtracking in awk rule regular
    expression). (CVE-2013-7345) (Remi)
  . Fixed bug #66987 (Memory corruption in fileinfo ext / bigendian).
    (Remi)


- GD:
  . Fixed bug #66815 (imagecrop(): insufficient fix for NULL defer
    CVE-2013-7327). (Tomas Hoger, Remi).
  . Fixed #66869 (Invalid 2nd argument crashes imageaffinematrixget) (Pierre)
  . Fixed bug #66887 (imagescale - poor quality of scaled image). (Remi)
  . Fixed bug #66890 (imagescale segfault). (Remi)
  . Fixed bug #66893 (imagescale ignore method argument). (Remi)

- GMP:
  . Fixed bug #66872 (invalid argument crashes gmp_testbit) (Pierre)

- Hash:
  . Fixed bug #66698 (Missing FNV1a32 and FNV1a64 hash functions).
    (Michael M Slusarz).
  . Implemented timing attack safe string comparison function
    (RFC: https://wiki.php.net/rfc/timing_attack). (Rouven Weßling)
  . hash_pbkdf2() now works correctly if the $length argument is not specified.
    (Nikita)

- Intl:
  . Fixed bug #66873 (A reproductible crash in UConverter when given invalid
    encoding) (Stas)

- Mail:
  . Fixed bug #66535 (Don't add newline after X-PHP-Originating-Script) (Tjerk)

- Mbstring:
  . Upgraded to oniguruma 5.9.5 (Anatol)

- Mcrypt:
  . No longer allow invalid key sizes, invalid IV sizes or missing required IV
    in mcrypt_encrypt, mcrypt_decrypt and the deprecated mode functions.
    (Nikita)
  . Use /dev/urandom as the default source for mcrypt_create_iv(). (Nikita)

- MySQLi:
  . Fixed bug #66762 (Segfault in mysqli_stmt::bind_result() when link closed)
    (Remi)

- OCI8
  . Fixed Bug #66875 (Improve performance of multi-row OCI_RETURN_LOB queries)
   (Perrier, Chris Jones)

- OpenSSL:
  . Fixed memory leak in windows cert verification on verify failure.
    (Chris Wright)
  . Peer certificate capturing via SSL context options now functions even if
    peer verification fails. (Daniel Lowrey)
  . Encrypted TLS servers now support the server name indication TLS extension
    via the new  "SNI_server_certs" SSL context option. (Daniel Lowrey)
  . Fixed bug #66833 (Default disgest algo is still MD5, switch to SHA1). (Remi)

- PCRE:
  . Added support for (*MARK) backtracking verbs. (Nikita)

- PDO_firebird:
  . Fixed Bug #66071 (memory corruption in error handling) (Popa)

- PDO_pgsql:
  . Cleaned up code by increasing the requirements to libpq versions providing
    PQexecParams, PQprepare, PQescapeStringConn, PQescapeByteaConn. According
    to the release notes that means 8.0.8+ or 8.1.4+. (Matteo)
  . Deprecated PDO::PGSQL_ATTR_DISABLE_NATIVE_PREPARED_STATEMENT, an
    undocument constant effectively equivalent to PDO::ATTR_EMULATE_PREPARES.
    (Matteo)
  . Added PDO::PGSQL_ATTR_DISABLE_PREPARES constant to execute the queries
    without preparing them, while still passing parameters separately from
    the command text using PQexecParams. (Matteo)

- Pgsql:
  . Read-only access to the socket stream underlying database connections is
    exposed via a new pg_socket() function to allow read/write polling when
    establishing asynchronous connections and executing queries in non-blocking
    applications. (Daniel Lowrey)
  . Asynchronous connections are now possible using the PGSQL_CONNECT_ASYNC
    flag in conjunction with a new pg_connect_poll() function and connection
    polling status constants. (Daniel Lowrey)
  . New pg_flush() and pg_consume_input() functions added to manually complete
    non-blocking reads/writes to underlying connection sockets. (Daniel Lowrey)

- Session
  . Remove session_gc() and session_serializer_name() wich were introduced in the first 5.6.0 alpha.

- SimpleXML:
  . Fixed bug #66084 (simplexml_load_string() mangles empty node name)
    (Anatol)

- SQLite:
  . Updated the bundled libsqlite to the version 3.8.3.1 (Anatol)

- XSL:
  . Fixed bug #53965 (<xsl:include> cannot find files with relative paths
    when loaded with "file://"). (Anatol)

27 Feb 2014, PHP 5.6.0 Alpha 3

- Core
  . Expose get_debug_info class hook as __debugInfo() magic method. (Sara)
  . Implemented unified default encoding
    (RFC: https://wiki.php.net/rfc/default_encoding). (Yasuo Ohgaki)

- Curl
  . Check for openssl.cafile ini directive when loading CA certs. (Daniel Lowrey)
  . Remove cURL close policy related constants as these have no effect and are
    no longer used in libcurl. (Chris Wright)

- Fileinfo
  . Upgraded to libmagic-5.17 (Anatol)
  . Fixed bug #66731 (file: infinite recursion). (CVE-2014-1943) (Remi)

- FPM:
  . Added clear_env configuration directive to disable clearenv() call.
  (Github PR# 598, Paul Annesley)

- GD:
  . Fixed imagettftext to load the correct character map rather than the last one.
    (Scott)
  . Fixed bug #66714 ( imageconvolution breakage). (Brad Daily)

- JSON:
  . Fixed bug #65753 (JsonSerializeable couldn't implement on module extension)
  (chobieeee@php.net)

- OPCache
  . Added function opcache_is_script_cached(). (Danack)
  . Added information about interned strings usage. (Terry, Julien, Dmitry)

- OpenSSL
  . Fallback to Windows CA cert store for peer verification if no openssl.cafile
    ini directive or "cafile" SSL context option specified in Windows.
    (Chris Wright)
  . The openssl.cafile and openssl.capath ini directives introduced in alpha2
    now have PHP_INI_PERDIR accessibility (was PHP_INI_ALL). (Daniel Lowrey)
  . New "peer_name" SSL context option replaces "CN_match" (which still works
    as before but triggers E_DEPRECATED). (Daniel Lowrey)
  . Fixed segfault when accessing non-existent context for client SNI use
    (Daniel Lowrey)
  . Fixed bug #66501 (Add EC key support to php_openssl_is_private_key).
    (Mark Zedwood)
  . Fixed Bug #47030 (add new boolean "verify_peer_name" SSL context option
    allowing clients to verify cert names separately from the cert itself).
    "verify_peer_name" is enabled by default for client streams.
    (Daniel Lowrey)
  . Fixed Bug #65538 ("cafile" SSL context option now supports stream
    wrappers). (Daniel Lowrey)
  . New openssl_get_cert_locations() function to aid CA file and peer
    verification debugging. (Daniel Lowrey)
  . Encrypted stream wrappers now disable TLS compression by default.
    (Daniel Lowrey)
  . New "capture_session_meta" SSL context option allows encrypted client and
    server streams access to negotiated protocol/cipher information.
    (Daniel Lowrey)
  . New "honor_cipher_order" SSL context option allows servers to prioritize
    cipher suites of their choosing when negotiating SSL/TLS handshakes.
    (Daniel Lowrey)
  . New "single_ecdh_use" and "single_dh_use" SSL context options allow for
    improved forward secrecy in encrypted stream servers. (Daniel Lowrey)
  . New "dh_param" SSL context option allows stream servers control over
    the parameters when negotiating DHE cipher suites. (Daniel Lowrey)
  . New "ecdh_curve" SSL context option allowing stream servers to specify
    the curve to use when negotiating ephemeral ECDHE ciphers (defaults to
    NIST P-256). (Daniel Lowrey)
  . New "rsa_key_size" SSL context option gives stream servers control
    over the key size (in bits) used for RSA key agreements. (Daniel Lowrey)
  . Crypto methods for encrypted client and server streams now use
    bitwise flags for fine-grained protocol support. (Daniel Lowrey)
  . Added new tlsv1.0 stream wrapper to specify TLSv1 client/server method.
    tls wrapper now negotiates TLSv1, TLSv1.1 or TLSv1.2. (Daniel Lowrey)
  . Encrypted client streams now enable SNI by default. (Daniel Lowrey)
  . Encrypted streams now prioritize ephemeral key agreement and high strength
    ciphers by default. (Daniel Lowrey)
  . New OPENSSL_DEFAULT_STREAM_CIPHERS constant exposes default cipher
    list. (Daniel Lowrey)
  . New STREAM_CRYPTO_METHOD_* constants for enhanced control over the crypto
    methods negotiated encrypted server/client sessions. (Daniel Lowrey)
  . Encrypted stream servers now automatically mitigate potential DoS vector
    arising from client-initiated TLS renegotiation. New "reneg_limit",
    "reneg_window" and "reneg_limit_callback" SSL context options for custom
    renegotiation limiting control. (Daniel Lowrey)

- Pgsql:
  . pg_insert()/pg_select()/pg_update()/pg_delete() are no longer EXPERIMENTAL.
    (Yasuo)
  . Impremented FR #25854 Return value for pg_insert should be resource instead of bool.
    (Yasuo)
  . Implemented FR #41146 - Add "description" with exteneded flag pg_meta_data().
    pg_meta_data(resource $conn, string $table [, bool extended])
    It also made pg_meta_data() return "is enum" always.
    (Yasuo)

13 Feb 2014, PHP 5.6.0 Alpha 2
- Core:
  . Added T_POW (**) operator
    (RFC: https://wiki.php.net/rfc/pow-operator). (Tjerk Meesters)

- mysqli
  . Added new function mysqli_get_links_stats() as well as new INI variable
    mysqli.rollback_on_cached_plink of type bool (Andrey)

- PCRE:
  . Upgraded to PCRE 8.34. (Anatol)

- ldap
  . Added new function ldap_modify_batch(). (Ondrej Hosek)

- OpenSSL
  . Peer certificates now verified by default in client socket operations
    (RFC: https://wiki.php.net/rfc/tls-peer-verification). (Daniel Lowrey)
  . New openssl.cafile and openssl.capath ini directives. (Daniel Lowrey)

23 Jan 2014, PHP 5.6.0 Alpha 1
- CLI server:
  . Added some MIME types to the CLI web server. (Chris Jones)

- Core:
  . Improved IS_VAR operands fetching. (Laruence, Dmitry)
  . Improved empty string handling. Now ZE uses an interned string instead of
    allocation new empty string each time. (Laruence, Dmitry)
  . Implemented internal operator overloading
    (RFC: https://wiki.php.net/rfc/operator_overloading_gmp). (Nikita)
  . Made calls from incompatible context issue an E_DEPRECATED warning instead
    of E_STRICT (phase 1 of RFC: https://wiki.php.net/rfc/incompat_ctx).
	(Gustavo)
  . Uploads equal or greater than 2GB in size are now accepted.
    (Ralf Lang, Mike)
  . Reduced POST data memory usage by 200-300%. Changed INI setting
    always_populate_raw_post_data to throw a deprecation warning when enabling
	and to accept -1 for never populating the $HTTP_RAW_POST_DATA global 
	variable, which will be the default in future PHP versions. (Mike)
  . Implemented dedicated syntax for variadic functions
    (RFC: https://wiki.php.net/rfc/variadics). (Nikita)
  . Fixed bug #50333 Improving multi-threaded scalability by using
    emalloc/efree/estrdup (Anatol, Dmitry)
  . Implemented constant scalar expressions (with support for constants)
    (RFC: https://wiki.php.net/rfc/const_scalar_exprs). (Bob)
  . Fixed bug #65784 (Segfault with finally). (Laruence, Dmitry)
  . Fixed bug #66509 (copy() arginfo has changed starting from 5.4). (willfitch)

- cURL:
  . Implemented FR #65646 (re-enable CURLOPT_FOLLOWLOCATION with open_basedir
    or safe_mode). (Adam)

- FPM
  . Included apparmor support in fpm
    (RFC: https://wiki.php.net/rfc/fpm_change_hat). (Gernot Vormayr)

- GMP:
  . Moved GMP to use object as the underlying structure and implemented various
    improvements based on this.
    (RFC: https://wiki.php.net/rfc/operator_overloading_gmp). (Nikita)
  . Added gmp_root() and gmp_rootrem() functions for calculating nth roots.
    (Nikita)

- Hash:
  . Added gost-crypto (CryptoPro S-box) GOST hash algo. (Manuel Mausz)

- JSON:
  . Fixed case part of bug #64874 ("json_decode handles whitespace and
    case-sensitivity incorrectly")

- mysqlnd:
  . Disabled flag for SP OUT variables for 5.5+ servers as they are not natively
    supported by the overlying APIs. (Andrey)

- OPcache:
  . Added an optimization of class constants and constant calls to some
    internal functions (Laruence, Dmitry)
  . Added an optimization pass to convert FCALL_BY_NAME into DO_FCALL.
    (Laruence, Dmitry)
  . Added an optimization pass to merged identical constants (and related
    cache_slots) in op_array->literals table. (Laruence, Dmitry)
  . Added script level constant replacement optimization pass. (Dmitry)

- OpenSSL:
  . Added crypto_method option for the ssl stream context. (Martin Jansen)
  . Added certificate fingerprint support. (Tjerk Meesters)
  . Added explicit TLSv1.1 and TLSv1.2 stream transports. (Daniel Lowrey)
  . Fixed bug #65729 (CN_match gives false positive). (Tjerk Meesters)
  . Peer name verification matches SAN DNS names for certs using
    the Subject Alternative Name x509 extension. (Daniel Lowrey)
  . Fixed segfault when built against OpenSSL>=1.0.1 (Daniel Lowrey)
  . Added SPKAC support. (Jason Gerfen)

- PDO_pgsql:
  . Fixed Bug #42614 (PDO_pgsql: add pg_get_notify support). (Matteo)
  . Fixed Bug #63657 (pgsqlCopyFromFile, pgsqlCopyToArray use Postgres < 7.3
    syntax). (Matteo)

- phpdbg:
  . Included phpdbg sapi (RFC: https://wiki.php.net/rfc/phpdbg).
    (Felipe Pena, Joe Watkins and Bob Weinand)

- pgsql:
  . pg_version() returns full report which obtained by PQparameterStatus().
    (Yasuo)
  . Added pg_lo_truncate(). (Yasuo)
  . Added 64bit large object support for PostgreSQL 9.3 and later. (Yasuo)

- Session:
  . Fixed Bug #65315 (session.hash_function silently fallback to default md5)
    (Yasuo)
  . Implemented Request #17860 (Session write short circuit). (Yasuo)
  . Implemented Request #20421 (session_abort() and session_reset() function).
    (Yasuo)

- Standard:
  . Implemented FR #65634 (HTTP wrapper is very slow with protocol_version
    1.1). (Adam)
  . Implemented Change crypt() behavior w/o salt RFC. (Yasuo)
    https://wiki.php.net/rfc/crypt_function_salt
  . Implemented request #49824 (Change array_fill() to allow creating empty
    array). (Nikita)

- XMLReader:
  . Fixed bug #55285 (XMLReader::getAttribute/No/Ns methods inconsistency). 
    (Mike)

- Zip:
  . update libzip to version 1.11.2.
    PHP don't use any ilibzip private symbol anymore.  (Pierre, Remi)
  . new method ZipArchive::setPassword($password). (Pierre)
  . add --with-libzip option to build with system libzip. (Remi)
  . new methods:
    ZipArchive::setExternalAttributesName($name, $opsys, $attr [, $flags])
    ZipArchive::setExternalAttributesIndex($idx, $opsys, $attr [, $flags])
    ZipArchive::getExternalAttributesName($name, &$opsys, &$attr [, $flags])
    ZipArchive::getExternalAttributesIndex($idx, &$opsys, &$attr [, $flags])

<<< NOTE: Insert NEWS from last stable release here prior to actual release! >>><|MERGE_RESOLUTION|>--- conflicted
+++ resolved
@@ -7,7 +7,12 @@
     (Remi) (CVE-2014-3981)
   . Fixed bug #67392 (dtrace breaks argument unpack). (Nikita)
 
-<<<<<<< HEAD
+- OpenSSL:
+  . Fixed bug #65698 (certificates validity parsing does not work past 2050).
+    (Paul Oehler)
+  . Fixed bug #66636 (openssl_x509_parse warning with V_ASN1_GENERALIZEDTIME).
+    (Paul Oehler)
+
 - Tokenizer:
   . Fixed bug #67395 (token_name() does not return name for T_POW and T_POW_EQUAL
     token). (Ferenc)
@@ -17,36 +22,20 @@
 - Core:
   . Fixed bug #67249 (printf out-of-bounds read). (Stas)
 
-=======
->>>>>>> 4946dc1a
 - Date:
   . Fixed bug #67308 (Serialize of DateTime truncates fractions of second).
     (Adam)
   . Fixed regression in fix for bug #67118 (constructor can't be called twice).
     (Remi)
 
+
 - Fileinfo:
   . Fixed bug #67327 (fileinfo: CDF infinite loop in nelements DoS).
   . Fixed bug #67328 (fileinfo: fileinfo: numerous file_printf calls resulting in
     performance degradation).
   . Fixed bug #67326 (fileinfo: cdf_read_short_sector insufficient boundary check).
-<<<<<<< HEAD
   . Fixed bug #67329 (fileinfo: NULL pointer deference flaw by processing certain
     CDF files).
-=======
-
-- OPCache:
-  . Fixed issue #183 (TMP_VAR is not only used once). (Dmitry, Laruence)
-
-- OpenSSL:
-  . Fixed bug #65698 (certificates validity parsing does not work past 2050).
-    (Paul Oehler)
-  . Fixed bug #66636 (openssl_x509_parse warning with V_ASN1_GENERALIZEDTIME).
-    (Paul Oehler)
-
-- PDO-ODBC:
-  . Fixed bug #50444 (PDO-ODBC changes for 64-bit).
->>>>>>> 4946dc1a
 
 - SPL:
   . Fixed bug #67359 (Segfault in recursiveDirectoryIterator). (Laruence)
