--- conflicted
+++ resolved
@@ -27,11 +27,7 @@
 - Date:
   . Fixed bug GH-16454 (Unhandled INF in date_sunset() with tiny $utcOffset).
     (cmb)
-<<<<<<< HEAD
-=======
-  . Fixed bug GH-16037 (Assertion failure in ext/date/php_date.c). (Derick)
   . Fixed bug GH-14732 (date_sun_info() fails for non-finite values). (cmb)
->>>>>>> f9453a88
 
 - DBA:
   . Fixed bug GH-16390 (dba_open() can segfault for "pathless" streams). (cmb)
