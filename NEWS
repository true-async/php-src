--- conflicted
+++ resolved
@@ -77,18 +77,13 @@
   . Fix GH-16136 (Memory leak in php_ldap_do_modify() when entry is not a
     proper dictionary). (Girgias)
 
-<<<<<<< HEAD
+- MBString:
+  . Fixed bug GH-16261 (Reference invariant broken in mb_convert_variables()).
+    (nielsdos)
+
 - Opcache:
   . Fixed bug GH-16009 (Segmentation fault with frameless functions and
     undefined CVs). (nielsdos)
-=======
-- MBString:
-  . Fixed bug GH-16261 (Reference invariant broken in mb_convert_variables()).
-    (nielsdos)
-
-- OpenSSL:
-  . Fixed stub for openssl_csr_new. (Jakub Zelenka)
->>>>>>> 2fe8c4a4
 
 - PCRE:
   . Fixed bug GH-16184 (UBSan address overflowed in ext/pcre/php_pcre.c).
