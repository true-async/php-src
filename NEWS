--- conflicted
+++ resolved
@@ -2,20 +2,16 @@
 |||||||||||||||||||||||||||||||||||||||||||||||||||||||||||||||||||||||||||||||
 ?? ??? 2021, PHP 8.0.3
 
-<<<<<<< HEAD
 - Gettext:
   . Fixed bug #53251 (bindtextdomain with null dir doesn't return old value).
     (cmb)
+
+- MySQLi:
+  . Fixed bug #74779 (x() and y() truncating floats to integers). (cmb)
 
 - Opcache:
   . Fixed bug #80634 (write_property handler of internal classes is skipped on
     preloaded JITted code). (Dmitry)
-=======
-- MySQLi:
-  . Fixed bug #74779 (x() and y() truncating floats to integers). (cmb)
-
-- OPcache:
->>>>>>> 3f8d21b9
   . Fixed bug #80682 (opcache doesn't honour pcre.jit option). (Remi)
 
 - Phar:
