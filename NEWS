--- conflicted
+++ resolved
@@ -26,13 +26,10 @@
     set) twice, PHP crashes). (nielsdos)
 
 - Opcache:
-<<<<<<< HEAD
   . Fixed bug GH-13145 (strtok() is not comptime). (ilutov)
   . Fixed type inference of range(). (ilutov)
-=======
   . Fixed bug GH-13232 (Segmentation fault will be reported when JIT is off but
     JIT_debug is still on). (nielsdos)
->>>>>>> d417072e
 
 - OpenSSL:
   . Fixed LibreSSL undefined reference when OPENSSL_NO_ENGINE not set.
