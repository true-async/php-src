--- conflicted
+++ resolved
@@ -22,34 +22,12 @@
   . Fixed bug GH-16851 (JIT_G(enabled) not set correctly on other threads).
     (dktapps)
   . Fixed bug GH-16902 (Set of opcache tests fail zts+aarch64). (nielsdos)
-<<<<<<< HEAD
   . Fixed bug GH-16879 (JIT dead code skipping does not update call_level).
     (nielsdos)
-=======
-
-- OpenSSL:
-  . Prevent unexpected array entry conversion when reading key. (nielsdos)
-  . Fix various memory leaks related to openssl exports. (nielsdos)
-  . Fix memory leak in php_openssl_pkey_from_zval(). (nielsdos)
-
-- PDO:
-  . Fixed memory leak of `setFetchMode()`. (SakiTakamachi)
-
-- Phar:
-  . Fixed bug GH-16695 (phar:// tar parser and zero-length file header blocks).
-    (nielsdos, Hans Krentel)
 
 - PHPDBG:
   . Fixed bug GH-15208 (Segfault with breakpoint map and phpdbg_clear()).
     (nielsdos)
-
-- SimpleXML:
-  . Fixed bug GH-16808 (Segmentation fault in RecursiveIteratorIterator
-    ->current() with a xml element input). (nielsdos)
-
-- SOAP:
-  . Fix make check being invoked in ext/soap. (Ma27)
->>>>>>> 3c3ec0e6
 
 - Windows:
   . Fixed bug GH-16849 (Error dialog causes process to hang). (cmb)
