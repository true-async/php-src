--- conflicted
+++ resolved
@@ -30,17 +30,15 @@
   . Fixed bug GH-7765 (php_oci_cleanup_global_handles segfaults at second
     call). (cmb)
 
-<<<<<<< HEAD
+- OPcache:
+  . Fixed bug #81679 (Tracing JIT crashes on reattaching). (cmb)
+
 - Readline:
   . Fixed bug #81598 (Cannot input unicode characters in PHP 8 interactive
     shell). (Nikita)
 
 - Reflection:
   . Fixed bug #81681 (ReflectionEnum throwing exceptions). (cmb)
-=======
-- OPcache:
-  . Fixed bug #81679 (Tracing JIT crashes on reattaching). (cmb)
->>>>>>> 49380b59
 
 - PDO_PGSQL:
   . Fixed error message allocation of PDO PgSQL. (SATO Kentaro)
