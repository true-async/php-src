--- conflicted
+++ resolved
@@ -23,14 +23,12 @@
   . Fixed bug GH-16039 (Segmentation fault (access null pointer) in
     ext/dom/parentnode/tree.c). (nielsdos)
 
-<<<<<<< HEAD
 - FPM:
   . Fixed bug GHSA-865w-9rf3-2wh5 (Logs from childrens may be altered).
     (CVE-2024-9026) (Jakub Zelenka)
-=======
+
 - JSON:
   . Fixed bug GH-15168 (stack overflow in json_encode()). (nielsdos)
->>>>>>> a551b99b
 
 - LDAP:
   . Fixed bug GH-16032 (Various NULL pointer dereferencements in
