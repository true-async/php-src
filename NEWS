PHP                                                                        NEWS
|||||||||||||||||||||||||||||||||||||||||||||||||||||||||||||||||||||||||||||||
?? ??? 2012, PHP 5.4.8

- Core:
<<<<<<< HEAD
  . Added optional second argument for assert() to specify custom message. Patch
    by Lonny Kapelushnik (lonny@lonnylot.com). (Lars)
=======
  . Fixed bug #63093 (Segfault while load extension failed in zts-build).
    (Laruence)
>>>>>>> 4c6678d6
  . Fixed bug #62976 (Notice: could not be converted to int when comparing
    some builtin classes). (Laruence)
  . Fixed bug #62955 (Only one directive is loaded from "Per Directory Values" 
    Windows registry). (aserbulov at parallels dot com)
  . Fixed bug #62907 (Double free when use traits). (Dmitry)
  . Fixed bug #61767 (Shutdown functions not called in certain error
    situation). (Dmitry)
  . Fixed bug #60909 (custom error handler throwing Exception + fatal error
    = no shutdown function). (Dmitry)

- SOAP
  . Fixed bug #50997 (SOAP Error when trying to submit 2nd Element of a choice).
    (Dmitry)

- SPL:
  . Bug #62987 (Assigning to ArrayObject[null][something] overrides all 
    undefined variables). (Laruence)

- mbstring:
  . Allow passing null as a default value to mb_substr() and mb_strcut(). Patch
    by Alexander Moskaliov via GitHub PR #133. (Lars)

- Filter extension:
  . Bug #49510: Boolean validation fails with FILTER_NULL_ON_FAILURE with empty
    string or false. (Lars)

?? ??? 2012, PHP 5.4.7

- Core:
  . Fixed bug (segfault while build with zts and GOTO vm-kind). (Laruence)
  . Fixed bug #62844 (parse_url() does not recognize //). (Andrew Faulds).
  . Fixed bug #62829 (stdint.h included on platform where HAVE_STDINT_H is not 
    set). (Felipe)
  . Fixed bug #62763 (register_shutdown_function and extending class).
    (Laruence)
  . Fixed bug #62725 (Calling exit() in a shutdown function does not return
    the exit value). (Laruence)
  . Fixed bug #62744 (dangling pointers made by zend_disable_class). (Laruence)
  . Fixed bug #62716 (munmap() is called with the incorrect length).
    (slangley@google.com)
  . Fixed bug #62358 (Segfault when using traits a lot). (Laruence)
  . Fixed bug #62328 (implementing __toString and a cast to string fails)
    (Laruence)
  . Fixed bug #51363 (Fatal error raised by var_export() not caught by error 
    handler). (Lonny Kapelushnik)
  . Fixed bug #40459 (Stat and Dir stream wrapper methods do not call 
    constructor). (Stas)

- CURL:
  . Fixed bug #62912 (CURLINFO_PRIMARY_* AND CURLINFO_LOCAL_* not exposed).
	(Pierrick)
  . Fixed bug #62839 (curl_copy_handle segfault with CURLOPT_FILE). (Pierrick)

- Intl:
  . Fixed Spoofchecker not being registered on ICU 49.1. (Gustavo)
  . Fix bug #62933 (ext/intl compilation error on icu 3.4.1). (Gustavo)
  . Fix bug #62915 (defective cloning in several intl classes). (Gustavo)

- Installation:
  . Fixed bug #62460 (php binaries installed as binary.dSYM). (Reeze Xia)

- PCRE:
  . Fixed bug #55856 (preg_replace should fail on trailing garbage). 
    (reg dot php at alf dot nu)

- PDO:
  . Fixed bug #62685 (Wrong return datatype in PDO::inTransaction()). (Laruence)

- Reflection:
  . Fixed bug #62892 (ReflectionClass::getTraitAliases crashes on importing 
    trait methods as private). (Felipe)
  . Fixed bug #62715 (ReflectionParameter::isDefaultValueAvailable() wrong
    result). (Laruence)

- Session:
  . Fixed bug (segfault due to retval is not initialized). (Laruence)
  . Fixed bug (segfault due to PS(mod_user_implemented) not be reseted 
    when close handler call exit). (Laruence)

- SOAP
  . Fixed bug #50997 (SOAP Error when trying to submit 2nd Element of a choice).
    (Dmitry)

- SPL:
  . Fixed bug #62904 (Crash when cloning an object which inherits SplFixedArray)
    (Laruence)
  . Implemented FR #62840 (Add sort flag to ArrayObject::ksort). (Laruence)

- Standard:
  . Fixed bug #62836 (Seg fault or broken object references on unserialize()).
    (Laruence)

- FPM:
  . Merged PR 121 by minitux to add support for slow request counting on PHP
    FPM status page. (Lars)

16 Aug 2012, PHP 5.4.6

- CLI Server:
  . Implemented FR #62700 (have the console output 'Listening on 
    http://localhost:8000'). (pascal.chevrel@free.fr)

- Core:
  . Fixed bug #62661 (Interactive php-cli crashes if include() is used in
    auto_prepend_file). (Laruence)
  . Fixed bug #62653: (unset($array[$float]) causes a crash). (Nikita Popov,
    Laruence)
  . Fixed bug #62565 (Crashes due non-initialized internal properties_table).
    (Felipe)
  . Fixed bug #60194 (--with-zend-multibyte and --enable-debug reports LEAK
    with run-test.php). (Laruence)

- CURL:
  . Fixed bug #62499 (curl_setopt($ch, CURLOPT_COOKIEFILE, "") returns false).
    (r.hampartsumyan@gmail.com, Laruence)

- DateTime:
  . Fixed Bug #62500 (Segfault in DateInterval class when extended). (Laruence)
  
- Fileinfo:
  . Fixed bug #61964 (finfo_open with directory causes invalid free). 
    (reeze.xia@gmail.com)

- Intl:
  . Fixed bug #62564 (Extending MessageFormatter and adding property causes 
    crash). (Felipe)

- MySQLnd:
  . Fixed bug #62594 (segfault in mysqlnd_res_meta::set_mode). (Laruence)

- readline:
  . Fixed bug #62612 (readline extension compilation fails with
    sapi/cli/cli.h: No such file). (Johannes)

- Reflection:
  . Implemented FR #61602 (Allow access to name of constant used as default 
    value). (reeze.xia@gmail.com)
  
- SimpleXML:
  . Implemented FR #55218 Get namespaces from current node. (Lonny)

- SPL:
  . Fixed bug #62616 (ArrayIterator::count() from IteratorIterator instance
    gives Segmentation fault). (Laruence, Gustavo)
  . Fixed bug #61527 (ArrayIterator gives misleading notice on next() when 
    moved to the end). (reeze.xia@gmail.com)

- Streams:
  . Fixed bug #62597 (segfault in php_stream_wrapper_log_error with ZTS build).
    (Laruence)

- Zlib:
  . Fixed bug #55544 (ob_gzhandler always conflicts with
    zlib.output_compression). (Laruence)

19 Jul 2012, PHP 5.4.5

- Core:
  . Fixed bug #62443 (Crypt SHA256/512 Segfaults With Malformed 
    Salt). (Anthony Ferrara)
  . Fixed bug #62432 (ReflectionMethod random corrupt memory on high
    concurrent). (Johannes)
  . Fixed bug #62373 (serialize() generates wrong reference to the object).
    (Moriyoshi)
  . Fixed bug #62357 (compile failure: (S) Arguments missing for built-in
    function __memcmp). (Laruence)
  . Fixed bug #61998 (Using traits with method aliases appears to result in
    crash during execution). (Dmitry)
  . Fixed bug #51094 (parse_ini_file() with INI_SCANNER_RAW cuts a value that
    includes a semi-colon). (Pierrick)
  . Fixed potential overflow in _php_stream_scandir (CVE-2012-2688). 
    (Jason Powell, Stas)

- EXIF:
  . Fixed information leak in ext exif (discovered by Martin Noga, 
    Matthew "j00ru" Jurczyk, Gynvael Coldwind)

- FPM:
  . Fixed bug #62205 (php-fpm segfaults (null passed to strstr)). (fat)
  . Fixed bug #62160 (Add process.priority to set nice(2) priorities). (fat)
  . Fixed bug #62153 (when using unix sockets, multiples FPM instances
  . Fixed bug #62033 (php-fpm exits with status 0 on some failures to start).
    (fat)
  . Fixed bug #61839 (Unable to cross-compile PHP with --enable-fpm). (fat)
  . Fixed bug #61835 (php-fpm is not allowed to run as root). (fat)
  . Fixed bug #61295 (php-fpm should not fail with commented 'user'
  . Fixed bug #61218 (FPM drops connection while receiving some binary values
    in FastCGI requests). (fat)
  . Fixed bug #61045 (fpm don't send error log to fastcgi clients). (fat)
    for non-root start). (fat)
  . Fixed bug #61026 (FPM pools can listen on the same address). (fat)
    can be launched without errors). (fat)

- Iconv:
  . Fix bug #55042 (Erealloc in iconv.c unsafe). (Stas)

- Intl:
  . Fixed bug #62083 (grapheme_extract() memory leaks). (Gustavo)
  . ResourceBundle constructor now accepts NULL for the first two arguments.
    (Gustavo)
  . Fixed bug #62081 (IntlDateFormatter constructor leaks memory when called
    twice). (Gustavo)
  . Fixed bug #62070 (Collator::getSortKey() returns garbage). (Gustavo)
  . Fixed bug #62017 (datefmt_create with incorrectly encoded timezone leaks
    pattern). (Gustavo)
  . Fixed bug #60785 (memory leak in IntlDateFormatter constructor). (Gustavo)

- JSON:
  . Fixed bug #61359 (json_encode() calls too many reallocs). (Stas)

- libxml:
  . Fixed bug #62266 (Custom extension segfaults during xmlParseFile with FPM
    SAPI). (Gustavo)

- Phar:
  . Fixed bug #62227 (Invalid phar stream path causes crash). (Felipe)

- Readline:
  . Fixed bug #62186 (readline fails to compile - void function should not
    return a value). (Johannes)

- Reflection:
  . Fixed bug #62384 (Attempting to invoke a Closure more than once causes 
    segfault). (Felipe)
  . Fixed bug #62202 (ReflectionParameter::getDefaultValue() memory leaks 
    with constant). (Laruence)

- Sockets:
  . Fixed bug #62025 (__ss_family was changed on AIX 5.3). (Felipe)
    
- SPL:
  . Fixed bug #62433 (Inconsistent behavior of RecursiveDirectoryIterator to
    dot files). (Laruence)
  . Fixed bug #62262 (RecursiveArrayIterator does not implement Countable).
    (Nikita Popov)

- XML Writer:
  . Fixed bug #62064 (memory leak in the XML Writer module). 
    (jean-pierre dot lozi at lip6 dot fr)

- Zip:
  . Upgraded libzip to 0.10.1 (Anatoliy)

14 Jun 2012, PHP 5.4.4

- COM:
  . Fixed bug #62146 com_dotnet cannot be built shared. (Johannes)

- CLI Server:
  . Implemented FR #61977 (Need CLI web-server support for files with .htm & 
    svg extensions). (Sixd, Laruence)
  . Improved performance while sending error page, this also fixed
    bug #61785 (Memory leak when access a non-exists file without router).
    (Laruence)
  . Fixed bug #61546 (functions related to current script failed when chdir() 
    in cli sapi). (Laruence, reeze.xia@gmail.com)

- Core:
  . Fixed missing bound check in iptcparse(). (chris at chiappa.net)
  . Fixed CVE-2012-2143. (Solar Designer)
  . Fixed bug #62097 (fix for for bug #54547). (Gustavo)
  . Fixed bug #62005 (unexpected behavior when incrementally assigning to a 
    member of a null object). (Laruence)
  . Fixed bug #61978 (Object recursion not detected for classes that implement
    JsonSerializable). (Felipe)
  . Fixed bug #61991 (long overflow in realpath_cache_get()). (Anatoliy)
  . Fixed bug #61922 (ZTS build doesn't accept zend.script_encoding config).
    (Laruence)
  . Fixed bug #61827 (incorrect \e processing on Windows) (Anatoliy)
  . Fixed bug #61782 (__clone/__destruct do not match other methods when checking
    access controls). (Stas)
  . Fixed bug #61764 ('I' unpacks n as signed if n > 2^31-1 on LP64). (Gustavo)
  . Fixed bug #61761 ('Overriding' a private static method with a different 
    signature causes crash). (Laruence)
  . Fixed bug #61730 (Segfault from array_walk modifying an array passed by
    reference). (Laruence)
  . Fixed bug #61728 (PHP crash when calling ob_start in request_shutdown 
    phase). (Laruence)
  . Fixed bug #61713 (Logic error in charset detection for htmlentities).
    (Anatoliy)
  . Fixed bug #61660 (bin2hex(hex2bin($data)) != $data). (Nikita Popov)
  . Fixed bug #61650 (ini parser crashes when using ${xxxx} ini variables
    (without apache2)). (Laruence)
  . Fixed bug #61605 (header_remove() does not remove all headers). (Laruence)
  . Fixed bug #54547 (wrong equality of string numbers). (Gustavo)
  . Fixed bug #54197 ([PATH=] sections incompatibility with user_ini.filename
    set to null). (Anatoliy)
  . Changed php://fd to be available only for CLI.

- CURL:
  . Fixed bug #61948 (CURLOPT_COOKIEFILE '' raises open_basedir restriction).
    (Laruence)

- Fileinfo
  . Fixed bug #61812 (Uninitialised value used in libmagic). 
    (Laruence, Gustavo)
  . Fixed bug #61566 failure caused by the posix lseek and read versions
    under windows in cdf_read(). (Anatoliy)
  . Fixed bug #61565 where php_stream_open_wrapper_ex tries to open a
    directory descriptor under windows. (Anatoliy)

- Intl
  . Fixed bug #62082 (Memory corruption in internal function 
    get_icu_disp_value_src_php()). (Gustavo)

- Libxml:
  . Fixed bug #61617 (Libxml tests failed(ht is already destroyed)).
    (Laruence)

- PDO:
  . Fixed bug #61755 (A parsing bug in the prepared statements can lead to
    access violations). (Johannes)

- Phar:
  . Fixed bug #61065 (Secunia SA44335, CVE-2012-2386). (Rasmus)

- Pgsql:
  . Added pg_escape_identifier/pg_escape_literal. (Yasuo Ohgaki)

- Streams:
  . Fixed bug #61961 (file_get_contents leaks when access empty file with
    maxlen set). (Reeze)

- Zlib:
  . Fixed bug #61820 (using ob_gzhandler will complain about headers already 
    sent when no compression). (Mike)
  . Fixed bug #61443 (can't change zlib.output_compression on the fly). (Mike)
  . Fixed bug #60761 (zlib.output_compression fails on refresh). (Mike)

08 May 2012, PHP 5.4.3

- CGI
  . Re-Fix PHP-CGI query string parameter vulnerability, CVE-2012-1823.
    (Stas)
  . Fix bug #61807 - Buffer Overflow in apache_request_headers.
    (nyt-php at countercultured dot net). 

03 May 2012, PHP 5.4.2

- Fix PHP-CGI query string parameter vulnerability, CVE-2012-1823. (Rasmus)

26 Apr 2012, PHP 5.4.1

- CLI Server:
  . Fixed bug #61461 (missing checks around malloc() calls). (Ilia)
  . Implemented FR #60850 (Built in web server does not set 
    $_SERVER['SCRIPT_FILENAME'] when using router). (Laruence)
  . "Connection: close" instead of "Connection: closed" (Gustavo)

- Core:
  . Fixed crash in ZTS using same class in many threads. (Johannes)
  . Fixed bug #61374 (html_entity_decode tries to decode code points that don't
    exist in ISO-8859-1). (Gustavo)
  . Fixed bug #61273 (call_user_func_array with more than 16333 arguments 
    leaks / crashes). (Laruence)
  . Fixed bug #61225 (Incorrect lexing of 0b00*+<NUM>). (Pierrick)
  . Fixed bug #61165 (Segfault - strip_tags()). (Laruence)
  . Fixed bug #61106 (Segfault when using header_register_callback). (Nikita
    Popov)
  . Fixed bug #61087 (Memory leak in parse_ini_file when specifying
    invalid scanner mode). (Nikic, Laruence)
  . Fixed bug #61072 (Memory leak when restoring an exception handler).
    (Nikic, Laruence)
  . Fixed bug #61058 (array_fill leaks if start index is PHP_INT_MAX).
    (Laruence)
  . Fixed bug #61052 (Missing error check in trait 'insteadof' clause). (Stefan)
  . Fixed bug #61011 (Crash when an exception is thrown by __autoload
    accessing a static property). (Laruence)
  . Fixed bug #61000 (Exceeding max nesting level doesn't delete numerical 
    vars). (Laruence)
  . Fixed bug #60978 (exit code incorrect). (Laruence)
  . Fixed bug #60911 (Confusing error message when extending traits). (Stefan)
  . Fixed bug #60801 (strpbrk() mishandles NUL byte). (Adam)
  . Fixed bug #60717 (Order of traits in use statement can cause a fatal
    error). (Stefan)
  . Fixed bug #60573 (type hinting with "self" keyword causes weird errors).
    (Laruence)
  . Fixed bug #60569 (Nullbyte truncates Exception $message). (Ilia)
  . Fixed bug #52719 (array_walk_recursive crashes if third param of the
    function is by reference). (Nikita Popov)
  . Improve performance of set_exception_handler while doing reset (Laruence)

- fileinfo:
  . Fix fileinfo test problems. (Anatoliy Belsky)

- FPM
  . Fixed bug #61430 (Transposed memset() params in sapi/fpm/fpm/fpm_shm.c).
    (michaelhood at gmail dot com, Ilia)

- Ibase
  . Fixed bug #60947 (Segmentation fault while executing ibase_db_info).
    (Ilia)

- Installation
  . Fixed bug #61172 (Add Apache 2.4 support). (Chris Jones)

- Intl:
  . Fixed bug #61487 (Incorrent bounds checking in grapheme_strpos).
    (Stas)

- mbstring:
  . MFH mb_ereg_replace_callback() for security enhancements. (Rui)

- mysqli
  . Fixed bug #61003 (mysql_stat() require a valid connection). (Johannes).

- mysqlnd
  . Fixed bug #61704 (Crash apache, phpinfo() threading issue). (Johannes)
  . Fixed bug #60948 (mysqlnd FTBFS when -Wformat-security is enabled).
    (Johannes)

- PDO
  . Fixed bug #61292 (Segfault while calling a method on an overloaded PDO 
    object). (Laruence)

- PDO_mysql
  . Fixed bug #61207 (PDO::nextRowset() after a multi-statement query doesn't
    always work). (Johannes)
  . Fixed bug #61194 (PDO should export compression flag with myslqnd).
    (Johannes)

- PDO_odbc
  . Fixed bug #61212 (PDO ODBC Segfaults on SQL_SUCESS_WITH_INFO). (Ilia)

- Phar
  . Fixed bug #61184 (Phar::webPhar() generates headers with trailing NUL
    bytes). (Nikita Popov)

- Readline:
  . Fixed bug #61088 (Memory leak in readline_callback_handler_install).
    (Nikic, Laruence)

- Reflection:
  . Implemented FR #61602 (Allow access to the name of constant
    used as function/method parameter's default value). (reeze.xia@gmail.com)
  . Fixed bug #60968 (Late static binding doesn't work with 
    ReflectionMethod::invokeArgs()). (Laruence)

- Session
  . Fixed bug #60634 (Segmentation fault when trying to die() in 
    SessionHandler::write()). (Ilia)

- SOAP
  . Fixed bug #61423 (gzip compression fails). (Ilia)
  . Fixed bug #60887 (SoapClient ignores user_agent option and sends no
    User-Agent header). (carloschilazo at gmail dot com)
  . Fixed bug #60842, #51775 (Chunked response parsing error when 
    chunksize length line is > 10 bytes). (Ilia)
  . Fixed bug #49853 (Soap Client stream context header option ignored).
    (Dmitry)

- SPL:
  . Fixed bug #61453 (SplObjectStorage does not identify objects correctly).
    (Gustavo)
  . Fixed bug #61347 (inconsistent isset behavior of Arrayobject). (Laruence)

- Standard:
  . Fixed memory leak in substr_replace. (Pierrick)
  . Make max_file_uploads ini directive settable outside of php.ini (Rasmus)
  . Fixed bug #61409 (Bad formatting on phpinfo()). (Jakub Vrana)
  . Fixed bug #60222 (time_nanosleep() does validate input params). (Ilia)
  . Fixed bug #60106 (stream_socket_server silently truncates long unix socket
    paths). (Ilia)

- XMLRPC:
  . Fixed bug #61264 (xmlrpc_parse_method_descriptions leaks temporary
    variable). (Nikita Popov)
  . Fixed bug #61097 (Memory leak in xmlrpc functions copying zvals). (Nikita
    Popov)

- Zlib:
  . Fixed bug #61306 (initialization of global inappropriate for ZTS). (Gustavo)
  . Fixed bug #61287 (A particular string fails to decompress). (Mike)
  . Fixed bug #61139 (gzopen leaks when specifying invalid mode). (Nikita Popov)

01 Mar 2012, PHP 5.4.0 

- Installation:
  . autoconf 2.59+ is now supported (and required) for generating the
    configure script with ./buildconf. Autoconf 2.60+ is desirable
    otherwise the configure help order may be incorrect.  (Rasmus, Chris Jones)

- Removed legacy features:
  . break/continue $var syntax. (Dmitry)
  . Safe mode and all related php.ini options. (Kalle)
  . register_globals and register_long_arrays php.ini options. (Kalle)
  . import_request_variables(). (Kalle)
  . allow_call_time_pass_reference. (Pierrick)
  . define_syslog_variables php.ini option and its associated function. (Kalle)
  . highlight.bg php.ini option. (Kalle)
  . safe_mode, safe_mode_gid, safe_mode_include_dir,
    safe_mode_exec_dir, safe_mode_allowed_env_vars and
    safe_mode_protected_env_vars php.ini options.
  . zend.ze1_compatibility_mode php.ini option.
  . Session bug compatibility mode (session.bug_compat_42 and
    session.bug_compat_warn php.ini options). (Kalle)
  . session_is_registered(), session_register() and session_unregister()
    functions. (Kalle)
  . y2k_compliance php.ini option. (Kalle)
  . magic_quotes_gpc, magic_quotes_runtime and magic_quotes_sybase
    php.ini options. get_magic_quotes_gpc, get_magic_quotes_runtime are kept
    but always return false, set_magic_quotes_runtime raises an
    E_CORE_ERROR. (Pierrick, Pierre)
  . Removed support for putenv("TZ=..") for setting the timezone. (Derick)
  . Removed the timezone guessing algorithm in case the timezone isn't set with
    date.timezone or date_default_timezone_set(). Instead of a guessed
    timezone, "UTC" is now used instead. (Derick)

- Moved extensions to PECL:
  . ext/sqlite.  (Note: the ext/sqlite3 and ext/pdo_sqlite extensions are
    not affected) (Johannes)

- General improvements:
  . Added short array syntax support ([1,2,3]), see UPGRADING guide for full
    details. (rsky0711 at gmail . com, sebastian.deutsch at 9elements . com,
    Pierre)
  . Added binary number format (0b001010). (Jonah dot Harris at gmail dot com)
  . Added support for Class::{expr}() syntax (Pierrick)
  . Added multibyte support by default. Previously PHP had to be compiled
    with --enable-zend-multibyte.  Now it can be enabled or disabled through
    the zend.multibyte directive in php.ini. (Dmitry)
  . Removed compile time dependency from ext/mbstring (Dmitry)
  . Added support for Traits. (Stefan, with fixes by Dmitry and Laruence)
  . Added closure $this support back. (Stas)
  . Added array dereferencing support. (Felipe)
  . Added callable typehint. (Hannes)
  . Added indirect method call through array. FR #47160. (Felipe)
  . Added DTrace support. (David Soria Parra)
  . Added class member access on instantiation (e.g. (new foo)->bar()) support.
    (Felipe)
  . <?= is now always available regardless of the short_open_tag setting. (Rasmus)
  . Implemented Zend Signal Handling (configurable option --enable-zend-signals, 
    off by default). (Lucas Nealan, Arnaud Le Blanc, Brian Shire, Ilia)
  . Improved output layer, see README.NEW-OUTPUT-API for internals. (Mike)
  . Improved UNIX build system to allow building multiple PHP binary SAPIs and
    one SAPI module the same time. FR #53271, FR #52419. (Jani)
  . Implemented closure rebinding as parameter to bindTo. (Gustavo Lopes)
  . Improved the warning message of incompatible arguments. (Laruence)
  . Improved ternary operator performance when returning arrays. (Arnaud, Dmitry)
  . Changed error handlers to only generate docref links when the docref_root 
    php.ini setting is not empty. (Derick)
  . Changed silent conversion of array to string to produce a notice. (Patrick)
  . Changed default encoding from ISO-8859-1 to UTF-8 when not specified in
    htmlspecialchars and htmlentities. (Rasmus)
  . Changed casting of null/''/false into an Object when adding a property
    from E_STRICT into a warning. (Scott)
  . Changed E_ALL to include E_STRICT. (Stas)
  . Disabled Windows CRT warning by default, can be enabled again using the
    php.ini directive windows_show_crt_warnings. (Pierre)
  . Fixed bug #55378: Binary number literal returns float number though its
    value is small enough. (Derick)

- Improved Zend Engine memory usage: (Dmitry)
  . Improved parse error messages. (Felipe)
  . Replaced zend_function.pass_rest_by_reference by
    ZEND_ACC_PASS_REST_BY_REFERENCE in zend_function.fn_flags.
  . Replaced zend_function.return_reference by ZEND_ACC_RETURN_REFERENCE
    in zend_function.fn_flags.
  . Removed zend_arg_info.required_num_args as it was only needed for internal
    functions. Now the first arg_info for internal functions (which has special
    meaning) is represented by the zend_internal_function_info structure.
  . Moved zend_op_array.size, size_var, size_literal, current_brk_cont,
    backpatch_count into CG(context) as they are used only during compilation.
  . Moved zend_op_array.start_op into EG(start_op) as it's used only for
    'interactive' execution of a single top-level op-array.
  . Replaced zend_op_array.done_pass_two by ZEND_ACC_DONE_PASS_TWO in
    zend_op_array.fn_flags.
  . op_array.vars array is trimmed (reallocated) during pass_two.
  . Replaced zend_class_entry.constants_updated by ZEND_ACC_CONSTANTS_UPDATED
    in zend_class_entry.ce_flags.
  . Reduced the size of zend_class_entry by sharing the same memory space
    by different information for internal and user classes.
    See zend_class_entry.info union.
  . Reduced size of temp_variable.

- Improved Zend Engine - performance tweaks and optimizations: (Dmitry)
  . Inlined most probable code-paths for arithmetic operations directly into
    executor.
  . Eliminated unnecessary iterations during request startup/shutdown.
  . Changed $GLOBALS into a JIT autoglobal, so it's initialized only if used.
    (this may affect opcode caches!)
  . Improved performance of @ (silence) operator.
  . Simplified string offset reading. Given $str="abc" then $str[1][0] is now
    a legal construct.
  . Added caches to eliminate repeatable run-time bindings of functions,
    classes, constants, methods and properties.
  . Added concept of interned strings. All strings constants known at compile
    time are allocated in a single copy and never changed.
  . ZEND_RECV now always has IS_CV as its result.
  . ZEND_CATCH now has to be used only with constant class names.
  . ZEND_FETCH_DIM_? may fetch array and dimension operands in different order.
  . Simplified ZEND_FETCH_*_R operations. They can't be used with the
    EXT_TYPE_UNUSED flag any more. This is a very rare and useless case.
    ZEND_FREE might be required after them instead.
  . Split ZEND_RETURN into two new instructions ZEND_RETURN and
    ZEND_RETURN_BY_REF.
  . Optimized access to global constants using values with pre-calculated
    hash_values from the literals table.
  . Optimized access to static properties using executor specialization.
    A constant class name may be used as a direct operand of ZEND_FETCH_*
    instruction without previous ZEND_FETCH_CLASS.
  . zend_stack and zend_ptr_stack allocation is delayed until actual usage.

- Other improvements to Zend Engine:
  . Added an optimization which saves memory and emalloc/efree calls for empty
    HashTables. (Stas, Dmitry)
  . Added ability to reset user opcode handlers (Yoram).
  . Changed the structure of op_array.opcodes. The constant values are moved from
    opcode operands into a separate literal table. (Dmitry)
  . Fixed (disabled) inline-caching for ZEND_OVERLOADED_FUNCTION methods.
    (Dmitry)

- Improved core functions:
  . Enforce an extended class' __construct arguments to match the
    abstract constructor in the base class.
  . Disallow reusing superglobal names as parameter names.
  . Added optional argument to debug_backtrace() and debug_print_backtrace()
    to limit the amount of stack frames returned. (Sebastian, Patrick)
  . Added hex2bin() function. (Scott)
  . number_format() no longer truncates multibyte decimal points and thousand
    separators to the first byte. FR #53457. (Adam)
  . Added support for object references in recursive serialize() calls.
    FR #36424. (Mike)
  . Added support for SORT_NATURAL and SORT_FLAG_CASE in array
    sort functions (sort, rsort, ksort, krsort, asort, arsort and
    array_multisort). FR#55158 (Arpad)
  . Added stream metadata API support and stream_metadata() stream class
    handler. (Stas)
  . User wrappers can now define a stream_truncate() method that responds
    to truncation, e.g. through ftruncate(). FR #53888. (Gustavo)
  . Improved unserialize() performance.
    (galaxy dot mipt at gmail dot com, Kalle)
  . Changed array_combine() to return empty array instead of FALSE when both
    parameter arrays are empty. FR #34857. (joel.perras@gmail.com)
  . Fixed bug #61095 (Incorect lexing of 0x00*+<NUM>). (Etienne)
  . Fixed bug #60965 (Buffer overflow on htmlspecialchars/entities with
    $double=false). (Gustavo)
  . Fixed bug #60895 (Possible invalid handler usage in windows random
    functions). (Pierre)
  . Fixed bug #60879 (unserialize() Does not invoke __wakeup() on object).
    (Pierre, Steve)
  . Fixed bug #60825 (Segfault when running symfony 2 tests).
    (Dmitry, Laruence)
  . Fixed bug #60627 (httpd.worker segfault on startup with php_value).
  . Fixed bug #60613 (Segmentation fault with $cls->{expr}() syntax). (Dmitry)
  . Fixed bug #60611 (Segmentation fault with Cls::{expr}() syntax). (Laruence)
    (Laruence)
  . Fixed bug #60558 (Invalid read and writes). (Laruence)
  . Fixed bug #60444 (Segmentation fault with include & class extending).
    (Laruence, Dmitry).
  . Fixed bug #60362 (non-existent sub-sub keys should not have values).
    (Laruence, alan_k, Stas)
  . Fixed bug #60350 (No string escape code for ESC (ascii 27), normally \e).
    (php at mickweiss dot com)
  . Fixed bug #60321 (ob_get_status(true) no longer returns an array when
    buffer is empty). (Pierrick)
  . Fixed bug #60282 (Segfault when using ob_gzhandler() with open buffers).
    (Laruence)
  . Fixed bug #60240 (invalid read/writes when unserializing specially crafted
    strings). (Mike)
  . Fixed bug #60227 (header() cannot detect the multi-line header with
     CR(0x0D)). (rui)
  . Fixed bug #60174 (Notice when array in method prototype error).
    (Laruence)
  . Fixed bug #60169 (Conjunction of ternary and list crashes PHP).
    (Laruence)
  . Fixed bug #60038 (SIGALRM cause segfault in php_error_cb). (Laruence)
    (klightspeed at netspace dot net dot au)
  . Fixed bug #55871 (Interruption in substr_replace()). (Stas)
  . Fixed bug #55801 (Behavior of unserialize has changed). (Mike)
  . Fixed bug #55758 (Digest Authenticate missed in 5.4) . (Laruence)
  . Fixed bug #55748 (multiple NULL Pointer Dereference with zend_strndup())
    (CVE-2011-4153). (Stas)
  . Fixed bug #55124 (recursive mkdir fails with current (dot) directory in path).
    (Pierre)
  . Fixed bug #55084 (Function registered by header_register_callback is
    called only once per process). (Hannes)
  . Implement FR #54514 (Get php binary path during script execution).
    (Laruence)
  . Fixed bug #52211 (iconv() returns part of string on error). (Felipe)
  . Fixed bug #51860 (Include fails with toplevel symlink to /). (Dmitry)

- Improved generic SAPI support: 
  . Added $_SERVER['REQUEST_TIME_FLOAT'] to include microsecond precision. 
    (Patrick)
  . Added header_register_callback() which is invoked immediately
    prior to the sending of headers and after default headers have
    been added. (Scott)
  . Added http_response_code() function. FR #52555. (Paul Dragoonis, Kalle)
  . Fixed bug #55500 (Corrupted $_FILES indices lead to security concern).
    (CVE-2012-1172). (Stas)
  . Fixed bug #54374 (Insufficient validating of upload name leading to 
    corrupted $_FILES indices). (CVE-2012-1172). (Stas, lekensteyn at gmail dot com)

- Improved CLI SAPI:
  . Added built-in web server that is intended for testing purpose. 
    (Moriyoshi, Laruence, and fixes by Pierre, Derick, Arpad,
    chobieee at gmail dot com)
  . Added command line option --rz <name> which shows information of the
    named Zend extension. (Johannes)
  . Interactive readline shell improvements: (Johannes)
    . Added "cli.pager" php.ini setting to set a pager for output.
    . Added "cli.prompt" php.ini setting to configure the shell prompt.
    . Added shortcut #inisetting=value to change php.ini settings at run-time.
    . Changed shell not to terminate on fatal errors.
    . Interactive shell works with shared readline extension. FR #53878.

- Improved CGI/FastCGI SAPI: (Dmitry)
  . Added apache compatible functions: apache_child_terminate(),
    getallheaders(), apache_request_headers() and apache_response_headers()
  . Improved performance of FastCGI request parsing.
  . Fixed reinitialization of SAPI callbacks after php_module_startup().
    (Dmitry)

- Improved PHP-FPM SAPI:
  . Removed EXPERIMENTAL flag. (fat)
  . Fixed bug #60659 (FPM does not clear auth_user on request accept).
    (bonbons at linux-vserver dot org)

- Improved Litespeed SAPI:
  . Fixed bug #55769 (Make Fails with "Missing Separator" error). (Adam)

- Improved Date extension:
  . Added the + modifier to parseFromFormat to allow trailing text in the
    string to parse without throwing an error. (Stas, Derick)

- Improved DBA extension:
  . Added Tokyo Cabinet abstract DB support. (Michael Maclean)
  . Added Berkeley DB 5 support. (Johannes, Chris Jones)

- Improved DOM extension:
  . Added the ability to pass options to loadHTML (Chregu, fxmulder at gmail dot com)

- Improved filesystem functions:
  . scandir() now accepts SCANDIR_SORT_NONE as a possible sorting_order value.
    FR #53407. (Adam)

- Improved HASH extension:
  . Added Jenkins's one-at-a-time hash support. (Martin Jansen)
  . Added FNV-1 hash support. (Michael Maclean)
  . Made Adler32 algorithm faster. FR #53213. (zavasek at yandex dot ru)
  . Removed Salsa10/Salsa20, which are actually stream ciphers (Mike)
  . Fixed bug #60221 (Tiger hash output byte order) (Mike)

- Improved intl extension:
  . Added Spoofchecker class, allows checking for visibly confusable characters and
    other security issues. (Scott)
  . Added Transliterator class, allowing transliteration of strings. 
    (Gustavo)
  . Added support for UTS #46. (Gustavo)
  . Fixed build on Fedora 15 / Ubuntu 11. (Hannes)
  . Fixed bug #55562 (grapheme_substr() returns false on big length). (Stas)

- Improved JSON extension:
  . Added new json_encode() option JSON_UNESCAPED_UNICODE. FR #53946.
    (Alexander, Gwynne)
  . Added JsonSerializable interface. (Sara)
  . Added JSON_BIGINT_AS_STRING, extended json_decode() sig with $options.
    (Sara)
  . Added support for JSON_NUMERIC_CHECK option in json_encode() that converts
    numeric strings to integers. (Ilia)
  . Added new json_encode() option JSON_UNESCAPED_SLASHES. FR #49366. (Adam)
  . Added new json_encode() option JSON_PRETTY_PRINT. FR #44331. (Adam)

- Improved LDAP extension:
  . Added paged results support. FR #42060. (ando@OpenLDAP.org,
    iarenuno@eteo.mondragon.edu, jeanseb@au-fil-du.net, remy.saissy@gmail.com)

- Improved mbstring extension:
  . Added Shift_JIS/UTF-8 Emoji (pictograms) support. (Rui)
  . Added JIS X0213:2004 (Shift_JIS-2004, EUC-JP-2004, ISO-2022-JP-2004)
    support. (Rui)
  . Ill-formed UTF-8 check for security enhancements. (Rui)
  . Added MacJapanese (Shift_JIS) and gb18030 encoding support. (Rui)
  . Added encode/decode in hex format to mb_[en|de]code_numericentity(). (Rui)
  . Added user JIS X0213:2004 (Shift_JIS-2004, EUC-JP-2004, ISO-2022-JP-2004)
    support. (Rui)
  . Added the user defined area for CP936 and CP950 (Rui).
  . Fixed bug #60306 (Characters lost while converting from cp936 to utf8).
    (Laruence)

- Improved MySQL extensions:
  . MySQL: Deprecated mysql_list_dbs(). FR #50667. (Andrey)
  . mysqlnd: Added named pipes support. FR #48082. (Andrey)
  . MySQLi: Added iterator support in MySQLi. mysqli_result implements
    Traversable. (Andrey, Johannes)
  . PDO_mysql: Removed support for linking with MySQL client libraries older
    than 4.1. (Johannes)
  . ext/mysql, mysqli and pdo_mysql now use mysqlnd by default. (Johannes)
  . Fixed bug #55473 (mysql_pconnect leaks file descriptors on reconnect). 
    (Andrey, Laruence)
  . Fixed bug #55653 (PS crash with libmysql when binding same variable as 
    param and out). (Laruence)

- Improved OpenSSL extension:
  . Added AES support. FR #48632. (yonas dot y at gmail dot com, Pierre)
  . Added no padding option to openssl_encrypt()/openssl_decrypt(). (Scott)
  . Use php's implementation for Windows Crypto API in
    openssl_random_pseudo_bytes. (Pierre)
  . On error in openssl_random_pseudo_bytes() made sure we set strong result
    to false. (Scott)
  . Fixed possible attack in SSL sockets with SSL 3.0 / TLS 1.0.
    CVE-2011-3389. (Scott)
  . Fixed bug #61124 (Crash when decoding an invalid base64 encoded string).
    (me at ktamura dot com, Scott)

- Improved PDO:
  . Fixed PDO objects binary incompatibility. (Dmitry)

- PDO DBlib driver:
  . Added nextRowset support.
  . Fixed bug #50755 (PDO DBLIB Fails with OOM).

- Improved PostgreSQL extension:
  . Added support for "extra" parameter for PGNotify().
    (r dot i dot k at free dot fr, Ilia)

- Improved PCRE extension:
  . Changed third parameter of preg_match_all() to optional. FR #53238. (Adam)

- Improved Readline extension:
  . Fixed bug #54450 (Enable callback support when built against libedit).
    (fedora at famillecollet dot com, Hannes)

- Improved Reflection extension:
  . Added ReflectionClass::newInstanceWithoutConstructor() to create a new
    instance of a class without invoking its constructor. FR #55490.
    (Sebastian)
  . Added ReflectionExtension::isTemporary() and
    ReflectionExtension::isPersistent() methods. (Johannes)
  . Added ReflectionZendExtension class. (Johannes)
  . Added ReflectionClass::isCloneable(). (Felipe)

- Improved Session extension:
  . Expose session status via new function, session_status (FR #52982) (Arpad)
  . Added support for object-oriented session handlers. (Arpad)
  . Added support for storing upload progress feedback in session data. (Arnaud)
  . Changed session.entropy_file to default to /dev/urandom or /dev/arandom if
    either is present at compile time. (Rasmus)
  . Fixed bug #60860 (session.save_handler=user without defined function core
    dumps). (Felipe)
  . Implement FR #60551 (session_set_save_handler should support a core's
    session handler interface). (Arpad)
  . Fixed bug #60640 (invalid return values). (Arpad)

- Improved SNMP extension (Boris Lytochkin):
  . Added OO API. FR #53594 (php-snmp rewrite).
  . Sanitized return values of existing functions. Now it returns FALSE on
    failure.
  . Allow ~infinite OIDs in GET/GETNEXT/SET queries. Autochunk them to max_oids
    upon request.
  . Introducing unit tests for extension with ~full coverage.
  . IPv6 support. (FR #42918)
  . Way of representing OID value can now be changed when SNMP_VALUE_OBJECT
    is used for value output mode. Use or'ed SNMP_VALUE_LIBRARY(default if
    not specified) or SNMP_VALUE_PLAIN. (FR #54502)
  . Fixed bug #60749 (SNMP module should not strip non-standard SNMP port
    from hostname). (Boris Lytochkin)
  . Fixed bug #60585 (php build fails with USE flag snmp when IPv6 support
    is disabled). (Boris Lytochkin)
  . Fixed bug #53862 (snmp_set_oid_output_format does not allow returning to default)
  . Fixed bug #46065 (snmp_set_quick_print() persists between requests)
  . Fixed bug #45893 (Snmp buffer limited to 2048 char)
  . Fixed bug #44193 (snmp v3 noAuthNoPriv doesn't work)

- Improved SOAP extension:
  . Added new SoapClient option "keep_alive". FR #60329. (Pierrick)
  . Fixed basic HTTP authentication for WSDL sub requests. (Dmitry)

- Improved SPL extension:
  . Added RegexIterator::getRegex() method. (Joshua Thijssen)
  . Added SplObjectStorage::getHash() hook. (Etienne)
  . Added CallbackFilterIterator and RecursiveCallbackFilterIterator. (Arnaud)
  . Added missing class_uses(..) as pointed out by #55266 (Stefan)
  . Immediately reject wrong usages of directories under Spl(Temp)FileObject
    and friends. (Etienne, Pierre)
  . FilesystemIterator, GlobIterator and (Recursive)DirectoryIterator now use
    the default stream context. (Hannes)
  . Fixed bug #60201 (SplFileObject::setCsvControl does not expose third
    argument via Reflection). (Peter)
  . Fixed bug #55287 (spl_classes() not includes CallbackFilter classes)
    (sasezaki at gmail dot com, salathe)

- Improved Sysvshm extension:
  . Fixed bug #55750 (memory copy issue in sysvshm extension).
    (Ilia, jeffhuang9999 at gmail dot com)

- Improved Tidy extension:
  . Fixed bug #54682 (Tidy::diagnose() NULL pointer dereference).
    (Maksymilian Arciemowicz, Felipe)

- Improved Tokenizer extension:
  . Fixed bug #54089 (token_get_all with regards to __halt_compiler is
    not binary safe). (Nikita Popov)

- Improved XSL extension:
  . Added XsltProcessor::setSecurityPrefs($options) and getSecurityPrefs() to
    define forbidden operations within XSLT stylesheets, default is not to
    enable write operations from XSLT. Bug #54446 (Chregu, Nicolas Gregoire)
  . XSL doesn't stop transformation anymore, if a PHP function can't be called
    (Christian)

- Improved ZLIB extension:
  . Re-implemented non-file related functionality. (Mike)
  . Fixed bug #55544 (ob_gzhandler always conflicts with zlib.output_compression).
    (Mike)

14 Jun 2012, PHP 5.3.14

- CLI SAPI:
  . Fixed bug #61546 (functions related to current script failed when chdir() 
    in cli sapi). (Laruence, reeze.xia@gmail.com)

- CURL:
  . Fixed bug #61948 (CURLOPT_COOKIEFILE '' raises open_basedir restriction).
    (Laruence)

- COM:
  . Fixed bug #62146 com_dotnet cannot be built shared. (Johannes)

- Core:
  . Fixed CVE-2012-2143. (Solar Designer)
  . Fixed missing bound check in iptcparse(). (chris at chiappa.net)
  . Fixed bug #62373 (serialize() generates wrong reference to the object).
    (Moriyoshi)
  . Fixed bug #62005 (unexpected behavior when incrementally assigning to a 
    member of a null object). (Laruence)
  . Fixed bug #61991 (long overflow in realpath_cache_get()). (Anatoliy)
  . Fixed bug #61764 ('I' unpacks n as signed if n > 2^31-1 on LP64). (Gustavo)
  . Fixed bug #61730 (Segfault from array_walk modifying an array passed by
    reference). (Laruence)
  . Fixed bug #61713 (Logic error in charset detection for htmlentities).
    (Anatoliy)
  . Fixed bug #54197 ([PATH=] sections incompatibility with user_ini.filename
    set to null). (Anatoliy)
  . Changed php://fd to be available only for CLI.

- Fileinfo:
  . Fixed bug #61812 (Uninitialised value used in libmagic). 
    (Laruence, Gustavo)

- Iconv extension:
  . Fixed a bug that iconv extension fails to link to the correct library
    when another extension makes use of a library that links to the iconv
    library. See https://bugs.gentoo.org/show_bug.cgi?id=364139 for detail.
    (Moriyoshi)

- Intl:
  . Fixed bug #62082 (Memory corruption in internal function
    get_icu_disp_value_src_php()). (Gustavo)

- JSON
  . Fixed bug #61537 (json_encode() incorrectly truncates/discards
    information). (Adam)

- PDO:
  . Fixed bug #61755 (A parsing bug in the prepared statements can lead to
    access violations). (Johannes)

- Phar:
  . Fix bug #61065 (Secunia SA44335). (Rasmus)

- Streams:
  . Fixed bug #61961 (file_get_contents leaks when access empty file with
    maxlen set). (Reeze)

08 May 2012, PHP 5.3.13
- CGI
  . Improve fix for PHP-CGI query string parameter vulnerability, CVE-2012-2311.
    (Stas)

03 May 2012, PHP 5.3.12
- Fix PHP-CGI query string parameter vulnerability, CVE-2012-1823. (Rasmus)

26 Apr 2012, PHP 5.3.11

- Core:
  . Fixed bug #61605 (header_remove() does not remove all headers).
    (Laruence)
  . Fixed bug #61541 (Segfault when using ob_* in output_callback).
    (reeze.xia@gmail.com)
  . Fixed bug #61273 (call_user_func_array with more than 16333 arguments
    leaks / crashes). (Laruence)
  . Fixed bug #61165 (Segfault - strip_tags()). (Laruence)
  . Improved max_input_vars directive to check nested variables (Dmitry).
  . Fixed bug #61095 (Incorect lexing of 0x00*+<NUM>). (Etienne)
  . Fixed bug #61087 (Memory leak in parse_ini_file when specifying
    invalid scanner mode). (Nikic, Laruence)
  . Fixed bug #61072 (Memory leak when restoring an exception handler).
    (Nikic, Laruence)
  . Fixed bug #61058 (array_fill leaks if start index is PHP_INT_MAX).
    (Laruence)
  . Fixed bug #61043 (Regression in magic_quotes_gpc fix for CVE-2012-0831).
    (Ondřej Surý)
  . Fixed bug #61000 (Exceeding max nesting level doesn't delete numerical
    vars). (Laruence)
  . Fixed bug #60895 (Possible invalid handler usage in windows random
    functions). (Pierre)
  . Fixed bug #60825 (Segfault when running symfony 2 tests).
    (Dmitry, Laruence)
  . Fixed bug #60801 (strpbrk() mishandles NUL byte). (Adam)
  . Fixed bug #60569 (Nullbyte truncates Exception $message). (Ilia)
  . Fixed bug #60227 (header() cannot detect the multi-line header with CR).
    (rui, Gustavo)
  . Fixed bug #60222 (time_nanosleep() does validate input params). (Ilia)
  . Fixed bug #54374 (Insufficient validating of upload name leading to 
    corrupted $_FILES indices). (CVE-2012-1172). (Stas, lekensteyn at
    gmail dot com, Pierre)
  . Fixed bug #52719 (array_walk_recursive crashes if third param of the
    function is by reference). (Nikita Popov)
  . Fixed bug #51860 (Include fails with toplevel symlink to /). (Dmitry)

- DOM
  . Added debug info handler to DOM objects. (Gustavo, Joey Smith)

- FPM
  . Fixed bug #61430 (Transposed memset() params in sapi/fpm/fpm/fpm_shm.c).
    (michaelhood at gmail dot com, Ilia)

- Ibase
  . Fixed bug #60947 (Segmentation fault while executing ibase_db_info).
    (Ilia)

- Installation
  . Fixed bug #61172 (Add Apache 2.4 support). (Chris Jones)

- Fileinfo
  . Fixed bug #61173 (Unable to detect error from finfo constructor). (Gustavo)

- Firebird Database extension (ibase):
  . Fixed bug #60802 (ibase_trans() gives segfault when passing params).

- Libxml:
  . Fixed bug #61617 (Libxml tests failed(ht is already destroyed)).
    (Laruence)
  . Fixed bug #61367 (open_basedir bypass using libxml RSHUTDOWN). 
    (Tim Starling)

- mysqli
  . Fixed bug #61003 (mysql_stat() require a valid connection). (Johannes).

- PDO_mysql
  . Fixed bug #61207 (PDO::nextRowset() after a multi-statement query doesn't
    always work). (Johannes)
  . Fixed bug #61194 (PDO should export compression flag with myslqnd).
    (Johannes)

- PDO_odbc 
  . Fixed bug #61212 (PDO ODBC Segfaults on SQL_SUCESS_WITH_INFO). (Ilia)

- PDO_pgsql
  . Fixed bug #61267 (pdo_pgsql's PDO::exec() returns the number of SELECTed
    rows on postgresql >= 9). (ben dot pineau at gmail dot com)

- PDO_Sqlite extension:
  . Add createCollation support. (Damien)

- Phar:
  . Fixed bug #61184 (Phar::webPhar() generates headers with trailing NUL
    bytes). (Nikic)

- PHP-FPM SAPI:
  . Fixed bug #60811 (php-fpm compilation problem). (rasmus)

- Readline:
  . Fixed bug #61088 (Memory leak in readline_callback_handler_install).
    (Nikic, Laruence)
  . Add open_basedir checks to readline_write_history and readline_read_history.
    (Rasmus, reported by Mateusz Goik)

- Reflection:
  . Fixed bug #61388 (ReflectionObject:getProperties() issues invalid reads
    when get_properties returns a hash table with (inaccessible) dynamic
    numeric properties). (Gustavo)
  . Fixed bug #60968 (Late static binding doesn't work with 
    ReflectionMethod::invokeArgs()). (Laruence)

- SOAP
  . Fixed basic HTTP authentication for WSDL sub requests. (Dmitry)
  . Fixed bug #60887 (SoapClient ignores user_agent option and sends no
    User-Agent header). (carloschilazo at gmail dot com)
  . Fixed bug #60842, #51775 (Chunked response parsing error when 
    chunksize length line is > 10 bytes). (Ilia)
  . Fixed bug #49853 (Soap Client stream context header option ignored).
    (Dmitry)

- SPL
  . Fixed memory leak when calling SplFileInfo's constructor twice. (Felipe)
  . Fixed bug #61418 (Segmentation fault when DirectoryIterator's or
    FilesystemIterator's iterators are requested more than once without
    having had its dtor callback called in between). (Gustavo)
  . Fixed bug #61347 (inconsistent isset behavior of Arrayobject). (Laruence)
  . Fixed bug #61326 (ArrayObject comparison). (Gustavo)

- SQLite3 extension:
  . Add createCollation() method. (Brad Dewar)

- Session:
  . Fixed bug #60860 (session.save_handler=user without defined function core
    dumps). (Felipe)
  . Fixed bug #60634 (Segmentation fault when trying to die() in
    SessionHandler::write()). (Ilia)

- Streams:
  . Fixed bug #61371 (stream_context_create() causes memory leaks on use
    streams_socket_create). (Gustavo)
  . Fixed bug #61253 (Wrappers opened with errors concurrency problem on ZTS).
    (Gustavo)
  . Fixed bug #61115 (stream related segfault on fatal error in
    php_stream_context_link). (Gustavo)
  . Fixed bug #60817 (stream_get_line() reads from stream even when there is
    already sufficient data buffered). stream_get_line() now behaves more like
    fgets(), as is documented. (Gustavo)
  . Further fix for bug #60455 (stream_get_line misbehaves if EOF is not
    detected together with the last read). (Gustavo)
  . Fixed bug #60106 (stream_socket_server silently truncates long unix
    socket paths). (Ilia)

- Tidy:
  . Fixed bug #54682 (tidy null pointer dereference). (Tony, David Soria Parra)

- XMLRPC:
  . Fixed bug #61264 (xmlrpc_parse_method_descriptions leaks temporary
    variable). (Nikita Popov)
  . Fixed bug #61097 (Memory leak in xmlrpc functions copying zvals). (Nikic)

- Zlib:
  . Fixed bug #61139 (gzopen leaks when specifying invalid mode). (Nikic)

02 Feb 2012, PHP 5.3.10

- Core:
  . Fixed arbitrary remote code execution vulnerability reported by Stefan 
    Esser, CVE-2012-0830. (Stas, Dmitry)

10 Jan 2012, PHP 5.3.9

- Core:
  . Added max_input_vars directive to prevent attacks based on hash collisions
    (CVE-2011-4885) (Dmitry).
  . Fixed bug #60205 (possible integer overflow in content_length). (Laruence)
  . Fixed bug #60139 (Anonymous functions create cycles not detected by the
    GC). (Dmitry)
  . Fixed bug #60138 (GC crash with referenced array in RecursiveArrayIterator)
    (Dmitry).
  . Fixed bug #60120 (proc_open's streams may hang with stdin/out/err when 
    the data exceeds or is equal to 2048 bytes). (Pierre, Pascal Borreli)
  . Fixed bug #60099 (__halt_compiler() works in braced namespaces). (Felipe)
  . Fixed bug #60019 (Function time_nanosleep() is undefined on OS X). (Ilia)
  . Fixed bug #55874 (GCC does not provide __sync_fetch_and_add on some archs).
    (klightspeed at netspace dot net dot au)
  . Fixed bug #55798 (serialize followed by unserialize with numeric object
    prop. gives integer prop). (Gustavo)
  . Fixed bug #55749 (TOCTOU issue in getenv() on Windows builds). (Pierre)
  . Fixed bug #55707 (undefined reference to `__sync_fetch_and_add_4' on Linux
    parisc). (Felipe)
  . Fixed bug #55674 (fgetcsv & str_getcsv skip empty fields in some
    tab-separated records). (Laruence)
  . Fixed bug #55649 (Undefined function Bug()). (Laruence)
  . Fixed bug #55622 (memory corruption in parse_ini_string). (Pierre)
  . Fixed bug #55576 (Cannot conditionally move uploaded file without race
    condition). (Gustavo)
  . Fixed bug #55510: $_FILES 'name' missing first character after upload.
    (Arpad)
  . Fixed bug #55509 (segfault on x86_64 using more than 2G memory). (Laruence)
  . Fixed bug #55504 (Content-Type header is not parsed correctly on
    HTTP POST request). (Hannes)
  . Fixed bug #55475 (is_a() triggers autoloader, new optional 3rd argument to
    is_a and is_subclass_of). (alan_k)
  . Fixed bug #52461 (Incomplete doctype and missing xmlns). 
    (virsacer at web dot de, Pierre)
  . Fixed bug #55366 (keys lost when using substr_replace an array). (Arpad)
  . Fixed bug #55273 (base64_decode() with strict rejects whitespace after
    pad). (Ilia)
  . Fixed bug #52624 (tempnam() by-pass open_basedir with nonnexistent
    directory). (Felipe)
  . Fixed bug #50982 (incorrect assumption of PAGE_SIZE size). (Dmitry)
  . Fixed invalid free in call_user_method() function. (Felipe)
  . Fixed bug #43200 (Interface implementation / inheritence not possible in
    abstract classes). (Felipe)


- BCmath:
  . Fixed bug #60377 (bcscale related crashes on 64bits platforms). (shm)

- Calendar:
  . Fixed bug #55797 (Integer overflow in SdnToGregorian leads to segfault (in
    optimized builds). (Gustavo)

- cURL:
  . Fixed bug #60439 (curl_copy_handle segfault when used with
    CURLOPT_PROGRESSFUNCTION). (Pierrick)
  . Fixed bug #54798 (Segfault when CURLOPT_STDERR file pointer is closed
    before calling curl_exec). (Hannes)
  . Fixed issues were curl_copy_handle() would sometimes lose copied
    preferences. (Hannes)

- DateTime:
  . Fixed bug #60373 (Startup errors with log_errors on cause segfault).
    (Derick)
  . Fixed bug #60236 (TLA timezone dates are not converted properly from
    timestamp). (Derick)
  . Fixed bug #55253 (DateTime::add() and sub() result -1 hour on objects with
    time zone type 2). (Derick)
  . Fixed bug #54851 (DateTime::createFromFormat() doesn't interpret "D").
    (Derick)
  . Fixed bug #53502 (strtotime with timezone memory leak). (Derick)
  . Fixed bug #52062 (large timestamps with DateTime::getTimestamp and
    DateTime::setTimestamp). (Derick)
  . Fixed bug #51994 (date_parse_from_format is parsing invalid date using 'yz'
    format). (Derick)
  . Fixed bug #52113 (Seg fault while creating (by unserialization)
    DatePeriod). (Derick)
  . Fixed bug #48476 (cloning extended DateTime class without calling
    parent::__constr crashed PHP). (Hannes)

- EXIF:
  . Fixed bug #60150 (Integer overflow during the parsing of invalid exif
    header). (CVE-2011-4566) (Stas, flolechaud at gmail dot com)

- Fileinfo:
  . Fixed bug #60094 (C++ comment fails in c89). (Laruence)
  . Fixed possible memory leak in finfo_open(). (Felipe)
  . Fixed memory leak when calling the Finfo constructor twice. (Felipe)

- Filter:
  . Fixed Bug #55478 (FILTER_VALIDATE_EMAIL fails with internationalized 
    domain name addresses containing >1 -). (Ilia)

- FTP:
  . Fixed bug #60183 (out of sync ftp responses). (bram at ebskamp dot me,
    rasmus)

- Gd:
  . Fixed bug #60160 (imagefill() doesn't work correctly
    for small images). (Florian)

- Intl:
  . Fixed bug #60192 (SegFault when Collator not constructed
    properly). (Florian)
  . Fixed memory leak in several Intl locale functions. (Felipe)

- Json:
  . Fixed bug #55543 (json_encode() with JSON_NUMERIC_CHECK fails on objects
    with numeric string properties). (Ilia, dchurch at sciencelogic dot com)

- Mbstring:
  . Fixed possible crash in mb_ereg_search_init() using empty pattern. (Felipe)

- MS SQL:
  . Fixed bug #60267 (Compile failure with freetds 0.91). (Felipe)

- MySQL:
  . Fixed bug #55550 (mysql.trace_mode miscounts result sets). (Johannes)

- MySQLi extension:
  . Fixed bug #55859 (mysqli->stat property access gives error). (Andrey)
  . Fixed bug #55582 (mysqli_num_rows() returns always 0 for unbuffered, when
    mysqlnd is used). (Andrey)
  . Fixed bug #55703 (PHP crash when calling mysqli_fetch_fields). 
    (eran at zend dot com, Laruence)

- mysqlnd
  . Fixed bug #55609 (mysqlnd cannot be built shared). (Johannes)
  . Fixed bug #55067 (MySQL doesn't support compression - wrong config option).
    (Andrey)

- NSAPI SAPI:
  . Don't set $_SERVER['HTTPS'] on unsecure connection (bug #55403). (Uwe
    Schindler)

- OpenSSL:
  . Fixed bug #60279 (Fixed NULL pointer dereference in
    stream_socket_enable_crypto, case when ssl_handle of session_stream is not
    initialized.) (shm)
  . Fix segfault with older versions of OpenSSL. (Scott)

- Oracle Database extension (OCI8):
  . Fixed bug #59985 (show normal warning text for OCI_NO_DATA).
    (Chris Jones)
  . Increased maximum Oracle error message buffer length for new 11.2.0.3 size.
    (Chris Jones)
  . Improve internal initalization failure error messages. (Chris Jones)

- PDO
  . Fixed bug #55776 (PDORow to session bug). (Johannes)

- PDO Firebird:
  . Fixed bug #48877 ("bindValue" and "bindParam" do not work for PDO Firebird).
    (Mariuz)
  . Fixed bug #47415 (PDO_Firebird segfaults when passing lowercased column name to bindColumn).
  . Fixed bug #53280 (PDO_Firebird segfaults if query column count less than param count).
    (Mariuz)

- PDO MySQL driver:
  . Fixed bug #60155 (pdo_mysql.default_socket ignored). (Johannes)
  . Fixed bug #55870 (PDO ignores all SSL parameters when used with mysql 
    native driver). (Pierre)
  . Fixed bug #54158 (MYSQLND+PDO MySQL requires #define 
    MYSQL_OPT_LOCAL_INFILE). (Andrey)

- PDO OCI driver:
  . Fixed bug #55768 (PDO_OCI can't resume Oracle session after it's been
    killed). (mikhail dot v dot gavrilov at gmail dot com, Chris Jones, Tony)

- Phar:
  . Fixed bug #60261 (NULL pointer dereference in phar). (Felipe)
  . Fixed bug #60164 (Stubs of a specific length break phar_open_from_fp
    scanning for __HALT_COMPILER). (Ralph Schindler)
  . Fixed bug #53872 (internal corruption of phar). (Hannes)
  . Fixed bug #52013 (Unable to decompress files in a compressed phar). (Hannes)

- PHP-FPM SAPI:
  . Dropped restriction of not setting the same value multiple times, the last
    one holds. (giovanni at giacobbi dot net, fat)
  . Added .phar to default authorized extensions. (fat)
  . Fixed bug #60659 (FPM does not clear auth_user on request accept).
    (bonbons at linux-vserver dot org)
  . Fixed bug #60629 (memory corruption when web server closed the fcgi fd).
    (fat)
  . Enhance error log when the primary script can't be open. FR #60199. (fat)
  . Fixed bug #60179 (php_flag and php_value does not work properly). (fat)
  . Fixed bug #55577 (status.html does not install). (fat)
  . Fixed bug #55533 (The -d parameter doesn't work). (fat)
  . Fixed bug #55526 (Heartbeat causes a lot of unnecessary events). (fat)
  . Fixed bug #55486 (status show BIG processes number). (fat)
  . Enhanced security by limiting access to user defined extensions.
    FR #55181. (fat)
  . Added process.max to control the number of process FPM can fork. FR #55166.
    (fat)
  . Implemented FR #54577 (Enhanced status page with full status and details
    about each processes. Also provide a web page (status.html) for
    real-time FPM status. (fat)
  . Lowered default value for Process Manager. FR #54098. (fat)
  . Implemented FR #52569 (Add the "ondemand" process-manager
    to allow zero children). (fat)
  . Added partial syslog support (on error_log only). FR #52052. (fat)

- Postgres:
  . Fixed bug #60244 (pg_fetch_* functions do not validate that row param 
    is >0). (Ilia)
  . Added PGSQL_LIBPQ_VERSION/PGSQL_LIBPQ_VERSION_STR constants. (Yasuo)

- Reflection:
  . Fixed bug #60367 (Reflection and Late Static Binding). (Laruence)

- Session:
  . Fixed bug #55267 (session_regenerate_id fails after header sent). (Hannes)

- SimpleXML:
  . Reverted the SimpleXML->query() behaviour to returning empty arrays
    instead of false when no nodes are found as it was since 5.3.3 
    (bug #48601). (chregu, rrichards)

- SOAP
  . Fixed bug #54911 (Access to a undefined member in inherit SoapClient may
    cause Segmentation Fault). (Dmitry)
  . Fixed bug #48216 (PHP Fatal error: SOAP-ERROR: Parsing WSDL:
    Extra content at the end of the doc, when server uses chunked transfer
    encoding with spaces after chunk size). (Dmitry)
  . Fixed bug #44686 (SOAP-ERROR: Parsing WSDL with references). (Dmitry)

- Sockets:
  . Fixed bug #60048 (sa_len a #define on IRIX). (china at thewrittenword dot
    com)

- SPL:
  . Fixed bug #60082 (Crash in ArrayObject() when using recursive references).
    (Tony)
  . Fixed bug #55807 (Wrong value for splFileObject::SKIP_EMPTY).
    (jgotti at modedemploi dot fr, Hannes)
  . Fixed bug #54304 (RegexIterator::accept() doesn't work with scalar values).
    (Hannes)

- Streams:
  . Fixed bug #60455 (stream_get_line misbehaves if EOF is not detected together
    with the last read). (Gustavo)

- Tidy:
  . Fixed bug #54682 (Tidy::diagnose() NULL pointer dereference).
    (Maksymilian Arciemowicz, Felipe)

- XSL:
  . Added xsl.security_prefs ini option to define forbidden operations within
    XSLT stylesheets, default is not to enable write operations. This option 
    won't be in 5.4, since there's a new method. Fixes Bug #54446. (Chregu,
    Nicolas Gregoire)

23 Aug 2011, PHP 5.3.8

- Core:
  . Fixed bug #55439 (crypt() returns only the salt for MD5). (Stas)

- OpenSSL:
  . Reverted a change in timeout handling restoring PHP 5.3.6 behavior,
    as the new behavior caused mysqlnd SSL connections to hang (#55283).
    (Pierre, Andrey, Johannes)

18 Aug 2011, PHP 5.3.7
- Upgraded bundled SQLite to version 3.7.7.1. (Scott)
- Upgraded bundled PCRE to version 8.12. (Scott)

- Zend Engine:
  . Fixed bug #55156 (ReflectionClass::getDocComment() returns comment even
    though the class has none). (Felipe)
  . Fixed bug #55007 (compiler fail after previous fail). (Felipe)
  . Fixed bug #54910 (Crash when calling call_user_func with unknown function
    name). (Dmitry)
  . Fixed bug #54804 (__halt_compiler and imported namespaces).
    (Pierrick, Felipe)
  . Fixed bug #54624 (class_alias and type hint). (Felipe)
  . Fixed bug #54585 (track_errors causes segfault). (Dmitry)
  . Fixed bug #54423 (classes from dl()'ed extensions are not destroyed). 
    (Tony, Dmitry)
  . Fixed bug #54372 (Crash accessing global object itself returned from its
    __get() handle). (Dmitry)
  . Fixed bug #54367 (Use of closure causes problem in ArrayAccess). (Dmitry)
  . Fixed bug #54358 (Closure, use and reference). (Dmitry)
  . Fixed bug #54262 (Crash when assigning value to a dimension in a non-array).
    (Dmitry)
  . Fixed bug #54039 (use() of static variables in lambda functions can break
    staticness). (Dmitry)

- Core
  . Updated crypt_blowfish to 1.2. ((CVE-2011-2483) (Solar Designer)
  . Removed warning when argument of is_a() or is_subclass_of() is not 
    a known class. (Stas)
  . Fixed crash in error_log(). (Felipe) Reported by Mateusz Kocielski.
  . Added PHP_MANDIR constant telling where the manpages were installed into,
    and an --man-dir argument to php-config. (Hannes)
  . Fixed a crash inside dtor for error handling. (Ilia)
  . Fixed buffer overflow on overlog salt in crypt(). (Clément LECIGNE, Stas)  
  . Implemented FR #54459 (Range function accuracy). (Adam)

  . Fixed bug #55399 (parse_url() incorrectly treats ':' as a valid path).
    (Ilia)
  . Fixed bug #55339 (Segfault with allow_call_time_pass_reference = Off).
    (Dmitry)
  . Fixed bug #55295 [NEW]: popen_ex on windows, fixed possible heap overflow
    (Pierre)
  . Fixed bug #55258 (Windows Version Detecting Error). 
    ( xiaomao5 at live dot com, Pierre)
  . Fixed bug #55187 (readlink returns weird characters when false result).
   (Pierre)
  . Fixed bug #55082 (var_export() doesn't escape properties properly).
    (Gustavo)
  . Fixed bug #55014 (Compile failure due to improper use of ctime_r()). (Ilia)
  . Fixed bug #54939 (File path injection vulnerability in RFC1867 File upload
    filename). (Felipe) Reported by Krzysztof Kotowicz. (CVE-2011-2202)
  . Fixed bug #54935 php_win_err can lead to crash. (Pierre)
  . Fixed bug #54924 (assert.* is not being reset upon request shutdown). (Ilia)
  . Fixed bug #54895 (Fix compiling with older gcc version without need for
    membar_producer macro). (mhei at heimpold dot de)
  . Fixed bug #54866 (incorrect accounting for realpath_cache_size).
    (Dustin Ward)
  . Fixed bug #54723 (getimagesize() doesn't check the full ico signature).
    (Scott)
  . Fixed bug #54721 (Different Hashes on Windows, BSD and Linux on wrong Salt
    size). (Pierre, os at irj dot ru)
  . Fixed bug #54580 (get_browser() segmentation fault when browscap ini
    directive is set through php_admin_value). (Gustavo)
  . Fixed bug #54332 (Crash in zend_mm_check_ptr // Heap corruption). (Dmitry)
  . Fixed bug #54305 (Crash in gc_remove_zval_from_buffer). (Dmitry)
  . Fixed bug #54238 (use-after-free in substr_replace()). (Stas)
    (CVE-2011-1148)
  . Fixed bug #54204 (Can't set a value with a PATH section in php.ini).
    (Pierre)
  . Fixed bug #54180 (parse_url() incorrectly parses path when ? in fragment).
    (tomas dot brastavicius at quantum dot lt, Pierrick)
  . Fixed bug #54137 (file_get_contents POST request sends additional line
    break). (maurice-php at mertinkat dot net, Ilia)
  . Fixed bug #53848 (fgetcsv() ignores spaces at beginnings of fields). (Ilia)
  . Alternative fix for bug #52550, as applied to the round() function (signed
    overflow), as the old fix impacted the algorithm for numbers with magnitude
    smaller than 0. (Gustavo)
  . Fixed bug #53727 (Inconsistent behavior of is_subclass_of with interfaces)
    (Ralph Schindler, Dmitry)
  . Fixed bug #52935 (call exit in user_error_handler cause stream relate
    core). (Gustavo)
  . Fixed bug #51997 (SEEK_CUR with 0 value, returns a warning). (Ilia)
  . Fixed bug #50816 (Using class constants in array definition fails).
    (Pierrick, Dmitry)
  . Fixed bug #50363 (Invalid parsing in convert.quoted-printable-decode
    filter). (slusarz at curecanti dot org)
  . Fixed bug #48465 (sys_get_temp_dir() possibly inconsistent when using 
    TMPDIR on Windows). (Pierre)

- Apache2 Handler SAPI:
  . Fixed bug #54529 (SAPI crashes on apache_config.c:197).
    (hebergement at riastudio dot fr)

- CLI SAPI:
  . Fixed bug #52496 (Zero exit code on option parsing failure). (Ilia)

- cURL extension:
  . Added ini option curl.cainfo (support for custom cert db). (Pierre)
  . Added CURLINFO_REDIRECT_URL support. (Daniel Stenberg, Pierre)
  . Added support for CURLOPT_MAX_RECV_SPEED_LARGE and 
    CURLOPT_MAX_SEND_SPEED_LARGE. FR #51815. (Pierrick)

- DateTime extension:
  . Fixed bug where the DateTime object got changed while using date_diff().
    (Derick)
  . Fixed bug #54340 (DateTime::add() method bug). (Adam)
  . Fixed bug #54316 (DateTime::createFromFormat does not handle trailing '|'
    correctly). (Adam)
  . Fixed bug #54283 (new DatePeriod(NULL) causes crash). (Felipe)
  . Fixed bug #51819 (Case discrepancy in timezone names cause Uncaught
    exception and fatal error). (Hannes)

- DBA extension:
  . Supress warning on non-existent file open with Berkeley DB 5.2. (Chris Jones)
  . Fixed bug #54242 (dba_insert returns true if key already exists). (Felipe)

- Exif extesion:
  . Fixed bug #54121 (error message format string typo). (Ilia)

- Fileinfo extension:
  . Fixed bug #54934 (Unresolved symbol strtoull in HP-UX 11.11). (Felipe)

- Filter extension:
  . Added 3rd parameter to filter_var_array() and filter_input_array()
    functions that allows disabling addition of empty elements. (Ilia)
  . Fixed bug #53037 (FILTER_FLAG_EMPTY_STRING_NULL is not implemented). (Ilia)
  
- Interbase extension:
  . Fixed bug #54269 (Short exception message buffer causes crash). (Felipe)
  
- intl extension:
  . Implemented FR #54561 (Expose ICU version info). (David Zuelke, Ilia)
  . Implemented FR #54540 (Allow loading of arbitrary resource bundles when
    fallback is disabled). (David Zuelke, Stas)

- Imap extension:
  . Fixed bug #55313 (Number of retries not set when params specified).
    (kevin at kevinlocke dot name)

- json extension:
  . Fixed bug #54484 (Empty string in json_decode doesn't reset 
    json_last_error()). (Ilia)

- LDAP extension:
  . Fixed bug #53339 (Fails to build when compilng with gcc 4.5 and DSO
    libraries). (Clint Byrum, Raphael)

- libxml extension:
  . Fixed bug #54601 (Removing the doctype node segfaults). (Hannes)
  . Fixed bug #54440 (libxml extension ignores default context). (Gustavo)

- mbstring extension:
  . Fixed bug #54494 (mb_substr() mishandles UTF-32LE and UCS-2LE). (Gustavo)

- MCrypt extension:
  . Change E_ERROR to E_WARNING in mcrypt_create_iv when not enough data
    has been fetched (Windows). (Pierre)
  . Fixed bug #55169 (mcrypt_create_iv always fails to gather sufficient random 
    data on Windows). (Pierre)

- mysqlnd
  . Fixed crash when using more than 28,000 bound parameters. Workaround is to
    set mysqlnd.net_cmd_buffer_size to at least 9000. (Andrey)
  . Fixed bug #54674 mysqlnd valid_sjis_(head|tail) is using invalid operator
    and range). (nihen at megabbs dot com, Andrey)

- MySQLi extension:
  . Fixed bug #55283 (SSL options set by mysqli_ssl_set ignored for MySQLi
    persistent connections). (Andrey)
  . Fixed Bug #54221 (mysqli::get_warnings segfault when used in multi queries).
    (Andrey)

- OpenSSL extension:
  . openssl_encrypt()/openssl_decrypt() truncated keys of variable length
    ciphers to the OpenSSL default for the algorithm. (Scott)
  . On blocking SSL sockets respect the timeout option where possible.
    (Scott)
  . Fixed bug #54992 (Stream not closed and error not returned when SSL
    CN_match fails). (Gustavo, laird_ngrps at dodo dot com dot au)

- Oracle Database extension (OCI8):
  . Added oci_client_version() returning the runtime Oracle client library
    version. (Chris Jones)

. PCRE extension:
  . Increased the backtrack limit from 100000 to 1000000 (Rasmus)

- PDO extension:
  . Fixed bug #54929 (Parse error with single quote in sql comment). (Felipe)
  . Fixed bug #52104 (bindColumn creates Warning regardless of ATTR_ERRMODE 
    settings). (Ilia)

- PDO DBlib driver:
  . Fixed bug #54329 (MSSql extension memory leak).
    (dotslashpok at gmail dot com)
  . Fixed bug #54167 (PDO_DBLIB returns null on SQLUNIQUE field).
    (mjh at hodginsmedia dot com, Felipe)

- PDO ODBC driver:
  . Fixed data type usage in 64bit. (leocsilva at gmail dot com)

- PDO MySQL driver:
  . Fixed bug #54644 (wrong pathes in php_pdo_mysql_int.h). (Tony, Johannes)
  . Fixed bug #53782 (foreach throws irrelevant exception). (Johannes, Andrey)
  . Implemented FR #48587 (MySQL PDO driver doesn't support SSL connections).
    (Rob)

- PDO PostgreSQL driver:
  . Fixed bug #54318 (Non-portable grep option used in PDO pgsql
    configuration). (bwalton at artsci dot utoronto dot ca)

- PDO Oracle driver:
  . Fixed bug #44989 (64bit Oracle RPMs still not supported by pdo-oci).
    (jbnance at tresgeek dot net)

- Phar extension:
  . Fixed bug #54395 (Phar::mount() crashes when calling with wrong parameters).
    (Felipe)

- PHP-FPM SAPI:
  . Implemented FR #54499 (FPM ping and status_path should handle HEAD request). (fat)
  . Implemented FR #54172 (Overriding the pid file location of php-fpm). (fat)
  . Fixed missing Expires and Cache-Control headers for ping and status pages.
    (fat)
  . Fixed memory leak. (fat) Reported and fixed by Giovanni Giacobbi.
  . Fixed wrong value of log_level when invoking fpm with -tt. (fat)
  . Added xml format to the status page. (fat)
  . Removed timestamp in logs written by children processes. (fat)
  . Fixed exit at FPM startup on fpm_resources_prepare() errors. (fat)
  . Added master rlimit_files and rlimit_core in the global configuration
    settings. (fat)
  . Removed pid in debug logs written by chrildren processes. (fat)
  . Added custom access log (also added per request %CPU and memory
    mesurement). (fat)
  . Added a real scoreboard and several improvements to the status page. (fat)

- Reflection extension:
  . Fixed bug #54347 (reflection_extension does not lowercase module function
    name). (Felipe, laruence at yahoo dot com dot cn)

- SOAP extension:
  . Fixed bug #55323 (SoapClient segmentation fault when XSD_TYPEKIND_EXTENSION
    contains itself). (Dmitry)
  . Fixed bug #54312 (soap_version logic bug). (tom at samplonius dot org)

- Sockets extension:
  . Fixed stack buffer overflow in socket_connect(). (CVE-2011-1938)
    Found by Mateusz Kocielski, Marek Kroemeke and Filip Palian. (Felipe)
  . Changed socket_set_block() and socket_set_nonblock() so they emit warnings
    on error. (Gustavo)
  . Fixed bug #51958 (socket_accept() fails on IPv6 server sockets). (Gustavo)

- SPL extension:
  . Fixed bug #54971 (Wrong result when using iterator_to_array with use_keys
    on true). (Pierrick)
  . Fixed bug #54970 (SplFixedArray::setSize() isn't resizing). (Felipe)
  . Fixed bug #54609 (Certain implementation(s) of SplFixedArray cause hard
    crash). (Felipe)
  . Fixed bug #54384 (Dual iterators, GlobIterator, SplFileObject and
    SplTempFileObject crash when user-space classes don't call the paren
    constructor). (Gustavo)
  . Fixed bug #54292 (Wrong parameter causes crash in
    SplFileObject::__construct()). (Felipe)
  . Fixed bug #54291 (Crash iterating DirectoryIterator for dir name starting
    with \0). (Gustavo)
  . Fixed bug #54281 (Crash in non-initialized RecursiveIteratorIterator).
    (Felipe)

- Streams:
  . Fixed bug #54946 (stream_get_contents infinite loop). (Hannes)
  . Fixed bug #54623 (Segfault when writing to a persistent socket after
    closing a copy of the socket). (Gustavo)
  . Fixed bug #54681 (addGlob() crashes on invalid flags). (Felipe)


17 Mar 2011, PHP 5.3.6
- Upgraded bundled Sqlite3 to version 3.7.4. (Ilia)
- Upgraded bundled PCRE to version 8.11. (Ilia)

- Zend Engine:
  . Indirect reference to $this fails to resolve if direct $this is never used
    in method. (Scott)
  . Added options to debug backtrace functions. (Stas)
  . Fixed bug numerous crashes due to setlocale (crash on error, pcre, mysql
    etc.) on Windows in thread safe mode. (Pierre)
  . Fixed Bug #53971 (isset() and empty() produce apparently spurious runtime
    error). (Dmitry)
  . Fixed Bug #53958 (Closures can't 'use' shared variables by value and by
    reference). (Dmitry)
  . Fixed Bug #53629 (memory leak inside highlight_string()). (Hannes, Ilia)
  . Fixed Bug #51458 (Lack of error context with nested exceptions). (Stas)
  . Fixed Bug #47143 (Throwing an exception in a destructor causes a fatal
    error). (Stas)
  . Fixed bug #43512 (same parameter name can be used multiple times in
    method/function definition). (Felipe)

- Core:
  . Added ability to connect to HTTPS sites through proxy with basic
    authentication using stream_context/http/header/Proxy-Authorization (Dmitry)
  . Changed default value of ini directive serialize_precision from 100 to 17.
    (Gustavo)
  . Fixed bug #54055 (buffer overrun with high values for precision ini
    setting). (Gustavo)
  . Fixed bug #53959 (reflection data for fgetcsv out-of-date). (Richard)
  . Fixed bug #53577 (Regression introduced in 5.3.4 in open_basedir with a
    trailing forward slash). (lekensteyn at gmail dot com, Pierre)
  . Fixed bug #53682 (Fix compile on the VAX). (Rasmus, jklos)
  . Fixed bug #48484 (array_product() always returns 0 for an empty array).
    (Ilia)
  . Fixed bug #48607 (fwrite() doesn't check reply from ftp server before
    exiting). (Ilia)

 
- Calendar extension:
  . Fixed bug #53574 (Integer overflow in SdnToJulian, sometimes leading to
    segfault). (Gustavo)

- DOM extension:
  . Implemented FR #39771 (Made DOMDocument::saveHTML accept an optional DOMNode
    like DOMDocument::saveXML). (Gustavo)
  
- DateTime extension:
  . Fixed a bug in DateTime->modify() where absolute date/time statements had
    no effect. (Derick)
  . Fixed bug #53729 (DatePeriod fails to initialize recurrences on 64bit
    big-endian systems). (Derick, rein@basefarm.no)
  . Fixed bug #52808 (Segfault when specifying interval as two dates). (Stas)
  . Fixed bug #52738 (Can't use new properties in class extended from 
    DateInterval). (Stas)
  . Fixed bug #52290 (setDate, setISODate, setTime works wrong when DateTime
    created from timestamp). (Stas)
  . Fixed bug #52063 (DateTime constructor's second argument doesn't have a 
    null default value). (Gustavo, Stas)

- Exif extension:
  . Fixed bug #54002 (crash on crafted tag, reported by Luca Carettoni).
    (Pierre) (CVE-2011-0708)

- Filter extension:
  . Fixed bug #53924 (FILTER_VALIDATE_URL doesn't validate port number).
    (Ilia, Gustavo)
  . Fixed bug #53150 (FILTER_FLAG_NO_RES_RANGE is missing some IP ranges).
    (Ilia)
  . Fixed bug #52209 (INPUT_ENV returns NULL for set variables (CLI)). (Ilia)
  . Fixed bug #47435 (FILTER_FLAG_NO_RES_RANGE don't work with ipv6).
    (Ilia, valli at icsurselva dot ch)

- Fileinfo extension:
  . Fixed bug #54016 (finfo_file() Cannot determine filetype in archives).
    (Hannes)

- Gettext
  . Fixed bug #53837 (_() crashes on Windows when no LANG or LANGUAGE 
    environment variable are set). (Pierre)

- IMAP extension:
  . Implemented FR #53812 (get MIME headers of the part of the email). (Stas)
  . Fixed bug #53377 (imap_mime_header_decode() doesn't ignore \t during long
    MIME header unfolding). (Adam)
    
- Intl extension:
  . Fixed bug #53612 (Segmentation fault when using cloned several intl
    objects). (Gustavo)
  . Fixed bug #53512 (NumberFormatter::setSymbol crash on bogus $attr values).
    (Felipe)
  . Implemented clone functionality for number, date & message formatters. 
    (Stas).

- JSON extension:
  . Fixed bug #53963 (Ensure error_code is always set during some failed
    decodings). (Scott)

- mysqlnd
  . Fixed problem with always returning 0 as num_rows for unbuffered sets. 
    (Andrey, Ulf)

- MySQL Improved extension:
  . Added 'db' and 'catalog' keys to the field fetching functions (FR #39847). 
    (Kalle)
  . Fixed buggy counting of affected rows when using the text protocol. The
    collected statistics were wrong when multi_query was used with mysqlnd
    (Andrey)
  . Fixed bug #53795 (Connect Error from MySqli (mysqlnd) when using SSL). 
    (Kalle)
  . Fixed bug #53503 (mysqli::query returns false after successful LOAD DATA 
    query). (Kalle, Andrey)
  . Fixed bug #53425 (mysqli_real_connect() ignores client flags when built to 
    call libmysql). (Kalle, tre-php-net at crushedhat dot com)

- OpenSSL extension:
  . Fixed stream_socket_enable_crypto() not honoring the socket timeout in
    server mode. (Gustavo)
  . Fixed bug #54060 (Memory leaks when openssl_encrypt). (Pierre)
  . Fixed bug #54061 (Memory leaks when openssl_decrypt). (Pierre)
  . Fixed bug #53592 (stream_socket_enable_crypto() busy-waits in client mode).
    (Gustavo)
  . Implemented FR #53447 (Cannot disable SessionTicket extension for servers
    that do not support it) by adding a no_ticket SSL context option. (Adam,
    Tony)

- PDO MySQL driver:
  . Fixed bug #53551 (PDOStatement execute segfaults for pdo_mysql driver).
    (Johannes)
  . Implemented FR #47802 (Support for setting character sets in DSN strings). 
    (Kalle)

- PDO Oracle driver:
  . Fixed bug #39199 (Cannot load Lob data with more than 4000 bytes on
    ORACLE 10). (spatar at mail dot nnov dot ru)
    
- PDO PostgreSQL driver:
  . Fixed bug #53517 (segfault in pgsql_stmt_execute() when postgres is down).
    (gyp at balabit dot hu)

- Phar extension:
  . Fixed bug #54247 (format-string vulnerability on Phar). (Felipe)
    (CVE-2011-1153)
  . Fixed bug #53541 (format string bug in ext/phar).
    (crrodriguez at opensuse dot org, Ilia)
  . Fixed bug #53898 (PHAR reports invalid error message, when the directory 
    does not exist). (Ilia)

- PHP-FPM SAPI:
  . Enforce security in the fastcgi protocol parsing.
    (ef-lists at email dotde)
  . Fixed bug #53777 (php-fpm log format now match php_error log format). (fat)
  . Fixed bug #53527 (php-fpm --test doesn't set a valuable return value). (fat)
  . Fixed bug #53434 (php-fpm slowlog now also logs the original request). (fat)

- Readline extension:
  . Fixed bug #53630 (Fixed parameter handling inside readline() function).
    (jo at feuersee dot de, Ilia)

- Reflection extension:
  . Fixed bug #53915 (ReflectionClass::getConstant(s) emits fatal error on
    constants with self::). (Gustavo)

- Shmop extension:
  . Fixed bug #54193 (Integer overflow in shmop_read()). (Felipe)
    Reported by Jose Carlos Norte <jose at eyeos dot org> (CVE-2011-1092)

- SNMP extension:
  . Fixed bug #51336 (snmprealwalk (snmp v1) does not handle end of OID tree
    correctly). (Boris Lytochkin)

- SOAP extension:
  . Fixed possible crash introduced by the NULL poisoning patch.
    (Mateusz Kocielski, Pierre)

- SPL extension:
  . Fixed memory leak in DirectoryIterator::getExtension() and 
    SplFileInfo::getExtension(). (Felipe)
  . Fixed bug #53914 (SPL assumes HAVE_GLOB is defined). (Chris Jones)
  . Fixed bug #53515 (property_exists incorrect on ArrayObject null and 0
    values). (Felipe)
  . Fixed bug #49608 (Using CachingIterator on DirectoryIterator instance
    segfaults). (Felipe)

  . Added SplFileInfo::getExtension(). FR #48767. (Peter Cowburn)

- SQLite3 extension:
  . Fixed memory leaked introduced by the NULL poisoning patch.
    (Mateusz Kocielski, Pierre)
  . Fixed memory leak on SQLite3Result and SQLite3Stmt when assigning to a
    reference. (Felipe)
  . Add SQlite3_Stmt::readonly() for checking if a statement is read only.
    (Scott)
  . Implemented FR #53466 (SQLite3Result::columnType() should return false after
    all of the rows have been fetched). (Scott)

- Streams:
  . Fixed bug #54092 (Segmentation fault when using HTTP proxy with the FTP
    wrapper). (Gustavo)
  . Fixed bug #53913 (Streams functions assume HAVE_GLOB is defined). (Chris
    Jones)
  . Fixed bug #53903 (userspace stream stat callback does not separate the
    elements of the returned array before converting them). (Gustavo)
  . Implemented FR #26158 (open arbitrary file descriptor with fopen). (Gustavo)

- Tokenizer Extension
  . Fixed bug #54089 (token_get_all() does not stop after __halt_compiler).
    (Nikita Popov, Ilia)

- XSL extension:
  . Fixed memory leaked introduced by the NULL poisoning patch.
    (Mateusz Kocielski, Pierre)

- Zip extension:
  . Added the filename into the return value of stream_get_meta_data(). (Hannes)
  . Fixed bug #53923 (Zip functions assume HAVE_GLOB is defined). (Adam)
  . Fixed bug #53893 (Wrong return value for ZipArchive::extractTo()). (Pierre)
  . Fixed bug #53885 (ZipArchive segfault with FL_UNCHANGED on empty archive).
    (Stas, Maksymilian Arciemowicz). (CVE-2011-0421)
  . Fixed bug #53854 (Missing constants for compression type). (Richard, Adam)
  . Fixed bug #53603 (ZipArchive should quiet stat errors). (brad dot froehle at
    gmail dot com, Gustavo)
  . Fixed bug #53579 (stream_get_contents() segfaults on ziparchive streams).
    (Hannes)
  . Fixed bug #53568 (swapped memset arguments in struct initialization).
    (crrodriguez at opensuse dot org)
  . Fixed bug #53166 (Missing parameters in docs and reflection definition). 
    (Richard)
  . Fixed bug #49072 (feof never returns true for damaged file in zip).
    (Gustavo, Richard Quadling)

06 Jan 2011, PHP 5.3.5
- Fixed Bug #53632 (infinite loop with x87 fpu). (CVE-2010-4645) (Scott, 
  Rasmus)

09 Dec 2010, PHP 5.3.4
- Upgraded bundled Sqlite3 to version 3.7.3. (Ilia)
- Upgraded bundled PCRE to version 8.10. (Ilia)

- Security enhancements:
  . Fixed crash in zip extract method (possible CWE-170). 
    (Maksymilian Arciemowicz, Pierre)
  . Paths with NULL in them (foo\0bar.txt) are now considered as invalid.
    (Rasmus)
  . Fixed a possible double free in imap extension (Identified by Mateusz 
    Kocielski). (CVE-2010-4150). (Ilia)
  . Fixed NULL pointer dereference in ZipArchive::getArchiveComment.
    (CVE-2010-3709). (Maksymilian Arciemowicz)
  . Fixed possible flaw in open_basedir (CVE-2010-3436). (Pierre)
  . Fixed MOPS-2010-24, fix string validation. (CVE-2010-2950). (Pierre)
  . Fixed symbolic resolution support when the target is a DFS share. (Pierre)
  . Fixed bug #52929 (Segfault in filter_var with FILTER_VALIDATE_EMAIL with
    large amount of data) (CVE-2010-3710). (Adam)

- General improvements:
  . Added stat support for zip stream. (Pierre)
  . Added follow_location (enabled by default) option for the http stream 
    support. (Pierre)
  . Improved support for is_link and related functions on Windows. (Pierre)
  . Added a 3rd parameter to get_html_translation_table. It now takes a charset
    hint, like htmlentities et al. (Gustavo)
 
- Implemented feature requests:
  . Implemented FR #52348, added new constant ZEND_MULTIBYTE to detect
    zend multibyte at runtime. (Kalle)
  . Implemented FR #52173, added functions pcntl_get_last_error() and 
     pcntl_strerror(). (nick dot telford at gmail dot com, Arnaud)
  . Implemented symbolic links support for open_basedir checks. (Pierre)
  . Implemented FR #51804, SplFileInfo::getLinkTarget on Windows. (Pierre)
  . Implemented FR #50692, not uploaded files don't count towards
    max_file_uploads limit. As a side improvement, temporary files are not
    opened for empty uploads and, in debug mode, 0-length uploads. (Gustavo)
    
- Improved MySQLnd:
  . Added new character sets to mysqlnd, which are available in MySQL 5.5
    (Andrey)

- Improved PHP-FPM SAPI:
  . Added '-p/--prefix' to php-fpm to use a custom prefix and run multiple
    instances. (fat)
  . Added custom process title for FPM. (fat)
  . Added '-t/--test' to php-fpm to check and validate FPM conf file. (fat)
  . Added statistics about listening socket queue length for FPM.
    (andrei dot nigmatulin at gmail dot com, fat)
    
- Core:
  . Fixed extract() to do not overwrite $GLOBALS and $this when using
    EXTR_OVERWRITE. (jorto at redhat dot com)
  . Fixed bug in the Windows implementation of dns_get_record, where the two
    last parameters wouldn't be filled unless the type were DNS_ANY (Gustavo).
  . Changed the $context parameter on copy() to actually have an effect. (Kalle)
  . Fixed htmlentities/htmlspecialchars accepting certain ill-formed UTF-8
    sequences. (Gustavo)
  . Fixed bug #53409 (sleep() returns NULL on Windows). (Pierre)
  . Fixed bug #53319 (strip_tags() may strip '<br />' incorrectly). (Felipe)
  . Fixed bug #53304 (quot_print_decode does not handle lower-case hex digits).
    (Ilia, daniel dot mueller at inexio dot net)
  . Fixed bug #53248 (rawurlencode RFC 3986 EBCDIC support misses tilde char).
    (Justin Martin)  
  . Fixed bug #53226 (file_exists fails on big filenames). (Adam)
  . Fixed bug #53198 (changing INI setting "from" with ini_set did not have any
    effect). (Gustavo)
  . Fixed bug #53180 (post_max_size=0 not disabling the limit when the content
    type is application/x-www-form-urlencoded or is not registered with PHP).
    (gm at tlink dot de, Gustavo)
  . Fixed bug #53141 (autoload misbehaves if called from closing session).
    (ladislav at marek dot su)
  . Fixed bug #53021 (In html_entity_decode, failure to convert numeric entities
    with ENT_NOQUOTES and ISO-8859-1). Fixed and extended the fix of
    ENT_NOQUOTES in html_entity_decode that had introduced the bug (rev
    #185591) to other encodings. Additionaly, html_entity_decode() now doesn't
    decode &#34; if ENT_NOQUOTES is given. (Gustavo)
  . Fixed bug #52931 (strripos not overloaded with function overloading
    enabled). (Felipe)
  . Fixed bug #52772 (var_dump() doesn't check for the existence of 
    get_class_name before calling it). (Kalle, Gustavo)
  . Fixed bug #52534 (var_export array with negative key). (Felipe)
  . Fixed bug #52327 (base64_decode() improper handling of leading padding in
    strict mode). (Ilia)
  . Fixed bug #52260 (dns_get_record fails with non-existing domain on Windows).
    (a_jelly_doughnut at phpbb dot com, Pierre)
  . Fixed bug #50953 (socket will not connect to IPv4 address when the host has
    both IPv4 and IPv6 addresses, on Windows). (Gustavo, Pierre)
  . Fixed bug #50524 (proc_open on Windows does not respect cwd as it does on
    other platforms). (Pierre)
  . Fixed bug #49687 (utf8_decode vulnerabilities and deficiencies in the number
    of reported malformed sequences). (CVE-2010-3870) (Gustavo)
  . Fixed bug #49407 (get_html_translation_table doesn't handle UTF-8).
    (Gustavo)
  . Fixed bug #48831 (php -i has different output to php --ini). (Richard, 
    Pierre)
  . Fixed bug #47643 (array_diff() takes over 3000 times longer than php 5.2.4).
    (Felipe)
  . Fixed bug #47168 (printf of floating point variable prints maximum of 40 
    decimal places). (Ilia)
  . Fixed bug #46587 (mt_rand() does not check that max is greater than min).
    (Ilia)
  . Fixed bug #29085 (bad default include_path on Windows). (Pierre)
  . Fixed bug #25927 (get_html_translation_table calls the ' &#39; instead of
    &#039;). (Gustavo)
    
- Zend engine:
  . Reverted fix for bug #51176 (Static calling in non-static method behaves
    like $this->). (Felipe)
  . Changed deprecated ini options on startup from E_WARNING to E_DEPRECATED. 
    (Kalle)
  . Fixed NULL dereference in lex_scan on zend multibyte builds where the script
    had a flex incompatible encoding and there was no converter. (Gustavo)
  . Fixed covariance of return-by-ref constraints. (Etienne)
  . Fixed bug #53305 (E_NOTICE when defining a constant starts with
    __COMPILER_HALT_OFFSET__). (Felipe)
  . Fixed bug #52939 (zend_call_function does not respect ZEND_SEND_PREFER_REF).
    (Dmitry)
  . Fixed bug #52879 (Objects unreferenced in __get, __set, __isset or __unset
    can be freed too early). (mail_ben_schmidt at yahoo dot com dot au, Dmitry)
  . Fixed bug #52786 (PHP should reset section to [PHP] after ini sections).
    (Fedora at famillecollet dot com)
  . Fixed bug #52508 (newline problem with parse_ini_file+INI_SCANNER_RAW).
    (Felipe)
  . Fixed bug #52484 (__set() ignores setting properties with empty names).
    (Felipe)
  . Fixed bug #52361 (Throwing an exception in a destructor causes invalid
    catching). (Dmitry)
  . Fixed bug #51008 (Zend/tests/bug45877.phpt fails). (Dmitry)
  
- Build issues:
  . Fixed bug #52436 (Compile error if systems do not have stdint.h)
    (Sriram Natarajan)
  . Fixed bug #50345 (nanosleep not detected properly on some solaris versions).
    (Ulf, Tony)
  . Fixed bug #49215 (make fails on glob_wrapper). (Felipe)

- Calendar extension:
  . Fixed bug #52744 (cal_days_in_month incorrect for December 1 BCE).
   (gpap at internet dot gr, Adam)
    
- cURL extension:
  . Fixed bug #52828 (curl_setopt does not accept persistent streams).
    (Gustavo, Ilia)
  . Fixed bug #52827 (cURL leaks handle and causes assertion error
    (CURLOPT_STDERR)). (Gustavo)
  . Fixed bug #52202 (CURLOPT_PRIVATE gets corrupted). (Ilia)
  . Fixed bug #50410 (curl extension slows down PHP on Windows). (Pierre)
    
- DateTime extension:
  . Fixed bug #53297 (gettimeofday implementation in php/win32/time.c can return
    1 million microsecs). (ped at 7gods dot org)
  . Fixed bug #52668 (Iterating over a dateperiod twice is broken). (Derick)
  . Fixed bug #52454 (Relative dates and getTimestamp increments by one day).
    (Derick)
  . Fixed bug #52430 (date_parse parse 24:xx:xx as valid time). (Derick)
  . Added support for the ( and ) delimiters/separators to
    DateTime::createFromFormat(). (Derick)

- DBA extension:
  . Added Berkeley DB 5.1 support to the DBA extension. (Oracle Corp.)

- DOM extension:
  . Fixed bug #52656 (DOMCdataSection does not work with splitText). (Ilia)

- Filter extension:
  . Fixed the filter extension accepting IPv4 octets with a leading 0 as that
    belongs to the unsupported "dotted octal" representation. (Gustavo)
  . Fixed bug #53236 (problems in the validation of IPv6 addresses with leading
    and trailing :: in the filter extension). (Gustavo)
  . Fixed bug #50117 (problems in the validation of IPv6 addresses with IPv4
    addresses and ::). (Gustavo)

- GD extension:
  . Fixed bug #53492 (fix crash if anti-aliasing steps are invalid). (Pierre)

- GMP extension:
  . Fixed bug #52906 (gmp_mod returns negative result when non-negative is 
    expected). (Stas)
  . Fixed bug #52849 (GNU MP invalid version match). (Adam)

- Hash extension:
  . Fixed bug #51003 (unaligned memory access in ext/hash/hash_tiger.c).
    (Mike, Ilia)

- Iconv extension:
  . Fixed bug #52941 (The 'iconv_mime_decode_headers' function is skipping
    headers). (Adam)
  . Fixed bug #52599 (iconv output handler outputs incorrect content type
    when flags are used). (Ilia)
  . Fixed bug #51250 (iconv_mime_decode() does not ignore malformed Q-encoded 
    words). (Ilia)

- Intl extension:
  . Fixed crashes on invalid parameters in intl extension. (CVE-2010-4409).
    (Stas, Maksymilian Arciemowicz)
  . Added support for formatting the timestamp stored in a DateTime object.
    (Stas)
  . Fixed bug #50590 (IntlDateFormatter::parse result is limited to the integer
    range). (Stas)
    
- Mbstring extension:
  . Fixed bug #53273 (mb_strcut() returns garbage with the excessive length
    parameter). (CVE-2010-4156) (Mateusz Kocielski, Pierre, Moriyoshi)
  . Fixed bug #52981 (Unicode casing table was out-of-date. Updated with
    UnicodeData-6.0.0d7.txt and included the source of the generator program
    with the distribution) (Gustavo).
  . Fixed bug #52681 (mb_send_mail() appends an extra MIME-Version header).
    (Adam)
 
- MSSQL extension:
  . Fixed possible crash in mssql_fetch_batch(). (Kalle)
  . Fixed bug #52843 (Segfault when optional parameters are not passed in to
    mssql_connect). (Felipe)
    
- MySQL extension:
  . Fixed bug #52636 (php_mysql_fetch_hash writes long value into int). 
    (Kalle, rein at basefarm dot no)
    
- MySQLi extension:
  . Fixed bug #52891 (Wrong data inserted with mysqli/mysqlnd when using
    mysqli_stmt_bind_param and value> PHP_INT_MAX). (Andrey)
  . Fixed bug #52686 (mysql_stmt_attr_[gs]et argument points to incorrect type).
    (rein at basefarm dot no)
  . Fixed bug #52654 (mysqli doesn't install headers with structures it uses).
    (Andrey)
  . Fixed bug #52433 (Call to undefined method mysqli::poll() - must be static).
    (Andrey)
  . Fixed bug #52417 (MySQLi build failure with mysqlnd on MacOS X). (Andrey)
  . Fixed bug #52413 (MySQLi/libmysql build failure on OS X, FreeBSD). (Andrey)
  . Fixed bug #52390 (mysqli_report() should be per-request setting). (Kalle)
  . Fixed bug #52302 (mysqli_fetch_all does not work with MYSQLI_USE_RESULT).
    (Andrey)
  . Fixed bug #52221 (Misbehaviour of magic_quotes_runtime (get/set)). (Andrey)
  . Fixed bug #45921 (Can't initialize character set hebrew). (Andrey)
  
- MySQLnd:
  . Fixed bug #52613 (crash in mysqlnd after hitting memory limit). (Andrey)
     
- ODBC extension:
  - Fixed bug #52512 (Broken error handling in odbc_execute).
    (mkoegler at auto dot tuwien dot ac dot at)

- Openssl extension:
  . Fixed possible blocking behavior in openssl_random_pseudo_bytes on Windows.
    (Pierre)
  . Fixed bug #53136 (Invalid read on openssl_csr_new()). (Felipe)
  . Fixed bug #52947 (segfault when ssl stream option capture_peer_cert_chain
    used). (Felipe)

- Oracle Database extension (OCI8):
  . Fixed bug #53284 (Valgrind warnings in oci_set_* functions) (Oracle Corp.)
  . Fixed bug #51610 (Using oci_connect causes PHP to take a long time to
    exit).  Requires Oracle 11.2.0.2 client libraries (or Oracle bug fix
    9891199) for this patch to have an effect. (Oracle Corp.)
      
- PCNTL extension:
  . Fixed bug #52784 (Race condition when handling many concurrent signals).
    (nick dot telford at gmail dot com, Arnaud)
    
- PCRE extension:
  . Fixed bug #52971 (PCRE-Meta-Characters not working with utf-8). (Felipe)
  . Fixed bug #52732 (Docs say preg_match() returns FALSE on error, but it
    returns int(0)). (slugonamission at gmail dot com)

- PHAR extension:
  . Fixed bug #50987 (unaligned memory access in phar.c).
    (geissert at debian dot org, Ilia)

- PHP-FPM SAPI:
  . Fixed bug #53412 (segfault when using -y). (fat)
  . Fixed inconsistent backlog default value (-1) in FPM on many systems. (fat)
  . Fixed bug #52501 (libevent made FPM crashed when forking -- libevent has
    been removed). (fat)
  . Fixed bug #52725 (gcc builtin atomic functions were sometimes used when they
    were not available). (fat)
  . Fixed bug #52693 (configuration file errors are not logged to stderr). (fat)
  . Fixed bug #52674 (FPM Status page returns inconsistent Content-Type
    headers). (fat)
  . Fixed bug #52498 (libevent was not only linked to php-fpm). (fat)

- PDO:
  . Fixed bug #52699 (PDO bindValue writes long int 32bit enum).
    (rein at basefarm dot no) 
  . Fixed bug #52487 (PDO::FETCH_INTO leaks memory). (Felipe)
  
- PDO DBLib driver:
  . Fixed bug #52546 (pdo_dblib segmentation fault when iterating MONEY values).
    (Felipe)
    
- PDO Firebird driver:
  . Restored firebird support (VC9 builds only). (Pierre)
  . Fixed bug #53335 (pdo_firebird did not implement rowCount()).
    (preeves at ibphoenix dot com)
  . Fixed bug #53323 (pdo_firebird getAttribute() crash).
    (preeves at ibphoenix dot com)
    
- PDO MySQL driver:
  . Fixed bug #52745 (Binding params doesn't work when selecting a date inside a
    CASE-WHEN). (Andrey)
    
- PostgreSQL extension:
  . Fixed bug #47199 (pg_delete() fails on NULL). (ewgraf at gmail dot com)
  
- Reflection extension:
  . Fixed ReflectionProperty::isDefault() giving a wrong result for properties
    obtained with ReflectionClass::getProperties(). (Gustavo)
- Reflection extension:
  . Fixed bug #53366 (Reflection doesnt get dynamic property value from
    getProperty()). (Felipe)
  . Fixed bug #52854 (ReflectionClass::newInstanceArgs does not work for classes
    without constructors). (Johannes)
  
- SOAP extension:
  . Fixed bug #44248 (RFC2616 transgression while HTTPS request through proxy
    with SoapClient object). (Dmitry)
    
- SPL extension:
  . Fixed bug #53362 (Segmentation fault when extending SplFixedArray). (Felipe)
  . Fixed bug #53279 (SplFileObject doesn't initialise default CSV escape
    character). (Adam)
  . Fixed bug #53144 (Segfault in SplObjectStorage::removeAll()). (Felipe)
  . Fixed bug #53071 (SPLObjectStorage defeats gc_collect_cycles). (Gustavo)
  . Fixed bug #52573 (SplFileObject::fscanf Segmentation fault). (Felipe)
  . Fixed bug #51763 (SplFileInfo::getType() does not work symbolic link 
    and directory). (Pierre)
  . Fixed bug #50481 (Storing many SPLFixedArray in an array crashes). (Felipe)
  . Fixed bug #50579 (RegexIterator::REPLACE doesn't work). (Felipe)

- SQLite3 extension:
  . Fixed bug #53463 (sqlite3 columnName() segfaults on bad column_number).
    (Felipe)
    
- Streams:
  . Fixed forward stream seeking emulation in streams that don't support seeking
    in situations where the read operation gives back less data than requested
    and when there was data in the buffer before the emulation started. Also
    made more consistent its behavior -- should return failure every time less
    data than was requested was skipped. (Gustavo)
  . Fixed bug #53241 (stream casting that relies on fdopen/fopencookie fails
    with streams opened with, inter alia, the 'xb' mode). (Gustavo)
  . Fixed bug #53006 (stream_get_contents has an unpredictable behavior when the
    underlying stream does not support seeking). (Gustavo)
  . Fixed bug #52944 (Invalid write on second and subsequent reads with an
    inflate filter fed invalid data). (Gustavo)
  . Fixed bug #52820 (writes to fopencookie FILE* not commited when seeking the
    stream). (Gustavo)

- WDDX extension:
  . Fixed bug #52468 (wddx_deserialize corrupts integer field value when left
    empty). (Felipe)
     
- Zlib extension:
  . Fixed bug #52926 (zlib fopen wrapper does not use context). (Gustavo)

22 Jul 2010, PHP 5.3.3
- Upgraded bundled sqlite to version 3.6.23.1. (Ilia)
- Upgraded bundled PCRE to version 8.02. (Ilia)

- Added support for JSON_NUMERIC_CHECK option in json_encode() that converts 
  numeric strings to integers. (Ilia)
- Added stream_set_read_buffer, allows to set the buffer for read operation.
  (Pierre)
- Added stream filter support to mcrypt extension (ported from 
  mcrypt_filter). (Stas)
- Added full_special_chars filter to ext/filter. (Rasmus)
- Added backlog socket context option for stream_socket_server(). (Mike)
- Added fifth parameter to openssl_encrypt()/openssl_decrypt()
  (string $iv) to use non-NULL IV.
  Made implicit use of NULL IV a warning. (Sara)
- Added openssl_cipher_iv_length(). (Sara)
- Added FastCGI Process Manager (FPM) SAPI. (Tony)
- Added recent Windows versions to php_uname and fix undefined windows 
  version support. (Pierre)
- Added Berkeley DB 5 support to the DBA extension. (Johannes, Chris Jones)
- Added support for copy to/from array/file for pdo_pgsql extension. 
  (Denis Gasparin, Ilia)
- Added inTransaction() method to PDO, with specialized support for Postgres.
  (Ilia, Denis Gasparin)

- Changed namespaced classes so that the ctor can only be named
  __construct now. (Stas)
- Reset error state in PDO::beginTransaction() reset error state. (Ilia)

- Implemented FR#51295 (SQLite3::busyTimeout not existing). (Mark)
- Implemented FR#35638 (Adding udate to imap_fetch_overview results).
  (Charles_Duffy at dell dot com )
- Rewrote var_export() to use smart_str rather than output buffering, prevents
  data disclosure if a fatal error occurs (CVE-2010-2531). (Scott)
- Fixed possible buffer overflows in mysqlnd_list_fields,  mysqlnd_change_user.
  (Andrey)
- Fixed possible buffer overflows when handling error packets in mysqlnd.
  Reported by Stefan Esser. (Andrey)
- Fixed very rare memory leak in mysqlnd, when binding thousands of columns.
  (Andrey)
- Fixed a crash when calling an inexistent method of a class that inherits 
  PDOStatement if instantiated directly instead of doing by the PDO methods.
  (Felipe)

- Fixed memory leak on error in mcrypt_create_iv on Windows. (Pierre)
- Fixed a possible crash because of recursive GC invocation. (Dmitry)
- Fixed a possible resource destruction issues in shm_put_var().
  Reported by Stefan Esser. (Dmitry)
- Fixed a possible information leak because of interruption of XOR operator.
  Reported by Stefan Esser. (Dmitry)
- Fixed a possible memory corruption because of unexpected call-time pass by
  refernce and following memory clobbering through callbacks.
  Reported by Stefan Esser. (Dmitry)
- Fixed a possible memory corruption in ArrayObject::uasort(). Reported by
  Stefan Esser. (Dmitry)
- Fixed a possible memory corruption in parse_str(). Reported by Stefan Esser.
  (Dmitry)
- Fixed a possible memory corruption in pack(). Reported by Stefan Esser.
  (Dmitry)
- Fixed a possible memory corruption in substr_replace(). Reported by Stefan    
  Esser. (Dmitry)
- Fixed a possible memory corruption in addcslashes(). Reported by Stefan    
  Esser. (Dmitry)
- Fixed a possible stack exhaustion inside fnmatch(). Reported by Stefan    
  Esser. (Ilia)
- Fixed a possible dechunking filter buffer overflow. Reported by Stefan Esser.
  (Pierre)
- Fixed a possible arbitrary memory access inside sqlite extension. Reported 
  by Mateusz Kocielski. (Ilia)
- Fixed string format validation inside phar extension. Reported by Stefan
  Esser. (Ilia)
- Fixed handling of session variable serialization on certain prefix
  characters. Reported by Stefan Esser. (Ilia)
- Fixed a NULL pointer dereference when processing invalid XML-RPC
  requests (Fixes CVE-2010-0397, bug #51288). (Raphael Geissert)
- Fixed 64-bit integer overflow in mhash_keygen_s2k(). (Clément LECIGNE, Stas)
- Fixed SplObjectStorage unserialization problems (CVE-2010-2225). (Stas)
- Fixed the mail.log ini setting when no filename was given. (Johannes)

- Fixed bug #52317 (Segmentation fault when using mail() on a rhel 4.x (only 64
  bit)). (Adam)
- Fixed bug #52262 (json_decode() shows no errors on invalid UTF-8).
  (Scott)
- Fixed bug #52240 (hash_copy() does not copy the HMAC key, causes wrong
  results and PHP crashes). (Felipe)
- Fixed bug #52238 (Crash when an Exception occured in iterator_to_array).
  (Johannes)
- Fixed bug #52193 (converting closure to array yields empty array). (Felipe)
- Fixed bug #52183 (Reflectionfunction reports invalid number of arguments for
  function aliases). (Felipe)
- Fixed bug #52162 (custom request header variables with numbers are removed). 
  (Sriram Natarajan)
- Fixed bug #52160 (Invalid E_STRICT redefined constructor error). (Felipe)
- Fixed bug #52138 (Constants are parsed into the ini file for section names).
  (Felipe)
- Fixed bug #52115 (mysqli_result::fetch_all returns null, not an empty array).
  (Andrey)
- Fixed bug #52101 (dns_get_record() garbage in 'ipv6' field on Windows).
  (Pierre)
- Fixed bug #52082 (character_set_client & character_set_connection reset after
  mysqli_change_user()). (Andrey)
- Fixed bug #52043 (GD doesn't recognize latest libJPEG versions).
  (php at group dot apple dot com, Pierre) 
- Fixed bug #52041 (Memory leak when writing on uninitialized variable returned
  from function). (Dmitry)
- Fixed bug #52060 (Memory leak when passing a closure to method_exists()).
  (Felipe)
- Fixed bug #52057 (ReflectionClass fails on Closure class). (Felipe)
- Fixed bug #52051 (handling of case sensitivity of old-style constructors 
  changed in 5.3+). (Felipe)
- Fixed bug #52037 (Concurrent builds fail in install-programs). (seanius at 
  debian dot org, Kalle)
- Fixed bug #52019 (make lcov doesn't support TESTS variable anymore). (Patrick)
- Fixed bug #52010 (open_basedir restrictions mismatch on vacuum command).
  (Ilia)
- Fixed bug #52001 (Memory allocation problems after using variable variables).
  (Dmitry)
- Fixed bug #51991 (spl_autoload and *nix support with namespace). (Felipe)
- Fixed bug #51943 (AIX: Several files are out of ANSI spec). (Kalle, 
  coreystup at gmail dot com)
- Fixed bug #51911 (ReflectionParameter::getDefaultValue() memory leaks with
  constant array). (Felipe)
- Fixed bug #51905 (ReflectionParameter fails if default value is an array
  with an access to self::). (Felipe)
- Fixed bug #51899 (Parse error in parse_ini_file() function when empy value
  followed by no newline). (Felipe)
- Fixed bug #51844 (checkdnsrr does not support types other than MX). (Pierre)
- Fixed bug #51827 (Bad warning when register_shutdown_function called with
  wrong num of parameters). (Felipe)
- Fixed bug #51822 (Segfault with strange __destruct() for static class
  variables). (Dmitry)
- Fixed bug #51791 (constant() aborts execution when fail to check undefined
  constant). (Felipe)
- Fixed bug #51732 (Fileinfo __construct or open does not work with NULL).
  (Pierre)
- Fixed bug #51725 (xmlrpc_get_type() returns true on invalid dates). (Mike)
- Fixed bug #51723 (Content-length header is limited to 32bit integer with
  Apache2 on Windows). (Pierre)
- Fixed bug #51721 (mark DOMNodeList and DOMNamedNodeMap as Traversable).
  (David Zuelke)
- Fixed bug #51712 (Test mysql_mysqlnd_read_timeout_long must fail on MySQL4).
  (Andrey)
- Fixed bug #51697 (Unsafe operations in free_storage of SPL iterators,
  causes crash during shutdown). (Etienne)
- Fixed bug #51690 (Phar::setStub looks for case-sensitive
  __HALT_COMPILER()). (Ilia)
- Fixed bug #51688 (ini per dir crashes when invalid document root  are given).
  (Pierre)
- Fixed bug #51671 (imagefill does not work correctly for small images).
  (Pierre)
- Fixed bug #51670 (getColumnMeta causes segfault when re-executing query
  after calling nextRowset). (Pierrick)
- Fixed bug #51647 Certificate file without private key (pk in another file)
  doesn't work. (Andrey)
- Fixed bug #51629 (CURLOPT_FOLLOWLOCATION error message is misleading).
  (Pierre)
- Fixed bug #51627 (script path not correctly evaluated).
  (russell dot tempero at rightnow dot com)
- Fixed bug #51624 (Crash when calling mysqli_options()). (Felipe)
- Fixed bug #51615 (PHP crash with wrong HTML in SimpleXML). (Felipe)
- Fixed bug #51609 (pg_copy_to: Invalid results when using fourth parameter).
  (Felipe)
- Fixed bug #51608 (pg_copy_to: WARNING: nonstandard use of \\ in a string
  literal). (cbandy at jbandy dot com)
- Fixed bug #51607 (pg_copy_from does not allow schema in the tablename
  argument). (cbandy at jbandy dot com)
- Fixed bug #51605 (Mysqli - zombie links). (Andrey)
- Fixed bug #51604 (newline in end of header is shown in start of message).
  (Daniel Egeberg)
- Fixed bug #51590 (JSON_ERROR_UTF8 is undefined). (Felipe)
- Fixed bug #51583 (Bus error due to wrong alignment in mysqlnd). (Rainer Jung)
- Fixed bug #51582 (Don't assume UINT64_C it's ever available).
  (reidrac at usebox dot net, Pierre)
- Fixed bug #51577 (Uninitialized memory reference with oci_bind_array_by_name)
  (Oracle Corp.)
- Fixed bug #51562 (query timeout in mssql can not be changed per query).
  (ejsmont dot artur at gmail dot com)
- Fixed bug #51552 (debug_backtrace() causes segmentation fault and/or memory
  issues). (Dmitry)
- Fixed bug #51445 (var_dump() invalid/slow *RECURSION* detection). (Felipe)
- Fixed bug #51435 (Missing ifdefs / logic bug in crypt code cause compile
  errors). (Felipe)
- Fixed bug #51424 (crypt() function hangs after 3rd call). (Pierre, Sriram)
- Fixed bug #51394 (Error line reported incorrectly if error handler throws an 
  exception). (Stas)
- Fixed bug #51393 (DateTime::createFromFormat() fails if format string contains
  timezone). (Adam)
- Fixed bug #51347 (mysqli_close / connection memory leak). (Andrey, Johannes)
- Fixed bug #51338 (URL-Rewriter is still enabled if use_only_cookies is
  on). (Ilia, j dot jeising at gmail dot com)
- Fixed bug #51291 (oci_error doesn't report last error when called two times)
  (Oracle Corp.)
- Fixed bug #51276 (php_load_extension() is missing when HAVE_LIBDL is
  undefined). (Tony)
- Fixed bug #51273 (Faultstring property does not exist when the faultstring is
  empty) (Ilia, dennis at transip dot nl)
- Fixed bug #51269 (zlib.output_compression Overwrites Vary Header). (Adam)
- Fixed bug #51257 (CURL_VERSION_LARGEFILE incorrectly used after libcurl
  version 7.10.1). (aron dot ujvari at microsec dot hu)
- Fixed bug #51242 (Empty mysql.default_port does not default to 3306 anymore,
  but 0). (Adam)
- Fixed bug #51237 (milter SAPI crash on startup). (igmar at palsenberg dot com)
- Fixed bug #51213 (pdo_mssql is trimming value of the money column). (Ilia, 
  alexr at oplot dot com)
- Fixed bug #51190 (ftp_put() returns false when transfer was successful).  
  (Ilia)
- Fixed bug #51183 (ext/date/php_date.c fails to compile with Sun Studio).
  (Sriram Natarajan)
- Fixed bug #51176 (Static calling in non-static method behaves like $this->).
  (Felipe)
- Fixed bug #51171 (curl_setopt() doesn't output any errors or warnings when    
  an invalid option is provided). (Ilia)
- Fixed bug #51128 (imagefill() doesn't work with large images). (Pierre)
- Fixed bug #51096 ('last day' and 'first day' are handled incorrectly when
  parsing date strings). (Derick)
- Fixed bug #51086 (DBA DB4 doesn't work with Berkeley DB 4.8). (Chris Jones)
- Fixed bug #51062 (DBA DB4 uses mismatched headers and libraries). (Chris
  Jones)
- Fixed bug #51026 (mysqli_ssl_set not working). (Andrey)
- Fixed bug #51023 (filter doesn't detect int overflows with GCC 4.4).
  (Raphael Geissert)
- Fixed bug #50999 (unaligned memory access in dba_fetch()). (Felipe)
- Fixed bug #50976 (Soap headers Authorization not allowed).
  (Brain France, Dmitry)
- Fixed bug #50828 (DOMNotation is not subclass of DOMNode). (Rob)
- Fixed bug #50810 (property_exists does not work for private). (Felipe)
- Fixed bug #50762 (in WSDL mode Soap Header handler function only being called
  if defined in WSDL). (mephius at gmail dot com)
- Fixed bug #50731 (Inconsistent namespaces sent to functions registered with
  spl_autoload_register). (Felipe)
- Fixed bug #50563 (removing E_WARNING from parse_url). (ralph at smashlabs dot 
  com, Pierre)
- Fixed bug #50578 (incorrect shebang in phar.phar). (Fedora at FamilleCollet
  dot com)
- Fixed bug #50392 (date_create_from_format enforces 6 digits for 'u' format
  character). (Derick)
- Fixed bug #50383 (Exceptions thrown in __call / __callStatic do not include
  file and line in trace). (Felipe)
- Fixed bug #50358 (Compile failure compiling ext/phar/util.lo). (Felipe)
- Fixed bug #50101 (name clash between global and local variable).
  (patch by yoarvi at gmail dot com)
- Fixed bug #50055 (DateTime::sub() allows 'relative' time modifications).
  (Derick)
- Fixed bug #51002 (fix possible memory corruption with very long names).
  (Pierre)
- Fixed bug #49893 (Crash while creating an instance of Zend_Mail_Storage_Pop3).
  (Dmitry)
- Fixed bug #49819 (STDOUT losing data with posix_isatty()). (Mike)
- Fixed bug #49778 (DateInterval::format("%a") is always zero when an interval
  is created from an ISO string). (Derick)
- Fixed bug #49700 (memory leaks in php_date.c if garbage collector is
  enabled). (Dmitry)
- Fixed bug #49576 (FILTER_VALIDATE_EMAIL filter needs updating) (Rasmus)
- Fixed bug #49490 (XPath namespace prefix conflict). (Rob)
- Fixed bug #49429 (odbc_autocommit doesn't work). (Felipe)
- Fixed bug #49320 (PDO returns null when SQLite connection fails). (Felipe)
- Fixed bug #49234 (mysqli_ssl_set not found). (Andrey)
- Fixed bug #49216 (Reflection doesn't seem to work properly on MySqli).
  (Andrey)
- Fixed bug #49192 (PHP crashes when GC invoked on COM object). (Stas)
- Fixed bug #49081 (DateTime::diff() mistake if start in January and interval >
  28 days). (Derick)
- Fixed bug #49059 (DateTime::diff() repeats previous sub() operation).
  (yoarvi@gmail.com, Derick)
- Fixed bug #48983 (DomDocument : saveHTMLFile wrong charset). (Rob)
- Fixed bug #48930 (__COMPILER_HALT_OFFSET__ incorrect in PHP >= 5.3). (Felipe)
- Fixed bug #48902 (Timezone database fallback map is outdated). (Derick)
- Fixed bug #48781 (Cyclical garbage collector memory leak). (Dmitry)
- Fixed bug #48601 (xpath() returns FALSE for legitimate query). (Rob)
- Fixed bug #48361 (SplFileInfo::getPathInfo should return the
  parent dir). (Etienne)
- Fixed bug #48289 (iconv_mime_encode() quoted-printable scheme is broken).
  (Adam, patch from hiroaki dot kawai at gmail dot com).
- Fixed bug #47842 (sscanf() does not support 64-bit values). (Mike)
- Fixed bug #46111 (Some timezone identifiers can not be parsed). (Derick)
- Fixed bug #45808 (stream_socket_enable_crypto() blocks and eats CPU).
  (vincent at optilian dot com)
- Fixed bug #43233 (sasl support for ldap on Windows). (Pierre)
- Fixed bug #35673 (formatOutput does not work with saveHTML). (Rob)
- Fixed bug #33210 (getimagesize() fails to detect width/height on certain 
  JPEGs). (Ilia)

04 Mar 2010, PHP 5.3.2

- Upgraded bundled sqlite to version 3.6.22. (Ilia)
- Upgraded bundled libmagic to version 5.03. (Mikko)
- Upgraded bundled PCRE to version 8.00. (Scott)
- Updated timezone database to version 2010.3. (Derick)

- Improved LCG entropy. (Rasmus, Samy Kamkar)
- Improved crypt support for edge cases (UFC compatibility). (Solar Designer,
  Joey, Pierre)

- Reverted fix for bug #49521 (PDO fetchObject sets values before calling
  constructor). (Pierrick, Johannes)

- Changed gmp_strval() to use full range from 2 to 62, and -2 to -36. FR #50283
  (David Soria Parra)
- Changed "post_max_size" php.ini directive to allow unlimited post size by
  setting it to 0. (Rasmus)
- Changed tidyNode class to disallow manual node creation. (Pierrick)

- Removed automatic file descriptor unlocking happening on shutdown and/or 
  stream close (on all OSes). (Tony, Ilia)

- Added libpng 1.4.0 support. (Pierre)
- Added support for DISABLE_AUTHENTICATOR for imap_open. (Pierre)
- Added missing host validation for HTTP urls inside FILTER_VALIDATE_URL.
  (Ilia)
- Added stream_resolve_include_path(). (Mikko)
- Added INTERNALDATE support to imap_append. (nick at mailtrust dot com)
- Added support for SHA-256 and SHA-512 to php's crypt. (Pierre)
- Added realpath_cache_size() and realpath_cache_get() functions. (Stas)
- Added FILTER_FLAG_STRIP_BACKTICK option to the filter extension. (Ilia)
- Added protection for $_SESSION from interrupt corruption and improved
  "session.save_path" check. (Stas)
- Added LIBXML_PARSEHUGE constant to override the maximum text size of a
  single text node when using libxml2.7.3+. (Kalle)
- Added ReflectionMethod::setAccessible() for invoking non-public methods
  through the Reflection API. (Sebastian)
- Added Collator::getSortKey for intl extension. (Stas)
- Added support for CURLOPT_POSTREDIR. FR #49571. (Sriram Natarajan)
- Added support for CURLOPT_CERTINFO. FR #49253.
  (Linus Nielsen Feltzing <linus@haxx.se>)
- Added client-side server name indication support in openssl. (Arnaud)

- Improved fix for bug #50006 (Segfault caused by uksort()). (Stas)

- Fixed mysqlnd hang when queries exactly 16777214 bytes long are sent. (Andrey)
- Fixed incorrect decoding of 5-byte BIT sequences in mysqlnd. (Andrey)
- Fixed error_log() to be binary safe when using message_type 3. (Jani)
- Fixed unnecessary invocation of setitimer when timeouts have been disabled.
  (Arvind Srinivasan)
- Fixed memory leak in extension loading when an error occurs on Windows.
  (Pierre)
- Fixed safe_mode validation inside tempnam() when the directory path does
  not end with a /). (Martin Jansen)
- Fixed a possible open_basedir/safe_mode bypass in session extension
  identified by Grzegorz Stachowiak. (Ilia)
- Fixed possible crash when a error/warning is raised during php startup.
  (Pierre)
- Fixed possible bad behavior of rename on windows when used with symbolic
  links or invalid paths. (Pierre)
- Fixed error output to stderr on Windows. (Pierre)
- Fixed memory leaks in is_writable/readable/etc on Windows. (Pierre)
- Fixed memory leaks in the ACL function on Windows. (Pierre)
- Fixed memory leak in the realpath cache on Windows. (Pierre)
- Fixed memory leak in zip_close. (Pierre)
- Fixed crypt's blowfish sanity check of the "setting" string, to reject
  iteration counts encoded as 36 through 39. (Solar Designer, Joey, Pierre)

- Fixed bug #51059 (crypt crashes when invalid salt are given). (Pierre)
- Fixed bug #50952 (allow underscore _ in constants parsed in php.ini files).
  (Jani)
- Fixed bug #50940 (Custom content-length set incorrectly in Apache SAPIs).
  (Brian France, Rasmus)
- Fixed bug #50930 (Wrong date by php_date.c patch with ancient gcc/glibc
  versions). (Derick)
- Fixed bug #50907 (X-PHP-Originating-Script adding two new lines in *NIX).
  (Ilia)
- Fixed bug #50859 (build fails with openssl 1.0 due to md2 deprecation).   
  (Ilia, hanno at hboeck dot de)
- Fixed bug #50847 (strip_tags() removes all tags greater then 1023 bytes
  long). (Ilia)
- Fixed bug #50829 (php.ini directive pdo_mysql.default_socket is ignored).
  (Ilia)
- Fixed bug #50832 (HTTP fopen wrapper does not support passwordless HTTP
  authentication). (Jani)
- Fixed bug #50787 (stream_set_write_buffer() has no effect on socket streams).
  (vnegrier at optilian dot com, Ilia)
- Fixed bug #50761 (system.multiCall crashes in xmlrpc extension).
  (hiroaki dot kawai at gmail dot com, Ilia)
- Fixed bug #50756 (CURLOPT_FTP_SKIP_PASV_IP does not exist). (Sriram)
- Fixed bug #50732 (exec() adds single byte twice to $output array). (Ilia)
- Fixed bug #50728 (All PDOExceptions hardcode 'code' property to 0).
  (Joey, Ilia)
- Fixed bug #50723 (Bug in garbage collector causes crash). (Dmitry)
- Fixed bug #50690 (putenv does not set ENV when the value is only one char).
  (Pierre)
- Fixed bug #50680 (strtotime() does not support eighth ordinal number). (Ilia)
- Fixed bug #50661 (DOMDocument::loadXML does not allow UTF-16). (Rob)
- Fixed bug #50657 (copy() with an empty (zero-byte) HTTP source succeeds but
  returns false). (Ilia)
- Fixed bug #50636 (MySQLi_Result sets values before calling constructor).
  (Pierrick)
- Fixed bug #50632 (filter_input() does not return default value if the
  variable does not exist). (Ilia)
- Fixed bug #50576 (XML_OPTION_SKIP_TAGSTART option has no effect). (Pierrick)
- Fixed bug #50558 (Broken object model when extending tidy). (Pierrick)
- Fixed bug #50540 (Crash while running ldap_next_reference test cases).
  (Sriram)
- Fixed bug #50519 (segfault in garbage collection when using set_error_handler
  and DomDocument). (Dmitry)
- Fixed bug #50508 (compile failure: Conflicting HEADER type declarations).
  (Jani)
- Fixed bug #50496 (Use of <stdbool.h> is valid only in a c99 compilation 
  environment. (Sriram)
- Fixed bug #50464 (declare encoding doesn't work within an included file).
  (Felipe)
- Fixed bug #50458 (PDO::FETCH_FUNC fails with Closures). (Felipe, Pierrick)
- Fixed bug #50445 (PDO-ODBC stored procedure call from Solaris 64-bit causes
  seg fault). (davbrown4 at yahoo dot com, Felipe)
- Fixed bug #50416 (PROCEDURE db.myproc can't return a result set in the given
  context). (Andrey)
- Fixed bug #50394 (Reference argument converted to value in __call). (Stas)
- Fixed bug #50351 (performance regression handling objects, ten times slower
  in 5.3 than in 5.2). (Dmitry)
- Fixed bug #50392 (date_create_from_format() enforces 6 digits for 'u'
  format character). (Ilia)
- Fixed bug #50345 (nanosleep not detected properly on some solaris versions).
  (Jani)
- Fixed bug #50340 (php.ini parser does not allow spaces in ini keys). (Jani)
- Fixed bug #50334 (crypt ignores sha512 prefix). (Pierre)
- Fixed bug #50323 (Allow use of ; in values via ;; in PDO DSN).
  (Ilia, Pierrick)
- Fixed bug #50285 (xmlrpc does not preserve keys in encoded indexed arrays).
  (Felipe)
- Fixed bug #50282 (xmlrpc_encode_request() changes object into array in 
  calling function). (Felipe)
- Fixed bug #50267 (get_browser(null) does not use HTTP_USER_AGENT). (Jani)
- Fixed bug #50266 (conflicting types for llabs). (Jani)
- Fixed bug #50261 (Crash When Calling Parent Constructor with
  call_user_func()). (Dmitry)
- Fixed bug #50255 (isset() and empty() silently casts array to object).
  (Felipe)
- Fixed bug #50240 (pdo_mysql.default_socket in php.ini shouldn't used
  if it is empty). (foutrelis at gmail dot com, Ilia)
- Fixed bug #50231 (Socket path passed using --with-mysql-sock is ignored when
  mysqlnd is enabled). (Jani)
- Fixed bug #50219 (soap call Segmentation fault on a redirected url).
  (Pierrick)
- Fixed bug #50212 (crash by ldap_get_option() with LDAP_OPT_NETWORK_TIMEOUT).
  (Ilia, shigeru_kitazaki at cybozu dot co dot jp)
- Fixed bug #50209 (Compiling with libedit cannot find readline.h).
  (tcallawa at redhat dot com)
- Fixed bug #50207 (segmentation fault when concatenating very large strings on
  64bit linux). (Ilia)
- Fixed bug #50196 (stream_copy_to_stream() produces warning when source is 
  not file). (Stas)
- Fixed bug #50195 (pg_copy_to() fails when table name contains schema. (Ilia)
- Fixed bug #50185 (ldap_get_entries() return false instead of an empty array
  when there is no error). (Jani)
- Fixed bug #50174 (Incorrectly matched docComment). (Felipe)
- Fixed bug #50168 (FastCGI fails with wrong error on HEAD request to
  non-existant file). (Dmitry)
- Fixed bug #50162 (Memory leak when fetching timestamp column from Oracle
  database). (Felipe)
- Fixed bug #50159 (wrong working directory in symlinked files). (Dmitry)
- Fixed bug #50158 (FILTER_VALIDATE_EMAIL fails with valid addresses
  containing = or ?). (Pierrick)
- Fixed bug #50152 (ReflectionClass::hasProperty behaves like isset() not
  property_exists). (Felipe)
- Fixed bug #50146 (property_exists: Closure object cannot have properties).
  (Felipe)
- Fixed bug #50145 (crash while running bug35634.phpt). (Felipe)
- Fixed bug #50140 (With default compilation option, php symbols are unresolved
  for nsapi). (Uwe Schindler)
- Fixed bug #50087 (NSAPI performance improvements). (Uwe Schindler)
- Fixed bug #50073 (parse_url() incorrect when ? in fragment). (Ilia)
- Fixed bug #50023 (pdo_mysql doesn't use PHP_MYSQL_UNIX_SOCK_ADDR). (Ilia)
- Fixed bug #50005 (Throwing through Reflection modified Exception object
  makes segmentation fault). (Felipe)
- Fixed bug #49990 (SNMP3 warning message about security level printed twice).
  (Jani)
- Fixed bug #49985 (pdo_pgsql prepare() re-use previous aborted
  transaction). (ben dot pineau at gmail dot com, Ilia, Matteo)  
- Fixed bug #49938 (Phar::isBuffering() returns inverted value). (Greg)
- Fixed bug #49936 (crash with ftp stream in php_stream_context_get_option()).
  (Pierrick)
- Fixed bug #49921 (Curl post upload functions changed). (Ilia)
- Fixed bug #49866 (Making reference on string offsets crashes PHP). (Dmitry)
- Fixed bug #49855 (import_request_variables() always returns NULL). (Ilia,
  sjoerd at php dot net)
- Fixed bug #49851, #50451 (http wrapper breaks on 1024 char long headers). 
  (Ilia)
- Fixed bug #49800 (SimpleXML allow (un)serialize() calls without warning).
  (Ilia, wmeler at wp-sa dot pl)
- Fixed bug #49719 (ReflectionClass::hasProperty returns true for a private
  property in base class). (Felipe)
- Fixed bug #49677 (ini parser crashes with apache2 and using ${something}
  ini variables). (Jani)
- Fixed bug #49660 (libxml 2.7.3+ limits text nodes to 10MB). (Felipe)
- Fixed bug #49647 (DOMUserData does not exist). (Rob)
- Fixed bug #49600 (imageTTFText text shifted right). (Takeshi Abe)
- Fixed bug #49585 (date_format buffer not long enough for >4 digit years).
  (Derick, Adam)
- Fixed bug #49560 (oci8: using LOBs causes slow PHP shutdown). (Oracle Corp.)
- Fixed bug #49521 (PDO fetchObject sets values before calling constructor).
  (Pierrick)
- Fixed bug #49472 (Constants defined in Interfaces can be overridden).
  (Felipe)
- Fixed bug #49463 (setAttributeNS fails setting default namespace). (Rob)
- Fixed bug #49244 (Floating point NaN cause garbage characters). (Sjoerd)
- Fixed bug #49224 (Compile error due to old DNS functions on AIX systems).
  (Scott)
- Fixed bug #49174 (crash when extending PDOStatement and trying to set
  queryString property). (Felipe)
- Fixed bug #48811 (Directives in PATH section do not get applied to
  subdirectories). (Patch by: ct at swin dot edu dot au)
- Fixed bug #48590 (SoapClient does not honor max_redirects). (Sriram)
- Fixed bug #48190 (Content-type parameter "boundary" is not case-insensitive
  in HTTP uploads). (Ilia)
- Fixed bug #47848 (importNode doesn't preserve attribute namespaces). (Rob)
- Fixed bug #47409 (extract() problem with array containing word "this").
  (Ilia, chrisstocktonaz at gmail dot com)
- Fixed bug #47281 ($php_errormsg is limited in size of characters)
  (Oracle Corp.)
- Fixed bug #46478 (htmlentities() uses obsolete mapping table for character
  entity references). (Moriyoshi)
- Fixed bug #45599 (strip_tags() truncates rest of string with invalid
  attribute). (Ilia, hradtke)
- Fixed bug #45120 (PDOStatement->execute() returns true then false for same
  statement). (Pierrick)
- Fixed bug #44827 (define() allows :: in constant names). (Ilia)
- Fixed bug #44098 (imap_utf8() returns only capital letters).
  (steffen at dislabs dot de, Pierre)
- Fixed bug #34852 (Failure in odbc_exec() using oracle-supplied odbc
  driver). (tim dot tassonis at trivadis dot com)

19 Nov 2009, PHP 5.3.1
- Upgraded bundled sqlite to version 3.6.19. (Scott)
- Updated timezone database to version 2009.17 (2009q). (Derick)

- Changed ini file directives [PATH=](on Win32) and [HOST=](on all) to be case 
  insensitive. (garretts)

- Restored shebang line check to CGI sapi (not checked by scanner anymore).
  (Jani)

- Added "max_file_uploads" INI directive, which can be set to limit the
  number of file uploads per-request to 20 by default, to prevent possible
  DOS via temporary file exhaustion. (Ilia)
- Added missing sanity checks around exif processing. (Ilia)
- Added error constant when json_encode() detects an invalid UTF-8 sequence.
  (Scott)
- Added support for ACL on Windows for thread safe SAPI (Apache2 for example)
  and fix its support on NTS. (Pierre)

- Improved symbolic, mounted volume and junctions support for realpath on 
  Windows. (Pierre)
- Improved readlink on Windows, suppress \??\ and use the drive syntax only.
  (Pierre)
- Improved dns_get_record() AAAA support on windows. Always available when
  IPv6 is support is installed, format is now the same than on unix. (Pierre)
- Improved the DNS functions on OSX to use newer APIs, also use Bind 9 API
  where available on other platforms. (Scott)
- Improved shared extension loading on OSX to use the standard Unix dlopen()
  API. (Scott)

- Fixed crash in com_print_typeinfo when an invalid typelib is given. (Pierre)
- Fixed a safe_mode bypass in tempnam() identified by Grzegorz Stachowiak.  
  (Rasmus)
- Fixed a open_basedir bypass in posix_mkfifo() identified by Grzegorz 
  Stachowiak.  (Rasmus)
- Fixed certificate validation inside php_openssl_apply_verification_policy
  (Ryan Sleevi, Ilia)
- Fixed crash in SQLiteDatabase::ArrayQuery() and SQLiteDatabase::SingleQuery()
  when calling using Reflection. (Felipe)
- Fixed crash when instantiating PDORow and PDOStatement through Reflection.
  (Felipe)
- Fixed sanity check for the color index in imagecolortransparent. (Pierre)
- Fixed scandir/readdir when used mounted points on Windows. (Pierre)
- Fixed zlib.deflate compress filter to actually accept level parameter. (Jani)
- Fixed leak on error in popen/exec (and related functions) on Windows.
  (Pierre)
- Fixed possible bad caching of symlinked directories in the realpath cache
  on Windows. (Pierre)
- Fixed atime and mtime in stat related functions on Windows. (Pierre)
- Fixed spl_autoload_unregister/spl_autoload_functions wrt. Closures and
  Functors. (Christian Seiler)
- Fixed open_basedir circumvention for "mail.log" ini directive.
  (Maksymilian Arciemowicz, Stas)
- Fixed signature generation/validation for zip archives in ext/phar. (Greg)
- Fixed memory leak in stream_is_local(). (Felipe, Tony)
- Fixed BC break in mime_content_type(), removes the content encoding. (Scott) 

- Fixed PECL bug #16842 (oci_error return false when NO_DATA_FOUND is raised).
  (Chris Jones)

- Fixed bug #50063 (safe_mode_include_dir fails). (Johannes, christian at
  elmerot dot se)
- Fixed bug #50052 (Different Hashes on Windows and Linux on wrong Salt size).
  (Pierre)
- Fixed bug #49986 (Missing ICU DLLs on windows package). (Pierre)
- Fixed bug #49910 (no support for ././@LongLink for long filenames in phar
  tar support). (Greg)
- Fixed bug #49908 (throwing exception in __autoload crashes when interface
  is not defined). (Felipe)
- Fixed bug #49847 (exec() fails to return data inside 2nd parameter, given
  output lines >4095 bytes). (Ilia)
- Fixed bug #49809 (time_sleep_until() is not available on OpenSolaris). (Jani)
- Fixed bug #49757 (long2ip() can return wrong value in a multi-threaded
  applications). (Ilia, Florian Anderiasch)
- Fixed bug #49738 (calling mcrypt after mcrypt_generic_deinit crashes).
  (Sriram Natarajan)
- Fixed bug #49732 (crashes when using fileinfo when timestamp conversion
  fails). (Pierre)
- Fixed bug #49698 (Unexpected change in strnatcasecmp()). (Rasmus)
- Fixed bug #49630 (imap_listscan function missing). (Felipe)
- Fixed bug #49572 (use of C++ style comments causes build failure).
  (Sriram Natarajan)
- Fixed bug #49531 (CURLOPT_INFILESIZE sometimes causes warning "CURLPROTO_FILE
  cannot be set"). (Felipe)
- Fixed bug #49517 (cURL's CURLOPT_FILE prevents file from being deleted after
  fclose). (Ilia)
- Fixed bug #49470 (FILTER_SANITIZE_EMAIL allows disallowed characters).
  (Ilia)
- Fixed bug #49447 (php engine need to correctly check for socket API 
  return status on windows). (Sriram Natarajan)
- Fixed bug #49391 (ldap.c utilizing deprecated ldap_modify_s). (Ilia)
- Fixed bug #49372 (segfault in php_curl_option_curl). (Pierre)
- Fixed bug #49361 (wordwrap() wraps incorrectly on end of line boundaries).
  (Ilia, code-it at mail dot ru)
- Fixed bug #49306 (inside pdo_mysql default socket settings are ignored).
  (Ilia)
- Fixed bug #49289 (bcmath module doesn't compile with phpize configure).
  (Jani)
- Fixed bug #49286 (php://input (php_stream_input_read) is broken). (Jani)
- Fixed bug #49269 (Ternary operator fails on Iterator object when used inside
  foreach declaration). (Etienne, Dmitry)
- Fixed bug #49236 (Missing PHP_SUBST(PDO_MYSQL_SHARED_LIBADD)). (Jani)
- Fixed bug #49223 (Inconsistency using get_defined_constants). (Garrett)
- Fixed bug #49193 (gdJpegGetVersionString() inside gd_compact identifies
  wrong type in declaration). (Ilia)
- Fixed bug #49183 (dns_get_record does not return NAPTR records). (Pierre)
- Fixed bug #49144 (Import of schema from different host transmits original
  authentication details). (Dmitry)
- Fixed bug #49142 (crash when exception thrown from __tostring()).
  (David Soria Parra)
- Fixed bug #49132 (posix_times returns false without error).
  (phpbugs at gunnu dot us)
- Fixed bug #49125 (Error in dba_exists C code). (jdornan at stanford dot edu)
- Fixed bug #49122 (undefined reference to mysqlnd_stmt_next_result on compile
  with --with-mysqli and MySQL 6.0). (Jani)
- Fixed bug #49108 (2nd scan_dir produces segfault). (Felipe)
- Fixed bug #49098 (mysqli segfault on error). (Rasmus)
- Fixed bug #49095 (proc_get_status['exitcode'] fails on win32). (Felipe)
- Fixed bug #49092 (ReflectionFunction fails to work with functions in fully
  qualified namespaces). (Kalle, Jani)
- Fixed bug #49074 (private class static fields can be modified by using
  reflection). (Jani)
- Fixed bug #49072 (feof never returns true for damaged file in zip). (Pierre)
- Fixed bug #49065 ("disable_functions" php.ini option does not work on 
  Zend extensions). (Stas)
- Fixed bug #49064 (--enable-session=shared does not work: undefined symbol:
  php_url_scanner_reset_vars). (Jani)
- Fixed bug #49056 (parse_ini_file() regression in 5.3.0 when using non-ASCII
  strings as option keys). (Jani)
- Fixed bug #49052 (context option headers freed too early when using
  --with-curlwrappers). (Jani)
- Fixed bug #49047 (The function touch() fails on directories on Windows).
  (Pierre)
- Fixed bug #49032 (SplFileObject::fscanf() variables passed by reference).
  (Jani)
- Fixed bug #49027 (mysqli_options() doesn't work when using mysqlnd). (Andrey)
- Fixed bug #49026 (proc_open() can bypass safe_mode_protected_env_vars
  restrictions). (Ilia)
- Fixed bug #49020 (phar misinterprets ustar long filename standard).
  (Greg)
- Fixed bug #49018 (phar tar stores long filenames wit prefix/name reversed).
  (Greg)
- Fixed bug #49014 (dechunked filter broken when serving more than 8192 bytes
  in a chunk). (andreas dot streichardt at globalpark dot com, Ilia)
- Fixed bug #49012 (phar tar signature algorithm reports as Unknown (0) in
  getSignature() call). (Greg)
- Fixed bug #49000 (PHP CLI in Interactive mode (php -a) crashes 
  when including files from function). (Stas)
- Fixed bug #48994 (zlib.output_compression does not output HTTP headers when
  set to a string value). (Jani)
- Fixed bug #48980 (Crash when compiling with pdo_firebird). (Felipe)
- Fixed bug #48962 (cURL does not upload files with specified filename).
  (Ilia)
- Fixed bug #48929 (Double \r\n after HTTP headers when "header" context
  option is an array). (David Zülke)
- Fixed bug #48913 (Too long error code strings in pdo_odbc driver).
  (naf at altlinux dot ru, Felipe)
- Fixed bug #48912 (Namespace causes unexpected strict behaviour with
  extract()). (Dmitry)
- Fixed bug #48909 (Segmentation fault in mysqli_stmt_execute()). (Andrey)
- Fixed bug #48899 (is_callable returns true even if method does not exist in
  parent class). (Felipe)
- Fixed bug #48893 (Problems compiling with Curl). (Felipe)
- Fixed bug #48880 (Random Appearing open_basedir problem). (Rasmus, Gwynne)
- Fixed bug #48872 (string.c: errors: duplicate case values). (Kalle)
- Fixed bug #48854 (array_merge_recursive modifies arrays after first one).
  (Felipe)
- Fixed bug #48805 (IPv6 socket transport is not working). (Ilia)
- Fixed bug #48802 (printf() returns incorrect outputted length). (Jani)
- Fixed bug #48791 (open office files always reported as corrupted). (Greg)
- Fixed bug #48788 (RecursiveDirectoryIterator doesn't descend into symlinked
  directories). (Ilia)
- Fixed bug #48783 (make install will fail saying phar file exists). (Greg)
- Fixed bug #48774 (SIGSEGVs when using curl_copy_handle()).
  (Sriram Natarajan)
- Fixed bug #48771 (rename() between volumes fails and reports no error on 
  Windows). (Pierre)
- Fixed bug #48768 (parse_ini_*() crash with INI_SCANNER_RAW). (Jani)
- Fixed bug #48763 (ZipArchive produces corrupt archive). (dani dot church at 
  gmail dot com, Pierre)
- Fixed bug #48762 (IPv6 address filter still rejects valid address). (Felipe)
- Fixed bug #48757 (ReflectionFunction::invoke() parameter issues). (Kalle)
- Fixed bug #48754 (mysql_close() crash php when no handle specified).
  (Johannes, Andrey)
- Fixed bug #48752 (Crash during date parsing with invalid date). (Pierre)
- Fixed bug #48746 (Unable to browse directories within Junction Points).
  (Pierre, Kanwaljeet Singla)
- Fixed bug #48745 (mysqlnd: mysql_num_fields returns wrong column count for
  mysql_list_fields). (Andrey)
- Fixed bug #48740 (PHAR install fails when INSTALL_ROOT is not the final
  install location). (james dot cohen at digitalwindow dot com, Greg)
- Fixed bug #48733 (CURLOPT_WRITEHEADER|CURLOPT_FILE|CURLOPT_STDERR warns on
  files that have been opened with r+). (Ilia)
- Fixed bug #48719 (parse_ini_*(): scanner_mode parameter is not checked for
  sanity). (Jani)
- Fixed bug #48718 (FILTER_VALIDATE_EMAIL does not allow numbers in domain  
  components). (Ilia)
- Fixed bug #48681 (openssl signature verification for tar archives broken).
  (Greg)
- Fixed bug #48660 (parse_ini_*(): dollar sign as last character of value
  fails). (Jani)
- Fixed bug #48645 (mb_convert_encoding() doesn't understand hexadecimal
  html-entities). (Moriyoshi)
- Fixed bug #48637 ("file" fopen wrapper is overwritten when using
  --with-curlwrappers). (Jani)
- Fixed bug #48608 (Invalid libreadline version not detected during configure).
  (Jani)
- Fixed bug #48400 (imap crashes when closing stream opened with
  OP_PROTOTYPE flag). (Jani)
- Fixed bug #48377 (error message unclear on converting phar with existing
  file). (Greg)
- Fixed bug #48247 (Infinite loop and possible crash during startup with
  errors when errors are logged). (Jani)
- Fixed bug #48198 error: 'MYSQLND_LLU_SPEC' undeclared. Cause for #48780 and
  #46952 - both fixed too. (Andrey)
- Fixed bug #48189 (ibase_execute error in return param). (Kalle)
- Fixed bug #48182 (ssl handshake fails during asynchronous socket connection).
  (Sriram Natarajan)
- Fixed bug #48116 (Fixed build with Openssl 1.0). (Pierre, 
  Al dot Smith at aeschi dot ch dot eu dot org)
- Fixed bug #48057 (Only the date fields of the first row are fetched, others
  are empty). (info at programmiernutte dot net)
- Fixed bug #47481 (natcasesort() does not sort extended ASCII characters
  correctly). (Herman Radtke)
- Fixed bug #47351 (Memory leak in DateTime). (Derick, Tobias John)
- Fixed bug #47273 (Encoding bug in SoapServer->fault). (Dmitry)
- Fixed bug #46682 (touch() afield returns different values on windows).
  (Pierre)
- Fixed bug #46614 (Extended MySQLi class gives incorrect empty() result).
  (Andrey)
- Fixed bug #46020 (with Sun Java System Web Server 7.0 on HPUX, #define HPUX).
  (Uwe Schindler)
- Fixed bug #45905 (imagefilledrectangle() clipping error).
  (markril at hotmail dot com, Pierre)
- Fixed bug #45554 (Inconsistent behavior of the u format char). (Derick)
- Fixed bug #45141 (setcookie will output expires years of >4 digits). (Ilia)
- Fixed bug #44683 (popen crashes when an invalid mode is passed). (Pierre)
- Fixed bug #43510 (stream_get_meta_data() does not return same mode as used
  in fopen). (Jani)
- Fixed bug #42434 (ImageLine w/ antialias = 1px shorter). (wojjie at gmail dot
  com, Kalle)
- Fixed bug #40013 (php_uname() does not return nodename on Netware (Guenter
  Knauf)
- Fixed bug #38091 (Mail() does not use FQDN when sending SMTP helo). 
  (Kalle, Rick Yorgason)
- Fixed bug #28038 (Sent incorrect RCPT TO commands to SMTP server) (Garrett)
- Fixed bug #27051 (Impersonation with FastCGI does not exec process as 
  impersonated user). (Pierre)


30 Jun 2009, PHP 5.3.0
- Upgraded bundled PCRE to version 7.9. (Nuno)
- Upgraded bundled sqlite to version 3.6.15. (Scott)

- Moved extensions to PECL (Derick, Lukas, Pierre, Scott):
  . ext/dbase
  . ext/fbsql
  . ext/fdf
  . ext/ncurses
  . ext/mhash (BC layer is now entirely within ext/hash)
  . ext/ming
  . ext/msql
  . ext/sybase (not maintained anymore, sybase_ct has to be used instead)

- Removed the experimental RPL (master/slave) functions from mysqli. (Andrey)
- Removed zend.ze1_compatibility_mode. (Dmitry)
- Removed all zend_extension_* php.ini directives. Zend extensions are now
  always loaded using zend_extension directive. (Derick)
- Removed special treatment of "/tmp" in sessions for open_basedir.
  Note: This undocumented behaviour was introduced in 5.2.2. (Alexey)
- Removed shebang line check from CGI sapi (checked by scanner). (Dmitry)

- Changed PCRE, Reflection and SPL extensions to be always enabled. (Marcus)
- Changed md5() to use improved implementation. (Solar Designer, Dmitry)
- Changed HTTP stream wrapper to accept any code between and including
  200 to 399 as successful. (Mike, Noah Fontes)
- Changed __call() to be invoked on private/protected method access, similar to
  properties and __get(). (Andrei)
- Changed dl() to be disabled by default. Enabled only when explicitly
  registered by the SAPI. Currently enabled with cli, cgi and embed SAPIs.
  (Dmitry)
- Changed opendir(), dir() and scandir() to use default context when no context
  argument is passed. (Sara)
- Changed open_basedir to allow tightening in runtime contexts. (Sara)
- Changed PHP/Zend extensions to use flexible build IDs. (Stas)
- Changed error level E_ERROR into E_WARNING in Soap extension methods
  parameter validation. (Felipe)
- Changed openssl info to show the shared library version number. (Scott)
- Changed floating point behaviour to consistently use double precision on all
  platforms and with all compilers. (Christian Seiler)
- Changed round() to act more intuitively when rounding to a certain precision
  and round very large and very small exponents correctly. (Christian Seiler)
- Changed session_start() to return false when session startup fails. (Jani)
- Changed property_exists() to check the existence of a property independent of
  accessibility (like method_exists()). (Felipe)
- Changed array_reduce() to allow mixed $initial (Christian Seiler)

- Improved PHP syntax and semantics:
  . Added lambda functions and closures. (Christian Seiler, Dmitry)
  . Added "jump label" operator (limited "goto"). (Dmitry, Sara)
  . Added NOWDOC syntax. (Gwynne Raskind, Stas, Dmitry)
  . Added HEREDOC syntax with double quotes. (Lars Strojny, Felipe)
  . Added support for using static HEREDOCs to initialize static variables and
    class members or constants. (Matt)
  . Improved syntax highlighting and consistency for variables in double-quoted
    strings and literal text in HEREDOCs and backticks. (Matt)
  . Added "?:" operator. (Marcus)
  . Added support for namespaces. (Dmitry, Stas, Gregory, Marcus)
  . Added support for Late Static Binding. (Dmitry, Etienne Kneuss)
  . Added support for __callStatic() magic method. (Sara)
  . Added forward_static_call(_array) to complete LSB. (Mike Lively)
  . Added support for dynamic access of static members using $foo::myFunc().
    (Etienne Kneuss)
  . Improved checks for callbacks. (Marcus)
  . Added __DIR__ constant. (Lars Strojny)
  . Added new error modes E_USER_DEPRECATED and E_DEPRECATED.
    E_DEPRECATED is used to inform about stuff being scheduled for removal
    in future PHP versions. (Lars Strojny, Felipe, Marcus)
  . Added "request_order" INI variable to control specifically $_REQUEST
    behavior. (Stas)
  . Added support for exception linking. (Marcus)
  . Added ability to handle exceptions in destructors. (Marcus)

- Improved PHP runtime speed and memory usage:
  . Substitute global-scope, persistent constants with their values at compile
    time. (Matt)
  . Optimized ZEND_SIGNED_MULTIPLY_LONG(). (Matt)
  . Removed direct executor recursion. (Dmitry)
  . Use fastcall calling convention in executor on x86. (Dmitry)
  . Use IS_CV for direct access to $this variable. (Dmitry)
  . Use ZEND_FREE() opcode instead of ZEND_SWITCH_FREE(IS_TMP_VAR). (Dmitry)
  . Lazy EG(active_symbol_table) initialization. (Dmitry)
  . Optimized ZEND_RETURN opcode to not allocate and copy return value if it is
    not used. (Dmitry)
  . Replaced all flex based scanners with re2c based scanners.
    (Marcus, Nuno, Scott)
  . Added garbage collector. (David Wang, Dmitry).
  . Improved PHP binary size and startup speed with GCC4 visibility control.
    (Nuno)
  . Improved engine stack implementation for better performance and stability.
    (Dmitry)
  . Improved memory usage by moving constants to read only memory.
    (Dmitry, Pierre)
  . Changed exception handling. Now each op_array doesn't contain
    ZEND_HANDLE_EXCEPTION opcode in the end. (Dmitry)
  . Optimized require_once() and include_once() by eliminating fopen(3) on
    second usage. (Dmitry)
  . Optimized ZEND_FETCH_CLASS + ZEND_ADD_INTERFACE into single
    ZEND_ADD_INTERFACE opcode. (Dmitry)
  . Optimized string searching for a single character.
    (Michal Dziemianko, Scott)
  . Optimized interpolated strings to use one less opcode. (Matt)

- Improved php.ini handling: (Jani)
  . Added ".htaccess" style user-defined php.ini files support for CGI/FastCGI.
  . Added support for special [PATH=/opt/httpd/www.example.com/] and
    [HOST=www.example.com] sections. Directives set in these sections can
    not be overridden by user-defined ini-files or during runtime.
  . Added better error reporting for php.ini syntax errors.
  . Allowed using full path to load modules using "extension" directive.
  . Allowed "ini-variables" to be used almost everywhere ini php.ini files.
  . Allowed using alphanumeric/variable indexes in "array" ini options.
  . Added 3rd optional parameter to parse_ini_file() to specify the scanning
    mode of INI_SCANNER_NORMAL or INI_SCANNER_RAW. In raw mode option values
    and section values are treated as-is.
  . Fixed get_cfg_var() to be able to return "array" ini options.
  . Added optional parameter to ini_get_all() to only retrieve the current
    value. (Hannes)

- Improved Windows support:
  . Update all libraries to their latest stable version. (Pierre, Rob, Liz, 
    Garrett).
  . Added Windows support for stat(), touch(), filemtime(), filesize() and
    related functions. (Pierre)
  . Re-added socket_create_pair() for Windows in sockets extension. (Kalle)
  . Added inet_pton() and inet_ntop() also for Windows platforms. 
    (Kalle, Pierre)
  . Added mcrypt_create_iv() for Windows platforms. (Pierre)
  . Added ACL Cache support on Windows.
    (Kanwaljeet Singla, Pierre, Venkat Raman Don)
  . Added constants based on Windows' GetVersionEx information. 
    PHP_WINDOWS_VERSION_* and PHP_WINDOWS_NT_*. (Pierre)
  . Added support for ACL (is_writable, is_readable, reports now correct
    results) on Windows. (Pierre, Venkat Raman Don, Kanwaljeet Singla)
  . Added support for fnmatch() on Windows. (Pierre)
  . Added support for time_nanosleep() and time_sleep_until() on Windows.
    (Pierre)
  . Added support for symlink(), readlink(), linkinfo() and link() on Windows.
    They are available only when the running platform supports them. (Pierre)
  . the GMP extension now relies on MPIR instead of the GMP library. (Pierre)
  . Added Windows support for stream_socket_pair(). (Kalle)
  . Drop all external dependencies for the core features. (Pierre)
  . Drastically improve the build procedure (Pierre, Kalle, Rob):
    . VC9 (Visual C++ 2008) or later support
    . Initial experimental x64 support
  . MSI installer now supports all recent Windows versions, including
    Windows 7. (John, Kanwaljeet Singla)

- Improved and cleaned CGI code:
  . FastCGI is now always enabled and cannot be disabled.
    See sapi/cgi/CHANGES for more details. (Dmitry)
  . Added CGI SAPI -T option which can be used to measure execution
    time of script repeated several times. (Dmitry)

- Improved streams:
  . Fixed confusing error message on failure when no errors are logged. (Greg)
  . Added stream_supports_lock() function. (Benjamin Schulz)
  . Added context parameter for copy() function. (Sara)
  . Added "glob://" stream wrapper. (Marcus)
  . Added "params" as optional parameter for stream_context_create(). (Sara)
  . Added ability to use stream wrappers in include_path. (Gregory, Dmitry)

- Improved DNS API
  . Added Windows support for dns_check_record(), dns_get_mx(), checkdnsrr() and
    getmxrr(). (Pierre)
  . Added support for old style DNS functions (supports OSX and FBSD). (Scott)
  . Added a new "entries" array in dns_check_record() containing the TXT
    elements. (Felipe, Pierre)

- Improved hash extension:
  . Changed mhash to be a wrapper layer around the hash extension. (Scott)
  . Added hash_copy() function. (Tony)
  . Added sha224 hash algorithm to the hash extension. (Scott)

- Improved IMAP support (Pierre):
  . Added imap_gc() to clear the imap cache
  . Added imap_utf8_to_mutf7() and imap_mutf7_to_utf8()

- Improved mbstring extension:
  . Added "mbstring.http_output_conv_mimetypes" INI directive that allows
    common non-text types such as "application/xhtml+xml" to be converted
    by mb_output_handler(). (Moriyoshi)

- Improved OCI8 extension (Chris Jones/Oracle Corp.):
  . Added Database Resident Connection Pooling (DRCP) and Fast
    Application Notification (FAN) support.
  . Added support for Oracle External Authentication (not supported
    on Windows).
  . Improve persistent connection handling of restarted DBs.
  . Added SQLT_AFC (aka CHAR datatype) support to oci_bind_by_name.
  . Fixed bug #45458 (Numeric keys for associative arrays are not
    handled properly)
  . Fixed bug #41069 (Segmentation fault with query over DB link).
  . Fixed define of SQLT_BDOUBLE and SQLT_BFLOAT constants with Oracle
    10g ORACLE_HOME builds.
  . Changed default value of oci8.default_prefetch from 10 to 100.
  . Fixed PECL Bug #16035 (OCI8: oci_connect without ORACLE_HOME defined causes
    segfault) (Chris Jones/Oracle Corp.)
  . Fixed PECL Bug #15988 (OCI8: sqlnet.ora isn't read with older Oracle
    libraries) (Chris Jones/Oracle Corp.)
  . Fixed PECL Bug #14268 (Allow "pecl install oci8" command to "autodetect" an
    Instant Client RPM install) (Chris Jones/Oracle Corp.)
  . Fixed PECL bug #12431 (OCI8 ping functionality is broken).
  . Allow building (e.g from PECL) the PHP 5.3-based OCI8 code with
    PHP 4.3.9 onwards.
  . Provide separate extensions for Oracle 11g and 10g on Windows.
    (Pierre, Chris)

- Improved OpenSSL extension:
  . Added support for OpenSSL digest and cipher functions. (Dmitry)
  . Added access to internal values of DSA, RSA and DH keys. (Dmitry)
  . Fixed a memory leak on openssl_decrypt(). (Henrique)
  . Fixed segfault caused by openssl_pkey_new(). (Henrique)
  . Fixed bug caused by uninitilized variables in openssl_pkcs7_encrypt() and
    openssl_pkcs7_sign(). (Henrique)
  . Fixed error message in openssl_seal(). (Henrique)

- Improved pcntl extension: (Arnaud)
  . Added pcntl_signal_dispatch().
  . Added pcntl_sigprocmask().
  . Added pcntl_sigwaitinfo().
  . Added pcntl_sigtimedwait().

- Improved SOAP extension:
  . Added support for element names in context of XMLSchema's <any>. (Dmitry)
  . Added ability to use Traversable objects instead of plain arrays.
    (Joshua Reese, Dmitry)
  . Fixed possible crash bug caused by an uninitialized value. (Zdash Urf)

- Improved SPL extension:
  . Added SPL to list of standard extensions that cannot be disabled. (Marcus)
  . Added ability to store associative information with objects in
    SplObjectStorage. (Marcus)
  . Added ArrayAccess support to SplObjectStorage. (Marcus)
  . Added SplDoublyLinkedList, SplStack, SplQueue classes. (Etienne)
  . Added FilesystemIterator. (Marcus)
  . Added GlobIterator. (Marcus)
  . Added SplHeap, SplMinHeap, SplMaxHeap, SplPriorityQueue classes. (Etienne)
  . Added new parameter $prepend to spl_autoload_register(). (Etienne)
  . Added SplFixedArray. (Etienne, Tony)
  . Added delaying exceptions in SPL's autoload mechanism. (Marcus)
  . Added RecursiveTreeIterator. (Arnaud, Marcus)
  . Added MultipleIterator. (Arnaud, Marcus, Johannes)

- Improved Zend Engine:
  . Added "compact" handler for Zend MM storage. (Dmitry)
  . Added "+" and "*" specifiers to zend_parse_parameters(). (Andrei)
  . Added concept of "delayed early binding" that allows opcode caches to
    perform class declaration (early and/or run-time binding) in exactly
    the same order as vanilla PHP. (Dmitry)

- Improved crypt() function: (Pierre)
  . Added Blowfish and extended DES support. (Using Blowfish implementation
    from Solar Designer).
  . Made crypt features portable by providing our own implementations
    for crypt_r and the algorithms which are used when OS does not provide
    them. PHP implementations are always used for Windows builds.

- Deprecated session_register(), session_unregister() and
  session_is_registered(). (Hannes)
- Deprecated define_syslog_variables(). (Kalle)
- Deprecated ereg extension. (Felipe)

- Added new extensions:
  . Added Enchant extension as a way to access spell checkers. (Pierre)
  . Added fileinfo extension as replacement for mime_magic extension. (Derick)
  . Added intl extension for Internationalization. (Ed B., Vladimir I.,
    Dmitry L., Stanislav M., Vadim S., Kirti V.)
  . Added mysqlnd extension as replacement for libmysql for ext/mysql, mysqli
    and PDO_mysql. (Andrey, Johannes, Ulf)
  . Added phar extension for handling PHP Archives. (Greg, Marcus, Steph)
  . Added SQLite3 extension. (Scott)

- Added new date/time functionality: (Derick)
  . date_parse_from_format(): Parse date/time strings according to a format.
  . date_create_from_format()/DateTime::createFromFormat(): Create a date/time
    object by parsing a date/time string according to a given format.
  . date_get_last_errors()/DateTime::getLastErrors(): Return a list of warnings
    and errors that were found while parsing a date/time string through:
    . strtotime() / new DateTime
    . date_create_from_format() / DateTime::createFromFormat()
    . date_parse_from_format().
  . support for abbreviation and offset based timezone specifiers for
    the 'e' format specifier, DateTime::__construct(), DateTime::getTimeZone()
    and DateTimeZone::getName().
  . support for selectively listing timezone identifiers by continent or
    country code through timezone_identifiers_list() /
    DateTimezone::listIdentifiers().
  . timezone_location_get() / DateTimezone::getLocation() for retrieving
    location information from timezones.
  . date_timestamp_set() / DateTime::setTimestamp() to set a Unix timestamp
    without invoking the date parser. (Scott, Derick)
  . date_timestamp_get() / DateTime::getTimestamp() to retrieve the Unix
    timestamp belonging to a date object.
  . two optional parameters to timezone_transitions_get() /
    DateTimeZone::getTranstions() to limit the range of transitions being
    returned.
  . support for "first/last day of <month>" style texts.
  . support for date/time strings returned by MS SQL.
  . support for serialization and unserialization of DateTime objects.
  . support for diffing date/times through date_diff() / DateTime::diff().
  . support for adding/subtracting weekdays with strtotime() and
    DateTime::modify().
  . DateInterval class to represent the difference between two date/times.
  . support for parsing ISO intervals for use with DateInterval.
  . date_add() / DateTime::add(), date_sub() / DateTime::sub() for applying an
    interval to an existing date/time.
  . proper support for "this week", "previous week"/"last week" and "next week"
    phrases so that they actually mean the week and not a seven day period
    around the current day.
  . support for "<xth> <weekday> of" and "last <weekday> of" phrases to be used
    with months - like in "last saturday of februari 2008".
  . support for "back of <hour>" and "front of <hour>" phrases that are used in
    Scotland.
  . DatePeriod class which supports iterating over a DateTime object applying
    DateInterval on each iteration, up to an end date or limited by maximum
    number of occurences.

- Added compatibility mode in GD, imagerotate, image(filled)ellipse 
  imagefilter, imageconvolution and imagecolormatch are now always enabled.
  (Pierre)
- Added array_replace() and array_replace_recursive() functions. (Matt)
- Added ReflectionProperty::setAccessible() method that allows non-public
  property's values to be read through ::getValue() and set through
  ::setValue(). (Derick, Sebastian)
- Added msg_queue_exists() function to sysvmsg extension. (Benjamin Schulz)
- Added Firebird specific attributes that can be set via PDO::setAttribute()
  to control formatting of date/timestamp columns: PDO::FB_ATTR_DATE_FORMAT,
  PDO::FB_ATTR_TIME_FORMAT and PDO::FB_ATTR_TIMESTAMP_FORMAT. (Lars W)
- Added gmp_testbit() function. (Stas)
- Added icon format support to getimagesize(). (Scott)
- Added LDAP_OPT_NETWORK_TIMEOUT option for ldap_set_option() to allow
  setting network timeout (FR #42837). (Jani)
- Added optional escape character parameter to fgetcsv(). (David Soria Parra)
- Added an optional parameter to strstr() and stristr() for retrieval of either
  the part of haystack before or after first occurrence of needle.
  (Johannes, Felipe)
- Added xsl->setProfiling() for profiling stylesheets. (Christian)
- Added long-option feature to getopt() and made getopt() available also on
  win32 systems by adding a common getopt implementation into core.
  (David Soria Parra, Jani)
- Added support for optional values, and = as separator, in getopt(). (Hannes)
- Added lcfirst() function. (David C)
- Added PREG_BAD_UTF8_OFFSET_ERROR constant. (Nuno)
- Added native support for asinh(), acosh(), atanh(), log1p() and expm1().
  (Kalle)
- Added LIBXML_LOADED_VERSION constant (libxml2 version currently used). (Rob)
- Added JSON_FORCE_OBJECT flag to json_encode(). (Scott, Richard Quadling)
- Added timezone_version_get() to retrieve the version of the used timezone
  database. (Derick)
- Added 'n' flag to fopen to allow passing O_NONBLOCK to the underlying
  open(2) system call. (Mikko)
- Added "dechunk" filter which can decode HTTP responses with chunked
  transfer-encoding. HTTP streams use this filter automatically in case
  "Transfer-Encoding: chunked" header is present in response. It's possible to
  disable this behaviour using "http"=>array("auto_decode"=>0) in stream
  context. (Dmitry)
- Added support for CP850 encoding in mbstring extension.
  (Denis Giffeler, Moriyoshi)
- Added stream_cast() and stream_set_options() to user-space stream wrappers,
  allowing stream_select(), stream_set_blocking(), stream_set_timeout() and 
  stream_set_write_buffer() to work with user-space stream wrappers. (Arnaud)
- Added header_remove() function. (chsc at peytz dot dk, Arnaud)
- Added stream_context_get_params() function. (Arnaud)
- Added optional parameter "new" to sybase_connect(). (Timm)
- Added parse_ini_string() function. (grange at lemonde dot fr, Arnaud) 
- Added str_getcsv() function. (Sara)
- Added openssl_random_pseudo_bytes() function. (Scott)
- Added ability to send user defined HTTP headers with SOAP request.
  (Brian J.France, Dmitry)
- Added concatenation option to bz2.decompress stream filter.
  (Keisial at gmail dot com, Greg)
- Added support for using compressed connections with PDO_mysql. (Johannes)
- Added the ability for json_decode() to take a user specified depth. (Scott)
- Added support for the mysql_stmt_next_result() function from libmysql.
  (Andrey)
- Added function preg_filter() that does grep and replace in one go. (Marcus)
- Added system independent realpath() implementation which caches intermediate
  directories in realpath-cache. (Dmitry)
- Added optional clear_realpath_cache and filename parameters to
  clearstatcache(). (Jani, Arnaud)
- Added litespeed SAPI module. (George Wang)
- Added ext/hash support to ext/session's ID generator. (Sara)
- Added quoted_printable_encode() function. (Tony)
- Added stream_context_set_default() function. (Davey Shafik)
- Added optional "is_xhtml" parameter to nl2br() which makes the function
  output <br> when false and <br /> when true (FR #34381). (Kalle)
- Added PHP_MAXPATHLEN constant (maximum length of a path). (Pierre)
- Added support for SSH via libssh2 in cURL. (Pierre)
- Added support for gray levels PNG image with alpha in GD extension. (Pierre)
- Added support for salsa hashing functions in HASH extension. (Scott)
- Added DOMNode::getLineNo to get line number of parsed node. (Rob)
- Added table info to PDO::getColumnMeta() with SQLite. (Martin Jansen, Scott)
- Added mail logging functionality that allows logging of mail sent via
  mail() function. (Ilia)
- Added json_last_error() to return any error information from json_decode().
  (Scott)
- Added gethostname() to return the current system host name. (Ilia)
- Added shm_has_var() function. (Mike)
- Added depth parameter to json_decode() to lower the nesting depth from the
  maximum if required. (Scott)
- Added pixelation support in imagefilter(). (Takeshi Abe, Kalle)
- Added SplObjectStorage::addAll/removeAll. (Etienne)

- Implemented FR #41712 (curl progress callback: CURLOPT_PROGRESSFUNCTION).
  (sdteffen[at]gmail[dot].com, Pierre)
- Implemented FR #47739 (Missing cURL option do disable IPv6). (Pierre)
- Implemented FR #39637 (Missing cURL option CURLOPT_FTP_FILEMETHOD). (Pierre)

- Fixed an issue with ReflectionProperty::setAccessible().
  (Sebastian, Roman Borschel)
- Fixed html_entity_decode() incorrectly converting numeric html entities
  to different characters with cp1251 and cp866. (Scott)
- Fixed an issue in date() where a : was printed for the O modifier after a P
  modifier was used. (Derick)
- Fixed exec() on Windows to not eat the first and last double quotes. (Scott)
- Fixed readlink on Windows in thread safe SAPI (apache2.x etc.). (Pierre)
- Fixed a bug causing miscalculations with the "last <weekday> of <n> month"
  relative time string. (Derick)
- Fixed bug causing the algorithm parameter of mhash() to be modified. (Scott)
- Fixed invalid calls to free when internal fileinfo magic file is used. (Scott)
- Fixed memory leak inside wddx_add_vars() function. (Felipe)
- Fixed check in recode extension to allow builing of recode and mysql
  extensions when using a recent libmysql. (Johannes)

- Fixed PECL bug #12794 (PDOStatement->nextRowset() doesn't work). (Johannes)
- Fixed PECL bug #12401 (Add support for ATTR_FETCH_TABLE_NAMES). (Johannes)

- Fixed bug #48696 (ldap_read() segfaults with invalid parameters). (Felipe)
- Fixed bug #48643 (String functions memory issue). (Dmitry)
- Fixed bug #48641 (tmpfile() uses old parameter parsing).
  (crrodriguez at opensuse dot org)
- Fixed bug #48624 (.user.ini never gets parsed). (Pierre)
- Fixed bug #48620 (X-PHP-Originating-Script assumes no trailing CRLF in
  existing headers). (Ilia)
- Fixed bug #48578 (Can't build 5.3 on FBSD 4.11). (Rasmus)
- Fixed bug #48535 (file_exists returns false when impersonate is used).
  (Kanwaljeet Singla, Venkat Raman Don)
- Fixed bug #48493 (spl_autoload_register() doesn't work correctly when
  prepending functions). (Scott)
- Fixed bug #48215 (Calling a method with the same name as the parent class
  calls the constructor). (Scott)
- Fixed bug #48200 (compile failure with mbstring.c when 
  --enable-zend-multibyte is used). (Jani)
- Fixed bug #48188 (Cannot execute a scrollable cursors twice with PDO_PGSQL).
  (Matteo)
- Fixed bug #48185 (warning: value computed is not used in
  pdo_sqlite_stmt_get_col line 271). (Matteo)
- Fixed bug #48087 (call_user_method() invalid free of arguments). (Felipe)
- Fixed bug #48060 (pdo_pgsql - large objects are returned as empty). (Matteo)
- Fixed bug #48034 (PHP crashes when script is 8192 (8KB) bytes long). (Dmitry)
- Fixed bug #48004 (Error handler prevents creation of default object). (Dmitry)
- Fixed bug #47880 (crashes in call_user_func_array()). (Dmitry)
- Fixed bug #47856 (stristr() converts needle to lower-case). (Ilia)
- Fixed bug #47851 (is_callable throws fatal error). (Dmitry)
- Fixed bug #47816 (pcntl tests failing on NetBSD). (Matteo)
- Fixed bug #47779 (Wrong value for SIG_UNBLOCK and SIG_SETMASK constants).
  (Matteo)
- Fixed bug #47771 (Exception during object construction from arg call calls
  object's destructor). (Dmitry)
- Fixed bug #47767 (include_once does not resolve windows symlinks or junctions)
  (Kanwaljeet Singla, Venkat Raman Don)
- Fixed bug #47757 (rename JPG to JPEG in phpinfo). (Pierre)
- Fixed bug #47745 (FILTER_VALIDATE_INT doesn't allow minimum integer). (Dmitry)
- Fixed bug #47714 (autoloading classes inside exception_handler leads to
  crashes). (Dmitry)
- Fixed bug #47671 (Cloning SplObjectStorage instances). (Etienne)
- Fixed bug #47664 (get_class returns NULL instead of FALSE). (Dmitry)
- Fixed bug #47662 (Support more than 127 subpatterns in preg_match). (Nuno)
- Fixed bug #47596 (Bus error on parsing file). (Dmitry)
- Fixed bug #47572 (Undefined constant causes segmentation fault). (Felipe)
- Fixed bug #47560 (explode()'s limit parameter odd behaviour). (Matt)
- Fixed bug #47549 (get_defined_constants() return array with broken array
  categories). (Ilia)
- Fixed bug #47535 (Compilation failure in ps_fetch_from_1_to_8_bytes()).
  (Johannes)
- Fixed bug #47534 (RecursiveDiteratoryIterator::getChildren ignoring
  CURRENT_AS_PATHNAME). (Etienne)
- Fixed bug #47443 (metaphone('scratch') returns wrong result). (Felipe)
- Fixed bug #47438 (mysql_fetch_field ignores zero offset). (Johannes)
- Fixed bug #47398 (PDO_Firebird doesn't implements quoter correctly). (Felipe)
- Fixed bug #47390 (odbc_fetch_into - BC in php 5.3.0). (Felipe)
- Fixed bug #47359 (Use the expected unofficial mimetype for bmp files). (Scott)
- Fixed bug #47343 (gc_collect_cycles causes a segfault when called within a
  destructor in one case). (Dmitry)
- Fixed bug #47320 ($php_errormsg out of scope in functions). (Dmitry)
- Fixed bug #47318 (UMR when trying to activate user config). (Pierre)
- Fixed bug #47243 (OCI8: Crash at shutdown on Windows) (Chris Jones/Oracle
  Corp.)
- Fixed bug #47231 (offsetGet error using incorrect offset). (Etienne)
- Fixed bug #47229 (preg_quote() should escape the '-' char). (Nuno)
- Fixed bug #47165 (Possible memory corruption when passing return value by
  reference). (Dmitry)
- Fixed bug #47087 (Second parameter of mssql_fetch_array()). (Felipe)
- Fixed bug #47085 (rename() returns true even if the file in PHAR does not
  exist). (Greg)
- Fixed bug #47050 (mysqli_poll() modifies improper variables). (Johannes)
- Fixed bug #47045 (SplObjectStorage instances compared with ==). (Etienne)
- Fixed bug #47038 (Memory leak in include). (Dmitry)
- Fixed bug #47031 (Fix constants in DualIterator example). (Etienne)
- Fixed bug #47021 (SoapClient stumbles over WSDL delivered with
  "Transfer-Encoding: chunked"). (Dmitry)
- Fixed bug #46994 (OCI8: CLOB size does not update when using CLOB IN OUT param
  in stored procedure) (Chris Jones/Oracle Corp.)
- Fixed bug #46979 (use with non-compound name *has* effect). (Dmitry)
- Fixed bug #46957 (The tokenizer returns deprecated values). (Felipe)
- Fixed bug #46944 (UTF-8 characters outside the BMP aren't encoded correctly).
  (Scott)
- Fixed bug #46897 (ob_flush() should fail to flush unerasable buffers).
  (David C.)
- Fixed bug #46849 (Cloning DOMDocument doesn't clone the properties). (Rob)
- Fixed bug #46847 (phpinfo() is missing some settings). (Hannes)
- Fixed bug #46844 (php scripts or included files with first line starting
  with # have the 1st line missed from the output). (Ilia)
- Fixed bug #46817 (tokenizer misses last single-line comment (PHP 5.3+, with
  re2c lexer)). (Matt, Shire)
- Fixed bug #46811 (ini_set() doesn't return false on failure). (Hannes)
- Fixed bug #46763 (mb_stristr() wrong output when needle does not exist).
  (Henrique M. Decaria)
- Fixed bug #46755 (warning: use statement with non-compound name). (Dmitry)
- Fixed bug #46746 (xmlrpc_decode_request outputs non-suppressable error when
  given bad data). (Ilia)
- Fixed bug #46738 (Segfault when mb_detect_encoding() fails). (Scott)
- Fixed bug #46731 (Missing validation for the options parameter of the
  imap_fetch_overview() function). (Ilia)
- Fixed bug #46711 (cURL curl_setopt leaks memory in foreach loops). (magicaltux
  [at] php [dot] net)
- Fixed bug #46701 (Creating associative array with long values in the key fails
  on 32bit linux). (Shire)
- Fixed bug #46681 (mkdir() fails silently on PHP 5.3). (Hannes)
- Fixed bug #46653 (can't extend mysqli). (Johannes)
- Fixed bug #46646 (Restrict serialization on some internal classes like Closure
  and SplFileInfo using exceptions). (Etienne)
- Fixed bug #46623 (OCI8: phpinfo doesn't show compile time ORACLE_HOME with
  phpize) (Chris Jones/Oracle Corp.)
- Fixed bug #46578 (strip_tags() does not honor end-of-comment when it
  encounters a single quote). (Felipe)
- Fixed bug #46546 (Segmentation fault when using declare statement with
  non-string value). (Felipe)
- Fixed bug #46542 (Extending PDO class with a __call() function doesn't work as
  expected). (Johannes)
- Fixed bug #46421 (SplFileInfo not correctly handling /). (Etienne)
- Fixed bug #46347 (parse_ini_file() doesn't support * in keys). (Nuno)
- Fixed bug #46268 (DateTime::modify() does not reset relative time values).
  (Derick)
- Fixed bug #46241 (stacked error handlers, internal error handling in general).
  (Etienne)
- Fixed bug #46238 (Segmentation fault on static call with empty string method).
  (Felipe)
- Fixed bug #46192 (ArrayObject with objects as storage serialization).
  (Etienne)
- Fixed bug #46185 (importNode changes the namespace of an XML element). (Rob)
- Fixed bug #46178 (memory leak in ext/phar). (Greg)
- Fixed bug #46160 (SPL - Memory leak when exception is thrown in offsetSet).
  (Felipe)
- Fixed Bug #46147 (after stream seek, appending stream filter reads incorrect
  data). (Greg)
- Fixed bug #46127 (php_openssl_tcp_sockop_accept forgets to set context on
  accepted stream) (Mark Karpeles, Pierre)
- Fixed bug #46115 (Memory leak when calling a method using Reflection).
  (Dmitry)
- Fixed bug #46110 (XMLWriter - openmemory() and openuri() leak memory on
  multiple calls). (Ilia)
- Fixed bug #46108 (DateTime - Memory leak when unserializing). (Felipe)
- Fixed bug #46106 (Memory leaks when using global statement). (Dmitry)
- Fixed bug #46099 (Xsltprocessor::setProfiling - memory leak). (Felipe, Rob).
- Fixed bug #46087 (DOMXPath - segfault on destruction of a cloned object).
  (Ilia)
- Fixed bug #46048 (SimpleXML top-level @attributes not part of iterator).
  (David C.)
- Fixed bug #46044 (Mysqli - wrong error message). (Johannes)
- Fixed bug #46042 (memory leaks with reflection of mb_convert_encoding()).
  (Ilia)
- Fixed bug #46039 (ArrayObject iteration is slow). (Arnaud)
- Fixed bug #46033 (Direct instantiation of SQLite3stmt and SQLite3result cause 
  a segfault.) (Scott)
- Fixed bug #45991 (Ini files with the UTF-8 BOM are treated as invalid).
  (Scott)
- Fixed bug #45989 (json_decode() doesn't return NULL on certain invalid
  strings). (magicaltux, Scott)
- Fixed bug #45976 (Moved SXE from SPL to SimpleXML). (Etienne)
- Fixed bug #45928 (large scripts from stdin are stripped at 16K border).
  (Christian Schneider, Arnaud)
- Fixed bug #45911 (Cannot disable ext/hash). (Arnaud)
- Fixed bug #45907 (undefined reference to 'PHP_SHA512Init'). (Greg)
- Fixed bug #45826 (custom ArrayObject serialization). (Etienne)
- Fixed bug #45820 (Allow empty keys in ArrayObject). (Etienne)
- Fixed bug #45791 (json_decode() doesn't convert 0e0 to a double). (Scott)
- Fixed bug #45786 (FastCGI process exited unexpectedly). (Dmitry)
- Fixed bug #45757 (FreeBSD4.11 build failure: failed include; stdint.h).
  (Hannes)
- Fixed bug #45743 (property_exists fails to find static protected member in
  child class). (Felipe)
- Fixed bug #45717 (Fileinfo/libmagic build fails, missing err.h and getopt.h).
  (Derick)
- Fixed bug #45706 (Unserialization of classes derived from ArrayIterator
  fails). (Etienne, Dmitry)
- Fixed bug #45696 (Not all DateTime methods allow method chaining). (Derick)
- Fixed bug #45682 (Unable to var_dump(DateInterval)). (Derick)
- Fixed bug #45447 (Filesystem time functions on Vista and server 2008).
  (Pierre)
- Fixed bug #45432 (PDO: persistent connection leak). (Felipe)
- Fixed bug #45392 (ob_start()/ob_end_clean() and memory_limit). (Ilia)
- Fixed bug #45384 (parse_ini_file will result in parse error with no trailing
  newline). (Arnaud)
- Fixed bug #45382 (timeout bug in stream_socket_enable_crypto). (vnegrier at
  optilian dot com, Ilia)
- Fixed bug #45044 (relative paths not resolved correctly). (Dmitry)
- Fixed bug #44861 (scrollable cursor don't work with pgsql). (Matteo)
- Fixed bug #44842 (parse_ini_file keys that start/end with underscore).
  (Arnaud)
- Fixed bug #44575 (parse_ini_file comment # line problems). (Arnaud)
- Fixed bug #44409 (PDO::FETCH_SERIALIZE calls __construct()). (Matteo)
- Fixed bug #44173 (PDO->query() parameter parsing/checking needs an update).
  (Matteo)
- Fixed bug #44154 (pdo->errorInfo() always have three elements in the returned
  array). (David C.)
- Fixed bug #44153 (pdo->errorCode() returns NULL when there are no errors).
  (David C.)
- Fixed bug #44135 (PDO MySQL does not support CLIENT_FOUND_ROWS). (Johannes,
  chx1975 at gmail dot com)
- Fixed bug #44100 (Inconsistent handling of static array declarations with
  duplicate keys). (Dmitry)
- Fixed bug #43831 ($this gets mangled when extending PDO with persistent
  connection). (Felipe)
- Fixed bug #43817 (opendir() fails on Windows directories with parent directory
  unaccessible). (Dmitry)
- Fixed bug #43069 (SoapClient causes 505 HTTP Version not supported error
  message). (Dmitry)
- Fixed bug #43008 (php://filter uris ignore url encoded filternames and can't
  handle slashes). (Arnaud)
- Fixed bug #42362 (HTTP status codes 204 and 304 should not be gzipped).
  (Scott, Edward Z. Yang)
- Fixed bug #41874 (separate STDOUT and STDERR in exec functions). (Kanwaljeet
  Singla, Venkat Raman Don, Pierre)
- Fixed bug #41534 (SoapClient over HTTPS fails to reestablish connection).
  (Dmitry)
- Fixed bug #38802 (max_redirects and ignore_errors). (patch by
  datibbaw@php.net)
- Fixed bug #35980 (touch() works on files but not on directories). (Pierre)

17 Jun 2009, PHP 5.2.10
- Updated timezone database to version 2009.9 (2009i) (Derick)

- Added "ignore_errors" option to http fopen wrapper. (David Zulke, Sara)
- Added new CURL options CURLOPT_REDIR_PROTOCOLS, CURLOPT_PROTOCOLS,
  and CURLPROTO_* for redirect fixes in CURL 7.19.4. (Yoram Bar Haim, Stas)
- Added support for Sun CC (FR #46595 and FR #46513). (David Soria Parra)

- Changed default value of array_unique()'s optional sorting type parameter
  back to SORT_STRING to fix backwards compatibility breakage introduced in 
  PHP 5.2.9. (Moriyoshi)

- Fixed memory corruptions while reading properties of zip files. (Ilia)
- Fixed memory leak in ob_get_clean/ob_get_flush. (Christian)
- Fixed segfault on invalid session.save_path. (Hannes)
- Fixed leaks in imap when a mail_criteria is used. (Pierre)
- Fixed missing erealloc() in fix for Bug #40091 in spl_autoload_register. (Greg)

- Fixed bug #48562 (Reference recursion causes segfault when used in
  wddx_serialize_vars()). (Felipe)
- Fixed bug #48557 (Numeric string keys in Apache Hashmaps are not cast to
  integers). (David Zuelke)
- Fixed bug #48518 (curl crashes when writing into invalid file handle). (Tony)
- Fixed bug #48514 (cURL extension uses same resource name for simple and
  multi APIs). (Felipe)
- Fixed bug #48469 (ldap_get_entries() leaks memory on empty search
  results). (Patrick)
- Fixed bug #48456 (CPPFLAGS not restored properly in phpize.m4). (Jani,
  spisek at kerio dot com)
- Fixed bug #48448 (Compile failure under IRIX 6.5.30 building cast.c).
  (Kalle)
- Fixed bug #48441 (ldap_search() sizelimit, timelimit and deref options
  persist). (Patrick)
- Fixed bug #48434 (Improve memory_get_usage() accuracy). (Arnaud)
- Fixed bug #48416 (Force a cache limit in ereg() to stop excessive memory
  usage). (Scott)
- Fixed bug #48409 (Crash when exception is thrown while passing function
  arguments). (Arnaud)
- Fixed bug #48378 (exif_read_data() segfaults on certain corrupted .jpeg
  files). (Pierre)
- Fixed bug #48359 (Script hangs on snmprealwalk if OID is not increasing).
  (Ilia, simonov at gmail dot com)
- Fixed bug #48336 (ReflectionProperty::getDeclaringClass() does not work 
  with redeclared property).
  (patch by Markus dot Lidel at shadowconnect dot com)
- Fixed bug #48326 (constant MSG_DONTWAIT not defined). (Arnaud)
- Fixed bug #48313 (fgetcsv() does not return null for empty rows). (Ilia)
- Fixed bug #48309 (stream_copy_to_stream() and fpasstru() do not update
  stream position of plain files). (Arnaud)
- Fixed bug #48307 (stream_copy_to_stream() copies 0 bytes when $source is a
  socket). (Arnaud)
- Fixed bug #48273 (snmp*_real_walk() returns SNMP errors as values).
  (Ilia, lytboris at gmail dot com)
- Fixed bug #48256 (Crash due to double-linking of history.o).
  (tstarling at wikimedia dot org)
- Fixed bug #48248 (SIGSEGV when access to private property via &__get).
  (Felipe)
- Fixed bug #48247 (Crash on errors during startup). (Stas)
- Fixed bug #48240 (DBA Segmentation fault dba_nextkey). (Felipe)
- Fixed bug #48224 (Incorrect shuffle in array_rand). (Etienne)
- Fixed bug #48221 (memory leak when passing invalid xslt parameter).
  (Felipe)
- Fixed bug #48207 (CURLOPT_(FILE|WRITEHEADER options do not error out when
  working with a non-writable stream). (Ilia)
- Fixed bug #48206 (Iterating over an invalid data structure with
  RecursiveIteratorIterator leads to a segfault). (Scott)
- Fixed bug #48204 (xmlwriter_open_uri() does not emit warnings on invalid
  paths). (Ilia)
- Fixed bug #48203 (Crash when CURLOPT_STDERR is set to regular file). (Jani)
- Fixed bug #48202 (Out of Memory error message when passing invalid file
  path) (Pierre)
- Fixed bug #48156 (Added support for lcov v1.7). (Ilia)
- Fixed bug #48132 (configure check for curl ssl support fails with
  --disable-rpath). (Jani)
- Fixed bug #48131 (Don't try to bind ipv4 addresses to ipv6 ips via bindto).
  (Ilia)
- Fixed bug #48070 (PDO_OCI: Segfault when using persistent connection).
  (Pierre, Matteo, jarismar dot php at gmail dot com)
- Fixed bug #48058 (Year formatter goes wrong with out-of-int range). (Derick)
- Fixed bug #48038 (odbc_execute changes variables used to form params array).
  (Felipe)
- Fixed bug #47997 (stream_copy_to_stream returns 1 on empty streams). (Arnaud)
- Fixed bug #47991 (SSL streams fail if error stack contains items). (Mikko)
- Fixed bug #47981 (error handler not called regardless). (Hannes)
- Fixed bug #47969 (ezmlm_hash() returns different values depend on OS). (Ilia)
- Fixed bug #47946 (ImageConvolution overwrites background). (Ilia)
- Fixed bug #47940 (memory leaks in imap_body). (Pierre, Jake Levitt)
- Fixed bug #47937 (system() calls sapi_flush() regardless of output 
  buffering). (Ilia)
- Fixed bug #47903 ("@" operator does not work with string offsets). (Felipe)
- Fixed bug #47893 (CLI aborts on non blocking stdout). (Arnaud)
- Fixed bug #47849 (Non-deep import loses the namespace). (Rob)
- Fixed bug #47845 (PDO_Firebird omits first row from query). (Lars W)
- Fixed bug #47836 (array operator [] inconsistency when the array has
  PHP_INT_MAX index value). (Matt)
- Fixed bug #47831 (Compile warning for strnlen() in main/spprintf.c).
  (Ilia, rainer dot jung at kippdata dot de)
- Fixed bug #47828 (openssl_x509_parse() segfaults when a UTF-8 conversion
  fails). (Scott, Kees Cook, Pierre)
- Fixed bug #47818 (Segfault due to bound callback param). (Felipe)
- Fixed bug #47801 (__call() accessed via parent:: operator is provided
  incorrect method name). (Felipe)
- Fixed bug #47769 (Strange extends PDO). (Felipe)
- Fixed bug #47745 (FILTER_VALIDATE_INT doesn't allow minimum integer).
  (Dmitry)
- Fixed bug #47721 (Alignment issues in mbstring and sysvshm extension).
  (crrodriguez at opensuse dot org, Ilia)
- Fixed bug #47704 (PHP crashes on some "bad" operations with string
  offsets). (Dmitry)
- Fixed bug #47695 (build error when xmlrpc and iconv are compiled against
  different iconv versions). (Scott)
- Fixed bug #47667 (ZipArchive::OVERWRITE seems to have no effect).
  (Mikko, Pierre)
- Fixed bug #47644 (Valid integers are truncated with json_decode()). (Scott)
- Fixed bug #47639 (pg_copy_from() WARNING: nonstandard use of \\ in a
  string literal). (Ilia)
- Fixed bug #47616 (curl keeps crashing). (Felipe)
- Fixed bug #47598 (FILTER_VALIDATE_EMAIL is locale aware). (Ilia)
- Fixed bug #47566 (pcntl_wexitstatus() returns signed status).
  (patch by james at jamesreno dot com)
- Fixed bug #47564 (unpacking unsigned long 32bit bit endian returns wrong
  result). (Ilia)
- Fixed bug #47487 (performance degraded when reading large chunks after
  fix of bug #44607). (Arnaud)
- Fixed bug #47468 (enable cli|cgi-only extensions for embed sapi). (Jani)
- Fixed bug #47435 (FILTER_FLAG_NO_PRIV_RANGE does not work with ipv6
  addresses in the filter extension). (Ilia)
- Fixed bug #47430 (Errors after writing to nodeValue parameter of an absent
  previousSibling). (Rob)
- Fixed bug #47365 (ip2long() may allow some invalid values on certain 64bit
   systems). (Ilia)
- Fixed bug #47254 (Wrong Reflection for extends class). (Felipe)
- Fixed bug #47042 (cgi sapi is incorrectly removing SCRIPT_FILENAME).
  (Sriram Natarajan, David Soria Parra)
- Fixed bug #46882 (Serialize / Unserialize misbehaviour under OS with
  different bit numbers). (Matt)
- Fixed bug #46812 (get_class_vars() does not include visible private variable
  looking at subclass). (Arnaud)
- Fixed bug #46386 (Digest authentication with SOAP module fails against MSSQL
  SOAP services). (Ilia, lordelph at gmail dot com)
- Fixed bug #46109 (Memory leak when mysqli::init() is called multiple times).
  (Andrey)
- Fixed bug #45997 (safe_mode bypass with exec/system/passthru (windows only)).
  (Pierre)
- Fixed bug #45877 (Array key '2147483647' left as string). (Matt)
- Fixed bug #45822 (Near infinite-loops while parsing huge relative offsets).
  (Derick, Mike Sullivan)
- Fixed bug #45799 (imagepng() crashes on empty image).
  (Martin McNickle, Takeshi Abe)
- Fixed bug #45622 (isset($arrayObject->p) misbehaves with
  ArrayObject::ARRAY_AS_PROPS set). (robin_fernandes at uk dot ibm dot com, Arnaud)
- Fixed bug #45614 (ArrayIterator::current(), ::key() can show 1st private prop
  of wrapped object). (robin_fernandes at uk dot ibm dot com, Arnaud)
- Fixed bug #45540 (stream_context_create creates bad http request). (Arnaud)
- Fixed bug #45202 (zlib.output_compression can not be set with ini_set()).
  (Jani)
- Fixed bug #45191 (error_log ignores date.timezone php.ini val when setting
  logging timestamps). (Derick)
- Fixed bug #45092 (header HTTP context option not being used when compiled
  using --with-curlwrappers). (Jani)
- Fixed bug #44996 (xmlrpc_decode() ignores time zone on iso8601.datetime).
  (Ilia, kawai at apache dot org) 
- Fixed bug #44827 (define() is missing error checks for class constants).
  (Ilia)
- Fixed bug #44214 (Crash using preg_replace_callback() and global variables).
  (Nuno, Scott)
- Fixed bug #43073 (TrueType bounding box is wrong for angle<>0).
  (Martin McNickle)
- Fixed bug #42663 (gzinflate() try to allocate all memory with truncated
  data). (Arnaud)
- Fixed bug #42414 (some odbc_*() functions incompatible with Oracle ODBC
  driver). (jhml at gmx dot net)
- Fixed bug #42362 (HTTP status codes 204 and 304 should not be gzipped).
  (Scott, Edward Z. Yang)
- Fixed bug #42143 (The constant NAN is reported as 0 on Windows)
  (Kanwaljeet Singla, Venkat Raman Don)
- Fixed bug #38805 (PDO truncates text from SQL Server text data type field).
  (Steph)

26 Feb 2009, PHP 5.2.9
- Changed __call() to be invoked on private/protected method access, similar to
  properties and __get(). (Andrei)

- Added optional sorting type flag parameter to array_unique(). Default is
  SORT_REGULAR. (Andrei)

- Fixed a crash on extract in zip when files or directories entry names contain 
  a relative path. (Pierre)
- Fixed error conditions handling in stream_filter_append(). (Arnaud)
- Fixed zip filename property read. (Pierre)
- Fixed explode() behavior with empty string to respect negative limit. (Shire)
- Fixed security issue in imagerotate(), background colour isn't validated
  correctly with a non truecolour image. Reported by Hamid Ebadi,
  APA Laboratory (Fixes CVE-2008-5498). (Scott)
- Fixed a segfault when malformed string is passed to json_decode(). (Scott)
- Fixed bug in xml_error_string() which resulted in messages being
  off by one. (Scott)

- Fixed bug #47422 (modulus operator returns incorrect results on 64 bit
  linux). (Matt)
- Fixed bug #47399 (mb_check_encoding() returns true for some illegal SJIS
  characters). (for-bugs at hnw dot jp, Moriyoshi)
- Fixed bug #47353 (crash when creating a lot of objects in object
  destructor). (Tony)
- Fixed bug #47322 (sscanf %d doesn't work). (Felipe)
- Fixed bug #47282 (FILTER_VALIDATE_EMAIL is marking valid email addresses
  as invalid). (Ilia)
- Fixed bug #47220 (segfault in dom_document_parser in recovery mode). (Rob)
- Fixed bug #47217 (content-type is not set properly for file uploads). (Ilia)
- Fixed bug #47174 (base64_decode() interprets pad char in mid string as
  terminator). (Ilia)
- Fixed bug #47165 (Possible memory corruption when passing return value by
  reference). (Dmitry)
- Fixed bug #47152 (gzseek/fseek using SEEK_END produces strange results).
  (Felipe)
- Fixed bug #47131 (SOAP Extension ignores "user_agent" ini setting). (Ilia)
- Fixed bug #47109 (Memory leak on $a->{"a"."b"} when $a is not an object).
  (Etienne, Dmitry)
- Fixed bug #47104 (Linking shared extensions fails with icc). (Jani)
- Fixed bug #47049 (SoapClient::__soapCall causes a segmentation fault).
  (Dmitry)
- Fixed bug #47048 (Segfault with new pg_meta_data). (Felipe)
- Fixed bug #47042 (PHP cgi sapi is removing SCRIPT_FILENAME for non
  apache). (Sriram Natarajan)
- Fixed bug #47037 (No error when using fopen with empty string). (Cristian
  Rodriguez R., Felipe)
- Fixed bug #47035 (dns_get_record returns a garbage byte at the end of a
  TXT record). (Felipe)
- Fixed bug #47027 (var_export doesn't show numeric indices on ArrayObject).
  (Derick)
- Fixed bug #46985 (OVERWRITE and binary mode does not work, regression
  introduced in 5.2.8). (Pierre)
- Fixed bug #46973 (IPv6 address filter rejects valid address). (Felipe)
- Fixed bug #46964 (Fixed pdo_mysql build with older version of MySQL). (Ilia)
- Fixed bug #46959 (Unable to disable PCRE). (Scott)
- Fixed bug #46918 (imap_rfc822_parse_adrlist host part not filled in
  correctly). (Felipe)
- Fixed bug #46889 (Memory leak in strtotime()). (Derick)
- Fixed bug #46887 (Invalid calls to php_error_docref()). (oeriksson at
  mandriva dot com, Ilia)
- Fixed bug #46873 (extract($foo) crashes if $foo['foo'] exists). (Arnaud)
- Fixed bug #46843 (CP936 euro symbol is not converted properly). (ty_c at
  cybozuy dot co dot jp, Moriyoshi)
- Fixed bug #46798 (Crash in mssql extension when retrieving a NULL value
  inside a binary or image column type). (Ilia)
- Fixed bug #46782 (fastcgi.c parse error). (Matt)
- Fixed bug #46760 (SoapClient doRequest fails when proxy is used). (Felipe)
- Fixed bug #46748 (Segfault when an SSL error has more than one error).
  (Scott)
- Fixed bug #46739 (array returned by curl_getinfo should contain
  content_type key). (Mikko)
- Fixed bug #46699 (xml_parse crash when parser is namespace aware). (Rob)
- Fixed bug #46419 (Elements of associative arrays with NULL value are
  lost). (Dmitry)
- Fixed bug #46282 (Corrupt DBF When Using DATE). (arne at bukkie dot nl)
- Fixed bug #46026 (bz2.decompress/zlib.inflate filter tries to decompress
  after end of stream). (Greg)
- Fixed bug #46005 (User not consistently logged under Apache2). (admorten
  at umich dot edu, Stas)
- Fixed bug #45996 (libxml2 2.7 causes breakage with character data in
  xml_parse()). (Rob)
- Fixed bug #45940 (MySQLI OO does not populate connect_error property on
  failed connect). (Johannes)
- Fixed bug #45923 (mb_st[r]ripos() offset not handled correctly). (Moriyoshi)
- Fixed bug #45327 (memory leak if offsetGet throws exception). (Greg)
- Fixed bug #45239 (Encoding detector hangs with mbstring.strict_detection
  enabled). (Moriyoshi)
- Fixed bug #45161 (Reusing a curl handle leaks memory). (Mark Karpeles, Jani)
- Fixed bug #44336 (Improve pcre UTF-8 string matching performance). (frode
  at coretrek dot com, Nuno)
- Fixed bug #43841 (mb_strrpos() offset is byte count for negative values).
  (Moriyoshi)
- Fixed bug #37209 (mssql_execute with non fatal errors). (Kalle)
- Fixed bug #35975 (Session cookie expires date format isn't the most
  compatible. Now matches that of setcookie()). (Scott)


08 Dec 2008, PHP 5.2.8
- Reverted bug fix #42718 that broke magic_quotes_gpc (Scott)

04 Dec 2008, PHP 5.2.7
- Upgraded PCRE to version 7.8 (Fixes CVE-2008-2371). (Ilia)
- Updated timezone database to version 2008.9. (Derick)
- Upgraded bundled libzip to 0.9.0. (Pierre)

- Added logging option for error_log to send directly to SAPI. (Stas)
- Added PHP_MAJOR_VERSION, PHP_MINOR_VERSION, PHP_RELEASE_VERSION,
  PHP_EXTRA_VERSION, PHP_VERSION_ID, PHP_ZTS and PHP_DEBUG constants. (Pierre)
- Added "PHP_INI_SCAN_DIR" environment variable which can be used to 
  either disable or change the compile time ini scan directory (FR #45114).
  (Jani)

- Fixed missing initialization of BG(page_uid) and BG(page_gid), 
  reported by Maksymilian Arciemowicz. (Stas)
- Fixed memory leak inside sqlite_create_aggregate(). (Felipe)
- Fixed memory leak inside PDO sqlite's sqliteCreateAggregate() method.
  (Felipe)
- Fixed a crash inside gd with invalid fonts (Fixes CVE-2008-3658). (Pierre)
- Fixed a possible overflow inside memnstr (Fixes CVE-2008-3659).
  (LaurentGaffie)
- Fixed incorrect php_value order for Apache configuration, reported by
  Maksymilian Arciemowicz. (Stas)
- Fixed memory leak inside readline_callback_handler_remove() function.
  (Felipe)
- Fixed sybase_fetch_*() to continue reading after CS_ROW_FAIL status (Timm)
- Fixed a bug inside dba_replace() that could cause file truncation
  withinvalid keys. (Ilia)
- Fixed memory leak inside readline_callback_handler_install() function.(Ilia)
- Fixed memory leak inside readline_completion_function() function. (Felipe) 
- Fixed stream_get_contents() when using $maxlength and socket is notclosed.
  indeyets [at] php [dot] net on #46049. (Arnaud)
- Fixed stream_get_line() to behave as documented on non-blocking streams.
  (Arnaud)
- Fixed endless loop in PDOStatement::debugDumpParams().
  (jonah.harris at gmail dot com)
- Fixed ability to use "internal" heaps in extensions. (Arnaud, Dmitry)
- Fixed weekdays adding/subtracting algorithm. (Derick)
- Fixed some ambiguities in the date parser. (Derick)
- Fixed a bug with the YYYY-MM format not resetting the day correctly.
  (Derick)
- Fixed a bug in the DateTime->modify() methods, it would not use the advanced
  relative time strings. (Derick)
- Fixed extraction of zip files or directories when the entry name is a
  relative path. (Pierre)
- Fixed read or write errors for large zip archives. (Pierre)
- Fixed security issues detailed in CVE-2008-2665 and CVE-2008-2666.
  (Christian Hoffmann)
- Fixed simplexml asXML() not to lose encoding when dumping entire
  document to file. (Ilia)
- Fixed a crash inside PDO when trying instantiate PDORow manually.
  (Felipe)
- Fixed build failure of ext/mysqli with libmysql 6.0 - missing
  rplfunctions. (Andrey)
- Fixed a regression when using strip_tags() and < is within an
  attribute.(Scott)
- Fixed a crash on invalid method in ReflectionParameter constructor.
  (Christian Seiler)
- Reverted fix for bug #44197 due to behaviour change in minor version.
  (Felipe)

- Fixed bug #46732 (mktime.year description is wrong). (Derick)
- Fixed bug #46696 (cURL fails in upload files with specified content-type).
  (Ilia)
- Fixed bug #46673 (stream_lock call with wrong parameter). (Arnaud)
- Fixed bug #46649 (Setting array element with that same array produces
  inconsistent results). (Arnaud)
- Fixed bug #46626 (mb_convert_case does not handle apostrophe correctly).
  (Ilia)
- Fixed bug #46543 (ibase_trans() memory leaks when using wrong parameters).
  (Felipe)
- Fixed bug #46521 (Curl ZTS OpenSSL, error in config.m4 fragment).
  (jd at cpanel dot net)
- Fixed bug #46496 (wddx_serialize treats input as ISO-8859-1). (Mark Karpeles)
- Fixed bug #46427 (SoapClient() stumbles over its "stream_context" parameter).
  (Dmitry, Herman Radtke)
- Fixed bug #46426 (offset parameter of stream_get_contents() does not
  workfor "0"). (Felipe)
- Fixed bug #46406 (Unregistering nodeclass throws E_FATAL). (Rob)
- Fixed bug #46389 (NetWare needs small patch for _timezone).
  (patch by guenter@php.net)
- Fixed bug #46388 (stream_notification_callback inside of object destroys
  object variables). (Felipe)
- Fixed bug #46381 (wrong $this passed to internal methods causes segfault).
  (Tony)
- Fixed bug #46379 (Infinite loop when parsing '#' in one line file). (Arnaud)
- Fixed bug #46366 (bad cwd with / as pathinfo). (Dmitry)
- Fixed bug #46360 (TCP_NODELAY constant for socket_{get,set}_option).
  (bugs at trick dot vanstaveren dot us)
- Fixed bug #46343 (IPv6 address filter accepts invalid address). (Ilia)
- Fixed bug #46335 (DOMText::splitText doesn't handle multibyte characters).
  (Rob)
- Fixed bug #46323 (compilation of simplexml for NetWare breaks).
  (Patch by guenter [at] php [dot] net)
- Fixed bug #46319 (PHP sets default Content-Type header for HTTP 304
  response code, in cgi sapi). (Ilia)
- Fixed bug #46313 (Magic quotes broke $_FILES). (Arnaud)
- Fixed bug #46308 (Invalid write when changing property from inside getter).
  (Dmitry)
- Fixed bug #46292 (PDO::setFetchMode() shouldn't requires the 2nd arg when
  using FETCH_CLASSTYPE). (Felipe)
- Fixed bug #46274, #46249 (pdo_pgsql always fill in NULL for empty BLOB and
  segfaults when returned by SELECT). (Felipe)
- Fixed bug #46271 (local_cert option is not resolved to full path). (Ilia)
- Fixed bug #46247 (ibase_set_event_handler() is allowing to pass callback
  without event). (Felipe)
- Fixed bug #46246 (difference between call_user_func(array($this, $method))
  and $this->$method()). (Dmitry)
- Fixed bug #46222 (ArrayObject EG(uninitialized_var_ptr) overwrite).
  (Etienne)
- Fixed bug #46215 (json_encode mutates its parameter and has some
  class-specific state). (Felipe)
- Fixed bug #46206 (pg_query_params/pg_execute convert passed values to
  strings). (Ilia)
- Fixed bug #46191 (BC break: DOMDocument saveXML() doesn't accept null).
  (Rob)
- Fixed bug #46164 (stream_filter_remove() closes the stream). (Arnaud)
- Fixed bug #46157 (PDOStatement::fetchObject prototype error). (Felipe)
- Fixed bug #46147 (after stream seek, appending stream filter reads
  incorrect data). (Greg)
- Fixed bug #46139 (PDOStatement->setFetchMode() forgets FETCH_PROPS_LATE).
  (chsc at peytz dot dk, Felipe)
- Fixed bug #46127 (php_openssl_tcp_sockop_accept forgets to set context
  on accepted stream) (Mark Karpeles, Pierre)
- Fixed bug #46110 (XMLWriter - openmemory() and openuri() leak memory on
  multiple calls). (Ilia)
- Fixed bug #46088 (RegexIterator::accept - segfault). (Felipe)
- Fixed bug #46082 (stream_set_blocking() can cause a crash in some
  circumstances). (Felipe)
- Fixed bug #46064 (Exception when creating ReflectionProperty object
  on dynamicly created property). (Felipe)
- Fixed bug #46059 (Compile failure under IRIX 6.5.30 building posix.c).
  (Arnaud)
- Fixed bug #46053 (SplFileObject::seek - Endless loop). (Arnaud)
- Fixed bug #46051 (SplFileInfo::openFile - memory overlap). (Arnaud)
- Fixed bug #46047 (SimpleXML converts empty nodes into object with
  nested array). (Rob)
- Fixed bug #46031 (Segfault in AppendIterator::next). (Arnaud)
- Fixed bug #46029 (Segfault in DOMText when using with Reflection). (Rob)
- Fixed bug #46026 (bzip2.decompress/zlib.inflate filter tries to decompress
  after end of stream). (Keisial at gmail dot com, Greg)
- Fixed bug #46024 (stream_select() doesn't return the correct number).
  (Arnaud)
- Fixed bug #46010 (warnings incorrectly generated for iv in ecb mode).
  (Felipe)
- Fixed bug #46003 (isset on nonexisting node return unexpected results). (Rob)
- Fixed bug #45956 (parse_ini_file() does not return false with syntax errors
  in parsed file). (Jani)
- Fixed bug #45901 (wddx_serialize_value crash with SimpleXMLElement object).
  (Rob)
- Fixed bug #45862 (get_class_vars is inconsistent with 'protected' and
  'private' variables). (ilewis at uk dot ibm dot com, Felipe)
- Fixed bug #45860 (header() function fails to correctly replace all Status
  lines). (Dmitry)
- Fixed bug #45805 (Crash on throwing exception from error handler). (Dmitry)
- Fixed bug #45765 (ReflectionObject with default parameters of self::xxx cause
  an error). (Felipe)
- Fixed bug #45751 (Using auto_prepend_file crashes (out of scope stack address
  use)). (basant dot kukreja at sun dot com) 
- Fixed bug #45722 (mb_check_encoding() crashes). (Moriyoshi)
- Fixed bug #45705 (rfc822_parse_adrlist() modifies passed address parameter).
  (Jani)
- Fixed bug #45691 (Some per-dir or runtime settings may leak into other
  requests). (Moriyoshi)
- Fixed bug #45581 (htmlspecialchars() double encoding &#x hex items). (Arnaud)
- Fixed bug #45580 (levenshtein() crashes with invalid argument). (Ilia)
- Fixed bug #45575 (Segfault with invalid non-string as event handler callback).
  (Christian Seiler)
- Fixed bug #45568 (ISAPI doesn't properly clear auth_digest in header).
  (Patch by: navara at emclient dot com)
- Fixed bug #45556 (Return value from callback isn't freed). (Felipe)
- Fixed bug #45555 (Segfault with invalid non-string as
  register_introspection_callback). (Christian Seiler)
- Fixed bug #45553 (Using XPath to return values for attributes with a
  namespace does not work). (Rob)
- Fixed bug #45529 (new DateTimeZone() and date_create()->getTimezone() behave
  different). (Derick)
- Fixed bug #45522 (FCGI_GET_VALUES request does not return supplied values).
  (Arnaud)
- Fixed bug #45486 (mb_send_mail(); header 'Content-Type: text/plain; charset='
   parsing incorrect). (Felipe)
- Fixed bug #45485 (strip_tags and <?XML tag). (Felipe)
- Fixed bug #45460 (imap patch for fromlength fix in imap_headerinfo doesn't
  accept lengths of 1024). (Felipe, andrew at lifescale dot com)
- Fixed bug #45449 (filesize() regression using ftp wrapper).
  (crrodriguez at suse dot de)
- Fixed bug #45423 (fastcgi parent process doesn't invoke php_module_shutdown
  before shutdown) (basant dot kukreja at sun dot com)
- Fixed bug #45406 (session.serialize_handler declared by shared extension fails).
  (Kalle, oleg dot grenrus at dynamoid dot com)
- Fixed bug #45405 (snmp extension memory leak).
  (Federico Cuello, Rodrigo Campos)
- Fixed bug #45382 (timeout bug in stream_socket_enable_crypto). (Ilia)
- Fixed bug #45373 (php crash on query with errors in params). (Felipe)
- Fixed bug #45352 (Segmentation fault because of tick function on second
  request). (Dmitry)
- Fixed bug #45312 (Segmentation fault on second request for array functions).
  (Dmitry)
- Fixed bug #45303 (Opening php:// wrapper in append mode results in a warning).
  (Arnaud)
- Fixed bug #45251 (double free or corruption with setAttributeNode()). (Rob)
- Fixed bug #45226 and #18916 (xmlrpc_set_type() segfaults and wrong behavior
  with valid ISO8601 date string). (Jeff Lawsons)
- Fixed bug #45220 (curl_read callback returns -1 when needs to return
  size_t (unsigned)). (Felipe)
- Fixed bug #45181 (chdir() should clear relative entries in stat cache).
  (Arnaud)
- Fixed bug #45178 (memory corruption on assignment result of "new" by
  reference). (Dmitry)
- Fixed bug #45166 (substr() overflow changes). (Felipe)
- Fixed bug #45151 (Crash with URI/file..php (filename contains 2 dots)).
  (Fixes CVE-2008-3660) (Dmitry)
- Fixed bug #45139 (ReflectionProperty returns incorrect declaring class).
  (Felipe)
- Fixed bug #45124 ($_FILES['upload']['size'] sometimes return zero and some
  times the filesize). (Arnaud)
- Fixed bug #45028 (CRC32 output endianness is different between crc32() and
  hash()). (Tony)
- Fixed bug #45004 (pg_insert() does not accept 4 digit timezone format).
  (Ilia)
- Fixed bug #44991 (Compile Failure With freetds0.82).
  (jklowden at freetds dot org, matthias at dsx dot at)
- Fixed bug #44938 (gettext functions crash with overly long domain).
  (Christian Schneider, Ilia)
- Fixed bug #44925 (preg_grep() modifies input array). (Nuno)
- Fixed bug #44900 (OpenSSL extension fails to link with OpenSSL 0.9.6).
  (jd at cpanel dot net, Pierre)
- Fixed bug #44891 Memory leak using registerPHPFunctions and XSLT Variable
  as function parameter. (Rob)
- Fixed bug #44882 (SOAP extension object decoding bug). (Dmitry)
- Fixed bug #44830 (Very minor issue with backslash in heredoc). (Matt)
- Fixed bug #44818 (php://memory writeable when opened read only). (Arnaud)
- Fixed bug #44811 (Improve error message when creating a new SoapClient
  that contains invalid data). (Markus Fischer, David C)
- Fixed bug #44798 (Memory leak assigning value to attribute). (Ilia)
- Fixed bug #44716 (Progress notifications incorrect). (Hannes)
- Fixed bug #44712 (stream_context_set_params segfaults on invalid arguments).
  (Hannes)
- Fixed bug #44617 (wrong HTML entity output when substitute_character=entity).
  (Moriyoshi)
- Fixed bug #44607 (stream_get_line unable to correctly identify the "ending"
  in the stream content). (Arnaud)
- Fixed bug #44425 (Extending PDO/MySQL class with a __call() function doesn't
  work). (Johannes)
- Fixed bug #44327 (PDORow::queryString property & numeric offsets / Crash).
  (Felipe)
- Fixed bug #44251, #41125 (PDO + quote() + prepare() can result in segfault).
  (tsteiner at nerdclub dot net)
- Fixed bug #44246 (closedir() accepts a file resource opened by fopen()).
  (Dmitry, Tony)
- Fixed bug #44182 (extract($a, EXTR_REFS) can fail to split copy-on-write
  references). (robin_fernandes at uk dot ibm dot com)
- Fixed bug #44181 (extract($a, EXTR_OVERWRITE|EXTR_REFS) can fail to create
  references to $a). (robin_fernandes at uk dot ibm dot com)
- Fixed bug #44127 (UNIX abstract namespace socket connect does not work).
  (Jani)
- Fixed bug #43993 (mb_substr_count() behaves differently to substr_count()
  with overlapping needles). (Moriyoshi)
- Fixed Bug #43958 (class name added into the error message). (Dmitry)
- Fixed bug #43941 (json_encode silently cuts non-UTF8 strings). (Stas)
- Fixed bug #43925 (Incorrect argument counter in prepared statements with
  pgsql). (Felipe)
- Fixed bug #43731 (socket_getpeername: cannot use on stdin with inetd).
  (Arnaud)
- Fixed bug #43723 (SOAP not sent properly from client for <choice>). (Dmitry)
- Fixed bug #43668 (Added odbc.default_cursortype to control the ODBCcursor
  model). (Patrick)
- Fixed bug #43666 (Fixed code to use ODBC 3.52 datatypes for 64bit
  systems). (Patrick)
- Fixed bug #43540 (rfc1867 handler newlength problem). (Arnaud)
- Fixed bug #43452 (strings containing a weekday, or a number plus weekday
  behaved incorrect of the current day-of-week was the same as the one in the
  phrase). (Derick)
- Fixed bug #43353 (wrong detection of 'data' wrapper causes notice).
  (gk at gknw dot de, Arnaud)
- Fixed bug #43053 (Regression: some numbers shown in scientific notation).
  (int-e at gmx dot de)
- Fixed bug #43045 (SOAP encoding violation on "INF" for type double/float).
  (Dmitry)
- Fixed bug #42862 (IMAP toolkit crash: rfc822.c legacy routine buffer
  overflow). (Fixes CVE-2008-2829) (Dmitry)
- Fixed bug #42855 (dns_get_record() doesn't return all text from TXT record).
  (a dot u dot savchuk at gmail dot com)
- Fixed bug #42737 (preg_split('//u') triggers a E_NOTICE with newlines).
  (Nuno)
- Fixed bug #42718 (FILTER_UNSAFE_RAW not applied when configured as default
  filter). (Arnaud)
- Fixed bug #42604 ("make test" fails with --with-config-file-scan-dir=path).
  (Jani)
- Fixed bug #42473 (ob_start php://output and headers). (Arnaud)
- Fixed bug #42318 (problem with nm on AIX, not finding object files).
  (Dmitry)
- Fixed bug #42294 (Unified solution for round() based on C99 round). (Ilia)
- Fixed bug #42078 (pg_meta_data mix tables metadata from different schemas).
  (Felipe)
- Fixed bug #41348 (OCI8: allow compilation with Oracle 8.1). (Chris Jones)
- Fixed bug #41033 (enable signing with DSA keys.
  (gordyf at google dot com, Pierre)
- Fixed bug #37100 (data is returned truncated with BINARY CURSOR). (Tony)
- Fixed bug #30312 (crash in sybase_unbuffered_query() function). (Timm)
- Fixed bug #24679 (pg_* functions doesn't work using schema). (Felipe)
- Fixed bug #14962 (PECL) (::extractTo 2nd argument is not really optional)
  (Mark van Der Velden)
- Fixed bug #14032 (Mail() always returns false but mail is sent). (Mikko)


01 May 2008, PHP 5.2.6
- Fixed two possible crashes inside posix extension (Tony)
- Fixed incorrect heredoc handling when label is used within the block. 
  (Matt)
- Fixed possible stack buffer overflow in FastCGI SAPI. (Andrei Nigmatulin)
- Fixed sending of uninitialized paddings which may contain some information. (Andrei Nigmatulin)
- Fixed a bug in formatting timestamps when DST is active in the default timezone (Derick)
- Properly address incomplete multibyte chars inside escapeshellcmd() (Ilia, Stefan Esser)
- Fix integer overflow in printf(). (Stas, Maksymilian Aciemowicz)
- Fixed security issue detailed in CVE-2008-0599. (Rasmus)
- Fixed potential memleak in stream filter parameter for zlib filter. (Greg)
- Added Reflection API metadata for the methods of the DOM classes. (Sebastian)
- Fixed weird behavior in CGI parameter parsing. (Dmitry, Hannes Magnusson)
- Fixed a safe_mode bypass in cURL identified by Maksymilian Arciemowicz.
  (Ilia)
- Fixed a bug with PDO::FETCH_COLUMN|PDO::FETCH_GROUP mode when a column # by
  which to group by data is specified. (Ilia)
- Fixed segfault in filter extension when using callbacks. (Arnar Mar Sig,
  Felipe)
- Fixed faulty fix for bug #40189 (endless loop in zlib.inflate stream filter). (Greg)
- Upgraded PCRE to version 7.6 (Nuno)

- Fixed bug #44742 (timezone_offset_get() causes segmentation faults). (Derick)
- Fixed bug #44720 (Prevent crash within session_register()). (Scott)
- Fixed bug #44703 (htmlspecialchars() does not detect bad character set argument). (Andy Wharmby)
- Fixed bug #44673 (With CGI argv/argc starts from arguments, not from script) (Dmitry)
- Fixed bug #44667 (proc_open() does not handle pipes with the mode 'wb' correctly). (Jani)
- Fixed bug #44663 (Crash in imap_mail_compose if "body" parameter invalid). (Ilia)
- Fixed bug #44650 (escaepshellscmd() does not check arg count). (Ilia)
- Fixed bug #44613 (Crash inside imap_headerinfo()). (Ilia, jmessa)
- Fixed bug #44603 (Order issues with Content-Type/Length headers on POST). (Ilia)
- Fixed bug #44594 (imap_open() does not validate # of retries parameter). (Ilia)
- Fixed bug #44591 (imagegif's filename parameter). (Felipe)
- Fixed bug #44557 (Crash in imap_setacl when supplied integer as username) (Thomas Jarosch)
- Fixed bug #44487 (call_user_method_array issues a warning when throwing an exception). (David Soria Parra)
- Fixed bug #44478 (Inconsistent behaviour when assigning new nodes). (Rob, Felipe)
- Fixed bug #44445 (email validator does not handle domains starting/ending with a -). (Ilia)
- Fixed bug #44440 (st_blocks undefined under BeOS). (Felipe)
- Fixed bug #44394 (Last two bytes missing from output). (Felipe)
- Fixed bug #44388 (Crash inside exif_read_data() on invalid images) (Ilia)
- Fixed bug #44373 (PDO_OCI extension compile failed). (Felipe)
- Fixed bug #44333 (SEGFAULT when using mysql_pconnect() with client_flags). (Felipe)
- Fixed bug #44306 (Better detection of MIPS processors on Windows). (Ilia)
- Fixed bug #44242 (metaphone('CMXFXM') crashes PHP). (Felipe)
- Fixed bug #44233 (MSG_PEEK undefined under BeOS R5). (jonathonfreeman at gmail dot com, Ilia)
- Fixed bug #44216 (strftime segfaults on large negative value). (Derick)
- Fixed bug #44209 (strtotime() doesn't support 64 bit timestamps on 64 bit platforms). (Derick)
- Fixed bug #44206 (OCI8 selecting ref cursors leads to ORA-1000 maximum open cursors reached). (Oracle Corp.)
- Fixed bug #44200 (A crash in PDO when no bound targets exists and yet bound parameters are present). (Ilia)
- Fixed bug #44197 (socket array keys lost on socket_select). (Felipe)
- Fixed bug #44191 (preg_grep messes up array index). (Felipe)
- Fixed bug #44189 (PDO setAttribute() does not properly validate values for native numeric options). (Ilia)
- Fixed bug #44184 (Double free of loop-variable on exception). (Dmitry)
- Fixed bug #44171 (Invalid FETCH_COLUMN index does not raise an error). (Ilia)
- Fixed bug #44166 (Parameter handling flaw in PDO::getAvailableDrivers()). (Ilia)
- Fixed bug #44159 (Crash: $pdo->setAttribute(PDO::STATEMENT_ATTR_CLASS, NULL)). (Felipe)
- Fixed bug #44152 (Possible crash with syslog logging on ZTS builds). (Ilia)
- Fixed bug #44141 (private parent constructor callable through static function). (Dmitry)
- Fixed bug #44113 (OCI8 new collection creation can fail with OCI-22303). (Oracle Corp.)
- Fixed bug #44069 (Huge memory usage with concatenation using . instead of .=). (Dmitry)
- Fixed bug #44046 (crash inside array_slice() function with an invalid by-ref offset). (Ilia)
- Fixed bug #44028 (crash inside stream_socket_enable_crypto() when enabling encryption without crypto type). (Ilia)
- Fixed bug #44018 (RecursiveDirectoryIterator options inconsistancy). (Marcus)
- Fixed bug #44008 (OCI8 incorrect usage of OCI-Lob->close crashes PHP). (Oracle Corp.)
- Fixed bug #43998 (Two error messages returned for incorrect encoding for mb_strto[upper|lower]). (Rui)
- Fixed bug #43994 (mb_ereg 'successfully' matching incorrect). (Rui)
- Fixed bug #43954 (Memory leak when sending the same HTTP status code multiple times). (Scott)
- Fixed bug #43927 (koi8r is missing from html_entity_decode()). (andy at demos dot su, Tony)
- Fixed bug #43912 (Interbase column names are truncated to 31 characters). (Ilia)
- Fixed bug #43875 (Two error messages returned for $new and $flag argument in mysql_connect()). (Hannes)
- Fixed bug #43863 (str_word_count() breaks on cyrillic "ya" in locale cp1251). (phprus at gmail dot com, Tony)
- Fixed bug #43841 (mb_strrpos offset is byte count for negative values). (Rui)
- Fixed bug #43840 (mb_strpos bounds check is byte count rather than a character count). (Rui)
- Fixed bug #43808 (date_create never fails (even when it should)). (Derick)
- Fixed bug #43793 (zlib filter is unable to auto-detect gzip/zlib file headers). (Greg)
- Fixed bug #43703 (Signature compatibility check broken). (Dmitry)
- Fixed bug #43677 (Inconsistent behaviour of include_path set with php_value). (manuel at mausz dot at)
- Fixed bug #43663 (Extending PDO class with a __call() function doesn't work). (David Soria Parra)
- Fixed bug #43647 (Make FindFile use PATH_SEPARATOR instead of ";"). (Ilia)
- Fixed bug #43635 (mysql extension ingores INI settings on NULL values passed to mysql_connect()). (Ilia)
- Fixed bug #43620 (Workaround for a bug inside libcurl 7.16.2 that can result in a crash). (Ilia)
- Fixed bug #43614 (incorrect processing of numerical string keys of array in arbitrary serialized data). (Dmitriy Buldakov, Felipe)
- Fixed bug #43606 (define missing depencies of the exif extension). (crrodriguez at suse dot de)
- Fixed bug #43589 (a possible infinite loop in bz2_filter.c). (Greg)
- Fixed bug #43580 (removed bogus declaration of a non-existent php_is_url() function). (Ilia)
- Fixed bug #43559 (array_merge_recursive() doesn't behave as expected with duplicate NULL values). (Felipe, Tony)
- Fixed bug #43533 (escapeshellarg('') returns null). (Ilia)
- Fixed bug #43527 (DateTime created from a timestamp reports environment timezone). (Derick)
- Fixed bug #43522 (stream_get_line() eats additional characters). (Felipe, Ilia, Tony)
- Fixed bug #43507 (SOAPFault HTTP Status 500 - would like to be able to set the HTTP Status). (Dmitry)
- Fixed bug #43505 (Assign by reference bug). (Dmitry)
- Fixed bug #43498 (file_exists() on a proftpd server got SIZE not allowed in ASCII mode). (Ilia, crrodriguez at suse dot de)
- Fixed bug #43497 (OCI8 XML/getClobVal aka temporary LOBs leak UGA memory). (Chris)
- Fixed bug #43495 (array_merge_recursive() crashes with recursive arrays). (Ilia)
- Fixed bug #43493 (pdo_pgsql does not send username on connect when password is not available). (Ilia)
- Fixed bug #43491 (Under certain conditions, file_exists() never returns). (Dmitry)
- Fixed bug #43483 (get_class_methods() does not list all visible methods). (Dmitry)
- Fixed bug #43482 (array_pad() does not warn on very small pad numbers). (Ilia)
- Fixed bug #43457 (Prepared statement with incorrect parms doesn't throw exception with pdo_pgsql driver). (Ilia)
- Fixed bug #43450 (Memory leak on some functions with implicit object __toString() call). (David C.)
- Fixed bug #43386 (array_globals not reset to 0 properly on init). (Ilia)
- Fixed bug #43377 (PHP crashes with invalid argument for DateTimeZone). (Ilia)
- Fixed bug #43373 (pcntl_fork() should not raise E_ERROR on error). (Ilia)
- Fixed bug #43364 (recursive xincludes don't remove internal xml nodes properly). (Rob, patch from ddb@bitxtender.de)
- Fixed bug #43301 (mb_ereg*_replace() crashes when replacement string is invalid PHP expression and 'e' option is used). (Jani)
- Fixed bug #43295 (crash because of uninitialized SG(sapi_headers).mimetype). (Dmitry)
- Fixed bug #43293 (Multiple segfaults in getopt()). (Hannes)
- Fixed bug #43279 (pg_send_query_params() converts all elements in 'params' to strings). (Ilia)
- Fixed bug #43276 (Incomplete fix for bug #42739, mkdir() under safe_mode). (Ilia)
- Fixed bug #43248 (backward compatibility break in realpath()). (Dmitry)
- Fixed bug #43221 (SimpleXML adding default namespace in addAttribute). (Rob)
- Fixed bug #43216 (stream_is_local() returns false on "file://"). (Dmitry)
- Fixed bug #43201 (Crash on using uninitialized vals and __get/__set). (Dmitry)
- Fixed bug #43182 (file_put_contents() LOCK_EX does not work properly on file truncation). (Ilia)
- Fixed bug #43175 (__destruct() throwing an exception with __call() causes segfault). (Dmitry)
- Fixed bug #43128 (Very long class name causes segfault). (Dmitry)
- Fixed bug #43105 (PHP seems to fail to close open files). (Hannes)
- Fixed bug #43092 (curl_copy_handle() crashes with > 32 chars long URL). (Jani)
- Fixed bug #43003 (Invalid timezone reported for DateTime objects constructed using a timestamp). (Derick)
- Fixed bug #42978 (mismatch between number of bound params and values causes a crash in pdo_pgsql). (Ilia)
- Fixed bug #42945 (preg_split() swallows part of the string). (Nuno)
- Fixed bug #42937 (__call() method not invoked when methods are called on parent from child class). (Dmitry)
- Fixed bug #42841 (REF CURSOR and oci_new_cursor() crash PHP). (Chris)
- Fixed bug #42838 (Wrong results in array_diff_uassoc) (Felipe)
- Fixed bug #42779 (Incorrect forcing from HTTP/1.0 request to HTTP/1.1 response). (Ilia)
- Fixed bug #42736 (xmlrpc_server_call_method() crashes). (Tony)
- Fixed bug #42692 (Procedure 'int1' not present with doc/lit SoapServer). (Dmitry)
- Fixed bug #42548 (mysqli PROCEDURE calls can't return result sets). (Hartmut)
- Fixed bug #42505 (new sendmail default breaks on Netware platform) (Guenter Knauf)
- Fixed bug #42369 (Implicit conversion to string leaks memory). (David C., Rob).
- Fixed bug #42272 (var_export() incorrectly escapes char(0)). (Derick)
- Fixed bug #42261 (Incorrect lengths for date and boolean data types). (Ilia)
- Fixed bug #42190 (Constructing DateTime with TimeZone Indicator invalidates DateTimeZone). (Derick)
- Fixed bug #42177 (Warning "array_merge_recursive(): recursion detected" comes again...). (Felipe)
- Fixed bug #41941 (oci8 extension not lib64 savvy). (Chris)
- Fixed bug #41828 (Failing to call RecursiveIteratorIterator::__construct() causes a sefault). (Etienne)
- Fixed bug #41599 (setTime() fails after modify() is used). (Derick)
- Fixed bug #41562 (SimpleXML memory issue). (Rob)
- Fixed bug #40013 (php_uname() does not return nodename on Netware (Guenter Knauf)
- Fixed bug #38468 (Unexpected creation of cycle). (Dmitry)
- Fixed bug #32979 (OpenSSL stream->fd casts broken in 64-bit build) (stotty at tvnet dot hu)

08 Nov 2007, PHP 5.2.5
- Upgraded PCRE to version 7.3 (Nuno)
- Added optional parameter $provide_object to debug_backtrace(). (Sebastian)
- Added alpha support for imagefilter() IMG_FILTER_COLORIZE. (Pierre)
- Added ability to control memory consumption between request using
  ZEND_MM_COMPACT environment variable. (Dmitry)

- Improved speed of array_intersect_key(), array_intersect_assoc(),
  array_uintersect_assoc(), array_diff_key(), array_diff_assoc() and
  array_udiff_assoc(). (Dmitry)

- Fixed move_uploaded_file() to always set file permissions of resulting file
  according to UMASK. (Andrew Sitnikov)
- Fixed possible crash in ext/soap because of uninitialized value. (Zdash Urf)
- Fixed regression in glob() when enforcing safe_mode/open_basedir checks on
  paths containing '*'. (Ilia)
- Fixed "mail.force_extra_parameters" php.ini directive not to be modifiable
  in .htaccess due to the security implications - reported by SecurityReason.
  (Stas)
- Fixed PDO crash when driver returns empty LOB stream. (Stas)
- Fixed dl() to only accept filenames - reported by Laurent Gaffie. (Stas)
- Fixed dl() to limit argument size to MAXPATHLEN (CVE-2007-4887).
  (Christian Hoffmann)
- Fixed iconv_*() functions to limit argument sizes as workaround to libc
  bug (CVE-2007-4783, CVE-2007-4840 by Laurent Gaffie).
  (Christian Hoffmann, Stas)
- Fixed missing brackets leading to build warning and error in the log.
  Win32 code. (Andrey)
- Fixed leaks with multiple connects on one mysqli object. (Andrey)
- Fixed endianness detection on MacOS when building universal binary.
  (Uwe Schindler, Christian Speich, Tony)
- Fixed possible triggering of buffer overflows inside glibc
  implementations of the fnmatch(), setlocale() and glob() functions.
  Reported by Laurent Gaffie. (Ilia)
- Fixed imagerectangle regression with 1x1 rectangle (libgd #106). (Pierre)
- Fixed htmlentities/htmlspecialchars not to accept partial multibyte
  sequences. (Stas)

- Fixed bug #43196 (array_intersect_assoc() crashes with non-array input).
  (Jani)
- Fixed bug #43139 (PDO ignores ATTR_DEFAULT_FETCH_MODE in some cases with
  fetchAll()). (Ilia)
- Fixed bug #43137 (rmdir() and rename() do not clear statcache). (Jani)
- Fixed bug #43130 (Bound parameters cannot have - in their name). (Ilia)
- Fixed bug #43099 (XMLWriter::endElement() does not check # of params).
  (Ilia)
- Fixed bug #43020 (Warning message is missing with shuffle() and more
  than one argument). (Scott)
- Fixed bug #42976 (Crash when constructor for newInstance() or
  newInstanceArgs() fails) (Ilia)
- Fixed bug #42943 (ext/mssql: Move *timeout initialization from RINIT
  to connect time). (Ilia)
- Fixed bug #42917 (PDO::FETCH_KEY_PAIR doesn't work with setFetchMode).
  (Ilia)
- Fixed bug #42890 (Constant "LIST" defined by mysqlclient and c-client).
  (Andrey)
- Fixed bug #42869 (automatic session id insertion adds sessions id to
  non-local forms). (Ilia)
- Fixed bug #42818 ($foo = clone(array()); leaks memory). (Dmitry)
- Fixed bug #42817 (clone() on a non-object does not result in a fatal
  error). (Ilia)
- Fixed bug #42785 (json_encode() formats doubles according to locale rather
  then following standard syntax). (Ilia)
- Fixed bug #42783 (pg_insert() does not accept an empty list for
  insertion). (Ilia)
- Fixed bug #42773 (WSDL error causes HTTP 500 Response). (Dmitry)
- Fixed bug #42772 (Storing $this in a static var fails while handling a cast
  to string). (Dmitry)
- Fixed bug #42767 (highlight_string() truncates trailing comment). (Ilia)
- Fixed bug #42739 (mkdir() doesn't like a trailing slash when safe_mode is
  enabled). (Ilia)
- Fixed bug #42703 (Exception raised in an iterator::current() causes segfault
  in FilterIterator) (Marcus)
- Fixed bug #42699 (PHP_SELF duplicates path). (Dmitry)
- Fixed bug #42654 (RecursiveIteratorIterator modifies only part of leaves)
  (Marcus)
- Fixed bug #42643 (CLI segfaults if using ATTR_PERSISTENT). (Ilia)
- Fixed bug #42637 (SoapFault : Only http and https are allowed). (Bill Moran)
- Fixed bug #42629 (Dynamically loaded PHP extensions need symbols exported
  on MacOSX). (jdolecek at NetBSD dot org)
- Fixed bug #42627 (bz2 extension fails to build with -fno-common).
  (dolecek at netbsd dot org)
- Fixed Bug #42596 (session.save_path MODE option does not work). (Ilia)
- Fixed bug #42590 (Make the engine recognize \v and \f escape sequences).
  (Ilia)
- Fixed bug #42587 (behavior change regarding symlinked .php files). (Dmitry)
- Fixed bug #42579 (apache_reset_timeout() does not exist). (Jani)
- Fixed bug #42549 (ext/mysql failed to compile with libmysql 3.23). (Scott)
- Fixed bug #42523 (PHP_SELF duplicates path). (Dmitry)
- Fixed bug #42512 (ip2long('255.255.255.255') should return 4294967295 on
  64-bit PHP). (Derick)
- Fixed bug #42506 (php_pgsql_convert() timezone parse bug) (nonunnet at
  gmail dot com, Ilia)
- Fixed bug #42496 (OCI8 cursor is not closed when using 2 clobs in a select
  query). (Oracle Corp.)
- Fixed bug #42462 (Segmentation when trying to set an attribute in a
  DOMElement). (Rob)
- Fixed bug #42453 (CGI SAPI does not shut down cleanly with -i/-m/-v cmdline
  options). (Dmitry)
- Fixed bug #42452 (PDO classes do not expose Reflection API information).
  (Hannes)
- Fixed bug #42468 (Write lock on file_get_contents fails when using a
  compression stream). (Ilia)
- Fixed bug #42488 (SoapServer reports an encoding error and the error itself
  breaks). (Dmitry)
- Fixed bug #42378 (mysqli_stmt_bind_result memory exhaustion). (Andrey)
- Fixed bug #42359 (xsd:list type not parsed). (Dmitry)
- Fixed bug #42326 (SoapServer crash). (Dmitry)
- Fixed bug #42214 (SoapServer sends clients internal PHP errors). (Dmitry)
- Fixed bug #42189 (xmlrpc_set_type() crashes php on invalid datetime
  values). (Ilia)
- Fixed bug #42139 (XMLReader option constants are broken using XML()). (Rob)
- Fixed bug #42086 (SoapServer return Procedure '' not present for WSIBasic
  compliant wsdl). (Dmitry)
- Fixed bug #41822 (Relative includes broken when getcwd() fails). (Ab5602,
  Jani)
- Fixed bug #41561 (Values set with php_admin_* in httpd.conf can be overwritten
  with ini_set()). (Stas, Jani)
- Fixed bug #39651 (proc_open() append mode doesn't work on windows). (Nuno)

30 Aug 2007, PHP 5.2.4
- Removed --enable-versioning configure option. (Jani)

- Upgraded PCRE to version 7.2 (Nuno)
- Updated timezone database to version 2007.6. (Derick)

- Improved openssl_x509_parse() to return extensions in readable form. (Dmitry)

- Enabled changing the size of statement cache for non-persistent OCI8
  connections. (Chris Jones, Tony)

- Changed "display_errors" php.ini option to accept "stderr" as value which
  makes the error messages to be outputted to STDERR instead of STDOUT with
  CGI and CLI SAPIs (FR #22839). (Jani)
- Changed error handler to send HTTP 500 instead of blank page on PHP errors.
  (Dmitry, Andrei Nigmatulin)
- Changed mail() function to be always available. (Johannes)

- Added check for unknown options passed to configure. (Jani)
- Added persistent connection status checker to pdo_pgsql.
  (Elvis Pranskevichus, Ilia)
- Added support for ATTR_TIMEOUT inside pdo_pgsql driver. (Ilia)
- Added php_ini_loaded_file() function which returns the path to the actual
  php.ini in use. (Jani)
- Added GD version constants GD_MAJOR_VERSION, GD_MINOR_VERSION,
  GD_RELEASE_VERSION, GD_EXTRA_VERSION and GD_VERSION_STRING. (Pierre)
- Added missing open_basedir checks to CGI.
  (anight at eyelinkmedia dot com, Tony)
- Added missing format validator to unpack() function. (Ilia)
- Added missing error check inside bcpowmod(). (Ilia)
- Added CURLOPT_PRIVATE & CURLINFO_PRIVATE constants.
  (Andrey A. Belashkov, Tony)
- Added missing MSG_EOR and MSG_EOF constants to sockets extension. (Jani)
- Added PCRE_VERSION constant. (Tony)
- Added ReflectionExtension::info() function to print the phpinfo()
  block for an extension. (Johannes)

- Implemented FR #41884 (ReflectionClass::getDefaultProperties() does not
  handle static attributes). (Tony)

- Fixed "Floating point exception" inside wordwrap().
  (Mattias Bengtsson, Ilia)
- Fixed several integer overflows in ImageCreate(), ImageCreateTrueColor(),
  ImageCopyResampled() and ImageFilledPolygon() reported by Mattias Bengtsson.
  (Tony)
- Fixed size calculation in chunk_split(). (Stas)
- Fixed integer overflow in str[c]spn(). (Stas)
- Fixed money_format() not to accept multiple %i or %n tokens.
  (Stas, Ilia)
- Fixed zend_alter_ini_entry() memory_limit interruption
  vulnerability. (Ilia)
- Fixed INFILE LOCAL option handling with MySQL extensions not to be
  allowed when open_basedir or safe_mode is active. (Stas)
- Fixed session.save_path and error_log values to be checked against
  open_basedir and safe_mode (CVE-2007-3378) (Stas, Maksymilian Arciemowicz)
- Fixed possible invalid read in glob() win32 implementation (CVE-2007-3806).
  (Tony)
- Improved fix for MOPB-03-2007. (Ilia)
- Corrected fix for CVE-2007-2872. (Ilia)

- Fixed possible crash in imagepsloadfont(), work around a bug in the pslib on
  Windows. (Pierre)
- Fixed oci8 and PDO_OCI extensions to allow configuring with Oracle 11g
  client libraries. (Chris Jones)
- Fixed EOF handling in case of reading from file opened in write only mode.
  (Dmitry)
- Fixed var_export() to use the new H modifier so that it can generate
  parseable PHP code for floats, independent of the locale. (Derick)
- Fixed regression introduced by the fix for the libgd bug #74. (Pierre)
- Fixed SimpleXML's behavior when used with empty(). (Sara)
- Fixed crash in OpenSSL extension because of non-string passphrase. (Dmitry)

- Fixed PECL Bug #11345 (PDO_OCI crash after National language Support "NLS"
  environment initialization error). (Chris Jones)
- Fixed PECL bug #11216 (crash in ZipArchive::addEmptyDir when a directory
  already exists). (Pierre)

- Fixed bug #43926 (isInstance() isn't equivalent to instanceof operator). (Marcus)
- Fixed bug #42368 (Incorrect error message displayed by pg_escape_string).
  (Ilia)
- Fixed bug #42365 (glob() crashes and/or accepts way too many flags).
  (Jani)
- Fixed Bug #42364 (Crash when using getRealPath with DirectoryIterator).
  (Johannes)
- Fixed bug #42292 ($PHP_CONFIG not set for phpized builds). (Jani)
- Fixed bug #42261 (header wrong for date field).
  (roberto at spadim dot com dot br, Ilia)
- Fixed bug #42259 (SimpleXMLIterator loses ancestry). (Rob)
- Fixed bug #42247 (ldap_parse_result() not defined under win32). (Jani)
- Fixed bug #42243 (copy() does not output an error when the first arg is a
  dir). (Ilia)
- Fixed bug #42242 (sybase_connect() crashes). (Ilia)
- Fixed bug #42237 (stream_copy_to_stream returns invalid values for mmaped
  streams). (andrew dot minerd at sellingsource dot com, Ilia)
- Fixed bug #42233 (Problems with æøå in extract()). (Jani)
- Fixed bug #42222 (possible buffer overflow in php_openssl_make_REQ). (Pierre)
- Fixed bug #42211 (property_exists() fails to find protected properties
  from a parent class). (Dmitry)
- Fixed bug #42208 (substr_replace() crashes when the same array is passed
  more than once). (crrodriguez at suse dot de, Ilia)
- Fixed bug #42198 (SCRIPT_NAME and PHP_SELF truncated when inside a userdir
  and using PATH_INFO). (Dmitry)
- Fixed bug #42195 (C++ compiler required always). (Jani)
- Fixed bug #42183 (classmap causes crash in non-wsdl mode). (Dmitry)
- Fixed bug #42173 (oci8 INTERVAL and TIMESTAMP type fixes). (Chris)
- Fixed bug #42151 (__destruct functions not called after catching a SoapFault
  exception). (Dmitry)
- Fixed bug #42142 (substr_replace() returns FALSE when length > string length).
  (Ilia)
- Fixed bug #42135 (Second call of session_start() causes creation of SID).
  (Ilia)
- Fixed bug #42134 (oci_error() returns false after oci_new_collection() fails).
  (Tony)
- Fixed bug #42119 (array_push($arr,&$obj) doesn't work with
  zend.ze1_compatibility_mode On). (Dmitry)
- Fixed bug #42117 (bzip2.compress loses data in internal buffer).
  (Philip, Ilia)
- Fixed bug #42112 (deleting a node produces memory corruption). (Rob)
- Fixed bug #42107 (sscanf broken when using %2$s format parameters). (Jani)
- Fixed bug #42090 (json_decode causes segmentation fault). (Hannes)
- Fixed bug #42082 (NodeList length zero should be empty). (Hannes)
- Fixed bug #42072 (No warning message for clearstatcache() with arguments).
  (Ilia)
- Fixed bug #42071 (ini scanner allows using NULL as option name). (Jani)
- Fixed bug #42027 (is_file() / is_dir() matches file/dirnames with wildcard char
  or trailing slash in Windows). (Dmitry)
- Fixed bug #42019 (configure option --with-adabas=DIR does not work). (Jani)
- Fixed bug #42015 (ldap_rename(): server error "DSA is unwilling to perform").
  (bob at mroczka dot com, Jani)
- Fixed bug #42009 (is_a() and is_subclass_of() should NOT call autoload, in the
  same way as "instanceof" operator). (Dmitry)
- Fixed bug #41989 (move_uploaded_file() & relative path in ZTS mode). (Tony)
- Fixed bug #41984 (Hangs on large SoapClient requests). (Dmitry)
- Fixed bug #41983 (Error Fetching http headers terminated by '\n'). (Dmitry)
- Fixed bug #41973 (--with-ldap=shared fails with LDFLAGS="-Wl,--as-needed"). (Nuno)
- Fixed bug #41971 (PDOStatement::fetch and PDOStatement::setFetchMode causes
  unexpected behavior). (Ilia)
- Fixed bug #41964 (strtotime returns a timestamp for non-time string of
  pattern '(A|a) .+'). (Derick)
- Fixed bug #41961 (Ensure search for hidden private methods does not stray from
  class hierarchy). (robin_fernandes at uk dot ibm dot com)
- Fixed bug #41947 (SimpleXML incorrectly registers empty strings asnamespaces).
  (Rob)
- Fixed bug #41929 (Foreach on object does not iterate over all visible properties).
  (Dmitry)
- Fixed bug #41919 (crash in string to array conversion).
  (judas dot iscariote at gmail dot com, Ilia)
- Fixed bug #41909 (var_export() is locale sensitive when exporting float
  values). (Derick)
- Fixed bug #41908 (CFLAGS="-Os" ./configure --enable-debug fails).
  (christian at hoffie dot info, Tony)
- Fixed bug #41904 (proc_open(): empty env array should cause empty environment
  to be passed to process). (Jani)
- Fixed bug #41867 (SimpleXML: getName is broken). (Rob)
- Fixed bug #41865 (fputcsv(): 2nd parameter is not optional). (Jani)
- Fixed bug #41861 (SimpleXML: getNamespaces() returns the namespaces of a node's
  siblings). (Rob)
- Fixed bug #41845 (pgsql extension does not compile with PostgreSQL <7.4). (Ilia)
- Fixed bug #41844 (Format returns incorrect number of digits for negative years
  -0001 to -0999). (Derick)
- Fixed bug #41842 (Cannot create years < 0100 & negative years with date_create
  or new DateTime). (Derick)
- Fixed bug #41833 (addChild() on a non-existent node, no node created,
  getName() segfaults). (Rob)
- Fixed bug #41831 (pdo_sqlite prepared statements convert resources to
  strings). (Ilia)
- Fixed bug #41815 (Concurrent read/write fails when EOF is reached). (Sascha)
- Fixed bug #41813 (segmentation fault when using string offset as an object).
  (judas dot iscariote at gmail dot com, Tony)
- Fixed bug #41795 (checkdnsrr does not support DNS_TXT type).
  (lucas at facebook dot com, Tony)
- Fixed bug #41773 (php_strip_whitespace() sends headers with errors
  suppressed). (Tony)
- Fixed bug #41770 (SSL: fatal protocol error due to buffer issues). (Ilia)
- Fixed bug #41765 (Recode crashes/does not work on amd64).
  (nexus at smoula dot net, Stas)
- Fixed bug #41724 (libxml_get_last_error() - errors service request scope).
  (thekid at php dot net, Ilia)
- Fixed bug #41717 (imagepolygon does not respect thickness). (Pierre)
- Fixed bug #41713 (Persistent memory consumption on win32 since 5.2). (Dmitry)
- Fixed bug #41711 (NULL temporary lobs not supported in OCI8).
  (Chris Jones, Tony)
- Fixed bug #41709 (strtotime() does not handle 00.00.0000). (Derick)
- Fixed bug #41698 (float parameters truncated to integer in prepared
  statements). (Ilia)
- Fixed bug #41692 (ArrayObject shows weird behavior in respect to
  inheritance). (Tony)
- Fixed bug #41691 (ArrayObject::exchangeArray hangs Apache). (Tony)
- Fixed bug #41686 (Omitting length param in array_slice not possible). (Ilia)
- Fixed bug #41685 (array_push() fails to warn when next index is
  already occupied). (Ilia)
- Fixed bug #41655 (open_basedir bypass via glob()). (Ilia)
- Fixed bug #41640 (get_class_vars produces error on class constants).
  (Johannes)
- Fixed bug #41635 (SoapServer and zlib.output_compression with FastCGI
  result in major slowdown). (Dmitry)
- Fixed bug #41633 (Crash instantiating classes with self-referencing
  constants). (Dmitry)
- Fixed bug #41630 (segfault when an invalid color index is present in the
  image data). (Reported by Elliot <wccoder@gmail dot com>) (Pierre)
- Fixed bug #41628 (PHP settings leak between Virtual Hosts in Apache 1.3).
  (Scott, manuel at mausz dot at)
- Fixed bug #41608 (segfault on a weird code with objects and switch()).
  (Tony)
- Fixed bug #41600 (url rewriter tags doesn't work with namespaced tags).
  (Ilia)
- Fixed bug #41596 (Fixed a crash inside pdo_pgsql on some non-well-formed
  SQL queries). (Ilia)
- Fixed bug #41594 (OCI8 statement cache is flushed too frequently). (Tony)
- Fixed bug #41582 (SimpleXML crashes when accessing newly created element).
  (Tony)
- Fixed bug #41576 (configure failure when using --without-apxs or some other
  SAPIs disabling options). (Jani)
- Fixed bug #41567 (json_encode() double conversion is inconsistent with PHP).
  (Lucas, Ilia)
- Fixed bug #41566 (SOAP Server not properly generating href attributes).
  (Dmitry)
- Fixed bug #41555 (configure failure: regression caused by fix for #41265).
  (Jani)
- Fixed bug #41527 (WDDX deserialize numeric string array key).
  (Matt, Ilia)
- Fixed bug #41523 (strtotime('0000-00-00 00:00:00') is parsed as 1999-11-30).
  (Derick)
- Fixed bug #41518 (file_exists() warns of open_basedir restriction on
  non-existent file). (Tony)
- Fixed bug #41445 (parse_ini_file() has a problem with certain types of
  integer as sections). (Tony)
- Fixed bug #41433 (DBA: configure fails to include correct db.h for db4).
  (Jani)
- Fixed bug #41372 (Internal pointer of source array resets during array
  copying). (Dmitry)
- Fixed bug #41350 (my_thread_global_end() error during request shutdown on
  Windows). (Scott, Andrey)
- Fixed bug #41278 (get_loaded_extensions() should list Zend extensions).
  (Johannes)
- Fixed bug #41127 (Memory leak in ldap_{first|next}_attribute functions).
  (Jani)
- Fixed bug #40757 (get_object_vars get nothing in child class). (Dmitry)
- Fixed bug #40705 (Iterating within function moves original array pointer).
  (Dmitry)
- Fixed bug #40509 (key() function changed behaviour if global array is used
  within function). (Dmitry)
- Fixed bug #40419 (Trailing slash in CGI request does not work). (Dmitry)
- Fixed bug #39330 (apache2handler does not call shutdown actions before
  apache child die). (isk at ecommerce dot com, Gopal, Tony)
- Fixed bug #39291 (ldap_sasl_bind() misses the sasl_authc_id parameter).
  (diafour at gmail dot com, Jani)
- Fixed bug #37715 (array pointers resetting on copy). (Dmitry)
- Fixed bug #37273 (Symlinks and mod_files session handler allow open_basedir
  bypass). (Ilia)
- Fixed bug #36492 (Userfilters can leak buckets). (Sara)
- Fixed bugs #36796, #36918, #41371 (stream_set_blocking() does not work).
  (Jani)
- Fixed bug #35981 (pdo-pgsql should not use pkg-config when not present).
  (Jani)
- Fixed bug #31892 (PHP_SELF incorrect without cgi.fix_pathinfo, but turning on
  screws up PATH_INFO). (Dmitry)
- Fixed bug #21197 (socket_read() outputs error with PHP_NORMAL_READ).
  (Nuno, Jani)

31 May 2007, PHP 5.2.3
- Changed CGI install target to php-cgi and 'make install' to install CLI
  when CGI is selected. (Jani)
- Changed JSON maximum nesting depth from 20 to 128. (Rasmus)

- Improved compilation of heredocs and interpolated strings. (Matt, Dmitry)
- Optimized out a couple of per-request syscalls. (Rasmus)
- Optimized digest generation in md5() and sha1() functions. (Ilia)
- Upgraded bundled SQLite 3 to version 3.3.17. (Ilia)

- Added "max_input_nesting_level" php.ini option to limit nesting level of
  input variables. Fix for MOPB-03-2007. (Stas)
- Added a 4th parameter flag to htmlspecialchars() and htmlentities() that
  makes the function not encode existing html entities. (Ilia)
- Added PDO::FETCH_KEY_PAIR mode that will fetch a 2 column result set into
  an associated array. (Ilia)
- Added CURLOPT_TIMEOUT_MS and CURLOPT_CONNECTTIMEOUT_MS cURL constants. (Sara)
- Added --ini switch to CLI that prints out configuration file names. (Marcus)
- Added mysql_set_charset() to allow runtime altering of connection encoding.
  (Scott)

- Implemented FR #41416 (getColumnMeta() should also return table name). (Tony)

- Fixed an integer overflow inside chunk_split(). Identified by Gerhard Wagner.
  (Ilia)
- Fixed SOAP extension's handler() to work even when
  "always_populate_raw_post_data" is off. (Ilia)
- Fixed possible infinite loop in imagecreatefrompng. (libgd #86)
  (by Xavier Roche, CVE-2007-2756). (Pierre)
- Fixed ext/filter Email Validation Vulnerability (MOPB-45 by Stefan Esser).
  (Ilia)
- Fixed altering $this via argument named "this". (Dmitry)
- Fixed PHP CLI usage of php.ini from the binary location. (Hannes)
- Fixed segfault in strripos(). (Tony, Joxean Koret)
- Fixed bug #41693 (scandir() allows empty directory names). (Ilia)
- Fixed bug #41673 (json_encode breaks large numbers in arrays). (Ilia)
- Fixed bug #41525 (ReflectionParameter::getPosition() not available). (Marcus)
- Fixed bug #41511 (Compile failure under IRIX 6.5.30 building md5.c). (Jani)
- Fixed bug #41504 (json_decode() incorrectly decodes JSON arrays with empty
  string keys). (Ilia)
- Fixed bug #41492 (open_basedir/safe_mode bypass inside realpath()). (Ilia)
- Fixed bug #41477 (no arginfo about SoapClient::__soapCall()). (Ilia)
- Fixed bug #41455 (ext/dba/config.m4 pollutes global $LIBS and $LDFLAGS).
  (mmarek at suse dot cz, Tony)
- Fixed bug #41442 (imagegd2() under output control). (Tony)
- Fixed bug #41430 (Fatal error with negative values of maxlen parameter of
  file_get_contents()). (Tony)
- Fixed bug #41423 (PHP assumes wrongly that certain ciphers are enabled in
  OpenSSL). (Pierre)
- Fixed bug #41421 (Uncaught exception from a stream wrapper segfaults).
  (Tony, Dmitry)
- Fixed bug #41403 (json_decode cannot decode floats if localeconv
  decimal_point is not '.'). (Tony)
- Fixed bug #41401 (wrong unary operator precedence). (Stas)
- Fixed bug #41394 (dbase_create creates file with corrupted header). (Tony)
- Fixed bug #41390 (Clarify error message with invalid protocol scheme).
  (Scott)
- Fixed bug #41378 (fastcgi protocol lacks support for Reason-Phrase in
  "Status:" header). (anight at eyelinkmedia dot com, Dmitry)
- Fixed bug #41374 (whole text concats values of wrong nodes). (Rob)
- Fixed bug #41358 (configure cannot determine SSL lib with libcurl >= 7.16.2).
  (Mike)
- Fixed bug #41353 (crash in openssl_pkcs12_read() on invalid input). (Ilia)
- Fixed bug #41351 (Invalid opcode with foreach ($a[] as $b)). (Dmitry, Tony)
- Fixed bug #41347 (checkdnsrr() segfaults on empty hostname). (Scott)
- Fixed bug #41337 (WSDL parsing doesn't ignore non soap bindings). (Dmitry)
- Fixed bug #41326 (Writing empty tags with Xmlwriter::WriteElement[ns])
  (Pierre)
- Fixed bug #41321 (downgrade read errors in getimagesize() to E_NOTICE).
  (Ilia)
- Fixed bug #41304 (compress.zlib temp files left). (Dmitry)
- Fixed bug #41293 (Fixed creation of HTTP_RAW_POST_DATA when there is no
  default post handler). (Ilia)
- Fixed bug #41291 (FastCGI does not set SO_REUSEADDR).
  (fmajid at kefta dot com, Dmitry)
- Fixed gd build when used with freetype 1.x (Pierre, Tony)
- Fixed bug #41287 (Namespace functions don't allow xmlns definition to be
  optional). (Rob)
- Fixed bug #41285 (Improved fix for CVE-2007-1887 to work with non-bundled
  sqlite2 lib). (Ilia)
- Fixed bug #41283 (Bug with deserializing array key that are doubles or
  floats in wddx). (Ilia)
- Fixed bug #41257 (lookupNamespaceURI does not work as expected). (Rob)
- Fixed bug #41236 (Regression in timeout handling of non-blocking SSL
  connections during reads and writes). (Ilia)
- Fixed bug #41134 (zend_ts_hash_clean not thread-safe).
  (marco dot cova at gmail dot com, Tony)
- Fixed bug #41097 (ext/soap returning associative array as indexed without
  using WSDL). (Dmitry)
- Fixed bug #41004 (minOccurs="0" and null class member variable). (Dmitry)
- Fixed bug #39542 (Behavior of require/include different to < 5.2.0).
  (Dmitry)

03 May 2007, PHP 5.2.2
- Improved bundled GD
  . Sync to 2.0.35
  . Added imagegrabwindow and imagegrabscreen, capture a screen or a
    window using its handle (Pierre)
  . colors allocated henceforth from the resulting image overwrite the palette
    colors (Rob Leslie)
  . Improved thread safety of the gif support (Roman Nemecek, Nuno, Pierre)
  . Use the dimension of the GIF frame to create the destination image (Pierre)
  . Load only once the local color map from a GIF data (Pierre)
  . Improved thread safety of the freetype cache (Scott MacVicar, Nuno, Pierre)
  . imagearc huge CPU usage with large angles, libgd bug #74 (Pierre)
- Improved FastCGI SAPI to support external pipe and socket servers on win32.
  (Dmitry)
- Improved Zend Memory Manager
  . guarantee of reasonable time for worst cases of best-fit free block
    searching algorithm. (Dmitry)
  . better cache usage and less fragmentation on erealloc() (Tony, Dmitry)
- Improved SPL (Marcus)
  . Added SplFileInfo::getBasename(), DirectoryIterator::getBasename().
  . Added SplFileInfo::getLinkTarget(), SplFileInfo::getRealPath().
  . Made RecursiveFilterIterator::accept() abstract as stated in documentation.
- Improved SOAP
  . Added ability to encode arrays with "SOAP-ENC:Array" type instead of WSDL
    type. To activate the ability use "feature"=>SOAP_USE_XSI_ARRAY_TYPE
    option in SoapClient/SoapServer constructors. (Rob, Dmitry)

- Added GMP_VERSION constant. (Tony)
- Added --ri switch to CLI which allows to check extension information. (Marcus)
- Added tidyNode::getParent() method (John, Nuno)
- Added openbasedir and safemode checks in zip:// stream wrapper and
  ZipArchive::open (Pierre)
- Added php_pdo_sqlite_external.dll, a version of the PDO SQLite driver that
  links against an external sqlite3.dll.  This provides Windows users to upgrade
  their sqlite3 version outside of the PHP release cycle.  (Wez, Edin)
- Added linenumbers to array returned by token_get_all(). (Johannes)

- Upgraded SQLite 3 to version 3.3.16 (Ilia)
- Upgraded libraries bundled in the Windows distribution. (Edin)
  . c-client (imap) to version 2006e
  . libpq (PostgreSQL) to version 8.2.3
  . libmysql (MySQL) to version 5.0.37
  . openssl to version 0.9.8e
- Upgraded PCRE to version 7.0 (Nuno)

- Updated timezone database to version 2007.5. (Derick)

- Fixed commandline handling for CLI and CGI. (Marcus, Johannes)
- Fixed iterator_apply() with a callback using __call(). (Johannes)
- Fixed possible multi bytes issues in openssl csr parser (Pierre)
- Fixed shmop_open() with IPC_CREAT|IPC_EXCL flags on Windows.
  (Vladimir Kamaev, Tony).
- Fixed possible leak in ZipArchive::extractTo when safemode checks fails (Ilia)
- Fixed possible relative path issues in zip_open and TS mode (old API) (Pierre)
- Fixed zend_llist_remove_tail (Michael Wallner, Dmitry)
- Fixed a thread safety issue in gd gif read code (Nuno, Roman Nemecek)
- Fixed CVE-2007-1001, GD wbmp used with invalid image size (Pierre)
- Fixed unallocated memory access/double free in in array_user_key_compare()
  (MOPB-24 by Stefan Esser) (Stas)
- Fixed wrong length calculation in unserialize S type
  (MOPB-29 by Stefan Esser) (Stas)

- Fixed bug #41215 (setAttribute return code reversed). (Ilia)
- Fixed bug #41192 (Per Directory Values only work for one key). (Dmitry)
- Fixed bug #41175 (addAttribute() fails to add an attribute with an empty
  value). (Ilia)
- Fixed bug #41159 (mysql_pconnect() hash does not account for connect
  flags). (Ilia)
- Fixed bug #41121 (range() overflow handling for large numbers on 32bit
  machines). (Ilia)
- Fixed bug #41118 (PHP does not handle overflow of octal integers). (Tony)
- Fixed bug #41109 (recursiveiterator.inc says "implements" Iterator instead of
  "extends"). (Marcus)
- Fixed bug #40130 (TTF usage doesn't work properly under Netware). (Scott,
  gk at gknw dot de)
- Fixed bug #41093 (magic_quotes_gpc ignores first arrays keys). (Arpad, Ilia)
- Fixed bug #41075 (memleak when creating default object caused exception).
  (Dmitry)
- Fixed bug #41067 (json_encode() problem with UTF-16 input). (jp at df5ea
  dot net. Ilia)
- Fixed bug #41063 (chdir doesn't like root paths). (Dmitry)
- Fixed bug #41061 ("visibility error" in ReflectionFunction::export()).
  (Johannes)
- Fixed bug #41043 (pdo_oci crash when freeing error text with persistent
  connection). (Tony)
- Fixed bug #41037 (unregister_tick_function() inside the tick function crash PHP).
  (Tony)
- Fixed bug #41034 (json_encode() ignores null byte started keys in arrays).
  (Ilia)
- Fixed bug #41026 (segfault when calling "self::method()" in shutdown functions).
  (Tony)
- Fixed bug #40999 (mcrypt_create_iv() not using random seed). (Ilia)
- Fixed bug #40998 (long session array keys are truncated). (Tony)
- Implement feature request #40947, allow a single filter as argument
  for filter_var_array (Pierre)
- Fixed bug #40935 (pdo_mysql does not raise an exception on empty
  fetchAll()). (Ilia)
- Fixed bug #40931 (open_basedir bypass via symlink and move_uploaded_file()).
  (Tony)
- Fixed bug #40921 (php_default_post_reader crashes when post_max_size is
  exceeded). (trickie at gmail dot com, Ilia)
- Fixed bug #40915 (addcslashes unexpected behavior with binary input). (Tony)
- Fixed bug #40899 (memory leak when nesting list()). (Dmitry)
- Fixed bug #40897 (error_log file not locked). (Ilia)
- Fixed bug #40883 (mysql_query() is allocating memory incorrectly). (Tony)
- Fixed bug #40872 (inconsistency in offsetSet, offsetExists treatment of
  string enclosed integers). (Marcus)
- Fixed bug #40861 (strtotime() doesn't handle double negative relative time
  units correctly). (Derick, Ilia)
- Fixed bug #40854 (imap_mail_compose() creates an invalid terminator for
  multipart e-mails). (Ilia)
- Fixed bug #40848 (sorting issue on 64-bit Solaris). (Wez)
- Fixed bug #40836 (Segfault in ext/dom). (Rob)
- Fixed bug #40833 (Crash when using unset() on an ArrayAccess object retrieved
  via __get()). (Dmitry)
- Fixed bug #40822 (pdo_mysql does not return rowCount() on select). (Ilia)
- Fixed bug #40815 (using strings like "class::func" and static methods in
  set_exception_handler() might result in crash). (Tony)
- Fixed bug #40809 (Poor performance of ".="). (Dmitry)
- Fixed bug #40805 (Failure executing function ibase_execute()). (Tony)
- Fixed bug #40800 (cannot disable memory_limit with -1). (Dmitry, Tony)
- Fixed bug #40794 (ReflectionObject::getValues() may crash when used with
  dynamic properties). (Tony)
- Fixed bug #40784 (Case sensitivity in constructor's fallback). (Tony)
- Fixed bug #40770 (Apache child exits when PHP memory limit reached). (Dmitry)
- Fixed bug #40764 (line thickness not respected for horizontal and vertical
  lines). (Pierre)
- Fixed bug #40758 (Test fcgi_is_fastcgi() is wrong on windows). (Dmitry)
- Fixed bug #40754 (added substr() & substr_replace() overflow checks). (Ilia)
- Fixed bug #40752 (parse_ini_file() segfaults when a scalar setting is
  redeclared as an array). (Tony)
- Fixed bug #40750 (openssl stream wrapper ignores default_stream_timeout).
  (Tony)
- Fixed bug #40727 (segfault in PDO when failed to bind parameters). (Tony)
- Fixed bug #40709 (array_reduce() behaves strange with one item stored arrays).
  (Ilia)
- Fixed bug #40703 (Resolved a possible namespace conflict between libxmlrpc
  and MySQL's NDB table handler). (Ilia)
- Fixed bug #40961 (Incorrect results of DateTime equality check). (Mike)
- Fixed bug #40678 (Cross compilation fails). (Tony)
- Fixed bug #40621 (Crash when constructor called inappropriately). (Tony)
- Fixed bug #40609 (Segfaults when using more than one SoapVar in a request).
  (Rob, Dmitry)
- Fixed bug #40606 (umask is not being restored when request is finished).
  (Tony)
- Fixed bug #40598 (libxml segfault). (Rob)
- Fixed bug #40591 (list()="string"; gives invalid opcode). (Dmitry)
- Fixed bug #40578 (imagettftext() multithreading issue). (Tony, Pierre)
- Fixed bug #40576 (double values are truncated to 6 decimal digits when
  encoding). (Tony)
- Fixed bug #40560 (DIR functions do not work on root UNC path). (Dmitry)
- Fixed bug #40548 (SplFileInfo::getOwner/getGroup give a warning on broken
  symlink). (Marcus)
- Fixed bug #40546 (SplFileInfo::getPathInfo() throws an exception if directory
  is in root dir). (Marcus)
- Fixed bug #40545 (multithreading issue in zend_strtod()). (Tony)
- Fixed bug #40503 (json_encode() value corruption on 32bit systems with
  overflown values). (Ilia)
- Fixed bug #40467 (Partial SOAP request sent when XSD sequence or choice
  include minOccurs=0). (Dmitry)
- Fixed bug #40465 (Ensure that all PHP elements are printed by var_dump).
  (wharmby at uk dot ibm dot com, Ilia)
- Fixed bug #40464 (session.save_path wont use default-value when safe_mode
  or open_basedir is enabled). (Ilia)
- Fixed bug #40455 (proc_open() uses wrong command line when safe_mode_exec_dir
  is set). (Tony)
- Fixed bug #40432 (strip_tags() fails with greater than in attribute). (Ilia)
- Fixed bug #40431 (dynamic properties may cause crash in ReflectionProperty
  methods). (Tony)
- Fixed bug #40451 (addAttribute() may crash when used with non-existent child
  node). (Tony)
- Fixed bug #40442 (ArrayObject::offsetExists broke in 5.2.1, works in 5.2.0).
  (olivier at elma dot fr, Marcus)
- Fixed bug #40428 (imagepstext() doesn't accept optional parameter). (Pierre)
- Fixed bug #40417 (Allow multiple instances of the same named PDO token in
  prepared statement emulation code). (Ilia)
- Fixed bug #40414 (possible endless fork() loop when running fastcgi).
  (Dmitry)
- Fixed bug #40410 (ext/posix does not compile on MacOS 10.3.9). (Tony)
- Fixed bug #40392 (memory leaks in PHP milter SAPI).
  (tuxracer69 at gmail dot com, Tony)
- Fixed bug #40371 (pg_client_encoding() not working on Windows). (Edin)
- Fixed bug #40352 (FCGI_WEB_SERVER_ADDRS function get lost). (Dmitry)
- Fixed bug #40290 (strtotime() returns unexpected result with particular
  timezone offset). (Derick)
- Fixed bug #40286 (PHP fastcgi with PHP_FCGI_CHILDREN don't kill children when
  parent is killed). (Dmitry)
- Fixed bug #40261 (Extremely slow data handling due to memory fragmentation).
  (Dmitry)
- Fixed bug #40236 (php -a function allocation eats memory). (Dmitry)
- Fixed bug #40109 (iptcembed fails on non-jfif jpegs). (Tony)
- Fixed bug #39965 (Latitude and longitude are backwards in date_sun_info()).
  (Derick)
- Implement #39867 (openssl PKCS#12 support) (Marc Delling, Pierre)
- Fixed bug #39836 (SplObjectStorage empty after unserialize). (Marcus)
- Fixed bug #39416 (Milliseconds in date()). (Derick)
- Fixed bug #39396 (stream_set_blocking crashes on Win32). (Ilia, maurice at
  iceblog dot de)
- Fixed bug #39351 (relative include fails on Solaris). (Dmitry, Tony)
- Fixed bug #39322 (proc_terminate() destroys process resource). (Nuno)
- Fixed bug #38406 (crash when assigning objects to SimpleXML attributes). (Tony)
- Fixed bug #37799 (ftp_ssl_connect() falls back to non-ssl connection). (Nuno)
- Fixed bug #36496 (SSL support in imap_open() not working on Windows). (Edin)
- Fixed bug #36226 (Inconsistent handling when passing nillable arrays).
  (Dmitry)
- Fixed bug #35872 (Avoid crash caused by object store being referenced during
  RSHUTDOWN). (Andy)
- Fixed bug #34794 (proc_close() hangs when used with two processes).
  (jdolecek at netbsd dot org, Nuno)
- Fixed PECL bug #10194 (crash in Oracle client when memory limit reached in
  the callback). (Tony)
- Fixed substr_compare and substr_count information leak (MOPB-14) (Stas, Ilia)
- Fixed crash on op-assign where argument is string offset (Brian, Stas)
- Fixed bug #38710 (data leakage because of nonexisting boundary checking in
  statements in mysqli) (Stas)
- Fixed bug #37386 (autocreating element doesn't assign value to first node).
  (Rob)
- Fixed bug #37013 (server hangs when returning circular object references).
  (Dmitry)
- Fixed bug #33664 Console window appears when using exec()
  (Richard Quadling, Stas)


08 Feb 2007, PHP 5.2.1
- Added read-timeout context option "timeout" for HTTP streams. (Hannes, Ilia).
- Added CURLOPT_TCP_NODELAY constant to Curl extension. (Sara)
- Added support for hex numbers of any size. (Matt)
- Added function stream_socket_shutdown(). It is a wrapper for system
  shutdown() function, that shut downs part of a full-duplex connection.
  (Dmitry)
- Added internal heap protection (Dmitry)
  . memory-limit is always enabled (--enable-memory-limit removed)
  . default value if memory-limit is set to 128M
  . safe unlinking
  . cookies
  . canary protection (debug build only)
  . random generation of cookies and canaries
- Added forward support for 'b' prefix in front of string literals. (Andrei)
- Added three new functions to ext/xmlwriter (Rob, Ilia)
  . xmlwriter_start_dtd_entity()
  . xmlwriter_end_dtd_entity()
  . xmlwriter_write_dtd_entity()
- Added a meta tag to phpinfo() output to prevent search engines from indexing
  the page. (Ilia)
- Added new function, sys_get_temp_dir(). (Hartmut)
- Added missing object support to file_put_contents(). (Ilia)
- Added support for md2, ripemd256 and ripemd320 algos to hash(). (Sara)
- Added forward support for (binary) cast. (Derick)
- Added optimization for imageline with horizontal and vertical lines (Pierre)

- Removed dependency from SHELL32.DLL. (Dmitry)
- Removed double "wrong parameter count" warnings in various functions.
  (Hannes)
- Moved extensions to PECL:
  . ext/informix (Derick, Tony)

- Changed double-to-string utilities to use BSD implementation. (Dmitry, Tony)
- Updated bundled libcURL to version 7.16.0 in the Windows distro. (Edin)
- Updated timezone database to version 2006.16. (Derick)
- cgi.* and fastcgi.* directives are moved to INI subsystem. The new directive
  cgi.check_shebang_line can be used to omitting check for "#! /usr/bin/php"
  line. (Dmitry).
- Improved proc_open(). Now on Windows it can run external commands not
  through CMD.EXE. (Dmitry)
- VCWD_REALPATH() is improved to use realpath cache without VIRTUAL_DIR.
  (Dmitry)
- ext/bcmath initialization code is moved from request startup to module
  startup. (Dmitry)
- Zend Memory Manager Improvements (Dmitry)
  . use HeapAlloc() instead of VirtualAlloc()
  . use "win32" storage manager (instead of "malloc") on Windows by default
- Zip Extension Improvements (Pierre)
  . Fixed leak in statName and stateIndex
  . Fixed return setComment (Hannes)
  . Added addEmptyDir method
- Filter Extension Improvements (Ilia, Pierre)
  . Fixed a bug when callback function returns a non-modified value.
  . Added filter support for $_SERVER in cgi/apache2 sapis.
  . Make sure PHP_SELF is filtered in Apache 1 sapi.
  . Fixed bug #39358 (INSTALL_HEADERS contains incorrect reference to
    php_filter.h).
  . Added "default" option that allows a default value to be set for an
    invalid or missing value.
  . Invalid filters fails instead of returning unsafe value
  . Fixed possible double encoding problem with sanitizing filters
  . Make use of space-strict strip_tags() function
  . Fixed whitespace trimming
  . Added support for FastCGI environment variables. (Dmitry)
- PDO_MySQL Extension Improvements (Ilia)
  . Enabled buffered queries by default.
  . Enabled prepared statement emulation by default.

- Small optimization of the date() function. (Matt,Ilia)
- Optimized the internal is_numeric_string() function. (Matt,Ilia)
- Optimized array functions utilizing php_splice(). (Ilia)
- Windows related optimizations (Dmitry, Stas)
  . COM initialization/deinitialization are done only if necessary
  . removed unnecessary checks for ISREG file and corresponding stat() calls
  . opendir() is reimplementation using GetFistFile/GetNextFile those are
    faster then _findfirst/_findnext
  . implemented registry cache that prevent registry lookup on each request.
    In case of modification of corresponding registry-tree PHP will reload it
    automatic
  . start timeout thread only if necessary
  . stat() is reimplementation using GetFileAttributesEx(). The new
    implementation is faster then implementation in MS VC CRT, but it doesn't
    support Windows 95.
- Streams optimization (Dmitry)
  . removed unnecessary ftell() calls (one call for each included PHP file)
  . disabled calls to read() after EOF

- Fixed incorrect function names on FreeBSD where inet_pton() was named
  __inet_pton() and inet_ntop() was named __inet_ntop(). (Hannes)
- Fixed FastCGI impersonation for persistent connections on Windows. (Dmitry)
- Fixed wrong signature initialization in imagepng (Takeshi Abe)
- Fixed ftruncate() with negative size on FreeBSD. (Hannes)
- Fixed segfault in RegexIterator when given invalid regex. (Hannes)
- Fixed segfault in SplFileObject->openFile()->getPathname(). (Hannes)
- Fixed segfault in ZTS mode when OCI8 statements containing sub-statements
  are destroyed in wrong order. (Tony)
- Fixed the validate email filter so that the letter "v" can also be used in
  the user part of the email address. (Derick)
- Fixed bug #40297 (compile failure in ZTS mode when collections support is
  missing). (Tony)
- Fixed bug #40285 (The PDO prepare parser goes into an infinite loop in
  some instances). (Ilia)
- Fixed bug #40274 (Sessions fail with numeric root keys). (Ilia)
- Fixed bug #40259 (ob_start call many times - memory error). (Dmitry)
- Fixed bug #40231 (file_exists incorrectly reports false). (Dmitry)
- Fixed bug #40228 (ZipArchive::extractTo does create empty directories
  recursively). (Pierre)
- Fixed bug #40200 (The FastCgi version has different realpath results than
  thread safe version). (Dmitry)
- Fixed bug #40191 (use of array_unique() with objects triggers segfault).
  (Tony)
- Fixed bug #40189 (possible endless loop in zlib.inflate stream filter).
  (Greg, Tony)
- Fixed bug #40169 (CURLOPT_TCP_NODELAY only available in curl >= 7.11.2).
  (Tony)
- Fixed bug #40129 (iconv extension doesn't compile with CodeWarrior on
  Netware). (gk at gknw dot de, Tony)
- Fixed bug #40127 (apache2handler doesn't compile on Netware).
  (gk at gknw dot de)
- Fixed bug #40121 (PDO_DBLIB driver wont free statements). (Ilia)
- Fixed bug #40098 (php_fopen_primary_script() not thread safe). (Ilia)
- Fixed bug #40092 (chroot() doesn't clear realpath cache). (Dmitry)
- Fixed bug #40091 (spl_autoload_register with 2 instances of the same class).
  (Ilia)
- Fixed bug #40083 (milter SAPI functions always return false/null). (Tony)
- Fixed bug #40079 (php_get_current_user() not thread safe).
  (Ilia, wharmby at uk dot ibm dot com)
- Fixed bug #40078 (ORA-01405 when fetching NULL values using
  oci_bind_array_by_name()). (Tony)
- Fixed bug #40076 (zend_alloc.c: Value of enumeration constant must be in
  range of signed integer). (Dmitry)
- Fixed bug #40073 (exif_read_data dies on certain images). (Tony, Marcus)
- Fixed bug #40036 (empty() does not work correctly with ArrayObject when
  using ARRAY_AS_PROPS). (Ilia)
- Fixed bug #40012 (php_date.c doesn't compile on Netware).
  (gk at gknw dot de, Derick)
- Fixed bug #40009 (http_build_query(array()) returns NULL). (Ilia)
- Fixed bug #40002 (Try/Catch performs poorly). (Dmitry)
- Fixed bug #39993 (tr_TR.UTF-8 locale has problems with PHP). (Ilia)
- Fixed bug #39990 (Cannot "foreach" over overloaded properties). (Dmitry)
- Fixed bug #39988 (type argument of oci_define_by_name() is ignored).
  (Chris Jones, Tony)
- Fixed bug #39984 (redirect response code in header() could be ignored
  in CGI sapi). (Ilia)
- Fixed bug #39979 (PGSQL_CONNECT_FORCE_NEW will causes next connect to
  establish a new connection). (Ilia)
- Fixed bug #39971 (pg_insert/pg_update do not allow now() to be used
  for timestamp fields). (Ilia)
- Fixed bug #39969 (ini setting short_open_tag has no effect when using
  --enable-maintainer-zts). (Dmitry)
- Fixed bug #39952 (zip ignoring --with-libdir on zlib checks)
  (judas dot iscariote at gmail dot com)
- Fixed bug #39944 (References broken). (Dmitry)
- Fixed bug #39935 (Extensions tidy,mcrypt,mhash,pdo_sqlite ignores
  --with-libdir). (judas dot iscariote at gmail dot com, Derick)
- Fixed bug #39903 (Notice message when executing __halt_compiler() more than
  once). (Tony)
- Fixed bug #39898 (FILTER_VALIDATE_URL validates \r\n\t etc). (Ilia)
- Fixed bug #39890 (using autoconf 2.6x and --with-layout=GNU breaks PEAR
  install path). (Tony)
- Fixed bug #39884 (ReflectionParameter::getClass() throws exception for
  type hint self). (thekid at php dot net)
- Fixed bug #39878 (CURL doesn't compile on Sun Studio Pro). (Ilia)
- Fixed bug #39873 (number_format() breaks with locale & decimal points).
  (Ilia)
- Fixed bug #39869 (safe_read does not initialize errno).
  (michiel at boland dot org, Dmitry)
- Fixed bug #39850 (SplFileObject throws contradictory/wrong error messages
  when trying to open "php://wrong"). (Tony)
- Fixed bug #39846 (Invalid IPv4 treated as valid). (Ilia)
- Fixed bug #39845 (Persistent connections generate a warning in pdo_pgsql).
  (Ilia)
- Fixed bug #39832 (SOAP Server: parameter not matching the WSDL specified
  type are set to 0). (Dmitry)
- Fixed bug #39825 (foreach produces memory error). (Dmitry)
- Fixed bug #39816 (apxs2filter ignores httpd.conf & .htaccess php config
  settings). (Ilia)
- Fixed bug #39815 (SOAP double encoding is not locale-independent). (Dmitry)
- Fixed bug #39797 (virtual() does not reset changed INI settings). (Ilia)
- Fixed bug #39795 (build fails on AIX because crypt_r() uses different
  data struct). (Tony)
- Fixed bug #39791 (Crash in strtotime() on overly long relative date
  multipliers). (Ilia)
- Fixed bug #39787 (PHP doesn't work with Apache 2.3).
  (mv at binarysec dot com).
- Fixed bug #39782 (setTime() on a DateTime constructed with a Weekday
  yields incorrect results). (Ilia)
- Fixed bug #39780 (PNG image with CRC/data error raises fatal error) (Pierre)
- Fixed bug #39779 (Enable AUTH PLAIN mechanism in underlying libc-client).
  (michael dot heimpold at s2000 dot tu-chemnitz dot de, Ilia)
- Fixed bug #39775 ("Indirect modification ..." message is not shown).
  (Dmitry)
- Fixed bug #39763 (magic quotes are applied twice by ext/filter in
  parse_str()). (Ilia)
- Fixed bug #39760 (cloning fails on nested SimpleXML-Object). (Rob)
- Fixed bug #39759 (Can't use stored procedures fetching multiple result
  sets in pdo_mysql). (Ilia)
- Fixed bug #39754 (Some POSIX extension functions not thread safe).
  (Ilia, wharmby at uk dot ibm dot com)
- Fixed bug #39751 (putenv crash on Windows). (KevinJohnHoffman at gmail.com)
- Fixed bug #39732 (oci_bind_array_by_name doesn't work on Solaris 64bit).
  (Tony)
- Fixed bug #39724 (Broken build due to spl/filter usage of pcre extension).
  (Tony, Ilia)
- Fixed bug #39718 (possible crash if assert.callback is set in ini). (Ilia)
- Fixed bug #39702 (php crashes in the allocator on linux-m68k). (Dmitry)
- Fixed bug #39685 (iconv() - undefined function). (Hannes)
- Fixed bug #39673 (file_get_contents causes bus error on certain offsets).
  (Tony)
- Fixed bug #39663 (Memory leak in pg_get_notify() and a possible memory
  corruption on Windows in pgsql and pdo_pgsql extensions).
  (Ilia, matteo at beccati dot com)
- Fixed bug #39662 (Segfault when calling asXML() of a cloned
  SimpleXMLElement). (Rob, Tony)
- Fixed bug #39656 (crash when calling fetch() on a PDO statment object after
  closeCursor()). (Ilia, Tony)
- Fixed bug #39653 (ext/dba doesn't check for db-4.5 and db-4.4 when db4
  support is enabled). (Tony)
- Fixed bug #39652 (Wrong negative results from memory_get_usage()). (Dmitry)
- Fixed bug #39648 (Implementation of PHP functions chown() and chgrp() are
  not thread safe). (Ilia, wharmby at uk dot ibm dot com)
- Fixed bug #39640 (Segfault with "Allowed memory size exhausted"). (Dmitry)
- Fixed bug #39625 (Apache crashes on importStylesheet call). (Rob)
- Fixed bug #39623 (thread safety fixes on *nix for putenv() & mime_magic).
  (Ilia, wharmby at uk dot ibm dot com)
- Fixed bug #39621 (str_replace() is not binary safe on strings with equal
  length). (Tony)
- Fixed bug #39613 (Possible segfault in imap initialization due to missing
  module dependency). (wharmby at uk dot ibm dot com, Tony)
- Fixed bug #39606 (Use of com.typelib_file in PHP.ini STILL causes A/V). (Rob)
- Fixed bug #39602 (Invalid session.save_handler crashes PHP). (Dmitry)
- Fixed bug #39596 (Creating Variant of type VT_ARRAY). (Rob)
- Fixed bug #39583 (ftp_put() does not change transfer mode to ASCII). (Tony)
- Fixed bug #39576 (array_walk() doesn't separate user data zval). (Tony)
- Fixed bug #39575 (move_uploaded_file() no longer working (safe mode
  related)). (Tony)
- Fixed bug #39571 (timeout ssl:// connections). (Ilia)
- Fixed bug #39564 (PDO::errorInfo() returns inconsistent information when
  sqlite3_step() fails). (Tony)
- Fixed bug #39548 (ZMSG_LOG_SCRIPT_NAME not routed to OutputDebugString()
  on Windows). (Dmitry)
- Fixed bug #39538 (fgetcsv can't handle starting newlines and trailing odd
  number of backslashes). (David Soria Parra, Pierre)
- Fixed bug #39534 (Error in maths to calculate of
  ZEND_MM_ALIGNED_MIN_HEADER_SIZE). (wharmby at uk dot ibm dot com, Dmitry)
- Fixed bug #39527 (Failure to retrieve results when multiple unbuffered,
  prepared statements are used in pdo_mysql). (Ilia)
- Fixed bug #39508 (imagefill crashes with small images 3 pixels or less).
  (Pierre)
- Fixed bug #39506 (Archive corrupt with ZipArchive::addFile method). (Pierre)
- Fixed bug #39504 (xmlwriter_write_dtd_entity() creates Attlist tag, not
  entity). (Hannes)
- Fixed bug #39483 (Problem with handling of \ char in prepared statements).
  (Ilia, suhachov at gmail dot com)
- Fixed bug #39458 (ftp_nlist() returns false on empty dirs). (Nuno)
- Fixed bug #39454 (Returning a SOAP array segfaults PHP). (Dmitry)
- Fixed bug #39450 (getenv() fills other super-globals). (Ilia, Tony)
- Fixed bug #39449 (Overloaded array properties do not work correctly).
  (Dmitry)
- Fixed bug #39445 (Calling debug_backtrace() in the __toString()
  function produces a crash). (Dmitry)
- Fixed bug #39438 (Fatal error: Out of memory). (Dmitry)
- Fixed bug #39435 ('foo' instanceof bar gives invalid opcode error). (Sara)
- Fixed bug #39414 (Syntax error while compiling with Sun Workshop Complier).
  (Johannes)
- Fixed bug #39398 (Booleans are not automatically translated to integers).
  (Ilia)
- Fixed bug #39394 (Missing check for older variants of openssl). (Ilia)
- Fixed bug #39367 (clearstatcache() doesn't clear realpath cache).
  (j at pureftpd dot org, Dmitry)
- Fixed bug #39366 (imagerotate does not use alpha with angle > 45 degrees)
  (Pierre)
- Fixed bug #39364 (Removed warning on empty haystack inside mb_strstr()).
  (Ilia)
- Fixed bug #39362 (Added an option to imap_open/imap_reopen to control the
  number of connection retries). (Ilia)
- Fixed bugs #39361 & #39400 (mbstring function overloading problem). (Seiji)
- Fixed bug #39354 (Allow building of curl extension against libcurl
  7.16.0). (Ilia)
- Fixed bug #39350 (crash with implode("\n", array(false))). (Ilia)
- Fixed bug #39344 (Unnecessary calls to OnModify callback routine for
  an extension INI directive). (wharmby at uk dot ibm dot com, Dmitry)
- Fixed bug #39320 (ZEND_HASH_APPLY_STOP causes deletion). (Marcus)
- Fixed bug #39313 (spl_autoload triggers Fatal error). (Marcus)
- Fixed bug #39300 (make install fails if wget is not available). (Tony)
- Fixed bug #39297 (Memory corruption because of indirect modification of
  overloaded array). (Dmitry)
- Fixed bug #39286 (misleading error message when invalid dimensions are
  given) (Pierre)
- Fixed bug #39273 (imagecopyresized may ignore alpha channel) (Pierre)
- Fixed bug #39265 (Fixed path handling inside mod_files.sh).
  (michal dot taborsky at gmail dot com, Ilia)
- Fixed bug #39217 (serialNumber might be -1 when the value is too large).
  (Pierre, Tony)
- Fixed bug #39215 (Inappropriate close of stdin/stdout/stderr). (Wez, Ilia)
- Fixed bug #39201 (Possible crash in Apache 2 with 413 ErrorHandler). (Ilia)
- Fixed bug #39151 (Parse error in recursiveiteratoriterator.php). (Marcus)
- Fixed bug #39121 (Incorrect return array handling in non-wsdl soap client).
  (Dmitry)
- Fixed bug #39090 (DirectoryFilterDots doxygen docs and example is wrong).
  (Marcus)
- Fixed bug #38852 (XML-RPC Breaks iconv). (Hannes)
- Fixed bug #38770 (unpack() broken with longs on 64 bit machines).
  (Ilia, David Soria Parra).
- Fixed bug #38698 (for some keys cdbmake creates corrupted db and cdb can't
  read valid db). (Marcus)
- Fixed bug #38680 (Added missing handling of basic types in json_decode).
  (Ilia)
- Fixed bug #38604 (Fixed request time leak inside foreach() when iterating
  through virtual properties). (Dmitry)
- Fixed bug #38602 (header( "HTTP/1.0 ..." ) does not change proto version).
  (Ilia)
- Fixed bug #38542 (proc_get_status() returns wrong PID on windows). (Nuno)
- Fixed bug #38536 (SOAP returns an array of values instead of an object).
  (Dmitry)
- Fixed bug #38456 (Apache2 segfaults when virtual() is called in .php
  ErrorDocument). (Ilia)
- Fixed bug #38325 (spl_autoload_register() gives wrong line for "class not
  found"). (Ilia)
- Fixed bug #38319 (Remove bogus warnings from persistent PDO connections).
  (Ilia)
- Fixed bug #38274 (Memlimit fatal error sent to "wrong" stderr when using
  fastcgi). (Dmitry)
- Fixed bug #38252 (Incorrect PDO error message on invalid default fetch
  mode). (Ilia)
- Fixed bug #37927 (Prevent trap when COM extension processes argument of
  type VT_DISPATCH|VT_REF) (Andy)
- Fixed bug #37773 (iconv_substr() gives "Unknown error" when string
  length = 1"). (Ilia)
- Fixed bug #37627 (session save_path check checks the parent directory).
  (Ilia)
- Fixed bug #37619 (proc_open() closes stdin on fork() failure).
  (jdolecek at NetBSD dot org, Nuno)
- Fixed bug #37588 (COM Property propputref converts to PHP function
  and can't be accesed). (Rob)
- Fixed bug #36975 (natcasesort() causes array_pop() to misbehave).
  (Hannes)
- Fixed bug #36812 (pg_execute() modifies input array). (Ilia)
- Fixed bug #36798 (Error parsing named parameters with queries containing
  high-ascii chars). (Ilia)
- Fixed bug #36644 (possible crash in variant_date_from_timestamp()). (Ilia)
- Fixed bug #36427 (proc_open() / proc_close() leak handles on windows).
  (jdolecek at NetBSD dot org, Nuno)
- Fixed bug #36392 (wrong number of decimal digits with %e specifier in
  sprintf). (Matt,Ilia)
- Fixed bug #36214 (__get method works properly only when conditional
  operator is used). (Dmitry)
- Fixed bug #35634 (Erroneous "Class declarations may not be nested"
  error raised). (Carl P. Corliss, Dmitry)
- Fixed bug #35106 (nested foreach fails when array variable has a
  reference). (Dmitry)
- Fixed bug #34564 (COM extension not returning modified "out" argument) (Andy)
- Fixed bug #33734 (Something strange with COM Object). (Rob)
- Fixed bug #33386 (ScriptControl only sees last function of class). (Rob)
- Fixed bug #33282 (Re-assignment by reference does not clear the is_ref
  flag) (Ilia, Dmitry, Matt Wilmas)
- Fixed bug #30074 (apparent symbol table error with
  extract($blah, EXTR_REFS)) (Brian)
- Fixed bug #29840 (is_executable() does not honor safe_mode_exec_dir
  setting). (Ilia)
- Fixed PECL bug #7295 (ORA-01405: fetched column value is NULL on LOB
  fields). (Tony)

02 Nov 2006, PHP 5.2.0
- Updated bundled OpenSSL to version 0.9.8d in the Windows distro. (Edin)
- Updated Postgresql client libraries to 8.1.4 in the Windows distro. (Edin)
- Updated PCRE to version 6.7. (Ilia)
- Updated libsqlite in ext/pdo_sqlite to 3.3.7. (Ilia)
- Updated bundled MySQL client library to version 5.0.22 in the Windows
  distribution. (Edin)
- Updated timezonedb to version 2006.7. (Derick)

- Added ability to make SOAP call userspace PHP<->XML converters. (Dmitry)
- Added support for character sets in pg_escape_string() for PostgreSQL 8.1.4
  and higher. (Ilia)
- Added support for character sets in PDO quote() method for PostgreSQL 8.1.4
  and higher. (Ilia)
- Added DSA key generation support to openssl_pkey_new(), FR #38731 (marci
  at balabit dot hu, Tony)
- Added SoapServer::setObject() method (it is a simplified version of
  SoapServer::setClass() method). (Dmitry)
- Added support for hexadecimal entity in imagettftext() for the bundled GD.
  (Pierre)
- Added support for httpOnly flag for session extension and cookie setting
  functions. (Scott MacVicar, Ilia)
- Added version specific registry keys to allow different configurations for
  different php version. (Richard, Dmitry)
- Added "PHPINIDir" Apache directive to apache and apache_hooks SAPIs.
  (Dmitry)
- Added an optional boolean parameter to memory_get_usage() and
  memory_get_peak_usage() to get memory size allocated by emalloc() or real
  size of memory allocated from system. (Dmitry)
- Added Zip Archive extension. (Pierre)
- Added RFC1867 fileupload processing hook. (Stefan E.)
- Added JSON and Filter extensions. (Derick, Rasmus)
- Added error messages to disk_free_space() and disk_total_space() functions.
  FR #37971 (Tony)
- Added PATHINFO_FILENAME option to pathinfo() to get the filename.
  (Toby S. and Christian S.)
- Added array_fill_keys() function. (Marcus, Matt Wilmas)
- Added posix_initgroups() function. (Ilia)
- Added an optional parameter to parse_url() to allow retrieval of distinct
  URL components. (Ilia)
- Added optional parameter to http_build_query() to allow specification of
  string separator. (Ilia)
- Added image_type_to_extension() function. (Hannes, Ilia)
- Added allow_url_include ini directive to complement allow_url_fopen. (Rasmus)
- Added automatic module globals management. (Dmitry)
- Added RFC2397 (data: stream) support. (Marcus)
- Added new error mode E_RECOVERABLE_ERROR. (Derick, Marcus, Tony)
- Added support for getenv() input filtering. (Rasmus)
- Added support for constructors in interfaces to force constructor signature
  checks in implementations. (Marcus)
- Added memory_get_peak_usage() function for retrieving peak memory usage of
  a PHP script. (Ilia)
- Added pg_field_table() function. (Edin)
- Added SimpleXMLElement::saveXML() as an alias for SimpleXMLElement::asXML().
  (Hannes)
- Added DOMNode::getNodePath() for getting an XPath for a node. (Christian)
- Added gmp_nextprime() function. (ants dot aasma at gmail dot com, Tony)
- Added error_get_last() function. (Mike)

- Removed current working directory from the php.ini search path for CLI and
  re-added it for other SAPIs (restore to pre 5.1.x behavior). (Edin)
- Moved extensions to PECL:
  . ext/filepro (Derick, Tony)
  . ext/hwapi (Derick, Tony)
- Disabled CURLOPT_FOLLOWLOCATION in curl when open_basedir or
  safe_mode are enabled. (Stefan E., Ilia)

- Increased default memory limit to 16 megabytes to accommodate for a more
  accurate memory utilization measurement.
- In addition to path to php.ini, PHPRC now may specify full file name.
  (Dmitry)

- Optimized array/HashTable copying. (Matt Wilmas, Dmitry)
- Optimized zend_try/zend_catch macros by eliminating memcpy(3). (Dmitry)
- Optimized require_once() and include_once() by eliminating fopen(3) on
  second usage. (Dmitry)
- Optimized request shutdown sequence. Restoring ini directives now iterates
  only over modified directives instead of all. (Dmitry)

- Changed priority of PHPRC environment variable on win32 to be higher then
  value from registry. (Dmitry)
- Changed __toString() to be called wherever applicable. (Marcus)
- Changed E_ALL error reporting mode to include E_RECOVERABLE_ERROR. (Marcus)
- Changed realpath cache to be disabled when "open_basedir" or "safe_mode"
  are enabled on per-request basis. (Ilia)

- Improved SNMP extension: (Jani)
  . Renamed snmp_set_oid_numeric_print() to snmp_set_oid_output_format().
  . Added 2 new constants: SNMP_OID_OUTPUT_FULL and SNMP_OID_OUTPUT_NUMERIC
  . Fixed bug #37564 (AES privacy encryption not possible due to net-snmp 5.2
    compatibility issue). (Patch: scott dot moynes+php at gmail dot com)
- Improved OpenSSL extension: (Pierre)
  . Added support for all supported algorithms in openssl_verify
  . Added openssl_pkey_get_details, returns the details of a key
  . Added x509 v3 extensions support
  . Added openssl_csr_get_subject() and openssl_csr_get_public_key()
  . Added 3 new constants OPENSSL_VERSION_TEXT and OPENSSL_VERSION_NUMBER and
    OPENSSL_KEYTYPE_EC
- Improved the Zend memory manager: (Dmitry)
  . Removed unnecessary "--disable-zend-memory-manager" configure option.
  . Added "--enable-malloc-mm" configure option which is enabled by default in
    debug builds to allow using internal and external memory debuggers.
  . Allow tweaking the memory manager with ZEND_MM_MEM_TYPE and ZEND_MM_SEG_SIZE
    environment variables.
  . For more information: Zend/README.ZEND_MM
- Improved safe_mode check for the error_log() function. (Ilia)
- Improved the error reporting in SOAP extension on request failure. (Ilia)
- Improved crypt() on win32 to be about 10 times faster and to have friendlier
  license. (Frank, Dmitry)
- Improved performance of the implode() function on associated arrays. (Ilia)
- Improved performance of str_replace() when doing 1 char to 1 char or 1 char
  to many chars replacement. (Ilia)
- Improved apache2filter SAPI:
  . Allowed PHP to be an arbitrary filter in the chain and read the script from
    the Apache stream. (John)
  . Added support for apache2filter in the Windows build including binary
    support for both Apache 2.0.x (php5apache2_filter.dll) and Apache 2.2.x
    (php5apache2_2_filter.dll). (Edin)
- Improved apache2handler SAPI:
  . Changed ap_set_content_type() to be called only once. (Mike)
  . Added support for Apache 2.2 handler in the Windows distribution. (Edin)
- Improved FastCGI SAPI: (Dmitry)
  . Removed source compatibility with libfcgi.
  . Optimized access to FastCGI environment variables by using HashTable
    instead of linear search.
  . Allowed PHP_FCGI_MAX_REQUESTS=0 that assumes no limit.
  . Allowed PHP_FCGI_CHILDREN=0 that assumes no worker children. (FastCGI
    requests are handled by main process itself)
- Improved CURL:
  . Added control character checks for "open_basedir" and "safe_mode" checks.
    (Ilia)
  . Added implementation of curl_multi_info_read(). (Brian)
- Improved PCRE: (Andrei)
  . Added run-time configurable backtracking/recursion limits.
  . Added preg_last_error(). (Andrei)
- Improved PDO:
  . Added new attribute ATTR_DEFAULT_FETCH_MODE. (Pierre)
  . Added FETCH_PROPS_LATE. (Marcus)
- Improved SPL: (Marcus)
  . Made most iterator code exception safe.
  . Added RegExIterator and RecursiveRegExIterator.
  . Added full caching support and ArrayAccess to CachingIterator.
  . Added array functions to ArrayObject/ArrayIterator and made them faster.
  . Added support for reading csv and skipping empty lines in SplFileObject.
  . Added CachingIterator::TOSTRING_USE_INNER, calls inner iterator __toString.
  . Added ability to set the CSV separator per SplFileObject.
- Improved xmlReader: (Rob)
  . Added readInnerXml(), xmlReader::setSchema().
  . Added readInnerXML(), readOuterXML(), readString(), setSchema(). (2.6.20+)
  . Changed to passing libxml options when loading reader.

- Fixed invalid read in imagecreatefrompng when an empty file is given
  (Pierre, Tony)
- Fixed infinite loop when a wrong color index is given to imagefill (Pierre)
- Fixed mess with CGI/CLI -d option (now it works with cgi; constants are
  working exactly like in php.ini; with FastCGI -d affects all requests).
  (Dmitry)
- Fixed missing open_basedir check inside chdir() function. (Ilia)
- Fixed overflow on 64bit systems in str_repeat() and wordwrap(). (Stefan E.)
- Fixed XSLTProcessor::importStylesheet() to return TRUE on success
  (Christian)
- Fixed leaks in openssl_csr_sign and openssl_csr_new (Pierre)
- Fixed phpinfo() cutoff of variables at \0. (Ilia)
- Fixed a bug in the filter extension that prevented magic_quotes_gpc from
  being applied when RAW filter is used. (Ilia)
- Fixed memory leaks in openssl streams context options. (Pierre)
- Fixed handling of extremely long paths inside tempnam() function. (Ilia)
- Fixed bug #39721 (Runtime inheritance causes data corruption). (Dmitry)
- Fixed bug #39304 (Segmentation fault with list unpacking of string offset).
  (Dmitry)
- Fixed bug #39192 (Not including nsapi.h properly with SJSWS 7). This will
  make PHP 5.2 compatible to new Sun Webserver. (Uwe)
- Fixed bug #39140 (Uncaught exception may cause crash). (Dmitry)
- Fixed bug #39125 (Memleak when reflecting non-existing class/method). (Tony)
- Fixed bug #39067 (getDeclaringClass() and private properties). (Tony)
- Fixed bug #39039 (SSL: fatal protocol error when fetching HTTPS from servers
  running Google web server). (Ilia)
- Fixed bug #39035 (Compatibility issue between DOM and
  zend.ze1_compatibility_mode). (Rob)
- Fixed bug #39034 (curl_exec() with return transfer returns TRUE on empty
  files). (Ilia)
- Fixed bug #39032 (strcspn() stops on null character). (Tony)
- Fixed bug #39020 (PHP in FastCGI server mode crashes). (Dmitry)
- Fixed bug #39017 (foreach(($obj = new myClass) as $v); echo $obj;
  segfaults). (Dmitry)
- Fixed bug #39004 (Fixed generation of config.nice with autoconf 2.60). (Ilia)
- Fixed bug #39003 (__autoload() is called for type hinting). (Dmitry, Tony)
- Fixed bug #39001 (ReflectionProperty returns incorrect declaring class for
  protected properties). (Tony)
- Fixed bug #38996 (PDO_MYSQL doesn't check connections for liveness). (Tony)
- Fixed bug #38993 (Fixed safe_mode/open_basedir checks for session.save_path,
  allowing them to account for extra parameters). (Ilia)
- Fixed bug #38989 (Absolute path with slash at beginning doesn't work on win).
  (Dmitry)
- Fixed bug #38985 (Can't cast COM objects). (Wez)
- Fixed bug #38981 (using FTP URLs in get_headers() causes crash). (Tony)
- Fixed bug #38963 (Fixed a possible open_basedir bypass in tempnam()). (Ilia)
- Fixed bug #38961 (metaphone() results in segmentation fault on NetBSD).
  (Tony)
- Fixed bug #38949 (Cannot get xmlns value attribute). (Rob)
- Fixed bug #38942 (Double old-style-ctor inheritance). (Dmitry)
- Fixed bug #38941 (imap extension does not compile against new version of the
  imap library). (Ilia)
- Fixed bug #38934 (move_uploaded_file() cannot read uploaded file outside of
  open_basedir). (Ilia)
- Fixed bug #38904 (apache2filter changes cwd to /). (Ilia, Hannes)
- Fixed bug #38891 (get_headers() do not work with curl-wrappers). (Ilia)
- Fixed bug #38882 (ldap_connect causes segfault with newer versions of
  OpenLDAP). (Tony)
- Fixed bug #38859 (parse_url() fails if passing '@' in passwd). (Tony)
- Fixed bug #38850 (lookupNamespaceURI doesn't return default namespace). (Rob)
- Fixed bug #38844 (curl_easy_strerror() is defined only since cURL 7.12.0).
  (Tony)
- Fixed bug #38813 (DOMEntityReference->__construct crashes when called
  explicitly). (Rob)
- Fixed bug #38808 ("maybe ref" issue for current() and others). (Dmitry)
- Fixed bug #38779 (engine crashes when require()'ing file with syntax error
  through userspace stream wrapper). (Tony, Dmitry)
- Fixed bug #38772 (inconsistent overriding of methods in different visibility
  contexts). (Dmitry)
- Fixed bug #38759 (PDO sqlite2 empty query causes segfault). (Tony)
- Fixed bug #38721 (Invalid memory read in date_parse()). (Tony, Derick)
- Fixed bug #38700 (SoapClient::__getTypes never returns). (Dmitry)
- Fixed bug #38693 (curl_multi_add_handle() set curl handle to null). (Ilia)
- Fixed bug #38687 (sockaddr local storage insufficient for all sock families).
  (Sara)
- Fixed bug #38661 (mixed-case URL breaks url-wrappers). (Ilia)
- Fixed bug #38653 (memory leak in ReflectionClass::getConstant()). (Tony)
- Fixed bug #38649 (uninit'd optional arg in stream_socket_sendto()). (Sara)
- Fixed bug #38637 (curl_copy_handle() fails to fully copy the cURL handle).
  (Tony, Ilia)
- Fixed bug #38624 (Strange warning when incrementing an object property and
  exception is thrown from __get method). (Tony)
- Fixed bug #38623 (leaks in a tricky code with switch() and exceptions).
  (Dmitry)
- Fixed bug #38579 (include_once() may include the same file twice). (Dmitry)
- Fixed bug #38574 (missing curl constants and improper constant detection).
  (Ilia)
- Fixed bug #38543 (shutdown_executor() may segfault when memory_limit is too
  low). (Dmitry)
- Fixed bug #38535 (memory corruption in pdo_pgsql driver on error retrieval
  inside a failed query executed via query() method). (Ilia)
- Fixed bug #38534 (segfault when calling setlocale() in userspace session
  handler). (Tony)
- Fixed bug #38524 (strptime() does not initialize the internal date storage
  structure). (Ilia)
- Fixed bug #38511, #38473, #38263 (Fixed session extension request shutdown
  order to ensure it is shutdown before the extensions it may depend on).
  (Ilia)
- Fixed bug #38488 (Access to "php://stdin" and family crashes PHP on win32).
  (Dmitry)
- Fixed bug #38474 (getAttribute select attribute by order, even when
  prefixed). (Rob)
- Fixed bug #38467 (--enable-versioning causes make fail on OS X). (Tony)
- Fixed bug #38465 (ReflectionParameter fails if default value is an access
  to self::). (Johannes)
- Fixed bug #38464 (array_count_values() mishandles numeric strings).
  (Matt Wilmas, Ilia)
- Fixed bug #38461 (setting private attribute with __set() produces
  segfault). (Tony)
- Fixed bug #38458, PECL bug #8944, PECL bug #7775 (error retrieving columns
  after long/text columns with PDO_ODBC). (Wez)
- Fixed bug #38454 (warning upon disabling handler via
  xml_set_element_handler). (dtorop933 at gmail dot com, Rob)
- Fixed bug #38451 (PDO_MYSQL doesn't compile on Solaris). (Tony)
- Fixed bug #38450 (constructor is not called for classes used in userspace
  stream wrappers). (Tony)
- Fixed bug #38438 (DOMNodeList->item(0) segfault on empty NodeList). (Ilia)
- Fixed bug #38431 (xmlrpc_get_type() crashes PHP on objects). (Tony)
- Fixed bug #38427 (unicode causes xml_parser to misbehave). (Rob)
- Fixed bug #38424 (Different attribute assignment if new or existing). (Rob)
- Fixed bug #38400 (Use of com.typelib_file may cause a crash). (Ilia)
- Fixed bug #38394 (PDO fails to recover from failed prepared statement
  execution). (Ilia)
- Fixed bug #38377 (session_destroy() gives warning after
  session_regenerate_id()). (Ilia)
- Implemented #38357 (dbase_open can't open DBase 3 dbf file).
  (rodrigo at fabricadeideias dot com, Mike)
- Fixed bug #38354 (Unwanted reformatting of XML when using AsXML). (Christian)
- Fixed bug #38347 (Segmentation fault when using foreach with an unknown/empty
  SimpleXMLElement). (Tony)
- Fixed bug #38322 (reading past array in sscanf() leads to arbitrary code
  execution). (Tony)
- Fixed bug #38315 (Constructing in the destructor causes weird behavior).
  (Dmitry)
- Fixed bug #38303 (spl_autoload_register() suppress all errors silently).
  (Ilia)
- Fixed bug #38290 (configure script ignores --without-cdb,inifile,flatfile).
  (Marcus)
- Fixed bug #38289 (segfault in session_decode() when _SESSION is NULL).
  (Tony)
- Fixed bug #38287 (static variables mess up global vars). (Dmitry)
- Fixed bug #38278 (session_cache_expire()'s value does not match phpinfo's
  session.cache_expire). (Tony)
- Fixed bug #38276 (file_exists() works incorrectly with long filenames
  on Windows). (Ilia, Tony)
- Fixed bug #38269 (fopen wrapper doesn't fail on invalid hostname with
  curlwrappers enabled). (Tony)
- Fixed bug #38265 (heap corruption). (Dmitry)
- Fixed bug #38261 (openssl_x509_parse() leaks with invalid cert) (Pierre)
- Fixed bug #38255 (openssl possible leaks while passing keys) (Pierre)
- Fixed bug #38253 (PDO produces segfault with default fetch mode). (Tony)
- Fixed bug #38251 (socket_select() and invalid arguments). (Tony)
- Fixed bug #38236 (Binary data gets corrupted on multipart/formdata POST).
  (Ilia)
- Fixed bug #38234 (Exception in __clone makes memory leak). (Dmitry, Nuno)
- Fixed bug #38229 (strtotime() does not parse YYYY-MM format). (Ilia)
- Fixed bug #38224 (session extension can't handle broken cookies). (Ilia)
- Fixed bug #38220 (Crash on some object operations). (Dmitry)
- Fixed bug #38217 (ReflectionClass::newInstanceArgs() tries to allocate too
  much memory). (Tony)
- Fixed bug #38214 (gif interlace output cannot work). (Pierre)
- Fixed bug #38213, #37611, #37571 (wddx encoding fails to handle certain
  characters). (Ilia)
- Fixed bug #38212 (Segfault on invalid imagecreatefromgd2part() parameters).
  (Pierre)
- Fixed bug #38211 (variable name and cookie name match breaks script
  execution). (Dmitry)
- Fixed bug #38199 (fclose() unable to close STDOUT and STDERR). (Tony)
- Fixed bug #38198 (possible crash when COM reports an exception). (Ilia)
- Fixed bug #38194 (ReflectionClass::isSubclassOf() returns TRUE for the
  class itself). (Ilia)
- Fixed bug #38183 (disable_classes=Foobar causes disabled class to be
  called Foo). (Jani)
- Fixed bug #38179 (imagecopy from a palette to a truecolor image loose alpha
  channel) (Pierre)
- Fixed bug #38173 (Freeing nested cursors causes OCI8 to segfault). (Tony)
- Fixed bug #38168 (Crash in pdo_pgsql on missing bound parameters). (Ilia)
- Fixed bug #38161 (oci_bind_by_name() returns garbage when Oracle didn't set
  the variable). (Tony)
- Fixed bug #38146 (Cannot use array returned from foo::__get('bar') in write
  context). (Dmitry)
- Fixed bug #38132 (ReflectionClass::getStaticProperties() retains \0 in key
  names). (Ilia)
- Fixed bug #38125 (undefined reference to spl_dual_it_free_storage). (Marcus)
- Fixed bug #38112 (corrupted gif segfaults) (Pierre)
- Fixed bug #38096 (large timeout values ignored on 32bit machines in
  stream_socket_accept() and stream_socket_client()). (Ilia)
- Fixed bug #38086 (stream_copy_to_stream() returns 0 when maxlen is bigger
  than the actual length). (Tony)
- Fixed bug #38072 (boolean arg for mysqli_autocommit() is always true on
  Solaris). (Tony)
- Fixed bug #38067 (Parameters are not decoded from utf-8 when using encoding
  option). (Dmitry)
- Fixed bug #38064 (ignored constructor visibility). (Marcus)
- Fixed bug #38055 (Wrong interpretation of boolean parameters). (Dmitry)
- Fixed bug #38047 ("file" and "line" sometimes not set in backtrace from
  inside error handler). (Dmitry)
- Fixed bug #38019 (segfault extending mysqli class). (Dmitry)
- Fixed bug #38005 (SoapFault faultstring doesn't follow encoding rules).
  (Dmitry)
- Fixed bug #38004 (Parameters in SoapServer are decoded twice). (Dmitry)
- Fixed bug #38003 (in classes inherited from MySQLi it's possible to call
  private constructors from invalid context). (Tony)
- Fixed bug #37987 (invalid return of file_exists() in safe mode). (Ilia)
- Fixed bug #37947 (zend_ptr_stack reallocation problem). (Dmitry)
- Fixed bug #37945 (pathinfo() cannot handle argument with special characters
  like German "Umlaut"). (Mike)
- Fixed bug #37931 (possible crash in OCI8 after database restart
  when using persistent connections). (Tony)
- Fixed bug #37923 (Display constant value in reflection::export). (Johannes)
- Fixed bug #37920 (compilation problems on z/OS). (Tony)
- Fixed bug #37870 (pgo_pgsql tries to de-allocate unused statements).
  (Ilia, ce at netage dot bg)
- Fixed bug #37864 (file_get_contents() leaks on empty file). (Hannes)
- Fixed bug #37862 (Integer pointer comparison to numeric value).
  (bugs-php at thewrittenword dot com)
- Fixed bug #37846 (wordwrap() wraps incorrectly). (ddk at krasn dot ru, Tony)
- Fixed bug #37816 (ReflectionProperty does not throw exception when accessing
  protected attribute). (Marcus)
- Fixed bug #37811 (define not using toString on objects). (Marcus)
- Fixed bug #37807 (segmentation fault during SOAP schema import). (Tony)
- Fixed bug #37806 (weird behavior of object type and comparison). (Marcus)
- Fixed bug #37780 (memory leak trying to execute a non existing file (CLI)).
  (Mike)
- Fixed bug #37779 (empty include_path leads to search for files inside /).
  (jr at terragate dot net, Ilia)
- Fixed bug #37747 (strtotime segfaults when given "nextyear"). (Derick)
- Fixed bug #37720 (merge_php_config scrambles values).
  (Mike, pumuckel at metropolis dot de)
- Fixed bug #37709 (Possible crash in PDO::errorCode()). (Ilia)
- Fixed bug #37707 (clone without assigning leaks memory). (Ilia, Nuno, Dmitri)
- Fixed bug #37705 (Semaphore constants not available). (Ilia)
- Fixed bug #37671 (MySQLi extension fails to recognize BIT column). (Ilia)
- Fixed bug #37667 (Object is not added into array returned by __get). (Marcus)
- Fixed bug #37635 (parameter of pcntl signal handler is trashed). (Mike)
- Fixed bug #37632 (Protected method access problem). (Marcus)
- Fixed bug #37630 (MySQL extensions should link against thread safe client
  libs if built with ZTS). (Mike)
- Fixed bug #37620 (mysqli_ssl_set validation is inappropriate). (Georg)
- Fixed bug #37616 (DATE_RFC822 does not product RFC 822 dates).
  (Hannes Magnusson, Derick)
- Fixed bug #37614 (Class name lowercased in error message). (Johannes)
- Fixed bug #37587 (var without attribute causes segfault). (Marcus)
- Fixed bug #37586 (Bumped minimum PCRE version to 6.6, needed for recursion
  limit support). (Ilia)
- Fixed bug #37581 (oci_bind_array_by_name clobbers input array when using
  SQLT_AFC, AVC). (Tony)
- Fixed bug #37569 (WDDX incorrectly encodes high-ascii characters). (Ilia)
- Fixed bug #37565 (Using reflection::export with simplexml causing a crash).
  (Marcus)
- Fixed bug #37564 (AES privacy encryption not possible due to net-snmp 5.2
  compatibility issue). (Jani, patch by scott dot moynes+php at gmail dot com)
- Fixed bug #37563 (array_key_exists performance is poor for &$array). (Ilia)
- Fixed bug #37558 (timeout functionality doesn't work after a second PHP
  start-up on the same thread). (p dot desarnaud at wanadoo dot fr)
- Fixed bug #37531 (oci8 persistent connection corruption). (Tony)
- Fixed bug #37523 (namespaces added too late, leads to missing xsi:type
  attributes. Incompatibility with libxml2-2.6.24). (Dmitry)
- Fixed bug #37514 (strtotime doesn't assume year correctly). (Derick)
- Fixed bug #37510 (session_regenerate_id changes session_id() even on
  failure). (Hannes)
- Fixed bug #37505 (touch() truncates large files). (Ilia)
- Fixed bug #37499 (CLI segmentation faults during cleanup with sybase-ct
  extension enabled). (Tony)
- Fixed bug #37496 (FastCGI output buffer overrun). (Piotr, Dmitry)
- Fixed bug #37487 (oci_fetch_array() array-type should always default to
  OCI_BOTH). (Tony)
- Fixed bug #37457 (Crash when an exception is thrown in accept() method of
  FilterIterator). (Marcus)
- Fixed bug #37456 (DOMElement->setAttribute() loops forever). (Rob)
- Fixed bug #37445 (Fixed crash in pdo_mysql resulting from premature object
  destruction). (Ilia)
- Fixed bug #37428 (PHP crashes on windows if there are start-up errors and
  event log is used for logging them). (Edin)
- Fixed bug #37418 (tidy module crashes on shutdown). (Tony)
- Fixed bug #37416 (iterator_to_array() hides exceptions thrown in rewind()
  method). (Tony)
- Fixed bug #37413 (Rejected versions of flex that don't work). (Ilia)
- Fixed bug #37395 (recursive mkdir() fails to create nonexistent directories
  in root dir). (Tony)
- Fixed bug #37394 (substr_compare() returns an error when offset equals
  string length). (Ilia)
- Fixed bug #37392 (Unnecessary call to OCITransRollback() at the end of
  request). (Tony)
- Fixed bug #37376 (fastcgi.c compile fail with gcc 2.95.4). (Ilia)
- Fixed bug #37368 (Incorrect timestamp returned for strtotime()). (Derick)
- Fixed bug #37363 (PDO_MYSQL does not build if no other mysql extension is
  enabled). (Mike)
- Fixed bug #37348 (make PEAR install ignore open_basedir). (Ilia)
- Fixed bug #37341 ($_SERVER in included file is shortened to two entries,
  if $_ENV gets used). (Dmitry)
- Fixed bug #37313 (sigemptyset() used without including <signal.h>).
  (jdolecek)
- Fixed bug #37306 (max_execution_time = max_input_time). (Dmitry)
- Fixed bug #37278 (SOAP not respecting uri in __soapCall). (Dmitry)
- Fixed bug #37265 (Added missing safe_mode & open_basedir checks to
  imap_body()). (Ilia)
- Fixed bug #37262 (var_export() does not escape \0 character). (Ilia)
- Fixed bug #37256 (php-fastcgi doesn't handle connection abort). (Dmitry)
- Fixed bug #37244 (Added strict flag to base64_decode() that enforces
  RFC3548 compliance). (Ilia)
- Fixed bug #37144 (PHP crashes trying to assign into property of dead object).
  (Dmitry)
- Fixed bug #36949 (invalid internal mysqli objects dtor). (Mike)
- Implement #36732 (req/x509 extensions support for openssl_csr_new and
  openssl_csr_sign) (ben at psc dot edu, Pierre)
- Fixed bug #36759 (Objects destructors are invoked in wrong order when script
  is finished). (Dmitry)
- Fixed bug #36681 (pdo_pgsql driver incorrectly ignored some errors).
  (Wez, Ilia)
- Fixed bug #36630 (umask not reset at the end of the request). (Ilia)
- Fixed bug #36515 (Unlinking buckets from non-existent brigades). (Sara)
- Fixed bug #35973 (Error ORA-24806 occurs when trying to fetch a NCLOB
  field). (Tony)
- Fixed bug #35886 (file_get_contents() fails with some combinations of
  offset & maxlen). (Nuno)
- Fixed bug #35512 (Lack of read permission on main script results in
  E_WARNING rather then E_ERROR). (Ilia)
- Fixed bug #34180 (--with-curlwrappers causes PHP to disregard some HTTP
  stream context options). (Mike)
- Fixed bug #34066 (recursive array_walk causes segfault). (Tony)
- Fixed bug #34065 (throw in foreach causes memory leaks). (Dmitry)
- Fixed bug #34005 (oci_password_change() fails).
  (pholdaway at technocom-wireless dot com, Tony)
- Fixed bug #33895 (Missing math constants). (Hannes)
- Fixed bug #33770 (https:// or ftps:// do not work when --with-curlwrappers
  is used and ssl certificate is not verifiable). (Ilia)
- Fixed bug #29538 (number_format and problem with 0). (Matt Wilmas)
- Implement #28382 (openssl_x509_parse() extensions support) (Pierre)
- Fixed PECL bug #9061 (oci8 might reuse wrong persistent connection). (Tony)
- Fixed PECL bug #8816 (issue in php_oci_statement_fetch with more than one
  piecewise column) (jeff at badtz-maru dot com, Tony)
- Fixed PECL bug #8112 (OCI8 persistent connections misbehave when Apache
  process times out). (Tony)
- Fixed PECL bug #7755 (error selecting DOUBLE fields with PDO_ODBC).
  ("slaws", Wez)


04 May 2006, PHP 5.1.4
- Added "capture_peer_cert" and "capture_peer_cert_chain" context options
  for SSL streams. (Wez).
- Added PDO::PARAM_EVT_* family of constants. (Sara)
- Fixed possible crash in highlight_string(). (Dmitry)
- Fixed bug #37291 (FastCGI no longer works with isapi_fcgi.dll). (Dmitry)
- Fixed bug #37277 (cloning Dom Documents or Nodes does not work). (Rob)
- Fixed bug #37276 (problems with $_POST array). (Dmitry)
- Fixed bug #36632 (bad error reporting for pdo_odbc exec UPDATE). (Wez).
- Fixed bug #35552 (crash when pdo_odbc prepare fails). (Wez).

28 Apr 2006, PHP 5.1.3
- Updated bundled PCRE library to version 6.6. (Andrei)
- Moved extensions to PECL:
  . ext/msession (Derick)
- Reimplemented FastCGI interface. (Dmitry)
- Improved SPL: (Marcus)
  - Fixed issues with not/double calling of constructors of SPL iterators.
  - Fixed issues with info-class/file-class in SPL directory handling classes.
  - Fixed ArrayIterator::seek().
  - Added SimpleXMLIterator::count().
  - Dropped erroneous RecursiveDirectoryIterator::getSubPathInfo().
- Improved SimpleXML: (Marcus, Rob)
  . Added SimpleXMLElement::getName() to retrieve name of element.
  . Added ability to create elements on the fly.
  . Added addChild() method for element creation supporting namespaces.
  . Added addAttribute() method for attribute creation supporting namespaces.
  . Added ability to delete specific elements and attributes by offset.
- Improved Reflection API: (Marcus)
  . Added ReflectionClass::newInstanceArgs($args).
  . Added ability to analyze extension dependency.
  . Added ReflectionFunction::isDeprecated() and constant IS_DEPRECATED.
  . Added ReflectionParameter::getDeclaringClass().
  . Changed reflection constants to be prefixed with IS_. (Johannes)
- Improved cURL extension: (Ilia)
  . Added curl_setopt_array() function that allows setting of multiple
    options via an associated array.
  . Added the ability to retrieve the request message sent to the server.
- Improved GD extension: (Pierre)
  . Added a weak/tolerant mode to the JPEG loader.
  . Added filtering mode option to imagepng() to allow reducing file size.
  . Fixed imagecolorallocate() and imagecolorallocatelapha() to return FALSE
    on error.
- Changed get_headers() to retrieve headers also from non-200 responses.
  (Ilia)
- Changed get_headers() to use the default context. (Ilia)
- Added lchown() and lchgrp() to change user/group ownership of symlinks.
  (Derick)
- Added support for exif date format in strtotime(). (Derick)
- Added a check for special characters in the session name. (Ilia)
- Added "consumed" stream filter. (Marcus)
- Added new mysqli constants for BIT and NEW_DECIMAL field types:
  MYSQLI_TYPE_NEWDECIMAL and MYSQLI_TYPE_BIT. FR #36007. (Georg)
- Added imap_savebody() that allows message body to be written to a
  file. (Mike)
- Added overflow checks to wordwrap() function. (Ilia)
- Added support for BINARY_DOUBLE and BINARY_FLOAT to PDO_OCI and OCI8
  (also fixes bug #36764). (Tony)
- Eliminated run-time constant fetching for TRUE, FALSE and NULL. (Dmitry)
- Removed the E_STRICT deprecation notice from "var". (Ilia)
- Fixed reading stream filters never notified about EOF. (Mike)
- Fixed tempnam() 2nd parameter to be checked against path components. (Ilia)
- Fixed a bug that would not fill in the fifth argument to preg_replace()
  properly, if the variable was not declared previously. (Andrei)
- Fixed safe_mode check for source argument of the copy() function. (Ilia)
- Fixed mysqli bigint conversion under Windows (Georg)
- Fixed XSS inside phpinfo() with long inputs. (Ilia)
- Fixed Apache2 SAPIs header handler modifying header strings. (Mike)
- Fixed 'auto_globals_jit' to work together with 'register_argc_argv'. (Dmitry)
- Fixed offset/length parameter validation in substr_compare() function. (Ilia)
- Fixed debug_zval_dump() to support private and protected members. (Dmitry)
- Fixed SoapFault::getMessage(). (Dmitry)
- Fixed issue with iconv_mime_decode where the "encoding" would only allow
  upper case specifiers. (Derick)
- Fixed tiger hash algorithm generating wrong results on big endian platforms.
  (Mike)
- Fixed crash with DOMImplementation::createDocumentType("name:"). (Mike)
- Fixed bug #37205 (Serving binary content/images fails with "comm with server
  aborted" FastCGI err). (Dmitry)
- Fixed bug #37192 (cc may complain about non-constant initializers in
  hash_adler.c). (Mike)
- Fixed bug #37191 (chmod takes off sticky bit when safe_mode is On). (Tony)
- Fixed bug #37167 (PDO segfaults when throwing exception from the
  fetch handler). (Tony)
- Fixed bug #37162 (wddx does not build as a shared extension).
  (jdolecek at NetBSD dot org, Ilia)
- Fixed bug #37158 (fread behavior changes after calling
  stream_wrapper_register). (Wez)
- Fixed bug #37138 (__autoload tries to load callback'ed self and parent).
  (Dmitry)
- Fixed bug #37103 (libmbfl headers not installed). (Jani)
- Fixed bug #37062 (compile failure on ARM architecture). (Tony)
- Fixed bug #37061 (curl_exec() doesn't zero-terminate binary strings). (Tony)
- Fixed bug #37060 (Type of retval of Countable::count() is not checked).
  (Johannes)
- Fixed bug #37059 (oci_bind_by_name() doesn't support RAW and LONG RAW
  fields). (Tony)
- Fixed bug #37057 (xmlrpc_decode() may produce arrays with numeric strings,
  which are unaccessible). (Tony)
- Fixed bug #37055 (incorrect reference counting for persistent OCI8
  connections). (Tony)
- Fixed bug #37054 (SoapClient Error Fetching http headers). (Dmitry)
- Fixed bug #37053 (html_errors with internal classes produces wrong links).
  (Tony)
- Fixed bug #37046 (foreach breaks static scope). (Dmitry)
- Fixed bug #37045 (Fixed check for special chars for http redirects). (Ilia)
- Fixed bug #37017 (strtotime fails before 13:00:00 with some time zones
  identifiers). (Derick)
- Fixed bug #37002 (Have to quote literals in INI when concatenating with
  vars). (Dmitry)z
- Fixed bug #36988 (mktime freezes on long numbers). (Derick)
- Fixed bug #36981 (SplFileObject->fgets() ignores max_length). (Tony)
- Fixed bug #36957 (serialize() does not handle recursion). (Ilia)
- Fixed bug #36944 (strncmp & strncasecmp do not return false on negative
  string length). (Tony)
- Fixed bug #36941 (ArrayIterator does not clone itself). (Marcus)
- Fixed bug #36934 (OCILob->read() doesn't move internal pointer when
  reading 0's). (Tony)
- Fixed bug #36908 (wsdl default value overrides value in soap request).
  (Dmitry)
- Fixed bug #36898 (__set() leaks in classes extending internal ones).
  (Tony, Dmitry)
- Fixed bug #36886 (User filters can leak buckets in some situations). (Ilia)
- Fixed bug #36878 (error messages are printed even though an exception has
  been thrown). (Tony)
- Fixed bug #36875 (is_*() functions do not account for open_basedir). (Ilia)
- Fixed bug #36872 (session_destroy() fails after call to
  session_regenerate_id(true)). (Ilia)
- Fixed bug #36869 (memory leak in output buffering when using chunked
  output). (Tony)
- Fixed bug #36859 (DOMElement crashes when calling __construct when
  cloning). (Tony)
- Fixed bug #36857 (Added support for partial content fetching to the
  HTTP streams wrapper). (Ilia)
- Fixed bug #36851 (Documentation and code discrepancies for NULL
  data in oci_fetch_*() functions). (Tony)
- Fixed bug #36825 (Exceptions thrown in ArrayObject::offsetGet cause
  segfault). (Tony)
- Fixed bug #36820 (Privileged connection with an Oracle password file
  fails). (Tony)
- Fixed bug #36809 (__FILE__ behavior changed). (Dmitry)
- Fixed bug #36808 (syslog ident becomes garbage between requests). (Tony)
- Fixed bug #36802 (mysqli_set_charset() crash with a non-open connection).
  (Ilia)
- Fixed bug #36756 (DOMDocument::removeChild corrupts node). (Rob)
- Fixed bug #36749 (SOAP: 'Error Fetching http body' when using HTTP Proxy).
  (Dmitry)
- Fixed bug #36745 (No error message when load data local file isn't found).
  (Georg)
- Fixed bug #36743 (In a class extending XMLReader array properties are not
  writable). (Tony)
- Fixed bug #36727 (segfault in pdo_pgsql bindValue() when no parameters are
  defined). (Tony)
- Fixed bug #36721 (The SoapServer is not able to send a header that it didn't
  receive). (Dmitry)
- Fixed bug #36697 (Transparency is lost when using imagecreatetruecolor).
  (Pierre)
- Fixed bug #36689 (Removed arbitrary limit on the length of syslog messages).
  (Ilia)
- Fixed bug #36656 (http_build_query generates invalid URIs due to use of
  square brackets). (Mike)
- Fixed bug #36638 (strtotime() returns false when 2nd argument < 1). (Derick)
- Fixed bug #36629 (SoapServer::handle() exits on SOAP faults). (Dmitry)
- Fixed bug #36625 (pg_trace() does not work). (iakio at mono-space dot net)
- Fixed bug #36614 (Segfault when using Soap). (Dmitry)
- Fixed bug #36611 (assignment to SimpleXML object attribute changes argument
  type to string). (Tony)
- Fixed bug #36606 (pg_query_params() changes arguments type to string). (Tony)
- Fixed bug #36599 (DATE_W3C format constant incorrect). (Derick)
- Fixed bug #36575 (SOAP: Incorrect complex type instantiation with
  hierarchies). (Dmitry)
- Fixed bug #36572 (Added PDO::MYSQL_ATTR_DIRECT_QUERY constant that should
  be set when executing internal queries like "show master status" via MySQL).
  (Ilia)
- Fixed bug #36568 (memory_limit setting on win32 has no effect). (Dmitry)
- Fixed bug #36513 (comment will be outputted in last line). (Dmitry)
- Fixed bug #36510 (strtotime() fails to parse date strings with tabs).
  (Ilia, Derick)
- Fixed bug #36459 (Incorrect adding PHPSESSID to links, which contains \r\n).
  (Ilia)
- Fixed bug #36458 (sleep() accepts negative values). (Ilia)
- Fixed bug #36436 (DBA problem with Berkeley DB4). (Marcus)
- Fixed bug #36434 (Improper resolution of declaring class name of an
  inherited property). (Ilia)
- Fixed bug #36420 (segfault when access result->num_rows after calling
  result->close()). (Ilia,Tony)
- Fixed bug #36403 (oci_execute() no longer supports OCI_DESCRIBE_ONLY). (Tony)
- Fixed bug #36400 (Custom 5xx error does not return correct HTTP response error
  code). (Tony)
- Fixed bug #36396 (strtotime() fails to parse dates in dd-mm-yyyy format).
  (Derick)
- Fixed bug #36388 (ext/soap crashes when throwing exception and session
  persistence). (David)
- Fixed bug #36382 (PDO/PgSQL's getColumnMeta() crashes). (Derick)
- Fixed bug #36359 (splFileObject::fwrite() doesn't write when no data
  length specified). (Tony)
- Fixed bug #36351 (parse_url() does not parse numeric paths properly). (Ilia)
- Fixed bug #36345 (PDO/MySQL problem loading BLOB over 1MB). (Ilia)
- Fixed bug #36337 (ReflectionProperty fails to return correct visibility).
  (Ilia)
- Fixed bug #36334 (Added missing documentation about realpath cache INI
  settings). (Ilia)
- Fixed bug #36308 (ReflectionProperty::getDocComment() does not reflect
  extended class commentary). (Ilia)
- Fixed bug #36306 (crc32() differ on 32-bit and 64-bit platforms)
  (anight@eyelinkmedia dot com, Pierre)
- Fixed bug #36303 (foreach on error_zval produces segfault). (Dmitry)
- Fixed bug #36295 (typo in SplFileObject::flock() parameter name). (Tony)
- Fixed bug #36287 (Segfault with SplFileInfo conversion). (Marcus)
- Fixed bug #36283 (SOAPClient Compression Broken). (Dmitry)
- Fixed bug #36268 (Object destructors called even after fatal errors). (Dmitry)
- Fixed bug #36258 (SplFileObject::getPath() may lead to segfault). (Tony)
- Fixed bug #36250 (PHP causes ORA-07445 core dump in Oracle server 9.2.x).
  (Tony)
- Fixed bug #36242 (Possible memory corruption in stream_select()). (Tony)
- Fixed bug #36235 (ocicolumnname returns false before a successful fetch).
  (Tony)
- Fixed bug #36226 (Inconsistent handling when passing potential arrays).
  (Dmitry)
- Fixed bug #36224 (date(DATE_ATOM) gives wrong results).
  (Derick, Hannes Magnusson)
- Fixed bug #36222 (errorInfo in PDOException is always NULL). (Ilia)
- Fixed bug #36208 (symbol namespace conflicts using bundled gd). (Jakub Moc)
- Fixed bug #36205 (Memory leaks on duplicate cookies). (Dmitry)
- Fixed bug #36185 (str_rot13() crash on non-string parameter). (Pierre)
- Fixed bug #36176 (PDO_PGSQL - PDO::exec() does not return number of rows
  affected by the operation). (Ilia)
- Fixed bug #36158 (SIGTERM is not handled correctly when running as a
  FastCGI server). (Dmitry)
- Fixed bug #36152 (problems with curl+ssl and pgsql+ssl in same PHP). (Mike)
- Fixed bug #36148 (unpack("H*hex", $data) is adding an extra character to
  the end of the string). (Ilia)
- Fixed bug #36134 (DirectoryIterator constructor failed to detect empty
  directory names). (Ilia)
- Fixed bug #36113 (Reading records of unsupported type causes segfault).
  (Tony)
- Fixed bug #36096 (oci_result() returns garbage after oci_fetch() failed).
  (Tony)
- Fixed bug #36083 (SoapClient waits for responses on one-way operations).
  (Dmitry)
- Fixed bug #36071 (Engine Crash related with 'clone'). (Dmitry)
- Fixed bug #36055 (possible OCI8 crash in multi-threaded environment). (Tony)
- Fixed bug #36046 (parse_ini_file() miscounts lines in multi-line values).
  (Ilia)
- Fixed bug #36038 (ext/hash compile failure on Mac OSX). (Tony)
- Fixed bug #36037 (heredoc adds extra line number). (Dmitry)
- Fixed bug #36016 (realpath cache memleaks). (Dmitry, Nuno)
- Fixed bug #36011 (Strict errormsg wrong for call_user_func() and the likes).
  (Marcus)
- Fixed bug #36010 (Segfault when re-creating and re-executing statements with
  bound parameters). (Tony)
- Fixed bug #36006 (Problem with $this in __destruct()). (Dmitry)
- Fixed bug #35999 (recursive mkdir() does not work with relative path
  like "foo/bar"). (Tony)
- Fixed bug #35998 (SplFileInfo::getPathname() returns unix style filenames
  in win32). (Marcus)
- Fixed bug #35988 (Unknown persistent list entry type in module shutdown).
  (Dmitry)
- Fixed bug #35954 (Fatal com_exception casting object). (Rob)
- Fixed bug #35900 (stream_select() should warning when tv_sec is negative).
  (Ilia)
- Fixed bug #35785 (SimpleXML causes memory read error zend engine). (Marcus)
- Fixed bug #34272 (empty array onto COM object blows up). (Rob)
- Fixed bug #33292 (apache_get_modules() crashes on Windows). (Edin)
- Fixed bug #29476 (sqlite_fetch_column_types() locks the database forever).
  (Ilia)

12 Jan 2006, PHP 5.1.2
- Updated libsqlite in ext/sqlite to 2.8.17. (Ilia)
- Updated libsqlite in ext/pdo_sqlite to 3.2.8. (Ilia)
- Updated to libxml2-2.6.22 and libxslt-1.1.15 in the win32 bundle. (Rob)
- Added new extensions: (Ilia, Wez)
  . XMLWriter
  . Hash
- Added PNG compression support to GD extension. (Pierre)
- Added reflection constants as class constants. (Johannes)
- Added --enable-gcov configure option to enable C-level code coverage.
  (John, Jani, Ilia, Marcus)
- Added missing support for 'B' format identifier to date() function. (Ilia)
- Changed reflection to be an extension. (Marcus)
- Improved SPL extension: (Marcus)
  . Added class SplFileInfo as root class for DirectoryIterator and
    SplFileObject
  . Added SplTempFileObject
- Improved SimpleXML extension: (Marcus)
  . Fixed memleaks
  . Fixed var_dump()
  . Fixed isset/empty/(bool) behavior
  . Fixed iterator edge cases
  . Added methods getNamespaces(), getDocNamespaces()
- Upgraded pear to version 1.4.6. (Greg)
- Added constants for libxslt and libexslt versions: LIBXSLT_VERSION,
  LIBXSLT_DOTTED_VERSION, LIBEXSLT_VERSION and LIBEXSLT_DOTTED_VERSION. (Pierre)
- Fixed possible crash in apache_getenv()/apache_setenv() on invalid parameters.
  (Ilia)
- Changed errors to warnings in imagecolormatch(). (Pierre)
- Fixed segfault/leak in imagecolormatch(). (Pierre)
- Fixed small leak in mysqli_stmt_fetch() when bound variable was empty string.
  (Andrey)
- Fixed prepared statement name conflict handling in PDO_PGSQL. (Thies, Ilia)
- Fixed memory corruption when PDO::FETCH_LAZY mode is being used. (Ilia)
- Fixed possible leaks in imagecreatefromstring() with invalid data. (Pierre)
- Fixed possible memory corruption inside mb_strcut(). (Ilia)
- Fixed possible header injection by limiting each header to a single line.
  (Ilia)
- Fixed possible XSS inside error reporting functionality. (Ilia)
- Fixed many bugs in OCI8. (Tony)
- Fixed crash and leak in mysqli when using 4.1.x client libraries and
  connecting to 5.x server. (Andrey)
- Fixed bug #35916 (Duplicate calls to stream_bucket_append() lead to a crash).
  (Ilia)
- Fixed bug #35908 (curl extension uses undefined GCRY_THREAD_OPTIONS_USER).
  (Ilia)
- Fixed bug #35907 (PDO_OCI uses hardcoded lib path $ORACLE_HOME/lib). (Tony)
- Fixed bug #35887 (wddx_deserialize not parsing dateTime fields properly).
  (Derick)
- Fixed bug #35885 (strtotime("NOW") no longer works). (Derick)
- Fixed bug #35821 (array_map() segfaults when exception is throwed from
  the callback). (Tony)
- Fixed bug #35817 (unpack() does not decode odd number of hexadecimal values).
  (Ilia)
- Fixed bug #35797 (segfault on PDOStatement::execute() with
  zend.ze1_compatibility_mode = On). (Tony, Ilia)
- Fixed bug #35781 (stream_filter_append() can cause segfault). (Tony)
- Fixed bug #35760 (sybase_ct doesn't compile on Solaris using old gcc). (Tony)
- Fixed bug #35759 (mysqli_stmt_bind_result() makes huge allocation when
  column empty). (Andrey)
- Fixed bug #35751 (using date with a timestamp makes httpd segfault). (Derick)
- Fixed bug #35740 (memory leak when including a directory). (Tony)
- Fixed bug #35730 (ext/mssql + freetds: Use correct character encoding
  and allow setting it). (Frank)
- Fixed bug #35723 (xmlrpc_introspection.c fails compile per C99 std). (Jani)
- Fixed bug #35720 (A final constructor can be overwritten). (Marcus)
- Fixed bug #35713 (getopt() returns array with numeric strings when passed
  options like '-1'). (Tony)
- Fixed bug #35705 (strtotime() fails to parse soap date format without TZ).
  (Ilia)
- Fixed bug #35699 (date() can't handle leap years before 1970). (Derick)
- Fixed bug #35694 (Improved error message for invalid fetch mode). (Ilia)
- Fixed bug #35692 (iconv_mime_decode() segmentation fault; with libiconv
  only). (Tony)
- Fixed bug #35690 (pack() tries to allocate huge memory block when packing
  float values to strings). (Tony)
- Fixed bug #35669 (imap_mail_compose() crashes with
  multipart-multiboundary-email). (Ilia)
- Fixed bug #35660 (AIX TZ variable format not understood, yields UTC
  timezone). (Derick)
- Fixed bug #35655 (whitespace following end of heredoc is lost). (Ilia)
- Fixed bug #35630 (strtotime() crashes on certain relative identifiers).
  (Ilia)
- Fixed bug #35629 (crash in http:// wrapper on multiple redirects). (Ilia)
- Fixed bug #35624 (strtotime() does not handle 3 character weekdays). (Ilia)
- Fixed bug #35612 (iis6 Access Violation crash). (Dmitry, alacn.uhahaa)
- Fixed bug #35594 (Multiple calls to getopt() may result in a crash).
  (rabbitt at gmail dot com, Ilia)
- Fixed bug #35571 (Fixed crash in Apache 2 SAPI when more then one php
  script is loaded via SSI include). (Ilia)
- Fixed bug #35570 (segfault when re-using soap client object). (Dmitry)
- Fixed bug #35558 (mktime() interpreting 3 digit years incorrectly). (Ilia)
- Fixed bug #35543 (php crash when calling non existing method of a class
  that extends PDO). (Tony)
- Fixed bug #35539 (typo in error message for ErrorException). (Tony)
- FIxed bug #35536 (mysql_field_type() doesn't handle NEWDECIMAL). (Tony)
- Fixed bug #35517 (mysql_stmt_fetch returns NULL on data truncation). (Georg)
- Fixed bug #35509 (string constant as array key has different behavior inside
  object). (Dmitry)
- Fixed bug #35508 (PDO fails when unknown fetch mode specified). (Tony)
- Fixed bug #35499 (strtotime() does not handle whitespace around the date
  string). (Ilia)
- Fixed bug #35496 (Crash in mcrypt_generic()/mdecrypt_generic() without
  proper init). (Ilia)
- Fixed bug #35490 (socket_sendto() unable to handle IPv6 addresses). (Tony)
- Fixed bug #35461 (Ming extension fails to compile with ming 0.3beta1). (Jani)
- Fixed bug #35437 (Segfault or Invalid Opcode 137/1/4). (Dmitry)
- Fixed bug #35470 (Assigning global using variable name from array doesn't
  function). (Dmitry)
- Fixed bug #35456 (+ 1 [time unit] format did not work). (Ilia)
- Fixed bug #35447 (xml_parse_into_struct() chokes on the UTF-8 BOM). (Rob)
- Fixed bug #35431 (PDO crashes when using LAZY fetch with fetchAll). (Wez)
- Fixed bug #35430 (PDO crashes on incorrect FETCH_FUNC use). (Tony)
- Fixed bug #35427 (str_word_count() handles '-' incorrectly). (Ilia)
- Fixed bug #35425 (idate() function ignores timezone settings). (Ilia)
- Fixed bug #35422 (strtotime() does not parse times with UTC as timezone).
  (Ilia)
- Fixed bug #35414 (strtotime() no longer works with ordinal suffix). (Ilia)
- Fixed bug #35410 (wddx_deserialize() doesn't handle large ints as keys
  properly). (Ilia)
- Fixed bug #35409 (undefined reference to 'rl_completion_matches'). (Jani)
- Fixed bug #35399 (Since fix of bug #35273 SOAP decoding of
  soapenc:base64binary fails). (Dmitry)
- Fixed bug #35393 (changing static protected members from outside the class,
  one more reference issue). (Dmitry)
- Fixed bug #35381 (ssl library is not initialized properly). (Alan)
- Fixed bug #35377 (PDO_SQLITE: undefined reference to "fdatasync").
  (Nuno, Jani)
- Fixed bug #35373 (HP-UX "alias not allowed in this configuration"). (Dmitry)
- Fixed bug #35288 (iconv() function defined as libiconv()). (Nuno)
- Fixed bug #35103 (mysqli handles bad unsigned (big)int incorrectly).(Andrey)
- Fixed bug #35062 (socket_read() produces warnings on non blocking sockets).
  (Nuno, Ilia)
- Fixed bug #35028 (SimpleXML object fails FALSE test). (Marcus)
- Fixed bug #34729 (Crash in ZTS mode under Apache). (Dmitry, Zeev)
- Fixed bug #34429 (Output buffering cannot be turned off with FastCGI).
  (Dmitry, Ilya)
- Fixed bug #34359 (Possible crash inside fopen http wrapper). (Ilia,Sara,Nuno)
- Fixed bug #33789 (Many Problems with SunFuncs). (Derick)
- Fixed bug #33671 (sun_rise and sun_set don't return a GMT timestamp if one
  passes an offset). (Derick)
- Fixed bug #32820 (date_sunrise and date_sunset don't handle GMT offset
  well). (Derick)
- Fixed bug #31347 (is_dir and is_file (incorrectly) return true for any string
  greater then 255 characters). (Nuno,Ilia)
- Fixed bug #30937 (date_sunrise() & date_sunset() don't handle endless
  day/night at high latitudes). (Derick)
- Fixed bug #30760 (Remove MessageBox on win32 for E_CORE errors if
  display_startup_error is off). (Ilia)
- Fixed bug #29955 (mb_strtoupper() / lower() broken with Turkish encoding).
  (Rui)
- Fixed bug #28899 (mb_substr() and substr() behave differently when
  "mbstring.func_overload" is enabled). (Rui)
- Fixed bug #27678 (number_format() crashes with large numbers). (Marcus)

28 Nov 2005, PHP 5.1.1
- Disabled native date class to prevent pear::date conflict. (Ilia)
- Changed reflection constants be both PHP and class constants. (Johannes)
- Added an additional field $frame['object'] to the result array of
  debug_backtrace() that contains a reference to the respective object when the
  frame was called from an object. (Sebastian)
- Fixed bug #35423 (RecursiveDirectoryIterator doesnt appear to recurse with
  RecursiveFilterIterator). (Marcus)
- Fixed bug #35413 (Removed -dev flag from Zend Engine version). (Ilia)
- Fixed bug #35411 (Regression with \{$ handling). (Ilia)
- Fixed bug #35406 (eval hangs when evall'ed code ends with comment w/o
  newline). (Marcus)
- Fixed bug #35391 (pdo_mysql::exec does not return number of affected rows).
  (Tony)
- Fixed bug #35382 (Comment in end of file produces fatal error). (Ilia)
- Fixed bug #35360 (exceptions in interactive mode (php -a) may cause crash).
  (Dmitry)
- Fixed bug #35358 (Incorrect error messages for PDO class constants). (Ilia)
- Fixed bug #35338 (pdo_pgsql does not handle binary bound params). (Wez)
- Fixed bug #35316 (Application exception trying to create COM object). (Rob)
- Fixed bug #35170 (PHP_AUTH_DIGEST differs under Apache 1.x and 2.x). (Ilia)

24 Nov 2005, PHP 5.1
- Added support for class constants and static members for internal classes.
  (Dmitry, Michael Wallner)
- Added "new_link" parameter to mssql_connect() (Bug #34369). (Frank)
- Added missing safe_mode checks for image* functions and cURL. (Ilia)
- Added missing safe_mode/open_basedir checks for file uploads. (Ilia)
- Added PDO_MYSQL_ATTR_USE_BUFFERED_QUERY parameter for pdo_mysql. (Ilia)
- Added date_timezone_set() function to set the timezone that the date
  function will use. (Derick)
- Added pg_fetch_all_columns() function to fetch all values of a column from a
  result cursor. (Ilia)
- Added support for LOCK_EX flag for file_put_contents(). (Ilia)
- Added bindto socket context option. (Ilia)
- Added offset parameter to the stream_copy_to_stream() function. (Ilia)
- Added offset & length parameters to substr_count() function. (Ilia)
- Added man pages for "phpize" and "php-config" scripts. (Jakub Vrana)
- Added support for .cc files in extensions. (Brian)
- Added PHP_INT_MAX and PHP_INT_SIZE as predefined constants. (Andrey)
- Added user opcode API that allow overloading of opcode handlers. (Dmitry)
- Added an optional remove old session parameter to session_regenerate_id().
  (Ilia)
- Added array type hinting. (Dmitry)
- Added the tidy_get_opt_doc() function to return documentation for
  configuration options in tidy. (Patch by: nlopess@php.net)
- Added support for .cc files in extensions. (Brian)
- Added imageconvolution() function which can be used to apply a custom 3x3
  matrix convolution to an image. (Pierre)
- Added optional first parameter to XsltProcessor::registerPHPFunctions to
  only allow certain functions to be called from XSLT. (Christian)
- Added the ability to override the autotools executables used by the
  buildconf script via the PHP_AUTOCONF and PHP_AUTOHEADER environmental
  variables. (Jon)
- Added several new functions to support the PostgreSQL v3 protocol introduced
  in PostgreSQL 7.4. (Christopher)
  . pg_transaction_status() - in-transaction status of a database connection.
  . pg_query_params() - execution of parameterized queries.
  . pg_prepare() - prepare named queries.
  . pg_execute() - execution of named prepared queries.
  . pg_send_query_params() - async equivalent of pg_query_params().
  . pg_send_prepare() - async equivalent of pg_prepare().
  . pg_send_execute() - async equivalent of pg_execute().
  . pg_result_error_field() - highly detailed error information, most
    importantly
    the SQLSTATE error code.
  . pg_set_error_verbosity() - set verbosity of errors.
- Added optional fifth parameter "count" to preg_replace_callback() and
  preg_replace() to count the number of replacements made. FR #32275. (Andrey)
- Added optional third parameter "charlist" to str_word_count() which contains
  characters to be considered as word part. FR #31560. (Andrey, Ilia)
- Added interface Serializable. (Stanislav, Marcus)
- Added pg_field_type_oid() PostgreSQL function. (mauroi at digbang dot com)
- Added zend_declare_property_...() and zend_update_property_...() API
  functions for bool, double and binary safe strings. (Hartmut)
- Added possibility to access INI variables from within .ini file. (Andrei)
- Added variable $_SERVER['REQUEST_TIME'] containing request start time.
  (Ilia)
- Added optional float parameter to gettimeofday(). (Ilia)
- Added apache_reset_timeout() Apache1 function. (Rasmus)
- Added sqlite_fetch_column_types() 3rd argument for arrays. (Ilia)
- Added optional offset parameter to stream_get_contents() and
  file_get_contents(). (Ilia)
- Added optional maxlen parameter to file_get_contents(). (Ilia)
- Added SAPI hook to get the current request time. (Rasmus)
- Added new functions:
  . array_diff_key() (Andrey)
  . array_diff_ukey() (Andrey)
  . array_intersect_key() (Christiano Duarte)
  . array_intersect_ukey() (Christiano Duarte)
  . array_product() (Andrey)
  . DomDocumentFragment::appendXML() (Christian)
  . fputcsv() (David Sklar)
  . htmlspecialchars_decode() (Ilia)
  . inet_pton() (Sara)
  . inet_ntop() (Sara)
  . mysqli::client_info property (Georg)
  . posix_access() (Magnus)
  . posix_mknod() (Magnus)
  . SimpleXMLElement::registerXPathNamespace() (Christian)
  . stream_context_get_default() (Wez)
  . stream_socket_enable_crypto() (Wez)
  . stream_wrapper_unregister() (Sara)
  . stream_wrapper_restore() (Sara)
  . stream_filter_remove() (Sara)
  . time_sleep_until() (Ilia)
- Added DomDocument::$recover property for parsing not well-formed XML
 Documents. (Christian)
- Added Cursor support for MySQL 5.0.x in mysqli (Georg)
- Added proxy support to ftp wrapper via http. (Sara)
- Added MDTM support to ftp_url_stat. (Sara)
- Added zlib stream filter support. (Sara)
- Added bz2 stream filter support. (Sara)
- Added max_redirects context option that specifies how many HTTP
  redirects to follow. (Ilia)
- Added support of parameter=>value arrays to
  xsl_xsltprocessor_set_parameter(). (Tony)

- PHP extension loading mechanism with support for module
  dependencies and conflicts. (Jani, Dmitry)
- Improved interactive mode of PHP CLI (php -a). (Johannes, Marcus)
- Improved performance of:
  . general execution/compilation. (Andi, Thies, Sterling, Dmitry, Marcus)
  . switch() statement. (Dmitry)
  . several array functions. (Marcus)
  . virtual path handling by adding a realpath() cache. (Andi)
  . variable fetches. (Andi)
  . magic method invocations. (Marcus)
- Improved support for embedded server in mysqli. (Georg)
- Improved mysqli extension. (Georg)
  . added constructor for mysqli_stmt and mysqli_result classes
  . added new function mysqli_get_charset()
  . added new function mysqli_set_charset()
  . added new class mysqli_driver
  . added new class mysqli_warning
  . added new class mysqli_exception
  . added new class mysqli_sql_exception
- Improved SPL extension. (Marcus)
  . Moved RecursiveArrayIterator from examples into extension
  . Moved RecursiveFilterIterator from examples into extension
  . Added SplObjectStorage
  . Made all SPL constants class constants
  . Renamed CachingRecursiveIterator to RecursiveCachingIterator to follow
    Recursive<*>Iterator naming scheme.
  . added standard hierarchy of Exception classes
  . added interface Countable
  . added interfaces Subject and SplObserver
  . added spl_autoload*() functions
  . converted several 5.0 examples into c code
  . added class SplFileObject
  . added possibility to use a string with class_parents() and
    class_implements(). (Andrey)

- Changed type hints to allow "null" as default value for class and array.
  (Marcus, Derick, Dmitry)
- Changed SQLite extension to be a shared module in Windows distribution.
  (Edin)
- Changed "instanceof" and "catch" operators, is_a() and is_subclass_of()
  functions to not call __autoload(). (Dmitry)
- Changed sha1_file() and md5_file() functions to use streams instead of low
  level IO. (Uwe)
- Changed abstract private methods to be not allowed anymore. (Stas)
- Changed stream_filter_(ap|pre)pend() to return resource. (Sara)
- Changed mysqli_exception and sqlite_exception to use RuntimeException as
  base if SPL extension is present. (Georg, Marcus)

- Upgraded bundled libraries:
  . PCRE library to version 6.2. (Andrei)
  . SQLite 3 library in ext/pdo_sqlite to 3.2.7. (Ilia)
  . SQLite 2 library in ext/sqlite to 2.8.16. (Ilia)
- Upgraded bundled libraries in Windows distribution. (Edin)
  . zlib 1.2.3
  . curl 7.14.0
  . openssl 0.9.8
  . ming 0.3b
  . libpq (PostgreSQL) 8.0.1

- Implemented feature request #33452 (Year belonging to ISO week). (Derick)
- Allowed return by reference from internal functions. (Marcus, Andi, Dmitry)
- Rewrote strtotime() with support for timezones and many new formats.
  Implements feature requests #21399, #26694, #28088, #29150, #29585 and
  #29595. (Derick)

- Moved extensions to PECL:
  . ext/cpdf        (Tony, Derick)
  . ext/dio         (Jani, Derick)
  . ext/fam         (Jani, Derick)
  . ext/ingres_ii   (Jani, Derick)
  . ext/mnogosearch (Jani, Derick)
  . ext/w32api      (Jani, Derick)
  . ext/yp          (Jani, Derick)
  . ext/mcve        (Jani, Derick, Pierre)
  . ext/oracle      (Jani, Derick)
  . ext/ovrimos     (Jani, Derick, Pierre)
  . ext/pfpro       (Jani, Derick, Pierre)
  . ext/dbx         (Jani, Derick)
  . ext/ircg        (Jani, Derick)

- Removed php_check_syntax() function which never worked properly. (Ilia)
- Removed garbage manager in Zend Engine which results in more aggressive
  freeing of data. (Dmitry, Andi)

- Fixed "make test" to work for phpized extensions. (Hartmut, Jani)
- Fixed Apache 2 regression with sub-request handling on non-linux systems.
  (Ilia, Tony)
- Fixed PDO shutdown problem (possible infinite loop running rollback on
  shutdown). (Wez)
- Fixed PECL bug #3714 (PDO: beginTransaction doesn't work if you're in
  auto-commit mode). (Wez)
- Fixed ZTS destruction. (Marcus)
- Fixed __get/__set to allow recursive calls for different properties. (Dmitry)
- Fixed a bug where stream_get_meta_data() did not return the "uri" element
  for files opened with tmpname(). (Derick)
- Fixed a problem with SPL iterators aggregating the inner iterator. (Marcus)
- Fixed an error in mysqli_fetch_fields (returned NULL instead of an array
  when row number > field_count). (Georg)
- Fixed bug in mysql::client_version(). (Georg)
- Fixed bug in mysqli extension with unsigned int(11) being represented as
  signed integer in PHP instead of string in 32bit systems. (Andrey)
- Fixed bug with $HTTP_RAW_POST_DATA not getting set. (Brian)
- Fixed crash inside stream_get_line() when length parameter equals 0. (Ilia)
- Fixed ext/mysqli to allocate less memory when fetching bound params of type
  (MEDIUM|LONG)BLOB/(MEDIUM|LONG)TEXT. (Andrey)
- Fixed extension initialization to respect dependencies between extensions.
  (Wez)
- Fixed failing queries (FALSE returned) with mysqli_query() on 64 bit systems.
  (Andrey)
- Fixed fgetcsv() and fputcsv() inconsistency. (Dmitry)
- Fixed inheritance check to control return by reference and pass by
  reference correctly (ArrayAccess can no longer support references correctly).
  (Marcus, Andi, Dmitry)
- Fixed initializing and argument checking for posix_mknod(). (Derick)
- Fixed memory corruption in ImageTTFText() with 64bit systems. (Andrey)
- Fixed memory corruption in pg_copy_from() in case the as_null parameter was
  passed. (Derick)
- Fixed memory corruption in stristr(). (Derick)
- Fixed possible GLOBALS variable override when register_globals are ON.
  (Ilia, Stefan)
- Fixed possible INI setting leak via virtual() in Apache 2 sapi. (Ilia)
- Fixed possible register_globals toggle via parse_str(). (Ilia, Stefan)
- Fixed potential GLOBALS overwrite via import_request_variables() and
  possible crash and/or memory corruption. (Ilia)
- Fixed segfaults when CURL callback functions throw exception. (Tony)
- Fixed support for shared extensions on AIX. (Dmitry)
- Fixed bug #35342 (isset(DOMNodeList->length) returns false). (Rob)
- Fixed bug #35341 (Fix for bug #33760 breaks build with older curl). (Tony)
- Fixed bug #35336 (crash on PDO::FETCH_CLASS + __set()). (Tony)
- Fixed bug #35303 (PDO prepare() crashes with invalid parameters). (Ilia)
- Fixed bug #35293 (PDO segfaults when using persistent connections). (Tony)
- Fixed bug #35278 (Multiple virtual() calls crash Apache 2 php module). (Ilia)
- Fixed bug #35273 (Error in mapping soap - java types). (Dmitry)
- Fixed bug #35249 (compile failure when ext/readline is compiled as shared).
  (Jani)
- Fixed bug #35248 (sqlite_query() doesn't set error_msg when return value is
  being used). (Ilia)
- Fixed bug #35243 (php_mblen() crashes when compiled with thread-safety on
  Linux). (Patch: shulmanb at il dot ibm dot com, Jani)
- Fixed bug #35239 (Objects can lose references). (Dmitry)
- Fixed bug #35229 (call_user_func() crashes when argument_stack is nearly
  full). (Dmitry)
- Fixed bug #35197 (Destructor is not called). (Tony)
- Fixed bug #35179 (tokenizer extension needs T_HALT_COMPILER). (Greg)
- Fixed bug #35176 (include()/require()/*_once() produce wrong error messages
  about main()). (Dmitry)
- Fixed bug #35147 (__HALT_COMPILER() breaks with --enable-zend-multibyte).
  (Dmitry, Moriyoshi)
- Fixed bug #35143 (gettimeofday() ignores current time zone). (Derick)
- Fixed bug #35142 (SOAP Client/Server Complex Object Support). (Dmitry)
- Fixed bug #35135 (PDOStatment without related PDO object may crash). (Ilia)
- Fixed bug #35091 (SoapClient leaks memory). (Dmitry)
- Fixed bug #35079 (stream_set_blocking(true) toggles, not enables blocking).
  (askalski at gmail dot com, Tony)
- Fixed bug #35078 (configure does not find ldap_start_tls_s). (Jani)
- Fixed bug #35046 (phpinfo() uses improper css enclosure). (Ilia)
- Fixed bugs #35022, #35019 (Regression in the behavior of key() and
  current() functions). (Ilia)
- Fixed bug #35017 (Exception thrown in error handler may cause unexpected
  behavior). (Dmitry)
- Fixed bug #35014 (array_product() always returns 0). (Ilia)
- Fixed bug #35009 (ZTS: Persistent resource destruct crashes when extension
  is compiled as shared). (Dmitry)
- Fixed bug #34996 (ImageTrueColorToPalette() crashes when ncolors is zero).
  (Tony)
- Fixed bug #34982 (array_walk_recursive() modifies elements outside function
  scope). (Dmitry)
- Fixed bug #34977 (Compile failure on MacOSX due to use of varargs.h). (Tony)
- Fixed bug #34968 (bz2 extension fails on to build on some win32 setups).
 (Ilia)
- Fixed bug #34965 (tidy is not binary safe). (Mike)
- Fixed bug #34957 (PHP doesn't respect ACLs for access checks). (Wez)
- Fixed bug #34950 (Unable to get WSDL through proxy). (Dmitry)
- Fixed bug #34938 (dns_get_record() doesn't resolve long hostnames and
  leaks). (Tony)
- Fixed bug #34905 (Digest authentication does not work with Apache 1). (Ilia)
- Fixed bug #34902 (mysqli::character_set_name() - undefined method). (Tony)
- Fixed bug #34899 (Fixed sqlite extension compile failure). (Ilia)
- Fixed bug #34893 (PHP5.1 overloading, Cannot access private property).
  (Dmitry)
- Fixed bug #34884 (Possible crash in ext/sqlite when sqlite.assoc_case is
  being used). (Tony, Ilia)
- Fixed bug #34879 (str_replace, array_map corrupt negative array indexes on
  64-bit platforms). (Dmitry)
- Fixed bug #34873 (Segmentation Fault on foreach in object). (Dmitry)
- Fixed bug #34856 (configure fails to detect libiconv's type). (Tony)
- Fixed bug #34855 (ibase_service_attach() segfault on AMD64).
  (irie at gmx dot de, Tony)
- Fixed bug #34851 (SO_RECVTIMEO and SO_SNDTIMEO socket options expect
  integer parameter on Windows). (Mike)
- Fixed bug #34850 (--program-suffix and --program-prefix not included in
  man page names). (Jani)
- Fixed bug #34821 (zlib encoders fail on widely varying binary data on
  windows). (Mike, Ilia)
- Fixed bug #34818 (several functions crash when invalid mysqli_link object
  is passed). (Tony)
- Fixed bug #34810 (mysqli::init() and others use wrong $this pointer without
  checks). (Tony)
- Fixed bug #34809 (FETCH_INTO in PDO crashes without a destination object).
  (Ilia)
- Fixed bug #34802 (Fixed crash on object instantiation failure). (Ilia)
- Fixed bug #34796 (missing SSL linking in ext/ftp when configured as shared).
  (Jani)
- Fixed bug #34790 (preg_match_all(), named capturing groups, variable
  assignment/return => crash). (Dmitry)
- Fixed bug #34788 (SOAP Client not applying correct namespace to generated
  values). (Dmitry)
- Fixed bug #34787 (SOAP Client not handling boolean types correctly). (Dmitry)
- Fixed bug #34786 (2 @ results in change to error_reporting() to random
  value) (Dmitry, Tony)
- Fixed bug #34785 (subclassing of mysqli_stmt does not work). (Georg)
- Fixed bug #34782 (token_get_all() gives wrong result). (Dmitry)
- Fixed bug #34777 (Crash in dblib when fetching non-existent error info).
  (Ilia)
- Fixed bug #34771 (strtotime() fails with 1-12am/pm). (Derick)
- Fixed bug #34767 (Zend Engine 1 Compatibility not copying objects
  correctly). (Dmitry)
- Fixed bug #34758 (PDO_DBLIB did not implement rowCount()). (Ilia)
- Fixed bug #34757 (iconv_substr() gives "Unknown error" when offset > string
  length). (Tony)
- Fixed bug #34742 (ftp wrapper failures caused from segmented command
  transfer). (Ilia)
- Fixed bug #34725 (CLI segmentation faults during cleanup). (Dmitry)
- Fixed bug #34723 (array_count_values() strips leading zeroes). (Tony)
- Fixed bug #34712 (zend.ze1_compatibility_mode = on segfault). (Dmitry)
- Fixed bug #34704 (Infinite recursion due to corrupt JPEG). (Marcus)
- Fixed bug #34678 (__call(), is_callable() and static methods). (Dmitry)
- Fixed bug #34676 (missing support for strtotime("midnight") and
  strtotime("noon")). (Derick)
- Fixed bug #34645 (ctype corrupts memory when validating large numbers).
 (Ilia)
- Fixed bug #34643 (wsdl default value has no effect). (Dmitry)
- Fixed bug #34623 (Crash in pdo_mysql on longtext fields). (Ilia)
- Fixed bug #34617 (zend_deactivate: objects_store used after
  zend_objects_store_destroy is called). (Dmitry)
- Fixed bug #34590 (User defined PDOStatement class can't implement
  methods). (Marcus)
- Fixed bug #34584 (Segfault with SPL autoload handler). (Marcus)
- Fixed bug #34581 (crash with mod_rewrite). (Tony, Ilia)
- Fixed bug #34565 (mb_send_mail does not fetch
  mail.force_extra_parameters). (Marco, Ilia)
- Fixed bug #34557 (php -m exits with "error" 1). (Johannes)
- Fixed bug #34518 (Unset doesn't separate container in CV). (Dmitry)
- Fixed bug #34505 (Possible memory corruption when unmangling properties
  with empty names). (Tony)
- Fixed bug #34478 (Incorrect parsing of url's fragment (#...)). (Dmitry)
- Fixed bug #34467 (foreach + __get + __set inconsistency). (Dmitry)
- Fixed bug #34456 (Possible crash inside pspell extension). (Ilia)
- Fixed bug #34453 (parsing http://www.w3.org/2001/xml.xsd exception). (Dmitry)
- Fixed bug #34450 (Segfault when calling mysqli_close() in destructor). (Tony)
- Fixed bug #34449 (ext/soap: XSD_ANYXML functionality not exposed). (Dmitry)
- Fixed bug #34420 (Possible crash inside curl_multi_remove_handle()). (Ilia)
- Fixed bug #34358 (Fatal error: Cannot re-assign $this). (Dmitry)
- Fixed bug #34331 (php crashes when variables_order is empty). (Ilia)
- Fixed bug #34321 (Possible crash in filter code). (Ilia)
- Fixed bug #34311 (unserialize() crashes with chars above 191 dec). (Nuno)
- Fixed bug #34310 (foreach($arr as $c->d => $x) crashes). (Dmitry)
- Fixed bug #34307 (on_modify handler not called to set the default value if
  setting from php.ini was invalid). (Andrei)
- Fixed bug #34306 (wddx_serialize_value() crashes with long array keys).
  (Jani)
- Fixed bug #34304 (date() doesn't have a modifier for ISO Week Day). (Derick)
- Fixed bug #34302 (date('W') do not return leading zeros for week 1 to 9).
  (Derick)
- Fixed bug #34299 (ReflectionClass::isInstantiable() returns true for abstract
  classes). (Marcus)
- Fixed bug #34284 (CLI phpinfo showing html on _SERVER["argv"]). (Jani)
- Fixed bug #34277 (array_filter() crashes with references and objects).
  (Dmitry)
- Fixed bug #34276 (setAttributeNS doesn't work with default namespace).
  (Rob)
- Fixed bug #34260 (Segfault with callbacks (array_map) + overloading).
  (Dmitry)
- Fixed bug #34257 (lib64 not handled correctly in ming extension). (Marcus)
- Fixed bug #34221 (Compiling xmlrpc as shared fails other parts). (Jani)
- Fixed bug #34216 (Segfault with autoload). (Marcus)
- Fixed bug #34199 (if($obj)/if(!$obj) inconsistency because of cast handler).
  (Dmitry, Alex)
- Fixed bug #34191 (ob_gzhandler does not enforce trailing \0). (Ilia)
- Fixed bug #34156 (memory usage remains elevated after memory limit is
  reached). (Ilia)
- Fixed bug #34148 (+,- and . not supported as parts of scheme). (Ilia)
- Fixed bug #34137 (assigning array element by reference causes binary mess).
  (Dmitry)
- Fixed bug #34103 (line numbering not maintained in dom document). (Rob)
- Fixed bug #34078 (Reflection API problems in methods with boolean or
  null default values). (Tony)
- Fixed bug #34068 (Numeric string as array key not cast to integer in
  wddx_deserialize()). (Ilia)
- Fixed bug #34064 (arr[] as param to function in class gives invalid
  opcode). (Dmitry)
- Fixed bug #34062 (Crash in catch block when many arguments are used).
  (Dmitry)
- Fixed bug #34052 (date('U') returns %ld not unix timestamp). (Nuno)
- Fixed bug #34045 (Buffer overflow with serialized object). (Dmitry)
- Fixed bug #34001 (pdo_mysql truncates numeric fields at 4 chars). (Ilia)
- Fixed bug #33999 (object remains object when cast to int). (Dmitry)
- Fixed bug #33996 (No information given for fatal error on passing invalid
  value to typed argument). (Dmitry)
- Fixed bug #33989 (extract($GLOBALS,EXTR_REFS) crashes PHP). (Dmitry)
- Fixed bug #33987 (php script as ErrorDocument causes crash in Apache 2).
  (Ilia)
- Fixed bug #33967 (misuse of Exception constructor doesn't display
  errorfile). (Jani)
- Fixed bug #33966 (Wrong use of reflectionproperty causes a segfault). (Tony)
- Fixed bug #33963 (mssql_bind() fails on input parameters). (Frank)
- Fixed bug #33958 (duplicate cookies and magic_quotes=off may cause a crash).
  (Ilia)
- Fixed bug #33957 (gmdate('W')/date('W') sometimes returns wrong week number).
  (Derick)
- Fixed bug #33940 (array_map() fails to pass by reference when called
  recursively). (Dmitry)
- Fixed bug #33917 (number_format() output with > 1 char separators). (Jani)
- Fixed bug #33904 (input array keys being escaped when magic quotes is off).
  (Ilia)
- Fixed bug #33903 (spl_autoload_register class method). (Marcus)
- Fixed bug #33899 (CLI: setting extension_dir=some/path extension=foobar.so
  does not work). (Jani)
- Fixed bug #33882 (CLI was looking for php.ini in wrong path). (Hartmut)
- Fixed bug #33869 (strtotime() problem with "+1days" format). (Ilia)
- Fixed bug #33841 (pdo sqlite driver forgets to update affected column
  count on execution of prepared statments). (Ilia)
- Fixed bug #33837 (Informix ESQL version numbering schema changed). (Jani)
- Fixed bug #33829 (mime_content_type() returns text/plain for gzip and bzip
  files). (Derick)
- Fixed bug #33802 (throw Exception in error handler causes crash). (Dmitry)
- Fixed bug #33771 (error_reporting falls to 0 when @ was used inside
  try/catch block). (Tony)
- Fixed bug #33760 (cURL needs to implement CRYPTO_callback functions to
  prevent locking). (Mike, Ilia)
- Fixed bug #33732 (Wrong behavior of constants in class and interface
  extending). (Dmitry)
- Fixed bug #33723 (php_value overrides php_admin_value). (Dmitry)
- Fixed bug #33720 (mb_encode_mimeheader does not work for multibyte
  chars). (Rui)
- Fixed bug #33710 (ArrayAccess objects does not initialize $this). (Dmitry)
- Fixed bug #33690 (Crash setting some ini directives in httpd.conf). (Rasmus)
- Fixed bug #33673 (Added detection for partially uploaded files). (Ilia)
- Fixed bug #33605 (substr_compare() crashes with negative offset and length).
  (Tony)
- Fixed bug #33597 (setcookie() "expires" date format doesn't comply with RFC).
  (Tony)
- Fixed bug #33588 (LDAP: RootDSE query not possible). (Jani)
- Fixed bug #33578 (strtotime() problem with "Oct17" format). (Derick)
- Fixed bug #33578 (strtotime() doesn't understand "11 Oct" format). (Derick)
- Fixed bug #33562 (date("") crashes). (Derick)
- Fixed bug #33558 (warning with nested calls to functions returning by
  reference). (Dmitry)
- Fixed bug #33536 (strtotime() defaults to now even on non time string).
  (Derick)
- Fixed bug #33532 (Different output for strftime() and date()). (Derick)
- Fixed bug #33523 (Memory leak in xmlrpc_encode_request()). (Ilia)
- Fixed bug #33520 (crash if safe_mode is on and session.save_path is changed).
  (Dmitry)
- Fixed bug #33512 (Add missing support for isset()/unset() overloading to
  complement the property get/set methods). (Dmitry)
- Fixed bug #33491 (crash after extending MySQLi internal class). (Tony)
- Fixed bug #33475 (cURL handle is not closed on curl_close(). (Ilia)
- Fixed bug #33469 (Compile error undefined reference to ifx_checkAPI). (Jani)
- Fixed bug #33433 (strtoll not available on Tru64). (Jani, Derick)
- Fixed bug #33427 (ext/odbc: check if unixODBC header file exists). (Jani)
- Fixed bug #33415 (strtotime() related bugs). (Derick)
- Fixed bug #33414 (Comprehensive list of incorrect days returned after
  strtotime() / date() tests). (Derick)
- Fixed bug #33389 (double free() when exporting a ReflectionClass). (Marcus)
- Fixed bug #33383 (crash when retrieving empty LOBs). (Tony)
- Fixed bug #33382 (array_reverse() fails after *sort()),  introduced by
  zend_hash_sort() optimizations in HEAD. (Tony)
- Fixed bug #33340 (CLI Crash when calling php:function from XSLT). (Rob)
- Fixed bug #33326 (Cannot build extensions with phpize on Macosx). (Jani)
- Fixed bug #33318 (throw 1; results in Invalid opcode 108/1/8). (Dmitry)
- Fixed bug #33312 (ReflectionParameter methods do not work correctly).
  (Dmitry)
- Fixed bug #33299 (php:function no longer handles returned dom objects).
  (Rob, Joe Orton)
- Fixed bug #33286 (nested array_walk() calls and user array compare functions
  broken; FCI cache). (Andrei, patch from m.bretz@metropolis-ag.de)
- Fixed bug #33277 (private method accessed by child class). (Dmitry)
- Fixed bug #33268 (iconv_strlen() works only with a parameter of < 3 in
  length). (Ilia)
- Fixed bug #33257 (array_splice() inconsistent when passed function instead of
  variable). (Dmitry)
- Fixed bug #33243 (ze1_compatibility_mode does not work as expected). (Dmitry)
- Fixed bug #33242 (Mangled error message when stream fails). (Derick)
- Fixed bug #33222 (segfault when CURL handle is closed in a callback). (Tony)
- Fixed bug #33214 (odbc_next_result does not signal SQL errors with
  2-statement SQL batches). (rich at kastle dot com, Tony)
- Fixed bug #33212 ([GCC 4]: 'zend_error_noreturn' aliased to external symbol
  'zend_error'). (Dmitry)
- Fixed bug #33210 (relax jpeg recursive loop protection). (Ilia)
- Fixed bug #33201 (Crash when fetching some data types). (Frank)
- Fixed bug #33200 (preg_replace(): magic_quotes_sybase=On makes 'e' modifier
  misbehave). (Jani)
- Fixed bug #33185 (--enable-session=shared does not build). (Jani)
- Fixed bug #33171 (foreach enumerates private fields declared in base
  classes). (Dmitry)
- Fixed bug #33167 (Possible crash inside pg_fetch_array()). (Ilia)
- Fixed bug #33164 (Soap extension incorrectly detects HTTP/1.1). (Ilia)
- Fixed bug #33156 (cygwin version of setitimer doesn't accept ITIMER_PROF).
  (Nuno)
- Fixed bug #33153 (crash in mssql_next result). (Frank)
- Fixed bug #33150 (shtool: insecure temporary file creation). (Jani)
- Fixed bug #33136 (method offsetSet in class extended from ArrayObject crash
  PHP). (Marcus)
- Fixed bug #33125 (imagecopymergegray() produces mosaic rainbow effect).
  (Pierre)
- Fixed bug #33116 (crash when assigning class name to global variable in
  __autoload). (Dmitry)
- Fixed bug #33090 (mysqli_prepare() doesn't return an error). (Georg)
- Fixed bug #33076 (str_ireplace() incorrectly counts result string length
  and may cause segfault). (Tony)
- Fixed bug #33072 (Add a safemode/open_basedir check for runtime
  "session.save_path" change using session_save_path() function). (Rasmus)
- Fixed bug #33070 (Improved performance of bzdecompress() by several orders
  of magnitude). (Ilia)
- Fixed bug #33059 (crash when moving xml attribute set in dtd). (Ilia)
- Fixed bug #33057 (Don't send extraneous entity-headers on a 304 as per
  RFC 2616 section 10.3.5) (Rasmus, Choitel)
- Fixed bug #33019 (socket errors cause memory leaks in php_strerror()).
  (jwozniak23 at poczta dot onet dot pl, Tony).
- Fixed bug #33017 ("make distclean" gives an error with VPATH build). (Jani)
- Fixed bug #33013 ("next month" was handled wrong while parsing dates).
  (Derick)
- Fixed bug #32993 (implemented Iterator function current() don't throw
  exception). (Dmitry)
- Fixed bug #32981 (ReflectionMethod::getStaticVariables() causes apache2.0.54
  seg fault). (Dmitry)
- Fixed bug #32956 (mysql_bind_result() doesn't support MYSQL_TYPE_NULL).
  (Georg)
- Fixed bug #32947 (Incorrect option for mysqli default password). (Georg)
- Fixed bug #32944 (Disabling session.use_cookies doesn't prevent reading
  session cookies). (Jani, Tony)
- Fixed bug #32941 (Sending structured SOAP fault kills a php). (Dmitry)
- Fixed bug #32937 (open_basedir looses trailing / in the limiter).
  (Adam Conrad)
- Fixed bug #32936 (http redirects URLs are not checked for control chars).
  (Ilia)
- Fixed bug #32933 (Cannot extend class "SQLiteDatabase"). (Marcus)
- Fixed bug #32932 (Oracle LDAP: ldap_get_entries(), invalid pointer). (Jani)
- Fixed bug #32930 (class extending DOMDocument doesn't clone properly). (Rob)
- Fixed bug #32924 (file included with "auto_prepend_file" can be included
  with require_once() or include_once()). (Stas)
- Fixed bug #32904 (pg_get_notify() ignores result_type parameter). (Tony)
- Fixed bug #32852 (Crash with singleton and __destruct when
  zend.ze1_compatibility_mode = On). (Dmitry)
- Fixed bug #32833 (Invalid opcode). (Dmitry)
- Fixed bug #32813 (parse_url() does not handle scheme-only urls properly).
  (Ilia)
- Fixed bug #32810 (temporary files not using plain file wrapper). (Ilia)
- Fixed bug #32809 (Missing T1LIB support on Windows). (Edin)
- Fixed bug #32802 (General cookie overrides more specific cookie). (Ilia)
- Fixed bugs #32800, #32830 (ext/odbc: Problems with 64bit systems). (Jani)
- Fixed bug #32799 (crash: calling the corresponding global var during the
  destruct). (Dmitry)
- Fixed bug #32776 (SOAP doesn't support one-way operations). (Dmitry)
- Fixed bug #32773 (GMP functions break when second parameter is 0). (Stas)
- Fixed bug #32759 (incorrect determination of default value (COM)). (Wez)
- Fixed bug #32758 (Cannot access safearray properties in VB6 objects). (Wez)
- Fixed bug #32755 (Segfault in replaceChild() when DocumentFragment has no
  children). (Rob)
- Fixed bug #32753 (Undefined constant SQLITE_NOTADB). (Ilia)
- Fixed bug #32742 (segmentation fault when the stream with a wrapper
  is not closed). (Tony, Dmitry)
- Fixed bug #32699 (pg_affected_rows() was defined when it was not available).
  (Derick)
- Fixed bug #32686 (Require/include file in destructor causes segfault).
  (Marcus)
- Fixed bug #32682 (ext/mssql: Error on module shutdown when called from
  activescript). (Frank)
- Fixed bug #32674 (exception in iterator causes crash). (Dmitry)
- Fixed bug #32660 (Assignment by reference causes crash when field access is
  overloaded (__get)). (Dmitry)
- Fixed bug #32647 (Using register_shutdown_function() with invalid callback
  can crash PHP). (Jani)
- Fixed bug #32615 (Segfault in replaceChild() using fragment when
  previousSibling is NULL). (Rob)
- Fixed bug #32613 (ext/snmp: use of snmp_shutdown() causes snmpapp.conf
  access errors). (Jani, ric at arizona dot edu)
- Fixed bug #32608 (html_entity_decode() converts single quotes even if
  ENT_NOQUOTES is given). (Ilia)
- Fixed bug #32596 (Segfault/Memory Leak by getClass (etc) in __destruct).
  (Dmitry)
- Fixed bug #32591 (ext/mysql: Unsatisfied symbol: ntohs with HP-UX). (Jani)
- Fixed bug #32589 (possible crash inside imap_mail_compose() function).
  (Ilia)
- Fixed bug #32589 (Possible crash inside imap_mail_compose, with charsets).
  (Ilia)
- Fixed bug #32587 (Apache2: errors sent to error_log do not include
  timestamps). (Jani)
- Fixed bug #32560 (configure looks for incorrect db2 library). (Tony)
- Fixed bug #32553 (mmap loads only the 1st 2000000 bytes on Win32). (Ilia)
- Fixed bug #32533 (proc_get_status() returns the incorrect process status).
  (Ilia)
- Fixed bug #32530 (chunk_split() does not append endstr if chunklen is
  longer then the original string). (Ilia)
- Fixed bug #32491 (File upload error - unable to create a temporary file).
  (Uwe Schindler)
- Fixed bug #32455 (wrong setting property to unset value). (Dmitry)
- Fixed bug #32429 (method_exists() always return TRUE if __call method
  exists). (Dmitry)
- Fixed bug #32428 (The @ warning error suppression operator is broken).
  (Dmitry)
- Fixed bug #32427 (Interfaces are not allowed 'static' access modifier).
  (Dmitry)
- Fixed bug #32405 (mysqli::fetch() returns bad data - 64bit problem).
  (Andrey)
- Fixed bug #32296 (get_class_methods() output has changed between 5.0.2 and
  5.0.3). (Dmitry)
- Fixed bug #32282 (Segfault in mysqli_fetch_array on 64-bit). (Georg)
- Fixed bug #32245 (xml_parser_free() in a function assigned to the xml
  parser gives a segfault). (Rob)
- Fixed bug #32179 (xmlrpc_encode() segfaults with recursive references).
  (Tony)
- Fixed bug #32171 (Userspace stream wrapper crashes PHP). (Tony, Dmitry)
- Fixed bug #32160 (copying a file into itself leads to data loss). (Ilia)
- Fixed bug #32139 (SOAP client does not auto-handle base64 encoding). (Ilia)
- Fixed bug #32109 ($_POST is not populated in multi-threaded environment).
  (Moriyoshi)
- Fixed bug #32080 (segfault when assigning object to itself with
  zend.ze1_compatibility_mode=On). (Dmitry)
- Fixed bug #32021 (Crash caused by range('', 'z')). (Derick)
- Fixed bug #32013 (ext/mysqli bind_result causes fatal error: memory limit).
  (Andrey)
- Fixed bug #32010 (Memory leak in mssql_fetch_batch). (fmk)
- Fixed bug #32009 (crash when mssql_bind() is called more than once). (Frank)
- Fixed bug #31971 (ftp_login fails on some SSL servers).
  (frantisek at augusztin dot com)
- Fixed bug #31887 (ISAPI: Custom 5xx error does not return correct HTTP
  response message). (Jani)
- Fixed bug #31828 (Crash with zend.ze1_compatibility_mode=On). (Dmitry)
- Fixed bug #31668 (multi_query works exactly every other time - multi query
  d/e flag global and not per connection). (Andrey)
- Fixed bug #31636 (another crash when echoing a COM object). (Wez)
- Fixed bug #31583 (php_std_date() uses short day names in non-y2k_compliance
  mode). (mike at php dot net)
- Fixed bug #31525 (object reference being dropped. $this getting lost).
 (Stas, Dmitry)
- Fixed bug #31502 (Wrong deserialization from session when using WDDX
  serializer). (Dmitry)
- Fixed bug #31478 (segfault with empty() / isset()). (Moriyoshi)
- Fixed bug #31465 (False warning in unpack() when working with *). (Ilia)
- Fixed bug #31363 (broken non-blocking flock()). (ian at snork dot net)
- Fixed bug #31358 (Older GCC versions do not provide portable va_copy()).
  (Jani)
- Fixed bug #31341 (escape on curly inconsistent). (Dmitry)
- Fixed bug #31256 (PHP_EVAL_LIBLINE configure macro does not handle
  -pthread). (Jani)
- Fixed bug #31213 (Side effects caused by fix of bug #29493). (Dmitry)
- Fixed bug #31177 (memory leaks and corruption because of incorrect
  refcounting). (Dmitry)
- Fixed bug #31158 (array_splice on $GLOBALS crashes). (Dmitry)
- Fixed bug #31054 (safe_mode & open_basedir checks only check first
  include_path value). (Ilia)
- Fixed bug #31033 (php:function(string, nodeset) with xsl:key crashes PHP).
  (Rob)
- Fixed bug #30961 (Wrong line number in ReflectionClass getStartLine()).
  (Dmitry)
- Fixed bug #30889 (Conflict between __get/__set and ++ operator). (Dmitry)
- Fixed bug #30833 (array_count_values() modifying input array). (Tony)
- Fixed bug #30828 (debug_backtrace() reports incorrect class in overridden
  methods). (Dmitry)
- Fixed bug #30820 (static member conflict with $this->member silently
  ignored). (Dmitry)
- Fixed bug #30819 (Better support for LDAP SASL bind). (Jani)
- Fixed bug #30791 (magic methods (__sleep/__wakeup/__toString) call
  __call if object is overloaded). (Dmitry)
- Fixed bug #30707 (Segmentation fault on exception in method).
  (Stas, Dmitry)
- Fixed bug #30702 (cannot initialize class variable from class constant).
  (Dmitry)
- Fixed bug #30578 (Output buffers flushed before calling __destruct()
  functions). (Jani)
- Fixed bug #30519 (Interface not existing says Class not found). (Dmitry)
- Fixed bug #30407 (Strange behavior of default arguments). (Dmitry)
- Fixed bug #30394 (Assignment operators yield wrong result with __get/__set).
  (Dmitry)
- Fixed bug #30332 (zend.ze1_compatibility_mode isn't fully compatible with
  array_push()). (Dmitry)
- Fixed bug #30162 (Catching exception in constructor causes lose of
  $this). (Dmitry)
- Fixed bug #30140 (Problem with array in static properties). (Dmitry)
- Fixed bug #30126 (Enhancement for error message for abstract classes).
  (Marcus)
- Fixed bug #30096 (gmmktime does not return the current time). (Derick)
- Fixed bug #30080 (Passing array or non array of objects). (Dmitry)
- Fixed bug #30052 (Crash on shutdown after odbc_pconnect()). (Edin)
- Fixed bug #29983 (PHP does not explicitly set mime type & charset). (Ilia)
- Fixed bug #29975 (memory leaks when set_error_handler() is used inside error
  handler). (Tony)
- Fixed bug #29971 (variables_order behavior). (Dmitry)
- Fixed bug #29944 (Function defined in switch, crashes). (Dmitry)
- Fixed bug #29896 (Backtrace argument list out of sync). (Dmitry)
- Fixed bug #29728 (Reflection API Feature: Default parameter value). (Marcus)
- Fixed bug #29689 (default value of protected member overrides default value
  of private and other private variable problems in inherited classes). (Stas)
- Fixed bug #29683 (headers_list() returns empty array). (Tony)
- Fixed bug #29583 (crash when echoing a COM object). (M.Sisolak, Wez)
- Fixed bug #29522 (accessing properties without connection). (Georg)
- Fixed bug #29361 (var_export() producing invalid code). (Derick)
- Fixed bug #29338 (unencoded spaces get ignored after certain tags). (Ilia)
- Fixed bug #29335 (fetch functions now use MYSQLI_BOTH as default). (Georg)
- Fixed bug #29334 (win32 mail() provides incorrect Date: header). (Jani)
- Fixed bug #29311 (calling parent constructor in mysqli). (Georg)
- Fixed bug #29268 (__autoload() not called with Reflection->getClass()).
  (Dmitry)
- Fixed bug #29256 (SOAP HTTP Error when envelop size is more than 24345
  bytes). (Dmitry, Wez)
- Fixed bug #29253 (array_diff with $GLOBALS argument fails). (Dmitry)
- Fixed bug #29236 (memory error when wsdl-cache is enabled). (Dmitry)
- Fixed bug #29210 (Function: is_callable - no support for private and
  protected classes). (Dmitry)
- Fixed bug #29109 (SoapFault exception: [WSDL] Out of memory). (Dmitry)
- Fixed bug #29104 (Function declaration in method doesn't work). (Dmitry)
- Fixed bug #29061 (soap extension segfaults). (Dmitry)
- Fixed bug #29015 (Incorrect behavior of member vars(non string ones)-numeric
  mem vars and others). (Dmitry)
- Fixed bug #28985 (__getTypes() returning nothing on complex WSDL). (Dmitry)
- Fixed bug #28969 (Wrong data encoding of special characters). (Dmitry)
- Fixed bug #28839 (SIGSEGV in interactive mode (php -a)).
  (kameshj at fastmail dot fm)
- Fixed bug #28605 (Need to use -[m]ieee option for Alpha CPUs). (Jani)
- Fixed bug #28568 (SAPI::known_post_content_types is not thread safe).
  (Moriyoshi)
- Fixed bug #28377 (debug_backtrace is intermittently passing args). (Dmitry)
- Fixed bug #28355 (glob wont error if dir is not readable). (Hartmut)
- Fixed bug #28072 (static array with some constant keys will be incorrectly
  ordered). (Dmitry)
- Fixed bug #27908 (xml default_handlers not being called). (Rob)
- Fixed bug #27598 (list() array key assignment causes HUGE memory leak).
  (Dmitry)
- Fixed bug #27268 (Bad references accentuated by clone). (Dmitry)
- Fixed bug #26456 (Wrong results from Reflection-API getDocComment() when
  called via STDIN). (Dmitry)
- Fixed bug #25922 (In error handler, modifying 5th arg (errcontext) may
  result in seg fault). (Dmitry)
- Fixed bug #25359 (array_multisort() doesn't work in a function if array is
  global or reference). (Dmitry)
- Fixed bug #22836 (returning reference to uninitialized variable). (Dmitry)
- Fixed bug #21306 (ext/sesssion: catch bailouts of write handler during
  RSHUTDOWN). (Jani, Xuefer at 21cn dot com)
- Fixed bug #15854 (boolean ini options may be incorrectly displayed as Off
  when they are On). (Tony)
- Fixed bugs #14561, #20382, #26090, #26320, #28024, #30532, #32086, #32270,
  #32555, #32588, #33056 (strtotime() related bugs). (Derick)

31 Mar 2005, PHP 5.0.4
- Added SNMPv2 support. (harrie)
- Added Oracle Instant Client support. (cjbj at hotmail dot com, Tony)
- Added length and charsetnr for field array and object in mysqli. (Georg)
- Added checks for negative values to gmp_sqrt(), gmp_powm(), gmp_sqrtrem()
  and gmp_fact() to prevent SIGFPE. (Tony)
- Changed foreach() to throw an exception if IteratorAggregate::getIterator()
  does not return an Iterator. (Marcus)
- Changed phpize not to require libtool. (Jani)
- Updated bundled oniguruma library (used for multibyte regular expression)
  to 3.7.0. (Moriyoshi)
- Updated bundled libmbfl library (used for multibyte functions). (Moriyoshi)
  Fixed bugs:
  . Bug #32311 (mb_encode_mimeheader() does not properly escape characters)
  . Bug #32063 (mb_convert_encoding ignores named entity 'alpha')
  . Bug #31911 (mb_decode_mimeheader() is case-sensitive to hex escapes)
  . bug #30573 (compiler warnings in libmbfl due to invalid type cast)
  . Bug #30549 (incorrect character translations for some ISO8859 charsets).
- Fixed bug preventing from building oci8 as shared.
  (stanislav dot voroniy at portavita dot nl, Tony)
- Fixed a bug in mysql_affected_rows and mysql_stmt_affected_rows when the
  api function returns -1 (Georg)
- Fixed several leaks in ext/browscap and sapi/embed. (Andrei)
- Fixed several leaks in ext/filepro. (Tony)
- Fixed build system to always use bundled libtool files. (Jani)
- Fixed a bug in mysqli_stmt_execute() (type conversion with NULL values).
  (Georg)
- Fixed segfault in mysqli_fetch_field_direct() when invalid field offset
  is passed. (Tony)
- Fixed posix_getsid() & posix_getpgid() to return sid & pgid instead
  of true. (Tony)
- Fixed bug #32394 (offsetUnset() segfaults in a foreach). (Marcus)
- Fixed bug #32373 (segfault in bzopen() if supplied path to non-existent
  file). (Tony)
- Fixed bug #32326 (Check values of Connection/Transfer-Encoding
  case-incentively in SOAP extension). (Ilia)
- Fixed bug #32290 (call_user_func_array() calls wrong class method within
  child class). (Marcus)
- Fixed bug #32238 (spl_array.c: void function cannot return value). (Johannes)
- Fixed bug #32210 (proc_get_status() sets "running" always to true). (Ilia)
- Fixed bug #32200 (Prevent using both --with-apxs2 and --with-apxs2filter).
  (Jani)
- Fixed bug #32134 (Overloading offsetGet/offsetSet). (Marcus)
- Fixed bug #32130 (ArrayIterator::seek() does not throw an Exception on
  invalid index). (Marcus)
- Fixed bug #32115 (dateTime SOAP encoding of timezone incorrect). (Dmitry)
- Fixed bug #32081 (in mysqli default socket value is not being used). (Ilia)
- Fixed bug #32021 (Crash caused by range('', 'z')). (Derick)
- Fixed bug #32011 (Fragments which replaced Nodes are not globaly useable).
  (Rob)
- Fixed bug #32001 (xml_parse_into_struct() function exceeds maximum
  execution time). (Rob, Moriyoshi)
- Fixed bug #31980 (Unicode exif data not available on Windows). (Edin)
- Fixed bug #31960 (msql_fetch_row() and msql_fetch_array() dropping columns
  with NULL values). (Daniel Convissor)
- Fixed bug #31878 (Segmentation fault using clone keyword on nodes). (Rob)
- Fixed bug #31858 (--disable-cli does not force --without-pear). (Jani)
- Fixed bug #31842 (*date('r') does not return RFC2822 conforming date string).
  (Jani)
- Fixed bug #31832 (SOAP encoding problem with complex types in WSDL mode with
  multiple parts). (Dmitry)
- Fixed bug #31797 (exif_read_data() uses too low nesting limit). (Ilia)
- Fixed bug #31796 (readline completion handler does not handle empty return
  values). (Ilia)
- Fixed bug #31792 (getrusage() does not provide ru_nswap value). (Ilia)
- Fixed bug #31755 (Cannot create SOAP header in no namespace). (Dmitry)
- Fixed bug #31754 (dbase_open() fails for mode = 1). (Mehdi, Derick)
- Fixed bug #31751 (pg_parameter_status() missing on Windows). (Edin)
- Fixed bug #31747 (SOAP Digest Authentication doesn't work with
  "HTTP/1.1 100 Continue" response). (Dmitry)
- Fixed bug #31732 (mb_get_info() causes segfault when no parameters
  specified). (Tony)
- Fixed bug #31710 (Wrong return values for mysqli_autocommit/commit/rollback).
  (Georg)
- Fixed bug #31705 (parse_url() does not recognize http://foo.com#bar). (Ilia)
- Fixed bug #31695 (Cannot redefine endpoint when using WSDL). (Dmitry)
- Fixed bug #31684 (dio_tcsetattr(): misconfigured termios settings).
  (elod at itfais dot com)
- Fixed bug #31683 (changes to $name in __get($name) override future
  parameters) (Dmitry)
- Fixed bug #31699 (unserialize() float problem on non-English locales). (Ilia)
- Fixed bug #31562 (__autoload() problem with static variables). (Marcus)
- Fixed bug #31651 (ReflectionClass::getDefaultProperties segfaults with arrays).
  (Marcus)
- Fixed bug #31623 (OCILogin does not support password grace period).
  (daniel dot beet at accuratesoftware dot com, Tony)
- Fixed bug #31527 (crash in msg_send() when non-string is stored without
  being serialized). (Ilia)
- Fixed bug #31515 (Improve performance of scandir() by factor of 10 or so). (Ilia)
- Fixed bug #31514 (open_basedir uses path_translated rather then cwd for .
  translation). (Ilia)
- Fixed bug #31480 (Possible infinite loop in imap_mail_compose()). (Ilia)
- Fixed bug #31479 (Fixed crash in chunk_split(), when chunklen > strlen). (Ilia)
- Fixed bug #31454 (session_set_save_handler crashes PHP when supplied
  non-existent object ref). (Tony)
- Fixed bug #31444 (Memory leak in zend_language_scanner.c).
  (hexer at studentcenter dot org)
- Fixed bug #31442 (unserialize broken on 64-bit systems). (Marcus)
- Fixed bug #31440 ($GLOBALS can be overwritten via GPC when register_globals
  is enabled). (Ilia)
- Fixed bug #31422 (No Error-Logging on SoapServer-Side). (Dmitry)
- Fixed bug #31413 (curl POSTFIELDS crashes on 64-bit platforms). (Joe)
- Fixed bug #31396 (compile fails with gd 2.0.33 without freetype). (Jani)
- Fixed bug #31371 (highlight_file() trims new line after heredoc). (Ilia)
- Fixed bug #31361 (simplexml/domxml segfault when adding node twice). (Rob)
- Fixed bug #31348 (CachingIterator::rewind() leaks). (Marcus)
- Fixed bug #31346 (ArrayIterator::next segfaults). (Marcus)
- Fixed bug #31190 (Unexpected warning then exception is thrown from
  call_user_func_array()). (phpbugs at domain51 dot net, Dmitry)
- Fixed bug #31142 (imap_mail_compose() fails to generate correct output). (Ilia)
- Fixed bug #31139 (XML Parser Functions seem to drop &amp; when parsing). (Rob)
- Fixed bug #31398 (When magic_guotes_gpc are enabled filenames with ' get cutoff).
  (Ilia)
- Fixed bug #31288 (Possible crash in mysql_fetch_field(), if mysql_list_fields()
  was not called previously). (Ilia)
- Fixed bug #31107, #31110, #31111, #31249 (Compile failure of zend_strtod.c).
  (Jani)
- Fixed bug #31110 (PHP 4.3.10 does not compile on Tru64 UNIX 5.1B). (Derick)
- Fixed bug #31107 (Compile failure on Solaris 9 (Intel) and gcc 3.4.3). (Derick)
- Fixed bug #31103 (Better error message when c-client cannot be found). (Ilia)
- Fixed bug #31101 (missing kerberos header file path with --with-openssl). (Jani)
- Fixed bug #31098 (isset() / empty() incorrectly return true in dereference of
  a string type). (Moriyoshi)
- Fixed bug #31087 (broken php_url_encode_hash macro). (Ilia)
- Fixed bug #31072 (var_export() does not output an array element with an empty
  string key). (Derick)
- Fixed bug #31060 (imageftbbox() does not use linespacing parameter). (Jani)
- Fixed bug #31056 (php_std_date() returns invalid formatted date if
  y2k_compliance is On). (Ilia)
- Fixed bug #31055 (apache2filter: per request leak proportional to the full
  path of the request URI). (kameshj at fastmail dot fm)
- Fixed bug #30901 (can't send cookies with soap envelop). (Dmitry)
- Fixed bug #30871 (Misleading warning message for array_combine()). (Andrey)
- Fixed bug #30868 (evaluated pointer comparison in mbregex causes compile
  failure). (Moriyoshi)
- Fixed bug #30862 (Static array with boolean indexes). (Marcus)
- Fixed bug #30726 (-.1 like numbers are not being handled correctly). (Ilia)
- Fixed bug #30725 (PHP segfaults when an exception is thrown in getIterator()
  within foreach). (Marcus)
- Fixed bug #30609 (cURL functions bypass open_basedir). (Jani)
- Fixed bug #30446 (apache2handler: virtual() includes files out of sequence)
- Fixed bug #30430 (odbc_next_result() doesn't bind values and that results
  in segfault). (pdan-php at esync dot org, Tony)
- Fixed bug #30266 (Invalid opcode 137/1/8). (Marcus)
- Fixed bug #30120 imagettftext() and imagettfbbox() accept too many
  parameters). (Jani)
- Fixed bug #30106 (SOAP cannot not parse 'ref' element. Causes Uncaught
  SoapFault exception). (Dmitry)
- Fixed bug #29989 (type re_registers redefined in oniguruma.h). (Moriyoshi)
- Fixed bug #28803 (enabled debug causes bailout errors with CLI on AIX
  because of fflush() called on already closed filedescriptor). (Tony)
- Fixed bug #29767 (Weird behaviour of __set($name, $value)). (Dmitry)
- Fixed bug #29733 (printf() handles repeated placeholders wrong).
  (bugs dot php dot net at bluetwanger dot de, Ilia)
- Fixed bug #29424 (width and height inverted for JPEG2000 files). (Ilia)
- Fixed bug #29329 (configure for mysqli with shared doesn't work). (Georg)
- Fixed bug #29136 (make test - libtool failure on MacOSX). (Jani)
- Fixed bug #28976 (mail(): use "From:" from headers if sendmail_from is empty).
  (Jani)
- Fixed bug #28930 (PHP sources pick wrong header files generated by bison).
  (eggert at gnu dot org, Jani)
- Fixed bug #28840 (__destruct of a class that extends mysqli not called).
  (Marcus)
- Fixed bug #28804 (ini-file section parsing pattern is buggy).
  (wendland at scan-plus dot de)
- Fixed bug #28451 (corrupt EXIF headers have unlimited recursive IFD directory
  entries). (Andrei)
- Fixed bug #28444 (Cannot access undefined property for object with overloaded
  property access). (Dmitry)
- Fixed bug #28442 (Changing a static variables in a class changes it across
  sub/super classes.) (Marcus)
- Fixed bug #28324 (HTTP_SESSION_VARS appear when register_long_arrays is
  Off). (Tony)
- Fixed bug #28074 (FastCGI: stderr should be written in a FCGI stderr stream).
  (chris at ex-parrot dot com)
- Fixed bug #28067 (partially incorrect utf8 to htmlentities mapping). (Derick,
  Benjamin Greiner)
- Fixed bug #28041 (SOAP HTTP Digest Access Authentication). (Dmitry)
- Fixed bug #27633 (Double \r problem on ftp_get in ASCII mode on Win32). (Ilia)
- Fixed bug #18613 (Multiple OUs in x509 certificate not handled properly).
  (Jani)

15 Dec 2004, PHP 5.0.3
- Added the %F modifier to *printf to render a non-locale-aware representation
  of a float with the . as decimal seperator. (Derick)
- Fixed error handling in mysqli_multi_query. (Georg)
- Extended the functionality of is_subclass_of() to accept either a class name
  or an object as first parameter. (Andrey)
- Fixed potential problems with unserializing invalid serialize data. (Marcus)
- Fixed bug #32076 (ReflectionMethod::isDestructor() always return true).
  (Derick, Tony)
- Fixed bug #31034 (Problem with non-existing iconv header file). (Derick)
- Fixed bug #30995 (snmp extension does not build with net-snmp 5.2). (Ilia)
- Fixed bug #30994 (SOAP server unable to handle request with references).
  (Dmitry)
- Fixed bug #30990 (allow popen() on *NIX to accept 'b' flag). (Ilia)
- Fixed bug #30967 (properties in extended mysqli classes don't work). (Georg)
- Fixed bug #30928 (When Using WSDL, SoapServer doesn't handle private or
  protected properties). (Dmitry)
- Fixed bug #30922 (reflective functions crash PHP when interfaces extend
  themselves). (Tony, Dmitry)
- Fixed bug #30904 (segfault when recording soapclient into session). (Tony,
  Dmitry)
- Fixed bug #30890 (MySQLi testsuite)
- Fixed bug #30856 (ReflectionClass::getStaticProperties segfaults). (Marcus)
- Fixed bug #30832 ("!" stripped off comments in xml parser). (Rob)
- Fixed bug #30799 (SoapServer doesn't handle private or protected properties).
  (Dmitry)
- Fixed bug #30783 (Apache crash when using ReflectionFunction::
  getStaticVariables()). (Marcus)
- Fixed bug #30750 (Meaningful error message when upload directory is not
  accessible). (Ilia)
- Fixed bug #30685 (Malformed SOAPClient http header reequest). (Dmitry)
- Fixed bug #30672 (Problem handling exif data in jpeg images at unusual
  places). (Marcus)
- Fixed bug #30658 (Ensure that temporary files created by GD are removed).
  (Ilia)
- Fixed bug #30645 (def. multi result set support for mysql_connect). (Georg)
- Fixed bug #30637 (compile with pear error). (Antony)
- Fixed bug #30587 (array_multisort doesn't separate zvals before
  changing them). (Tony)
- Fixed bug #30572 (crash when comparing SimpleXML attribute to a boolean).
  (Andi)
- Fixed bug #30566 (attribute namespace URIs are inconsistent when parsing).
  (Rob)
- Fixed bug #30490 (PEAR installation fails). (Antony)
- Fixed bug #30475 (curl_getinfo() may crash in some situations). (Ilia)
- Fixed bug #30442 (segfault when parsing ?getvariable[][ ). (Tony)
- Fixed bug #30388 (rename across filesystems loses ownership and
  permission info). (Tony)
- Fixed bug #30387 (stream_socket_client async connect was broken).
  (vnegrier at esds dot com, Wez).
- Fixed bug #30381 (Strange results with get_class_vars()). (Marcus)
- Fixed bug #30375 (cal_info() does not work without a parameter). (Ilia)
- Fixed bug #30362 (stream_get_line() not handling end string correctly).
  (Ilia)
- Fixed bug #30359 (SOAP client requests have no port in "Host" field).
  (Dmitry)
- Fixed bug #30356 (str_ireplace() does not work on all strings). (Ilia)
- Fixed bug #30344 (Reflection::getModifierNames() returns too long strings).
  (Marcus)
- Fixed bug #30329 (Error Fetching http body, No Content-Length, connection
  closed or chunked data). (Dmitry)
- Fixed bug #30282 (segfault when using unknown/unsupported
  session.save_handler and/or session.serialize_handler). (Tony)
- Fixed bug #30281 (Prevent non-wbmp images from being detected as such).
  (Ilia)
- Fixed bug #30276 (Possible crash in ctype_digit on large numbers). (Ilia)
- Fixed bug #30230 (exception handler not working with objects). (Marcus)
- Fixed bug #30224 (Sybase date strings are sometimes not null terminated).
  (Ilia)
- Fixed bug #30175 (SOAP results aren't parsed correctly). (Dmitry)
- Fixed bug #30147 (OO sqlite_fetch_object did not reset error handler). (Wez)
- Fixed bug #30133 (get_current_user() crashes on Windows). (Edin)
- Fixed bug #30061 (xml_set_start_namespace_decl_handler not called). (Rob)
- Fixed bug #30057 (did not detect IPV6 on FreeBSD 4.1). (Wez)
- Fixed bug #30042 (strtotime does not use second param). (Derick)
- Fixed bug #30027 (Possible crash inside ftp_get()).
  (cfield at affinitysolutions dot com)
- Fixed bug #29954 (array_reduce segfaults when initial value is array). (Tony)
- Fixed bug #29883 (isset gives invalid values on strings). (Tony, Dmitry)
- Fixed bug #29801 (Set limit on the size of mmapable data). (Ilia)
- Fixed bug #29557 (strtotime error). (Derick)
- Fixed bug #29418 (double free when openssl_csr_new fails).
  (Kamesh Jayachandran).
- Fixed bug #29385 (Soapserver always uses std class). (David, Dmitry)
- Fixed bug #29211 (SoapClient doesn't request wsdl through proxy). (Rob)
- Fixed bug #28817 (Var problem when extending domDocument). (Georg)
- Fixed bug #28599 (strtotime fails with zero base time). (Derick)
- Fixed bug #28598 (Lost support for MS Symbol fonts). (Pierre)
- Fixed bug #28220 (mb_strwidth() returns wrong width values for some hangul
  characters). (Moriyoshi)
- Fixed bug #28228 (NULL decimal separator is not being handled correctly).
  (Ilia)
- Fixed bug #28209 (strtotime("now")). (Derick)
- Fixed bug #27798 (private / protected variables not exposed by
  get_object_vars() inside class). (Marcus)
- Fixed bug #27728 (Can't return within a zend_try {} block or the previous
  bailout state isn't restored. (Andi)
- Fixed bug #27183 (Userland stream wrapper segfaults on stream_write).
  (Christian)

23 Sep 2004, PHP 5.0.2
- Added new boolean (fourth) parameter to array_slice() that turns on the
  preservation of keys in the returned array. (Derick)
- Added the sorting flag SORT_LOCALE_STRING to the sort() functions which makes
  them sort based on the current locale. (Derick)
- Added interface_exists() and make class_exists() only return true for real
  classes. (Andrey)
- Added PHP_EOL constant that contains the OS way of representing newlines.
  (Paul Hudson, Derick)
- Implemented periodic PCRE compiled regexp cache cleanup, to avoid memory
  exhaustion. (Andrei)
- Renamed SoapClient->__call() to SoapClinet->__soapCall(). (Dmitry)
- Fixed bug with raw_post_data not getting set (Brian)
- Fixed a file-descriptor leak with phpinfo() and other 'special' URLs (Zeev)
- Fixed bug #30209 (ReflectionClass::getMethod() lowercases attribute).
  (Marcus)
- Fixed bug #30182 (SOAP module processing WSDL file dumps core). (Dmitry)
- Fixed bug #30045 (Cannot pass big integers (> 2147483647) in SOAP requests).
  (Dmitry)
- Fixed bug #29985 (unserialize()/ __PHP_Incomplete_class does not report
  correctly class name). (Marcus, Tony)
- Fixed bug #29945 (simplexml_load_file URL limitation 255 char). (Rob)
- Fixed bug #29873 (No defines around pcntl_*priority definitions). (Derick)
- Fixed bug #29844 (SOAP doesn't return the result of a valid SOAP request).
  (Dmitry)
- Fixed bug #29842 (soapclient return null value). (Dmitry)
- Fixed bug #29839 (incorrect convert (xml:lang to lang)). (Dmitry)
- Fixed bug #29830 (SoapServer::setClass() should not export non-public
  methods). (Dmitry)
- Fixed bug #29828 (Interfaces no longer work). (Marcus)
- Fixed bug #29821 (Fixed possible crashes in convert_uudecode() on invalid
  data). (Ilia)
- Fixed bug #29808 (array_count_values() breaks with numeric strings). (Ilia)
- Fixed bug #29805 (HTTP Authentication Issues). (Uwe Schindler)
- Fixed bug #29795 (SegFault with Soap and Amazon's Web Services). (Dmitry)
- Fixed bug #29737 (ip2long should return -1 if IP is 255.255.255.255 and FALSE
  on error). (Tony)
- Fixed bug #29711 (Changed ext/xml to default to UTF-8 output). (Rob)
- Fixed bug #29678 (opendir() with ftp:// wrapper segfaults if path does not
  have trailing slash). (Ilia)
- Fixed bug #29657 (xml_* functions throw non descriptive error).
  (Christian, Rob)
- Fixed bug #29656 (segfault on result and statement properties). (Georg)
- Fixed bug #29566 (foreach/string handling strangeness (crash)). (Dmitry)
- Fixed bug #29447 (Reflection API issues). (Marcus)
- Fixed bug #29296 (Added sslv2 and sslv3 transports). (Wez)
- Fixed bug #29283 (Invalid statement handle in mysqli on execute). (Georg)
- Fixed bug #29913 (parse_url() is now binary safe). (Ilia)
- Fixed bug #27994 (segfault with Soapserver when WSDL-Cache is enabled).
  (Dmitry)
- Fixed bug #27791 (Apache 2.0 SAPI build against Apache 2 HEAD). (Joe Orton,
  Derick)
- Fixed bug #26737 (private/protected properties not serialized when user
  declared method __sleep() exists). E_NOTICE thrown when __sleep() returns
  name of non-existing member. (Andrey, Curt)

12 Aug 2004, PHP 5.0.1
- Changed destructor mechanism so that destructors are called prior to request
  shutdown. (Marcus)
- Rewritten UNIX and Windows install help files. (Documentation Team)
- Updated several libraries bundled with the windows release which now
  includes libxml2-2.6.11, libxslt-1.1.7 and iconv-1.9.1. (Rob, Edin)
- Improved and moved ActiveScript SAPI to PECL.  (Wez)
- Fixed bug #29606 (php_strip_whitespace() prints to stdout rather then
  returning the value). (Ilia)
- Fixed bug #29577 (MYSQLI_CLIENT_FOUND_ROWS undefined) (Georg)
- Fixed bug #29573 (Segmentation fault, when exception thrown within
  PHP function called from XSLT). (Christian)
- Fixed bug #29522 (accessing properties without connection) (Georg)
- Fixed bug #29505 (get_class_vars() severely broken when used with arrays).
  (Marcus)
- Fixed bug #29490 (.Net object instantiation failed). (Michael Sisolak).
- Fixed bug #29474 (win32: usleep() doesn't work). (Wez)
- Fixed bug #29449 (win32: feof() hangs on empty tcp stream). (Wez)
- Fixed bug #29437 (Possible crash inside array_walk_recursive()). (Ilia)
- Fixed bug #29431 (crash when parsing invalid address; invalid address
  returned by stream_socket_recvfrom(), stream_socket_getname()). (Wez)
- Fixed bug #29409 (Segfault in PHP functions called from XSLT). (Rob)
- Fixed unloading of dynamically loaded extensions.
  (Marcus, kameshj at fastmail dot fm)
- Fixed bug #29395 (sqlite_escape_string() returns bogus data on empty
  strings). (Ilia, Tony)
- Fixed bug #29392 (com_dotnet crashes when echo'ing an object). (Wez)
- Fixed bug #29368 (The destructor is called when an exception is thrown from
  the constructor). (Marcus)
- Fixed bug #29354 (Exception constructor marked as both public and protected).
  (Marcus)
- Fixed bug #29342 (strtotime() does not handle empty date string properly).
  (Ilia)
- Fixed bug #29340 (win32 build produces invalid php_ifx.dll). (Edin)
- Fixed bug #29335 (fetch functions now use MYSQLI_BOTH as default) (Georg)
- Fixed bug #29291 (get_class_vars() return names with NULLs). (Marcus)
- Fixed bug #29264 (gettext extension not working). (Edin)
- Fixed bug #29258 (variant_date_from_timestamp() does not honour
  timezone).  (Wez)
- Fixed bug #29256 (error when sending large packets on a socket). (Dmitry)
- Fixed bug #29236 (memory error when wsdl-cache is enabled). (Dmitry)
- Fixed bug #29147 (Compile Error in mnoGoSearch functions). (Sergey, Antony)
- Fixed bug #29132 ($_SERVER["PHP_AUTH_USER"] isn't defined). (Stefan)
- Fixed bug #29119 (html_entity_decode() misbehaves with UTF-8). (Moriyoshi)
- Fixed bug #29109 (SoapFault exception: [WSDL] Out of memory). (Dmitry)
- Fixed bug #29061 (soap extension segfaults). (Dmitry)
- Fixed bug #28985 (__getTypes() returning nothing on complex WSDL). (Dmitry)
- Fixed bug #28969 (Wrong data encoding of special characters). (Dmitry)
- Fixed bug #28895 (ReflectionClass::isAbstract always returns false). (Marcus)
- Fixed bug #28829 (Thread-unsafety in bcmath elementary values). (Sara)
- Fixed bug #28464 (catch() does not catch exceptions by interfaces). (Marcus)
- Fixed bug #27669 (PHP 5 didn't support all possibilities for calling static
  methods dynamically). (Dmitry)
- Fixed ReflectionClass::getMethod() and ReflectionClass::getProperty() to
  raise an ReflectionException instead of returning NULL on failure.
  (Sebastian)
- Fixed convert.* filters to consume remaining buckets_in on flush. (Sara)
- Fixed bug in mysqli->client_version. (Georg)

13 Jul 2004, PHP 5.0.0
- Updated PCRE to provide better error handling in certain cases. (Andrei)
- Changed doc comments to require a single white space after '/**'. (Marcus)
- Fixed bug #29019 (Database not closing). (Marcus)
- Fixed bug #29008 (array_combine() does not handle non-numeric/string keys).
  (Ilia)
- Fixed bug #28999 (fixed behaviour of exec() to work as it did in 4.X). (Ilia)
- Fixed bug #28868 (Internal filter registry not thread safe). (Sara)
- Fixed bug #28851 (call_user_func_array has typo in error message). (Marcus)
- Fixed bug #28831 (ArrayObject::offsetGet() does the work of offsetUnset()).
  (Marcus)
- Fixed bug #28822 (ArrayObject::offsetExists() works inverted). (Marcus)
- Fixed bug #28789 (ReflectionProperty getValue() fails on public static
  members). (Marcus)
- Fixed bug #28771 (Segfault when using xslt and clone). (Rob)
- Fixed bug #28751 (SoapServer does not call _autoload()). (Dmitry)
- Fixed bug #28739 (array_*diff() and array_*intersect() not clearing the fci
  cache before work). (Andrey)
- Fixed bug #28721 (appendChild() and insertBefore() unset DOMText).(Rob)
- Fixed bug #28702 (SOAP does not parse WSDL service address correctly). (Dmitry)
- Fixed bug #28699 (Reflection api bugs). (Marcus)
- Fixed bug #28694 (ReflectionExtension::getFunctions() crashes PHP). (Marcus)
- Fixed bug #28512 (Allocate enough space to store MSSQL data). (Frank)
- Fixed strip_tags() to correctly handle '\0' characters. (Stefan)<|MERGE_RESOLUTION|>--- conflicted
+++ resolved
@@ -3,13 +3,10 @@
 ?? ??? 2012, PHP 5.4.8
 
 - Core:
-<<<<<<< HEAD
+  . Fixed bug #63093 (Segfault while load extension failed in zts-build).
+    (Laruence)
   . Added optional second argument for assert() to specify custom message. Patch
     by Lonny Kapelushnik (lonny@lonnylot.com). (Lars)
-=======
-  . Fixed bug #63093 (Segfault while load extension failed in zts-build).
-    (Laruence)
->>>>>>> 4c6678d6
   . Fixed bug #62976 (Notice: could not be converted to int when comparing
     some builtin classes). (Laruence)
   . Fixed bug #62955 (Only one directive is loaded from "Per Directory Values" 
