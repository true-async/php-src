PHP                                                                        NEWS
|||||||||||||||||||||||||||||||||||||||||||||||||||||||||||||||||||||||||||||||
?? ??? 2020, PHP 7.4.9

- Apache:
  . Fixed bug #79030 (Upgrade apache2handler's php_apache_sapi_get_request_time
    to return usec). (Herbert256)

- COM:
  . Fixed bug #63208 (BSTR to PHP string conversion not binary safe). (cmb)

- Core:
  . Fixed bug #79740 (serialize() and unserialize() methods can not be called
    statically). (Nikita)
  . Fixed bug #79783 (Segfault in php_str_replace_common). (Nikita)
  . Fixed bug #79778 (Assertion failure if dumping closure with unresolved
    static variable). (Nikita)
  . Fixed bug #79779 (Assertion failure when assigning property of string
    offset by reference). (Nikita)
  . Fixed bug #79792 (HT iterators not removed if empty array is destroyed).
    (Nikita)
  . Fixed bug #78598 (Changing array during undef index RW error segfaults).
    (Nikita)
  . Fixed bug #79784 (Use after free if changing array during undef var during
    array write fetch). (Nikita)
  . Fixed bug #79793 (Use after free if string used in undefined index warning
    is changed). (Nikita)

- Fileinfo:
  . Fixed bug #79756 (finfo_file crash (FILEINFO_MIME)). (cmb)

- FTP:
  . Fixed bug #55857 (ftp_size on large files). (cmb)

<<<<<<< HEAD
- Reflection:
  . Fixed bug #79487 (::getStaticProperties() ignores property modifications).
    (cmb, Nikita)
  . Fixed bug #69804 ()::getStaticPropertyValue() throws on protected props).
    (cmb, Nikita)
=======
- Mbstring:
  . Fixed bug #79787 (mb_strimwidth does not trim string). (XXiang)
>>>>>>> 3d5de7d7

- Standard:
  . Fixed bug #70362 (Can't copy() large 'data://' with open_basedir). (cmb)

?? ??? 2020, PHP 7.4.8

- Core:
  . Fixed bug #79649 (Altering disable_functions from module init corrupts
    memory). (Laruence)
  . Fixed bug #79595 (zend_init_fpu() alters FPU precision). (cmb, Nikita)
  . Fixed bug #79650 (php-win.exe 100% cpu lockup). (cmb)
  . Fixed bug #79668 (get_defined_functions(true) may miss functions). (cmb,
    Nikita)
  . Fixed bug #79657 ("yield from" hangs when invalid value encountered).
    (Nikita)
  . Fixed bug #79683 (Fake reflection scope affects __toString()). (Nikita)
  . Fixed possibly unsupported timercmp() usage. (cmb)

- Exif:
  . Fixed bug #79687 (Sony picture - PHP Warning - Make, Model, MakerNotes). 
    (cmb)

- Fileinfo:
  . Fixed bug #79681 (mime_content_type/finfo returning incorrect mimetype).
    (cmb)

- Filter:
  . Fixed bug #73527 (Invalid memory access in php_filter_strip). (cmb)

- GD:
  . Fixed bug #79676 (imagescale adds black border with IMG_BICUBIC). (cmb)

- OpenSSL:
  . Fixed bug #62890 (default_socket_timeout=-1 causes connection to timeout).
    (cmb)

- PDO SQLite:
  . Fixed bug #79664 (PDOStatement::getColumnMeta fails on empty result set).
    (cmb)

- phpdbg:
  . Fixed bug #73926 (phpdbg will not accept input on restart execution). (cmb)
  . Fixed bug #73927 (phpdbg fails with windows error prompt at "watch array").
    (cmb)
  . Fixed several mostly Windows related phpdbg bugs. (cmb)

- SPL:
  . Fixed bug #79710 (Reproducible segfault in error_handler during GC
    involved an SplFileObject). (Nikita)

- Standard:
  . Fixed bug #74267 (segfault with streams and invalid data). (cmb)
  . Fixed bug #79579 (ZTS build of PHP 7.3.17 doesn't handle ERANGE for
    posix_getgrgid and others). (Böszörményi Zoltán)

11 Jun 2020, PHP 7.4.7

- Core:
  . Fixed bug #79599 (coredump in set_error_handler). (Laruence)
  . Fixed bug #79566 (Private SHM is not private on Windows). (cmb)
  . Fixed bug #79489 (.user.ini does not inherit). (cmb)
  . Fixed bug #79600 (Regression in 7.4.6 when yielding an array based
    generator). (Nikita)

- FFI:
  . Fixed bug #79571 (FFI: var_dumping unions may segfault). (cmb)

- GD:
  . Fixed bug #79615 (Wrong GIF header written in GD GIFEncode). (sageptr, cmb)

- MySQLnd:
  . Fixed bug #79596 (MySQL FLOAT truncates to int some locales). (cmb)

- Opcache:
  . Fixed bug #79588 (Boolean opcache settings ignore on/off values). (cmb)
  . Fixed bug #79548 (Preloading segfault with inherited method using static
    variable). (Nikita)
  . Fixed bug #79603 (RTD collision with opcache). (Nikita)

- Standard:
  . Fixed bug #79561 (dns_get_record() fails with DNS_ALL). (cmb)

14 May 2020, PHP 7.4.6

- Core:
  . Fixed bug #79536 (zend_clear_exception prevent exception's destructor to be
    called). (Laruence)
  . Fixed bug #78434 (Generator yields no items after valid() call). (Nikita)
  . Fixed bug #79477 (casting object into array creates references). (Nikita)
  . Fixed bug #79514 (Memory leaks while including unexistent file). (cmb,
    Nikita)

- DOM:
  . Fixed bug #78221 (DOMNode::normalize() doesn't remove empty text nodes).
    (cmb)

- EXIF:
  . Fixed bug #79336 (ext/exif/tests/bug79046.phpt fails on Big endian arch).
    (Nikita)

- FCGI:
  . Fixed bug #79491 (Search for .user.ini extends up to root dir). (cmb)

- MBString:
  . Fixed bug #79441 (Segfault in mb_chr() if internal encoding is unsupported).
    (Girgias)

- OpenSSL:
  . Fixed bug #79497 (stream_socket_client() throws an unknown error sometimes
    with <1s timeout). (Joe Cai)

- PCRE:
  . Upgraded to PCRE2 10.34. (cmb)

- Phar:
  . Fixed bug #79503 (Memory leak on duplicate metadata). (cmb)

- SimpleXML:
  . Fixed bug #79528 (Different object of the same xml between 7.4.5 and
    7.4.4). (cmb)

- SPL:
  . Fixed bug #69264 (__debugInfo() ignored while extending SPL classes). (cmb)
  . Fixed bug #67369 (ArrayObject serialization drops the iterator class).
    (Alex Dowad)

- Standard:
  . Fixed bug #79468 (SIGSEGV when closing stream handle with a stream filter
    appended). (dinosaur)
  . Fixed bug #79447 (Serializing uninitialized typed properties with __sleep
    should not throw). (nicolas-grekas)

16 Apr 2020, PHP 7.4.5

- Core:
  . Fixed bug #79364 (When copy empty array, next key is unspecified). (cmb)
  . Fixed bug #78210 (Invalid pointer address). (cmb, Nikita)

- CURL:
  . Fixed bug #79199 (curl_copy_handle() memory leak). (cmb)

- Date:
  . Fixed bug #79396 (DateTime hour incorrect during DST jump forward). (Nate
    Brunette)
  . Fixed bug #74940 (DateTimeZone loose comparison always true). (cmb)

- FPM:
  . Implement request #77062 (Allow numeric [UG]ID in FPM listen.{owner,group})
    (Andre Nathan)

- Iconv:
  . Fixed bug #79200 (Some iconv functions cut Windows-1258). (cmb)

- OPcache:
  . Fixed bug #79412 (Opcache chokes and uses 100% CPU on specific script).
    (Dmitry)

- Session:
  . Fixed bug #79413 (session_create_id() fails for active sessions). (cmb)

- Shmop:
  . Fixed bug #79427 (Integer Overflow in shmop_open()). (cmb)

- SimpleXML:
  . Fixed bug #61597 (SXE properties may lack attributes and content). (cmb)

- SOAP:
  . Fixed bug #79357 (SOAP request segfaults when any request parameter is
    missing). (Nikita)

- Spl:
  . Fixed bug #75673 (SplStack::unserialize() behavior). (cmb)
  . Fixed bug #79393 (Null coalescing operator failing with SplFixedArray).
    (cmb)

- Standard:
  . Fixed bug #79330 (shell_exec() silently truncates after a null byte). (stas)
  . Fixed bug #79465 (OOB Read in urldecode()). (CVE-2020-7067) (stas)
  . Fixed bug #79410 (system() swallows last chunk if it is exactly 4095 bytes
    without newline). (Christian Schneider)

- Zip:
  . Fixed Bug #79296 (ZipArchive::open fails on empty file). (Remi)
  . Fixed bug #79424 (php_zip_glob uses gl_pathc after call to globfree).
    (Max Rees)

19 Mar 2020, PHP 7.4.4

- Core:
  . Fixed bug #79244 (php crashes during parsing INI file). (Laruence)
  . Fixed bug #63206 (restore_error_handler does not restore previous errors
    mask). (Mark Plomer)

- COM:
  . Fixed bug #66322 (COMPersistHelper::SaveToFile can save to wrong location).
    (cmb)
  . Fixed bug #79242 (COM error constants don't match com_exception codes on
    x86). (cmb)
  . Fixed bug #79247 (Garbage collecting variant objects segfaults). (cmb)
  . Fixed bug #79248 (Traversing empty VT_ARRAY throws com_exception). (cmb)
  . Fixed bug #79299 (com_print_typeinfo prints duplicate variables). (Litiano
    Moura)
  . Fixed bug #79332 (php_istreams are never freed). (cmb)
  . Fixed bug #79333 (com_print_typeinfo() leaks memory). (cmb)

- CURL:
  . Fixed bug #79019 (Copied cURL handles upload empty file). (cmb)
  . Fixed bug #79013 (Content-Length missing when posting a curlFile with
    curl). (cmb)

- DOM:
  . Fixed bug #77569: (Write Access Violation in DomImplementation). (Nikita,
    cmb)
  . Fixed bug #79271 (DOMDocumentType::$childNodes is NULL). (cmb)

- Enchant:
  . Fixed bug #79311 (enchant_dict_suggest() fails on big endian architecture).
    (cmb)

- EXIF:
  . Fixed bug #79282 (Use-of-uninitialized-value in exif). (CVE-2020-7064)
    (Nikita)

- Fileinfo:
  . Fixed bug #79283 (Segfault in libmagic patch contains a buffer
    overflow). (cmb)

- FPM:
  . Fixed bug #77653 (operator displayed instead of the real error message).
    (Jakub Zelenka)
  . Fixed bug #79014 (PHP-FPM & Primary script unknown). (Jakub Zelenka)

- MBstring:
  . Fixed bug #79371 (mb_strtolower (UTF-32LE): stack-buffer-overflow at 
    php_unicode_tolower_full). (CVE-2020-7065) (cmb)

- MySQLi:
  . Fixed bug #64032 (mysqli reports different client_version). (cmb)

- MySQLnd:
  . Implemented FR #79275 (Support auth_plugin_caching_sha2_password on
    Windows). (cmb)

- Opcache:
  . Fixed bug #79252 (preloading causes php-fpm to segfault during exit).
    (Nikita)

- PCRE:
  . Fixed bug #79188 (Memory corruption in preg_replace/preg_replace_callback
    and unicode). (Nikita)
  . Fixed bug #79241 (Segmentation fault on preg_match()). (Nikita)
  . Fixed bug #79257 (Duplicate named groups (?J) prefer last alternative even
    if not matched). (Nikita)

- PDO_ODBC:
  . Fixed bug #79038 (PDOStatement::nextRowset() leaks column values). (cmb)

- Reflection:
  . Fixed bug #79062 (Property with heredoc default value returns false for
    getDocComment). (Nikita)

- SQLite3:
  . Fixed bug #79294 (::columnType() may fail after SQLite3Stmt::reset()). (cmb)

- Standard:
  . Fixed bug #79329 (get_headers() silently truncates after a null byte).
    (CVE-2020-7066) (cmb)
  . Fixed bug #79254 (getenv() w/o arguments not showing changes). (cmb)
  . Fixed bug #79265 (Improper injection of Host header when using fopen for
    http requests). (Miguel Xavier Penha Neto)

- Zip:
  . Fixed bug #79315 (ZipArchive::addFile doesn't honor start/length
    parameters). (Remi)

20 Feb 2020, PHP 7.4.3

- Core:
  . Fixed bug #79146 (cscript can fail to run on some systems). (clarodeus)
  . Fixed bug #79155 (Property nullability lost when using multiple property
    definition). (Nikita)
  . Fixed bug #78323 (Code 0 is returned on invalid options). (Ivan Mikheykin)
  . Fixed bug #78989 (Delayed variance check involving trait segfaults).
    (Nikita)
  . Fixed bug #79174 (cookie values with spaces fail to round-trip). (cmb)
  . Fixed bug #76047 (Use-after-free when accessing already destructed
    backtrace arguments). (Nikita)

- CURL:
  . Fixed bug #79078 (Hypothetical use-after-free in curl_multi_add_handle()).
    (cmb)

- FFI:
  . Fixed bug #79096 (FFI Struct Segfault). (cmb)

- IMAP:
  . Fixed bug #79112 (IMAP extension can't find OpenSSL libraries at configure
    time). (Nikita)

- Intl:
  . Fixed bug #79212 (NumberFormatter::format() may detect wrong type). (cmb)

- Libxml:
  . Fixed bug #79191 (Error in SoapClient ctor disables DOMDocument::save()).
    (Nikita, cmb)

- MBString:
  . Fixed bug #79149 (SEGV in mb_convert_encoding with non-string encodings).
    (cmb)

- MySQLi:
  . Fixed bug #78666 (Properties may emit a warning on var_dump()). (kocsismate)

- MySQLnd:
  . Fixed bug #79084 (mysqlnd may fetch wrong column indexes with MYSQLI_BOTH).
    (cmb)
  . Fixed bug #79011 (MySQL caching_sha2_password Access denied for password
    with more than 20 chars). (Nikita)

- Opcache:
  . Fixed bug #79114 (Eval class during preload causes class to be only half
    available). (Laruence)
  . Fixed bug #79128 (Preloading segfaults if preload_user is used). (Nikita)
  . Fixed bug #79193 (Incorrect type inference for self::$field =& $field).
    (Nikita)

- OpenSSL:
  . Fixed bug #79145 (openssl memory leak). (cmb, Nikita)

- Phar:
  . Fixed bug #79082 (Files added to tar with Phar::buildFromIterator have
    all-access permissions). (CVE-2020-7063) (stas)
  . Fixed bug #79171 (heap-buffer-overflow in phar_extract_file).
    (CVE-2020-7061) (cmb)
  . Fixed bug #76584 (PharFileInfo::decompress not working). (cmb)

- Reflection:
  . Fixed bug #79115 (ReflectionClass::isCloneable call reflected class
    __destruct). (Nikita)

- Session:
  . Fixed bug #79221 (Null Pointer Dereference in PHP Session Upload Progress).
    (CVE-2020-7062) (stas)

- Standard:
  . Fixed bug #78902 (Memory leak when using stream_filter_append). (liudaixiao)
  . Fixed bug #78969 (PASSWORD_DEFAULT should match PASSWORD_BCRYPT instead of being null). (kocsismate)

- Testing:
  . Fixed bug #78090 (bug45161.phpt takes forever to finish). (cmb)

- XSL:
  . Fixed bug #70078 (XSL callbacks with nodes as parameter leak memory). (cmb)

- Zip:
  . Add ZipArchive::CM_LZMA2 and ZipArchive::CM_XZ constants (since libzip 1.6.0). (Remi)
  . Add ZipArchive::RDONLY (since libzip 1.0.0). (Remi)
  . Add ZipArchive::ER_* missing constants. (Remi)
  . Add ZipArchive::LIBZIP_VERSION constant. (Remi)
  . Fixed bug #73119 (Wrong return for ZipArchive::addEmptyDir Method). (Remi)

23 Jan 2020, PHP 7.4.2

- Core:
  . Preloading support on Windows has been disabled. (Nikita)
  . Fixed bug #79022 (class_exists returns True for classes that are not ready
    to be used). (Laruence)
  . Fixed bug #78929 (plus signs in cookie values are converted to spaces).
    (Alexey Kachalin)
  . Fixed bug #78973 (Destructor during CV freeing causes segfault if opline
    never saved). (Nikita)
  . Fixed bug #78776 (Abstract method implementation from trait does not check
    "static"). (Nikita)
  . Fixed bug #78999 (Cycle leak when using function result as temporary).
    (Dmitry)
  . Fixed bug #79008 (General performance regression with PHP 7.4 on Windows).
    (cmb)
  . Fixed bug #79002 (Serializing uninitialized typed properties with __sleep
    makes unserialize throw). (Nikita)

- CURL:
  . Fixed bug #79033 (Curl timeout error with specific url and post). (cmb)
  . Fixed bug #79063 (curl openssl does not respect PKG_CONFIG_PATH). (Nikita)

- Date:
  . Fixed bug #79015 (undefined-behavior in php_date.c). (cmb)

- DBA:
  . Fixed bug #78808 ([LMDB] MDB_MAP_FULL: Environment mapsize limit reached).
    (cmb)

- Exif:
  . Fixed bug #79046 (NaN to int cast undefined behavior in exif). (Nikita)

- Fileinfo:
  . Fixed bug #74170 (locale information change after mime_content_type).
    (Sergei Turchanov)

- GD:
  . Fixed bug #79067 (gdTransformAffineCopy() may use unitialized values). (cmb)
  . Fixed bug #79068 (gdTransformAffineCopy() changes interpolation method).
    (cmb)

- Libxml:
  . Fixed bug #79029 (Use After Free's in XMLReader / XMLWriter). (Laruence)

- OPcache:
  . Fixed bug #78961 (erroneous optimization of re-assigned $GLOBALS). (Dmitry)
  . Fixed bug #78950 (Preloading trait method with static variables). (Nikita)
  . Fixed bug #78903 (Conflict in RTD key for closures results in crash).
    (Nikita)
  . Fixed bug #78986 (Opcache segfaults when inheriting ctor from immutable
    into mutable class). (Nikita)
  . Fixed bug #79040 (Warning Opcode handlers are unusable due to ASLR). (cmb)
  . Fixed bug #79055 (Typed property become unknown with OPcache file cache).
    (Nikita)

- Pcntl:
  . Fixed bug #78402 (Converting null to string in error message is bad DX).
    (SATŌ Kentarō)

- PDO_PgSQL:
  . Fixed bug #78983 (pdo_pgsql config.w32 cannot find libpq-fe.h). (SATŌ
    Kentarō)
  . Fixed bug #78980 (pgsqlGetNotify() overlooks dead connection). (SATŌ
    Kentarō)
  . Fixed bug #78982 (pdo_pgsql returns dead persistent connection). (SATŌ
    Kentarō)

- Session:
  . Fixed bug #79031 (Session unserialization problem). (Nikita)

- Shmop:
  . Fixed bug #78538 (shmop memory leak). (cmb)

- Sqlite3:
  . Fixed bug #79056 (sqlite does not respect PKG_CONFIG_PATH during
    compilation). (Nikita)

- Spl:
  . Fixed bug #78976 (SplFileObject::fputcsv returns -1 on failure). (cmb)

- Standard:
  . Fixed bug #79000 (Non-blocking socket stream reports EAGAIN as error).
    (Nikita)
  . Fixed bug #54298 (Using empty additional_headers adding extraneous CRLF).
    (cmb)

18 Dec 2019, PHP 7.4.1

- Core:
  . Fixed bug #78810 (RW fetches do not throw "uninitialized property"
    exception). (Nikita)
  . Fixed bug #78868 (Calling __autoload() with incorrect EG(fake_scope) value).
    (Antony Dovgal, Dmitry)
  . Fixed bug #78296 (is_file fails to detect file). (cmb)
  . Fixed bug #78883 (fgets(STDIN) fails on Windows). (cmb)
  . Fixed bug #78898 (call_user_func(['parent', ...]) fails while other
    succeed). (Nikita)
  . Fixed bug #78904 (Uninitialized property triggers __get()). (Nikita)
  . Fixed bug #78926 (Segmentation fault on Symfony cache:clear). (Nikita)

- GD:
  . Fixed bug #78849 (GD build broken with -D SIGNED_COMPARE_SLOW). (cmb)
  . Fixed bug #78923 (Artifacts when convoluting image with transparency).
    (wilson chen)

- FPM:
  . Fixed bug #76601 (Partially working php-fpm ater incomplete reload).
    (Maksim Nikulin)
  . Fixed bug #78889 (php-fpm service fails to start). (Jakub Zelenka)
  . Fixed bug #78916 (php-fpm 7.4.0 don't send mail via mail()).
    (Jakub Zelenka)

- Intl:
  . Implemented FR #78912 (INTL Support for accounting format). (cmb)

- Mysqlnd:
  . Fixed bug #78823 (ZLIB_LIBS not added to EXTRA_LIBS). (Arjen de Korte)

- OPcache:
  . Fixed $x = (bool)$x; with opcache (should emit undeclared variable notice).
    (Tyson Andre)
  . Fixed bug #78935 (Preloading removes classes that have dependencies).
    (Nikita, Dmitry)

- PCRE:
  . Fixed bug #78853 (preg_match() may return integer > 1). (cmb)

- Reflection:
  . Fixed bug #78895 (Reflection detects abstract non-static class as abstract
    static. IS_IMPLICIT_ABSTRACT is not longer used). (Dmitry)

- Standard:
  . Fixed bug #77638 (var_export'ing certain class instances segfaults). (cmb)
  . Fixed bug #78840 (imploding $GLOBALS crashes). (cmb)
  . Fixed bug #78833 (Integer overflow in pack causes out-of-bound access).
    (cmb)
  . Fixed bug #78814 (strip_tags allows / in tag name => whitelist bypass).
    (cmb)

28 Nov 2019, PHP 7.4.0

- Core:
  . Implemented RFC: Deprecate curly brace syntax for accessing array elements
    and string offsets.
    https://wiki.php.net/rfc/deprecate_curly_braces_array_access (Andrey Gromov)
  . Implemented RFC: Deprecations for PHP 7.4.
    https://wiki.php.net/rfc/deprecations_php_7_4 (Kalle, Nikita)
  . Fixed bug #52752 (Crash when lexing). (Nikita)
  . Fixed bug #60677 (CGI doesn't properly validate shebang line contains #!).
    (Nikita)
  . Fixed bug #71030 (Self-assignment in list() may have inconsistent behavior).
    (Nikita)
  . Fixed bug #72530 (Use After Free in GC with Certain Destructors). (Nikita)
  . Fixed bug #75921 (Inconsistent: No warning in some cases when stdObj is
    created on the fly). (David Walker)
  . Implemented FR #76148 (Add array_key_exists() to the list of specially
    compiled functions). (Majkl578)
  . Fixed bug #76430 (__METHOD__ inconsistent outside of method).
    (Ryan McCullagh, Nikita)
  . Fixed bug #76451 (Aliases during inheritance type checks affected by
    opcache). (Nikita)
  . Implemented FR #77230 (Support custom CFLAGS and LDFLAGS from environment).
    (cmb)
  . Fixed bug #77345 (Stack Overflow caused by circular reference in garbage
    collection). (Alexandru Patranescu, Nikita, Dmitry)
  . Fixed bug #77812 (Interactive mode does not support PHP 7.3-style heredoc).
    (cmb, Nikita)
  . Fixed bug #77877 (call_user_func() passes $this to static methods).
    (Dmitry)
  . Fixed bug #78066 (PHP eats the first byte of a program that comes from
    process substitution). (Nikita)
  . Fixed bug #78151 (Segfault caused by indirect expressions in PHP 7.4a1).
    (Nikita)
  . Fixed bug #78154 (SEND_VAR_NO_REF does not always send reference). (Nikita)
  . Fixed bug #78182 (Segmentation fault during by-reference property
    assignment). (Nikita)
  . Fixed bug #78212 (Segfault in built-in webserver). (cmb)
  . Fixed bug #78220 (Can't access OneDrive folder). (cmb, ab)
  . Fixed bug #78226 (Unexpected __set behavior with typed properties). (Nikita)
  . Fixed bug #78239 (Deprecation notice during string conversion converted to
    exception hangs). (Nikita)
  . Fixed bug #78335 (Static properties/variables containing cycles report as
    leak). (Nikita)
  . Fixed bug #78340 (Include of stream wrapper not reading whole file).
    (Nikita)
  . Fixed bug #78344 (Segmentation fault on zend_check_protected). (Nikita)
  . Fixed bug #78356 (Array returned from ArrayAccess is incorrectly unpacked
    as argument). (Nikita)
  . Fixed bug #78379 (Cast to object confuses GC, causes crash). (Dmitry)
  . Fixed bug #78386 (fstat mode has unexpected value on PHP 7.4). (cmb)
  . Fixed bug #78396 (Second file_put_contents in Shutdown hangs script).
    (Nikita)
  . Fixed bug #78406 (Broken file includes with user-defined stream filters).
    (Nikita)
  . Fixed bug #78438 (Corruption when __unserializing deeply nested structures).
    (cmb, Nikita)
  . Fixed bug #78441 (Parse error due to heredoc identifier followed by digit).
    (cmb)
  . Fixed bug #78454 (Consecutive numeric separators cause OOM error).
    (Theodore Brown)
  . Fixed bug #78460 (PEAR installation failure). (Peter Kokot, L. Declercq)
  . Fixed bug #78531 (Crash when using undefined variable as object). (Dmitry)
  . Fixed bug #78535 (auto_detect_line_endings value not parsed as bool).
    (bugreportuser)
  . Fixed bug #78604 (token_get_all() does not properly tokenize FOO<?php with
    short_open_tag=0). (Nikita)
  . Fixed bug #78614 (Does not compile with DTRACE anymore).
    (tz at FreeBSD dot org)
  . Fixed bug #78620 (Out of memory error). (cmb, Nikita)
  . Fixed bug #78632 (method_exists() in php74 works differently from php73 in
    checking priv. methods). (Nikita)
  . Fixed bug #78644 (SEGFAULT in ZEND_UNSET_OBJ_SPEC_VAR_CONST_HANDLER).
    (Nikita)
  . Fixed bug #78658 (Memory corruption using Closure::bindTo). (Nikita)
  . Fixed bug #78656 (Parse errors classified as highest log-level). (Erik
    Lundin)
  . Fixed bug #78662 (stream_write bad error detection). (Remi)
  . Fixed bug #78768 (redefinition of typedef zend_property_info). (Nikita)
  . Fixed bug #78788 (./configure generates invalid php_version.h). (max)
  . Fixed incorrect usage of QM_ASSIGN instruction. It must not return IS_VAR.
    As a side effect, this allowed passing left hand list() "by reference",
    instead of compile-time error. (Dmitry)

- CLI:
  . The built-in CLI server now reports the request method in log files.
    (Simon Welsh)

- COM:
  . Deprecated registering of case-insensitive constants from typelibs. (cmb)
  . Fixed bug #78650 (new COM Crash). (cmb)
  . Fixed bug #78694 (Appending to a variant array causes segfault). (cmb)

- CURL:
  . Fixed bug #76480 (Use curl_multi_wait() so that timeouts are respected).
    (Pierrick)
  . Implemented FR #77711 (CURLFile should support UNICODE filenames). (cmb)
  . Deprecated CURLPIPE_HTTP1. (cmb)
  . Deprecated $version parameter of curl_version(). (cmb)

- Date:
  . Updated timelib to 2018.02. (Derick)
  . Fixed bug #69044 (discrepency between time and microtime). (krakjoe)
  . Fixed bug #70153 (\DateInterval incorrectly unserialized). (Maksim Iakunin)
  . Fixed bug #75232 (print_r of DateTime creating side-effect). (Nikita)
  . Fixed bug #78383 (Casting a DateTime to array no longer returns its
    properties). (Nikita)
  . Fixed bug #78751 (Serialising DatePeriod converts DateTimeImmutable). (cmb)

- Exif:
  . Fixed bug #78333 (Exif crash (bus error) due to wrong alignment and
    invalid cast). (Nikita)
  . Fixed bug #78256 (heap-buffer-overflow on exif_process_user_comment).
    (CVE-2019-11042) (Stas)
  . Fixed bug #78222 (heap-buffer-overflow on exif_scan_thumbnail).
    (CVE-2019-11041) (Stas)

- Fileinfo:
  . Fixed bug #78075 (finfo_file treats JSON file as text/plain). (Anatol)
  . Fixed bug #78183 (finfo_file shows wrong mime-type for .tga file).
   (Anatol)

- Filter:
  . The filter extension no longer has the --with-pcre-dir on Unix builds,
    allowing the extension to be once more compiled as shared using
    ./configure. (Kalle)

- FFI:
  . Added FFI extension. (Dmitry)
  . Fixed bug #78488 (OOB in ZEND_FUNCTION(ffi_trampoline)). (Dmitry)
  . Fixed bug #78543 (is_callable() on FFI\CData throws Exception). (cmb)
  . Fixed bug #78716 (Function name mangling is wrong for some parameter
    types). (cmb)
  . Fixed bug #78762 (Failing FFI::cast() may leak memory). (cmb)
  . Fixed bug #78761 (Zend memory heap corruption with preload and casting).
    (cmb)
  . Implement FR #78270 (Support __vectorcall convention with FFI). (cmb)
  . Added missing FFI::isNull(). (Philip Hofstetter)

- FPM:
  . Implemented FR #72510 (systemd service should be hardened). (Craig Andrews)
  . Fixed bug #74083 (master PHP-fpm is stopped on multiple reloads).
    (Maksim Nikulin)
  . Fixed bug #78334 (fpm log prefix message includes wrong stdout/stderr
    notation). (Tsuyoshi Sadakata)
  . Fixed bug #78599 (env_path_info underflow in fpm_main.c can lead to RCE).
    (CVE-2019-11043) (Jakub Zelenka)

- GD:
  . Implemented the scatter filter (IMG_FILTER_SCATTER). (Kalle)
  . The bundled libgd behaves now like system libgd wrt. IMG_CROP_DEFAULT never
    falling back to IMG_CROP_SIDES.
  . The default $mode parameter of imagecropauto() has been changed to
    IMG_CROP_DEFAULT; passing -1 is now deprecated.
  . Added support for aspect ratio preserving scaling to a fixed height for
    imagescale(). (Andreas Treichel)
  . Added TGA read support. (cmb)
  . Fixed bug #73291 (imagecropauto() $threshold differs from external libgd).
    (cmb)
  . Fixed bug #76324 (cannot detect recent versions of freetype with
    pkg-config). (Eli Schwartz)
  . Fixed bug #78314 (missing freetype support/functions with external gd).
    (Remi)

- GMP:
  . Fixed bug #78574 (broken shared build). (Remi)

- Hash:
  . The hash extension is now an integral part of PHP and cannot be disabled
    as per RFC: https://wiki.php.net/rfc/permanent_hash_ext. (Kalle)
  . Implemented FR #71890 (crc32c checksum algorithm). (Andrew Brampton)

- Iconv:
  . Fixed bug #78342 (Bus error in configure test for iconv //IGNORE). (Rainer
    Jung)
  . Fixed bug #78642 (Wrong libiconv version displayed). (gedas at martynas,
    cmb).

- Libxml:
  . Fixed bug #78279 (libxml_disable_entity_loader settings is shared between
    requests (cgi-fcgi)). (Nikita)

- InterBase:
  . Unbundled the InterBase extension and moved it to PECL. (Kalle)

- Intl:
  . Raised requirements to ICU ≥ 50.1. (cmb)
  . Changed ResourceBundle to implement Countable. (LeSuisse)
  . Changed default of $variant parameter of idn_to_ascii() and idn_to_utf8().
    (cmb)

- LDAP:
  . Deprecated ldap_control_paged_result_response and ldap_control_paged_result

- LiteSpeed:
  . Updated to LiteSpeed SAPI V7.5 (Fixed clean shutdown). (George Wang)
  . Updated to LiteSpeed SAPI V7.4.3 (increased response header count limit from
    100 to 1000, added crash handler to cleanly shutdown PHP request, added
    CloudLinux mod_lsapi mode). (George Wang)
  . Fixed bug #76058 (After "POST data can't be buffered", using php://input
    makes huge tmp files). (George Wang)

- MBString:
  . Fixed bug #77907 (mb-functions do not respect default_encoding). (Nikita)
  . Fixed bug #78579 (mb_decode_numericentity: args number inconsistency).
    (cmb)
  . Fixed bug #78609 (mb_check_encoding() no longer supports stringable
    objects). (cmb)

- MySQLi:
  . Fixed bug #67348 (Reading $dbc->stat modifies $dbc->affected_rows).
    (Derick)
  . Fixed bug #76809 (SSL settings aren't respected when persistent connections
    are used). (fabiomsouto)
  . Fixed bug #78179 (MariaDB server version incorrectly detected). (cmb)
  . Fixed bug #78213 (Empty row pocket). (cmb)

- MySQLnd:
  . Fixed connect_attr issues and added the _server_host connection attribute.
    (Qianqian Bu)
  . Fixed bug #60594 (mysqlnd exposes 160 lines of stats in phpinfo). (PeeHaa)

- ODBC:
  . Fixed bug #78473 (odbc_close() closes arbitrary resources). (cmb)

- Opcache:
  . Implemented preloading RFC: https://wiki.php.net/rfc/preload. (Dmitry)
  . Add opcache.preload_user INI directive. (Dmitry)
  . Added new INI directive opcache.cache_id (Windows only). (cmb)
  . Fixed bug #78106 (Path resolution fails if opcache disabled during request).
    (Nikita)
  . Fixed bug #78175 (Preloading segfaults at preload time and at runtime).
    (Dmitry)
  . Fixed bug #78202 (Opcache stats for cache hits are capped at 32bit NUM).
    (cmb)
  . Fixed bug #78271 (Invalid result of if-else). (Nikita)
  . Fixed bug #78341 (Failure to detect smart branch in DFA pass). (Nikita)
  . Fixed bug #78376 (Incorrect preloading of constant static properties).
    (Dmitry)
  . Fixed bug #78429 (opcache_compile_file(__FILE__); segfaults). (cmb)
  . Fixed bug #78512 (Cannot make preload work). (Dmitry)
  . Fixed bug #78514 (Preloading segfaults with inherited typed property).
    (Nikita)
  . Fixed bug #78654 (Incorrectly computed opcache checksum on files with
    non-ascii characters). (mhagstrand)

- OpenSSL:
  . Added TLS 1.3 support to streams including new tlsv1.3 stream.
    (Codarren Velvindron, Jakub Zelenka)
  . Added openssl_x509_verify function. (Ben Scholzen)
  . openssl_random_pseudo_bytes() now throws in error conditions.
    (Sammy Kaye Powers)
  . Changed the default config path (Windows only). (cmb)
  . Fixed bug #78231 (Segmentation fault upon stream_socket_accept of exported
    socket-to-stream). (Nikita)
  . Fixed bug #78391 (Assertion failure in openssl_random_pseudo_bytes).
    (Nikita)
  . Fixed bug #78775 (TLS issues from HTTP request affecting other encrypted
    connections). (Nikita)

- Pcntl:
  . Fixed bug #77335 (PHP is preventing SIGALRM from specifying SA_RESTART).
    (Nikita)

- PCRE:
  . Implemented FR #77094 (Support flags in preg_replace_callback). (Nikita)
  . Fixed bug #72685 (Repeated UTF-8 validation of same string in UTF-8 mode).
    (Nikita)
  . Fixed bug #73948 (Preg_match_all should return NULLs on trailing optional
    capture groups).
  . Fixed bug #78338 (Array cross-border reading in PCRE). (cmb)
  . Fixed bug #78349 (Bundled pcre2 library missing LICENCE file). (Peter Kokot)

- PDO:
  . Implemented FR #71885 (Allow escaping question mark placeholders).
    https://wiki.php.net/rfc/pdo_escape_placeholders (Matteo)
  . Fixed bug #77849 (Disable cloning of PDO handle/connection objects).
    (camporter)
  . Implemented FR #78033 (PDO - support username & password specified in
    DSN). (sjon)

- PDO_Firebird:
  . Implemented FR #65690 (PDO_Firebird should also support dialect 1).
    (Simonov Denis)
  . Implemented FR #77863 (PDO firebird support type Boolean in input
    parameters). (Simonov Denis)

- PDO_MySQL:
  . Fixed bug #41997 (SP call yields additional empty result set). (cmb)
  . Fixed bug #78623 (Regression caused by "SP call yields additional empty
    result set"). (cmb)

- PDO_OCI:
  . Support Oracle Database tracing attributes ACTION, MODULE,
    CLIENT_INFO, and CLIENT_IDENTIFIER. (Cameron Porter)
  . Implemented FR #76908 (PDO_OCI getColumnMeta() not implemented).
    (Valentin Collet, Chris Jones, Remi)

- PDO_SQLite:
  . Implemented sqlite_stmt_readonly in PDO_SQLite. (BohwaZ)
  . Raised requirements to SQLite 3.5.0. (cmb)
  . Fixed bug #78192 (SegFault when reuse statement after schema has changed).
    (Vincent Quatrevieux)
  . Fixed bug #78348 (Remove -lrt from pdo_sqlite.so). (Peter Kokot)

- Phar:
  . Fixed bug #77919 (Potential UAF in Phar RSHUTDOWN). (cmb)

- phpdbg:
  . Fixed bug #76596 (phpdbg support for display_errors=stderr). (kabel)
  . Fixed bug #76801 (too many open files). (alekitto)
  . Fixed bug #77800 (phpdbg segfaults on listing some conditional breakpoints).
    (krakjoe)
  . Fixed bug #77805 (phpdbg build fails when readline is shared). (krakjoe)

- Recode:
  . Unbundled the recode extension. (cmb)

- Reflection:
  . Fixed bug #76737 (Unserialized reflection objects are broken, they
    shouldn't be serializable). (Nikita)
  . Fixed bug #78263 (\ReflectionReference::fromArrayElement() returns null
    while item is a reference). (Nikita)
  . Fixed bug #78410 (Cannot "manually" unserialize class that is final and
    extends an internal one). (Nikita)
  . Fixed bug #78697 (ReflectionClass::implementsInterface - inaccurate error
    message with traits). (villfa)
  . Fixed bug #78774 (ReflectionNamedType on Typed Properties Crash). (Nikita)

- Session:
  . Fixed bug #78624 (session_gc return value for user defined session
    handlers). (bshaffer)

- SimpleXML:
  . Implemented FR #65215 (SimpleXMLElement could register as implementing
    Countable). (LeSuisse)
  . Fixed bug #75245 (Don't set content of elements with only whitespaces).
    (eriklundin)

- Sockets:
  . Fixed bug #67619 (Validate length on socket_write). (thiagooak)
  . Fixed bug #78665 (Multicasting may leak memory). (cmb)

- sodium:
  . Fixed bug #77646 (sign_detached() strings not terminated). (Frank)
  . Fixed bug #78510 (Partially uninitialized buffer returned by
    sodium_crypto_generichash_init()). (Frank Denis, cmb)
  . Fixed bug #78516 (password_hash(): Memory cost is not in allowed range).
    (cmb, Nikita)

- SPL:
  . Fixed bug #77518 (SeekableIterator::seek() should accept 'int' typehint as
    documented). (Nikita)
  . Fixed bug #78409 (Segfault when creating instance of ArrayIterator without
    constructor). (Nikita)
  . Fixed bug #78436 (Missing addref in SplPriorityQueue EXTR_BOTH mode).
    (Nikita)
  . Fixed bug #78456 (Segfault when serializing SplDoublyLinkedList). (Nikita)

- SQLite3:
  . Unbundled libsqlite. (cmb)
  . Raised requirements to SQLite 3.7.4. (cmb)
  . Forbid (un)serialization of SQLite3, SQLite3Stmt and SQLite3Result. (cmb)
  . Added support for the SQLite @name notation. (cmb, BohwaZ)
  . Added SQLite3Stmt::getSQL() to retrieve the SQL of the statement. (Bohwaz)
  . Implement FR ##70950 (Make SQLite3 Online Backup API available). (BohwaZ)

- Standard:
  . Implemented password hashing registry RFC:
    https://wiki.php.net/rfc/password_registry. (Sara)
  . Implemented RFC where password_hash() has argon2i(d) implementations from
    ext/sodium when PHP is built without libargon:
    https://wiki.php.net/rfc/sodium.argon.hash (Sara)
  . Implemented FR #38301 (field enclosure behavior in fputcsv). (cmb)
  . Implemented FR #51496 (fgetcsv should take empty string as an escape). (cmb)
  . Fixed bug #73535 (php_sockop_write() returns 0 on error, can be used to
    trigger Denial of Service). (Nikita)
  . Fixed bug #74764 (Bindto IPv6 works with file_get_contents but fails with
    stream_socket_client). (Ville Hukkamäki)
  . Fixed bug #76859 (stream_get_line skips data if used with data-generating
    filter). (kkopachev)
  . Implemented FR #77377 (No way to handle CTRL+C in Windows). (Anatol)
  . Fixed bug #77930 (stream_copy_to_stream should use mmap more often).
    (Nikita)
  . Implemented FR #78177 (Make proc_open accept command array). (Nikita)
  . Fixed bug #78208 (password_needs_rehash() with an unknown algo should always
    return true). (Sara)
  . Fixed bug #78241 (touch() does not handle dates after 2038 in PHP 64-bit). (cmb)
  . Fixed bug #78282 (atime and mtime mismatch). (cmb)
  . Fixed bug #78326 (improper memory deallocation on stream_get_contents()
    with fixed length buffer). (Albert Casademont)
  . Fixed bug #78346 (strip_tags no longer handling nested php tags). (cmb)
  . Fixed bug #78506 (Error in a php_user_filter::filter() is not reported).
    (Nikita)
  . Fixed bug #78549 (Stack overflow due to nested serialized input). (Nikita)
  . Fixed bug #78759 (array_search in $GLOBALS). (Nikita)

- Testing:
  . Fixed bug #78684 (PCRE bug72463_2 test is sending emails on Linux). (cmb)

- Tidy:
  . Added TIDY_TAG_* constants for HTML5 elements. (cmb)
  . Fixed bug #76736 (wrong reflection for tidy_get_head, tidy_get_html,
    tidy_get_root, and tidy_getopt) (tandre)

- WDDX:
  . Deprecated and unbundled the WDDX extension. (cmb)

- Zip:
  . Fixed bug #78641 (addGlob can modify given remove_path value). (cmb)

21 Nov 2019, PHP 7.3.12

- Core:
  . Fixed bug #78658 (Memory corruption using Closure::bindTo). (Nikita)
  . Fixed bug #78656 (Parse errors classified as highest log-level). (Erik
    Lundin)
  . Fixed bug #78752 (Segfault if GC triggered while generator stack frame is
    being destroyed). (Nikita)
  . Fixed bug #78689 (Closure::fromCallable() doesn't handle
    [Closure, '__invoke']). (Nikita)

- COM:
  . Fixed bug #78694 (Appending to a variant array causes segfault). (cmb)

- Date:
  . Fixed bug #70153 (\DateInterval incorrectly unserialized). (Maksim Iakunin)
  . Fixed bug #78751 (Serialising DatePeriod converts DateTimeImmutable). (cmb)

- Iconv:
  . Fixed bug #78642 (Wrong libiconv version displayed). (gedas at martynas,
    cmb).

- OpCache:
  . Fixed bug #78654 (Incorrectly computed opcache checksum on files with
    non-ascii characters). (mhagstrand)
  . Fixed bug #78747 (OpCache corrupts custom extension result). (Nikita)

- OpenSSL:
  . Fixed bug #78775 (TLS issues from HTTP request affecting other encrypted
    connections). (Nikita)

- Reflection:
  . Fixed bug #78697 (ReflectionClass::ImplementsInterface - inaccurate error
    message with traits). (villfa)

- Sockets:
  . Fixed bug #78665 (Multicasting may leak memory). (cmb)

24 Oct 2019, PHP 7.3.11

- Core:
  . Fixed bug #78535 (auto_detect_line_endings value not parsed as bool).
    (bugreportuser)
  . Fixed bug #78620 (Out of memory error). (cmb, Nikita)

- Exif :
  . Fixed bug #78442 ('Illegal component' on exif_read_data since PHP7)
	(Kalle)

- FPM:
  . Fixed bug #78599 (env_path_info underflow in fpm_main.c can lead to RCE).
    (CVE-2019-11043) (Jakub Zelenka)
  . Fixed bug #78413 (request_terminate_timeout does not take effect after
    fastcgi_finish_request). (Sergei Turchanov)

- MBString:
  . Fixed bug #78633 (Heap buffer overflow (read) in mb_eregi). (cmb)
  . Fixed bug #78579 (mb_decode_numericentity: args number inconsistency).
    (cmb)
  . Fixed bug #78609 (mb_check_encoding() no longer supports stringable
    objects). (cmb)

- MySQLi:
  . Fixed bug #76809 (SSL settings aren't respected when persistent connections
    are used). (fabiomsouto)

- Mysqlnd:
  . Fixed bug #78525 (Memory leak in pdo when reusing native prepared
    statements). (Nikita)

- PCRE:
  . Fixed bug #78272 (calling preg_match() before pcntl_fork() will freeze
    child process). (Nikita)

- PDO_MySQL:
  . Fixed bug #78623 (Regression caused by "SP call yields additional empty
    result set"). (cmb)

- Session:
  . Fixed bug #78624 (session_gc return value for user defined session
    handlers). (bshaffer)

- Standard:
  . Fixed bug #76342 (file_get_contents waits twice specified timeout).
    (Thomas Calvet)
  . Fixed bug #78612 (strtr leaks memory when integer keys are used and the
    subject string shorter). (Nikita)
  . Fixed bug #76859 (stream_get_line skips data if used with data-generating
    filter). (kkopachev)

- Zip:
  . Fixed bug #78641 (addGlob can modify given remove_path value). (cmb)

26 Sep 2019, PHP 7.3.10

- Core:
  . Fixed bug #78220 (Can't access OneDrive folder). (cmb, ab)
  . Fixed bug #77922 (Double release of doc comment on inherited shadow
    property). (Nikita)
  . Fixed bug #78441 (Parse error due to heredoc identifier followed by digit).
    (cmb)
  . Fixed bug #77812 (Interactive mode does not support PHP 7.3-style heredoc).
    (cmb, Nikita)

- FastCGI:
  . Fixed bug #78469 (FastCGI on_accept hook is not called when using named
    pipes on Windows). (Sergei Turchanov)

- FPM:
  . Fixed bug #78334 (fpm log prefix message includes wrong stdout/stderr
    notation). (Tsuyoshi Sadakata)

- Intl:
  . Ensure IDNA2003 rules are used with idn_to_ascii() and idn_to_utf8()
    when requested. (Sara)

- MBString:
  . Fixed bug #78559 (Heap buffer overflow in mb_eregi). (cmb)

- MySQLnd:
  . Fixed connect_attr issues and added the _server_host connection attribute.
    (Qianqian Bu)

- ODBC:
  . Fixed bug #78473 (odbc_close() closes arbitrary resources). (cmb)

- PDO_MySQL:
  . Fixed bug #41997 (SP call yields additional empty result set). (cmb)

- sodium:
  . Fixed bug #78510 (Partially uninitialized buffer returned by
    sodium_crypto_generichash_init()). (Frank Denis, cmb)

29 Aug 2019, PHP 7.3.9

- Core:
  . Fixed bug #78363 (Buffer overflow in zendparse). (Nikita)
  . Fixed bug #78379 (Cast to object confuses GC, causes crash). (Dmitry)
  . Fixed bug #78412 (Generator incorrectly reports non-releasable $this as GC
    child). (Nikita)

- Curl:
  . Fixed bug #77946 (Bad cURL resources returned by curl_multi_info_read()).
    (Abyr Valg)

- Exif:
  . Fixed bug #78333 (Exif crash (bus error) due to wrong alignment and
    invalid cast). (Nikita)

- FPM:
  . Fixed bug #77185 (Use-after-free in FPM master event handling).
    (Maksim Nikulin)

- Iconv:
  . Fixed bug #78342 (Bus error in configure test for iconv //IGNORE). (Rainer
    Jung)

- LiteSpeed:
  . Updated to LiteSpeed SAPI V7.5 (Fixed clean shutdown). (George Wang)

- MBString:
  . Fixed bug #78380 (Oniguruma 6.9.3 fixes CVEs). (CVE-2019-13224) (Stas)

- MySQLnd:
  . Fixed bug #78179 (MariaDB server version incorrectly detected). (cmb)
  . Fixed bug #78213 (Empty row pocket). (cmb)

- Opcache:
  . Fixed bug #77191 (Assertion failure in dce_live_ranges() when silencing is
    used). (Nikita)

- Standard:
  . Fixed bug #69100 (Bus error from stream_copy_to_stream (file -> SSL stream)
    with invalid length). (Nikita)
  . Fixed bug #78282 (atime and mtime mismatch). (cmb)
  . Fixed bug #78326 (improper memory deallocation on stream_get_contents()
    with fixed length buffer). (Albert Casademont)
  . Fixed bug #78346 (strip_tags no longer handling nested php tags). (cmb)

01 Aug 2019, PHP 7.3.8

- Core:
  . Added syslog.filter=raw option. (Erik Lundin)
  . Fixed bug #78212 (Segfault in built-in webserver). (cmb)

- Date:
  . Fixed bug #69044 (discrepency between time and microtime). (krakjoe)
  . Updated timelib to 2018.02. (Derick)

- EXIF:
  . Fixed bug #78256 (heap-buffer-overflow on exif_process_user_comment).
    (CVE-2019-11042) (Stas)
  . Fixed bug #78222 (heap-buffer-overflow on exif_scan_thumbnail).
    (CVE-2019-11041) (Stas)

- FTP:
  . Fixed bug #78039 (FTP with SSL memory leak). (Nikita)

- Libxml:
  . Fixed bug #78279 (libxml_disable_entity_loader settings is shared between
    requests (cgi-fcgi)). (Nikita)

- LiteSpeed:
  . Updated to LiteSpeed SAPI V7.4.3 (increased response header count limit from
    100 to 1000, added crash handler to cleanly shutdown PHP request, added
    CloudLinux mod_lsapi mode). (George Wang)
  . Fixed bug #76058 (After "POST data can't be buffered", using php://input
    makes huge tmp files). (George Wang)

- Openssl:
  . Fixed bug #78231 (Segmentation fault upon stream_socket_accept of exported
    socket-to-stream). (Nikita)

- Opcache:
  . Fixed bug #78189 (file cache strips last character of uname hash). (cmb)
  . Fixed bug #78202 (Opcache stats for cache hits are capped at 32bit NUM).
    (cmb)
  . Fixed bug #78271 (Invalid result of if-else). (Nikita)
  . Fixed bug #78291 (opcache_get_configuration doesn't list all directives).
    (Andrew Collington)
  . Fixed bug #78341 (Failure to detect smart branch in DFA pass). (Nikita)

- PCRE:
  . Fixed bug #78197 (PCRE2 version check in configure fails for "##.##-xxx"
    version strings). (pgnet, Peter Kokot)
  . Fixed bug #78338 (Array cross-border reading in PCRE). (cmb)

- PDO_Sqlite:
  . Fixed bug #78192 (SegFault when reuse statement after schema has changed).
    (Vincent Quatrevieux)

- Phar:
  . Fixed bug #77919 (Potential UAF in Phar RSHUTDOWN). (cmb)

- Phpdbg:
  . Fixed bug #78297 (Include unexistent file memory leak). (Nikita)

- SQLite:
  . Upgraded to SQLite 3.28.0. (cmb)

- Standard:
  . Fixed bug #78241 (touch() does not handle dates after 2038 in PHP 64-bit). (cmb)
  . Fixed bug #78269 (password_hash uses weak options for argon2). (Remi)

04 Jul 2019, PHP 7.3.7

- Core:
  . Fixed bug #76980 (Interface gets skipped if autoloader throws an exception).
    (Nikita)

- DOM:
  . Fixed bug #78025 (segfault when accessing properties of DOMDocumentType).
    (cmb)

- MySQLi:
  . Fixed bug #77956 (When mysqli.allow_local_infile = Off, use a meaningful
    error message). (Sjon Hortensius)
  . Fixed bug #38546 (bindParam incorrect processing of bool types).
    (camporter)

- MySQLnd:
  . Fixed bug #77955 (Random segmentation fault in mysqlnd from php-fpm).
    (Nikita)

- Opcache:
  . Fixed bug #78015 (Incorrect evaluation of expressions involving partials
    arrays in SCCP). (Nikita)
  . Fixed bug #78106 (Path resolution fails if opcache disabled during request).
    (Nikita)

- OpenSSL:
  . Fixed bug #78079 (openssl_encrypt_ccm.phpt fails with OpenSSL 1.1.1c).
    (Jakub Zelenka)

- phpdbg:
  . Fixed bug #78050 (SegFault phpdbg + opcache on include file twice).
    (Nikita)

- Sockets:
  . Fixed bug #78038 (Socket_select fails when resource array contains
    references). (Nikita)

- Sodium:
  . Fixed bug #78114 (segfault when calling sodium_* functions from eval). (cmb)

- Standard:
  . Fixed bug #77135 (Extract with EXTR_SKIP should skip $this).
    (Craig Duncan, Dmitry)
  . Fixed bug #77937 (preg_match failed). (cmb, Anatol)

- Zip:
  . Fixed bug #76345 (zip.h not found). (Michael Maroszek)

30 May 2019, PHP 7.3.6

- cURL:
  . Implemented FR #72189 (Add missing CURL_VERSION_* constants). (Javier
    Spagnoletti)

- Date:
  . Fixed bug #77909 (DatePeriod::__construct() with invalid recurrence count
    value). (Ignace Nyamagana Butera)

- EXIF:
  . Fixed bug #77988 (heap-buffer-overflow on php_jpg_get16).
    (CVE-2019-11040) (Stas)

- FPM:
  . Fixed bug #77934 (php-fpm kill -USR2 not working). (Jakub Zelenka)
  . Fixed bug #77921 (static.php.net doesn't work anymore). (Peter Kokot)

- GD:
  . Fixed bug #77943 (imageantialias($image, false); does not work). (cmb)
  . Fixed bug #77973 (Uninitialized read in gdImageCreateFromXbm).
    (CVE-2019-11038) (cmb)

- Iconv:
  . Fixed bug #78069 (Out-of-bounds read in iconv.c:_php_iconv_mime_decode()
    due to integer overflow). (CVE-2019-11039). (maris dot adam)

- JSON:
  . Fixed bug #77843 (Use after free with json serializer). (Nikita)

- Opcache:
  . Fixed possible crashes, because of inconsistent PCRE cache and opcache
    SHM reset. (Alexey Kalinin, Dmitry)

- PDO_MySQL:
  . Fixed bug #77944 (Wrong meta pdo_type for bigint on LLP64). (cmb)

- Reflection:
  . Fixed bug #75186 (Inconsistent reflection of Closure:::__invoke()). (Nikita)

- Session:
  . Fixed bug #77911 (Wrong warning for session.sid_bits_per_character). (cmb)

- SOAP:
  . Fixed bug #77945 (Segmentation fault when constructing SoapClient with
    WSDL_CACHE_BOTH). (Nikita)

- SPL:
  . Fixed bug #77024 (SplFileObject::__toString() may return array). (Craig
    Duncan)

- SQLite:
  . Fixed bug #77967 (Bypassing open_basedir restrictions via file uris). (Stas)

- Standard:
  . Fixed bug #77931 (Warning for array_map mentions wrong type). (Nikita)
  . Fixed bug #78003 (strip_tags output change since PHP 7.3). (cmb)

02 May 2019, PHP 7.3.5

- Core:
  . Fixed bug #77903 (ArrayIterator stops iterating after offsetSet call).
    (Nikita)

- CLI:
  . Fixed bug #77794 (Incorrect Date header format in built-in server).
    (kelunik)

- EXIF
  . Fixed bug #77950 (Heap-buffer-overflow in _estrndup via exif_process_IFD_TAG).
    (CVE-2019-11036) (Stas)

- Interbase:
  . Fixed bug #72175 (Impossibility of creating multiple connections to
    Interbase with php 7.x). (Nikita)

- Intl:
  . Fixed bug #77895 (IntlDateFormatter::create fails in strict mode if $locale
    = null). (Nikita)

- LDAP:
  . Fixed bug #77869 (Core dump when using server controls) (mcmic)

- Mail
  . Fixed bug #77821 (Potential heap corruption in TSendMail()). (cmb)

- mbstring:
  . Implemented FR #72777 (Implement regex stack limits for mbregex functions).
    (Yasuo Ohgaki, Stas)

- MySQLi:
  . Fixed bug #77773 (Unbuffered queries leak memory - MySQLi / mysqlnd).
    (Nikita)

- PCRE:
  . Fixed bug #77827 (preg_match does not ignore \r in regex flags). (requinix,
    cmb)

- PDO:
  . Fixed bug #77849 (Disable cloning of PDO handle/connection objects).
    (camporter)

- phpdbg:
  . Fixed bug #76801 (too many open files). (alekitto)
  . Fixed bug #77800 (phpdbg segfaults on listing some conditional breakpoints).
    (krakjoe)
  . Fixed bug #77805 (phpdbg build fails when readline is shared). (krakjoe)

- Reflection:
  . Fixed bug #77772 (ReflectionClass::getMethods(null) doesn't work). (Nikita)
  . Fixed bug #77882 (Different behavior: always calls destructor). (Nikita)

- Standard:
  . Fixed bug #77793 (Segmentation fault in extract() when overwriting
    reference with itself). (Nikita)
  . Fixed bug #77844 (Crash due to null pointer in parse_ini_string with
    INI_SCANNER_TYPED). (Nikita)
  . Fixed bug #77853 (Inconsistent substr_compare behaviour with empty
    haystack). (Nikita)

04 Apr 2019, PHP 7.3.4

- Core:
  . Fixed bug #77738 (Nullptr deref in zend_compile_expr). (Laruence)
  . Fixed bug #77660 (Segmentation fault on break 2147483648). (Laruence)
  . Fixed bug #77652 (Anonymous classes can lose their interface information).
    (Nikita)
  . Fixed bug #77345 (Stack Overflow caused by circular reference in garbage
    collection). (Alexandru Patranescu, Nikita, Dmitry)
  . Fixed bug #76956 (Wrong value for 'syslog.filter' documented in php.ini).
    (cmb)

- Apache2Handler:
  . Fixed bug #77648 (BOM in sapi/apache2handler/php_functions.c). (cmb)

- Bcmath:
  . Fixed bug #77742 (bcpow() implementation related to gcc compiler
    optimization). (Nikita)

- CLI Server:
  . Fixed bug #77722 (Incorrect IP set to $_SERVER['REMOTE_ADDR'] on the
    localhost). (Nikita)

- COM:
  . Fixed bug #77578 (Crash when php unload). (cmb)

- EXIF:
  . Fixed bug #77753 (Heap-buffer-overflow in php_ifd_get32s). (CVE-2019-11034)
    (Stas)
  . Fixed bug #77831 (Heap-buffer-overflow in exif_iif_add_value).
    (CVE-2019-11035) (Stas)

- FPM:
  . Fixed bug #77677 (FPM fails to build on AIX due to missing WCOREDUMP).
    (Kevin Adler)

- GD:
  . Fixed bug #77700 (Writing truecolor images as GIF ignores interlace flag).
    (cmb)

- MySQLi:
  . Fixed bug #77597 (mysqli_fetch_field hangs scripts). (Nikita)

- Opcache:
  . Fixed bug #77743 (Incorrect pi node insertion for jmpznz with identical
    successors). (Nikita)

- PCRE:
  . Fixed bug #76127 (preg_split does not raise an error on invalid UTF-8).
    (Nikita)

- Phar:
  . Fixed bug #77697 (Crash on Big_Endian platform). (Laruence)

- phpdbg:
  . Fixed bug #77767 (phpdbg break cmd aliases listed in help do not match
    actual aliases). (Miriam Lauter)

- sodium:
  . Fixed bug #77646 (sign_detached() strings not terminated). (Frank)

- SQLite3:
  . Added sqlite3.defensive INI directive. (BohwaZ)

- Standard:
  . Fixed bug #77664 (Segmentation fault when using undefined constant in
    custom wrapper). (Laruence)
  . Fixed bug #77669 (Crash in extract() when overwriting extracted array).
    (Nikita)
  . Fixed bug #76717 (var_export() does not create a parsable value for
    PHP_INT_MIN). (Nikita)
  . Fixed bug #77765 (FTP stream wrapper should set the directory as
    executable). (Vlad Temian)

07 Mar 2019, PHP 7.3.3

- Core:
  . Fixed bug #77589 (Core dump using parse_ini_string with numeric sections).
    (Laruence)
  . Fixed bug #77329 (Buffer Overflow via overly long Error Messages).
    (Dmitry)
  . Fixed bug #77494 (Disabling class causes segfault on member access).
    (Dmitry)
  . Fixed bug #77498 (Custom extension Segmentation fault when declare static
    property). (Nikita)
  . Fixed bug #77530 (PHP crashes when parsing `(2)::class`). (Ekin)
  . Fixed bug #77546 (iptcembed broken function). (gdegoulet)
  . Fixed bug #77630 (rename() across the device may allow unwanted access
    during processing). (Stas)

- COM:
  . Fixed bug #77621 (Already defined constants are not properly reported).
    (cmb)
  . Fixed bug #77626 (Persistence confusion in php_com_import_typelib()). (cmb)

- EXIF:
  . Fixed bug #77509 (Uninitialized read in exif_process_IFD_in_TIFF). (Stas)
  . Fixed bug #77540 (Invalid Read on exif_process_SOFn). (Stas)
  . Fixed bug #77563 (Uninitialized read in exif_process_IFD_in_MAKERNOTE). (Stas)
  . Fixed bug #77659 (Uninitialized read in exif_process_IFD_in_MAKERNOTE). (Stas)

- Mbstring:
  . Fixed bug #77514 (mb_ereg_replace() with trailing backslash adds null byte).
    (Nikita)

- MySQL
  . Disabled LOCAL INFILE by default, can be enabled using php.ini directive
    mysqli.allow_local_infile for mysqli, or PDO::MYSQL_ATTR_LOCAL_INFILE
    attribute for pdo_mysql. (Darek Slusarczyk)

- OpenSSL:
  . Fixed bug #77390 (feof might hang on TLS streams in case of fragmented TLS
    records). (Abyl Valg, Jakub Zelenka)

- PDO_OCI:
  . Support Oracle Database tracing attributes ACTION, MODULE,
    CLIENT_INFO, and CLIENT_IDENTIFIER. (Cameron Porter)

- PHAR:
  . Fixed bug #77396 (Null Pointer Dereference in phar_create_or_parse_filename).
    (bishop)
  . Fixed bug #77586 (phar_tar_writeheaders_int() buffer overflow). (bishop)

- phpdbg:
  . Fixed bug #76596 (phpdbg support for display_errors=stderr). (kabel)

- SPL:
  . Fixed bug #51068 (DirectoryIterator glob:// don't support current path
    relative queries). (Ahmed Abdou)
  . Fixed bug #77431 (openFile() silently truncates after a null byte). (cmb)

- Standard:
  . Fixed bug #77552 (Unintialized php_stream_statbuf in stat functions).
    (John Stevenson)
  . Fixed bug #77612 (setcookie() sets incorrect SameSite header if all of its
    options filled). (Nikita)

07 Feb 2019, PHP 7.3.2

- Core:
  . Fixed bug #77369 (memcpy with negative length via crafted DNS response). (Stas)
  . Fixed bug #77387 (Recursion detection broken when printing GLOBALS).
    (Laruence)
  . Fixed bug #77376 ("undefined function" message no longer includes
    namespace). (Laruence)
  . Fixed bug #77357 (base64_encode / base64_decode doest not work on nested
    VM). (Nikita)
  . Fixed bug #77339 (__callStatic may get incorrect arguments). (Dmitry)
  . Fixed bug #77317 (__DIR__, __FILE__, realpath() reveal physical path for
    subst virtual drive). (Anatol)
  . Fixed bug #77263 (Segfault when using 2 RecursiveFilterIterator). (Dmitry)
  . Fixed bug #77447 (PHP 7.3 built with ASAN crashes in
    zend_cpu_supports_avx2). (Nikita)
  . Fixed bug #77484 (Zend engine crashes when calling realpath in invalid
    working dir). (Anatol)

- Curl:
  . Fixed bug #76675 (Segfault with H2 server push). (Pedro Magalhães)

- Fileinfo:
  . Fixed bug #77346 (webm files incorrectly detected as
    application/octet-stream). (Anatol)

- FPM:
  . Fixed bug #77430 (php-fpm crashes with Main process exited, code=dumped,
    status=11/SEGV). (Jakub Zelenka)

- GD:
  . Fixed bug #73281 (imagescale(…, IMG_BILINEAR_FIXED) can cause black border).
    (cmb)
  . Fixed bug #73614 (gdImageFilledArc() doesn't properly draw pies). (cmb)
  . Fixed bug #77272 (imagescale() may return image resource on failure). (cmb)
  . Fixed bug #77391 (1bpp BMPs may fail to be loaded). (Romain Déoux, cmb)
  . Fixed bug #77479 (imagewbmp() segfaults with very large images). (cmb)

- ldap:
  . Fixed bug #77440 (ldap_bind using ldaps or ldap_start_tls()=exception in
    libcrypto-1_1-x64.dll). (Anatol)

- Mbstring:
  . Fixed bug #77428 (mb_ereg_replace() doesn't replace a substitution
    variable). (Nikita)
  . Fixed bug #77454 (mb_scrub() silently truncates after a null byte).
    (64796c6e69 at gmail dot com)

- MySQLnd:
  . Fixed bug #77308 (Unbuffered queries memory leak). (Dmitry)
  . Fixed bug #75684 (In mysqlnd_ext_plugin.h the plugin methods family has
      no external visibility). (Anatol)

- Opcache:
  . Fixed bug #77266 (Assertion failed in dce_live_ranges). (Laruence)
  . Fixed bug #77257 (value of variable assigned in a switch() construct gets
    lost). (Nikita)
  . Fixed bug #77434 (php-fpm workers are segfaulting in zend_gc_addre).
    (Nikita)
  . Fixed bug #77361 (configure fails on 64-bit AIX when opcache enabled).
    (Kevin Adler)
  . Fixed bug #77287 (Opcache literal compaction is incompatible with EXT
    opcodes). (Nikita)

- PCRE:
  . Fixed bug #77338 (get_browser with empty string). (Nikita)

- PDO:
  . Fixed bug #77273 (array_walk_recursive corrupts value types leading to PDO
    failure). (Nikita)

- PDO MySQL:
  . Fixed bug #77289 (PDO MySQL segfaults with persistent connection).
    (Lauri Kenttä)

- SOAP:
  . Fixed bug #77410 (Segmentation Fault when executing method with an empty
    parameter). (Nikita)

- Sockets:
  . Fixed bug #76839 (socket_recvfrom may return an invalid 'from' address
    on MacOS). (Michael Meyer)

- SPL:
  . Fixed bug #77298 (segfault occurs when add property to unserialized empty
    ArrayObject). (jhdxr)

- Standard:
  . Fixed bug #77395 (segfault about array_multisort). (Laruence)
  . Fixed bug #77439 (parse_str segfaults when inserting item into existing
    array). (Nikita)

10 Jan 2019, PHP 7.3.1

- Core:
  . Fixed bug #76654 (Build failure on Mac OS X on 32-bit Intel). (Ryandesign)
  . Fixed bug #71041 (zend_signal_startup() needs ZEND_API).
    (Valentin V. Bartenev)
  . Fixed bug #76046 (PHP generates "FE_FREE" opcode on the wrong line).
    (Nikita)
  . Fixed bug #77291 (magic methods inherited from a trait may be ignored).
    (cmb)

- CURL:
  . Fixed bug #77264 (curl_getinfo returning microseconds, not seconds).
    (Pierrick)

- COM:
  . Fixed bug #77177 (Serializing or unserializing COM objects crashes). (cmb)

- Exif:
  . Fixed bug #77184 (Unsigned rational numbers are written out as signed
    rationals). (Colin Basnett)

- GD:
  . Fixed bug #77195 (Incorrect error handling of imagecreatefromjpeg()). (cmb)
  . Fixed bug #77198 (auto cropping has insufficient precision). (cmb)
  . Fixed bug #77200 (imagecropauto(…, GD_CROP_SIDES) crops left but not right).
    (cmb)
  . Fixed bug #77269 (efree() on uninitialized Heap data in imagescale leads to
    use-after-free). (cmb)
  . Fixed bug #77270 (imagecolormatch Out Of Bounds Write on Heap). (cmb)

- MBString:
  . Fixed bug #77367 (Negative size parameter in mb_split). (Stas)
  . Fixed bug #77370 (Buffer overflow on mb regex functions - fetch_token).
    (Stas)
  . Fixed bug #77371 (heap buffer overflow in mb regex functions
    - compile_string_node). (Stas)
  . Fixed bug #77381 (heap buffer overflow in multibyte match_at). (Stas)
  . Fixed bug #77382 (heap buffer overflow due to incorrect length in
    expand_case_fold_string). (Stas)
  . Fixed bug #77385 (buffer overflow in fetch_token). (Stas)
  . Fixed bug #77394 (Buffer overflow in multibyte case folding - unicode).
    (Stas)
  . Fixed bug #77418 (Heap overflow in utf32be_mbc_to_code). (Stas)

- OCI8:
  . Fixed bug #76804 (oci_pconnect with OCI_CRED_EXT not working). (KoenigsKind)
  . Added oci_set_call_timeout() for call timeouts.
  . Added oci_set_db_operation() for the DBOP end-to-end-tracing attribute.

- Opcache:
  . Fixed bug #77215 (CFG assertion failure on multiple finalizing switch
    frees in one block). (Nikita)
  . Fixed bug #77275 (OPcache optimization problem for ArrayAccess->offsetGet).
    (Nikita)

- PCRE:
  . Fixed bug #77193 (Infinite loop in preg_replace_callback). (Anatol)

- PDO:
  . Handle invalid index passed to PDOStatement::fetchColumn() as error. (Sergei
    Morozov)

- Phar:
  . Fixed bug #77247 (heap buffer overflow in phar_detect_phar_fname_ext). (Stas)

- Soap:
  . Fixed bug #77088 (Segfault when using SoapClient with null options).
    (Laruence)

- Sockets:
  . Fixed bug #77136 (Unsupported IPV6_RECVPKTINFO constants on macOS).
    (Mizunashi Mana)

- Sodium:
  . Fixed bug #77297 (SodiumException segfaults on PHP 7.3). (Nikita, Scott)

- SPL:
  . Fixed bug #77359 (spl_autoload causes segfault). (Lauri Kenttä)
  . Fixed bug #77360 (class_uses causes segfault). (Lauri Kenttä)

- SQLite3:
  . Fixed bug #77051 (Issue with re-binding on SQLite3). (BohwaZ)

- Xmlrpc:
  . Fixed bug #77242 (heap out of bounds read in xmlrpc_decode()). (cmb)
  . Fixed bug #77380 (Global out of bounds read in xmlrpc base64 code). (Stas)

06 Dec 2018, PHP 7.3.0

- Core:
  . Improved PHP GC. (Dmitry, Nikita)
  . Redesigned the old ext_skel program written in PHP, run:
    'php ext_skel.php' for all options. This means there are no dependencies,
    thus making it work on Windows out of the box. (Kalle)
  . Removed support for BeOS. (Kalle)
  . Add PHP_VERSION to phpinfo() <title/>. (github/MattJeevas)
  . Add net_get_interfaces(). (Sara, Joe, Anatol)
  . Added gc_status(). (Benjamin Eberlei)
  . Implemented flexible heredoc and nowdoc syntax, per
    RFC https://wiki.php.net/rfc/flexible_heredoc_nowdoc_syntaxes.
    (Thomas Punt)
  . Added support for references in list() and array destructuring, per
    RFC https://wiki.php.net/rfc/list_reference_assignment.
    (David Walker)
  . Improved effectiveness of ZEND_SECURE_ZERO for NetBSD and systems
    without native similar feature. (devnexen)
  . Added syslog.facility and syslog.ident INI entries for customizing syslog
    logging. (Philip Prindeville)
  . Fixed bug #75683 (Memory leak in zend_register_functions() in ZTS mode).
    (Dmitry)
  . Fixed bug #75031 (support append mode in temp/memory streams). (adsr)
  . Fixed bug #74860 (Uncaught exceptions not being formatted properly when
    error_log set to "syslog"). (Philip Prindeville)
  . Fixed bug #75220 (Segfault when calling is_callable on parent).
    (andrewnester)
  . Fixed bug #69954 (broken links and unused config items in distributed ini
    files). (petk)
  . Fixed bug #74922 (Composed class has fatal error with duplicate, equal const
    properties). (pmmaga)
  . Fixed bug #63911 (identical trait methods raise errors during composition).
    (pmmaga)
  . Fixed bug #75677 (Clang ignores fastcall calling convention on variadic
    function). (Li-Wen Hsu)
  . Fixed bug #54043 (Remove inconsitency of internal exceptions and user
    defined exceptions). (Nikita)
  . Fixed bug #53033 (Mathematical operations convert objects to integers).
    (Nikita)
  . Fixed bug #73108 (Internal class cast handler uses integer instead of
    float). (Nikita)
  . Fixed bug #75765 (Fatal error instead of Error exception when base class is
    not found). (Timur Ibragimov)
  . Fixed bug #76198 (Wording: "iterable" is not a scalar type). (Levi Morrison)
  . Fixed bug #76137 (config.guess/config.sub do not recognize RISC-V). (cmb)
  . Fixed bug #76427 (Segfault in zend_objects_store_put). (Laruence)
  . Fixed bug #76422 (ftruncate fails on files > 2GB). (Anatol)
  . Fixed bug #76509 (Inherited static properties can be desynchronized from
    their parent by ref). (Nikita)
  . Fixed bug #76439 (Changed behaviour in unclosed HereDoc). (Nikita, tpunt)
  . Fixed bug #63217 (Constant numeric strings become integers when used as
    ArrayAccess offset). (Rudi Theunissen, Dmitry)
  . Fixed bug #33502 (Some nullary functions don't check the number of
    arguments). (cmb)
  . Fixed bug #76392 (Error relocating sapi/cli/php: unsupported relocation
    type 37). (Peter Kokot)
  . The declaration and use of case-insensitive constants has been deprecated.
    (Nikita)
  . Added syslog.filter INI entry for syslog filtering. (Philip Prindeville)
  . Fixed bug #76667 (Segfault with divide-assign op and __get + __set).
    (Laruence)
  . Fixed bug #76030 (RE2C_FLAGS rarely honoured) (Cristian Rodríguez)
  . Fixed broken zend_read_static_property (Laruence)
  . Fixed bug #76773 (Traits used on the parent are ignored for child classes).
    (daverandom)
  . Fixed bug #76767 (‘asm’ operand has impossible constraints in zend_operators.h).
    (ondrej)
  . Fixed bug #76752 (Crash in ZEND_COALESCE_SPEC_TMP_HANDLER - assertion in
    _get_zval_ptr_tmp failed). (Laruence)
  . Fixed bug #76820 (Z_COPYABLE invalid definition). (mvdwerve, cmb)
  . Fixed bug #76510 (file_exists() stopped working for phar://). (cmb)
  . Fixed bug #76869 (Incorrect bypassing protected method accessibilty check).
    (Dmitry)
  . Fixed bug #72635 (Undefined class used by class constant in constexpr
    generates fatal error). (Nikita)
  . Fixed bug #76947 (file_put_contents() blocks the directory of the file
    (__DIR__)). (Anatol)
  . Fixed bug #76979 (define() error message does not mention resources as
    valid values). (Michael Moravec)
  . Fixed bug #76825 (Undefined symbols ___cpuid_count). (Laruence, cmb)
  . Fixed bug #77110 (undefined symbol zend_string_equal_val in C++ build).
    (Remi)

- BCMath:
  . Implemented FR #67855 (No way to get current scale in use). (Chris Wright,
    cmb)
  . Fixed bug #66364 (BCMath bcmul ignores scale parameter). (cmb)
  . Fixed bug #75164 (split_bc_num() is pointless). (cmb)
  . Fixed bug #75169 (BCMath errors/warnings bypass PHP's error handling). (cmb)

- CLI:
  . Fixed bug #44217 (Output after stdout/stderr closed cause immediate exit
    with status 0). (Robert Lu)
  . Fixed bug #77111 (php-win.exe corrupts unicode symbols from cli
    parameters). (Anatol)

- cURL:
  . Expose curl constants from curl 7.50 to 7.61. (Pierrick)
  . Fixed bug #74125 (Fixed finding CURL on systems with multiarch support).
    (cebe)

- Date:
  . Implemented FR #74668: Add DateTime::createFromImmutable() method.
    (majkl578, Rican7)
  . Fixed bug #75222 (DateInterval microseconds property always 0). (jhdxr)
  . Fixed bug #68406 (calling var_dump on a DateTimeZone object modifies it).
    (jhdxr)
  . Fixed bug #76131 (mismatch arginfo for date_create). (carusogabriel)
  . Updated timelib to 2018.01RC1 to address several bugs:
    . Fixed bug #75577 (DateTime::createFromFormat does not accept 'v' format
      specifier). (Derick)
    . Fixed bug #75642 (Wrap around behaviour for microseconds is not working).
      (Derick)

- DBA:
  . Fixed bug #75264 (compiler warnings emitted). (petk)

- DOM:
  . Fixed bug #76285 (DOMDocument::formatOutput attribute sometimes ignored).
    (Andrew Nester, Laruence, Anatol)

- Fileinfo:
  . Fixed bug #77095 (slowness regression in 7.2/7.3 (compared to 7.1)).
    (Anatol)

- Filter:
  . Added the 'add_slashes' sanitization mode (FILTER_SANITIZE_ADD_SLASHES).
	(Kalle)

- FPM:
  . Added fpm_get_status function. (Till Backhaus)
  . Fixed bug #62596 (getallheaders() missing with PHP-FPM). (Remi)
  . Fixed bug #69031 (Long messages into stdout/stderr are truncated
    incorrectly) - added new log related FPM configuration options:
    log_limit, log_buffering and decorate_workers_output. (Jakub Zelenka)

- ftp:
  . Fixed bug #77151 (ftp_close(): SSL_read on shutdown). (Remi)

- GD:
  . Added support for WebP in imagecreatefromstring(). (Andreas Treichel, cmb)

- GMP:
  . Export internal structures and accessor helpers for GMP object. (Sara)
  . Added gmp_binomial(n, k). (Nikita)
  . Added gmp_lcm(a, b). (Nikita)
  . Added gmp_perfect_power(a). (Nikita)
  . Added gmp_kronecker(a, b). (Nikita)

- iconv:
  . Fixed bug #53891 (iconv_mime_encode() fails to Q-encode UTF-8 string). (cmb)
  . Fixed bug #77147 (Fixing 60494 ignored ICONV_MIME_DECODE_CONTINUE_ON_ERROR).
    (cmb)

- IMAP:
  . Fixed bug #77020 (null pointer dereference in imap_mail). (cmb)
  . Fixed bug #77153 (imap_open allows to run arbitrary shell commands via
    mailbox parameter). (Stas)

- Interbase:
  . Fixed bug #75453 (Incorrect reflection for ibase_[p]connect). (villfa)
  . Fixed bug #76443 (php+php_interbase.dll crash on module_shutdown). (Kalle)


- intl:
  . Fixed bug #75317 (UConverter::setDestinationEncoding changes source instead
    of destination). (andrewnester)
  . Fixed bug #76829 (Incorrect validation of domain on idn_to_utf8()
    function). (Anatol)

- JSON:
  . Added JSON_THROW_ON_ERROR flag. (Andrea)

- LDAP:
  . Added ldap_exop_refresh helper for EXOP REFRESH operation with dds overlay.
    (Come)
  . Added full support for sending and parsing ldap controls. (Come)
  . Fixed bug #49876 (Fix LDAP path lookup on 64-bit distros). (dzuelke)

- libxml2:
  . Fixed bug #75871 (use pkg-config where available). (pmmaga)

- litespeed:
  . Fixed bug #75248 (Binary directory doesn't get created when building
    only litespeed SAPI). (petk)
  . Fixed bug #75251 (Missing program prefix and suffix). (petk)

- MBstring:
  . Updated to Oniguruma 6.9.0. (cmb)
  . Fixed bug #65544 (mb title case conversion-first word in quotation isn't
    capitalized). (Nikita)
  . Fixed bug #71298 (MB_CASE_TITLE misbehaves with curled apostrophe/quote).
    (Nikita)
  . Fixed bug #73528 (Crash in zif_mb_send_mail). (Nikita)
  . Fixed bug #74929 (mbstring functions version 7.1.1 are slow compared to 5.3
    on Windows). (Nikita)
  . Fixed bug #76319 (mb_strtolower with invalid UTF-8 causes segmentation
    fault). (Nikita)
  . Fixed bug #76574 (use of undeclared identifiers INT_MAX and LONG_MAX). (cmb)
  . Fixed bug #76594 (Bus Error due to unaligned access in zend_ini.c
    OnUpdateLong). (cmb, Nikita)
  . Fixed bug #76706 (mbstring.http_output_conv_mimetypes is ignored). (cmb)
  . Fixed bug #76958 (Broken UTF7-IMAP conversion). (Nikita)
  . Fixed bug #77025 (mb_strpos throws Unknown encoding or conversion error).
    (Nikita)
  . Fixed bug #77165 (mb_check_encoding crashes when argument given an empty
    array). (Nikita)

- Mysqlnd:
  . Fixed bug #76386 (Prepared Statement formatter truncates fractional seconds
    from date/time column). (Victor Csiky)

- ODBC:
  . Removed support for ODBCRouter. (Kalle)
  . Removed support for Birdstep. (Kalle)
  . Fixed bug #77079 (odbc_fetch_object has incorrect type signature).
    (Jon Allen)

- Opcache:
  . Fixed bug #76466 (Loop variable confusion). (Dmitry, Laruence, Nikita)
  . Fixed bug #76463 (var has array key type but not value type). (Laruence)
  . Fixed bug #76446 (zend_variables.c:73: zend_string_destroy: Assertion
    `!(zval_gc_flags((str)->gc)). (Nikita, Laruence)
  . Fixed bug #76711 (OPcache enabled triggers false-positive "Illegal string
    offset"). (Dmitry)
  . Fixed bug #77058 (Type inference in opcache causes side effects). (Nikita)
  . Fixed bug #77092 (array_diff_key() - segmentation fault). (Nikita)

- OpenSSL:
  . Added openssl_pkey_derive function. (Jim Zubov)
  . Add min_proto_version and max_proto_version ssl stream options as well as
    related constants for possible TLS protocol values. (Jakub Zelenka)

- PCRE:
  . Implemented https://wiki.php.net/rfc/pcre2-migration. (Anatol, Dmitry)
  . Upgrade PCRE2 to 10.32. (Anatol)
  . Fixed bug #75355 (preg_quote() does not quote # control character).
    (Michael Moravec)
  . Fixed bug #76512 (\w no longer includes unicode characters). (cmb)
  . Fixed bug #76514 (Regression in preg_match makes it fail with
    PREG_JIT_STACKLIMIT_ERROR). (Anatol)
  . Fixed bug #76909 (preg_match difference between 7.3 and < 7.3). (Anatol)

- PDO_DBlib:
  . Implemented FR #69592 (allow 0-column rowsets to be skipped automatically).
    (fandrieu)
  . Expose TDS version as \PDO::DBLIB_ATTR_TDS_VERSION attribute on \PDO
    instance. (fandrieu)
  . Treat DATETIME2 columns like DATETIME. (fandrieu)
  . Fixed bug #74243 (allow locales.conf to drive datetime format). (fandrieu)

- PDO_Firebird:
  . Fixed bug #74462 (PDO_Firebird returns only NULLs for results with boolean
    for FIREBIRD >= 3.0). (Dorin Marcoci)

- PDO_OCI:
  . Fixed bug #74631 (PDO_PCO with PHP-FPM: OCI environment initialized
    before PHP-FPM sets it up). (Ingmar Runge)

- PDO SQLite
  . Add support for additional open flags

- pgsql:
  . Added new error constants for pg_result_error(): PGSQL_DIAG_SCHEMA_NAME,
    PGSQL_DIAG_TABLE_NAME, PGSQL_DIAG_COLUMN_NAME, PGSQL_DIAG_DATATYPE_NAME,
    PGSQL_DIAG_CONSTRAINT_NAME and PGSQL_DIAG_SEVERITY_NONLOCALIZED. (Kalle)
  . Fixed bug #77047 (pg_convert has a broken regex for the 'TIME WITHOUT
    TIMEZONE' data type). (Andy Gajetzki)

- phar:
  . Fixed bug #74991 (include_path has a 4096 char limit in some cases).
    (bwbroersma)
  . Fixed bug #65414 (deal with leading slash when adding files correctly).
    (bishopb)

- readline:
  . Added completion_append_character and completion_suppress_append options
    to readline_info() if linked against libreadline. (krageon)

- Session:
  . Fixed bug #74941 (session fails to start after having headers sent).
    (morozov)

- SimpleXML:
  . Fixed bug #54973 (SimpleXML casts integers wrong). (Nikita)
  . Fixed bug #76712 (Assignment of empty string creates extraneous text node).
    (cmb)

- Sockets:
  . Fixed bug #67619 (Validate length on socket_write). (thiagooak)

- SOAP:
  . Fixed bug #75464 (Wrong reflection on SoapClient::__setSoapHeaders).
    (villfa)
  . Fixed bug #70469 (SoapClient generates E_ERROR even if exceptions=1 is
    used). (Anton Artamonov)
  . Fixed bug #50675 (SoapClient can't handle object references correctly).
    (Cameron Porter)
  . Fixed bug #76348 (WSDL_CACHE_MEMORY causes Segmentation fault). (cmb)
  . Fixed bug #77141 (Signedness issue in SOAP when precision=-1). (cmb)

- SPL:
  . Fixed bug #74977 (Appending AppendIterator leads to segfault).
    (Andrew Nester)
  . Fixed bug #75173 (incorrect behavior of AppendIterator::append in foreach
    loop). (jhdxr)
  . Fixed bug #74372 (autoloading file with syntax error uses next autoloader,
    may hide parse error). (Nikita)
  . Fixed bug #75878 (RecursiveTreeIterator::setPostfix has wrong signature).
    (cmb)
  . Fixed bug #74519 (strange behavior of AppendIterator). (jhdxr)
  . Fixed bug #76131 (mismatch arginfo for splarray constructor).
    (carusogabriel)

- SQLite3:
  . Updated bundled libsqlite to 3.24.0. (cmb)

- Standard:
  . Added is_countable() function. (Gabriel Caruso)
  . Added support for the SameSite cookie directive, including an alternative
    signature for setcookie(), setrawcookie() and session_set_cookie_params().
    (Frederik Bosch, pmmaga)
  . Remove superfluous warnings from inet_ntop()/inet_pton(). (daverandom)
  . Fixed bug #75916 (DNS_CAA record results contain garbage). (Mike,
    Philip Sharp)
  . Fixed unserialize(), to disable creation of unsupported data structures
    through manually crafted strings. (Dmitry)
  . Fixed bug #75409 (accept EFAULT in addition to ENOSYS as indicator
    that getrandom() is missing). (sarciszewski)
  . Fixed bug #74719 (fopen() should accept NULL as context). (Alexander Holman)
  . Fixed bug #69948 (path/domain are not sanitized in setcookie). (cmb)
  . Fixed bug #75996 (incorrect url in header for mt_rand). (tatarbj)
  . Added hrtime() function, to get high resolution time. (welting)
  . Fixed bug #48016 (stdClass::__setState is not defined although var_export()
    uses it). (Andrea)
  . Fixed bug #76136 (stream_socket_get_name should enclose IPv6 in brackets).
    (seliver)
  . Fixed bug #76688 (Disallow excessive parameters after options array).
    (pmmaga)
  . Fixed bug #76713 (Segmentation fault caused by property corruption).
    (Laruence)
  . Fixed bug #76755 (setcookie does not accept "double" type for expire time).
    (Laruence)
  . Fixed bug #76674 (improve array_* failure messages exposing what was passed
    instead of an array). (carusogabriel)
  . Fixed bug #76803 (ftruncate changes file pointer). (Anatol)
  . Fixed bug #76818 (Memory corruption and segfault). (Remi)
  . Fixed bug #77081 (ftruncate() changes seek pointer in c mode). (cmb, Anatol)

- Testing:
  . Implemented FR #62055 (Make run-tests.php support --CGI-- sections). (cmb)

- Tidy:
  . Support using tidyp instead of tidy. (devnexen)
  . Fixed bug #74707 (Tidy has incorrect ReflectionFunction param counts for
    functions taking tidy). (Gabriel Caruso)
  . Fixed arginfo for tidy::__construct(). (Tyson Andre)

- Tokenizer:
  . Fixed bug #76437 (token_get_all with TOKEN_PARSE flag fails to recognise
    close tag). (Laruence)
  . Fixed bug #75218 (Change remaining uncatchable fatal errors for parsing
    into ParseError). (Nikita)
  . Fixed bug #76538 (token_get_all with TOKEN_PARSE flag fails to recognise
    close tag with newline). (Nikita)
  . Fixed bug #76991 (Incorrect tokenization of multiple invalid flexible
    heredoc strings). (Nikita)

- XML:
  . Fixed bug #71592 (External entity processing never fails). (cmb)

- Zlib:
  . Added zlib/level context option for compress.zlib wrapper. (Sara)<|MERGE_RESOLUTION|>--- conflicted
+++ resolved
@@ -32,16 +32,14 @@
 - FTP:
   . Fixed bug #55857 (ftp_size on large files). (cmb)
 
-<<<<<<< HEAD
+- Mbstring:
+  . Fixed bug #79787 (mb_strimwidth does not trim string). (XXiang)
+
 - Reflection:
   . Fixed bug #79487 (::getStaticProperties() ignores property modifications).
     (cmb, Nikita)
   . Fixed bug #69804 ()::getStaticPropertyValue() throws on protected props).
     (cmb, Nikita)
-=======
-- Mbstring:
-  . Fixed bug #79787 (mb_strimwidth does not trim string). (XXiang)
->>>>>>> 3d5de7d7
 
 - Standard:
   . Fixed bug #70362 (Can't copy() large 'data://' with open_basedir). (cmb)
