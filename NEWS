PHP                                                                        NEWS
|||||||||||||||||||||||||||||||||||||||||||||||||||||||||||||||||||||||||||||||
<<<<<<< HEAD
?? ??? ????, PHP 7.2
=======
?? ??? ????, PHP 7.1
>>>>>>> 77efe76b

- Calendar:
  . Fix integer overflows (Joshua Rogers)

- XML:
  . Fixed bug #72135 (malformed XML causes fault) (edgarsandi)

10 Nov 2016, PHP 7.1.0RC6

- Core:
<<<<<<< HEAD
  . Removed the sql.safe_mode directive. (Kalle)
  . Removed support for Netware. (Kalle)
  . Fixed bug #54535 (WSA cleanup executes before MSHUTDOWN). (Kalle)
  . Implemented FR #69791 (Disallow mail header injections by extra headers)
    (Yasuo)
  . Implemented FR #49806 (proc_nice() for Windows). (Kalle)
=======
  . Fixded bug #72736 (Slow performance when fetching large dataset with mysqli
    / PDO). (Dmitry)
  . Fixed bug #72482 (Ilegal write/read access caused by gdImageAALine
    overflow). (cmb)
  . Fixed bug #72696 (imagefilltoborder stackoverflow on truecolor images).
    (cmb)

- Date:
  . Fixed bug #73426 (createFromFormat with 'z' format char results in
    incorrect time). (Derick)

- IMAP:
  . Fixed bug #73418 (Integer Overflow in "_php_imap_mail" leads to crash).
    (Anatol)

- JSON:
  . Introduced encoder struct instead of global which fixes bugs #66025 and
    #73254 related to pretty print indentation. (Jakub Zelenka)

- Date:
  . Fixed bug #69587 (DateInterval properties and isset). (jhdxr)

- ODBC:
  . Fixed bug #73448 (odbc_errormsg returns trash, always 513 bytes).
    (Anatol)

- PCRE:
  . Fixed bug #73392 (A use-after-free in zend allocator management). 
    (Laruence)

- PDO_Firebird:
  . Fixed bug #73087, #61183, #71494 (Memory corruption in bindParam).
    (Dorin Marcoci)

- SPL:
  . Fixed bug #73423 (Reproducible crash with GDB backtrace). (Laruence)

- Wddx:
  . Fixed bug #73331 (NULL Pointer Dereference in WDDX Packet Deserialization
    with PDORow). (Stas)

27 Oct 2016, PHP 7.1.0RC5
=======

- Core:
  . Fixed bug #73350 (Exception::__toString() cause circular references).
    (Laruence)
  . Fixed bug #73329 ((Float)"Nano" == NAN). (Anatol)

- CLI Server:
  . Fixed bug #73360 (Unable to work in root with unicode chars). (Anatol)

- Standard:
  . Fixed bug #73192 (parse_url return wrong hostname). (Nikita)

- SQLite3:
  . Fixed bug #73333 (2147483647 is fetched as string). (cmb)

19 Oct 2016, PHP 7.1.0RC4

- Core:
  . Fixed bug #73288 (Segfault in __clone > Exception.toString > __get).
    (Laruence)
  . Fixed for #73240 (Write out of bounds at number_format). (Stas)
>>>>>>> 77efe76b
  . Fix pthreads detection when cross-compiling (ffontaine)
  . Fixed bug #73215 (uniqid() should use better random source). (Yasuo)
  . Fixed bug #73337 (try/catch not working with two exceptions inside a same
    operation). (Dmitry)
  . Implemented FR #72768 (Add ENABLE_VIRTUAL_TERMINAL_PROCESSING flag for
    php.exe). (Michele Locati)

- EXIF:
  . Added support for vendor specific tags for the following formats:
    Samsung, DJI, Panasonic, Sony, Pentax, Minolta & Sigma/Foveon. (Kalle)
  . Fixed bug #72682 (exif_read_data() fails to read all data for some
    images). (Kalle)
  . Fixed bug #71534 (Type confusion in exif_read_data() leading to heap
    overflow in debug mode). (hlt99 at blinkenshell dot org, Kalle)
  . Fixed bug #68547 (Exif Header component value check error).
    (sjh21a at gmail dot com, Kalle)
  . Fixed bug #66443 (Corrupt EXIF header: maximum directory nesting level
    reached for some cameras). (Kalle)
  . Fixed Redhat bug #1362571 (PHP not returning full results for
    exif_read_data function). (Kalle)

- GD:
  . Implemented imageresolution as getter and setter (Christoph)

- GMP:
  . Fixed bug #70896 (gmp_fact() silently ignores non-integer input). (Sara)

- Mbstring:
  . Implemented request #66024 (mb_chr() and mb_ord()). (Masakielastic, Yasuo)
  . Implemented request #65081 (mb_scrub()). (Masakielastic, Yasuo)
  . Implemented request #69086 (enhancement for mb_convert_encoding() that
    handles multibyte replacement char nicely). (Masakielastic, Yasuo)
  . Added array input support to mb_convert_encoding(). (Yasuo)
  . Added array input support to mb_check_encoding(). (Yasuo)

- PDO_DBlib:
  . Fixed bug #73234 (Emulated statements let value dictate parameter type).
    (Adam Baratz)
  . Fixed bug #73396 (bigint columns are returned as strings).

- SOAP:
  . Fixed bug #69137 (Peer verification fails when using a proxy with SoapClient)
    (Keith Smiley)

- XML:
  . Moved utf8_encode() and utf8_decode() to the Standard extension. (Andrea)
- XML:
  . Fixed bug #72135 (malformed XML causes fault) (edgarsandi)

- XMLRPC:
  . Use Zend MM for allocation in bundled libxmlrpc (Joe)

<<< NOTE: Insert NEWS from last stable release here prior to actual release! >>>
<|MERGE_RESOLUTION|>--- conflicted
+++ resolved
@@ -1,99 +1,26 @@
 PHP                                                                        NEWS
 |||||||||||||||||||||||||||||||||||||||||||||||||||||||||||||||||||||||||||||||
-<<<<<<< HEAD
 ?? ??? ????, PHP 7.2
-=======
-?? ??? ????, PHP 7.1
->>>>>>> 77efe76b
 
 - Calendar:
   . Fix integer overflows (Joshua Rogers)
 
-- XML:
-  . Fixed bug #72135 (malformed XML causes fault) (edgarsandi)
-
-10 Nov 2016, PHP 7.1.0RC6
-
 - Core:
-<<<<<<< HEAD
   . Removed the sql.safe_mode directive. (Kalle)
   . Removed support for Netware. (Kalle)
   . Fixed bug #54535 (WSA cleanup executes before MSHUTDOWN). (Kalle)
   . Implemented FR #69791 (Disallow mail header injections by extra headers)
     (Yasuo)
   . Implemented FR #49806 (proc_nice() for Windows). (Kalle)
-=======
-  . Fixded bug #72736 (Slow performance when fetching large dataset with mysqli
-    / PDO). (Dmitry)
-  . Fixed bug #72482 (Ilegal write/read access caused by gdImageAALine
-    overflow). (cmb)
-  . Fixed bug #72696 (imagefilltoborder stackoverflow on truecolor images).
-    (cmb)
-
-- Date:
-  . Fixed bug #73426 (createFromFormat with 'z' format char results in
-    incorrect time). (Derick)
-
-- IMAP:
-  . Fixed bug #73418 (Integer Overflow in "_php_imap_mail" leads to crash).
-    (Anatol)
-
-- JSON:
-  . Introduced encoder struct instead of global which fixes bugs #66025 and
-    #73254 related to pretty print indentation. (Jakub Zelenka)
-
-- Date:
-  . Fixed bug #69587 (DateInterval properties and isset). (jhdxr)
-
-- ODBC:
-  . Fixed bug #73448 (odbc_errormsg returns trash, always 513 bytes).
-    (Anatol)
-
-- PCRE:
-  . Fixed bug #73392 (A use-after-free in zend allocator management). 
-    (Laruence)
-
-- PDO_Firebird:
-  . Fixed bug #73087, #61183, #71494 (Memory corruption in bindParam).
-    (Dorin Marcoci)
-
-- SPL:
-  . Fixed bug #73423 (Reproducible crash with GDB backtrace). (Laruence)
-
-- Wddx:
-  . Fixed bug #73331 (NULL Pointer Dereference in WDDX Packet Deserialization
-    with PDORow). (Stas)
-
-27 Oct 2016, PHP 7.1.0RC5
-=======
-
-- Core:
-  . Fixed bug #73350 (Exception::__toString() cause circular references).
-    (Laruence)
-  . Fixed bug #73329 ((Float)"Nano" == NAN). (Anatol)
-
-- CLI Server:
-  . Fixed bug #73360 (Unable to work in root with unicode chars). (Anatol)
-
-- Standard:
-  . Fixed bug #73192 (parse_url return wrong hostname). (Nikita)
-
-- SQLite3:
-  . Fixed bug #73333 (2147483647 is fetched as string). (cmb)
-
-19 Oct 2016, PHP 7.1.0RC4
-
-- Core:
-  . Fixed bug #73288 (Segfault in __clone > Exception.toString > __get).
-    (Laruence)
-  . Fixed for #73240 (Write out of bounds at number_format). (Stas)
->>>>>>> 77efe76b
   . Fix pthreads detection when cross-compiling (ffontaine)
   . Fixed bug #73215 (uniqid() should use better random source). (Yasuo)
   . Fixed bug #73337 (try/catch not working with two exceptions inside a same
     operation). (Dmitry)
   . Implemented FR #72768 (Add ENABLE_VIRTUAL_TERMINAL_PROCESSING flag for
     php.exe). (Michele Locati)
+
+- Date:
+  . Fixed bug #69587 (DateInterval properties and isset). (jhdxr)
 
 - EXIF:
   . Added support for vendor specific tags for the following formats:
@@ -140,4 +67,4 @@
 - XMLRPC:
   . Use Zend MM for allocation in bundled libxmlrpc (Joe)
 
-<<< NOTE: Insert NEWS from last stable release here prior to actual release! >>>
+<<< NOTE: Insert NEWS from last stable release here prior to actual release! >>>