--- conflicted
+++ resolved
@@ -6,13 +6,10 @@
   . Fixed bug GH-11937 (Constant ASTs containing objects). (ilutov)
   . Fixed bug GH-11790 (On riscv64 require libatomic if actually needed).
     (Jeremie Courreges-Anglas)
-<<<<<<< HEAD
   . Fixed bug GH-11876: ini_parse_quantity() accepts invalid quantities.
     (Girgias)
-=======
   . Fixed bug GH-12073 (Segfault when freeing incompletely initialized
     closures). (ilutov)
->>>>>>> af2110e6
 
 - DOM:
   . Fix memory leak when setting an invalid DOMDocument encoding. (nielsdos)
