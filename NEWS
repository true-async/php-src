--- conflicted
+++ resolved
@@ -3,13 +3,7 @@
 ?? Feb 2015, PHP 5.6.6
 
 - Core:
-<<<<<<< HEAD
-  . Fixed bug #68925 (Mitigation for CVE-2015-0235 – GHOST: glibc gethostbyname
-    buffer overflow). (Stas)
   . Fixed bug #67068 (getClosure returns somethings that's not a closure).
-=======
-  . Fixed bug #67068 (getClosure returns somethings that's not a closure). 
->>>>>>> 6a905a9a
     (Danack at basereality dot com)
   . Fixed bug #68925 (Mitigation for CVE-2015-0235 – GHOST: glibc gethostbyname
     buffer overflow). (Stas)
