PHP                                                                        NEWS
|||||||||||||||||||||||||||||||||||||||||||||||||||||||||||||||||||||||||||||||
?? ??? 2013, PHP 5.4.15
- Core:
  . Fixed bug #64578 (debug_backtrace in set_error_handler corrupts zend heap: 
    segfault). (Laruence)
<<<<<<< HEAD
  . Fixed bug #64433 (follow_location parameter of context is ignored for most 
    response codes). (Sergey Akbarov)
=======
  . Fixed bug #64458 (dns_get_record result with string of length -1). (Stas)
>>>>>>> 18fdab5a
  . Fixed bugs #47675 and #64577 (fd leak on Solaris)

- CURL:
  . Add CURL_WRAPPERS_ENABLED constant. (Laruence)

- Fileinfo:
  . Upgraded libmagic to 5.14. (Anatol)

- Zip:
  . Fixed bug #64342 (ZipArchive::addFile() has to check for file existence).
    (Anatol)

- Streams:
  . Fixed Windows x64 version of stream_socket_pair() and improved error handling
    (Anatol Belski)

11 Apr 2013, PHP 5.4.14

- Core:
  . Fixed bug #64529 (Ran out of opcode space). (Dmitry)
  . Fixed bug #64515 (Memoryleak when using the same variablename two times in
    function declaration). (Laruence)
  . Fixed bug #64432 (more empty delimiter warning in strX methods). (Laruence)
  . Fixed bug #64417 (ArrayAccess::&offsetGet() in a trait causes fatal error).
    (Dmitry)
  . Fixed bug #64370 (microtime(true) less than $_SERVER['REQUEST_TIME_FLOAT']).
    (Anatol)
  . Fixed bug #64239 (Debug backtrace changed behavior since 5.4.10 or 5.4.11).
    (Dmitry, Laruence)
  . Fixed bug #63976 (Parent class incorrectly using child constant in class
    property). (Dmitry)
  . Fixed bug #63914 (zend_do_fcall_common_helper_SPEC does not handle
    exceptions properly). (Jeff Welch)
  . Fixed bug #62343 (Show class_alias In get_declared_classes()) (Dmitry)

- PCRE:
  . Merged PCRE 8.32. (Anatol)

- SNMP:
  . Fixed bug #61981 (OO API, walk: $suffix_as_key is not working correctly).
	(Boris Lytochkin)

- Zip:
  . Bug #64452 (Zip crash intermittently). (Anatol)

14 Mar 2013, PHP 5.4.13

- Core:
  . Fixed bug #64354 (Unserialize array of objects whose class can't
    be autoloaded fail). (Laruence)
  . Fixed bug #64235 (Insteadof not work for class method in 5.4.11).
    (Laruence)
  . Fixed bug #64197 (_Offsetof() macro used but not defined on ARM/Clang). 
    (Ard Biesheuvel)
  . Implemented FR #64175 (Added HTTP codes as of RFC 6585). (Jonh Wendell)
  . Fixed bug #64142 (dval to lval different behavior on ppc64). (Remi)
  . Fixed bug #64070 (Inheritance with Traits failed with error). (Dmitry)

- CLI server:
  . Fixed bug #64128 (buit-in web server is broken on ppc64). (Remi)

- Mbstring:
  . mb_split() can now handle empty matches like preg_split() does. (Moriyoshi)

- mysqlnd
  . Fixed bug #63530 (mysqlnd_stmt::bind_one_parameter crashes, uses wrong alloc
    for stmt->param_bind). (Andrey)

- OpenSSL:
  . New SSL stream context option to prevent CRIME attack vector. (Daniel Lowrey,
	Lars)
  . Fixed bug #61930 (openssl corrupts ssl key resource when using 
    openssl_get_publickey()). (Stas)

- PDO_mysql:
  . Fixed bug #60840 (undefined symbol: mysqlnd_debug_std_no_trace_funcs).
    (Johannes)

- Phar:
  . Fixed timestamp update on Phar contents modification. (Dmitry)

- SOAP
  . Added check that soap.wsdl_cache_dir conforms to open_basedir
    (CVE-2013-1635). (Dmitry)
  . Disabled external entities loading (CVE-2013-1643, CVE-2013-1824). 
    (Dmitry)

- Phar:
  . Fixed timestamp update on Phar contents modification. (Dmitry)

- SPL:
  . Fixed bug #64264 (SPLFixedArray toArray problem). (Laruence)
  . Fixed bug #64228 (RecursiveDirectoryIterator always assumes SKIP_DOTS).
    (patch by kriss@krizalys.com, Laruence)
  . Fixed bug #64106 (Segfault on SplFixedArray[][x] = y when extended). 
    (Nikita Popov)
  . Fixed bug #52861 (unset fails with ArrayObject and deep arrays).
    (Mike Willbanks)

- SNMP:
  . Fixed bug #64124 (IPv6 malformed). (Boris Lytochkin)

21 Feb 2013, PHP 5.4.12

- Core:
  . Fixed bug #64099 (Wrong TSRM usage in zend_Register_class alias). (Johannes)
  . Fixed bug #64011 (get_html_translation_table() output incomplete with
    HTML_ENTITIES and ISO-8859-1). (Gustavo)
  . Fixed bug #63982 (isset() inconsistently produces a fatal error on
    protected property). (Stas)
  . Fixed bug #63943 (Bad warning text from strpos() on empty needle).
    (Laruence)
  . Fixed bug #63899 (Use after scope error in zend_compile). (Laruence)
  . Fixed bug #63893 (Poor efficiency of strtr() using array with keys of very
    different length). (Gustavo)
  . Fixed bug #63882 (zend_std_compare_objects crash on recursion). (Dmitry)
  . Fixed bug #63462 (Magic methods called twice for unset protected 
    properties). (Stas)
  . Fixed bug #62524 (fopen follows redirects for non-3xx statuses). 
    (Wes Mason) 
  . Support BITMAPV5HEADER in getimagesize(). (AsamK, Lars)

- Date:
  . Fixed bug #63699 (Performance improvements for various ext/date functions).
    (Lars, original patch by njaguar at gmail dot com)
  . Fixed bug #55397: Comparsion of incomplete DateTime causes SIGSEGV. 
    (Derick)

- FPM:
  . Fixed bug #63999 (php with fpm fails to build on Solaris 10 or 11). (Adam)

- Litespeed:
  . Fixed bug #63228 (-Werror=format-security error in lsapi code). (George)

- ext/sqlite3:
  . Fixed bug #63921 (sqlite3::bindvalue and relative PHP functions aren't
    using sqlite3_*_int64 API). (srgoogleguy, Lars)

- PDO_OCI
  . Fixed bug #57702 (Multi-row BLOB fetches). (hswong3i, Laruence)
  . Fixed bug #52958 (Segfault in PDO_OCI on cleanup after running a long
    testsuite). (hswong3i, Lars)

- PDO_sqlite:
  . Fixed bug #63916 (PDO::PARAM_INT casts to 32bit int internally even
    on 64bit builds in pdo_sqlite). (srgoogleguy, Lars)

17 Jan 2013, PHP 5.4.11

- Core:
  . Fixed bug #63762 (Sigsegv when Exception::$trace is changed by user).
    (Johannes)
  . Fixed bug #43177 (Errors in eval()'ed code produce status code 500).
    (Todd Ruth, Stas).

- Filter:
  . Fixed bug #63757 (getenv() produces memory leak with CGI SAPI). (Dmitry)
  . Fixed bug #54096 (FILTER_VALIDATE_INT does not accept +0 and -0).
    (martin at divbyzero dot net, Lars)

- JSON:
  . Fixed bug #63737 (json_decode does not properly decode with options
    parameter). (Adam)

- CLI server
  . Update list of common mime types. Added webm, ogv, ogg. (Lars,
    pascalc at gmail dot com)

- cURL extension:
  . Fixed bug (segfault due to libcurl connection caching). (Pierrick)
  . Fixed bug #63859 (Memory leak when reusing curl-handle). (Pierrick)
  . Fixed bug #63795 (CURL >= 7.28.0 no longer support value 1 for
    CURLOPT_SSL_VERIFYHOST). (Pierrick)
  . Fixed bug #63352 (Can't enable hostname validation when using curl stream
    wrappers). (Pierrick)
  . Fixed bug #55438 (Curlwapper is not sending http header randomly).
    (phpnet@lostreality.org, Pierrick)

20 Dec 2012, PHP 5.4.10

- Core:
  . Fixed bug #63726 (Memleak with static properties and internal/user
    classes). (Laruence)
  . Fixed bug #63635 (Segfault in gc_collect_cycles). (Dmitry)
  . Fixed bug #63512 (parse_ini_file() with INI_SCANNER_RAW removes quotes
    from value). (Pierrick)
  . Fixed bug #63468 (wrong called method as callback with inheritance).
    (Laruence)
  . Fixed bug #63451 (config.guess file does not have AIX 7 defined,
    shared objects are not created). (kemcline at au1 dot ibm dot com)
  . Fixed bug #61557 (Crasher in tt-rss backend.php).
    (i dot am dot jack dot mail at gmail dot com)
  . Fixed bug #61272 (ob_start callback gets passed empty string).
    (Mike, casper at langemeijer dot eu)

- Date:
  . Fixed bug #63666 (Poor date() performance). (Paul Taulborg).
  . Fixed bug #63435 (Datetime::format('u') sometimes wrong by 1 microsecond).
    (Remi)

- Imap:
  . Fixed bug #63126 (DISABLE_AUTHENTICATOR ignores array). (Remi)

- Json:
  . Fixed bug #63588 (use php_next_utf8_char and remove duplicate
    implementation). (Remi)

- MySQLi:
  . Fixed bug #63361 (missing header). (Remi)

- MySQLnd:
  . Fixed bug #63398 (Segfault when polling closed link). (Laruence)

- Fileinfo:
  . Fixed bug #63590 (Different results in TS and NTS under Windows).
    (Anatoliy)

- FPM:
  . Fixed bug #63581 Possible null dereference and buffer overflow (Remi)

- Pdo_sqlite:
  . Fixed Bug #63149 getColumnMeta should return the table name
    when system SQLite used. (Remi)

- Apache2 Handler SAPI:
  . Enabled Apache 2.4 configure option for Windows (Pierre, Anatoliy)

- Reflection:
  . Fixed Bug #63614 (Fatal error on Reflection). (Laruence)

- SOAP
  . Fixed bug #63271 (SOAP wsdl cache is not enabled after initial requests).
    (John Jawed, Dmitry)

- Sockets
  . Fixed bug #49341 (Add SO_REUSEPORT support for socket_set_option()).
    (Igor Wiedler, Lars)

- SPL
  . Fixed bug #63680 (Memleak in splfixedarray with cycle reference). (Laruence)

22 Nov 2012, PHP 5.4.9

- Core:
  . Fixed bug #63305 (zend_mm_heap corrupted with traits). (Dmitry, Laruence)
  . Fixed bug #63369 ((un)serialize() leaves dangling pointers, causes crashes).
    (Tony, Andrew Sitnikov)
  . Fixed bug #63241 (PHP fails to open Windows deduplicated files).
    (daniel dot stelter-gliese at innogames dot de)
  . Fixed bug #62444 (Handle leak in is_readable on windows). 
    (krazyest at seznam dot cz)

- Curl:
  . Fixed bug #63363 (Curl silently accepts boolean true for SSL_VERIFYHOST).
    Patch by John Jawed GitHub PR #221 (Anthony)

- Fileinfo:
  . Fixed bug #63248 (Load multiple magic files from a directory under Windows).
    (Anatoliy)

- Libxml
  . Fixed bug #63389 (Missing context check on libxml_set_streams_context()
    causes memleak). (Laruence)

- Mbstring:
  . Fixed bug #63447 (max_input_vars doesn't filter variables when
    mbstring.encoding_translation = On). (Laruence)

- OCI8:
  . Fixed bug #63265 (Add ORA-00028 to the PHP_OCI_HANDLE_ERROR macro)
    (Chris Jones)

- PCRE:
  . Fixed bug #63180 (Corruption of hash tables). (Dmitry)
  . Fixed bug #63055 (Segfault in zend_gc with SF2 testsuite).
    (Dmitry, Laruence)
  . Fixed bug #63284 (Upgrade PCRE to 8.31). (Anatoliy)

- PDO:
  . Fixed bug #63235 (buffer overflow in use of SQLGetDiagRec).
    (Martin Osvald, Remi)

- PDO_pgsql:
  . Fixed bug #62593 (Emulate prepares behave strangely with PARAM_BOOL).
    (Will Fitch)

- Phar:
  . Fixed bug #63297 (Phar fails to write an openssl based signature).
    (Anatoliy)

- Streams:
  . Fixed bug #63240 (stream_get_line() return contains delimiter string).
    (Tjerk, Gustavo)

- Reflection:
  . Fixed bug #63399 (ReflectionClass::getTraitAliases() incorrectly resolves
    traitnames). (Laruence)

18 Oct 2012, PHP 5.4.8

- CLI server:
  . Implemented FR #63242 (Default error page in PHP built-in web server uses 
    outdated html/css). (pascal.chevrel@free.fr)
  . Changed response to unknown HTTP method to 501 according to RFC.
    (Niklas Lindgren).
  . Support HTTP PATCH method. Patch by Niklas Lindgren, GitHub PR #190.
    (Lars)

- Core:
  . Fixed bug #63219 (Segfault when aliasing trait method when autoloader
    throws excpetion). (Laruence)
  . Added optional second argument for assert() to specify custom message. Patch
    by Lonny Kapelushnik (lonny@lonnylot.com). (Lars)
  . Support building PHP with the native client toolchain. (Stuart Langley)
  . Added --offline option for tests. (Remi)
  . Fixed bug #63162 (parse_url does not match password component). (husman)
  . Fixed bug #63111 (is_callable() lies for abstract static method). (Dmitry)
  . Fixed bug #63093 (Segfault while load extension failed in zts-build).
    (Laruence)
  . Fixed bug #62976 (Notice: could not be converted to int when comparing
    some builtin classes). (Laruence)
  . Fixed bug #62955 (Only one directive is loaded from "Per Directory Values" 
    Windows registry). (aserbulov at parallels dot com)
  . Fixed bug #62907 (Double free when use traits). (Dmitry)
  . Fixed bug #61767 (Shutdown functions not called in certain error
    situation). (Dmitry)
  . Fixed bug #60909 (custom error handler throwing Exception + fatal error
    = no shutdown function). (Dmitry)
  . Fixed bug #60723 (error_log error time has changed to UTC ignoring default
    timezone). (Laruence)

- cURL:
  . Fixed bug #62085 (file_get_contents a remote file by Curl wrapper will
    cause cpu Soaring). (Pierrick)

- Date:
  . Fixed bug #62896 ("DateTime->modify('+0 days')" modifies DateTime object)
    (Lonny Kapelushnik)
  . Fixed bug #62561 (DateTime add 'P1D' adds 25 hours). (Lonny Kapelushnik)

- DOM:
  . Fixed bug #63015 (Incorrect arginfo for DOMErrorHandler). (Rob)

- FPM:
  . Fixed bug #62954 (startup problems fpm / php-fpm). (fat)
  . Fixed bug #62886 (PHP-FPM may segfault/hang on startup). (fat)
  . Fixed bug #63085 (Systemd integration and daemonize). (remi, fat)
  . Fixed bug #62947 (Unneccesary warnings on FPM). (fat)
  . Fixed bug #62887 (Only /status?plain&full gives "last request cpu"). (fat)
  . Fixed bug #62216 (Add PID to php-fpm init.d script). (fat)

- OCI8:
  . Fixed bug #60901 (Improve "tail" syntax for AIX installation) (Chris Jones)

- OpenSSL:
  . Implemented FR #61421 (OpenSSL signature verification missing RMD160, 
    SHA224, SHA256, SHA384, SHA512). (Mark Jones)

- PDO:
  . Fixed bug #63258 (seg fault with PDO and dblib using DBSETOPT(H->link,
    DBQUOTEDIDENT, 1)). (Laruence)
  . Fixed bug #63235 (buffer overflow in use of SQLGetDiagRec).
    (Martin Osvald, Remi)
    
- PDO Firebird:
  . Fixed bug #63214 (Large PDO Firebird Queries).
    (james at kenjim dot com)

- SOAP
  . Fixed bug #50997 (SOAP Error when trying to submit 2nd Element of a choice).
    (Dmitry)

- SPL:
  . Bug #62987 (Assigning to ArrayObject[null][something] overrides all 
    undefined variables). (Laruence)

- mbstring:
  . Allow passing null as a default value to mb_substr() and mb_strcut(). Patch
    by Alexander Moskaliov via GitHub PR #133. (Lars)

- Filter extension:
  . Bug #49510: Boolean validation fails with FILTER_NULL_ON_FAILURE with empty
    string or false. (Lars)

- Sockets
  . Fixed bug #63000 (MCAST_JOIN_GROUP on OSX is broken, merge of PR 185 by
    Igor Wiedler). (Lars)

13 Sep 2012, PHP 5.4.7

- Core:
  . Fixed bug (segfault while build with zts and GOTO vm-kind). (Laruence)
  . Fixed bug #62844 (parse_url() does not recognize //). (Andrew Faulds).
  . Fixed bug #62829 (stdint.h included on platform where HAVE_STDINT_H is not 
    set). (Felipe)
  . Fixed bug #62763 (register_shutdown_function and extending class).
    (Laruence)
  . Fixed bug #62725 (Calling exit() in a shutdown function does not return
    the exit value). (Laruence)
  . Fixed bug #62744 (dangling pointers made by zend_disable_class). (Laruence)
  . Fixed bug #62716 (munmap() is called with the incorrect length).
    (slangley@google.com)
  . Fixed bug #62358 (Segfault when using traits a lot). (Laruence)
  . Fixed bug #62328 (implementing __toString and a cast to string fails)
    (Laruence)
  . Fixed bug #51363 (Fatal error raised by var_export() not caught by error 
    handler). (Lonny Kapelushnik)
  . Fixed bug #40459 (Stat and Dir stream wrapper methods do not call 
    constructor). (Stas)

- CURL:
  . Fixed bug #62912 (CURLINFO_PRIMARY_* AND CURLINFO_LOCAL_* not exposed).
	(Pierrick)
  . Fixed bug #62839 (curl_copy_handle segfault with CURLOPT_FILE). (Pierrick)

- Intl:
  . Fixed Spoofchecker not being registered on ICU 49.1. (Gustavo)
  . Fix bug #62933 (ext/intl compilation error on icu 3.4.1). (Gustavo)
  . Fix bug #62915 (defective cloning in several intl classes). (Gustavo)

- Installation:
  . Fixed bug #62460 (php binaries installed as binary.dSYM). (Reeze Xia)

- PCRE:
  . Fixed bug #55856 (preg_replace should fail on trailing garbage). 
    (reg dot php at alf dot nu)

- PDO:
  . Fixed bug #62685 (Wrong return datatype in PDO::inTransaction()). (Laruence)

- Reflection:
  . Fixed bug #62892 (ReflectionClass::getTraitAliases crashes on importing 
    trait methods as private). (Felipe)
  . Fixed bug #62715 (ReflectionParameter::isDefaultValueAvailable() wrong
    result). (Laruence)

- Session:
  . Fixed bug (segfault due to retval is not initialized). (Laruence)
  . Fixed bug (segfault due to PS(mod_user_implemented) not be reseted 
    when close handler call exit). (Laruence)

- SOAP
  . Fixed bug #50997 (SOAP Error when trying to submit 2nd Element of a choice).
    (Dmitry)

- SPL:
  . Fixed bug #62904 (Crash when cloning an object which inherits SplFixedArray)
    (Laruence)
  . Implemented FR #62840 (Add sort flag to ArrayObject::ksort). (Laruence)

- Standard:
  . Fixed bug #62836 (Seg fault or broken object references on unserialize()).
    (Laruence)

- FPM:
  . Merged PR 121 by minitux to add support for slow request counting on PHP
    FPM status page. (Lars)

16 Aug 2012, PHP 5.4.6

- CLI Server:
  . Implemented FR #62700 (have the console output 'Listening on 
    http://localhost:8000'). (pascal.chevrel@free.fr)

- Core:
  . Fixed bug #62661 (Interactive php-cli crashes if include() is used in
    auto_prepend_file). (Laruence)
  . Fixed bug #62653: (unset($array[$float]) causes a crash). (Nikita Popov,
    Laruence)
  . Fixed bug #62565 (Crashes due non-initialized internal properties_table).
    (Felipe)
  . Fixed bug #60194 (--with-zend-multibyte and --enable-debug reports LEAK
    with run-test.php). (Laruence)

- CURL:
  . Fixed bug #62499 (curl_setopt($ch, CURLOPT_COOKIEFILE, "") returns false).
    (r.hampartsumyan@gmail.com, Laruence)

- DateTime:
  . Fixed Bug #62500 (Segfault in DateInterval class when extended). (Laruence)
  
- Fileinfo:
  . Fixed bug #61964 (finfo_open with directory causes invalid free). 
    (reeze.xia@gmail.com)

- Intl:
  . Fixed bug #62564 (Extending MessageFormatter and adding property causes 
    crash). (Felipe)

- MySQLnd:
  . Fixed bug #62594 (segfault in mysqlnd_res_meta::set_mode). (Laruence)

- readline:
  . Fixed bug #62612 (readline extension compilation fails with
    sapi/cli/cli.h: No such file). (Johannes)

- Reflection:
  . Implemented FR #61602 (Allow access to name of constant used as default 
    value). (reeze.xia@gmail.com)
  
- SimpleXML:
  . Implemented FR #55218 Get namespaces from current node. (Lonny)

- SPL:
  . Fixed bug #62616 (ArrayIterator::count() from IteratorIterator instance
    gives Segmentation fault). (Laruence, Gustavo)
  . Fixed bug #61527 (ArrayIterator gives misleading notice on next() when 
    moved to the end). (reeze.xia@gmail.com)

- Streams:
  . Fixed bug #62597 (segfault in php_stream_wrapper_log_error with ZTS build).
    (Laruence)

- Zlib:
  . Fixed bug #55544 (ob_gzhandler always conflicts with
    zlib.output_compression). (Laruence)

19 Jul 2012, PHP 5.4.5

- Core:
  . Fixed bug #62443 (Crypt SHA256/512 Segfaults With Malformed 
    Salt). (Anthony Ferrara)
  . Fixed bug #62432 (ReflectionMethod random corrupt memory on high
    concurrent). (Johannes)
  . Fixed bug #62373 (serialize() generates wrong reference to the object).
    (Moriyoshi)
  . Fixed bug #62357 (compile failure: (S) Arguments missing for built-in
    function __memcmp). (Laruence)
  . Fixed bug #61998 (Using traits with method aliases appears to result in
    crash during execution). (Dmitry)
  . Fixed bug #51094 (parse_ini_file() with INI_SCANNER_RAW cuts a value that
    includes a semi-colon). (Pierrick)
  . Fixed potential overflow in _php_stream_scandir (CVE-2012-2688). 
    (Jason Powell, Stas)

- EXIF:
  . Fixed information leak in ext exif (discovered by Martin Noga, 
    Matthew "j00ru" Jurczyk, Gynvael Coldwind)

- FPM:
  . Fixed bug #62205 (php-fpm segfaults (null passed to strstr)). (fat)
  . Fixed bug #62160 (Add process.priority to set nice(2) priorities). (fat)
  . Fixed bug #62153 (when using unix sockets, multiples FPM instances
  . Fixed bug #62033 (php-fpm exits with status 0 on some failures to start).
    (fat)
  . Fixed bug #61839 (Unable to cross-compile PHP with --enable-fpm). (fat)
  . Fixed bug #61835 (php-fpm is not allowed to run as root). (fat)
  . Fixed bug #61295 (php-fpm should not fail with commented 'user'
  . Fixed bug #61218 (FPM drops connection while receiving some binary values
    in FastCGI requests). (fat)
  . Fixed bug #61045 (fpm don't send error log to fastcgi clients). (fat)
    for non-root start). (fat)
  . Fixed bug #61026 (FPM pools can listen on the same address). (fat)
    can be launched without errors). (fat)

- Iconv:
  . Fix bug #55042 (Erealloc in iconv.c unsafe). (Stas)

- Intl:
  . Fixed bug #62083 (grapheme_extract() memory leaks). (Gustavo)
  . ResourceBundle constructor now accepts NULL for the first two arguments.
    (Gustavo)
  . Fixed bug #62081 (IntlDateFormatter constructor leaks memory when called
    twice). (Gustavo)
  . Fixed bug #62070 (Collator::getSortKey() returns garbage). (Gustavo)
  . Fixed bug #62017 (datefmt_create with incorrectly encoded timezone leaks
    pattern). (Gustavo)
  . Fixed bug #60785 (memory leak in IntlDateFormatter constructor). (Gustavo)

- JSON:
  . Fixed bug #61359 (json_encode() calls too many reallocs). (Stas)

- libxml:
  . Fixed bug #62266 (Custom extension segfaults during xmlParseFile with FPM
    SAPI). (Gustavo)

- Phar:
  . Fixed bug #62227 (Invalid phar stream path causes crash). (Felipe)

- Readline:
  . Fixed bug #62186 (readline fails to compile - void function should not
    return a value). (Johannes)

- Reflection:
  . Fixed bug #62384 (Attempting to invoke a Closure more than once causes 
    segfault). (Felipe)
  . Fixed bug #62202 (ReflectionParameter::getDefaultValue() memory leaks 
    with constant). (Laruence)

- Sockets:
  . Fixed bug #62025 (__ss_family was changed on AIX 5.3). (Felipe)

- SPL:
  . Fixed bug #62433 (Inconsistent behavior of RecursiveDirectoryIterator to
    dot files). (Laruence)
  . Fixed bug #62262 (RecursiveArrayIterator does not implement Countable).
    (Nikita Popov)

- XML Writer:
  . Fixed bug #62064 (memory leak in the XML Writer module). 
    (jean-pierre dot lozi at lip6 dot fr)

- Zip:
  . Upgraded libzip to 0.10.1 (Anatoliy)

14 Jun 2012, PHP 5.4.4

- COM:
  . Fixed bug #62146 com_dotnet cannot be built shared. (Johannes)

- CLI Server:
  . Implemented FR #61977 (Need CLI web-server support for files with .htm & 
    svg extensions). (Sixd, Laruence)
  . Improved performance while sending error page, this also fixed
    bug #61785 (Memory leak when access a non-exists file without router).
    (Laruence)
  . Fixed bug #61546 (functions related to current script failed when chdir() 
    in cli sapi). (Laruence, reeze.xia@gmail.com)

- Core:
  . Fixed missing bound check in iptcparse(). (chris at chiappa.net)
  . Fixed CVE-2012-2143. (Solar Designer)
  . Fixed bug #62097 (fix for for bug #54547). (Gustavo)
  . Fixed bug #62005 (unexpected behavior when incrementally assigning to a 
    member of a null object). (Laruence)
  . Fixed bug #61978 (Object recursion not detected for classes that implement
    JsonSerializable). (Felipe)
  . Fixed bug #61991 (long overflow in realpath_cache_get()). (Anatoliy)
  . Fixed bug #61922 (ZTS build doesn't accept zend.script_encoding config).
    (Laruence)
  . Fixed bug #61827 (incorrect \e processing on Windows) (Anatoliy)
  . Fixed bug #61782 (__clone/__destruct do not match other methods when checking
    access controls). (Stas)
  . Fixed bug #61764 ('I' unpacks n as signed if n > 2^31-1 on LP64). (Gustavo)
  . Fixed bug #61761 ('Overriding' a private static method with a different 
    signature causes crash). (Laruence)
  . Fixed bug #61730 (Segfault from array_walk modifying an array passed by
    reference). (Laruence)
  . Fixed bug #61728 (PHP crash when calling ob_start in request_shutdown 
    phase). (Laruence)
  . Fixed bug #61713 (Logic error in charset detection for htmlentities).
    (Anatoliy)
  . Fixed bug #61660 (bin2hex(hex2bin($data)) != $data). (Nikita Popov)
  . Fixed bug #61650 (ini parser crashes when using ${xxxx} ini variables
    (without apache2)). (Laruence)
  . Fixed bug #61605 (header_remove() does not remove all headers). (Laruence)
  . Fixed bug #54547 (wrong equality of string numbers). (Gustavo)
  . Fixed bug #54197 ([PATH=] sections incompatibility with user_ini.filename
    set to null). (Anatoliy)
  . Changed php://fd to be available only for CLI.

- CURL:
  . Fixed bug #61948 (CURLOPT_COOKIEFILE '' raises open_basedir restriction).
    (Laruence)

- Fileinfo
  . Fixed bug #61812 (Uninitialised value used in libmagic). 
    (Laruence, Gustavo)
  . Fixed bug #61566 failure caused by the posix lseek and read versions
    under windows in cdf_read(). (Anatoliy)
  . Fixed bug #61565 where php_stream_open_wrapper_ex tries to open a
    directory descriptor under windows. (Anatoliy)

- Intl
  . Fixed bug #62082 (Memory corruption in internal function 
    get_icu_disp_value_src_php()). (Gustavo)

- Libxml:
  . Fixed bug #61617 (Libxml tests failed(ht is already destroyed)).
    (Laruence)

- PDO:
  . Fixed bug #61755 (A parsing bug in the prepared statements can lead to
    access violations). (Johannes)

- Phar:
  . Fixed bug #61065 (Secunia SA44335, CVE-2012-2386). (Rasmus)

- Pgsql:
  . Added pg_escape_identifier/pg_escape_literal. (Yasuo Ohgaki)

- Streams:
  . Fixed bug #61961 (file_get_contents leaks when access empty file with
    maxlen set). (Reeze)

- Zlib:
  . Fixed bug #61820 (using ob_gzhandler will complain about headers already 
    sent when no compression). (Mike)
  . Fixed bug #61443 (can't change zlib.output_compression on the fly). (Mike)
  . Fixed bug #60761 (zlib.output_compression fails on refresh). (Mike)

08 May 2012, PHP 5.4.3

- CGI
  . Re-Fix PHP-CGI query string parameter vulnerability, CVE-2012-1823.
    (Stas)
  . Fix bug #61807 - Buffer Overflow in apache_request_headers.
    (nyt-php at countercultured dot net). 

03 May 2012, PHP 5.4.2

- Fix PHP-CGI query string parameter vulnerability, CVE-2012-1823. (Rasmus)

26 Apr 2012, PHP 5.4.1

- CLI Server:
  . Fixed bug #61461 (missing checks around malloc() calls). (Ilia)
  . Implemented FR #60850 (Built in web server does not set 
    $_SERVER['SCRIPT_FILENAME'] when using router). (Laruence)
  . "Connection: close" instead of "Connection: closed" (Gustavo)

- Core:
  . Fixed crash in ZTS using same class in many threads. (Johannes)
  . Fixed bug #61374 (html_entity_decode tries to decode code points that don't
    exist in ISO-8859-1). (Gustavo)
  . Fixed bug #61273 (call_user_func_array with more than 16333 arguments 
    leaks / crashes). (Laruence)
  . Fixed bug #61225 (Incorrect lexing of 0b00*+<NUM>). (Pierrick)
  . Fixed bug #61165 (Segfault - strip_tags()). (Laruence)
  . Fixed bug #61106 (Segfault when using header_register_callback). (Nikita
    Popov)
  . Fixed bug #61087 (Memory leak in parse_ini_file when specifying
    invalid scanner mode). (Nikic, Laruence)
  . Fixed bug #61072 (Memory leak when restoring an exception handler).
    (Nikic, Laruence)
  . Fixed bug #61058 (array_fill leaks if start index is PHP_INT_MAX).
    (Laruence)
  . Fixed bug #61052 (Missing error check in trait 'insteadof' clause). (Stefan)
  . Fixed bug #61011 (Crash when an exception is thrown by __autoload
    accessing a static property). (Laruence)
  . Fixed bug #61000 (Exceeding max nesting level doesn't delete numerical 
    vars). (Laruence)
  . Fixed bug #60978 (exit code incorrect). (Laruence)
  . Fixed bug #60911 (Confusing error message when extending traits). (Stefan)
  . Fixed bug #60801 (strpbrk() mishandles NUL byte). (Adam)
  . Fixed bug #60717 (Order of traits in use statement can cause a fatal
    error). (Stefan)
  . Fixed bug #60573 (type hinting with "self" keyword causes weird errors).
    (Laruence)
  . Fixed bug #60569 (Nullbyte truncates Exception $message). (Ilia)
  . Fixed bug #52719 (array_walk_recursive crashes if third param of the
    function is by reference). (Nikita Popov)
  . Improve performance of set_exception_handler while doing reset (Laruence)

- fileinfo:
  . Fix fileinfo test problems. (Anatoliy Belsky)

- FPM
  . Fixed bug #61430 (Transposed memset() params in sapi/fpm/fpm/fpm_shm.c).
    (michaelhood at gmail dot com, Ilia)

- Ibase
  . Fixed bug #60947 (Segmentation fault while executing ibase_db_info).
    (Ilia)

- Installation
  . Fixed bug #61172 (Add Apache 2.4 support). (Chris Jones)

- Intl:
  . Fixed bug #61487 (Incorrent bounds checking in grapheme_strpos).
    (Stas)

- mbstring:
  . MFH mb_ereg_replace_callback() for security enhancements. (Rui)

- mysqli
  . Fixed bug #61003 (mysql_stat() require a valid connection). (Johannes).

- mysqlnd
  . Fixed bug #61704 (Crash apache, phpinfo() threading issue). (Johannes)
  . Fixed bug #60948 (mysqlnd FTBFS when -Wformat-security is enabled).
    (Johannes)

- PDO
  . Fixed bug #61292 (Segfault while calling a method on an overloaded PDO 
    object). (Laruence)

- PDO_mysql
  . Fixed bug #61207 (PDO::nextRowset() after a multi-statement query doesn't
    always work). (Johannes)
  . Fixed bug #61194 (PDO should export compression flag with myslqnd).
    (Johannes)

- PDO_odbc
  . Fixed bug #61212 (PDO ODBC Segfaults on SQL_SUCESS_WITH_INFO). (Ilia)

- Phar
  . Fixed bug #61184 (Phar::webPhar() generates headers with trailing NUL
    bytes). (Nikita Popov)

- Readline:
  . Fixed bug #61088 (Memory leak in readline_callback_handler_install).
    (Nikic, Laruence)

- Reflection:
  . Implemented FR #61602 (Allow access to the name of constant
    used as function/method parameter's default value). (reeze.xia@gmail.com)
  . Fixed bug #60968 (Late static binding doesn't work with 
    ReflectionMethod::invokeArgs()). (Laruence)

- Session
  . Fixed bug #60634 (Segmentation fault when trying to die() in 
    SessionHandler::write()). (Ilia)

- SOAP
  . Fixed bug #61423 (gzip compression fails). (Ilia)
  . Fixed bug #60887 (SoapClient ignores user_agent option and sends no
    User-Agent header). (carloschilazo at gmail dot com)
  . Fixed bug #60842, #51775 (Chunked response parsing error when 
    chunksize length line is > 10 bytes). (Ilia)
  . Fixed bug #49853 (Soap Client stream context header option ignored).
    (Dmitry)

- SPL:
  . Fixed bug #61453 (SplObjectStorage does not identify objects correctly).
    (Gustavo)
  . Fixed bug #61347 (inconsistent isset behavior of Arrayobject). (Laruence)

- Standard:
  . Fixed memory leak in substr_replace. (Pierrick)
  . Make max_file_uploads ini directive settable outside of php.ini (Rasmus)
  . Fixed bug #61409 (Bad formatting on phpinfo()). (Jakub Vrana)
  . Fixed bug #60222 (time_nanosleep() does validate input params). (Ilia)
  . Fixed bug #60106 (stream_socket_server silently truncates long unix socket
    paths). (Ilia)

- XMLRPC:
  . Fixed bug #61264 (xmlrpc_parse_method_descriptions leaks temporary
    variable). (Nikita Popov)
  . Fixed bug #61097 (Memory leak in xmlrpc functions copying zvals). (Nikita
    Popov)

- Zlib:
  . Fixed bug #61306 (initialization of global inappropriate for ZTS). (Gustavo)
  . Fixed bug #61287 (A particular string fails to decompress). (Mike)
  . Fixed bug #61139 (gzopen leaks when specifying invalid mode). (Nikita Popov)

01 Mar 2012, PHP 5.4.0 

- Installation:
  . autoconf 2.59+ is now supported (and required) for generating the
    configure script with ./buildconf. Autoconf 2.60+ is desirable
    otherwise the configure help order may be incorrect.  (Rasmus, Chris Jones)

- Removed legacy features:
  . break/continue $var syntax. (Dmitry)
  . Safe mode and all related php.ini options. (Kalle)
  . register_globals and register_long_arrays php.ini options. (Kalle)
  . import_request_variables(). (Kalle)
  . allow_call_time_pass_reference. (Pierrick)
  . define_syslog_variables php.ini option and its associated function. (Kalle)
  . highlight.bg php.ini option. (Kalle)
  . safe_mode, safe_mode_gid, safe_mode_include_dir,
    safe_mode_exec_dir, safe_mode_allowed_env_vars and
    safe_mode_protected_env_vars php.ini options.
  . zend.ze1_compatibility_mode php.ini option.
  . Session bug compatibility mode (session.bug_compat_42 and
    session.bug_compat_warn php.ini options). (Kalle)
  . session_is_registered(), session_register() and session_unregister()
    functions. (Kalle)
  . y2k_compliance php.ini option. (Kalle)
  . magic_quotes_gpc, magic_quotes_runtime and magic_quotes_sybase
    php.ini options. get_magic_quotes_gpc, get_magic_quotes_runtime are kept
    but always return false, set_magic_quotes_runtime raises an
    E_CORE_ERROR. (Pierrick, Pierre)
  . Removed support for putenv("TZ=..") for setting the timezone. (Derick)
  . Removed the timezone guessing algorithm in case the timezone isn't set with
    date.timezone or date_default_timezone_set(). Instead of a guessed
    timezone, "UTC" is now used instead. (Derick)

- Moved extensions to PECL:
  . ext/sqlite.  (Note: the ext/sqlite3 and ext/pdo_sqlite extensions are
    not affected) (Johannes)

- General improvements:
  . Added short array syntax support ([1,2,3]), see UPGRADING guide for full
    details. (rsky0711 at gmail . com, sebastian.deutsch at 9elements . com,
    Pierre)
  . Added binary number format (0b001010). (Jonah dot Harris at gmail dot com)
  . Added support for Class::{expr}() syntax (Pierrick)
  . Added multibyte support by default. Previously PHP had to be compiled
    with --enable-zend-multibyte.  Now it can be enabled or disabled through
    the zend.multibyte directive in php.ini. (Dmitry)
  . Removed compile time dependency from ext/mbstring (Dmitry)
  . Added support for Traits. (Stefan, with fixes by Dmitry and Laruence)
  . Added closure $this support back. (Stas)
  . Added array dereferencing support. (Felipe)
  . Added callable typehint. (Hannes)
  . Added indirect method call through array. FR #47160. (Felipe)
  . Added DTrace support. (David Soria Parra)
  . Added class member access on instantiation (e.g. (new foo)->bar()) support.
    (Felipe)
  . <?= is now always available regardless of the short_open_tag setting. (Rasmus)
  . Implemented Zend Signal Handling (configurable option --enable-zend-signals, 
    off by default). (Lucas Nealan, Arnaud Le Blanc, Brian Shire, Ilia)
  . Improved output layer, see README.NEW-OUTPUT-API for internals. (Mike)
  . Improved UNIX build system to allow building multiple PHP binary SAPIs and
    one SAPI module the same time. FR #53271, FR #52419. (Jani)
  . Implemented closure rebinding as parameter to bindTo. (Gustavo Lopes)
  . Improved the warning message of incompatible arguments. (Laruence)
  . Improved ternary operator performance when returning arrays. (Arnaud, Dmitry)
  . Changed error handlers to only generate docref links when the docref_root 
    php.ini setting is not empty. (Derick)
  . Changed silent conversion of array to string to produce a notice. (Patrick)
  . Changed default encoding from ISO-8859-1 to UTF-8 when not specified in
    htmlspecialchars and htmlentities. (Rasmus)
  . Changed casting of null/''/false into an Object when adding a property
    from E_STRICT into a warning. (Scott)
  . Changed E_ALL to include E_STRICT. (Stas)
  . Disabled Windows CRT warning by default, can be enabled again using the
    php.ini directive windows_show_crt_warnings. (Pierre)
  . Fixed bug #55378: Binary number literal returns float number though its
    value is small enough. (Derick)

- Improved Zend Engine memory usage: (Dmitry)
  . Improved parse error messages. (Felipe)
  . Replaced zend_function.pass_rest_by_reference by
    ZEND_ACC_PASS_REST_BY_REFERENCE in zend_function.fn_flags.
  . Replaced zend_function.return_reference by ZEND_ACC_RETURN_REFERENCE
    in zend_function.fn_flags.
  . Removed zend_arg_info.required_num_args as it was only needed for internal
    functions. Now the first arg_info for internal functions (which has special
    meaning) is represented by the zend_internal_function_info structure.
  . Moved zend_op_array.size, size_var, size_literal, current_brk_cont,
    backpatch_count into CG(context) as they are used only during compilation.
  . Moved zend_op_array.start_op into EG(start_op) as it's used only for
    'interactive' execution of a single top-level op-array.
  . Replaced zend_op_array.done_pass_two by ZEND_ACC_DONE_PASS_TWO in
    zend_op_array.fn_flags.
  . op_array.vars array is trimmed (reallocated) during pass_two.
  . Replaced zend_class_entry.constants_updated by ZEND_ACC_CONSTANTS_UPDATED
    in zend_class_entry.ce_flags.
  . Reduced the size of zend_class_entry by sharing the same memory space
    by different information for internal and user classes.
    See zend_class_entry.info union.
  . Reduced size of temp_variable.

- Improved Zend Engine - performance tweaks and optimizations: (Dmitry)
  . Inlined most probable code-paths for arithmetic operations directly into
    executor.
  . Eliminated unnecessary iterations during request startup/shutdown.
  . Changed $GLOBALS into a JIT autoglobal, so it's initialized only if used.
    (this may affect opcode caches!)
  . Improved performance of @ (silence) operator.
  . Simplified string offset reading. Given $str="abc" then $str[1][0] is now
    a legal construct.
  . Added caches to eliminate repeatable run-time bindings of functions,
    classes, constants, methods and properties.
  . Added concept of interned strings. All strings constants known at compile
    time are allocated in a single copy and never changed.
  . ZEND_RECV now always has IS_CV as its result.
  . ZEND_CATCH now has to be used only with constant class names.
  . ZEND_FETCH_DIM_? may fetch array and dimension operands in different order.
  . Simplified ZEND_FETCH_*_R operations. They can't be used with the
    EXT_TYPE_UNUSED flag any more. This is a very rare and useless case.
    ZEND_FREE might be required after them instead.
  . Split ZEND_RETURN into two new instructions ZEND_RETURN and
    ZEND_RETURN_BY_REF.
  . Optimized access to global constants using values with pre-calculated
    hash_values from the literals table.
  . Optimized access to static properties using executor specialization.
    A constant class name may be used as a direct operand of ZEND_FETCH_*
    instruction without previous ZEND_FETCH_CLASS.
  . zend_stack and zend_ptr_stack allocation is delayed until actual usage.

- Other improvements to Zend Engine:
  . Added an optimization which saves memory and emalloc/efree calls for empty
    HashTables. (Stas, Dmitry)
  . Added ability to reset user opcode handlers (Yoram).
  . Changed the structure of op_array.opcodes. The constant values are moved from
    opcode operands into a separate literal table. (Dmitry)
  . Fixed (disabled) inline-caching for ZEND_OVERLOADED_FUNCTION methods.
    (Dmitry)

- Improved core functions:
  . Enforce an extended class' __construct arguments to match the
    abstract constructor in the base class.
  . Disallow reusing superglobal names as parameter names.
  . Added optional argument to debug_backtrace() and debug_print_backtrace()
    to limit the amount of stack frames returned. (Sebastian, Patrick)
  . Added hex2bin() function. (Scott)
  . number_format() no longer truncates multibyte decimal points and thousand
    separators to the first byte. FR #53457. (Adam)
  . Added support for object references in recursive serialize() calls.
    FR #36424. (Mike)
  . Added support for SORT_NATURAL and SORT_FLAG_CASE in array
    sort functions (sort, rsort, ksort, krsort, asort, arsort and
    array_multisort). FR#55158 (Arpad)
  . Added stream metadata API support and stream_metadata() stream class
    handler. (Stas)
  . User wrappers can now define a stream_truncate() method that responds
    to truncation, e.g. through ftruncate(). FR #53888. (Gustavo)
  . Improved unserialize() performance.
    (galaxy dot mipt at gmail dot com, Kalle)
  . Changed array_combine() to return empty array instead of FALSE when both
    parameter arrays are empty. FR #34857. (joel.perras@gmail.com)
  . Fixed bug #61095 (Incorect lexing of 0x00*+<NUM>). (Etienne)
  . Fixed bug #60965 (Buffer overflow on htmlspecialchars/entities with
    $double=false). (Gustavo)
  . Fixed bug #60895 (Possible invalid handler usage in windows random
    functions). (Pierre)
  . Fixed bug #60879 (unserialize() Does not invoke __wakeup() on object).
    (Pierre, Steve)
  . Fixed bug #60825 (Segfault when running symfony 2 tests).
    (Dmitry, Laruence)
  . Fixed bug #60627 (httpd.worker segfault on startup with php_value).
  . Fixed bug #60613 (Segmentation fault with $cls->{expr}() syntax). (Dmitry)
  . Fixed bug #60611 (Segmentation fault with Cls::{expr}() syntax). (Laruence)
    (Laruence)
  . Fixed bug #60558 (Invalid read and writes). (Laruence)
  . Fixed bug #60444 (Segmentation fault with include & class extending).
    (Laruence, Dmitry).
  . Fixed bug #60362 (non-existent sub-sub keys should not have values).
    (Laruence, alan_k, Stas)
  . Fixed bug #60350 (No string escape code for ESC (ascii 27), normally \e).
    (php at mickweiss dot com)
  . Fixed bug #60321 (ob_get_status(true) no longer returns an array when
    buffer is empty). (Pierrick)
  . Fixed bug #60282 (Segfault when using ob_gzhandler() with open buffers).
    (Laruence)
  . Fixed bug #60240 (invalid read/writes when unserializing specially crafted
    strings). (Mike)
  . Fixed bug #60227 (header() cannot detect the multi-line header with
     CR(0x0D)). (rui)
  . Fixed bug #60174 (Notice when array in method prototype error).
    (Laruence)
  . Fixed bug #60169 (Conjunction of ternary and list crashes PHP).
    (Laruence)
  . Fixed bug #60038 (SIGALRM cause segfault in php_error_cb). (Laruence)
    (klightspeed at netspace dot net dot au)
  . Fixed bug #55871 (Interruption in substr_replace()). (Stas)
  . Fixed bug #55801 (Behavior of unserialize has changed). (Mike)
  . Fixed bug #55758 (Digest Authenticate missed in 5.4) . (Laruence)
  . Fixed bug #55748 (multiple NULL Pointer Dereference with zend_strndup())
    (CVE-2011-4153). (Stas)
  . Fixed bug #55124 (recursive mkdir fails with current (dot) directory in path).
    (Pierre)
  . Fixed bug #55084 (Function registered by header_register_callback is
    called only once per process). (Hannes)
  . Implement FR #54514 (Get php binary path during script execution).
    (Laruence)
  . Fixed bug #52211 (iconv() returns part of string on error). (Felipe)
  . Fixed bug #51860 (Include fails with toplevel symlink to /). (Dmitry)

- Improved generic SAPI support: 
  . Added $_SERVER['REQUEST_TIME_FLOAT'] to include microsecond precision. 
    (Patrick)
  . Added header_register_callback() which is invoked immediately
    prior to the sending of headers and after default headers have
    been added. (Scott)
  . Added http_response_code() function. FR #52555. (Paul Dragoonis, Kalle)
  . Fixed bug #55500 (Corrupted $_FILES indices lead to security concern).
    (CVE-2012-1172). (Stas)
  . Fixed bug #54374 (Insufficient validating of upload name leading to 
    corrupted $_FILES indices). (CVE-2012-1172). (Stas, lekensteyn at gmail dot com)

- Improved CLI SAPI:
  . Added built-in web server that is intended for testing purpose. 
    (Moriyoshi, Laruence, and fixes by Pierre, Derick, Arpad,
    chobieee at gmail dot com)
  . Added command line option --rz <name> which shows information of the
    named Zend extension. (Johannes)
  . Interactive readline shell improvements: (Johannes)
    . Added "cli.pager" php.ini setting to set a pager for output.
    . Added "cli.prompt" php.ini setting to configure the shell prompt.
    . Added shortcut #inisetting=value to change php.ini settings at run-time.
    . Changed shell not to terminate on fatal errors.
    . Interactive shell works with shared readline extension. FR #53878.

- Improved CGI/FastCGI SAPI: (Dmitry)
  . Added apache compatible functions: apache_child_terminate(),
    getallheaders(), apache_request_headers() and apache_response_headers()
  . Improved performance of FastCGI request parsing.
  . Fixed reinitialization of SAPI callbacks after php_module_startup().
    (Dmitry)

- Improved PHP-FPM SAPI:
  . Removed EXPERIMENTAL flag. (fat)
  . Fixed bug #60659 (FPM does not clear auth_user on request accept).
    (bonbons at linux-vserver dot org)

- Improved Litespeed SAPI:
  . Fixed bug #55769 (Make Fails with "Missing Separator" error). (Adam)

- Improved Date extension:
  . Added the + modifier to parseFromFormat to allow trailing text in the
    string to parse without throwing an error. (Stas, Derick)

- Improved DBA extension:
  . Added Tokyo Cabinet abstract DB support. (Michael Maclean)
  . Added Berkeley DB 5 support. (Johannes, Chris Jones)

- Improved DOM extension:
  . Added the ability to pass options to loadHTML (Chregu, fxmulder at gmail dot com)

- Improved filesystem functions:
  . scandir() now accepts SCANDIR_SORT_NONE as a possible sorting_order value.
    FR #53407. (Adam)

- Improved HASH extension:
  . Added Jenkins's one-at-a-time hash support. (Martin Jansen)
  . Added FNV-1 hash support. (Michael Maclean)
  . Made Adler32 algorithm faster. FR #53213. (zavasek at yandex dot ru)
  . Removed Salsa10/Salsa20, which are actually stream ciphers (Mike)
  . Fixed bug #60221 (Tiger hash output byte order) (Mike)

- Improved intl extension:
  . Added Spoofchecker class, allows checking for visibly confusable characters and
    other security issues. (Scott)
  . Added Transliterator class, allowing transliteration of strings. 
    (Gustavo)
  . Added support for UTS #46. (Gustavo)
  . Fixed build on Fedora 15 / Ubuntu 11. (Hannes)
  . Fixed bug #55562 (grapheme_substr() returns false on big length). (Stas)

- Improved JSON extension:
  . Added new json_encode() option JSON_UNESCAPED_UNICODE. FR #53946.
    (Alexander, Gwynne)
  . Added JsonSerializable interface. (Sara)
  . Added JSON_BIGINT_AS_STRING, extended json_decode() sig with $options.
    (Sara)
  . Added support for JSON_NUMERIC_CHECK option in json_encode() that converts
    numeric strings to integers. (Ilia)
  . Added new json_encode() option JSON_UNESCAPED_SLASHES. FR #49366. (Adam)
  . Added new json_encode() option JSON_PRETTY_PRINT. FR #44331. (Adam)

- Improved LDAP extension:
  . Added paged results support. FR #42060. (ando@OpenLDAP.org,
    iarenuno@eteo.mondragon.edu, jeanseb@au-fil-du.net, remy.saissy@gmail.com)

- Improved mbstring extension:
  . Added Shift_JIS/UTF-8 Emoji (pictograms) support. (Rui)
  . Added JIS X0213:2004 (Shift_JIS-2004, EUC-JP-2004, ISO-2022-JP-2004)
    support. (Rui)
  . Ill-formed UTF-8 check for security enhancements. (Rui)
  . Added MacJapanese (Shift_JIS) and gb18030 encoding support. (Rui)
  . Added encode/decode in hex format to mb_[en|de]code_numericentity(). (Rui)
  . Added user JIS X0213:2004 (Shift_JIS-2004, EUC-JP-2004, ISO-2022-JP-2004)
    support. (Rui)
  . Added the user defined area for CP936 and CP950 (Rui).
  . Fixed bug #60306 (Characters lost while converting from cp936 to utf8).
    (Laruence)

- Improved MySQL extensions:
  . MySQL: Deprecated mysql_list_dbs(). FR #50667. (Andrey)
  . mysqlnd: Added named pipes support. FR #48082. (Andrey)
  . MySQLi: Added iterator support in MySQLi. mysqli_result implements
    Traversable. (Andrey, Johannes)
  . PDO_mysql: Removed support for linking with MySQL client libraries older
    than 4.1. (Johannes)
  . ext/mysql, mysqli and pdo_mysql now use mysqlnd by default. (Johannes)
  . Fixed bug #55473 (mysql_pconnect leaks file descriptors on reconnect). 
    (Andrey, Laruence)
  . Fixed bug #55653 (PS crash with libmysql when binding same variable as 
    param and out). (Laruence)

- Improved OpenSSL extension:
  . Added AES support. FR #48632. (yonas dot y at gmail dot com, Pierre)
  . Added no padding option to openssl_encrypt()/openssl_decrypt(). (Scott)
  . Use php's implementation for Windows Crypto API in
    openssl_random_pseudo_bytes. (Pierre)
  . On error in openssl_random_pseudo_bytes() made sure we set strong result
    to false. (Scott)
  . Fixed possible attack in SSL sockets with SSL 3.0 / TLS 1.0.
    CVE-2011-3389. (Scott)
  . Fixed bug #61124 (Crash when decoding an invalid base64 encoded string).
    (me at ktamura dot com, Scott)

- Improved PDO:
  . Fixed PDO objects binary incompatibility. (Dmitry)

- PDO DBlib driver:
  . Added nextRowset support.
  . Fixed bug #50755 (PDO DBLIB Fails with OOM).

- Improved PostgreSQL extension:
  . Added support for "extra" parameter for PGNotify().
    (r dot i dot k at free dot fr, Ilia)

- Improved PCRE extension:
  . Changed third parameter of preg_match_all() to optional. FR #53238. (Adam)

- Improved Readline extension:
  . Fixed bug #54450 (Enable callback support when built against libedit).
    (fedora at famillecollet dot com, Hannes)

- Improved Reflection extension:
  . Added ReflectionClass::newInstanceWithoutConstructor() to create a new
    instance of a class without invoking its constructor. FR #55490.
    (Sebastian)
  . Added ReflectionExtension::isTemporary() and
    ReflectionExtension::isPersistent() methods. (Johannes)
  . Added ReflectionZendExtension class. (Johannes)
  . Added ReflectionClass::isCloneable(). (Felipe)

- Improved Session extension:
  . Expose session status via new function, session_status (FR #52982) (Arpad)
  . Added support for object-oriented session handlers. (Arpad)
  . Added support for storing upload progress feedback in session data. (Arnaud)
  . Changed session.entropy_file to default to /dev/urandom or /dev/arandom if
    either is present at compile time. (Rasmus)
  . Fixed bug #60860 (session.save_handler=user without defined function core
    dumps). (Felipe)
  . Implement FR #60551 (session_set_save_handler should support a core's
    session handler interface). (Arpad)
  . Fixed bug #60640 (invalid return values). (Arpad)

- Improved SNMP extension (Boris Lytochkin):
  . Added OO API. FR #53594 (php-snmp rewrite).
  . Sanitized return values of existing functions. Now it returns FALSE on
    failure.
  . Allow ~infinite OIDs in GET/GETNEXT/SET queries. Autochunk them to max_oids
    upon request.
  . Introducing unit tests for extension with ~full coverage.
  . IPv6 support. (FR #42918)
  . Way of representing OID value can now be changed when SNMP_VALUE_OBJECT
    is used for value output mode. Use or'ed SNMP_VALUE_LIBRARY(default if
    not specified) or SNMP_VALUE_PLAIN. (FR #54502)
  . Fixed bug #60749 (SNMP module should not strip non-standard SNMP port
    from hostname). (Boris Lytochkin)
  . Fixed bug #60585 (php build fails with USE flag snmp when IPv6 support
    is disabled). (Boris Lytochkin)
  . Fixed bug #53862 (snmp_set_oid_output_format does not allow returning to default)
  . Fixed bug #46065 (snmp_set_quick_print() persists between requests)
  . Fixed bug #45893 (Snmp buffer limited to 2048 char)
  . Fixed bug #44193 (snmp v3 noAuthNoPriv doesn't work)

- Improved SOAP extension:
  . Added new SoapClient option "keep_alive". FR #60329. (Pierrick)
  . Fixed basic HTTP authentication for WSDL sub requests. (Dmitry)

- Improved SPL extension:
  . Added RegexIterator::getRegex() method. (Joshua Thijssen)
  . Added SplObjectStorage::getHash() hook. (Etienne)
  . Added CallbackFilterIterator and RecursiveCallbackFilterIterator. (Arnaud)
  . Added missing class_uses(..) as pointed out by #55266 (Stefan)
  . Immediately reject wrong usages of directories under Spl(Temp)FileObject
    and friends. (Etienne, Pierre)
  . FilesystemIterator, GlobIterator and (Recursive)DirectoryIterator now use
    the default stream context. (Hannes)
  . Fixed bug #60201 (SplFileObject::setCsvControl does not expose third
    argument via Reflection). (Peter)
  . Fixed bug #55287 (spl_classes() not includes CallbackFilter classes)
    (sasezaki at gmail dot com, salathe)

- Improved Sysvshm extension:
  . Fixed bug #55750 (memory copy issue in sysvshm extension).
    (Ilia, jeffhuang9999 at gmail dot com)

- Improved Tidy extension:
  . Fixed bug #54682 (Tidy::diagnose() NULL pointer dereference).
    (Maksymilian Arciemowicz, Felipe)

- Improved Tokenizer extension:
  . Fixed bug #54089 (token_get_all with regards to __halt_compiler is
    not binary safe). (Nikita Popov)

- Improved XSL extension:
  . Added XsltProcessor::setSecurityPrefs($options) and getSecurityPrefs() to
    define forbidden operations within XSLT stylesheets, default is not to
    enable write operations from XSLT. Bug #54446 (Chregu, Nicolas Gregoire)
  . XSL doesn't stop transformation anymore, if a PHP function can't be called
    (Christian)

- Improved ZLIB extension:
  . Re-implemented non-file related functionality. (Mike)
  . Fixed bug #55544 (ob_gzhandler always conflicts with zlib.output_compression).
    (Mike)

14 Jun 2012, PHP 5.3.14

- CLI SAPI:
  . Fixed bug #61546 (functions related to current script failed when chdir() 
    in cli sapi). (Laruence, reeze.xia@gmail.com)

- CURL:
  . Fixed bug #61948 (CURLOPT_COOKIEFILE '' raises open_basedir restriction).
    (Laruence)

- COM:
  . Fixed bug #62146 com_dotnet cannot be built shared. (Johannes)

- Core:
  . Fixed CVE-2012-2143. (Solar Designer)
  . Fixed missing bound check in iptcparse(). (chris at chiappa.net)
  . Fixed bug #62373 (serialize() generates wrong reference to the object).
    (Moriyoshi)
  . Fixed bug #62005 (unexpected behavior when incrementally assigning to a 
    member of a null object). (Laruence)
  . Fixed bug #61991 (long overflow in realpath_cache_get()). (Anatoliy)
  . Fixed bug #61764 ('I' unpacks n as signed if n > 2^31-1 on LP64). (Gustavo)
  . Fixed bug #61730 (Segfault from array_walk modifying an array passed by
    reference). (Laruence)
  . Fixed bug #61713 (Logic error in charset detection for htmlentities).
    (Anatoliy)
  . Fixed bug #54197 ([PATH=] sections incompatibility with user_ini.filename
    set to null). (Anatoliy)
  . Changed php://fd to be available only for CLI.

- Fileinfo:
  . Fixed bug #61812 (Uninitialised value used in libmagic). 
    (Laruence, Gustavo)

- Iconv extension:
  . Fixed a bug that iconv extension fails to link to the correct library
    when another extension makes use of a library that links to the iconv
    library. See https://bugs.gentoo.org/show_bug.cgi?id=364139 for detail.
    (Moriyoshi)

- Intl:
  . Fixed bug #62082 (Memory corruption in internal function
    get_icu_disp_value_src_php()). (Gustavo)

- JSON
  . Fixed bug #61537 (json_encode() incorrectly truncates/discards
    information). (Adam)

- PDO:
  . Fixed bug #61755 (A parsing bug in the prepared statements can lead to
    access violations). (Johannes)

- Phar:
  . Fix bug #61065 (Secunia SA44335). (Rasmus)

- Streams:
  . Fixed bug #61961 (file_get_contents leaks when access empty file with
    maxlen set). (Reeze)

08 May 2012, PHP 5.3.13
- CGI
  . Improve fix for PHP-CGI query string parameter vulnerability, CVE-2012-2311.
    (Stas)

03 May 2012, PHP 5.3.12
- Fix PHP-CGI query string parameter vulnerability, CVE-2012-1823. (Rasmus)

26 Apr 2012, PHP 5.3.11

- Core:
  . Fixed bug #61605 (header_remove() does not remove all headers).
    (Laruence)
  . Fixed bug #61541 (Segfault when using ob_* in output_callback).
    (reeze.xia@gmail.com)
  . Fixed bug #61273 (call_user_func_array with more than 16333 arguments
    leaks / crashes). (Laruence)
  . Fixed bug #61165 (Segfault - strip_tags()). (Laruence)
  . Improved max_input_vars directive to check nested variables (Dmitry).
  . Fixed bug #61095 (Incorect lexing of 0x00*+<NUM>). (Etienne)
  . Fixed bug #61087 (Memory leak in parse_ini_file when specifying
    invalid scanner mode). (Nikic, Laruence)
  . Fixed bug #61072 (Memory leak when restoring an exception handler).
    (Nikic, Laruence)
  . Fixed bug #61058 (array_fill leaks if start index is PHP_INT_MAX).
    (Laruence)
  . Fixed bug #61043 (Regression in magic_quotes_gpc fix for CVE-2012-0831).
    (Ondřej Surý)
  . Fixed bug #61000 (Exceeding max nesting level doesn't delete numerical
    vars). (Laruence)
  . Fixed bug #60895 (Possible invalid handler usage in windows random
    functions). (Pierre)
  . Fixed bug #60825 (Segfault when running symfony 2 tests).
    (Dmitry, Laruence)
  . Fixed bug #60801 (strpbrk() mishandles NUL byte). (Adam)
  . Fixed bug #60569 (Nullbyte truncates Exception $message). (Ilia)
  . Fixed bug #60227 (header() cannot detect the multi-line header with CR).
    (rui, Gustavo)
  . Fixed bug #60222 (time_nanosleep() does validate input params). (Ilia)
  . Fixed bug #54374 (Insufficient validating of upload name leading to 
    corrupted $_FILES indices). (CVE-2012-1172). (Stas, lekensteyn at
    gmail dot com, Pierre)
  . Fixed bug #52719 (array_walk_recursive crashes if third param of the
    function is by reference). (Nikita Popov)
  . Fixed bug #51860 (Include fails with toplevel symlink to /). (Dmitry)

- DOM
  . Added debug info handler to DOM objects. (Gustavo, Joey Smith)

- FPM
  . Fixed bug #61430 (Transposed memset() params in sapi/fpm/fpm/fpm_shm.c).
    (michaelhood at gmail dot com, Ilia)

- Ibase
  . Fixed bug #60947 (Segmentation fault while executing ibase_db_info).
    (Ilia)

- Installation
  . Fixed bug #61172 (Add Apache 2.4 support). (Chris Jones)

- Fileinfo
  . Fixed bug #61173 (Unable to detect error from finfo constructor). (Gustavo)

- Firebird Database extension (ibase):
  . Fixed bug #60802 (ibase_trans() gives segfault when passing params).

- Libxml:
  . Fixed bug #61617 (Libxml tests failed(ht is already destroyed)).
    (Laruence)
  . Fixed bug #61367 (open_basedir bypass using libxml RSHUTDOWN). 
    (Tim Starling)

- mysqli
  . Fixed bug #61003 (mysql_stat() require a valid connection). (Johannes).

- PDO_mysql
  . Fixed bug #61207 (PDO::nextRowset() after a multi-statement query doesn't
    always work). (Johannes)
  . Fixed bug #61194 (PDO should export compression flag with myslqnd).
    (Johannes)

- PDO_odbc 
  . Fixed bug #61212 (PDO ODBC Segfaults on SQL_SUCESS_WITH_INFO). (Ilia)

- PDO_pgsql
  . Fixed bug #61267 (pdo_pgsql's PDO::exec() returns the number of SELECTed
    rows on postgresql >= 9). (ben dot pineau at gmail dot com)

- PDO_Sqlite extension:
  . Add createCollation support. (Damien)

- Phar:
  . Fixed bug #61184 (Phar::webPhar() generates headers with trailing NUL
    bytes). (Nikic)

- PHP-FPM SAPI:
  . Fixed bug #60811 (php-fpm compilation problem). (rasmus)

- Readline:
  . Fixed bug #61088 (Memory leak in readline_callback_handler_install).
    (Nikic, Laruence)
  . Add open_basedir checks to readline_write_history and readline_read_history.
    (Rasmus, reported by Mateusz Goik)

- Reflection:
  . Fixed bug #61388 (ReflectionObject:getProperties() issues invalid reads
    when get_properties returns a hash table with (inaccessible) dynamic
    numeric properties). (Gustavo)
  . Fixed bug #60968 (Late static binding doesn't work with 
    ReflectionMethod::invokeArgs()). (Laruence)

- SOAP
  . Fixed basic HTTP authentication for WSDL sub requests. (Dmitry)
  . Fixed bug #60887 (SoapClient ignores user_agent option and sends no
    User-Agent header). (carloschilazo at gmail dot com)
  . Fixed bug #60842, #51775 (Chunked response parsing error when 
    chunksize length line is > 10 bytes). (Ilia)
  . Fixed bug #49853 (Soap Client stream context header option ignored).
    (Dmitry)

- SPL
  . Fixed memory leak when calling SplFileInfo's constructor twice. (Felipe)
  . Fixed bug #61418 (Segmentation fault when DirectoryIterator's or
    FilesystemIterator's iterators are requested more than once without
    having had its dtor callback called in between). (Gustavo)
  . Fixed bug #61347 (inconsistent isset behavior of Arrayobject). (Laruence)
  . Fixed bug #61326 (ArrayObject comparison). (Gustavo)

- SQLite3 extension:
  . Add createCollation() method. (Brad Dewar)

- Session:
  . Fixed bug #60860 (session.save_handler=user without defined function core
    dumps). (Felipe)
  . Fixed bug #60634 (Segmentation fault when trying to die() in
    SessionHandler::write()). (Ilia)

- Streams:
  . Fixed bug #61371 (stream_context_create() causes memory leaks on use
    streams_socket_create). (Gustavo)
  . Fixed bug #61253 (Wrappers opened with errors concurrency problem on ZTS).
    (Gustavo)
  . Fixed bug #61115 (stream related segfault on fatal error in
    php_stream_context_link). (Gustavo)
  . Fixed bug #60817 (stream_get_line() reads from stream even when there is
    already sufficient data buffered). stream_get_line() now behaves more like
    fgets(), as is documented. (Gustavo)
  . Further fix for bug #60455 (stream_get_line misbehaves if EOF is not
    detected together with the last read). (Gustavo)
  . Fixed bug #60106 (stream_socket_server silently truncates long unix
    socket paths). (Ilia)

- Tidy:
  . Fixed bug #54682 (tidy null pointer dereference). (Tony, David Soria Parra)

- XMLRPC:
  . Fixed bug #61264 (xmlrpc_parse_method_descriptions leaks temporary
    variable). (Nikita Popov)
  . Fixed bug #61097 (Memory leak in xmlrpc functions copying zvals). (Nikic)

- Zlib:
  . Fixed bug #61139 (gzopen leaks when specifying invalid mode). (Nikic)

02 Feb 2012, PHP 5.3.10

- Core:
  . Fixed arbitrary remote code execution vulnerability reported by Stefan 
    Esser, CVE-2012-0830. (Stas, Dmitry)

10 Jan 2012, PHP 5.3.9

- Core:
  . Added max_input_vars directive to prevent attacks based on hash collisions
    (CVE-2011-4885) (Dmitry).
  . Fixed bug #60205 (possible integer overflow in content_length). (Laruence)
  . Fixed bug #60139 (Anonymous functions create cycles not detected by the
    GC). (Dmitry)
  . Fixed bug #60138 (GC crash with referenced array in RecursiveArrayIterator)
    (Dmitry).
  . Fixed bug #60120 (proc_open's streams may hang with stdin/out/err when 
    the data exceeds or is equal to 2048 bytes). (Pierre, Pascal Borreli)
  . Fixed bug #60099 (__halt_compiler() works in braced namespaces). (Felipe)
  . Fixed bug #60019 (Function time_nanosleep() is undefined on OS X). (Ilia)
  . Fixed bug #55874 (GCC does not provide __sync_fetch_and_add on some archs).
    (klightspeed at netspace dot net dot au)
  . Fixed bug #55798 (serialize followed by unserialize with numeric object
    prop. gives integer prop). (Gustavo)
  . Fixed bug #55749 (TOCTOU issue in getenv() on Windows builds). (Pierre)
  . Fixed bug #55707 (undefined reference to `__sync_fetch_and_add_4' on Linux
    parisc). (Felipe)
  . Fixed bug #55674 (fgetcsv & str_getcsv skip empty fields in some
    tab-separated records). (Laruence)
  . Fixed bug #55649 (Undefined function Bug()). (Laruence)
  . Fixed bug #55622 (memory corruption in parse_ini_string). (Pierre)
  . Fixed bug #55576 (Cannot conditionally move uploaded file without race
    condition). (Gustavo)
  . Fixed bug #55510: $_FILES 'name' missing first character after upload.
    (Arpad)
  . Fixed bug #55509 (segfault on x86_64 using more than 2G memory). (Laruence)
  . Fixed bug #55504 (Content-Type header is not parsed correctly on
    HTTP POST request). (Hannes)
  . Fixed bug #55475 (is_a() triggers autoloader, new optional 3rd argument to
    is_a and is_subclass_of). (alan_k)
  . Fixed bug #52461 (Incomplete doctype and missing xmlns). 
    (virsacer at web dot de, Pierre)
  . Fixed bug #55366 (keys lost when using substr_replace an array). (Arpad)
  . Fixed bug #55273 (base64_decode() with strict rejects whitespace after
    pad). (Ilia)
  . Fixed bug #52624 (tempnam() by-pass open_basedir with nonnexistent
    directory). (Felipe)
  . Fixed bug #50982 (incorrect assumption of PAGE_SIZE size). (Dmitry)
  . Fixed invalid free in call_user_method() function. (Felipe)
  . Fixed bug #43200 (Interface implementation / inheritence not possible in
    abstract classes). (Felipe)


- BCmath:
  . Fixed bug #60377 (bcscale related crashes on 64bits platforms). (shm)

- Calendar:
  . Fixed bug #55797 (Integer overflow in SdnToGregorian leads to segfault (in
    optimized builds). (Gustavo)

- cURL:
  . Fixed bug #60439 (curl_copy_handle segfault when used with
    CURLOPT_PROGRESSFUNCTION). (Pierrick)
  . Fixed bug #54798 (Segfault when CURLOPT_STDERR file pointer is closed
    before calling curl_exec). (Hannes)
  . Fixed issues were curl_copy_handle() would sometimes lose copied
    preferences. (Hannes)

- DateTime:
  . Fixed bug #60373 (Startup errors with log_errors on cause segfault).
    (Derick)
  . Fixed bug #60236 (TLA timezone dates are not converted properly from
    timestamp). (Derick)
  . Fixed bug #55253 (DateTime::add() and sub() result -1 hour on objects with
    time zone type 2). (Derick)
  . Fixed bug #54851 (DateTime::createFromFormat() doesn't interpret "D").
    (Derick)
  . Fixed bug #53502 (strtotime with timezone memory leak). (Derick)
  . Fixed bug #52062 (large timestamps with DateTime::getTimestamp and
    DateTime::setTimestamp). (Derick)
  . Fixed bug #51994 (date_parse_from_format is parsing invalid date using 'yz'
    format). (Derick)
  . Fixed bug #52113 (Seg fault while creating (by unserialization)
    DatePeriod). (Derick)
  . Fixed bug #48476 (cloning extended DateTime class without calling
    parent::__constr crashed PHP). (Hannes)

- EXIF:
  . Fixed bug #60150 (Integer overflow during the parsing of invalid exif
    header). (CVE-2011-4566) (Stas, flolechaud at gmail dot com)

- Fileinfo:
  . Fixed bug #60094 (C++ comment fails in c89). (Laruence)
  . Fixed possible memory leak in finfo_open(). (Felipe)
  . Fixed memory leak when calling the Finfo constructor twice. (Felipe)

- Filter:
  . Fixed Bug #55478 (FILTER_VALIDATE_EMAIL fails with internationalized 
    domain name addresses containing >1 -). (Ilia)

- FTP:
  . Fixed bug #60183 (out of sync ftp responses). (bram at ebskamp dot me,
    rasmus)

- Gd:
  . Fixed bug #60160 (imagefill() doesn't work correctly
    for small images). (Florian)
  . Fixed potential memory leak on a png error (Rasmus, Paul Saab)

- Intl:
  . Fixed bug #60192 (SegFault when Collator not constructed
    properly). (Florian)
  . Fixed memory leak in several Intl locale functions. (Felipe)

- Json:
  . Fixed bug #55543 (json_encode() with JSON_NUMERIC_CHECK fails on objects
    with numeric string properties). (Ilia, dchurch at sciencelogic dot com)

- Mbstring:
  . Fixed possible crash in mb_ereg_search_init() using empty pattern. (Felipe)

- MS SQL:
  . Fixed bug #60267 (Compile failure with freetds 0.91). (Felipe)

- MySQL:
  . Fixed bug #55550 (mysql.trace_mode miscounts result sets). (Johannes)

- MySQLi extension:
  . Fixed bug #55859 (mysqli->stat property access gives error). (Andrey)
  . Fixed bug #55582 (mysqli_num_rows() returns always 0 for unbuffered, when
    mysqlnd is used). (Andrey)
  . Fixed bug #55703 (PHP crash when calling mysqli_fetch_fields). 
    (eran at zend dot com, Laruence)

- mysqlnd
  . Fixed bug #55609 (mysqlnd cannot be built shared). (Johannes)
  . Fixed bug #55067 (MySQL doesn't support compression - wrong config option).
    (Andrey)

- NSAPI SAPI:
  . Don't set $_SERVER['HTTPS'] on unsecure connection (bug #55403). (Uwe
    Schindler)

- OpenSSL:
  . Fixed bug #60279 (Fixed NULL pointer dereference in
    stream_socket_enable_crypto, case when ssl_handle of session_stream is not
    initialized.) (shm)
  . Fix segfault with older versions of OpenSSL. (Scott)

- Oracle Database extension (OCI8):
  . Fixed bug #59985 (show normal warning text for OCI_NO_DATA).
    (Chris Jones)
  . Increased maximum Oracle error message buffer length for new 11.2.0.3 size.
    (Chris Jones)
  . Improve internal initalization failure error messages. (Chris Jones)

- PDO
  . Fixed bug #55776 (PDORow to session bug). (Johannes)

- PDO Firebird:
  . Fixed bug #48877 ("bindValue" and "bindParam" do not work for PDO Firebird).
    (Mariuz)
  . Fixed bug #47415 (PDO_Firebird segfaults when passing lowercased column name to bindColumn).
  . Fixed bug #53280 (PDO_Firebird segfaults if query column count less than param count).
    (Mariuz)

- PDO MySQL driver:
  . Fixed bug #60155 (pdo_mysql.default_socket ignored). (Johannes)
  . Fixed bug #55870 (PDO ignores all SSL parameters when used with mysql 
    native driver). (Pierre)
  . Fixed bug #54158 (MYSQLND+PDO MySQL requires #define 
    MYSQL_OPT_LOCAL_INFILE). (Andrey)

- PDO OCI driver:
  . Fixed bug #55768 (PDO_OCI can't resume Oracle session after it's been
    killed). (mikhail dot v dot gavrilov at gmail dot com, Chris Jones, Tony)

- Phar:
  . Fixed bug #60261 (NULL pointer dereference in phar). (Felipe)
  . Fixed bug #60164 (Stubs of a specific length break phar_open_from_fp
    scanning for __HALT_COMPILER). (Ralph Schindler)
  . Fixed bug #53872 (internal corruption of phar). (Hannes)
  . Fixed bug #52013 (Unable to decompress files in a compressed phar). (Hannes)

- PHP-FPM SAPI:
  . Dropped restriction of not setting the same value multiple times, the last
    one holds. (giovanni at giacobbi dot net, fat)
  . Added .phar to default authorized extensions. (fat)
  . Fixed bug #60659 (FPM does not clear auth_user on request accept).
    (bonbons at linux-vserver dot org)
  . Fixed bug #60629 (memory corruption when web server closed the fcgi fd).
    (fat)
  . Enhance error log when the primary script can't be open. FR #60199. (fat)
  . Fixed bug #60179 (php_flag and php_value does not work properly). (fat)
  . Fixed bug #55577 (status.html does not install). (fat)
  . Fixed bug #55533 (The -d parameter doesn't work). (fat)
  . Fixed bug #55526 (Heartbeat causes a lot of unnecessary events). (fat)
  . Fixed bug #55486 (status show BIG processes number). (fat)
  . Enhanced security by limiting access to user defined extensions.
    FR #55181. (fat)
  . Added process.max to control the number of process FPM can fork. FR #55166.
    (fat)
  . Implemented FR #54577 (Enhanced status page with full status and details
    about each processes. Also provide a web page (status.html) for
    real-time FPM status. (fat)
  . Lowered default value for Process Manager. FR #54098. (fat)
  . Implemented FR #52569 (Add the "ondemand" process-manager
    to allow zero children). (fat)
  . Added partial syslog support (on error_log only). FR #52052. (fat)

- Postgres:
  . Fixed bug #60244 (pg_fetch_* functions do not validate that row param 
    is >0). (Ilia)
  . Added PGSQL_LIBPQ_VERSION/PGSQL_LIBPQ_VERSION_STR constants. (Yasuo)

- Reflection:
  . Fixed bug #60367 (Reflection and Late Static Binding). (Laruence)

- Session:
  . Fixed bug #55267 (session_regenerate_id fails after header sent). (Hannes)

- SimpleXML:
  . Reverted the SimpleXML->query() behaviour to returning empty arrays
    instead of false when no nodes are found as it was since 5.3.3 
    (bug #48601). (chregu, rrichards)

- SOAP
  . Fixed bug #54911 (Access to a undefined member in inherit SoapClient may
    cause Segmentation Fault). (Dmitry)
  . Fixed bug #48216 (PHP Fatal error: SOAP-ERROR: Parsing WSDL:
    Extra content at the end of the doc, when server uses chunked transfer
    encoding with spaces after chunk size). (Dmitry)
  . Fixed bug #44686 (SOAP-ERROR: Parsing WSDL with references). (Dmitry)

- Sockets:
  . Fixed bug #60048 (sa_len a #define on IRIX). (china at thewrittenword dot
    com)

- SPL:
  . Fixed bug #60082 (Crash in ArrayObject() when using recursive references).
    (Tony)
  . Fixed bug #55807 (Wrong value for splFileObject::SKIP_EMPTY).
    (jgotti at modedemploi dot fr, Hannes)
  . Fixed bug #54304 (RegexIterator::accept() doesn't work with scalar values).
    (Hannes)

- Streams:
  . Fixed bug #60455 (stream_get_line misbehaves if EOF is not detected together
    with the last read). (Gustavo)

- Tidy:
  . Fixed bug #54682 (Tidy::diagnose() NULL pointer dereference).
    (Maksymilian Arciemowicz, Felipe)

- XSL:
  . Added xsl.security_prefs ini option to define forbidden operations within
    XSLT stylesheets, default is not to enable write operations. This option 
    won't be in 5.4, since there's a new method. Fixes Bug #54446. (Chregu,
    Nicolas Gregoire)

23 Aug 2011, PHP 5.3.8

- Core:
  . Fixed bug #55439 (crypt() returns only the salt for MD5). (Stas)

- OpenSSL:
  . Reverted a change in timeout handling restoring PHP 5.3.6 behavior,
    as the new behavior caused mysqlnd SSL connections to hang (#55283).
    (Pierre, Andrey, Johannes)

18 Aug 2011, PHP 5.3.7
- Upgraded bundled SQLite to version 3.7.7.1. (Scott)
- Upgraded bundled PCRE to version 8.12. (Scott)

- Zend Engine:
  . Fixed bug #55156 (ReflectionClass::getDocComment() returns comment even
    though the class has none). (Felipe)
  . Fixed bug #55007 (compiler fail after previous fail). (Felipe)
  . Fixed bug #54910 (Crash when calling call_user_func with unknown function
    name). (Dmitry)
  . Fixed bug #54804 (__halt_compiler and imported namespaces).
    (Pierrick, Felipe)
  . Fixed bug #54624 (class_alias and type hint). (Felipe)
  . Fixed bug #54585 (track_errors causes segfault). (Dmitry)
  . Fixed bug #54423 (classes from dl()'ed extensions are not destroyed). 
    (Tony, Dmitry)
  . Fixed bug #54372 (Crash accessing global object itself returned from its
    __get() handle). (Dmitry)
  . Fixed bug #54367 (Use of closure causes problem in ArrayAccess). (Dmitry)
  . Fixed bug #54358 (Closure, use and reference). (Dmitry)
  . Fixed bug #54262 (Crash when assigning value to a dimension in a non-array).
    (Dmitry)
  . Fixed bug #54039 (use() of static variables in lambda functions can break
    staticness). (Dmitry)

- Core
  . Updated crypt_blowfish to 1.2. ((CVE-2011-2483) (Solar Designer)
  . Removed warning when argument of is_a() or is_subclass_of() is not 
    a known class. (Stas)
  . Fixed crash in error_log(). (Felipe) Reported by Mateusz Kocielski.
  . Added PHP_MANDIR constant telling where the manpages were installed into,
    and an --man-dir argument to php-config. (Hannes)
  . Fixed a crash inside dtor for error handling. (Ilia)
  . Fixed buffer overflow on overlog salt in crypt(). (Clément LECIGNE, Stas)  
  . Implemented FR #54459 (Range function accuracy). (Adam)

  . Fixed bug #55399 (parse_url() incorrectly treats ':' as a valid path).
    (Ilia)
  . Fixed bug #55339 (Segfault with allow_call_time_pass_reference = Off).
    (Dmitry)
  . Fixed bug #55295 [NEW]: popen_ex on windows, fixed possible heap overflow
    (Pierre)
  . Fixed bug #55258 (Windows Version Detecting Error). 
    ( xiaomao5 at live dot com, Pierre)
  . Fixed bug #55187 (readlink returns weird characters when false result).
   (Pierre)
  . Fixed bug #55082 (var_export() doesn't escape properties properly).
    (Gustavo)
  . Fixed bug #55014 (Compile failure due to improper use of ctime_r()). (Ilia)
  . Fixed bug #54939 (File path injection vulnerability in RFC1867 File upload
    filename). (Felipe) Reported by Krzysztof Kotowicz. (CVE-2011-2202)
  . Fixed bug #54935 php_win_err can lead to crash. (Pierre)
  . Fixed bug #54924 (assert.* is not being reset upon request shutdown). (Ilia)
  . Fixed bug #54895 (Fix compiling with older gcc version without need for
    membar_producer macro). (mhei at heimpold dot de)
  . Fixed bug #54866 (incorrect accounting for realpath_cache_size).
    (Dustin Ward)
  . Fixed bug #54723 (getimagesize() doesn't check the full ico signature).
    (Scott)
  . Fixed bug #54721 (Different Hashes on Windows, BSD and Linux on wrong Salt
    size). (Pierre, os at irj dot ru)
  . Fixed bug #54580 (get_browser() segmentation fault when browscap ini
    directive is set through php_admin_value). (Gustavo)
  . Fixed bug #54332 (Crash in zend_mm_check_ptr // Heap corruption). (Dmitry)
  . Fixed bug #54305 (Crash in gc_remove_zval_from_buffer). (Dmitry)
  . Fixed bug #54238 (use-after-free in substr_replace()). (Stas)
    (CVE-2011-1148)
  . Fixed bug #54204 (Can't set a value with a PATH section in php.ini).
    (Pierre)
  . Fixed bug #54180 (parse_url() incorrectly parses path when ? in fragment).
    (tomas dot brastavicius at quantum dot lt, Pierrick)
  . Fixed bug #54137 (file_get_contents POST request sends additional line
    break). (maurice-php at mertinkat dot net, Ilia)
  . Fixed bug #53848 (fgetcsv() ignores spaces at beginnings of fields). (Ilia)
  . Alternative fix for bug #52550, as applied to the round() function (signed
    overflow), as the old fix impacted the algorithm for numbers with magnitude
    smaller than 0. (Gustavo)
  . Fixed bug #53727 (Inconsistent behavior of is_subclass_of with interfaces)
    (Ralph Schindler, Dmitry)
  . Fixed bug #52935 (call exit in user_error_handler cause stream relate
    core). (Gustavo)
  . Fixed bug #51997 (SEEK_CUR with 0 value, returns a warning). (Ilia)
  . Fixed bug #50816 (Using class constants in array definition fails).
    (Pierrick, Dmitry)
  . Fixed bug #50363 (Invalid parsing in convert.quoted-printable-decode
    filter). (slusarz at curecanti dot org)
  . Fixed bug #48465 (sys_get_temp_dir() possibly inconsistent when using 
    TMPDIR on Windows). (Pierre)

- Apache2 Handler SAPI:
  . Fixed bug #54529 (SAPI crashes on apache_config.c:197).
    (hebergement at riastudio dot fr)

- CLI SAPI:
  . Fixed bug #52496 (Zero exit code on option parsing failure). (Ilia)

- cURL extension:
  . Added ini option curl.cainfo (support for custom cert db). (Pierre)
  . Added CURLINFO_REDIRECT_URL support. (Daniel Stenberg, Pierre)
  . Added support for CURLOPT_MAX_RECV_SPEED_LARGE and 
    CURLOPT_MAX_SEND_SPEED_LARGE. FR #51815. (Pierrick)

- DateTime extension:
  . Fixed bug where the DateTime object got changed while using date_diff().
    (Derick)
  . Fixed bug #54340 (DateTime::add() method bug). (Adam)
  . Fixed bug #54316 (DateTime::createFromFormat does not handle trailing '|'
    correctly). (Adam)
  . Fixed bug #54283 (new DatePeriod(NULL) causes crash). (Felipe)
  . Fixed bug #51819 (Case discrepancy in timezone names cause Uncaught
    exception and fatal error). (Hannes)

- DBA extension:
  . Supress warning on non-existent file open with Berkeley DB 5.2. (Chris Jones)
  . Fixed bug #54242 (dba_insert returns true if key already exists). (Felipe)

- Exif extesion:
  . Fixed bug #54121 (error message format string typo). (Ilia)

- Fileinfo extension:
  . Fixed bug #54934 (Unresolved symbol strtoull in HP-UX 11.11). (Felipe)

- Filter extension:
  . Added 3rd parameter to filter_var_array() and filter_input_array()
    functions that allows disabling addition of empty elements. (Ilia)
  . Fixed bug #53037 (FILTER_FLAG_EMPTY_STRING_NULL is not implemented). (Ilia)
  
- Interbase extension:
  . Fixed bug #54269 (Short exception message buffer causes crash). (Felipe)
  
- intl extension:
  . Implemented FR #54561 (Expose ICU version info). (David Zuelke, Ilia)
  . Implemented FR #54540 (Allow loading of arbitrary resource bundles when
    fallback is disabled). (David Zuelke, Stas)

- Imap extension:
  . Fixed bug #55313 (Number of retries not set when params specified).
    (kevin at kevinlocke dot name)

- json extension:
  . Fixed bug #54484 (Empty string in json_decode doesn't reset 
    json_last_error()). (Ilia)

- LDAP extension:
  . Fixed bug #53339 (Fails to build when compilng with gcc 4.5 and DSO
    libraries). (Clint Byrum, Raphael)

- libxml extension:
  . Fixed bug #54601 (Removing the doctype node segfaults). (Hannes)
  . Fixed bug #54440 (libxml extension ignores default context). (Gustavo)

- mbstring extension:
  . Fixed bug #54494 (mb_substr() mishandles UTF-32LE and UCS-2LE). (Gustavo)

- MCrypt extension:
  . Change E_ERROR to E_WARNING in mcrypt_create_iv when not enough data
    has been fetched (Windows). (Pierre)
  . Fixed bug #55169 (mcrypt_create_iv always fails to gather sufficient random 
    data on Windows). (Pierre)

- mysqlnd
  . Fixed crash when using more than 28,000 bound parameters. Workaround is to
    set mysqlnd.net_cmd_buffer_size to at least 9000. (Andrey)
  . Fixed bug #54674 mysqlnd valid_sjis_(head|tail) is using invalid operator
    and range). (nihen at megabbs dot com, Andrey)

- MySQLi extension:
  . Fixed bug #55283 (SSL options set by mysqli_ssl_set ignored for MySQLi
    persistent connections). (Andrey)
  . Fixed Bug #54221 (mysqli::get_warnings segfault when used in multi queries).
    (Andrey)

- OpenSSL extension:
  . openssl_encrypt()/openssl_decrypt() truncated keys of variable length
    ciphers to the OpenSSL default for the algorithm. (Scott)
  . On blocking SSL sockets respect the timeout option where possible.
    (Scott)
  . Fixed bug #54992 (Stream not closed and error not returned when SSL
    CN_match fails). (Gustavo, laird_ngrps at dodo dot com dot au)

- Oracle Database extension (OCI8):
  . Added oci_client_version() returning the runtime Oracle client library
    version. (Chris Jones)

. PCRE extension:
  . Increased the backtrack limit from 100000 to 1000000 (Rasmus)

- PDO extension:
  . Fixed bug #54929 (Parse error with single quote in sql comment). (Felipe)
  . Fixed bug #52104 (bindColumn creates Warning regardless of ATTR_ERRMODE 
    settings). (Ilia)

- PDO DBlib driver:
  . Fixed bug #54329 (MSSql extension memory leak).
    (dotslashpok at gmail dot com)
  . Fixed bug #54167 (PDO_DBLIB returns null on SQLUNIQUE field).
    (mjh at hodginsmedia dot com, Felipe)

- PDO ODBC driver:
  . Fixed data type usage in 64bit. (leocsilva at gmail dot com)

- PDO MySQL driver:
  . Fixed bug #54644 (wrong pathes in php_pdo_mysql_int.h). (Tony, Johannes)
  . Fixed bug #53782 (foreach throws irrelevant exception). (Johannes, Andrey)
  . Implemented FR #48587 (MySQL PDO driver doesn't support SSL connections).
    (Rob)

- PDO PostgreSQL driver:
  . Fixed bug #54318 (Non-portable grep option used in PDO pgsql
    configuration). (bwalton at artsci dot utoronto dot ca)

- PDO Oracle driver:
  . Fixed bug #44989 (64bit Oracle RPMs still not supported by pdo-oci).
    (jbnance at tresgeek dot net)

- Phar extension:
  . Fixed bug #54395 (Phar::mount() crashes when calling with wrong parameters).
    (Felipe)

- PHP-FPM SAPI:
  . Implemented FR #54499 (FPM ping and status_path should handle HEAD request). (fat)
  . Implemented FR #54172 (Overriding the pid file location of php-fpm). (fat)
  . Fixed missing Expires and Cache-Control headers for ping and status pages.
    (fat)
  . Fixed memory leak. (fat) Reported and fixed by Giovanni Giacobbi.
  . Fixed wrong value of log_level when invoking fpm with -tt. (fat)
  . Added xml format to the status page. (fat)
  . Removed timestamp in logs written by children processes. (fat)
  . Fixed exit at FPM startup on fpm_resources_prepare() errors. (fat)
  . Added master rlimit_files and rlimit_core in the global configuration
    settings. (fat)
  . Removed pid in debug logs written by chrildren processes. (fat)
  . Added custom access log (also added per request %CPU and memory
    mesurement). (fat)
  . Added a real scoreboard and several improvements to the status page. (fat)

- Reflection extension:
  . Fixed bug #54347 (reflection_extension does not lowercase module function
    name). (Felipe, laruence at yahoo dot com dot cn)

- SOAP extension:
  . Fixed bug #55323 (SoapClient segmentation fault when XSD_TYPEKIND_EXTENSION
    contains itself). (Dmitry)
  . Fixed bug #54312 (soap_version logic bug). (tom at samplonius dot org)

- Sockets extension:
  . Fixed stack buffer overflow in socket_connect(). (CVE-2011-1938)
    Found by Mateusz Kocielski, Marek Kroemeke and Filip Palian. (Felipe)
  . Changed socket_set_block() and socket_set_nonblock() so they emit warnings
    on error. (Gustavo)
  . Fixed bug #51958 (socket_accept() fails on IPv6 server sockets). (Gustavo)

- SPL extension:
  . Fixed bug #54971 (Wrong result when using iterator_to_array with use_keys
    on true). (Pierrick)
  . Fixed bug #54970 (SplFixedArray::setSize() isn't resizing). (Felipe)
  . Fixed bug #54609 (Certain implementation(s) of SplFixedArray cause hard
    crash). (Felipe)
  . Fixed bug #54384 (Dual iterators, GlobIterator, SplFileObject and
    SplTempFileObject crash when user-space classes don't call the paren
    constructor). (Gustavo)
  . Fixed bug #54292 (Wrong parameter causes crash in
    SplFileObject::__construct()). (Felipe)
  . Fixed bug #54291 (Crash iterating DirectoryIterator for dir name starting
    with \0). (Gustavo)
  . Fixed bug #54281 (Crash in non-initialized RecursiveIteratorIterator).
    (Felipe)

- Streams:
  . Fixed bug #54946 (stream_get_contents infinite loop). (Hannes)
  . Fixed bug #54623 (Segfault when writing to a persistent socket after
    closing a copy of the socket). (Gustavo)
  . Fixed bug #54681 (addGlob() crashes on invalid flags). (Felipe)


17 Mar 2011, PHP 5.3.6
- Upgraded bundled Sqlite3 to version 3.7.4. (Ilia)
- Upgraded bundled PCRE to version 8.11. (Ilia)

- Zend Engine:
  . Indirect reference to $this fails to resolve if direct $this is never used
    in method. (Scott)
  . Added options to debug backtrace functions. (Stas)
  . Fixed bug numerous crashes due to setlocale (crash on error, pcre, mysql
    etc.) on Windows in thread safe mode. (Pierre)
  . Fixed Bug #53971 (isset() and empty() produce apparently spurious runtime
    error). (Dmitry)
  . Fixed Bug #53958 (Closures can't 'use' shared variables by value and by
    reference). (Dmitry)
  . Fixed Bug #53629 (memory leak inside highlight_string()). (Hannes, Ilia)
  . Fixed Bug #51458 (Lack of error context with nested exceptions). (Stas)
  . Fixed Bug #47143 (Throwing an exception in a destructor causes a fatal
    error). (Stas)
  . Fixed bug #43512 (same parameter name can be used multiple times in
    method/function definition). (Felipe)

- Core:
  . Added ability to connect to HTTPS sites through proxy with basic
    authentication using stream_context/http/header/Proxy-Authorization (Dmitry)
  . Changed default value of ini directive serialize_precision from 100 to 17.
    (Gustavo)
  . Fixed bug #54055 (buffer overrun with high values for precision ini
    setting). (Gustavo)
  . Fixed bug #53959 (reflection data for fgetcsv out-of-date). (Richard)
  . Fixed bug #53577 (Regression introduced in 5.3.4 in open_basedir with a
    trailing forward slash). (lekensteyn at gmail dot com, Pierre)
  . Fixed bug #53682 (Fix compile on the VAX). (Rasmus, jklos)
  . Fixed bug #48484 (array_product() always returns 0 for an empty array).
    (Ilia)
  . Fixed bug #48607 (fwrite() doesn't check reply from ftp server before
    exiting). (Ilia)

 
- Calendar extension:
  . Fixed bug #53574 (Integer overflow in SdnToJulian, sometimes leading to
    segfault). (Gustavo)

- DOM extension:
  . Implemented FR #39771 (Made DOMDocument::saveHTML accept an optional DOMNode
    like DOMDocument::saveXML). (Gustavo)
  
- DateTime extension:
  . Fixed a bug in DateTime->modify() where absolute date/time statements had
    no effect. (Derick)
  . Fixed bug #53729 (DatePeriod fails to initialize recurrences on 64bit
    big-endian systems). (Derick, rein@basefarm.no)
  . Fixed bug #52808 (Segfault when specifying interval as two dates). (Stas)
  . Fixed bug #52738 (Can't use new properties in class extended from 
    DateInterval). (Stas)
  . Fixed bug #52290 (setDate, setISODate, setTime works wrong when DateTime
    created from timestamp). (Stas)
  . Fixed bug #52063 (DateTime constructor's second argument doesn't have a 
    null default value). (Gustavo, Stas)

- Exif extension:
  . Fixed bug #54002 (crash on crafted tag, reported by Luca Carettoni).
    (Pierre) (CVE-2011-0708)

- Filter extension:
  . Fixed bug #53924 (FILTER_VALIDATE_URL doesn't validate port number).
    (Ilia, Gustavo)
  . Fixed bug #53150 (FILTER_FLAG_NO_RES_RANGE is missing some IP ranges).
    (Ilia)
  . Fixed bug #52209 (INPUT_ENV returns NULL for set variables (CLI)). (Ilia)
  . Fixed bug #47435 (FILTER_FLAG_NO_RES_RANGE don't work with ipv6).
    (Ilia, valli at icsurselva dot ch)

- Fileinfo extension:
  . Fixed bug #54016 (finfo_file() Cannot determine filetype in archives).
    (Hannes)

- Gettext
  . Fixed bug #53837 (_() crashes on Windows when no LANG or LANGUAGE 
    environment variable are set). (Pierre)

- IMAP extension:
  . Implemented FR #53812 (get MIME headers of the part of the email). (Stas)
  . Fixed bug #53377 (imap_mime_header_decode() doesn't ignore \t during long
    MIME header unfolding). (Adam)
    
- Intl extension:
  . Fixed bug #53612 (Segmentation fault when using cloned several intl
    objects). (Gustavo)
  . Fixed bug #53512 (NumberFormatter::setSymbol crash on bogus $attr values).
    (Felipe)
  . Implemented clone functionality for number, date & message formatters. 
    (Stas).

- JSON extension:
  . Fixed bug #53963 (Ensure error_code is always set during some failed
    decodings). (Scott)

- mysqlnd
  . Fixed problem with always returning 0 as num_rows for unbuffered sets. 
    (Andrey, Ulf)

- MySQL Improved extension:
  . Added 'db' and 'catalog' keys to the field fetching functions (FR #39847). 
    (Kalle)
  . Fixed buggy counting of affected rows when using the text protocol. The
    collected statistics were wrong when multi_query was used with mysqlnd
    (Andrey)
  . Fixed bug #53795 (Connect Error from MySqli (mysqlnd) when using SSL). 
    (Kalle)
  . Fixed bug #53503 (mysqli::query returns false after successful LOAD DATA 
    query). (Kalle, Andrey)
  . Fixed bug #53425 (mysqli_real_connect() ignores client flags when built to 
    call libmysql). (Kalle, tre-php-net at crushedhat dot com)

- OpenSSL extension:
  . Fixed stream_socket_enable_crypto() not honoring the socket timeout in
    server mode. (Gustavo)
  . Fixed bug #54060 (Memory leaks when openssl_encrypt). (Pierre)
  . Fixed bug #54061 (Memory leaks when openssl_decrypt). (Pierre)
  . Fixed bug #53592 (stream_socket_enable_crypto() busy-waits in client mode).
    (Gustavo)
  . Implemented FR #53447 (Cannot disable SessionTicket extension for servers
    that do not support it) by adding a no_ticket SSL context option. (Adam,
    Tony)

- PDO MySQL driver:
  . Fixed bug #53551 (PDOStatement execute segfaults for pdo_mysql driver).
    (Johannes)
  . Implemented FR #47802 (Support for setting character sets in DSN strings). 
    (Kalle)

- PDO Oracle driver:
  . Fixed bug #39199 (Cannot load Lob data with more than 4000 bytes on
    ORACLE 10). (spatar at mail dot nnov dot ru)
    
- PDO PostgreSQL driver:
  . Fixed bug #53517 (segfault in pgsql_stmt_execute() when postgres is down).
    (gyp at balabit dot hu)

- Phar extension:
  . Fixed bug #54247 (format-string vulnerability on Phar). (Felipe)
    (CVE-2011-1153)
  . Fixed bug #53541 (format string bug in ext/phar).
    (crrodriguez at opensuse dot org, Ilia)
  . Fixed bug #53898 (PHAR reports invalid error message, when the directory 
    does not exist). (Ilia)

- PHP-FPM SAPI:
  . Enforce security in the fastcgi protocol parsing.
    (ef-lists at email dotde)
  . Fixed bug #53777 (php-fpm log format now match php_error log format). (fat)
  . Fixed bug #53527 (php-fpm --test doesn't set a valuable return value). (fat)
  . Fixed bug #53434 (php-fpm slowlog now also logs the original request). (fat)

- Readline extension:
  . Fixed bug #53630 (Fixed parameter handling inside readline() function).
    (jo at feuersee dot de, Ilia)

- Reflection extension:
  . Fixed bug #53915 (ReflectionClass::getConstant(s) emits fatal error on
    constants with self::). (Gustavo)

- Shmop extension:
  . Fixed bug #54193 (Integer overflow in shmop_read()). (Felipe)
    Reported by Jose Carlos Norte <jose at eyeos dot org> (CVE-2011-1092)

- SNMP extension:
  . Fixed bug #51336 (snmprealwalk (snmp v1) does not handle end of OID tree
    correctly). (Boris Lytochkin)

- SOAP extension:
  . Fixed possible crash introduced by the NULL poisoning patch.
    (Mateusz Kocielski, Pierre)

- SPL extension:
  . Fixed memory leak in DirectoryIterator::getExtension() and 
    SplFileInfo::getExtension(). (Felipe)
  . Fixed bug #53914 (SPL assumes HAVE_GLOB is defined). (Chris Jones)
  . Fixed bug #53515 (property_exists incorrect on ArrayObject null and 0
    values). (Felipe)
  . Fixed bug #49608 (Using CachingIterator on DirectoryIterator instance
    segfaults). (Felipe)

  . Added SplFileInfo::getExtension(). FR #48767. (Peter Cowburn)

- SQLite3 extension:
  . Fixed memory leaked introduced by the NULL poisoning patch.
    (Mateusz Kocielski, Pierre)
  . Fixed memory leak on SQLite3Result and SQLite3Stmt when assigning to a
    reference. (Felipe)
  . Add SQlite3_Stmt::readonly() for checking if a statement is read only.
    (Scott)
  . Implemented FR #53466 (SQLite3Result::columnType() should return false after
    all of the rows have been fetched). (Scott)

- Streams:
  . Fixed bug #54092 (Segmentation fault when using HTTP proxy with the FTP
    wrapper). (Gustavo)
  . Fixed bug #53913 (Streams functions assume HAVE_GLOB is defined). (Chris
    Jones)
  . Fixed bug #53903 (userspace stream stat callback does not separate the
    elements of the returned array before converting them). (Gustavo)
  . Implemented FR #26158 (open arbitrary file descriptor with fopen). (Gustavo)

- Tokenizer Extension
  . Fixed bug #54089 (token_get_all() does not stop after __halt_compiler).
    (Nikita Popov, Ilia)

- XSL extension:
  . Fixed memory leaked introduced by the NULL poisoning patch.
    (Mateusz Kocielski, Pierre)

- Zip extension:
  . Added the filename into the return value of stream_get_meta_data(). (Hannes)
  . Fixed bug #53923 (Zip functions assume HAVE_GLOB is defined). (Adam)
  . Fixed bug #53893 (Wrong return value for ZipArchive::extractTo()). (Pierre)
  . Fixed bug #53885 (ZipArchive segfault with FL_UNCHANGED on empty archive).
    (Stas, Maksymilian Arciemowicz). (CVE-2011-0421)
  . Fixed bug #53854 (Missing constants for compression type). (Richard, Adam)
  . Fixed bug #53603 (ZipArchive should quiet stat errors). (brad dot froehle at
    gmail dot com, Gustavo)
  . Fixed bug #53579 (stream_get_contents() segfaults on ziparchive streams).
    (Hannes)
  . Fixed bug #53568 (swapped memset arguments in struct initialization).
    (crrodriguez at opensuse dot org)
  . Fixed bug #53166 (Missing parameters in docs and reflection definition). 
    (Richard)
  . Fixed bug #49072 (feof never returns true for damaged file in zip).
    (Gustavo, Richard Quadling)

06 Jan 2011, PHP 5.3.5
- Fixed Bug #53632 (infinite loop with x87 fpu). (CVE-2010-4645) (Scott, 
  Rasmus)

09 Dec 2010, PHP 5.3.4
- Upgraded bundled Sqlite3 to version 3.7.3. (Ilia)
- Upgraded bundled PCRE to version 8.10. (Ilia)

- Security enhancements:
  . Fixed crash in zip extract method (possible CWE-170). 
    (Maksymilian Arciemowicz, Pierre)
  . Paths with NULL in them (foo\0bar.txt) are now considered as invalid.
    (Rasmus)
  . Fixed a possible double free in imap extension (Identified by Mateusz 
    Kocielski). (CVE-2010-4150). (Ilia)
  . Fixed NULL pointer dereference in ZipArchive::getArchiveComment.
    (CVE-2010-3709). (Maksymilian Arciemowicz)
  . Fixed possible flaw in open_basedir (CVE-2010-3436). (Pierre)
  . Fixed MOPS-2010-24, fix string validation. (CVE-2010-2950). (Pierre)
  . Fixed symbolic resolution support when the target is a DFS share. (Pierre)
  . Fixed bug #52929 (Segfault in filter_var with FILTER_VALIDATE_EMAIL with
    large amount of data) (CVE-2010-3710). (Adam)

- General improvements:
  . Added stat support for zip stream. (Pierre)
  . Added follow_location (enabled by default) option for the http stream 
    support. (Pierre)
  . Improved support for is_link and related functions on Windows. (Pierre)
  . Added a 3rd parameter to get_html_translation_table. It now takes a charset
    hint, like htmlentities et al. (Gustavo)
 
- Implemented feature requests:
  . Implemented FR #52348, added new constant ZEND_MULTIBYTE to detect
    zend multibyte at runtime. (Kalle)
  . Implemented FR #52173, added functions pcntl_get_last_error() and 
     pcntl_strerror(). (nick dot telford at gmail dot com, Arnaud)
  . Implemented symbolic links support for open_basedir checks. (Pierre)
  . Implemented FR #51804, SplFileInfo::getLinkTarget on Windows. (Pierre)
  . Implemented FR #50692, not uploaded files don't count towards
    max_file_uploads limit. As a side improvement, temporary files are not
    opened for empty uploads and, in debug mode, 0-length uploads. (Gustavo)
    
- Improved MySQLnd:
  . Added new character sets to mysqlnd, which are available in MySQL 5.5
    (Andrey)

- Improved PHP-FPM SAPI:
  . Added '-p/--prefix' to php-fpm to use a custom prefix and run multiple
    instances. (fat)
  . Added custom process title for FPM. (fat)
  . Added '-t/--test' to php-fpm to check and validate FPM conf file. (fat)
  . Added statistics about listening socket queue length for FPM.
    (andrei dot nigmatulin at gmail dot com, fat)
    
- Core:
  . Fixed extract() to do not overwrite $GLOBALS and $this when using
    EXTR_OVERWRITE. (jorto at redhat dot com)
  . Fixed bug in the Windows implementation of dns_get_record, where the two
    last parameters wouldn't be filled unless the type were DNS_ANY (Gustavo).
  . Changed the $context parameter on copy() to actually have an effect. (Kalle)
  . Fixed htmlentities/htmlspecialchars accepting certain ill-formed UTF-8
    sequences. (Gustavo)
  . Fixed bug #53409 (sleep() returns NULL on Windows). (Pierre)
  . Fixed bug #53319 (strip_tags() may strip '<br />' incorrectly). (Felipe)
  . Fixed bug #53304 (quot_print_decode does not handle lower-case hex digits).
    (Ilia, daniel dot mueller at inexio dot net)
  . Fixed bug #53248 (rawurlencode RFC 3986 EBCDIC support misses tilde char).
    (Justin Martin)  
  . Fixed bug #53226 (file_exists fails on big filenames). (Adam)
  . Fixed bug #53198 (changing INI setting "from" with ini_set did not have any
    effect). (Gustavo)
  . Fixed bug #53180 (post_max_size=0 not disabling the limit when the content
    type is application/x-www-form-urlencoded or is not registered with PHP).
    (gm at tlink dot de, Gustavo)
  . Fixed bug #53141 (autoload misbehaves if called from closing session).
    (ladislav at marek dot su)
  . Fixed bug #53021 (In html_entity_decode, failure to convert numeric entities
    with ENT_NOQUOTES and ISO-8859-1). Fixed and extended the fix of
    ENT_NOQUOTES in html_entity_decode that had introduced the bug (rev
    #185591) to other encodings. Additionaly, html_entity_decode() now doesn't
    decode &#34; if ENT_NOQUOTES is given. (Gustavo)
  . Fixed bug #52931 (strripos not overloaded with function overloading
    enabled). (Felipe)
  . Fixed bug #52772 (var_dump() doesn't check for the existence of 
    get_class_name before calling it). (Kalle, Gustavo)
  . Fixed bug #52534 (var_export array with negative key). (Felipe)
  . Fixed bug #52327 (base64_decode() improper handling of leading padding in
    strict mode). (Ilia)
  . Fixed bug #52260 (dns_get_record fails with non-existing domain on Windows).
    (a_jelly_doughnut at phpbb dot com, Pierre)
  . Fixed bug #50953 (socket will not connect to IPv4 address when the host has
    both IPv4 and IPv6 addresses, on Windows). (Gustavo, Pierre)
  . Fixed bug #50524 (proc_open on Windows does not respect cwd as it does on
    other platforms). (Pierre)
  . Fixed bug #49687 (utf8_decode vulnerabilities and deficiencies in the number
    of reported malformed sequences). (CVE-2010-3870) (Gustavo)
  . Fixed bug #49407 (get_html_translation_table doesn't handle UTF-8).
    (Gustavo)
  . Fixed bug #48831 (php -i has different output to php --ini). (Richard, 
    Pierre)
  . Fixed bug #47643 (array_diff() takes over 3000 times longer than php 5.2.4).
    (Felipe)
  . Fixed bug #47168 (printf of floating point variable prints maximum of 40 
    decimal places). (Ilia)
  . Fixed bug #46587 (mt_rand() does not check that max is greater than min).
    (Ilia)
  . Fixed bug #29085 (bad default include_path on Windows). (Pierre)
  . Fixed bug #25927 (get_html_translation_table calls the ' &#39; instead of
    &#039;). (Gustavo)
    
- Zend engine:
  . Reverted fix for bug #51176 (Static calling in non-static method behaves
    like $this->). (Felipe)
  . Changed deprecated ini options on startup from E_WARNING to E_DEPRECATED. 
    (Kalle)
  . Fixed NULL dereference in lex_scan on zend multibyte builds where the script
    had a flex incompatible encoding and there was no converter. (Gustavo)
  . Fixed covariance of return-by-ref constraints. (Etienne)
  . Fixed bug #53305 (E_NOTICE when defining a constant starts with
    __COMPILER_HALT_OFFSET__). (Felipe)
  . Fixed bug #52939 (zend_call_function does not respect ZEND_SEND_PREFER_REF).
    (Dmitry)
  . Fixed bug #52879 (Objects unreferenced in __get, __set, __isset or __unset
    can be freed too early). (mail_ben_schmidt at yahoo dot com dot au, Dmitry)
  . Fixed bug #52786 (PHP should reset section to [PHP] after ini sections).
    (Fedora at famillecollet dot com)
  . Fixed bug #52508 (newline problem with parse_ini_file+INI_SCANNER_RAW).
    (Felipe)
  . Fixed bug #52484 (__set() ignores setting properties with empty names).
    (Felipe)
  . Fixed bug #52361 (Throwing an exception in a destructor causes invalid
    catching). (Dmitry)
  . Fixed bug #51008 (Zend/tests/bug45877.phpt fails). (Dmitry)
  
- Build issues:
  . Fixed bug #52436 (Compile error if systems do not have stdint.h)
    (Sriram Natarajan)
  . Fixed bug #50345 (nanosleep not detected properly on some solaris versions).
    (Ulf, Tony)
  . Fixed bug #49215 (make fails on glob_wrapper). (Felipe)

- Calendar extension:
  . Fixed bug #52744 (cal_days_in_month incorrect for December 1 BCE).
   (gpap at internet dot gr, Adam)
    
- cURL extension:
  . Fixed bug #52828 (curl_setopt does not accept persistent streams).
    (Gustavo, Ilia)
  . Fixed bug #52827 (cURL leaks handle and causes assertion error
    (CURLOPT_STDERR)). (Gustavo)
  . Fixed bug #52202 (CURLOPT_PRIVATE gets corrupted). (Ilia)
  . Fixed bug #50410 (curl extension slows down PHP on Windows). (Pierre)
    
- DateTime extension:
  . Fixed bug #53297 (gettimeofday implementation in php/win32/time.c can return
    1 million microsecs). (ped at 7gods dot org)
  . Fixed bug #52668 (Iterating over a dateperiod twice is broken). (Derick)
  . Fixed bug #52454 (Relative dates and getTimestamp increments by one day).
    (Derick)
  . Fixed bug #52430 (date_parse parse 24:xx:xx as valid time). (Derick)
  . Added support for the ( and ) delimiters/separators to
    DateTime::createFromFormat(). (Derick)

- DBA extension:
  . Added Berkeley DB 5.1 support to the DBA extension. (Oracle Corp.)

- DOM extension:
  . Fixed bug #52656 (DOMCdataSection does not work with splitText). (Ilia)

- Filter extension:
  . Fixed the filter extension accepting IPv4 octets with a leading 0 as that
    belongs to the unsupported "dotted octal" representation. (Gustavo)
  . Fixed bug #53236 (problems in the validation of IPv6 addresses with leading
    and trailing :: in the filter extension). (Gustavo)
  . Fixed bug #50117 (problems in the validation of IPv6 addresses with IPv4
    addresses and ::). (Gustavo)

- GD extension:
  . Fixed bug #53492 (fix crash if anti-aliasing steps are invalid). (Pierre)

- GMP extension:
  . Fixed bug #52906 (gmp_mod returns negative result when non-negative is 
    expected). (Stas)
  . Fixed bug #52849 (GNU MP invalid version match). (Adam)

- Hash extension:
  . Fixed bug #51003 (unaligned memory access in ext/hash/hash_tiger.c).
    (Mike, Ilia)

- Iconv extension:
  . Fixed bug #52941 (The 'iconv_mime_decode_headers' function is skipping
    headers). (Adam)
  . Fixed bug #52599 (iconv output handler outputs incorrect content type
    when flags are used). (Ilia)
  . Fixed bug #51250 (iconv_mime_decode() does not ignore malformed Q-encoded 
    words). (Ilia)

- Intl extension:
  . Fixed crashes on invalid parameters in intl extension. (CVE-2010-4409).
    (Stas, Maksymilian Arciemowicz)
  . Added support for formatting the timestamp stored in a DateTime object.
    (Stas)
  . Fixed bug #50590 (IntlDateFormatter::parse result is limited to the integer
    range). (Stas)
    
- Mbstring extension:
  . Fixed bug #53273 (mb_strcut() returns garbage with the excessive length
    parameter). (CVE-2010-4156) (Mateusz Kocielski, Pierre, Moriyoshi)
  . Fixed bug #52981 (Unicode casing table was out-of-date. Updated with
    UnicodeData-6.0.0d7.txt and included the source of the generator program
    with the distribution) (Gustavo).
  . Fixed bug #52681 (mb_send_mail() appends an extra MIME-Version header).
    (Adam)
 
- MSSQL extension:
  . Fixed possible crash in mssql_fetch_batch(). (Kalle)
  . Fixed bug #52843 (Segfault when optional parameters are not passed in to
    mssql_connect). (Felipe)
    
- MySQL extension:
  . Fixed bug #52636 (php_mysql_fetch_hash writes long value into int). 
    (Kalle, rein at basefarm dot no)
    
- MySQLi extension:
  . Fixed bug #52891 (Wrong data inserted with mysqli/mysqlnd when using
    mysqli_stmt_bind_param and value> PHP_INT_MAX). (Andrey)
  . Fixed bug #52686 (mysql_stmt_attr_[gs]et argument points to incorrect type).
    (rein at basefarm dot no)
  . Fixed bug #52654 (mysqli doesn't install headers with structures it uses).
    (Andrey)
  . Fixed bug #52433 (Call to undefined method mysqli::poll() - must be static).
    (Andrey)
  . Fixed bug #52417 (MySQLi build failure with mysqlnd on MacOS X). (Andrey)
  . Fixed bug #52413 (MySQLi/libmysql build failure on OS X, FreeBSD). (Andrey)
  . Fixed bug #52390 (mysqli_report() should be per-request setting). (Kalle)
  . Fixed bug #52302 (mysqli_fetch_all does not work with MYSQLI_USE_RESULT).
    (Andrey)
  . Fixed bug #52221 (Misbehaviour of magic_quotes_runtime (get/set)). (Andrey)
  . Fixed bug #45921 (Can't initialize character set hebrew). (Andrey)
  
- MySQLnd:
  . Fixed bug #52613 (crash in mysqlnd after hitting memory limit). (Andrey)
     
- ODBC extension:
  - Fixed bug #52512 (Broken error handling in odbc_execute).
    (mkoegler at auto dot tuwien dot ac dot at)

- Openssl extension:
  . Fixed possible blocking behavior in openssl_random_pseudo_bytes on Windows.
    (Pierre)
  . Fixed bug #53136 (Invalid read on openssl_csr_new()). (Felipe)
  . Fixed bug #52947 (segfault when ssl stream option capture_peer_cert_chain
    used). (Felipe)

- Oracle Database extension (OCI8):
  . Fixed bug #53284 (Valgrind warnings in oci_set_* functions) (Oracle Corp.)
  . Fixed bug #51610 (Using oci_connect causes PHP to take a long time to
    exit).  Requires Oracle 11.2.0.2 client libraries (or Oracle bug fix
    9891199) for this patch to have an effect. (Oracle Corp.)
      
- PCNTL extension:
  . Fixed bug #52784 (Race condition when handling many concurrent signals).
    (nick dot telford at gmail dot com, Arnaud)
    
- PCRE extension:
  . Fixed bug #52971 (PCRE-Meta-Characters not working with utf-8). (Felipe)
  . Fixed bug #52732 (Docs say preg_match() returns FALSE on error, but it
    returns int(0)). (slugonamission at gmail dot com)

- PHAR extension:
  . Fixed bug #50987 (unaligned memory access in phar.c).
    (geissert at debian dot org, Ilia)

- PHP-FPM SAPI:
  . Fixed bug #53412 (segfault when using -y). (fat)
  . Fixed inconsistent backlog default value (-1) in FPM on many systems. (fat)
  . Fixed bug #52501 (libevent made FPM crashed when forking -- libevent has
    been removed). (fat)
  . Fixed bug #52725 (gcc builtin atomic functions were sometimes used when they
    were not available). (fat)
  . Fixed bug #52693 (configuration file errors are not logged to stderr). (fat)
  . Fixed bug #52674 (FPM Status page returns inconsistent Content-Type
    headers). (fat)
  . Fixed bug #52498 (libevent was not only linked to php-fpm). (fat)

- PDO:
  . Fixed bug #52699 (PDO bindValue writes long int 32bit enum).
    (rein at basefarm dot no) 
  . Fixed bug #52487 (PDO::FETCH_INTO leaks memory). (Felipe)
  
- PDO DBLib driver:
  . Fixed bug #52546 (pdo_dblib segmentation fault when iterating MONEY values).
    (Felipe)
    
- PDO Firebird driver:
  . Restored firebird support (VC9 builds only). (Pierre)
  . Fixed bug #53335 (pdo_firebird did not implement rowCount()).
    (preeves at ibphoenix dot com)
  . Fixed bug #53323 (pdo_firebird getAttribute() crash).
    (preeves at ibphoenix dot com)
    
- PDO MySQL driver:
  . Fixed bug #52745 (Binding params doesn't work when selecting a date inside a
    CASE-WHEN). (Andrey)
    
- PostgreSQL extension:
  . Fixed bug #47199 (pg_delete() fails on NULL). (ewgraf at gmail dot com)
  
- Reflection extension:
  . Fixed ReflectionProperty::isDefault() giving a wrong result for properties
    obtained with ReflectionClass::getProperties(). (Gustavo)
- Reflection extension:
  . Fixed bug #53366 (Reflection doesnt get dynamic property value from
    getProperty()). (Felipe)
  . Fixed bug #52854 (ReflectionClass::newInstanceArgs does not work for classes
    without constructors). (Johannes)
  
- SOAP extension:
  . Fixed bug #44248 (RFC2616 transgression while HTTPS request through proxy
    with SoapClient object). (Dmitry)
    
- SPL extension:
  . Fixed bug #53362 (Segmentation fault when extending SplFixedArray). (Felipe)
  . Fixed bug #53279 (SplFileObject doesn't initialise default CSV escape
    character). (Adam)
  . Fixed bug #53144 (Segfault in SplObjectStorage::removeAll()). (Felipe)
  . Fixed bug #53071 (SPLObjectStorage defeats gc_collect_cycles). (Gustavo)
  . Fixed bug #52573 (SplFileObject::fscanf Segmentation fault). (Felipe)
  . Fixed bug #51763 (SplFileInfo::getType() does not work symbolic link 
    and directory). (Pierre)
  . Fixed bug #50481 (Storing many SPLFixedArray in an array crashes). (Felipe)
  . Fixed bug #50579 (RegexIterator::REPLACE doesn't work). (Felipe)

- SQLite3 extension:
  . Fixed bug #53463 (sqlite3 columnName() segfaults on bad column_number).
    (Felipe)
    
- Streams:
  . Fixed forward stream seeking emulation in streams that don't support seeking
    in situations where the read operation gives back less data than requested
    and when there was data in the buffer before the emulation started. Also
    made more consistent its behavior -- should return failure every time less
    data than was requested was skipped. (Gustavo)
  . Fixed bug #53241 (stream casting that relies on fdopen/fopencookie fails
    with streams opened with, inter alia, the 'xb' mode). (Gustavo)
  . Fixed bug #53006 (stream_get_contents has an unpredictable behavior when the
    underlying stream does not support seeking). (Gustavo)
  . Fixed bug #52944 (Invalid write on second and subsequent reads with an
    inflate filter fed invalid data). (Gustavo)
  . Fixed bug #52820 (writes to fopencookie FILE* not commited when seeking the
    stream). (Gustavo)

- WDDX extension:
  . Fixed bug #52468 (wddx_deserialize corrupts integer field value when left
    empty). (Felipe)
     
- Zlib extension:
  . Fixed bug #52926 (zlib fopen wrapper does not use context). (Gustavo)

22 Jul 2010, PHP 5.3.3
- Upgraded bundled sqlite to version 3.6.23.1. (Ilia)
- Upgraded bundled PCRE to version 8.02. (Ilia)

- Added support for JSON_NUMERIC_CHECK option in json_encode() that converts 
  numeric strings to integers. (Ilia)
- Added stream_set_read_buffer, allows to set the buffer for read operation.
  (Pierre)
- Added stream filter support to mcrypt extension (ported from 
  mcrypt_filter). (Stas)
- Added full_special_chars filter to ext/filter. (Rasmus)
- Added backlog socket context option for stream_socket_server(). (Mike)
- Added fifth parameter to openssl_encrypt()/openssl_decrypt()
  (string $iv) to use non-NULL IV.
  Made implicit use of NULL IV a warning. (Sara)
- Added openssl_cipher_iv_length(). (Sara)
- Added FastCGI Process Manager (FPM) SAPI. (Tony)
- Added recent Windows versions to php_uname and fix undefined windows 
  version support. (Pierre)
- Added Berkeley DB 5 support to the DBA extension. (Johannes, Chris Jones)
- Added support for copy to/from array/file for pdo_pgsql extension. 
  (Denis Gasparin, Ilia)
- Added inTransaction() method to PDO, with specialized support for Postgres.
  (Ilia, Denis Gasparin)

- Changed namespaced classes so that the ctor can only be named
  __construct now. (Stas)
- Reset error state in PDO::beginTransaction() reset error state. (Ilia)

- Implemented FR#51295 (SQLite3::busyTimeout not existing). (Mark)
- Implemented FR#35638 (Adding udate to imap_fetch_overview results).
  (Charles_Duffy at dell dot com )
- Rewrote var_export() to use smart_str rather than output buffering, prevents
  data disclosure if a fatal error occurs (CVE-2010-2531). (Scott)
- Fixed possible buffer overflows in mysqlnd_list_fields,  mysqlnd_change_user.
  (Andrey)
- Fixed possible buffer overflows when handling error packets in mysqlnd.
  Reported by Stefan Esser. (Andrey)
- Fixed very rare memory leak in mysqlnd, when binding thousands of columns.
  (Andrey)
- Fixed a crash when calling an inexistent method of a class that inherits 
  PDOStatement if instantiated directly instead of doing by the PDO methods.
  (Felipe)

- Fixed memory leak on error in mcrypt_create_iv on Windows. (Pierre)
- Fixed a possible crash because of recursive GC invocation. (Dmitry)
- Fixed a possible resource destruction issues in shm_put_var().
  Reported by Stefan Esser. (Dmitry)
- Fixed a possible information leak because of interruption of XOR operator.
  Reported by Stefan Esser. (Dmitry)
- Fixed a possible memory corruption because of unexpected call-time pass by
  refernce and following memory clobbering through callbacks.
  Reported by Stefan Esser. (Dmitry)
- Fixed a possible memory corruption in ArrayObject::uasort(). Reported by
  Stefan Esser. (Dmitry)
- Fixed a possible memory corruption in parse_str(). Reported by Stefan Esser.
  (Dmitry)
- Fixed a possible memory corruption in pack(). Reported by Stefan Esser.
  (Dmitry)
- Fixed a possible memory corruption in substr_replace(). Reported by Stefan    
  Esser. (Dmitry)
- Fixed a possible memory corruption in addcslashes(). Reported by Stefan    
  Esser. (Dmitry)
- Fixed a possible stack exhaustion inside fnmatch(). Reported by Stefan    
  Esser. (Ilia)
- Fixed a possible dechunking filter buffer overflow. Reported by Stefan Esser.
  (Pierre)
- Fixed a possible arbitrary memory access inside sqlite extension. Reported 
  by Mateusz Kocielski. (Ilia)
- Fixed string format validation inside phar extension. Reported by Stefan
  Esser. (Ilia)
- Fixed handling of session variable serialization on certain prefix
  characters. Reported by Stefan Esser. (Ilia)
- Fixed a NULL pointer dereference when processing invalid XML-RPC
  requests (Fixes CVE-2010-0397, bug #51288). (Raphael Geissert)
- Fixed 64-bit integer overflow in mhash_keygen_s2k(). (Clément LECIGNE, Stas)
- Fixed SplObjectStorage unserialization problems (CVE-2010-2225). (Stas)
- Fixed the mail.log ini setting when no filename was given. (Johannes)

- Fixed bug #52317 (Segmentation fault when using mail() on a rhel 4.x (only 64
  bit)). (Adam)
- Fixed bug #52262 (json_decode() shows no errors on invalid UTF-8).
  (Scott)
- Fixed bug #52240 (hash_copy() does not copy the HMAC key, causes wrong
  results and PHP crashes). (Felipe)
- Fixed bug #52238 (Crash when an Exception occured in iterator_to_array).
  (Johannes)
- Fixed bug #52193 (converting closure to array yields empty array). (Felipe)
- Fixed bug #52183 (Reflectionfunction reports invalid number of arguments for
  function aliases). (Felipe)
- Fixed bug #52162 (custom request header variables with numbers are removed). 
  (Sriram Natarajan)
- Fixed bug #52160 (Invalid E_STRICT redefined constructor error). (Felipe)
- Fixed bug #52138 (Constants are parsed into the ini file for section names).
  (Felipe)
- Fixed bug #52115 (mysqli_result::fetch_all returns null, not an empty array).
  (Andrey)
- Fixed bug #52101 (dns_get_record() garbage in 'ipv6' field on Windows).
  (Pierre)
- Fixed bug #52082 (character_set_client & character_set_connection reset after
  mysqli_change_user()). (Andrey)
- Fixed bug #52043 (GD doesn't recognize latest libJPEG versions).
  (php at group dot apple dot com, Pierre) 
- Fixed bug #52041 (Memory leak when writing on uninitialized variable returned
  from function). (Dmitry)
- Fixed bug #52060 (Memory leak when passing a closure to method_exists()).
  (Felipe)
- Fixed bug #52057 (ReflectionClass fails on Closure class). (Felipe)
- Fixed bug #52051 (handling of case sensitivity of old-style constructors 
  changed in 5.3+). (Felipe)
- Fixed bug #52037 (Concurrent builds fail in install-programs). (seanius at 
  debian dot org, Kalle)
- Fixed bug #52019 (make lcov doesn't support TESTS variable anymore). (Patrick)
- Fixed bug #52010 (open_basedir restrictions mismatch on vacuum command).
  (Ilia)
- Fixed bug #52001 (Memory allocation problems after using variable variables).
  (Dmitry)
- Fixed bug #51991 (spl_autoload and *nix support with namespace). (Felipe)
- Fixed bug #51943 (AIX: Several files are out of ANSI spec). (Kalle, 
  coreystup at gmail dot com)
- Fixed bug #51911 (ReflectionParameter::getDefaultValue() memory leaks with
  constant array). (Felipe)
- Fixed bug #51905 (ReflectionParameter fails if default value is an array
  with an access to self::). (Felipe)
- Fixed bug #51899 (Parse error in parse_ini_file() function when empy value
  followed by no newline). (Felipe)
- Fixed bug #51844 (checkdnsrr does not support types other than MX). (Pierre)
- Fixed bug #51827 (Bad warning when register_shutdown_function called with
  wrong num of parameters). (Felipe)
- Fixed bug #51822 (Segfault with strange __destruct() for static class
  variables). (Dmitry)
- Fixed bug #51791 (constant() aborts execution when fail to check undefined
  constant). (Felipe)
- Fixed bug #51732 (Fileinfo __construct or open does not work with NULL).
  (Pierre)
- Fixed bug #51725 (xmlrpc_get_type() returns true on invalid dates). (Mike)
- Fixed bug #51723 (Content-length header is limited to 32bit integer with
  Apache2 on Windows). (Pierre)
- Fixed bug #51721 (mark DOMNodeList and DOMNamedNodeMap as Traversable).
  (David Zuelke)
- Fixed bug #51712 (Test mysql_mysqlnd_read_timeout_long must fail on MySQL4).
  (Andrey)
- Fixed bug #51697 (Unsafe operations in free_storage of SPL iterators,
  causes crash during shutdown). (Etienne)
- Fixed bug #51690 (Phar::setStub looks for case-sensitive
  __HALT_COMPILER()). (Ilia)
- Fixed bug #51688 (ini per dir crashes when invalid document root  are given).
  (Pierre)
- Fixed bug #51671 (imagefill does not work correctly for small images).
  (Pierre)
- Fixed bug #51670 (getColumnMeta causes segfault when re-executing query
  after calling nextRowset). (Pierrick)
- Fixed bug #51647 Certificate file without private key (pk in another file)
  doesn't work. (Andrey)
- Fixed bug #51629 (CURLOPT_FOLLOWLOCATION error message is misleading).
  (Pierre)
- Fixed bug #51627 (script path not correctly evaluated).
  (russell dot tempero at rightnow dot com)
- Fixed bug #51624 (Crash when calling mysqli_options()). (Felipe)
- Fixed bug #51615 (PHP crash with wrong HTML in SimpleXML). (Felipe)
- Fixed bug #51609 (pg_copy_to: Invalid results when using fourth parameter).
  (Felipe)
- Fixed bug #51608 (pg_copy_to: WARNING: nonstandard use of \\ in a string
  literal). (cbandy at jbandy dot com)
- Fixed bug #51607 (pg_copy_from does not allow schema in the tablename
  argument). (cbandy at jbandy dot com)
- Fixed bug #51605 (Mysqli - zombie links). (Andrey)
- Fixed bug #51604 (newline in end of header is shown in start of message).
  (Daniel Egeberg)
- Fixed bug #51590 (JSON_ERROR_UTF8 is undefined). (Felipe)
- Fixed bug #51583 (Bus error due to wrong alignment in mysqlnd). (Rainer Jung)
- Fixed bug #51582 (Don't assume UINT64_C it's ever available).
  (reidrac at usebox dot net, Pierre)
- Fixed bug #51577 (Uninitialized memory reference with oci_bind_array_by_name)
  (Oracle Corp.)
- Fixed bug #51562 (query timeout in mssql can not be changed per query).
  (ejsmont dot artur at gmail dot com)
- Fixed bug #51552 (debug_backtrace() causes segmentation fault and/or memory
  issues). (Dmitry)
- Fixed bug #51445 (var_dump() invalid/slow *RECURSION* detection). (Felipe)
- Fixed bug #51435 (Missing ifdefs / logic bug in crypt code cause compile
  errors). (Felipe)
- Fixed bug #51424 (crypt() function hangs after 3rd call). (Pierre, Sriram)
- Fixed bug #51394 (Error line reported incorrectly if error handler throws an 
  exception). (Stas)
- Fixed bug #51393 (DateTime::createFromFormat() fails if format string contains
  timezone). (Adam)
- Fixed bug #51347 (mysqli_close / connection memory leak). (Andrey, Johannes)
- Fixed bug #51338 (URL-Rewriter is still enabled if use_only_cookies is
  on). (Ilia, j dot jeising at gmail dot com)
- Fixed bug #51291 (oci_error doesn't report last error when called two times)
  (Oracle Corp.)
- Fixed bug #51276 (php_load_extension() is missing when HAVE_LIBDL is
  undefined). (Tony)
- Fixed bug #51273 (Faultstring property does not exist when the faultstring is
  empty) (Ilia, dennis at transip dot nl)
- Fixed bug #51269 (zlib.output_compression Overwrites Vary Header). (Adam)
- Fixed bug #51257 (CURL_VERSION_LARGEFILE incorrectly used after libcurl
  version 7.10.1). (aron dot ujvari at microsec dot hu)
- Fixed bug #51242 (Empty mysql.default_port does not default to 3306 anymore,
  but 0). (Adam)
- Fixed bug #51237 (milter SAPI crash on startup). (igmar at palsenberg dot com)
- Fixed bug #51213 (pdo_mssql is trimming value of the money column). (Ilia, 
  alexr at oplot dot com)
- Fixed bug #51190 (ftp_put() returns false when transfer was successful).  
  (Ilia)
- Fixed bug #51183 (ext/date/php_date.c fails to compile with Sun Studio).
  (Sriram Natarajan)
- Fixed bug #51176 (Static calling in non-static method behaves like $this->).
  (Felipe)
- Fixed bug #51171 (curl_setopt() doesn't output any errors or warnings when    
  an invalid option is provided). (Ilia)
- Fixed bug #51128 (imagefill() doesn't work with large images). (Pierre)
- Fixed bug #51096 ('last day' and 'first day' are handled incorrectly when
  parsing date strings). (Derick)
- Fixed bug #51086 (DBA DB4 doesn't work with Berkeley DB 4.8). (Chris Jones)
- Fixed bug #51062 (DBA DB4 uses mismatched headers and libraries). (Chris
  Jones)
- Fixed bug #51026 (mysqli_ssl_set not working). (Andrey)
- Fixed bug #51023 (filter doesn't detect int overflows with GCC 4.4).
  (Raphael Geissert)
- Fixed bug #50999 (unaligned memory access in dba_fetch()). (Felipe)
- Fixed bug #50976 (Soap headers Authorization not allowed).
  (Brain France, Dmitry)
- Fixed bug #50828 (DOMNotation is not subclass of DOMNode). (Rob)
- Fixed bug #50810 (property_exists does not work for private). (Felipe)
- Fixed bug #50762 (in WSDL mode Soap Header handler function only being called
  if defined in WSDL). (mephius at gmail dot com)
- Fixed bug #50731 (Inconsistent namespaces sent to functions registered with
  spl_autoload_register). (Felipe)
- Fixed bug #50563 (removing E_WARNING from parse_url). (ralph at smashlabs dot 
  com, Pierre)
- Fixed bug #50578 (incorrect shebang in phar.phar). (Fedora at FamilleCollet
  dot com)
- Fixed bug #50392 (date_create_from_format enforces 6 digits for 'u' format
  character). (Derick)
- Fixed bug #50383 (Exceptions thrown in __call / __callStatic do not include
  file and line in trace). (Felipe)
- Fixed bug #50358 (Compile failure compiling ext/phar/util.lo). (Felipe)
- Fixed bug #50101 (name clash between global and local variable).
  (patch by yoarvi at gmail dot com)
- Fixed bug #50055 (DateTime::sub() allows 'relative' time modifications).
  (Derick)
- Fixed bug #51002 (fix possible memory corruption with very long names).
  (Pierre)
- Fixed bug #49893 (Crash while creating an instance of Zend_Mail_Storage_Pop3).
  (Dmitry)
- Fixed bug #49819 (STDOUT losing data with posix_isatty()). (Mike)
- Fixed bug #49778 (DateInterval::format("%a") is always zero when an interval
  is created from an ISO string). (Derick)
- Fixed bug #49700 (memory leaks in php_date.c if garbage collector is
  enabled). (Dmitry)
- Fixed bug #49576 (FILTER_VALIDATE_EMAIL filter needs updating) (Rasmus)
- Fixed bug #49490 (XPath namespace prefix conflict). (Rob)
- Fixed bug #49429 (odbc_autocommit doesn't work). (Felipe)
- Fixed bug #49320 (PDO returns null when SQLite connection fails). (Felipe)
- Fixed bug #49234 (mysqli_ssl_set not found). (Andrey)
- Fixed bug #49216 (Reflection doesn't seem to work properly on MySqli).
  (Andrey)
- Fixed bug #49192 (PHP crashes when GC invoked on COM object). (Stas)
- Fixed bug #49081 (DateTime::diff() mistake if start in January and interval >
  28 days). (Derick)
- Fixed bug #49059 (DateTime::diff() repeats previous sub() operation).
  (yoarvi@gmail.com, Derick)
- Fixed bug #48983 (DomDocument : saveHTMLFile wrong charset). (Rob)
- Fixed bug #48930 (__COMPILER_HALT_OFFSET__ incorrect in PHP >= 5.3). (Felipe)
- Fixed bug #48902 (Timezone database fallback map is outdated). (Derick)
- Fixed bug #48781 (Cyclical garbage collector memory leak). (Dmitry)
- Fixed bug #48601 (xpath() returns FALSE for legitimate query). (Rob)
- Fixed bug #48361 (SplFileInfo::getPathInfo should return the
  parent dir). (Etienne)
- Fixed bug #48289 (iconv_mime_encode() quoted-printable scheme is broken).
  (Adam, patch from hiroaki dot kawai at gmail dot com).
- Fixed bug #47842 (sscanf() does not support 64-bit values). (Mike)
- Fixed bug #46111 (Some timezone identifiers can not be parsed). (Derick)
- Fixed bug #45808 (stream_socket_enable_crypto() blocks and eats CPU).
  (vincent at optilian dot com)
- Fixed bug #43233 (sasl support for ldap on Windows). (Pierre)
- Fixed bug #35673 (formatOutput does not work with saveHTML). (Rob)
- Fixed bug #33210 (getimagesize() fails to detect width/height on certain 
  JPEGs). (Ilia)

04 Mar 2010, PHP 5.3.2

- Upgraded bundled sqlite to version 3.6.22. (Ilia)
- Upgraded bundled libmagic to version 5.03. (Mikko)
- Upgraded bundled PCRE to version 8.00. (Scott)
- Updated timezone database to version 2010.3. (Derick)

- Improved LCG entropy. (Rasmus, Samy Kamkar)
- Improved crypt support for edge cases (UFC compatibility). (Solar Designer,
  Joey, Pierre)

- Reverted fix for bug #49521 (PDO fetchObject sets values before calling
  constructor). (Pierrick, Johannes)

- Changed gmp_strval() to use full range from 2 to 62, and -2 to -36. FR #50283
  (David Soria Parra)
- Changed "post_max_size" php.ini directive to allow unlimited post size by
  setting it to 0. (Rasmus)
- Changed tidyNode class to disallow manual node creation. (Pierrick)

- Removed automatic file descriptor unlocking happening on shutdown and/or 
  stream close (on all OSes). (Tony, Ilia)

- Added libpng 1.4.0 support. (Pierre)
- Added support for DISABLE_AUTHENTICATOR for imap_open. (Pierre)
- Added missing host validation for HTTP urls inside FILTER_VALIDATE_URL.
  (Ilia)
- Added stream_resolve_include_path(). (Mikko)
- Added INTERNALDATE support to imap_append. (nick at mailtrust dot com)
- Added support for SHA-256 and SHA-512 to php's crypt. (Pierre)
- Added realpath_cache_size() and realpath_cache_get() functions. (Stas)
- Added FILTER_FLAG_STRIP_BACKTICK option to the filter extension. (Ilia)
- Added protection for $_SESSION from interrupt corruption and improved
  "session.save_path" check. (Stas)
- Added LIBXML_PARSEHUGE constant to override the maximum text size of a
  single text node when using libxml2.7.3+. (Kalle)
- Added ReflectionMethod::setAccessible() for invoking non-public methods
  through the Reflection API. (Sebastian)
- Added Collator::getSortKey for intl extension. (Stas)
- Added support for CURLOPT_POSTREDIR. FR #49571. (Sriram Natarajan)
- Added support for CURLOPT_CERTINFO. FR #49253.
  (Linus Nielsen Feltzing <linus@haxx.se>)
- Added client-side server name indication support in openssl. (Arnaud)

- Improved fix for bug #50006 (Segfault caused by uksort()). (Stas)

- Fixed mysqlnd hang when queries exactly 16777214 bytes long are sent. (Andrey)
- Fixed incorrect decoding of 5-byte BIT sequences in mysqlnd. (Andrey)
- Fixed error_log() to be binary safe when using message_type 3. (Jani)
- Fixed unnecessary invocation of setitimer when timeouts have been disabled.
  (Arvind Srinivasan)
- Fixed memory leak in extension loading when an error occurs on Windows.
  (Pierre)
- Fixed safe_mode validation inside tempnam() when the directory path does
  not end with a /). (Martin Jansen)
- Fixed a possible open_basedir/safe_mode bypass in session extension
  identified by Grzegorz Stachowiak. (Ilia)
- Fixed possible crash when a error/warning is raised during php startup.
  (Pierre)
- Fixed possible bad behavior of rename on windows when used with symbolic
  links or invalid paths. (Pierre)
- Fixed error output to stderr on Windows. (Pierre)
- Fixed memory leaks in is_writable/readable/etc on Windows. (Pierre)
- Fixed memory leaks in the ACL function on Windows. (Pierre)
- Fixed memory leak in the realpath cache on Windows. (Pierre)
- Fixed memory leak in zip_close. (Pierre)
- Fixed crypt's blowfish sanity check of the "setting" string, to reject
  iteration counts encoded as 36 through 39. (Solar Designer, Joey, Pierre)

- Fixed bug #51059 (crypt crashes when invalid salt are given). (Pierre)
- Fixed bug #50952 (allow underscore _ in constants parsed in php.ini files).
  (Jani)
- Fixed bug #50940 (Custom content-length set incorrectly in Apache SAPIs).
  (Brian France, Rasmus)
- Fixed bug #50930 (Wrong date by php_date.c patch with ancient gcc/glibc
  versions). (Derick)
- Fixed bug #50907 (X-PHP-Originating-Script adding two new lines in *NIX).
  (Ilia)
- Fixed bug #50859 (build fails with openssl 1.0 due to md2 deprecation).   
  (Ilia, hanno at hboeck dot de)
- Fixed bug #50847 (strip_tags() removes all tags greater then 1023 bytes
  long). (Ilia)
- Fixed bug #50829 (php.ini directive pdo_mysql.default_socket is ignored).
  (Ilia)
- Fixed bug #50832 (HTTP fopen wrapper does not support passwordless HTTP
  authentication). (Jani)
- Fixed bug #50787 (stream_set_write_buffer() has no effect on socket streams).
  (vnegrier at optilian dot com, Ilia)
- Fixed bug #50761 (system.multiCall crashes in xmlrpc extension).
  (hiroaki dot kawai at gmail dot com, Ilia)
- Fixed bug #50756 (CURLOPT_FTP_SKIP_PASV_IP does not exist). (Sriram)
- Fixed bug #50732 (exec() adds single byte twice to $output array). (Ilia)
- Fixed bug #50728 (All PDOExceptions hardcode 'code' property to 0).
  (Joey, Ilia)
- Fixed bug #50723 (Bug in garbage collector causes crash). (Dmitry)
- Fixed bug #50690 (putenv does not set ENV when the value is only one char).
  (Pierre)
- Fixed bug #50680 (strtotime() does not support eighth ordinal number). (Ilia)
- Fixed bug #50661 (DOMDocument::loadXML does not allow UTF-16). (Rob)
- Fixed bug #50657 (copy() with an empty (zero-byte) HTTP source succeeds but
  returns false). (Ilia)
- Fixed bug #50636 (MySQLi_Result sets values before calling constructor).
  (Pierrick)
- Fixed bug #50632 (filter_input() does not return default value if the
  variable does not exist). (Ilia)
- Fixed bug #50576 (XML_OPTION_SKIP_TAGSTART option has no effect). (Pierrick)
- Fixed bug #50558 (Broken object model when extending tidy). (Pierrick)
- Fixed bug #50540 (Crash while running ldap_next_reference test cases).
  (Sriram)
- Fixed bug #50519 (segfault in garbage collection when using set_error_handler
  and DomDocument). (Dmitry)
- Fixed bug #50508 (compile failure: Conflicting HEADER type declarations).
  (Jani)
- Fixed bug #50496 (Use of <stdbool.h> is valid only in a c99 compilation 
  environment. (Sriram)
- Fixed bug #50464 (declare encoding doesn't work within an included file).
  (Felipe)
- Fixed bug #50458 (PDO::FETCH_FUNC fails with Closures). (Felipe, Pierrick)
- Fixed bug #50445 (PDO-ODBC stored procedure call from Solaris 64-bit causes
  seg fault). (davbrown4 at yahoo dot com, Felipe)
- Fixed bug #50416 (PROCEDURE db.myproc can't return a result set in the given
  context). (Andrey)
- Fixed bug #50394 (Reference argument converted to value in __call). (Stas)
- Fixed bug #50351 (performance regression handling objects, ten times slower
  in 5.3 than in 5.2). (Dmitry)
- Fixed bug #50392 (date_create_from_format() enforces 6 digits for 'u'
  format character). (Ilia)
- Fixed bug #50345 (nanosleep not detected properly on some solaris versions).
  (Jani)
- Fixed bug #50340 (php.ini parser does not allow spaces in ini keys). (Jani)
- Fixed bug #50334 (crypt ignores sha512 prefix). (Pierre)
- Fixed bug #50323 (Allow use of ; in values via ;; in PDO DSN).
  (Ilia, Pierrick)
- Fixed bug #50285 (xmlrpc does not preserve keys in encoded indexed arrays).
  (Felipe)
- Fixed bug #50282 (xmlrpc_encode_request() changes object into array in 
  calling function). (Felipe)
- Fixed bug #50267 (get_browser(null) does not use HTTP_USER_AGENT). (Jani)
- Fixed bug #50266 (conflicting types for llabs). (Jani)
- Fixed bug #50261 (Crash When Calling Parent Constructor with
  call_user_func()). (Dmitry)
- Fixed bug #50255 (isset() and empty() silently casts array to object).
  (Felipe)
- Fixed bug #50240 (pdo_mysql.default_socket in php.ini shouldn't used
  if it is empty). (foutrelis at gmail dot com, Ilia)
- Fixed bug #50231 (Socket path passed using --with-mysql-sock is ignored when
  mysqlnd is enabled). (Jani)
- Fixed bug #50219 (soap call Segmentation fault on a redirected url).
  (Pierrick)
- Fixed bug #50212 (crash by ldap_get_option() with LDAP_OPT_NETWORK_TIMEOUT).
  (Ilia, shigeru_kitazaki at cybozu dot co dot jp)
- Fixed bug #50209 (Compiling with libedit cannot find readline.h).
  (tcallawa at redhat dot com)
- Fixed bug #50207 (segmentation fault when concatenating very large strings on
  64bit linux). (Ilia)
- Fixed bug #50196 (stream_copy_to_stream() produces warning when source is 
  not file). (Stas)
- Fixed bug #50195 (pg_copy_to() fails when table name contains schema. (Ilia)
- Fixed bug #50185 (ldap_get_entries() return false instead of an empty array
  when there is no error). (Jani)
- Fixed bug #50174 (Incorrectly matched docComment). (Felipe)
- Fixed bug #50168 (FastCGI fails with wrong error on HEAD request to
  non-existant file). (Dmitry)
- Fixed bug #50162 (Memory leak when fetching timestamp column from Oracle
  database). (Felipe)
- Fixed bug #50159 (wrong working directory in symlinked files). (Dmitry)
- Fixed bug #50158 (FILTER_VALIDATE_EMAIL fails with valid addresses
  containing = or ?). (Pierrick)
- Fixed bug #50152 (ReflectionClass::hasProperty behaves like isset() not
  property_exists). (Felipe)
- Fixed bug #50146 (property_exists: Closure object cannot have properties).
  (Felipe)
- Fixed bug #50145 (crash while running bug35634.phpt). (Felipe)
- Fixed bug #50140 (With default compilation option, php symbols are unresolved
  for nsapi). (Uwe Schindler)
- Fixed bug #50087 (NSAPI performance improvements). (Uwe Schindler)
- Fixed bug #50073 (parse_url() incorrect when ? in fragment). (Ilia)
- Fixed bug #50023 (pdo_mysql doesn't use PHP_MYSQL_UNIX_SOCK_ADDR). (Ilia)
- Fixed bug #50005 (Throwing through Reflection modified Exception object
  makes segmentation fault). (Felipe)
- Fixed bug #49990 (SNMP3 warning message about security level printed twice).
  (Jani)
- Fixed bug #49985 (pdo_pgsql prepare() re-use previous aborted
  transaction). (ben dot pineau at gmail dot com, Ilia, Matteo)  
- Fixed bug #49938 (Phar::isBuffering() returns inverted value). (Greg)
- Fixed bug #49936 (crash with ftp stream in php_stream_context_get_option()).
  (Pierrick)
- Fixed bug #49921 (Curl post upload functions changed). (Ilia)
- Fixed bug #49866 (Making reference on string offsets crashes PHP). (Dmitry)
- Fixed bug #49855 (import_request_variables() always returns NULL). (Ilia,
  sjoerd at php dot net)
- Fixed bug #49851, #50451 (http wrapper breaks on 1024 char long headers). 
  (Ilia)
- Fixed bug #49800 (SimpleXML allow (un)serialize() calls without warning).
  (Ilia, wmeler at wp-sa dot pl)
- Fixed bug #49719 (ReflectionClass::hasProperty returns true for a private
  property in base class). (Felipe)
- Fixed bug #49677 (ini parser crashes with apache2 and using ${something}
  ini variables). (Jani)
- Fixed bug #49660 (libxml 2.7.3+ limits text nodes to 10MB). (Felipe)
- Fixed bug #49647 (DOMUserData does not exist). (Rob)
- Fixed bug #49600 (imageTTFText text shifted right). (Takeshi Abe)
- Fixed bug #49585 (date_format buffer not long enough for >4 digit years).
  (Derick, Adam)
- Fixed bug #49560 (oci8: using LOBs causes slow PHP shutdown). (Oracle Corp.)
- Fixed bug #49521 (PDO fetchObject sets values before calling constructor).
  (Pierrick)
- Fixed bug #49472 (Constants defined in Interfaces can be overridden).
  (Felipe)
- Fixed bug #49463 (setAttributeNS fails setting default namespace). (Rob)
- Fixed bug #49244 (Floating point NaN cause garbage characters). (Sjoerd)
- Fixed bug #49224 (Compile error due to old DNS functions on AIX systems).
  (Scott)
- Fixed bug #49174 (crash when extending PDOStatement and trying to set
  queryString property). (Felipe)
- Fixed bug #48811 (Directives in PATH section do not get applied to
  subdirectories). (Patch by: ct at swin dot edu dot au)
- Fixed bug #48590 (SoapClient does not honor max_redirects). (Sriram)
- Fixed bug #48190 (Content-type parameter "boundary" is not case-insensitive
  in HTTP uploads). (Ilia)
- Fixed bug #47848 (importNode doesn't preserve attribute namespaces). (Rob)
- Fixed bug #47409 (extract() problem with array containing word "this").
  (Ilia, chrisstocktonaz at gmail dot com)
- Fixed bug #47281 ($php_errormsg is limited in size of characters)
  (Oracle Corp.)
- Fixed bug #46478 (htmlentities() uses obsolete mapping table for character
  entity references). (Moriyoshi)
- Fixed bug #45599 (strip_tags() truncates rest of string with invalid
  attribute). (Ilia, hradtke)
- Fixed bug #45120 (PDOStatement->execute() returns true then false for same
  statement). (Pierrick)
- Fixed bug #44827 (define() allows :: in constant names). (Ilia)
- Fixed bug #44098 (imap_utf8() returns only capital letters).
  (steffen at dislabs dot de, Pierre)
- Fixed bug #34852 (Failure in odbc_exec() using oracle-supplied odbc
  driver). (tim dot tassonis at trivadis dot com)

19 Nov 2009, PHP 5.3.1
- Upgraded bundled sqlite to version 3.6.19. (Scott)
- Updated timezone database to version 2009.17 (2009q). (Derick)

- Changed ini file directives [PATH=](on Win32) and [HOST=](on all) to be case 
  insensitive. (garretts)

- Restored shebang line check to CGI sapi (not checked by scanner anymore).
  (Jani)

- Added "max_file_uploads" INI directive, which can be set to limit the
  number of file uploads per-request to 20 by default, to prevent possible
  DOS via temporary file exhaustion. (Ilia)
- Added missing sanity checks around exif processing. (Ilia)
- Added error constant when json_encode() detects an invalid UTF-8 sequence.
  (Scott)
- Added support for ACL on Windows for thread safe SAPI (Apache2 for example)
  and fix its support on NTS. (Pierre)

- Improved symbolic, mounted volume and junctions support for realpath on 
  Windows. (Pierre)
- Improved readlink on Windows, suppress \??\ and use the drive syntax only.
  (Pierre)
- Improved dns_get_record() AAAA support on windows. Always available when
  IPv6 is support is installed, format is now the same than on unix. (Pierre)
- Improved the DNS functions on OSX to use newer APIs, also use Bind 9 API
  where available on other platforms. (Scott)
- Improved shared extension loading on OSX to use the standard Unix dlopen()
  API. (Scott)

- Fixed crash in com_print_typeinfo when an invalid typelib is given. (Pierre)
- Fixed a safe_mode bypass in tempnam() identified by Grzegorz Stachowiak.  
  (Rasmus)
- Fixed a open_basedir bypass in posix_mkfifo() identified by Grzegorz 
  Stachowiak.  (Rasmus)
- Fixed certificate validation inside php_openssl_apply_verification_policy
  (Ryan Sleevi, Ilia)
- Fixed crash in SQLiteDatabase::ArrayQuery() and SQLiteDatabase::SingleQuery()
  when calling using Reflection. (Felipe)
- Fixed crash when instantiating PDORow and PDOStatement through Reflection.
  (Felipe)
- Fixed sanity check for the color index in imagecolortransparent. (Pierre)
- Fixed scandir/readdir when used mounted points on Windows. (Pierre)
- Fixed zlib.deflate compress filter to actually accept level parameter. (Jani)
- Fixed leak on error in popen/exec (and related functions) on Windows.
  (Pierre)
- Fixed possible bad caching of symlinked directories in the realpath cache
  on Windows. (Pierre)
- Fixed atime and mtime in stat related functions on Windows. (Pierre)
- Fixed spl_autoload_unregister/spl_autoload_functions wrt. Closures and
  Functors. (Christian Seiler)
- Fixed open_basedir circumvention for "mail.log" ini directive.
  (Maksymilian Arciemowicz, Stas)
- Fixed signature generation/validation for zip archives in ext/phar. (Greg)
- Fixed memory leak in stream_is_local(). (Felipe, Tony)
- Fixed BC break in mime_content_type(), removes the content encoding. (Scott) 

- Fixed PECL bug #16842 (oci_error return false when NO_DATA_FOUND is raised).
  (Chris Jones)

- Fixed bug #50063 (safe_mode_include_dir fails). (Johannes, christian at
  elmerot dot se)
- Fixed bug #50052 (Different Hashes on Windows and Linux on wrong Salt size).
  (Pierre)
- Fixed bug #49986 (Missing ICU DLLs on windows package). (Pierre)
- Fixed bug #49910 (no support for ././@LongLink for long filenames in phar
  tar support). (Greg)
- Fixed bug #49908 (throwing exception in __autoload crashes when interface
  is not defined). (Felipe)
- Fixed bug #49847 (exec() fails to return data inside 2nd parameter, given
  output lines >4095 bytes). (Ilia)
- Fixed bug #49809 (time_sleep_until() is not available on OpenSolaris). (Jani)
- Fixed bug #49757 (long2ip() can return wrong value in a multi-threaded
  applications). (Ilia, Florian Anderiasch)
- Fixed bug #49738 (calling mcrypt after mcrypt_generic_deinit crashes).
  (Sriram Natarajan)
- Fixed bug #49732 (crashes when using fileinfo when timestamp conversion
  fails). (Pierre)
- Fixed bug #49698 (Unexpected change in strnatcasecmp()). (Rasmus)
- Fixed bug #49630 (imap_listscan function missing). (Felipe)
- Fixed bug #49572 (use of C++ style comments causes build failure).
  (Sriram Natarajan)
- Fixed bug #49531 (CURLOPT_INFILESIZE sometimes causes warning "CURLPROTO_FILE
  cannot be set"). (Felipe)
- Fixed bug #49517 (cURL's CURLOPT_FILE prevents file from being deleted after
  fclose). (Ilia)
- Fixed bug #49470 (FILTER_SANITIZE_EMAIL allows disallowed characters).
  (Ilia)
- Fixed bug #49447 (php engine need to correctly check for socket API 
  return status on windows). (Sriram Natarajan)
- Fixed bug #49391 (ldap.c utilizing deprecated ldap_modify_s). (Ilia)
- Fixed bug #49372 (segfault in php_curl_option_curl). (Pierre)
- Fixed bug #49361 (wordwrap() wraps incorrectly on end of line boundaries).
  (Ilia, code-it at mail dot ru)
- Fixed bug #49306 (inside pdo_mysql default socket settings are ignored).
  (Ilia)
- Fixed bug #49289 (bcmath module doesn't compile with phpize configure).
  (Jani)
- Fixed bug #49286 (php://input (php_stream_input_read) is broken). (Jani)
- Fixed bug #49269 (Ternary operator fails on Iterator object when used inside
  foreach declaration). (Etienne, Dmitry)
- Fixed bug #49236 (Missing PHP_SUBST(PDO_MYSQL_SHARED_LIBADD)). (Jani)
- Fixed bug #49223 (Inconsistency using get_defined_constants). (Garrett)
- Fixed bug #49193 (gdJpegGetVersionString() inside gd_compact identifies
  wrong type in declaration). (Ilia)
- Fixed bug #49183 (dns_get_record does not return NAPTR records). (Pierre)
- Fixed bug #49144 (Import of schema from different host transmits original
  authentication details). (Dmitry)
- Fixed bug #49142 (crash when exception thrown from __tostring()).
  (David Soria Parra)
- Fixed bug #49132 (posix_times returns false without error).
  (phpbugs at gunnu dot us)
- Fixed bug #49125 (Error in dba_exists C code). (jdornan at stanford dot edu)
- Fixed bug #49122 (undefined reference to mysqlnd_stmt_next_result on compile
  with --with-mysqli and MySQL 6.0). (Jani)
- Fixed bug #49108 (2nd scan_dir produces segfault). (Felipe)
- Fixed bug #49098 (mysqli segfault on error). (Rasmus)
- Fixed bug #49095 (proc_get_status['exitcode'] fails on win32). (Felipe)
- Fixed bug #49092 (ReflectionFunction fails to work with functions in fully
  qualified namespaces). (Kalle, Jani)
- Fixed bug #49074 (private class static fields can be modified by using
  reflection). (Jani)
- Fixed bug #49072 (feof never returns true for damaged file in zip). (Pierre)
- Fixed bug #49065 ("disable_functions" php.ini option does not work on 
  Zend extensions). (Stas)
- Fixed bug #49064 (--enable-session=shared does not work: undefined symbol:
  php_url_scanner_reset_vars). (Jani)
- Fixed bug #49056 (parse_ini_file() regression in 5.3.0 when using non-ASCII
  strings as option keys). (Jani)
- Fixed bug #49052 (context option headers freed too early when using
  --with-curlwrappers). (Jani)
- Fixed bug #49047 (The function touch() fails on directories on Windows).
  (Pierre)
- Fixed bug #49032 (SplFileObject::fscanf() variables passed by reference).
  (Jani)
- Fixed bug #49027 (mysqli_options() doesn't work when using mysqlnd). (Andrey)
- Fixed bug #49026 (proc_open() can bypass safe_mode_protected_env_vars
  restrictions). (Ilia)
- Fixed bug #49020 (phar misinterprets ustar long filename standard).
  (Greg)
- Fixed bug #49018 (phar tar stores long filenames wit prefix/name reversed).
  (Greg)
- Fixed bug #49014 (dechunked filter broken when serving more than 8192 bytes
  in a chunk). (andreas dot streichardt at globalpark dot com, Ilia)
- Fixed bug #49012 (phar tar signature algorithm reports as Unknown (0) in
  getSignature() call). (Greg)
- Fixed bug #49000 (PHP CLI in Interactive mode (php -a) crashes 
  when including files from function). (Stas)
- Fixed bug #48994 (zlib.output_compression does not output HTTP headers when
  set to a string value). (Jani)
- Fixed bug #48980 (Crash when compiling with pdo_firebird). (Felipe)
- Fixed bug #48962 (cURL does not upload files with specified filename).
  (Ilia)
- Fixed bug #48929 (Double \r\n after HTTP headers when "header" context
  option is an array). (David Zülke)
- Fixed bug #48913 (Too long error code strings in pdo_odbc driver).
  (naf at altlinux dot ru, Felipe)
- Fixed bug #48912 (Namespace causes unexpected strict behaviour with
  extract()). (Dmitry)
- Fixed bug #48909 (Segmentation fault in mysqli_stmt_execute()). (Andrey)
- Fixed bug #48899 (is_callable returns true even if method does not exist in
  parent class). (Felipe)
- Fixed bug #48893 (Problems compiling with Curl). (Felipe)
- Fixed bug #48880 (Random Appearing open_basedir problem). (Rasmus, Gwynne)
- Fixed bug #48872 (string.c: errors: duplicate case values). (Kalle)
- Fixed bug #48854 (array_merge_recursive modifies arrays after first one).
  (Felipe)
- Fixed bug #48805 (IPv6 socket transport is not working). (Ilia)
- Fixed bug #48802 (printf() returns incorrect outputted length). (Jani)
- Fixed bug #48791 (open office files always reported as corrupted). (Greg)
- Fixed bug #48788 (RecursiveDirectoryIterator doesn't descend into symlinked
  directories). (Ilia)
- Fixed bug #48783 (make install will fail saying phar file exists). (Greg)
- Fixed bug #48774 (SIGSEGVs when using curl_copy_handle()).
  (Sriram Natarajan)
- Fixed bug #48771 (rename() between volumes fails and reports no error on 
  Windows). (Pierre)
- Fixed bug #48768 (parse_ini_*() crash with INI_SCANNER_RAW). (Jani)
- Fixed bug #48763 (ZipArchive produces corrupt archive). (dani dot church at 
  gmail dot com, Pierre)
- Fixed bug #48762 (IPv6 address filter still rejects valid address). (Felipe)
- Fixed bug #48757 (ReflectionFunction::invoke() parameter issues). (Kalle)
- Fixed bug #48754 (mysql_close() crash php when no handle specified).
  (Johannes, Andrey)
- Fixed bug #48752 (Crash during date parsing with invalid date). (Pierre)
- Fixed bug #48746 (Unable to browse directories within Junction Points).
  (Pierre, Kanwaljeet Singla)
- Fixed bug #48745 (mysqlnd: mysql_num_fields returns wrong column count for
  mysql_list_fields). (Andrey)
- Fixed bug #48740 (PHAR install fails when INSTALL_ROOT is not the final
  install location). (james dot cohen at digitalwindow dot com, Greg)
- Fixed bug #48733 (CURLOPT_WRITEHEADER|CURLOPT_FILE|CURLOPT_STDERR warns on
  files that have been opened with r+). (Ilia)
- Fixed bug #48719 (parse_ini_*(): scanner_mode parameter is not checked for
  sanity). (Jani)
- Fixed bug #48718 (FILTER_VALIDATE_EMAIL does not allow numbers in domain  
  components). (Ilia)
- Fixed bug #48681 (openssl signature verification for tar archives broken).
  (Greg)
- Fixed bug #48660 (parse_ini_*(): dollar sign as last character of value
  fails). (Jani)
- Fixed bug #48645 (mb_convert_encoding() doesn't understand hexadecimal
  html-entities). (Moriyoshi)
- Fixed bug #48637 ("file" fopen wrapper is overwritten when using
  --with-curlwrappers). (Jani)
- Fixed bug #48608 (Invalid libreadline version not detected during configure).
  (Jani)
- Fixed bug #48400 (imap crashes when closing stream opened with
  OP_PROTOTYPE flag). (Jani)
- Fixed bug #48377 (error message unclear on converting phar with existing
  file). (Greg)
- Fixed bug #48247 (Infinite loop and possible crash during startup with
  errors when errors are logged). (Jani)
- Fixed bug #48198 error: 'MYSQLND_LLU_SPEC' undeclared. Cause for #48780 and
  #46952 - both fixed too. (Andrey)
- Fixed bug #48189 (ibase_execute error in return param). (Kalle)
- Fixed bug #48182 (ssl handshake fails during asynchronous socket connection).
  (Sriram Natarajan)
- Fixed bug #48116 (Fixed build with Openssl 1.0). (Pierre, 
  Al dot Smith at aeschi dot ch dot eu dot org)
- Fixed bug #48057 (Only the date fields of the first row are fetched, others
  are empty). (info at programmiernutte dot net)
- Fixed bug #47481 (natcasesort() does not sort extended ASCII characters
  correctly). (Herman Radtke)
- Fixed bug #47351 (Memory leak in DateTime). (Derick, Tobias John)
- Fixed bug #47273 (Encoding bug in SoapServer->fault). (Dmitry)
- Fixed bug #46682 (touch() afield returns different values on windows).
  (Pierre)
- Fixed bug #46614 (Extended MySQLi class gives incorrect empty() result).
  (Andrey)
- Fixed bug #46020 (with Sun Java System Web Server 7.0 on HPUX, #define HPUX).
  (Uwe Schindler)
- Fixed bug #45905 (imagefilledrectangle() clipping error).
  (markril at hotmail dot com, Pierre)
- Fixed bug #45554 (Inconsistent behavior of the u format char). (Derick)
- Fixed bug #45141 (setcookie will output expires years of >4 digits). (Ilia)
- Fixed bug #44683 (popen crashes when an invalid mode is passed). (Pierre)
- Fixed bug #43510 (stream_get_meta_data() does not return same mode as used
  in fopen). (Jani)
- Fixed bug #42434 (ImageLine w/ antialias = 1px shorter). (wojjie at gmail dot
  com, Kalle)
- Fixed bug #40013 (php_uname() does not return nodename on Netware (Guenter
  Knauf)
- Fixed bug #38091 (Mail() does not use FQDN when sending SMTP helo). 
  (Kalle, Rick Yorgason)
- Fixed bug #28038 (Sent incorrect RCPT TO commands to SMTP server) (Garrett)
- Fixed bug #27051 (Impersonation with FastCGI does not exec process as 
  impersonated user). (Pierre)


30 Jun 2009, PHP 5.3.0
- Upgraded bundled PCRE to version 7.9. (Nuno)
- Upgraded bundled sqlite to version 3.6.15. (Scott)

- Moved extensions to PECL (Derick, Lukas, Pierre, Scott):
  . ext/dbase
  . ext/fbsql
  . ext/fdf
  . ext/ncurses
  . ext/mhash (BC layer is now entirely within ext/hash)
  . ext/ming
  . ext/msql
  . ext/sybase (not maintained anymore, sybase_ct has to be used instead)

- Removed the experimental RPL (master/slave) functions from mysqli. (Andrey)
- Removed zend.ze1_compatibility_mode. (Dmitry)
- Removed all zend_extension_* php.ini directives. Zend extensions are now
  always loaded using zend_extension directive. (Derick)
- Removed special treatment of "/tmp" in sessions for open_basedir.
  Note: This undocumented behaviour was introduced in 5.2.2. (Alexey)
- Removed shebang line check from CGI sapi (checked by scanner). (Dmitry)

- Changed PCRE, Reflection and SPL extensions to be always enabled. (Marcus)
- Changed md5() to use improved implementation. (Solar Designer, Dmitry)
- Changed HTTP stream wrapper to accept any code between and including
  200 to 399 as successful. (Mike, Noah Fontes)
- Changed __call() to be invoked on private/protected method access, similar to
  properties and __get(). (Andrei)
- Changed dl() to be disabled by default. Enabled only when explicitly
  registered by the SAPI. Currently enabled with cli, cgi and embed SAPIs.
  (Dmitry)
- Changed opendir(), dir() and scandir() to use default context when no context
  argument is passed. (Sara)
- Changed open_basedir to allow tightening in runtime contexts. (Sara)
- Changed PHP/Zend extensions to use flexible build IDs. (Stas)
- Changed error level E_ERROR into E_WARNING in Soap extension methods
  parameter validation. (Felipe)
- Changed openssl info to show the shared library version number. (Scott)
- Changed floating point behaviour to consistently use double precision on all
  platforms and with all compilers. (Christian Seiler)
- Changed round() to act more intuitively when rounding to a certain precision
  and round very large and very small exponents correctly. (Christian Seiler)
- Changed session_start() to return false when session startup fails. (Jani)
- Changed property_exists() to check the existence of a property independent of
  accessibility (like method_exists()). (Felipe)
- Changed array_reduce() to allow mixed $initial (Christian Seiler)

- Improved PHP syntax and semantics:
  . Added lambda functions and closures. (Christian Seiler, Dmitry)
  . Added "jump label" operator (limited "goto"). (Dmitry, Sara)
  . Added NOWDOC syntax. (Gwynne Raskind, Stas, Dmitry)
  . Added HEREDOC syntax with double quotes. (Lars Strojny, Felipe)
  . Added support for using static HEREDOCs to initialize static variables and
    class members or constants. (Matt)
  . Improved syntax highlighting and consistency for variables in double-quoted
    strings and literal text in HEREDOCs and backticks. (Matt)
  . Added "?:" operator. (Marcus)
  . Added support for namespaces. (Dmitry, Stas, Gregory, Marcus)
  . Added support for Late Static Binding. (Dmitry, Etienne Kneuss)
  . Added support for __callStatic() magic method. (Sara)
  . Added forward_static_call(_array) to complete LSB. (Mike Lively)
  . Added support for dynamic access of static members using $foo::myFunc().
    (Etienne Kneuss)
  . Improved checks for callbacks. (Marcus)
  . Added __DIR__ constant. (Lars Strojny)
  . Added new error modes E_USER_DEPRECATED and E_DEPRECATED.
    E_DEPRECATED is used to inform about stuff being scheduled for removal
    in future PHP versions. (Lars Strojny, Felipe, Marcus)
  . Added "request_order" INI variable to control specifically $_REQUEST
    behavior. (Stas)
  . Added support for exception linking. (Marcus)
  . Added ability to handle exceptions in destructors. (Marcus)

- Improved PHP runtime speed and memory usage:
  . Substitute global-scope, persistent constants with their values at compile
    time. (Matt)
  . Optimized ZEND_SIGNED_MULTIPLY_LONG(). (Matt)
  . Removed direct executor recursion. (Dmitry)
  . Use fastcall calling convention in executor on x86. (Dmitry)
  . Use IS_CV for direct access to $this variable. (Dmitry)
  . Use ZEND_FREE() opcode instead of ZEND_SWITCH_FREE(IS_TMP_VAR). (Dmitry)
  . Lazy EG(active_symbol_table) initialization. (Dmitry)
  . Optimized ZEND_RETURN opcode to not allocate and copy return value if it is
    not used. (Dmitry)
  . Replaced all flex based scanners with re2c based scanners.
    (Marcus, Nuno, Scott)
  . Added garbage collector. (David Wang, Dmitry).
  . Improved PHP binary size and startup speed with GCC4 visibility control.
    (Nuno)
  . Improved engine stack implementation for better performance and stability.
    (Dmitry)
  . Improved memory usage by moving constants to read only memory.
    (Dmitry, Pierre)
  . Changed exception handling. Now each op_array doesn't contain
    ZEND_HANDLE_EXCEPTION opcode in the end. (Dmitry)
  . Optimized require_once() and include_once() by eliminating fopen(3) on
    second usage. (Dmitry)
  . Optimized ZEND_FETCH_CLASS + ZEND_ADD_INTERFACE into single
    ZEND_ADD_INTERFACE opcode. (Dmitry)
  . Optimized string searching for a single character.
    (Michal Dziemianko, Scott)
  . Optimized interpolated strings to use one less opcode. (Matt)

- Improved php.ini handling: (Jani)
  . Added ".htaccess" style user-defined php.ini files support for CGI/FastCGI.
  . Added support for special [PATH=/opt/httpd/www.example.com/] and
    [HOST=www.example.com] sections. Directives set in these sections can
    not be overridden by user-defined ini-files or during runtime.
  . Added better error reporting for php.ini syntax errors.
  . Allowed using full path to load modules using "extension" directive.
  . Allowed "ini-variables" to be used almost everywhere ini php.ini files.
  . Allowed using alphanumeric/variable indexes in "array" ini options.
  . Added 3rd optional parameter to parse_ini_file() to specify the scanning
    mode of INI_SCANNER_NORMAL or INI_SCANNER_RAW. In raw mode option values
    and section values are treated as-is.
  . Fixed get_cfg_var() to be able to return "array" ini options.
  . Added optional parameter to ini_get_all() to only retrieve the current
    value. (Hannes)

- Improved Windows support:
  . Update all libraries to their latest stable version. (Pierre, Rob, Liz, 
    Garrett).
  . Added Windows support for stat(), touch(), filemtime(), filesize() and
    related functions. (Pierre)
  . Re-added socket_create_pair() for Windows in sockets extension. (Kalle)
  . Added inet_pton() and inet_ntop() also for Windows platforms. 
    (Kalle, Pierre)
  . Added mcrypt_create_iv() for Windows platforms. (Pierre)
  . Added ACL Cache support on Windows.
    (Kanwaljeet Singla, Pierre, Venkat Raman Don)
  . Added constants based on Windows' GetVersionEx information. 
    PHP_WINDOWS_VERSION_* and PHP_WINDOWS_NT_*. (Pierre)
  . Added support for ACL (is_writable, is_readable, reports now correct
    results) on Windows. (Pierre, Venkat Raman Don, Kanwaljeet Singla)
  . Added support for fnmatch() on Windows. (Pierre)
  . Added support for time_nanosleep() and time_sleep_until() on Windows.
    (Pierre)
  . Added support for symlink(), readlink(), linkinfo() and link() on Windows.
    They are available only when the running platform supports them. (Pierre)
  . the GMP extension now relies on MPIR instead of the GMP library. (Pierre)
  . Added Windows support for stream_socket_pair(). (Kalle)
  . Drop all external dependencies for the core features. (Pierre)
  . Drastically improve the build procedure (Pierre, Kalle, Rob):
    . VC9 (Visual C++ 2008) or later support
    . Initial experimental x64 support
  . MSI installer now supports all recent Windows versions, including
    Windows 7. (John, Kanwaljeet Singla)

- Improved and cleaned CGI code:
  . FastCGI is now always enabled and cannot be disabled.
    See sapi/cgi/CHANGES for more details. (Dmitry)
  . Added CGI SAPI -T option which can be used to measure execution
    time of script repeated several times. (Dmitry)

- Improved streams:
  . Fixed confusing error message on failure when no errors are logged. (Greg)
  . Added stream_supports_lock() function. (Benjamin Schulz)
  . Added context parameter for copy() function. (Sara)
  . Added "glob://" stream wrapper. (Marcus)
  . Added "params" as optional parameter for stream_context_create(). (Sara)
  . Added ability to use stream wrappers in include_path. (Gregory, Dmitry)

- Improved DNS API
  . Added Windows support for dns_check_record(), dns_get_mx(), checkdnsrr() and
    getmxrr(). (Pierre)
  . Added support for old style DNS functions (supports OSX and FBSD). (Scott)
  . Added a new "entries" array in dns_check_record() containing the TXT
    elements. (Felipe, Pierre)

- Improved hash extension:
  . Changed mhash to be a wrapper layer around the hash extension. (Scott)
  . Added hash_copy() function. (Tony)
  . Added sha224 hash algorithm to the hash extension. (Scott)

- Improved IMAP support (Pierre):
  . Added imap_gc() to clear the imap cache
  . Added imap_utf8_to_mutf7() and imap_mutf7_to_utf8()

- Improved mbstring extension:
  . Added "mbstring.http_output_conv_mimetypes" INI directive that allows
    common non-text types such as "application/xhtml+xml" to be converted
    by mb_output_handler(). (Moriyoshi)

- Improved OCI8 extension (Chris Jones/Oracle Corp.):
  . Added Database Resident Connection Pooling (DRCP) and Fast
    Application Notification (FAN) support.
  . Added support for Oracle External Authentication (not supported
    on Windows).
  . Improve persistent connection handling of restarted DBs.
  . Added SQLT_AFC (aka CHAR datatype) support to oci_bind_by_name.
  . Fixed bug #45458 (Numeric keys for associative arrays are not
    handled properly)
  . Fixed bug #41069 (Segmentation fault with query over DB link).
  . Fixed define of SQLT_BDOUBLE and SQLT_BFLOAT constants with Oracle
    10g ORACLE_HOME builds.
  . Changed default value of oci8.default_prefetch from 10 to 100.
  . Fixed PECL Bug #16035 (OCI8: oci_connect without ORACLE_HOME defined causes
    segfault) (Chris Jones/Oracle Corp.)
  . Fixed PECL Bug #15988 (OCI8: sqlnet.ora isn't read with older Oracle
    libraries) (Chris Jones/Oracle Corp.)
  . Fixed PECL Bug #14268 (Allow "pecl install oci8" command to "autodetect" an
    Instant Client RPM install) (Chris Jones/Oracle Corp.)
  . Fixed PECL bug #12431 (OCI8 ping functionality is broken).
  . Allow building (e.g from PECL) the PHP 5.3-based OCI8 code with
    PHP 4.3.9 onwards.
  . Provide separate extensions for Oracle 11g and 10g on Windows.
    (Pierre, Chris)

- Improved OpenSSL extension:
  . Added support for OpenSSL digest and cipher functions. (Dmitry)
  . Added access to internal values of DSA, RSA and DH keys. (Dmitry)
  . Fixed a memory leak on openssl_decrypt(). (Henrique)
  . Fixed segfault caused by openssl_pkey_new(). (Henrique)
  . Fixed bug caused by uninitilized variables in openssl_pkcs7_encrypt() and
    openssl_pkcs7_sign(). (Henrique)
  . Fixed error message in openssl_seal(). (Henrique)

- Improved pcntl extension: (Arnaud)
  . Added pcntl_signal_dispatch().
  . Added pcntl_sigprocmask().
  . Added pcntl_sigwaitinfo().
  . Added pcntl_sigtimedwait().

- Improved SOAP extension:
  . Added support for element names in context of XMLSchema's <any>. (Dmitry)
  . Added ability to use Traversable objects instead of plain arrays.
    (Joshua Reese, Dmitry)
  . Fixed possible crash bug caused by an uninitialized value. (Zdash Urf)

- Improved SPL extension:
  . Added SPL to list of standard extensions that cannot be disabled. (Marcus)
  . Added ability to store associative information with objects in
    SplObjectStorage. (Marcus)
  . Added ArrayAccess support to SplObjectStorage. (Marcus)
  . Added SplDoublyLinkedList, SplStack, SplQueue classes. (Etienne)
  . Added FilesystemIterator. (Marcus)
  . Added GlobIterator. (Marcus)
  . Added SplHeap, SplMinHeap, SplMaxHeap, SplPriorityQueue classes. (Etienne)
  . Added new parameter $prepend to spl_autoload_register(). (Etienne)
  . Added SplFixedArray. (Etienne, Tony)
  . Added delaying exceptions in SPL's autoload mechanism. (Marcus)
  . Added RecursiveTreeIterator. (Arnaud, Marcus)
  . Added MultipleIterator. (Arnaud, Marcus, Johannes)

- Improved Zend Engine:
  . Added "compact" handler for Zend MM storage. (Dmitry)
  . Added "+" and "*" specifiers to zend_parse_parameters(). (Andrei)
  . Added concept of "delayed early binding" that allows opcode caches to
    perform class declaration (early and/or run-time binding) in exactly
    the same order as vanilla PHP. (Dmitry)

- Improved crypt() function: (Pierre)
  . Added Blowfish and extended DES support. (Using Blowfish implementation
    from Solar Designer).
  . Made crypt features portable by providing our own implementations
    for crypt_r and the algorithms which are used when OS does not provide
    them. PHP implementations are always used for Windows builds.

- Deprecated session_register(), session_unregister() and
  session_is_registered(). (Hannes)
- Deprecated define_syslog_variables(). (Kalle)
- Deprecated ereg extension. (Felipe)

- Added new extensions:
  . Added Enchant extension as a way to access spell checkers. (Pierre)
  . Added fileinfo extension as replacement for mime_magic extension. (Derick)
  . Added intl extension for Internationalization. (Ed B., Vladimir I.,
    Dmitry L., Stanislav M., Vadim S., Kirti V.)
  . Added mysqlnd extension as replacement for libmysql for ext/mysql, mysqli
    and PDO_mysql. (Andrey, Johannes, Ulf)
  . Added phar extension for handling PHP Archives. (Greg, Marcus, Steph)
  . Added SQLite3 extension. (Scott)

- Added new date/time functionality: (Derick)
  . date_parse_from_format(): Parse date/time strings according to a format.
  . date_create_from_format()/DateTime::createFromFormat(): Create a date/time
    object by parsing a date/time string according to a given format.
  . date_get_last_errors()/DateTime::getLastErrors(): Return a list of warnings
    and errors that were found while parsing a date/time string through:
    . strtotime() / new DateTime
    . date_create_from_format() / DateTime::createFromFormat()
    . date_parse_from_format().
  . support for abbreviation and offset based timezone specifiers for
    the 'e' format specifier, DateTime::__construct(), DateTime::getTimeZone()
    and DateTimeZone::getName().
  . support for selectively listing timezone identifiers by continent or
    country code through timezone_identifiers_list() /
    DateTimezone::listIdentifiers().
  . timezone_location_get() / DateTimezone::getLocation() for retrieving
    location information from timezones.
  . date_timestamp_set() / DateTime::setTimestamp() to set a Unix timestamp
    without invoking the date parser. (Scott, Derick)
  . date_timestamp_get() / DateTime::getTimestamp() to retrieve the Unix
    timestamp belonging to a date object.
  . two optional parameters to timezone_transitions_get() /
    DateTimeZone::getTranstions() to limit the range of transitions being
    returned.
  . support for "first/last day of <month>" style texts.
  . support for date/time strings returned by MS SQL.
  . support for serialization and unserialization of DateTime objects.
  . support for diffing date/times through date_diff() / DateTime::diff().
  . support for adding/subtracting weekdays with strtotime() and
    DateTime::modify().
  . DateInterval class to represent the difference between two date/times.
  . support for parsing ISO intervals for use with DateInterval.
  . date_add() / DateTime::add(), date_sub() / DateTime::sub() for applying an
    interval to an existing date/time.
  . proper support for "this week", "previous week"/"last week" and "next week"
    phrases so that they actually mean the week and not a seven day period
    around the current day.
  . support for "<xth> <weekday> of" and "last <weekday> of" phrases to be used
    with months - like in "last saturday of februari 2008".
  . support for "back of <hour>" and "front of <hour>" phrases that are used in
    Scotland.
  . DatePeriod class which supports iterating over a DateTime object applying
    DateInterval on each iteration, up to an end date or limited by maximum
    number of occurences.

- Added compatibility mode in GD, imagerotate, image(filled)ellipse 
  imagefilter, imageconvolution and imagecolormatch are now always enabled.
  (Pierre)
- Added array_replace() and array_replace_recursive() functions. (Matt)
- Added ReflectionProperty::setAccessible() method that allows non-public
  property's values to be read through ::getValue() and set through
  ::setValue(). (Derick, Sebastian)
- Added msg_queue_exists() function to sysvmsg extension. (Benjamin Schulz)
- Added Firebird specific attributes that can be set via PDO::setAttribute()
  to control formatting of date/timestamp columns: PDO::FB_ATTR_DATE_FORMAT,
  PDO::FB_ATTR_TIME_FORMAT and PDO::FB_ATTR_TIMESTAMP_FORMAT. (Lars W)
- Added gmp_testbit() function. (Stas)
- Added icon format support to getimagesize(). (Scott)
- Added LDAP_OPT_NETWORK_TIMEOUT option for ldap_set_option() to allow
  setting network timeout (FR #42837). (Jani)
- Added optional escape character parameter to fgetcsv(). (David Soria Parra)
- Added an optional parameter to strstr() and stristr() for retrieval of either
  the part of haystack before or after first occurrence of needle.
  (Johannes, Felipe)
- Added xsl->setProfiling() for profiling stylesheets. (Christian)
- Added long-option feature to getopt() and made getopt() available also on
  win32 systems by adding a common getopt implementation into core.
  (David Soria Parra, Jani)
- Added support for optional values, and = as separator, in getopt(). (Hannes)
- Added lcfirst() function. (David C)
- Added PREG_BAD_UTF8_OFFSET_ERROR constant. (Nuno)
- Added native support for asinh(), acosh(), atanh(), log1p() and expm1().
  (Kalle)
- Added LIBXML_LOADED_VERSION constant (libxml2 version currently used). (Rob)
- Added JSON_FORCE_OBJECT flag to json_encode(). (Scott, Richard Quadling)
- Added timezone_version_get() to retrieve the version of the used timezone
  database. (Derick)
- Added 'n' flag to fopen to allow passing O_NONBLOCK to the underlying
  open(2) system call. (Mikko)
- Added "dechunk" filter which can decode HTTP responses with chunked
  transfer-encoding. HTTP streams use this filter automatically in case
  "Transfer-Encoding: chunked" header is present in response. It's possible to
  disable this behaviour using "http"=>array("auto_decode"=>0) in stream
  context. (Dmitry)
- Added support for CP850 encoding in mbstring extension.
  (Denis Giffeler, Moriyoshi)
- Added stream_cast() and stream_set_options() to user-space stream wrappers,
  allowing stream_select(), stream_set_blocking(), stream_set_timeout() and 
  stream_set_write_buffer() to work with user-space stream wrappers. (Arnaud)
- Added header_remove() function. (chsc at peytz dot dk, Arnaud)
- Added stream_context_get_params() function. (Arnaud)
- Added optional parameter "new" to sybase_connect(). (Timm)
- Added parse_ini_string() function. (grange at lemonde dot fr, Arnaud) 
- Added str_getcsv() function. (Sara)
- Added openssl_random_pseudo_bytes() function. (Scott)
- Added ability to send user defined HTTP headers with SOAP request.
  (Brian J.France, Dmitry)
- Added concatenation option to bz2.decompress stream filter.
  (Keisial at gmail dot com, Greg)
- Added support for using compressed connections with PDO_mysql. (Johannes)
- Added the ability for json_decode() to take a user specified depth. (Scott)
- Added support for the mysql_stmt_next_result() function from libmysql.
  (Andrey)
- Added function preg_filter() that does grep and replace in one go. (Marcus)
- Added system independent realpath() implementation which caches intermediate
  directories in realpath-cache. (Dmitry)
- Added optional clear_realpath_cache and filename parameters to
  clearstatcache(). (Jani, Arnaud)
- Added litespeed SAPI module. (George Wang)
- Added ext/hash support to ext/session's ID generator. (Sara)
- Added quoted_printable_encode() function. (Tony)
- Added stream_context_set_default() function. (Davey Shafik)
- Added optional "is_xhtml" parameter to nl2br() which makes the function
  output <br> when false and <br /> when true (FR #34381). (Kalle)
- Added PHP_MAXPATHLEN constant (maximum length of a path). (Pierre)
- Added support for SSH via libssh2 in cURL. (Pierre)
- Added support for gray levels PNG image with alpha in GD extension. (Pierre)
- Added support for salsa hashing functions in HASH extension. (Scott)
- Added DOMNode::getLineNo to get line number of parsed node. (Rob)
- Added table info to PDO::getColumnMeta() with SQLite. (Martin Jansen, Scott)
- Added mail logging functionality that allows logging of mail sent via
  mail() function. (Ilia)
- Added json_last_error() to return any error information from json_decode().
  (Scott)
- Added gethostname() to return the current system host name. (Ilia)
- Added shm_has_var() function. (Mike)
- Added depth parameter to json_decode() to lower the nesting depth from the
  maximum if required. (Scott)
- Added pixelation support in imagefilter(). (Takeshi Abe, Kalle)
- Added SplObjectStorage::addAll/removeAll. (Etienne)

- Implemented FR #41712 (curl progress callback: CURLOPT_PROGRESSFUNCTION).
  (sdteffen[at]gmail[dot].com, Pierre)
- Implemented FR #47739 (Missing cURL option do disable IPv6). (Pierre)
- Implemented FR #39637 (Missing cURL option CURLOPT_FTP_FILEMETHOD). (Pierre)

- Fixed an issue with ReflectionProperty::setAccessible().
  (Sebastian, Roman Borschel)
- Fixed html_entity_decode() incorrectly converting numeric html entities
  to different characters with cp1251 and cp866. (Scott)
- Fixed an issue in date() where a : was printed for the O modifier after a P
  modifier was used. (Derick)
- Fixed exec() on Windows to not eat the first and last double quotes. (Scott)
- Fixed readlink on Windows in thread safe SAPI (apache2.x etc.). (Pierre)
- Fixed a bug causing miscalculations with the "last <weekday> of <n> month"
  relative time string. (Derick)
- Fixed bug causing the algorithm parameter of mhash() to be modified. (Scott)
- Fixed invalid calls to free when internal fileinfo magic file is used. (Scott)
- Fixed memory leak inside wddx_add_vars() function. (Felipe)
- Fixed check in recode extension to allow builing of recode and mysql
  extensions when using a recent libmysql. (Johannes)

- Fixed PECL bug #12794 (PDOStatement->nextRowset() doesn't work). (Johannes)
- Fixed PECL bug #12401 (Add support for ATTR_FETCH_TABLE_NAMES). (Johannes)

- Fixed bug #48696 (ldap_read() segfaults with invalid parameters). (Felipe)
- Fixed bug #48643 (String functions memory issue). (Dmitry)
- Fixed bug #48641 (tmpfile() uses old parameter parsing).
  (crrodriguez at opensuse dot org)
- Fixed bug #48624 (.user.ini never gets parsed). (Pierre)
- Fixed bug #48620 (X-PHP-Originating-Script assumes no trailing CRLF in
  existing headers). (Ilia)
- Fixed bug #48578 (Can't build 5.3 on FBSD 4.11). (Rasmus)
- Fixed bug #48535 (file_exists returns false when impersonate is used).
  (Kanwaljeet Singla, Venkat Raman Don)
- Fixed bug #48493 (spl_autoload_register() doesn't work correctly when
  prepending functions). (Scott)
- Fixed bug #48215 (Calling a method with the same name as the parent class
  calls the constructor). (Scott)
- Fixed bug #48200 (compile failure with mbstring.c when 
  --enable-zend-multibyte is used). (Jani)
- Fixed bug #48188 (Cannot execute a scrollable cursors twice with PDO_PGSQL).
  (Matteo)
- Fixed bug #48185 (warning: value computed is not used in
  pdo_sqlite_stmt_get_col line 271). (Matteo)
- Fixed bug #48087 (call_user_method() invalid free of arguments). (Felipe)
- Fixed bug #48060 (pdo_pgsql - large objects are returned as empty). (Matteo)
- Fixed bug #48034 (PHP crashes when script is 8192 (8KB) bytes long). (Dmitry)
- Fixed bug #48004 (Error handler prevents creation of default object). (Dmitry)
- Fixed bug #47880 (crashes in call_user_func_array()). (Dmitry)
- Fixed bug #47856 (stristr() converts needle to lower-case). (Ilia)
- Fixed bug #47851 (is_callable throws fatal error). (Dmitry)
- Fixed bug #47816 (pcntl tests failing on NetBSD). (Matteo)
- Fixed bug #47779 (Wrong value for SIG_UNBLOCK and SIG_SETMASK constants).
  (Matteo)
- Fixed bug #47771 (Exception during object construction from arg call calls
  object's destructor). (Dmitry)
- Fixed bug #47767 (include_once does not resolve windows symlinks or junctions)
  (Kanwaljeet Singla, Venkat Raman Don)
- Fixed bug #47757 (rename JPG to JPEG in phpinfo). (Pierre)
- Fixed bug #47745 (FILTER_VALIDATE_INT doesn't allow minimum integer). (Dmitry)
- Fixed bug #47714 (autoloading classes inside exception_handler leads to
  crashes). (Dmitry)
- Fixed bug #47671 (Cloning SplObjectStorage instances). (Etienne)
- Fixed bug #47664 (get_class returns NULL instead of FALSE). (Dmitry)
- Fixed bug #47662 (Support more than 127 subpatterns in preg_match). (Nuno)
- Fixed bug #47596 (Bus error on parsing file). (Dmitry)
- Fixed bug #47572 (Undefined constant causes segmentation fault). (Felipe)
- Fixed bug #47560 (explode()'s limit parameter odd behaviour). (Matt)
- Fixed bug #47549 (get_defined_constants() return array with broken array
  categories). (Ilia)
- Fixed bug #47535 (Compilation failure in ps_fetch_from_1_to_8_bytes()).
  (Johannes)
- Fixed bug #47534 (RecursiveDiteratoryIterator::getChildren ignoring
  CURRENT_AS_PATHNAME). (Etienne)
- Fixed bug #47443 (metaphone('scratch') returns wrong result). (Felipe)
- Fixed bug #47438 (mysql_fetch_field ignores zero offset). (Johannes)
- Fixed bug #47398 (PDO_Firebird doesn't implements quoter correctly). (Felipe)
- Fixed bug #47390 (odbc_fetch_into - BC in php 5.3.0). (Felipe)
- Fixed bug #47359 (Use the expected unofficial mimetype for bmp files). (Scott)
- Fixed bug #47343 (gc_collect_cycles causes a segfault when called within a
  destructor in one case). (Dmitry)
- Fixed bug #47320 ($php_errormsg out of scope in functions). (Dmitry)
- Fixed bug #47318 (UMR when trying to activate user config). (Pierre)
- Fixed bug #47243 (OCI8: Crash at shutdown on Windows) (Chris Jones/Oracle
  Corp.)
- Fixed bug #47231 (offsetGet error using incorrect offset). (Etienne)
- Fixed bug #47229 (preg_quote() should escape the '-' char). (Nuno)
- Fixed bug #47165 (Possible memory corruption when passing return value by
  reference). (Dmitry)
- Fixed bug #47087 (Second parameter of mssql_fetch_array()). (Felipe)
- Fixed bug #47085 (rename() returns true even if the file in PHAR does not
  exist). (Greg)
- Fixed bug #47050 (mysqli_poll() modifies improper variables). (Johannes)
- Fixed bug #47045 (SplObjectStorage instances compared with ==). (Etienne)
- Fixed bug #47038 (Memory leak in include). (Dmitry)
- Fixed bug #47031 (Fix constants in DualIterator example). (Etienne)
- Fixed bug #47021 (SoapClient stumbles over WSDL delivered with
  "Transfer-Encoding: chunked"). (Dmitry)
- Fixed bug #46994 (OCI8: CLOB size does not update when using CLOB IN OUT param
  in stored procedure) (Chris Jones/Oracle Corp.)
- Fixed bug #46979 (use with non-compound name *has* effect). (Dmitry)
- Fixed bug #46957 (The tokenizer returns deprecated values). (Felipe)
- Fixed bug #46944 (UTF-8 characters outside the BMP aren't encoded correctly).
  (Scott)
- Fixed bug #46897 (ob_flush() should fail to flush unerasable buffers).
  (David C.)
- Fixed bug #46849 (Cloning DOMDocument doesn't clone the properties). (Rob)
- Fixed bug #46847 (phpinfo() is missing some settings). (Hannes)
- Fixed bug #46844 (php scripts or included files with first line starting
  with # have the 1st line missed from the output). (Ilia)
- Fixed bug #46817 (tokenizer misses last single-line comment (PHP 5.3+, with
  re2c lexer)). (Matt, Shire)
- Fixed bug #46811 (ini_set() doesn't return false on failure). (Hannes)
- Fixed bug #46763 (mb_stristr() wrong output when needle does not exist).
  (Henrique M. Decaria)
- Fixed bug #46755 (warning: use statement with non-compound name). (Dmitry)
- Fixed bug #46746 (xmlrpc_decode_request outputs non-suppressable error when
  given bad data). (Ilia)
- Fixed bug #46738 (Segfault when mb_detect_encoding() fails). (Scott)
- Fixed bug #46731 (Missing validation for the options parameter of the
  imap_fetch_overview() function). (Ilia)
- Fixed bug #46711 (cURL curl_setopt leaks memory in foreach loops). (magicaltux
  [at] php [dot] net)
- Fixed bug #46701 (Creating associative array with long values in the key fails
  on 32bit linux). (Shire)
- Fixed bug #46681 (mkdir() fails silently on PHP 5.3). (Hannes)
- Fixed bug #46653 (can't extend mysqli). (Johannes)
- Fixed bug #46646 (Restrict serialization on some internal classes like Closure
  and SplFileInfo using exceptions). (Etienne)
- Fixed bug #46623 (OCI8: phpinfo doesn't show compile time ORACLE_HOME with
  phpize) (Chris Jones/Oracle Corp.)
- Fixed bug #46578 (strip_tags() does not honor end-of-comment when it
  encounters a single quote). (Felipe)
- Fixed bug #46546 (Segmentation fault when using declare statement with
  non-string value). (Felipe)
- Fixed bug #46542 (Extending PDO class with a __call() function doesn't work as
  expected). (Johannes)
- Fixed bug #46421 (SplFileInfo not correctly handling /). (Etienne)
- Fixed bug #46347 (parse_ini_file() doesn't support * in keys). (Nuno)
- Fixed bug #46268 (DateTime::modify() does not reset relative time values).
  (Derick)
- Fixed bug #46241 (stacked error handlers, internal error handling in general).
  (Etienne)
- Fixed bug #46238 (Segmentation fault on static call with empty string method).
  (Felipe)
- Fixed bug #46192 (ArrayObject with objects as storage serialization).
  (Etienne)
- Fixed bug #46185 (importNode changes the namespace of an XML element). (Rob)
- Fixed bug #46178 (memory leak in ext/phar). (Greg)
- Fixed bug #46160 (SPL - Memory leak when exception is thrown in offsetSet).
  (Felipe)
- Fixed Bug #46147 (after stream seek, appending stream filter reads incorrect
  data). (Greg)
- Fixed bug #46127 (php_openssl_tcp_sockop_accept forgets to set context on
  accepted stream) (Mark Karpeles, Pierre)
- Fixed bug #46115 (Memory leak when calling a method using Reflection).
  (Dmitry)
- Fixed bug #46110 (XMLWriter - openmemory() and openuri() leak memory on
  multiple calls). (Ilia)
- Fixed bug #46108 (DateTime - Memory leak when unserializing). (Felipe)
- Fixed bug #46106 (Memory leaks when using global statement). (Dmitry)
- Fixed bug #46099 (Xsltprocessor::setProfiling - memory leak). (Felipe, Rob).
- Fixed bug #46087 (DOMXPath - segfault on destruction of a cloned object).
  (Ilia)
- Fixed bug #46048 (SimpleXML top-level @attributes not part of iterator).
  (David C.)
- Fixed bug #46044 (Mysqli - wrong error message). (Johannes)
- Fixed bug #46042 (memory leaks with reflection of mb_convert_encoding()).
  (Ilia)
- Fixed bug #46039 (ArrayObject iteration is slow). (Arnaud)
- Fixed bug #46033 (Direct instantiation of SQLite3stmt and SQLite3result cause 
  a segfault.) (Scott)
- Fixed bug #45991 (Ini files with the UTF-8 BOM are treated as invalid).
  (Scott)
- Fixed bug #45989 (json_decode() doesn't return NULL on certain invalid
  strings). (magicaltux, Scott)
- Fixed bug #45976 (Moved SXE from SPL to SimpleXML). (Etienne)
- Fixed bug #45928 (large scripts from stdin are stripped at 16K border).
  (Christian Schneider, Arnaud)
- Fixed bug #45911 (Cannot disable ext/hash). (Arnaud)
- Fixed bug #45907 (undefined reference to 'PHP_SHA512Init'). (Greg)
- Fixed bug #45826 (custom ArrayObject serialization). (Etienne)
- Fixed bug #45820 (Allow empty keys in ArrayObject). (Etienne)
- Fixed bug #45791 (json_decode() doesn't convert 0e0 to a double). (Scott)
- Fixed bug #45786 (FastCGI process exited unexpectedly). (Dmitry)
- Fixed bug #45757 (FreeBSD4.11 build failure: failed include; stdint.h).
  (Hannes)
- Fixed bug #45743 (property_exists fails to find static protected member in
  child class). (Felipe)
- Fixed bug #45717 (Fileinfo/libmagic build fails, missing err.h and getopt.h).
  (Derick)
- Fixed bug #45706 (Unserialization of classes derived from ArrayIterator
  fails). (Etienne, Dmitry)
- Fixed bug #45696 (Not all DateTime methods allow method chaining). (Derick)
- Fixed bug #45682 (Unable to var_dump(DateInterval)). (Derick)
- Fixed bug #45447 (Filesystem time functions on Vista and server 2008).
  (Pierre)
- Fixed bug #45432 (PDO: persistent connection leak). (Felipe)
- Fixed bug #45392 (ob_start()/ob_end_clean() and memory_limit). (Ilia)
- Fixed bug #45384 (parse_ini_file will result in parse error with no trailing
  newline). (Arnaud)
- Fixed bug #45382 (timeout bug in stream_socket_enable_crypto). (vnegrier at
  optilian dot com, Ilia)
- Fixed bug #45044 (relative paths not resolved correctly). (Dmitry)
- Fixed bug #44861 (scrollable cursor don't work with pgsql). (Matteo)
- Fixed bug #44842 (parse_ini_file keys that start/end with underscore).
  (Arnaud)
- Fixed bug #44575 (parse_ini_file comment # line problems). (Arnaud)
- Fixed bug #44409 (PDO::FETCH_SERIALIZE calls __construct()). (Matteo)
- Fixed bug #44173 (PDO->query() parameter parsing/checking needs an update).
  (Matteo)
- Fixed bug #44154 (pdo->errorInfo() always have three elements in the returned
  array). (David C.)
- Fixed bug #44153 (pdo->errorCode() returns NULL when there are no errors).
  (David C.)
- Fixed bug #44135 (PDO MySQL does not support CLIENT_FOUND_ROWS). (Johannes,
  chx1975 at gmail dot com)
- Fixed bug #44100 (Inconsistent handling of static array declarations with
  duplicate keys). (Dmitry)
- Fixed bug #43831 ($this gets mangled when extending PDO with persistent
  connection). (Felipe)
- Fixed bug #43817 (opendir() fails on Windows directories with parent directory
  unaccessible). (Dmitry)
- Fixed bug #43069 (SoapClient causes 505 HTTP Version not supported error
  message). (Dmitry)
- Fixed bug #43008 (php://filter uris ignore url encoded filternames and can't
  handle slashes). (Arnaud)
- Fixed bug #42362 (HTTP status codes 204 and 304 should not be gzipped).
  (Scott, Edward Z. Yang)
- Fixed bug #41874 (separate STDOUT and STDERR in exec functions). (Kanwaljeet
  Singla, Venkat Raman Don, Pierre)
- Fixed bug #41534 (SoapClient over HTTPS fails to reestablish connection).
  (Dmitry)
- Fixed bug #38802 (max_redirects and ignore_errors). (patch by
  datibbaw@php.net)
- Fixed bug #35980 (touch() works on files but not on directories). (Pierre)

17 Jun 2009, PHP 5.2.10
- Updated timezone database to version 2009.9 (2009i) (Derick)

- Added "ignore_errors" option to http fopen wrapper. (David Zulke, Sara)
- Added new CURL options CURLOPT_REDIR_PROTOCOLS, CURLOPT_PROTOCOLS,
  and CURLPROTO_* for redirect fixes in CURL 7.19.4. (Yoram Bar Haim, Stas)
- Added support for Sun CC (FR #46595 and FR #46513). (David Soria Parra)

- Changed default value of array_unique()'s optional sorting type parameter
  back to SORT_STRING to fix backwards compatibility breakage introduced in 
  PHP 5.2.9. (Moriyoshi)

- Fixed memory corruptions while reading properties of zip files. (Ilia)
- Fixed memory leak in ob_get_clean/ob_get_flush. (Christian)
- Fixed segfault on invalid session.save_path. (Hannes)
- Fixed leaks in imap when a mail_criteria is used. (Pierre)
- Fixed missing erealloc() in fix for Bug #40091 in spl_autoload_register. (Greg)

- Fixed bug #48562 (Reference recursion causes segfault when used in
  wddx_serialize_vars()). (Felipe)
- Fixed bug #48557 (Numeric string keys in Apache Hashmaps are not cast to
  integers). (David Zuelke)
- Fixed bug #48518 (curl crashes when writing into invalid file handle). (Tony)
- Fixed bug #48514 (cURL extension uses same resource name for simple and
  multi APIs). (Felipe)
- Fixed bug #48469 (ldap_get_entries() leaks memory on empty search
  results). (Patrick)
- Fixed bug #48456 (CPPFLAGS not restored properly in phpize.m4). (Jani,
  spisek at kerio dot com)
- Fixed bug #48448 (Compile failure under IRIX 6.5.30 building cast.c).
  (Kalle)
- Fixed bug #48441 (ldap_search() sizelimit, timelimit and deref options
  persist). (Patrick)
- Fixed bug #48434 (Improve memory_get_usage() accuracy). (Arnaud)
- Fixed bug #48416 (Force a cache limit in ereg() to stop excessive memory
  usage). (Scott)
- Fixed bug #48409 (Crash when exception is thrown while passing function
  arguments). (Arnaud)
- Fixed bug #48378 (exif_read_data() segfaults on certain corrupted .jpeg
  files). (Pierre)
- Fixed bug #48359 (Script hangs on snmprealwalk if OID is not increasing).
  (Ilia, simonov at gmail dot com)
- Fixed bug #48336 (ReflectionProperty::getDeclaringClass() does not work 
  with redeclared property).
  (patch by Markus dot Lidel at shadowconnect dot com)
- Fixed bug #48326 (constant MSG_DONTWAIT not defined). (Arnaud)
- Fixed bug #48313 (fgetcsv() does not return null for empty rows). (Ilia)
- Fixed bug #48309 (stream_copy_to_stream() and fpasstru() do not update
  stream position of plain files). (Arnaud)
- Fixed bug #48307 (stream_copy_to_stream() copies 0 bytes when $source is a
  socket). (Arnaud)
- Fixed bug #48273 (snmp*_real_walk() returns SNMP errors as values).
  (Ilia, lytboris at gmail dot com)
- Fixed bug #48256 (Crash due to double-linking of history.o).
  (tstarling at wikimedia dot org)
- Fixed bug #48248 (SIGSEGV when access to private property via &__get).
  (Felipe)
- Fixed bug #48247 (Crash on errors during startup). (Stas)
- Fixed bug #48240 (DBA Segmentation fault dba_nextkey). (Felipe)
- Fixed bug #48224 (Incorrect shuffle in array_rand). (Etienne)
- Fixed bug #48221 (memory leak when passing invalid xslt parameter).
  (Felipe)
- Fixed bug #48207 (CURLOPT_(FILE|WRITEHEADER options do not error out when
  working with a non-writable stream). (Ilia)
- Fixed bug #48206 (Iterating over an invalid data structure with
  RecursiveIteratorIterator leads to a segfault). (Scott)
- Fixed bug #48204 (xmlwriter_open_uri() does not emit warnings on invalid
  paths). (Ilia)
- Fixed bug #48203 (Crash when CURLOPT_STDERR is set to regular file). (Jani)
- Fixed bug #48202 (Out of Memory error message when passing invalid file
  path) (Pierre)
- Fixed bug #48156 (Added support for lcov v1.7). (Ilia)
- Fixed bug #48132 (configure check for curl ssl support fails with
  --disable-rpath). (Jani)
- Fixed bug #48131 (Don't try to bind ipv4 addresses to ipv6 ips via bindto).
  (Ilia)
- Fixed bug #48070 (PDO_OCI: Segfault when using persistent connection).
  (Pierre, Matteo, jarismar dot php at gmail dot com)
- Fixed bug #48058 (Year formatter goes wrong with out-of-int range). (Derick)
- Fixed bug #48038 (odbc_execute changes variables used to form params array).
  (Felipe)
- Fixed bug #47997 (stream_copy_to_stream returns 1 on empty streams). (Arnaud)
- Fixed bug #47991 (SSL streams fail if error stack contains items). (Mikko)
- Fixed bug #47981 (error handler not called regardless). (Hannes)
- Fixed bug #47969 (ezmlm_hash() returns different values depend on OS). (Ilia)
- Fixed bug #47946 (ImageConvolution overwrites background). (Ilia)
- Fixed bug #47940 (memory leaks in imap_body). (Pierre, Jake Levitt)
- Fixed bug #47937 (system() calls sapi_flush() regardless of output 
  buffering). (Ilia)
- Fixed bug #47903 ("@" operator does not work with string offsets). (Felipe)
- Fixed bug #47893 (CLI aborts on non blocking stdout). (Arnaud)
- Fixed bug #47849 (Non-deep import loses the namespace). (Rob)
- Fixed bug #47845 (PDO_Firebird omits first row from query). (Lars W)
- Fixed bug #47836 (array operator [] inconsistency when the array has
  PHP_INT_MAX index value). (Matt)
- Fixed bug #47831 (Compile warning for strnlen() in main/spprintf.c).
  (Ilia, rainer dot jung at kippdata dot de)
- Fixed bug #47828 (openssl_x509_parse() segfaults when a UTF-8 conversion
  fails). (Scott, Kees Cook, Pierre)
- Fixed bug #47818 (Segfault due to bound callback param). (Felipe)
- Fixed bug #47801 (__call() accessed via parent:: operator is provided
  incorrect method name). (Felipe)
- Fixed bug #47769 (Strange extends PDO). (Felipe)
- Fixed bug #47745 (FILTER_VALIDATE_INT doesn't allow minimum integer).
  (Dmitry)
- Fixed bug #47721 (Alignment issues in mbstring and sysvshm extension).
  (crrodriguez at opensuse dot org, Ilia)
- Fixed bug #47704 (PHP crashes on some "bad" operations with string
  offsets). (Dmitry)
- Fixed bug #47695 (build error when xmlrpc and iconv are compiled against
  different iconv versions). (Scott)
- Fixed bug #47667 (ZipArchive::OVERWRITE seems to have no effect).
  (Mikko, Pierre)
- Fixed bug #47644 (Valid integers are truncated with json_decode()). (Scott)
- Fixed bug #47639 (pg_copy_from() WARNING: nonstandard use of \\ in a
  string literal). (Ilia)
- Fixed bug #47616 (curl keeps crashing). (Felipe)
- Fixed bug #47598 (FILTER_VALIDATE_EMAIL is locale aware). (Ilia)
- Fixed bug #47566 (pcntl_wexitstatus() returns signed status).
  (patch by james at jamesreno dot com)
- Fixed bug #47564 (unpacking unsigned long 32bit bit endian returns wrong
  result). (Ilia)
- Fixed bug #47487 (performance degraded when reading large chunks after
  fix of bug #44607). (Arnaud)
- Fixed bug #47468 (enable cli|cgi-only extensions for embed sapi). (Jani)
- Fixed bug #47435 (FILTER_FLAG_NO_PRIV_RANGE does not work with ipv6
  addresses in the filter extension). (Ilia)
- Fixed bug #47430 (Errors after writing to nodeValue parameter of an absent
  previousSibling). (Rob)
- Fixed bug #47365 (ip2long() may allow some invalid values on certain 64bit
   systems). (Ilia)
- Fixed bug #47254 (Wrong Reflection for extends class). (Felipe)
- Fixed bug #47042 (cgi sapi is incorrectly removing SCRIPT_FILENAME).
  (Sriram Natarajan, David Soria Parra)
- Fixed bug #46882 (Serialize / Unserialize misbehaviour under OS with
  different bit numbers). (Matt)
- Fixed bug #46812 (get_class_vars() does not include visible private variable
  looking at subclass). (Arnaud)
- Fixed bug #46386 (Digest authentication with SOAP module fails against MSSQL
  SOAP services). (Ilia, lordelph at gmail dot com)
- Fixed bug #46109 (Memory leak when mysqli::init() is called multiple times).
  (Andrey)
- Fixed bug #45997 (safe_mode bypass with exec/system/passthru (windows only)).
  (Pierre)
- Fixed bug #45877 (Array key '2147483647' left as string). (Matt)
- Fixed bug #45822 (Near infinite-loops while parsing huge relative offsets).
  (Derick, Mike Sullivan)
- Fixed bug #45799 (imagepng() crashes on empty image).
  (Martin McNickle, Takeshi Abe)
- Fixed bug #45622 (isset($arrayObject->p) misbehaves with
  ArrayObject::ARRAY_AS_PROPS set). (robin_fernandes at uk dot ibm dot com, Arnaud)
- Fixed bug #45614 (ArrayIterator::current(), ::key() can show 1st private prop
  of wrapped object). (robin_fernandes at uk dot ibm dot com, Arnaud)
- Fixed bug #45540 (stream_context_create creates bad http request). (Arnaud)
- Fixed bug #45202 (zlib.output_compression can not be set with ini_set()).
  (Jani)
- Fixed bug #45191 (error_log ignores date.timezone php.ini val when setting
  logging timestamps). (Derick)
- Fixed bug #45092 (header HTTP context option not being used when compiled
  using --with-curlwrappers). (Jani)
- Fixed bug #44996 (xmlrpc_decode() ignores time zone on iso8601.datetime).
  (Ilia, kawai at apache dot org) 
- Fixed bug #44827 (define() is missing error checks for class constants).
  (Ilia)
- Fixed bug #44214 (Crash using preg_replace_callback() and global variables).
  (Nuno, Scott)
- Fixed bug #43073 (TrueType bounding box is wrong for angle<>0).
  (Martin McNickle)
- Fixed bug #42663 (gzinflate() try to allocate all memory with truncated
  data). (Arnaud)
- Fixed bug #42414 (some odbc_*() functions incompatible with Oracle ODBC
  driver). (jhml at gmx dot net)
- Fixed bug #42362 (HTTP status codes 204 and 304 should not be gzipped).
  (Scott, Edward Z. Yang)
- Fixed bug #42143 (The constant NAN is reported as 0 on Windows)
  (Kanwaljeet Singla, Venkat Raman Don)
- Fixed bug #38805 (PDO truncates text from SQL Server text data type field).
  (Steph)

26 Feb 2009, PHP 5.2.9
- Changed __call() to be invoked on private/protected method access, similar to
  properties and __get(). (Andrei)

- Added optional sorting type flag parameter to array_unique(). Default is
  SORT_REGULAR. (Andrei)

- Fixed a crash on extract in zip when files or directories entry names contain 
  a relative path. (Pierre)
- Fixed error conditions handling in stream_filter_append(). (Arnaud)
- Fixed zip filename property read. (Pierre)
- Fixed explode() behavior with empty string to respect negative limit. (Shire)
- Fixed security issue in imagerotate(), background colour isn't validated
  correctly with a non truecolour image. Reported by Hamid Ebadi,
  APA Laboratory (Fixes CVE-2008-5498). (Scott)
- Fixed a segfault when malformed string is passed to json_decode(). (Scott)
- Fixed bug in xml_error_string() which resulted in messages being
  off by one. (Scott)

- Fixed bug #47422 (modulus operator returns incorrect results on 64 bit
  linux). (Matt)
- Fixed bug #47399 (mb_check_encoding() returns true for some illegal SJIS
  characters). (for-bugs at hnw dot jp, Moriyoshi)
- Fixed bug #47353 (crash when creating a lot of objects in object
  destructor). (Tony)
- Fixed bug #47322 (sscanf %d doesn't work). (Felipe)
- Fixed bug #47282 (FILTER_VALIDATE_EMAIL is marking valid email addresses
  as invalid). (Ilia)
- Fixed bug #47220 (segfault in dom_document_parser in recovery mode). (Rob)
- Fixed bug #47217 (content-type is not set properly for file uploads). (Ilia)
- Fixed bug #47174 (base64_decode() interprets pad char in mid string as
  terminator). (Ilia)
- Fixed bug #47165 (Possible memory corruption when passing return value by
  reference). (Dmitry)
- Fixed bug #47152 (gzseek/fseek using SEEK_END produces strange results).
  (Felipe)
- Fixed bug #47131 (SOAP Extension ignores "user_agent" ini setting). (Ilia)
- Fixed bug #47109 (Memory leak on $a->{"a"."b"} when $a is not an object).
  (Etienne, Dmitry)
- Fixed bug #47104 (Linking shared extensions fails with icc). (Jani)
- Fixed bug #47049 (SoapClient::__soapCall causes a segmentation fault).
  (Dmitry)
- Fixed bug #47048 (Segfault with new pg_meta_data). (Felipe)
- Fixed bug #47042 (PHP cgi sapi is removing SCRIPT_FILENAME for non
  apache). (Sriram Natarajan)
- Fixed bug #47037 (No error when using fopen with empty string). (Cristian
  Rodriguez R., Felipe)
- Fixed bug #47035 (dns_get_record returns a garbage byte at the end of a
  TXT record). (Felipe)
- Fixed bug #47027 (var_export doesn't show numeric indices on ArrayObject).
  (Derick)
- Fixed bug #46985 (OVERWRITE and binary mode does not work, regression
  introduced in 5.2.8). (Pierre)
- Fixed bug #46973 (IPv6 address filter rejects valid address). (Felipe)
- Fixed bug #46964 (Fixed pdo_mysql build with older version of MySQL). (Ilia)
- Fixed bug #46959 (Unable to disable PCRE). (Scott)
- Fixed bug #46918 (imap_rfc822_parse_adrlist host part not filled in
  correctly). (Felipe)
- Fixed bug #46889 (Memory leak in strtotime()). (Derick)
- Fixed bug #46887 (Invalid calls to php_error_docref()). (oeriksson at
  mandriva dot com, Ilia)
- Fixed bug #46873 (extract($foo) crashes if $foo['foo'] exists). (Arnaud)
- Fixed bug #46843 (CP936 euro symbol is not converted properly). (ty_c at
  cybozuy dot co dot jp, Moriyoshi)
- Fixed bug #46798 (Crash in mssql extension when retrieving a NULL value
  inside a binary or image column type). (Ilia)
- Fixed bug #46782 (fastcgi.c parse error). (Matt)
- Fixed bug #46760 (SoapClient doRequest fails when proxy is used). (Felipe)
- Fixed bug #46748 (Segfault when an SSL error has more than one error).
  (Scott)
- Fixed bug #46739 (array returned by curl_getinfo should contain
  content_type key). (Mikko)
- Fixed bug #46699 (xml_parse crash when parser is namespace aware). (Rob)
- Fixed bug #46419 (Elements of associative arrays with NULL value are
  lost). (Dmitry)
- Fixed bug #46282 (Corrupt DBF When Using DATE). (arne at bukkie dot nl)
- Fixed bug #46026 (bz2.decompress/zlib.inflate filter tries to decompress
  after end of stream). (Greg)
- Fixed bug #46005 (User not consistently logged under Apache2). (admorten
  at umich dot edu, Stas)
- Fixed bug #45996 (libxml2 2.7 causes breakage with character data in
  xml_parse()). (Rob)
- Fixed bug #45940 (MySQLI OO does not populate connect_error property on
  failed connect). (Johannes)
- Fixed bug #45923 (mb_st[r]ripos() offset not handled correctly). (Moriyoshi)
- Fixed bug #45327 (memory leak if offsetGet throws exception). (Greg)
- Fixed bug #45239 (Encoding detector hangs with mbstring.strict_detection
  enabled). (Moriyoshi)
- Fixed bug #45161 (Reusing a curl handle leaks memory). (Mark Karpeles, Jani)
- Fixed bug #44336 (Improve pcre UTF-8 string matching performance). (frode
  at coretrek dot com, Nuno)
- Fixed bug #43841 (mb_strrpos() offset is byte count for negative values).
  (Moriyoshi)
- Fixed bug #37209 (mssql_execute with non fatal errors). (Kalle)
- Fixed bug #35975 (Session cookie expires date format isn't the most
  compatible. Now matches that of setcookie()). (Scott)


08 Dec 2008, PHP 5.2.8
- Reverted bug fix #42718 that broke magic_quotes_gpc (Scott)

04 Dec 2008, PHP 5.2.7
- Upgraded PCRE to version 7.8 (Fixes CVE-2008-2371). (Ilia)
- Updated timezone database to version 2008.9. (Derick)
- Upgraded bundled libzip to 0.9.0. (Pierre)

- Added logging option for error_log to send directly to SAPI. (Stas)
- Added PHP_MAJOR_VERSION, PHP_MINOR_VERSION, PHP_RELEASE_VERSION,
  PHP_EXTRA_VERSION, PHP_VERSION_ID, PHP_ZTS and PHP_DEBUG constants. (Pierre)
- Added "PHP_INI_SCAN_DIR" environment variable which can be used to 
  either disable or change the compile time ini scan directory (FR #45114).
  (Jani)

- Fixed missing initialization of BG(page_uid) and BG(page_gid), 
  reported by Maksymilian Arciemowicz. (Stas)
- Fixed memory leak inside sqlite_create_aggregate(). (Felipe)
- Fixed memory leak inside PDO sqlite's sqliteCreateAggregate() method.
  (Felipe)
- Fixed a crash inside gd with invalid fonts (Fixes CVE-2008-3658). (Pierre)
- Fixed a possible overflow inside memnstr (Fixes CVE-2008-3659).
  (LaurentGaffie)
- Fixed incorrect php_value order for Apache configuration, reported by
  Maksymilian Arciemowicz. (Stas)
- Fixed memory leak inside readline_callback_handler_remove() function.
  (Felipe)
- Fixed sybase_fetch_*() to continue reading after CS_ROW_FAIL status (Timm)
- Fixed a bug inside dba_replace() that could cause file truncation
  withinvalid keys. (Ilia)
- Fixed memory leak inside readline_callback_handler_install() function.(Ilia)
- Fixed memory leak inside readline_completion_function() function. (Felipe) 
- Fixed stream_get_contents() when using $maxlength and socket is notclosed.
  indeyets [at] php [dot] net on #46049. (Arnaud)
- Fixed stream_get_line() to behave as documented on non-blocking streams.
  (Arnaud)
- Fixed endless loop in PDOStatement::debugDumpParams().
  (jonah.harris at gmail dot com)
- Fixed ability to use "internal" heaps in extensions. (Arnaud, Dmitry)
- Fixed weekdays adding/subtracting algorithm. (Derick)
- Fixed some ambiguities in the date parser. (Derick)
- Fixed a bug with the YYYY-MM format not resetting the day correctly.
  (Derick)
- Fixed a bug in the DateTime->modify() methods, it would not use the advanced
  relative time strings. (Derick)
- Fixed extraction of zip files or directories when the entry name is a
  relative path. (Pierre)
- Fixed read or write errors for large zip archives. (Pierre)
- Fixed security issues detailed in CVE-2008-2665 and CVE-2008-2666.
  (Christian Hoffmann)
- Fixed simplexml asXML() not to lose encoding when dumping entire
  document to file. (Ilia)
- Fixed a crash inside PDO when trying instantiate PDORow manually.
  (Felipe)
- Fixed build failure of ext/mysqli with libmysql 6.0 - missing
  rplfunctions. (Andrey)
- Fixed a regression when using strip_tags() and < is within an
  attribute.(Scott)
- Fixed a crash on invalid method in ReflectionParameter constructor.
  (Christian Seiler)
- Reverted fix for bug #44197 due to behaviour change in minor version.
  (Felipe)

- Fixed bug #46732 (mktime.year description is wrong). (Derick)
- Fixed bug #46696 (cURL fails in upload files with specified content-type).
  (Ilia)
- Fixed bug #46673 (stream_lock call with wrong parameter). (Arnaud)
- Fixed bug #46649 (Setting array element with that same array produces
  inconsistent results). (Arnaud)
- Fixed bug #46626 (mb_convert_case does not handle apostrophe correctly).
  (Ilia)
- Fixed bug #46543 (ibase_trans() memory leaks when using wrong parameters).
  (Felipe)
- Fixed bug #46521 (Curl ZTS OpenSSL, error in config.m4 fragment).
  (jd at cpanel dot net)
- Fixed bug #46496 (wddx_serialize treats input as ISO-8859-1). (Mark Karpeles)
- Fixed bug #46427 (SoapClient() stumbles over its "stream_context" parameter).
  (Dmitry, Herman Radtke)
- Fixed bug #46426 (offset parameter of stream_get_contents() does not
  workfor "0"). (Felipe)
- Fixed bug #46406 (Unregistering nodeclass throws E_FATAL). (Rob)
- Fixed bug #46389 (NetWare needs small patch for _timezone).
  (patch by guenter@php.net)
- Fixed bug #46388 (stream_notification_callback inside of object destroys
  object variables). (Felipe)
- Fixed bug #46381 (wrong $this passed to internal methods causes segfault).
  (Tony)
- Fixed bug #46379 (Infinite loop when parsing '#' in one line file). (Arnaud)
- Fixed bug #46366 (bad cwd with / as pathinfo). (Dmitry)
- Fixed bug #46360 (TCP_NODELAY constant for socket_{get,set}_option).
  (bugs at trick dot vanstaveren dot us)
- Fixed bug #46343 (IPv6 address filter accepts invalid address). (Ilia)
- Fixed bug #46335 (DOMText::splitText doesn't handle multibyte characters).
  (Rob)
- Fixed bug #46323 (compilation of simplexml for NetWare breaks).
  (Patch by guenter [at] php [dot] net)
- Fixed bug #46319 (PHP sets default Content-Type header for HTTP 304
  response code, in cgi sapi). (Ilia)
- Fixed bug #46313 (Magic quotes broke $_FILES). (Arnaud)
- Fixed bug #46308 (Invalid write when changing property from inside getter).
  (Dmitry)
- Fixed bug #46292 (PDO::setFetchMode() shouldn't requires the 2nd arg when
  using FETCH_CLASSTYPE). (Felipe)
- Fixed bug #46274, #46249 (pdo_pgsql always fill in NULL for empty BLOB and
  segfaults when returned by SELECT). (Felipe)
- Fixed bug #46271 (local_cert option is not resolved to full path). (Ilia)
- Fixed bug #46247 (ibase_set_event_handler() is allowing to pass callback
  without event). (Felipe)
- Fixed bug #46246 (difference between call_user_func(array($this, $method))
  and $this->$method()). (Dmitry)
- Fixed bug #46222 (ArrayObject EG(uninitialized_var_ptr) overwrite).
  (Etienne)
- Fixed bug #46215 (json_encode mutates its parameter and has some
  class-specific state). (Felipe)
- Fixed bug #46206 (pg_query_params/pg_execute convert passed values to
  strings). (Ilia)
- Fixed bug #46191 (BC break: DOMDocument saveXML() doesn't accept null).
  (Rob)
- Fixed bug #46164 (stream_filter_remove() closes the stream). (Arnaud)
- Fixed bug #46157 (PDOStatement::fetchObject prototype error). (Felipe)
- Fixed bug #46147 (after stream seek, appending stream filter reads
  incorrect data). (Greg)
- Fixed bug #46139 (PDOStatement->setFetchMode() forgets FETCH_PROPS_LATE).
  (chsc at peytz dot dk, Felipe)
- Fixed bug #46127 (php_openssl_tcp_sockop_accept forgets to set context
  on accepted stream) (Mark Karpeles, Pierre)
- Fixed bug #46110 (XMLWriter - openmemory() and openuri() leak memory on
  multiple calls). (Ilia)
- Fixed bug #46088 (RegexIterator::accept - segfault). (Felipe)
- Fixed bug #46082 (stream_set_blocking() can cause a crash in some
  circumstances). (Felipe)
- Fixed bug #46064 (Exception when creating ReflectionProperty object
  on dynamicly created property). (Felipe)
- Fixed bug #46059 (Compile failure under IRIX 6.5.30 building posix.c).
  (Arnaud)
- Fixed bug #46053 (SplFileObject::seek - Endless loop). (Arnaud)
- Fixed bug #46051 (SplFileInfo::openFile - memory overlap). (Arnaud)
- Fixed bug #46047 (SimpleXML converts empty nodes into object with
  nested array). (Rob)
- Fixed bug #46031 (Segfault in AppendIterator::next). (Arnaud)
- Fixed bug #46029 (Segfault in DOMText when using with Reflection). (Rob)
- Fixed bug #46026 (bzip2.decompress/zlib.inflate filter tries to decompress
  after end of stream). (Keisial at gmail dot com, Greg)
- Fixed bug #46024 (stream_select() doesn't return the correct number).
  (Arnaud)
- Fixed bug #46010 (warnings incorrectly generated for iv in ecb mode).
  (Felipe)
- Fixed bug #46003 (isset on nonexisting node return unexpected results). (Rob)
- Fixed bug #45956 (parse_ini_file() does not return false with syntax errors
  in parsed file). (Jani)
- Fixed bug #45901 (wddx_serialize_value crash with SimpleXMLElement object).
  (Rob)
- Fixed bug #45862 (get_class_vars is inconsistent with 'protected' and
  'private' variables). (ilewis at uk dot ibm dot com, Felipe)
- Fixed bug #45860 (header() function fails to correctly replace all Status
  lines). (Dmitry)
- Fixed bug #45805 (Crash on throwing exception from error handler). (Dmitry)
- Fixed bug #45765 (ReflectionObject with default parameters of self::xxx cause
  an error). (Felipe)
- Fixed bug #45751 (Using auto_prepend_file crashes (out of scope stack address
  use)). (basant dot kukreja at sun dot com) 
- Fixed bug #45722 (mb_check_encoding() crashes). (Moriyoshi)
- Fixed bug #45705 (rfc822_parse_adrlist() modifies passed address parameter).
  (Jani)
- Fixed bug #45691 (Some per-dir or runtime settings may leak into other
  requests). (Moriyoshi)
- Fixed bug #45581 (htmlspecialchars() double encoding &#x hex items). (Arnaud)
- Fixed bug #45580 (levenshtein() crashes with invalid argument). (Ilia)
- Fixed bug #45575 (Segfault with invalid non-string as event handler callback).
  (Christian Seiler)
- Fixed bug #45568 (ISAPI doesn't properly clear auth_digest in header).
  (Patch by: navara at emclient dot com)
- Fixed bug #45556 (Return value from callback isn't freed). (Felipe)
- Fixed bug #45555 (Segfault with invalid non-string as
  register_introspection_callback). (Christian Seiler)
- Fixed bug #45553 (Using XPath to return values for attributes with a
  namespace does not work). (Rob)
- Fixed bug #45529 (new DateTimeZone() and date_create()->getTimezone() behave
  different). (Derick)
- Fixed bug #45522 (FCGI_GET_VALUES request does not return supplied values).
  (Arnaud)
- Fixed bug #45486 (mb_send_mail(); header 'Content-Type: text/plain; charset='
   parsing incorrect). (Felipe)
- Fixed bug #45485 (strip_tags and <?XML tag). (Felipe)
- Fixed bug #45460 (imap patch for fromlength fix in imap_headerinfo doesn't
  accept lengths of 1024). (Felipe, andrew at lifescale dot com)
- Fixed bug #45449 (filesize() regression using ftp wrapper).
  (crrodriguez at suse dot de)
- Fixed bug #45423 (fastcgi parent process doesn't invoke php_module_shutdown
  before shutdown) (basant dot kukreja at sun dot com)
- Fixed bug #45406 (session.serialize_handler declared by shared extension fails).
  (Kalle, oleg dot grenrus at dynamoid dot com)
- Fixed bug #45405 (snmp extension memory leak).
  (Federico Cuello, Rodrigo Campos)
- Fixed bug #45382 (timeout bug in stream_socket_enable_crypto). (Ilia)
- Fixed bug #45373 (php crash on query with errors in params). (Felipe)
- Fixed bug #45352 (Segmentation fault because of tick function on second
  request). (Dmitry)
- Fixed bug #45312 (Segmentation fault on second request for array functions).
  (Dmitry)
- Fixed bug #45303 (Opening php:// wrapper in append mode results in a warning).
  (Arnaud)
- Fixed bug #45251 (double free or corruption with setAttributeNode()). (Rob)
- Fixed bug #45226 and #18916 (xmlrpc_set_type() segfaults and wrong behavior
  with valid ISO8601 date string). (Jeff Lawsons)
- Fixed bug #45220 (curl_read callback returns -1 when needs to return
  size_t (unsigned)). (Felipe)
- Fixed bug #45181 (chdir() should clear relative entries in stat cache).
  (Arnaud)
- Fixed bug #45178 (memory corruption on assignment result of "new" by
  reference). (Dmitry)
- Fixed bug #45166 (substr() overflow changes). (Felipe)
- Fixed bug #45151 (Crash with URI/file..php (filename contains 2 dots)).
  (Fixes CVE-2008-3660) (Dmitry)
- Fixed bug #45139 (ReflectionProperty returns incorrect declaring class).
  (Felipe)
- Fixed bug #45124 ($_FILES['upload']['size'] sometimes return zero and some
  times the filesize). (Arnaud)
- Fixed bug #45028 (CRC32 output endianness is different between crc32() and
  hash()). (Tony)
- Fixed bug #45004 (pg_insert() does not accept 4 digit timezone format).
  (Ilia)
- Fixed bug #44991 (Compile Failure With freetds0.82).
  (jklowden at freetds dot org, matthias at dsx dot at)
- Fixed bug #44938 (gettext functions crash with overly long domain).
  (Christian Schneider, Ilia)
- Fixed bug #44925 (preg_grep() modifies input array). (Nuno)
- Fixed bug #44900 (OpenSSL extension fails to link with OpenSSL 0.9.6).
  (jd at cpanel dot net, Pierre)
- Fixed bug #44891 Memory leak using registerPHPFunctions and XSLT Variable
  as function parameter. (Rob)
- Fixed bug #44882 (SOAP extension object decoding bug). (Dmitry)
- Fixed bug #44830 (Very minor issue with backslash in heredoc). (Matt)
- Fixed bug #44818 (php://memory writeable when opened read only). (Arnaud)
- Fixed bug #44811 (Improve error message when creating a new SoapClient
  that contains invalid data). (Markus Fischer, David C)
- Fixed bug #44798 (Memory leak assigning value to attribute). (Ilia)
- Fixed bug #44716 (Progress notifications incorrect). (Hannes)
- Fixed bug #44712 (stream_context_set_params segfaults on invalid arguments).
  (Hannes)
- Fixed bug #44617 (wrong HTML entity output when substitute_character=entity).
  (Moriyoshi)
- Fixed bug #44607 (stream_get_line unable to correctly identify the "ending"
  in the stream content). (Arnaud)
- Fixed bug #44425 (Extending PDO/MySQL class with a __call() function doesn't
  work). (Johannes)
- Fixed bug #44327 (PDORow::queryString property & numeric offsets / Crash).
  (Felipe)
- Fixed bug #44251, #41125 (PDO + quote() + prepare() can result in segfault).
  (tsteiner at nerdclub dot net)
- Fixed bug #44246 (closedir() accepts a file resource opened by fopen()).
  (Dmitry, Tony)
- Fixed bug #44182 (extract($a, EXTR_REFS) can fail to split copy-on-write
  references). (robin_fernandes at uk dot ibm dot com)
- Fixed bug #44181 (extract($a, EXTR_OVERWRITE|EXTR_REFS) can fail to create
  references to $a). (robin_fernandes at uk dot ibm dot com)
- Fixed bug #44127 (UNIX abstract namespace socket connect does not work).
  (Jani)
- Fixed bug #43993 (mb_substr_count() behaves differently to substr_count()
  with overlapping needles). (Moriyoshi)
- Fixed Bug #43958 (class name added into the error message). (Dmitry)
- Fixed bug #43941 (json_encode silently cuts non-UTF8 strings). (Stas)
- Fixed bug #43925 (Incorrect argument counter in prepared statements with
  pgsql). (Felipe)
- Fixed bug #43731 (socket_getpeername: cannot use on stdin with inetd).
  (Arnaud)
- Fixed bug #43723 (SOAP not sent properly from client for <choice>). (Dmitry)
- Fixed bug #43668 (Added odbc.default_cursortype to control the ODBCcursor
  model). (Patrick)
- Fixed bug #43666 (Fixed code to use ODBC 3.52 datatypes for 64bit
  systems). (Patrick)
- Fixed bug #43540 (rfc1867 handler newlength problem). (Arnaud)
- Fixed bug #43452 (strings containing a weekday, or a number plus weekday
  behaved incorrect of the current day-of-week was the same as the one in the
  phrase). (Derick)
- Fixed bug #43353 (wrong detection of 'data' wrapper causes notice).
  (gk at gknw dot de, Arnaud)
- Fixed bug #43053 (Regression: some numbers shown in scientific notation).
  (int-e at gmx dot de)
- Fixed bug #43045 (SOAP encoding violation on "INF" for type double/float).
  (Dmitry)
- Fixed bug #42862 (IMAP toolkit crash: rfc822.c legacy routine buffer
  overflow). (Fixes CVE-2008-2829) (Dmitry)
- Fixed bug #42855 (dns_get_record() doesn't return all text from TXT record).
  (a dot u dot savchuk at gmail dot com)
- Fixed bug #42737 (preg_split('//u') triggers a E_NOTICE with newlines).
  (Nuno)
- Fixed bug #42718 (FILTER_UNSAFE_RAW not applied when configured as default
  filter). (Arnaud)
- Fixed bug #42604 ("make test" fails with --with-config-file-scan-dir=path).
  (Jani)
- Fixed bug #42473 (ob_start php://output and headers). (Arnaud)
- Fixed bug #42318 (problem with nm on AIX, not finding object files).
  (Dmitry)
- Fixed bug #42294 (Unified solution for round() based on C99 round). (Ilia)
- Fixed bug #42078 (pg_meta_data mix tables metadata from different schemas).
  (Felipe)
- Fixed bug #41348 (OCI8: allow compilation with Oracle 8.1). (Chris Jones)
- Fixed bug #41033 (enable signing with DSA keys.
  (gordyf at google dot com, Pierre)
- Fixed bug #37100 (data is returned truncated with BINARY CURSOR). (Tony)
- Fixed bug #30312 (crash in sybase_unbuffered_query() function). (Timm)
- Fixed bug #24679 (pg_* functions doesn't work using schema). (Felipe)
- Fixed bug #14962 (PECL) (::extractTo 2nd argument is not really optional)
  (Mark van Der Velden)
- Fixed bug #14032 (Mail() always returns false but mail is sent). (Mikko)


01 May 2008, PHP 5.2.6
- Fixed two possible crashes inside posix extension (Tony)
- Fixed incorrect heredoc handling when label is used within the block. 
  (Matt)
- Fixed possible stack buffer overflow in FastCGI SAPI. (Andrei Nigmatulin)
- Fixed sending of uninitialized paddings which may contain some information. (Andrei Nigmatulin)
- Fixed a bug in formatting timestamps when DST is active in the default timezone (Derick)
- Properly address incomplete multibyte chars inside escapeshellcmd() (Ilia, Stefan Esser)
- Fix integer overflow in printf(). (Stas, Maksymilian Aciemowicz)
- Fixed security issue detailed in CVE-2008-0599. (Rasmus)
- Fixed potential memleak in stream filter parameter for zlib filter. (Greg)
- Added Reflection API metadata for the methods of the DOM classes. (Sebastian)
- Fixed weird behavior in CGI parameter parsing. (Dmitry, Hannes Magnusson)
- Fixed a safe_mode bypass in cURL identified by Maksymilian Arciemowicz.
  (Ilia)
- Fixed a bug with PDO::FETCH_COLUMN|PDO::FETCH_GROUP mode when a column # by
  which to group by data is specified. (Ilia)
- Fixed segfault in filter extension when using callbacks. (Arnar Mar Sig,
  Felipe)
- Fixed faulty fix for bug #40189 (endless loop in zlib.inflate stream filter). (Greg)
- Upgraded PCRE to version 7.6 (Nuno)

- Fixed bug #44742 (timezone_offset_get() causes segmentation faults). (Derick)
- Fixed bug #44720 (Prevent crash within session_register()). (Scott)
- Fixed bug #44703 (htmlspecialchars() does not detect bad character set argument). (Andy Wharmby)
- Fixed bug #44673 (With CGI argv/argc starts from arguments, not from script) (Dmitry)
- Fixed bug #44667 (proc_open() does not handle pipes with the mode 'wb' correctly). (Jani)
- Fixed bug #44663 (Crash in imap_mail_compose if "body" parameter invalid). (Ilia)
- Fixed bug #44650 (escaepshellscmd() does not check arg count). (Ilia)
- Fixed bug #44613 (Crash inside imap_headerinfo()). (Ilia, jmessa)
- Fixed bug #44603 (Order issues with Content-Type/Length headers on POST). (Ilia)
- Fixed bug #44594 (imap_open() does not validate # of retries parameter). (Ilia)
- Fixed bug #44591 (imagegif's filename parameter). (Felipe)
- Fixed bug #44557 (Crash in imap_setacl when supplied integer as username) (Thomas Jarosch)
- Fixed bug #44487 (call_user_method_array issues a warning when throwing an exception). (David Soria Parra)
- Fixed bug #44478 (Inconsistent behaviour when assigning new nodes). (Rob, Felipe)
- Fixed bug #44445 (email validator does not handle domains starting/ending with a -). (Ilia)
- Fixed bug #44440 (st_blocks undefined under BeOS). (Felipe)
- Fixed bug #44394 (Last two bytes missing from output). (Felipe)
- Fixed bug #44388 (Crash inside exif_read_data() on invalid images) (Ilia)
- Fixed bug #44373 (PDO_OCI extension compile failed). (Felipe)
- Fixed bug #44333 (SEGFAULT when using mysql_pconnect() with client_flags). (Felipe)
- Fixed bug #44306 (Better detection of MIPS processors on Windows). (Ilia)
- Fixed bug #44242 (metaphone('CMXFXM') crashes PHP). (Felipe)
- Fixed bug #44233 (MSG_PEEK undefined under BeOS R5). (jonathonfreeman at gmail dot com, Ilia)
- Fixed bug #44216 (strftime segfaults on large negative value). (Derick)
- Fixed bug #44209 (strtotime() doesn't support 64 bit timestamps on 64 bit platforms). (Derick)
- Fixed bug #44206 (OCI8 selecting ref cursors leads to ORA-1000 maximum open cursors reached). (Oracle Corp.)
- Fixed bug #44200 (A crash in PDO when no bound targets exists and yet bound parameters are present). (Ilia)
- Fixed bug #44197 (socket array keys lost on socket_select). (Felipe)
- Fixed bug #44191 (preg_grep messes up array index). (Felipe)
- Fixed bug #44189 (PDO setAttribute() does not properly validate values for native numeric options). (Ilia)
- Fixed bug #44184 (Double free of loop-variable on exception). (Dmitry)
- Fixed bug #44171 (Invalid FETCH_COLUMN index does not raise an error). (Ilia)
- Fixed bug #44166 (Parameter handling flaw in PDO::getAvailableDrivers()). (Ilia)
- Fixed bug #44159 (Crash: $pdo->setAttribute(PDO::STATEMENT_ATTR_CLASS, NULL)). (Felipe)
- Fixed bug #44152 (Possible crash with syslog logging on ZTS builds). (Ilia)
- Fixed bug #44141 (private parent constructor callable through static function). (Dmitry)
- Fixed bug #44113 (OCI8 new collection creation can fail with OCI-22303). (Oracle Corp.)
- Fixed bug #44069 (Huge memory usage with concatenation using . instead of .=). (Dmitry)
- Fixed bug #44046 (crash inside array_slice() function with an invalid by-ref offset). (Ilia)
- Fixed bug #44028 (crash inside stream_socket_enable_crypto() when enabling encryption without crypto type). (Ilia)
- Fixed bug #44018 (RecursiveDirectoryIterator options inconsistancy). (Marcus)
- Fixed bug #44008 (OCI8 incorrect usage of OCI-Lob->close crashes PHP). (Oracle Corp.)
- Fixed bug #43998 (Two error messages returned for incorrect encoding for mb_strto[upper|lower]). (Rui)
- Fixed bug #43994 (mb_ereg 'successfully' matching incorrect). (Rui)
- Fixed bug #43954 (Memory leak when sending the same HTTP status code multiple times). (Scott)
- Fixed bug #43927 (koi8r is missing from html_entity_decode()). (andy at demos dot su, Tony)
- Fixed bug #43912 (Interbase column names are truncated to 31 characters). (Ilia)
- Fixed bug #43875 (Two error messages returned for $new and $flag argument in mysql_connect()). (Hannes)
- Fixed bug #43863 (str_word_count() breaks on cyrillic "ya" in locale cp1251). (phprus at gmail dot com, Tony)
- Fixed bug #43841 (mb_strrpos offset is byte count for negative values). (Rui)
- Fixed bug #43840 (mb_strpos bounds check is byte count rather than a character count). (Rui)
- Fixed bug #43808 (date_create never fails (even when it should)). (Derick)
- Fixed bug #43793 (zlib filter is unable to auto-detect gzip/zlib file headers). (Greg)
- Fixed bug #43703 (Signature compatibility check broken). (Dmitry)
- Fixed bug #43677 (Inconsistent behaviour of include_path set with php_value). (manuel at mausz dot at)
- Fixed bug #43663 (Extending PDO class with a __call() function doesn't work). (David Soria Parra)
- Fixed bug #43647 (Make FindFile use PATH_SEPARATOR instead of ";"). (Ilia)
- Fixed bug #43635 (mysql extension ingores INI settings on NULL values passed to mysql_connect()). (Ilia)
- Fixed bug #43620 (Workaround for a bug inside libcurl 7.16.2 that can result in a crash). (Ilia)
- Fixed bug #43614 (incorrect processing of numerical string keys of array in arbitrary serialized data). (Dmitriy Buldakov, Felipe)
- Fixed bug #43606 (define missing depencies of the exif extension). (crrodriguez at suse dot de)
- Fixed bug #43589 (a possible infinite loop in bz2_filter.c). (Greg)
- Fixed bug #43580 (removed bogus declaration of a non-existent php_is_url() function). (Ilia)
- Fixed bug #43559 (array_merge_recursive() doesn't behave as expected with duplicate NULL values). (Felipe, Tony)
- Fixed bug #43533 (escapeshellarg('') returns null). (Ilia)
- Fixed bug #43527 (DateTime created from a timestamp reports environment timezone). (Derick)
- Fixed bug #43522 (stream_get_line() eats additional characters). (Felipe, Ilia, Tony)
- Fixed bug #43507 (SOAPFault HTTP Status 500 - would like to be able to set the HTTP Status). (Dmitry)
- Fixed bug #43505 (Assign by reference bug). (Dmitry)
- Fixed bug #43498 (file_exists() on a proftpd server got SIZE not allowed in ASCII mode). (Ilia, crrodriguez at suse dot de)
- Fixed bug #43497 (OCI8 XML/getClobVal aka temporary LOBs leak UGA memory). (Chris)
- Fixed bug #43495 (array_merge_recursive() crashes with recursive arrays). (Ilia)
- Fixed bug #43493 (pdo_pgsql does not send username on connect when password is not available). (Ilia)
- Fixed bug #43491 (Under certain conditions, file_exists() never returns). (Dmitry)
- Fixed bug #43483 (get_class_methods() does not list all visible methods). (Dmitry)
- Fixed bug #43482 (array_pad() does not warn on very small pad numbers). (Ilia)
- Fixed bug #43457 (Prepared statement with incorrect parms doesn't throw exception with pdo_pgsql driver). (Ilia)
- Fixed bug #43450 (Memory leak on some functions with implicit object __toString() call). (David C.)
- Fixed bug #43386 (array_globals not reset to 0 properly on init). (Ilia)
- Fixed bug #43377 (PHP crashes with invalid argument for DateTimeZone). (Ilia)
- Fixed bug #43373 (pcntl_fork() should not raise E_ERROR on error). (Ilia)
- Fixed bug #43364 (recursive xincludes don't remove internal xml nodes properly). (Rob, patch from ddb@bitxtender.de)
- Fixed bug #43301 (mb_ereg*_replace() crashes when replacement string is invalid PHP expression and 'e' option is used). (Jani)
- Fixed bug #43295 (crash because of uninitialized SG(sapi_headers).mimetype). (Dmitry)
- Fixed bug #43293 (Multiple segfaults in getopt()). (Hannes)
- Fixed bug #43279 (pg_send_query_params() converts all elements in 'params' to strings). (Ilia)
- Fixed bug #43276 (Incomplete fix for bug #42739, mkdir() under safe_mode). (Ilia)
- Fixed bug #43248 (backward compatibility break in realpath()). (Dmitry)
- Fixed bug #43221 (SimpleXML adding default namespace in addAttribute). (Rob)
- Fixed bug #43216 (stream_is_local() returns false on "file://"). (Dmitry)
- Fixed bug #43201 (Crash on using uninitialized vals and __get/__set). (Dmitry)
- Fixed bug #43182 (file_put_contents() LOCK_EX does not work properly on file truncation). (Ilia)
- Fixed bug #43175 (__destruct() throwing an exception with __call() causes segfault). (Dmitry)
- Fixed bug #43128 (Very long class name causes segfault). (Dmitry)
- Fixed bug #43105 (PHP seems to fail to close open files). (Hannes)
- Fixed bug #43092 (curl_copy_handle() crashes with > 32 chars long URL). (Jani)
- Fixed bug #43003 (Invalid timezone reported for DateTime objects constructed using a timestamp). (Derick)
- Fixed bug #42978 (mismatch between number of bound params and values causes a crash in pdo_pgsql). (Ilia)
- Fixed bug #42945 (preg_split() swallows part of the string). (Nuno)
- Fixed bug #42937 (__call() method not invoked when methods are called on parent from child class). (Dmitry)
- Fixed bug #42841 (REF CURSOR and oci_new_cursor() crash PHP). (Chris)
- Fixed bug #42838 (Wrong results in array_diff_uassoc) (Felipe)
- Fixed bug #42779 (Incorrect forcing from HTTP/1.0 request to HTTP/1.1 response). (Ilia)
- Fixed bug #42736 (xmlrpc_server_call_method() crashes). (Tony)
- Fixed bug #42692 (Procedure 'int1' not present with doc/lit SoapServer). (Dmitry)
- Fixed bug #42548 (mysqli PROCEDURE calls can't return result sets). (Hartmut)
- Fixed bug #42505 (new sendmail default breaks on Netware platform) (Guenter Knauf)
- Fixed bug #42369 (Implicit conversion to string leaks memory). (David C., Rob).
- Fixed bug #42272 (var_export() incorrectly escapes char(0)). (Derick)
- Fixed bug #42261 (Incorrect lengths for date and boolean data types). (Ilia)
- Fixed bug #42190 (Constructing DateTime with TimeZone Indicator invalidates DateTimeZone). (Derick)
- Fixed bug #42177 (Warning "array_merge_recursive(): recursion detected" comes again...). (Felipe)
- Fixed bug #41941 (oci8 extension not lib64 savvy). (Chris)
- Fixed bug #41828 (Failing to call RecursiveIteratorIterator::__construct() causes a sefault). (Etienne)
- Fixed bug #41599 (setTime() fails after modify() is used). (Derick)
- Fixed bug #41562 (SimpleXML memory issue). (Rob)
- Fixed bug #40013 (php_uname() does not return nodename on Netware (Guenter Knauf)
- Fixed bug #38468 (Unexpected creation of cycle). (Dmitry)
- Fixed bug #32979 (OpenSSL stream->fd casts broken in 64-bit build) (stotty at tvnet dot hu)

08 Nov 2007, PHP 5.2.5
- Upgraded PCRE to version 7.3 (Nuno)
- Added optional parameter $provide_object to debug_backtrace(). (Sebastian)
- Added alpha support for imagefilter() IMG_FILTER_COLORIZE. (Pierre)
- Added ability to control memory consumption between request using
  ZEND_MM_COMPACT environment variable. (Dmitry)

- Improved speed of array_intersect_key(), array_intersect_assoc(),
  array_uintersect_assoc(), array_diff_key(), array_diff_assoc() and
  array_udiff_assoc(). (Dmitry)

- Fixed move_uploaded_file() to always set file permissions of resulting file
  according to UMASK. (Andrew Sitnikov)
- Fixed possible crash in ext/soap because of uninitialized value. (Zdash Urf)
- Fixed regression in glob() when enforcing safe_mode/open_basedir checks on
  paths containing '*'. (Ilia)
- Fixed "mail.force_extra_parameters" php.ini directive not to be modifiable
  in .htaccess due to the security implications - reported by SecurityReason.
  (Stas)
- Fixed PDO crash when driver returns empty LOB stream. (Stas)
- Fixed dl() to only accept filenames - reported by Laurent Gaffie. (Stas)
- Fixed dl() to limit argument size to MAXPATHLEN (CVE-2007-4887).
  (Christian Hoffmann)
- Fixed iconv_*() functions to limit argument sizes as workaround to libc
  bug (CVE-2007-4783, CVE-2007-4840 by Laurent Gaffie).
  (Christian Hoffmann, Stas)
- Fixed missing brackets leading to build warning and error in the log.
  Win32 code. (Andrey)
- Fixed leaks with multiple connects on one mysqli object. (Andrey)
- Fixed endianness detection on MacOS when building universal binary.
  (Uwe Schindler, Christian Speich, Tony)
- Fixed possible triggering of buffer overflows inside glibc
  implementations of the fnmatch(), setlocale() and glob() functions.
  Reported by Laurent Gaffie. (Ilia)
- Fixed imagerectangle regression with 1x1 rectangle (libgd #106). (Pierre)
- Fixed htmlentities/htmlspecialchars not to accept partial multibyte
  sequences. (Stas)

- Fixed bug #43196 (array_intersect_assoc() crashes with non-array input).
  (Jani)
- Fixed bug #43139 (PDO ignores ATTR_DEFAULT_FETCH_MODE in some cases with
  fetchAll()). (Ilia)
- Fixed bug #43137 (rmdir() and rename() do not clear statcache). (Jani)
- Fixed bug #43130 (Bound parameters cannot have - in their name). (Ilia)
- Fixed bug #43099 (XMLWriter::endElement() does not check # of params).
  (Ilia)
- Fixed bug #43020 (Warning message is missing with shuffle() and more
  than one argument). (Scott)
- Fixed bug #42976 (Crash when constructor for newInstance() or
  newInstanceArgs() fails) (Ilia)
- Fixed bug #42943 (ext/mssql: Move *timeout initialization from RINIT
  to connect time). (Ilia)
- Fixed bug #42917 (PDO::FETCH_KEY_PAIR doesn't work with setFetchMode).
  (Ilia)
- Fixed bug #42890 (Constant "LIST" defined by mysqlclient and c-client).
  (Andrey)
- Fixed bug #42869 (automatic session id insertion adds sessions id to
  non-local forms). (Ilia)
- Fixed bug #42818 ($foo = clone(array()); leaks memory). (Dmitry)
- Fixed bug #42817 (clone() on a non-object does not result in a fatal
  error). (Ilia)
- Fixed bug #42785 (json_encode() formats doubles according to locale rather
  then following standard syntax). (Ilia)
- Fixed bug #42783 (pg_insert() does not accept an empty list for
  insertion). (Ilia)
- Fixed bug #42773 (WSDL error causes HTTP 500 Response). (Dmitry)
- Fixed bug #42772 (Storing $this in a static var fails while handling a cast
  to string). (Dmitry)
- Fixed bug #42767 (highlight_string() truncates trailing comment). (Ilia)
- Fixed bug #42739 (mkdir() doesn't like a trailing slash when safe_mode is
  enabled). (Ilia)
- Fixed bug #42703 (Exception raised in an iterator::current() causes segfault
  in FilterIterator) (Marcus)
- Fixed bug #42699 (PHP_SELF duplicates path). (Dmitry)
- Fixed bug #42654 (RecursiveIteratorIterator modifies only part of leaves)
  (Marcus)
- Fixed bug #42643 (CLI segfaults if using ATTR_PERSISTENT). (Ilia)
- Fixed bug #42637 (SoapFault : Only http and https are allowed). (Bill Moran)
- Fixed bug #42629 (Dynamically loaded PHP extensions need symbols exported
  on MacOSX). (jdolecek at NetBSD dot org)
- Fixed bug #42627 (bz2 extension fails to build with -fno-common).
  (dolecek at netbsd dot org)
- Fixed Bug #42596 (session.save_path MODE option does not work). (Ilia)
- Fixed bug #42590 (Make the engine recognize \v and \f escape sequences).
  (Ilia)
- Fixed bug #42587 (behavior change regarding symlinked .php files). (Dmitry)
- Fixed bug #42579 (apache_reset_timeout() does not exist). (Jani)
- Fixed bug #42549 (ext/mysql failed to compile with libmysql 3.23). (Scott)
- Fixed bug #42523 (PHP_SELF duplicates path). (Dmitry)
- Fixed bug #42512 (ip2long('255.255.255.255') should return 4294967295 on
  64-bit PHP). (Derick)
- Fixed bug #42506 (php_pgsql_convert() timezone parse bug) (nonunnet at
  gmail dot com, Ilia)
- Fixed bug #42496 (OCI8 cursor is not closed when using 2 clobs in a select
  query). (Oracle Corp.)
- Fixed bug #42462 (Segmentation when trying to set an attribute in a
  DOMElement). (Rob)
- Fixed bug #42453 (CGI SAPI does not shut down cleanly with -i/-m/-v cmdline
  options). (Dmitry)
- Fixed bug #42452 (PDO classes do not expose Reflection API information).
  (Hannes)
- Fixed bug #42468 (Write lock on file_get_contents fails when using a
  compression stream). (Ilia)
- Fixed bug #42488 (SoapServer reports an encoding error and the error itself
  breaks). (Dmitry)
- Fixed bug #42378 (mysqli_stmt_bind_result memory exhaustion). (Andrey)
- Fixed bug #42359 (xsd:list type not parsed). (Dmitry)
- Fixed bug #42326 (SoapServer crash). (Dmitry)
- Fixed bug #42214 (SoapServer sends clients internal PHP errors). (Dmitry)
- Fixed bug #42189 (xmlrpc_set_type() crashes php on invalid datetime
  values). (Ilia)
- Fixed bug #42139 (XMLReader option constants are broken using XML()). (Rob)
- Fixed bug #42086 (SoapServer return Procedure '' not present for WSIBasic
  compliant wsdl). (Dmitry)
- Fixed bug #41822 (Relative includes broken when getcwd() fails). (Ab5602,
  Jani)
- Fixed bug #41561 (Values set with php_admin_* in httpd.conf can be overwritten
  with ini_set()). (Stas, Jani)
- Fixed bug #39651 (proc_open() append mode doesn't work on windows). (Nuno)

30 Aug 2007, PHP 5.2.4
- Removed --enable-versioning configure option. (Jani)

- Upgraded PCRE to version 7.2 (Nuno)
- Updated timezone database to version 2007.6. (Derick)

- Improved openssl_x509_parse() to return extensions in readable form. (Dmitry)

- Enabled changing the size of statement cache for non-persistent OCI8
  connections. (Chris Jones, Tony)

- Changed "display_errors" php.ini option to accept "stderr" as value which
  makes the error messages to be outputted to STDERR instead of STDOUT with
  CGI and CLI SAPIs (FR #22839). (Jani)
- Changed error handler to send HTTP 500 instead of blank page on PHP errors.
  (Dmitry, Andrei Nigmatulin)
- Changed mail() function to be always available. (Johannes)

- Added check for unknown options passed to configure. (Jani)
- Added persistent connection status checker to pdo_pgsql.
  (Elvis Pranskevichus, Ilia)
- Added support for ATTR_TIMEOUT inside pdo_pgsql driver. (Ilia)
- Added php_ini_loaded_file() function which returns the path to the actual
  php.ini in use. (Jani)
- Added GD version constants GD_MAJOR_VERSION, GD_MINOR_VERSION,
  GD_RELEASE_VERSION, GD_EXTRA_VERSION and GD_VERSION_STRING. (Pierre)
- Added missing open_basedir checks to CGI.
  (anight at eyelinkmedia dot com, Tony)
- Added missing format validator to unpack() function. (Ilia)
- Added missing error check inside bcpowmod(). (Ilia)
- Added CURLOPT_PRIVATE & CURLINFO_PRIVATE constants.
  (Andrey A. Belashkov, Tony)
- Added missing MSG_EOR and MSG_EOF constants to sockets extension. (Jani)
- Added PCRE_VERSION constant. (Tony)
- Added ReflectionExtension::info() function to print the phpinfo()
  block for an extension. (Johannes)

- Implemented FR #41884 (ReflectionClass::getDefaultProperties() does not
  handle static attributes). (Tony)

- Fixed "Floating point exception" inside wordwrap().
  (Mattias Bengtsson, Ilia)
- Fixed several integer overflows in ImageCreate(), ImageCreateTrueColor(),
  ImageCopyResampled() and ImageFilledPolygon() reported by Mattias Bengtsson.
  (Tony)
- Fixed size calculation in chunk_split(). (Stas)
- Fixed integer overflow in str[c]spn(). (Stas)
- Fixed money_format() not to accept multiple %i or %n tokens.
  (Stas, Ilia)
- Fixed zend_alter_ini_entry() memory_limit interruption
  vulnerability. (Ilia)
- Fixed INFILE LOCAL option handling with MySQL extensions not to be
  allowed when open_basedir or safe_mode is active. (Stas)
- Fixed session.save_path and error_log values to be checked against
  open_basedir and safe_mode (CVE-2007-3378) (Stas, Maksymilian Arciemowicz)
- Fixed possible invalid read in glob() win32 implementation (CVE-2007-3806).
  (Tony)
- Improved fix for MOPB-03-2007. (Ilia)
- Corrected fix for CVE-2007-2872. (Ilia)

- Fixed possible crash in imagepsloadfont(), work around a bug in the pslib on
  Windows. (Pierre)
- Fixed oci8 and PDO_OCI extensions to allow configuring with Oracle 11g
  client libraries. (Chris Jones)
- Fixed EOF handling in case of reading from file opened in write only mode.
  (Dmitry)
- Fixed var_export() to use the new H modifier so that it can generate
  parseable PHP code for floats, independent of the locale. (Derick)
- Fixed regression introduced by the fix for the libgd bug #74. (Pierre)
- Fixed SimpleXML's behavior when used with empty(). (Sara)
- Fixed crash in OpenSSL extension because of non-string passphrase. (Dmitry)

- Fixed PECL Bug #11345 (PDO_OCI crash after National language Support "NLS"
  environment initialization error). (Chris Jones)
- Fixed PECL bug #11216 (crash in ZipArchive::addEmptyDir when a directory
  already exists). (Pierre)

- Fixed bug #43926 (isInstance() isn't equivalent to instanceof operator). (Marcus)
- Fixed bug #42368 (Incorrect error message displayed by pg_escape_string).
  (Ilia)
- Fixed bug #42365 (glob() crashes and/or accepts way too many flags).
  (Jani)
- Fixed Bug #42364 (Crash when using getRealPath with DirectoryIterator).
  (Johannes)
- Fixed bug #42292 ($PHP_CONFIG not set for phpized builds). (Jani)
- Fixed bug #42261 (header wrong for date field).
  (roberto at spadim dot com dot br, Ilia)
- Fixed bug #42259 (SimpleXMLIterator loses ancestry). (Rob)
- Fixed bug #42247 (ldap_parse_result() not defined under win32). (Jani)
- Fixed bug #42243 (copy() does not output an error when the first arg is a
  dir). (Ilia)
- Fixed bug #42242 (sybase_connect() crashes). (Ilia)
- Fixed bug #42237 (stream_copy_to_stream returns invalid values for mmaped
  streams). (andrew dot minerd at sellingsource dot com, Ilia)
- Fixed bug #42233 (Problems with æøå in extract()). (Jani)
- Fixed bug #42222 (possible buffer overflow in php_openssl_make_REQ). (Pierre)
- Fixed bug #42211 (property_exists() fails to find protected properties
  from a parent class). (Dmitry)
- Fixed bug #42208 (substr_replace() crashes when the same array is passed
  more than once). (crrodriguez at suse dot de, Ilia)
- Fixed bug #42198 (SCRIPT_NAME and PHP_SELF truncated when inside a userdir
  and using PATH_INFO). (Dmitry)
- Fixed bug #42195 (C++ compiler required always). (Jani)
- Fixed bug #42183 (classmap causes crash in non-wsdl mode). (Dmitry)
- Fixed bug #42173 (oci8 INTERVAL and TIMESTAMP type fixes). (Chris)
- Fixed bug #42151 (__destruct functions not called after catching a SoapFault
  exception). (Dmitry)
- Fixed bug #42142 (substr_replace() returns FALSE when length > string length).
  (Ilia)
- Fixed bug #42135 (Second call of session_start() causes creation of SID).
  (Ilia)
- Fixed bug #42134 (oci_error() returns false after oci_new_collection() fails).
  (Tony)
- Fixed bug #42119 (array_push($arr,&$obj) doesn't work with
  zend.ze1_compatibility_mode On). (Dmitry)
- Fixed bug #42117 (bzip2.compress loses data in internal buffer).
  (Philip, Ilia)
- Fixed bug #42112 (deleting a node produces memory corruption). (Rob)
- Fixed bug #42107 (sscanf broken when using %2$s format parameters). (Jani)
- Fixed bug #42090 (json_decode causes segmentation fault). (Hannes)
- Fixed bug #42082 (NodeList length zero should be empty). (Hannes)
- Fixed bug #42072 (No warning message for clearstatcache() with arguments).
  (Ilia)
- Fixed bug #42071 (ini scanner allows using NULL as option name). (Jani)
- Fixed bug #42027 (is_file() / is_dir() matches file/dirnames with wildcard char
  or trailing slash in Windows). (Dmitry)
- Fixed bug #42019 (configure option --with-adabas=DIR does not work). (Jani)
- Fixed bug #42015 (ldap_rename(): server error "DSA is unwilling to perform").
  (bob at mroczka dot com, Jani)
- Fixed bug #42009 (is_a() and is_subclass_of() should NOT call autoload, in the
  same way as "instanceof" operator). (Dmitry)
- Fixed bug #41989 (move_uploaded_file() & relative path in ZTS mode). (Tony)
- Fixed bug #41984 (Hangs on large SoapClient requests). (Dmitry)
- Fixed bug #41983 (Error Fetching http headers terminated by '\n'). (Dmitry)
- Fixed bug #41973 (--with-ldap=shared fails with LDFLAGS="-Wl,--as-needed"). (Nuno)
- Fixed bug #41971 (PDOStatement::fetch and PDOStatement::setFetchMode causes
  unexpected behavior). (Ilia)
- Fixed bug #41964 (strtotime returns a timestamp for non-time string of
  pattern '(A|a) .+'). (Derick)
- Fixed bug #41961 (Ensure search for hidden private methods does not stray from
  class hierarchy). (robin_fernandes at uk dot ibm dot com)
- Fixed bug #41947 (SimpleXML incorrectly registers empty strings asnamespaces).
  (Rob)
- Fixed bug #41929 (Foreach on object does not iterate over all visible properties).
  (Dmitry)
- Fixed bug #41919 (crash in string to array conversion).
  (judas dot iscariote at gmail dot com, Ilia)
- Fixed bug #41909 (var_export() is locale sensitive when exporting float
  values). (Derick)
- Fixed bug #41908 (CFLAGS="-Os" ./configure --enable-debug fails).
  (christian at hoffie dot info, Tony)
- Fixed bug #41904 (proc_open(): empty env array should cause empty environment
  to be passed to process). (Jani)
- Fixed bug #41867 (SimpleXML: getName is broken). (Rob)
- Fixed bug #41865 (fputcsv(): 2nd parameter is not optional). (Jani)
- Fixed bug #41861 (SimpleXML: getNamespaces() returns the namespaces of a node's
  siblings). (Rob)
- Fixed bug #41845 (pgsql extension does not compile with PostgreSQL <7.4). (Ilia)
- Fixed bug #41844 (Format returns incorrect number of digits for negative years
  -0001 to -0999). (Derick)
- Fixed bug #41842 (Cannot create years < 0100 & negative years with date_create
  or new DateTime). (Derick)
- Fixed bug #41833 (addChild() on a non-existent node, no node created,
  getName() segfaults). (Rob)
- Fixed bug #41831 (pdo_sqlite prepared statements convert resources to
  strings). (Ilia)
- Fixed bug #41815 (Concurrent read/write fails when EOF is reached). (Sascha)
- Fixed bug #41813 (segmentation fault when using string offset as an object).
  (judas dot iscariote at gmail dot com, Tony)
- Fixed bug #41795 (checkdnsrr does not support DNS_TXT type).
  (lucas at facebook dot com, Tony)
- Fixed bug #41773 (php_strip_whitespace() sends headers with errors
  suppressed). (Tony)
- Fixed bug #41770 (SSL: fatal protocol error due to buffer issues). (Ilia)
- Fixed bug #41765 (Recode crashes/does not work on amd64).
  (nexus at smoula dot net, Stas)
- Fixed bug #41724 (libxml_get_last_error() - errors service request scope).
  (thekid at php dot net, Ilia)
- Fixed bug #41717 (imagepolygon does not respect thickness). (Pierre)
- Fixed bug #41713 (Persistent memory consumption on win32 since 5.2). (Dmitry)
- Fixed bug #41711 (NULL temporary lobs not supported in OCI8).
  (Chris Jones, Tony)
- Fixed bug #41709 (strtotime() does not handle 00.00.0000). (Derick)
- Fixed bug #41698 (float parameters truncated to integer in prepared
  statements). (Ilia)
- Fixed bug #41692 (ArrayObject shows weird behavior in respect to
  inheritance). (Tony)
- Fixed bug #41691 (ArrayObject::exchangeArray hangs Apache). (Tony)
- Fixed bug #41686 (Omitting length param in array_slice not possible). (Ilia)
- Fixed bug #41685 (array_push() fails to warn when next index is
  already occupied). (Ilia)
- Fixed bug #41655 (open_basedir bypass via glob()). (Ilia)
- Fixed bug #41640 (get_class_vars produces error on class constants).
  (Johannes)
- Fixed bug #41635 (SoapServer and zlib.output_compression with FastCGI
  result in major slowdown). (Dmitry)
- Fixed bug #41633 (Crash instantiating classes with self-referencing
  constants). (Dmitry)
- Fixed bug #41630 (segfault when an invalid color index is present in the
  image data). (Reported by Elliot <wccoder@gmail dot com>) (Pierre)
- Fixed bug #41628 (PHP settings leak between Virtual Hosts in Apache 1.3).
  (Scott, manuel at mausz dot at)
- Fixed bug #41608 (segfault on a weird code with objects and switch()).
  (Tony)
- Fixed bug #41600 (url rewriter tags doesn't work with namespaced tags).
  (Ilia)
- Fixed bug #41596 (Fixed a crash inside pdo_pgsql on some non-well-formed
  SQL queries). (Ilia)
- Fixed bug #41594 (OCI8 statement cache is flushed too frequently). (Tony)
- Fixed bug #41582 (SimpleXML crashes when accessing newly created element).
  (Tony)
- Fixed bug #41576 (configure failure when using --without-apxs or some other
  SAPIs disabling options). (Jani)
- Fixed bug #41567 (json_encode() double conversion is inconsistent with PHP).
  (Lucas, Ilia)
- Fixed bug #41566 (SOAP Server not properly generating href attributes).
  (Dmitry)
- Fixed bug #41555 (configure failure: regression caused by fix for #41265).
  (Jani)
- Fixed bug #41527 (WDDX deserialize numeric string array key).
  (Matt, Ilia)
- Fixed bug #41523 (strtotime('0000-00-00 00:00:00') is parsed as 1999-11-30).
  (Derick)
- Fixed bug #41518 (file_exists() warns of open_basedir restriction on
  non-existent file). (Tony)
- Fixed bug #41445 (parse_ini_file() has a problem with certain types of
  integer as sections). (Tony)
- Fixed bug #41433 (DBA: configure fails to include correct db.h for db4).
  (Jani)
- Fixed bug #41372 (Internal pointer of source array resets during array
  copying). (Dmitry)
- Fixed bug #41350 (my_thread_global_end() error during request shutdown on
  Windows). (Scott, Andrey)
- Fixed bug #41278 (get_loaded_extensions() should list Zend extensions).
  (Johannes)
- Fixed bug #41127 (Memory leak in ldap_{first|next}_attribute functions).
  (Jani)
- Fixed bug #40757 (get_object_vars get nothing in child class). (Dmitry)
- Fixed bug #40705 (Iterating within function moves original array pointer).
  (Dmitry)
- Fixed bug #40509 (key() function changed behaviour if global array is used
  within function). (Dmitry)
- Fixed bug #40419 (Trailing slash in CGI request does not work). (Dmitry)
- Fixed bug #39330 (apache2handler does not call shutdown actions before
  apache child die). (isk at ecommerce dot com, Gopal, Tony)
- Fixed bug #39291 (ldap_sasl_bind() misses the sasl_authc_id parameter).
  (diafour at gmail dot com, Jani)
- Fixed bug #37715 (array pointers resetting on copy). (Dmitry)
- Fixed bug #37273 (Symlinks and mod_files session handler allow open_basedir
  bypass). (Ilia)
- Fixed bug #36492 (Userfilters can leak buckets). (Sara)
- Fixed bugs #36796, #36918, #41371 (stream_set_blocking() does not work).
  (Jani)
- Fixed bug #35981 (pdo-pgsql should not use pkg-config when not present).
  (Jani)
- Fixed bug #31892 (PHP_SELF incorrect without cgi.fix_pathinfo, but turning on
  screws up PATH_INFO). (Dmitry)
- Fixed bug #21197 (socket_read() outputs error with PHP_NORMAL_READ).
  (Nuno, Jani)

31 May 2007, PHP 5.2.3
- Changed CGI install target to php-cgi and 'make install' to install CLI
  when CGI is selected. (Jani)
- Changed JSON maximum nesting depth from 20 to 128. (Rasmus)

- Improved compilation of heredocs and interpolated strings. (Matt, Dmitry)
- Optimized out a couple of per-request syscalls. (Rasmus)
- Optimized digest generation in md5() and sha1() functions. (Ilia)
- Upgraded bundled SQLite 3 to version 3.3.17. (Ilia)

- Added "max_input_nesting_level" php.ini option to limit nesting level of
  input variables. Fix for MOPB-03-2007. (Stas)
- Added a 4th parameter flag to htmlspecialchars() and htmlentities() that
  makes the function not encode existing html entities. (Ilia)
- Added PDO::FETCH_KEY_PAIR mode that will fetch a 2 column result set into
  an associated array. (Ilia)
- Added CURLOPT_TIMEOUT_MS and CURLOPT_CONNECTTIMEOUT_MS cURL constants. (Sara)
- Added --ini switch to CLI that prints out configuration file names. (Marcus)
- Added mysql_set_charset() to allow runtime altering of connection encoding.
  (Scott)

- Implemented FR #41416 (getColumnMeta() should also return table name). (Tony)

- Fixed an integer overflow inside chunk_split(). Identified by Gerhard Wagner.
  (Ilia)
- Fixed SOAP extension's handler() to work even when
  "always_populate_raw_post_data" is off. (Ilia)
- Fixed possible infinite loop in imagecreatefrompng. (libgd #86)
  (by Xavier Roche, CVE-2007-2756). (Pierre)
- Fixed ext/filter Email Validation Vulnerability (MOPB-45 by Stefan Esser).
  (Ilia)
- Fixed altering $this via argument named "this". (Dmitry)
- Fixed PHP CLI usage of php.ini from the binary location. (Hannes)
- Fixed segfault in strripos(). (Tony, Joxean Koret)
- Fixed bug #41693 (scandir() allows empty directory names). (Ilia)
- Fixed bug #41673 (json_encode breaks large numbers in arrays). (Ilia)
- Fixed bug #41525 (ReflectionParameter::getPosition() not available). (Marcus)
- Fixed bug #41511 (Compile failure under IRIX 6.5.30 building md5.c). (Jani)
- Fixed bug #41504 (json_decode() incorrectly decodes JSON arrays with empty
  string keys). (Ilia)
- Fixed bug #41492 (open_basedir/safe_mode bypass inside realpath()). (Ilia)
- Fixed bug #41477 (no arginfo about SoapClient::__soapCall()). (Ilia)
- Fixed bug #41455 (ext/dba/config.m4 pollutes global $LIBS and $LDFLAGS).
  (mmarek at suse dot cz, Tony)
- Fixed bug #41442 (imagegd2() under output control). (Tony)
- Fixed bug #41430 (Fatal error with negative values of maxlen parameter of
  file_get_contents()). (Tony)
- Fixed bug #41423 (PHP assumes wrongly that certain ciphers are enabled in
  OpenSSL). (Pierre)
- Fixed bug #41421 (Uncaught exception from a stream wrapper segfaults).
  (Tony, Dmitry)
- Fixed bug #41403 (json_decode cannot decode floats if localeconv
  decimal_point is not '.'). (Tony)
- Fixed bug #41401 (wrong unary operator precedence). (Stas)
- Fixed bug #41394 (dbase_create creates file with corrupted header). (Tony)
- Fixed bug #41390 (Clarify error message with invalid protocol scheme).
  (Scott)
- Fixed bug #41378 (fastcgi protocol lacks support for Reason-Phrase in
  "Status:" header). (anight at eyelinkmedia dot com, Dmitry)
- Fixed bug #41374 (whole text concats values of wrong nodes). (Rob)
- Fixed bug #41358 (configure cannot determine SSL lib with libcurl >= 7.16.2).
  (Mike)
- Fixed bug #41353 (crash in openssl_pkcs12_read() on invalid input). (Ilia)
- Fixed bug #41351 (Invalid opcode with foreach ($a[] as $b)). (Dmitry, Tony)
- Fixed bug #41347 (checkdnsrr() segfaults on empty hostname). (Scott)
- Fixed bug #41337 (WSDL parsing doesn't ignore non soap bindings). (Dmitry)
- Fixed bug #41326 (Writing empty tags with Xmlwriter::WriteElement[ns])
  (Pierre)
- Fixed bug #41321 (downgrade read errors in getimagesize() to E_NOTICE).
  (Ilia)
- Fixed bug #41304 (compress.zlib temp files left). (Dmitry)
- Fixed bug #41293 (Fixed creation of HTTP_RAW_POST_DATA when there is no
  default post handler). (Ilia)
- Fixed bug #41291 (FastCGI does not set SO_REUSEADDR).
  (fmajid at kefta dot com, Dmitry)
- Fixed gd build when used with freetype 1.x (Pierre, Tony)
- Fixed bug #41287 (Namespace functions don't allow xmlns definition to be
  optional). (Rob)
- Fixed bug #41285 (Improved fix for CVE-2007-1887 to work with non-bundled
  sqlite2 lib). (Ilia)
- Fixed bug #41283 (Bug with deserializing array key that are doubles or
  floats in wddx). (Ilia)
- Fixed bug #41257 (lookupNamespaceURI does not work as expected). (Rob)
- Fixed bug #41236 (Regression in timeout handling of non-blocking SSL
  connections during reads and writes). (Ilia)
- Fixed bug #41134 (zend_ts_hash_clean not thread-safe).
  (marco dot cova at gmail dot com, Tony)
- Fixed bug #41097 (ext/soap returning associative array as indexed without
  using WSDL). (Dmitry)
- Fixed bug #41004 (minOccurs="0" and null class member variable). (Dmitry)
- Fixed bug #39542 (Behavior of require/include different to < 5.2.0).
  (Dmitry)

03 May 2007, PHP 5.2.2
- Improved bundled GD
  . Sync to 2.0.35
  . Added imagegrabwindow and imagegrabscreen, capture a screen or a
    window using its handle (Pierre)
  . colors allocated henceforth from the resulting image overwrite the palette
    colors (Rob Leslie)
  . Improved thread safety of the gif support (Roman Nemecek, Nuno, Pierre)
  . Use the dimension of the GIF frame to create the destination image (Pierre)
  . Load only once the local color map from a GIF data (Pierre)
  . Improved thread safety of the freetype cache (Scott MacVicar, Nuno, Pierre)
  . imagearc huge CPU usage with large angles, libgd bug #74 (Pierre)
- Improved FastCGI SAPI to support external pipe and socket servers on win32.
  (Dmitry)
- Improved Zend Memory Manager
  . guarantee of reasonable time for worst cases of best-fit free block
    searching algorithm. (Dmitry)
  . better cache usage and less fragmentation on erealloc() (Tony, Dmitry)
- Improved SPL (Marcus)
  . Added SplFileInfo::getBasename(), DirectoryIterator::getBasename().
  . Added SplFileInfo::getLinkTarget(), SplFileInfo::getRealPath().
  . Made RecursiveFilterIterator::accept() abstract as stated in documentation.
- Improved SOAP
  . Added ability to encode arrays with "SOAP-ENC:Array" type instead of WSDL
    type. To activate the ability use "feature"=>SOAP_USE_XSI_ARRAY_TYPE
    option in SoapClient/SoapServer constructors. (Rob, Dmitry)

- Added GMP_VERSION constant. (Tony)
- Added --ri switch to CLI which allows to check extension information. (Marcus)
- Added tidyNode::getParent() method (John, Nuno)
- Added openbasedir and safemode checks in zip:// stream wrapper and
  ZipArchive::open (Pierre)
- Added php_pdo_sqlite_external.dll, a version of the PDO SQLite driver that
  links against an external sqlite3.dll.  This provides Windows users to upgrade
  their sqlite3 version outside of the PHP release cycle.  (Wez, Edin)
- Added linenumbers to array returned by token_get_all(). (Johannes)

- Upgraded SQLite 3 to version 3.3.16 (Ilia)
- Upgraded libraries bundled in the Windows distribution. (Edin)
  . c-client (imap) to version 2006e
  . libpq (PostgreSQL) to version 8.2.3
  . libmysql (MySQL) to version 5.0.37
  . openssl to version 0.9.8e
- Upgraded PCRE to version 7.0 (Nuno)

- Updated timezone database to version 2007.5. (Derick)

- Fixed commandline handling for CLI and CGI. (Marcus, Johannes)
- Fixed iterator_apply() with a callback using __call(). (Johannes)
- Fixed possible multi bytes issues in openssl csr parser (Pierre)
- Fixed shmop_open() with IPC_CREAT|IPC_EXCL flags on Windows.
  (Vladimir Kamaev, Tony).
- Fixed possible leak in ZipArchive::extractTo when safemode checks fails (Ilia)
- Fixed possible relative path issues in zip_open and TS mode (old API) (Pierre)
- Fixed zend_llist_remove_tail (Michael Wallner, Dmitry)
- Fixed a thread safety issue in gd gif read code (Nuno, Roman Nemecek)
- Fixed CVE-2007-1001, GD wbmp used with invalid image size (Pierre)
- Fixed unallocated memory access/double free in in array_user_key_compare()
  (MOPB-24 by Stefan Esser) (Stas)
- Fixed wrong length calculation in unserialize S type
  (MOPB-29 by Stefan Esser) (Stas)

- Fixed bug #41215 (setAttribute return code reversed). (Ilia)
- Fixed bug #41192 (Per Directory Values only work for one key). (Dmitry)
- Fixed bug #41175 (addAttribute() fails to add an attribute with an empty
  value). (Ilia)
- Fixed bug #41159 (mysql_pconnect() hash does not account for connect
  flags). (Ilia)
- Fixed bug #41121 (range() overflow handling for large numbers on 32bit
  machines). (Ilia)
- Fixed bug #41118 (PHP does not handle overflow of octal integers). (Tony)
- Fixed bug #41109 (recursiveiterator.inc says "implements" Iterator instead of
  "extends"). (Marcus)
- Fixed bug #40130 (TTF usage doesn't work properly under Netware). (Scott,
  gk at gknw dot de)
- Fixed bug #41093 (magic_quotes_gpc ignores first arrays keys). (Arpad, Ilia)
- Fixed bug #41075 (memleak when creating default object caused exception).
  (Dmitry)
- Fixed bug #41067 (json_encode() problem with UTF-16 input). (jp at df5ea
  dot net. Ilia)
- Fixed bug #41063 (chdir doesn't like root paths). (Dmitry)
- Fixed bug #41061 ("visibility error" in ReflectionFunction::export()).
  (Johannes)
- Fixed bug #41043 (pdo_oci crash when freeing error text with persistent
  connection). (Tony)
- Fixed bug #41037 (unregister_tick_function() inside the tick function crash PHP).
  (Tony)
- Fixed bug #41034 (json_encode() ignores null byte started keys in arrays).
  (Ilia)
- Fixed bug #41026 (segfault when calling "self::method()" in shutdown functions).
  (Tony)
- Fixed bug #40999 (mcrypt_create_iv() not using random seed). (Ilia)
- Fixed bug #40998 (long session array keys are truncated). (Tony)
- Implement feature request #40947, allow a single filter as argument
  for filter_var_array (Pierre)
- Fixed bug #40935 (pdo_mysql does not raise an exception on empty
  fetchAll()). (Ilia)
- Fixed bug #40931 (open_basedir bypass via symlink and move_uploaded_file()).
  (Tony)
- Fixed bug #40921 (php_default_post_reader crashes when post_max_size is
  exceeded). (trickie at gmail dot com, Ilia)
- Fixed bug #40915 (addcslashes unexpected behavior with binary input). (Tony)
- Fixed bug #40899 (memory leak when nesting list()). (Dmitry)
- Fixed bug #40897 (error_log file not locked). (Ilia)
- Fixed bug #40883 (mysql_query() is allocating memory incorrectly). (Tony)
- Fixed bug #40872 (inconsistency in offsetSet, offsetExists treatment of
  string enclosed integers). (Marcus)
- Fixed bug #40861 (strtotime() doesn't handle double negative relative time
  units correctly). (Derick, Ilia)
- Fixed bug #40854 (imap_mail_compose() creates an invalid terminator for
  multipart e-mails). (Ilia)
- Fixed bug #40848 (sorting issue on 64-bit Solaris). (Wez)
- Fixed bug #40836 (Segfault in ext/dom). (Rob)
- Fixed bug #40833 (Crash when using unset() on an ArrayAccess object retrieved
  via __get()). (Dmitry)
- Fixed bug #40822 (pdo_mysql does not return rowCount() on select). (Ilia)
- Fixed bug #40815 (using strings like "class::func" and static methods in
  set_exception_handler() might result in crash). (Tony)
- Fixed bug #40809 (Poor performance of ".="). (Dmitry)
- Fixed bug #40805 (Failure executing function ibase_execute()). (Tony)
- Fixed bug #40800 (cannot disable memory_limit with -1). (Dmitry, Tony)
- Fixed bug #40794 (ReflectionObject::getValues() may crash when used with
  dynamic properties). (Tony)
- Fixed bug #40784 (Case sensitivity in constructor's fallback). (Tony)
- Fixed bug #40770 (Apache child exits when PHP memory limit reached). (Dmitry)
- Fixed bug #40764 (line thickness not respected for horizontal and vertical
  lines). (Pierre)
- Fixed bug #40758 (Test fcgi_is_fastcgi() is wrong on windows). (Dmitry)
- Fixed bug #40754 (added substr() & substr_replace() overflow checks). (Ilia)
- Fixed bug #40752 (parse_ini_file() segfaults when a scalar setting is
  redeclared as an array). (Tony)
- Fixed bug #40750 (openssl stream wrapper ignores default_stream_timeout).
  (Tony)
- Fixed bug #40727 (segfault in PDO when failed to bind parameters). (Tony)
- Fixed bug #40709 (array_reduce() behaves strange with one item stored arrays).
  (Ilia)
- Fixed bug #40703 (Resolved a possible namespace conflict between libxmlrpc
  and MySQL's NDB table handler). (Ilia)
- Fixed bug #40961 (Incorrect results of DateTime equality check). (Mike)
- Fixed bug #40678 (Cross compilation fails). (Tony)
- Fixed bug #40621 (Crash when constructor called inappropriately). (Tony)
- Fixed bug #40609 (Segfaults when using more than one SoapVar in a request).
  (Rob, Dmitry)
- Fixed bug #40606 (umask is not being restored when request is finished).
  (Tony)
- Fixed bug #40598 (libxml segfault). (Rob)
- Fixed bug #40591 (list()="string"; gives invalid opcode). (Dmitry)
- Fixed bug #40578 (imagettftext() multithreading issue). (Tony, Pierre)
- Fixed bug #40576 (double values are truncated to 6 decimal digits when
  encoding). (Tony)
- Fixed bug #40560 (DIR functions do not work on root UNC path). (Dmitry)
- Fixed bug #40548 (SplFileInfo::getOwner/getGroup give a warning on broken
  symlink). (Marcus)
- Fixed bug #40546 (SplFileInfo::getPathInfo() throws an exception if directory
  is in root dir). (Marcus)
- Fixed bug #40545 (multithreading issue in zend_strtod()). (Tony)
- Fixed bug #40503 (json_encode() value corruption on 32bit systems with
  overflown values). (Ilia)
- Fixed bug #40467 (Partial SOAP request sent when XSD sequence or choice
  include minOccurs=0). (Dmitry)
- Fixed bug #40465 (Ensure that all PHP elements are printed by var_dump).
  (wharmby at uk dot ibm dot com, Ilia)
- Fixed bug #40464 (session.save_path wont use default-value when safe_mode
  or open_basedir is enabled). (Ilia)
- Fixed bug #40455 (proc_open() uses wrong command line when safe_mode_exec_dir
  is set). (Tony)
- Fixed bug #40432 (strip_tags() fails with greater than in attribute). (Ilia)
- Fixed bug #40431 (dynamic properties may cause crash in ReflectionProperty
  methods). (Tony)
- Fixed bug #40451 (addAttribute() may crash when used with non-existent child
  node). (Tony)
- Fixed bug #40442 (ArrayObject::offsetExists broke in 5.2.1, works in 5.2.0).
  (olivier at elma dot fr, Marcus)
- Fixed bug #40428 (imagepstext() doesn't accept optional parameter). (Pierre)
- Fixed bug #40417 (Allow multiple instances of the same named PDO token in
  prepared statement emulation code). (Ilia)
- Fixed bug #40414 (possible endless fork() loop when running fastcgi).
  (Dmitry)
- Fixed bug #40410 (ext/posix does not compile on MacOS 10.3.9). (Tony)
- Fixed bug #40392 (memory leaks in PHP milter SAPI).
  (tuxracer69 at gmail dot com, Tony)
- Fixed bug #40371 (pg_client_encoding() not working on Windows). (Edin)
- Fixed bug #40352 (FCGI_WEB_SERVER_ADDRS function get lost). (Dmitry)
- Fixed bug #40290 (strtotime() returns unexpected result with particular
  timezone offset). (Derick)
- Fixed bug #40286 (PHP fastcgi with PHP_FCGI_CHILDREN don't kill children when
  parent is killed). (Dmitry)
- Fixed bug #40261 (Extremely slow data handling due to memory fragmentation).
  (Dmitry)
- Fixed bug #40236 (php -a function allocation eats memory). (Dmitry)
- Fixed bug #40109 (iptcembed fails on non-jfif jpegs). (Tony)
- Fixed bug #39965 (Latitude and longitude are backwards in date_sun_info()).
  (Derick)
- Implement #39867 (openssl PKCS#12 support) (Marc Delling, Pierre)
- Fixed bug #39836 (SplObjectStorage empty after unserialize). (Marcus)
- Fixed bug #39416 (Milliseconds in date()). (Derick)
- Fixed bug #39396 (stream_set_blocking crashes on Win32). (Ilia, maurice at
  iceblog dot de)
- Fixed bug #39351 (relative include fails on Solaris). (Dmitry, Tony)
- Fixed bug #39322 (proc_terminate() destroys process resource). (Nuno)
- Fixed bug #38406 (crash when assigning objects to SimpleXML attributes). (Tony)
- Fixed bug #37799 (ftp_ssl_connect() falls back to non-ssl connection). (Nuno)
- Fixed bug #36496 (SSL support in imap_open() not working on Windows). (Edin)
- Fixed bug #36226 (Inconsistent handling when passing nillable arrays).
  (Dmitry)
- Fixed bug #35872 (Avoid crash caused by object store being referenced during
  RSHUTDOWN). (Andy)
- Fixed bug #34794 (proc_close() hangs when used with two processes).
  (jdolecek at netbsd dot org, Nuno)
- Fixed PECL bug #10194 (crash in Oracle client when memory limit reached in
  the callback). (Tony)
- Fixed substr_compare and substr_count information leak (MOPB-14) (Stas, Ilia)
- Fixed crash on op-assign where argument is string offset (Brian, Stas)
- Fixed bug #38710 (data leakage because of nonexisting boundary checking in
  statements in mysqli) (Stas)
- Fixed bug #37386 (autocreating element doesn't assign value to first node).
  (Rob)
- Fixed bug #37013 (server hangs when returning circular object references).
  (Dmitry)
- Fixed bug #33664 Console window appears when using exec()
  (Richard Quadling, Stas)


08 Feb 2007, PHP 5.2.1
- Added read-timeout context option "timeout" for HTTP streams. (Hannes, Ilia).
- Added CURLOPT_TCP_NODELAY constant to Curl extension. (Sara)
- Added support for hex numbers of any size. (Matt)
- Added function stream_socket_shutdown(). It is a wrapper for system
  shutdown() function, that shut downs part of a full-duplex connection.
  (Dmitry)
- Added internal heap protection (Dmitry)
  . memory-limit is always enabled (--enable-memory-limit removed)
  . default value if memory-limit is set to 128M
  . safe unlinking
  . cookies
  . canary protection (debug build only)
  . random generation of cookies and canaries
- Added forward support for 'b' prefix in front of string literals. (Andrei)
- Added three new functions to ext/xmlwriter (Rob, Ilia)
  . xmlwriter_start_dtd_entity()
  . xmlwriter_end_dtd_entity()
  . xmlwriter_write_dtd_entity()
- Added a meta tag to phpinfo() output to prevent search engines from indexing
  the page. (Ilia)
- Added new function, sys_get_temp_dir(). (Hartmut)
- Added missing object support to file_put_contents(). (Ilia)
- Added support for md2, ripemd256 and ripemd320 algos to hash(). (Sara)
- Added forward support for (binary) cast. (Derick)
- Added optimization for imageline with horizontal and vertical lines (Pierre)

- Removed dependency from SHELL32.DLL. (Dmitry)
- Removed double "wrong parameter count" warnings in various functions.
  (Hannes)
- Moved extensions to PECL:
  . ext/informix (Derick, Tony)

- Changed double-to-string utilities to use BSD implementation. (Dmitry, Tony)
- Updated bundled libcURL to version 7.16.0 in the Windows distro. (Edin)
- Updated timezone database to version 2006.16. (Derick)
- cgi.* and fastcgi.* directives are moved to INI subsystem. The new directive
  cgi.check_shebang_line can be used to omitting check for "#! /usr/bin/php"
  line. (Dmitry).
- Improved proc_open(). Now on Windows it can run external commands not
  through CMD.EXE. (Dmitry)
- VCWD_REALPATH() is improved to use realpath cache without VIRTUAL_DIR.
  (Dmitry)
- ext/bcmath initialization code is moved from request startup to module
  startup. (Dmitry)
- Zend Memory Manager Improvements (Dmitry)
  . use HeapAlloc() instead of VirtualAlloc()
  . use "win32" storage manager (instead of "malloc") on Windows by default
- Zip Extension Improvements (Pierre)
  . Fixed leak in statName and stateIndex
  . Fixed return setComment (Hannes)
  . Added addEmptyDir method
- Filter Extension Improvements (Ilia, Pierre)
  . Fixed a bug when callback function returns a non-modified value.
  . Added filter support for $_SERVER in cgi/apache2 sapis.
  . Make sure PHP_SELF is filtered in Apache 1 sapi.
  . Fixed bug #39358 (INSTALL_HEADERS contains incorrect reference to
    php_filter.h).
  . Added "default" option that allows a default value to be set for an
    invalid or missing value.
  . Invalid filters fails instead of returning unsafe value
  . Fixed possible double encoding problem with sanitizing filters
  . Make use of space-strict strip_tags() function
  . Fixed whitespace trimming
  . Added support for FastCGI environment variables. (Dmitry)
- PDO_MySQL Extension Improvements (Ilia)
  . Enabled buffered queries by default.
  . Enabled prepared statement emulation by default.

- Small optimization of the date() function. (Matt,Ilia)
- Optimized the internal is_numeric_string() function. (Matt,Ilia)
- Optimized array functions utilizing php_splice(). (Ilia)
- Windows related optimizations (Dmitry, Stas)
  . COM initialization/deinitialization are done only if necessary
  . removed unnecessary checks for ISREG file and corresponding stat() calls
  . opendir() is reimplementation using GetFistFile/GetNextFile those are
    faster then _findfirst/_findnext
  . implemented registry cache that prevent registry lookup on each request.
    In case of modification of corresponding registry-tree PHP will reload it
    automatic
  . start timeout thread only if necessary
  . stat() is reimplementation using GetFileAttributesEx(). The new
    implementation is faster then implementation in MS VC CRT, but it doesn't
    support Windows 95.
- Streams optimization (Dmitry)
  . removed unnecessary ftell() calls (one call for each included PHP file)
  . disabled calls to read() after EOF

- Fixed incorrect function names on FreeBSD where inet_pton() was named
  __inet_pton() and inet_ntop() was named __inet_ntop(). (Hannes)
- Fixed FastCGI impersonation for persistent connections on Windows. (Dmitry)
- Fixed wrong signature initialization in imagepng (Takeshi Abe)
- Fixed ftruncate() with negative size on FreeBSD. (Hannes)
- Fixed segfault in RegexIterator when given invalid regex. (Hannes)
- Fixed segfault in SplFileObject->openFile()->getPathname(). (Hannes)
- Fixed segfault in ZTS mode when OCI8 statements containing sub-statements
  are destroyed in wrong order. (Tony)
- Fixed the validate email filter so that the letter "v" can also be used in
  the user part of the email address. (Derick)
- Fixed bug #40297 (compile failure in ZTS mode when collections support is
  missing). (Tony)
- Fixed bug #40285 (The PDO prepare parser goes into an infinite loop in
  some instances). (Ilia)
- Fixed bug #40274 (Sessions fail with numeric root keys). (Ilia)
- Fixed bug #40259 (ob_start call many times - memory error). (Dmitry)
- Fixed bug #40231 (file_exists incorrectly reports false). (Dmitry)
- Fixed bug #40228 (ZipArchive::extractTo does create empty directories
  recursively). (Pierre)
- Fixed bug #40200 (The FastCgi version has different realpath results than
  thread safe version). (Dmitry)
- Fixed bug #40191 (use of array_unique() with objects triggers segfault).
  (Tony)
- Fixed bug #40189 (possible endless loop in zlib.inflate stream filter).
  (Greg, Tony)
- Fixed bug #40169 (CURLOPT_TCP_NODELAY only available in curl >= 7.11.2).
  (Tony)
- Fixed bug #40129 (iconv extension doesn't compile with CodeWarrior on
  Netware). (gk at gknw dot de, Tony)
- Fixed bug #40127 (apache2handler doesn't compile on Netware).
  (gk at gknw dot de)
- Fixed bug #40121 (PDO_DBLIB driver wont free statements). (Ilia)
- Fixed bug #40098 (php_fopen_primary_script() not thread safe). (Ilia)
- Fixed bug #40092 (chroot() doesn't clear realpath cache). (Dmitry)
- Fixed bug #40091 (spl_autoload_register with 2 instances of the same class).
  (Ilia)
- Fixed bug #40083 (milter SAPI functions always return false/null). (Tony)
- Fixed bug #40079 (php_get_current_user() not thread safe).
  (Ilia, wharmby at uk dot ibm dot com)
- Fixed bug #40078 (ORA-01405 when fetching NULL values using
  oci_bind_array_by_name()). (Tony)
- Fixed bug #40076 (zend_alloc.c: Value of enumeration constant must be in
  range of signed integer). (Dmitry)
- Fixed bug #40073 (exif_read_data dies on certain images). (Tony, Marcus)
- Fixed bug #40036 (empty() does not work correctly with ArrayObject when
  using ARRAY_AS_PROPS). (Ilia)
- Fixed bug #40012 (php_date.c doesn't compile on Netware).
  (gk at gknw dot de, Derick)
- Fixed bug #40009 (http_build_query(array()) returns NULL). (Ilia)
- Fixed bug #40002 (Try/Catch performs poorly). (Dmitry)
- Fixed bug #39993 (tr_TR.UTF-8 locale has problems with PHP). (Ilia)
- Fixed bug #39990 (Cannot "foreach" over overloaded properties). (Dmitry)
- Fixed bug #39988 (type argument of oci_define_by_name() is ignored).
  (Chris Jones, Tony)
- Fixed bug #39984 (redirect response code in header() could be ignored
  in CGI sapi). (Ilia)
- Fixed bug #39979 (PGSQL_CONNECT_FORCE_NEW will causes next connect to
  establish a new connection). (Ilia)
- Fixed bug #39971 (pg_insert/pg_update do not allow now() to be used
  for timestamp fields). (Ilia)
- Fixed bug #39969 (ini setting short_open_tag has no effect when using
  --enable-maintainer-zts). (Dmitry)
- Fixed bug #39952 (zip ignoring --with-libdir on zlib checks)
  (judas dot iscariote at gmail dot com)
- Fixed bug #39944 (References broken). (Dmitry)
- Fixed bug #39935 (Extensions tidy,mcrypt,mhash,pdo_sqlite ignores
  --with-libdir). (judas dot iscariote at gmail dot com, Derick)
- Fixed bug #39903 (Notice message when executing __halt_compiler() more than
  once). (Tony)
- Fixed bug #39898 (FILTER_VALIDATE_URL validates \r\n\t etc). (Ilia)
- Fixed bug #39890 (using autoconf 2.6x and --with-layout=GNU breaks PEAR
  install path). (Tony)
- Fixed bug #39884 (ReflectionParameter::getClass() throws exception for
  type hint self). (thekid at php dot net)
- Fixed bug #39878 (CURL doesn't compile on Sun Studio Pro). (Ilia)
- Fixed bug #39873 (number_format() breaks with locale & decimal points).
  (Ilia)
- Fixed bug #39869 (safe_read does not initialize errno).
  (michiel at boland dot org, Dmitry)
- Fixed bug #39850 (SplFileObject throws contradictory/wrong error messages
  when trying to open "php://wrong"). (Tony)
- Fixed bug #39846 (Invalid IPv4 treated as valid). (Ilia)
- Fixed bug #39845 (Persistent connections generate a warning in pdo_pgsql).
  (Ilia)
- Fixed bug #39832 (SOAP Server: parameter not matching the WSDL specified
  type are set to 0). (Dmitry)
- Fixed bug #39825 (foreach produces memory error). (Dmitry)
- Fixed bug #39816 (apxs2filter ignores httpd.conf & .htaccess php config
  settings). (Ilia)
- Fixed bug #39815 (SOAP double encoding is not locale-independent). (Dmitry)
- Fixed bug #39797 (virtual() does not reset changed INI settings). (Ilia)
- Fixed bug #39795 (build fails on AIX because crypt_r() uses different
  data struct). (Tony)
- Fixed bug #39791 (Crash in strtotime() on overly long relative date
  multipliers). (Ilia)
- Fixed bug #39787 (PHP doesn't work with Apache 2.3).
  (mv at binarysec dot com).
- Fixed bug #39782 (setTime() on a DateTime constructed with a Weekday
  yields incorrect results). (Ilia)
- Fixed bug #39780 (PNG image with CRC/data error raises fatal error) (Pierre)
- Fixed bug #39779 (Enable AUTH PLAIN mechanism in underlying libc-client).
  (michael dot heimpold at s2000 dot tu-chemnitz dot de, Ilia)
- Fixed bug #39775 ("Indirect modification ..." message is not shown).
  (Dmitry)
- Fixed bug #39763 (magic quotes are applied twice by ext/filter in
  parse_str()). (Ilia)
- Fixed bug #39760 (cloning fails on nested SimpleXML-Object). (Rob)
- Fixed bug #39759 (Can't use stored procedures fetching multiple result
  sets in pdo_mysql). (Ilia)
- Fixed bug #39754 (Some POSIX extension functions not thread safe).
  (Ilia, wharmby at uk dot ibm dot com)
- Fixed bug #39751 (putenv crash on Windows). (KevinJohnHoffman at gmail.com)
- Fixed bug #39732 (oci_bind_array_by_name doesn't work on Solaris 64bit).
  (Tony)
- Fixed bug #39724 (Broken build due to spl/filter usage of pcre extension).
  (Tony, Ilia)
- Fixed bug #39718 (possible crash if assert.callback is set in ini). (Ilia)
- Fixed bug #39702 (php crashes in the allocator on linux-m68k). (Dmitry)
- Fixed bug #39685 (iconv() - undefined function). (Hannes)
- Fixed bug #39673 (file_get_contents causes bus error on certain offsets).
  (Tony)
- Fixed bug #39663 (Memory leak in pg_get_notify() and a possible memory
  corruption on Windows in pgsql and pdo_pgsql extensions).
  (Ilia, matteo at beccati dot com)
- Fixed bug #39662 (Segfault when calling asXML() of a cloned
  SimpleXMLElement). (Rob, Tony)
- Fixed bug #39656 (crash when calling fetch() on a PDO statment object after
  closeCursor()). (Ilia, Tony)
- Fixed bug #39653 (ext/dba doesn't check for db-4.5 and db-4.4 when db4
  support is enabled). (Tony)
- Fixed bug #39652 (Wrong negative results from memory_get_usage()). (Dmitry)
- Fixed bug #39648 (Implementation of PHP functions chown() and chgrp() are
  not thread safe). (Ilia, wharmby at uk dot ibm dot com)
- Fixed bug #39640 (Segfault with "Allowed memory size exhausted"). (Dmitry)
- Fixed bug #39625 (Apache crashes on importStylesheet call). (Rob)
- Fixed bug #39623 (thread safety fixes on *nix for putenv() & mime_magic).
  (Ilia, wharmby at uk dot ibm dot com)
- Fixed bug #39621 (str_replace() is not binary safe on strings with equal
  length). (Tony)
- Fixed bug #39613 (Possible segfault in imap initialization due to missing
  module dependency). (wharmby at uk dot ibm dot com, Tony)
- Fixed bug #39606 (Use of com.typelib_file in PHP.ini STILL causes A/V). (Rob)
- Fixed bug #39602 (Invalid session.save_handler crashes PHP). (Dmitry)
- Fixed bug #39596 (Creating Variant of type VT_ARRAY). (Rob)
- Fixed bug #39583 (ftp_put() does not change transfer mode to ASCII). (Tony)
- Fixed bug #39576 (array_walk() doesn't separate user data zval). (Tony)
- Fixed bug #39575 (move_uploaded_file() no longer working (safe mode
  related)). (Tony)
- Fixed bug #39571 (timeout ssl:// connections). (Ilia)
- Fixed bug #39564 (PDO::errorInfo() returns inconsistent information when
  sqlite3_step() fails). (Tony)
- Fixed bug #39548 (ZMSG_LOG_SCRIPT_NAME not routed to OutputDebugString()
  on Windows). (Dmitry)
- Fixed bug #39538 (fgetcsv can't handle starting newlines and trailing odd
  number of backslashes). (David Soria Parra, Pierre)
- Fixed bug #39534 (Error in maths to calculate of
  ZEND_MM_ALIGNED_MIN_HEADER_SIZE). (wharmby at uk dot ibm dot com, Dmitry)
- Fixed bug #39527 (Failure to retrieve results when multiple unbuffered,
  prepared statements are used in pdo_mysql). (Ilia)
- Fixed bug #39508 (imagefill crashes with small images 3 pixels or less).
  (Pierre)
- Fixed bug #39506 (Archive corrupt with ZipArchive::addFile method). (Pierre)
- Fixed bug #39504 (xmlwriter_write_dtd_entity() creates Attlist tag, not
  entity). (Hannes)
- Fixed bug #39483 (Problem with handling of \ char in prepared statements).
  (Ilia, suhachov at gmail dot com)
- Fixed bug #39458 (ftp_nlist() returns false on empty dirs). (Nuno)
- Fixed bug #39454 (Returning a SOAP array segfaults PHP). (Dmitry)
- Fixed bug #39450 (getenv() fills other super-globals). (Ilia, Tony)
- Fixed bug #39449 (Overloaded array properties do not work correctly).
  (Dmitry)
- Fixed bug #39445 (Calling debug_backtrace() in the __toString()
  function produces a crash). (Dmitry)
- Fixed bug #39438 (Fatal error: Out of memory). (Dmitry)
- Fixed bug #39435 ('foo' instanceof bar gives invalid opcode error). (Sara)
- Fixed bug #39414 (Syntax error while compiling with Sun Workshop Complier).
  (Johannes)
- Fixed bug #39398 (Booleans are not automatically translated to integers).
  (Ilia)
- Fixed bug #39394 (Missing check for older variants of openssl). (Ilia)
- Fixed bug #39367 (clearstatcache() doesn't clear realpath cache).
  (j at pureftpd dot org, Dmitry)
- Fixed bug #39366 (imagerotate does not use alpha with angle > 45 degrees)
  (Pierre)
- Fixed bug #39364 (Removed warning on empty haystack inside mb_strstr()).
  (Ilia)
- Fixed bug #39362 (Added an option to imap_open/imap_reopen to control the
  number of connection retries). (Ilia)
- Fixed bugs #39361 & #39400 (mbstring function overloading problem). (Seiji)
- Fixed bug #39354 (Allow building of curl extension against libcurl
  7.16.0). (Ilia)
- Fixed bug #39350 (crash with implode("\n", array(false))). (Ilia)
- Fixed bug #39344 (Unnecessary calls to OnModify callback routine for
  an extension INI directive). (wharmby at uk dot ibm dot com, Dmitry)
- Fixed bug #39320 (ZEND_HASH_APPLY_STOP causes deletion). (Marcus)
- Fixed bug #39313 (spl_autoload triggers Fatal error). (Marcus)
- Fixed bug #39300 (make install fails if wget is not available). (Tony)
- Fixed bug #39297 (Memory corruption because of indirect modification of
  overloaded array). (Dmitry)
- Fixed bug #39286 (misleading error message when invalid dimensions are
  given) (Pierre)
- Fixed bug #39273 (imagecopyresized may ignore alpha channel) (Pierre)
- Fixed bug #39265 (Fixed path handling inside mod_files.sh).
  (michal dot taborsky at gmail dot com, Ilia)
- Fixed bug #39217 (serialNumber might be -1 when the value is too large).
  (Pierre, Tony)
- Fixed bug #39215 (Inappropriate close of stdin/stdout/stderr). (Wez, Ilia)
- Fixed bug #39201 (Possible crash in Apache 2 with 413 ErrorHandler). (Ilia)
- Fixed bug #39151 (Parse error in recursiveiteratoriterator.php). (Marcus)
- Fixed bug #39121 (Incorrect return array handling in non-wsdl soap client).
  (Dmitry)
- Fixed bug #39090 (DirectoryFilterDots doxygen docs and example is wrong).
  (Marcus)
- Fixed bug #38852 (XML-RPC Breaks iconv). (Hannes)
- Fixed bug #38770 (unpack() broken with longs on 64 bit machines).
  (Ilia, David Soria Parra).
- Fixed bug #38698 (for some keys cdbmake creates corrupted db and cdb can't
  read valid db). (Marcus)
- Fixed bug #38680 (Added missing handling of basic types in json_decode).
  (Ilia)
- Fixed bug #38604 (Fixed request time leak inside foreach() when iterating
  through virtual properties). (Dmitry)
- Fixed bug #38602 (header( "HTTP/1.0 ..." ) does not change proto version).
  (Ilia)
- Fixed bug #38542 (proc_get_status() returns wrong PID on windows). (Nuno)
- Fixed bug #38536 (SOAP returns an array of values instead of an object).
  (Dmitry)
- Fixed bug #38456 (Apache2 segfaults when virtual() is called in .php
  ErrorDocument). (Ilia)
- Fixed bug #38325 (spl_autoload_register() gives wrong line for "class not
  found"). (Ilia)
- Fixed bug #38319 (Remove bogus warnings from persistent PDO connections).
  (Ilia)
- Fixed bug #38274 (Memlimit fatal error sent to "wrong" stderr when using
  fastcgi). (Dmitry)
- Fixed bug #38252 (Incorrect PDO error message on invalid default fetch
  mode). (Ilia)
- Fixed bug #37927 (Prevent trap when COM extension processes argument of
  type VT_DISPATCH|VT_REF) (Andy)
- Fixed bug #37773 (iconv_substr() gives "Unknown error" when string
  length = 1"). (Ilia)
- Fixed bug #37627 (session save_path check checks the parent directory).
  (Ilia)
- Fixed bug #37619 (proc_open() closes stdin on fork() failure).
  (jdolecek at NetBSD dot org, Nuno)
- Fixed bug #37588 (COM Property propputref converts to PHP function
  and can't be accesed). (Rob)
- Fixed bug #36975 (natcasesort() causes array_pop() to misbehave).
  (Hannes)
- Fixed bug #36812 (pg_execute() modifies input array). (Ilia)
- Fixed bug #36798 (Error parsing named parameters with queries containing
  high-ascii chars). (Ilia)
- Fixed bug #36644 (possible crash in variant_date_from_timestamp()). (Ilia)
- Fixed bug #36427 (proc_open() / proc_close() leak handles on windows).
  (jdolecek at NetBSD dot org, Nuno)
- Fixed bug #36392 (wrong number of decimal digits with %e specifier in
  sprintf). (Matt,Ilia)
- Fixed bug #36214 (__get method works properly only when conditional
  operator is used). (Dmitry)
- Fixed bug #35634 (Erroneous "Class declarations may not be nested"
  error raised). (Carl P. Corliss, Dmitry)
- Fixed bug #35106 (nested foreach fails when array variable has a
  reference). (Dmitry)
- Fixed bug #34564 (COM extension not returning modified "out" argument) (Andy)
- Fixed bug #33734 (Something strange with COM Object). (Rob)
- Fixed bug #33386 (ScriptControl only sees last function of class). (Rob)
- Fixed bug #33282 (Re-assignment by reference does not clear the is_ref
  flag) (Ilia, Dmitry, Matt Wilmas)
- Fixed bug #30074 (apparent symbol table error with
  extract($blah, EXTR_REFS)) (Brian)
- Fixed bug #29840 (is_executable() does not honor safe_mode_exec_dir
  setting). (Ilia)
- Fixed PECL bug #7295 (ORA-01405: fetched column value is NULL on LOB
  fields). (Tony)

02 Nov 2006, PHP 5.2.0
- Updated bundled OpenSSL to version 0.9.8d in the Windows distro. (Edin)
- Updated Postgresql client libraries to 8.1.4 in the Windows distro. (Edin)
- Updated PCRE to version 6.7. (Ilia)
- Updated libsqlite in ext/pdo_sqlite to 3.3.7. (Ilia)
- Updated bundled MySQL client library to version 5.0.22 in the Windows
  distribution. (Edin)
- Updated timezonedb to version 2006.7. (Derick)

- Added ability to make SOAP call userspace PHP<->XML converters. (Dmitry)
- Added support for character sets in pg_escape_string() for PostgreSQL 8.1.4
  and higher. (Ilia)
- Added support for character sets in PDO quote() method for PostgreSQL 8.1.4
  and higher. (Ilia)
- Added DSA key generation support to openssl_pkey_new(), FR #38731 (marci
  at balabit dot hu, Tony)
- Added SoapServer::setObject() method (it is a simplified version of
  SoapServer::setClass() method). (Dmitry)
- Added support for hexadecimal entity in imagettftext() for the bundled GD.
  (Pierre)
- Added support for httpOnly flag for session extension and cookie setting
  functions. (Scott MacVicar, Ilia)
- Added version specific registry keys to allow different configurations for
  different php version. (Richard, Dmitry)
- Added "PHPINIDir" Apache directive to apache and apache_hooks SAPIs.
  (Dmitry)
- Added an optional boolean parameter to memory_get_usage() and
  memory_get_peak_usage() to get memory size allocated by emalloc() or real
  size of memory allocated from system. (Dmitry)
- Added Zip Archive extension. (Pierre)
- Added RFC1867 fileupload processing hook. (Stefan E.)
- Added JSON and Filter extensions. (Derick, Rasmus)
- Added error messages to disk_free_space() and disk_total_space() functions.
  FR #37971 (Tony)
- Added PATHINFO_FILENAME option to pathinfo() to get the filename.
  (Toby S. and Christian S.)
- Added array_fill_keys() function. (Marcus, Matt Wilmas)
- Added posix_initgroups() function. (Ilia)
- Added an optional parameter to parse_url() to allow retrieval of distinct
  URL components. (Ilia)
- Added optional parameter to http_build_query() to allow specification of
  string separator. (Ilia)
- Added image_type_to_extension() function. (Hannes, Ilia)
- Added allow_url_include ini directive to complement allow_url_fopen. (Rasmus)
- Added automatic module globals management. (Dmitry)
- Added RFC2397 (data: stream) support. (Marcus)
- Added new error mode E_RECOVERABLE_ERROR. (Derick, Marcus, Tony)
- Added support for getenv() input filtering. (Rasmus)
- Added support for constructors in interfaces to force constructor signature
  checks in implementations. (Marcus)
- Added memory_get_peak_usage() function for retrieving peak memory usage of
  a PHP script. (Ilia)
- Added pg_field_table() function. (Edin)
- Added SimpleXMLElement::saveXML() as an alias for SimpleXMLElement::asXML().
  (Hannes)
- Added DOMNode::getNodePath() for getting an XPath for a node. (Christian)
- Added gmp_nextprime() function. (ants dot aasma at gmail dot com, Tony)
- Added error_get_last() function. (Mike)

- Removed current working directory from the php.ini search path for CLI and
  re-added it for other SAPIs (restore to pre 5.1.x behavior). (Edin)
- Moved extensions to PECL:
  . ext/filepro (Derick, Tony)
  . ext/hwapi (Derick, Tony)
- Disabled CURLOPT_FOLLOWLOCATION in curl when open_basedir or
  safe_mode are enabled. (Stefan E., Ilia)

- Increased default memory limit to 16 megabytes to accommodate for a more
  accurate memory utilization measurement.
- In addition to path to php.ini, PHPRC now may specify full file name.
  (Dmitry)

- Optimized array/HashTable copying. (Matt Wilmas, Dmitry)
- Optimized zend_try/zend_catch macros by eliminating memcpy(3). (Dmitry)
- Optimized require_once() and include_once() by eliminating fopen(3) on
  second usage. (Dmitry)
- Optimized request shutdown sequence. Restoring ini directives now iterates
  only over modified directives instead of all. (Dmitry)

- Changed priority of PHPRC environment variable on win32 to be higher then
  value from registry. (Dmitry)
- Changed __toString() to be called wherever applicable. (Marcus)
- Changed E_ALL error reporting mode to include E_RECOVERABLE_ERROR. (Marcus)
- Changed realpath cache to be disabled when "open_basedir" or "safe_mode"
  are enabled on per-request basis. (Ilia)

- Improved SNMP extension: (Jani)
  . Renamed snmp_set_oid_numeric_print() to snmp_set_oid_output_format().
  . Added 2 new constants: SNMP_OID_OUTPUT_FULL and SNMP_OID_OUTPUT_NUMERIC
  . Fixed bug #37564 (AES privacy encryption not possible due to net-snmp 5.2
    compatibility issue). (Patch: scott dot moynes+php at gmail dot com)
- Improved OpenSSL extension: (Pierre)
  . Added support for all supported algorithms in openssl_verify
  . Added openssl_pkey_get_details, returns the details of a key
  . Added x509 v3 extensions support
  . Added openssl_csr_get_subject() and openssl_csr_get_public_key()
  . Added 3 new constants OPENSSL_VERSION_TEXT and OPENSSL_VERSION_NUMBER and
    OPENSSL_KEYTYPE_EC
- Improved the Zend memory manager: (Dmitry)
  . Removed unnecessary "--disable-zend-memory-manager" configure option.
  . Added "--enable-malloc-mm" configure option which is enabled by default in
    debug builds to allow using internal and external memory debuggers.
  . Allow tweaking the memory manager with ZEND_MM_MEM_TYPE and ZEND_MM_SEG_SIZE
    environment variables.
  . For more information: Zend/README.ZEND_MM
- Improved safe_mode check for the error_log() function. (Ilia)
- Improved the error reporting in SOAP extension on request failure. (Ilia)
- Improved crypt() on win32 to be about 10 times faster and to have friendlier
  license. (Frank, Dmitry)
- Improved performance of the implode() function on associated arrays. (Ilia)
- Improved performance of str_replace() when doing 1 char to 1 char or 1 char
  to many chars replacement. (Ilia)
- Improved apache2filter SAPI:
  . Allowed PHP to be an arbitrary filter in the chain and read the script from
    the Apache stream. (John)
  . Added support for apache2filter in the Windows build including binary
    support for both Apache 2.0.x (php5apache2_filter.dll) and Apache 2.2.x
    (php5apache2_2_filter.dll). (Edin)
- Improved apache2handler SAPI:
  . Changed ap_set_content_type() to be called only once. (Mike)
  . Added support for Apache 2.2 handler in the Windows distribution. (Edin)
- Improved FastCGI SAPI: (Dmitry)
  . Removed source compatibility with libfcgi.
  . Optimized access to FastCGI environment variables by using HashTable
    instead of linear search.
  . Allowed PHP_FCGI_MAX_REQUESTS=0 that assumes no limit.
  . Allowed PHP_FCGI_CHILDREN=0 that assumes no worker children. (FastCGI
    requests are handled by main process itself)
- Improved CURL:
  . Added control character checks for "open_basedir" and "safe_mode" checks.
    (Ilia)
  . Added implementation of curl_multi_info_read(). (Brian)
- Improved PCRE: (Andrei)
  . Added run-time configurable backtracking/recursion limits.
  . Added preg_last_error(). (Andrei)
- Improved PDO:
  . Added new attribute ATTR_DEFAULT_FETCH_MODE. (Pierre)
  . Added FETCH_PROPS_LATE. (Marcus)
- Improved SPL: (Marcus)
  . Made most iterator code exception safe.
  . Added RegExIterator and RecursiveRegExIterator.
  . Added full caching support and ArrayAccess to CachingIterator.
  . Added array functions to ArrayObject/ArrayIterator and made them faster.
  . Added support for reading csv and skipping empty lines in SplFileObject.
  . Added CachingIterator::TOSTRING_USE_INNER, calls inner iterator __toString.
  . Added ability to set the CSV separator per SplFileObject.
- Improved xmlReader: (Rob)
  . Added readInnerXml(), xmlReader::setSchema().
  . Added readInnerXML(), readOuterXML(), readString(), setSchema(). (2.6.20+)
  . Changed to passing libxml options when loading reader.

- Fixed invalid read in imagecreatefrompng when an empty file is given
  (Pierre, Tony)
- Fixed infinite loop when a wrong color index is given to imagefill (Pierre)
- Fixed mess with CGI/CLI -d option (now it works with cgi; constants are
  working exactly like in php.ini; with FastCGI -d affects all requests).
  (Dmitry)
- Fixed missing open_basedir check inside chdir() function. (Ilia)
- Fixed overflow on 64bit systems in str_repeat() and wordwrap(). (Stefan E.)
- Fixed XSLTProcessor::importStylesheet() to return TRUE on success
  (Christian)
- Fixed leaks in openssl_csr_sign and openssl_csr_new (Pierre)
- Fixed phpinfo() cutoff of variables at \0. (Ilia)
- Fixed a bug in the filter extension that prevented magic_quotes_gpc from
  being applied when RAW filter is used. (Ilia)
- Fixed memory leaks in openssl streams context options. (Pierre)
- Fixed handling of extremely long paths inside tempnam() function. (Ilia)
- Fixed bug #39721 (Runtime inheritance causes data corruption). (Dmitry)
- Fixed bug #39304 (Segmentation fault with list unpacking of string offset).
  (Dmitry)
- Fixed bug #39192 (Not including nsapi.h properly with SJSWS 7). This will
  make PHP 5.2 compatible to new Sun Webserver. (Uwe)
- Fixed bug #39140 (Uncaught exception may cause crash). (Dmitry)
- Fixed bug #39125 (Memleak when reflecting non-existing class/method). (Tony)
- Fixed bug #39067 (getDeclaringClass() and private properties). (Tony)
- Fixed bug #39039 (SSL: fatal protocol error when fetching HTTPS from servers
  running Google web server). (Ilia)
- Fixed bug #39035 (Compatibility issue between DOM and
  zend.ze1_compatibility_mode). (Rob)
- Fixed bug #39034 (curl_exec() with return transfer returns TRUE on empty
  files). (Ilia)
- Fixed bug #39032 (strcspn() stops on null character). (Tony)
- Fixed bug #39020 (PHP in FastCGI server mode crashes). (Dmitry)
- Fixed bug #39017 (foreach(($obj = new myClass) as $v); echo $obj;
  segfaults). (Dmitry)
- Fixed bug #39004 (Fixed generation of config.nice with autoconf 2.60). (Ilia)
- Fixed bug #39003 (__autoload() is called for type hinting). (Dmitry, Tony)
- Fixed bug #39001 (ReflectionProperty returns incorrect declaring class for
  protected properties). (Tony)
- Fixed bug #38996 (PDO_MYSQL doesn't check connections for liveness). (Tony)
- Fixed bug #38993 (Fixed safe_mode/open_basedir checks for session.save_path,
  allowing them to account for extra parameters). (Ilia)
- Fixed bug #38989 (Absolute path with slash at beginning doesn't work on win).
  (Dmitry)
- Fixed bug #38985 (Can't cast COM objects). (Wez)
- Fixed bug #38981 (using FTP URLs in get_headers() causes crash). (Tony)
- Fixed bug #38963 (Fixed a possible open_basedir bypass in tempnam()). (Ilia)
- Fixed bug #38961 (metaphone() results in segmentation fault on NetBSD).
  (Tony)
- Fixed bug #38949 (Cannot get xmlns value attribute). (Rob)
- Fixed bug #38942 (Double old-style-ctor inheritance). (Dmitry)
- Fixed bug #38941 (imap extension does not compile against new version of the
  imap library). (Ilia)
- Fixed bug #38934 (move_uploaded_file() cannot read uploaded file outside of
  open_basedir). (Ilia)
- Fixed bug #38904 (apache2filter changes cwd to /). (Ilia, Hannes)
- Fixed bug #38891 (get_headers() do not work with curl-wrappers). (Ilia)
- Fixed bug #38882 (ldap_connect causes segfault with newer versions of
  OpenLDAP). (Tony)
- Fixed bug #38859 (parse_url() fails if passing '@' in passwd). (Tony)
- Fixed bug #38850 (lookupNamespaceURI doesn't return default namespace). (Rob)
- Fixed bug #38844 (curl_easy_strerror() is defined only since cURL 7.12.0).
  (Tony)
- Fixed bug #38813 (DOMEntityReference->__construct crashes when called
  explicitly). (Rob)
- Fixed bug #38808 ("maybe ref" issue for current() and others). (Dmitry)
- Fixed bug #38779 (engine crashes when require()'ing file with syntax error
  through userspace stream wrapper). (Tony, Dmitry)
- Fixed bug #38772 (inconsistent overriding of methods in different visibility
  contexts). (Dmitry)
- Fixed bug #38759 (PDO sqlite2 empty query causes segfault). (Tony)
- Fixed bug #38721 (Invalid memory read in date_parse()). (Tony, Derick)
- Fixed bug #38700 (SoapClient::__getTypes never returns). (Dmitry)
- Fixed bug #38693 (curl_multi_add_handle() set curl handle to null). (Ilia)
- Fixed bug #38687 (sockaddr local storage insufficient for all sock families).
  (Sara)
- Fixed bug #38661 (mixed-case URL breaks url-wrappers). (Ilia)
- Fixed bug #38653 (memory leak in ReflectionClass::getConstant()). (Tony)
- Fixed bug #38649 (uninit'd optional arg in stream_socket_sendto()). (Sara)
- Fixed bug #38637 (curl_copy_handle() fails to fully copy the cURL handle).
  (Tony, Ilia)
- Fixed bug #38624 (Strange warning when incrementing an object property and
  exception is thrown from __get method). (Tony)
- Fixed bug #38623 (leaks in a tricky code with switch() and exceptions).
  (Dmitry)
- Fixed bug #38579 (include_once() may include the same file twice). (Dmitry)
- Fixed bug #38574 (missing curl constants and improper constant detection).
  (Ilia)
- Fixed bug #38543 (shutdown_executor() may segfault when memory_limit is too
  low). (Dmitry)
- Fixed bug #38535 (memory corruption in pdo_pgsql driver on error retrieval
  inside a failed query executed via query() method). (Ilia)
- Fixed bug #38534 (segfault when calling setlocale() in userspace session
  handler). (Tony)
- Fixed bug #38524 (strptime() does not initialize the internal date storage
  structure). (Ilia)
- Fixed bug #38511, #38473, #38263 (Fixed session extension request shutdown
  order to ensure it is shutdown before the extensions it may depend on).
  (Ilia)
- Fixed bug #38488 (Access to "php://stdin" and family crashes PHP on win32).
  (Dmitry)
- Fixed bug #38474 (getAttribute select attribute by order, even when
  prefixed). (Rob)
- Fixed bug #38467 (--enable-versioning causes make fail on OS X). (Tony)
- Fixed bug #38465 (ReflectionParameter fails if default value is an access
  to self::). (Johannes)
- Fixed bug #38464 (array_count_values() mishandles numeric strings).
  (Matt Wilmas, Ilia)
- Fixed bug #38461 (setting private attribute with __set() produces
  segfault). (Tony)
- Fixed bug #38458, PECL bug #8944, PECL bug #7775 (error retrieving columns
  after long/text columns with PDO_ODBC). (Wez)
- Fixed bug #38454 (warning upon disabling handler via
  xml_set_element_handler). (dtorop933 at gmail dot com, Rob)
- Fixed bug #38451 (PDO_MYSQL doesn't compile on Solaris). (Tony)
- Fixed bug #38450 (constructor is not called for classes used in userspace
  stream wrappers). (Tony)
- Fixed bug #38438 (DOMNodeList->item(0) segfault on empty NodeList). (Ilia)
- Fixed bug #38431 (xmlrpc_get_type() crashes PHP on objects). (Tony)
- Fixed bug #38427 (unicode causes xml_parser to misbehave). (Rob)
- Fixed bug #38424 (Different attribute assignment if new or existing). (Rob)
- Fixed bug #38400 (Use of com.typelib_file may cause a crash). (Ilia)
- Fixed bug #38394 (PDO fails to recover from failed prepared statement
  execution). (Ilia)
- Fixed bug #38377 (session_destroy() gives warning after
  session_regenerate_id()). (Ilia)
- Implemented #38357 (dbase_open can't open DBase 3 dbf file).
  (rodrigo at fabricadeideias dot com, Mike)
- Fixed bug #38354 (Unwanted reformatting of XML when using AsXML). (Christian)
- Fixed bug #38347 (Segmentation fault when using foreach with an unknown/empty
  SimpleXMLElement). (Tony)
- Fixed bug #38322 (reading past array in sscanf() leads to arbitrary code
  execution). (Tony)
- Fixed bug #38315 (Constructing in the destructor causes weird behavior).
  (Dmitry)
- Fixed bug #38303 (spl_autoload_register() suppress all errors silently).
  (Ilia)
- Fixed bug #38290 (configure script ignores --without-cdb,inifile,flatfile).
  (Marcus)
- Fixed bug #38289 (segfault in session_decode() when _SESSION is NULL).
  (Tony)
- Fixed bug #38287 (static variables mess up global vars). (Dmitry)
- Fixed bug #38278 (session_cache_expire()'s value does not match phpinfo's
  session.cache_expire). (Tony)
- Fixed bug #38276 (file_exists() works incorrectly with long filenames
  on Windows). (Ilia, Tony)
- Fixed bug #38269 (fopen wrapper doesn't fail on invalid hostname with
  curlwrappers enabled). (Tony)
- Fixed bug #38265 (heap corruption). (Dmitry)
- Fixed bug #38261 (openssl_x509_parse() leaks with invalid cert) (Pierre)
- Fixed bug #38255 (openssl possible leaks while passing keys) (Pierre)
- Fixed bug #38253 (PDO produces segfault with default fetch mode). (Tony)
- Fixed bug #38251 (socket_select() and invalid arguments). (Tony)
- Fixed bug #38236 (Binary data gets corrupted on multipart/formdata POST).
  (Ilia)
- Fixed bug #38234 (Exception in __clone makes memory leak). (Dmitry, Nuno)
- Fixed bug #38229 (strtotime() does not parse YYYY-MM format). (Ilia)
- Fixed bug #38224 (session extension can't handle broken cookies). (Ilia)
- Fixed bug #38220 (Crash on some object operations). (Dmitry)
- Fixed bug #38217 (ReflectionClass::newInstanceArgs() tries to allocate too
  much memory). (Tony)
- Fixed bug #38214 (gif interlace output cannot work). (Pierre)
- Fixed bug #38213, #37611, #37571 (wddx encoding fails to handle certain
  characters). (Ilia)
- Fixed bug #38212 (Segfault on invalid imagecreatefromgd2part() parameters).
  (Pierre)
- Fixed bug #38211 (variable name and cookie name match breaks script
  execution). (Dmitry)
- Fixed bug #38199 (fclose() unable to close STDOUT and STDERR). (Tony)
- Fixed bug #38198 (possible crash when COM reports an exception). (Ilia)
- Fixed bug #38194 (ReflectionClass::isSubclassOf() returns TRUE for the
  class itself). (Ilia)
- Fixed bug #38183 (disable_classes=Foobar causes disabled class to be
  called Foo). (Jani)
- Fixed bug #38179 (imagecopy from a palette to a truecolor image loose alpha
  channel) (Pierre)
- Fixed bug #38173 (Freeing nested cursors causes OCI8 to segfault). (Tony)
- Fixed bug #38168 (Crash in pdo_pgsql on missing bound parameters). (Ilia)
- Fixed bug #38161 (oci_bind_by_name() returns garbage when Oracle didn't set
  the variable). (Tony)
- Fixed bug #38146 (Cannot use array returned from foo::__get('bar') in write
  context). (Dmitry)
- Fixed bug #38132 (ReflectionClass::getStaticProperties() retains \0 in key
  names). (Ilia)
- Fixed bug #38125 (undefined reference to spl_dual_it_free_storage). (Marcus)
- Fixed bug #38112 (corrupted gif segfaults) (Pierre)
- Fixed bug #38096 (large timeout values ignored on 32bit machines in
  stream_socket_accept() and stream_socket_client()). (Ilia)
- Fixed bug #38086 (stream_copy_to_stream() returns 0 when maxlen is bigger
  than the actual length). (Tony)
- Fixed bug #38072 (boolean arg for mysqli_autocommit() is always true on
  Solaris). (Tony)
- Fixed bug #38067 (Parameters are not decoded from utf-8 when using encoding
  option). (Dmitry)
- Fixed bug #38064 (ignored constructor visibility). (Marcus)
- Fixed bug #38055 (Wrong interpretation of boolean parameters). (Dmitry)
- Fixed bug #38047 ("file" and "line" sometimes not set in backtrace from
  inside error handler). (Dmitry)
- Fixed bug #38019 (segfault extending mysqli class). (Dmitry)
- Fixed bug #38005 (SoapFault faultstring doesn't follow encoding rules).
  (Dmitry)
- Fixed bug #38004 (Parameters in SoapServer are decoded twice). (Dmitry)
- Fixed bug #38003 (in classes inherited from MySQLi it's possible to call
  private constructors from invalid context). (Tony)
- Fixed bug #37987 (invalid return of file_exists() in safe mode). (Ilia)
- Fixed bug #37947 (zend_ptr_stack reallocation problem). (Dmitry)
- Fixed bug #37945 (pathinfo() cannot handle argument with special characters
  like German "Umlaut"). (Mike)
- Fixed bug #37931 (possible crash in OCI8 after database restart
  when using persistent connections). (Tony)
- Fixed bug #37923 (Display constant value in reflection::export). (Johannes)
- Fixed bug #37920 (compilation problems on z/OS). (Tony)
- Fixed bug #37870 (pgo_pgsql tries to de-allocate unused statements).
  (Ilia, ce at netage dot bg)
- Fixed bug #37864 (file_get_contents() leaks on empty file). (Hannes)
- Fixed bug #37862 (Integer pointer comparison to numeric value).
  (bugs-php at thewrittenword dot com)
- Fixed bug #37846 (wordwrap() wraps incorrectly). (ddk at krasn dot ru, Tony)
- Fixed bug #37816 (ReflectionProperty does not throw exception when accessing
  protected attribute). (Marcus)
- Fixed bug #37811 (define not using toString on objects). (Marcus)
- Fixed bug #37807 (segmentation fault during SOAP schema import). (Tony)
- Fixed bug #37806 (weird behavior of object type and comparison). (Marcus)
- Fixed bug #37780 (memory leak trying to execute a non existing file (CLI)).
  (Mike)
- Fixed bug #37779 (empty include_path leads to search for files inside /).
  (jr at terragate dot net, Ilia)
- Fixed bug #37747 (strtotime segfaults when given "nextyear"). (Derick)
- Fixed bug #37720 (merge_php_config scrambles values).
  (Mike, pumuckel at metropolis dot de)
- Fixed bug #37709 (Possible crash in PDO::errorCode()). (Ilia)
- Fixed bug #37707 (clone without assigning leaks memory). (Ilia, Nuno, Dmitri)
- Fixed bug #37705 (Semaphore constants not available). (Ilia)
- Fixed bug #37671 (MySQLi extension fails to recognize BIT column). (Ilia)
- Fixed bug #37667 (Object is not added into array returned by __get). (Marcus)
- Fixed bug #37635 (parameter of pcntl signal handler is trashed). (Mike)
- Fixed bug #37632 (Protected method access problem). (Marcus)
- Fixed bug #37630 (MySQL extensions should link against thread safe client
  libs if built with ZTS). (Mike)
- Fixed bug #37620 (mysqli_ssl_set validation is inappropriate). (Georg)
- Fixed bug #37616 (DATE_RFC822 does not product RFC 822 dates).
  (Hannes Magnusson, Derick)
- Fixed bug #37614 (Class name lowercased in error message). (Johannes)
- Fixed bug #37587 (var without attribute causes segfault). (Marcus)
- Fixed bug #37586 (Bumped minimum PCRE version to 6.6, needed for recursion
  limit support). (Ilia)
- Fixed bug #37581 (oci_bind_array_by_name clobbers input array when using
  SQLT_AFC, AVC). (Tony)
- Fixed bug #37569 (WDDX incorrectly encodes high-ascii characters). (Ilia)
- Fixed bug #37565 (Using reflection::export with simplexml causing a crash).
  (Marcus)
- Fixed bug #37564 (AES privacy encryption not possible due to net-snmp 5.2
  compatibility issue). (Jani, patch by scott dot moynes+php at gmail dot com)
- Fixed bug #37563 (array_key_exists performance is poor for &$array). (Ilia)
- Fixed bug #37558 (timeout functionality doesn't work after a second PHP
  start-up on the same thread). (p dot desarnaud at wanadoo dot fr)
- Fixed bug #37531 (oci8 persistent connection corruption). (Tony)
- Fixed bug #37523 (namespaces added too late, leads to missing xsi:type
  attributes. Incompatibility with libxml2-2.6.24). (Dmitry)
- Fixed bug #37514 (strtotime doesn't assume year correctly). (Derick)
- Fixed bug #37510 (session_regenerate_id changes session_id() even on
  failure). (Hannes)
- Fixed bug #37505 (touch() truncates large files). (Ilia)
- Fixed bug #37499 (CLI segmentation faults during cleanup with sybase-ct
  extension enabled). (Tony)
- Fixed bug #37496 (FastCGI output buffer overrun). (Piotr, Dmitry)
- Fixed bug #37487 (oci_fetch_array() array-type should always default to
  OCI_BOTH). (Tony)
- Fixed bug #37457 (Crash when an exception is thrown in accept() method of
  FilterIterator). (Marcus)
- Fixed bug #37456 (DOMElement->setAttribute() loops forever). (Rob)
- Fixed bug #37445 (Fixed crash in pdo_mysql resulting from premature object
  destruction). (Ilia)
- Fixed bug #37428 (PHP crashes on windows if there are start-up errors and
  event log is used for logging them). (Edin)
- Fixed bug #37418 (tidy module crashes on shutdown). (Tony)
- Fixed bug #37416 (iterator_to_array() hides exceptions thrown in rewind()
  method). (Tony)
- Fixed bug #37413 (Rejected versions of flex that don't work). (Ilia)
- Fixed bug #37395 (recursive mkdir() fails to create nonexistent directories
  in root dir). (Tony)
- Fixed bug #37394 (substr_compare() returns an error when offset equals
  string length). (Ilia)
- Fixed bug #37392 (Unnecessary call to OCITransRollback() at the end of
  request). (Tony)
- Fixed bug #37376 (fastcgi.c compile fail with gcc 2.95.4). (Ilia)
- Fixed bug #37368 (Incorrect timestamp returned for strtotime()). (Derick)
- Fixed bug #37363 (PDO_MYSQL does not build if no other mysql extension is
  enabled). (Mike)
- Fixed bug #37348 (make PEAR install ignore open_basedir). (Ilia)
- Fixed bug #37341 ($_SERVER in included file is shortened to two entries,
  if $_ENV gets used). (Dmitry)
- Fixed bug #37313 (sigemptyset() used without including <signal.h>).
  (jdolecek)
- Fixed bug #37306 (max_execution_time = max_input_time). (Dmitry)
- Fixed bug #37278 (SOAP not respecting uri in __soapCall). (Dmitry)
- Fixed bug #37265 (Added missing safe_mode & open_basedir checks to
  imap_body()). (Ilia)
- Fixed bug #37262 (var_export() does not escape \0 character). (Ilia)
- Fixed bug #37256 (php-fastcgi doesn't handle connection abort). (Dmitry)
- Fixed bug #37244 (Added strict flag to base64_decode() that enforces
  RFC3548 compliance). (Ilia)
- Fixed bug #37144 (PHP crashes trying to assign into property of dead object).
  (Dmitry)
- Fixed bug #36949 (invalid internal mysqli objects dtor). (Mike)
- Implement #36732 (req/x509 extensions support for openssl_csr_new and
  openssl_csr_sign) (ben at psc dot edu, Pierre)
- Fixed bug #36759 (Objects destructors are invoked in wrong order when script
  is finished). (Dmitry)
- Fixed bug #36681 (pdo_pgsql driver incorrectly ignored some errors).
  (Wez, Ilia)
- Fixed bug #36630 (umask not reset at the end of the request). (Ilia)
- Fixed bug #36515 (Unlinking buckets from non-existent brigades). (Sara)
- Fixed bug #35973 (Error ORA-24806 occurs when trying to fetch a NCLOB
  field). (Tony)
- Fixed bug #35886 (file_get_contents() fails with some combinations of
  offset & maxlen). (Nuno)
- Fixed bug #35512 (Lack of read permission on main script results in
  E_WARNING rather then E_ERROR). (Ilia)
- Fixed bug #34180 (--with-curlwrappers causes PHP to disregard some HTTP
  stream context options). (Mike)
- Fixed bug #34066 (recursive array_walk causes segfault). (Tony)
- Fixed bug #34065 (throw in foreach causes memory leaks). (Dmitry)
- Fixed bug #34005 (oci_password_change() fails).
  (pholdaway at technocom-wireless dot com, Tony)
- Fixed bug #33895 (Missing math constants). (Hannes)
- Fixed bug #33770 (https:// or ftps:// do not work when --with-curlwrappers
  is used and ssl certificate is not verifiable). (Ilia)
- Fixed bug #29538 (number_format and problem with 0). (Matt Wilmas)
- Implement #28382 (openssl_x509_parse() extensions support) (Pierre)
- Fixed PECL bug #9061 (oci8 might reuse wrong persistent connection). (Tony)
- Fixed PECL bug #8816 (issue in php_oci_statement_fetch with more than one
  piecewise column) (jeff at badtz-maru dot com, Tony)
- Fixed PECL bug #8112 (OCI8 persistent connections misbehave when Apache
  process times out). (Tony)
- Fixed PECL bug #7755 (error selecting DOUBLE fields with PDO_ODBC).
  ("slaws", Wez)


04 May 2006, PHP 5.1.4
- Added "capture_peer_cert" and "capture_peer_cert_chain" context options
  for SSL streams. (Wez).
- Added PDO::PARAM_EVT_* family of constants. (Sara)
- Fixed possible crash in highlight_string(). (Dmitry)
- Fixed bug #37291 (FastCGI no longer works with isapi_fcgi.dll). (Dmitry)
- Fixed bug #37277 (cloning Dom Documents or Nodes does not work). (Rob)
- Fixed bug #37276 (problems with $_POST array). (Dmitry)
- Fixed bug #36632 (bad error reporting for pdo_odbc exec UPDATE). (Wez).
- Fixed bug #35552 (crash when pdo_odbc prepare fails). (Wez).

28 Apr 2006, PHP 5.1.3
- Updated bundled PCRE library to version 6.6. (Andrei)
- Moved extensions to PECL:
  . ext/msession (Derick)
- Reimplemented FastCGI interface. (Dmitry)
- Improved SPL: (Marcus)
  - Fixed issues with not/double calling of constructors of SPL iterators.
  - Fixed issues with info-class/file-class in SPL directory handling classes.
  - Fixed ArrayIterator::seek().
  - Added SimpleXMLIterator::count().
  - Dropped erroneous RecursiveDirectoryIterator::getSubPathInfo().
- Improved SimpleXML: (Marcus, Rob)
  . Added SimpleXMLElement::getName() to retrieve name of element.
  . Added ability to create elements on the fly.
  . Added addChild() method for element creation supporting namespaces.
  . Added addAttribute() method for attribute creation supporting namespaces.
  . Added ability to delete specific elements and attributes by offset.
- Improved Reflection API: (Marcus)
  . Added ReflectionClass::newInstanceArgs($args).
  . Added ability to analyze extension dependency.
  . Added ReflectionFunction::isDeprecated() and constant IS_DEPRECATED.
  . Added ReflectionParameter::getDeclaringClass().
  . Changed reflection constants to be prefixed with IS_. (Johannes)
- Improved cURL extension: (Ilia)
  . Added curl_setopt_array() function that allows setting of multiple
    options via an associated array.
  . Added the ability to retrieve the request message sent to the server.
- Improved GD extension: (Pierre)
  . Added a weak/tolerant mode to the JPEG loader.
  . Added filtering mode option to imagepng() to allow reducing file size.
  . Fixed imagecolorallocate() and imagecolorallocatelapha() to return FALSE
    on error.
- Changed get_headers() to retrieve headers also from non-200 responses.
  (Ilia)
- Changed get_headers() to use the default context. (Ilia)
- Added lchown() and lchgrp() to change user/group ownership of symlinks.
  (Derick)
- Added support for exif date format in strtotime(). (Derick)
- Added a check for special characters in the session name. (Ilia)
- Added "consumed" stream filter. (Marcus)
- Added new mysqli constants for BIT and NEW_DECIMAL field types:
  MYSQLI_TYPE_NEWDECIMAL and MYSQLI_TYPE_BIT. FR #36007. (Georg)
- Added imap_savebody() that allows message body to be written to a
  file. (Mike)
- Added overflow checks to wordwrap() function. (Ilia)
- Added support for BINARY_DOUBLE and BINARY_FLOAT to PDO_OCI and OCI8
  (also fixes bug #36764). (Tony)
- Eliminated run-time constant fetching for TRUE, FALSE and NULL. (Dmitry)
- Removed the E_STRICT deprecation notice from "var". (Ilia)
- Fixed reading stream filters never notified about EOF. (Mike)
- Fixed tempnam() 2nd parameter to be checked against path components. (Ilia)
- Fixed a bug that would not fill in the fifth argument to preg_replace()
  properly, if the variable was not declared previously. (Andrei)
- Fixed safe_mode check for source argument of the copy() function. (Ilia)
- Fixed mysqli bigint conversion under Windows (Georg)
- Fixed XSS inside phpinfo() with long inputs. (Ilia)
- Fixed Apache2 SAPIs header handler modifying header strings. (Mike)
- Fixed 'auto_globals_jit' to work together with 'register_argc_argv'. (Dmitry)
- Fixed offset/length parameter validation in substr_compare() function. (Ilia)
- Fixed debug_zval_dump() to support private and protected members. (Dmitry)
- Fixed SoapFault::getMessage(). (Dmitry)
- Fixed issue with iconv_mime_decode where the "encoding" would only allow
  upper case specifiers. (Derick)
- Fixed tiger hash algorithm generating wrong results on big endian platforms.
  (Mike)
- Fixed crash with DOMImplementation::createDocumentType("name:"). (Mike)
- Fixed bug #37205 (Serving binary content/images fails with "comm with server
  aborted" FastCGI err). (Dmitry)
- Fixed bug #37192 (cc may complain about non-constant initializers in
  hash_adler.c). (Mike)
- Fixed bug #37191 (chmod takes off sticky bit when safe_mode is On). (Tony)
- Fixed bug #37167 (PDO segfaults when throwing exception from the
  fetch handler). (Tony)
- Fixed bug #37162 (wddx does not build as a shared extension).
  (jdolecek at NetBSD dot org, Ilia)
- Fixed bug #37158 (fread behavior changes after calling
  stream_wrapper_register). (Wez)
- Fixed bug #37138 (__autoload tries to load callback'ed self and parent).
  (Dmitry)
- Fixed bug #37103 (libmbfl headers not installed). (Jani)
- Fixed bug #37062 (compile failure on ARM architecture). (Tony)
- Fixed bug #37061 (curl_exec() doesn't zero-terminate binary strings). (Tony)
- Fixed bug #37060 (Type of retval of Countable::count() is not checked).
  (Johannes)
- Fixed bug #37059 (oci_bind_by_name() doesn't support RAW and LONG RAW
  fields). (Tony)
- Fixed bug #37057 (xmlrpc_decode() may produce arrays with numeric strings,
  which are unaccessible). (Tony)
- Fixed bug #37055 (incorrect reference counting for persistent OCI8
  connections). (Tony)
- Fixed bug #37054 (SoapClient Error Fetching http headers). (Dmitry)
- Fixed bug #37053 (html_errors with internal classes produces wrong links).
  (Tony)
- Fixed bug #37046 (foreach breaks static scope). (Dmitry)
- Fixed bug #37045 (Fixed check for special chars for http redirects). (Ilia)
- Fixed bug #37017 (strtotime fails before 13:00:00 with some time zones
  identifiers). (Derick)
- Fixed bug #37002 (Have to quote literals in INI when concatenating with
  vars). (Dmitry)z
- Fixed bug #36988 (mktime freezes on long numbers). (Derick)
- Fixed bug #36981 (SplFileObject->fgets() ignores max_length). (Tony)
- Fixed bug #36957 (serialize() does not handle recursion). (Ilia)
- Fixed bug #36944 (strncmp & strncasecmp do not return false on negative
  string length). (Tony)
- Fixed bug #36941 (ArrayIterator does not clone itself). (Marcus)
- Fixed bug #36934 (OCILob->read() doesn't move internal pointer when
  reading 0's). (Tony)
- Fixed bug #36908 (wsdl default value overrides value in soap request).
  (Dmitry)
- Fixed bug #36898 (__set() leaks in classes extending internal ones).
  (Tony, Dmitry)
- Fixed bug #36886 (User filters can leak buckets in some situations). (Ilia)
- Fixed bug #36878 (error messages are printed even though an exception has
  been thrown). (Tony)
- Fixed bug #36875 (is_*() functions do not account for open_basedir). (Ilia)
- Fixed bug #36872 (session_destroy() fails after call to
  session_regenerate_id(true)). (Ilia)
- Fixed bug #36869 (memory leak in output buffering when using chunked
  output). (Tony)
- Fixed bug #36859 (DOMElement crashes when calling __construct when
  cloning). (Tony)
- Fixed bug #36857 (Added support for partial content fetching to the
  HTTP streams wrapper). (Ilia)
- Fixed bug #36851 (Documentation and code discrepancies for NULL
  data in oci_fetch_*() functions). (Tony)
- Fixed bug #36825 (Exceptions thrown in ArrayObject::offsetGet cause
  segfault). (Tony)
- Fixed bug #36820 (Privileged connection with an Oracle password file
  fails). (Tony)
- Fixed bug #36809 (__FILE__ behavior changed). (Dmitry)
- Fixed bug #36808 (syslog ident becomes garbage between requests). (Tony)
- Fixed bug #36802 (mysqli_set_charset() crash with a non-open connection).
  (Ilia)
- Fixed bug #36756 (DOMDocument::removeChild corrupts node). (Rob)
- Fixed bug #36749 (SOAP: 'Error Fetching http body' when using HTTP Proxy).
  (Dmitry)
- Fixed bug #36745 (No error message when load data local file isn't found).
  (Georg)
- Fixed bug #36743 (In a class extending XMLReader array properties are not
  writable). (Tony)
- Fixed bug #36727 (segfault in pdo_pgsql bindValue() when no parameters are
  defined). (Tony)
- Fixed bug #36721 (The SoapServer is not able to send a header that it didn't
  receive). (Dmitry)
- Fixed bug #36697 (Transparency is lost when using imagecreatetruecolor).
  (Pierre)
- Fixed bug #36689 (Removed arbitrary limit on the length of syslog messages).
  (Ilia)
- Fixed bug #36656 (http_build_query generates invalid URIs due to use of
  square brackets). (Mike)
- Fixed bug #36638 (strtotime() returns false when 2nd argument < 1). (Derick)
- Fixed bug #36629 (SoapServer::handle() exits on SOAP faults). (Dmitry)
- Fixed bug #36625 (pg_trace() does not work). (iakio at mono-space dot net)
- Fixed bug #36614 (Segfault when using Soap). (Dmitry)
- Fixed bug #36611 (assignment to SimpleXML object attribute changes argument
  type to string). (Tony)
- Fixed bug #36606 (pg_query_params() changes arguments type to string). (Tony)
- Fixed bug #36599 (DATE_W3C format constant incorrect). (Derick)
- Fixed bug #36575 (SOAP: Incorrect complex type instantiation with
  hierarchies). (Dmitry)
- Fixed bug #36572 (Added PDO::MYSQL_ATTR_DIRECT_QUERY constant that should
  be set when executing internal queries like "show master status" via MySQL).
  (Ilia)
- Fixed bug #36568 (memory_limit setting on win32 has no effect). (Dmitry)
- Fixed bug #36513 (comment will be outputted in last line). (Dmitry)
- Fixed bug #36510 (strtotime() fails to parse date strings with tabs).
  (Ilia, Derick)
- Fixed bug #36459 (Incorrect adding PHPSESSID to links, which contains \r\n).
  (Ilia)
- Fixed bug #36458 (sleep() accepts negative values). (Ilia)
- Fixed bug #36436 (DBA problem with Berkeley DB4). (Marcus)
- Fixed bug #36434 (Improper resolution of declaring class name of an
  inherited property). (Ilia)
- Fixed bug #36420 (segfault when access result->num_rows after calling
  result->close()). (Ilia,Tony)
- Fixed bug #36403 (oci_execute() no longer supports OCI_DESCRIBE_ONLY). (Tony)
- Fixed bug #36400 (Custom 5xx error does not return correct HTTP response error
  code). (Tony)
- Fixed bug #36396 (strtotime() fails to parse dates in dd-mm-yyyy format).
  (Derick)
- Fixed bug #36388 (ext/soap crashes when throwing exception and session
  persistence). (David)
- Fixed bug #36382 (PDO/PgSQL's getColumnMeta() crashes). (Derick)
- Fixed bug #36359 (splFileObject::fwrite() doesn't write when no data
  length specified). (Tony)
- Fixed bug #36351 (parse_url() does not parse numeric paths properly). (Ilia)
- Fixed bug #36345 (PDO/MySQL problem loading BLOB over 1MB). (Ilia)
- Fixed bug #36337 (ReflectionProperty fails to return correct visibility).
  (Ilia)
- Fixed bug #36334 (Added missing documentation about realpath cache INI
  settings). (Ilia)
- Fixed bug #36308 (ReflectionProperty::getDocComment() does not reflect
  extended class commentary). (Ilia)
- Fixed bug #36306 (crc32() differ on 32-bit and 64-bit platforms)
  (anight@eyelinkmedia dot com, Pierre)
- Fixed bug #36303 (foreach on error_zval produces segfault). (Dmitry)
- Fixed bug #36295 (typo in SplFileObject::flock() parameter name). (Tony)
- Fixed bug #36287 (Segfault with SplFileInfo conversion). (Marcus)
- Fixed bug #36283 (SOAPClient Compression Broken). (Dmitry)
- Fixed bug #36268 (Object destructors called even after fatal errors). (Dmitry)
- Fixed bug #36258 (SplFileObject::getPath() may lead to segfault). (Tony)
- Fixed bug #36250 (PHP causes ORA-07445 core dump in Oracle server 9.2.x).
  (Tony)
- Fixed bug #36242 (Possible memory corruption in stream_select()). (Tony)
- Fixed bug #36235 (ocicolumnname returns false before a successful fetch).
  (Tony)
- Fixed bug #36226 (Inconsistent handling when passing potential arrays).
  (Dmitry)
- Fixed bug #36224 (date(DATE_ATOM) gives wrong results).
  (Derick, Hannes Magnusson)
- Fixed bug #36222 (errorInfo in PDOException is always NULL). (Ilia)
- Fixed bug #36208 (symbol namespace conflicts using bundled gd). (Jakub Moc)
- Fixed bug #36205 (Memory leaks on duplicate cookies). (Dmitry)
- Fixed bug #36185 (str_rot13() crash on non-string parameter). (Pierre)
- Fixed bug #36176 (PDO_PGSQL - PDO::exec() does not return number of rows
  affected by the operation). (Ilia)
- Fixed bug #36158 (SIGTERM is not handled correctly when running as a
  FastCGI server). (Dmitry)
- Fixed bug #36152 (problems with curl+ssl and pgsql+ssl in same PHP). (Mike)
- Fixed bug #36148 (unpack("H*hex", $data) is adding an extra character to
  the end of the string). (Ilia)
- Fixed bug #36134 (DirectoryIterator constructor failed to detect empty
  directory names). (Ilia)
- Fixed bug #36113 (Reading records of unsupported type causes segfault).
  (Tony)
- Fixed bug #36096 (oci_result() returns garbage after oci_fetch() failed).
  (Tony)
- Fixed bug #36083 (SoapClient waits for responses on one-way operations).
  (Dmitry)
- Fixed bug #36071 (Engine Crash related with 'clone'). (Dmitry)
- Fixed bug #36055 (possible OCI8 crash in multi-threaded environment). (Tony)
- Fixed bug #36046 (parse_ini_file() miscounts lines in multi-line values).
  (Ilia)
- Fixed bug #36038 (ext/hash compile failure on Mac OSX). (Tony)
- Fixed bug #36037 (heredoc adds extra line number). (Dmitry)
- Fixed bug #36016 (realpath cache memleaks). (Dmitry, Nuno)
- Fixed bug #36011 (Strict errormsg wrong for call_user_func() and the likes).
  (Marcus)
- Fixed bug #36010 (Segfault when re-creating and re-executing statements with
  bound parameters). (Tony)
- Fixed bug #36006 (Problem with $this in __destruct()). (Dmitry)
- Fixed bug #35999 (recursive mkdir() does not work with relative path
  like "foo/bar"). (Tony)
- Fixed bug #35998 (SplFileInfo::getPathname() returns unix style filenames
  in win32). (Marcus)
- Fixed bug #35988 (Unknown persistent list entry type in module shutdown).
  (Dmitry)
- Fixed bug #35954 (Fatal com_exception casting object). (Rob)
- Fixed bug #35900 (stream_select() should warning when tv_sec is negative).
  (Ilia)
- Fixed bug #35785 (SimpleXML causes memory read error zend engine). (Marcus)
- Fixed bug #34272 (empty array onto COM object blows up). (Rob)
- Fixed bug #33292 (apache_get_modules() crashes on Windows). (Edin)
- Fixed bug #29476 (sqlite_fetch_column_types() locks the database forever).
  (Ilia)

12 Jan 2006, PHP 5.1.2
- Updated libsqlite in ext/sqlite to 2.8.17. (Ilia)
- Updated libsqlite in ext/pdo_sqlite to 3.2.8. (Ilia)
- Updated to libxml2-2.6.22 and libxslt-1.1.15 in the win32 bundle. (Rob)
- Added new extensions: (Ilia, Wez)
  . XMLWriter
  . Hash
- Added PNG compression support to GD extension. (Pierre)
- Added reflection constants as class constants. (Johannes)
- Added --enable-gcov configure option to enable C-level code coverage.
  (John, Jani, Ilia, Marcus)
- Added missing support for 'B' format identifier to date() function. (Ilia)
- Changed reflection to be an extension. (Marcus)
- Improved SPL extension: (Marcus)
  . Added class SplFileInfo as root class for DirectoryIterator and
    SplFileObject
  . Added SplTempFileObject
- Improved SimpleXML extension: (Marcus)
  . Fixed memleaks
  . Fixed var_dump()
  . Fixed isset/empty/(bool) behavior
  . Fixed iterator edge cases
  . Added methods getNamespaces(), getDocNamespaces()
- Upgraded pear to version 1.4.6. (Greg)
- Added constants for libxslt and libexslt versions: LIBXSLT_VERSION,
  LIBXSLT_DOTTED_VERSION, LIBEXSLT_VERSION and LIBEXSLT_DOTTED_VERSION. (Pierre)
- Fixed possible crash in apache_getenv()/apache_setenv() on invalid parameters.
  (Ilia)
- Changed errors to warnings in imagecolormatch(). (Pierre)
- Fixed segfault/leak in imagecolormatch(). (Pierre)
- Fixed small leak in mysqli_stmt_fetch() when bound variable was empty string.
  (Andrey)
- Fixed prepared statement name conflict handling in PDO_PGSQL. (Thies, Ilia)
- Fixed memory corruption when PDO::FETCH_LAZY mode is being used. (Ilia)
- Fixed possible leaks in imagecreatefromstring() with invalid data. (Pierre)
- Fixed possible memory corruption inside mb_strcut(). (Ilia)
- Fixed possible header injection by limiting each header to a single line.
  (Ilia)
- Fixed possible XSS inside error reporting functionality. (Ilia)
- Fixed many bugs in OCI8. (Tony)
- Fixed crash and leak in mysqli when using 4.1.x client libraries and
  connecting to 5.x server. (Andrey)
- Fixed bug #35916 (Duplicate calls to stream_bucket_append() lead to a crash).
  (Ilia)
- Fixed bug #35908 (curl extension uses undefined GCRY_THREAD_OPTIONS_USER).
  (Ilia)
- Fixed bug #35907 (PDO_OCI uses hardcoded lib path $ORACLE_HOME/lib). (Tony)
- Fixed bug #35887 (wddx_deserialize not parsing dateTime fields properly).
  (Derick)
- Fixed bug #35885 (strtotime("NOW") no longer works). (Derick)
- Fixed bug #35821 (array_map() segfaults when exception is throwed from
  the callback). (Tony)
- Fixed bug #35817 (unpack() does not decode odd number of hexadecimal values).
  (Ilia)
- Fixed bug #35797 (segfault on PDOStatement::execute() with
  zend.ze1_compatibility_mode = On). (Tony, Ilia)
- Fixed bug #35781 (stream_filter_append() can cause segfault). (Tony)
- Fixed bug #35760 (sybase_ct doesn't compile on Solaris using old gcc). (Tony)
- Fixed bug #35759 (mysqli_stmt_bind_result() makes huge allocation when
  column empty). (Andrey)
- Fixed bug #35751 (using date with a timestamp makes httpd segfault). (Derick)
- Fixed bug #35740 (memory leak when including a directory). (Tony)
- Fixed bug #35730 (ext/mssql + freetds: Use correct character encoding
  and allow setting it). (Frank)
- Fixed bug #35723 (xmlrpc_introspection.c fails compile per C99 std). (Jani)
- Fixed bug #35720 (A final constructor can be overwritten). (Marcus)
- Fixed bug #35713 (getopt() returns array with numeric strings when passed
  options like '-1'). (Tony)
- Fixed bug #35705 (strtotime() fails to parse soap date format without TZ).
  (Ilia)
- Fixed bug #35699 (date() can't handle leap years before 1970). (Derick)
- Fixed bug #35694 (Improved error message for invalid fetch mode). (Ilia)
- Fixed bug #35692 (iconv_mime_decode() segmentation fault; with libiconv
  only). (Tony)
- Fixed bug #35690 (pack() tries to allocate huge memory block when packing
  float values to strings). (Tony)
- Fixed bug #35669 (imap_mail_compose() crashes with
  multipart-multiboundary-email). (Ilia)
- Fixed bug #35660 (AIX TZ variable format not understood, yields UTC
  timezone). (Derick)
- Fixed bug #35655 (whitespace following end of heredoc is lost). (Ilia)
- Fixed bug #35630 (strtotime() crashes on certain relative identifiers).
  (Ilia)
- Fixed bug #35629 (crash in http:// wrapper on multiple redirects). (Ilia)
- Fixed bug #35624 (strtotime() does not handle 3 character weekdays). (Ilia)
- Fixed bug #35612 (iis6 Access Violation crash). (Dmitry, alacn.uhahaa)
- Fixed bug #35594 (Multiple calls to getopt() may result in a crash).
  (rabbitt at gmail dot com, Ilia)
- Fixed bug #35571 (Fixed crash in Apache 2 SAPI when more then one php
  script is loaded via SSI include). (Ilia)
- Fixed bug #35570 (segfault when re-using soap client object). (Dmitry)
- Fixed bug #35558 (mktime() interpreting 3 digit years incorrectly). (Ilia)
- Fixed bug #35543 (php crash when calling non existing method of a class
  that extends PDO). (Tony)
- Fixed bug #35539 (typo in error message for ErrorException). (Tony)
- FIxed bug #35536 (mysql_field_type() doesn't handle NEWDECIMAL). (Tony)
- Fixed bug #35517 (mysql_stmt_fetch returns NULL on data truncation). (Georg)
- Fixed bug #35509 (string constant as array key has different behavior inside
  object). (Dmitry)
- Fixed bug #35508 (PDO fails when unknown fetch mode specified). (Tony)
- Fixed bug #35499 (strtotime() does not handle whitespace around the date
  string). (Ilia)
- Fixed bug #35496 (Crash in mcrypt_generic()/mdecrypt_generic() without
  proper init). (Ilia)
- Fixed bug #35490 (socket_sendto() unable to handle IPv6 addresses). (Tony)
- Fixed bug #35461 (Ming extension fails to compile with ming 0.3beta1). (Jani)
- Fixed bug #35437 (Segfault or Invalid Opcode 137/1/4). (Dmitry)
- Fixed bug #35470 (Assigning global using variable name from array doesn't
  function). (Dmitry)
- Fixed bug #35456 (+ 1 [time unit] format did not work). (Ilia)
- Fixed bug #35447 (xml_parse_into_struct() chokes on the UTF-8 BOM). (Rob)
- Fixed bug #35431 (PDO crashes when using LAZY fetch with fetchAll). (Wez)
- Fixed bug #35430 (PDO crashes on incorrect FETCH_FUNC use). (Tony)
- Fixed bug #35427 (str_word_count() handles '-' incorrectly). (Ilia)
- Fixed bug #35425 (idate() function ignores timezone settings). (Ilia)
- Fixed bug #35422 (strtotime() does not parse times with UTC as timezone).
  (Ilia)
- Fixed bug #35414 (strtotime() no longer works with ordinal suffix). (Ilia)
- Fixed bug #35410 (wddx_deserialize() doesn't handle large ints as keys
  properly). (Ilia)
- Fixed bug #35409 (undefined reference to 'rl_completion_matches'). (Jani)
- Fixed bug #35399 (Since fix of bug #35273 SOAP decoding of
  soapenc:base64binary fails). (Dmitry)
- Fixed bug #35393 (changing static protected members from outside the class,
  one more reference issue). (Dmitry)
- Fixed bug #35381 (ssl library is not initialized properly). (Alan)
- Fixed bug #35377 (PDO_SQLITE: undefined reference to "fdatasync").
  (Nuno, Jani)
- Fixed bug #35373 (HP-UX "alias not allowed in this configuration"). (Dmitry)
- Fixed bug #35288 (iconv() function defined as libiconv()). (Nuno)
- Fixed bug #35103 (mysqli handles bad unsigned (big)int incorrectly).(Andrey)
- Fixed bug #35062 (socket_read() produces warnings on non blocking sockets).
  (Nuno, Ilia)
- Fixed bug #35028 (SimpleXML object fails FALSE test). (Marcus)
- Fixed bug #34729 (Crash in ZTS mode under Apache). (Dmitry, Zeev)
- Fixed bug #34429 (Output buffering cannot be turned off with FastCGI).
  (Dmitry, Ilya)
- Fixed bug #34359 (Possible crash inside fopen http wrapper). (Ilia,Sara,Nuno)
- Fixed bug #33789 (Many Problems with SunFuncs). (Derick)
- Fixed bug #33671 (sun_rise and sun_set don't return a GMT timestamp if one
  passes an offset). (Derick)
- Fixed bug #32820 (date_sunrise and date_sunset don't handle GMT offset
  well). (Derick)
- Fixed bug #31347 (is_dir and is_file (incorrectly) return true for any string
  greater then 255 characters). (Nuno,Ilia)
- Fixed bug #30937 (date_sunrise() & date_sunset() don't handle endless
  day/night at high latitudes). (Derick)
- Fixed bug #30760 (Remove MessageBox on win32 for E_CORE errors if
  display_startup_error is off). (Ilia)
- Fixed bug #29955 (mb_strtoupper() / lower() broken with Turkish encoding).
  (Rui)
- Fixed bug #28899 (mb_substr() and substr() behave differently when
  "mbstring.func_overload" is enabled). (Rui)
- Fixed bug #27678 (number_format() crashes with large numbers). (Marcus)

28 Nov 2005, PHP 5.1.1
- Disabled native date class to prevent pear::date conflict. (Ilia)
- Changed reflection constants be both PHP and class constants. (Johannes)
- Added an additional field $frame['object'] to the result array of
  debug_backtrace() that contains a reference to the respective object when the
  frame was called from an object. (Sebastian)
- Fixed bug #35423 (RecursiveDirectoryIterator doesnt appear to recurse with
  RecursiveFilterIterator). (Marcus)
- Fixed bug #35413 (Removed -dev flag from Zend Engine version). (Ilia)
- Fixed bug #35411 (Regression with \{$ handling). (Ilia)
- Fixed bug #35406 (eval hangs when evall'ed code ends with comment w/o
  newline). (Marcus)
- Fixed bug #35391 (pdo_mysql::exec does not return number of affected rows).
  (Tony)
- Fixed bug #35382 (Comment in end of file produces fatal error). (Ilia)
- Fixed bug #35360 (exceptions in interactive mode (php -a) may cause crash).
  (Dmitry)
- Fixed bug #35358 (Incorrect error messages for PDO class constants). (Ilia)
- Fixed bug #35338 (pdo_pgsql does not handle binary bound params). (Wez)
- Fixed bug #35316 (Application exception trying to create COM object). (Rob)
- Fixed bug #35170 (PHP_AUTH_DIGEST differs under Apache 1.x and 2.x). (Ilia)

24 Nov 2005, PHP 5.1
- Added support for class constants and static members for internal classes.
  (Dmitry, Michael Wallner)
- Added "new_link" parameter to mssql_connect() (Bug #34369). (Frank)
- Added missing safe_mode checks for image* functions and cURL. (Ilia)
- Added missing safe_mode/open_basedir checks for file uploads. (Ilia)
- Added PDO_MYSQL_ATTR_USE_BUFFERED_QUERY parameter for pdo_mysql. (Ilia)
- Added date_timezone_set() function to set the timezone that the date
  function will use. (Derick)
- Added pg_fetch_all_columns() function to fetch all values of a column from a
  result cursor. (Ilia)
- Added support for LOCK_EX flag for file_put_contents(). (Ilia)
- Added bindto socket context option. (Ilia)
- Added offset parameter to the stream_copy_to_stream() function. (Ilia)
- Added offset & length parameters to substr_count() function. (Ilia)
- Added man pages for "phpize" and "php-config" scripts. (Jakub Vrana)
- Added support for .cc files in extensions. (Brian)
- Added PHP_INT_MAX and PHP_INT_SIZE as predefined constants. (Andrey)
- Added user opcode API that allow overloading of opcode handlers. (Dmitry)
- Added an optional remove old session parameter to session_regenerate_id().
  (Ilia)
- Added array type hinting. (Dmitry)
- Added the tidy_get_opt_doc() function to return documentation for
  configuration options in tidy. (Patch by: nlopess@php.net)
- Added support for .cc files in extensions. (Brian)
- Added imageconvolution() function which can be used to apply a custom 3x3
  matrix convolution to an image. (Pierre)
- Added optional first parameter to XsltProcessor::registerPHPFunctions to
  only allow certain functions to be called from XSLT. (Christian)
- Added the ability to override the autotools executables used by the
  buildconf script via the PHP_AUTOCONF and PHP_AUTOHEADER environmental
  variables. (Jon)
- Added several new functions to support the PostgreSQL v3 protocol introduced
  in PostgreSQL 7.4. (Christopher)
  . pg_transaction_status() - in-transaction status of a database connection.
  . pg_query_params() - execution of parameterized queries.
  . pg_prepare() - prepare named queries.
  . pg_execute() - execution of named prepared queries.
  . pg_send_query_params() - async equivalent of pg_query_params().
  . pg_send_prepare() - async equivalent of pg_prepare().
  . pg_send_execute() - async equivalent of pg_execute().
  . pg_result_error_field() - highly detailed error information, most
    importantly
    the SQLSTATE error code.
  . pg_set_error_verbosity() - set verbosity of errors.
- Added optional fifth parameter "count" to preg_replace_callback() and
  preg_replace() to count the number of replacements made. FR #32275. (Andrey)
- Added optional third parameter "charlist" to str_word_count() which contains
  characters to be considered as word part. FR #31560. (Andrey, Ilia)
- Added interface Serializable. (Stanislav, Marcus)
- Added pg_field_type_oid() PostgreSQL function. (mauroi at digbang dot com)
- Added zend_declare_property_...() and zend_update_property_...() API
  functions for bool, double and binary safe strings. (Hartmut)
- Added possibility to access INI variables from within .ini file. (Andrei)
- Added variable $_SERVER['REQUEST_TIME'] containing request start time.
  (Ilia)
- Added optional float parameter to gettimeofday(). (Ilia)
- Added apache_reset_timeout() Apache1 function. (Rasmus)
- Added sqlite_fetch_column_types() 3rd argument for arrays. (Ilia)
- Added optional offset parameter to stream_get_contents() and
  file_get_contents(). (Ilia)
- Added optional maxlen parameter to file_get_contents(). (Ilia)
- Added SAPI hook to get the current request time. (Rasmus)
- Added new functions:
  . array_diff_key() (Andrey)
  . array_diff_ukey() (Andrey)
  . array_intersect_key() (Christiano Duarte)
  . array_intersect_ukey() (Christiano Duarte)
  . array_product() (Andrey)
  . DomDocumentFragment::appendXML() (Christian)
  . fputcsv() (David Sklar)
  . htmlspecialchars_decode() (Ilia)
  . inet_pton() (Sara)
  . inet_ntop() (Sara)
  . mysqli::client_info property (Georg)
  . posix_access() (Magnus)
  . posix_mknod() (Magnus)
  . SimpleXMLElement::registerXPathNamespace() (Christian)
  . stream_context_get_default() (Wez)
  . stream_socket_enable_crypto() (Wez)
  . stream_wrapper_unregister() (Sara)
  . stream_wrapper_restore() (Sara)
  . stream_filter_remove() (Sara)
  . time_sleep_until() (Ilia)
- Added DomDocument::$recover property for parsing not well-formed XML
 Documents. (Christian)
- Added Cursor support for MySQL 5.0.x in mysqli (Georg)
- Added proxy support to ftp wrapper via http. (Sara)
- Added MDTM support to ftp_url_stat. (Sara)
- Added zlib stream filter support. (Sara)
- Added bz2 stream filter support. (Sara)
- Added max_redirects context option that specifies how many HTTP
  redirects to follow. (Ilia)
- Added support of parameter=>value arrays to
  xsl_xsltprocessor_set_parameter(). (Tony)

- PHP extension loading mechanism with support for module
  dependencies and conflicts. (Jani, Dmitry)
- Improved interactive mode of PHP CLI (php -a). (Johannes, Marcus)
- Improved performance of:
  . general execution/compilation. (Andi, Thies, Sterling, Dmitry, Marcus)
  . switch() statement. (Dmitry)
  . several array functions. (Marcus)
  . virtual path handling by adding a realpath() cache. (Andi)
  . variable fetches. (Andi)
  . magic method invocations. (Marcus)
- Improved support for embedded server in mysqli. (Georg)
- Improved mysqli extension. (Georg)
  . added constructor for mysqli_stmt and mysqli_result classes
  . added new function mysqli_get_charset()
  . added new function mysqli_set_charset()
  . added new class mysqli_driver
  . added new class mysqli_warning
  . added new class mysqli_exception
  . added new class mysqli_sql_exception
- Improved SPL extension. (Marcus)
  . Moved RecursiveArrayIterator from examples into extension
  . Moved RecursiveFilterIterator from examples into extension
  . Added SplObjectStorage
  . Made all SPL constants class constants
  . Renamed CachingRecursiveIterator to RecursiveCachingIterator to follow
    Recursive<*>Iterator naming scheme.
  . added standard hierarchy of Exception classes
  . added interface Countable
  . added interfaces Subject and SplObserver
  . added spl_autoload*() functions
  . converted several 5.0 examples into c code
  . added class SplFileObject
  . added possibility to use a string with class_parents() and
    class_implements(). (Andrey)

- Changed type hints to allow "null" as default value for class and array.
  (Marcus, Derick, Dmitry)
- Changed SQLite extension to be a shared module in Windows distribution.
  (Edin)
- Changed "instanceof" and "catch" operators, is_a() and is_subclass_of()
  functions to not call __autoload(). (Dmitry)
- Changed sha1_file() and md5_file() functions to use streams instead of low
  level IO. (Uwe)
- Changed abstract private methods to be not allowed anymore. (Stas)
- Changed stream_filter_(ap|pre)pend() to return resource. (Sara)
- Changed mysqli_exception and sqlite_exception to use RuntimeException as
  base if SPL extension is present. (Georg, Marcus)

- Upgraded bundled libraries:
  . PCRE library to version 6.2. (Andrei)
  . SQLite 3 library in ext/pdo_sqlite to 3.2.7. (Ilia)
  . SQLite 2 library in ext/sqlite to 2.8.16. (Ilia)
- Upgraded bundled libraries in Windows distribution. (Edin)
  . zlib 1.2.3
  . curl 7.14.0
  . openssl 0.9.8
  . ming 0.3b
  . libpq (PostgreSQL) 8.0.1

- Implemented feature request #33452 (Year belonging to ISO week). (Derick)
- Allowed return by reference from internal functions. (Marcus, Andi, Dmitry)
- Rewrote strtotime() with support for timezones and many new formats.
  Implements feature requests #21399, #26694, #28088, #29150, #29585 and
  #29595. (Derick)

- Moved extensions to PECL:
  . ext/cpdf        (Tony, Derick)
  . ext/dio         (Jani, Derick)
  . ext/fam         (Jani, Derick)
  . ext/ingres_ii   (Jani, Derick)
  . ext/mnogosearch (Jani, Derick)
  . ext/w32api      (Jani, Derick)
  . ext/yp          (Jani, Derick)
  . ext/mcve        (Jani, Derick, Pierre)
  . ext/oracle      (Jani, Derick)
  . ext/ovrimos     (Jani, Derick, Pierre)
  . ext/pfpro       (Jani, Derick, Pierre)
  . ext/dbx         (Jani, Derick)
  . ext/ircg        (Jani, Derick)

- Removed php_check_syntax() function which never worked properly. (Ilia)
- Removed garbage manager in Zend Engine which results in more aggressive
  freeing of data. (Dmitry, Andi)

- Fixed "make test" to work for phpized extensions. (Hartmut, Jani)
- Fixed Apache 2 regression with sub-request handling on non-linux systems.
  (Ilia, Tony)
- Fixed PDO shutdown problem (possible infinite loop running rollback on
  shutdown). (Wez)
- Fixed PECL bug #3714 (PDO: beginTransaction doesn't work if you're in
  auto-commit mode). (Wez)
- Fixed ZTS destruction. (Marcus)
- Fixed __get/__set to allow recursive calls for different properties. (Dmitry)
- Fixed a bug where stream_get_meta_data() did not return the "uri" element
  for files opened with tmpname(). (Derick)
- Fixed a problem with SPL iterators aggregating the inner iterator. (Marcus)
- Fixed an error in mysqli_fetch_fields (returned NULL instead of an array
  when row number > field_count). (Georg)
- Fixed bug in mysql::client_version(). (Georg)
- Fixed bug in mysqli extension with unsigned int(11) being represented as
  signed integer in PHP instead of string in 32bit systems. (Andrey)
- Fixed bug with $HTTP_RAW_POST_DATA not getting set. (Brian)
- Fixed crash inside stream_get_line() when length parameter equals 0. (Ilia)
- Fixed ext/mysqli to allocate less memory when fetching bound params of type
  (MEDIUM|LONG)BLOB/(MEDIUM|LONG)TEXT. (Andrey)
- Fixed extension initialization to respect dependencies between extensions.
  (Wez)
- Fixed failing queries (FALSE returned) with mysqli_query() on 64 bit systems.
  (Andrey)
- Fixed fgetcsv() and fputcsv() inconsistency. (Dmitry)
- Fixed inheritance check to control return by reference and pass by
  reference correctly (ArrayAccess can no longer support references correctly).
  (Marcus, Andi, Dmitry)
- Fixed initializing and argument checking for posix_mknod(). (Derick)
- Fixed memory corruption in ImageTTFText() with 64bit systems. (Andrey)
- Fixed memory corruption in pg_copy_from() in case the as_null parameter was
  passed. (Derick)
- Fixed memory corruption in stristr(). (Derick)
- Fixed possible GLOBALS variable override when register_globals are ON.
  (Ilia, Stefan)
- Fixed possible INI setting leak via virtual() in Apache 2 sapi. (Ilia)
- Fixed possible register_globals toggle via parse_str(). (Ilia, Stefan)
- Fixed potential GLOBALS overwrite via import_request_variables() and
  possible crash and/or memory corruption. (Ilia)
- Fixed segfaults when CURL callback functions throw exception. (Tony)
- Fixed support for shared extensions on AIX. (Dmitry)
- Fixed bug #35342 (isset(DOMNodeList->length) returns false). (Rob)
- Fixed bug #35341 (Fix for bug #33760 breaks build with older curl). (Tony)
- Fixed bug #35336 (crash on PDO::FETCH_CLASS + __set()). (Tony)
- Fixed bug #35303 (PDO prepare() crashes with invalid parameters). (Ilia)
- Fixed bug #35293 (PDO segfaults when using persistent connections). (Tony)
- Fixed bug #35278 (Multiple virtual() calls crash Apache 2 php module). (Ilia)
- Fixed bug #35273 (Error in mapping soap - java types). (Dmitry)
- Fixed bug #35249 (compile failure when ext/readline is compiled as shared).
  (Jani)
- Fixed bug #35248 (sqlite_query() doesn't set error_msg when return value is
  being used). (Ilia)
- Fixed bug #35243 (php_mblen() crashes when compiled with thread-safety on
  Linux). (Patch: shulmanb at il dot ibm dot com, Jani)
- Fixed bug #35239 (Objects can lose references). (Dmitry)
- Fixed bug #35229 (call_user_func() crashes when argument_stack is nearly
  full). (Dmitry)
- Fixed bug #35197 (Destructor is not called). (Tony)
- Fixed bug #35179 (tokenizer extension needs T_HALT_COMPILER). (Greg)
- Fixed bug #35176 (include()/require()/*_once() produce wrong error messages
  about main()). (Dmitry)
- Fixed bug #35147 (__HALT_COMPILER() breaks with --enable-zend-multibyte).
  (Dmitry, Moriyoshi)
- Fixed bug #35143 (gettimeofday() ignores current time zone). (Derick)
- Fixed bug #35142 (SOAP Client/Server Complex Object Support). (Dmitry)
- Fixed bug #35135 (PDOStatment without related PDO object may crash). (Ilia)
- Fixed bug #35091 (SoapClient leaks memory). (Dmitry)
- Fixed bug #35079 (stream_set_blocking(true) toggles, not enables blocking).
  (askalski at gmail dot com, Tony)
- Fixed bug #35078 (configure does not find ldap_start_tls_s). (Jani)
- Fixed bug #35046 (phpinfo() uses improper css enclosure). (Ilia)
- Fixed bugs #35022, #35019 (Regression in the behavior of key() and
  current() functions). (Ilia)
- Fixed bug #35017 (Exception thrown in error handler may cause unexpected
  behavior). (Dmitry)
- Fixed bug #35014 (array_product() always returns 0). (Ilia)
- Fixed bug #35009 (ZTS: Persistent resource destruct crashes when extension
  is compiled as shared). (Dmitry)
- Fixed bug #34996 (ImageTrueColorToPalette() crashes when ncolors is zero).
  (Tony)
- Fixed bug #34982 (array_walk_recursive() modifies elements outside function
  scope). (Dmitry)
- Fixed bug #34977 (Compile failure on MacOSX due to use of varargs.h). (Tony)
- Fixed bug #34968 (bz2 extension fails on to build on some win32 setups).
 (Ilia)
- Fixed bug #34965 (tidy is not binary safe). (Mike)
- Fixed bug #34957 (PHP doesn't respect ACLs for access checks). (Wez)
- Fixed bug #34950 (Unable to get WSDL through proxy). (Dmitry)
- Fixed bug #34938 (dns_get_record() doesn't resolve long hostnames and
  leaks). (Tony)
- Fixed bug #34905 (Digest authentication does not work with Apache 1). (Ilia)
- Fixed bug #34902 (mysqli::character_set_name() - undefined method). (Tony)
- Fixed bug #34899 (Fixed sqlite extension compile failure). (Ilia)
- Fixed bug #34893 (PHP5.1 overloading, Cannot access private property).
  (Dmitry)
- Fixed bug #34884 (Possible crash in ext/sqlite when sqlite.assoc_case is
  being used). (Tony, Ilia)
- Fixed bug #34879 (str_replace, array_map corrupt negative array indexes on
  64-bit platforms). (Dmitry)
- Fixed bug #34873 (Segmentation Fault on foreach in object). (Dmitry)
- Fixed bug #34856 (configure fails to detect libiconv's type). (Tony)
- Fixed bug #34855 (ibase_service_attach() segfault on AMD64).
  (irie at gmx dot de, Tony)
- Fixed bug #34851 (SO_RECVTIMEO and SO_SNDTIMEO socket options expect
  integer parameter on Windows). (Mike)
- Fixed bug #34850 (--program-suffix and --program-prefix not included in
  man page names). (Jani)
- Fixed bug #34821 (zlib encoders fail on widely varying binary data on
  windows). (Mike, Ilia)
- Fixed bug #34818 (several functions crash when invalid mysqli_link object
  is passed). (Tony)
- Fixed bug #34810 (mysqli::init() and others use wrong $this pointer without
  checks). (Tony)
- Fixed bug #34809 (FETCH_INTO in PDO crashes without a destination object).
  (Ilia)
- Fixed bug #34802 (Fixed crash on object instantiation failure). (Ilia)
- Fixed bug #34796 (missing SSL linking in ext/ftp when configured as shared).
  (Jani)
- Fixed bug #34790 (preg_match_all(), named capturing groups, variable
  assignment/return => crash). (Dmitry)
- Fixed bug #34788 (SOAP Client not applying correct namespace to generated
  values). (Dmitry)
- Fixed bug #34787 (SOAP Client not handling boolean types correctly). (Dmitry)
- Fixed bug #34786 (2 @ results in change to error_reporting() to random
  value) (Dmitry, Tony)
- Fixed bug #34785 (subclassing of mysqli_stmt does not work). (Georg)
- Fixed bug #34782 (token_get_all() gives wrong result). (Dmitry)
- Fixed bug #34777 (Crash in dblib when fetching non-existent error info).
  (Ilia)
- Fixed bug #34771 (strtotime() fails with 1-12am/pm). (Derick)
- Fixed bug #34767 (Zend Engine 1 Compatibility not copying objects
  correctly). (Dmitry)
- Fixed bug #34758 (PDO_DBLIB did not implement rowCount()). (Ilia)
- Fixed bug #34757 (iconv_substr() gives "Unknown error" when offset > string
  length). (Tony)
- Fixed bug #34742 (ftp wrapper failures caused from segmented command
  transfer). (Ilia)
- Fixed bug #34725 (CLI segmentation faults during cleanup). (Dmitry)
- Fixed bug #34723 (array_count_values() strips leading zeroes). (Tony)
- Fixed bug #34712 (zend.ze1_compatibility_mode = on segfault). (Dmitry)
- Fixed bug #34704 (Infinite recursion due to corrupt JPEG). (Marcus)
- Fixed bug #34678 (__call(), is_callable() and static methods). (Dmitry)
- Fixed bug #34676 (missing support for strtotime("midnight") and
  strtotime("noon")). (Derick)
- Fixed bug #34645 (ctype corrupts memory when validating large numbers).
 (Ilia)
- Fixed bug #34643 (wsdl default value has no effect). (Dmitry)
- Fixed bug #34623 (Crash in pdo_mysql on longtext fields). (Ilia)
- Fixed bug #34617 (zend_deactivate: objects_store used after
  zend_objects_store_destroy is called). (Dmitry)
- Fixed bug #34590 (User defined PDOStatement class can't implement
  methods). (Marcus)
- Fixed bug #34584 (Segfault with SPL autoload handler). (Marcus)
- Fixed bug #34581 (crash with mod_rewrite). (Tony, Ilia)
- Fixed bug #34565 (mb_send_mail does not fetch
  mail.force_extra_parameters). (Marco, Ilia)
- Fixed bug #34557 (php -m exits with "error" 1). (Johannes)
- Fixed bug #34518 (Unset doesn't separate container in CV). (Dmitry)
- Fixed bug #34505 (Possible memory corruption when unmangling properties
  with empty names). (Tony)
- Fixed bug #34478 (Incorrect parsing of url's fragment (#...)). (Dmitry)
- Fixed bug #34467 (foreach + __get + __set inconsistency). (Dmitry)
- Fixed bug #34456 (Possible crash inside pspell extension). (Ilia)
- Fixed bug #34453 (parsing http://www.w3.org/2001/xml.xsd exception). (Dmitry)
- Fixed bug #34450 (Segfault when calling mysqli_close() in destructor). (Tony)
- Fixed bug #34449 (ext/soap: XSD_ANYXML functionality not exposed). (Dmitry)
- Fixed bug #34420 (Possible crash inside curl_multi_remove_handle()). (Ilia)
- Fixed bug #34358 (Fatal error: Cannot re-assign $this). (Dmitry)
- Fixed bug #34331 (php crashes when variables_order is empty). (Ilia)
- Fixed bug #34321 (Possible crash in filter code). (Ilia)
- Fixed bug #34311 (unserialize() crashes with chars above 191 dec). (Nuno)
- Fixed bug #34310 (foreach($arr as $c->d => $x) crashes). (Dmitry)
- Fixed bug #34307 (on_modify handler not called to set the default value if
  setting from php.ini was invalid). (Andrei)
- Fixed bug #34306 (wddx_serialize_value() crashes with long array keys).
  (Jani)
- Fixed bug #34304 (date() doesn't have a modifier for ISO Week Day). (Derick)
- Fixed bug #34302 (date('W') do not return leading zeros for week 1 to 9).
  (Derick)
- Fixed bug #34299 (ReflectionClass::isInstantiable() returns true for abstract
  classes). (Marcus)
- Fixed bug #34284 (CLI phpinfo showing html on _SERVER["argv"]). (Jani)
- Fixed bug #34277 (array_filter() crashes with references and objects).
  (Dmitry)
- Fixed bug #34276 (setAttributeNS doesn't work with default namespace).
  (Rob)
- Fixed bug #34260 (Segfault with callbacks (array_map) + overloading).
  (Dmitry)
- Fixed bug #34257 (lib64 not handled correctly in ming extension). (Marcus)
- Fixed bug #34221 (Compiling xmlrpc as shared fails other parts). (Jani)
- Fixed bug #34216 (Segfault with autoload). (Marcus)
- Fixed bug #34199 (if($obj)/if(!$obj) inconsistency because of cast handler).
  (Dmitry, Alex)
- Fixed bug #34191 (ob_gzhandler does not enforce trailing \0). (Ilia)
- Fixed bug #34156 (memory usage remains elevated after memory limit is
  reached). (Ilia)
- Fixed bug #34148 (+,- and . not supported as parts of scheme). (Ilia)
- Fixed bug #34137 (assigning array element by reference causes binary mess).
  (Dmitry)
- Fixed bug #34103 (line numbering not maintained in dom document). (Rob)
- Fixed bug #34078 (Reflection API problems in methods with boolean or
  null default values). (Tony)
- Fixed bug #34068 (Numeric string as array key not cast to integer in
  wddx_deserialize()). (Ilia)
- Fixed bug #34064 (arr[] as param to function in class gives invalid
  opcode). (Dmitry)
- Fixed bug #34062 (Crash in catch block when many arguments are used).
  (Dmitry)
- Fixed bug #34052 (date('U') returns %ld not unix timestamp). (Nuno)
- Fixed bug #34045 (Buffer overflow with serialized object). (Dmitry)
- Fixed bug #34001 (pdo_mysql truncates numeric fields at 4 chars). (Ilia)
- Fixed bug #33999 (object remains object when cast to int). (Dmitry)
- Fixed bug #33996 (No information given for fatal error on passing invalid
  value to typed argument). (Dmitry)
- Fixed bug #33989 (extract($GLOBALS,EXTR_REFS) crashes PHP). (Dmitry)
- Fixed bug #33987 (php script as ErrorDocument causes crash in Apache 2).
  (Ilia)
- Fixed bug #33967 (misuse of Exception constructor doesn't display
  errorfile). (Jani)
- Fixed bug #33966 (Wrong use of reflectionproperty causes a segfault). (Tony)
- Fixed bug #33963 (mssql_bind() fails on input parameters). (Frank)
- Fixed bug #33958 (duplicate cookies and magic_quotes=off may cause a crash).
  (Ilia)
- Fixed bug #33957 (gmdate('W')/date('W') sometimes returns wrong week number).
  (Derick)
- Fixed bug #33940 (array_map() fails to pass by reference when called
  recursively). (Dmitry)
- Fixed bug #33917 (number_format() output with > 1 char separators). (Jani)
- Fixed bug #33904 (input array keys being escaped when magic quotes is off).
  (Ilia)
- Fixed bug #33903 (spl_autoload_register class method). (Marcus)
- Fixed bug #33899 (CLI: setting extension_dir=some/path extension=foobar.so
  does not work). (Jani)
- Fixed bug #33882 (CLI was looking for php.ini in wrong path). (Hartmut)
- Fixed bug #33869 (strtotime() problem with "+1days" format). (Ilia)
- Fixed bug #33841 (pdo sqlite driver forgets to update affected column
  count on execution of prepared statments). (Ilia)
- Fixed bug #33837 (Informix ESQL version numbering schema changed). (Jani)
- Fixed bug #33829 (mime_content_type() returns text/plain for gzip and bzip
  files). (Derick)
- Fixed bug #33802 (throw Exception in error handler causes crash). (Dmitry)
- Fixed bug #33771 (error_reporting falls to 0 when @ was used inside
  try/catch block). (Tony)
- Fixed bug #33760 (cURL needs to implement CRYPTO_callback functions to
  prevent locking). (Mike, Ilia)
- Fixed bug #33732 (Wrong behavior of constants in class and interface
  extending). (Dmitry)
- Fixed bug #33723 (php_value overrides php_admin_value). (Dmitry)
- Fixed bug #33720 (mb_encode_mimeheader does not work for multibyte
  chars). (Rui)
- Fixed bug #33710 (ArrayAccess objects does not initialize $this). (Dmitry)
- Fixed bug #33690 (Crash setting some ini directives in httpd.conf). (Rasmus)
- Fixed bug #33673 (Added detection for partially uploaded files). (Ilia)
- Fixed bug #33605 (substr_compare() crashes with negative offset and length).
  (Tony)
- Fixed bug #33597 (setcookie() "expires" date format doesn't comply with RFC).
  (Tony)
- Fixed bug #33588 (LDAP: RootDSE query not possible). (Jani)
- Fixed bug #33578 (strtotime() problem with "Oct17" format). (Derick)
- Fixed bug #33578 (strtotime() doesn't understand "11 Oct" format). (Derick)
- Fixed bug #33562 (date("") crashes). (Derick)
- Fixed bug #33558 (warning with nested calls to functions returning by
  reference). (Dmitry)
- Fixed bug #33536 (strtotime() defaults to now even on non time string).
  (Derick)
- Fixed bug #33532 (Different output for strftime() and date()). (Derick)
- Fixed bug #33523 (Memory leak in xmlrpc_encode_request()). (Ilia)
- Fixed bug #33520 (crash if safe_mode is on and session.save_path is changed).
  (Dmitry)
- Fixed bug #33512 (Add missing support for isset()/unset() overloading to
  complement the property get/set methods). (Dmitry)
- Fixed bug #33491 (crash after extending MySQLi internal class). (Tony)
- Fixed bug #33475 (cURL handle is not closed on curl_close(). (Ilia)
- Fixed bug #33469 (Compile error undefined reference to ifx_checkAPI). (Jani)
- Fixed bug #33433 (strtoll not available on Tru64). (Jani, Derick)
- Fixed bug #33427 (ext/odbc: check if unixODBC header file exists). (Jani)
- Fixed bug #33415 (strtotime() related bugs). (Derick)
- Fixed bug #33414 (Comprehensive list of incorrect days returned after
  strtotime() / date() tests). (Derick)
- Fixed bug #33389 (double free() when exporting a ReflectionClass). (Marcus)
- Fixed bug #33383 (crash when retrieving empty LOBs). (Tony)
- Fixed bug #33382 (array_reverse() fails after *sort()),  introduced by
  zend_hash_sort() optimizations in HEAD. (Tony)
- Fixed bug #33340 (CLI Crash when calling php:function from XSLT). (Rob)
- Fixed bug #33326 (Cannot build extensions with phpize on Macosx). (Jani)
- Fixed bug #33318 (throw 1; results in Invalid opcode 108/1/8). (Dmitry)
- Fixed bug #33312 (ReflectionParameter methods do not work correctly).
  (Dmitry)
- Fixed bug #33299 (php:function no longer handles returned dom objects).
  (Rob, Joe Orton)
- Fixed bug #33286 (nested array_walk() calls and user array compare functions
  broken; FCI cache). (Andrei, patch from m.bretz@metropolis-ag.de)
- Fixed bug #33277 (private method accessed by child class). (Dmitry)
- Fixed bug #33268 (iconv_strlen() works only with a parameter of < 3 in
  length). (Ilia)
- Fixed bug #33257 (array_splice() inconsistent when passed function instead of
  variable). (Dmitry)
- Fixed bug #33243 (ze1_compatibility_mode does not work as expected). (Dmitry)
- Fixed bug #33242 (Mangled error message when stream fails). (Derick)
- Fixed bug #33222 (segfault when CURL handle is closed in a callback). (Tony)
- Fixed bug #33214 (odbc_next_result does not signal SQL errors with
  2-statement SQL batches). (rich at kastle dot com, Tony)
- Fixed bug #33212 ([GCC 4]: 'zend_error_noreturn' aliased to external symbol
  'zend_error'). (Dmitry)
- Fixed bug #33210 (relax jpeg recursive loop protection). (Ilia)
- Fixed bug #33201 (Crash when fetching some data types). (Frank)
- Fixed bug #33200 (preg_replace(): magic_quotes_sybase=On makes 'e' modifier
  misbehave). (Jani)
- Fixed bug #33185 (--enable-session=shared does not build). (Jani)
- Fixed bug #33171 (foreach enumerates private fields declared in base
  classes). (Dmitry)
- Fixed bug #33167 (Possible crash inside pg_fetch_array()). (Ilia)
- Fixed bug #33164 (Soap extension incorrectly detects HTTP/1.1). (Ilia)
- Fixed bug #33156 (cygwin version of setitimer doesn't accept ITIMER_PROF).
  (Nuno)
- Fixed bug #33153 (crash in mssql_next result). (Frank)
- Fixed bug #33150 (shtool: insecure temporary file creation). (Jani)
- Fixed bug #33136 (method offsetSet in class extended from ArrayObject crash
  PHP). (Marcus)
- Fixed bug #33125 (imagecopymergegray() produces mosaic rainbow effect).
  (Pierre)
- Fixed bug #33116 (crash when assigning class name to global variable in
  __autoload). (Dmitry)
- Fixed bug #33090 (mysqli_prepare() doesn't return an error). (Georg)
- Fixed bug #33076 (str_ireplace() incorrectly counts result string length
  and may cause segfault). (Tony)
- Fixed bug #33072 (Add a safemode/open_basedir check for runtime
  "session.save_path" change using session_save_path() function). (Rasmus)
- Fixed bug #33070 (Improved performance of bzdecompress() by several orders
  of magnitude). (Ilia)
- Fixed bug #33059 (crash when moving xml attribute set in dtd). (Ilia)
- Fixed bug #33057 (Don't send extraneous entity-headers on a 304 as per
  RFC 2616 section 10.3.5) (Rasmus, Choitel)
- Fixed bug #33019 (socket errors cause memory leaks in php_strerror()).
  (jwozniak23 at poczta dot onet dot pl, Tony).
- Fixed bug #33017 ("make distclean" gives an error with VPATH build). (Jani)
- Fixed bug #33013 ("next month" was handled wrong while parsing dates).
  (Derick)
- Fixed bug #32993 (implemented Iterator function current() don't throw
  exception). (Dmitry)
- Fixed bug #32981 (ReflectionMethod::getStaticVariables() causes apache2.0.54
  seg fault). (Dmitry)
- Fixed bug #32956 (mysql_bind_result() doesn't support MYSQL_TYPE_NULL).
  (Georg)
- Fixed bug #32947 (Incorrect option for mysqli default password). (Georg)
- Fixed bug #32944 (Disabling session.use_cookies doesn't prevent reading
  session cookies). (Jani, Tony)
- Fixed bug #32941 (Sending structured SOAP fault kills a php). (Dmitry)
- Fixed bug #32937 (open_basedir looses trailing / in the limiter).
  (Adam Conrad)
- Fixed bug #32936 (http redirects URLs are not checked for control chars).
  (Ilia)
- Fixed bug #32933 (Cannot extend class "SQLiteDatabase"). (Marcus)
- Fixed bug #32932 (Oracle LDAP: ldap_get_entries(), invalid pointer). (Jani)
- Fixed bug #32930 (class extending DOMDocument doesn't clone properly). (Rob)
- Fixed bug #32924 (file included with "auto_prepend_file" can be included
  with require_once() or include_once()). (Stas)
- Fixed bug #32904 (pg_get_notify() ignores result_type parameter). (Tony)
- Fixed bug #32852 (Crash with singleton and __destruct when
  zend.ze1_compatibility_mode = On). (Dmitry)
- Fixed bug #32833 (Invalid opcode). (Dmitry)
- Fixed bug #32813 (parse_url() does not handle scheme-only urls properly).
  (Ilia)
- Fixed bug #32810 (temporary files not using plain file wrapper). (Ilia)
- Fixed bug #32809 (Missing T1LIB support on Windows). (Edin)
- Fixed bug #32802 (General cookie overrides more specific cookie). (Ilia)
- Fixed bugs #32800, #32830 (ext/odbc: Problems with 64bit systems). (Jani)
- Fixed bug #32799 (crash: calling the corresponding global var during the
  destruct). (Dmitry)
- Fixed bug #32776 (SOAP doesn't support one-way operations). (Dmitry)
- Fixed bug #32773 (GMP functions break when second parameter is 0). (Stas)
- Fixed bug #32759 (incorrect determination of default value (COM)). (Wez)
- Fixed bug #32758 (Cannot access safearray properties in VB6 objects). (Wez)
- Fixed bug #32755 (Segfault in replaceChild() when DocumentFragment has no
  children). (Rob)
- Fixed bug #32753 (Undefined constant SQLITE_NOTADB). (Ilia)
- Fixed bug #32742 (segmentation fault when the stream with a wrapper
  is not closed). (Tony, Dmitry)
- Fixed bug #32699 (pg_affected_rows() was defined when it was not available).
  (Derick)
- Fixed bug #32686 (Require/include file in destructor causes segfault).
  (Marcus)
- Fixed bug #32682 (ext/mssql: Error on module shutdown when called from
  activescript). (Frank)
- Fixed bug #32674 (exception in iterator causes crash). (Dmitry)
- Fixed bug #32660 (Assignment by reference causes crash when field access is
  overloaded (__get)). (Dmitry)
- Fixed bug #32647 (Using register_shutdown_function() with invalid callback
  can crash PHP). (Jani)
- Fixed bug #32615 (Segfault in replaceChild() using fragment when
  previousSibling is NULL). (Rob)
- Fixed bug #32613 (ext/snmp: use of snmp_shutdown() causes snmpapp.conf
  access errors). (Jani, ric at arizona dot edu)
- Fixed bug #32608 (html_entity_decode() converts single quotes even if
  ENT_NOQUOTES is given). (Ilia)
- Fixed bug #32596 (Segfault/Memory Leak by getClass (etc) in __destruct).
  (Dmitry)
- Fixed bug #32591 (ext/mysql: Unsatisfied symbol: ntohs with HP-UX). (Jani)
- Fixed bug #32589 (possible crash inside imap_mail_compose() function).
  (Ilia)
- Fixed bug #32589 (Possible crash inside imap_mail_compose, with charsets).
  (Ilia)
- Fixed bug #32587 (Apache2: errors sent to error_log do not include
  timestamps). (Jani)
- Fixed bug #32560 (configure looks for incorrect db2 library). (Tony)
- Fixed bug #32553 (mmap loads only the 1st 2000000 bytes on Win32). (Ilia)
- Fixed bug #32533 (proc_get_status() returns the incorrect process status).
  (Ilia)
- Fixed bug #32530 (chunk_split() does not append endstr if chunklen is
  longer then the original string). (Ilia)
- Fixed bug #32491 (File upload error - unable to create a temporary file).
  (Uwe Schindler)
- Fixed bug #32455 (wrong setting property to unset value). (Dmitry)
- Fixed bug #32429 (method_exists() always return TRUE if __call method
  exists). (Dmitry)
- Fixed bug #32428 (The @ warning error suppression operator is broken).
  (Dmitry)
- Fixed bug #32427 (Interfaces are not allowed 'static' access modifier).
  (Dmitry)
- Fixed bug #32405 (mysqli::fetch() returns bad data - 64bit problem).
  (Andrey)
- Fixed bug #32296 (get_class_methods() output has changed between 5.0.2 and
  5.0.3). (Dmitry)
- Fixed bug #32282 (Segfault in mysqli_fetch_array on 64-bit). (Georg)
- Fixed bug #32245 (xml_parser_free() in a function assigned to the xml
  parser gives a segfault). (Rob)
- Fixed bug #32179 (xmlrpc_encode() segfaults with recursive references).
  (Tony)
- Fixed bug #32171 (Userspace stream wrapper crashes PHP). (Tony, Dmitry)
- Fixed bug #32160 (copying a file into itself leads to data loss). (Ilia)
- Fixed bug #32139 (SOAP client does not auto-handle base64 encoding). (Ilia)
- Fixed bug #32109 ($_POST is not populated in multi-threaded environment).
  (Moriyoshi)
- Fixed bug #32080 (segfault when assigning object to itself with
  zend.ze1_compatibility_mode=On). (Dmitry)
- Fixed bug #32021 (Crash caused by range('', 'z')). (Derick)
- Fixed bug #32013 (ext/mysqli bind_result causes fatal error: memory limit).
  (Andrey)
- Fixed bug #32010 (Memory leak in mssql_fetch_batch). (fmk)
- Fixed bug #32009 (crash when mssql_bind() is called more than once). (Frank)
- Fixed bug #31971 (ftp_login fails on some SSL servers).
  (frantisek at augusztin dot com)
- Fixed bug #31887 (ISAPI: Custom 5xx error does not return correct HTTP
  response message). (Jani)
- Fixed bug #31828 (Crash with zend.ze1_compatibility_mode=On). (Dmitry)
- Fixed bug #31668 (multi_query works exactly every other time - multi query
  d/e flag global and not per connection). (Andrey)
- Fixed bug #31636 (another crash when echoing a COM object). (Wez)
- Fixed bug #31583 (php_std_date() uses short day names in non-y2k_compliance
  mode). (mike at php dot net)
- Fixed bug #31525 (object reference being dropped. $this getting lost).
 (Stas, Dmitry)
- Fixed bug #31502 (Wrong deserialization from session when using WDDX
  serializer). (Dmitry)
- Fixed bug #31478 (segfault with empty() / isset()). (Moriyoshi)
- Fixed bug #31465 (False warning in unpack() when working with *). (Ilia)
- Fixed bug #31363 (broken non-blocking flock()). (ian at snork dot net)
- Fixed bug #31358 (Older GCC versions do not provide portable va_copy()).
  (Jani)
- Fixed bug #31341 (escape on curly inconsistent). (Dmitry)
- Fixed bug #31256 (PHP_EVAL_LIBLINE configure macro does not handle
  -pthread). (Jani)
- Fixed bug #31213 (Side effects caused by fix of bug #29493). (Dmitry)
- Fixed bug #31177 (memory leaks and corruption because of incorrect
  refcounting). (Dmitry)
- Fixed bug #31158 (array_splice on $GLOBALS crashes). (Dmitry)
- Fixed bug #31054 (safe_mode & open_basedir checks only check first
  include_path value). (Ilia)
- Fixed bug #31033 (php:function(string, nodeset) with xsl:key crashes PHP).
  (Rob)
- Fixed bug #30961 (Wrong line number in ReflectionClass getStartLine()).
  (Dmitry)
- Fixed bug #30889 (Conflict between __get/__set and ++ operator). (Dmitry)
- Fixed bug #30833 (array_count_values() modifying input array). (Tony)
- Fixed bug #30828 (debug_backtrace() reports incorrect class in overridden
  methods). (Dmitry)
- Fixed bug #30820 (static member conflict with $this->member silently
  ignored). (Dmitry)
- Fixed bug #30819 (Better support for LDAP SASL bind). (Jani)
- Fixed bug #30791 (magic methods (__sleep/__wakeup/__toString) call
  __call if object is overloaded). (Dmitry)
- Fixed bug #30707 (Segmentation fault on exception in method).
  (Stas, Dmitry)
- Fixed bug #30702 (cannot initialize class variable from class constant).
  (Dmitry)
- Fixed bug #30578 (Output buffers flushed before calling __destruct()
  functions). (Jani)
- Fixed bug #30519 (Interface not existing says Class not found). (Dmitry)
- Fixed bug #30407 (Strange behavior of default arguments). (Dmitry)
- Fixed bug #30394 (Assignment operators yield wrong result with __get/__set).
  (Dmitry)
- Fixed bug #30332 (zend.ze1_compatibility_mode isn't fully compatible with
  array_push()). (Dmitry)
- Fixed bug #30162 (Catching exception in constructor causes lose of
  $this). (Dmitry)
- Fixed bug #30140 (Problem with array in static properties). (Dmitry)
- Fixed bug #30126 (Enhancement for error message for abstract classes).
  (Marcus)
- Fixed bug #30096 (gmmktime does not return the current time). (Derick)
- Fixed bug #30080 (Passing array or non array of objects). (Dmitry)
- Fixed bug #30052 (Crash on shutdown after odbc_pconnect()). (Edin)
- Fixed bug #29983 (PHP does not explicitly set mime type & charset). (Ilia)
- Fixed bug #29975 (memory leaks when set_error_handler() is used inside error
  handler). (Tony)
- Fixed bug #29971 (variables_order behavior). (Dmitry)
- Fixed bug #29944 (Function defined in switch, crashes). (Dmitry)
- Fixed bug #29896 (Backtrace argument list out of sync). (Dmitry)
- Fixed bug #29728 (Reflection API Feature: Default parameter value). (Marcus)
- Fixed bug #29689 (default value of protected member overrides default value
  of private and other private variable problems in inherited classes). (Stas)
- Fixed bug #29683 (headers_list() returns empty array). (Tony)
- Fixed bug #29583 (crash when echoing a COM object). (M.Sisolak, Wez)
- Fixed bug #29522 (accessing properties without connection). (Georg)
- Fixed bug #29361 (var_export() producing invalid code). (Derick)
- Fixed bug #29338 (unencoded spaces get ignored after certain tags). (Ilia)
- Fixed bug #29335 (fetch functions now use MYSQLI_BOTH as default). (Georg)
- Fixed bug #29334 (win32 mail() provides incorrect Date: header). (Jani)
- Fixed bug #29311 (calling parent constructor in mysqli). (Georg)
- Fixed bug #29268 (__autoload() not called with Reflection->getClass()).
  (Dmitry)
- Fixed bug #29256 (SOAP HTTP Error when envelop size is more than 24345
  bytes). (Dmitry, Wez)
- Fixed bug #29253 (array_diff with $GLOBALS argument fails). (Dmitry)
- Fixed bug #29236 (memory error when wsdl-cache is enabled). (Dmitry)
- Fixed bug #29210 (Function: is_callable - no support for private and
  protected classes). (Dmitry)
- Fixed bug #29109 (SoapFault exception: [WSDL] Out of memory). (Dmitry)
- Fixed bug #29104 (Function declaration in method doesn't work). (Dmitry)
- Fixed bug #29061 (soap extension segfaults). (Dmitry)
- Fixed bug #29015 (Incorrect behavior of member vars(non string ones)-numeric
  mem vars and others). (Dmitry)
- Fixed bug #28985 (__getTypes() returning nothing on complex WSDL). (Dmitry)
- Fixed bug #28969 (Wrong data encoding of special characters). (Dmitry)
- Fixed bug #28839 (SIGSEGV in interactive mode (php -a)).
  (kameshj at fastmail dot fm)
- Fixed bug #28605 (Need to use -[m]ieee option for Alpha CPUs). (Jani)
- Fixed bug #28568 (SAPI::known_post_content_types is not thread safe).
  (Moriyoshi)
- Fixed bug #28377 (debug_backtrace is intermittently passing args). (Dmitry)
- Fixed bug #28355 (glob wont error if dir is not readable). (Hartmut)
- Fixed bug #28072 (static array with some constant keys will be incorrectly
  ordered). (Dmitry)
- Fixed bug #27908 (xml default_handlers not being called). (Rob)
- Fixed bug #27598 (list() array key assignment causes HUGE memory leak).
  (Dmitry)
- Fixed bug #27268 (Bad references accentuated by clone). (Dmitry)
- Fixed bug #26456 (Wrong results from Reflection-API getDocComment() when
  called via STDIN). (Dmitry)
- Fixed bug #25922 (In error handler, modifying 5th arg (errcontext) may
  result in seg fault). (Dmitry)
- Fixed bug #25359 (array_multisort() doesn't work in a function if array is
  global or reference). (Dmitry)
- Fixed bug #22836 (returning reference to uninitialized variable). (Dmitry)
- Fixed bug #21306 (ext/sesssion: catch bailouts of write handler during
  RSHUTDOWN). (Jani, Xuefer at 21cn dot com)
- Fixed bug #15854 (boolean ini options may be incorrectly displayed as Off
  when they are On). (Tony)
- Fixed bugs #14561, #20382, #26090, #26320, #28024, #30532, #32086, #32270,
  #32555, #32588, #33056 (strtotime() related bugs). (Derick)

31 Mar 2005, PHP 5.0.4
- Added SNMPv2 support. (harrie)
- Added Oracle Instant Client support. (cjbj at hotmail dot com, Tony)
- Added length and charsetnr for field array and object in mysqli. (Georg)
- Added checks for negative values to gmp_sqrt(), gmp_powm(), gmp_sqrtrem()
  and gmp_fact() to prevent SIGFPE. (Tony)
- Changed foreach() to throw an exception if IteratorAggregate::getIterator()
  does not return an Iterator. (Marcus)
- Changed phpize not to require libtool. (Jani)
- Updated bundled oniguruma library (used for multibyte regular expression)
  to 3.7.0. (Moriyoshi)
- Updated bundled libmbfl library (used for multibyte functions). (Moriyoshi)
  Fixed bugs:
  . Bug #32311 (mb_encode_mimeheader() does not properly escape characters)
  . Bug #32063 (mb_convert_encoding ignores named entity 'alpha')
  . Bug #31911 (mb_decode_mimeheader() is case-sensitive to hex escapes)
  . bug #30573 (compiler warnings in libmbfl due to invalid type cast)
  . Bug #30549 (incorrect character translations for some ISO8859 charsets).
- Fixed bug preventing from building oci8 as shared.
  (stanislav dot voroniy at portavita dot nl, Tony)
- Fixed a bug in mysql_affected_rows and mysql_stmt_affected_rows when the
  api function returns -1 (Georg)
- Fixed several leaks in ext/browscap and sapi/embed. (Andrei)
- Fixed several leaks in ext/filepro. (Tony)
- Fixed build system to always use bundled libtool files. (Jani)
- Fixed a bug in mysqli_stmt_execute() (type conversion with NULL values).
  (Georg)
- Fixed segfault in mysqli_fetch_field_direct() when invalid field offset
  is passed. (Tony)
- Fixed posix_getsid() & posix_getpgid() to return sid & pgid instead
  of true. (Tony)
- Fixed bug #32394 (offsetUnset() segfaults in a foreach). (Marcus)
- Fixed bug #32373 (segfault in bzopen() if supplied path to non-existent
  file). (Tony)
- Fixed bug #32326 (Check values of Connection/Transfer-Encoding
  case-incentively in SOAP extension). (Ilia)
- Fixed bug #32290 (call_user_func_array() calls wrong class method within
  child class). (Marcus)
- Fixed bug #32238 (spl_array.c: void function cannot return value). (Johannes)
- Fixed bug #32210 (proc_get_status() sets "running" always to true). (Ilia)
- Fixed bug #32200 (Prevent using both --with-apxs2 and --with-apxs2filter).
  (Jani)
- Fixed bug #32134 (Overloading offsetGet/offsetSet). (Marcus)
- Fixed bug #32130 (ArrayIterator::seek() does not throw an Exception on
  invalid index). (Marcus)
- Fixed bug #32115 (dateTime SOAP encoding of timezone incorrect). (Dmitry)
- Fixed bug #32081 (in mysqli default socket value is not being used). (Ilia)
- Fixed bug #32021 (Crash caused by range('', 'z')). (Derick)
- Fixed bug #32011 (Fragments which replaced Nodes are not globaly useable).
  (Rob)
- Fixed bug #32001 (xml_parse_into_struct() function exceeds maximum
  execution time). (Rob, Moriyoshi)
- Fixed bug #31980 (Unicode exif data not available on Windows). (Edin)
- Fixed bug #31960 (msql_fetch_row() and msql_fetch_array() dropping columns
  with NULL values). (Daniel Convissor)
- Fixed bug #31878 (Segmentation fault using clone keyword on nodes). (Rob)
- Fixed bug #31858 (--disable-cli does not force --without-pear). (Jani)
- Fixed bug #31842 (*date('r') does not return RFC2822 conforming date string).
  (Jani)
- Fixed bug #31832 (SOAP encoding problem with complex types in WSDL mode with
  multiple parts). (Dmitry)
- Fixed bug #31797 (exif_read_data() uses too low nesting limit). (Ilia)
- Fixed bug #31796 (readline completion handler does not handle empty return
  values). (Ilia)
- Fixed bug #31792 (getrusage() does not provide ru_nswap value). (Ilia)
- Fixed bug #31755 (Cannot create SOAP header in no namespace). (Dmitry)
- Fixed bug #31754 (dbase_open() fails for mode = 1). (Mehdi, Derick)
- Fixed bug #31751 (pg_parameter_status() missing on Windows). (Edin)
- Fixed bug #31747 (SOAP Digest Authentication doesn't work with
  "HTTP/1.1 100 Continue" response). (Dmitry)
- Fixed bug #31732 (mb_get_info() causes segfault when no parameters
  specified). (Tony)
- Fixed bug #31710 (Wrong return values for mysqli_autocommit/commit/rollback).
  (Georg)
- Fixed bug #31705 (parse_url() does not recognize http://foo.com#bar). (Ilia)
- Fixed bug #31695 (Cannot redefine endpoint when using WSDL). (Dmitry)
- Fixed bug #31684 (dio_tcsetattr(): misconfigured termios settings).
  (elod at itfais dot com)
- Fixed bug #31683 (changes to $name in __get($name) override future
  parameters) (Dmitry)
- Fixed bug #31699 (unserialize() float problem on non-English locales). (Ilia)
- Fixed bug #31562 (__autoload() problem with static variables). (Marcus)
- Fixed bug #31651 (ReflectionClass::getDefaultProperties segfaults with arrays).
  (Marcus)
- Fixed bug #31623 (OCILogin does not support password grace period).
  (daniel dot beet at accuratesoftware dot com, Tony)
- Fixed bug #31527 (crash in msg_send() when non-string is stored without
  being serialized). (Ilia)
- Fixed bug #31515 (Improve performance of scandir() by factor of 10 or so). (Ilia)
- Fixed bug #31514 (open_basedir uses path_translated rather then cwd for .
  translation). (Ilia)
- Fixed bug #31480 (Possible infinite loop in imap_mail_compose()). (Ilia)
- Fixed bug #31479 (Fixed crash in chunk_split(), when chunklen > strlen). (Ilia)
- Fixed bug #31454 (session_set_save_handler crashes PHP when supplied
  non-existent object ref). (Tony)
- Fixed bug #31444 (Memory leak in zend_language_scanner.c).
  (hexer at studentcenter dot org)
- Fixed bug #31442 (unserialize broken on 64-bit systems). (Marcus)
- Fixed bug #31440 ($GLOBALS can be overwritten via GPC when register_globals
  is enabled). (Ilia)
- Fixed bug #31422 (No Error-Logging on SoapServer-Side). (Dmitry)
- Fixed bug #31413 (curl POSTFIELDS crashes on 64-bit platforms). (Joe)
- Fixed bug #31396 (compile fails with gd 2.0.33 without freetype). (Jani)
- Fixed bug #31371 (highlight_file() trims new line after heredoc). (Ilia)
- Fixed bug #31361 (simplexml/domxml segfault when adding node twice). (Rob)
- Fixed bug #31348 (CachingIterator::rewind() leaks). (Marcus)
- Fixed bug #31346 (ArrayIterator::next segfaults). (Marcus)
- Fixed bug #31190 (Unexpected warning then exception is thrown from
  call_user_func_array()). (phpbugs at domain51 dot net, Dmitry)
- Fixed bug #31142 (imap_mail_compose() fails to generate correct output). (Ilia)
- Fixed bug #31139 (XML Parser Functions seem to drop &amp; when parsing). (Rob)
- Fixed bug #31398 (When magic_guotes_gpc are enabled filenames with ' get cutoff).
  (Ilia)
- Fixed bug #31288 (Possible crash in mysql_fetch_field(), if mysql_list_fields()
  was not called previously). (Ilia)
- Fixed bug #31107, #31110, #31111, #31249 (Compile failure of zend_strtod.c).
  (Jani)
- Fixed bug #31110 (PHP 4.3.10 does not compile on Tru64 UNIX 5.1B). (Derick)
- Fixed bug #31107 (Compile failure on Solaris 9 (Intel) and gcc 3.4.3). (Derick)
- Fixed bug #31103 (Better error message when c-client cannot be found). (Ilia)
- Fixed bug #31101 (missing kerberos header file path with --with-openssl). (Jani)
- Fixed bug #31098 (isset() / empty() incorrectly return true in dereference of
  a string type). (Moriyoshi)
- Fixed bug #31087 (broken php_url_encode_hash macro). (Ilia)
- Fixed bug #31072 (var_export() does not output an array element with an empty
  string key). (Derick)
- Fixed bug #31060 (imageftbbox() does not use linespacing parameter). (Jani)
- Fixed bug #31056 (php_std_date() returns invalid formatted date if
  y2k_compliance is On). (Ilia)
- Fixed bug #31055 (apache2filter: per request leak proportional to the full
  path of the request URI). (kameshj at fastmail dot fm)
- Fixed bug #30901 (can't send cookies with soap envelop). (Dmitry)
- Fixed bug #30871 (Misleading warning message for array_combine()). (Andrey)
- Fixed bug #30868 (evaluated pointer comparison in mbregex causes compile
  failure). (Moriyoshi)
- Fixed bug #30862 (Static array with boolean indexes). (Marcus)
- Fixed bug #30726 (-.1 like numbers are not being handled correctly). (Ilia)
- Fixed bug #30725 (PHP segfaults when an exception is thrown in getIterator()
  within foreach). (Marcus)
- Fixed bug #30609 (cURL functions bypass open_basedir). (Jani)
- Fixed bug #30446 (apache2handler: virtual() includes files out of sequence)
- Fixed bug #30430 (odbc_next_result() doesn't bind values and that results
  in segfault). (pdan-php at esync dot org, Tony)
- Fixed bug #30266 (Invalid opcode 137/1/8). (Marcus)
- Fixed bug #30120 imagettftext() and imagettfbbox() accept too many
  parameters). (Jani)
- Fixed bug #30106 (SOAP cannot not parse 'ref' element. Causes Uncaught
  SoapFault exception). (Dmitry)
- Fixed bug #29989 (type re_registers redefined in oniguruma.h). (Moriyoshi)
- Fixed bug #28803 (enabled debug causes bailout errors with CLI on AIX
  because of fflush() called on already closed filedescriptor). (Tony)
- Fixed bug #29767 (Weird behaviour of __set($name, $value)). (Dmitry)
- Fixed bug #29733 (printf() handles repeated placeholders wrong).
  (bugs dot php dot net at bluetwanger dot de, Ilia)
- Fixed bug #29424 (width and height inverted for JPEG2000 files). (Ilia)
- Fixed bug #29329 (configure for mysqli with shared doesn't work). (Georg)
- Fixed bug #29136 (make test - libtool failure on MacOSX). (Jani)
- Fixed bug #28976 (mail(): use "From:" from headers if sendmail_from is empty).
  (Jani)
- Fixed bug #28930 (PHP sources pick wrong header files generated by bison).
  (eggert at gnu dot org, Jani)
- Fixed bug #28840 (__destruct of a class that extends mysqli not called).
  (Marcus)
- Fixed bug #28804 (ini-file section parsing pattern is buggy).
  (wendland at scan-plus dot de)
- Fixed bug #28451 (corrupt EXIF headers have unlimited recursive IFD directory
  entries). (Andrei)
- Fixed bug #28444 (Cannot access undefined property for object with overloaded
  property access). (Dmitry)
- Fixed bug #28442 (Changing a static variables in a class changes it across
  sub/super classes.) (Marcus)
- Fixed bug #28324 (HTTP_SESSION_VARS appear when register_long_arrays is
  Off). (Tony)
- Fixed bug #28074 (FastCGI: stderr should be written in a FCGI stderr stream).
  (chris at ex-parrot dot com)
- Fixed bug #28067 (partially incorrect utf8 to htmlentities mapping). (Derick,
  Benjamin Greiner)
- Fixed bug #28041 (SOAP HTTP Digest Access Authentication). (Dmitry)
- Fixed bug #27633 (Double \r problem on ftp_get in ASCII mode on Win32). (Ilia)
- Fixed bug #18613 (Multiple OUs in x509 certificate not handled properly).
  (Jani)

15 Dec 2004, PHP 5.0.3
- Added the %F modifier to *printf to render a non-locale-aware representation
  of a float with the . as decimal seperator. (Derick)
- Fixed error handling in mysqli_multi_query. (Georg)
- Extended the functionality of is_subclass_of() to accept either a class name
  or an object as first parameter. (Andrey)
- Fixed potential problems with unserializing invalid serialize data. (Marcus)
- Fixed bug #32076 (ReflectionMethod::isDestructor() always return true).
  (Derick, Tony)
- Fixed bug #31034 (Problem with non-existing iconv header file). (Derick)
- Fixed bug #30995 (snmp extension does not build with net-snmp 5.2). (Ilia)
- Fixed bug #30994 (SOAP server unable to handle request with references).
  (Dmitry)
- Fixed bug #30990 (allow popen() on *NIX to accept 'b' flag). (Ilia)
- Fixed bug #30967 (properties in extended mysqli classes don't work). (Georg)
- Fixed bug #30928 (When Using WSDL, SoapServer doesn't handle private or
  protected properties). (Dmitry)
- Fixed bug #30922 (reflective functions crash PHP when interfaces extend
  themselves). (Tony, Dmitry)
- Fixed bug #30904 (segfault when recording soapclient into session). (Tony,
  Dmitry)
- Fixed bug #30890 (MySQLi testsuite)
- Fixed bug #30856 (ReflectionClass::getStaticProperties segfaults). (Marcus)
- Fixed bug #30832 ("!" stripped off comments in xml parser). (Rob)
- Fixed bug #30799 (SoapServer doesn't handle private or protected properties).
  (Dmitry)
- Fixed bug #30783 (Apache crash when using ReflectionFunction::
  getStaticVariables()). (Marcus)
- Fixed bug #30750 (Meaningful error message when upload directory is not
  accessible). (Ilia)
- Fixed bug #30685 (Malformed SOAPClient http header reequest). (Dmitry)
- Fixed bug #30672 (Problem handling exif data in jpeg images at unusual
  places). (Marcus)
- Fixed bug #30658 (Ensure that temporary files created by GD are removed).
  (Ilia)
- Fixed bug #30645 (def. multi result set support for mysql_connect). (Georg)
- Fixed bug #30637 (compile with pear error). (Antony)
- Fixed bug #30587 (array_multisort doesn't separate zvals before
  changing them). (Tony)
- Fixed bug #30572 (crash when comparing SimpleXML attribute to a boolean).
  (Andi)
- Fixed bug #30566 (attribute namespace URIs are inconsistent when parsing).
  (Rob)
- Fixed bug #30490 (PEAR installation fails). (Antony)
- Fixed bug #30475 (curl_getinfo() may crash in some situations). (Ilia)
- Fixed bug #30442 (segfault when parsing ?getvariable[][ ). (Tony)
- Fixed bug #30388 (rename across filesystems loses ownership and
  permission info). (Tony)
- Fixed bug #30387 (stream_socket_client async connect was broken).
  (vnegrier at esds dot com, Wez).
- Fixed bug #30381 (Strange results with get_class_vars()). (Marcus)
- Fixed bug #30375 (cal_info() does not work without a parameter). (Ilia)
- Fixed bug #30362 (stream_get_line() not handling end string correctly).
  (Ilia)
- Fixed bug #30359 (SOAP client requests have no port in "Host" field).
  (Dmitry)
- Fixed bug #30356 (str_ireplace() does not work on all strings). (Ilia)
- Fixed bug #30344 (Reflection::getModifierNames() returns too long strings).
  (Marcus)
- Fixed bug #30329 (Error Fetching http body, No Content-Length, connection
  closed or chunked data). (Dmitry)
- Fixed bug #30282 (segfault when using unknown/unsupported
  session.save_handler and/or session.serialize_handler). (Tony)
- Fixed bug #30281 (Prevent non-wbmp images from being detected as such).
  (Ilia)
- Fixed bug #30276 (Possible crash in ctype_digit on large numbers). (Ilia)
- Fixed bug #30230 (exception handler not working with objects). (Marcus)
- Fixed bug #30224 (Sybase date strings are sometimes not null terminated).
  (Ilia)
- Fixed bug #30175 (SOAP results aren't parsed correctly). (Dmitry)
- Fixed bug #30147 (OO sqlite_fetch_object did not reset error handler). (Wez)
- Fixed bug #30133 (get_current_user() crashes on Windows). (Edin)
- Fixed bug #30061 (xml_set_start_namespace_decl_handler not called). (Rob)
- Fixed bug #30057 (did not detect IPV6 on FreeBSD 4.1). (Wez)
- Fixed bug #30042 (strtotime does not use second param). (Derick)
- Fixed bug #30027 (Possible crash inside ftp_get()).
  (cfield at affinitysolutions dot com)
- Fixed bug #29954 (array_reduce segfaults when initial value is array). (Tony)
- Fixed bug #29883 (isset gives invalid values on strings). (Tony, Dmitry)
- Fixed bug #29801 (Set limit on the size of mmapable data). (Ilia)
- Fixed bug #29557 (strtotime error). (Derick)
- Fixed bug #29418 (double free when openssl_csr_new fails).
  (Kamesh Jayachandran).
- Fixed bug #29385 (Soapserver always uses std class). (David, Dmitry)
- Fixed bug #29211 (SoapClient doesn't request wsdl through proxy). (Rob)
- Fixed bug #28817 (Var problem when extending domDocument). (Georg)
- Fixed bug #28599 (strtotime fails with zero base time). (Derick)
- Fixed bug #28598 (Lost support for MS Symbol fonts). (Pierre)
- Fixed bug #28220 (mb_strwidth() returns wrong width values for some hangul
  characters). (Moriyoshi)
- Fixed bug #28228 (NULL decimal separator is not being handled correctly).
  (Ilia)
- Fixed bug #28209 (strtotime("now")). (Derick)
- Fixed bug #27798 (private / protected variables not exposed by
  get_object_vars() inside class). (Marcus)
- Fixed bug #27728 (Can't return within a zend_try {} block or the previous
  bailout state isn't restored. (Andi)
- Fixed bug #27183 (Userland stream wrapper segfaults on stream_write).
  (Christian)

23 Sep 2004, PHP 5.0.2
- Added new boolean (fourth) parameter to array_slice() that turns on the
  preservation of keys in the returned array. (Derick)
- Added the sorting flag SORT_LOCALE_STRING to the sort() functions which makes
  them sort based on the current locale. (Derick)
- Added interface_exists() and make class_exists() only return true for real
  classes. (Andrey)
- Added PHP_EOL constant that contains the OS way of representing newlines.
  (Paul Hudson, Derick)
- Implemented periodic PCRE compiled regexp cache cleanup, to avoid memory
  exhaustion. (Andrei)
- Renamed SoapClient->__call() to SoapClinet->__soapCall(). (Dmitry)
- Fixed bug with raw_post_data not getting set (Brian)
- Fixed a file-descriptor leak with phpinfo() and other 'special' URLs (Zeev)
- Fixed bug #30209 (ReflectionClass::getMethod() lowercases attribute).
  (Marcus)
- Fixed bug #30182 (SOAP module processing WSDL file dumps core). (Dmitry)
- Fixed bug #30045 (Cannot pass big integers (> 2147483647) in SOAP requests).
  (Dmitry)
- Fixed bug #29985 (unserialize()/ __PHP_Incomplete_class does not report
  correctly class name). (Marcus, Tony)
- Fixed bug #29945 (simplexml_load_file URL limitation 255 char). (Rob)
- Fixed bug #29873 (No defines around pcntl_*priority definitions). (Derick)
- Fixed bug #29844 (SOAP doesn't return the result of a valid SOAP request).
  (Dmitry)
- Fixed bug #29842 (soapclient return null value). (Dmitry)
- Fixed bug #29839 (incorrect convert (xml:lang to lang)). (Dmitry)
- Fixed bug #29830 (SoapServer::setClass() should not export non-public
  methods). (Dmitry)
- Fixed bug #29828 (Interfaces no longer work). (Marcus)
- Fixed bug #29821 (Fixed possible crashes in convert_uudecode() on invalid
  data). (Ilia)
- Fixed bug #29808 (array_count_values() breaks with numeric strings). (Ilia)
- Fixed bug #29805 (HTTP Authentication Issues). (Uwe Schindler)
- Fixed bug #29795 (SegFault with Soap and Amazon's Web Services). (Dmitry)
- Fixed bug #29737 (ip2long should return -1 if IP is 255.255.255.255 and FALSE
  on error). (Tony)
- Fixed bug #29711 (Changed ext/xml to default to UTF-8 output). (Rob)
- Fixed bug #29678 (opendir() with ftp:// wrapper segfaults if path does not
  have trailing slash). (Ilia)
- Fixed bug #29657 (xml_* functions throw non descriptive error).
  (Christian, Rob)
- Fixed bug #29656 (segfault on result and statement properties). (Georg)
- Fixed bug #29566 (foreach/string handling strangeness (crash)). (Dmitry)
- Fixed bug #29447 (Reflection API issues). (Marcus)
- Fixed bug #29296 (Added sslv2 and sslv3 transports). (Wez)
- Fixed bug #29283 (Invalid statement handle in mysqli on execute). (Georg)
- Fixed bug #29913 (parse_url() is now binary safe). (Ilia)
- Fixed bug #27994 (segfault with Soapserver when WSDL-Cache is enabled).
  (Dmitry)
- Fixed bug #27791 (Apache 2.0 SAPI build against Apache 2 HEAD). (Joe Orton,
  Derick)
- Fixed bug #26737 (private/protected properties not serialized when user
  declared method __sleep() exists). E_NOTICE thrown when __sleep() returns
  name of non-existing member. (Andrey, Curt)

12 Aug 2004, PHP 5.0.1
- Changed destructor mechanism so that destructors are called prior to request
  shutdown. (Marcus)
- Rewritten UNIX and Windows install help files. (Documentation Team)
- Updated several libraries bundled with the windows release which now
  includes libxml2-2.6.11, libxslt-1.1.7 and iconv-1.9.1. (Rob, Edin)
- Improved and moved ActiveScript SAPI to PECL.  (Wez)
- Fixed bug #29606 (php_strip_whitespace() prints to stdout rather then
  returning the value). (Ilia)
- Fixed bug #29577 (MYSQLI_CLIENT_FOUND_ROWS undefined) (Georg)
- Fixed bug #29573 (Segmentation fault, when exception thrown within
  PHP function called from XSLT). (Christian)
- Fixed bug #29522 (accessing properties without connection) (Georg)
- Fixed bug #29505 (get_class_vars() severely broken when used with arrays).
  (Marcus)
- Fixed bug #29490 (.Net object instantiation failed). (Michael Sisolak).
- Fixed bug #29474 (win32: usleep() doesn't work). (Wez)
- Fixed bug #29449 (win32: feof() hangs on empty tcp stream). (Wez)
- Fixed bug #29437 (Possible crash inside array_walk_recursive()). (Ilia)
- Fixed bug #29431 (crash when parsing invalid address; invalid address
  returned by stream_socket_recvfrom(), stream_socket_getname()). (Wez)
- Fixed bug #29409 (Segfault in PHP functions called from XSLT). (Rob)
- Fixed unloading of dynamically loaded extensions.
  (Marcus, kameshj at fastmail dot fm)
- Fixed bug #29395 (sqlite_escape_string() returns bogus data on empty
  strings). (Ilia, Tony)
- Fixed bug #29392 (com_dotnet crashes when echo'ing an object). (Wez)
- Fixed bug #29368 (The destructor is called when an exception is thrown from
  the constructor). (Marcus)
- Fixed bug #29354 (Exception constructor marked as both public and protected).
  (Marcus)
- Fixed bug #29342 (strtotime() does not handle empty date string properly).
  (Ilia)
- Fixed bug #29340 (win32 build produces invalid php_ifx.dll). (Edin)
- Fixed bug #29335 (fetch functions now use MYSQLI_BOTH as default) (Georg)
- Fixed bug #29291 (get_class_vars() return names with NULLs). (Marcus)
- Fixed bug #29264 (gettext extension not working). (Edin)
- Fixed bug #29258 (variant_date_from_timestamp() does not honour
  timezone).  (Wez)
- Fixed bug #29256 (error when sending large packets on a socket). (Dmitry)
- Fixed bug #29236 (memory error when wsdl-cache is enabled). (Dmitry)
- Fixed bug #29147 (Compile Error in mnoGoSearch functions). (Sergey, Antony)
- Fixed bug #29132 ($_SERVER["PHP_AUTH_USER"] isn't defined). (Stefan)
- Fixed bug #29119 (html_entity_decode() misbehaves with UTF-8). (Moriyoshi)
- Fixed bug #29109 (SoapFault exception: [WSDL] Out of memory). (Dmitry)
- Fixed bug #29061 (soap extension segfaults). (Dmitry)
- Fixed bug #28985 (__getTypes() returning nothing on complex WSDL). (Dmitry)
- Fixed bug #28969 (Wrong data encoding of special characters). (Dmitry)
- Fixed bug #28895 (ReflectionClass::isAbstract always returns false). (Marcus)
- Fixed bug #28829 (Thread-unsafety in bcmath elementary values). (Sara)
- Fixed bug #28464 (catch() does not catch exceptions by interfaces). (Marcus)
- Fixed bug #27669 (PHP 5 didn't support all possibilities for calling static
  methods dynamically). (Dmitry)
- Fixed ReflectionClass::getMethod() and ReflectionClass::getProperty() to
  raise an ReflectionException instead of returning NULL on failure.
  (Sebastian)
- Fixed convert.* filters to consume remaining buckets_in on flush. (Sara)
- Fixed bug in mysqli->client_version. (Georg)

13 Jul 2004, PHP 5.0.0
- Updated PCRE to provide better error handling in certain cases. (Andrei)
- Changed doc comments to require a single white space after '/**'. (Marcus)
- Fixed bug #29019 (Database not closing). (Marcus)
- Fixed bug #29008 (array_combine() does not handle non-numeric/string keys).
  (Ilia)
- Fixed bug #28999 (fixed behaviour of exec() to work as it did in 4.X). (Ilia)
- Fixed bug #28868 (Internal filter registry not thread safe). (Sara)
- Fixed bug #28851 (call_user_func_array has typo in error message). (Marcus)
- Fixed bug #28831 (ArrayObject::offsetGet() does the work of offsetUnset()).
  (Marcus)
- Fixed bug #28822 (ArrayObject::offsetExists() works inverted). (Marcus)
- Fixed bug #28789 (ReflectionProperty getValue() fails on public static
  members). (Marcus)
- Fixed bug #28771 (Segfault when using xslt and clone). (Rob)
- Fixed bug #28751 (SoapServer does not call _autoload()). (Dmitry)
- Fixed bug #28739 (array_*diff() and array_*intersect() not clearing the fci
  cache before work). (Andrey)
- Fixed bug #28721 (appendChild() and insertBefore() unset DOMText).(Rob)
- Fixed bug #28702 (SOAP does not parse WSDL service address correctly). (Dmitry)
- Fixed bug #28699 (Reflection api bugs). (Marcus)
- Fixed bug #28694 (ReflectionExtension::getFunctions() crashes PHP). (Marcus)
- Fixed bug #28512 (Allocate enough space to store MSSQL data). (Frank)
- Fixed strip_tags() to correctly handle '\0' characters. (Stefan)<|MERGE_RESOLUTION|>--- conflicted
+++ resolved
@@ -4,12 +4,9 @@
 - Core:
   . Fixed bug #64578 (debug_backtrace in set_error_handler corrupts zend heap: 
     segfault). (Laruence)
-<<<<<<< HEAD
+  . Fixed bug #64458 (dns_get_record result with string of length -1). (Stas)
   . Fixed bug #64433 (follow_location parameter of context is ignored for most 
     response codes). (Sergey Akbarov)
-=======
-  . Fixed bug #64458 (dns_get_record result with string of length -1). (Stas)
->>>>>>> 18fdab5a
   . Fixed bugs #47675 and #64577 (fd leak on Solaris)
 
 - CURL:
