--- conflicted
+++ resolved
@@ -57,15 +57,11 @@
   . Fixed bug GH-12929 (SimpleXMLElement with stream_wrapper_register can
     segfault). (nielsdos)
 
-<<<<<<< HEAD
-07 Dec 2023, PHP 8.3.1RC1
-=======
 - Tidy:
   . Fixed bug GH-12980 (tidynode.props.attribute is missing
     "Boolean Attributes" and empty attributes). (nielsdos)
 
-21 Dec 2023, PHP 8.2.14
->>>>>>> b3f483db
+07 Dec 2023, PHP 8.3.1RC1
 
 - Core:
   . Fixed bug GH-12758 / GH-12768 (Invalid opline in OOM handlers within
