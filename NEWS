PHP                                                                        NEWS
|||||||||||||||||||||||||||||||||||||||||||||||||||||||||||||||||||||||||||||||
<<<<<<< HEAD
?? ??? ????, PHP 8.3.0RC4
=======
?? ??? ????, PHP 8.2.12

- Core:
  . Fixed bug GH-12207 (memory leak when class using trait with doc block).
    (rioderelfte)
  . Fixed bug GH-12215 (Module entry being overwritten causes type errors in
    ext/dom). (nielsdos)
  . Fixed bug GH-12273 (__builtin_cpu_init check). (Freaky)
  . Fixed bug GH-10008 (Narrowing occurred during type inference of
    ZEND_ADD_ARRAY_ELEMENT). (nielsdos, arnaud-lb)
>>>>>>> d7a7309b

- CType:
  . Fixed bug GH-11997 (ctype_alnum 5 times slower in PHP 8.1 or greater).
    (nielsdos)

- DOM:
  . Restore old namespace reconciliation behaviour. (nielsdos)

- MySQLnd:
  . Fixed bug GH-12297 (PHP Startup: Invalid library (maybe not a PHP library)
    'mysqlnd.so' in Unknown on line). (nielsdos)

28 Sep 2023, PHP 8.3.0RC3

- Core:
  . Fixed bug GH-12189 (#[Override] attribute in trait does not check for
    parent class implementations). (timwolla)
  . Fixed OSS Fuzz #62294 (Unsetting variable after ++/-- on string variable
    warning). (Girgias)
  . Fixed bug GH-12215 (Module entry being overwritten causes type errors in
    ext/dom). (nielsdos)
  . Fixed bug GH-12207 (memory leak when class using trait with doc block).
    (rioderelfte)
  . Fixed bug GH-12273 (__builtin_cpu_init check). (Freaky)

- Filter:
  . Fix explicit FILTER_REQUIRE_SCALAR with FILTER_CALLBACK (ilutov)

- Hash:
  . Fixed bug GH-12186 (segfault copying/cloning a finalized HashContext).
    (MaxSem)

- Intl:
  . Fixed bug GH-12243 (segfault on IntlDateFormatter::construct).
    (David Carlier)
  . Fixed bug GH-12282 (IntlDateFormatter::construct should throw an exception
    on an invalid locale). (David Carlier)

- SimpleXML:
  . Fixed bug GH-12170 (Can't use xpath with comments in SimpleXML). (nielsdos)
  . Fixed bug GH-12192 (SimpleXML infinite loop when getName() is called
    within foreach). (nielsdos)
  . Fixed bug GH-12223 (Entity reference produces infinite loop in
    var_dump/print_r). (nielsdos)
  . Fixed bug GH-12208 (SimpleXML infinite loop when a cast is used inside a
    foreach). (nielsdos)
  . Fixed bug #55098 (SimpleXML iteration produces infinite loop). (nielsdos)
  . Fixed bug GH-12167 (Unable to get processing instruction contents in
    SimpleXML). (nielsdos)
  . Fixed bug GH-12169 (Unable to get comment contents in SimpleXML).
    (nielsdos)

- Streams:
  . Fixed bug GH-12190 (binding ipv4 address with both address and port at 0).
    (David Carlier)

- XML:
  . Fix return type of stub of xml_parse_into_struct(). (nielsdos)
  . Fix memory leak when calling xml_parse_into_struct() twice. (nielsdos)

<<<<<<< HEAD
14 Sep 2023, PHP 8.3.0RC2
=======
- XSL:
  . Fix type error on XSLTProcessor::transformToDoc return value with
    SimpleXML. (nielsdos)

28 Sep 2023, PHP 8.2.11
>>>>>>> d7a7309b

- Core:
  . Fixed GH-11847 (DTrace enabled build is broken). (Filip Zrůst)
  . Fixed bug GH-11876: ini_parse_quantity() accepts invalid quantities.
    (Girgias)
  . Fixed bug GH-12073 (Segfault when freeing incompletely initialized
    closures). (ilutov)
  . Fixed bug GH-12060 (Internal iterator rewind handler is called twice).
    (ju1ius)
  . Fixed OSS Fuzz #61865 (Undef variable in ++/-- for declared property
    that is unset in error handler). (Girgias)
  . Fixed bug GH-12102 (Incorrect compile error when using array access on TMP
    value in function call). (ilutov)
  . Fixed warning emitted when checking if a user stream is castable. (Girgias)
  . Fixed bug GH-12123 (Compile error on MacOS with C++ extension when using
    ZEND_BEGIN_ARG_WITH_RETURN_TYPE_INFO_EX). (kocsismate)

- FPM:
  . Fixed GH-12077 (PHP 8.3.0RC1 borked socket-close-on-exec.phpt).
    (Jakub Zelenka)

- Intl:
  . Fixed bug GH-12020 (intl_get_error_message() broken after
    MessageFormatter::formatMessage() fails). (Girgias)

- ODBC:
  . Fixed memory leak with failed SQLPrepare. (NattyNarwhal)
  . Fixed persistent procedural ODBC connections not getting closed.
    (NattyNarwhal)

- PCRE:
  . Update bundled libpcre2 to 10.42. (nielsdos)

- SimpleXML:
  . Fixed bug #52751 (XPath processing-instruction() function is not
    supported). (nielsdos)

- SPL:
  . Fixed bug GH-11972 (RecursiveCallbackFilterIterator regression in 8.1.18).
    (nielsdos)

- Standard:
  . Fixed bug GH-12151 (str_getcsv ending with escape zero segfualt).
    (Jakub Zelenka)

- SQLite3:
  . Fixed bug GH-11878 (SQLite3 callback functions cause a memory leak with
    a callable array). (nielsdos, arnaud-lb)

31 Aug 2023, PHP 8.3.0RC1

- Core:
  . Fixed bug GH-11937 (Constant ASTs containing objects). (ilutov)
  . Introduced Zend guard recursion protection to fix __debugInfo issue.
    (Jakub Zelenka)
  . Fixed bug GH-11790 (On riscv64 require libatomic if actually needed).
    (Jeremie Courreges-Anglas)
  . Fixed oss-fuzz #61712 (assertion failure with error handler during binary
    op). (nielsdos)

- DOM:
  . Fixed GH-11952 (Confusing warning when blocking entity loading via
    libxml_set_external_entity_loader). (nielsdos)

- FFI:
  . Implement GH-11934 (Allow to pass CData into struct and/or union fields).
    (nielsdos, KapitanOczywisty)

- FPM:
  . Fixed bug #76067 (system() function call leaks php-fpm listening sockets).
    (Mikhail Galanin, Jakub Zelenka)

- Standard:
  . Added $before_needle argument to strrchr(). (HypeMC)
  . Fixed GH-11982 (str_getcsv returns null byte for unterminated enclosure).
    (Jakub Zelenka)

- Streams:
  . Fixed bug #52335 (fseek() on memory stream behavior different than file).
    (Jakub Zelenka)
  . Fixed bug #76857 (Can read "non-existant" files). (Jakub Zelenka)

17 Aug 2023, PHP 8.3.0beta3

- Core:
  . Fixed strerror_r detection at configuration time. (Kévin Dunglas)
  . Fixed segfault during freeing of some incompletely initialized objects due
    to OOM error (PDO, SPL, XSL). (ilutov)
  . Fixed trait typed properties using a DNF type not being correctly bound.
    (Girgias)
  . Fixed trait property types not being arena allocated if copied from
    an internal trait. (Girgias)
  . Fixed deep copy of property DNF type during lazy class load.
    (Girgias, ilutov)
  . Fixed memory freeing of DNF types for non arena allocated types.
    (Girgias, ju1ius)

- DOM:
  . adoptNode now respects the strict error checking property. (nielsdos)
  . Align DOMChildNode parent checks with spec. (nielsdos)
  . Fixed bug #80927 (Removing documentElement after creating attribute node:
    possible use-after-free). (nielsdos)
  . Fix various namespace prefix conflict resolution bugs. (nielsdos)
  . Fix calling createAttributeNS() without prefix causing the default
    namespace of the element to change. (nielsdos)

- Opcache:
  . Avoid resetting JIT counter handlers from multiple processes/threads.
    (ilutov)

- Standard:
  . Fixed bug GH-11870 (Fix off-by-one bug when truncating tempnam prefix)
    (athos-ribeiro)

03 Aug 2023, PHP 8.3.0beta2

- Bcmath
  . Fixed GH-11761 (removing trailing zeros from numbers) (jorgsowa)

- Core:
  . Fixed oss-fuzz #60741 (Leak in open_basedir). (ilutov)

- DOM:
  . Fixed bug GH-11792 (LIBXML_NOXMLDECL is not implemented or broken).
    (nielsdos)

- FFI:
  . Fix leaking definitions when using FFI::cdef()->new(...). (ilutov)

- Libxml:
  . Fixed bug GHSA-3qrf-m4j2-pcrr (Security issue with external entity loading
    in XML without enabling it). (CVE-2023-3823) (nielsdos, ilutov)

- MBString:
  . Fix use-after-free of mb_list_encodings() return value. (ilutov)

- Opcache:
  . Avoid adding an unnecessary read-lock when loading script from shm if
    restart is in progress. (mikhainin)

- Phar:
  . Fixed bug GHSA-jqcx-ccgc-xwhv (Buffer mismanagement in phar_dir_read()).
    (CVE-2023-3824) (nielsdos)

- Streams:
  . Fixed bug GH-11735 (Use-after-free when unregistering user stream wrapper
    from itself). (ilutov)

20 Jul 2023, PHP 8.3.0beta1

- CLI:
  . Implement GH-10024 (support linting multiple files at once using php -l).
    (nielsdos)

- Core:
  . Fixed line number of JMP instruction over else block. (ilutov)
  . Fixed use-of-uninitialized-value with ??= on assert. (ilutov)
  . Fixed bug GH-11601 (Incorrect handling of unwind and graceful exit
    exceptions). (ilutov)
  . Added zend_call_stack_get implementation for OpenBSD. (David Carlier)
  . Fixed oss-fuzz #60411 (Fix double-compilation of arrow-functions). (ilutov)
  . Fixed build for FreeBSD before the 11.0 releases. (David Carlier)
  . Add stack limit check in zend_eval_const_expr(). (Arnaud)
  . Expose time spent collecting cycles in gc_status(). (Arnaud)
  . Remove WeakMap entries whose key is only reachable through the entry value.
    (Arnaud)
  . Resolve open_basedir paths on INI update. (ilutov)

- Curl:
  . Added Curl options and constants up to (including) version 7.87.
    (nielsdos, adoy)

- DOM:
  . Added DOMNode::contains() and DOMNameSpaceNode::contains(). (nielsdos)
  . Added DOMElement::getAttributeNames(). (nielsdos)
  . Added DOMNode::getRootNode(). (nielsdos)
  . Added DOMElement::className and DOMElement::id. (nielsdos)
  . Added DOMParentNode::replaceChildren(). (nielsdos)
  . Added DOMNode::isConnected and DOMNameSpaceNode::isConnected. (nielsdos)
  . Added DOMNode::parentElement and DOMNameSpaceNode::parentElement.
    (nielsdos)
  . Added DOMNode::isEqualNode(). (nielsdos)
  . Added DOMElement::insertAdjacentElement() and
    DOMElement::insertAdjacentText(). (nielsdos)
  . Added DOMElement::toggleAttribute(). (nielsdos)

- FPM:
  . Added warning to log when fpm socket was not registered on the expected
    path. (Joshua Behrens, Jakub Zelenka)

- Hash:
  . Fix use-of-uninitialized-value in hash_pbkdf2(), fix missing $options
    parameter in signature. (ilutov)

- Intl:
  . Fix memory leak in MessageFormatter::format() on failure. (Girgias)

- LDAP:
  . Deprecate calling ldap_connect() with separate hostname and port.
    (heiglandreas)

- OpenSSL:
  . Added support for additional EC parameters in openssl_pkey_new. (Eno-CN)

- PDO:
  . Fix	GH-11587 (After php8.1, when PDO::ATTR_EMULATE_PREPARES is true
    and PDO::ATTR_STRINGIFY_FETCHES is true, decimal zeros are no longer
    filled). (SakiTakamachi)

- Random:
  . Deprecate MT_RAND_PHP. (timwolla)

- SPL:
  . Fixed GH-11573 (RecursiveDirectoryIterator::hasChildren is slow).
    (nielsdos)

- Standard:
  . Added support for rounding negative places in number_format().
    (Marc Bennewitz)
  . Prevent precision loss on formatting decimal integers in number_format().
    (Marc Bennewitz)
  . Added usage of posix_spawn for proc_open when supported by OS.
    (Cristian Rodriguez)

- Streams:
  . Implemented GH-11242 (_php_stream_copy_to_mem: Allow specifying a maximum
    length without allocating a buffer of that size). (Jakub Zelenka)

06 Jul 2023, PHP 8.3.0alpha3

- Core:
  . Fixed bug GH-11507 (String concatenation performance regression in 8.3).
    (nielsdos)
  . Fixed oss-fuzz #60011 (Mis-compilation of by-reference nullsafe operator).
    (ilutov)
  . Fixed GH-11488 (Missing "Optional parameter before required" deprecation on
    union null type). (ilutov)
  . Implement the #[\Override] attribute RFC. (timwolla)

- DOM:
  . Fixed bug GH-11500 (Namespace reuse in createElementNS() generates wrong
    output). (nielsdos)
  . Implemented DOMDocument::adoptNode(). Previously this always threw a
    "not yet implemented" exception. (nielsdos)
  . Fixed bug GH-9628 (Implicitly removing nodes from \DOMDocument breaks
    existing references). (nielsdos)

- Fileinfo:
  . Fix GH-11408 (Unable to build PHP 8.3.0 alpha 1 / fileinfo extension).
    (nielsdos)

- MBString:
  . Implement mb_str_pad() RFC. (nielsdos)
  . Fixed bug GH-11514 (PHP 8.3 build fails with --enable-mbstring enabled).
    (nielsdos)

- Session:
  . Fixed bug GH-11529 (Crash after dealing with an Apache request). (nielsdos)

- Standard:
  . Fix serialization of RC1 objects appearing in object graph twice. (ilutov)

- XMLReader:
  . Fix GH-11548 (Argument corruption when calling XMLReader::open or
    XMLReader::XML non-statically with observer active). (Bob)

- zip:
  . zip extension version 1.22.0 for libzip 1.10.0. (Remi)
  . add new error macros (ER_DATA_LENGTH and ER_NOT_ALLOWED). (Remi)
  . add new archive global flags (ER_AFL_*). (Remi)
  . add ZipArchive::setArchiveFlag and ZipArchive::getArchiveFlag methods.
    (Remi)


22 Jun 2023, PHP 8.3.0alpha2

- Core:
  . Fix GH-11388 (Allow "final" modifier when importing a method from a trait).
    (nielsdos)
  . Fixed bug GH-11406 (segfault with unpacking and magic method closure).
    (nielsdos)

- DOM:
  . Fix #79700 (wrong use of libxml oldNs leads to performance problem).
    (nielsdos)
  . Fix #77894 (DOMNode::C14N() very slow on generated DOMDocuments even after
    normalisation). (nielsdos)
  . Revert changes to DOMAttr::$value and DOMAttr::$nodeValue expansion.
    (nielsdos)

- GD:
  . Removed imagerotate "ignore_transparent" argument since it has no effect.
    (David Carlier)

- Streams:
  . Implement GH-8641 (STREAM_NOTIFY_COMPLETED over HTTP never emitted).
    (nielsdos, Jakub Zelenka)
  . Fix bug GH-10406 (fgets on a redis socket connection fails on PHP 8.3).
    (Jakub Zelenka)

08 Jun 2023, PHP 8.3.0alpha1

- CLI:
  . Added pdeathsig to builtin server to terminate workers when the master
    process is killed. (ilutov)
  . Fixed bug GH-11104 (STDIN/STDOUT/STDERR is not available for CLI without
    a script). (nielsdos)

- Core:
  . Fixed bug GH-9388 (Improve unset property and __get type incompatibility
    error message). (ilutov)
  . SA_ONSTACK is now set for signal handlers to be friendlier to other
    in-process code such as Go's cgo. (Kévin Dunglas)
  . SA_ONSTACK is now set when signals are disabled. (Kévin Dunglas)
  . Fix GH-9649: Signal handlers now do a no-op instead of crashing when
    executed on threads not managed by TSRM. (Kévin Dunglas)
  . Fixed potential NULL pointer dereference Windows shm*() functions. (cmb)
  . Added shadow stack support for fibers. (Chen Hu)
  . Fix bug GH-9965 (Fix accidental caching of default arguments with side
    effects). (ilutov)
  . Implement GH-10217 (Use strlen() for determining the class_name length).
    (Dennis Buteyn)
  . Fix bug GH-8821 (Improve line numbers for errors in constant expressions).
    (ilutov)
  . Fix bug GH-10083 (Allow comments between & and parameter). (ilutov)
  . Zend Max Execution Timers is now enabled by default for ZTS builds on
    Linux. (Kévin Dunglas)
  . Fix bug GH-10469 (Disallow .. in open_basedir paths set at runtime).
    (ilutov)
  . Fix bug GH-10168, GH-10582 (Various segfaults with destructors and VM return
    values). (dstogov, nielsdos, ilutov)
  . Fix bug GH-10935 (Use of trait doesn't redeclare static property if class
    has inherited it from its parent). (ilutov)
  . Fix bug GH-11154 (Negative indices on empty array don't affect next chosen
    index). (ColinHDev)
  . Fix bug GH-8846 (Implement delayed early binding for classes without
    parents). (ilutov)
  . Fix bug #79836 (Segfault in concat_function). (nielsdos)
  . Fix bug #81705 (type confusion/UAF on set_error_handler with concat
    operation). (nielsdos)
  . Fix GH-11348 (Closure created from magic method does not accept named
    arguments). (nielsdos)

- Date:
  . Implement More Appropriate Date/Time Exceptions RFC. (Derick)

- DOM:
  . Fix bug GH-8388 (DOMAttr unescapes character reference). (Tim Starling)
  . Fix bug GH-11308 (getElementsByTagName() is O(N^2)). (nielsdos)

- Exif:
  . Removed unneeded codepaths in exif_process_TIFF_in_JPEG(). (nielsdos)

- Fileinfo:
  . Upgrade bundled libmagic to 5.43. (Anatol)

- FPM:
  . The status.listen shared pool now uses the same php_values (including
    expose_php) and php_admin_value as the pool it is shared with. (dwxh)

- GD:
  . Fixed bug #81739: OOB read due to insufficient input validation in
    imageloadfont(). (CVE-2022-31630) (cmb)

- Hash:
  . Fixed bug #81738: buffer overflow in hash_update() on long parameter.
    (CVE-2022-37454) (nicky at mouha dot be)

- Intl:
  . Added pattern format error infos for numfmt_set_pattern. (David Carlier)
  . Added MIXED_NUMBERS and HIDDEN_OVERLAY constants for
    the Spoofchecker's class. (David Carlier)
  . Updated datefmt_set_timezone/IntlDateformatter::setTimezone returns type.
    (David Carlier).
  . Updated IntlBreakInterator::setText return type. (David Carlier)
  . Updated IntlChar::enumCharNames return type. (David Carlier)

- JSON:
  . Added json_validate(). (Juan Morales)

- MBString:
  . mb_detect_encoding is better able to identify the correct encoding for
    Turkish text. (Alex Dowad)
  . mb_detect_encoding's "non-strict" mode now behaves as described in the
    documentation. Previously, it would return false if the same byte
    (for example, the first byte) of the input string was invalid in all
    candidate encodings. More generally, it would eliminate candidate
    encodings from consideration when an invalid byte was seen, and if the
    same input byte eliminated all remaining encodings still under
    consideration, it would return false. On the other hand, if all candidate
    encodings but one were eliminated from consideration, it would return the
    last remaining one without regard for how many encoding errors might be
    encountered later in the string. This is different from the behavior
    described in the documentation, which says: "If strict is set to false,
    the closest matching encoding will be returned." (Alex Dowad)
  . mb_strtolower, mb_strtotitle, and mb_convert_case implement conditional
    casing rules for the Greek letter sigma. For mb_convert_case, conditional
    casing only applies to MB_CASE_LOWER and MB_CASE_TITLE modes, not to
    MB_CASE_LOWER_SIMPLE and MB_CASE_TITLE_SIMPLE. (Alex Dowad)
  . mb_detect_encoding is better able to identify UTF-8 and UTF-16 strings
    with a byte-order mark. (Alex Dowad)
  . mb_decode_mimeheader interprets underscores in QPrint-encoded MIME
    encoded words as required by RFC 2047; they are converted to spaces.
    Underscores must be encoded as "=5F" in such MIME encoded words.
    (Alex Dowad)
  . mb_encode_mimeheader no longer drops NUL (zero) bytes when
    QPrint-encoding the input string. This previously caused strings in
    certain text encodings, especially UTF-16 and UTF-32, to be
    corrupted by mb_encode_mimeheader. (Alex Dowad)

- mysqli:
  . mysqli_fetch_object raises a ValueError instead of an Exception.
    (David Carlier)

- Opcache:
  . Added start, restart and force restart time to opcache's
    phpinfo section. (Mikhail Galanin)
  . Fix GH-9139: Allow FFI in opcache.preload when opcache.preload_user=root.
    (Arnaud, Kapitan Oczywisty)
  . Made opcache.preload_user always optional in the cli and phpdbg SAPIs.
    (Arnaud)
  . Allows W/X bits on page creation on FreeBSD despite system settings.
    (David Carlier)
  . Added memfd api usage, on Linux, for zend_shared_alloc_create_lock()
    to create an abstract anonymous file for the opcache's lock. (Max Kellermann)

- OpenSSL:
  . Added OPENSSL_CMS_OLDMIMETYPE and PKCS7_NOOLDMIMETYPE contants to switch
    between mime content types. (Daniel Kesselberg)
  . Fixed GH-11054: Reset OpenSSL errors when using a PEM public key.
    (Florian Moser)

- PCNTL:
  . SA_ONSTACK is now set for pcntl_signal. (Kévin Dunglas)
  . Added SIGINFO constant. (David Carlier)

- PGSQL:
  . pg_fetch_object raises a ValueError instead of an Exception.
    (David Carlier)
  . Added GH-9344, pipeline mode support. (David Carlier)
  . pg_cancel use thread safe PQcancel api instead. (David Carlier)
  . pg_trace new PGSQL_TRACE_SUPPRESS_TIMESTAMPS/PGSQL_TRACE_REGRESS_MODE
    contants support. (David Carlier)
  . pg_set_error_verbosity adding PGSQL_ERRORS_STATE constant. (David Carlier)
  . pg_convert/pg_insert E_WARNING on type errors had been converted to
    ValueError/TypeError exceptions. (David Carlier)
  . Added pg_set_error_context_visibility to set the context's visibility
    within the error messages. (David Carlier)

- Phar:
  . Fix memory leak in phar_rename_archive(). (stkeke)

- Posix:
  . Added posix_sysconf. (David Carlier)
  . Added posix_pathconf. (David Carlier)
  . Added posix_fpathconf. (David Carlier)
  . Fixed zend_parse_arg_long's bool pointer argument assignment. (Cristian Rodriguez)
  . Added posix_eaccess. (David Carlier)

- Random:
  . Added Randomizer::getBytesFromString(). (Joshua Rüsweg)
  . Added Randomizer::nextFloat(), ::getFloat(), and IntervalBoundary. (timwolla)
  . Fix GH-10292 (Made the default value of the first param of srand() and
    mt_srand() nullable). (kocsismate)
  . Enable getrandom() for NetBSD (from 10.x). (David Carlier)

- Reflection:
  . Fix GH-9470 (ReflectionMethod constructor should not find private parent
    method). (ilutov)
  . Fix GH-10259 (ReflectionClass::getStaticProperties doesn't need null return
    type). (kocsismate)
  . Fix Segfault when using ReflectionFiber suspended by an internal function.
    (danog)

- SAPI:
  . Fixed GH-11141 (Could not open input file: should be sent to stderr).
    (nielsdos)

- Sockets:
  . Added SO_ATTACH_REUSEPORT_CBPF socket option, to give tighter control
    over socket binding for a cpu core. (David Carlier)
  . Added SKF_AD_QUEUE for cbpf filters. (David Carlier)
  . Added socket_atmark if send/recv needs using MSG_OOB. (David Carlier)
  . Added TCP_QUICKACK constant, to give tigher control over
    ACK delays. (David Carlier)
  . Added DONTFRAGMENT support for path MTU discovery purpose. (David Carlier)
  . Added AF_DIVERT for raw socket for divert ports. (David Carlier)
  . Added SOL_UPDLITE, UDPLITE_RECV_CSCOV and UDPLITE_SEND_CSCOV for updlite
    protocol support. (David Carlier)
  . Added SO_RERROR, SO_ZEROIZE and SO_SPLICE netbsd and openbsd constants.
    (David Carlier)
  . Added TCP_REPAIR for quietly close a connection. (David Carlier)
  . Added SO_REUSEPORT_LB freebsd constant. (David Carlier)
  . Added IP_BIND_ADDRESS_NO_PORT. (David Carlier)

- Standard:
  . E_NOTICEs emitted by unserialize() have been promoted to E_WARNING. (timwolla)
  . unserialize() now emits a new E_WARNING if the input contains unconsumed
    bytes. (timwolla)
  . Make array_pad's $length warning less confusing. (nielsdos)
  . E_WARNING emitted by strtok in the caase both arguments are not provided when
    starting tokenisation. (David Carlier)
  . password_hash() will now chain the original RandomException to the ValueError
    on salt generation failure. (timwolla)
  . Fix GH-10239 (proc_close after proc_get_status always returns -1). (nielsdos)
  . Improve the warning message for unpack() in case not enough values were
    provided. (nielsdos)
  . Fix GH-11010 (parse_ini_string() now preserves formatting of unquoted
    strings starting with numbers when the INI_SCANNER_TYPED flag is
    specified). (ilutov)
  . Fix GH-10742 (http_response_code emits no error when headers were already
    sent). (NattyNarwhal)

- Streams:
  . Fixed bug #51056: blocking fread() will block even if data is available.
    (Jakub Zelenka)
  . Added storing of the original path used to open xport stream.
    (Luc Vieillescazes)

- XSLTProcessor:
  . Fixed bug #69168 (DomNode::getNodePath() returns invalid path). (nielsdos)

<<< NOTE: Insert NEWS from last stable release here prior to actual release! >>><|MERGE_RESOLUTION|>--- conflicted
+++ resolved
@@ -1,19 +1,10 @@
 PHP                                                                        NEWS
 |||||||||||||||||||||||||||||||||||||||||||||||||||||||||||||||||||||||||||||||
-<<<<<<< HEAD
 ?? ??? ????, PHP 8.3.0RC4
-=======
-?? ??? ????, PHP 8.2.12
-
-- Core:
-  . Fixed bug GH-12207 (memory leak when class using trait with doc block).
-    (rioderelfte)
-  . Fixed bug GH-12215 (Module entry being overwritten causes type errors in
-    ext/dom). (nielsdos)
-  . Fixed bug GH-12273 (__builtin_cpu_init check). (Freaky)
+
+- Core:
   . Fixed bug GH-10008 (Narrowing occurred during type inference of
     ZEND_ADD_ARRAY_ELEMENT). (nielsdos, arnaud-lb)
->>>>>>> d7a7309b
 
 - CType:
   . Fixed bug GH-11997 (ctype_alnum 5 times slower in PHP 8.1 or greater).
@@ -25,6 +16,10 @@
 - MySQLnd:
   . Fixed bug GH-12297 (PHP Startup: Invalid library (maybe not a PHP library)
     'mysqlnd.so' in Unknown on line). (nielsdos)
+
+- XSL:
+  . Fix type error on XSLTProcessor::transformToDoc return value with
+    SimpleXML. (nielsdos)
 
 28 Sep 2023, PHP 8.3.0RC3
 
@@ -74,15 +69,7 @@
   . Fix return type of stub of xml_parse_into_struct(). (nielsdos)
   . Fix memory leak when calling xml_parse_into_struct() twice. (nielsdos)
 
-<<<<<<< HEAD
 14 Sep 2023, PHP 8.3.0RC2
-=======
-- XSL:
-  . Fix type error on XSLTProcessor::transformToDoc return value with
-    SimpleXML. (nielsdos)
-
-28 Sep 2023, PHP 8.2.11
->>>>>>> d7a7309b
 
 - Core:
   . Fixed GH-11847 (DTrace enabled build is broken). (Filip Zrůst)
