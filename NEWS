--- conflicted
+++ resolved
@@ -36,14 +36,10 @@
     (George Dietrich)
   . Fixed bug #74960 (Heap buffer overflow via str_repeat). (cmb, Dmitry)
 
-<<<<<<< HEAD
-29 Jul 2021, PHP 8.0.9
-=======
 - Streams:
   . Fixed bug #81294 (Segfault when removing a filter). (cmb)
 
-29 Jul 2021, PHP 7.4.22
->>>>>>> 1fa26ecc
+29 Jul 2021, PHP 8.0.9
 
 - Core:
   . Fixed bug #81145 (copy() and stream_copy_to_stream() fail for +4GB files).
