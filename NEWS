--- conflicted
+++ resolved
@@ -3,35 +3,12 @@
 ?? ??? ????, PHP 7.4.0alpha2
 
 - Core:
-<<<<<<< HEAD
   . Fixed bug #78151 (Segfault caused by indirect expressions in PHP 7.4a1).
-=======
-  . Added syslog.filter=raw option. (Erik Lundin)
+    (Nikita)
+  . Fixed bug #78154 (SEND_VAR_NO_REF does not always send reference). (Nikita)
 
 - Date:
   . Fixed #69044 (discrepency between time and microtime). (krakjoe)
-
-27 Jun 2019, PHP 7.3.7
-
-- Core:
-  . Fixed bug #76980 (Interface gets skipped if autoloader throws an exception).
-    (Nikita)
-
-- DOM:
-  . Fixed bug #78025 (segfault when accessing properties of DOMDocumentType).
-    (cmb)
-
-- MySQLi:
-  . Fixed bug #77956 (When mysqli.allow_local_infile = Off, use a meaningful
-    error message). (Sjon Hortensius)
-  . Fixed bug #38546 (bindParam incorrect processing of bool types).
-    (camporter)
-
-- MySQLnd:
-  . Fixed bug #77955 (Random segmentation fault in mysqlnd from php-fpm).
->>>>>>> 025899e3
-    (Nikita)
-  . Fixed bug #78154 (SEND_VAR_NO_REF does not always send reference). (Nikita)
 
 - Opcache:
   . Fixed bug #78106 (Path resolution fails if opcache disabled during request).
