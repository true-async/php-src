PHP                                                                        NEWS
|||||||||||||||||||||||||||||||||||||||||||||||||||||||||||||||||||||||||||||||
<<<<<<< HEAD
?? ??? 2013, PHP 5.4.24

- Core:
  . Added validation of class names in the autoload process. (Dmitry)
  . Fixed invalid C code in zend_strtod.c. (Lior Kaplan)
  . Fixed bug #61645 (fopen and O_NONBLOCK). (Mike)

- Date:
  . Fixed bug #66060 (Heap buffer over-read in DateInterval). (Remi)
  . Fixed bug #63391 (Incorrect/inconsistent day of week prior to the year
    1600). (Derick, T. Carter)
  . Fixed bug #61599 (Wrong Day of Week). (Derick, T. Carter)

- DOM:
  . Fixed bug #65196 (Passing DOMDocumentFragment to DOMDocument::saveHTML() 
    Produces invalid Markup). (Mike)

- Filter:
  . Fixed bug #66229 (128.0.0.0/16 isn't reserved any longer). (Adam)

- XSL
  . Fixed bug #49634 (Segfault throwing an exception in a XSL registered
    function). (Mike)

?? ??? 2013, PHP 5.4.23

- Core:
  . Fixed bug #66094 (unregister_tick_function tries to cast a Closure to a 
    string). (Laruence)
  . Fixed bug #65969 (Chain assignment with T_LIST failure). (Dmitry)
  . Fixed bug #65947 (basename is no more working after fgetcsv in certain 
    situation). (Laruence)

- JSON
  . Fixed whitespace part of bug #64874 ("json_decode handles whitespace and
    case-sensitivity incorrectly"). (Andrea Faulds)

- MySQLi:
  . Fixed bug #66043 (Segfault calling bind_param() on mysqli). (Laruence)

- mysqlnd:
  . Fixed bug #66124 (mysqli under mysqlnd loses precision when bind_param
    with 'i'). (Andrey)
  . Fixed bug #66141 (mysqlnd quote function is wrong with NO_BACKSLASH_ESCAPES
    after failed query). (Andrey)

- PDO
  . Fixed bug 65946 (sql_parser permanently converts values bound to strings)

14 Nov 2013, PHP 5.4.22

- Core:
  . Fixed bug #65911 (scope resolution operator - strange behavior with $this).
    (Bob Weinand)

- CLI server:
  . Fixed bug #65818 (Segfault with built-in webserver and chunked transfer 
    encoding). (Felipe)

- Exif:
  . Fixed crash on unknown encoding. (Draal)

- FTP:
  . Fixed bug #65667 (ftp_nb_continue produces segfault). (Philip Hofstetter)

- ODBC:
  . Fixed bug #65950 (Field name truncation if the field name is bigger than 
    32 characters). (patch submitted by: michael dot y at zend dot com, Yasuo)

- PDO:
  . Fixed bug #66033 (Segmentation Fault when constructor of PDO statement 
    throws an exception). (Laruence)

- Sockets:
  . Fixed bug #65808 (the socket_connect() won't work with IPv6 address).
    (Mike)

- Standard:
  . Fixed bug #64760 (var_export() does not use full precision for floating-point
    numbers) (Yasuo)

- XMLReader:
  . Fixed bug #51936 (Crash with clone XMLReader). (Mike)
  . Fixed bug #64230 (XMLReader does not suppress errors). (Mike)


17 Oct 2013, PHP 5.4.21

- Core:
  . Fixed bug #65322 (compile time errors won't trigger auto loading). (Nikita)

- CLI server:
  . Fixed bug #65633 (built-in server treat some http headers as
    case-sensitive). (Adam)

- Datetime:
  . Fixed bug #64157 (DateTime::createFromFormat() reports confusing error
    message). (Boro Sitnikovski)

- DBA extension:
  . Fixed bug #65708 (dba functions cast $key param to string in-place,
    bypassing copy on write). (Adam)

- Filter:
  . Add RFC 6598 IPs to reserved addresses. (Sebastian Nohn)
  . Fixed bug #64441 (FILTER_VALIDATE_URL rejects fully qualified domain names).
    (Syra)

- IMAP:
  . Fixed bug #65721 (configure script broken in 5.5.4 and 5.4.20 when enabling
    imap). (ryotakatsuki at gmail dot com)

- Standard:
  . Fixed bug #61548 (content-type must appear at the end of headers for 201 
    Location to work in http). (Mike)

- Build system:
  . Fixed bug #62396 ('make test' crashes starting with 5.3.14 (missing 
    gzencode())). (Mike)


19 Sep 2013, PHP 5.4.20

- Core:
  . Fixed bug #60598 (cli/apache sapi segfault on objects manipulation).
    (Laruence)
  . Fixed bug #65579 (Using traits with get_class_methods causes segfault).
    (Adam)
  . Fixed bug #65490 (Duplicate calls to get lineno & filename for 
    DTRACE_FUNCTION_*). (Chris Jones)
  . Fixed bug #65483 (quoted-printable encode stream filter incorrectly encoding
    spaces). (Michael M Slusarz)
  . Fixed bug #65481 (shutdown segfault due to serialize) (Mike)
  . Fixed bug #65470 (Segmentation fault in zend_error() with 
    --enable-dtrace). (Chris Jones, Kris Van Hees)
  . Fixed bug #65372 (Segfault in gc_zval_possible_root when return reference
    fails). (Laruence)
  . Fixed bug #65304 (Use of max int in array_sum). (Laruence)
  . Fixed bug #65291 (get_defined_constants() causes PHP to crash in a very
    limited case). (Arpad)
  . Fixed bug #65225 (PHP_BINARY incorrectly set). (Patrick Allaert)
  . Improved fix for bug #63186 (compile failure on netbsd). (Matteo)
  . Fixed bug #62692 (PHP fails to build with DTrace). (Chris Jones, Kris Van Hees)
  . Fixed bug #61759 (class_alias() should accept classes with leading
    backslashes). (Julien)
  . Fixed bug #61345 (CGI mode - make install don't work). (Michael Heimpold)
  . Cherry-picked some DTrace build commits (allowing builds on Linux,
    bug #62691, and bug #63706) from PHP 5.5 branch
  . Fixed bug #61268 (--enable-dtrace leads make to clobber
    Zend/zend_dtrace.d) (Chris Jones)

- cURL:
  . Fixed bug #65458 (curl memory leak). (Adam)

- Datetime:
  . Fixed bug #65554 (createFromFormat broken when weekday name is followed 
    by some delimiters). (Valentin Logvinskiy, Stas).
  . Fixed bug #65564 (stack-buffer-overflow in DateTimeZone stuff caught
    by AddressSanitizer). (Remi).

- Openssl:
  . Fixed bug #64802 (openssl_x509_parse fails to parse subject properly in 
    some cases). (Mark Jones)

- Session:
  . Fixed bug #62129 (rfc1867 crashes php even though turned off). (gxd305 at
    gmail dot com)
  . Fixed bug #50308 (session id not appended properly for empty anchor tags).
    (Arpad)
  . Fixed possible buffer overflow under Windows. Note: Not a security fix.
    (Yasuo)
  . Changed session.auto_start to PHP_INI_PERDIR. (Yasuo)

- SOAP:
  . Fixed bug #65018 (SoapHeader problems with SoapServer). (Dmitry)

- SPL:
  . Fixed bug #65328 (Segfault when getting SplStack object Value). (Laruence)

- PDO:
  . Fixed bug #64953 (Postgres prepared statement positional parameter 
    casting). (Mike)

- Phar:
  . Fixed bug #65028 (Phar::buildFromDirectory creates corrupt archives for 
    some specific contents). (Stas)

- Pgsql:
  . Fixed bug #65336 (pg_escape_literal/identifier() silently returns false).
    (Yasuo)
  . Fixed bug #62978 (Disallow possible SQL injections with pg_select()/pg_update()
    /pg_delete()/pg_insert()). (Yasuo)

- Zlib:
  . Fixed bug #65391 (Unable to send vary header user-agent when 
    ob_start('ob_gzhandler') is called) (Mike)

22 Aug 2013, PHP 5.4.19

- Core:
  . Fixed bug #64503 (Compilation fails with error: conflicting types for
    'zendparse'). (Laruence)

- Openssl:
  . Fixed UMR in fix for CVE-2013-4248.

15 Aug 2013, PHP 5.4.18

- Core:
  . Fixed value of FILTER_SANITIZE_FULL_SPECIAL_CHARS constant (previously was
    erroneously set to FILTER_SANITIZE_SPECIAL_CHARS value). (Andrey 
    avp200681 gmail com).
  . Fixed bug #65254 (Exception not catchable when exception thrown in autoload
    with a namespace). (Laruence)
  . Fixed bug #65108 (is_callable() triggers Fatal Error). 
    (David Soria Parra, Laruence)
  . Fixed bug #65088 (Generated configure script is malformed on OpenBSD).
    (Adam)
  . Fixed bug #62964 (Possible XSS on "Registered stream filters" info).
    (david at nnucomputerwhiz dot com)
  . Fixed bug #62672 (Error on serialize of ArrayObject). (Lior Kaplan)
  . Fixed bug #62475 (variant_* functions causes crash when null given as an 
    argument). (Felipe)
  . Fixed bug #60732 (php_error_docref links to invalid pages). (Jakub Vrana)
  . Fixed bug #65226 (chroot() does not get enabled). (Anatol)

- CGI:
  . Fixed Bug #65143 (Missing php-cgi man page). (Remi)

- CLI server:
  . Fixed bug #65066 (Cli server not responsive when responding with 422 http
    status code). (Adam)
    
- CURL:
  . Fixed bug #62665 (curl.cainfo doesn't appear in php.ini). (Lior Kaplan)

- FPM:
  . Fixed bug #63983 (enabling FPM borks compile on FreeBSD).
    (chibisuke at web dot de, Felipe)
    
- FTP:
  . Fixed bug #65228 (FTPs memory leak with SSL).
    (marco dot beierer at mbsecurity dot ch)
    
- GMP:
  . Fixed bug #65227 (Memory leak in gmp_cmp second parameter). (Felipe)

- Imap:
  . Fixed bug #64467 (Segmentation fault after imap_reopen failure).
    (askalski at gmail dot com)

- Intl: 
  . Fixed bug #62759 (Buggy grapheme_substr() on edge case). (Stas)
  . Fixed bug #61860 (Offsets may be wrong for grapheme_stri* functions).
    (Stas)

- mysqlnd: 
  . Fixed segfault in mysqlnd when doing long prepare. (Andrey)
  
- ODBC:
  . Fixed bug #61387 (NULL valued anonymous column causes segfault in 
    odbc_fetch_array). (Brandon Kirsch)
=======
?? ??? 201?, PHP 5.3.29

12 Dec 2013, PHP 5.3.28
>>>>>>> 8650bbc8

- Openssl:
  . Fixed handling null bytes in subjectAltName (CVE-2013-4248).
    (Christian Heimes)
  . Fixed memory corruption in openssl_x509_parse() (CVE-2013-6420).
    (Stefan Esser).

- PDO:
  . Allowed PDO_OCI to compile with Oracle Database 12c client libraries.
    (Chris Jones)

- PDO_dblib:
  . Fixed bug #65219 (PDO/dblib not working anymore ("use dbName" not sent)). 
    (Stanley Sufficool)

- PDO_pgsql:
  . Fixed meta data retrieve when OID is larger than 2^31. (Yasuo)

- Phar:
  . Fixed Bug #65142 (Missing phar man page). (Remi)

- Session
  . Fixed bug #62535 ($_SESSION[$key]["cancel_upload"] doesn't work as
    documented). (Arpad)
  . Fixed bug #35703 (when session_name("123") consist only digits, 
    should warning). (Yasuo)
  . Fixed bug #49175 (mod_files.sh does not support hash bits). Patch by
    oorza2k5 at gmail dot com (Yasuo)

- Sockets:
  . Implemented FR #63472 (Setting SO_BINDTODEVICE with socket_set_option). 
    (Damjan Cvetko)

- SPL:
  . Fixed bug #65136 (RecursiveDirectoryIterator segfault). (Laruence)
  . Fixed bug #61828 (Memleak when calling Directory(Recursive)Iterator
    /Spl(Temp)FileObject ctor twice). (Laruence)
  . Fixed bug #60560 (SplFixedArray un-/serialize, getSize(), count() return 0,
    keys are strings). (Adam)

- XML:
  . Fixed bug #65236 (heap corruption in xml parser, CVE-2013-4113). (Rob)

04 Jul 2013, PHP 5.4.17

- Core:
  . Fixed bug #64988 (Class loading order affects E_STRICT warning). (Laruence)
  . Fixed bug #64966 (segfault in zend_do_fcall_common_helper_SPEC). (Laruence)
  . Fixed bug #64960 (Segfault in gc_zval_possible_root). (Laruence)
  . Fixed bug #64936 (doc comments picked up from previous scanner run). (Stas,
    Jonathan Oddy)
  . Fixed bug #64934 (Apache2 TS crash with get_browser()). (Anatol)
  . Fixed bug #64166 (quoted-printable-encode stream filter incorrectly 
    discarding whitespace). (Michael M Slusarz)

- DateTime:
  . Fixed bug #53437 (Crash when using unserialized DatePeriod instance).
    (Gustavo, Derick, Anatol)

- FPM:
  . Fixed Bug #64915 (error_log ignored when daemonize=0). (Remi)
  . Implemented FR #64764 (add support for FPM init.d script). (Lior Kaplan)

- PDO:
  . Fixed bug #63176 (Segmentation fault when instantiate 2 persistent PDO to 
    the same db server). (Laruence)

- PDO_DBlib:
  . Fixed bug #63638 (Cannot connect to SQL Server 2008 with PDO dblib). 
    (Stanley Sufficool)
  . Fixed bug #64338 (pdo_dblib can't connect to Azure SQL). (Stanley 
    Sufficool)
  . Fixed bug #64808 (FreeTDS PDO getColumnMeta on a prepared but not executed 
    statement crashes). (Stanley Sufficool)

- PDO_firebird:
  . Fixed bug #64037 (Firebird return wrong value for numeric field).
    (Matheus Degiovani, Matteo)
  . Fixed bug #62024 (Cannot insert second row with null using parametrized
    query). (patch by james@kenjim.com, Matheus Degiovani, Matteo)

- PDO_mysql:
  . Fixed bug #48724 (getColumnMeta() doesn't return native_type for BIT, 
    TINYINT and YEAR). (Antony, Daniel Beardsley)

- PDO_pgsql:
  . Fixed Bug #64949 (Buffer overflow in _pdo_pgsql_error). (Remi)

- pgsql:
  . Fixed bug #64609 (pg_convert enum type support). (Matteo)
  . Fixed bug #65015 (pg_send_query does not flush send buffer)
       patch submitted by: adam at vektah dot net (Yasuo)

- Readline:
  . Implement FR #55694 (Expose additional readline variable to prevent 
    default filename completion). (Hartmel)

- SPL:
  . Fixed bug #64997 (Segfault while using RecursiveIteratorIterator on
    64-bits systems). (Laruence)

06 Jun 2013, PHP 5.4.16

- Core:
  . Fixed bug #64879 (Heap based buffer overflow in quoted_printable_encode,
    CVE 2013-2110). (Stas)
  . Fixed bug #64853 (Use of no longer available ini directives causes crash on
    TS build). (Anatol)
  . Fixed bug #64729 (compilation failure on x32). (Gustavo)
  . Fixed bug #64720 (SegFault on zend_deactivate). (Dmitry)
  . Fixed bug #64660 (Segfault on memory exhaustion within function definition).
    (Stas, reported by Juha Kylmänen)

- Calendar:
  . Fixed bug #64895 (Integer overflow in SndToJewish). (Remi)

- Fileinfo:
  . Fixed bug #64830 (mimetype detection segfaults on mp3 file). (Anatol)

- FPM:
  . Ignore QUERY_STRING when sent in SCRIPT_FILENAME. (Remi)
  . Fixed some possible memory or resource leaks and possible null dereference
    detected by code coverity scan. (Remi)
  . Log a warning when a syscall fails. (Remi)
  . Add --with-fpm-systemd option to report health to systemd, and
    systemd_interval option to configure this. The service can now use
    Type=notify in the systemd unit file. (Remi)

- MySQLi
  . Fixed bug #64726 (Segfault when calling fetch_object on a use_result and DB
    pointer has closed). (Laruence)

- Phar
  . Fixed bug #64214 (PHAR PHPTs intermittently crash when run on DFS, SMB or 
    with non std tmp dir). (Pierre)

- SNMP:
  . Fixed bug #64765 (Some IPv6 addresses get interpreted wrong).
    (Boris Lytochkin)
  . Fixed bug #64159 (Truncated snmpget). (Boris Lytochkin)

- Streams:
  . Fixed bug #64770 (stream_select() fails with pipes returned by proc_open()
    on Windows x64). (Anatol)

- Zend Engine:
  . Fixed bug #64821 (Custom Exceptions crash when internal properties 
    overridden). (Anatol)

09 May 2013, PHP 5.4.15
- Core:
  . Fixed bug #64578 (debug_backtrace in set_error_handler corrupts zend heap:
    segfault). (Laruence)
  . Fixed bug #64458 (dns_get_record result with string of length -1). (Stas)
  . Fixed bug #64433 (follow_location parameter of context is ignored for most
    response codes). (Sergey Akbarov)
  . Fixed bugs #47675 and #64577 (fd leak on Solaris)

- Fileinfo:
  . Upgraded libmagic to 5.14. (Anatol)

- MySQLi:
  . Fixed bug #64726 (Segfault when calling fetch_object on a use_result and DB
    pointer has closed). (Laruence)

- Zip:
  . Fixed bug #64342 (ZipArchive::addFile() has to check for file existence).
    (Anatol)

- Streams:
  . Fixed Windows x64 version of stream_socket_pair() and improved error
    handling. (Anatol Belski)
  . Fixed bug #64770 (stream_select() fails with pipes returned by proc_open()
    on Windows x64). (Anatol)

11 Apr 2013, PHP 5.4.14

- Core:
  . Fixed bug #64529 (Ran out of opcode space). (Dmitry)
  . Fixed bug #64515 (Memoryleak when using the same variablename two times in
    function declaration). (Laruence)
  . Fixed bug #64432 (more empty delimiter warning in strX methods). (Laruence)
  . Fixed bug #64417 (ArrayAccess::&offsetGet() in a trait causes fatal error).
    (Dmitry)
  . Fixed bug #64370 (microtime(true) less than $_SERVER['REQUEST_TIME_FLOAT']).
    (Anatol)
  . Fixed bug #64239 (Debug backtrace changed behavior since 5.4.10 or 5.4.11).
    (Dmitry, Laruence)
  . Fixed bug #63976 (Parent class incorrectly using child constant in class
    property). (Dmitry)
  . Fixed bug #63914 (zend_do_fcall_common_helper_SPEC does not handle
    exceptions properly). (Jeff Welch)
  . Fixed bug #62343 (Show class_alias In get_declared_classes()) (Dmitry)

- PCRE:
  . Merged PCRE 8.32. (Anatol)

- SNMP:
  . Fixed bug #61981 (OO API, walk: $suffix_as_key is not working correctly).
	(Boris Lytochkin)

- Zip:
  . Bug #64452 (Zip crash intermittently). (Anatol)

14 Mar 2013, PHP 5.4.13

- Core:
  . Fixed bug #64354 (Unserialize array of objects whose class can't
    be autoloaded fail). (Laruence)
  . Fixed bug #64235 (Insteadof not work for class method in 5.4.11).
    (Laruence)
  . Fixed bug #64197 (_Offsetof() macro used but not defined on ARM/Clang).
    (Ard Biesheuvel)
  . Implemented FR #64175 (Added HTTP codes as of RFC 6585). (Jonh Wendell)
  . Fixed bug #64142 (dval to lval different behavior on ppc64). (Remi)
  . Fixed bug #64070 (Inheritance with Traits failed with error). (Dmitry)

- CLI server:
  . Fixed bug #64128 (buit-in web server is broken on ppc64). (Remi)

- Mbstring:
  . mb_split() can now handle empty matches like preg_split() does. (Moriyoshi)

- mysqlnd
  . Fixed bug #63530 (mysqlnd_stmt::bind_one_parameter crashes, uses wrong alloc
    for stmt->param_bind). (Andrey)

- OpenSSL:
  . New SSL stream context option to prevent CRIME attack vector. (Daniel Lowrey,
	Lars)
  . Fixed bug #61930 (openssl corrupts ssl key resource when using
    openssl_get_publickey()). (Stas)

- PDO_mysql:
  . Fixed bug #60840 (undefined symbol: mysqlnd_debug_std_no_trace_funcs).
    (Johannes)

- Phar:
  . Fixed timestamp update on Phar contents modification. (Dmitry)

- SOAP
  . Added check that soap.wsdl_cache_dir conforms to open_basedir
    (CVE-2013-1635). (Dmitry)
  . Disabled external entities loading (CVE-2013-1643, CVE-2013-1824).
    (Dmitry)

- SPL:
  . Fixed bug #64264 (SPLFixedArray toArray problem). (Laruence)
  . Fixed bug #64228 (RecursiveDirectoryIterator always assumes SKIP_DOTS).
    (patch by kriss@krizalys.com, Laruence)
  . Fixed bug #64106 (Segfault on SplFixedArray[][x] = y when extended).
    (Nikita Popov)
  . Fixed bug #52861 (unset fails with ArrayObject and deep arrays).
    (Mike Willbanks)

- SNMP:
  . Fixed bug #64124 (IPv6 malformed). (Boris Lytochkin)

21 Feb 2013, PHP 5.4.12

- Core:
  . Fixed bug #64099 (Wrong TSRM usage in zend_Register_class alias). (Johannes)
  . Fixed bug #64011 (get_html_translation_table() output incomplete with
    HTML_ENTITIES and ISO-8859-1). (Gustavo)
  . Fixed bug #63982 (isset() inconsistently produces a fatal error on
    protected property). (Stas)
  . Fixed bug #63943 (Bad warning text from strpos() on empty needle).
    (Laruence)
  . Fixed bug #63899 (Use after scope error in zend_compile). (Laruence)
  . Fixed bug #63893 (Poor efficiency of strtr() using array with keys of very
    different length). (Gustavo)
  . Fixed bug #63882 (zend_std_compare_objects crash on recursion). (Dmitry)
  . Fixed bug #63462 (Magic methods called twice for unset protected
    properties). (Stas)
  . Fixed bug #62524 (fopen follows redirects for non-3xx statuses).
    (Wes Mason)
  . Support BITMAPV5HEADER in getimagesize(). (AsamK, Lars)

- Date:
  . Fixed bug #63699 (Performance improvements for various ext/date functions).
    (Lars, original patch by njaguar at gmail dot com)
  . Fixed bug #55397: Comparsion of incomplete DateTime causes SIGSEGV.
    (Derick)

- FPM:
  . Fixed bug #63999 (php with fpm fails to build on Solaris 10 or 11). (Adam)

- Litespeed:
  . Fixed bug #63228 (-Werror=format-security error in lsapi code). (George)

- ext/sqlite3:
  . Fixed bug #63921 (sqlite3::bindvalue and relative PHP functions aren't
    using sqlite3_*_int64 API). (srgoogleguy, Lars)

- PDO_OCI
  . Fixed bug #57702 (Multi-row BLOB fetches). (hswong3i, Laruence)
  . Fixed bug #52958 (Segfault in PDO_OCI on cleanup after running a long
    testsuite). (hswong3i, Lars)

- PDO_sqlite:
  . Fixed bug #63916 (PDO::PARAM_INT casts to 32bit int internally even
    on 64bit builds in pdo_sqlite). (srgoogleguy, Lars)

17 Jan 2013, PHP 5.4.11

- Core:
  . Fixed bug #63762 (Sigsegv when Exception::$trace is changed by user).
    (Johannes)
  . Fixed bug #43177 (Errors in eval()'ed code produce status code 500).
    (Todd Ruth, Stas).

- Filter:
  . Fixed bug #63757 (getenv() produces memory leak with CGI SAPI). (Dmitry)
  . Fixed bug #54096 (FILTER_VALIDATE_INT does not accept +0 and -0).
    (martin at divbyzero dot net, Lars)

- JSON:
  . Fixed bug #63737 (json_decode does not properly decode with options
    parameter). (Adam)

- CLI server
  . Update list of common mime types. Added webm, ogv, ogg. (Lars,
    pascalc at gmail dot com)

- cURL extension:
  . Fixed bug (segfault due to libcurl connection caching). (Pierrick)
  . Fixed bug #63859 (Memory leak when reusing curl-handle). (Pierrick)
  . Fixed bug #63795 (CURL >= 7.28.0 no longer support value 1 for
    CURLOPT_SSL_VERIFYHOST). (Pierrick)
  . Fixed bug #63352 (Can't enable hostname validation when using curl stream
    wrappers). (Pierrick)
  . Fixed bug #55438 (Curlwapper is not sending http header randomly).
    (phpnet@lostreality.org, Pierrick)

20 Dec 2012, PHP 5.4.10

- Core:
  . Fixed bug #63726 (Memleak with static properties and internal/user
    classes). (Laruence)
  . Fixed bug #63635 (Segfault in gc_collect_cycles). (Dmitry)
  . Fixed bug #63512 (parse_ini_file() with INI_SCANNER_RAW removes quotes
    from value). (Pierrick)
  . Fixed bug #63468 (wrong called method as callback with inheritance).
    (Laruence)
  . Fixed bug #63451 (config.guess file does not have AIX 7 defined,
    shared objects are not created). (kemcline at au1 dot ibm dot com)
  . Fixed bug #61557 (Crasher in tt-rss backend.php).
    (i dot am dot jack dot mail at gmail dot com)
  . Fixed bug #61272 (ob_start callback gets passed empty string).
    (Mike, casper at langemeijer dot eu)

- Date:
  . Fixed bug #63666 (Poor date() performance). (Paul Taulborg).
  . Fixed bug #63435 (Datetime::format('u') sometimes wrong by 1 microsecond).
    (Remi)

- Imap:
  . Fixed bug #63126 (DISABLE_AUTHENTICATOR ignores array). (Remi)

- Json:
  . Fixed bug #63588 (use php_next_utf8_char and remove duplicate
    implementation). (Remi)

- MySQLi:
  . Fixed bug #63361 (missing header). (Remi)

- MySQLnd:
  . Fixed bug #63398 (Segfault when polling closed link). (Laruence)

- Fileinfo:
  . Fixed bug #63590 (Different results in TS and NTS under Windows).
    (Anatoliy)

- FPM:
  . Fixed bug #63581 Possible null dereference and buffer overflow (Remi)

- Pdo_sqlite:
  . Fixed Bug #63149 getColumnMeta should return the table name
    when system SQLite used. (Remi)

- Apache2 Handler SAPI:
  . Enabled Apache 2.4 configure option for Windows (Pierre, Anatoliy)

- Reflection:
  . Fixed Bug #63614 (Fatal error on Reflection). (Laruence)

- SOAP
  . Fixed bug #63271 (SOAP wsdl cache is not enabled after initial requests).
    (John Jawed, Dmitry)

- Sockets
  . Fixed bug #49341 (Add SO_REUSEPORT support for socket_set_option()).
    (Igor Wiedler, Lars)

- SPL
  . Fixed bug #63680 (Memleak in splfixedarray with cycle reference). (Laruence)

22 Nov 2012, PHP 5.4.9

- Core:
  . Fixed bug #63305 (zend_mm_heap corrupted with traits). (Dmitry, Laruence)
  . Fixed bug #63369 ((un)serialize() leaves dangling pointers, causes crashes).
    (Tony, Andrew Sitnikov)
  . Fixed bug #63241 (PHP fails to open Windows deduplicated files).
    (daniel dot stelter-gliese at innogames dot de)
  . Fixed bug #62444 (Handle leak in is_readable on windows).
    (krazyest at seznam dot cz)

- Curl:
  . Fixed bug #63363 (Curl silently accepts boolean true for SSL_VERIFYHOST).
    Patch by John Jawed GitHub PR #221 (Anthony)

- Fileinfo:
  . Fixed bug #63248 (Load multiple magic files from a directory under Windows).
    (Anatoliy)

- Libxml
  . Fixed bug #63389 (Missing context check on libxml_set_streams_context()
    causes memleak). (Laruence)

- Mbstring:
  . Fixed bug #63447 (max_input_vars doesn't filter variables when
    mbstring.encoding_translation = On). (Laruence)

- OCI8:
  . Fixed bug #63265 (Add ORA-00028 to the PHP_OCI_HANDLE_ERROR macro)
    (Chris Jones)

- PCRE:
  . Fixed bug #63180 (Corruption of hash tables). (Dmitry)
  . Fixed bug #63055 (Segfault in zend_gc with SF2 testsuite).
    (Dmitry, Laruence)
  . Fixed bug #63284 (Upgrade PCRE to 8.31). (Anatoliy)

- PDO:
  . Fixed bug #63235 (buffer overflow in use of SQLGetDiagRec).
    (Martin Osvald, Remi)

- PDO_pgsql:
  . Fixed bug #62593 (Emulate prepares behave strangely with PARAM_BOOL).
    (Will Fitch)

- Phar:
  . Fixed bug #63297 (Phar fails to write an openssl based signature).
    (Anatoliy)

- Streams:
  . Fixed bug #63240 (stream_get_line() return contains delimiter string).
    (Tjerk, Gustavo)

- Reflection:
  . Fixed bug #63399 (ReflectionClass::getTraitAliases() incorrectly resolves
    traitnames). (Laruence)

18 Oct 2012, PHP 5.4.8

- CLI server:
  . Implemented FR #63242 (Default error page in PHP built-in web server uses
    outdated html/css). (pascal.chevrel@free.fr)
  . Changed response to unknown HTTP method to 501 according to RFC.
    (Niklas Lindgren).
  . Support HTTP PATCH method. Patch by Niklas Lindgren, GitHub PR #190.
    (Lars)

- Core:
  . Fixed bug #63219 (Segfault when aliasing trait method when autoloader
    throws excpetion). (Laruence)
  . Added optional second argument for assert() to specify custom message. Patch
    by Lonny Kapelushnik (lonny@lonnylot.com). (Lars)
  . Support building PHP with the native client toolchain. (Stuart Langley)
  . Added --offline option for tests. (Remi)
  . Fixed bug #63162 (parse_url does not match password component). (husman)
  . Fixed bug #63111 (is_callable() lies for abstract static method). (Dmitry)
  . Fixed bug #63093 (Segfault while load extension failed in zts-build).
    (Laruence)
  . Fixed bug #62976 (Notice: could not be converted to int when comparing
    some builtin classes). (Laruence)
  . Fixed bug #62955 (Only one directive is loaded from "Per Directory Values"
    Windows registry). (aserbulov at parallels dot com)
  . Fixed bug #62907 (Double free when use traits). (Dmitry)
  . Fixed bug #61767 (Shutdown functions not called in certain error
    situation). (Dmitry)
  . Fixed bug #60909 (custom error handler throwing Exception + fatal error
    = no shutdown function). (Dmitry)
  . Fixed bug #60723 (error_log error time has changed to UTC ignoring default
    timezone). (Laruence)

- cURL:
  . Fixed bug #62085 (file_get_contents a remote file by Curl wrapper will
    cause cpu Soaring). (Pierrick)

- Date:
  . Fixed bug #62896 ("DateTime->modify('+0 days')" modifies DateTime object)
    (Lonny Kapelushnik)
  . Fixed bug #62561 (DateTime add 'P1D' adds 25 hours). (Lonny Kapelushnik)

- DOM:
  . Fixed bug #63015 (Incorrect arginfo for DOMErrorHandler). (Rob)

- FPM:
  . Fixed bug #62954 (startup problems fpm / php-fpm). (fat)
  . Fixed bug #62886 (PHP-FPM may segfault/hang on startup). (fat)
  . Fixed bug #63085 (Systemd integration and daemonize). (remi, fat)
  . Fixed bug #62947 (Unneccesary warnings on FPM). (fat)
  . Fixed bug #62887 (Only /status?plain&full gives "last request cpu"). (fat)
  . Fixed bug #62216 (Add PID to php-fpm init.d script). (fat)

- OCI8:
  . Fixed bug #60901 (Improve "tail" syntax for AIX installation) (Chris Jones)

- OpenSSL:
  . Implemented FR #61421 (OpenSSL signature verification missing RMD160,
    SHA224, SHA256, SHA384, SHA512). (Mark Jones)

- PDO:
  . Fixed bug #63258 (seg fault with PDO and dblib using DBSETOPT(H->link,
    DBQUOTEDIDENT, 1)). (Laruence)
  . Fixed bug #63235 (buffer overflow in use of SQLGetDiagRec).
    (Martin Osvald, Remi)

- PDO Firebird:
  . Fixed bug #63214 (Large PDO Firebird Queries).
    (james at kenjim dot com)

- SOAP
  . Fixed bug #50997 (SOAP Error when trying to submit 2nd Element of a choice).
    (Dmitry)

- SPL:
  . Bug #62987 (Assigning to ArrayObject[null][something] overrides all
    undefined variables). (Laruence)

- mbstring:
  . Allow passing null as a default value to mb_substr() and mb_strcut(). Patch
    by Alexander Moskaliov via GitHub PR #133. (Lars)

- Filter extension:
  . Bug #49510: Boolean validation fails with FILTER_NULL_ON_FAILURE with empty
    string or false. (Lars)

- Sockets
  . Fixed bug #63000 (MCAST_JOIN_GROUP on OSX is broken, merge of PR 185 by
    Igor Wiedler). (Lars)

13 Sep 2012, PHP 5.4.7

- Core:
  . Fixed bug (segfault while build with zts and GOTO vm-kind). (Laruence)
  . Fixed bug #62844 (parse_url() does not recognize //). (Andrew Faulds).
  . Fixed bug #62829 (stdint.h included on platform where HAVE_STDINT_H is not
    set). (Felipe)
  . Fixed bug #62763 (register_shutdown_function and extending class).
    (Laruence)
  . Fixed bug #62725 (Calling exit() in a shutdown function does not return
    the exit value). (Laruence)
  . Fixed bug #62744 (dangling pointers made by zend_disable_class). (Laruence)
  . Fixed bug #62716 (munmap() is called with the incorrect length).
    (slangley@google.com)
  . Fixed bug #62358 (Segfault when using traits a lot). (Laruence)
  . Fixed bug #62328 (implementing __toString and a cast to string fails)
    (Laruence)
  . Fixed bug #51363 (Fatal error raised by var_export() not caught by error
    handler). (Lonny Kapelushnik)
  . Fixed bug #40459 (Stat and Dir stream wrapper methods do not call
    constructor). (Stas)

- CURL:
  . Fixed bug #62912 (CURLINFO_PRIMARY_* AND CURLINFO_LOCAL_* not exposed).
	(Pierrick)
  . Fixed bug #62839 (curl_copy_handle segfault with CURLOPT_FILE). (Pierrick)

- Intl:
  . Fixed Spoofchecker not being registered on ICU 49.1. (Gustavo)
  . Fix bug #62933 (ext/intl compilation error on icu 3.4.1). (Gustavo)
  . Fix bug #62915 (defective cloning in several intl classes). (Gustavo)

- Installation:
  . Fixed bug #62460 (php binaries installed as binary.dSYM). (Reeze Xia)

- PCRE:
  . Fixed bug #55856 (preg_replace should fail on trailing garbage).
    (reg dot php at alf dot nu)

- PDO:
  . Fixed bug #62685 (Wrong return datatype in PDO::inTransaction()). (Laruence)

- Reflection:
  . Fixed bug #62892 (ReflectionClass::getTraitAliases crashes on importing
    trait methods as private). (Felipe)
  . Fixed bug #62715 (ReflectionParameter::isDefaultValueAvailable() wrong
    result). (Laruence)

- Session:
  . Fixed bug (segfault due to retval is not initialized). (Laruence)
  . Fixed bug (segfault due to PS(mod_user_implemented) not be reseted
    when close handler call exit). (Laruence)

- SOAP
  . Fixed bug #50997 (SOAP Error when trying to submit 2nd Element of a choice).
    (Dmitry)

- SPL:
  . Fixed bug #62904 (Crash when cloning an object which inherits SplFixedArray)
    (Laruence)
  . Implemented FR #62840 (Add sort flag to ArrayObject::ksort). (Laruence)

- Standard:
  . Fixed bug #62836 (Seg fault or broken object references on unserialize()).
    (Laruence)

- FPM:
  . Merged PR 121 by minitux to add support for slow request counting on PHP
    FPM status page. (Lars)

16 Aug 2012, PHP 5.4.6

- CLI Server:
  . Implemented FR #62700 (have the console output 'Listening on
    http://localhost:8000'). (pascal.chevrel@free.fr)

- Core:
  . Fixed bug #62661 (Interactive php-cli crashes if include() is used in
    auto_prepend_file). (Laruence)
  . Fixed bug #62653: (unset($array[$float]) causes a crash). (Nikita Popov,
    Laruence)
  . Fixed bug #62565 (Crashes due non-initialized internal properties_table).
    (Felipe)
  . Fixed bug #60194 (--with-zend-multibyte and --enable-debug reports LEAK
    with run-test.php). (Laruence)

- CURL:
  . Fixed bug #62499 (curl_setopt($ch, CURLOPT_COOKIEFILE, "") returns false).
    (r.hampartsumyan@gmail.com, Laruence)

- DateTime:
  . Fixed Bug #62500 (Segfault in DateInterval class when extended). (Laruence)

- Fileinfo:
  . Fixed bug #61964 (finfo_open with directory causes invalid free).
    (reeze.xia@gmail.com)

- Intl:
  . Fixed bug #62564 (Extending MessageFormatter and adding property causes
    crash). (Felipe)

- MySQLnd:
  . Fixed bug #62594 (segfault in mysqlnd_res_meta::set_mode). (Laruence)

- readline:
  . Fixed bug #62612 (readline extension compilation fails with
    sapi/cli/cli.h: No such file). (Johannes)

- Reflection:
  . Implemented FR #61602 (Allow access to name of constant used as default
    value). (reeze.xia@gmail.com)

- SimpleXML:
  . Implemented FR #55218 Get namespaces from current node. (Lonny)

- SPL:
  . Fixed bug #62616 (ArrayIterator::count() from IteratorIterator instance
    gives Segmentation fault). (Laruence, Gustavo)
  . Fixed bug #61527 (ArrayIterator gives misleading notice on next() when
    moved to the end). (reeze.xia@gmail.com)

- Streams:
  . Fixed bug #62597 (segfault in php_stream_wrapper_log_error with ZTS build).
    (Laruence)

- Zlib:
  . Fixed bug #55544 (ob_gzhandler always conflicts with
    zlib.output_compression). (Laruence)

19 Jul 2012, PHP 5.4.5

- Core:
  . Fixed bug #62443 (Crypt SHA256/512 Segfaults With Malformed
    Salt). (Anthony Ferrara)
  . Fixed bug #62432 (ReflectionMethod random corrupt memory on high
    concurrent). (Johannes)
  . Fixed bug #62373 (serialize() generates wrong reference to the object).
    (Moriyoshi)
  . Fixed bug #62357 (compile failure: (S) Arguments missing for built-in
    function __memcmp). (Laruence)
  . Fixed bug #61998 (Using traits with method aliases appears to result in
    crash during execution). (Dmitry)
  . Fixed bug #51094 (parse_ini_file() with INI_SCANNER_RAW cuts a value that
    includes a semi-colon). (Pierrick)
  . Fixed potential overflow in _php_stream_scandir (CVE-2012-2688).
    (Jason Powell, Stas)

- EXIF:
  . Fixed information leak in ext exif (discovered by Martin Noga,
    Matthew "j00ru" Jurczyk, Gynvael Coldwind)

- FPM:
  . Fixed bug #62205 (php-fpm segfaults (null passed to strstr)). (fat)
  . Fixed bug #62160 (Add process.priority to set nice(2) priorities). (fat)
  . Fixed bug #62153 (when using unix sockets, multiples FPM instances
  . Fixed bug #62033 (php-fpm exits with status 0 on some failures to start).
    (fat)
  . Fixed bug #61839 (Unable to cross-compile PHP with --enable-fpm). (fat)
  . Fixed bug #61835 (php-fpm is not allowed to run as root). (fat)
  . Fixed bug #61295 (php-fpm should not fail with commented 'user'
  . Fixed bug #61218 (FPM drops connection while receiving some binary values
    in FastCGI requests). (fat)
  . Fixed bug #61045 (fpm don't send error log to fastcgi clients). (fat)
    for non-root start). (fat)
  . Fixed bug #61026 (FPM pools can listen on the same address). (fat)
    can be launched without errors). (fat)

- Iconv:
  . Fix bug #55042 (Erealloc in iconv.c unsafe). (Stas)

- Intl:
  . Fixed bug #62083 (grapheme_extract() memory leaks). (Gustavo)
  . ResourceBundle constructor now accepts NULL for the first two arguments.
    (Gustavo)
  . Fixed bug #62081 (IntlDateFormatter constructor leaks memory when called
    twice). (Gustavo)
  . Fixed bug #62070 (Collator::getSortKey() returns garbage). (Gustavo)
  . Fixed bug #62017 (datefmt_create with incorrectly encoded timezone leaks
    pattern). (Gustavo)
  . Fixed bug #60785 (memory leak in IntlDateFormatter constructor). (Gustavo)

- JSON:
  . Fixed bug #61359 (json_encode() calls too many reallocs). (Stas)

- libxml:
  . Fixed bug #62266 (Custom extension segfaults during xmlParseFile with FPM
    SAPI). (Gustavo)

- Phar:
  . Fixed bug #62227 (Invalid phar stream path causes crash). (Felipe)

- Readline:
  . Fixed bug #62186 (readline fails to compile - void function should not
    return a value). (Johannes)

- Reflection:
  . Fixed bug #62384 (Attempting to invoke a Closure more than once causes
    segfault). (Felipe)
  . Fixed bug #62202 (ReflectionParameter::getDefaultValue() memory leaks
    with constant). (Laruence)

- Sockets:
  . Fixed bug #62025 (__ss_family was changed on AIX 5.3). (Felipe)

- SPL:
  . Fixed bug #62433 (Inconsistent behavior of RecursiveDirectoryIterator to
    dot files). (Laruence)
  . Fixed bug #62262 (RecursiveArrayIterator does not implement Countable).
    (Nikita Popov)

- XML Writer:
  . Fixed bug #62064 (memory leak in the XML Writer module).
    (jean-pierre dot lozi at lip6 dot fr)

- Zip:
  . Upgraded libzip to 0.10.1 (Anatoliy)

14 Jun 2012, PHP 5.4.4

- COM:
  . Fixed bug #62146 com_dotnet cannot be built shared. (Johannes)

- CLI Server:
  . Implemented FR #61977 (Need CLI web-server support for files with .htm &
    svg extensions). (Sixd, Laruence)
  . Improved performance while sending error page, this also fixed
    bug #61785 (Memory leak when access a non-exists file without router).
    (Laruence)
  . Fixed bug #61546 (functions related to current script failed when chdir()
    in cli sapi). (Laruence, reeze.xia@gmail.com)

- Core:
  . Fixed missing bound check in iptcparse(). (chris at chiappa.net)
  . Fixed CVE-2012-2143. (Solar Designer)
  . Fixed bug #62097 (fix for for bug #54547). (Gustavo)
  . Fixed bug #62005 (unexpected behavior when incrementally assigning to a
    member of a null object). (Laruence)
  . Fixed bug #61978 (Object recursion not detected for classes that implement
    JsonSerializable). (Felipe)
  . Fixed bug #61991 (long overflow in realpath_cache_get()). (Anatoliy)
  . Fixed bug #61922 (ZTS build doesn't accept zend.script_encoding config).
    (Laruence)
  . Fixed bug #61827 (incorrect \e processing on Windows) (Anatoliy)
  . Fixed bug #61782 (__clone/__destruct do not match other methods when checking
    access controls). (Stas)
  . Fixed bug #61764 ('I' unpacks n as signed if n > 2^31-1 on LP64). (Gustavo)
  . Fixed bug #61761 ('Overriding' a private static method with a different
    signature causes crash). (Laruence)
  . Fixed bug #61730 (Segfault from array_walk modifying an array passed by
    reference). (Laruence)
  . Fixed bug #61728 (PHP crash when calling ob_start in request_shutdown
    phase). (Laruence)
  . Fixed bug #61713 (Logic error in charset detection for htmlentities).
    (Anatoliy)
  . Fixed bug #61660 (bin2hex(hex2bin($data)) != $data). (Nikita Popov)
  . Fixed bug #61650 (ini parser crashes when using ${xxxx} ini variables
    (without apache2)). (Laruence)
  . Fixed bug #61605 (header_remove() does not remove all headers). (Laruence)
  . Fixed bug #54547 (wrong equality of string numbers). (Gustavo)
  . Fixed bug #54197 ([PATH=] sections incompatibility with user_ini.filename
    set to null). (Anatoliy)
  . Changed php://fd to be available only for CLI.

- CURL:
  . Fixed bug #61948 (CURLOPT_COOKIEFILE '' raises open_basedir restriction).
    (Laruence)

- Fileinfo
  . Fixed bug #61812 (Uninitialised value used in libmagic).
    (Laruence, Gustavo)
  . Fixed bug #61566 failure caused by the posix lseek and read versions
    under windows in cdf_read(). (Anatoliy)
  . Fixed bug #61565 where php_stream_open_wrapper_ex tries to open a
    directory descriptor under windows. (Anatoliy)

- Intl
  . Fixed bug #62082 (Memory corruption in internal function
    get_icu_disp_value_src_php()). (Gustavo)

- Libxml:
  . Fixed bug #61617 (Libxml tests failed(ht is already destroyed)).
    (Laruence)

- PDO:
  . Fixed bug #61755 (A parsing bug in the prepared statements can lead to
    access violations). (Johannes)

- Phar:
  . Fixed bug #61065 (Secunia SA44335, CVE-2012-2386). (Rasmus)

- Pgsql:
  . Added pg_escape_identifier/pg_escape_literal. (Yasuo Ohgaki)

- Streams:
  . Fixed bug #61961 (file_get_contents leaks when access empty file with
    maxlen set). (Reeze)

- Zlib:
  . Fixed bug #61820 (using ob_gzhandler will complain about headers already
    sent when no compression). (Mike)
  . Fixed bug #61443 (can't change zlib.output_compression on the fly). (Mike)
  . Fixed bug #60761 (zlib.output_compression fails on refresh). (Mike)

08 May 2012, PHP 5.4.3

- CGI
  . Re-Fix PHP-CGI query string parameter vulnerability, CVE-2012-1823.
    (Stas)
  . Fix bug #61807 - Buffer Overflow in apache_request_headers.
    (nyt-php at countercultured dot net).

03 May 2012, PHP 5.4.2

- Fix PHP-CGI query string parameter vulnerability, CVE-2012-1823. (Rasmus)

26 Apr 2012, PHP 5.4.1

- CLI Server:
  . Fixed bug #61461 (missing checks around malloc() calls). (Ilia)
  . Implemented FR #60850 (Built in web server does not set
    $_SERVER['SCRIPT_FILENAME'] when using router). (Laruence)
  . "Connection: close" instead of "Connection: closed" (Gustavo)

- Core:
  . Fixed crash in ZTS using same class in many threads. (Johannes)
  . Fixed bug #61374 (html_entity_decode tries to decode code points that don't
    exist in ISO-8859-1). (Gustavo)
  . Fixed bug #61273 (call_user_func_array with more than 16333 arguments
    leaks / crashes). (Laruence)
  . Fixed bug #61225 (Incorrect lexing of 0b00*+<NUM>). (Pierrick)
  . Fixed bug #61165 (Segfault - strip_tags()). (Laruence)
  . Fixed bug #61106 (Segfault when using header_register_callback). (Nikita
    Popov)
  . Fixed bug #61087 (Memory leak in parse_ini_file when specifying
    invalid scanner mode). (Nikic, Laruence)
  . Fixed bug #61072 (Memory leak when restoring an exception handler).
    (Nikic, Laruence)
  . Fixed bug #61058 (array_fill leaks if start index is PHP_INT_MAX).
    (Laruence)
  . Fixed bug #61052 (Missing error check in trait 'insteadof' clause). (Stefan)
  . Fixed bug #61011 (Crash when an exception is thrown by __autoload
    accessing a static property). (Laruence)
  . Fixed bug #61000 (Exceeding max nesting level doesn't delete numerical
    vars). (Laruence)
  . Fixed bug #60978 (exit code incorrect). (Laruence)
  . Fixed bug #60911 (Confusing error message when extending traits). (Stefan)
  . Fixed bug #60801 (strpbrk() mishandles NUL byte). (Adam)
  . Fixed bug #60717 (Order of traits in use statement can cause a fatal
    error). (Stefan)
  . Fixed bug #60573 (type hinting with "self" keyword causes weird errors).
    (Laruence)
  . Fixed bug #60569 (Nullbyte truncates Exception $message). (Ilia)
  . Fixed bug #52719 (array_walk_recursive crashes if third param of the
    function is by reference). (Nikita Popov)
  . Improve performance of set_exception_handler while doing reset (Laruence)

- fileinfo:
  . Fix fileinfo test problems. (Anatoliy Belsky)

- FPM
  . Fixed bug #61430 (Transposed memset() params in sapi/fpm/fpm/fpm_shm.c).
    (michaelhood at gmail dot com, Ilia)

- Ibase
  . Fixed bug #60947 (Segmentation fault while executing ibase_db_info).
    (Ilia)

- Installation
  . Fixed bug #61172 (Add Apache 2.4 support). (Chris Jones)

- Intl:
  . Fixed bug #61487 (Incorrent bounds checking in grapheme_strpos).
    (Stas)

- mbstring:
  . MFH mb_ereg_replace_callback() for security enhancements. (Rui)

- mysqli
  . Fixed bug #61003 (mysql_stat() require a valid connection). (Johannes).

- mysqlnd
  . Fixed bug #61704 (Crash apache, phpinfo() threading issue). (Johannes)
  . Fixed bug #60948 (mysqlnd FTBFS when -Wformat-security is enabled).
    (Johannes)

- PDO
  . Fixed bug #61292 (Segfault while calling a method on an overloaded PDO
    object). (Laruence)

- PDO_mysql
  . Fixed bug #61207 (PDO::nextRowset() after a multi-statement query doesn't
    always work). (Johannes)
  . Fixed bug #61194 (PDO should export compression flag with myslqnd).
    (Johannes)

- PDO_odbc
  . Fixed bug #61212 (PDO ODBC Segfaults on SQL_SUCESS_WITH_INFO). (Ilia)

- Phar
  . Fixed bug #61184 (Phar::webPhar() generates headers with trailing NUL
    bytes). (Nikita Popov)

- Readline:
  . Fixed bug #61088 (Memory leak in readline_callback_handler_install).
    (Nikic, Laruence)

- Reflection:
  . Implemented FR #61602 (Allow access to the name of constant
    used as function/method parameter's default value). (reeze.xia@gmail.com)
  . Fixed bug #60968 (Late static binding doesn't work with
    ReflectionMethod::invokeArgs()). (Laruence)

- Session
  . Fixed bug #60634 (Segmentation fault when trying to die() in
    SessionHandler::write()). (Ilia)

- SOAP
  . Fixed bug #61423 (gzip compression fails). (Ilia)
  . Fixed bug #60887 (SoapClient ignores user_agent option and sends no
    User-Agent header). (carloschilazo at gmail dot com)
  . Fixed bug #60842, #51775 (Chunked response parsing error when
    chunksize length line is > 10 bytes). (Ilia)
  . Fixed bug #49853 (Soap Client stream context header option ignored).
    (Dmitry)

- SPL:
  . Fixed bug #61453 (SplObjectStorage does not identify objects correctly).
    (Gustavo)
  . Fixed bug #61347 (inconsistent isset behavior of Arrayobject). (Laruence)

- Standard:
  . Fixed memory leak in substr_replace. (Pierrick)
  . Make max_file_uploads ini directive settable outside of php.ini (Rasmus)
  . Fixed bug #61409 (Bad formatting on phpinfo()). (Jakub Vrana)
  . Fixed bug #60222 (time_nanosleep() does validate input params). (Ilia)
  . Fixed bug #60106 (stream_socket_server silently truncates long unix socket
    paths). (Ilia)

- XMLRPC:
  . Fixed bug #61264 (xmlrpc_parse_method_descriptions leaks temporary
    variable). (Nikita Popov)
  . Fixed bug #61097 (Memory leak in xmlrpc functions copying zvals). (Nikita
    Popov)

- Zlib:
  . Fixed bug #61306 (initialization of global inappropriate for ZTS). (Gustavo)
  . Fixed bug #61287 (A particular string fails to decompress). (Mike)
  . Fixed bug #61139 (gzopen leaks when specifying invalid mode). (Nikita Popov)

01 Mar 2012, PHP 5.4.0

- Installation:
  . autoconf 2.59+ is now supported (and required) for generating the
    configure script with ./buildconf. Autoconf 2.60+ is desirable
    otherwise the configure help order may be incorrect.  (Rasmus, Chris Jones)

- Removed legacy features:
  . break/continue $var syntax. (Dmitry)
  . Safe mode and all related php.ini options. (Kalle)
  . register_globals and register_long_arrays php.ini options. (Kalle)
  . import_request_variables(). (Kalle)
  . allow_call_time_pass_reference. (Pierrick)
  . define_syslog_variables php.ini option and its associated function. (Kalle)
  . highlight.bg php.ini option. (Kalle)
  . safe_mode, safe_mode_gid, safe_mode_include_dir,
    safe_mode_exec_dir, safe_mode_allowed_env_vars and
    safe_mode_protected_env_vars php.ini options.
  . zend.ze1_compatibility_mode php.ini option.
  . Session bug compatibility mode (session.bug_compat_42 and
    session.bug_compat_warn php.ini options). (Kalle)
  . session_is_registered(), session_register() and session_unregister()
    functions. (Kalle)
  . y2k_compliance php.ini option. (Kalle)
  . magic_quotes_gpc, magic_quotes_runtime and magic_quotes_sybase
    php.ini options. get_magic_quotes_gpc, get_magic_quotes_runtime are kept
    but always return false, set_magic_quotes_runtime raises an
    E_CORE_ERROR. (Pierrick, Pierre)
  . Removed support for putenv("TZ=..") for setting the timezone. (Derick)
  . Removed the timezone guessing algorithm in case the timezone isn't set with
    date.timezone or date_default_timezone_set(). Instead of a guessed
    timezone, "UTC" is now used instead. (Derick)

- Moved extensions to PECL:
  . ext/sqlite.  (Note: the ext/sqlite3 and ext/pdo_sqlite extensions are
    not affected) (Johannes)

- General improvements:
  . Added short array syntax support ([1,2,3]), see UPGRADING guide for full
    details. (rsky0711 at gmail . com, sebastian.deutsch at 9elements . com,
    Pierre)
  . Added binary number format (0b001010). (Jonah dot Harris at gmail dot com)
  . Added support for Class::{expr}() syntax (Pierrick)
  . Added multibyte support by default. Previously PHP had to be compiled
    with --enable-zend-multibyte.  Now it can be enabled or disabled through
    the zend.multibyte directive in php.ini. (Dmitry)
  . Removed compile time dependency from ext/mbstring (Dmitry)
  . Added support for Traits. (Stefan, with fixes by Dmitry and Laruence)
  . Added closure $this support back. (Stas)
  . Added array dereferencing support. (Felipe)
  . Added callable typehint. (Hannes)
  . Added indirect method call through array. FR #47160. (Felipe)
  . Added DTrace support. (David Soria Parra)
  . Added class member access on instantiation (e.g. (new foo)->bar()) support.
    (Felipe)
  . <?= is now always available regardless of the short_open_tag setting. (Rasmus)
  . Implemented Zend Signal Handling (configurable option --enable-zend-signals,
    off by default). (Lucas Nealan, Arnaud Le Blanc, Brian Shire, Ilia)
  . Improved output layer, see README.NEW-OUTPUT-API for internals. (Mike)
  . Improved UNIX build system to allow building multiple PHP binary SAPIs and
    one SAPI module the same time. FR #53271, FR #52419. (Jani)
  . Implemented closure rebinding as parameter to bindTo. (Gustavo Lopes)
  . Improved the warning message of incompatible arguments. (Laruence)
  . Improved ternary operator performance when returning arrays. (Arnaud, Dmitry)
  . Changed error handlers to only generate docref links when the docref_root
    php.ini setting is not empty. (Derick)
  . Changed silent conversion of array to string to produce a notice. (Patrick)
  . Changed default encoding from ISO-8859-1 to UTF-8 when not specified in
    htmlspecialchars and htmlentities. (Rasmus)
  . Changed casting of null/''/false into an Object when adding a property
    from E_STRICT into a warning. (Scott)
  . Changed E_ALL to include E_STRICT. (Stas)
  . Disabled Windows CRT warning by default, can be enabled again using the
    php.ini directive windows_show_crt_warnings. (Pierre)
  . Fixed bug #55378: Binary number literal returns float number though its
    value is small enough. (Derick)

- Improved Zend Engine memory usage: (Dmitry)
  . Improved parse error messages. (Felipe)
  . Replaced zend_function.pass_rest_by_reference by
    ZEND_ACC_PASS_REST_BY_REFERENCE in zend_function.fn_flags.
  . Replaced zend_function.return_reference by ZEND_ACC_RETURN_REFERENCE
    in zend_function.fn_flags.
  . Removed zend_arg_info.required_num_args as it was only needed for internal
    functions. Now the first arg_info for internal functions (which has special
    meaning) is represented by the zend_internal_function_info structure.
  . Moved zend_op_array.size, size_var, size_literal, current_brk_cont,
    backpatch_count into CG(context) as they are used only during compilation.
  . Moved zend_op_array.start_op into EG(start_op) as it's used only for
    'interactive' execution of a single top-level op-array.
  . Replaced zend_op_array.done_pass_two by ZEND_ACC_DONE_PASS_TWO in
    zend_op_array.fn_flags.
  . op_array.vars array is trimmed (reallocated) during pass_two.
  . Replaced zend_class_entry.constants_updated by ZEND_ACC_CONSTANTS_UPDATED
    in zend_class_entry.ce_flags.
  . Reduced the size of zend_class_entry by sharing the same memory space
    by different information for internal and user classes.
    See zend_class_entry.info union.
  . Reduced size of temp_variable.

- Improved Zend Engine - performance tweaks and optimizations: (Dmitry)
  . Inlined most probable code-paths for arithmetic operations directly into
    executor.
  . Eliminated unnecessary iterations during request startup/shutdown.
  . Changed $GLOBALS into a JIT autoglobal, so it's initialized only if used.
    (this may affect opcode caches!)
  . Improved performance of @ (silence) operator.
  . Simplified string offset reading. Given $str="abc" then $str[1][0] is now
    a legal construct.
  . Added caches to eliminate repeatable run-time bindings of functions,
    classes, constants, methods and properties.
  . Added concept of interned strings. All strings constants known at compile
    time are allocated in a single copy and never changed.
  . ZEND_RECV now always has IS_CV as its result.
  . ZEND_CATCH now has to be used only with constant class names.
  . ZEND_FETCH_DIM_? may fetch array and dimension operands in different order.
  . Simplified ZEND_FETCH_*_R operations. They can't be used with the
    EXT_TYPE_UNUSED flag any more. This is a very rare and useless case.
    ZEND_FREE might be required after them instead.
  . Split ZEND_RETURN into two new instructions ZEND_RETURN and
    ZEND_RETURN_BY_REF.
  . Optimized access to global constants using values with pre-calculated
    hash_values from the literals table.
  . Optimized access to static properties using executor specialization.
    A constant class name may be used as a direct operand of ZEND_FETCH_*
    instruction without previous ZEND_FETCH_CLASS.
  . zend_stack and zend_ptr_stack allocation is delayed until actual usage.

- Other improvements to Zend Engine:
  . Added an optimization which saves memory and emalloc/efree calls for empty
    HashTables. (Stas, Dmitry)
  . Added ability to reset user opcode handlers (Yoram).
  . Changed the structure of op_array.opcodes. The constant values are moved from
    opcode operands into a separate literal table. (Dmitry)
  . Fixed (disabled) inline-caching for ZEND_OVERLOADED_FUNCTION methods.
    (Dmitry)

- Improved core functions:
  . Enforce an extended class' __construct arguments to match the
    abstract constructor in the base class.
  . Disallow reusing superglobal names as parameter names.
  . Added optional argument to debug_backtrace() and debug_print_backtrace()
    to limit the amount of stack frames returned. (Sebastian, Patrick)
  . Added hex2bin() function. (Scott)
  . number_format() no longer truncates multibyte decimal points and thousand
    separators to the first byte. FR #53457. (Adam)
  . Added support for object references in recursive serialize() calls.
    FR #36424. (Mike)
  . Added support for SORT_NATURAL and SORT_FLAG_CASE in array
    sort functions (sort, rsort, ksort, krsort, asort, arsort and
    array_multisort). FR#55158 (Arpad)
  . Added stream metadata API support and stream_metadata() stream class
    handler. (Stas)
  . User wrappers can now define a stream_truncate() method that responds
    to truncation, e.g. through ftruncate(). FR #53888. (Gustavo)
  . Improved unserialize() performance.
    (galaxy dot mipt at gmail dot com, Kalle)
  . Changed array_combine() to return empty array instead of FALSE when both
    parameter arrays are empty. FR #34857. (joel.perras@gmail.com)
  . Fixed bug #61095 (Incorect lexing of 0x00*+<NUM>). (Etienne)
  . Fixed bug #60965 (Buffer overflow on htmlspecialchars/entities with
    $double=false). (Gustavo)
  . Fixed bug #60895 (Possible invalid handler usage in windows random
    functions). (Pierre)
  . Fixed bug #60879 (unserialize() Does not invoke __wakeup() on object).
    (Pierre, Steve)
  . Fixed bug #60825 (Segfault when running symfony 2 tests).
    (Dmitry, Laruence)
  . Fixed bug #60627 (httpd.worker segfault on startup with php_value).
  . Fixed bug #60613 (Segmentation fault with $cls->{expr}() syntax). (Dmitry)
  . Fixed bug #60611 (Segmentation fault with Cls::{expr}() syntax). (Laruence)
    (Laruence)
  . Fixed bug #60558 (Invalid read and writes). (Laruence)
  . Fixed bug #60444 (Segmentation fault with include & class extending).
    (Laruence, Dmitry).
  . Fixed bug #60362 (non-existent sub-sub keys should not have values).
    (Laruence, alan_k, Stas)
  . Fixed bug #60350 (No string escape code for ESC (ascii 27), normally \e).
    (php at mickweiss dot com)
  . Fixed bug #60321 (ob_get_status(true) no longer returns an array when
    buffer is empty). (Pierrick)
  . Fixed bug #60282 (Segfault when using ob_gzhandler() with open buffers).
    (Laruence)
  . Fixed bug #60240 (invalid read/writes when unserializing specially crafted
    strings). (Mike)
  . Fixed bug #60227 (header() cannot detect the multi-line header with
     CR(0x0D)). (rui)
  . Fixed bug #60174 (Notice when array in method prototype error).
    (Laruence)
  . Fixed bug #60169 (Conjunction of ternary and list crashes PHP).
    (Laruence)
  . Fixed bug #60038 (SIGALRM cause segfault in php_error_cb). (Laruence)
    (klightspeed at netspace dot net dot au)
  . Fixed bug #55871 (Interruption in substr_replace()). (Stas)
  . Fixed bug #55801 (Behavior of unserialize has changed). (Mike)
  . Fixed bug #55758 (Digest Authenticate missed in 5.4) . (Laruence)
  . Fixed bug #55748 (multiple NULL Pointer Dereference with zend_strndup())
    (CVE-2011-4153). (Stas)
  . Fixed bug #55124 (recursive mkdir fails with current (dot) directory in path).
    (Pierre)
  . Fixed bug #55084 (Function registered by header_register_callback is
    called only once per process). (Hannes)
  . Implement FR #54514 (Get php binary path during script execution).
    (Laruence)
  . Fixed bug #52211 (iconv() returns part of string on error). (Felipe)
  . Fixed bug #51860 (Include fails with toplevel symlink to /). (Dmitry)

- Improved generic SAPI support:
  . Added $_SERVER['REQUEST_TIME_FLOAT'] to include microsecond precision.
    (Patrick)
  . Added header_register_callback() which is invoked immediately
    prior to the sending of headers and after default headers have
    been added. (Scott)
  . Added http_response_code() function. FR #52555. (Paul Dragoonis, Kalle)
  . Fixed bug #55500 (Corrupted $_FILES indices lead to security concern).
    (CVE-2012-1172). (Stas)
  . Fixed bug #54374 (Insufficient validating of upload name leading to
    corrupted $_FILES indices). (CVE-2012-1172). (Stas, lekensteyn at gmail dot com)

- Improved CLI SAPI:
  . Added built-in web server that is intended for testing purpose.
    (Moriyoshi, Laruence, and fixes by Pierre, Derick, Arpad,
    chobieee at gmail dot com)
  . Added command line option --rz <name> which shows information of the
    named Zend extension. (Johannes)
  . Interactive readline shell improvements: (Johannes)
    . Added "cli.pager" php.ini setting to set a pager for output.
    . Added "cli.prompt" php.ini setting to configure the shell prompt.
    . Added shortcut #inisetting=value to change php.ini settings at run-time.
    . Changed shell not to terminate on fatal errors.
    . Interactive shell works with shared readline extension. FR #53878.

- Improved CGI/FastCGI SAPI: (Dmitry)
  . Added apache compatible functions: apache_child_terminate(),
    getallheaders(), apache_request_headers() and apache_response_headers()
  . Improved performance of FastCGI request parsing.
  . Fixed reinitialization of SAPI callbacks after php_module_startup().
    (Dmitry)

- Improved PHP-FPM SAPI:
  . Removed EXPERIMENTAL flag. (fat)
  . Fixed bug #60659 (FPM does not clear auth_user on request accept).
    (bonbons at linux-vserver dot org)

- Improved Litespeed SAPI:
  . Fixed bug #55769 (Make Fails with "Missing Separator" error). (Adam)

- Improved Date extension:
  . Added the + modifier to parseFromFormat to allow trailing text in the
    string to parse without throwing an error. (Stas, Derick)

- Improved DBA extension:
  . Added Tokyo Cabinet abstract DB support. (Michael Maclean)
  . Added Berkeley DB 5 support. (Johannes, Chris Jones)

- Improved DOM extension:
  . Added the ability to pass options to loadHTML (Chregu, fxmulder at gmail dot com)

- Improved filesystem functions:
  . scandir() now accepts SCANDIR_SORT_NONE as a possible sorting_order value.
    FR #53407. (Adam)

- Improved HASH extension:
  . Added Jenkins's one-at-a-time hash support. (Martin Jansen)
  . Added FNV-1 hash support. (Michael Maclean)
  . Made Adler32 algorithm faster. FR #53213. (zavasek at yandex dot ru)
  . Removed Salsa10/Salsa20, which are actually stream ciphers (Mike)
  . Fixed bug #60221 (Tiger hash output byte order) (Mike)

- Improved intl extension:
  . Added Spoofchecker class, allows checking for visibly confusable characters and
    other security issues. (Scott)
  . Added Transliterator class, allowing transliteration of strings.
    (Gustavo)
  . Added support for UTS #46. (Gustavo)
  . Fixed build on Fedora 15 / Ubuntu 11. (Hannes)
  . Fixed bug #55562 (grapheme_substr() returns false on big length). (Stas)

- Improved JSON extension:
  . Added new json_encode() option JSON_UNESCAPED_UNICODE. FR #53946.
    (Alexander, Gwynne)
  . Added JsonSerializable interface. (Sara)
  . Added JSON_BIGINT_AS_STRING, extended json_decode() sig with $options.
    (Sara)
  . Added support for JSON_NUMERIC_CHECK option in json_encode() that converts
    numeric strings to integers. (Ilia)
  . Added new json_encode() option JSON_UNESCAPED_SLASHES. FR #49366. (Adam)
  . Added new json_encode() option JSON_PRETTY_PRINT. FR #44331. (Adam)

- Improved LDAP extension:
  . Added paged results support. FR #42060. (ando@OpenLDAP.org,
    iarenuno@eteo.mondragon.edu, jeanseb@au-fil-du.net, remy.saissy@gmail.com)

- Improved mbstring extension:
  . Added Shift_JIS/UTF-8 Emoji (pictograms) support. (Rui)
  . Added JIS X0213:2004 (Shift_JIS-2004, EUC-JP-2004, ISO-2022-JP-2004)
    support. (Rui)
  . Ill-formed UTF-8 check for security enhancements. (Rui)
  . Added MacJapanese (Shift_JIS) and gb18030 encoding support. (Rui)
  . Added encode/decode in hex format to mb_[en|de]code_numericentity(). (Rui)
  . Added user JIS X0213:2004 (Shift_JIS-2004, EUC-JP-2004, ISO-2022-JP-2004)
    support. (Rui)
  . Added the user defined area for CP936 and CP950 (Rui).
  . Fixed bug #60306 (Characters lost while converting from cp936 to utf8).
    (Laruence)

- Improved MySQL extensions:
  . MySQL: Deprecated mysql_list_dbs(). FR #50667. (Andrey)
  . mysqlnd: Added named pipes support. FR #48082. (Andrey)
  . MySQLi: Added iterator support in MySQLi. mysqli_result implements
    Traversable. (Andrey, Johannes)
  . PDO_mysql: Removed support for linking with MySQL client libraries older
    than 4.1. (Johannes)
  . ext/mysql, mysqli and pdo_mysql now use mysqlnd by default. (Johannes)
  . Fixed bug #55473 (mysql_pconnect leaks file descriptors on reconnect).
    (Andrey, Laruence)
  . Fixed bug #55653 (PS crash with libmysql when binding same variable as
    param and out). (Laruence)

- Improved OpenSSL extension:
  . Added AES support. FR #48632. (yonas dot y at gmail dot com, Pierre)
  . Added no padding option to openssl_encrypt()/openssl_decrypt(). (Scott)
  . Use php's implementation for Windows Crypto API in
    openssl_random_pseudo_bytes. (Pierre)
  . On error in openssl_random_pseudo_bytes() made sure we set strong result
    to false. (Scott)
  . Fixed possible attack in SSL sockets with SSL 3.0 / TLS 1.0.
    CVE-2011-3389. (Scott)
  . Fixed bug #61124 (Crash when decoding an invalid base64 encoded string).
    (me at ktamura dot com, Scott)

- Improved PDO:
  . Fixed PDO objects binary incompatibility. (Dmitry)

- PDO DBlib driver:
  . Added nextRowset support.
  . Fixed bug #50755 (PDO DBLIB Fails with OOM).

- Improved PostgreSQL extension:
  . Added support for "extra" parameter for PGNotify().
    (r dot i dot k at free dot fr, Ilia)

- Improved PCRE extension:
  . Changed third parameter of preg_match_all() to optional. FR #53238. (Adam)

- Improved Readline extension:
  . Fixed bug #54450 (Enable callback support when built against libedit).
    (fedora at famillecollet dot com, Hannes)

- Improved Reflection extension:
  . Added ReflectionClass::newInstanceWithoutConstructor() to create a new
    instance of a class without invoking its constructor. FR #55490.
    (Sebastian)
  . Added ReflectionExtension::isTemporary() and
    ReflectionExtension::isPersistent() methods. (Johannes)
  . Added ReflectionZendExtension class. (Johannes)
  . Added ReflectionClass::isCloneable(). (Felipe)

- Improved Session extension:
  . Expose session status via new function, session_status (FR #52982) (Arpad)
  . Added support for object-oriented session handlers. (Arpad)
  . Added support for storing upload progress feedback in session data. (Arnaud)
  . Changed session.entropy_file to default to /dev/urandom or /dev/arandom if
    either is present at compile time. (Rasmus)
  . Fixed bug #60860 (session.save_handler=user without defined function core
    dumps). (Felipe)
  . Implement FR #60551 (session_set_save_handler should support a core's
    session handler interface). (Arpad)
  . Fixed bug #60640 (invalid return values). (Arpad)

- Improved SNMP extension (Boris Lytochkin):
  . Added OO API. FR #53594 (php-snmp rewrite).
  . Sanitized return values of existing functions. Now it returns FALSE on
    failure.
  . Allow ~infinite OIDs in GET/GETNEXT/SET queries. Autochunk them to max_oids
    upon request.
  . Introducing unit tests for extension with ~full coverage.
  . IPv6 support. (FR #42918)
  . Way of representing OID value can now be changed when SNMP_VALUE_OBJECT
    is used for value output mode. Use or'ed SNMP_VALUE_LIBRARY(default if
    not specified) or SNMP_VALUE_PLAIN. (FR #54502)
  . Fixed bug #60749 (SNMP module should not strip non-standard SNMP port
    from hostname). (Boris Lytochkin)
  . Fixed bug #60585 (php build fails with USE flag snmp when IPv6 support
    is disabled). (Boris Lytochkin)
  . Fixed bug #53862 (snmp_set_oid_output_format does not allow returning to default)
  . Fixed bug #46065 (snmp_set_quick_print() persists between requests)
  . Fixed bug #45893 (Snmp buffer limited to 2048 char)
  . Fixed bug #44193 (snmp v3 noAuthNoPriv doesn't work)

- Improved SOAP extension:
  . Added new SoapClient option "keep_alive". FR #60329. (Pierrick)
  . Fixed basic HTTP authentication for WSDL sub requests. (Dmitry)

- Improved SPL extension:
  . Added RegexIterator::getRegex() method. (Joshua Thijssen)
  . Added SplObjectStorage::getHash() hook. (Etienne)
  . Added CallbackFilterIterator and RecursiveCallbackFilterIterator. (Arnaud)
  . Added missing class_uses(..) as pointed out by #55266 (Stefan)
  . Immediately reject wrong usages of directories under Spl(Temp)FileObject
    and friends. (Etienne, Pierre)
  . FilesystemIterator, GlobIterator and (Recursive)DirectoryIterator now use
    the default stream context. (Hannes)
  . Fixed bug #60201 (SplFileObject::setCsvControl does not expose third
    argument via Reflection). (Peter)
  . Fixed bug #55287 (spl_classes() not includes CallbackFilter classes)
    (sasezaki at gmail dot com, salathe)

- Improved Sysvshm extension:
  . Fixed bug #55750 (memory copy issue in sysvshm extension).
    (Ilia, jeffhuang9999 at gmail dot com)

- Improved Tidy extension:
  . Fixed bug #54682 (Tidy::diagnose() NULL pointer dereference).
    (Maksymilian Arciemowicz, Felipe)

- Improved Tokenizer extension:
  . Fixed bug #54089 (token_get_all with regards to __halt_compiler is
    not binary safe). (Nikita Popov)

- Improved XSL extension:
  . Added XsltProcessor::setSecurityPrefs($options) and getSecurityPrefs() to
    define forbidden operations within XSLT stylesheets, default is not to
    enable write operations from XSLT. Bug #54446 (Chregu, Nicolas Gregoire)
  . XSL doesn't stop transformation anymore, if a PHP function can't be called
    (Christian)

- Improved ZLIB extension:
  . Re-implemented non-file related functionality. (Mike)
  . Fixed bug #55544 (ob_gzhandler always conflicts with zlib.output_compression).
    (Mike)

14 Jun 2012, PHP 5.3.14

- CLI SAPI:
  . Fixed bug #61546 (functions related to current script failed when chdir()
    in cli sapi). (Laruence, reeze.xia@gmail.com)

- CURL:
  . Fixed bug #61948 (CURLOPT_COOKIEFILE '' raises open_basedir restriction).
    (Laruence)

- COM:
  . Fixed bug #62146 com_dotnet cannot be built shared. (Johannes)

- Core:
  . Fixed CVE-2012-2143. (Solar Designer)
  . Fixed missing bound check in iptcparse(). (chris at chiappa.net)
  . Fixed bug #62373 (serialize() generates wrong reference to the object).
    (Moriyoshi)
  . Fixed bug #62005 (unexpected behavior when incrementally assigning to a
    member of a null object). (Laruence)
  . Fixed bug #61991 (long overflow in realpath_cache_get()). (Anatoliy)
  . Fixed bug #61764 ('I' unpacks n as signed if n > 2^31-1 on LP64). (Gustavo)
  . Fixed bug #61730 (Segfault from array_walk modifying an array passed by
    reference). (Laruence)
  . Fixed bug #61713 (Logic error in charset detection for htmlentities).
    (Anatoliy)
  . Fixed bug #54197 ([PATH=] sections incompatibility with user_ini.filename
    set to null). (Anatoliy)
  . Changed php://fd to be available only for CLI.

- Fileinfo:
  . Fixed bug #61812 (Uninitialised value used in libmagic).
    (Laruence, Gustavo)

- Iconv extension:
  . Fixed a bug that iconv extension fails to link to the correct library
    when another extension makes use of a library that links to the iconv
    library. See https://bugs.gentoo.org/show_bug.cgi?id=364139 for detail.
    (Moriyoshi)

- Intl:
  . Fixed bug #62082 (Memory corruption in internal function
    get_icu_disp_value_src_php()). (Gustavo)

- JSON
  . Fixed bug #61537 (json_encode() incorrectly truncates/discards
    information). (Adam)

- PDO:
  . Fixed bug #61755 (A parsing bug in the prepared statements can lead to
    access violations). (Johannes)

- Phar:
  . Fix bug #61065 (Secunia SA44335). (Rasmus)

- Streams:
  . Fixed bug #61961 (file_get_contents leaks when access empty file with
    maxlen set). (Reeze)

08 May 2012, PHP 5.3.13
- CGI
  . Improve fix for PHP-CGI query string parameter vulnerability, CVE-2012-2311.
    (Stas)

03 May 2012, PHP 5.3.12
- Fix PHP-CGI query string parameter vulnerability, CVE-2012-1823. (Rasmus)

26 Apr 2012, PHP 5.3.11

- Core:
  . Fixed bug #61605 (header_remove() does not remove all headers).
    (Laruence)
  . Fixed bug #61541 (Segfault when using ob_* in output_callback).
    (reeze.xia@gmail.com)
  . Fixed bug #61273 (call_user_func_array with more than 16333 arguments
    leaks / crashes). (Laruence)
  . Fixed bug #61165 (Segfault - strip_tags()). (Laruence)
  . Improved max_input_vars directive to check nested variables (Dmitry).
  . Fixed bug #61095 (Incorect lexing of 0x00*+<NUM>). (Etienne)
  . Fixed bug #61087 (Memory leak in parse_ini_file when specifying
    invalid scanner mode). (Nikic, Laruence)
  . Fixed bug #61072 (Memory leak when restoring an exception handler).
    (Nikic, Laruence)
  . Fixed bug #61058 (array_fill leaks if start index is PHP_INT_MAX).
    (Laruence)
  . Fixed bug #61043 (Regression in magic_quotes_gpc fix for CVE-2012-0831).
    (Ondřej Surý)
  . Fixed bug #61000 (Exceeding max nesting level doesn't delete numerical
    vars). (Laruence)
  . Fixed bug #60895 (Possible invalid handler usage in windows random
    functions). (Pierre)
  . Fixed bug #60825 (Segfault when running symfony 2 tests).
    (Dmitry, Laruence)
  . Fixed bug #60801 (strpbrk() mishandles NUL byte). (Adam)
  . Fixed bug #60569 (Nullbyte truncates Exception $message). (Ilia)
  . Fixed bug #60227 (header() cannot detect the multi-line header with CR).
    (rui, Gustavo)
  . Fixed bug #60222 (time_nanosleep() does validate input params). (Ilia)
  . Fixed bug #54374 (Insufficient validating of upload name leading to
    corrupted $_FILES indices). (CVE-2012-1172). (Stas, lekensteyn at
    gmail dot com, Pierre)
  . Fixed bug #52719 (array_walk_recursive crashes if third param of the
    function is by reference). (Nikita Popov)
  . Fixed bug #51860 (Include fails with toplevel symlink to /). (Dmitry)

- DOM
  . Added debug info handler to DOM objects. (Gustavo, Joey Smith)

- FPM
  . Fixed bug #61430 (Transposed memset() params in sapi/fpm/fpm/fpm_shm.c).
    (michaelhood at gmail dot com, Ilia)

- Ibase
  . Fixed bug #60947 (Segmentation fault while executing ibase_db_info).
    (Ilia)

- Installation
  . Fixed bug #61172 (Add Apache 2.4 support). (Chris Jones)

- Fileinfo
  . Fixed bug #61173 (Unable to detect error from finfo constructor). (Gustavo)

- Firebird Database extension (ibase):
  . Fixed bug #60802 (ibase_trans() gives segfault when passing params).

- Libxml:
  . Fixed bug #61617 (Libxml tests failed(ht is already destroyed)).
    (Laruence)
  . Fixed bug #61367 (open_basedir bypass using libxml RSHUTDOWN).
    (Tim Starling)

- mysqli
  . Fixed bug #61003 (mysql_stat() require a valid connection). (Johannes).

- PDO_mysql
  . Fixed bug #61207 (PDO::nextRowset() after a multi-statement query doesn't
    always work). (Johannes)
  . Fixed bug #61194 (PDO should export compression flag with myslqnd).
    (Johannes)

- PDO_odbc
  . Fixed bug #61212 (PDO ODBC Segfaults on SQL_SUCESS_WITH_INFO). (Ilia)

- PDO_pgsql
  . Fixed bug #61267 (pdo_pgsql's PDO::exec() returns the number of SELECTed
    rows on postgresql >= 9). (ben dot pineau at gmail dot com)

- PDO_Sqlite extension:
  . Add createCollation support. (Damien)

- Phar:
  . Fixed bug #61184 (Phar::webPhar() generates headers with trailing NUL
    bytes). (Nikic)

- PHP-FPM SAPI:
  . Fixed bug #60811 (php-fpm compilation problem). (rasmus)

- Readline:
  . Fixed bug #61088 (Memory leak in readline_callback_handler_install).
    (Nikic, Laruence)
  . Add open_basedir checks to readline_write_history and readline_read_history.
    (Rasmus, reported by Mateusz Goik)

- Reflection:
  . Fixed bug #61388 (ReflectionObject:getProperties() issues invalid reads
    when get_properties returns a hash table with (inaccessible) dynamic
    numeric properties). (Gustavo)
  . Fixed bug #60968 (Late static binding doesn't work with
    ReflectionMethod::invokeArgs()). (Laruence)

- SOAP
  . Fixed basic HTTP authentication for WSDL sub requests. (Dmitry)
  . Fixed bug #60887 (SoapClient ignores user_agent option and sends no
    User-Agent header). (carloschilazo at gmail dot com)
  . Fixed bug #60842, #51775 (Chunked response parsing error when
    chunksize length line is > 10 bytes). (Ilia)
  . Fixed bug #49853 (Soap Client stream context header option ignored).
    (Dmitry)

- SPL
  . Fixed memory leak when calling SplFileInfo's constructor twice. (Felipe)
  . Fixed bug #61418 (Segmentation fault when DirectoryIterator's or
    FilesystemIterator's iterators are requested more than once without
    having had its dtor callback called in between). (Gustavo)
  . Fixed bug #61347 (inconsistent isset behavior of Arrayobject). (Laruence)
  . Fixed bug #61326 (ArrayObject comparison). (Gustavo)

- SQLite3 extension:
  . Add createCollation() method. (Brad Dewar)

- Session:
  . Fixed bug #60860 (session.save_handler=user without defined function core
    dumps). (Felipe)
  . Fixed bug #60634 (Segmentation fault when trying to die() in
    SessionHandler::write()). (Ilia)

- Streams:
  . Fixed bug #61371 (stream_context_create() causes memory leaks on use
    streams_socket_create). (Gustavo)
  . Fixed bug #61253 (Wrappers opened with errors concurrency problem on ZTS).
    (Gustavo)
  . Fixed bug #61115 (stream related segfault on fatal error in
    php_stream_context_link). (Gustavo)
  . Fixed bug #60817 (stream_get_line() reads from stream even when there is
    already sufficient data buffered). stream_get_line() now behaves more like
    fgets(), as is documented. (Gustavo)
  . Further fix for bug #60455 (stream_get_line misbehaves if EOF is not
    detected together with the last read). (Gustavo)
  . Fixed bug #60106 (stream_socket_server silently truncates long unix
    socket paths). (Ilia)

- Tidy:
  . Fixed bug #54682 (tidy null pointer dereference). (Tony, David Soria Parra)

- XMLRPC:
  . Fixed bug #61264 (xmlrpc_parse_method_descriptions leaks temporary
    variable). (Nikita Popov)
  . Fixed bug #61097 (Memory leak in xmlrpc functions copying zvals). (Nikic)

- Zlib:
  . Fixed bug #61139 (gzopen leaks when specifying invalid mode). (Nikic)

02 Feb 2012, PHP 5.3.10

- Core:
  . Fixed arbitrary remote code execution vulnerability reported by Stefan
    Esser, CVE-2012-0830. (Stas, Dmitry)

10 Jan 2012, PHP 5.3.9

- Core:
  . Added max_input_vars directive to prevent attacks based on hash collisions
    (CVE-2011-4885) (Dmitry).
  . Fixed bug #60205 (possible integer overflow in content_length). (Laruence)
  . Fixed bug #60139 (Anonymous functions create cycles not detected by the
    GC). (Dmitry)
  . Fixed bug #60138 (GC crash with referenced array in RecursiveArrayIterator)
    (Dmitry).
  . Fixed bug #60120 (proc_open's streams may hang with stdin/out/err when
    the data exceeds or is equal to 2048 bytes). (Pierre, Pascal Borreli)
  . Fixed bug #60099 (__halt_compiler() works in braced namespaces). (Felipe)
  . Fixed bug #60019 (Function time_nanosleep() is undefined on OS X). (Ilia)
  . Fixed bug #55874 (GCC does not provide __sync_fetch_and_add on some archs).
    (klightspeed at netspace dot net dot au)
  . Fixed bug #55798 (serialize followed by unserialize with numeric object
    prop. gives integer prop). (Gustavo)
  . Fixed bug #55749 (TOCTOU issue in getenv() on Windows builds). (Pierre)
  . Fixed bug #55707 (undefined reference to `__sync_fetch_and_add_4' on Linux
    parisc). (Felipe)
  . Fixed bug #55674 (fgetcsv & str_getcsv skip empty fields in some
    tab-separated records). (Laruence)
  . Fixed bug #55649 (Undefined function Bug()). (Laruence)
  . Fixed bug #55622 (memory corruption in parse_ini_string). (Pierre)
  . Fixed bug #55576 (Cannot conditionally move uploaded file without race
    condition). (Gustavo)
  . Fixed bug #55510: $_FILES 'name' missing first character after upload.
    (Arpad)
  . Fixed bug #55509 (segfault on x86_64 using more than 2G memory). (Laruence)
  . Fixed bug #55504 (Content-Type header is not parsed correctly on
    HTTP POST request). (Hannes)
  . Fixed bug #55475 (is_a() triggers autoloader, new optional 3rd argument to
    is_a and is_subclass_of). (alan_k)
  . Fixed bug #52461 (Incomplete doctype and missing xmlns).
    (virsacer at web dot de, Pierre)
  . Fixed bug #55366 (keys lost when using substr_replace an array). (Arpad)
  . Fixed bug #55273 (base64_decode() with strict rejects whitespace after
    pad). (Ilia)
  . Fixed bug #52624 (tempnam() by-pass open_basedir with nonnexistent
    directory). (Felipe)
  . Fixed bug #50982 (incorrect assumption of PAGE_SIZE size). (Dmitry)
  . Fixed invalid free in call_user_method() function. (Felipe)
  . Fixed bug #43200 (Interface implementation / inheritence not possible in
    abstract classes). (Felipe)


- BCmath:
  . Fixed bug #60377 (bcscale related crashes on 64bits platforms). (shm)

- Calendar:
  . Fixed bug #55797 (Integer overflow in SdnToGregorian leads to segfault (in
    optimized builds). (Gustavo)

- cURL:
  . Fixed bug #60439 (curl_copy_handle segfault when used with
    CURLOPT_PROGRESSFUNCTION). (Pierrick)
  . Fixed bug #54798 (Segfault when CURLOPT_STDERR file pointer is closed
    before calling curl_exec). (Hannes)
  . Fixed issues were curl_copy_handle() would sometimes lose copied
    preferences. (Hannes)

- DateTime:
  . Fixed bug #60373 (Startup errors with log_errors on cause segfault).
    (Derick)
  . Fixed bug #60236 (TLA timezone dates are not converted properly from
    timestamp). (Derick)
  . Fixed bug #55253 (DateTime::add() and sub() result -1 hour on objects with
    time zone type 2). (Derick)
  . Fixed bug #54851 (DateTime::createFromFormat() doesn't interpret "D").
    (Derick)
  . Fixed bug #53502 (strtotime with timezone memory leak). (Derick)
  . Fixed bug #52062 (large timestamps with DateTime::getTimestamp and
    DateTime::setTimestamp). (Derick)
  . Fixed bug #51994 (date_parse_from_format is parsing invalid date using 'yz'
    format). (Derick)
  . Fixed bug #52113 (Seg fault while creating (by unserialization)
    DatePeriod). (Derick)
  . Fixed bug #48476 (cloning extended DateTime class without calling
    parent::__constr crashed PHP). (Hannes)

- EXIF:
  . Fixed bug #60150 (Integer overflow during the parsing of invalid exif
    header). (CVE-2011-4566) (Stas, flolechaud at gmail dot com)

- Fileinfo:
  . Fixed bug #60094 (C++ comment fails in c89). (Laruence)
  . Fixed possible memory leak in finfo_open(). (Felipe)
  . Fixed memory leak when calling the Finfo constructor twice. (Felipe)

- Filter:
  . Fixed Bug #55478 (FILTER_VALIDATE_EMAIL fails with internationalized
    domain name addresses containing >1 -). (Ilia)

- FTP:
  . Fixed bug #60183 (out of sync ftp responses). (bram at ebskamp dot me,
    rasmus)

- Gd:
  . Fixed bug #60160 (imagefill() doesn't work correctly
    for small images). (Florian)
  . Fixed potential memory leak on a png error (Rasmus, Paul Saab)

- Intl:
  . Fixed bug #60192 (SegFault when Collator not constructed
    properly). (Florian)
  . Fixed memory leak in several Intl locale functions. (Felipe)

- Json:
  . Fixed bug #55543 (json_encode() with JSON_NUMERIC_CHECK fails on objects
    with numeric string properties). (Ilia, dchurch at sciencelogic dot com)

- Mbstring:
  . Fixed possible crash in mb_ereg_search_init() using empty pattern. (Felipe)

- MS SQL:
  . Fixed bug #60267 (Compile failure with freetds 0.91). (Felipe)

- MySQL:
  . Fixed bug #55550 (mysql.trace_mode miscounts result sets). (Johannes)

- MySQLi extension:
  . Fixed bug #55859 (mysqli->stat property access gives error). (Andrey)
  . Fixed bug #55582 (mysqli_num_rows() returns always 0 for unbuffered, when
    mysqlnd is used). (Andrey)
  . Fixed bug #55703 (PHP crash when calling mysqli_fetch_fields).
    (eran at zend dot com, Laruence)

- mysqlnd
  . Fixed bug #55609 (mysqlnd cannot be built shared). (Johannes)
  . Fixed bug #55067 (MySQL doesn't support compression - wrong config option).
    (Andrey)

- NSAPI SAPI:
  . Don't set $_SERVER['HTTPS'] on unsecure connection (bug #55403). (Uwe
    Schindler)

- OpenSSL:
  . Fixed bug #60279 (Fixed NULL pointer dereference in
    stream_socket_enable_crypto, case when ssl_handle of session_stream is not
    initialized.) (shm)
  . Fix segfault with older versions of OpenSSL. (Scott)

- Oracle Database extension (OCI8):
  . Fixed bug #59985 (show normal warning text for OCI_NO_DATA).
    (Chris Jones)
  . Increased maximum Oracle error message buffer length for new 11.2.0.3 size.
    (Chris Jones)
  . Improve internal initalization failure error messages. (Chris Jones)

- PDO
  . Fixed bug #55776 (PDORow to session bug). (Johannes)

- PDO Firebird:
  . Fixed bug #48877 ("bindValue" and "bindParam" do not work for PDO Firebird).
    (Mariuz)
  . Fixed bug #47415 (PDO_Firebird segfaults when passing lowercased column name to bindColumn).
  . Fixed bug #53280 (PDO_Firebird segfaults if query column count less than param count).
    (Mariuz)

- PDO MySQL driver:
  . Fixed bug #60155 (pdo_mysql.default_socket ignored). (Johannes)
  . Fixed bug #55870 (PDO ignores all SSL parameters when used with mysql
    native driver). (Pierre)
  . Fixed bug #54158 (MYSQLND+PDO MySQL requires #define
    MYSQL_OPT_LOCAL_INFILE). (Andrey)

- PDO OCI driver:
  . Fixed bug #55768 (PDO_OCI can't resume Oracle session after it's been
    killed). (mikhail dot v dot gavrilov at gmail dot com, Chris Jones, Tony)

- Phar:
  . Fixed bug #60261 (NULL pointer dereference in phar). (Felipe)
  . Fixed bug #60164 (Stubs of a specific length break phar_open_from_fp
    scanning for __HALT_COMPILER). (Ralph Schindler)
  . Fixed bug #53872 (internal corruption of phar). (Hannes)
  . Fixed bug #52013 (Unable to decompress files in a compressed phar). (Hannes)

- PHP-FPM SAPI:
  . Dropped restriction of not setting the same value multiple times, the last
    one holds. (giovanni at giacobbi dot net, fat)
  . Added .phar to default authorized extensions. (fat)
  . Fixed bug #60659 (FPM does not clear auth_user on request accept).
    (bonbons at linux-vserver dot org)
  . Fixed bug #60629 (memory corruption when web server closed the fcgi fd).
    (fat)
  . Enhance error log when the primary script can't be open. FR #60199. (fat)
  . Fixed bug #60179 (php_flag and php_value does not work properly). (fat)
  . Fixed bug #55577 (status.html does not install). (fat)
  . Fixed bug #55533 (The -d parameter doesn't work). (fat)
  . Fixed bug #55526 (Heartbeat causes a lot of unnecessary events). (fat)
  . Fixed bug #55486 (status show BIG processes number). (fat)
  . Enhanced security by limiting access to user defined extensions.
    FR #55181. (fat)
  . Added process.max to control the number of process FPM can fork. FR #55166.
    (fat)
  . Implemented FR #54577 (Enhanced status page with full status and details
    about each processes. Also provide a web page (status.html) for
    real-time FPM status. (fat)
  . Lowered default value for Process Manager. FR #54098. (fat)
  . Implemented FR #52569 (Add the "ondemand" process-manager
    to allow zero children). (fat)
  . Added partial syslog support (on error_log only). FR #52052. (fat)

- Postgres:
  . Fixed bug #60244 (pg_fetch_* functions do not validate that row param
    is >0). (Ilia)
  . Added PGSQL_LIBPQ_VERSION/PGSQL_LIBPQ_VERSION_STR constants. (Yasuo)

- Reflection:
  . Fixed bug #60367 (Reflection and Late Static Binding). (Laruence)

- Session:
  . Fixed bug #55267 (session_regenerate_id fails after header sent). (Hannes)

- SimpleXML:
  . Reverted the SimpleXML->query() behaviour to returning empty arrays
    instead of false when no nodes are found as it was since 5.3.3
    (bug #48601). (chregu, rrichards)

- SOAP
  . Fixed bug #54911 (Access to a undefined member in inherit SoapClient may
    cause Segmentation Fault). (Dmitry)
  . Fixed bug #48216 (PHP Fatal error: SOAP-ERROR: Parsing WSDL:
    Extra content at the end of the doc, when server uses chunked transfer
    encoding with spaces after chunk size). (Dmitry)
  . Fixed bug #44686 (SOAP-ERROR: Parsing WSDL with references). (Dmitry)

- Sockets:
  . Fixed bug #60048 (sa_len a #define on IRIX). (china at thewrittenword dot
    com)

- SPL:
  . Fixed bug #60082 (Crash in ArrayObject() when using recursive references).
    (Tony)
  . Fixed bug #55807 (Wrong value for splFileObject::SKIP_EMPTY).
    (jgotti at modedemploi dot fr, Hannes)
  . Fixed bug #54304 (RegexIterator::accept() doesn't work with scalar values).
    (Hannes)

- Streams:
  . Fixed bug #60455 (stream_get_line misbehaves if EOF is not detected together
    with the last read). (Gustavo)

- Tidy:
  . Fixed bug #54682 (Tidy::diagnose() NULL pointer dereference).
    (Maksymilian Arciemowicz, Felipe)

- XSL:
  . Added xsl.security_prefs ini option to define forbidden operations within
    XSLT stylesheets, default is not to enable write operations. This option
    won't be in 5.4, since there's a new method. Fixes Bug #54446. (Chregu,
    Nicolas Gregoire)

23 Aug 2011, PHP 5.3.8

- Core:
  . Fixed bug #55439 (crypt() returns only the salt for MD5). (Stas)

- OpenSSL:
  . Reverted a change in timeout handling restoring PHP 5.3.6 behavior,
    as the new behavior caused mysqlnd SSL connections to hang (#55283).
    (Pierre, Andrey, Johannes)

18 Aug 2011, PHP 5.3.7
- Upgraded bundled SQLite to version 3.7.7.1. (Scott)
- Upgraded bundled PCRE to version 8.12. (Scott)

- Zend Engine:
  . Fixed bug #55156 (ReflectionClass::getDocComment() returns comment even
    though the class has none). (Felipe)
  . Fixed bug #55007 (compiler fail after previous fail). (Felipe)
  . Fixed bug #54910 (Crash when calling call_user_func with unknown function
    name). (Dmitry)
  . Fixed bug #54804 (__halt_compiler and imported namespaces).
    (Pierrick, Felipe)
  . Fixed bug #54624 (class_alias and type hint). (Felipe)
  . Fixed bug #54585 (track_errors causes segfault). (Dmitry)
  . Fixed bug #54423 (classes from dl()'ed extensions are not destroyed).
    (Tony, Dmitry)
  . Fixed bug #54372 (Crash accessing global object itself returned from its
    __get() handle). (Dmitry)
  . Fixed bug #54367 (Use of closure causes problem in ArrayAccess). (Dmitry)
  . Fixed bug #54358 (Closure, use and reference). (Dmitry)
  . Fixed bug #54262 (Crash when assigning value to a dimension in a non-array).
    (Dmitry)
  . Fixed bug #54039 (use() of static variables in lambda functions can break
    staticness). (Dmitry)

- Core
  . Updated crypt_blowfish to 1.2. ((CVE-2011-2483) (Solar Designer)
  . Removed warning when argument of is_a() or is_subclass_of() is not
    a known class. (Stas)
  . Fixed crash in error_log(). (Felipe) Reported by Mateusz Kocielski.
  . Added PHP_MANDIR constant telling where the manpages were installed into,
    and an --man-dir argument to php-config. (Hannes)
  . Fixed a crash inside dtor for error handling. (Ilia)
  . Fixed buffer overflow on overlog salt in crypt(). (Clément LECIGNE, Stas)
  . Implemented FR #54459 (Range function accuracy). (Adam)

  . Fixed bug #55399 (parse_url() incorrectly treats ':' as a valid path).
    (Ilia)
  . Fixed bug #55339 (Segfault with allow_call_time_pass_reference = Off).
    (Dmitry)
  . Fixed bug #55295 [NEW]: popen_ex on windows, fixed possible heap overflow
    (Pierre)
  . Fixed bug #55258 (Windows Version Detecting Error).
    ( xiaomao5 at live dot com, Pierre)
  . Fixed bug #55187 (readlink returns weird characters when false result).
   (Pierre)
  . Fixed bug #55082 (var_export() doesn't escape properties properly).
    (Gustavo)
  . Fixed bug #55014 (Compile failure due to improper use of ctime_r()). (Ilia)
  . Fixed bug #54939 (File path injection vulnerability in RFC1867 File upload
    filename). (Felipe) Reported by Krzysztof Kotowicz. (CVE-2011-2202)
  . Fixed bug #54935 php_win_err can lead to crash. (Pierre)
  . Fixed bug #54924 (assert.* is not being reset upon request shutdown). (Ilia)
  . Fixed bug #54895 (Fix compiling with older gcc version without need for
    membar_producer macro). (mhei at heimpold dot de)
  . Fixed bug #54866 (incorrect accounting for realpath_cache_size).
    (Dustin Ward)
  . Fixed bug #54723 (getimagesize() doesn't check the full ico signature).
    (Scott)
  . Fixed bug #54721 (Different Hashes on Windows, BSD and Linux on wrong Salt
    size). (Pierre, os at irj dot ru)
  . Fixed bug #54580 (get_browser() segmentation fault when browscap ini
    directive is set through php_admin_value). (Gustavo)
  . Fixed bug #54332 (Crash in zend_mm_check_ptr // Heap corruption). (Dmitry)
  . Fixed bug #54305 (Crash in gc_remove_zval_from_buffer). (Dmitry)
  . Fixed bug #54238 (use-after-free in substr_replace()). (Stas)
    (CVE-2011-1148)
  . Fixed bug #54204 (Can't set a value with a PATH section in php.ini).
    (Pierre)
  . Fixed bug #54180 (parse_url() incorrectly parses path when ? in fragment).
    (tomas dot brastavicius at quantum dot lt, Pierrick)
  . Fixed bug #54137 (file_get_contents POST request sends additional line
    break). (maurice-php at mertinkat dot net, Ilia)
  . Fixed bug #53848 (fgetcsv() ignores spaces at beginnings of fields). (Ilia)
  . Alternative fix for bug #52550, as applied to the round() function (signed
    overflow), as the old fix impacted the algorithm for numbers with magnitude
    smaller than 0. (Gustavo)
  . Fixed bug #53727 (Inconsistent behavior of is_subclass_of with interfaces)
    (Ralph Schindler, Dmitry)
  . Fixed bug #52935 (call exit in user_error_handler cause stream relate
    core). (Gustavo)
  . Fixed bug #51997 (SEEK_CUR with 0 value, returns a warning). (Ilia)
  . Fixed bug #50816 (Using class constants in array definition fails).
    (Pierrick, Dmitry)
  . Fixed bug #50363 (Invalid parsing in convert.quoted-printable-decode
    filter). (slusarz at curecanti dot org)
  . Fixed bug #48465 (sys_get_temp_dir() possibly inconsistent when using
    TMPDIR on Windows). (Pierre)

- Apache2 Handler SAPI:
  . Fixed bug #54529 (SAPI crashes on apache_config.c:197).
    (hebergement at riastudio dot fr)

- CLI SAPI:
  . Fixed bug #52496 (Zero exit code on option parsing failure). (Ilia)

- cURL extension:
  . Added ini option curl.cainfo (support for custom cert db). (Pierre)
  . Added CURLINFO_REDIRECT_URL support. (Daniel Stenberg, Pierre)
  . Added support for CURLOPT_MAX_RECV_SPEED_LARGE and
    CURLOPT_MAX_SEND_SPEED_LARGE. FR #51815. (Pierrick)

- DateTime extension:
  . Fixed bug where the DateTime object got changed while using date_diff().
    (Derick)
  . Fixed bug #54340 (DateTime::add() method bug). (Adam)
  . Fixed bug #54316 (DateTime::createFromFormat does not handle trailing '|'
    correctly). (Adam)
  . Fixed bug #54283 (new DatePeriod(NULL) causes crash). (Felipe)
  . Fixed bug #51819 (Case discrepancy in timezone names cause Uncaught
    exception and fatal error). (Hannes)

- DBA extension:
  . Supress warning on non-existent file open with Berkeley DB 5.2. (Chris Jones)
  . Fixed bug #54242 (dba_insert returns true if key already exists). (Felipe)

- Exif extesion:
  . Fixed bug #54121 (error message format string typo). (Ilia)

- Fileinfo extension:
  . Fixed bug #54934 (Unresolved symbol strtoull in HP-UX 11.11). (Felipe)

- Filter extension:
  . Added 3rd parameter to filter_var_array() and filter_input_array()
    functions that allows disabling addition of empty elements. (Ilia)
  . Fixed bug #53037 (FILTER_FLAG_EMPTY_STRING_NULL is not implemented). (Ilia)

- Interbase extension:
  . Fixed bug #54269 (Short exception message buffer causes crash). (Felipe)

- intl extension:
  . Implemented FR #54561 (Expose ICU version info). (David Zuelke, Ilia)
  . Implemented FR #54540 (Allow loading of arbitrary resource bundles when
    fallback is disabled). (David Zuelke, Stas)

- Imap extension:
  . Fixed bug #55313 (Number of retries not set when params specified).
    (kevin at kevinlocke dot name)

- json extension:
  . Fixed bug #54484 (Empty string in json_decode doesn't reset
    json_last_error()). (Ilia)

- LDAP extension:
  . Fixed bug #53339 (Fails to build when compilng with gcc 4.5 and DSO
    libraries). (Clint Byrum, Raphael)

- libxml extension:
  . Fixed bug #54601 (Removing the doctype node segfaults). (Hannes)
  . Fixed bug #54440 (libxml extension ignores default context). (Gustavo)

- mbstring extension:
  . Fixed bug #54494 (mb_substr() mishandles UTF-32LE and UCS-2LE). (Gustavo)

- MCrypt extension:
  . Change E_ERROR to E_WARNING in mcrypt_create_iv when not enough data
    has been fetched (Windows). (Pierre)
  . Fixed bug #55169 (mcrypt_create_iv always fails to gather sufficient random
    data on Windows). (Pierre)

- mysqlnd
  . Fixed crash when using more than 28,000 bound parameters. Workaround is to
    set mysqlnd.net_cmd_buffer_size to at least 9000. (Andrey)
  . Fixed bug #54674 mysqlnd valid_sjis_(head|tail) is using invalid operator
    and range). (nihen at megabbs dot com, Andrey)

- MySQLi extension:
  . Fixed bug #55283 (SSL options set by mysqli_ssl_set ignored for MySQLi
    persistent connections). (Andrey)
  . Fixed Bug #54221 (mysqli::get_warnings segfault when used in multi queries).
    (Andrey)

- OpenSSL extension:
  . openssl_encrypt()/openssl_decrypt() truncated keys of variable length
    ciphers to the OpenSSL default for the algorithm. (Scott)
  . On blocking SSL sockets respect the timeout option where possible.
    (Scott)
  . Fixed bug #54992 (Stream not closed and error not returned when SSL
    CN_match fails). (Gustavo, laird_ngrps at dodo dot com dot au)

- Oracle Database extension (OCI8):
  . Added oci_client_version() returning the runtime Oracle client library
    version. (Chris Jones)

. PCRE extension:
  . Increased the backtrack limit from 100000 to 1000000 (Rasmus)

- PDO extension:
  . Fixed bug #54929 (Parse error with single quote in sql comment). (Felipe)
  . Fixed bug #52104 (bindColumn creates Warning regardless of ATTR_ERRMODE
    settings). (Ilia)

- PDO DBlib driver:
  . Fixed bug #54329 (MSSql extension memory leak).
    (dotslashpok at gmail dot com)
  . Fixed bug #54167 (PDO_DBLIB returns null on SQLUNIQUE field).
    (mjh at hodginsmedia dot com, Felipe)

- PDO ODBC driver:
  . Fixed data type usage in 64bit. (leocsilva at gmail dot com)

- PDO MySQL driver:
  . Fixed bug #54644 (wrong pathes in php_pdo_mysql_int.h). (Tony, Johannes)
  . Fixed bug #53782 (foreach throws irrelevant exception). (Johannes, Andrey)
  . Implemented FR #48587 (MySQL PDO driver doesn't support SSL connections).
    (Rob)

- PDO PostgreSQL driver:
  . Fixed bug #54318 (Non-portable grep option used in PDO pgsql
    configuration). (bwalton at artsci dot utoronto dot ca)

- PDO Oracle driver:
  . Fixed bug #44989 (64bit Oracle RPMs still not supported by pdo-oci).
    (jbnance at tresgeek dot net)

- Phar extension:
  . Fixed bug #54395 (Phar::mount() crashes when calling with wrong parameters).
    (Felipe)

- PHP-FPM SAPI:
  . Implemented FR #54499 (FPM ping and status_path should handle HEAD request). (fat)
  . Implemented FR #54172 (Overriding the pid file location of php-fpm). (fat)
  . Fixed missing Expires and Cache-Control headers for ping and status pages.
    (fat)
  . Fixed memory leak. (fat) Reported and fixed by Giovanni Giacobbi.
  . Fixed wrong value of log_level when invoking fpm with -tt. (fat)
  . Added xml format to the status page. (fat)
  . Removed timestamp in logs written by children processes. (fat)
  . Fixed exit at FPM startup on fpm_resources_prepare() errors. (fat)
  . Added master rlimit_files and rlimit_core in the global configuration
    settings. (fat)
  . Removed pid in debug logs written by chrildren processes. (fat)
  . Added custom access log (also added per request %CPU and memory
    mesurement). (fat)
  . Added a real scoreboard and several improvements to the status page. (fat)

- Reflection extension:
  . Fixed bug #54347 (reflection_extension does not lowercase module function
    name). (Felipe, laruence at yahoo dot com dot cn)

- SOAP extension:
  . Fixed bug #55323 (SoapClient segmentation fault when XSD_TYPEKIND_EXTENSION
    contains itself). (Dmitry)
  . Fixed bug #54312 (soap_version logic bug). (tom at samplonius dot org)

- Sockets extension:
  . Fixed stack buffer overflow in socket_connect(). (CVE-2011-1938)
    Found by Mateusz Kocielski, Marek Kroemeke and Filip Palian. (Felipe)
  . Changed socket_set_block() and socket_set_nonblock() so they emit warnings
    on error. (Gustavo)
  . Fixed bug #51958 (socket_accept() fails on IPv6 server sockets). (Gustavo)

- SPL extension:
  . Fixed bug #54971 (Wrong result when using iterator_to_array with use_keys
    on true). (Pierrick)
  . Fixed bug #54970 (SplFixedArray::setSize() isn't resizing). (Felipe)
  . Fixed bug #54609 (Certain implementation(s) of SplFixedArray cause hard
    crash). (Felipe)
  . Fixed bug #54384 (Dual iterators, GlobIterator, SplFileObject and
    SplTempFileObject crash when user-space classes don't call the paren
    constructor). (Gustavo)
  . Fixed bug #54292 (Wrong parameter causes crash in
    SplFileObject::__construct()). (Felipe)
  . Fixed bug #54291 (Crash iterating DirectoryIterator for dir name starting
    with \0). (Gustavo)
  . Fixed bug #54281 (Crash in non-initialized RecursiveIteratorIterator).
    (Felipe)

- Streams:
  . Fixed bug #54946 (stream_get_contents infinite loop). (Hannes)
  . Fixed bug #54623 (Segfault when writing to a persistent socket after
    closing a copy of the socket). (Gustavo)
  . Fixed bug #54681 (addGlob() crashes on invalid flags). (Felipe)


17 Mar 2011, PHP 5.3.6
- Upgraded bundled Sqlite3 to version 3.7.4. (Ilia)
- Upgraded bundled PCRE to version 8.11. (Ilia)

- Zend Engine:
  . Indirect reference to $this fails to resolve if direct $this is never used
    in method. (Scott)
  . Added options to debug backtrace functions. (Stas)
  . Fixed bug numerous crashes due to setlocale (crash on error, pcre, mysql
    etc.) on Windows in thread safe mode. (Pierre)
  . Fixed Bug #53971 (isset() and empty() produce apparently spurious runtime
    error). (Dmitry)
  . Fixed Bug #53958 (Closures can't 'use' shared variables by value and by
    reference). (Dmitry)
  . Fixed Bug #53629 (memory leak inside highlight_string()). (Hannes, Ilia)
  . Fixed Bug #51458 (Lack of error context with nested exceptions). (Stas)
  . Fixed Bug #47143 (Throwing an exception in a destructor causes a fatal
    error). (Stas)
  . Fixed bug #43512 (same parameter name can be used multiple times in
    method/function definition). (Felipe)

- Core:
  . Added ability to connect to HTTPS sites through proxy with basic
    authentication using stream_context/http/header/Proxy-Authorization (Dmitry)
  . Changed default value of ini directive serialize_precision from 100 to 17.
    (Gustavo)
  . Fixed bug #54055 (buffer overrun with high values for precision ini
    setting). (Gustavo)
  . Fixed bug #53959 (reflection data for fgetcsv out-of-date). (Richard)
  . Fixed bug #53577 (Regression introduced in 5.3.4 in open_basedir with a
    trailing forward slash). (lekensteyn at gmail dot com, Pierre)
  . Fixed bug #53682 (Fix compile on the VAX). (Rasmus, jklos)
  . Fixed bug #48484 (array_product() always returns 0 for an empty array).
    (Ilia)
  . Fixed bug #48607 (fwrite() doesn't check reply from ftp server before
    exiting). (Ilia)


- Calendar extension:
  . Fixed bug #53574 (Integer overflow in SdnToJulian, sometimes leading to
    segfault). (Gustavo)

- DOM extension:
  . Implemented FR #39771 (Made DOMDocument::saveHTML accept an optional DOMNode
    like DOMDocument::saveXML). (Gustavo)

- DateTime extension:
  . Fixed a bug in DateTime->modify() where absolute date/time statements had
    no effect. (Derick)
  . Fixed bug #53729 (DatePeriod fails to initialize recurrences on 64bit
    big-endian systems). (Derick, rein@basefarm.no)
  . Fixed bug #52808 (Segfault when specifying interval as two dates). (Stas)
  . Fixed bug #52738 (Can't use new properties in class extended from
    DateInterval). (Stas)
  . Fixed bug #52290 (setDate, setISODate, setTime works wrong when DateTime
    created from timestamp). (Stas)
  . Fixed bug #52063 (DateTime constructor's second argument doesn't have a
    null default value). (Gustavo, Stas)

- Exif extension:
  . Fixed bug #54002 (crash on crafted tag, reported by Luca Carettoni).
    (Pierre) (CVE-2011-0708)

- Filter extension:
  . Fixed bug #53924 (FILTER_VALIDATE_URL doesn't validate port number).
    (Ilia, Gustavo)
  . Fixed bug #53150 (FILTER_FLAG_NO_RES_RANGE is missing some IP ranges).
    (Ilia)
  . Fixed bug #52209 (INPUT_ENV returns NULL for set variables (CLI)). (Ilia)
  . Fixed bug #47435 (FILTER_FLAG_NO_RES_RANGE don't work with ipv6).
    (Ilia, valli at icsurselva dot ch)

- Fileinfo extension:
  . Fixed bug #54016 (finfo_file() Cannot determine filetype in archives).
    (Hannes)

- Gettext
  . Fixed bug #53837 (_() crashes on Windows when no LANG or LANGUAGE
    environment variable are set). (Pierre)

- IMAP extension:
  . Implemented FR #53812 (get MIME headers of the part of the email). (Stas)
  . Fixed bug #53377 (imap_mime_header_decode() doesn't ignore \t during long
    MIME header unfolding). (Adam)

- Intl extension:
  . Fixed bug #53612 (Segmentation fault when using cloned several intl
    objects). (Gustavo)
  . Fixed bug #53512 (NumberFormatter::setSymbol crash on bogus $attr values).
    (Felipe)
  . Implemented clone functionality for number, date & message formatters.
    (Stas).

- JSON extension:
  . Fixed bug #53963 (Ensure error_code is always set during some failed
    decodings). (Scott)

- mysqlnd
  . Fixed problem with always returning 0 as num_rows for unbuffered sets.
    (Andrey, Ulf)

- MySQL Improved extension:
  . Added 'db' and 'catalog' keys to the field fetching functions (FR #39847).
    (Kalle)
  . Fixed buggy counting of affected rows when using the text protocol. The
    collected statistics were wrong when multi_query was used with mysqlnd
    (Andrey)
  . Fixed bug #53795 (Connect Error from MySqli (mysqlnd) when using SSL).
    (Kalle)
  . Fixed bug #53503 (mysqli::query returns false after successful LOAD DATA
    query). (Kalle, Andrey)
  . Fixed bug #53425 (mysqli_real_connect() ignores client flags when built to
    call libmysql). (Kalle, tre-php-net at crushedhat dot com)

- OpenSSL extension:
  . Fixed stream_socket_enable_crypto() not honoring the socket timeout in
    server mode. (Gustavo)
  . Fixed bug #54060 (Memory leaks when openssl_encrypt). (Pierre)
  . Fixed bug #54061 (Memory leaks when openssl_decrypt). (Pierre)
  . Fixed bug #53592 (stream_socket_enable_crypto() busy-waits in client mode).
    (Gustavo)
  . Implemented FR #53447 (Cannot disable SessionTicket extension for servers
    that do not support it) by adding a no_ticket SSL context option. (Adam,
    Tony)

- PDO MySQL driver:
  . Fixed bug #53551 (PDOStatement execute segfaults for pdo_mysql driver).
    (Johannes)
  . Implemented FR #47802 (Support for setting character sets in DSN strings).
    (Kalle)

- PDO Oracle driver:
  . Fixed bug #39199 (Cannot load Lob data with more than 4000 bytes on
    ORACLE 10). (spatar at mail dot nnov dot ru)

- PDO PostgreSQL driver:
  . Fixed bug #53517 (segfault in pgsql_stmt_execute() when postgres is down).
    (gyp at balabit dot hu)

- Phar extension:
  . Fixed bug #54247 (format-string vulnerability on Phar). (Felipe)
    (CVE-2011-1153)
  . Fixed bug #53541 (format string bug in ext/phar).
    (crrodriguez at opensuse dot org, Ilia)
  . Fixed bug #53898 (PHAR reports invalid error message, when the directory
    does not exist). (Ilia)

- PHP-FPM SAPI:
  . Enforce security in the fastcgi protocol parsing.
    (ef-lists at email dotde)
  . Fixed bug #53777 (php-fpm log format now match php_error log format). (fat)
  . Fixed bug #53527 (php-fpm --test doesn't set a valuable return value). (fat)
  . Fixed bug #53434 (php-fpm slowlog now also logs the original request). (fat)

- Readline extension:
  . Fixed bug #53630 (Fixed parameter handling inside readline() function).
    (jo at feuersee dot de, Ilia)

- Reflection extension:
  . Fixed bug #53915 (ReflectionClass::getConstant(s) emits fatal error on
    constants with self::). (Gustavo)

- Shmop extension:
  . Fixed bug #54193 (Integer overflow in shmop_read()). (Felipe)
    Reported by Jose Carlos Norte <jose at eyeos dot org> (CVE-2011-1092)

- SNMP extension:
  . Fixed bug #51336 (snmprealwalk (snmp v1) does not handle end of OID tree
    correctly). (Boris Lytochkin)

- SOAP extension:
  . Fixed possible crash introduced by the NULL poisoning patch.
    (Mateusz Kocielski, Pierre)

- SPL extension:
  . Fixed memory leak in DirectoryIterator::getExtension() and
    SplFileInfo::getExtension(). (Felipe)
  . Fixed bug #53914 (SPL assumes HAVE_GLOB is defined). (Chris Jones)
  . Fixed bug #53515 (property_exists incorrect on ArrayObject null and 0
    values). (Felipe)
  . Fixed bug #49608 (Using CachingIterator on DirectoryIterator instance
    segfaults). (Felipe)

  . Added SplFileInfo::getExtension(). FR #48767. (Peter Cowburn)

- SQLite3 extension:
  . Fixed memory leaked introduced by the NULL poisoning patch.
    (Mateusz Kocielski, Pierre)
  . Fixed memory leak on SQLite3Result and SQLite3Stmt when assigning to a
    reference. (Felipe)
  . Add SQlite3_Stmt::readonly() for checking if a statement is read only.
    (Scott)
  . Implemented FR #53466 (SQLite3Result::columnType() should return false after
    all of the rows have been fetched). (Scott)

- Streams:
  . Fixed bug #54092 (Segmentation fault when using HTTP proxy with the FTP
    wrapper). (Gustavo)
  . Fixed bug #53913 (Streams functions assume HAVE_GLOB is defined). (Chris
    Jones)
  . Fixed bug #53903 (userspace stream stat callback does not separate the
    elements of the returned array before converting them). (Gustavo)
  . Implemented FR #26158 (open arbitrary file descriptor with fopen). (Gustavo)

- Tokenizer Extension
  . Fixed bug #54089 (token_get_all() does not stop after __halt_compiler).
    (Nikita Popov, Ilia)

- XSL extension:
  . Fixed memory leaked introduced by the NULL poisoning patch.
    (Mateusz Kocielski, Pierre)

- Zip extension:
  . Added the filename into the return value of stream_get_meta_data(). (Hannes)
  . Fixed bug #53923 (Zip functions assume HAVE_GLOB is defined). (Adam)
  . Fixed bug #53893 (Wrong return value for ZipArchive::extractTo()). (Pierre)
  . Fixed bug #53885 (ZipArchive segfault with FL_UNCHANGED on empty archive).
    (Stas, Maksymilian Arciemowicz). (CVE-2011-0421)
  . Fixed bug #53854 (Missing constants for compression type). (Richard, Adam)
  . Fixed bug #53603 (ZipArchive should quiet stat errors). (brad dot froehle at
    gmail dot com, Gustavo)
  . Fixed bug #53579 (stream_get_contents() segfaults on ziparchive streams).
    (Hannes)
  . Fixed bug #53568 (swapped memset arguments in struct initialization).
    (crrodriguez at opensuse dot org)
  . Fixed bug #53166 (Missing parameters in docs and reflection definition).
    (Richard)
  . Fixed bug #49072 (feof never returns true for damaged file in zip).
    (Gustavo, Richard Quadling)

06 Jan 2011, PHP 5.3.5
- Fixed Bug #53632 (infinite loop with x87 fpu). (CVE-2010-4645) (Scott,
  Rasmus)

09 Dec 2010, PHP 5.3.4
- Upgraded bundled Sqlite3 to version 3.7.3. (Ilia)
- Upgraded bundled PCRE to version 8.10. (Ilia)

- Security enhancements:
  . Fixed crash in zip extract method (possible CWE-170).
    (Maksymilian Arciemowicz, Pierre)
  . Paths with NULL in them (foo\0bar.txt) are now considered as invalid.
    (Rasmus)
  . Fixed a possible double free in imap extension (Identified by Mateusz
    Kocielski). (CVE-2010-4150). (Ilia)
  . Fixed NULL pointer dereference in ZipArchive::getArchiveComment.
    (CVE-2010-3709). (Maksymilian Arciemowicz)
  . Fixed possible flaw in open_basedir (CVE-2010-3436). (Pierre)
  . Fixed MOPS-2010-24, fix string validation. (CVE-2010-2950). (Pierre)
  . Fixed symbolic resolution support when the target is a DFS share. (Pierre)
  . Fixed bug #52929 (Segfault in filter_var with FILTER_VALIDATE_EMAIL with
    large amount of data) (CVE-2010-3710). (Adam)

- General improvements:
  . Added stat support for zip stream. (Pierre)
  . Added follow_location (enabled by default) option for the http stream
    support. (Pierre)
  . Improved support for is_link and related functions on Windows. (Pierre)
  . Added a 3rd parameter to get_html_translation_table. It now takes a charset
    hint, like htmlentities et al. (Gustavo)

- Implemented feature requests:
  . Implemented FR #52348, added new constant ZEND_MULTIBYTE to detect
    zend multibyte at runtime. (Kalle)
  . Implemented FR #52173, added functions pcntl_get_last_error() and
     pcntl_strerror(). (nick dot telford at gmail dot com, Arnaud)
  . Implemented symbolic links support for open_basedir checks. (Pierre)
  . Implemented FR #51804, SplFileInfo::getLinkTarget on Windows. (Pierre)
  . Implemented FR #50692, not uploaded files don't count towards
    max_file_uploads limit. As a side improvement, temporary files are not
    opened for empty uploads and, in debug mode, 0-length uploads. (Gustavo)

- Improved MySQLnd:
  . Added new character sets to mysqlnd, which are available in MySQL 5.5
    (Andrey)

- Improved PHP-FPM SAPI:
  . Added '-p/--prefix' to php-fpm to use a custom prefix and run multiple
    instances. (fat)
  . Added custom process title for FPM. (fat)
  . Added '-t/--test' to php-fpm to check and validate FPM conf file. (fat)
  . Added statistics about listening socket queue length for FPM.
    (andrei dot nigmatulin at gmail dot com, fat)

- Core:
  . Fixed extract() to do not overwrite $GLOBALS and $this when using
    EXTR_OVERWRITE. (jorto at redhat dot com)
  . Fixed bug in the Windows implementation of dns_get_record, where the two
    last parameters wouldn't be filled unless the type were DNS_ANY (Gustavo).
  . Changed the $context parameter on copy() to actually have an effect. (Kalle)
  . Fixed htmlentities/htmlspecialchars accepting certain ill-formed UTF-8
    sequences. (Gustavo)
  . Fixed bug #53409 (sleep() returns NULL on Windows). (Pierre)
  . Fixed bug #53319 (strip_tags() may strip '<br />' incorrectly). (Felipe)
  . Fixed bug #53304 (quot_print_decode does not handle lower-case hex digits).
    (Ilia, daniel dot mueller at inexio dot net)
  . Fixed bug #53248 (rawurlencode RFC 3986 EBCDIC support misses tilde char).
    (Justin Martin)
  . Fixed bug #53226 (file_exists fails on big filenames). (Adam)
  . Fixed bug #53198 (changing INI setting "from" with ini_set did not have any
    effect). (Gustavo)
  . Fixed bug #53180 (post_max_size=0 not disabling the limit when the content
    type is application/x-www-form-urlencoded or is not registered with PHP).
    (gm at tlink dot de, Gustavo)
  . Fixed bug #53141 (autoload misbehaves if called from closing session).
    (ladislav at marek dot su)
  . Fixed bug #53021 (In html_entity_decode, failure to convert numeric entities
    with ENT_NOQUOTES and ISO-8859-1). Fixed and extended the fix of
    ENT_NOQUOTES in html_entity_decode that had introduced the bug (rev
    #185591) to other encodings. Additionaly, html_entity_decode() now doesn't
    decode &#34; if ENT_NOQUOTES is given. (Gustavo)
  . Fixed bug #52931 (strripos not overloaded with function overloading
    enabled). (Felipe)
  . Fixed bug #52772 (var_dump() doesn't check for the existence of
    get_class_name before calling it). (Kalle, Gustavo)
  . Fixed bug #52534 (var_export array with negative key). (Felipe)
  . Fixed bug #52327 (base64_decode() improper handling of leading padding in
    strict mode). (Ilia)
  . Fixed bug #52260 (dns_get_record fails with non-existing domain on Windows).
    (a_jelly_doughnut at phpbb dot com, Pierre)
  . Fixed bug #50953 (socket will not connect to IPv4 address when the host has
    both IPv4 and IPv6 addresses, on Windows). (Gustavo, Pierre)
  . Fixed bug #50524 (proc_open on Windows does not respect cwd as it does on
    other platforms). (Pierre)
  . Fixed bug #49687 (utf8_decode vulnerabilities and deficiencies in the number
    of reported malformed sequences). (CVE-2010-3870) (Gustavo)
  . Fixed bug #49407 (get_html_translation_table doesn't handle UTF-8).
    (Gustavo)
  . Fixed bug #48831 (php -i has different output to php --ini). (Richard,
    Pierre)
  . Fixed bug #47643 (array_diff() takes over 3000 times longer than php 5.2.4).
    (Felipe)
  . Fixed bug #47168 (printf of floating point variable prints maximum of 40
    decimal places). (Ilia)
  . Fixed bug #46587 (mt_rand() does not check that max is greater than min).
    (Ilia)
  . Fixed bug #29085 (bad default include_path on Windows). (Pierre)
  . Fixed bug #25927 (get_html_translation_table calls the ' &#39; instead of
    &#039;). (Gustavo)

- Zend engine:
  . Reverted fix for bug #51176 (Static calling in non-static method behaves
    like $this->). (Felipe)
  . Changed deprecated ini options on startup from E_WARNING to E_DEPRECATED.
    (Kalle)
  . Fixed NULL dereference in lex_scan on zend multibyte builds where the script
    had a flex incompatible encoding and there was no converter. (Gustavo)
  . Fixed covariance of return-by-ref constraints. (Etienne)
  . Fixed bug #53305 (E_NOTICE when defining a constant starts with
    __COMPILER_HALT_OFFSET__). (Felipe)
  . Fixed bug #52939 (zend_call_function does not respect ZEND_SEND_PREFER_REF).
    (Dmitry)
  . Fixed bug #52879 (Objects unreferenced in __get, __set, __isset or __unset
    can be freed too early). (mail_ben_schmidt at yahoo dot com dot au, Dmitry)
  . Fixed bug #52786 (PHP should reset section to [PHP] after ini sections).
    (Fedora at famillecollet dot com)
  . Fixed bug #52508 (newline problem with parse_ini_file+INI_SCANNER_RAW).
    (Felipe)
  . Fixed bug #52484 (__set() ignores setting properties with empty names).
    (Felipe)
  . Fixed bug #52361 (Throwing an exception in a destructor causes invalid
    catching). (Dmitry)
  . Fixed bug #51008 (Zend/tests/bug45877.phpt fails). (Dmitry)

- Build issues:
  . Fixed bug #52436 (Compile error if systems do not have stdint.h)
    (Sriram Natarajan)
  . Fixed bug #50345 (nanosleep not detected properly on some solaris versions).
    (Ulf, Tony)
  . Fixed bug #49215 (make fails on glob_wrapper). (Felipe)

- Calendar extension:
  . Fixed bug #52744 (cal_days_in_month incorrect for December 1 BCE).
   (gpap at internet dot gr, Adam)

- cURL extension:
  . Fixed bug #52828 (curl_setopt does not accept persistent streams).
    (Gustavo, Ilia)
  . Fixed bug #52827 (cURL leaks handle and causes assertion error
    (CURLOPT_STDERR)). (Gustavo)
  . Fixed bug #52202 (CURLOPT_PRIVATE gets corrupted). (Ilia)
  . Fixed bug #50410 (curl extension slows down PHP on Windows). (Pierre)

- DateTime extension:
  . Fixed bug #53297 (gettimeofday implementation in php/win32/time.c can return
    1 million microsecs). (ped at 7gods dot org)
  . Fixed bug #52668 (Iterating over a dateperiod twice is broken). (Derick)
  . Fixed bug #52454 (Relative dates and getTimestamp increments by one day).
    (Derick)
  . Fixed bug #52430 (date_parse parse 24:xx:xx as valid time). (Derick)
  . Added support for the ( and ) delimiters/separators to
    DateTime::createFromFormat(). (Derick)

- DBA extension:
  . Added Berkeley DB 5.1 support to the DBA extension. (Oracle Corp.)

- DOM extension:
  . Fixed bug #52656 (DOMCdataSection does not work with splitText). (Ilia)

- Filter extension:
  . Fixed the filter extension accepting IPv4 octets with a leading 0 as that
    belongs to the unsupported "dotted octal" representation. (Gustavo)
  . Fixed bug #53236 (problems in the validation of IPv6 addresses with leading
    and trailing :: in the filter extension). (Gustavo)
  . Fixed bug #50117 (problems in the validation of IPv6 addresses with IPv4
    addresses and ::). (Gustavo)

- GD extension:
  . Fixed bug #53492 (fix crash if anti-aliasing steps are invalid). (Pierre)

- GMP extension:
  . Fixed bug #52906 (gmp_mod returns negative result when non-negative is
    expected). (Stas)
  . Fixed bug #52849 (GNU MP invalid version match). (Adam)

- Hash extension:
  . Fixed bug #51003 (unaligned memory access in ext/hash/hash_tiger.c).
    (Mike, Ilia)

- Iconv extension:
  . Fixed bug #52941 (The 'iconv_mime_decode_headers' function is skipping
    headers). (Adam)
  . Fixed bug #52599 (iconv output handler outputs incorrect content type
    when flags are used). (Ilia)
  . Fixed bug #51250 (iconv_mime_decode() does not ignore malformed Q-encoded
    words). (Ilia)

- Intl extension:
  . Fixed crashes on invalid parameters in intl extension. (CVE-2010-4409).
    (Stas, Maksymilian Arciemowicz)
  . Added support for formatting the timestamp stored in a DateTime object.
    (Stas)
  . Fixed bug #50590 (IntlDateFormatter::parse result is limited to the integer
    range). (Stas)

- Mbstring extension:
  . Fixed bug #53273 (mb_strcut() returns garbage with the excessive length
    parameter). (CVE-2010-4156) (Mateusz Kocielski, Pierre, Moriyoshi)
  . Fixed bug #52981 (Unicode casing table was out-of-date. Updated with
    UnicodeData-6.0.0d7.txt and included the source of the generator program
    with the distribution) (Gustavo).
  . Fixed bug #52681 (mb_send_mail() appends an extra MIME-Version header).
    (Adam)

- MSSQL extension:
  . Fixed possible crash in mssql_fetch_batch(). (Kalle)
  . Fixed bug #52843 (Segfault when optional parameters are not passed in to
    mssql_connect). (Felipe)

- MySQL extension:
  . Fixed bug #52636 (php_mysql_fetch_hash writes long value into int).
    (Kalle, rein at basefarm dot no)

- MySQLi extension:
  . Fixed bug #52891 (Wrong data inserted with mysqli/mysqlnd when using
    mysqli_stmt_bind_param and value> PHP_INT_MAX). (Andrey)
  . Fixed bug #52686 (mysql_stmt_attr_[gs]et argument points to incorrect type).
    (rein at basefarm dot no)
  . Fixed bug #52654 (mysqli doesn't install headers with structures it uses).
    (Andrey)
  . Fixed bug #52433 (Call to undefined method mysqli::poll() - must be static).
    (Andrey)
  . Fixed bug #52417 (MySQLi build failure with mysqlnd on MacOS X). (Andrey)
  . Fixed bug #52413 (MySQLi/libmysql build failure on OS X, FreeBSD). (Andrey)
  . Fixed bug #52390 (mysqli_report() should be per-request setting). (Kalle)
  . Fixed bug #52302 (mysqli_fetch_all does not work with MYSQLI_USE_RESULT).
    (Andrey)
  . Fixed bug #52221 (Misbehaviour of magic_quotes_runtime (get/set)). (Andrey)
  . Fixed bug #45921 (Can't initialize character set hebrew). (Andrey)

- MySQLnd:
  . Fixed bug #52613 (crash in mysqlnd after hitting memory limit). (Andrey)

- ODBC extension:
  - Fixed bug #52512 (Broken error handling in odbc_execute).
    (mkoegler at auto dot tuwien dot ac dot at)

- Openssl extension:
  . Fixed possible blocking behavior in openssl_random_pseudo_bytes on Windows.
    (Pierre)
  . Fixed bug #53136 (Invalid read on openssl_csr_new()). (Felipe)
  . Fixed bug #52947 (segfault when ssl stream option capture_peer_cert_chain
    used). (Felipe)

- Oracle Database extension (OCI8):
  . Fixed bug #53284 (Valgrind warnings in oci_set_* functions) (Oracle Corp.)
  . Fixed bug #51610 (Using oci_connect causes PHP to take a long time to
    exit).  Requires Oracle 11.2.0.2 client libraries (or Oracle bug fix
    9891199) for this patch to have an effect. (Oracle Corp.)

- PCNTL extension:
  . Fixed bug #52784 (Race condition when handling many concurrent signals).
    (nick dot telford at gmail dot com, Arnaud)

- PCRE extension:
  . Fixed bug #52971 (PCRE-Meta-Characters not working with utf-8). (Felipe)
  . Fixed bug #52732 (Docs say preg_match() returns FALSE on error, but it
    returns int(0)). (slugonamission at gmail dot com)

- PHAR extension:
  . Fixed bug #50987 (unaligned memory access in phar.c).
    (geissert at debian dot org, Ilia)

- PHP-FPM SAPI:
  . Fixed bug #53412 (segfault when using -y). (fat)
  . Fixed inconsistent backlog default value (-1) in FPM on many systems. (fat)
  . Fixed bug #52501 (libevent made FPM crashed when forking -- libevent has
    been removed). (fat)
  . Fixed bug #52725 (gcc builtin atomic functions were sometimes used when they
    were not available). (fat)
  . Fixed bug #52693 (configuration file errors are not logged to stderr). (fat)
  . Fixed bug #52674 (FPM Status page returns inconsistent Content-Type
    headers). (fat)
  . Fixed bug #52498 (libevent was not only linked to php-fpm). (fat)

- PDO:
  . Fixed bug #52699 (PDO bindValue writes long int 32bit enum).
    (rein at basefarm dot no)
  . Fixed bug #52487 (PDO::FETCH_INTO leaks memory). (Felipe)

- PDO DBLib driver:
  . Fixed bug #52546 (pdo_dblib segmentation fault when iterating MONEY values).
    (Felipe)

- PDO Firebird driver:
  . Restored firebird support (VC9 builds only). (Pierre)
  . Fixed bug #53335 (pdo_firebird did not implement rowCount()).
    (preeves at ibphoenix dot com)
  . Fixed bug #53323 (pdo_firebird getAttribute() crash).
    (preeves at ibphoenix dot com)

- PDO MySQL driver:
  . Fixed bug #52745 (Binding params doesn't work when selecting a date inside a
    CASE-WHEN). (Andrey)

- PostgreSQL extension:
  . Fixed bug #47199 (pg_delete() fails on NULL). (ewgraf at gmail dot com)

- Reflection extension:
  . Fixed ReflectionProperty::isDefault() giving a wrong result for properties
    obtained with ReflectionClass::getProperties(). (Gustavo)
- Reflection extension:
  . Fixed bug #53366 (Reflection doesnt get dynamic property value from
    getProperty()). (Felipe)
  . Fixed bug #52854 (ReflectionClass::newInstanceArgs does not work for classes
    without constructors). (Johannes)

- SOAP extension:
  . Fixed bug #44248 (RFC2616 transgression while HTTPS request through proxy
    with SoapClient object). (Dmitry)

- SPL extension:
  . Fixed bug #53362 (Segmentation fault when extending SplFixedArray). (Felipe)
  . Fixed bug #53279 (SplFileObject doesn't initialise default CSV escape
    character). (Adam)
  . Fixed bug #53144 (Segfault in SplObjectStorage::removeAll()). (Felipe)
  . Fixed bug #53071 (SPLObjectStorage defeats gc_collect_cycles). (Gustavo)
  . Fixed bug #52573 (SplFileObject::fscanf Segmentation fault). (Felipe)
  . Fixed bug #51763 (SplFileInfo::getType() does not work symbolic link
    and directory). (Pierre)
  . Fixed bug #50481 (Storing many SPLFixedArray in an array crashes). (Felipe)
  . Fixed bug #50579 (RegexIterator::REPLACE doesn't work). (Felipe)

- SQLite3 extension:
  . Fixed bug #53463 (sqlite3 columnName() segfaults on bad column_number).
    (Felipe)

- Streams:
  . Fixed forward stream seeking emulation in streams that don't support seeking
    in situations where the read operation gives back less data than requested
    and when there was data in the buffer before the emulation started. Also
    made more consistent its behavior -- should return failure every time less
    data than was requested was skipped. (Gustavo)
  . Fixed bug #53241 (stream casting that relies on fdopen/fopencookie fails
    with streams opened with, inter alia, the 'xb' mode). (Gustavo)
  . Fixed bug #53006 (stream_get_contents has an unpredictable behavior when the
    underlying stream does not support seeking). (Gustavo)
  . Fixed bug #52944 (Invalid write on second and subsequent reads with an
    inflate filter fed invalid data). (Gustavo)
  . Fixed bug #52820 (writes to fopencookie FILE* not commited when seeking the
    stream). (Gustavo)

- WDDX extension:
  . Fixed bug #52468 (wddx_deserialize corrupts integer field value when left
    empty). (Felipe)

- Zlib extension:
  . Fixed bug #52926 (zlib fopen wrapper does not use context). (Gustavo)

22 Jul 2010, PHP 5.3.3
- Upgraded bundled sqlite to version 3.6.23.1. (Ilia)
- Upgraded bundled PCRE to version 8.02. (Ilia)

- Added support for JSON_NUMERIC_CHECK option in json_encode() that converts
  numeric strings to integers. (Ilia)
- Added stream_set_read_buffer, allows to set the buffer for read operation.
  (Pierre)
- Added stream filter support to mcrypt extension (ported from
  mcrypt_filter). (Stas)
- Added full_special_chars filter to ext/filter. (Rasmus)
- Added backlog socket context option for stream_socket_server(). (Mike)
- Added fifth parameter to openssl_encrypt()/openssl_decrypt()
  (string $iv) to use non-NULL IV.
  Made implicit use of NULL IV a warning. (Sara)
- Added openssl_cipher_iv_length(). (Sara)
- Added FastCGI Process Manager (FPM) SAPI. (Tony)
- Added recent Windows versions to php_uname and fix undefined windows
  version support. (Pierre)
- Added Berkeley DB 5 support to the DBA extension. (Johannes, Chris Jones)
- Added support for copy to/from array/file for pdo_pgsql extension.
  (Denis Gasparin, Ilia)
- Added inTransaction() method to PDO, with specialized support for Postgres.
  (Ilia, Denis Gasparin)

- Changed namespaced classes so that the ctor can only be named
  __construct now. (Stas)
- Reset error state in PDO::beginTransaction() reset error state. (Ilia)

- Implemented FR#51295 (SQLite3::busyTimeout not existing). (Mark)
- Implemented FR#35638 (Adding udate to imap_fetch_overview results).
  (Charles_Duffy at dell dot com )
- Rewrote var_export() to use smart_str rather than output buffering, prevents
  data disclosure if a fatal error occurs (CVE-2010-2531). (Scott)
- Fixed possible buffer overflows in mysqlnd_list_fields,  mysqlnd_change_user.
  (Andrey)
- Fixed possible buffer overflows when handling error packets in mysqlnd.
  Reported by Stefan Esser. (Andrey)
- Fixed very rare memory leak in mysqlnd, when binding thousands of columns.
  (Andrey)
- Fixed a crash when calling an inexistent method of a class that inherits
  PDOStatement if instantiated directly instead of doing by the PDO methods.
  (Felipe)

- Fixed memory leak on error in mcrypt_create_iv on Windows. (Pierre)
- Fixed a possible crash because of recursive GC invocation. (Dmitry)
- Fixed a possible resource destruction issues in shm_put_var().
  Reported by Stefan Esser. (Dmitry)
- Fixed a possible information leak because of interruption of XOR operator.
  Reported by Stefan Esser. (Dmitry)
- Fixed a possible memory corruption because of unexpected call-time pass by
  refernce and following memory clobbering through callbacks.
  Reported by Stefan Esser. (Dmitry)
- Fixed a possible memory corruption in ArrayObject::uasort(). Reported by
  Stefan Esser. (Dmitry)
- Fixed a possible memory corruption in parse_str(). Reported by Stefan Esser.
  (Dmitry)
- Fixed a possible memory corruption in pack(). Reported by Stefan Esser.
  (Dmitry)
- Fixed a possible memory corruption in substr_replace(). Reported by Stefan
  Esser. (Dmitry)
- Fixed a possible memory corruption in addcslashes(). Reported by Stefan
  Esser. (Dmitry)
- Fixed a possible stack exhaustion inside fnmatch(). Reported by Stefan
  Esser. (Ilia)
- Fixed a possible dechunking filter buffer overflow. Reported by Stefan Esser.
  (Pierre)
- Fixed a possible arbitrary memory access inside sqlite extension. Reported
  by Mateusz Kocielski. (Ilia)
- Fixed string format validation inside phar extension. Reported by Stefan
  Esser. (Ilia)
- Fixed handling of session variable serialization on certain prefix
  characters. Reported by Stefan Esser. (Ilia)
- Fixed a NULL pointer dereference when processing invalid XML-RPC
  requests (Fixes CVE-2010-0397, bug #51288). (Raphael Geissert)
- Fixed 64-bit integer overflow in mhash_keygen_s2k(). (Clément LECIGNE, Stas)
- Fixed SplObjectStorage unserialization problems (CVE-2010-2225). (Stas)
- Fixed the mail.log ini setting when no filename was given. (Johannes)

- Fixed bug #52317 (Segmentation fault when using mail() on a rhel 4.x (only 64
  bit)). (Adam)
- Fixed bug #52262 (json_decode() shows no errors on invalid UTF-8).
  (Scott)
- Fixed bug #52240 (hash_copy() does not copy the HMAC key, causes wrong
  results and PHP crashes). (Felipe)
- Fixed bug #52238 (Crash when an Exception occured in iterator_to_array).
  (Johannes)
- Fixed bug #52193 (converting closure to array yields empty array). (Felipe)
- Fixed bug #52183 (Reflectionfunction reports invalid number of arguments for
  function aliases). (Felipe)
- Fixed bug #52162 (custom request header variables with numbers are removed).
  (Sriram Natarajan)
- Fixed bug #52160 (Invalid E_STRICT redefined constructor error). (Felipe)
- Fixed bug #52138 (Constants are parsed into the ini file for section names).
  (Felipe)
- Fixed bug #52115 (mysqli_result::fetch_all returns null, not an empty array).
  (Andrey)
- Fixed bug #52101 (dns_get_record() garbage in 'ipv6' field on Windows).
  (Pierre)
- Fixed bug #52082 (character_set_client & character_set_connection reset after
  mysqli_change_user()). (Andrey)
- Fixed bug #52043 (GD doesn't recognize latest libJPEG versions).
  (php at group dot apple dot com, Pierre)
- Fixed bug #52041 (Memory leak when writing on uninitialized variable returned
  from function). (Dmitry)
- Fixed bug #52060 (Memory leak when passing a closure to method_exists()).
  (Felipe)
- Fixed bug #52057 (ReflectionClass fails on Closure class). (Felipe)
- Fixed bug #52051 (handling of case sensitivity of old-style constructors
  changed in 5.3+). (Felipe)
- Fixed bug #52037 (Concurrent builds fail in install-programs). (seanius at
  debian dot org, Kalle)
- Fixed bug #52019 (make lcov doesn't support TESTS variable anymore). (Patrick)
- Fixed bug #52010 (open_basedir restrictions mismatch on vacuum command).
  (Ilia)
- Fixed bug #52001 (Memory allocation problems after using variable variables).
  (Dmitry)
- Fixed bug #51991 (spl_autoload and *nix support with namespace). (Felipe)
- Fixed bug #51943 (AIX: Several files are out of ANSI spec). (Kalle,
  coreystup at gmail dot com)
- Fixed bug #51911 (ReflectionParameter::getDefaultValue() memory leaks with
  constant array). (Felipe)
- Fixed bug #51905 (ReflectionParameter fails if default value is an array
  with an access to self::). (Felipe)
- Fixed bug #51899 (Parse error in parse_ini_file() function when empy value
  followed by no newline). (Felipe)
- Fixed bug #51844 (checkdnsrr does not support types other than MX). (Pierre)
- Fixed bug #51827 (Bad warning when register_shutdown_function called with
  wrong num of parameters). (Felipe)
- Fixed bug #51822 (Segfault with strange __destruct() for static class
  variables). (Dmitry)
- Fixed bug #51791 (constant() aborts execution when fail to check undefined
  constant). (Felipe)
- Fixed bug #51732 (Fileinfo __construct or open does not work with NULL).
  (Pierre)
- Fixed bug #51725 (xmlrpc_get_type() returns true on invalid dates). (Mike)
- Fixed bug #51723 (Content-length header is limited to 32bit integer with
  Apache2 on Windows). (Pierre)
- Fixed bug #51721 (mark DOMNodeList and DOMNamedNodeMap as Traversable).
  (David Zuelke)
- Fixed bug #51712 (Test mysql_mysqlnd_read_timeout_long must fail on MySQL4).
  (Andrey)
- Fixed bug #51697 (Unsafe operations in free_storage of SPL iterators,
  causes crash during shutdown). (Etienne)
- Fixed bug #51690 (Phar::setStub looks for case-sensitive
  __HALT_COMPILER()). (Ilia)
- Fixed bug #51688 (ini per dir crashes when invalid document root  are given).
  (Pierre)
- Fixed bug #51671 (imagefill does not work correctly for small images).
  (Pierre)
- Fixed bug #51670 (getColumnMeta causes segfault when re-executing query
  after calling nextRowset). (Pierrick)
- Fixed bug #51647 Certificate file without private key (pk in another file)
  doesn't work. (Andrey)
- Fixed bug #51629 (CURLOPT_FOLLOWLOCATION error message is misleading).
  (Pierre)
- Fixed bug #51627 (script path not correctly evaluated).
  (russell dot tempero at rightnow dot com)
- Fixed bug #51624 (Crash when calling mysqli_options()). (Felipe)
- Fixed bug #51615 (PHP crash with wrong HTML in SimpleXML). (Felipe)
- Fixed bug #51609 (pg_copy_to: Invalid results when using fourth parameter).
  (Felipe)
- Fixed bug #51608 (pg_copy_to: WARNING: nonstandard use of \\ in a string
  literal). (cbandy at jbandy dot com)
- Fixed bug #51607 (pg_copy_from does not allow schema in the tablename
  argument). (cbandy at jbandy dot com)
- Fixed bug #51605 (Mysqli - zombie links). (Andrey)
- Fixed bug #51604 (newline in end of header is shown in start of message).
  (Daniel Egeberg)
- Fixed bug #51590 (JSON_ERROR_UTF8 is undefined). (Felipe)
- Fixed bug #51583 (Bus error due to wrong alignment in mysqlnd). (Rainer Jung)
- Fixed bug #51582 (Don't assume UINT64_C it's ever available).
  (reidrac at usebox dot net, Pierre)
- Fixed bug #51577 (Uninitialized memory reference with oci_bind_array_by_name)
  (Oracle Corp.)
- Fixed bug #51562 (query timeout in mssql can not be changed per query).
  (ejsmont dot artur at gmail dot com)
- Fixed bug #51552 (debug_backtrace() causes segmentation fault and/or memory
  issues). (Dmitry)
- Fixed bug #51445 (var_dump() invalid/slow *RECURSION* detection). (Felipe)
- Fixed bug #51435 (Missing ifdefs / logic bug in crypt code cause compile
  errors). (Felipe)
- Fixed bug #51424 (crypt() function hangs after 3rd call). (Pierre, Sriram)
- Fixed bug #51394 (Error line reported incorrectly if error handler throws an
  exception). (Stas)
- Fixed bug #51393 (DateTime::createFromFormat() fails if format string contains
  timezone). (Adam)
- Fixed bug #51347 (mysqli_close / connection memory leak). (Andrey, Johannes)
- Fixed bug #51338 (URL-Rewriter is still enabled if use_only_cookies is
  on). (Ilia, j dot jeising at gmail dot com)
- Fixed bug #51291 (oci_error doesn't report last error when called two times)
  (Oracle Corp.)
- Fixed bug #51276 (php_load_extension() is missing when HAVE_LIBDL is
  undefined). (Tony)
- Fixed bug #51273 (Faultstring property does not exist when the faultstring is
  empty) (Ilia, dennis at transip dot nl)
- Fixed bug #51269 (zlib.output_compression Overwrites Vary Header). (Adam)
- Fixed bug #51257 (CURL_VERSION_LARGEFILE incorrectly used after libcurl
  version 7.10.1). (aron dot ujvari at microsec dot hu)
- Fixed bug #51242 (Empty mysql.default_port does not default to 3306 anymore,
  but 0). (Adam)
- Fixed bug #51237 (milter SAPI crash on startup). (igmar at palsenberg dot com)
- Fixed bug #51213 (pdo_mssql is trimming value of the money column). (Ilia,
  alexr at oplot dot com)
- Fixed bug #51190 (ftp_put() returns false when transfer was successful).
  (Ilia)
- Fixed bug #51183 (ext/date/php_date.c fails to compile with Sun Studio).
  (Sriram Natarajan)
- Fixed bug #51176 (Static calling in non-static method behaves like $this->).
  (Felipe)
- Fixed bug #51171 (curl_setopt() doesn't output any errors or warnings when
  an invalid option is provided). (Ilia)
- Fixed bug #51128 (imagefill() doesn't work with large images). (Pierre)
- Fixed bug #51096 ('last day' and 'first day' are handled incorrectly when
  parsing date strings). (Derick)
- Fixed bug #51086 (DBA DB4 doesn't work with Berkeley DB 4.8). (Chris Jones)
- Fixed bug #51062 (DBA DB4 uses mismatched headers and libraries). (Chris
  Jones)
- Fixed bug #51026 (mysqli_ssl_set not working). (Andrey)
- Fixed bug #51023 (filter doesn't detect int overflows with GCC 4.4).
  (Raphael Geissert)
- Fixed bug #50999 (unaligned memory access in dba_fetch()). (Felipe)
- Fixed bug #50976 (Soap headers Authorization not allowed).
  (Brain France, Dmitry)
- Fixed bug #50828 (DOMNotation is not subclass of DOMNode). (Rob)
- Fixed bug #50810 (property_exists does not work for private). (Felipe)
- Fixed bug #50762 (in WSDL mode Soap Header handler function only being called
  if defined in WSDL). (mephius at gmail dot com)
- Fixed bug #50731 (Inconsistent namespaces sent to functions registered with
  spl_autoload_register). (Felipe)
- Fixed bug #50563 (removing E_WARNING from parse_url). (ralph at smashlabs dot
  com, Pierre)
- Fixed bug #50578 (incorrect shebang in phar.phar). (Fedora at FamilleCollet
  dot com)
- Fixed bug #50392 (date_create_from_format enforces 6 digits for 'u' format
  character). (Derick)
- Fixed bug #50383 (Exceptions thrown in __call / __callStatic do not include
  file and line in trace). (Felipe)
- Fixed bug #50358 (Compile failure compiling ext/phar/util.lo). (Felipe)
- Fixed bug #50101 (name clash between global and local variable).
  (patch by yoarvi at gmail dot com)
- Fixed bug #50055 (DateTime::sub() allows 'relative' time modifications).
  (Derick)
- Fixed bug #51002 (fix possible memory corruption with very long names).
  (Pierre)
- Fixed bug #49893 (Crash while creating an instance of Zend_Mail_Storage_Pop3).
  (Dmitry)
- Fixed bug #49819 (STDOUT losing data with posix_isatty()). (Mike)
- Fixed bug #49778 (DateInterval::format("%a") is always zero when an interval
  is created from an ISO string). (Derick)
- Fixed bug #49700 (memory leaks in php_date.c if garbage collector is
  enabled). (Dmitry)
- Fixed bug #49576 (FILTER_VALIDATE_EMAIL filter needs updating) (Rasmus)
- Fixed bug #49490 (XPath namespace prefix conflict). (Rob)
- Fixed bug #49429 (odbc_autocommit doesn't work). (Felipe)
- Fixed bug #49320 (PDO returns null when SQLite connection fails). (Felipe)
- Fixed bug #49234 (mysqli_ssl_set not found). (Andrey)
- Fixed bug #49216 (Reflection doesn't seem to work properly on MySqli).
  (Andrey)
- Fixed bug #49192 (PHP crashes when GC invoked on COM object). (Stas)
- Fixed bug #49081 (DateTime::diff() mistake if start in January and interval >
  28 days). (Derick)
- Fixed bug #49059 (DateTime::diff() repeats previous sub() operation).
  (yoarvi@gmail.com, Derick)
- Fixed bug #48983 (DomDocument : saveHTMLFile wrong charset). (Rob)
- Fixed bug #48930 (__COMPILER_HALT_OFFSET__ incorrect in PHP >= 5.3). (Felipe)
- Fixed bug #48902 (Timezone database fallback map is outdated). (Derick)
- Fixed bug #48781 (Cyclical garbage collector memory leak). (Dmitry)
- Fixed bug #48601 (xpath() returns FALSE for legitimate query). (Rob)
- Fixed bug #48361 (SplFileInfo::getPathInfo should return the
  parent dir). (Etienne)
- Fixed bug #48289 (iconv_mime_encode() quoted-printable scheme is broken).
  (Adam, patch from hiroaki dot kawai at gmail dot com).
- Fixed bug #47842 (sscanf() does not support 64-bit values). (Mike)
- Fixed bug #46111 (Some timezone identifiers can not be parsed). (Derick)
- Fixed bug #45808 (stream_socket_enable_crypto() blocks and eats CPU).
  (vincent at optilian dot com)
- Fixed bug #43233 (sasl support for ldap on Windows). (Pierre)
- Fixed bug #35673 (formatOutput does not work with saveHTML). (Rob)
- Fixed bug #33210 (getimagesize() fails to detect width/height on certain
  JPEGs). (Ilia)

04 Mar 2010, PHP 5.3.2

- Upgraded bundled sqlite to version 3.6.22. (Ilia)
- Upgraded bundled libmagic to version 5.03. (Mikko)
- Upgraded bundled PCRE to version 8.00. (Scott)
- Updated timezone database to version 2010.3. (Derick)

- Improved LCG entropy. (Rasmus, Samy Kamkar)
- Improved crypt support for edge cases (UFC compatibility). (Solar Designer,
  Joey, Pierre)

- Reverted fix for bug #49521 (PDO fetchObject sets values before calling
  constructor). (Pierrick, Johannes)

- Changed gmp_strval() to use full range from 2 to 62, and -2 to -36. FR #50283
  (David Soria Parra)
- Changed "post_max_size" php.ini directive to allow unlimited post size by
  setting it to 0. (Rasmus)
- Changed tidyNode class to disallow manual node creation. (Pierrick)

- Removed automatic file descriptor unlocking happening on shutdown and/or
  stream close (on all OSes). (Tony, Ilia)

- Added libpng 1.4.0 support. (Pierre)
- Added support for DISABLE_AUTHENTICATOR for imap_open. (Pierre)
- Added missing host validation for HTTP urls inside FILTER_VALIDATE_URL.
  (Ilia)
- Added stream_resolve_include_path(). (Mikko)
- Added INTERNALDATE support to imap_append. (nick at mailtrust dot com)
- Added support for SHA-256 and SHA-512 to php's crypt. (Pierre)
- Added realpath_cache_size() and realpath_cache_get() functions. (Stas)
- Added FILTER_FLAG_STRIP_BACKTICK option to the filter extension. (Ilia)
- Added protection for $_SESSION from interrupt corruption and improved
  "session.save_path" check. (Stas)
- Added LIBXML_PARSEHUGE constant to override the maximum text size of a
  single text node when using libxml2.7.3+. (Kalle)
- Added ReflectionMethod::setAccessible() for invoking non-public methods
  through the Reflection API. (Sebastian)
- Added Collator::getSortKey for intl extension. (Stas)
- Added support for CURLOPT_POSTREDIR. FR #49571. (Sriram Natarajan)
- Added support for CURLOPT_CERTINFO. FR #49253.
  (Linus Nielsen Feltzing <linus@haxx.se>)
- Added client-side server name indication support in openssl. (Arnaud)

- Improved fix for bug #50006 (Segfault caused by uksort()). (Stas)

- Fixed mysqlnd hang when queries exactly 16777214 bytes long are sent. (Andrey)
- Fixed incorrect decoding of 5-byte BIT sequences in mysqlnd. (Andrey)
- Fixed error_log() to be binary safe when using message_type 3. (Jani)
- Fixed unnecessary invocation of setitimer when timeouts have been disabled.
  (Arvind Srinivasan)
- Fixed memory leak in extension loading when an error occurs on Windows.
  (Pierre)
- Fixed safe_mode validation inside tempnam() when the directory path does
  not end with a /). (Martin Jansen)
- Fixed a possible open_basedir/safe_mode bypass in session extension
  identified by Grzegorz Stachowiak. (Ilia)
- Fixed possible crash when a error/warning is raised during php startup.
  (Pierre)
- Fixed possible bad behavior of rename on windows when used with symbolic
  links or invalid paths. (Pierre)
- Fixed error output to stderr on Windows. (Pierre)
- Fixed memory leaks in is_writable/readable/etc on Windows. (Pierre)
- Fixed memory leaks in the ACL function on Windows. (Pierre)
- Fixed memory leak in the realpath cache on Windows. (Pierre)
- Fixed memory leak in zip_close. (Pierre)
- Fixed crypt's blowfish sanity check of the "setting" string, to reject
  iteration counts encoded as 36 through 39. (Solar Designer, Joey, Pierre)

- Fixed bug #51059 (crypt crashes when invalid salt are given). (Pierre)
- Fixed bug #50952 (allow underscore _ in constants parsed in php.ini files).
  (Jani)
- Fixed bug #50940 (Custom content-length set incorrectly in Apache SAPIs).
  (Brian France, Rasmus)
- Fixed bug #50930 (Wrong date by php_date.c patch with ancient gcc/glibc
  versions). (Derick)
- Fixed bug #50907 (X-PHP-Originating-Script adding two new lines in *NIX).
  (Ilia)
- Fixed bug #50859 (build fails with openssl 1.0 due to md2 deprecation).
  (Ilia, hanno at hboeck dot de)
- Fixed bug #50847 (strip_tags() removes all tags greater then 1023 bytes
  long). (Ilia)
- Fixed bug #50829 (php.ini directive pdo_mysql.default_socket is ignored).
  (Ilia)
- Fixed bug #50832 (HTTP fopen wrapper does not support passwordless HTTP
  authentication). (Jani)
- Fixed bug #50787 (stream_set_write_buffer() has no effect on socket streams).
  (vnegrier at optilian dot com, Ilia)
- Fixed bug #50761 (system.multiCall crashes in xmlrpc extension).
  (hiroaki dot kawai at gmail dot com, Ilia)
- Fixed bug #50756 (CURLOPT_FTP_SKIP_PASV_IP does not exist). (Sriram)
- Fixed bug #50732 (exec() adds single byte twice to $output array). (Ilia)
- Fixed bug #50728 (All PDOExceptions hardcode 'code' property to 0).
  (Joey, Ilia)
- Fixed bug #50723 (Bug in garbage collector causes crash). (Dmitry)
- Fixed bug #50690 (putenv does not set ENV when the value is only one char).
  (Pierre)
- Fixed bug #50680 (strtotime() does not support eighth ordinal number). (Ilia)
- Fixed bug #50661 (DOMDocument::loadXML does not allow UTF-16). (Rob)
- Fixed bug #50657 (copy() with an empty (zero-byte) HTTP source succeeds but
  returns false). (Ilia)
- Fixed bug #50636 (MySQLi_Result sets values before calling constructor).
  (Pierrick)
- Fixed bug #50632 (filter_input() does not return default value if the
  variable does not exist). (Ilia)
- Fixed bug #50576 (XML_OPTION_SKIP_TAGSTART option has no effect). (Pierrick)
- Fixed bug #50558 (Broken object model when extending tidy). (Pierrick)
- Fixed bug #50540 (Crash while running ldap_next_reference test cases).
  (Sriram)
- Fixed bug #50519 (segfault in garbage collection when using set_error_handler
  and DomDocument). (Dmitry)
- Fixed bug #50508 (compile failure: Conflicting HEADER type declarations).
  (Jani)
- Fixed bug #50496 (Use of <stdbool.h> is valid only in a c99 compilation
  environment. (Sriram)
- Fixed bug #50464 (declare encoding doesn't work within an included file).
  (Felipe)
- Fixed bug #50458 (PDO::FETCH_FUNC fails with Closures). (Felipe, Pierrick)
- Fixed bug #50445 (PDO-ODBC stored procedure call from Solaris 64-bit causes
  seg fault). (davbrown4 at yahoo dot com, Felipe)
- Fixed bug #50416 (PROCEDURE db.myproc can't return a result set in the given
  context). (Andrey)
- Fixed bug #50394 (Reference argument converted to value in __call). (Stas)
- Fixed bug #50351 (performance regression handling objects, ten times slower
  in 5.3 than in 5.2). (Dmitry)
- Fixed bug #50392 (date_create_from_format() enforces 6 digits for 'u'
  format character). (Ilia)
- Fixed bug #50345 (nanosleep not detected properly on some solaris versions).
  (Jani)
- Fixed bug #50340 (php.ini parser does not allow spaces in ini keys). (Jani)
- Fixed bug #50334 (crypt ignores sha512 prefix). (Pierre)
- Fixed bug #50323 (Allow use of ; in values via ;; in PDO DSN).
  (Ilia, Pierrick)
- Fixed bug #50285 (xmlrpc does not preserve keys in encoded indexed arrays).
  (Felipe)
- Fixed bug #50282 (xmlrpc_encode_request() changes object into array in
  calling function). (Felipe)
- Fixed bug #50267 (get_browser(null) does not use HTTP_USER_AGENT). (Jani)
- Fixed bug #50266 (conflicting types for llabs). (Jani)
- Fixed bug #50261 (Crash When Calling Parent Constructor with
  call_user_func()). (Dmitry)
- Fixed bug #50255 (isset() and empty() silently casts array to object).
  (Felipe)
- Fixed bug #50240 (pdo_mysql.default_socket in php.ini shouldn't used
  if it is empty). (foutrelis at gmail dot com, Ilia)
- Fixed bug #50231 (Socket path passed using --with-mysql-sock is ignored when
  mysqlnd is enabled). (Jani)
- Fixed bug #50219 (soap call Segmentation fault on a redirected url).
  (Pierrick)
- Fixed bug #50212 (crash by ldap_get_option() with LDAP_OPT_NETWORK_TIMEOUT).
  (Ilia, shigeru_kitazaki at cybozu dot co dot jp)
- Fixed bug #50209 (Compiling with libedit cannot find readline.h).
  (tcallawa at redhat dot com)
- Fixed bug #50207 (segmentation fault when concatenating very large strings on
  64bit linux). (Ilia)
- Fixed bug #50196 (stream_copy_to_stream() produces warning when source is
  not file). (Stas)
- Fixed bug #50195 (pg_copy_to() fails when table name contains schema. (Ilia)
- Fixed bug #50185 (ldap_get_entries() return false instead of an empty array
  when there is no error). (Jani)
- Fixed bug #50174 (Incorrectly matched docComment). (Felipe)
- Fixed bug #50168 (FastCGI fails with wrong error on HEAD request to
  non-existant file). (Dmitry)
- Fixed bug #50162 (Memory leak when fetching timestamp column from Oracle
  database). (Felipe)
- Fixed bug #50159 (wrong working directory in symlinked files). (Dmitry)
- Fixed bug #50158 (FILTER_VALIDATE_EMAIL fails with valid addresses
  containing = or ?). (Pierrick)
- Fixed bug #50152 (ReflectionClass::hasProperty behaves like isset() not
  property_exists). (Felipe)
- Fixed bug #50146 (property_exists: Closure object cannot have properties).
  (Felipe)
- Fixed bug #50145 (crash while running bug35634.phpt). (Felipe)
- Fixed bug #50140 (With default compilation option, php symbols are unresolved
  for nsapi). (Uwe Schindler)
- Fixed bug #50087 (NSAPI performance improvements). (Uwe Schindler)
- Fixed bug #50073 (parse_url() incorrect when ? in fragment). (Ilia)
- Fixed bug #50023 (pdo_mysql doesn't use PHP_MYSQL_UNIX_SOCK_ADDR). (Ilia)
- Fixed bug #50005 (Throwing through Reflection modified Exception object
  makes segmentation fault). (Felipe)
- Fixed bug #49990 (SNMP3 warning message about security level printed twice).
  (Jani)
- Fixed bug #49985 (pdo_pgsql prepare() re-use previous aborted
  transaction). (ben dot pineau at gmail dot com, Ilia, Matteo)
- Fixed bug #49938 (Phar::isBuffering() returns inverted value). (Greg)
- Fixed bug #49936 (crash with ftp stream in php_stream_context_get_option()).
  (Pierrick)
- Fixed bug #49921 (Curl post upload functions changed). (Ilia)
- Fixed bug #49866 (Making reference on string offsets crashes PHP). (Dmitry)
- Fixed bug #49855 (import_request_variables() always returns NULL). (Ilia,
  sjoerd at php dot net)
- Fixed bug #49851, #50451 (http wrapper breaks on 1024 char long headers).
  (Ilia)
- Fixed bug #49800 (SimpleXML allow (un)serialize() calls without warning).
  (Ilia, wmeler at wp-sa dot pl)
- Fixed bug #49719 (ReflectionClass::hasProperty returns true for a private
  property in base class). (Felipe)
- Fixed bug #49677 (ini parser crashes with apache2 and using ${something}
  ini variables). (Jani)
- Fixed bug #49660 (libxml 2.7.3+ limits text nodes to 10MB). (Felipe)
- Fixed bug #49647 (DOMUserData does not exist). (Rob)
- Fixed bug #49600 (imageTTFText text shifted right). (Takeshi Abe)
- Fixed bug #49585 (date_format buffer not long enough for >4 digit years).
  (Derick, Adam)
- Fixed bug #49560 (oci8: using LOBs causes slow PHP shutdown). (Oracle Corp.)
- Fixed bug #49521 (PDO fetchObject sets values before calling constructor).
  (Pierrick)
- Fixed bug #49472 (Constants defined in Interfaces can be overridden).
  (Felipe)
- Fixed bug #49463 (setAttributeNS fails setting default namespace). (Rob)
- Fixed bug #49244 (Floating point NaN cause garbage characters). (Sjoerd)
- Fixed bug #49224 (Compile error due to old DNS functions on AIX systems).
  (Scott)
- Fixed bug #49174 (crash when extending PDOStatement and trying to set
  queryString property). (Felipe)
- Fixed bug #48811 (Directives in PATH section do not get applied to
  subdirectories). (Patch by: ct at swin dot edu dot au)
- Fixed bug #48590 (SoapClient does not honor max_redirects). (Sriram)
- Fixed bug #48190 (Content-type parameter "boundary" is not case-insensitive
  in HTTP uploads). (Ilia)
- Fixed bug #47848 (importNode doesn't preserve attribute namespaces). (Rob)
- Fixed bug #47409 (extract() problem with array containing word "this").
  (Ilia, chrisstocktonaz at gmail dot com)
- Fixed bug #47281 ($php_errormsg is limited in size of characters)
  (Oracle Corp.)
- Fixed bug #46478 (htmlentities() uses obsolete mapping table for character
  entity references). (Moriyoshi)
- Fixed bug #45599 (strip_tags() truncates rest of string with invalid
  attribute). (Ilia, hradtke)
- Fixed bug #45120 (PDOStatement->execute() returns true then false for same
  statement). (Pierrick)
- Fixed bug #44827 (define() allows :: in constant names). (Ilia)
- Fixed bug #44098 (imap_utf8() returns only capital letters).
  (steffen at dislabs dot de, Pierre)
- Fixed bug #34852 (Failure in odbc_exec() using oracle-supplied odbc
  driver). (tim dot tassonis at trivadis dot com)

19 Nov 2009, PHP 5.3.1
- Upgraded bundled sqlite to version 3.6.19. (Scott)
- Updated timezone database to version 2009.17 (2009q). (Derick)

- Changed ini file directives [PATH=](on Win32) and [HOST=](on all) to be case
  insensitive. (garretts)

- Restored shebang line check to CGI sapi (not checked by scanner anymore).
  (Jani)

- Added "max_file_uploads" INI directive, which can be set to limit the
  number of file uploads per-request to 20 by default, to prevent possible
  DOS via temporary file exhaustion. (Ilia)
- Added missing sanity checks around exif processing. (Ilia)
- Added error constant when json_encode() detects an invalid UTF-8 sequence.
  (Scott)
- Added support for ACL on Windows for thread safe SAPI (Apache2 for example)
  and fix its support on NTS. (Pierre)

- Improved symbolic, mounted volume and junctions support for realpath on
  Windows. (Pierre)
- Improved readlink on Windows, suppress \??\ and use the drive syntax only.
  (Pierre)
- Improved dns_get_record() AAAA support on windows. Always available when
  IPv6 is support is installed, format is now the same than on unix. (Pierre)
- Improved the DNS functions on OSX to use newer APIs, also use Bind 9 API
  where available on other platforms. (Scott)
- Improved shared extension loading on OSX to use the standard Unix dlopen()
  API. (Scott)

- Fixed crash in com_print_typeinfo when an invalid typelib is given. (Pierre)
- Fixed a safe_mode bypass in tempnam() identified by Grzegorz Stachowiak.
  (Rasmus)
- Fixed a open_basedir bypass in posix_mkfifo() identified by Grzegorz
  Stachowiak.  (Rasmus)
- Fixed certificate validation inside php_openssl_apply_verification_policy
  (Ryan Sleevi, Ilia)
- Fixed crash in SQLiteDatabase::ArrayQuery() and SQLiteDatabase::SingleQuery()
  when calling using Reflection. (Felipe)
- Fixed crash when instantiating PDORow and PDOStatement through Reflection.
  (Felipe)
- Fixed sanity check for the color index in imagecolortransparent. (Pierre)
- Fixed scandir/readdir when used mounted points on Windows. (Pierre)
- Fixed zlib.deflate compress filter to actually accept level parameter. (Jani)
- Fixed leak on error in popen/exec (and related functions) on Windows.
  (Pierre)
- Fixed possible bad caching of symlinked directories in the realpath cache
  on Windows. (Pierre)
- Fixed atime and mtime in stat related functions on Windows. (Pierre)
- Fixed spl_autoload_unregister/spl_autoload_functions wrt. Closures and
  Functors. (Christian Seiler)
- Fixed open_basedir circumvention for "mail.log" ini directive.
  (Maksymilian Arciemowicz, Stas)
- Fixed signature generation/validation for zip archives in ext/phar. (Greg)
- Fixed memory leak in stream_is_local(). (Felipe, Tony)
- Fixed BC break in mime_content_type(), removes the content encoding. (Scott)

- Fixed PECL bug #16842 (oci_error return false when NO_DATA_FOUND is raised).
  (Chris Jones)

- Fixed bug #50063 (safe_mode_include_dir fails). (Johannes, christian at
  elmerot dot se)
- Fixed bug #50052 (Different Hashes on Windows and Linux on wrong Salt size).
  (Pierre)
- Fixed bug #49986 (Missing ICU DLLs on windows package). (Pierre)
- Fixed bug #49910 (no support for ././@LongLink for long filenames in phar
  tar support). (Greg)
- Fixed bug #49908 (throwing exception in __autoload crashes when interface
  is not defined). (Felipe)
- Fixed bug #49847 (exec() fails to return data inside 2nd parameter, given
  output lines >4095 bytes). (Ilia)
- Fixed bug #49809 (time_sleep_until() is not available on OpenSolaris). (Jani)
- Fixed bug #49757 (long2ip() can return wrong value in a multi-threaded
  applications). (Ilia, Florian Anderiasch)
- Fixed bug #49738 (calling mcrypt after mcrypt_generic_deinit crashes).
  (Sriram Natarajan)
- Fixed bug #49732 (crashes when using fileinfo when timestamp conversion
  fails). (Pierre)
- Fixed bug #49698 (Unexpected change in strnatcasecmp()). (Rasmus)
- Fixed bug #49630 (imap_listscan function missing). (Felipe)
- Fixed bug #49572 (use of C++ style comments causes build failure).
  (Sriram Natarajan)
- Fixed bug #49531 (CURLOPT_INFILESIZE sometimes causes warning "CURLPROTO_FILE
  cannot be set"). (Felipe)
- Fixed bug #49517 (cURL's CURLOPT_FILE prevents file from being deleted after
  fclose). (Ilia)
- Fixed bug #49470 (FILTER_SANITIZE_EMAIL allows disallowed characters).
  (Ilia)
- Fixed bug #49447 (php engine need to correctly check for socket API
  return status on windows). (Sriram Natarajan)
- Fixed bug #49391 (ldap.c utilizing deprecated ldap_modify_s). (Ilia)
- Fixed bug #49372 (segfault in php_curl_option_curl). (Pierre)
- Fixed bug #49361 (wordwrap() wraps incorrectly on end of line boundaries).
  (Ilia, code-it at mail dot ru)
- Fixed bug #49306 (inside pdo_mysql default socket settings are ignored).
  (Ilia)
- Fixed bug #49289 (bcmath module doesn't compile with phpize configure).
  (Jani)
- Fixed bug #49286 (php://input (php_stream_input_read) is broken). (Jani)
- Fixed bug #49269 (Ternary operator fails on Iterator object when used inside
  foreach declaration). (Etienne, Dmitry)
- Fixed bug #49236 (Missing PHP_SUBST(PDO_MYSQL_SHARED_LIBADD)). (Jani)
- Fixed bug #49223 (Inconsistency using get_defined_constants). (Garrett)
- Fixed bug #49193 (gdJpegGetVersionString() inside gd_compact identifies
  wrong type in declaration). (Ilia)
- Fixed bug #49183 (dns_get_record does not return NAPTR records). (Pierre)
- Fixed bug #49144 (Import of schema from different host transmits original
  authentication details). (Dmitry)
- Fixed bug #49142 (crash when exception thrown from __tostring()).
  (David Soria Parra)
- Fixed bug #49132 (posix_times returns false without error).
  (phpbugs at gunnu dot us)
- Fixed bug #49125 (Error in dba_exists C code). (jdornan at stanford dot edu)
- Fixed bug #49122 (undefined reference to mysqlnd_stmt_next_result on compile
  with --with-mysqli and MySQL 6.0). (Jani)
- Fixed bug #49108 (2nd scan_dir produces segfault). (Felipe)
- Fixed bug #49098 (mysqli segfault on error). (Rasmus)
- Fixed bug #49095 (proc_get_status['exitcode'] fails on win32). (Felipe)
- Fixed bug #49092 (ReflectionFunction fails to work with functions in fully
  qualified namespaces). (Kalle, Jani)
- Fixed bug #49074 (private class static fields can be modified by using
  reflection). (Jani)
- Fixed bug #49072 (feof never returns true for damaged file in zip). (Pierre)
- Fixed bug #49065 ("disable_functions" php.ini option does not work on
  Zend extensions). (Stas)
- Fixed bug #49064 (--enable-session=shared does not work: undefined symbol:
  php_url_scanner_reset_vars). (Jani)
- Fixed bug #49056 (parse_ini_file() regression in 5.3.0 when using non-ASCII
  strings as option keys). (Jani)
- Fixed bug #49052 (context option headers freed too early when using
  --with-curlwrappers). (Jani)
- Fixed bug #49047 (The function touch() fails on directories on Windows).
  (Pierre)
- Fixed bug #49032 (SplFileObject::fscanf() variables passed by reference).
  (Jani)
- Fixed bug #49027 (mysqli_options() doesn't work when using mysqlnd). (Andrey)
- Fixed bug #49026 (proc_open() can bypass safe_mode_protected_env_vars
  restrictions). (Ilia)
- Fixed bug #49020 (phar misinterprets ustar long filename standard).
  (Greg)
- Fixed bug #49018 (phar tar stores long filenames wit prefix/name reversed).
  (Greg)
- Fixed bug #49014 (dechunked filter broken when serving more than 8192 bytes
  in a chunk). (andreas dot streichardt at globalpark dot com, Ilia)
- Fixed bug #49012 (phar tar signature algorithm reports as Unknown (0) in
  getSignature() call). (Greg)
- Fixed bug #49000 (PHP CLI in Interactive mode (php -a) crashes
  when including files from function). (Stas)
- Fixed bug #48994 (zlib.output_compression does not output HTTP headers when
  set to a string value). (Jani)
- Fixed bug #48980 (Crash when compiling with pdo_firebird). (Felipe)
- Fixed bug #48962 (cURL does not upload files with specified filename).
  (Ilia)
- Fixed bug #48929 (Double \r\n after HTTP headers when "header" context
  option is an array). (David Zülke)
- Fixed bug #48913 (Too long error code strings in pdo_odbc driver).
  (naf at altlinux dot ru, Felipe)
- Fixed bug #48912 (Namespace causes unexpected strict behaviour with
  extract()). (Dmitry)
- Fixed bug #48909 (Segmentation fault in mysqli_stmt_execute()). (Andrey)
- Fixed bug #48899 (is_callable returns true even if method does not exist in
  parent class). (Felipe)
- Fixed bug #48893 (Problems compiling with Curl). (Felipe)
- Fixed bug #48880 (Random Appearing open_basedir problem). (Rasmus, Gwynne)
- Fixed bug #48872 (string.c: errors: duplicate case values). (Kalle)
- Fixed bug #48854 (array_merge_recursive modifies arrays after first one).
  (Felipe)
- Fixed bug #48805 (IPv6 socket transport is not working). (Ilia)
- Fixed bug #48802 (printf() returns incorrect outputted length). (Jani)
- Fixed bug #48791 (open office files always reported as corrupted). (Greg)
- Fixed bug #48788 (RecursiveDirectoryIterator doesn't descend into symlinked
  directories). (Ilia)
- Fixed bug #48783 (make install will fail saying phar file exists). (Greg)
- Fixed bug #48774 (SIGSEGVs when using curl_copy_handle()).
  (Sriram Natarajan)
- Fixed bug #48771 (rename() between volumes fails and reports no error on
  Windows). (Pierre)
- Fixed bug #48768 (parse_ini_*() crash with INI_SCANNER_RAW). (Jani)
- Fixed bug #48763 (ZipArchive produces corrupt archive). (dani dot church at
  gmail dot com, Pierre)
- Fixed bug #48762 (IPv6 address filter still rejects valid address). (Felipe)
- Fixed bug #48757 (ReflectionFunction::invoke() parameter issues). (Kalle)
- Fixed bug #48754 (mysql_close() crash php when no handle specified).
  (Johannes, Andrey)
- Fixed bug #48752 (Crash during date parsing with invalid date). (Pierre)
- Fixed bug #48746 (Unable to browse directories within Junction Points).
  (Pierre, Kanwaljeet Singla)
- Fixed bug #48745 (mysqlnd: mysql_num_fields returns wrong column count for
  mysql_list_fields). (Andrey)
- Fixed bug #48740 (PHAR install fails when INSTALL_ROOT is not the final
  install location). (james dot cohen at digitalwindow dot com, Greg)
- Fixed bug #48733 (CURLOPT_WRITEHEADER|CURLOPT_FILE|CURLOPT_STDERR warns on
  files that have been opened with r+). (Ilia)
- Fixed bug #48719 (parse_ini_*(): scanner_mode parameter is not checked for
  sanity). (Jani)
- Fixed bug #48718 (FILTER_VALIDATE_EMAIL does not allow numbers in domain
  components). (Ilia)
- Fixed bug #48681 (openssl signature verification for tar archives broken).
  (Greg)
- Fixed bug #48660 (parse_ini_*(): dollar sign as last character of value
  fails). (Jani)
- Fixed bug #48645 (mb_convert_encoding() doesn't understand hexadecimal
  html-entities). (Moriyoshi)
- Fixed bug #48637 ("file" fopen wrapper is overwritten when using
  --with-curlwrappers). (Jani)
- Fixed bug #48608 (Invalid libreadline version not detected during configure).
  (Jani)
- Fixed bug #48400 (imap crashes when closing stream opened with
  OP_PROTOTYPE flag). (Jani)
- Fixed bug #48377 (error message unclear on converting phar with existing
  file). (Greg)
- Fixed bug #48247 (Infinite loop and possible crash during startup with
  errors when errors are logged). (Jani)
- Fixed bug #48198 error: 'MYSQLND_LLU_SPEC' undeclared. Cause for #48780 and
  #46952 - both fixed too. (Andrey)
- Fixed bug #48189 (ibase_execute error in return param). (Kalle)
- Fixed bug #48182 (ssl handshake fails during asynchronous socket connection).
  (Sriram Natarajan)
- Fixed bug #48116 (Fixed build with Openssl 1.0). (Pierre,
  Al dot Smith at aeschi dot ch dot eu dot org)
- Fixed bug #48057 (Only the date fields of the first row are fetched, others
  are empty). (info at programmiernutte dot net)
- Fixed bug #47481 (natcasesort() does not sort extended ASCII characters
  correctly). (Herman Radtke)
- Fixed bug #47351 (Memory leak in DateTime). (Derick, Tobias John)
- Fixed bug #47273 (Encoding bug in SoapServer->fault). (Dmitry)
- Fixed bug #46682 (touch() afield returns different values on windows).
  (Pierre)
- Fixed bug #46614 (Extended MySQLi class gives incorrect empty() result).
  (Andrey)
- Fixed bug #46020 (with Sun Java System Web Server 7.0 on HPUX, #define HPUX).
  (Uwe Schindler)
- Fixed bug #45905 (imagefilledrectangle() clipping error).
  (markril at hotmail dot com, Pierre)
- Fixed bug #45554 (Inconsistent behavior of the u format char). (Derick)
- Fixed bug #45141 (setcookie will output expires years of >4 digits). (Ilia)
- Fixed bug #44683 (popen crashes when an invalid mode is passed). (Pierre)
- Fixed bug #43510 (stream_get_meta_data() does not return same mode as used
  in fopen). (Jani)
- Fixed bug #42434 (ImageLine w/ antialias = 1px shorter). (wojjie at gmail dot
  com, Kalle)
- Fixed bug #40013 (php_uname() does not return nodename on Netware (Guenter
  Knauf)
- Fixed bug #38091 (Mail() does not use FQDN when sending SMTP helo).
  (Kalle, Rick Yorgason)
- Fixed bug #28038 (Sent incorrect RCPT TO commands to SMTP server) (Garrett)
- Fixed bug #27051 (Impersonation with FastCGI does not exec process as
  impersonated user). (Pierre)


30 Jun 2009, PHP 5.3.0
- Upgraded bundled PCRE to version 7.9. (Nuno)
- Upgraded bundled sqlite to version 3.6.15. (Scott)

- Moved extensions to PECL (Derick, Lukas, Pierre, Scott):
  . ext/dbase
  . ext/fbsql
  . ext/fdf
  . ext/ncurses
  . ext/mhash (BC layer is now entirely within ext/hash)
  . ext/ming
  . ext/msql
  . ext/sybase (not maintained anymore, sybase_ct has to be used instead)

- Removed the experimental RPL (master/slave) functions from mysqli. (Andrey)
- Removed zend.ze1_compatibility_mode. (Dmitry)
- Removed all zend_extension_* php.ini directives. Zend extensions are now
  always loaded using zend_extension directive. (Derick)
- Removed special treatment of "/tmp" in sessions for open_basedir.
  Note: This undocumented behaviour was introduced in 5.2.2. (Alexey)
- Removed shebang line check from CGI sapi (checked by scanner). (Dmitry)

- Changed PCRE, Reflection and SPL extensions to be always enabled. (Marcus)
- Changed md5() to use improved implementation. (Solar Designer, Dmitry)
- Changed HTTP stream wrapper to accept any code between and including
  200 to 399 as successful. (Mike, Noah Fontes)
- Changed __call() to be invoked on private/protected method access, similar to
  properties and __get(). (Andrei)
- Changed dl() to be disabled by default. Enabled only when explicitly
  registered by the SAPI. Currently enabled with cli, cgi and embed SAPIs.
  (Dmitry)
- Changed opendir(), dir() and scandir() to use default context when no context
  argument is passed. (Sara)
- Changed open_basedir to allow tightening in runtime contexts. (Sara)
- Changed PHP/Zend extensions to use flexible build IDs. (Stas)
- Changed error level E_ERROR into E_WARNING in Soap extension methods
  parameter validation. (Felipe)
- Changed openssl info to show the shared library version number. (Scott)
- Changed floating point behaviour to consistently use double precision on all
  platforms and with all compilers. (Christian Seiler)
- Changed round() to act more intuitively when rounding to a certain precision
  and round very large and very small exponents correctly. (Christian Seiler)
- Changed session_start() to return false when session startup fails. (Jani)
- Changed property_exists() to check the existence of a property independent of
  accessibility (like method_exists()). (Felipe)
- Changed array_reduce() to allow mixed $initial (Christian Seiler)

- Improved PHP syntax and semantics:
  . Added lambda functions and closures. (Christian Seiler, Dmitry)
  . Added "jump label" operator (limited "goto"). (Dmitry, Sara)
  . Added NOWDOC syntax. (Gwynne Raskind, Stas, Dmitry)
  . Added HEREDOC syntax with double quotes. (Lars Strojny, Felipe)
  . Added support for using static HEREDOCs to initialize static variables and
    class members or constants. (Matt)
  . Improved syntax highlighting and consistency for variables in double-quoted
    strings and literal text in HEREDOCs and backticks. (Matt)
  . Added "?:" operator. (Marcus)
  . Added support for namespaces. (Dmitry, Stas, Gregory, Marcus)
  . Added support for Late Static Binding. (Dmitry, Etienne Kneuss)
  . Added support for __callStatic() magic method. (Sara)
  . Added forward_static_call(_array) to complete LSB. (Mike Lively)
  . Added support for dynamic access of static members using $foo::myFunc().
    (Etienne Kneuss)
  . Improved checks for callbacks. (Marcus)
  . Added __DIR__ constant. (Lars Strojny)
  . Added new error modes E_USER_DEPRECATED and E_DEPRECATED.
    E_DEPRECATED is used to inform about stuff being scheduled for removal
    in future PHP versions. (Lars Strojny, Felipe, Marcus)
  . Added "request_order" INI variable to control specifically $_REQUEST
    behavior. (Stas)
  . Added support for exception linking. (Marcus)
  . Added ability to handle exceptions in destructors. (Marcus)

- Improved PHP runtime speed and memory usage:
  . Substitute global-scope, persistent constants with their values at compile
    time. (Matt)
  . Optimized ZEND_SIGNED_MULTIPLY_LONG(). (Matt)
  . Removed direct executor recursion. (Dmitry)
  . Use fastcall calling convention in executor on x86. (Dmitry)
  . Use IS_CV for direct access to $this variable. (Dmitry)
  . Use ZEND_FREE() opcode instead of ZEND_SWITCH_FREE(IS_TMP_VAR). (Dmitry)
  . Lazy EG(active_symbol_table) initialization. (Dmitry)
  . Optimized ZEND_RETURN opcode to not allocate and copy return value if it is
    not used. (Dmitry)
  . Replaced all flex based scanners with re2c based scanners.
    (Marcus, Nuno, Scott)
  . Added garbage collector. (David Wang, Dmitry).
  . Improved PHP binary size and startup speed with GCC4 visibility control.
    (Nuno)
  . Improved engine stack implementation for better performance and stability.
    (Dmitry)
  . Improved memory usage by moving constants to read only memory.
    (Dmitry, Pierre)
  . Changed exception handling. Now each op_array doesn't contain
    ZEND_HANDLE_EXCEPTION opcode in the end. (Dmitry)
  . Optimized require_once() and include_once() by eliminating fopen(3) on
    second usage. (Dmitry)
  . Optimized ZEND_FETCH_CLASS + ZEND_ADD_INTERFACE into single
    ZEND_ADD_INTERFACE opcode. (Dmitry)
  . Optimized string searching for a single character.
    (Michal Dziemianko, Scott)
  . Optimized interpolated strings to use one less opcode. (Matt)

- Improved php.ini handling: (Jani)
  . Added ".htaccess" style user-defined php.ini files support for CGI/FastCGI.
  . Added support for special [PATH=/opt/httpd/www.example.com/] and
    [HOST=www.example.com] sections. Directives set in these sections can
    not be overridden by user-defined ini-files or during runtime.
  . Added better error reporting for php.ini syntax errors.
  . Allowed using full path to load modules using "extension" directive.
  . Allowed "ini-variables" to be used almost everywhere ini php.ini files.
  . Allowed using alphanumeric/variable indexes in "array" ini options.
  . Added 3rd optional parameter to parse_ini_file() to specify the scanning
    mode of INI_SCANNER_NORMAL or INI_SCANNER_RAW. In raw mode option values
    and section values are treated as-is.
  . Fixed get_cfg_var() to be able to return "array" ini options.
  . Added optional parameter to ini_get_all() to only retrieve the current
    value. (Hannes)

- Improved Windows support:
  . Update all libraries to their latest stable version. (Pierre, Rob, Liz,
    Garrett).
  . Added Windows support for stat(), touch(), filemtime(), filesize() and
    related functions. (Pierre)
  . Re-added socket_create_pair() for Windows in sockets extension. (Kalle)
  . Added inet_pton() and inet_ntop() also for Windows platforms.
    (Kalle, Pierre)
  . Added mcrypt_create_iv() for Windows platforms. (Pierre)
  . Added ACL Cache support on Windows.
    (Kanwaljeet Singla, Pierre, Venkat Raman Don)
  . Added constants based on Windows' GetVersionEx information.
    PHP_WINDOWS_VERSION_* and PHP_WINDOWS_NT_*. (Pierre)
  . Added support for ACL (is_writable, is_readable, reports now correct
    results) on Windows. (Pierre, Venkat Raman Don, Kanwaljeet Singla)
  . Added support for fnmatch() on Windows. (Pierre)
  . Added support for time_nanosleep() and time_sleep_until() on Windows.
    (Pierre)
  . Added support for symlink(), readlink(), linkinfo() and link() on Windows.
    They are available only when the running platform supports them. (Pierre)
  . the GMP extension now relies on MPIR instead of the GMP library. (Pierre)
  . Added Windows support for stream_socket_pair(). (Kalle)
  . Drop all external dependencies for the core features. (Pierre)
  . Drastically improve the build procedure (Pierre, Kalle, Rob):
    . VC9 (Visual C++ 2008) or later support
    . Initial experimental x64 support
  . MSI installer now supports all recent Windows versions, including
    Windows 7. (John, Kanwaljeet Singla)

- Improved and cleaned CGI code:
  . FastCGI is now always enabled and cannot be disabled.
    See sapi/cgi/CHANGES for more details. (Dmitry)
  . Added CGI SAPI -T option which can be used to measure execution
    time of script repeated several times. (Dmitry)

- Improved streams:
  . Fixed confusing error message on failure when no errors are logged. (Greg)
  . Added stream_supports_lock() function. (Benjamin Schulz)
  . Added context parameter for copy() function. (Sara)
  . Added "glob://" stream wrapper. (Marcus)
  . Added "params" as optional parameter for stream_context_create(). (Sara)
  . Added ability to use stream wrappers in include_path. (Gregory, Dmitry)

- Improved DNS API
  . Added Windows support for dns_check_record(), dns_get_mx(), checkdnsrr() and
    getmxrr(). (Pierre)
  . Added support for old style DNS functions (supports OSX and FBSD). (Scott)
  . Added a new "entries" array in dns_check_record() containing the TXT
    elements. (Felipe, Pierre)

- Improved hash extension:
  . Changed mhash to be a wrapper layer around the hash extension. (Scott)
  . Added hash_copy() function. (Tony)
  . Added sha224 hash algorithm to the hash extension. (Scott)

- Improved IMAP support (Pierre):
  . Added imap_gc() to clear the imap cache
  . Added imap_utf8_to_mutf7() and imap_mutf7_to_utf8()

- Improved mbstring extension:
  . Added "mbstring.http_output_conv_mimetypes" INI directive that allows
    common non-text types such as "application/xhtml+xml" to be converted
    by mb_output_handler(). (Moriyoshi)

- Improved OCI8 extension (Chris Jones/Oracle Corp.):
  . Added Database Resident Connection Pooling (DRCP) and Fast
    Application Notification (FAN) support.
  . Added support for Oracle External Authentication (not supported
    on Windows).
  . Improve persistent connection handling of restarted DBs.
  . Added SQLT_AFC (aka CHAR datatype) support to oci_bind_by_name.
  . Fixed bug #45458 (Numeric keys for associative arrays are not
    handled properly)
  . Fixed bug #41069 (Segmentation fault with query over DB link).
  . Fixed define of SQLT_BDOUBLE and SQLT_BFLOAT constants with Oracle
    10g ORACLE_HOME builds.
  . Changed default value of oci8.default_prefetch from 10 to 100.
  . Fixed PECL Bug #16035 (OCI8: oci_connect without ORACLE_HOME defined causes
    segfault) (Chris Jones/Oracle Corp.)
  . Fixed PECL Bug #15988 (OCI8: sqlnet.ora isn't read with older Oracle
    libraries) (Chris Jones/Oracle Corp.)
  . Fixed PECL Bug #14268 (Allow "pecl install oci8" command to "autodetect" an
    Instant Client RPM install) (Chris Jones/Oracle Corp.)
  . Fixed PECL bug #12431 (OCI8 ping functionality is broken).
  . Allow building (e.g from PECL) the PHP 5.3-based OCI8 code with
    PHP 4.3.9 onwards.
  . Provide separate extensions for Oracle 11g and 10g on Windows.
    (Pierre, Chris)

- Improved OpenSSL extension:
  . Added support for OpenSSL digest and cipher functions. (Dmitry)
  . Added access to internal values of DSA, RSA and DH keys. (Dmitry)
  . Fixed a memory leak on openssl_decrypt(). (Henrique)
  . Fixed segfault caused by openssl_pkey_new(). (Henrique)
  . Fixed bug caused by uninitilized variables in openssl_pkcs7_encrypt() and
    openssl_pkcs7_sign(). (Henrique)
  . Fixed error message in openssl_seal(). (Henrique)

- Improved pcntl extension: (Arnaud)
  . Added pcntl_signal_dispatch().
  . Added pcntl_sigprocmask().
  . Added pcntl_sigwaitinfo().
  . Added pcntl_sigtimedwait().

- Improved SOAP extension:
  . Added support for element names in context of XMLSchema's <any>. (Dmitry)
  . Added ability to use Traversable objects instead of plain arrays.
    (Joshua Reese, Dmitry)
  . Fixed possible crash bug caused by an uninitialized value. (Zdash Urf)

- Improved SPL extension:
  . Added SPL to list of standard extensions that cannot be disabled. (Marcus)
  . Added ability to store associative information with objects in
    SplObjectStorage. (Marcus)
  . Added ArrayAccess support to SplObjectStorage. (Marcus)
  . Added SplDoublyLinkedList, SplStack, SplQueue classes. (Etienne)
  . Added FilesystemIterator. (Marcus)
  . Added GlobIterator. (Marcus)
  . Added SplHeap, SplMinHeap, SplMaxHeap, SplPriorityQueue classes. (Etienne)
  . Added new parameter $prepend to spl_autoload_register(). (Etienne)
  . Added SplFixedArray. (Etienne, Tony)
  . Added delaying exceptions in SPL's autoload mechanism. (Marcus)
  . Added RecursiveTreeIterator. (Arnaud, Marcus)
  . Added MultipleIterator. (Arnaud, Marcus, Johannes)

- Improved Zend Engine:
  . Added "compact" handler for Zend MM storage. (Dmitry)
  . Added "+" and "*" specifiers to zend_parse_parameters(). (Andrei)
  . Added concept of "delayed early binding" that allows opcode caches to
    perform class declaration (early and/or run-time binding) in exactly
    the same order as vanilla PHP. (Dmitry)

- Improved crypt() function: (Pierre)
  . Added Blowfish and extended DES support. (Using Blowfish implementation
    from Solar Designer).
  . Made crypt features portable by providing our own implementations
    for crypt_r and the algorithms which are used when OS does not provide
    them. PHP implementations are always used for Windows builds.

- Deprecated session_register(), session_unregister() and
  session_is_registered(). (Hannes)
- Deprecated define_syslog_variables(). (Kalle)
- Deprecated ereg extension. (Felipe)

- Added new extensions:
  . Added Enchant extension as a way to access spell checkers. (Pierre)
  . Added fileinfo extension as replacement for mime_magic extension. (Derick)
  . Added intl extension for Internationalization. (Ed B., Vladimir I.,
    Dmitry L., Stanislav M., Vadim S., Kirti V.)
  . Added mysqlnd extension as replacement for libmysql for ext/mysql, mysqli
    and PDO_mysql. (Andrey, Johannes, Ulf)
  . Added phar extension for handling PHP Archives. (Greg, Marcus, Steph)
  . Added SQLite3 extension. (Scott)

- Added new date/time functionality: (Derick)
  . date_parse_from_format(): Parse date/time strings according to a format.
  . date_create_from_format()/DateTime::createFromFormat(): Create a date/time
    object by parsing a date/time string according to a given format.
  . date_get_last_errors()/DateTime::getLastErrors(): Return a list of warnings
    and errors that were found while parsing a date/time string through:
    . strtotime() / new DateTime
    . date_create_from_format() / DateTime::createFromFormat()
    . date_parse_from_format().
  . support for abbreviation and offset based timezone specifiers for
    the 'e' format specifier, DateTime::__construct(), DateTime::getTimeZone()
    and DateTimeZone::getName().
  . support for selectively listing timezone identifiers by continent or
    country code through timezone_identifiers_list() /
    DateTimezone::listIdentifiers().
  . timezone_location_get() / DateTimezone::getLocation() for retrieving
    location information from timezones.
  . date_timestamp_set() / DateTime::setTimestamp() to set a Unix timestamp
    without invoking the date parser. (Scott, Derick)
  . date_timestamp_get() / DateTime::getTimestamp() to retrieve the Unix
    timestamp belonging to a date object.
  . two optional parameters to timezone_transitions_get() /
    DateTimeZone::getTranstions() to limit the range of transitions being
    returned.
  . support for "first/last day of <month>" style texts.
  . support for date/time strings returned by MS SQL.
  . support for serialization and unserialization of DateTime objects.
  . support for diffing date/times through date_diff() / DateTime::diff().
  . support for adding/subtracting weekdays with strtotime() and
    DateTime::modify().
  . DateInterval class to represent the difference between two date/times.
  . support for parsing ISO intervals for use with DateInterval.
  . date_add() / DateTime::add(), date_sub() / DateTime::sub() for applying an
    interval to an existing date/time.
  . proper support for "this week", "previous week"/"last week" and "next week"
    phrases so that they actually mean the week and not a seven day period
    around the current day.
  . support for "<xth> <weekday> of" and "last <weekday> of" phrases to be used
    with months - like in "last saturday of februari 2008".
  . support for "back of <hour>" and "front of <hour>" phrases that are used in
    Scotland.
  . DatePeriod class which supports iterating over a DateTime object applying
    DateInterval on each iteration, up to an end date or limited by maximum
    number of occurences.

- Added compatibility mode in GD, imagerotate, image(filled)ellipse
  imagefilter, imageconvolution and imagecolormatch are now always enabled.
  (Pierre)
- Added array_replace() and array_replace_recursive() functions. (Matt)
- Added ReflectionProperty::setAccessible() method that allows non-public
  property's values to be read through ::getValue() and set through
  ::setValue(). (Derick, Sebastian)
- Added msg_queue_exists() function to sysvmsg extension. (Benjamin Schulz)
- Added Firebird specific attributes that can be set via PDO::setAttribute()
  to control formatting of date/timestamp columns: PDO::FB_ATTR_DATE_FORMAT,
  PDO::FB_ATTR_TIME_FORMAT and PDO::FB_ATTR_TIMESTAMP_FORMAT. (Lars W)
- Added gmp_testbit() function. (Stas)
- Added icon format support to getimagesize(). (Scott)
- Added LDAP_OPT_NETWORK_TIMEOUT option for ldap_set_option() to allow
  setting network timeout (FR #42837). (Jani)
- Added optional escape character parameter to fgetcsv(). (David Soria Parra)
- Added an optional parameter to strstr() and stristr() for retrieval of either
  the part of haystack before or after first occurrence of needle.
  (Johannes, Felipe)
- Added xsl->setProfiling() for profiling stylesheets. (Christian)
- Added long-option feature to getopt() and made getopt() available also on
  win32 systems by adding a common getopt implementation into core.
  (David Soria Parra, Jani)
- Added support for optional values, and = as separator, in getopt(). (Hannes)
- Added lcfirst() function. (David C)
- Added PREG_BAD_UTF8_OFFSET_ERROR constant. (Nuno)
- Added native support for asinh(), acosh(), atanh(), log1p() and expm1().
  (Kalle)
- Added LIBXML_LOADED_VERSION constant (libxml2 version currently used). (Rob)
- Added JSON_FORCE_OBJECT flag to json_encode(). (Scott, Richard Quadling)
- Added timezone_version_get() to retrieve the version of the used timezone
  database. (Derick)
- Added 'n' flag to fopen to allow passing O_NONBLOCK to the underlying
  open(2) system call. (Mikko)
- Added "dechunk" filter which can decode HTTP responses with chunked
  transfer-encoding. HTTP streams use this filter automatically in case
  "Transfer-Encoding: chunked" header is present in response. It's possible to
  disable this behaviour using "http"=>array("auto_decode"=>0) in stream
  context. (Dmitry)
- Added support for CP850 encoding in mbstring extension.
  (Denis Giffeler, Moriyoshi)
- Added stream_cast() and stream_set_options() to user-space stream wrappers,
  allowing stream_select(), stream_set_blocking(), stream_set_timeout() and
  stream_set_write_buffer() to work with user-space stream wrappers. (Arnaud)
- Added header_remove() function. (chsc at peytz dot dk, Arnaud)
- Added stream_context_get_params() function. (Arnaud)
- Added optional parameter "new" to sybase_connect(). (Timm)
- Added parse_ini_string() function. (grange at lemonde dot fr, Arnaud)
- Added str_getcsv() function. (Sara)
- Added openssl_random_pseudo_bytes() function. (Scott)
- Added ability to send user defined HTTP headers with SOAP request.
  (Brian J.France, Dmitry)
- Added concatenation option to bz2.decompress stream filter.
  (Keisial at gmail dot com, Greg)
- Added support for using compressed connections with PDO_mysql. (Johannes)
- Added the ability for json_decode() to take a user specified depth. (Scott)
- Added support for the mysql_stmt_next_result() function from libmysql.
  (Andrey)
- Added function preg_filter() that does grep and replace in one go. (Marcus)
- Added system independent realpath() implementation which caches intermediate
  directories in realpath-cache. (Dmitry)
- Added optional clear_realpath_cache and filename parameters to
  clearstatcache(). (Jani, Arnaud)
- Added litespeed SAPI module. (George Wang)
- Added ext/hash support to ext/session's ID generator. (Sara)
- Added quoted_printable_encode() function. (Tony)
- Added stream_context_set_default() function. (Davey Shafik)
- Added optional "is_xhtml" parameter to nl2br() which makes the function
  output <br> when false and <br /> when true (FR #34381). (Kalle)
- Added PHP_MAXPATHLEN constant (maximum length of a path). (Pierre)
- Added support for SSH via libssh2 in cURL. (Pierre)
- Added support for gray levels PNG image with alpha in GD extension. (Pierre)
- Added support for salsa hashing functions in HASH extension. (Scott)
- Added DOMNode::getLineNo to get line number of parsed node. (Rob)
- Added table info to PDO::getColumnMeta() with SQLite. (Martin Jansen, Scott)
- Added mail logging functionality that allows logging of mail sent via
  mail() function. (Ilia)
- Added json_last_error() to return any error information from json_decode().
  (Scott)
- Added gethostname() to return the current system host name. (Ilia)
- Added shm_has_var() function. (Mike)
- Added depth parameter to json_decode() to lower the nesting depth from the
  maximum if required. (Scott)
- Added pixelation support in imagefilter(). (Takeshi Abe, Kalle)
- Added SplObjectStorage::addAll/removeAll. (Etienne)

- Implemented FR #41712 (curl progress callback: CURLOPT_PROGRESSFUNCTION).
  (sdteffen[at]gmail[dot].com, Pierre)
- Implemented FR #47739 (Missing cURL option do disable IPv6). (Pierre)
- Implemented FR #39637 (Missing cURL option CURLOPT_FTP_FILEMETHOD). (Pierre)

- Fixed an issue with ReflectionProperty::setAccessible().
  (Sebastian, Roman Borschel)
- Fixed html_entity_decode() incorrectly converting numeric html entities
  to different characters with cp1251 and cp866. (Scott)
- Fixed an issue in date() where a : was printed for the O modifier after a P
  modifier was used. (Derick)
- Fixed exec() on Windows to not eat the first and last double quotes. (Scott)
- Fixed readlink on Windows in thread safe SAPI (apache2.x etc.). (Pierre)
- Fixed a bug causing miscalculations with the "last <weekday> of <n> month"
  relative time string. (Derick)
- Fixed bug causing the algorithm parameter of mhash() to be modified. (Scott)
- Fixed invalid calls to free when internal fileinfo magic file is used. (Scott)
- Fixed memory leak inside wddx_add_vars() function. (Felipe)
- Fixed check in recode extension to allow builing of recode and mysql
  extensions when using a recent libmysql. (Johannes)

- Fixed PECL bug #12794 (PDOStatement->nextRowset() doesn't work). (Johannes)
- Fixed PECL bug #12401 (Add support for ATTR_FETCH_TABLE_NAMES). (Johannes)

- Fixed bug #48696 (ldap_read() segfaults with invalid parameters). (Felipe)
- Fixed bug #48643 (String functions memory issue). (Dmitry)
- Fixed bug #48641 (tmpfile() uses old parameter parsing).
  (crrodriguez at opensuse dot org)
- Fixed bug #48624 (.user.ini never gets parsed). (Pierre)
- Fixed bug #48620 (X-PHP-Originating-Script assumes no trailing CRLF in
  existing headers). (Ilia)
- Fixed bug #48578 (Can't build 5.3 on FBSD 4.11). (Rasmus)
- Fixed bug #48535 (file_exists returns false when impersonate is used).
  (Kanwaljeet Singla, Venkat Raman Don)
- Fixed bug #48493 (spl_autoload_register() doesn't work correctly when
  prepending functions). (Scott)
- Fixed bug #48215 (Calling a method with the same name as the parent class
  calls the constructor). (Scott)
- Fixed bug #48200 (compile failure with mbstring.c when
  --enable-zend-multibyte is used). (Jani)
- Fixed bug #48188 (Cannot execute a scrollable cursors twice with PDO_PGSQL).
  (Matteo)
- Fixed bug #48185 (warning: value computed is not used in
  pdo_sqlite_stmt_get_col line 271). (Matteo)
- Fixed bug #48087 (call_user_method() invalid free of arguments). (Felipe)
- Fixed bug #48060 (pdo_pgsql - large objects are returned as empty). (Matteo)
- Fixed bug #48034 (PHP crashes when script is 8192 (8KB) bytes long). (Dmitry)
- Fixed bug #48004 (Error handler prevents creation of default object). (Dmitry)
- Fixed bug #47880 (crashes in call_user_func_array()). (Dmitry)
- Fixed bug #47856 (stristr() converts needle to lower-case). (Ilia)
- Fixed bug #47851 (is_callable throws fatal error). (Dmitry)
- Fixed bug #47816 (pcntl tests failing on NetBSD). (Matteo)
- Fixed bug #47779 (Wrong value for SIG_UNBLOCK and SIG_SETMASK constants).
  (Matteo)
- Fixed bug #47771 (Exception during object construction from arg call calls
  object's destructor). (Dmitry)
- Fixed bug #47767 (include_once does not resolve windows symlinks or junctions)
  (Kanwaljeet Singla, Venkat Raman Don)
- Fixed bug #47757 (rename JPG to JPEG in phpinfo). (Pierre)
- Fixed bug #47745 (FILTER_VALIDATE_INT doesn't allow minimum integer). (Dmitry)
- Fixed bug #47714 (autoloading classes inside exception_handler leads to
  crashes). (Dmitry)
- Fixed bug #47671 (Cloning SplObjectStorage instances). (Etienne)
- Fixed bug #47664 (get_class returns NULL instead of FALSE). (Dmitry)
- Fixed bug #47662 (Support more than 127 subpatterns in preg_match). (Nuno)
- Fixed bug #47596 (Bus error on parsing file). (Dmitry)
- Fixed bug #47572 (Undefined constant causes segmentation fault). (Felipe)
- Fixed bug #47560 (explode()'s limit parameter odd behaviour). (Matt)
- Fixed bug #47549 (get_defined_constants() return array with broken array
  categories). (Ilia)
- Fixed bug #47535 (Compilation failure in ps_fetch_from_1_to_8_bytes()).
  (Johannes)
- Fixed bug #47534 (RecursiveDiteratoryIterator::getChildren ignoring
  CURRENT_AS_PATHNAME). (Etienne)
- Fixed bug #47443 (metaphone('scratch') returns wrong result). (Felipe)
- Fixed bug #47438 (mysql_fetch_field ignores zero offset). (Johannes)
- Fixed bug #47398 (PDO_Firebird doesn't implements quoter correctly). (Felipe)
- Fixed bug #47390 (odbc_fetch_into - BC in php 5.3.0). (Felipe)
- Fixed bug #47359 (Use the expected unofficial mimetype for bmp files). (Scott)
- Fixed bug #47343 (gc_collect_cycles causes a segfault when called within a
  destructor in one case). (Dmitry)
- Fixed bug #47320 ($php_errormsg out of scope in functions). (Dmitry)
- Fixed bug #47318 (UMR when trying to activate user config). (Pierre)
- Fixed bug #47243 (OCI8: Crash at shutdown on Windows) (Chris Jones/Oracle
  Corp.)
- Fixed bug #47231 (offsetGet error using incorrect offset). (Etienne)
- Fixed bug #47229 (preg_quote() should escape the '-' char). (Nuno)
- Fixed bug #47165 (Possible memory corruption when passing return value by
  reference). (Dmitry)
- Fixed bug #47087 (Second parameter of mssql_fetch_array()). (Felipe)
- Fixed bug #47085 (rename() returns true even if the file in PHAR does not
  exist). (Greg)
- Fixed bug #47050 (mysqli_poll() modifies improper variables). (Johannes)
- Fixed bug #47045 (SplObjectStorage instances compared with ==). (Etienne)
- Fixed bug #47038 (Memory leak in include). (Dmitry)
- Fixed bug #47031 (Fix constants in DualIterator example). (Etienne)
- Fixed bug #47021 (SoapClient stumbles over WSDL delivered with
  "Transfer-Encoding: chunked"). (Dmitry)
- Fixed bug #46994 (OCI8: CLOB size does not update when using CLOB IN OUT param
  in stored procedure) (Chris Jones/Oracle Corp.)
- Fixed bug #46979 (use with non-compound name *has* effect). (Dmitry)
- Fixed bug #46957 (The tokenizer returns deprecated values). (Felipe)
- Fixed bug #46944 (UTF-8 characters outside the BMP aren't encoded correctly).
  (Scott)
- Fixed bug #46897 (ob_flush() should fail to flush unerasable buffers).
  (David C.)
- Fixed bug #46849 (Cloning DOMDocument doesn't clone the properties). (Rob)
- Fixed bug #46847 (phpinfo() is missing some settings). (Hannes)
- Fixed bug #46844 (php scripts or included files with first line starting
  with # have the 1st line missed from the output). (Ilia)
- Fixed bug #46817 (tokenizer misses last single-line comment (PHP 5.3+, with
  re2c lexer)). (Matt, Shire)
- Fixed bug #46811 (ini_set() doesn't return false on failure). (Hannes)
- Fixed bug #46763 (mb_stristr() wrong output when needle does not exist).
  (Henrique M. Decaria)
- Fixed bug #46755 (warning: use statement with non-compound name). (Dmitry)
- Fixed bug #46746 (xmlrpc_decode_request outputs non-suppressable error when
  given bad data). (Ilia)
- Fixed bug #46738 (Segfault when mb_detect_encoding() fails). (Scott)
- Fixed bug #46731 (Missing validation for the options parameter of the
  imap_fetch_overview() function). (Ilia)
- Fixed bug #46711 (cURL curl_setopt leaks memory in foreach loops). (magicaltux
  [at] php [dot] net)
- Fixed bug #46701 (Creating associative array with long values in the key fails
  on 32bit linux). (Shire)
- Fixed bug #46681 (mkdir() fails silently on PHP 5.3). (Hannes)
- Fixed bug #46653 (can't extend mysqli). (Johannes)
- Fixed bug #46646 (Restrict serialization on some internal classes like Closure
  and SplFileInfo using exceptions). (Etienne)
- Fixed bug #46623 (OCI8: phpinfo doesn't show compile time ORACLE_HOME with
  phpize) (Chris Jones/Oracle Corp.)
- Fixed bug #46578 (strip_tags() does not honor end-of-comment when it
  encounters a single quote). (Felipe)
- Fixed bug #46546 (Segmentation fault when using declare statement with
  non-string value). (Felipe)
- Fixed bug #46542 (Extending PDO class with a __call() function doesn't work as
  expected). (Johannes)
- Fixed bug #46421 (SplFileInfo not correctly handling /). (Etienne)
- Fixed bug #46347 (parse_ini_file() doesn't support * in keys). (Nuno)
- Fixed bug #46268 (DateTime::modify() does not reset relative time values).
  (Derick)
- Fixed bug #46241 (stacked error handlers, internal error handling in general).
  (Etienne)
- Fixed bug #46238 (Segmentation fault on static call with empty string method).
  (Felipe)
- Fixed bug #46192 (ArrayObject with objects as storage serialization).
  (Etienne)
- Fixed bug #46185 (importNode changes the namespace of an XML element). (Rob)
- Fixed bug #46178 (memory leak in ext/phar). (Greg)
- Fixed bug #46160 (SPL - Memory leak when exception is thrown in offsetSet).
  (Felipe)
- Fixed Bug #46147 (after stream seek, appending stream filter reads incorrect
  data). (Greg)
- Fixed bug #46127 (php_openssl_tcp_sockop_accept forgets to set context on
  accepted stream) (Mark Karpeles, Pierre)
- Fixed bug #46115 (Memory leak when calling a method using Reflection).
  (Dmitry)
- Fixed bug #46110 (XMLWriter - openmemory() and openuri() leak memory on
  multiple calls). (Ilia)
- Fixed bug #46108 (DateTime - Memory leak when unserializing). (Felipe)
- Fixed bug #46106 (Memory leaks when using global statement). (Dmitry)
- Fixed bug #46099 (Xsltprocessor::setProfiling - memory leak). (Felipe, Rob).
- Fixed bug #46087 (DOMXPath - segfault on destruction of a cloned object).
  (Ilia)
- Fixed bug #46048 (SimpleXML top-level @attributes not part of iterator).
  (David C.)
- Fixed bug #46044 (Mysqli - wrong error message). (Johannes)
- Fixed bug #46042 (memory leaks with reflection of mb_convert_encoding()).
  (Ilia)
- Fixed bug #46039 (ArrayObject iteration is slow). (Arnaud)
- Fixed bug #46033 (Direct instantiation of SQLite3stmt and SQLite3result cause
  a segfault.) (Scott)
- Fixed bug #45991 (Ini files with the UTF-8 BOM are treated as invalid).
  (Scott)
- Fixed bug #45989 (json_decode() doesn't return NULL on certain invalid
  strings). (magicaltux, Scott)
- Fixed bug #45976 (Moved SXE from SPL to SimpleXML). (Etienne)
- Fixed bug #45928 (large scripts from stdin are stripped at 16K border).
  (Christian Schneider, Arnaud)
- Fixed bug #45911 (Cannot disable ext/hash). (Arnaud)
- Fixed bug #45907 (undefined reference to 'PHP_SHA512Init'). (Greg)
- Fixed bug #45826 (custom ArrayObject serialization). (Etienne)
- Fixed bug #45820 (Allow empty keys in ArrayObject). (Etienne)
- Fixed bug #45791 (json_decode() doesn't convert 0e0 to a double). (Scott)
- Fixed bug #45786 (FastCGI process exited unexpectedly). (Dmitry)
- Fixed bug #45757 (FreeBSD4.11 build failure: failed include; stdint.h).
  (Hannes)
- Fixed bug #45743 (property_exists fails to find static protected member in
  child class). (Felipe)
- Fixed bug #45717 (Fileinfo/libmagic build fails, missing err.h and getopt.h).
  (Derick)
- Fixed bug #45706 (Unserialization of classes derived from ArrayIterator
  fails). (Etienne, Dmitry)
- Fixed bug #45696 (Not all DateTime methods allow method chaining). (Derick)
- Fixed bug #45682 (Unable to var_dump(DateInterval)). (Derick)
- Fixed bug #45447 (Filesystem time functions on Vista and server 2008).
  (Pierre)
- Fixed bug #45432 (PDO: persistent connection leak). (Felipe)
- Fixed bug #45392 (ob_start()/ob_end_clean() and memory_limit). (Ilia)
- Fixed bug #45384 (parse_ini_file will result in parse error with no trailing
  newline). (Arnaud)
- Fixed bug #45382 (timeout bug in stream_socket_enable_crypto). (vnegrier at
  optilian dot com, Ilia)
- Fixed bug #45044 (relative paths not resolved correctly). (Dmitry)
- Fixed bug #44861 (scrollable cursor don't work with pgsql). (Matteo)
- Fixed bug #44842 (parse_ini_file keys that start/end with underscore).
  (Arnaud)
- Fixed bug #44575 (parse_ini_file comment # line problems). (Arnaud)
- Fixed bug #44409 (PDO::FETCH_SERIALIZE calls __construct()). (Matteo)
- Fixed bug #44173 (PDO->query() parameter parsing/checking needs an update).
  (Matteo)
- Fixed bug #44154 (pdo->errorInfo() always have three elements in the returned
  array). (David C.)
- Fixed bug #44153 (pdo->errorCode() returns NULL when there are no errors).
  (David C.)
- Fixed bug #44135 (PDO MySQL does not support CLIENT_FOUND_ROWS). (Johannes,
  chx1975 at gmail dot com)
- Fixed bug #44100 (Inconsistent handling of static array declarations with
  duplicate keys). (Dmitry)
- Fixed bug #43831 ($this gets mangled when extending PDO with persistent
  connection). (Felipe)
- Fixed bug #43817 (opendir() fails on Windows directories with parent directory
  unaccessible). (Dmitry)
- Fixed bug #43069 (SoapClient causes 505 HTTP Version not supported error
  message). (Dmitry)
- Fixed bug #43008 (php://filter uris ignore url encoded filternames and can't
  handle slashes). (Arnaud)
- Fixed bug #42362 (HTTP status codes 204 and 304 should not be gzipped).
  (Scott, Edward Z. Yang)
- Fixed bug #41874 (separate STDOUT and STDERR in exec functions). (Kanwaljeet
  Singla, Venkat Raman Don, Pierre)
- Fixed bug #41534 (SoapClient over HTTPS fails to reestablish connection).
  (Dmitry)
- Fixed bug #38802 (max_redirects and ignore_errors). (patch by
  datibbaw@php.net)
- Fixed bug #35980 (touch() works on files but not on directories). (Pierre)

17 Jun 2009, PHP 5.2.10
- Updated timezone database to version 2009.9 (2009i) (Derick)

- Added "ignore_errors" option to http fopen wrapper. (David Zulke, Sara)
- Added new CURL options CURLOPT_REDIR_PROTOCOLS, CURLOPT_PROTOCOLS,
  and CURLPROTO_* for redirect fixes in CURL 7.19.4. (Yoram Bar Haim, Stas)
- Added support for Sun CC (FR #46595 and FR #46513). (David Soria Parra)

- Changed default value of array_unique()'s optional sorting type parameter
  back to SORT_STRING to fix backwards compatibility breakage introduced in
  PHP 5.2.9. (Moriyoshi)

- Fixed memory corruptions while reading properties of zip files. (Ilia)
- Fixed memory leak in ob_get_clean/ob_get_flush. (Christian)
- Fixed segfault on invalid session.save_path. (Hannes)
- Fixed leaks in imap when a mail_criteria is used. (Pierre)
- Fixed missing erealloc() in fix for Bug #40091 in spl_autoload_register. (Greg)

- Fixed bug #48562 (Reference recursion causes segfault when used in
  wddx_serialize_vars()). (Felipe)
- Fixed bug #48557 (Numeric string keys in Apache Hashmaps are not cast to
  integers). (David Zuelke)
- Fixed bug #48518 (curl crashes when writing into invalid file handle). (Tony)
- Fixed bug #48514 (cURL extension uses same resource name for simple and
  multi APIs). (Felipe)
- Fixed bug #48469 (ldap_get_entries() leaks memory on empty search
  results). (Patrick)
- Fixed bug #48456 (CPPFLAGS not restored properly in phpize.m4). (Jani,
  spisek at kerio dot com)
- Fixed bug #48448 (Compile failure under IRIX 6.5.30 building cast.c).
  (Kalle)
- Fixed bug #48441 (ldap_search() sizelimit, timelimit and deref options
  persist). (Patrick)
- Fixed bug #48434 (Improve memory_get_usage() accuracy). (Arnaud)
- Fixed bug #48416 (Force a cache limit in ereg() to stop excessive memory
  usage). (Scott)
- Fixed bug #48409 (Crash when exception is thrown while passing function
  arguments). (Arnaud)
- Fixed bug #48378 (exif_read_data() segfaults on certain corrupted .jpeg
  files). (Pierre)
- Fixed bug #48359 (Script hangs on snmprealwalk if OID is not increasing).
  (Ilia, simonov at gmail dot com)
- Fixed bug #48336 (ReflectionProperty::getDeclaringClass() does not work
  with redeclared property).
  (patch by Markus dot Lidel at shadowconnect dot com)
- Fixed bug #48326 (constant MSG_DONTWAIT not defined). (Arnaud)
- Fixed bug #48313 (fgetcsv() does not return null for empty rows). (Ilia)
- Fixed bug #48309 (stream_copy_to_stream() and fpasstru() do not update
  stream position of plain files). (Arnaud)
- Fixed bug #48307 (stream_copy_to_stream() copies 0 bytes when $source is a
  socket). (Arnaud)
- Fixed bug #48273 (snmp*_real_walk() returns SNMP errors as values).
  (Ilia, lytboris at gmail dot com)
- Fixed bug #48256 (Crash due to double-linking of history.o).
  (tstarling at wikimedia dot org)
- Fixed bug #48248 (SIGSEGV when access to private property via &__get).
  (Felipe)
- Fixed bug #48247 (Crash on errors during startup). (Stas)
- Fixed bug #48240 (DBA Segmentation fault dba_nextkey). (Felipe)
- Fixed bug #48224 (Incorrect shuffle in array_rand). (Etienne)
- Fixed bug #48221 (memory leak when passing invalid xslt parameter).
  (Felipe)
- Fixed bug #48207 (CURLOPT_(FILE|WRITEHEADER options do not error out when
  working with a non-writable stream). (Ilia)
- Fixed bug #48206 (Iterating over an invalid data structure with
  RecursiveIteratorIterator leads to a segfault). (Scott)
- Fixed bug #48204 (xmlwriter_open_uri() does not emit warnings on invalid
  paths). (Ilia)
- Fixed bug #48203 (Crash when CURLOPT_STDERR is set to regular file). (Jani)
- Fixed bug #48202 (Out of Memory error message when passing invalid file
  path) (Pierre)
- Fixed bug #48156 (Added support for lcov v1.7). (Ilia)
- Fixed bug #48132 (configure check for curl ssl support fails with
  --disable-rpath). (Jani)
- Fixed bug #48131 (Don't try to bind ipv4 addresses to ipv6 ips via bindto).
  (Ilia)
- Fixed bug #48070 (PDO_OCI: Segfault when using persistent connection).
  (Pierre, Matteo, jarismar dot php at gmail dot com)
- Fixed bug #48058 (Year formatter goes wrong with out-of-int range). (Derick)
- Fixed bug #48038 (odbc_execute changes variables used to form params array).
  (Felipe)
- Fixed bug #47997 (stream_copy_to_stream returns 1 on empty streams). (Arnaud)
- Fixed bug #47991 (SSL streams fail if error stack contains items). (Mikko)
- Fixed bug #47981 (error handler not called regardless). (Hannes)
- Fixed bug #47969 (ezmlm_hash() returns different values depend on OS). (Ilia)
- Fixed bug #47946 (ImageConvolution overwrites background). (Ilia)
- Fixed bug #47940 (memory leaks in imap_body). (Pierre, Jake Levitt)
- Fixed bug #47937 (system() calls sapi_flush() regardless of output
  buffering). (Ilia)
- Fixed bug #47903 ("@" operator does not work with string offsets). (Felipe)
- Fixed bug #47893 (CLI aborts on non blocking stdout). (Arnaud)
- Fixed bug #47849 (Non-deep import loses the namespace). (Rob)
- Fixed bug #47845 (PDO_Firebird omits first row from query). (Lars W)
- Fixed bug #47836 (array operator [] inconsistency when the array has
  PHP_INT_MAX index value). (Matt)
- Fixed bug #47831 (Compile warning for strnlen() in main/spprintf.c).
  (Ilia, rainer dot jung at kippdata dot de)
- Fixed bug #47828 (openssl_x509_parse() segfaults when a UTF-8 conversion
  fails). (Scott, Kees Cook, Pierre)
- Fixed bug #47818 (Segfault due to bound callback param). (Felipe)
- Fixed bug #47801 (__call() accessed via parent:: operator is provided
  incorrect method name). (Felipe)
- Fixed bug #47769 (Strange extends PDO). (Felipe)
- Fixed bug #47745 (FILTER_VALIDATE_INT doesn't allow minimum integer).
  (Dmitry)
- Fixed bug #47721 (Alignment issues in mbstring and sysvshm extension).
  (crrodriguez at opensuse dot org, Ilia)
- Fixed bug #47704 (PHP crashes on some "bad" operations with string
  offsets). (Dmitry)
- Fixed bug #47695 (build error when xmlrpc and iconv are compiled against
  different iconv versions). (Scott)
- Fixed bug #47667 (ZipArchive::OVERWRITE seems to have no effect).
  (Mikko, Pierre)
- Fixed bug #47644 (Valid integers are truncated with json_decode()). (Scott)
- Fixed bug #47639 (pg_copy_from() WARNING: nonstandard use of \\ in a
  string literal). (Ilia)
- Fixed bug #47616 (curl keeps crashing). (Felipe)
- Fixed bug #47598 (FILTER_VALIDATE_EMAIL is locale aware). (Ilia)
- Fixed bug #47566 (pcntl_wexitstatus() returns signed status).
  (patch by james at jamesreno dot com)
- Fixed bug #47564 (unpacking unsigned long 32bit bit endian returns wrong
  result). (Ilia)
- Fixed bug #47487 (performance degraded when reading large chunks after
  fix of bug #44607). (Arnaud)
- Fixed bug #47468 (enable cli|cgi-only extensions for embed sapi). (Jani)
- Fixed bug #47435 (FILTER_FLAG_NO_PRIV_RANGE does not work with ipv6
  addresses in the filter extension). (Ilia)
- Fixed bug #47430 (Errors after writing to nodeValue parameter of an absent
  previousSibling). (Rob)
- Fixed bug #47365 (ip2long() may allow some invalid values on certain 64bit
   systems). (Ilia)
- Fixed bug #47254 (Wrong Reflection for extends class). (Felipe)
- Fixed bug #47042 (cgi sapi is incorrectly removing SCRIPT_FILENAME).
  (Sriram Natarajan, David Soria Parra)
- Fixed bug #46882 (Serialize / Unserialize misbehaviour under OS with
  different bit numbers). (Matt)
- Fixed bug #46812 (get_class_vars() does not include visible private variable
  looking at subclass). (Arnaud)
- Fixed bug #46386 (Digest authentication with SOAP module fails against MSSQL
  SOAP services). (Ilia, lordelph at gmail dot com)
- Fixed bug #46109 (Memory leak when mysqli::init() is called multiple times).
  (Andrey)
- Fixed bug #45997 (safe_mode bypass with exec/system/passthru (windows only)).
  (Pierre)
- Fixed bug #45877 (Array key '2147483647' left as string). (Matt)
- Fixed bug #45822 (Near infinite-loops while parsing huge relative offsets).
  (Derick, Mike Sullivan)
- Fixed bug #45799 (imagepng() crashes on empty image).
  (Martin McNickle, Takeshi Abe)
- Fixed bug #45622 (isset($arrayObject->p) misbehaves with
  ArrayObject::ARRAY_AS_PROPS set). (robin_fernandes at uk dot ibm dot com, Arnaud)
- Fixed bug #45614 (ArrayIterator::current(), ::key() can show 1st private prop
  of wrapped object). (robin_fernandes at uk dot ibm dot com, Arnaud)
- Fixed bug #45540 (stream_context_create creates bad http request). (Arnaud)
- Fixed bug #45202 (zlib.output_compression can not be set with ini_set()).
  (Jani)
- Fixed bug #45191 (error_log ignores date.timezone php.ini val when setting
  logging timestamps). (Derick)
- Fixed bug #45092 (header HTTP context option not being used when compiled
  using --with-curlwrappers). (Jani)
- Fixed bug #44996 (xmlrpc_decode() ignores time zone on iso8601.datetime).
  (Ilia, kawai at apache dot org)
- Fixed bug #44827 (define() is missing error checks for class constants).
  (Ilia)
- Fixed bug #44214 (Crash using preg_replace_callback() and global variables).
  (Nuno, Scott)
- Fixed bug #43073 (TrueType bounding box is wrong for angle<>0).
  (Martin McNickle)
- Fixed bug #42663 (gzinflate() try to allocate all memory with truncated
  data). (Arnaud)
- Fixed bug #42414 (some odbc_*() functions incompatible with Oracle ODBC
  driver). (jhml at gmx dot net)
- Fixed bug #42362 (HTTP status codes 204 and 304 should not be gzipped).
  (Scott, Edward Z. Yang)
- Fixed bug #42143 (The constant NAN is reported as 0 on Windows)
  (Kanwaljeet Singla, Venkat Raman Don)
- Fixed bug #38805 (PDO truncates text from SQL Server text data type field).
  (Steph)

26 Feb 2009, PHP 5.2.9
- Changed __call() to be invoked on private/protected method access, similar to
  properties and __get(). (Andrei)

- Added optional sorting type flag parameter to array_unique(). Default is
  SORT_REGULAR. (Andrei)

- Fixed a crash on extract in zip when files or directories entry names contain
  a relative path. (Pierre)
- Fixed error conditions handling in stream_filter_append(). (Arnaud)
- Fixed zip filename property read. (Pierre)
- Fixed explode() behavior with empty string to respect negative limit. (Shire)
- Fixed security issue in imagerotate(), background colour isn't validated
  correctly with a non truecolour image. Reported by Hamid Ebadi,
  APA Laboratory (Fixes CVE-2008-5498). (Scott)
- Fixed a segfault when malformed string is passed to json_decode(). (Scott)
- Fixed bug in xml_error_string() which resulted in messages being
  off by one. (Scott)

- Fixed bug #47422 (modulus operator returns incorrect results on 64 bit
  linux). (Matt)
- Fixed bug #47399 (mb_check_encoding() returns true for some illegal SJIS
  characters). (for-bugs at hnw dot jp, Moriyoshi)
- Fixed bug #47353 (crash when creating a lot of objects in object
  destructor). (Tony)
- Fixed bug #47322 (sscanf %d doesn't work). (Felipe)
- Fixed bug #47282 (FILTER_VALIDATE_EMAIL is marking valid email addresses
  as invalid). (Ilia)
- Fixed bug #47220 (segfault in dom_document_parser in recovery mode). (Rob)
- Fixed bug #47217 (content-type is not set properly for file uploads). (Ilia)
- Fixed bug #47174 (base64_decode() interprets pad char in mid string as
  terminator). (Ilia)
- Fixed bug #47165 (Possible memory corruption when passing return value by
  reference). (Dmitry)
- Fixed bug #47152 (gzseek/fseek using SEEK_END produces strange results).
  (Felipe)
- Fixed bug #47131 (SOAP Extension ignores "user_agent" ini setting). (Ilia)
- Fixed bug #47109 (Memory leak on $a->{"a"."b"} when $a is not an object).
  (Etienne, Dmitry)
- Fixed bug #47104 (Linking shared extensions fails with icc). (Jani)
- Fixed bug #47049 (SoapClient::__soapCall causes a segmentation fault).
  (Dmitry)
- Fixed bug #47048 (Segfault with new pg_meta_data). (Felipe)
- Fixed bug #47042 (PHP cgi sapi is removing SCRIPT_FILENAME for non
  apache). (Sriram Natarajan)
- Fixed bug #47037 (No error when using fopen with empty string). (Cristian
  Rodriguez R., Felipe)
- Fixed bug #47035 (dns_get_record returns a garbage byte at the end of a
  TXT record). (Felipe)
- Fixed bug #47027 (var_export doesn't show numeric indices on ArrayObject).
  (Derick)
- Fixed bug #46985 (OVERWRITE and binary mode does not work, regression
  introduced in 5.2.8). (Pierre)
- Fixed bug #46973 (IPv6 address filter rejects valid address). (Felipe)
- Fixed bug #46964 (Fixed pdo_mysql build with older version of MySQL). (Ilia)
- Fixed bug #46959 (Unable to disable PCRE). (Scott)
- Fixed bug #46918 (imap_rfc822_parse_adrlist host part not filled in
  correctly). (Felipe)
- Fixed bug #46889 (Memory leak in strtotime()). (Derick)
- Fixed bug #46887 (Invalid calls to php_error_docref()). (oeriksson at
  mandriva dot com, Ilia)
- Fixed bug #46873 (extract($foo) crashes if $foo['foo'] exists). (Arnaud)
- Fixed bug #46843 (CP936 euro symbol is not converted properly). (ty_c at
  cybozuy dot co dot jp, Moriyoshi)
- Fixed bug #46798 (Crash in mssql extension when retrieving a NULL value
  inside a binary or image column type). (Ilia)
- Fixed bug #46782 (fastcgi.c parse error). (Matt)
- Fixed bug #46760 (SoapClient doRequest fails when proxy is used). (Felipe)
- Fixed bug #46748 (Segfault when an SSL error has more than one error).
  (Scott)
- Fixed bug #46739 (array returned by curl_getinfo should contain
  content_type key). (Mikko)
- Fixed bug #46699 (xml_parse crash when parser is namespace aware). (Rob)
- Fixed bug #46419 (Elements of associative arrays with NULL value are
  lost). (Dmitry)
- Fixed bug #46282 (Corrupt DBF When Using DATE). (arne at bukkie dot nl)
- Fixed bug #46026 (bz2.decompress/zlib.inflate filter tries to decompress
  after end of stream). (Greg)
- Fixed bug #46005 (User not consistently logged under Apache2). (admorten
  at umich dot edu, Stas)
- Fixed bug #45996 (libxml2 2.7 causes breakage with character data in
  xml_parse()). (Rob)
- Fixed bug #45940 (MySQLI OO does not populate connect_error property on
  failed connect). (Johannes)
- Fixed bug #45923 (mb_st[r]ripos() offset not handled correctly). (Moriyoshi)
- Fixed bug #45327 (memory leak if offsetGet throws exception). (Greg)
- Fixed bug #45239 (Encoding detector hangs with mbstring.strict_detection
  enabled). (Moriyoshi)
- Fixed bug #45161 (Reusing a curl handle leaks memory). (Mark Karpeles, Jani)
- Fixed bug #44336 (Improve pcre UTF-8 string matching performance). (frode
  at coretrek dot com, Nuno)
- Fixed bug #43841 (mb_strrpos() offset is byte count for negative values).
  (Moriyoshi)
- Fixed bug #37209 (mssql_execute with non fatal errors). (Kalle)
- Fixed bug #35975 (Session cookie expires date format isn't the most
  compatible. Now matches that of setcookie()). (Scott)


08 Dec 2008, PHP 5.2.8
- Reverted bug fix #42718 that broke magic_quotes_gpc (Scott)

04 Dec 2008, PHP 5.2.7
- Upgraded PCRE to version 7.8 (Fixes CVE-2008-2371). (Ilia)
- Updated timezone database to version 2008.9. (Derick)
- Upgraded bundled libzip to 0.9.0. (Pierre)

- Added logging option for error_log to send directly to SAPI. (Stas)
- Added PHP_MAJOR_VERSION, PHP_MINOR_VERSION, PHP_RELEASE_VERSION,
  PHP_EXTRA_VERSION, PHP_VERSION_ID, PHP_ZTS and PHP_DEBUG constants. (Pierre)
- Added "PHP_INI_SCAN_DIR" environment variable which can be used to
  either disable or change the compile time ini scan directory (FR #45114).
  (Jani)

- Fixed missing initialization of BG(page_uid) and BG(page_gid),
  reported by Maksymilian Arciemowicz. (Stas)
- Fixed memory leak inside sqlite_create_aggregate(). (Felipe)
- Fixed memory leak inside PDO sqlite's sqliteCreateAggregate() method.
  (Felipe)
- Fixed a crash inside gd with invalid fonts (Fixes CVE-2008-3658). (Pierre)
- Fixed a possible overflow inside memnstr (Fixes CVE-2008-3659).
  (LaurentGaffie)
- Fixed incorrect php_value order for Apache configuration, reported by
  Maksymilian Arciemowicz. (Stas)
- Fixed memory leak inside readline_callback_handler_remove() function.
  (Felipe)
- Fixed sybase_fetch_*() to continue reading after CS_ROW_FAIL status (Timm)
- Fixed a bug inside dba_replace() that could cause file truncation
  withinvalid keys. (Ilia)
- Fixed memory leak inside readline_callback_handler_install() function.(Ilia)
- Fixed memory leak inside readline_completion_function() function. (Felipe)
- Fixed stream_get_contents() when using $maxlength and socket is notclosed.
  indeyets [at] php [dot] net on #46049. (Arnaud)
- Fixed stream_get_line() to behave as documented on non-blocking streams.
  (Arnaud)
- Fixed endless loop in PDOStatement::debugDumpParams().
  (jonah.harris at gmail dot com)
- Fixed ability to use "internal" heaps in extensions. (Arnaud, Dmitry)
- Fixed weekdays adding/subtracting algorithm. (Derick)
- Fixed some ambiguities in the date parser. (Derick)
- Fixed a bug with the YYYY-MM format not resetting the day correctly.
  (Derick)
- Fixed a bug in the DateTime->modify() methods, it would not use the advanced
  relative time strings. (Derick)
- Fixed extraction of zip files or directories when the entry name is a
  relative path. (Pierre)
- Fixed read or write errors for large zip archives. (Pierre)
- Fixed security issues detailed in CVE-2008-2665 and CVE-2008-2666.
  (Christian Hoffmann)
- Fixed simplexml asXML() not to lose encoding when dumping entire
  document to file. (Ilia)
- Fixed a crash inside PDO when trying instantiate PDORow manually.
  (Felipe)
- Fixed build failure of ext/mysqli with libmysql 6.0 - missing
  rplfunctions. (Andrey)
- Fixed a regression when using strip_tags() and < is within an
  attribute.(Scott)
- Fixed a crash on invalid method in ReflectionParameter constructor.
  (Christian Seiler)
- Reverted fix for bug #44197 due to behaviour change in minor version.
  (Felipe)

- Fixed bug #46732 (mktime.year description is wrong). (Derick)
- Fixed bug #46696 (cURL fails in upload files with specified content-type).
  (Ilia)
- Fixed bug #46673 (stream_lock call with wrong parameter). (Arnaud)
- Fixed bug #46649 (Setting array element with that same array produces
  inconsistent results). (Arnaud)
- Fixed bug #46626 (mb_convert_case does not handle apostrophe correctly).
  (Ilia)
- Fixed bug #46543 (ibase_trans() memory leaks when using wrong parameters).
  (Felipe)
- Fixed bug #46521 (Curl ZTS OpenSSL, error in config.m4 fragment).
  (jd at cpanel dot net)
- Fixed bug #46496 (wddx_serialize treats input as ISO-8859-1). (Mark Karpeles)
- Fixed bug #46427 (SoapClient() stumbles over its "stream_context" parameter).
  (Dmitry, Herman Radtke)
- Fixed bug #46426 (offset parameter of stream_get_contents() does not
  workfor "0"). (Felipe)
- Fixed bug #46406 (Unregistering nodeclass throws E_FATAL). (Rob)
- Fixed bug #46389 (NetWare needs small patch for _timezone).
  (patch by guenter@php.net)
- Fixed bug #46388 (stream_notification_callback inside of object destroys
  object variables). (Felipe)
- Fixed bug #46381 (wrong $this passed to internal methods causes segfault).
  (Tony)
- Fixed bug #46379 (Infinite loop when parsing '#' in one line file). (Arnaud)
- Fixed bug #46366 (bad cwd with / as pathinfo). (Dmitry)
- Fixed bug #46360 (TCP_NODELAY constant for socket_{get,set}_option).
  (bugs at trick dot vanstaveren dot us)
- Fixed bug #46343 (IPv6 address filter accepts invalid address). (Ilia)
- Fixed bug #46335 (DOMText::splitText doesn't handle multibyte characters).
  (Rob)
- Fixed bug #46323 (compilation of simplexml for NetWare breaks).
  (Patch by guenter [at] php [dot] net)
- Fixed bug #46319 (PHP sets default Content-Type header for HTTP 304
  response code, in cgi sapi). (Ilia)
- Fixed bug #46313 (Magic quotes broke $_FILES). (Arnaud)
- Fixed bug #46308 (Invalid write when changing property from inside getter).
  (Dmitry)
- Fixed bug #46292 (PDO::setFetchMode() shouldn't requires the 2nd arg when
  using FETCH_CLASSTYPE). (Felipe)
- Fixed bug #46274, #46249 (pdo_pgsql always fill in NULL for empty BLOB and
  segfaults when returned by SELECT). (Felipe)
- Fixed bug #46271 (local_cert option is not resolved to full path). (Ilia)
- Fixed bug #46247 (ibase_set_event_handler() is allowing to pass callback
  without event). (Felipe)
- Fixed bug #46246 (difference between call_user_func(array($this, $method))
  and $this->$method()). (Dmitry)
- Fixed bug #46222 (ArrayObject EG(uninitialized_var_ptr) overwrite).
  (Etienne)
- Fixed bug #46215 (json_encode mutates its parameter and has some
  class-specific state). (Felipe)
- Fixed bug #46206 (pg_query_params/pg_execute convert passed values to
  strings). (Ilia)
- Fixed bug #46191 (BC break: DOMDocument saveXML() doesn't accept null).
  (Rob)
- Fixed bug #46164 (stream_filter_remove() closes the stream). (Arnaud)
- Fixed bug #46157 (PDOStatement::fetchObject prototype error). (Felipe)
- Fixed bug #46147 (after stream seek, appending stream filter reads
  incorrect data). (Greg)
- Fixed bug #46139 (PDOStatement->setFetchMode() forgets FETCH_PROPS_LATE).
  (chsc at peytz dot dk, Felipe)
- Fixed bug #46127 (php_openssl_tcp_sockop_accept forgets to set context
  on accepted stream) (Mark Karpeles, Pierre)
- Fixed bug #46110 (XMLWriter - openmemory() and openuri() leak memory on
  multiple calls). (Ilia)
- Fixed bug #46088 (RegexIterator::accept - segfault). (Felipe)
- Fixed bug #46082 (stream_set_blocking() can cause a crash in some
  circumstances). (Felipe)
- Fixed bug #46064 (Exception when creating ReflectionProperty object
  on dynamicly created property). (Felipe)
- Fixed bug #46059 (Compile failure under IRIX 6.5.30 building posix.c).
  (Arnaud)
- Fixed bug #46053 (SplFileObject::seek - Endless loop). (Arnaud)
- Fixed bug #46051 (SplFileInfo::openFile - memory overlap). (Arnaud)
- Fixed bug #46047 (SimpleXML converts empty nodes into object with
  nested array). (Rob)
- Fixed bug #46031 (Segfault in AppendIterator::next). (Arnaud)
- Fixed bug #46029 (Segfault in DOMText when using with Reflection). (Rob)
- Fixed bug #46026 (bzip2.decompress/zlib.inflate filter tries to decompress
  after end of stream). (Keisial at gmail dot com, Greg)
- Fixed bug #46024 (stream_select() doesn't return the correct number).
  (Arnaud)
- Fixed bug #46010 (warnings incorrectly generated for iv in ecb mode).
  (Felipe)
- Fixed bug #46003 (isset on nonexisting node return unexpected results). (Rob)
- Fixed bug #45956 (parse_ini_file() does not return false with syntax errors
  in parsed file). (Jani)
- Fixed bug #45901 (wddx_serialize_value crash with SimpleXMLElement object).
  (Rob)
- Fixed bug #45862 (get_class_vars is inconsistent with 'protected' and
  'private' variables). (ilewis at uk dot ibm dot com, Felipe)
- Fixed bug #45860 (header() function fails to correctly replace all Status
  lines). (Dmitry)
- Fixed bug #45805 (Crash on throwing exception from error handler). (Dmitry)
- Fixed bug #45765 (ReflectionObject with default parameters of self::xxx cause
  an error). (Felipe)
- Fixed bug #45751 (Using auto_prepend_file crashes (out of scope stack address
  use)). (basant dot kukreja at sun dot com)
- Fixed bug #45722 (mb_check_encoding() crashes). (Moriyoshi)
- Fixed bug #45705 (rfc822_parse_adrlist() modifies passed address parameter).
  (Jani)
- Fixed bug #45691 (Some per-dir or runtime settings may leak into other
  requests). (Moriyoshi)
- Fixed bug #45581 (htmlspecialchars() double encoding &#x hex items). (Arnaud)
- Fixed bug #45580 (levenshtein() crashes with invalid argument). (Ilia)
- Fixed bug #45575 (Segfault with invalid non-string as event handler callback).
  (Christian Seiler)
- Fixed bug #45568 (ISAPI doesn't properly clear auth_digest in header).
  (Patch by: navara at emclient dot com)
- Fixed bug #45556 (Return value from callback isn't freed). (Felipe)
- Fixed bug #45555 (Segfault with invalid non-string as
  register_introspection_callback). (Christian Seiler)
- Fixed bug #45553 (Using XPath to return values for attributes with a
  namespace does not work). (Rob)
- Fixed bug #45529 (new DateTimeZone() and date_create()->getTimezone() behave
  different). (Derick)
- Fixed bug #45522 (FCGI_GET_VALUES request does not return supplied values).
  (Arnaud)
- Fixed bug #45486 (mb_send_mail(); header 'Content-Type: text/plain; charset='
   parsing incorrect). (Felipe)
- Fixed bug #45485 (strip_tags and <?XML tag). (Felipe)
- Fixed bug #45460 (imap patch for fromlength fix in imap_headerinfo doesn't
  accept lengths of 1024). (Felipe, andrew at lifescale dot com)
- Fixed bug #45449 (filesize() regression using ftp wrapper).
  (crrodriguez at suse dot de)
- Fixed bug #45423 (fastcgi parent process doesn't invoke php_module_shutdown
  before shutdown) (basant dot kukreja at sun dot com)
- Fixed bug #45406 (session.serialize_handler declared by shared extension fails).
  (Kalle, oleg dot grenrus at dynamoid dot com)
- Fixed bug #45405 (snmp extension memory leak).
  (Federico Cuello, Rodrigo Campos)
- Fixed bug #45382 (timeout bug in stream_socket_enable_crypto). (Ilia)
- Fixed bug #45373 (php crash on query with errors in params). (Felipe)
- Fixed bug #45352 (Segmentation fault because of tick function on second
  request). (Dmitry)
- Fixed bug #45312 (Segmentation fault on second request for array functions).
  (Dmitry)
- Fixed bug #45303 (Opening php:// wrapper in append mode results in a warning).
  (Arnaud)
- Fixed bug #45251 (double free or corruption with setAttributeNode()). (Rob)
- Fixed bug #45226 and #18916 (xmlrpc_set_type() segfaults and wrong behavior
  with valid ISO8601 date string). (Jeff Lawsons)
- Fixed bug #45220 (curl_read callback returns -1 when needs to return
  size_t (unsigned)). (Felipe)
- Fixed bug #45181 (chdir() should clear relative entries in stat cache).
  (Arnaud)
- Fixed bug #45178 (memory corruption on assignment result of "new" by
  reference). (Dmitry)
- Fixed bug #45166 (substr() overflow changes). (Felipe)
- Fixed bug #45151 (Crash with URI/file..php (filename contains 2 dots)).
  (Fixes CVE-2008-3660) (Dmitry)
- Fixed bug #45139 (ReflectionProperty returns incorrect declaring class).
  (Felipe)
- Fixed bug #45124 ($_FILES['upload']['size'] sometimes return zero and some
  times the filesize). (Arnaud)
- Fixed bug #45028 (CRC32 output endianness is different between crc32() and
  hash()). (Tony)
- Fixed bug #45004 (pg_insert() does not accept 4 digit timezone format).
  (Ilia)
- Fixed bug #44991 (Compile Failure With freetds0.82).
  (jklowden at freetds dot org, matthias at dsx dot at)
- Fixed bug #44938 (gettext functions crash with overly long domain).
  (Christian Schneider, Ilia)
- Fixed bug #44925 (preg_grep() modifies input array). (Nuno)
- Fixed bug #44900 (OpenSSL extension fails to link with OpenSSL 0.9.6).
  (jd at cpanel dot net, Pierre)
- Fixed bug #44891 Memory leak using registerPHPFunctions and XSLT Variable
  as function parameter. (Rob)
- Fixed bug #44882 (SOAP extension object decoding bug). (Dmitry)
- Fixed bug #44830 (Very minor issue with backslash in heredoc). (Matt)
- Fixed bug #44818 (php://memory writeable when opened read only). (Arnaud)
- Fixed bug #44811 (Improve error message when creating a new SoapClient
  that contains invalid data). (Markus Fischer, David C)
- Fixed bug #44798 (Memory leak assigning value to attribute). (Ilia)
- Fixed bug #44716 (Progress notifications incorrect). (Hannes)
- Fixed bug #44712 (stream_context_set_params segfaults on invalid arguments).
  (Hannes)
- Fixed bug #44617 (wrong HTML entity output when substitute_character=entity).
  (Moriyoshi)
- Fixed bug #44607 (stream_get_line unable to correctly identify the "ending"
  in the stream content). (Arnaud)
- Fixed bug #44425 (Extending PDO/MySQL class with a __call() function doesn't
  work). (Johannes)
- Fixed bug #44327 (PDORow::queryString property & numeric offsets / Crash).
  (Felipe)
- Fixed bug #44251, #41125 (PDO + quote() + prepare() can result in segfault).
  (tsteiner at nerdclub dot net)
- Fixed bug #44246 (closedir() accepts a file resource opened by fopen()).
  (Dmitry, Tony)
- Fixed bug #44182 (extract($a, EXTR_REFS) can fail to split copy-on-write
  references). (robin_fernandes at uk dot ibm dot com)
- Fixed bug #44181 (extract($a, EXTR_OVERWRITE|EXTR_REFS) can fail to create
  references to $a). (robin_fernandes at uk dot ibm dot com)
- Fixed bug #44127 (UNIX abstract namespace socket connect does not work).
  (Jani)
- Fixed bug #43993 (mb_substr_count() behaves differently to substr_count()
  with overlapping needles). (Moriyoshi)
- Fixed Bug #43958 (class name added into the error message). (Dmitry)
- Fixed bug #43941 (json_encode silently cuts non-UTF8 strings). (Stas)
- Fixed bug #43925 (Incorrect argument counter in prepared statements with
  pgsql). (Felipe)
- Fixed bug #43731 (socket_getpeername: cannot use on stdin with inetd).
  (Arnaud)
- Fixed bug #43723 (SOAP not sent properly from client for <choice>). (Dmitry)
- Fixed bug #43668 (Added odbc.default_cursortype to control the ODBCcursor
  model). (Patrick)
- Fixed bug #43666 (Fixed code to use ODBC 3.52 datatypes for 64bit
  systems). (Patrick)
- Fixed bug #43540 (rfc1867 handler newlength problem). (Arnaud)
- Fixed bug #43452 (strings containing a weekday, or a number plus weekday
  behaved incorrect of the current day-of-week was the same as the one in the
  phrase). (Derick)
- Fixed bug #43353 (wrong detection of 'data' wrapper causes notice).
  (gk at gknw dot de, Arnaud)
- Fixed bug #43053 (Regression: some numbers shown in scientific notation).
  (int-e at gmx dot de)
- Fixed bug #43045 (SOAP encoding violation on "INF" for type double/float).
  (Dmitry)
- Fixed bug #42862 (IMAP toolkit crash: rfc822.c legacy routine buffer
  overflow). (Fixes CVE-2008-2829) (Dmitry)
- Fixed bug #42855 (dns_get_record() doesn't return all text from TXT record).
  (a dot u dot savchuk at gmail dot com)
- Fixed bug #42737 (preg_split('//u') triggers a E_NOTICE with newlines).
  (Nuno)
- Fixed bug #42718 (FILTER_UNSAFE_RAW not applied when configured as default
  filter). (Arnaud)
- Fixed bug #42604 ("make test" fails with --with-config-file-scan-dir=path).
  (Jani)
- Fixed bug #42473 (ob_start php://output and headers). (Arnaud)
- Fixed bug #42318 (problem with nm on AIX, not finding object files).
  (Dmitry)
- Fixed bug #42294 (Unified solution for round() based on C99 round). (Ilia)
- Fixed bug #42078 (pg_meta_data mix tables metadata from different schemas).
  (Felipe)
- Fixed bug #41348 (OCI8: allow compilation with Oracle 8.1). (Chris Jones)
- Fixed bug #41033 (enable signing with DSA keys.
  (gordyf at google dot com, Pierre)
- Fixed bug #37100 (data is returned truncated with BINARY CURSOR). (Tony)
- Fixed bug #30312 (crash in sybase_unbuffered_query() function). (Timm)
- Fixed bug #24679 (pg_* functions doesn't work using schema). (Felipe)
- Fixed bug #14962 (PECL) (::extractTo 2nd argument is not really optional)
  (Mark van Der Velden)
- Fixed bug #14032 (Mail() always returns false but mail is sent). (Mikko)


01 May 2008, PHP 5.2.6
- Fixed two possible crashes inside posix extension (Tony)
- Fixed incorrect heredoc handling when label is used within the block.
  (Matt)
- Fixed possible stack buffer overflow in FastCGI SAPI. (Andrei Nigmatulin)
- Fixed sending of uninitialized paddings which may contain some information. (Andrei Nigmatulin)
- Fixed a bug in formatting timestamps when DST is active in the default timezone (Derick)
- Properly address incomplete multibyte chars inside escapeshellcmd() (Ilia, Stefan Esser)
- Fix integer overflow in printf(). (Stas, Maksymilian Aciemowicz)
- Fixed security issue detailed in CVE-2008-0599. (Rasmus)
- Fixed potential memleak in stream filter parameter for zlib filter. (Greg)
- Added Reflection API metadata for the methods of the DOM classes. (Sebastian)
- Fixed weird behavior in CGI parameter parsing. (Dmitry, Hannes Magnusson)
- Fixed a safe_mode bypass in cURL identified by Maksymilian Arciemowicz.
  (Ilia)
- Fixed a bug with PDO::FETCH_COLUMN|PDO::FETCH_GROUP mode when a column # by
  which to group by data is specified. (Ilia)
- Fixed segfault in filter extension when using callbacks. (Arnar Mar Sig,
  Felipe)
- Fixed faulty fix for bug #40189 (endless loop in zlib.inflate stream filter). (Greg)
- Upgraded PCRE to version 7.6 (Nuno)

- Fixed bug #44742 (timezone_offset_get() causes segmentation faults). (Derick)
- Fixed bug #44720 (Prevent crash within session_register()). (Scott)
- Fixed bug #44703 (htmlspecialchars() does not detect bad character set argument). (Andy Wharmby)
- Fixed bug #44673 (With CGI argv/argc starts from arguments, not from script) (Dmitry)
- Fixed bug #44667 (proc_open() does not handle pipes with the mode 'wb' correctly). (Jani)
- Fixed bug #44663 (Crash in imap_mail_compose if "body" parameter invalid). (Ilia)
- Fixed bug #44650 (escaepshellscmd() does not check arg count). (Ilia)
- Fixed bug #44613 (Crash inside imap_headerinfo()). (Ilia, jmessa)
- Fixed bug #44603 (Order issues with Content-Type/Length headers on POST). (Ilia)
- Fixed bug #44594 (imap_open() does not validate # of retries parameter). (Ilia)
- Fixed bug #44591 (imagegif's filename parameter). (Felipe)
- Fixed bug #44557 (Crash in imap_setacl when supplied integer as username) (Thomas Jarosch)
- Fixed bug #44487 (call_user_method_array issues a warning when throwing an exception). (David Soria Parra)
- Fixed bug #44478 (Inconsistent behaviour when assigning new nodes). (Rob, Felipe)
- Fixed bug #44445 (email validator does not handle domains starting/ending with a -). (Ilia)
- Fixed bug #44440 (st_blocks undefined under BeOS). (Felipe)
- Fixed bug #44394 (Last two bytes missing from output). (Felipe)
- Fixed bug #44388 (Crash inside exif_read_data() on invalid images) (Ilia)
- Fixed bug #44373 (PDO_OCI extension compile failed). (Felipe)
- Fixed bug #44333 (SEGFAULT when using mysql_pconnect() with client_flags). (Felipe)
- Fixed bug #44306 (Better detection of MIPS processors on Windows). (Ilia)
- Fixed bug #44242 (metaphone('CMXFXM') crashes PHP). (Felipe)
- Fixed bug #44233 (MSG_PEEK undefined under BeOS R5). (jonathonfreeman at gmail dot com, Ilia)
- Fixed bug #44216 (strftime segfaults on large negative value). (Derick)
- Fixed bug #44209 (strtotime() doesn't support 64 bit timestamps on 64 bit platforms). (Derick)
- Fixed bug #44206 (OCI8 selecting ref cursors leads to ORA-1000 maximum open cursors reached). (Oracle Corp.)
- Fixed bug #44200 (A crash in PDO when no bound targets exists and yet bound parameters are present). (Ilia)
- Fixed bug #44197 (socket array keys lost on socket_select). (Felipe)
- Fixed bug #44191 (preg_grep messes up array index). (Felipe)
- Fixed bug #44189 (PDO setAttribute() does not properly validate values for native numeric options). (Ilia)
- Fixed bug #44184 (Double free of loop-variable on exception). (Dmitry)
- Fixed bug #44171 (Invalid FETCH_COLUMN index does not raise an error). (Ilia)
- Fixed bug #44166 (Parameter handling flaw in PDO::getAvailableDrivers()). (Ilia)
- Fixed bug #44159 (Crash: $pdo->setAttribute(PDO::STATEMENT_ATTR_CLASS, NULL)). (Felipe)
- Fixed bug #44152 (Possible crash with syslog logging on ZTS builds). (Ilia)
- Fixed bug #44141 (private parent constructor callable through static function). (Dmitry)
- Fixed bug #44113 (OCI8 new collection creation can fail with OCI-22303). (Oracle Corp.)
- Fixed bug #44069 (Huge memory usage with concatenation using . instead of .=). (Dmitry)
- Fixed bug #44046 (crash inside array_slice() function with an invalid by-ref offset). (Ilia)
- Fixed bug #44028 (crash inside stream_socket_enable_crypto() when enabling encryption without crypto type). (Ilia)
- Fixed bug #44018 (RecursiveDirectoryIterator options inconsistancy). (Marcus)
- Fixed bug #44008 (OCI8 incorrect usage of OCI-Lob->close crashes PHP). (Oracle Corp.)
- Fixed bug #43998 (Two error messages returned for incorrect encoding for mb_strto[upper|lower]). (Rui)
- Fixed bug #43994 (mb_ereg 'successfully' matching incorrect). (Rui)
- Fixed bug #43954 (Memory leak when sending the same HTTP status code multiple times). (Scott)
- Fixed bug #43927 (koi8r is missing from html_entity_decode()). (andy at demos dot su, Tony)
- Fixed bug #43912 (Interbase column names are truncated to 31 characters). (Ilia)
- Fixed bug #43875 (Two error messages returned for $new and $flag argument in mysql_connect()). (Hannes)
- Fixed bug #43863 (str_word_count() breaks on cyrillic "ya" in locale cp1251). (phprus at gmail dot com, Tony)
- Fixed bug #43841 (mb_strrpos offset is byte count for negative values). (Rui)
- Fixed bug #43840 (mb_strpos bounds check is byte count rather than a character count). (Rui)
- Fixed bug #43808 (date_create never fails (even when it should)). (Derick)
- Fixed bug #43793 (zlib filter is unable to auto-detect gzip/zlib file headers). (Greg)
- Fixed bug #43703 (Signature compatibility check broken). (Dmitry)
- Fixed bug #43677 (Inconsistent behaviour of include_path set with php_value). (manuel at mausz dot at)
- Fixed bug #43663 (Extending PDO class with a __call() function doesn't work). (David Soria Parra)
- Fixed bug #43647 (Make FindFile use PATH_SEPARATOR instead of ";"). (Ilia)
- Fixed bug #43635 (mysql extension ingores INI settings on NULL values passed to mysql_connect()). (Ilia)
- Fixed bug #43620 (Workaround for a bug inside libcurl 7.16.2 that can result in a crash). (Ilia)
- Fixed bug #43614 (incorrect processing of numerical string keys of array in arbitrary serialized data). (Dmitriy Buldakov, Felipe)
- Fixed bug #43606 (define missing depencies of the exif extension). (crrodriguez at suse dot de)
- Fixed bug #43589 (a possible infinite loop in bz2_filter.c). (Greg)
- Fixed bug #43580 (removed bogus declaration of a non-existent php_is_url() function). (Ilia)
- Fixed bug #43559 (array_merge_recursive() doesn't behave as expected with duplicate NULL values). (Felipe, Tony)
- Fixed bug #43533 (escapeshellarg('') returns null). (Ilia)
- Fixed bug #43527 (DateTime created from a timestamp reports environment timezone). (Derick)
- Fixed bug #43522 (stream_get_line() eats additional characters). (Felipe, Ilia, Tony)
- Fixed bug #43507 (SOAPFault HTTP Status 500 - would like to be able to set the HTTP Status). (Dmitry)
- Fixed bug #43505 (Assign by reference bug). (Dmitry)
- Fixed bug #43498 (file_exists() on a proftpd server got SIZE not allowed in ASCII mode). (Ilia, crrodriguez at suse dot de)
- Fixed bug #43497 (OCI8 XML/getClobVal aka temporary LOBs leak UGA memory). (Chris)
- Fixed bug #43495 (array_merge_recursive() crashes with recursive arrays). (Ilia)
- Fixed bug #43493 (pdo_pgsql does not send username on connect when password is not available). (Ilia)
- Fixed bug #43491 (Under certain conditions, file_exists() never returns). (Dmitry)
- Fixed bug #43483 (get_class_methods() does not list all visible methods). (Dmitry)
- Fixed bug #43482 (array_pad() does not warn on very small pad numbers). (Ilia)
- Fixed bug #43457 (Prepared statement with incorrect parms doesn't throw exception with pdo_pgsql driver). (Ilia)
- Fixed bug #43450 (Memory leak on some functions with implicit object __toString() call). (David C.)
- Fixed bug #43386 (array_globals not reset to 0 properly on init). (Ilia)
- Fixed bug #43377 (PHP crashes with invalid argument for DateTimeZone). (Ilia)
- Fixed bug #43373 (pcntl_fork() should not raise E_ERROR on error). (Ilia)
- Fixed bug #43364 (recursive xincludes don't remove internal xml nodes properly). (Rob, patch from ddb@bitxtender.de)
- Fixed bug #43301 (mb_ereg*_replace() crashes when replacement string is invalid PHP expression and 'e' option is used). (Jani)
- Fixed bug #43295 (crash because of uninitialized SG(sapi_headers).mimetype). (Dmitry)
- Fixed bug #43293 (Multiple segfaults in getopt()). (Hannes)
- Fixed bug #43279 (pg_send_query_params() converts all elements in 'params' to strings). (Ilia)
- Fixed bug #43276 (Incomplete fix for bug #42739, mkdir() under safe_mode). (Ilia)
- Fixed bug #43248 (backward compatibility break in realpath()). (Dmitry)
- Fixed bug #43221 (SimpleXML adding default namespace in addAttribute). (Rob)
- Fixed bug #43216 (stream_is_local() returns false on "file://"). (Dmitry)
- Fixed bug #43201 (Crash on using uninitialized vals and __get/__set). (Dmitry)
- Fixed bug #43182 (file_put_contents() LOCK_EX does not work properly on file truncation). (Ilia)
- Fixed bug #43175 (__destruct() throwing an exception with __call() causes segfault). (Dmitry)
- Fixed bug #43128 (Very long class name causes segfault). (Dmitry)
- Fixed bug #43105 (PHP seems to fail to close open files). (Hannes)
- Fixed bug #43092 (curl_copy_handle() crashes with > 32 chars long URL). (Jani)
- Fixed bug #43003 (Invalid timezone reported for DateTime objects constructed using a timestamp). (Derick)
- Fixed bug #42978 (mismatch between number of bound params and values causes a crash in pdo_pgsql). (Ilia)
- Fixed bug #42945 (preg_split() swallows part of the string). (Nuno)
- Fixed bug #42937 (__call() method not invoked when methods are called on parent from child class). (Dmitry)
- Fixed bug #42841 (REF CURSOR and oci_new_cursor() crash PHP). (Chris)
- Fixed bug #42838 (Wrong results in array_diff_uassoc) (Felipe)
- Fixed bug #42779 (Incorrect forcing from HTTP/1.0 request to HTTP/1.1 response). (Ilia)
- Fixed bug #42736 (xmlrpc_server_call_method() crashes). (Tony)
- Fixed bug #42692 (Procedure 'int1' not present with doc/lit SoapServer). (Dmitry)
- Fixed bug #42548 (mysqli PROCEDURE calls can't return result sets). (Hartmut)
- Fixed bug #42505 (new sendmail default breaks on Netware platform) (Guenter Knauf)
- Fixed bug #42369 (Implicit conversion to string leaks memory). (David C., Rob).
- Fixed bug #42272 (var_export() incorrectly escapes char(0)). (Derick)
- Fixed bug #42261 (Incorrect lengths for date and boolean data types). (Ilia)
- Fixed bug #42190 (Constructing DateTime with TimeZone Indicator invalidates DateTimeZone). (Derick)
- Fixed bug #42177 (Warning "array_merge_recursive(): recursion detected" comes again...). (Felipe)
- Fixed bug #41941 (oci8 extension not lib64 savvy). (Chris)
- Fixed bug #41828 (Failing to call RecursiveIteratorIterator::__construct() causes a sefault). (Etienne)
- Fixed bug #41599 (setTime() fails after modify() is used). (Derick)
- Fixed bug #41562 (SimpleXML memory issue). (Rob)
- Fixed bug #40013 (php_uname() does not return nodename on Netware (Guenter Knauf)
- Fixed bug #38468 (Unexpected creation of cycle). (Dmitry)
- Fixed bug #32979 (OpenSSL stream->fd casts broken in 64-bit build) (stotty at tvnet dot hu)

08 Nov 2007, PHP 5.2.5
- Upgraded PCRE to version 7.3 (Nuno)
- Added optional parameter $provide_object to debug_backtrace(). (Sebastian)
- Added alpha support for imagefilter() IMG_FILTER_COLORIZE. (Pierre)
- Added ability to control memory consumption between request using
  ZEND_MM_COMPACT environment variable. (Dmitry)

- Improved speed of array_intersect_key(), array_intersect_assoc(),
  array_uintersect_assoc(), array_diff_key(), array_diff_assoc() and
  array_udiff_assoc(). (Dmitry)

- Fixed move_uploaded_file() to always set file permissions of resulting file
  according to UMASK. (Andrew Sitnikov)
- Fixed possible crash in ext/soap because of uninitialized value. (Zdash Urf)
- Fixed regression in glob() when enforcing safe_mode/open_basedir checks on
  paths containing '*'. (Ilia)
- Fixed "mail.force_extra_parameters" php.ini directive not to be modifiable
  in .htaccess due to the security implications - reported by SecurityReason.
  (Stas)
- Fixed PDO crash when driver returns empty LOB stream. (Stas)
- Fixed dl() to only accept filenames - reported by Laurent Gaffie. (Stas)
- Fixed dl() to limit argument size to MAXPATHLEN (CVE-2007-4887).
  (Christian Hoffmann)
- Fixed iconv_*() functions to limit argument sizes as workaround to libc
  bug (CVE-2007-4783, CVE-2007-4840 by Laurent Gaffie).
  (Christian Hoffmann, Stas)
- Fixed missing brackets leading to build warning and error in the log.
  Win32 code. (Andrey)
- Fixed leaks with multiple connects on one mysqli object. (Andrey)
- Fixed endianness detection on MacOS when building universal binary.
  (Uwe Schindler, Christian Speich, Tony)
- Fixed possible triggering of buffer overflows inside glibc
  implementations of the fnmatch(), setlocale() and glob() functions.
  Reported by Laurent Gaffie. (Ilia)
- Fixed imagerectangle regression with 1x1 rectangle (libgd #106). (Pierre)
- Fixed htmlentities/htmlspecialchars not to accept partial multibyte
  sequences. (Stas)

- Fixed bug #43196 (array_intersect_assoc() crashes with non-array input).
  (Jani)
- Fixed bug #43139 (PDO ignores ATTR_DEFAULT_FETCH_MODE in some cases with
  fetchAll()). (Ilia)
- Fixed bug #43137 (rmdir() and rename() do not clear statcache). (Jani)
- Fixed bug #43130 (Bound parameters cannot have - in their name). (Ilia)
- Fixed bug #43099 (XMLWriter::endElement() does not check # of params).
  (Ilia)
- Fixed bug #43020 (Warning message is missing with shuffle() and more
  than one argument). (Scott)
- Fixed bug #42976 (Crash when constructor for newInstance() or
  newInstanceArgs() fails) (Ilia)
- Fixed bug #42943 (ext/mssql: Move *timeout initialization from RINIT
  to connect time). (Ilia)
- Fixed bug #42917 (PDO::FETCH_KEY_PAIR doesn't work with setFetchMode).
  (Ilia)
- Fixed bug #42890 (Constant "LIST" defined by mysqlclient and c-client).
  (Andrey)
- Fixed bug #42869 (automatic session id insertion adds sessions id to
  non-local forms). (Ilia)
- Fixed bug #42818 ($foo = clone(array()); leaks memory). (Dmitry)
- Fixed bug #42817 (clone() on a non-object does not result in a fatal
  error). (Ilia)
- Fixed bug #42785 (json_encode() formats doubles according to locale rather
  then following standard syntax). (Ilia)
- Fixed bug #42783 (pg_insert() does not accept an empty list for
  insertion). (Ilia)
- Fixed bug #42773 (WSDL error causes HTTP 500 Response). (Dmitry)
- Fixed bug #42772 (Storing $this in a static var fails while handling a cast
  to string). (Dmitry)
- Fixed bug #42767 (highlight_string() truncates trailing comment). (Ilia)
- Fixed bug #42739 (mkdir() doesn't like a trailing slash when safe_mode is
  enabled). (Ilia)
- Fixed bug #42703 (Exception raised in an iterator::current() causes segfault
  in FilterIterator) (Marcus)
- Fixed bug #42699 (PHP_SELF duplicates path). (Dmitry)
- Fixed bug #42654 (RecursiveIteratorIterator modifies only part of leaves)
  (Marcus)
- Fixed bug #42643 (CLI segfaults if using ATTR_PERSISTENT). (Ilia)
- Fixed bug #42637 (SoapFault : Only http and https are allowed). (Bill Moran)
- Fixed bug #42629 (Dynamically loaded PHP extensions need symbols exported
  on MacOSX). (jdolecek at NetBSD dot org)
- Fixed bug #42627 (bz2 extension fails to build with -fno-common).
  (dolecek at netbsd dot org)
- Fixed Bug #42596 (session.save_path MODE option does not work). (Ilia)
- Fixed bug #42590 (Make the engine recognize \v and \f escape sequences).
  (Ilia)
- Fixed bug #42587 (behavior change regarding symlinked .php files). (Dmitry)
- Fixed bug #42579 (apache_reset_timeout() does not exist). (Jani)
- Fixed bug #42549 (ext/mysql failed to compile with libmysql 3.23). (Scott)
- Fixed bug #42523 (PHP_SELF duplicates path). (Dmitry)
- Fixed bug #42512 (ip2long('255.255.255.255') should return 4294967295 on
  64-bit PHP). (Derick)
- Fixed bug #42506 (php_pgsql_convert() timezone parse bug) (nonunnet at
  gmail dot com, Ilia)
- Fixed bug #42496 (OCI8 cursor is not closed when using 2 clobs in a select
  query). (Oracle Corp.)
- Fixed bug #42462 (Segmentation when trying to set an attribute in a
  DOMElement). (Rob)
- Fixed bug #42453 (CGI SAPI does not shut down cleanly with -i/-m/-v cmdline
  options). (Dmitry)
- Fixed bug #42452 (PDO classes do not expose Reflection API information).
  (Hannes)
- Fixed bug #42468 (Write lock on file_get_contents fails when using a
  compression stream). (Ilia)
- Fixed bug #42488 (SoapServer reports an encoding error and the error itself
  breaks). (Dmitry)
- Fixed bug #42378 (mysqli_stmt_bind_result memory exhaustion). (Andrey)
- Fixed bug #42359 (xsd:list type not parsed). (Dmitry)
- Fixed bug #42326 (SoapServer crash). (Dmitry)
- Fixed bug #42214 (SoapServer sends clients internal PHP errors). (Dmitry)
- Fixed bug #42189 (xmlrpc_set_type() crashes php on invalid datetime
  values). (Ilia)
- Fixed bug #42139 (XMLReader option constants are broken using XML()). (Rob)
- Fixed bug #42086 (SoapServer return Procedure '' not present for WSIBasic
  compliant wsdl). (Dmitry)
- Fixed bug #41822 (Relative includes broken when getcwd() fails). (Ab5602,
  Jani)
- Fixed bug #41561 (Values set with php_admin_* in httpd.conf can be overwritten
  with ini_set()). (Stas, Jani)
- Fixed bug #39651 (proc_open() append mode doesn't work on windows). (Nuno)

30 Aug 2007, PHP 5.2.4
- Removed --enable-versioning configure option. (Jani)

- Upgraded PCRE to version 7.2 (Nuno)
- Updated timezone database to version 2007.6. (Derick)

- Improved openssl_x509_parse() to return extensions in readable form. (Dmitry)

- Enabled changing the size of statement cache for non-persistent OCI8
  connections. (Chris Jones, Tony)

- Changed "display_errors" php.ini option to accept "stderr" as value which
  makes the error messages to be outputted to STDERR instead of STDOUT with
  CGI and CLI SAPIs (FR #22839). (Jani)
- Changed error handler to send HTTP 500 instead of blank page on PHP errors.
  (Dmitry, Andrei Nigmatulin)
- Changed mail() function to be always available. (Johannes)

- Added check for unknown options passed to configure. (Jani)
- Added persistent connection status checker to pdo_pgsql.
  (Elvis Pranskevichus, Ilia)
- Added support for ATTR_TIMEOUT inside pdo_pgsql driver. (Ilia)
- Added php_ini_loaded_file() function which returns the path to the actual
  php.ini in use. (Jani)
- Added GD version constants GD_MAJOR_VERSION, GD_MINOR_VERSION,
  GD_RELEASE_VERSION, GD_EXTRA_VERSION and GD_VERSION_STRING. (Pierre)
- Added missing open_basedir checks to CGI.
  (anight at eyelinkmedia dot com, Tony)
- Added missing format validator to unpack() function. (Ilia)
- Added missing error check inside bcpowmod(). (Ilia)
- Added CURLOPT_PRIVATE & CURLINFO_PRIVATE constants.
  (Andrey A. Belashkov, Tony)
- Added missing MSG_EOR and MSG_EOF constants to sockets extension. (Jani)
- Added PCRE_VERSION constant. (Tony)
- Added ReflectionExtension::info() function to print the phpinfo()
  block for an extension. (Johannes)

- Implemented FR #41884 (ReflectionClass::getDefaultProperties() does not
  handle static attributes). (Tony)

- Fixed "Floating point exception" inside wordwrap().
  (Mattias Bengtsson, Ilia)
- Fixed several integer overflows in ImageCreate(), ImageCreateTrueColor(),
  ImageCopyResampled() and ImageFilledPolygon() reported by Mattias Bengtsson.
  (Tony)
- Fixed size calculation in chunk_split(). (Stas)
- Fixed integer overflow in str[c]spn(). (Stas)
- Fixed money_format() not to accept multiple %i or %n tokens.
  (Stas, Ilia)
- Fixed zend_alter_ini_entry() memory_limit interruption
  vulnerability. (Ilia)
- Fixed INFILE LOCAL option handling with MySQL extensions not to be
  allowed when open_basedir or safe_mode is active. (Stas)
- Fixed session.save_path and error_log values to be checked against
  open_basedir and safe_mode (CVE-2007-3378) (Stas, Maksymilian Arciemowicz)
- Fixed possible invalid read in glob() win32 implementation (CVE-2007-3806).
  (Tony)
- Improved fix for MOPB-03-2007. (Ilia)
- Corrected fix for CVE-2007-2872. (Ilia)

- Fixed possible crash in imagepsloadfont(), work around a bug in the pslib on
  Windows. (Pierre)
- Fixed oci8 and PDO_OCI extensions to allow configuring with Oracle 11g
  client libraries. (Chris Jones)
- Fixed EOF handling in case of reading from file opened in write only mode.
  (Dmitry)
- Fixed var_export() to use the new H modifier so that it can generate
  parseable PHP code for floats, independent of the locale. (Derick)
- Fixed regression introduced by the fix for the libgd bug #74. (Pierre)
- Fixed SimpleXML's behavior when used with empty(). (Sara)
- Fixed crash in OpenSSL extension because of non-string passphrase. (Dmitry)

- Fixed PECL Bug #11345 (PDO_OCI crash after National language Support "NLS"
  environment initialization error). (Chris Jones)
- Fixed PECL bug #11216 (crash in ZipArchive::addEmptyDir when a directory
  already exists). (Pierre)

- Fixed bug #43926 (isInstance() isn't equivalent to instanceof operator). (Marcus)
- Fixed bug #42368 (Incorrect error message displayed by pg_escape_string).
  (Ilia)
- Fixed bug #42365 (glob() crashes and/or accepts way too many flags).
  (Jani)
- Fixed Bug #42364 (Crash when using getRealPath with DirectoryIterator).
  (Johannes)
- Fixed bug #42292 ($PHP_CONFIG not set for phpized builds). (Jani)
- Fixed bug #42261 (header wrong for date field).
  (roberto at spadim dot com dot br, Ilia)
- Fixed bug #42259 (SimpleXMLIterator loses ancestry). (Rob)
- Fixed bug #42247 (ldap_parse_result() not defined under win32). (Jani)
- Fixed bug #42243 (copy() does not output an error when the first arg is a
  dir). (Ilia)
- Fixed bug #42242 (sybase_connect() crashes). (Ilia)
- Fixed bug #42237 (stream_copy_to_stream returns invalid values for mmaped
  streams). (andrew dot minerd at sellingsource dot com, Ilia)
- Fixed bug #42233 (Problems with æøå in extract()). (Jani)
- Fixed bug #42222 (possible buffer overflow in php_openssl_make_REQ). (Pierre)
- Fixed bug #42211 (property_exists() fails to find protected properties
  from a parent class). (Dmitry)
- Fixed bug #42208 (substr_replace() crashes when the same array is passed
  more than once). (crrodriguez at suse dot de, Ilia)
- Fixed bug #42198 (SCRIPT_NAME and PHP_SELF truncated when inside a userdir
  and using PATH_INFO). (Dmitry)
- Fixed bug #42195 (C++ compiler required always). (Jani)
- Fixed bug #42183 (classmap causes crash in non-wsdl mode). (Dmitry)
- Fixed bug #42173 (oci8 INTERVAL and TIMESTAMP type fixes). (Chris)
- Fixed bug #42151 (__destruct functions not called after catching a SoapFault
  exception). (Dmitry)
- Fixed bug #42142 (substr_replace() returns FALSE when length > string length).
  (Ilia)
- Fixed bug #42135 (Second call of session_start() causes creation of SID).
  (Ilia)
- Fixed bug #42134 (oci_error() returns false after oci_new_collection() fails).
  (Tony)
- Fixed bug #42119 (array_push($arr,&$obj) doesn't work with
  zend.ze1_compatibility_mode On). (Dmitry)
- Fixed bug #42117 (bzip2.compress loses data in internal buffer).
  (Philip, Ilia)
- Fixed bug #42112 (deleting a node produces memory corruption). (Rob)
- Fixed bug #42107 (sscanf broken when using %2$s format parameters). (Jani)
- Fixed bug #42090 (json_decode causes segmentation fault). (Hannes)
- Fixed bug #42082 (NodeList length zero should be empty). (Hannes)
- Fixed bug #42072 (No warning message for clearstatcache() with arguments).
  (Ilia)
- Fixed bug #42071 (ini scanner allows using NULL as option name). (Jani)
- Fixed bug #42027 (is_file() / is_dir() matches file/dirnames with wildcard char
  or trailing slash in Windows). (Dmitry)
- Fixed bug #42019 (configure option --with-adabas=DIR does not work). (Jani)
- Fixed bug #42015 (ldap_rename(): server error "DSA is unwilling to perform").
  (bob at mroczka dot com, Jani)
- Fixed bug #42009 (is_a() and is_subclass_of() should NOT call autoload, in the
  same way as "instanceof" operator). (Dmitry)
- Fixed bug #41989 (move_uploaded_file() & relative path in ZTS mode). (Tony)
- Fixed bug #41984 (Hangs on large SoapClient requests). (Dmitry)
- Fixed bug #41983 (Error Fetching http headers terminated by '\n'). (Dmitry)
- Fixed bug #41973 (--with-ldap=shared fails with LDFLAGS="-Wl,--as-needed"). (Nuno)
- Fixed bug #41971 (PDOStatement::fetch and PDOStatement::setFetchMode causes
  unexpected behavior). (Ilia)
- Fixed bug #41964 (strtotime returns a timestamp for non-time string of
  pattern '(A|a) .+'). (Derick)
- Fixed bug #41961 (Ensure search for hidden private methods does not stray from
  class hierarchy). (robin_fernandes at uk dot ibm dot com)
- Fixed bug #41947 (SimpleXML incorrectly registers empty strings asnamespaces).
  (Rob)
- Fixed bug #41929 (Foreach on object does not iterate over all visible properties).
  (Dmitry)
- Fixed bug #41919 (crash in string to array conversion).
  (judas dot iscariote at gmail dot com, Ilia)
- Fixed bug #41909 (var_export() is locale sensitive when exporting float
  values). (Derick)
- Fixed bug #41908 (CFLAGS="-Os" ./configure --enable-debug fails).
  (christian at hoffie dot info, Tony)
- Fixed bug #41904 (proc_open(): empty env array should cause empty environment
  to be passed to process). (Jani)
- Fixed bug #41867 (SimpleXML: getName is broken). (Rob)
- Fixed bug #41865 (fputcsv(): 2nd parameter is not optional). (Jani)
- Fixed bug #41861 (SimpleXML: getNamespaces() returns the namespaces of a node's
  siblings). (Rob)
- Fixed bug #41845 (pgsql extension does not compile with PostgreSQL <7.4). (Ilia)
- Fixed bug #41844 (Format returns incorrect number of digits for negative years
  -0001 to -0999). (Derick)
- Fixed bug #41842 (Cannot create years < 0100 & negative years with date_create
  or new DateTime). (Derick)
- Fixed bug #41833 (addChild() on a non-existent node, no node created,
  getName() segfaults). (Rob)
- Fixed bug #41831 (pdo_sqlite prepared statements convert resources to
  strings). (Ilia)
- Fixed bug #41815 (Concurrent read/write fails when EOF is reached). (Sascha)
- Fixed bug #41813 (segmentation fault when using string offset as an object).
  (judas dot iscariote at gmail dot com, Tony)
- Fixed bug #41795 (checkdnsrr does not support DNS_TXT type).
  (lucas at facebook dot com, Tony)
- Fixed bug #41773 (php_strip_whitespace() sends headers with errors
  suppressed). (Tony)
- Fixed bug #41770 (SSL: fatal protocol error due to buffer issues). (Ilia)
- Fixed bug #41765 (Recode crashes/does not work on amd64).
  (nexus at smoula dot net, Stas)
- Fixed bug #41724 (libxml_get_last_error() - errors service request scope).
  (thekid at php dot net, Ilia)
- Fixed bug #41717 (imagepolygon does not respect thickness). (Pierre)
- Fixed bug #41713 (Persistent memory consumption on win32 since 5.2). (Dmitry)
- Fixed bug #41711 (NULL temporary lobs not supported in OCI8).
  (Chris Jones, Tony)
- Fixed bug #41709 (strtotime() does not handle 00.00.0000). (Derick)
- Fixed bug #41698 (float parameters truncated to integer in prepared
  statements). (Ilia)
- Fixed bug #41692 (ArrayObject shows weird behavior in respect to
  inheritance). (Tony)
- Fixed bug #41691 (ArrayObject::exchangeArray hangs Apache). (Tony)
- Fixed bug #41686 (Omitting length param in array_slice not possible). (Ilia)
- Fixed bug #41685 (array_push() fails to warn when next index is
  already occupied). (Ilia)
- Fixed bug #41655 (open_basedir bypass via glob()). (Ilia)
- Fixed bug #41640 (get_class_vars produces error on class constants).
  (Johannes)
- Fixed bug #41635 (SoapServer and zlib.output_compression with FastCGI
  result in major slowdown). (Dmitry)
- Fixed bug #41633 (Crash instantiating classes with self-referencing
  constants). (Dmitry)
- Fixed bug #41630 (segfault when an invalid color index is present in the
  image data). (Reported by Elliot <wccoder@gmail dot com>) (Pierre)
- Fixed bug #41628 (PHP settings leak between Virtual Hosts in Apache 1.3).
  (Scott, manuel at mausz dot at)
- Fixed bug #41608 (segfault on a weird code with objects and switch()).
  (Tony)
- Fixed bug #41600 (url rewriter tags doesn't work with namespaced tags).
  (Ilia)
- Fixed bug #41596 (Fixed a crash inside pdo_pgsql on some non-well-formed
  SQL queries). (Ilia)
- Fixed bug #41594 (OCI8 statement cache is flushed too frequently). (Tony)
- Fixed bug #41582 (SimpleXML crashes when accessing newly created element).
  (Tony)
- Fixed bug #41576 (configure failure when using --without-apxs or some other
  SAPIs disabling options). (Jani)
- Fixed bug #41567 (json_encode() double conversion is inconsistent with PHP).
  (Lucas, Ilia)
- Fixed bug #41566 (SOAP Server not properly generating href attributes).
  (Dmitry)
- Fixed bug #41555 (configure failure: regression caused by fix for #41265).
  (Jani)
- Fixed bug #41527 (WDDX deserialize numeric string array key).
  (Matt, Ilia)
- Fixed bug #41523 (strtotime('0000-00-00 00:00:00') is parsed as 1999-11-30).
  (Derick)
- Fixed bug #41518 (file_exists() warns of open_basedir restriction on
  non-existent file). (Tony)
- Fixed bug #41445 (parse_ini_file() has a problem with certain types of
  integer as sections). (Tony)
- Fixed bug #41433 (DBA: configure fails to include correct db.h for db4).
  (Jani)
- Fixed bug #41372 (Internal pointer of source array resets during array
  copying). (Dmitry)
- Fixed bug #41350 (my_thread_global_end() error during request shutdown on
  Windows). (Scott, Andrey)
- Fixed bug #41278 (get_loaded_extensions() should list Zend extensions).
  (Johannes)
- Fixed bug #41127 (Memory leak in ldap_{first|next}_attribute functions).
  (Jani)
- Fixed bug #40757 (get_object_vars get nothing in child class). (Dmitry)
- Fixed bug #40705 (Iterating within function moves original array pointer).
  (Dmitry)
- Fixed bug #40509 (key() function changed behaviour if global array is used
  within function). (Dmitry)
- Fixed bug #40419 (Trailing slash in CGI request does not work). (Dmitry)
- Fixed bug #39330 (apache2handler does not call shutdown actions before
  apache child die). (isk at ecommerce dot com, Gopal, Tony)
- Fixed bug #39291 (ldap_sasl_bind() misses the sasl_authc_id parameter).
  (diafour at gmail dot com, Jani)
- Fixed bug #37715 (array pointers resetting on copy). (Dmitry)
- Fixed bug #37273 (Symlinks and mod_files session handler allow open_basedir
  bypass). (Ilia)
- Fixed bug #36492 (Userfilters can leak buckets). (Sara)
- Fixed bugs #36796, #36918, #41371 (stream_set_blocking() does not work).
  (Jani)
- Fixed bug #35981 (pdo-pgsql should not use pkg-config when not present).
  (Jani)
- Fixed bug #31892 (PHP_SELF incorrect without cgi.fix_pathinfo, but turning on
  screws up PATH_INFO). (Dmitry)
- Fixed bug #21197 (socket_read() outputs error with PHP_NORMAL_READ).
  (Nuno, Jani)

31 May 2007, PHP 5.2.3
- Changed CGI install target to php-cgi and 'make install' to install CLI
  when CGI is selected. (Jani)
- Changed JSON maximum nesting depth from 20 to 128. (Rasmus)

- Improved compilation of heredocs and interpolated strings. (Matt, Dmitry)
- Optimized out a couple of per-request syscalls. (Rasmus)
- Optimized digest generation in md5() and sha1() functions. (Ilia)
- Upgraded bundled SQLite 3 to version 3.3.17. (Ilia)

- Added "max_input_nesting_level" php.ini option to limit nesting level of
  input variables. Fix for MOPB-03-2007. (Stas)
- Added a 4th parameter flag to htmlspecialchars() and htmlentities() that
  makes the function not encode existing html entities. (Ilia)
- Added PDO::FETCH_KEY_PAIR mode that will fetch a 2 column result set into
  an associated array. (Ilia)
- Added CURLOPT_TIMEOUT_MS and CURLOPT_CONNECTTIMEOUT_MS cURL constants. (Sara)
- Added --ini switch to CLI that prints out configuration file names. (Marcus)
- Added mysql_set_charset() to allow runtime altering of connection encoding.
  (Scott)

- Implemented FR #41416 (getColumnMeta() should also return table name). (Tony)

- Fixed an integer overflow inside chunk_split(). Identified by Gerhard Wagner.
  (Ilia)
- Fixed SOAP extension's handler() to work even when
  "always_populate_raw_post_data" is off. (Ilia)
- Fixed possible infinite loop in imagecreatefrompng. (libgd #86)
  (by Xavier Roche, CVE-2007-2756). (Pierre)
- Fixed ext/filter Email Validation Vulnerability (MOPB-45 by Stefan Esser).
  (Ilia)
- Fixed altering $this via argument named "this". (Dmitry)
- Fixed PHP CLI usage of php.ini from the binary location. (Hannes)
- Fixed segfault in strripos(). (Tony, Joxean Koret)
- Fixed bug #41693 (scandir() allows empty directory names). (Ilia)
- Fixed bug #41673 (json_encode breaks large numbers in arrays). (Ilia)
- Fixed bug #41525 (ReflectionParameter::getPosition() not available). (Marcus)
- Fixed bug #41511 (Compile failure under IRIX 6.5.30 building md5.c). (Jani)
- Fixed bug #41504 (json_decode() incorrectly decodes JSON arrays with empty
  string keys). (Ilia)
- Fixed bug #41492 (open_basedir/safe_mode bypass inside realpath()). (Ilia)
- Fixed bug #41477 (no arginfo about SoapClient::__soapCall()). (Ilia)
- Fixed bug #41455 (ext/dba/config.m4 pollutes global $LIBS and $LDFLAGS).
  (mmarek at suse dot cz, Tony)
- Fixed bug #41442 (imagegd2() under output control). (Tony)
- Fixed bug #41430 (Fatal error with negative values of maxlen parameter of
  file_get_contents()). (Tony)
- Fixed bug #41423 (PHP assumes wrongly that certain ciphers are enabled in
  OpenSSL). (Pierre)
- Fixed bug #41421 (Uncaught exception from a stream wrapper segfaults).
  (Tony, Dmitry)
- Fixed bug #41403 (json_decode cannot decode floats if localeconv
  decimal_point is not '.'). (Tony)
- Fixed bug #41401 (wrong unary operator precedence). (Stas)
- Fixed bug #41394 (dbase_create creates file with corrupted header). (Tony)
- Fixed bug #41390 (Clarify error message with invalid protocol scheme).
  (Scott)
- Fixed bug #41378 (fastcgi protocol lacks support for Reason-Phrase in
  "Status:" header). (anight at eyelinkmedia dot com, Dmitry)
- Fixed bug #41374 (whole text concats values of wrong nodes). (Rob)
- Fixed bug #41358 (configure cannot determine SSL lib with libcurl >= 7.16.2).
  (Mike)
- Fixed bug #41353 (crash in openssl_pkcs12_read() on invalid input). (Ilia)
- Fixed bug #41351 (Invalid opcode with foreach ($a[] as $b)). (Dmitry, Tony)
- Fixed bug #41347 (checkdnsrr() segfaults on empty hostname). (Scott)
- Fixed bug #41337 (WSDL parsing doesn't ignore non soap bindings). (Dmitry)
- Fixed bug #41326 (Writing empty tags with Xmlwriter::WriteElement[ns])
  (Pierre)
- Fixed bug #41321 (downgrade read errors in getimagesize() to E_NOTICE).
  (Ilia)
- Fixed bug #41304 (compress.zlib temp files left). (Dmitry)
- Fixed bug #41293 (Fixed creation of HTTP_RAW_POST_DATA when there is no
  default post handler). (Ilia)
- Fixed bug #41291 (FastCGI does not set SO_REUSEADDR).
  (fmajid at kefta dot com, Dmitry)
- Fixed gd build when used with freetype 1.x (Pierre, Tony)
- Fixed bug #41287 (Namespace functions don't allow xmlns definition to be
  optional). (Rob)
- Fixed bug #41285 (Improved fix for CVE-2007-1887 to work with non-bundled
  sqlite2 lib). (Ilia)
- Fixed bug #41283 (Bug with deserializing array key that are doubles or
  floats in wddx). (Ilia)
- Fixed bug #41257 (lookupNamespaceURI does not work as expected). (Rob)
- Fixed bug #41236 (Regression in timeout handling of non-blocking SSL
  connections during reads and writes). (Ilia)
- Fixed bug #41134 (zend_ts_hash_clean not thread-safe).
  (marco dot cova at gmail dot com, Tony)
- Fixed bug #41097 (ext/soap returning associative array as indexed without
  using WSDL). (Dmitry)
- Fixed bug #41004 (minOccurs="0" and null class member variable). (Dmitry)
- Fixed bug #39542 (Behavior of require/include different to < 5.2.0).
  (Dmitry)

03 May 2007, PHP 5.2.2
- Improved bundled GD
  . Sync to 2.0.35
  . Added imagegrabwindow and imagegrabscreen, capture a screen or a
    window using its handle (Pierre)
  . colors allocated henceforth from the resulting image overwrite the palette
    colors (Rob Leslie)
  . Improved thread safety of the gif support (Roman Nemecek, Nuno, Pierre)
  . Use the dimension of the GIF frame to create the destination image (Pierre)
  . Load only once the local color map from a GIF data (Pierre)
  . Improved thread safety of the freetype cache (Scott MacVicar, Nuno, Pierre)
  . imagearc huge CPU usage with large angles, libgd bug #74 (Pierre)
- Improved FastCGI SAPI to support external pipe and socket servers on win32.
  (Dmitry)
- Improved Zend Memory Manager
  . guarantee of reasonable time for worst cases of best-fit free block
    searching algorithm. (Dmitry)
  . better cache usage and less fragmentation on erealloc() (Tony, Dmitry)
- Improved SPL (Marcus)
  . Added SplFileInfo::getBasename(), DirectoryIterator::getBasename().
  . Added SplFileInfo::getLinkTarget(), SplFileInfo::getRealPath().
  . Made RecursiveFilterIterator::accept() abstract as stated in documentation.
- Improved SOAP
  . Added ability to encode arrays with "SOAP-ENC:Array" type instead of WSDL
    type. To activate the ability use "feature"=>SOAP_USE_XSI_ARRAY_TYPE
    option in SoapClient/SoapServer constructors. (Rob, Dmitry)

- Added GMP_VERSION constant. (Tony)
- Added --ri switch to CLI which allows to check extension information. (Marcus)
- Added tidyNode::getParent() method (John, Nuno)
- Added openbasedir and safemode checks in zip:// stream wrapper and
  ZipArchive::open (Pierre)
- Added php_pdo_sqlite_external.dll, a version of the PDO SQLite driver that
  links against an external sqlite3.dll.  This provides Windows users to upgrade
  their sqlite3 version outside of the PHP release cycle.  (Wez, Edin)
- Added linenumbers to array returned by token_get_all(). (Johannes)

- Upgraded SQLite 3 to version 3.3.16 (Ilia)
- Upgraded libraries bundled in the Windows distribution. (Edin)
  . c-client (imap) to version 2006e
  . libpq (PostgreSQL) to version 8.2.3
  . libmysql (MySQL) to version 5.0.37
  . openssl to version 0.9.8e
- Upgraded PCRE to version 7.0 (Nuno)

- Updated timezone database to version 2007.5. (Derick)

- Fixed commandline handling for CLI and CGI. (Marcus, Johannes)
- Fixed iterator_apply() with a callback using __call(). (Johannes)
- Fixed possible multi bytes issues in openssl csr parser (Pierre)
- Fixed shmop_open() with IPC_CREAT|IPC_EXCL flags on Windows.
  (Vladimir Kamaev, Tony).
- Fixed possible leak in ZipArchive::extractTo when safemode checks fails (Ilia)
- Fixed possible relative path issues in zip_open and TS mode (old API) (Pierre)
- Fixed zend_llist_remove_tail (Michael Wallner, Dmitry)
- Fixed a thread safety issue in gd gif read code (Nuno, Roman Nemecek)
- Fixed CVE-2007-1001, GD wbmp used with invalid image size (Pierre)
- Fixed unallocated memory access/double free in in array_user_key_compare()
  (MOPB-24 by Stefan Esser) (Stas)
- Fixed wrong length calculation in unserialize S type
  (MOPB-29 by Stefan Esser) (Stas)

- Fixed bug #41215 (setAttribute return code reversed). (Ilia)
- Fixed bug #41192 (Per Directory Values only work for one key). (Dmitry)
- Fixed bug #41175 (addAttribute() fails to add an attribute with an empty
  value). (Ilia)
- Fixed bug #41159 (mysql_pconnect() hash does not account for connect
  flags). (Ilia)
- Fixed bug #41121 (range() overflow handling for large numbers on 32bit
  machines). (Ilia)
- Fixed bug #41118 (PHP does not handle overflow of octal integers). (Tony)
- Fixed bug #41109 (recursiveiterator.inc says "implements" Iterator instead of
  "extends"). (Marcus)
- Fixed bug #40130 (TTF usage doesn't work properly under Netware). (Scott,
  gk at gknw dot de)
- Fixed bug #41093 (magic_quotes_gpc ignores first arrays keys). (Arpad, Ilia)
- Fixed bug #41075 (memleak when creating default object caused exception).
  (Dmitry)
- Fixed bug #41067 (json_encode() problem with UTF-16 input). (jp at df5ea
  dot net. Ilia)
- Fixed bug #41063 (chdir doesn't like root paths). (Dmitry)
- Fixed bug #41061 ("visibility error" in ReflectionFunction::export()).
  (Johannes)
- Fixed bug #41043 (pdo_oci crash when freeing error text with persistent
  connection). (Tony)
- Fixed bug #41037 (unregister_tick_function() inside the tick function crash PHP).
  (Tony)
- Fixed bug #41034 (json_encode() ignores null byte started keys in arrays).
  (Ilia)
- Fixed bug #41026 (segfault when calling "self::method()" in shutdown functions).
  (Tony)
- Fixed bug #40999 (mcrypt_create_iv() not using random seed). (Ilia)
- Fixed bug #40998 (long session array keys are truncated). (Tony)
- Implement feature request #40947, allow a single filter as argument
  for filter_var_array (Pierre)
- Fixed bug #40935 (pdo_mysql does not raise an exception on empty
  fetchAll()). (Ilia)
- Fixed bug #40931 (open_basedir bypass via symlink and move_uploaded_file()).
  (Tony)
- Fixed bug #40921 (php_default_post_reader crashes when post_max_size is
  exceeded). (trickie at gmail dot com, Ilia)
- Fixed bug #40915 (addcslashes unexpected behavior with binary input). (Tony)
- Fixed bug #40899 (memory leak when nesting list()). (Dmitry)
- Fixed bug #40897 (error_log file not locked). (Ilia)
- Fixed bug #40883 (mysql_query() is allocating memory incorrectly). (Tony)
- Fixed bug #40872 (inconsistency in offsetSet, offsetExists treatment of
  string enclosed integers). (Marcus)
- Fixed bug #40861 (strtotime() doesn't handle double negative relative time
  units correctly). (Derick, Ilia)
- Fixed bug #40854 (imap_mail_compose() creates an invalid terminator for
  multipart e-mails). (Ilia)
- Fixed bug #40848 (sorting issue on 64-bit Solaris). (Wez)
- Fixed bug #40836 (Segfault in ext/dom). (Rob)
- Fixed bug #40833 (Crash when using unset() on an ArrayAccess object retrieved
  via __get()). (Dmitry)
- Fixed bug #40822 (pdo_mysql does not return rowCount() on select). (Ilia)
- Fixed bug #40815 (using strings like "class::func" and static methods in
  set_exception_handler() might result in crash). (Tony)
- Fixed bug #40809 (Poor performance of ".="). (Dmitry)
- Fixed bug #40805 (Failure executing function ibase_execute()). (Tony)
- Fixed bug #40800 (cannot disable memory_limit with -1). (Dmitry, Tony)
- Fixed bug #40794 (ReflectionObject::getValues() may crash when used with
  dynamic properties). (Tony)
- Fixed bug #40784 (Case sensitivity in constructor's fallback). (Tony)
- Fixed bug #40770 (Apache child exits when PHP memory limit reached). (Dmitry)
- Fixed bug #40764 (line thickness not respected for horizontal and vertical
  lines). (Pierre)
- Fixed bug #40758 (Test fcgi_is_fastcgi() is wrong on windows). (Dmitry)
- Fixed bug #40754 (added substr() & substr_replace() overflow checks). (Ilia)
- Fixed bug #40752 (parse_ini_file() segfaults when a scalar setting is
  redeclared as an array). (Tony)
- Fixed bug #40750 (openssl stream wrapper ignores default_stream_timeout).
  (Tony)
- Fixed bug #40727 (segfault in PDO when failed to bind parameters). (Tony)
- Fixed bug #40709 (array_reduce() behaves strange with one item stored arrays).
  (Ilia)
- Fixed bug #40703 (Resolved a possible namespace conflict between libxmlrpc
  and MySQL's NDB table handler). (Ilia)
- Fixed bug #40961 (Incorrect results of DateTime equality check). (Mike)
- Fixed bug #40678 (Cross compilation fails). (Tony)
- Fixed bug #40621 (Crash when constructor called inappropriately). (Tony)
- Fixed bug #40609 (Segfaults when using more than one SoapVar in a request).
  (Rob, Dmitry)
- Fixed bug #40606 (umask is not being restored when request is finished).
  (Tony)
- Fixed bug #40598 (libxml segfault). (Rob)
- Fixed bug #40591 (list()="string"; gives invalid opcode). (Dmitry)
- Fixed bug #40578 (imagettftext() multithreading issue). (Tony, Pierre)
- Fixed bug #40576 (double values are truncated to 6 decimal digits when
  encoding). (Tony)
- Fixed bug #40560 (DIR functions do not work on root UNC path). (Dmitry)
- Fixed bug #40548 (SplFileInfo::getOwner/getGroup give a warning on broken
  symlink). (Marcus)
- Fixed bug #40546 (SplFileInfo::getPathInfo() throws an exception if directory
  is in root dir). (Marcus)
- Fixed bug #40545 (multithreading issue in zend_strtod()). (Tony)
- Fixed bug #40503 (json_encode() value corruption on 32bit systems with
  overflown values). (Ilia)
- Fixed bug #40467 (Partial SOAP request sent when XSD sequence or choice
  include minOccurs=0). (Dmitry)
- Fixed bug #40465 (Ensure that all PHP elements are printed by var_dump).
  (wharmby at uk dot ibm dot com, Ilia)
- Fixed bug #40464 (session.save_path wont use default-value when safe_mode
  or open_basedir is enabled). (Ilia)
- Fixed bug #40455 (proc_open() uses wrong command line when safe_mode_exec_dir
  is set). (Tony)
- Fixed bug #40432 (strip_tags() fails with greater than in attribute). (Ilia)
- Fixed bug #40431 (dynamic properties may cause crash in ReflectionProperty
  methods). (Tony)
- Fixed bug #40451 (addAttribute() may crash when used with non-existent child
  node). (Tony)
- Fixed bug #40442 (ArrayObject::offsetExists broke in 5.2.1, works in 5.2.0).
  (olivier at elma dot fr, Marcus)
- Fixed bug #40428 (imagepstext() doesn't accept optional parameter). (Pierre)
- Fixed bug #40417 (Allow multiple instances of the same named PDO token in
  prepared statement emulation code). (Ilia)
- Fixed bug #40414 (possible endless fork() loop when running fastcgi).
  (Dmitry)
- Fixed bug #40410 (ext/posix does not compile on MacOS 10.3.9). (Tony)
- Fixed bug #40392 (memory leaks in PHP milter SAPI).
  (tuxracer69 at gmail dot com, Tony)
- Fixed bug #40371 (pg_client_encoding() not working on Windows). (Edin)
- Fixed bug #40352 (FCGI_WEB_SERVER_ADDRS function get lost). (Dmitry)
- Fixed bug #40290 (strtotime() returns unexpected result with particular
  timezone offset). (Derick)
- Fixed bug #40286 (PHP fastcgi with PHP_FCGI_CHILDREN don't kill children when
  parent is killed). (Dmitry)
- Fixed bug #40261 (Extremely slow data handling due to memory fragmentation).
  (Dmitry)
- Fixed bug #40236 (php -a function allocation eats memory). (Dmitry)
- Fixed bug #40109 (iptcembed fails on non-jfif jpegs). (Tony)
- Fixed bug #39965 (Latitude and longitude are backwards in date_sun_info()).
  (Derick)
- Implement #39867 (openssl PKCS#12 support) (Marc Delling, Pierre)
- Fixed bug #39836 (SplObjectStorage empty after unserialize). (Marcus)
- Fixed bug #39416 (Milliseconds in date()). (Derick)
- Fixed bug #39396 (stream_set_blocking crashes on Win32). (Ilia, maurice at
  iceblog dot de)
- Fixed bug #39351 (relative include fails on Solaris). (Dmitry, Tony)
- Fixed bug #39322 (proc_terminate() destroys process resource). (Nuno)
- Fixed bug #38406 (crash when assigning objects to SimpleXML attributes). (Tony)
- Fixed bug #37799 (ftp_ssl_connect() falls back to non-ssl connection). (Nuno)
- Fixed bug #36496 (SSL support in imap_open() not working on Windows). (Edin)
- Fixed bug #36226 (Inconsistent handling when passing nillable arrays).
  (Dmitry)
- Fixed bug #35872 (Avoid crash caused by object store being referenced during
  RSHUTDOWN). (Andy)
- Fixed bug #34794 (proc_close() hangs when used with two processes).
  (jdolecek at netbsd dot org, Nuno)
- Fixed PECL bug #10194 (crash in Oracle client when memory limit reached in
  the callback). (Tony)
- Fixed substr_compare and substr_count information leak (MOPB-14) (Stas, Ilia)
- Fixed crash on op-assign where argument is string offset (Brian, Stas)
- Fixed bug #38710 (data leakage because of nonexisting boundary checking in
  statements in mysqli) (Stas)
- Fixed bug #37386 (autocreating element doesn't assign value to first node).
  (Rob)
- Fixed bug #37013 (server hangs when returning circular object references).
  (Dmitry)
- Fixed bug #33664 Console window appears when using exec()
  (Richard Quadling, Stas)


08 Feb 2007, PHP 5.2.1
- Added read-timeout context option "timeout" for HTTP streams. (Hannes, Ilia).
- Added CURLOPT_TCP_NODELAY constant to Curl extension. (Sara)
- Added support for hex numbers of any size. (Matt)
- Added function stream_socket_shutdown(). It is a wrapper for system
  shutdown() function, that shut downs part of a full-duplex connection.
  (Dmitry)
- Added internal heap protection (Dmitry)
  . memory-limit is always enabled (--enable-memory-limit removed)
  . default value if memory-limit is set to 128M
  . safe unlinking
  . cookies
  . canary protection (debug build only)
  . random generation of cookies and canaries
- Added forward support for 'b' prefix in front of string literals. (Andrei)
- Added three new functions to ext/xmlwriter (Rob, Ilia)
  . xmlwriter_start_dtd_entity()
  . xmlwriter_end_dtd_entity()
  . xmlwriter_write_dtd_entity()
- Added a meta tag to phpinfo() output to prevent search engines from indexing
  the page. (Ilia)
- Added new function, sys_get_temp_dir(). (Hartmut)
- Added missing object support to file_put_contents(). (Ilia)
- Added support for md2, ripemd256 and ripemd320 algos to hash(). (Sara)
- Added forward support for (binary) cast. (Derick)
- Added optimization for imageline with horizontal and vertical lines (Pierre)

- Removed dependency from SHELL32.DLL. (Dmitry)
- Removed double "wrong parameter count" warnings in various functions.
  (Hannes)
- Moved extensions to PECL:
  . ext/informix (Derick, Tony)

- Changed double-to-string utilities to use BSD implementation. (Dmitry, Tony)
- Updated bundled libcURL to version 7.16.0 in the Windows distro. (Edin)
- Updated timezone database to version 2006.16. (Derick)
- cgi.* and fastcgi.* directives are moved to INI subsystem. The new directive
  cgi.check_shebang_line can be used to omitting check for "#! /usr/bin/php"
  line. (Dmitry).
- Improved proc_open(). Now on Windows it can run external commands not
  through CMD.EXE. (Dmitry)
- VCWD_REALPATH() is improved to use realpath cache without VIRTUAL_DIR.
  (Dmitry)
- ext/bcmath initialization code is moved from request startup to module
  startup. (Dmitry)
- Zend Memory Manager Improvements (Dmitry)
  . use HeapAlloc() instead of VirtualAlloc()
  . use "win32" storage manager (instead of "malloc") on Windows by default
- Zip Extension Improvements (Pierre)
  . Fixed leak in statName and stateIndex
  . Fixed return setComment (Hannes)
  . Added addEmptyDir method
- Filter Extension Improvements (Ilia, Pierre)
  . Fixed a bug when callback function returns a non-modified value.
  . Added filter support for $_SERVER in cgi/apache2 sapis.
  . Make sure PHP_SELF is filtered in Apache 1 sapi.
  . Fixed bug #39358 (INSTALL_HEADERS contains incorrect reference to
    php_filter.h).
  . Added "default" option that allows a default value to be set for an
    invalid or missing value.
  . Invalid filters fails instead of returning unsafe value
  . Fixed possible double encoding problem with sanitizing filters
  . Make use of space-strict strip_tags() function
  . Fixed whitespace trimming
  . Added support for FastCGI environment variables. (Dmitry)
- PDO_MySQL Extension Improvements (Ilia)
  . Enabled buffered queries by default.
  . Enabled prepared statement emulation by default.

- Small optimization of the date() function. (Matt,Ilia)
- Optimized the internal is_numeric_string() function. (Matt,Ilia)
- Optimized array functions utilizing php_splice(). (Ilia)
- Windows related optimizations (Dmitry, Stas)
  . COM initialization/deinitialization are done only if necessary
  . removed unnecessary checks for ISREG file and corresponding stat() calls
  . opendir() is reimplementation using GetFistFile/GetNextFile those are
    faster then _findfirst/_findnext
  . implemented registry cache that prevent registry lookup on each request.
    In case of modification of corresponding registry-tree PHP will reload it
    automatic
  . start timeout thread only if necessary
  . stat() is reimplementation using GetFileAttributesEx(). The new
    implementation is faster then implementation in MS VC CRT, but it doesn't
    support Windows 95.
- Streams optimization (Dmitry)
  . removed unnecessary ftell() calls (one call for each included PHP file)
  . disabled calls to read() after EOF

- Fixed incorrect function names on FreeBSD where inet_pton() was named
  __inet_pton() and inet_ntop() was named __inet_ntop(). (Hannes)
- Fixed FastCGI impersonation for persistent connections on Windows. (Dmitry)
- Fixed wrong signature initialization in imagepng (Takeshi Abe)
- Fixed ftruncate() with negative size on FreeBSD. (Hannes)
- Fixed segfault in RegexIterator when given invalid regex. (Hannes)
- Fixed segfault in SplFileObject->openFile()->getPathname(). (Hannes)
- Fixed segfault in ZTS mode when OCI8 statements containing sub-statements
  are destroyed in wrong order. (Tony)
- Fixed the validate email filter so that the letter "v" can also be used in
  the user part of the email address. (Derick)
- Fixed bug #40297 (compile failure in ZTS mode when collections support is
  missing). (Tony)
- Fixed bug #40285 (The PDO prepare parser goes into an infinite loop in
  some instances). (Ilia)
- Fixed bug #40274 (Sessions fail with numeric root keys). (Ilia)
- Fixed bug #40259 (ob_start call many times - memory error). (Dmitry)
- Fixed bug #40231 (file_exists incorrectly reports false). (Dmitry)
- Fixed bug #40228 (ZipArchive::extractTo does create empty directories
  recursively). (Pierre)
- Fixed bug #40200 (The FastCgi version has different realpath results than
  thread safe version). (Dmitry)
- Fixed bug #40191 (use of array_unique() with objects triggers segfault).
  (Tony)
- Fixed bug #40189 (possible endless loop in zlib.inflate stream filter).
  (Greg, Tony)
- Fixed bug #40169 (CURLOPT_TCP_NODELAY only available in curl >= 7.11.2).
  (Tony)
- Fixed bug #40129 (iconv extension doesn't compile with CodeWarrior on
  Netware). (gk at gknw dot de, Tony)
- Fixed bug #40127 (apache2handler doesn't compile on Netware).
  (gk at gknw dot de)
- Fixed bug #40121 (PDO_DBLIB driver wont free statements). (Ilia)
- Fixed bug #40098 (php_fopen_primary_script() not thread safe). (Ilia)
- Fixed bug #40092 (chroot() doesn't clear realpath cache). (Dmitry)
- Fixed bug #40091 (spl_autoload_register with 2 instances of the same class).
  (Ilia)
- Fixed bug #40083 (milter SAPI functions always return false/null). (Tony)
- Fixed bug #40079 (php_get_current_user() not thread safe).
  (Ilia, wharmby at uk dot ibm dot com)
- Fixed bug #40078 (ORA-01405 when fetching NULL values using
  oci_bind_array_by_name()). (Tony)
- Fixed bug #40076 (zend_alloc.c: Value of enumeration constant must be in
  range of signed integer). (Dmitry)
- Fixed bug #40073 (exif_read_data dies on certain images). (Tony, Marcus)
- Fixed bug #40036 (empty() does not work correctly with ArrayObject when
  using ARRAY_AS_PROPS). (Ilia)
- Fixed bug #40012 (php_date.c doesn't compile on Netware).
  (gk at gknw dot de, Derick)
- Fixed bug #40009 (http_build_query(array()) returns NULL). (Ilia)
- Fixed bug #40002 (Try/Catch performs poorly). (Dmitry)
- Fixed bug #39993 (tr_TR.UTF-8 locale has problems with PHP). (Ilia)
- Fixed bug #39990 (Cannot "foreach" over overloaded properties). (Dmitry)
- Fixed bug #39988 (type argument of oci_define_by_name() is ignored).
  (Chris Jones, Tony)
- Fixed bug #39984 (redirect response code in header() could be ignored
  in CGI sapi). (Ilia)
- Fixed bug #39979 (PGSQL_CONNECT_FORCE_NEW will causes next connect to
  establish a new connection). (Ilia)
- Fixed bug #39971 (pg_insert/pg_update do not allow now() to be used
  for timestamp fields). (Ilia)
- Fixed bug #39969 (ini setting short_open_tag has no effect when using
  --enable-maintainer-zts). (Dmitry)
- Fixed bug #39952 (zip ignoring --with-libdir on zlib checks)
  (judas dot iscariote at gmail dot com)
- Fixed bug #39944 (References broken). (Dmitry)
- Fixed bug #39935 (Extensions tidy,mcrypt,mhash,pdo_sqlite ignores
  --with-libdir). (judas dot iscariote at gmail dot com, Derick)
- Fixed bug #39903 (Notice message when executing __halt_compiler() more than
  once). (Tony)
- Fixed bug #39898 (FILTER_VALIDATE_URL validates \r\n\t etc). (Ilia)
- Fixed bug #39890 (using autoconf 2.6x and --with-layout=GNU breaks PEAR
  install path). (Tony)
- Fixed bug #39884 (ReflectionParameter::getClass() throws exception for
  type hint self). (thekid at php dot net)
- Fixed bug #39878 (CURL doesn't compile on Sun Studio Pro). (Ilia)
- Fixed bug #39873 (number_format() breaks with locale & decimal points).
  (Ilia)
- Fixed bug #39869 (safe_read does not initialize errno).
  (michiel at boland dot org, Dmitry)
- Fixed bug #39850 (SplFileObject throws contradictory/wrong error messages
  when trying to open "php://wrong"). (Tony)
- Fixed bug #39846 (Invalid IPv4 treated as valid). (Ilia)
- Fixed bug #39845 (Persistent connections generate a warning in pdo_pgsql).
  (Ilia)
- Fixed bug #39832 (SOAP Server: parameter not matching the WSDL specified
  type are set to 0). (Dmitry)
- Fixed bug #39825 (foreach produces memory error). (Dmitry)
- Fixed bug #39816 (apxs2filter ignores httpd.conf & .htaccess php config
  settings). (Ilia)
- Fixed bug #39815 (SOAP double encoding is not locale-independent). (Dmitry)
- Fixed bug #39797 (virtual() does not reset changed INI settings). (Ilia)
- Fixed bug #39795 (build fails on AIX because crypt_r() uses different
  data struct). (Tony)
- Fixed bug #39791 (Crash in strtotime() on overly long relative date
  multipliers). (Ilia)
- Fixed bug #39787 (PHP doesn't work with Apache 2.3).
  (mv at binarysec dot com).
- Fixed bug #39782 (setTime() on a DateTime constructed with a Weekday
  yields incorrect results). (Ilia)
- Fixed bug #39780 (PNG image with CRC/data error raises fatal error) (Pierre)
- Fixed bug #39779 (Enable AUTH PLAIN mechanism in underlying libc-client).
  (michael dot heimpold at s2000 dot tu-chemnitz dot de, Ilia)
- Fixed bug #39775 ("Indirect modification ..." message is not shown).
  (Dmitry)
- Fixed bug #39763 (magic quotes are applied twice by ext/filter in
  parse_str()). (Ilia)
- Fixed bug #39760 (cloning fails on nested SimpleXML-Object). (Rob)
- Fixed bug #39759 (Can't use stored procedures fetching multiple result
  sets in pdo_mysql). (Ilia)
- Fixed bug #39754 (Some POSIX extension functions not thread safe).
  (Ilia, wharmby at uk dot ibm dot com)
- Fixed bug #39751 (putenv crash on Windows). (KevinJohnHoffman at gmail.com)
- Fixed bug #39732 (oci_bind_array_by_name doesn't work on Solaris 64bit).
  (Tony)
- Fixed bug #39724 (Broken build due to spl/filter usage of pcre extension).
  (Tony, Ilia)
- Fixed bug #39718 (possible crash if assert.callback is set in ini). (Ilia)
- Fixed bug #39702 (php crashes in the allocator on linux-m68k). (Dmitry)
- Fixed bug #39685 (iconv() - undefined function). (Hannes)
- Fixed bug #39673 (file_get_contents causes bus error on certain offsets).
  (Tony)
- Fixed bug #39663 (Memory leak in pg_get_notify() and a possible memory
  corruption on Windows in pgsql and pdo_pgsql extensions).
  (Ilia, matteo at beccati dot com)
- Fixed bug #39662 (Segfault when calling asXML() of a cloned
  SimpleXMLElement). (Rob, Tony)
- Fixed bug #39656 (crash when calling fetch() on a PDO statment object after
  closeCursor()). (Ilia, Tony)
- Fixed bug #39653 (ext/dba doesn't check for db-4.5 and db-4.4 when db4
  support is enabled). (Tony)
- Fixed bug #39652 (Wrong negative results from memory_get_usage()). (Dmitry)
- Fixed bug #39648 (Implementation of PHP functions chown() and chgrp() are
  not thread safe). (Ilia, wharmby at uk dot ibm dot com)
- Fixed bug #39640 (Segfault with "Allowed memory size exhausted"). (Dmitry)
- Fixed bug #39625 (Apache crashes on importStylesheet call). (Rob)
- Fixed bug #39623 (thread safety fixes on *nix for putenv() & mime_magic).
  (Ilia, wharmby at uk dot ibm dot com)
- Fixed bug #39621 (str_replace() is not binary safe on strings with equal
  length). (Tony)
- Fixed bug #39613 (Possible segfault in imap initialization due to missing
  module dependency). (wharmby at uk dot ibm dot com, Tony)
- Fixed bug #39606 (Use of com.typelib_file in PHP.ini STILL causes A/V). (Rob)
- Fixed bug #39602 (Invalid session.save_handler crashes PHP). (Dmitry)
- Fixed bug #39596 (Creating Variant of type VT_ARRAY). (Rob)
- Fixed bug #39583 (ftp_put() does not change transfer mode to ASCII). (Tony)
- Fixed bug #39576 (array_walk() doesn't separate user data zval). (Tony)
- Fixed bug #39575 (move_uploaded_file() no longer working (safe mode
  related)). (Tony)
- Fixed bug #39571 (timeout ssl:// connections). (Ilia)
- Fixed bug #39564 (PDO::errorInfo() returns inconsistent information when
  sqlite3_step() fails). (Tony)
- Fixed bug #39548 (ZMSG_LOG_SCRIPT_NAME not routed to OutputDebugString()
  on Windows). (Dmitry)
- Fixed bug #39538 (fgetcsv can't handle starting newlines and trailing odd
  number of backslashes). (David Soria Parra, Pierre)
- Fixed bug #39534 (Error in maths to calculate of
  ZEND_MM_ALIGNED_MIN_HEADER_SIZE). (wharmby at uk dot ibm dot com, Dmitry)
- Fixed bug #39527 (Failure to retrieve results when multiple unbuffered,
  prepared statements are used in pdo_mysql). (Ilia)
- Fixed bug #39508 (imagefill crashes with small images 3 pixels or less).
  (Pierre)
- Fixed bug #39506 (Archive corrupt with ZipArchive::addFile method). (Pierre)
- Fixed bug #39504 (xmlwriter_write_dtd_entity() creates Attlist tag, not
  entity). (Hannes)
- Fixed bug #39483 (Problem with handling of \ char in prepared statements).
  (Ilia, suhachov at gmail dot com)
- Fixed bug #39458 (ftp_nlist() returns false on empty dirs). (Nuno)
- Fixed bug #39454 (Returning a SOAP array segfaults PHP). (Dmitry)
- Fixed bug #39450 (getenv() fills other super-globals). (Ilia, Tony)
- Fixed bug #39449 (Overloaded array properties do not work correctly).
  (Dmitry)
- Fixed bug #39445 (Calling debug_backtrace() in the __toString()
  function produces a crash). (Dmitry)
- Fixed bug #39438 (Fatal error: Out of memory). (Dmitry)
- Fixed bug #39435 ('foo' instanceof bar gives invalid opcode error). (Sara)
- Fixed bug #39414 (Syntax error while compiling with Sun Workshop Complier).
  (Johannes)
- Fixed bug #39398 (Booleans are not automatically translated to integers).
  (Ilia)
- Fixed bug #39394 (Missing check for older variants of openssl). (Ilia)
- Fixed bug #39367 (clearstatcache() doesn't clear realpath cache).
  (j at pureftpd dot org, Dmitry)
- Fixed bug #39366 (imagerotate does not use alpha with angle > 45 degrees)
  (Pierre)
- Fixed bug #39364 (Removed warning on empty haystack inside mb_strstr()).
  (Ilia)
- Fixed bug #39362 (Added an option to imap_open/imap_reopen to control the
  number of connection retries). (Ilia)
- Fixed bugs #39361 & #39400 (mbstring function overloading problem). (Seiji)
- Fixed bug #39354 (Allow building of curl extension against libcurl
  7.16.0). (Ilia)
- Fixed bug #39350 (crash with implode("\n", array(false))). (Ilia)
- Fixed bug #39344 (Unnecessary calls to OnModify callback routine for
  an extension INI directive). (wharmby at uk dot ibm dot com, Dmitry)
- Fixed bug #39320 (ZEND_HASH_APPLY_STOP causes deletion). (Marcus)
- Fixed bug #39313 (spl_autoload triggers Fatal error). (Marcus)
- Fixed bug #39300 (make install fails if wget is not available). (Tony)
- Fixed bug #39297 (Memory corruption because of indirect modification of
  overloaded array). (Dmitry)
- Fixed bug #39286 (misleading error message when invalid dimensions are
  given) (Pierre)
- Fixed bug #39273 (imagecopyresized may ignore alpha channel) (Pierre)
- Fixed bug #39265 (Fixed path handling inside mod_files.sh).
  (michal dot taborsky at gmail dot com, Ilia)
- Fixed bug #39217 (serialNumber might be -1 when the value is too large).
  (Pierre, Tony)
- Fixed bug #39215 (Inappropriate close of stdin/stdout/stderr). (Wez, Ilia)
- Fixed bug #39201 (Possible crash in Apache 2 with 413 ErrorHandler). (Ilia)
- Fixed bug #39151 (Parse error in recursiveiteratoriterator.php). (Marcus)
- Fixed bug #39121 (Incorrect return array handling in non-wsdl soap client).
  (Dmitry)
- Fixed bug #39090 (DirectoryFilterDots doxygen docs and example is wrong).
  (Marcus)
- Fixed bug #38852 (XML-RPC Breaks iconv). (Hannes)
- Fixed bug #38770 (unpack() broken with longs on 64 bit machines).
  (Ilia, David Soria Parra).
- Fixed bug #38698 (for some keys cdbmake creates corrupted db and cdb can't
  read valid db). (Marcus)
- Fixed bug #38680 (Added missing handling of basic types in json_decode).
  (Ilia)
- Fixed bug #38604 (Fixed request time leak inside foreach() when iterating
  through virtual properties). (Dmitry)
- Fixed bug #38602 (header( "HTTP/1.0 ..." ) does not change proto version).
  (Ilia)
- Fixed bug #38542 (proc_get_status() returns wrong PID on windows). (Nuno)
- Fixed bug #38536 (SOAP returns an array of values instead of an object).
  (Dmitry)
- Fixed bug #38456 (Apache2 segfaults when virtual() is called in .php
  ErrorDocument). (Ilia)
- Fixed bug #38325 (spl_autoload_register() gives wrong line for "class not
  found"). (Ilia)
- Fixed bug #38319 (Remove bogus warnings from persistent PDO connections).
  (Ilia)
- Fixed bug #38274 (Memlimit fatal error sent to "wrong" stderr when using
  fastcgi). (Dmitry)
- Fixed bug #38252 (Incorrect PDO error message on invalid default fetch
  mode). (Ilia)
- Fixed bug #37927 (Prevent trap when COM extension processes argument of
  type VT_DISPATCH|VT_REF) (Andy)
- Fixed bug #37773 (iconv_substr() gives "Unknown error" when string
  length = 1"). (Ilia)
- Fixed bug #37627 (session save_path check checks the parent directory).
  (Ilia)
- Fixed bug #37619 (proc_open() closes stdin on fork() failure).
  (jdolecek at NetBSD dot org, Nuno)
- Fixed bug #37588 (COM Property propputref converts to PHP function
  and can't be accesed). (Rob)
- Fixed bug #36975 (natcasesort() causes array_pop() to misbehave).
  (Hannes)
- Fixed bug #36812 (pg_execute() modifies input array). (Ilia)
- Fixed bug #36798 (Error parsing named parameters with queries containing
  high-ascii chars). (Ilia)
- Fixed bug #36644 (possible crash in variant_date_from_timestamp()). (Ilia)
- Fixed bug #36427 (proc_open() / proc_close() leak handles on windows).
  (jdolecek at NetBSD dot org, Nuno)
- Fixed bug #36392 (wrong number of decimal digits with %e specifier in
  sprintf). (Matt,Ilia)
- Fixed bug #36214 (__get method works properly only when conditional
  operator is used). (Dmitry)
- Fixed bug #35634 (Erroneous "Class declarations may not be nested"
  error raised). (Carl P. Corliss, Dmitry)
- Fixed bug #35106 (nested foreach fails when array variable has a
  reference). (Dmitry)
- Fixed bug #34564 (COM extension not returning modified "out" argument) (Andy)
- Fixed bug #33734 (Something strange with COM Object). (Rob)
- Fixed bug #33386 (ScriptControl only sees last function of class). (Rob)
- Fixed bug #33282 (Re-assignment by reference does not clear the is_ref
  flag) (Ilia, Dmitry, Matt Wilmas)
- Fixed bug #30074 (apparent symbol table error with
  extract($blah, EXTR_REFS)) (Brian)
- Fixed bug #29840 (is_executable() does not honor safe_mode_exec_dir
  setting). (Ilia)
- Fixed PECL bug #7295 (ORA-01405: fetched column value is NULL on LOB
  fields). (Tony)

02 Nov 2006, PHP 5.2.0
- Updated bundled OpenSSL to version 0.9.8d in the Windows distro. (Edin)
- Updated Postgresql client libraries to 8.1.4 in the Windows distro. (Edin)
- Updated PCRE to version 6.7. (Ilia)
- Updated libsqlite in ext/pdo_sqlite to 3.3.7. (Ilia)
- Updated bundled MySQL client library to version 5.0.22 in the Windows
  distribution. (Edin)
- Updated timezonedb to version 2006.7. (Derick)

- Added ability to make SOAP call userspace PHP<->XML converters. (Dmitry)
- Added support for character sets in pg_escape_string() for PostgreSQL 8.1.4
  and higher. (Ilia)
- Added support for character sets in PDO quote() method for PostgreSQL 8.1.4
  and higher. (Ilia)
- Added DSA key generation support to openssl_pkey_new(), FR #38731 (marci
  at balabit dot hu, Tony)
- Added SoapServer::setObject() method (it is a simplified version of
  SoapServer::setClass() method). (Dmitry)
- Added support for hexadecimal entity in imagettftext() for the bundled GD.
  (Pierre)
- Added support for httpOnly flag for session extension and cookie setting
  functions. (Scott MacVicar, Ilia)
- Added version specific registry keys to allow different configurations for
  different php version. (Richard, Dmitry)
- Added "PHPINIDir" Apache directive to apache and apache_hooks SAPIs.
  (Dmitry)
- Added an optional boolean parameter to memory_get_usage() and
  memory_get_peak_usage() to get memory size allocated by emalloc() or real
  size of memory allocated from system. (Dmitry)
- Added Zip Archive extension. (Pierre)
- Added RFC1867 fileupload processing hook. (Stefan E.)
- Added JSON and Filter extensions. (Derick, Rasmus)
- Added error messages to disk_free_space() and disk_total_space() functions.
  FR #37971 (Tony)
- Added PATHINFO_FILENAME option to pathinfo() to get the filename.
  (Toby S. and Christian S.)
- Added array_fill_keys() function. (Marcus, Matt Wilmas)
- Added posix_initgroups() function. (Ilia)
- Added an optional parameter to parse_url() to allow retrieval of distinct
  URL components. (Ilia)
- Added optional parameter to http_build_query() to allow specification of
  string separator. (Ilia)
- Added image_type_to_extension() function. (Hannes, Ilia)
- Added allow_url_include ini directive to complement allow_url_fopen. (Rasmus)
- Added automatic module globals management. (Dmitry)
- Added RFC2397 (data: stream) support. (Marcus)
- Added new error mode E_RECOVERABLE_ERROR. (Derick, Marcus, Tony)
- Added support for getenv() input filtering. (Rasmus)
- Added support for constructors in interfaces to force constructor signature
  checks in implementations. (Marcus)
- Added memory_get_peak_usage() function for retrieving peak memory usage of
  a PHP script. (Ilia)
- Added pg_field_table() function. (Edin)
- Added SimpleXMLElement::saveXML() as an alias for SimpleXMLElement::asXML().
  (Hannes)
- Added DOMNode::getNodePath() for getting an XPath for a node. (Christian)
- Added gmp_nextprime() function. (ants dot aasma at gmail dot com, Tony)
- Added error_get_last() function. (Mike)

- Removed current working directory from the php.ini search path for CLI and
  re-added it for other SAPIs (restore to pre 5.1.x behavior). (Edin)
- Moved extensions to PECL:
  . ext/filepro (Derick, Tony)
  . ext/hwapi (Derick, Tony)
- Disabled CURLOPT_FOLLOWLOCATION in curl when open_basedir or
  safe_mode are enabled. (Stefan E., Ilia)

- Increased default memory limit to 16 megabytes to accommodate for a more
  accurate memory utilization measurement.
- In addition to path to php.ini, PHPRC now may specify full file name.
  (Dmitry)

- Optimized array/HashTable copying. (Matt Wilmas, Dmitry)
- Optimized zend_try/zend_catch macros by eliminating memcpy(3). (Dmitry)
- Optimized require_once() and include_once() by eliminating fopen(3) on
  second usage. (Dmitry)
- Optimized request shutdown sequence. Restoring ini directives now iterates
  only over modified directives instead of all. (Dmitry)

- Changed priority of PHPRC environment variable on win32 to be higher then
  value from registry. (Dmitry)
- Changed __toString() to be called wherever applicable. (Marcus)
- Changed E_ALL error reporting mode to include E_RECOVERABLE_ERROR. (Marcus)
- Changed realpath cache to be disabled when "open_basedir" or "safe_mode"
  are enabled on per-request basis. (Ilia)

- Improved SNMP extension: (Jani)
  . Renamed snmp_set_oid_numeric_print() to snmp_set_oid_output_format().
  . Added 2 new constants: SNMP_OID_OUTPUT_FULL and SNMP_OID_OUTPUT_NUMERIC
  . Fixed bug #37564 (AES privacy encryption not possible due to net-snmp 5.2
    compatibility issue). (Patch: scott dot moynes+php at gmail dot com)
- Improved OpenSSL extension: (Pierre)
  . Added support for all supported algorithms in openssl_verify
  . Added openssl_pkey_get_details, returns the details of a key
  . Added x509 v3 extensions support
  . Added openssl_csr_get_subject() and openssl_csr_get_public_key()
  . Added 3 new constants OPENSSL_VERSION_TEXT and OPENSSL_VERSION_NUMBER and
    OPENSSL_KEYTYPE_EC
- Improved the Zend memory manager: (Dmitry)
  . Removed unnecessary "--disable-zend-memory-manager" configure option.
  . Added "--enable-malloc-mm" configure option which is enabled by default in
    debug builds to allow using internal and external memory debuggers.
  . Allow tweaking the memory manager with ZEND_MM_MEM_TYPE and ZEND_MM_SEG_SIZE
    environment variables.
  . For more information: Zend/README.ZEND_MM
- Improved safe_mode check for the error_log() function. (Ilia)
- Improved the error reporting in SOAP extension on request failure. (Ilia)
- Improved crypt() on win32 to be about 10 times faster and to have friendlier
  license. (Frank, Dmitry)
- Improved performance of the implode() function on associated arrays. (Ilia)
- Improved performance of str_replace() when doing 1 char to 1 char or 1 char
  to many chars replacement. (Ilia)
- Improved apache2filter SAPI:
  . Allowed PHP to be an arbitrary filter in the chain and read the script from
    the Apache stream. (John)
  . Added support for apache2filter in the Windows build including binary
    support for both Apache 2.0.x (php5apache2_filter.dll) and Apache 2.2.x
    (php5apache2_2_filter.dll). (Edin)
- Improved apache2handler SAPI:
  . Changed ap_set_content_type() to be called only once. (Mike)
  . Added support for Apache 2.2 handler in the Windows distribution. (Edin)
- Improved FastCGI SAPI: (Dmitry)
  . Removed source compatibility with libfcgi.
  . Optimized access to FastCGI environment variables by using HashTable
    instead of linear search.
  . Allowed PHP_FCGI_MAX_REQUESTS=0 that assumes no limit.
  . Allowed PHP_FCGI_CHILDREN=0 that assumes no worker children. (FastCGI
    requests are handled by main process itself)
- Improved CURL:
  . Added control character checks for "open_basedir" and "safe_mode" checks.
    (Ilia)
  . Added implementation of curl_multi_info_read(). (Brian)
- Improved PCRE: (Andrei)
  . Added run-time configurable backtracking/recursion limits.
  . Added preg_last_error(). (Andrei)
- Improved PDO:
  . Added new attribute ATTR_DEFAULT_FETCH_MODE. (Pierre)
  . Added FETCH_PROPS_LATE. (Marcus)
- Improved SPL: (Marcus)
  . Made most iterator code exception safe.
  . Added RegExIterator and RecursiveRegExIterator.
  . Added full caching support and ArrayAccess to CachingIterator.
  . Added array functions to ArrayObject/ArrayIterator and made them faster.
  . Added support for reading csv and skipping empty lines in SplFileObject.
  . Added CachingIterator::TOSTRING_USE_INNER, calls inner iterator __toString.
  . Added ability to set the CSV separator per SplFileObject.
- Improved xmlReader: (Rob)
  . Added readInnerXml(), xmlReader::setSchema().
  . Added readInnerXML(), readOuterXML(), readString(), setSchema(). (2.6.20+)
  . Changed to passing libxml options when loading reader.

- Fixed invalid read in imagecreatefrompng when an empty file is given
  (Pierre, Tony)
- Fixed infinite loop when a wrong color index is given to imagefill (Pierre)
- Fixed mess with CGI/CLI -d option (now it works with cgi; constants are
  working exactly like in php.ini; with FastCGI -d affects all requests).
  (Dmitry)
- Fixed missing open_basedir check inside chdir() function. (Ilia)
- Fixed overflow on 64bit systems in str_repeat() and wordwrap(). (Stefan E.)
- Fixed XSLTProcessor::importStylesheet() to return TRUE on success
  (Christian)
- Fixed leaks in openssl_csr_sign and openssl_csr_new (Pierre)
- Fixed phpinfo() cutoff of variables at \0. (Ilia)
- Fixed a bug in the filter extension that prevented magic_quotes_gpc from
  being applied when RAW filter is used. (Ilia)
- Fixed memory leaks in openssl streams context options. (Pierre)
- Fixed handling of extremely long paths inside tempnam() function. (Ilia)
- Fixed bug #39721 (Runtime inheritance causes data corruption). (Dmitry)
- Fixed bug #39304 (Segmentation fault with list unpacking of string offset).
  (Dmitry)
- Fixed bug #39192 (Not including nsapi.h properly with SJSWS 7). This will
  make PHP 5.2 compatible to new Sun Webserver. (Uwe)
- Fixed bug #39140 (Uncaught exception may cause crash). (Dmitry)
- Fixed bug #39125 (Memleak when reflecting non-existing class/method). (Tony)
- Fixed bug #39067 (getDeclaringClass() and private properties). (Tony)
- Fixed bug #39039 (SSL: fatal protocol error when fetching HTTPS from servers
  running Google web server). (Ilia)
- Fixed bug #39035 (Compatibility issue between DOM and
  zend.ze1_compatibility_mode). (Rob)
- Fixed bug #39034 (curl_exec() with return transfer returns TRUE on empty
  files). (Ilia)
- Fixed bug #39032 (strcspn() stops on null character). (Tony)
- Fixed bug #39020 (PHP in FastCGI server mode crashes). (Dmitry)
- Fixed bug #39017 (foreach(($obj = new myClass) as $v); echo $obj;
  segfaults). (Dmitry)
- Fixed bug #39004 (Fixed generation of config.nice with autoconf 2.60). (Ilia)
- Fixed bug #39003 (__autoload() is called for type hinting). (Dmitry, Tony)
- Fixed bug #39001 (ReflectionProperty returns incorrect declaring class for
  protected properties). (Tony)
- Fixed bug #38996 (PDO_MYSQL doesn't check connections for liveness). (Tony)
- Fixed bug #38993 (Fixed safe_mode/open_basedir checks for session.save_path,
  allowing them to account for extra parameters). (Ilia)
- Fixed bug #38989 (Absolute path with slash at beginning doesn't work on win).
  (Dmitry)
- Fixed bug #38985 (Can't cast COM objects). (Wez)
- Fixed bug #38981 (using FTP URLs in get_headers() causes crash). (Tony)
- Fixed bug #38963 (Fixed a possible open_basedir bypass in tempnam()). (Ilia)
- Fixed bug #38961 (metaphone() results in segmentation fault on NetBSD).
  (Tony)
- Fixed bug #38949 (Cannot get xmlns value attribute). (Rob)
- Fixed bug #38942 (Double old-style-ctor inheritance). (Dmitry)
- Fixed bug #38941 (imap extension does not compile against new version of the
  imap library). (Ilia)
- Fixed bug #38934 (move_uploaded_file() cannot read uploaded file outside of
  open_basedir). (Ilia)
- Fixed bug #38904 (apache2filter changes cwd to /). (Ilia, Hannes)
- Fixed bug #38891 (get_headers() do not work with curl-wrappers). (Ilia)
- Fixed bug #38882 (ldap_connect causes segfault with newer versions of
  OpenLDAP). (Tony)
- Fixed bug #38859 (parse_url() fails if passing '@' in passwd). (Tony)
- Fixed bug #38850 (lookupNamespaceURI doesn't return default namespace). (Rob)
- Fixed bug #38844 (curl_easy_strerror() is defined only since cURL 7.12.0).
  (Tony)
- Fixed bug #38813 (DOMEntityReference->__construct crashes when called
  explicitly). (Rob)
- Fixed bug #38808 ("maybe ref" issue for current() and others). (Dmitry)
- Fixed bug #38779 (engine crashes when require()'ing file with syntax error
  through userspace stream wrapper). (Tony, Dmitry)
- Fixed bug #38772 (inconsistent overriding of methods in different visibility
  contexts). (Dmitry)
- Fixed bug #38759 (PDO sqlite2 empty query causes segfault). (Tony)
- Fixed bug #38721 (Invalid memory read in date_parse()). (Tony, Derick)
- Fixed bug #38700 (SoapClient::__getTypes never returns). (Dmitry)
- Fixed bug #38693 (curl_multi_add_handle() set curl handle to null). (Ilia)
- Fixed bug #38687 (sockaddr local storage insufficient for all sock families).
  (Sara)
- Fixed bug #38661 (mixed-case URL breaks url-wrappers). (Ilia)
- Fixed bug #38653 (memory leak in ReflectionClass::getConstant()). (Tony)
- Fixed bug #38649 (uninit'd optional arg in stream_socket_sendto()). (Sara)
- Fixed bug #38637 (curl_copy_handle() fails to fully copy the cURL handle).
  (Tony, Ilia)
- Fixed bug #38624 (Strange warning when incrementing an object property and
  exception is thrown from __get method). (Tony)
- Fixed bug #38623 (leaks in a tricky code with switch() and exceptions).
  (Dmitry)
- Fixed bug #38579 (include_once() may include the same file twice). (Dmitry)
- Fixed bug #38574 (missing curl constants and improper constant detection).
  (Ilia)
- Fixed bug #38543 (shutdown_executor() may segfault when memory_limit is too
  low). (Dmitry)
- Fixed bug #38535 (memory corruption in pdo_pgsql driver on error retrieval
  inside a failed query executed via query() method). (Ilia)
- Fixed bug #38534 (segfault when calling setlocale() in userspace session
  handler). (Tony)
- Fixed bug #38524 (strptime() does not initialize the internal date storage
  structure). (Ilia)
- Fixed bug #38511, #38473, #38263 (Fixed session extension request shutdown
  order to ensure it is shutdown before the extensions it may depend on).
  (Ilia)
- Fixed bug #38488 (Access to "php://stdin" and family crashes PHP on win32).
  (Dmitry)
- Fixed bug #38474 (getAttribute select attribute by order, even when
  prefixed). (Rob)
- Fixed bug #38467 (--enable-versioning causes make fail on OS X). (Tony)
- Fixed bug #38465 (ReflectionParameter fails if default value is an access
  to self::). (Johannes)
- Fixed bug #38464 (array_count_values() mishandles numeric strings).
  (Matt Wilmas, Ilia)
- Fixed bug #38461 (setting private attribute with __set() produces
  segfault). (Tony)
- Fixed bug #38458, PECL bug #8944, PECL bug #7775 (error retrieving columns
  after long/text columns with PDO_ODBC). (Wez)
- Fixed bug #38454 (warning upon disabling handler via
  xml_set_element_handler). (dtorop933 at gmail dot com, Rob)
- Fixed bug #38451 (PDO_MYSQL doesn't compile on Solaris). (Tony)
- Fixed bug #38450 (constructor is not called for classes used in userspace
  stream wrappers). (Tony)
- Fixed bug #38438 (DOMNodeList->item(0) segfault on empty NodeList). (Ilia)
- Fixed bug #38431 (xmlrpc_get_type() crashes PHP on objects). (Tony)
- Fixed bug #38427 (unicode causes xml_parser to misbehave). (Rob)
- Fixed bug #38424 (Different attribute assignment if new or existing). (Rob)
- Fixed bug #38400 (Use of com.typelib_file may cause a crash). (Ilia)
- Fixed bug #38394 (PDO fails to recover from failed prepared statement
  execution). (Ilia)
- Fixed bug #38377 (session_destroy() gives warning after
  session_regenerate_id()). (Ilia)
- Implemented #38357 (dbase_open can't open DBase 3 dbf file).
  (rodrigo at fabricadeideias dot com, Mike)
- Fixed bug #38354 (Unwanted reformatting of XML when using AsXML). (Christian)
- Fixed bug #38347 (Segmentation fault when using foreach with an unknown/empty
  SimpleXMLElement). (Tony)
- Fixed bug #38322 (reading past array in sscanf() leads to arbitrary code
  execution). (Tony)
- Fixed bug #38315 (Constructing in the destructor causes weird behavior).
  (Dmitry)
- Fixed bug #38303 (spl_autoload_register() suppress all errors silently).
  (Ilia)
- Fixed bug #38290 (configure script ignores --without-cdb,inifile,flatfile).
  (Marcus)
- Fixed bug #38289 (segfault in session_decode() when _SESSION is NULL).
  (Tony)
- Fixed bug #38287 (static variables mess up global vars). (Dmitry)
- Fixed bug #38278 (session_cache_expire()'s value does not match phpinfo's
  session.cache_expire). (Tony)
- Fixed bug #38276 (file_exists() works incorrectly with long filenames
  on Windows). (Ilia, Tony)
- Fixed bug #38269 (fopen wrapper doesn't fail on invalid hostname with
  curlwrappers enabled). (Tony)
- Fixed bug #38265 (heap corruption). (Dmitry)
- Fixed bug #38261 (openssl_x509_parse() leaks with invalid cert) (Pierre)
- Fixed bug #38255 (openssl possible leaks while passing keys) (Pierre)
- Fixed bug #38253 (PDO produces segfault with default fetch mode). (Tony)
- Fixed bug #38251 (socket_select() and invalid arguments). (Tony)
- Fixed bug #38236 (Binary data gets corrupted on multipart/formdata POST).
  (Ilia)
- Fixed bug #38234 (Exception in __clone makes memory leak). (Dmitry, Nuno)
- Fixed bug #38229 (strtotime() does not parse YYYY-MM format). (Ilia)
- Fixed bug #38224 (session extension can't handle broken cookies). (Ilia)
- Fixed bug #38220 (Crash on some object operations). (Dmitry)
- Fixed bug #38217 (ReflectionClass::newInstanceArgs() tries to allocate too
  much memory). (Tony)
- Fixed bug #38214 (gif interlace output cannot work). (Pierre)
- Fixed bug #38213, #37611, #37571 (wddx encoding fails to handle certain
  characters). (Ilia)
- Fixed bug #38212 (Segfault on invalid imagecreatefromgd2part() parameters).
  (Pierre)
- Fixed bug #38211 (variable name and cookie name match breaks script
  execution). (Dmitry)
- Fixed bug #38199 (fclose() unable to close STDOUT and STDERR). (Tony)
- Fixed bug #38198 (possible crash when COM reports an exception). (Ilia)
- Fixed bug #38194 (ReflectionClass::isSubclassOf() returns TRUE for the
  class itself). (Ilia)
- Fixed bug #38183 (disable_classes=Foobar causes disabled class to be
  called Foo). (Jani)
- Fixed bug #38179 (imagecopy from a palette to a truecolor image loose alpha
  channel) (Pierre)
- Fixed bug #38173 (Freeing nested cursors causes OCI8 to segfault). (Tony)
- Fixed bug #38168 (Crash in pdo_pgsql on missing bound parameters). (Ilia)
- Fixed bug #38161 (oci_bind_by_name() returns garbage when Oracle didn't set
  the variable). (Tony)
- Fixed bug #38146 (Cannot use array returned from foo::__get('bar') in write
  context). (Dmitry)
- Fixed bug #38132 (ReflectionClass::getStaticProperties() retains \0 in key
  names). (Ilia)
- Fixed bug #38125 (undefined reference to spl_dual_it_free_storage). (Marcus)
- Fixed bug #38112 (corrupted gif segfaults) (Pierre)
- Fixed bug #38096 (large timeout values ignored on 32bit machines in
  stream_socket_accept() and stream_socket_client()). (Ilia)
- Fixed bug #38086 (stream_copy_to_stream() returns 0 when maxlen is bigger
  than the actual length). (Tony)
- Fixed bug #38072 (boolean arg for mysqli_autocommit() is always true on
  Solaris). (Tony)
- Fixed bug #38067 (Parameters are not decoded from utf-8 when using encoding
  option). (Dmitry)
- Fixed bug #38064 (ignored constructor visibility). (Marcus)
- Fixed bug #38055 (Wrong interpretation of boolean parameters). (Dmitry)
- Fixed bug #38047 ("file" and "line" sometimes not set in backtrace from
  inside error handler). (Dmitry)
- Fixed bug #38019 (segfault extending mysqli class). (Dmitry)
- Fixed bug #38005 (SoapFault faultstring doesn't follow encoding rules).
  (Dmitry)
- Fixed bug #38004 (Parameters in SoapServer are decoded twice). (Dmitry)
- Fixed bug #38003 (in classes inherited from MySQLi it's possible to call
  private constructors from invalid context). (Tony)
- Fixed bug #37987 (invalid return of file_exists() in safe mode). (Ilia)
- Fixed bug #37947 (zend_ptr_stack reallocation problem). (Dmitry)
- Fixed bug #37945 (pathinfo() cannot handle argument with special characters
  like German "Umlaut"). (Mike)
- Fixed bug #37931 (possible crash in OCI8 after database restart
  when using persistent connections). (Tony)
- Fixed bug #37923 (Display constant value in reflection::export). (Johannes)
- Fixed bug #37920 (compilation problems on z/OS). (Tony)
- Fixed bug #37870 (pgo_pgsql tries to de-allocate unused statements).
  (Ilia, ce at netage dot bg)
- Fixed bug #37864 (file_get_contents() leaks on empty file). (Hannes)
- Fixed bug #37862 (Integer pointer comparison to numeric value).
  (bugs-php at thewrittenword dot com)
- Fixed bug #37846 (wordwrap() wraps incorrectly). (ddk at krasn dot ru, Tony)
- Fixed bug #37816 (ReflectionProperty does not throw exception when accessing
  protected attribute). (Marcus)
- Fixed bug #37811 (define not using toString on objects). (Marcus)
- Fixed bug #37807 (segmentation fault during SOAP schema import). (Tony)
- Fixed bug #37806 (weird behavior of object type and comparison). (Marcus)
- Fixed bug #37780 (memory leak trying to execute a non existing file (CLI)).
  (Mike)
- Fixed bug #37779 (empty include_path leads to search for files inside /).
  (jr at terragate dot net, Ilia)
- Fixed bug #37747 (strtotime segfaults when given "nextyear"). (Derick)
- Fixed bug #37720 (merge_php_config scrambles values).
  (Mike, pumuckel at metropolis dot de)
- Fixed bug #37709 (Possible crash in PDO::errorCode()). (Ilia)
- Fixed bug #37707 (clone without assigning leaks memory). (Ilia, Nuno, Dmitri)
- Fixed bug #37705 (Semaphore constants not available). (Ilia)
- Fixed bug #37671 (MySQLi extension fails to recognize BIT column). (Ilia)
- Fixed bug #37667 (Object is not added into array returned by __get). (Marcus)
- Fixed bug #37635 (parameter of pcntl signal handler is trashed). (Mike)
- Fixed bug #37632 (Protected method access problem). (Marcus)
- Fixed bug #37630 (MySQL extensions should link against thread safe client
  libs if built with ZTS). (Mike)
- Fixed bug #37620 (mysqli_ssl_set validation is inappropriate). (Georg)
- Fixed bug #37616 (DATE_RFC822 does not product RFC 822 dates).
  (Hannes Magnusson, Derick)
- Fixed bug #37614 (Class name lowercased in error message). (Johannes)
- Fixed bug #37587 (var without attribute causes segfault). (Marcus)
- Fixed bug #37586 (Bumped minimum PCRE version to 6.6, needed for recursion
  limit support). (Ilia)
- Fixed bug #37581 (oci_bind_array_by_name clobbers input array when using
  SQLT_AFC, AVC). (Tony)
- Fixed bug #37569 (WDDX incorrectly encodes high-ascii characters). (Ilia)
- Fixed bug #37565 (Using reflection::export with simplexml causing a crash).
  (Marcus)
- Fixed bug #37564 (AES privacy encryption not possible due to net-snmp 5.2
  compatibility issue). (Jani, patch by scott dot moynes+php at gmail dot com)
- Fixed bug #37563 (array_key_exists performance is poor for &$array). (Ilia)
- Fixed bug #37558 (timeout functionality doesn't work after a second PHP
  start-up on the same thread). (p dot desarnaud at wanadoo dot fr)
- Fixed bug #37531 (oci8 persistent connection corruption). (Tony)
- Fixed bug #37523 (namespaces added too late, leads to missing xsi:type
  attributes. Incompatibility with libxml2-2.6.24). (Dmitry)
- Fixed bug #37514 (strtotime doesn't assume year correctly). (Derick)
- Fixed bug #37510 (session_regenerate_id changes session_id() even on
  failure). (Hannes)
- Fixed bug #37505 (touch() truncates large files). (Ilia)
- Fixed bug #37499 (CLI segmentation faults during cleanup with sybase-ct
  extension enabled). (Tony)
- Fixed bug #37496 (FastCGI output buffer overrun). (Piotr, Dmitry)
- Fixed bug #37487 (oci_fetch_array() array-type should always default to
  OCI_BOTH). (Tony)
- Fixed bug #37457 (Crash when an exception is thrown in accept() method of
  FilterIterator). (Marcus)
- Fixed bug #37456 (DOMElement->setAttribute() loops forever). (Rob)
- Fixed bug #37445 (Fixed crash in pdo_mysql resulting from premature object
  destruction). (Ilia)
- Fixed bug #37428 (PHP crashes on windows if there are start-up errors and
  event log is used for logging them). (Edin)
- Fixed bug #37418 (tidy module crashes on shutdown). (Tony)
- Fixed bug #37416 (iterator_to_array() hides exceptions thrown in rewind()
  method). (Tony)
- Fixed bug #37413 (Rejected versions of flex that don't work). (Ilia)
- Fixed bug #37395 (recursive mkdir() fails to create nonexistent directories
  in root dir). (Tony)
- Fixed bug #37394 (substr_compare() returns an error when offset equals
  string length). (Ilia)
- Fixed bug #37392 (Unnecessary call to OCITransRollback() at the end of
  request). (Tony)
- Fixed bug #37376 (fastcgi.c compile fail with gcc 2.95.4). (Ilia)
- Fixed bug #37368 (Incorrect timestamp returned for strtotime()). (Derick)
- Fixed bug #37363 (PDO_MYSQL does not build if no other mysql extension is
  enabled). (Mike)
- Fixed bug #37348 (make PEAR install ignore open_basedir). (Ilia)
- Fixed bug #37341 ($_SERVER in included file is shortened to two entries,
  if $_ENV gets used). (Dmitry)
- Fixed bug #37313 (sigemptyset() used without including <signal.h>).
  (jdolecek)
- Fixed bug #37306 (max_execution_time = max_input_time). (Dmitry)
- Fixed bug #37278 (SOAP not respecting uri in __soapCall). (Dmitry)
- Fixed bug #37265 (Added missing safe_mode & open_basedir checks to
  imap_body()). (Ilia)
- Fixed bug #37262 (var_export() does not escape \0 character). (Ilia)
- Fixed bug #37256 (php-fastcgi doesn't handle connection abort). (Dmitry)
- Fixed bug #37244 (Added strict flag to base64_decode() that enforces
  RFC3548 compliance). (Ilia)
- Fixed bug #37144 (PHP crashes trying to assign into property of dead object).
  (Dmitry)
- Fixed bug #36949 (invalid internal mysqli objects dtor). (Mike)
- Implement #36732 (req/x509 extensions support for openssl_csr_new and
  openssl_csr_sign) (ben at psc dot edu, Pierre)
- Fixed bug #36759 (Objects destructors are invoked in wrong order when script
  is finished). (Dmitry)
- Fixed bug #36681 (pdo_pgsql driver incorrectly ignored some errors).
  (Wez, Ilia)
- Fixed bug #36630 (umask not reset at the end of the request). (Ilia)
- Fixed bug #36515 (Unlinking buckets from non-existent brigades). (Sara)
- Fixed bug #35973 (Error ORA-24806 occurs when trying to fetch a NCLOB
  field). (Tony)
- Fixed bug #35886 (file_get_contents() fails with some combinations of
  offset & maxlen). (Nuno)
- Fixed bug #35512 (Lack of read permission on main script results in
  E_WARNING rather then E_ERROR). (Ilia)
- Fixed bug #34180 (--with-curlwrappers causes PHP to disregard some HTTP
  stream context options). (Mike)
- Fixed bug #34066 (recursive array_walk causes segfault). (Tony)
- Fixed bug #34065 (throw in foreach causes memory leaks). (Dmitry)
- Fixed bug #34005 (oci_password_change() fails).
  (pholdaway at technocom-wireless dot com, Tony)
- Fixed bug #33895 (Missing math constants). (Hannes)
- Fixed bug #33770 (https:// or ftps:// do not work when --with-curlwrappers
  is used and ssl certificate is not verifiable). (Ilia)
- Fixed bug #29538 (number_format and problem with 0). (Matt Wilmas)
- Implement #28382 (openssl_x509_parse() extensions support) (Pierre)
- Fixed PECL bug #9061 (oci8 might reuse wrong persistent connection). (Tony)
- Fixed PECL bug #8816 (issue in php_oci_statement_fetch with more than one
  piecewise column) (jeff at badtz-maru dot com, Tony)
- Fixed PECL bug #8112 (OCI8 persistent connections misbehave when Apache
  process times out). (Tony)
- Fixed PECL bug #7755 (error selecting DOUBLE fields with PDO_ODBC).
  ("slaws", Wez)


04 May 2006, PHP 5.1.4
- Added "capture_peer_cert" and "capture_peer_cert_chain" context options
  for SSL streams. (Wez).
- Added PDO::PARAM_EVT_* family of constants. (Sara)
- Fixed possible crash in highlight_string(). (Dmitry)
- Fixed bug #37291 (FastCGI no longer works with isapi_fcgi.dll). (Dmitry)
- Fixed bug #37277 (cloning Dom Documents or Nodes does not work). (Rob)
- Fixed bug #37276 (problems with $_POST array). (Dmitry)
- Fixed bug #36632 (bad error reporting for pdo_odbc exec UPDATE). (Wez).
- Fixed bug #35552 (crash when pdo_odbc prepare fails). (Wez).

28 Apr 2006, PHP 5.1.3
- Updated bundled PCRE library to version 6.6. (Andrei)
- Moved extensions to PECL:
  . ext/msession (Derick)
- Reimplemented FastCGI interface. (Dmitry)
- Improved SPL: (Marcus)
  - Fixed issues with not/double calling of constructors of SPL iterators.
  - Fixed issues with info-class/file-class in SPL directory handling classes.
  - Fixed ArrayIterator::seek().
  - Added SimpleXMLIterator::count().
  - Dropped erroneous RecursiveDirectoryIterator::getSubPathInfo().
- Improved SimpleXML: (Marcus, Rob)
  . Added SimpleXMLElement::getName() to retrieve name of element.
  . Added ability to create elements on the fly.
  . Added addChild() method for element creation supporting namespaces.
  . Added addAttribute() method for attribute creation supporting namespaces.
  . Added ability to delete specific elements and attributes by offset.
- Improved Reflection API: (Marcus)
  . Added ReflectionClass::newInstanceArgs($args).
  . Added ability to analyze extension dependency.
  . Added ReflectionFunction::isDeprecated() and constant IS_DEPRECATED.
  . Added ReflectionParameter::getDeclaringClass().
  . Changed reflection constants to be prefixed with IS_. (Johannes)
- Improved cURL extension: (Ilia)
  . Added curl_setopt_array() function that allows setting of multiple
    options via an associated array.
  . Added the ability to retrieve the request message sent to the server.
- Improved GD extension: (Pierre)
  . Added a weak/tolerant mode to the JPEG loader.
  . Added filtering mode option to imagepng() to allow reducing file size.
  . Fixed imagecolorallocate() and imagecolorallocatelapha() to return FALSE
    on error.
- Changed get_headers() to retrieve headers also from non-200 responses.
  (Ilia)
- Changed get_headers() to use the default context. (Ilia)
- Added lchown() and lchgrp() to change user/group ownership of symlinks.
  (Derick)
- Added support for exif date format in strtotime(). (Derick)
- Added a check for special characters in the session name. (Ilia)
- Added "consumed" stream filter. (Marcus)
- Added new mysqli constants for BIT and NEW_DECIMAL field types:
  MYSQLI_TYPE_NEWDECIMAL and MYSQLI_TYPE_BIT. FR #36007. (Georg)
- Added imap_savebody() that allows message body to be written to a
  file. (Mike)
- Added overflow checks to wordwrap() function. (Ilia)
- Added support for BINARY_DOUBLE and BINARY_FLOAT to PDO_OCI and OCI8
  (also fixes bug #36764). (Tony)
- Eliminated run-time constant fetching for TRUE, FALSE and NULL. (Dmitry)
- Removed the E_STRICT deprecation notice from "var". (Ilia)
- Fixed reading stream filters never notified about EOF. (Mike)
- Fixed tempnam() 2nd parameter to be checked against path components. (Ilia)
- Fixed a bug that would not fill in the fifth argument to preg_replace()
  properly, if the variable was not declared previously. (Andrei)
- Fixed safe_mode check for source argument of the copy() function. (Ilia)
- Fixed mysqli bigint conversion under Windows (Georg)
- Fixed XSS inside phpinfo() with long inputs. (Ilia)
- Fixed Apache2 SAPIs header handler modifying header strings. (Mike)
- Fixed 'auto_globals_jit' to work together with 'register_argc_argv'. (Dmitry)
- Fixed offset/length parameter validation in substr_compare() function. (Ilia)
- Fixed debug_zval_dump() to support private and protected members. (Dmitry)
- Fixed SoapFault::getMessage(). (Dmitry)
- Fixed issue with iconv_mime_decode where the "encoding" would only allow
  upper case specifiers. (Derick)
- Fixed tiger hash algorithm generating wrong results on big endian platforms.
  (Mike)
- Fixed crash with DOMImplementation::createDocumentType("name:"). (Mike)
- Fixed bug #37205 (Serving binary content/images fails with "comm with server
  aborted" FastCGI err). (Dmitry)
- Fixed bug #37192 (cc may complain about non-constant initializers in
  hash_adler.c). (Mike)
- Fixed bug #37191 (chmod takes off sticky bit when safe_mode is On). (Tony)
- Fixed bug #37167 (PDO segfaults when throwing exception from the
  fetch handler). (Tony)
- Fixed bug #37162 (wddx does not build as a shared extension).
  (jdolecek at NetBSD dot org, Ilia)
- Fixed bug #37158 (fread behavior changes after calling
  stream_wrapper_register). (Wez)
- Fixed bug #37138 (__autoload tries to load callback'ed self and parent).
  (Dmitry)
- Fixed bug #37103 (libmbfl headers not installed). (Jani)
- Fixed bug #37062 (compile failure on ARM architecture). (Tony)
- Fixed bug #37061 (curl_exec() doesn't zero-terminate binary strings). (Tony)
- Fixed bug #37060 (Type of retval of Countable::count() is not checked).
  (Johannes)
- Fixed bug #37059 (oci_bind_by_name() doesn't support RAW and LONG RAW
  fields). (Tony)
- Fixed bug #37057 (xmlrpc_decode() may produce arrays with numeric strings,
  which are unaccessible). (Tony)
- Fixed bug #37055 (incorrect reference counting for persistent OCI8
  connections). (Tony)
- Fixed bug #37054 (SoapClient Error Fetching http headers). (Dmitry)
- Fixed bug #37053 (html_errors with internal classes produces wrong links).
  (Tony)
- Fixed bug #37046 (foreach breaks static scope). (Dmitry)
- Fixed bug #37045 (Fixed check for special chars for http redirects). (Ilia)
- Fixed bug #37017 (strtotime fails before 13:00:00 with some time zones
  identifiers). (Derick)
- Fixed bug #37002 (Have to quote literals in INI when concatenating with
  vars). (Dmitry)z
- Fixed bug #36988 (mktime freezes on long numbers). (Derick)
- Fixed bug #36981 (SplFileObject->fgets() ignores max_length). (Tony)
- Fixed bug #36957 (serialize() does not handle recursion). (Ilia)
- Fixed bug #36944 (strncmp & strncasecmp do not return false on negative
  string length). (Tony)
- Fixed bug #36941 (ArrayIterator does not clone itself). (Marcus)
- Fixed bug #36934 (OCILob->read() doesn't move internal pointer when
  reading 0's). (Tony)
- Fixed bug #36908 (wsdl default value overrides value in soap request).
  (Dmitry)
- Fixed bug #36898 (__set() leaks in classes extending internal ones).
  (Tony, Dmitry)
- Fixed bug #36886 (User filters can leak buckets in some situations). (Ilia)
- Fixed bug #36878 (error messages are printed even though an exception has
  been thrown). (Tony)
- Fixed bug #36875 (is_*() functions do not account for open_basedir). (Ilia)
- Fixed bug #36872 (session_destroy() fails after call to
  session_regenerate_id(true)). (Ilia)
- Fixed bug #36869 (memory leak in output buffering when using chunked
  output). (Tony)
- Fixed bug #36859 (DOMElement crashes when calling __construct when
  cloning). (Tony)
- Fixed bug #36857 (Added support for partial content fetching to the
  HTTP streams wrapper). (Ilia)
- Fixed bug #36851 (Documentation and code discrepancies for NULL
  data in oci_fetch_*() functions). (Tony)
- Fixed bug #36825 (Exceptions thrown in ArrayObject::offsetGet cause
  segfault). (Tony)
- Fixed bug #36820 (Privileged connection with an Oracle password file
  fails). (Tony)
- Fixed bug #36809 (__FILE__ behavior changed). (Dmitry)
- Fixed bug #36808 (syslog ident becomes garbage between requests). (Tony)
- Fixed bug #36802 (mysqli_set_charset() crash with a non-open connection).
  (Ilia)
- Fixed bug #36756 (DOMDocument::removeChild corrupts node). (Rob)
- Fixed bug #36749 (SOAP: 'Error Fetching http body' when using HTTP Proxy).
  (Dmitry)
- Fixed bug #36745 (No error message when load data local file isn't found).
  (Georg)
- Fixed bug #36743 (In a class extending XMLReader array properties are not
  writable). (Tony)
- Fixed bug #36727 (segfault in pdo_pgsql bindValue() when no parameters are
  defined). (Tony)
- Fixed bug #36721 (The SoapServer is not able to send a header that it didn't
  receive). (Dmitry)
- Fixed bug #36697 (Transparency is lost when using imagecreatetruecolor).
  (Pierre)
- Fixed bug #36689 (Removed arbitrary limit on the length of syslog messages).
  (Ilia)
- Fixed bug #36656 (http_build_query generates invalid URIs due to use of
  square brackets). (Mike)
- Fixed bug #36638 (strtotime() returns false when 2nd argument < 1). (Derick)
- Fixed bug #36629 (SoapServer::handle() exits on SOAP faults). (Dmitry)
- Fixed bug #36625 (pg_trace() does not work). (iakio at mono-space dot net)
- Fixed bug #36614 (Segfault when using Soap). (Dmitry)
- Fixed bug #36611 (assignment to SimpleXML object attribute changes argument
  type to string). (Tony)
- Fixed bug #36606 (pg_query_params() changes arguments type to string). (Tony)
- Fixed bug #36599 (DATE_W3C format constant incorrect). (Derick)
- Fixed bug #36575 (SOAP: Incorrect complex type instantiation with
  hierarchies). (Dmitry)
- Fixed bug #36572 (Added PDO::MYSQL_ATTR_DIRECT_QUERY constant that should
  be set when executing internal queries like "show master status" via MySQL).
  (Ilia)
- Fixed bug #36568 (memory_limit setting on win32 has no effect). (Dmitry)
- Fixed bug #36513 (comment will be outputted in last line). (Dmitry)
- Fixed bug #36510 (strtotime() fails to parse date strings with tabs).
  (Ilia, Derick)
- Fixed bug #36459 (Incorrect adding PHPSESSID to links, which contains \r\n).
  (Ilia)
- Fixed bug #36458 (sleep() accepts negative values). (Ilia)
- Fixed bug #36436 (DBA problem with Berkeley DB4). (Marcus)
- Fixed bug #36434 (Improper resolution of declaring class name of an
  inherited property). (Ilia)
- Fixed bug #36420 (segfault when access result->num_rows after calling
  result->close()). (Ilia,Tony)
- Fixed bug #36403 (oci_execute() no longer supports OCI_DESCRIBE_ONLY). (Tony)
- Fixed bug #36400 (Custom 5xx error does not return correct HTTP response error
  code). (Tony)
- Fixed bug #36396 (strtotime() fails to parse dates in dd-mm-yyyy format).
  (Derick)
- Fixed bug #36388 (ext/soap crashes when throwing exception and session
  persistence). (David)
- Fixed bug #36382 (PDO/PgSQL's getColumnMeta() crashes). (Derick)
- Fixed bug #36359 (splFileObject::fwrite() doesn't write when no data
  length specified). (Tony)
- Fixed bug #36351 (parse_url() does not parse numeric paths properly). (Ilia)
- Fixed bug #36345 (PDO/MySQL problem loading BLOB over 1MB). (Ilia)
- Fixed bug #36337 (ReflectionProperty fails to return correct visibility).
  (Ilia)
- Fixed bug #36334 (Added missing documentation about realpath cache INI
  settings). (Ilia)
- Fixed bug #36308 (ReflectionProperty::getDocComment() does not reflect
  extended class commentary). (Ilia)
- Fixed bug #36306 (crc32() differ on 32-bit and 64-bit platforms)
  (anight@eyelinkmedia dot com, Pierre)
- Fixed bug #36303 (foreach on error_zval produces segfault). (Dmitry)
- Fixed bug #36295 (typo in SplFileObject::flock() parameter name). (Tony)
- Fixed bug #36287 (Segfault with SplFileInfo conversion). (Marcus)
- Fixed bug #36283 (SOAPClient Compression Broken). (Dmitry)
- Fixed bug #36268 (Object destructors called even after fatal errors). (Dmitry)
- Fixed bug #36258 (SplFileObject::getPath() may lead to segfault). (Tony)
- Fixed bug #36250 (PHP causes ORA-07445 core dump in Oracle server 9.2.x).
  (Tony)
- Fixed bug #36242 (Possible memory corruption in stream_select()). (Tony)
- Fixed bug #36235 (ocicolumnname returns false before a successful fetch).
  (Tony)
- Fixed bug #36226 (Inconsistent handling when passing potential arrays).
  (Dmitry)
- Fixed bug #36224 (date(DATE_ATOM) gives wrong results).
  (Derick, Hannes Magnusson)
- Fixed bug #36222 (errorInfo in PDOException is always NULL). (Ilia)
- Fixed bug #36208 (symbol namespace conflicts using bundled gd). (Jakub Moc)
- Fixed bug #36205 (Memory leaks on duplicate cookies). (Dmitry)
- Fixed bug #36185 (str_rot13() crash on non-string parameter). (Pierre)
- Fixed bug #36176 (PDO_PGSQL - PDO::exec() does not return number of rows
  affected by the operation). (Ilia)
- Fixed bug #36158 (SIGTERM is not handled correctly when running as a
  FastCGI server). (Dmitry)
- Fixed bug #36152 (problems with curl+ssl and pgsql+ssl in same PHP). (Mike)
- Fixed bug #36148 (unpack("H*hex", $data) is adding an extra character to
  the end of the string). (Ilia)
- Fixed bug #36134 (DirectoryIterator constructor failed to detect empty
  directory names). (Ilia)
- Fixed bug #36113 (Reading records of unsupported type causes segfault).
  (Tony)
- Fixed bug #36096 (oci_result() returns garbage after oci_fetch() failed).
  (Tony)
- Fixed bug #36083 (SoapClient waits for responses on one-way operations).
  (Dmitry)
- Fixed bug #36071 (Engine Crash related with 'clone'). (Dmitry)
- Fixed bug #36055 (possible OCI8 crash in multi-threaded environment). (Tony)
- Fixed bug #36046 (parse_ini_file() miscounts lines in multi-line values).
  (Ilia)
- Fixed bug #36038 (ext/hash compile failure on Mac OSX). (Tony)
- Fixed bug #36037 (heredoc adds extra line number). (Dmitry)
- Fixed bug #36016 (realpath cache memleaks). (Dmitry, Nuno)
- Fixed bug #36011 (Strict errormsg wrong for call_user_func() and the likes).
  (Marcus)
- Fixed bug #36010 (Segfault when re-creating and re-executing statements with
  bound parameters). (Tony)
- Fixed bug #36006 (Problem with $this in __destruct()). (Dmitry)
- Fixed bug #35999 (recursive mkdir() does not work with relative path
  like "foo/bar"). (Tony)
- Fixed bug #35998 (SplFileInfo::getPathname() returns unix style filenames
  in win32). (Marcus)
- Fixed bug #35988 (Unknown persistent list entry type in module shutdown).
  (Dmitry)
- Fixed bug #35954 (Fatal com_exception casting object). (Rob)
- Fixed bug #35900 (stream_select() should warning when tv_sec is negative).
  (Ilia)
- Fixed bug #35785 (SimpleXML causes memory read error zend engine). (Marcus)
- Fixed bug #34272 (empty array onto COM object blows up). (Rob)
- Fixed bug #33292 (apache_get_modules() crashes on Windows). (Edin)
- Fixed bug #29476 (sqlite_fetch_column_types() locks the database forever).
  (Ilia)

12 Jan 2006, PHP 5.1.2
- Updated libsqlite in ext/sqlite to 2.8.17. (Ilia)
- Updated libsqlite in ext/pdo_sqlite to 3.2.8. (Ilia)
- Updated to libxml2-2.6.22 and libxslt-1.1.15 in the win32 bundle. (Rob)
- Added new extensions: (Ilia, Wez)
  . XMLWriter
  . Hash
- Added PNG compression support to GD extension. (Pierre)
- Added reflection constants as class constants. (Johannes)
- Added --enable-gcov configure option to enable C-level code coverage.
  (John, Jani, Ilia, Marcus)
- Added missing support for 'B' format identifier to date() function. (Ilia)
- Changed reflection to be an extension. (Marcus)
- Improved SPL extension: (Marcus)
  . Added class SplFileInfo as root class for DirectoryIterator and
    SplFileObject
  . Added SplTempFileObject
- Improved SimpleXML extension: (Marcus)
  . Fixed memleaks
  . Fixed var_dump()
  . Fixed isset/empty/(bool) behavior
  . Fixed iterator edge cases
  . Added methods getNamespaces(), getDocNamespaces()
- Upgraded pear to version 1.4.6. (Greg)
- Added constants for libxslt and libexslt versions: LIBXSLT_VERSION,
  LIBXSLT_DOTTED_VERSION, LIBEXSLT_VERSION and LIBEXSLT_DOTTED_VERSION. (Pierre)
- Fixed possible crash in apache_getenv()/apache_setenv() on invalid parameters.
  (Ilia)
- Changed errors to warnings in imagecolormatch(). (Pierre)
- Fixed segfault/leak in imagecolormatch(). (Pierre)
- Fixed small leak in mysqli_stmt_fetch() when bound variable was empty string.
  (Andrey)
- Fixed prepared statement name conflict handling in PDO_PGSQL. (Thies, Ilia)
- Fixed memory corruption when PDO::FETCH_LAZY mode is being used. (Ilia)
- Fixed possible leaks in imagecreatefromstring() with invalid data. (Pierre)
- Fixed possible memory corruption inside mb_strcut(). (Ilia)
- Fixed possible header injection by limiting each header to a single line.
  (Ilia)
- Fixed possible XSS inside error reporting functionality. (Ilia)
- Fixed many bugs in OCI8. (Tony)
- Fixed crash and leak in mysqli when using 4.1.x client libraries and
  connecting to 5.x server. (Andrey)
- Fixed bug #35916 (Duplicate calls to stream_bucket_append() lead to a crash).
  (Ilia)
- Fixed bug #35908 (curl extension uses undefined GCRY_THREAD_OPTIONS_USER).
  (Ilia)
- Fixed bug #35907 (PDO_OCI uses hardcoded lib path $ORACLE_HOME/lib). (Tony)
- Fixed bug #35887 (wddx_deserialize not parsing dateTime fields properly).
  (Derick)
- Fixed bug #35885 (strtotime("NOW") no longer works). (Derick)
- Fixed bug #35821 (array_map() segfaults when exception is throwed from
  the callback). (Tony)
- Fixed bug #35817 (unpack() does not decode odd number of hexadecimal values).
  (Ilia)
- Fixed bug #35797 (segfault on PDOStatement::execute() with
  zend.ze1_compatibility_mode = On). (Tony, Ilia)
- Fixed bug #35781 (stream_filter_append() can cause segfault). (Tony)
- Fixed bug #35760 (sybase_ct doesn't compile on Solaris using old gcc). (Tony)
- Fixed bug #35759 (mysqli_stmt_bind_result() makes huge allocation when
  column empty). (Andrey)
- Fixed bug #35751 (using date with a timestamp makes httpd segfault). (Derick)
- Fixed bug #35740 (memory leak when including a directory). (Tony)
- Fixed bug #35730 (ext/mssql + freetds: Use correct character encoding
  and allow setting it). (Frank)
- Fixed bug #35723 (xmlrpc_introspection.c fails compile per C99 std). (Jani)
- Fixed bug #35720 (A final constructor can be overwritten). (Marcus)
- Fixed bug #35713 (getopt() returns array with numeric strings when passed
  options like '-1'). (Tony)
- Fixed bug #35705 (strtotime() fails to parse soap date format without TZ).
  (Ilia)
- Fixed bug #35699 (date() can't handle leap years before 1970). (Derick)
- Fixed bug #35694 (Improved error message for invalid fetch mode). (Ilia)
- Fixed bug #35692 (iconv_mime_decode() segmentation fault; with libiconv
  only). (Tony)
- Fixed bug #35690 (pack() tries to allocate huge memory block when packing
  float values to strings). (Tony)
- Fixed bug #35669 (imap_mail_compose() crashes with
  multipart-multiboundary-email). (Ilia)
- Fixed bug #35660 (AIX TZ variable format not understood, yields UTC
  timezone). (Derick)
- Fixed bug #35655 (whitespace following end of heredoc is lost). (Ilia)
- Fixed bug #35630 (strtotime() crashes on certain relative identifiers).
  (Ilia)
- Fixed bug #35629 (crash in http:// wrapper on multiple redirects). (Ilia)
- Fixed bug #35624 (strtotime() does not handle 3 character weekdays). (Ilia)
- Fixed bug #35612 (iis6 Access Violation crash). (Dmitry, alacn.uhahaa)
- Fixed bug #35594 (Multiple calls to getopt() may result in a crash).
  (rabbitt at gmail dot com, Ilia)
- Fixed bug #35571 (Fixed crash in Apache 2 SAPI when more then one php
  script is loaded via SSI include). (Ilia)
- Fixed bug #35570 (segfault when re-using soap client object). (Dmitry)
- Fixed bug #35558 (mktime() interpreting 3 digit years incorrectly). (Ilia)
- Fixed bug #35543 (php crash when calling non existing method of a class
  that extends PDO). (Tony)
- Fixed bug #35539 (typo in error message for ErrorException). (Tony)
- FIxed bug #35536 (mysql_field_type() doesn't handle NEWDECIMAL). (Tony)
- Fixed bug #35517 (mysql_stmt_fetch returns NULL on data truncation). (Georg)
- Fixed bug #35509 (string constant as array key has different behavior inside
  object). (Dmitry)
- Fixed bug #35508 (PDO fails when unknown fetch mode specified). (Tony)
- Fixed bug #35499 (strtotime() does not handle whitespace around the date
  string). (Ilia)
- Fixed bug #35496 (Crash in mcrypt_generic()/mdecrypt_generic() without
  proper init). (Ilia)
- Fixed bug #35490 (socket_sendto() unable to handle IPv6 addresses). (Tony)
- Fixed bug #35461 (Ming extension fails to compile with ming 0.3beta1). (Jani)
- Fixed bug #35437 (Segfault or Invalid Opcode 137/1/4). (Dmitry)
- Fixed bug #35470 (Assigning global using variable name from array doesn't
  function). (Dmitry)
- Fixed bug #35456 (+ 1 [time unit] format did not work). (Ilia)
- Fixed bug #35447 (xml_parse_into_struct() chokes on the UTF-8 BOM). (Rob)
- Fixed bug #35431 (PDO crashes when using LAZY fetch with fetchAll). (Wez)
- Fixed bug #35430 (PDO crashes on incorrect FETCH_FUNC use). (Tony)
- Fixed bug #35427 (str_word_count() handles '-' incorrectly). (Ilia)
- Fixed bug #35425 (idate() function ignores timezone settings). (Ilia)
- Fixed bug #35422 (strtotime() does not parse times with UTC as timezone).
  (Ilia)
- Fixed bug #35414 (strtotime() no longer works with ordinal suffix). (Ilia)
- Fixed bug #35410 (wddx_deserialize() doesn't handle large ints as keys
  properly). (Ilia)
- Fixed bug #35409 (undefined reference to 'rl_completion_matches'). (Jani)
- Fixed bug #35399 (Since fix of bug #35273 SOAP decoding of
  soapenc:base64binary fails). (Dmitry)
- Fixed bug #35393 (changing static protected members from outside the class,
  one more reference issue). (Dmitry)
- Fixed bug #35381 (ssl library is not initialized properly). (Alan)
- Fixed bug #35377 (PDO_SQLITE: undefined reference to "fdatasync").
  (Nuno, Jani)
- Fixed bug #35373 (HP-UX "alias not allowed in this configuration"). (Dmitry)
- Fixed bug #35288 (iconv() function defined as libiconv()). (Nuno)
- Fixed bug #35103 (mysqli handles bad unsigned (big)int incorrectly).(Andrey)
- Fixed bug #35062 (socket_read() produces warnings on non blocking sockets).
  (Nuno, Ilia)
- Fixed bug #35028 (SimpleXML object fails FALSE test). (Marcus)
- Fixed bug #34729 (Crash in ZTS mode under Apache). (Dmitry, Zeev)
- Fixed bug #34429 (Output buffering cannot be turned off with FastCGI).
  (Dmitry, Ilya)
- Fixed bug #34359 (Possible crash inside fopen http wrapper). (Ilia,Sara,Nuno)
- Fixed bug #33789 (Many Problems with SunFuncs). (Derick)
- Fixed bug #33671 (sun_rise and sun_set don't return a GMT timestamp if one
  passes an offset). (Derick)
- Fixed bug #32820 (date_sunrise and date_sunset don't handle GMT offset
  well). (Derick)
- Fixed bug #31347 (is_dir and is_file (incorrectly) return true for any string
  greater then 255 characters). (Nuno,Ilia)
- Fixed bug #30937 (date_sunrise() & date_sunset() don't handle endless
  day/night at high latitudes). (Derick)
- Fixed bug #30760 (Remove MessageBox on win32 for E_CORE errors if
  display_startup_error is off). (Ilia)
- Fixed bug #29955 (mb_strtoupper() / lower() broken with Turkish encoding).
  (Rui)
- Fixed bug #28899 (mb_substr() and substr() behave differently when
  "mbstring.func_overload" is enabled). (Rui)
- Fixed bug #27678 (number_format() crashes with large numbers). (Marcus)

28 Nov 2005, PHP 5.1.1
- Disabled native date class to prevent pear::date conflict. (Ilia)
- Changed reflection constants be both PHP and class constants. (Johannes)
- Added an additional field $frame['object'] to the result array of
  debug_backtrace() that contains a reference to the respective object when the
  frame was called from an object. (Sebastian)
- Fixed bug #35423 (RecursiveDirectoryIterator doesnt appear to recurse with
  RecursiveFilterIterator). (Marcus)
- Fixed bug #35413 (Removed -dev flag from Zend Engine version). (Ilia)
- Fixed bug #35411 (Regression with \{$ handling). (Ilia)
- Fixed bug #35406 (eval hangs when evall'ed code ends with comment w/o
  newline). (Marcus)
- Fixed bug #35391 (pdo_mysql::exec does not return number of affected rows).
  (Tony)
- Fixed bug #35382 (Comment in end of file produces fatal error). (Ilia)
- Fixed bug #35360 (exceptions in interactive mode (php -a) may cause crash).
  (Dmitry)
- Fixed bug #35358 (Incorrect error messages for PDO class constants). (Ilia)
- Fixed bug #35338 (pdo_pgsql does not handle binary bound params). (Wez)
- Fixed bug #35316 (Application exception trying to create COM object). (Rob)
- Fixed bug #35170 (PHP_AUTH_DIGEST differs under Apache 1.x and 2.x). (Ilia)

24 Nov 2005, PHP 5.1
- Added support for class constants and static members for internal classes.
  (Dmitry, Michael Wallner)
- Added "new_link" parameter to mssql_connect() (Bug #34369). (Frank)
- Added missing safe_mode checks for image* functions and cURL. (Ilia)
- Added missing safe_mode/open_basedir checks for file uploads. (Ilia)
- Added PDO_MYSQL_ATTR_USE_BUFFERED_QUERY parameter for pdo_mysql. (Ilia)
- Added date_timezone_set() function to set the timezone that the date
  function will use. (Derick)
- Added pg_fetch_all_columns() function to fetch all values of a column from a
  result cursor. (Ilia)
- Added support for LOCK_EX flag for file_put_contents(). (Ilia)
- Added bindto socket context option. (Ilia)
- Added offset parameter to the stream_copy_to_stream() function. (Ilia)
- Added offset & length parameters to substr_count() function. (Ilia)
- Added man pages for "phpize" and "php-config" scripts. (Jakub Vrana)
- Added support for .cc files in extensions. (Brian)
- Added PHP_INT_MAX and PHP_INT_SIZE as predefined constants. (Andrey)
- Added user opcode API that allow overloading of opcode handlers. (Dmitry)
- Added an optional remove old session parameter to session_regenerate_id().
  (Ilia)
- Added array type hinting. (Dmitry)
- Added the tidy_get_opt_doc() function to return documentation for
  configuration options in tidy. (Patch by: nlopess@php.net)
- Added support for .cc files in extensions. (Brian)
- Added imageconvolution() function which can be used to apply a custom 3x3
  matrix convolution to an image. (Pierre)
- Added optional first parameter to XsltProcessor::registerPHPFunctions to
  only allow certain functions to be called from XSLT. (Christian)
- Added the ability to override the autotools executables used by the
  buildconf script via the PHP_AUTOCONF and PHP_AUTOHEADER environmental
  variables. (Jon)
- Added several new functions to support the PostgreSQL v3 protocol introduced
  in PostgreSQL 7.4. (Christopher)
  . pg_transaction_status() - in-transaction status of a database connection.
  . pg_query_params() - execution of parameterized queries.
  . pg_prepare() - prepare named queries.
  . pg_execute() - execution of named prepared queries.
  . pg_send_query_params() - async equivalent of pg_query_params().
  . pg_send_prepare() - async equivalent of pg_prepare().
  . pg_send_execute() - async equivalent of pg_execute().
  . pg_result_error_field() - highly detailed error information, most
    importantly
    the SQLSTATE error code.
  . pg_set_error_verbosity() - set verbosity of errors.
- Added optional fifth parameter "count" to preg_replace_callback() and
  preg_replace() to count the number of replacements made. FR #32275. (Andrey)
- Added optional third parameter "charlist" to str_word_count() which contains
  characters to be considered as word part. FR #31560. (Andrey, Ilia)
- Added interface Serializable. (Stanislav, Marcus)
- Added pg_field_type_oid() PostgreSQL function. (mauroi at digbang dot com)
- Added zend_declare_property_...() and zend_update_property_...() API
  functions for bool, double and binary safe strings. (Hartmut)
- Added possibility to access INI variables from within .ini file. (Andrei)
- Added variable $_SERVER['REQUEST_TIME'] containing request start time.
  (Ilia)
- Added optional float parameter to gettimeofday(). (Ilia)
- Added apache_reset_timeout() Apache1 function. (Rasmus)
- Added sqlite_fetch_column_types() 3rd argument for arrays. (Ilia)
- Added optional offset parameter to stream_get_contents() and
  file_get_contents(). (Ilia)
- Added optional maxlen parameter to file_get_contents(). (Ilia)
- Added SAPI hook to get the current request time. (Rasmus)
- Added new functions:
  . array_diff_key() (Andrey)
  . array_diff_ukey() (Andrey)
  . array_intersect_key() (Christiano Duarte)
  . array_intersect_ukey() (Christiano Duarte)
  . array_product() (Andrey)
  . DomDocumentFragment::appendXML() (Christian)
  . fputcsv() (David Sklar)
  . htmlspecialchars_decode() (Ilia)
  . inet_pton() (Sara)
  . inet_ntop() (Sara)
  . mysqli::client_info property (Georg)
  . posix_access() (Magnus)
  . posix_mknod() (Magnus)
  . SimpleXMLElement::registerXPathNamespace() (Christian)
  . stream_context_get_default() (Wez)
  . stream_socket_enable_crypto() (Wez)
  . stream_wrapper_unregister() (Sara)
  . stream_wrapper_restore() (Sara)
  . stream_filter_remove() (Sara)
  . time_sleep_until() (Ilia)
- Added DomDocument::$recover property for parsing not well-formed XML
 Documents. (Christian)
- Added Cursor support for MySQL 5.0.x in mysqli (Georg)
- Added proxy support to ftp wrapper via http. (Sara)
- Added MDTM support to ftp_url_stat. (Sara)
- Added zlib stream filter support. (Sara)
- Added bz2 stream filter support. (Sara)
- Added max_redirects context option that specifies how many HTTP
  redirects to follow. (Ilia)
- Added support of parameter=>value arrays to
  xsl_xsltprocessor_set_parameter(). (Tony)

- PHP extension loading mechanism with support for module
  dependencies and conflicts. (Jani, Dmitry)
- Improved interactive mode of PHP CLI (php -a). (Johannes, Marcus)
- Improved performance of:
  . general execution/compilation. (Andi, Thies, Sterling, Dmitry, Marcus)
  . switch() statement. (Dmitry)
  . several array functions. (Marcus)
  . virtual path handling by adding a realpath() cache. (Andi)
  . variable fetches. (Andi)
  . magic method invocations. (Marcus)
- Improved support for embedded server in mysqli. (Georg)
- Improved mysqli extension. (Georg)
  . added constructor for mysqli_stmt and mysqli_result classes
  . added new function mysqli_get_charset()
  . added new function mysqli_set_charset()
  . added new class mysqli_driver
  . added new class mysqli_warning
  . added new class mysqli_exception
  . added new class mysqli_sql_exception
- Improved SPL extension. (Marcus)
  . Moved RecursiveArrayIterator from examples into extension
  . Moved RecursiveFilterIterator from examples into extension
  . Added SplObjectStorage
  . Made all SPL constants class constants
  . Renamed CachingRecursiveIterator to RecursiveCachingIterator to follow
    Recursive<*>Iterator naming scheme.
  . added standard hierarchy of Exception classes
  . added interface Countable
  . added interfaces Subject and SplObserver
  . added spl_autoload*() functions
  . converted several 5.0 examples into c code
  . added class SplFileObject
  . added possibility to use a string with class_parents() and
    class_implements(). (Andrey)

- Changed type hints to allow "null" as default value for class and array.
  (Marcus, Derick, Dmitry)
- Changed SQLite extension to be a shared module in Windows distribution.
  (Edin)
- Changed "instanceof" and "catch" operators, is_a() and is_subclass_of()
  functions to not call __autoload(). (Dmitry)
- Changed sha1_file() and md5_file() functions to use streams instead of low
  level IO. (Uwe)
- Changed abstract private methods to be not allowed anymore. (Stas)
- Changed stream_filter_(ap|pre)pend() to return resource. (Sara)
- Changed mysqli_exception and sqlite_exception to use RuntimeException as
  base if SPL extension is present. (Georg, Marcus)

- Upgraded bundled libraries:
  . PCRE library to version 6.2. (Andrei)
  . SQLite 3 library in ext/pdo_sqlite to 3.2.7. (Ilia)
  . SQLite 2 library in ext/sqlite to 2.8.16. (Ilia)
- Upgraded bundled libraries in Windows distribution. (Edin)
  . zlib 1.2.3
  . curl 7.14.0
  . openssl 0.9.8
  . ming 0.3b
  . libpq (PostgreSQL) 8.0.1

- Implemented feature request #33452 (Year belonging to ISO week). (Derick)
- Allowed return by reference from internal functions. (Marcus, Andi, Dmitry)
- Rewrote strtotime() with support for timezones and many new formats.
  Implements feature requests #21399, #26694, #28088, #29150, #29585 and
  #29595. (Derick)

- Moved extensions to PECL:
  . ext/cpdf        (Tony, Derick)
  . ext/dio         (Jani, Derick)
  . ext/fam         (Jani, Derick)
  . ext/ingres_ii   (Jani, Derick)
  . ext/mnogosearch (Jani, Derick)
  . ext/w32api      (Jani, Derick)
  . ext/yp          (Jani, Derick)
  . ext/mcve        (Jani, Derick, Pierre)
  . ext/oracle      (Jani, Derick)
  . ext/ovrimos     (Jani, Derick, Pierre)
  . ext/pfpro       (Jani, Derick, Pierre)
  . ext/dbx         (Jani, Derick)
  . ext/ircg        (Jani, Derick)

- Removed php_check_syntax() function which never worked properly. (Ilia)
- Removed garbage manager in Zend Engine which results in more aggressive
  freeing of data. (Dmitry, Andi)

- Fixed "make test" to work for phpized extensions. (Hartmut, Jani)
- Fixed Apache 2 regression with sub-request handling on non-linux systems.
  (Ilia, Tony)
- Fixed PDO shutdown problem (possible infinite loop running rollback on
  shutdown). (Wez)
- Fixed PECL bug #3714 (PDO: beginTransaction doesn't work if you're in
  auto-commit mode). (Wez)
- Fixed ZTS destruction. (Marcus)
- Fixed __get/__set to allow recursive calls for different properties. (Dmitry)
- Fixed a bug where stream_get_meta_data() did not return the "uri" element
  for files opened with tmpname(). (Derick)
- Fixed a problem with SPL iterators aggregating the inner iterator. (Marcus)
- Fixed an error in mysqli_fetch_fields (returned NULL instead of an array
  when row number > field_count). (Georg)
- Fixed bug in mysql::client_version(). (Georg)
- Fixed bug in mysqli extension with unsigned int(11) being represented as
  signed integer in PHP instead of string in 32bit systems. (Andrey)
- Fixed bug with $HTTP_RAW_POST_DATA not getting set. (Brian)
- Fixed crash inside stream_get_line() when length parameter equals 0. (Ilia)
- Fixed ext/mysqli to allocate less memory when fetching bound params of type
  (MEDIUM|LONG)BLOB/(MEDIUM|LONG)TEXT. (Andrey)
- Fixed extension initialization to respect dependencies between extensions.
  (Wez)
- Fixed failing queries (FALSE returned) with mysqli_query() on 64 bit systems.
  (Andrey)
- Fixed fgetcsv() and fputcsv() inconsistency. (Dmitry)
- Fixed inheritance check to control return by reference and pass by
  reference correctly (ArrayAccess can no longer support references correctly).
  (Marcus, Andi, Dmitry)
- Fixed initializing and argument checking for posix_mknod(). (Derick)
- Fixed memory corruption in ImageTTFText() with 64bit systems. (Andrey)
- Fixed memory corruption in pg_copy_from() in case the as_null parameter was
  passed. (Derick)
- Fixed memory corruption in stristr(). (Derick)
- Fixed possible GLOBALS variable override when register_globals are ON.
  (Ilia, Stefan)
- Fixed possible INI setting leak via virtual() in Apache 2 sapi. (Ilia)
- Fixed possible register_globals toggle via parse_str(). (Ilia, Stefan)
- Fixed potential GLOBALS overwrite via import_request_variables() and
  possible crash and/or memory corruption. (Ilia)
- Fixed segfaults when CURL callback functions throw exception. (Tony)
- Fixed support for shared extensions on AIX. (Dmitry)
- Fixed bug #35342 (isset(DOMNodeList->length) returns false). (Rob)
- Fixed bug #35341 (Fix for bug #33760 breaks build with older curl). (Tony)
- Fixed bug #35336 (crash on PDO::FETCH_CLASS + __set()). (Tony)
- Fixed bug #35303 (PDO prepare() crashes with invalid parameters). (Ilia)
- Fixed bug #35293 (PDO segfaults when using persistent connections). (Tony)
- Fixed bug #35278 (Multiple virtual() calls crash Apache 2 php module). (Ilia)
- Fixed bug #35273 (Error in mapping soap - java types). (Dmitry)
- Fixed bug #35249 (compile failure when ext/readline is compiled as shared).
  (Jani)
- Fixed bug #35248 (sqlite_query() doesn't set error_msg when return value is
  being used). (Ilia)
- Fixed bug #35243 (php_mblen() crashes when compiled with thread-safety on
  Linux). (Patch: shulmanb at il dot ibm dot com, Jani)
- Fixed bug #35239 (Objects can lose references). (Dmitry)
- Fixed bug #35229 (call_user_func() crashes when argument_stack is nearly
  full). (Dmitry)
- Fixed bug #35197 (Destructor is not called). (Tony)
- Fixed bug #35179 (tokenizer extension needs T_HALT_COMPILER). (Greg)
- Fixed bug #35176 (include()/require()/*_once() produce wrong error messages
  about main()). (Dmitry)
- Fixed bug #35147 (__HALT_COMPILER() breaks with --enable-zend-multibyte).
  (Dmitry, Moriyoshi)
- Fixed bug #35143 (gettimeofday() ignores current time zone). (Derick)
- Fixed bug #35142 (SOAP Client/Server Complex Object Support). (Dmitry)
- Fixed bug #35135 (PDOStatment without related PDO object may crash). (Ilia)
- Fixed bug #35091 (SoapClient leaks memory). (Dmitry)
- Fixed bug #35079 (stream_set_blocking(true) toggles, not enables blocking).
  (askalski at gmail dot com, Tony)
- Fixed bug #35078 (configure does not find ldap_start_tls_s). (Jani)
- Fixed bug #35046 (phpinfo() uses improper css enclosure). (Ilia)
- Fixed bugs #35022, #35019 (Regression in the behavior of key() and
  current() functions). (Ilia)
- Fixed bug #35017 (Exception thrown in error handler may cause unexpected
  behavior). (Dmitry)
- Fixed bug #35014 (array_product() always returns 0). (Ilia)
- Fixed bug #35009 (ZTS: Persistent resource destruct crashes when extension
  is compiled as shared). (Dmitry)
- Fixed bug #34996 (ImageTrueColorToPalette() crashes when ncolors is zero).
  (Tony)
- Fixed bug #34982 (array_walk_recursive() modifies elements outside function
  scope). (Dmitry)
- Fixed bug #34977 (Compile failure on MacOSX due to use of varargs.h). (Tony)
- Fixed bug #34968 (bz2 extension fails on to build on some win32 setups).
 (Ilia)
- Fixed bug #34965 (tidy is not binary safe). (Mike)
- Fixed bug #34957 (PHP doesn't respect ACLs for access checks). (Wez)
- Fixed bug #34950 (Unable to get WSDL through proxy). (Dmitry)
- Fixed bug #34938 (dns_get_record() doesn't resolve long hostnames and
  leaks). (Tony)
- Fixed bug #34905 (Digest authentication does not work with Apache 1). (Ilia)
- Fixed bug #34902 (mysqli::character_set_name() - undefined method). (Tony)
- Fixed bug #34899 (Fixed sqlite extension compile failure). (Ilia)
- Fixed bug #34893 (PHP5.1 overloading, Cannot access private property).
  (Dmitry)
- Fixed bug #34884 (Possible crash in ext/sqlite when sqlite.assoc_case is
  being used). (Tony, Ilia)
- Fixed bug #34879 (str_replace, array_map corrupt negative array indexes on
  64-bit platforms). (Dmitry)
- Fixed bug #34873 (Segmentation Fault on foreach in object). (Dmitry)
- Fixed bug #34856 (configure fails to detect libiconv's type). (Tony)
- Fixed bug #34855 (ibase_service_attach() segfault on AMD64).
  (irie at gmx dot de, Tony)
- Fixed bug #34851 (SO_RECVTIMEO and SO_SNDTIMEO socket options expect
  integer parameter on Windows). (Mike)
- Fixed bug #34850 (--program-suffix and --program-prefix not included in
  man page names). (Jani)
- Fixed bug #34821 (zlib encoders fail on widely varying binary data on
  windows). (Mike, Ilia)
- Fixed bug #34818 (several functions crash when invalid mysqli_link object
  is passed). (Tony)
- Fixed bug #34810 (mysqli::init() and others use wrong $this pointer without
  checks). (Tony)
- Fixed bug #34809 (FETCH_INTO in PDO crashes without a destination object).
  (Ilia)
- Fixed bug #34802 (Fixed crash on object instantiation failure). (Ilia)
- Fixed bug #34796 (missing SSL linking in ext/ftp when configured as shared).
  (Jani)
- Fixed bug #34790 (preg_match_all(), named capturing groups, variable
  assignment/return => crash). (Dmitry)
- Fixed bug #34788 (SOAP Client not applying correct namespace to generated
  values). (Dmitry)
- Fixed bug #34787 (SOAP Client not handling boolean types correctly). (Dmitry)
- Fixed bug #34786 (2 @ results in change to error_reporting() to random
  value) (Dmitry, Tony)
- Fixed bug #34785 (subclassing of mysqli_stmt does not work). (Georg)
- Fixed bug #34782 (token_get_all() gives wrong result). (Dmitry)
- Fixed bug #34777 (Crash in dblib when fetching non-existent error info).
  (Ilia)
- Fixed bug #34771 (strtotime() fails with 1-12am/pm). (Derick)
- Fixed bug #34767 (Zend Engine 1 Compatibility not copying objects
  correctly). (Dmitry)
- Fixed bug #34758 (PDO_DBLIB did not implement rowCount()). (Ilia)
- Fixed bug #34757 (iconv_substr() gives "Unknown error" when offset > string
  length). (Tony)
- Fixed bug #34742 (ftp wrapper failures caused from segmented command
  transfer). (Ilia)
- Fixed bug #34725 (CLI segmentation faults during cleanup). (Dmitry)
- Fixed bug #34723 (array_count_values() strips leading zeroes). (Tony)
- Fixed bug #34712 (zend.ze1_compatibility_mode = on segfault). (Dmitry)
- Fixed bug #34704 (Infinite recursion due to corrupt JPEG). (Marcus)
- Fixed bug #34678 (__call(), is_callable() and static methods). (Dmitry)
- Fixed bug #34676 (missing support for strtotime("midnight") and
  strtotime("noon")). (Derick)
- Fixed bug #34645 (ctype corrupts memory when validating large numbers).
 (Ilia)
- Fixed bug #34643 (wsdl default value has no effect). (Dmitry)
- Fixed bug #34623 (Crash in pdo_mysql on longtext fields). (Ilia)
- Fixed bug #34617 (zend_deactivate: objects_store used after
  zend_objects_store_destroy is called). (Dmitry)
- Fixed bug #34590 (User defined PDOStatement class can't implement
  methods). (Marcus)
- Fixed bug #34584 (Segfault with SPL autoload handler). (Marcus)
- Fixed bug #34581 (crash with mod_rewrite). (Tony, Ilia)
- Fixed bug #34565 (mb_send_mail does not fetch
  mail.force_extra_parameters). (Marco, Ilia)
- Fixed bug #34557 (php -m exits with "error" 1). (Johannes)
- Fixed bug #34518 (Unset doesn't separate container in CV). (Dmitry)
- Fixed bug #34505 (Possible memory corruption when unmangling properties
  with empty names). (Tony)
- Fixed bug #34478 (Incorrect parsing of url's fragment (#...)). (Dmitry)
- Fixed bug #34467 (foreach + __get + __set inconsistency). (Dmitry)
- Fixed bug #34456 (Possible crash inside pspell extension). (Ilia)
- Fixed bug #34453 (parsing http://www.w3.org/2001/xml.xsd exception). (Dmitry)
- Fixed bug #34450 (Segfault when calling mysqli_close() in destructor). (Tony)
- Fixed bug #34449 (ext/soap: XSD_ANYXML functionality not exposed). (Dmitry)
- Fixed bug #34420 (Possible crash inside curl_multi_remove_handle()). (Ilia)
- Fixed bug #34358 (Fatal error: Cannot re-assign $this). (Dmitry)
- Fixed bug #34331 (php crashes when variables_order is empty). (Ilia)
- Fixed bug #34321 (Possible crash in filter code). (Ilia)
- Fixed bug #34311 (unserialize() crashes with chars above 191 dec). (Nuno)
- Fixed bug #34310 (foreach($arr as $c->d => $x) crashes). (Dmitry)
- Fixed bug #34307 (on_modify handler not called to set the default value if
  setting from php.ini was invalid). (Andrei)
- Fixed bug #34306 (wddx_serialize_value() crashes with long array keys).
  (Jani)
- Fixed bug #34304 (date() doesn't have a modifier for ISO Week Day). (Derick)
- Fixed bug #34302 (date('W') do not return leading zeros for week 1 to 9).
  (Derick)
- Fixed bug #34299 (ReflectionClass::isInstantiable() returns true for abstract
  classes). (Marcus)
- Fixed bug #34284 (CLI phpinfo showing html on _SERVER["argv"]). (Jani)
- Fixed bug #34277 (array_filter() crashes with references and objects).
  (Dmitry)
- Fixed bug #34276 (setAttributeNS doesn't work with default namespace).
  (Rob)
- Fixed bug #34260 (Segfault with callbacks (array_map) + overloading).
  (Dmitry)
- Fixed bug #34257 (lib64 not handled correctly in ming extension). (Marcus)
- Fixed bug #34221 (Compiling xmlrpc as shared fails other parts). (Jani)
- Fixed bug #34216 (Segfault with autoload). (Marcus)
- Fixed bug #34199 (if($obj)/if(!$obj) inconsistency because of cast handler).
  (Dmitry, Alex)
- Fixed bug #34191 (ob_gzhandler does not enforce trailing \0). (Ilia)
- Fixed bug #34156 (memory usage remains elevated after memory limit is
  reached). (Ilia)
- Fixed bug #34148 (+,- and . not supported as parts of scheme). (Ilia)
- Fixed bug #34137 (assigning array element by reference causes binary mess).
  (Dmitry)
- Fixed bug #34103 (line numbering not maintained in dom document). (Rob)
- Fixed bug #34078 (Reflection API problems in methods with boolean or
  null default values). (Tony)
- Fixed bug #34068 (Numeric string as array key not cast to integer in
  wddx_deserialize()). (Ilia)
- Fixed bug #34064 (arr[] as param to function in class gives invalid
  opcode). (Dmitry)
- Fixed bug #34062 (Crash in catch block when many arguments are used).
  (Dmitry)
- Fixed bug #34052 (date('U') returns %ld not unix timestamp). (Nuno)
- Fixed bug #34045 (Buffer overflow with serialized object). (Dmitry)
- Fixed bug #34001 (pdo_mysql truncates numeric fields at 4 chars). (Ilia)
- Fixed bug #33999 (object remains object when cast to int). (Dmitry)
- Fixed bug #33996 (No information given for fatal error on passing invalid
  value to typed argument). (Dmitry)
- Fixed bug #33989 (extract($GLOBALS,EXTR_REFS) crashes PHP). (Dmitry)
- Fixed bug #33987 (php script as ErrorDocument causes crash in Apache 2).
  (Ilia)
- Fixed bug #33967 (misuse of Exception constructor doesn't display
  errorfile). (Jani)
- Fixed bug #33966 (Wrong use of reflectionproperty causes a segfault). (Tony)
- Fixed bug #33963 (mssql_bind() fails on input parameters). (Frank)
- Fixed bug #33958 (duplicate cookies and magic_quotes=off may cause a crash).
  (Ilia)
- Fixed bug #33957 (gmdate('W')/date('W') sometimes returns wrong week number).
  (Derick)
- Fixed bug #33940 (array_map() fails to pass by reference when called
  recursively). (Dmitry)
- Fixed bug #33917 (number_format() output with > 1 char separators). (Jani)
- Fixed bug #33904 (input array keys being escaped when magic quotes is off).
  (Ilia)
- Fixed bug #33903 (spl_autoload_register class method). (Marcus)
- Fixed bug #33899 (CLI: setting extension_dir=some/path extension=foobar.so
  does not work). (Jani)
- Fixed bug #33882 (CLI was looking for php.ini in wrong path). (Hartmut)
- Fixed bug #33869 (strtotime() problem with "+1days" format). (Ilia)
- Fixed bug #33841 (pdo sqlite driver forgets to update affected column
  count on execution of prepared statments). (Ilia)
- Fixed bug #33837 (Informix ESQL version numbering schema changed). (Jani)
- Fixed bug #33829 (mime_content_type() returns text/plain for gzip and bzip
  files). (Derick)
- Fixed bug #33802 (throw Exception in error handler causes crash). (Dmitry)
- Fixed bug #33771 (error_reporting falls to 0 when @ was used inside
  try/catch block). (Tony)
- Fixed bug #33760 (cURL needs to implement CRYPTO_callback functions to
  prevent locking). (Mike, Ilia)
- Fixed bug #33732 (Wrong behavior of constants in class and interface
  extending). (Dmitry)
- Fixed bug #33723 (php_value overrides php_admin_value). (Dmitry)
- Fixed bug #33720 (mb_encode_mimeheader does not work for multibyte
  chars). (Rui)
- Fixed bug #33710 (ArrayAccess objects does not initialize $this). (Dmitry)
- Fixed bug #33690 (Crash setting some ini directives in httpd.conf). (Rasmus)
- Fixed bug #33673 (Added detection for partially uploaded files). (Ilia)
- Fixed bug #33605 (substr_compare() crashes with negative offset and length).
  (Tony)
- Fixed bug #33597 (setcookie() "expires" date format doesn't comply with RFC).
  (Tony)
- Fixed bug #33588 (LDAP: RootDSE query not possible). (Jani)
- Fixed bug #33578 (strtotime() problem with "Oct17" format). (Derick)
- Fixed bug #33578 (strtotime() doesn't understand "11 Oct" format). (Derick)
- Fixed bug #33562 (date("") crashes). (Derick)
- Fixed bug #33558 (warning with nested calls to functions returning by
  reference). (Dmitry)
- Fixed bug #33536 (strtotime() defaults to now even on non time string).
  (Derick)
- Fixed bug #33532 (Different output for strftime() and date()). (Derick)
- Fixed bug #33523 (Memory leak in xmlrpc_encode_request()). (Ilia)
- Fixed bug #33520 (crash if safe_mode is on and session.save_path is changed).
  (Dmitry)
- Fixed bug #33512 (Add missing support for isset()/unset() overloading to
  complement the property get/set methods). (Dmitry)
- Fixed bug #33491 (crash after extending MySQLi internal class). (Tony)
- Fixed bug #33475 (cURL handle is not closed on curl_close(). (Ilia)
- Fixed bug #33469 (Compile error undefined reference to ifx_checkAPI). (Jani)
- Fixed bug #33433 (strtoll not available on Tru64). (Jani, Derick)
- Fixed bug #33427 (ext/odbc: check if unixODBC header file exists). (Jani)
- Fixed bug #33415 (strtotime() related bugs). (Derick)
- Fixed bug #33414 (Comprehensive list of incorrect days returned after
  strtotime() / date() tests). (Derick)
- Fixed bug #33389 (double free() when exporting a ReflectionClass). (Marcus)
- Fixed bug #33383 (crash when retrieving empty LOBs). (Tony)
- Fixed bug #33382 (array_reverse() fails after *sort()),  introduced by
  zend_hash_sort() optimizations in HEAD. (Tony)
- Fixed bug #33340 (CLI Crash when calling php:function from XSLT). (Rob)
- Fixed bug #33326 (Cannot build extensions with phpize on Macosx). (Jani)
- Fixed bug #33318 (throw 1; results in Invalid opcode 108/1/8). (Dmitry)
- Fixed bug #33312 (ReflectionParameter methods do not work correctly).
  (Dmitry)
- Fixed bug #33299 (php:function no longer handles returned dom objects).
  (Rob, Joe Orton)
- Fixed bug #33286 (nested array_walk() calls and user array compare functions
  broken; FCI cache). (Andrei, patch from m.bretz@metropolis-ag.de)
- Fixed bug #33277 (private method accessed by child class). (Dmitry)
- Fixed bug #33268 (iconv_strlen() works only with a parameter of < 3 in
  length). (Ilia)
- Fixed bug #33257 (array_splice() inconsistent when passed function instead of
  variable). (Dmitry)
- Fixed bug #33243 (ze1_compatibility_mode does not work as expected). (Dmitry)
- Fixed bug #33242 (Mangled error message when stream fails). (Derick)
- Fixed bug #33222 (segfault when CURL handle is closed in a callback). (Tony)
- Fixed bug #33214 (odbc_next_result does not signal SQL errors with
  2-statement SQL batches). (rich at kastle dot com, Tony)
- Fixed bug #33212 ([GCC 4]: 'zend_error_noreturn' aliased to external symbol
  'zend_error'). (Dmitry)
- Fixed bug #33210 (relax jpeg recursive loop protection). (Ilia)
- Fixed bug #33201 (Crash when fetching some data types). (Frank)
- Fixed bug #33200 (preg_replace(): magic_quotes_sybase=On makes 'e' modifier
  misbehave). (Jani)
- Fixed bug #33185 (--enable-session=shared does not build). (Jani)
- Fixed bug #33171 (foreach enumerates private fields declared in base
  classes). (Dmitry)
- Fixed bug #33167 (Possible crash inside pg_fetch_array()). (Ilia)
- Fixed bug #33164 (Soap extension incorrectly detects HTTP/1.1). (Ilia)
- Fixed bug #33156 (cygwin version of setitimer doesn't accept ITIMER_PROF).
  (Nuno)
- Fixed bug #33153 (crash in mssql_next result). (Frank)
- Fixed bug #33150 (shtool: insecure temporary file creation). (Jani)
- Fixed bug #33136 (method offsetSet in class extended from ArrayObject crash
  PHP). (Marcus)
- Fixed bug #33125 (imagecopymergegray() produces mosaic rainbow effect).
  (Pierre)
- Fixed bug #33116 (crash when assigning class name to global variable in
  __autoload). (Dmitry)
- Fixed bug #33090 (mysqli_prepare() doesn't return an error). (Georg)
- Fixed bug #33076 (str_ireplace() incorrectly counts result string length
  and may cause segfault). (Tony)
- Fixed bug #33072 (Add a safemode/open_basedir check for runtime
  "session.save_path" change using session_save_path() function). (Rasmus)
- Fixed bug #33070 (Improved performance of bzdecompress() by several orders
  of magnitude). (Ilia)
- Fixed bug #33059 (crash when moving xml attribute set in dtd). (Ilia)
- Fixed bug #33057 (Don't send extraneous entity-headers on a 304 as per
  RFC 2616 section 10.3.5) (Rasmus, Choitel)
- Fixed bug #33019 (socket errors cause memory leaks in php_strerror()).
  (jwozniak23 at poczta dot onet dot pl, Tony).
- Fixed bug #33017 ("make distclean" gives an error with VPATH build). (Jani)
- Fixed bug #33013 ("next month" was handled wrong while parsing dates).
  (Derick)
- Fixed bug #32993 (implemented Iterator function current() don't throw
  exception). (Dmitry)
- Fixed bug #32981 (ReflectionMethod::getStaticVariables() causes apache2.0.54
  seg fault). (Dmitry)
- Fixed bug #32956 (mysql_bind_result() doesn't support MYSQL_TYPE_NULL).
  (Georg)
- Fixed bug #32947 (Incorrect option for mysqli default password). (Georg)
- Fixed bug #32944 (Disabling session.use_cookies doesn't prevent reading
  session cookies). (Jani, Tony)
- Fixed bug #32941 (Sending structured SOAP fault kills a php). (Dmitry)
- Fixed bug #32937 (open_basedir looses trailing / in the limiter).
  (Adam Conrad)
- Fixed bug #32936 (http redirects URLs are not checked for control chars).
  (Ilia)
- Fixed bug #32933 (Cannot extend class "SQLiteDatabase"). (Marcus)
- Fixed bug #32932 (Oracle LDAP: ldap_get_entries(), invalid pointer). (Jani)
- Fixed bug #32930 (class extending DOMDocument doesn't clone properly). (Rob)
- Fixed bug #32924 (file included with "auto_prepend_file" can be included
  with require_once() or include_once()). (Stas)
- Fixed bug #32904 (pg_get_notify() ignores result_type parameter). (Tony)
- Fixed bug #32852 (Crash with singleton and __destruct when
  zend.ze1_compatibility_mode = On). (Dmitry)
- Fixed bug #32833 (Invalid opcode). (Dmitry)
- Fixed bug #32813 (parse_url() does not handle scheme-only urls properly).
  (Ilia)
- Fixed bug #32810 (temporary files not using plain file wrapper). (Ilia)
- Fixed bug #32809 (Missing T1LIB support on Windows). (Edin)
- Fixed bug #32802 (General cookie overrides more specific cookie). (Ilia)
- Fixed bugs #32800, #32830 (ext/odbc: Problems with 64bit systems). (Jani)
- Fixed bug #32799 (crash: calling the corresponding global var during the
  destruct). (Dmitry)
- Fixed bug #32776 (SOAP doesn't support one-way operations). (Dmitry)
- Fixed bug #32773 (GMP functions break when second parameter is 0). (Stas)
- Fixed bug #32759 (incorrect determination of default value (COM)). (Wez)
- Fixed bug #32758 (Cannot access safearray properties in VB6 objects). (Wez)
- Fixed bug #32755 (Segfault in replaceChild() when DocumentFragment has no
  children). (Rob)
- Fixed bug #32753 (Undefined constant SQLITE_NOTADB). (Ilia)
- Fixed bug #32742 (segmentation fault when the stream with a wrapper
  is not closed). (Tony, Dmitry)
- Fixed bug #32699 (pg_affected_rows() was defined when it was not available).
  (Derick)
- Fixed bug #32686 (Require/include file in destructor causes segfault).
  (Marcus)
- Fixed bug #32682 (ext/mssql: Error on module shutdown when called from
  activescript). (Frank)
- Fixed bug #32674 (exception in iterator causes crash). (Dmitry)
- Fixed bug #32660 (Assignment by reference causes crash when field access is
  overloaded (__get)). (Dmitry)
- Fixed bug #32647 (Using register_shutdown_function() with invalid callback
  can crash PHP). (Jani)
- Fixed bug #32615 (Segfault in replaceChild() using fragment when
  previousSibling is NULL). (Rob)
- Fixed bug #32613 (ext/snmp: use of snmp_shutdown() causes snmpapp.conf
  access errors). (Jani, ric at arizona dot edu)
- Fixed bug #32608 (html_entity_decode() converts single quotes even if
  ENT_NOQUOTES is given). (Ilia)
- Fixed bug #32596 (Segfault/Memory Leak by getClass (etc) in __destruct).
  (Dmitry)
- Fixed bug #32591 (ext/mysql: Unsatisfied symbol: ntohs with HP-UX). (Jani)
- Fixed bug #32589 (possible crash inside imap_mail_compose() function).
  (Ilia)
- Fixed bug #32589 (Possible crash inside imap_mail_compose, with charsets).
  (Ilia)
- Fixed bug #32587 (Apache2: errors sent to error_log do not include
  timestamps). (Jani)
- Fixed bug #32560 (configure looks for incorrect db2 library). (Tony)
- Fixed bug #32553 (mmap loads only the 1st 2000000 bytes on Win32). (Ilia)
- Fixed bug #32533 (proc_get_status() returns the incorrect process status).
  (Ilia)
- Fixed bug #32530 (chunk_split() does not append endstr if chunklen is
  longer then the original string). (Ilia)
- Fixed bug #32491 (File upload error - unable to create a temporary file).
  (Uwe Schindler)
- Fixed bug #32455 (wrong setting property to unset value). (Dmitry)
- Fixed bug #32429 (method_exists() always return TRUE if __call method
  exists). (Dmitry)
- Fixed bug #32428 (The @ warning error suppression operator is broken).
  (Dmitry)
- Fixed bug #32427 (Interfaces are not allowed 'static' access modifier).
  (Dmitry)
- Fixed bug #32405 (mysqli::fetch() returns bad data - 64bit problem).
  (Andrey)
- Fixed bug #32296 (get_class_methods() output has changed between 5.0.2 and
  5.0.3). (Dmitry)
- Fixed bug #32282 (Segfault in mysqli_fetch_array on 64-bit). (Georg)
- Fixed bug #32245 (xml_parser_free() in a function assigned to the xml
  parser gives a segfault). (Rob)
- Fixed bug #32179 (xmlrpc_encode() segfaults with recursive references).
  (Tony)
- Fixed bug #32171 (Userspace stream wrapper crashes PHP). (Tony, Dmitry)
- Fixed bug #32160 (copying a file into itself leads to data loss). (Ilia)
- Fixed bug #32139 (SOAP client does not auto-handle base64 encoding). (Ilia)
- Fixed bug #32109 ($_POST is not populated in multi-threaded environment).
  (Moriyoshi)
- Fixed bug #32080 (segfault when assigning object to itself with
  zend.ze1_compatibility_mode=On). (Dmitry)
- Fixed bug #32021 (Crash caused by range('', 'z')). (Derick)
- Fixed bug #32013 (ext/mysqli bind_result causes fatal error: memory limit).
  (Andrey)
- Fixed bug #32010 (Memory leak in mssql_fetch_batch). (fmk)
- Fixed bug #32009 (crash when mssql_bind() is called more than once). (Frank)
- Fixed bug #31971 (ftp_login fails on some SSL servers).
  (frantisek at augusztin dot com)
- Fixed bug #31887 (ISAPI: Custom 5xx error does not return correct HTTP
  response message). (Jani)
- Fixed bug #31828 (Crash with zend.ze1_compatibility_mode=On). (Dmitry)
- Fixed bug #31668 (multi_query works exactly every other time - multi query
  d/e flag global and not per connection). (Andrey)
- Fixed bug #31636 (another crash when echoing a COM object). (Wez)
- Fixed bug #31583 (php_std_date() uses short day names in non-y2k_compliance
  mode). (mike at php dot net)
- Fixed bug #31525 (object reference being dropped. $this getting lost).
 (Stas, Dmitry)
- Fixed bug #31502 (Wrong deserialization from session when using WDDX
  serializer). (Dmitry)
- Fixed bug #31478 (segfault with empty() / isset()). (Moriyoshi)
- Fixed bug #31465 (False warning in unpack() when working with *). (Ilia)
- Fixed bug #31363 (broken non-blocking flock()). (ian at snork dot net)
- Fixed bug #31358 (Older GCC versions do not provide portable va_copy()).
  (Jani)
- Fixed bug #31341 (escape on curly inconsistent). (Dmitry)
- Fixed bug #31256 (PHP_EVAL_LIBLINE configure macro does not handle
  -pthread). (Jani)
- Fixed bug #31213 (Side effects caused by fix of bug #29493). (Dmitry)
- Fixed bug #31177 (memory leaks and corruption because of incorrect
  refcounting). (Dmitry)
- Fixed bug #31158 (array_splice on $GLOBALS crashes). (Dmitry)
- Fixed bug #31054 (safe_mode & open_basedir checks only check first
  include_path value). (Ilia)
- Fixed bug #31033 (php:function(string, nodeset) with xsl:key crashes PHP).
  (Rob)
- Fixed bug #30961 (Wrong line number in ReflectionClass getStartLine()).
  (Dmitry)
- Fixed bug #30889 (Conflict between __get/__set and ++ operator). (Dmitry)
- Fixed bug #30833 (array_count_values() modifying input array). (Tony)
- Fixed bug #30828 (debug_backtrace() reports incorrect class in overridden
  methods). (Dmitry)
- Fixed bug #30820 (static member conflict with $this->member silently
  ignored). (Dmitry)
- Fixed bug #30819 (Better support for LDAP SASL bind). (Jani)
- Fixed bug #30791 (magic methods (__sleep/__wakeup/__toString) call
  __call if object is overloaded). (Dmitry)
- Fixed bug #30707 (Segmentation fault on exception in method).
  (Stas, Dmitry)
- Fixed bug #30702 (cannot initialize class variable from class constant).
  (Dmitry)
- Fixed bug #30578 (Output buffers flushed before calling __destruct()
  functions). (Jani)
- Fixed bug #30519 (Interface not existing says Class not found). (Dmitry)
- Fixed bug #30407 (Strange behavior of default arguments). (Dmitry)
- Fixed bug #30394 (Assignment operators yield wrong result with __get/__set).
  (Dmitry)
- Fixed bug #30332 (zend.ze1_compatibility_mode isn't fully compatible with
  array_push()). (Dmitry)
- Fixed bug #30162 (Catching exception in constructor causes lose of
  $this). (Dmitry)
- Fixed bug #30140 (Problem with array in static properties). (Dmitry)
- Fixed bug #30126 (Enhancement for error message for abstract classes).
  (Marcus)
- Fixed bug #30096 (gmmktime does not return the current time). (Derick)
- Fixed bug #30080 (Passing array or non array of objects). (Dmitry)
- Fixed bug #30052 (Crash on shutdown after odbc_pconnect()). (Edin)
- Fixed bug #29983 (PHP does not explicitly set mime type & charset). (Ilia)
- Fixed bug #29975 (memory leaks when set_error_handler() is used inside error
  handler). (Tony)
- Fixed bug #29971 (variables_order behavior). (Dmitry)
- Fixed bug #29944 (Function defined in switch, crashes). (Dmitry)
- Fixed bug #29896 (Backtrace argument list out of sync). (Dmitry)
- Fixed bug #29728 (Reflection API Feature: Default parameter value). (Marcus)
- Fixed bug #29689 (default value of protected member overrides default value
  of private and other private variable problems in inherited classes). (Stas)
- Fixed bug #29683 (headers_list() returns empty array). (Tony)
- Fixed bug #29583 (crash when echoing a COM object). (M.Sisolak, Wez)
- Fixed bug #29522 (accessing properties without connection). (Georg)
- Fixed bug #29361 (var_export() producing invalid code). (Derick)
- Fixed bug #29338 (unencoded spaces get ignored after certain tags). (Ilia)
- Fixed bug #29335 (fetch functions now use MYSQLI_BOTH as default). (Georg)
- Fixed bug #29334 (win32 mail() provides incorrect Date: header). (Jani)
- Fixed bug #29311 (calling parent constructor in mysqli). (Georg)
- Fixed bug #29268 (__autoload() not called with Reflection->getClass()).
  (Dmitry)
- Fixed bug #29256 (SOAP HTTP Error when envelop size is more than 24345
  bytes). (Dmitry, Wez)
- Fixed bug #29253 (array_diff with $GLOBALS argument fails). (Dmitry)
- Fixed bug #29236 (memory error when wsdl-cache is enabled). (Dmitry)
- Fixed bug #29210 (Function: is_callable - no support for private and
  protected classes). (Dmitry)
- Fixed bug #29109 (SoapFault exception: [WSDL] Out of memory). (Dmitry)
- Fixed bug #29104 (Function declaration in method doesn't work). (Dmitry)
- Fixed bug #29061 (soap extension segfaults). (Dmitry)
- Fixed bug #29015 (Incorrect behavior of member vars(non string ones)-numeric
  mem vars and others). (Dmitry)
- Fixed bug #28985 (__getTypes() returning nothing on complex WSDL). (Dmitry)
- Fixed bug #28969 (Wrong data encoding of special characters). (Dmitry)
- Fixed bug #28839 (SIGSEGV in interactive mode (php -a)).
  (kameshj at fastmail dot fm)
- Fixed bug #28605 (Need to use -[m]ieee option for Alpha CPUs). (Jani)
- Fixed bug #28568 (SAPI::known_post_content_types is not thread safe).
  (Moriyoshi)
- Fixed bug #28377 (debug_backtrace is intermittently passing args). (Dmitry)
- Fixed bug #28355 (glob wont error if dir is not readable). (Hartmut)
- Fixed bug #28072 (static array with some constant keys will be incorrectly
  ordered). (Dmitry)
- Fixed bug #27908 (xml default_handlers not being called). (Rob)
- Fixed bug #27598 (list() array key assignment causes HUGE memory leak).
  (Dmitry)
- Fixed bug #27268 (Bad references accentuated by clone). (Dmitry)
- Fixed bug #26456 (Wrong results from Reflection-API getDocComment() when
  called via STDIN). (Dmitry)
- Fixed bug #25922 (In error handler, modifying 5th arg (errcontext) may
  result in seg fault). (Dmitry)
- Fixed bug #25359 (array_multisort() doesn't work in a function if array is
  global or reference). (Dmitry)
- Fixed bug #22836 (returning reference to uninitialized variable). (Dmitry)
- Fixed bug #21306 (ext/sesssion: catch bailouts of write handler during
  RSHUTDOWN). (Jani, Xuefer at 21cn dot com)
- Fixed bug #15854 (boolean ini options may be incorrectly displayed as Off
  when they are On). (Tony)
- Fixed bugs #14561, #20382, #26090, #26320, #28024, #30532, #32086, #32270,
  #32555, #32588, #33056 (strtotime() related bugs). (Derick)

31 Mar 2005, PHP 5.0.4
- Added SNMPv2 support. (harrie)
- Added Oracle Instant Client support. (cjbj at hotmail dot com, Tony)
- Added length and charsetnr for field array and object in mysqli. (Georg)
- Added checks for negative values to gmp_sqrt(), gmp_powm(), gmp_sqrtrem()
  and gmp_fact() to prevent SIGFPE. (Tony)
- Changed foreach() to throw an exception if IteratorAggregate::getIterator()
  does not return an Iterator. (Marcus)
- Changed phpize not to require libtool. (Jani)
- Updated bundled oniguruma library (used for multibyte regular expression)
  to 3.7.0. (Moriyoshi)
- Updated bundled libmbfl library (used for multibyte functions). (Moriyoshi)
  Fixed bugs:
  . Bug #32311 (mb_encode_mimeheader() does not properly escape characters)
  . Bug #32063 (mb_convert_encoding ignores named entity 'alpha')
  . Bug #31911 (mb_decode_mimeheader() is case-sensitive to hex escapes)
  . bug #30573 (compiler warnings in libmbfl due to invalid type cast)
  . Bug #30549 (incorrect character translations for some ISO8859 charsets).
- Fixed bug preventing from building oci8 as shared.
  (stanislav dot voroniy at portavita dot nl, Tony)
- Fixed a bug in mysql_affected_rows and mysql_stmt_affected_rows when the
  api function returns -1 (Georg)
- Fixed several leaks in ext/browscap and sapi/embed. (Andrei)
- Fixed several leaks in ext/filepro. (Tony)
- Fixed build system to always use bundled libtool files. (Jani)
- Fixed a bug in mysqli_stmt_execute() (type conversion with NULL values).
  (Georg)
- Fixed segfault in mysqli_fetch_field_direct() when invalid field offset
  is passed. (Tony)
- Fixed posix_getsid() & posix_getpgid() to return sid & pgid instead
  of true. (Tony)
- Fixed bug #32394 (offsetUnset() segfaults in a foreach). (Marcus)
- Fixed bug #32373 (segfault in bzopen() if supplied path to non-existent
  file). (Tony)
- Fixed bug #32326 (Check values of Connection/Transfer-Encoding
  case-incentively in SOAP extension). (Ilia)
- Fixed bug #32290 (call_user_func_array() calls wrong class method within
  child class). (Marcus)
- Fixed bug #32238 (spl_array.c: void function cannot return value). (Johannes)
- Fixed bug #32210 (proc_get_status() sets "running" always to true). (Ilia)
- Fixed bug #32200 (Prevent using both --with-apxs2 and --with-apxs2filter).
  (Jani)
- Fixed bug #32134 (Overloading offsetGet/offsetSet). (Marcus)
- Fixed bug #32130 (ArrayIterator::seek() does not throw an Exception on
  invalid index). (Marcus)
- Fixed bug #32115 (dateTime SOAP encoding of timezone incorrect). (Dmitry)
- Fixed bug #32081 (in mysqli default socket value is not being used). (Ilia)
- Fixed bug #32021 (Crash caused by range('', 'z')). (Derick)
- Fixed bug #32011 (Fragments which replaced Nodes are not globaly useable).
  (Rob)
- Fixed bug #32001 (xml_parse_into_struct() function exceeds maximum
  execution time). (Rob, Moriyoshi)
- Fixed bug #31980 (Unicode exif data not available on Windows). (Edin)
- Fixed bug #31960 (msql_fetch_row() and msql_fetch_array() dropping columns
  with NULL values). (Daniel Convissor)
- Fixed bug #31878 (Segmentation fault using clone keyword on nodes). (Rob)
- Fixed bug #31858 (--disable-cli does not force --without-pear). (Jani)
- Fixed bug #31842 (*date('r') does not return RFC2822 conforming date string).
  (Jani)
- Fixed bug #31832 (SOAP encoding problem with complex types in WSDL mode with
  multiple parts). (Dmitry)
- Fixed bug #31797 (exif_read_data() uses too low nesting limit). (Ilia)
- Fixed bug #31796 (readline completion handler does not handle empty return
  values). (Ilia)
- Fixed bug #31792 (getrusage() does not provide ru_nswap value). (Ilia)
- Fixed bug #31755 (Cannot create SOAP header in no namespace). (Dmitry)
- Fixed bug #31754 (dbase_open() fails for mode = 1). (Mehdi, Derick)
- Fixed bug #31751 (pg_parameter_status() missing on Windows). (Edin)
- Fixed bug #31747 (SOAP Digest Authentication doesn't work with
  "HTTP/1.1 100 Continue" response). (Dmitry)
- Fixed bug #31732 (mb_get_info() causes segfault when no parameters
  specified). (Tony)
- Fixed bug #31710 (Wrong return values for mysqli_autocommit/commit/rollback).
  (Georg)
- Fixed bug #31705 (parse_url() does not recognize http://foo.com#bar). (Ilia)
- Fixed bug #31695 (Cannot redefine endpoint when using WSDL). (Dmitry)
- Fixed bug #31684 (dio_tcsetattr(): misconfigured termios settings).
  (elod at itfais dot com)
- Fixed bug #31683 (changes to $name in __get($name) override future
  parameters) (Dmitry)
- Fixed bug #31699 (unserialize() float problem on non-English locales). (Ilia)
- Fixed bug #31562 (__autoload() problem with static variables). (Marcus)
- Fixed bug #31651 (ReflectionClass::getDefaultProperties segfaults with arrays).
  (Marcus)
- Fixed bug #31623 (OCILogin does not support password grace period).
  (daniel dot beet at accuratesoftware dot com, Tony)
- Fixed bug #31527 (crash in msg_send() when non-string is stored without
  being serialized). (Ilia)
- Fixed bug #31515 (Improve performance of scandir() by factor of 10 or so). (Ilia)
- Fixed bug #31514 (open_basedir uses path_translated rather then cwd for .
  translation). (Ilia)
- Fixed bug #31480 (Possible infinite loop in imap_mail_compose()). (Ilia)
- Fixed bug #31479 (Fixed crash in chunk_split(), when chunklen > strlen). (Ilia)
- Fixed bug #31454 (session_set_save_handler crashes PHP when supplied
  non-existent object ref). (Tony)
- Fixed bug #31444 (Memory leak in zend_language_scanner.c).
  (hexer at studentcenter dot org)
- Fixed bug #31442 (unserialize broken on 64-bit systems). (Marcus)
- Fixed bug #31440 ($GLOBALS can be overwritten via GPC when register_globals
  is enabled). (Ilia)
- Fixed bug #31422 (No Error-Logging on SoapServer-Side). (Dmitry)
- Fixed bug #31413 (curl POSTFIELDS crashes on 64-bit platforms). (Joe)
- Fixed bug #31396 (compile fails with gd 2.0.33 without freetype). (Jani)
- Fixed bug #31371 (highlight_file() trims new line after heredoc). (Ilia)
- Fixed bug #31361 (simplexml/domxml segfault when adding node twice). (Rob)
- Fixed bug #31348 (CachingIterator::rewind() leaks). (Marcus)
- Fixed bug #31346 (ArrayIterator::next segfaults). (Marcus)
- Fixed bug #31190 (Unexpected warning then exception is thrown from
  call_user_func_array()). (phpbugs at domain51 dot net, Dmitry)
- Fixed bug #31142 (imap_mail_compose() fails to generate correct output). (Ilia)
- Fixed bug #31139 (XML Parser Functions seem to drop &amp; when parsing). (Rob)
- Fixed bug #31398 (When magic_guotes_gpc are enabled filenames with ' get cutoff).
  (Ilia)
- Fixed bug #31288 (Possible crash in mysql_fetch_field(), if mysql_list_fields()
  was not called previously). (Ilia)
- Fixed bug #31107, #31110, #31111, #31249 (Compile failure of zend_strtod.c).
  (Jani)
- Fixed bug #31110 (PHP 4.3.10 does not compile on Tru64 UNIX 5.1B). (Derick)
- Fixed bug #31107 (Compile failure on Solaris 9 (Intel) and gcc 3.4.3). (Derick)
- Fixed bug #31103 (Better error message when c-client cannot be found). (Ilia)
- Fixed bug #31101 (missing kerberos header file path with --with-openssl). (Jani)
- Fixed bug #31098 (isset() / empty() incorrectly return true in dereference of
  a string type). (Moriyoshi)
- Fixed bug #31087 (broken php_url_encode_hash macro). (Ilia)
- Fixed bug #31072 (var_export() does not output an array element with an empty
  string key). (Derick)
- Fixed bug #31060 (imageftbbox() does not use linespacing parameter). (Jani)
- Fixed bug #31056 (php_std_date() returns invalid formatted date if
  y2k_compliance is On). (Ilia)
- Fixed bug #31055 (apache2filter: per request leak proportional to the full
  path of the request URI). (kameshj at fastmail dot fm)
- Fixed bug #30901 (can't send cookies with soap envelop). (Dmitry)
- Fixed bug #30871 (Misleading warning message for array_combine()). (Andrey)
- Fixed bug #30868 (evaluated pointer comparison in mbregex causes compile
  failure). (Moriyoshi)
- Fixed bug #30862 (Static array with boolean indexes). (Marcus)
- Fixed bug #30726 (-.1 like numbers are not being handled correctly). (Ilia)
- Fixed bug #30725 (PHP segfaults when an exception is thrown in getIterator()
  within foreach). (Marcus)
- Fixed bug #30609 (cURL functions bypass open_basedir). (Jani)
- Fixed bug #30446 (apache2handler: virtual() includes files out of sequence)
- Fixed bug #30430 (odbc_next_result() doesn't bind values and that results
  in segfault). (pdan-php at esync dot org, Tony)
- Fixed bug #30266 (Invalid opcode 137/1/8). (Marcus)
- Fixed bug #30120 imagettftext() and imagettfbbox() accept too many
  parameters). (Jani)
- Fixed bug #30106 (SOAP cannot not parse 'ref' element. Causes Uncaught
  SoapFault exception). (Dmitry)
- Fixed bug #29989 (type re_registers redefined in oniguruma.h). (Moriyoshi)
- Fixed bug #28803 (enabled debug causes bailout errors with CLI on AIX
  because of fflush() called on already closed filedescriptor). (Tony)
- Fixed bug #29767 (Weird behaviour of __set($name, $value)). (Dmitry)
- Fixed bug #29733 (printf() handles repeated placeholders wrong).
  (bugs dot php dot net at bluetwanger dot de, Ilia)
- Fixed bug #29424 (width and height inverted for JPEG2000 files). (Ilia)
- Fixed bug #29329 (configure for mysqli with shared doesn't work). (Georg)
- Fixed bug #29136 (make test - libtool failure on MacOSX). (Jani)
- Fixed bug #28976 (mail(): use "From:" from headers if sendmail_from is empty).
  (Jani)
- Fixed bug #28930 (PHP sources pick wrong header files generated by bison).
  (eggert at gnu dot org, Jani)
- Fixed bug #28840 (__destruct of a class that extends mysqli not called).
  (Marcus)
- Fixed bug #28804 (ini-file section parsing pattern is buggy).
  (wendland at scan-plus dot de)
- Fixed bug #28451 (corrupt EXIF headers have unlimited recursive IFD directory
  entries). (Andrei)
- Fixed bug #28444 (Cannot access undefined property for object with overloaded
  property access). (Dmitry)
- Fixed bug #28442 (Changing a static variables in a class changes it across
  sub/super classes.) (Marcus)
- Fixed bug #28324 (HTTP_SESSION_VARS appear when register_long_arrays is
  Off). (Tony)
- Fixed bug #28074 (FastCGI: stderr should be written in a FCGI stderr stream).
  (chris at ex-parrot dot com)
- Fixed bug #28067 (partially incorrect utf8 to htmlentities mapping). (Derick,
  Benjamin Greiner)
- Fixed bug #28041 (SOAP HTTP Digest Access Authentication). (Dmitry)
- Fixed bug #27633 (Double \r problem on ftp_get in ASCII mode on Win32). (Ilia)
- Fixed bug #18613 (Multiple OUs in x509 certificate not handled properly).
  (Jani)

15 Dec 2004, PHP 5.0.3
- Added the %F modifier to *printf to render a non-locale-aware representation
  of a float with the . as decimal seperator. (Derick)
- Fixed error handling in mysqli_multi_query. (Georg)
- Extended the functionality of is_subclass_of() to accept either a class name
  or an object as first parameter. (Andrey)
- Fixed potential problems with unserializing invalid serialize data. (Marcus)
- Fixed bug #32076 (ReflectionMethod::isDestructor() always return true).
  (Derick, Tony)
- Fixed bug #31034 (Problem with non-existing iconv header file). (Derick)
- Fixed bug #30995 (snmp extension does not build with net-snmp 5.2). (Ilia)
- Fixed bug #30994 (SOAP server unable to handle request with references).
  (Dmitry)
- Fixed bug #30990 (allow popen() on *NIX to accept 'b' flag). (Ilia)
- Fixed bug #30967 (properties in extended mysqli classes don't work). (Georg)
- Fixed bug #30928 (When Using WSDL, SoapServer doesn't handle private or
  protected properties). (Dmitry)
- Fixed bug #30922 (reflective functions crash PHP when interfaces extend
  themselves). (Tony, Dmitry)
- Fixed bug #30904 (segfault when recording soapclient into session). (Tony,
  Dmitry)
- Fixed bug #30890 (MySQLi testsuite)
- Fixed bug #30856 (ReflectionClass::getStaticProperties segfaults). (Marcus)
- Fixed bug #30832 ("!" stripped off comments in xml parser). (Rob)
- Fixed bug #30799 (SoapServer doesn't handle private or protected properties).
  (Dmitry)
- Fixed bug #30783 (Apache crash when using ReflectionFunction::
  getStaticVariables()). (Marcus)
- Fixed bug #30750 (Meaningful error message when upload directory is not
  accessible). (Ilia)
- Fixed bug #30685 (Malformed SOAPClient http header reequest). (Dmitry)
- Fixed bug #30672 (Problem handling exif data in jpeg images at unusual
  places). (Marcus)
- Fixed bug #30658 (Ensure that temporary files created by GD are removed).
  (Ilia)
- Fixed bug #30645 (def. multi result set support for mysql_connect). (Georg)
- Fixed bug #30637 (compile with pear error). (Antony)
- Fixed bug #30587 (array_multisort doesn't separate zvals before
  changing them). (Tony)
- Fixed bug #30572 (crash when comparing SimpleXML attribute to a boolean).
  (Andi)
- Fixed bug #30566 (attribute namespace URIs are inconsistent when parsing).
  (Rob)
- Fixed bug #30490 (PEAR installation fails). (Antony)
- Fixed bug #30475 (curl_getinfo() may crash in some situations). (Ilia)
- Fixed bug #30442 (segfault when parsing ?getvariable[][ ). (Tony)
- Fixed bug #30388 (rename across filesystems loses ownership and
  permission info). (Tony)
- Fixed bug #30387 (stream_socket_client async connect was broken).
  (vnegrier at esds dot com, Wez).
- Fixed bug #30381 (Strange results with get_class_vars()). (Marcus)
- Fixed bug #30375 (cal_info() does not work without a parameter). (Ilia)
- Fixed bug #30362 (stream_get_line() not handling end string correctly).
  (Ilia)
- Fixed bug #30359 (SOAP client requests have no port in "Host" field).
  (Dmitry)
- Fixed bug #30356 (str_ireplace() does not work on all strings). (Ilia)
- Fixed bug #30344 (Reflection::getModifierNames() returns too long strings).
  (Marcus)
- Fixed bug #30329 (Error Fetching http body, No Content-Length, connection
  closed or chunked data). (Dmitry)
- Fixed bug #30282 (segfault when using unknown/unsupported
  session.save_handler and/or session.serialize_handler). (Tony)
- Fixed bug #30281 (Prevent non-wbmp images from being detected as such).
  (Ilia)
- Fixed bug #30276 (Possible crash in ctype_digit on large numbers). (Ilia)
- Fixed bug #30230 (exception handler not working with objects). (Marcus)
- Fixed bug #30224 (Sybase date strings are sometimes not null terminated).
  (Ilia)
- Fixed bug #30175 (SOAP results aren't parsed correctly). (Dmitry)
- Fixed bug #30147 (OO sqlite_fetch_object did not reset error handler). (Wez)
- Fixed bug #30133 (get_current_user() crashes on Windows). (Edin)
- Fixed bug #30061 (xml_set_start_namespace_decl_handler not called). (Rob)
- Fixed bug #30057 (did not detect IPV6 on FreeBSD 4.1). (Wez)
- Fixed bug #30042 (strtotime does not use second param). (Derick)
- Fixed bug #30027 (Possible crash inside ftp_get()).
  (cfield at affinitysolutions dot com)
- Fixed bug #29954 (array_reduce segfaults when initial value is array). (Tony)
- Fixed bug #29883 (isset gives invalid values on strings). (Tony, Dmitry)
- Fixed bug #29801 (Set limit on the size of mmapable data). (Ilia)
- Fixed bug #29557 (strtotime error). (Derick)
- Fixed bug #29418 (double free when openssl_csr_new fails).
  (Kamesh Jayachandran).
- Fixed bug #29385 (Soapserver always uses std class). (David, Dmitry)
- Fixed bug #29211 (SoapClient doesn't request wsdl through proxy). (Rob)
- Fixed bug #28817 (Var problem when extending domDocument). (Georg)
- Fixed bug #28599 (strtotime fails with zero base time). (Derick)
- Fixed bug #28598 (Lost support for MS Symbol fonts). (Pierre)
- Fixed bug #28220 (mb_strwidth() returns wrong width values for some hangul
  characters). (Moriyoshi)
- Fixed bug #28228 (NULL decimal separator is not being handled correctly).
  (Ilia)
- Fixed bug #28209 (strtotime("now")). (Derick)
- Fixed bug #27798 (private / protected variables not exposed by
  get_object_vars() inside class). (Marcus)
- Fixed bug #27728 (Can't return within a zend_try {} block or the previous
  bailout state isn't restored. (Andi)
- Fixed bug #27183 (Userland stream wrapper segfaults on stream_write).
  (Christian)

23 Sep 2004, PHP 5.0.2
- Added new boolean (fourth) parameter to array_slice() that turns on the
  preservation of keys in the returned array. (Derick)
- Added the sorting flag SORT_LOCALE_STRING to the sort() functions which makes
  them sort based on the current locale. (Derick)
- Added interface_exists() and make class_exists() only return true for real
  classes. (Andrey)
- Added PHP_EOL constant that contains the OS way of representing newlines.
  (Paul Hudson, Derick)
- Implemented periodic PCRE compiled regexp cache cleanup, to avoid memory
  exhaustion. (Andrei)
- Renamed SoapClient->__call() to SoapClinet->__soapCall(). (Dmitry)
- Fixed bug with raw_post_data not getting set (Brian)
- Fixed a file-descriptor leak with phpinfo() and other 'special' URLs (Zeev)
- Fixed bug #30209 (ReflectionClass::getMethod() lowercases attribute).
  (Marcus)
- Fixed bug #30182 (SOAP module processing WSDL file dumps core). (Dmitry)
- Fixed bug #30045 (Cannot pass big integers (> 2147483647) in SOAP requests).
  (Dmitry)
- Fixed bug #29985 (unserialize()/ __PHP_Incomplete_class does not report
  correctly class name). (Marcus, Tony)
- Fixed bug #29945 (simplexml_load_file URL limitation 255 char). (Rob)
- Fixed bug #29873 (No defines around pcntl_*priority definitions). (Derick)
- Fixed bug #29844 (SOAP doesn't return the result of a valid SOAP request).
  (Dmitry)
- Fixed bug #29842 (soapclient return null value). (Dmitry)
- Fixed bug #29839 (incorrect convert (xml:lang to lang)). (Dmitry)
- Fixed bug #29830 (SoapServer::setClass() should not export non-public
  methods). (Dmitry)
- Fixed bug #29828 (Interfaces no longer work). (Marcus)
- Fixed bug #29821 (Fixed possible crashes in convert_uudecode() on invalid
  data). (Ilia)
- Fixed bug #29808 (array_count_values() breaks with numeric strings). (Ilia)
- Fixed bug #29805 (HTTP Authentication Issues). (Uwe Schindler)
- Fixed bug #29795 (SegFault with Soap and Amazon's Web Services). (Dmitry)
- Fixed bug #29737 (ip2long should return -1 if IP is 255.255.255.255 and FALSE
  on error). (Tony)
- Fixed bug #29711 (Changed ext/xml to default to UTF-8 output). (Rob)
- Fixed bug #29678 (opendir() with ftp:// wrapper segfaults if path does not
  have trailing slash). (Ilia)
- Fixed bug #29657 (xml_* functions throw non descriptive error).
  (Christian, Rob)
- Fixed bug #29656 (segfault on result and statement properties). (Georg)
- Fixed bug #29566 (foreach/string handling strangeness (crash)). (Dmitry)
- Fixed bug #29447 (Reflection API issues). (Marcus)
- Fixed bug #29296 (Added sslv2 and sslv3 transports). (Wez)
- Fixed bug #29283 (Invalid statement handle in mysqli on execute). (Georg)
- Fixed bug #29913 (parse_url() is now binary safe). (Ilia)
- Fixed bug #27994 (segfault with Soapserver when WSDL-Cache is enabled).
  (Dmitry)
- Fixed bug #27791 (Apache 2.0 SAPI build against Apache 2 HEAD). (Joe Orton,
  Derick)
- Fixed bug #26737 (private/protected properties not serialized when user
  declared method __sleep() exists). E_NOTICE thrown when __sleep() returns
  name of non-existing member. (Andrey, Curt)

12 Aug 2004, PHP 5.0.1
- Changed destructor mechanism so that destructors are called prior to request
  shutdown. (Marcus)
- Rewritten UNIX and Windows install help files. (Documentation Team)
- Updated several libraries bundled with the windows release which now
  includes libxml2-2.6.11, libxslt-1.1.7 and iconv-1.9.1. (Rob, Edin)
- Improved and moved ActiveScript SAPI to PECL.  (Wez)
- Fixed bug #29606 (php_strip_whitespace() prints to stdout rather then
  returning the value). (Ilia)
- Fixed bug #29577 (MYSQLI_CLIENT_FOUND_ROWS undefined) (Georg)
- Fixed bug #29573 (Segmentation fault, when exception thrown within
  PHP function called from XSLT). (Christian)
- Fixed bug #29522 (accessing properties without connection) (Georg)
- Fixed bug #29505 (get_class_vars() severely broken when used with arrays).
  (Marcus)
- Fixed bug #29490 (.Net object instantiation failed). (Michael Sisolak).
- Fixed bug #29474 (win32: usleep() doesn't work). (Wez)
- Fixed bug #29449 (win32: feof() hangs on empty tcp stream). (Wez)
- Fixed bug #29437 (Possible crash inside array_walk_recursive()). (Ilia)
- Fixed bug #29431 (crash when parsing invalid address; invalid address
  returned by stream_socket_recvfrom(), stream_socket_getname()). (Wez)
- Fixed bug #29409 (Segfault in PHP functions called from XSLT). (Rob)
- Fixed unloading of dynamically loaded extensions.
  (Marcus, kameshj at fastmail dot fm)
- Fixed bug #29395 (sqlite_escape_string() returns bogus data on empty
  strings). (Ilia, Tony)
- Fixed bug #29392 (com_dotnet crashes when echo'ing an object). (Wez)
- Fixed bug #29368 (The destructor is called when an exception is thrown from
  the constructor). (Marcus)
- Fixed bug #29354 (Exception constructor marked as both public and protected).
  (Marcus)
- Fixed bug #29342 (strtotime() does not handle empty date string properly).
  (Ilia)
- Fixed bug #29340 (win32 build produces invalid php_ifx.dll). (Edin)
- Fixed bug #29335 (fetch functions now use MYSQLI_BOTH as default) (Georg)
- Fixed bug #29291 (get_class_vars() return names with NULLs). (Marcus)
- Fixed bug #29264 (gettext extension not working). (Edin)
- Fixed bug #29258 (variant_date_from_timestamp() does not honour
  timezone).  (Wez)
- Fixed bug #29256 (error when sending large packets on a socket). (Dmitry)
- Fixed bug #29236 (memory error when wsdl-cache is enabled). (Dmitry)
- Fixed bug #29147 (Compile Error in mnoGoSearch functions). (Sergey, Antony)
- Fixed bug #29132 ($_SERVER["PHP_AUTH_USER"] isn't defined). (Stefan)
- Fixed bug #29119 (html_entity_decode() misbehaves with UTF-8). (Moriyoshi)
- Fixed bug #29109 (SoapFault exception: [WSDL] Out of memory). (Dmitry)
- Fixed bug #29061 (soap extension segfaults). (Dmitry)
- Fixed bug #28985 (__getTypes() returning nothing on complex WSDL). (Dmitry)
- Fixed bug #28969 (Wrong data encoding of special characters). (Dmitry)
- Fixed bug #28895 (ReflectionClass::isAbstract always returns false). (Marcus)
- Fixed bug #28829 (Thread-unsafety in bcmath elementary values). (Sara)
- Fixed bug #28464 (catch() does not catch exceptions by interfaces). (Marcus)
- Fixed bug #27669 (PHP 5 didn't support all possibilities for calling static
  methods dynamically). (Dmitry)
- Fixed ReflectionClass::getMethod() and ReflectionClass::getProperty() to
  raise an ReflectionException instead of returning NULL on failure.
  (Sebastian)
- Fixed convert.* filters to consume remaining buckets_in on flush. (Sara)
- Fixed bug in mysqli->client_version. (Georg)

13 Jul 2004, PHP 5.0.0
- Updated PCRE to provide better error handling in certain cases. (Andrei)
- Changed doc comments to require a single white space after '/**'. (Marcus)
- Fixed bug #29019 (Database not closing). (Marcus)
- Fixed bug #29008 (array_combine() does not handle non-numeric/string keys).
  (Ilia)
- Fixed bug #28999 (fixed behaviour of exec() to work as it did in 4.X). (Ilia)
- Fixed bug #28868 (Internal filter registry not thread safe). (Sara)
- Fixed bug #28851 (call_user_func_array has typo in error message). (Marcus)
- Fixed bug #28831 (ArrayObject::offsetGet() does the work of offsetUnset()).
  (Marcus)
- Fixed bug #28822 (ArrayObject::offsetExists() works inverted). (Marcus)
- Fixed bug #28789 (ReflectionProperty getValue() fails on public static
  members). (Marcus)
- Fixed bug #28771 (Segfault when using xslt and clone). (Rob)
- Fixed bug #28751 (SoapServer does not call _autoload()). (Dmitry)
- Fixed bug #28739 (array_*diff() and array_*intersect() not clearing the fci
  cache before work). (Andrey)
- Fixed bug #28721 (appendChild() and insertBefore() unset DOMText).(Rob)
- Fixed bug #28702 (SOAP does not parse WSDL service address correctly). (Dmitry)
- Fixed bug #28699 (Reflection api bugs). (Marcus)
- Fixed bug #28694 (ReflectionExtension::getFunctions() crashes PHP). (Marcus)
- Fixed bug #28512 (Allocate enough space to store MSSQL data). (Frank)
- Fixed strip_tags() to correctly handle '\0' characters. (Stefan)<|MERGE_RESOLUTION|>--- conflicted
+++ resolved
@@ -1,6 +1,5 @@
 PHP                                                                        NEWS
 |||||||||||||||||||||||||||||||||||||||||||||||||||||||||||||||||||||||||||||||
-<<<<<<< HEAD
 ?? ??? 2013, PHP 5.4.24
 
 - Core:
@@ -25,7 +24,7 @@
   . Fixed bug #49634 (Segfault throwing an exception in a XSL registered
     function). (Mike)
 
-?? ??? 2013, PHP 5.4.23
+12 Dec 2013, PHP 5.4.23
 
 - Core:
   . Fixed bug #66094 (unregister_tick_function tries to cast a Closure to a 
@@ -46,6 +45,10 @@
     with 'i'). (Andrey)
   . Fixed bug #66141 (mysqlnd quote function is wrong with NO_BACKSLASH_ESCAPES
     after failed query). (Andrey)
+
+- Openssl:
+  . Fixed memory corruption in openssl_x509_parse() (CVE-2013-6420).
+    (Stefan Esser).
 
 - PDO
   . Fixed bug 65946 (sql_parser permanently converts values bound to strings)
@@ -263,17 +266,10 @@
 - ODBC:
   . Fixed bug #61387 (NULL valued anonymous column causes segfault in 
     odbc_fetch_array). (Brandon Kirsch)
-=======
-?? ??? 201?, PHP 5.3.29
-
-12 Dec 2013, PHP 5.3.28
->>>>>>> 8650bbc8
 
 - Openssl:
   . Fixed handling null bytes in subjectAltName (CVE-2013-4248).
     (Christian Heimes)
-  . Fixed memory corruption in openssl_x509_parse() (CVE-2013-6420).
-    (Stefan Esser).
 
 - PDO:
   . Allowed PDO_OCI to compile with Oracle Database 12c client libraries.
