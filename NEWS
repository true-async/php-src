PHP                                                                        NEWS
|||||||||||||||||||||||||||||||||||||||||||||||||||||||||||||||||||||||||||||||
?? ??? 2021, PHP 8.0.13

- Core:
  . Fixed bug #81518 (Header injection via default_mimetype / default_charset).
    (cmb)

- Date:
  . Fixed bug #81500 (Interval serialization regression since 7.3.14 / 7.4.2).
    (cmb)

- MBString:
  . Fixed bug #76167 (mbstring may use pointer from some previous request).
    (cmb, cataphract)

- Opcache:
  . Fixed bug #81512 (Unexpected behavior with arrays and JIT). (Dmitry)

- PCRE:
  . Fixed bug #81424 (PCRE2 10.35 JIT performance regression). (cmb)

- XMLReader:
  . Fixed bug #81521 (XMLReader::getParserProperty may throw with a valid
    property). (Nikita)

21 Oct 2021, PHP 8.0.12

- CLI:
  . Fixed bug #81496 (Server logs incorrect request method). (lauri)

- Core:
  . Fixed bug #81435 (Observer current_observed_frame may point to an old
    (overwritten) frame). (Bob)
  . Fixed bug #81380 (Observer may not be initialized properly). (krakjoe)

- DOM:
  . Fixed bug #81433 (DOMElement::setIdAttribute() called twice may remove ID).
    (Viktor Volkov)

- FFI:
  . Fixed bug #79576 ("TYPE *" shows unhelpful message when type is not
    defined). (Dmitry)

- Fileinfo:
  . Fixed bug #78987 (High memory usage during encoding detection). (Anatol)

- Filter:
  . Fixed bug #61700 (FILTER_FLAG_IPV6/FILTER_FLAG_NO_PRIV|RES_RANGE failing).
    (cmb, Nikita)

<<<<<<< HEAD
- Opcache:
  . Fixed bug #81472 (Cannot support large linux major/minor device number when
    read /proc/self/maps). (Lin Yang)

- Reflection:
  . ReflectionAttribute is no longer final. (sasezaki)
=======
- FPM:
  . Fixed bug #81026 (PHP-FPM oob R/W in root process leading to privilege
    escalation) (CVE-2021-21703). (Jakub Zelenka)
>>>>>>> f4572d9e

- SPL:
  . Fixed bug #80663 (Recursive SplFixedArray::setSize() may cause double-free).
    (cmb, Nikita, Tyson Andre)
  . Fixed bug #81477 (LimitIterator + SplFileObject regression in 8.0.1). (cmb)

- Standard:
  . Fixed bug #69751 (Change Error message of sprintf/printf for missing/typo
    position specifier). (Aliaksandr Bystry)

- Streams:
  . Fixed bug #81475 (stream_isatty emits warning with attached stream wrapper).
    (cmb)

- XML:
  . Fixed bug #70962 (XML_OPTION_SKIP_WHITE strips embedded whitespace).
    (Aliaksandr Bystry, cmb)

- Zip:
  . Fixed bug #81490 (ZipArchive::extractTo() may leak memory). (cmb, Remi)
  . Fixed bug #77978 (Dirname ending in colon unzips to wrong dir). (cmb)

23 Sep 2021, PHP 8.0.11

- Core:
  . Fixed bug #81302 (Stream position after stream filter removed). (cmb)
  . Fixed bug #81346 (Non-seekable streams don't update position after write).
    (cmb)
  . Fixed bug #73122 (Integer Overflow when concatenating strings). (cmb)

-GD:
  . Fixed bug #53580 (During resize gdImageCopyResampled cause colors change).
    (cmb)

- Opcache:
  . Fixed bug #81353 (segfault with preloading and statically bound closure).
    (Nikita)

- Shmop:
  . Fixed bug #81407 (shmop_open won't attach and causes php to crash). (cmb)

- Standard:
  . Fixed bug #71542 (disk_total_space does not work with relative paths). (cmb)
  . Fixed bug #81400 (Unterminated string in dns_get_record() results). (cmb)

- SysVMsg:
  . Fixed bug #78819 (Heap Overflow in msg_send). (cmb)

- XML:
  . Fixed bug #81351 (xml_parse may fail, but has no error code). (cmb, Nikita)

- Zip:
  . Fixed bug #80833 (ZipArchive::getStream doesn't use setPassword). (Remi)
  . Fixed bug #81420 (ZipArchive::extractTo extracts outside of destination).
    (CVE-2021-21706) (cmb)

26 Aug 2021, PHP 8.0.10

- Core:
  . Fixed bug #72595 (php_output_handler_append illegal write access). (cmb)
  . Fixed bug #66719 (Weird behaviour when using get_called_class() with
    call_user_func()). (Nikita)
  . Fixed bug #81305 (Built-in Webserver Drops Requests With "Upgrade" Header).
    (cmb)

- BCMath:
  . Fixed bug #78238 (BCMath returns "-0"). (cmb)

- CGI:
  . Fixed bug #80849 (HTTP Status header truncation). (cmb)

- Date:
  . Fixed bug #64975 (Error parsing when AM/PM not at the end). (Derick)
  . Fixed bug #78984 (DateTimeZone accepting invalid UTC timezones). (Derick)
  . Fixed bug #79580 (date_create_from_format misses leap year). (Derick)
  . Fixed bug #80409 (DateTime::modify() loses time with 'weekday' parameter).
    (Derick)

- GD:
  . Fixed bug #51498 (imagefilledellipse does not work for large circles). (cmb)

- MySQLi:
  . Fixed bug #74544 (Integer overflow in mysqli_real_escape_string()). (cmb,
    johannes)

- Opcache:
  . Fixed bug #81225 (Wrong result with pow operator with JIT enabled).
    (Dmitry)
  . Fixed bug #81249 (Intermittent property assignment failure with JIT
    enabled). (Dmitry)
  . Fixed bug #81206 (Multiple PHP processes crash with JIT enabled). (cmb,
    Nikita)
  . Fixed bug #81272 (Segfault in var[] after array_slice with JIT). (Nikita)
  . Fixed Bug #81255 (Memory leak in PHPUnit with functional JIT). (Dmitry)
  . Fixed Bug #80959 (infinite loop in building cfg during JIT compilation)
    (Nikita, Dmitry)
  . Fixed bug #81226 (Integer overflow behavior is different with JIT
    enabled). (Dmitry)

- OpenSSL:
  . Fixed bug #81327 (Error build openssl extension on php 7.4.22). (cmb)

- PDO_ODBC:
  . Fixed bug #81252 (PDO_ODBC doesn't account for SQL_NO_TOTAL). (cmb)

- Shmop:
  . Fixed bug #81283 (shmop can't read beyond 2147483647 bytes). (cmb, Nikita)

- SimpleXML:
  . Fixed bug #81325 (Segfault in zif_simplexml_import_dom). (remi)

- Standard:
  . Fixed bug #72146 (Integer overflow on substr_replace). (cmb)
  . Fixed bug #81265 (getimagesize returns 0 for 256px ICO images).
    (George Dietrich)
  . Fixed bug #74960 (Heap buffer overflow via str_repeat). (cmb, Dmitry)

- Streams:
  . Fixed bug #81294 (Segfault when removing a filter). (cmb)

29 Jul 2021, PHP 8.0.9

- Core:
  . Fixed bug #81145 (copy() and stream_copy_to_stream() fail for +4GB files).
    (cmb, Nikita)
  . Fixed bug #81163 (incorrect handling of indirect vars in __sleep).
    (krakjoe)
  . Fixed bug #81159 (Object to int warning when using an object as a string
    offset). (girgias)
  . Fixed bug #80728 (PHP built-in web server resets timeout when it can kill
    the process). (Calvin Buckley)
  . Fixed bug #73630 (Built-in Weberver - overwrite $_SERVER['request_uri']).
    (cmb)
  . Fixed bug #80173 (Using return value of zend_assign_to_variable() is not
    safe). (Nikita)
  . Fixed bug #73226 (--r[fcez] always return zero exit code). (cmb)

- Intl:
  . Fixed bug #72809 (Locale::lookup() wrong result with canonicalize option).
    (cmb)
  . Fixed bug #68471 (IntlDateFormatter fails for "GMT+00:00" timezone). (cmb)
  . Fixed bug #74264 (grapheme_strrpos() broken for negative offsets). (cmb)

- OpenSSL:
  . Fixed bug #52093 (openssl_csr_sign truncates $serial). (cmb)

- PCRE:
  . Fixed bug #81101 (PCRE2 10.37 shows unexpected result). (Anatol)
  . Fixed bug #81243 (Too much memory is allocated for preg_replace()). (cmb)

- Reflection:
  . Fixed bug #81208 (Segmentation fault while create newInstance from
    attribute). (Nikita)

- Standard:
  . Fixed bug #81223 (flock() only locks first byte of file). (cmb)

17 Jun 2021, PHP 8.0.8

- Core:
  . Fixed bug #81076 (incorrect debug info on Closures with implicit binds).
    (krakjoe)
  . Fixed bug #81068 (Double free in realpath_cache_clean()). (Dimitry Andric)
  . Fixed bug #76359 (open_basedir bypass through adding ".."). (cmb)
  . Fixed bug #81090 (Typed property performance degradation with .= operator).
    (Nikita)
  . Fixed bug #81070 (Integer underflow in memory limit comparison).
    (Peter van Dommelen)
  . Fixed bug #81122: SSRF bypass in FILTER_VALIDATE_URL. (CVE-2021-21705) (cmb)

- Bzip2:
  . Fixed bug #81092 (fflush before stream_filter_remove corrupts stream).
    (cmb)

- Fileinfo:
  . Fixed bug #80197 (implicit declaration of function 'magic_stream' is
    invalid). (Nikita)

- GMP:
  . Fixed bug #81119 (GMP operators throw errors with wrong parameter names).
    (Nikita)

- MySQLnd:
  . Fixed bug #80761 (PDO uses too much memory). (Nikita)

- OCI8:
  . Fixed bug #81088 (error in regression test for oci_fetch_object() and
    oci_fetch_array()). (Máté)

- Opcache:
  . Fixed bug #81051 (Broken property type handling after incrementing
    reference). (Dmitry)
  . Fixed bug #80968 (JIT segfault with return from required file). (Dmitry)

- OpenSSL:
  . Fixed bug #76694 (native Windows cert verification uses CN as sever name).
    (cmb)

- PDO_Firebird:
  . Fixed bug #76448: Stack buffer overflow in firebird_info_cb.
    (CVE-2021-21704) (cmb)
  . Fixed bug #76449: SIGSEGV in firebird_handle_doer. (CVE-2021-21704) (cmb)
  . Fixed bug #76450: SIGSEGV in firebird_stmt_execute. (CVE-2021-21704) (cmb)
  . Fixed bug #76452: Crash while parsing blob data in firebird_fetch_blob.
    (CVE-2021-21704) (cmb)

- readline:
  . Fixed bug #72998 (invalid read in readline completion). (krakjoe)

- Standard:
  . Fixed bug #81048 (phpinfo(INFO_VARIABLES) "Array to string conversion").
    (cmb)
  . Fixed bug #77627 (method_exists on Closure::__invoke inconsistency).
    (krakjoe)

- Windows:
  . Fixed bug #81120 (PGO data for main PHP DLL are not used). (cmb)

03 Jun 2021, PHP 8.0.7

- Core:
  . Fixed bug #80960 (opendir() warning wrong info when failed on Windows).
    (cmb)
  . Fixed bug #67792 (HTTP Authorization schemes are treated as case-sensitive).
    (cmb)
  . Fixed bug #80972 (Memory exhaustion on invalid string offset). (girgias)

- FPM:
  . Fixed bug #65800 (Events port mechanism). (psumbera)

- FTP:
  . Fixed bug #80901 (Info leak in ftp extension). (cmb)
  . Fixed bug #79100 (Wrong FTP error messages). (cmb)

- GD:
  . Fixed bug #81032 (GD install is affected by external libgd installation).
    (Flavio Heleno, cmb)

- Intl:
  . Fixed bug #81019 (Unable to clone NumberFormatter after failed parse()).
    (Nikita)

- MBString:
  . Fixed bug #81011 (mb_convert_encoding removes references from arrays). (cmb)

- ODBC:
  . Fixed bug #80460 (ODBC doesn't account for SQL_NO_TOTAL indicator). (cmb)

- Opcache:
  . Fixed bug #81007 (JIT "not supported" on 32-bit x86 -- build problem?).
    (Nikita)
  . Fixed bug #81015 (Opcache optimization assumes wrong part of ternary
    operator in if-condition). (Nikita)
  . Fixed bug #81046 (Literal compaction merges non-equal related literals).
    (Nikita)

- PDO_MySQL:
  . Fixed bug #81037 (PDO discards error message text from prepared
    statement). (Kamil Tekiela)

- PDO_ODBC:
  . Fixed bug #44643 (bound parameters ignore explicit type definitions). (cmb)

- pgsql:
  . Fixed php_pgsql_fd_cast() wrt. php_stream_can_cast(). (cmb)

- SPL:
  . Fixed bug #80933 (SplFileObject::DROP_NEW_LINE is broken for NUL and CR).
    (cmb, Nikita)

- XMLReader:
  . Fixed bug #73246 (XMLReader: encoding length not checked). (cmb)

- Zip:
  . Fixed bug #80863 (ZipArchive::extractTo() ignores references). (cmb)

06 May 2021, PHP 8.0.6

- PDO_pgsql:
  . Revert "Fixed bug #80892 (PDO::PARAM_INT is treated the same as PDO::PARAM_STR)"
    from PHP 8.0.5.

29 Apr 2021, PHP 8.0.5

- Core:
  . Changed PowerPC CPU registers used by Zend VM to work around GCC bug.
    Old registers (r28/r29) might be clobbered by _restgpr routine used for
    return from C function compiled with -Os. (Dmitry)

- DOM:
  . Fixed bug #66783 (UAF when appending DOMDocument to element). (cmb)

- FFI:
  . Fixed bug #80847 (CData structs with fields of type struct can't be passed
    as C function argument). (Nickolas Daniel da Silva, Dmitry)

- FPM:
  . Fixed bug #80024 (Duplication of info about inherited socket after pool
    removing). (Jakub Zelenka)

- FTP:
  . Fixed bug #80880 (SSL_read on shutdown, ftp/proc_open). (cmb, Jakub
    Zelenka)

- Imap:
  . Fixed bug #80710 (imap_mail_compose() header injection). (cmb, Stas)

- LibXML:
  . Fixed bug #73533 (Invalid memory access in php_libxml_xmlCheckUTF8). (cmb)

- Opcache:
  . Fixed bug #80839 (PHP problem with JIT). (Dmitry)
  . Fixed bug #80861 (erronous array key overflow in 2D array with JIT).
    (Dmitry)

- Pcntl:
  . Fixed bug #79812 (Potential integer overflow in pcntl_exec()). (cmb)

- PDO_ODBC:
  . Fixed bug #80783 (PDO ODBC truncates BLOB records at every 256th byte).
    (cmb)

- PDO_pgsql:
  . Fixed bug #80892 (PDO::PARAM_INT is treated the same as PDO::PARAM_STR).
    (Matteo)

- Session:
  . Fixed bug #80889 (Cannot set save handler when save_handler is invalid).
    (cmb)

- SOAP:
  . Fixed bug #69668 (SOAP special XML characters in namespace URIs not
    encoded). (cmb)

- Standard:
  . Fixed bug #80915 (Taking a reference to $_SERVER hides its values from
    phpinfo()). (Rowan Tommins)
  . Fixed bug #80914 ('getdir' accidentally defined as an alias of 'dir').
    (Rowan Tommins)

01 Apr 2021, PHP 8.0.4

- Core:
  . Fixed bug #75776 (Flushing streams with compression filter is broken). (cmb)
  . Fixed bug #80811 (Function exec without $output but with $restult_code
    parameter crashes). (Nikita)
  . Fixed bug #80814 (threaded mod_php won't load on FreeBSD: No space
    available for static Thread Local Storage). (Dmitry)

- Dba:
  . Fixed bug #80817 (dba_popen() may cause segfault during RSHUTDOWN). (cmb)

- IMAP:
  . Fixed bug #80800 (imap_open() fails when the flags parameter includes
    CL_EXPUNGE). (girgias)

- Intl:
  . Fixed bug #80763 (msgfmt_format() does not accept DateTime references).
    (cmb)

- Libxml:
  . Fixed bug #51903 (simplexml_load_file() doesn't use HTTP headers). (cmb)

- MySQLnd:
  . Fixed bug #80837 (Calling stmt_store_result after fetch doesn't throw an
    error). (Kamil Tekiela)

- Opcache:
  . Fixed bug #80786 (PHP crash using JIT). (Nikita)
  . Fixed bug #80782 (DASM_S_RANGE_VREG on PHP_INT_MIN-1). (Dmitry)

- PCRE:
  . Fixed bug #80866 (preg_split ignores limit flag when pattern with \K has
    0-width fullstring match). (Kamil Tekiela)

- Session:
  . Fixed bug #80774 (session_name() problem with backslash). (cmb)

- Standard:
  . Fixed bug #80771 (phpinfo(INFO_CREDITS) displays nothing in CLI). (cmb)
  . Fixed bug #78719 (http wrapper silently ignores long Location headers).
    (cmb)
  . Fixed bug #80838 (HTTP wrapper waits for HTTP 1 response after HTTP 101).
    (manuelm)

- Zip:
  . Fixed bug #80825 (ZipArchive::isCompressionMethodSupported does not exist).
    (cmb)

18 Feb 2021, PHP 8.0.3

- Core:
  . Fixed #80706 (mail(): Headers after Bcc headers may be ignored). (cmb)

- DOM:
  . Fixed bug #80600 (DOMChildNode::remove() doesn't work on CharacterData
    nodes). (beberlei)

- Gettext:
  . Fixed bug #53251 (bindtextdomain with null dir doesn't return old value).
    (cmb)

- MySQLnd:
  . Fixed bug #78680 (mysqlnd's mysql_clear_password does not transmit
    null-terminated password). (Daniel Black)
  . Fixed bug #80713 (SegFault when disabling ATTR_EMULATE_PREPARES and
    MySQL 8.0). (Nikita)

- MySQLi:
  . Fixed bug #74779 (x() and y() truncating floats to integers). (cmb)

- Opcache:
  . Fixed bug #80634 (write_property handler of internal classes is skipped on
    preloaded JITted code). (Dmitry)
  . Fixed bug #80682 (opcache doesn't honour pcre.jit option). (Remi)
  . Fixed bug #80742 (Opcache JIT makes some boolean logic unexpectedly be
    true). (Dmitry)
  . Fixed bug #80745 (JIT produces Assert failure and UNKNOWN:0 var_dumps in
    code involving bitshifts). (Dmitry)

- OpenSSL:
  . Fixed bug #80747 (Providing RSA key size < 512 generates key that crash
    PHP). (Nikita)

- Phar:
  . Fixed bug #75850 (Unclear error message wrt. __halt_compiler() w/o
    semicolon) (cmb)
  . Fixed bug #70091 (Phar does not mark UTF-8 filenames in ZIP archives). (cmb)
  . Fixed bug #53467 (Phar cannot compress large archives). (cmb, lserni)

- Socket:
  . Fixed bug #80723 (Different sockets compare as equal (regression in 8.0)).
    (Nikita)

- SPL:
  . Fixed bug#80719 (Iterating after failed ArrayObject::setIteratorClass()
    causes Segmentation fault). (Nikita)

- Standard:
  . Fixed bug #80654 (file_get_contents() maxlen fails above (2**31)-1 bytes).
    (cmb)
  . Fixed bug #80718 (ext/standard/dl.c fallback code path with syntax error).
    (Nikita)

21 Jan 2021, PHP 8.0.2

- Core:
  . Fixed bug #80523 (bogus parse error on >4GB source code). (Nikita)
  . Fixed bug #80384 (filter buffers entire read until file closed). (Adam
    Seitz, cmb)
  . Fixed bug #80596 (Invalid union type TypeError in anonymous classes).
    (Daniil Gentili)
  . Fixed bug #80617 (GCC throws warning about type narrowing in
    ZEND_TYPE_INIT_CODE). (Nikita)

- BCMath:
  . Fixed bug #80545 (bcadd('a', 'a') doesn't throw an exception).
    (Jens de Nies)

- Curl:
  . Fixed bug #80595 (Resetting POSTFIELDS to empty array breaks request). (cmb)

- Date:
  . Fixed bug #80376 (last day of the month causes runway cpu usage). (Derick)

- DOM:
  . Fixed bug #80537 (Wrong parameter type in DOMElement::removeAttributeNode
    stub). (Nikita)

- Filter:
  . Fixed bug #80584 (0x and 0X are considered valid hex numbers by
    filter_var()). (girgias)

- GMP:
  . Fixed bug #80560 (Strings containing only a base prefix return 0 object).
    (girgias)

- Intl:
  . Fixed bug #80644 (Missing resource causes subsequent get() calls to fail).
    (Nikita)

- MySQLi:
  . Fixed bug #67983 (mysqlnd with MYSQLI_OPT_INT_AND_FLOAT_NATIVE fails to
    interpret bit columns). (Nikita)
  . Fixed bug #64638 (Fetching resultsets from stored procedure with cursor
    fails). (Nikita)
  . Fixed bug #72862 (segfault using prepared statements on stored procedures
    that use a cursor). (Nikita)
  . Fixed bug #77935 (Crash in mysqlnd_fetch_stmt_row_cursor when calling an SP
    with a cursor). (Nikita)

- ODBC:
  . Fixed bug #80592 (all floats are the same in ODBC parameters). (cmb)

- Opcache:
  . Fixed bug #80422 (php_opcache.dll crashes when using Apache 2.4 with JIT).
    (Dmitry)

- PDO_Firebird:
  . Fixed bug #80521 (Parameters with underscores no longer recognized). (cmb,
    Simonov Denis)

- Phar:
  . Fixed bug #76929 (zip-based phar does not respect phar.require_hash).
    (david at bamsoftware, cmb)
  . Fixed bug #77565 (Incorrect locator detection in ZIP-based phars). (cmb)
  . Fixed bug #69279 (Compressed ZIP Phar extractTo() creates garbage files).
    (cmb)

- Phpdbg:
  . Reverted fix for bug #76813 (Access violation near NULL on source operand).
    (cmb)

07 Jan 2021, PHP 8.0.1

- Core:
  . Fixed bug #80345 (PHPIZE configuration has outdated PHP_RELEASE_VERSION).
    (cmb)
  . Fixed bug #72964 (White space not unfolded for CC/Bcc headers). (cmb)
  . Fixed bug #80391 (Iterable not covariant to mixed). (Nikita)
  . Fixed bug #80393 (Build of PHP extension fails due to configuration gap
    with libtool). (kir dot morozov at gmail dot com)
  . Fixed bug #77069 (stream filter loses final block of data). (cmb)

- Fileinfo:
  . Fixed bug #77961 (finfo_open crafted magic parsing SIGABRT). (cmb)

- FPM:
  . Fixed bug #69625 (FPM returns 200 status on request without
    SCRIPT_FILENAME env). (Jakub Zelenka)

- IMAP
  . Fixed bug #80438 (imap_msgno() incorrectly warns and return false on valid UIDs in PHP 8.0.0). (girgias)
  . Fix a regression with valid UIDs in imap_savebody() (girgias)
  . Make warnings for invalid message numbers/UIDs between functions consistent (girgias)

- Intl:
  . Fixed bug #80425 (MessageFormatAdapter::getArgTypeList redefined). (Nikita)

- OCI8
  . Create Windows DLLs for Oracle Client 19c. (cmb)

- Opcache:
  . Fixed bug #80404 (Incorrect range inference result when division results
    in float). (Nikita)
  . Fixed bug #80377 (Opcache misses executor_globals). (Nikita)
  . Fixed bug #80433 (Unable to disable the use of the AVX command when using
    JIT). (Nikita)
  . Fixed bug #80447 (Strange out of memory error when running with JIT).
    (Dmitry)
  . Fixed bug #80480 (Segmentation fault with JIT enabled). (Dmitry)
  . Fixed bug #80506 (Immediate SIGSEGV upon ini_set("opcache.jit_debug", 1)).
    (Dmitry)

- OpenSSL:
  . Fixed bug #80368 (OpenSSL extension fails to build against LibreSSL due to
    lack of OCB support). (Nikita)

- PDO MySQL:
  . Fixed bug #80458 (PDOStatement::fetchAll() throws for upsert queries).
    (Kamil Tekiela)
  . Fixed bug #63185 (nextRowset() ignores MySQL errors with native prepared
    statements). (Nikita)
  . Fixed bug #78152 (PDO::exec() - Bad error handling with multiple commands).
    (Nikita)
  . Fixed bug #66878 (Multiple rowsets not returned unless PDO statement object
    is unset()). (Nikita)
  . Fixed bug #70066 (Unexpected "Cannot execute queries while other unbuffered
    queries"). (Nikita)
  . Fixed bug #71145 (Multiple statements in init command triggers unbuffered
    query error). (Nikita)
  . Fixed bug #76815 (PDOStatement cannot be GCed/closeCursor-ed when a
    PROCEDURE resultset SIGNAL). (Nikita)
  . Fixed bug #79872 (Can't execute query with pending result sets). (Nikita)
  . Fixed bug #79131 (PDO does not throw an exception when parameter values are
    missing). (Nikita)
  . Fixed bug #72368 (PdoStatement->execute() fails but does not throw an
    exception). (Nikita)
  . Fixed bug #62889 (LOAD DATA INFILE broken). (Nikita)
  . Fixed bug #67004 (Executing PDOStatement::fetch() more than once prevents
    releasing resultset). (Nikita)
  . Fixed bug #79132 (PDO re-uses parameter values from earlier calls to
    execute()). (Nikita)

- Phar:
  . Fixed bug #73809 (Phar Zip parse crash - mmap fail). (cmb)
  . Fixed bug #75102 (`PharData` says invalid checksum for valid tar). (cmb)
  . Fixed bug #77322 (PharData::addEmptyDir('/') Possible integer overflow).
    (cmb)

- Phpdbg:
  . Fixed bug #76813 (Access violation near NULL on source operand). (cmb)

- SPL:
  . Fixed #62004 (SplFileObject: fgets after seek returns wrong line). (cmb)

- Standard:
  . Fixed bug #77423 (FILTER_VALIDATE_URL accepts URLs with invalid userinfo).
    (CVE-2020-7071) (cmb)
  . Fixed bug #80366 (Return Value of zend_fstat() not Checked). (sagpant, cmb)

- Tidy:
  . Fixed bug #77594 (ob_tidyhandler is never reset). (cmb)

- Tokenizer:
  . Fixed bug #80462 (Nullsafe operator tokenize with TOKEN_PARSE flag fails).
    (Nikita)

- XML:
  . XmlParser opaque object renamed to XMLParser for consistency with other XML objects. (girgias)

- Zlib:
  . Fixed #48725 (Support for flushing in zlib stream). (cmb)

26 Nov 2020, PHP 8.0.0

- BZ2:
  . Fixed bug #71263 (fread() does not report bzip2.decompress errors). (cmb)

- CLI:
  . Allow debug server binding to an ephemeral port via `-S localhost:0`. (Sara)

- COM:
  . Fixed bug #55847 (DOTNET .NET 4.0 GAC new location). (cmb)
  . Fixed bug #62474 (com_event_sink crashes on certain arguments). (cmb)

- Calendar:
  . Fixed bug #80007 (Potential type confusion in unixtojd() parameter parsing).
    (Andy Postnikov)

- Core:
  . Fixed bug #36365 (scandir duplicates file name at every 65535th file).
    (cmb)
  . Fixed bug #49555 (Fatal error "Function must be a string" message should be
    renamed). (Nikita)
  . Fixed bug #62294 (register_shutdown_function() does not correctly handle
    exit code). (Nikita)
  . Fixed bug #62609 (Allow implementing Traversable on abstract classes).
    (Nikita)
  . Fixed bug #65274 (Enhance undefined class constant error with class name).
    (Nikita)
  . Fixed bug #65275 (Calling exit() in a shutdown function does not change the
    exit value in CLI). (Nikita)
  . Fixed bug #69084 (Unclear error message when not implementing a renamed
    abstract trait function). (Nikita)
  . Fixed bug #70839 (Converting optional argument to variadic forbidden by LSP
    checks). (Nikita)
  . Fixed bug #74558 (Can't rebind closure returned by Closure::fromCallable()).
    (cmb)
  . Fixed bug #77561 (Shebang line not stripped for non-primary script).
    (Nikita)
  . Fixed bug #77619 (Wrong reflection on MultipleIterator::__construct).
    (Fabien Villepinte)
  . Fixed bug #77966 (Cannot alias a method named "namespace"). (Nikita)
  . Fixed bug #78236 (convert error on receiving variables when duplicate [).
    (cmb)
  . Fixed bug #78770 (Incorrect callability check inside internal methods).
    (Nikita)
  . Fixed bug #79108 (Referencing argument in a function makes it a reference
    in the stack trace). (Nikita)
  . Fixed bug #79368 ("Unexpected end of file" is not an acceptable error
    message). (Alex Dowad)
  . Fixed bug #79462 (method_exists and property_exists incoherent behavior).
    (cmb)
  . Fixed bug #79467 (data:// wrappers are writable). (cmb)
  . Fixed bug #79521 (Check __set_state structure). (carusogabriel)
  . Fixed bug #79790 ("Illegal offset type" exception during AST evaluation
    not handled properly). (Nikita)
  . Fixed bug #79791 (Assertion failure when unsetting variable during binary
    op). (Nikita)
  . Fixed bug #79828 (Segfault when trying to access non-existing variable).
    (Nikita)
  . Fixed bug #79841 (Syntax error in configure / unescaped "[]" in php.m4).
    (Nikita)
  . Fixed bug #79852 (count(DOMNodeList) doesn't match
    count(IteratorIterator(DOMNodeList))). (Nikita)
  . Fixed bug #79867 (Promoted untyped properties should get null default
    value). (Nikita)
  . Fixed bug #79897 (Promoted constructor params with attribs cause crash).
    (Deus Kane)
  . Fixed bug #79927 (Generator doesn't throw exception after multiple yield
    from iterable). (Nikita)
  . Fixed bug #79946 (Build fails due to undeclared UINT32_C). (Nikita)
  . Fixed bug #79948 (Exit in auto-prepended file does not abort PHP execution).
    (Nikita)
  . Fixed bug #80045 (memleak after two set_exception_handler calls with
    __call). (Nikita)
  . Fixed bug #80096 (Segmentation fault with named arguments in nested call).
    (Nikita)
  . Fixed bug #80109 (Cannot skip arguments when extended debug is enabled).
    (Nikita)
  . Fixed bug #80225 (broken namespace usage in eval code). (Nikita)
  . Fixed bug #80258 (Windows Deduplication Enabled, randon permission errors).
    (cmb)
  . Fixed bug #80280 (ADD_EXTENSION_DEP() fails for ext/standard and ext/date).
    (cmb)
  . Fixed bug #80334 (assert() vs named parameters - confusing error). (Nikita)
  . Fixed bug #80055 (Abstract trait methods returning "self" cannot be
    fulfilled by traits). (Nikita)
  . Fixed faulty generator cleanup with yield from. (Bob)
  . Implement #[Attr] Attribute syntax as per final vote in RFC
    https://wiki.php.net/rfc/shorter_attribute_syntax_change
  . Implemented FR #47074 (phpinfo() reports "On" as 1 for the some
    extensions). (cmb)
  . Implemented FR #72089 (require() throws fatal error instead of exception).
    (Nikita)
  . Removed the pdo_odbc.db2_instance_name php.ini directive. (Kalle)
  . Use SSE2 instructions do locale independent strtolower. (Laruence)

- Curl:
  . Bumped required libcurl version to 7.29.0. (cmb)
  . Fixed bug #80121 (Null pointer deref if CurlHandle directly instantiated).
    (Nikita)

- DOM:
  . Add property DOMXPath::$registerNodeNamespaces and constructor argument
    that allow global flag to configure query() or evaluate() calls.
  . Fixed bug #79968 (DOMChildNode API crash on unattached nodes). (Benjamin)
  . Fixed bug #80268 (loadHTML() truncates at NUL bytes). (cmb)

- Date:
  . Fixed bug #60302 (DateTime::createFromFormat should new static(), not new
    self()). (Derick)
  . Fixed bug #65547 (Default value for sunrise/sunset zenith still wrong).
    (cmb)
  . Fixed bug #69044 (discrepancy between time and microtime). (krakjoe)
  . Fixed bug #80057 (DateTimeImmutable::createFromFormat() does not populate
    time). (Derick)
  . Implemented FR #79903 (datetime: new format "p", same as "P" but returning
    "Z" for UTC). (gharlan)

- Enchant:
  . Add LIBENCHANT_VERSION macro.
  . Add enchant_dict_add and enchant_dict_is_added functions.
  . Deprecate enchant_broker_set_dict_path, enchant_broker_get_dict_path,
    enchant_dict_add_to_personal and enchant_dict_is_in_session.
  . Use libenchant-2 when available.

- FFI:
  . Added FFI\CType::getName() method. (chopins)
  . Fixed bug #79177 (FFI doesn't handle well PHP exceptions within callback).
    (cmb, Dmitry, Nikita)
  . Fixed bug #79749 (Converting FFI instances to bool fails). (cmb)

- FPM:
  . Add pm.status_listen option. (Jakub Zelenka)

- Fileinfo:
  . Upgrade to libmagic 5.39. (Anatol)

- GD:
  . Added imagegetinterpolation(). (cmb)
  . Fixed bug #55005 (imagepolygon num_points requirement). (cmb)
  . Made the $num_points parameter of php_imagepolygon optional. (cmb)
  . Removed deprecated image2wbmp(). (cmb)
  . Removed deprecated png2wbmp() and jpeg2wbmp(). (cmb)
  . Replaced gd resources with objects. (Mark Randall)

- IMAP:
  . Fixed bug #64076 (imap_sort() does not return FALSE on failure). (cmb)
  . Fixed bug #76618 (segfault on imap_reopen). (girgias)
  . Fixed bug #80213 (imap_mail_compose() segfaults on certain $bodies). (cmb)
  . Fixed bug #80215 (imap_mail_compose() may modify by-val parameters). (cmb)
  . Fixed bug #80216 (imap_mail_compose() does not validate types/encodings).
    (cmb)
  . Fixed bug #80220 (imap_mail_compose() may leak memory). (cmb)
  . Fixed bug #80223 (imap_mail_compose() leaks envelope on malformed bodies).
    (cmb)
  . Fixed bug #80226 (imap_sort() leaks sortpgm memory). (cmb)
  . Fixed bug #80239 (imap_rfc822_write_address() leaks memory). (cmb)
  . Fixed bug #80242 (imap_mail_compose() segfaults for multipart with rfc822).
    (cmb)
  . Fixed minor regression caused by fixing bug #80220. (cmb)

- Iconv:
  . Dropped support for iconv without proper errno setting. (cmb)

- Intl:
  . Removed deprecated INTL_IDNA_VARIANT_2003. (cmb)

- JIT:
  . Fixed bug #77857 (Wrong result if executed with JIT). (Laruence)
  . Fixed bug #79255 (PHP cannot be compiled with enable JIT).
    (Laruence, Dmitry)
  . Fixed bug #79582 (Crash seen when opcache.jit=1235 and
    opcache.jit_debug=2). (Laruence)
  . Fixed bug #79743 (Fatal error when assigning to array property
    with JIT enabled). (Laruence)
  . Fixed bug #79864 (JIT segfault in Symfony OptionsResolver). (Dmitry)
  . Fixed bug #79888 (Incorrect execution with JIT enabled). (Dmitry)

- JSON:
  . The JSON extension is now an integral part of PHP and cannot be disabled
    as per RFC: https://wiki.php.net/rfc/always_enable_json (tandre)

- LDAP:
  . Fixed memory leaks. (ptomulik)
  . Removed deprecated ldap_sort. (mcmic)

- MBString:
  . Fixed bug #76999 (mb_regex_set_options() return current options). (cmb)
  . Removed the unused $is_hex parameter from mb_decode_numericentity(). (cmb)

- MySQLi:
  . Fixed bug #76809 (SSL settings aren't respected when persistent connections
    are used). (fabiomsouto)

- Mysqlnd:
  . Fixed #60594 (mysqlnd exposes 160 lines of stats in phpinfo). (PeeHaa)

- OCI8:
  . Deprecated old OCI8 function aliases. (Jens de Nies)
  . Modernized oci_register_taf_callback() callable argument parsing
    implementation. (girgias)
  . Removed obsolete no-op function oci_internal_debug(). (Jens de Nies)

- ODBC:
  . Fixed bug #22986 (odbc_connect() may reuse persistent connection). (cmb)
  . Fixed bug #44618 (Fetching may rely on uninitialized data). (cmb)

- Opcache:
  . Fixed bug #76535 (Opcache does not replay compile-time warnings). (Nikita)
  . Fixed bug #78654 (Incorrectly computed opcache checksum on files with
    non-ascii characters). (mhagstrand)
  . Fixed bug #79665 (ini_get() and opcache_get_configuration() inconsistency).
    (cmb)
  . Fixed bug #80030 (Optimizer segfault with isset on static property with
    undef dynamic class name). (Nikita)
  . Fixed bug #80175 (PHP8 RC1 - JIT Buffer not working). (cmb)
  . Fixed bug #80184 (Complex expression in while / if statements resolves to
    false incorrectly). (Nikita)
  . Fixed bug #80255 (Opcache bug (bad condition result) in 8.0.0rc1). (Nikita)
  . Fixed run-time binding of preloaded dynamically declared function. (Dmitry)

- OpenSSL:
  . Added Cryptographic Message Syntax (CMS) support. (Eliot Lear)

- PCRE:
  . Don't ignore invalid escape sequences. (sjon)
  . Updated to PCRE2 10.35. (cmb)

- PDO:
  . Changed default PDO error mode to exceptions. (AllenJB)
  . Fixed bug #77849 (Disable cloning of PDO handle/connection objects).
    (camporter)

- PDO_Firebird:
  . Fixed bug #64937 (Firebird PDO preprocessing sql). (Simonov Denis)

- PDO_OCI:
  . Added support for setting and getting the oracle OCI 18c call timeout.
    (camporter)

- PDO_PGSQL:
  . Bumped required libpq version to 9.1. (cmb)

- PGSQL:
  . Bumped required libpq version to 9.1. (cmb)

- Phpdbg:
  . Fixed bug #76596 (phpdbg support for display_errors=stderr). (kabel)
  . Fixed bug #76801 (too many open files). (alekitto)
  . Fixed bug #77800 (phpdbg segfaults on listing some conditional breakpoints).
    (krakjoe)
  . Fixed bug #77805 (phpdbg build fails when readline is shared). (krakjoe)

- Reflection:
  . Fixed bug #64592 (ReflectionClass::getMethods() returns methods out of
    scope). (Nikita)
  . Fixed bug #69180 (Reflection does not honor trait conflict resolution /
    method aliasing). (Nikita)
  . Fixed bug #74939 (Nested traits' aliased methods are lowercased). (Nikita)
  . Fixed bug #77325 (ReflectionClassConstant::$class returns wrong class when
    extending). (Nikita)
  . Fixed bug #78697 (ReflectionClass::implementsInterface - inaccurate error
    message with traits). (villfa)
  . Fixed bug #80190 (ReflectionMethod::getReturnType() does not handle static
    as part of union type). (Nikita)
  . Fixed bug #80299 (ReflectionFunction->invokeArgs confused in arguments).
    (Nikita)
  . Fixed bug #80370 (getAttributes segfault on dynamic properties). (Benjamin
    Eberlei)
  . Implement #79628 (Add $filter parameter for ReflectionClass::getConstants
    and ReflectionClass::getReflectionConstants) (carusogabriel)
  . Implement ReflectionProperty::hasDefaultValue and
    Reflection::getDefaultValue (beberlei)

- SNMP:
  . Fixed bug #70461 (disable md5 code when it is not supported in net-snmp).
    (Alexander Bergmann, cmb)

- SPL:
  . Fixed bug #65006 (spl_autoload_register fails with multiple callables using
    self, same method). (Nikita)
  . Fixed bug #65387 (Circular references in SPL iterators are not garbage
    collected). (Nikita)
  . Fixed bug #71236 (Second call of spl_autoload_register() does nothing if it
    has no arguments). (Nikita)
  . Fixed bug #79987 (Memory leak in SplFileInfo because of missing
    zend_restore_error_handling()). (Dmitry)
  . SplFixedArray is now IteratorAggregate rather than Iterator. (alexdowad)

- SQLite3:
  . Added SQLite3::setAuthorizer() and respective class constants. (bohwaz)

- Session:
  . Fixed bug #73529 (session_decode() silently fails on wrong input). (cmb)
  . Fixed bug #78624 (session_gc return value for user defined session
    handlers). (bshaffer)

- Shmop:
  . Converted shmop resources to objects. (cmb)

- SimpleXML:
  . Fixed bug #63575 (Root elements are not properly cloned). (cmb)
  . Fixed bug #75245 (Don't set content of elements with only whitespaces).
    (eriklundin)

- Sodium:
  . Fixed bug #77646 (sign_detached() strings not terminated). (Frank)

- Standard:
  . Don't force rebuild of symbol table, when populating $http_response_header
    variable by the HTTP stream wrapper. (Dmitry)
  . Fixed bug #47983 (mixed LF and CRLF line endings in mail()). (cmb)
  . Fixed bug #64060 (lstat_stat_variation7.phpt fails on certain file systems).
    (M. Voelker, cmb)
  . Fixed bug #75902 (str_replace should warn when misused with nested arrays).
    (Nikita)
  . Fixed bug #76859 (stream_get_line skips data if used with data-generating
    filter). (kkopachev)
  . Fixed bug #77204 (getimagesize(): Read error! should mention file path).
    (peter279k)
  . Fixed bug #78385 (parse_url() does not include 'query' when question mark
    is the last char). (Islam Israfilov)
  . Fixed bug #79868 (Sorting with array_unique gives unwanted result). (Nikita)
  . Fixed bug #80256 (file_get_contents strip first line with chunked encoding
    redirect). (Nikita)
  . Fixed bug #80266 (parse_url silently drops port number 0). (cmb, Nikita)
  . Fixed bug #80290 (Double free when ASSERT_CALLBACK is used with a dynamic
    message). (Nikita)
  . Implemented FR #78638 (__PHP_Incomplete_Class should be final). (Laruence)
  . Made quoting of cmd execution functions consistent. (cmb)

- Tidy:
  . Removed the unused $use_include_path parameter from tidy_repair_string().
    (cmb)

- Tokenizer:
  . Fixed bug #80328 (PhpToken::getAll() confusing name). (Nikita)

- XML:
  . Fixed bug #76874 (xml_parser_free() should never leak memory). (Nikita)

- XMLWriter:
  . Changed functions to accept/return XMLWriter objects instead of resources.
    (cmb)
  . Implemented FR #79344 (xmlwriter_write_attribute_ns: $prefix should be
    nullable). (cmb)
  . Removed return types from XMLWriter stubs. (cmb)

- Zip:
  . Add "flags" options to ZipArchive::addGlob and addPattern methods
    keeping previous behavior having FL_OVERWRITE by default. (Remi)
  . Add ZipArchive::EM_UNKNOWN and ZipArchive::EM_TRAD_PKWARE constants. (Remi)
  . Add ZipArchive::isCompressionMethodSupported() and
    ZipArchive::isEncryptionMethodSupported() method (libzip 1.7.0). (Remi)
  . Add ZipArchive::replaceFile() method. (Remi)
  . Add ZipArchive::setCancelCallback method (since libzip 1.6.0). (Remi)
  . Add ZipArchive::setMtimeName and ZipArchive::setMtimeIndex methods. (Remi)
  . Add ZipArchive::setProgressCallback method (since libzip 1.3.0). (Remi)
  . Add lastId property to ZipArchive. (Remi)
  . Add optional "flags" parameter to ZipArchive::addEmptyDir, addFile and
    addFromString methods. (Remi)
  . Fixed bug #50678 (files extracted by ZipArchive class lost their
    original modified time). (Remi)
  . Fixed bug #72374 (remove_path strips first char of filename). (tyage, Remi)
  . Implemented FR #77960 (add compression / encryption options for
    ZipArchive::addGlob and ZipArchive::addPattern). (Remi)
  . ZipArchive::status and ZipArchive::statusSys properties and
    ZipArchive::getStatusString() method stay valid after the archive
    is closed. (Remi)

- Zlib:
  . Fixed bug #71417 (fread() does not report zlib.inflate errors). (cmb)
  . Fixed bug #78792 (zlib.output_compression disabled by Content-Type: image/).
    (cmb)<|MERGE_RESOLUTION|>--- conflicted
+++ resolved
@@ -49,18 +49,16 @@
   . Fixed bug #61700 (FILTER_FLAG_IPV6/FILTER_FLAG_NO_PRIV|RES_RANGE failing).
     (cmb, Nikita)
 
-<<<<<<< HEAD
-- Opcache:
-  . Fixed bug #81472 (Cannot support large linux major/minor device number when
-    read /proc/self/maps). (Lin Yang)
-
-- Reflection:
-  . ReflectionAttribute is no longer final. (sasezaki)
-=======
 - FPM:
   . Fixed bug #81026 (PHP-FPM oob R/W in root process leading to privilege
     escalation) (CVE-2021-21703). (Jakub Zelenka)
->>>>>>> f4572d9e
+
+- Opcache:
+  . Fixed bug #81472 (Cannot support large linux major/minor device number when
+    read /proc/self/maps). (Lin Yang)
+
+- Reflection:
+  . ReflectionAttribute is no longer final. (sasezaki)
 
 - SPL:
   . Fixed bug #80663 (Recursive SplFixedArray::setSize() may cause double-free).
