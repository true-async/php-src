--- conflicted
+++ resolved
@@ -5,14 +5,10 @@
 - intl:
   . Fixed bug #74468 (wrong reflection on Collator::sortWithSortKeys). (villfa)
 
-<<<<<<< HEAD
-11 May 2017, PHP 7.1.5
-=======
 - xmlreader:
   . Fixed bug #74457 (Wrong reflection on XMLReader::expand). (villfa)
 
-11 May 2017 PHP 7.0.19
->>>>>>> 4c0e50c8
+11 May 2017, PHP 7.1.5
 
 - Core:
   . Fixed bug #74408 (Endless loop bypassing execution time limit). (Laruence)
