--- conflicted
+++ resolved
@@ -10,14 +10,10 @@
   . Fixed bug #80002 (calc free space for new interned string is wrong).
     (t-matsuno)
 
-<<<<<<< HEAD
-03 Sep 2020, PHP 7.4.10
-=======
 - Standard:
   . Fixed bug #79986 (str_ireplace bug with diacritics characters). (cmb)
 
-03 Sep 2020, PHP 7.3.22
->>>>>>> 844a2dd6
+03 Sep 2020, PHP 7.4.10
 
 - Core:
   . Fixed bug #79884 (PHP_CONFIG_FILE_PATH is meaningless). (cmb)
