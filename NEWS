--- conflicted
+++ resolved
@@ -1,16 +1,7 @@
 PHP                                                                        NEWS
 |||||||||||||||||||||||||||||||||||||||||||||||||||||||||||||||||||||||||||||||
-<<<<<<< HEAD
 
 ?? ??? 2014, PHP 5.6.1
-=======
-?? ??? 2014, PHP 5.5.18
-
-- Session:
-  . Fixed bug #67972 (SessionHandler Invalid memory read create_sid()). (Adam)
-
-11 Sep 2014, PHP 5.5.17
->>>>>>> bc44eb61
 
 - Core:
   . Implemented FR #38409 (parse_ini_file() looses the type of booleans). (Tjerk)
@@ -46,6 +37,9 @@
 
 - SOAP:
   . Fixed bug #67955 (SoapClient prepends 0-byte to cookie names). (Philip Hofstetter)
+
+- Session:
+  . Fixed bug #67972 (SessionHandler Invalid memory read create_sid()). (Adam)
 
 28 Aug 2014, PHP 5.6.0
 
