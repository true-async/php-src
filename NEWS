--- conflicted
+++ resolved
@@ -5,14 +5,10 @@
 - Fileinfo:
   . Fixed bug #67716 (Segfault in cdf.c). (CVE-2014-3587) (Remi)
 
-<<<<<<< HEAD
+- GD
+  . Made fontFetch's path parser thread-safe. (Sara)
+
 14 Aug 2014, PHP 5.6.0 Release Candidate 4
-=======
-- GD
-  . Made fontFetch's path parser thread-safe. (Sara).
-
-?? ??? 2014, PHP 5.5.16
->>>>>>> ac456962
 
 - COM:
   . Fixed bug #41577 (DOTNET is successful once per server run)
