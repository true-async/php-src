--- conflicted
+++ resolved
@@ -84,15 +84,11 @@
 - Treewide:
   . Fixed bug GH-17736 (Assertion failure zend_reference_destroy()). (nielsdos)
 
-<<<<<<< HEAD
-27 Feb 2025, PHP 8.4.5
-=======
 - Windows:
   . Fixed bug GH-17836 (zend_vm_gen.php shouldn't break on Windows line
     endings). (DanielEScherzer)
 
-13 Mar 2025, PHP 8.3.19
->>>>>>> fa3c1c81
+27 Feb 2025, PHP 8.4.5
 
 - BCMath:
   . Fixed bug GH-17398 (bcmul memory leak). (SakiTakamachi)
