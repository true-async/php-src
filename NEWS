--- conflicted
+++ resolved
@@ -1,6 +1,6 @@
 PHP                                                                        NEWS
 |||||||||||||||||||||||||||||||||||||||||||||||||||||||||||||||||||||||||||||||
-?? ??? ????, PHP-8.3.12
+?? ??? ????, PHP 8.3.12
 
 - Core:
   . Fixed bug GH-15408 (MSan false-positve on zend_max_execution_timer).
@@ -10,18 +10,9 @@
   . Fixed bug GH-15432 (Heap corruption when querying a vector). (cmb,
     Kamil Tekiela)
 
-29 Aug 2024, PHP-8.3.12
-
-- Core:
-<<<<<<< HEAD
-  . Fixed bug GH-15408 (MSan false-positve on zend_max_execution_timer).
-    (zeriyoshi)
-
-15 Aug 2024, PHP 8.3.11
-
-- Core:
-=======
->>>>>>> 6652a340
+29 Aug 2024, PHP 8.3.11
+
+- Core:
   . Fixed bug GH-15020 (Memory leak in Zend/Optimizer/escape_analysis.c).
     (nielsdos)
   . Fixed bug GH-15023 (Memory leak in Zend/zend_ini.c). (nielsdos)
