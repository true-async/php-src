PHP                                                                        NEWS
|||||||||||||||||||||||||||||||||||||||||||||||||||||||||||||||||||||||||||||||
?? ??? 2020, PHP 7.4.9

- Apache:
  . Fixed bug #79030 (Upgrade apache2handler's php_apache_sapi_get_request_time
    to return usec). (Herbert256)

- COM:
  . Fixed bug #63208 (BSTR to PHP string conversion not binary safe). (cmb)

- Core:
  . Fixed bug #79740 (serialize() and unserialize() methods can not be called
    statically). (Nikita)

- Fileinfo:
  . Fixed bug #79756 (finfo_file crash (FILEINFO_MIME)). (cmb)

- FTP:
  . Fixed bug #55857 (ftp_size on large files). (cmb)

<<<<<<< HEAD
- Reflection:
  . Fixed bug #79487 (::getStaticProperties() ignores property modifications).
    (cmb, Nikita)
  . Fixed bug #69804 ()::getStaticPropertyValue() throws on protected props).
    (cmb, Nikita)

?? ??? 2020, PHP 7.4.8
=======
- Standard:
  . Fixed bug #70362 (Can't copy() large 'data://' with open_basedir). (cmb)

?? ??? ????, PHP 7.3.20
>>>>>>> 7f3bc642

- Core:
  . Fixed bug #79649 (Altering disable_functions from module init corrupts
    memory). (Laruence)
  . Fixed bug #79595 (zend_init_fpu() alters FPU precision). (cmb, Nikita)
  . Fixed bug #79650 (php-win.exe 100% cpu lockup). (cmb)
  . Fixed bug #79668 (get_defined_functions(true) may miss functions). (cmb,
    Nikita)
  . Fixed bug #79657 ("yield from" hangs when invalid value encountered).
    (Nikita)
  . Fixed bug #79683 (Fake reflection scope affects __toString()). (Nikita)
  . Fixed possibly unsupported timercmp() usage. (cmb)

- Exif:
  . Fixed bug #79687 (Sony picture - PHP Warning - Make, Model, MakerNotes). 
    (cmb)

- Fileinfo:
  . Fixed bug #79681 (mime_content_type/finfo returning incorrect mimetype).
    (cmb)

- Filter:
  . Fixed bug #73527 (Invalid memory access in php_filter_strip). (cmb)

- GD:
  . Fixed bug #79676 (imagescale adds black border with IMG_BICUBIC). (cmb)

- OpenSSL:
  . Fixed bug #62890 (default_socket_timeout=-1 causes connection to timeout).
    (cmb)

- PDO SQLite:
  . Fixed bug #79664 (PDOStatement::getColumnMeta fails on empty result set).
    (cmb)

- phpdbg:
  . Fixed bug #73926 (phpdbg will not accept input on restart execution). (cmb)
  . Fixed bug #73927 (phpdbg fails with windows error prompt at "watch array").
    (cmb)
  . Fixed several mostly Windows related phpdbg bugs. (cmb)

- SPL:
  . Fixed bug #79710 (Reproducible segfault in error_handler during GC
    involved an SplFileObject). (Nikita)

- Standard:
  . Fixed bug #74267 (segfault with streams and invalid data). (cmb)
  . Fixed bug #79579 (ZTS build of PHP 7.3.17 doesn't handle ERANGE for
    posix_getgrgid and others). (Böszörményi Zoltán)

11 Jun 2020, PHP 7.4.7

- Core:
  . Fixed bug #79599 (coredump in set_error_handler). (Laruence)
  . Fixed bug #79566 (Private SHM is not private on Windows). (cmb)
  . Fixed bug #79489 (.user.ini does not inherit). (cmb)
  . Fixed bug #79600 (Regression in 7.4.6 when yielding an array based
    generator). (Nikita)

- FFI:
  . Fixed bug #79571 (FFI: var_dumping unions may segfault). (cmb)

- GD:
  . Fixed bug #79615 (Wrong GIF header written in GD GIFEncode). (sageptr, cmb)

- MySQLnd:
  . Fixed bug #79596 (MySQL FLOAT truncates to int some locales). (cmb)

- Opcache:
  . Fixed bug #79588 (Boolean opcache settings ignore on/off values). (cmb)
  . Fixed bug #79548 (Preloading segfault with inherited method using static
    variable). (Nikita)
  . Fixed bug #79603 (RTD collision with opcache). (Nikita)

- Standard:
  . Fixed bug #79561 (dns_get_record() fails with DNS_ALL). (cmb)

14 May 2020, PHP 7.4.6

- Core:
  . Fixed bug #79536 (zend_clear_exception prevent exception's destructor to be
    called). (Laruence)
  . Fixed bug #78434 (Generator yields no items after valid() call). (Nikita)
  . Fixed bug #79477 (casting object into array creates references). (Nikita)
  . Fixed bug #79514 (Memory leaks while including unexistent file). (cmb,
    Nikita)

- DOM:
  . Fixed bug #78221 (DOMNode::normalize() doesn't remove empty text nodes).
    (cmb)

- EXIF:
  . Fixed bug #79336 (ext/exif/tests/bug79046.phpt fails on Big endian arch).
    (Nikita)

- FCGI:
  . Fixed bug #79491 (Search for .user.ini extends up to root dir). (cmb)

- MBString:
  . Fixed bug #79441 (Segfault in mb_chr() if internal encoding is unsupported).
    (Girgias)

- OpenSSL:
  . Fixed bug #79497 (stream_socket_client() throws an unknown error sometimes
    with <1s timeout). (Joe Cai)

- PCRE:
  . Upgraded to PCRE2 10.34. (cmb)

- Phar:
  . Fixed bug #79503 (Memory leak on duplicate metadata). (cmb)

- SimpleXML:
  . Fixed bug #79528 (Different object of the same xml between 7.4.5 and
    7.4.4). (cmb)

- SPL:
  . Fixed bug #69264 (__debugInfo() ignored while extending SPL classes). (cmb)
  . Fixed bug #67369 (ArrayObject serialization drops the iterator class).
    (Alex Dowad)

- Standard:
  . Fixed bug #79468 (SIGSEGV when closing stream handle with a stream filter
    appended). (dinosaur)
  . Fixed bug #79447 (Serializing uninitialized typed properties with __sleep
    should not throw). (nicolas-grekas)

16 Apr 2020, PHP 7.4.5

- Core:
  . Fixed bug #79364 (When copy empty array, next key is unspecified). (cmb)
  . Fixed bug #78210 (Invalid pointer address). (cmb, Nikita)

- CURL:
  . Fixed bug #79199 (curl_copy_handle() memory leak). (cmb)

- Date:
  . Fixed bug #79396 (DateTime hour incorrect during DST jump forward). (Nate
    Brunette)
  . Fixed bug #74940 (DateTimeZone loose comparison always true). (cmb)

- FPM:
  . Implement request #77062 (Allow numeric [UG]ID in FPM listen.{owner,group})
    (Andre Nathan)

- Iconv:
  . Fixed bug #79200 (Some iconv functions cut Windows-1258). (cmb)

- OPcache:
  . Fixed bug #79412 (Opcache chokes and uses 100% CPU on specific script).
    (Dmitry)

- Session:
  . Fixed bug #79413 (session_create_id() fails for active sessions). (cmb)

- Shmop:
  . Fixed bug #79427 (Integer Overflow in shmop_open()). (cmb)

- SimpleXML:
  . Fixed bug #61597 (SXE properties may lack attributes and content). (cmb)

- SOAP:
  . Fixed bug #79357 (SOAP request segfaults when any request parameter is
    missing). (Nikita)

- Spl:
  . Fixed bug #75673 (SplStack::unserialize() behavior). (cmb)
  . Fixed bug #79393 (Null coalescing operator failing with SplFixedArray).
    (cmb)

- Standard:
  . Fixed bug #79330 (shell_exec() silently truncates after a null byte). (stas)
  . Fixed bug #79465 (OOB Read in urldecode()). (CVE-2020-7067) (stas)
  . Fixed bug #79410 (system() swallows last chunk if it is exactly 4095 bytes
    without newline). (Christian Schneider)

- Zip:
  . Fixed Bug #79296 (ZipArchive::open fails on empty file). (Remi)
  . Fixed bug #79424 (php_zip_glob uses gl_pathc after call to globfree).
    (Max Rees)

19 Mar 2020, PHP 7.4.4

- Core:
  . Fixed bug #79244 (php crashes during parsing INI file). (Laruence)
  . Fixed bug #63206 (restore_error_handler does not restore previous errors
    mask). (Mark Plomer)

- COM:
  . Fixed bug #66322 (COMPersistHelper::SaveToFile can save to wrong location).
    (cmb)
  . Fixed bug #79242 (COM error constants don't match com_exception codes on
    x86). (cmb)
  . Fixed bug #79247 (Garbage collecting variant objects segfaults). (cmb)
  . Fixed bug #79248 (Traversing empty VT_ARRAY throws com_exception). (cmb)
  . Fixed bug #79299 (com_print_typeinfo prints duplicate variables). (Litiano
    Moura)
  . Fixed bug #79332 (php_istreams are never freed). (cmb)
  . Fixed bug #79333 (com_print_typeinfo() leaks memory). (cmb)

- CURL:
  . Fixed bug #79019 (Copied cURL handles upload empty file). (cmb)
  . Fixed bug #79013 (Content-Length missing when posting a curlFile with
    curl). (cmb)

- DOM:
  . Fixed bug #77569: (Write Access Violation in DomImplementation). (Nikita,
    cmb)
  . Fixed bug #79271 (DOMDocumentType::$childNodes is NULL). (cmb)

- Enchant:
  . Fixed bug #79311 (enchant_dict_suggest() fails on big endian architecture).
    (cmb)

- EXIF:
  . Fixed bug #79282 (Use-of-uninitialized-value in exif). (CVE-2020-7064)
    (Nikita)

- Fileinfo:
  . Fixed bug #79283 (Segfault in libmagic patch contains a buffer
    overflow). (cmb)

- FPM:
  . Fixed bug #77653 (operator displayed instead of the real error message).
    (Jakub Zelenka)
  . Fixed bug #79014 (PHP-FPM & Primary script unknown). (Jakub Zelenka)

- MBstring:
  . Fixed bug #79371 (mb_strtolower (UTF-32LE): stack-buffer-overflow at 
    php_unicode_tolower_full). (CVE-2020-7065) (cmb)

- MySQLi:
  . Fixed bug #64032 (mysqli reports different client_version). (cmb)

- MySQLnd:
  . Implemented FR #79275 (Support auth_plugin_caching_sha2_password on
    Windows). (cmb)

- Opcache:
  . Fixed bug #79252 (preloading causes php-fpm to segfault during exit).
    (Nikita)

- PCRE:
  . Fixed bug #79188 (Memory corruption in preg_replace/preg_replace_callback
    and unicode). (Nikita)
  . Fixed bug #79241 (Segmentation fault on preg_match()). (Nikita)
  . Fixed bug #79257 (Duplicate named groups (?J) prefer last alternative even
    if not matched). (Nikita)

- PDO_ODBC:
  . Fixed bug #79038 (PDOStatement::nextRowset() leaks column values). (cmb)

- Reflection:
  . Fixed bug #79062 (Property with heredoc default value returns false for
    getDocComment). (Nikita)

- SQLite3:
  . Fixed bug #79294 (::columnType() may fail after SQLite3Stmt::reset()). (cmb)

- Standard:
  . Fixed bug #79329 (get_headers() silently truncates after a null byte).
    (CVE-2020-7066) (cmb)
  . Fixed bug #79254 (getenv() w/o arguments not showing changes). (cmb)
  . Fixed bug #79265 (Improper injection of Host header when using fopen for
    http requests). (Miguel Xavier Penha Neto)

- Zip:
  . Fixed bug #79315 (ZipArchive::addFile doesn't honor start/length
    parameters). (Remi)

20 Feb 2020, PHP 7.4.3

- Core:
  . Fixed bug #79146 (cscript can fail to run on some systems). (clarodeus)
  . Fixed bug #79155 (Property nullability lost when using multiple property
    definition). (Nikita)
  . Fixed bug #78323 (Code 0 is returned on invalid options). (Ivan Mikheykin)
  . Fixed bug #78989 (Delayed variance check involving trait segfaults).
    (Nikita)
  . Fixed bug #79174 (cookie values with spaces fail to round-trip). (cmb)
  . Fixed bug #76047 (Use-after-free when accessing already destructed
    backtrace arguments). (Nikita)

- CURL:
  . Fixed bug #79078 (Hypothetical use-after-free in curl_multi_add_handle()).
    (cmb)

- FFI:
  . Fixed bug #79096 (FFI Struct Segfault). (cmb)

- IMAP:
  . Fixed bug #79112 (IMAP extension can't find OpenSSL libraries at configure
    time). (Nikita)

- Intl:
  . Fixed bug #79212 (NumberFormatter::format() may detect wrong type). (cmb)

- Libxml:
  . Fixed bug #79191 (Error in SoapClient ctor disables DOMDocument::save()).
    (Nikita, cmb)

- MBString:
  . Fixed bug #79149 (SEGV in mb_convert_encoding with non-string encodings).
    (cmb)

- MySQLi:
  . Fixed bug #78666 (Properties may emit a warning on var_dump()). (kocsismate)

- MySQLnd:
  . Fixed bug #79084 (mysqlnd may fetch wrong column indexes with MYSQLI_BOTH).
    (cmb)
  . Fixed bug #79011 (MySQL caching_sha2_password Access denied for password
    with more than 20 chars). (Nikita)

- Opcache:
  . Fixed bug #79114 (Eval class during preload causes class to be only half
    available). (Laruence)
  . Fixed bug #79128 (Preloading segfaults if preload_user is used). (Nikita)
  . Fixed bug #79193 (Incorrect type inference for self::$field =& $field).
    (Nikita)

- OpenSSL:
  . Fixed bug #79145 (openssl memory leak). (cmb, Nikita)

- Phar:
  . Fixed bug #79082 (Files added to tar with Phar::buildFromIterator have
    all-access permissions). (CVE-2020-7063) (stas)
  . Fixed bug #79171 (heap-buffer-overflow in phar_extract_file).
    (CVE-2020-7061) (cmb)
  . Fixed bug #76584 (PharFileInfo::decompress not working). (cmb)

- Reflection:
  . Fixed bug #79115 (ReflectionClass::isCloneable call reflected class
    __destruct). (Nikita)

- Session:
  . Fixed bug #79221 (Null Pointer Dereference in PHP Session Upload Progress).
    (CVE-2020-7062) (stas)

- Standard:
  . Fixed bug #78902 (Memory leak when using stream_filter_append). (liudaixiao)
  . Fixed bug #78969 (PASSWORD_DEFAULT should match PASSWORD_BCRYPT instead of being null). (kocsismate)

- Testing:
  . Fixed bug #78090 (bug45161.phpt takes forever to finish). (cmb)

- XSL:
  . Fixed bug #70078 (XSL callbacks with nodes as parameter leak memory). (cmb)

- Zip:
  . Add ZipArchive::CM_LZMA2 and ZipArchive::CM_XZ constants (since libzip 1.6.0). (Remi)
  . Add ZipArchive::RDONLY (since libzip 1.0.0). (Remi)
  . Add ZipArchive::ER_* missing constants. (Remi)
  . Add ZipArchive::LIBZIP_VERSION constant. (Remi)
  . Fixed bug #73119 (Wrong return for ZipArchive::addEmptyDir Method). (Remi)

23 Jan 2020, PHP 7.4.2

- Core:
  . Preloading support on Windows has been disabled. (Nikita)
  . Fixed bug #79022 (class_exists returns True for classes that are not ready
    to be used). (Laruence)
  . Fixed bug #78929 (plus signs in cookie values are converted to spaces).
    (Alexey Kachalin)
  . Fixed bug #78973 (Destructor during CV freeing causes segfault if opline
    never saved). (Nikita)
  . Fixed bug #78776 (Abstract method implementation from trait does not check
    "static"). (Nikita)
  . Fixed bug #78999 (Cycle leak when using function result as temporary).
    (Dmitry)
  . Fixed bug #79008 (General performance regression with PHP 7.4 on Windows).
    (cmb)
  . Fixed bug #79002 (Serializing uninitialized typed properties with __sleep
    makes unserialize throw). (Nikita)

- CURL:
  . Fixed bug #79033 (Curl timeout error with specific url and post). (cmb)
  . Fixed bug #79063 (curl openssl does not respect PKG_CONFIG_PATH). (Nikita)

- Date:
  . Fixed bug #79015 (undefined-behavior in php_date.c). (cmb)

- DBA:
  . Fixed bug #78808 ([LMDB] MDB_MAP_FULL: Environment mapsize limit reached).
    (cmb)

- Exif:
  . Fixed bug #79046 (NaN to int cast undefined behavior in exif). (Nikita)

- Fileinfo:
  . Fixed bug #74170 (locale information change after mime_content_type).
    (Sergei Turchanov)

- GD:
  . Fixed bug #79067 (gdTransformAffineCopy() may use unitialized values). (cmb)
  . Fixed bug #79068 (gdTransformAffineCopy() changes interpolation method).
    (cmb)

- Libxml:
  . Fixed bug #79029 (Use After Free's in XMLReader / XMLWriter). (Laruence)

- OPcache:
  . Fixed bug #78961 (erroneous optimization of re-assigned $GLOBALS). (Dmitry)
  . Fixed bug #78950 (Preloading trait method with static variables). (Nikita)
  . Fixed bug #78903 (Conflict in RTD key for closures results in crash).
    (Nikita)
  . Fixed bug #78986 (Opcache segfaults when inheriting ctor from immutable
    into mutable class). (Nikita)
  . Fixed bug #79040 (Warning Opcode handlers are unusable due to ASLR). (cmb)
  . Fixed bug #79055 (Typed property become unknown with OPcache file cache).
    (Nikita)

- Pcntl:
  . Fixed bug #78402 (Converting null to string in error message is bad DX).
    (SATŌ Kentarō)

- PDO_PgSQL:
  . Fixed bug #78983 (pdo_pgsql config.w32 cannot find libpq-fe.h). (SATŌ
    Kentarō)
  . Fixed bug #78980 (pgsqlGetNotify() overlooks dead connection). (SATŌ
    Kentarō)
  . Fixed bug #78982 (pdo_pgsql returns dead persistent connection). (SATŌ
    Kentarō)

- Session:
  . Fixed bug #79031 (Session unserialization problem). (Nikita)

- Shmop:
  . Fixed bug #78538 (shmop memory leak). (cmb)

- Sqlite3:
  . Fixed bug #79056 (sqlite does not respect PKG_CONFIG_PATH during
    compilation). (Nikita)

- Spl:
  . Fixed bug #78976 (SplFileObject::fputcsv returns -1 on failure). (cmb)

- Standard:
  . Fixed bug #79000 (Non-blocking socket stream reports EAGAIN as error).
    (Nikita)
  . Fixed bug #54298 (Using empty additional_headers adding extraneous CRLF).
    (cmb)

18 Dec 2019, PHP 7.4.1

- Core:
  . Fixed bug #78810 (RW fetches do not throw "uninitialized property"
    exception). (Nikita)
  . Fixed bug #78868 (Calling __autoload() with incorrect EG(fake_scope) value).
    (Antony Dovgal, Dmitry)
  . Fixed bug #78296 (is_file fails to detect file). (cmb)
  . Fixed bug #78883 (fgets(STDIN) fails on Windows). (cmb)
  . Fixed bug #78898 (call_user_func(['parent', ...]) fails while other
    succeed). (Nikita)
  . Fixed bug #78904 (Uninitialized property triggers __get()). (Nikita)
  . Fixed bug #78926 (Segmentation fault on Symfony cache:clear). (Nikita)

- GD:
  . Fixed bug #78849 (GD build broken with -D SIGNED_COMPARE_SLOW). (cmb)
  . Fixed bug #78923 (Artifacts when convoluting image with transparency).
    (wilson chen)

- FPM:
  . Fixed bug #76601 (Partially working php-fpm ater incomplete reload).
    (Maksim Nikulin)
  . Fixed bug #78889 (php-fpm service fails to start). (Jakub Zelenka)
  . Fixed bug #78916 (php-fpm 7.4.0 don't send mail via mail()).
    (Jakub Zelenka)

- Intl:
  . Implemented FR #78912 (INTL Support for accounting format). (cmb)

- Mysqlnd:
  . Fixed bug #78823 (ZLIB_LIBS not added to EXTRA_LIBS). (Arjen de Korte)

- OPcache:
  . Fixed $x = (bool)$x; with opcache (should emit undeclared variable notice).
    (Tyson Andre)
  . Fixed bug #78935 (Preloading removes classes that have dependencies).
    (Nikita, Dmitry)

- PCRE:
  . Fixed bug #78853 (preg_match() may return integer > 1). (cmb)

- Reflection:
  . Fixed bug #78895 (Reflection detects abstract non-static class as abstract
    static. IS_IMPLICIT_ABSTRACT is not longer used). (Dmitry)

- Standard:
  . Fixed bug #77638 (var_export'ing certain class instances segfaults). (cmb)
  . Fixed bug #78840 (imploding $GLOBALS crashes). (cmb)
  . Fixed bug #78833 (Integer overflow in pack causes out-of-bound access).
    (cmb)
  . Fixed bug #78814 (strip_tags allows / in tag name => whitelist bypass).
    (cmb)

28 Nov 2019, PHP 7.4.0

- Core:
  . Implemented RFC: Deprecate curly brace syntax for accessing array elements
    and string offsets.
    https://wiki.php.net/rfc/deprecate_curly_braces_array_access (Andrey Gromov)
  . Implemented RFC: Deprecations for PHP 7.4.
    https://wiki.php.net/rfc/deprecations_php_7_4 (Kalle, Nikita)
  . Fixed bug #52752 (Crash when lexing). (Nikita)
  . Fixed bug #60677 (CGI doesn't properly validate shebang line contains #!).
    (Nikita)
  . Fixed bug #71030 (Self-assignment in list() may have inconsistent behavior).
    (Nikita)
  . Fixed bug #72530 (Use After Free in GC with Certain Destructors). (Nikita)
  . Fixed bug #75921 (Inconsistent: No warning in some cases when stdObj is
    created on the fly). (David Walker)
  . Implemented FR #76148 (Add array_key_exists() to the list of specially
    compiled functions). (Majkl578)
  . Fixed bug #76430 (__METHOD__ inconsistent outside of method).
    (Ryan McCullagh, Nikita)
  . Fixed bug #76451 (Aliases during inheritance type checks affected by
    opcache). (Nikita)
  . Implemented FR #77230 (Support custom CFLAGS and LDFLAGS from environment).
    (cmb)
  . Fixed bug #77345 (Stack Overflow caused by circular reference in garbage
    collection). (Alexandru Patranescu, Nikita, Dmitry)
  . Fixed bug #77812 (Interactive mode does not support PHP 7.3-style heredoc).
    (cmb, Nikita)
  . Fixed bug #77877 (call_user_func() passes $this to static methods).
    (Dmitry)
  . Fixed bug #78066 (PHP eats the first byte of a program that comes from
    process substitution). (Nikita)
  . Fixed bug #78151 (Segfault caused by indirect expressions in PHP 7.4a1).
    (Nikita)
  . Fixed bug #78154 (SEND_VAR_NO_REF does not always send reference). (Nikita)
  . Fixed bug #78182 (Segmentation fault during by-reference property
    assignment). (Nikita)
  . Fixed bug #78212 (Segfault in built-in webserver). (cmb)
  . Fixed bug #78220 (Can't access OneDrive folder). (cmb, ab)
  . Fixed bug #78226 (Unexpected __set behavior with typed properties). (Nikita)
  . Fixed bug #78239 (Deprecation notice during string conversion converted to
    exception hangs). (Nikita)
  . Fixed bug #78335 (Static properties/variables containing cycles report as
    leak). (Nikita)
  . Fixed bug #78340 (Include of stream wrapper not reading whole file).
    (Nikita)
  . Fixed bug #78344 (Segmentation fault on zend_check_protected). (Nikita)
  . Fixed bug #78356 (Array returned from ArrayAccess is incorrectly unpacked
    as argument). (Nikita)
  . Fixed bug #78379 (Cast to object confuses GC, causes crash). (Dmitry)
  . Fixed bug #78386 (fstat mode has unexpected value on PHP 7.4). (cmb)
  . Fixed bug #78396 (Second file_put_contents in Shutdown hangs script).
    (Nikita)
  . Fixed bug #78406 (Broken file includes with user-defined stream filters).
    (Nikita)
  . Fixed bug #78438 (Corruption when __unserializing deeply nested structures).
    (cmb, Nikita)
  . Fixed bug #78441 (Parse error due to heredoc identifier followed by digit).
    (cmb)
  . Fixed bug #78454 (Consecutive numeric separators cause OOM error).
    (Theodore Brown)
  . Fixed bug #78460 (PEAR installation failure). (Peter Kokot, L. Declercq)
  . Fixed bug #78531 (Crash when using undefined variable as object). (Dmitry)
  . Fixed bug #78535 (auto_detect_line_endings value not parsed as bool).
    (bugreportuser)
  . Fixed bug #78604 (token_get_all() does not properly tokenize FOO<?php with
    short_open_tag=0). (Nikita)
  . Fixed bug #78614 (Does not compile with DTRACE anymore).
    (tz at FreeBSD dot org)
  . Fixed bug #78620 (Out of memory error). (cmb, Nikita)
  . Fixed bug #78632 (method_exists() in php74 works differently from php73 in
    checking priv. methods). (Nikita)
  . Fixed bug #78644 (SEGFAULT in ZEND_UNSET_OBJ_SPEC_VAR_CONST_HANDLER).
    (Nikita)
  . Fixed bug #78658 (Memory corruption using Closure::bindTo). (Nikita)
  . Fixed bug #78656 (Parse errors classified as highest log-level). (Erik
    Lundin)
  . Fixed bug #78662 (stream_write bad error detection). (Remi)
  . Fixed bug #78768 (redefinition of typedef zend_property_info). (Nikita)
  . Fixed bug #78788 (./configure generates invalid php_version.h). (max)
  . Fixed incorrect usage of QM_ASSIGN instruction. It must not return IS_VAR.
    As a side effect, this allowed passing left hand list() "by reference",
    instead of compile-time error. (Dmitry)

- CLI:
  . The built-in CLI server now reports the request method in log files.
    (Simon Welsh)

- COM:
  . Deprecated registering of case-insensitive constants from typelibs. (cmb)
  . Fixed bug #78650 (new COM Crash). (cmb)
  . Fixed bug #78694 (Appending to a variant array causes segfault). (cmb)

- CURL:
  . Fixed bug #76480 (Use curl_multi_wait() so that timeouts are respected).
    (Pierrick)
  . Implemented FR #77711 (CURLFile should support UNICODE filenames). (cmb)
  . Deprecated CURLPIPE_HTTP1. (cmb)
  . Deprecated $version parameter of curl_version(). (cmb)

- Date:
  . Updated timelib to 2018.02. (Derick)
  . Fixed bug #69044 (discrepency between time and microtime). (krakjoe)
  . Fixed bug #70153 (\DateInterval incorrectly unserialized). (Maksim Iakunin)
  . Fixed bug #75232 (print_r of DateTime creating side-effect). (Nikita)
  . Fixed bug #78383 (Casting a DateTime to array no longer returns its
    properties). (Nikita)
  . Fixed bug #78751 (Serialising DatePeriod converts DateTimeImmutable). (cmb)

- Exif:
  . Fixed bug #78333 (Exif crash (bus error) due to wrong alignment and
    invalid cast). (Nikita)
  . Fixed bug #78256 (heap-buffer-overflow on exif_process_user_comment).
    (CVE-2019-11042) (Stas)
  . Fixed bug #78222 (heap-buffer-overflow on exif_scan_thumbnail).
    (CVE-2019-11041) (Stas)

- Fileinfo:
  . Fixed bug #78075 (finfo_file treats JSON file as text/plain). (Anatol)
  . Fixed bug #78183 (finfo_file shows wrong mime-type for .tga file).
   (Anatol)

- Filter:
  . The filter extension no longer has the --with-pcre-dir on Unix builds,
    allowing the extension to be once more compiled as shared using
    ./configure. (Kalle)

- FFI:
  . Added FFI extension. (Dmitry)
  . Fixed bug #78488 (OOB in ZEND_FUNCTION(ffi_trampoline)). (Dmitry)
  . Fixed bug #78543 (is_callable() on FFI\CData throws Exception). (cmb)
  . Fixed bug #78716 (Function name mangling is wrong for some parameter
    types). (cmb)
  . Fixed bug #78762 (Failing FFI::cast() may leak memory). (cmb)
  . Fixed bug #78761 (Zend memory heap corruption with preload and casting).
    (cmb)
  . Implement FR #78270 (Support __vectorcall convention with FFI). (cmb)
  . Added missing FFI::isNull(). (Philip Hofstetter)

- FPM:
  . Implemented FR #72510 (systemd service should be hardened). (Craig Andrews)
  . Fixed bug #74083 (master PHP-fpm is stopped on multiple reloads).
    (Maksim Nikulin)
  . Fixed bug #78334 (fpm log prefix message includes wrong stdout/stderr
    notation). (Tsuyoshi Sadakata)
  . Fixed bug #78599 (env_path_info underflow in fpm_main.c can lead to RCE).
    (CVE-2019-11043) (Jakub Zelenka)

- GD:
  . Implemented the scatter filter (IMG_FILTER_SCATTER). (Kalle)
  . The bundled libgd behaves now like system libgd wrt. IMG_CROP_DEFAULT never
    falling back to IMG_CROP_SIDES.
  . The default $mode parameter of imagecropauto() has been changed to
    IMG_CROP_DEFAULT; passing -1 is now deprecated.
  . Added support for aspect ratio preserving scaling to a fixed height for
    imagescale(). (Andreas Treichel)
  . Added TGA read support. (cmb)
  . Fixed bug #73291 (imagecropauto() $threshold differs from external libgd).
    (cmb)
  . Fixed bug #76324 (cannot detect recent versions of freetype with
    pkg-config). (Eli Schwartz)
  . Fixed bug #78314 (missing freetype support/functions with external gd).
    (Remi)

- GMP:
  . Fixed bug #78574 (broken shared build). (Remi)

- Hash:
  . The hash extension is now an integral part of PHP and cannot be disabled
    as per RFC: https://wiki.php.net/rfc/permanent_hash_ext. (Kalle)
  . Implemented FR #71890 (crc32c checksum algorithm). (Andrew Brampton)

- Iconv:
  . Fixed bug #78342 (Bus error in configure test for iconv //IGNORE). (Rainer
    Jung)
  . Fixed bug #78642 (Wrong libiconv version displayed). (gedas at martynas,
    cmb).

- Libxml:
  . Fixed bug #78279 (libxml_disable_entity_loader settings is shared between
    requests (cgi-fcgi)). (Nikita)

- InterBase:
  . Unbundled the InterBase extension and moved it to PECL. (Kalle)

- Intl:
  . Raised requirements to ICU ≥ 50.1. (cmb)
  . Changed ResourceBundle to implement Countable. (LeSuisse)
  . Changed default of $variant parameter of idn_to_ascii() and idn_to_utf8().
    (cmb)

- LDAP:
  . Deprecated ldap_control_paged_result_response and ldap_control_paged_result

- LiteSpeed:
  . Updated to LiteSpeed SAPI V7.5 (Fixed clean shutdown). (George Wang)
  . Updated to LiteSpeed SAPI V7.4.3 (increased response header count limit from
    100 to 1000, added crash handler to cleanly shutdown PHP request, added
    CloudLinux mod_lsapi mode). (George Wang)
  . Fixed bug #76058 (After "POST data can't be buffered", using php://input
    makes huge tmp files). (George Wang)

- MBString:
  . Fixed bug #77907 (mb-functions do not respect default_encoding). (Nikita)
  . Fixed bug #78579 (mb_decode_numericentity: args number inconsistency).
    (cmb)
  . Fixed bug #78609 (mb_check_encoding() no longer supports stringable
    objects). (cmb)

- MySQLi:
  . Fixed bug #67348 (Reading $dbc->stat modifies $dbc->affected_rows).
    (Derick)
  . Fixed bug #76809 (SSL settings aren't respected when persistent connections
    are used). (fabiomsouto)
  . Fixed bug #78179 (MariaDB server version incorrectly detected). (cmb)
  . Fixed bug #78213 (Empty row pocket). (cmb)

- MySQLnd:
  . Fixed connect_attr issues and added the _server_host connection attribute.
    (Qianqian Bu)
  . Fixed bug #60594 (mysqlnd exposes 160 lines of stats in phpinfo). (PeeHaa)

- ODBC:
  . Fixed bug #78473 (odbc_close() closes arbitrary resources). (cmb)

- Opcache:
  . Implemented preloading RFC: https://wiki.php.net/rfc/preload. (Dmitry)
  . Add opcache.preload_user INI directive. (Dmitry)
  . Added new INI directive opcache.cache_id (Windows only). (cmb)
  . Fixed bug #78106 (Path resolution fails if opcache disabled during request).
    (Nikita)
  . Fixed bug #78175 (Preloading segfaults at preload time and at runtime).
    (Dmitry)
  . Fixed bug #78202 (Opcache stats for cache hits are capped at 32bit NUM).
    (cmb)
  . Fixed bug #78271 (Invalid result of if-else). (Nikita)
  . Fixed bug #78341 (Failure to detect smart branch in DFA pass). (Nikita)
  . Fixed bug #78376 (Incorrect preloading of constant static properties).
    (Dmitry)
  . Fixed bug #78429 (opcache_compile_file(__FILE__); segfaults). (cmb)
  . Fixed bug #78512 (Cannot make preload work). (Dmitry)
  . Fixed bug #78514 (Preloading segfaults with inherited typed property).
    (Nikita)
  . Fixed bug #78654 (Incorrectly computed opcache checksum on files with
    non-ascii characters). (mhagstrand)

- OpenSSL:
  . Added TLS 1.3 support to streams including new tlsv1.3 stream.
    (Codarren Velvindron, Jakub Zelenka)
  . Added openssl_x509_verify function. (Ben Scholzen)
  . openssl_random_pseudo_bytes() now throws in error conditions.
    (Sammy Kaye Powers)
  . Changed the default config path (Windows only). (cmb)
  . Fixed bug #78231 (Segmentation fault upon stream_socket_accept of exported
    socket-to-stream). (Nikita)
  . Fixed bug #78391 (Assertion failure in openssl_random_pseudo_bytes).
    (Nikita)
  . Fixed bug #78775 (TLS issues from HTTP request affecting other encrypted
    connections). (Nikita)

- Pcntl:
  . Fixed bug #77335 (PHP is preventing SIGALRM from specifying SA_RESTART).
    (Nikita)

- PCRE:
  . Implemented FR #77094 (Support flags in preg_replace_callback). (Nikita)
  . Fixed bug #72685 (Repeated UTF-8 validation of same string in UTF-8 mode).
    (Nikita)
  . Fixed bug #73948 (Preg_match_all should return NULLs on trailing optional
    capture groups).
  . Fixed bug #78338 (Array cross-border reading in PCRE). (cmb)
  . Fixed bug #78349 (Bundled pcre2 library missing LICENCE file). (Peter Kokot)

- PDO:
  . Implemented FR #71885 (Allow escaping question mark placeholders).
    https://wiki.php.net/rfc/pdo_escape_placeholders (Matteo)
  . Fixed bug #77849 (Disable cloning of PDO handle/connection objects).
    (camporter)
  . Implemented FR #78033 (PDO - support username & password specified in
    DSN). (sjon)

- PDO_Firebird:
  . Implemented FR #65690 (PDO_Firebird should also support dialect 1).
    (Simonov Denis)
  . Implemented FR #77863 (PDO firebird support type Boolean in input
    parameters). (Simonov Denis)

- PDO_MySQL:
  . Fixed bug #41997 (SP call yields additional empty result set). (cmb)
  . Fixed bug #78623 (Regression caused by "SP call yields additional empty
    result set"). (cmb)

- PDO_OCI:
  . Support Oracle Database tracing attributes ACTION, MODULE,
    CLIENT_INFO, and CLIENT_IDENTIFIER. (Cameron Porter)
  . Implemented FR #76908 (PDO_OCI getColumnMeta() not implemented).
    (Valentin Collet, Chris Jones, Remi)

- PDO_SQLite:
  . Implemented sqlite_stmt_readonly in PDO_SQLite. (BohwaZ)
  . Raised requirements to SQLite 3.5.0. (cmb)
  . Fixed bug #78192 (SegFault when reuse statement after schema has changed).
    (Vincent Quatrevieux)
  . Fixed bug #78348 (Remove -lrt from pdo_sqlite.so). (Peter Kokot)

- Phar:
  . Fixed bug #77919 (Potential UAF in Phar RSHUTDOWN). (cmb)

- phpdbg:
  . Fixed bug #76596 (phpdbg support for display_errors=stderr). (kabel)
  . Fixed bug #76801 (too many open files). (alekitto)
  . Fixed bug #77800 (phpdbg segfaults on listing some conditional breakpoints).
    (krakjoe)
  . Fixed bug #77805 (phpdbg build fails when readline is shared). (krakjoe)

- Recode:
  . Unbundled the recode extension. (cmb)

- Reflection:
  . Fixed bug #76737 (Unserialized reflection objects are broken, they
    shouldn't be serializable). (Nikita)
  . Fixed bug #78263 (\ReflectionReference::fromArrayElement() returns null
    while item is a reference). (Nikita)
  . Fixed bug #78410 (Cannot "manually" unserialize class that is final and
    extends an internal one). (Nikita)
  . Fixed bug #78697 (ReflectionClass::implementsInterface - inaccurate error
    message with traits). (villfa)
  . Fixed bug #78774 (ReflectionNamedType on Typed Properties Crash). (Nikita)

- Session:
  . Fixed bug #78624 (session_gc return value for user defined session
    handlers). (bshaffer)

- SimpleXML:
  . Implemented FR #65215 (SimpleXMLElement could register as implementing
    Countable). (LeSuisse)
  . Fixed bug #75245 (Don't set content of elements with only whitespaces).
    (eriklundin)

- Sockets:
  . Fixed bug #67619 (Validate length on socket_write). (thiagooak)
  . Fixed bug #78665 (Multicasting may leak memory). (cmb)

- sodium:
  . Fixed bug #77646 (sign_detached() strings not terminated). (Frank)
  . Fixed bug #78510 (Partially uninitialized buffer returned by
    sodium_crypto_generichash_init()). (Frank Denis, cmb)
  . Fixed bug #78516 (password_hash(): Memory cost is not in allowed range).
    (cmb, Nikita)

- SPL:
  . Fixed bug #77518 (SeekableIterator::seek() should accept 'int' typehint as
    documented). (Nikita)
  . Fixed bug #78409 (Segfault when creating instance of ArrayIterator without
    constructor). (Nikita)
  . Fixed bug #78436 (Missing addref in SplPriorityQueue EXTR_BOTH mode).
    (Nikita)
  . Fixed bug #78456 (Segfault when serializing SplDoublyLinkedList). (Nikita)

- SQLite3:
  . Unbundled libsqlite. (cmb)
  . Raised requirements to SQLite 3.7.4. (cmb)
  . Forbid (un)serialization of SQLite3, SQLite3Stmt and SQLite3Result. (cmb)
  . Added support for the SQLite @name notation. (cmb, BohwaZ)
  . Added SQLite3Stmt::getSQL() to retrieve the SQL of the statement. (Bohwaz)
  . Implement FR ##70950 (Make SQLite3 Online Backup API available). (BohwaZ)

- Standard:
  . Implemented password hashing registry RFC:
    https://wiki.php.net/rfc/password_registry. (Sara)
  . Implemented RFC where password_hash() has argon2i(d) implementations from
    ext/sodium when PHP is built without libargon:
    https://wiki.php.net/rfc/sodium.argon.hash (Sara)
  . Implemented FR #38301 (field enclosure behavior in fputcsv). (cmb)
  . Implemented FR #51496 (fgetcsv should take empty string as an escape). (cmb)
  . Fixed bug #73535 (php_sockop_write() returns 0 on error, can be used to
    trigger Denial of Service). (Nikita)
  . Fixed bug #74764 (Bindto IPv6 works with file_get_contents but fails with
    stream_socket_client). (Ville Hukkamäki)
  . Fixed bug #76859 (stream_get_line skips data if used with data-generating
    filter). (kkopachev)
  . Implemented FR #77377 (No way to handle CTRL+C in Windows). (Anatol)
  . Fixed bug #77930 (stream_copy_to_stream should use mmap more often).
    (Nikita)
  . Implemented FR #78177 (Make proc_open accept command array). (Nikita)
  . Fixed bug #78208 (password_needs_rehash() with an unknown algo should always
    return true). (Sara)
  . Fixed bug #78241 (touch() does not handle dates after 2038 in PHP 64-bit). (cmb)
  . Fixed bug #78282 (atime and mtime mismatch). (cmb)
  . Fixed bug #78326 (improper memory deallocation on stream_get_contents()
    with fixed length buffer). (Albert Casademont)
  . Fixed bug #78346 (strip_tags no longer handling nested php tags). (cmb)
  . Fixed bug #78506 (Error in a php_user_filter::filter() is not reported).
    (Nikita)
  . Fixed bug #78549 (Stack overflow due to nested serialized input). (Nikita)
  . Fixed bug #78759 (array_search in $GLOBALS). (Nikita)

- Testing:
  . Fixed bug #78684 (PCRE bug72463_2 test is sending emails on Linux). (cmb)

- Tidy:
  . Added TIDY_TAG_* constants for HTML5 elements. (cmb)
  . Fixed bug #76736 (wrong reflection for tidy_get_head, tidy_get_html,
    tidy_get_root, and tidy_getopt) (tandre)

- WDDX:
  . Deprecated and unbundled the WDDX extension. (cmb)

- Zip:
  . Fixed bug #78641 (addGlob can modify given remove_path value). (cmb)

21 Nov 2019, PHP 7.3.12

- Core:
  . Fixed bug #78658 (Memory corruption using Closure::bindTo). (Nikita)
  . Fixed bug #78656 (Parse errors classified as highest log-level). (Erik
    Lundin)
  . Fixed bug #78752 (Segfault if GC triggered while generator stack frame is
    being destroyed). (Nikita)
  . Fixed bug #78689 (Closure::fromCallable() doesn't handle
    [Closure, '__invoke']). (Nikita)

- COM:
  . Fixed bug #78694 (Appending to a variant array causes segfault). (cmb)

- Date:
  . Fixed bug #70153 (\DateInterval incorrectly unserialized). (Maksim Iakunin)
  . Fixed bug #78751 (Serialising DatePeriod converts DateTimeImmutable). (cmb)

- Iconv:
  . Fixed bug #78642 (Wrong libiconv version displayed). (gedas at martynas,
    cmb).

- OpCache:
  . Fixed bug #78654 (Incorrectly computed opcache checksum on files with
    non-ascii characters). (mhagstrand)
  . Fixed bug #78747 (OpCache corrupts custom extension result). (Nikita)

- OpenSSL:
  . Fixed bug #78775 (TLS issues from HTTP request affecting other encrypted
    connections). (Nikita)

- Reflection:
  . Fixed bug #78697 (ReflectionClass::ImplementsInterface - inaccurate error
    message with traits). (villfa)

- Sockets:
  . Fixed bug #78665 (Multicasting may leak memory). (cmb)

24 Oct 2019, PHP 7.3.11

- Core:
  . Fixed bug #78535 (auto_detect_line_endings value not parsed as bool).
    (bugreportuser)
  . Fixed bug #78620 (Out of memory error). (cmb, Nikita)

- Exif :
  . Fixed bug #78442 ('Illegal component' on exif_read_data since PHP7)
	(Kalle)

- FPM:
  . Fixed bug #78599 (env_path_info underflow in fpm_main.c can lead to RCE).
    (CVE-2019-11043) (Jakub Zelenka)
  . Fixed bug #78413 (request_terminate_timeout does not take effect after
    fastcgi_finish_request). (Sergei Turchanov)

- MBString:
  . Fixed bug #78633 (Heap buffer overflow (read) in mb_eregi). (cmb)
  . Fixed bug #78579 (mb_decode_numericentity: args number inconsistency).
    (cmb)
  . Fixed bug #78609 (mb_check_encoding() no longer supports stringable
    objects). (cmb)

- MySQLi:
  . Fixed bug #76809 (SSL settings aren't respected when persistent connections
    are used). (fabiomsouto)

- Mysqlnd:
  . Fixed bug #78525 (Memory leak in pdo when reusing native prepared
    statements). (Nikita)

- PCRE:
  . Fixed bug #78272 (calling preg_match() before pcntl_fork() will freeze
    child process). (Nikita)

- PDO_MySQL:
  . Fixed bug #78623 (Regression caused by "SP call yields additional empty
    result set"). (cmb)

- Session:
  . Fixed bug #78624 (session_gc return value for user defined session
    handlers). (bshaffer)

- Standard:
  . Fixed bug #76342 (file_get_contents waits twice specified timeout).
    (Thomas Calvet)
  . Fixed bug #78612 (strtr leaks memory when integer keys are used and the
    subject string shorter). (Nikita)
  . Fixed bug #76859 (stream_get_line skips data if used with data-generating
    filter). (kkopachev)

- Zip:
  . Fixed bug #78641 (addGlob can modify given remove_path value). (cmb)

26 Sep 2019, PHP 7.3.10

- Core:
  . Fixed bug #78220 (Can't access OneDrive folder). (cmb, ab)
  . Fixed bug #77922 (Double release of doc comment on inherited shadow
    property). (Nikita)
  . Fixed bug #78441 (Parse error due to heredoc identifier followed by digit).
    (cmb)
  . Fixed bug #77812 (Interactive mode does not support PHP 7.3-style heredoc).
    (cmb, Nikita)

- FastCGI:
  . Fixed bug #78469 (FastCGI on_accept hook is not called when using named
    pipes on Windows). (Sergei Turchanov)

- FPM:
  . Fixed bug #78334 (fpm log prefix message includes wrong stdout/stderr
    notation). (Tsuyoshi Sadakata)

- Intl:
  . Ensure IDNA2003 rules are used with idn_to_ascii() and idn_to_utf8()
    when requested. (Sara)

- MBString:
  . Fixed bug #78559 (Heap buffer overflow in mb_eregi). (cmb)

- MySQLnd:
  . Fixed connect_attr issues and added the _server_host connection attribute.
    (Qianqian Bu)

- ODBC:
  . Fixed bug #78473 (odbc_close() closes arbitrary resources). (cmb)

- PDO_MySQL:
  . Fixed bug #41997 (SP call yields additional empty result set). (cmb)

- sodium:
  . Fixed bug #78510 (Partially uninitialized buffer returned by
    sodium_crypto_generichash_init()). (Frank Denis, cmb)

29 Aug 2019, PHP 7.3.9

- Core:
  . Fixed bug #78363 (Buffer overflow in zendparse). (Nikita)
  . Fixed bug #78379 (Cast to object confuses GC, causes crash). (Dmitry)
  . Fixed bug #78412 (Generator incorrectly reports non-releasable $this as GC
    child). (Nikita)

- Curl:
  . Fixed bug #77946 (Bad cURL resources returned by curl_multi_info_read()).
    (Abyr Valg)

- Exif:
  . Fixed bug #78333 (Exif crash (bus error) due to wrong alignment and
    invalid cast). (Nikita)

- FPM:
  . Fixed bug #77185 (Use-after-free in FPM master event handling).
    (Maksim Nikulin)

- Iconv:
  . Fixed bug #78342 (Bus error in configure test for iconv //IGNORE). (Rainer
    Jung)

- LiteSpeed:
  . Updated to LiteSpeed SAPI V7.5 (Fixed clean shutdown). (George Wang)

- MBString:
  . Fixed bug #78380 (Oniguruma 6.9.3 fixes CVEs). (CVE-2019-13224) (Stas)

- MySQLnd:
  . Fixed bug #78179 (MariaDB server version incorrectly detected). (cmb)
  . Fixed bug #78213 (Empty row pocket). (cmb)

- Opcache:
  . Fixed bug #77191 (Assertion failure in dce_live_ranges() when silencing is
    used). (Nikita)

- Standard:
  . Fixed bug #69100 (Bus error from stream_copy_to_stream (file -> SSL stream)
    with invalid length). (Nikita)
  . Fixed bug #78282 (atime and mtime mismatch). (cmb)
  . Fixed bug #78326 (improper memory deallocation on stream_get_contents()
    with fixed length buffer). (Albert Casademont)
  . Fixed bug #78346 (strip_tags no longer handling nested php tags). (cmb)

01 Aug 2019, PHP 7.3.8

- Core:
  . Added syslog.filter=raw option. (Erik Lundin)
  . Fixed bug #78212 (Segfault in built-in webserver). (cmb)

- Date:
  . Fixed bug #69044 (discrepency between time and microtime). (krakjoe)
  . Updated timelib to 2018.02. (Derick)

- EXIF:
  . Fixed bug #78256 (heap-buffer-overflow on exif_process_user_comment).
    (CVE-2019-11042) (Stas)
  . Fixed bug #78222 (heap-buffer-overflow on exif_scan_thumbnail).
    (CVE-2019-11041) (Stas)

- FTP:
  . Fixed bug #78039 (FTP with SSL memory leak). (Nikita)

- Libxml:
  . Fixed bug #78279 (libxml_disable_entity_loader settings is shared between
    requests (cgi-fcgi)). (Nikita)

- LiteSpeed:
  . Updated to LiteSpeed SAPI V7.4.3 (increased response header count limit from
    100 to 1000, added crash handler to cleanly shutdown PHP request, added
    CloudLinux mod_lsapi mode). (George Wang)
  . Fixed bug #76058 (After "POST data can't be buffered", using php://input
    makes huge tmp files). (George Wang)

- Openssl:
  . Fixed bug #78231 (Segmentation fault upon stream_socket_accept of exported
    socket-to-stream). (Nikita)

- Opcache:
  . Fixed bug #78189 (file cache strips last character of uname hash). (cmb)
  . Fixed bug #78202 (Opcache stats for cache hits are capped at 32bit NUM).
    (cmb)
  . Fixed bug #78271 (Invalid result of if-else). (Nikita)
  . Fixed bug #78291 (opcache_get_configuration doesn't list all directives).
    (Andrew Collington)
  . Fixed bug #78341 (Failure to detect smart branch in DFA pass). (Nikita)

- PCRE:
  . Fixed bug #78197 (PCRE2 version check in configure fails for "##.##-xxx"
    version strings). (pgnet, Peter Kokot)
  . Fixed bug #78338 (Array cross-border reading in PCRE). (cmb)

- PDO_Sqlite:
  . Fixed bug #78192 (SegFault when reuse statement after schema has changed).
    (Vincent Quatrevieux)

- Phar:
  . Fixed bug #77919 (Potential UAF in Phar RSHUTDOWN). (cmb)

- Phpdbg:
  . Fixed bug #78297 (Include unexistent file memory leak). (Nikita)

- SQLite:
  . Upgraded to SQLite 3.28.0. (cmb)

- Standard:
  . Fixed bug #78241 (touch() does not handle dates after 2038 in PHP 64-bit). (cmb)
  . Fixed bug #78269 (password_hash uses weak options for argon2). (Remi)

04 Jul 2019, PHP 7.3.7

- Core:
  . Fixed bug #76980 (Interface gets skipped if autoloader throws an exception).
    (Nikita)

- DOM:
  . Fixed bug #78025 (segfault when accessing properties of DOMDocumentType).
    (cmb)

- MySQLi:
  . Fixed bug #77956 (When mysqli.allow_local_infile = Off, use a meaningful
    error message). (Sjon Hortensius)
  . Fixed bug #38546 (bindParam incorrect processing of bool types).
    (camporter)

- MySQLnd:
  . Fixed bug #77955 (Random segmentation fault in mysqlnd from php-fpm).
    (Nikita)

- Opcache:
  . Fixed bug #78015 (Incorrect evaluation of expressions involving partials
    arrays in SCCP). (Nikita)
  . Fixed bug #78106 (Path resolution fails if opcache disabled during request).
    (Nikita)

- OpenSSL:
  . Fixed bug #78079 (openssl_encrypt_ccm.phpt fails with OpenSSL 1.1.1c).
    (Jakub Zelenka)

- phpdbg:
  . Fixed bug #78050 (SegFault phpdbg + opcache on include file twice).
    (Nikita)

- Sockets:
  . Fixed bug #78038 (Socket_select fails when resource array contains
    references). (Nikita)

- Sodium:
  . Fixed bug #78114 (segfault when calling sodium_* functions from eval). (cmb)

- Standard:
  . Fixed bug #77135 (Extract with EXTR_SKIP should skip $this).
    (Craig Duncan, Dmitry)
  . Fixed bug #77937 (preg_match failed). (cmb, Anatol)

- Zip:
  . Fixed bug #76345 (zip.h not found). (Michael Maroszek)

30 May 2019, PHP 7.3.6

- cURL:
  . Implemented FR #72189 (Add missing CURL_VERSION_* constants). (Javier
    Spagnoletti)

- Date:
  . Fixed bug #77909 (DatePeriod::__construct() with invalid recurrence count
    value). (Ignace Nyamagana Butera)

- EXIF:
  . Fixed bug #77988 (heap-buffer-overflow on php_jpg_get16).
    (CVE-2019-11040) (Stas)

- FPM:
  . Fixed bug #77934 (php-fpm kill -USR2 not working). (Jakub Zelenka)
  . Fixed bug #77921 (static.php.net doesn't work anymore). (Peter Kokot)

- GD:
  . Fixed bug #77943 (imageantialias($image, false); does not work). (cmb)
  . Fixed bug #77973 (Uninitialized read in gdImageCreateFromXbm).
    (CVE-2019-11038) (cmb)

- Iconv:
  . Fixed bug #78069 (Out-of-bounds read in iconv.c:_php_iconv_mime_decode()
    due to integer overflow). (CVE-2019-11039). (maris dot adam)

- JSON:
  . Fixed bug #77843 (Use after free with json serializer). (Nikita)

- Opcache:
  . Fixed possible crashes, because of inconsistent PCRE cache and opcache
    SHM reset. (Alexey Kalinin, Dmitry)

- PDO_MySQL:
  . Fixed bug #77944 (Wrong meta pdo_type for bigint on LLP64). (cmb)

- Reflection:
  . Fixed bug #75186 (Inconsistent reflection of Closure:::__invoke()). (Nikita)

- Session:
  . Fixed bug #77911 (Wrong warning for session.sid_bits_per_character). (cmb)

- SOAP:
  . Fixed bug #77945 (Segmentation fault when constructing SoapClient with
    WSDL_CACHE_BOTH). (Nikita)

- SPL:
  . Fixed bug #77024 (SplFileObject::__toString() may return array). (Craig
    Duncan)

- SQLite:
  . Fixed bug #77967 (Bypassing open_basedir restrictions via file uris). (Stas)

- Standard:
  . Fixed bug #77931 (Warning for array_map mentions wrong type). (Nikita)
  . Fixed bug #78003 (strip_tags output change since PHP 7.3). (cmb)

02 May 2019, PHP 7.3.5

- Core:
  . Fixed bug #77903 (ArrayIterator stops iterating after offsetSet call).
    (Nikita)

- CLI:
  . Fixed bug #77794 (Incorrect Date header format in built-in server).
    (kelunik)

- EXIF
  . Fixed bug #77950 (Heap-buffer-overflow in _estrndup via exif_process_IFD_TAG).
    (CVE-2019-11036) (Stas)

- Interbase:
  . Fixed bug #72175 (Impossibility of creating multiple connections to
    Interbase with php 7.x). (Nikita)

- Intl:
  . Fixed bug #77895 (IntlDateFormatter::create fails in strict mode if $locale
    = null). (Nikita)

- LDAP:
  . Fixed bug #77869 (Core dump when using server controls) (mcmic)

- Mail
  . Fixed bug #77821 (Potential heap corruption in TSendMail()). (cmb)

- mbstring:
  . Implemented FR #72777 (Implement regex stack limits for mbregex functions).
    (Yasuo Ohgaki, Stas)

- MySQLi:
  . Fixed bug #77773 (Unbuffered queries leak memory - MySQLi / mysqlnd).
    (Nikita)

- PCRE:
  . Fixed bug #77827 (preg_match does not ignore \r in regex flags). (requinix,
    cmb)

- PDO:
  . Fixed bug #77849 (Disable cloning of PDO handle/connection objects).
    (camporter)

- phpdbg:
  . Fixed bug #76801 (too many open files). (alekitto)
  . Fixed bug #77800 (phpdbg segfaults on listing some conditional breakpoints).
    (krakjoe)
  . Fixed bug #77805 (phpdbg build fails when readline is shared). (krakjoe)

- Reflection:
  . Fixed bug #77772 (ReflectionClass::getMethods(null) doesn't work). (Nikita)
  . Fixed bug #77882 (Different behavior: always calls destructor). (Nikita)

- Standard:
  . Fixed bug #77793 (Segmentation fault in extract() when overwriting
    reference with itself). (Nikita)
  . Fixed bug #77844 (Crash due to null pointer in parse_ini_string with
    INI_SCANNER_TYPED). (Nikita)
  . Fixed bug #77853 (Inconsistent substr_compare behaviour with empty
    haystack). (Nikita)

04 Apr 2019, PHP 7.3.4

- Core:
  . Fixed bug #77738 (Nullptr deref in zend_compile_expr). (Laruence)
  . Fixed bug #77660 (Segmentation fault on break 2147483648). (Laruence)
  . Fixed bug #77652 (Anonymous classes can lose their interface information).
    (Nikita)
  . Fixed bug #77345 (Stack Overflow caused by circular reference in garbage
    collection). (Alexandru Patranescu, Nikita, Dmitry)
  . Fixed bug #76956 (Wrong value for 'syslog.filter' documented in php.ini).
    (cmb)

- Apache2Handler:
  . Fixed bug #77648 (BOM in sapi/apache2handler/php_functions.c). (cmb)

- Bcmath:
  . Fixed bug #77742 (bcpow() implementation related to gcc compiler
    optimization). (Nikita)

- CLI Server:
  . Fixed bug #77722 (Incorrect IP set to $_SERVER['REMOTE_ADDR'] on the
    localhost). (Nikita)

- COM:
  . Fixed bug #77578 (Crash when php unload). (cmb)

- EXIF:
  . Fixed bug #77753 (Heap-buffer-overflow in php_ifd_get32s). (CVE-2019-11034)
    (Stas)
  . Fixed bug #77831 (Heap-buffer-overflow in exif_iif_add_value).
    (CVE-2019-11035) (Stas)

- FPM:
  . Fixed bug #77677 (FPM fails to build on AIX due to missing WCOREDUMP).
    (Kevin Adler)

- GD:
  . Fixed bug #77700 (Writing truecolor images as GIF ignores interlace flag).
    (cmb)

- MySQLi:
  . Fixed bug #77597 (mysqli_fetch_field hangs scripts). (Nikita)

- Opcache:
  . Fixed bug #77743 (Incorrect pi node insertion for jmpznz with identical
    successors). (Nikita)

- PCRE:
  . Fixed bug #76127 (preg_split does not raise an error on invalid UTF-8).
    (Nikita)

- Phar:
  . Fixed bug #77697 (Crash on Big_Endian platform). (Laruence)

- phpdbg:
  . Fixed bug #77767 (phpdbg break cmd aliases listed in help do not match
    actual aliases). (Miriam Lauter)

- sodium:
  . Fixed bug #77646 (sign_detached() strings not terminated). (Frank)

- SQLite3:
  . Added sqlite3.defensive INI directive. (BohwaZ)

- Standard:
  . Fixed bug #77664 (Segmentation fault when using undefined constant in
    custom wrapper). (Laruence)
  . Fixed bug #77669 (Crash in extract() when overwriting extracted array).
    (Nikita)
  . Fixed bug #76717 (var_export() does not create a parsable value for
    PHP_INT_MIN). (Nikita)
  . Fixed bug #77765 (FTP stream wrapper should set the directory as
    executable). (Vlad Temian)

07 Mar 2019, PHP 7.3.3

- Core:
  . Fixed bug #77589 (Core dump using parse_ini_string with numeric sections).
    (Laruence)
  . Fixed bug #77329 (Buffer Overflow via overly long Error Messages).
    (Dmitry)
  . Fixed bug #77494 (Disabling class causes segfault on member access).
    (Dmitry)
  . Fixed bug #77498 (Custom extension Segmentation fault when declare static
    property). (Nikita)
  . Fixed bug #77530 (PHP crashes when parsing `(2)::class`). (Ekin)
  . Fixed bug #77546 (iptcembed broken function). (gdegoulet)
  . Fixed bug #77630 (rename() across the device may allow unwanted access
    during processing). (Stas)

- COM:
  . Fixed bug #77621 (Already defined constants are not properly reported).
    (cmb)
  . Fixed bug #77626 (Persistence confusion in php_com_import_typelib()). (cmb)

- EXIF:
  . Fixed bug #77509 (Uninitialized read in exif_process_IFD_in_TIFF). (Stas)
  . Fixed bug #77540 (Invalid Read on exif_process_SOFn). (Stas)
  . Fixed bug #77563 (Uninitialized read in exif_process_IFD_in_MAKERNOTE). (Stas)
  . Fixed bug #77659 (Uninitialized read in exif_process_IFD_in_MAKERNOTE). (Stas)

- Mbstring:
  . Fixed bug #77514 (mb_ereg_replace() with trailing backslash adds null byte).
    (Nikita)

- MySQL
  . Disabled LOCAL INFILE by default, can be enabled using php.ini directive
    mysqli.allow_local_infile for mysqli, or PDO::MYSQL_ATTR_LOCAL_INFILE
    attribute for pdo_mysql. (Darek Slusarczyk)

- OpenSSL:
  . Fixed bug #77390 (feof might hang on TLS streams in case of fragmented TLS
    records). (Abyl Valg, Jakub Zelenka)

- PDO_OCI:
  . Support Oracle Database tracing attributes ACTION, MODULE,
    CLIENT_INFO, and CLIENT_IDENTIFIER. (Cameron Porter)

- PHAR:
  . Fixed bug #77396 (Null Pointer Dereference in phar_create_or_parse_filename).
    (bishop)
  . Fixed bug #77586 (phar_tar_writeheaders_int() buffer overflow). (bishop)

- phpdbg:
  . Fixed bug #76596 (phpdbg support for display_errors=stderr). (kabel)

- SPL:
  . Fixed bug #51068 (DirectoryIterator glob:// don't support current path
    relative queries). (Ahmed Abdou)
  . Fixed bug #77431 (openFile() silently truncates after a null byte). (cmb)

- Standard:
  . Fixed bug #77552 (Unintialized php_stream_statbuf in stat functions).
    (John Stevenson)
  . Fixed bug #77612 (setcookie() sets incorrect SameSite header if all of its
    options filled). (Nikita)

07 Feb 2019, PHP 7.3.2

- Core:
  . Fixed bug #77369 (memcpy with negative length via crafted DNS response). (Stas)
  . Fixed bug #77387 (Recursion detection broken when printing GLOBALS).
    (Laruence)
  . Fixed bug #77376 ("undefined function" message no longer includes
    namespace). (Laruence)
  . Fixed bug #77357 (base64_encode / base64_decode doest not work on nested
    VM). (Nikita)
  . Fixed bug #77339 (__callStatic may get incorrect arguments). (Dmitry)
  . Fixed bug #77317 (__DIR__, __FILE__, realpath() reveal physical path for
    subst virtual drive). (Anatol)
  . Fixed bug #77263 (Segfault when using 2 RecursiveFilterIterator). (Dmitry)
  . Fixed bug #77447 (PHP 7.3 built with ASAN crashes in
    zend_cpu_supports_avx2). (Nikita)
  . Fixed bug #77484 (Zend engine crashes when calling realpath in invalid
    working dir). (Anatol)

- Curl:
  . Fixed bug #76675 (Segfault with H2 server push). (Pedro Magalhães)

- Fileinfo:
  . Fixed bug #77346 (webm files incorrectly detected as
    application/octet-stream). (Anatol)

- FPM:
  . Fixed bug #77430 (php-fpm crashes with Main process exited, code=dumped,
    status=11/SEGV). (Jakub Zelenka)

- GD:
  . Fixed bug #73281 (imagescale(…, IMG_BILINEAR_FIXED) can cause black border).
    (cmb)
  . Fixed bug #73614 (gdImageFilledArc() doesn't properly draw pies). (cmb)
  . Fixed bug #77272 (imagescale() may return image resource on failure). (cmb)
  . Fixed bug #77391 (1bpp BMPs may fail to be loaded). (Romain Déoux, cmb)
  . Fixed bug #77479 (imagewbmp() segfaults with very large images). (cmb)

- ldap:
  . Fixed bug #77440 (ldap_bind using ldaps or ldap_start_tls()=exception in
    libcrypto-1_1-x64.dll). (Anatol)

- Mbstring:
  . Fixed bug #77428 (mb_ereg_replace() doesn't replace a substitution
    variable). (Nikita)
  . Fixed bug #77454 (mb_scrub() silently truncates after a null byte).
    (64796c6e69 at gmail dot com)

- MySQLnd:
  . Fixed bug #77308 (Unbuffered queries memory leak). (Dmitry)
  . Fixed bug #75684 (In mysqlnd_ext_plugin.h the plugin methods family has
      no external visibility). (Anatol)

- Opcache:
  . Fixed bug #77266 (Assertion failed in dce_live_ranges). (Laruence)
  . Fixed bug #77257 (value of variable assigned in a switch() construct gets
    lost). (Nikita)
  . Fixed bug #77434 (php-fpm workers are segfaulting in zend_gc_addre).
    (Nikita)
  . Fixed bug #77361 (configure fails on 64-bit AIX when opcache enabled).
    (Kevin Adler)
  . Fixed bug #77287 (Opcache literal compaction is incompatible with EXT
    opcodes). (Nikita)

- PCRE:
  . Fixed bug #77338 (get_browser with empty string). (Nikita)

- PDO:
  . Fixed bug #77273 (array_walk_recursive corrupts value types leading to PDO
    failure). (Nikita)

- PDO MySQL:
  . Fixed bug #77289 (PDO MySQL segfaults with persistent connection).
    (Lauri Kenttä)

- SOAP:
  . Fixed bug #77410 (Segmentation Fault when executing method with an empty
    parameter). (Nikita)

- Sockets:
  . Fixed bug #76839 (socket_recvfrom may return an invalid 'from' address
    on MacOS). (Michael Meyer)

- SPL:
  . Fixed bug #77298 (segfault occurs when add property to unserialized empty
    ArrayObject). (jhdxr)

- Standard:
  . Fixed bug #77395 (segfault about array_multisort). (Laruence)
  . Fixed bug #77439 (parse_str segfaults when inserting item into existing
    array). (Nikita)

10 Jan 2019, PHP 7.3.1

- Core:
  . Fixed bug #76654 (Build failure on Mac OS X on 32-bit Intel). (Ryandesign)
  . Fixed bug #71041 (zend_signal_startup() needs ZEND_API).
    (Valentin V. Bartenev)
  . Fixed bug #76046 (PHP generates "FE_FREE" opcode on the wrong line).
    (Nikita)
  . Fixed bug #77291 (magic methods inherited from a trait may be ignored).
    (cmb)

- CURL:
  . Fixed bug #77264 (curl_getinfo returning microseconds, not seconds).
    (Pierrick)

- COM:
  . Fixed bug #77177 (Serializing or unserializing COM objects crashes). (cmb)

- Exif:
  . Fixed bug #77184 (Unsigned rational numbers are written out as signed
    rationals). (Colin Basnett)

- GD:
  . Fixed bug #77195 (Incorrect error handling of imagecreatefromjpeg()). (cmb)
  . Fixed bug #77198 (auto cropping has insufficient precision). (cmb)
  . Fixed bug #77200 (imagecropauto(…, GD_CROP_SIDES) crops left but not right).
    (cmb)
  . Fixed bug #77269 (efree() on uninitialized Heap data in imagescale leads to
    use-after-free). (cmb)
  . Fixed bug #77270 (imagecolormatch Out Of Bounds Write on Heap). (cmb)

- MBString:
  . Fixed bug #77367 (Negative size parameter in mb_split). (Stas)
  . Fixed bug #77370 (Buffer overflow on mb regex functions - fetch_token).
    (Stas)
  . Fixed bug #77371 (heap buffer overflow in mb regex functions
    - compile_string_node). (Stas)
  . Fixed bug #77381 (heap buffer overflow in multibyte match_at). (Stas)
  . Fixed bug #77382 (heap buffer overflow due to incorrect length in
    expand_case_fold_string). (Stas)
  . Fixed bug #77385 (buffer overflow in fetch_token). (Stas)
  . Fixed bug #77394 (Buffer overflow in multibyte case folding - unicode).
    (Stas)
  . Fixed bug #77418 (Heap overflow in utf32be_mbc_to_code). (Stas)

- OCI8:
  . Fixed bug #76804 (oci_pconnect with OCI_CRED_EXT not working). (KoenigsKind)
  . Added oci_set_call_timeout() for call timeouts.
  . Added oci_set_db_operation() for the DBOP end-to-end-tracing attribute.

- Opcache:
  . Fixed bug #77215 (CFG assertion failure on multiple finalizing switch
    frees in one block). (Nikita)
  . Fixed bug #77275 (OPcache optimization problem for ArrayAccess->offsetGet).
    (Nikita)

- PCRE:
  . Fixed bug #77193 (Infinite loop in preg_replace_callback). (Anatol)

- PDO:
  . Handle invalid index passed to PDOStatement::fetchColumn() as error. (Sergei
    Morozov)

- Phar:
  . Fixed bug #77247 (heap buffer overflow in phar_detect_phar_fname_ext). (Stas)

- Soap:
  . Fixed bug #77088 (Segfault when using SoapClient with null options).
    (Laruence)

- Sockets:
  . Fixed bug #77136 (Unsupported IPV6_RECVPKTINFO constants on macOS).
    (Mizunashi Mana)

- Sodium:
  . Fixed bug #77297 (SodiumException segfaults on PHP 7.3). (Nikita, Scott)

- SPL:
  . Fixed bug #77359 (spl_autoload causes segfault). (Lauri Kenttä)
  . Fixed bug #77360 (class_uses causes segfault). (Lauri Kenttä)

- SQLite3:
  . Fixed bug #77051 (Issue with re-binding on SQLite3). (BohwaZ)

- Xmlrpc:
  . Fixed bug #77242 (heap out of bounds read in xmlrpc_decode()). (cmb)
  . Fixed bug #77380 (Global out of bounds read in xmlrpc base64 code). (Stas)

06 Dec 2018, PHP 7.3.0

- Core:
  . Improved PHP GC. (Dmitry, Nikita)
  . Redesigned the old ext_skel program written in PHP, run:
    'php ext_skel.php' for all options. This means there are no dependencies,
    thus making it work on Windows out of the box. (Kalle)
  . Removed support for BeOS. (Kalle)
  . Add PHP_VERSION to phpinfo() <title/>. (github/MattJeevas)
  . Add net_get_interfaces(). (Sara, Joe, Anatol)
  . Added gc_status(). (Benjamin Eberlei)
  . Implemented flexible heredoc and nowdoc syntax, per
    RFC https://wiki.php.net/rfc/flexible_heredoc_nowdoc_syntaxes.
    (Thomas Punt)
  . Added support for references in list() and array destructuring, per
    RFC https://wiki.php.net/rfc/list_reference_assignment.
    (David Walker)
  . Improved effectiveness of ZEND_SECURE_ZERO for NetBSD and systems
    without native similar feature. (devnexen)
  . Added syslog.facility and syslog.ident INI entries for customizing syslog
    logging. (Philip Prindeville)
  . Fixed bug #75683 (Memory leak in zend_register_functions() in ZTS mode).
    (Dmitry)
  . Fixed bug #75031 (support append mode in temp/memory streams). (adsr)
  . Fixed bug #74860 (Uncaught exceptions not being formatted properly when
    error_log set to "syslog"). (Philip Prindeville)
  . Fixed bug #75220 (Segfault when calling is_callable on parent).
    (andrewnester)
  . Fixed bug #69954 (broken links and unused config items in distributed ini
    files). (petk)
  . Fixed bug #74922 (Composed class has fatal error with duplicate, equal const
    properties). (pmmaga)
  . Fixed bug #63911 (identical trait methods raise errors during composition).
    (pmmaga)
  . Fixed bug #75677 (Clang ignores fastcall calling convention on variadic
    function). (Li-Wen Hsu)
  . Fixed bug #54043 (Remove inconsitency of internal exceptions and user
    defined exceptions). (Nikita)
  . Fixed bug #53033 (Mathematical operations convert objects to integers).
    (Nikita)
  . Fixed bug #73108 (Internal class cast handler uses integer instead of
    float). (Nikita)
  . Fixed bug #75765 (Fatal error instead of Error exception when base class is
    not found). (Timur Ibragimov)
  . Fixed bug #76198 (Wording: "iterable" is not a scalar type). (Levi Morrison)
  . Fixed bug #76137 (config.guess/config.sub do not recognize RISC-V). (cmb)
  . Fixed bug #76427 (Segfault in zend_objects_store_put). (Laruence)
  . Fixed bug #76422 (ftruncate fails on files > 2GB). (Anatol)
  . Fixed bug #76509 (Inherited static properties can be desynchronized from
    their parent by ref). (Nikita)
  . Fixed bug #76439 (Changed behaviour in unclosed HereDoc). (Nikita, tpunt)
  . Fixed bug #63217 (Constant numeric strings become integers when used as
    ArrayAccess offset). (Rudi Theunissen, Dmitry)
  . Fixed bug #33502 (Some nullary functions don't check the number of
    arguments). (cmb)
  . Fixed bug #76392 (Error relocating sapi/cli/php: unsupported relocation
    type 37). (Peter Kokot)
  . The declaration and use of case-insensitive constants has been deprecated.
    (Nikita)
  . Added syslog.filter INI entry for syslog filtering. (Philip Prindeville)
  . Fixed bug #76667 (Segfault with divide-assign op and __get + __set).
    (Laruence)
  . Fixed bug #76030 (RE2C_FLAGS rarely honoured) (Cristian Rodríguez)
  . Fixed broken zend_read_static_property (Laruence)
  . Fixed bug #76773 (Traits used on the parent are ignored for child classes).
    (daverandom)
  . Fixed bug #76767 (‘asm’ operand has impossible constraints in zend_operators.h).
    (ondrej)
  . Fixed bug #76752 (Crash in ZEND_COALESCE_SPEC_TMP_HANDLER - assertion in
    _get_zval_ptr_tmp failed). (Laruence)
  . Fixed bug #76820 (Z_COPYABLE invalid definition). (mvdwerve, cmb)
  . Fixed bug #76510 (file_exists() stopped working for phar://). (cmb)
  . Fixed bug #76869 (Incorrect bypassing protected method accessibilty check).
    (Dmitry)
  . Fixed bug #72635 (Undefined class used by class constant in constexpr
    generates fatal error). (Nikita)
  . Fixed bug #76947 (file_put_contents() blocks the directory of the file
    (__DIR__)). (Anatol)
  . Fixed bug #76979 (define() error message does not mention resources as
    valid values). (Michael Moravec)
  . Fixed bug #76825 (Undefined symbols ___cpuid_count). (Laruence, cmb)
  . Fixed bug #77110 (undefined symbol zend_string_equal_val in C++ build).
    (Remi)

- BCMath:
  . Implemented FR #67855 (No way to get current scale in use). (Chris Wright,
    cmb)
  . Fixed bug #66364 (BCMath bcmul ignores scale parameter). (cmb)
  . Fixed bug #75164 (split_bc_num() is pointless). (cmb)
  . Fixed bug #75169 (BCMath errors/warnings bypass PHP's error handling). (cmb)

- CLI:
  . Fixed bug #44217 (Output after stdout/stderr closed cause immediate exit
    with status 0). (Robert Lu)
  . Fixed bug #77111 (php-win.exe corrupts unicode symbols from cli
    parameters). (Anatol)

- cURL:
  . Expose curl constants from curl 7.50 to 7.61. (Pierrick)
  . Fixed bug #74125 (Fixed finding CURL on systems with multiarch support).
    (cebe)

- Date:
  . Implemented FR #74668: Add DateTime::createFromImmutable() method.
    (majkl578, Rican7)
  . Fixed bug #75222 (DateInterval microseconds property always 0). (jhdxr)
  . Fixed bug #68406 (calling var_dump on a DateTimeZone object modifies it).
    (jhdxr)
  . Fixed bug #76131 (mismatch arginfo for date_create). (carusogabriel)
  . Updated timelib to 2018.01RC1 to address several bugs:
    . Fixed bug #75577 (DateTime::createFromFormat does not accept 'v' format
      specifier). (Derick)
    . Fixed bug #75642 (Wrap around behaviour for microseconds is not working).
      (Derick)

- DBA:
  . Fixed bug #75264 (compiler warnings emitted). (petk)

- DOM:
  . Fixed bug #76285 (DOMDocument::formatOutput attribute sometimes ignored).
    (Andrew Nester, Laruence, Anatol)

- Fileinfo:
  . Fixed bug #77095 (slowness regression in 7.2/7.3 (compared to 7.1)).
    (Anatol)

- Filter:
  . Added the 'add_slashes' sanitization mode (FILTER_SANITIZE_ADD_SLASHES).
	(Kalle)

- FPM:
  . Added fpm_get_status function. (Till Backhaus)
  . Fixed bug #62596 (getallheaders() missing with PHP-FPM). (Remi)
  . Fixed bug #69031 (Long messages into stdout/stderr are truncated
    incorrectly) - added new log related FPM configuration options:
    log_limit, log_buffering and decorate_workers_output. (Jakub Zelenka)

- ftp:
  . Fixed bug #77151 (ftp_close(): SSL_read on shutdown). (Remi)

- GD:
  . Added support for WebP in imagecreatefromstring(). (Andreas Treichel, cmb)

- GMP:
  . Export internal structures and accessor helpers for GMP object. (Sara)
  . Added gmp_binomial(n, k). (Nikita)
  . Added gmp_lcm(a, b). (Nikita)
  . Added gmp_perfect_power(a). (Nikita)
  . Added gmp_kronecker(a, b). (Nikita)

- iconv:
  . Fixed bug #53891 (iconv_mime_encode() fails to Q-encode UTF-8 string). (cmb)
  . Fixed bug #77147 (Fixing 60494 ignored ICONV_MIME_DECODE_CONTINUE_ON_ERROR).
    (cmb)

- IMAP:
  . Fixed bug #77020 (null pointer dereference in imap_mail). (cmb)
  . Fixed bug #77153 (imap_open allows to run arbitrary shell commands via
    mailbox parameter). (Stas)

- Interbase:
  . Fixed bug #75453 (Incorrect reflection for ibase_[p]connect). (villfa)
  . Fixed bug #76443 (php+php_interbase.dll crash on module_shutdown). (Kalle)


- intl:
  . Fixed bug #75317 (UConverter::setDestinationEncoding changes source instead
    of destination). (andrewnester)
  . Fixed bug #76829 (Incorrect validation of domain on idn_to_utf8()
    function). (Anatol)

- JSON:
  . Added JSON_THROW_ON_ERROR flag. (Andrea)

- LDAP:
  . Added ldap_exop_refresh helper for EXOP REFRESH operation with dds overlay.
    (Come)
  . Added full support for sending and parsing ldap controls. (Come)
  . Fixed bug #49876 (Fix LDAP path lookup on 64-bit distros). (dzuelke)

- libxml2:
  . Fixed bug #75871 (use pkg-config where available). (pmmaga)

- litespeed:
  . Fixed bug #75248 (Binary directory doesn't get created when building
    only litespeed SAPI). (petk)
  . Fixed bug #75251 (Missing program prefix and suffix). (petk)

- MBstring:
  . Updated to Oniguruma 6.9.0. (cmb)
  . Fixed bug #65544 (mb title case conversion-first word in quotation isn't
    capitalized). (Nikita)
  . Fixed bug #71298 (MB_CASE_TITLE misbehaves with curled apostrophe/quote).
    (Nikita)
  . Fixed bug #73528 (Crash in zif_mb_send_mail). (Nikita)
  . Fixed bug #74929 (mbstring functions version 7.1.1 are slow compared to 5.3
    on Windows). (Nikita)
  . Fixed bug #76319 (mb_strtolower with invalid UTF-8 causes segmentation
    fault). (Nikita)
  . Fixed bug #76574 (use of undeclared identifiers INT_MAX and LONG_MAX). (cmb)
  . Fixed bug #76594 (Bus Error due to unaligned access in zend_ini.c
    OnUpdateLong). (cmb, Nikita)
  . Fixed bug #76706 (mbstring.http_output_conv_mimetypes is ignored). (cmb)
  . Fixed bug #76958 (Broken UTF7-IMAP conversion). (Nikita)
  . Fixed bug #77025 (mb_strpos throws Unknown encoding or conversion error).
    (Nikita)
  . Fixed bug #77165 (mb_check_encoding crashes when argument given an empty
    array). (Nikita)

- Mysqlnd:
  . Fixed bug #76386 (Prepared Statement formatter truncates fractional seconds
    from date/time column). (Victor Csiky)

- ODBC:
  . Removed support for ODBCRouter. (Kalle)
  . Removed support for Birdstep. (Kalle)
  . Fixed bug #77079 (odbc_fetch_object has incorrect type signature).
    (Jon Allen)

- Opcache:
  . Fixed bug #76466 (Loop variable confusion). (Dmitry, Laruence, Nikita)
  . Fixed bug #76463 (var has array key type but not value type). (Laruence)
  . Fixed bug #76446 (zend_variables.c:73: zend_string_destroy: Assertion
    `!(zval_gc_flags((str)->gc)). (Nikita, Laruence)
  . Fixed bug #76711 (OPcache enabled triggers false-positive "Illegal string
    offset"). (Dmitry)
  . Fixed bug #77058 (Type inference in opcache causes side effects). (Nikita)
  . Fixed bug #77092 (array_diff_key() - segmentation fault). (Nikita)

- OpenSSL:
  . Added openssl_pkey_derive function. (Jim Zubov)
  . Add min_proto_version and max_proto_version ssl stream options as well as
    related constants for possible TLS protocol values. (Jakub Zelenka)

- PCRE:
  . Implemented https://wiki.php.net/rfc/pcre2-migration. (Anatol, Dmitry)
  . Upgrade PCRE2 to 10.32. (Anatol)
  . Fixed bug #75355 (preg_quote() does not quote # control character).
    (Michael Moravec)
  . Fixed bug #76512 (\w no longer includes unicode characters). (cmb)
  . Fixed bug #76514 (Regression in preg_match makes it fail with
    PREG_JIT_STACKLIMIT_ERROR). (Anatol)
  . Fixed bug #76909 (preg_match difference between 7.3 and < 7.3). (Anatol)

- PDO_DBlib:
  . Implemented FR #69592 (allow 0-column rowsets to be skipped automatically).
    (fandrieu)
  . Expose TDS version as \PDO::DBLIB_ATTR_TDS_VERSION attribute on \PDO
    instance. (fandrieu)
  . Treat DATETIME2 columns like DATETIME. (fandrieu)
  . Fixed bug #74243 (allow locales.conf to drive datetime format). (fandrieu)

- PDO_Firebird:
  . Fixed bug #74462 (PDO_Firebird returns only NULLs for results with boolean
    for FIREBIRD >= 3.0). (Dorin Marcoci)

- PDO_OCI:
  . Fixed bug #74631 (PDO_PCO with PHP-FPM: OCI environment initialized
    before PHP-FPM sets it up). (Ingmar Runge)

- PDO SQLite
  . Add support for additional open flags

- pgsql:
  . Added new error constants for pg_result_error(): PGSQL_DIAG_SCHEMA_NAME,
    PGSQL_DIAG_TABLE_NAME, PGSQL_DIAG_COLUMN_NAME, PGSQL_DIAG_DATATYPE_NAME,
    PGSQL_DIAG_CONSTRAINT_NAME and PGSQL_DIAG_SEVERITY_NONLOCALIZED. (Kalle)
  . Fixed bug #77047 (pg_convert has a broken regex for the 'TIME WITHOUT
    TIMEZONE' data type). (Andy Gajetzki)

- phar:
  . Fixed bug #74991 (include_path has a 4096 char limit in some cases).
    (bwbroersma)
  . Fixed bug #65414 (deal with leading slash when adding files correctly).
    (bishopb)

- readline:
  . Added completion_append_character and completion_suppress_append options
    to readline_info() if linked against libreadline. (krageon)

- Session:
  . Fixed bug #74941 (session fails to start after having headers sent).
    (morozov)

- SimpleXML:
  . Fixed bug #54973 (SimpleXML casts integers wrong). (Nikita)
  . Fixed bug #76712 (Assignment of empty string creates extraneous text node).
    (cmb)

- Sockets:
  . Fixed bug #67619 (Validate length on socket_write). (thiagooak)

- SOAP:
  . Fixed bug #75464 (Wrong reflection on SoapClient::__setSoapHeaders).
    (villfa)
  . Fixed bug #70469 (SoapClient generates E_ERROR even if exceptions=1 is
    used). (Anton Artamonov)
  . Fixed bug #50675 (SoapClient can't handle object references correctly).
    (Cameron Porter)
  . Fixed bug #76348 (WSDL_CACHE_MEMORY causes Segmentation fault). (cmb)
  . Fixed bug #77141 (Signedness issue in SOAP when precision=-1). (cmb)

- SPL:
  . Fixed bug #74977 (Appending AppendIterator leads to segfault).
    (Andrew Nester)
  . Fixed bug #75173 (incorrect behavior of AppendIterator::append in foreach
    loop). (jhdxr)
  . Fixed bug #74372 (autoloading file with syntax error uses next autoloader,
    may hide parse error). (Nikita)
  . Fixed bug #75878 (RecursiveTreeIterator::setPostfix has wrong signature).
    (cmb)
  . Fixed bug #74519 (strange behavior of AppendIterator). (jhdxr)
  . Fixed bug #76131 (mismatch arginfo for splarray constructor).
    (carusogabriel)

- SQLite3:
  . Updated bundled libsqlite to 3.24.0. (cmb)

- Standard:
  . Added is_countable() function. (Gabriel Caruso)
  . Added support for the SameSite cookie directive, including an alternative
    signature for setcookie(), setrawcookie() and session_set_cookie_params().
    (Frederik Bosch, pmmaga)
  . Remove superfluous warnings from inet_ntop()/inet_pton(). (daverandom)
  . Fixed bug #75916 (DNS_CAA record results contain garbage). (Mike,
    Philip Sharp)
  . Fixed unserialize(), to disable creation of unsupported data structures
    through manually crafted strings. (Dmitry)
  . Fixed bug #75409 (accept EFAULT in addition to ENOSYS as indicator
    that getrandom() is missing). (sarciszewski)
  . Fixed bug #74719 (fopen() should accept NULL as context). (Alexander Holman)
  . Fixed bug #69948 (path/domain are not sanitized in setcookie). (cmb)
  . Fixed bug #75996 (incorrect url in header for mt_rand). (tatarbj)
  . Added hrtime() function, to get high resolution time. (welting)
  . Fixed bug #48016 (stdClass::__setState is not defined although var_export()
    uses it). (Andrea)
  . Fixed bug #76136 (stream_socket_get_name should enclose IPv6 in brackets).
    (seliver)
  . Fixed bug #76688 (Disallow excessive parameters after options array).
    (pmmaga)
  . Fixed bug #76713 (Segmentation fault caused by property corruption).
    (Laruence)
  . Fixed bug #76755 (setcookie does not accept "double" type for expire time).
    (Laruence)
  . Fixed bug #76674 (improve array_* failure messages exposing what was passed
    instead of an array). (carusogabriel)
  . Fixed bug #76803 (ftruncate changes file pointer). (Anatol)
  . Fixed bug #76818 (Memory corruption and segfault). (Remi)
  . Fixed bug #77081 (ftruncate() changes seek pointer in c mode). (cmb, Anatol)

- Testing:
  . Implemented FR #62055 (Make run-tests.php support --CGI-- sections). (cmb)

- Tidy:
  . Support using tidyp instead of tidy. (devnexen)
  . Fixed bug #74707 (Tidy has incorrect ReflectionFunction param counts for
    functions taking tidy). (Gabriel Caruso)
  . Fixed arginfo for tidy::__construct(). (Tyson Andre)

- Tokenizer:
  . Fixed bug #76437 (token_get_all with TOKEN_PARSE flag fails to recognise
    close tag). (Laruence)
  . Fixed bug #75218 (Change remaining uncatchable fatal errors for parsing
    into ParseError). (Nikita)
  . Fixed bug #76538 (token_get_all with TOKEN_PARSE flag fails to recognise
    close tag with newline). (Nikita)
  . Fixed bug #76991 (Incorrect tokenization of multiple invalid flexible
    heredoc strings). (Nikita)

- XML:
  . Fixed bug #71592 (External entity processing never fails). (cmb)

- Zlib:
  . Added zlib/level context option for compress.zlib wrapper. (Sara)<|MERGE_RESOLUTION|>--- conflicted
+++ resolved
@@ -19,20 +19,16 @@
 - FTP:
   . Fixed bug #55857 (ftp_size on large files). (cmb)
 
-<<<<<<< HEAD
 - Reflection:
   . Fixed bug #79487 (::getStaticProperties() ignores property modifications).
     (cmb, Nikita)
   . Fixed bug #69804 ()::getStaticPropertyValue() throws on protected props).
     (cmb, Nikita)
 
-?? ??? 2020, PHP 7.4.8
-=======
 - Standard:
   . Fixed bug #70362 (Can't copy() large 'data://' with open_basedir). (cmb)
 
-?? ??? ????, PHP 7.3.20
->>>>>>> 7f3bc642
+?? ??? 2020, PHP 7.4.8
 
 - Core:
   . Fixed bug #79649 (Altering disable_functions from module init corrupts
