--- conflicted
+++ resolved
@@ -1,18 +1,6 @@
 PHP                                                                        NEWS
 |||||||||||||||||||||||||||||||||||||||||||||||||||||||||||||||||||||||||||||||
-<<<<<<< HEAD
 ?? ??? ????, PHP 7.3.0alpha1
-=======
-?? ??? ????, PHP 7.2.3
-
-- PGSQL:
-  . Fixed #75838 (Memory leak in pg_escape_bytea()). (ard_1 at mail dot ru)
-
-- ODBC:
-  . Fixed bug #73725 (Unable to retrieve value of varchar(max) type). (Anatol)
-
-01 Feb 2018, PHP 7.2.2
->>>>>>> 96595a23
 
 - Core:
   . Redesigned the old ext_skel program written in PHP, run: 
@@ -163,6 +151,8 @@
     loop). (jhdxr)
   . Fixed bug #74372 (autoloading file with syntax error uses next autoloader,
     may hide parse error). (Nikita)
+  . Fixed bug #75878 (RecursiveTreeIterator::setPostfix has wrong signature).
+    (cmb)
 
 - SQLite3:
   . Updated bundled libsqlite to 3.22.0. (cmb)
