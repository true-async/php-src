PHP                                                                        NEWS
|||||||||||||||||||||||||||||||||||||||||||||||||||||||||||||||||||||||||||||||
?? ??? ????, PHP 7.3.0

<<<<<<< HEAD
22 Nov 2018, PHP 7.3.0RC6
=======
- Sockets:
  . Fixed bug #77136 (Unsupported IPV6_RECVPKTINFO constants on macOS).
    (Mizunashi Mana)

06 Dec 2018, PHP 7.2.13

- ftp:
  . Fixed bug #77151 (ftp_close(): SSL_read on shutdown). (Remi)
>>>>>>> e672cd43

- CLI:
  . Fixed bug #77111 (php-win.exe corrupts unicode symbols from cli
    parameters). (Anatol)

- ftp:
  . Fixed bug #77151 (ftp_close(): SSL_read on shutdown). (Remi)

- iconv:
  . Fixed bug #77147 (Fixing 60494 ignored ICONV_MIME_DECODE_CONTINUE_ON_ERROR).
    (cmb)

- IMAP:
  . Fixed bug #77153 (imap_open allows to run arbitrary shell commands via
    mailbox parameter). (Stas)

- MBstring:
  . Fixed bug #77165 (mb_check_encoding crashes when argument given an empty
    array). (Nikita)

- PGSQL:
  . Fixed bug #77047 (pg_convert has a broken regex for the 'TIME WITHOUT
    TIMEZONE' data type). (Andy Gajetzki)

- SOAP:
  . Fixed bug #77141 (Signedness issue in SOAP when precision=-1). (cmb)

08 Nov 2018 PHP 7.3.0RC5

- Core:
  . Fixed bug #76825 (Undefined symbols ___cpuid_count). (Laruence, cmb)
  . Fixed bug #77110 (undefined symbol zend_string_equal_val in C++ build).
    (Remi)

- Fileinfo:
  . Fixed bug #77095 (slowness regression in 7.2/7.3 (compared to 7.1)).
    (Anatol)

- ODBC:
  . Fixed bug #77079 (odbc_fetch_object has incorrect type signature).
    (Jon Allen)

- Opcache:
  . Fixed bug #77058 (Type inference in opcache causes side effects). (Nikita)
  . Fixed bug #77092 (array_diff_key() - segmentation fault). (Nikita)

- SOAP:
  . Fixed bug #50675 (SoapClient can't handle object references correctly).
    (Cameron Porter)
  . Fixed bug #76348 (WSDL_CACHE_MEMORY causes Segmentation fault). (cmb)

- Sockets:
  . Fixed bug #67619 (Validate length on socket_write). (thiagooak)

- Standard:
  . Fixed bug #77081 (ftruncate() changes seek pointer in c mode). (cmb, Anatol)

- XML:
  . Fixed bug 71592 (External entity processing never fails). (cmb)

25 Oct 2018, PHP 7.3.0RC4

- Core:
  . Fixed bug #77035 (The phpize and ./configure create redundant .deps file).
    (Peter Kokot)
  . Fixed bug #77041 (buildconf should output error messages to stderr)
    (Mizunashi Mana)

- Date:
  . Updated timelib to 2018.01RC1 to address several bugs: (Derick)
    . Fixed bug #75577 (DateTime::createFromFormat does not accept 'v' format
      specifier). (Derick)
    . Fixed bug #75642 (Wrap around behaviour for microseconds is not working).
      (Derick)
    . Fixed bug #77007 (fractions in `diff()` are not correctly normalized).
      (Derick)

- Mbstring:
  . Fixed bug #77025 (mb_strpos throws Unknown encoding or conversion error).
    (Nikita)

- Tidy:
  . Fixed bug #77027 (tidy::getOptDoc() not available on Windows). (cmb)

- Tokenizer:
  . Fixed bug #76991 (Incorrect tokenization of multiple invalid flexible
    heredoc strings). (Nikita)

- XML:
  . Fixed bug #30875 (xml_parse_into_struct() does not resolve entities). (cmb)
  . Add support for getting SKIP_TAGSTART and SKIP_WHITE options. (cmb)

- XMLRPC:
  . Fixed bug #75282 (xmlrpc_encode_request() crashes). (cmb)

11 Oct 2018, PHP 7.3.0RC3

- CURL:
  . Expose curl constants from curl 7.50 to 7.61. (Pierrick)

- Core:
  . Fixed bug #76846 (Segfault in shutdown function after memory limit error).
    (Nikita)
  . Fixed bug #76946 (Cyclic reference in generator not detected). (Nikita)
  . Fixed bug #72635 (Undefined class used by class constant in constexpr
    generates fatal error). (Nikita)
  . Fixed bug #76947 (file_put_contents() blocks the directory of the file
    (__DIR__)). (Anatol)
  . Fixed bug #76979 (define() error message does not mention resources as
    valid values). (Michael Moravec)

- Date:
  . Fixed bug #75851 (Year component overflow with date formats "c", "o", "r"
    and "y"). (Adam Saponara)

- FCGI:
  . Fixed #76948 (Failed shutdown/reboot or end session in Windows). (Anatol)
  . Fixed bug #76954 (apache_response_headers removes last character from header
    name). (stodorovic)

- FTP:
  . Fixed bug #76972 (Data truncation due to forceful ssl socket shutdown).
    (Manuel Mausz)

- intl:
  . Fixed bug #76942 (U_ARGUMENT_TYPE_MISMATCH). (anthrax at unixuser dot org)

- Mbstring:
  . Fixed bug #76958 (Broken UTF7-IMAP conversion). (Nikita)

- Reflection:
  . Fixed bug #76936 (Objects cannot access their private attributes while
    handling reflection errors). (Nikita)
  . Fixed bug #66430 (ReflectionFunction::invoke does not invoke closure with
    object scope). (Nikita)

27 Sep 2018, PHP 7.3.0RC2

- CURL:
  . Fixed bug #76480 (Use curl_multi_wait() so that timeouts are respected).
    (Pierrick)

- Core:
  . Fixed bug #76869 (Incorrect bypassing protected method accessibilty check).
    (Dmitry)
  . Fixed bug #76800 (foreach inconsistent if array modified during loop).
    (Dmitry)
  . Fixed bug #76901 (method_exists on SPL iterator passthrough method corrupts
    memory). (Nikita)

- iconv:
  . Fixed bug #66828 (iconv_mime_encode Q-encoding longer than it should be).
    (cmb)

- Opcache:
  . Fixed bug #76711 (OPcache enabled triggers false-positive "Illegal string
   offset"). (Dmitry)

- PCRE:
  . Upgrade PCRE2 to 10.32. (Anatol)
  . Fixed bug #76909 (preg_match difference between 7.3 and < 7.3). (Anatol)

- Standard:
  . Fixed bug #75533 (array_reduce is slow when $carry is large array).
    (Manabu Matsui)
  . Fixed bug #76965 (INI_SCANNER_RAW doesn't strip trailing whitespace).
    (Pierrick)

- XMLRPC:
  . Fixed bug #76886 (Can't build xmlrpc with expat). (Thomas Petazzoni, cmb)

13 Sep 2018, PHP 7.3.0RC1

- Core:
  . Fixed bug #76820 (Z_COPYABLE invalid definition). (mvdwerve, cmb)
  . Fixed bug #76510 (file_exists() stopped working for phar://). (cmb)

- intl:
  . Fixed bug #76829 (Incorrect validation of domain on idn_to_utf8()
    function). (Anatol)

- MBString:
  . Updated to Oniguruma 6.9.0. (cmb)

- Opcache:
  . Fixed bug #76832 (ZendOPcache.MemoryBase periodically deleted by the OS).
    (Anatol)
  . Fixed bug #76796 (Compile-time evaluation of disabled function in opcache
    causes segfault). (Nikita)

- POSIX:
  Fixed bug #75696 (posix_getgrnam fails to print details of group). (cmb)

- Reflection:
  . Fixed bug #74454 (Wrong exception being thrown when using ReflectionMethod).
    (cmb)

- Standard:
  . Fixed bug #76803 (ftruncate changes file pointer). (Anatol)
  . Fixed bug #76818 (Memory corruption and segfault). (Remi)
  . Fixed bug #73457 (Wrong error message when fopen FTP wrapped fails to open
    data connection). (Ville Hukkamäki)

- Zlib:
  . Fixed bug #75273 (php_zlib_inflate_filter() may not update bytes_consumed).
    (Martin Burke, cmb)

30 Aug 2018, PHP 7.3.0beta3

- Core:
  . Fixed #76773 (Traits used on the parent are ignored for child classes).
    (daverandom)
  . Fixed #76767 (‘asm’ operand has impossible constraints in zend_operators.h).
    (ondrej)
  . Fixed bug #76754 (parent private constant in extends class memory leak).
    (Laruence)
  . Fixed bug #76752 (Crash in ZEND_COALESCE_SPEC_TMP_HANDLER - assertion in
    _get_zval_ptr_tmp failed). (Laruence)

- DOM:
  . Fixed bug #76285 (DOMDocument::formatOutput attribute sometimes ignored).
    (Andrew Nester, Laruence, Anatol)

- iconv:
  . Fixed bug #68180 (iconv_mime_decode can return extra characters in a
    header). (cmb)
  . Fixed bug #63839 (iconv_mime_decode_headers function is skipping headers).
    (cmb)
  . Fixed bug #60494 (iconv_mime_decode does ignore special characters). (cmb)
  . Fixed bug #55146 (iconv_mime_decode_headers() skips some headers). (cmb)
  . Fixed bug #53891 (iconv_mime_encode() fails to Q-encode UTF-8 string). (cmb)

- libxml:
  . Fixed bug #76777 ("public id" parameter of libxml_set_external_entity_loader
    callback undefined). (Ville Hukkamäki)

- Opcache:
  . Fixed bug #76747 (Opcache treats path containing "test.pharma.tld" as a phar
    file). (Laruence)

- SimpleXML:
  . Fixed bug #76712 (Assignment of empty string creates extraneous text node).
    (cmb)

- SPL:
  . Fixed bug #68825 (Exception in DirectoryIterator::getLinkTarget()). (cmb)
  . Fixed bug #68175 (RegexIterator pregFlags are NULL instead of 0). (Tim
    Siebels)

- Standard:
  . Fixed bug #76778 (array_reduce leaks memory if callback throws exception).
    (cmb)
  . Fixed bug #76755 (setcookie does not accept "double" type for expire time).
    (Laruence)
  . Fixed bug #76674 (improve array_* failure messages exposing what was passed
    instead of an array). (carusogabriel)

16 Aug 2018, PHP 7.3.0beta2

- Core:
  . Fixed bug #76030 (RE2C_FLAGS rarely honoured) (Cristian Rodríguez)
  . Fixed broken zend_read_static_property (Laruence)

- Bz2:
  . Fixed arginfo for bzcompress. (Tyson Andre)

- DOM:
  . Reverted fix for bug #76285 (DOMDocument::formatOutput attribute sometimes
    ignored). (cmb)

- gettext:
  . Fixed bug #76517 (incorrect restoring of LDFLAGS). (sji)

- intl:
  . Fixed bug #74484 (MessageFormatter::formatMessage memory corruption with
    11+ named placeholders). (Anatol)

- mbstring:
  . Fixed bug #76704 (mb_detect_order return value varies based on argument
    type). (cmb)
  . Fixed bug #76706 (mbstring.http_output_conv_mimetypes is ignored). (cmb)

- OpenSSL:
  . Fixed bug #76705 (unusable ssl => peer_fingerprint in
    stream_context_create()). (Jakub Zelenka)

- phpdbg:
  . Fixed bug #76595 (phpdbg man page contains outdated information).
    (Kevin Abel)

- Standard:
  . Fixed bug #76688 (Disallow excessive parameters after options array).
    (pmmaga)
  . Fixed bug #76713 (Segmentation fault caused by property corruption).
    (Laruence)

- Tidy:
  . Fixed arginfo for tidy::__construct(). (Tyson Andre)

- zlib:
  . Fixed bug #65988 (Zlib version check fails when an include/zlib/ style dir
    is passed to the --with-zlib configure option). (Jay Bonci)
  . Fixed bug #76709 (Minimal required zlib library is 1.2.0.4). (petk)

02 Aug 2018, PHP 7.3.0beta1

- Core:
  . Fixed bug #76667 (Segfault with divide-assign op and __get + __set).
    (Laruence)

- PDO_PgSQL:
  . Fixed bug #75402 (Possible Memory Leak using PDO::CURSOR_SCROLL option).
    (Anatol)

- SQLite3:
  . Fixed #76665 (SQLite3Stmt::bindValue() with SQLITE3_FLOAT doesn't juggle).
    (cmb)

- Standard:
  . Fixed bug #68553 (array_column: null values in $index_key become incrementing
    keys in result). (Laruence)
  . Fixed bug #76643 (Segmentation fault when using `output_add_rewrite_var`).
    (cmb)
  . Added support for the SameSite cookie directive, including an alternative
    signature for setcookie(), setrawcookie() and session_set_cookie_params().
    (Frederik Bosch, pmmaga)

19 Jul 2018, PHP 7.3.0alpha4

- Core:
  . Fixed bug #33502 (Some nullary functions don't check the number of
    arguments). (cmb)
  . Fixed bug #76392 (Error relocating sapi/cli/php: unsupported relocation
    type 37). (Peter Kokot)
  . The declaration and use of case-insensitive constants has been deprecated.
    (Nikita)
  . Added syslog.filter INI entry for syslog filtering. (Philip Prindeville)

- Calendar:
  . Fixed bug #52974 (jewish.c: compile error under Windows with GBK charset).
    (cmb)

- Filter:
  . Added the 'add_slashes' sanitization mode (FILTER_SANITIZE_ADD_SLASHES).
	(Kalle)
  . Fixed bug #76366 (References in sub-array for filtering breaks the filter).
    (ZiHang Gao)

- FPM:
  . Fixed bug #62596 (getallheaders() missing with PHP-FPM). (Remi)
  . Added fpm_get_status function. (Till Backhaus)
  . Fixed bug #69031 (Long messages into stdout/stderr are truncated
    incorrectly) - added new log related FPM configuration options:
    log_limit, log_buffering and decorate_workers_output. (Jakub Zelenka)

- mbstring:
  . Fixed bug #76574 (use of undeclared identifiers INT_MAX and LONG_MAX). (cmb)
  . Fixed bug #76594 (Bus Error due to unaligned access in zend_ini.c
    OnUpdateLong). (cmb, Nikita)

- PDO_Firebird:
  . Fixed bug #74462 (PDO_Firebird returns only NULLs for results with boolean
    for FIREBIRD >= 3.0). (Dorin Marcoci)
  . Fixed bug #76488 (Memory leak when fetching a BLOB field). (Simonov Denis)

- Standard:
  . Fixed bug #73817 (Incorrect entries in get_html_translation_table). (cmb)
  . Fixed bug #76136 (stream_socket_get_name should enclose IPv6 in brackets).
    (seliver)

- Zip:
  . Fixed bug #76524 (ZipArchive memory leak (OVERWRITE flag and empty archive)).
    (Timur Ibragimov)

05 Jul 2018, PHP 7.3.0alpha3

- Core:
  . Fixed bug #76534 (PHP hangs on 'illegal string offset on string references
    with an error handler). (Laruence)
  . Fixed bug #76520 (Object creation leaks memory when executed over HTTP).
    (Nikita)
  . Fixed bug #76502 (Chain of mixed exceptions and errors does not serialize
    properly). (Nikita)
  . Fixed bug #76509 (Inherited static properties can be desynchronized from
    their parent by ref). (Nikita)
  . Fixed bug #76439 (Changed behaviour in unclosed HereDoc). (Nikita, tpunt)
  . Added syslog.facility and syslog.ident INI entries for customizing syslog
    logging. (Philip Prindeville)
  . Fixed bug #63217 (Constant numeric strings become integers when used as
    ArrayAccess offset). (Rudi Theunissen, Dmitry)

- DOM:
  . Fixed bug #76285 (DOMDocument::formatOutput attribute sometimes ignored).
    (Andrew Nester)

- FPM:
  . Fixed bug #73342 (Vulnerability in php-fpm by changing stdin to
    non-blocking). (Nikita)

- GMP:
  . Fixed bug #74670 (Integer Underflow when unserializing GMP and possible
    other classes). (Nikita)

- intl:
  . Fixed bug #76556 (get_debug_info handler for BreakIterator shows wrong
    type). (cmb)

- mbstring:
  . Fixed bug #76532 (Integer overflow and excessive memory usage
    in mb_strimwidth). (MarcusSchwarz)

- OpenSSL:
  . Add min_proto_version and max_proto_version ssl stream options as well as
    related constants for possible TLS protocol values. (Jakub Zelenka)

- PCRE:
  . Fixed bug #76512 (\w no longer includes unicode characters). (cmb)
  . Fixed bug #76514 (Regression in preg_match makes it fail with
    PREG_JIT_STACKLIMIT_ERROR). (Anatol)

- PGSQL:
  . Fixed bug #76548 (pg_fetch_result did not fetch the next row). (Anatol)

- phpdbg:
  . Fix arginfo wrt. optional/required parameters. (cmb)

- Reflection:
  . Fixed bug #76536 (PHP crashes with core dump when throwing exception in
    error handler). (Laruence)
  . Fixed bug #75231 (ReflectionProperty#getValue() incorrectly works with
    inherited classes). (Nikita)

- Standard:
  . Fixed bug #76505 (array_merge_recursive() is duplicating sub-array keys).
    (Laruence)
  . Fixed bug #71848 (getimagesize with $imageinfo returns false). (cmb)
  . Fixed bug #48016 (stdClass::__setState is not defined although var_export() uses it). (Andrea)

- Tokenizer:
  . Fixed bug #76538 (token_get_all with TOKEN_PARSE flag fails to recognise
    close tag with newline). (Nikita)

21 Jun 2018, PHP 7.3.0alpha2

- Core:
  . Fixed bug #76427 (Segfault in zend_objects_store_put). (Laruence)
  . Fixed bug #76422 (ftruncate fails on files > 2GB). (Anatol)

- CLI:
  . Fixed bug #44217 (Output after stdout/stderr closed cause immediate exit
    with status 0). (Robert Lu)

- Date:
  . Fixed bug #76462 (Undefined property: DateInterval::$f). (Anatol)

- EXIF:
  . Fixed bug #76409 (heap use after free in _php_stream_free). (cmb)

- Interbase:
  . Fixed bug #76443 (php+php_interbase.dll crash on module_shutdown). (Kalle)

- Mysqlnd:
  . Fixed bug #76386 (Prepared Statement formatter truncates fractional seconds
    from date/time column). (Victor Csiky)

- Opcache:
  . Fixed bug #76477 (Opcache causes empty return value).
    (Nikita, Laruence)
  . Fixed bug #76466 (Loop variable confusion). (Dmitry, Laruence, Nikita)
  . Fixed bug #76463 (var has array key type but not value type). (Laruence)
  . Fixed bug #76446 (zend_variables.c:73: zend_string_destroy: Assertion
    `!(zval_gc_flags((str)->gc)). (Nikita, Laruence)

- Tokenizer:
  . Fixed bug #76437 (token_get_all with TOKEN_PARSE flag fails to recognise
    close tag). (Laruence)
  . Fixed bug #75218 (Change remaining uncatchable fatal errors for parsing
    into ParseError). (Nikita)

- ZIP:
  . Fixed bug #76461 (OPSYS_Z_CPM defined instead of OPSYS_CPM).
    (Dennis Birkholz, Remi)

07 Jun 2018, PHP 7.3.0alpha1

- Core:
  . Improved PHP GC. (Dmitry, Nikita)
  . Redesigned the old ext_skel program written in PHP, run:
    'php ext_skel.php' for all options. This means there are no dependencies,
    thus making it work on Windows out of the box. (Kalle)
  . Removed support for BeOS. (Kalle)
  . Add PHP_VERSION to phpinfo() <title/>. (github/MattJeevas)
  . Add net_get_interfaces(). (Sara, Joe, Anatol)
  . Implemented flexible heredoc and nowdoc syntax, per
    RFC https://wiki.php.net/rfc/flexible_heredoc_nowdoc_syntaxes.
    (Thomas Punt)
  . Added support for references in list() and array destructuring, per
    RFC https://wiki.php.net/rfc/list_reference_assignment.
    (David Walker)
  . Fixed bug #75683 (Memory leak in zend_register_functions() in ZTS mode).
    (Dmitry)
  . Fixed bug #75031 (support append mode in temp/memory streams). (adsr)
  . Fixed bug #74860 (Uncaught exceptions not being formatted properly when
    error_log set to "syslog"). (Philip Prindeville)
  . Fixed bug #75220 (Segfault when calling is_callable on parent).
    (andrewnester)
  . Fixed bug #69954 (broken links and unused config items in distributed ini
    files). (petk)
  . Fixed bug #74922 (Composed class has fatal error with duplicate, equal const
    properties). (pmmaga)
  . Fixed bug #63911 (identical trait methods raise errors during composition).
    (pmmaga)
  . Fixed bug #75677 (Clang ignores fastcall calling convention on variadic
    function). (Li-Wen Hsu)
  . Fixed bug #54043 (Remove inconsitency of internal exceptions and user
    defined exceptions). (Nikita)
  . Fixed bug #53033 (Mathematical operations convert objects to integers).
    (Nikita)
  . Fixed bug #73108 (Internal class cast handler uses integer instead of
    float). (Nikita)
  . Fixed bug #75765 (Fatal error instead of Error exception when base class is
    not found). (Timur Ibragimov)
  . Fixed bug #76198 (Wording: "iterable" is not a scalar type). (Levi Morrison)
  . Fixed bug #76137 (config.guess/config.sub do not recognize RISC-V). (cmb)
  . Improved effectiveness of ZEND_SECURE_ZERO for NetBSD and systems
    without native similar feature (devnexen).

- BCMath:
  . Fixed bug #66364 (BCMath bcmul ignores scale parameter). (cmb)
  . Implemented request #67855 (No way to get current scale in use). (Chris
    Wright, cmb)
  . Fixed bug #75164 (split_bc_num() is pointless). (cmb)
  . Fixed bug #75169 (BCMath errors/warnings bypass PHP's error handling). (cmb)

- cURL:
  . Fixed bug #74125 (Fixed finding CURL on systems with multiarch support).
    (cebe)

- Date:
  . Implemented FR #74668: Add DateTime::createFromImmutable() method.
    (majkl578, Rican7)
  . Fixed bug #75222 (DateInterval microseconds property always 0). (jhdxr)
  . Fixed bug #68406 (calling var_dump on a DateTimeZone object modifies it).
    (jhdxr)
  . Fixed bug #76131 (mismatch arginfo for date_create). (carusogabriel)

- DBA:
  . Fixed bug #75264 (compiler warnings emitted). (petk)

- GD:
  . Added support for WebP in imagecreatefromstring() (Andreas Treichel, cmb).

- GMP:
  . Export internal structures and accessor helpers for GMP object. (Sara)
  . Added gmp_binomial(n, k). (Nikita)
  . Added gmp_lcm(a, b). (Nikita)
  . Added gmp_perfect_power(a). (Nikita)
  . Added gmp_kronecker(a, b). (Nikita)

- interbase:
  . Fixed bug #75453 (Incorrect reflection for ibase_[p]connect). (villfa)

- intl:
  . Fixed bug #75317 (UConverter::setDestinationEncoding changes source instead
    of destination). (andrewnester)

- JSON:
  . Added JSON_THROW_ON_ERROR flag. (Andrea)

- LDAP:
  . Added ldap_exop_refresh helper for EXOP REFRESH operation with dds overlay.
    (Come)
  . Added full support for sending and parsing ldap controls (Come)
  . Fixed bug #49876 (Fix LDAP path lookup on 64-bit distros). (dzuelke)

- libxml2:
  . Fixed bug #75871 (use pkg-config where available). (pmmaga)

- litespeed:
  . Fixed bug #75248 (Binary directory doesn't get created when building
    only litespeed SAPI). (petk)
  . Fixed bug #75251 (Missing program prefix and suffix). (petk)

- mbstring:
  . Fixed bug #65544 (mb title case conversion-first word in quotation isn't
    capitalized). (Nikita)
  . Fixed bug #71298 (MB_CASE_TITLE misbehaves with curled apostrophe/quote.
    (Nikita)
  . Fixed bug #73528 (Crash in zif_mb_send_mail). (Nikita)
  . Fixed bug #74929 (mbstring functions version 7.1.1 are slow compared to 5.3
    on Windows). (Nikita)
  . Fixed bug #76319 (mb_strtolower with invalid UTF-8 causes segmentation
    fault). (Nikita)
  . Updated to Oniguruma 6.8.2. (cmb)

- ODBC:
  . Removed support for ODBCRouter. (Kalle)
  . Removed support for Birdstep. (Kalle)

- OpenSSL:
  . Added openssl_pkey_derive function. (Jim Zubov)

- PCRE:
  . Implemented https://wiki.php.net/rfc/pcre2-migration (Anatol, Dmitry)
  . Fixed bug #75355 (preg_quote() does not quote # control character).
    (Michael Moravec)

- PDO_DBlib:
  . Implemented request #69592 (allow 0-column rowsets to be skipped
    automatically). (fandrieu)
  . Fixed bug #74243 (allow locales.conf to drive datetime format). (fandrieu)
  . Expose TDS version as \PDO::DBLIB_ATTR_TDS_VERSION attribute on \PDO
    instance. (fandrieu)
  . Treat DATETIME2 columns like DATETIME. (fandrieu)

- PDO_OCI:
  . Fixed bug #74631 (PDO_PCO with PHP-FPM: OCI environment initialized
    before PHP-FPM sets it up). (Ingmar Runge)

- PDO SQLite
  . Add support for additional open flags

- pgsql:
  . Added new error constants for pg_result_error(): (Kalle)
    - Requires Postgres 9.3
      - PGSQL_DIAG_SCHEMA_NAME
	  - PGSQL_DIAG_TABLE_NAME
	  - PGSQL_DIAG_COLUMN_NAME
	  - PGSQL_DIAG_DATATYPE_NAME
	  - PGSQL_DIAG_CONSTRAINT_NAME
	- Requires Postgres 9.6
	  - PGSQL_DIAG_SEVERITY_NONLOCALIZED

- phar:
  . Fixed bug #74991 (include_path has a 4096 char limit in some cases).
    (bwbroersma)
  . Fixed bug #65414 (deal with leading slash when adding files correctly).
    (bishopb)

- readline:
  . Added completion_append_character and completion_suppress_append options
    to readline_info() if linked against libreadline. (krageon)

- Session:
  . Fixed bug #74941 (session fails to start after having headers sent).
    (morozov)

- SimpleXML:
  . Fixed bug #54973 (SimpleXML casts integers wrong). (Nikita)

- SOAP:
  . Fixed bug #75464 (Wrong reflection on SoapClient::__setSoapHeaders). (villfa)
  . Fixed bug #70469 (SoapClient generates E_ERROR even if exceptions=1 is
    used). (Anton Artamonov)

- SPL:
  . Fixed bug #74977 (Appending AppendIterator leads to segfault).
    (Andrew Nester)
  . Fixed bug #75173 (incorrect behavior of AppendIterator::append in foreach
    loop). (jhdxr)
  . Fixed bug #74372 (autoloading file with syntax error uses next autoloader,
    may hide parse error). (Nikita)
  . Fixed bug #75878 (RecursiveTreeIterator::setPostfix has wrong signature).
    (cmb)
  . Fixed bug #74519 (strange behavior of AppendIterator). (jhdxr)
  . Fixed bug #76131 (mismatch arginfo for splarray constructor).
    (carusogabriel)

- SQLite3:
  . Updated bundled libsqlite to 3.24.0. (cmb)

- Standard:
  . Added is_countable() function. (Gabriel Caruso)
  . Fixed bug #75916 (DNS_CAA record results contain garbage). (Mike,
    Philip Sharp)
  . Fixed unserialize(), to disable creation of unsupported data structures
    through manually crafted strings. (Dmitry)
  . Fixed bug #75409 (accept EFAULT in addition to ENOSYS as indicator
    that getrandom() is missing). (sarciszewski)
  . Fixed bug #74719 (fopen() should accept NULL as context). (Alexander Holman)
  . Fixed bug #69948 (path/domain are not sanitized in setcookie). (cmb)
  . Fixed bug #75996 (incorrect url in header for mt_rand). (tatarbj)
  . Remove superfluous warnings from inet_ntop()/inet_pton(). (daverandom)
  . Added hrtime() function, to get high resolution time. (welting)

- Testing:
  . Implemented request #62055 (Make run-tests.php support --CGI-- sections).
    (cmb)

- Tidy:
  . Fixed bug #74707 (Tidy has incorrect ReflectionFunction param counts for
    functions taking tidy). (Gabriel Caruso)
  . Support using tidyp instead of tidy (devnexen).

- Zlib:
  . Added zlib/level context option for compress.zlib wrapper. (Sara)

<<< NOTE: Insert NEWS from last stable release here prior to actual release! >>><|MERGE_RESOLUTION|>--- conflicted
+++ resolved
@@ -2,18 +2,11 @@
 |||||||||||||||||||||||||||||||||||||||||||||||||||||||||||||||||||||||||||||||
 ?? ??? ????, PHP 7.3.0
 
-<<<<<<< HEAD
-22 Nov 2018, PHP 7.3.0RC6
-=======
 - Sockets:
   . Fixed bug #77136 (Unsupported IPV6_RECVPKTINFO constants on macOS).
     (Mizunashi Mana)
 
-06 Dec 2018, PHP 7.2.13
-
-- ftp:
-  . Fixed bug #77151 (ftp_close(): SSL_read on shutdown). (Remi)
->>>>>>> e672cd43
+22 Nov 2018, PHP 7.3.0RC6
 
 - CLI:
   . Fixed bug #77111 (php-win.exe corrupts unicode symbols from cli
