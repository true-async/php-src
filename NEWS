--- conflicted
+++ resolved
@@ -10,17 +10,10 @@
     (Jakub Zelenka)
 
 - Standard:
-<<<<<<< HEAD
   . Fixed bug GH-13279 (Instable array during in-place modification in uksort).
     (ilutov)
-
-15 Feb 2024, PHP 8.3.3
-=======
   . Fixed array key as hash to string (case insensitive) comparison typo
     for the second operand buffer size (albeit unused for now). (A. Slepykh)
-
-15 Feb 2024, PHP 8.2.16
->>>>>>> 7096eff9
 
 - Core:
   . Fixed timer leak in zend-max-execution-timers builds. (withinboredom)
