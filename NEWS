PHP                                                                        NEWS
|||||||||||||||||||||||||||||||||||||||||||||||||||||||||||||||||||||||||||||||
?? ??? ????, PHP 8.3.9

- Core:
  . Fixed bug GH-14315 (Incompatible pointer type warnings). (Peter Kokot)
  . Fixed bug GH-12814 (max_execution_time reached too early on MacOS 14
    when running on Apple Silicon). (Manuel Kress)
  . Fixed bug GH-14387 (Crash when stack walking in destructor of yielded from
    values during Generator->throw()). (Bob)
  . Fixed bug GH-14456 (Attempting to initialize class with private constructor
    calls destructor). (Girgias)
  . Fixed bug GH-14510 (memleak due to missing pthread_attr_destroy()-call).
    (Florian Engelhardt)

- BCMatch:
  . Fixed bug (bcpowmod() with mod = -1 returns 1 when it must be 0). (Girgias)

- Curl:
  . Fixed bug GH-14307 (Test curl_basic_024 fails with curl 8.8.0). (nielsdos)

- DOM:
  . Fixed bug GH-14343 (Memory leak in xml and dom). (nielsdos)

- GD:
  . Fix parameter numbers for imagecolorset(). (Giovanni Giacobbi)

- Intl:
  . Fix reference handling in SpoofChecker. (nielsdos)

- MySQLnd:
  . Partially fix bug GH-10599 (Apache crash on Windows when using a
    self-referencing anonymous function inside a class with an active
    mysqli connection). (nielsdos)

- Opcache:
  . Fixed bug GH-14267 (opcache.jit=off does not allow enabling JIT at runtime).
    (ilutov)
  . Fixed TLS access in JIT on FreeBSD/amd64. (Arnaud)
  . Fixed bug GH-11188 (Error when building TSRM in ARM64). (nielsdos)

- PDO ODBC:
  . Fixed bug GH-14367 (incompatible SDWORD type with iODBC). (Calvin Buckley)

- Soap:
  . Fixed bug #47925 (PHPClient can't decompress response). (nielsdos)
  . Fix missing error restore code. (nielsdos)
  . Fix memory leak if calling SoapServer::setObject() twice. (nielsdos)
  . Fix memory leak if calling SoapServer::setClass() twice. (nielsdos)
  . Fix reading zlib ini settings in ext-soap. (nielsdos)
  . Fix memory leaks with string function name lookups. (nielsdos)
  . Fixed bug #69280 (SoapClient classmap doesn't support fully qualified class
    name). (nielsdos)
  . Fixed bug #76232 (SoapClient Cookie Header Semicolon). (nielsdos)

- Sodium:
  . Fix memory leaks in ext/sodium on failure of some functions. (nielsdos)

- SPL:
  . Fixed bug GH-14290 (Member access within null pointer in extension spl).
    (nielsdos)

<<<<<<< HEAD
06 Jun 2024, PHP 8.3.8
=======
- Streams:
  . Fixed bug GH-11078 (PHP Fatal error triggers pointer being freed was not
    allocated and malloc: double free for ptr errors). (nielsdos)

06 Jun 2024, PHP 8.2.20
>>>>>>> bc558bf7

- CGI:
  . Fixed buffer limit on Windows, replacing read call usage by _read.
    (David Carlier)
  . Fixed bug GHSA-3qgc-jrrr-25jv (Bypass of CVE-2012-1823, Argument Injection
    in PHP-CGI). (CVE-2024-4577) (nielsdos)    

- CLI:
  . Fixed bug GH-14189 (PHP Interactive shell input state incorrectly handles
    quoted heredoc literals.). (nielsdos)

- Core:
  . Fixed bug GH-13970 (Incorrect validation of #[Attribute] flags type for
    non-compile-time expressions). (ilutov)

- DOM:
  . Fix crashes when entity declaration is removed while still having entity
    references. (nielsdos)
  . Fix references not handled correctly in C14N. (nielsdos)
  . Fix crash when calling childNodes next() when iterator is exhausted.
    (nielsdos)
  . Fix crash in ParentNode::append() when dealing with a fragment
    containing text nodes. (nielsdos)

- Filter:
  . Fixed bug GHSA-w8qr-v226-r27w (Filter bypass in filter_var FILTER_VALIDATE_URL).
    (CVE-2024-5458) (nielsdos)

- FPM:
  . Fix bug GH-14175 (Show decimal number instead of scientific notation in
    systemd status). (Benjamin Cremer)

- Hash:
  . ext/hash: Swap the checking order of `__has_builtin` and `__GNUC__`
    (Saki Takamachi)

- Intl:
  . Fixed build regression on systems without C++17 compilers. (Calvin Buckley,
    Peter Kokot)

- MySQLnd:
  . Fix bug GH-14255 (mysqli_fetch_assoc reports error from
    nested query). (Kamil Tekiela)

- Opcache:
  . Fixed bug GH-14109 (Fix accidental persisting of internal class constant in
    shm). (ilutov)

- OpenSSL:
  . The openssl_private_decrypt function in PHP, when using PKCS1 padding
    (OPENSSL_PKCS1_PADDING, which is the default), is vulnerable to the Marvin Attack
    unless it is used with an OpenSSL version that includes the changes from this pull
    request: https://github.com/openssl/openssl/pull/13817 (rsa_pkcs1_implicit_rejection).
    These changes are part of OpenSSL 3.2 and have also been backported to stable
    versions of various Linux distributions, as well as to the PHP builds provided for
    Windows since the previous release. All distributors and builders should ensure that
    this version is used to prevent PHP from being vulnerable. (CVE-2024-2408)

- Standard:
  . Fixed bug GHSA-9fcc-425m-g385 (Bypass of CVE-2024-1874).
    (CVE-2024-5585) (nielsdos)        

- XML:
  . Fixed bug GH-14124 (Segmentation fault with XML extension under certain
    memory limit). (nielsdos)

- XMLReader:
  . Fixed bug GH-14183 (XMLReader::open() can't be overridden). (nielsdos)

09 May 2024, PHP 8.3.7

- Core:
  . Fixed zend_call_stack build with Linux/uclibc-ng without thread support.
    (Fabrice Fontaine)
  . Fixed bug GH-13772 (Invalid execute_data->opline pointers in observer fcall
    handlers when JIT is enabled). (Bob)
  . Fixed bug GH-13931 (Applying zero offset to null pointer in
    Zend/zend_opcode.c). (nielsdos)
  . Fixed bug GH-13942 (Align the behavior of zend-max-execution-timers with
    other timeout implementations). (Kévin Dunglas)
  . Fixed bug GH-14003 (Broken cleanup of unfinished calls with callable convert
    parameters). (ilutov)
  . Fixed bug GH-14013 (Erroneous dnl appended in configure). (Peter Kokot)
  . Fixed bug GH-10232 (If autoloading occurs during constant resolution
    filename and lineno are identified incorrectly). (ranvis)
  . Fixed bug GH-13727 (Missing void keyword). (Peter Kokot)

- Fibers:
  . Fixed bug GH-13903 (ASAN false positive underflow when executing copy()).
    (nielsdos)

- Fileinfo:
  . Fixed bug GH-13795 (Test failing in ext/fileinfo/tests/bug78987.phpt on
    big-endian PPC). (orlitzky)

- FPM:
  . Fixed bug GH-13563 (Setting bool values via env in FPM config fails).
    (Jakub Zelenka)

- Intl:
  . Fixed build for icu 74 and onwards. (dunglas)

- MySQLnd:
  . Fix shift out of bounds on 32-bit non-fast-path platforms. (nielsdos)

- Opcache:
  . Fixed bug GH-13433 (Segmentation Fault in zend_class_init_statics when
    using opcache.preload). (nielsdos)
  . Fixed incorrect assumptions across compilation units for static calls.
    (ilutov)

- OpenSSL:
  . Fixed bug GH-10495 (feof on OpenSSL stream hangs indefinitely).
    (Jakub Zelenka)

- PDO SQLite:
  . Fix GH-13984 (Buffer size is now checked before memcmp). (Saki Takamachi)
  . Fix GH-13998 (Manage refcount of agg_context->val correctly).
    (Saki Takamachi)

- Phar:
  . Fixed bug GH-13836 (Renaming a file in a Phar to an already existing
    filename causes a NULL pointer dereference). (nielsdos)
  . Fixed bug GH-13833 (Applying zero offset to null pointer in zend_hash.c).
    (nielsdos)
  . Fix potential NULL pointer dereference before calling EVP_SignInit. (icy17)

- PHPDBG:
  . Fixed bug GH-13827 (Null pointer access of type 'zval' in phpdbg_frame).
    (nielsdos)

- Posix:
  . Fix usage of reentrant functions in ext/posix. (Arnaud)

- Session:
  . Fixed bug GH-13856 (Member access within null pointer of type 'ps_files' in
    ext/session/mod_files.c). (nielsdos)
  . Fixed bug GH-13891 (memleak and segfault when using ini_set with
    session.trans_sid_hosts). (nielsdos, kamil-tekiela)
  . Fixed buffer _read/_write size limit on windows for the file mode. (David Carlier)

- Streams:
  . Fixed file_get_contents() on Windows fails with "errno=22 Invalid
    argument". (Damian Wójcik)
  . Fixed bug GH-13264 (Part 1 - Memory leak on stream filter failure).
    (Jakub Zelenka)
  . Fixed bug GH-13860 (Incorrect PHP_STREAM_OPTION_CHECK_LIVENESS case in
    ext/openssl/xp_ssl.c - causing use of dead socket). (nielsdos)
  . Fixed bug GH-11678 (Build fails on musl 1.2.4 - lfs64). (Arnaud)

- Treewide:
  . Fix gcc-14 Wcalloc-transposed-args warnings. (Cristian Rodríguez)

28 Mar 2024, PHP 8.3.5RC1

- Core:
  . Fixed GH-13569 (GC buffer unnecessarily grows up to GC_MAX_BUF_SIZE when
    scanning WeakMaps). (Arnaud)
  . Fixed bug GH-13612 (Corrupted memory in destructor with weak references).
    (nielsdos)
  . Fixed bug GH-13446 (Restore exception handler after it finishes). (ilutov)
  . Fixed bug GH-13784 (AX_GCC_FUNC_ATTRIBUTE failure). (Remi)
  . Fixed bug GH-13670 (GC does not scale well with a lot of objects created in
    destructor). (Arnaud)

- DOM:
  . Add some missing ZPP checks. (nielsdos)
  . Fix potential memory leak in XPath evaluation results. (nielsdos)

- FPM:
  . Fixed GH-11086 (FPM: config test runs twice in daemonised mode).
    (Jakub Zelenka)
  . Fixed incorrect check in fpm_shm_free(). (nielsdos)

- GD:
  . Fixed bug GH-12019 (add GDLIB_CFLAGS in feature tests). (Michael Orlitzky)

- Gettext:
  . Fixed sigabrt raised with dcgettext/dcngettext calls with gettext 0.22.5
    with category set to LC_ALL. (David Carlier)

- MySQLnd:
  . Fix GH-13452 (Fixed handshake response [mysqlnd]). (Saki Takamachi)
  . Fix incorrect charset length in check_mb_eucjpms(). (nielsdos)

- Opcache:
  . Fixed GH-13508 (JITed QM_ASSIGN may be optimized out when op1 is null).
    (Arnaud, Dmitry)
  . Fixed GH-13712 (Segmentation fault for enabled observers when calling trait
    method of internal trait when opcache is loaded). (Bob)

- Random:
  . Fixed bug GH-13544 (Pre-PHP 8.2 compatibility for mt_srand with unknown
    modes). (timwolla)
  . Fixed bug GH-13690 (Global Mt19937 is not properly reset in-between
    requests when MT_RAND_PHP is used). (timwolla)

- Session:
  . Fixed bug GH-13680 (Segfault with session_decode and compilation error).
    (nielsdos)

- SPL:
  . Fixed bug GH-13685 (Unexpected null pointer in zend_string.h). (nielsdos)

- Standard:
  . Fixed bug GH-11808 (Live filesystem modified by tests). (nielsdos)
  . Fixed GH-13402 (Added validation of `\n` in $additional_headers of mail()).
    (SakiTakamachi)
  . Fixed bug GH-13203 (file_put_contents fail on strings over 4GB on Windows).
    (divinity76)
  . Fixed bug GHSA-pc52-254m-w9w7 (Command injection via array-ish $command
    parameter of proc_open). (CVE-2024-1874) (Jakub Zelenka)
  . Fixed bug GHSA-wpj3-hf5j-x4v4 (__Host-/__Secure- cookie bypass due to
    partial CVE-2022-31629 fix). (CVE-2024-2756) (nielsdos)
  . Fixed bug GHSA-h746-cjrr-wfmr (password_verify can erroneously return true,
    opening ATO risk). (CVE-2024-3096) (Jakub Zelenka)
  . Fixed bug GHSA-fjp9-9hwx-59fq (mb_encode_mimeheader runs endlessly for some
    inputs). (CVE-2024-2757) (Alex Dowad)

14 Mar 2024, PHP 8.3.4

- Core:
  . Fix ZTS persistent resource crashes on shutdown. (nielsdos)

- Curl:
  . Fix failing tests due to string changes in libcurl 8.6.0. (Ayesh)

- DOM:
  . Fix unlikely memory leak in case of namespace removal with extremely deep
    trees. (nielsdos)
  . Fix reference access in dimensions for DOMNodeList and DOMNodeMap.
    (nielsdos)

- Fileinfo:
  . Fixed bug GH-13344 (finfo::buffer(): Failed identify data 0:(null),
    backport). (nielsdos)

- FPM:
  . Fixed bug #75712 (getenv in php-fpm should not read $_ENV, $_SERVER).
    (Jakub Zelenka)

- GD:
  . Fixed bug GH-12019 (detection of image formats in system gd library).
    (Michael Orlitzky)

- MySQLnd:
  . Fixed bug GH-11950 ([mysqlnd] Fixed not to set CR_MALFORMED_PACKET to error
    if CR_SERVER_GONE_ERROR is already set). (Saki Takamachi)

- PDO:
  . Fix various PDORow bugs. (Girgias)

- PGSQL:
  . Fixed bug GH-13354 (pg_execute/pg_send_query_params/pg_send_execute
    with null value passed by reference). (George Barbarosie)

- SPL:
  . Fixed bug GH-13531 (Unable to resize SplfixedArray after being unserialized
    in PHP 8.2.15). (nielsdos)

- Standard:
  . Fixed bug GH-13279 (Instable array during in-place modification in uksort).
    (ilutov)
  . Fixed array key as hash to string (case insensitive) comparison typo
    for the second operand buffer size (albeit unused for now). (A. Slepykh)

- XML:
  . Fixed bug GH-13517 (Multiple test failures when building with
    --with-expat). (nielsdos)

15 Feb 2024, PHP 8.3.3

- Core:
  . Fixed timer leak in zend-max-execution-timers builds. (withinboredom)
  . Fixed bug GH-12349 (linking failure on ARM with mold). (Jan Palus)
  . Fixed bug GH-13097 (Anonymous class reference in trigger_error / thrown
    Exception). (nielsdos)
  . Fixed bug GH-13177 (PHP 8.3.2: final private constructor not allowed
    when used in trait). (nielsdos)
  . Fixed bug GH-13215 (GCC 14 build failure). (Remi)

- Curl:
  . Fix missing error check in curl_multi_init(). (divinity76)

- FPM:
  . Fixed bug GH-12996 (Incorrect SCRIPT_NAME with Apache ProxyPassMatch when
    plus in path). (Jakub Zelenka)

- GD:
  . Fixed bug GH-10344 (imagettfbbox(): Could not find/open font UNC path).
    (nielsdos)
  . Fixed bug GH-10614 (imagerotate will turn the picture all black, when
    rotated 90). (nielsdos)

- LibXML:
  . Fix crashes with entity references and predefined entities. (nielsdos)

- MySQLnd:
  . Fixed bug GH-12107 (When running a stored procedure (that returns a result
    set) twice, PHP crashes). (nielsdos)

- Opcache:
  . Fixed bug GH-13145 (strtok() is not comptime). (ilutov)
  . Fixed type inference of range(). (ilutov)
  . Fixed bug GH-13232 (Segmentation fault will be reported when JIT is off but
    JIT_debug is still on). (nielsdos)

- OpenSSL:
  . Fixed LibreSSL undefined reference when OPENSSL_NO_ENGINE not set.
   (David Carlier).

- PDO_Firebird:
  . Fix GH-13119 (Changed to convert float and double values into strings using
    `H` format). (SakiTakamachi)

- Phar:
  . Fixed bug #71465 (PHAR doesn't know about litespeed). (nielsdos)
  . Fixed bug GH-13037 (PharData incorrectly extracts zip file). (nielsdos)

- Random:
  . Fixed bug GH-13138 (Randomizer::pickArrayKeys() does not detect broken
    engines). (timwolla)

- Session:
  . Fixed bug GH-12504 (Corrupted session written when there's a fatal error
    in autoloader). (nielsdos)

- Standard:
  . Fixed bug GH-13094 (range(9.9, '0') causes segmentation fault). (nielsdos)

- Streams:
  . Fixed bug GH-13071 (Copying large files using mmap-able source streams may
    exhaust available memory and fail). (nielsdos)

18 Jan 2024, PHP 8.3.2

- Core:
  . Fixed bug GH-12953 (false positive SSA integrity verification failed when
    loading composer classmaps with more than 11k elements). (nielsdos)
  . Fixed bug GH-12999 (zend_strnlen build when strnlen is unsupported).
    (rainerjung)
  . Fixed bug GH-12966 (missing cross-compiling 3rd argument so Autoconf
    doesn't emit warnings). (Peter Kokot)
  . Fixed bug GH-12854 (8.3 - as final trait-used method does not correctly
    report visibility in Reflection). (nielsdos)

- Cli:
  . Fix incorrect timeout in built-in web server when using router script and
    max_input_time. (ilutov)

- DOM:
  . Fixed bug GH-12870 (Creating an xmlns attribute results in a DOMException).
    (nielsdos)
  . Fix crash when toggleAttribute() is used without a document. (nielsdos)
  . Fix crash in adoptNode with attribute references. (nielsdos)
  . Fixed bug GH-13012 (DOMNode::isEqualNode() is incorrect when attribute
    order is different). (nielsdos)

- FFI:
  . Fixed bug GH-9698 (stream_wrapper_register crashes with FFI\CData).
    (Jakub Zelenka)
  . Fixed bug GH-12905 (FFI::new interacts badly with observers). (nielsdos)

- GD:
  . Fixed GH-13082 undefined behavior with GdFont instances handling with
    imageload* and imagechar*. (David Carlier)

- Intl:
  . Fixed GH-12943 (IntlDateFormatter::__construct accepts 'C' as valid locale).
    (David Carlier)

- Hash:
  . Fixed bug GH-12936 (hash() function hangs endlessly if using sha512 on
    strings >= 4GiB). (nielsdos)

- MBString:
  . When operating on a string with invalid encoding, mb_substr (as well
    as mb_strstr and its variants) defines character indices in the same
    way as other mbstring functions such as mb_strpos. (Alex Dowad)

- ODBC:
  . Fix crash on Apache shutdown with persistent connections. (nielsdos)

- Opcache:
  . Fixed oss-fuzz #64727 (JIT undefined array key warning may overwrite DIM
    with NULL when DIM is the same var as result). (ilutov)
  . Added workaround for SELinux mprotect execheap issue.
    See https://bugzilla.kernel.org/show_bug.cgi?id=218258. (ilutov)

- OpenSSL:
  . Fixed bug GH-12987 (openssl_csr_sign might leak new cert on error).
    (Jakub Zelenka)

- PDO:
  . Fix GH-12969 (Fixed PDO::getAttribute() to get PDO::ATTR_STRINGIFY_FETCHES).
    (SakiTakamachi)

- PDO_ODBC:
  . Fixed bug GH-12767 (Unable to turn on autocommit mode with setAttribute()).
    (SakiTakamachi)

- PGSQL:
  . Fixed auto_reset_persistent handling and allow_persistent type. (David Carlier)
  . Fixed bug GH-12974 (Apache crashes on shutdown when using pg_pconnect()).
    (nielsdos)

- Phar:
  . Fixed bug #77432 (Segmentation fault on including phar file). (nielsdos)

- PHPDBG:
  . Fixed bug GH-12962 (Double free of init_file in phpdbg_prompt.c). (nielsdos)

- SimpleXML:
  . Fix getting the address of an uninitialized property of a SimpleXMLElement
    resulting in a crash. (nielsdos)
  . Fixed bug GH-12929 (SimpleXMLElement with stream_wrapper_register can
    segfault). (nielsdos)

- Tidy:
  . Fixed bug GH-12980 (tidynode.props.attribute is missing
    "Boolean Attributes" and empty attributes). (nielsdos)

07 Dec 2023, PHP 8.3.1RC1

- Core:
  . Fixed bug GH-12758 / GH-12768 (Invalid opline in OOM handlers within
    ZEND_FUNC_GET_ARGS and ZEND_BIND_STATIC). (Florian Engelhardt)
  . Fix various missing NULL checks. (nielsdos, dstogov)
  . Fixed bug GH-12835 (Leak of call->extra_named_params on internal __call).
    (ilutov)
  . Fixed bug GH-12826 (Weird pointers issue in nested loops). (nielsdos)

- FPM:
  . Fixed bug GH-12705 (Segmentation fault in fpm_status_export_to_zval).
    (Patrick Prasse)

- FTP:
  . Fixed bug GH-9348 (FTP & SSL session reuse). (nielsdos)

- LibXML:
  . Fixed test failures for libxml2 2.12.0. (nielsdos)

- MySQLnd:
  . Avoid using uninitialised struct. (mikhainin)
  . Fixed bug GH-12791 (Possible dereference of NULL in MySQLnd debug code).
    (nielsdos)

- Opcache:
  . Fixed JIT bug (Function JIT emits "Uninitialized string offset" warning
    at the same time as invalid offset Error). (Girgias)
  . Fixed JIT bug (JIT emits "Attempt to assign property of non-object"
    warning at the same time as Error is being thrown). (Girgias)

- PDO PGSQL:
  . Fixed the default value of $fetchMode in PDO::pgsqlGetNotify() (kocsismate)

- SOAP:
  . Fixed bug GH-12838 ([SOAP] Temporary WSDL cache files not being deleted).
    (nielsdos)

- Standard
  . Fixed GH-12745 (http_build_query() default null argument for $arg_separator
    is implicitly coerced to string). (Girgias)

23 Nov 2023, PHP 8.3.0

- Bcmath
  . Fixed GH-11761 (removing trailing zeros from numbers) (jorgsowa)

- CLI:
  . Added pdeathsig to builtin server to terminate workers when the master
    process is killed. (ilutov)
  . Fixed bug GH-11104 (STDIN/STDOUT/STDERR is not available for CLI without
    a script). (nielsdos)
  . Implement GH-10024 (support linting multiple files at once using php -l).
    (nielsdos)

- Core:
  . Fix GH-11388 (Allow "final" modifier when importing a method from a trait).
    (nielsdos)
  . Fixed bug GH-11406 (segfault with unpacking and magic method closure).
    (nielsdos)
  . Fixed bug GH-9388 (Improve unset property and __get type incompatibility
    error message). (ilutov)
  . SA_ONSTACK is now set for signal handlers to be friendlier to other
    in-process code such as Go's cgo. (Kévin Dunglas)
  . SA_ONSTACK is now set when signals are disabled. (Kévin Dunglas)
  . Fix GH-9649: Signal handlers now do a no-op instead of crashing when
    executed on threads not managed by TSRM. (Kévin Dunglas)
  . Added shadow stack support for fibers. (Chen Hu)
  . Fix bug GH-9965 (Fix accidental caching of default arguments with side
    effects). (ilutov)
  . Implement GH-10217 (Use strlen() for determining the class_name length).
    (Dennis Buteyn)
  . Fix bug GH-8821 (Improve line numbers for errors in constant expressions).
    (ilutov)
  . Fix bug GH-10083 (Allow comments between & and parameter). (ilutov)
  . Zend Max Execution Timers is now enabled by default for ZTS builds on
    Linux. (Kévin Dunglas)
  . Fix bug GH-10469 (Disallow .. in open_basedir paths set at runtime).
    (ilutov)
  . Fix bug GH-10168, GH-10582 (Various segfaults with destructors and VM return
    values). (dstogov, nielsdos, ilutov)
  . Fix bug GH-10935 (Use of trait doesn't redeclare static property if class
    has inherited it from its parent). (ilutov)
  . Fix bug GH-11154 (Negative indices on empty array don't affect next chosen
    index). (ColinHDev)
  . Fix bug GH-8846 (Implement delayed early binding for classes without
    parents). (ilutov)
  . Fix bug #79836 (Segfault in concat_function). (nielsdos)
  . Fix bug #81705 (type confusion/UAF on set_error_handler with concat
    operation). (nielsdos)
  . Fix GH-11348 (Closure created from magic method does not accept named
    arguments). (nielsdos)
  . Fix GH-11388 (Allow "final" modifier when importing a method from a trait).
    (nielsdos)
  . Fixed bug GH-11406 (segfault with unpacking and magic method closure).
    (nielsdos)
  . Fixed bug GH-11507 (String concatenation performance regression in 8.3).
    (nielsdos)
  . Fixed GH-11488 (Missing "Optional parameter before required" deprecation on
    union null type). (ilutov)
  . Implement the #[\Override] attribute RFC. (timwolla)
  . Fixed bug GH-11601 (Incorrect handling of unwind and graceful exit
    exceptions). (ilutov)
  . Added zend_call_stack_get implementation for OpenBSD. (David Carlier)
  . Add stack limit check in zend_eval_const_expr(). (Arnaud)
  . Expose time spent collecting cycles in gc_status(). (Arnaud)
  . Remove WeakMap entries whose key is only reachable through the entry value.
    (Arnaud)
  . Resolve open_basedir paths on INI update. (ilutov)
  . Fixed oss-fuzz #60741 (Leak in open_basedir). (ilutov)
  . Fixed segfault during freeing of some incompletely initialized objects due
    to OOM error (PDO, SPL, XSL). (ilutov)
  . Introduced Zend guard recursion protection to fix __debugInfo issue.
    (Jakub Zelenka)
  . Fixed oss-fuzz #61712 (assertion failure with error handler during binary
    op). (nielsdos)
  . Fixed GH-11847 (DTrace enabled build is broken). (Filip Zrůst)
  . Fixed OSS Fuzz #61865 (Undef variable in ++/-- for declared property
    that is unset in error handler). (Girgias)
  . Fixed warning emitted when checking if a user stream is castable. (Girgias)
  . Fixed bug GH-12123 (Compile error on MacOS with C++ extension when using
    ZEND_BEGIN_ARG_WITH_RETURN_TYPE_INFO_EX). (kocsismate)
  . Fixed bug GH-12189 (#[Override] attribute in trait does not check for
    parent class implementations). (timwolla)
  . Fixed OSS Fuzz #62294 (Unsetting variable after ++/-- on string variable
    warning). (Girgias)
  . Fixed buffer underflow when compiling memoized expression. (ilutov)
  . Fixed oss-fuzz #63802 (OP1 leak in error path of post inc/dec). (ilutov)

- Curl:
  . Added Curl options and constants up to (including) version 7.87.
    (nielsdos, adoy)

- Date:
  . Implement More Appropriate Date/Time Exceptions RFC. (Derick)

- DOM:
  . Fix bug GH-8388 (DOMAttr unescapes character reference). (Tim Starling)
  . Fix bug GH-11308 (getElementsByTagName() is O(N^2)). (nielsdos)
  . Fix #79700 (wrong use of libxml oldNs leads to performance problem).
    (nielsdos)
  . Fix #77894 (DOMNode::C14N() very slow on generated DOMDocuments even after
    normalisation). (nielsdos)
  . Revert changes to DOMAttr::$value and DOMAttr::$nodeValue expansion.
    (nielsdos)
  . Fixed bug GH-11500 (Namespace reuse in createElementNS() generates wrong
    output). (nielsdos)
  . Implemented DOMDocument::adoptNode(). Previously this always threw a
    "not yet implemented" exception. (nielsdos)
  . Fixed bug GH-9628 (Implicitly removing nodes from \DOMDocument breaks
    existing references). (nielsdos)
  . Added DOMNode::contains() and DOMNameSpaceNode::contains(). (nielsdos)
  . Added DOMElement::getAttributeNames(). (nielsdos)
  . Added DOMNode::getRootNode(). (nielsdos)
  . Added DOMElement::className and DOMElement::id. (nielsdos)
  . Added DOMParentNode::replaceChildren(). (nielsdos)
  . Added DOMNode::isConnected and DOMNameSpaceNode::isConnected. (nielsdos)
  . Added DOMNode::parentElement and DOMNameSpaceNode::parentElement.
    (nielsdos)
  . Added DOMNode::isEqualNode(). (nielsdos)
  . Added DOMElement::insertAdjacentElement() and
    DOMElement::insertAdjacentText(). (nielsdos)
  . Added DOMElement::toggleAttribute(). (nielsdos)
  . Fixed bug GH-11792 (LIBXML_NOXMLDECL is not implemented or broken).
    (nielsdos)
  . adoptNode now respects the strict error checking property. (nielsdos)
  . Align DOMChildNode parent checks with spec. (nielsdos)
  . Fixed bug #80927 (Removing documentElement after creating attribute node:
    possible use-after-free). (nielsdos)
  . Fix various namespace prefix conflict resolution bugs. (nielsdos)
  . Fix calling createAttributeNS() without prefix causing the default
    namespace of the element to change. (nielsdos)
  . Fixed GH-11952 (Confusing warning when blocking entity loading via
    libxml_set_external_entity_loader). (nielsdos)
  . Fix broken cache invalidation with deallocated and reallocated document
    node. (nielsdos)
  . Fix compile error when php_libxml.h header is included in C++.
    (Remi, nielsdos)
  . Fixed bug #47531 (No way of removing redundant xmlns: declarations).
    (nielsdos)

- Exif:
  . Removed unneeded codepaths in exif_process_TIFF_in_JPEG(). (nielsdos)

- FFI:
  . Implement GH-11934 (Allow to pass CData into struct and/or union fields).
    (nielsdos, KapitanOczywisty)

- Fileinfo:
  . Upgrade bundled libmagic to 5.43. (Anatol)
  . Fix GH-11408 (Unable to build PHP 8.3.0 alpha 1 / fileinfo extension).
    (nielsdos)

- FPM:
  . The status.listen shared pool now uses the same php_values (including
    expose_php) and php_admin_value as the pool it is shared with. (dwxh)
  . Added warning to log when fpm socket was not registered on the expected
    path. (Joshua Behrens, Jakub Zelenka)
  . Fixed bug #76067 (system() function call leaks php-fpm listening sockets).
    (Mikhail Galanin, Jakub Zelenka)
  . Fixed GH-12077 (PHP 8.3.0RC1 borked socket-close-on-exec.phpt).
    (Jakub Zelenka)

- GD:
  . Removed imagerotate "ignore_transparent" argument since it has no effect.
    (David Carlier)

- Intl:
  . Added pattern format error infos for numfmt_set_pattern. (David Carlier)
  . Added MIXED_NUMBERS and HIDDEN_OVERLAY constants for
    the Spoofchecker's class. (David Carlier)
  . Updated datefmt_set_timezone/IntlDateformatter::setTimezone returns type.
    (David Carlier).
  . Updated IntlBreakInterator::setText return type. (David Carlier)
  . Updated IntlChar::enumCharNames return type. (David Carlier)
  . Removed the BC break on IntlDateFormatter::construct which threw an
    exception with an invalid locale. (David Carlier)

- JSON:
  . Added json_validate(). (Juan Morales)

- LDAP:
  . Deprecate calling ldap_connect() with separate hostname and port.
    (heiglandreas)

- LibXML:
  . Fix compile error with -Werror=incompatible-function-pointer-types and
    old libxml2. (nielsdos)

- MBString:
  . mb_detect_encoding is better able to identify the correct encoding for
    Turkish text. (Alex Dowad)
  . mb_detect_encoding's "non-strict" mode now behaves as described in the
    documentation. Previously, it would return false if the same byte
    (for example, the first byte) of the input string was invalid in all
    candidate encodings. More generally, it would eliminate candidate
    encodings from consideration when an invalid byte was seen, and if the
    same input byte eliminated all remaining encodings still under
    consideration, it would return false. On the other hand, if all candidate
    encodings but one were eliminated from consideration, it would return the
    last remaining one without regard for how many encoding errors might be
    encountered later in the string. This is different from the behavior
    described in the documentation, which says: "If strict is set to false,
    the closest matching encoding will be returned." (Alex Dowad)
  . mb_strtolower, mb_strtotitle, and mb_convert_case implement conditional
    casing rules for the Greek letter sigma. For mb_convert_case, conditional
    casing only applies to MB_CASE_LOWER and MB_CASE_TITLE modes, not to
    MB_CASE_LOWER_SIMPLE and MB_CASE_TITLE_SIMPLE. (Alex Dowad)
  . mb_detect_encoding is better able to identify UTF-8 and UTF-16 strings
    with a byte-order mark. (Alex Dowad)
  . mb_decode_mimeheader interprets underscores in QPrint-encoded MIME
    encoded words as required by RFC 2047; they are converted to spaces.
    Underscores must be encoded as "=5F" in such MIME encoded words.
    (Alex Dowad)
  . mb_encode_mimeheader no longer drops NUL (zero) bytes when
    QPrint-encoding the input string. This previously caused strings in
    certain text encodings, especially UTF-16 and UTF-32, to be
    corrupted by mb_encode_mimeheader. (Alex Dowad)
  . Implement mb_str_pad() RFC. (nielsdos)
  . Fixed bug GH-11514 (PHP 8.3 build fails with --enable-mbstring enabled).
    (nielsdos)
  . Fix use-after-free of mb_list_encodings() return value. (ilutov)
  . Fixed bug GH-11992 (utf_encodings.phpt fails on Windows 32-bit). (nielsdos)

- mysqli:
  . mysqli_fetch_object raises a ValueError instead of an Exception.
    (David Carlier)

- Opcache:
  . Added start, restart and force restart time to opcache's
    phpinfo section. (Mikhail Galanin)
  . Fix GH-9139: Allow FFI in opcache.preload when opcache.preload_user=root.
    (Arnaud, Kapitan Oczywisty)
  . Made opcache.preload_user always optional in the cli and phpdbg SAPIs.
    (Arnaud)
  . Allows W/X bits on page creation on FreeBSD despite system settings.
    (David Carlier)
  . Added memfd api usage, on Linux, for zend_shared_alloc_create_lock()
    to create an abstract anonymous file for the opcache's lock. (Max Kellermann)
  . Avoid resetting JIT counter handlers from multiple processes/threads.
    (ilutov)
  . Fixed COPY_TMP type inference for references. (ilutov)

- OpenSSL:
  . Added OPENSSL_CMS_OLDMIMETYPE and PKCS7_NOOLDMIMETYPE contants to switch
    between mime content types. (Daniel Kesselberg)
  . Fixed GH-11054: Reset OpenSSL errors when using a PEM public key.
    (Florian Moser)
  . Added support for additional EC parameters in openssl_pkey_new. (Eno-CN)

- PCNTL:
  . SA_ONSTACK is now set for pcntl_signal. (Kévin Dunglas)
  . Added SIGINFO constant. (David Carlier)

- PCRE:
  . Update bundled libpcre2 to 10.42. (nielsdos)

- PGSQL:
  . pg_fetch_object raises a ValueError instead of an Exception.
    (David Carlier)
  . pg_cancel use thread safe PQcancel api instead. (David Carlier)
  . pg_trace new PGSQL_TRACE_SUPPRESS_TIMESTAMPS/PGSQL_TRACE_REGRESS_MODE
    contants support. (David Carlier)
  . pg_set_error_verbosity adding PGSQL_ERRORS_STATE constant. (David Carlier)
  . pg_convert/pg_insert E_WARNING on type errors had been converted to
    ValueError/TypeError exceptions. (David Carlier)
  . Added pg_set_error_context_visibility to set the context's visibility
    within the error messages. (David Carlier)

- Phar:
  . Fix memory leak in phar_rename_archive(). (stkeke)

- POSIX:
  . Added posix_sysconf. (David Carlier)
  . Added posix_pathconf. (David Carlier)
  . Added posix_fpathconf. (David Carlier)
  . Fixed zend_parse_arg_long's bool pointer argument assignment. (Cristian Rodriguez)
  . Added posix_eaccess. (David Carlier)

- Random:
  . Added Randomizer::getBytesFromString(). (Joshua Rüsweg)
  . Added Randomizer::nextFloat(), ::getFloat(), and IntervalBoundary. (timwolla)
  . Enable getrandom() for NetBSD (from 10.x). (David Carlier)
  . Deprecate MT_RAND_PHP. (timwolla)
  . Fix Randomizer::getFloat() returning incorrect results under
    certain circumstances. (timwolla)

- Reflection:
  . Fix GH-9470 (ReflectionMethod constructor should not find private parent
    method). (ilutov)
  . Fix GH-10259 (ReflectionClass::getStaticProperties doesn't need null return
    type). (kocsismate)

- SAPI:
  . Fixed GH-11141 (Could not open input file: should be sent to stderr).
    (nielsdos)

- Session:
  . Fixed bug GH-11529 (Crash after dealing with an Apache request). (nielsdos)

- SimpleXML:
  . Fixed bug GH-12192 (SimpleXML infinite loop when getName() is called
    within foreach). (nielsdos)
  . Fixed bug GH-12208 (SimpleXML infinite loop when a cast is used inside a
    foreach). (nielsdos)
  . Fixed bug #55098 (SimpleXML iteration produces infinite loop). (nielsdos)

- Sockets:
  . Added SO_ATTACH_REUSEPORT_CBPF socket option, to give tighter control
    over socket binding for a cpu core. (David Carlier)
  . Added SKF_AD_QUEUE for cbpf filters. (David Carlier)
  . Added socket_atmark if send/recv needs using MSG_OOB. (David Carlier)
  . Added TCP_QUICKACK constant, to give tigher control over
    ACK delays. (David Carlier)
  . Added DONTFRAGMENT support for path MTU discovery purpose. (David Carlier)
  . Added AF_DIVERT for raw socket for divert ports. (David Carlier)
  . Added SOL_UPDLITE, UDPLITE_RECV_CSCOV and UDPLITE_SEND_CSCOV for updlite
    protocol support. (David Carlier)
  . Added SO_RERROR, SO_ZEROIZE and SO_SPLICE netbsd and openbsd constants.
    (David Carlier)
  . Added TCP_REPAIR for quietly close a connection. (David Carlier)
  . Added SO_REUSEPORT_LB freebsd constant. (David Carlier)
  . Added IP_BIND_ADDRESS_NO_PORT. (David Carlier)

- SPL:
  . Fixed GH-11573 (RecursiveDirectoryIterator::hasChildren is slow).
    (nielsdos)

- Standard:
  . E_NOTICEs emitted by unserialize() have been promoted to E_WARNING. (timwolla)
  . unserialize() now emits a new E_WARNING if the input contains unconsumed
    bytes. (timwolla)
  . Make array_pad's $length warning less confusing. (nielsdos)
  . E_WARNING emitted by strtok in the caase both arguments are not provided when
    starting tokenisation. (David Carlier)
  . password_hash() will now chain the original RandomException to the ValueError
    on salt generation failure. (timwolla)
  . Fix GH-10239 (proc_close after proc_get_status always returns -1). (nielsdos)
  . Improve the warning message for unpack() in case not enough values were
    provided. (nielsdos)
  . Fix GH-11010 (parse_ini_string() now preserves formatting of unquoted
    strings starting with numbers when the INI_SCANNER_TYPED flag is
    specified). (ilutov)
  . Fix GH-10742 (http_response_code emits no error when headers were already
    sent). (NattyNarwhal)
  . Added support for rounding negative places in number_format().
    (Marc Bennewitz)
  . Prevent precision loss on formatting decimal integers in number_format().
    (Marc Bennewitz)
  . Added usage of posix_spawn for proc_open when supported by OS.
    (Cristian Rodriguez)
  . Added $before_needle argument to strrchr(). (HypeMC)
  . Fixed GH-11982 (str_getcsv returns null byte for unterminated enclosure).
    (Jakub Zelenka)
  . Fixed str_decrement() on "1". (ilutov)

- Streams:
  . Fixed bug #51056: blocking fread() will block even if data is available.
    (Jakub Zelenka)
  . Added storing of the original path used to open xport stream.
    (Luc Vieillescazes)
  . Implement GH-8641 (STREAM_NOTIFY_COMPLETED over HTTP never emitted).
    (nielsdos, Jakub Zelenka)
  . Fix bug GH-10406 (fgets on a redis socket connection fails on PHP 8.3).
    (Jakub Zelenka)
  . Implemented GH-11242 (_php_stream_copy_to_mem: Allow specifying a maximum
    length without allocating a buffer of that size). (Jakub Zelenka)
  . Fixed bug #52335 (fseek() on memory stream behavior different than file).
    (Jakub Zelenka)
  . Fixed bug #76857 (Can read "non-existant" files). (Jakub Zelenka)

- XSLTProcessor:
  . Fixed bug #69168 (DomNode::getNodePath() returns invalid path). (nielsdos)

- ZIP:
  . zip extension version 1.22.0 for libzip 1.10.0. (Remi)
  . add new error macros (ER_DATA_LENGTH and ER_NOT_ALLOWED). (Remi)
  . add new archive global flags (ER_AFL_*). (Remi)
  . add ZipArchive::setArchiveFlag and ZipArchive::getArchiveFlag methods.
    (Remi)<|MERGE_RESOLUTION|>--- conflicted
+++ resolved
@@ -60,15 +60,11 @@
   . Fixed bug GH-14290 (Member access within null pointer in extension spl).
     (nielsdos)
 
-<<<<<<< HEAD
-06 Jun 2024, PHP 8.3.8
-=======
 - Streams:
   . Fixed bug GH-11078 (PHP Fatal error triggers pointer being freed was not
     allocated and malloc: double free for ptr errors). (nielsdos)
 
-06 Jun 2024, PHP 8.2.20
->>>>>>> bc558bf7
+06 Jun 2024, PHP 8.3.8
 
 - CGI:
   . Fixed buffer limit on Windows, replacing read call usage by _read.
