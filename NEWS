PHP                                                                        NEWS
|||||||||||||||||||||||||||||||||||||||||||||||||||||||||||||||||||||||||||||||
?? ??? ????, PHP 7.3.7

- Core:
  . Fixed bug #76980 (Interface gets skipped if autoloader throws an exception).
    (Nikita)

- DOM:
  . Fixed bug #78025 (segfault when accessing properties of DOMDocumentType).
    (cmb)

- MySQLi:
  . Fixed bug #77956 (When mysqli.allow_local_infile = Off, use a meaningful
    error message). (Sjon Hortensius)

<<<<<<< HEAD
- MySQLnd:
  . Fixed bug #77955 (Random segmentation fault in mysqlnd from php-fpm).
    (Nikita)

- Opcache:
  . Fixed bug #78015 (Incorrect evaluation of expressions involving partials
    arrays in SCCP). (Nikita)
=======
- OpenSSL:
  . Fixed bug #78079 (openssl_encrypt_ccm.phpt fails with OpenSSL 1.1.1c).
    (Jakub Zelenka)
>>>>>>> 2e025794

- Sockets:
  . Fixed bug #78038 (Socket_select fails when resource array contains
    references). (Nikita)

- Zip:
  . Fixed bug #76345 (zip.h not found). (Michael Maroszek)

30 May 2019, PHP 7.3.6

- cURL:
  . Implemented FR #72189 (Add missing CURL_VERSION_* constants). (Javier
    Spagnoletti)

- EXIF:
  . Fixed bug #77988 (heap-buffer-overflow on php_jpg_get16).
    (CVE-2019-11040) (Stas)

- FPM:
  . Fixed bug #77934 (php-fpm kill -USR2 not working). (Jakub Zelenka)
  . Fixed bug #77921 (static.php.net doesn't work anymore). (Peter Kokot)

- GD:
  . Fixed bug #77943 (imageantialias($image, false); does not work). (cmb)
  . Fixed bug #77973 (Uninitialized read in gdImageCreateFromXbm).
    (CVE-2019-11038) (cmb)

- Iconv:
  . Fixed bug #78069 (Out-of-bounds read in iconv.c:_php_iconv_mime_decode()
    due to integer overflow). (CVE-2019-11039). (maris dot adam)

- JSON:
  . Fixed bug #77843 (Use after free with json serializer). (Nikita)

- Opcache:
  . Fixed possible crashes, because of inconsistent PCRE cache and opcache
    SHM reset. (Alexey Kalinin, Dmitry)

- PDO_MySQL:
  . Fixed bug #77944 (Wrong meta pdo_type for bigint on LLP64). (cmb)

- Reflection:
  . Fixed bug #75186 (Inconsistent reflection of Closure:::__invoke()). (Nikita)

- Session:
  . Fixed bug #77911 (Wrong warning for session.sid_bits_per_character). (cmb)

- SOAP:
  . Fixed bug #77945 (Segmentation fault when constructing SoapClient with
    WSDL_CACHE_BOTH). (Nikita)

- SPL:
  . Fixed bug #77024 (SplFileObject::__toString() may return array). (Craig
    Duncan)

- SQLite:
  . Fixed bug #77967 (Bypassing open_basedir restrictions via file uris). (Stas)

- Standard:
  . Fixed bug #77931 (Warning for array_map mentions wrong type). (Nikita)
  . Fixed bug #78003 (strip_tags output change since PHP 7.3). (cmb)

02 May 2019, PHP 7.3.5

- Core:
  . Fixed bug #77903 (ArrayIterator stops iterating after offsetSet call).
    (Nikita)

- CLI:
  . Fixed bug #77794 (Incorrect Date header format in built-in server).
    (kelunik)

- EXIF
  . Fixed bug #77950 (Heap-buffer-overflow in _estrndup via exif_process_IFD_TAG).
    (CVE-2019-11036) (Stas)

- Interbase:
  . Fixed bug #72175 (Impossibility of creating multiple connections to
    Interbase with php 7.x). (Nikita)

- Intl:
  . Fixed bug #77895 (IntlDateFormatter::create fails in strict mode if $locale
    = null). (Nikita)

- LDAP:
  . Fixed bug #77869 (Core dump when using server controls) (mcmic)

- Mail
  . Fixed bug #77821 (Potential heap corruption in TSendMail()). (cmb)

- mbstring:
  . Implemented FR #72777 (Implement regex stack limits for mbregex functions).
    (Yasuo Ohgaki, Stas)

- MySQLi:
  . Fixed bug #77773 (Unbuffered queries leak memory - MySQLi / mysqlnd).
    (Nikita)

- PCRE:
  . Fixed bug #77827 (preg_match does not ignore \r in regex flags). (requinix,
    cmb)

- PDO:
  . Fixed bug #77849 (Disable cloning of PDO handle/connection objects).
    (camporter)

- phpdbg:
  . Fixed bug #76801 (too many open files). (alekitto)
  . Fixed bug #77800 (phpdbg segfaults on listing some conditional breakpoints).
    (krakjoe)
  . Fixed bug #77805 (phpdbg build fails when readline is shared). (krakjoe)

- Reflection:
  . Fixed bug #77772 (ReflectionClass::getMethods(null) doesn't work). (Nikita)
  . Fixed bug #77882 (Different behavior: always calls destructor). (Nikita)

- Standard:
  . Fixed bug #77793 (Segmentation fault in extract() when overwriting
    reference with itself). (Nikita)
  . Fixed bug #77844 (Crash due to null pointer in parse_ini_string with
    INI_SCANNER_TYPED). (Nikita)
  . Fixed bug #77853 (Inconsistent substr_compare behaviour with empty
    haystack). (Nikita)

04 Apr 2019, PHP 7.3.4

- Core:
  . Fixed bug #77738 (Nullptr deref in zend_compile_expr). (Laruence)
  . Fixed bug #77660 (Segmentation fault on break 2147483648). (Laruence)
  . Fixed bug #77652 (Anonymous classes can lose their interface information).
    (Nikita)
  . Fixed bug #77345 (Stack Overflow caused by circular reference in garbage
    collection). (Alexandru Patranescu, Nikita, Dmitry)
  . Fixed bug #76956 (Wrong value for 'syslog.filter' documented in php.ini).
    (cmb)

- Apache2Handler:
  . Fixed bug #77648 (BOM in sapi/apache2handler/php_functions.c). (cmb)

- Bcmath:
  . Fixed bug #77742 (bcpow() implementation related to gcc compiler
    optimization). (Nikita)

- CLI Server:
  . Fixed bug #77722 (Incorrect IP set to $_SERVER['REMOTE_ADDR'] on the
    localhost). (Nikita)

- COM:
  . Fixed bug #77578 (Crash when php unload). (cmb)

- EXIF:
  . Fixed bug #77753 (Heap-buffer-overflow in php_ifd_get32s). (CVE-2019-11034)
    (Stas)
  . Fixed bug #77831 (Heap-buffer-overflow in exif_iif_add_value).
    (CVE-2019-11035) (Stas)

- FPM:
  . Fixed bug #77677 (FPM fails to build on AIX due to missing WCOREDUMP).
    (Kevin Adler)

- GD:
  . Fixed bug #77700 (Writing truecolor images as GIF ignores interlace flag).
    (cmb)

- MySQLi:
  . Fixed bug #77597 (mysqli_fetch_field hangs scripts). (Nikita)

- Opcache:
  . Fixed bug #77743 (Incorrect pi node insertion for jmpznz with identical
    successors). (Nikita)

- PCRE:
  . Fixed bug #76127 (preg_split does not raise an error on invalid UTF-8).
    (Nikita)

- Phar:
  . Fixed bug #77697 (Crash on Big_Endian platform). (Laruence)

- phpdbg:
  . Fixed bug #77767 (phpdbg break cmd aliases listed in help do not match
    actual aliases). (Miriam Lauter)

- sodium:
  . Fixed bug #77646 (sign_detached() strings not terminated). (Frank)

- SQLite3:
  . Added sqlite3.defensive INI directive. (BohwaZ)

- Standard:
  . Fixed bug #77664 (Segmentation fault when using undefined constant in
    custom wrapper). (Laruence)
  . Fixed bug #77669 (Crash in extract() when overwriting extracted array).
    (Nikita)
  . Fixed bug #76717 (var_export() does not create a parsable value for
    PHP_INT_MIN). (Nikita)
  . Fixed bug #77765 (FTP stream wrapper should set the directory as
    executable). (Vlad Temian)

07 Mar 2019, PHP 7.3.3

- Core:
  . Fixed bug #77589 (Core dump using parse_ini_string with numeric sections).
    (Laruence)
  . Fixed bug #77329 (Buffer Overflow via overly long Error Messages).
    (Dmitry)
  . Fixed bug #77494 (Disabling class causes segfault on member access).
    (Dmitry)
  . Fixed bug #77498 (Custom extension Segmentation fault when declare static
    property). (Nikita)
  . Fixed bug #77530 (PHP crashes when parsing `(2)::class`). (Ekin)
  . Fixed bug #77546 (iptcembed broken function). (gdegoulet)
  . Fixed bug #77630 (rename() across the device may allow unwanted access
    during processing). (Stas)

- COM:
  . Fixed bug #77621 (Already defined constants are not properly reported).
    (cmb)
  . Fixed bug #77626 (Persistence confusion in php_com_import_typelib()). (cmb)

- EXIF:
  . Fixed bug #77509 (Uninitialized read in exif_process_IFD_in_TIFF). (Stas)
  . Fixed bug #77540 (Invalid Read on exif_process_SOFn). (Stas)
  . Fixed bug #77563 (Uninitialized read in exif_process_IFD_in_MAKERNOTE). (Stas)
  . Fixed bug #77659 (Uninitialized read in exif_process_IFD_in_MAKERNOTE). (Stas)

- Mbstring:
  . Fixed bug #77514 (mb_ereg_replace() with trailing backslash adds null byte).
    (Nikita)

- MySQL
  . Disabled LOCAL INFILE by default, can be enabled using php.ini directive
    mysqli.allow_local_infile for mysqli, or PDO::MYSQL_ATTR_LOCAL_INFILE
    attribute for pdo_mysql. (Darek Slusarczyk)

- OpenSSL:
  . Fixed bug #77390 (feof might hang on TLS streams in case of fragmented TLS
    records). (Abyl Valg, Jakub Zelenka)

- PDO_OCI:
  . Support Oracle Database tracing attributes ACTION, MODULE,
    CLIENT_INFO, and CLIENT_IDENTIFIER. (Cameron Porter)

- PHAR:
  . Fixed bug #77396 (Null Pointer Dereference in phar_create_or_parse_filename).
    (bishop)
  . Fixed bug #77586 (phar_tar_writeheaders_int() buffer overflow). (bishop)

- phpdbg:
  . Fixed bug #76596 (phpdbg support for display_errors=stderr). (kabel)

- SPL:
  . Fixed bug #51068 (DirectoryIterator glob:// don't support current path
    relative queries). (Ahmed Abdou)
  . Fixed bug #77431 (openFile() silently truncates after a null byte). (cmb)

- Standard:
  . Fixed bug #77552 (Unintialized php_stream_statbuf in stat functions).
    (John Stevenson)
  . Fixed bug #77612 (setcookie() sets incorrect SameSite header if all of its
    options filled). (Nikita)

07 Feb 2019, PHP 7.3.2

- Core:
  . Fixed bug #77369 (memcpy with negative length via crafted DNS response). (Stas)
  . Fixed bug #77387 (Recursion detection broken when printing GLOBALS).
    (Laruence)
  . Fixed bug #77376 ("undefined function" message no longer includes
    namespace). (Laruence)
  . Fixed bug #77357 (base64_encode / base64_decode doest not work on nested
    VM). (Nikita)
  . Fixed bug #77339 (__callStatic may get incorrect arguments). (Dmitry)
  . Fixed bug #77317 (__DIR__, __FILE__, realpath() reveal physical path for
    subst virtual drive). (Anatol)
  . Fixed bug #77263 (Segfault when using 2 RecursiveFilterIterator). (Dmitry)
  . Fixed bug #77447 (PHP 7.3 built with ASAN crashes in
    zend_cpu_supports_avx2). (Nikita)
  . Fixed bug #77484 (Zend engine crashes when calling realpath in invalid
    working dir). (Anatol)

- Curl:
  . Fixed bug #76675 (Segfault with H2 server push). (Pedro Magalhães)

- Fileinfo:
  . Fixed bug #77346 (webm files incorrectly detected as
    application/octet-stream). (Anatol)

- FPM:
  . Fixed bug #77430 (php-fpm crashes with Main process exited, code=dumped,
    status=11/SEGV). (Jakub Zelenka)

- GD:
  . Fixed bug #73281 (imagescale(…, IMG_BILINEAR_FIXED) can cause black border).
    (cmb)
  . Fixed bug #73614 (gdImageFilledArc() doesn't properly draw pies). (cmb)
  . Fixed bug #77272 (imagescale() may return image resource on failure). (cmb)
  . Fixed bug #77391 (1bpp BMPs may fail to be loaded). (Romain Déoux, cmb)
  . Fixed bug #77479 (imagewbmp() segfaults with very large images). (cmb)

- ldap:
  . Fixed bug #77440 (ldap_bind using ldaps or ldap_start_tls()=exception in
    libcrypto-1_1-x64.dll). (Anatol)

- Mbstring:
  . Fixed bug #77428 (mb_ereg_replace() doesn't replace a substitution
    variable). (Nikita)
  . Fixed bug #77454 (mb_scrub() silently truncates after a null byte).
    (64796c6e69 at gmail dot com)

- MySQLnd:
  . Fixed bug #77308 (Unbuffered queries memory leak). (Dmitry)
  . Fixed bug #75684 (In mysqlnd_ext_plugin.h the plugin methods family has
      no external visibility). (Anatol)

- Opcache:
  . Fixed bug #77266 (Assertion failed in dce_live_ranges). (Laruence)
  . Fixed bug #77257 (value of variable assigned in a switch() construct gets
    lost). (Nikita)
  . Fixed bug #77434 (php-fpm workers are segfaulting in zend_gc_addre).
    (Nikita)
  . Fixed bug #77361 (configure fails on 64-bit AIX when opcache enabled).
    (Kevin Adler)
  . Fixed bug #77287 (Opcache literal compaction is incompatible with EXT
    opcodes). (Nikita)

- PCRE:
  . Fixed bug #77338 (get_browser with empty string). (Nikita)

- PDO:
  . Fixed bug #77273 (array_walk_recursive corrupts value types leading to PDO
    failure). (Nikita)

- PDO MySQL:
  . Fixed bug #77289 (PDO MySQL segfaults with persistent connection).
    (Lauri Kenttä)

- SOAP:
  . Fixed bug #77410 (Segmentation Fault when executing method with an empty
    parameter). (Nikita)

- Sockets:
  . Fixed bug #76839 (socket_recvfrom may return an invalid 'from' address
    on MacOS). (Michael Meyer)

- SPL:
  . Fixed bug #77298 (segfault occurs when add property to unserialized empty
    ArrayObject). (jhdxr)

- Standard:
  . Fixed bug #77395 (segfault about array_multisort). (Laruence)
  . Fixed bug #77439 (parse_str segfaults when inserting item into existing
    array). (Nikita)

10 Jan 2019, PHP 7.3.1

- Core:
  . Fixed bug #76654 (Build failure on Mac OS X on 32-bit Intel). (Ryandesign)
  . Fixed bug #71041 (zend_signal_startup() needs ZEND_API).
    (Valentin V. Bartenev)
  . Fixed bug #76046 (PHP generates "FE_FREE" opcode on the wrong line).
    (Nikita)
  . Fixed bug #77291 (magic methods inherited from a trait may be ignored).
    (cmb)

- CURL:
  . Fixed bug #77264 (curl_getinfo returning microseconds, not seconds).
    (Pierrick)

- COM:
  . Fixed bug #77177 (Serializing or unserializing COM objects crashes). (cmb)

- Exif:
  . Fixed bug #77184 (Unsigned rational numbers are written out as signed
    rationals). (Colin Basnett)

- GD:
  . Fixed bug #77195 (Incorrect error handling of imagecreatefromjpeg()). (cmb)
  . Fixed bug #77198 (auto cropping has insufficient precision). (cmb)
  . Fixed bug #77200 (imagecropauto(…, GD_CROP_SIDES) crops left but not right).
    (cmb)
  . Fixed bug #77269 (efree() on uninitialized Heap data in imagescale leads to
    use-after-free). (cmb)
  . Fixed bug #77270 (imagecolormatch Out Of Bounds Write on Heap). (cmb)

- MBString:
  . Fixed bug #77367 (Negative size parameter in mb_split). (Stas)
  . Fixed bug #77370 (Buffer overflow on mb regex functions - fetch_token).
    (Stas)
  . Fixed bug #77371 (heap buffer overflow in mb regex functions
    - compile_string_node). (Stas)
  . Fixed bug #77381 (heap buffer overflow in multibyte match_at). (Stas)
  . Fixed bug #77382 (heap buffer overflow due to incorrect length in
    expand_case_fold_string). (Stas)
  . Fixed bug #77385 (buffer overflow in fetch_token). (Stas)
  . Fixed bug #77394 (Buffer overflow in multibyte case folding - unicode).
    (Stas)
  . Fixed bug #77418 (Heap overflow in utf32be_mbc_to_code). (Stas)

- OCI8:
  . Fixed bug #76804 (oci_pconnect with OCI_CRED_EXT not working). (KoenigsKind)
  . Added oci_set_call_timeout() for call timeouts.
  . Added oci_set_db_operation() for the DBOP end-to-end-tracing attribute.

- Opcache:
  . Fixed bug #77215 (CFG assertion failure on multiple finalizing switch
    frees in one block). (Nikita)
  . Fixed bug #77275 (OPcache optimization problem for ArrayAccess->offsetGet).
    (Nikita)

- PCRE:
  . Fixed bug #77193 (Infinite loop in preg_replace_callback). (Anatol)

- PDO:
  . Handle invalid index passed to PDOStatement::fetchColumn() as error. (Sergei
    Morozov)

- Phar:
  . Fixed bug #77247 (heap buffer overflow in phar_detect_phar_fname_ext). (Stas)

- Soap:
  . Fixed bug #77088 (Segfault when using SoapClient with null options).
    (Laruence)

- Sockets:
  . Fixed bug #77136 (Unsupported IPV6_RECVPKTINFO constants on macOS).
    (Mizunashi Mana)

- Sodium:
  . Fixed bug #77297 (SodiumException segfaults on PHP 7.3). (Nikita, Scott)

- SPL:
  . Fixed bug #77359 (spl_autoload causes segfault). (Lauri Kenttä)
  . Fixed bug #77360 (class_uses causes segfault). (Lauri Kenttä)

- SQLite3:
  . Fixed bug #77051 (Issue with re-binding on SQLite3). (BohwaZ)

- Xmlrpc:
  . Fixed bug #77242 (heap out of bounds read in xmlrpc_decode()). (cmb)
  . Fixed bug #77380 (Global out of bounds read in xmlrpc base64 code). (Stas)

06 Dec 2018, PHP 7.3.0

- Core:
  . Improved PHP GC. (Dmitry, Nikita)
  . Redesigned the old ext_skel program written in PHP, run:
    'php ext_skel.php' for all options. This means there are no dependencies,
    thus making it work on Windows out of the box. (Kalle)
  . Removed support for BeOS. (Kalle)
  . Add PHP_VERSION to phpinfo() <title/>. (github/MattJeevas)
  . Add net_get_interfaces(). (Sara, Joe, Anatol)
  . Added gc_status(). (Benjamin Eberlei)
  . Implemented flexible heredoc and nowdoc syntax, per
    RFC https://wiki.php.net/rfc/flexible_heredoc_nowdoc_syntaxes.
    (Thomas Punt)
  . Added support for references in list() and array destructuring, per
    RFC https://wiki.php.net/rfc/list_reference_assignment.
    (David Walker)
  . Improved effectiveness of ZEND_SECURE_ZERO for NetBSD and systems
    without native similar feature. (devnexen)
  . Added syslog.facility and syslog.ident INI entries for customizing syslog
    logging. (Philip Prindeville)
  . Fixed bug #75683 (Memory leak in zend_register_functions() in ZTS mode).
    (Dmitry)
  . Fixed bug #75031 (support append mode in temp/memory streams). (adsr)
  . Fixed bug #74860 (Uncaught exceptions not being formatted properly when
    error_log set to "syslog"). (Philip Prindeville)
  . Fixed bug #75220 (Segfault when calling is_callable on parent).
    (andrewnester)
  . Fixed bug #69954 (broken links and unused config items in distributed ini
    files). (petk)
  . Fixed bug #74922 (Composed class has fatal error with duplicate, equal const
    properties). (pmmaga)
  . Fixed bug #63911 (identical trait methods raise errors during composition).
    (pmmaga)
  . Fixed bug #75677 (Clang ignores fastcall calling convention on variadic
    function). (Li-Wen Hsu)
  . Fixed bug #54043 (Remove inconsitency of internal exceptions and user
    defined exceptions). (Nikita)
  . Fixed bug #53033 (Mathematical operations convert objects to integers).
    (Nikita)
  . Fixed bug #73108 (Internal class cast handler uses integer instead of
    float). (Nikita)
  . Fixed bug #75765 (Fatal error instead of Error exception when base class is
    not found). (Timur Ibragimov)
  . Fixed bug #76198 (Wording: "iterable" is not a scalar type). (Levi Morrison)
  . Fixed bug #76137 (config.guess/config.sub do not recognize RISC-V). (cmb)
  . Fixed bug #76427 (Segfault in zend_objects_store_put). (Laruence)
  . Fixed bug #76422 (ftruncate fails on files > 2GB). (Anatol)
  . Fixed bug #76509 (Inherited static properties can be desynchronized from
    their parent by ref). (Nikita)
  . Fixed bug #76439 (Changed behaviour in unclosed HereDoc). (Nikita, tpunt)
  . Fixed bug #63217 (Constant numeric strings become integers when used as
    ArrayAccess offset). (Rudi Theunissen, Dmitry)
  . Fixed bug #33502 (Some nullary functions don't check the number of
    arguments). (cmb)
  . Fixed bug #76392 (Error relocating sapi/cli/php: unsupported relocation
    type 37). (Peter Kokot)
  . The declaration and use of case-insensitive constants has been deprecated.
    (Nikita)
  . Added syslog.filter INI entry for syslog filtering. (Philip Prindeville)
  . Fixed bug #76667 (Segfault with divide-assign op and __get + __set).
    (Laruence)
  . Fixed bug #76030 (RE2C_FLAGS rarely honoured) (Cristian Rodríguez)
  . Fixed broken zend_read_static_property (Laruence)
  . Fixed bug #76773 (Traits used on the parent are ignored for child classes).
    (daverandom)
  . Fixed bug #76767 (‘asm’ operand has impossible constraints in zend_operators.h).
    (ondrej)
  . Fixed bug #76752 (Crash in ZEND_COALESCE_SPEC_TMP_HANDLER - assertion in
    _get_zval_ptr_tmp failed). (Laruence)
  . Fixed bug #76820 (Z_COPYABLE invalid definition). (mvdwerve, cmb)
  . Fixed bug #76510 (file_exists() stopped working for phar://). (cmb)
  . Fixed bug #76869 (Incorrect bypassing protected method accessibilty check).
    (Dmitry)
  . Fixed bug #72635 (Undefined class used by class constant in constexpr
    generates fatal error). (Nikita)
  . Fixed bug #76947 (file_put_contents() blocks the directory of the file
    (__DIR__)). (Anatol)
  . Fixed bug #76979 (define() error message does not mention resources as
    valid values). (Michael Moravec)
  . Fixed bug #76825 (Undefined symbols ___cpuid_count). (Laruence, cmb)
  . Fixed bug #77110 (undefined symbol zend_string_equal_val in C++ build).
    (Remi)

- BCMath:
  . Implemented FR #67855 (No way to get current scale in use). (Chris Wright,
    cmb)
  . Fixed bug #66364 (BCMath bcmul ignores scale parameter). (cmb)
  . Fixed bug #75164 (split_bc_num() is pointless). (cmb)
  . Fixed bug #75169 (BCMath errors/warnings bypass PHP's error handling). (cmb)

- CLI:
  . Fixed bug #44217 (Output after stdout/stderr closed cause immediate exit
    with status 0). (Robert Lu)
  . Fixed bug #77111 (php-win.exe corrupts unicode symbols from cli
    parameters). (Anatol)

- cURL:
  . Expose curl constants from curl 7.50 to 7.61. (Pierrick)
  . Fixed bug #74125 (Fixed finding CURL on systems with multiarch support).
    (cebe)

- Date:
  . Implemented FR #74668: Add DateTime::createFromImmutable() method.
    (majkl578, Rican7)
  . Fixed bug #75222 (DateInterval microseconds property always 0). (jhdxr)
  . Fixed bug #68406 (calling var_dump on a DateTimeZone object modifies it).
    (jhdxr)
  . Fixed bug #76131 (mismatch arginfo for date_create). (carusogabriel)
  . Updated timelib to 2018.01RC1 to address several bugs:
    . Fixed bug #75577 (DateTime::createFromFormat does not accept 'v' format
      specifier). (Derick)
    . Fixed bug #75642 (Wrap around behaviour for microseconds is not working).
      (Derick)

- DBA:
  . Fixed bug #75264 (compiler warnings emitted). (petk)

- DOM:
  . Fixed bug #76285 (DOMDocument::formatOutput attribute sometimes ignored).
    (Andrew Nester, Laruence, Anatol)

- Fileinfo:
  . Fixed bug #77095 (slowness regression in 7.2/7.3 (compared to 7.1)).
    (Anatol)

- Filter:
  . Added the 'add_slashes' sanitization mode (FILTER_SANITIZE_ADD_SLASHES).
	(Kalle)

- FPM:
  . Added fpm_get_status function. (Till Backhaus)
  . Fixed bug #62596 (getallheaders() missing with PHP-FPM). (Remi)
  . Fixed bug #69031 (Long messages into stdout/stderr are truncated
    incorrectly) - added new log related FPM configuration options:
    log_limit, log_buffering and decorate_workers_output. (Jakub Zelenka)

- ftp:
  . Fixed bug #77151 (ftp_close(): SSL_read on shutdown). (Remi)

- GD:
  . Added support for WebP in imagecreatefromstring(). (Andreas Treichel, cmb)

- GMP:
  . Export internal structures and accessor helpers for GMP object. (Sara)
  . Added gmp_binomial(n, k). (Nikita)
  . Added gmp_lcm(a, b). (Nikita)
  . Added gmp_perfect_power(a). (Nikita)
  . Added gmp_kronecker(a, b). (Nikita)

- iconv:
  . Fixed bug #53891 (iconv_mime_encode() fails to Q-encode UTF-8 string). (cmb)
  . Fixed bug #77147 (Fixing 60494 ignored ICONV_MIME_DECODE_CONTINUE_ON_ERROR).
    (cmb)

- IMAP:
  . Fixed bug #77020 (null pointer dereference in imap_mail). (cmb)
  . Fixed bug #77153 (imap_open allows to run arbitrary shell commands via
    mailbox parameter). (Stas)

- Interbase:
  . Fixed bug #75453 (Incorrect reflection for ibase_[p]connect). (villfa)
  . Fixed bug #76443 (php+php_interbase.dll crash on module_shutdown). (Kalle)


- intl:
  . Fixed bug #75317 (UConverter::setDestinationEncoding changes source instead
    of destination). (andrewnester)
  . Fixed bug #76829 (Incorrect validation of domain on idn_to_utf8()
    function). (Anatol)

- JSON:
  . Added JSON_THROW_ON_ERROR flag. (Andrea)

- LDAP:
  . Added ldap_exop_refresh helper for EXOP REFRESH operation with dds overlay.
    (Come)
  . Added full support for sending and parsing ldap controls. (Come)
  . Fixed bug #49876 (Fix LDAP path lookup on 64-bit distros). (dzuelke)

- libxml2:
  . Fixed bug #75871 (use pkg-config where available). (pmmaga)

- litespeed:
  . Fixed bug #75248 (Binary directory doesn't get created when building
    only litespeed SAPI). (petk)
  . Fixed bug #75251 (Missing program prefix and suffix). (petk)

- MBstring:
  . Updated to Oniguruma 6.9.0. (cmb)
  . Fixed bug #65544 (mb title case conversion-first word in quotation isn't
    capitalized). (Nikita)
  . Fixed bug #71298 (MB_CASE_TITLE misbehaves with curled apostrophe/quote).
    (Nikita)
  . Fixed bug #73528 (Crash in zif_mb_send_mail). (Nikita)
  . Fixed bug #74929 (mbstring functions version 7.1.1 are slow compared to 5.3
    on Windows). (Nikita)
  . Fixed bug #76319 (mb_strtolower with invalid UTF-8 causes segmentation
    fault). (Nikita)
  . Fixed bug #76574 (use of undeclared identifiers INT_MAX and LONG_MAX). (cmb)
  . Fixed bug #76594 (Bus Error due to unaligned access in zend_ini.c
    OnUpdateLong). (cmb, Nikita)
  . Fixed bug #76706 (mbstring.http_output_conv_mimetypes is ignored). (cmb)
  . Fixed bug #76958 (Broken UTF7-IMAP conversion). (Nikita)
  . Fixed bug #77025 (mb_strpos throws Unknown encoding or conversion error).
    (Nikita)
  . Fixed bug #77165 (mb_check_encoding crashes when argument given an empty
    array). (Nikita)

- Mysqlnd:
  . Fixed bug #76386 (Prepared Statement formatter truncates fractional seconds
    from date/time column). (Victor Csiky)

- ODBC:
  . Removed support for ODBCRouter. (Kalle)
  . Removed support for Birdstep. (Kalle)
  . Fixed bug #77079 (odbc_fetch_object has incorrect type signature).
    (Jon Allen)

- Opcache:
  . Fixed bug #76466 (Loop variable confusion). (Dmitry, Laruence, Nikita)
  . Fixed bug #76463 (var has array key type but not value type). (Laruence)
  . Fixed bug #76446 (zend_variables.c:73: zend_string_destroy: Assertion
    `!(zval_gc_flags((str)->gc)). (Nikita, Laruence)
  . Fixed bug #76711 (OPcache enabled triggers false-positive "Illegal string
    offset"). (Dmitry)
  . Fixed bug #77058 (Type inference in opcache causes side effects). (Nikita)
  . Fixed bug #77092 (array_diff_key() - segmentation fault). (Nikita)

- OpenSSL:
  . Added openssl_pkey_derive function. (Jim Zubov)
  . Add min_proto_version and max_proto_version ssl stream options as well as
    related constants for possible TLS protocol values. (Jakub Zelenka)

- PCRE:
  . Implemented https://wiki.php.net/rfc/pcre2-migration. (Anatol, Dmitry)
  . Upgrade PCRE2 to 10.32. (Anatol)
  . Fixed bug #75355 (preg_quote() does not quote # control character).
    (Michael Moravec)
  . Fixed bug #76512 (\w no longer includes unicode characters). (cmb)
  . Fixed bug #76514 (Regression in preg_match makes it fail with
    PREG_JIT_STACKLIMIT_ERROR). (Anatol)
  . Fixed bug #76909 (preg_match difference between 7.3 and < 7.3). (Anatol)

- PDO_DBlib:
  . Implemented FR #69592 (allow 0-column rowsets to be skipped automatically).
    (fandrieu)
  . Expose TDS version as \PDO::DBLIB_ATTR_TDS_VERSION attribute on \PDO
    instance. (fandrieu)
  . Treat DATETIME2 columns like DATETIME. (fandrieu)
  . Fixed bug #74243 (allow locales.conf to drive datetime format). (fandrieu)

- PDO_Firebird:
  . Fixed bug #74462 (PDO_Firebird returns only NULLs for results with boolean
    for FIREBIRD >= 3.0). (Dorin Marcoci)

- PDO_OCI:
  . Fixed bug #74631 (PDO_PCO with PHP-FPM: OCI environment initialized
    before PHP-FPM sets it up). (Ingmar Runge)

- PDO SQLite
  . Add support for additional open flags

- pgsql:
  . Added new error constants for pg_result_error(): PGSQL_DIAG_SCHEMA_NAME,
    PGSQL_DIAG_TABLE_NAME, PGSQL_DIAG_COLUMN_NAME, PGSQL_DIAG_DATATYPE_NAME,
    PGSQL_DIAG_CONSTRAINT_NAME and PGSQL_DIAG_SEVERITY_NONLOCALIZED. (Kalle)
  . Fixed bug #77047 (pg_convert has a broken regex for the 'TIME WITHOUT
    TIMEZONE' data type). (Andy Gajetzki)

- phar:
  . Fixed bug #74991 (include_path has a 4096 char limit in some cases).
    (bwbroersma)
  . Fixed bug #65414 (deal with leading slash when adding files correctly).
    (bishopb)

- readline:
  . Added completion_append_character and completion_suppress_append options
    to readline_info() if linked against libreadline. (krageon)

- Session:
  . Fixed bug #74941 (session fails to start after having headers sent).
    (morozov)

- SimpleXML:
  . Fixed bug #54973 (SimpleXML casts integers wrong). (Nikita)
  . Fixed bug #76712 (Assignment of empty string creates extraneous text node).
    (cmb)

- Sockets:
  . Fixed bug #67619 (Validate length on socket_write). (thiagooak)

- SOAP:
  . Fixed bug #75464 (Wrong reflection on SoapClient::__setSoapHeaders).
    (villfa)
  . Fixed bug #70469 (SoapClient generates E_ERROR even if exceptions=1 is
    used). (Anton Artamonov)
  . Fixed bug #50675 (SoapClient can't handle object references correctly).
    (Cameron Porter)
  . Fixed bug #76348 (WSDL_CACHE_MEMORY causes Segmentation fault). (cmb)
  . Fixed bug #77141 (Signedness issue in SOAP when precision=-1). (cmb)

- SPL:
  . Fixed bug #74977 (Appending AppendIterator leads to segfault).
    (Andrew Nester)
  . Fixed bug #75173 (incorrect behavior of AppendIterator::append in foreach
    loop). (jhdxr)
  . Fixed bug #74372 (autoloading file with syntax error uses next autoloader,
    may hide parse error). (Nikita)
  . Fixed bug #75878 (RecursiveTreeIterator::setPostfix has wrong signature).
    (cmb)
  . Fixed bug #74519 (strange behavior of AppendIterator). (jhdxr)
  . Fixed bug #76131 (mismatch arginfo for splarray constructor).
    (carusogabriel)

- SQLite3:
  . Updated bundled libsqlite to 3.24.0. (cmb)

- Standard:
  . Added is_countable() function. (Gabriel Caruso)
  . Added support for the SameSite cookie directive, including an alternative
    signature for setcookie(), setrawcookie() and session_set_cookie_params().
    (Frederik Bosch, pmmaga)
  . Remove superfluous warnings from inet_ntop()/inet_pton(). (daverandom)
  . Fixed bug #75916 (DNS_CAA record results contain garbage). (Mike,
    Philip Sharp)
  . Fixed unserialize(), to disable creation of unsupported data structures
    through manually crafted strings. (Dmitry)
  . Fixed bug #75409 (accept EFAULT in addition to ENOSYS as indicator
    that getrandom() is missing). (sarciszewski)
  . Fixed bug #74719 (fopen() should accept NULL as context). (Alexander Holman)
  . Fixed bug #69948 (path/domain are not sanitized in setcookie). (cmb)
  . Fixed bug #75996 (incorrect url in header for mt_rand). (tatarbj)
  . Added hrtime() function, to get high resolution time. (welting)
  . Fixed bug #48016 (stdClass::__setState is not defined although var_export()
    uses it). (Andrea)
  . Fixed bug #76136 (stream_socket_get_name should enclose IPv6 in brackets).
    (seliver)
  . Fixed bug #76688 (Disallow excessive parameters after options array).
    (pmmaga)
  . Fixed bug #76713 (Segmentation fault caused by property corruption).
    (Laruence)
  . Fixed bug #76755 (setcookie does not accept "double" type for expire time).
    (Laruence)
  . Fixed bug #76674 (improve array_* failure messages exposing what was passed
    instead of an array). (carusogabriel)
  . Fixed bug #76803 (ftruncate changes file pointer). (Anatol)
  . Fixed bug #76818 (Memory corruption and segfault). (Remi)
  . Fixed bug #77081 (ftruncate() changes seek pointer in c mode). (cmb, Anatol)

- Testing:
  . Implemented FR #62055 (Make run-tests.php support --CGI-- sections). (cmb)

- Tidy:
  . Support using tidyp instead of tidy. (devnexen)
  . Fixed bug #74707 (Tidy has incorrect ReflectionFunction param counts for
    functions taking tidy). (Gabriel Caruso)
  . Fixed arginfo for tidy::__construct(). (Tyson Andre)

- Tokenizer:
  . Fixed bug #76437 (token_get_all with TOKEN_PARSE flag fails to recognise
    close tag). (Laruence)
  . Fixed bug #75218 (Change remaining uncatchable fatal errors for parsing
    into ParseError). (Nikita)
  . Fixed bug #76538 (token_get_all with TOKEN_PARSE flag fails to recognise
    close tag with newline). (Nikita)
  . Fixed bug #76991 (Incorrect tokenization of multiple invalid flexible
    heredoc strings). (Nikita)

- XML:
  . Fixed bug #71592 (External entity processing never fails). (cmb)

- Zlib:
  . Added zlib/level context option for compress.zlib wrapper. (Sara)

08 Nov 2018, PHP 7.2.12

- Core:
  . Fixed bug #76846 (Segfault in shutdown function after memory limit error).
    (Nikita)
  . Fixed bug #76946 (Cyclic reference in generator not detected). (Nikita)
  . Fixed bug #77035 (The phpize and ./configure create redundant .deps file).
    (Peter Kokot)
  . Fixed bug #77041 (buildconf should output error messages to stderr)
    (Mizunashi Mana)

- Date:
  . Upgraded timelib to 2017.08. (Derick)
  . Fixed bug #75851 (Year component overflow with date formats "c", "o", "r"
    and "y"). (Adam Saponara)
  . Fixed bug #77007 (fractions in `diff()` are not correctly normalized).
    (Derick)

- FCGI:
  . Fixed #76948 (Failed shutdown/reboot or end session in Windows). (Anatol)
  . Fixed bug #76954 (apache_response_headers removes last character from header
    name). (stodorovic)

- FTP:
  . Fixed bug #76972 (Data truncation due to forceful ssl socket shutdown).
    (Manuel Mausz)

- intl:
  . Fixed bug #76942 (U_ARGUMENT_TYPE_MISMATCH). (anthrax at unixuser dot org)

- Reflection:
  . Fixed bug #76936 (Objects cannot access their private attributes while
    handling reflection errors). (Nikita)
  . Fixed bug #66430 (ReflectionFunction::invoke does not invoke closure with
    object scope). (Nikita)

- Sodium:
  . Some base64 outputs were truncated; this is not the case any more.
    (jedisct1)
  . block sizes >= 256 bytes are now supposed by sodium_pad() even
    when an old version of libsodium has been installed. (jedisct1)
  . Fixed bug #77008 (sodium_pad() could read (but not return nor write)
    uninitialized memory when trying to pad an empty input). (jedisct1)

- Standard:
  . Fixed bug #76965 (INI_SCANNER_RAW doesn't strip trailing whitespace).
    (Pierrick)

- Tidy:
  . Fixed bug #77027 (tidy::getOptDoc() not available on Windows). (cmb)

- XML:
  . Fixed bug #30875 (xml_parse_into_struct() does not resolve entities). (cmb)
  . Add support for getting SKIP_TAGSTART and SKIP_WHITE options. (cmb)

- XMLRPC:
  . Fixed bug #75282 (xmlrpc_encode_request() crashes). (cmb)

11 Oct 2018, PHP 7.2.11

- Core:
  . Fixed bug #76800 (foreach inconsistent if array modified during loop).
    (Dmitry)
  . Fixed bug #76901 (method_exists on SPL iterator passthrough method corrupts
    memory). (Nikita)

- CURL:
  . Fixed bug #76480 (Use curl_multi_wait() so that timeouts are respected).
    (Pierrick)

- iconv:
  . Fixed bug #66828 (iconv_mime_encode Q-encoding longer than it should be).
    (cmb)

- Opcache:
  . Fixed bug #76832 (ZendOPcache.MemoryBase periodically deleted by the OS).
    (Anatol)
  . Fixed bug #76796 (Compile-time evaluation of disabled function in opcache
    causes segfault). (Nikita)

- POSIX:
  . Fixed bug #75696 (posix_getgrnam fails to print details of group). (cmb)

- Reflection:
  . Fixed bug #74454 (Wrong exception being thrown when using ReflectionMethod).
    (cmb)

- Standard:
  . Fixed bug #73457 (Wrong error message when fopen FTP wrapped fails to open
    data connection). (Ville Hukkamäki)
  . Fixed bug #74764 (Bindto IPv6 works with file_get_contents but fails with
    stream_socket_client). (Ville Hukkamäki)
  . Fixed bug #75533 (array_reduce is slow when $carry is large array).
    (Manabu Matsui)

- XMLRPC:
  . Fixed bug #76886 (Can't build xmlrpc with expat). (Thomas Petazzoni, cmb)

- Zlib:
  . Fixed bug #75273 (php_zlib_inflate_filter() may not update bytes_consumed).
    (Martin Burke, cmb)

13 Sep 2018, PHP 7.2.10

- Core:
  . Fixed bug #76754 (parent private constant in extends class memory leak).
    (Laruence)
  . Fixed bug #72443 (Generate enabled extension). (petk)
  . Fixed bug #75797 (Memory leak when using class_alias() in non-debug mode).
    (Massimiliano Braglia)

- Apache2:
  . Fixed bug #76582 (Apache bucket brigade sometimes becomes invalid). (stas)

- Bz2:
  . Fixed arginfo for bzcompress. (Tyson Andre)

- gettext:
  . Fixed bug #76517 (incorrect restoring of LDFLAGS). (sji)

- iconv:
  . Fixed bug #68180 (iconv_mime_decode can return extra characters in a
    header). (cmb)
  . Fixed bug #63839 (iconv_mime_decode_headers function is skipping headers).
    (cmb)
  . Fixed bug #60494 (iconv_mime_decode does ignore special characters). (cmb)
  . Fixed bug #55146 (iconv_mime_decode_headers() skips some headers). (cmb)

- intl:
  . Fixed bug #74484 (MessageFormatter::formatMessage memory corruption with
    11+ named placeholders). (Anatol)

- libxml:
  . Fixed bug #76777 ("public id" parameter of libxml_set_external_entity_loader
    callback undefined). (Ville Hukkamäki)

- mbstring:
  . Fixed bug #76704 (mb_detect_order return value varies based on argument
    type). (cmb)

- Opcache:
  . Fixed bug #76747 (Opcache treats path containing "test.pharma.tld" as a phar
    file). (Laruence)

- OpenSSL:
  . Fixed bug #76705 (unusable ssl => peer_fingerprint in
    stream_context_create()). (Jakub Zelenka)

- phpdbg:
  . Fixed bug #76595 (phpdbg man page contains outdated information).
    (Kevin Abel)

- SPL:
  . Fixed bug #68825 (Exception in DirectoryIterator::getLinkTarget()). (cmb)
  . Fixed bug #68175 (RegexIterator pregFlags are NULL instead of 0). (Tim
    Siebels)

- Standard:
  . Fixed bug #76778 (array_reduce leaks memory if callback throws exception).
    (cmb)

- zlib:
  . Fixed bug #65988 (Zlib version check fails when an include/zlib/ style dir
    is passed to the --with-zlib configure option). (Jay Bonci)
  . Fixed bug #76709 (Minimal required zlib library is 1.2.0.4). (petk)

16 Aug 2018, PHP 7.2.9

- Calendar:
  . Fixed bug #52974 (jewish.c: compile error under Windows with GBK charset).
    (cmb)

- Filter:
  . Fixed bug #76366 (References in sub-array for filtering breaks the filter).
    (ZiHang Gao)

- PDO_Firebird:
  . Fixed bug #76488 (Memory leak when fetching a BLOB field). (Simonov Denis)

- PDO_PgSQL:
  . Fixed bug #75402 (Possible Memory Leak using PDO::CURSOR_SCROLL option).
    (Anatol)

- SQLite3:
  . Fixed #76665 (SQLite3Stmt::bindValue() with SQLITE3_FLOAT doesn't juggle).
    (cmb)

- Standard:
  . Fixed bug #73817 (Incorrect entries in get_html_translation_table). (cmb)
  . Fixed bug #68553 (array_column: null values in $index_key become incrementing
    keys in result). (Laruence)
  . Fixed bug #76643 (Segmentation fault when using `output_add_rewrite_var`).
    (cmb)

- Zip:
  . Fixed bug #76524 (ZipArchive memory leak (OVERWRITE flag and empty archive)).
    (Timur Ibragimov)

19 Jul 2018, PHP 7.2.8

- Core:
  . Fixed bug #76534 (PHP hangs on 'illegal string offset on string references
    with an error handler). (Laruence)
  . Fixed bug #76520 (Object creation leaks memory when executed over HTTP).
    (Nikita)
  . Fixed bug #76502 (Chain of mixed exceptions and errors does not serialize
    properly). (Nikita)

- Date:
  . Fixed bug #76462 (Undefined property: DateInterval::$f). (Anatol)

- EXIF:
  . Fixed bug #76409 (heap use after free in _php_stream_free). (cmb)
  . Fixed bug #76423 (Int Overflow lead to Heap OverFlow in
    exif_thumbnail_extract of exif.c). (Stas)
  . Fixed bug #76557 (heap-buffer-overflow (READ of size 48) while reading exif
    data). (Stas)

- FPM:
  . Fixed bug #73342 (Vulnerability in php-fpm by changing stdin to
    non-blocking). (Nikita)

- GMP:
  . Fixed bug #74670 (Integer Underflow when unserializing GMP and possible
    other classes). (Nikita)

- intl:
  . Fixed bug #76556 (get_debug_info handler for BreakIterator shows wrong
    type). (cmb)

- mbstring:
  . Fixed bug #76532 (Integer overflow and excessive memory usage
    in mb_strimwidth). (MarcusSchwarz)

- Opcache:
  . Fixed bug #76477 (Opcache causes empty return value).
    (Nikita, Laruence)

- PGSQL:
  . Fixed bug #76548 (pg_fetch_result did not fetch the next row). (Anatol)

- phpdbg:
  . Fix arginfo wrt. optional/required parameters. (cmb)

- Reflection:
  . Fixed bug #76536 (PHP crashes with core dump when throwing exception in
    error handler). (Laruence)
  . Fixed bug #75231 (ReflectionProperty#getValue() incorrectly works with
    inherited classes). (Nikita)

- Standard:
  . Fixed bug #76505 (array_merge_recursive() is duplicating sub-array keys).
    (Laruence)
  . Fixed bug #71848 (getimagesize with $imageinfo returns false). (cmb)

- Win32:
  . Fixed bug #76459 (windows linkinfo lacks openbasedir check). (Anatol)

- ZIP:
  . Fixed bug #76461 (OPSYS_Z_CPM defined instead of OPSYS_CPM).
    (Dennis Birkholz, Remi)

07 Jun 2018, PHP 7.2.7

- Core:
  . Fixed bug #76337 (segfault when opcache enabled + extension use
    zend_register_class_alias). (xKhorasan)

- CLI Server:
  . Fixed bug #76333 (PHP built-in server does not find files if root path
    contains special characters). (Anatol)

- OpenSSL:
  . Fixed bug #76296 (openssl_pkey_get_public does not respect open_basedir).
    (Erik Lax, Jakub Zelenka)
  . Fixed bug #76174 (openssl extension fails to build with LibreSSL 2.7).
    (Jakub Zelenka)

- SPL:
  . Fixed bug #76367 (NoRewindIterator segfault 11). (Laruence)

- Standard:
  . Fixed bug #76410 (SIGV in zend_mm_alloc_small). (Laruence)
  . Fixed bug #76335 ("link(): Bad file descriptor" with non-ASCII path).
    (Anatol)

24 May 2018, PHP 7.2.6

- EXIF:
  . Fixed bug #76164 (exif_read_data zend_mm_heap corrupted). (cmb)

- FPM:
  . Fixed bug #76075 --with-fpm-acl wrongly tries to find libacl on FreeBSD.
    (mgorny)

- intl:
  . Fixed bug #74385 (Locale::parseLocale() broken with some arguments).
    (Anatol)

- Opcache:
  . Fixed bug #76205 (PHP-FPM sporadic crash when running Infinitewp). (Dmitry)
  . Fixed bug #76275 (Assertion failure in file cache when unserializing empty
    try_catch_array). (Nikita)
  . Fixed bug #76281 (Opcache causes incorrect "undefined variable" errors).
    (Nikita)

- Reflection:
  . Fixed arginfo of array_replace(_recursive) and array_merge(_recursive).
    (carusogabriel)

- Session:
  . Fixed bug #74892 (Url Rewriting (trans_sid) not working on urls that start
    with "#"). (Andrew Nester)

26 Apr 2018, PHP 7.2.5

- Core:
  . Fixed bug #75722 (Convert valgrind detection to configure option).
    (Michael Heimpold)

- Date:
  . Fixed bug #76131 (mismatch arginfo for date_create). (carusogabriel)

- Exif:
  . Fixed bug #76130 (Heap Buffer Overflow (READ: 1786) in exif_iif_add_value).
    (Stas)

- FPM:
  . Fixed bug #68440 (ERROR: failed to reload: execvp() failed: Argument list
    too long). (Jacob Hipps)
  . Fixed incorrect write to getenv result in FPM reload. (Jakub Zelenka)

- GD:
  . Fixed bug #52070 (imagedashedline() - dashed line sometimes is not visible).
    (cmb)

- iconv:
  . Fixed bug #76249 (stream filter convert.iconv leads to infinite loop on
    invalid sequence). (Stas)

- intl:
  . Fixed bug #76153 (Intl compilation fails with icu4c 61.1). (Anatol)

- ldap:
  . Fixed bug #76248 (Malicious LDAP-Server Response causes Crash). (Stas)

- mbstring:
  . Fixed bug #75944 (Wrong cp1251 detection). (dmk001)
  . Fixed bug #76113 (mbstring does not build with Oniguruma 6.8.1).
    (chrullrich, cmb)

- ODBC:
  . Fixed bug #76088 (ODBC functions are not available by default on Windows).
    (cmb)

- Opcache:
  . Fixed bug #76094 (Access violation when using opcache). (Laruence)

- Phar:
  . Fixed bug #76129 (fix for CVE-2018-5712 may not be complete). (Stas)

- phpdbg:
  . Fixed bug #76143 (Memory corruption: arbitrary NUL overwrite). (Laruence)

- SPL:
  . Fixed bug #76131 (mismatch arginfo for splarray constructor).
    (carusogabriel)

- standard:
  . Fixed bug #74139 (mail.add_x_header default inconsistent with docs). (cmb)
  . Fixed bug #75996 (incorrect url in header for mt_rand). (tatarbj)

29 Mar 2018, PHP 7.2.4

- Core:
  . Fixed bug #76025 (Segfault while throwing exception in error_handler).
    (Dmitry, Laruence)
  . Fixed bug #76044 ('date: illegal option -- -' in ./configure on FreeBSD).
    (Anatol)

- FPM:
  . Fixed bug #75605 (Dumpable FPM child processes allow bypassing opcache
    access controls). (Jakub Zelenka)

- FTP:
  . Fixed ftp_pasv arginfo. (carusogabriel)

-GD:
  . Fixed bug #73957 (signed integer conversion in imagescale()). (cmb)
  . Fixed bug #76041 (null pointer access crashed php). (cmb)
  . Fixed imagesetinterpolation arginfo. (Gabriel Caruso)

- iconv:
  . Fixed bug #75867 (Freeing uninitialized pointer). (Philip Prindeville)

- Mbstring:
  . Fixed bug #62545 (wrong unicode mapping in some charsets). (cmb)

- Opcache:
  . Fixed bug #75969 (Assertion failure in live range DCE due to block pass
    misoptimization). (Nikita)

- OpenSSL:
  . Fixed openssl_* arginfos. (carusogabriel)

- PCNTL:
  . Fixed bug #75873 (pcntl_wexitstatus returns incorrect on Big_Endian platform
    (s390x)). (Sam Ding)

- Phar:
  . Fixed bug #76085 (Segmentation fault in buildFromIterator when directory
    name contains a \n). (Laruence)

- Standard:
  . Fixed bug #75961 (Strange references behavior). (Laruence)
  . Fixed some arginfos. (carusogabriel)
  . Fixed bug #76068 (parse_ini_string fails to parse "[foo]\nbar=1|>baz" with
    segfault). (Anatol)

01 Mar 2018, PHP 7.2.3

- Core:
  . Fixed bug #75864 ("stream_isatty" returns wrong value on s390x). (Sam Ding)

- Apache2Handler:
  . Fixed bug #75882 (a simple way for segfaults in threadsafe php just with
    configuration). (Anatol)

- Date:
  . Fixed bug #75857 (Timezone gets truncated when formatted). (carusogabriel)
  . Fixed bug #75928 (Argument 2 for `DateTimeZone::listIdentifiers()` should
    accept `null`). (Pedro Lacerda)
  . Fixed bug #68406 (calling var_dump on a DateTimeZone object modifies it).
    (jhdxr)

- LDAP:
  . Fixed bug #49876 (Fix LDAP path lookup on 64-bit distros). (dzuelke)

- libxml2:
  . Fixed bug #75871 (use pkg-config where available). (pmmaga)

- PGSQL:
  . Fixed bug #75838 (Memory leak in pg_escape_bytea()). (ard_1 at mail dot ru)

- Phar:
  . Fixed bug #54289 (Phar::extractTo() does not accept specific directories to
    be extracted). (bishop)
  . Fixed bug #65414 (deal with leading slash while adding files correctly).
    (bishopb)
  . Fixed bug #65414 (deal with leading slash when adding files correctly).
    (bishopb)

- ODBC:
  . Fixed bug #73725 (Unable to retrieve value of varchar(max) type). (Anatol)

- Opcache:
  . Fixed bug #75729 (opcache segfault when installing Bitrix). (Nikita)
  . Fixed bug #75893 (file_get_contents $http_response_header variable bugged
    with opcache). (Nikita)
  . Fixed bug #75938 (Modulus value not stored in variable). (Nikita)

- SPL:
  . Fixed bug #74519 (strange behavior of AppendIterator). (jhdxr)

- Standard:
  . Fixed bug #75916 (DNS_CAA record results contain garbage). (Mike,
    Philip Sharp)
  . Fixed bug #75981 (Prevent reading beyond buffer start in http wrapper).
    (Stas)

01 Feb 2018, PHP 7.2.2

- Core:
  . Fixed bug #75742 (potential memleak in internal classes's static members).
    (Laruence)
  . Fixed bug #75679 (Path 260 character problem). (Anatol)
  . Fixed bug #75614 (Some non-portable == in shell scripts). (jdolecek)
  . Fixed bug #75786 (segfault when using spread operator on generator passed
    by reference). (Nikita)
  . Fixed bug #75799 (arg of get_defined_functions is optional). (carusogabriel)
  . Fixed bug #75396 (Exit inside generator finally results in fatal error).
    (Nikita)

- FCGI:
  . Fixed bug #75794 (getenv() crashes on Windows 7.2.1 when second parameter is
    false). (Anatol)

- IMAP:
  . Fixed bug #75774 (imap_append HeapCorruction). (Anatol)

- Opcache:
  . Fixed bug #75720 (File cache not populated after SHM runs full). (Dmitry)
  . Fixed bug #75687 (var 8 (TMP) has array key type but not value type).
    (Nikita, Laruence)
  . Fixed bug #75698 (Using @ crashes php7.2-fpm). (Nikita)
  . Fixed bug #75579 (Interned strings buffer overflow may cause crash).
    (Dmitry)

- PDO:
  . Fixed bug #75616 (PDO extension doesn't allow to be built shared on Darwin).
    (jdolecek)

- PDO MySQL:
  . Fixed bug #75615 (PDO Mysql module can't be built as module). (jdolecek)

- PGSQL:
  . Fixed bug #75671 (pg_version() crashes when called on a connection to
    cockroach). (magicaltux at gmail dot com)

- Readline:
  . Fixed bug #75775 (readline_read_history segfaults with empty file).
    (Anatol)

- SAPI:
  . Fixed bug #75735 ([embed SAPI] Segmentation fault in
    sapi_register_post_entry). (Laruence)

- SOAP:
  . Fixed bug #70469 (SoapClient generates E_ERROR even if exceptions=1 is
    used). (Anton Artamonov)
  . Fixed bug #75502 (Segmentation fault in zend_string_release). (Nikita)

- SPL:
  . Fixed bug #75717 (RecursiveArrayIterator does not traverse arrays by
    reference). (Nikita)
  . Fixed bug #75242 (RecursiveArrayIterator doesn't have constants from parent
    class). (Nikita)
  . Fixed bug #73209 (RecursiveArrayIterator does not iterate object
    properties). (Nikita)

- Standard:
   . Fixed bug #75781 (substr_count incorrect result). (Laruence)
   . Fixed bug #75653 (array_values don't work on empty array). (Nikita)

- Zip:
  . Display headers (buildtime) and library (runtime) versions in phpinfo
    (with libzip >= 1.3.1). (Remi)

04 Jan 2018, PHP 7.2.1

- Core:
  . Fixed bug #75573 (Segmentation fault in 7.1.12 and 7.0.26). (Laruence)
  . Fixed bug #75384 (PHP seems incompatible with OneDrive files on demand).
    (Anatol)
  . Fixed bug #75525 (Access Violation in vcruntime140.dll). (Anatol)
  . Fixed bug #74862 (Unable to clone instance when private __clone defined).
    (Daniel Ciochiu)
  . Fixed bug #75074 (php-process crash when is_file() is used with strings
    longer 260 chars). (Anatol)
  . Fixed bug #69727 (Remove timestamps from build to make it reproducible).
    (jelle van der Waa)

- CLI server:
  . Fixed bug #73830 (Directory does not exist). (Anatol)

- FPM:
  . Fixed bug #64938 (libxml_disable_entity_loader setting is shared between
    requests). (Remi)

- GD:
  . Fixed bug #75571 (Potential infinite loop in gdImageCreateFromGifCtx).
    (Christoph)

- Opcache:
  . Fixed bug #75608 ("Narrowing occurred during type inference" error).
    (Laruence, Dmitry)
  . Fixed bug #75579 (Interned strings buffer overflow may cause crash).
    (Dmitry)
  . Fixed bug #75570 ("Narrowing occurred during type inference" error).
    (Dmitry)
  . Fixed bug #75681 (Warning: Narrowing occurred during type inference,
    specific case). (Nikita)
  . Fixed bug #75556 (Invalid opcode 138/1/1). (Laruence)

- PCRE:
  . Fixed bug #74183 (preg_last_error not returning error code after error).
    (Andrew Nester)

- Phar:
  . Fixed bug #74782 (remove file name from output to avoid XSS). (stas)

- Standard:
  . Fixed bug #75511 (fread not free unused buffer). (Laruence)
  . Fixed bug #75514 (mt_rand returns value outside [$min,$max]+ on 32-bit)
    (Remi)
  . Fixed bug #75535 (Inappropriately parsing HTTP response leads to PHP
    segment fault). (Nikita)
  . Fixed bug #75409 (accept EFAULT in addition to ENOSYS as indicator
    that getrandom() is missing). (sarciszewski)
  . Fixed bug #73124 (php_ini_scanned_files() not reporting correctly).
    (John Stevenson)
  . Fixed bug #75574 (putenv does not work properly if parameter contains
    non-ASCII unicode character). (Anatol)

- Zip:
  . Fixed bug #75540 (Segfault with libzip 1.3.1). (Remi)

30 Nov 2017, PHP 7.2.0

- BCMath:
  . Fixed bug #46564 (bcmod truncates fractionals). (liborm85)

- CLI:
  . Fixed bug #74849 (Process is started as interactive shell in PhpStorm).
    (Anatol)
  . Fixed bug #74979 (Interactive shell opening instead of script execution
    with -f flag). (Anatol)

- CLI server:
  . Fixed bug #60471 (Random "Invalid request (unexpected EOF)" using a router
    script). (SammyK)

- Core:
  . Added ZEND_COUNT, ZEND_GET_CLASS, ZEND_GET_CALLED_CLASS, ZEND_GET_TYPE,
    ZEND_FUNC_NUM_ARGS, ZEND_FUNC_GET_ARGS instructions, to implement
    corresponding builtin functions. (Dmitry)
  . "Countable" interface is moved from SPL to Core. (Dmitry)
  . Added ZEND_IN_ARRAY instruction, implementing optimized in_array() builtin
    function, through hash lookup in flipped array. (Dmitry)
  . Removed IS_TYPE_IMMUTABLE (it's the same as COPYABLE & !REFCOUNTED). (Dmitry)
  . Removed the sql.safe_mode directive. (Kalle)
  . Removed support for Netware. (Kalle)
  . Renamed ReflectionClass::isIterateable() to ReflectionClass::isIterable()
    (alias original name for BC). (Sara)
  . Fixed bug #54535 (WSA cleanup executes before MSHUTDOWN). (Kalle)
  . Implemented FR #69791 (Disallow mail header injections by extra headers)
    (Yasuo)
  . Implemented FR #49806 (proc_nice() for Windows). (Kalle)
  . Fix pthreads detection when cross-compiling (ffontaine)
  . Fixed memory leaks caused by exceptions thrown from destructors. (Bob,
    Dmitry).
  . Fixed bug #73215 (uniqid() should use better random source). (Yasuo)
  . Implemented FR #72768 (Add ENABLE_VIRTUAL_TERMINAL_PROCESSING flag for
    php.exe). (Michele Locati)
  . Implemented "Convert numeric keys in object/array casts" RFC, fixes
    bugs #53838, #61655, #66173, #70925, #72254, etc. (Andrea)
  . Implemented "Deprecate and Remove Bareword (Unquoted) Strings" RFC.
    (Rowan Collins)
  . Raised minimum supported Windows versions to Windows 7/Server 2008 R2.
    (Anatol)
  . Implemented minor optimization in array_keys/array_values(). (Sara)
  . Added PHP_OS_FAMILY constant to determine on which OS we are. (Jan Altensen)
  . Fixed bug #73987 (Method compatibility check looks to original
    definition and not parent). (pmmaga)
  . Fixed bug #73991 (JSON_OBJECT_AS_ARRAY not respected). (Sara)
  . Fixed bug #74053 (Corrupted class entries on shutdown when a destructor
    spawns another object). (jim at commercebyte dot com)
  . Fixed bug #73971 (Filename got limited to MAX_PATH on Win32 when scan
    directory). (Anatol)
  . Fixed bug #72359, bug #72451, bug #73706, bug #71115 and others related
    to interned strings handling in TS builds. (Anatol, Dmitry)
  . Implemented "Trailing Commas In List Syntax" RFC for group use lists only.
    (Sammy Kaye Powers)
  . Fixed bug #74269 (It's possible to override trait property with different
    loosely-equal value). (pmmaga)
  . Fixed bug #61970 (Restraining __construct() access level in subclass gives
    a fatal error). (pmmaga)
  . Fixed bug #63384 (Cannot override an abstract method with an abstract
    method). (pmmaga, wes)
  . Fixed bug #74607 (Traits enforce different inheritance rules). (pmmaga)
  . Fixed misparsing of abstract unix domain socket names. (Sara)
  . Change PHP_OS_FAMILY value from "OSX" to "Darwin". (Sebastian, Kalle)
  . Allow loading PHP/Zend extensions by name in ini files (extension=<name>).
    (francois at tekwire dot net)
  . Added object type annotation. (brzuchal)
  . Fixed bug #74815 (crash with a combination of INI entries at startup).
    (Anatol)
  . Fixed bug #74836 (isset on zero-prefixed numeric indexes in array broken).
    (Dmitry)
  . Added new VM instuctions ISSET_ISEMPTY_CV and UNSET_CV. Previously they
    were implemented as ISSET_ISEMPTY_VAR and UNSET_VAR variants with
    ZEND_QUICK_SET flag. (Nikita, Dmitry)
  . Fixed bug #49649 (unserialize() doesn't handle changes in property
    visibility). (pmmaga)
  . Fixed #74866 (extension_dir = "./ext" now use current directory for base).
    (Francois Laupretre)
  . Implemented FR #74963 (Improved error message on fetching property of
    non-object). (Laruence)
  . Fixed Bug #75142 (buildcheck.sh check for autoconf version needs to be updated
    for v2.64). (zizzy at zizzy dot net, Remi)
  . Fixed bug #74878 (Data race in ZTS builds). (Nikita, Dmitry)
  . Fixed bug #75515 ("stream_copy_to_stream" doesn't stream anymore). (Sara)

- cURL:
  . Fixed bug #75093 (OpenSSL support not detected). (Remi)
  . Better fix for #74125 (use pkg-config instead of curl-config). (Remi)

- Date:
  . Fixed bug #55407 (Impossible to prototype DateTime::createFromFormat).
    (kelunik)
  . Implemented FR #71520 (Adding the DateTime constants to the
    DateTimeInterface interface). (Majkl578)
  . Fixed bug #75149 (redefinition of typedefs ttinfo and t1info). (Remi)
  . Fixed bug #75222 (DateInterval microseconds property always 0). (jhdxr)

- Dba:
  . Fixed bug #72885 (flatfile: dba_fetch() fails to read replaced entry).
    (Anatol)

- DOM:
  . Implement #74837 (Implement Countable for DomNodeList and DOMNamedNodeMap).
    (Andreas Treichel)

- EXIF:
  . Added support for vendor specific tags for the following formats:
    Samsung, DJI, Panasonic, Sony, Pentax, Minolta, Sigma/Foveon, AGFA,
	Kyocera, Ricoh & Epson. (Kalle)
  . Fixed bug #72682 (exif_read_data() fails to read all data for some
    images). (Kalle)
  . Fixed bug #71534 (Type confusion in exif_read_data() leading to heap
    overflow in debug mode). (hlt99 at blinkenshell dot org, Kalle)
  . Fixed bug #68547 (Exif Header component value check error).
    (sjh21a at gmail dot com, Kalle)
  . Fixed bug #66443 (Corrupt EXIF header: maximum directory nesting level
    reached for some cameras). (Kalle)
  . Fixed Redhat bug #1362571 (PHP not returning full results for
    exif_read_data function). (Kalle)
  . Implemented #65187 (exif_read_data/thumbnail: add support for stream
    resource). (Kalle)
  . Deprecated the read_exif_data() alias. (Kalle)
  . Fixed bug #74428 (exif_read_data(): "Illegal IFD size" warning occurs with
    correct exif format). (bradpiccho at gmail dot com, Kalle)
  . Fixed bug #72819 (EXIF thumbnails not read anymore). (Kalle)
  . Fixed bug #62523 (php crashes with segfault when exif_read_data called).
    (Kalle)
  . Fixed bug #50660 (exif_read_data(): Illegal IFD offset (works fine with
    other exif readers). (skinny dot bravo at gmail dot com, Kalle)

- Fileinfo:
  . Upgrade bundled libmagic to 5.31. (Anatol)

- FPM:
  . Configuration to limit fpm slow log trace callers. (Sannis)
  . Fixed bug #75212 (php_value acts like php_admin_value). (Remi)

- FTP:
  . Implement MLSD for structured listing of directories. (blar)
  . Added ftp_append() function. (blar)

- GD:
  . Implemented imageresolution as getter and setter (Christoph)
  . Fixed bug #74744 (gd.h: stdarg.h include missing for va_list use in
    gdErrorMethod). (rainer dot jung at kippdata dot de, cmb)
  . Fixed bug #75111 (Memory disclosure or DoS via crafted .bmp image). (cmb)

- GMP:
  . Fixed bug #70896 (gmp_fact() silently ignores non-integer input). (Sara)

- Hash:
  . Changed HashContext from resource to object. (Rouven Weßling, Sara)
  . Disallowed usage of non-cryptographic hash functions with HMAC and PBKDF2.
    (Andrey Andreev, Nikita)
  . Fixed Bug #75284 (sha3 is not supported on bigendian machine). (Remi)

- IMAP:
  . Fixed bug #72324 (imap_mailboxmsginfo() return wrong size).
    (ronaldpoon at udomain dot com dot hk, Kalle)

- Intl:
  . Fixed bug #63790 (test using Spoofchecker which may be unavailable). (Sara)
  . Fixed bug #75378 ([REGRESSION] IntlDateFormatter::parse() does not change
    $position argument). (Laruence)

- JSON:
  . Add JSON_INVALID_UTF8_IGNORE and JSON_INVALID_UTF8_SUBSTITUTE options for
    json_encode and json_decode to ignore or replace invalid UTF-8 byte
    sequences - it addresses request #65082. (Jakub Zelenka)
  . Fixed bug #75185 (Buffer overflow in json_decode() with
    JSON_INVALID_UTF8_IGNORE or JSON_INVALID). (Jakub Zelenka)
  . Fixed bug #68567 (JSON_PARTIAL_OUTPUT_ON_ERROR can result in JSON with null
    key). (Jakub Zelenka)

- LDAP:
  . Implemented FR #69445 (Support for LDAP EXOP operations)
  . Fixed support for LDAP_OPT_SERVER_CONTROLS and LDAP_OPT_CLIENT_CONTROLS in ldap_get_option
  . Fixed passing an empty array to ldap_set_option for client or server controls.

- Mbstring:
  . Implemented request #66024 (mb_chr() and mb_ord()). (Masakielastic, Yasuo)
  . Implemented request #65081 (mb_scrub()). (Masakielastic, Yasuo)
  . Implemented request #69086 (enhancement for mb_convert_encoding() that
    handles multibyte replacement char nicely). (Masakielastic, Yasuo)
  . Added array input support to mb_convert_encoding(). (Yasuo)
  . Added array input support to mb_check_encoding(). (Yasuo)
  . Fixed bug #69079 (enhancement for mb_substitute_character). (masakielastic)
  . Update to oniguruma version 6.3.0. (Remi)
  . Fixed bug #69267 (mb_strtolower fails on titlecase characters). (Nikita)

- Mcrypt:
  . The deprecated mcrypt extension has been moved to PECL. (leigh)

- Opcache:
  . Added global optimisation passes based on data flow analysis using Single
    Static Assignment (SSA) form: Sparse Conditional Constant Propagation (SCCP),
    Dead Code Elimination (DCE), and removal of unused local variables
    (Nikita, Dmitry)
  . Fixed incorect constant conditional jump elimination. (Dmitry)
  . Fixed bug #75230 (Invalid opcode 49/1/8 using opcache). (Laruence)
  . Fixed bug (assertion fails with extended info generated). (Laruence)
  . Fixed bug (Phi sources removel). (Laruence)
  . Fixed bug #75370 (Webserver hangs on valid PHP text). (Laruence)
  . Fixed bug #75357 (segfault loading WordPress wp-admin). (Laruence)

- OpenSSL:
  . Use TLS_ANY for default ssl:// and tls:// negotiation. (kelunik)
  . Fix leak in openssl_spki_new(). (jelle at vdwaa dot nl)
  . Added openssl_pkcs7_read() and pk7 parameter to openssl_pkcs7_verify().
    (jelle at vdwaa dot nl)
  . Add ssl security_level stream option to support OpenSSL security levels.
    (Jakub Zelenka).
  . Allow setting SNI cert and private key in separate files. (Jakub Zelenka)
  . Fixed bug #74903 (openssl_pkcs7_encrypt() uses different EOL than before).
    (Anatol)
  . Automatically load OpenSSL configuration file. (Jakub Zelenka)

- PCRE:
  . Added support for PCRE JIT fast path API. (dmitry)
  . Fixed bug #61780 (Inconsistent PCRE captures in match results). (cmb)
  . Fixed bug #74873 (Minor BC break: PCRE_JIT changes output of preg_match()).
    (Dmitry)
  . Fixed bug #75089 (preg_grep() is not reporting PREG_BAD_UTF8_ERROR after
    first input string). (Dmitry)
  . Fixed bug #75223 (PCRE JIT broken in 7.2). (Dmitry)
  . Fixed bug #75285 (Broken build when system libpcre don't have jit support).
    (Remi)

- phar:
  . Fixed bug #74196 (phar does not correctly handle names containing dots).
    (mhagstrand)

- PDO:
  . Add "Sent SQL" to debug dump for emulated prepares. (Adam Baratz)
  . Add parameter types for national character set strings. (Adam Baratz)

- PDO_DBlib:
  . Fixed bug #73234 (Emulated statements let value dictate parameter type).
    (Adam Baratz)
  . Fixed bug #73396 (bigint columns are returned as strings). (Adam Baratz)
  . Expose DB-Library version as \PDO::DBLIB_ATTR_VERSION attribute on \PDO
    instance. (Adam Baratz)
  . Add test coverage for bug #72969. (Jeff Farr)

- PDO_OCI:
  . Fixed Bug #74537 (Align --with-pdo-oci configure option with --with-oci8 syntax).
    (Tianfang Yang)

- PDO_Sqlite
  . Switch to sqlite3_prepare_v2() and sqlite3_close_v2() functions (rasmus)

- PHPDBG
  . Added extended_value to opcode dump output. (Sara)

- Session:
  . Fixed bug #73461 (Prohibit session save handler recursion). (Yasuo)
  . PR #2233 Removed register_globals related code and "!" can be used as $_SESSION key name. (Yasuo)
  . Improved bug #73100 fix. 'user' save handler can only be set by session_set_save_handler()
  . Fixed bug #74514 (5 session functions incorrectly warn when calling in
    read-only/getter mode). (Yasuo)
  . Fixed bug #74936 (session_cache_expire/cache_limiter/save_path() trigger a
    warning in read mode). (morozov)
  . Fixed bug #74941 (session fails to start after having headers sent).
    (morozov)

- Sodium:
  . New cryptographic extension
  . Added missing bindings for libsodium > 1.0.13. (Frank)

- SPL:
  . Fixed bug #71412 (Incorrect arginfo for ArrayIterator::__construct).
    (tysonandre775 at hotmail dot com)
  . Added spl_object_id(). (Tyson Andre)

- SQLite3:
  . Implement writing to blobs. (bohwaz at github dot com)
  . Update to Sqlite 3.20.1. (cmb)

- Standard:
  . Fixed bug #69442 (closing of fd incorrect when PTS enabled). (jaytaph)
  . Fixed bug #74300 (unserialize accepts two plus/minus signs for float number exponent part).
    (xKerman)
  . Compatibility with libargon2 versions 20161029 and 20160821.
    (charlesportwoodii at erianna dot com)
  . Fixed Bug #74737 (mysqli_get_client_info reflection info).
    (mhagstrand at gmail dot com)
  . Add support for extension name as argument to dl().
    (francois at tekwire dot net)
  . Fixed bug #74851 (uniqid() without more_entropy performs badly).
    (Emmanuel Dreyfus)
  . Fixed bug #74103 (heap-use-after-free when unserializing invalid array
    size). (Nikita)
  . Fixed bug #75054 (A Denial of Service Vulnerability was found when
    performing deserialization). (Nikita)
  . Fixed bug #75170 (mt_rand() bias on 64-bit machines). (Nikita)
  . Fixed bug #75221 (Argon2i always throws NUL at the end). (cmb)

- Streams:
  . Default ssl/single_dh_use and ssl/honor_cipher_order to true. (kelunik)

- XML:
  . Moved utf8_encode() and utf8_decode() to the Standard extension. (Andrea)

- XMLRPC:
  . Use Zend MM for allocation in bundled libxmlrpc (Joe)

- ZIP:
  . Add support for encrypted archives. (Remi)
  . Use of bundled libzip is deprecated, --with-libzip option is recommended. (Remi)
  . Fixed Bug #73803 (Reflection of ZipArchive does not show public properties). (Remi)
  . ZipArchive implements countable, added ZipArchive::count() method. (Remi)
  . Fix segfault in php_stream_context_get_option call. (Remi)
  . Fixed bug #75143 (new method setEncryptionName() seems not to exist
    in ZipArchive). (Anatol)

- zlib:
  . Expose inflate_get_status() and inflate_get_read_len() functions.
    (Matthew Trescott)<|MERGE_RESOLUTION|>--- conflicted
+++ resolved
@@ -14,7 +14,6 @@
   . Fixed bug #77956 (When mysqli.allow_local_infile = Off, use a meaningful
     error message). (Sjon Hortensius)
 
-<<<<<<< HEAD
 - MySQLnd:
   . Fixed bug #77955 (Random segmentation fault in mysqlnd from php-fpm).
     (Nikita)
@@ -22,11 +21,10 @@
 - Opcache:
   . Fixed bug #78015 (Incorrect evaluation of expressions involving partials
     arrays in SCCP). (Nikita)
-=======
+
 - OpenSSL:
   . Fixed bug #78079 (openssl_encrypt_ccm.phpt fails with OpenSSL 1.1.1c).
     (Jakub Zelenka)
->>>>>>> 2e025794
 
 - Sockets:
   . Fixed bug #78038 (Socket_select fails when resource array contains
