--- conflicted
+++ resolved
@@ -38,17 +38,10 @@
   . Fixed bug #77794 (Incorrect Date header format in built-in server).
     (kelunik)
 
-<<<<<<< HEAD
-=======
-- Date:
-  . Fixed bug #77909 (DatePeriod::__construct() with invalid recurrence count
-    value). (Ignace Nyamagana Butera)
-
 - EXIF
   . Fixed bug #77950 (Heap-buffer-overflow in _estrndup via exif_process_IFD_TAG). 
     (CVE-2019-11036) (Stas)
 
->>>>>>> 1210c3b9
 - Interbase:
   . Fixed bug #72175 (Impossibility of creating multiple connections to
     Interbase with php 7.x). (Nikita)
@@ -60,6 +53,9 @@
 - LDAP:
   . Fixed bug #77869 (Core dump when using server controls) (mcmic)
 
+- Mail
+  . Fixed bug #77821 (Potential heap corruption in TSendMail()). (cmb)
+
 - mbstring:
   . Implemented FR #72777 (Implement regex stack limits for mbregex functions).
     (Yasuo Ohgaki, Stas)
@@ -67,9 +63,6 @@
 - MySQLi:
   . Fixed bug #77773 (Unbuffered queries leak memory - MySQLi / mysqlnd).
     (Nikita)
-
-- Mail
-  . Fixed bug #77821 (Potential heap corruption in TSendMail()). (cmb)
 
 - PCRE:
   . Fixed bug #77827 (preg_match does not ignore \r in regex flags). (requinix,
@@ -122,10 +115,6 @@
 
 - COM:
   . Fixed bug #77578 (Crash when php unload). (cmb)
-
-- EXIF:
-  . Fixed bug #77753 (Heap-buffer-overflow in php_ifd_get32s). (Stas)
-  . Fixed bug #77831 (Heap-buffer-overflow in exif_iif_add_value). (Stas)
 
 - EXIF:
   . Fixed bug #77753 (Heap-buffer-overflow in php_ifd_get32s). (CVE-2019-11034)
