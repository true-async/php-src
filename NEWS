--- conflicted
+++ resolved
@@ -1,6 +1,5 @@
 PHP                                                                        NEWS
 |||||||||||||||||||||||||||||||||||||||||||||||||||||||||||||||||||||||||||||||
-<<<<<<< HEAD
 ?? ??? ????, PHP 8.0.0alpha1
 
 - Core:
@@ -12,93 +11,8 @@
 
 - Intl:
   . Removed deprecated INTL_IDNA_VARIANT_2003. (cmb)
-=======
-?? ??? ????, PHP 7.4.0alpha1
-
-- Core:
-  . Implemented request #76148 (Add array_key_exists() to the list of
-    specially compiled functions). (Majkl578)
-  . Fixed bug #77546 (iptcembed broken function). (gdegoulet)
-
-- CURL:
-  . Fixed bug #76480 (Use curl_multi_wait() so that timeouts are respected).
-    (Pierrick)
-
-- Date:
-  . Fixed bug #75232 (print_r of DateTime creating side-effect). (Nikita)
-
-- FFI:
-  . Added FFI extension. (Dmitry)
-
-- FPM:
-  . Implemented FR #72510 (systemd service should be hardened). (Craig Andrews)
-
-- GD:
-  . Fixed bug #73291 (imagecropauto() $threshold differs from external libgd).
-    (cmb)
-  . Fixed bug #76324 (cannot detect recent versions of freetype with
-    pkg-config). (Eli Schwartz)
-  . The bundled libgd behaves now like system libgd wrt. IMG_CROP_DEFAULT never
-    falling back to IMG_CROP_SIDES.
-  . The default $mode parameter of imagecropauto() has been changed to
-    IMG_CROP_DEFAULT; passing -1 is now deprecated.
-  . Added support for aspect ratio preserving scaling to a fixed height for
-    imagescale(). (Andreas Treichel)
-
-- Hash:
-  . The hash extension is now an integral part of PHP and cannot be disabled
-    as per RFC: https://wiki.php.net/rfc/permanent_hash_ext. (Kalle)
-
-- Intl:
-  . Raised requirements to ICU ≥ 50.1. (cmb)
-  . Changed default of $variant parameter of idn_to_ascii() and idn_to_utf8().
-    (cmb)
-
-- Opcache:
-  . Implemented preloading RFC: https://wiki.php.net/rfc/preload. (Dmitry)
-
-- OpenSSL:
-  . Added openssl_x509_verify function. (Ben Scholzen)
-  . openssl_random_pseudo_bytes() now throws in error conditions.
-    (Sammy Kaye Powers)
-
-- PDO_OCI:
-  . Implemented FR #76908 (PDO_OCI getColumnMeta() not implemented).
-    (Valentin Collet, Chris Jones, Remi)
-
-- PDO_SQLite:
-  . Implemented sqlite_stmt_readonly in PDO_SQLite. (BohwaZ)
-  . Raised requirements to SQLite 3.5.0. (cmb)
 
 - phpdbg:
   . Fixed bug #76596 (phpdbg support for display_errors=stderr). (kabel)
 
-- Sockets:
-  . Fixed bug #67619 (Validate length on socket_write). (thiagooak)
-
-- SQLite3:
-  . Unbundled libsqlite. (cmb)
-  . Raised requirements to SQLite 3.7.4. (cmb)
-  . Forbid (un)serialization of SQLite3, SQLite3Stmt and SQLite3Result. (cmb)
-  . Added support for the SQLite @name notation. (cmb, BohwaZ)
-  . Added SQLite3Stmt::getSQL() to retrieve the SQL of the statement. (Bohwaz)
-
-- SPL:
-  . Fixed bug #77518 (SeekableIterator::seek() should accept 'int' typehint as
-    documented). (Nikita)
-
-- Standard:
-  . Fixed bug #74764 (Bindto IPv6 works with file_get_contents but fails with
-    stream_socket_client). (Ville Hukkamäki)
-  . Implemented FR #38301 (field enclosure behavior in fputcsv). (cmb)
-  . Implemented FR #51496 (fgetcsv should take empty string as an escape). (cmb)
-
-- Reflection:
-  . Fixed bug #76737 (Unserialized reflection objects are broken, they
-    shouldn't be serializable). (Nikita)
-
-- Tidy:
-  . Added TIDY_TAG_* constants for HTML5 elements. (cmb)
->>>>>>> 25dc5f18
-
 <<< NOTE: Insert NEWS from last stable release here prior to actual release! >>>