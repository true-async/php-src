--- conflicted
+++ resolved
@@ -1,31 +1,6 @@
 PHP                                                                        NEWS
 |||||||||||||||||||||||||||||||||||||||||||||||||||||||||||||||||||||||||||||||
-<<<<<<< HEAD
 ?? ??? 2014, PHP 5.6.0 Release Candidate 3
-=======
-?? ??? 2014, PHP 5.5.16
-
-- COM:
-  . Fixed missing type checks in com_event_sink (Yussuf Khalil, Stas).
-
-- FPM:
-  . Fixed bug #67635 (php links to systemd libraries without using pkg-config).
-    (pacho@gentoo.org, Remi)
-
-- readline:
-  . Fixed bug #55496 (Interactive mode doesn't force a newline before the
-    prompt). (Bob, Johannes)
-  . Fixed bug #67496 (Save command history when exiting interactive shell
-    with control-c). (Dmitry Saprykin, Johannes)
-
-- Sessions:
-  . Fixed missing type checks in php_session_create_id (Yussuf Khalil, Stas).
-
-- OpenSSL:
-  . Fixed missing type checks in OpenSSL options (Yussuf Khalil, Stas).
-
-24 Jul 2014, PHP 5.5.15
->>>>>>> 531be966
 
 - Core:
   . Fixed bug #67497 (eval with parse error causes segmentation fault in
@@ -37,6 +12,9 @@
     (Laruence, Dmitry)
   . Implemented FR #34407 (ucwords and Title Case). (Tjerk)
 
+- COM:
+  . Fixed missing type checks in com_event_sink (Yussuf Khalil, Stas).
+
 - CLI server:
   . Fixed bug #66830 (Empty header causes PHP built-in web server to hang).
     (Adam)
@@ -58,6 +36,7 @@
   . Fixed bug #67555 (Cannot build against libpq 7.3). (Adam)
 
 - OpenSSL:
+  . Fixed missing type checks in OpenSSL options (Yussuf Khalil, Stas).
   . Fixed bug #67609 (TLS connections fail behind HTTP proxy). (Daniel Lowrey)
   . Fixed broken build against OpenSSL older than 0.9.8 where ECDH unavailable.
     (Lior Kaplan)
@@ -72,6 +51,7 @@
   . Fixed bug #67538 (SPL Iterators use-after-free). (CVE-2014-4670) (Laruence)
 
 - Session:
+  . Fixed missing type checks in php_session_create_id (Yussuf Khalil, Stas).
   . Fixed bug #66827 (Session raises E_NOTICE when session name variable is array).
     (Yasuo)
 
