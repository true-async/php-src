--- conflicted
+++ resolved
@@ -2,7 +2,6 @@
 |||||||||||||||||||||||||||||||||||||||||||||||||||||||||||||||||||||||||||||||
 ?? ??? 2012, PHP 5.4.9
 
-<<<<<<< HEAD
 - Core:
   . Fixed bug #63305 (zend_mm_heap corrupted with traits). (Dmitry, Laruence)
   . Fixed bug #63369 ((un)serialize() leaves dangling pointers, causes crashes).
@@ -15,14 +14,10 @@
 - Fileinfo:
   . Fixed bug #63248 (Load multiple magic files from a directory under Windows).
     (Anatoliy)
-=======
+
 - Libxml
   . Fixed bug #63389 (Missing context check on libxml_set_streams_context()
     causes memleak). (Laruence)
-
-- MySQL:
-  . Fixed compilation failure on mixed 32/64 bit systems. (Andrey)
->>>>>>> 2f1c4064
 
 - OCI8:
   . Fixed bug #63265 (Add ORA-00028 to the PHP_OCI_HANDLE_ERROR macro)
