--- conflicted
+++ resolved
@@ -9,11 +9,8 @@
     warning). (Girgias)
   . Fixed bug GH-12215 (Module entry being overwritten causes type errors in
     ext/dom). (nielsdos)
-<<<<<<< HEAD
   . Fixed bug GH-12207 (memory leak when class using trait with doc block).
     (rioderelfte)
-=======
->>>>>>> 4bfd3459
   . Fixed bug GH-12273 (__builtin_cpu_init check). (Freaky)
 
 - Filter:
