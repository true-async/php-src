PHP                                                                        NEWS
|||||||||||||||||||||||||||||||||||||||||||||||||||||||||||||||||||||||||||||||
?? ??? 2014, PHP 5.6.0 Beta 2

- Core:
  . Fixed bug #66015 (Unexpected array indexing in class's static property). (Bob)
  . Added (constant) string/array dereferencing to static scalar expressions
    to complete the set; now possible thanks to bug #66015 being fixed. (Bob)
  . Fixed bug #66568 (Update reflection information for unserialize() function).
    (Ferenc)
  . Fixed bug #66660 (Composer.phar install/update fails). (Ferenc)
  . Fixed bug #67024 (getimagesize should recognize BMP files with negative
    height). (Gabor Buella)
  . Fixed bug #67064  (Countable interface prevents using 2nd parameter
    ($mode) of count() function). (Bob)

- mysqlnd:
  . Added a new fetching mode to mysqlnd. (Andrey)

- PDO:
  . Fixed bug #66604 ('pdo/php_pdo_error.h' not copied to the include dir).
    (Matteo)

- SQLite:
  . Fixed bug #66967 (Updated bundled libsqlite to 3.8.4.3). (Anatol)

<<<<<<< HEAD
10 Apr 2014, PHP 5.6.0 Beta 1
=======
- XSL:
  . Fixed bug #53965 (<xsl:include> cannot find files with relative paths
    when loaded with "file://"). (Anatol)

- Apache2 Handler SAPI:
  . Fixed Apache log issue caused by APR's lack of support for %zu
    (APR issue https://issues.apache.org/bugzilla/show_bug.cgi?id=56120).
    (Jeff Trawick)

?? ??? 2014, PHP 5.5.11
>>>>>>> c5275b4a

- Core:
  . Allow zero length comparison in substr_compare() (Tjerk)
  . Fixed bug #60602 (proc_open() changes environment array) (Tjerk)
  . Fixed bug #61019 (Out of memory on command stream_get_contents). (Mike)
  . Fixed bug #64330 (stream_socket_server() creates wrong Abstract Namespace 
    UNIX sockets). (Mike)
  . Fixed bug #66182 (exit in stream filter produces segfault). (Mike)  
  . Fixed bug #66736 (fpassthru broken). (Mike)
  . Fixed bug #66822 (Cannot use T_POW in const expression) (Tjerk)
  . Fixed bug #67043 (substr_compare broke by previous change) (Tjerk)

- SPL:
  . Added feature #65545 (SplFileObject::fread()) (Tjerk)
  . Fixed bug #66834 (empty() does not work on classes that extend ArrayObject) (Tjerk)
  . Fixed bug #66702 (RegexIterator::INVERT_MATCH does not invert). (Joshua
    Thijssen)

- cURL:
  . Fixed bug #66109 (Can't reset CURLOPT_CUSTOMREQUEST to default behaviour)
    (Tjerk)
  . Fix compilation on libcurl versions between 7.10.5 and 7.12.2, inclusive.
    (Adam)

- Date:
  . Added DateTimeImmutable::createFromMutable to create a DateTimeImmutable
    object from an existing DateTime (mutable) object (Derick)

- Embed:
  . Fixed bug #65715 (php5embed.lib isn't provided anymore). (Anatol).

- Fileinfo:
  . Fixed bug #66820 (out-of-bounds memory access in fileinfo)
    (CVE-2014-2270). (Remi)
  . Fixed bug #66946i (fileinfo: extensive backtracking in awk rule regular
    expression). (CVE-2013-7345) (Remi)
  . Fixed bug #66987 (Memory corruption in fileinfo ext / bigendian).
    (Remi)


- GD:
  . Fixed bug #66815 (imagecrop(): insufficient fix for NULL defer
    CVE-2013-7327). (Tomas Hoger, Remi).
  . Fixed #66869 (Invalid 2nd argument crashes imageaffinematrixget) (Pierre)
  . Fixed bug #66887 (imagescale - poor quality of scaled image). (Remi)
  . Fixed bug #66890 (imagescale segfault). (Remi)
  . Fixed bug #66893 (imagescale ignore method argument). (Remi)

- GMP:
  . Fixed bug #66872 (invalid argument crashes gmp_testbit) (Pierre)

- Hash:
  . Fixed bug #66698 (Missing FNV1a32 and FNV1a64 hash functions).
    (Michael M Slusarz).
  . Implemented timing attack safe string comparison function
    (RFC: https://wiki.php.net/rfc/timing_attack). (Rouven Weßling)
  . hash_pbkdf2() now works correctly if the $length argument is not specified.
    (Nikita)

- Intl:
  . Fixed bug #66873 (A reproductible crash in UConverter when given invalid
    encoding) (Stas)

- Mail:
  . Fixed bug #66535 (Don't add newline after X-PHP-Originating-Script) (Tjerk)

- Mbstring:
  . Upgraded to oniguruma 5.9.5 (Anatol)

- Mcrypt:
  . No longer allow invalid key sizes, invalid IV sizes or missing required IV
    in mcrypt_encrypt, mcrypt_decrypt and the deprecated mode functions.
    (Nikita)
  . Use /dev/urandom as the default source for mcrypt_create_iv(). (Nikita)

- MySQLi:
  . Fixed bug #66762 (Segfault in mysqli_stmt::bind_result() when link closed)
    (Remi)

- OCI8
  . Fixed Bug #66875 (Improve performance of multi-row OCI_RETURN_LOB queries)
   (Perrier, Chris Jones)

- OpenSSL:
  . Fixed memory leak in windows cert verification on verify failure.
    (Chris Wright)
  . Peer certificate capturing via SSL context options now functions even if
    peer verification fails. (Daniel Lowrey)
  . Encrypted TLS servers now support the server name indication TLS extension
    via the new  "SNI_server_certs" SSL context option. (Daniel Lowrey)
  . Fixed bug #66833 (Default disgest algo is still MD5, switch to SHA1). (Remi)

- PCRE:
  . Added support for (*MARK) backtracking verbs. (Nikita)

- PDO_firebird:
  . Fixed Bug #66071 (memory corruption in error handling) (Popa)

- PDO_pgsql:
  . Cleaned up code by increasing the requirements to libpq versions providing
    PQexecParams, PQprepare, PQescapeStringConn, PQescapeByteaConn. According
    to the release notes that means 8.0.8+ or 8.1.4+. (Matteo)
  . Deprecated PDO::PGSQL_ATTR_DISABLE_NATIVE_PREPARED_STATEMENT, an
    undocument constant effectively equivalent to PDO::ATTR_EMULATE_PREPARES.
    (Matteo)
  . Added PDO::PGSQL_ATTR_DISABLE_PREPARES constant to execute the queries
    without preparing them, while still passing parameters separately from
    the command text using PQexecParams. (Matteo)

- Pgsql:
  . Read-only access to the socket stream underlying database connections is
    exposed via a new pg_socket() function to allow read/write polling when
    establishing asynchronous connections and executing queries in non-blocking
    applications. (Daniel Lowrey)
  . Asynchronous connections are now possible using the PGSQL_CONNECT_ASYNC
    flag in conjunction with a new pg_connect_poll() function and connection
    polling status constants. (Daniel Lowrey)
  . New pg_flush() and pg_consume_input() functions added to manually complete
    non-blocking reads/writes to underlying connection sockets. (Daniel Lowrey)

- Session
  . Remove session_gc() and session_serializer_name() wich were introduced in the first 5.6.0 alpha.

- SimpleXML:
  . Fixed bug #66084 (simplexml_load_string() mangles empty node name)
    (Anatol)

- SQLite:
  . Updated the bundled libsqlite to the version 3.8.3.1 (Anatol)

- XSL:
  . Fixed bug #53965 (<xsl:include> cannot find files with relative paths
    when loaded with "file://"). (Anatol)

|||||||||||||||||||||||||||||||||||||||||||||||||||||||||||||||||||||||||||||||
27 Feb 2014, PHP 5.6.0 Alpha 3

- Core
  . Expose get_debug_info class hook as __debugInfo() magic method. (Sara)
  . Implemented unified default encoding
    (RFC: https://wiki.php.net/rfc/default_encoding). (Yasuo Ohgaki)

- Curl
  . Check for openssl.cafile ini directive when loading CA certs. (Daniel Lowrey)
  . Remove cURL close policy related constants as these have no effect and are
    no longer used in libcurl. (Chris Wright)

- Fileinfo
  . Upgraded to libmagic-5.17 (Anatol)
  . Fixed bug #66731 (file: infinite recursion). (CVE-2014-1943) (Remi)

- FPM:
  . Added clear_env configuration directive to disable clearenv() call.
  (Github PR# 598, Paul Annesley)

- GD:
  . Fixed imagettftext to load the correct character map rather than the last one.
    (Scott)
  . Fixed bug #66714 ( imageconvolution breakage). (Brad Daily)

- JSON:
  . Fixed bug #65753 (JsonSerializeable couldn't implement on module extension)
  (chobieeee@php.net)

- OPCache
  . Added function opcache_is_script_cached(). (Danack)
  . Added information about interned strings usage. (Terry, Julien, Dmitry)

- OpenSSL
  . Fallback to Windows CA cert store for peer verification if no openssl.cafile
    ini directive or "cafile" SSL context option specified in Windows.
    (Chris Wright)
  . The openssl.cafile and openssl.capath ini directives introduced in alpha2
    now have PHP_INI_PERDIR accessibility (was PHP_INI_ALL). (Daniel Lowrey)
  . New "peer_name" SSL context option replaces "CN_match" (which still works
    as before but triggers E_DEPRECATED). (Daniel Lowrey)
  . Fixed segfault when accessing non-existent context for client SNI use
    (Daniel Lowrey)
  . Fixed bug #66501 (Add EC key support to php_openssl_is_private_key).
    (Mark Zedwood)
  . Fixed Bug #47030 (add new boolean "verify_peer_name" SSL context option
    allowing clients to verify cert names separately from the cert itself).
    "verify_peer_name" is enabled by default for client streams.
    (Daniel Lowrey)
  . Fixed Bug #65538 ("cafile" SSL context option now supports stream
    wrappers). (Daniel Lowrey)
  . New openssl_get_cert_locations() function to aid CA file and peer
    verification debugging. (Daniel Lowrey)
  . Encrypted stream wrappers now disable TLS compression by default.
    (Daniel Lowrey)
  . New "capture_session_meta" SSL context option allows encrypted client and
    server streams access to negotiated protocol/cipher information.
    (Daniel Lowrey)
  . New "honor_cipher_order" SSL context option allows servers to prioritize
    cipher suites of their choosing when negotiating SSL/TLS handshakes.
    (Daniel Lowrey)
  . New "single_ecdh_use" and "single_dh_use" SSL context options allow for
    improved forward secrecy in encrypted stream servers. (Daniel Lowrey)
  . New "dh_param" SSL context option allows stream servers control over
    the parameters when negotiating DHE cipher suites. (Daniel Lowrey)
  . New "ecdh_curve" SSL context option allowing stream servers to specify
    the curve to use when negotiating ephemeral ECDHE ciphers (defaults to
    NIST P-256). (Daniel Lowrey)
  . New "rsa_key_size" SSL context option gives stream servers control
    over the key size (in bits) used for RSA key agreements. (Daniel Lowrey)
  . Crypto methods for encrypted client and server streams now use
    bitwise flags for fine-grained protocol support. (Daniel Lowrey)
  . Added new tlsv1.0 stream wrapper to specify TLSv1 client/server method.
    tls wrapper now negotiates TLSv1, TLSv1.1 or TLSv1.2. (Daniel Lowrey)
  . Encrypted client streams now enable SNI by default. (Daniel Lowrey)
  . Encrypted streams now prioritize ephemeral key agreement and high strength
    ciphers by default. (Daniel Lowrey)
  . New OPENSSL_DEFAULT_STREAM_CIPHERS constant exposes default cipher
    list. (Daniel Lowrey)
  . New STREAM_CRYPTO_METHOD_* constants for enhanced control over the crypto
    methods negotiated encrypted server/client sessions. (Daniel Lowrey)
  . Encrypted stream servers now automatically mitigate potential DoS vector
    arising from client-initiated TLS renegotiation. New "reneg_limit",
    "reneg_window" and "reneg_limit_callback" SSL context options for custom
    renegotiation limiting control. (Daniel Lowrey)

- Pgsql:
  . pg_insert()/pg_select()/pg_update()/pg_delete() are no longer EXPERIMENTAL.
    (Yasuo)
  . Impremented FR #25854 Return value for pg_insert should be resource instead of bool.
    (Yasuo)
  . Implemented FR #41146 - Add "description" with exteneded flag pg_meta_data().
    pg_meta_data(resource $conn, string $table [, bool extended])
    It also made pg_meta_data() return "is enum" always.
    (Yasuo)

13 Feb 2014, PHP 5.6.0 Alpha 2
- Core:
  . Added T_POW (**) operator
    (RFC: https://wiki.php.net/rfc/pow-operator). (Tjerk Meesters)

- mysqli
  . Added new function mysqli_get_links_stats() as well as new INI variable
    mysqli.rollback_on_cached_plink of type bool (Andrey)

- PCRE:
  . Upgraded to PCRE 8.34. (Anatol)

- ldap
  . Added new function ldap_modify_batch(). (Ondrej Hosek)

- OpenSSL
  . Peer certificates now verified by default in client socket operations
    (RFC: https://wiki.php.net/rfc/tls-peer-verification). (Daniel Lowrey)
  . New openssl.cafile and openssl.capath ini directives. (Daniel Lowrey)

23 Jan 2014, PHP 5.6.0 Alpha 1
- CLI server:
  . Added some MIME types to the CLI web server. (Chris Jones)

- Core:
  . Improved IS_VAR operands fetching. (Laruence, Dmitry)
  . Improved empty string handling. Now ZE uses an interned string instead of
    allocation new empty string each time. (Laruence, Dmitry)
  . Implemented internal operator overloading
    (RFC: https://wiki.php.net/rfc/operator_overloading_gmp). (Nikita)
  . Made calls from incompatible context issue an E_DEPRECATED warning instead
    of E_STRICT (phase 1 of RFC: https://wiki.php.net/rfc/incompat_ctx).
	(Gustavo)
  . Uploads equal or greater than 2GB in size are now accepted.
    (Ralf Lang, Mike)
  . Reduced POST data memory usage by 200-300%. Changed INI setting
    always_populate_raw_post_data to throw a deprecation warning when enabling
	and to accept -1 for never populating the $HTTP_RAW_POST_DATA global 
	variable, which will be the default in future PHP versions. (Mike)
  . Implemented dedicated syntax for variadic functions
    (RFC: https://wiki.php.net/rfc/variadics). (Nikita)
  . Fixed bug #50333 Improving multi-threaded scalability by using
    emalloc/efree/estrdup (Anatol, Dmitry)
  . Implemented constant scalar expressions (with support for constants)
    (RFC: https://wiki.php.net/rfc/const_scalar_exprs). (Bob)
  . Fixed bug #65784 (Segfault with finally). (Laruence, Dmitry)
  . Fixed bug #66509 (copy() arginfo has changed starting from 5.4). (willfitch)

- cURL:
  . Implemented FR #65646 (re-enable CURLOPT_FOLLOWLOCATION with open_basedir
    or safe_mode). (Adam)

- FPM
  . Included apparmor support in fpm
    (RFC: https://wiki.php.net/rfc/fpm_change_hat). (Gernot Vormayr)

- GMP:
  . Moved GMP to use object as the underlying structure and implemented various
    improvements based on this.
    (RFC: https://wiki.php.net/rfc/operator_overloading_gmp). (Nikita)
  . Added gmp_root() and gmp_rootrem() functions for calculating nth roots.
    (Nikita)

- Hash:
  . Added gost-crypto (CryptoPro S-box) GOST hash algo. (Manuel Mausz)

- JSON:
  . Fixed case part of bug #64874 ("json_decode handles whitespace and
    case-sensitivity incorrectly")

- mysqlnd:
  . Disabled flag for SP OUT variables for 5.5+ servers as they are not natively
    supported by the overlying APIs. (Andrey)

- OPcache:
  . Added an optimization of class constants and constant calls to some
    internal functions (Laruence, Dmitry)
  . Added an optimization pass to convert FCALL_BY_NAME into DO_FCALL.
    (Laruence, Dmitry)
  . Added an optimization pass to merged identical constants (and related
    cache_slots) in op_array->literals table. (Laruence, Dmitry)
  . Added script level constant replacement optimization pass. (Dmitry)

- OpenSSL:
  . Added crypto_method option for the ssl stream context. (Martin Jansen)
  . Added certificate fingerprint support. (Tjerk Meesters)
  . Added explicit TLSv1.1 and TLSv1.2 stream transports. (Daniel Lowrey)
  . Fixed bug #65729 (CN_match gives false positive). (Tjerk Meesters)
  . Peer name verification matches SAN DNS names for certs using
    the Subject Alternative Name x509 extension. (Daniel Lowrey)
  . Fixed segfault when built against OpenSSL>=1.0.1 (Daniel Lowrey)
  . Added SPKAC support. (Jason Gerfen)

- PDO_pgsql:
  . Fixed Bug #42614 (PDO_pgsql: add pg_get_notify support). (Matteo)
  . Fixed Bug #63657 (pgsqlCopyFromFile, pgsqlCopyToArray use Postgres < 7.3
    syntax). (Matteo)

- phpdbg:
  . Included phpdbg sapi (RFC: https://wiki.php.net/rfc/phpdbg).
    (Felipe Pena, Joe Watkins and Bob Weinand)

- pgsql:
  . pg_version() returns full report which obtained by PQparameterStatus().
    (Yasuo)
  . Added pg_lo_truncate(). (Yasuo)
  . Added 64bit large object support for PostgreSQL 9.3 and later. (Yasuo)

- Session:
  . Fixed Bug #65315 (session.hash_function silently fallback to default md5)
    (Yasuo)
  . Implemented Request #17860 (Session write short circuit). (Yasuo)
  . Implemented Request #20421 (session_abort() and session_reset() function).
    (Yasuo)

- Standard:
  . Implemented FR #65634 (HTTP wrapper is very slow with protocol_version
    1.1). (Adam)
  . Implemented Change crypt() behavior w/o salt RFC. (Yasuo)
    https://wiki.php.net/rfc/crypt_function_salt
  . Implemented request #49824 (Change array_fill() to allow creating empty
    array). (Nikita)

- XMLReader:
  . Fixed bug #55285 (XMLReader::getAttribute/No/Ns methods inconsistency). 
    (Mike)

- Zip:
  . update libzip to version 1.11.2.
    PHP don't use any ilibzip private symbol anymore.  (Pierre, Remi)
  . new method ZipArchive::setPassword($password). (Pierre)
  . add --with-libzip option to build with system libzip. (Remi)
  . new methods:
    ZipArchive::setExternalAttributesName($name, $opsys, $attr [, $flags])
    ZipArchive::setExternalAttributesIndex($idx, $opsys, $attr [, $flags])
    ZipArchive::getExternalAttributesName($name, &$opsys, &$attr [, $flags])
    ZipArchive::getExternalAttributesIndex($idx, &$opsys, &$attr [, $flags])

<<< NOTE: Insert NEWS from last stable release here prior to actual release! >>><|MERGE_RESOLUTION|>--- conflicted
+++ resolved
@@ -24,20 +24,12 @@
 - SQLite:
   . Fixed bug #66967 (Updated bundled libsqlite to 3.8.4.3). (Anatol)
 
-<<<<<<< HEAD
-10 Apr 2014, PHP 5.6.0 Beta 1
-=======
-- XSL:
-  . Fixed bug #53965 (<xsl:include> cannot find files with relative paths
-    when loaded with "file://"). (Anatol)
-
 - Apache2 Handler SAPI:
   . Fixed Apache log issue caused by APR's lack of support for %zu
     (APR issue https://issues.apache.org/bugzilla/show_bug.cgi?id=56120).
     (Jeff Trawick)
 
-?? ??? 2014, PHP 5.5.11
->>>>>>> c5275b4a
+10 Apr 2014, PHP 5.6.0 Beta 1
 
 - Core:
   . Allow zero length comparison in substr_compare() (Tjerk)
