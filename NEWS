--- conflicted
+++ resolved
@@ -3,7 +3,6 @@
 ?? ??? ????, PHP 8.1.0alpha1
 
 - Core:
-<<<<<<< HEAD
   . Fixed inclusion order for phpize builds on Windows. (cmb)
   . Added missing hashtable insertion APIs for arr/obj/ref. (Sara)
   . Fixed bug #75474 (function scope static variables are not bound to a unique
@@ -12,503 +11,6 @@
     the method is private). (Nikita)
   . Implemented FR #77372 (Relative file path is removed from uploaded file).
     (Björn Tantau)
-=======
-  . Fixed bug #80960 (opendir() warning wrong info when failed on Windows).
-    (cmb)
-  . Fixed bug #67792 (HTTP Authorization schemes are treated as case-sensitive).
-    (cmb)
-  . Fixed bug #80972 (Memory exhaustion on invalid string offset). (girgias)
-
-- FPM:
-  . Fixed bug #65800 (Events port mechanism). (psumbera)
-
-- FTP:
-  . Fixed bug #80901 (Info leak in ftp extension). (cmb)
-  . Fixed bug #79100 (Wrong FTP error messages). (cmb)
-
-- GD:
-  . Fixed bug #81032 (GD install is affected by external libgd installation).
-    (Flavio Heleno, cmb)
-
-- MBString:
-  . Fixed bug #81011 (mb_convert_encoding removes references from arrays). (cmb)
-
-- ODBC:
-  . Fixed bug #80460 (ODBC doesn't account for SQL_NO_TOTAL indicator). (cmb)
-
-- Opcache:
-  . Fixed bug #81007 (JIT "not supported" on 32-bit x86 -- build problem?).
-    (Nikita)
-  . Fixed bug #81015 (Opcache optimization assumes wrong part of ternary
-    operator in if-condition). (Nikita)
-
-- PDO_MySQL:
-  . Fixed bug #81037 PDO discards error message text from prepared statement. (Kamil Tekiela)
-
-- PDO_ODBC:
-  . Fixed bug #44643 (bound parameters ignore explicit type definitions). (cmb)
-
-- PDO_pgsql:
-  . Reverted bug fix for #80892 (PDO::PARAM_INT is treated the same as
-    PDO::PARAM_STR). (Matteo)
-
-- pgsql:
-  . Fixed php_pgsql_fd_cast() wrt. php_stream_can_cast(). (cmb)
-
-- SPL:
-  . Fixed bug #80933 (SplFileObject::DROP_NEW_LINE is broken for NUL and CR).
-    (cmb, Nikita)
-
-- XMLReader:
-  . Fixed bug #73246 (XMLReader: encoding length not checked). (cmb)
-
-- Zip:
-  . Fixed bug #80863 (ZipArchive::extractTo() ignores references). (cmb)
-
-06 May 2021, PHP 8.0.6
-
-- PDO_pgsql:
-  . Revert "Fixed bug #80892 (PDO::PARAM_INT is treated the same as PDO::PARAM_STR)"
-    from PHP 8.0.5.
-
-29 Apr 2021, PHP 8.0.5
-
-- Core:
-  . Changed PowerPC CPU registers used by Zend VM to work around GCC bug.
-    Old registers (r28/r29) might be clobbered by _restgpr routine used for
-    return from C function compiled with -Os. (Dmitry)
-
-- DOM:
-  . Fixed bug #66783 (UAF when appending DOMDocument to element). (cmb)
-
-- FFI:
-  . Fixed bug #80847 (CData structs with fields of type struct can't be passed
-    as C function argument). (Nickolas Daniel da Silva, Dmitry)
-
-- FPM:
-  . Fixed bug #80024 (Duplication of info about inherited socket after pool
-    removing). (Jakub Zelenka)
-
-- FTP:
-  . Fixed bug #80880 (SSL_read on shutdown, ftp/proc_open). (cmb, Jakub
-    Zelenka)
-
-- Imap:
-  . Fixed bug #80710 (imap_mail_compose() header injection). (cmb, Stas)
-
-- LibXML:
-  . Fixed bug #73533 (Invalid memory access in php_libxml_xmlCheckUTF8). (cmb)
-
-- Opcache:
-  . Fixed bug #80839 (PHP problem with JIT). (Dmitry)
-  . Fixed bug #80861 (erronous array key overflow in 2D array with JIT).
-    (Dmitry)
-
-- Pcntl:
-  . Fixed bug #79812 (Potential integer overflow in pcntl_exec()). (cmb)
-
-- PDO_ODBC:
-  . Fixed bug #80783 (PDO ODBC truncates BLOB records at every 256th byte).
-    (cmb)
-
-- PDO_pgsql:
-  . Fixed bug #80892 (PDO::PARAM_INT is treated the same as PDO::PARAM_STR).
-    (Matteo)
-
-- Session:
-  . Fixed bug #80889 (Cannot set save handler when save_handler is invalid).
-    (cmb)
-
-- SOAP:
-  . Fixed bug #69668 (SOAP special XML characters in namespace URIs not
-    encoded). (cmb)
-
-- Standard:
-  . Fixed bug #80915 (Taking a reference to $_SERVER hides its values from
-    phpinfo()). (Rowan Tommins)
-  . Fixed bug #80914 ('getdir' accidentally defined as an alias of 'dir').
-    (Rowan Tommins)
-
-01 Apr 2021, PHP 8.0.4
-
-- Core:
-  . Fixed bug #75776 (Flushing streams with compression filter is broken). (cmb)
-  . Fixed bug #80811 (Function exec without $output but with $restult_code
-    parameter crashes). (Nikita)
-  . Fixed bug #80814 (threaded mod_php won't load on FreeBSD: No space
-    available for static Thread Local Storage). (Dmitry)
-
-- Dba:
-  . Fixed bug #80817 (dba_popen() may cause segfault during RSHUTDOWN). (cmb)
-
-- IMAP:
-  . Fixed bug #80800 (imap_open() fails when the flags parameter includes
-    CL_EXPUNGE). (girgias)
-
-- Intl:
-  . Fixed bug #80763 (msgfmt_format() does not accept DateTime references).
-    (cmb)
-
-- Libxml:
-  . Fixed bug #51903 (simplexml_load_file() doesn't use HTTP headers). (cmb)
-
-- MySQLnd:
-  . Fixed bug #80837 (Calling stmt_store_result after fetch doesn't throw an
-    error). (Kamil Tekiela)
-
-- Opcache:
-  . Fixed bug #80786 (PHP crash using JIT). (Nikita)
-  . Fixed bug #80782 (DASM_S_RANGE_VREG on PHP_INT_MIN-1). (Dmitry)
-
-- PCRE:
-  . Fixed bug #80866 (preg_split ignores limit flag when pattern with \K has
-    0-width fullstring match). (Kamil Tekiela)
-
-- Session:
-  . Fixed bug #80774 (session_name() problem with backslash). (cmb)
-
-- Standard:
-  . Fixed bug #80771 (phpinfo(INFO_CREDITS) displays nothing in CLI). (cmb)
-  . Fixed bug #78719 (http wrapper silently ignores long Location headers).
-    (cmb)
-  . Fixed bug #80838 (HTTP wrapper waits for HTTP 1 response after HTTP 101).
-    (manuelm)
-
-- Zip:
-  . Fixed bug #80825 (ZipArchive::isCompressionMethodSupported does not exist).
-    (cmb)
-
-18 Feb 2021, PHP 8.0.3
-
-- Core:
-  . Fixed #80706 (mail(): Headers after Bcc headers may be ignored). (cmb)
-
-- DOM:
-  . Fixed bug #80600 (DOMChildNode::remove() doesn't work on CharacterData
-    nodes). (beberlei)
-
-- Gettext:
-  . Fixed bug #53251 (bindtextdomain with null dir doesn't return old value).
-    (cmb)
-
-- MySQLnd:
-  . Fixed bug #78680 (mysqlnd's mysql_clear_password does not transmit
-    null-terminated password). (Daniel Black)
-  . Fixed bug #80713 (SegFault when disabling ATTR_EMULATE_PREPARES and
-    MySQL 8.0). (Nikita)
-
-- MySQLi:
-  . Fixed bug #74779 (x() and y() truncating floats to integers). (cmb)
-
-- Opcache:
-  . Fixed bug #80634 (write_property handler of internal classes is skipped on
-    preloaded JITted code). (Dmitry)
-  . Fixed bug #80682 (opcache doesn't honour pcre.jit option). (Remi)
-  . Fixed bug #80742 (Opcache JIT makes some boolean logic unexpectedly be
-    true). (Dmitry)
-  . Fixed bug #80745 (JIT produces Assert failure and UNKNOWN:0 var_dumps in
-    code involving bitshifts). (Dmitry)
-
-- OpenSSL:
-  . Fixed bug #80747 (Providing RSA key size < 512 generates key that crash
-    PHP). (Nikita)
-
-- Phar:
-  . Fixed bug #75850 (Unclear error message wrt. __halt_compiler() w/o
-    semicolon) (cmb)
-  . Fixed bug #70091 (Phar does not mark UTF-8 filenames in ZIP archives). (cmb)
-  . Fixed bug #53467 (Phar cannot compress large archives). (cmb, lserni)
-
-- Socket:
-  . Fixed bug #80723 (Different sockets compare as equal (regression in 8.0)).
-    (Nikita)
-
-- SPL:
-  . Fixed bug#80719 (Iterating after failed ArrayObject::setIteratorClass()
-    causes Segmentation fault). (Nikita)
-
-- Standard:
-  . Fixed bug #80654 (file_get_contents() maxlen fails above (2**31)-1 bytes).
-    (cmb)
-  . Fixed bug #80718 (ext/standard/dl.c fallback code path with syntax error).
-    (Nikita)
-
-21 Jan 2021, PHP 8.0.2
-
-- Core:
-  . Fixed bug #80523 (bogus parse error on >4GB source code). (Nikita)
-  . Fixed bug #80384 (filter buffers entire read until file closed). (Adam
-    Seitz, cmb)
-  . Fixed bug #80596 (Invalid union type TypeError in anonymous classes).
-    (Daniil Gentili)
-  . Fixed bug #80617 (GCC throws warning about type narrowing in
-    ZEND_TYPE_INIT_CODE). (Nikita)
-
-- BCMath:
-  . Fixed bug #80545 (bcadd('a', 'a') doesn't throw an exception).
-    (Jens de Nies)
-
-- Curl:
-  . Fixed bug #80595 (Resetting POSTFIELDS to empty array breaks request). (cmb)
-
-- Date:
-  . Fixed bug #80376 (last day of the month causes runway cpu usage). (Derick)
-
-- DOM:
-  . Fixed bug #80537 (Wrong parameter type in DOMElement::removeAttributeNode
-    stub). (Nikita)
-
-- Filter:
-  . Fixed bug #80584 (0x and 0X are considered valid hex numbers by
-    filter_var()). (girgias)
-
-- GMP:
-  . Fixed bug #80560 (Strings containing only a base prefix return 0 object).
-    (girgias)
-
-- Intl:
-  . Fixed bug #80644 (Missing resource causes subsequent get() calls to fail).
-    (Nikita)
-
-- MySQLi:
-  . Fixed bug #67983 (mysqlnd with MYSQLI_OPT_INT_AND_FLOAT_NATIVE fails to
-    interpret bit columns). (Nikita)
-  . Fixed bug #64638 (Fetching resultsets from stored procedure with cursor
-    fails). (Nikita)
-  . Fixed bug #72862 (segfault using prepared statements on stored procedures
-    that use a cursor). (Nikita)
-  . Fixed bug #77935 (Crash in mysqlnd_fetch_stmt_row_cursor when calling an SP
-    with a cursor). (Nikita)
-
-- ODBC:
-  . Fixed bug #80592 (all floats are the same in ODBC parameters). (cmb)
-
-- Opcache:
-  . Fixed bug #80422 (php_opcache.dll crashes when using Apache 2.4 with JIT).
-    (Dmitry)
-
-- PDO_Firebird:
-  . Fixed bug #80521 (Parameters with underscores no longer recognized). (cmb,
-    Simonov Denis)
-
-- Phar:
-  . Fixed bug #76929 (zip-based phar does not respect phar.require_hash).
-    (david at bamsoftware, cmb)
-  . Fixed bug #77565 (Incorrect locator detection in ZIP-based phars). (cmb)
-  . Fixed bug #69279 (Compressed ZIP Phar extractTo() creates garbage files).
-    (cmb)
-
-- Phpdbg:
-  . Reverted fix for bug #76813 (Access violation near NULL on source operand).
-    (cmb)
-
-07 Jan 2021, PHP 8.0.1
-
-- Core:
-  . Fixed bug #80345 (PHPIZE configuration has outdated PHP_RELEASE_VERSION).
-    (cmb)
-  . Fixed bug #72964 (White space not unfolded for CC/Bcc headers). (cmb)
-  . Fixed bug #80391 (Iterable not covariant to mixed). (Nikita)
-  . Fixed bug #80393 (Build of PHP extension fails due to configuration gap
-    with libtool). (kir dot morozov at gmail dot com)
-  . Fixed bug #77069 (stream filter loses final block of data). (cmb)
-
-- Fileinfo:
-  . Fixed bug #77961 (finfo_open crafted magic parsing SIGABRT). (cmb)
-
-- FPM:
-  . Fixed bug #69625 (FPM returns 200 status on request without
-    SCRIPT_FILENAME env). (Jakub Zelenka)
-
-- IMAP
-  . Fixed bug #80438 (imap_msgno() incorrectly warns and return false on valid UIDs in PHP 8.0.0). (girgias)
-  . Fix a regression with valid UIDs in imap_savebody() (girgias)
-  . Make warnings for invalid message numbers/UIDs between functions consistent (girgias)
-
-- Intl:
-  . Fixed bug #80425 (MessageFormatAdapter::getArgTypeList redefined). (Nikita)
-
-- OCI8
-  . Create Windows DLLs for Oracle Client 19c. (cmb)
-
-- Opcache:
-  . Fixed bug #80404 (Incorrect range inference result when division results
-    in float). (Nikita)
-  . Fixed bug #80377 (Opcache misses executor_globals). (Nikita)
-  . Fixed bug #80433 (Unable to disable the use of the AVX command when using
-    JIT). (Nikita)
-  . Fixed bug #80447 (Strange out of memory error when running with JIT).
-    (Dmitry)
-  . Fixed bug #80480 (Segmentation fault with JIT enabled). (Dmitry)
-  . Fixed bug #80506 (Immediate SIGSEGV upon ini_set("opcache.jit_debug", 1)).
-    (Dmitry)
-
-- OpenSSL:
-  . Fixed bug #80368 (OpenSSL extension fails to build against LibreSSL due to
-    lack of OCB support). (Nikita)
-
-- PDO MySQL:
-  . Fixed bug #80458 (PDOStatement::fetchAll() throws for upsert queries).
-    (Kamil Tekiela)
-  . Fixed bug #63185 (nextRowset() ignores MySQL errors with native prepared
-    statements). (Nikita)
-  . Fixed bug #78152 (PDO::exec() - Bad error handling with multiple commands).
-    (Nikita)
-  . Fixed bug #66878 (Multiple rowsets not returned unless PDO statement object
-    is unset()). (Nikita)
-  . Fixed bug #70066 (Unexpected "Cannot execute queries while other unbuffered
-    queries"). (Nikita)
-  . Fixed bug #71145 (Multiple statements in init command triggers unbuffered
-    query error). (Nikita)
-  . Fixed bug #76815 (PDOStatement cannot be GCed/closeCursor-ed when a
-    PROCEDURE resultset SIGNAL). (Nikita)
-  . Fixed bug #79872 (Can't execute query with pending result sets). (Nikita)
-  . Fixed bug #79131 (PDO does not throw an exception when parameter values are
-    missing). (Nikita)
-  . Fixed bug #72368 (PdoStatement->execute() fails but does not throw an
-    exception). (Nikita)
-  . Fixed bug #62889 (LOAD DATA INFILE broken). (Nikita)
-  . Fixed bug #67004 (Executing PDOStatement::fetch() more than once prevents
-    releasing resultset). (Nikita)
-  . Fixed bug #79132 (PDO re-uses parameter values from earlier calls to
-    execute()). (Nikita)
-
-- Phar:
-  . Fixed bug #73809 (Phar Zip parse crash - mmap fail). (cmb)
-  . Fixed bug #75102 (`PharData` says invalid checksum for valid tar). (cmb)
-  . Fixed bug #77322 (PharData::addEmptyDir('/') Possible integer overflow).
-    (cmb)
-
-- Phpdbg:
-  . Fixed bug #76813 (Access violation near NULL on source operand). (cmb)
-
-- SPL:
-  . Fixed #62004 (SplFileObject: fgets after seek returns wrong line). (cmb)
-
-- Standard:
-  . Fixed bug #77423 (FILTER_VALIDATE_URL accepts URLs with invalid userinfo).
-    (CVE-2020-7071) (cmb)
-  . Fixed bug #80366 (Return Value of zend_fstat() not Checked). (sagpant, cmb)
-
-- Tidy:
-  . Fixed bug #77594 (ob_tidyhandler is never reset). (cmb)
-
-- Tokenizer:
-  . Fixed bug #80462 (Nullsafe operator tokenize with TOKEN_PARSE flag fails).
-    (Nikita)
-
-- XML:
-  . XmlParser opaque object renamed to XMLParser for consistency with other XML objects. (girgias)
-
-- Zlib:
-  . Fixed #48725 (Support for flushing in zlib stream). (cmb)
-
-26 Nov 2020, PHP 8.0.0
-
-- BZ2:
-  . Fixed bug #71263 (fread() does not report bzip2.decompress errors). (cmb)
-
-- CLI:
-  . Allow debug server binding to an ephemeral port via `-S localhost:0`. (Sara)
-
-- COM:
-  . Fixed bug #55847 (DOTNET .NET 4.0 GAC new location). (cmb)
-  . Fixed bug #62474 (com_event_sink crashes on certain arguments). (cmb)
-
-- Calendar:
-  . Fixed bug #80007 (Potential type confusion in unixtojd() parameter parsing).
-    (Andy Postnikov)
-
-- Core:
-  . Fixed bug #36365 (scandir duplicates file name at every 65535th file).
-    (cmb)
-  . Fixed bug #49555 (Fatal error "Function must be a string" message should be
-    renamed). (Nikita)
-  . Fixed bug #62294 (register_shutdown_function() does not correctly handle
-    exit code). (Nikita)
-  . Fixed bug #62609 (Allow implementing Traversable on abstract classes).
-    (Nikita)
-  . Fixed bug #65274 (Enhance undefined class constant error with class name).
-    (Nikita)
-  . Fixed bug #65275 (Calling exit() in a shutdown function does not change the
-    exit value in CLI). (Nikita)
-  . Fixed bug #69084 (Unclear error message when not implementing a renamed
-    abstract trait function). (Nikita)
-  . Fixed bug #70839 (Converting optional argument to variadic forbidden by LSP
-    checks). (Nikita)
-  . Fixed bug #74558 (Can't rebind closure returned by Closure::fromCallable()).
-    (cmb)
-  . Fixed bug #77561 (Shebang line not stripped for non-primary script).
-    (Nikita)
-  . Fixed bug #77619 (Wrong reflection on MultipleIterator::__construct).
-    (Fabien Villepinte)
-  . Fixed bug #77966 (Cannot alias a method named "namespace"). (Nikita)
-  . Fixed bug #78236 (convert error on receiving variables when duplicate [).
-    (cmb)
-  . Fixed bug #78770 (Incorrect callability check inside internal methods).
-    (Nikita)
-  . Fixed bug #79108 (Referencing argument in a function makes it a reference
-    in the stack trace). (Nikita)
-  . Fixed bug #79368 ("Unexpected end of file" is not an acceptable error
-    message). (Alex Dowad)
-  . Fixed bug #79462 (method_exists and property_exists incoherent behavior).
-    (cmb)
-  . Fixed bug #79467 (data:// wrappers are writable). (cmb)
-  . Fixed bug #79521 (Check __set_state structure). (carusogabriel)
-  . Fixed bug #79790 ("Illegal offset type" exception during AST evaluation
-    not handled properly). (Nikita)
-  . Fixed bug #79791 (Assertion failure when unsetting variable during binary
-    op). (Nikita)
-  . Fixed bug #79828 (Segfault when trying to access non-existing variable).
-    (Nikita)
-  . Fixed bug #79841 (Syntax error in configure / unescaped "[]" in php.m4).
-    (Nikita)
-  . Fixed bug #79852 (count(DOMNodeList) doesn't match
-    count(IteratorIterator(DOMNodeList))). (Nikita)
-  . Fixed bug #79867 (Promoted untyped properties should get null default
-    value). (Nikita)
-  . Fixed bug #79897 (Promoted constructor params with attribs cause crash).
-    (Deus Kane)
-  . Fixed bug #79927 (Generator doesn't throw exception after multiple yield
-    from iterable). (Nikita)
-  . Fixed bug #79946 (Build fails due to undeclared UINT32_C). (Nikita)
-  . Fixed bug #79948 (Exit in auto-prepended file does not abort PHP execution).
-    (Nikita)
-  . Fixed bug #80045 (memleak after two set_exception_handler calls with
-    __call). (Nikita)
-  . Fixed bug #80096 (Segmentation fault with named arguments in nested call).
-    (Nikita)
-  . Fixed bug #80109 (Cannot skip arguments when extended debug is enabled).
-    (Nikita)
-  . Fixed bug #80225 (broken namespace usage in eval code). (Nikita)
-  . Fixed bug #80258 (Windows Deduplication Enabled, randon permission errors).
-    (cmb)
-  . Fixed bug #80280 (ADD_EXTENSION_DEP() fails for ext/standard and ext/date).
-    (cmb)
-  . Fixed bug #80334 (assert() vs named parameters - confusing error). (Nikita)
-  . Fixed bug #80055 (Abstract trait methods returning "self" cannot be
-    fulfilled by traits). (Nikita)
-  . Fixed faulty generator cleanup with yield from. (Bob)
-  . Implement #[Attr] Attribute syntax as per final vote in RFC
-    https://wiki.php.net/rfc/shorter_attribute_syntax_change
-  . Implemented FR #47074 (phpinfo() reports "On" as 1 for the some
-    extensions). (cmb)
-  . Implemented FR #72089 (require() throws fatal error instead of exception).
-    (Nikita)
-  . Removed the pdo_odbc.db2_instance_name php.ini directive. (Kalle)
-  . Use SSE2 instructions do locale independent strtolower. (Laruence)
-
-- Curl:
-  . Bumped required libcurl version to 7.29.0. (cmb)
-  . Fixed bug #80121 (Null pointer deref if CurlHandle directly instantiated).
-    (Nikita)
-
-- DOM:
-  . Add property DOMXPath::$registerNodeNamespaces and constructor argument
-    that allow global flag to configure query() or evaluate() calls.
-  . Fixed bug #79968 (DOMChildNode API crash on unattached nodes). (Benjamin)
-  . Fixed bug #80268 (loadHTML() truncates at NUL bytes). (cmb)
->>>>>>> 574b5515
 
 - Date:
   . Fixed bug #52480 (Incorrect difference using DateInterval) (Derick)
@@ -590,7 +92,8 @@
     fetching a BLOB). (Nikita)
 
 . PDO MySQL:
-  . Fixed bug#80908 (PDO::lastInsertId() return wrong). (matt)
+  . Fixed bug #80908 (PDO::lastInsertId() return wrong). (matt)
+  . Fixed bug #81037 PDO discards error message text from prepared statement. (Kamil Tekiela)
 
 . PDO ODBC:
   . Implement PDO_ATTR_SERVER_VERSION and PDO_ATTR_SERVER_INFO for
