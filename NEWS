PHP                                                                        NEWS
|||||||||||||||||||||||||||||||||||||||||||||||||||||||||||||||||||||||||||||||
?? ??? 2018, PHP 7.2.5

- Core:
  . Fixed bug #75722 (Convert valgrind detection to configure option).
    (Michael Heimpold)

- Date:
  . Fixed bug #76131 (mismatch arginfo for date_create). (carusogabriel)

- mbstring:
  . Fixed bug #75944 (Wrong cp1251 detection). (dmk001)
  . Fixed bug #76113 (mbstring does not build with Oniguruma 6.8.1).
    (chrullrich, cmb)

<<<<<<< HEAD
- ODBC:
  . Fixed bug #76088 (ODBC functions are not available by default on Windows).
    (cmb)

- Opcache:
  . Fixed bug #76094 (Access violation when using opcache). (Laruence)

- Standard:
  . Fixed bug #74139 (mail.add_x_header default inconsistent with docs). (cmb)
=======
- SPL:
  . Fixed bug #76131 (mismatch arginfo for splarray constructor). 
    (carusogabriel)
>>>>>>> 63934ea7

29 Mar 2018, PHP 7.2.4

- Core:
  . Fixed bug #76025 (Segfault while throwing exception in error_handler).
    (Dmitry, Laruence)
  . Fixed bug #76044 ('date: illegal option -- -' in ./configure on FreeBSD).
    (Anatol)

- FPM:
  . Fixed bug #75605 (Dumpable FPM child processes allow bypassing opcache
    access controls). (Jakub Zelenka)

- FTP:
  . Fixed ftp_pasv arginfo. (carusogabriel)

-GD:
  . Fixed bug #73957 (signed integer conversion in imagescale()). (cmb)
  . Fixed bug #76041 (null pointer access crashed php). (cmb)
  . Fixed imagesetinterpolation arginfo. (Gabriel Caruso)

- iconv:
  . Fixed bug #75867 (Freeing uninitialized pointer). (Philip Prindeville)

- Mbstring:
  . Fixed bug #62545 (wrong unicode mapping in some charsets). (cmb)

- Opcache:
  . Fixed bug #75969 (Assertion failure in live range DCE due to block pass
    misoptimization). (Nikita)

- OpenSSL:
  . Fixed openssl_* arginfos. (carusogabriel)

- PCNTL:
  . Fixed bug #75873 (pcntl_wexitstatus returns incorrect on Big_Endian platform
    (s390x)). (Sam Ding)

- Phar:
  . Fixed bug #76085 (Segmentation fault in buildFromIterator when directory
    name contains a \n). (Laruence)

- Standard:
  . Fixed bug #75961 (Strange references behavior). (Laruence)
  . Fixed some arginfos. (carusogabriel)
  . Fixed bug #76068 (parse_ini_string fails to parse "[foo]\nbar=1|>baz" with
    segfault). (Anatol)

01 Mar 2018, PHP 7.2.3

- Core:
  . Fixed bug #75864 ("stream_isatty" returns wrong value on s390x). (Sam Ding)

- Apache2Handler:
  . Fixed bug #75882 (a simple way for segfaults in threadsafe php just with
    configuration). (Anatol)

- Date:
  . Fixed bug #75857 (Timezone gets truncated when formatted). (carusogabriel)
  . Fixed bug #75928 (Argument 2 for `DateTimeZone::listIdentifiers()` should
    accept `null`). (Pedro Lacerda)
  . Fixed bug #68406 (calling var_dump on a DateTimeZone object modifies it).
    (jhdxr)

- LDAP:
  . Fixed bug #49876 (Fix LDAP path lookup on 64-bit distros). (dzuelke)

- libxml2:
  . Fixed bug #75871 (use pkg-config where available). (pmmaga)

- PGSQL:
  . Fixed bug #75838 (Memory leak in pg_escape_bytea()). (ard_1 at mail dot ru)

- Phar:
  . Fixed bug #54289 (Phar::extractTo() does not accept specific directories to
    be extracted). (bishop)
  . Fixed bug #65414 (deal with leading slash while adding files correctly). 
    (bishopb)
  . Fixed bug #65414 (deal with leading slash when adding files correctly).
    (bishopb)

- ODBC:
  . Fixed bug #73725 (Unable to retrieve value of varchar(max) type). (Anatol)

- Opcache:
  . Fixed bug #75729 (opcache segfault when installing Bitrix). (Nikita)
  . Fixed bug #75893 (file_get_contents $http_response_header variable bugged
    with opcache). (Nikita)
  . Fixed bug #75938 (Modulus value not stored in variable). (Nikita)

- SPL:
  . Fixed bug #74519 (strange behavior of AppendIterator). (jhdxr)

- Standard:
  . Fixed bug #75916 (DNS_CAA record results contain garbage). (Mike,
    Philip Sharp)
  . Fixed bug #75981 (Prevent reading beyond buffer start in http wrapper).
    (Stas)

01 Feb 2018, PHP 7.2.2

- Core:
  . Fixed bug #75742 (potential memleak in internal classes's static members).
    (Laruence)
  . Fixed bug #75679 (Path 260 character problem). (Anatol)
  . Fixed bug #75614 (Some non-portable == in shell scripts). (jdolecek)
  . Fixed bug #75786 (segfault when using spread operator on generator passed
    by reference). (Nikita)
  . Fixed bug #75799 (arg of get_defined_functions is optional). (carusogabriel)
  . Fixed bug #75396 (Exit inside generator finally results in fatal error).
    (Nikita)

- FCGI:
  . Fixed bug #75794 (getenv() crashes on Windows 7.2.1 when second parameter is
    false). (Anatol)

- IMAP:
  . Fixed bug #75774 (imap_append HeapCorruction). (Anatol)

- Opcache:
  . Fixed bug #75720 (File cache not populated after SHM runs full). (Dmitry)
  . Fixed bug #75687 (var 8 (TMP) has array key type but not value type).
    (Nikita, Laruence)
  . Fixed bug #75698 (Using @ crashes php7.2-fpm). (Nikita)
  . Fixed bug #75579 (Interned strings buffer overflow may cause crash).
    (Dmitry)

- PDO:
  . Fixed bug #75616 (PDO extension doesn't allow to be built shared on Darwin).
    (jdolecek)

- PDO MySQL:
  . Fixed bug #75615 (PDO Mysql module can't be built as module). (jdolecek)

- PGSQL:
  . Fixed bug #75671 (pg_version() crashes when called on a connection to
    cockroach). (magicaltux at gmail dot com)

- Readline:
  . Fixed bug #75775 (readline_read_history segfaults with empty file).
    (Anatol)

- SAPI:
  . Fixed bug #75735 ([embed SAPI] Segmentation fault in
    sapi_register_post_entry). (Laruence)

- SOAP:
  . Fixed bug #70469 (SoapClient generates E_ERROR even if exceptions=1 is
    used). (Anton Artamonov)
  . Fixed bug #75502 (Segmentation fault in zend_string_release). (Nikita)

- SPL:
  . Fixed bug #75717 (RecursiveArrayIterator does not traverse arrays by 
    reference). (Nikita)
  . Fixed bug #75242 (RecursiveArrayIterator doesn't have constants from parent
    class). (Nikita)
  . Fixed bug #73209 (RecursiveArrayIterator does not iterate object
    properties). (Nikita)

- Standard:
   . Fixed bug #75781 (substr_count incorrect result). (Laruence)
   . Fixed bug #75653 (array_values don't work on empty array). (Nikita)

- Zip:
  . Display headers (buildtime) and library (runtime) versions in phpinfo
    (with libzip >= 1.3.1). (Remi)

04 Jan 2018, PHP 7.2.1

- Core:
  . Fixed bug #75573 (Segmentation fault in 7.1.12 and 7.0.26). (Laruence)
  . Fixed bug #75384 (PHP seems incompatible with OneDrive files on demand).
    (Anatol)
  . Fixed bug #75525 (Access Violation in vcruntime140.dll). (Anatol)
  . Fixed bug #74862 (Unable to clone instance when private __clone defined).
    (Daniel Ciochiu)
  . Fixed bug #75074 (php-process crash when is_file() is used with strings
    longer 260 chars). (Anatol)
  . Fixed bug #69727 (Remove timestamps from build to make it reproducible).
    (jelle van der Waa)

- CLI server:
  . Fixed bug #73830 (Directory does not exist). (Anatol)

- FPM:
  . Fixed bug #64938 (libxml_disable_entity_loader setting is shared between
    requests). (Remi)

- GD:
  . Fixed bug #75571 (Potential infinite loop in gdImageCreateFromGifCtx).
    (Christoph)

- Opcache:
  . Fixed bug #75608 ("Narrowing occurred during type inference" error).
    (Laruence, Dmitry)
  . Fixed bug #75579 (Interned strings buffer overflow may cause crash).
    (Dmitry)
  . Fixed bug #75570 ("Narrowing occurred during type inference" error).
    (Dmitry)
  . Fixed bug #75681 (Warning: Narrowing occurred during type inference,
    specific case). (Nikita)
  . Fixed bug #75556 (Invalid opcode 138/1/1). (Laruence)

- PCRE:
  . Fixed bug #74183 (preg_last_error not returning error code after error).
    (Andrew Nester)

- Phar:
  . Fixed bug #74782 (remove file name from output to avoid XSS). (stas)

- Standard:
  . Fixed bug #75511 (fread not free unused buffer). (Laruence)
  . Fixed bug #75514 (mt_rand returns value outside [$min,$max]+ on 32-bit)
    (Remi)
  . Fixed bug #75535 (Inappropriately parsing HTTP response leads to PHP
    segment fault). (Nikita)
  . Fixed bug #75409 (accept EFAULT in addition to ENOSYS as indicator 
    that getrandom() is missing). (sarciszewski)
  . Fixed bug #73124 (php_ini_scanned_files() not reporting correctly).
    (John Stevenson)
  . Fixed bug #75574 (putenv does not work properly if parameter contains
    non-ASCII unicode character). (Anatol)

- Zip:
  . Fixed bug #75540 (Segfault with libzip 1.3.1). (Remi)

30 Nov 2017, PHP 7.2.0

- BCMath:
  . Fixed bug #46564 (bcmod truncates fractionals). (liborm85)

- CLI:
  . Fixed bug #74849 (Process is started as interactive shell in PhpStorm).
    (Anatol)
  . Fixed bug #74979 (Interactive shell opening instead of script execution
    with -f flag). (Anatol)

- CLI server:
  . Fixed bug #60471 (Random "Invalid request (unexpected EOF)" using a router
    script). (SammyK)

- Core:
  . Added ZEND_COUNT, ZEND_GET_CLASS, ZEND_GET_CALLED_CLASS, ZEND_GET_TYPE,
    ZEND_FUNC_NUM_ARGS, ZEND_FUNC_GET_ARGS instructions, to implement
    corresponding builtin functions. (Dmitry)
  . "Countable" interface is moved from SPL to Core. (Dmitry)
  . Added ZEND_IN_ARRAY instruction, implementing optimized in_array() builtin
    function, through hash lookup in flipped array. (Dmitry)
  . Removed IS_TYPE_IMMUTABLE (it's the same as COPYABLE & !REFCOUNTED). (Dmitry)
  . Removed the sql.safe_mode directive. (Kalle)
  . Removed support for Netware. (Kalle)
  . Renamed ReflectionClass::isIterateable() to ReflectionClass::isIterable()
    (alias original name for BC). (Sara)
  . Fixed bug #54535 (WSA cleanup executes before MSHUTDOWN). (Kalle)
  . Implemented FR #69791 (Disallow mail header injections by extra headers)
    (Yasuo)
  . Implemented FR #49806 (proc_nice() for Windows). (Kalle)
  . Fix pthreads detection when cross-compiling (ffontaine)
  . Fixed memory leaks caused by exceptions thrown from destructors. (Bob,
    Dmitry).
  . Fixed bug #73215 (uniqid() should use better random source). (Yasuo)
  . Implemented FR #72768 (Add ENABLE_VIRTUAL_TERMINAL_PROCESSING flag for
    php.exe). (Michele Locati)
  . Implemented "Convert numeric keys in object/array casts" RFC, fixes
    bugs #53838, #61655, #66173, #70925, #72254, etc. (Andrea)
  . Implemented "Deprecate and Remove Bareword (Unquoted) Strings" RFC.
    (Rowan Collins)
  . Raised minimum supported Windows versions to Windows 7/Server 2008 R2.
    (Anatol)
  . Implemented minor optimization in array_keys/array_values(). (Sara)
  . Added PHP_OS_FAMILY constant to determine on which OS we are. (Jan Altensen)
  . Fixed bug #73987 (Method compatibility check looks to original 
    definition and not parent). (pmmaga)
  . Fixed bug #73991 (JSON_OBJECT_AS_ARRAY not respected). (Sara)
  . Fixed bug #74053 (Corrupted class entries on shutdown when a destructor
    spawns another object). (jim at commercebyte dot com)
  . Fixed bug #73971 (Filename got limited to MAX_PATH on Win32 when scan
    directory). (Anatol)
  . Fixed bug #72359, bug #72451, bug #73706, bug #71115 and others related
    to interned strings handling in TS builds. (Anatol, Dmitry)
  . Implemented "Trailing Commas In List Syntax" RFC for group use lists only.
    (Sammy Kaye Powers)
  . Fixed bug #74269 (It's possible to override trait property with different
    loosely-equal value). (pmmaga)
  . Fixed bug #61970 (Restraining __construct() access level in subclass gives
    a fatal error). (pmmaga)
  . Fixed bug #63384 (Cannot override an abstract method with an abstract
    method). (pmmaga, wes)
  . Fixed bug #74607 (Traits enforce different inheritance rules). (pmmaga)
  . Fixed misparsing of abstract unix domain socket names. (Sara)
  . Change PHP_OS_FAMILY value from "OSX" to "Darwin". (Sebastian, Kalle)
  . Allow loading PHP/Zend extensions by name in ini files (extension=<name>).
    (francois at tekwire dot net)
  . Added object type annotation. (brzuchal)
  . Fixed bug #74815 (crash with a combination of INI entries at startup).
    (Anatol)
  . Fixed bug #74836 (isset on zero-prefixed numeric indexes in array broken).
    (Dmitry)
  . Added new VM instuctions ISSET_ISEMPTY_CV and UNSET_CV. Previously they
    were implemented as ISSET_ISEMPTY_VAR and UNSET_VAR variants with
    ZEND_QUICK_SET flag. (Nikita, Dmitry)
  . Fixed bug #49649 (unserialize() doesn't handle changes in property 
    visibility). (pmmaga)
  . Fixed #74866 (extension_dir = "./ext" now use current directory for base).
    (Francois Laupretre)
  . Implemented FR #74963 (Improved error message on fetching property of
    non-object). (Laruence)
  . Fixed Bug #75142 (buildcheck.sh check for autoconf version needs to be updated
    for v2.64). (zizzy at zizzy dot net, Remi)
  . Fixed bug #74878 (Data race in ZTS builds). (Nikita, Dmitry)
  . Fixed bug #75515 ("stream_copy_to_stream" doesn't stream anymore). (Sara)

- cURL:
  . Fixed bug #75093 (OpenSSL support not detected). (Remi)
  . Better fix for #74125 (use pkg-config instead of curl-config). (Remi)

- Date:
  . Fixed bug #55407 (Impossible to prototype DateTime::createFromFormat).
    (kelunik)
  . Implemented FR #71520 (Adding the DateTime constants to the
    DateTimeInterface interface). (Majkl578)
  . Fixed bug #75149 (redefinition of typedefs ttinfo and t1info). (Remi)
  . Fixed bug #75222 (DateInterval microseconds property always 0). (jhdxr)

- Dba:
  . Fixed bug #72885 (flatfile: dba_fetch() fails to read replaced entry).
    (Anatol)

- DOM:
  . Implement #74837 (Implement Countable for DomNodeList and DOMNamedNodeMap).
    (Andreas Treichel)

- EXIF:
  . Added support for vendor specific tags for the following formats:
    Samsung, DJI, Panasonic, Sony, Pentax, Minolta, Sigma/Foveon, AGFA, 
	Kyocera, Ricoh & Epson. (Kalle)
  . Fixed bug #72682 (exif_read_data() fails to read all data for some
    images). (Kalle)
  . Fixed bug #71534 (Type confusion in exif_read_data() leading to heap
    overflow in debug mode). (hlt99 at blinkenshell dot org, Kalle)
  . Fixed bug #68547 (Exif Header component value check error).
    (sjh21a at gmail dot com, Kalle)
  . Fixed bug #66443 (Corrupt EXIF header: maximum directory nesting level
    reached for some cameras). (Kalle)
  . Fixed Redhat bug #1362571 (PHP not returning full results for
    exif_read_data function). (Kalle)
  . Implemented #65187 (exif_read_data/thumbnail: add support for stream 
    resource). (Kalle)
  . Deprecated the read_exif_data() alias. (Kalle)
  . Fixed bug #74428 (exif_read_data(): "Illegal IFD size" warning occurs with 
    correct exif format). (bradpiccho at gmail dot com, Kalle)
  . Fixed bug #72819 (EXIF thumbnails not read anymore). (Kalle)
  . Fixed bug #62523 (php crashes with segfault when exif_read_data called). 
    (Kalle)
  . Fixed bug #50660 (exif_read_data(): Illegal IFD offset (works fine with 
    other exif readers). (skinny dot bravo at gmail dot com, Kalle)

- Fileinfo:
  . Upgrade bundled libmagic to 5.31. (Anatol)

- FPM:
  . Configuration to limit fpm slow log trace callers. (Sannis)
  . Fixed bug #75212 (php_value acts like php_admin_value). (Remi)

- FTP:
  . Implement MLSD for structured listing of directories. (blar)
  . Added ftp_append() function. (blar)

- GD:
  . Implemented imageresolution as getter and setter (Christoph)
  . Fixed bug #74744 (gd.h: stdarg.h include missing for va_list use in
    gdErrorMethod). (rainer dot jung at kippdata dot de, cmb)
  . Fixed bug #75111 (Memory disclosure or DoS via crafted .bmp image). (cmb)

- GMP:
  . Fixed bug #70896 (gmp_fact() silently ignores non-integer input). (Sara)

- Hash:
  . Changed HashContext from resource to object. (Rouven Weßling, Sara)
  . Disallowed usage of non-cryptographic hash functions with HMAC and PBKDF2.
    (Andrey Andreev, Nikita)
  . Fixed Bug #75284 (sha3 is not supported on bigendian machine). (Remi)

- IMAP:
  . Fixed bug #72324 (imap_mailboxmsginfo() return wrong size). 
    (ronaldpoon at udomain dot com dot hk, Kalle)

- Intl:
  . Fixed bug #63790 (test using Spoofchecker which may be unavailable). (Sara)
  . Fixed bug #75378 ([REGRESSION] IntlDateFormatter::parse() does not change
    $position argument). (Laruence)

- JSON:
  . Add JSON_INVALID_UTF8_IGNORE and JSON_INVALID_UTF8_SUBSTITUTE options for
    json_encode and json_decode to ignore or replace invalid UTF-8 byte
    sequences - it addresses request #65082. (Jakub Zelenka)
  . Fixed bug #75185 (Buffer overflow in json_decode() with
    JSON_INVALID_UTF8_IGNORE or JSON_INVALID). (Jakub Zelenka)
  . Fixed bug #68567 (JSON_PARTIAL_OUTPUT_ON_ERROR can result in JSON with null
    key). (Jakub Zelenka)

- LDAP:
  . Implemented FR #69445 (Support for LDAP EXOP operations)
  . Fixed support for LDAP_OPT_SERVER_CONTROLS and LDAP_OPT_CLIENT_CONTROLS in ldap_get_option
  . Fixed passing an empty array to ldap_set_option for client or server controls.

- Mbstring:
  . Implemented request #66024 (mb_chr() and mb_ord()). (Masakielastic, Yasuo)
  . Implemented request #65081 (mb_scrub()). (Masakielastic, Yasuo)
  . Implemented request #69086 (enhancement for mb_convert_encoding() that
    handles multibyte replacement char nicely). (Masakielastic, Yasuo)
  . Added array input support to mb_convert_encoding(). (Yasuo)
  . Added array input support to mb_check_encoding(). (Yasuo)
  . Fixed bug #69079 (enhancement for mb_substitute_character). (masakielastic)
  . Update to oniguruma version 6.3.0. (Remi)
  . Fixed bug #69267 (mb_strtolower fails on titlecase characters). (Nikita)

- Mcrypt:
  . The deprecated mcrypt extension has been moved to PECL. (leigh)

- Opcache:
  . Added global optimisation passes based on data flow analysis using Single
    Static Assignment (SSA) form: Sparse Conditional Constant Propagation (SCCP),
    Dead Code Elimination (DCE), and removal of unused local variables
    (Nikita, Dmitry)
  . Fixed incorect constant conditional jump elimination. (Dmitry)
  . Fixed bug #75230 (Invalid opcode 49/1/8 using opcache). (Laruence)
  . Fixed bug (assertion fails with extended info generated). (Laruence)
  . Fixed bug (Phi sources removel). (Laruence)
  . Fixed bug #75370 (Webserver hangs on valid PHP text). (Laruence)
  . Fixed bug #75357 (segfault loading WordPress wp-admin). (Laruence)

- OpenSSL:
  . Use TLS_ANY for default ssl:// and tls:// negotiation. (kelunik)
  . Fix leak in openssl_spki_new(). (jelle at vdwaa dot nl)
  . Added openssl_pkcs7_read() and pk7 parameter to openssl_pkcs7_verify().
    (jelle at vdwaa dot nl)
  . Add ssl security_level stream option to support OpenSSL security levels.
    (Jakub Zelenka).
  . Allow setting SNI cert and private key in separate files. (Jakub Zelenka)
  . Fixed bug #74903 (openssl_pkcs7_encrypt() uses different EOL than before).
    (Anatol)
  . Automatically load OpenSSL configuration file. (Jakub Zelenka)

- PCRE:
  . Added support for PCRE JIT fast path API. (dmitry)
  . Fixed bug #61780 (Inconsistent PCRE captures in match results). (cmb)
  . Fixed bug #74873 (Minor BC break: PCRE_JIT changes output of preg_match()).
    (Dmitry)
  . Fixed bug #75089 (preg_grep() is not reporting PREG_BAD_UTF8_ERROR after
    first input string). (Dmitry)
  . Fixed bug #75223 (PCRE JIT broken in 7.2). (Dmitry)
  . Fixed bug #75285 (Broken build when system libpcre don't have jit support).
    (Remi)

- phar:
  . Fixed bug #74196 (phar does not correctly handle names containing dots).
    (mhagstrand)

- PDO:
  . Add "Sent SQL" to debug dump for emulated prepares. (Adam Baratz)
  . Add parameter types for national character set strings. (Adam Baratz)

- PDO_DBlib:
  . Fixed bug #73234 (Emulated statements let value dictate parameter type).
    (Adam Baratz)
  . Fixed bug #73396 (bigint columns are returned as strings). (Adam Baratz)
  . Expose DB-Library version as \PDO::DBLIB_ATTR_VERSION attribute on \PDO
    instance. (Adam Baratz)
  . Add test coverage for bug #72969. (Jeff Farr)

- PDO_OCI:
  . Fixed Bug #74537 (Align --with-pdo-oci configure option with --with-oci8 syntax).
    (Tianfang Yang)

- PDO_Sqlite
  . Switch to sqlite3_prepare_v2() and sqlite3_close_v2() functions (rasmus)

- PHPDBG
  . Added extended_value to opcode dump output. (Sara)

- Session:
  . Fixed bug #73461 (Prohibit session save handler recursion). (Yasuo)
  . PR #2233 Removed register_globals related code and "!" can be used as $_SESSION key name. (Yasuo)
  . Improved bug #73100 fix. 'user' save handler can only be set by session_set_save_handler()
  . Fixed bug #74514 (5 session functions incorrectly warn when calling in
    read-only/getter mode). (Yasuo)
  . Fixed bug #74936 (session_cache_expire/cache_limiter/save_path() trigger a
    warning in read mode). (morozov)
  . Fixed bug #74941 (session fails to start after having headers sent). 
    (morozov)

- Sodium:
  . New cryptographic extension
  . Added missing bindings for libsodium > 1.0.13. (Frank)

- SPL:
  . Fixed bug #71412 (Incorrect arginfo for ArrayIterator::__construct).
    (tysonandre775 at hotmail dot com)
  . Added spl_object_id(). (Tyson Andre)

- SQLite3:
  . Implement writing to blobs. (bohwaz at github dot com)
  . Update to Sqlite 3.20.1. (cmb)

- Standard:
  . Fixed bug #69442 (closing of fd incorrect when PTS enabled). (jaytaph)
  . Fixed bug #74300 (unserialize accepts two plus/minus signs for float number exponent part).
    (xKerman)
  . Compatibility with libargon2 versions 20161029 and 20160821.
    (charlesportwoodii at erianna dot com)
  . Fixed Bug #74737 (mysqli_get_client_info reflection info).
    (mhagstrand at gmail dot com)
  . Add support for extension name as argument to dl().
    (francois at tekwire dot net)
  . Fixed bug #74851 (uniqid() without more_entropy performs badly).
    (Emmanuel Dreyfus)
  . Fixed bug #74103 (heap-use-after-free when unserializing invalid array
    size). (Nikita)
  . Fixed bug #75054 (A Denial of Service Vulnerability was found when
    performing deserialization). (Nikita)
  . Fixed bug #75170 (mt_rand() bias on 64-bit machines). (Nikita)
  . Fixed bug #75221 (Argon2i always throws NUL at the end). (cmb)

- Streams:
  . Default ssl/single_dh_use and ssl/honor_cipher_order to true. (kelunik)

- XML:
  . Moved utf8_encode() and utf8_decode() to the Standard extension. (Andrea)

- XMLRPC:
  . Use Zend MM for allocation in bundled libxmlrpc (Joe)

- ZIP:
  . Add support for encrypted archives. (Remi)
  . Use of bundled libzip is deprecated, --with-libzip option is recommended. (Remi)
  . Fixed Bug #73803 (Reflection of ZipArchive does not show public properties). (Remi)
  . ZipArchive implements countable, added ZipArchive::count() method. (Remi)
  . Fix segfault in php_stream_context_get_option call. (Remi)
  . Fixed bug #75143 (new method setEncryptionName() seems not to exist
    in ZipArchive). (Anatol)

- zlib:
  . Expose inflate_get_status() and inflate_get_read_len() functions.
    (Matthew Trescott)

23 Nov 2017, PHP 7.1.12

- Core:
  . Fixed bug #75420 (Crash when modifing property name in __isset for
    BP_VAR_IS). (Laruence)
  . Fixed bug #75368 (mmap/munmap trashing on unlucky allocations). (Nikita,
    Dmitry)

- CLI:
  . Fixed bug #75287 (Builtin webserver crash after chdir in a shutdown
    function). (Laruence)

- Enchant:
  . Fixed bug #53070 (enchant_broker_get_path crashes if no path is set). (jelle
    van der Waa, cmb)
  . Fixed bug #75365 (Enchant still reports version 1.1.0). (cmb)

- Exif:
  . Fixed bug #75301 (Exif extension has built in revision version). (Peter
    Kokot)

- GD:
  . Fixed bug #65148 (imagerotate may alter image dimensions). (cmb)
  . Fixed bug #75437 (Wrong reflection on imagewebp). (Fabien Villepinte)

- intl:
  . Fixed bug #75317 (UConverter::setDestinationEncoding changes source instead 
    of destination). (andrewnester)

- interbase:
  . Fixed bug #75453 (Incorrect reflection for ibase_[p]connect). (villfa)

- Mysqli:
  . Fixed bug #75434 (Wrong reflection for mysqli_fetch_all function). (Fabien
    Villepinte)

- OCI8:
  . Fixed valgrind issue. (Tianfang Yang)

- OpenSSL:
  . Fixed bug #75363 (openssl_x509_parse leaks memory). (Bob, Jakub Zelenka)
  . Fixed bug #75307 (Wrong reflection for openssl_open function). (villfa)

- Opcache:
  . Fixed bug #75373 (Warning Internal error: wrong size calculation). (Laruence, Dmitry)

- PGSQL:
  . Fixed bug #75419 (Default link incorrectly cleared/linked by pg_close()). (Sara)

- SOAP:
  . Fixed bug #75464 (Wrong reflection on SoapClient::__setSoapHeaders). (villfa)

- Zlib:
  . Fixed bug #75299 (Wrong reflection on inflate_init and inflate_add). (Fabien
    Villepinte)

26 Oct 2017, PHP 7.1.11

- Core:
  . Fixed bug #75241 (Null pointer dereference in zend_mm_alloc_small()).
    (Laruence)
  . Fixed bug #75236 (infinite loop when printing an error-message). (Andrea)
  . Fixed bug #75252 (Incorrect token formatting on two parse errors in one
    request). (Nikita)
  . Fixed bug #75220 (Segfault when calling is_callable on parent). 
    (andrewnester)
  . Fixed bug #75290 (debug info of Closures of internal functions contain
    garbage argument names). (Andrea)

- Apache2Handler:
  . Fixed bug #75311 (error: 'zend_hash_key' has no member named 'arKey' in
    apache2handler). (mcarbonneaux)

- Date:
  . Fixed bug #75055 (Out-Of-Bounds Read in timelib_meridian()). (Derick)

- Hash:
  . Fixed bug #75303 (sha3 hangs on bigendian). (Remi)

- Intl:
  . Fixed bug #75318 (The parameter of UConverter::getAliases() is not
    optional). (cmb)

- litespeed:
  . Fixed bug #75248 (Binary directory doesn't get created when building 
    only litespeed SAPI). (petk)
  . Fixed bug #75251 (Missing program prefix and suffix). (petk)

- mcrypt:
  . Fixed bug #72535 (arcfour encryption stream filter crashes php). (Leigh)

- MySQLi:
  . Fixed bug #75018 (Data corruption when reading fields of bit type). (Anatol)

- OCI8:
  . Fixed incorrect reference counting. (Dmitry, Tianfang Yang)

- Opcache
  . Fixed bug #75255 (Request hangs and not finish). (Dmitry)

- PCRE:
  . Fixed bug #75207 (applied upstream patch for CVE-2016-1283). (Anatol)

- PDO_mysql:
  . Fixed bug #75177 (Type 'bit' is fetched as unexpected string). (Anatol)

- SPL:
  . Fixed bug #73629 (SplDoublyLinkedList::setIteratorMode masks intern flags).
    (J. Jeising, cmb)

28 Sep 2017, PHP 7.1.10

- Core:
  . Fixed bug #75042 (run-tests.php issues with EXTENSION block). (John Boehr)

- BCMath:
  . Fixed bug #44995 (bcpowmod() fails if scale != 0). (cmb)
  . Fixed bug #46781 (BC math handles minus zero incorrectly). (cmb)
  . Fixed bug #54598 (bcpowmod() may return 1 if modulus is 1). (okano1220, cmb)
  . Fixed bug #75178 (bcpowmod() misbehaves for non-integer base or modulus). (cmb)

- CLI server:
  . Fixed bug #70470 (Built-in server truncates headers spanning over TCP
    packets). (bouk)

- CURL:
  . Fixed bug #75093 (OpenSSL support not detected). (Remi)

- GD:
  . Fixed bug #75124 (gdImageGrayScale() may produce colors). (cmb)
  . Fixed bug #75139 (libgd/gd_interpolation.c:1786: suspicious if ?). (cmb)

- Gettext:
  . Fixed bug #73730 (textdomain(null) throws in strict mode). (cmb)

- Intl:
  . Fixed bug #75090 (IntlGregorianCalendar doesn't have constants from parent
    class). (tpunt)
  . Fixed bug #75193 (segfault in collator_convert_object_to_string). (Remi)

- PDO_OCI:
  . Fixed bug #74631 (PDO_PCO with PHP-FPM: OCI environment initialized
    before PHP-FPM sets it up). (Ingmar Runge)

- SPL:
  . Fixed bug #75155 (AppendIterator::append() is broken when appending another
    AppendIterator). (Nikita)
  . Fixed bug #75173 (incorrect behavior of AppendIterator::append in foreach loop).
    (jhdxr)

- Standard:
  . Fixed bug #75152 (signed integer overflow in parse_iv). (Laruence)
  . Fixed bug #75097 (gethostname fails if your host name is 64 chars long). (Andrea)

31 Aug 2017, PHP 7.1.9

- Core:
  . Fixed bug #74947 (Segfault in scanner on INF number). (Laruence)
  . Fixed bug #74954 (null deref and segfault in zend_generator_resume()). (Bob)
  . Fixed bug #74725 (html_errors=1 breaks unhandled exceptions). (Andrea)
  . Fixed bug #75063 (Main CWD initialized with wrong codepage). (Anatol)
  . Fixed bug #75349 (NAN comparison). (Sara)

- cURL:
  . Fixed bug #74125 (Fixed finding CURL on systems with multiarch support).
    (cebe)

- Date:
  . Fixed bug #75002 (Null Pointer Dereference in timelib_time_clone). (Derick)

- Intl:
  . Fixed bug #74993 (Wrong reflection on some locale_* functions). (Sara)

- Mbstring:
  . Fixed bug #71606 (Segmentation fault mb_strcut with HTML-ENTITIES encoding).
    (cmb)
  . Fixed bug #62934 (mb_convert_kana() does not convert iteration marks).
    (Nikita)
  . Fixed bug #75001 (Wrong reflection on mb_eregi_replace). (Fabien
    Villepinte)

- MySQLi:
  . Fixed bug #74968 (PHP crashes when calling mysqli_result::fetch_object with
    an abstract class). (Anatol)

- OCI8:
  . Expose oci_unregister_taf_callback() (Tianfang Yang)

- Opcache:
  . Fixed bug #74980 (Narrowing occurred during type inference). (Laruence)

- phar:
  . Fixed bug #74991 (include_path has a 4096 char limit in some cases).
    (bwbroersma)

- Reflection:
  . Fixed bug #74949 (null pointer dereference in _function_string). (Laruence)

- Session:
  . Fixed bug #74892 (Url Rewriting (trans_sid) not working on urls that start
    with "#"). (Andrew Nester)
  . Fixed bug #74833 (SID constant created with wrong module number). (Anatol)

- SimpleXML:
  . Fixed bug #74950 (nullpointer deref in simplexml_element_getDocNamespaces).
    (Laruence)

- SPL:
  . Fixed bug #75049 (spl_autoload_unregister can't handle
    spl_autoload_functions results). (Laruence)
  . Fixed bug #74669 (Unserialize ArrayIterator broken). (Andrew Nester)
  . Fixed bug #74977 (Appending AppendIterator leads to segfault). 
    (Andrew Nester)
  . Fixed bug #75015 (Crash in recursive iterator destructors). (Julien)

- Standard:
  . Fixed bug #75075 (unpack with X* causes infinity loop). (Laruence)
  . Fixed bug #74103 (heap-use-after-free when unserializing invalid array
    size). (Nikita)
  . Fixed bug #75054 (A Denial of Service Vulnerability was found when
    performing deserialization). (Nikita)

- WDDX:
  . Fixed bug #73793 (WDDX uses wrong decimal seperator). (cmb)

- XMLRPC:
  . Fixed bug #74975 (Incorrect xmlrpc serialization for classes with declared
    properties). (blar)

03 Aug 2017, PHP 7.1.8

- Core:
  . Fixed bug #74832 (Loading PHP extension with already registered function 
    name leads to a crash). (jpauli)
  . Fixed bug #74780 (parse_url() broken when query string contains colon). 
    (jhdxr)
  . Fixed bug #74761 (Unary operator expected error on some systems). (petk)
  . Fixed bug #73900 (Use After Free in unserialize() SplFixedArray). (nikic)
  . Fixed bug #74923 (Crash when crawling through network share). (Anatol)
  . Fixed bug #74913 (fixed incorrect poll.h include). (petk)
  . Fixed bug #74906 (fixed incorrect errno.h include). (petk)

- Date:
  . Fixed bug #74852 (property_exists returns true on unknown DateInterval 
    property). (jhdxr)

- OCI8:
  . Fixed bug #74625 (Integer overflow in oci_bind_array_by_name). (Ingmar Runge)

- Opcache:
  . Fixed bug #74623 (Infinite loop in type inference when using HTMLPurifier).
    (nikic)

- OpenSSL:
 . Fixed bug #74798 (pkcs7_en/decrypt does not work if \x0a is used in content).
   (Anatol)
 . Added OPENSSL_DONT_ZERO_PAD_KEY constant to prevent key padding and fix bug
   #71917 (openssl_open() returns junk on envelope < 16 bytes) and bug #72362
   (OpenSSL Blowfish encryption is incorrect for short keys). (Jakub Zelenka)

- PDO:
  . Fixed bug #69356 (PDOStatement::debugDumpParams() truncates query). (Adam
    Baratz)

- SPL:
  . Fixed bug #73471 (PHP freezes with AppendIterator). (jhdxr)

- SQLite3:
  . Fixed bug #74883 (SQLite3::__construct() produces "out of memory" exception
    with invalid flags). (Anatol)

- Wddx:
  . Fixed bug #73173 (huge memleak when wddx_unserialize).
    (tloi at fortinet dot com)

- zlib:
  . Fixed bug #73944 (dictionary option of inflate_init() does not work).
    (wapmorgan)

06 Jul 2017, PHP 7.1.7

- Core:
  . Fixed bug #74738 (Multiple [PATH=] and [HOST=] sections not properly
    parsed). (Manuel Mausz)
  . Fixed bug #74658 (Undefined constants in array properties result in broken
    properties). (Laruence)
  . Fixed misparsing of abstract unix domain socket names. (Sara)
  . Fixed bug #74603 (PHP INI Parsing Stack Buffer Overflow Vulnerability).
    (Stas)
  . Fixed bug #74101, bug #74614 (Unserialize Heap Use-After-Free (READ: 1) in
    zval_get_type). (Nikita)
  . Fixed bug #74111 (Heap buffer overread (READ: 1) finish_nested_data from
    unserialize). (Nikita)
  . Fixed bug #74819 (wddx_deserialize() heap out-of-bound read via
    php_parse_date()). (Derick)

- Date:
  . Fixed bug #74639 (implement clone for DatePeriod and DateInterval).
    (andrewnester)

- DOM:
  . Fixed bug #69373 (References to deleted XPath query results). (ttoohey)

- GD:
  . Fixed bug #74435 (Buffer over-read into uninitialized memory). (cmb)

- Intl:
  . Fixed bug #73473 (Stack Buffer Overflow in msgfmt_parse_message). (libnex)
  . Fixed bug #74705 (Wrong reflection on Collator::getSortKey and
    collator_get_sort_key). (Tyson Andre, Remi)

- Mbstring:
  . Add oniguruma upstream fix (CVE-2017-9224, CVE-2017-9226, CVE-2017-9227,
    CVE-2017-9228, CVE-2017-9229) (Remi, Mamoru TASAKA)

- OCI8:
  . Add TAF callback (PR #2459). (KoenigsKind)

- Opcache:
  . Fixed bug #74663 (Segfault with opcache.memory_protect and
    validate_timestamp). (Laruence)
  . Revert opcache.enable_cli to default disabled. (Nikita)

- OpenSSL:
  . Fixed bug #74720 (pkcs7_en/decrypt does not work if \x1a is used in
    content). (Anatol)
  . Fixed bug #74651 (negative-size-param (-1) in memcpy in zif_openssl_seal()).
    (Stas)

- PDO_OCI:
  . Support Instant Client 12.2 in --with-pdo-oci configure option.
    (Tianfang Yang)

- Reflection:
  . Fixed bug #74673 (Segfault when cast Reflection object to string with
    undefined constant). (Laruence)

- SPL:
  . Fixed bug #74478 (null coalescing operator failing with SplFixedArray).
    (jhdxr)

- FTP:
  . Fixed bug #74598 (ftp:// wrapper ignores context arg). (Sara)

- PHAR:
  . Fixed bug #74386 (Phar::__construct reflection incorrect). (villfa)

- SOAP
  . Fixed bug #74679 (Incorrect conversion array with WSDL_CACHE_MEMORY).
    (Dmitry)

- Streams:
  . Fixed bug #74556 (stream_socket_get_name() returns '\0'). (Sara)

8 Jun 2017, PHP 7.1.6

- Core:
  . Fixed bug #74600 (crash (SIGSEGV) in _zend_hash_add_or_update_i).
    (Laruence)
  . Fixed bug #74546 (SIGILL in ZEND_FETCH_CLASS_CONSTANT_SPEC_CONST_CONST).
    (Laruence)
  . Fixed bug #74589 (__DIR__ wrong for unicode character). (Anatol)

- intl:
  . Fixed bug #74468 (wrong reflection on Collator::sortWithSortKeys). (villfa)

- MySQLi:
  . Fixed bug #74547 (mysqli::change_user() doesn't accept null as $database
    argument w/strict_types). (Anatol)

- Opcache:
  . Fixed bug #74596 (SIGSEGV with opcache.revalidate_path enabled). (Laruence)

- phar:
  . Fixed bug #51918 (Phar::webPhar() does not handle requests sent through PUT
    and DELETE method). (Christian Weiske)

- Readline:
  . Fixed bug #74490 (readline() moves the cursor to the beginning of the line).
    (Anatol)

- Standard:
  . Fixed bug #74510 (win32/sendmail.c anchors CC header but not BCC).
    (Damian Wadley, Anatol)

- xmlreader:
  . Fixed bug #74457 (Wrong reflection on XMLReader::expand). (villfa)

11 May 2017, PHP 7.1.5

- Core:
  . Fixed bug #74408 (Endless loop bypassing execution time limit). (Laruence)
  . Fixed bug #74353 (Segfault when killing within bash script trap code).
    (Laruence)
  . Fixed bug #74340 (Magic function __get has different behavior in php 7.1.x).
    (Nikita)
  . Fixed bug #74188 (Null coalescing operator fails for undeclared static
    class properties). (tpunt)
  . Fixed bug #74444 (multiple catch freezes in some cases). (David Matějka)
  . Fixed bug #74410 (stream_select() is broken on Windows Nanoserver).
    (Matt Ficken)
  . Fixed bug #74337 (php-cgi.exe crash on facebook callback).
    (Anton Serbulov)
  . Patch for bug #74216 was reverted. (Anatol)

- Date:
  . Fixed bug #74404 (Wrong reflection on DateTimeZone::getTransitions).
    (krakjoe)
  . Fixed bug #74080 (add constant for RFC7231 format datetime). (duncan3dc)

- DOM:
  . Fixed bug #74416 (Wrong reflection on DOMNode::cloneNode).
    (Remi, Fabien Villepinte)

- Fileinfo:
  . Fixed bug #74379 (syntax error compile error in libmagic/apprentice.c).
    (Laruence)

- GD:
  . Fixed bug #74343 (compile fails on solaris 11 with system gd2 library).
    (krakjoe)

- MySQLi:
  . Fixed bug #74432 (mysqli_connect adding ":3306" to $host if $port parameter
    not given). (Anatol)

- MySQLnd:
  . Fixed bug #74376 (Invalid free of persistent results on error/connection
    loss). (Yussuf Khalil)

- Intl:
  . Fixed bug #65683 (Intl does not support DateTimeImmutable). (Ben Scholzen)
  . Fixed bug #74298 (IntlDateFormatter->format() doesn't return
    microseconds/fractions). (Andrew Nester)
  . Fixed bug #74433 (wrong reflection for Normalizer methods). (villfa)
  . Fixed bug #74439 (wrong reflection for Locale methods). (villfa)

- Opcache:
  . Fixed bug #74456 (Segmentation error while running a script in CLI mode).
    (Laruence)
  . Fixed bug #74431 (foreach infinite loop). (Nikita)
  . Fixed bug #74442 (Opcached version produces a nested array). (Nikita)

- OpenSSL:
  . Fixed bug #73833 (null character not allowed in openssl_pkey_get_private).
    (Jakub Zelenka)
  . Fixed bug #73711 (Segfault in openssl_pkey_new when generating DSA or DH
    key). (Jakub Zelenka)
  . Fixed bug #74341 (openssl_x509_parse fails to parse ASN.1 UTCTime without
    seconds). (Moritz Fain)
  . Fixed bug #73808 (iv length warning too restrictive for aes-128-ccm).
    (Jakub Zelenka)

- phar:
  . Fixed bug #74383 (phar method parameters reflection correction). 
    (mhagstrand)

- Readline:
  . Fixed bug #74489 (readline() immediately returns false in interactive
    console mode). (Anatol)

- Standard:
  . Fixed bug #72071 (setcookie allows max-age to be negative). (Craig Duncan)
  . Fixed bug #74361 (Compaction in array_rand() violates COW). (Nikita)

- Streams:
  . Fixed bug #74429 (Remote socket URI with unique persistence identifier
    broken). (Sara)

13 Apr 2017, PHP 7.1.4

- Core:
  . Fixed bug #74149 (static embed SAPI linkage error). (krakjoe)
  . Fixed bug #73370 (falsely exits with "Out of Memory" when using
    USE_ZEND_ALLOC=0). (Nikita)
  . Fixed bug #73960 (Leak with instance method calling static method with
    referenced return). (Nikita)
  . Fixed bug #69676 (Resolution of self::FOO in class constants not correct).
    (Nikita)
  . Fixed bug #74265 (Build problems after 7.0.17 release: undefined reference
    to `isfinite'). (Nikita)
  . Fixed bug #74302 (yield fromLABEL is over-greedy). (Sara)

- Apache:
  . Reverted patch for bug #61471, fixes bug #74318. (Anatol)

- Date:
  . Fixed bug #72096 (Swatch time value incorrect for dates before 1970). (mcq8)

- DOM:
  . Fixed bug #74004 (LIBXML_NOWARNING flag ingnored on loadHTML*).
    (somedaysummer)

- iconv:
  . Fixed bug #74230 (iconv fails to fail on surrogates). (Anatol)

- OCI8:
  . Fixed uninitialized data causing random crash. (Dmitry)

- Opcache:
  . Fixed bug #74250 (OPcache compilation performance regression in PHP 5.6/7
    with huge classes). (Nikita)

- OpenSSL:
  . Fixed bug #72333 (fwrite() on non-blocking SSL sockets doesn't work).
    (Jakub Zelenka)

- PDO MySQL:
  . Fixed bug #71003 (Expose MYSQLI_CLIENT_SSL_DONT_VERIFY_SERVER_CERT to PDO
    interface). (Thomas Orozco)

- SPL:
  . Fixed bug #74058 (ArrayObject can not notice changes). (Andrew Nester)

- Sqlite:
  . Implemented FR #74217 (Allow creation of deterministic sqlite functions).
    (Andrew Nester)

- Streams:
  . Fixed bug #74216 (Correctly fail on invalid IP address ports). (Sara)

- Zlib:
  . Fixed bug #74240 (deflate_add can allocate too much memory). (Matt Bonneau)

16 Mar 2017, PHP 7.1.3

- Core:
  . Fixed bug #74157 (Segfault with nested generators). (Laruence)
  . Fixed bug #74164 (PHP hangs when an invalid value is dynamically passed to
    typehinted by-ref arg). (Laruence)
  . Fixed bug #74093 (Maximum execution time of n+2 seconds exceed not written
    in error_log). (Laruence)
  . Fixed bug #73989 (PHP 7.1 Segfaults within Symfony test suite).
    (Dmitry, Laruence)
  . Fixed bug #74084 (Out of bound read - zend_mm_alloc_small). (Laruence)
  . Fixed bug #73807 (Performance problem with processing large post request).
    (Nikita)
  . Fixed bug #73998 (array_key_exists fails on arrays created by
    get_object_vars). (mhagstrand)
  . Fixed bug #73954 (NAN check fails on Alpine Linux with musl). (Andrea)
  . Fixed bug #73677 (Generating phar.phar core dump with gcc ASAN enabled
    build). (ondrej)

- Apache:
  . Fixed bug #61471 (Incomplete POST does not timeout but is passed to PHP).
    (Zheng Shao)

- Date:
  . Fixed bug #73837 ("new DateTime()" sometimes returns 1 second ago value).
    (Derick)

- FPM:
  . Fixed bug #69860 (php-fpm process accounting is broken with keepalive).
    (Denis Yeldandi)

- Hash:
  . Fixed bug #73127 (gost-crypto hash incorrect if input data contains long
    0xFF sequence). (Grundik)

- GD:
  . Fixed bug #74031 (ReflectionFunction for imagepng is missing last two
    parameters). (finwe)

- Mysqlnd:
  . Fixed bug #74021 (fetch_array broken data. Data more then MEDIUMBLOB).
    (Andrew Nester, Nikita)

- Opcache:
  . Fixed bug #74152 (if statement says true to a null variable). (Laruence)
  . Fixed bug #74019 (Segfault with list). (Laruence)

- OpenSSL:
  . Fixed bug #74022 (PHP Fast CGI crashes when reading from a pfx file).
    (Anatol)
  . Fixed bug #74099 (Memory leak with openssl_encrypt()). (Andrew Nester)
  . Fixed bug #74159 (Writing a large buffer to a non-blocking encrypted stream
    fails with "bad write retry"). (trowski)

- PDO_OCI:
  . Fixed bug #54379 (PDO_OCI: UTF-8 output gets truncated). (gureedo / Oracle)

- SQLite3:
  . Fixed bug #74413 (incorrect reflection for SQLite3::enableExceptions).
    (krakjoe)

- Standard:
  . Fixed bug #74005 (mail.add_x_header causes RFC-breaking lone line feed).
    (Anatol)
  . Fixed bug #74041 (substr_count with length=0 broken). (Nikita)
  . Fixed bug #73118 (is_callable callable name reports misleading value for
    anonymous classes). (Adam Saponara)
  . Fixed bug #74105 (PHP on Linux should use /dev/urandom when getrandom is
    not available). (Benjamin Robin)
  . Fixed bug #74708 (Invalid Reflection signatures for random_bytes and
    random_int). (Tyson Andre, Remi)

- Streams:
  . Fixed bug #73496 (Invalid memory access in zend_inline_hash_func).
    (Laruence)
  . Fixed bug #74090 (stream_get_contents maxlength>-1 returns empty string).
    (Anatol)

16 Feb 2017, PHP 7.1.2

- Core:
  . Improved GENERATOR_CREATE opcode handler. (Bob, Dmitry)
  . Fixed bug #73877 (readlink() returns garbage for UTF-8 paths). (Anatol)
  . Fixed bug #73876 (Crash when exporting **= in expansion of assign op).
    (Sara)
  . Fixed bug #73962 (bug with symlink related to cyrillic directory). (Anatol)
  . Fixed bug #73969 (segfault in debug_print_backtrace). (andrewnester)
  . Fixed bug #73994 (arginfo incorrect for unpack). (krakjoe)
  . Fixed bug #73973 (assertion error in debug_zval_dump). (andrewnester)

- DOM:
  . Fixed bug #54382 (getAttributeNodeNS doesn't get xmlns* attributes).
    (aboks)

- DTrace:
  . Fixed bug #73965 (DTrace reported as enabled when disabled). (Remi)

- FCGI:
  . Fixed bug #73904 (php-cgi fails to load -c specified php.ini file). (Anatol)
  . Fixed bug #72898 (PHP_FCGI_CHILDREN is not included in phpinfo()). (Anatol)

- FPM:
  . Fixed bug #69865 (php-fpm does not close stderr when using syslog). 
    (m6w6)

- GD:
  . Fixed bug #73968 (Premature failing of XBM reading). (cmb)

- GMP:
  . Fixed bug #69993 (test for gmp.h needs to test machine includes).
    (Jordan Gigov) 

- Hash:
  . Added hash_hkdf() function. (Andrey Andreev)
  . Fixed bug #73961 (environmental build dependency in hash sha3 source).
    (krakjoe)

- Intl:
  . Fix bug #73956 (Link use CC instead of CXX). (Remi)

- LDAP:
  . Fixed bug #73933 (error/segfault with ldap_mod_replace and opcache).
    (Laruence)

- MySQLi:
  . Fixed bug #73949 (leak in mysqli_fetch_object). (krakjoe)

- Mysqlnd:
  . Fixed bug #69899 (segfault on close() after free_result() with mysqlnd).
    (Richard Fussenegger)

- Opcache:
  . Fixed bug #73983 (crash on finish work with phar in cli + opcache).
    (Anatol)

- OpenSSL:
  . Fixed bug #71519 (add serial hex to return value array). (xrobau)
  . Fixed bug #73692 (Compile ext/openssl with openssl 1.1.0 on Win). (Anatol)
  . Fixed bug #73978 (openssl_decrypt triggers bug in PDO). (Jakub Zelenka)

- PDO_Firebird:
  . Implemented FR #72583 (All data are fetched as strings). (Dorin Marcoci)

- PDO_PgSQL:
  . Fixed bug #73959 (lastInsertId fails to throw an exception for wrong 
    sequence name). (andrewnester)

- Phar:
  . Fixed bug #70417 (PharData::compress() doesn't close temp file). (cmb)

- posix:
  . Fixed bug #71219 (configure script incorrectly checks for ttyname_r). (atoh)

- Session:
  . Fixed bug #69582 (session not readable by root in CLI). (EvgeniySpinov)

- SPL:
  . Fixed bug #73896 (spl_autoload() crashes when calls magic _call()). (Dmitry)

- Standard:
  . Fixed bug #69442 (closing of fd incorrect when PTS enabled). (jaytaph)
  . Fixed bug #47021 (SoapClient stumbles over WSDL delivered with
    "Transfer-Encoding: chunked"). (Rowan Collins)
  . Fixed bug #72974 (imap is undefined service on AIX). (matthieu.sarter)
  . Fixed bug #72979 (money_format stores wrong length AIX). (matthieu.sarter)
  . Fixed bug #73374 (intval() with base 0 should detect binary). (Leigh)
  . Fixed bug #69061 (mail.log = syslog contains double information).
    (Tom Sommer)

- ZIP:
  . Fixed bug #70103 (ZipArchive::addGlob ignores remove_all_path option). (cmb,
    Mitch Hagstrand)

19 Jan 2017, PHP 7.1.1

- Core:
  . Fixed bug #73792 (invalid foreach loop hangs script). (Dmitry)
  . Fixed bug #73686 (Adding settype()ed values to ArrayObject results in
    references). (Nikita, Laruence)
  . Fixed bug #73663 ("Invalid opcode 65/16/8" occurs with a variable created
    with list()). (Laruence)
  . Fixed bug #73727 (ZEND_MM_BITSET_LEN is "undefined symbol" in
    zend_bitset.h). (Nikita)
  . Fixed bug #73753 (unserialized array pointer not advancing). (David Walker)
  . Fixed bug #73783 (SIG_IGN doesn't work when Zend Signals is enabled).
    (David Walker)

- CLI:
  . Fixed bug #72555 (CLI output(japanese) on Windows). (Anatol)

- COM:
  . Fixed bug #73679 (DOTNET read access violation using invalid codepage).
    (Anatol)

- DOM:
  . Fixed bug #67474 (getElementsByTagNameNS filter on default ns). (aboks)

- Mbstring:
  . Fixed bug #73646 (mb_ereg_search_init null pointer dereference).
    (Laruence)

- Mysqli:
  . Fixed bug #73462 (Persistent connections don't set $connect_errno).
    (darkain)

- Mysqlnd:
  . Optimized handling of BIT fields - less memory copies and lower memory
    usage. (Andrey)
  . Fixed bug #73800 (sporadic segfault with MYSQLI_OPT_INT_AND_FLOAT_NATIVE). 
	(vanviegen)

- Opcache:
  . Fixed bug #73789 (Strange behavior of class constants in switch/case block).
    (Laruence)
  . Fixed bug #73746 (Method that returns string returns UNKNOWN:0 instead).
    (Laruence)
  . Fixed bug #73654 (Segmentation fault in zend_call_function). (Nikita)
  . Fixed bug #73668 ("SIGFPE Arithmetic exception" in opcache when divide by
    minus 1). (Nikita)
  . Fixed bug #73847 (Recursion when a variable is redefined as array). (Nikita)

- PDO_Firebird:
  . Fixed bug #72931 (PDO_FIREBIRD with Firebird 3.0 not work on returning
    statement). (Dorin Marcoci)

- phpdbg:
  . Fixed bug #73794 (Crash (out of memory) when using run and # command
    separator). (Bob)
  . Fixed bug #73704 (phpdbg shows the wrong line in files with shebang). (Bob)

- SQLite3:
  . Reverted fix for bug #73530	(Unsetting result set may reset other result
    set). (cmb)

- Standard:
  . Fixed bug #73594 (dns_get_record does not populate $additional out
    parameter). (Bruce Weirdan)
  . Fixed bug #70213 (Unserialize context shared on double class lookup).
    (Taoguang Chen)
  . Fixed bug #73154 (serialize object with __sleep function crash). (Nikita)
  . Fixed bug #70490 (get_browser function is very slow). (Nikita)
  . Fixed bug #73265 (Loading browscap.ini at startup causes high memory usage).
    (Nikita)
  . Add subject to mail log. (tomsommer)
  . Fixed bug #31875 (get_defined_functions additional param to exclude
	disabled functions). (willianveiga)

- Zlib
  . Fixed bug #73373 (deflate_add does not verify that output was not truncated).
    (Matt Bonneau)

01 Dec 2016, PHP 7.1.0

- Core:
  . Added nullable types. (Levi, Dmitry)
  . Added DFA optimization framework based on e-SSA form. (Dmitry, Nikita)
  . Added specialized opcode handlers (e.g. ZEND_ADD_LONG_NO_OVERFLOW).
    (Dmitry)
  . Added [] = as alternative construct to list() =. (Bob)
  . Added void return type. (Andrea)
  . Added support for negative string offsets in string offset syntax and
    various string functions. (Francois)
  . Added a form of the list() construct where keys can be specified. (Andrea)
  . Implemented safe execution timeout handling, that prevents random crashes
    after "Maximum execution time exceeded" error. (Dmitry)
  . Implemented the RFC `Support Class Constant Visibility`. (Sean DuBois,
    Reeze Xia, Dmitry)
  . Implemented the RFC `Catching multiple exception types`. (Bronislaw Bialek,
    Pierrick)
  . Implemented logging to syslog with dynamic error levels. (Jani Ollikainen)
  . Implemented FR #72614 (Support "nmake test" on building extensions by
    phpize). (Yuji Uchiyama)
  . Implemented RFC: Iterable. (Aaron Piotrowski)
  . Implemented RFC: Closure::fromCallable (Danack)
  . Implemented RFC: Replace "Missing argument" warning with "\ArgumentCountError"
    exception. (Dmitry, Davey)
  . Implemented RFC: Fix inconsistent behavior of $this variable. (Dmitry)
  . Fixed bug #73585 (Logging of "Internal Zend error - Missing class
    information" missing class name). (Laruence)
  . Fixed memory leak(null coalescing operator with Spl hash). (Tyson Andre)
  . Fixed bug #72736 (Slow performance when fetching large dataset with mysqli
    / PDO). (Dmitry)
  . Fixed bug #72482 (Ilegal write/read access caused by gdImageAALine
    overflow). (cmb)
  . Fixed bug #72696 (imagefilltoborder stackoverflow on truecolor images).
    (cmb)
  . Fixed bug #73350 (Exception::__toString() cause circular references).
    (Laruence)
  . Fixed bug #73329 ((Float)"Nano" == NAN). (Anatol)
  . Fixed bug #73288 (Segfault in __clone > Exception.toString > __get).
    (Laruence)
  . Fixed for #73240 (Write out of bounds at number_format). (Stas)
  . Fix pthreads detection when cross-compiling (ffontaine)
  . Fixed bug #73337 (try/catch not working with two exceptions inside a same
    operation). (Dmitry)
  . Fixed bug #73156 (segfault on undefined function). (Dmitry)
  . Fixed bug #73163 (PHP hangs if error handler throws while accessing undef
    const in default value). (Nikita)
  . Fixed bug #73172 (parse error: Invalid numeric literal). (Nikita, Anatol)
  . Fixed bug #73181 (parse_str() without a second argument leads to crash).
    (Nikita)
  . Fixed bug #73025 (Heap Buffer Overflow in virtual_popen of
    zend_virtual_cwd.c). (cmb)
  . Fixed bug #73058 (crypt broken when salt is 'too' long). (Anatol)
  . Fixed bug #72944 (Null pointer deref in zval_delref_p). (Dmitry)
  . Fixed bug #72943 (assign_dim on string doesn't reset hval). (Laruence)
  . Fixed bug #72598 (Reference is lost after array_slice()) (Nikita)
  . Fixed bug #72703 (Out of bounds global memory read in BF_crypt triggered by
    password_verify). (Anatol)
  . Fixed bug #72813 (Segfault with __get returned by ref). (Laruence)
  . Fixed bug #72767 (PHP Segfaults when trying to expand an infinite operator).
    (Nikita)
  . TypeError messages for arg_info type checks will now say "must be ...
    or null" where the parameter or return type accepts null. (Andrea)
  . Fixed bug #72857 (stream_socket_recvfrom read access violation). (Anatol)
  . Fixed bug #72663 (Create an Unexpected Object and Don't Invoke
    __wakeup() in Deserialization). (Stas)
  . Fixed bug #72681 (PHP Session Data Injection Vulnerability). (Stas)
  . Fixed bug #72742 (memory allocator fails to realloc small block to large
    one). (Stas)
  . Fixed URL rewriter. It would not rewrite '//example.com/' URL
    unconditionally. URL rewrite target hosts whitelist is implemented. (Yasuo)
  . Fixed bug #72641 (phpize (on Windows) ignores PHP_PREFIX).
    (Yuji Uchiyama)
  . Fixed bug #72683 (getmxrr broken). (Anatol)
  . Fixed bug #72629 (Caught exception assignment to variables ignores
    references). (Laruence)
  . Fixed bug #72594 (Calling an earlier instance of an included anonymous
    class fatals). (Laruence)
  . Fixed bug #72581 (previous property undefined in Exception after
    deserialization). (Laruence)
  . Fixed bug #72543 (Different references behavior comparing to PHP 5)
    (Laruence, Dmitry, Nikita)
  . Fixed bug #72347 (VERIFY_RETURN type casts visible in finally). (Dmitry)
  . Fixed bug #72216 (Return by reference with finally is not memory safe).
    (Dmitry)
  . Fixed bug #72215 (Wrong return value if var modified in finally). (Dmitry)
  . Fixed bug #71818 (Memory leak when array altered in destructor). (Dmitry)
  . Fixed bug #71539 (Memory error on $arr[$a] =& $arr[$b] if RHS rehashes)
    (Dmitry, Nikita)
  . Added new constant PHP_FD_SETSIZE. (cmb)
  . Added optind parameter to getopt(). (as)
  . Added PHP to SAPI error severity mapping for logs. (Martin Vobruba)
  . Fixed bug #71911 (Unable to set --enable-debug on building extensions by
    phpize on Windows). (Yuji Uchiyama)
  . Fixed bug #29368 (The destructor is called when an exception is thrown from
    the constructor). (Dmitry)
  . Implemented RFC: RNG Fixes. (Leigh)
  . Implemented email validation as per RFC 6531. (Leo Feyer, Anatol)
  . Fixed bug #72513 (Stack-based buffer overflow vulnerability in
    virtual_file_ex). (Stas)
  . Fixed bug #72573 (HTTP_PROXY is improperly trusted by some PHP libraries
    and applications). (Stas)
  . Fixed bug #72523 (dtrace issue with reflection (failed test)). (Laruence)
  . Fixed bug #72508 (strange references after recursive function call and
    "switch" statement). (Laruence)
  . Fixed bug #72441 (Segmentation fault: RFC list_keys). (Laruence)
  . Fixed bug #72395 (list() regression). (Laruence)
  . Fixed bug #72373 (TypeError after Generator function w/declared return type
    finishes). (Nikita)
  . Fixed bug #69489 (tempnam() should raise notice if falling back to temp dir).
    (Laruence, Anatol)
  . Fixed UTF-8 and long path support on Windows. (Anatol)
  . Fixed bug #53432 (Assignment via string index access on an empty string
    converts to array). (Nikita)
  . Fixed bug #62210 (Exceptions can leak temporary variables). (Dmitry, Bob)
  . Fixed bug #62814 (It is possible to stiffen child class members visibility).
    (Nikita)
  . Fixed bug #69989 (Generators don't participate in cycle GC). (Nikita)
  . Fixed bug #70228 (Memleak if return in finally block). (Dmitry)
  . Fixed bug #71266 (Missing separation of properties HT in foreach etc).
    (Dmitry)
  . Fixed bug #71604 (Aborted Generators continue after nested finally).
    (Nikita)
  . Fixed bug #71572 (String offset assignment from an empty string inserts
    null byte). (Francois)
  . Fixed bug #71897 (ASCII 0x7F Delete control character permitted in
    identifiers). (Andrea)
  . Fixed bug #72188 (Nested try/finally blocks losing return value). (Dmitry)
  . Fixed bug #72213 (Finally leaks on nested exceptions). (Dmitry, Nikita)
  . Fixed bug #47517 (php-cgi.exe missing UAC manifest).
    (maxdax15801 at users noreply github com)
  . Change statement and fcall extension handlers to accept frame. (Joe)
  . Number operators taking numeric strings now emit E_NOTICEs or E_WARNINGs
    when given malformed numeric strings. (Andrea)
  . (int), intval() where $base is 10 or unspecified, settype(), decbin(),
    decoct(), dechex(), integer operators and other conversions now always
    respect scientific notation in numeric strings. (Andrea)
  . Raise a compile-time warning on octal escape sequence overflow. (Sara)

- Apache2handler:
  . Enable per-module logging in Apache 2.4+. (Martin Vobruba)

- BCmath:
  . Fix bug #73190 (memcpy negative parameter _bc_new_num_ex). (Stas)

- Bz2:
  . Fixed bug #72837 (integer overflow in bzdecompress caused heap
    corruption). (Stas)
  . Fixed bug #72613 (Inadequate error handling in bzread()). (Stas)

- Calendar:
  . Fix integer overflows (Joshua Rogers)
  . Fixed bug #67976 (cal_days_month() fails for final month of the French
    calendar). (cmb)
  . Fixed bug #71894 (AddressSanitizer: global-buffer-overflow in
    zif_cal_from_jd). (cmb)

- CLI Server:
  . Fixed bug #73360 (Unable to work in root with unicode chars). (Anatol)
  . Fixed bug #71276 (Built-in webserver does not send Date header).
    (see at seos fr)

- COM:
  . Fixed bug #73126 (Cannot pass parameter 1 by reference). (Anatol)
  . Fixed bug #69579 (Invalid free in extension trait). (John Boehr)
  . Fixed bug #72922 (COM called from PHP does not return out parameters).
    (Anatol)
  . Fixed bug #72569 (DOTNET/COM array parameters broke in PHP7). (Anatol)
  . Fixed bug #72498 (variant_date_from_timestamp null dereference). (Anatol)

- Curl
  . Implement support for handling HTTP/2 Server Push. (Davey)
  . Add curl_multi_errno(), curl_share_errno() and curl_share_strerror()
    functions. (Pierrick)
  . Fixed bug #72674 (Heap overflow in curl_escape). (Stas)
  . Fixed bug #72541 (size_t overflow lead to heap corruption). (Stas).
  . Fixed bug #71709 (curl_setopt segfault with empty CURLOPT_HTTPHEADER).
    (Pierrick)
  . Fixed bug #71929 (CURLINFO_CERTINFO data parsing error). (Pierrick)

- Date:
  . Fixed bug #69587 (DateInterval properties and isset). (jhdxr)
  . Fixed bug #73426 (createFromFormat with 'z' format char results in
    incorrect time). (Derick)
  . Fixed bug #45554 (Inconsistent behavior of the u format char). (Derick)
  . Fixed bug #48225 (DateTime parser doesn't set microseconds for "now").
    (Derick)
  . Fixed bug #52514 (microseconds are missing in DateTime class). (Derick)
  . Fixed bug #52519 (microseconds in DateInterval are missing). (Derick)
  . Fixed bug #60089 (DateTime::createFromFormat() U after u nukes microtime).
    (Derick)
  . Fixed bug #64887 (Allow DateTime modification with subsecond items).
    (Derick)
  . Fixed bug #68506 (General DateTime improvments needed for microseconds to
    become useful). (Derick)
  . Fixed bug #73109 (timelib_meridian doesn't parse dots correctly). (Derick)
  . Fixed bug #73247 (DateTime constructor does not initialise microseconds
    property). (Derick)
  . Fixed bug #73147 (Use After Free in PHP7 unserialize()). (Stas)
  . Fixed bug #73189 (Memcpy negative size parameter php_resolve_path). (Stas)
  . Fixed bug #66836 (DateTime::createFromFormat 'U' with pre 1970 dates fails
    parsing). (derick)
  . Invalid serialization data for a DateTime or DatePeriod object will now
    throw an instance of Error from __wakeup() or __set_state() instead of
    resulting in a fatal error. (Aaron Piotrowski)
  . Timezone initialization failure from serialized data will now throw an
    instance of Error from __wakeup() or __set_state() instead of resulting in
    a fatal error. (Aaron Piotrowski)
  . Export date_get_interface_ce() for extension use. (Jeremy Mikola)
  . Fixed bug #63740 (strtotime seems to use both sunday and monday as start of
    week). (Derick)

- Dba:
  . Fixed bug #70825 (Cannot fetch multiple values with group in ini file).
    (cmb)
  . Data modification functions (e.g.: dba_insert()) now throw an instance of
    Error instead of triggering a catchable fatal error if the key is does not
    contain exactly two elements. (Aaron Piotrowski)

- DOM:
  . Fixed bug #73150 (missing NULL check in dom_document_save_html). (Stas)
  . Fixed bug #66502 (DOM document dangling reference). (Sean Heelan, cmb)
  . Invalid schema or RelaxNG validation contexts will throw an instance of
    Error instead of resulting in a fatal error. (Aaron Piotrowski)
  . Attempting to register a node class that does not extend the appropriate
    base class will now throw an instance of Error instead of resulting in a
    fatal error. (Aaron Piotrowski)
  . Attempting to read an invalid or write to a readonly property will throw
    an instance of Error instead of resulting in a fatal error. (Aaron
    Piotrowski)

- DTrace:
  . Disabled PHP call tracing by default (it makes significant overhead).
    This may be enabled again using envirionment variable USE_ZEND_DTRACE=1.
    (Dmitry)

- EXIF:
  . Fixed bug #72735 (Samsung picture thumb not read (zero size)). (Kalle, Remi)
  . Fixed bug #72627 (Memory Leakage In exif_process_IFD_in_TIFF). (Stas)
  . Fixed bug #72603 (Out of bound read in exif_process_IFD_in_MAKERNOTE).
    (Stas)
  . Fixed bug #72618 (NULL Pointer Dereference in exif_process_user_comment).
    (Stas)

- Filter:
  . Fixed bug #72972 (Bad filter for the flags FILTER_FLAG_NO_RES_RANGE and
    FILTER_FLAG_NO_PRIV_RANGE). (julien)
  . Fixed bug #73054 (default option ignored when object passed to int filter).
    (cmb)
  . Fixed bug #71745 (FILTER_FLAG_NO_RES_RANGE does not cover whole 127.0.0.0/8
    range). (bugs dot php dot net at majkl578 dot cz)

- FPM:
  . Fixed bug #72575 (using --allow-to-run-as-root should ignore missing user).
    (gooh)

- FTP:
  . Fixed bug #70195 (Cannot upload file using ftp_put to FTPES with
    require_ssl_reuse). (Benedict Singer)
  . Implemented FR #55651 (Option to ignore the returned FTP PASV address).
    (abrender at elitehosts dot com)

- GD:
  . Fixed bug #73213 (Integer overflow in imageline() with antialiasing). (cmb)
  . Fixed bug #73272 (imagescale() is not affected by, but affects
    imagesetinterpolation()). (cmb)
  . Fixed bug #73279 (Integer overflow in gdImageScaleBilinearPalette()). (cmb)
  . Fixed bug #73280 (Stack Buffer Overflow in GD dynamicGetbuf). (cmb)
  . Fixed bug #50194 (imagettftext broken on transparent background w/o
    alphablending). (cmb)
  . Fixed bug #73003 (Integer Overflow in gdImageWebpCtx of gd_webp.c). (trylab,
    cmb)
  . Fixed bug #53504 (imagettfbbox gives incorrect values for bounding box).
    (Mark Plomer, cmb)
  . Fixed bug #73157 (imagegd2() ignores 3rd param if 4 are given). (cmb)
  . Fixed bug #73155 (imagegd2() writes wrong chunk sizes on boundaries). (cmb)
  . Fixed bug #73159 (imagegd2(): unrecognized formats may result in corrupted
    files). (cmb)
  . Fixed bug #73161 (imagecreatefromgd2() may leak memory). (cmb)
  . Fixed bug #67325 (imagetruecolortopalette: white is duplicated in palette).
    (cmb)
  . Fixed bug #66005 (imagecopy does not support 1bit transparency on truecolor
    images). (cmb)
  . Fixed bug #72913 (imagecopy() loses single-color transparency on palette
    images). (cmb)
  . Fixed bug #68716 (possible resource leaks in _php_image_convert()). (cmb)
  . Fixed bug #72709 (imagesetstyle() causes OOB read for empty $styles). (cmb)
  . Fixed bug #72697 (select_colors write out-of-bounds). (Stas)
  . Fixed bug #72730 (imagegammacorrect allows arbitrary write access). (Stas)
  . Fixed bug #72596 (imagetypes function won't advertise WEBP support). (cmb)
  . Fixed bug #72604 (imagearc() ignores thickness for full arcs). (cmb)
  . Fixed bug #70315 (500 Server Error but page is fully rendered). (cmb)
  . Fixed bug #43828 (broken transparency of imagearc for truecolor in
    blendingmode). (cmb)
  . Fixed bug #72512 (gdImageTrueColorToPaletteBody allows arbitrary write/read
    access). (Pierre)
  . Fixed bug #72519 (imagegif/output out-of-bounds access). (Pierre)
  . Fixed bug #72558 (Integer overflow error within _gdContributionsAlloc()).
    (Pierre)
  . Fixed bug #72482 (Ilegal write/read access caused by gdImageAALine
    overflow). (Pierre)
  . Fixed bug #72494 (imagecropauto out-of-bounds access). (Fernando, Pierre,
    cmb)
  . Fixed bug #72404 (imagecreatefromjpeg fails on selfie). (cmb)
  . Fixed bug #43475 (Thick styled lines have scrambled patterns). (cmb)
  . Fixed bug #53640 (XBM images require width to be multiple of 8). (cmb)
  . Fixed bug #64641 (imagefilledpolygon doesn't draw horizontal line). (cmb)

- Hash:
  . Added SHA3 fixed mode algorithms (224, 256, 384, and 512 bit). (Sara)
  . Added SHA512/256 and SHA512/224 algorithms. (Sara)

- iconv:
  . Fixed bug #72320 (iconv_substr returns false for empty strings). (cmb)

- IMAP:
  . Fixed bug #73418 (Integer Overflow in "_php_imap_mail" leads to crash).
    (Anatol)
  . An email address longer than 16385 bytes will throw an instance of Error
    instead of resulting in a fatal error. (Aaron Piotrowski)

- Interbase:
  . Fixed bug #73512 (Fails to find firebird headers as don't use fb_config
    output). (Remi)

- Intl:
  . Fixed bug #73007 (add locale length check). (Stas)
  . Fixed bug #73218 (add mitigation for ICU int overflow). (Stas)
  . Fixed bug #65732 (grapheme_*() is not Unicode compliant on CR LF
    sequence). (cmb)
  . Fixed bug #73007 (add locale length check). (Stas)
  . Fixed bug #72639 (Segfault when instantiating class that extends
    IntlCalendar and adds a property). (Laruence)
  . Fixed bug #72658 (Locale::lookup() / locale_lookup() hangs if no match
    found). (Anatol)
  . Partially fixed #72506 (idn_to_ascii for UTS #46 incorrect for long domain
    names). (cmb)
  . Fixed bug #72533 (locale_accept_from_http out-of-bounds access). (Stas)
  . Failure to call the parent constructor in a class extending Collator
    before invoking the parent methods will throw an instance of Error
    instead of resulting in a recoverable fatal error. (Aaron Piotrowski)
  . Cloning a Transliterator object may will now throw an instance of Error
    instead of resulting in a fatal error if cloning the internal
    transliterator fails. (Aaron Piotrowski)
  . Added IntlTimeZone::getWindowsID() and
    IntlTimeZone::getIDForWindowsID(). (Sara)
  . Fixed bug #69374 (IntlDateFormatter formatObject returns wrong utf8 value).
    (lenhatanh86 at gmail com)
  . Fixed bug #69398 (IntlDateFormatter formatObject returns wrong value when
    time style is NONE). (lenhatanh86 at gmail com)

- JSON:
  . Introduced encoder struct instead of global which fixes bugs #66025 and
    #73254 related to pretty print indentation. (Jakub Zelenka)
  . Fixed bug #73113 (Segfault with throwing JsonSerializable). (julien)
  . Implemented earlier return when json_encode fails, fixes bugs #68992
    (Stacking exceptions thrown by JsonSerializable) and #70275 (On recursion
    error, json_encode can eat up all system memory). (Jakub Zelenka)
  . Implemented FR #46600 ("_empty_" key in objects). (Jakub Zelenka)
  . Exported JSON parser API including json_parser_method that can be used
    for implementing custom logic when parsing JSON. (Jakub Zelenka)
  . Escaped U+2028 and U+2029 when JSON_UNESCAPED_UNICODE is supplied as
    json_encode options and added JSON_UNESCAPED_LINE_TERMINATORS to restore
    the previous behaviour. (Eddie Kohler)

- LDAP:
  . Providing an unknown modification type to ldap_batch_modify() will now
    throw an instance of Error instead of resulting in a fatal error.
    (Aaron Piotrowski)

- Mbstring:
  . Fixed bug #73532 (Null pointer dereference in mb_eregi). (Laruence)
  . Fixed bug #66964 (mb_convert_variables() cannot detect recursion) (Yasuo)
  . Fixed bug #72992 (mbstring.internal_encoding doesn't inherit default_charset).
    (Yasuo)
  . Fixed bug #66797 (mb_substr only takes 32-bit signed integer). (cmb)
  . Fixed bug #72711 (`mb_ereg` does not clear the `$regs` parameter on
    failure). (ju1ius)
  . Fixed bug #72691 (mb_ereg_search raises a warning if a match zero-width).
    (cmb)
  . Fixed bug #72693 (mb_ereg_search increments search position when a match
    zero-width). (cmb)
  . Fixed bug #72694 (mb_ereg_search_setpos does not accept a string's last
    position). (cmb)
  . Fixed bug #72710 (`mb_ereg` causes buffer overflow on regexp compile error).
    (ju1ius)
  . Deprecated mb_ereg_replace() eval option. (Rouven Weßling, cmb)
  . Fixed bug #69151 (mb_ereg should reject ill-formed byte sequence).
    (Masaki Kagaya)
  . Fixed bug #72405 (mb_ereg_replace - mbc_to_code (oniguruma) -
    oob read access). (Laruence)
  . Fixed bug #72399 (Use-After-Free in MBString (search_re)). (Laruence)
  . mb_ereg() and mb_eregi() will now throw an instance of ParseError if an
    invalid PHP expression is provided and the 'e' option is used. (Aaron
    Piotrowski)

- Mcrypt:
  . Deprecated ext/mcrypt. (Scott Arciszewski, cmb)
  . Fixed bug #72782 (Heap Overflow due to integer overflows). (Stas)
  . Fixed bug #72551, bug #72552 (In correct casting from size_t to int lead to
    heap overflow in mdecrypt_generic). (Stas)
  . mcrypt_encrypt() and mcrypt_decrypt() will throw an instance of Error
    instead of resulting in a fatal error if mcrypt cannot be initialized.
    (Aaron Piotrowski)

- Mysqli:
  . Attempting to read an invalid or write to a readonly property will throw
    an instance of Error instead of resulting in a fatal error. (Aaron
    Piotrowski)

- Mysqlnd:
  . Fixed bug #64526 (Add missing mysqlnd.* parameters to php.ini-*). (cmb)
  . Fixed bug #71863 (Segfault when EXPLAIN with "Unknown column" error when
    using MariaDB). (Andrey)
  . Fixed bug #72701 (mysqli_get_host_info() wrong output). (Anatol)

- OCI8
  . Fixed bug #71148 (Bind reference overwritten on PHP 7). (Oracle Corp.)
  . Fixed invalid handle error with Implicit Result Sets. (Chris Jones)
  . Fixed bug #72524 (Binding null values triggers ORA-24816 error). (Chris Jones)

- ODBC:
  . Fixed bug #73448 (odbc_errormsg returns trash, always 513 bytes).
    (Anatol)

- Opcache:
  . Fixed bug #73583 (Segfaults when conditionally declared class and function
    have the same name). (Laruence)
  . Fixed bug #69090 (check cached files permissions)
  . Fixed bug #72982 (Memory leak in zend_accel_blacklist_update_regexp()
    function). (Laruence)
  . Fixed bug #72949 (Typo in opcache error message). (cmb)
  . Fixed bug #72762 (Infinite loop while parsing a file with opcache enabled).
    (Nikita)
  . Fixed bug #72590 (Opcache restart with kill_all_lockers does not work).
    (Keyur)

- OpenSSL:
  . Fixed bug #73478 (openssl_pkey_new() generates wrong pub/priv keys with
    Diffie Hellman). (Jakub Zelenka)
  . Fixed bug #73276 (crash in openssl_random_pseudo_bytes function). (Stas)
  . Fixed bug #73072 (Invalid path SNI_server_certs causes segfault).
    (Jakub Zelenka)
  . Fixed bug #72360 (ext/openssl build failure with OpenSSL 1.1.0).
    (Jakub Zelenka)
  . Bumped a minimal version to 1.0.1. (Jakub Zelenka)
  . Dropped support for SSL2. (Remi)
  . Implemented FR #61204 (Add elliptic curve support for OpenSSL).
    (Dominic Luechinger)
  . Implemented FR #67304 (Added AEAD support [CCM and GCM modes] to
    openssl_encrypt and openssl_decrypt). (Jakub Zelenka)
  . Implemented error storing to the global queue and cleaning up the OpenSSL
    error queue (resolves bugs #68276 and #69882). (Jakub Zelenka)

- Pcntl
  . Implemented asynchronous signal handling without TICKS. (Dmitry)
  . Added pcntl_signal_get_handler() that returns the current signal handler
    for a particular signal. Addresses FR #72409. (David Walker)
  . Add signinfo to pcntl_signal() handler args (Bishop Bettini, David Walker)

- PCRE:
  . Fixed bug #73483 (Segmentation fault on pcre_replace_callback). (Laruence)
  . Fixed bug #73612 (preg_*() may leak memory). (cmb)
  . Fixed bug #73392 (A use-after-free in zend allocator management). 
    (Laruence)
  . Fixed bug #73121 (Bundled PCRE doesn't compile because JIT isn't supported
    on s390). (Anatol)
  . Fixed bug #72688 (preg_match missing group names in matches). (cmb)
  . Downgraded to PCRE 8.38. (Anatol)
  . Fixed bug #72476 (Memleak in jit_stack). (Laruence)
  . Fixed bug #72463 (mail fails with invalid argument). (Anatol)
  . Upgraded to PCRE 8.39. (Anatol)

- PDO:
  . Fixed bug #72788 (Invalid memory access when using persistent PDO
    connection). (Keyur)
  . Fixed bug #72791 (Memory leak in PDO persistent connection handling). (Keyur)
  . Fixed bug #60665 (call to empty() on NULL result using PDO::FETCH_LAZY
    returns false). (cmb)

- PDO_DBlib:
  . Fixed bug #72414 (Never quote values as raw binary data). (Adam Baratz)
  . Allow \PDO::setAttribute() to set query timeouts. (Adam Baratz)
  . Handle SQLDECIMAL/SQLNUMERIC types, which are used by later TDS versions.
    (Adam Baratz)
  . Add common PDO test suite. (Adam Baratz)
  . Free error and message strings when cleaning up PDO instances.
    (Adam Baratz)
  . Fixed bug #67130 (\PDOStatement::nextRowset() should succeed when all rows
    in current rowset haven't been fetched). (Peter LeBrun)
  . Ignore potentially misleading dberr values. (Chris Kings-Lynne)
  . Implemented stringify 'uniqueidentifier' fields.
    (Alexander Zhuravlev, Adam Baratz)

- PDO_Firebird:
  . Fixed bug #73087, #61183, #71494 (Memory corruption in bindParam).
    (Dorin Marcoci)
  . Fixed bug #60052 (Integer returned as a 64bit integer on X86_64). (Mariuz)

- PDO_pgsql:
  . Fixed bug #70313 (PDO statement fails to throw exception). (Matteo)
  . Fixed bug #72570 (Segmentation fault when binding parameters on a query
    without placeholders). (Matteo)
  . Implemented FR #72633 (Postgres PDO lastInsertId() should work without
    specifying a sequence). (Pablo Santiago Sánchez, Matteo)

- Phar:
  . Fixed bug #72928 (Out of bound when verify signature of zip phar in
    phar_parse_zipfile). (Stas)
  . Fixed bug #73035 (Out of bound when verify signature of tar phar in
    phar_parse_tarfile). (Stas)

- phpdbg:
  . Added generator command for inspection of currently alive generators. (Bob)

- Postgres:
  . Fixed bug #73498 (Incorrect SQL generated for pg_copy_to()). (Craig Duncan)
  . Implemented FR #31021 (pg_last_notice() is needed to get all notice
    messages). (Yasuo)
  . Implemented FR #48532 (Allow pg_fetch_all() to index numerically). (Yasuo)

- Readline:
  . Fixed bug #72538 (readline_redisplay crashes php). (Laruence)

- Reflection
  . Undo backwards compatiblity break in ReflectionType->__toString() and
    deprecate via documentation instead. (Nikita)
  . Reverted prepending \ for class names. (Trowski)
  . Implemented request #38992 (invoke() and invokeArgs() static method calls
    should match). (cmb).
  . Add ReflectionNamedType::getName(). This method should be used instead of
    ReflectionType::__toString()
  . Prepend \ for class names and ? for nullable types returned from
    ReflectionType::__toString(). (Trowski)
  . Fixed bug #72661 (ReflectionType::__toString crashes with iterable).
    (Laruence)
  . Fixed bug #72222 (ReflectionClass::export doesn't handle array constants).
    (Nikita Nefedov)
  . Failure to retrieve a reflection object or retrieve an object property
    will now throw an instance of Error instead of resulting in a fatal error.
    (Aaron Piotrowski)
  . Fix #72209 (ReflectionProperty::getValue() doesn't fail if object doesn't match type). (Joe)

- Session:
  . Fixed bug #73273 (session_unset() empties values from all variables in which
    is $_session stored). (Nikita)
  . Fixed bug #73100 (session_destroy null dereference in ps_files_path_create).
    (cmb)
  . Fixed bug #68015 (Session does not report invalid uid for files save handler).
    (Yasuo)
  . Fixed bug #72940 (SID always return "name=ID", even if session
    cookie exist). (Yasuo)
  . Implemented session_gc() (Yasuo)
    https://wiki.php.net/rfc/session-create-id
  . Implemented session_create_id() (Yasuo)
    https://wiki.php.net/rfc/session-gc
  . Implemented RFC: Session ID without hashing. (Yasuo)
    https://wiki.php.net/rfc/session-id-without-hashing
  . Fixed bug #72531 (ps_files_cleanup_dir Buffer overflow). (Laruence)
  . Custom session handlers that do not return strings for session IDs will 
    now throw an instance of Error instead of resulting in a fatal error
    when a function is called that must generate a session ID.
    (Aaron Piotrowski)
  . An invalid setting for session.hash_function will throw an instance of
    Error instead of resulting in a fatal error when a session ID is created.
    (Aaron Piotrowski)
  . Fixed bug #72562 (Use After Free in unserialize() with Unexpected Session
    Deserialization). (Stas)
  . Improved fix for bug #68063 (Empty session IDs do still start sessions).
    (Yasuo)
  . Fixed bug #71038 (session_start() returns TRUE on failure).
    Session save handlers must return 'string' always for successful read.
    i.e. Non-existing session read must return empty string. PHP 7.0 is made
    not to tolerate buggy return value. (Yasuo)
  . Fixed bug #71394 (session_regenerate_id() must close opened session on
    errors). (Yasuo)

- SimpleXML:
  . Fixed bug #73293 (NULL pointer dereference in SimpleXMLElement::asXML()).
    (Stas)
  . Fixed bug #72971 (SimpleXML isset/unset do not respect namespace). (Nikita)
  . Fixed bug #72957 (Null coalescing operator doesn't behave as expected with
    SimpleXMLElement). (Nikita)
  . Fixed bug #72588 (Using global var doesn't work while accessing SimpleXML
    element). (Laruence)
  . Creating an unnamed or duplicate attribute will throw an instance of Error
    instead of resulting in a fatal error. (Aaron Piotrowski)

- SNMP:
  . Fixed bug #72708 (php_snmp_parse_oid integer overflow in memory
    allocation). (djodjo at gmail dot com)
  . Fixed bug #72479 (Use After Free Vulnerability in SNMP with GC and
    unserialize()). (Stas)

- Soap:
  . Fixed bug #73538 (SoapClient::__setSoapHeaders doesn't overwrite SOAP 
    headers). (duncan3dc)
  . Fixed bug #73452 (Segfault (Regression for #69152)). (Dmitry)
  . Fixed bug #73037 (SoapServer reports Bad Request when gzipped). (Anatol)
  . Fixed bug #73237 (Nested object in "any" element overwrites other fields).
    (Keith Smiley)
  . Fixed bug #69137 (Peer verification fails when using a proxy with SoapClient)
    (Keith Smiley)
  . Fixed bug #71711 (Soap Server Member variables reference bug). (Nikita) 
  . Fixed bug #71996 (Using references in arrays doesn't work like expected).
    (Nikita)

- SPL:
  . Fixed bug #73423 (Reproducible crash with GDB backtrace). (Laruence)
  . Fixed bug #72888 (Segfault on clone on splFileObject). (Laruence)
  . Fixed bug #73029 (Missing type check when unserializing SplArray). (Stas)
  . Fixed bug #72646 (SplFileObject::getCsvControl does not return the escape
    character). (cmb)
  . Fixed bug #72684 (AppendIterator segfault with closed generator). (Pierrick)
  . Attempting to clone an SplDirectory object will throw an instance of Error
    instead of resulting in a fatal error. (Aaron Piotrowski)
  . Calling ArrayIterator::append() when iterating over an object will throw an
    instance of Error instead of resulting in a fatal error. (Aaron Piotrowski)
  . Fixed bug #55701 (GlobIterator throws LogicException). (Valentin VĂLCIU)

- SQLite3:
  . Update to SQLite 3.15.1. (cmb)
  . Fixed bug #73530 (Unsetting result set may reset other result set). (cmb)
  . Fixed bug #73333 (2147483647 is fetched as string). (cmb)
  . Fixed bug #72668 (Spurious warning when exception is thrown in user defined
    function). (Laruence)
  . Implemented FR #72653 (SQLite should allow opening with empty filename).
    (cmb)
  . Fixed bug #70628 (Clearing bindings on an SQLite3 statement doesn't work).
    (cmb)
  . Implemented FR #71159 (Upgraded bundled SQLite lib to 3.9.2). (Laruence)

- Standard:
  . Fixed bug #73297 (HTTP stream wrapper should ignore HTTP 100 Continue).
    (rowan dot collins at gmail dot com)
  . Fixed bug #73303 (Scope not inherited by eval in assert()). (nikic)
  . Fixed bug #73192 (parse_url return wrong hostname). (Nikita)
  . Fixed bug #73203 (passing additional_parameters causes mail to fail). (cmb)
  . Fixed bug #73203 (passing additional_parameters causes mail to fail). (cmb)
  . Fixed bug #72920 (Accessing a private constant using constant() creates
    an exception AND warning). (Laruence)
  . Fixed bug #65550 (get_browser() incorrectly parses entries with "+" sign).
    (cmb)
  . Fixed bug #71882 (Negative ftruncate() on php://memory exhausts memory).
    (cmb)
  . Fixed bug #55451 (substr_compare NULL length interpreted as 0). (Lauri
    Kenttä)
  . Fixed bug #72278 (getimagesize returning FALSE on valid jpg). (cmb)
  . Fixed bug #61967 (unset array item in array_walk_recursive cause
    inconsistent array). (Nikita)
  . Fixed bug #62607 (array_walk_recursive move internal pointer). (Nikita)
  . Fixed bug #69068 (Exchanging array during array_walk -> memory errors).
    (Nikita)
  . Fixed bug #70713 (Use After Free Vulnerability in array_walk()/
    array_walk_recursive()). (Nikita)
  . Fixed bug #72622 (array_walk + array_replace_recursive create references
    from nothing). (Laruence)
  . Fixed bug #72330 (CSV fields incorrectly split if escape char followed by
    UTF chars). (cmb)
  . Implemented RFC: More precise float values. (Jakub Zelenka, Yasuo)
  . array_multisort now uses zend_sort instead zend_qsort. (Laruence)
  . Fixed bug #72505 (readfile() mangles files larger than 2G). (Cschneid)
  . assert() will throw a ParseError when evaluating a string given as the first
    argument if the PHP code is invalid instead of resulting in a catchable
    fatal error. (Aaron Piotrowski)
  . Calling forward_static_call() outside of a class scope will now throw an
    instance of Error instead of resulting in a fatal error. (Aaron Piotrowski)
  . Added is_iterable() function. (Aaron Piotrowski)
  . Fixed bug #72306 (Heap overflow through proc_open and $env parameter).
    (Laruence)
  . Fixed bug #71100 (long2ip() doesn't accept integers in strict mode).
    (Laruence)
  . Implemented FR #55716 (Add an option to pass a custom stream context to
    get_headers()). (Ferenc)
  . Additional validation for parse_url() for login/pass components).
    (Ilia) (Julien)
  . Implemented FR #69359 (Provide a way to fetch the current environment
    variables). (Ferenc)
  . unpack() function accepts an additional optional argument $offset. (Dmitry)
  . Implemented #51879 stream context socket option tcp_nodelay (Joe)

- Streams:
  . Fixed bug #73586 (php_user_filter::$stream is not set to the stream the
    filter is working on). (Dmitry)
  . Fixed bug #72853 (stream_set_blocking doesn't work). (Laruence)
  . Fixed bug #72743 (Out-of-bound read in php_stream_filter_create).
    (Loianhtuan)
  . Implemented FR #27814 (Multiple small packets send for HTTP request).
    (vhuk)
  . Fixed bug #72764 (ftps:// opendir wrapper data channel encryption fails
    with IIS FTP 7.5, 8.5). (vhuk)
  . Fixed bug #72810 (Missing SKIP_ONLINE_TESTS checks). (vhuk)
  . Fixed bug #41021 (Problems with the ftps wrapper). (vhuk)
  . Fixed bug #54431 (opendir() does not work with ftps:// wrapper). (vhuk)
  . Fixed bug #72667 (opendir() with ftp:// attempts to open data stream for
    non-existent directories). (vhuk)
  . Fixed bug #72771 (ftps:// wrapper is vulnerable to protocol downgrade
    attack). (Stas)
  . Fixed bug #72534 (stream_socket_get_name crashes). (Anatol)
  . Fixed bug #72439 (Stream socket with remote address leads to a segmentation
    fault). (Laruence)

- sysvshm:
  . Fixed bug #72858 (shm_attach null dereference). (Anatol)

- Tidy:
  . Implemented support for libtidy 5.0.0 and above. (Michael Orlitzky, Anatol)
  . Creating a tidyNode manually will now throw an instance of Error instead of
    resulting in a fatal error. (Aaron Piotrowski)

- Wddx:
  . Fixed bug #73331 (NULL Pointer Dereference in WDDX Packet Deserialization
    with PDORow). (Stas)
  . Fixed bug #72142 (WDDX Packet Injection Vulnerability in
    wddx_serialize_value()). (Taoguang Chen)
  . Fixed bug #72749 (wddx_deserialize allows illegal memory access) (Stas)
  . Fixed bug #72750 (wddx_deserialize null dereference). (Stas)
  . Fixed bug #72790 (wddx_deserialize null dereference with invalid xml).
    (Stas)
  . Fixed bug #72799 (wddx_deserialize null dereference in
    php_wddx_pop_element). (Stas)
  . Fixed bug #72860 (wddx_deserialize use-after-free). (Stas)
  . Fixed bug #73065 (Out-Of-Bounds Read in php_wddx_push_element). (Stas)
  . Fixed bug #72564 (boolean always deserialized as "true") (Remi)
  . A circular reference when serializing will now throw an instance of Error
    instead of resulting in a fatal error. (Aaron Piotrowski)

- XML:
  . Fixed bug #72135 (malformed XML causes fault) (edgarsandi)
  . Fixed bug #72714 (_xml_startElementHandler() segmentation fault). (cmb)
  . Fixed bug #72085 (SEGV on unknown address zif_xml_parse). (cmb)

- XMLRPC:
  . Fixed bug #72647 (xmlrpc_encode() unexpected output after referencing
    array elements). (Laruence)
  . Fixed bug #72606 (heap-buffer-overflow (write) simplestring_addn
    simplestring.c). (Stas)
  . A circular reference when serializing will now throw an instance of Error
    instead of resulting in a fatal error. (Aaron Piotrowski)

- Zip:
  . Fixed bug #68302 (impossible to compile php with zip support). (cmb)
  . Fixed bug #72660 (NULL Pointer dereference in zend_virtual_cwd).
    (Laruence)
  . Fixed bug #72520 (Stack-based buffer overflow vulnerability in
    php_stream_zip_opener). (Stas)
  . ZipArchive::addGlob() will throw an instance of Error instead of resulting
    in a fatal error if glob support is not available. (Aaron Piotrowski)
<|MERGE_RESOLUTION|>--- conflicted
+++ resolved
@@ -14,7 +14,6 @@
   . Fixed bug #76113 (mbstring does not build with Oniguruma 6.8.1).
     (chrullrich, cmb)
 
-<<<<<<< HEAD
 - ODBC:
   . Fixed bug #76088 (ODBC functions are not available by default on Windows).
     (cmb)
@@ -22,13 +21,12 @@
 - Opcache:
   . Fixed bug #76094 (Access violation when using opcache). (Laruence)
 
-- Standard:
-  . Fixed bug #74139 (mail.add_x_header default inconsistent with docs). (cmb)
-=======
 - SPL:
   . Fixed bug #76131 (mismatch arginfo for splarray constructor). 
     (carusogabriel)
->>>>>>> 63934ea7
+
+- Standard:
+  . Fixed bug #74139 (mail.add_x_header default inconsistent with docs). (cmb)
 
 29 Mar 2018, PHP 7.2.4
 
