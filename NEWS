--- conflicted
+++ resolved
@@ -1,19 +1,9 @@
 PHP                                                                        NEWS
 |||||||||||||||||||||||||||||||||||||||||||||||||||||||||||||||||||||||||||||||
-<<<<<<< HEAD
 ?? ??? ????, PHP 8.2.9
-=======
-?? ??? ????, PHP 8.1.22
 
 - CLI:
   . Fix interrupted CLI output causing the process to exit. (nielsdos)
-
-- Date:
-  . Fixed bug GH-11368 (Date modify returns invalid datetime). (Derick)
-
-- PCRE:
-  . Mangle PCRE regex cache key with JIT option. (mvorisek)
->>>>>>> 1111a951
 
 - PDO SQLite:
   . Fix GH-11492 (Make test failure: ext/pdo_sqlite/tests/bug_42589.phpt).
