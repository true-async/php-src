PHP                                                                        NEWS
|||||||||||||||||||||||||||||||||||||||||||||||||||||||||||||||||||||||||||||||
?? ??? 2014, PHP 5.6.2

- Core:
<<<<<<< HEAD
=======
  . Fixed bug #68118 ($a->foo .= 'test'; can leave $a->foo undefined). (Nikita)


?? ??? 2014, PHP 5.5.18

- Core:
  . Fixed bug #67985 (Incorrect last used array index copied to new array after
    unset). (Tjerk)
>>>>>>> d67c05bb
  . Fixed bug #67739 (Windows 8.1/Server 2012 R2 OS build number reported
    as 6.2 (instead of 6.3)). (Christian Wenz)
  . Fixed bug #67633 (A foreach on an array returned from a function not doing
    copy-on-write). (Nikita)
  . Fixed bug #51800 (proc_open on Windows hangs forever). (Anatol)
  . Fixed bug #68188 ($a->foo .= 'test'; can leave $a->foo undefined). (Nikita)

- FPM:
  . Fixed bug #65641 (PHP-FPM incorrectly defines the SCRIPT_NAME variable
    when using Apache, mod_proxy-fcgi and ProxyPass). (Remi)
  . Implemented FR #55508 (listen and listen.allowed_clients should take IPv6
    addresses). (Robin Gloster)

- Reflection:
  . Fixed bug #68103 (Duplicate entry in Reflection for class alias). (Remi)

- OpenSSL:
  . Fixed bug #68074 (Allow to use system cipher list instead of hardcoded
    value). (Remi)


02 Oct 2014, PHP 5.6.1

- Core:
  . Implemented FR #38409 (parse_ini_file() looses the type of booleans). (Tjerk)
  . Fixed bug #65463 (SIGSEGV during zend_shutdown()). (Keyur Govande)
  . Fixed bug #66036 (Crash on SIGTERM in apache process). (Keyur Govande)
  . Fixed bug #67878 (program_prefix not honoured in man pages). (Remi)
  . Fixed bug #67938 (Segfault when extending interface method with variadic).
    (Nikita)
  . Fixed bug #67985 (Incorrect last used array index copied to new array after
    unset). (Tjerk)
  . Fixed bug #68088 (New Posthandler Potential Illegal efree() vulnerability).
    (Mike) (CVE-2014-3622)

- DOM:
  . Made DOMNode::textContent writeable. (Tjerk)

- Fileinfo:
  . Fixed bug #67731 (finfo::file() returns invalid mime type
    for binary files). (Anatol)

- GD:
  . Made fontFetch's path parser thread-safe. (Sara)

- GMP:
  . Fixed bug #67917 (Using GMP objects with overloaded operators can cause
    memory exhaustion). (Nikita)
  . Fixed bug #50175 (gmp_init() results 0 on given base and number starting
    with 0x or 0b). (Nikita)
  . Implemented gmp_import() and gmp_export(). (Leigh, Nikita)

- MySQLi:
  . Fixed bug #67839 (mysqli does not handle 4-byte floats correctly). (Keyur)

- OpenSSL:
  . Fixed bug #41631 (socket timeouts not honored in blocking SSL reads).
    (Daniel Lowrey)
  . Fixed bug #67850 (extension won't build if openssl compiled without SSLv3).
    (Daniel Lowrey)

- phpdbg:
  . Fixed issue krakjoe/phpdbg#111 (compile error without ZEND_SIGNALS). (Bob)

- SOAP:
  . Fixed bug #67955 (SoapClient prepends 0-byte to cookie names). (Philip Hofstetter)

- Session:
  . Fixed bug #67972 (SessionHandler Invalid memory read create_sid()). (Adam)

- Sysvsem:
  . Implemented FR #67990 (Add optional nowait argument to sem_acquire).
    (Matteo)

28 Aug 2014, PHP 5.6.0

- Apache2 Handler SAPI:
  . Fixed Apache log issue caused by APR's lack of support for %zu
    (APR issue https://issues.apache.org/bugzilla/show_bug.cgi?id=56120).
    (Jeff Trawick)

- CLI server:
  . Added some MIME types to the CLI web server. (Chris Jones)
  . Fixed bug #67079 (Missing MIME types for XML/XSL files). (Anatol)
  . Fixed bug #66830 (Empty header causes PHP built-in web server to hang).
    (Adam)
  . Fixed bug #67594 (Unable to access to apache_request_headers() elements).
    (Tjerk)
  . Implemented FR #67429 (CLI server is missing some new HTTP response codes).
    (Adam)
  . Fixed Bug #67406 (built-in web-server segfaults on startup). (Remi)

- COM:
  . Fixed bug #41577 (DOTNET is successful once per server run)
    (Aidas Kasparas)
  . Fixed missing type checks in com_event_sink (Yussuf Khalil, Stas).
  . Fixed bug #66431 (Special Character via COM Interface (CP_UTF8)). (Anatol)

- Core:
  . Improved phpinfo() stylesheets. (Colin Viebrock)
  . Fixed bug #67693 (incorrect push to the empty array). (Tjerk)
  . Removed inconsistency regarding behaviour of array in constants at
    run-time. (Bob)
  . Fixed bug #67497 (eval with parse error causes segmentation fault in
    generator). (Nikita)
  . Fixed bug #67151 (strtr with empty array crashes). (Nikita)
  . Fixed bug #67407 (Windows 8.1/Server 2012 R2 reported as Windows 8/Server
    2012). (Christian Wenz)
  . Fixed bug #66608 (Incorrect behavior with nested "finally" blocks).
    (Laruence, Dmitry)
  . Implemented FR #34407 (ucwords and Title Case). (Tjerk)
  . Fixed bug #67091 (make install fails to install libphp5.so on FreeBSD 10.0).
    (Ferenc)
  . Fixed bug #67368 (Memory leak with immediately dereferenced array in class
    constant). (Laruence)
  . Fixed bug #67468 (Segfault in highlight_file()/highlight_string()).
    (Andreas Ferber)
  . Fixed bug #67498 (phpinfo() Type Confusion Information Leak Vulnerability).
    (Stefan Esser)
  . Fixed bug #67551 (php://input temp file will be located in sys_temp_dir
    instead of upload_tmp_dir). (Mike)
  . Fixed bug #67169 (array_splice all elements, then []= gives wrong index).
    (Nikita)
  . Fixed bug #67198 (php://input regression). (Mike)
  . Fixed bug #67247 (spl_fixedarray_resize integer overflow). (Stas)
  . Fixed bug #67250 (iptcparse out-of-bounds read). (Stas)
  . Fixed bug #67252 (convert_uudecode out-of-bounds read). (Stas)
  . Fixed bug #67249 (printf out-of-bounds read). (Stas)
  . Implemented FR #64744 (Differentiate between member function call on a null 
    and non-null, non-objects). (Boro Sitnikovski)
  . Fixed bug #67436 (Autoloader isn't called if two method definitions don't
    match). (Bob)
  . Fixed bug #66622 (Closures do not correctly capture the late bound class
    (static::) in some cases). (Levi Morrison)
  . Fixed bug #67390 (insecure temporary file use in the configure script).
    (Remi) (CVE-2014-3981)
  . Fixed bug #67392 (dtrace breaks argument unpack). (Nikita)
  . Fixed bug #67428 (header('Location: foo') will override a 308-399 response
    code). (Adam)
  . Fixed bug #67433 (SIGSEGV when using count() on an object implementing
    Countable). (Matteo)
  . Fixed bug #67399 (putenv with empty variable may lead to crash). (Stas)
  . Expose get_debug_info class hook as __debugInfo() magic method. (Sara)
  . Implemented unified default encoding
    (RFC: https://wiki.php.net/rfc/default_encoding). (Yasuo Ohgaki)
  . Added T_POW (**) operator
    (RFC: https://wiki.php.net/rfc/pow-operator). (Tjerk Meesters)
  . Improved IS_VAR operands fetching. (Laruence, Dmitry)
  . Improved empty string handling. Now ZE uses an interned string instead of
    allocation new empty string each time. (Laruence, Dmitry)
  . Implemented internal operator overloading
    (RFC: https://wiki.php.net/rfc/operator_overloading_gmp). (Nikita)
  . Made calls from incompatible context issue an E_DEPRECATED warning instead
    of E_STRICT (phase 1 of RFC: https://wiki.php.net/rfc/incompat_ctx).
    (Gustavo)
  . Uploads equal or greater than 2GB in size are now accepted.
    (Ralf Lang, Mike)
  . Reduced POST data memory usage by 200-300%. Changed INI setting
    always_populate_raw_post_data to throw a deprecation warning when enabling
    and to accept -1 for never populating the $HTTP_RAW_POST_DATA global 
    variable, which will be the default in future PHP versions. (Mike)
  . Implemented dedicated syntax for variadic functions
    (RFC: https://wiki.php.net/rfc/variadics). (Nikita)
  . Fixed bug #50333 Improving multi-threaded scalability by using
    emalloc/efree/estrdup (Anatol, Dmitry)
  . Implemented constant scalar expressions (with support for constants)
    (RFC: https://wiki.php.net/rfc/const_scalar_exprs). (Bob)
  . Fixed bug #65784 (Segfault with finally). (Laruence, Dmitry)
  . Fixed bug #66509 (copy() arginfo has changed starting from 5.4). (willfitch)
  . Allow zero length comparison in substr_compare() (Tjerk)
  . Fixed bug #60602 (proc_open() changes environment array) (Tjerk)
  . Fixed bug #61019 (Out of memory on command stream_get_contents). (Mike)
  . Fixed bug #64330 (stream_socket_server() creates wrong Abstract Namespace 
    UNIX sockets). (Mike)
  . Fixed bug #66182 (exit in stream filter produces segfault). (Mike)  
  . Fixed bug #66736 (fpassthru broken). (Mike)
  . Fixed bug #66822 (Cannot use T_POW in const expression) (Tjerk)
  . Fixed bug #67043 (substr_compare broke by previous change) (Tjerk)
  . Fixed bug #65701 (copy() doesn't work when destination filename is created
    by tempnam()). (Boro Sitnikovski)
  . Fixed bug #66015 (Unexpected array indexing in class's static property). (Bob)
  . Added (constant) string/array dereferencing to static scalar expressions
    to complete the set; now possible thanks to bug #66015 being fixed. (Bob)
  . Fixed bug #66568 (Update reflection information for unserialize() function).
    (Ferenc)
  . Fixed bug #66660 (Composer.phar install/update fails). (Ferenc)
  . Fixed bug #67024 (getimagesize should recognize BMP files with negative
    height). (Gabor Buella)
  . Fixed bug #67064  (Countable interface prevents using 2nd parameter
    ($mode) of count() function). (Bob)
  . Fixed bug #67072 (Echoing unserialized "SplFileObject" crash). (Anatol)
  . Fixed bug #67033 (Remove reference to Windows 95). (Anatol)

- Curl:
  . Implemented FR #65646 (re-enable CURLOPT_FOLLOWLOCATION with open_basedir
    or safe_mode). (Adam)
  . Check for openssl.cafile ini directive when loading CA certs. (Daniel Lowrey)
  . Remove cURL close policy related constants as these have no effect and are
    no longer used in libcurl. (Chris Wright)
  . Fixed bug #66109 (Can't reset CURLOPT_CUSTOMREQUEST to default behaviour)
    (Tjerk)
  . Fix compilation on libcurl versions between 7.10.5 and 7.12.2, inclusive.
    (Adam)
  . Fixed bug #64247 (CURLOPT_INFILE doesn't allow reset). (Mike)
  . Fixed bug #66562 (curl_exec returns differently than curl_multi_getcontent).
    (Freek Lijten)

- Date:
  . Fixed bug #66060 (Heap buffer over-read in DateInterval). (CVE-2013-6712)
    (Remi)
  . Fixed bug #66091 (memory leaks in DateTime constructor) (Tjerk).
  . Fixed bug #67308 (Serialize of DateTime truncates fractions of second).
    (Adam)
  . Fixed regression in fix for bug #67118 (constructor can't be called twice).
    (Remi)
  . Fixed bug #67251 (date_parse_from_format out-of-bounds read). (Stas)
  . Fixed bug #67253 (timelib_meridian_with_check out-of-bounds read). (Stas)
  . Added DateTimeImmutable::createFromMutable to create a DateTimeImmutable
    object from an existing DateTime (mutable) object (Derick)
  . Fixed bug #66721 (__wakeup of DateTime segfaults when invalid object data is
    supplied). (Boro Sitnikovski)
  . Fixed bug #67118 (DateTime constructor crash with invalid data). (Anatol)

- DOM:
  . Fixed bug #67081 (DOMDocumentType->internalSubset returns entire DOCTYPE tag,
    not only the subset). (Anatol)

- Embed:
  . Fixed bug #65715 (php5embed.lib isn't provided anymore). (Anatol).

- Fileinfo:
  . Fixed bug #67716 (Segfault in cdf.c). (CVE-2014-3587) (Remi)
  . Fixed bug #67705 (extensive backtracking in rule regular expression).
    (CVE-2014-3538) (Remi)
  . Fixed bug #67327 (fileinfo: CDF infinite loop in nelements DoS).
   (CVE-2014-0238)
  . Fixed bug #67328 (fileinfo: fileinfo: numerous file_printf calls resulting in
    performance degradation). (CVE-2014-0237)
  . Fixed bug #67326 (fileinfo: cdf_read_short_sector insufficient boundary check).
    (CVE-2014-0207)
  . Fixed bug #67329 (fileinfo: NULL pointer deference flaw by processing certain
    CDF files). (CVE-2014-0236)
  . Fixed bug #67410 (fileinfo: mconvert incorrect handling of truncated pascal
    string size). (CVE-2014-3478) (Francisco Alonso, Jan Kaluza, Remi)
  . Fixed bug #67411 (fileinfo: cdf_check_stream_offset insufficient boundary
    check). (CVE-2014-3479) (Francisco Alonso, Jan Kaluza, Remi)
  . Fixed bug #67412 (fileinfo: cdf_count_chain insufficient boundary check).
    (CVE-2014-3480) (Francisco Alonso, Jan Kaluza, Remi)
  . Fixed bug #67413 (fileinfo: cdf_read_property_info insufficient boundary
    check). (CVE-2014-3487) (Francisco Alonso, Jan Kaluza, Remi)
  . Upgraded to libmagic-5.17 (Anatol)
  . Fixed bug #66731 (file: infinite recursion). (CVE-2014-1943) (Remi)
  . Fixed bug #66820 (out-of-bounds memory access in fileinfo).
    (CVE-2014-2270). (Remi)
  . Fixed bug #66946 (fileinfo: extensive backtracking in awk rule regular
    expression). (CVE-2013-7345) (Remi)
  . Fixed bug #66987 (Memory corruption in fileinfo ext / bigendian).
    (Remi)
  . Fixed bug #66907 (Solaris 10 is missing strcasestr and needs substitute).
    (Anatol)
  . Fixed bug #66307 (Fileinfo crashes with powerpoint files). (Anatol)

- FPM:
  . Fixed bug #67606 (revised fix 67541, broke mod_fastcgi BC). (David Zuelke)
  . Fixed bug #67530 (error_log=syslog ignored). (Remi)
  . Fixed bug #67635 (php links to systemd libraries without using pkg-config).
    (pacho@gentoo.org, Remi)
  . Fixed bug #67531 (syslog cannot be set in pool configuration). (Remi)
  . Fixed bug #67541 (Fix Apache 2.4.10+ SetHandler proxy:fcgi://
    incompatibilities). (David Zuelke)
  . Included apparmor support in fpm
    (RFC: https://wiki.php.net/rfc/fpm_change_hat). (Gernot Vormayr)
  . Added clear_env configuration directive to disable clearenv() call.
    (Github PR# 598, Paul Annesley)
  . Fixed bug #66482 (unknown entry 'priority' in php-fpm.conf).
  . Fixed bug #66908 (php-fpm reload leaks epoll_create() file descriptor).
    (Julio Pintos)
  . Fixed bug #67060 (sapi/fpm: possible privilege escalation due to insecure
    default configuration) (CVE-2014-0185). (Stas)

- GD
  . Fixed bug #67730 (Null byte injection possible with imagexxx functions).
    (CVE-2014-5120) (Ryan Mauger)
  . Fixed bug #66901 (php-gd 'c_color' NULL pointer dereference).
    (CVE-2014-2497) (Remi)
  . Fixed bug #67248 (imageaffinematrixget missing check of parameters). (Stas)
  . Fixed imagettftext to load the correct character map rather than the last one.
    (Scott)
  . Fixed bug #66356 (Heap Overflow Vulnerability in imagecrop()).
    (CVE-2013-7226)
  . Fixed bug #66815 (imagecrop(): insufficient fix for NULL defer).
    (CVE-2013-7327). (Tomas Hoger, Remi).
  . Fixed bug #66869 (Invalid 2nd argument crashes imageaffinematrixget) (Pierre)
  . Fixed bug #66887 (imagescale - poor quality of scaled image). (Remi)
  . Fixed bug #66890 (imagescale segfault). (Remi)
  . Fixed bug #66893 (imagescale ignore method argument). (Remi)

- GMP:
  . Fixed bug #66872 (invalid argument crashes gmp_testbit) (Pierre)
  . Fixed crashes in serialize/unserialize. (Stas)
  . Moved GMP to use object as the underlying structure and implemented various
    improvements based on this.
    (RFC: https://wiki.php.net/rfc/operator_overloading_gmp). (Nikita)
  . Added gmp_root() and gmp_rootrem() functions for calculating nth roots.
    (Nikita)

- Hash:
  . Added gost-crypto (CryptoPro S-box) GOST hash algo. (Manuel Mausz)
  . Fixed bug #66698 (Missing FNV1a32 and FNV1a64 hash functions).
    (Michael M Slusarz).
  . Implemented timing attack safe string comparison function
    (RFC: https://wiki.php.net/rfc/timing_attack). (Rouven Weßling)
  . hash_pbkdf2() now works correctly if the $length argument is not specified.
    (Nikita)

- Intl:
  . Fixed bug #66873 (A reproductible crash in UConverter when given invalid
    encoding) (Stas)
  . Fixed bug #66921 (Wrong argument type hint for function
    intltz_from_date_time_zone). (Stas)
  . Fixed bug #67052 (NumberFormatter::parse() resets LC_NUMERIC setting).
    (Stas)
  . Fixed bug #67349 (Locale::parseLocale Double Free). (Stas)
  . Fixed bug #67397 (Buffer overflow in locale_get_display_name and
    uloc_getDisplayName (libicu 4.8.1)). (Stas)

- JSON:
  . Fixed case part of bug #64874 ("json_decode handles whitespace and
    case-sensitivity incorrectly")
  . Fixed bug #65753 (JsonSerializeable couldn't implement on module extension)
    (chobieeee@php.net)
  . Fixed bug #66021 (Blank line inside empty array/object when
    JSON_PRETTY_PRINT is set). (Kevin Israel)

- ldap
  . Added new function ldap_modify_batch(). (Ondrej Hosek)
  . Fixed issue with null bytes in LDAP bindings. (Matthew Daley)

- litespeed
  . Fixed bug #63228 (-Werror=format-security error in lsapi code).
    (Elan Ruusamäe, George)

- Mail:
  . Fixed bug #66535 (Don't add newline after X-PHP-Originating-Script) (Tjerk)

- Mcrypt:
  . No longer allow invalid key sizes, invalid IV sizes or missing required IV
    in mcrypt_encrypt, mcrypt_decrypt and the deprecated mode functions.
    (Nikita)
  . Use /dev/urandom as the default source for mcrypt_create_iv(). (Nikita)

- Mbstring:
  . Upgraded to oniguruma 5.9.5 (Anatol)
  . Fixed bug #67199 (mb_regex_encoding mismatch). (Yasuo)

- Milter:
  . Fixed bug #67715 (php-milter does not build and crashes randomly). (Mike)

- mysqli
  . Added new function mysqli_get_links_stats() as well as new INI variable
    mysqli.rollback_on_cached_plink of type bool (Andrey)
  . Fixed bug #66762 (Segfault in mysqli_stmt::bind_result() when link closed)
    (Remi)
  . Fixed building against an external libmysqlclient. (Adam)

- mysqlnd:
  . Disabled flag for SP OUT variables for 5.5+ servers as they are not natively
    supported by the overlying APIs. (Andrey)
  . Added a new fetching mode to mysqlnd. (Andrey)
  . Added support for gb18030 from MySQL 5.7. (Andrey)

- Network:
  . Fixed bug #67717 (segfault in dns_get_record). (CVE-2014-3597) (Remi)
  . Fixed bug #67432 (Fix potential segfault in dns_get_record()).
    (CVE-2014-4049). (Sara)

- OCI8
  . Fixed Bug #66875 (Improve performance of multi-row OCI_RETURN_LOB queries)
   (Perrier, Chris Jones)

- ODBC:
  . Fixed bug #60616 (odbc_fetch_into returns junk at end of multi-byte char
    fields). (Keyur Govande)

- OpenSSL:
  . Fixed bug #41631 (socket timeouts not honored in blocking SSL reads)
    (Daniel Lowrey).
  . Fixed missing type checks in OpenSSL options (Yussuf Khalil, Stas).
  . Fixed bug #67609 (TLS connections fail behind HTTP proxy). (Daniel Lowrey)
  . Fixed broken build against OpenSSL older than 0.9.8 where ECDH unavailable.
    (Lior Kaplan)
  . Fixed bug #67666 (Subject altNames doesn't support wildcard matching). (Tjerk)
  . Fixed bug #67224 (Fall back to crypto_type from context if not specified
    explicitly in stream_socket_enable_crypto). (Chris Wright)
  . Fixed bug #65698 (certificates validity parsing does not work past 2050).
    (Paul Oehler)
  . Fixed bug #66636 (openssl_x509_parse warning with V_ASN1_GENERALIZEDTIME).
    (Paul Oehler)
  . Peer certificates now verified by default in client socket operations
    (RFC: https://wiki.php.net/rfc/tls-peer-verification). (Daniel Lowrey)
  . New openssl.cafile and openssl.capath ini directives. (Daniel Lowrey)
  . Added crypto_method option for the ssl stream context. (Martin Jansen)
  . Added certificate fingerprint support. (Tjerk Meesters)
  . Added explicit TLSv1.1 and TLSv1.2 stream transports. (Daniel Lowrey)
  . Fixed bug #65729 (CN_match gives false positive). (Tjerk Meesters)
  . Peer name verification matches SAN DNS names for certs using
    the Subject Alternative Name x509 extension. (Daniel Lowrey)
  . Fixed segfault when built against OpenSSL>=1.0.1 (Daniel Lowrey)
  . Added SPKAC support. (Jason Gerfen)
  . Fallback to Windows CA cert store for peer verification if no openssl.cafile
    ini directive or "cafile" SSL context option specified in Windows.
    (Chris Wright)
  . The openssl.cafile and openssl.capath ini directives introduced in alpha2
    now have PHP_INI_PERDIR accessibility (was PHP_INI_ALL). (Daniel Lowrey)
  . New "peer_name" SSL context option replaces "CN_match" (which still works
    as before but triggers E_DEPRECATED). (Daniel Lowrey)
  . Fixed segfault when accessing non-existent context for client SNI use
    (Daniel Lowrey)
  . Fixed bug #66501 (Add EC key support to php_openssl_is_private_key).
    (Mark Zedwood)
  . Fixed Bug #47030 (add new boolean "verify_peer_name" SSL context option
    allowing clients to verify cert names separately from the cert itself).
    "verify_peer_name" is enabled by default for client streams.
    (Daniel Lowrey)
  . Fixed Bug #65538 ("cafile" SSL context option now supports stream
    wrappers). (Daniel Lowrey)
  . New openssl_get_cert_locations() function to aid CA file and peer
    verification debugging. (Daniel Lowrey)
  . Encrypted stream wrappers now disable TLS compression by default.
    (Daniel Lowrey)
  . New "capture_session_meta" SSL context option allows encrypted client and
    server streams access to negotiated protocol/cipher information.
    (Daniel Lowrey)
  . New "honor_cipher_order" SSL context option allows servers to prioritize
    cipher suites of their choosing when negotiating SSL/TLS handshakes.
    (Daniel Lowrey)
  . New "single_ecdh_use" and "single_dh_use" SSL context options allow for
    improved forward secrecy in encrypted stream servers. (Daniel Lowrey)
  . New "dh_param" SSL context option allows stream servers control over
    the parameters when negotiating DHE cipher suites. (Daniel Lowrey)
  . New "ecdh_curve" SSL context option allowing stream servers to specify
    the curve to use when negotiating ephemeral ECDHE ciphers (defaults to
    NIST P-256). (Daniel Lowrey)
  . New "rsa_key_size" SSL context option gives stream servers control
    over the key size (in bits) used for RSA key agreements. (Daniel Lowrey)
  . Crypto methods for encrypted client and server streams now use
    bitwise flags for fine-grained protocol support. (Daniel Lowrey)
  . Added new tlsv1.0 stream wrapper to specify TLSv1 client/server method.
    tls wrapper now negotiates TLSv1, TLSv1.1 or TLSv1.2. (Daniel Lowrey)
  . Encrypted client streams now enable SNI by default. (Daniel Lowrey)
  . Encrypted streams now prioritize ephemeral key agreement and high strength
    ciphers by default. (Daniel Lowrey)
  . New OPENSSL_DEFAULT_STREAM_CIPHERS constant exposes default cipher
    list. (Daniel Lowrey)
  . New STREAM_CRYPTO_METHOD_* constants for enhanced control over the crypto
    methods negotiated encrypted server/client sessions. (Daniel Lowrey)
  . Encrypted stream servers now automatically mitigate potential DoS vector
    arising from client-initiated TLS renegotiation. New "reneg_limit",
    "reneg_window" and "reneg_limit_callback" SSL context options for custom
    renegotiation limiting control. (Daniel Lowrey)
  . Fixed memory leak in windows cert verification on verify failure.
    (Chris Wright)
  . Peer certificate capturing via SSL context options now functions even if
    peer verification fails. (Daniel Lowrey)
  . Encrypted TLS servers now support the server name indication TLS extension
    via the new  "SNI_server_certs" SSL context option. (Daniel Lowrey)
  . Fixed bug #66833 (Default disgest algo is still MD5, switch to SHA1). (Remi)
  . Fixed bug #66942 (memory leak in openssl_seal()). (Chuan Ma)
  . Fixed bug #66952 (memory leak in openssl_open()). (Chuan Ma)
  . Fixed bug #66840 (Fix broken build when extension built separately).
    (Daniel Lowrey)

- OPcache:
  . Added an optimization of class constants and constant calls to some
    internal functions (Laruence, Dmitry)
  . Added an optimization pass to convert FCALL_BY_NAME into DO_FCALL.
    (Laruence, Dmitry)
  . Added an optimization pass to merged identical constants (and related
    cache_slots) in op_array->literals table. (Laruence, Dmitry)
  . Added script level constant replacement optimization pass. (Dmitry)
  . Added function opcache_is_script_cached(). (Danack)
  . Added information about interned strings usage. (Terry, Julien, Dmitry)
  . Fixed bug #67215 (php-cgi work with opcache, may be segmentation fault
    happen) (Dmitry, Laruence)

- PCRE:
  . Fixed bug #67238 (Ungreedy and min/max quantifier bug, applied patch
    from the upstream). (Anatol)
  . Upgraded to PCRE 8.34. (Anatol)
  . Added support for (*MARK) backtracking verbs. (Nikita)

- pgsql:
  . Fixed bug #67550 (Error in code "form" instead of "from", pgsql.c, line 756),
    which affected builds against libpq < 7.3. (Adam)
  . pg_insert()/pg_select()/pg_update()/pg_delete() are no longer EXPERIMENTAL.
    (Yasuo)
  . Impremented FR #25854 Return value for pg_insert should be resource instead of bool.
    (Yasuo)
  . Implemented FR #41146 - Add "description" with exteneded flag pg_meta_data().
    pg_meta_data(resource $conn, string $table [, bool extended])
    It also made pg_meta_data() return "is enum" always.
    (Yasuo)
  . Read-only access to the socket stream underlying database connections is
    exposed via a new pg_socket() function to allow read/write polling when
    establishing asynchronous connections and executing queries in non-blocking
    applications. (Daniel Lowrey)
  . Asynchronous connections are now possible using the PGSQL_CONNECT_ASYNC
    flag in conjunction with a new pg_connect_poll() function and connection
    polling status constants. (Daniel Lowrey)
  . New pg_flush() and pg_consume_input() functions added to manually complete
    non-blocking reads/writes to underlying connection sockets. (Daniel Lowrey)
  . pg_version() returns full report which obtained by PQparameterStatus().
    (Yasuo)
  . Added pg_lo_truncate(). (Yasuo)
  . Added 64bit large object support for PostgreSQL 9.3 and later. (Yasuo)
  . Fixed bug #67555 (Cannot build against libpq 7.3). (Adam)

- phpdbg
  . Fixed bug #67575 (Compilation fails for phpdbg when the
    build directory != src directory). (Andy Thompson)
  . Fixed Bug #67499 (readline feature not enabled when build with libedit). (Remi)
  . Fix issue krakjoe/phpdbg#94 (List behavior is inconsistent). (Bob)
  . Fix issue krakjoe/phpdbg#97 (The prompt should always ensure it is on a
    newline). (Bob)
  . Fix issue krakjoe/phpdbg#98 (break if does not seem to work). (Bob)
  . Fix issue krakjoe/phpdbg#99 (register function has the same behavior as
    run). (Bob)
  . Fix issue krakjoe/phpdbg#100 (No way to list the current stack/frames)
    (Help entry was missing). (Bob)
  . Fixed bug which caused phpdbg to fail immediately on startup in non-debug
    builds. (Bob)
  . Fixed bug #67212 (phpdbg uses non-standard TIOCGWINSZ). (Ferenc)
  . Included phpdbg sapi (RFC: https://wiki.php.net/rfc/phpdbg).
    (Felipe Pena, Joe Watkins and Bob Weinand)
  . Added watchpoints (watch command). (Bob)
  . Renamed some commands (next => continue and how to step). (Joe)
  . Fixed issue #85 (https://github.com/krakjoe/phpdbg/issues/85)
    (Added stdin/stdout/stderr constants and their php:// wrappers). (Bob)

- PDO:
  . Fixed bug #66604 ('pdo/php_pdo_error.h' not copied to the include dir).
    (Matteo)

- PDO-ODBC:
  . Fixed bug #50444 (PDO-ODBC changes for 64-bit). 

- PDO_pgsql:
  . Fixed Bug #42614 (PDO_pgsql: add pg_get_notify support). (Matteo)
  . Fixed Bug #63657 (pgsqlCopyFromFile, pgsqlCopyToArray use Postgres < 7.3
    syntax). (Matteo)
  . Cleaned up code by increasing the requirements to libpq versions providing
    PQexecParams, PQprepare, PQescapeStringConn, PQescapeByteaConn. According
    to the release notes that means 8.0.8+ or 8.1.4+. (Matteo)
  . Deprecated PDO::PGSQL_ATTR_DISABLE_NATIVE_PREPARED_STATEMENT, an
    undocument constant effectively equivalent to PDO::ATTR_EMULATE_PREPARES.
    (Matteo)
  . Added PDO::PGSQL_ATTR_DISABLE_PREPARES constant to execute the queries
    without preparing them, while still passing parameters separately from
    the command text using PQexecParams. (Matteo)

- PDO_firebird:
  . Fixed Bug #66071 (memory corruption in error handling) (Popa)

- Phar:
  . Fixed bug #64498 ($phar->buildFromDirectory can't compress file with an accent
    in its name). (PR #588)
  . Fixed bug #67587 (Redirection loop on nginx with FPM). (Christian Weiske)

- readline:
  . Fixed bug #55496 (Interactive mode doesn't force a newline before the
    prompt). (Bob, Johannes)
  . Fixed bug #67496 (Save command history when exiting interactive shell
    with control-c). (Dmitry Saprykin, Johannes)

- Reflection:
  . Implemented FR #67713 (loosen the restrictions on
    ReflectionClass::newInstanceWithoutConstructor()). (Ferenc)

- Session:
  . Fixed bug #67694 (Regression in session_regenerate_id()). (Tjerk)
  . Fixed missing type checks in php_session_create_id (Yussuf Khalil, Stas).
  . Fixed bug #66827 (Session raises E_NOTICE when session name variable is array).
    (Yasuo)
  . Fixed Bug #65315 (session.hash_function silently fallback to default md5)
    (Yasuo)
  . Implemented Request #17860 (Session write short circuit). (Yasuo)
  . Implemented Request #20421 (session_abort() and session_reset() function).
    (Yasuo)
  . Remove session_gc() and session_serializer_name() wich were introduced in the first 5.6.0 alpha.

- SimpleXML:
  . Fixed bug #66084 (simplexml_load_string() mangles empty node name)
    (Anatol)

- SQLite:
  . Updated the bundled libsqlite to the version 3.8.3.1 (Anatol)
  . Fixed bug #66967 (Updated bundled libsqlite to 3.8.4.3). (Anatol)

- SOAP:
  . Implemented FR #49898 (Add SoapClient::__getCookies()). (Boro Sitnikovski)

- SPL:
  . Revert fix for bug #67064 (BC issues). (Bob)
  . Fixed bug #67539 (ArrayIterator use-after-free due to object change during 
    sorting). (CVE-2014-4698) (research at insighti dot org, Laruence)
  . Fixed bug #67538 (SPL Iterators use-after-free). (CVE-2014-4670) (Laruence)
  . Fixed bug #67492 (unserialize() SPL ArrayObject / SPLObjectStorage Type
    Confusion) (CVE-2014-3515). (Stefan Esser)
  . Fixed bug #67359 (Segfault in recursiveDirectoryIterator). (Laruence)
  . Fixed bug #66127 (Segmentation fault with ArrayObject unset). (Stas)
  . Fixed request #67453 (Allow to unserialize empty data). (Remi)
  . Added feature #65545 (SplFileObject::fread()) (Tjerk)
  . Fixed bug #66834 (empty() does not work on classes that extend ArrayObject) (Tjerk)
  . Fixed bug #66702 (RegexIterator::INVERT_MATCH does not invert). (Joshua
    Thijssen)

- Standard:
  . Implemented FR #65634 (HTTP wrapper is very slow with protocol_version
    1.1). (Adam)
  . Implemented Change crypt() behavior w/o salt RFC. (Yasuo)
    https://wiki.php.net/rfc/crypt_function_salt
  . Implemented request #49824 (Change array_fill() to allow creating empty
    array). (Nikita)

- Streams:
  . Fixed bug #67430 (http:// wrapper doesn't follow 308 redirects). (Adam)

- Tokenizer:
  . Fixed bug #67395 (token_name() does not return name for T_POW and T_POW_EQUAL
    token). (Ferenc)

- XMLReader:
  . Fixed bug #55285 (XMLReader::getAttribute/No/Ns methods inconsistency). 
    (Mike)

- XSL:
  . Fixed bug #53965 (<xsl:include> cannot find files with relative paths
    when loaded with "file://"). (Anatol)

- Zip:
  . update libzip to version 1.11.2.
    PHP don't use any ilibzip private symbol anymore.  (Pierre, Remi)
  . new method ZipArchive::setPassword($password). (Pierre)
  . add --with-libzip option to build with system libzip. (Remi)
  . new methods:
    ZipArchive::setExternalAttributesName($name, $opsys, $attr [, $flags])
    ZipArchive::setExternalAttributesIndex($idx, $opsys, $attr [, $flags])
    ZipArchive::getExternalAttributesName($name, &$opsys, &$attr [, $flags])
    ZipArchive::getExternalAttributesIndex($idx, &$opsys, &$attr [, $flags])

- Zlib:
  . Fixed bug #67865 (internal corruption phar error). Mike
  . Fixed bug #67724 (chained zlib filters silently fail with large amounts of 
    data). (Mike)

21 Aug 2014, PHP 5.5.16

- COM:
  . Fixed missing type checks in com_event_sink (Yussuf Khalil, Stas).

- Fileinfo:
  . Fixed bug #67705 (extensive backtracking in rule regular expression).
    (CVE-2014-3538) (Remi)
  . Fixed bug #67716 (Segfault in cdf.c). (CVE-2014-3587) (Remi)

- FPM:
  . Fixed bug #67635 (php links to systemd libraries without using pkg-config).
    (pacho@gentoo.org, Remi)

- GD:
  . Fixed bug #66901 (php-gd 'c_color' NULL pointer dereference).
    (CVE-2014-2497) (Remi)
  . Fixed bug #67730 (Null byte injection possible with imagexxx functions).
    (CVE-2014-5120) (Ryan Mauger)

- Milter:
  . Fixed bug #67715 (php-milter does not build and crashes randomly). (Mike)
  
- Network:
  . Fixed bug #67717 (segfault in dns_get_record). (CVE-2014-3597) (Remi)

- OpenSSL:
  . Fixed missing type checks in OpenSSL options. (Yussuf Khalil, Stas)

- readline:
  . Fixed bug #55496 (Interactive mode doesn't force a newline before the
    prompt). (Bob, Johannes)
  . Fixed bug #67496 (Save command history when exiting interactive shell
    with control-c). (Dmitry Saprykin, Johannes)

- Sessions:
  . Fixed missing type checks in php_session_create_id (Yussuf Khalil, Stas).

- Core:
  . Fixed bug #67693 (incorrect push to the empty array) (Tjerk)

- ODBC:
  . Fixed bug #60616 (odbc_fetch_into returns junk data at end of multi-byte
    char fields). (Keyur)

24 Jul 2014, PHP 5.5.15

- Core:
  . Fixed bug #67428 (header('Location: foo') will override a 308-399 response
    code). (Adam)
  . Fixed bug #67436 (Autoloader isn't called if two method definitions don't
    match). (Bob)
  . Fixed bug #67091 (make install fails to install libphp5.so on FreeBSD 10.0).
    (Ferenc)
  . Fixed bug #67497 (eval with parse error causes segmentation fault in
    generator). (Nikita)
  . Fixed bug #67151 (strtr with empty array crashes). (Nikita)
  . Fixed bug #67407 (Windows 8.1/Server 2012 R2 reported as Windows 8/Server
    2012). (Christian Wenz)
  . Fixed bug #66608 (Incorrect behavior with nested "finally" blocks).
    (Laruence, Dmitry)
  . Implemented FR #34407 (ucwords and Title Case). (Tjerk)

- CLI server:
  . Implemented FR #67429 (CLI server is missing some new HTTP response codes).
    (Adam)
  . Fixed bug #66830 (Empty header causes PHP built-in web server to hang).
    (Adam)
  . Fixed bug #67594 (Unable to access to apache_request_headers() elements).
    (Tjerk)

- FPM:
  . Fixed bug #67530 (error_log=syslog ignored). (Remi)
  . Fixed bug #67531 (syslog cannot be set in pool configuration). (Remi)

- Intl:
  . Fixed bug #66921 (Wrong argument type hint for function 
    intltz_from_date_time_zone). (Stas)
  . Fixed bug #67052 (NumberFormatter::parse() resets LC_NUMERIC setting).
    (Stas)

- OPCache:
  . Fixed bug #67215 (php-cgi work with opcache, may be segmentation fault
    happen) (Dmitry, Laruence)

- pgsql:
  . Fixed bug #67550 (Error in code "form" instead of "from", pgsql.c, line 756),
    which affected builds against libpq < 7.3. (Adam)

- Phar:
  . Fixed bug #67587 (Redirection loop on nginx with FPM). (Christian Weiske)

- SPL:
  . Fixed bug #67539 (ArrayIterator use-after-free due to object change during 
    sorting). (CVE-2014-4698) (research at insighti dot org, Laruence)
  . Fixed bug #67538 (SPL Iterators use-after-free). (CVE-2014-4670) (Laruence)

- Streams:
  . Fixed bug #67430 (http:// wrapper doesn't follow 308 redirects). (Adam)

- Session:
  . Fixed bug #66827 (Session raises E_NOTICE when session name variable is array).
    (Yasuo)

27 Jun 2014, PHP 5.5.14

- Core:
  . Fixed BC break introduced by patch for bug #67072. (Anatol, Stas)
  . Fixed bug #66622 (Closures do not correctly capture the late bound class
    (static::) in some cases). (Levi Morrison)
  . Fixed bug #67390 (insecure temporary file use in the configure script).
    (Remi) (CVE-2014-3981)
  . Fixed bug #67399 (putenv with empty variable may lead to crash). (Stas)

- CLI server:
  . Fixed Bug #67406 (built-in web-server segfaults on startup). (Remi)

- Date:
  . Fixed bug #67308 (Serialize of DateTime truncates fractions of second).
    (Adam)
  . Fixed regression in fix for bug #67118 (constructor can't be called twice).
    (Remi)

- Fileinfo:
  . Fixed bug #67326 (fileinfo: cdf_read_short_sector insufficient boundary check).
  . Fixed bug #67410 (fileinfo: mconvert incorrect handling of truncated pascal
    string size). (Francisco Alonso, Jan Kaluza, Remi)
  . Fixed bug #67411 (fileinfo: cdf_check_stream_offset insufficient boundary
    check). (Francisco Alonso, Jan Kaluza, Remi)
  . Fixed bug #67412 (fileinfo: cdf_count_chain insufficient boundary check).
    (Francisco Alonso, Jan Kaluza, Remi)
  . Fixed bug #67413 (fileinfo: cdf_read_property_info insufficient boundary
    check). (Francisco Alonso, Jan Kaluza, Remi)

- Network:
  . Fixed bug #67432 (Fix potential segfault in dns_get_record()).
    (CVE-2014-4049). (Sara)

- OPCache:
  . Fixed issue #183 (TMP_VAR is not only used once). (Dmitry, Laruence)

- OpenSSL:
  . Fixed bug #65698 (certificates validity parsing does not work past 2050).
    (Paul Oehler)
  . Fixed bug #66636 (openssl_x509_parse warning with V_ASN1_GENERALIZEDTIME).
    (Paul Oehler)

- PDO-ODBC:
  . Fixed bug #50444 (PDO-ODBC changes for 64-bit).

- SOAP:
  . Implemented FR #49898 (Add SoapClient::__getCookies()). (Boro Sitnikovski)

- SPL:
  . Fixed bug #66127 (Segmentation fault with ArrayObject unset). (Stas)
  . Fixed bug #67359 (Segfault in recursiveDirectoryIterator). (Laruence)
  . Fixed bug #67360 (Missing element after ArrayObject::getIterator). (Adam)
  . Fixed bug #67492 (unserialize() SPL ArrayObject / SPLObjectStorage Type
    Confusion). (CVE-2014-3515) (Stefan Esser)

29 May 2014, PHP 5.5.13

- CLI server:
  . Fixed bug #67079 (Missing MIME types for XML/XSL files). (Anatol)

- COM:
  . Fixed bug #66431 (Special Character via COM Interface (CP_UTF8)). (Anatol)

- Core:
  . Fixed bug #65701 (copy() doesn't work when destination filename is created
    by tempnam()). (Boro Sitnikovski)
  . Fixed bug #67072 (Echoing unserialized "SplFileObject" crash). (Anatol)
  . Fixed bug #67245 (usage of memcpy() with overlapping src and dst in
    zend_exceptions.c). (Bob)
  . Fixed bug #67247 (spl_fixedarray_resize integer overflow). (Stas)
  . Fixed bug #67249 (printf out-of-bounds read). (Stas)
  . Fixed bug #67250 (iptcparse out-of-bounds read). (Stas)
  . Fixed bug #67252 (convert_uudecode out-of-bounds read). (Stas)

- Curl:
  . Fixed bug #64247 (CURLOPT_INFILE doesn't allow reset). (Mike)

- Date:
  . Fixed bug #67118 (DateTime constructor crash with invalid data). (Anatol)
  . Fixed bug #67251 (date_parse_from_format out-of-bounds read). (Stas)
  . Fixed bug #67253 (timelib_meridian_with_check out-of-bounds read). (Stas)

- DOM:
  . Fixed bug #67081 (DOMDocumentType->internalSubset returns entire DOCTYPE tag,
    not only the subset). (Anatol)

- Fileinfo:
  . Fixed bug #66307 (Fileinfo crashes with powerpoint files). (Anatol)
  . Fixed bug #67327 (fileinfo: CDF infinite loop in nelements DoS) (CVE-2014-0238).
  . Fixed bug #67328 (fileinfo: fileinfo: numerous file_printf calls resulting in
    performance degradation) (CVE-2014-0237).

- FPM:
  . Fixed bug #66908 (php-fpm reload leaks epoll_create() file descriptor).
    (Julio Pintos)

- GD:
  . Fixed bug #67248 (imageaffinematrixget missing check of parameters). (Stas)

- PCRE:
  . Fixed bug #67238 (Ungreedy and min/max quantifier bug, applied patch
    from the upstream). (Anatol)

- Phar:
  . Fix bug #64498 ($phar->buildFromDirectory can't compress file with an accent
    in its name). (PR #588)

30 Apr 2014, PHP 5.5.12
- Core:
  . Fixed bug #61019 (Out of memory on command stream_get_contents). (Mike)
  . Fixed bug #64330 (stream_socket_server() creates wrong Abstract Namespace 
    UNIX sockets). (Mike)
  . Fixed bug #66182 (exit in stream filter produces segfault). (Mike)  
  . Fixed bug #66736 (fpassthru broken). (Mike)
  . Fixed bug #67024 (getimagesize should recognize BMP files with negative
    height). (Gabor Buella)
  . Fixed bug #67043 (substr_compare broke by previous change) (Tjerk)
  . Fixed bug #67033 (Remove reference to Windows 95). (Anatol)

- cURL:
  . Fixed bug #66562 (curl_exec returns differently than curl_multi_getcontent).
    (Freek Lijten)

- Date:
  . Fixed bug #66721 (__wakeup of DateTime segfaults when invalid object data is
    supplied). (Boro Sitnikovski)

- Embed:
  . Fixed bug #65715 (php5embed.lib isn't provided anymore). (Anatol).

- Fileinfo:
  . Fixed bug #66987 (Memory corruption in fileinfo ext / bigendian).
    (Remi)

- FPM:
  . Fixed bug #66482 (unknown entry 'priority' in php-fpm.conf).
  . Fixed bug #67060 (sapi/fpm: possible privilege escalation due to insecure
    default configuration) (CVE-2014-0185). (Stas)

- JSON:
  . Fixed bug #66021 (Blank line inside empty array/object when
    JSON_PRETTY_PRINT is set). (Kevin Israel)

- LDAP:
  . Fixed issue with null bytes in LDAP bindings. (Matthew Daley)

- mysqli:
  . Fixed problem in mysqli_commit()/mysqli_rollback() with second parameter
    (extra comma) and third parameters (lack of escaping). (Andrey)

- OpenSSL:
  . Fix bug #66942 (memory leak in openssl_seal()). (Chuan Ma)
  . Fix bug #66952 (memory leak in openssl_open()). (Chuan Ma)

- SimpleXML:
  . Fixed bug #66084 (simplexml_load_string() mangles empty node name)
    (Anatol)

- SQLite:
  . Fixed bug #66967 (Updated bundled libsqlite to 3.8.4.3). (Anatol)

- XSL:
  . Fixed bug #53965 (<xsl:include> cannot find files with relative paths
    when loaded with "file://"). (Anatol)

- Apache2 Handler SAPI:
  . Fixed Apache log issue caused by APR's lack of support for %zu
    (APR issue https://issues.apache.org/bugzilla/show_bug.cgi?id=56120).
    (Jeff Trawick)

03 Apr 2014, PHP 5.5.11

- Core:
  . Allow zero length comparison in substr_compare() (Tjerk)
  . Fixed bug #60602 (proc_open() changes environment array) (Tjerk)

- SPL:
  . Added feature #65545 (SplFileObject::fread()) (Tjerk)
  . Fixed bug #66702 (RegexIterator::INVERT_MATCH does not invert). (Joshua
    Thijssen)

- cURL:
  . Fixed bug #66109 (Can't reset CURLOPT_CUSTOMREQUEST to default behaviour) (Tjerk)
  . Fix compilation on libcurl versions between 7.10.5 and 7.12.2, inclusive.
    (Adam)

- Fileinfo:
  . Fixed bug #66946i (fileinfo: extensive backtracking in awk rule regular
    expression). (CVE-2013-7345) (Remi)

- FPM:
  . Added clear_env configuration directive to disable clearenv() call.
  (Github PR# 598, Paul Annesley)

- GD:
  . Fixed bug #66714 (imageconvolution breakage). (Brad Daily)
  . Fixed bug #66869 (Invalid 2nd argument crashes imageaffinematrixget) (Pierre)
  . Fixed bug #66887 (imagescale - poor quality of scaled image). (Remi)
  . Fixed bug #66890 (imagescale segfault). (Remi)
  . Fixed bug #66893 (imagescale ignore method argument). (Remi)

- Hash:
  . hash_pbkdf2() now works correctly if the $length argument is not specified.
    (Nikita)

- Intl:
  . Fixed bug #66873 (A reproductible crash in UConverter when given invalid 
    encoding) (Stas)

- Mail:
  . Fixed bug #66535 (Don't add newline after X-PHP-Originating-Script) (Tjerk)

- MySQLi:
  . Fixed bug #66762 (Segfault in mysqli_stmt::bind_result() when link closed)
  (Remi)

- OPCache
  . Added function opcache_is_script_cached(). (Danack)
  . Added information about interned strings usage. (Terry, Julien, Dmitry)

- Openssl:
  . Fixed bug #66833 (Default disgest algo is still MD5, switch to SHA1). (Remi)

- GMP
  . Fixed bug #66872 (invalid argument crashes gmp_testbit) (Pierre)

- SQLite:
  . Updated bundled libsqlite to 3.8.3.1 (Anatol)

06 Mar 2014, PHP 5.5.10

- Core:
  . Fixed Request #66574i (Allow multiple paths in php_ini_scanned_path). (Remi)

- Date:
  . Fixed bug #45528 (Allow the DateTimeZone constructor to accept timezones
    per offset too). (Derick)

- Fileinfo:
  . Bug #66731 (file: infinite recursion) (CVE-2014-1943). (Remi)
  . Fixed bug #66820 (out-of-bounds memory access in fileinfo)
    (CVE-2014-2270). (Remi)

- GD
  . Fixed Bug #66815 (imagecrop(): insufficient fix for NULL defer
    CVE-2013-7327). (Tomas Hoger, Remi)

- JSON:
  . Fixed bug #65753 (JsonSerializeable couldn't implement on module extension)
  (chobieeee@php.net)

- LDAP:
  . Implemented ldap_modify_batch (https://wiki.php.net/rfc/ldap_modify_batch).
  (Ondřej Hošek)

- Openssl:
  . Fixed bug #66501 (Add EC key support to php_openssl_is_private_key).
  (Mark Zedwood)

- PCRE:
  . Upgraded to PCRE 8.34. (Anatol)

- Pgsql:
  . Added warning for dangerous client encoding and remove possible injections
    for pg_insert()/pg_update()/pg_delete()/pg_select(). (Yasuo)


06 Feb 2014, PHP 5.5.9

- Core:
  . Fixed bug #66509 (copy() arginfo has changed starting from 5.4). (willfitch)

- GD:
  . Fixed bug #66356 (Heap Overflow Vulnerability in imagecrop()).
    (Laruence, Remi)

- OPCache:
  . Fixed bug #66474 (Optimizer bug in constant string to boolean conversion).
    (Dmitry)
  . Fixed bug #66461 (PHP crashes if opcache.interned_strings_buffer=0).
    (Dmitry)
  . Fixed bug #66298 (ext/opcache/Optimizer/zend_optimizer.c has dos-style 
    ^M as lineend). (Laruence)

- PDO_pgsql:
  . Fixed bug #62479 (PDO-psql cannot connect if password contains
spaces) (willfitch, iliaa)

- Readline
  . Fixed Bug #66412 (readline_clear_history() with libedit causes segfault after
    #65714). (Remi)

- Session
  . Fixed bug #66469 (Session module is sending multiple set-cookie headers when
    session.use_strict_mode=1) (Yasuo)
  . Fixed bug #66481 (Segfaults on session_name()).
    (cmcdermottroe at engineyard dot com, Yasuo)

- Standard
  . Fixed bug #66395 (basename function doesn't remove drive letter). (Anatol)

- Sockets:
  . Fixed bug #66381 (__ss_family was changed on AIX 5.3). (Felipe)

- Zend Engine
  . Fixed bug #66009 (Failed compilation of PHP extension with C++ std
    library using VS 2012). (Anatol)

09 Jan 2014, PHP 5.5.8

- Core:
  . Disallowed JMP into a finally block. (Laruence)
  . Added validation of class names in the autoload process. (Dmitry)
  . Fixed invalid C code in zend_strtod.c. (Lior Kaplan)
  . Fixed ZEND_MM_MEM_TYPE=mmap_zero. (Dmitry, Tony)
  . Fixed bug #66041 (list() fails to unpack yielded ArrayAccess object).
    (Nikita)
  . Fixed bug #65764 (generators/throw_rethrow FAIL with
    ZEND_COMPILE_EXTENDED_INFO). (Nikita)
  . Fixed bug #61645 (fopen and O_NONBLOCK). (Mike)
  . Fixed bug #66218 (zend_register_functions breaks reflection). (Remi)

- Date:
  . Fixed bug #66060 (Heap buffer over-read in DateInterval) (CVE-2013-6712). 
    (Remi)
  . Fixed bug #65768 (DateTimeImmutable::diff does not work). (Nikita Nefedov)
  
- DOM:
  . Fixed bug #65196 (Passing DOMDocumentFragment to DOMDocument::saveHTML() 
    Produces invalid Markup). (Mike)

- Exif:
  . Fixed bug #65873 (Integer overflow in exif_read_data()). (Stas)

- Filter:
  . Fixed bug #66229 (128.0.0.0/16 isn't reserved any longer). (Adam)

- GD:
  . Fixed bug #64405 (Use freetype-config for determining freetype2 dir(s)).
    (Adam)
    
- PDO_odbc:
  . Fixed bug #66311 (Stack smashing protection kills PDO/ODBC queries). 
    (michael at orlitzky dot com)

- MySQLi:
  . Fixed bug #65486 (mysqli_poll() is broken on win x64). (Anatol)

- OPCache:
  . Fixed revalidate_path=1 behavior to avoid caching of symlinks values.
    (Dmitry)
  . Fixed Issue #140: "opcache.enable_file_override" doesn't respect
    "opcache.revalidate_freq". (Dmitry).

- SNMP:
  . Fixed SNMP_ERR_TOOBIG handling for bulk walk operations. (Boris Lytochkin)

- SOAP
  . Fixed bug #66112 (Use after free condition in SOAP extension).
    (martin dot koegler at brz dot gv dot at)

- Sockets:
  . Fixed bug #65923 (ext/socket assumes AI_V4MAPPED is defined). (Felipe)

- XSL
  . Fixed bug #49634 (Segfault throwing an exception in a XSL registered
    function). (Mike)

- ZIP:
  . Fixed Bug #66321 (ZipArchive::open() ze_obj->filename_len not real). (Remi)

12 Dec 2013, PHP 5.5.7

- CLI server:
  . Added some MIME types to the CLI web server (Chris Jones)
  . Implemented FR #65917 (getallheaders() is not supported by the built-in web
    server) - also implements apache_response_headers() (Andrea Faulds)

- Core:
  . Fixed bug #66094 (unregister_tick_function tries to cast a Closure to a 
    string). (Laruence)
  . Fixed bug #65969 (Chain assignment with T_LIST failure). (Dmitry)

- OPCache
  . Fixed bug #66176 (Invalid constant substitution). (Dmitry)
  . Fixed bug #65915 (Inconsistent results with require return value). (Dmitry)
  . Fixed bug #65559 (Opcache: cache not cleared if changes occur while
    running). (Dmitry)

- readline
  . Fixed Bug #65714 (PHP cli forces the tty to cooked mode). (Remi)

- Openssl:
  . Fixed memory corruption in openssl_x509_parse() (CVE-2013-6420).
    (Stefan Esser).

14 Nov 2013, PHP 5.5.6

- Core:
  . Fixed bug #65947 (basename is no more working after fgetcsv in certain 
    situation). (Laruence)
  . Improved performance of array_merge() and func_get_args() by eliminating
    useless copying. (Dmitry)
  . Fixed bug #65939 (Space before ";" breaks php.ini parsing).
    (brainstorm at nopcode dot org)
  . Fixed bug #65911 (scope resolution operator - strange behavior with $this).
    (Bob Weinand)
  . Fixed bug #65936 (dangling context pointer causes crash). (Tony)

- FPM:
  . Changed default listen() backlog to 65535. (Tony)

- JSON
  . Fixed whitespace part of bug #64874 ("json_decode handles whitespace and
    case-sensitivity incorrectly"). (Andrea Faulds)

- MySQLi:
  . Fixed bug #66043 (Segfault calling bind_param() on mysqli). (Laruence)

- OPcache
  . Increased limit for opcache.max_accelerated_files to 1,000,000. (Chris)
  . Fixed issue #115 (path issue when using phar). (Dmitry)
  . Fixed issue #149 (Phar mount points not working with OPcache enabled).
  (Dmitry)

- ODBC
  . Fixed bug #65950 (Field name truncation if the field name is bigger than
    32 characters). (patch submitted by: michael dot y at zend dot com, Yasuo)

- PDO:
  . Fixed bug #66033 (Segmentation Fault when constructor of PDO statement 
    throws an exception). (Laruence)
  . Fixed bug 65946 (sql_parser permanently converts values bound to strings)

- Standard:
  . Fixed bug #64760 (var_export() does not use full precision for floating-point
    numbers) (Yasuo)


17 Oct 2013, PHP 5.5.5

- Core:
  . Fixed bug #64979 (Wrong behavior of static variables in closure generators).
    (Nikita)
  . Fixed bug #65322 (compile time errors won't trigger auto loading). (Nikita)
  . Fixed bug #65821 (By-ref foreach on property access of string offset
    segfaults). (Nikita)

- CLI server:
  . Fixed bug #65633 (built-in server treat some http headers as
    case-sensitive). (Adam)
  . Fixed bug #65818 (Segfault with built-in webserver and chunked transfer 
    encoding). (Felipe)
  . Added application/pdf to PHP CLI Web Server mime types (Chris Jones)

- Datetime:
  . Fixed bug #64157 (DateTime::createFromFormat() reports confusing error
    message). (Boro Sitnikovski)
  . Fixed bug #65502 (DateTimeImmutable::createFromFormat returns DateTime).
    (Boro Sitnikovski)
  . Fixed bug #65548 (Comparison for DateTimeImmutable doesn't work).
    (Boro Sitnikovski)

- DBA extension:
  . Fixed bug #65708 (dba functions cast $key param to string in-place,
    bypassing copy on write). (Adam)

- Filter:
  . Add RFC 6598 IPs to reserved addresses. (Sebastian Nohn)
  . Fixed bug #64441 (FILTER_VALIDATE_URL rejects fully qualified domain names).
    (Syra)

- FTP:
  . Fixed bug #65667 (ftp_nb_continue produces segfault). (Philip Hofstetter)

- GD
  . Ensure that the defined interpolation method is used with the generic
    scaling methods. (Pierre)

- IMAP:
  . Fixed bug #65721 (configure script broken in 5.5.4 and 5.4.20 when enabling
    imap). (ryotakatsuki at gmail dot com)

- OPcache:
  . Added support for GNU Hurd. (Svante Signell)
  . Added function opcache_compile_file() to load PHP scripts into cache
    without execution. (Julien)
  . Fixed bug #65845 (Error when Zend Opcache Optimizer is fully enabled).
    (Dmitry)
  . Fixed bug #65665 (Exception not properly caught when opcache enabled).
    (Laruence)
  . Fixed bug #65510 (5.5.2 crashes in _get_zval_ptr_ptr_var). (Dmitry)
  . Fixed issue #135 (segfault in interned strings if initial memory is too
    low). (Julien)

- Sockets:
  . Fixed bug #65808 (the socket_connect() won't work with IPv6 address).
    (Mike)

- SPL:
  . Fix bug #64782 (SplFileObject constructor make $context optional / give it
    a default value). (Nikita)

- Standard:
  . Fixed bug #61548 (content-type must appear at the end of headers for 201 
    Location to work in http). (Mike)

- XMLReader:
  . Fixed bug #51936 (Crash with clone XMLReader). (Mike)
  . Fixed bug #64230 (XMLReader does not suppress errors). (Mike)
  
- Build system:
  . Fixed bug #51076 (race condition in shtool's mkdir -p implementation).
    (Mike, Raphael Geissert)
  . Fixed bug #62396 ('make test' crashes starting with 5.3.14 (missing 
    gzencode())). (Mike)


19 Sep 2013, PHP 5.5.4

- Core:
  . Fixed bug #60598 (cli/apache sapi segfault on objects manipulation).
    (Laruence)
  . Improved fputcsv() to allow specifying escape character.
  . Fixed bug #65490 (Duplicate calls to get lineno & filename for 
    DTRACE_FUNCTION_*). (Chris Jones)
  . Fixed bug #65483 (quoted-printable encode stream filter incorrectly encoding
    spaces). (Michael M Slusarz)
  . Fixed bug #65481 (shutdown segfault due to serialize) (Mike)
  . Fixed bug #65470 (Segmentation fault in zend_error() with
    --enable-dtrace). (Chris Jones, Kris Van Hees)
  . Fixed bug #65225 (PHP_BINARY incorrectly set). (Patrick Allaert)
  . Fixed bug #62692 (PHP fails to build with DTrace). (Chris Jones, Kris Van Hees)
  . Fixed bug #61759 (class_alias() should accept classes with leading
    backslashes). (Julien)
  . Fixed bug #46311 (Pointer aliasing issue results in miscompile on gcc4.4).
    (Nikita Popov)

- cURL:
  . Fixed bug #65458 (curl memory leak). (Adam)

- Datetime:
  . Fixed bug #65554 (createFromFormat broken when weekday name is followed
    by some delimiters). (Valentin Logvinskiy, Stas).
  . Fixed bug #65564 (stack-buffer-overflow in DateTimeZone stuff caught
    by AddressSanitizer). (Remi).

- OPCache:
  . Fixed bug #65561 (Zend Opcache on Solaris 11 x86 needs ZEND_MM_ALIGNMENT=4).
    (Terry Ellison)

- Openssl:
  . Fixed bug #64802 (openssl_x509_parse fails to parse subject properly in
    some cases). (Mark Jones)

- PDO:
  . Fixed bug #64953 (Postgres prepared statement positional parameter 
    casting). (Mike)

- Session:
  . Fixed bug #65475 (Session ID is not initialized properly when strict session
    is enabled). (Yasuo)
  . Fixed bug #51127/#65359 Request #25630/#43980/#54383 (Added php_serialize 
    session serialize handler that uses plain serialize()). (Yasuo)

- Standard:
  . Fix issue with return types of password API helper functions. Found via
    static analysis by cjones. (Anthony Ferrara) 

- Zlib:
  . Fixed bug #65391 (Unable to send vary header user-agent when 
    ob_start('ob_gzhandler') is called) (Mike)

22 Aug 2013, PHP 5.5.3

- Openssl:
  . Fixed UMR in fix for CVE-2013-4248.

15 Aug 2013, PHP 5.5.2

- Core:
  . Fixed bug #65372 (Segfault in gc_zval_possible_root when return reference
    fails). (Laruence)
  . Fixed value of FILTER_SANITIZE_FULL_SPECIAL_CHARS constant (previously was
    erroneously set to FILTER_SANITIZE_SPECIAL_CHARS value). (Andrey
    avp200681 gmail com).
  . Fixed bug #65304 (Use of max int in array_sum). (Laruence)
  . Fixed bug #65291 (get_defined_constants() causes PHP to crash in a very
    limited case). (Arpad)
  . Fixed bug #62691 (solaris sed has no -i switch). (Chris Jones)
  . Fixed bug #61345 (CGI mode - make install don't work). (Michael Heimpold)
  . Fixed bug #61268 (--enable-dtrace leads make to clobber
    Zend/zend_dtrace.d) (Chris Jones)

- DOM:
  . Added flags option to DOMDocument::schemaValidate() and 
    DOMDocument::schemaValidateSource(). Added LIBXML_SCHEMA_CREATE flag. 
    (Chris Wright)

- OPcache:
  . Added opcache.restrict_api configuration directive that may limit
    usage of OPcache API functions only to particular script(s). (Dmitry)
  . Added support for glob symbols in blacklist entries (?, *, **).
    (Terry Elison, Dmitry)
  . Fixed bug #65338 (Enabling both php_opcache and php_wincache AVs on
    shutdown). (Dmitry)

- Openssl:
  . Fixed handling null bytes in subjectAltName (CVE-2013-4248).
    (Christian Heimes)

- PDO_mysql:
  . Fixed bug #65299 (pdo mysql parsing errors). (Johannes)

- Pgsql:
  . Fixed bug #62978 (Disallow possible SQL injections with pg_select()/pg_update()
    /pg_delete()/pg_insert()). (Yasuo)

- Phar:
  . Fixed bug #65028 (Phar::buildFromDirectory creates corrupt archives for 
    some specific contents). (Stas)

- Sessions:
  . Implemented strict sessions RFC (https://wiki.php.net/rfc/strict_sessions)
    which protects against session fixation attacks and session collisions.    
    (CVE-2011-4718). (Yasuo Ohgaki)
  . Fixed possible buffer overflow under Windows. Note: Not a security fix.
    (Yasuo)
  . Changed session.auto_start to PHP_INI_PERDIR. (Yasuo)

- SOAP:
  . Fixed bug #65018 (SoapHeader problems with SoapServer). (Dmitry)

- SPL:
  . Fixed bug #65328 (Segfault when getting SplStack object Value). (Laruence)
  . Added RecursiveTreeIterator setPostfix and getPostifx methods. (Joshua 
    Thijssen)
  . Fixed bug #61697 (spl_autoload_functions returns lambda functions 
    incorrectly). (Laruence)

- Streams:
  . Fixed bug #65268 (select() implementation uses outdated tick API). (Anatol)

- Pgsql:
  . Fixed bug #65336 (pg_escape_literal/identifier() scilently returns false).
    (Yasuo)

18 Jul 2013, PHP 5.5.1

- Core:
  . Fixed bug #65254 (Exception not catchable when exception thrown in autoload
    with a namespace). (Laruence)
  . Fixed bug #65088 (Generated configure script is malformed on OpenBSD).
    (Adam)
  . Fixed bug #65108 (is_callable() triggers Fatal Error). 
    (David Soria Parra, Laruence)
  . Fixed bug #65035 (yield / exit segfault). (Nikita)
  . Fixed bug #65161 (Generator + autoload + syntax error = segfault). (Nikita)
  . hex2bin() raises E_WARNING for invalid hex string. (Yasuo)
  . Fixed bug #65226 (chroot() does not get enabled). (Anatol)

- OPcache
  . Fixed bug #64827 (Segfault in zval_mark_grey (zend_gc.c)). (Laruence)
  . OPcache must be compatible with LiteSpeed SAPI (Dmitry)

- CGI:
  . Fixed Bug #65143 (Missing php-cgi man page). (Remi)

- CLI server:
  . Fixed bug #65066 (Cli server not responsive when responding with 422 http
    status code). (Adam)

- DateTime
  . Fixed fug #65184 (strftime() returns insufficient-length string under
    multibyte locales). (Anatol)

- GD
  . Fixed #65070 (bgcolor does not use the same format as the input image with
    imagerotate). (Pierre)
  . Fixed Bug #65060 (imagecreatefrom... crashes with user streams). (Remi)
  . Fixed Bug #65084 (imagecreatefromjpeg fails with URL). (Remi)
  . Fix gdImageCreateFromWebpCtx and use same logic to load WebP image
    that other formats. (Remi)

- Intl:
  . Add IntlCalendar::setMinimalDaysInFirstWeek()/
    intlcal_set_minimal_days_in_first_week().
  . Fixed trailing space in name of constant IntlCalendar::FIELD_FIELD_COUNT.
  . Fixed bug #62759 (Buggy grapheme_substr() on edge case). (Stas)
  . Fixed bug #61860 (Offsets may be wrong for grapheme_stri* functions).
    (Stas)

- OCI8:
  . Bump PECL package info version check to allow PECL installs with PHP 5.5+

- PDO:
  . Allowed PDO_OCI to compile with Oracle Database 12c client libraries.
    (Chris Jones)

- Pgsql
  . pg_unescape_bytea() raises E_WARNING for invalid inputs. (Yasuo)

- Phar:
  . Fixed Bug #65142 (Missing phar man page). (Remi)

- Session:
  . Added optional create_sid() argument to session_set_save_handler(),
    SessionHandler and new SessionIdInterface. (Leigh, Arpad)

- Sockets:
  . Implemented FR #63472 (Setting SO_BINDTODEVICE with socket_set_option).
    (Damjan Cvetko)
  . Allowed specifying paths in the abstract namespace for the functions
    socket_bind(), socket_connect() and socket_sendmsg(). (Gustavo)
  . Fixed bug #65260 (sendmsg() ancillary data construction for SCM_RIGHTS is
    faulty). (Gustavo)

- SPL:
  . Fixed bug #65136 (RecursiveDirectoryIterator segfault). (Laruence)
  . Fixed bug #61828 (Memleak when calling Directory(Recursive)Iterator
    /Spl(Temp)FileObject ctor twice). (Laruence)

- CGI/FastCGI SAPI:
  . Added PHP_FCGI_BACKLOG, overrides the default listen backlog. (Arnaud Le
    Blanc)

20 Jun 2013, PHP 5.5.0

- Core:
  . Added Zend Opcache extension and enable building it by default.
    More details here: https://wiki.php.net/rfc/optimizerplus. (Dmitry)
  . Added generators and coroutines (https://wiki.php.net/rfc/generators).
    (Nikita Popov)
  . Added "finally" keyword (https://wiki.php.net/rfc/finally). (Laruence)
  . Added simplified password hashing API
    (https://wiki.php.net/rfc/password_hash). (Anthony Ferrara)
  . Added support for constant array/string dereferencing. (Laruence)
  . Added array_column function which returns a column in a multidimensional
    array. https://wiki.php.net/rfc/array_column. (Ben Ramsey)
  . Added boolval(). (Jille Timmermans)
  . Added "Z" option to pack/unpack. (Gustavo)
  . Added Generator::throw() method. (Nikita Popov)
  . Added Class Name Resolution As Scalar Via "class" Keyword.
    (Ralph Schindler, Nikita Popov, Lars)
  . Added optional second argument for assert() to specify custom message. Patch
    by Lonny Kapelushnik (lonny@lonnylot.com). (Lars)
  . Added support for using empty() on the result of function calls and
    other expressions (https://wiki.php.net/rfc/empty_isset_exprs).
    (Nikita Popov)
  . Added support for non-scalar Iterator keys in foreach
    (https://wiki.php.net/rfc/foreach-non-scalar-keys). (Nikita Popov)
  . Added support for list in foreach (https://wiki.php.net/rfc/foreachlist).
    (Laruence)
  . Added support for changing the process's title in CLI/CLI-Server SAPIs.
    The implementation is more robust that the proctitle PECL module. More
    details here: https://wiki.php.net/rfc/cli_process_title. (Keyur)
  . Added ARMv7/v8 versions of various Zend arithmetic functions that are
    implemented using inline assembler (Ard Biesheuvel)
  . Added systemtap support by enabling systemtap compatible dtrace probes on
    linux. (David Soria Parra)
  . Optimized access to temporary and compiled VM variables. 8% less memory
    reads. (Dmitry)
  . The VM stacks for passing function arguments and syntaticaly nested calls
    were merged into a single stack. The stack size needed for op_array
    execution is calculated at compile time and preallocated at once. As result
    all the stack push operatins don't require checks for stack overflow
    any more. (Dmitry)
  . Improve set_exception_handler while doing reset. (Laruence)
  . Return previous handler when passing NULL to set_error_handler and
    set_exception_handler. (Nikita Popov)
  . Remove php_logo_guid(), php_egg_logo_guid(), php_real_logo_guid(),
    zend_logo_guid(). (Adnrew Faulds)
  . Drop Windows XP and 2003 support. (Pierre)
  . Implemented FR #64175 (Added HTTP codes as of RFC 6585). (Jonh Wendell)
  . Implemented FR #60738 (Allow 'set_error_handler' to handle NULL).
    (Laruence, Nikita Popov)
  . Implemented FR #60524 (specify temp dir by php.ini). (ALeX Kazik).
  . Implemented FR #46487 (Dereferencing process-handles no longer waits on
    those processes). (Jille Timmermans)
  . Fixed bug #65051 (count() off by one inside unset()). (Nikita)
  . Fixed bug #64988 (Class loading order affects E_STRICT warning). (Laruence)
  . Fixed bug #64966 (segfault in zend_do_fcall_common_helper_SPEC). (Laruence)
  . Fixed bug #64960 (Segfault in gc_zval_possible_root). (Laruence)
  . Fixed bug #64936 (doc comments picked up from previous scanner run). (Stas,
    Jonathan Oddy)
  . Fixed bug #64934 (Apache2 TS crash with get_browser()). (Anatol)
  . Fixed bug #64879 (Heap based buffer overflow in quoted_printable_encode,
    CVE 2013-2110). (Stas)
  . Fixed bug #64853 (Use of no longer available ini directives causes crash
    on TS build). (Anatol)
  . Fixed bug #64821 (Custom Exceptions crash when internal properties overridden).
      (Anatol)
  . Fixed bug #64720 (SegFault on zend_deactivate). (Dmitry)
  . Fixed bug #64677 (execution operator `` stealing surrounding arguments).
  . Fixed bug #64660 (Segfault on memory exhaustion within function definition).
    (Stas, reported by Juha Kylmänen)
  . Fixed bug #64578 (debug_backtrace in set_error_handler corrupts zend heap:
    segfault). (Laruence)
  . Fixed bug #64565 (copy doesn't report failure on partial copy). (Remi)
  . Fixed bug #64555 (foreach no longer copies keys if they are interned).
    (Nikita Popov)
  . Fixed bugs #47675 and #64577 (fd leak on Solaris)
  . Fixed bug #64544 (Valgrind warnings after using putenv). (Laruence)
  . Fixed bug #64515 (Memoryleak when using the same variablename 2times in
    function declaration). (Laruence)
  . Fixed bug #64503 (Compilation fails with error: conflicting types for
    'zendparse'). (Laruence)
  . Fixed bug #64239 (Debug backtrace changed behavior since 5.4.10 or 5.4.11).
    (Dmitry, Laruence)
  . Fixed bug #64523, allow XOR in php.ini. (Dejan Marjanovic, Lars)
  . Fixed bug #64354 (Unserialize array of objects whose class can't
    be autoloaded fail). (Laruence)
  . Fixed bug #64370 (microtime(true) less than $_SERVER['REQUEST_TIME_FLOAT']).
    (Anatol)
  . Fixed bug #64166 (quoted-printable-encode stream filter incorrectly
    discarding whitespace). (Michael M Slusarz)
    (Laruence)
  . Fixed bug #64142 (dval to lval different behavior on ppc64). (Remi)
  . Fixed bug #64135 (Exceptions from set_error_handler are not always
    propagated). (Laruence)
  . Fixed bug #63980 (object members get trimmed by zero bytes). (Laruence)
  . Fixed bug #63874 (Segfault if php_strip_whitespace has heredoc). (Pierrick)
  . Fixed bug #63830 (Segfault on undefined function call in nested generator).
    (Nikita Popov)
  . Fixed bug #63822 (Crash when using closures with ArrayAccess).
    (Nikita Popov)
  . Fixed bug #61681 (Malformed grammar). (Nikita Popov, Etienne, Laruence)
  . Fixed bug #61038 (unpack("a5", "str\0\0") does not work as expected).
    (srgoogleguy, Gustavo)
  . Fixed bug #61025 (__invoke() visibility not honored). (Laruence)
  . Fixed bug #60833 (self, parent, static behave inconsistently
    case-sensitive). (Stas, mario at include-once dot org)
  . Fixed Bug #52126: timestamp for mail.log (Martin Jansen, Lars)
  . Fixed bug #49348 (Uninitialized ++$foo->bar; does not cause a notice).
    (Stas)
  . Fixed Bug #23955: allow specifying Max-Age attribute in setcookie() (narfbg, Lars)
  . Fixed bug #18556 (Engine uses locale rules to handle class names). (Stas)
  . Fix undefined behavior when converting double variables to integers.
    The double is now always rounded towards zero, the remainder of its division
    by 2^32 or 2^64 (depending on sizeof(long)) is calculated and it's made
    signed assuming a two's complement representation. (Gustavo)
  . Drop support for bison < 2.4 when building PHP from GIT source.
    (Laruence)

- Apache2 Handler SAPI:
  . Enabled Apache 2.4 configure option for Windows (Pierre, Anatoliy)

- Calendar:
  . Fixed bug #64895 (Integer overflow in SndToJewish). (Remi)
  . Fixed bug #54254 (cal_from_jd returns month = 6 when there is only one Adar)
    (Stas, Eitan Mosenkis)

- CLI server:
  . Fixed bug #64128 (buit-in web server is broken on ppc64). (Remi)

- CURL:
  . Remove curl stream wrappers. (Pierrick)
  . Implemented FR #46439 - added CURLFile for safer file uploads.
    (Stas)
  . Added support for CURLOPT_FTP_RESPONSE_TIMEOUT, CURLOPT_APPEND,
    CURLOPT_DIRLISTONLY, CURLOPT_NEW_DIRECTORY_PERMS, CURLOPT_NEW_FILE_PERMS,
    CURLOPT_NETRC_FILE, CURLOPT_PREQUOTE, CURLOPT_KRBLEVEL, CURLOPT_MAXFILESIZE,
    CURLOPT_FTP_ACCOUNT, CURLOPT_COOKIELIST, CURLOPT_IGNORE_CONTENT_LENGTH,
    CURLOPT_CONNECT_ONLY, CURLOPT_LOCALPORT, CURLOPT_LOCALPORTRANGE,
    CURLOPT_FTP_ALTERNATIVE_TO_USER, CURLOPT_SSL_SESSIONID_CACHE,
    CURLOPT_FTP_SSL_CCC, CURLOPT_HTTP_CONTENT_DECODING,
    CURLOPT_HTTP_TRANSFER_DECODING, CURLOPT_PROXY_TRANSFER_MODE,
    CURLOPT_ADDRESS_SCOPE, CURLOPT_CRLFILE, CURLOPT_ISSUERCERT,
    CURLOPT_USERNAME, CURLOPT_PASSWORD, CURLOPT_PROXYUSERNAME,
    CURLOPT_PROXYPASSWORD, CURLOPT_NOPROXY, CURLOPT_SOCKS5_GSSAPI_NEC,
    CURLOPT_SOCKS5_GSSAPI_SERVICE, CURLOPT_TFTP_BLKSIZE,
    CURLOPT_SSH_KNOWNHOSTS, CURLOPT_FTP_USE_PRET, CURLOPT_MAIL_FROM,
    CURLOPT_MAIL_RCPT, CURLOPT_RTSP_CLIENT_CSEQ, CURLOPT_RTSP_SERVER_CSEQ,
    CURLOPT_RTSP_SESSION_ID, CURLOPT_RTSP_STREAM_URI, CURLOPT_RTSP_TRANSPORT,
    CURLOPT_RTSP_REQUEST, CURLOPT_RESOLVE, CURLOPT_ACCEPT_ENCODING,
    CURLOPT_TRANSFER_ENCODING, CURLOPT_DNS_SERVERS and CURLOPT_USE_SSL.
    (Pierrick)
  . Added new functions curl_escape, curl_multi_setopt, curl_multi_strerror
    curl_pause, curl_reset, curl_share_close, curl_share_init,
    curl_share_setopt curl_strerror and curl_unescape. (Pierrick)
  . Addes new curl options CURLOPT_TELNETOPTIONS, CURLOPT_GSSAPI_DELEGATION,
    CURLOPT_ACCEPTTIMEOUT_MS, CURLOPT_SSL_OPTIONS, CURLOPT_TCP_KEEPALIVE,
    CURLOPT_TCP_KEEPIDLE and CURLOPT_TCP_KEEPINTVL. (Pierrick)
  . Fixed bug #55635 (CURLOPT_BINARYTRANSFER no longer used. The constant
    still exists for backward compatibility but is doing nothing). (Pierrick)
  . Fixed bug #54995 (Missing CURLINFO_RESPONSE_CODE support). (Pierrick)

- DateTime
  . Added DateTimeImmutable - a variant of DateTime that only returns the
    modified state instead of changing itself. (Derick)
  . Fixed bug #64825 (Invalid free when unserializing DateTimeZone).
    (Anatol)
  . Fixed bug #64359 (strftime crash with VS2012). (Anatol)
  . Fixed bug #62852 (Unserialize Invalid Date causes crash). (Anatol)
  . Fixed bug #61642 (modify("+5 weekdays") returns Sunday).
    (Dmitri Iouchtchenko)
  . Fixed bug #60774 (DateInterval::format("%a") is always zero when an
    interval is created using the createFromDateString method) (Lonny
    Kapelushnik, Derick)
  . Fixed bug #54567 (DateTimeZone serialize/unserialize) (Lonny
    Kapelushnik, Derick)
  . Fixed bug #53437 (Crash when using unserialized DatePeriod instance).
    (Gustavo, Derick, Anatol)

- dba:
  . Bug #62489: dba_insert not working as expected.
    (marc-bennewitz at arcor dot de, Lars)

- Filter:
  . Implemented FR #49180 - added MAC address validation. (Martin)

- Fileinfo:
  . Upgraded libmagic to 5.14. (Anatol)
  . Fixed bug #64830 (mimetype detection segfaults on mp3 file). (Anatol)
  . Fixed bug #63590 (Different results in TS and NTS under Windows).
    (Anatoliy)
  . Fixed bug #63248 (Load multiple magic files from a directory under Windows).
      (Anatoliy)

- FPM:
  . Add --with-fpm-systemd option to report health to systemd, and
    systemd_interval option to configure this. The service can now use
    Type=notify in the systemd unit file. (Remi)
  . Ignore QUERY_STRING when sent in SCRIPT_FILENAME. (Remi)
  . Log a warning when a syscall fails. (Remi)
  . Implemented FR #64764 (add support for FPM init.d script). (Lior Kaplan)
  . Fixed Bug #64915 (error_log ignored when daemonize=0). (Remi)
  . Fixed bug #63999 (php with fpm fails to build on Solaris 10 or 11). (Adam)
  . Fixed some possible memory or resource leaks and possible null dereference
    detected by code coverity scan. (Remi)

- GD:
  . Fixed Bug #64962 (imagerotate produces corrupted image). (Remi)
  . Fixed Bug #64961 (segfault in imagesetinterpolation). (Remi)
  . Fix build with system libgd >= 2.1 which is now the minimal
    version required (as build with previous version is broken).
    No change when bundled libgd is used.  (Ondrej Sury, Remi)

- Hash:
  . Added support for PBKDF2 via hash_pbkdf2(). (Anthony Ferrara)
  . Fixed Bug #64745 (hash_pbkdf2() truncates data when using default length
    and hex output). (Anthony Ferrara)

- Intl:
  . Added UConverter wrapper.
  . The intl extension now requires ICU 4.0+.
  . Added intl.use_exceptions INI directive, which controls what happens when
    global errors are set together with intl.error_level. (Gustavo)
  . MessageFormatter::format() and related functions now accepted named
    arguments and mixed numeric/named arguments in ICU 4.8+. (Gustavo)
  . MessageFormatter::format() and related functions now don't error out when
    an insufficient argument count is provided. Instead, the placeholders will
    remain unsubstituted. (Gustavo)
  . MessageFormatter::parse() and MessageFormat::format() (and their static
    equivalents) don't throw away better than second precision in the arguments.
    (Gustavo)
  . IntlDateFormatter::__construct and datefmt_create() now accept for the
    $timezone argument time zone identifiers, IntlTimeZone objects, DateTimeZone
    objects and NULL. (Gustavo)
  . IntlDateFormatter::__construct and datefmt_create() no longer accept invalid
    timezone identifiers or empty strings. (Gustavo)
  . The default time zone used in IntlDateFormatter::__construct and
    datefmt_create() (when the corresponding argument is not passed or NULL is
    passed) is now the one given by date_default_timezone_get(), not the
    default ICU time zone. (Gustavo)
  . The time zone passed to the IntlDateFormatter is ignored if it is NULL and
    if the calendar passed is an IntlCalendar object -- in this case, the
    IntlCalendar's time zone will be used instead. Otherwise, the time zone
    specified in the $timezone argument is used instead. This does not affect
    old code, as IntlCalendar was introduced in this version. (Gustavo)
  . IntlDateFormatter::__construct and datefmt_create() now accept for the
    $calendar argument also IntlCalendar objects. (Gustavo)
  . IntlDateFormatter::getCalendar() and datefmt_get_calendar() return false
    if the IntlDateFormatter was set up with an IntlCalendar instead of the
    constants IntlDateFormatter::GREGORIAN/TRADITIONAL. IntlCalendar did not
    exist before this version. (Gustavo)
  . IntlDateFormatter::setCalendar() and datefmt_set_calendar() now also accept
    an IntlCalendar object, in which case its time zone is taken. Passing a
    constant is still allowed, and still keeps the time zone. (Gustavo)
  . IntlDateFormatter::setTimeZoneID() and datefmt_set_timezone_id() are
    deprecated. Use IntlDateFormatter::setTimeZone() or datefmt_set_timezone()
    instead. (Gustavo)
  . IntlDateFormatter::format() and datefmt_format() now also accept an
    IntlCalendar object for formatting. (Gustavo)
  . Added the classes: IntlCalendar, IntlGregorianCalendar, IntlTimeZone,
    IntlBreakIterator, IntlRuleBasedBreakIterator and
    IntlCodePointBreakIterator. (Gustavo)
  . Added the functions: intlcal_get_keyword_values_for_locale(),
    intlcal_get_now(), intlcal_get_available_locales(), intlcal_get(),
    intlcal_get_time(), intlcal_set_time(), intlcal_add(),
    intlcal_set_time_zone(), intlcal_after(), intlcal_before(), intlcal_set(),
    intlcal_roll(), intlcal_clear(), intlcal_field_difference(),
    intlcal_get_actual_maximum(), intlcal_get_actual_minimum(),
    intlcal_get_day_of_week_type(), intlcal_get_first_day_of_week(),
    intlcal_get_greatest_minimum(), intlcal_get_least_maximum(),
    intlcal_get_locale(), intlcal_get_maximum(),
    intlcal_get_minimal_days_in_first_week(), intlcal_get_minimum(),
    intlcal_get_time_zone(), intlcal_get_type(),
    intlcal_get_weekend_transition(), intlcal_in_daylight_time(),
    intlcal_is_equivalent_to(), intlcal_is_lenient(), intlcal_is_set(),
    intlcal_is_weekend(), intlcal_set_first_day_of_week(),
    intlcal_set_lenient(), intlcal_equals(),
    intlcal_get_repeated_wall_time_option(),
    intlcal_get_skipped_wall_time_option(),
    intlcal_set_repeated_wall_time_option(),
    intlcal_set_skipped_wall_time_option(), intlcal_from_date_time(),
    intlcal_to_date_time(), intlcal_get_error_code(),
    intlcal_get_error_message(), intlgregcal_create_instance(),
    intlgregcal_set_gregorian_change(), intlgregcal_get_gregorian_change() and
    intlgregcal_is_leap_year(). (Gustavo)
  . Added the functions: intltz_create_time_zone(), intltz_create_default(),
    intltz_get_id(), intltz_get_gmt(), intltz_get_unknown(),
    intltz_create_enumeration(), intltz_count_equivalent_ids(),
    intltz_create_time_zone_id_enumeration(), intltz_get_canonical_id(),
    intltz_get_region(), intltz_get_tz_data_version(),
    intltz_get_equivalent_id(), intltz_use_daylight_time(), intltz_get_offset(),
    intltz_get_raw_offset(), intltz_has_same_rules(), intltz_get_display_name(),
    intltz_get_dst_savings(), intltz_from_date_time_zone(),
    intltz_to_date_time_zone(), intltz_get_error_code(),
    intltz_get_error_message(). (Gustavo)
  . Added the methods: IntlDateFormatter::formatObject(),
    IntlDateFormatter::getCalendarObject(), IntlDateFormatter::getTimeZone(),
    IntlDateFormatter::setTimeZone(). (Gustavo)
  . Added the functions: datefmt_format_object(), datefmt_get_calendar_object(),
    datefmt_get_timezone(), datefmt_set_timezone(),
    datefmt_get_calendar_object(), intlcal_create_instance(). (Gustavo)

- mbstring:
  . Fixed bug #64769 (mbstring PHPTs crash on Windows x64). (Anatol)

- MCrypt
  . mcrypt_ecb(), mcrypt_cbc(), mcrypt_cfb() and mcrypt_ofb() now throw
    E_DEPRECATED. (GoogleGuy)

- mysql
  . This extension is now deprecated, and deprecation warnings will be generated
    when connections are established to databases via mysql_connect(),
    mysql_pconnect(), or through implicit connection: use MySQLi or PDO_MySQL
    instead (https://wiki.php.net/rfc/mysql_deprecation). (Adam)
  . Dropped support for LOAD DATA LOCAL INFILE handlers when using libmysql.
    Known for stability problems. (Andrey)
  . Added support for SHA256 authentication available with MySQL 5.6.6+.
    (Andrey)

- mysqli:
  . Added mysqli_begin_transaction()/mysqli::begin_transaction(). Implemented
    all options, per MySQL 5.6, which can be used with START TRANSACTION, COMMIT
    and ROLLBACK through options to mysqli_commit()/mysqli_rollback() and their
    respective OO counterparts. They work in libmysql and mysqlnd mode. (Andrey)
  . Added mysqli_savepoint(), mysqli_release_savepoint(). (Andrey)
  . Fixed bug #64726 (Segfault when calling fetch_object on a use_result and DB
    pointer has closed). (Laruence)
  . Fixed bug #64394 (MYSQL_OPT_CAN_HANDLE_EXPIRED_PASSWORDS undeclared when
    using Connector/C). (Andrey)

- mysqlnd
  . Add new begin_transaction() call to the connection object. Implemented all
    options, per MySQL 5.6, which can be used with START TRANSACTION, COMMIT
    and ROLLBACK. (Andrey)
  . Added mysqlnd_savepoint(), mysqlnd_release_savepoint(). (Andrey)
  . Fixed bug #63530 (mysqlnd_stmt::bind_one_parameter crashes, uses wrong alloc
    for stmt->param_bind). (Andrey)
  . Fixed return value of mysqli_stmt_affected_rows() in the time after
    prepare() and before execute(). (Andrey)

- PCRE:
  . Merged PCRE 8.32. (Anatol)
  . Deprecated the /e modifier
    (https://wiki.php.net/rfc/remove_preg_replace_eval_modifier). (Nikita Popov)
  . Fixed bug #63284 (Upgrade PCRE to 8.31). (Anatoliy)

- PDO:
  . Fixed bug #63176 (Segmentation fault when instantiate 2 persistent PDO to 
    the same db server). (Laruence)

- PDO_DBlib:
  . Fixed bug #63638 (Cannot connect to SQL Server 2008 with PDO dblib).
    (Stanley Sufficool)
  . Fixed bug #64338 (pdo_dblib can't connect to Azure SQL). (Stanley
    Sufficool)
  . Fixed bug #64808 (FreeTDS PDO getColumnMeta on a prepared but not executed
    statement crashes). (Stanley Sufficool)

- PDO_pgsql:
  . Fixed Bug #64949 (Buffer overflow in _pdo_pgsql_error). (Remi)

- PDO_mysql:
  . Fixed bug #48724 (getColumnMeta() doesn't return native_type for BIT,
    TINYINT and YEAR). (Antony, Daniel Beardsley)

- pgsql:
  . Added pg_escape_literal() and pg_escape_identifier() (Yasuo)
  . Bug #46408: Locale number format settings can cause pg_query_params to
    break with numerics. (asmecher, Lars)

- Phar:
  . Fixed timestamp update on Phar contents modification. (Dmitry)

- Readline:
  . Implement FR #55694 (Expose additional readline variable to prevent
    default filename completion). (Hartmel)

- Reflection:
  . Fixed bug #64007 (There is an ability to create instance of Generator by
    hand). (Laruence)

- Sockets:
  . Added recvmsg() and sendmsg() wrappers. (Gustavo)
    See https://wiki.php.net/rfc/sendrecvmsg
  . Fixed bug #64508 (Fails to build with --disable-ipv6). (Gustavo)
  . Fixed bug #64287 (sendmsg/recvmsg shutdown handler causes segfault).
    (Gustavo)

- SPL:
  . Fixed bug #64997 (Segfault while using RecursiveIteratorIterator on
    64-bits systems). (Laruence)
  . Fixed bug #64264 (SPLFixedArray toArray problem). (Laruence)
  . Fixed bug #64228 (RecursiveDirectoryIterator always assumes SKIP_DOTS).
    (patch by kriss@krizalys.com, Laruence)
  . Fixed bug #64106 (Segfault on SplFixedArray[][x] = y when extended).
    (Nikita Popov)
  . Fix bug #60560 (SplFixedArray un-/serialize, getSize(), count() return 0,
    keys are strings). (Adam)
  . Fixed bug #52861 (unset fails with ArrayObject and deep arrays).
    (Mike Willbanks)
  . Implement FR #48358 (Add SplDoublyLinkedList::add() to insert an element
    at a given offset). (Mark Baker, David Soria Parra)

- SNMP:
  . Fixed bug #64765 (Some IPv6 addresses get interpreted wrong).
    (Boris Lytochkin)
  . Fixed bug #64159 (Truncated snmpget). (Boris Lytochkin)
  . Fixed bug #64124 (IPv6 malformed). (Boris Lytochkin)
  . Fixed bug #61981 (OO API, walk: $suffix_as_key is not working correctly).
    (Boris Lytochkin)

- SOAP:
  . Added SoapClient constructor option 'ssl_method' to specify ssl method.
    (Eric Iversen)

- Streams:
  . Fixed bug #64770 (stream_select() fails with pipes returned by proc_open()
    on Windows x64). (Anatol)
  . Fixed Windows x64 version of stream_socket_pair() and improved error
    handling. (Anatol Belski)

- Tokenizer:
  . Fixed bug #60097 (token_get_all fails to lex nested heredoc). (Nikita Popov)

- Zip:
  . Upgraded libzip to 0.10.1 (Anatoliy)
  . Bug #64452 (Zip crash intermittently). (Anatol)
  . Fixed bug #64342 (ZipArchive::addFile() has to check for file existence).
    (Anatol)

06 Jun 2013, PHP 5.4.16

- Core:
  . Fixed bug #64879 (Heap based buffer overflow in quoted_printable_encode, 
    CVE 2013-2110). (Stas)
  . Fixed bug #64853 (Use of no longer available ini directives causes crash on
    TS build). (Anatol)
  . Fixed bug #64729 (compilation failure on x32). (Gustavo)
  . Fixed bug #64720 (SegFault on zend_deactivate). (Dmitry)
  . Fixed bug #64660 (Segfault on memory exhaustion within function definition).
    (Stas, reported by Juha Kylmänen)

- Calendar:
  . Fixed bug #64895 (Integer overflow in SndToJewish). (Remi)

- Fileinfo:
  . Fixed bug #64830 (mimetype detection segfaults on mp3 file). (Anatol)

- FPM:
  . Ignore QUERY_STRING when sent in SCRIPT_FILENAME. (Remi)
  . Fixed some possible memory or resource leaks and possible null dereference
    detected by code coverity scan. (Remi)
  . Log a warning when a syscall fails. (Remi)
  . Add --with-fpm-systemd option to report health to systemd, and
    systemd_interval option to configure this. The service can now use
    Type=notify in the systemd unit file. (Remi)

- MySQLi
 . Fixed bug #64726 (Segfault when calling fetch_object on a use_result and DB
    pointer has closed). (Laruence)

- Phar
  . Fixed bug #64214 (PHAR PHPTs intermittently crash when run on DFS, SMB or 
    with non std tmp dir). (Pierre)

- SNMP:
  . Fixed bug #64765 (Some IPv6 addresses get interpreted wrong).
    (Boris Lytochkin)
  . Fixed bug #64159 (Truncated snmpget). (Boris Lytochkin)

- Streams:
  . Fixed bug #64770 (stream_select() fails with pipes returned by proc_open()
    on Windows x64). (Anatol)

- Zend Engine:
  . Fixed bug #64821 (Custom Exceptions crash when internal properties 
    overridden). (Anatol)

09 May 2013, PHP 5.4.15
- Core:
  . Fixed bug #64578 (debug_backtrace in set_error_handler corrupts zend heap:
    segfault). (Laruence)
  . Fixed bug #64458 (dns_get_record result with string of length -1). (Stas)
  . Fixed bug #64433 (follow_location parameter of context is ignored for most
    response codes). (Sergey Akbarov)
  . Fixed bugs #47675 and #64577 (fd leak on Solaris)

- Fileinfo:
  . Upgraded libmagic to 5.14. (Anatol)

- MySQLi:
  . Fixed bug #64726 (Segfault when calling fetch_object on a use_result and DB
    pointer has closed). (Laruence)

- Zip:
  . Fixed bug #64342 (ZipArchive::addFile() has to check for file existence).
    (Anatol)

- Streams:
  . Fixed Windows x64 version of stream_socket_pair() and improved error
    handling. (Anatol Belski)
  . Fixed bug #64770 (stream_select() fails with pipes returned by proc_open()
    on Windows x64). (Anatol)

11 Apr 2013, PHP 5.4.14

- Core:
  . Fixed bug #64529 (Ran out of opcode space). (Dmitry)
  . Fixed bug #64515 (Memoryleak when using the same variablename two times in
    function declaration). (Laruence)
  . Fixed bug #64432 (more empty delimiter warning in strX methods). (Laruence)
  . Fixed bug #64417 (ArrayAccess::&offsetGet() in a trait causes fatal error).
    (Dmitry)
  . Fixed bug #64370 (microtime(true) less than $_SERVER['REQUEST_TIME_FLOAT']).
    (Anatol)
  . Fixed bug #64239 (Debug backtrace changed behavior since 5.4.10 or 5.4.11).
    (Dmitry, Laruence)
  . Fixed bug #63976 (Parent class incorrectly using child constant in class
    property). (Dmitry)
  . Fixed bug #63914 (zend_do_fcall_common_helper_SPEC does not handle
    exceptions properly). (Jeff Welch)
  . Fixed bug #62343 (Show class_alias In get_declared_classes()) (Dmitry)

- PCRE:
  . Merged PCRE 8.32. (Anatol)

- SNMP:
  . Fixed bug #61981 (OO API, walk: $suffix_as_key is not working correctly).
	(Boris Lytochkin)

- Zip:
  . Bug #64452 (Zip crash intermittently). (Anatol)

14 Mar 2013, PHP 5.4.13

- Core:
  . Fixed bug #64354 (Unserialize array of objects whose class can't
    be autoloaded fail). (Laruence)
  . Fixed bug #64235 (Insteadof not work for class method in 5.4.11).
    (Laruence)
  . Fixed bug #64197 (_Offsetof() macro used but not defined on ARM/Clang).
    (Ard Biesheuvel)
  . Implemented FR #64175 (Added HTTP codes as of RFC 6585). (Jonh Wendell)
  . Fixed bug #64142 (dval to lval different behavior on ppc64). (Remi)
  . Fixed bug #64070 (Inheritance with Traits failed with error). (Dmitry)

- CLI server:
  . Fixed bug #64128 (buit-in web server is broken on ppc64). (Remi)

- Mbstring:
  . mb_split() can now handle empty matches like preg_split() does. (Moriyoshi)

- mysqlnd
  . Fixed bug #63530 (mysqlnd_stmt::bind_one_parameter crashes, uses wrong alloc
    for stmt->param_bind). (Andrey)

- OpenSSL:
  . New SSL stream context option to prevent CRIME attack vector. (Daniel Lowrey,
	Lars)
  . Fixed bug #61930 (openssl corrupts ssl key resource when using
    openssl_get_publickey()). (Stas)

- PDO_mysql:
  . Fixed bug #60840 (undefined symbol: mysqlnd_debug_std_no_trace_funcs).
    (Johannes)

- Phar:
  . Fixed timestamp update on Phar contents modification. (Dmitry)

- SOAP
  . Added check that soap.wsdl_cache_dir conforms to open_basedir
    (CVE-2013-1635). (Dmitry)
  . Disabled external entities loading (CVE-2013-1643, CVE-2013-1824).
    (Dmitry)

- Phar:
  . Fixed timestamp update on Phar contents modification. (Dmitry)

- SPL:
  . Fixed bug #64264 (SPLFixedArray toArray problem). (Laruence)
  . Fixed bug #64228 (RecursiveDirectoryIterator always assumes SKIP_DOTS).
    (patch by kriss@krizalys.com, Laruence)
  . Fixed bug #64106 (Segfault on SplFixedArray[][x] = y when extended).
    (Nikita Popov)
  . Fixed bug #52861 (unset fails with ArrayObject and deep arrays).
    (Mike Willbanks)

- SNMP:
  . Fixed bug #64124 (IPv6 malformed). (Boris Lytochkin)

21 Feb 2013, PHP 5.4.12

- Core:
  . Fixed bug #64099 (Wrong TSRM usage in zend_Register_class alias). (Johannes)
  . Fixed bug #64011 (get_html_translation_table() output incomplete with
    HTML_ENTITIES and ISO-8859-1). (Gustavo)
  . Fixed bug #63982 (isset() inconsistently produces a fatal error on
    protected property). (Stas)
  . Fixed bug #63943 (Bad warning text from strpos() on empty needle).
    (Laruence)
  . Fixed bug #63899 (Use after scope error in zend_compile). (Laruence)
  . Fixed bug #63893 (Poor efficiency of strtr() using array with keys of very
    different length). (Gustavo)
  . Fixed bug #63882 (zend_std_compare_objects crash on recursion). (Dmitry)
  . Fixed bug #63462 (Magic methods called twice for unset protected
    properties). (Stas)
  . Fixed bug #62524 (fopen follows redirects for non-3xx statuses).
    (Wes Mason)
  . Support BITMAPV5HEADER in getimagesize(). (AsamK, Lars)

- Date:
  . Fixed bug #63699 (Performance improvements for various ext/date functions).
    (Lars, original patch by njaguar at gmail dot com)
  . Fixed bug #55397: Comparsion of incomplete DateTime causes SIGSEGV.
    (Derick)

- FPM:
  . Fixed bug #63999 (php with fpm fails to build on Solaris 10 or 11). (Adam)

- Litespeed:
  . Fixed bug #63228 (-Werror=format-security error in lsapi code).
    (Elan Ruusamäe, George)

- ext/sqlite3:
  . Fixed bug #63921 (sqlite3::bindvalue and relative PHP functions aren't
    using sqlite3_*_int64 API). (srgoogleguy, Lars)

- PDO_OCI
  . Fixed bug #57702 (Multi-row BLOB fetches). (hswong3i, Laruence)
  . Fixed bug #52958 (Segfault in PDO_OCI on cleanup after running a long
    testsuite). (hswong3i, Lars)

- PDO_sqlite:
  . Fixed bug #63916 (PDO::PARAM_INT casts to 32bit int internally even
    on 64bit builds in pdo_sqlite). (srgoogleguy, Lars)

17 Jan 2013, PHP 5.4.11

- Core:
  . Fixed bug #63762 (Sigsegv when Exception::$trace is changed by user).
    (Johannes)
  . Fixed bug #43177 (Errors in eval()'ed code produce status code 500).
    (Todd Ruth, Stas).

- Filter:
  . Fixed bug #63757 (getenv() produces memory leak with CGI SAPI). (Dmitry)
  . Fixed bug #54096 (FILTER_VALIDATE_INT does not accept +0 and -0).
    (martin at divbyzero dot net, Lars)

- JSON:
  . Fixed bug #63737 (json_decode does not properly decode with options
    parameter). (Adam)

- CLI server
  . Update list of common mime types. Added webm, ogv, ogg. (Lars,
    pascalc at gmail dot com)

- cURL extension:
  . Fixed bug (segfault due to libcurl connection caching). (Pierrick)
  . Fixed bug #63859 (Memory leak when reusing curl-handle). (Pierrick)
  . Fixed bug #63795 (CURL >= 7.28.0 no longer support value 1 for
    CURLOPT_SSL_VERIFYHOST). (Pierrick)
  . Fixed bug #63352 (Can't enable hostname validation when using curl stream
    wrappers). (Pierrick)
  . Fixed bug #55438 (Curlwapper is not sending http header randomly).
    (phpnet@lostreality.org, Pierrick)

20 Dec 2012, PHP 5.4.10

- Core:
  . Fixed bug #63726 (Memleak with static properties and internal/user
    classes). (Laruence)
  . Fixed bug #63635 (Segfault in gc_collect_cycles). (Dmitry)
  . Fixed bug #63512 (parse_ini_file() with INI_SCANNER_RAW removes quotes
    from value). (Pierrick)
  . Fixed bug #63468 (wrong called method as callback with inheritance).
    (Laruence)
  . Fixed bug #63451 (config.guess file does not have AIX 7 defined,
    shared objects are not created). (kemcline at au1 dot ibm dot com)
  . Fixed bug #61557 (Crasher in tt-rss backend.php).
    (i dot am dot jack dot mail at gmail dot com)
  . Fixed bug #61272 (ob_start callback gets passed empty string).
    (Mike, casper at langemeijer dot eu)

- Date:
  . Fixed bug #63666 (Poor date() performance). (Paul Taulborg).
  . Fixed bug #63435 (Datetime::format('u') sometimes wrong by 1 microsecond).
    (Remi)

- Imap:
  . Fixed bug #63126 (DISABLE_AUTHENTICATOR ignores array). (Remi)

- Json:
  . Fixed bug #63588 (use php_next_utf8_char and remove duplicate
    implementation). (Remi)

- MySQLi:
  . Fixed bug #63361 (missing header). (Remi)

- MySQLnd:
  . Fixed bug #63398 (Segfault when polling closed link). (Laruence)

- Fileinfo:
  . Fixed bug #63590 (Different results in TS and NTS under Windows).
    (Anatoliy)

- FPM:
  . Fixed bug #63581 Possible null dereference and buffer overflow (Remi)

- Pdo_sqlite:
  . Fixed Bug #63149 getColumnMeta should return the table name
    when system SQLite used. (Remi)

- Apache2 Handler SAPI:
  . Enabled Apache 2.4 configure option for Windows (Pierre, Anatoliy)

- Reflection:
  . Fixed Bug #63614 (Fatal error on Reflection). (Laruence)

- SOAP
  . Fixed bug #63271 (SOAP wsdl cache is not enabled after initial requests).
    (John Jawed, Dmitry)

- Sockets
  . Fixed bug #49341 (Add SO_REUSEPORT support for socket_set_option()).
    (Igor Wiedler, Lars)

- SPL
  . Fixed bug #63680 (Memleak in splfixedarray with cycle reference). (Laruence)

22 Nov 2012, PHP 5.4.9

- Core:
  . Fixed bug #63305 (zend_mm_heap corrupted with traits). (Dmitry, Laruence)
  . Fixed bug #63369 ((un)serialize() leaves dangling pointers, causes crashes).
    (Tony, Andrew Sitnikov)
  . Fixed bug #63241 (PHP fails to open Windows deduplicated files).
    (daniel dot stelter-gliese at innogames dot de)
  . Fixed bug #62444 (Handle leak in is_readable on windows).
    (krazyest at seznam dot cz)

- Curl:
  . Fixed bug #63363 (Curl silently accepts boolean true for SSL_VERIFYHOST).
    Patch by John Jawed GitHub PR #221 (Anthony)

- Fileinfo:
  . Fixed bug #63248 (Load multiple magic files from a directory under Windows).
    (Anatoliy)

- Libxml
  . Fixed bug #63389 (Missing context check on libxml_set_streams_context()
    causes memleak). (Laruence)

- Mbstring:
  . Fixed bug #63447 (max_input_vars doesn't filter variables when
    mbstring.encoding_translation = On). (Laruence)

- OCI8:
  . Fixed bug #63265 (Add ORA-00028 to the PHP_OCI_HANDLE_ERROR macro)
    (Chris Jones)

- PCRE:
  . Fixed bug #63180 (Corruption of hash tables). (Dmitry)
  . Fixed bug #63055 (Segfault in zend_gc with SF2 testsuite).
    (Dmitry, Laruence)
  . Fixed bug #63284 (Upgrade PCRE to 8.31). (Anatoliy)

- PDO:
  . Fixed bug #63235 (buffer overflow in use of SQLGetDiagRec).
    (Martin Osvald, Remi)

- PDO_pgsql:
  . Fixed bug #62593 (Emulate prepares behave strangely with PARAM_BOOL).
    (Will Fitch)

- Phar:
  . Fixed bug #63297 (Phar fails to write an openssl based signature).
    (Anatoliy)

- Streams:
  . Fixed bug #63240 (stream_get_line() return contains delimiter string).
    (Tjerk, Gustavo)

- Reflection:
  . Fixed bug #63399 (ReflectionClass::getTraitAliases() incorrectly resolves
    traitnames). (Laruence)

18 Oct 2012, PHP 5.4.8

- CLI server:
  . Implemented FR #63242 (Default error page in PHP built-in web server uses
    outdated html/css). (pascal.chevrel@free.fr)
  . Changed response to unknown HTTP method to 501 according to RFC.
    (Niklas Lindgren).
  . Support HTTP PATCH method. Patch by Niklas Lindgren, GitHub PR #190.
    (Lars)

- Core:
  . Fixed bug #63219 (Segfault when aliasing trait method when autoloader
    throws excpetion). (Laruence)
  . Added optional second argument for assert() to specify custom message. Patch
    by Lonny Kapelushnik (lonny@lonnylot.com). (Lars)
  . Support building PHP with the native client toolchain. (Stuart Langley)
  . Added --offline option for tests. (Remi)
  . Fixed bug #63162 (parse_url does not match password component). (husman)
  . Fixed bug #63111 (is_callable() lies for abstract static method). (Dmitry)
  . Fixed bug #63093 (Segfault while load extension failed in zts-build).
    (Laruence)
  . Fixed bug #62976 (Notice: could not be converted to int when comparing
    some builtin classes). (Laruence)
  . Fixed bug #62955 (Only one directive is loaded from "Per Directory Values"
    Windows registry). (aserbulov at parallels dot com)
  . Fixed bug #62907 (Double free when use traits). (Dmitry)
  . Fixed bug #61767 (Shutdown functions not called in certain error
    situation). (Dmitry)
  . Fixed bug #60909 (custom error handler throwing Exception + fatal error
    = no shutdown function). (Dmitry)
  . Fixed bug #60723 (error_log error time has changed to UTC ignoring default
    timezone). (Laruence)

- cURL:
  . Fixed bug #62085 (file_get_contents a remote file by Curl wrapper will
    cause cpu Soaring). (Pierrick)

- Date:
  . Fixed bug #62896 ("DateTime->modify('+0 days')" modifies DateTime object)
    (Lonny Kapelushnik)
  . Fixed bug #62561 (DateTime add 'P1D' adds 25 hours). (Lonny Kapelushnik)

- DOM:
  . Fixed bug #63015 (Incorrect arginfo for DOMErrorHandler). (Rob)

- FPM:
  . Fixed bug #62954 (startup problems fpm / php-fpm). (fat)
  . Fixed bug #62886 (PHP-FPM may segfault/hang on startup). (fat)
  . Fixed bug #63085 (Systemd integration and daemonize). (remi, fat)
  . Fixed bug #62947 (Unneccesary warnings on FPM). (fat)
  . Fixed bug #62887 (Only /status?plain&full gives "last request cpu"). (fat)
  . Fixed bug #62216 (Add PID to php-fpm init.d script). (fat)

- OCI8:
  . Fixed bug #60901 (Improve "tail" syntax for AIX installation) (Chris Jones)

- OpenSSL:
  . Implemented FR #61421 (OpenSSL signature verification missing RMD160,
    SHA224, SHA256, SHA384, SHA512). (Mark Jones)

- PDO:
  . Fixed bug #63258 (seg fault with PDO and dblib using DBSETOPT(H->link,
    DBQUOTEDIDENT, 1)). (Laruence)
  . Fixed bug #63235 (buffer overflow in use of SQLGetDiagRec).
    (Martin Osvald, Remi)

- PDO Firebird:
  . Fixed bug #63214 (Large PDO Firebird Queries).
    (james at kenjim dot com)

- SOAP
  . Fixed bug #50997 (SOAP Error when trying to submit 2nd Element of a choice).
    (Dmitry)

- SPL:
  . Bug #62987 (Assigning to ArrayObject[null][something] overrides all
    undefined variables). (Laruence)

- mbstring:
  . Allow passing null as a default value to mb_substr() and mb_strcut(). Patch
    by Alexander Moskaliov via GitHub PR #133. (Lars)

- Filter extension:
  . Bug #49510: Boolean validation fails with FILTER_NULL_ON_FAILURE with empty
    string or false. (Lars)

- Sockets
  . Fixed bug #63000 (MCAST_JOIN_GROUP on OSX is broken, merge of PR 185 by
    Igor Wiedler). (Lars)

13 Sep 2012, PHP 5.4.7

- Core:
  . Fixed bug (segfault while build with zts and GOTO vm-kind). (Laruence)
  . Fixed bug #62844 (parse_url() does not recognize //). (Andrew Faulds).
  . Fixed bug #62829 (stdint.h included on platform where HAVE_STDINT_H is not
    set). (Felipe)
  . Fixed bug #62763 (register_shutdown_function and extending class).
    (Laruence)
  . Fixed bug #62725 (Calling exit() in a shutdown function does not return
    the exit value). (Laruence)
  . Fixed bug #62744 (dangling pointers made by zend_disable_class). (Laruence)
  . Fixed bug #62716 (munmap() is called with the incorrect length).
    (slangley@google.com)
  . Fixed bug #62358 (Segfault when using traits a lot). (Laruence)
  . Fixed bug #62328 (implementing __toString and a cast to string fails)
    (Laruence)
  . Fixed bug #51363 (Fatal error raised by var_export() not caught by error
    handler). (Lonny Kapelushnik)
  . Fixed bug #40459 (Stat and Dir stream wrapper methods do not call
    constructor). (Stas)

- CURL:
  . Fixed bug #62912 (CURLINFO_PRIMARY_* AND CURLINFO_LOCAL_* not exposed).
	(Pierrick)
  . Fixed bug #62839 (curl_copy_handle segfault with CURLOPT_FILE). (Pierrick)

- Intl:
  . Fixed Spoofchecker not being registered on ICU 49.1. (Gustavo)
  . Fix bug #62933 (ext/intl compilation error on icu 3.4.1). (Gustavo)
  . Fix bug #62915 (defective cloning in several intl classes). (Gustavo)

- Installation:
  . Fixed bug #62460 (php binaries installed as binary.dSYM). (Reeze Xia)

- PCRE:
  . Fixed bug #55856 (preg_replace should fail on trailing garbage).
    (reg dot php at alf dot nu)

- PDO:
  . Fixed bug #62685 (Wrong return datatype in PDO::inTransaction()). (Laruence)

- Reflection:
  . Fixed bug #62892 (ReflectionClass::getTraitAliases crashes on importing
    trait methods as private). (Felipe)
  . Fixed bug #62715 (ReflectionParameter::isDefaultValueAvailable() wrong
    result). (Laruence)

- Session:
  . Fixed bug (segfault due to retval is not initialized). (Laruence)
  . Fixed bug (segfault due to PS(mod_user_implemented) not be reseted
    when close handler call exit). (Laruence)

- SOAP
  . Fixed bug #50997 (SOAP Error when trying to submit 2nd Element of a choice).
    (Dmitry)

- SPL:
  . Fixed bug #62904 (Crash when cloning an object which inherits SplFixedArray)
    (Laruence)
  . Implemented FR #62840 (Add sort flag to ArrayObject::ksort). (Laruence)

- Standard:
  . Fixed bug #62836 (Seg fault or broken object references on unserialize()).
    (Laruence)

- FPM:
  . Merged PR 121 by minitux to add support for slow request counting on PHP
    FPM status page. (Lars)

16 Aug 2012, PHP 5.4.6

- CLI Server:
  . Implemented FR #62700 (have the console output 'Listening on
    http://localhost:8000'). (pascal.chevrel@free.fr)

- Core:
  . Fixed bug #62661 (Interactive php-cli crashes if include() is used in
    auto_prepend_file). (Laruence)
  . Fixed bug #62653: (unset($array[$float]) causes a crash). (Nikita Popov,
    Laruence)
  . Fixed bug #62565 (Crashes due non-initialized internal properties_table).
    (Felipe)
  . Fixed bug #60194 (--with-zend-multibyte and --enable-debug reports LEAK
    with run-test.php). (Laruence)

- CURL:
  . Fixed bug #62499 (curl_setopt($ch, CURLOPT_COOKIEFILE, "") returns false).
    (r.hampartsumyan@gmail.com, Laruence)

- DateTime:
  . Fixed Bug #62500 (Segfault in DateInterval class when extended). (Laruence)

- Fileinfo:
  . Fixed bug #61964 (finfo_open with directory causes invalid free).
    (reeze.xia@gmail.com)

- Intl:
  . Fixed bug #62564 (Extending MessageFormatter and adding property causes
    crash). (Felipe)

- MySQLnd:
  . Fixed bug #62594 (segfault in mysqlnd_res_meta::set_mode). (Laruence)

- readline:
  . Fixed bug #62612 (readline extension compilation fails with
    sapi/cli/cli.h: No such file). (Johannes)

- Reflection:
  . Implemented FR #61602 (Allow access to name of constant used as default
    value). (reeze.xia@gmail.com)

- SimpleXML:
  . Implemented FR #55218 Get namespaces from current node. (Lonny)

- SPL:
  . Fixed bug #62616 (ArrayIterator::count() from IteratorIterator instance
    gives Segmentation fault). (Laruence, Gustavo)
  . Fixed bug #61527 (ArrayIterator gives misleading notice on next() when
    moved to the end). (reeze.xia@gmail.com)

- Streams:
  . Fixed bug #62597 (segfault in php_stream_wrapper_log_error with ZTS build).
    (Laruence)

- Zlib:
  . Fixed bug #55544 (ob_gzhandler always conflicts with
    zlib.output_compression). (Laruence)

19 Jul 2012, PHP 5.4.5

- Core:
  . Fixed bug #62443 (Crypt SHA256/512 Segfaults With Malformed
    Salt). (Anthony Ferrara)
  . Fixed bug #62432 (ReflectionMethod random corrupt memory on high
    concurrent). (Johannes)
  . Fixed bug #62373 (serialize() generates wrong reference to the object).
    (Moriyoshi)
  . Fixed bug #62357 (compile failure: (S) Arguments missing for built-in
    function __memcmp). (Laruence)
  . Fixed bug #61998 (Using traits with method aliases appears to result in
    crash during execution). (Dmitry)
  . Fixed bug #51094 (parse_ini_file() with INI_SCANNER_RAW cuts a value that
    includes a semi-colon). (Pierrick)
  . Fixed potential overflow in _php_stream_scandir (CVE-2012-2688).
    (Jason Powell, Stas)

- EXIF:
  . Fixed information leak in ext exif (discovered by Martin Noga,
    Matthew "j00ru" Jurczyk, Gynvael Coldwind)

- FPM:
  . Fixed bug #62205 (php-fpm segfaults (null passed to strstr)). (fat)
  . Fixed bug #62160 (Add process.priority to set nice(2) priorities). (fat)
  . Fixed bug #62153 (when using unix sockets, multiples FPM instances
  . Fixed bug #62033 (php-fpm exits with status 0 on some failures to start).
    (fat)
  . Fixed bug #61839 (Unable to cross-compile PHP with --enable-fpm). (fat)
  . Fixed bug #61835 (php-fpm is not allowed to run as root). (fat)
  . Fixed bug #61295 (php-fpm should not fail with commented 'user'
  . Fixed bug #61218 (FPM drops connection while receiving some binary values
    in FastCGI requests). (fat)
  . Fixed bug #61045 (fpm don't send error log to fastcgi clients). (fat)
    for non-root start). (fat)
  . Fixed bug #61026 (FPM pools can listen on the same address). (fat)
    can be launched without errors). (fat)

- Iconv:
  . Fix bug #55042 (Erealloc in iconv.c unsafe). (Stas)

- Intl:
  . Fixed bug #62083 (grapheme_extract() memory leaks). (Gustavo)
  . ResourceBundle constructor now accepts NULL for the first two arguments.
    (Gustavo)
  . Fixed bug #62081 (IntlDateFormatter constructor leaks memory when called
    twice). (Gustavo)
  . Fixed bug #62070 (Collator::getSortKey() returns garbage). (Gustavo)
  . Fixed bug #62017 (datefmt_create with incorrectly encoded timezone leaks
    pattern). (Gustavo)
  . Fixed bug #60785 (memory leak in IntlDateFormatter constructor). (Gustavo)

- JSON:
  . Fixed bug #61359 (json_encode() calls too many reallocs). (Stas)

- libxml:
  . Fixed bug #62266 (Custom extension segfaults during xmlParseFile with FPM
    SAPI). (Gustavo)

- Phar:
  . Fixed bug #62227 (Invalid phar stream path causes crash). (Felipe)

- Readline:
  . Fixed bug #62186 (readline fails to compile - void function should not
    return a value). (Johannes)

- Reflection:
  . Fixed bug #62384 (Attempting to invoke a Closure more than once causes
    segfault). (Felipe)
  . Fixed bug #62202 (ReflectionParameter::getDefaultValue() memory leaks
    with constant). (Laruence)

- Sockets:
  . Fixed bug #62025 (__ss_family was changed on AIX 5.3). (Felipe)

- SPL:
  . Fixed bug #62433 (Inconsistent behavior of RecursiveDirectoryIterator to
    dot files). (Laruence)
  . Fixed bug #62262 (RecursiveArrayIterator does not implement Countable).
    (Nikita Popov)

- XML Writer:
  . Fixed bug #62064 (memory leak in the XML Writer module).
    (jean-pierre dot lozi at lip6 dot fr)

- Zip:
  . Upgraded libzip to 0.10.1 (Anatoliy)

14 Jun 2012, PHP 5.4.4

- COM:
  . Fixed bug #62146 com_dotnet cannot be built shared. (Johannes)

- CLI Server:
  . Implemented FR #61977 (Need CLI web-server support for files with .htm &
    svg extensions). (Sixd, Laruence)
  . Improved performance while sending error page, this also fixed
    bug #61785 (Memory leak when access a non-exists file without router).
    (Laruence)
  . Fixed bug #61546 (functions related to current script failed when chdir()
    in cli sapi). (Laruence, reeze.xia@gmail.com)

- Core:
  . Fixed missing bound check in iptcparse(). (chris at chiappa.net)
  . Fixed CVE-2012-2143. (Solar Designer)
  . Fixed bug #62097 (fix for for bug #54547). (Gustavo)
  . Fixed bug #62005 (unexpected behavior when incrementally assigning to a
    member of a null object). (Laruence)
  . Fixed bug #61978 (Object recursion not detected for classes that implement
    JsonSerializable). (Felipe)
  . Fixed bug #61991 (long overflow in realpath_cache_get()). (Anatoliy)
  . Fixed bug #61922 (ZTS build doesn't accept zend.script_encoding config).
    (Laruence)
  . Fixed bug #61827 (incorrect \e processing on Windows) (Anatoliy)
  . Fixed bug #61782 (__clone/__destruct do not match other methods when checking
    access controls). (Stas)
  . Fixed bug #61764 ('I' unpacks n as signed if n > 2^31-1 on LP64). (Gustavo)
  . Fixed bug #61761 ('Overriding' a private static method with a different
    signature causes crash). (Laruence)
  . Fixed bug #61730 (Segfault from array_walk modifying an array passed by
    reference). (Laruence)
  . Fixed bug #61728 (PHP crash when calling ob_start in request_shutdown
    phase). (Laruence)
  . Fixed bug #61713 (Logic error in charset detection for htmlentities).
    (Anatoliy)
  . Fixed bug #61660 (bin2hex(hex2bin($data)) != $data). (Nikita Popov)
  . Fixed bug #61650 (ini parser crashes when using ${xxxx} ini variables
    (without apache2)). (Laruence)
  . Fixed bug #61605 (header_remove() does not remove all headers). (Laruence)
  . Fixed bug #54547 (wrong equality of string numbers). (Gustavo)
  . Fixed bug #54197 ([PATH=] sections incompatibility with user_ini.filename
    set to null). (Anatoliy)
  . Changed php://fd to be available only for CLI.

- CURL:
  . Fixed bug #61948 (CURLOPT_COOKIEFILE '' raises open_basedir restriction).
    (Laruence)

- Fileinfo
  . Fixed bug #61812 (Uninitialised value used in libmagic).
    (Laruence, Gustavo)
  . Fixed bug #61566 failure caused by the posix lseek and read versions
    under windows in cdf_read(). (Anatoliy)
  . Fixed bug #61565 where php_stream_open_wrapper_ex tries to open a
    directory descriptor under windows. (Anatoliy)

- Intl
  . Fixed bug #62082 (Memory corruption in internal function
    get_icu_disp_value_src_php()). (Gustavo)

- Libxml:
  . Fixed bug #61617 (Libxml tests failed(ht is already destroyed)).
    (Laruence)

- PDO:
  . Fixed bug #61755 (A parsing bug in the prepared statements can lead to
    access violations). (Johannes)

- Phar:
  . Fixed bug #61065 (Secunia SA44335, CVE-2012-2386). (Rasmus)

- Pgsql:
  . Added pg_escape_identifier/pg_escape_literal. (Yasuo Ohgaki)

- Streams:
  . Fixed bug #61961 (file_get_contents leaks when access empty file with
    maxlen set). (Reeze)

- Zlib:
  . Fixed bug #61820 (using ob_gzhandler will complain about headers already
    sent when no compression). (Mike)
  . Fixed bug #61443 (can't change zlib.output_compression on the fly). (Mike)
  . Fixed bug #60761 (zlib.output_compression fails on refresh). (Mike)

08 May 2012, PHP 5.4.3

- CGI
  . Re-Fix PHP-CGI query string parameter vulnerability, CVE-2012-1823.
    (Stas)
  . Fix bug #61807 - Buffer Overflow in apache_request_headers.
    (nyt-php at countercultured dot net).

03 May 2012, PHP 5.4.2

- Fix PHP-CGI query string parameter vulnerability, CVE-2012-1823. (Rasmus)

26 Apr 2012, PHP 5.4.1

- CLI Server:
  . Fixed bug #61461 (missing checks around malloc() calls). (Ilia)
  . Implemented FR #60850 (Built in web server does not set
    $_SERVER['SCRIPT_FILENAME'] when using router). (Laruence)
  . "Connection: close" instead of "Connection: closed" (Gustavo)

- Core:
  . Fixed crash in ZTS using same class in many threads. (Johannes)
  . Fixed bug #61374 (html_entity_decode tries to decode code points that don't
    exist in ISO-8859-1). (Gustavo)
  . Fixed bug #61273 (call_user_func_array with more than 16333 arguments
    leaks / crashes). (Laruence)
  . Fixed bug #61225 (Incorrect lexing of 0b00*+<NUM>). (Pierrick)
  . Fixed bug #61165 (Segfault - strip_tags()). (Laruence)
  . Fixed bug #61106 (Segfault when using header_register_callback). (Nikita
    Popov)
  . Fixed bug #61087 (Memory leak in parse_ini_file when specifying
    invalid scanner mode). (Nikic, Laruence)
  . Fixed bug #61072 (Memory leak when restoring an exception handler).
    (Nikic, Laruence)
  . Fixed bug #61058 (array_fill leaks if start index is PHP_INT_MAX).
    (Laruence)
  . Fixed bug #61052 (Missing error check in trait 'insteadof' clause). (Stefan)
  . Fixed bug #61011 (Crash when an exception is thrown by __autoload
    accessing a static property). (Laruence)
  . Fixed bug #61000 (Exceeding max nesting level doesn't delete numerical
    vars). (Laruence)
  . Fixed bug #60978 (exit code incorrect). (Laruence)
  . Fixed bug #60911 (Confusing error message when extending traits). (Stefan)
  . Fixed bug #60801 (strpbrk() mishandles NUL byte). (Adam)
  . Fixed bug #60717 (Order of traits in use statement can cause a fatal
    error). (Stefan)
  . Fixed bug #60573 (type hinting with "self" keyword causes weird errors).
    (Laruence)
  . Fixed bug #60569 (Nullbyte truncates Exception $message). (Ilia)
  . Fixed bug #52719 (array_walk_recursive crashes if third param of the
    function is by reference). (Nikita Popov)
  . Improve performance of set_exception_handler while doing reset (Laruence)

- fileinfo:
  . Fix fileinfo test problems. (Anatoliy Belsky)

- FPM
  . Fixed bug #61430 (Transposed memset() params in sapi/fpm/fpm/fpm_shm.c).
    (michaelhood at gmail dot com, Ilia)

- Ibase
  . Fixed bug #60947 (Segmentation fault while executing ibase_db_info).
    (Ilia)

- Installation
  . Fixed bug #61172 (Add Apache 2.4 support). (Chris Jones)

- Intl:
  . Fixed bug #61487 (Incorrent bounds checking in grapheme_strpos).
    (Stas)

- mbstring:
  . MFH mb_ereg_replace_callback() for security enhancements. (Rui)

- mysqli
  . Fixed bug #61003 (mysql_stat() require a valid connection). (Johannes).

- mysqlnd
  . Fixed bug #61704 (Crash apache, phpinfo() threading issue). (Johannes)
  . Fixed bug #60948 (mysqlnd FTBFS when -Wformat-security is enabled).
    (Johannes)

- PDO
  . Fixed bug #61292 (Segfault while calling a method on an overloaded PDO
    object). (Laruence)

- PDO_mysql
  . Fixed bug #61207 (PDO::nextRowset() after a multi-statement query doesn't
    always work). (Johannes)
  . Fixed bug #61194 (PDO should export compression flag with myslqnd).
    (Johannes)

- PDO_odbc
  . Fixed bug #61212 (PDO ODBC Segfaults on SQL_SUCESS_WITH_INFO). (Ilia)

- Phar
  . Fixed bug #61184 (Phar::webPhar() generates headers with trailing NUL
    bytes). (Nikita Popov)

- Readline:
  . Fixed bug #61088 (Memory leak in readline_callback_handler_install).
    (Nikic, Laruence)

- Reflection:
  . Implemented FR #61602 (Allow access to the name of constant
    used as function/method parameter's default value). (reeze.xia@gmail.com)
  . Fixed bug #60968 (Late static binding doesn't work with
    ReflectionMethod::invokeArgs()). (Laruence)

- Session
  . Fixed bug #60634 (Segmentation fault when trying to die() in
    SessionHandler::write()). (Ilia)

- SOAP
  . Fixed bug #61423 (gzip compression fails). (Ilia)
  . Fixed bug #60887 (SoapClient ignores user_agent option and sends no
    User-Agent header). (carloschilazo at gmail dot com)
  . Fixed bug #60842, #51775 (Chunked response parsing error when
    chunksize length line is > 10 bytes). (Ilia)
  . Fixed bug #49853 (Soap Client stream context header option ignored).
    (Dmitry)

- SPL:
  . Fixed bug #61453 (SplObjectStorage does not identify objects correctly).
    (Gustavo)
  . Fixed bug #61347 (inconsistent isset behavior of Arrayobject). (Laruence)

- Standard:
  . Fixed memory leak in substr_replace. (Pierrick)
  . Make max_file_uploads ini directive settable outside of php.ini (Rasmus)
  . Fixed bug #61409 (Bad formatting on phpinfo()). (Jakub Vrana)
  . Fixed bug #60222 (time_nanosleep() does validate input params). (Ilia)
  . Fixed bug #60106 (stream_socket_server silently truncates long unix socket
    paths). (Ilia)

- XMLRPC:
  . Fixed bug #61264 (xmlrpc_parse_method_descriptions leaks temporary
    variable). (Nikita Popov)
  . Fixed bug #61097 (Memory leak in xmlrpc functions copying zvals). (Nikita
    Popov)

- Zlib:
  . Fixed bug #61306 (initialization of global inappropriate for ZTS). (Gustavo)
  . Fixed bug #61287 (A particular string fails to decompress). (Mike)
  . Fixed bug #61139 (gzopen leaks when specifying invalid mode). (Nikita Popov)

01 Mar 2012, PHP 5.4.0

- Installation:
  . autoconf 2.59+ is now supported (and required) for generating the
    configure script with ./buildconf. Autoconf 2.60+ is desirable
    otherwise the configure help order may be incorrect.  (Rasmus, Chris Jones)

- Removed legacy features:
  . break/continue $var syntax. (Dmitry)
  . Safe mode and all related php.ini options. (Kalle)
  . register_globals and register_long_arrays php.ini options. (Kalle)
  . import_request_variables(). (Kalle)
  . allow_call_time_pass_reference. (Pierrick)
  . define_syslog_variables php.ini option and its associated function. (Kalle)
  . highlight.bg php.ini option. (Kalle)
  . safe_mode, safe_mode_gid, safe_mode_include_dir,
    safe_mode_exec_dir, safe_mode_allowed_env_vars and
    safe_mode_protected_env_vars php.ini options.
  . zend.ze1_compatibility_mode php.ini option.
  . Session bug compatibility mode (session.bug_compat_42 and
    session.bug_compat_warn php.ini options). (Kalle)
  . session_is_registered(), session_register() and session_unregister()
    functions. (Kalle)
  . y2k_compliance php.ini option. (Kalle)
  . magic_quotes_gpc, magic_quotes_runtime and magic_quotes_sybase
    php.ini options. get_magic_quotes_gpc, get_magic_quotes_runtime are kept
    but always return false, set_magic_quotes_runtime raises an
    E_CORE_ERROR. (Pierrick, Pierre)
  . Removed support for putenv("TZ=..") for setting the timezone. (Derick)
  . Removed the timezone guessing algorithm in case the timezone isn't set with
    date.timezone or date_default_timezone_set(). Instead of a guessed
    timezone, "UTC" is now used instead. (Derick)

- Moved extensions to PECL:
  . ext/sqlite.  (Note: the ext/sqlite3 and ext/pdo_sqlite extensions are
    not affected) (Johannes)

- General improvements:
  . Added short array syntax support ([1,2,3]), see UPGRADING guide for full
    details. (rsky0711 at gmail . com, sebastian.deutsch at 9elements . com,
    Pierre)
  . Added binary number format (0b001010). (Jonah dot Harris at gmail dot com)
  . Added support for Class::{expr}() syntax (Pierrick)
  . Added multibyte support by default. Previously PHP had to be compiled
    with --enable-zend-multibyte.  Now it can be enabled or disabled through
    the zend.multibyte directive in php.ini. (Dmitry)
  . Removed compile time dependency from ext/mbstring (Dmitry)
  . Added support for Traits. (Stefan, with fixes by Dmitry and Laruence)
  . Added closure $this support back. (Stas)
  . Added array dereferencing support. (Felipe)
  . Added callable typehint. (Hannes)
  . Added indirect method call through array. FR #47160. (Felipe)
  . Added DTrace support. (David Soria Parra)
  . Added class member access on instantiation (e.g. (new foo)->bar()) support.
    (Felipe)
  . <?= is now always available regardless of the short_open_tag setting. (Rasmus)
  . Implemented Zend Signal Handling (configurable option --enable-zend-signals,
    off by default). (Lucas Nealan, Arnaud Le Blanc, Brian Shire, Ilia)
  . Improved output layer, see README.NEW-OUTPUT-API for internals. (Mike)
  . Improved UNIX build system to allow building multiple PHP binary SAPIs and
    one SAPI module the same time. FR #53271, FR #52419. (Jani)
  . Implemented closure rebinding as parameter to bindTo. (Gustavo Lopes)
  . Improved the warning message of incompatible arguments. (Laruence)
  . Improved ternary operator performance when returning arrays. (Arnaud, Dmitry)
  . Changed error handlers to only generate docref links when the docref_root
    php.ini setting is not empty. (Derick)
  . Changed silent conversion of array to string to produce a notice. (Patrick)
  . Changed default encoding from ISO-8859-1 to UTF-8 when not specified in
    htmlspecialchars and htmlentities. (Rasmus)
  . Changed casting of null/''/false into an Object when adding a property
    from E_STRICT into a warning. (Scott)
  . Changed E_ALL to include E_STRICT. (Stas)
  . Disabled Windows CRT warning by default, can be enabled again using the
    php.ini directive windows_show_crt_warnings. (Pierre)
  . Fixed bug #55378: Binary number literal returns float number though its
    value is small enough. (Derick)

- Improved Zend Engine memory usage: (Dmitry)
  . Improved parse error messages. (Felipe)
  . Replaced zend_function.pass_rest_by_reference by
    ZEND_ACC_PASS_REST_BY_REFERENCE in zend_function.fn_flags.
  . Replaced zend_function.return_reference by ZEND_ACC_RETURN_REFERENCE
    in zend_function.fn_flags.
  . Removed zend_arg_info.required_num_args as it was only needed for internal
    functions. Now the first arg_info for internal functions (which has special
    meaning) is represented by the zend_internal_function_info structure.
  . Moved zend_op_array.size, size_var, size_literal, current_brk_cont,
    backpatch_count into CG(context) as they are used only during compilation.
  . Moved zend_op_array.start_op into EG(start_op) as it's used only for
    'interactive' execution of a single top-level op-array.
  . Replaced zend_op_array.done_pass_two by ZEND_ACC_DONE_PASS_TWO in
    zend_op_array.fn_flags.
  . op_array.vars array is trimmed (reallocated) during pass_two.
  . Replaced zend_class_entry.constants_updated by ZEND_ACC_CONSTANTS_UPDATED
    in zend_class_entry.ce_flags.
  . Reduced the size of zend_class_entry by sharing the same memory space
    by different information for internal and user classes.
    See zend_class_entry.info union.
  . Reduced size of temp_variable.

- Improved Zend Engine - performance tweaks and optimizations: (Dmitry)
  . Inlined most probable code-paths for arithmetic operations directly into
    executor.
  . Eliminated unnecessary iterations during request startup/shutdown.
  . Changed $GLOBALS into a JIT autoglobal, so it's initialized only if used.
    (this may affect opcode caches!)
  . Improved performance of @ (silence) operator.
  . Simplified string offset reading. Given $str="abc" then $str[1][0] is now
    a legal construct.
  . Added caches to eliminate repeatable run-time bindings of functions,
    classes, constants, methods and properties.
  . Added concept of interned strings. All strings constants known at compile
    time are allocated in a single copy and never changed.
  . ZEND_RECV now always has IS_CV as its result.
  . ZEND_CATCH now has to be used only with constant class names.
  . ZEND_FETCH_DIM_? may fetch array and dimension operands in different order.
  . Simplified ZEND_FETCH_*_R operations. They can't be used with the
    EXT_TYPE_UNUSED flag any more. This is a very rare and useless case.
    ZEND_FREE might be required after them instead.
  . Split ZEND_RETURN into two new instructions ZEND_RETURN and
    ZEND_RETURN_BY_REF.
  . Optimized access to global constants using values with pre-calculated
    hash_values from the literals table.
  . Optimized access to static properties using executor specialization.
    A constant class name may be used as a direct operand of ZEND_FETCH_*
    instruction without previous ZEND_FETCH_CLASS.
  . zend_stack and zend_ptr_stack allocation is delayed until actual usage.

- Other improvements to Zend Engine:
  . Added an optimization which saves memory and emalloc/efree calls for empty
    HashTables. (Stas, Dmitry)
  . Added ability to reset user opcode handlers (Yoram).
  . Changed the structure of op_array.opcodes. The constant values are moved from
    opcode operands into a separate literal table. (Dmitry)
  . Fixed (disabled) inline-caching for ZEND_OVERLOADED_FUNCTION methods.
    (Dmitry)

- Improved core functions:
  . Enforce an extended class' __construct arguments to match the
    abstract constructor in the base class.
  . Disallow reusing superglobal names as parameter names.
  . Added optional argument to debug_backtrace() and debug_print_backtrace()
    to limit the amount of stack frames returned. (Sebastian, Patrick)
  . Added hex2bin() function. (Scott)
  . number_format() no longer truncates multibyte decimal points and thousand
    separators to the first byte. FR #53457. (Adam)
  . Added support for object references in recursive serialize() calls.
    FR #36424. (Mike)
  . Added support for SORT_NATURAL and SORT_FLAG_CASE in array
    sort functions (sort, rsort, ksort, krsort, asort, arsort and
    array_multisort). FR#55158 (Arpad)
  . Added stream metadata API support and stream_metadata() stream class
    handler. (Stas)
  . User wrappers can now define a stream_truncate() method that responds
    to truncation, e.g. through ftruncate(). FR #53888. (Gustavo)
  . Improved unserialize() performance.
    (galaxy dot mipt at gmail dot com, Kalle)
  . Changed array_combine() to return empty array instead of FALSE when both
    parameter arrays are empty. FR #34857. (joel.perras@gmail.com)
  . Fixed bug #61095 (Incorect lexing of 0x00*+<NUM>). (Etienne)
  . Fixed bug #60965 (Buffer overflow on htmlspecialchars/entities with
    $double=false). (Gustavo)
  . Fixed bug #60895 (Possible invalid handler usage in windows random
    functions). (Pierre)
  . Fixed bug #60879 (unserialize() Does not invoke __wakeup() on object).
    (Pierre, Steve)
  . Fixed bug #60825 (Segfault when running symfony 2 tests).
    (Dmitry, Laruence)
  . Fixed bug #60627 (httpd.worker segfault on startup with php_value).
  . Fixed bug #60613 (Segmentation fault with $cls->{expr}() syntax). (Dmitry)
  . Fixed bug #60611 (Segmentation fault with Cls::{expr}() syntax). (Laruence)
    (Laruence)
  . Fixed bug #60558 (Invalid read and writes). (Laruence)
  . Fixed bug #60444 (Segmentation fault with include & class extending).
    (Laruence, Dmitry).
  . Fixed bug #60362 (non-existent sub-sub keys should not have values).
    (Laruence, alan_k, Stas)
  . Fixed bug #60350 (No string escape code for ESC (ascii 27), normally \e).
    (php at mickweiss dot com)
  . Fixed bug #60321 (ob_get_status(true) no longer returns an array when
    buffer is empty). (Pierrick)
  . Fixed bug #60282 (Segfault when using ob_gzhandler() with open buffers).
    (Laruence)
  . Fixed bug #60240 (invalid read/writes when unserializing specially crafted
    strings). (Mike)
  . Fixed bug #60227 (header() cannot detect the multi-line header with
     CR(0x0D)). (rui)
  . Fixed bug #60174 (Notice when array in method prototype error).
    (Laruence)
  . Fixed bug #60169 (Conjunction of ternary and list crashes PHP).
    (Laruence)
  . Fixed bug #60038 (SIGALRM cause segfault in php_error_cb). (Laruence)
    (klightspeed at netspace dot net dot au)
  . Fixed bug #55871 (Interruption in substr_replace()). (Stas)
  . Fixed bug #55801 (Behavior of unserialize has changed). (Mike)
  . Fixed bug #55758 (Digest Authenticate missed in 5.4) . (Laruence)
  . Fixed bug #55748 (multiple NULL Pointer Dereference with zend_strndup())
    (CVE-2011-4153). (Stas)
  . Fixed bug #55124 (recursive mkdir fails with current (dot) directory in path).
    (Pierre)
  . Fixed bug #55084 (Function registered by header_register_callback is
    called only once per process). (Hannes)
  . Implement FR #54514 (Get php binary path during script execution).
    (Laruence)
  . Fixed bug #52211 (iconv() returns part of string on error). (Felipe)
  . Fixed bug #51860 (Include fails with toplevel symlink to /). (Dmitry)

- Improved generic SAPI support:
  . Added $_SERVER['REQUEST_TIME_FLOAT'] to include microsecond precision.
    (Patrick)
  . Added header_register_callback() which is invoked immediately
    prior to the sending of headers and after default headers have
    been added. (Scott)
  . Added http_response_code() function. FR #52555. (Paul Dragoonis, Kalle)
  . Fixed bug #55500 (Corrupted $_FILES indices lead to security concern).
    (CVE-2012-1172). (Stas)
  . Fixed bug #54374 (Insufficient validating of upload name leading to
    corrupted $_FILES indices). (CVE-2012-1172). (Stas, lekensteyn at gmail dot com)

- Improved CLI SAPI:
  . Added built-in web server that is intended for testing purpose.
    (Moriyoshi, Laruence, and fixes by Pierre, Derick, Arpad,
    chobieee at gmail dot com)
  . Added command line option --rz <name> which shows information of the
    named Zend extension. (Johannes)
  . Interactive readline shell improvements: (Johannes)
    . Added "cli.pager" php.ini setting to set a pager for output.
    . Added "cli.prompt" php.ini setting to configure the shell prompt.
    . Added shortcut #inisetting=value to change php.ini settings at run-time.
    . Changed shell not to terminate on fatal errors.
    . Interactive shell works with shared readline extension. FR #53878.

- Improved CGI/FastCGI SAPI: (Dmitry)
  . Added apache compatible functions: apache_child_terminate(),
    getallheaders(), apache_request_headers() and apache_response_headers()
  . Improved performance of FastCGI request parsing.
  . Fixed reinitialization of SAPI callbacks after php_module_startup().
    (Dmitry)

- Improved PHP-FPM SAPI:
  . Removed EXPERIMENTAL flag. (fat)
  . Fixed bug #60659 (FPM does not clear auth_user on request accept).
    (bonbons at linux-vserver dot org)

- Improved Litespeed SAPI:
  . Fixed bug #55769 (Make Fails with "Missing Separator" error). (Adam)

- Improved Date extension:
  . Added the + modifier to parseFromFormat to allow trailing text in the
    string to parse without throwing an error. (Stas, Derick)

- Improved DBA extension:
  . Added Tokyo Cabinet abstract DB support. (Michael Maclean)
  . Added Berkeley DB 5 support. (Johannes, Chris Jones)

- Improved DOM extension:
  . Added the ability to pass options to loadHTML (Chregu, fxmulder at gmail dot com)

- Improved filesystem functions:
  . scandir() now accepts SCANDIR_SORT_NONE as a possible sorting_order value.
    FR #53407. (Adam)

- Improved HASH extension:
  . Added Jenkins's one-at-a-time hash support. (Martin Jansen)
  . Added FNV-1 hash support. (Michael Maclean)
  . Made Adler32 algorithm faster. FR #53213. (zavasek at yandex dot ru)
  . Removed Salsa10/Salsa20, which are actually stream ciphers (Mike)
  . Fixed bug #60221 (Tiger hash output byte order) (Mike)

- Improved intl extension:
  . Added Spoofchecker class, allows checking for visibly confusable characters and
    other security issues. (Scott)
  . Added Transliterator class, allowing transliteration of strings.
    (Gustavo)
  . Added support for UTS #46. (Gustavo)
  . Fixed build on Fedora 15 / Ubuntu 11. (Hannes)
  . Fixed bug #55562 (grapheme_substr() returns false on big length). (Stas)

- Improved JSON extension:
  . Added new json_encode() option JSON_UNESCAPED_UNICODE. FR #53946.
    (Alexander, Gwynne)
  . Added JsonSerializable interface. (Sara)
  . Added JSON_BIGINT_AS_STRING, extended json_decode() sig with $options.
    (Sara)
  . Added support for JSON_NUMERIC_CHECK option in json_encode() that converts
    numeric strings to integers. (Ilia)
  . Added new json_encode() option JSON_UNESCAPED_SLASHES. FR #49366. (Adam)
  . Added new json_encode() option JSON_PRETTY_PRINT. FR #44331. (Adam)

- Improved LDAP extension:
  . Added paged results support. FR #42060. (ando@OpenLDAP.org,
    iarenuno@eteo.mondragon.edu, jeanseb@au-fil-du.net, remy.saissy@gmail.com)

- Improved mbstring extension:
  . Added Shift_JIS/UTF-8 Emoji (pictograms) support. (Rui)
  . Added JIS X0213:2004 (Shift_JIS-2004, EUC-JP-2004, ISO-2022-JP-2004)
    support. (Rui)
  . Ill-formed UTF-8 check for security enhancements. (Rui)
  . Added MacJapanese (Shift_JIS) and gb18030 encoding support. (Rui)
  . Added encode/decode in hex format to mb_[en|de]code_numericentity(). (Rui)
  . Added user JIS X0213:2004 (Shift_JIS-2004, EUC-JP-2004, ISO-2022-JP-2004)
    support. (Rui)
  . Added the user defined area for CP936 and CP950 (Rui).
  . Fixed bug #60306 (Characters lost while converting from cp936 to utf8).
    (Laruence)

- Improved MySQL extensions:
  . MySQL: Deprecated mysql_list_dbs(). FR #50667. (Andrey)
  . mysqlnd: Added named pipes support. FR #48082. (Andrey)
  . MySQLi: Added iterator support in MySQLi. mysqli_result implements
    Traversable. (Andrey, Johannes)
  . PDO_mysql: Removed support for linking with MySQL client libraries older
    than 4.1. (Johannes)
  . ext/mysql, mysqli and pdo_mysql now use mysqlnd by default. (Johannes)
  . Fixed bug #55473 (mysql_pconnect leaks file descriptors on reconnect).
    (Andrey, Laruence)
  . Fixed bug #55653 (PS crash with libmysql when binding same variable as
    param and out). (Laruence)

- Improved OpenSSL extension:
  . Added AES support. FR #48632. (yonas dot y at gmail dot com, Pierre)
  . Added no padding option to openssl_encrypt()/openssl_decrypt(). (Scott)
  . Use php's implementation for Windows Crypto API in
    openssl_random_pseudo_bytes. (Pierre)
  . On error in openssl_random_pseudo_bytes() made sure we set strong result
    to false. (Scott)
  . Fixed possible attack in SSL sockets with SSL 3.0 / TLS 1.0.
    CVE-2011-3389. (Scott)
  . Fixed bug #61124 (Crash when decoding an invalid base64 encoded string).
    (me at ktamura dot com, Scott)

- Improved PDO:
  . Fixed PDO objects binary incompatibility. (Dmitry)

- PDO DBlib driver:
  . Added nextRowset support.
  . Fixed bug #50755 (PDO DBLIB Fails with OOM).

- Improved PostgreSQL extension:
  . Added support for "extra" parameter for PGNotify().
    (r dot i dot k at free dot fr, Ilia)

- Improved PCRE extension:
  . Changed third parameter of preg_match_all() to optional. FR #53238. (Adam)

- Improved Readline extension:
  . Fixed bug #54450 (Enable callback support when built against libedit).
    (fedora at famillecollet dot com, Hannes)

- Improved Reflection extension:
  . Added ReflectionClass::newInstanceWithoutConstructor() to create a new
    instance of a class without invoking its constructor. FR #55490.
    (Sebastian)
  . Added ReflectionExtension::isTemporary() and
    ReflectionExtension::isPersistent() methods. (Johannes)
  . Added ReflectionZendExtension class. (Johannes)
  . Added ReflectionClass::isCloneable(). (Felipe)

- Improved Session extension:
  . Expose session status via new function, session_status (FR #52982) (Arpad)
  . Added support for object-oriented session handlers. (Arpad)
  . Added support for storing upload progress feedback in session data. (Arnaud)
  . Changed session.entropy_file to default to /dev/urandom or /dev/arandom if
    either is present at compile time. (Rasmus)
  . Fixed bug #60860 (session.save_handler=user without defined function core
    dumps). (Felipe)
  . Implement FR #60551 (session_set_save_handler should support a core's
    session handler interface). (Arpad)
  . Fixed bug #60640 (invalid return values). (Arpad)

- Improved SNMP extension (Boris Lytochkin):
  . Added OO API. FR #53594 (php-snmp rewrite).
  . Sanitized return values of existing functions. Now it returns FALSE on
    failure.
  . Allow ~infinite OIDs in GET/GETNEXT/SET queries. Autochunk them to max_oids
    upon request.
  . Introducing unit tests for extension with ~full coverage.
  . IPv6 support. (FR #42918)
  . Way of representing OID value can now be changed when SNMP_VALUE_OBJECT
    is used for value output mode. Use or'ed SNMP_VALUE_LIBRARY(default if
    not specified) or SNMP_VALUE_PLAIN. (FR #54502)
  . Fixed bug #60749 (SNMP module should not strip non-standard SNMP port
    from hostname). (Boris Lytochkin)
  . Fixed bug #60585 (php build fails with USE flag snmp when IPv6 support
    is disabled). (Boris Lytochkin)
  . Fixed bug #53862 (snmp_set_oid_output_format does not allow returning to default)
  . Fixed bug #46065 (snmp_set_quick_print() persists between requests)
  . Fixed bug #45893 (Snmp buffer limited to 2048 char)
  . Fixed bug #44193 (snmp v3 noAuthNoPriv doesn't work)

- Improved SOAP extension:
  . Added new SoapClient option "keep_alive". FR #60329. (Pierrick)
  . Fixed basic HTTP authentication for WSDL sub requests. (Dmitry)

- Improved SPL extension:
  . Added RegexIterator::getRegex() method. (Joshua Thijssen)
  . Added SplObjectStorage::getHash() hook. (Etienne)
  . Added CallbackFilterIterator and RecursiveCallbackFilterIterator. (Arnaud)
  . Added missing class_uses(..) as pointed out by #55266 (Stefan)
  . Immediately reject wrong usages of directories under Spl(Temp)FileObject
    and friends. (Etienne, Pierre)
  . FilesystemIterator, GlobIterator and (Recursive)DirectoryIterator now use
    the default stream context. (Hannes)
  . Fixed bug #60201 (SplFileObject::setCsvControl does not expose third
    argument via Reflection). (Peter)
  . Fixed bug #55287 (spl_classes() not includes CallbackFilter classes)
    (sasezaki at gmail dot com, salathe)

- Improved Sysvshm extension:
  . Fixed bug #55750 (memory copy issue in sysvshm extension).
    (Ilia, jeffhuang9999 at gmail dot com)

- Improved Tidy extension:
  . Fixed bug #54682 (Tidy::diagnose() NULL pointer dereference).
    (Maksymilian Arciemowicz, Felipe)

- Improved Tokenizer extension:
  . Fixed bug #54089 (token_get_all with regards to __halt_compiler is
    not binary safe). (Nikita Popov)

- Improved XSL extension:
  . Added XsltProcessor::setSecurityPrefs($options) and getSecurityPrefs() to
    define forbidden operations within XSLT stylesheets, default is not to
    enable write operations from XSLT. Bug #54446 (Chregu, Nicolas Gregoire)
  . XSL doesn't stop transformation anymore, if a PHP function can't be called
    (Christian)

- Improved ZLIB extension:
  . Re-implemented non-file related functionality. (Mike)
  . Fixed bug #55544 (ob_gzhandler always conflicts with zlib.output_compression).
    (Mike)

14 Jun 2012, PHP 5.3.14

- CLI SAPI:
  . Fixed bug #61546 (functions related to current script failed when chdir()
    in cli sapi). (Laruence, reeze.xia@gmail.com)

- CURL:
  . Fixed bug #61948 (CURLOPT_COOKIEFILE '' raises open_basedir restriction).
    (Laruence)

- COM:
  . Fixed bug #62146 com_dotnet cannot be built shared. (Johannes)

- Core:
  . Fixed CVE-2012-2143. (Solar Designer)
  . Fixed missing bound check in iptcparse(). (chris at chiappa.net)
  . Fixed bug #62373 (serialize() generates wrong reference to the object).
    (Moriyoshi)
  . Fixed bug #62005 (unexpected behavior when incrementally assigning to a
    member of a null object). (Laruence)
  . Fixed bug #61991 (long overflow in realpath_cache_get()). (Anatoliy)
  . Fixed bug #61764 ('I' unpacks n as signed if n > 2^31-1 on LP64). (Gustavo)
  . Fixed bug #61730 (Segfault from array_walk modifying an array passed by
    reference). (Laruence)
  . Fixed bug #61713 (Logic error in charset detection for htmlentities).
    (Anatoliy)
  . Fixed bug #54197 ([PATH=] sections incompatibility with user_ini.filename
    set to null). (Anatoliy)
  . Changed php://fd to be available only for CLI.

- Fileinfo:
  . Fixed bug #61812 (Uninitialised value used in libmagic).
    (Laruence, Gustavo)

- Iconv extension:
  . Fixed a bug that iconv extension fails to link to the correct library
    when another extension makes use of a library that links to the iconv
    library. See https://bugs.gentoo.org/show_bug.cgi?id=364139 for detail.
    (Moriyoshi)

- Intl:
  . Fixed bug #62082 (Memory corruption in internal function
    get_icu_disp_value_src_php()). (Gustavo)

- JSON
  . Fixed bug #61537 (json_encode() incorrectly truncates/discards
    information). (Adam)

- PDO:
  . Fixed bug #61755 (A parsing bug in the prepared statements can lead to
    access violations). (Johannes)

- Phar:
  . Fix bug #61065 (Secunia SA44335). (Rasmus)

- Streams:
  . Fixed bug #61961 (file_get_contents leaks when access empty file with
    maxlen set). (Reeze)

08 May 2012, PHP 5.3.13
- CGI
  . Improve fix for PHP-CGI query string parameter vulnerability, CVE-2012-2311.
    (Stas)

03 May 2012, PHP 5.3.12
- Fix PHP-CGI query string parameter vulnerability, CVE-2012-1823. (Rasmus)

26 Apr 2012, PHP 5.3.11

- Core:
  . Fixed bug #61605 (header_remove() does not remove all headers).
    (Laruence)
  . Fixed bug #61541 (Segfault when using ob_* in output_callback).
    (reeze.xia@gmail.com)
  . Fixed bug #61273 (call_user_func_array with more than 16333 arguments
    leaks / crashes). (Laruence)
  . Fixed bug #61165 (Segfault - strip_tags()). (Laruence)
  . Improved max_input_vars directive to check nested variables (Dmitry).
  . Fixed bug #61095 (Incorect lexing of 0x00*+<NUM>). (Etienne)
  . Fixed bug #61087 (Memory leak in parse_ini_file when specifying
    invalid scanner mode). (Nikic, Laruence)
  . Fixed bug #61072 (Memory leak when restoring an exception handler).
    (Nikic, Laruence)
  . Fixed bug #61058 (array_fill leaks if start index is PHP_INT_MAX).
    (Laruence)
  . Fixed bug #61043 (Regression in magic_quotes_gpc fix for CVE-2012-0831).
    (Ondřej Surý)
  . Fixed bug #61000 (Exceeding max nesting level doesn't delete numerical
    vars). (Laruence)
  . Fixed bug #60895 (Possible invalid handler usage in windows random
    functions). (Pierre)
  . Fixed bug #60825 (Segfault when running symfony 2 tests).
    (Dmitry, Laruence)
  . Fixed bug #60801 (strpbrk() mishandles NUL byte). (Adam)
  . Fixed bug #60569 (Nullbyte truncates Exception $message). (Ilia)
  . Fixed bug #60227 (header() cannot detect the multi-line header with CR).
    (rui, Gustavo)
  . Fixed bug #60222 (time_nanosleep() does validate input params). (Ilia)
  . Fixed bug #54374 (Insufficient validating of upload name leading to
    corrupted $_FILES indices). (CVE-2012-1172). (Stas, lekensteyn at
    gmail dot com, Pierre)
  . Fixed bug #52719 (array_walk_recursive crashes if third param of the
    function is by reference). (Nikita Popov)
  . Fixed bug #51860 (Include fails with toplevel symlink to /). (Dmitry)

- DOM
  . Added debug info handler to DOM objects. (Gustavo, Joey Smith)

- FPM
  . Fixed bug #61430 (Transposed memset() params in sapi/fpm/fpm/fpm_shm.c).
    (michaelhood at gmail dot com, Ilia)

- Ibase
  . Fixed bug #60947 (Segmentation fault while executing ibase_db_info).
    (Ilia)

- Installation
  . Fixed bug #61172 (Add Apache 2.4 support). (Chris Jones)

- Fileinfo
  . Fixed bug #61173 (Unable to detect error from finfo constructor). (Gustavo)

- Firebird Database extension (ibase):
  . Fixed bug #60802 (ibase_trans() gives segfault when passing params).

- Libxml:
  . Fixed bug #61617 (Libxml tests failed(ht is already destroyed)).
    (Laruence)
  . Fixed bug #61367 (open_basedir bypass using libxml RSHUTDOWN).
    (Tim Starling)

- mysqli
  . Fixed bug #61003 (mysql_stat() require a valid connection). (Johannes).

- PDO_mysql
  . Fixed bug #61207 (PDO::nextRowset() after a multi-statement query doesn't
    always work). (Johannes)
  . Fixed bug #61194 (PDO should export compression flag with myslqnd).
    (Johannes)

- PDO_odbc
  . Fixed bug #61212 (PDO ODBC Segfaults on SQL_SUCESS_WITH_INFO). (Ilia)

- PDO_pgsql
  . Fixed bug #61267 (pdo_pgsql's PDO::exec() returns the number of SELECTed
    rows on postgresql >= 9). (ben dot pineau at gmail dot com)

- PDO_Sqlite extension:
  . Add createCollation support. (Damien)

- Phar:
  . Fixed bug #61184 (Phar::webPhar() generates headers with trailing NUL
    bytes). (Nikic)

- PHP-FPM SAPI:
  . Fixed bug #60811 (php-fpm compilation problem). (rasmus)

- Readline:
  . Fixed bug #61088 (Memory leak in readline_callback_handler_install).
    (Nikic, Laruence)
  . Add open_basedir checks to readline_write_history and readline_read_history.
    (Rasmus, reported by Mateusz Goik)

- Reflection:
  . Fixed bug #61388 (ReflectionObject:getProperties() issues invalid reads
    when get_properties returns a hash table with (inaccessible) dynamic
    numeric properties). (Gustavo)
  . Fixed bug #60968 (Late static binding doesn't work with
    ReflectionMethod::invokeArgs()). (Laruence)

- SOAP
  . Fixed basic HTTP authentication for WSDL sub requests. (Dmitry)
  . Fixed bug #60887 (SoapClient ignores user_agent option and sends no
    User-Agent header). (carloschilazo at gmail dot com)
  . Fixed bug #60842, #51775 (Chunked response parsing error when
    chunksize length line is > 10 bytes). (Ilia)
  . Fixed bug #49853 (Soap Client stream context header option ignored).
    (Dmitry)

- SPL
  . Fixed memory leak when calling SplFileInfo's constructor twice. (Felipe)
  . Fixed bug #61418 (Segmentation fault when DirectoryIterator's or
    FilesystemIterator's iterators are requested more than once without
    having had its dtor callback called in between). (Gustavo)
  . Fixed bug #61347 (inconsistent isset behavior of Arrayobject). (Laruence)
  . Fixed bug #61326 (ArrayObject comparison). (Gustavo)

- SQLite3 extension:
  . Add createCollation() method. (Brad Dewar)

- Session:
  . Fixed bug #60860 (session.save_handler=user without defined function core
    dumps). (Felipe)
  . Fixed bug #60634 (Segmentation fault when trying to die() in
    SessionHandler::write()). (Ilia)

- Streams:
  . Fixed bug #61371 (stream_context_create() causes memory leaks on use
    streams_socket_create). (Gustavo)
  . Fixed bug #61253 (Wrappers opened with errors concurrency problem on ZTS).
    (Gustavo)
  . Fixed bug #61115 (stream related segfault on fatal error in
    php_stream_context_link). (Gustavo)
  . Fixed bug #60817 (stream_get_line() reads from stream even when there is
    already sufficient data buffered). stream_get_line() now behaves more like
    fgets(), as is documented. (Gustavo)
  . Further fix for bug #60455 (stream_get_line misbehaves if EOF is not
    detected together with the last read). (Gustavo)
  . Fixed bug #60106 (stream_socket_server silently truncates long unix
    socket paths). (Ilia)

- Tidy:
  . Fixed bug #54682 (tidy null pointer dereference). (Tony, David Soria Parra)

- XMLRPC:
  . Fixed bug #61264 (xmlrpc_parse_method_descriptions leaks temporary
    variable). (Nikita Popov)
  . Fixed bug #61097 (Memory leak in xmlrpc functions copying zvals). (Nikic)

- Zlib:
  . Fixed bug #61139 (gzopen leaks when specifying invalid mode). (Nikic)

02 Feb 2012, PHP 5.3.10

- Core:
  . Fixed arbitrary remote code execution vulnerability reported by Stefan
    Esser, CVE-2012-0830. (Stas, Dmitry)

10 Jan 2012, PHP 5.3.9

- Core:
  . Added max_input_vars directive to prevent attacks based on hash collisions
    (CVE-2011-4885) (Dmitry).
  . Fixed bug #60205 (possible integer overflow in content_length). (Laruence)
  . Fixed bug #60139 (Anonymous functions create cycles not detected by the
    GC). (Dmitry)
  . Fixed bug #60138 (GC crash with referenced array in RecursiveArrayIterator)
    (Dmitry).
  . Fixed bug #60120 (proc_open's streams may hang with stdin/out/err when
    the data exceeds or is equal to 2048 bytes). (Pierre, Pascal Borreli)
  . Fixed bug #60099 (__halt_compiler() works in braced namespaces). (Felipe)
  . Fixed bug #60019 (Function time_nanosleep() is undefined on OS X). (Ilia)
  . Fixed bug #55874 (GCC does not provide __sync_fetch_and_add on some archs).
    (klightspeed at netspace dot net dot au)
  . Fixed bug #55798 (serialize followed by unserialize with numeric object
    prop. gives integer prop). (Gustavo)
  . Fixed bug #55749 (TOCTOU issue in getenv() on Windows builds). (Pierre)
  . Fixed bug #55707 (undefined reference to `__sync_fetch_and_add_4' on Linux
    parisc). (Felipe)
  . Fixed bug #55674 (fgetcsv & str_getcsv skip empty fields in some
    tab-separated records). (Laruence)
  . Fixed bug #55649 (Undefined function Bug()). (Laruence)
  . Fixed bug #55622 (memory corruption in parse_ini_string). (Pierre)
  . Fixed bug #55576 (Cannot conditionally move uploaded file without race
    condition). (Gustavo)
  . Fixed bug #55510: $_FILES 'name' missing first character after upload.
    (Arpad)
  . Fixed bug #55509 (segfault on x86_64 using more than 2G memory). (Laruence)
  . Fixed bug #55504 (Content-Type header is not parsed correctly on
    HTTP POST request). (Hannes)
  . Fixed bug #55475 (is_a() triggers autoloader, new optional 3rd argument to
    is_a and is_subclass_of). (alan_k)
  . Fixed bug #52461 (Incomplete doctype and missing xmlns).
    (virsacer at web dot de, Pierre)
  . Fixed bug #55366 (keys lost when using substr_replace an array). (Arpad)
  . Fixed bug #55273 (base64_decode() with strict rejects whitespace after
    pad). (Ilia)
  . Fixed bug #52624 (tempnam() by-pass open_basedir with nonnexistent
    directory). (Felipe)
  . Fixed bug #50982 (incorrect assumption of PAGE_SIZE size). (Dmitry)
  . Fixed invalid free in call_user_method() function. (Felipe)
  . Fixed bug #43200 (Interface implementation / inheritence not possible in
    abstract classes). (Felipe)


- BCmath:
  . Fixed bug #60377 (bcscale related crashes on 64bits platforms). (shm)

- Calendar:
  . Fixed bug #55797 (Integer overflow in SdnToGregorian leads to segfault (in
    optimized builds). (Gustavo)

- cURL:
  . Fixed bug #60439 (curl_copy_handle segfault when used with
    CURLOPT_PROGRESSFUNCTION). (Pierrick)
  . Fixed bug #54798 (Segfault when CURLOPT_STDERR file pointer is closed
    before calling curl_exec). (Hannes)
  . Fixed issues were curl_copy_handle() would sometimes lose copied
    preferences. (Hannes)

- DateTime:
  . Fixed bug #60373 (Startup errors with log_errors on cause segfault).
    (Derick)
  . Fixed bug #60236 (TLA timezone dates are not converted properly from
    timestamp). (Derick)
  . Fixed bug #55253 (DateTime::add() and sub() result -1 hour on objects with
    time zone type 2). (Derick)
  . Fixed bug #54851 (DateTime::createFromFormat() doesn't interpret "D").
    (Derick)
  . Fixed bug #53502 (strtotime with timezone memory leak). (Derick)
  . Fixed bug #52062 (large timestamps with DateTime::getTimestamp and
    DateTime::setTimestamp). (Derick)
  . Fixed bug #51994 (date_parse_from_format is parsing invalid date using 'yz'
    format). (Derick)
  . Fixed bug #52113 (Seg fault while creating (by unserialization)
    DatePeriod). (Derick)
  . Fixed bug #48476 (cloning extended DateTime class without calling
    parent::__constr crashed PHP). (Hannes)

- EXIF:
  . Fixed bug #60150 (Integer overflow during the parsing of invalid exif
    header). (CVE-2011-4566) (Stas, flolechaud at gmail dot com)

- Fileinfo:
  . Fixed bug #60094 (C++ comment fails in c89). (Laruence)
  . Fixed possible memory leak in finfo_open(). (Felipe)
  . Fixed memory leak when calling the Finfo constructor twice. (Felipe)

- Filter:
  . Fixed Bug #55478 (FILTER_VALIDATE_EMAIL fails with internationalized
    domain name addresses containing >1 -). (Ilia)

- FTP:
  . Fixed bug #60183 (out of sync ftp responses). (bram at ebskamp dot me,
    rasmus)

- Gd:
  . Fixed bug #60160 (imagefill() doesn't work correctly
    for small images). (Florian)
  . Fixed potential memory leak on a png error (Rasmus, Paul Saab)

- Intl:
  . Fixed bug #60192 (SegFault when Collator not constructed
    properly). (Florian)
  . Fixed memory leak in several Intl locale functions. (Felipe)

- Json:
  . Fixed bug #55543 (json_encode() with JSON_NUMERIC_CHECK fails on objects
    with numeric string properties). (Ilia, dchurch at sciencelogic dot com)

- Mbstring:
  . Fixed possible crash in mb_ereg_search_init() using empty pattern. (Felipe)

- MS SQL:
  . Fixed bug #60267 (Compile failure with freetds 0.91). (Felipe)

- MySQL:
  . Fixed bug #55550 (mysql.trace_mode miscounts result sets). (Johannes)

- MySQLi extension:
  . Fixed bug #55859 (mysqli->stat property access gives error). (Andrey)
  . Fixed bug #55582 (mysqli_num_rows() returns always 0 for unbuffered, when
    mysqlnd is used). (Andrey)
  . Fixed bug #55703 (PHP crash when calling mysqli_fetch_fields).
    (eran at zend dot com, Laruence)

- mysqlnd
  . Fixed bug #55609 (mysqlnd cannot be built shared). (Johannes)
  . Fixed bug #55067 (MySQL doesn't support compression - wrong config option).
    (Andrey)

- NSAPI SAPI:
  . Don't set $_SERVER['HTTPS'] on unsecure connection (bug #55403). (Uwe
    Schindler)

- OpenSSL:
  . Fixed bug #60279 (Fixed NULL pointer dereference in
    stream_socket_enable_crypto, case when ssl_handle of session_stream is not
    initialized.) (shm)
  . Fix segfault with older versions of OpenSSL. (Scott)

- Oracle Database extension (OCI8):
  . Fixed bug #59985 (show normal warning text for OCI_NO_DATA).
    (Chris Jones)
  . Increased maximum Oracle error message buffer length for new 11.2.0.3 size.
    (Chris Jones)
  . Improve internal initalization failure error messages. (Chris Jones)

- PDO
  . Fixed bug #55776 (PDORow to session bug). (Johannes)

- PDO Firebird:
  . Fixed bug #48877 ("bindValue" and "bindParam" do not work for PDO Firebird).
    (Mariuz)
  . Fixed bug #47415 (PDO_Firebird segfaults when passing lowercased column name to bindColumn).
  . Fixed bug #53280 (PDO_Firebird segfaults if query column count less than param count).
    (Mariuz)

- PDO MySQL driver:
  . Fixed bug #60155 (pdo_mysql.default_socket ignored). (Johannes)
  . Fixed bug #55870 (PDO ignores all SSL parameters when used with mysql
    native driver). (Pierre)
  . Fixed bug #54158 (MYSQLND+PDO MySQL requires #define
    MYSQL_OPT_LOCAL_INFILE). (Andrey)

- PDO OCI driver:
  . Fixed bug #55768 (PDO_OCI can't resume Oracle session after it's been
    killed). (mikhail dot v dot gavrilov at gmail dot com, Chris Jones, Tony)

- Phar:
  . Fixed bug #60261 (NULL pointer dereference in phar). (Felipe)
  . Fixed bug #60164 (Stubs of a specific length break phar_open_from_fp
    scanning for __HALT_COMPILER). (Ralph Schindler)
  . Fixed bug #53872 (internal corruption of phar). (Hannes)
  . Fixed bug #52013 (Unable to decompress files in a compressed phar). (Hannes)

- PHP-FPM SAPI:
  . Dropped restriction of not setting the same value multiple times, the last
    one holds. (giovanni at giacobbi dot net, fat)
  . Added .phar to default authorized extensions. (fat)
  . Fixed bug #60659 (FPM does not clear auth_user on request accept).
    (bonbons at linux-vserver dot org)
  . Fixed bug #60629 (memory corruption when web server closed the fcgi fd).
    (fat)
  . Enhance error log when the primary script can't be open. FR #60199. (fat)
  . Fixed bug #60179 (php_flag and php_value does not work properly). (fat)
  . Fixed bug #55577 (status.html does not install). (fat)
  . Fixed bug #55533 (The -d parameter doesn't work). (fat)
  . Fixed bug #55526 (Heartbeat causes a lot of unnecessary events). (fat)
  . Fixed bug #55486 (status show BIG processes number). (fat)
  . Enhanced security by limiting access to user defined extensions.
    FR #55181. (fat)
  . Added process.max to control the number of process FPM can fork. FR #55166.
    (fat)
  . Implemented FR #54577 (Enhanced status page with full status and details
    about each processes. Also provide a web page (status.html) for
    real-time FPM status. (fat)
  . Lowered default value for Process Manager. FR #54098. (fat)
  . Implemented FR #52569 (Add the "ondemand" process-manager
    to allow zero children). (fat)
  . Added partial syslog support (on error_log only). FR #52052. (fat)

- Postgres:
  . Fixed bug #60244 (pg_fetch_* functions do not validate that row param
    is >0). (Ilia)
  . Added PGSQL_LIBPQ_VERSION/PGSQL_LIBPQ_VERSION_STR constants. (Yasuo)

- Reflection:
  . Fixed bug #60367 (Reflection and Late Static Binding). (Laruence)

- Session:
  . Fixed bug #55267 (session_regenerate_id fails after header sent). (Hannes)

- SimpleXML:
  . Reverted the SimpleXML->query() behaviour to returning empty arrays
    instead of false when no nodes are found as it was since 5.3.3
    (bug #48601). (chregu, rrichards)

- SOAP
  . Fixed bug #54911 (Access to a undefined member in inherit SoapClient may
    cause Segmentation Fault). (Dmitry)
  . Fixed bug #48216 (PHP Fatal error: SOAP-ERROR: Parsing WSDL:
    Extra content at the end of the doc, when server uses chunked transfer
    encoding with spaces after chunk size). (Dmitry)
  . Fixed bug #44686 (SOAP-ERROR: Parsing WSDL with references). (Dmitry)

- Sockets:
  . Fixed bug #60048 (sa_len a #define on IRIX). (china at thewrittenword dot
    com)

- SPL:
  . Fixed bug #60082 (Crash in ArrayObject() when using recursive references).
    (Tony)
  . Fixed bug #55807 (Wrong value for splFileObject::SKIP_EMPTY).
    (jgotti at modedemploi dot fr, Hannes)
  . Fixed bug #54304 (RegexIterator::accept() doesn't work with scalar values).
    (Hannes)

- Streams:
  . Fixed bug #60455 (stream_get_line misbehaves if EOF is not detected together
    with the last read). (Gustavo)

- Tidy:
  . Fixed bug #54682 (Tidy::diagnose() NULL pointer dereference).
    (Maksymilian Arciemowicz, Felipe)

- XSL:
  . Added xsl.security_prefs ini option to define forbidden operations within
    XSLT stylesheets, default is not to enable write operations. This option
    won't be in 5.4, since there's a new method. Fixes Bug #54446. (Chregu,
    Nicolas Gregoire)

23 Aug 2011, PHP 5.3.8

- Core:
  . Fixed bug #55439 (crypt() returns only the salt for MD5). (Stas)

- OpenSSL:
  . Reverted a change in timeout handling restoring PHP 5.3.6 behavior,
    as the new behavior caused mysqlnd SSL connections to hang (#55283).
    (Pierre, Andrey, Johannes)

18 Aug 2011, PHP 5.3.7
- Upgraded bundled SQLite to version 3.7.7.1. (Scott)
- Upgraded bundled PCRE to version 8.12. (Scott)

- Zend Engine:
  . Fixed bug #55156 (ReflectionClass::getDocComment() returns comment even
    though the class has none). (Felipe)
  . Fixed bug #55007 (compiler fail after previous fail). (Felipe)
  . Fixed bug #54910 (Crash when calling call_user_func with unknown function
    name). (Dmitry)
  . Fixed bug #54804 (__halt_compiler and imported namespaces).
    (Pierrick, Felipe)
  . Fixed bug #54624 (class_alias and type hint). (Felipe)
  . Fixed bug #54585 (track_errors causes segfault). (Dmitry)
  . Fixed bug #54423 (classes from dl()'ed extensions are not destroyed).
    (Tony, Dmitry)
  . Fixed bug #54372 (Crash accessing global object itself returned from its
    __get() handle). (Dmitry)
  . Fixed bug #54367 (Use of closure causes problem in ArrayAccess). (Dmitry)
  . Fixed bug #54358 (Closure, use and reference). (Dmitry)
  . Fixed bug #54262 (Crash when assigning value to a dimension in a non-array).
    (Dmitry)
  . Fixed bug #54039 (use() of static variables in lambda functions can break
    staticness). (Dmitry)

- Core
  . Updated crypt_blowfish to 1.2. ((CVE-2011-2483) (Solar Designer)
  . Removed warning when argument of is_a() or is_subclass_of() is not
    a known class. (Stas)
  . Fixed crash in error_log(). (Felipe) Reported by Mateusz Kocielski.
  . Added PHP_MANDIR constant telling where the manpages were installed into,
    and an --man-dir argument to php-config. (Hannes)
  . Fixed a crash inside dtor for error handling. (Ilia)
  . Fixed buffer overflow on overlog salt in crypt(). (Clément LECIGNE, Stas)
  . Implemented FR #54459 (Range function accuracy). (Adam)

  . Fixed bug #55399 (parse_url() incorrectly treats ':' as a valid path).
    (Ilia)
  . Fixed bug #55339 (Segfault with allow_call_time_pass_reference = Off).
    (Dmitry)
  . Fixed bug #55295 [NEW]: popen_ex on windows, fixed possible heap overflow
    (Pierre)
  . Fixed bug #55258 (Windows Version Detecting Error).
    ( xiaomao5 at live dot com, Pierre)
  . Fixed bug #55187 (readlink returns weird characters when false result).
   (Pierre)
  . Fixed bug #55082 (var_export() doesn't escape properties properly).
    (Gustavo)
  . Fixed bug #55014 (Compile failure due to improper use of ctime_r()). (Ilia)
  . Fixed bug #54939 (File path injection vulnerability in RFC1867 File upload
    filename). (Felipe) Reported by Krzysztof Kotowicz. (CVE-2011-2202)
  . Fixed bug #54935 php_win_err can lead to crash. (Pierre)
  . Fixed bug #54924 (assert.* is not being reset upon request shutdown). (Ilia)
  . Fixed bug #54895 (Fix compiling with older gcc version without need for
    membar_producer macro). (mhei at heimpold dot de)
  . Fixed bug #54866 (incorrect accounting for realpath_cache_size).
    (Dustin Ward)
  . Fixed bug #54723 (getimagesize() doesn't check the full ico signature).
    (Scott)
  . Fixed bug #54721 (Different Hashes on Windows, BSD and Linux on wrong Salt
    size). (Pierre, os at irj dot ru)
  . Fixed bug #54580 (get_browser() segmentation fault when browscap ini
    directive is set through php_admin_value). (Gustavo)
  . Fixed bug #54332 (Crash in zend_mm_check_ptr // Heap corruption). (Dmitry)
  . Fixed bug #54305 (Crash in gc_remove_zval_from_buffer). (Dmitry)
  . Fixed bug #54238 (use-after-free in substr_replace()). (Stas)
    (CVE-2011-1148)
  . Fixed bug #54204 (Can't set a value with a PATH section in php.ini).
    (Pierre)
  . Fixed bug #54180 (parse_url() incorrectly parses path when ? in fragment).
    (tomas dot brastavicius at quantum dot lt, Pierrick)
  . Fixed bug #54137 (file_get_contents POST request sends additional line
    break). (maurice-php at mertinkat dot net, Ilia)
  . Fixed bug #53848 (fgetcsv() ignores spaces at beginnings of fields). (Ilia)
  . Alternative fix for bug #52550, as applied to the round() function (signed
    overflow), as the old fix impacted the algorithm for numbers with magnitude
    smaller than 0. (Gustavo)
  . Fixed bug #53727 (Inconsistent behavior of is_subclass_of with interfaces)
    (Ralph Schindler, Dmitry)
  . Fixed bug #52935 (call exit in user_error_handler cause stream relate
    core). (Gustavo)
  . Fixed bug #51997 (SEEK_CUR with 0 value, returns a warning). (Ilia)
  . Fixed bug #50816 (Using class constants in array definition fails).
    (Pierrick, Dmitry)
  . Fixed bug #50363 (Invalid parsing in convert.quoted-printable-decode
    filter). (slusarz at curecanti dot org)
  . Fixed bug #48465 (sys_get_temp_dir() possibly inconsistent when using
    TMPDIR on Windows). (Pierre)

- Apache2 Handler SAPI:
  . Fixed bug #54529 (SAPI crashes on apache_config.c:197).
    (hebergement at riastudio dot fr)

- CLI SAPI:
  . Fixed bug #52496 (Zero exit code on option parsing failure). (Ilia)

- cURL extension:
  . Added ini option curl.cainfo (support for custom cert db). (Pierre)
  . Added CURLINFO_REDIRECT_URL support. (Daniel Stenberg, Pierre)
  . Added support for CURLOPT_MAX_RECV_SPEED_LARGE and
    CURLOPT_MAX_SEND_SPEED_LARGE. FR #51815. (Pierrick)

- DateTime extension:
  . Fixed bug where the DateTime object got changed while using date_diff().
    (Derick)
  . Fixed bug #54340 (DateTime::add() method bug). (Adam)
  . Fixed bug #54316 (DateTime::createFromFormat does not handle trailing '|'
    correctly). (Adam)
  . Fixed bug #54283 (new DatePeriod(NULL) causes crash). (Felipe)
  . Fixed bug #51819 (Case discrepancy in timezone names cause Uncaught
    exception and fatal error). (Hannes)

- DBA extension:
  . Supress warning on non-existent file open with Berkeley DB 5.2. (Chris Jones)
  . Fixed bug #54242 (dba_insert returns true if key already exists). (Felipe)

- Exif extesion:
  . Fixed bug #54121 (error message format string typo). (Ilia)

- Fileinfo extension:
  . Fixed bug #54934 (Unresolved symbol strtoull in HP-UX 11.11). (Felipe)

- Filter extension:
  . Added 3rd parameter to filter_var_array() and filter_input_array()
    functions that allows disabling addition of empty elements. (Ilia)
  . Fixed bug #53037 (FILTER_FLAG_EMPTY_STRING_NULL is not implemented). (Ilia)

- Interbase extension:
  . Fixed bug #54269 (Short exception message buffer causes crash). (Felipe)

- intl extension:
  . Implemented FR #54561 (Expose ICU version info). (David Zuelke, Ilia)
  . Implemented FR #54540 (Allow loading of arbitrary resource bundles when
    fallback is disabled). (David Zuelke, Stas)

- Imap extension:
  . Fixed bug #55313 (Number of retries not set when params specified).
    (kevin at kevinlocke dot name)

- json extension:
  . Fixed bug #54484 (Empty string in json_decode doesn't reset
    json_last_error()). (Ilia)

- LDAP extension:
  . Fixed bug #53339 (Fails to build when compilng with gcc 4.5 and DSO
    libraries). (Clint Byrum, Raphael)

- libxml extension:
  . Fixed bug #54601 (Removing the doctype node segfaults). (Hannes)
  . Fixed bug #54440 (libxml extension ignores default context). (Gustavo)

- mbstring extension:
  . Fixed bug #54494 (mb_substr() mishandles UTF-32LE and UCS-2LE). (Gustavo)

- MCrypt extension:
  . Change E_ERROR to E_WARNING in mcrypt_create_iv when not enough data
    has been fetched (Windows). (Pierre)
  . Fixed bug #55169 (mcrypt_create_iv always fails to gather sufficient random
    data on Windows). (Pierre)

- mysqlnd
  . Fixed crash when using more than 28,000 bound parameters. Workaround is to
    set mysqlnd.net_cmd_buffer_size to at least 9000. (Andrey)
  . Fixed bug #54674 mysqlnd valid_sjis_(head|tail) is using invalid operator
    and range). (nihen at megabbs dot com, Andrey)

- MySQLi extension:
  . Fixed bug #55283 (SSL options set by mysqli_ssl_set ignored for MySQLi
    persistent connections). (Andrey)
  . Fixed Bug #54221 (mysqli::get_warnings segfault when used in multi queries).
    (Andrey)

- OpenSSL extension:
  . openssl_encrypt()/openssl_decrypt() truncated keys of variable length
    ciphers to the OpenSSL default for the algorithm. (Scott)
  . On blocking SSL sockets respect the timeout option where possible.
    (Scott)
  . Fixed bug #54992 (Stream not closed and error not returned when SSL
    CN_match fails). (Gustavo, laird_ngrps at dodo dot com dot au)

- Oracle Database extension (OCI8):
  . Added oci_client_version() returning the runtime Oracle client library
    version. (Chris Jones)

. PCRE extension:
  . Increased the backtrack limit from 100000 to 1000000 (Rasmus)

- PDO extension:
  . Fixed bug #54929 (Parse error with single quote in sql comment). (Felipe)
  . Fixed bug #52104 (bindColumn creates Warning regardless of ATTR_ERRMODE
    settings). (Ilia)

- PDO DBlib driver:
  . Fixed bug #54329 (MSSql extension memory leak).
    (dotslashpok at gmail dot com)
  . Fixed bug #54167 (PDO_DBLIB returns null on SQLUNIQUE field).
    (mjh at hodginsmedia dot com, Felipe)

- PDO ODBC driver:
  . Fixed data type usage in 64bit. (leocsilva at gmail dot com)

- PDO MySQL driver:
  . Fixed bug #54644 (wrong pathes in php_pdo_mysql_int.h). (Tony, Johannes)
  . Fixed bug #53782 (foreach throws irrelevant exception). (Johannes, Andrey)
  . Implemented FR #48587 (MySQL PDO driver doesn't support SSL connections).
    (Rob)

- PDO PostgreSQL driver:
  . Fixed bug #54318 (Non-portable grep option used in PDO pgsql
    configuration). (bwalton at artsci dot utoronto dot ca)

- PDO Oracle driver:
  . Fixed bug #44989 (64bit Oracle RPMs still not supported by pdo-oci).
    (jbnance at tresgeek dot net)

- Phar extension:
  . Fixed bug #54395 (Phar::mount() crashes when calling with wrong parameters).
    (Felipe)

- PHP-FPM SAPI:
  . Implemented FR #54499 (FPM ping and status_path should handle HEAD request). (fat)
  . Implemented FR #54172 (Overriding the pid file location of php-fpm). (fat)
  . Fixed missing Expires and Cache-Control headers for ping and status pages.
    (fat)
  . Fixed memory leak. (fat) Reported and fixed by Giovanni Giacobbi.
  . Fixed wrong value of log_level when invoking fpm with -tt. (fat)
  . Added xml format to the status page. (fat)
  . Removed timestamp in logs written by children processes. (fat)
  . Fixed exit at FPM startup on fpm_resources_prepare() errors. (fat)
  . Added master rlimit_files and rlimit_core in the global configuration
    settings. (fat)
  . Removed pid in debug logs written by chrildren processes. (fat)
  . Added custom access log (also added per request %CPU and memory
    mesurement). (fat)
  . Added a real scoreboard and several improvements to the status page. (fat)

- Reflection extension:
  . Fixed bug #54347 (reflection_extension does not lowercase module function
    name). (Felipe, laruence at yahoo dot com dot cn)

- SOAP extension:
  . Fixed bug #55323 (SoapClient segmentation fault when XSD_TYPEKIND_EXTENSION
    contains itself). (Dmitry)
  . Fixed bug #54312 (soap_version logic bug). (tom at samplonius dot org)

- Sockets extension:
  . Fixed stack buffer overflow in socket_connect(). (CVE-2011-1938)
    Found by Mateusz Kocielski, Marek Kroemeke and Filip Palian. (Felipe)
  . Changed socket_set_block() and socket_set_nonblock() so they emit warnings
    on error. (Gustavo)
  . Fixed bug #51958 (socket_accept() fails on IPv6 server sockets). (Gustavo)

- SPL extension:
  . Fixed bug #54971 (Wrong result when using iterator_to_array with use_keys
    on true). (Pierrick)
  . Fixed bug #54970 (SplFixedArray::setSize() isn't resizing). (Felipe)
  . Fixed bug #54609 (Certain implementation(s) of SplFixedArray cause hard
    crash). (Felipe)
  . Fixed bug #54384 (Dual iterators, GlobIterator, SplFileObject and
    SplTempFileObject crash when user-space classes don't call the paren
    constructor). (Gustavo)
  . Fixed bug #54292 (Wrong parameter causes crash in
    SplFileObject::__construct()). (Felipe)
  . Fixed bug #54291 (Crash iterating DirectoryIterator for dir name starting
    with \0). (Gustavo)
  . Fixed bug #54281 (Crash in non-initialized RecursiveIteratorIterator).
    (Felipe)

- Streams:
  . Fixed bug #54946 (stream_get_contents infinite loop). (Hannes)
  . Fixed bug #54623 (Segfault when writing to a persistent socket after
    closing a copy of the socket). (Gustavo)
  . Fixed bug #54681 (addGlob() crashes on invalid flags). (Felipe)


17 Mar 2011, PHP 5.3.6
- Upgraded bundled Sqlite3 to version 3.7.4. (Ilia)
- Upgraded bundled PCRE to version 8.11. (Ilia)

- Zend Engine:
  . Indirect reference to $this fails to resolve if direct $this is never used
    in method. (Scott)
  . Added options to debug backtrace functions. (Stas)
  . Fixed bug numerous crashes due to setlocale (crash on error, pcre, mysql
    etc.) on Windows in thread safe mode. (Pierre)
  . Fixed Bug #53971 (isset() and empty() produce apparently spurious runtime
    error). (Dmitry)
  . Fixed Bug #53958 (Closures can't 'use' shared variables by value and by
    reference). (Dmitry)
  . Fixed Bug #53629 (memory leak inside highlight_string()). (Hannes, Ilia)
  . Fixed Bug #51458 (Lack of error context with nested exceptions). (Stas)
  . Fixed Bug #47143 (Throwing an exception in a destructor causes a fatal
    error). (Stas)
  . Fixed bug #43512 (same parameter name can be used multiple times in
    method/function definition). (Felipe)

- Core:
  . Added ability to connect to HTTPS sites through proxy with basic
    authentication using stream_context/http/header/Proxy-Authorization (Dmitry)
  . Changed default value of ini directive serialize_precision from 100 to 17.
    (Gustavo)
  . Fixed bug #54055 (buffer overrun with high values for precision ini
    setting). (Gustavo)
  . Fixed bug #53959 (reflection data for fgetcsv out-of-date). (Richard)
  . Fixed bug #53577 (Regression introduced in 5.3.4 in open_basedir with a
    trailing forward slash). (lekensteyn at gmail dot com, Pierre)
  . Fixed bug #53682 (Fix compile on the VAX). (Rasmus, jklos)
  . Fixed bug #48484 (array_product() always returns 0 for an empty array).
    (Ilia)
  . Fixed bug #48607 (fwrite() doesn't check reply from ftp server before
    exiting). (Ilia)


- Calendar extension:
  . Fixed bug #53574 (Integer overflow in SdnToJulian, sometimes leading to
    segfault). (Gustavo)

- DOM extension:
  . Implemented FR #39771 (Made DOMDocument::saveHTML accept an optional DOMNode
    like DOMDocument::saveXML). (Gustavo)

- DateTime extension:
  . Fixed a bug in DateTime->modify() where absolute date/time statements had
    no effect. (Derick)
  . Fixed bug #53729 (DatePeriod fails to initialize recurrences on 64bit
    big-endian systems). (Derick, rein@basefarm.no)
  . Fixed bug #52808 (Segfault when specifying interval as two dates). (Stas)
  . Fixed bug #52738 (Can't use new properties in class extended from
    DateInterval). (Stas)
  . Fixed bug #52290 (setDate, setISODate, setTime works wrong when DateTime
    created from timestamp). (Stas)
  . Fixed bug #52063 (DateTime constructor's second argument doesn't have a
    null default value). (Gustavo, Stas)

- Exif extension:
  . Fixed bug #54002 (crash on crafted tag, reported by Luca Carettoni).
    (Pierre) (CVE-2011-0708)

- Filter extension:
  . Fixed bug #53924 (FILTER_VALIDATE_URL doesn't validate port number).
    (Ilia, Gustavo)
  . Fixed bug #53150 (FILTER_FLAG_NO_RES_RANGE is missing some IP ranges).
    (Ilia)
  . Fixed bug #52209 (INPUT_ENV returns NULL for set variables (CLI)). (Ilia)
  . Fixed bug #47435 (FILTER_FLAG_NO_RES_RANGE don't work with ipv6).
    (Ilia, valli at icsurselva dot ch)

- Fileinfo extension:
  . Fixed bug #54016 (finfo_file() Cannot determine filetype in archives).
    (Hannes)

- Gettext
  . Fixed bug #53837 (_() crashes on Windows when no LANG or LANGUAGE
    environment variable are set). (Pierre)

- IMAP extension:
  . Implemented FR #53812 (get MIME headers of the part of the email). (Stas)
  . Fixed bug #53377 (imap_mime_header_decode() doesn't ignore \t during long
    MIME header unfolding). (Adam)

- Intl extension:
  . Fixed bug #53612 (Segmentation fault when using cloned several intl
    objects). (Gustavo)
  . Fixed bug #53512 (NumberFormatter::setSymbol crash on bogus $attr values).
    (Felipe)
  . Implemented clone functionality for number, date & message formatters.
    (Stas).

- JSON extension:
  . Fixed bug #53963 (Ensure error_code is always set during some failed
    decodings). (Scott)

- mysqlnd
  . Fixed problem with always returning 0 as num_rows for unbuffered sets.
    (Andrey, Ulf)

- MySQL Improved extension:
  . Added 'db' and 'catalog' keys to the field fetching functions (FR #39847).
    (Kalle)
  . Fixed buggy counting of affected rows when using the text protocol. The
    collected statistics were wrong when multi_query was used with mysqlnd
    (Andrey)
  . Fixed bug #53795 (Connect Error from MySqli (mysqlnd) when using SSL).
    (Kalle)
  . Fixed bug #53503 (mysqli::query returns false after successful LOAD DATA
    query). (Kalle, Andrey)
  . Fixed bug #53425 (mysqli_real_connect() ignores client flags when built to
    call libmysql). (Kalle, tre-php-net at crushedhat dot com)

- OpenSSL extension:
  . Fixed stream_socket_enable_crypto() not honoring the socket timeout in
    server mode. (Gustavo)
  . Fixed bug #54060 (Memory leaks when openssl_encrypt). (Pierre)
  . Fixed bug #54061 (Memory leaks when openssl_decrypt). (Pierre)
  . Fixed bug #53592 (stream_socket_enable_crypto() busy-waits in client mode).
    (Gustavo)
  . Implemented FR #53447 (Cannot disable SessionTicket extension for servers
    that do not support it) by adding a no_ticket SSL context option. (Adam,
    Tony)

- PDO MySQL driver:
  . Fixed bug #53551 (PDOStatement execute segfaults for pdo_mysql driver).
    (Johannes)
  . Implemented FR #47802 (Support for setting character sets in DSN strings).
    (Kalle)

- PDO Oracle driver:
  . Fixed bug #39199 (Cannot load Lob data with more than 4000 bytes on
    ORACLE 10). (spatar at mail dot nnov dot ru)

- PDO PostgreSQL driver:
  . Fixed bug #53517 (segfault in pgsql_stmt_execute() when postgres is down).
    (gyp at balabit dot hu)

- Phar extension:
  . Fixed bug #54247 (format-string vulnerability on Phar). (Felipe)
    (CVE-2011-1153)
  . Fixed bug #53541 (format string bug in ext/phar).
    (crrodriguez at opensuse dot org, Ilia)
  . Fixed bug #53898 (PHAR reports invalid error message, when the directory
    does not exist). (Ilia)

- PHP-FPM SAPI:
  . Enforce security in the fastcgi protocol parsing.
    (ef-lists at email dotde)
  . Fixed bug #53777 (php-fpm log format now match php_error log format). (fat)
  . Fixed bug #53527 (php-fpm --test doesn't set a valuable return value). (fat)
  . Fixed bug #53434 (php-fpm slowlog now also logs the original request). (fat)

- Readline extension:
  . Fixed bug #53630 (Fixed parameter handling inside readline() function).
    (jo at feuersee dot de, Ilia)

- Reflection extension:
  . Fixed bug #53915 (ReflectionClass::getConstant(s) emits fatal error on
    constants with self::). (Gustavo)

- Shmop extension:
  . Fixed bug #54193 (Integer overflow in shmop_read()). (Felipe)
    Reported by Jose Carlos Norte <jose at eyeos dot org> (CVE-2011-1092)

- SNMP extension:
  . Fixed bug #51336 (snmprealwalk (snmp v1) does not handle end of OID tree
    correctly). (Boris Lytochkin)

- SOAP extension:
  . Fixed possible crash introduced by the NULL poisoning patch.
    (Mateusz Kocielski, Pierre)

- SPL extension:
  . Fixed memory leak in DirectoryIterator::getExtension() and
    SplFileInfo::getExtension(). (Felipe)
  . Fixed bug #53914 (SPL assumes HAVE_GLOB is defined). (Chris Jones)
  . Fixed bug #53515 (property_exists incorrect on ArrayObject null and 0
    values). (Felipe)
  . Fixed bug #49608 (Using CachingIterator on DirectoryIterator instance
    segfaults). (Felipe)

  . Added SplFileInfo::getExtension(). FR #48767. (Peter Cowburn)

- SQLite3 extension:
  . Fixed memory leaked introduced by the NULL poisoning patch.
    (Mateusz Kocielski, Pierre)
  . Fixed memory leak on SQLite3Result and SQLite3Stmt when assigning to a
    reference. (Felipe)
  . Add SQlite3_Stmt::readonly() for checking if a statement is read only.
    (Scott)
  . Implemented FR #53466 (SQLite3Result::columnType() should return false after
    all of the rows have been fetched). (Scott)

- Streams:
  . Fixed bug #54092 (Segmentation fault when using HTTP proxy with the FTP
    wrapper). (Gustavo)
  . Fixed bug #53913 (Streams functions assume HAVE_GLOB is defined). (Chris
    Jones)
  . Fixed bug #53903 (userspace stream stat callback does not separate the
    elements of the returned array before converting them). (Gustavo)
  . Implemented FR #26158 (open arbitrary file descriptor with fopen). (Gustavo)

- Tokenizer Extension
  . Fixed bug #54089 (token_get_all() does not stop after __halt_compiler).
    (Nikita Popov, Ilia)

- XSL extension:
  . Fixed memory leaked introduced by the NULL poisoning patch.
    (Mateusz Kocielski, Pierre)

- Zip extension:
  . Added the filename into the return value of stream_get_meta_data(). (Hannes)
  . Fixed bug #53923 (Zip functions assume HAVE_GLOB is defined). (Adam)
  . Fixed bug #53893 (Wrong return value for ZipArchive::extractTo()). (Pierre)
  . Fixed bug #53885 (ZipArchive segfault with FL_UNCHANGED on empty archive).
    (Stas, Maksymilian Arciemowicz). (CVE-2011-0421)
  . Fixed bug #53854 (Missing constants for compression type). (Richard, Adam)
  . Fixed bug #53603 (ZipArchive should quiet stat errors). (brad dot froehle at
    gmail dot com, Gustavo)
  . Fixed bug #53579 (stream_get_contents() segfaults on ziparchive streams).
    (Hannes)
  . Fixed bug #53568 (swapped memset arguments in struct initialization).
    (crrodriguez at opensuse dot org)
  . Fixed bug #53166 (Missing parameters in docs and reflection definition).
    (Richard)
  . Fixed bug #49072 (feof never returns true for damaged file in zip).
    (Gustavo, Richard Quadling)

06 Jan 2011, PHP 5.3.5
- Fixed Bug #53632 (infinite loop with x87 fpu). (CVE-2010-4645) (Scott,
  Rasmus)

09 Dec 2010, PHP 5.3.4
- Upgraded bundled Sqlite3 to version 3.7.3. (Ilia)
- Upgraded bundled PCRE to version 8.10. (Ilia)

- Security enhancements:
  . Fixed crash in zip extract method (possible CWE-170).
    (Maksymilian Arciemowicz, Pierre)
  . Paths with NULL in them (foo\0bar.txt) are now considered as invalid.
    (Rasmus)
  . Fixed a possible double free in imap extension (Identified by Mateusz
    Kocielski). (CVE-2010-4150). (Ilia)
  . Fixed NULL pointer dereference in ZipArchive::getArchiveComment.
    (CVE-2010-3709). (Maksymilian Arciemowicz)
  . Fixed possible flaw in open_basedir (CVE-2010-3436). (Pierre)
  . Fixed MOPS-2010-24, fix string validation. (CVE-2010-2950). (Pierre)
  . Fixed symbolic resolution support when the target is a DFS share. (Pierre)
  . Fixed bug #52929 (Segfault in filter_var with FILTER_VALIDATE_EMAIL with
    large amount of data) (CVE-2010-3710). (Adam)

- General improvements:
  . Added stat support for zip stream. (Pierre)
  . Added follow_location (enabled by default) option for the http stream
    support. (Pierre)
  . Improved support for is_link and related functions on Windows. (Pierre)
  . Added a 3rd parameter to get_html_translation_table. It now takes a charset
    hint, like htmlentities et al. (Gustavo)

- Implemented feature requests:
  . Implemented FR #52348, added new constant ZEND_MULTIBYTE to detect
    zend multibyte at runtime. (Kalle)
  . Implemented FR #52173, added functions pcntl_get_last_error() and
     pcntl_strerror(). (nick dot telford at gmail dot com, Arnaud)
  . Implemented symbolic links support for open_basedir checks. (Pierre)
  . Implemented FR #51804, SplFileInfo::getLinkTarget on Windows. (Pierre)
  . Implemented FR #50692, not uploaded files don't count towards
    max_file_uploads limit. As a side improvement, temporary files are not
    opened for empty uploads and, in debug mode, 0-length uploads. (Gustavo)

- Improved MySQLnd:
  . Added new character sets to mysqlnd, which are available in MySQL 5.5
    (Andrey)

- Improved PHP-FPM SAPI:
  . Added '-p/--prefix' to php-fpm to use a custom prefix and run multiple
    instances. (fat)
  . Added custom process title for FPM. (fat)
  . Added '-t/--test' to php-fpm to check and validate FPM conf file. (fat)
  . Added statistics about listening socket queue length for FPM.
    (andrei dot nigmatulin at gmail dot com, fat)

- Core:
  . Fixed extract() to do not overwrite $GLOBALS and $this when using
    EXTR_OVERWRITE. (jorto at redhat dot com)
  . Fixed bug in the Windows implementation of dns_get_record, where the two
    last parameters wouldn't be filled unless the type were DNS_ANY (Gustavo).
  . Changed the $context parameter on copy() to actually have an effect. (Kalle)
  . Fixed htmlentities/htmlspecialchars accepting certain ill-formed UTF-8
    sequences. (Gustavo)
  . Fixed bug #53409 (sleep() returns NULL on Windows). (Pierre)
  . Fixed bug #53319 (strip_tags() may strip '<br />' incorrectly). (Felipe)
  . Fixed bug #53304 (quot_print_decode does not handle lower-case hex digits).
    (Ilia, daniel dot mueller at inexio dot net)
  . Fixed bug #53248 (rawurlencode RFC 3986 EBCDIC support misses tilde char).
    (Justin Martin)
  . Fixed bug #53226 (file_exists fails on big filenames). (Adam)
  . Fixed bug #53198 (changing INI setting "from" with ini_set did not have any
    effect). (Gustavo)
  . Fixed bug #53180 (post_max_size=0 not disabling the limit when the content
    type is application/x-www-form-urlencoded or is not registered with PHP).
    (gm at tlink dot de, Gustavo)
  . Fixed bug #53141 (autoload misbehaves if called from closing session).
    (ladislav at marek dot su)
  . Fixed bug #53021 (In html_entity_decode, failure to convert numeric entities
    with ENT_NOQUOTES and ISO-8859-1). Fixed and extended the fix of
    ENT_NOQUOTES in html_entity_decode that had introduced the bug (rev
    #185591) to other encodings. Additionaly, html_entity_decode() now doesn't
    decode &#34; if ENT_NOQUOTES is given. (Gustavo)
  . Fixed bug #52931 (strripos not overloaded with function overloading
    enabled). (Felipe)
  . Fixed bug #52772 (var_dump() doesn't check for the existence of
    get_class_name before calling it). (Kalle, Gustavo)
  . Fixed bug #52534 (var_export array with negative key). (Felipe)
  . Fixed bug #52327 (base64_decode() improper handling of leading padding in
    strict mode). (Ilia)
  . Fixed bug #52260 (dns_get_record fails with non-existing domain on Windows).
    (a_jelly_doughnut at phpbb dot com, Pierre)
  . Fixed bug #50953 (socket will not connect to IPv4 address when the host has
    both IPv4 and IPv6 addresses, on Windows). (Gustavo, Pierre)
  . Fixed bug #50524 (proc_open on Windows does not respect cwd as it does on
    other platforms). (Pierre)
  . Fixed bug #49687 (utf8_decode vulnerabilities and deficiencies in the number
    of reported malformed sequences). (CVE-2010-3870) (Gustavo)
  . Fixed bug #49407 (get_html_translation_table doesn't handle UTF-8).
    (Gustavo)
  . Fixed bug #48831 (php -i has different output to php --ini). (Richard,
    Pierre)
  . Fixed bug #47643 (array_diff() takes over 3000 times longer than php 5.2.4).
    (Felipe)
  . Fixed bug #47168 (printf of floating point variable prints maximum of 40
    decimal places). (Ilia)
  . Fixed bug #46587 (mt_rand() does not check that max is greater than min).
    (Ilia)
  . Fixed bug #29085 (bad default include_path on Windows). (Pierre)
  . Fixed bug #25927 (get_html_translation_table calls the ' &#39; instead of
    &#039;). (Gustavo)

- Zend engine:
  . Reverted fix for bug #51176 (Static calling in non-static method behaves
    like $this->). (Felipe)
  . Changed deprecated ini options on startup from E_WARNING to E_DEPRECATED.
    (Kalle)
  . Fixed NULL dereference in lex_scan on zend multibyte builds where the script
    had a flex incompatible encoding and there was no converter. (Gustavo)
  . Fixed covariance of return-by-ref constraints. (Etienne)
  . Fixed bug #53305 (E_NOTICE when defining a constant starts with
    __COMPILER_HALT_OFFSET__). (Felipe)
  . Fixed bug #52939 (zend_call_function does not respect ZEND_SEND_PREFER_REF).
    (Dmitry)
  . Fixed bug #52879 (Objects unreferenced in __get, __set, __isset or __unset
    can be freed too early). (mail_ben_schmidt at yahoo dot com dot au, Dmitry)
  . Fixed bug #52786 (PHP should reset section to [PHP] after ini sections).
    (Fedora at famillecollet dot com)
  . Fixed bug #52508 (newline problem with parse_ini_file+INI_SCANNER_RAW).
    (Felipe)
  . Fixed bug #52484 (__set() ignores setting properties with empty names).
    (Felipe)
  . Fixed bug #52361 (Throwing an exception in a destructor causes invalid
    catching). (Dmitry)
  . Fixed bug #51008 (Zend/tests/bug45877.phpt fails). (Dmitry)

- Build issues:
  . Fixed bug #52436 (Compile error if systems do not have stdint.h)
    (Sriram Natarajan)
  . Fixed bug #50345 (nanosleep not detected properly on some solaris versions).
    (Ulf, Tony)
  . Fixed bug #49215 (make fails on glob_wrapper). (Felipe)

- Calendar extension:
  . Fixed bug #52744 (cal_days_in_month incorrect for December 1 BCE).
   (gpap at internet dot gr, Adam)

- cURL extension:
  . Fixed bug #52828 (curl_setopt does not accept persistent streams).
    (Gustavo, Ilia)
  . Fixed bug #52827 (cURL leaks handle and causes assertion error
    (CURLOPT_STDERR)). (Gustavo)
  . Fixed bug #52202 (CURLOPT_PRIVATE gets corrupted). (Ilia)
  . Fixed bug #50410 (curl extension slows down PHP on Windows). (Pierre)

- DateTime extension:
  . Fixed bug #53297 (gettimeofday implementation in php/win32/time.c can return
    1 million microsecs). (ped at 7gods dot org)
  . Fixed bug #52668 (Iterating over a dateperiod twice is broken). (Derick)
  . Fixed bug #52454 (Relative dates and getTimestamp increments by one day).
    (Derick)
  . Fixed bug #52430 (date_parse parse 24:xx:xx as valid time). (Derick)
  . Added support for the ( and ) delimiters/separators to
    DateTime::createFromFormat(). (Derick)

- DBA extension:
  . Added Berkeley DB 5.1 support to the DBA extension. (Oracle Corp.)

- DOM extension:
  . Fixed bug #52656 (DOMCdataSection does not work with splitText). (Ilia)

- Filter extension:
  . Fixed the filter extension accepting IPv4 octets with a leading 0 as that
    belongs to the unsupported "dotted octal" representation. (Gustavo)
  . Fixed bug #53236 (problems in the validation of IPv6 addresses with leading
    and trailing :: in the filter extension). (Gustavo)
  . Fixed bug #50117 (problems in the validation of IPv6 addresses with IPv4
    addresses and ::). (Gustavo)

- GD extension:
  . Fixed bug #53492 (fix crash if anti-aliasing steps are invalid). (Pierre)

- GMP extension:
  . Fixed bug #52906 (gmp_mod returns negative result when non-negative is
    expected). (Stas)
  . Fixed bug #52849 (GNU MP invalid version match). (Adam)

- Hash extension:
  . Fixed bug #51003 (unaligned memory access in ext/hash/hash_tiger.c).
    (Mike, Ilia)

- Iconv extension:
  . Fixed bug #52941 (The 'iconv_mime_decode_headers' function is skipping
    headers). (Adam)
  . Fixed bug #52599 (iconv output handler outputs incorrect content type
    when flags are used). (Ilia)
  . Fixed bug #51250 (iconv_mime_decode() does not ignore malformed Q-encoded
    words). (Ilia)

- Intl extension:
  . Fixed crashes on invalid parameters in intl extension. (CVE-2010-4409).
    (Stas, Maksymilian Arciemowicz)
  . Added support for formatting the timestamp stored in a DateTime object.
    (Stas)
  . Fixed bug #50590 (IntlDateFormatter::parse result is limited to the integer
    range). (Stas)

- Mbstring extension:
  . Fixed bug #53273 (mb_strcut() returns garbage with the excessive length
    parameter). (CVE-2010-4156) (Mateusz Kocielski, Pierre, Moriyoshi)
  . Fixed bug #52981 (Unicode casing table was out-of-date. Updated with
    UnicodeData-6.0.0d7.txt and included the source of the generator program
    with the distribution) (Gustavo).
  . Fixed bug #52681 (mb_send_mail() appends an extra MIME-Version header).
    (Adam)

- MSSQL extension:
  . Fixed possible crash in mssql_fetch_batch(). (Kalle)
  . Fixed bug #52843 (Segfault when optional parameters are not passed in to
    mssql_connect). (Felipe)

- MySQL extension:
  . Fixed bug #52636 (php_mysql_fetch_hash writes long value into int).
    (Kalle, rein at basefarm dot no)

- MySQLi extension:
  . Fixed bug #52891 (Wrong data inserted with mysqli/mysqlnd when using
    mysqli_stmt_bind_param and value> PHP_INT_MAX). (Andrey)
  . Fixed bug #52686 (mysql_stmt_attr_[gs]et argument points to incorrect type).
    (rein at basefarm dot no)
  . Fixed bug #52654 (mysqli doesn't install headers with structures it uses).
    (Andrey)
  . Fixed bug #52433 (Call to undefined method mysqli::poll() - must be static).
    (Andrey)
  . Fixed bug #52417 (MySQLi build failure with mysqlnd on MacOS X). (Andrey)
  . Fixed bug #52413 (MySQLi/libmysql build failure on OS X, FreeBSD). (Andrey)
  . Fixed bug #52390 (mysqli_report() should be per-request setting). (Kalle)
  . Fixed bug #52302 (mysqli_fetch_all does not work with MYSQLI_USE_RESULT).
    (Andrey)
  . Fixed bug #52221 (Misbehaviour of magic_quotes_runtime (get/set)). (Andrey)
  . Fixed bug #45921 (Can't initialize character set hebrew). (Andrey)

- MySQLnd:
  . Fixed bug #52613 (crash in mysqlnd after hitting memory limit). (Andrey)

- ODBC extension:
  - Fixed bug #52512 (Broken error handling in odbc_execute).
    (mkoegler at auto dot tuwien dot ac dot at)

- Openssl extension:
  . Fixed possible blocking behavior in openssl_random_pseudo_bytes on Windows.
    (Pierre)
  . Fixed bug #53136 (Invalid read on openssl_csr_new()). (Felipe)
  . Fixed bug #52947 (segfault when ssl stream option capture_peer_cert_chain
    used). (Felipe)

- Oracle Database extension (OCI8):
  . Fixed bug #53284 (Valgrind warnings in oci_set_* functions) (Oracle Corp.)
  . Fixed bug #51610 (Using oci_connect causes PHP to take a long time to
    exit).  Requires Oracle 11.2.0.2 client libraries (or Oracle bug fix
    9891199) for this patch to have an effect. (Oracle Corp.)

- PCNTL extension:
  . Fixed bug #52784 (Race condition when handling many concurrent signals).
    (nick dot telford at gmail dot com, Arnaud)

- PCRE extension:
  . Fixed bug #52971 (PCRE-Meta-Characters not working with utf-8). (Felipe)
  . Fixed bug #52732 (Docs say preg_match() returns FALSE on error, but it
    returns int(0)). (slugonamission at gmail dot com)

- PHAR extension:
  . Fixed bug #50987 (unaligned memory access in phar.c).
    (geissert at debian dot org, Ilia)

- PHP-FPM SAPI:
  . Fixed bug #53412 (segfault when using -y). (fat)
  . Fixed inconsistent backlog default value (-1) in FPM on many systems. (fat)
  . Fixed bug #52501 (libevent made FPM crashed when forking -- libevent has
    been removed). (fat)
  . Fixed bug #52725 (gcc builtin atomic functions were sometimes used when they
    were not available). (fat)
  . Fixed bug #52693 (configuration file errors are not logged to stderr). (fat)
  . Fixed bug #52674 (FPM Status page returns inconsistent Content-Type
    headers). (fat)
  . Fixed bug #52498 (libevent was not only linked to php-fpm). (fat)

- PDO:
  . Fixed bug #52699 (PDO bindValue writes long int 32bit enum).
    (rein at basefarm dot no)
  . Fixed bug #52487 (PDO::FETCH_INTO leaks memory). (Felipe)

- PDO DBLib driver:
  . Fixed bug #52546 (pdo_dblib segmentation fault when iterating MONEY values).
    (Felipe)

- PDO Firebird driver:
  . Restored firebird support (VC9 builds only). (Pierre)
  . Fixed bug #53335 (pdo_firebird did not implement rowCount()).
    (preeves at ibphoenix dot com)
  . Fixed bug #53323 (pdo_firebird getAttribute() crash).
    (preeves at ibphoenix dot com)

- PDO MySQL driver:
  . Fixed bug #52745 (Binding params doesn't work when selecting a date inside a
    CASE-WHEN). (Andrey)

- PostgreSQL extension:
  . Fixed bug #47199 (pg_delete() fails on NULL). (ewgraf at gmail dot com)

- Reflection extension:
  . Fixed ReflectionProperty::isDefault() giving a wrong result for properties
    obtained with ReflectionClass::getProperties(). (Gustavo)
- Reflection extension:
  . Fixed bug #53366 (Reflection doesnt get dynamic property value from
    getProperty()). (Felipe)
  . Fixed bug #52854 (ReflectionClass::newInstanceArgs does not work for classes
    without constructors). (Johannes)

- SOAP extension:
  . Fixed bug #44248 (RFC2616 transgression while HTTPS request through proxy
    with SoapClient object). (Dmitry)

- SPL extension:
  . Fixed bug #53362 (Segmentation fault when extending SplFixedArray). (Felipe)
  . Fixed bug #53279 (SplFileObject doesn't initialise default CSV escape
    character). (Adam)
  . Fixed bug #53144 (Segfault in SplObjectStorage::removeAll()). (Felipe)
  . Fixed bug #53071 (SPLObjectStorage defeats gc_collect_cycles). (Gustavo)
  . Fixed bug #52573 (SplFileObject::fscanf Segmentation fault). (Felipe)
  . Fixed bug #51763 (SplFileInfo::getType() does not work symbolic link
    and directory). (Pierre)
  . Fixed bug #50481 (Storing many SPLFixedArray in an array crashes). (Felipe)
  . Fixed bug #50579 (RegexIterator::REPLACE doesn't work). (Felipe)

- SQLite3 extension:
  . Fixed bug #53463 (sqlite3 columnName() segfaults on bad column_number).
    (Felipe)

- Streams:
  . Fixed forward stream seeking emulation in streams that don't support seeking
    in situations where the read operation gives back less data than requested
    and when there was data in the buffer before the emulation started. Also
    made more consistent its behavior -- should return failure every time less
    data than was requested was skipped. (Gustavo)
  . Fixed bug #53241 (stream casting that relies on fdopen/fopencookie fails
    with streams opened with, inter alia, the 'xb' mode). (Gustavo)
  . Fixed bug #53006 (stream_get_contents has an unpredictable behavior when the
    underlying stream does not support seeking). (Gustavo)
  . Fixed bug #52944 (Invalid write on second and subsequent reads with an
    inflate filter fed invalid data). (Gustavo)
  . Fixed bug #52820 (writes to fopencookie FILE* not commited when seeking the
    stream). (Gustavo)

- WDDX extension:
  . Fixed bug #52468 (wddx_deserialize corrupts integer field value when left
    empty). (Felipe)

- Zlib extension:
  . Fixed bug #52926 (zlib fopen wrapper does not use context). (Gustavo)

22 Jul 2010, PHP 5.3.3
- Upgraded bundled sqlite to version 3.6.23.1. (Ilia)
- Upgraded bundled PCRE to version 8.02. (Ilia)

- Added support for JSON_NUMERIC_CHECK option in json_encode() that converts
  numeric strings to integers. (Ilia)
- Added stream_set_read_buffer, allows to set the buffer for read operation.
  (Pierre)
- Added stream filter support to mcrypt extension (ported from
  mcrypt_filter). (Stas)
- Added full_special_chars filter to ext/filter. (Rasmus)
- Added backlog socket context option for stream_socket_server(). (Mike)
- Added fifth parameter to openssl_encrypt()/openssl_decrypt()
  (string $iv) to use non-NULL IV.
  Made implicit use of NULL IV a warning. (Sara)
- Added openssl_cipher_iv_length(). (Sara)
- Added FastCGI Process Manager (FPM) SAPI. (Tony)
- Added recent Windows versions to php_uname and fix undefined windows
  version support. (Pierre)
- Added Berkeley DB 5 support to the DBA extension. (Johannes, Chris Jones)
- Added support for copy to/from array/file for pdo_pgsql extension.
  (Denis Gasparin, Ilia)
- Added inTransaction() method to PDO, with specialized support for Postgres.
  (Ilia, Denis Gasparin)

- Changed namespaced classes so that the ctor can only be named
  __construct now. (Stas)
- Reset error state in PDO::beginTransaction() reset error state. (Ilia)

- Implemented FR#51295 (SQLite3::busyTimeout not existing). (Mark)
- Implemented FR#35638 (Adding udate to imap_fetch_overview results).
  (Charles_Duffy at dell dot com )
- Rewrote var_export() to use smart_str rather than output buffering, prevents
  data disclosure if a fatal error occurs (CVE-2010-2531). (Scott)
- Fixed possible buffer overflows in mysqlnd_list_fields,  mysqlnd_change_user.
  (Andrey)
- Fixed possible buffer overflows when handling error packets in mysqlnd.
  Reported by Stefan Esser. (Andrey)
- Fixed very rare memory leak in mysqlnd, when binding thousands of columns.
  (Andrey)
- Fixed a crash when calling an inexistent method of a class that inherits
  PDOStatement if instantiated directly instead of doing by the PDO methods.
  (Felipe)

- Fixed memory leak on error in mcrypt_create_iv on Windows. (Pierre)
- Fixed a possible crash because of recursive GC invocation. (Dmitry)
- Fixed a possible resource destruction issues in shm_put_var().
  Reported by Stefan Esser. (Dmitry)
- Fixed a possible information leak because of interruption of XOR operator.
  Reported by Stefan Esser. (Dmitry)
- Fixed a possible memory corruption because of unexpected call-time pass by
  refernce and following memory clobbering through callbacks.
  Reported by Stefan Esser. (Dmitry)
- Fixed a possible memory corruption in ArrayObject::uasort(). Reported by
  Stefan Esser. (Dmitry)
- Fixed a possible memory corruption in parse_str(). Reported by Stefan Esser.
  (Dmitry)
- Fixed a possible memory corruption in pack(). Reported by Stefan Esser.
  (Dmitry)
- Fixed a possible memory corruption in substr_replace(). Reported by Stefan
  Esser. (Dmitry)
- Fixed a possible memory corruption in addcslashes(). Reported by Stefan
  Esser. (Dmitry)
- Fixed a possible stack exhaustion inside fnmatch(). Reported by Stefan
  Esser. (Ilia)
- Fixed a possible dechunking filter buffer overflow. Reported by Stefan Esser.
  (Pierre)
- Fixed a possible arbitrary memory access inside sqlite extension. Reported
  by Mateusz Kocielski. (Ilia)
- Fixed string format validation inside phar extension. Reported by Stefan
  Esser. (Ilia)
- Fixed handling of session variable serialization on certain prefix
  characters. Reported by Stefan Esser. (Ilia)
- Fixed a NULL pointer dereference when processing invalid XML-RPC
  requests (Fixes CVE-2010-0397, bug #51288). (Raphael Geissert)
- Fixed 64-bit integer overflow in mhash_keygen_s2k(). (Clément LECIGNE, Stas)
- Fixed SplObjectStorage unserialization problems (CVE-2010-2225). (Stas)
- Fixed the mail.log ini setting when no filename was given. (Johannes)

- Fixed bug #52317 (Segmentation fault when using mail() on a rhel 4.x (only 64
  bit)). (Adam)
- Fixed bug #52262 (json_decode() shows no errors on invalid UTF-8).
  (Scott)
- Fixed bug #52240 (hash_copy() does not copy the HMAC key, causes wrong
  results and PHP crashes). (Felipe)
- Fixed bug #52238 (Crash when an Exception occured in iterator_to_array).
  (Johannes)
- Fixed bug #52193 (converting closure to array yields empty array). (Felipe)
- Fixed bug #52183 (Reflectionfunction reports invalid number of arguments for
  function aliases). (Felipe)
- Fixed bug #52162 (custom request header variables with numbers are removed).
  (Sriram Natarajan)
- Fixed bug #52160 (Invalid E_STRICT redefined constructor error). (Felipe)
- Fixed bug #52138 (Constants are parsed into the ini file for section names).
  (Felipe)
- Fixed bug #52115 (mysqli_result::fetch_all returns null, not an empty array).
  (Andrey)
- Fixed bug #52101 (dns_get_record() garbage in 'ipv6' field on Windows).
  (Pierre)
- Fixed bug #52082 (character_set_client & character_set_connection reset after
  mysqli_change_user()). (Andrey)
- Fixed bug #52043 (GD doesn't recognize latest libJPEG versions).
  (php at group dot apple dot com, Pierre)
- Fixed bug #52041 (Memory leak when writing on uninitialized variable returned
  from function). (Dmitry)
- Fixed bug #52060 (Memory leak when passing a closure to method_exists()).
  (Felipe)
- Fixed bug #52057 (ReflectionClass fails on Closure class). (Felipe)
- Fixed bug #52051 (handling of case sensitivity of old-style constructors
  changed in 5.3+). (Felipe)
- Fixed bug #52037 (Concurrent builds fail in install-programs). (seanius at
  debian dot org, Kalle)
- Fixed bug #52019 (make lcov doesn't support TESTS variable anymore). (Patrick)
- Fixed bug #52010 (open_basedir restrictions mismatch on vacuum command).
  (Ilia)
- Fixed bug #52001 (Memory allocation problems after using variable variables).
  (Dmitry)
- Fixed bug #51991 (spl_autoload and *nix support with namespace). (Felipe)
- Fixed bug #51943 (AIX: Several files are out of ANSI spec). (Kalle,
  coreystup at gmail dot com)
- Fixed bug #51911 (ReflectionParameter::getDefaultValue() memory leaks with
  constant array). (Felipe)
- Fixed bug #51905 (ReflectionParameter fails if default value is an array
  with an access to self::). (Felipe)
- Fixed bug #51899 (Parse error in parse_ini_file() function when empy value
  followed by no newline). (Felipe)
- Fixed bug #51844 (checkdnsrr does not support types other than MX). (Pierre)
- Fixed bug #51827 (Bad warning when register_shutdown_function called with
  wrong num of parameters). (Felipe)
- Fixed bug #51822 (Segfault with strange __destruct() for static class
  variables). (Dmitry)
- Fixed bug #51791 (constant() aborts execution when fail to check undefined
  constant). (Felipe)
- Fixed bug #51732 (Fileinfo __construct or open does not work with NULL).
  (Pierre)
- Fixed bug #51725 (xmlrpc_get_type() returns true on invalid dates). (Mike)
- Fixed bug #51723 (Content-length header is limited to 32bit integer with
  Apache2 on Windows). (Pierre)
- Fixed bug #51721 (mark DOMNodeList and DOMNamedNodeMap as Traversable).
  (David Zuelke)
- Fixed bug #51712 (Test mysql_mysqlnd_read_timeout_long must fail on MySQL4).
  (Andrey)
- Fixed bug #51697 (Unsafe operations in free_storage of SPL iterators,
  causes crash during shutdown). (Etienne)
- Fixed bug #51690 (Phar::setStub looks for case-sensitive
  __HALT_COMPILER()). (Ilia)
- Fixed bug #51688 (ini per dir crashes when invalid document root  are given).
  (Pierre)
- Fixed bug #51671 (imagefill does not work correctly for small images).
  (Pierre)
- Fixed bug #51670 (getColumnMeta causes segfault when re-executing query
  after calling nextRowset). (Pierrick)
- Fixed bug #51647 Certificate file without private key (pk in another file)
  doesn't work. (Andrey)
- Fixed bug #51629 (CURLOPT_FOLLOWLOCATION error message is misleading).
  (Pierre)
- Fixed bug #51627 (script path not correctly evaluated).
  (russell dot tempero at rightnow dot com)
- Fixed bug #51624 (Crash when calling mysqli_options()). (Felipe)
- Fixed bug #51615 (PHP crash with wrong HTML in SimpleXML). (Felipe)
- Fixed bug #51609 (pg_copy_to: Invalid results when using fourth parameter).
  (Felipe)
- Fixed bug #51608 (pg_copy_to: WARNING: nonstandard use of \\ in a string
  literal). (cbandy at jbandy dot com)
- Fixed bug #51607 (pg_copy_from does not allow schema in the tablename
  argument). (cbandy at jbandy dot com)
- Fixed bug #51605 (Mysqli - zombie links). (Andrey)
- Fixed bug #51604 (newline in end of header is shown in start of message).
  (Daniel Egeberg)
- Fixed bug #51590 (JSON_ERROR_UTF8 is undefined). (Felipe)
- Fixed bug #51583 (Bus error due to wrong alignment in mysqlnd). (Rainer Jung)
- Fixed bug #51582 (Don't assume UINT64_C it's ever available).
  (reidrac at usebox dot net, Pierre)
- Fixed bug #51577 (Uninitialized memory reference with oci_bind_array_by_name)
  (Oracle Corp.)
- Fixed bug #51562 (query timeout in mssql can not be changed per query).
  (ejsmont dot artur at gmail dot com)
- Fixed bug #51552 (debug_backtrace() causes segmentation fault and/or memory
  issues). (Dmitry)
- Fixed bug #51445 (var_dump() invalid/slow *RECURSION* detection). (Felipe)
- Fixed bug #51435 (Missing ifdefs / logic bug in crypt code cause compile
  errors). (Felipe)
- Fixed bug #51424 (crypt() function hangs after 3rd call). (Pierre, Sriram)
- Fixed bug #51394 (Error line reported incorrectly if error handler throws an
  exception). (Stas)
- Fixed bug #51393 (DateTime::createFromFormat() fails if format string contains
  timezone). (Adam)
- Fixed bug #51347 (mysqli_close / connection memory leak). (Andrey, Johannes)
- Fixed bug #51338 (URL-Rewriter is still enabled if use_only_cookies is
  on). (Ilia, j dot jeising at gmail dot com)
- Fixed bug #51291 (oci_error doesn't report last error when called two times)
  (Oracle Corp.)
- Fixed bug #51276 (php_load_extension() is missing when HAVE_LIBDL is
  undefined). (Tony)
- Fixed bug #51273 (Faultstring property does not exist when the faultstring is
  empty) (Ilia, dennis at transip dot nl)
- Fixed bug #51269 (zlib.output_compression Overwrites Vary Header). (Adam)
- Fixed bug #51257 (CURL_VERSION_LARGEFILE incorrectly used after libcurl
  version 7.10.1). (aron dot ujvari at microsec dot hu)
- Fixed bug #51242 (Empty mysql.default_port does not default to 3306 anymore,
  but 0). (Adam)
- Fixed bug #51237 (milter SAPI crash on startup). (igmar at palsenberg dot com)
- Fixed bug #51213 (pdo_mssql is trimming value of the money column). (Ilia,
  alexr at oplot dot com)
- Fixed bug #51190 (ftp_put() returns false when transfer was successful).
  (Ilia)
- Fixed bug #51183 (ext/date/php_date.c fails to compile with Sun Studio).
  (Sriram Natarajan)
- Fixed bug #51176 (Static calling in non-static method behaves like $this->).
  (Felipe)
- Fixed bug #51171 (curl_setopt() doesn't output any errors or warnings when
  an invalid option is provided). (Ilia)
- Fixed bug #51128 (imagefill() doesn't work with large images). (Pierre)
- Fixed bug #51096 ('last day' and 'first day' are handled incorrectly when
  parsing date strings). (Derick)
- Fixed bug #51086 (DBA DB4 doesn't work with Berkeley DB 4.8). (Chris Jones)
- Fixed bug #51062 (DBA DB4 uses mismatched headers and libraries). (Chris
  Jones)
- Fixed bug #51026 (mysqli_ssl_set not working). (Andrey)
- Fixed bug #51023 (filter doesn't detect int overflows with GCC 4.4).
  (Raphael Geissert)
- Fixed bug #50999 (unaligned memory access in dba_fetch()). (Felipe)
- Fixed bug #50976 (Soap headers Authorization not allowed).
  (Brain France, Dmitry)
- Fixed bug #50828 (DOMNotation is not subclass of DOMNode). (Rob)
- Fixed bug #50810 (property_exists does not work for private). (Felipe)
- Fixed bug #50762 (in WSDL mode Soap Header handler function only being called
  if defined in WSDL). (mephius at gmail dot com)
- Fixed bug #50731 (Inconsistent namespaces sent to functions registered with
  spl_autoload_register). (Felipe)
- Fixed bug #50563 (removing E_WARNING from parse_url). (ralph at smashlabs dot
  com, Pierre)
- Fixed bug #50578 (incorrect shebang in phar.phar). (Fedora at FamilleCollet
  dot com)
- Fixed bug #50392 (date_create_from_format enforces 6 digits for 'u' format
  character). (Derick)
- Fixed bug #50383 (Exceptions thrown in __call / __callStatic do not include
  file and line in trace). (Felipe)
- Fixed bug #50358 (Compile failure compiling ext/phar/util.lo). (Felipe)
- Fixed bug #50101 (name clash between global and local variable).
  (patch by yoarvi at gmail dot com)
- Fixed bug #50055 (DateTime::sub() allows 'relative' time modifications).
  (Derick)
- Fixed bug #51002 (fix possible memory corruption with very long names).
  (Pierre)
- Fixed bug #49893 (Crash while creating an instance of Zend_Mail_Storage_Pop3).
  (Dmitry)
- Fixed bug #49819 (STDOUT losing data with posix_isatty()). (Mike)
- Fixed bug #49778 (DateInterval::format("%a") is always zero when an interval
  is created from an ISO string). (Derick)
- Fixed bug #49700 (memory leaks in php_date.c if garbage collector is
  enabled). (Dmitry)
- Fixed bug #49576 (FILTER_VALIDATE_EMAIL filter needs updating) (Rasmus)
- Fixed bug #49490 (XPath namespace prefix conflict). (Rob)
- Fixed bug #49429 (odbc_autocommit doesn't work). (Felipe)
- Fixed bug #49320 (PDO returns null when SQLite connection fails). (Felipe)
- Fixed bug #49234 (mysqli_ssl_set not found). (Andrey)
- Fixed bug #49216 (Reflection doesn't seem to work properly on MySqli).
  (Andrey)
- Fixed bug #49192 (PHP crashes when GC invoked on COM object). (Stas)
- Fixed bug #49081 (DateTime::diff() mistake if start in January and interval >
  28 days). (Derick)
- Fixed bug #49059 (DateTime::diff() repeats previous sub() operation).
  (yoarvi@gmail.com, Derick)
- Fixed bug #48983 (DomDocument : saveHTMLFile wrong charset). (Rob)
- Fixed bug #48930 (__COMPILER_HALT_OFFSET__ incorrect in PHP >= 5.3). (Felipe)
- Fixed bug #48902 (Timezone database fallback map is outdated). (Derick)
- Fixed bug #48781 (Cyclical garbage collector memory leak). (Dmitry)
- Fixed bug #48601 (xpath() returns FALSE for legitimate query). (Rob)
- Fixed bug #48361 (SplFileInfo::getPathInfo should return the
  parent dir). (Etienne)
- Fixed bug #48289 (iconv_mime_encode() quoted-printable scheme is broken).
  (Adam, patch from hiroaki dot kawai at gmail dot com).
- Fixed bug #47842 (sscanf() does not support 64-bit values). (Mike)
- Fixed bug #46111 (Some timezone identifiers can not be parsed). (Derick)
- Fixed bug #45808 (stream_socket_enable_crypto() blocks and eats CPU).
  (vincent at optilian dot com)
- Fixed bug #43233 (sasl support for ldap on Windows). (Pierre)
- Fixed bug #35673 (formatOutput does not work with saveHTML). (Rob)
- Fixed bug #33210 (getimagesize() fails to detect width/height on certain
  JPEGs). (Ilia)

04 Mar 2010, PHP 5.3.2

- Upgraded bundled sqlite to version 3.6.22. (Ilia)
- Upgraded bundled libmagic to version 5.03. (Mikko)
- Upgraded bundled PCRE to version 8.00. (Scott)
- Updated timezone database to version 2010.3. (Derick)

- Improved LCG entropy. (Rasmus, Samy Kamkar)
- Improved crypt support for edge cases (UFC compatibility). (Solar Designer,
  Joey, Pierre)

- Reverted fix for bug #49521 (PDO fetchObject sets values before calling
  constructor). (Pierrick, Johannes)

- Changed gmp_strval() to use full range from 2 to 62, and -2 to -36. FR #50283
  (David Soria Parra)
- Changed "post_max_size" php.ini directive to allow unlimited post size by
  setting it to 0. (Rasmus)
- Changed tidyNode class to disallow manual node creation. (Pierrick)

- Removed automatic file descriptor unlocking happening on shutdown and/or
  stream close (on all OSes). (Tony, Ilia)

- Added libpng 1.4.0 support. (Pierre)
- Added support for DISABLE_AUTHENTICATOR for imap_open. (Pierre)
- Added missing host validation for HTTP urls inside FILTER_VALIDATE_URL.
  (Ilia)
- Added stream_resolve_include_path(). (Mikko)
- Added INTERNALDATE support to imap_append. (nick at mailtrust dot com)
- Added support for SHA-256 and SHA-512 to php's crypt. (Pierre)
- Added realpath_cache_size() and realpath_cache_get() functions. (Stas)
- Added FILTER_FLAG_STRIP_BACKTICK option to the filter extension. (Ilia)
- Added protection for $_SESSION from interrupt corruption and improved
  "session.save_path" check. (Stas)
- Added LIBXML_PARSEHUGE constant to override the maximum text size of a
  single text node when using libxml2.7.3+. (Kalle)
- Added ReflectionMethod::setAccessible() for invoking non-public methods
  through the Reflection API. (Sebastian)
- Added Collator::getSortKey for intl extension. (Stas)
- Added support for CURLOPT_POSTREDIR. FR #49571. (Sriram Natarajan)
- Added support for CURLOPT_CERTINFO. FR #49253.
  (Linus Nielsen Feltzing <linus@haxx.se>)
- Added client-side server name indication support in openssl. (Arnaud)

- Improved fix for bug #50006 (Segfault caused by uksort()). (Stas)

- Fixed mysqlnd hang when queries exactly 16777214 bytes long are sent. (Andrey)
- Fixed incorrect decoding of 5-byte BIT sequences in mysqlnd. (Andrey)
- Fixed error_log() to be binary safe when using message_type 3. (Jani)
- Fixed unnecessary invocation of setitimer when timeouts have been disabled.
  (Arvind Srinivasan)
- Fixed memory leak in extension loading when an error occurs on Windows.
  (Pierre)
- Fixed safe_mode validation inside tempnam() when the directory path does
  not end with a /). (Martin Jansen)
- Fixed a possible open_basedir/safe_mode bypass in session extension
  identified by Grzegorz Stachowiak. (Ilia)
- Fixed possible crash when a error/warning is raised during php startup.
  (Pierre)
- Fixed possible bad behavior of rename on windows when used with symbolic
  links or invalid paths. (Pierre)
- Fixed error output to stderr on Windows. (Pierre)
- Fixed memory leaks in is_writable/readable/etc on Windows. (Pierre)
- Fixed memory leaks in the ACL function on Windows. (Pierre)
- Fixed memory leak in the realpath cache on Windows. (Pierre)
- Fixed memory leak in zip_close. (Pierre)
- Fixed crypt's blowfish sanity check of the "setting" string, to reject
  iteration counts encoded as 36 through 39. (Solar Designer, Joey, Pierre)

- Fixed bug #51059 (crypt crashes when invalid salt are given). (Pierre)
- Fixed bug #50952 (allow underscore _ in constants parsed in php.ini files).
  (Jani)
- Fixed bug #50940 (Custom content-length set incorrectly in Apache SAPIs).
  (Brian France, Rasmus)
- Fixed bug #50930 (Wrong date by php_date.c patch with ancient gcc/glibc
  versions). (Derick)
- Fixed bug #50907 (X-PHP-Originating-Script adding two new lines in *NIX).
  (Ilia)
- Fixed bug #50859 (build fails with openssl 1.0 due to md2 deprecation).
  (Ilia, hanno at hboeck dot de)
- Fixed bug #50847 (strip_tags() removes all tags greater then 1023 bytes
  long). (Ilia)
- Fixed bug #50829 (php.ini directive pdo_mysql.default_socket is ignored).
  (Ilia)
- Fixed bug #50832 (HTTP fopen wrapper does not support passwordless HTTP
  authentication). (Jani)
- Fixed bug #50787 (stream_set_write_buffer() has no effect on socket streams).
  (vnegrier at optilian dot com, Ilia)
- Fixed bug #50761 (system.multiCall crashes in xmlrpc extension).
  (hiroaki dot kawai at gmail dot com, Ilia)
- Fixed bug #50756 (CURLOPT_FTP_SKIP_PASV_IP does not exist). (Sriram)
- Fixed bug #50732 (exec() adds single byte twice to $output array). (Ilia)
- Fixed bug #50728 (All PDOExceptions hardcode 'code' property to 0).
  (Joey, Ilia)
- Fixed bug #50723 (Bug in garbage collector causes crash). (Dmitry)
- Fixed bug #50690 (putenv does not set ENV when the value is only one char).
  (Pierre)
- Fixed bug #50680 (strtotime() does not support eighth ordinal number). (Ilia)
- Fixed bug #50661 (DOMDocument::loadXML does not allow UTF-16). (Rob)
- Fixed bug #50657 (copy() with an empty (zero-byte) HTTP source succeeds but
  returns false). (Ilia)
- Fixed bug #50636 (MySQLi_Result sets values before calling constructor).
  (Pierrick)
- Fixed bug #50632 (filter_input() does not return default value if the
  variable does not exist). (Ilia)
- Fixed bug #50576 (XML_OPTION_SKIP_TAGSTART option has no effect). (Pierrick)
- Fixed bug #50558 (Broken object model when extending tidy). (Pierrick)
- Fixed bug #50540 (Crash while running ldap_next_reference test cases).
  (Sriram)
- Fixed bug #50519 (segfault in garbage collection when using set_error_handler
  and DomDocument). (Dmitry)
- Fixed bug #50508 (compile failure: Conflicting HEADER type declarations).
  (Jani)
- Fixed bug #50496 (Use of <stdbool.h> is valid only in a c99 compilation
  environment. (Sriram)
- Fixed bug #50464 (declare encoding doesn't work within an included file).
  (Felipe)
- Fixed bug #50458 (PDO::FETCH_FUNC fails with Closures). (Felipe, Pierrick)
- Fixed bug #50445 (PDO-ODBC stored procedure call from Solaris 64-bit causes
  seg fault). (davbrown4 at yahoo dot com, Felipe)
- Fixed bug #50416 (PROCEDURE db.myproc can't return a result set in the given
  context). (Andrey)
- Fixed bug #50394 (Reference argument converted to value in __call). (Stas)
- Fixed bug #50351 (performance regression handling objects, ten times slower
  in 5.3 than in 5.2). (Dmitry)
- Fixed bug #50392 (date_create_from_format() enforces 6 digits for 'u'
  format character). (Ilia)
- Fixed bug #50345 (nanosleep not detected properly on some solaris versions).
  (Jani)
- Fixed bug #50340 (php.ini parser does not allow spaces in ini keys). (Jani)
- Fixed bug #50334 (crypt ignores sha512 prefix). (Pierre)
- Fixed bug #50323 (Allow use of ; in values via ;; in PDO DSN).
  (Ilia, Pierrick)
- Fixed bug #50285 (xmlrpc does not preserve keys in encoded indexed arrays).
  (Felipe)
- Fixed bug #50282 (xmlrpc_encode_request() changes object into array in
  calling function). (Felipe)
- Fixed bug #50267 (get_browser(null) does not use HTTP_USER_AGENT). (Jani)
- Fixed bug #50266 (conflicting types for llabs). (Jani)
- Fixed bug #50261 (Crash When Calling Parent Constructor with
  call_user_func()). (Dmitry)
- Fixed bug #50255 (isset() and empty() silently casts array to object).
  (Felipe)
- Fixed bug #50240 (pdo_mysql.default_socket in php.ini shouldn't used
  if it is empty). (foutrelis at gmail dot com, Ilia)
- Fixed bug #50231 (Socket path passed using --with-mysql-sock is ignored when
  mysqlnd is enabled). (Jani)
- Fixed bug #50219 (soap call Segmentation fault on a redirected url).
  (Pierrick)
- Fixed bug #50212 (crash by ldap_get_option() with LDAP_OPT_NETWORK_TIMEOUT).
  (Ilia, shigeru_kitazaki at cybozu dot co dot jp)
- Fixed bug #50209 (Compiling with libedit cannot find readline.h).
  (tcallawa at redhat dot com)
- Fixed bug #50207 (segmentation fault when concatenating very large strings on
  64bit linux). (Ilia)
- Fixed bug #50196 (stream_copy_to_stream() produces warning when source is
  not file). (Stas)
- Fixed bug #50195 (pg_copy_to() fails when table name contains schema. (Ilia)
- Fixed bug #50185 (ldap_get_entries() return false instead of an empty array
  when there is no error). (Jani)
- Fixed bug #50174 (Incorrectly matched docComment). (Felipe)
- Fixed bug #50168 (FastCGI fails with wrong error on HEAD request to
  non-existant file). (Dmitry)
- Fixed bug #50162 (Memory leak when fetching timestamp column from Oracle
  database). (Felipe)
- Fixed bug #50159 (wrong working directory in symlinked files). (Dmitry)
- Fixed bug #50158 (FILTER_VALIDATE_EMAIL fails with valid addresses
  containing = or ?). (Pierrick)
- Fixed bug #50152 (ReflectionClass::hasProperty behaves like isset() not
  property_exists). (Felipe)
- Fixed bug #50146 (property_exists: Closure object cannot have properties).
  (Felipe)
- Fixed bug #50145 (crash while running bug35634.phpt). (Felipe)
- Fixed bug #50140 (With default compilation option, php symbols are unresolved
  for nsapi). (Uwe Schindler)
- Fixed bug #50087 (NSAPI performance improvements). (Uwe Schindler)
- Fixed bug #50073 (parse_url() incorrect when ? in fragment). (Ilia)
- Fixed bug #50023 (pdo_mysql doesn't use PHP_MYSQL_UNIX_SOCK_ADDR). (Ilia)
- Fixed bug #50005 (Throwing through Reflection modified Exception object
  makes segmentation fault). (Felipe)
- Fixed bug #49990 (SNMP3 warning message about security level printed twice).
  (Jani)
- Fixed bug #49985 (pdo_pgsql prepare() re-use previous aborted
  transaction). (ben dot pineau at gmail dot com, Ilia, Matteo)
- Fixed bug #49938 (Phar::isBuffering() returns inverted value). (Greg)
- Fixed bug #49936 (crash with ftp stream in php_stream_context_get_option()).
  (Pierrick)
- Fixed bug #49921 (Curl post upload functions changed). (Ilia)
- Fixed bug #49866 (Making reference on string offsets crashes PHP). (Dmitry)
- Fixed bug #49855 (import_request_variables() always returns NULL). (Ilia,
  sjoerd at php dot net)
- Fixed bug #49851, #50451 (http wrapper breaks on 1024 char long headers).
  (Ilia)
- Fixed bug #49800 (SimpleXML allow (un)serialize() calls without warning).
  (Ilia, wmeler at wp-sa dot pl)
- Fixed bug #49719 (ReflectionClass::hasProperty returns true for a private
  property in base class). (Felipe)
- Fixed bug #49677 (ini parser crashes with apache2 and using ${something}
  ini variables). (Jani)
- Fixed bug #49660 (libxml 2.7.3+ limits text nodes to 10MB). (Felipe)
- Fixed bug #49647 (DOMUserData does not exist). (Rob)
- Fixed bug #49600 (imageTTFText text shifted right). (Takeshi Abe)
- Fixed bug #49585 (date_format buffer not long enough for >4 digit years).
  (Derick, Adam)
- Fixed bug #49560 (oci8: using LOBs causes slow PHP shutdown). (Oracle Corp.)
- Fixed bug #49521 (PDO fetchObject sets values before calling constructor).
  (Pierrick)
- Fixed bug #49472 (Constants defined in Interfaces can be overridden).
  (Felipe)
- Fixed bug #49463 (setAttributeNS fails setting default namespace). (Rob)
- Fixed bug #49244 (Floating point NaN cause garbage characters). (Sjoerd)
- Fixed bug #49224 (Compile error due to old DNS functions on AIX systems).
  (Scott)
- Fixed bug #49174 (crash when extending PDOStatement and trying to set
  queryString property). (Felipe)
- Fixed bug #48811 (Directives in PATH section do not get applied to
  subdirectories). (Patch by: ct at swin dot edu dot au)
- Fixed bug #48590 (SoapClient does not honor max_redirects). (Sriram)
- Fixed bug #48190 (Content-type parameter "boundary" is not case-insensitive
  in HTTP uploads). (Ilia)
- Fixed bug #47848 (importNode doesn't preserve attribute namespaces). (Rob)
- Fixed bug #47409 (extract() problem with array containing word "this").
  (Ilia, chrisstocktonaz at gmail dot com)
- Fixed bug #47281 ($php_errormsg is limited in size of characters)
  (Oracle Corp.)
- Fixed bug #46478 (htmlentities() uses obsolete mapping table for character
  entity references). (Moriyoshi)
- Fixed bug #45599 (strip_tags() truncates rest of string with invalid
  attribute). (Ilia, hradtke)
- Fixed bug #45120 (PDOStatement->execute() returns true then false for same
  statement). (Pierrick)
- Fixed bug #44827 (define() allows :: in constant names). (Ilia)
- Fixed bug #44098 (imap_utf8() returns only capital letters).
  (steffen at dislabs dot de, Pierre)
- Fixed bug #34852 (Failure in odbc_exec() using oracle-supplied odbc
  driver). (tim dot tassonis at trivadis dot com)

19 Nov 2009, PHP 5.3.1
- Upgraded bundled sqlite to version 3.6.19. (Scott)
- Updated timezone database to version 2009.17 (2009q). (Derick)

- Changed ini file directives [PATH=](on Win32) and [HOST=](on all) to be case
  insensitive. (garretts)

- Restored shebang line check to CGI sapi (not checked by scanner anymore).
  (Jani)

- Added "max_file_uploads" INI directive, which can be set to limit the
  number of file uploads per-request to 20 by default, to prevent possible
  DOS via temporary file exhaustion. (Ilia)
- Added missing sanity checks around exif processing. (Ilia)
- Added error constant when json_encode() detects an invalid UTF-8 sequence.
  (Scott)
- Added support for ACL on Windows for thread safe SAPI (Apache2 for example)
  and fix its support on NTS. (Pierre)

- Improved symbolic, mounted volume and junctions support for realpath on
  Windows. (Pierre)
- Improved readlink on Windows, suppress \??\ and use the drive syntax only.
  (Pierre)
- Improved dns_get_record() AAAA support on windows. Always available when
  IPv6 is support is installed, format is now the same than on unix. (Pierre)
- Improved the DNS functions on OSX to use newer APIs, also use Bind 9 API
  where available on other platforms. (Scott)
- Improved shared extension loading on OSX to use the standard Unix dlopen()
  API. (Scott)

- Fixed crash in com_print_typeinfo when an invalid typelib is given. (Pierre)
- Fixed a safe_mode bypass in tempnam() identified by Grzegorz Stachowiak.
  (Rasmus)
- Fixed a open_basedir bypass in posix_mkfifo() identified by Grzegorz
  Stachowiak.  (Rasmus)
- Fixed certificate validation inside php_openssl_apply_verification_policy
  (Ryan Sleevi, Ilia)
- Fixed crash in SQLiteDatabase::ArrayQuery() and SQLiteDatabase::SingleQuery()
  when calling using Reflection. (Felipe)
- Fixed crash when instantiating PDORow and PDOStatement through Reflection.
  (Felipe)
- Fixed sanity check for the color index in imagecolortransparent. (Pierre)
- Fixed scandir/readdir when used mounted points on Windows. (Pierre)
- Fixed zlib.deflate compress filter to actually accept level parameter. (Jani)
- Fixed leak on error in popen/exec (and related functions) on Windows.
  (Pierre)
- Fixed possible bad caching of symlinked directories in the realpath cache
  on Windows. (Pierre)
- Fixed atime and mtime in stat related functions on Windows. (Pierre)
- Fixed spl_autoload_unregister/spl_autoload_functions wrt. Closures and
  Functors. (Christian Seiler)
- Fixed open_basedir circumvention for "mail.log" ini directive.
  (Maksymilian Arciemowicz, Stas)
- Fixed signature generation/validation for zip archives in ext/phar. (Greg)
- Fixed memory leak in stream_is_local(). (Felipe, Tony)
- Fixed BC break in mime_content_type(), removes the content encoding. (Scott)

- Fixed PECL bug #16842 (oci_error return false when NO_DATA_FOUND is raised).
  (Chris Jones)

- Fixed bug #50063 (safe_mode_include_dir fails). (Johannes, christian at
  elmerot dot se)
- Fixed bug #50052 (Different Hashes on Windows and Linux on wrong Salt size).
  (Pierre)
- Fixed bug #49986 (Missing ICU DLLs on windows package). (Pierre)
- Fixed bug #49910 (no support for ././@LongLink for long filenames in phar
  tar support). (Greg)
- Fixed bug #49908 (throwing exception in __autoload crashes when interface
  is not defined). (Felipe)
- Fixed bug #49847 (exec() fails to return data inside 2nd parameter, given
  output lines >4095 bytes). (Ilia)
- Fixed bug #49809 (time_sleep_until() is not available on OpenSolaris). (Jani)
- Fixed bug #49757 (long2ip() can return wrong value in a multi-threaded
  applications). (Ilia, Florian Anderiasch)
- Fixed bug #49738 (calling mcrypt after mcrypt_generic_deinit crashes).
  (Sriram Natarajan)
- Fixed bug #49732 (crashes when using fileinfo when timestamp conversion
  fails). (Pierre)
- Fixed bug #49698 (Unexpected change in strnatcasecmp()). (Rasmus)
- Fixed bug #49630 (imap_listscan function missing). (Felipe)
- Fixed bug #49572 (use of C++ style comments causes build failure).
  (Sriram Natarajan)
- Fixed bug #49531 (CURLOPT_INFILESIZE sometimes causes warning "CURLPROTO_FILE
  cannot be set"). (Felipe)
- Fixed bug #49517 (cURL's CURLOPT_FILE prevents file from being deleted after
  fclose). (Ilia)
- Fixed bug #49470 (FILTER_SANITIZE_EMAIL allows disallowed characters).
  (Ilia)
- Fixed bug #49447 (php engine need to correctly check for socket API
  return status on windows). (Sriram Natarajan)
- Fixed bug #49391 (ldap.c utilizing deprecated ldap_modify_s). (Ilia)
- Fixed bug #49372 (segfault in php_curl_option_curl). (Pierre)
- Fixed bug #49361 (wordwrap() wraps incorrectly on end of line boundaries).
  (Ilia, code-it at mail dot ru)
- Fixed bug #49306 (inside pdo_mysql default socket settings are ignored).
  (Ilia)
- Fixed bug #49289 (bcmath module doesn't compile with phpize configure).
  (Jani)
- Fixed bug #49286 (php://input (php_stream_input_read) is broken). (Jani)
- Fixed bug #49269 (Ternary operator fails on Iterator object when used inside
  foreach declaration). (Etienne, Dmitry)
- Fixed bug #49236 (Missing PHP_SUBST(PDO_MYSQL_SHARED_LIBADD)). (Jani)
- Fixed bug #49223 (Inconsistency using get_defined_constants). (Garrett)
- Fixed bug #49193 (gdJpegGetVersionString() inside gd_compact identifies
  wrong type in declaration). (Ilia)
- Fixed bug #49183 (dns_get_record does not return NAPTR records). (Pierre)
- Fixed bug #49144 (Import of schema from different host transmits original
  authentication details). (Dmitry)
- Fixed bug #49142 (crash when exception thrown from __tostring()).
  (David Soria Parra)
- Fixed bug #49132 (posix_times returns false without error).
  (phpbugs at gunnu dot us)
- Fixed bug #49125 (Error in dba_exists C code). (jdornan at stanford dot edu)
- Fixed bug #49122 (undefined reference to mysqlnd_stmt_next_result on compile
  with --with-mysqli and MySQL 6.0). (Jani)
- Fixed bug #49108 (2nd scan_dir produces segfault). (Felipe)
- Fixed bug #49098 (mysqli segfault on error). (Rasmus)
- Fixed bug #49095 (proc_get_status['exitcode'] fails on win32). (Felipe)
- Fixed bug #49092 (ReflectionFunction fails to work with functions in fully
  qualified namespaces). (Kalle, Jani)
- Fixed bug #49074 (private class static fields can be modified by using
  reflection). (Jani)
- Fixed bug #49072 (feof never returns true for damaged file in zip). (Pierre)
- Fixed bug #49065 ("disable_functions" php.ini option does not work on
  Zend extensions). (Stas)
- Fixed bug #49064 (--enable-session=shared does not work: undefined symbol:
  php_url_scanner_reset_vars). (Jani)
- Fixed bug #49056 (parse_ini_file() regression in 5.3.0 when using non-ASCII
  strings as option keys). (Jani)
- Fixed bug #49052 (context option headers freed too early when using
  --with-curlwrappers). (Jani)
- Fixed bug #49047 (The function touch() fails on directories on Windows).
  (Pierre)
- Fixed bug #49032 (SplFileObject::fscanf() variables passed by reference).
  (Jani)
- Fixed bug #49027 (mysqli_options() doesn't work when using mysqlnd). (Andrey)
- Fixed bug #49026 (proc_open() can bypass safe_mode_protected_env_vars
  restrictions). (Ilia)
- Fixed bug #49020 (phar misinterprets ustar long filename standard).
  (Greg)
- Fixed bug #49018 (phar tar stores long filenames wit prefix/name reversed).
  (Greg)
- Fixed bug #49014 (dechunked filter broken when serving more than 8192 bytes
  in a chunk). (andreas dot streichardt at globalpark dot com, Ilia)
- Fixed bug #49012 (phar tar signature algorithm reports as Unknown (0) in
  getSignature() call). (Greg)
- Fixed bug #49000 (PHP CLI in Interactive mode (php -a) crashes
  when including files from function). (Stas)
- Fixed bug #48994 (zlib.output_compression does not output HTTP headers when
  set to a string value). (Jani)
- Fixed bug #48980 (Crash when compiling with pdo_firebird). (Felipe)
- Fixed bug #48962 (cURL does not upload files with specified filename).
  (Ilia)
- Fixed bug #48929 (Double \r\n after HTTP headers when "header" context
  option is an array). (David Zülke)
- Fixed bug #48913 (Too long error code strings in pdo_odbc driver).
  (naf at altlinux dot ru, Felipe)
- Fixed bug #48912 (Namespace causes unexpected strict behaviour with
  extract()). (Dmitry)
- Fixed bug #48909 (Segmentation fault in mysqli_stmt_execute()). (Andrey)
- Fixed bug #48899 (is_callable returns true even if method does not exist in
  parent class). (Felipe)
- Fixed bug #48893 (Problems compiling with Curl). (Felipe)
- Fixed bug #48880 (Random Appearing open_basedir problem). (Rasmus, Gwynne)
- Fixed bug #48872 (string.c: errors: duplicate case values). (Kalle)
- Fixed bug #48854 (array_merge_recursive modifies arrays after first one).
  (Felipe)
- Fixed bug #48805 (IPv6 socket transport is not working). (Ilia)
- Fixed bug #48802 (printf() returns incorrect outputted length). (Jani)
- Fixed bug #48791 (open office files always reported as corrupted). (Greg)
- Fixed bug #48788 (RecursiveDirectoryIterator doesn't descend into symlinked
  directories). (Ilia)
- Fixed bug #48783 (make install will fail saying phar file exists). (Greg)
- Fixed bug #48774 (SIGSEGVs when using curl_copy_handle()).
  (Sriram Natarajan)
- Fixed bug #48771 (rename() between volumes fails and reports no error on
  Windows). (Pierre)
- Fixed bug #48768 (parse_ini_*() crash with INI_SCANNER_RAW). (Jani)
- Fixed bug #48763 (ZipArchive produces corrupt archive). (dani dot church at
  gmail dot com, Pierre)
- Fixed bug #48762 (IPv6 address filter still rejects valid address). (Felipe)
- Fixed bug #48757 (ReflectionFunction::invoke() parameter issues). (Kalle)
- Fixed bug #48754 (mysql_close() crash php when no handle specified).
  (Johannes, Andrey)
- Fixed bug #48752 (Crash during date parsing with invalid date). (Pierre)
- Fixed bug #48746 (Unable to browse directories within Junction Points).
  (Pierre, Kanwaljeet Singla)
- Fixed bug #48745 (mysqlnd: mysql_num_fields returns wrong column count for
  mysql_list_fields). (Andrey)
- Fixed bug #48740 (PHAR install fails when INSTALL_ROOT is not the final
  install location). (james dot cohen at digitalwindow dot com, Greg)
- Fixed bug #48733 (CURLOPT_WRITEHEADER|CURLOPT_FILE|CURLOPT_STDERR warns on
  files that have been opened with r+). (Ilia)
- Fixed bug #48719 (parse_ini_*(): scanner_mode parameter is not checked for
  sanity). (Jani)
- Fixed bug #48718 (FILTER_VALIDATE_EMAIL does not allow numbers in domain
  components). (Ilia)
- Fixed bug #48681 (openssl signature verification for tar archives broken).
  (Greg)
- Fixed bug #48660 (parse_ini_*(): dollar sign as last character of value
  fails). (Jani)
- Fixed bug #48645 (mb_convert_encoding() doesn't understand hexadecimal
  html-entities). (Moriyoshi)
- Fixed bug #48637 ("file" fopen wrapper is overwritten when using
  --with-curlwrappers). (Jani)
- Fixed bug #48608 (Invalid libreadline version not detected during configure).
  (Jani)
- Fixed bug #48400 (imap crashes when closing stream opened with
  OP_PROTOTYPE flag). (Jani)
- Fixed bug #48377 (error message unclear on converting phar with existing
  file). (Greg)
- Fixed bug #48247 (Infinite loop and possible crash during startup with
  errors when errors are logged). (Jani)
- Fixed bug #48198 error: 'MYSQLND_LLU_SPEC' undeclared. Cause for #48780 and
  #46952 - both fixed too. (Andrey)
- Fixed bug #48189 (ibase_execute error in return param). (Kalle)
- Fixed bug #48182 (ssl handshake fails during asynchronous socket connection).
  (Sriram Natarajan)
- Fixed bug #48116 (Fixed build with Openssl 1.0). (Pierre,
  Al dot Smith at aeschi dot ch dot eu dot org)
- Fixed bug #48057 (Only the date fields of the first row are fetched, others
  are empty). (info at programmiernutte dot net)
- Fixed bug #47481 (natcasesort() does not sort extended ASCII characters
  correctly). (Herman Radtke)
- Fixed bug #47351 (Memory leak in DateTime). (Derick, Tobias John)
- Fixed bug #47273 (Encoding bug in SoapServer->fault). (Dmitry)
- Fixed bug #46682 (touch() afield returns different values on windows).
  (Pierre)
- Fixed bug #46614 (Extended MySQLi class gives incorrect empty() result).
  (Andrey)
- Fixed bug #46020 (with Sun Java System Web Server 7.0 on HPUX, #define HPUX).
  (Uwe Schindler)
- Fixed bug #45905 (imagefilledrectangle() clipping error).
  (markril at hotmail dot com, Pierre)
- Fixed bug #45554 (Inconsistent behavior of the u format char). (Derick)
- Fixed bug #45141 (setcookie will output expires years of >4 digits). (Ilia)
- Fixed bug #44683 (popen crashes when an invalid mode is passed). (Pierre)
- Fixed bug #43510 (stream_get_meta_data() does not return same mode as used
  in fopen). (Jani)
- Fixed bug #42434 (ImageLine w/ antialias = 1px shorter). (wojjie at gmail dot
  com, Kalle)
- Fixed bug #40013 (php_uname() does not return nodename on Netware (Guenter
  Knauf)
- Fixed bug #38091 (Mail() does not use FQDN when sending SMTP helo).
  (Kalle, Rick Yorgason)
- Fixed bug #28038 (Sent incorrect RCPT TO commands to SMTP server) (Garrett)
- Fixed bug #27051 (Impersonation with FastCGI does not exec process as
  impersonated user). (Pierre)


30 Jun 2009, PHP 5.3.0
- Upgraded bundled PCRE to version 7.9. (Nuno)
- Upgraded bundled sqlite to version 3.6.15. (Scott)

- Moved extensions to PECL (Derick, Lukas, Pierre, Scott):
  . ext/dbase
  . ext/fbsql
  . ext/fdf
  . ext/ncurses
  . ext/mhash (BC layer is now entirely within ext/hash)
  . ext/ming
  . ext/msql
  . ext/sybase (not maintained anymore, sybase_ct has to be used instead)

- Removed the experimental RPL (master/slave) functions from mysqli. (Andrey)
- Removed zend.ze1_compatibility_mode. (Dmitry)
- Removed all zend_extension_* php.ini directives. Zend extensions are now
  always loaded using zend_extension directive. (Derick)
- Removed special treatment of "/tmp" in sessions for open_basedir.
  Note: This undocumented behaviour was introduced in 5.2.2. (Alexey)
- Removed shebang line check from CGI sapi (checked by scanner). (Dmitry)

- Changed PCRE, Reflection and SPL extensions to be always enabled. (Marcus)
- Changed md5() to use improved implementation. (Solar Designer, Dmitry)
- Changed HTTP stream wrapper to accept any code between and including
  200 to 399 as successful. (Mike, Noah Fontes)
- Changed __call() to be invoked on private/protected method access, similar to
  properties and __get(). (Andrei)
- Changed dl() to be disabled by default. Enabled only when explicitly
  registered by the SAPI. Currently enabled with cli, cgi and embed SAPIs.
  (Dmitry)
- Changed opendir(), dir() and scandir() to use default context when no context
  argument is passed. (Sara)
- Changed open_basedir to allow tightening in runtime contexts. (Sara)
- Changed PHP/Zend extensions to use flexible build IDs. (Stas)
- Changed error level E_ERROR into E_WARNING in Soap extension methods
  parameter validation. (Felipe)
- Changed openssl info to show the shared library version number. (Scott)
- Changed floating point behaviour to consistently use double precision on all
  platforms and with all compilers. (Christian Seiler)
- Changed round() to act more intuitively when rounding to a certain precision
  and round very large and very small exponents correctly. (Christian Seiler)
- Changed session_start() to return false when session startup fails. (Jani)
- Changed property_exists() to check the existence of a property independent of
  accessibility (like method_exists()). (Felipe)
- Changed array_reduce() to allow mixed $initial (Christian Seiler)

- Improved PHP syntax and semantics:
  . Added lambda functions and closures. (Christian Seiler, Dmitry)
  . Added "jump label" operator (limited "goto"). (Dmitry, Sara)
  . Added NOWDOC syntax. (Gwynne Raskind, Stas, Dmitry)
  . Added HEREDOC syntax with double quotes. (Lars Strojny, Felipe)
  . Added support for using static HEREDOCs to initialize static variables and
    class members or constants. (Matt)
  . Improved syntax highlighting and consistency for variables in double-quoted
    strings and literal text in HEREDOCs and backticks. (Matt)
  . Added "?:" operator. (Marcus)
  . Added support for namespaces. (Dmitry, Stas, Gregory, Marcus)
  . Added support for Late Static Binding. (Dmitry, Etienne Kneuss)
  . Added support for __callStatic() magic method. (Sara)
  . Added forward_static_call(_array) to complete LSB. (Mike Lively)
  . Added support for dynamic access of static members using $foo::myFunc().
    (Etienne Kneuss)
  . Improved checks for callbacks. (Marcus)
  . Added __DIR__ constant. (Lars Strojny)
  . Added new error modes E_USER_DEPRECATED and E_DEPRECATED.
    E_DEPRECATED is used to inform about stuff being scheduled for removal
    in future PHP versions. (Lars Strojny, Felipe, Marcus)
  . Added "request_order" INI variable to control specifically $_REQUEST
    behavior. (Stas)
  . Added support for exception linking. (Marcus)
  . Added ability to handle exceptions in destructors. (Marcus)

- Improved PHP runtime speed and memory usage:
  . Substitute global-scope, persistent constants with their values at compile
    time. (Matt)
  . Optimized ZEND_SIGNED_MULTIPLY_LONG(). (Matt)
  . Removed direct executor recursion. (Dmitry)
  . Use fastcall calling convention in executor on x86. (Dmitry)
  . Use IS_CV for direct access to $this variable. (Dmitry)
  . Use ZEND_FREE() opcode instead of ZEND_SWITCH_FREE(IS_TMP_VAR). (Dmitry)
  . Lazy EG(active_symbol_table) initialization. (Dmitry)
  . Optimized ZEND_RETURN opcode to not allocate and copy return value if it is
    not used. (Dmitry)
  . Replaced all flex based scanners with re2c based scanners.
    (Marcus, Nuno, Scott)
  . Added garbage collector. (David Wang, Dmitry).
  . Improved PHP binary size and startup speed with GCC4 visibility control.
    (Nuno)
  . Improved engine stack implementation for better performance and stability.
    (Dmitry)
  . Improved memory usage by moving constants to read only memory.
    (Dmitry, Pierre)
  . Changed exception handling. Now each op_array doesn't contain
    ZEND_HANDLE_EXCEPTION opcode in the end. (Dmitry)
  . Optimized require_once() and include_once() by eliminating fopen(3) on
    second usage. (Dmitry)
  . Optimized ZEND_FETCH_CLASS + ZEND_ADD_INTERFACE into single
    ZEND_ADD_INTERFACE opcode. (Dmitry)
  . Optimized string searching for a single character.
    (Michal Dziemianko, Scott)
  . Optimized interpolated strings to use one less opcode. (Matt)

- Improved php.ini handling: (Jani)
  . Added ".htaccess" style user-defined php.ini files support for CGI/FastCGI.
  . Added support for special [PATH=/opt/httpd/www.example.com/] and
    [HOST=www.example.com] sections. Directives set in these sections can
    not be overridden by user-defined ini-files or during runtime.
  . Added better error reporting for php.ini syntax errors.
  . Allowed using full path to load modules using "extension" directive.
  . Allowed "ini-variables" to be used almost everywhere ini php.ini files.
  . Allowed using alphanumeric/variable indexes in "array" ini options.
  . Added 3rd optional parameter to parse_ini_file() to specify the scanning
    mode of INI_SCANNER_NORMAL or INI_SCANNER_RAW. In raw mode option values
    and section values are treated as-is.
  . Fixed get_cfg_var() to be able to return "array" ini options.
  . Added optional parameter to ini_get_all() to only retrieve the current
    value. (Hannes)

- Improved Windows support:
  . Update all libraries to their latest stable version. (Pierre, Rob, Liz,
    Garrett).
  . Added Windows support for stat(), touch(), filemtime(), filesize() and
    related functions. (Pierre)
  . Re-added socket_create_pair() for Windows in sockets extension. (Kalle)
  . Added inet_pton() and inet_ntop() also for Windows platforms.
    (Kalle, Pierre)
  . Added mcrypt_create_iv() for Windows platforms. (Pierre)
  . Added ACL Cache support on Windows.
    (Kanwaljeet Singla, Pierre, Venkat Raman Don)
  . Added constants based on Windows' GetVersionEx information.
    PHP_WINDOWS_VERSION_* and PHP_WINDOWS_NT_*. (Pierre)
  . Added support for ACL (is_writable, is_readable, reports now correct
    results) on Windows. (Pierre, Venkat Raman Don, Kanwaljeet Singla)
  . Added support for fnmatch() on Windows. (Pierre)
  . Added support for time_nanosleep() and time_sleep_until() on Windows.
    (Pierre)
  . Added support for symlink(), readlink(), linkinfo() and link() on Windows.
    They are available only when the running platform supports them. (Pierre)
  . the GMP extension now relies on MPIR instead of the GMP library. (Pierre)
  . Added Windows support for stream_socket_pair(). (Kalle)
  . Drop all external dependencies for the core features. (Pierre)
  . Drastically improve the build procedure (Pierre, Kalle, Rob):
    . VC9 (Visual C++ 2008) or later support
    . Initial experimental x64 support
  . MSI installer now supports all recent Windows versions, including
    Windows 7. (John, Kanwaljeet Singla)

- Improved and cleaned CGI code:
  . FastCGI is now always enabled and cannot be disabled.
    See sapi/cgi/CHANGES for more details. (Dmitry)
  . Added CGI SAPI -T option which can be used to measure execution
    time of script repeated several times. (Dmitry)

- Improved streams:
  . Fixed confusing error message on failure when no errors are logged. (Greg)
  . Added stream_supports_lock() function. (Benjamin Schulz)
  . Added context parameter for copy() function. (Sara)
  . Added "glob://" stream wrapper. (Marcus)
  . Added "params" as optional parameter for stream_context_create(). (Sara)
  . Added ability to use stream wrappers in include_path. (Gregory, Dmitry)

- Improved DNS API
  . Added Windows support for dns_check_record(), dns_get_mx(), checkdnsrr() and
    getmxrr(). (Pierre)
  . Added support for old style DNS functions (supports OSX and FBSD). (Scott)
  . Added a new "entries" array in dns_check_record() containing the TXT
    elements. (Felipe, Pierre)

- Improved hash extension:
  . Changed mhash to be a wrapper layer around the hash extension. (Scott)
  . Added hash_copy() function. (Tony)
  . Added sha224 hash algorithm to the hash extension. (Scott)

- Improved IMAP support (Pierre):
  . Added imap_gc() to clear the imap cache
  . Added imap_utf8_to_mutf7() and imap_mutf7_to_utf8()

- Improved mbstring extension:
  . Added "mbstring.http_output_conv_mimetypes" INI directive that allows
    common non-text types such as "application/xhtml+xml" to be converted
    by mb_output_handler(). (Moriyoshi)

- Improved OCI8 extension (Chris Jones/Oracle Corp.):
  . Added Database Resident Connection Pooling (DRCP) and Fast
    Application Notification (FAN) support.
  . Added support for Oracle External Authentication (not supported
    on Windows).
  . Improve persistent connection handling of restarted DBs.
  . Added SQLT_AFC (aka CHAR datatype) support to oci_bind_by_name.
  . Fixed bug #45458 (Numeric keys for associative arrays are not
    handled properly)
  . Fixed bug #41069 (Segmentation fault with query over DB link).
  . Fixed define of SQLT_BDOUBLE and SQLT_BFLOAT constants with Oracle
    10g ORACLE_HOME builds.
  . Changed default value of oci8.default_prefetch from 10 to 100.
  . Fixed PECL Bug #16035 (OCI8: oci_connect without ORACLE_HOME defined causes
    segfault) (Chris Jones/Oracle Corp.)
  . Fixed PECL Bug #15988 (OCI8: sqlnet.ora isn't read with older Oracle
    libraries) (Chris Jones/Oracle Corp.)
  . Fixed PECL Bug #14268 (Allow "pecl install oci8" command to "autodetect" an
    Instant Client RPM install) (Chris Jones/Oracle Corp.)
  . Fixed PECL bug #12431 (OCI8 ping functionality is broken).
  . Allow building (e.g from PECL) the PHP 5.3-based OCI8 code with
    PHP 4.3.9 onwards.
  . Provide separate extensions for Oracle 11g and 10g on Windows.
    (Pierre, Chris)

- Improved OpenSSL extension:
  . Added support for OpenSSL digest and cipher functions. (Dmitry)
  . Added access to internal values of DSA, RSA and DH keys. (Dmitry)
  . Fixed a memory leak on openssl_decrypt(). (Henrique)
  . Fixed segfault caused by openssl_pkey_new(). (Henrique)
  . Fixed bug caused by uninitilized variables in openssl_pkcs7_encrypt() and
    openssl_pkcs7_sign(). (Henrique)
  . Fixed error message in openssl_seal(). (Henrique)

- Improved pcntl extension: (Arnaud)
  . Added pcntl_signal_dispatch().
  . Added pcntl_sigprocmask().
  . Added pcntl_sigwaitinfo().
  . Added pcntl_sigtimedwait().

- Improved SOAP extension:
  . Added support for element names in context of XMLSchema's <any>. (Dmitry)
  . Added ability to use Traversable objects instead of plain arrays.
    (Joshua Reese, Dmitry)
  . Fixed possible crash bug caused by an uninitialized value. (Zdash Urf)

- Improved SPL extension:
  . Added SPL to list of standard extensions that cannot be disabled. (Marcus)
  . Added ability to store associative information with objects in
    SplObjectStorage. (Marcus)
  . Added ArrayAccess support to SplObjectStorage. (Marcus)
  . Added SplDoublyLinkedList, SplStack, SplQueue classes. (Etienne)
  . Added FilesystemIterator. (Marcus)
  . Added GlobIterator. (Marcus)
  . Added SplHeap, SplMinHeap, SplMaxHeap, SplPriorityQueue classes. (Etienne)
  . Added new parameter $prepend to spl_autoload_register(). (Etienne)
  . Added SplFixedArray. (Etienne, Tony)
  . Added delaying exceptions in SPL's autoload mechanism. (Marcus)
  . Added RecursiveTreeIterator. (Arnaud, Marcus)
  . Added MultipleIterator. (Arnaud, Marcus, Johannes)

- Improved Zend Engine:
  . Added "compact" handler for Zend MM storage. (Dmitry)
  . Added "+" and "*" specifiers to zend_parse_parameters(). (Andrei)
  . Added concept of "delayed early binding" that allows opcode caches to
    perform class declaration (early and/or run-time binding) in exactly
    the same order as vanilla PHP. (Dmitry)

- Improved crypt() function: (Pierre)
  . Added Blowfish and extended DES support. (Using Blowfish implementation
    from Solar Designer).
  . Made crypt features portable by providing our own implementations
    for crypt_r and the algorithms which are used when OS does not provide
    them. PHP implementations are always used for Windows builds.

- Deprecated session_register(), session_unregister() and
  session_is_registered(). (Hannes)
- Deprecated define_syslog_variables(). (Kalle)
- Deprecated ereg extension. (Felipe)

- Added new extensions:
  . Added Enchant extension as a way to access spell checkers. (Pierre)
  . Added fileinfo extension as replacement for mime_magic extension. (Derick)
  . Added intl extension for Internationalization. (Ed B., Vladimir I.,
    Dmitry L., Stanislav M., Vadim S., Kirti V.)
  . Added mysqlnd extension as replacement for libmysql for ext/mysql, mysqli
    and PDO_mysql. (Andrey, Johannes, Ulf)
  . Added phar extension for handling PHP Archives. (Greg, Marcus, Steph)
  . Added SQLite3 extension. (Scott)

- Added new date/time functionality: (Derick)
  . date_parse_from_format(): Parse date/time strings according to a format.
  . date_create_from_format()/DateTime::createFromFormat(): Create a date/time
    object by parsing a date/time string according to a given format.
  . date_get_last_errors()/DateTime::getLastErrors(): Return a list of warnings
    and errors that were found while parsing a date/time string through:
    . strtotime() / new DateTime
    . date_create_from_format() / DateTime::createFromFormat()
    . date_parse_from_format().
  . support for abbreviation and offset based timezone specifiers for
    the 'e' format specifier, DateTime::__construct(), DateTime::getTimeZone()
    and DateTimeZone::getName().
  . support for selectively listing timezone identifiers by continent or
    country code through timezone_identifiers_list() /
    DateTimezone::listIdentifiers().
  . timezone_location_get() / DateTimezone::getLocation() for retrieving
    location information from timezones.
  . date_timestamp_set() / DateTime::setTimestamp() to set a Unix timestamp
    without invoking the date parser. (Scott, Derick)
  . date_timestamp_get() / DateTime::getTimestamp() to retrieve the Unix
    timestamp belonging to a date object.
  . two optional parameters to timezone_transitions_get() /
    DateTimeZone::getTranstions() to limit the range of transitions being
    returned.
  . support for "first/last day of <month>" style texts.
  . support for date/time strings returned by MS SQL.
  . support for serialization and unserialization of DateTime objects.
  . support for diffing date/times through date_diff() / DateTime::diff().
  . support for adding/subtracting weekdays with strtotime() and
    DateTime::modify().
  . DateInterval class to represent the difference between two date/times.
  . support for parsing ISO intervals for use with DateInterval.
  . date_add() / DateTime::add(), date_sub() / DateTime::sub() for applying an
    interval to an existing date/time.
  . proper support for "this week", "previous week"/"last week" and "next week"
    phrases so that they actually mean the week and not a seven day period
    around the current day.
  . support for "<xth> <weekday> of" and "last <weekday> of" phrases to be used
    with months - like in "last saturday of februari 2008".
  . support for "back of <hour>" and "front of <hour>" phrases that are used in
    Scotland.
  . DatePeriod class which supports iterating over a DateTime object applying
    DateInterval on each iteration, up to an end date or limited by maximum
    number of occurences.

- Added compatibility mode in GD, imagerotate, image(filled)ellipse
  imagefilter, imageconvolution and imagecolormatch are now always enabled.
  (Pierre)
- Added array_replace() and array_replace_recursive() functions. (Matt)
- Added ReflectionProperty::setAccessible() method that allows non-public
  property's values to be read through ::getValue() and set through
  ::setValue(). (Derick, Sebastian)
- Added msg_queue_exists() function to sysvmsg extension. (Benjamin Schulz)
- Added Firebird specific attributes that can be set via PDO::setAttribute()
  to control formatting of date/timestamp columns: PDO::FB_ATTR_DATE_FORMAT,
  PDO::FB_ATTR_TIME_FORMAT and PDO::FB_ATTR_TIMESTAMP_FORMAT. (Lars W)
- Added gmp_testbit() function. (Stas)
- Added icon format support to getimagesize(). (Scott)
- Added LDAP_OPT_NETWORK_TIMEOUT option for ldap_set_option() to allow
  setting network timeout (FR #42837). (Jani)
- Added optional escape character parameter to fgetcsv(). (David Soria Parra)
- Added an optional parameter to strstr() and stristr() for retrieval of either
  the part of haystack before or after first occurrence of needle.
  (Johannes, Felipe)
- Added xsl->setProfiling() for profiling stylesheets. (Christian)
- Added long-option feature to getopt() and made getopt() available also on
  win32 systems by adding a common getopt implementation into core.
  (David Soria Parra, Jani)
- Added support for optional values, and = as separator, in getopt(). (Hannes)
- Added lcfirst() function. (David C)
- Added PREG_BAD_UTF8_OFFSET_ERROR constant. (Nuno)
- Added native support for asinh(), acosh(), atanh(), log1p() and expm1().
  (Kalle)
- Added LIBXML_LOADED_VERSION constant (libxml2 version currently used). (Rob)
- Added JSON_FORCE_OBJECT flag to json_encode(). (Scott, Richard Quadling)
- Added timezone_version_get() to retrieve the version of the used timezone
  database. (Derick)
- Added 'n' flag to fopen to allow passing O_NONBLOCK to the underlying
  open(2) system call. (Mikko)
- Added "dechunk" filter which can decode HTTP responses with chunked
  transfer-encoding. HTTP streams use this filter automatically in case
  "Transfer-Encoding: chunked" header is present in response. It's possible to
  disable this behaviour using "http"=>array("auto_decode"=>0) in stream
  context. (Dmitry)
- Added support for CP850 encoding in mbstring extension.
  (Denis Giffeler, Moriyoshi)
- Added stream_cast() and stream_set_options() to user-space stream wrappers,
  allowing stream_select(), stream_set_blocking(), stream_set_timeout() and
  stream_set_write_buffer() to work with user-space stream wrappers. (Arnaud)
- Added header_remove() function. (chsc at peytz dot dk, Arnaud)
- Added stream_context_get_params() function. (Arnaud)
- Added optional parameter "new" to sybase_connect(). (Timm)
- Added parse_ini_string() function. (grange at lemonde dot fr, Arnaud)
- Added str_getcsv() function. (Sara)
- Added openssl_random_pseudo_bytes() function. (Scott)
- Added ability to send user defined HTTP headers with SOAP request.
  (Brian J.France, Dmitry)
- Added concatenation option to bz2.decompress stream filter.
  (Keisial at gmail dot com, Greg)
- Added support for using compressed connections with PDO_mysql. (Johannes)
- Added the ability for json_decode() to take a user specified depth. (Scott)
- Added support for the mysql_stmt_next_result() function from libmysql.
  (Andrey)
- Added function preg_filter() that does grep and replace in one go. (Marcus)
- Added system independent realpath() implementation which caches intermediate
  directories in realpath-cache. (Dmitry)
- Added optional clear_realpath_cache and filename parameters to
  clearstatcache(). (Jani, Arnaud)
- Added litespeed SAPI module. (George Wang)
- Added ext/hash support to ext/session's ID generator. (Sara)
- Added quoted_printable_encode() function. (Tony)
- Added stream_context_set_default() function. (Davey Shafik)
- Added optional "is_xhtml" parameter to nl2br() which makes the function
  output <br> when false and <br /> when true (FR #34381). (Kalle)
- Added PHP_MAXPATHLEN constant (maximum length of a path). (Pierre)
- Added support for SSH via libssh2 in cURL. (Pierre)
- Added support for gray levels PNG image with alpha in GD extension. (Pierre)
- Added support for salsa hashing functions in HASH extension. (Scott)
- Added DOMNode::getLineNo to get line number of parsed node. (Rob)
- Added table info to PDO::getColumnMeta() with SQLite. (Martin Jansen, Scott)
- Added mail logging functionality that allows logging of mail sent via
  mail() function. (Ilia)
- Added json_last_error() to return any error information from json_decode().
  (Scott)
- Added gethostname() to return the current system host name. (Ilia)
- Added shm_has_var() function. (Mike)
- Added depth parameter to json_decode() to lower the nesting depth from the
  maximum if required. (Scott)
- Added pixelation support in imagefilter(). (Takeshi Abe, Kalle)
- Added SplObjectStorage::addAll/removeAll. (Etienne)

- Implemented FR #41712 (curl progress callback: CURLOPT_PROGRESSFUNCTION).
  (sdteffen[at]gmail[dot].com, Pierre)
- Implemented FR #47739 (Missing cURL option do disable IPv6). (Pierre)
- Implemented FR #39637 (Missing cURL option CURLOPT_FTP_FILEMETHOD). (Pierre)

- Fixed an issue with ReflectionProperty::setAccessible().
  (Sebastian, Roman Borschel)
- Fixed html_entity_decode() incorrectly converting numeric html entities
  to different characters with cp1251 and cp866. (Scott)
- Fixed an issue in date() where a : was printed for the O modifier after a P
  modifier was used. (Derick)
- Fixed exec() on Windows to not eat the first and last double quotes. (Scott)
- Fixed readlink on Windows in thread safe SAPI (apache2.x etc.). (Pierre)
- Fixed a bug causing miscalculations with the "last <weekday> of <n> month"
  relative time string. (Derick)
- Fixed bug causing the algorithm parameter of mhash() to be modified. (Scott)
- Fixed invalid calls to free when internal fileinfo magic file is used. (Scott)
- Fixed memory leak inside wddx_add_vars() function. (Felipe)
- Fixed check in recode extension to allow builing of recode and mysql
  extensions when using a recent libmysql. (Johannes)

- Fixed PECL bug #12794 (PDOStatement->nextRowset() doesn't work). (Johannes)
- Fixed PECL bug #12401 (Add support for ATTR_FETCH_TABLE_NAMES). (Johannes)

- Fixed bug #48696 (ldap_read() segfaults with invalid parameters). (Felipe)
- Fixed bug #48643 (String functions memory issue). (Dmitry)
- Fixed bug #48641 (tmpfile() uses old parameter parsing).
  (crrodriguez at opensuse dot org)
- Fixed bug #48624 (.user.ini never gets parsed). (Pierre)
- Fixed bug #48620 (X-PHP-Originating-Script assumes no trailing CRLF in
  existing headers). (Ilia)
- Fixed bug #48578 (Can't build 5.3 on FBSD 4.11). (Rasmus)
- Fixed bug #48535 (file_exists returns false when impersonate is used).
  (Kanwaljeet Singla, Venkat Raman Don)
- Fixed bug #48493 (spl_autoload_register() doesn't work correctly when
  prepending functions). (Scott)
- Fixed bug #48215 (Calling a method with the same name as the parent class
  calls the constructor). (Scott)
- Fixed bug #48200 (compile failure with mbstring.c when
  --enable-zend-multibyte is used). (Jani)
- Fixed bug #48188 (Cannot execute a scrollable cursors twice with PDO_PGSQL).
  (Matteo)
- Fixed bug #48185 (warning: value computed is not used in
  pdo_sqlite_stmt_get_col line 271). (Matteo)
- Fixed bug #48087 (call_user_method() invalid free of arguments). (Felipe)
- Fixed bug #48060 (pdo_pgsql - large objects are returned as empty). (Matteo)
- Fixed bug #48034 (PHP crashes when script is 8192 (8KB) bytes long). (Dmitry)
- Fixed bug #48004 (Error handler prevents creation of default object). (Dmitry)
- Fixed bug #47880 (crashes in call_user_func_array()). (Dmitry)
- Fixed bug #47856 (stristr() converts needle to lower-case). (Ilia)
- Fixed bug #47851 (is_callable throws fatal error). (Dmitry)
- Fixed bug #47816 (pcntl tests failing on NetBSD). (Matteo)
- Fixed bug #47779 (Wrong value for SIG_UNBLOCK and SIG_SETMASK constants).
  (Matteo)
- Fixed bug #47771 (Exception during object construction from arg call calls
  object's destructor). (Dmitry)
- Fixed bug #47767 (include_once does not resolve windows symlinks or junctions)
  (Kanwaljeet Singla, Venkat Raman Don)
- Fixed bug #47757 (rename JPG to JPEG in phpinfo). (Pierre)
- Fixed bug #47745 (FILTER_VALIDATE_INT doesn't allow minimum integer). (Dmitry)
- Fixed bug #47714 (autoloading classes inside exception_handler leads to
  crashes). (Dmitry)
- Fixed bug #47671 (Cloning SplObjectStorage instances). (Etienne)
- Fixed bug #47664 (get_class returns NULL instead of FALSE). (Dmitry)
- Fixed bug #47662 (Support more than 127 subpatterns in preg_match). (Nuno)
- Fixed bug #47596 (Bus error on parsing file). (Dmitry)
- Fixed bug #47572 (Undefined constant causes segmentation fault). (Felipe)
- Fixed bug #47560 (explode()'s limit parameter odd behaviour). (Matt)
- Fixed bug #47549 (get_defined_constants() return array with broken array
  categories). (Ilia)
- Fixed bug #47535 (Compilation failure in ps_fetch_from_1_to_8_bytes()).
  (Johannes)
- Fixed bug #47534 (RecursiveDiteratoryIterator::getChildren ignoring
  CURRENT_AS_PATHNAME). (Etienne)
- Fixed bug #47443 (metaphone('scratch') returns wrong result). (Felipe)
- Fixed bug #47438 (mysql_fetch_field ignores zero offset). (Johannes)
- Fixed bug #47398 (PDO_Firebird doesn't implements quoter correctly). (Felipe)
- Fixed bug #47390 (odbc_fetch_into - BC in php 5.3.0). (Felipe)
- Fixed bug #47359 (Use the expected unofficial mimetype for bmp files). (Scott)
- Fixed bug #47343 (gc_collect_cycles causes a segfault when called within a
  destructor in one case). (Dmitry)
- Fixed bug #47320 ($php_errormsg out of scope in functions). (Dmitry)
- Fixed bug #47318 (UMR when trying to activate user config). (Pierre)
- Fixed bug #47243 (OCI8: Crash at shutdown on Windows) (Chris Jones/Oracle
  Corp.)
- Fixed bug #47231 (offsetGet error using incorrect offset). (Etienne)
- Fixed bug #47229 (preg_quote() should escape the '-' char). (Nuno)
- Fixed bug #47165 (Possible memory corruption when passing return value by
  reference). (Dmitry)
- Fixed bug #47087 (Second parameter of mssql_fetch_array()). (Felipe)
- Fixed bug #47085 (rename() returns true even if the file in PHAR does not
  exist). (Greg)
- Fixed bug #47050 (mysqli_poll() modifies improper variables). (Johannes)
- Fixed bug #47045 (SplObjectStorage instances compared with ==). (Etienne)
- Fixed bug #47038 (Memory leak in include). (Dmitry)
- Fixed bug #47031 (Fix constants in DualIterator example). (Etienne)
- Fixed bug #47021 (SoapClient stumbles over WSDL delivered with
  "Transfer-Encoding: chunked"). (Dmitry)
- Fixed bug #46994 (OCI8: CLOB size does not update when using CLOB IN OUT param
  in stored procedure) (Chris Jones/Oracle Corp.)
- Fixed bug #46979 (use with non-compound name *has* effect). (Dmitry)
- Fixed bug #46957 (The tokenizer returns deprecated values). (Felipe)
- Fixed bug #46944 (UTF-8 characters outside the BMP aren't encoded correctly).
  (Scott)
- Fixed bug #46897 (ob_flush() should fail to flush unerasable buffers).
  (David C.)
- Fixed bug #46849 (Cloning DOMDocument doesn't clone the properties). (Rob)
- Fixed bug #46847 (phpinfo() is missing some settings). (Hannes)
- Fixed bug #46844 (php scripts or included files with first line starting
  with # have the 1st line missed from the output). (Ilia)
- Fixed bug #46817 (tokenizer misses last single-line comment (PHP 5.3+, with
  re2c lexer)). (Matt, Shire)
- Fixed bug #46811 (ini_set() doesn't return false on failure). (Hannes)
- Fixed bug #46763 (mb_stristr() wrong output when needle does not exist).
  (Henrique M. Decaria)
- Fixed bug #46755 (warning: use statement with non-compound name). (Dmitry)
- Fixed bug #46746 (xmlrpc_decode_request outputs non-suppressable error when
  given bad data). (Ilia)
- Fixed bug #46738 (Segfault when mb_detect_encoding() fails). (Scott)
- Fixed bug #46731 (Missing validation for the options parameter of the
  imap_fetch_overview() function). (Ilia)
- Fixed bug #46711 (cURL curl_setopt leaks memory in foreach loops). (magicaltux
  [at] php [dot] net)
- Fixed bug #46701 (Creating associative array with long values in the key fails
  on 32bit linux). (Shire)
- Fixed bug #46681 (mkdir() fails silently on PHP 5.3). (Hannes)
- Fixed bug #46653 (can't extend mysqli). (Johannes)
- Fixed bug #46646 (Restrict serialization on some internal classes like Closure
  and SplFileInfo using exceptions). (Etienne)
- Fixed bug #46623 (OCI8: phpinfo doesn't show compile time ORACLE_HOME with
  phpize) (Chris Jones/Oracle Corp.)
- Fixed bug #46578 (strip_tags() does not honor end-of-comment when it
  encounters a single quote). (Felipe)
- Fixed bug #46546 (Segmentation fault when using declare statement with
  non-string value). (Felipe)
- Fixed bug #46542 (Extending PDO class with a __call() function doesn't work as
  expected). (Johannes)
- Fixed bug #46421 (SplFileInfo not correctly handling /). (Etienne)
- Fixed bug #46347 (parse_ini_file() doesn't support * in keys). (Nuno)
- Fixed bug #46268 (DateTime::modify() does not reset relative time values).
  (Derick)
- Fixed bug #46241 (stacked error handlers, internal error handling in general).
  (Etienne)
- Fixed bug #46238 (Segmentation fault on static call with empty string method).
  (Felipe)
- Fixed bug #46192 (ArrayObject with objects as storage serialization).
  (Etienne)
- Fixed bug #46185 (importNode changes the namespace of an XML element). (Rob)
- Fixed bug #46178 (memory leak in ext/phar). (Greg)
- Fixed bug #46160 (SPL - Memory leak when exception is thrown in offsetSet).
  (Felipe)
- Fixed Bug #46147 (after stream seek, appending stream filter reads incorrect
  data). (Greg)
- Fixed bug #46127 (php_openssl_tcp_sockop_accept forgets to set context on
  accepted stream) (Mark Karpeles, Pierre)
- Fixed bug #46115 (Memory leak when calling a method using Reflection).
  (Dmitry)
- Fixed bug #46110 (XMLWriter - openmemory() and openuri() leak memory on
  multiple calls). (Ilia)
- Fixed bug #46108 (DateTime - Memory leak when unserializing). (Felipe)
- Fixed bug #46106 (Memory leaks when using global statement). (Dmitry)
- Fixed bug #46099 (Xsltprocessor::setProfiling - memory leak). (Felipe, Rob).
- Fixed bug #46087 (DOMXPath - segfault on destruction of a cloned object).
  (Ilia)
- Fixed bug #46048 (SimpleXML top-level @attributes not part of iterator).
  (David C.)
- Fixed bug #46044 (Mysqli - wrong error message). (Johannes)
- Fixed bug #46042 (memory leaks with reflection of mb_convert_encoding()).
  (Ilia)
- Fixed bug #46039 (ArrayObject iteration is slow). (Arnaud)
- Fixed bug #46033 (Direct instantiation of SQLite3stmt and SQLite3result cause
  a segfault.) (Scott)
- Fixed bug #45991 (Ini files with the UTF-8 BOM are treated as invalid).
  (Scott)
- Fixed bug #45989 (json_decode() doesn't return NULL on certain invalid
  strings). (magicaltux, Scott)
- Fixed bug #45976 (Moved SXE from SPL to SimpleXML). (Etienne)
- Fixed bug #45928 (large scripts from stdin are stripped at 16K border).
  (Christian Schneider, Arnaud)
- Fixed bug #45911 (Cannot disable ext/hash). (Arnaud)
- Fixed bug #45907 (undefined reference to 'PHP_SHA512Init'). (Greg)
- Fixed bug #45826 (custom ArrayObject serialization). (Etienne)
- Fixed bug #45820 (Allow empty keys in ArrayObject). (Etienne)
- Fixed bug #45791 (json_decode() doesn't convert 0e0 to a double). (Scott)
- Fixed bug #45786 (FastCGI process exited unexpectedly). (Dmitry)
- Fixed bug #45757 (FreeBSD4.11 build failure: failed include; stdint.h).
  (Hannes)
- Fixed bug #45743 (property_exists fails to find static protected member in
  child class). (Felipe)
- Fixed bug #45717 (Fileinfo/libmagic build fails, missing err.h and getopt.h).
  (Derick)
- Fixed bug #45706 (Unserialization of classes derived from ArrayIterator
  fails). (Etienne, Dmitry)
- Fixed bug #45696 (Not all DateTime methods allow method chaining). (Derick)
- Fixed bug #45682 (Unable to var_dump(DateInterval)). (Derick)
- Fixed bug #45447 (Filesystem time functions on Vista and server 2008).
  (Pierre)
- Fixed bug #45432 (PDO: persistent connection leak). (Felipe)
- Fixed bug #45392 (ob_start()/ob_end_clean() and memory_limit). (Ilia)
- Fixed bug #45384 (parse_ini_file will result in parse error with no trailing
  newline). (Arnaud)
- Fixed bug #45382 (timeout bug in stream_socket_enable_crypto). (vnegrier at
  optilian dot com, Ilia)
- Fixed bug #45044 (relative paths not resolved correctly). (Dmitry)
- Fixed bug #44861 (scrollable cursor don't work with pgsql). (Matteo)
- Fixed bug #44842 (parse_ini_file keys that start/end with underscore).
  (Arnaud)
- Fixed bug #44575 (parse_ini_file comment # line problems). (Arnaud)
- Fixed bug #44409 (PDO::FETCH_SERIALIZE calls __construct()). (Matteo)
- Fixed bug #44173 (PDO->query() parameter parsing/checking needs an update).
  (Matteo)
- Fixed bug #44154 (pdo->errorInfo() always have three elements in the returned
  array). (David C.)
- Fixed bug #44153 (pdo->errorCode() returns NULL when there are no errors).
  (David C.)
- Fixed bug #44135 (PDO MySQL does not support CLIENT_FOUND_ROWS). (Johannes,
  chx1975 at gmail dot com)
- Fixed bug #44100 (Inconsistent handling of static array declarations with
  duplicate keys). (Dmitry)
- Fixed bug #43831 ($this gets mangled when extending PDO with persistent
  connection). (Felipe)
- Fixed bug #43817 (opendir() fails on Windows directories with parent directory
  unaccessible). (Dmitry)
- Fixed bug #43069 (SoapClient causes 505 HTTP Version not supported error
  message). (Dmitry)
- Fixed bug #43008 (php://filter uris ignore url encoded filternames and can't
  handle slashes). (Arnaud)
- Fixed bug #42362 (HTTP status codes 204 and 304 should not be gzipped).
  (Scott, Edward Z. Yang)
- Fixed bug #41874 (separate STDOUT and STDERR in exec functions). (Kanwaljeet
  Singla, Venkat Raman Don, Pierre)
- Fixed bug #41534 (SoapClient over HTTPS fails to reestablish connection).
  (Dmitry)
- Fixed bug #38802 (max_redirects and ignore_errors). (patch by
  datibbaw@php.net)
- Fixed bug #35980 (touch() works on files but not on directories). (Pierre)

17 Jun 2009, PHP 5.2.10
- Updated timezone database to version 2009.9 (2009i) (Derick)

- Added "ignore_errors" option to http fopen wrapper. (David Zulke, Sara)
- Added new CURL options CURLOPT_REDIR_PROTOCOLS, CURLOPT_PROTOCOLS,
  and CURLPROTO_* for redirect fixes in CURL 7.19.4. (Yoram Bar Haim, Stas)
- Added support for Sun CC (FR #46595 and FR #46513). (David Soria Parra)

- Changed default value of array_unique()'s optional sorting type parameter
  back to SORT_STRING to fix backwards compatibility breakage introduced in
  PHP 5.2.9. (Moriyoshi)

- Fixed memory corruptions while reading properties of zip files. (Ilia)
- Fixed memory leak in ob_get_clean/ob_get_flush. (Christian)
- Fixed segfault on invalid session.save_path. (Hannes)
- Fixed leaks in imap when a mail_criteria is used. (Pierre)
- Fixed missing erealloc() in fix for Bug #40091 in spl_autoload_register. (Greg)

- Fixed bug #48562 (Reference recursion causes segfault when used in
  wddx_serialize_vars()). (Felipe)
- Fixed bug #48557 (Numeric string keys in Apache Hashmaps are not cast to
  integers). (David Zuelke)
- Fixed bug #48518 (curl crashes when writing into invalid file handle). (Tony)
- Fixed bug #48514 (cURL extension uses same resource name for simple and
  multi APIs). (Felipe)
- Fixed bug #48469 (ldap_get_entries() leaks memory on empty search
  results). (Patrick)
- Fixed bug #48456 (CPPFLAGS not restored properly in phpize.m4). (Jani,
  spisek at kerio dot com)
- Fixed bug #48448 (Compile failure under IRIX 6.5.30 building cast.c).
  (Kalle)
- Fixed bug #48441 (ldap_search() sizelimit, timelimit and deref options
  persist). (Patrick)
- Fixed bug #48434 (Improve memory_get_usage() accuracy). (Arnaud)
- Fixed bug #48416 (Force a cache limit in ereg() to stop excessive memory
  usage). (Scott)
- Fixed bug #48409 (Crash when exception is thrown while passing function
  arguments). (Arnaud)
- Fixed bug #48378 (exif_read_data() segfaults on certain corrupted .jpeg
  files). (Pierre)
- Fixed bug #48359 (Script hangs on snmprealwalk if OID is not increasing).
  (Ilia, simonov at gmail dot com)
- Fixed bug #48336 (ReflectionProperty::getDeclaringClass() does not work
  with redeclared property).
  (patch by Markus dot Lidel at shadowconnect dot com)
- Fixed bug #48326 (constant MSG_DONTWAIT not defined). (Arnaud)
- Fixed bug #48313 (fgetcsv() does not return null for empty rows). (Ilia)
- Fixed bug #48309 (stream_copy_to_stream() and fpasstru() do not update
  stream position of plain files). (Arnaud)
- Fixed bug #48307 (stream_copy_to_stream() copies 0 bytes when $source is a
  socket). (Arnaud)
- Fixed bug #48273 (snmp*_real_walk() returns SNMP errors as values).
  (Ilia, lytboris at gmail dot com)
- Fixed bug #48256 (Crash due to double-linking of history.o).
  (tstarling at wikimedia dot org)
- Fixed bug #48248 (SIGSEGV when access to private property via &__get).
  (Felipe)
- Fixed bug #48247 (Crash on errors during startup). (Stas)
- Fixed bug #48240 (DBA Segmentation fault dba_nextkey). (Felipe)
- Fixed bug #48224 (Incorrect shuffle in array_rand). (Etienne)
- Fixed bug #48221 (memory leak when passing invalid xslt parameter).
  (Felipe)
- Fixed bug #48207 (CURLOPT_(FILE|WRITEHEADER options do not error out when
  working with a non-writable stream). (Ilia)
- Fixed bug #48206 (Iterating over an invalid data structure with
  RecursiveIteratorIterator leads to a segfault). (Scott)
- Fixed bug #48204 (xmlwriter_open_uri() does not emit warnings on invalid
  paths). (Ilia)
- Fixed bug #48203 (Crash when CURLOPT_STDERR is set to regular file). (Jani)
- Fixed bug #48202 (Out of Memory error message when passing invalid file
  path) (Pierre)
- Fixed bug #48156 (Added support for lcov v1.7). (Ilia)
- Fixed bug #48132 (configure check for curl ssl support fails with
  --disable-rpath). (Jani)
- Fixed bug #48131 (Don't try to bind ipv4 addresses to ipv6 ips via bindto).
  (Ilia)
- Fixed bug #48070 (PDO_OCI: Segfault when using persistent connection).
  (Pierre, Matteo, jarismar dot php at gmail dot com)
- Fixed bug #48058 (Year formatter goes wrong with out-of-int range). (Derick)
- Fixed bug #48038 (odbc_execute changes variables used to form params array).
  (Felipe)
- Fixed bug #47997 (stream_copy_to_stream returns 1 on empty streams). (Arnaud)
- Fixed bug #47991 (SSL streams fail if error stack contains items). (Mikko)
- Fixed bug #47981 (error handler not called regardless). (Hannes)
- Fixed bug #47969 (ezmlm_hash() returns different values depend on OS). (Ilia)
- Fixed bug #47946 (ImageConvolution overwrites background). (Ilia)
- Fixed bug #47940 (memory leaks in imap_body). (Pierre, Jake Levitt)
- Fixed bug #47937 (system() calls sapi_flush() regardless of output
  buffering). (Ilia)
- Fixed bug #47903 ("@" operator does not work with string offsets). (Felipe)
- Fixed bug #47893 (CLI aborts on non blocking stdout). (Arnaud)
- Fixed bug #47849 (Non-deep import loses the namespace). (Rob)
- Fixed bug #47845 (PDO_Firebird omits first row from query). (Lars W)
- Fixed bug #47836 (array operator [] inconsistency when the array has
  PHP_INT_MAX index value). (Matt)
- Fixed bug #47831 (Compile warning for strnlen() in main/spprintf.c).
  (Ilia, rainer dot jung at kippdata dot de)
- Fixed bug #47828 (openssl_x509_parse() segfaults when a UTF-8 conversion
  fails). (Scott, Kees Cook, Pierre)
- Fixed bug #47818 (Segfault due to bound callback param). (Felipe)
- Fixed bug #47801 (__call() accessed via parent:: operator is provided
  incorrect method name). (Felipe)
- Fixed bug #47769 (Strange extends PDO). (Felipe)
- Fixed bug #47745 (FILTER_VALIDATE_INT doesn't allow minimum integer).
  (Dmitry)
- Fixed bug #47721 (Alignment issues in mbstring and sysvshm extension).
  (crrodriguez at opensuse dot org, Ilia)
- Fixed bug #47704 (PHP crashes on some "bad" operations with string
  offsets). (Dmitry)
- Fixed bug #47695 (build error when xmlrpc and iconv are compiled against
  different iconv versions). (Scott)
- Fixed bug #47667 (ZipArchive::OVERWRITE seems to have no effect).
  (Mikko, Pierre)
- Fixed bug #47644 (Valid integers are truncated with json_decode()). (Scott)
- Fixed bug #47639 (pg_copy_from() WARNING: nonstandard use of \\ in a
  string literal). (Ilia)
- Fixed bug #47616 (curl keeps crashing). (Felipe)
- Fixed bug #47598 (FILTER_VALIDATE_EMAIL is locale aware). (Ilia)
- Fixed bug #47566 (pcntl_wexitstatus() returns signed status).
  (patch by james at jamesreno dot com)
- Fixed bug #47564 (unpacking unsigned long 32bit bit endian returns wrong
  result). (Ilia)
- Fixed bug #47487 (performance degraded when reading large chunks after
  fix of bug #44607). (Arnaud)
- Fixed bug #47468 (enable cli|cgi-only extensions for embed sapi). (Jani)
- Fixed bug #47435 (FILTER_FLAG_NO_PRIV_RANGE does not work with ipv6
  addresses in the filter extension). (Ilia)
- Fixed bug #47430 (Errors after writing to nodeValue parameter of an absent
  previousSibling). (Rob)
- Fixed bug #47365 (ip2long() may allow some invalid values on certain 64bit
   systems). (Ilia)
- Fixed bug #47254 (Wrong Reflection for extends class). (Felipe)
- Fixed bug #47042 (cgi sapi is incorrectly removing SCRIPT_FILENAME).
  (Sriram Natarajan, David Soria Parra)
- Fixed bug #46882 (Serialize / Unserialize misbehaviour under OS with
  different bit numbers). (Matt)
- Fixed bug #46812 (get_class_vars() does not include visible private variable
  looking at subclass). (Arnaud)
- Fixed bug #46386 (Digest authentication with SOAP module fails against MSSQL
  SOAP services). (Ilia, lordelph at gmail dot com)
- Fixed bug #46109 (Memory leak when mysqli::init() is called multiple times).
  (Andrey)
- Fixed bug #45997 (safe_mode bypass with exec/system/passthru (windows only)).
  (Pierre)
- Fixed bug #45877 (Array key '2147483647' left as string). (Matt)
- Fixed bug #45822 (Near infinite-loops while parsing huge relative offsets).
  (Derick, Mike Sullivan)
- Fixed bug #45799 (imagepng() crashes on empty image).
  (Martin McNickle, Takeshi Abe)
- Fixed bug #45622 (isset($arrayObject->p) misbehaves with
  ArrayObject::ARRAY_AS_PROPS set). (robin_fernandes at uk dot ibm dot com, Arnaud)
- Fixed bug #45614 (ArrayIterator::current(), ::key() can show 1st private prop
  of wrapped object). (robin_fernandes at uk dot ibm dot com, Arnaud)
- Fixed bug #45540 (stream_context_create creates bad http request). (Arnaud)
- Fixed bug #45202 (zlib.output_compression can not be set with ini_set()).
  (Jani)
- Fixed bug #45191 (error_log ignores date.timezone php.ini val when setting
  logging timestamps). (Derick)
- Fixed bug #45092 (header HTTP context option not being used when compiled
  using --with-curlwrappers). (Jani)
- Fixed bug #44996 (xmlrpc_decode() ignores time zone on iso8601.datetime).
  (Ilia, kawai at apache dot org)
- Fixed bug #44827 (define() is missing error checks for class constants).
  (Ilia)
- Fixed bug #44214 (Crash using preg_replace_callback() and global variables).
  (Nuno, Scott)
- Fixed bug #43073 (TrueType bounding box is wrong for angle<>0).
  (Martin McNickle)
- Fixed bug #42663 (gzinflate() try to allocate all memory with truncated
  data). (Arnaud)
- Fixed bug #42414 (some odbc_*() functions incompatible with Oracle ODBC
  driver). (jhml at gmx dot net)
- Fixed bug #42362 (HTTP status codes 204 and 304 should not be gzipped).
  (Scott, Edward Z. Yang)
- Fixed bug #42143 (The constant NAN is reported as 0 on Windows)
  (Kanwaljeet Singla, Venkat Raman Don)
- Fixed bug #38805 (PDO truncates text from SQL Server text data type field).
  (Steph)

26 Feb 2009, PHP 5.2.9
- Changed __call() to be invoked on private/protected method access, similar to
  properties and __get(). (Andrei)

- Added optional sorting type flag parameter to array_unique(). Default is
  SORT_REGULAR. (Andrei)

- Fixed a crash on extract in zip when files or directories entry names contain
  a relative path. (Pierre)
- Fixed error conditions handling in stream_filter_append(). (Arnaud)
- Fixed zip filename property read. (Pierre)
- Fixed explode() behavior with empty string to respect negative limit. (Shire)
- Fixed security issue in imagerotate(), background colour isn't validated
  correctly with a non truecolour image. Reported by Hamid Ebadi,
  APA Laboratory (Fixes CVE-2008-5498). (Scott)
- Fixed a segfault when malformed string is passed to json_decode(). (Scott)
- Fixed bug in xml_error_string() which resulted in messages being
  off by one. (Scott)

- Fixed bug #47422 (modulus operator returns incorrect results on 64 bit
  linux). (Matt)
- Fixed bug #47399 (mb_check_encoding() returns true for some illegal SJIS
  characters). (for-bugs at hnw dot jp, Moriyoshi)
- Fixed bug #47353 (crash when creating a lot of objects in object
  destructor). (Tony)
- Fixed bug #47322 (sscanf %d doesn't work). (Felipe)
- Fixed bug #47282 (FILTER_VALIDATE_EMAIL is marking valid email addresses
  as invalid). (Ilia)
- Fixed bug #47220 (segfault in dom_document_parser in recovery mode). (Rob)
- Fixed bug #47217 (content-type is not set properly for file uploads). (Ilia)
- Fixed bug #47174 (base64_decode() interprets pad char in mid string as
  terminator). (Ilia)
- Fixed bug #47165 (Possible memory corruption when passing return value by
  reference). (Dmitry)
- Fixed bug #47152 (gzseek/fseek using SEEK_END produces strange results).
  (Felipe)
- Fixed bug #47131 (SOAP Extension ignores "user_agent" ini setting). (Ilia)
- Fixed bug #47109 (Memory leak on $a->{"a"."b"} when $a is not an object).
  (Etienne, Dmitry)
- Fixed bug #47104 (Linking shared extensions fails with icc). (Jani)
- Fixed bug #47049 (SoapClient::__soapCall causes a segmentation fault).
  (Dmitry)
- Fixed bug #47048 (Segfault with new pg_meta_data). (Felipe)
- Fixed bug #47042 (PHP cgi sapi is removing SCRIPT_FILENAME for non
  apache). (Sriram Natarajan)
- Fixed bug #47037 (No error when using fopen with empty string). (Cristian
  Rodriguez R., Felipe)
- Fixed bug #47035 (dns_get_record returns a garbage byte at the end of a
  TXT record). (Felipe)
- Fixed bug #47027 (var_export doesn't show numeric indices on ArrayObject).
  (Derick)
- Fixed bug #46985 (OVERWRITE and binary mode does not work, regression
  introduced in 5.2.8). (Pierre)
- Fixed bug #46973 (IPv6 address filter rejects valid address). (Felipe)
- Fixed bug #46964 (Fixed pdo_mysql build with older version of MySQL). (Ilia)
- Fixed bug #46959 (Unable to disable PCRE). (Scott)
- Fixed bug #46918 (imap_rfc822_parse_adrlist host part not filled in
  correctly). (Felipe)
- Fixed bug #46889 (Memory leak in strtotime()). (Derick)
- Fixed bug #46887 (Invalid calls to php_error_docref()). (oeriksson at
  mandriva dot com, Ilia)
- Fixed bug #46873 (extract($foo) crashes if $foo['foo'] exists). (Arnaud)
- Fixed bug #46843 (CP936 euro symbol is not converted properly). (ty_c at
  cybozuy dot co dot jp, Moriyoshi)
- Fixed bug #46798 (Crash in mssql extension when retrieving a NULL value
  inside a binary or image column type). (Ilia)
- Fixed bug #46782 (fastcgi.c parse error). (Matt)
- Fixed bug #46760 (SoapClient doRequest fails when proxy is used). (Felipe)
- Fixed bug #46748 (Segfault when an SSL error has more than one error).
  (Scott)
- Fixed bug #46739 (array returned by curl_getinfo should contain
  content_type key). (Mikko)
- Fixed bug #46699 (xml_parse crash when parser is namespace aware). (Rob)
- Fixed bug #46419 (Elements of associative arrays with NULL value are
  lost). (Dmitry)
- Fixed bug #46282 (Corrupt DBF When Using DATE). (arne at bukkie dot nl)
- Fixed bug #46026 (bz2.decompress/zlib.inflate filter tries to decompress
  after end of stream). (Greg)
- Fixed bug #46005 (User not consistently logged under Apache2). (admorten
  at umich dot edu, Stas)
- Fixed bug #45996 (libxml2 2.7 causes breakage with character data in
  xml_parse()). (Rob)
- Fixed bug #45940 (MySQLI OO does not populate connect_error property on
  failed connect). (Johannes)
- Fixed bug #45923 (mb_st[r]ripos() offset not handled correctly). (Moriyoshi)
- Fixed bug #45327 (memory leak if offsetGet throws exception). (Greg)
- Fixed bug #45239 (Encoding detector hangs with mbstring.strict_detection
  enabled). (Moriyoshi)
- Fixed bug #45161 (Reusing a curl handle leaks memory). (Mark Karpeles, Jani)
- Fixed bug #44336 (Improve pcre UTF-8 string matching performance). (frode
  at coretrek dot com, Nuno)
- Fixed bug #43841 (mb_strrpos() offset is byte count for negative values).
  (Moriyoshi)
- Fixed bug #37209 (mssql_execute with non fatal errors). (Kalle)
- Fixed bug #35975 (Session cookie expires date format isn't the most
  compatible. Now matches that of setcookie()). (Scott)


08 Dec 2008, PHP 5.2.8
- Reverted bug fix #42718 that broke magic_quotes_gpc (Scott)

04 Dec 2008, PHP 5.2.7
- Upgraded PCRE to version 7.8 (Fixes CVE-2008-2371). (Ilia)
- Updated timezone database to version 2008.9. (Derick)
- Upgraded bundled libzip to 0.9.0. (Pierre)

- Added logging option for error_log to send directly to SAPI. (Stas)
- Added PHP_MAJOR_VERSION, PHP_MINOR_VERSION, PHP_RELEASE_VERSION,
  PHP_EXTRA_VERSION, PHP_VERSION_ID, PHP_ZTS and PHP_DEBUG constants. (Pierre)
- Added "PHP_INI_SCAN_DIR" environment variable which can be used to
  either disable or change the compile time ini scan directory (FR #45114).
  (Jani)

- Fixed missing initialization of BG(page_uid) and BG(page_gid),
  reported by Maksymilian Arciemowicz. (Stas)
- Fixed memory leak inside sqlite_create_aggregate(). (Felipe)
- Fixed memory leak inside PDO sqlite's sqliteCreateAggregate() method.
  (Felipe)
- Fixed a crash inside gd with invalid fonts (Fixes CVE-2008-3658). (Pierre)
- Fixed a possible overflow inside memnstr (Fixes CVE-2008-3659).
  (LaurentGaffie)
- Fixed incorrect php_value order for Apache configuration, reported by
  Maksymilian Arciemowicz. (Stas)
- Fixed memory leak inside readline_callback_handler_remove() function.
  (Felipe)
- Fixed sybase_fetch_*() to continue reading after CS_ROW_FAIL status (Timm)
- Fixed a bug inside dba_replace() that could cause file truncation
  withinvalid keys. (Ilia)
- Fixed memory leak inside readline_callback_handler_install() function.(Ilia)
- Fixed memory leak inside readline_completion_function() function. (Felipe)
- Fixed stream_get_contents() when using $maxlength and socket is notclosed.
  indeyets [at] php [dot] net on #46049. (Arnaud)
- Fixed stream_get_line() to behave as documented on non-blocking streams.
  (Arnaud)
- Fixed endless loop in PDOStatement::debugDumpParams().
  (jonah.harris at gmail dot com)
- Fixed ability to use "internal" heaps in extensions. (Arnaud, Dmitry)
- Fixed weekdays adding/subtracting algorithm. (Derick)
- Fixed some ambiguities in the date parser. (Derick)
- Fixed a bug with the YYYY-MM format not resetting the day correctly.
  (Derick)
- Fixed a bug in the DateTime->modify() methods, it would not use the advanced
  relative time strings. (Derick)
- Fixed extraction of zip files or directories when the entry name is a
  relative path. (Pierre)
- Fixed read or write errors for large zip archives. (Pierre)
- Fixed security issues detailed in CVE-2008-2665 and CVE-2008-2666.
  (Christian Hoffmann)
- Fixed simplexml asXML() not to lose encoding when dumping entire
  document to file. (Ilia)
- Fixed a crash inside PDO when trying instantiate PDORow manually.
  (Felipe)
- Fixed build failure of ext/mysqli with libmysql 6.0 - missing
  rplfunctions. (Andrey)
- Fixed a regression when using strip_tags() and < is within an
  attribute.(Scott)
- Fixed a crash on invalid method in ReflectionParameter constructor.
  (Christian Seiler)
- Reverted fix for bug #44197 due to behaviour change in minor version.
  (Felipe)

- Fixed bug #46732 (mktime.year description is wrong). (Derick)
- Fixed bug #46696 (cURL fails in upload files with specified content-type).
  (Ilia)
- Fixed bug #46673 (stream_lock call with wrong parameter). (Arnaud)
- Fixed bug #46649 (Setting array element with that same array produces
  inconsistent results). (Arnaud)
- Fixed bug #46626 (mb_convert_case does not handle apostrophe correctly).
  (Ilia)
- Fixed bug #46543 (ibase_trans() memory leaks when using wrong parameters).
  (Felipe)
- Fixed bug #46521 (Curl ZTS OpenSSL, error in config.m4 fragment).
  (jd at cpanel dot net)
- Fixed bug #46496 (wddx_serialize treats input as ISO-8859-1). (Mark Karpeles)
- Fixed bug #46427 (SoapClient() stumbles over its "stream_context" parameter).
  (Dmitry, Herman Radtke)
- Fixed bug #46426 (offset parameter of stream_get_contents() does not
  workfor "0"). (Felipe)
- Fixed bug #46406 (Unregistering nodeclass throws E_FATAL). (Rob)
- Fixed bug #46389 (NetWare needs small patch for _timezone).
  (patch by guenter@php.net)
- Fixed bug #46388 (stream_notification_callback inside of object destroys
  object variables). (Felipe)
- Fixed bug #46381 (wrong $this passed to internal methods causes segfault).
  (Tony)
- Fixed bug #46379 (Infinite loop when parsing '#' in one line file). (Arnaud)
- Fixed bug #46366 (bad cwd with / as pathinfo). (Dmitry)
- Fixed bug #46360 (TCP_NODELAY constant for socket_{get,set}_option).
  (bugs at trick dot vanstaveren dot us)
- Fixed bug #46343 (IPv6 address filter accepts invalid address). (Ilia)
- Fixed bug #46335 (DOMText::splitText doesn't handle multibyte characters).
  (Rob)
- Fixed bug #46323 (compilation of simplexml for NetWare breaks).
  (Patch by guenter [at] php [dot] net)
- Fixed bug #46319 (PHP sets default Content-Type header for HTTP 304
  response code, in cgi sapi). (Ilia)
- Fixed bug #46313 (Magic quotes broke $_FILES). (Arnaud)
- Fixed bug #46308 (Invalid write when changing property from inside getter).
  (Dmitry)
- Fixed bug #46292 (PDO::setFetchMode() shouldn't requires the 2nd arg when
  using FETCH_CLASSTYPE). (Felipe)
- Fixed bug #46274, #46249 (pdo_pgsql always fill in NULL for empty BLOB and
  segfaults when returned by SELECT). (Felipe)
- Fixed bug #46271 (local_cert option is not resolved to full path). (Ilia)
- Fixed bug #46247 (ibase_set_event_handler() is allowing to pass callback
  without event). (Felipe)
- Fixed bug #46246 (difference between call_user_func(array($this, $method))
  and $this->$method()). (Dmitry)
- Fixed bug #46222 (ArrayObject EG(uninitialized_var_ptr) overwrite).
  (Etienne)
- Fixed bug #46215 (json_encode mutates its parameter and has some
  class-specific state). (Felipe)
- Fixed bug #46206 (pg_query_params/pg_execute convert passed values to
  strings). (Ilia)
- Fixed bug #46191 (BC break: DOMDocument saveXML() doesn't accept null).
  (Rob)
- Fixed bug #46164 (stream_filter_remove() closes the stream). (Arnaud)
- Fixed bug #46157 (PDOStatement::fetchObject prototype error). (Felipe)
- Fixed bug #46147 (after stream seek, appending stream filter reads
  incorrect data). (Greg)
- Fixed bug #46139 (PDOStatement->setFetchMode() forgets FETCH_PROPS_LATE).
  (chsc at peytz dot dk, Felipe)
- Fixed bug #46127 (php_openssl_tcp_sockop_accept forgets to set context
  on accepted stream) (Mark Karpeles, Pierre)
- Fixed bug #46110 (XMLWriter - openmemory() and openuri() leak memory on
  multiple calls). (Ilia)
- Fixed bug #46088 (RegexIterator::accept - segfault). (Felipe)
- Fixed bug #46082 (stream_set_blocking() can cause a crash in some
  circumstances). (Felipe)
- Fixed bug #46064 (Exception when creating ReflectionProperty object
  on dynamicly created property). (Felipe)
- Fixed bug #46059 (Compile failure under IRIX 6.5.30 building posix.c).
  (Arnaud)
- Fixed bug #46053 (SplFileObject::seek - Endless loop). (Arnaud)
- Fixed bug #46051 (SplFileInfo::openFile - memory overlap). (Arnaud)
- Fixed bug #46047 (SimpleXML converts empty nodes into object with
  nested array). (Rob)
- Fixed bug #46031 (Segfault in AppendIterator::next). (Arnaud)
- Fixed bug #46029 (Segfault in DOMText when using with Reflection). (Rob)
- Fixed bug #46026 (bzip2.decompress/zlib.inflate filter tries to decompress
  after end of stream). (Keisial at gmail dot com, Greg)
- Fixed bug #46024 (stream_select() doesn't return the correct number).
  (Arnaud)
- Fixed bug #46010 (warnings incorrectly generated for iv in ecb mode).
  (Felipe)
- Fixed bug #46003 (isset on nonexisting node return unexpected results). (Rob)
- Fixed bug #45956 (parse_ini_file() does not return false with syntax errors
  in parsed file). (Jani)
- Fixed bug #45901 (wddx_serialize_value crash with SimpleXMLElement object).
  (Rob)
- Fixed bug #45862 (get_class_vars is inconsistent with 'protected' and
  'private' variables). (ilewis at uk dot ibm dot com, Felipe)
- Fixed bug #45860 (header() function fails to correctly replace all Status
  lines). (Dmitry)
- Fixed bug #45805 (Crash on throwing exception from error handler). (Dmitry)
- Fixed bug #45765 (ReflectionObject with default parameters of self::xxx cause
  an error). (Felipe)
- Fixed bug #45751 (Using auto_prepend_file crashes (out of scope stack address
  use)). (basant dot kukreja at sun dot com)
- Fixed bug #45722 (mb_check_encoding() crashes). (Moriyoshi)
- Fixed bug #45705 (rfc822_parse_adrlist() modifies passed address parameter).
  (Jani)
- Fixed bug #45691 (Some per-dir or runtime settings may leak into other
  requests). (Moriyoshi)
- Fixed bug #45581 (htmlspecialchars() double encoding &#x hex items). (Arnaud)
- Fixed bug #45580 (levenshtein() crashes with invalid argument). (Ilia)
- Fixed bug #45575 (Segfault with invalid non-string as event handler callback).
  (Christian Seiler)
- Fixed bug #45568 (ISAPI doesn't properly clear auth_digest in header).
  (Patch by: navara at emclient dot com)
- Fixed bug #45556 (Return value from callback isn't freed). (Felipe)
- Fixed bug #45555 (Segfault with invalid non-string as
  register_introspection_callback). (Christian Seiler)
- Fixed bug #45553 (Using XPath to return values for attributes with a
  namespace does not work). (Rob)
- Fixed bug #45529 (new DateTimeZone() and date_create()->getTimezone() behave
  different). (Derick)
- Fixed bug #45522 (FCGI_GET_VALUES request does not return supplied values).
  (Arnaud)
- Fixed bug #45486 (mb_send_mail(); header 'Content-Type: text/plain; charset='
   parsing incorrect). (Felipe)
- Fixed bug #45485 (strip_tags and <?XML tag). (Felipe)
- Fixed bug #45460 (imap patch for fromlength fix in imap_headerinfo doesn't
  accept lengths of 1024). (Felipe, andrew at lifescale dot com)
- Fixed bug #45449 (filesize() regression using ftp wrapper).
  (crrodriguez at suse dot de)
- Fixed bug #45423 (fastcgi parent process doesn't invoke php_module_shutdown
  before shutdown) (basant dot kukreja at sun dot com)
- Fixed bug #45406 (session.serialize_handler declared by shared extension fails).
  (Kalle, oleg dot grenrus at dynamoid dot com)
- Fixed bug #45405 (snmp extension memory leak).
  (Federico Cuello, Rodrigo Campos)
- Fixed bug #45382 (timeout bug in stream_socket_enable_crypto). (Ilia)
- Fixed bug #45373 (php crash on query with errors in params). (Felipe)
- Fixed bug #45352 (Segmentation fault because of tick function on second
  request). (Dmitry)
- Fixed bug #45312 (Segmentation fault on second request for array functions).
  (Dmitry)
- Fixed bug #45303 (Opening php:// wrapper in append mode results in a warning).
  (Arnaud)
- Fixed bug #45251 (double free or corruption with setAttributeNode()). (Rob)
- Fixed bug #45226 and #18916 (xmlrpc_set_type() segfaults and wrong behavior
  with valid ISO8601 date string). (Jeff Lawsons)
- Fixed bug #45220 (curl_read callback returns -1 when needs to return
  size_t (unsigned)). (Felipe)
- Fixed bug #45181 (chdir() should clear relative entries in stat cache).
  (Arnaud)
- Fixed bug #45178 (memory corruption on assignment result of "new" by
  reference). (Dmitry)
- Fixed bug #45166 (substr() overflow changes). (Felipe)
- Fixed bug #45151 (Crash with URI/file..php (filename contains 2 dots)).
  (Fixes CVE-2008-3660) (Dmitry)
- Fixed bug #45139 (ReflectionProperty returns incorrect declaring class).
  (Felipe)
- Fixed bug #45124 ($_FILES['upload']['size'] sometimes return zero and some
  times the filesize). (Arnaud)
- Fixed bug #45028 (CRC32 output endianness is different between crc32() and
  hash()). (Tony)
- Fixed bug #45004 (pg_insert() does not accept 4 digit timezone format).
  (Ilia)
- Fixed bug #44991 (Compile Failure With freetds0.82).
  (jklowden at freetds dot org, matthias at dsx dot at)
- Fixed bug #44938 (gettext functions crash with overly long domain).
  (Christian Schneider, Ilia)
- Fixed bug #44925 (preg_grep() modifies input array). (Nuno)
- Fixed bug #44900 (OpenSSL extension fails to link with OpenSSL 0.9.6).
  (jd at cpanel dot net, Pierre)
- Fixed bug #44891 Memory leak using registerPHPFunctions and XSLT Variable
  as function parameter. (Rob)
- Fixed bug #44882 (SOAP extension object decoding bug). (Dmitry)
- Fixed bug #44830 (Very minor issue with backslash in heredoc). (Matt)
- Fixed bug #44818 (php://memory writeable when opened read only). (Arnaud)
- Fixed bug #44811 (Improve error message when creating a new SoapClient
  that contains invalid data). (Markus Fischer, David C)
- Fixed bug #44798 (Memory leak assigning value to attribute). (Ilia)
- Fixed bug #44716 (Progress notifications incorrect). (Hannes)
- Fixed bug #44712 (stream_context_set_params segfaults on invalid arguments).
  (Hannes)
- Fixed bug #44617 (wrong HTML entity output when substitute_character=entity).
  (Moriyoshi)
- Fixed bug #44607 (stream_get_line unable to correctly identify the "ending"
  in the stream content). (Arnaud)
- Fixed bug #44425 (Extending PDO/MySQL class with a __call() function doesn't
  work). (Johannes)
- Fixed bug #44327 (PDORow::queryString property & numeric offsets / Crash).
  (Felipe)
- Fixed bug #44251, #41125 (PDO + quote() + prepare() can result in segfault).
  (tsteiner at nerdclub dot net)
- Fixed bug #44246 (closedir() accepts a file resource opened by fopen()).
  (Dmitry, Tony)
- Fixed bug #44182 (extract($a, EXTR_REFS) can fail to split copy-on-write
  references). (robin_fernandes at uk dot ibm dot com)
- Fixed bug #44181 (extract($a, EXTR_OVERWRITE|EXTR_REFS) can fail to create
  references to $a). (robin_fernandes at uk dot ibm dot com)
- Fixed bug #44127 (UNIX abstract namespace socket connect does not work).
  (Jani)
- Fixed bug #43993 (mb_substr_count() behaves differently to substr_count()
  with overlapping needles). (Moriyoshi)
- Fixed Bug #43958 (class name added into the error message). (Dmitry)
- Fixed bug #43941 (json_encode silently cuts non-UTF8 strings). (Stas)
- Fixed bug #43925 (Incorrect argument counter in prepared statements with
  pgsql). (Felipe)
- Fixed bug #43731 (socket_getpeername: cannot use on stdin with inetd).
  (Arnaud)
- Fixed bug #43723 (SOAP not sent properly from client for <choice>). (Dmitry)
- Fixed bug #43668 (Added odbc.default_cursortype to control the ODBCcursor
  model). (Patrick)
- Fixed bug #43666 (Fixed code to use ODBC 3.52 datatypes for 64bit
  systems). (Patrick)
- Fixed bug #43540 (rfc1867 handler newlength problem). (Arnaud)
- Fixed bug #43452 (strings containing a weekday, or a number plus weekday
  behaved incorrect of the current day-of-week was the same as the one in the
  phrase). (Derick)
- Fixed bug #43353 (wrong detection of 'data' wrapper causes notice).
  (gk at gknw dot de, Arnaud)
- Fixed bug #43053 (Regression: some numbers shown in scientific notation).
  (int-e at gmx dot de)
- Fixed bug #43045 (SOAP encoding violation on "INF" for type double/float).
  (Dmitry)
- Fixed bug #42862 (IMAP toolkit crash: rfc822.c legacy routine buffer
  overflow). (Fixes CVE-2008-2829) (Dmitry)
- Fixed bug #42855 (dns_get_record() doesn't return all text from TXT record).
  (a dot u dot savchuk at gmail dot com)
- Fixed bug #42737 (preg_split('//u') triggers a E_NOTICE with newlines).
  (Nuno)
- Fixed bug #42718 (FILTER_UNSAFE_RAW not applied when configured as default
  filter). (Arnaud)
- Fixed bug #42604 ("make test" fails with --with-config-file-scan-dir=path).
  (Jani)
- Fixed bug #42473 (ob_start php://output and headers). (Arnaud)
- Fixed bug #42318 (problem with nm on AIX, not finding object files).
  (Dmitry)
- Fixed bug #42294 (Unified solution for round() based on C99 round). (Ilia)
- Fixed bug #42078 (pg_meta_data mix tables metadata from different schemas).
  (Felipe)
- Fixed bug #41348 (OCI8: allow compilation with Oracle 8.1). (Chris Jones)
- Fixed bug #41033 (enable signing with DSA keys.
  (gordyf at google dot com, Pierre)
- Fixed bug #37100 (data is returned truncated with BINARY CURSOR). (Tony)
- Fixed bug #30312 (crash in sybase_unbuffered_query() function). (Timm)
- Fixed bug #24679 (pg_* functions doesn't work using schema). (Felipe)
- Fixed bug #14962 (PECL) (::extractTo 2nd argument is not really optional)
  (Mark van Der Velden)
- Fixed bug #14032 (Mail() always returns false but mail is sent). (Mikko)


01 May 2008, PHP 5.2.6
- Fixed two possible crashes inside posix extension (Tony)
- Fixed incorrect heredoc handling when label is used within the block.
  (Matt)
- Fixed possible stack buffer overflow in FastCGI SAPI. (Andrei Nigmatulin)
- Fixed sending of uninitialized paddings which may contain some information. (Andrei Nigmatulin)
- Fixed a bug in formatting timestamps when DST is active in the default timezone (Derick)
- Properly address incomplete multibyte chars inside escapeshellcmd() (Ilia, Stefan Esser)
- Fix integer overflow in printf(). (Stas, Maksymilian Aciemowicz)
- Fixed security issue detailed in CVE-2008-0599. (Rasmus)
- Fixed potential memleak in stream filter parameter for zlib filter. (Greg)
- Added Reflection API metadata for the methods of the DOM classes. (Sebastian)
- Fixed weird behavior in CGI parameter parsing. (Dmitry, Hannes Magnusson)
- Fixed a safe_mode bypass in cURL identified by Maksymilian Arciemowicz.
  (Ilia)
- Fixed a bug with PDO::FETCH_COLUMN|PDO::FETCH_GROUP mode when a column # by
  which to group by data is specified. (Ilia)
- Fixed segfault in filter extension when using callbacks. (Arnar Mar Sig,
  Felipe)
- Fixed faulty fix for bug #40189 (endless loop in zlib.inflate stream filter). (Greg)
- Upgraded PCRE to version 7.6 (Nuno)

- Fixed bug #44742 (timezone_offset_get() causes segmentation faults). (Derick)
- Fixed bug #44720 (Prevent crash within session_register()). (Scott)
- Fixed bug #44703 (htmlspecialchars() does not detect bad character set argument). (Andy Wharmby)
- Fixed bug #44673 (With CGI argv/argc starts from arguments, not from script) (Dmitry)
- Fixed bug #44667 (proc_open() does not handle pipes with the mode 'wb' correctly). (Jani)
- Fixed bug #44663 (Crash in imap_mail_compose if "body" parameter invalid). (Ilia)
- Fixed bug #44650 (escaepshellscmd() does not check arg count). (Ilia)
- Fixed bug #44613 (Crash inside imap_headerinfo()). (Ilia, jmessa)
- Fixed bug #44603 (Order issues with Content-Type/Length headers on POST). (Ilia)
- Fixed bug #44594 (imap_open() does not validate # of retries parameter). (Ilia)
- Fixed bug #44591 (imagegif's filename parameter). (Felipe)
- Fixed bug #44557 (Crash in imap_setacl when supplied integer as username) (Thomas Jarosch)
- Fixed bug #44487 (call_user_method_array issues a warning when throwing an exception). (David Soria Parra)
- Fixed bug #44478 (Inconsistent behaviour when assigning new nodes). (Rob, Felipe)
- Fixed bug #44445 (email validator does not handle domains starting/ending with a -). (Ilia)
- Fixed bug #44440 (st_blocks undefined under BeOS). (Felipe)
- Fixed bug #44394 (Last two bytes missing from output). (Felipe)
- Fixed bug #44388 (Crash inside exif_read_data() on invalid images) (Ilia)
- Fixed bug #44373 (PDO_OCI extension compile failed). (Felipe)
- Fixed bug #44333 (SEGFAULT when using mysql_pconnect() with client_flags). (Felipe)
- Fixed bug #44306 (Better detection of MIPS processors on Windows). (Ilia)
- Fixed bug #44242 (metaphone('CMXFXM') crashes PHP). (Felipe)
- Fixed bug #44233 (MSG_PEEK undefined under BeOS R5). (jonathonfreeman at gmail dot com, Ilia)
- Fixed bug #44216 (strftime segfaults on large negative value). (Derick)
- Fixed bug #44209 (strtotime() doesn't support 64 bit timestamps on 64 bit platforms). (Derick)
- Fixed bug #44206 (OCI8 selecting ref cursors leads to ORA-1000 maximum open cursors reached). (Oracle Corp.)
- Fixed bug #44200 (A crash in PDO when no bound targets exists and yet bound parameters are present). (Ilia)
- Fixed bug #44197 (socket array keys lost on socket_select). (Felipe)
- Fixed bug #44191 (preg_grep messes up array index). (Felipe)
- Fixed bug #44189 (PDO setAttribute() does not properly validate values for native numeric options). (Ilia)
- Fixed bug #44184 (Double free of loop-variable on exception). (Dmitry)
- Fixed bug #44171 (Invalid FETCH_COLUMN index does not raise an error). (Ilia)
- Fixed bug #44166 (Parameter handling flaw in PDO::getAvailableDrivers()). (Ilia)
- Fixed bug #44159 (Crash: $pdo->setAttribute(PDO::STATEMENT_ATTR_CLASS, NULL)). (Felipe)
- Fixed bug #44152 (Possible crash with syslog logging on ZTS builds). (Ilia)
- Fixed bug #44141 (private parent constructor callable through static function). (Dmitry)
- Fixed bug #44113 (OCI8 new collection creation can fail with OCI-22303). (Oracle Corp.)
- Fixed bug #44069 (Huge memory usage with concatenation using . instead of .=). (Dmitry)
- Fixed bug #44046 (crash inside array_slice() function with an invalid by-ref offset). (Ilia)
- Fixed bug #44028 (crash inside stream_socket_enable_crypto() when enabling encryption without crypto type). (Ilia)
- Fixed bug #44018 (RecursiveDirectoryIterator options inconsistancy). (Marcus)
- Fixed bug #44008 (OCI8 incorrect usage of OCI-Lob->close crashes PHP). (Oracle Corp.)
- Fixed bug #43998 (Two error messages returned for incorrect encoding for mb_strto[upper|lower]). (Rui)
- Fixed bug #43994 (mb_ereg 'successfully' matching incorrect). (Rui)
- Fixed bug #43954 (Memory leak when sending the same HTTP status code multiple times). (Scott)
- Fixed bug #43927 (koi8r is missing from html_entity_decode()). (andy at demos dot su, Tony)
- Fixed bug #43912 (Interbase column names are truncated to 31 characters). (Ilia)
- Fixed bug #43875 (Two error messages returned for $new and $flag argument in mysql_connect()). (Hannes)
- Fixed bug #43863 (str_word_count() breaks on cyrillic "ya" in locale cp1251). (phprus at gmail dot com, Tony)
- Fixed bug #43841 (mb_strrpos offset is byte count for negative values). (Rui)
- Fixed bug #43840 (mb_strpos bounds check is byte count rather than a character count). (Rui)
- Fixed bug #43808 (date_create never fails (even when it should)). (Derick)
- Fixed bug #43793 (zlib filter is unable to auto-detect gzip/zlib file headers). (Greg)
- Fixed bug #43703 (Signature compatibility check broken). (Dmitry)
- Fixed bug #43677 (Inconsistent behaviour of include_path set with php_value). (manuel at mausz dot at)
- Fixed bug #43663 (Extending PDO class with a __call() function doesn't work). (David Soria Parra)
- Fixed bug #43647 (Make FindFile use PATH_SEPARATOR instead of ";"). (Ilia)
- Fixed bug #43635 (mysql extension ingores INI settings on NULL values passed to mysql_connect()). (Ilia)
- Fixed bug #43620 (Workaround for a bug inside libcurl 7.16.2 that can result in a crash). (Ilia)
- Fixed bug #43614 (incorrect processing of numerical string keys of array in arbitrary serialized data). (Dmitriy Buldakov, Felipe)
- Fixed bug #43606 (define missing depencies of the exif extension). (crrodriguez at suse dot de)
- Fixed bug #43589 (a possible infinite loop in bz2_filter.c). (Greg)
- Fixed bug #43580 (removed bogus declaration of a non-existent php_is_url() function). (Ilia)
- Fixed bug #43559 (array_merge_recursive() doesn't behave as expected with duplicate NULL values). (Felipe, Tony)
- Fixed bug #43533 (escapeshellarg('') returns null). (Ilia)
- Fixed bug #43527 (DateTime created from a timestamp reports environment timezone). (Derick)
- Fixed bug #43522 (stream_get_line() eats additional characters). (Felipe, Ilia, Tony)
- Fixed bug #43507 (SOAPFault HTTP Status 500 - would like to be able to set the HTTP Status). (Dmitry)
- Fixed bug #43505 (Assign by reference bug). (Dmitry)
- Fixed bug #43498 (file_exists() on a proftpd server got SIZE not allowed in ASCII mode). (Ilia, crrodriguez at suse dot de)
- Fixed bug #43497 (OCI8 XML/getClobVal aka temporary LOBs leak UGA memory). (Chris)
- Fixed bug #43495 (array_merge_recursive() crashes with recursive arrays). (Ilia)
- Fixed bug #43493 (pdo_pgsql does not send username on connect when password is not available). (Ilia)
- Fixed bug #43491 (Under certain conditions, file_exists() never returns). (Dmitry)
- Fixed bug #43483 (get_class_methods() does not list all visible methods). (Dmitry)
- Fixed bug #43482 (array_pad() does not warn on very small pad numbers). (Ilia)
- Fixed bug #43457 (Prepared statement with incorrect parms doesn't throw exception with pdo_pgsql driver). (Ilia)
- Fixed bug #43450 (Memory leak on some functions with implicit object __toString() call). (David C.)
- Fixed bug #43386 (array_globals not reset to 0 properly on init). (Ilia)
- Fixed bug #43377 (PHP crashes with invalid argument for DateTimeZone). (Ilia)
- Fixed bug #43373 (pcntl_fork() should not raise E_ERROR on error). (Ilia)
- Fixed bug #43364 (recursive xincludes don't remove internal xml nodes properly). (Rob, patch from ddb@bitxtender.de)
- Fixed bug #43301 (mb_ereg*_replace() crashes when replacement string is invalid PHP expression and 'e' option is used). (Jani)
- Fixed bug #43295 (crash because of uninitialized SG(sapi_headers).mimetype). (Dmitry)
- Fixed bug #43293 (Multiple segfaults in getopt()). (Hannes)
- Fixed bug #43279 (pg_send_query_params() converts all elements in 'params' to strings). (Ilia)
- Fixed bug #43276 (Incomplete fix for bug #42739, mkdir() under safe_mode). (Ilia)
- Fixed bug #43248 (backward compatibility break in realpath()). (Dmitry)
- Fixed bug #43221 (SimpleXML adding default namespace in addAttribute). (Rob)
- Fixed bug #43216 (stream_is_local() returns false on "file://"). (Dmitry)
- Fixed bug #43201 (Crash on using uninitialized vals and __get/__set). (Dmitry)
- Fixed bug #43182 (file_put_contents() LOCK_EX does not work properly on file truncation). (Ilia)
- Fixed bug #43175 (__destruct() throwing an exception with __call() causes segfault). (Dmitry)
- Fixed bug #43128 (Very long class name causes segfault). (Dmitry)
- Fixed bug #43105 (PHP seems to fail to close open files). (Hannes)
- Fixed bug #43092 (curl_copy_handle() crashes with > 32 chars long URL). (Jani)
- Fixed bug #43003 (Invalid timezone reported for DateTime objects constructed using a timestamp). (Derick)
- Fixed bug #42978 (mismatch between number of bound params and values causes a crash in pdo_pgsql). (Ilia)
- Fixed bug #42945 (preg_split() swallows part of the string). (Nuno)
- Fixed bug #42937 (__call() method not invoked when methods are called on parent from child class). (Dmitry)
- Fixed bug #42841 (REF CURSOR and oci_new_cursor() crash PHP). (Chris)
- Fixed bug #42838 (Wrong results in array_diff_uassoc) (Felipe)
- Fixed bug #42779 (Incorrect forcing from HTTP/1.0 request to HTTP/1.1 response). (Ilia)
- Fixed bug #42736 (xmlrpc_server_call_method() crashes). (Tony)
- Fixed bug #42692 (Procedure 'int1' not present with doc/lit SoapServer). (Dmitry)
- Fixed bug #42548 (mysqli PROCEDURE calls can't return result sets). (Hartmut)
- Fixed bug #42505 (new sendmail default breaks on Netware platform) (Guenter Knauf)
- Fixed bug #42369 (Implicit conversion to string leaks memory). (David C., Rob).
- Fixed bug #42272 (var_export() incorrectly escapes char(0)). (Derick)
- Fixed bug #42261 (Incorrect lengths for date and boolean data types). (Ilia)
- Fixed bug #42190 (Constructing DateTime with TimeZone Indicator invalidates DateTimeZone). (Derick)
- Fixed bug #42177 (Warning "array_merge_recursive(): recursion detected" comes again...). (Felipe)
- Fixed bug #41941 (oci8 extension not lib64 savvy). (Chris)
- Fixed bug #41828 (Failing to call RecursiveIteratorIterator::__construct() causes a sefault). (Etienne)
- Fixed bug #41599 (setTime() fails after modify() is used). (Derick)
- Fixed bug #41562 (SimpleXML memory issue). (Rob)
- Fixed bug #40013 (php_uname() does not return nodename on Netware (Guenter Knauf)
- Fixed bug #38468 (Unexpected creation of cycle). (Dmitry)
- Fixed bug #32979 (OpenSSL stream->fd casts broken in 64-bit build) (stotty at tvnet dot hu)

08 Nov 2007, PHP 5.2.5
- Upgraded PCRE to version 7.3 (Nuno)
- Added optional parameter $provide_object to debug_backtrace(). (Sebastian)
- Added alpha support for imagefilter() IMG_FILTER_COLORIZE. (Pierre)
- Added ability to control memory consumption between request using
  ZEND_MM_COMPACT environment variable. (Dmitry)

- Improved speed of array_intersect_key(), array_intersect_assoc(),
  array_uintersect_assoc(), array_diff_key(), array_diff_assoc() and
  array_udiff_assoc(). (Dmitry)

- Fixed move_uploaded_file() to always set file permissions of resulting file
  according to UMASK. (Andrew Sitnikov)
- Fixed possible crash in ext/soap because of uninitialized value. (Zdash Urf)
- Fixed regression in glob() when enforcing safe_mode/open_basedir checks on
  paths containing '*'. (Ilia)
- Fixed "mail.force_extra_parameters" php.ini directive not to be modifiable
  in .htaccess due to the security implications - reported by SecurityReason.
  (Stas)
- Fixed PDO crash when driver returns empty LOB stream. (Stas)
- Fixed dl() to only accept filenames - reported by Laurent Gaffie. (Stas)
- Fixed dl() to limit argument size to MAXPATHLEN (CVE-2007-4887).
  (Christian Hoffmann)
- Fixed iconv_*() functions to limit argument sizes as workaround to libc
  bug (CVE-2007-4783, CVE-2007-4840 by Laurent Gaffie).
  (Christian Hoffmann, Stas)
- Fixed missing brackets leading to build warning and error in the log.
  Win32 code. (Andrey)
- Fixed leaks with multiple connects on one mysqli object. (Andrey)
- Fixed endianness detection on MacOS when building universal binary.
  (Uwe Schindler, Christian Speich, Tony)
- Fixed possible triggering of buffer overflows inside glibc
  implementations of the fnmatch(), setlocale() and glob() functions.
  Reported by Laurent Gaffie. (Ilia)
- Fixed imagerectangle regression with 1x1 rectangle (libgd #106). (Pierre)
- Fixed htmlentities/htmlspecialchars not to accept partial multibyte
  sequences. (Stas)

- Fixed bug #43196 (array_intersect_assoc() crashes with non-array input).
  (Jani)
- Fixed bug #43139 (PDO ignores ATTR_DEFAULT_FETCH_MODE in some cases with
  fetchAll()). (Ilia)
- Fixed bug #43137 (rmdir() and rename() do not clear statcache). (Jani)
- Fixed bug #43130 (Bound parameters cannot have - in their name). (Ilia)
- Fixed bug #43099 (XMLWriter::endElement() does not check # of params).
  (Ilia)
- Fixed bug #43020 (Warning message is missing with shuffle() and more
  than one argument). (Scott)
- Fixed bug #42976 (Crash when constructor for newInstance() or
  newInstanceArgs() fails) (Ilia)
- Fixed bug #42943 (ext/mssql: Move *timeout initialization from RINIT
  to connect time). (Ilia)
- Fixed bug #42917 (PDO::FETCH_KEY_PAIR doesn't work with setFetchMode).
  (Ilia)
- Fixed bug #42890 (Constant "LIST" defined by mysqlclient and c-client).
  (Andrey)
- Fixed bug #42869 (automatic session id insertion adds sessions id to
  non-local forms). (Ilia)
- Fixed bug #42818 ($foo = clone(array()); leaks memory). (Dmitry)
- Fixed bug #42817 (clone() on a non-object does not result in a fatal
  error). (Ilia)
- Fixed bug #42785 (json_encode() formats doubles according to locale rather
  then following standard syntax). (Ilia)
- Fixed bug #42783 (pg_insert() does not accept an empty list for
  insertion). (Ilia)
- Fixed bug #42773 (WSDL error causes HTTP 500 Response). (Dmitry)
- Fixed bug #42772 (Storing $this in a static var fails while handling a cast
  to string). (Dmitry)
- Fixed bug #42767 (highlight_string() truncates trailing comment). (Ilia)
- Fixed bug #42739 (mkdir() doesn't like a trailing slash when safe_mode is
  enabled). (Ilia)
- Fixed bug #42703 (Exception raised in an iterator::current() causes segfault
  in FilterIterator) (Marcus)
- Fixed bug #42699 (PHP_SELF duplicates path). (Dmitry)
- Fixed bug #42654 (RecursiveIteratorIterator modifies only part of leaves)
  (Marcus)
- Fixed bug #42643 (CLI segfaults if using ATTR_PERSISTENT). (Ilia)
- Fixed bug #42637 (SoapFault : Only http and https are allowed). (Bill Moran)
- Fixed bug #42629 (Dynamically loaded PHP extensions need symbols exported
  on MacOSX). (jdolecek at NetBSD dot org)
- Fixed bug #42627 (bz2 extension fails to build with -fno-common).
  (dolecek at netbsd dot org)
- Fixed Bug #42596 (session.save_path MODE option does not work). (Ilia)
- Fixed bug #42590 (Make the engine recognize \v and \f escape sequences).
  (Ilia)
- Fixed bug #42587 (behavior change regarding symlinked .php files). (Dmitry)
- Fixed bug #42579 (apache_reset_timeout() does not exist). (Jani)
- Fixed bug #42549 (ext/mysql failed to compile with libmysql 3.23). (Scott)
- Fixed bug #42523 (PHP_SELF duplicates path). (Dmitry)
- Fixed bug #42512 (ip2long('255.255.255.255') should return 4294967295 on
  64-bit PHP). (Derick)
- Fixed bug #42506 (php_pgsql_convert() timezone parse bug) (nonunnet at
  gmail dot com, Ilia)
- Fixed bug #42496 (OCI8 cursor is not closed when using 2 clobs in a select
  query). (Oracle Corp.)
- Fixed bug #42462 (Segmentation when trying to set an attribute in a
  DOMElement). (Rob)
- Fixed bug #42453 (CGI SAPI does not shut down cleanly with -i/-m/-v cmdline
  options). (Dmitry)
- Fixed bug #42452 (PDO classes do not expose Reflection API information).
  (Hannes)
- Fixed bug #42468 (Write lock on file_get_contents fails when using a
  compression stream). (Ilia)
- Fixed bug #42488 (SoapServer reports an encoding error and the error itself
  breaks). (Dmitry)
- Fixed bug #42378 (mysqli_stmt_bind_result memory exhaustion). (Andrey)
- Fixed bug #42359 (xsd:list type not parsed). (Dmitry)
- Fixed bug #42326 (SoapServer crash). (Dmitry)
- Fixed bug #42214 (SoapServer sends clients internal PHP errors). (Dmitry)
- Fixed bug #42189 (xmlrpc_set_type() crashes php on invalid datetime
  values). (Ilia)
- Fixed bug #42139 (XMLReader option constants are broken using XML()). (Rob)
- Fixed bug #42086 (SoapServer return Procedure '' not present for WSIBasic
  compliant wsdl). (Dmitry)
- Fixed bug #41822 (Relative includes broken when getcwd() fails). (Ab5602,
  Jani)
- Fixed bug #41561 (Values set with php_admin_* in httpd.conf can be overwritten
  with ini_set()). (Stas, Jani)
- Fixed bug #39651 (proc_open() append mode doesn't work on windows). (Nuno)

30 Aug 2007, PHP 5.2.4
- Removed --enable-versioning configure option. (Jani)

- Upgraded PCRE to version 7.2 (Nuno)
- Updated timezone database to version 2007.6. (Derick)

- Improved openssl_x509_parse() to return extensions in readable form. (Dmitry)

- Enabled changing the size of statement cache for non-persistent OCI8
  connections. (Chris Jones, Tony)

- Changed "display_errors" php.ini option to accept "stderr" as value which
  makes the error messages to be outputted to STDERR instead of STDOUT with
  CGI and CLI SAPIs (FR #22839). (Jani)
- Changed error handler to send HTTP 500 instead of blank page on PHP errors.
  (Dmitry, Andrei Nigmatulin)
- Changed mail() function to be always available. (Johannes)

- Added check for unknown options passed to configure. (Jani)
- Added persistent connection status checker to pdo_pgsql.
  (Elvis Pranskevichus, Ilia)
- Added support for ATTR_TIMEOUT inside pdo_pgsql driver. (Ilia)
- Added php_ini_loaded_file() function which returns the path to the actual
  php.ini in use. (Jani)
- Added GD version constants GD_MAJOR_VERSION, GD_MINOR_VERSION,
  GD_RELEASE_VERSION, GD_EXTRA_VERSION and GD_VERSION_STRING. (Pierre)
- Added missing open_basedir checks to CGI.
  (anight at eyelinkmedia dot com, Tony)
- Added missing format validator to unpack() function. (Ilia)
- Added missing error check inside bcpowmod(). (Ilia)
- Added CURLOPT_PRIVATE & CURLINFO_PRIVATE constants.
  (Andrey A. Belashkov, Tony)
- Added missing MSG_EOR and MSG_EOF constants to sockets extension. (Jani)
- Added PCRE_VERSION constant. (Tony)
- Added ReflectionExtension::info() function to print the phpinfo()
  block for an extension. (Johannes)

- Implemented FR #41884 (ReflectionClass::getDefaultProperties() does not
  handle static attributes). (Tony)

- Fixed "Floating point exception" inside wordwrap().
  (Mattias Bengtsson, Ilia)
- Fixed several integer overflows in ImageCreate(), ImageCreateTrueColor(),
  ImageCopyResampled() and ImageFilledPolygon() reported by Mattias Bengtsson.
  (Tony)
- Fixed size calculation in chunk_split(). (Stas)
- Fixed integer overflow in str[c]spn(). (Stas)
- Fixed money_format() not to accept multiple %i or %n tokens.
  (Stas, Ilia)
- Fixed zend_alter_ini_entry() memory_limit interruption
  vulnerability. (Ilia)
- Fixed INFILE LOCAL option handling with MySQL extensions not to be
  allowed when open_basedir or safe_mode is active. (Stas)
- Fixed session.save_path and error_log values to be checked against
  open_basedir and safe_mode (CVE-2007-3378) (Stas, Maksymilian Arciemowicz)
- Fixed possible invalid read in glob() win32 implementation (CVE-2007-3806).
  (Tony)
- Improved fix for MOPB-03-2007. (Ilia)
- Corrected fix for CVE-2007-2872. (Ilia)

- Fixed possible crash in imagepsloadfont(), work around a bug in the pslib on
  Windows. (Pierre)
- Fixed oci8 and PDO_OCI extensions to allow configuring with Oracle 11g
  client libraries. (Chris Jones)
- Fixed EOF handling in case of reading from file opened in write only mode.
  (Dmitry)
- Fixed var_export() to use the new H modifier so that it can generate
  parseable PHP code for floats, independent of the locale. (Derick)
- Fixed regression introduced by the fix for the libgd bug #74. (Pierre)
- Fixed SimpleXML's behavior when used with empty(). (Sara)
- Fixed crash in OpenSSL extension because of non-string passphrase. (Dmitry)

- Fixed PECL Bug #11345 (PDO_OCI crash after National language Support "NLS"
  environment initialization error). (Chris Jones)
- Fixed PECL bug #11216 (crash in ZipArchive::addEmptyDir when a directory
  already exists). (Pierre)

- Fixed bug #43926 (isInstance() isn't equivalent to instanceof operator). (Marcus)
- Fixed bug #42368 (Incorrect error message displayed by pg_escape_string).
  (Ilia)
- Fixed bug #42365 (glob() crashes and/or accepts way too many flags).
  (Jani)
- Fixed Bug #42364 (Crash when using getRealPath with DirectoryIterator).
  (Johannes)
- Fixed bug #42292 ($PHP_CONFIG not set for phpized builds). (Jani)
- Fixed bug #42261 (header wrong for date field).
  (roberto at spadim dot com dot br, Ilia)
- Fixed bug #42259 (SimpleXMLIterator loses ancestry). (Rob)
- Fixed bug #42247 (ldap_parse_result() not defined under win32). (Jani)
- Fixed bug #42243 (copy() does not output an error when the first arg is a
  dir). (Ilia)
- Fixed bug #42242 (sybase_connect() crashes). (Ilia)
- Fixed bug #42237 (stream_copy_to_stream returns invalid values for mmaped
  streams). (andrew dot minerd at sellingsource dot com, Ilia)
- Fixed bug #42233 (Problems with æøå in extract()). (Jani)
- Fixed bug #42222 (possible buffer overflow in php_openssl_make_REQ). (Pierre)
- Fixed bug #42211 (property_exists() fails to find protected properties
  from a parent class). (Dmitry)
- Fixed bug #42208 (substr_replace() crashes when the same array is passed
  more than once). (crrodriguez at suse dot de, Ilia)
- Fixed bug #42198 (SCRIPT_NAME and PHP_SELF truncated when inside a userdir
  and using PATH_INFO). (Dmitry)
- Fixed bug #42195 (C++ compiler required always). (Jani)
- Fixed bug #42183 (classmap causes crash in non-wsdl mode). (Dmitry)
- Fixed bug #42173 (oci8 INTERVAL and TIMESTAMP type fixes). (Chris)
- Fixed bug #42151 (__destruct functions not called after catching a SoapFault
  exception). (Dmitry)
- Fixed bug #42142 (substr_replace() returns FALSE when length > string length).
  (Ilia)
- Fixed bug #42135 (Second call of session_start() causes creation of SID).
  (Ilia)
- Fixed bug #42134 (oci_error() returns false after oci_new_collection() fails).
  (Tony)
- Fixed bug #42119 (array_push($arr,&$obj) doesn't work with
  zend.ze1_compatibility_mode On). (Dmitry)
- Fixed bug #42117 (bzip2.compress loses data in internal buffer).
  (Philip, Ilia)
- Fixed bug #42112 (deleting a node produces memory corruption). (Rob)
- Fixed bug #42107 (sscanf broken when using %2$s format parameters). (Jani)
- Fixed bug #42090 (json_decode causes segmentation fault). (Hannes)
- Fixed bug #42082 (NodeList length zero should be empty). (Hannes)
- Fixed bug #42072 (No warning message for clearstatcache() with arguments).
  (Ilia)
- Fixed bug #42071 (ini scanner allows using NULL as option name). (Jani)
- Fixed bug #42027 (is_file() / is_dir() matches file/dirnames with wildcard char
  or trailing slash in Windows). (Dmitry)
- Fixed bug #42019 (configure option --with-adabas=DIR does not work). (Jani)
- Fixed bug #42015 (ldap_rename(): server error "DSA is unwilling to perform").
  (bob at mroczka dot com, Jani)
- Fixed bug #42009 (is_a() and is_subclass_of() should NOT call autoload, in the
  same way as "instanceof" operator). (Dmitry)
- Fixed bug #41989 (move_uploaded_file() & relative path in ZTS mode). (Tony)
- Fixed bug #41984 (Hangs on large SoapClient requests). (Dmitry)
- Fixed bug #41983 (Error Fetching http headers terminated by '\n'). (Dmitry)
- Fixed bug #41973 (--with-ldap=shared fails with LDFLAGS="-Wl,--as-needed"). (Nuno)
- Fixed bug #41971 (PDOStatement::fetch and PDOStatement::setFetchMode causes
  unexpected behavior). (Ilia)
- Fixed bug #41964 (strtotime returns a timestamp for non-time string of
  pattern '(A|a) .+'). (Derick)
- Fixed bug #41961 (Ensure search for hidden private methods does not stray from
  class hierarchy). (robin_fernandes at uk dot ibm dot com)
- Fixed bug #41947 (SimpleXML incorrectly registers empty strings asnamespaces).
  (Rob)
- Fixed bug #41929 (Foreach on object does not iterate over all visible properties).
  (Dmitry)
- Fixed bug #41919 (crash in string to array conversion).
  (judas dot iscariote at gmail dot com, Ilia)
- Fixed bug #41909 (var_export() is locale sensitive when exporting float
  values). (Derick)
- Fixed bug #41908 (CFLAGS="-Os" ./configure --enable-debug fails).
  (christian at hoffie dot info, Tony)
- Fixed bug #41904 (proc_open(): empty env array should cause empty environment
  to be passed to process). (Jani)
- Fixed bug #41867 (SimpleXML: getName is broken). (Rob)
- Fixed bug #41865 (fputcsv(): 2nd parameter is not optional). (Jani)
- Fixed bug #41861 (SimpleXML: getNamespaces() returns the namespaces of a node's
  siblings). (Rob)
- Fixed bug #41845 (pgsql extension does not compile with PostgreSQL <7.4). (Ilia)
- Fixed bug #41844 (Format returns incorrect number of digits for negative years
  -0001 to -0999). (Derick)
- Fixed bug #41842 (Cannot create years < 0100 & negative years with date_create
  or new DateTime). (Derick)
- Fixed bug #41833 (addChild() on a non-existent node, no node created,
  getName() segfaults). (Rob)
- Fixed bug #41831 (pdo_sqlite prepared statements convert resources to
  strings). (Ilia)
- Fixed bug #41815 (Concurrent read/write fails when EOF is reached). (Sascha)
- Fixed bug #41813 (segmentation fault when using string offset as an object).
  (judas dot iscariote at gmail dot com, Tony)
- Fixed bug #41795 (checkdnsrr does not support DNS_TXT type).
  (lucas at facebook dot com, Tony)
- Fixed bug #41773 (php_strip_whitespace() sends headers with errors
  suppressed). (Tony)
- Fixed bug #41770 (SSL: fatal protocol error due to buffer issues). (Ilia)
- Fixed bug #41765 (Recode crashes/does not work on amd64).
  (nexus at smoula dot net, Stas)
- Fixed bug #41724 (libxml_get_last_error() - errors service request scope).
  (thekid at php dot net, Ilia)
- Fixed bug #41717 (imagepolygon does not respect thickness). (Pierre)
- Fixed bug #41713 (Persistent memory consumption on win32 since 5.2). (Dmitry)
- Fixed bug #41711 (NULL temporary lobs not supported in OCI8).
  (Chris Jones, Tony)
- Fixed bug #41709 (strtotime() does not handle 00.00.0000). (Derick)
- Fixed bug #41698 (float parameters truncated to integer in prepared
  statements). (Ilia)
- Fixed bug #41692 (ArrayObject shows weird behavior in respect to
  inheritance). (Tony)
- Fixed bug #41691 (ArrayObject::exchangeArray hangs Apache). (Tony)
- Fixed bug #41686 (Omitting length param in array_slice not possible). (Ilia)
- Fixed bug #41685 (array_push() fails to warn when next index is
  already occupied). (Ilia)
- Fixed bug #41655 (open_basedir bypass via glob()). (Ilia)
- Fixed bug #41640 (get_class_vars produces error on class constants).
  (Johannes)
- Fixed bug #41635 (SoapServer and zlib.output_compression with FastCGI
  result in major slowdown). (Dmitry)
- Fixed bug #41633 (Crash instantiating classes with self-referencing
  constants). (Dmitry)
- Fixed bug #41630 (segfault when an invalid color index is present in the
  image data). (Reported by Elliot <wccoder@gmail dot com>) (Pierre)
- Fixed bug #41628 (PHP settings leak between Virtual Hosts in Apache 1.3).
  (Scott, manuel at mausz dot at)
- Fixed bug #41608 (segfault on a weird code with objects and switch()).
  (Tony)
- Fixed bug #41600 (url rewriter tags doesn't work with namespaced tags).
  (Ilia)
- Fixed bug #41596 (Fixed a crash inside pdo_pgsql on some non-well-formed
  SQL queries). (Ilia)
- Fixed bug #41594 (OCI8 statement cache is flushed too frequently). (Tony)
- Fixed bug #41582 (SimpleXML crashes when accessing newly created element).
  (Tony)
- Fixed bug #41576 (configure failure when using --without-apxs or some other
  SAPIs disabling options). (Jani)
- Fixed bug #41567 (json_encode() double conversion is inconsistent with PHP).
  (Lucas, Ilia)
- Fixed bug #41566 (SOAP Server not properly generating href attributes).
  (Dmitry)
- Fixed bug #41555 (configure failure: regression caused by fix for #41265).
  (Jani)
- Fixed bug #41527 (WDDX deserialize numeric string array key).
  (Matt, Ilia)
- Fixed bug #41523 (strtotime('0000-00-00 00:00:00') is parsed as 1999-11-30).
  (Derick)
- Fixed bug #41518 (file_exists() warns of open_basedir restriction on
  non-existent file). (Tony)
- Fixed bug #41445 (parse_ini_file() has a problem with certain types of
  integer as sections). (Tony)
- Fixed bug #41433 (DBA: configure fails to include correct db.h for db4).
  (Jani)
- Fixed bug #41372 (Internal pointer of source array resets during array
  copying). (Dmitry)
- Fixed bug #41350 (my_thread_global_end() error during request shutdown on
  Windows). (Scott, Andrey)
- Fixed bug #41278 (get_loaded_extensions() should list Zend extensions).
  (Johannes)
- Fixed bug #41127 (Memory leak in ldap_{first|next}_attribute functions).
  (Jani)
- Fixed bug #40757 (get_object_vars get nothing in child class). (Dmitry)
- Fixed bug #40705 (Iterating within function moves original array pointer).
  (Dmitry)
- Fixed bug #40509 (key() function changed behaviour if global array is used
  within function). (Dmitry)
- Fixed bug #40419 (Trailing slash in CGI request does not work). (Dmitry)
- Fixed bug #39330 (apache2handler does not call shutdown actions before
  apache child die). (isk at ecommerce dot com, Gopal, Tony)
- Fixed bug #39291 (ldap_sasl_bind() misses the sasl_authc_id parameter).
  (diafour at gmail dot com, Jani)
- Fixed bug #37715 (array pointers resetting on copy). (Dmitry)
- Fixed bug #37273 (Symlinks and mod_files session handler allow open_basedir
  bypass). (Ilia)
- Fixed bug #36492 (Userfilters can leak buckets). (Sara)
- Fixed bugs #36796, #36918, #41371 (stream_set_blocking() does not work).
  (Jani)
- Fixed bug #35981 (pdo-pgsql should not use pkg-config when not present).
  (Jani)
- Fixed bug #31892 (PHP_SELF incorrect without cgi.fix_pathinfo, but turning on
  screws up PATH_INFO). (Dmitry)
- Fixed bug #21197 (socket_read() outputs error with PHP_NORMAL_READ).
  (Nuno, Jani)

31 May 2007, PHP 5.2.3
- Changed CGI install target to php-cgi and 'make install' to install CLI
  when CGI is selected. (Jani)
- Changed JSON maximum nesting depth from 20 to 128. (Rasmus)

- Improved compilation of heredocs and interpolated strings. (Matt, Dmitry)
- Optimized out a couple of per-request syscalls. (Rasmus)
- Optimized digest generation in md5() and sha1() functions. (Ilia)
- Upgraded bundled SQLite 3 to version 3.3.17. (Ilia)

- Added "max_input_nesting_level" php.ini option to limit nesting level of
  input variables. Fix for MOPB-03-2007. (Stas)
- Added a 4th parameter flag to htmlspecialchars() and htmlentities() that
  makes the function not encode existing html entities. (Ilia)
- Added PDO::FETCH_KEY_PAIR mode that will fetch a 2 column result set into
  an associated array. (Ilia)
- Added CURLOPT_TIMEOUT_MS and CURLOPT_CONNECTTIMEOUT_MS cURL constants. (Sara)
- Added --ini switch to CLI that prints out configuration file names. (Marcus)
- Added mysql_set_charset() to allow runtime altering of connection encoding.
  (Scott)

- Implemented FR #41416 (getColumnMeta() should also return table name). (Tony)

- Fixed an integer overflow inside chunk_split(). Identified by Gerhard Wagner.
  (Ilia)
- Fixed SOAP extension's handler() to work even when
  "always_populate_raw_post_data" is off. (Ilia)
- Fixed possible infinite loop in imagecreatefrompng. (libgd #86)
  (by Xavier Roche, CVE-2007-2756). (Pierre)
- Fixed ext/filter Email Validation Vulnerability (MOPB-45 by Stefan Esser).
  (Ilia)
- Fixed altering $this via argument named "this". (Dmitry)
- Fixed PHP CLI usage of php.ini from the binary location. (Hannes)
- Fixed segfault in strripos(). (Tony, Joxean Koret)
- Fixed bug #41693 (scandir() allows empty directory names). (Ilia)
- Fixed bug #41673 (json_encode breaks large numbers in arrays). (Ilia)
- Fixed bug #41525 (ReflectionParameter::getPosition() not available). (Marcus)
- Fixed bug #41511 (Compile failure under IRIX 6.5.30 building md5.c). (Jani)
- Fixed bug #41504 (json_decode() incorrectly decodes JSON arrays with empty
  string keys). (Ilia)
- Fixed bug #41492 (open_basedir/safe_mode bypass inside realpath()). (Ilia)
- Fixed bug #41477 (no arginfo about SoapClient::__soapCall()). (Ilia)
- Fixed bug #41455 (ext/dba/config.m4 pollutes global $LIBS and $LDFLAGS).
  (mmarek at suse dot cz, Tony)
- Fixed bug #41442 (imagegd2() under output control). (Tony)
- Fixed bug #41430 (Fatal error with negative values of maxlen parameter of
  file_get_contents()). (Tony)
- Fixed bug #41423 (PHP assumes wrongly that certain ciphers are enabled in
  OpenSSL). (Pierre)
- Fixed bug #41421 (Uncaught exception from a stream wrapper segfaults).
  (Tony, Dmitry)
- Fixed bug #41403 (json_decode cannot decode floats if localeconv
  decimal_point is not '.'). (Tony)
- Fixed bug #41401 (wrong unary operator precedence). (Stas)
- Fixed bug #41394 (dbase_create creates file with corrupted header). (Tony)
- Fixed bug #41390 (Clarify error message with invalid protocol scheme).
  (Scott)
- Fixed bug #41378 (fastcgi protocol lacks support for Reason-Phrase in
  "Status:" header). (anight at eyelinkmedia dot com, Dmitry)
- Fixed bug #41374 (whole text concats values of wrong nodes). (Rob)
- Fixed bug #41358 (configure cannot determine SSL lib with libcurl >= 7.16.2).
  (Mike)
- Fixed bug #41353 (crash in openssl_pkcs12_read() on invalid input). (Ilia)
- Fixed bug #41351 (Invalid opcode with foreach ($a[] as $b)). (Dmitry, Tony)
- Fixed bug #41347 (checkdnsrr() segfaults on empty hostname). (Scott)
- Fixed bug #41337 (WSDL parsing doesn't ignore non soap bindings). (Dmitry)
- Fixed bug #41326 (Writing empty tags with Xmlwriter::WriteElement[ns])
  (Pierre)
- Fixed bug #41321 (downgrade read errors in getimagesize() to E_NOTICE).
  (Ilia)
- Fixed bug #41304 (compress.zlib temp files left). (Dmitry)
- Fixed bug #41293 (Fixed creation of HTTP_RAW_POST_DATA when there is no
  default post handler). (Ilia)
- Fixed bug #41291 (FastCGI does not set SO_REUSEADDR).
  (fmajid at kefta dot com, Dmitry)
- Fixed gd build when used with freetype 1.x (Pierre, Tony)
- Fixed bug #41287 (Namespace functions don't allow xmlns definition to be
  optional). (Rob)
- Fixed bug #41285 (Improved fix for CVE-2007-1887 to work with non-bundled
  sqlite2 lib). (Ilia)
- Fixed bug #41283 (Bug with deserializing array key that are doubles or
  floats in wddx). (Ilia)
- Fixed bug #41257 (lookupNamespaceURI does not work as expected). (Rob)
- Fixed bug #41236 (Regression in timeout handling of non-blocking SSL
  connections during reads and writes). (Ilia)
- Fixed bug #41134 (zend_ts_hash_clean not thread-safe).
  (marco dot cova at gmail dot com, Tony)
- Fixed bug #41097 (ext/soap returning associative array as indexed without
  using WSDL). (Dmitry)
- Fixed bug #41004 (minOccurs="0" and null class member variable). (Dmitry)
- Fixed bug #39542 (Behavior of require/include different to < 5.2.0).
  (Dmitry)

03 May 2007, PHP 5.2.2
- Improved bundled GD
  . Sync to 2.0.35
  . Added imagegrabwindow and imagegrabscreen, capture a screen or a
    window using its handle (Pierre)
  . colors allocated henceforth from the resulting image overwrite the palette
    colors (Rob Leslie)
  . Improved thread safety of the gif support (Roman Nemecek, Nuno, Pierre)
  . Use the dimension of the GIF frame to create the destination image (Pierre)
  . Load only once the local color map from a GIF data (Pierre)
  . Improved thread safety of the freetype cache (Scott MacVicar, Nuno, Pierre)
  . imagearc huge CPU usage with large angles, libgd bug #74 (Pierre)
- Improved FastCGI SAPI to support external pipe and socket servers on win32.
  (Dmitry)
- Improved Zend Memory Manager
  . guarantee of reasonable time for worst cases of best-fit free block
    searching algorithm. (Dmitry)
  . better cache usage and less fragmentation on erealloc() (Tony, Dmitry)
- Improved SPL (Marcus)
  . Added SplFileInfo::getBasename(), DirectoryIterator::getBasename().
  . Added SplFileInfo::getLinkTarget(), SplFileInfo::getRealPath().
  . Made RecursiveFilterIterator::accept() abstract as stated in documentation.
- Improved SOAP
  . Added ability to encode arrays with "SOAP-ENC:Array" type instead of WSDL
    type. To activate the ability use "feature"=>SOAP_USE_XSI_ARRAY_TYPE
    option in SoapClient/SoapServer constructors. (Rob, Dmitry)

- Added GMP_VERSION constant. (Tony)
- Added --ri switch to CLI which allows to check extension information. (Marcus)
- Added tidyNode::getParent() method (John, Nuno)
- Added openbasedir and safemode checks in zip:// stream wrapper and
  ZipArchive::open (Pierre)
- Added php_pdo_sqlite_external.dll, a version of the PDO SQLite driver that
  links against an external sqlite3.dll.  This provides Windows users to upgrade
  their sqlite3 version outside of the PHP release cycle.  (Wez, Edin)
- Added linenumbers to array returned by token_get_all(). (Johannes)

- Upgraded SQLite 3 to version 3.3.16 (Ilia)
- Upgraded libraries bundled in the Windows distribution. (Edin)
  . c-client (imap) to version 2006e
  . libpq (PostgreSQL) to version 8.2.3
  . libmysql (MySQL) to version 5.0.37
  . openssl to version 0.9.8e
- Upgraded PCRE to version 7.0 (Nuno)

- Updated timezone database to version 2007.5. (Derick)

- Fixed commandline handling for CLI and CGI. (Marcus, Johannes)
- Fixed iterator_apply() with a callback using __call(). (Johannes)
- Fixed possible multi bytes issues in openssl csr parser (Pierre)
- Fixed shmop_open() with IPC_CREAT|IPC_EXCL flags on Windows.
  (Vladimir Kamaev, Tony).
- Fixed possible leak in ZipArchive::extractTo when safemode checks fails (Ilia)
- Fixed possible relative path issues in zip_open and TS mode (old API) (Pierre)
- Fixed zend_llist_remove_tail (Michael Wallner, Dmitry)
- Fixed a thread safety issue in gd gif read code (Nuno, Roman Nemecek)
- Fixed CVE-2007-1001, GD wbmp used with invalid image size (Pierre)
- Fixed unallocated memory access/double free in in array_user_key_compare()
  (MOPB-24 by Stefan Esser) (Stas)
- Fixed wrong length calculation in unserialize S type
  (MOPB-29 by Stefan Esser) (Stas)

- Fixed bug #41215 (setAttribute return code reversed). (Ilia)
- Fixed bug #41192 (Per Directory Values only work for one key). (Dmitry)
- Fixed bug #41175 (addAttribute() fails to add an attribute with an empty
  value). (Ilia)
- Fixed bug #41159 (mysql_pconnect() hash does not account for connect
  flags). (Ilia)
- Fixed bug #41121 (range() overflow handling for large numbers on 32bit
  machines). (Ilia)
- Fixed bug #41118 (PHP does not handle overflow of octal integers). (Tony)
- Fixed bug #41109 (recursiveiterator.inc says "implements" Iterator instead of
  "extends"). (Marcus)
- Fixed bug #40130 (TTF usage doesn't work properly under Netware). (Scott,
  gk at gknw dot de)
- Fixed bug #41093 (magic_quotes_gpc ignores first arrays keys). (Arpad, Ilia)
- Fixed bug #41075 (memleak when creating default object caused exception).
  (Dmitry)
- Fixed bug #41067 (json_encode() problem with UTF-16 input). (jp at df5ea
  dot net. Ilia)
- Fixed bug #41063 (chdir doesn't like root paths). (Dmitry)
- Fixed bug #41061 ("visibility error" in ReflectionFunction::export()).
  (Johannes)
- Fixed bug #41043 (pdo_oci crash when freeing error text with persistent
  connection). (Tony)
- Fixed bug #41037 (unregister_tick_function() inside the tick function crash PHP).
  (Tony)
- Fixed bug #41034 (json_encode() ignores null byte started keys in arrays).
  (Ilia)
- Fixed bug #41026 (segfault when calling "self::method()" in shutdown functions).
  (Tony)
- Fixed bug #40999 (mcrypt_create_iv() not using random seed). (Ilia)
- Fixed bug #40998 (long session array keys are truncated). (Tony)
- Implement feature request #40947, allow a single filter as argument
  for filter_var_array (Pierre)
- Fixed bug #40935 (pdo_mysql does not raise an exception on empty
  fetchAll()). (Ilia)
- Fixed bug #40931 (open_basedir bypass via symlink and move_uploaded_file()).
  (Tony)
- Fixed bug #40921 (php_default_post_reader crashes when post_max_size is
  exceeded). (trickie at gmail dot com, Ilia)
- Fixed bug #40915 (addcslashes unexpected behavior with binary input). (Tony)
- Fixed bug #40899 (memory leak when nesting list()). (Dmitry)
- Fixed bug #40897 (error_log file not locked). (Ilia)
- Fixed bug #40883 (mysql_query() is allocating memory incorrectly). (Tony)
- Fixed bug #40872 (inconsistency in offsetSet, offsetExists treatment of
  string enclosed integers). (Marcus)
- Fixed bug #40861 (strtotime() doesn't handle double negative relative time
  units correctly). (Derick, Ilia)
- Fixed bug #40854 (imap_mail_compose() creates an invalid terminator for
  multipart e-mails). (Ilia)
- Fixed bug #40848 (sorting issue on 64-bit Solaris). (Wez)
- Fixed bug #40836 (Segfault in ext/dom). (Rob)
- Fixed bug #40833 (Crash when using unset() on an ArrayAccess object retrieved
  via __get()). (Dmitry)
- Fixed bug #40822 (pdo_mysql does not return rowCount() on select). (Ilia)
- Fixed bug #40815 (using strings like "class::func" and static methods in
  set_exception_handler() might result in crash). (Tony)
- Fixed bug #40809 (Poor performance of ".="). (Dmitry)
- Fixed bug #40805 (Failure executing function ibase_execute()). (Tony)
- Fixed bug #40800 (cannot disable memory_limit with -1). (Dmitry, Tony)
- Fixed bug #40794 (ReflectionObject::getValues() may crash when used with
  dynamic properties). (Tony)
- Fixed bug #40784 (Case sensitivity in constructor's fallback). (Tony)
- Fixed bug #40770 (Apache child exits when PHP memory limit reached). (Dmitry)
- Fixed bug #40764 (line thickness not respected for horizontal and vertical
  lines). (Pierre)
- Fixed bug #40758 (Test fcgi_is_fastcgi() is wrong on windows). (Dmitry)
- Fixed bug #40754 (added substr() & substr_replace() overflow checks). (Ilia)
- Fixed bug #40752 (parse_ini_file() segfaults when a scalar setting is
  redeclared as an array). (Tony)
- Fixed bug #40750 (openssl stream wrapper ignores default_stream_timeout).
  (Tony)
- Fixed bug #40727 (segfault in PDO when failed to bind parameters). (Tony)
- Fixed bug #40709 (array_reduce() behaves strange with one item stored arrays).
  (Ilia)
- Fixed bug #40703 (Resolved a possible namespace conflict between libxmlrpc
  and MySQL's NDB table handler). (Ilia)
- Fixed bug #40961 (Incorrect results of DateTime equality check). (Mike)
- Fixed bug #40678 (Cross compilation fails). (Tony)
- Fixed bug #40621 (Crash when constructor called inappropriately). (Tony)
- Fixed bug #40609 (Segfaults when using more than one SoapVar in a request).
  (Rob, Dmitry)
- Fixed bug #40606 (umask is not being restored when request is finished).
  (Tony)
- Fixed bug #40598 (libxml segfault). (Rob)
- Fixed bug #40591 (list()="string"; gives invalid opcode). (Dmitry)
- Fixed bug #40578 (imagettftext() multithreading issue). (Tony, Pierre)
- Fixed bug #40576 (double values are truncated to 6 decimal digits when
  encoding). (Tony)
- Fixed bug #40560 (DIR functions do not work on root UNC path). (Dmitry)
- Fixed bug #40548 (SplFileInfo::getOwner/getGroup give a warning on broken
  symlink). (Marcus)
- Fixed bug #40546 (SplFileInfo::getPathInfo() throws an exception if directory
  is in root dir). (Marcus)
- Fixed bug #40545 (multithreading issue in zend_strtod()). (Tony)
- Fixed bug #40503 (json_encode() value corruption on 32bit systems with
  overflown values). (Ilia)
- Fixed bug #40467 (Partial SOAP request sent when XSD sequence or choice
  include minOccurs=0). (Dmitry)
- Fixed bug #40465 (Ensure that all PHP elements are printed by var_dump).
  (wharmby at uk dot ibm dot com, Ilia)
- Fixed bug #40464 (session.save_path wont use default-value when safe_mode
  or open_basedir is enabled). (Ilia)
- Fixed bug #40455 (proc_open() uses wrong command line when safe_mode_exec_dir
  is set). (Tony)
- Fixed bug #40432 (strip_tags() fails with greater than in attribute). (Ilia)
- Fixed bug #40431 (dynamic properties may cause crash in ReflectionProperty
  methods). (Tony)
- Fixed bug #40451 (addAttribute() may crash when used with non-existent child
  node). (Tony)
- Fixed bug #40442 (ArrayObject::offsetExists broke in 5.2.1, works in 5.2.0).
  (olivier at elma dot fr, Marcus)
- Fixed bug #40428 (imagepstext() doesn't accept optional parameter). (Pierre)
- Fixed bug #40417 (Allow multiple instances of the same named PDO token in
  prepared statement emulation code). (Ilia)
- Fixed bug #40414 (possible endless fork() loop when running fastcgi).
  (Dmitry)
- Fixed bug #40410 (ext/posix does not compile on MacOS 10.3.9). (Tony)
- Fixed bug #40392 (memory leaks in PHP milter SAPI).
  (tuxracer69 at gmail dot com, Tony)
- Fixed bug #40371 (pg_client_encoding() not working on Windows). (Edin)
- Fixed bug #40352 (FCGI_WEB_SERVER_ADDRS function get lost). (Dmitry)
- Fixed bug #40290 (strtotime() returns unexpected result with particular
  timezone offset). (Derick)
- Fixed bug #40286 (PHP fastcgi with PHP_FCGI_CHILDREN don't kill children when
  parent is killed). (Dmitry)
- Fixed bug #40261 (Extremely slow data handling due to memory fragmentation).
  (Dmitry)
- Fixed bug #40236 (php -a function allocation eats memory). (Dmitry)
- Fixed bug #40109 (iptcembed fails on non-jfif jpegs). (Tony)
- Fixed bug #39965 (Latitude and longitude are backwards in date_sun_info()).
  (Derick)
- Implement #39867 (openssl PKCS#12 support) (Marc Delling, Pierre)
- Fixed bug #39836 (SplObjectStorage empty after unserialize). (Marcus)
- Fixed bug #39416 (Milliseconds in date()). (Derick)
- Fixed bug #39396 (stream_set_blocking crashes on Win32). (Ilia, maurice at
  iceblog dot de)
- Fixed bug #39351 (relative include fails on Solaris). (Dmitry, Tony)
- Fixed bug #39322 (proc_terminate() destroys process resource). (Nuno)
- Fixed bug #38406 (crash when assigning objects to SimpleXML attributes). (Tony)
- Fixed bug #37799 (ftp_ssl_connect() falls back to non-ssl connection). (Nuno)
- Fixed bug #36496 (SSL support in imap_open() not working on Windows). (Edin)
- Fixed bug #36226 (Inconsistent handling when passing nillable arrays).
  (Dmitry)
- Fixed bug #35872 (Avoid crash caused by object store being referenced during
  RSHUTDOWN). (Andy)
- Fixed bug #34794 (proc_close() hangs when used with two processes).
  (jdolecek at netbsd dot org, Nuno)
- Fixed PECL bug #10194 (crash in Oracle client when memory limit reached in
  the callback). (Tony)
- Fixed substr_compare and substr_count information leak (MOPB-14) (Stas, Ilia)
- Fixed crash on op-assign where argument is string offset (Brian, Stas)
- Fixed bug #38710 (data leakage because of nonexisting boundary checking in
  statements in mysqli) (Stas)
- Fixed bug #37386 (autocreating element doesn't assign value to first node).
  (Rob)
- Fixed bug #37013 (server hangs when returning circular object references).
  (Dmitry)
- Fixed bug #33664 Console window appears when using exec()
  (Richard Quadling, Stas)


08 Feb 2007, PHP 5.2.1
- Added read-timeout context option "timeout" for HTTP streams. (Hannes, Ilia).
- Added CURLOPT_TCP_NODELAY constant to Curl extension. (Sara)
- Added support for hex numbers of any size. (Matt)
- Added function stream_socket_shutdown(). It is a wrapper for system
  shutdown() function, that shut downs part of a full-duplex connection.
  (Dmitry)
- Added internal heap protection (Dmitry)
  . memory-limit is always enabled (--enable-memory-limit removed)
  . default value if memory-limit is set to 128M
  . safe unlinking
  . cookies
  . canary protection (debug build only)
  . random generation of cookies and canaries
- Added forward support for 'b' prefix in front of string literals. (Andrei)
- Added three new functions to ext/xmlwriter (Rob, Ilia)
  . xmlwriter_start_dtd_entity()
  . xmlwriter_end_dtd_entity()
  . xmlwriter_write_dtd_entity()
- Added a meta tag to phpinfo() output to prevent search engines from indexing
  the page. (Ilia)
- Added new function, sys_get_temp_dir(). (Hartmut)
- Added missing object support to file_put_contents(). (Ilia)
- Added support for md2, ripemd256 and ripemd320 algos to hash(). (Sara)
- Added forward support for (binary) cast. (Derick)
- Added optimization for imageline with horizontal and vertical lines (Pierre)

- Removed dependency from SHELL32.DLL. (Dmitry)
- Removed double "wrong parameter count" warnings in various functions.
  (Hannes)
- Moved extensions to PECL:
  . ext/informix (Derick, Tony)

- Changed double-to-string utilities to use BSD implementation. (Dmitry, Tony)
- Updated bundled libcURL to version 7.16.0 in the Windows distro. (Edin)
- Updated timezone database to version 2006.16. (Derick)
- cgi.* and fastcgi.* directives are moved to INI subsystem. The new directive
  cgi.check_shebang_line can be used to omitting check for "#! /usr/bin/php"
  line. (Dmitry).
- Improved proc_open(). Now on Windows it can run external commands not
  through CMD.EXE. (Dmitry)
- VCWD_REALPATH() is improved to use realpath cache without VIRTUAL_DIR.
  (Dmitry)
- ext/bcmath initialization code is moved from request startup to module
  startup. (Dmitry)
- Zend Memory Manager Improvements (Dmitry)
  . use HeapAlloc() instead of VirtualAlloc()
  . use "win32" storage manager (instead of "malloc") on Windows by default
- Zip Extension Improvements (Pierre)
  . Fixed leak in statName and stateIndex
  . Fixed return setComment (Hannes)
  . Added addEmptyDir method
- Filter Extension Improvements (Ilia, Pierre)
  . Fixed a bug when callback function returns a non-modified value.
  . Added filter support for $_SERVER in cgi/apache2 sapis.
  . Make sure PHP_SELF is filtered in Apache 1 sapi.
  . Fixed bug #39358 (INSTALL_HEADERS contains incorrect reference to
    php_filter.h).
  . Added "default" option that allows a default value to be set for an
    invalid or missing value.
  . Invalid filters fails instead of returning unsafe value
  . Fixed possible double encoding problem with sanitizing filters
  . Make use of space-strict strip_tags() function
  . Fixed whitespace trimming
  . Added support for FastCGI environment variables. (Dmitry)
- PDO_MySQL Extension Improvements (Ilia)
  . Enabled buffered queries by default.
  . Enabled prepared statement emulation by default.

- Small optimization of the date() function. (Matt,Ilia)
- Optimized the internal is_numeric_string() function. (Matt,Ilia)
- Optimized array functions utilizing php_splice(). (Ilia)
- Windows related optimizations (Dmitry, Stas)
  . COM initialization/deinitialization are done only if necessary
  . removed unnecessary checks for ISREG file and corresponding stat() calls
  . opendir() is reimplementation using GetFistFile/GetNextFile those are
    faster then _findfirst/_findnext
  . implemented registry cache that prevent registry lookup on each request.
    In case of modification of corresponding registry-tree PHP will reload it
    automatic
  . start timeout thread only if necessary
  . stat() is reimplementation using GetFileAttributesEx(). The new
    implementation is faster then implementation in MS VC CRT, but it doesn't
    support Windows 95.
- Streams optimization (Dmitry)
  . removed unnecessary ftell() calls (one call for each included PHP file)
  . disabled calls to read() after EOF

- Fixed incorrect function names on FreeBSD where inet_pton() was named
  __inet_pton() and inet_ntop() was named __inet_ntop(). (Hannes)
- Fixed FastCGI impersonation for persistent connections on Windows. (Dmitry)
- Fixed wrong signature initialization in imagepng (Takeshi Abe)
- Fixed ftruncate() with negative size on FreeBSD. (Hannes)
- Fixed segfault in RegexIterator when given invalid regex. (Hannes)
- Fixed segfault in SplFileObject->openFile()->getPathname(). (Hannes)
- Fixed segfault in ZTS mode when OCI8 statements containing sub-statements
  are destroyed in wrong order. (Tony)
- Fixed the validate email filter so that the letter "v" can also be used in
  the user part of the email address. (Derick)
- Fixed bug #40297 (compile failure in ZTS mode when collections support is
  missing). (Tony)
- Fixed bug #40285 (The PDO prepare parser goes into an infinite loop in
  some instances). (Ilia)
- Fixed bug #40274 (Sessions fail with numeric root keys). (Ilia)
- Fixed bug #40259 (ob_start call many times - memory error). (Dmitry)
- Fixed bug #40231 (file_exists incorrectly reports false). (Dmitry)
- Fixed bug #40228 (ZipArchive::extractTo does create empty directories
  recursively). (Pierre)
- Fixed bug #40200 (The FastCgi version has different realpath results than
  thread safe version). (Dmitry)
- Fixed bug #40191 (use of array_unique() with objects triggers segfault).
  (Tony)
- Fixed bug #40189 (possible endless loop in zlib.inflate stream filter).
  (Greg, Tony)
- Fixed bug #40169 (CURLOPT_TCP_NODELAY only available in curl >= 7.11.2).
  (Tony)
- Fixed bug #40129 (iconv extension doesn't compile with CodeWarrior on
  Netware). (gk at gknw dot de, Tony)
- Fixed bug #40127 (apache2handler doesn't compile on Netware).
  (gk at gknw dot de)
- Fixed bug #40121 (PDO_DBLIB driver wont free statements). (Ilia)
- Fixed bug #40098 (php_fopen_primary_script() not thread safe). (Ilia)
- Fixed bug #40092 (chroot() doesn't clear realpath cache). (Dmitry)
- Fixed bug #40091 (spl_autoload_register with 2 instances of the same class).
  (Ilia)
- Fixed bug #40083 (milter SAPI functions always return false/null). (Tony)
- Fixed bug #40079 (php_get_current_user() not thread safe).
  (Ilia, wharmby at uk dot ibm dot com)
- Fixed bug #40078 (ORA-01405 when fetching NULL values using
  oci_bind_array_by_name()). (Tony)
- Fixed bug #40076 (zend_alloc.c: Value of enumeration constant must be in
  range of signed integer). (Dmitry)
- Fixed bug #40073 (exif_read_data dies on certain images). (Tony, Marcus)
- Fixed bug #40036 (empty() does not work correctly with ArrayObject when
  using ARRAY_AS_PROPS). (Ilia)
- Fixed bug #40012 (php_date.c doesn't compile on Netware).
  (gk at gknw dot de, Derick)
- Fixed bug #40009 (http_build_query(array()) returns NULL). (Ilia)
- Fixed bug #40002 (Try/Catch performs poorly). (Dmitry)
- Fixed bug #39993 (tr_TR.UTF-8 locale has problems with PHP). (Ilia)
- Fixed bug #39990 (Cannot "foreach" over overloaded properties). (Dmitry)
- Fixed bug #39988 (type argument of oci_define_by_name() is ignored).
  (Chris Jones, Tony)
- Fixed bug #39984 (redirect response code in header() could be ignored
  in CGI sapi). (Ilia)
- Fixed bug #39979 (PGSQL_CONNECT_FORCE_NEW will causes next connect to
  establish a new connection). (Ilia)
- Fixed bug #39971 (pg_insert/pg_update do not allow now() to be used
  for timestamp fields). (Ilia)
- Fixed bug #39969 (ini setting short_open_tag has no effect when using
  --enable-maintainer-zts). (Dmitry)
- Fixed bug #39952 (zip ignoring --with-libdir on zlib checks)
  (judas dot iscariote at gmail dot com)
- Fixed bug #39944 (References broken). (Dmitry)
- Fixed bug #39935 (Extensions tidy,mcrypt,mhash,pdo_sqlite ignores
  --with-libdir). (judas dot iscariote at gmail dot com, Derick)
- Fixed bug #39903 (Notice message when executing __halt_compiler() more than
  once). (Tony)
- Fixed bug #39898 (FILTER_VALIDATE_URL validates \r\n\t etc). (Ilia)
- Fixed bug #39890 (using autoconf 2.6x and --with-layout=GNU breaks PEAR
  install path). (Tony)
- Fixed bug #39884 (ReflectionParameter::getClass() throws exception for
  type hint self). (thekid at php dot net)
- Fixed bug #39878 (CURL doesn't compile on Sun Studio Pro). (Ilia)
- Fixed bug #39873 (number_format() breaks with locale & decimal points).
  (Ilia)
- Fixed bug #39869 (safe_read does not initialize errno).
  (michiel at boland dot org, Dmitry)
- Fixed bug #39850 (SplFileObject throws contradictory/wrong error messages
  when trying to open "php://wrong"). (Tony)
- Fixed bug #39846 (Invalid IPv4 treated as valid). (Ilia)
- Fixed bug #39845 (Persistent connections generate a warning in pdo_pgsql).
  (Ilia)
- Fixed bug #39832 (SOAP Server: parameter not matching the WSDL specified
  type are set to 0). (Dmitry)
- Fixed bug #39825 (foreach produces memory error). (Dmitry)
- Fixed bug #39816 (apxs2filter ignores httpd.conf & .htaccess php config
  settings). (Ilia)
- Fixed bug #39815 (SOAP double encoding is not locale-independent). (Dmitry)
- Fixed bug #39797 (virtual() does not reset changed INI settings). (Ilia)
- Fixed bug #39795 (build fails on AIX because crypt_r() uses different
  data struct). (Tony)
- Fixed bug #39791 (Crash in strtotime() on overly long relative date
  multipliers). (Ilia)
- Fixed bug #39787 (PHP doesn't work with Apache 2.3).
  (mv at binarysec dot com).
- Fixed bug #39782 (setTime() on a DateTime constructed with a Weekday
  yields incorrect results). (Ilia)
- Fixed bug #39780 (PNG image with CRC/data error raises fatal error) (Pierre)
- Fixed bug #39779 (Enable AUTH PLAIN mechanism in underlying libc-client).
  (michael dot heimpold at s2000 dot tu-chemnitz dot de, Ilia)
- Fixed bug #39775 ("Indirect modification ..." message is not shown).
  (Dmitry)
- Fixed bug #39763 (magic quotes are applied twice by ext/filter in
  parse_str()). (Ilia)
- Fixed bug #39760 (cloning fails on nested SimpleXML-Object). (Rob)
- Fixed bug #39759 (Can't use stored procedures fetching multiple result
  sets in pdo_mysql). (Ilia)
- Fixed bug #39754 (Some POSIX extension functions not thread safe).
  (Ilia, wharmby at uk dot ibm dot com)
- Fixed bug #39751 (putenv crash on Windows). (KevinJohnHoffman at gmail.com)
- Fixed bug #39732 (oci_bind_array_by_name doesn't work on Solaris 64bit).
  (Tony)
- Fixed bug #39724 (Broken build due to spl/filter usage of pcre extension).
  (Tony, Ilia)
- Fixed bug #39718 (possible crash if assert.callback is set in ini). (Ilia)
- Fixed bug #39702 (php crashes in the allocator on linux-m68k). (Dmitry)
- Fixed bug #39685 (iconv() - undefined function). (Hannes)
- Fixed bug #39673 (file_get_contents causes bus error on certain offsets).
  (Tony)
- Fixed bug #39663 (Memory leak in pg_get_notify() and a possible memory
  corruption on Windows in pgsql and pdo_pgsql extensions).
  (Ilia, matteo at beccati dot com)
- Fixed bug #39662 (Segfault when calling asXML() of a cloned
  SimpleXMLElement). (Rob, Tony)
- Fixed bug #39656 (crash when calling fetch() on a PDO statment object after
  closeCursor()). (Ilia, Tony)
- Fixed bug #39653 (ext/dba doesn't check for db-4.5 and db-4.4 when db4
  support is enabled). (Tony)
- Fixed bug #39652 (Wrong negative results from memory_get_usage()). (Dmitry)
- Fixed bug #39648 (Implementation of PHP functions chown() and chgrp() are
  not thread safe). (Ilia, wharmby at uk dot ibm dot com)
- Fixed bug #39640 (Segfault with "Allowed memory size exhausted"). (Dmitry)
- Fixed bug #39625 (Apache crashes on importStylesheet call). (Rob)
- Fixed bug #39623 (thread safety fixes on *nix for putenv() & mime_magic).
  (Ilia, wharmby at uk dot ibm dot com)
- Fixed bug #39621 (str_replace() is not binary safe on strings with equal
  length). (Tony)
- Fixed bug #39613 (Possible segfault in imap initialization due to missing
  module dependency). (wharmby at uk dot ibm dot com, Tony)
- Fixed bug #39606 (Use of com.typelib_file in PHP.ini STILL causes A/V). (Rob)
- Fixed bug #39602 (Invalid session.save_handler crashes PHP). (Dmitry)
- Fixed bug #39596 (Creating Variant of type VT_ARRAY). (Rob)
- Fixed bug #39583 (ftp_put() does not change transfer mode to ASCII). (Tony)
- Fixed bug #39576 (array_walk() doesn't separate user data zval). (Tony)
- Fixed bug #39575 (move_uploaded_file() no longer working (safe mode
  related)). (Tony)
- Fixed bug #39571 (timeout ssl:// connections). (Ilia)
- Fixed bug #39564 (PDO::errorInfo() returns inconsistent information when
  sqlite3_step() fails). (Tony)
- Fixed bug #39548 (ZMSG_LOG_SCRIPT_NAME not routed to OutputDebugString()
  on Windows). (Dmitry)
- Fixed bug #39538 (fgetcsv can't handle starting newlines and trailing odd
  number of backslashes). (David Soria Parra, Pierre)
- Fixed bug #39534 (Error in maths to calculate of
  ZEND_MM_ALIGNED_MIN_HEADER_SIZE). (wharmby at uk dot ibm dot com, Dmitry)
- Fixed bug #39527 (Failure to retrieve results when multiple unbuffered,
  prepared statements are used in pdo_mysql). (Ilia)
- Fixed bug #39508 (imagefill crashes with small images 3 pixels or less).
  (Pierre)
- Fixed bug #39506 (Archive corrupt with ZipArchive::addFile method). (Pierre)
- Fixed bug #39504 (xmlwriter_write_dtd_entity() creates Attlist tag, not
  entity). (Hannes)
- Fixed bug #39483 (Problem with handling of \ char in prepared statements).
  (Ilia, suhachov at gmail dot com)
- Fixed bug #39458 (ftp_nlist() returns false on empty dirs). (Nuno)
- Fixed bug #39454 (Returning a SOAP array segfaults PHP). (Dmitry)
- Fixed bug #39450 (getenv() fills other super-globals). (Ilia, Tony)
- Fixed bug #39449 (Overloaded array properties do not work correctly).
  (Dmitry)
- Fixed bug #39445 (Calling debug_backtrace() in the __toString()
  function produces a crash). (Dmitry)
- Fixed bug #39438 (Fatal error: Out of memory). (Dmitry)
- Fixed bug #39435 ('foo' instanceof bar gives invalid opcode error). (Sara)
- Fixed bug #39414 (Syntax error while compiling with Sun Workshop Complier).
  (Johannes)
- Fixed bug #39398 (Booleans are not automatically translated to integers).
  (Ilia)
- Fixed bug #39394 (Missing check for older variants of openssl). (Ilia)
- Fixed bug #39367 (clearstatcache() doesn't clear realpath cache).
  (j at pureftpd dot org, Dmitry)
- Fixed bug #39366 (imagerotate does not use alpha with angle > 45 degrees)
  (Pierre)
- Fixed bug #39364 (Removed warning on empty haystack inside mb_strstr()).
  (Ilia)
- Fixed bug #39362 (Added an option to imap_open/imap_reopen to control the
  number of connection retries). (Ilia)
- Fixed bugs #39361 & #39400 (mbstring function overloading problem). (Seiji)
- Fixed bug #39354 (Allow building of curl extension against libcurl
  7.16.0). (Ilia)
- Fixed bug #39350 (crash with implode("\n", array(false))). (Ilia)
- Fixed bug #39344 (Unnecessary calls to OnModify callback routine for
  an extension INI directive). (wharmby at uk dot ibm dot com, Dmitry)
- Fixed bug #39320 (ZEND_HASH_APPLY_STOP causes deletion). (Marcus)
- Fixed bug #39313 (spl_autoload triggers Fatal error). (Marcus)
- Fixed bug #39300 (make install fails if wget is not available). (Tony)
- Fixed bug #39297 (Memory corruption because of indirect modification of
  overloaded array). (Dmitry)
- Fixed bug #39286 (misleading error message when invalid dimensions are
  given) (Pierre)
- Fixed bug #39273 (imagecopyresized may ignore alpha channel) (Pierre)
- Fixed bug #39265 (Fixed path handling inside mod_files.sh).
  (michal dot taborsky at gmail dot com, Ilia)
- Fixed bug #39217 (serialNumber might be -1 when the value is too large).
  (Pierre, Tony)
- Fixed bug #39215 (Inappropriate close of stdin/stdout/stderr). (Wez, Ilia)
- Fixed bug #39201 (Possible crash in Apache 2 with 413 ErrorHandler). (Ilia)
- Fixed bug #39151 (Parse error in recursiveiteratoriterator.php). (Marcus)
- Fixed bug #39121 (Incorrect return array handling in non-wsdl soap client).
  (Dmitry)
- Fixed bug #39090 (DirectoryFilterDots doxygen docs and example is wrong).
  (Marcus)
- Fixed bug #38852 (XML-RPC Breaks iconv). (Hannes)
- Fixed bug #38770 (unpack() broken with longs on 64 bit machines).
  (Ilia, David Soria Parra).
- Fixed bug #38698 (for some keys cdbmake creates corrupted db and cdb can't
  read valid db). (Marcus)
- Fixed bug #38680 (Added missing handling of basic types in json_decode).
  (Ilia)
- Fixed bug #38604 (Fixed request time leak inside foreach() when iterating
  through virtual properties). (Dmitry)
- Fixed bug #38602 (header( "HTTP/1.0 ..." ) does not change proto version).
  (Ilia)
- Fixed bug #38542 (proc_get_status() returns wrong PID on windows). (Nuno)
- Fixed bug #38536 (SOAP returns an array of values instead of an object).
  (Dmitry)
- Fixed bug #38456 (Apache2 segfaults when virtual() is called in .php
  ErrorDocument). (Ilia)
- Fixed bug #38325 (spl_autoload_register() gives wrong line for "class not
  found"). (Ilia)
- Fixed bug #38319 (Remove bogus warnings from persistent PDO connections).
  (Ilia)
- Fixed bug #38274 (Memlimit fatal error sent to "wrong" stderr when using
  fastcgi). (Dmitry)
- Fixed bug #38252 (Incorrect PDO error message on invalid default fetch
  mode). (Ilia)
- Fixed bug #37927 (Prevent trap when COM extension processes argument of
  type VT_DISPATCH|VT_REF) (Andy)
- Fixed bug #37773 (iconv_substr() gives "Unknown error" when string
  length = 1"). (Ilia)
- Fixed bug #37627 (session save_path check checks the parent directory).
  (Ilia)
- Fixed bug #37619 (proc_open() closes stdin on fork() failure).
  (jdolecek at NetBSD dot org, Nuno)
- Fixed bug #37588 (COM Property propputref converts to PHP function
  and can't be accesed). (Rob)
- Fixed bug #36975 (natcasesort() causes array_pop() to misbehave).
  (Hannes)
- Fixed bug #36812 (pg_execute() modifies input array). (Ilia)
- Fixed bug #36798 (Error parsing named parameters with queries containing
  high-ascii chars). (Ilia)
- Fixed bug #36644 (possible crash in variant_date_from_timestamp()). (Ilia)
- Fixed bug #36427 (proc_open() / proc_close() leak handles on windows).
  (jdolecek at NetBSD dot org, Nuno)
- Fixed bug #36392 (wrong number of decimal digits with %e specifier in
  sprintf). (Matt,Ilia)
- Fixed bug #36214 (__get method works properly only when conditional
  operator is used). (Dmitry)
- Fixed bug #35634 (Erroneous "Class declarations may not be nested"
  error raised). (Carl P. Corliss, Dmitry)
- Fixed bug #35106 (nested foreach fails when array variable has a
  reference). (Dmitry)
- Fixed bug #34564 (COM extension not returning modified "out" argument) (Andy)
- Fixed bug #33734 (Something strange with COM Object). (Rob)
- Fixed bug #33386 (ScriptControl only sees last function of class). (Rob)
- Fixed bug #33282 (Re-assignment by reference does not clear the is_ref
  flag) (Ilia, Dmitry, Matt Wilmas)
- Fixed bug #30074 (apparent symbol table error with
  extract($blah, EXTR_REFS)) (Brian)
- Fixed bug #29840 (is_executable() does not honor safe_mode_exec_dir
  setting). (Ilia)
- Fixed PECL bug #7295 (ORA-01405: fetched column value is NULL on LOB
  fields). (Tony)

02 Nov 2006, PHP 5.2.0
- Updated bundled OpenSSL to version 0.9.8d in the Windows distro. (Edin)
- Updated Postgresql client libraries to 8.1.4 in the Windows distro. (Edin)
- Updated PCRE to version 6.7. (Ilia)
- Updated libsqlite in ext/pdo_sqlite to 3.3.7. (Ilia)
- Updated bundled MySQL client library to version 5.0.22 in the Windows
  distribution. (Edin)
- Updated timezonedb to version 2006.7. (Derick)

- Added ability to make SOAP call userspace PHP<->XML converters. (Dmitry)
- Added support for character sets in pg_escape_string() for PostgreSQL 8.1.4
  and higher. (Ilia)
- Added support for character sets in PDO quote() method for PostgreSQL 8.1.4
  and higher. (Ilia)
- Added DSA key generation support to openssl_pkey_new(), FR #38731 (marci
  at balabit dot hu, Tony)
- Added SoapServer::setObject() method (it is a simplified version of
  SoapServer::setClass() method). (Dmitry)
- Added support for hexadecimal entity in imagettftext() for the bundled GD.
  (Pierre)
- Added support for httpOnly flag for session extension and cookie setting
  functions. (Scott MacVicar, Ilia)
- Added version specific registry keys to allow different configurations for
  different php version. (Richard, Dmitry)
- Added "PHPINIDir" Apache directive to apache and apache_hooks SAPIs.
  (Dmitry)
- Added an optional boolean parameter to memory_get_usage() and
  memory_get_peak_usage() to get memory size allocated by emalloc() or real
  size of memory allocated from system. (Dmitry)
- Added Zip Archive extension. (Pierre)
- Added RFC1867 fileupload processing hook. (Stefan E.)
- Added JSON and Filter extensions. (Derick, Rasmus)
- Added error messages to disk_free_space() and disk_total_space() functions.
  FR #37971 (Tony)
- Added PATHINFO_FILENAME option to pathinfo() to get the filename.
  (Toby S. and Christian S.)
- Added array_fill_keys() function. (Marcus, Matt Wilmas)
- Added posix_initgroups() function. (Ilia)
- Added an optional parameter to parse_url() to allow retrieval of distinct
  URL components. (Ilia)
- Added optional parameter to http_build_query() to allow specification of
  string separator. (Ilia)
- Added image_type_to_extension() function. (Hannes, Ilia)
- Added allow_url_include ini directive to complement allow_url_fopen. (Rasmus)
- Added automatic module globals management. (Dmitry)
- Added RFC2397 (data: stream) support. (Marcus)
- Added new error mode E_RECOVERABLE_ERROR. (Derick, Marcus, Tony)
- Added support for getenv() input filtering. (Rasmus)
- Added support for constructors in interfaces to force constructor signature
  checks in implementations. (Marcus)
- Added memory_get_peak_usage() function for retrieving peak memory usage of
  a PHP script. (Ilia)
- Added pg_field_table() function. (Edin)
- Added SimpleXMLElement::saveXML() as an alias for SimpleXMLElement::asXML().
  (Hannes)
- Added DOMNode::getNodePath() for getting an XPath for a node. (Christian)
- Added gmp_nextprime() function. (ants dot aasma at gmail dot com, Tony)
- Added error_get_last() function. (Mike)

- Removed current working directory from the php.ini search path for CLI and
  re-added it for other SAPIs (restore to pre 5.1.x behavior). (Edin)
- Moved extensions to PECL:
  . ext/filepro (Derick, Tony)
  . ext/hwapi (Derick, Tony)
- Disabled CURLOPT_FOLLOWLOCATION in curl when open_basedir or
  safe_mode are enabled. (Stefan E., Ilia)

- Increased default memory limit to 16 megabytes to accommodate for a more
  accurate memory utilization measurement.
- In addition to path to php.ini, PHPRC now may specify full file name.
  (Dmitry)

- Optimized array/HashTable copying. (Matt Wilmas, Dmitry)
- Optimized zend_try/zend_catch macros by eliminating memcpy(3). (Dmitry)
- Optimized require_once() and include_once() by eliminating fopen(3) on
  second usage. (Dmitry)
- Optimized request shutdown sequence. Restoring ini directives now iterates
  only over modified directives instead of all. (Dmitry)

- Changed priority of PHPRC environment variable on win32 to be higher then
  value from registry. (Dmitry)
- Changed __toString() to be called wherever applicable. (Marcus)
- Changed E_ALL error reporting mode to include E_RECOVERABLE_ERROR. (Marcus)
- Changed realpath cache to be disabled when "open_basedir" or "safe_mode"
  are enabled on per-request basis. (Ilia)

- Improved SNMP extension: (Jani)
  . Renamed snmp_set_oid_numeric_print() to snmp_set_oid_output_format().
  . Added 2 new constants: SNMP_OID_OUTPUT_FULL and SNMP_OID_OUTPUT_NUMERIC
  . Fixed bug #37564 (AES privacy encryption not possible due to net-snmp 5.2
    compatibility issue). (Patch: scott dot moynes+php at gmail dot com)
- Improved OpenSSL extension: (Pierre)
  . Added support for all supported algorithms in openssl_verify
  . Added openssl_pkey_get_details, returns the details of a key
  . Added x509 v3 extensions support
  . Added openssl_csr_get_subject() and openssl_csr_get_public_key()
  . Added 3 new constants OPENSSL_VERSION_TEXT and OPENSSL_VERSION_NUMBER and
    OPENSSL_KEYTYPE_EC
- Improved the Zend memory manager: (Dmitry)
  . Removed unnecessary "--disable-zend-memory-manager" configure option.
  . Added "--enable-malloc-mm" configure option which is enabled by default in
    debug builds to allow using internal and external memory debuggers.
  . Allow tweaking the memory manager with ZEND_MM_MEM_TYPE and ZEND_MM_SEG_SIZE
    environment variables.
  . For more information: Zend/README.ZEND_MM
- Improved safe_mode check for the error_log() function. (Ilia)
- Improved the error reporting in SOAP extension on request failure. (Ilia)
- Improved crypt() on win32 to be about 10 times faster and to have friendlier
  license. (Frank, Dmitry)
- Improved performance of the implode() function on associated arrays. (Ilia)
- Improved performance of str_replace() when doing 1 char to 1 char or 1 char
  to many chars replacement. (Ilia)
- Improved apache2filter SAPI:
  . Allowed PHP to be an arbitrary filter in the chain and read the script from
    the Apache stream. (John)
  . Added support for apache2filter in the Windows build including binary
    support for both Apache 2.0.x (php5apache2_filter.dll) and Apache 2.2.x
    (php5apache2_2_filter.dll). (Edin)
- Improved apache2handler SAPI:
  . Changed ap_set_content_type() to be called only once. (Mike)
  . Added support for Apache 2.2 handler in the Windows distribution. (Edin)
- Improved FastCGI SAPI: (Dmitry)
  . Removed source compatibility with libfcgi.
  . Optimized access to FastCGI environment variables by using HashTable
    instead of linear search.
  . Allowed PHP_FCGI_MAX_REQUESTS=0 that assumes no limit.
  . Allowed PHP_FCGI_CHILDREN=0 that assumes no worker children. (FastCGI
    requests are handled by main process itself)
- Improved CURL:
  . Added control character checks for "open_basedir" and "safe_mode" checks.
    (Ilia)
  . Added implementation of curl_multi_info_read(). (Brian)
- Improved PCRE: (Andrei)
  . Added run-time configurable backtracking/recursion limits.
  . Added preg_last_error(). (Andrei)
- Improved PDO:
  . Added new attribute ATTR_DEFAULT_FETCH_MODE. (Pierre)
  . Added FETCH_PROPS_LATE. (Marcus)
- Improved SPL: (Marcus)
  . Made most iterator code exception safe.
  . Added RegExIterator and RecursiveRegExIterator.
  . Added full caching support and ArrayAccess to CachingIterator.
  . Added array functions to ArrayObject/ArrayIterator and made them faster.
  . Added support for reading csv and skipping empty lines in SplFileObject.
  . Added CachingIterator::TOSTRING_USE_INNER, calls inner iterator __toString.
  . Added ability to set the CSV separator per SplFileObject.
- Improved xmlReader: (Rob)
  . Added readInnerXml(), xmlReader::setSchema().
  . Added readInnerXML(), readOuterXML(), readString(), setSchema(). (2.6.20+)
  . Changed to passing libxml options when loading reader.

- Fixed invalid read in imagecreatefrompng when an empty file is given
  (Pierre, Tony)
- Fixed infinite loop when a wrong color index is given to imagefill (Pierre)
- Fixed mess with CGI/CLI -d option (now it works with cgi; constants are
  working exactly like in php.ini; with FastCGI -d affects all requests).
  (Dmitry)
- Fixed missing open_basedir check inside chdir() function. (Ilia)
- Fixed overflow on 64bit systems in str_repeat() and wordwrap(). (Stefan E.)
- Fixed XSLTProcessor::importStylesheet() to return TRUE on success
  (Christian)
- Fixed leaks in openssl_csr_sign and openssl_csr_new (Pierre)
- Fixed phpinfo() cutoff of variables at \0. (Ilia)
- Fixed a bug in the filter extension that prevented magic_quotes_gpc from
  being applied when RAW filter is used. (Ilia)
- Fixed memory leaks in openssl streams context options. (Pierre)
- Fixed handling of extremely long paths inside tempnam() function. (Ilia)
- Fixed bug #39721 (Runtime inheritance causes data corruption). (Dmitry)
- Fixed bug #39304 (Segmentation fault with list unpacking of string offset).
  (Dmitry)
- Fixed bug #39192 (Not including nsapi.h properly with SJSWS 7). This will
  make PHP 5.2 compatible to new Sun Webserver. (Uwe)
- Fixed bug #39140 (Uncaught exception may cause crash). (Dmitry)
- Fixed bug #39125 (Memleak when reflecting non-existing class/method). (Tony)
- Fixed bug #39067 (getDeclaringClass() and private properties). (Tony)
- Fixed bug #39039 (SSL: fatal protocol error when fetching HTTPS from servers
  running Google web server). (Ilia)
- Fixed bug #39035 (Compatibility issue between DOM and
  zend.ze1_compatibility_mode). (Rob)
- Fixed bug #39034 (curl_exec() with return transfer returns TRUE on empty
  files). (Ilia)
- Fixed bug #39032 (strcspn() stops on null character). (Tony)
- Fixed bug #39020 (PHP in FastCGI server mode crashes). (Dmitry)
- Fixed bug #39017 (foreach(($obj = new myClass) as $v); echo $obj;
  segfaults). (Dmitry)
- Fixed bug #39004 (Fixed generation of config.nice with autoconf 2.60). (Ilia)
- Fixed bug #39003 (__autoload() is called for type hinting). (Dmitry, Tony)
- Fixed bug #39001 (ReflectionProperty returns incorrect declaring class for
  protected properties). (Tony)
- Fixed bug #38996 (PDO_MYSQL doesn't check connections for liveness). (Tony)
- Fixed bug #38993 (Fixed safe_mode/open_basedir checks for session.save_path,
  allowing them to account for extra parameters). (Ilia)
- Fixed bug #38989 (Absolute path with slash at beginning doesn't work on win).
  (Dmitry)
- Fixed bug #38985 (Can't cast COM objects). (Wez)
- Fixed bug #38981 (using FTP URLs in get_headers() causes crash). (Tony)
- Fixed bug #38963 (Fixed a possible open_basedir bypass in tempnam()). (Ilia)
- Fixed bug #38961 (metaphone() results in segmentation fault on NetBSD).
  (Tony)
- Fixed bug #38949 (Cannot get xmlns value attribute). (Rob)
- Fixed bug #38942 (Double old-style-ctor inheritance). (Dmitry)
- Fixed bug #38941 (imap extension does not compile against new version of the
  imap library). (Ilia)
- Fixed bug #38934 (move_uploaded_file() cannot read uploaded file outside of
  open_basedir). (Ilia)
- Fixed bug #38904 (apache2filter changes cwd to /). (Ilia, Hannes)
- Fixed bug #38891 (get_headers() do not work with curl-wrappers). (Ilia)
- Fixed bug #38882 (ldap_connect causes segfault with newer versions of
  OpenLDAP). (Tony)
- Fixed bug #38859 (parse_url() fails if passing '@' in passwd). (Tony)
- Fixed bug #38850 (lookupNamespaceURI doesn't return default namespace). (Rob)
- Fixed bug #38844 (curl_easy_strerror() is defined only since cURL 7.12.0).
  (Tony)
- Fixed bug #38813 (DOMEntityReference->__construct crashes when called
  explicitly). (Rob)
- Fixed bug #38808 ("maybe ref" issue for current() and others). (Dmitry)
- Fixed bug #38779 (engine crashes when require()'ing file with syntax error
  through userspace stream wrapper). (Tony, Dmitry)
- Fixed bug #38772 (inconsistent overriding of methods in different visibility
  contexts). (Dmitry)
- Fixed bug #38759 (PDO sqlite2 empty query causes segfault). (Tony)
- Fixed bug #38721 (Invalid memory read in date_parse()). (Tony, Derick)
- Fixed bug #38700 (SoapClient::__getTypes never returns). (Dmitry)
- Fixed bug #38693 (curl_multi_add_handle() set curl handle to null). (Ilia)
- Fixed bug #38687 (sockaddr local storage insufficient for all sock families).
  (Sara)
- Fixed bug #38661 (mixed-case URL breaks url-wrappers). (Ilia)
- Fixed bug #38653 (memory leak in ReflectionClass::getConstant()). (Tony)
- Fixed bug #38649 (uninit'd optional arg in stream_socket_sendto()). (Sara)
- Fixed bug #38637 (curl_copy_handle() fails to fully copy the cURL handle).
  (Tony, Ilia)
- Fixed bug #38624 (Strange warning when incrementing an object property and
  exception is thrown from __get method). (Tony)
- Fixed bug #38623 (leaks in a tricky code with switch() and exceptions).
  (Dmitry)
- Fixed bug #38579 (include_once() may include the same file twice). (Dmitry)
- Fixed bug #38574 (missing curl constants and improper constant detection).
  (Ilia)
- Fixed bug #38543 (shutdown_executor() may segfault when memory_limit is too
  low). (Dmitry)
- Fixed bug #38535 (memory corruption in pdo_pgsql driver on error retrieval
  inside a failed query executed via query() method). (Ilia)
- Fixed bug #38534 (segfault when calling setlocale() in userspace session
  handler). (Tony)
- Fixed bug #38524 (strptime() does not initialize the internal date storage
  structure). (Ilia)
- Fixed bug #38511, #38473, #38263 (Fixed session extension request shutdown
  order to ensure it is shutdown before the extensions it may depend on).
  (Ilia)
- Fixed bug #38488 (Access to "php://stdin" and family crashes PHP on win32).
  (Dmitry)
- Fixed bug #38474 (getAttribute select attribute by order, even when
  prefixed). (Rob)
- Fixed bug #38467 (--enable-versioning causes make fail on OS X). (Tony)
- Fixed bug #38465 (ReflectionParameter fails if default value is an access
  to self::). (Johannes)
- Fixed bug #38464 (array_count_values() mishandles numeric strings).
  (Matt Wilmas, Ilia)
- Fixed bug #38461 (setting private attribute with __set() produces
  segfault). (Tony)
- Fixed bug #38458, PECL bug #8944, PECL bug #7775 (error retrieving columns
  after long/text columns with PDO_ODBC). (Wez)
- Fixed bug #38454 (warning upon disabling handler via
  xml_set_element_handler). (dtorop933 at gmail dot com, Rob)
- Fixed bug #38451 (PDO_MYSQL doesn't compile on Solaris). (Tony)
- Fixed bug #38450 (constructor is not called for classes used in userspace
  stream wrappers). (Tony)
- Fixed bug #38438 (DOMNodeList->item(0) segfault on empty NodeList). (Ilia)
- Fixed bug #38431 (xmlrpc_get_type() crashes PHP on objects). (Tony)
- Fixed bug #38427 (unicode causes xml_parser to misbehave). (Rob)
- Fixed bug #38424 (Different attribute assignment if new or existing). (Rob)
- Fixed bug #38400 (Use of com.typelib_file may cause a crash). (Ilia)
- Fixed bug #38394 (PDO fails to recover from failed prepared statement
  execution). (Ilia)
- Fixed bug #38377 (session_destroy() gives warning after
  session_regenerate_id()). (Ilia)
- Implemented #38357 (dbase_open can't open DBase 3 dbf file).
  (rodrigo at fabricadeideias dot com, Mike)
- Fixed bug #38354 (Unwanted reformatting of XML when using AsXML). (Christian)
- Fixed bug #38347 (Segmentation fault when using foreach with an unknown/empty
  SimpleXMLElement). (Tony)
- Fixed bug #38322 (reading past array in sscanf() leads to arbitrary code
  execution). (Tony)
- Fixed bug #38315 (Constructing in the destructor causes weird behavior).
  (Dmitry)
- Fixed bug #38303 (spl_autoload_register() suppress all errors silently).
  (Ilia)
- Fixed bug #38290 (configure script ignores --without-cdb,inifile,flatfile).
  (Marcus)
- Fixed bug #38289 (segfault in session_decode() when _SESSION is NULL).
  (Tony)
- Fixed bug #38287 (static variables mess up global vars). (Dmitry)
- Fixed bug #38278 (session_cache_expire()'s value does not match phpinfo's
  session.cache_expire). (Tony)
- Fixed bug #38276 (file_exists() works incorrectly with long filenames
  on Windows). (Ilia, Tony)
- Fixed bug #38269 (fopen wrapper doesn't fail on invalid hostname with
  curlwrappers enabled). (Tony)
- Fixed bug #38265 (heap corruption). (Dmitry)
- Fixed bug #38261 (openssl_x509_parse() leaks with invalid cert) (Pierre)
- Fixed bug #38255 (openssl possible leaks while passing keys) (Pierre)
- Fixed bug #38253 (PDO produces segfault with default fetch mode). (Tony)
- Fixed bug #38251 (socket_select() and invalid arguments). (Tony)
- Fixed bug #38236 (Binary data gets corrupted on multipart/formdata POST).
  (Ilia)
- Fixed bug #38234 (Exception in __clone makes memory leak). (Dmitry, Nuno)
- Fixed bug #38229 (strtotime() does not parse YYYY-MM format). (Ilia)
- Fixed bug #38224 (session extension can't handle broken cookies). (Ilia)
- Fixed bug #38220 (Crash on some object operations). (Dmitry)
- Fixed bug #38217 (ReflectionClass::newInstanceArgs() tries to allocate too
  much memory). (Tony)
- Fixed bug #38214 (gif interlace output cannot work). (Pierre)
- Fixed bug #38213, #37611, #37571 (wddx encoding fails to handle certain
  characters). (Ilia)
- Fixed bug #38212 (Segfault on invalid imagecreatefromgd2part() parameters).
  (Pierre)
- Fixed bug #38211 (variable name and cookie name match breaks script
  execution). (Dmitry)
- Fixed bug #38199 (fclose() unable to close STDOUT and STDERR). (Tony)
- Fixed bug #38198 (possible crash when COM reports an exception). (Ilia)
- Fixed bug #38194 (ReflectionClass::isSubclassOf() returns TRUE for the
  class itself). (Ilia)
- Fixed bug #38183 (disable_classes=Foobar causes disabled class to be
  called Foo). (Jani)
- Fixed bug #38179 (imagecopy from a palette to a truecolor image loose alpha
  channel) (Pierre)
- Fixed bug #38173 (Freeing nested cursors causes OCI8 to segfault). (Tony)
- Fixed bug #38168 (Crash in pdo_pgsql on missing bound parameters). (Ilia)
- Fixed bug #38161 (oci_bind_by_name() returns garbage when Oracle didn't set
  the variable). (Tony)
- Fixed bug #38146 (Cannot use array returned from foo::__get('bar') in write
  context). (Dmitry)
- Fixed bug #38132 (ReflectionClass::getStaticProperties() retains \0 in key
  names). (Ilia)
- Fixed bug #38125 (undefined reference to spl_dual_it_free_storage). (Marcus)
- Fixed bug #38112 (corrupted gif segfaults) (Pierre)
- Fixed bug #38096 (large timeout values ignored on 32bit machines in
  stream_socket_accept() and stream_socket_client()). (Ilia)
- Fixed bug #38086 (stream_copy_to_stream() returns 0 when maxlen is bigger
  than the actual length). (Tony)
- Fixed bug #38072 (boolean arg for mysqli_autocommit() is always true on
  Solaris). (Tony)
- Fixed bug #38067 (Parameters are not decoded from utf-8 when using encoding
  option). (Dmitry)
- Fixed bug #38064 (ignored constructor visibility). (Marcus)
- Fixed bug #38055 (Wrong interpretation of boolean parameters). (Dmitry)
- Fixed bug #38047 ("file" and "line" sometimes not set in backtrace from
  inside error handler). (Dmitry)
- Fixed bug #38019 (segfault extending mysqli class). (Dmitry)
- Fixed bug #38005 (SoapFault faultstring doesn't follow encoding rules).
  (Dmitry)
- Fixed bug #38004 (Parameters in SoapServer are decoded twice). (Dmitry)
- Fixed bug #38003 (in classes inherited from MySQLi it's possible to call
  private constructors from invalid context). (Tony)
- Fixed bug #37987 (invalid return of file_exists() in safe mode). (Ilia)
- Fixed bug #37947 (zend_ptr_stack reallocation problem). (Dmitry)
- Fixed bug #37945 (pathinfo() cannot handle argument with special characters
  like German "Umlaut"). (Mike)
- Fixed bug #37931 (possible crash in OCI8 after database restart
  when using persistent connections). (Tony)
- Fixed bug #37923 (Display constant value in reflection::export). (Johannes)
- Fixed bug #37920 (compilation problems on z/OS). (Tony)
- Fixed bug #37870 (pgo_pgsql tries to de-allocate unused statements).
  (Ilia, ce at netage dot bg)
- Fixed bug #37864 (file_get_contents() leaks on empty file). (Hannes)
- Fixed bug #37862 (Integer pointer comparison to numeric value).
  (bugs-php at thewrittenword dot com)
- Fixed bug #37846 (wordwrap() wraps incorrectly). (ddk at krasn dot ru, Tony)
- Fixed bug #37816 (ReflectionProperty does not throw exception when accessing
  protected attribute). (Marcus)
- Fixed bug #37811 (define not using toString on objects). (Marcus)
- Fixed bug #37807 (segmentation fault during SOAP schema import). (Tony)
- Fixed bug #37806 (weird behavior of object type and comparison). (Marcus)
- Fixed bug #37780 (memory leak trying to execute a non existing file (CLI)).
  (Mike)
- Fixed bug #37779 (empty include_path leads to search for files inside /).
  (jr at terragate dot net, Ilia)
- Fixed bug #37747 (strtotime segfaults when given "nextyear"). (Derick)
- Fixed bug #37720 (merge_php_config scrambles values).
  (Mike, pumuckel at metropolis dot de)
- Fixed bug #37709 (Possible crash in PDO::errorCode()). (Ilia)
- Fixed bug #37707 (clone without assigning leaks memory). (Ilia, Nuno, Dmitri)
- Fixed bug #37705 (Semaphore constants not available). (Ilia)
- Fixed bug #37671 (MySQLi extension fails to recognize BIT column). (Ilia)
- Fixed bug #37667 (Object is not added into array returned by __get). (Marcus)
- Fixed bug #37635 (parameter of pcntl signal handler is trashed). (Mike)
- Fixed bug #37632 (Protected method access problem). (Marcus)
- Fixed bug #37630 (MySQL extensions should link against thread safe client
  libs if built with ZTS). (Mike)
- Fixed bug #37620 (mysqli_ssl_set validation is inappropriate). (Georg)
- Fixed bug #37616 (DATE_RFC822 does not product RFC 822 dates).
  (Hannes Magnusson, Derick)
- Fixed bug #37614 (Class name lowercased in error message). (Johannes)
- Fixed bug #37587 (var without attribute causes segfault). (Marcus)
- Fixed bug #37586 (Bumped minimum PCRE version to 6.6, needed for recursion
  limit support). (Ilia)
- Fixed bug #37581 (oci_bind_array_by_name clobbers input array when using
  SQLT_AFC, AVC). (Tony)
- Fixed bug #37569 (WDDX incorrectly encodes high-ascii characters). (Ilia)
- Fixed bug #37565 (Using reflection::export with simplexml causing a crash).
  (Marcus)
- Fixed bug #37564 (AES privacy encryption not possible due to net-snmp 5.2
  compatibility issue). (Jani, patch by scott dot moynes+php at gmail dot com)
- Fixed bug #37563 (array_key_exists performance is poor for &$array). (Ilia)
- Fixed bug #37558 (timeout functionality doesn't work after a second PHP
  start-up on the same thread). (p dot desarnaud at wanadoo dot fr)
- Fixed bug #37531 (oci8 persistent connection corruption). (Tony)
- Fixed bug #37523 (namespaces added too late, leads to missing xsi:type
  attributes. Incompatibility with libxml2-2.6.24). (Dmitry)
- Fixed bug #37514 (strtotime doesn't assume year correctly). (Derick)
- Fixed bug #37510 (session_regenerate_id changes session_id() even on
  failure). (Hannes)
- Fixed bug #37505 (touch() truncates large files). (Ilia)
- Fixed bug #37499 (CLI segmentation faults during cleanup with sybase-ct
  extension enabled). (Tony)
- Fixed bug #37496 (FastCGI output buffer overrun). (Piotr, Dmitry)
- Fixed bug #37487 (oci_fetch_array() array-type should always default to
  OCI_BOTH). (Tony)
- Fixed bug #37457 (Crash when an exception is thrown in accept() method of
  FilterIterator). (Marcus)
- Fixed bug #37456 (DOMElement->setAttribute() loops forever). (Rob)
- Fixed bug #37445 (Fixed crash in pdo_mysql resulting from premature object
  destruction). (Ilia)
- Fixed bug #37428 (PHP crashes on windows if there are start-up errors and
  event log is used for logging them). (Edin)
- Fixed bug #37418 (tidy module crashes on shutdown). (Tony)
- Fixed bug #37416 (iterator_to_array() hides exceptions thrown in rewind()
  method). (Tony)
- Fixed bug #37413 (Rejected versions of flex that don't work). (Ilia)
- Fixed bug #37395 (recursive mkdir() fails to create nonexistent directories
  in root dir). (Tony)
- Fixed bug #37394 (substr_compare() returns an error when offset equals
  string length). (Ilia)
- Fixed bug #37392 (Unnecessary call to OCITransRollback() at the end of
  request). (Tony)
- Fixed bug #37376 (fastcgi.c compile fail with gcc 2.95.4). (Ilia)
- Fixed bug #37368 (Incorrect timestamp returned for strtotime()). (Derick)
- Fixed bug #37363 (PDO_MYSQL does not build if no other mysql extension is
  enabled). (Mike)
- Fixed bug #37348 (make PEAR install ignore open_basedir). (Ilia)
- Fixed bug #37341 ($_SERVER in included file is shortened to two entries,
  if $_ENV gets used). (Dmitry)
- Fixed bug #37313 (sigemptyset() used without including <signal.h>).
  (jdolecek)
- Fixed bug #37306 (max_execution_time = max_input_time). (Dmitry)
- Fixed bug #37278 (SOAP not respecting uri in __soapCall). (Dmitry)
- Fixed bug #37265 (Added missing safe_mode & open_basedir checks to
  imap_body()). (Ilia)
- Fixed bug #37262 (var_export() does not escape \0 character). (Ilia)
- Fixed bug #37256 (php-fastcgi doesn't handle connection abort). (Dmitry)
- Fixed bug #37244 (Added strict flag to base64_decode() that enforces
  RFC3548 compliance). (Ilia)
- Fixed bug #37144 (PHP crashes trying to assign into property of dead object).
  (Dmitry)
- Fixed bug #36949 (invalid internal mysqli objects dtor). (Mike)
- Implement #36732 (req/x509 extensions support for openssl_csr_new and
  openssl_csr_sign) (ben at psc dot edu, Pierre)
- Fixed bug #36759 (Objects destructors are invoked in wrong order when script
  is finished). (Dmitry)
- Fixed bug #36681 (pdo_pgsql driver incorrectly ignored some errors).
  (Wez, Ilia)
- Fixed bug #36630 (umask not reset at the end of the request). (Ilia)
- Fixed bug #36515 (Unlinking buckets from non-existent brigades). (Sara)
- Fixed bug #35973 (Error ORA-24806 occurs when trying to fetch a NCLOB
  field). (Tony)
- Fixed bug #35886 (file_get_contents() fails with some combinations of
  offset & maxlen). (Nuno)
- Fixed bug #35512 (Lack of read permission on main script results in
  E_WARNING rather then E_ERROR). (Ilia)
- Fixed bug #34180 (--with-curlwrappers causes PHP to disregard some HTTP
  stream context options). (Mike)
- Fixed bug #34066 (recursive array_walk causes segfault). (Tony)
- Fixed bug #34065 (throw in foreach causes memory leaks). (Dmitry)
- Fixed bug #34005 (oci_password_change() fails).
  (pholdaway at technocom-wireless dot com, Tony)
- Fixed bug #33895 (Missing math constants). (Hannes)
- Fixed bug #33770 (https:// or ftps:// do not work when --with-curlwrappers
  is used and ssl certificate is not verifiable). (Ilia)
- Fixed bug #29538 (number_format and problem with 0). (Matt Wilmas)
- Implement #28382 (openssl_x509_parse() extensions support) (Pierre)
- Fixed PECL bug #9061 (oci8 might reuse wrong persistent connection). (Tony)
- Fixed PECL bug #8816 (issue in php_oci_statement_fetch with more than one
  piecewise column) (jeff at badtz-maru dot com, Tony)
- Fixed PECL bug #8112 (OCI8 persistent connections misbehave when Apache
  process times out). (Tony)
- Fixed PECL bug #7755 (error selecting DOUBLE fields with PDO_ODBC).
  ("slaws", Wez)


04 May 2006, PHP 5.1.4
- Added "capture_peer_cert" and "capture_peer_cert_chain" context options
  for SSL streams. (Wez).
- Added PDO::PARAM_EVT_* family of constants. (Sara)
- Fixed possible crash in highlight_string(). (Dmitry)
- Fixed bug #37291 (FastCGI no longer works with isapi_fcgi.dll). (Dmitry)
- Fixed bug #37277 (cloning Dom Documents or Nodes does not work). (Rob)
- Fixed bug #37276 (problems with $_POST array). (Dmitry)
- Fixed bug #36632 (bad error reporting for pdo_odbc exec UPDATE). (Wez).
- Fixed bug #35552 (crash when pdo_odbc prepare fails). (Wez).

28 Apr 2006, PHP 5.1.3
- Updated bundled PCRE library to version 6.6. (Andrei)
- Moved extensions to PECL:
  . ext/msession (Derick)
- Reimplemented FastCGI interface. (Dmitry)
- Improved SPL: (Marcus)
  - Fixed issues with not/double calling of constructors of SPL iterators.
  - Fixed issues with info-class/file-class in SPL directory handling classes.
  - Fixed ArrayIterator::seek().
  - Added SimpleXMLIterator::count().
  - Dropped erroneous RecursiveDirectoryIterator::getSubPathInfo().
- Improved SimpleXML: (Marcus, Rob)
  . Added SimpleXMLElement::getName() to retrieve name of element.
  . Added ability to create elements on the fly.
  . Added addChild() method for element creation supporting namespaces.
  . Added addAttribute() method for attribute creation supporting namespaces.
  . Added ability to delete specific elements and attributes by offset.
- Improved Reflection API: (Marcus)
  . Added ReflectionClass::newInstanceArgs($args).
  . Added ability to analyze extension dependency.
  . Added ReflectionFunction::isDeprecated() and constant IS_DEPRECATED.
  . Added ReflectionParameter::getDeclaringClass().
  . Changed reflection constants to be prefixed with IS_. (Johannes)
- Improved cURL extension: (Ilia)
  . Added curl_setopt_array() function that allows setting of multiple
    options via an associated array.
  . Added the ability to retrieve the request message sent to the server.
- Improved GD extension: (Pierre)
  . Added a weak/tolerant mode to the JPEG loader.
  . Added filtering mode option to imagepng() to allow reducing file size.
  . Fixed imagecolorallocate() and imagecolorallocatelapha() to return FALSE
    on error.
- Changed get_headers() to retrieve headers also from non-200 responses.
  (Ilia)
- Changed get_headers() to use the default context. (Ilia)
- Added lchown() and lchgrp() to change user/group ownership of symlinks.
  (Derick)
- Added support for exif date format in strtotime(). (Derick)
- Added a check for special characters in the session name. (Ilia)
- Added "consumed" stream filter. (Marcus)
- Added new mysqli constants for BIT and NEW_DECIMAL field types:
  MYSQLI_TYPE_NEWDECIMAL and MYSQLI_TYPE_BIT. FR #36007. (Georg)
- Added imap_savebody() that allows message body to be written to a
  file. (Mike)
- Added overflow checks to wordwrap() function. (Ilia)
- Added support for BINARY_DOUBLE and BINARY_FLOAT to PDO_OCI and OCI8
  (also fixes bug #36764). (Tony)
- Eliminated run-time constant fetching for TRUE, FALSE and NULL. (Dmitry)
- Removed the E_STRICT deprecation notice from "var". (Ilia)
- Fixed reading stream filters never notified about EOF. (Mike)
- Fixed tempnam() 2nd parameter to be checked against path components. (Ilia)
- Fixed a bug that would not fill in the fifth argument to preg_replace()
  properly, if the variable was not declared previously. (Andrei)
- Fixed safe_mode check for source argument of the copy() function. (Ilia)
- Fixed mysqli bigint conversion under Windows (Georg)
- Fixed XSS inside phpinfo() with long inputs. (Ilia)
- Fixed Apache2 SAPIs header handler modifying header strings. (Mike)
- Fixed 'auto_globals_jit' to work together with 'register_argc_argv'. (Dmitry)
- Fixed offset/length parameter validation in substr_compare() function. (Ilia)
- Fixed debug_zval_dump() to support private and protected members. (Dmitry)
- Fixed SoapFault::getMessage(). (Dmitry)
- Fixed issue with iconv_mime_decode where the "encoding" would only allow
  upper case specifiers. (Derick)
- Fixed tiger hash algorithm generating wrong results on big endian platforms.
  (Mike)
- Fixed crash with DOMImplementation::createDocumentType("name:"). (Mike)
- Fixed bug #37205 (Serving binary content/images fails with "comm with server
  aborted" FastCGI err). (Dmitry)
- Fixed bug #37192 (cc may complain about non-constant initializers in
  hash_adler.c). (Mike)
- Fixed bug #37191 (chmod takes off sticky bit when safe_mode is On). (Tony)
- Fixed bug #37167 (PDO segfaults when throwing exception from the
  fetch handler). (Tony)
- Fixed bug #37162 (wddx does not build as a shared extension).
  (jdolecek at NetBSD dot org, Ilia)
- Fixed bug #37158 (fread behavior changes after calling
  stream_wrapper_register). (Wez)
- Fixed bug #37138 (__autoload tries to load callback'ed self and parent).
  (Dmitry)
- Fixed bug #37103 (libmbfl headers not installed). (Jani)
- Fixed bug #37062 (compile failure on ARM architecture). (Tony)
- Fixed bug #37061 (curl_exec() doesn't zero-terminate binary strings). (Tony)
- Fixed bug #37060 (Type of retval of Countable::count() is not checked).
  (Johannes)
- Fixed bug #37059 (oci_bind_by_name() doesn't support RAW and LONG RAW
  fields). (Tony)
- Fixed bug #37057 (xmlrpc_decode() may produce arrays with numeric strings,
  which are unaccessible). (Tony)
- Fixed bug #37055 (incorrect reference counting for persistent OCI8
  connections). (Tony)
- Fixed bug #37054 (SoapClient Error Fetching http headers). (Dmitry)
- Fixed bug #37053 (html_errors with internal classes produces wrong links).
  (Tony)
- Fixed bug #37046 (foreach breaks static scope). (Dmitry)
- Fixed bug #37045 (Fixed check for special chars for http redirects). (Ilia)
- Fixed bug #37017 (strtotime fails before 13:00:00 with some time zones
  identifiers). (Derick)
- Fixed bug #37002 (Have to quote literals in INI when concatenating with
  vars). (Dmitry)z
- Fixed bug #36988 (mktime freezes on long numbers). (Derick)
- Fixed bug #36981 (SplFileObject->fgets() ignores max_length). (Tony)
- Fixed bug #36957 (serialize() does not handle recursion). (Ilia)
- Fixed bug #36944 (strncmp & strncasecmp do not return false on negative
  string length). (Tony)
- Fixed bug #36941 (ArrayIterator does not clone itself). (Marcus)
- Fixed bug #36934 (OCILob->read() doesn't move internal pointer when
  reading 0's). (Tony)
- Fixed bug #36908 (wsdl default value overrides value in soap request).
  (Dmitry)
- Fixed bug #36898 (__set() leaks in classes extending internal ones).
  (Tony, Dmitry)
- Fixed bug #36886 (User filters can leak buckets in some situations). (Ilia)
- Fixed bug #36878 (error messages are printed even though an exception has
  been thrown). (Tony)
- Fixed bug #36875 (is_*() functions do not account for open_basedir). (Ilia)
- Fixed bug #36872 (session_destroy() fails after call to
  session_regenerate_id(true)). (Ilia)
- Fixed bug #36869 (memory leak in output buffering when using chunked
  output). (Tony)
- Fixed bug #36859 (DOMElement crashes when calling __construct when
  cloning). (Tony)
- Fixed bug #36857 (Added support for partial content fetching to the
  HTTP streams wrapper). (Ilia)
- Fixed bug #36851 (Documentation and code discrepancies for NULL
  data in oci_fetch_*() functions). (Tony)
- Fixed bug #36825 (Exceptions thrown in ArrayObject::offsetGet cause
  segfault). (Tony)
- Fixed bug #36820 (Privileged connection with an Oracle password file
  fails). (Tony)
- Fixed bug #36809 (__FILE__ behavior changed). (Dmitry)
- Fixed bug #36808 (syslog ident becomes garbage between requests). (Tony)
- Fixed bug #36802 (mysqli_set_charset() crash with a non-open connection).
  (Ilia)
- Fixed bug #36756 (DOMDocument::removeChild corrupts node). (Rob)
- Fixed bug #36749 (SOAP: 'Error Fetching http body' when using HTTP Proxy).
  (Dmitry)
- Fixed bug #36745 (No error message when load data local file isn't found).
  (Georg)
- Fixed bug #36743 (In a class extending XMLReader array properties are not
  writable). (Tony)
- Fixed bug #36727 (segfault in pdo_pgsql bindValue() when no parameters are
  defined). (Tony)
- Fixed bug #36721 (The SoapServer is not able to send a header that it didn't
  receive). (Dmitry)
- Fixed bug #36697 (Transparency is lost when using imagecreatetruecolor).
  (Pierre)
- Fixed bug #36689 (Removed arbitrary limit on the length of syslog messages).
  (Ilia)
- Fixed bug #36656 (http_build_query generates invalid URIs due to use of
  square brackets). (Mike)
- Fixed bug #36638 (strtotime() returns false when 2nd argument < 1). (Derick)
- Fixed bug #36629 (SoapServer::handle() exits on SOAP faults). (Dmitry)
- Fixed bug #36625 (pg_trace() does not work). (iakio at mono-space dot net)
- Fixed bug #36614 (Segfault when using Soap). (Dmitry)
- Fixed bug #36611 (assignment to SimpleXML object attribute changes argument
  type to string). (Tony)
- Fixed bug #36606 (pg_query_params() changes arguments type to string). (Tony)
- Fixed bug #36599 (DATE_W3C format constant incorrect). (Derick)
- Fixed bug #36575 (SOAP: Incorrect complex type instantiation with
  hierarchies). (Dmitry)
- Fixed bug #36572 (Added PDO::MYSQL_ATTR_DIRECT_QUERY constant that should
  be set when executing internal queries like "show master status" via MySQL).
  (Ilia)
- Fixed bug #36568 (memory_limit setting on win32 has no effect). (Dmitry)
- Fixed bug #36513 (comment will be outputted in last line). (Dmitry)
- Fixed bug #36510 (strtotime() fails to parse date strings with tabs).
  (Ilia, Derick)
- Fixed bug #36459 (Incorrect adding PHPSESSID to links, which contains \r\n).
  (Ilia)
- Fixed bug #36458 (sleep() accepts negative values). (Ilia)
- Fixed bug #36436 (DBA problem with Berkeley DB4). (Marcus)
- Fixed bug #36434 (Improper resolution of declaring class name of an
  inherited property). (Ilia)
- Fixed bug #36420 (segfault when access result->num_rows after calling
  result->close()). (Ilia,Tony)
- Fixed bug #36403 (oci_execute() no longer supports OCI_DESCRIBE_ONLY). (Tony)
- Fixed bug #36400 (Custom 5xx error does not return correct HTTP response error
  code). (Tony)
- Fixed bug #36396 (strtotime() fails to parse dates in dd-mm-yyyy format).
  (Derick)
- Fixed bug #36388 (ext/soap crashes when throwing exception and session
  persistence). (David)
- Fixed bug #36382 (PDO/PgSQL's getColumnMeta() crashes). (Derick)
- Fixed bug #36359 (splFileObject::fwrite() doesn't write when no data
  length specified). (Tony)
- Fixed bug #36351 (parse_url() does not parse numeric paths properly). (Ilia)
- Fixed bug #36345 (PDO/MySQL problem loading BLOB over 1MB). (Ilia)
- Fixed bug #36337 (ReflectionProperty fails to return correct visibility).
  (Ilia)
- Fixed bug #36334 (Added missing documentation about realpath cache INI
  settings). (Ilia)
- Fixed bug #36308 (ReflectionProperty::getDocComment() does not reflect
  extended class commentary). (Ilia)
- Fixed bug #36306 (crc32() differ on 32-bit and 64-bit platforms)
  (anight@eyelinkmedia dot com, Pierre)
- Fixed bug #36303 (foreach on error_zval produces segfault). (Dmitry)
- Fixed bug #36295 (typo in SplFileObject::flock() parameter name). (Tony)
- Fixed bug #36287 (Segfault with SplFileInfo conversion). (Marcus)
- Fixed bug #36283 (SOAPClient Compression Broken). (Dmitry)
- Fixed bug #36268 (Object destructors called even after fatal errors). (Dmitry)
- Fixed bug #36258 (SplFileObject::getPath() may lead to segfault). (Tony)
- Fixed bug #36250 (PHP causes ORA-07445 core dump in Oracle server 9.2.x).
  (Tony)
- Fixed bug #36242 (Possible memory corruption in stream_select()). (Tony)
- Fixed bug #36235 (ocicolumnname returns false before a successful fetch).
  (Tony)
- Fixed bug #36226 (Inconsistent handling when passing potential arrays).
  (Dmitry)
- Fixed bug #36224 (date(DATE_ATOM) gives wrong results).
  (Derick, Hannes Magnusson)
- Fixed bug #36222 (errorInfo in PDOException is always NULL). (Ilia)
- Fixed bug #36208 (symbol namespace conflicts using bundled gd). (Jakub Moc)
- Fixed bug #36205 (Memory leaks on duplicate cookies). (Dmitry)
- Fixed bug #36185 (str_rot13() crash on non-string parameter). (Pierre)
- Fixed bug #36176 (PDO_PGSQL - PDO::exec() does not return number of rows
  affected by the operation). (Ilia)
- Fixed bug #36158 (SIGTERM is not handled correctly when running as a
  FastCGI server). (Dmitry)
- Fixed bug #36152 (problems with curl+ssl and pgsql+ssl in same PHP). (Mike)
- Fixed bug #36148 (unpack("H*hex", $data) is adding an extra character to
  the end of the string). (Ilia)
- Fixed bug #36134 (DirectoryIterator constructor failed to detect empty
  directory names). (Ilia)
- Fixed bug #36113 (Reading records of unsupported type causes segfault).
  (Tony)
- Fixed bug #36096 (oci_result() returns garbage after oci_fetch() failed).
  (Tony)
- Fixed bug #36083 (SoapClient waits for responses on one-way operations).
  (Dmitry)
- Fixed bug #36071 (Engine Crash related with 'clone'). (Dmitry)
- Fixed bug #36055 (possible OCI8 crash in multi-threaded environment). (Tony)
- Fixed bug #36046 (parse_ini_file() miscounts lines in multi-line values).
  (Ilia)
- Fixed bug #36038 (ext/hash compile failure on Mac OSX). (Tony)
- Fixed bug #36037 (heredoc adds extra line number). (Dmitry)
- Fixed bug #36016 (realpath cache memleaks). (Dmitry, Nuno)
- Fixed bug #36011 (Strict errormsg wrong for call_user_func() and the likes).
  (Marcus)
- Fixed bug #36010 (Segfault when re-creating and re-executing statements with
  bound parameters). (Tony)
- Fixed bug #36006 (Problem with $this in __destruct()). (Dmitry)
- Fixed bug #35999 (recursive mkdir() does not work with relative path
  like "foo/bar"). (Tony)
- Fixed bug #35998 (SplFileInfo::getPathname() returns unix style filenames
  in win32). (Marcus)
- Fixed bug #35988 (Unknown persistent list entry type in module shutdown).
  (Dmitry)
- Fixed bug #35954 (Fatal com_exception casting object). (Rob)
- Fixed bug #35900 (stream_select() should warning when tv_sec is negative).
  (Ilia)
- Fixed bug #35785 (SimpleXML causes memory read error zend engine). (Marcus)
- Fixed bug #34272 (empty array onto COM object blows up). (Rob)
- Fixed bug #33292 (apache_get_modules() crashes on Windows). (Edin)
- Fixed bug #29476 (sqlite_fetch_column_types() locks the database forever).
  (Ilia)

12 Jan 2006, PHP 5.1.2
- Updated libsqlite in ext/sqlite to 2.8.17. (Ilia)
- Updated libsqlite in ext/pdo_sqlite to 3.2.8. (Ilia)
- Updated to libxml2-2.6.22 and libxslt-1.1.15 in the win32 bundle. (Rob)
- Added new extensions: (Ilia, Wez)
  . XMLWriter
  . Hash
- Added PNG compression support to GD extension. (Pierre)
- Added reflection constants as class constants. (Johannes)
- Added --enable-gcov configure option to enable C-level code coverage.
  (John, Jani, Ilia, Marcus)
- Added missing support for 'B' format identifier to date() function. (Ilia)
- Changed reflection to be an extension. (Marcus)
- Improved SPL extension: (Marcus)
  . Added class SplFileInfo as root class for DirectoryIterator and
    SplFileObject
  . Added SplTempFileObject
- Improved SimpleXML extension: (Marcus)
  . Fixed memleaks
  . Fixed var_dump()
  . Fixed isset/empty/(bool) behavior
  . Fixed iterator edge cases
  . Added methods getNamespaces(), getDocNamespaces()
- Upgraded pear to version 1.4.6. (Greg)
- Added constants for libxslt and libexslt versions: LIBXSLT_VERSION,
  LIBXSLT_DOTTED_VERSION, LIBEXSLT_VERSION and LIBEXSLT_DOTTED_VERSION. (Pierre)
- Fixed possible crash in apache_getenv()/apache_setenv() on invalid parameters.
  (Ilia)
- Changed errors to warnings in imagecolormatch(). (Pierre)
- Fixed segfault/leak in imagecolormatch(). (Pierre)
- Fixed small leak in mysqli_stmt_fetch() when bound variable was empty string.
  (Andrey)
- Fixed prepared statement name conflict handling in PDO_PGSQL. (Thies, Ilia)
- Fixed memory corruption when PDO::FETCH_LAZY mode is being used. (Ilia)
- Fixed possible leaks in imagecreatefromstring() with invalid data. (Pierre)
- Fixed possible memory corruption inside mb_strcut(). (Ilia)
- Fixed possible header injection by limiting each header to a single line.
  (Ilia)
- Fixed possible XSS inside error reporting functionality. (Ilia)
- Fixed many bugs in OCI8. (Tony)
- Fixed crash and leak in mysqli when using 4.1.x client libraries and
  connecting to 5.x server. (Andrey)
- Fixed bug #35916 (Duplicate calls to stream_bucket_append() lead to a crash).
  (Ilia)
- Fixed bug #35908 (curl extension uses undefined GCRY_THREAD_OPTIONS_USER).
  (Ilia)
- Fixed bug #35907 (PDO_OCI uses hardcoded lib path $ORACLE_HOME/lib). (Tony)
- Fixed bug #35887 (wddx_deserialize not parsing dateTime fields properly).
  (Derick)
- Fixed bug #35885 (strtotime("NOW") no longer works). (Derick)
- Fixed bug #35821 (array_map() segfaults when exception is throwed from
  the callback). (Tony)
- Fixed bug #35817 (unpack() does not decode odd number of hexadecimal values).
  (Ilia)
- Fixed bug #35797 (segfault on PDOStatement::execute() with
  zend.ze1_compatibility_mode = On). (Tony, Ilia)
- Fixed bug #35781 (stream_filter_append() can cause segfault). (Tony)
- Fixed bug #35760 (sybase_ct doesn't compile on Solaris using old gcc). (Tony)
- Fixed bug #35759 (mysqli_stmt_bind_result() makes huge allocation when
  column empty). (Andrey)
- Fixed bug #35751 (using date with a timestamp makes httpd segfault). (Derick)
- Fixed bug #35740 (memory leak when including a directory). (Tony)
- Fixed bug #35730 (ext/mssql + freetds: Use correct character encoding
  and allow setting it). (Frank)
- Fixed bug #35723 (xmlrpc_introspection.c fails compile per C99 std). (Jani)
- Fixed bug #35720 (A final constructor can be overwritten). (Marcus)
- Fixed bug #35713 (getopt() returns array with numeric strings when passed
  options like '-1'). (Tony)
- Fixed bug #35705 (strtotime() fails to parse soap date format without TZ).
  (Ilia)
- Fixed bug #35699 (date() can't handle leap years before 1970). (Derick)
- Fixed bug #35694 (Improved error message for invalid fetch mode). (Ilia)
- Fixed bug #35692 (iconv_mime_decode() segmentation fault; with libiconv
  only). (Tony)
- Fixed bug #35690 (pack() tries to allocate huge memory block when packing
  float values to strings). (Tony)
- Fixed bug #35669 (imap_mail_compose() crashes with
  multipart-multiboundary-email). (Ilia)
- Fixed bug #35660 (AIX TZ variable format not understood, yields UTC
  timezone). (Derick)
- Fixed bug #35655 (whitespace following end of heredoc is lost). (Ilia)
- Fixed bug #35630 (strtotime() crashes on certain relative identifiers).
  (Ilia)
- Fixed bug #35629 (crash in http:// wrapper on multiple redirects). (Ilia)
- Fixed bug #35624 (strtotime() does not handle 3 character weekdays). (Ilia)
- Fixed bug #35612 (iis6 Access Violation crash). (Dmitry, alacn.uhahaa)
- Fixed bug #35594 (Multiple calls to getopt() may result in a crash).
  (rabbitt at gmail dot com, Ilia)
- Fixed bug #35571 (Fixed crash in Apache 2 SAPI when more then one php
  script is loaded via SSI include). (Ilia)
- Fixed bug #35570 (segfault when re-using soap client object). (Dmitry)
- Fixed bug #35558 (mktime() interpreting 3 digit years incorrectly). (Ilia)
- Fixed bug #35543 (php crash when calling non existing method of a class
  that extends PDO). (Tony)
- Fixed bug #35539 (typo in error message for ErrorException). (Tony)
- FIxed bug #35536 (mysql_field_type() doesn't handle NEWDECIMAL). (Tony)
- Fixed bug #35517 (mysql_stmt_fetch returns NULL on data truncation). (Georg)
- Fixed bug #35509 (string constant as array key has different behavior inside
  object). (Dmitry)
- Fixed bug #35508 (PDO fails when unknown fetch mode specified). (Tony)
- Fixed bug #35499 (strtotime() does not handle whitespace around the date
  string). (Ilia)
- Fixed bug #35496 (Crash in mcrypt_generic()/mdecrypt_generic() without
  proper init). (Ilia)
- Fixed bug #35490 (socket_sendto() unable to handle IPv6 addresses). (Tony)
- Fixed bug #35461 (Ming extension fails to compile with ming 0.3beta1). (Jani)
- Fixed bug #35437 (Segfault or Invalid Opcode 137/1/4). (Dmitry)
- Fixed bug #35470 (Assigning global using variable name from array doesn't
  function). (Dmitry)
- Fixed bug #35456 (+ 1 [time unit] format did not work). (Ilia)
- Fixed bug #35447 (xml_parse_into_struct() chokes on the UTF-8 BOM). (Rob)
- Fixed bug #35431 (PDO crashes when using LAZY fetch with fetchAll). (Wez)
- Fixed bug #35430 (PDO crashes on incorrect FETCH_FUNC use). (Tony)
- Fixed bug #35427 (str_word_count() handles '-' incorrectly). (Ilia)
- Fixed bug #35425 (idate() function ignores timezone settings). (Ilia)
- Fixed bug #35422 (strtotime() does not parse times with UTC as timezone).
  (Ilia)
- Fixed bug #35414 (strtotime() no longer works with ordinal suffix). (Ilia)
- Fixed bug #35410 (wddx_deserialize() doesn't handle large ints as keys
  properly). (Ilia)
- Fixed bug #35409 (undefined reference to 'rl_completion_matches'). (Jani)
- Fixed bug #35399 (Since fix of bug #35273 SOAP decoding of
  soapenc:base64binary fails). (Dmitry)
- Fixed bug #35393 (changing static protected members from outside the class,
  one more reference issue). (Dmitry)
- Fixed bug #35381 (ssl library is not initialized properly). (Alan)
- Fixed bug #35377 (PDO_SQLITE: undefined reference to "fdatasync").
  (Nuno, Jani)
- Fixed bug #35373 (HP-UX "alias not allowed in this configuration"). (Dmitry)
- Fixed bug #35288 (iconv() function defined as libiconv()). (Nuno)
- Fixed bug #35103 (mysqli handles bad unsigned (big)int incorrectly).(Andrey)
- Fixed bug #35062 (socket_read() produces warnings on non blocking sockets).
  (Nuno, Ilia)
- Fixed bug #35028 (SimpleXML object fails FALSE test). (Marcus)
- Fixed bug #34729 (Crash in ZTS mode under Apache). (Dmitry, Zeev)
- Fixed bug #34429 (Output buffering cannot be turned off with FastCGI).
  (Dmitry, Ilya)
- Fixed bug #34359 (Possible crash inside fopen http wrapper). (Ilia,Sara,Nuno)
- Fixed bug #33789 (Many Problems with SunFuncs). (Derick)
- Fixed bug #33671 (sun_rise and sun_set don't return a GMT timestamp if one
  passes an offset). (Derick)
- Fixed bug #32820 (date_sunrise and date_sunset don't handle GMT offset
  well). (Derick)
- Fixed bug #31347 (is_dir and is_file (incorrectly) return true for any string
  greater then 255 characters). (Nuno,Ilia)
- Fixed bug #30937 (date_sunrise() & date_sunset() don't handle endless
  day/night at high latitudes). (Derick)
- Fixed bug #30760 (Remove MessageBox on win32 for E_CORE errors if
  display_startup_error is off). (Ilia)
- Fixed bug #29955 (mb_strtoupper() / lower() broken with Turkish encoding).
  (Rui)
- Fixed bug #28899 (mb_substr() and substr() behave differently when
  "mbstring.func_overload" is enabled). (Rui)
- Fixed bug #27678 (number_format() crashes with large numbers). (Marcus)

28 Nov 2005, PHP 5.1.1
- Disabled native date class to prevent pear::date conflict. (Ilia)
- Changed reflection constants be both PHP and class constants. (Johannes)
- Added an additional field $frame['object'] to the result array of
  debug_backtrace() that contains a reference to the respective object when the
  frame was called from an object. (Sebastian)
- Fixed bug #35423 (RecursiveDirectoryIterator doesnt appear to recurse with
  RecursiveFilterIterator). (Marcus)
- Fixed bug #35413 (Removed -dev flag from Zend Engine version). (Ilia)
- Fixed bug #35411 (Regression with \{$ handling). (Ilia)
- Fixed bug #35406 (eval hangs when evall'ed code ends with comment w/o
  newline). (Marcus)
- Fixed bug #35391 (pdo_mysql::exec does not return number of affected rows).
  (Tony)
- Fixed bug #35382 (Comment in end of file produces fatal error). (Ilia)
- Fixed bug #35360 (exceptions in interactive mode (php -a) may cause crash).
  (Dmitry)
- Fixed bug #35358 (Incorrect error messages for PDO class constants). (Ilia)
- Fixed bug #35338 (pdo_pgsql does not handle binary bound params). (Wez)
- Fixed bug #35316 (Application exception trying to create COM object). (Rob)
- Fixed bug #35170 (PHP_AUTH_DIGEST differs under Apache 1.x and 2.x). (Ilia)

24 Nov 2005, PHP 5.1
- Added support for class constants and static members for internal classes.
  (Dmitry, Michael Wallner)
- Added "new_link" parameter to mssql_connect() (Bug #34369). (Frank)
- Added missing safe_mode checks for image* functions and cURL. (Ilia)
- Added missing safe_mode/open_basedir checks for file uploads. (Ilia)
- Added PDO_MYSQL_ATTR_USE_BUFFERED_QUERY parameter for pdo_mysql. (Ilia)
- Added date_timezone_set() function to set the timezone that the date
  function will use. (Derick)
- Added pg_fetch_all_columns() function to fetch all values of a column from a
  result cursor. (Ilia)
- Added support for LOCK_EX flag for file_put_contents(). (Ilia)
- Added bindto socket context option. (Ilia)
- Added offset parameter to the stream_copy_to_stream() function. (Ilia)
- Added offset & length parameters to substr_count() function. (Ilia)
- Added man pages for "phpize" and "php-config" scripts. (Jakub Vrana)
- Added support for .cc files in extensions. (Brian)
- Added PHP_INT_MAX and PHP_INT_SIZE as predefined constants. (Andrey)
- Added user opcode API that allow overloading of opcode handlers. (Dmitry)
- Added an optional remove old session parameter to session_regenerate_id().
  (Ilia)
- Added array type hinting. (Dmitry)
- Added the tidy_get_opt_doc() function to return documentation for
  configuration options in tidy. (Patch by: nlopess@php.net)
- Added support for .cc files in extensions. (Brian)
- Added imageconvolution() function which can be used to apply a custom 3x3
  matrix convolution to an image. (Pierre)
- Added optional first parameter to XsltProcessor::registerPHPFunctions to
  only allow certain functions to be called from XSLT. (Christian)
- Added the ability to override the autotools executables used by the
  buildconf script via the PHP_AUTOCONF and PHP_AUTOHEADER environmental
  variables. (Jon)
- Added several new functions to support the PostgreSQL v3 protocol introduced
  in PostgreSQL 7.4. (Christopher)
  . pg_transaction_status() - in-transaction status of a database connection.
  . pg_query_params() - execution of parameterized queries.
  . pg_prepare() - prepare named queries.
  . pg_execute() - execution of named prepared queries.
  . pg_send_query_params() - async equivalent of pg_query_params().
  . pg_send_prepare() - async equivalent of pg_prepare().
  . pg_send_execute() - async equivalent of pg_execute().
  . pg_result_error_field() - highly detailed error information, most
    importantly
    the SQLSTATE error code.
  . pg_set_error_verbosity() - set verbosity of errors.
- Added optional fifth parameter "count" to preg_replace_callback() and
  preg_replace() to count the number of replacements made. FR #32275. (Andrey)
- Added optional third parameter "charlist" to str_word_count() which contains
  characters to be considered as word part. FR #31560. (Andrey, Ilia)
- Added interface Serializable. (Stanislav, Marcus)
- Added pg_field_type_oid() PostgreSQL function. (mauroi at digbang dot com)
- Added zend_declare_property_...() and zend_update_property_...() API
  functions for bool, double and binary safe strings. (Hartmut)
- Added possibility to access INI variables from within .ini file. (Andrei)
- Added variable $_SERVER['REQUEST_TIME'] containing request start time.
  (Ilia)
- Added optional float parameter to gettimeofday(). (Ilia)
- Added apache_reset_timeout() Apache1 function. (Rasmus)
- Added sqlite_fetch_column_types() 3rd argument for arrays. (Ilia)
- Added optional offset parameter to stream_get_contents() and
  file_get_contents(). (Ilia)
- Added optional maxlen parameter to file_get_contents(). (Ilia)
- Added SAPI hook to get the current request time. (Rasmus)
- Added new functions:
  . array_diff_key() (Andrey)
  . array_diff_ukey() (Andrey)
  . array_intersect_key() (Christiano Duarte)
  . array_intersect_ukey() (Christiano Duarte)
  . array_product() (Andrey)
  . DomDocumentFragment::appendXML() (Christian)
  . fputcsv() (David Sklar)
  . htmlspecialchars_decode() (Ilia)
  . inet_pton() (Sara)
  . inet_ntop() (Sara)
  . mysqli::client_info property (Georg)
  . posix_access() (Magnus)
  . posix_mknod() (Magnus)
  . SimpleXMLElement::registerXPathNamespace() (Christian)
  . stream_context_get_default() (Wez)
  . stream_socket_enable_crypto() (Wez)
  . stream_wrapper_unregister() (Sara)
  . stream_wrapper_restore() (Sara)
  . stream_filter_remove() (Sara)
  . time_sleep_until() (Ilia)
- Added DomDocument::$recover property for parsing not well-formed XML
 Documents. (Christian)
- Added Cursor support for MySQL 5.0.x in mysqli (Georg)
- Added proxy support to ftp wrapper via http. (Sara)
- Added MDTM support to ftp_url_stat. (Sara)
- Added zlib stream filter support. (Sara)
- Added bz2 stream filter support. (Sara)
- Added max_redirects context option that specifies how many HTTP
  redirects to follow. (Ilia)
- Added support of parameter=>value arrays to
  xsl_xsltprocessor_set_parameter(). (Tony)

- PHP extension loading mechanism with support for module
  dependencies and conflicts. (Jani, Dmitry)
- Improved interactive mode of PHP CLI (php -a). (Johannes, Marcus)
- Improved performance of:
  . general execution/compilation. (Andi, Thies, Sterling, Dmitry, Marcus)
  . switch() statement. (Dmitry)
  . several array functions. (Marcus)
  . virtual path handling by adding a realpath() cache. (Andi)
  . variable fetches. (Andi)
  . magic method invocations. (Marcus)
- Improved support for embedded server in mysqli. (Georg)
- Improved mysqli extension. (Georg)
  . added constructor for mysqli_stmt and mysqli_result classes
  . added new function mysqli_get_charset()
  . added new function mysqli_set_charset()
  . added new class mysqli_driver
  . added new class mysqli_warning
  . added new class mysqli_exception
  . added new class mysqli_sql_exception
- Improved SPL extension. (Marcus)
  . Moved RecursiveArrayIterator from examples into extension
  . Moved RecursiveFilterIterator from examples into extension
  . Added SplObjectStorage
  . Made all SPL constants class constants
  . Renamed CachingRecursiveIterator to RecursiveCachingIterator to follow
    Recursive<*>Iterator naming scheme.
  . added standard hierarchy of Exception classes
  . added interface Countable
  . added interfaces Subject and SplObserver
  . added spl_autoload*() functions
  . converted several 5.0 examples into c code
  . added class SplFileObject
  . added possibility to use a string with class_parents() and
    class_implements(). (Andrey)

- Changed type hints to allow "null" as default value for class and array.
  (Marcus, Derick, Dmitry)
- Changed SQLite extension to be a shared module in Windows distribution.
  (Edin)
- Changed "instanceof" and "catch" operators, is_a() and is_subclass_of()
  functions to not call __autoload(). (Dmitry)
- Changed sha1_file() and md5_file() functions to use streams instead of low
  level IO. (Uwe)
- Changed abstract private methods to be not allowed anymore. (Stas)
- Changed stream_filter_(ap|pre)pend() to return resource. (Sara)
- Changed mysqli_exception and sqlite_exception to use RuntimeException as
  base if SPL extension is present. (Georg, Marcus)

- Upgraded bundled libraries:
  . PCRE library to version 6.2. (Andrei)
  . SQLite 3 library in ext/pdo_sqlite to 3.2.7. (Ilia)
  . SQLite 2 library in ext/sqlite to 2.8.16. (Ilia)
- Upgraded bundled libraries in Windows distribution. (Edin)
  . zlib 1.2.3
  . curl 7.14.0
  . openssl 0.9.8
  . ming 0.3b
  . libpq (PostgreSQL) 8.0.1

- Implemented feature request #33452 (Year belonging to ISO week). (Derick)
- Allowed return by reference from internal functions. (Marcus, Andi, Dmitry)
- Rewrote strtotime() with support for timezones and many new formats.
  Implements feature requests #21399, #26694, #28088, #29150, #29585 and
  #29595. (Derick)

- Moved extensions to PECL:
  . ext/cpdf        (Tony, Derick)
  . ext/dio         (Jani, Derick)
  . ext/fam         (Jani, Derick)
  . ext/ingres_ii   (Jani, Derick)
  . ext/mnogosearch (Jani, Derick)
  . ext/w32api      (Jani, Derick)
  . ext/yp          (Jani, Derick)
  . ext/mcve        (Jani, Derick, Pierre)
  . ext/oracle      (Jani, Derick)
  . ext/ovrimos     (Jani, Derick, Pierre)
  . ext/pfpro       (Jani, Derick, Pierre)
  . ext/dbx         (Jani, Derick)
  . ext/ircg        (Jani, Derick)

- Removed php_check_syntax() function which never worked properly. (Ilia)
- Removed garbage manager in Zend Engine which results in more aggressive
  freeing of data. (Dmitry, Andi)

- Fixed "make test" to work for phpized extensions. (Hartmut, Jani)
- Fixed Apache 2 regression with sub-request handling on non-linux systems.
  (Ilia, Tony)
- Fixed PDO shutdown problem (possible infinite loop running rollback on
  shutdown). (Wez)
- Fixed PECL bug #3714 (PDO: beginTransaction doesn't work if you're in
  auto-commit mode). (Wez)
- Fixed ZTS destruction. (Marcus)
- Fixed __get/__set to allow recursive calls for different properties. (Dmitry)
- Fixed a bug where stream_get_meta_data() did not return the "uri" element
  for files opened with tmpname(). (Derick)
- Fixed a problem with SPL iterators aggregating the inner iterator. (Marcus)
- Fixed an error in mysqli_fetch_fields (returned NULL instead of an array
  when row number > field_count). (Georg)
- Fixed bug in mysql::client_version(). (Georg)
- Fixed bug in mysqli extension with unsigned int(11) being represented as
  signed integer in PHP instead of string in 32bit systems. (Andrey)
- Fixed bug with $HTTP_RAW_POST_DATA not getting set. (Brian)
- Fixed crash inside stream_get_line() when length parameter equals 0. (Ilia)
- Fixed ext/mysqli to allocate less memory when fetching bound params of type
  (MEDIUM|LONG)BLOB/(MEDIUM|LONG)TEXT. (Andrey)
- Fixed extension initialization to respect dependencies between extensions.
  (Wez)
- Fixed failing queries (FALSE returned) with mysqli_query() on 64 bit systems.
  (Andrey)
- Fixed fgetcsv() and fputcsv() inconsistency. (Dmitry)
- Fixed inheritance check to control return by reference and pass by
  reference correctly (ArrayAccess can no longer support references correctly).
  (Marcus, Andi, Dmitry)
- Fixed initializing and argument checking for posix_mknod(). (Derick)
- Fixed memory corruption in ImageTTFText() with 64bit systems. (Andrey)
- Fixed memory corruption in pg_copy_from() in case the as_null parameter was
  passed. (Derick)
- Fixed memory corruption in stristr(). (Derick)
- Fixed possible GLOBALS variable override when register_globals are ON.
  (Ilia, Stefan)
- Fixed possible INI setting leak via virtual() in Apache 2 sapi. (Ilia)
- Fixed possible register_globals toggle via parse_str(). (Ilia, Stefan)
- Fixed potential GLOBALS overwrite via import_request_variables() and
  possible crash and/or memory corruption. (Ilia)
- Fixed segfaults when CURL callback functions throw exception. (Tony)
- Fixed support for shared extensions on AIX. (Dmitry)
- Fixed bug #35342 (isset(DOMNodeList->length) returns false). (Rob)
- Fixed bug #35341 (Fix for bug #33760 breaks build with older curl). (Tony)
- Fixed bug #35336 (crash on PDO::FETCH_CLASS + __set()). (Tony)
- Fixed bug #35303 (PDO prepare() crashes with invalid parameters). (Ilia)
- Fixed bug #35293 (PDO segfaults when using persistent connections). (Tony)
- Fixed bug #35278 (Multiple virtual() calls crash Apache 2 php module). (Ilia)
- Fixed bug #35273 (Error in mapping soap - java types). (Dmitry)
- Fixed bug #35249 (compile failure when ext/readline is compiled as shared).
  (Jani)
- Fixed bug #35248 (sqlite_query() doesn't set error_msg when return value is
  being used). (Ilia)
- Fixed bug #35243 (php_mblen() crashes when compiled with thread-safety on
  Linux). (Patch: shulmanb at il dot ibm dot com, Jani)
- Fixed bug #35239 (Objects can lose references). (Dmitry)
- Fixed bug #35229 (call_user_func() crashes when argument_stack is nearly
  full). (Dmitry)
- Fixed bug #35197 (Destructor is not called). (Tony)
- Fixed bug #35179 (tokenizer extension needs T_HALT_COMPILER). (Greg)
- Fixed bug #35176 (include()/require()/*_once() produce wrong error messages
  about main()). (Dmitry)
- Fixed bug #35147 (__HALT_COMPILER() breaks with --enable-zend-multibyte).
  (Dmitry, Moriyoshi)
- Fixed bug #35143 (gettimeofday() ignores current time zone). (Derick)
- Fixed bug #35142 (SOAP Client/Server Complex Object Support). (Dmitry)
- Fixed bug #35135 (PDOStatment without related PDO object may crash). (Ilia)
- Fixed bug #35091 (SoapClient leaks memory). (Dmitry)
- Fixed bug #35079 (stream_set_blocking(true) toggles, not enables blocking).
  (askalski at gmail dot com, Tony)
- Fixed bug #35078 (configure does not find ldap_start_tls_s). (Jani)
- Fixed bug #35046 (phpinfo() uses improper css enclosure). (Ilia)
- Fixed bugs #35022, #35019 (Regression in the behavior of key() and
  current() functions). (Ilia)
- Fixed bug #35017 (Exception thrown in error handler may cause unexpected
  behavior). (Dmitry)
- Fixed bug #35014 (array_product() always returns 0). (Ilia)
- Fixed bug #35009 (ZTS: Persistent resource destruct crashes when extension
  is compiled as shared). (Dmitry)
- Fixed bug #34996 (ImageTrueColorToPalette() crashes when ncolors is zero).
  (Tony)
- Fixed bug #34982 (array_walk_recursive() modifies elements outside function
  scope). (Dmitry)
- Fixed bug #34977 (Compile failure on MacOSX due to use of varargs.h). (Tony)
- Fixed bug #34968 (bz2 extension fails on to build on some win32 setups).
 (Ilia)
- Fixed bug #34965 (tidy is not binary safe). (Mike)
- Fixed bug #34957 (PHP doesn't respect ACLs for access checks). (Wez)
- Fixed bug #34950 (Unable to get WSDL through proxy). (Dmitry)
- Fixed bug #34938 (dns_get_record() doesn't resolve long hostnames and
  leaks). (Tony)
- Fixed bug #34905 (Digest authentication does not work with Apache 1). (Ilia)
- Fixed bug #34902 (mysqli::character_set_name() - undefined method). (Tony)
- Fixed bug #34899 (Fixed sqlite extension compile failure). (Ilia)
- Fixed bug #34893 (PHP5.1 overloading, Cannot access private property).
  (Dmitry)
- Fixed bug #34884 (Possible crash in ext/sqlite when sqlite.assoc_case is
  being used). (Tony, Ilia)
- Fixed bug #34879 (str_replace, array_map corrupt negative array indexes on
  64-bit platforms). (Dmitry)
- Fixed bug #34873 (Segmentation Fault on foreach in object). (Dmitry)
- Fixed bug #34856 (configure fails to detect libiconv's type). (Tony)
- Fixed bug #34855 (ibase_service_attach() segfault on AMD64).
  (irie at gmx dot de, Tony)
- Fixed bug #34851 (SO_RECVTIMEO and SO_SNDTIMEO socket options expect
  integer parameter on Windows). (Mike)
- Fixed bug #34850 (--program-suffix and --program-prefix not included in
  man page names). (Jani)
- Fixed bug #34821 (zlib encoders fail on widely varying binary data on
  windows). (Mike, Ilia)
- Fixed bug #34818 (several functions crash when invalid mysqli_link object
  is passed). (Tony)
- Fixed bug #34810 (mysqli::init() and others use wrong $this pointer without
  checks). (Tony)
- Fixed bug #34809 (FETCH_INTO in PDO crashes without a destination object).
  (Ilia)
- Fixed bug #34802 (Fixed crash on object instantiation failure). (Ilia)
- Fixed bug #34796 (missing SSL linking in ext/ftp when configured as shared).
  (Jani)
- Fixed bug #34790 (preg_match_all(), named capturing groups, variable
  assignment/return => crash). (Dmitry)
- Fixed bug #34788 (SOAP Client not applying correct namespace to generated
  values). (Dmitry)
- Fixed bug #34787 (SOAP Client not handling boolean types correctly). (Dmitry)
- Fixed bug #34786 (2 @ results in change to error_reporting() to random
  value) (Dmitry, Tony)
- Fixed bug #34785 (subclassing of mysqli_stmt does not work). (Georg)
- Fixed bug #34782 (token_get_all() gives wrong result). (Dmitry)
- Fixed bug #34777 (Crash in dblib when fetching non-existent error info).
  (Ilia)
- Fixed bug #34771 (strtotime() fails with 1-12am/pm). (Derick)
- Fixed bug #34767 (Zend Engine 1 Compatibility not copying objects
  correctly). (Dmitry)
- Fixed bug #34758 (PDO_DBLIB did not implement rowCount()). (Ilia)
- Fixed bug #34757 (iconv_substr() gives "Unknown error" when offset > string
  length). (Tony)
- Fixed bug #34742 (ftp wrapper failures caused from segmented command
  transfer). (Ilia)
- Fixed bug #34725 (CLI segmentation faults during cleanup). (Dmitry)
- Fixed bug #34723 (array_count_values() strips leading zeroes). (Tony)
- Fixed bug #34712 (zend.ze1_compatibility_mode = on segfault). (Dmitry)
- Fixed bug #34704 (Infinite recursion due to corrupt JPEG). (Marcus)
- Fixed bug #34678 (__call(), is_callable() and static methods). (Dmitry)
- Fixed bug #34676 (missing support for strtotime("midnight") and
  strtotime("noon")). (Derick)
- Fixed bug #34645 (ctype corrupts memory when validating large numbers).
 (Ilia)
- Fixed bug #34643 (wsdl default value has no effect). (Dmitry)
- Fixed bug #34623 (Crash in pdo_mysql on longtext fields). (Ilia)
- Fixed bug #34617 (zend_deactivate: objects_store used after
  zend_objects_store_destroy is called). (Dmitry)
- Fixed bug #34590 (User defined PDOStatement class can't implement
  methods). (Marcus)
- Fixed bug #34584 (Segfault with SPL autoload handler). (Marcus)
- Fixed bug #34581 (crash with mod_rewrite). (Tony, Ilia)
- Fixed bug #34565 (mb_send_mail does not fetch
  mail.force_extra_parameters). (Marco, Ilia)
- Fixed bug #34557 (php -m exits with "error" 1). (Johannes)
- Fixed bug #34518 (Unset doesn't separate container in CV). (Dmitry)
- Fixed bug #34505 (Possible memory corruption when unmangling properties
  with empty names). (Tony)
- Fixed bug #34478 (Incorrect parsing of url's fragment (#...)). (Dmitry)
- Fixed bug #34467 (foreach + __get + __set inconsistency). (Dmitry)
- Fixed bug #34456 (Possible crash inside pspell extension). (Ilia)
- Fixed bug #34453 (parsing http://www.w3.org/2001/xml.xsd exception). (Dmitry)
- Fixed bug #34450 (Segfault when calling mysqli_close() in destructor). (Tony)
- Fixed bug #34449 (ext/soap: XSD_ANYXML functionality not exposed). (Dmitry)
- Fixed bug #34420 (Possible crash inside curl_multi_remove_handle()). (Ilia)
- Fixed bug #34358 (Fatal error: Cannot re-assign $this). (Dmitry)
- Fixed bug #34331 (php crashes when variables_order is empty). (Ilia)
- Fixed bug #34321 (Possible crash in filter code). (Ilia)
- Fixed bug #34311 (unserialize() crashes with chars above 191 dec). (Nuno)
- Fixed bug #34310 (foreach($arr as $c->d => $x) crashes). (Dmitry)
- Fixed bug #34307 (on_modify handler not called to set the default value if
  setting from php.ini was invalid). (Andrei)
- Fixed bug #34306 (wddx_serialize_value() crashes with long array keys).
  (Jani)
- Fixed bug #34304 (date() doesn't have a modifier for ISO Week Day). (Derick)
- Fixed bug #34302 (date('W') do not return leading zeros for week 1 to 9).
  (Derick)
- Fixed bug #34299 (ReflectionClass::isInstantiable() returns true for abstract
  classes). (Marcus)
- Fixed bug #34284 (CLI phpinfo showing html on _SERVER["argv"]). (Jani)
- Fixed bug #34277 (array_filter() crashes with references and objects).
  (Dmitry)
- Fixed bug #34276 (setAttributeNS doesn't work with default namespace).
  (Rob)
- Fixed bug #34260 (Segfault with callbacks (array_map) + overloading).
  (Dmitry)
- Fixed bug #34257 (lib64 not handled correctly in ming extension). (Marcus)
- Fixed bug #34221 (Compiling xmlrpc as shared fails other parts). (Jani)
- Fixed bug #34216 (Segfault with autoload). (Marcus)
- Fixed bug #34199 (if($obj)/if(!$obj) inconsistency because of cast handler).
  (Dmitry, Alex)
- Fixed bug #34191 (ob_gzhandler does not enforce trailing \0). (Ilia)
- Fixed bug #34156 (memory usage remains elevated after memory limit is
  reached). (Ilia)
- Fixed bug #34148 (+,- and . not supported as parts of scheme). (Ilia)
- Fixed bug #34137 (assigning array element by reference causes binary mess).
  (Dmitry)
- Fixed bug #34103 (line numbering not maintained in dom document). (Rob)
- Fixed bug #34078 (Reflection API problems in methods with boolean or
  null default values). (Tony)
- Fixed bug #34068 (Numeric string as array key not cast to integer in
  wddx_deserialize()). (Ilia)
- Fixed bug #34064 (arr[] as param to function in class gives invalid
  opcode). (Dmitry)
- Fixed bug #34062 (Crash in catch block when many arguments are used).
  (Dmitry)
- Fixed bug #34052 (date('U') returns %ld not unix timestamp). (Nuno)
- Fixed bug #34045 (Buffer overflow with serialized object). (Dmitry)
- Fixed bug #34001 (pdo_mysql truncates numeric fields at 4 chars). (Ilia)
- Fixed bug #33999 (object remains object when cast to int). (Dmitry)
- Fixed bug #33996 (No information given for fatal error on passing invalid
  value to typed argument). (Dmitry)
- Fixed bug #33989 (extract($GLOBALS,EXTR_REFS) crashes PHP). (Dmitry)
- Fixed bug #33987 (php script as ErrorDocument causes crash in Apache 2).
  (Ilia)
- Fixed bug #33967 (misuse of Exception constructor doesn't display
  errorfile). (Jani)
- Fixed bug #33966 (Wrong use of reflectionproperty causes a segfault). (Tony)
- Fixed bug #33963 (mssql_bind() fails on input parameters). (Frank)
- Fixed bug #33958 (duplicate cookies and magic_quotes=off may cause a crash).
  (Ilia)
- Fixed bug #33957 (gmdate('W')/date('W') sometimes returns wrong week number).
  (Derick)
- Fixed bug #33940 (array_map() fails to pass by reference when called
  recursively). (Dmitry)
- Fixed bug #33917 (number_format() output with > 1 char separators). (Jani)
- Fixed bug #33904 (input array keys being escaped when magic quotes is off).
  (Ilia)
- Fixed bug #33903 (spl_autoload_register class method). (Marcus)
- Fixed bug #33899 (CLI: setting extension_dir=some/path extension=foobar.so
  does not work). (Jani)
- Fixed bug #33882 (CLI was looking for php.ini in wrong path). (Hartmut)
- Fixed bug #33869 (strtotime() problem with "+1days" format). (Ilia)
- Fixed bug #33841 (pdo sqlite driver forgets to update affected column
  count on execution of prepared statments). (Ilia)
- Fixed bug #33837 (Informix ESQL version numbering schema changed). (Jani)
- Fixed bug #33829 (mime_content_type() returns text/plain for gzip and bzip
  files). (Derick)
- Fixed bug #33802 (throw Exception in error handler causes crash). (Dmitry)
- Fixed bug #33771 (error_reporting falls to 0 when @ was used inside
  try/catch block). (Tony)
- Fixed bug #33760 (cURL needs to implement CRYPTO_callback functions to
  prevent locking). (Mike, Ilia)
- Fixed bug #33732 (Wrong behavior of constants in class and interface
  extending). (Dmitry)
- Fixed bug #33723 (php_value overrides php_admin_value). (Dmitry)
- Fixed bug #33720 (mb_encode_mimeheader does not work for multibyte
  chars). (Rui)
- Fixed bug #33710 (ArrayAccess objects does not initialize $this). (Dmitry)
- Fixed bug #33690 (Crash setting some ini directives in httpd.conf). (Rasmus)
- Fixed bug #33673 (Added detection for partially uploaded files). (Ilia)
- Fixed bug #33605 (substr_compare() crashes with negative offset and length).
  (Tony)
- Fixed bug #33597 (setcookie() "expires" date format doesn't comply with RFC).
  (Tony)
- Fixed bug #33588 (LDAP: RootDSE query not possible). (Jani)
- Fixed bug #33578 (strtotime() problem with "Oct17" format). (Derick)
- Fixed bug #33578 (strtotime() doesn't understand "11 Oct" format). (Derick)
- Fixed bug #33562 (date("") crashes). (Derick)
- Fixed bug #33558 (warning with nested calls to functions returning by
  reference). (Dmitry)
- Fixed bug #33536 (strtotime() defaults to now even on non time string).
  (Derick)
- Fixed bug #33532 (Different output for strftime() and date()). (Derick)
- Fixed bug #33523 (Memory leak in xmlrpc_encode_request()). (Ilia)
- Fixed bug #33520 (crash if safe_mode is on and session.save_path is changed).
  (Dmitry)
- Fixed bug #33512 (Add missing support for isset()/unset() overloading to
  complement the property get/set methods). (Dmitry)
- Fixed bug #33491 (crash after extending MySQLi internal class). (Tony)
- Fixed bug #33475 (cURL handle is not closed on curl_close(). (Ilia)
- Fixed bug #33469 (Compile error undefined reference to ifx_checkAPI). (Jani)
- Fixed bug #33433 (strtoll not available on Tru64). (Jani, Derick)
- Fixed bug #33427 (ext/odbc: check if unixODBC header file exists). (Jani)
- Fixed bug #33415 (strtotime() related bugs). (Derick)
- Fixed bug #33414 (Comprehensive list of incorrect days returned after
  strtotime() / date() tests). (Derick)
- Fixed bug #33389 (double free() when exporting a ReflectionClass). (Marcus)
- Fixed bug #33383 (crash when retrieving empty LOBs). (Tony)
- Fixed bug #33382 (array_reverse() fails after *sort()),  introduced by
  zend_hash_sort() optimizations in HEAD. (Tony)
- Fixed bug #33340 (CLI Crash when calling php:function from XSLT). (Rob)
- Fixed bug #33326 (Cannot build extensions with phpize on Macosx). (Jani)
- Fixed bug #33318 (throw 1; results in Invalid opcode 108/1/8). (Dmitry)
- Fixed bug #33312 (ReflectionParameter methods do not work correctly).
  (Dmitry)
- Fixed bug #33299 (php:function no longer handles returned dom objects).
  (Rob, Joe Orton)
- Fixed bug #33286 (nested array_walk() calls and user array compare functions
  broken; FCI cache). (Andrei, patch from m.bretz@metropolis-ag.de)
- Fixed bug #33277 (private method accessed by child class). (Dmitry)
- Fixed bug #33268 (iconv_strlen() works only with a parameter of < 3 in
  length). (Ilia)
- Fixed bug #33257 (array_splice() inconsistent when passed function instead of
  variable). (Dmitry)
- Fixed bug #33243 (ze1_compatibility_mode does not work as expected). (Dmitry)
- Fixed bug #33242 (Mangled error message when stream fails). (Derick)
- Fixed bug #33222 (segfault when CURL handle is closed in a callback). (Tony)
- Fixed bug #33214 (odbc_next_result does not signal SQL errors with
  2-statement SQL batches). (rich at kastle dot com, Tony)
- Fixed bug #33212 ([GCC 4]: 'zend_error_noreturn' aliased to external symbol
  'zend_error'). (Dmitry)
- Fixed bug #33210 (relax jpeg recursive loop protection). (Ilia)
- Fixed bug #33201 (Crash when fetching some data types). (Frank)
- Fixed bug #33200 (preg_replace(): magic_quotes_sybase=On makes 'e' modifier
  misbehave). (Jani)
- Fixed bug #33185 (--enable-session=shared does not build). (Jani)
- Fixed bug #33171 (foreach enumerates private fields declared in base
  classes). (Dmitry)
- Fixed bug #33167 (Possible crash inside pg_fetch_array()). (Ilia)
- Fixed bug #33164 (Soap extension incorrectly detects HTTP/1.1). (Ilia)
- Fixed bug #33156 (cygwin version of setitimer doesn't accept ITIMER_PROF).
  (Nuno)
- Fixed bug #33153 (crash in mssql_next result). (Frank)
- Fixed bug #33150 (shtool: insecure temporary file creation). (Jani)
- Fixed bug #33136 (method offsetSet in class extended from ArrayObject crash
  PHP). (Marcus)
- Fixed bug #33125 (imagecopymergegray() produces mosaic rainbow effect).
  (Pierre)
- Fixed bug #33116 (crash when assigning class name to global variable in
  __autoload). (Dmitry)
- Fixed bug #33090 (mysqli_prepare() doesn't return an error). (Georg)
- Fixed bug #33076 (str_ireplace() incorrectly counts result string length
  and may cause segfault). (Tony)
- Fixed bug #33072 (Add a safemode/open_basedir check for runtime
  "session.save_path" change using session_save_path() function). (Rasmus)
- Fixed bug #33070 (Improved performance of bzdecompress() by several orders
  of magnitude). (Ilia)
- Fixed bug #33059 (crash when moving xml attribute set in dtd). (Ilia)
- Fixed bug #33057 (Don't send extraneous entity-headers on a 304 as per
  RFC 2616 section 10.3.5) (Rasmus, Choitel)
- Fixed bug #33019 (socket errors cause memory leaks in php_strerror()).
  (jwozniak23 at poczta dot onet dot pl, Tony).
- Fixed bug #33017 ("make distclean" gives an error with VPATH build). (Jani)
- Fixed bug #33013 ("next month" was handled wrong while parsing dates).
  (Derick)
- Fixed bug #32993 (implemented Iterator function current() don't throw
  exception). (Dmitry)
- Fixed bug #32981 (ReflectionMethod::getStaticVariables() causes apache2.0.54
  seg fault). (Dmitry)
- Fixed bug #32956 (mysql_bind_result() doesn't support MYSQL_TYPE_NULL).
  (Georg)
- Fixed bug #32947 (Incorrect option for mysqli default password). (Georg)
- Fixed bug #32944 (Disabling session.use_cookies doesn't prevent reading
  session cookies). (Jani, Tony)
- Fixed bug #32941 (Sending structured SOAP fault kills a php). (Dmitry)
- Fixed bug #32937 (open_basedir looses trailing / in the limiter).
  (Adam Conrad)
- Fixed bug #32936 (http redirects URLs are not checked for control chars).
  (Ilia)
- Fixed bug #32933 (Cannot extend class "SQLiteDatabase"). (Marcus)
- Fixed bug #32932 (Oracle LDAP: ldap_get_entries(), invalid pointer). (Jani)
- Fixed bug #32930 (class extending DOMDocument doesn't clone properly). (Rob)
- Fixed bug #32924 (file included with "auto_prepend_file" can be included
  with require_once() or include_once()). (Stas)
- Fixed bug #32904 (pg_get_notify() ignores result_type parameter). (Tony)
- Fixed bug #32852 (Crash with singleton and __destruct when
  zend.ze1_compatibility_mode = On). (Dmitry)
- Fixed bug #32833 (Invalid opcode). (Dmitry)
- Fixed bug #32813 (parse_url() does not handle scheme-only urls properly).
  (Ilia)
- Fixed bug #32810 (temporary files not using plain file wrapper). (Ilia)
- Fixed bug #32809 (Missing T1LIB support on Windows). (Edin)
- Fixed bug #32802 (General cookie overrides more specific cookie). (Ilia)
- Fixed bugs #32800, #32830 (ext/odbc: Problems with 64bit systems). (Jani)
- Fixed bug #32799 (crash: calling the corresponding global var during the
  destruct). (Dmitry)
- Fixed bug #32776 (SOAP doesn't support one-way operations). (Dmitry)
- Fixed bug #32773 (GMP functions break when second parameter is 0). (Stas)
- Fixed bug #32759 (incorrect determination of default value (COM)). (Wez)
- Fixed bug #32758 (Cannot access safearray properties in VB6 objects). (Wez)
- Fixed bug #32755 (Segfault in replaceChild() when DocumentFragment has no
  children). (Rob)
- Fixed bug #32753 (Undefined constant SQLITE_NOTADB). (Ilia)
- Fixed bug #32742 (segmentation fault when the stream with a wrapper
  is not closed). (Tony, Dmitry)
- Fixed bug #32699 (pg_affected_rows() was defined when it was not available).
  (Derick)
- Fixed bug #32686 (Require/include file in destructor causes segfault).
  (Marcus)
- Fixed bug #32682 (ext/mssql: Error on module shutdown when called from
  activescript). (Frank)
- Fixed bug #32674 (exception in iterator causes crash). (Dmitry)
- Fixed bug #32660 (Assignment by reference causes crash when field access is
  overloaded (__get)). (Dmitry)
- Fixed bug #32647 (Using register_shutdown_function() with invalid callback
  can crash PHP). (Jani)
- Fixed bug #32615 (Segfault in replaceChild() using fragment when
  previousSibling is NULL). (Rob)
- Fixed bug #32613 (ext/snmp: use of snmp_shutdown() causes snmpapp.conf
  access errors). (Jani, ric at arizona dot edu)
- Fixed bug #32608 (html_entity_decode() converts single quotes even if
  ENT_NOQUOTES is given). (Ilia)
- Fixed bug #32596 (Segfault/Memory Leak by getClass (etc) in __destruct).
  (Dmitry)
- Fixed bug #32591 (ext/mysql: Unsatisfied symbol: ntohs with HP-UX). (Jani)
- Fixed bug #32589 (possible crash inside imap_mail_compose() function).
  (Ilia)
- Fixed bug #32589 (Possible crash inside imap_mail_compose, with charsets).
  (Ilia)
- Fixed bug #32587 (Apache2: errors sent to error_log do not include
  timestamps). (Jani)
- Fixed bug #32560 (configure looks for incorrect db2 library). (Tony)
- Fixed bug #32553 (mmap loads only the 1st 2000000 bytes on Win32). (Ilia)
- Fixed bug #32533 (proc_get_status() returns the incorrect process status).
  (Ilia)
- Fixed bug #32530 (chunk_split() does not append endstr if chunklen is
  longer then the original string). (Ilia)
- Fixed bug #32491 (File upload error - unable to create a temporary file).
  (Uwe Schindler)
- Fixed bug #32455 (wrong setting property to unset value). (Dmitry)
- Fixed bug #32429 (method_exists() always return TRUE if __call method
  exists). (Dmitry)
- Fixed bug #32428 (The @ warning error suppression operator is broken).
  (Dmitry)
- Fixed bug #32427 (Interfaces are not allowed 'static' access modifier).
  (Dmitry)
- Fixed bug #32405 (mysqli::fetch() returns bad data - 64bit problem).
  (Andrey)
- Fixed bug #32296 (get_class_methods() output has changed between 5.0.2 and
  5.0.3). (Dmitry)
- Fixed bug #32282 (Segfault in mysqli_fetch_array on 64-bit). (Georg)
- Fixed bug #32245 (xml_parser_free() in a function assigned to the xml
  parser gives a segfault). (Rob)
- Fixed bug #32179 (xmlrpc_encode() segfaults with recursive references).
  (Tony)
- Fixed bug #32171 (Userspace stream wrapper crashes PHP). (Tony, Dmitry)
- Fixed bug #32160 (copying a file into itself leads to data loss). (Ilia)
- Fixed bug #32139 (SOAP client does not auto-handle base64 encoding). (Ilia)
- Fixed bug #32109 ($_POST is not populated in multi-threaded environment).
  (Moriyoshi)
- Fixed bug #32080 (segfault when assigning object to itself with
  zend.ze1_compatibility_mode=On). (Dmitry)
- Fixed bug #32021 (Crash caused by range('', 'z')). (Derick)
- Fixed bug #32013 (ext/mysqli bind_result causes fatal error: memory limit).
  (Andrey)
- Fixed bug #32010 (Memory leak in mssql_fetch_batch). (fmk)
- Fixed bug #32009 (crash when mssql_bind() is called more than once). (Frank)
- Fixed bug #31971 (ftp_login fails on some SSL servers).
  (frantisek at augusztin dot com)
- Fixed bug #31887 (ISAPI: Custom 5xx error does not return correct HTTP
  response message). (Jani)
- Fixed bug #31828 (Crash with zend.ze1_compatibility_mode=On). (Dmitry)
- Fixed bug #31668 (multi_query works exactly every other time - multi query
  d/e flag global and not per connection). (Andrey)
- Fixed bug #31636 (another crash when echoing a COM object). (Wez)
- Fixed bug #31583 (php_std_date() uses short day names in non-y2k_compliance
  mode). (mike at php dot net)
- Fixed bug #31525 (object reference being dropped. $this getting lost).
 (Stas, Dmitry)
- Fixed bug #31502 (Wrong deserialization from session when using WDDX
  serializer). (Dmitry)
- Fixed bug #31478 (segfault with empty() / isset()). (Moriyoshi)
- Fixed bug #31465 (False warning in unpack() when working with *). (Ilia)
- Fixed bug #31363 (broken non-blocking flock()). (ian at snork dot net)
- Fixed bug #31358 (Older GCC versions do not provide portable va_copy()).
  (Jani)
- Fixed bug #31341 (escape on curly inconsistent). (Dmitry)
- Fixed bug #31256 (PHP_EVAL_LIBLINE configure macro does not handle
  -pthread). (Jani)
- Fixed bug #31213 (Side effects caused by fix of bug #29493). (Dmitry)
- Fixed bug #31177 (memory leaks and corruption because of incorrect
  refcounting). (Dmitry)
- Fixed bug #31158 (array_splice on $GLOBALS crashes). (Dmitry)
- Fixed bug #31054 (safe_mode & open_basedir checks only check first
  include_path value). (Ilia)
- Fixed bug #31033 (php:function(string, nodeset) with xsl:key crashes PHP).
  (Rob)
- Fixed bug #30961 (Wrong line number in ReflectionClass getStartLine()).
  (Dmitry)
- Fixed bug #30889 (Conflict between __get/__set and ++ operator). (Dmitry)
- Fixed bug #30833 (array_count_values() modifying input array). (Tony)
- Fixed bug #30828 (debug_backtrace() reports incorrect class in overridden
  methods). (Dmitry)
- Fixed bug #30820 (static member conflict with $this->member silently
  ignored). (Dmitry)
- Fixed bug #30819 (Better support for LDAP SASL bind). (Jani)
- Fixed bug #30791 (magic methods (__sleep/__wakeup/__toString) call
  __call if object is overloaded). (Dmitry)
- Fixed bug #30707 (Segmentation fault on exception in method).
  (Stas, Dmitry)
- Fixed bug #30702 (cannot initialize class variable from class constant).
  (Dmitry)
- Fixed bug #30578 (Output buffers flushed before calling __destruct()
  functions). (Jani)
- Fixed bug #30519 (Interface not existing says Class not found). (Dmitry)
- Fixed bug #30407 (Strange behavior of default arguments). (Dmitry)
- Fixed bug #30394 (Assignment operators yield wrong result with __get/__set).
  (Dmitry)
- Fixed bug #30332 (zend.ze1_compatibility_mode isn't fully compatible with
  array_push()). (Dmitry)
- Fixed bug #30162 (Catching exception in constructor causes lose of
  $this). (Dmitry)
- Fixed bug #30140 (Problem with array in static properties). (Dmitry)
- Fixed bug #30126 (Enhancement for error message for abstract classes).
  (Marcus)
- Fixed bug #30096 (gmmktime does not return the current time). (Derick)
- Fixed bug #30080 (Passing array or non array of objects). (Dmitry)
- Fixed bug #30052 (Crash on shutdown after odbc_pconnect()). (Edin)
- Fixed bug #29983 (PHP does not explicitly set mime type & charset). (Ilia)
- Fixed bug #29975 (memory leaks when set_error_handler() is used inside error
  handler). (Tony)
- Fixed bug #29971 (variables_order behavior). (Dmitry)
- Fixed bug #29944 (Function defined in switch, crashes). (Dmitry)
- Fixed bug #29896 (Backtrace argument list out of sync). (Dmitry)
- Fixed bug #29728 (Reflection API Feature: Default parameter value). (Marcus)
- Fixed bug #29689 (default value of protected member overrides default value
  of private and other private variable problems in inherited classes). (Stas)
- Fixed bug #29683 (headers_list() returns empty array). (Tony)
- Fixed bug #29583 (crash when echoing a COM object). (M.Sisolak, Wez)
- Fixed bug #29522 (accessing properties without connection). (Georg)
- Fixed bug #29361 (var_export() producing invalid code). (Derick)
- Fixed bug #29338 (unencoded spaces get ignored after certain tags). (Ilia)
- Fixed bug #29335 (fetch functions now use MYSQLI_BOTH as default). (Georg)
- Fixed bug #29334 (win32 mail() provides incorrect Date: header). (Jani)
- Fixed bug #29311 (calling parent constructor in mysqli). (Georg)
- Fixed bug #29268 (__autoload() not called with Reflection->getClass()).
  (Dmitry)
- Fixed bug #29256 (SOAP HTTP Error when envelop size is more than 24345
  bytes). (Dmitry, Wez)
- Fixed bug #29253 (array_diff with $GLOBALS argument fails). (Dmitry)
- Fixed bug #29236 (memory error when wsdl-cache is enabled). (Dmitry)
- Fixed bug #29210 (Function: is_callable - no support for private and
  protected classes). (Dmitry)
- Fixed bug #29109 (SoapFault exception: [WSDL] Out of memory). (Dmitry)
- Fixed bug #29104 (Function declaration in method doesn't work). (Dmitry)
- Fixed bug #29061 (soap extension segfaults). (Dmitry)
- Fixed bug #29015 (Incorrect behavior of member vars(non string ones)-numeric
  mem vars and others). (Dmitry)
- Fixed bug #28985 (__getTypes() returning nothing on complex WSDL). (Dmitry)
- Fixed bug #28969 (Wrong data encoding of special characters). (Dmitry)
- Fixed bug #28839 (SIGSEGV in interactive mode (php -a)).
  (kameshj at fastmail dot fm)
- Fixed bug #28605 (Need to use -[m]ieee option for Alpha CPUs). (Jani)
- Fixed bug #28568 (SAPI::known_post_content_types is not thread safe).
  (Moriyoshi)
- Fixed bug #28377 (debug_backtrace is intermittently passing args). (Dmitry)
- Fixed bug #28355 (glob wont error if dir is not readable). (Hartmut)
- Fixed bug #28072 (static array with some constant keys will be incorrectly
  ordered). (Dmitry)
- Fixed bug #27908 (xml default_handlers not being called). (Rob)
- Fixed bug #27598 (list() array key assignment causes HUGE memory leak).
  (Dmitry)
- Fixed bug #27268 (Bad references accentuated by clone). (Dmitry)
- Fixed bug #26456 (Wrong results from Reflection-API getDocComment() when
  called via STDIN). (Dmitry)
- Fixed bug #25922 (In error handler, modifying 5th arg (errcontext) may
  result in seg fault). (Dmitry)
- Fixed bug #25359 (array_multisort() doesn't work in a function if array is
  global or reference). (Dmitry)
- Fixed bug #22836 (returning reference to uninitialized variable). (Dmitry)
- Fixed bug #21306 (ext/sesssion: catch bailouts of write handler during
  RSHUTDOWN). (Jani, Xuefer at 21cn dot com)
- Fixed bug #15854 (boolean ini options may be incorrectly displayed as Off
  when they are On). (Tony)
- Fixed bugs #14561, #20382, #26090, #26320, #28024, #30532, #32086, #32270,
  #32555, #32588, #33056 (strtotime() related bugs). (Derick)

31 Mar 2005, PHP 5.0.4
- Added SNMPv2 support. (harrie)
- Added Oracle Instant Client support. (cjbj at hotmail dot com, Tony)
- Added length and charsetnr for field array and object in mysqli. (Georg)
- Added checks for negative values to gmp_sqrt(), gmp_powm(), gmp_sqrtrem()
  and gmp_fact() to prevent SIGFPE. (Tony)
- Changed foreach() to throw an exception if IteratorAggregate::getIterator()
  does not return an Iterator. (Marcus)
- Changed phpize not to require libtool. (Jani)
- Updated bundled oniguruma library (used for multibyte regular expression)
  to 3.7.0. (Moriyoshi)
- Updated bundled libmbfl library (used for multibyte functions). (Moriyoshi)
  Fixed bugs:
  . Bug #32311 (mb_encode_mimeheader() does not properly escape characters)
  . Bug #32063 (mb_convert_encoding ignores named entity 'alpha')
  . Bug #31911 (mb_decode_mimeheader() is case-sensitive to hex escapes)
  . bug #30573 (compiler warnings in libmbfl due to invalid type cast)
  . Bug #30549 (incorrect character translations for some ISO8859 charsets).
- Fixed bug preventing from building oci8 as shared.
  (stanislav dot voroniy at portavita dot nl, Tony)
- Fixed a bug in mysql_affected_rows and mysql_stmt_affected_rows when the
  api function returns -1 (Georg)
- Fixed several leaks in ext/browscap and sapi/embed. (Andrei)
- Fixed several leaks in ext/filepro. (Tony)
- Fixed build system to always use bundled libtool files. (Jani)
- Fixed a bug in mysqli_stmt_execute() (type conversion with NULL values).
  (Georg)
- Fixed segfault in mysqli_fetch_field_direct() when invalid field offset
  is passed. (Tony)
- Fixed posix_getsid() & posix_getpgid() to return sid & pgid instead
  of true. (Tony)
- Fixed bug #32394 (offsetUnset() segfaults in a foreach). (Marcus)
- Fixed bug #32373 (segfault in bzopen() if supplied path to non-existent
  file). (Tony)
- Fixed bug #32326 (Check values of Connection/Transfer-Encoding
  case-incentively in SOAP extension). (Ilia)
- Fixed bug #32290 (call_user_func_array() calls wrong class method within
  child class). (Marcus)
- Fixed bug #32238 (spl_array.c: void function cannot return value). (Johannes)
- Fixed bug #32210 (proc_get_status() sets "running" always to true). (Ilia)
- Fixed bug #32200 (Prevent using both --with-apxs2 and --with-apxs2filter).
  (Jani)
- Fixed bug #32134 (Overloading offsetGet/offsetSet). (Marcus)
- Fixed bug #32130 (ArrayIterator::seek() does not throw an Exception on
  invalid index). (Marcus)
- Fixed bug #32115 (dateTime SOAP encoding of timezone incorrect). (Dmitry)
- Fixed bug #32081 (in mysqli default socket value is not being used). (Ilia)
- Fixed bug #32021 (Crash caused by range('', 'z')). (Derick)
- Fixed bug #32011 (Fragments which replaced Nodes are not globaly useable).
  (Rob)
- Fixed bug #32001 (xml_parse_into_struct() function exceeds maximum
  execution time). (Rob, Moriyoshi)
- Fixed bug #31980 (Unicode exif data not available on Windows). (Edin)
- Fixed bug #31960 (msql_fetch_row() and msql_fetch_array() dropping columns
  with NULL values). (Daniel Convissor)
- Fixed bug #31878 (Segmentation fault using clone keyword on nodes). (Rob)
- Fixed bug #31858 (--disable-cli does not force --without-pear). (Jani)
- Fixed bug #31842 (*date('r') does not return RFC2822 conforming date string).
  (Jani)
- Fixed bug #31832 (SOAP encoding problem with complex types in WSDL mode with
  multiple parts). (Dmitry)
- Fixed bug #31797 (exif_read_data() uses too low nesting limit). (Ilia)
- Fixed bug #31796 (readline completion handler does not handle empty return
  values). (Ilia)
- Fixed bug #31792 (getrusage() does not provide ru_nswap value). (Ilia)
- Fixed bug #31755 (Cannot create SOAP header in no namespace). (Dmitry)
- Fixed bug #31754 (dbase_open() fails for mode = 1). (Mehdi, Derick)
- Fixed bug #31751 (pg_parameter_status() missing on Windows). (Edin)
- Fixed bug #31747 (SOAP Digest Authentication doesn't work with
  "HTTP/1.1 100 Continue" response). (Dmitry)
- Fixed bug #31732 (mb_get_info() causes segfault when no parameters
  specified). (Tony)
- Fixed bug #31710 (Wrong return values for mysqli_autocommit/commit/rollback).
  (Georg)
- Fixed bug #31705 (parse_url() does not recognize http://foo.com#bar). (Ilia)
- Fixed bug #31695 (Cannot redefine endpoint when using WSDL). (Dmitry)
- Fixed bug #31684 (dio_tcsetattr(): misconfigured termios settings).
  (elod at itfais dot com)
- Fixed bug #31683 (changes to $name in __get($name) override future
  parameters) (Dmitry)
- Fixed bug #31699 (unserialize() float problem on non-English locales). (Ilia)
- Fixed bug #31562 (__autoload() problem with static variables). (Marcus)
- Fixed bug #31651 (ReflectionClass::getDefaultProperties segfaults with arrays).
  (Marcus)
- Fixed bug #31623 (OCILogin does not support password grace period).
  (daniel dot beet at accuratesoftware dot com, Tony)
- Fixed bug #31527 (crash in msg_send() when non-string is stored without
  being serialized). (Ilia)
- Fixed bug #31515 (Improve performance of scandir() by factor of 10 or so). (Ilia)
- Fixed bug #31514 (open_basedir uses path_translated rather then cwd for .
  translation). (Ilia)
- Fixed bug #31480 (Possible infinite loop in imap_mail_compose()). (Ilia)
- Fixed bug #31479 (Fixed crash in chunk_split(), when chunklen > strlen). (Ilia)
- Fixed bug #31454 (session_set_save_handler crashes PHP when supplied
  non-existent object ref). (Tony)
- Fixed bug #31444 (Memory leak in zend_language_scanner.c).
  (hexer at studentcenter dot org)
- Fixed bug #31442 (unserialize broken on 64-bit systems). (Marcus)
- Fixed bug #31440 ($GLOBALS can be overwritten via GPC when register_globals
  is enabled). (Ilia)
- Fixed bug #31422 (No Error-Logging on SoapServer-Side). (Dmitry)
- Fixed bug #31413 (curl POSTFIELDS crashes on 64-bit platforms). (Joe)
- Fixed bug #31396 (compile fails with gd 2.0.33 without freetype). (Jani)
- Fixed bug #31371 (highlight_file() trims new line after heredoc). (Ilia)
- Fixed bug #31361 (simplexml/domxml segfault when adding node twice). (Rob)
- Fixed bug #31348 (CachingIterator::rewind() leaks). (Marcus)
- Fixed bug #31346 (ArrayIterator::next segfaults). (Marcus)
- Fixed bug #31190 (Unexpected warning then exception is thrown from
  call_user_func_array()). (phpbugs at domain51 dot net, Dmitry)
- Fixed bug #31142 (imap_mail_compose() fails to generate correct output). (Ilia)
- Fixed bug #31139 (XML Parser Functions seem to drop &amp; when parsing). (Rob)
- Fixed bug #31398 (When magic_guotes_gpc are enabled filenames with ' get cutoff).
  (Ilia)
- Fixed bug #31288 (Possible crash in mysql_fetch_field(), if mysql_list_fields()
  was not called previously). (Ilia)
- Fixed bug #31107, #31110, #31111, #31249 (Compile failure of zend_strtod.c).
  (Jani)
- Fixed bug #31110 (PHP 4.3.10 does not compile on Tru64 UNIX 5.1B). (Derick)
- Fixed bug #31107 (Compile failure on Solaris 9 (Intel) and gcc 3.4.3). (Derick)
- Fixed bug #31103 (Better error message when c-client cannot be found). (Ilia)
- Fixed bug #31101 (missing kerberos header file path with --with-openssl). (Jani)
- Fixed bug #31098 (isset() / empty() incorrectly return true in dereference of
  a string type). (Moriyoshi)
- Fixed bug #31087 (broken php_url_encode_hash macro). (Ilia)
- Fixed bug #31072 (var_export() does not output an array element with an empty
  string key). (Derick)
- Fixed bug #31060 (imageftbbox() does not use linespacing parameter). (Jani)
- Fixed bug #31056 (php_std_date() returns invalid formatted date if
  y2k_compliance is On). (Ilia)
- Fixed bug #31055 (apache2filter: per request leak proportional to the full
  path of the request URI). (kameshj at fastmail dot fm)
- Fixed bug #30901 (can't send cookies with soap envelop). (Dmitry)
- Fixed bug #30871 (Misleading warning message for array_combine()). (Andrey)
- Fixed bug #30868 (evaluated pointer comparison in mbregex causes compile
  failure). (Moriyoshi)
- Fixed bug #30862 (Static array with boolean indexes). (Marcus)
- Fixed bug #30726 (-.1 like numbers are not being handled correctly). (Ilia)
- Fixed bug #30725 (PHP segfaults when an exception is thrown in getIterator()
  within foreach). (Marcus)
- Fixed bug #30609 (cURL functions bypass open_basedir). (Jani)
- Fixed bug #30446 (apache2handler: virtual() includes files out of sequence)
- Fixed bug #30430 (odbc_next_result() doesn't bind values and that results
  in segfault). (pdan-php at esync dot org, Tony)
- Fixed bug #30266 (Invalid opcode 137/1/8). (Marcus)
- Fixed bug #30120 imagettftext() and imagettfbbox() accept too many
  parameters). (Jani)
- Fixed bug #30106 (SOAP cannot not parse 'ref' element. Causes Uncaught
  SoapFault exception). (Dmitry)
- Fixed bug #29989 (type re_registers redefined in oniguruma.h). (Moriyoshi)
- Fixed bug #28803 (enabled debug causes bailout errors with CLI on AIX
  because of fflush() called on already closed filedescriptor). (Tony)
- Fixed bug #29767 (Weird behaviour of __set($name, $value)). (Dmitry)
- Fixed bug #29733 (printf() handles repeated placeholders wrong).
  (bugs dot php dot net at bluetwanger dot de, Ilia)
- Fixed bug #29424 (width and height inverted for JPEG2000 files). (Ilia)
- Fixed bug #29329 (configure for mysqli with shared doesn't work). (Georg)
- Fixed bug #29136 (make test - libtool failure on MacOSX). (Jani)
- Fixed bug #28976 (mail(): use "From:" from headers if sendmail_from is empty).
  (Jani)
- Fixed bug #28930 (PHP sources pick wrong header files generated by bison).
  (eggert at gnu dot org, Jani)
- Fixed bug #28840 (__destruct of a class that extends mysqli not called).
  (Marcus)
- Fixed bug #28804 (ini-file section parsing pattern is buggy).
  (wendland at scan-plus dot de)
- Fixed bug #28451 (corrupt EXIF headers have unlimited recursive IFD directory
  entries). (Andrei)
- Fixed bug #28444 (Cannot access undefined property for object with overloaded
  property access). (Dmitry)
- Fixed bug #28442 (Changing a static variables in a class changes it across
  sub/super classes.) (Marcus)
- Fixed bug #28324 (HTTP_SESSION_VARS appear when register_long_arrays is
  Off). (Tony)
- Fixed bug #28074 (FastCGI: stderr should be written in a FCGI stderr stream).
  (chris at ex-parrot dot com)
- Fixed bug #28067 (partially incorrect utf8 to htmlentities mapping). (Derick,
  Benjamin Greiner)
- Fixed bug #28041 (SOAP HTTP Digest Access Authentication). (Dmitry)
- Fixed bug #27633 (Double \r problem on ftp_get in ASCII mode on Win32). (Ilia)
- Fixed bug #18613 (Multiple OUs in x509 certificate not handled properly).
  (Jani)

15 Dec 2004, PHP 5.0.3
- Added the %F modifier to *printf to render a non-locale-aware representation
  of a float with the . as decimal seperator. (Derick)
- Fixed error handling in mysqli_multi_query. (Georg)
- Extended the functionality of is_subclass_of() to accept either a class name
  or an object as first parameter. (Andrey)
- Fixed potential problems with unserializing invalid serialize data. (Marcus)
- Fixed bug #32076 (ReflectionMethod::isDestructor() always return true).
  (Derick, Tony)
- Fixed bug #31034 (Problem with non-existing iconv header file). (Derick)
- Fixed bug #30995 (snmp extension does not build with net-snmp 5.2). (Ilia)
- Fixed bug #30994 (SOAP server unable to handle request with references).
  (Dmitry)
- Fixed bug #30990 (allow popen() on *NIX to accept 'b' flag). (Ilia)
- Fixed bug #30967 (properties in extended mysqli classes don't work). (Georg)
- Fixed bug #30928 (When Using WSDL, SoapServer doesn't handle private or
  protected properties). (Dmitry)
- Fixed bug #30922 (reflective functions crash PHP when interfaces extend
  themselves). (Tony, Dmitry)
- Fixed bug #30904 (segfault when recording soapclient into session). (Tony,
  Dmitry)
- Fixed bug #30890 (MySQLi testsuite)
- Fixed bug #30856 (ReflectionClass::getStaticProperties segfaults). (Marcus)
- Fixed bug #30832 ("!" stripped off comments in xml parser). (Rob)
- Fixed bug #30799 (SoapServer doesn't handle private or protected properties).
  (Dmitry)
- Fixed bug #30783 (Apache crash when using ReflectionFunction::
  getStaticVariables()). (Marcus)
- Fixed bug #30750 (Meaningful error message when upload directory is not
  accessible). (Ilia)
- Fixed bug #30685 (Malformed SOAPClient http header reequest). (Dmitry)
- Fixed bug #30672 (Problem handling exif data in jpeg images at unusual
  places). (Marcus)
- Fixed bug #30658 (Ensure that temporary files created by GD are removed).
  (Ilia)
- Fixed bug #30645 (def. multi result set support for mysql_connect). (Georg)
- Fixed bug #30637 (compile with pear error). (Antony)
- Fixed bug #30587 (array_multisort doesn't separate zvals before
  changing them). (Tony)
- Fixed bug #30572 (crash when comparing SimpleXML attribute to a boolean).
  (Andi)
- Fixed bug #30566 (attribute namespace URIs are inconsistent when parsing).
  (Rob)
- Fixed bug #30490 (PEAR installation fails). (Antony)
- Fixed bug #30475 (curl_getinfo() may crash in some situations). (Ilia)
- Fixed bug #30442 (segfault when parsing ?getvariable[][ ). (Tony)
- Fixed bug #30388 (rename across filesystems loses ownership and
  permission info). (Tony)
- Fixed bug #30387 (stream_socket_client async connect was broken).
  (vnegrier at esds dot com, Wez).
- Fixed bug #30381 (Strange results with get_class_vars()). (Marcus)
- Fixed bug #30375 (cal_info() does not work without a parameter). (Ilia)
- Fixed bug #30362 (stream_get_line() not handling end string correctly).
  (Ilia)
- Fixed bug #30359 (SOAP client requests have no port in "Host" field).
  (Dmitry)
- Fixed bug #30356 (str_ireplace() does not work on all strings). (Ilia)
- Fixed bug #30344 (Reflection::getModifierNames() returns too long strings).
  (Marcus)
- Fixed bug #30329 (Error Fetching http body, No Content-Length, connection
  closed or chunked data). (Dmitry)
- Fixed bug #30282 (segfault when using unknown/unsupported
  session.save_handler and/or session.serialize_handler). (Tony)
- Fixed bug #30281 (Prevent non-wbmp images from being detected as such).
  (Ilia)
- Fixed bug #30276 (Possible crash in ctype_digit on large numbers). (Ilia)
- Fixed bug #30230 (exception handler not working with objects). (Marcus)
- Fixed bug #30224 (Sybase date strings are sometimes not null terminated).
  (Ilia)
- Fixed bug #30175 (SOAP results aren't parsed correctly). (Dmitry)
- Fixed bug #30147 (OO sqlite_fetch_object did not reset error handler). (Wez)
- Fixed bug #30133 (get_current_user() crashes on Windows). (Edin)
- Fixed bug #30061 (xml_set_start_namespace_decl_handler not called). (Rob)
- Fixed bug #30057 (did not detect IPV6 on FreeBSD 4.1). (Wez)
- Fixed bug #30042 (strtotime does not use second param). (Derick)
- Fixed bug #30027 (Possible crash inside ftp_get()).
  (cfield at affinitysolutions dot com)
- Fixed bug #29954 (array_reduce segfaults when initial value is array). (Tony)
- Fixed bug #29883 (isset gives invalid values on strings). (Tony, Dmitry)
- Fixed bug #29801 (Set limit on the size of mmapable data). (Ilia)
- Fixed bug #29557 (strtotime error). (Derick)
- Fixed bug #29418 (double free when openssl_csr_new fails).
  (Kamesh Jayachandran).
- Fixed bug #29385 (Soapserver always uses std class). (David, Dmitry)
- Fixed bug #29211 (SoapClient doesn't request wsdl through proxy). (Rob)
- Fixed bug #28817 (Var problem when extending domDocument). (Georg)
- Fixed bug #28599 (strtotime fails with zero base time). (Derick)
- Fixed bug #28598 (Lost support for MS Symbol fonts). (Pierre)
- Fixed bug #28220 (mb_strwidth() returns wrong width values for some hangul
  characters). (Moriyoshi)
- Fixed bug #28228 (NULL decimal separator is not being handled correctly).
  (Ilia)
- Fixed bug #28209 (strtotime("now")). (Derick)
- Fixed bug #27798 (private / protected variables not exposed by
  get_object_vars() inside class). (Marcus)
- Fixed bug #27728 (Can't return within a zend_try {} block or the previous
  bailout state isn't restored. (Andi)
- Fixed bug #27183 (Userland stream wrapper segfaults on stream_write).
  (Christian)

23 Sep 2004, PHP 5.0.2
- Added new boolean (fourth) parameter to array_slice() that turns on the
  preservation of keys in the returned array. (Derick)
- Added the sorting flag SORT_LOCALE_STRING to the sort() functions which makes
  them sort based on the current locale. (Derick)
- Added interface_exists() and make class_exists() only return true for real
  classes. (Andrey)
- Added PHP_EOL constant that contains the OS way of representing newlines.
  (Paul Hudson, Derick)
- Implemented periodic PCRE compiled regexp cache cleanup, to avoid memory
  exhaustion. (Andrei)
- Renamed SoapClient->__call() to SoapClinet->__soapCall(). (Dmitry)
- Fixed bug with raw_post_data not getting set (Brian)
- Fixed a file-descriptor leak with phpinfo() and other 'special' URLs (Zeev)
- Fixed bug #30209 (ReflectionClass::getMethod() lowercases attribute).
  (Marcus)
- Fixed bug #30182 (SOAP module processing WSDL file dumps core). (Dmitry)
- Fixed bug #30045 (Cannot pass big integers (> 2147483647) in SOAP requests).
  (Dmitry)
- Fixed bug #29985 (unserialize()/ __PHP_Incomplete_class does not report
  correctly class name). (Marcus, Tony)
- Fixed bug #29945 (simplexml_load_file URL limitation 255 char). (Rob)
- Fixed bug #29873 (No defines around pcntl_*priority definitions). (Derick)
- Fixed bug #29844 (SOAP doesn't return the result of a valid SOAP request).
  (Dmitry)
- Fixed bug #29842 (soapclient return null value). (Dmitry)
- Fixed bug #29839 (incorrect convert (xml:lang to lang)). (Dmitry)
- Fixed bug #29830 (SoapServer::setClass() should not export non-public
  methods). (Dmitry)
- Fixed bug #29828 (Interfaces no longer work). (Marcus)
- Fixed bug #29821 (Fixed possible crashes in convert_uudecode() on invalid
  data). (Ilia)
- Fixed bug #29808 (array_count_values() breaks with numeric strings). (Ilia)
- Fixed bug #29805 (HTTP Authentication Issues). (Uwe Schindler)
- Fixed bug #29795 (SegFault with Soap and Amazon's Web Services). (Dmitry)
- Fixed bug #29737 (ip2long should return -1 if IP is 255.255.255.255 and FALSE
  on error). (Tony)
- Fixed bug #29711 (Changed ext/xml to default to UTF-8 output). (Rob)
- Fixed bug #29678 (opendir() with ftp:// wrapper segfaults if path does not
  have trailing slash). (Ilia)
- Fixed bug #29657 (xml_* functions throw non descriptive error).
  (Christian, Rob)
- Fixed bug #29656 (segfault on result and statement properties). (Georg)
- Fixed bug #29566 (foreach/string handling strangeness (crash)). (Dmitry)
- Fixed bug #29447 (Reflection API issues). (Marcus)
- Fixed bug #29296 (Added sslv2 and sslv3 transports). (Wez)
- Fixed bug #29283 (Invalid statement handle in mysqli on execute). (Georg)
- Fixed bug #29913 (parse_url() is now binary safe). (Ilia)
- Fixed bug #27994 (segfault with Soapserver when WSDL-Cache is enabled).
  (Dmitry)
- Fixed bug #27791 (Apache 2.0 SAPI build against Apache 2 HEAD). (Joe Orton,
  Derick)
- Fixed bug #26737 (private/protected properties not serialized when user
  declared method __sleep() exists). E_NOTICE thrown when __sleep() returns
  name of non-existing member. (Andrey, Curt)

12 Aug 2004, PHP 5.0.1
- Changed destructor mechanism so that destructors are called prior to request
  shutdown. (Marcus)
- Rewritten UNIX and Windows install help files. (Documentation Team)
- Updated several libraries bundled with the windows release which now
  includes libxml2-2.6.11, libxslt-1.1.7 and iconv-1.9.1. (Rob, Edin)
- Improved and moved ActiveScript SAPI to PECL.  (Wez)
- Fixed bug #29606 (php_strip_whitespace() prints to stdout rather then
  returning the value). (Ilia)
- Fixed bug #29577 (MYSQLI_CLIENT_FOUND_ROWS undefined) (Georg)
- Fixed bug #29573 (Segmentation fault, when exception thrown within
  PHP function called from XSLT). (Christian)
- Fixed bug #29522 (accessing properties without connection) (Georg)
- Fixed bug #29505 (get_class_vars() severely broken when used with arrays).
  (Marcus)
- Fixed bug #29490 (.Net object instantiation failed). (Michael Sisolak).
- Fixed bug #29474 (win32: usleep() doesn't work). (Wez)
- Fixed bug #29449 (win32: feof() hangs on empty tcp stream). (Wez)
- Fixed bug #29437 (Possible crash inside array_walk_recursive()). (Ilia)
- Fixed bug #29431 (crash when parsing invalid address; invalid address
  returned by stream_socket_recvfrom(), stream_socket_getname()). (Wez)
- Fixed bug #29409 (Segfault in PHP functions called from XSLT). (Rob)
- Fixed unloading of dynamically loaded extensions.
  (Marcus, kameshj at fastmail dot fm)
- Fixed bug #29395 (sqlite_escape_string() returns bogus data on empty
  strings). (Ilia, Tony)
- Fixed bug #29392 (com_dotnet crashes when echo'ing an object). (Wez)
- Fixed bug #29368 (The destructor is called when an exception is thrown from
  the constructor). (Marcus)
- Fixed bug #29354 (Exception constructor marked as both public and protected).
  (Marcus)
- Fixed bug #29342 (strtotime() does not handle empty date string properly).
  (Ilia)
- Fixed bug #29340 (win32 build produces invalid php_ifx.dll). (Edin)
- Fixed bug #29335 (fetch functions now use MYSQLI_BOTH as default) (Georg)
- Fixed bug #29291 (get_class_vars() return names with NULLs). (Marcus)
- Fixed bug #29264 (gettext extension not working). (Edin)
- Fixed bug #29258 (variant_date_from_timestamp() does not honour
  timezone).  (Wez)
- Fixed bug #29256 (error when sending large packets on a socket). (Dmitry)
- Fixed bug #29236 (memory error when wsdl-cache is enabled). (Dmitry)
- Fixed bug #29147 (Compile Error in mnoGoSearch functions). (Sergey, Antony)
- Fixed bug #29132 ($_SERVER["PHP_AUTH_USER"] isn't defined). (Stefan)
- Fixed bug #29119 (html_entity_decode() misbehaves with UTF-8). (Moriyoshi)
- Fixed bug #29109 (SoapFault exception: [WSDL] Out of memory). (Dmitry)
- Fixed bug #29061 (soap extension segfaults). (Dmitry)
- Fixed bug #28985 (__getTypes() returning nothing on complex WSDL). (Dmitry)
- Fixed bug #28969 (Wrong data encoding of special characters). (Dmitry)
- Fixed bug #28895 (ReflectionClass::isAbstract always returns false). (Marcus)
- Fixed bug #28829 (Thread-unsafety in bcmath elementary values). (Sara)
- Fixed bug #28464 (catch() does not catch exceptions by interfaces). (Marcus)
- Fixed bug #27669 (PHP 5 didn't support all possibilities for calling static
  methods dynamically). (Dmitry)
- Fixed ReflectionClass::getMethod() and ReflectionClass::getProperty() to
  raise an ReflectionException instead of returning NULL on failure.
  (Sebastian)
- Fixed convert.* filters to consume remaining buckets_in on flush. (Sara)
- Fixed bug in mysqli->client_version. (Georg)

13 Jul 2004, PHP 5.0.0
- Updated PCRE to provide better error handling in certain cases. (Andrei)
- Changed doc comments to require a single white space after '/**'. (Marcus)
- Fixed bug #29019 (Database not closing). (Marcus)
- Fixed bug #29008 (array_combine() does not handle non-numeric/string keys).
  (Ilia)
- Fixed bug #28999 (fixed behaviour of exec() to work as it did in 4.X). (Ilia)
- Fixed bug #28868 (Internal filter registry not thread safe). (Sara)
- Fixed bug #28851 (call_user_func_array has typo in error message). (Marcus)
- Fixed bug #28831 (ArrayObject::offsetGet() does the work of offsetUnset()).
  (Marcus)
- Fixed bug #28822 (ArrayObject::offsetExists() works inverted). (Marcus)
- Fixed bug #28789 (ReflectionProperty getValue() fails on public static
  members). (Marcus)
- Fixed bug #28771 (Segfault when using xslt and clone). (Rob)
- Fixed bug #28751 (SoapServer does not call _autoload()). (Dmitry)
- Fixed bug #28739 (array_*diff() and array_*intersect() not clearing the fci
  cache before work). (Andrey)
- Fixed bug #28721 (appendChild() and insertBefore() unset DOMText).(Rob)
- Fixed bug #28702 (SOAP does not parse WSDL service address correctly). (Dmitry)
- Fixed bug #28699 (Reflection api bugs). (Marcus)
- Fixed bug #28694 (ReflectionExtension::getFunctions() crashes PHP). (Marcus)
- Fixed bug #28512 (Allocate enough space to store MSSQL data). (Frank)
- Fixed strip_tags() to correctly handle '\0' characters. (Stefan)<|MERGE_RESOLUTION|>--- conflicted
+++ resolved
@@ -3,23 +3,12 @@
 ?? ??? 2014, PHP 5.6.2
 
 - Core:
-<<<<<<< HEAD
-=======
-  . Fixed bug #68118 ($a->foo .= 'test'; can leave $a->foo undefined). (Nikita)
-
-
-?? ??? 2014, PHP 5.5.18
-
-- Core:
-  . Fixed bug #67985 (Incorrect last used array index copied to new array after
-    unset). (Tjerk)
->>>>>>> d67c05bb
   . Fixed bug #67739 (Windows 8.1/Server 2012 R2 OS build number reported
     as 6.2 (instead of 6.3)). (Christian Wenz)
   . Fixed bug #67633 (A foreach on an array returned from a function not doing
     copy-on-write). (Nikita)
   . Fixed bug #51800 (proc_open on Windows hangs forever). (Anatol)
-  . Fixed bug #68188 ($a->foo .= 'test'; can leave $a->foo undefined). (Nikita)
+  . Fixed bug #68118 ($a->foo .= 'test'; can leave $a->foo undefined). (Nikita)
 
 - FPM:
   . Fixed bug #65641 (PHP-FPM incorrectly defines the SCRIPT_NAME variable
