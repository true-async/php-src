--- conflicted
+++ resolved
@@ -20,20 +20,13 @@
   . Fixed bug #75164 (split_bc_num() is pointless). (cmb)
   . Fixed bug #75169 (BCMath errors/warnings bypass PHP's error handling). (cmb)
 
-<<<<<<< HEAD
 - Date:
   . Implemented FR #74668: Add DateTime::createFromImmutable() method.
     (majkl578, Rican7)
   . Fixed bug #75222 (DateInterval microseconds property always 0). (jhdxr)
-=======
+
 - DBA:
   . Fixed bug #75264 (compiler warnings emitted). (petk)
-
-- Enchant:
-  . Fixed bug #53070 (enchant_broker_get_path crashes if no path is set). (jelle
-    van der Waa, cmb)
-  . Fixed bug #75365 (Enchant still reports version 1.1.0). (cmb)
->>>>>>> 3a7e3ef3
 
 - cURL:
   . Fixed bug #74125 (Fixed finding CURL on systems with multiarch support).
