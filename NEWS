--- conflicted
+++ resolved
@@ -16,6 +16,10 @@
   . Fixed bug #76747 (Opcache treats path containing "test.pharma.tld" as a phar
     file). (Laruence)
 
+- SPL:
+  . Fixed bug #68175 (RegexIterator pregFlags are NULL instead of 0). (Tim
+    Siebels)
+
 - Standard:
   . Fixed bug #76755 (setcookie does not accept "double" type for expire time).
     (Laruence)
@@ -49,7 +53,6 @@
   . Fixed bug #76595 (phpdbg man page contains outdated information).
     (Kevin Abel)
 
-<<<<<<< HEAD
 - Standard:
   . Fixed bug #76688 (Disallow excessive parameters after options array).
     (pmmaga)
@@ -58,11 +61,6 @@
 
 - Tidy:
   . Fixed arginfo for tidy::__construct(). (Tyson Andre)
-=======
-- SPL:
-  . Fixed bug #68175 (RegexIterator pregFlags are NULL instead of 0). (Tim
-    Siebels)
->>>>>>> 41d2102c
 
 - zlib:
   . Fixed bug #65988 (Zlib version check fails when an include/zlib/ style dir
