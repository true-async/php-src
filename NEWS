PHP                                                                        NEWS
|||||||||||||||||||||||||||||||||||||||||||||||||||||||||||||||||||||||||||||||
?? ??? ????, PHP 8.2.9

- Build:
  . Fix GH-11522: PHP version check fails with '-' separator. (SVGAnimate)

- CLI:
  . Fix interrupted CLI output causing the process to exit. (nielsdos)

- Core:
  . Fixed oss-fuzz #60011 (Mis-compilation of by-reference nullsafe operator).
    (ilutov)
<<<<<<< HEAD
  . Fixed line number of JMP instruction over else block. (ilutov)
=======
  . Fixed use-of-uninitialized-value with ??= on assert. (ilutov)
>>>>>>> 84a2e480

- Date:
  . Fixed bug GH-11368 (Date modify returns invalid datetime). (Derick)

- Fileinfo:
  . Fixed bug GH-11298 (finfo returns wrong mime type for xz files). (Anatol)

- FTP:
  . Fix context option check for "overwrite". (JonasQuinten)

- MBString:
  . Fix GH-11300 (license issue: restricted unicode license headers).
    (nielsdos)

- PCNTL:
  . Fixed bug GH-11498 (SIGCHLD is not always returned from proc_open).
    (nielsdos)

- PDO SQLite:
  . Fix GH-11492 (Make test failure: ext/pdo_sqlite/tests/bug_42589.phpt).
    (KapitanOczywisty, CViniciusSDias)

- Session:
  . Removed broken url support for transferring session ID. (ilutov)

- Standard:
  . Fix serialization of RC1 objects appearing in object graph twice. (ilutov)

- XMLReader:
  . Fix GH-11548 (Argument corruption when calling XMLReader::open or
    XMLReader::XML non-statically with observer active). (Bob)

06 Jul 2023, PHP 8.2.8

- CLI:
  . Fixed bug GH-11246 (cli/get_set_process_title fails on MacOS).
    (James Lucas)

- Core:
  . Fixed build for the riscv64 architecture/GCC 12. (Daniil Gentili)

- Curl:
  . Fixed bug GH-11433 (Unable to set CURLOPT_ACCEPT_ENCODING to NULL).
    (nielsdos)

- Date:
  . Fixed bug GH-11455 (Segmentation fault with custom object date properties).
    (nielsdos)

- DOM:
  . Fixed bugs GH-11288 and GH-11289 and GH-11290 and GH-9142 (DOMExceptions
    and segfaults with replaceWith). (nielsdos)
  . Fixed bug GH-10234 (Setting DOMAttr::textContent results in an empty
    attribute value). (nielsdos)
  . Fix return value in stub file for DOMNodeList::item. (divinity76)
  . Fix spec compliance error with '*' namespace for
    DOMDocument::getElementsByTagNameNS. (nielsdos)
  . Fix DOMElement::append() and DOMElement::prepend() hierarchy checks.
    (nielsdos)
  . Fixed bug GH-11347 (Memory leak when calling a static method inside an
    xpath query). (nielsdos)
  . Fixed bug #67440 (append_node of a DOMDocumentFragment does not reconcile
    namespaces). (nielsdos)
  . Fixed bug #81642 (DOMChildNode::replaceWith() bug when replacing a node
    with itself). (nielsdos)
  . Fixed bug #77686 (Removed elements are still returned by getElementById).
    (nielsdos)
  . Fixed bug #70359 (print_r() on DOMAttr causes Segfault in
    php_libxml_node_free_list()). (nielsdos)
  . Fixed bug #78577 (Crash in DOMNameSpace debug info handlers). (nielsdos)
  . Fix lifetime issue with getAttributeNodeNS(). (nielsdos)
  . Fix "invalid state error" with cloned namespace declarations. (nielsdos)
  . Fixed bug #55294 and #47530 and #47847 (various namespace reconciliation
    issues). (nielsdos)
  . Fixed bug #80332 (Completely broken array access functionality with
    DOMNamedNodeMap). (nielsdos)

- Opcache:
  . Fix allocation loop in zend_shared_alloc_startup(). (nielsdos)
  . Access violation on smm_shared_globals with ALLOC_FALLBACK. (KoudelkaB)
  . Fixed bug GH-11336 (php still tries to unlock the shared memory ZendSem
    with opcache.file_cache_only=1 but it was never locked). (nielsdos)

- OpenSSL:
  . Fixed bug GH-9356 Incomplete validation of IPv6 Address fields in
    subjectAltNames (James Lucas, Jakub Zelenka).

- PCRE:
  . Fix preg_replace_callback_array() pattern validation. (ilutov)

- PGSQL:
  . Fixed intermittent segfault with pg_trace. (David Carlier)

- Phar:
  . Fix cross-compilation check in phar generation for FreeBSD. (peter279k)

- SPL:
  . Fixed bug GH-11338 (SplFileInfo empty getBasename with more than one
    slash). (nielsdos)

- Standard:
  . Fix access on NULL pointer in array_merge_recursive(). (ilutov)
  . Fix exception handling in array_multisort(). (ilutov)

- SQLite3:
  . Fixed bug GH-11451 (Invalid associative array containing duplicate
    keys). (nielsdos)

08 Jun 2023, PHP 8.2.7

- Core:
  . Fixed bug GH-11152 (Unable to alias namespaces containing reserved class
    names). (ilutov)
  . Fixed bug GH-9068 (Conditional jump or move depends on uninitialised
    value(s)). (nielsdos)
  . Fixed bug GH-11189 (Exceeding memory limit in zend_hash_do_resize leaves
    the array in an invalid state). (Bob)
  . Fixed bug GH-11063 (Compilation error on old GCC versions). (ingamedeo)
  . Fixed bug GH-11222 (foreach by-ref may jump over keys during a rehash).
    (Bob)

- Date:
  . Fixed bug GH-11281 (DateTimeZone::getName() does not include seconds in
    offset). (nielsdos)

- Exif:
  . Fixed bug GH-10834 (exif_read_data() cannot read smaller stream wrapper
    chunk sizes). (nielsdos)

- FPM:
  . Fixed bug GH-10461 (PHP-FPM segfault due to after free usage of
    child->ev_std(out|err)). (Jakub Zelenka)
  . Fixed bug #64539 (FPM status page: query_string not properly JSON encoded).
    (Jakub Zelenka)
  . Fixed memory leak for invalid primary script file handle. (Jakub Zelenka)

- Hash:
  . Fixed bug GH-11180 (hash_file() appears to be restricted to 3 arguments).
    (nielsdos)

- LibXML:
  . Fixed bug GH-11160 (Few tests failed building with new libxml 2.11.0).
    (nielsdos)

- MBString:
  . Fix bug GH-11217 (Segfault in mb_strrpos / mb_strripos when using negative
    offset and ASCII encoding). (ilutov)

- Opcache:
  . Fixed bug GH-11134 (Incorrect match default branch optimization). (ilutov)
  . Fixed too wide OR and AND range inference. (nielsdos)
  . Fixed missing class redeclaration error with OPcache enabled. (ilutov)
  . Fixed bug GH-11245 (In some specific cases SWITCH with one default
    statement will cause segfault). (nielsdos)

- PCNTL:
  . Fixed maximum argument count of pcntl_forkx(). (nielsdos)

- PGSQL:
  . Fixed parameter parsing of pg_lo_export(). (kocsismate)

- Phar:
  . Fixed bug GH-11099 (Generating phar.php during cross-compile can't be
    done). (peter279k)

- Soap:
  . Fixed bug GHSA-76gg-c692-v2mw (Missing error check and insufficient random
    bytes in HTTP Digest authentication for SOAP).
    (CVE-2023-3247) (nielsdos, timwolla)
  . Fixed bug GH-8426 (make test fail while soap extension build). (nielsdos)

- SPL:
  . Fixed bug GH-11178 (Segmentation fault in spl_array_it_get_current_data
    (PHP 8.1.18)). (nielsdos)

- Standard:
  . Fixed bug GH-11138 (move_uploaded_file() emits open_basedir warning for
    source file). (ilutov)
  . Fixed bug GH-11274 (POST/PATCH request switches to GET after a HTTP 308
    redirect). (nielsdos)

- Streams:
  . Fixed bug GH-10031 ([Stream] STREAM_NOTIFY_PROGRESS over HTTP emitted
    irregularly for last chunk of data). (nielsdos)
  . Fixed bug GH-11175 (Stream Socket Timeout). (nielsdos)
  . Fixed bug GH-11177 (ASAN UndefinedBehaviorSanitizer when timeout = -1
    passed to stream_socket_accept/stream_socket_client). (nielsdos)

11 May 2023, PHP 8.2.6

- Core:
  . Fix inconsistent float negation in constant expressions. (ilutov)
  . Fixed bug GH-8841 (php-cli core dump calling a badly formed function).
    (nielsdos)
  . Fixed bug GH-10737 (PHP 8.1.16 segfaults on line 597 of
    sapi/apache2handler/sapi_apache2.c). (nielsdos, ElliotNB)
  . Fixed bug GH-11028 (Heap Buffer Overflow in zval_undefined_cv.). (nielsdos)
  . Fixed bug GH-11108 (Incorrect CG(memoize_mode) state after bailout in ??=).
    (ilutov)

- Date:
  . Fixed bug where the diff() method would not return the right result around
    DST changeover for date/times associated with a timezone identifier. (Derick)
  . Fixed out-of-range bug when converting to/from around the LONG_MIN unix
    timestamp. (Derick)

- DOM:
  . Fixed bug #80602 (Segfault when using DOMChildNode::before()).
    (Nathan Freeman)
  . Fixed incorrect error handling in dom_zvals_to_fragment(). (nielsdos)

- Exif:
  . Fixed bug GH-9397 (exif read : warnings and errors : Potentially invalid
    endianess, Illegal IFD size and Undefined index). (nielsdos)

- Intl:
  . Fixed bug GH-11071 (TZData version not displayed anymore). (Remi)

- PCRE:
  . Fixed bug GH-10968 (Segfault in preg_replace_callback_array()). (ilutov)

- Reflection:
  . Fixed bug GH-10983 (State-dependant segfault in
    ReflectionObject::getProperties). (nielsdos)

- SPL:
  . Handle indirect zvals and use up-to-date properties in
    SplFixedArray::__serialize. (nielsdos)

- Standard:
  . Fixed bug GH-10990 (mail() throws TypeError after iterating over
    $additional_headers array by reference). (nielsdos)
  . Fixed bug GH-9775 (Duplicates returned by array_unique when using enums).
    (ilutov)

- Streams:
  . Fixed bug GH-10406 (feof() behavior change for UNIX based socket
    resources). (Jakub Zelenka)

13 Apr 2023, PHP 8.2.5

- Core:
  . Added optional support for max_execution_time in ZTS/Linux builds
    (Kévin Dunglas)
  . Fixed use-after-free in recursive AST evaluation. (ilutov)
  . Fixed bug GH-8646 (Memory leak PHP FPM 8.1). (nielsdos)
  . Re-add some CTE functions that were removed from being CTE by a mistake.
    (mvorisek)
  . Remove CTE flag from array_diff_ukey(), which was added by mistake.
    (mvorisek)
  . Fixed bug GH-10801 (Named arguments in CTE functions cause a segfault).
    (nielsdos)
  . Fixed bug GH-8789 (PHP 8.0.20 (ZTS) zend_signal_handler_defer crashes on
    apache). (nielsdos)
  . Fixed bug GH-10015 (zend_signal_handler_defer crashes on apache shutdown).
    (nielsdos)
  . Fixed bug GH-10810 (Fix NUL byte terminating Exception::__toString()).
    (ilutov)
  . Fix potential memory corruption when mixing __callStatic() and FFI. (ilutov)

- Date:
  . Fixed bug GH-10747 (Private and protected properties in serialized Date*
    objects throw). (Derick)

- FPM:
  . Fixed bug GH-10611 (fpm_env_init_main leaks environ). (nielsdos)
  . Destroy file_handle in fpm_main. (Jakub Zelenka, nielsdos)
  . Fixed bug #74129 (Incorrect SCRIPT_NAME with apache ProxyPassMatch when
    spaces are in path). (Jakub Zelenka)

- FTP:
  . Propagate success status of ftp_close(). (nielsdos)
  . Fixed bug GH-10521 (ftp_get/ftp_nb_get resumepos offset is maximum 10GB).
    (nielsdos)

- IMAP:
  . Fix build failure with Clang 16. (orlitzky)

- MySQLnd:
  . Fixed bug GH-8979 (Possible Memory Leak with SSL-enabled MySQL
    connections). (nielsdos)

- Opcache:
  . Fixed build for macOS to cater with pkg-config settings. (David Carlier)
  . Fixed bug GH-8065 (opcache.consistency_checks > 0 causes segfaults in
    PHP >= 8.1.5 in fpm context). (nielsdos)

- OpenSSL:
  . Add missing error checks on file writing functions. (nielsdos)

- PDO Firebird:
  . Fixed bug GH-10908 (Bus error with PDO Firebird on RPI with 64 bit kernel
    and 32 bit userland). (nielsdos)

- Phar:
  . Fixed bug GH-10766 (PharData archive created with Phar::Zip format does
    not keep files metadata (datetime)). (nielsdos)
  . Add missing error checks on EVP_MD_CTX_create() and EVP_VerifyInit().
    (nielsdos)

- PDO ODBC:
  . Fixed missing and inconsistent error checks on SQLAllocHandle. (nielsdos)

- PGSQL:
  . Fixed typo in the array returned from pg_meta_data (extended mode).
    (David Carlier)

- SPL:
  . Fixed bug GH-10519 (Array Data Address Reference Issue). (Nathan Freeman)
  . Fixed bug GH-10907 (Unable to serialize processed SplFixedArrays in
    PHP 8.2.4). (nielsdos)
  . Fixed bug GH-10844 (ArrayIterator allows modification of readonly props).
    (ilutov)

- Standard:
  . Fixed bug GH-10885 (stream_socket_server context leaks). (ilutov)
  . Fixed bug GH-10052 (Browscap crashes PHP 8.1.12 on request shutdown
    (apache2)). (nielsdos)
  . Fixed oss-fuzz #57392 (Buffer-overflow in php_fgetcsv() with \0 delimiter
    and enclosure). (ilutov)
  . Fixed undefined behaviour in unpack(). (nielsdos)

16 Mar 2023, PHP 8.2.4

- Core:
  . Fixed incorrect check condition in ZEND_YIELD. (nielsdos)
  . Fixed incorrect check condition in type inference. (nielsdos)
  . Fix incorrect check in zend_internal_call_should_throw(). (nielsdos)
  . Fixed overflow check in OnUpdateMemoryConsumption. (nielsdos)
  . Fixed bug GH-9916 (Entering shutdown sequence with a fiber suspended in a
    Generator emits an unavoidable fatal error or crashes). (Arnaud)
  . Fixed bug GH-10437 (Segfault/assertion when using fibers in shutdown
    function after bailout). (trowski)
  . Fixed SSA object type update for compound assignment opcodes. (nielsdos)
  . Fixed language scanner generation build. (Daniel Black)
  . Fixed zend_update_static_property() calling zend_update_static_property_ex()
    misleadingly with the wrong return type. (nielsdos)
  . Fix bug GH-10570 (Fixed unknown string hash on property fetch with integer
    constant name). (nielsdos)
  . Fixed php_fopen_primary_script() call resulted on zend_destroy_file_handle()
    freeing dangling pointers on the handle as it was uninitialized. (nielsdos)

- Curl:
  . Fixed deprecation warning at compile time. (Max Kellermann)
  . Fixed bug GH-10270 (Unable to return CURL_READFUNC_PAUSE in readfunc
    callback). (Pierrick Charron)

- Date:
  . Fix GH-10447 ('p' format specifier does not yield 'Z' for 00:00). (Derick)
  . Fix GH-10152 (Custom properties of Date's child classes are not
    serialised). (Derick)

- FFI:
  . Fixed incorrect bitshifting and masking in ffi bitfield. (nielsdos)

- Fiber:
  . Fixed assembly on alpine x86. (nielsdos)
  . Fixed bug GH-10496 (segfault when garbage collector is invoked inside of
    fiber). (Bob, Arnaud)

- FPM:
  . Fixed bug GH-10315 (FPM unknown child alert not valid). (Jakub Zelenka)
  . Fixed bug GH-10385 (FPM successful config test early exit). (nielsdos)

- GMP:
  . Properly implement GMP::__construct(). (nielsdos)

- Intl:
  . Fixed bug GH-10647 (Spoolchecker isSuspicious/areConfusable methods
    error code's argument always returning NULL0. (Nathan Freeman)

- JSON:
  . Fixed JSON scanner and parser generation build.
    (Daniel Black, Jakub Zelenka)

- MBString:
  . ext/mbstring: fix new_value length check. (Max Kellermann)
  . Fix bug GH-10627 (mb_convert_encoding crashes PHP on Windows). (nielsdos)

- Opcache:
  . Fix incorrect page_size check. (nielsdos)
  . Fix readonly modification check when using inc/dec operators on readonly
    property with JIT. (ilutov)

- OpenSSL:
  . Fixed php_openssl_set_server_dh_param() DH params errors handling. (nielsdos)

- PDO OCI:
  . Fixed bug #60994 (Reading a multibyte CLOB caps at 8192 chars).
    (Michael Voříšek)

- PHPDBG:
  . Fixed bug GH-10715 (heap buffer overflow on --run option misuse). (nielsdos)

- PGSQL:
  . Fix GH-10672 (pg_lo_open segfaults in the strict_types mode). (girgias)

- Phar:
  . Fix incorrect check in phar tar parsing. (nielsdos)

- Random:
  . Fix GH-10390 (Do not trust arc4random_buf() on glibc). (timwolla)
  . Fix GH-10292 (Made the default value of the first param of srand() and
    mt_srand() unknown). (kocsismate)

- Reflection:
  . Fixed bug GH-10623 (Reflection::getClosureUsedVariables opcode fix with
    variadic arguments). (nielsdos)
  . Fix Segfault when using ReflectionFiber suspended by an internal function.
    (danog)

- Session:
  . Fixed ps_files_cleanup_dir() on failure code paths with -1 instead of 0 as
    the latter was considered success by callers. (nielsdos).

- Standard:
  . Fixed bug GH-8086 (Introduce mail.mixed_lf_and_crlf INI). (Jakub Zelenka)
  . Fixed bug GH-10292 (Made the default value of the first param of srand() and
    mt_srand() unknown). (kocsismate)
  . Fix incorrect check in cs_8559_5 in map_from_unicode(). (nielsdos)
  . Fix bug GH-9697 for reset/end/next/prev() attempting to move pointer of
    properties table for certain internal classes such as FFI classes
  . Fix incorrect error check in browsecap for pcre2_match(). (nielsdos)

- Streams:
  . Fixed bug GH-10370 (File corruption in _php_stream_copy_to_stream_ex when
    using copy_file_range). (nielsdos)
  . Fixed bug GH-10548 (copy() fails on cifs mounts because of incorrect
    copy_file_range() len). (nielsdos)

- Tidy:
  . Fix memory leaks when attempting to open a non-existing file or a file over
    4GB. (Girgias)
  . Add missing error check on tidyLoadConfig. (nielsdos)

- Zlib:
  . Fixed output_handler directive value's length which counted the string
    terminator. (nieldos)

14 Feb 2023, PHP 8.2.3

- Core:
  . Fixed bug #81744 (Password_verify() always return true with some hash).
    (CVE-2023-0567). (Tim Düsterhus)
  . Fixed bug #81746 (1-byte array overrun in common path resolve code).
    (CVE-2023-0568). (Niels Dossche)

- SAPI:
  . Fixed bug GHSA-54hq-v5wp-fqgv (DOS vulnerability when parsing multipart
    request body). (CVE-2023-0662) (Jakub Zelenka)

02 Feb 2023, PHP 8.2.2

- Core:
  . Fixed bug GH-10200 (zif_get_object_vars:
    Assertion `!(((__ht)->u.flags & (1<<2)) != 0)' failed). (nielsdos)
  . Fix GH-10251 (Assertion `(flag & (1<<3)) == 0' failed). (nielsdos)
  . Fix GH-10240 (Assertion failure when adding more than 2**30 elements to an
    unpacked array). (Arnaud)
  . Fix GH-9735 (Fiber stack variables do not participate in cycle collector).
    (Arnaud)
  . Fix GH-9675 (Broken run_time_cache init for internal enum methods).
    (Petar Obradović, Bob)
  . Fix GH-10248 (Assertion `!(zval_get_type(&(*(property))) == 10)' failed).
    (nielsdos)

- FPM:
  . Fixed bug #77106 (Missing separator in FPM FastCGI errors). (Jakub Zelenka)
  . Fixed bug GH-9981 (FPM does not reset fastcgi.error_header).
    (Jakub Zelenka)
  . Fixed bug #68591 (Configuration test does not perform UID lookups).
    (Jakub Zelenka)
  . Fixed memory leak when running FPM config test. (Jakub Zelenka)
  . Fixed bug #67244 (Wrong owner:group for listening unix socket).
    (Jakub Zelenka)

- Hash:
  . Handle exceptions from __toString in XXH3's initialization (nielsdos)

- LDAP:
  . Fixed bug GH-10112 (LDAP\Connection::__construct() refers to ldap_create()).
    (cmb)

- Opcache:
  . Fix inverted bailout value in zend_runtime_jit() (Max Kellermann).
  . Fix access to uninitialized variable in accel_preload(). (nielsdos)
  . Fix zend_jit_find_trace() crashes. (Max Kellermann)
  . Added missing lock for EXIT_INVALIDATE in zend_jit_trace_exit. (Max Kellermann)

- Phar:
  . Fix wrong flags check for compression method in phar_object.c (nielsdos)

- PHPDBG:
  . Fix undefined behaviour in phpdbg_load_module_or_extension(). (nielsdos)
  . Fix NULL pointer dereference in phpdbg_create_conditional_breal(). (nielsdos)
  . Fix GH-9710: phpdbg memory leaks by option "-h" (nielsdos)
  . Fix phpdbg segmentation fault in case of malformed input (nielsdos)

- Posix:
  . Fix memory leak in posix_ttyname() (girgias)

- Random:
  . Fixed bug GH-10247 (Theoretical file descriptor leak for /dev/urandom). (timwolla)

- Standard:
  . Fix GH-10187 (Segfault in stripslashes() with arm64). (nielsdos)
  . Fixed bug GH-10214 (Incomplete validation of object syntax during
    unserialize()). (timwolla)
  . Fix substr_replace with slots in repl_ht being UNDEF. (nielsdos)

- XMLWriter
  . Fix missing check for xmlTextWriterEndElement (nielsdos)

05 Jan 2023, PHP 8.2.1

- Core:
  . Fixed bug GH-9905 (constant() behaves inconsistent when class is undefined).
    (cmb)
  . Fixed bug GH-9918 (License information for xxHash is not included in
    README.REDIST.BINS file). (Akama Hitoshi)
  . Fixed bug GH-9890 (OpenSSL legacy providers not available on Windows). (cmb)
  . Fixed bug GH-9650 (Can't initialize heap: [0x000001e7]). (Michael Voříšek)
  . Fixed potentially undefined behavior in Windows ftok(3) emulation. (cmb)
  . Fixed GH-9769 (Misleading error message for unpacking of objects). (jhdxr)

- Apache:
  . Fixed bug GH-9949 (Partial content on incomplete POST request). (cmb)

- FPM:
  . Fixed bug GH-9959 (Solaris port event mechanism is still broken after bug
    #66694). (Petr Sumbera)
  . Fixed bug #68207 (Setting fastcgi.error_header can result in a WARNING).
    (Jakub Zelenka)
  . Fixed bug #80669 (FPM numeric user fails to set groups). (Jakub Zelenka)
  . Fixed bug GH-8517 (Random crash of FPM master process in
    fpm_stdio_child_said). (Jakub Zelenka)

- Imap:
  . Fixed bug GH-10051 (IMAP: there's no way to check if a IMAP\Connection is
    still open). (Girgias)

- MBString:
  . Fixed bug GH-9535 (The behavior of mb_strcut in mbstring has been changed in
    PHP8.1). (Nathan Freeman)

- Opcache:
  . Fixed bug GH-9968 (Segmentation Fault during OPCache Preload).
    (Arnaud, michdingpayc)

- OpenSSL:
  . Fixed bug GH-9997 (OpenSSL engine clean up segfault). (Jakub Zelenka)
  . Fixed bug GH-9064 (PHP fails to build if openssl was built with --no-ec).
    (Jakub Zelenka)
  . Fixed bug GH-10000 (OpenSSL test failures when OpenSSL compiled with
    no-dsa). (Jakub Zelenka)

- Pcntl:
  . Fixed bug GH-9298 (Signal handler called after rshutdown leads to crash).
    (Erki Aring)

- PDO_Firebird:
  . Fixed bug GH-9971 (Incorrect NUMERIC value returned from PDO_Firebird).
    (cmb)

- PDO/SQLite:
  . Fixed bug #81740 (PDO::quote() may return unquoted string). (CVE-2022-31631)
    (cmb)

- Session:
  . Fixed GH-9932 (session name silently fails with . and [). (David Carlier)

- SPL:
  . Fixed GH-9883 (SplFileObject::__toString() reads next line). (Girgias)
  . Fixed GH-10011 (Trampoline autoloader will get reregistered and cannot be
    unregistered). (Girgias)

- SQLite3:
  . Fixed bug #81742 (open_basedir bypass in SQLite3 by using file URI). (cmb)

- TSRM:
  . Fixed Windows shmget() wrt. IPC_PRIVATE. (Tyson Andre)

08 Dec 2022, PHP 8.2.0

- CLI:
  . Fixed bug #81496 (Server logs incorrect request method). (lauri)
  . Updated the mime-type table for the builtin-server. (Ayesh Karunaratne)
  . Fixed potential overflow for the builtin server via the
    PHP_CLI_SERVER_WORKERS environment variable. (yiyuaner)
  . Fixed GH-8575 by changing STDOUT, STDERR and STDIN to not close on resource
    destruction. (Jakub Zelenka)
  . Implement built-in web server responding without body to HEAD request on
    a static resource. (Vedran Miletic, Marin Martuslovic)
  . Implement built-in web server responding with HTTP status 405 to
    DELETE/PUT/PATCH request on a static resource.
    (Vedran Miletic, Marin Martuslovic)
  . Fixed bug GH-9709 (Null pointer dereference with -w/-s options).
    (Adam Saponara)

- COM:
  . Fixed bug GH-8750 (Can not create VT_ERROR variant type). (cmb)

- Core:
  . Fixed bug #81380 (Observer may not be initialized properly). (krakjoe)
  . Fixed bug GH-7771 (Fix filename/lineno of constant expressions). (ilutov)
  . Fixed bug GH-7792 (Improve class type in error messages). (ilutov)
  . Support huge pages on MacOS. (David CARLIER)
  . Fixed bug GH-8655 (Casting an object to array does not unwrap refcount=1
    references). (Nicolas Grekas)
  . Fixed bug GH-8661 (Nullsafe in coalesce triggers undefined variable
    warning). (ilutov)
  . Fixed bug GH-7821 and GH-8418 (Allow arbitrary const expressions in backed
    enums). (ilutov)
  . Fixed bug GH-8810 (Incorrect lineno in backtrace of multi-line function
    calls). (ilutov)
  . Optimised code path for newly created file with the stream plain wrapper. (Max Kellermann)
  . Uses safe_perealloc instead of perealloc for the
    ZEND_PTR_STACK_RESIZE_IF_NEEDED to avoid possible overflows. (David Carlier)
  . Reduced the memory footprint of strings returned by var_export(),
    json_encode(), serialize(), iconv_*(), mb_ereg*(), session_create_id(),
    http_build_query(), strstr(), Reflection*::__toString(). (Arnaud)
  . Fixed bug GH-8995 (WeakMap object reference offset causing TypeError).
    (Tobias Bachert)
  . Added error_log_mode ini setting. (Mikhail Galanin)
  . Updated request startup messages. (Eric Norris)
  . Fixed bug GH-7900 (Arrow function with never return type compile-time
    errors). (ilutov)
  . Fixed incorrect double to long casting in latest clang. (zeriyoshi)
  . Added support for defining constants in traits. (sj-i)
  . Stop incorrectly emitting false positive deprecation notice alongside
    unsupported syntax fatal error for `"{$g{'h'}}"`. (TysonAndre)
  . Fix unexpected deprecated dynamic property warning, which occurred when
    exit() in finally block after an exception was thrown without catching.
    (Twosee)
  . Fixed bug GH-9323 (Crash in ZEND_RETURN/GC/zend_call_function)
    (Tim Starling)
  . Fixed bug GH-9227 (Trailing dots and spaces in filenames are ignored).
    (cmb)
  . Fixed bug GH-9285 (Traits cannot be used in readonly classes).
    (kocsismate)
  . Fixed bug GH-9186 (@strict-properties can be bypassed using
    unserialization). (kocsismate)
  . Fixed bug GH-9500 (Using dnf type with parentheses after readonly keyword
    results in a parse error). (ilutov)
  . Fixed bug GH-9516 ((A&B)|D as a param should allow AB or D. Not just A).
    (Girgias)
  . Fixed observer class notify with Opcache file_cache_only=1. (ilutov)
  . Fixes segfault with Fiber on FreeBSD i386 architecture. (David Carlier)
  . Fixed bug GH-9655 (Pure intersection types cannot be implicitly nullable)
    (Girgias)
  . Fixed bug GH-9589 (dl() segfaults when module is already loaded). (cmb,
    Arnaud)
  . Fixed bug GH-9752 (Generator crashes when interrupted during argument
    evaluation with extra named params). (Arnaud)
  . Fixed bug GH-9801 (Generator crashes when memory limit is exceeded during
    initialization). (Arnaud)
  . Fixed a bug with preloaded enums possibly segfaulting. (Bob)
  . Fixed bug GH-9823 (Don’t reset func in zend_closure_internal_handler).
    (Florian Sowade)
  . Fixed potential NULL pointer dereference Windows shm*() functions. (cmb)
  . Fix target validation for internal attributes with constructor property
    promotion. (kooldev)
  . Fixed bug GH-9750 (Generator memory leak when interrupted during argument
    evaluation. (Arnaud)

- Curl:
  . Added support for CURLOPT_XFERINFOFUNCTION. (David Carlier)
  . Added support for CURLOPT_MAXFILESIZE_LARGE. (David Carlier)
  . Added new constants from cURL 7.62 to 7.80. (Pierrick)
  . New function curl_upkeep(). (Pierrick)

- Date:
  . Fixed GH-8458 (DateInterval::createFromDateString does not throw if
    non-relative items are present). (Derick)
  . Fixed bug #52015 (Allow including end date in DatePeriod iterations)
    (Daniel Egeberg, Derick)
  . idate() now accepts format specifiers "N" (ISO Day-of-Week) and "o" (ISO
    Year). (Pavel Djundik)
  . Fixed bug GH-8730 (DateTime::diff miscalculation is same time zone of
    different type). (Derick)
  . Fixed bug GH-8964 (DateTime object comparison after applying delta less
    than 1 second). (Derick)
  . Fixed bug GH-9106: (DateInterval 1.5s added to DateTimeInterface is rounded
    down since PHP 8.1.0). (Derick)
  . Fixed bug #75035 (Datetime fails to unserialize "extreme" dates).
    (Derick)
  . Fixed bug #80483 (DateTime Object with 5-digit year can't unserialized).
    (Derick)
  . Fixed bug #81263 (Wrong result from DateTimeImmutable::diff). (Derick)
  . Fixed bug GH-9431 (DateTime::getLastErrors() not returning false when no
    errors/warnings). (Derick)
  . Fixed bug with parsing large negative numbers with the @ notation. (Derick)

- DBA:
  . Fixed LMDB driver hanging when attempting to delete a non-existing key
    (Girgias)
  . Fixed LMDB driver memory leak on DB creation failure (Girgias)
  . Fixed GH-8856 (dba: lmdb: allow to override the MDB_NOSUBDIR flag). (Girgias)

- FFI:
  . Fixed bug GH-9090 (Support assigning function pointers in FFI). (Adam
    Saponara)

- Fileinfo:
  . Fixed bug GH-8805 (finfo returns wrong mime type for woff/woff2 files).
    (Anatol)

- Filter:
  . Added FILTER_FLAG_GLOBAL_RANGE to filter Global IPs. (vnsavage)

- FPM:
  . Emit error for invalid port setting. (David Carlier)
  . Added extra check for FPM proc dumpable on SELinux based systems.
    (David Carlier)
  . Added support for listening queue on macOS. (David Carlier)
  . Changed default for listen.backlog on Linux to -1. (Cristian Rodríguez)
  . Added listen.setfib pool option to set route FIB on FreeBSD. (David Carlier)
  . Added access.suppress_path pool option to filter access log entries.
    (Mark Gallagher)
  . Fixed on fpm scoreboard occasional warning on acquisition failure.
    (Felix Wiedemann)
  . Fixed bug GH-9754 (SaltStack (using Python subprocess) hangs when running
    php-fpm 8.1.11). (Jakub Zelenka)

- FTP:
  . Fix datetime format string to follow POSIX spec in ftp_mdtm(). (Jihwan Kim)

- GD:
  . Fixed bug #81739: OOB read due to insufficient input validation in
    imageloadfont(). (CVE-2022-31630) (cmb)

- GMP:
  . Fixed bug GH-9308 (GMP throws the wrong error when a GMP object is passed
    to gmp_init()). (Girgias)

- Hash:
  . Fixed bug #81738: buffer overflow in hash_update() on long parameter.
    (CVE-2022-37454) (nicky at mouha dot be)
  . Fixed bug GH-10077: Fix compilation on RHEL 7 ppc64le. (Mattias Ellert)

- Intl:
  . Update all grandfathered language tags with preferred values
  . Fixed GH-7939 (Cannot unserialize IntlTimeZone objects). (cmb)
  . Fixed build for ICU 69.x and onwards. (David Carlier)
  . Declared Transliterator::$id as readonly to unlock subclassing it. (Nicolas
    Grekas)
  . Fixed bug GH-9421 (Incorrect argument number for ValueError in NumberFormatter).
    (Girgias)

- MBString:
  . Fixed bug GH-9248 (Segmentation fault in mb_strimwidth()). (cmb)

- mysqli:
  . Fixed bug GH-9841 (mysqli_query throws warning despite using
    silenced error mode). (Kamil Tekiela)

- MySQLnd:
  . Fixed potential heap corruption due to alignment mismatch. (cmb)

- OCI8:
  . Added oci8.prefetch_lob_size directive to tune LOB query performance
  . Support for building against Oracle Client libraries 10.1 and 10.2 has been
    dropped. Oracle Client libraries 11.2 or newer are now required.

- ODBC:
  . Fixed bug GH-8300 (User input not escaped when building connection string).
    (Calvin Buckley)
  . Fixed bug GH-9347 (Current ODBC liveness checks may be inadequate). (Calvin
    Buckley)

- Opcache:
  . Allocate JIT buffer close to PHP .text segemnt to allow using direct
    IP-relative calls and jumps.
    (Su Tao, Wang Xue, Chen Hu, Lizhen Lizhen, Dmitry)
  . Added initial support for JIT performance profiling generation
    for macOs Instrument. (David Carlier)
  . Fixed bug GH-8030 (Segfault with JIT and large match/switch statements).
    (Arnaud)
  . Added JIT support improvement for macOs for segments and executable permission
    bit handling. (David Carlier)
  . Added JIT buffer allocation near the .text section on FreeNSD. (David Carlier)
  . Fixed bug GH-9371 (Crash with JIT on mac arm64)
    (jdp1024/David Carlier)
  . Fixed bug GH-9259 (opcache.interned_strings_buffer setting integer
    overflow). (Arnaud)
  . Added indirect call reduction for jit on x86 architectures. (wxue1)

- OPcache:
  . Fixed bug GH-9164 (Segfault in zend_accel_class_hash_copy).
    (Arnaud, Sergei Turchanov)

- OpenSSL:
  . Discard poll calls on socket when no timeout/non blocking/MSG_DONTWAIT. (Max Kellermann)
  . Fixed bug GH-9310 (SSL local_cert and local_pk do not respect
    open_basedir). (Jakub Zelenka)
  . Implement FR #76935 ("chacha20-poly1305" is an AEAD but does not work like
    AEAD). (Jakub Zelenka)
  . Added openssl_cipher_key_length function. (Jakub Zelenka)
  . Fixed bug GH-9517 (Compilation error openssl extension related to PR
    GH-9366). (Jakub Zelenka)
  . Fixed missing clean up of OpenSSL engine list - attempt to fix GH-8620.
    (Jakub Zelenka)
  . Fixed bug GH-8430 (OpenSSL compiled with no-md2, no-md4 or no-rmd160 does
    not build). (Jakub Zelenka, fsbruva)

- PCNTL:
  . Fixed pcntl_(get|set)priority error handling for MacOS. (Juan Morales)

- PCRE:
  . Implemented FR #77726 (Allow null character in regex patterns). (tobil4sk)
  . Updated bundled libpcre to 10.40. (cmb)

- PDO:
  . Fixed bug GH-9818 (Initialize run time cache in PDO methods).
    (Florian Sowade)

- PDO_Firebird:
  . Fixed bug GH-8576 (Bad interpretation of length when char is UTF-8). (cmb)

- PDO_ODBC:
  . Fixed bug #80909 (crash with persistent connections in PDO_ODBC). (Calvin
    Buckley)
  . Fixed bug GH-8300 (User input not escaped when building connection string).
    (Calvin Buckley)
  . Fixed bug GH-9347 (Current ODBC liveness checks may be inadequate). (Calvin
    Buckley)
  . Fixed bug GH-9372 (HY010 when binding overlong parameter). (cmb)

- PDO_PGSQL:
  . Fixed bug GH-9411 (PgSQL large object resource is incorrectly closed).
    (Yurunsoft)

- Random:
  . Added new random extension. (Go Kudo)
  . Fixed bug GH-9067 (random extension is not thread safe). (cmb)
  . Fixed bug GH-9055 (segmentation fault if user engine throws). (timwolla)
  . Fixed bug GH-9066 (signed integer overflow). (zeriyoshi)
  . Fixed bug GH-9083 (undefined behavior during shifting). (timwolla)
  . Fixed bug GH-9088, GH-9056 (incorrect expansion of bytes when
    generating uniform integers within a given range). (timwolla)
  . Fixed bug GH-9089 (Fix memory leak on Randomizer::__construct()
    call twice). (zeriyoshi)
  . Fixed bug GH-9212 (PcgOneseq128XslRr64::jump() should not allow negative
    $advance). (Anton Smirnov)
  . Changed Mt19937 to throw a ValueError instead of InvalidArgumentException
    for invalid $mode. (timwolla)
  . Splitted Random\Randomizer::getInt() (without arguments) to
    Random\Randomizer::nextInt(). (zeriyoshi)
  . Fixed bug GH-9235 (non-existant $sequence parameter in stub for
    PcgOneseq128XslRr64::__construct()). (timwolla)
  . Fixed bug GH-9190, GH-9191 (undefined behavior for MT_RAND_PHP when
    handling large ranges). (timwolla)
  . Fixed bug GH-9249 (Xoshiro256StarStar does not reject the invalid
    all-zero state). (timwolla)
  . Removed redundant RuntimeExceptions from Randomizer methods. The
    exceptions thrown by the engines will be exposed directly. (timwolla)
  . Added extension specific Exceptions/Errors (RandomException, RandomError,
    BrokenRandomEngineError). (timwolla)
  . Fixed bug GH-9415 (Randomizer::getInt(0, 2**32 - 1) with Mt19937
    always returns 1). (timwolla)
  . Fixed Randomizer::getInt() consistency for 32-bit engines. (timwolla)
  . Fixed bug GH-9464 (build on older macOs releases). (David Bohman)
  . Fixed bug GH-9839 (Pre-PHP 8.2 output compatibility for non-mt_rand()
    functions for MT_RAND_PHP). (timwolla)

- Reflection:
  . Added ReflectionFunction::isAnonymous(). (Nicolas Grekas)
  . Added ReflectionMethod::hasPrototype(). (Ollie Read)
  . Narrow ReflectionEnum::getBackingType() return type to ReflectionNamedType.
    (SamMousa)
  . Fixed bug GH-8932 (ReflectionFunction provides no way to get the called
    class of a Closure). (cmb, Nicolas Grekas)

- Session:
  . Fixed bug GH-7787 (Improve session write failure message for user error
    handlers). (ilutov)
  . Fixed GH-9200 (setcookie has an obsolete expires date format). (timwolla)
  . Fixed GH-9584 (Avoid memory corruption when not unregistering custom session
    handler). (ilutov)
  . Fixed bug GH-9583 (session_create_id() fails with user defined save handler
      that doesn't have a validateId() method). (Girgias)

- SOAP:
  . Fixed bug GH-9720 (Null pointer dereference while serializing the response).
    (cmb)

- Sockets:
  . Added TCP_NOTSENT_LOWAT socket option. (David Carlier)
  . Added SO_MEMINFO socket option. (David Carlier)
  . Added SO_RTABLE socket option (OpenBSD), equivalent of SO_MARK (Linux).
    (David Carlier)
  . Added TCP_KEEPALIVE, TCP_KEEPIDLE, TCP_KEEPINTVL, TCP_KEEPCNT socket
    options. (David Carlier)
  . Added ancillary data support for FreeBSD. (David Carlier)
  . Added ancillary data support for NetBSD. (David Carlier)
  . Added SO_BPF_EXTENSIONS socket option. (David Carlier)
  . Added SO_SETFIB socket option. (David Carlier)
  . Added TCP_CONGESTION socket option. (David Carlier)
  . Added SO_ZEROCOPY/MSG_ZEROCOPY options. (David Carlier)
  . Added SOL_FILTER socket option for Solaris. (David Carlier)
  . Fixed socket constants regression as of PHP 8.2.0beta3. (Bruce Dou)

- Sodium:
  . Added sodium_crypto_stream_xchacha20_xor_ic(). (Scott)

- SPL:
  . Uses safe_erealloc instead of erealloc to handle heap growth
    for the SplHeap::insert method to avoid possible overflows. (David Carlier)
  . Widen iterator_to_array() and iterator_count()'s $iterator parameter to
    iterable. (timwolla)
  . Fixed bug #69181 (READ_CSV|DROP_NEW_LINE drops newlines within fields).
    (cmb)
  . Fixed bug #65069 (GlobIterator incorrect handling of open_basedir check).
    (Jakub Zelenka)

- SQLite3:
  . Changed sqlite3.defensive from PHP_INI_SYSTEM to PHP_INI_USER. (bohwaz)

- Standard:
  . net_get_interfaces() also reports wireless network interfaces on Windows.
    (Yurun)
  . Finished AVIF support in getimagesize(). (Yannis Guyon)
  . Fixed bug GH-7847 (stripos with large haystack has bad performance).
    (ilutov)
  . New function memory_reset_peak_usage(). (Patrick Allaert)
  . Fixed parse_url(): can not recognize port without scheme. (pandaLIU)
  . Deprecated utf8_encode() and utf8_decode(). (Rowan Tommins)
  . Fixed the crypt_sha256/512 api build with clang > 12. (David Carlier)
  . Uses safe_erealloc instead of erealloc to handle options in getopt
    to avoid possible overflows. (David Carlier)
  . Implemented FR GH-8924 (str_split should return empty array for empty
    string). (Michael Vorisek)
  . Added ini_parse_quantity function to convert ini quantities shorthand
    notation to int. (Dennis Snell)
  . Enable arc4random_buf for Linux glibc 2.36 and onwards
    for the random_bytes. (Cristian Rodriguez)
  . Uses CCRandomGenerateBytes instead of arc4random_buf on macOs. (David Carlier).
  . Fixed bug #65489 (glob() basedir check is inconsistent). (Jakub Zelenka)
  . Fixed GH-9200 (setcookie has an obsolete expires date format). (Derick)
  . Fixed GH-9244 (Segfault with array_multisort + array_shift). (cmb)
  . Fixed bug GH-9296 (`ksort` behaves incorrectly on arrays with mixed keys).
    (Denis Vaksman)
  . Marked crypt()'s $string parameter as #[\SensitiveParameter]. (timwolla)
  . Fixed bug GH-9464 (build on older macOs releases). (David Bohman)
  . Fixed bug GH-9518 (Disabling IPv6 support disables unrelated constants).
    (cmb)
  . Revert "Fixed parse_url(): can not recognize port without scheme."
    (andypost)

- Streams:
  . Set IP_BIND_ADDRESS_NO_PORT if available when connecting to remote host.
    (Cristian Rodríguez)
  . Fixed bug GH-8548 (stream_wrapper_unregister() leaks memory). (ilutov)
  . Discard poll calls on socket when no timeout/non blocking/MSG_DONTWAIT. (Max Kellermann)
  . Fixed bug GH-9316 ($http_response_header is wrong for long status line).
    (cmb, timwolla)
  . Fixed bug GH-9590 (stream_select does not abort upon exception or empty
    valid fd set). (Arnaud)
  . Fixed bug GH-9653 (file copy between different filesystems). (David Carlier)
  . Fixed bug GH-9779 (stream_copy_to_stream fails if dest in append mode).
    (Jakub Zelenka)

- Windows:
  . Added preliminary support for (cross-)building for ARM64. (Yun Dou)

- XML:
  . Added libxml_get_external_entity_loader() function. (Tim Starling)

- Zip:
  . add ZipArchive::clearError() method
  . add ZipArchive::getStreamName() method
  . add ZipArchive::getStreamIndex() method
  . On Windows, the Zip extension is now built as shared library (DLL) by
    default. (cmb)
  . Implement fseek for zip stream when possible with libzip 1.9.1. (Remi)<|MERGE_RESOLUTION|>--- conflicted
+++ resolved
@@ -11,11 +11,8 @@
 - Core:
   . Fixed oss-fuzz #60011 (Mis-compilation of by-reference nullsafe operator).
     (ilutov)
-<<<<<<< HEAD
   . Fixed line number of JMP instruction over else block. (ilutov)
-=======
   . Fixed use-of-uninitialized-value with ??= on assert. (ilutov)
->>>>>>> 84a2e480
 
 - Date:
   . Fixed bug GH-11368 (Date modify returns invalid datetime). (Derick)
