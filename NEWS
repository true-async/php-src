--- conflicted
+++ resolved
@@ -9,6 +9,10 @@
 - Date:
   . Fixed bug #81500 (Interval serialization regression since 7.3.14 / 7.4.2).
     (cmb)
+
+- FPM:
+  . Fixed bug #81026 (PHP-FPM oob R/W in root process leading to privilege
+    escalation) (CVE-2021-21703). (Jakub Zelenka)
 
 - JSON:
   . Fixed bug #81532 (Change of $depth behaviour in json_encode() on PHP 8.1).
@@ -36,18 +40,8 @@
   . Fixed bug #81504 (Incorrect timezone transition details for POSIX data).
     (Derick)
 
-<<<<<<< HEAD
 - PCRE:
   . Fixed bug #81424 (PCRE2 10.35 JIT performance regression). (cmb)
-=======
-- FPM:
-  . Fixed bug #81026 (PHP-FPM oob R/W in root process leading to privilege
-    escalation) (CVE-2021-21703). (Jakub Zelenka)
-
-- Opcache:
-  . Fixed bug #81472 (Cannot support large linux major/minor device number when
-    read /proc/self/maps). (Lin Yang)
->>>>>>> 2a51efc2
 
 - PgSQL:
   . Fixed bug #81509 (pg_end_copy still expects a resource). (Matteo)
