--- conflicted
+++ resolved
@@ -24,15 +24,9 @@
     images). (cmb)
   . Fixed bug #68716 (possible resource leaks in _php_image_convert()). (cmb)
 
-<<<<<<< HEAD
-=======
 - iconv:
   . Fixed bug #72320 (iconv_substr returns false for empty strings). (cmb)
 
-- IMAP:
-  . Fixed bug #72852 (imap_mail null dereference). (Anatol)
-
->>>>>>> 4b45c0a9
 - Intl:
   . Fixed bug #65732 (grapheme_*() is not Unicode compliant on CR LF
     sequence). (cmb)
