--- conflicted
+++ resolved
@@ -5,7 +5,6 @@
 - DOM:
   . Fixed bug #66783 (UAF when appending DOMDocument to element). (cmb)
 
-<<<<<<< HEAD
 - FFI:
   . Fixed bug #80847 (CData structs with fields of type struct can't be passed
     as C function argument). (Nickolas Daniel da Silva, Dmitry)
@@ -15,14 +14,11 @@
   . Fixed bug #80861 (erronous array key overflow in 2D array with JIT).
     (Dmitry)
 
-01 Apr 2021, PHP 8.0.4
-=======
 - PDO_ODBC:
   . Fixed bug #80783 (PDO ODBC truncates BLOB records at every 256th byte).
     (cmb)
 
-01 Apr 2021, PHP 7.4.17
->>>>>>> bccca0b5
+01 Apr 2021, PHP 8.0.4
 
 - Core:
   . Fixed bug #75776 (Flushing streams with compression filter is broken). (cmb)
