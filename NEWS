--- conflicted
+++ resolved
@@ -3,7 +3,6 @@
 ?? ??? ????, PHP 7.3.0alpha1
 
 - Core:
-<<<<<<< HEAD
   . Redesigned the old ext_skel program written in PHP, run: 
     'php ext_skel.php' for all options. This means there is no dependencies 
     thrus making it work on Windows out of the box. (Kalle)
@@ -13,12 +12,8 @@
     error_log set to "syslog"). (Philip Prindeville)
   . Fixed bug #75220 (Segfault when calling is_callable on parent). 
     (andrewnester)
-=======
-  . Fixed bug #75368 (mmap/munmap trashing on unlucky allocations). (Nikita,
-    Dmitry)
   . Fixed bug #69954 (broken links and unused config items in distributed ini
     files). (petk)
->>>>>>> ca77eacb
 
 - BCMath:
   . Fixed bug #66364 (BCMath bcmul ignores scale parameter). (cmb)
