--- conflicted
+++ resolved
@@ -1,22 +1,6 @@
 PHP                                                                        NEWS
 |||||||||||||||||||||||||||||||||||||||||||||||||||||||||||||||||||||||||||||||
-<<<<<<< HEAD
 ?? ??? 2014, PHP 5.6.0 Beta 2
-=======
-?? ??? 2014, PHP 5.5.12
-- Core:
-  . Fixed bug #61019 (Out of memory on command stream_get_contents). (Mike)
-  . Fixed bug #64330 (stream_socket_server() creates wrong Abstract Namespace 
-    UNIX sockets). (Mike)
-  . Fixed bug #66182 (exit in stream filter produces segfault). (Mike)  
-  . Fixed bug #66736 (fpassthru broken). (Mike)
-  . Fixed bug #67024 (getimagesize should recognize BMP files with negative
-    height). (Gabor Buella)
-  . Fixed bug #67043 (substr_compare broke by previous change) (Tjerk)
-
-- Embed:
-  . Fixed bug #65715 (php5embed.lib isn't provided anymore). (Anatol).
->>>>>>> fe72caa6
 
 - Core:
   . Fixed bug #66015 (Unexpected array indexing in class's static property). (Bob)
@@ -25,6 +9,8 @@
   . Fixed bug #66568 (Update reflection information for unserialize() function).
     (Ferenc)
   . Fixed bug #66660 (Composer.phar install/update fails). (Ferenc)
+  . Fixed bug #67024 (getimagesize should recognize BMP files with negative
+    height). (Gabor Buella)
   . Fixed bug #67064  (Countable interface prevents using 2nd parameter
     ($mode) of count() function). (Bob)
 
