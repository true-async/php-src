PHP                                                                        NEWS
|||||||||||||||||||||||||||||||||||||||||||||||||||||||||||||||||||||||||||||||
?? ??? ????, PHP 8.3.7

- Core:
  . Fixed zend_call_stack build with Linux/uclibc-ng without thread support.
    (Fabrice Fontaine)
  . Fixed bug GH-13772 (Invalid execute_data->opline pointers in observer fcall
    handlers when JIT is enabled). (Bob)
  . Fixed bug GH-13931 (Applying zero offset to null pointer in
    Zend/zend_opcode.c). (nielsdos)
  . Fixed bug GH-13942 (Align the behavior of zend-max-execution-timers with
    other timeout implementations). (Kévin Dunglas)

- Fibers:
  . Fixed bug GH-13903 (ASAN false positive underflow when executing copy()).
    (nielsdos)

- Fileinfo:
  . Fixed bug GH-13795 (Test failing in ext/fileinfo/tests/bug78987.phpt on
    big-endian PPC). (orlitzky)

- FPM:
  . Fixed bug GH-13563 (Setting bool values via env in FPM config fails).
    (Jakub Zelenka)

- MySQLnd:
  . Fix shift out of bounds on 32-bit non-fast-path platforms. (nielsdos)

- Opcache:
<<<<<<< HEAD
  . Fixed bug GH-13433 (Segmentation Fault in zend_class_init_statics when
    using opcache.preload). (nielsdos)
=======
  . Fixed incorrect assumptions across compilation units for static calls.
    (ilutov)
>>>>>>> 1acd7a09

- OpenSSL:
  . Fixed bug GH-10495 (feof on OpenSSL stream hangs indefinitely).
    (Jakub Zelenka)

- Phar:
  . Fixed bug GH-13836 (Renaming a file in a Phar to an already existing
    filename causes a NULL pointer dereference). (nielsdos)
  . Fixed bug GH-13833 (Applying zero offset to null pointer in zend_hash.c).
    (nielsdos)
  . Fix potential NULL pointer dereference before calling EVP_SignInit. (icy17)

- PHPDBG:
  . Fixed bug GH-13827 (Null pointer access of type 'zval' in phpdbg_frame).
    (nielsdos)

- Posix:
  . Fix usage of reentrant functions in ext/posix. (Arnaud)

- Session:
  . Fixed bug GH-13856 (Member access within null pointer of type 'ps_files' in
    ext/session/mod_files.c). (nielsdos)
  . Fixed bug GH-13891 (memleak and segfault when using ini_set with
    session.trans_sid_hosts). (nielsdos, kamil-tekiela)

- Streams:
  . Fixed file_get_contents() on Windows fails with "errno=22 Invalid
    argument". (Damian Wójcik)
  . Fixed bug GH-13264 (Part 1 - Memory leak on stream filter failure).
    (Jakub Zelenka)
  . Fixed bug GH-13860 (Incorrect PHP_STREAM_OPTION_CHECK_LIVENESS case in
    ext/openssl/xp_ssl.c - causing use of dead socket). (nielsdos)
  . Fixed bug GH-11678 (Build fails on musl 1.2.4 - lfs64). (Arnaud)

- Treewide:
  . Fix gcc-14 Wcalloc-transposed-args warnings. (Cristian Rodríguez)

28 Mar 2024, PHP 8.3.5RC1

- Core:
  . Fixed GH-13569 (GC buffer unnecessarily grows up to GC_MAX_BUF_SIZE when
    scanning WeakMaps). (Arnaud)
  . Fixed bug GH-13612 (Corrupted memory in destructor with weak references).
    (nielsdos)
  . Fixed bug GH-13446 (Restore exception handler after it finishes). (ilutov)
  . Fixed bug GH-13784 (AX_GCC_FUNC_ATTRIBUTE failure). (Remi)
  . Fixed bug GH-13670 (GC does not scale well with a lot of objects created in
    destructor). (Arnaud)

- DOM:
  . Add some missing ZPP checks. (nielsdos)
  . Fix potential memory leak in XPath evaluation results. (nielsdos)

- FPM:
  . Fixed GH-11086 (FPM: config test runs twice in daemonised mode).
    (Jakub Zelenka)
  . Fixed incorrect check in fpm_shm_free(). (nielsdos)

- GD:
  . Fixed bug GH-12019 (add GDLIB_CFLAGS in feature tests). (Michael Orlitzky)

- Gettext:
  . Fixed sigabrt raised with dcgettext/dcngettext calls with gettext 0.22.5
    with category set to LC_ALL. (David Carlier)

- MySQLnd:
  . Fix GH-13452 (Fixed handshake response [mysqlnd]). (Saki Takamachi)
  . Fix incorrect charset length in check_mb_eucjpms(). (nielsdos)

- Opcache:
  . Fixed GH-13508 (JITed QM_ASSIGN may be optimized out when op1 is null).
    (Arnaud, Dmitry)
  . Fixed GH-13712 (Segmentation fault for enabled observers when calling trait
    method of internal trait when opcache is loaded). (Bob)

- Random:
  . Fixed bug GH-13544 (Pre-PHP 8.2 compatibility for mt_srand with unknown
    modes). (timwolla)
  . Fixed bug GH-13690 (Global Mt19937 is not properly reset in-between
    requests when MT_RAND_PHP is used). (timwolla)

- Session:
  . Fixed bug GH-13680 (Segfault with session_decode and compilation error).
    (nielsdos)

- SPL:
  . Fixed bug GH-13685 (Unexpected null pointer in zend_string.h). (nielsdos)

- Standard:
  . Fixed bug GH-11808 (Live filesystem modified by tests). (nielsdos)
  . Fixed GH-13402 (Added validation of `\n` in $additional_headers of mail()).
    (SakiTakamachi)
  . Fixed bug GH-13203 (file_put_contents fail on strings over 4GB on Windows).
    (divinity76)
  . Fixed bug GHSA-pc52-254m-w9w7 (Command injection via array-ish $command
    parameter of proc_open). (CVE-2024-1874) (Jakub Zelenka)
  . Fixed bug GHSA-wpj3-hf5j-x4v4 (__Host-/__Secure- cookie bypass due to
    partial CVE-2022-31629 fix). (CVE-2024-2756) (nielsdos)
  . Fixed bug GHSA-h746-cjrr-wfmr (password_verify can erroneously return true,
    opening ATO risk). (CVE-2024-3096) (Jakub Zelenka)
  . Fixed bug GHSA-fjp9-9hwx-59fq (mb_encode_mimeheader runs endlessly for some
    inputs). (CVE-2024-2757) (Alex Dowad)

14 Mar 2024, PHP 8.3.4

- Core:
  . Fix ZTS persistent resource crashes on shutdown. (nielsdos)

- Curl:
  . Fix failing tests due to string changes in libcurl 8.6.0. (Ayesh)

- DOM:
  . Fix unlikely memory leak in case of namespace removal with extremely deep
    trees. (nielsdos)
  . Fix reference access in dimensions for DOMNodeList and DOMNodeMap.
    (nielsdos)

- Fileinfo:
  . Fixed bug GH-13344 (finfo::buffer(): Failed identify data 0:(null),
    backport). (nielsdos)

- FPM:
  . Fixed bug #75712 (getenv in php-fpm should not read $_ENV, $_SERVER).
    (Jakub Zelenka)

- GD:
  . Fixed bug GH-12019 (detection of image formats in system gd library).
    (Michael Orlitzky)

- MySQLnd:
  . Fixed bug GH-11950 ([mysqlnd] Fixed not to set CR_MALFORMED_PACKET to error
    if CR_SERVER_GONE_ERROR is already set). (Saki Takamachi)

- PDO:
  . Fix various PDORow bugs. (Girgias)

- PGSQL:
  . Fixed bug GH-13354 (pg_execute/pg_send_query_params/pg_send_execute
    with null value passed by reference). (George Barbarosie)

- SPL:
  . Fixed bug GH-13531 (Unable to resize SplfixedArray after being unserialized
    in PHP 8.2.15). (nielsdos)

- Standard:
  . Fixed bug GH-13279 (Instable array during in-place modification in uksort).
    (ilutov)
  . Fixed array key as hash to string (case insensitive) comparison typo
    for the second operand buffer size (albeit unused for now). (A. Slepykh)

- XML:
  . Fixed bug GH-13517 (Multiple test failures when building with
    --with-expat). (nielsdos)

15 Feb 2024, PHP 8.3.3

- Core:
  . Fixed timer leak in zend-max-execution-timers builds. (withinboredom)
  . Fixed bug GH-12349 (linking failure on ARM with mold). (Jan Palus)
  . Fixed bug GH-13097 (Anonymous class reference in trigger_error / thrown
    Exception). (nielsdos)
  . Fixed bug GH-13177 (PHP 8.3.2: final private constructor not allowed
    when used in trait). (nielsdos)
  . Fixed bug GH-13215 (GCC 14 build failure). (Remi)

- Curl:
  . Fix missing error check in curl_multi_init(). (divinity76)

- FPM:
  . Fixed bug GH-12996 (Incorrect SCRIPT_NAME with Apache ProxyPassMatch when
    plus in path). (Jakub Zelenka)

- GD:
  . Fixed bug GH-10344 (imagettfbbox(): Could not find/open font UNC path).
    (nielsdos)
  . Fixed bug GH-10614 (imagerotate will turn the picture all black, when
    rotated 90). (nielsdos)

- LibXML:
  . Fix crashes with entity references and predefined entities. (nielsdos)

- MySQLnd:
  . Fixed bug GH-12107 (When running a stored procedure (that returns a result
    set) twice, PHP crashes). (nielsdos)

- Opcache:
  . Fixed bug GH-13145 (strtok() is not comptime). (ilutov)
  . Fixed type inference of range(). (ilutov)
  . Fixed bug GH-13232 (Segmentation fault will be reported when JIT is off but
    JIT_debug is still on). (nielsdos)

- OpenSSL:
  . Fixed LibreSSL undefined reference when OPENSSL_NO_ENGINE not set.
   (David Carlier).

- PDO_Firebird:
  . Fix GH-13119 (Changed to convert float and double values into strings using
    `H` format). (SakiTakamachi)

- Phar:
  . Fixed bug #71465 (PHAR doesn't know about litespeed). (nielsdos)
  . Fixed bug GH-13037 (PharData incorrectly extracts zip file). (nielsdos)

- Random:
  . Fixed bug GH-13138 (Randomizer::pickArrayKeys() does not detect broken
    engines). (timwolla)

- Session:
  . Fixed bug GH-12504 (Corrupted session written when there's a fatal error
    in autoloader). (nielsdos)

- Standard:
  . Fixed bug GH-13094 (range(9.9, '0') causes segmentation fault). (nielsdos)

- Streams:
  . Fixed bug GH-13071 (Copying large files using mmap-able source streams may
    exhaust available memory and fail). (nielsdos)

18 Jan 2024, PHP 8.3.2

- Core:
  . Fixed bug GH-12953 (false positive SSA integrity verification failed when
    loading composer classmaps with more than 11k elements). (nielsdos)
  . Fixed bug GH-12999 (zend_strnlen build when strnlen is unsupported).
    (rainerjung)
  . Fixed bug GH-12966 (missing cross-compiling 3rd argument so Autoconf
    doesn't emit warnings). (Peter Kokot)
  . Fixed bug GH-12854 (8.3 - as final trait-used method does not correctly
    report visibility in Reflection). (nielsdos)

- Cli:
  . Fix incorrect timeout in built-in web server when using router script and
    max_input_time. (ilutov)

- DOM:
  . Fixed bug GH-12870 (Creating an xmlns attribute results in a DOMException).
    (nielsdos)
  . Fix crash when toggleAttribute() is used without a document. (nielsdos)
  . Fix crash in adoptNode with attribute references. (nielsdos)
  . Fixed bug GH-13012 (DOMNode::isEqualNode() is incorrect when attribute
    order is different). (nielsdos)

- FFI:
  . Fixed bug GH-9698 (stream_wrapper_register crashes with FFI\CData).
    (Jakub Zelenka)
  . Fixed bug GH-12905 (FFI::new interacts badly with observers). (nielsdos)

- GD:
  . Fixed GH-13082 undefined behavior with GdFont instances handling with
    imageload* and imagechar*. (David Carlier)

- Intl:
  . Fixed GH-12943 (IntlDateFormatter::__construct accepts 'C' as valid locale).
    (David Carlier)

- Hash:
  . Fixed bug GH-12936 (hash() function hangs endlessly if using sha512 on
    strings >= 4GiB). (nielsdos)

- MBString:
  . When operating on a string with invalid encoding, mb_substr (as well
    as mb_strstr and its variants) defines character indices in the same
    way as other mbstring functions such as mb_strpos. (Alex Dowad)

- ODBC:
  . Fix crash on Apache shutdown with persistent connections. (nielsdos)

- Opcache:
  . Fixed oss-fuzz #64727 (JIT undefined array key warning may overwrite DIM
    with NULL when DIM is the same var as result). (ilutov)
  . Added workaround for SELinux mprotect execheap issue.
    See https://bugzilla.kernel.org/show_bug.cgi?id=218258. (ilutov)

- OpenSSL:
  . Fixed bug GH-12987 (openssl_csr_sign might leak new cert on error).
    (Jakub Zelenka)

- PDO:
  . Fix GH-12969 (Fixed PDO::getAttribute() to get PDO::ATTR_STRINGIFY_FETCHES).
    (SakiTakamachi)

- PDO_ODBC:
  . Fixed bug GH-12767 (Unable to turn on autocommit mode with setAttribute()).
    (SakiTakamachi)

- PGSQL:
  . Fixed auto_reset_persistent handling and allow_persistent type. (David Carlier)
  . Fixed bug GH-12974 (Apache crashes on shutdown when using pg_pconnect()).
    (nielsdos)

- Phar:
  . Fixed bug #77432 (Segmentation fault on including phar file). (nielsdos)

- PHPDBG:
  . Fixed bug GH-12962 (Double free of init_file in phpdbg_prompt.c). (nielsdos)

- SimpleXML:
  . Fix getting the address of an uninitialized property of a SimpleXMLElement
    resulting in a crash. (nielsdos)
  . Fixed bug GH-12929 (SimpleXMLElement with stream_wrapper_register can
    segfault). (nielsdos)

- Tidy:
  . Fixed bug GH-12980 (tidynode.props.attribute is missing
    "Boolean Attributes" and empty attributes). (nielsdos)

07 Dec 2023, PHP 8.3.1RC1

- Core:
  . Fixed bug GH-12758 / GH-12768 (Invalid opline in OOM handlers within
    ZEND_FUNC_GET_ARGS and ZEND_BIND_STATIC). (Florian Engelhardt)
  . Fix various missing NULL checks. (nielsdos, dstogov)
  . Fixed bug GH-12835 (Leak of call->extra_named_params on internal __call).
    (ilutov)
  . Fixed bug GH-12826 (Weird pointers issue in nested loops). (nielsdos)

- FPM:
  . Fixed bug GH-12705 (Segmentation fault in fpm_status_export_to_zval).
    (Patrick Prasse)

- FTP:
  . Fixed bug GH-9348 (FTP & SSL session reuse). (nielsdos)

- LibXML:
  . Fixed test failures for libxml2 2.12.0. (nielsdos)

- MySQLnd:
  . Avoid using uninitialised struct. (mikhainin)
  . Fixed bug GH-12791 (Possible dereference of NULL in MySQLnd debug code).
    (nielsdos)

- Opcache:
  . Fixed JIT bug (Function JIT emits "Uninitialized string offset" warning
    at the same time as invalid offset Error). (Girgias)
  . Fixed JIT bug (JIT emits "Attempt to assign property of non-object"
    warning at the same time as Error is being thrown). (Girgias)

- PDO PGSQL:
  . Fixed the default value of $fetchMode in PDO::pgsqlGetNotify() (kocsismate)

- SOAP:
  . Fixed bug GH-12838 ([SOAP] Temporary WSDL cache files not being deleted).
    (nielsdos)

- Standard
  . Fixed GH-12745 (http_build_query() default null argument for $arg_separator
    is implicitly coerced to string). (Girgias)

23 Nov 2023, PHP 8.3.0

- Bcmath
  . Fixed GH-11761 (removing trailing zeros from numbers) (jorgsowa)

- CLI:
  . Added pdeathsig to builtin server to terminate workers when the master
    process is killed. (ilutov)
  . Fixed bug GH-11104 (STDIN/STDOUT/STDERR is not available for CLI without
    a script). (nielsdos)
  . Implement GH-10024 (support linting multiple files at once using php -l).
    (nielsdos)

- Core:
  . Fix GH-11388 (Allow "final" modifier when importing a method from a trait).
    (nielsdos)
  . Fixed bug GH-11406 (segfault with unpacking and magic method closure).
    (nielsdos)
  . Fixed bug GH-9388 (Improve unset property and __get type incompatibility
    error message). (ilutov)
  . SA_ONSTACK is now set for signal handlers to be friendlier to other
    in-process code such as Go's cgo. (Kévin Dunglas)
  . SA_ONSTACK is now set when signals are disabled. (Kévin Dunglas)
  . Fix GH-9649: Signal handlers now do a no-op instead of crashing when
    executed on threads not managed by TSRM. (Kévin Dunglas)
  . Added shadow stack support for fibers. (Chen Hu)
  . Fix bug GH-9965 (Fix accidental caching of default arguments with side
    effects). (ilutov)
  . Implement GH-10217 (Use strlen() for determining the class_name length).
    (Dennis Buteyn)
  . Fix bug GH-8821 (Improve line numbers for errors in constant expressions).
    (ilutov)
  . Fix bug GH-10083 (Allow comments between & and parameter). (ilutov)
  . Zend Max Execution Timers is now enabled by default for ZTS builds on
    Linux. (Kévin Dunglas)
  . Fix bug GH-10469 (Disallow .. in open_basedir paths set at runtime).
    (ilutov)
  . Fix bug GH-10168, GH-10582 (Various segfaults with destructors and VM return
    values). (dstogov, nielsdos, ilutov)
  . Fix bug GH-10935 (Use of trait doesn't redeclare static property if class
    has inherited it from its parent). (ilutov)
  . Fix bug GH-11154 (Negative indices on empty array don't affect next chosen
    index). (ColinHDev)
  . Fix bug GH-8846 (Implement delayed early binding for classes without
    parents). (ilutov)
  . Fix bug #79836 (Segfault in concat_function). (nielsdos)
  . Fix bug #81705 (type confusion/UAF on set_error_handler with concat
    operation). (nielsdos)
  . Fix GH-11348 (Closure created from magic method does not accept named
    arguments). (nielsdos)
  . Fix GH-11388 (Allow "final" modifier when importing a method from a trait).
    (nielsdos)
  . Fixed bug GH-11406 (segfault with unpacking and magic method closure).
    (nielsdos)
  . Fixed bug GH-11507 (String concatenation performance regression in 8.3).
    (nielsdos)
  . Fixed GH-11488 (Missing "Optional parameter before required" deprecation on
    union null type). (ilutov)
  . Implement the #[\Override] attribute RFC. (timwolla)
  . Fixed bug GH-11601 (Incorrect handling of unwind and graceful exit
    exceptions). (ilutov)
  . Added zend_call_stack_get implementation for OpenBSD. (David Carlier)
  . Add stack limit check in zend_eval_const_expr(). (Arnaud)
  . Expose time spent collecting cycles in gc_status(). (Arnaud)
  . Remove WeakMap entries whose key is only reachable through the entry value.
    (Arnaud)
  . Resolve open_basedir paths on INI update. (ilutov)
  . Fixed oss-fuzz #60741 (Leak in open_basedir). (ilutov)
  . Fixed segfault during freeing of some incompletely initialized objects due
    to OOM error (PDO, SPL, XSL). (ilutov)
  . Introduced Zend guard recursion protection to fix __debugInfo issue.
    (Jakub Zelenka)
  . Fixed oss-fuzz #61712 (assertion failure with error handler during binary
    op). (nielsdos)
  . Fixed GH-11847 (DTrace enabled build is broken). (Filip Zrůst)
  . Fixed OSS Fuzz #61865 (Undef variable in ++/-- for declared property
    that is unset in error handler). (Girgias)
  . Fixed warning emitted when checking if a user stream is castable. (Girgias)
  . Fixed bug GH-12123 (Compile error on MacOS with C++ extension when using
    ZEND_BEGIN_ARG_WITH_RETURN_TYPE_INFO_EX). (kocsismate)
  . Fixed bug GH-12189 (#[Override] attribute in trait does not check for
    parent class implementations). (timwolla)
  . Fixed OSS Fuzz #62294 (Unsetting variable after ++/-- on string variable
    warning). (Girgias)
  . Fixed buffer underflow when compiling memoized expression. (ilutov)
  . Fixed oss-fuzz #63802 (OP1 leak in error path of post inc/dec). (ilutov)

- Curl:
  . Added Curl options and constants up to (including) version 7.87.
    (nielsdos, adoy)

- Date:
  . Implement More Appropriate Date/Time Exceptions RFC. (Derick)

- DOM:
  . Fix bug GH-8388 (DOMAttr unescapes character reference). (Tim Starling)
  . Fix bug GH-11308 (getElementsByTagName() is O(N^2)). (nielsdos)
  . Fix #79700 (wrong use of libxml oldNs leads to performance problem).
    (nielsdos)
  . Fix #77894 (DOMNode::C14N() very slow on generated DOMDocuments even after
    normalisation). (nielsdos)
  . Revert changes to DOMAttr::$value and DOMAttr::$nodeValue expansion.
    (nielsdos)
  . Fixed bug GH-11500 (Namespace reuse in createElementNS() generates wrong
    output). (nielsdos)
  . Implemented DOMDocument::adoptNode(). Previously this always threw a
    "not yet implemented" exception. (nielsdos)
  . Fixed bug GH-9628 (Implicitly removing nodes from \DOMDocument breaks
    existing references). (nielsdos)
  . Added DOMNode::contains() and DOMNameSpaceNode::contains(). (nielsdos)
  . Added DOMElement::getAttributeNames(). (nielsdos)
  . Added DOMNode::getRootNode(). (nielsdos)
  . Added DOMElement::className and DOMElement::id. (nielsdos)
  . Added DOMParentNode::replaceChildren(). (nielsdos)
  . Added DOMNode::isConnected and DOMNameSpaceNode::isConnected. (nielsdos)
  . Added DOMNode::parentElement and DOMNameSpaceNode::parentElement.
    (nielsdos)
  . Added DOMNode::isEqualNode(). (nielsdos)
  . Added DOMElement::insertAdjacentElement() and
    DOMElement::insertAdjacentText(). (nielsdos)
  . Added DOMElement::toggleAttribute(). (nielsdos)
  . Fixed bug GH-11792 (LIBXML_NOXMLDECL is not implemented or broken).
    (nielsdos)
  . adoptNode now respects the strict error checking property. (nielsdos)
  . Align DOMChildNode parent checks with spec. (nielsdos)
  . Fixed bug #80927 (Removing documentElement after creating attribute node:
    possible use-after-free). (nielsdos)
  . Fix various namespace prefix conflict resolution bugs. (nielsdos)
  . Fix calling createAttributeNS() without prefix causing the default
    namespace of the element to change. (nielsdos)
  . Fixed GH-11952 (Confusing warning when blocking entity loading via
    libxml_set_external_entity_loader). (nielsdos)
  . Fix broken cache invalidation with deallocated and reallocated document
    node. (nielsdos)
  . Fix compile error when php_libxml.h header is included in C++.
    (Remi, nielsdos)
  . Fixed bug #47531 (No way of removing redundant xmlns: declarations).
    (nielsdos)

- Exif:
  . Removed unneeded codepaths in exif_process_TIFF_in_JPEG(). (nielsdos)

- FFI:
  . Implement GH-11934 (Allow to pass CData into struct and/or union fields).
    (nielsdos, KapitanOczywisty)

- Fileinfo:
  . Upgrade bundled libmagic to 5.43. (Anatol)
  . Fix GH-11408 (Unable to build PHP 8.3.0 alpha 1 / fileinfo extension).
    (nielsdos)

- FPM:
  . The status.listen shared pool now uses the same php_values (including
    expose_php) and php_admin_value as the pool it is shared with. (dwxh)
  . Added warning to log when fpm socket was not registered on the expected
    path. (Joshua Behrens, Jakub Zelenka)
  . Fixed bug #76067 (system() function call leaks php-fpm listening sockets).
    (Mikhail Galanin, Jakub Zelenka)
  . Fixed GH-12077 (PHP 8.3.0RC1 borked socket-close-on-exec.phpt).
    (Jakub Zelenka)

- GD:
  . Removed imagerotate "ignore_transparent" argument since it has no effect.
    (David Carlier)

- Intl:
  . Added pattern format error infos for numfmt_set_pattern. (David Carlier)
  . Added MIXED_NUMBERS and HIDDEN_OVERLAY constants for
    the Spoofchecker's class. (David Carlier)
  . Updated datefmt_set_timezone/IntlDateformatter::setTimezone returns type.
    (David Carlier).
  . Updated IntlBreakInterator::setText return type. (David Carlier)
  . Updated IntlChar::enumCharNames return type. (David Carlier)
  . Removed the BC break on IntlDateFormatter::construct which threw an
    exception with an invalid locale. (David Carlier)

- JSON:
  . Added json_validate(). (Juan Morales)

- LDAP:
  . Deprecate calling ldap_connect() with separate hostname and port.
    (heiglandreas)

- LibXML:
  . Fix compile error with -Werror=incompatible-function-pointer-types and
    old libxml2. (nielsdos)

- MBString:
  . mb_detect_encoding is better able to identify the correct encoding for
    Turkish text. (Alex Dowad)
  . mb_detect_encoding's "non-strict" mode now behaves as described in the
    documentation. Previously, it would return false if the same byte
    (for example, the first byte) of the input string was invalid in all
    candidate encodings. More generally, it would eliminate candidate
    encodings from consideration when an invalid byte was seen, and if the
    same input byte eliminated all remaining encodings still under
    consideration, it would return false. On the other hand, if all candidate
    encodings but one were eliminated from consideration, it would return the
    last remaining one without regard for how many encoding errors might be
    encountered later in the string. This is different from the behavior
    described in the documentation, which says: "If strict is set to false,
    the closest matching encoding will be returned." (Alex Dowad)
  . mb_strtolower, mb_strtotitle, and mb_convert_case implement conditional
    casing rules for the Greek letter sigma. For mb_convert_case, conditional
    casing only applies to MB_CASE_LOWER and MB_CASE_TITLE modes, not to
    MB_CASE_LOWER_SIMPLE and MB_CASE_TITLE_SIMPLE. (Alex Dowad)
  . mb_detect_encoding is better able to identify UTF-8 and UTF-16 strings
    with a byte-order mark. (Alex Dowad)
  . mb_decode_mimeheader interprets underscores in QPrint-encoded MIME
    encoded words as required by RFC 2047; they are converted to spaces.
    Underscores must be encoded as "=5F" in such MIME encoded words.
    (Alex Dowad)
  . mb_encode_mimeheader no longer drops NUL (zero) bytes when
    QPrint-encoding the input string. This previously caused strings in
    certain text encodings, especially UTF-16 and UTF-32, to be
    corrupted by mb_encode_mimeheader. (Alex Dowad)
  . Implement mb_str_pad() RFC. (nielsdos)
  . Fixed bug GH-11514 (PHP 8.3 build fails with --enable-mbstring enabled).
    (nielsdos)
  . Fix use-after-free of mb_list_encodings() return value. (ilutov)
  . Fixed bug GH-11992 (utf_encodings.phpt fails on Windows 32-bit). (nielsdos)

- mysqli:
  . mysqli_fetch_object raises a ValueError instead of an Exception.
    (David Carlier)

- Opcache:
  . Added start, restart and force restart time to opcache's
    phpinfo section. (Mikhail Galanin)
  . Fix GH-9139: Allow FFI in opcache.preload when opcache.preload_user=root.
    (Arnaud, Kapitan Oczywisty)
  . Made opcache.preload_user always optional in the cli and phpdbg SAPIs.
    (Arnaud)
  . Allows W/X bits on page creation on FreeBSD despite system settings.
    (David Carlier)
  . Added memfd api usage, on Linux, for zend_shared_alloc_create_lock()
    to create an abstract anonymous file for the opcache's lock. (Max Kellermann)
  . Avoid resetting JIT counter handlers from multiple processes/threads.
    (ilutov)
  . Fixed COPY_TMP type inference for references. (ilutov)

- OpenSSL:
  . Added OPENSSL_CMS_OLDMIMETYPE and PKCS7_NOOLDMIMETYPE contants to switch
    between mime content types. (Daniel Kesselberg)
  . Fixed GH-11054: Reset OpenSSL errors when using a PEM public key.
    (Florian Moser)
  . Added support for additional EC parameters in openssl_pkey_new. (Eno-CN)

- PCNTL:
  . SA_ONSTACK is now set for pcntl_signal. (Kévin Dunglas)
  . Added SIGINFO constant. (David Carlier)

- PCRE:
  . Update bundled libpcre2 to 10.42. (nielsdos)

- PGSQL:
  . pg_fetch_object raises a ValueError instead of an Exception.
    (David Carlier)
  . pg_cancel use thread safe PQcancel api instead. (David Carlier)
  . pg_trace new PGSQL_TRACE_SUPPRESS_TIMESTAMPS/PGSQL_TRACE_REGRESS_MODE
    contants support. (David Carlier)
  . pg_set_error_verbosity adding PGSQL_ERRORS_STATE constant. (David Carlier)
  . pg_convert/pg_insert E_WARNING on type errors had been converted to
    ValueError/TypeError exceptions. (David Carlier)
  . Added pg_set_error_context_visibility to set the context's visibility
    within the error messages. (David Carlier)

- Phar:
  . Fix memory leak in phar_rename_archive(). (stkeke)

- POSIX:
  . Added posix_sysconf. (David Carlier)
  . Added posix_pathconf. (David Carlier)
  . Added posix_fpathconf. (David Carlier)
  . Fixed zend_parse_arg_long's bool pointer argument assignment. (Cristian Rodriguez)
  . Added posix_eaccess. (David Carlier)

- Random:
  . Added Randomizer::getBytesFromString(). (Joshua Rüsweg)
  . Added Randomizer::nextFloat(), ::getFloat(), and IntervalBoundary. (timwolla)
  . Enable getrandom() for NetBSD (from 10.x). (David Carlier)
  . Deprecate MT_RAND_PHP. (timwolla)
  . Fix Randomizer::getFloat() returning incorrect results under
    certain circumstances. (timwolla)

- Reflection:
  . Fix GH-9470 (ReflectionMethod constructor should not find private parent
    method). (ilutov)
  . Fix GH-10259 (ReflectionClass::getStaticProperties doesn't need null return
    type). (kocsismate)

- SAPI:
  . Fixed GH-11141 (Could not open input file: should be sent to stderr).
    (nielsdos)

- Session:
  . Fixed bug GH-11529 (Crash after dealing with an Apache request). (nielsdos)

- SimpleXML:
  . Fixed bug GH-12192 (SimpleXML infinite loop when getName() is called
    within foreach). (nielsdos)
  . Fixed bug GH-12208 (SimpleXML infinite loop when a cast is used inside a
    foreach). (nielsdos)
  . Fixed bug #55098 (SimpleXML iteration produces infinite loop). (nielsdos)

- Sockets:
  . Added SO_ATTACH_REUSEPORT_CBPF socket option, to give tighter control
    over socket binding for a cpu core. (David Carlier)
  . Added SKF_AD_QUEUE for cbpf filters. (David Carlier)
  . Added socket_atmark if send/recv needs using MSG_OOB. (David Carlier)
  . Added TCP_QUICKACK constant, to give tigher control over
    ACK delays. (David Carlier)
  . Added DONTFRAGMENT support for path MTU discovery purpose. (David Carlier)
  . Added AF_DIVERT for raw socket for divert ports. (David Carlier)
  . Added SOL_UPDLITE, UDPLITE_RECV_CSCOV and UDPLITE_SEND_CSCOV for updlite
    protocol support. (David Carlier)
  . Added SO_RERROR, SO_ZEROIZE and SO_SPLICE netbsd and openbsd constants.
    (David Carlier)
  . Added TCP_REPAIR for quietly close a connection. (David Carlier)
  . Added SO_REUSEPORT_LB freebsd constant. (David Carlier)
  . Added IP_BIND_ADDRESS_NO_PORT. (David Carlier)

- SPL:
  . Fixed GH-11573 (RecursiveDirectoryIterator::hasChildren is slow).
    (nielsdos)

- Standard:
  . E_NOTICEs emitted by unserialize() have been promoted to E_WARNING. (timwolla)
  . unserialize() now emits a new E_WARNING if the input contains unconsumed
    bytes. (timwolla)
  . Make array_pad's $length warning less confusing. (nielsdos)
  . E_WARNING emitted by strtok in the caase both arguments are not provided when
    starting tokenisation. (David Carlier)
  . password_hash() will now chain the original RandomException to the ValueError
    on salt generation failure. (timwolla)
  . Fix GH-10239 (proc_close after proc_get_status always returns -1). (nielsdos)
  . Improve the warning message for unpack() in case not enough values were
    provided. (nielsdos)
  . Fix GH-11010 (parse_ini_string() now preserves formatting of unquoted
    strings starting with numbers when the INI_SCANNER_TYPED flag is
    specified). (ilutov)
  . Fix GH-10742 (http_response_code emits no error when headers were already
    sent). (NattyNarwhal)
  . Added support for rounding negative places in number_format().
    (Marc Bennewitz)
  . Prevent precision loss on formatting decimal integers in number_format().
    (Marc Bennewitz)
  . Added usage of posix_spawn for proc_open when supported by OS.
    (Cristian Rodriguez)
  . Added $before_needle argument to strrchr(). (HypeMC)
  . Fixed GH-11982 (str_getcsv returns null byte for unterminated enclosure).
    (Jakub Zelenka)
  . Fixed str_decrement() on "1". (ilutov)

- Streams:
  . Fixed bug #51056: blocking fread() will block even if data is available.
    (Jakub Zelenka)
  . Added storing of the original path used to open xport stream.
    (Luc Vieillescazes)
  . Implement GH-8641 (STREAM_NOTIFY_COMPLETED over HTTP never emitted).
    (nielsdos, Jakub Zelenka)
  . Fix bug GH-10406 (fgets on a redis socket connection fails on PHP 8.3).
    (Jakub Zelenka)
  . Implemented GH-11242 (_php_stream_copy_to_mem: Allow specifying a maximum
    length without allocating a buffer of that size). (Jakub Zelenka)
  . Fixed bug #52335 (fseek() on memory stream behavior different than file).
    (Jakub Zelenka)
  . Fixed bug #76857 (Can read "non-existant" files). (Jakub Zelenka)

- XSLTProcessor:
  . Fixed bug #69168 (DomNode::getNodePath() returns invalid path). (nielsdos)

- ZIP:
  . zip extension version 1.22.0 for libzip 1.10.0. (Remi)
  . add new error macros (ER_DATA_LENGTH and ER_NOT_ALLOWED). (Remi)
  . add new archive global flags (ER_AFL_*). (Remi)
  . add ZipArchive::setArchiveFlag and ZipArchive::getArchiveFlag methods.
    (Remi)<|MERGE_RESOLUTION|>--- conflicted
+++ resolved
@@ -28,13 +28,10 @@
   . Fix shift out of bounds on 32-bit non-fast-path platforms. (nielsdos)
 
 - Opcache:
-<<<<<<< HEAD
   . Fixed bug GH-13433 (Segmentation Fault in zend_class_init_statics when
     using opcache.preload). (nielsdos)
-=======
   . Fixed incorrect assumptions across compilation units for static calls.
     (ilutov)
->>>>>>> 1acd7a09
 
 - OpenSSL:
   . Fixed bug GH-10495 (feof on OpenSSL stream hangs indefinitely).
