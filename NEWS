--- conflicted
+++ resolved
@@ -1,6 +1,5 @@
 PHP                                                                        NEWS
 |||||||||||||||||||||||||||||||||||||||||||||||||||||||||||||||||||||||||||||||
-<<<<<<< HEAD
 ?? ??? ????, PHP 8.1.4
 
 - Core:
@@ -11,17 +10,8 @@
   . Fixed bug GH-7958 (Nested CallbackFilterIterator is leaking memory). (cmb)
   . Fixed bug GH-8074 (Wrong type inference of range() result). (cmb)
   . Fixed bug GH-8140 (Wrong first class callable by name optimization). (cmb)
-=======
-?? ??? 2022, PHP 8.0.18
-
-
-17 Mar 2022, PHP 8.0.17
-
-- Core:
-  . Fixed Haiku ZTS build. (David Carlier)
   . Fixed bug GH-8082 (op_arrays with temporary run_time_cache leak memory
     when observed). (Bob)
->>>>>>> e6cf5831
 
 - GD:
   . Fixed libpng warning when loading interlaced images. (Brett)
