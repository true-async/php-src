--- conflicted
+++ resolved
@@ -51,15 +51,7 @@
 
 - PCRE:
   . Fixed bug #72688 (preg_match missing group names in matches). (cmb)
-<<<<<<< HEAD
   . Downgraded to PCRE 8.38. (Anatol)
-=======
-
-- PDO_pgsql:
-  . Fixed bug #70313 (PDO statement fails to throw exception). (Matteo)
-  . Implemented FR #72633 (Postgres PDO lastInsertId() should work without
-    specifying a sequence). (Pablo Santiago Sánchez, Matteo)
->>>>>>> 4003595d
 
 - Reflection:
   . Fixed bug #72661 (ReflectionType::__toString crashes with iterable).
@@ -210,7 +202,7 @@
   . Fixed bug #72570 (Segmentation fault when binding parameters on a query
     without placeholders). (Matteo)
   . Implemented FR #72633 (Postgres PDO lastInsertId() should work without
-    specifying a sequence). (Pablo Santiago Sánchez)
+    specifying a sequence). (Pablo Santiago Sánchez, Matteo)
 
 - Pcntl
   . Implemented asynchronous signal handling without TICKS. (Dmitry)
