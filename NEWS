PHP                                                                        NEWS
|||||||||||||||||||||||||||||||||||||||||||||||||||||||||||||||||||||||||||||||
?? ??? ????, PHP 7.3.0alpha1

- Core:
<<<<<<< HEAD
  . Redesigned the old ext_skel program written in PHP, run: 
    'php ext_skel.php' for all options. This means there is no dependencies 
    thrus making it work on Windows out of the box. (Kalle)
  . Removed support for BeOS. (Kalle)
  . Add PHP_VERSION to phpinfo() <title/>. (github/MattJeevas)
  . Add net_get_interfaces(). (Sara, Joe, Anatol)
  . Added support for references in list() and array destructuring, per
    RFC https://wiki.php.net/rfc/list_reference_assignment.
    (David Walker)
  . Fixed bug #75031 (support append mode in temp/memory streams). (adsr)
  . Fixed bug #74860 (Uncaught exceptions not being formatted properly when
    error_log set to "syslog"). (Philip Prindeville)
  . Fixed bug #75220 (Segfault when calling is_callable on parent). 
    (andrewnester)
  . Fixed bug #69954 (broken links and unused config items in distributed ini
    files). (petk)
  . Fixed bug #74922 (Composed class has fatal error with duplicate, equal const
    properties). (pmmaga)
  . Fixed bug #63911 (identical trait methods raise errors during composition). 
    (pmmaga)
  . Fixed bug #75677 (Clang ignores fastcall calling convention on variadic
    function). (Li-Wen Hsu)
  . Fixed bug #54043 (Remove inconsitency of internal exceptions and user
    defined exceptions). (Nikita)
  . Fixed bug #53033 (Mathematical operations convert objects to integers).
=======
  . Fixed bug #75864 ("stream_isatty" returns wrong value on s390x). (Sam Ding)

- Apache2Handler:
  . Fixed bug #75882 (a simple way for segfaults in threadsafe php just with
    configuration). (Anatol)

- LDAP:
  . Fixed bug #49876 (Fix LDAP path lookup on 64-bit distros). (dzuelke)

- libxml2:
  . Fixed bug #75871 (use pkg-config where available). (pmmaga)

- PGSQL:
  . Fixed bug #75838 (Memory leak in pg_escape_bytea()). (ard_1 at mail dot ru)

- Phar:
  . Fixed bug #54289 (Phar::extractTo() does not accept specific directories to
    be extracted). (bishop)
  . Fixed bug #65414 (deal with leading slash while adding files correctly). 
    (bishopb)
  . Fixed bug #65414 (deal with leading slash when adding files correctly).
    (bishopb)

- ODBC:
  . Fixed bug #73725 (Unable to retrieve value of varchar(max) type). (Anatol)

- Opcache:
  . Fixed bug #75729 (opcache segfault when installing Bitrix). (Nikita)
  . Fixed bug #75893 (file_get_contents $http_response_header variable bugged
    with opcache). (Nikita)

- SPL:
  . Fixed bug #74519 (strange behavior of AppendIterator). (jhdxr)

- Standard:
  . Fixed bug #75916 (DNS_CAA record results contain garbage). (Mike,
    Philip Sharp)

01 Feb 2018, PHP 7.2.2

- Core:
  . Fixed bug #75742 (potential memleak in internal classes's static members).
    (Laruence)
  . Fixed bug #75679 (Path 260 character problem). (Anatol)
  . Fixed bug #75614 (Some non-portable == in shell scripts). (jdolecek)
  . Fixed bug #75786 (segfault when using spread operator on generator passed
    by reference). (Nikita)
  . Fixed bug #75799 (arg of get_defined_functions is optional). (carusogabriel)
  . Fixed bug #75396 (Exit inside generator finally results in fatal error).
>>>>>>> f9a16d49
    (Nikita)
  . Fixed bug #73108 (Internal class cast handler uses integer instead of
    float). (Nikita)
  . Fixed bug #75765 (Fatal error instead of Error exception when base class is
    not found). (Timur Ibragimov)

- BCMath:
  . Fixed bug #66364 (BCMath bcmul ignores scale parameter). (cmb)
  . Implemented request #67855 (No way to get current scale in use). (Chris
    Wright, cmb)
  . Fixed bug #75164 (split_bc_num() is pointless). (cmb)
  . Fixed bug #75169 (BCMath errors/warnings bypass PHP's error handling). (cmb)

- Date:
  . Implemented FR #74668: Add DateTime::createFromImmutable() method.
    (majkl578, Rican7)
  . Fixed bug #75222 (DateInterval microseconds property always 0). (jhdxr)

- DBA:
  . Fixed bug #75264 (compiler warnings emitted). (petk)

- cURL:
  . Fixed bug #74125 (Fixed finding CURL on systems with multiarch support).
    (cebe)

- GD:
  . Added support for WebP in imagecreatefromstring() (Andreas Treichel, cmb).

- GMP:
  . Export internal structures and accessor helpers for GMP object. (Sara)
  . Added gmp_binomial(n, k). (Nikita)
  . Added gmp_lcm(a, b). (Nikita)
  . Added gmp_perfect_power(a). (Nikita)
  . Added gmp_kronecker(a, b). (Nikita)

- intl:
  . Fixed bug #75317 (UConverter::setDestinationEncoding changes source instead 
    of destination). (andrewnester)

- interbase:
  . Fixed bug #75453 (Incorrect reflection for ibase_[p]connect). (villfa)

- JSON:
  . Added JSON_THROW_ON_ERROR flag. (Andrea)

- LDAP:
  . Added ldap_exop_refresh helper for EXOP REFRESH operation with dds overlay. 
    (Come)
  . Added full support for sending and parsing ldap controls (Come)
  . Fixed bug #49876 (Fix LDAP path lookup on 64-bit distros). (dzuelke)


- litespeed:
  . Fixed bug #75248 (Binary directory doesn't get created when building 
    only litespeed SAPI). (petk)
  . Fixed bug #75251 (Missing program prefix and suffix). (petk)

- Mbstring:
  . Fixed bug #65544 (mb title case conversion-first word in quotation isn't
    capitalized). (Nikita)
  . Fixed bug #71298 (MB_CASE_TITLE misbehaves with curled apostrophe/quote.
    (Nikita)
  . Fixed bug #73528 (Crash in zif_mb_send_mail). (Nikita)
  . Fixed bug #74929 (mbstring functions version 7.1.1 are slow compared to 5.3
    on Windows). (Nikita)

- ODBC:
  . Removed support for ODBCRouter. (Kalle)
  . Removed support for Birdstep. (Kalle)

- OpenSSL:
  . Fixed bug #75307 (Wrong reflection for openssl_open function). (villfa)

- PCRE:
  . Implemented https://wiki.php.net/rfc/pcre2-migration (Anatol, Dmitry)
  . Fixed bug #75355 (preg_quote() does not quote # control character).
    (Michael Moravec)

- PDO_DBlib:
  . Implemented request #69592 (allow 0-column rowsets to be skipped
    automatically). (fandrieu)
  . Fixed bug #74243 (allow locales.conf to drive datetime format). (fandrieu)
  . Expose TDS version as \PDO::DBLIB_ATTR_TDS_VERSION attribute on \PDO
    instance. (fandrieu)
  . Treat DATETIME2 columns like DATETIME. (fandrieu)

- PDO_OCI:
  . Fixed bug #74631 (PDO_PCO with PHP-FPM: OCI environment initialized
    before PHP-FPM sets it up). (Ingmar Runge)

- PDO SQLite
  . Add support for additional open flags

- phar:
  . Fixed bug #74991 (include_path has a 4096 char limit in some cases).
    (bwbroersma)
  . Fixed bug #65414 (deal with leading slash when adding files correctly).
    (bishopb)

- pgsql:
  . Added new error constants for pg_result_error(): (Kalle)
    - Requires Postgres 9.3
      - PGSQL_DIAG_SCHEMA_NAME
	  - PGSQL_DIAG_TABLE_NAME
	  - PGSQL_DIAG_COLUMN_NAME
	  - PGSQL_DIAG_DATATYPE_NAME
	  - PGSQL_DIAG_CONSTRAINT_NAME
	- Requires Postgres 9.6
	  - PGSQL_DIAG_SEVERITY_NONLOCALIZED

- Session:
  . Fixed bug #74941 (session fails to start after having headers sent). 
    (morozov)

- SimpleXML:
  . Fixed bug #54973 (SimpleXML casts integers wrong). (Nikita)

- SOAP:
  . Fixed bug #75464 (Wrong reflection on SoapClient::__setSoapHeaders). (villfa)

- SPL:
  . Fixed bug #74977 (Appending AppendIterator leads to segfault). 
    (Andrew Nester)
  . Fixed bug #75173 (incorrect behavior of AppendIterator::append in foreach
    loop). (jhdxr)
  . Fixed bug #74372 (autoloading file with syntax error uses next autoloader,
    may hide parse error). (Nikita)
  . Fixed bug #75878 (RecursiveTreeIterator::setPostfix has wrong signature).
    (cmb)
  . Fixed bug #74519 (strange behavior of AppendIterator). (jhdxr)

- SQLite3:
  . Updated bundled libsqlite to 3.22.0. (cmb)

- Soap:
  . Fixed bug #70469 (SoapClient generates E_ERROR even if exceptions=1 is
    used). (Anton Artamonov)

- Standard:
  . Fixed bug #75916 (DNS_CAA record results contain garbage). (Mike, 
    Philip Sharp)
  . Fixed unserialize(), to disable creation of unsupported data structures
    through manually crafted strings. (Dmitry)
  . Fixed bug #75409 (accept EFAULT in addition to ENOSYS as indicator 
    that getrandom() is missing). (sarciszewski)
  . Fixed bug #74719 (fopen() should accept NULL as context). (Alexander Holman)

- Testing:
  . Implemented request #62055 (Make run-tests.php support --CGI-- sections).
    (cmb)

- Zlib:
  . Added zlib/level context option for compress.zlib wrapper. (Sara)

<<< NOTE: Insert NEWS from last stable release here prior to actual release! >>><|MERGE_RESOLUTION|>--- conflicted
+++ resolved
@@ -3,7 +3,6 @@
 ?? ??? ????, PHP 7.3.0alpha1
 
 - Core:
-<<<<<<< HEAD
   . Redesigned the old ext_skel program written in PHP, run: 
     'php ext_skel.php' for all options. This means there is no dependencies 
     thrus making it work on Windows out of the box. (Kalle)
@@ -29,57 +28,6 @@
   . Fixed bug #54043 (Remove inconsitency of internal exceptions and user
     defined exceptions). (Nikita)
   . Fixed bug #53033 (Mathematical operations convert objects to integers).
-=======
-  . Fixed bug #75864 ("stream_isatty" returns wrong value on s390x). (Sam Ding)
-
-- Apache2Handler:
-  . Fixed bug #75882 (a simple way for segfaults in threadsafe php just with
-    configuration). (Anatol)
-
-- LDAP:
-  . Fixed bug #49876 (Fix LDAP path lookup on 64-bit distros). (dzuelke)
-
-- libxml2:
-  . Fixed bug #75871 (use pkg-config where available). (pmmaga)
-
-- PGSQL:
-  . Fixed bug #75838 (Memory leak in pg_escape_bytea()). (ard_1 at mail dot ru)
-
-- Phar:
-  . Fixed bug #54289 (Phar::extractTo() does not accept specific directories to
-    be extracted). (bishop)
-  . Fixed bug #65414 (deal with leading slash while adding files correctly). 
-    (bishopb)
-  . Fixed bug #65414 (deal with leading slash when adding files correctly).
-    (bishopb)
-
-- ODBC:
-  . Fixed bug #73725 (Unable to retrieve value of varchar(max) type). (Anatol)
-
-- Opcache:
-  . Fixed bug #75729 (opcache segfault when installing Bitrix). (Nikita)
-  . Fixed bug #75893 (file_get_contents $http_response_header variable bugged
-    with opcache). (Nikita)
-
-- SPL:
-  . Fixed bug #74519 (strange behavior of AppendIterator). (jhdxr)
-
-- Standard:
-  . Fixed bug #75916 (DNS_CAA record results contain garbage). (Mike,
-    Philip Sharp)
-
-01 Feb 2018, PHP 7.2.2
-
-- Core:
-  . Fixed bug #75742 (potential memleak in internal classes's static members).
-    (Laruence)
-  . Fixed bug #75679 (Path 260 character problem). (Anatol)
-  . Fixed bug #75614 (Some non-portable == in shell scripts). (jdolecek)
-  . Fixed bug #75786 (segfault when using spread operator on generator passed
-    by reference). (Nikita)
-  . Fixed bug #75799 (arg of get_defined_functions is optional). (carusogabriel)
-  . Fixed bug #75396 (Exit inside generator finally results in fatal error).
->>>>>>> f9a16d49
     (Nikita)
   . Fixed bug #73108 (Internal class cast handler uses integer instead of
     float). (Nikita)
@@ -131,6 +79,8 @@
   . Added full support for sending and parsing ldap controls (Come)
   . Fixed bug #49876 (Fix LDAP path lookup on 64-bit distros). (dzuelke)
 
+- libxml2:
+  . Fixed bug #75871 (use pkg-config where available). (pmmaga)
 
 - litespeed:
   . Fixed bug #75248 (Binary directory doesn't get created when building 
