PHP                                                                        NEWS
|||||||||||||||||||||||||||||||||||||||||||||||||||||||||||||||||||||||||||||||
?? ??? 2012, PHP 5.4.1 RC1

- CLI Server:
  . Fixed bug #61461 (missing checks around malloc() calls). (Ilia)
  . Implemented FR #60850 (Built in web server does not set 
    $_SERVER['SCRIPT_FILENAME'] when using router). (Laruence)
  . "Connection: close" instead of "Connection: closed" (Gustavo)

- Core:
  . Fixed bug #61374 (html_entity_decode tries to decode code points that don't
    exist in ISO-8859-1). (Gustavo)
  . Fixed bug #61273 (call_user_func_array with more than 16333 arguments 
    leaks / crashes). (Laruence)
  . Fixed bug #61225 (Incorrect lexing of 0b00*+<NUM>). (Pierrick)
  . Fixed bug #61165 (Segfault - strip_tags()). (Laruence)
  . Fixed bug #61106 (Segfault when using header_register_callback). (Nikita
    Popov)
  . Fixed bug #61087 (Memory leak in parse_ini_file when specifying
    invalid scanner mode). (Nikic, Laruence)
  . Fixed bug #61072 (Memory leak when restoring an exception handler).
    (Nikic, Laruence)
  . Fixed bug #61058 (array_fill leaks if start index is PHP_INT_MAX).
    (Laruence)
  . Fixed bug #61052 (Missing error check in trait 'insteadof' clause). (Stefan)
  . Fixed bug #61011 (Crash when an exception is thrown by __autoload
    accessing a static property). (Laruence)
  . Fixed bug #61000 (Exceeding max nesting level doesn't delete numerical 
    vars). (Laruence)
  . Fixed bug #60978 (exit code incorrect). (Laruence)
  . Fixed bug #60911 (Confusing error message when extending traits). (Stefan)
  . Fixed bug #60801 (strpbrk() mishandles NUL byte). (Adam)
  . Fixed bug #60717 (Order of traits in use statement can cause a fatal
    error). (Stefan)
  . Fixed bug #60573 (type hinting with "self" keyword causes weird errors).
    (Laruence)
  . Fixed bug #60569 (Nullbyte truncates Exception $message). (Ilia)
  . Fixed bug #52719 (array_walk_recursive crashes if third param of the
    function is by reference). (Nikita Popov)

- FPM
  . Fixed bug #61430 (Transposed memset() params in sapi/fpm/fpm/fpm_shm.c).
    (michaelhood at gmail dot com, Ilia)

- Ibase
  . Fixed bug #60947 (Segmentation fault while executing ibase_db_info).
    (Ilia)

- Installation
  . Fixed bug #61172 (Add Apache 2.4 support). (Chris Jones)

- mbstring:
  . MFH mb_ereg_replace_callback() for security enhancements. (Rui)

- mysqli
  . Fixed bug #61003 (mysql_stat() require a valid connection). (Johannes).

- mysqlnd
  . Fixed bug #60948 (mysqlnd FTBFS when -Wformat-security is enabled).
    (Johannes)

- Readline:
  . Fixed bug #61088 (Memory leak in readline_callback_handler_install).
    (Nikic, Laruence)

- Session
  . Fixed bug #60634 (Segmentation fault when trying to die() in 
    SessionHandler::write()). (Ilia)

- SOAP
  . Fixed bug #60887 (SoapClient ignores user_agent option and sends no
    User-Agent header). (carloschilazo at gmail dot com)
  . Fixed bug #60842, #51775 (Chunked response parsing error when 
    chunksize length line is > 10 bytes). (Ilia)

- PDO
  . Fixed bug #61292 (Segfault while calling a method on an overloaded PDO 
    object). (Laruence)

- PDO_mysql
  . Fixed bug #61207 (PDO::nextRowset() after a multi-statement query doesn't
    always work). (Johannes)
  . Fixed bug #61194 (PDO should export compression flag with myslqnd).
    (Johannes)

- PDO_odbc
  . Fixed bug #61212 (PDO ODBC Segfaults on SQL_SUCESS_WITH_INFO). (Ilia)

- Phar
  . Fixed bug #61184 (Phar::webPhar() generates headers with trailing NUL
    bytes). (Nikita Popov)

- Reflection:
  . Fixed bug #60968 (Late static binding doesn't work with 
    ReflectionMethod::invokeArgs()). (Laruence)

<<<<<<< HEAD
- SPL:
=======
- SOAP
  . Fixed basic HTTP authentication for WSDL sub requests. (Dmitry)
  . Fixed bug #60887 (SoapClient ignores user_agent option and sends no
    User-Agent header). (carloschilazo at gmail dot com)
  . Fixed bug #60842, #51775 (Chunked response parsing error when 
    chunksize length line is > 10 bytes). (Ilia)
  . Fixed bug #49853 (Soap Client stream context header option ignored).
    (Dmitry)

- SPL
  . Fixed memory leak when calling SplFileInfo's constructor twice. (Felipe)
  . Fixed bug #61418 (Segmentation fault when DirectoryIterator's or
    FilesystemIterator's iterators are requested more than once without
    having had its dtor callback called in between). (Gustavo)
>>>>>>> 657547f8
  . Fixed bug #61347 (inconsistent isset behavior of Arrayobject). (Laruence)

- Standard:
  . Fixed memory leak in substr_replace. (Pierrick)
  . Make max_file_uploads ini directive settable outside of php.ini (Rasmus)
  . Fixed bug #61409 (Bad formatting on phpinfo()). (Jakub Vrana)
  . Fixed bug #60222 (time_nanosleep() does validate input params). (Ilia)
  . Fixed bug #60106 (stream_socket_server silently truncates long unix socket
    paths). (Ilia)

- XMLRPC:
  . Fixed bug #61264 (xmlrpc_parse_method_descriptions leaks temporary
    variable). (Nikita Popov)
  . Fixed bug #61097 (Memory leak in xmlrpc functions copying zvals). (Nikita
    Popov)

- Zlib:
  . Fixed bug #61306 (initialization of global inappropriate for ZTS). (Gustavo)
  . Fixed bug #61287 (A particular string fails to decompress). (Mike)
  . Fixed bug #61139 (gzopen leaks when specifying invalid mode). (Nikita Popov)

01 Mar 2012, PHP 5.4.0 

- Installation:
  . autoconf 2.59+ is now supported (and required) for generating the
    configure script with ./buildconf. Autoconf 2.60+ is desirable
    otherwise the configure help order may be incorrect.  (Rasmus, Chris Jones)

- Removed legacy features:
  . break/continue $var syntax. (Dmitry)
  . Safe mode and all related php.ini options. (Kalle)
  . register_globals and register_long_arrays php.ini options. (Kalle)
  . import_request_variables(). (Kalle)
  . allow_call_time_pass_reference. (Pierrick)
  . define_syslog_variables php.ini option and its associated function. (Kalle)
  . highlight.bg php.ini option. (Kalle)
  . safe_mode, safe_mode_gid, safe_mode_include_dir,
    safe_mode_exec_dir, safe_mode_allowed_env_vars and
    safe_mode_protected_env_vars php.ini options.
  . zend.ze1_compatibility_mode php.ini option.
  . Session bug compatibility mode (session.bug_compat_42 and
    session.bug_compat_warn php.ini options). (Kalle)
  . session_is_registered(), session_register() and session_unregister()
    functions. (Kalle)
  . y2k_compliance php.ini option. (Kalle)
  . magic_quotes_gpc, magic_quotes_runtime and magic_quotes_sybase
    php.ini options. get_magic_quotes_gpc, get_magic_quotes_runtime are kept
    but always return false, set_magic_quotes_runtime raises an
    E_CORE_ERROR. (Pierrick, Pierre)
  . Removed support for putenv("TZ=..") for setting the timezone. (Derick)
  . Removed the timezone guessing algorithm in case the timezone isn't set with
    date.timezone or date_default_timezone_set(). Instead of a guessed
    timezone, "UTC" is now used instead. (Derick)

- Moved extensions to PECL:
  . ext/sqlite.  (Note: the ext/sqlite3 and ext/pdo_sqlite extensions are
    not affected) (Johannes)

- General improvements:
  . Added short array syntax support ([1,2,3]), see UPGRADING guide for full
    details. (rsky0711 at gmail . com, sebastian.deutsch at 9elements . com,
    Pierre)
  . Added binary number format (0b001010). (Jonah dot Harris at gmail dot com)
  . Added support for Class::{expr}() syntax (Pierrick)
  . Added multibyte support by default. Previously PHP had to be compiled
    with --enable-zend-multibyte.  Now it can be enabled or disabled through
    the zend.multibyte directive in php.ini. (Dmitry)
  . Removed compile time dependency from ext/mbstring (Dmitry)
  . Added support for Traits. (Stefan, with fixes by Dmitry and Laruence)
  . Added closure $this support back. (Stas)
  . Added array dereferencing support. (Felipe)
  . Added callable typehint. (Hannes)
  . Added indirect method call through array. FR #47160. (Felipe)
  . Added DTrace support. (David Soria Parra)
  . Added class member access on instantiation (e.g. (new foo)->bar()) support.
    (Felipe)
  . <?= is now always available regardless of the short_open_tag setting. (Rasmus)
  . Implemented Zend Signal Handling (configurable option --enable-zend-signals, 
    off by default). (Lucas Nealan, Arnaud Le Blanc, Brian Shire, Ilia)
  . Improved output layer, see README.NEW-OUTPUT-API for internals. (Mike)
  . Improved UNIX build system to allow building multiple PHP binary SAPIs and
    one SAPI module the same time. FR #53271, FR #52419. (Jani)
  . Implemented closure rebinding as parameter to bindTo. (Gustavo Lopes)
  . Improved the warning message of incompatible arguments. (Laruence)
  . Improved ternary operator performance when returning arrays. (Arnaud, Dmitry)
  . Changed error handlers to only generate docref links when the docref_root 
    php.ini setting is not empty. (Derick)
  . Changed silent conversion of array to string to produce a notice. (Patrick)
  . Changed default encoding from ISO-8859-1 to UTF-8 when not specified in
    htmlspecialchars and htmlentities. (Rasmus)
  . Changed casting of null/''/false into an Object when adding a property
    from E_STRICT into a warning. (Scott)
  . Changed E_ALL to include E_STRICT. (Stas)
  . Disabled Windows CRT warning by default, can be enabled again using the
    php.ini directive windows_show_crt_warnings. (Pierre)
  . Fixed bug #55378: Binary number literal returns float number though its
    value is small enough. (Derick)

- Improved Zend Engine memory usage: (Dmitry)
  . Improved parse error messages. (Felipe)
  . Replaced zend_function.pass_rest_by_reference by
    ZEND_ACC_PASS_REST_BY_REFERENCE in zend_function.fn_flags.
  . Replaced zend_function.return_reference by ZEND_ACC_RETURN_REFERENCE
    in zend_function.fn_flags.
  . Removed zend_arg_info.required_num_args as it was only needed for internal
    functions. Now the first arg_info for internal functions (which has special
    meaning) is represented by the zend_internal_function_info structure.
  . Moved zend_op_array.size, size_var, size_literal, current_brk_cont,
    backpatch_count into CG(context) as they are used only during compilation.
  . Moved zend_op_array.start_op into EG(start_op) as it's used only for
    'interactive' execution of a single top-level op-array.
  . Replaced zend_op_array.done_pass_two by ZEND_ACC_DONE_PASS_TWO in
    zend_op_array.fn_flags.
  . op_array.vars array is trimmed (reallocated) during pass_two.
  . Replaced zend_class_entry.constants_updated by ZEND_ACC_CONSTANTS_UPDATED
    in zend_class_entry.ce_flags.
  . Reduced the size of zend_class_entry by sharing the same memory space
    by different information for internal and user classes.
    See zend_class_entry.info union.
  . Reduced size of temp_variable.

- Improved Zend Engine - performance tweaks and optimizations: (Dmitry)
  . Inlined most probable code-paths for arithmetic operations directly into
    executor.
  . Eliminated unnecessary iterations during request startup/shutdown.
  . Changed $GLOBALS into a JIT autoglobal, so it's initialized only if used.
    (this may affect opcode caches!)
  . Improved performance of @ (silence) operator.
  . Simplified string offset reading. Given $str="abc" then $str[1][0] is now
    a legal construct.
  . Added caches to eliminate repeatable run-time bindings of functions,
    classes, constants, methods and properties.
  . Added concept of interned strings. All strings constants known at compile
    time are allocated in a single copy and never changed.
  . ZEND_RECV now always has IS_CV as its result.
  . ZEND_CATCH now has to be used only with constant class names.
  . ZEND_FETCH_DIM_? may fetch array and dimension operands in different order.
  . Simplified ZEND_FETCH_*_R operations. They can't be used with the
    EXT_TYPE_UNUSED flag any more. This is a very rare and useless case.
    ZEND_FREE might be required after them instead.
  . Split ZEND_RETURN into two new instructions ZEND_RETURN and
    ZEND_RETURN_BY_REF.
  . Optimized access to global constants using values with pre-calculated
    hash_values from the literals table.
  . Optimized access to static properties using executor specialization.
    A constant class name may be used as a direct operand of ZEND_FETCH_*
    instruction without previous ZEND_FETCH_CLASS.
  . zend_stack and zend_ptr_stack allocation is delayed until actual usage.

- Other improvements to Zend Engine:
  . Added an optimization which saves memory and emalloc/efree calls for empty
    HashTables. (Stas, Dmitry)
  . Added ability to reset user opcode handlers (Yoram).
  . Changed the structure of op_array.opcodes. The constant values are moved from
    opcode operands into a separate literal table. (Dmitry)
  . Fixed (disabled) inline-caching for ZEND_OVERLOADED_FUNCTION methods.
    (Dmitry)

- Improved core functions:
  . Enforce an extended class' __construct arguments to match the
    abstract constructor in the base class.
  . Disallow reusing superglobal names as parameter names.
  . Added optional argument to debug_backtrace() and debug_print_backtrace()
    to limit the amount of stack frames returned. (Sebastian, Patrick)
  . Added hex2bin() function. (Scott)
  . number_format() no longer truncates multibyte decimal points and thousand
    separators to the first byte. FR #53457. (Adam)
  . Added support for object references in recursive serialize() calls.
    FR #36424. (Mike)
  . Added support for SORT_NATURAL and SORT_FLAG_CASE in array
    sort functions (sort, rsort, ksort, krsort, asort, arsort and
    array_multisort). FR#55158 (Arpad)
  . Added stream metadata API support and stream_metadata() stream class
    handler. (Stas)
  . User wrappers can now define a stream_truncate() method that responds
    to truncation, e.g. through ftruncate(). FR #53888. (Gustavo)
  . Improved unserialize() performance.
    (galaxy dot mipt at gmail dot com, Kalle)
  . Changed array_combine() to return empty array instead of FALSE when both
    parameter arrays are empty. FR #34857. (joel.perras@gmail.com)
  . Fixed bug #61095 (Incorect lexing of 0x00*+<NUM>). (Etienne)
  . Fixed bug #60965 (Buffer overflow on htmlspecialchars/entities with
    $double=false). (Gustavo)
  . Fixed bug #60895 (Possible invalid handler usage in windows random
    functions). (Pierre)
  . Fixed bug #60879 (unserialize() Does not invoke __wakeup() on object).
    (Pierre, Steve)
  . Fixed bug #60825 (Segfault when running symfony 2 tests).
    (Dmitry, Laruence)
  . Fixed bug #60627 (httpd.worker segfault on startup with php_value).
  . Fixed bug #60613 (Segmentation fault with $cls->{expr}() syntax). (Dmitry)
  . Fixed bug #60611 (Segmentation fault with Cls::{expr}() syntax). (Laruence)
    (Laruence)
  . Fixed bug #60558 (Invalid read and writes). (Laruence)
  . Fixed bug #60444 (Segmentation fault with include & class extending).
    (Laruence, Dmitry).
  . Fixed bug #60362 (non-existent sub-sub keys should not have values).
    (Laruence, alan_k, Stas)
  . Fixed bug #60350 (No string escape code for ESC (ascii 27), normally \e).
    (php at mickweiss dot com)
  . Fixed bug #60321 (ob_get_status(true) no longer returns an array when
    buffer is empty). (Pierrick)
  . Fixed bug #60282 (Segfault when using ob_gzhandler() with open buffers).
    (Laruence)
  . Fixed bug #60240 (invalid read/writes when unserializing specially crafted
    strings). (Mike)
  . Fixed bug #60227 (header() cannot detect the multi-line header with
     CR(0x0D)). (rui)
  . Fixed bug #60174 (Notice when array in method prototype error).
    (Laruence)
  . Fixed bug #60169 (Conjunction of ternary and list crashes PHP).
    (Laruence)
  . Fixed bug #60038 (SIGALRM cause segfault in php_error_cb). (Laruence)
    (klightspeed at netspace dot net dot au)
  . Fixed bug #55871 (Interruption in substr_replace()). (Stas)
  . Fixed bug #55801 (Behavior of unserialize has changed). (Mike)
  . Fixed bug #55758 (Digest Authenticate missed in 5.4) . (Laruence)
  . Fixed bug #55748 (multiple NULL Pointer Dereference with zend_strndup())
    (CVE-2011-4153). (Stas)
  . Fixed bug #55124 (recursive mkdir fails with current (dot) directory in path).
    (Pierre)
  . Fixed bug #55084 (Function registered by header_register_callback is
    called only once per process). (Hannes)
  . Implement FR #54514 (Get php binary path during script execution).
    (Laruence)
  . Fixed bug #52211 (iconv() returns part of string on error). (Felipe)
  . Fixed bug #51860 (Include fails with toplevel symlink to /). (Dmitry)

- Improved generic SAPI support: 
  . Added $_SERVER['REQUEST_TIME_FLOAT'] to include microsecond precision. 
    (Patrick)
  . Added header_register_callback() which is invoked immediately
    prior to the sending of headers and after default headers have
    been added. (Scott)
  . Added http_response_code() function. FR #52555. (Paul Dragoonis, Kalle)
  . Fixed bug #55500 (Corrupted $_FILES indices lead to security concern).
    (CVE-2012-1172). (Stas)
  . Fixed bug #54374 (Insufficient validating of upload name leading to 
    corrupted $_FILES indices). (CVE-2012-1172). (Stas, lekensteyn at gmail dot com)

- Improved CLI SAPI:
  . Added built-in web server that is intended for testing purpose. 
    (Moriyoshi, Laruence, and fixes by Pierre, Derick, Arpad,
    chobieee at gmail dot com)
  . Added command line option --rz <name> which shows information of the
    named Zend extension. (Johannes)
  . Interactive readline shell improvements: (Johannes)
    . Added "cli.pager" php.ini setting to set a pager for output.
    . Added "cli.prompt" php.ini setting to configure the shell prompt.
    . Added shortcut #inisetting=value to change php.ini settings at run-time.
    . Changed shell not to terminate on fatal errors.
    . Interactive shell works with shared readline extension. FR #53878.

- Improved CGI/FastCGI SAPI: (Dmitry)
  . Added apache compatible functions: apache_child_terminate(),
    getallheaders(), apache_request_headers() and apache_response_headers()
  . Improved performance of FastCGI request parsing.
  . Fixed reinitialization of SAPI callbacks after php_module_startup().
    (Dmitry)

- Improved PHP-FPM SAPI:
  . Removed EXPERIMENTAL flag. (fat)
  . Fixed bug #60659 (FPM does not clear auth_user on request accept).
    (bonbons at linux-vserver dot org)

- Improved Litespeed SAPI:
  . Fixed bug #55769 (Make Fails with "Missing Separator" error). (Adam)

- Improved Date extension:
  . Added the + modifier to parseFromFormat to allow trailing text in the
    string to parse without throwing an error. (Stas, Derick)

- Improved DBA extension:
  . Added Tokyo Cabinet abstract DB support. (Michael Maclean)
  . Added Berkeley DB 5 support. (Johannes, Chris Jones)

- Improved DOM extension:
  . Added the ability to pass options to loadHTML (Chregu, fxmulder at gmail dot com)

- Improved filesystem functions:
  . scandir() now accepts SCANDIR_SORT_NONE as a possible sorting_order value.
    FR #53407. (Adam)

- Improved HASH extension:
  . Added Jenkins's one-at-a-time hash support. (Martin Jansen)
  . Added FNV-1 hash support. (Michael Maclean)
  . Made Adler32 algorithm faster. FR #53213. (zavasek at yandex dot ru)
  . Removed Salsa10/Salsa20, which are actually stream ciphers (Mike)
  . Fixed bug #60221 (Tiger hash output byte order) (Mike)

- Improved intl extension:
  . Added Spoofchecker class, allows checking for visibly confusable characters and
    other security issues. (Scott)
  . Added Transliterator class, allowing transliteration of strings. 
    (Gustavo)
  . Added support for UTS #46. (Gustavo)
  . Fixed build on Fedora 15 / Ubuntu 11. (Hannes)
  . Fixed bug #55562 (grapheme_substr() returns false on big length). (Stas)

- Improved JSON extension:
  . Added new json_encode() option JSON_UNESCAPED_UNICODE. FR #53946.
    (Alexander, Gwynne)
  . Added JsonSerializable interface. (Sara)
  . Added JSON_BIGINT_AS_STRING, extended json_decode() sig with $options.
    (Sara)
  . Added support for JSON_NUMERIC_CHECK option in json_encode() that converts
    numeric strings to integers. (Ilia)
  . Added new json_encode() option JSON_UNESCAPED_SLASHES. FR #49366. (Adam)
  . Added new json_encode() option JSON_PRETTY_PRINT. FR #44331. (Adam)

- Improved LDAP extension:
  . Added paged results support. FR #42060. (ando@OpenLDAP.org,
    iarenuno@eteo.mondragon.edu, jeanseb@au-fil-du.net, remy.saissy@gmail.com)

- Improved mbstring extension:
  . Added Shift_JIS/UTF-8 Emoji (pictograms) support. (Rui)
  . Added JIS X0213:2004 (Shift_JIS-2004, EUC-JP-2004, ISO-2022-JP-2004)
    support. (Rui)
  . Ill-formed UTF-8 check for security enhancements. (Rui)
  . Added MacJapanese (Shift_JIS) and gb18030 encoding support. (Rui)
  . Added encode/decode in hex format to mb_[en|de]code_numericentity(). (Rui)
  . Added user JIS X0213:2004 (Shift_JIS-2004, EUC-JP-2004, ISO-2022-JP-2004)
    support. (Rui)
  . Added the user defined area for CP936 and CP950 (Rui).
  . Fixed bug #60306 (Characters lost while converting from cp936 to utf8).
    (Laruence)

- Improved MySQL extensions:
  . MySQL: Deprecated mysql_list_dbs(). FR #50667. (Andrey)
  . mysqlnd: Added named pipes support. FR #48082. (Andrey)
  . MySQLi: Added iterator support in MySQLi. mysqli_result implements
    Traversable. (Andrey, Johannes)
  . PDO_mysql: Removed support for linking with MySQL client libraries older
    than 4.1. (Johannes)
  . ext/mysql, mysqli and pdo_mysql now use mysqlnd by default. (Johannes)
  . Fixed bug #55473 (mysql_pconnect leaks file descriptors on reconnect). 
    (Andrey, Laruence)
  . Fixed bug #55653 (PS crash with libmysql when binding same variable as 
    param and out). (Laruence)

- Improved OpenSSL extension:
  . Added AES support. FR #48632. (yonas dot y at gmail dot com, Pierre)
  . Added no padding option to openssl_encrypt()/openssl_decrypt(). (Scott)
  . Use php's implementation for Windows Crypto API in
    openssl_random_pseudo_bytes. (Pierre)
  . On error in openssl_random_pseudo_bytes() made sure we set strong result
    to false. (Scott)
  . Fixed possible attack in SSL sockets with SSL 3.0 / TLS 1.0.
    CVE-2011-3389. (Scott)
  . Fixed bug #61124 (Crash when decoding an invalid base64 encoded string).
    (me at ktamura dot com, Scott)

- Improved PDO:
  . Fixed PDO objects binary incompatibility. (Dmitry)

- PDO DBlib driver:
  . Added nextRowset support.
  . Fixed bug #50755 (PDO DBLIB Fails with OOM).

- Improved PostgreSQL extension:
  . Added support for "extra" parameter for PGNotify().
    (r dot i dot k at free dot fr, Ilia)

- Improved PCRE extension:
  . Changed third parameter of preg_match_all() to optional. FR #53238. (Adam)

- Improved Readline extension:
  . Fixed bug #54450 (Enable callback support when built against libedit).
    (fedora at famillecollet dot com, Hannes)

- Improved Reflection extension:
  . Added ReflectionClass::newInstanceWithoutConstructor() to create a new
    instance of a class without invoking its constructor. FR #55490.
    (Sebastian)
  . Added ReflectionExtension::isTemporary() and
    ReflectionExtension::isPersistent() methods. (Johannes)
  . Added ReflectionZendExtension class. (Johannes)
  . Added ReflectionClass::isCloneable(). (Felipe)

- Improved Session extension:
  . Expose session status via new function, session_status (FR #52982) (Arpad)
  . Added support for object-oriented session handlers. (Arpad)
  . Added support for storing upload progress feedback in session data. (Arnaud)
  . Changed session.entropy_file to default to /dev/urandom or /dev/arandom if
    either is present at compile time. (Rasmus)
  . Fixed bug #60860 (session.save_handler=user without defined function core
    dumps). (Felipe)
  . Implement FR #60551 (session_set_save_handler should support a core's
    session handler interface). (Arpad)
  . Fixed bug #60640 (invalid return values). (Arpad)

- Improved SNMP extension (Boris Lytochkin):
  . Added OO API. FR #53594 (php-snmp rewrite).
  . Sanitized return values of existing functions. Now it returns FALSE on
    failure.
  . Allow ~infinite OIDs in GET/GETNEXT/SET queries. Autochunk them to max_oids
    upon request.
  . Introducing unit tests for extension with ~full coverage.
  . IPv6 support. (FR #42918)
  . Way of representing OID value can now be changed when SNMP_VALUE_OBJECT
    is used for value output mode. Use or'ed SNMP_VALUE_LIBRARY(default if
    not specified) or SNMP_VALUE_PLAIN. (FR #54502)
  . Fixed bug #60749 (SNMP module should not strip non-standard SNMP port
    from hostname). (Boris Lytochkin)
  . Fixed bug #60585 (php build fails with USE flag snmp when IPv6 support
    is disabled). (Boris Lytochkin)
  . Fixed bug #53862 (snmp_set_oid_output_format does not allow returning to default)
  . Fixed bug #46065 (snmp_set_quick_print() persists between requests)
  . Fixed bug #45893 (Snmp buffer limited to 2048 char)
  . Fixed bug #44193 (snmp v3 noAuthNoPriv doesn't work)

- Improved SOAP extension:
  . Added new SoapClient option "keep_alive". FR #60329. (Pierrick)
  . Fixed basic HTTP authentication for WSDL sub requests. (Dmitry)

- Improved SPL extension:
  . Added RegexIterator::getRegex() method. (Joshua Thijssen)
  . Added SplObjectStorage::getHash() hook. (Etienne)
  . Added CallbackFilterIterator and RecursiveCallbackFilterIterator. (Arnaud)
  . Added missing class_uses(..) as pointed out by #55266 (Stefan)
  . Immediately reject wrong usages of directories under Spl(Temp)FileObject
    and friends. (Etienne, Pierre)
  . FilesystemIterator, GlobIterator and (Recursive)DirectoryIterator now use
    the default stream context. (Hannes)
  . Fixed bug #60201 (SplFileObject::setCsvControl does not expose third
    argument via Reflection). (Peter)
  . Fixed bug #55287 (spl_classes() not includes CallbackFilter classes)
    (sasezaki at gmail dot com, salathe)

- Improved Sysvshm extension:
  . Fixed bug #55750 (memory copy issue in sysvshm extension).
    (Ilia, jeffhuang9999 at gmail dot com)

- Improved Tidy extension:
  . Fixed bug #54682 (Tidy::diagnose() NULL pointer dereference).
    (Maksymilian Arciemowicz, Felipe)

- Improved Tokenizer extension:
  . Fixed bug #54089 (token_get_all with regards to __halt_compiler is
    not binary safe). (Nikita Popov)

- Improved XSL extension:
  . Added XsltProcessor::setSecurityPrefs($options) and getSecurityPrefs() to
    define forbidden operations within XSLT stylesheets, default is not to
    enable write operations from XSLT. Bug #54446 (Chregu, Nicolas Gregoire)
  . XSL doesn't stop transformation anymore, if a PHP function can't be called
    (Christian)

- Improved ZLIB extension:
  . Re-implemented non-file related functionality. (Mike)
  . Fixed bug #55544 (ob_gzhandler always conflicts with zlib.output_compression).
    (Mike)

02 Feb 2012, PHP 5.3.10

- Core:
  . Fixed arbitrary remote code execution vulnerability reported by Stefan 
    Esser, CVE-2012-0830. (Stas, Dmitry)

10 Jan 2012, PHP 5.3.9

- Core:
  . Added max_input_vars directive to prevent attacks based on hash collisions
    (CVE-2011-4885) (Dmitry).
  . Fixed bug #60205 (possible integer overflow in content_length). (Laruence)
  . Fixed bug #60139 (Anonymous functions create cycles not detected by the
    GC). (Dmitry)
  . Fixed bug #60138 (GC crash with referenced array in RecursiveArrayIterator)
    (Dmitry).
  . Fixed bug #60120 (proc_open's streams may hang with stdin/out/err when 
    the data exceeds or is equal to 2048 bytes). (Pierre, Pascal Borreli)
  . Fixed bug #60099 (__halt_compiler() works in braced namespaces). (Felipe)
  . Fixed bug #60019 (Function time_nanosleep() is undefined on OS X). (Ilia)
  . Fixed bug #55874 (GCC does not provide __sync_fetch_and_add on some archs).
    (klightspeed at netspace dot net dot au)
  . Fixed bug #55798 (serialize followed by unserialize with numeric object
    prop. gives integer prop). (Gustavo)
  . Fixed bug #55749 (TOCTOU issue in getenv() on Windows builds). (Pierre)
  . Fixed bug #55707 (undefined reference to `__sync_fetch_and_add_4' on Linux
    parisc). (Felipe)
  . Fixed bug #55674 (fgetcsv & str_getcsv skip empty fields in some
    tab-separated records). (Laruence)
  . Fixed bug #55649 (Undefined function Bug()). (Laruence)
  . Fixed bug #55622 (memory corruption in parse_ini_string). (Pierre)
  . Fixed bug #55576 (Cannot conditionally move uploaded file without race
    condition). (Gustavo)
  . Fixed bug #55510: $_FILES 'name' missing first character after upload.
    (Arpad)
  . Fixed bug #55509 (segfault on x86_64 using more than 2G memory). (Laruence)
  . Fixed bug #55504 (Content-Type header is not parsed correctly on
    HTTP POST request). (Hannes)
  . Fixed bug #55475 (is_a() triggers autoloader, new optional 3rd argument to
    is_a and is_subclass_of). (alan_k)
  . Fixed bug #52461 (Incomplete doctype and missing xmlns). 
    (virsacer at web dot de, Pierre)
  . Fixed bug #55366 (keys lost when using substr_replace an array). (Arpad)
  . Fixed bug #55273 (base64_decode() with strict rejects whitespace after
    pad). (Ilia)
  . Fixed bug #52624 (tempnam() by-pass open_basedir with nonnexistent
    directory). (Felipe)
  . Fixed bug #50982 (incorrect assumption of PAGE_SIZE size). (Dmitry)
  . Fixed invalid free in call_user_method() function. (Felipe)
  . Fixed bug #43200 (Interface implementation / inheritence not possible in
    abstract classes). (Felipe)


- BCmath:
  . Fixed bug #60377 (bcscale related crashes on 64bits platforms). (shm)

- Calendar:
  . Fixed bug #55797 (Integer overflow in SdnToGregorian leads to segfault (in
    optimized builds). (Gustavo)

- cURL:
  . Fixed bug #60439 (curl_copy_handle segfault when used with
    CURLOPT_PROGRESSFUNCTION). (Pierrick)
  . Fixed bug #54798 (Segfault when CURLOPT_STDERR file pointer is closed
    before calling curl_exec). (Hannes)
  . Fixed issues were curl_copy_handle() would sometimes lose copied
    preferences. (Hannes)

- DateTime:
  . Fixed bug #60373 (Startup errors with log_errors on cause segfault).
    (Derick)
  . Fixed bug #60236 (TLA timezone dates are not converted properly from
    timestamp). (Derick)
  . Fixed bug #55253 (DateTime::add() and sub() result -1 hour on objects with
    time zone type 2). (Derick)
  . Fixed bug #54851 (DateTime::createFromFormat() doesn't interpret "D").
    (Derick)
  . Fixed bug #53502 (strtotime with timezone memory leak). (Derick)
  . Fixed bug #52062 (large timestamps with DateTime::getTimestamp and
    DateTime::setTimestamp). (Derick)
  . Fixed bug #51994 (date_parse_from_format is parsing invalid date using 'yz'
    format). (Derick)
  . Fixed bug #52113 (Seg fault while creating (by unserialization)
    DatePeriod). (Derick)
  . Fixed bug #48476 (cloning extended DateTime class without calling
    parent::__constr crashed PHP). (Hannes)

- EXIF:
  . Fixed bug #60150 (Integer overflow during the parsing of invalid exif
    header). (CVE-2011-4566) (Stas, flolechaud at gmail dot com)

- Fileinfo:
  . Fixed bug #60094 (C++ comment fails in c89). (Laruence)
  . Fixed possible memory leak in finfo_open(). (Felipe)
  . Fixed memory leak when calling the Finfo constructor twice. (Felipe)

- Filter:
  . Fixed Bug #55478 (FILTER_VALIDATE_EMAIL fails with internationalized 
    domain name addresses containing >1 -). (Ilia)

- FTP:
  . Fixed bug #60183 (out of sync ftp responses). (bram at ebskamp dot me,
    rasmus)

- Gd:
  . Fixed bug #60160 (imagefill() doesn't work correctly
    for small images). (Florian)

- Intl:
  . Fixed bug #60192 (SegFault when Collator not constructed
    properly). (Florian)
  . Fixed memory leak in several Intl locale functions. (Felipe)

- Json:
  . Fixed bug #55543 (json_encode() with JSON_NUMERIC_CHECK fails on objects
    with numeric string properties). (Ilia, dchurch at sciencelogic dot com)

- Mbstring:
  . Fixed possible crash in mb_ereg_search_init() using empty pattern. (Felipe)

- MS SQL:
  . Fixed bug #60267 (Compile failure with freetds 0.91). (Felipe)

- MySQL:
  . Fixed bug #55550 (mysql.trace_mode miscounts result sets). (Johannes)

- MySQLi extension:
  . Fixed bug #55859 (mysqli->stat property access gives error). (Andrey)
  . Fixed bug #55582 (mysqli_num_rows() returns always 0 for unbuffered, when
    mysqlnd is used). (Andrey)
  . Fixed bug #55703 (PHP crash when calling mysqli_fetch_fields). 
    (eran at zend dot com, Laruence)

- mysqlnd
  . Fixed bug #55609 (mysqlnd cannot be built shared). (Johannes)
  . Fixed bug #55067 (MySQL doesn't support compression - wrong config option).
    (Andrey)

- NSAPI SAPI:
  . Don't set $_SERVER['HTTPS'] on unsecure connection (bug #55403). (Uwe
    Schindler)

- OpenSSL:
  . Fixed bug #60279 (Fixed NULL pointer dereference in
    stream_socket_enable_crypto, case when ssl_handle of session_stream is not
    initialized.) (shm)
  . Fix segfault with older versions of OpenSSL. (Scott)

- Oracle Database extension (OCI8):
  . Fixed bug #59985 (show normal warning text for OCI_NO_DATA).
    (Chris Jones)
  . Increased maximum Oracle error message buffer length for new 11.2.0.3 size.
    (Chris Jones)
  . Improve internal initalization failure error messages. (Chris Jones)

- PDO
  . Fixed bug #55776 (PDORow to session bug). (Johannes)

- PDO Firebird:
  . Fixed bug #48877 ("bindValue" and "bindParam" do not work for PDO Firebird).
    (Mariuz)
  . Fixed bug #47415 (PDO_Firebird segfaults when passing lowercased column name to bindColumn).
  . Fixed bug #53280 (PDO_Firebird segfaults if query column count less than param count).
    (Mariuz)

- PDO MySQL driver:
  . Fixed bug #60155 (pdo_mysql.default_socket ignored). (Johannes)
  . Fixed bug #55870 (PDO ignores all SSL parameters when used with mysql 
    native driver). (Pierre)
  . Fixed bug #54158 (MYSQLND+PDO MySQL requires #define 
    MYSQL_OPT_LOCAL_INFILE). (Andrey)

- PDO OCI driver:
  . Fixed bug #55768 (PDO_OCI can't resume Oracle session after it's been
    killed). (mikhail dot v dot gavrilov at gmail dot com, Chris Jones, Tony)

- Phar:
  . Fixed bug #60261 (NULL pointer dereference in phar). (Felipe)
  . Fixed bug #60164 (Stubs of a specific length break phar_open_from_fp
    scanning for __HALT_COMPILER). (Ralph Schindler)
  . Fixed bug #53872 (internal corruption of phar). (Hannes)
  . Fixed bug #52013 (Unable to decompress files in a compressed phar). (Hannes)

- PHP-FPM SAPI:
  . Dropped restriction of not setting the same value multiple times, the last
    one holds. (giovanni at giacobbi dot net, fat)
  . Added .phar to default authorized extensions. (fat)
  . Fixed bug #60659 (FPM does not clear auth_user on request accept).
    (bonbons at linux-vserver dot org)
  . Fixed bug #60629 (memory corruption when web server closed the fcgi fd).
    (fat)
  . Enhance error log when the primary script can't be open. FR #60199. (fat)
  . Fixed bug #60179 (php_flag and php_value does not work properly). (fat)
  . Fixed bug #55577 (status.html does not install). (fat)
  . Fixed bug #55533 (The -d parameter doesn't work). (fat)
  . Fixed bug #55526 (Heartbeat causes a lot of unnecessary events). (fat)
  . Fixed bug #55486 (status show BIG processes number). (fat)
  . Enhanced security by limiting access to user defined extensions.
    FR #55181. (fat)
  . Added process.max to control the number of process FPM can fork. FR #55166.
    (fat)
  . Implemented FR #54577 (Enhanced status page with full status and details
    about each processes. Also provide a web page (status.html) for
    real-time FPM status. (fat)
  . Lowered default value for Process Manager. FR #54098. (fat)
  . Implemented FR #52569 (Add the "ondemand" process-manager
    to allow zero children). (fat)
  . Added partial syslog support (on error_log only). FR #52052. (fat)

- Postgres:
  . Fixed bug #60244 (pg_fetch_* functions do not validate that row param 
    is >0). (Ilia)

- Reflection:
  . Fixed bug #60367 (Reflection and Late Static Binding). (Laruence)

- Session:
  . Fixed bug #55267 (session_regenerate_id fails after header sent). (Hannes)

- SimpleXML:
  . Reverted the SimpleXML->query() behaviour to returning empty arrays
    instead of false when no nodes are found as it was since 5.3.3 
    (bug #48601). (chregu, rrichards)

- SOAP
  . Fixed bug #54911 (Access to a undefined member in inherit SoapClient may
    cause Segmentation Fault). (Dmitry)
  . Fixed bug #48216 (PHP Fatal error: SOAP-ERROR: Parsing WSDL:
    Extra content at the end of the doc, when server uses chunked transfer
    encoding with spaces after chunk size). (Dmitry)
  . Fixed bug #44686 (SOAP-ERROR: Parsing WSDL with references). (Dmitry)

- Sockets:
  . Fixed bug #60048 (sa_len a #define on IRIX). (china at thewrittenword dot
    com)

- SPL:
  . Fixed bug #60082 (Crash in ArrayObject() when using recursive references).
    (Tony)
  . Fixed bug #55807 (Wrong value for splFileObject::SKIP_EMPTY).
    (jgotti at modedemploi dot fr, Hannes)
  . Fixed bug #54304 (RegexIterator::accept() doesn't work with scalar values).
    (Hannes)

- Streams:
  . Fixed bug #60455 (stream_get_line misbehaves if EOF is not detected together
    with the last read). (Gustavo)

- Tidy:
  . Fixed bug #54682 (Tidy::diagnose() NULL pointer dereference).
    (Maksymilian Arciemowicz, Felipe)

- XSL:
  . Added xsl.security_prefs ini option to define forbidden operations within
    XSLT stylesheets, default is not to enable write operations. This option 
    won't be in 5.4, since there's a new method. Fixes Bug #54446. (Chregu,
    Nicolas Gregoire)

23 Aug 2011, PHP 5.3.8

- Core:
  . Fixed bug #55439 (crypt() returns only the salt for MD5). (Stas)

- OpenSSL:
  . Reverted a change in timeout handling restoring PHP 5.3.6 behavior,
    as the new behavior caused mysqlnd SSL connections to hang (#55283).
    (Pierre, Andrey, Johannes)

18 Aug 2011, PHP 5.3.7
- Upgraded bundled SQLite to version 3.7.7.1. (Scott)
- Upgraded bundled PCRE to version 8.12. (Scott)

- Zend Engine:
  . Fixed bug #55156 (ReflectionClass::getDocComment() returns comment even
    though the class has none). (Felipe)
  . Fixed bug #55007 (compiler fail after previous fail). (Felipe)
  . Fixed bug #54910 (Crash when calling call_user_func with unknown function
    name). (Dmitry)
  . Fixed bug #54804 (__halt_compiler and imported namespaces).
    (Pierrick, Felipe)
  . Fixed bug #54624 (class_alias and type hint). (Felipe)
  . Fixed bug #54585 (track_errors causes segfault). (Dmitry)
  . Fixed bug #54423 (classes from dl()'ed extensions are not destroyed). 
    (Tony, Dmitry)
  . Fixed bug #54372 (Crash accessing global object itself returned from its
    __get() handle). (Dmitry)
  . Fixed bug #54367 (Use of closure causes problem in ArrayAccess). (Dmitry)
  . Fixed bug #54358 (Closure, use and reference). (Dmitry)
  . Fixed bug #54262 (Crash when assigning value to a dimension in a non-array).
    (Dmitry)
  . Fixed bug #54039 (use() of static variables in lambda functions can break
    staticness). (Dmitry)

- Core
  . Updated crypt_blowfish to 1.2. ((CVE-2011-2483) (Solar Designer)
  . Removed warning when argument of is_a() or is_subclass_of() is not 
    a known class. (Stas)
  . Fixed crash in error_log(). (Felipe) Reported by Mateusz Kocielski.
  . Added PHP_MANDIR constant telling where the manpages were installed into,
    and an --man-dir argument to php-config. (Hannes)
  . Fixed a crash inside dtor for error handling. (Ilia)
  . Fixed buffer overflow on overlog salt in crypt(). (Clément LECIGNE, Stas)  
  . Implemented FR #54459 (Range function accuracy). (Adam)

  . Fixed bug #55399 (parse_url() incorrectly treats ':' as a valid path).
    (Ilia)
  . Fixed bug #55339 (Segfault with allow_call_time_pass_reference = Off).
    (Dmitry)
  . Fixed bug #55295 [NEW]: popen_ex on windows, fixed possible heap overflow
    (Pierre)
  . Fixed bug #55258 (Windows Version Detecting Error). 
    ( xiaomao5 at live dot com, Pierre)
  . Fixed bug #55187 (readlink returns weird characters when false result).
   (Pierre)
  . Fixed bug #55082 (var_export() doesn't escape properties properly).
    (Gustavo)
  . Fixed bug #55014 (Compile failure due to improper use of ctime_r()). (Ilia)
  . Fixed bug #54939 (File path injection vulnerability in RFC1867 File upload
    filename). (Felipe) Reported by Krzysztof Kotowicz. (CVE-2011-2202)
  . Fixed bug #54935 php_win_err can lead to crash. (Pierre)
  . Fixed bug #54924 (assert.* is not being reset upon request shutdown). (Ilia)
  . Fixed bug #54895 (Fix compiling with older gcc version without need for
    membar_producer macro). (mhei at heimpold dot de)
  . Fixed bug #54866 (incorrect accounting for realpath_cache_size).
    (Dustin Ward)
  . Fixed bug #54723 (getimagesize() doesn't check the full ico signature).
    (Scott)
  . Fixed bug #54721 (Different Hashes on Windows, BSD and Linux on wrong Salt
    size). (Pierre, os at irj dot ru)
  . Fixed bug #54580 (get_browser() segmentation fault when browscap ini
    directive is set through php_admin_value). (Gustavo)
  . Fixed bug #54332 (Crash in zend_mm_check_ptr // Heap corruption). (Dmitry)
  . Fixed bug #54305 (Crash in gc_remove_zval_from_buffer). (Dmitry)
  . Fixed bug #54238 (use-after-free in substr_replace()). (Stas)
    (CVE-2011-1148)
  . Fixed bug #54204 (Can't set a value with a PATH section in php.ini).
    (Pierre)
  . Fixed bug #54180 (parse_url() incorrectly parses path when ? in fragment).
    (tomas dot brastavicius at quantum dot lt, Pierrick)
  . Fixed bug #54137 (file_get_contents POST request sends additional line
    break). (maurice-php at mertinkat dot net, Ilia)
  . Fixed bug #53848 (fgetcsv() ignores spaces at beginnings of fields). (Ilia)
  . Alternative fix for bug #52550, as applied to the round() function (signed
    overflow), as the old fix impacted the algorithm for numbers with magnitude
    smaller than 0. (Gustavo)
  . Fixed bug #53727 (Inconsistent behavior of is_subclass_of with interfaces)
    (Ralph Schindler, Dmitry)
  . Fixed bug #52935 (call exit in user_error_handler cause stream relate
    core). (Gustavo)
  . Fixed bug #51997 (SEEK_CUR with 0 value, returns a warning). (Ilia)
  . Fixed bug #50816 (Using class constants in array definition fails).
    (Pierrick, Dmitry)
  . Fixed bug #50363 (Invalid parsing in convert.quoted-printable-decode
    filter). (slusarz at curecanti dot org)
  . Fixed bug #48465 (sys_get_temp_dir() possibly inconsistent when using 
    TMPDIR on Windows). (Pierre)

- Apache2 Handler SAPI:
  . Fixed bug #54529 (SAPI crashes on apache_config.c:197).
    (hebergement at riastudio dot fr)

- CLI SAPI:
  . Fixed bug #52496 (Zero exit code on option parsing failure). (Ilia)

- cURL extension:
  . Added ini option curl.cainfo (support for custom cert db). (Pierre)
  . Added CURLINFO_REDIRECT_URL support. (Daniel Stenberg, Pierre)
  . Added support for CURLOPT_MAX_RECV_SPEED_LARGE and 
    CURLOPT_MAX_SEND_SPEED_LARGE. FR #51815. (Pierrick)

- DateTime extension:
  . Fixed bug where the DateTime object got changed while using date_diff().
    (Derick)
  . Fixed bug #54340 (DateTime::add() method bug). (Adam)
  . Fixed bug #54316 (DateTime::createFromFormat does not handle trailing '|'
    correctly). (Adam)
  . Fixed bug #54283 (new DatePeriod(NULL) causes crash). (Felipe)
  . Fixed bug #51819 (Case discrepancy in timezone names cause Uncaught
    exception and fatal error). (Hannes)

- DBA extension:
  . Supress warning on non-existent file open with Berkeley DB 5.2. (Chris Jones)
  . Fixed bug #54242 (dba_insert returns true if key already exists). (Felipe)

- Exif extesion:
  . Fixed bug #54121 (error message format string typo). (Ilia)

- Fileinfo extension:
  . Fixed bug #54934 (Unresolved symbol strtoull in HP-UX 11.11). (Felipe)

- Filter extension:
  . Added 3rd parameter to filter_var_array() and filter_input_array()
    functions that allows disabling addition of empty elements. (Ilia)
  . Fixed bug #53037 (FILTER_FLAG_EMPTY_STRING_NULL is not implemented). (Ilia)
  
- Interbase extension:
  . Fixed bug #54269 (Short exception message buffer causes crash). (Felipe)
  
- intl extension:
  . Implemented FR #54561 (Expose ICU version info). (David Zuelke, Ilia)
  . Implemented FR #54540 (Allow loading of arbitrary resource bundles when
    fallback is disabled). (David Zuelke, Stas)

- Imap extension:
  . Fixed bug #55313 (Number of retries not set when params specified).
    (kevin at kevinlocke dot name)

- json extension:
  . Fixed bug #54484 (Empty string in json_decode doesn't reset 
    json_last_error()). (Ilia)

- LDAP extension:
  . Fixed bug #53339 (Fails to build when compilng with gcc 4.5 and DSO
    libraries). (Clint Byrum, Raphael)

- libxml extension:
  . Fixed bug #54601 (Removing the doctype node segfaults). (Hannes)
  . Fixed bug #54440 (libxml extension ignores default context). (Gustavo)

- mbstring extension:
  . Fixed bug #54494 (mb_substr() mishandles UTF-32LE and UCS-2LE). (Gustavo)

- MCrypt extension:
  . Change E_ERROR to E_WARNING in mcrypt_create_iv when not enough data
    has been fetched (Windows). (Pierre)
  . Fixed bug #55169 (mcrypt_create_iv always fails to gather sufficient random 
    data on Windows). (Pierre)

- mysqlnd
  . Fixed crash when using more than 28,000 bound parameters. Workaround is to
    set mysqlnd.net_cmd_buffer_size to at least 9000. (Andrey)
  . Fixed bug #54674 mysqlnd valid_sjis_(head|tail) is using invalid operator
    and range). (nihen at megabbs dot com, Andrey)

- MySQLi extension:
  . Fixed bug #55283 (SSL options set by mysqli_ssl_set ignored for MySQLi
    persistent connections). (Andrey)
  . Fixed Bug #54221 (mysqli::get_warnings segfault when used in multi queries).
    (Andrey)

- OpenSSL extension:
  . openssl_encrypt()/openssl_decrypt() truncated keys of variable length
    ciphers to the OpenSSL default for the algorithm. (Scott)
  . On blocking SSL sockets respect the timeout option where possible.
    (Scott)
  . Fixed bug #54992 (Stream not closed and error not returned when SSL
    CN_match fails). (Gustavo, laird_ngrps at dodo dot com dot au)

- Oracle Database extension (OCI8):
  . Added oci_client_version() returning the runtime Oracle client library
    version. (Chris Jones)

. PCRE extension:
  . Increased the backtrack limit from 100000 to 1000000 (Rasmus)

- PDO extension:
  . Fixed bug #54929 (Parse error with single quote in sql comment). (Felipe)
  . Fixed bug #52104 (bindColumn creates Warning regardless of ATTR_ERRMODE 
    settings). (Ilia)

- PDO DBlib driver:
  . Fixed bug #54329 (MSSql extension memory leak).
    (dotslashpok at gmail dot com)
  . Fixed bug #54167 (PDO_DBLIB returns null on SQLUNIQUE field).
    (mjh at hodginsmedia dot com, Felipe)

- PDO ODBC driver:
  . Fixed data type usage in 64bit. (leocsilva at gmail dot com)

- PDO MySQL driver:
  . Fixed bug #54644 (wrong pathes in php_pdo_mysql_int.h). (Tony, Johannes)
  . Fixed bug #53782 (foreach throws irrelevant exception). (Johannes, Andrey)
  . Implemented FR #48587 (MySQL PDO driver doesn't support SSL connections).
    (Rob)

- PDO PostgreSQL driver:
  . Fixed bug #54318 (Non-portable grep option used in PDO pgsql
    configuration). (bwalton at artsci dot utoronto dot ca)

- PDO Oracle driver:
  . Fixed bug #44989 (64bit Oracle RPMs still not supported by pdo-oci).
    (jbnance at tresgeek dot net)

- Phar extension:
  . Fixed bug #54395 (Phar::mount() crashes when calling with wrong parameters).
    (Felipe)

- PHP-FPM SAPI:
  . Implemented FR #54499 (FPM ping and status_path should handle HEAD request). (fat)
  . Implemented FR #54172 (Overriding the pid file location of php-fpm). (fat)
  . Fixed missing Expires and Cache-Control headers for ping and status pages.
    (fat)
  . Fixed memory leak. (fat) Reported and fixed by Giovanni Giacobbi.
  . Fixed wrong value of log_level when invoking fpm with -tt. (fat)
  . Added xml format to the status page. (fat)
  . Removed timestamp in logs written by children processes. (fat)
  . Fixed exit at FPM startup on fpm_resources_prepare() errors. (fat)
  . Added master rlimit_files and rlimit_core in the global configuration
    settings. (fat)
  . Removed pid in debug logs written by chrildren processes. (fat)
  . Added custom access log (also added per request %CPU and memory
    mesurement). (fat)
  . Added a real scoreboard and several improvements to the status page. (fat)

- Reflection extension:
  . Fixed bug #54347 (reflection_extension does not lowercase module function
    name). (Felipe, laruence at yahoo dot com dot cn)

- SOAP extension:
  . Fixed bug #55323 (SoapClient segmentation fault when XSD_TYPEKIND_EXTENSION
    contains itself). (Dmitry)
  . Fixed bug #54312 (soap_version logic bug). (tom at samplonius dot org)

- Sockets extension:
  . Fixed stack buffer overflow in socket_connect(). (CVE-2011-1938)
    Found by Mateusz Kocielski, Marek Kroemeke and Filip Palian. (Felipe)
  . Changed socket_set_block() and socket_set_nonblock() so they emit warnings
    on error. (Gustavo)
  . Fixed bug #51958 (socket_accept() fails on IPv6 server sockets). (Gustavo)

- SPL extension:
  . Fixed bug #54971 (Wrong result when using iterator_to_array with use_keys
    on true). (Pierrick)
  . Fixed bug #54970 (SplFixedArray::setSize() isn't resizing). (Felipe)
  . Fixed bug #54609 (Certain implementation(s) of SplFixedArray cause hard
    crash). (Felipe)
  . Fixed bug #54384 (Dual iterators, GlobIterator, SplFileObject and
    SplTempFileObject crash when user-space classes don't call the paren
    constructor). (Gustavo)
  . Fixed bug #54292 (Wrong parameter causes crash in
    SplFileObject::__construct()). (Felipe)
  . Fixed bug #54291 (Crash iterating DirectoryIterator for dir name starting
    with \0). (Gustavo)
  . Fixed bug #54281 (Crash in non-initialized RecursiveIteratorIterator).
    (Felipe)

- Streams:
  . Fixed bug #54946 (stream_get_contents infinite loop). (Hannes)
  . Fixed bug #54623 (Segfault when writing to a persistent socket after
    closing a copy of the socket). (Gustavo)
  . Fixed bug #54681 (addGlob() crashes on invalid flags). (Felipe)


17 Mar 2011, PHP 5.3.6
- Upgraded bundled Sqlite3 to version 3.7.4. (Ilia)
- Upgraded bundled PCRE to version 8.11. (Ilia)

- Zend Engine:
  . Indirect reference to $this fails to resolve if direct $this is never used
    in method. (Scott)
  . Added options to debug backtrace functions. (Stas)
  . Fixed bug numerous crashes due to setlocale (crash on error, pcre, mysql
    etc.) on Windows in thread safe mode. (Pierre)
  . Fixed Bug #53971 (isset() and empty() produce apparently spurious runtime
    error). (Dmitry)
  . Fixed Bug #53958 (Closures can't 'use' shared variables by value and by
    reference). (Dmitry)
  . Fixed Bug #53629 (memory leak inside highlight_string()). (Hannes, Ilia)
  . Fixed Bug #51458 (Lack of error context with nested exceptions). (Stas)
  . Fixed Bug #47143 (Throwing an exception in a destructor causes a fatal
    error). (Stas)
  . Fixed bug #43512 (same parameter name can be used multiple times in
    method/function definition). (Felipe)

- Core:
  . Added ability to connect to HTTPS sites through proxy with basic
    authentication using stream_context/http/header/Proxy-Authorization (Dmitry)
  . Changed default value of ini directive serialize_precision from 100 to 17.
    (Gustavo)
  . Fixed bug #54055 (buffer overrun with high values for precision ini
    setting). (Gustavo)
  . Fixed bug #53959 (reflection data for fgetcsv out-of-date). (Richard)
  . Fixed bug #53577 (Regression introduced in 5.3.4 in open_basedir with a
    trailing forward slash). (lekensteyn at gmail dot com, Pierre)
  . Fixed bug #53682 (Fix compile on the VAX). (Rasmus, jklos)
  . Fixed bug #48484 (array_product() always returns 0 for an empty array).
    (Ilia)
  . Fixed bug #48607 (fwrite() doesn't check reply from ftp server before
    exiting). (Ilia)

 
- Calendar extension:
  . Fixed bug #53574 (Integer overflow in SdnToJulian, sometimes leading to
    segfault). (Gustavo)

- DOM extension:
  . Implemented FR #39771 (Made DOMDocument::saveHTML accept an optional DOMNode
    like DOMDocument::saveXML). (Gustavo)
  
- DateTime extension:
  . Fixed a bug in DateTime->modify() where absolute date/time statements had
    no effect. (Derick)
  . Fixed bug #53729 (DatePeriod fails to initialize recurrences on 64bit
    big-endian systems). (Derick, rein@basefarm.no)
  . Fixed bug #52808 (Segfault when specifying interval as two dates). (Stas)
  . Fixed bug #52738 (Can't use new properties in class extended from 
    DateInterval). (Stas)
  . Fixed bug #52290 (setDate, setISODate, setTime works wrong when DateTime
    created from timestamp). (Stas)
  . Fixed bug #52063 (DateTime constructor's second argument doesn't have a 
    null default value). (Gustavo, Stas)

- Exif extension:
  . Fixed bug #54002 (crash on crafted tag, reported by Luca Carettoni).
    (Pierre) (CVE-2011-0708)

- Filter extension:
  . Fixed bug #53924 (FILTER_VALIDATE_URL doesn't validate port number).
    (Ilia, Gustavo)
  . Fixed bug #53150 (FILTER_FLAG_NO_RES_RANGE is missing some IP ranges).
    (Ilia)
  . Fixed bug #52209 (INPUT_ENV returns NULL for set variables (CLI)). (Ilia)
  . Fixed bug #47435 (FILTER_FLAG_NO_RES_RANGE don't work with ipv6).
    (Ilia, valli at icsurselva dot ch)

- Fileinfo extension:
  . Fixed bug #54016 (finfo_file() Cannot determine filetype in archives).
    (Hannes)

- Gettext
  . Fixed bug #53837 (_() crashes on Windows when no LANG or LANGUAGE 
    environment variable are set). (Pierre)

- IMAP extension:
  . Implemented FR #53812 (get MIME headers of the part of the email). (Stas)
  . Fixed bug #53377 (imap_mime_header_decode() doesn't ignore \t during long
    MIME header unfolding). (Adam)
    
- Intl extension:
  . Fixed bug #53612 (Segmentation fault when using cloned several intl
    objects). (Gustavo)
  . Fixed bug #53512 (NumberFormatter::setSymbol crash on bogus $attr values).
    (Felipe)
  . Implemented clone functionality for number, date & message formatters. 
    (Stas).

- JSON extension:
  . Fixed bug #53963 (Ensure error_code is always set during some failed
    decodings). (Scott)

- mysqlnd
  . Fixed problem with always returning 0 as num_rows for unbuffered sets. 
    (Andrey, Ulf)

- MySQL Improved extension:
  . Added 'db' and 'catalog' keys to the field fetching functions (FR #39847). 
    (Kalle)
  . Fixed buggy counting of affected rows when using the text protocol. The
    collected statistics were wrong when multi_query was used with mysqlnd
    (Andrey)
  . Fixed bug #53795 (Connect Error from MySqli (mysqlnd) when using SSL). 
    (Kalle)
  . Fixed bug #53503 (mysqli::query returns false after successful LOAD DATA 
    query). (Kalle, Andrey)
  . Fixed bug #53425 (mysqli_real_connect() ignores client flags when built to 
    call libmysql). (Kalle, tre-php-net at crushedhat dot com)

- OpenSSL extension:
  . Fixed stream_socket_enable_crypto() not honoring the socket timeout in
    server mode. (Gustavo)
  . Fixed bug #54060 (Memory leaks when openssl_encrypt). (Pierre)
  . Fixed bug #54061 (Memory leaks when openssl_decrypt). (Pierre)
  . Fixed bug #53592 (stream_socket_enable_crypto() busy-waits in client mode).
    (Gustavo)
  . Implemented FR #53447 (Cannot disable SessionTicket extension for servers
    that do not support it) by adding a no_ticket SSL context option. (Adam,
    Tony)

- PDO MySQL driver:
  . Fixed bug #53551 (PDOStatement execute segfaults for pdo_mysql driver).
    (Johannes)
  . Implemented FR #47802 (Support for setting character sets in DSN strings). 
    (Kalle)

- PDO Oracle driver:
  . Fixed bug #39199 (Cannot load Lob data with more than 4000 bytes on
    ORACLE 10). (spatar at mail dot nnov dot ru)
    
- PDO PostgreSQL driver:
  . Fixed bug #53517 (segfault in pgsql_stmt_execute() when postgres is down).
    (gyp at balabit dot hu)

- Phar extension:
  . Fixed bug #54247 (format-string vulnerability on Phar). (Felipe)
    (CVE-2011-1153)
  . Fixed bug #53541 (format string bug in ext/phar).
    (crrodriguez at opensuse dot org, Ilia)
  . Fixed bug #53898 (PHAR reports invalid error message, when the directory 
    does not exist). (Ilia)

- PHP-FPM SAPI:
  . Enforce security in the fastcgi protocol parsing.
    (ef-lists at email dotde)
  . Fixed bug #53777 (php-fpm log format now match php_error log format). (fat)
  . Fixed bug #53527 (php-fpm --test doesn't set a valuable return value). (fat)
  . Fixed bug #53434 (php-fpm slowlog now also logs the original request). (fat)

- Readline extension:
  . Fixed bug #53630 (Fixed parameter handling inside readline() function).
    (jo at feuersee dot de, Ilia)

- Reflection extension:
  . Fixed bug #53915 (ReflectionClass::getConstant(s) emits fatal error on
    constants with self::). (Gustavo)

- Shmop extension:
  . Fixed bug #54193 (Integer overflow in shmop_read()). (Felipe)
    Reported by Jose Carlos Norte <jose at eyeos dot org> (CVE-2011-1092)

- SNMP extension:
  . Fixed bug #51336 (snmprealwalk (snmp v1) does not handle end of OID tree
    correctly). (Boris Lytochkin)

- SOAP extension:
  . Fixed possible crash introduced by the NULL poisoning patch.
    (Mateusz Kocielski, Pierre)

- SPL extension:
  . Fixed memory leak in DirectoryIterator::getExtension() and 
    SplFileInfo::getExtension(). (Felipe)
  . Fixed bug #53914 (SPL assumes HAVE_GLOB is defined). (Chris Jones)
  . Fixed bug #53515 (property_exists incorrect on ArrayObject null and 0
    values). (Felipe)
  . Fixed bug #49608 (Using CachingIterator on DirectoryIterator instance
    segfaults). (Felipe)

  . Added SplFileInfo::getExtension(). FR #48767. (Peter Cowburn)

- SQLite3 extension:
  . Fixed memory leaked introduced by the NULL poisoning patch.
    (Mateusz Kocielski, Pierre)
  . Fixed memory leak on SQLite3Result and SQLite3Stmt when assigning to a
    reference. (Felipe)
  . Add SQlite3_Stmt::readonly() for checking if a statement is read only.
    (Scott)
  . Implemented FR #53466 (SQLite3Result::columnType() should return false after
    all of the rows have been fetched). (Scott)

- Streams:
  . Fixed bug #54092 (Segmentation fault when using HTTP proxy with the FTP
    wrapper). (Gustavo)
  . Fixed bug #53913 (Streams functions assume HAVE_GLOB is defined). (Chris
    Jones)
  . Fixed bug #53903 (userspace stream stat callback does not separate the
    elements of the returned array before converting them). (Gustavo)
  . Implemented FR #26158 (open arbitrary file descriptor with fopen). (Gustavo)

- Tokenizer Extension
  . Fixed bug #54089 (token_get_all() does not stop after __halt_compiler).
    (Nikita Popov, Ilia)

- XSL extension:
  . Fixed memory leaked introduced by the NULL poisoning patch.
    (Mateusz Kocielski, Pierre)

- Zip extension:
  . Added the filename into the return value of stream_get_meta_data(). (Hannes)
  . Fixed bug #53923 (Zip functions assume HAVE_GLOB is defined). (Adam)
  . Fixed bug #53893 (Wrong return value for ZipArchive::extractTo()). (Pierre)
  . Fixed bug #53885 (ZipArchive segfault with FL_UNCHANGED on empty archive).
    (Stas, Maksymilian Arciemowicz). (CVE-2011-0421)
  . Fixed bug #53854 (Missing constants for compression type). (Richard, Adam)
  . Fixed bug #53603 (ZipArchive should quiet stat errors). (brad dot froehle at
    gmail dot com, Gustavo)
  . Fixed bug #53579 (stream_get_contents() segfaults on ziparchive streams).
    (Hannes)
  . Fixed bug #53568 (swapped memset arguments in struct initialization).
    (crrodriguez at opensuse dot org)
  . Fixed bug #53166 (Missing parameters in docs and reflection definition). 
    (Richard)
  . Fixed bug #49072 (feof never returns true for damaged file in zip).
    (Gustavo, Richard Quadling)

06 Jan 2011, PHP 5.3.5
- Fixed Bug #53632 (infinite loop with x87 fpu). (CVE-2010-4645) (Scott, 
  Rasmus)

09 Dec 2010, PHP 5.3.4
- Upgraded bundled Sqlite3 to version 3.7.3. (Ilia)
- Upgraded bundled PCRE to version 8.10. (Ilia)

- Security enhancements:
  . Fixed crash in zip extract method (possible CWE-170). 
    (Maksymilian Arciemowicz, Pierre)
  . Paths with NULL in them (foo\0bar.txt) are now considered as invalid.
    (Rasmus)
  . Fixed a possible double free in imap extension (Identified by Mateusz 
    Kocielski). (CVE-2010-4150). (Ilia)
  . Fixed NULL pointer dereference in ZipArchive::getArchiveComment.
    (CVE-2010-3709). (Maksymilian Arciemowicz)
  . Fixed possible flaw in open_basedir (CVE-2010-3436). (Pierre)
  . Fixed MOPS-2010-24, fix string validation. (CVE-2010-2950). (Pierre)
  . Fixed symbolic resolution support when the target is a DFS share. (Pierre)
  . Fixed bug #52929 (Segfault in filter_var with FILTER_VALIDATE_EMAIL with
    large amount of data) (CVE-2010-3710). (Adam)

- General improvements:
  . Added stat support for zip stream. (Pierre)
  . Added follow_location (enabled by default) option for the http stream 
    support. (Pierre)
  . Improved support for is_link and related functions on Windows. (Pierre)
  . Added a 3rd parameter to get_html_translation_table. It now takes a charset
    hint, like htmlentities et al. (Gustavo)
 
- Implemented feature requests:
  . Implemented FR #52348, added new constant ZEND_MULTIBYTE to detect
    zend multibyte at runtime. (Kalle)
  . Implemented FR #52173, added functions pcntl_get_last_error() and 
     pcntl_strerror(). (nick dot telford at gmail dot com, Arnaud)
  . Implemented symbolic links support for open_basedir checks. (Pierre)
  . Implemented FR #51804, SplFileInfo::getLinkTarget on Windows. (Pierre)
  . Implemented FR #50692, not uploaded files don't count towards
    max_file_uploads limit. As a side improvement, temporary files are not
    opened for empty uploads and, in debug mode, 0-length uploads. (Gustavo)
    
- Improved MySQLnd:
  . Added new character sets to mysqlnd, which are available in MySQL 5.5
    (Andrey)

- Improved PHP-FPM SAPI:
  . Added '-p/--prefix' to php-fpm to use a custom prefix and run multiple
    instances. (fat)
  . Added custom process title for FPM. (fat)
  . Added '-t/--test' to php-fpm to check and validate FPM conf file. (fat)
  . Added statistics about listening socket queue length for FPM.
    (andrei dot nigmatulin at gmail dot com, fat)
    
- Core:
  . Fixed extract() to do not overwrite $GLOBALS and $this when using
    EXTR_OVERWRITE. (jorto at redhat dot com)
  . Fixed bug in the Windows implementation of dns_get_record, where the two
    last parameters wouldn't be filled unless the type were DNS_ANY (Gustavo).
  . Changed the $context parameter on copy() to actually have an effect. (Kalle)
  . Fixed htmlentities/htmlspecialchars accepting certain ill-formed UTF-8
    sequences. (Gustavo)
  . Fixed bug #53409 (sleep() returns NULL on Windows). (Pierre)
  . Fixed bug #53319 (strip_tags() may strip '<br />' incorrectly). (Felipe)
  . Fixed bug #53304 (quot_print_decode does not handle lower-case hex digits).
    (Ilia, daniel dot mueller at inexio dot net)
  . Fixed bug #53248 (rawurlencode RFC 3986 EBCDIC support misses tilde char).
    (Justin Martin)  
  . Fixed bug #53226 (file_exists fails on big filenames). (Adam)
  . Fixed bug #53198 (changing INI setting "from" with ini_set did not have any
    effect). (Gustavo)
  . Fixed bug #53180 (post_max_size=0 not disabling the limit when the content
    type is application/x-www-form-urlencoded or is not registered with PHP).
    (gm at tlink dot de, Gustavo)
  . Fixed bug #53141 (autoload misbehaves if called from closing session).
    (ladislav at marek dot su)
  . Fixed bug #53021 (In html_entity_decode, failure to convert numeric entities
    with ENT_NOQUOTES and ISO-8859-1). Fixed and extended the fix of
    ENT_NOQUOTES in html_entity_decode that had introduced the bug (rev
    #185591) to other encodings. Additionaly, html_entity_decode() now doesn't
    decode &#34; if ENT_NOQUOTES is given. (Gustavo)
  . Fixed bug #52931 (strripos not overloaded with function overloading
    enabled). (Felipe)
  . Fixed bug #52772 (var_dump() doesn't check for the existence of 
    get_class_name before calling it). (Kalle, Gustavo)
  . Fixed bug #52534 (var_export array with negative key). (Felipe)
  . Fixed bug #52327 (base64_decode() improper handling of leading padding in
    strict mode). (Ilia)
  . Fixed bug #52260 (dns_get_record fails with non-existing domain on Windows).
    (a_jelly_doughnut at phpbb dot com, Pierre)
  . Fixed bug #50953 (socket will not connect to IPv4 address when the host has
    both IPv4 and IPv6 addresses, on Windows). (Gustavo, Pierre)
  . Fixed bug #50524 (proc_open on Windows does not respect cwd as it does on
    other platforms). (Pierre)
  . Fixed bug #49687 (utf8_decode vulnerabilities and deficiencies in the number
    of reported malformed sequences). (CVE-2010-3870) (Gustavo)
  . Fixed bug #49407 (get_html_translation_table doesn't handle UTF-8).
    (Gustavo)
  . Fixed bug #48831 (php -i has different output to php --ini). (Richard, 
    Pierre)
  . Fixed bug #47643 (array_diff() takes over 3000 times longer than php 5.2.4).
    (Felipe)
  . Fixed bug #47168 (printf of floating point variable prints maximum of 40 
    decimal places). (Ilia)
  . Fixed bug #46587 (mt_rand() does not check that max is greater than min).
    (Ilia)
  . Fixed bug #29085 (bad default include_path on Windows). (Pierre)
  . Fixed bug #25927 (get_html_translation_table calls the ' &#39; instead of
    &#039;). (Gustavo)
    
- Zend engine:
  . Reverted fix for bug #51176 (Static calling in non-static method behaves
    like $this->). (Felipe)
  . Changed deprecated ini options on startup from E_WARNING to E_DEPRECATED. 
    (Kalle)
  . Fixed NULL dereference in lex_scan on zend multibyte builds where the script
    had a flex incompatible encoding and there was no converter. (Gustavo)
  . Fixed covariance of return-by-ref constraints. (Etienne)
  . Fixed bug #53305 (E_NOTICE when defining a constant starts with
    __COMPILER_HALT_OFFSET__). (Felipe)
  . Fixed bug #52939 (zend_call_function does not respect ZEND_SEND_PREFER_REF).
    (Dmitry)
  . Fixed bug #52879 (Objects unreferenced in __get, __set, __isset or __unset
    can be freed too early). (mail_ben_schmidt at yahoo dot com dot au, Dmitry)
  . Fixed bug #52786 (PHP should reset section to [PHP] after ini sections).
    (Fedora at famillecollet dot com)
  . Fixed bug #52508 (newline problem with parse_ini_file+INI_SCANNER_RAW).
    (Felipe)
  . Fixed bug #52484 (__set() ignores setting properties with empty names).
    (Felipe)
  . Fixed bug #52361 (Throwing an exception in a destructor causes invalid
    catching). (Dmitry)
  . Fixed bug #51008 (Zend/tests/bug45877.phpt fails). (Dmitry)
  
- Build issues:
  . Fixed bug #52436 (Compile error if systems do not have stdint.h)
    (Sriram Natarajan)
  . Fixed bug #50345 (nanosleep not detected properly on some solaris versions).
    (Ulf, Tony)
  . Fixed bug #49215 (make fails on glob_wrapper). (Felipe)

- Calendar extension:
  . Fixed bug #52744 (cal_days_in_month incorrect for December 1 BCE).
   (gpap at internet dot gr, Adam)
    
- cURL extension:
  . Fixed bug #52828 (curl_setopt does not accept persistent streams).
    (Gustavo, Ilia)
  . Fixed bug #52827 (cURL leaks handle and causes assertion error
    (CURLOPT_STDERR)). (Gustavo)
  . Fixed bug #52202 (CURLOPT_PRIVATE gets corrupted). (Ilia)
  . Fixed bug #50410 (curl extension slows down PHP on Windows). (Pierre)
    
- DateTime extension:
  . Fixed bug #53297 (gettimeofday implementation in php/win32/time.c can return
    1 million microsecs). (ped at 7gods dot org)
  . Fixed bug #52668 (Iterating over a dateperiod twice is broken). (Derick)
  . Fixed bug #52454 (Relative dates and getTimestamp increments by one day).
    (Derick)
  . Fixed bug #52430 (date_parse parse 24:xx:xx as valid time). (Derick)
  . Added support for the ( and ) delimiters/separators to
    DateTime::createFromFormat(). (Derick)

- DBA extension:
  . Added Berkeley DB 5.1 support to the DBA extension. (Oracle Corp.)

- DOM extension:
  . Fixed bug #52656 (DOMCdataSection does not work with splitText). (Ilia)

- Filter extension:
  . Fixed the filter extension accepting IPv4 octets with a leading 0 as that
    belongs to the unsupported "dotted octal" representation. (Gustavo)
  . Fixed bug #53236 (problems in the validation of IPv6 addresses with leading
    and trailing :: in the filter extension). (Gustavo)
  . Fixed bug #50117 (problems in the validation of IPv6 addresses with IPv4
    addresses and ::). (Gustavo)

- GD extension:
  . Fixed bug #53492 (fix crash if anti-aliasing steps are invalid). (Pierre)

- GMP extension:
  . Fixed bug #52906 (gmp_mod returns negative result when non-negative is 
    expected). (Stas)
  . Fixed bug #52849 (GNU MP invalid version match). (Adam)

- Hash extension:
  . Fixed bug #51003 (unaligned memory access in ext/hash/hash_tiger.c).
    (Mike, Ilia)

- Iconv extension:
  . Fixed bug #52941 (The 'iconv_mime_decode_headers' function is skipping
    headers). (Adam)
  . Fixed bug #52599 (iconv output handler outputs incorrect content type
    when flags are used). (Ilia)
  . Fixed bug #51250 (iconv_mime_decode() does not ignore malformed Q-encoded 
    words). (Ilia)

- Intl extension:
  . Fixed crashes on invalid parameters in intl extension. (CVE-2010-4409).
    (Stas, Maksymilian Arciemowicz)
  . Added support for formatting the timestamp stored in a DateTime object.
    (Stas)
  . Fixed bug #50590 (IntlDateFormatter::parse result is limited to the integer
    range). (Stas)
    
- Mbstring extension:
  . Fixed bug #53273 (mb_strcut() returns garbage with the excessive length
    parameter). (CVE-2010-4156) (Mateusz Kocielski, Pierre, Moriyoshi)
  . Fixed bug #52981 (Unicode casing table was out-of-date. Updated with
    UnicodeData-6.0.0d7.txt and included the source of the generator program
    with the distribution) (Gustavo).
  . Fixed bug #52681 (mb_send_mail() appends an extra MIME-Version header).
    (Adam)
 
- MSSQL extension:
  . Fixed possible crash in mssql_fetch_batch(). (Kalle)
  . Fixed bug #52843 (Segfault when optional parameters are not passed in to
    mssql_connect). (Felipe)
    
- MySQL extension:
  . Fixed bug #52636 (php_mysql_fetch_hash writes long value into int). 
    (Kalle, rein at basefarm dot no)
    
- MySQLi extension:
  . Fixed bug #52891 (Wrong data inserted with mysqli/mysqlnd when using
    mysqli_stmt_bind_param and value> PHP_INT_MAX). (Andrey)
  . Fixed bug #52686 (mysql_stmt_attr_[gs]et argument points to incorrect type).
    (rein at basefarm dot no)
  . Fixed bug #52654 (mysqli doesn't install headers with structures it uses).
    (Andrey)
  . Fixed bug #52433 (Call to undefined method mysqli::poll() - must be static).
    (Andrey)
  . Fixed bug #52417 (MySQLi build failure with mysqlnd on MacOS X). (Andrey)
  . Fixed bug #52413 (MySQLi/libmysql build failure on OS X, FreeBSD). (Andrey)
  . Fixed bug #52390 (mysqli_report() should be per-request setting). (Kalle)
  . Fixed bug #52302 (mysqli_fetch_all does not work with MYSQLI_USE_RESULT).
    (Andrey)
  . Fixed bug #52221 (Misbehaviour of magic_quotes_runtime (get/set)). (Andrey)
  . Fixed bug #45921 (Can't initialize character set hebrew). (Andrey)
  
- MySQLnd:
  . Fixed bug #52613 (crash in mysqlnd after hitting memory limit). (Andrey)
     
- ODBC extension:
  - Fixed bug #52512 (Broken error handling in odbc_execute).
    (mkoegler at auto dot tuwien dot ac dot at)

- Openssl extension:
  . Fixed possible blocking behavior in openssl_random_pseudo_bytes on Windows.
    (Pierre)
  . Fixed bug #53136 (Invalid read on openssl_csr_new()). (Felipe)
  . Fixed bug #52947 (segfault when ssl stream option capture_peer_cert_chain
    used). (Felipe)

- Oracle Database extension (OCI8):
  . Fixed bug #53284 (Valgrind warnings in oci_set_* functions) (Oracle Corp.)
  . Fixed bug #51610 (Using oci_connect causes PHP to take a long time to
    exit).  Requires Oracle 11.2.0.2 client libraries (or Oracle bug fix
    9891199) for this patch to have an effect. (Oracle Corp.)
      
- PCNTL extension:
  . Fixed bug #52784 (Race condition when handling many concurrent signals).
    (nick dot telford at gmail dot com, Arnaud)
    
- PCRE extension:
  . Fixed bug #52971 (PCRE-Meta-Characters not working with utf-8). (Felipe)
  . Fixed bug #52732 (Docs say preg_match() returns FALSE on error, but it
    returns int(0)). (slugonamission at gmail dot com)

- PHAR extension:
  . Fixed bug #50987 (unaligned memory access in phar.c).
    (geissert at debian dot org, Ilia)

- PHP-FPM SAPI:
  . Fixed bug #53412 (segfault when using -y). (fat)
  . Fixed inconsistent backlog default value (-1) in FPM on many systems. (fat)
  . Fixed bug #52501 (libevent made FPM crashed when forking -- libevent has
    been removed). (fat)
  . Fixed bug #52725 (gcc builtin atomic functions were sometimes used when they
    were not available). (fat)
  . Fixed bug #52693 (configuration file errors are not logged to stderr). (fat)
  . Fixed bug #52674 (FPM Status page returns inconsistent Content-Type
    headers). (fat)
  . Fixed bug #52498 (libevent was not only linked to php-fpm). (fat)

- PDO:
  . Fixed bug #52699 (PDO bindValue writes long int 32bit enum).
    (rein at basefarm dot no) 
  . Fixed bug #52487 (PDO::FETCH_INTO leaks memory). (Felipe)
  
- PDO DBLib driver:
  . Fixed bug #52546 (pdo_dblib segmentation fault when iterating MONEY values).
    (Felipe)
    
- PDO Firebird driver:
  . Restored firebird support (VC9 builds only). (Pierre)
  . Fixed bug #53335 (pdo_firebird did not implement rowCount()).
    (preeves at ibphoenix dot com)
  . Fixed bug #53323 (pdo_firebird getAttribute() crash).
    (preeves at ibphoenix dot com)
    
- PDO MySQL driver:
  . Fixed bug #52745 (Binding params doesn't work when selecting a date inside a
    CASE-WHEN). (Andrey)
    
- PostgreSQL extension:
  . Fixed bug #47199 (pg_delete() fails on NULL). (ewgraf at gmail dot com)
  
- Reflection extension:
  . Fixed ReflectionProperty::isDefault() giving a wrong result for properties
    obtained with ReflectionClass::getProperties(). (Gustavo)
- Reflection extension:
  . Fixed bug #53366 (Reflection doesnt get dynamic property value from
    getProperty()). (Felipe)
  . Fixed bug #52854 (ReflectionClass::newInstanceArgs does not work for classes
    without constructors). (Johannes)
  
- SOAP extension:
  . Fixed bug #44248 (RFC2616 transgression while HTTPS request through proxy
    with SoapClient object). (Dmitry)
    
- SPL extension:
  . Fixed bug #53362 (Segmentation fault when extending SplFixedArray). (Felipe)
  . Fixed bug #53279 (SplFileObject doesn't initialise default CSV escape
    character). (Adam)
  . Fixed bug #53144 (Segfault in SplObjectStorage::removeAll()). (Felipe)
  . Fixed bug #53071 (SPLObjectStorage defeats gc_collect_cycles). (Gustavo)
  . Fixed bug #52573 (SplFileObject::fscanf Segmentation fault). (Felipe)
  . Fixed bug #51763 (SplFileInfo::getType() does not work symbolic link 
    and directory). (Pierre)
  . Fixed bug #50481 (Storing many SPLFixedArray in an array crashes). (Felipe)
  . Fixed bug #50579 (RegexIterator::REPLACE doesn't work). (Felipe)

- SQLite3 extension:
  . Fixed bug #53463 (sqlite3 columnName() segfaults on bad column_number).
    (Felipe)
    
- Streams:
  . Fixed forward stream seeking emulation in streams that don't support seeking
    in situations where the read operation gives back less data than requested
    and when there was data in the buffer before the emulation started. Also
    made more consistent its behavior -- should return failure every time less
    data than was requested was skipped. (Gustavo)
  . Fixed bug #53241 (stream casting that relies on fdopen/fopencookie fails
    with streams opened with, inter alia, the 'xb' mode). (Gustavo)
  . Fixed bug #53006 (stream_get_contents has an unpredictable behavior when the
    underlying stream does not support seeking). (Gustavo)
  . Fixed bug #52944 (Invalid write on second and subsequent reads with an
    inflate filter fed invalid data). (Gustavo)
  . Fixed bug #52820 (writes to fopencookie FILE* not commited when seeking the
    stream). (Gustavo)

- WDDX extension:
  . Fixed bug #52468 (wddx_deserialize corrupts integer field value when left
    empty). (Felipe)
     
- Zlib extension:
  . Fixed bug #52926 (zlib fopen wrapper does not use context). (Gustavo)

22 Jul 2010, PHP 5.3.3
- Upgraded bundled sqlite to version 3.6.23.1. (Ilia)
- Upgraded bundled PCRE to version 8.02. (Ilia)

- Added support for JSON_NUMERIC_CHECK option in json_encode() that converts 
  numeric strings to integers. (Ilia)
- Added stream_set_read_buffer, allows to set the buffer for read operation.
  (Pierre)
- Added stream filter support to mcrypt extension (ported from 
  mcrypt_filter). (Stas)
- Added full_special_chars filter to ext/filter. (Rasmus)
- Added backlog socket context option for stream_socket_server(). (Mike)
- Added fifth parameter to openssl_encrypt()/openssl_decrypt()
  (string $iv) to use non-NULL IV.
  Made implicit use of NULL IV a warning. (Sara)
- Added openssl_cipher_iv_length(). (Sara)
- Added FastCGI Process Manager (FPM) SAPI. (Tony)
- Added recent Windows versions to php_uname and fix undefined windows 
  version support. (Pierre)
- Added Berkeley DB 5 support to the DBA extension. (Johannes, Chris Jones)
- Added support for copy to/from array/file for pdo_pgsql extension. 
  (Denis Gasparin, Ilia)
- Added inTransaction() method to PDO, with specialized support for Postgres.
  (Ilia, Denis Gasparin)

- Changed namespaced classes so that the ctor can only be named
  __construct now. (Stas)
- Reset error state in PDO::beginTransaction() reset error state. (Ilia)

- Implemented FR#51295 (SQLite3::busyTimeout not existing). (Mark)
- Implemented FR#35638 (Adding udate to imap_fetch_overview results).
  (Charles_Duffy at dell dot com )
- Rewrote var_export() to use smart_str rather than output buffering, prevents
  data disclosure if a fatal error occurs (CVE-2010-2531). (Scott)
- Fixed possible buffer overflows in mysqlnd_list_fields,  mysqlnd_change_user.
  (Andrey)
- Fixed possible buffer overflows when handling error packets in mysqlnd.
  Reported by Stefan Esser. (Andrey)
- Fixed very rare memory leak in mysqlnd, when binding thousands of columns.
  (Andrey)
- Fixed a crash when calling an inexistent method of a class that inherits 
  PDOStatement if instantiated directly instead of doing by the PDO methods.
  (Felipe)

- Fixed memory leak on error in mcrypt_create_iv on Windows. (Pierre)
- Fixed a possible crash because of recursive GC invocation. (Dmitry)
- Fixed a possible resource destruction issues in shm_put_var().
  Reported by Stefan Esser. (Dmitry)
- Fixed a possible information leak because of interruption of XOR operator.
  Reported by Stefan Esser. (Dmitry)
- Fixed a possible memory corruption because of unexpected call-time pass by
  refernce and following memory clobbering through callbacks.
  Reported by Stefan Esser. (Dmitry)
- Fixed a possible memory corruption in ArrayObject::uasort(). Reported by
  Stefan Esser. (Dmitry)
- Fixed a possible memory corruption in parse_str(). Reported by Stefan Esser.
  (Dmitry)
- Fixed a possible memory corruption in pack(). Reported by Stefan Esser.
  (Dmitry)
- Fixed a possible memory corruption in substr_replace(). Reported by Stefan    
  Esser. (Dmitry)
- Fixed a possible memory corruption in addcslashes(). Reported by Stefan    
  Esser. (Dmitry)
- Fixed a possible stack exhaustion inside fnmatch(). Reported by Stefan    
  Esser. (Ilia)
- Fixed a possible dechunking filter buffer overflow. Reported by Stefan Esser.
  (Pierre)
- Fixed a possible arbitrary memory access inside sqlite extension. Reported 
  by Mateusz Kocielski. (Ilia)
- Fixed string format validation inside phar extension. Reported by Stefan
  Esser. (Ilia)
- Fixed handling of session variable serialization on certain prefix
  characters. Reported by Stefan Esser. (Ilia)
- Fixed a NULL pointer dereference when processing invalid XML-RPC
  requests (Fixes CVE-2010-0397, bug #51288). (Raphael Geissert)
- Fixed 64-bit integer overflow in mhash_keygen_s2k(). (Clément LECIGNE, Stas)
- Fixed SplObjectStorage unserialization problems (CVE-2010-2225). (Stas)
- Fixed the mail.log ini setting when no filename was given. (Johannes)

- Fixed bug #52317 (Segmentation fault when using mail() on a rhel 4.x (only 64
  bit)). (Adam)
- Fixed bug #52262 (json_decode() shows no errors on invalid UTF-8).
  (Scott)
- Fixed bug #52240 (hash_copy() does not copy the HMAC key, causes wrong
  results and PHP crashes). (Felipe)
- Fixed bug #52238 (Crash when an Exception occured in iterator_to_array).
  (Johannes)
- Fixed bug #52193 (converting closure to array yields empty array). (Felipe)
- Fixed bug #52183 (Reflectionfunction reports invalid number of arguments for
  function aliases). (Felipe)
- Fixed bug #52162 (custom request header variables with numbers are removed). 
  (Sriram Natarajan)
- Fixed bug #52160 (Invalid E_STRICT redefined constructor error). (Felipe)
- Fixed bug #52138 (Constants are parsed into the ini file for section names).
  (Felipe)
- Fixed bug #52115 (mysqli_result::fetch_all returns null, not an empty array).
  (Andrey)
- Fixed bug #52101 (dns_get_record() garbage in 'ipv6' field on Windows).
  (Pierre)
- Fixed bug #52082 (character_set_client & character_set_connection reset after
  mysqli_change_user()). (Andrey)
- Fixed bug #52043 (GD doesn't recognize latest libJPEG versions).
  (php at group dot apple dot com, Pierre) 
- Fixed bug #52041 (Memory leak when writing on uninitialized variable returned
  from function). (Dmitry)
- Fixed bug #52060 (Memory leak when passing a closure to method_exists()).
  (Felipe)
- Fixed bug #52057 (ReflectionClass fails on Closure class). (Felipe)
- Fixed bug #52051 (handling of case sensitivity of old-style constructors 
  changed in 5.3+). (Felipe)
- Fixed bug #52037 (Concurrent builds fail in install-programs). (seanius at 
  debian dot org, Kalle)
- Fixed bug #52019 (make lcov doesn't support TESTS variable anymore). (Patrick)
- Fixed bug #52010 (open_basedir restrictions mismatch on vacuum command).
  (Ilia)
- Fixed bug #52001 (Memory allocation problems after using variable variables).
  (Dmitry)
- Fixed bug #51991 (spl_autoload and *nix support with namespace). (Felipe)
- Fixed bug #51943 (AIX: Several files are out of ANSI spec). (Kalle, 
  coreystup at gmail dot com)
- Fixed bug #51911 (ReflectionParameter::getDefaultValue() memory leaks with
  constant array). (Felipe)
- Fixed bug #51905 (ReflectionParameter fails if default value is an array
  with an access to self::). (Felipe)
- Fixed bug #51899 (Parse error in parse_ini_file() function when empy value
  followed by no newline). (Felipe)
- Fixed bug #51844 (checkdnsrr does not support types other than MX). (Pierre)
- Fixed bug #51827 (Bad warning when register_shutdown_function called with
  wrong num of parameters). (Felipe)
- Fixed bug #51822 (Segfault with strange __destruct() for static class
  variables). (Dmitry)
- Fixed bug #51791 (constant() aborts execution when fail to check undefined
  constant). (Felipe)
- Fixed bug #51732 (Fileinfo __construct or open does not work with NULL).
  (Pierre)
- Fixed bug #51725 (xmlrpc_get_type() returns true on invalid dates). (Mike)
- Fixed bug #51723 (Content-length header is limited to 32bit integer with
  Apache2 on Windows). (Pierre)
- Fixed bug #51721 (mark DOMNodeList and DOMNamedNodeMap as Traversable).
  (David Zuelke)
- Fixed bug #51712 (Test mysql_mysqlnd_read_timeout_long must fail on MySQL4).
  (Andrey)
- Fixed bug #51697 (Unsafe operations in free_storage of SPL iterators,
  causes crash during shutdown). (Etienne)
- Fixed bug #51690 (Phar::setStub looks for case-sensitive
  __HALT_COMPILER()). (Ilia)
- Fixed bug #51688 (ini per dir crashes when invalid document root  are given).
  (Pierre)
- Fixed bug #51671 (imagefill does not work correctly for small images).
  (Pierre)
- Fixed bug #51670 (getColumnMeta causes segfault when re-executing query
  after calling nextRowset). (Pierrick)
- Fixed bug #51647 Certificate file without private key (pk in another file)
  doesn't work. (Andrey)
- Fixed bug #51629 (CURLOPT_FOLLOWLOCATION error message is misleading).
  (Pierre)
- Fixed bug #51627 (script path not correctly evaluated).
  (russell dot tempero at rightnow dot com)
- Fixed bug #51624 (Crash when calling mysqli_options()). (Felipe)
- Fixed bug #51615 (PHP crash with wrong HTML in SimpleXML). (Felipe)
- Fixed bug #51609 (pg_copy_to: Invalid results when using fourth parameter).
  (Felipe)
- Fixed bug #51608 (pg_copy_to: WARNING: nonstandard use of \\ in a string
  literal). (cbandy at jbandy dot com)
- Fixed bug #51607 (pg_copy_from does not allow schema in the tablename
  argument). (cbandy at jbandy dot com)
- Fixed bug #51605 (Mysqli - zombie links). (Andrey)
- Fixed bug #51604 (newline in end of header is shown in start of message).
  (Daniel Egeberg)
- Fixed bug #51590 (JSON_ERROR_UTF8 is undefined). (Felipe)
- Fixed bug #51583 (Bus error due to wrong alignment in mysqlnd). (Rainer Jung)
- Fixed bug #51582 (Don't assume UINT64_C it's ever available).
  (reidrac at usebox dot net, Pierre)
- Fixed bug #51577 (Uninitialized memory reference with oci_bind_array_by_name)
  (Oracle Corp.)
- Fixed bug #51562 (query timeout in mssql can not be changed per query).
  (ejsmont dot artur at gmail dot com)
- Fixed bug #51552 (debug_backtrace() causes segmentation fault and/or memory
  issues). (Dmitry)
- Fixed bug #51445 (var_dump() invalid/slow *RECURSION* detection). (Felipe)
- Fixed bug #51435 (Missing ifdefs / logic bug in crypt code cause compile
  errors). (Felipe)
- Fixed bug #51424 (crypt() function hangs after 3rd call). (Pierre, Sriram)
- Fixed bug #51394 (Error line reported incorrectly if error handler throws an 
  exception). (Stas)
- Fixed bug #51393 (DateTime::createFromFormat() fails if format string contains
  timezone). (Adam)
- Fixed bug #51347 (mysqli_close / connection memory leak). (Andrey, Johannes)
- Fixed bug #51338 (URL-Rewriter is still enabled if use_only_cookies is
  on). (Ilia, j dot jeising at gmail dot com)
- Fixed bug #51291 (oci_error doesn't report last error when called two times)
  (Oracle Corp.)
- Fixed bug #51276 (php_load_extension() is missing when HAVE_LIBDL is
  undefined). (Tony)
- Fixed bug #51273 (Faultstring property does not exist when the faultstring is
  empty) (Ilia, dennis at transip dot nl)
- Fixed bug #51269 (zlib.output_compression Overwrites Vary Header). (Adam)
- Fixed bug #51257 (CURL_VERSION_LARGEFILE incorrectly used after libcurl
  version 7.10.1). (aron dot ujvari at microsec dot hu)
- Fixed bug #51242 (Empty mysql.default_port does not default to 3306 anymore,
  but 0). (Adam)
- Fixed bug #51237 (milter SAPI crash on startup). (igmar at palsenberg dot com)
- Fixed bug #51213 (pdo_mssql is trimming value of the money column). (Ilia, 
  alexr at oplot dot com)
- Fixed bug #51190 (ftp_put() returns false when transfer was successful).  
  (Ilia)
- Fixed bug #51183 (ext/date/php_date.c fails to compile with Sun Studio).
  (Sriram Natarajan)
- Fixed bug #51176 (Static calling in non-static method behaves like $this->).
  (Felipe)
- Fixed bug #51171 (curl_setopt() doesn't output any errors or warnings when    
  an invalid option is provided). (Ilia)
- Fixed bug #51128 (imagefill() doesn't work with large images). (Pierre)
- Fixed bug #51096 ('last day' and 'first day' are handled incorrectly when
  parsing date strings). (Derick)
- Fixed bug #51086 (DBA DB4 doesn't work with Berkeley DB 4.8). (Chris Jones)
- Fixed bug #51062 (DBA DB4 uses mismatched headers and libraries). (Chris
  Jones)
- Fixed bug #51026 (mysqli_ssl_set not working). (Andrey)
- Fixed bug #51023 (filter doesn't detect int overflows with GCC 4.4).
  (Raphael Geissert)
- Fixed bug #50999 (unaligned memory access in dba_fetch()). (Felipe)
- Fixed bug #50976 (Soap headers Authorization not allowed).
  (Brain France, Dmitry)
- Fixed bug #50828 (DOMNotation is not subclass of DOMNode). (Rob)
- Fixed bug #50810 (property_exists does not work for private). (Felipe)
- Fixed bug #50762 (in WSDL mode Soap Header handler function only being called
  if defined in WSDL). (mephius at gmail dot com)
- Fixed bug #50731 (Inconsistent namespaces sent to functions registered with
  spl_autoload_register). (Felipe)
- Fixed bug #50563 (removing E_WARNING from parse_url). (ralph at smashlabs dot 
  com, Pierre)
- Fixed bug #50578 (incorrect shebang in phar.phar). (Fedora at FamilleCollet
  dot com)
- Fixed bug #50392 (date_create_from_format enforces 6 digits for 'u' format
  character). (Derick)
- Fixed bug #50383 (Exceptions thrown in __call / __callStatic do not include
  file and line in trace). (Felipe)
- Fixed bug #50358 (Compile failure compiling ext/phar/util.lo). (Felipe)
- Fixed bug #50101 (name clash between global and local variable).
  (patch by yoarvi at gmail dot com)
- Fixed bug #50055 (DateTime::sub() allows 'relative' time modifications).
  (Derick)
- Fixed bug #51002 (fix possible memory corruption with very long names).
  (Pierre)
- Fixed bug #49893 (Crash while creating an instance of Zend_Mail_Storage_Pop3).
  (Dmitry)
- Fixed bug #49819 (STDOUT losing data with posix_isatty()). (Mike)
- Fixed bug #49778 (DateInterval::format("%a") is always zero when an interval
  is created from an ISO string). (Derick)
- Fixed bug #49700 (memory leaks in php_date.c if garbage collector is
  enabled). (Dmitry)
- Fixed bug #49576 (FILTER_VALIDATE_EMAIL filter needs updating) (Rasmus)
- Fixed bug #49490 (XPath namespace prefix conflict). (Rob)
- Fixed bug #49429 (odbc_autocommit doesn't work). (Felipe)
- Fixed bug #49320 (PDO returns null when SQLite connection fails). (Felipe)
- Fixed bug #49234 (mysqli_ssl_set not found). (Andrey)
- Fixed bug #49216 (Reflection doesn't seem to work properly on MySqli).
  (Andrey)
- Fixed bug #49192 (PHP crashes when GC invoked on COM object). (Stas)
- Fixed bug #49081 (DateTime::diff() mistake if start in January and interval >
  28 days). (Derick)
- Fixed bug #49059 (DateTime::diff() repeats previous sub() operation).
  (yoarvi@gmail.com, Derick)
- Fixed bug #48983 (DomDocument : saveHTMLFile wrong charset). (Rob)
- Fixed bug #48930 (__COMPILER_HALT_OFFSET__ incorrect in PHP >= 5.3). (Felipe)
- Fixed bug #48902 (Timezone database fallback map is outdated). (Derick)
- Fixed bug #48781 (Cyclical garbage collector memory leak). (Dmitry)
- Fixed bug #48601 (xpath() returns FALSE for legitimate query). (Rob)
- Fixed bug #48361 (SplFileInfo::getPathInfo should return the
  parent dir). (Etienne)
- Fixed bug #48289 (iconv_mime_encode() quoted-printable scheme is broken).
  (Adam, patch from hiroaki dot kawai at gmail dot com).
- Fixed bug #47842 (sscanf() does not support 64-bit values). (Mike)
- Fixed bug #46111 (Some timezone identifiers can not be parsed). (Derick)
- Fixed bug #45808 (stream_socket_enable_crypto() blocks and eats CPU).
  (vincent at optilian dot com)
- Fixed bug #43233 (sasl support for ldap on Windows). (Pierre)
- Fixed bug #35673 (formatOutput does not work with saveHTML). (Rob)
- Fixed bug #33210 (getimagesize() fails to detect width/height on certain 
  JPEGs). (Ilia)

04 Mar 2010, PHP 5.3.2

- Upgraded bundled sqlite to version 3.6.22. (Ilia)
- Upgraded bundled libmagic to version 5.03. (Mikko)
- Upgraded bundled PCRE to version 8.00. (Scott)
- Updated timezone database to version 2010.3. (Derick)

- Improved LCG entropy. (Rasmus, Samy Kamkar)
- Improved crypt support for edge cases (UFC compatibility). (Solar Designer,
  Joey, Pierre)

- Reverted fix for bug #49521 (PDO fetchObject sets values before calling
  constructor). (Pierrick, Johannes)

- Changed gmp_strval() to use full range from 2 to 62, and -2 to -36. FR #50283
  (David Soria Parra)
- Changed "post_max_size" php.ini directive to allow unlimited post size by
  setting it to 0. (Rasmus)
- Changed tidyNode class to disallow manual node creation. (Pierrick)

- Removed automatic file descriptor unlocking happening on shutdown and/or 
  stream close (on all OSes). (Tony, Ilia)

- Added libpng 1.4.0 support. (Pierre)
- Added support for DISABLE_AUTHENTICATOR for imap_open. (Pierre)
- Added missing host validation for HTTP urls inside FILTER_VALIDATE_URL.
  (Ilia)
- Added stream_resolve_include_path(). (Mikko)
- Added INTERNALDATE support to imap_append. (nick at mailtrust dot com)
- Added support for SHA-256 and SHA-512 to php's crypt. (Pierre)
- Added realpath_cache_size() and realpath_cache_get() functions. (Stas)
- Added FILTER_FLAG_STRIP_BACKTICK option to the filter extension. (Ilia)
- Added protection for $_SESSION from interrupt corruption and improved
  "session.save_path" check. (Stas)
- Added LIBXML_PARSEHUGE constant to override the maximum text size of a
  single text node when using libxml2.7.3+. (Kalle)
- Added ReflectionMethod::setAccessible() for invoking non-public methods
  through the Reflection API. (Sebastian)
- Added Collator::getSortKey for intl extension. (Stas)
- Added support for CURLOPT_POSTREDIR. FR #49571. (Sriram Natarajan)
- Added support for CURLOPT_CERTINFO. FR #49253.
  (Linus Nielsen Feltzing <linus@haxx.se>)
- Added client-side server name indication support in openssl. (Arnaud)

- Improved fix for bug #50006 (Segfault caused by uksort()). (Stas)

- Fixed mysqlnd hang when queries exactly 16777214 bytes long are sent. (Andrey)
- Fixed incorrect decoding of 5-byte BIT sequences in mysqlnd. (Andrey)
- Fixed error_log() to be binary safe when using message_type 3. (Jani)
- Fixed unnecessary invocation of setitimer when timeouts have been disabled.
  (Arvind Srinivasan)
- Fixed memory leak in extension loading when an error occurs on Windows.
  (Pierre)
- Fixed safe_mode validation inside tempnam() when the directory path does
  not end with a /). (Martin Jansen)
- Fixed a possible open_basedir/safe_mode bypass in session extension
  identified by Grzegorz Stachowiak. (Ilia)
- Fixed possible crash when a error/warning is raised during php startup.
  (Pierre)
- Fixed possible bad behavior of rename on windows when used with symbolic
  links or invalid paths. (Pierre)
- Fixed error output to stderr on Windows. (Pierre)
- Fixed memory leaks in is_writable/readable/etc on Windows. (Pierre)
- Fixed memory leaks in the ACL function on Windows. (Pierre)
- Fixed memory leak in the realpath cache on Windows. (Pierre)
- Fixed memory leak in zip_close. (Pierre)
- Fixed crypt's blowfish sanity check of the "setting" string, to reject
  iteration counts encoded as 36 through 39. (Solar Designer, Joey, Pierre)

- Fixed bug #51059 (crypt crashes when invalid salt are given). (Pierre)
- Fixed bug #50952 (allow underscore _ in constants parsed in php.ini files).
  (Jani)
- Fixed bug #50940 (Custom content-length set incorrectly in Apache SAPIs).
  (Brian France, Rasmus)
- Fixed bug #50930 (Wrong date by php_date.c patch with ancient gcc/glibc
  versions). (Derick)
- Fixed bug #50907 (X-PHP-Originating-Script adding two new lines in *NIX).
  (Ilia)
- Fixed bug #50859 (build fails with openssl 1.0 due to md2 deprecation).   
  (Ilia, hanno at hboeck dot de)
- Fixed bug #50847 (strip_tags() removes all tags greater then 1023 bytes
  long). (Ilia)
- Fixed bug #50829 (php.ini directive pdo_mysql.default_socket is ignored).
  (Ilia)
- Fixed bug #50832 (HTTP fopen wrapper does not support passwordless HTTP
  authentication). (Jani)
- Fixed bug #50787 (stream_set_write_buffer() has no effect on socket streams).
  (vnegrier at optilian dot com, Ilia)
- Fixed bug #50761 (system.multiCall crashes in xmlrpc extension).
  (hiroaki dot kawai at gmail dot com, Ilia)
- Fixed bug #50756 (CURLOPT_FTP_SKIP_PASV_IP does not exist). (Sriram)
- Fixed bug #50732 (exec() adds single byte twice to $output array). (Ilia)
- Fixed bug #50728 (All PDOExceptions hardcode 'code' property to 0).
  (Joey, Ilia)
- Fixed bug #50723 (Bug in garbage collector causes crash). (Dmitry)
- Fixed bug #50690 (putenv does not set ENV when the value is only one char).
  (Pierre)
- Fixed bug #50680 (strtotime() does not support eighth ordinal number). (Ilia)
- Fixed bug #50661 (DOMDocument::loadXML does not allow UTF-16). (Rob)
- Fixed bug #50657 (copy() with an empty (zero-byte) HTTP source succeeds but
  returns false). (Ilia)
- Fixed bug #50636 (MySQLi_Result sets values before calling constructor).
  (Pierrick)
- Fixed bug #50632 (filter_input() does not return default value if the
  variable does not exist). (Ilia)
- Fixed bug #50576 (XML_OPTION_SKIP_TAGSTART option has no effect). (Pierrick)
- Fixed bug #50558 (Broken object model when extending tidy). (Pierrick)
- Fixed bug #50540 (Crash while running ldap_next_reference test cases).
  (Sriram)
- Fixed bug #50519 (segfault in garbage collection when using set_error_handler
  and DomDocument). (Dmitry)
- Fixed bug #50508 (compile failure: Conflicting HEADER type declarations).
  (Jani)
- Fixed bug #50496 (Use of <stdbool.h> is valid only in a c99 compilation 
  environment. (Sriram)
- Fixed bug #50464 (declare encoding doesn't work within an included file).
  (Felipe)
- Fixed bug #50458 (PDO::FETCH_FUNC fails with Closures). (Felipe, Pierrick)
- Fixed bug #50445 (PDO-ODBC stored procedure call from Solaris 64-bit causes
  seg fault). (davbrown4 at yahoo dot com, Felipe)
- Fixed bug #50416 (PROCEDURE db.myproc can't return a result set in the given
  context). (Andrey)
- Fixed bug #50394 (Reference argument converted to value in __call). (Stas)
- Fixed bug #50351 (performance regression handling objects, ten times slower
  in 5.3 than in 5.2). (Dmitry)
- Fixed bug #50392 (date_create_from_format() enforces 6 digits for 'u'
  format character). (Ilia)
- Fixed bug #50345 (nanosleep not detected properly on some solaris versions).
  (Jani)
- Fixed bug #50340 (php.ini parser does not allow spaces in ini keys). (Jani)
- Fixed bug #50334 (crypt ignores sha512 prefix). (Pierre)
- Fixed bug #50323 (Allow use of ; in values via ;; in PDO DSN).
  (Ilia, Pierrick)
- Fixed bug #50285 (xmlrpc does not preserve keys in encoded indexed arrays).
  (Felipe)
- Fixed bug #50282 (xmlrpc_encode_request() changes object into array in 
  calling function). (Felipe)
- Fixed bug #50267 (get_browser(null) does not use HTTP_USER_AGENT). (Jani)
- Fixed bug #50266 (conflicting types for llabs). (Jani)
- Fixed bug #50261 (Crash When Calling Parent Constructor with
  call_user_func()). (Dmitry)
- Fixed bug #50255 (isset() and empty() silently casts array to object).
  (Felipe)
- Fixed bug #50240 (pdo_mysql.default_socket in php.ini shouldn't used
  if it is empty). (foutrelis at gmail dot com, Ilia)
- Fixed bug #50231 (Socket path passed using --with-mysql-sock is ignored when
  mysqlnd is enabled). (Jani)
- Fixed bug #50219 (soap call Segmentation fault on a redirected url).
  (Pierrick)
- Fixed bug #50212 (crash by ldap_get_option() with LDAP_OPT_NETWORK_TIMEOUT).
  (Ilia, shigeru_kitazaki at cybozu dot co dot jp)
- Fixed bug #50209 (Compiling with libedit cannot find readline.h).
  (tcallawa at redhat dot com)
- Fixed bug #50207 (segmentation fault when concatenating very large strings on
  64bit linux). (Ilia)
- Fixed bug #50196 (stream_copy_to_stream() produces warning when source is 
  not file). (Stas)
- Fixed bug #50195 (pg_copy_to() fails when table name contains schema. (Ilia)
- Fixed bug #50185 (ldap_get_entries() return false instead of an empty array
  when there is no error). (Jani)
- Fixed bug #50174 (Incorrectly matched docComment). (Felipe)
- Fixed bug #50168 (FastCGI fails with wrong error on HEAD request to
  non-existant file). (Dmitry)
- Fixed bug #50162 (Memory leak when fetching timestamp column from Oracle
  database). (Felipe)
- Fixed bug #50159 (wrong working directory in symlinked files). (Dmitry)
- Fixed bug #50158 (FILTER_VALIDATE_EMAIL fails with valid addresses
  containing = or ?). (Pierrick)
- Fixed bug #50152 (ReflectionClass::hasProperty behaves like isset() not
  property_exists). (Felipe)
- Fixed bug #50146 (property_exists: Closure object cannot have properties).
  (Felipe)
- Fixed bug #50145 (crash while running bug35634.phpt). (Felipe)
- Fixed bug #50140 (With default compilation option, php symbols are unresolved
  for nsapi). (Uwe Schindler)
- Fixed bug #50087 (NSAPI performance improvements). (Uwe Schindler)
- Fixed bug #50073 (parse_url() incorrect when ? in fragment). (Ilia)
- Fixed bug #50023 (pdo_mysql doesn't use PHP_MYSQL_UNIX_SOCK_ADDR). (Ilia)
- Fixed bug #50005 (Throwing through Reflection modified Exception object
  makes segmentation fault). (Felipe)
- Fixed bug #49990 (SNMP3 warning message about security level printed twice).
  (Jani)
- Fixed bug #49985 (pdo_pgsql prepare() re-use previous aborted
  transaction). (ben dot pineau at gmail dot com, Ilia, Matteo)  
- Fixed bug #49938 (Phar::isBuffering() returns inverted value). (Greg)
- Fixed bug #49936 (crash with ftp stream in php_stream_context_get_option()).
  (Pierrick)
- Fixed bug #49921 (Curl post upload functions changed). (Ilia)
- Fixed bug #49866 (Making reference on string offsets crashes PHP). (Dmitry)
- Fixed bug #49855 (import_request_variables() always returns NULL). (Ilia,
  sjoerd at php dot net)
- Fixed bug #49851, #50451 (http wrapper breaks on 1024 char long headers). 
  (Ilia)
- Fixed bug #49800 (SimpleXML allow (un)serialize() calls without warning).
  (Ilia, wmeler at wp-sa dot pl)
- Fixed bug #49719 (ReflectionClass::hasProperty returns true for a private
  property in base class). (Felipe)
- Fixed bug #49677 (ini parser crashes with apache2 and using ${something}
  ini variables). (Jani)
- Fixed bug #49660 (libxml 2.7.3+ limits text nodes to 10MB). (Felipe)
- Fixed bug #49647 (DOMUserData does not exist). (Rob)
- Fixed bug #49600 (imageTTFText text shifted right). (Takeshi Abe)
- Fixed bug #49585 (date_format buffer not long enough for >4 digit years).
  (Derick, Adam)
- Fixed bug #49560 (oci8: using LOBs causes slow PHP shutdown). (Oracle Corp.)
- Fixed bug #49521 (PDO fetchObject sets values before calling constructor).
  (Pierrick)
- Fixed bug #49472 (Constants defined in Interfaces can be overridden).
  (Felipe)
- Fixed bug #49463 (setAttributeNS fails setting default namespace). (Rob)
- Fixed bug #49244 (Floating point NaN cause garbage characters). (Sjoerd)
- Fixed bug #49224 (Compile error due to old DNS functions on AIX systems).
  (Scott)
- Fixed bug #49174 (crash when extending PDOStatement and trying to set
  queryString property). (Felipe)
- Fixed bug #48811 (Directives in PATH section do not get applied to
  subdirectories). (Patch by: ct at swin dot edu dot au)
- Fixed bug #48590 (SoapClient does not honor max_redirects). (Sriram)
- Fixed bug #48190 (Content-type parameter "boundary" is not case-insensitive
  in HTTP uploads). (Ilia)
- Fixed bug #47848 (importNode doesn't preserve attribute namespaces). (Rob)
- Fixed bug #47409 (extract() problem with array containing word "this").
  (Ilia, chrisstocktonaz at gmail dot com)
- Fixed bug #47281 ($php_errormsg is limited in size of characters)
  (Oracle Corp.)
- Fixed bug #46478 (htmlentities() uses obsolete mapping table for character
  entity references). (Moriyoshi)
- Fixed bug #45599 (strip_tags() truncates rest of string with invalid
  attribute). (Ilia, hradtke)
- Fixed bug #45120 (PDOStatement->execute() returns true then false for same
  statement). (Pierrick)
- Fixed bug #44827 (define() allows :: in constant names). (Ilia)
- Fixed bug #44098 (imap_utf8() returns only capital letters).
  (steffen at dislabs dot de, Pierre)
- Fixed bug #34852 (Failure in odbc_exec() using oracle-supplied odbc
  driver). (tim dot tassonis at trivadis dot com)

19 Nov 2009, PHP 5.3.1
- Upgraded bundled sqlite to version 3.6.19. (Scott)
- Updated timezone database to version 2009.17 (2009q). (Derick)

- Changed ini file directives [PATH=](on Win32) and [HOST=](on all) to be case 
  insensitive. (garretts)

- Restored shebang line check to CGI sapi (not checked by scanner anymore).
  (Jani)

- Added "max_file_uploads" INI directive, which can be set to limit the
  number of file uploads per-request to 20 by default, to prevent possible
  DOS via temporary file exhaustion. (Ilia)
- Added missing sanity checks around exif processing. (Ilia)
- Added error constant when json_encode() detects an invalid UTF-8 sequence.
  (Scott)
- Added support for ACL on Windows for thread safe SAPI (Apache2 for example)
  and fix its support on NTS. (Pierre)

- Improved symbolic, mounted volume and junctions support for realpath on 
  Windows. (Pierre)
- Improved readlink on Windows, suppress \??\ and use the drive syntax only.
  (Pierre)
- Improved dns_get_record() AAAA support on windows. Always available when
  IPv6 is support is installed, format is now the same than on unix. (Pierre)
- Improved the DNS functions on OSX to use newer APIs, also use Bind 9 API
  where available on other platforms. (Scott)
- Improved shared extension loading on OSX to use the standard Unix dlopen()
  API. (Scott)

- Fixed crash in com_print_typeinfo when an invalid typelib is given. (Pierre)
- Fixed a safe_mode bypass in tempnam() identified by Grzegorz Stachowiak.  
  (Rasmus)
- Fixed a open_basedir bypass in posix_mkfifo() identified by Grzegorz 
  Stachowiak.  (Rasmus)
- Fixed certificate validation inside php_openssl_apply_verification_policy
  (Ryan Sleevi, Ilia)
- Fixed crash in SQLiteDatabase::ArrayQuery() and SQLiteDatabase::SingleQuery()
  when calling using Reflection. (Felipe)
- Fixed crash when instantiating PDORow and PDOStatement through Reflection.
  (Felipe)
- Fixed sanity check for the color index in imagecolortransparent. (Pierre)
- Fixed scandir/readdir when used mounted points on Windows. (Pierre)
- Fixed zlib.deflate compress filter to actually accept level parameter. (Jani)
- Fixed leak on error in popen/exec (and related functions) on Windows.
  (Pierre)
- Fixed possible bad caching of symlinked directories in the realpath cache
  on Windows. (Pierre)
- Fixed atime and mtime in stat related functions on Windows. (Pierre)
- Fixed spl_autoload_unregister/spl_autoload_functions wrt. Closures and
  Functors. (Christian Seiler)
- Fixed open_basedir circumvention for "mail.log" ini directive.
  (Maksymilian Arciemowicz, Stas)
- Fixed signature generation/validation for zip archives in ext/phar. (Greg)
- Fixed memory leak in stream_is_local(). (Felipe, Tony)
- Fixed BC break in mime_content_type(), removes the content encoding. (Scott) 

- Fixed PECL bug #16842 (oci_error return false when NO_DATA_FOUND is raised).
  (Chris Jones)

- Fixed bug #50063 (safe_mode_include_dir fails). (Johannes, christian at
  elmerot dot se)
- Fixed bug #50052 (Different Hashes on Windows and Linux on wrong Salt size).
  (Pierre)
- Fixed bug #49986 (Missing ICU DLLs on windows package). (Pierre)
- Fixed bug #49910 (no support for ././@LongLink for long filenames in phar
  tar support). (Greg)
- Fixed bug #49908 (throwing exception in __autoload crashes when interface
  is not defined). (Felipe)
- Fixed bug #49847 (exec() fails to return data inside 2nd parameter, given
  output lines >4095 bytes). (Ilia)
- Fixed bug #49809 (time_sleep_until() is not available on OpenSolaris). (Jani)
- Fixed bug #49757 (long2ip() can return wrong value in a multi-threaded
  applications). (Ilia, Florian Anderiasch)
- Fixed bug #49738 (calling mcrypt after mcrypt_generic_deinit crashes).
  (Sriram Natarajan)
- Fixed bug #49732 (crashes when using fileinfo when timestamp conversion
  fails). (Pierre)
- Fixed bug #49698 (Unexpected change in strnatcasecmp()). (Rasmus)
- Fixed bug #49630 (imap_listscan function missing). (Felipe)
- Fixed bug #49572 (use of C++ style comments causes build failure).
  (Sriram Natarajan)
- Fixed bug #49531 (CURLOPT_INFILESIZE sometimes causes warning "CURLPROTO_FILE
  cannot be set"). (Felipe)
- Fixed bug #49517 (cURL's CURLOPT_FILE prevents file from being deleted after
  fclose). (Ilia)
- Fixed bug #49470 (FILTER_SANITIZE_EMAIL allows disallowed characters).
  (Ilia)
- Fixed bug #49447 (php engine need to correctly check for socket API 
  return status on windows). (Sriram Natarajan)
- Fixed bug #49391 (ldap.c utilizing deprecated ldap_modify_s). (Ilia)
- Fixed bug #49372 (segfault in php_curl_option_curl). (Pierre)
- Fixed bug #49361 (wordwrap() wraps incorrectly on end of line boundaries).
  (Ilia, code-it at mail dot ru)
- Fixed bug #49306 (inside pdo_mysql default socket settings are ignored).
  (Ilia)
- Fixed bug #49289 (bcmath module doesn't compile with phpize configure).
  (Jani)
- Fixed bug #49286 (php://input (php_stream_input_read) is broken). (Jani)
- Fixed bug #49269 (Ternary operator fails on Iterator object when used inside
  foreach declaration). (Etienne, Dmitry)
- Fixed bug #49236 (Missing PHP_SUBST(PDO_MYSQL_SHARED_LIBADD)). (Jani)
- Fixed bug #49223 (Inconsistency using get_defined_constants). (Garrett)
- Fixed bug #49193 (gdJpegGetVersionString() inside gd_compact identifies
  wrong type in declaration). (Ilia)
- Fixed bug #49183 (dns_get_record does not return NAPTR records). (Pierre)
- Fixed bug #49144 (Import of schema from different host transmits original
  authentication details). (Dmitry)
- Fixed bug #49142 (crash when exception thrown from __tostring()).
  (David Soria Parra)
- Fixed bug #49132 (posix_times returns false without error).
  (phpbugs at gunnu dot us)
- Fixed bug #49125 (Error in dba_exists C code). (jdornan at stanford dot edu)
- Fixed bug #49122 (undefined reference to mysqlnd_stmt_next_result on compile
  with --with-mysqli and MySQL 6.0). (Jani)
- Fixed bug #49108 (2nd scan_dir produces segfault). (Felipe)
- Fixed bug #49098 (mysqli segfault on error). (Rasmus)
- Fixed bug #49095 (proc_get_status['exitcode'] fails on win32). (Felipe)
- Fixed bug #49092 (ReflectionFunction fails to work with functions in fully
  qualified namespaces). (Kalle, Jani)
- Fixed bug #49074 (private class static fields can be modified by using
  reflection). (Jani)
- Fixed bug #49072 (feof never returns true for damaged file in zip). (Pierre)
- Fixed bug #49065 ("disable_functions" php.ini option does not work on 
  Zend extensions). (Stas)
- Fixed bug #49064 (--enable-session=shared does not work: undefined symbol:
  php_url_scanner_reset_vars). (Jani)
- Fixed bug #49056 (parse_ini_file() regression in 5.3.0 when using non-ASCII
  strings as option keys). (Jani)
- Fixed bug #49052 (context option headers freed too early when using
  --with-curlwrappers). (Jani)
- Fixed bug #49047 (The function touch() fails on directories on Windows).
  (Pierre)
- Fixed bug #49032 (SplFileObject::fscanf() variables passed by reference).
  (Jani)
- Fixed bug #49027 (mysqli_options() doesn't work when using mysqlnd). (Andrey)
- Fixed bug #49026 (proc_open() can bypass safe_mode_protected_env_vars
  restrictions). (Ilia)
- Fixed bug #49020 (phar misinterprets ustar long filename standard).
  (Greg)
- Fixed bug #49018 (phar tar stores long filenames wit prefix/name reversed).
  (Greg)
- Fixed bug #49014 (dechunked filter broken when serving more than 8192 bytes
  in a chunk). (andreas dot streichardt at globalpark dot com, Ilia)
- Fixed bug #49012 (phar tar signature algorithm reports as Unknown (0) in
  getSignature() call). (Greg)
- Fixed bug #49000 (PHP CLI in Interactive mode (php -a) crashes 
  when including files from function). (Stas)
- Fixed bug #48994 (zlib.output_compression does not output HTTP headers when
  set to a string value). (Jani)
- Fixed bug #48980 (Crash when compiling with pdo_firebird). (Felipe)
- Fixed bug #48962 (cURL does not upload files with specified filename).
  (Ilia)
- Fixed bug #48929 (Double \r\n after HTTP headers when "header" context
  option is an array). (David Zülke)
- Fixed bug #48913 (Too long error code strings in pdo_odbc driver).
  (naf at altlinux dot ru, Felipe)
- Fixed bug #48912 (Namespace causes unexpected strict behaviour with
  extract()). (Dmitry)
- Fixed bug #48909 (Segmentation fault in mysqli_stmt_execute()). (Andrey)
- Fixed bug #48899 (is_callable returns true even if method does not exist in
  parent class). (Felipe)
- Fixed bug #48893 (Problems compiling with Curl). (Felipe)
- Fixed bug #48880 (Random Appearing open_basedir problem). (Rasmus, Gwynne)
- Fixed bug #48872 (string.c: errors: duplicate case values). (Kalle)
- Fixed bug #48854 (array_merge_recursive modifies arrays after first one).
  (Felipe)
- Fixed bug #48805 (IPv6 socket transport is not working). (Ilia)
- Fixed bug #48802 (printf() returns incorrect outputted length). (Jani)
- Fixed bug #48791 (open office files always reported as corrupted). (Greg)
- Fixed bug #48788 (RecursiveDirectoryIterator doesn't descend into symlinked
  directories). (Ilia)
- Fixed bug #48783 (make install will fail saying phar file exists). (Greg)
- Fixed bug #48774 (SIGSEGVs when using curl_copy_handle()).
  (Sriram Natarajan)
- Fixed bug #48771 (rename() between volumes fails and reports no error on 
  Windows). (Pierre)
- Fixed bug #48768 (parse_ini_*() crash with INI_SCANNER_RAW). (Jani)
- Fixed bug #48763 (ZipArchive produces corrupt archive). (dani dot church at 
  gmail dot com, Pierre)
- Fixed bug #48762 (IPv6 address filter still rejects valid address). (Felipe)
- Fixed bug #48757 (ReflectionFunction::invoke() parameter issues). (Kalle)
- Fixed bug #48754 (mysql_close() crash php when no handle specified).
  (Johannes, Andrey)
- Fixed bug #48752 (Crash during date parsing with invalid date). (Pierre)
- Fixed bug #48746 (Unable to browse directories within Junction Points).
  (Pierre, Kanwaljeet Singla)
- Fixed bug #48745 (mysqlnd: mysql_num_fields returns wrong column count for
  mysql_list_fields). (Andrey)
- Fixed bug #48740 (PHAR install fails when INSTALL_ROOT is not the final
  install location). (james dot cohen at digitalwindow dot com, Greg)
- Fixed bug #48733 (CURLOPT_WRITEHEADER|CURLOPT_FILE|CURLOPT_STDERR warns on
  files that have been opened with r+). (Ilia)
- Fixed bug #48719 (parse_ini_*(): scanner_mode parameter is not checked for
  sanity). (Jani)
- Fixed bug #48718 (FILTER_VALIDATE_EMAIL does not allow numbers in domain  
  components). (Ilia)
- Fixed bug #48681 (openssl signature verification for tar archives broken).
  (Greg)
- Fixed bug #48660 (parse_ini_*(): dollar sign as last character of value
  fails). (Jani)
- Fixed bug #48645 (mb_convert_encoding() doesn't understand hexadecimal
  html-entities). (Moriyoshi)
- Fixed bug #48637 ("file" fopen wrapper is overwritten when using
  --with-curlwrappers). (Jani)
- Fixed bug #48608 (Invalid libreadline version not detected during configure).
  (Jani)
- Fixed bug #48400 (imap crashes when closing stream opened with
  OP_PROTOTYPE flag). (Jani)
- Fixed bug #48377 (error message unclear on converting phar with existing
  file). (Greg)
- Fixed bug #48247 (Infinite loop and possible crash during startup with
  errors when errors are logged). (Jani)
- Fixed bug #48198 error: 'MYSQLND_LLU_SPEC' undeclared. Cause for #48780 and
  #46952 - both fixed too. (Andrey)
- Fixed bug #48189 (ibase_execute error in return param). (Kalle)
- Fixed bug #48182 (ssl handshake fails during asynchronous socket connection).
  (Sriram Natarajan)
- Fixed bug #48116 (Fixed build with Openssl 1.0). (Pierre, 
  Al dot Smith at aeschi dot ch dot eu dot org)
- Fixed bug #48057 (Only the date fields of the first row are fetched, others
  are empty). (info at programmiernutte dot net)
- Fixed bug #47481 (natcasesort() does not sort extended ASCII characters
  correctly). (Herman Radtke)
- Fixed bug #47351 (Memory leak in DateTime). (Derick, Tobias John)
- Fixed bug #47273 (Encoding bug in SoapServer->fault). (Dmitry)
- Fixed bug #46682 (touch() afield returns different values on windows).
  (Pierre)
- Fixed bug #46614 (Extended MySQLi class gives incorrect empty() result).
  (Andrey)
- Fixed bug #46020 (with Sun Java System Web Server 7.0 on HPUX, #define HPUX).
  (Uwe Schindler)
- Fixed bug #45905 (imagefilledrectangle() clipping error).
  (markril at hotmail dot com, Pierre)
- Fixed bug #45554 (Inconsistent behavior of the u format char). (Derick)
- Fixed bug #45141 (setcookie will output expires years of >4 digits). (Ilia)
- Fixed bug #44683 (popen crashes when an invalid mode is passed). (Pierre)
- Fixed bug #43510 (stream_get_meta_data() does not return same mode as used
  in fopen). (Jani)
- Fixed bug #42434 (ImageLine w/ antialias = 1px shorter). (wojjie at gmail dot
  com, Kalle)
- Fixed bug #40013 (php_uname() does not return nodename on Netware (Guenter
  Knauf)
- Fixed bug #38091 (Mail() does not use FQDN when sending SMTP helo). 
  (Kalle, Rick Yorgason)
- Fixed bug #28038 (Sent incorrect RCPT TO commands to SMTP server) (Garrett)
- Fixed bug #27051 (Impersonation with FastCGI does not exec process as 
  impersonated user). (Pierre)


30 Jun 2009, PHP 5.3.0
- Upgraded bundled PCRE to version 7.9. (Nuno)
- Upgraded bundled sqlite to version 3.6.15. (Scott)

- Moved extensions to PECL (Derick, Lukas, Pierre, Scott):
  . ext/dbase
  . ext/fbsql
  . ext/fdf
  . ext/ncurses
  . ext/mhash (BC layer is now entirely within ext/hash)
  . ext/ming
  . ext/msql
  . ext/sybase (not maintained anymore, sybase_ct has to be used instead)

- Removed the experimental RPL (master/slave) functions from mysqli. (Andrey)
- Removed zend.ze1_compatibility_mode. (Dmitry)
- Removed all zend_extension_* php.ini directives. Zend extensions are now
  always loaded using zend_extension directive. (Derick)
- Removed special treatment of "/tmp" in sessions for open_basedir.
  Note: This undocumented behaviour was introduced in 5.2.2. (Alexey)
- Removed shebang line check from CGI sapi (checked by scanner). (Dmitry)

- Changed PCRE, Reflection and SPL extensions to be always enabled. (Marcus)
- Changed md5() to use improved implementation. (Solar Designer, Dmitry)
- Changed HTTP stream wrapper to accept any code between and including
  200 to 399 as successful. (Mike, Noah Fontes)
- Changed __call() to be invoked on private/protected method access, similar to
  properties and __get(). (Andrei)
- Changed dl() to be disabled by default. Enabled only when explicitly
  registered by the SAPI. Currently enabled with cli, cgi and embed SAPIs.
  (Dmitry)
- Changed opendir(), dir() and scandir() to use default context when no context
  argument is passed. (Sara)
- Changed open_basedir to allow tightening in runtime contexts. (Sara)
- Changed PHP/Zend extensions to use flexible build IDs. (Stas)
- Changed error level E_ERROR into E_WARNING in Soap extension methods
  parameter validation. (Felipe)
- Changed openssl info to show the shared library version number. (Scott)
- Changed floating point behaviour to consistently use double precision on all
  platforms and with all compilers. (Christian Seiler)
- Changed round() to act more intuitively when rounding to a certain precision
  and round very large and very small exponents correctly. (Christian Seiler)
- Changed session_start() to return false when session startup fails. (Jani)
- Changed property_exists() to check the existence of a property independent of
  accessibility (like method_exists()). (Felipe)
- Changed array_reduce() to allow mixed $initial (Christian Seiler)

- Improved PHP syntax and semantics:
  . Added lambda functions and closures. (Christian Seiler, Dmitry)
  . Added "jump label" operator (limited "goto"). (Dmitry, Sara)
  . Added NOWDOC syntax. (Gwynne Raskind, Stas, Dmitry)
  . Added HEREDOC syntax with double quotes. (Lars Strojny, Felipe)
  . Added support for using static HEREDOCs to initialize static variables and
    class members or constants. (Matt)
  . Improved syntax highlighting and consistency for variables in double-quoted
    strings and literal text in HEREDOCs and backticks. (Matt)
  . Added "?:" operator. (Marcus)
  . Added support for namespaces. (Dmitry, Stas, Gregory, Marcus)
  . Added support for Late Static Binding. (Dmitry, Etienne Kneuss)
  . Added support for __callStatic() magic method. (Sara)
  . Added forward_static_call(_array) to complete LSB. (Mike Lively)
  . Added support for dynamic access of static members using $foo::myFunc().
    (Etienne Kneuss)
  . Improved checks for callbacks. (Marcus)
  . Added __DIR__ constant. (Lars Strojny)
  . Added new error modes E_USER_DEPRECATED and E_DEPRECATED.
    E_DEPRECATED is used to inform about stuff being scheduled for removal
    in future PHP versions. (Lars Strojny, Felipe, Marcus)
  . Added "request_order" INI variable to control specifically $_REQUEST
    behavior. (Stas)
  . Added support for exception linking. (Marcus)
  . Added ability to handle exceptions in destructors. (Marcus)

- Improved PHP runtime speed and memory usage:
  . Substitute global-scope, persistent constants with their values at compile
    time. (Matt)
  . Optimized ZEND_SIGNED_MULTIPLY_LONG(). (Matt)
  . Removed direct executor recursion. (Dmitry)
  . Use fastcall calling convention in executor on x86. (Dmitry)
  . Use IS_CV for direct access to $this variable. (Dmitry)
  . Use ZEND_FREE() opcode instead of ZEND_SWITCH_FREE(IS_TMP_VAR). (Dmitry)
  . Lazy EG(active_symbol_table) initialization. (Dmitry)
  . Optimized ZEND_RETURN opcode to not allocate and copy return value if it is
    not used. (Dmitry)
  . Replaced all flex based scanners with re2c based scanners.
    (Marcus, Nuno, Scott)
  . Added garbage collector. (David Wang, Dmitry).
  . Improved PHP binary size and startup speed with GCC4 visibility control.
    (Nuno)
  . Improved engine stack implementation for better performance and stability.
    (Dmitry)
  . Improved memory usage by moving constants to read only memory.
    (Dmitry, Pierre)
  . Changed exception handling. Now each op_array doesn't contain
    ZEND_HANDLE_EXCEPTION opcode in the end. (Dmitry)
  . Optimized require_once() and include_once() by eliminating fopen(3) on
    second usage. (Dmitry)
  . Optimized ZEND_FETCH_CLASS + ZEND_ADD_INTERFACE into single
    ZEND_ADD_INTERFACE opcode. (Dmitry)
  . Optimized string searching for a single character.
    (Michal Dziemianko, Scott)
  . Optimized interpolated strings to use one less opcode. (Matt)

- Improved php.ini handling: (Jani)
  . Added ".htaccess" style user-defined php.ini files support for CGI/FastCGI.
  . Added support for special [PATH=/opt/httpd/www.example.com/] and
    [HOST=www.example.com] sections. Directives set in these sections can
    not be overridden by user-defined ini-files or during runtime.
  . Added better error reporting for php.ini syntax errors.
  . Allowed using full path to load modules using "extension" directive.
  . Allowed "ini-variables" to be used almost everywhere ini php.ini files.
  . Allowed using alphanumeric/variable indexes in "array" ini options.
  . Added 3rd optional parameter to parse_ini_file() to specify the scanning
    mode of INI_SCANNER_NORMAL or INI_SCANNER_RAW. In raw mode option values
    and section values are treated as-is.
  . Fixed get_cfg_var() to be able to return "array" ini options.
  . Added optional parameter to ini_get_all() to only retrieve the current
    value. (Hannes)

- Improved Windows support:
  . Update all libraries to their latest stable version. (Pierre, Rob, Liz, 
    Garrett).
  . Added Windows support for stat(), touch(), filemtime(), filesize() and
    related functions. (Pierre)
  . Re-added socket_create_pair() for Windows in sockets extension. (Kalle)
  . Added inet_pton() and inet_ntop() also for Windows platforms. 
    (Kalle, Pierre)
  . Added mcrypt_create_iv() for Windows platforms. (Pierre)
  . Added ACL Cache support on Windows.
    (Kanwaljeet Singla, Pierre, Venkat Raman Don)
  . Added constants based on Windows' GetVersionEx information. 
    PHP_WINDOWS_VERSION_* and PHP_WINDOWS_NT_*. (Pierre)
  . Added support for ACL (is_writable, is_readable, reports now correct
    results) on Windows. (Pierre, Venkat Raman Don, Kanwaljeet Singla)
  . Added support for fnmatch() on Windows. (Pierre)
  . Added support for time_nanosleep() and time_sleep_until() on Windows.
    (Pierre)
  . Added support for symlink(), readlink(), linkinfo() and link() on Windows.
    They are available only when the running platform supports them. (Pierre)
  . the GMP extension now relies on MPIR instead of the GMP library. (Pierre)
  . Added Windows support for stream_socket_pair(). (Kalle)
  . Drop all external dependencies for the core features. (Pierre)
  . Drastically improve the build procedure (Pierre, Kalle, Rob):
    . VC9 (Visual C++ 2008) or later support
    . Initial experimental x64 support
  . MSI installer now supports all recent Windows versions, including
    Windows 7. (John, Kanwaljeet Singla)

- Improved and cleaned CGI code:
  . FastCGI is now always enabled and cannot be disabled.
    See sapi/cgi/CHANGES for more details. (Dmitry)
  . Added CGI SAPI -T option which can be used to measure execution
    time of script repeated several times. (Dmitry)

- Improved streams:
  . Fixed confusing error message on failure when no errors are logged. (Greg)
  . Added stream_supports_lock() function. (Benjamin Schulz)
  . Added context parameter for copy() function. (Sara)
  . Added "glob://" stream wrapper. (Marcus)
  . Added "params" as optional parameter for stream_context_create(). (Sara)
  . Added ability to use stream wrappers in include_path. (Gregory, Dmitry)

- Improved DNS API
  . Added Windows support for dns_check_record(), dns_get_mx(), checkdnsrr() and
    getmxrr(). (Pierre)
  . Added support for old style DNS functions (supports OSX and FBSD). (Scott)
  . Added a new "entries" array in dns_check_record() containing the TXT
    elements. (Felipe, Pierre)

- Improved hash extension:
  . Changed mhash to be a wrapper layer around the hash extension. (Scott)
  . Added hash_copy() function. (Tony)
  . Added sha224 hash algorithm to the hash extension. (Scott)

- Improved IMAP support (Pierre):
  . Added imap_gc() to clear the imap cache
  . Added imap_utf8_to_mutf7() and imap_mutf7_to_utf8()

- Improved mbstring extension:
  . Added "mbstring.http_output_conv_mimetypes" INI directive that allows
    common non-text types such as "application/xhtml+xml" to be converted
    by mb_output_handler(). (Moriyoshi)

- Improved OCI8 extension (Chris Jones/Oracle Corp.):
  . Added Database Resident Connection Pooling (DRCP) and Fast
    Application Notification (FAN) support.
  . Added support for Oracle External Authentication (not supported
    on Windows).
  . Improve persistent connection handling of restarted DBs.
  . Added SQLT_AFC (aka CHAR datatype) support to oci_bind_by_name.
  . Fixed bug #45458 (Numeric keys for associative arrays are not
    handled properly)
  . Fixed bug #41069 (Segmentation fault with query over DB link).
  . Fixed define of SQLT_BDOUBLE and SQLT_BFLOAT constants with Oracle
    10g ORACLE_HOME builds.
  . Changed default value of oci8.default_prefetch from 10 to 100.
  . Fixed PECL Bug #16035 (OCI8: oci_connect without ORACLE_HOME defined causes
    segfault) (Chris Jones/Oracle Corp.)
  . Fixed PECL Bug #15988 (OCI8: sqlnet.ora isn't read with older Oracle
    libraries) (Chris Jones/Oracle Corp.)
  . Fixed PECL Bug #14268 (Allow "pecl install oci8" command to "autodetect" an
    Instant Client RPM install) (Chris Jones/Oracle Corp.)
  . Fixed PECL bug #12431 (OCI8 ping functionality is broken).
  . Allow building (e.g from PECL) the PHP 5.3-based OCI8 code with
    PHP 4.3.9 onwards.
  . Provide separate extensions for Oracle 11g and 10g on Windows.
    (Pierre, Chris)

- Improved OpenSSL extension:
  . Added support for OpenSSL digest and cipher functions. (Dmitry)
  . Added access to internal values of DSA, RSA and DH keys. (Dmitry)
  . Fixed a memory leak on openssl_decrypt(). (Henrique)
  . Fixed segfault caused by openssl_pkey_new(). (Henrique)
  . Fixed bug caused by uninitilized variables in openssl_pkcs7_encrypt() and
    openssl_pkcs7_sign(). (Henrique)
  . Fixed error message in openssl_seal(). (Henrique)

- Improved pcntl extension: (Arnaud)
  . Added pcntl_signal_dispatch().
  . Added pcntl_sigprocmask().
  . Added pcntl_sigwaitinfo().
  . Added pcntl_sigtimedwait().

- Improved SOAP extension:
  . Added support for element names in context of XMLSchema's <any>. (Dmitry)
  . Added ability to use Traversable objects instead of plain arrays.
    (Joshua Reese, Dmitry)
  . Fixed possible crash bug caused by an uninitialized value. (Zdash Urf)

- Improved SPL extension:
  . Added SPL to list of standard extensions that cannot be disabled. (Marcus)
  . Added ability to store associative information with objects in
    SplObjectStorage. (Marcus)
  . Added ArrayAccess support to SplObjectStorage. (Marcus)
  . Added SplDoublyLinkedList, SplStack, SplQueue classes. (Etienne)
  . Added FilesystemIterator. (Marcus)
  . Added GlobIterator. (Marcus)
  . Added SplHeap, SplMinHeap, SplMaxHeap, SplPriorityQueue classes. (Etienne)
  . Added new parameter $prepend to spl_autoload_register(). (Etienne)
  . Added SplFixedArray. (Etienne, Tony)
  . Added delaying exceptions in SPL's autoload mechanism. (Marcus)
  . Added RecursiveTreeIterator. (Arnaud, Marcus)
  . Added MultipleIterator. (Arnaud, Marcus, Johannes)

- Improved Zend Engine:
  . Added "compact" handler for Zend MM storage. (Dmitry)
  . Added "+" and "*" specifiers to zend_parse_parameters(). (Andrei)
  . Added concept of "delayed early binding" that allows opcode caches to
    perform class declaration (early and/or run-time binding) in exactly
    the same order as vanilla PHP. (Dmitry)

- Improved crypt() function: (Pierre)
  . Added Blowfish and extended DES support. (Using Blowfish implementation
    from Solar Designer).
  . Made crypt features portable by providing our own implementations
    for crypt_r and the algorithms which are used when OS does not provide
    them. PHP implementations are always used for Windows builds.

- Deprecated session_register(), session_unregister() and
  session_is_registered(). (Hannes)
- Deprecated define_syslog_variables(). (Kalle)
- Deprecated ereg extension. (Felipe)

- Added new extensions:
  . Added Enchant extension as a way to access spell checkers. (Pierre)
  . Added fileinfo extension as replacement for mime_magic extension. (Derick)
  . Added intl extension for Internationalization. (Ed B., Vladimir I.,
    Dmitry L., Stanislav M., Vadim S., Kirti V.)
  . Added mysqlnd extension as replacement for libmysql for ext/mysql, mysqli
    and PDO_mysql. (Andrey, Johannes, Ulf)
  . Added phar extension for handling PHP Archives. (Greg, Marcus, Steph)
  . Added SQLite3 extension. (Scott)

- Added new date/time functionality: (Derick)
  . date_parse_from_format(): Parse date/time strings according to a format.
  . date_create_from_format()/DateTime::createFromFormat(): Create a date/time
    object by parsing a date/time string according to a given format.
  . date_get_last_errors()/DateTime::getLastErrors(): Return a list of warnings
    and errors that were found while parsing a date/time string through:
    . strtotime() / new DateTime
    . date_create_from_format() / DateTime::createFromFormat()
    . date_parse_from_format().
  . support for abbreviation and offset based timezone specifiers for
    the 'e' format specifier, DateTime::__construct(), DateTime::getTimeZone()
    and DateTimeZone::getName().
  . support for selectively listing timezone identifiers by continent or
    country code through timezone_identifiers_list() /
    DateTimezone::listIdentifiers().
  . timezone_location_get() / DateTimezone::getLocation() for retrieving
    location information from timezones.
  . date_timestamp_set() / DateTime::setTimestamp() to set a Unix timestamp
    without invoking the date parser. (Scott, Derick)
  . date_timestamp_get() / DateTime::getTimestamp() to retrieve the Unix
    timestamp belonging to a date object.
  . two optional parameters to timezone_transitions_get() /
    DateTimeZone::getTranstions() to limit the range of transitions being
    returned.
  . support for "first/last day of <month>" style texts.
  . support for date/time strings returned by MS SQL.
  . support for serialization and unserialization of DateTime objects.
  . support for diffing date/times through date_diff() / DateTime::diff().
  . support for adding/subtracting weekdays with strtotime() and
    DateTime::modify().
  . DateInterval class to represent the difference between two date/times.
  . support for parsing ISO intervals for use with DateInterval.
  . date_add() / DateTime::add(), date_sub() / DateTime::sub() for applying an
    interval to an existing date/time.
  . proper support for "this week", "previous week"/"last week" and "next week"
    phrases so that they actually mean the week and not a seven day period
    around the current day.
  . support for "<xth> <weekday> of" and "last <weekday> of" phrases to be used
    with months - like in "last saturday of februari 2008".
  . support for "back of <hour>" and "front of <hour>" phrases that are used in
    Scotland.
  . DatePeriod class which supports iterating over a DateTime object applying
    DateInterval on each iteration, up to an end date or limited by maximum
    number of occurences.

- Added compatibility mode in GD, imagerotate, image(filled)ellipse 
  imagefilter, imageconvolution and imagecolormatch are now always enabled.
  (Pierre)
- Added array_replace() and array_replace_recursive() functions. (Matt)
- Added ReflectionProperty::setAccessible() method that allows non-public
  property's values to be read through ::getValue() and set through
  ::setValue(). (Derick, Sebastian)
- Added msg_queue_exists() function to sysvmsg extension. (Benjamin Schulz)
- Added Firebird specific attributes that can be set via PDO::setAttribute()
  to control formatting of date/timestamp columns: PDO::FB_ATTR_DATE_FORMAT,
  PDO::FB_ATTR_TIME_FORMAT and PDO::FB_ATTR_TIMESTAMP_FORMAT. (Lars W)
- Added gmp_testbit() function. (Stas)
- Added icon format support to getimagesize(). (Scott)
- Added LDAP_OPT_NETWORK_TIMEOUT option for ldap_set_option() to allow
  setting network timeout (FR #42837). (Jani)
- Added optional escape character parameter to fgetcsv(). (David Soria Parra)
- Added an optional parameter to strstr() and stristr() for retrieval of either
  the part of haystack before or after first occurrence of needle.
  (Johannes, Felipe)
- Added xsl->setProfiling() for profiling stylesheets. (Christian)
- Added long-option feature to getopt() and made getopt() available also on
  win32 systems by adding a common getopt implementation into core.
  (David Soria Parra, Jani)
- Added support for optional values, and = as separator, in getopt(). (Hannes)
- Added lcfirst() function. (David C)
- Added PREG_BAD_UTF8_OFFSET_ERROR constant. (Nuno)
- Added native support for asinh(), acosh(), atanh(), log1p() and expm1().
  (Kalle)
- Added LIBXML_LOADED_VERSION constant (libxml2 version currently used). (Rob)
- Added JSON_FORCE_OBJECT flag to json_encode(). (Scott, Richard Quadling)
- Added timezone_version_get() to retrieve the version of the used timezone
  database. (Derick)
- Added 'n' flag to fopen to allow passing O_NONBLOCK to the underlying
  open(2) system call. (Mikko)
- Added "dechunk" filter which can decode HTTP responses with chunked
  transfer-encoding. HTTP streams use this filter automatically in case
  "Transfer-Encoding: chunked" header is present in response. It's possible to
  disable this behaviour using "http"=>array("auto_decode"=>0) in stream
  context. (Dmitry)
- Added support for CP850 encoding in mbstring extension.
  (Denis Giffeler, Moriyoshi)
- Added stream_cast() and stream_set_options() to user-space stream wrappers,
  allowing stream_select(), stream_set_blocking(), stream_set_timeout() and 
  stream_set_write_buffer() to work with user-space stream wrappers. (Arnaud)
- Added header_remove() function. (chsc at peytz dot dk, Arnaud)
- Added stream_context_get_params() function. (Arnaud)
- Added optional parameter "new" to sybase_connect(). (Timm)
- Added parse_ini_string() function. (grange at lemonde dot fr, Arnaud) 
- Added str_getcsv() function. (Sara)
- Added openssl_random_pseudo_bytes() function. (Scott)
- Added ability to send user defined HTTP headers with SOAP request.
  (Brian J.France, Dmitry)
- Added concatenation option to bz2.decompress stream filter.
  (Keisial at gmail dot com, Greg)
- Added support for using compressed connections with PDO_mysql. (Johannes)
- Added the ability for json_decode() to take a user specified depth. (Scott)
- Added support for the mysql_stmt_next_result() function from libmysql.
  (Andrey)
- Added function preg_filter() that does grep and replace in one go. (Marcus)
- Added system independent realpath() implementation which caches intermediate
  directories in realpath-cache. (Dmitry)
- Added optional clear_realpath_cache and filename parameters to
  clearstatcache(). (Jani, Arnaud)
- Added litespeed SAPI module. (George Wang)
- Added ext/hash support to ext/session's ID generator. (Sara)
- Added quoted_printable_encode() function. (Tony)
- Added stream_context_set_default() function. (Davey Shafik)
- Added optional "is_xhtml" parameter to nl2br() which makes the function
  output <br> when false and <br /> when true (FR #34381). (Kalle)
- Added PHP_MAXPATHLEN constant (maximum length of a path). (Pierre)
- Added support for SSH via libssh2 in cURL. (Pierre)
- Added support for gray levels PNG image with alpha in GD extension. (Pierre)
- Added support for salsa hashing functions in HASH extension. (Scott)
- Added DOMNode::getLineNo to get line number of parsed node. (Rob)
- Added table info to PDO::getColumnMeta() with SQLite. (Martin Jansen, Scott)
- Added mail logging functionality that allows logging of mail sent via
  mail() function. (Ilia)
- Added json_last_error() to return any error information from json_decode().
  (Scott)
- Added gethostname() to return the current system host name. (Ilia)
- Added shm_has_var() function. (Mike)
- Added depth parameter to json_decode() to lower the nesting depth from the
  maximum if required. (Scott)
- Added pixelation support in imagefilter(). (Takeshi Abe, Kalle)
- Added SplObjectStorage::addAll/removeAll. (Etienne)

- Implemented FR #41712 (curl progress callback: CURLOPT_PROGRESSFUNCTION).
  (sdteffen[at]gmail[dot].com, Pierre)
- Implemented FR #47739 (Missing cURL option do disable IPv6). (Pierre)
- Implemented FR #39637 (Missing cURL option CURLOPT_FTP_FILEMETHOD). (Pierre)

- Fixed an issue with ReflectionProperty::setAccessible().
  (Sebastian, Roman Borschel)
- Fixed html_entity_decode() incorrectly converting numeric html entities
  to different characters with cp1251 and cp866. (Scott)
- Fixed an issue in date() where a : was printed for the O modifier after a P
  modifier was used. (Derick)
- Fixed exec() on Windows to not eat the first and last double quotes. (Scott)
- Fixed readlink on Windows in thread safe SAPI (apache2.x etc.). (Pierre)
- Fixed a bug causing miscalculations with the "last <weekday> of <n> month"
  relative time string. (Derick)
- Fixed bug causing the algorithm parameter of mhash() to be modified. (Scott)
- Fixed invalid calls to free when internal fileinfo magic file is used. (Scott)
- Fixed memory leak inside wddx_add_vars() function. (Felipe)
- Fixed check in recode extension to allow builing of recode and mysql
  extensions when using a recent libmysql. (Johannes)

- Fixed PECL bug #12794 (PDOStatement->nextRowset() doesn't work). (Johannes)
- Fixed PECL bug #12401 (Add support for ATTR_FETCH_TABLE_NAMES). (Johannes)

- Fixed bug #48696 (ldap_read() segfaults with invalid parameters). (Felipe)
- Fixed bug #48643 (String functions memory issue). (Dmitry)
- Fixed bug #48641 (tmpfile() uses old parameter parsing).
  (crrodriguez at opensuse dot org)
- Fixed bug #48624 (.user.ini never gets parsed). (Pierre)
- Fixed bug #48620 (X-PHP-Originating-Script assumes no trailing CRLF in
  existing headers). (Ilia)
- Fixed bug #48578 (Can't build 5.3 on FBSD 4.11). (Rasmus)
- Fixed bug #48535 (file_exists returns false when impersonate is used).
  (Kanwaljeet Singla, Venkat Raman Don)
- Fixed bug #48493 (spl_autoload_register() doesn't work correctly when
  prepending functions). (Scott)
- Fixed bug #48215 (Calling a method with the same name as the parent class
  calls the constructor). (Scott)
- Fixed bug #48200 (compile failure with mbstring.c when 
  --enable-zend-multibyte is used). (Jani)
- Fixed bug #48188 (Cannot execute a scrollable cursors twice with PDO_PGSQL).
  (Matteo)
- Fixed bug #48185 (warning: value computed is not used in
  pdo_sqlite_stmt_get_col line 271). (Matteo)
- Fixed bug #48087 (call_user_method() invalid free of arguments). (Felipe)
- Fixed bug #48060 (pdo_pgsql - large objects are returned as empty). (Matteo)
- Fixed bug #48034 (PHP crashes when script is 8192 (8KB) bytes long). (Dmitry)
- Fixed bug #48004 (Error handler prevents creation of default object). (Dmitry)
- Fixed bug #47880 (crashes in call_user_func_array()). (Dmitry)
- Fixed bug #47856 (stristr() converts needle to lower-case). (Ilia)
- Fixed bug #47851 (is_callable throws fatal error). (Dmitry)
- Fixed bug #47816 (pcntl tests failing on NetBSD). (Matteo)
- Fixed bug #47779 (Wrong value for SIG_UNBLOCK and SIG_SETMASK constants).
  (Matteo)
- Fixed bug #47771 (Exception during object construction from arg call calls
  object's destructor). (Dmitry)
- Fixed bug #47767 (include_once does not resolve windows symlinks or junctions)
  (Kanwaljeet Singla, Venkat Raman Don)
- Fixed bug #47757 (rename JPG to JPEG in phpinfo). (Pierre)
- Fixed bug #47745 (FILTER_VALIDATE_INT doesn't allow minimum integer). (Dmitry)
- Fixed bug #47714 (autoloading classes inside exception_handler leads to
  crashes). (Dmitry)
- Fixed bug #47671 (Cloning SplObjectStorage instances). (Etienne)
- Fixed bug #47664 (get_class returns NULL instead of FALSE). (Dmitry)
- Fixed bug #47662 (Support more than 127 subpatterns in preg_match). (Nuno)
- Fixed bug #47596 (Bus error on parsing file). (Dmitry)
- Fixed bug #47572 (Undefined constant causes segmentation fault). (Felipe)
- Fixed bug #47560 (explode()'s limit parameter odd behaviour). (Matt)
- Fixed bug #47549 (get_defined_constants() return array with broken array
  categories). (Ilia)
- Fixed bug #47535 (Compilation failure in ps_fetch_from_1_to_8_bytes()).
  (Johannes)
- Fixed bug #47534 (RecursiveDiteratoryIterator::getChildren ignoring
  CURRENT_AS_PATHNAME). (Etienne)
- Fixed bug #47443 (metaphone('scratch') returns wrong result). (Felipe)
- Fixed bug #47438 (mysql_fetch_field ignores zero offset). (Johannes)
- Fixed bug #47398 (PDO_Firebird doesn't implements quoter correctly). (Felipe)
- Fixed bug #47390 (odbc_fetch_into - BC in php 5.3.0). (Felipe)
- Fixed bug #47359 (Use the expected unofficial mimetype for bmp files). (Scott)
- Fixed bug #47343 (gc_collect_cycles causes a segfault when called within a
  destructor in one case). (Dmitry)
- Fixed bug #47320 ($php_errormsg out of scope in functions). (Dmitry)
- Fixed bug #47318 (UMR when trying to activate user config). (Pierre)
- Fixed bug #47243 (OCI8: Crash at shutdown on Windows) (Chris Jones/Oracle
  Corp.)
- Fixed bug #47231 (offsetGet error using incorrect offset). (Etienne)
- Fixed bug #47229 (preg_quote() should escape the '-' char). (Nuno)
- Fixed bug #47165 (Possible memory corruption when passing return value by
  reference). (Dmitry)
- Fixed bug #47087 (Second parameter of mssql_fetch_array()). (Felipe)
- Fixed bug #47085 (rename() returns true even if the file in PHAR does not
  exist). (Greg)
- Fixed bug #47050 (mysqli_poll() modifies improper variables). (Johannes)
- Fixed bug #47045 (SplObjectStorage instances compared with ==). (Etienne)
- Fixed bug #47038 (Memory leak in include). (Dmitry)
- Fixed bug #47031 (Fix constants in DualIterator example). (Etienne)
- Fixed bug #47021 (SoapClient stumbles over WSDL delivered with
  "Transfer-Encoding: chunked"). (Dmitry)
- Fixed bug #46994 (OCI8: CLOB size does not update when using CLOB IN OUT param
  in stored procedure) (Chris Jones/Oracle Corp.)
- Fixed bug #46979 (use with non-compound name *has* effect). (Dmitry)
- Fixed bug #46957 (The tokenizer returns deprecated values). (Felipe)
- Fixed bug #46944 (UTF-8 characters outside the BMP aren't encoded correctly).
  (Scott)
- Fixed bug #46897 (ob_flush() should fail to flush unerasable buffers).
  (David C.)
- Fixed bug #46849 (Cloning DOMDocument doesn't clone the properties). (Rob)
- Fixed bug #46847 (phpinfo() is missing some settings). (Hannes)
- Fixed bug #46844 (php scripts or included files with first line starting
  with # have the 1st line missed from the output). (Ilia)
- Fixed bug #46817 (tokenizer misses last single-line comment (PHP 5.3+, with
  re2c lexer)). (Matt, Shire)
- Fixed bug #46811 (ini_set() doesn't return false on failure). (Hannes)
- Fixed bug #46763 (mb_stristr() wrong output when needle does not exist).
  (Henrique M. Decaria)
- Fixed bug #46755 (warning: use statement with non-compound name). (Dmitry)
- Fixed bug #46746 (xmlrpc_decode_request outputs non-suppressable error when
  given bad data). (Ilia)
- Fixed bug #46738 (Segfault when mb_detect_encoding() fails). (Scott)
- Fixed bug #46731 (Missing validation for the options parameter of the
  imap_fetch_overview() function). (Ilia)
- Fixed bug #46711 (cURL curl_setopt leaks memory in foreach loops). (magicaltux
  [at] php [dot] net)
- Fixed bug #46701 (Creating associative array with long values in the key fails
  on 32bit linux). (Shire)
- Fixed bug #46681 (mkdir() fails silently on PHP 5.3). (Hannes)
- Fixed bug #46653 (can't extend mysqli). (Johannes)
- Fixed bug #46646 (Restrict serialization on some internal classes like Closure
  and SplFileInfo using exceptions). (Etienne)
- Fixed bug #46623 (OCI8: phpinfo doesn't show compile time ORACLE_HOME with
  phpize) (Chris Jones/Oracle Corp.)
- Fixed bug #46578 (strip_tags() does not honor end-of-comment when it
  encounters a single quote). (Felipe)
- Fixed bug #46546 (Segmentation fault when using declare statement with
  non-string value). (Felipe)
- Fixed bug #46542 (Extending PDO class with a __call() function doesn't work as
  expected). (Johannes)
- Fixed bug #46421 (SplFileInfo not correctly handling /). (Etienne)
- Fixed bug #46347 (parse_ini_file() doesn't support * in keys). (Nuno)
- Fixed bug #46268 (DateTime::modify() does not reset relative time values).
  (Derick)
- Fixed bug #46241 (stacked error handlers, internal error handling in general).
  (Etienne)
- Fixed bug #46238 (Segmentation fault on static call with empty string method).
  (Felipe)
- Fixed bug #46192 (ArrayObject with objects as storage serialization).
  (Etienne)
- Fixed bug #46185 (importNode changes the namespace of an XML element). (Rob)
- Fixed bug #46178 (memory leak in ext/phar). (Greg)
- Fixed bug #46160 (SPL - Memory leak when exception is thrown in offsetSet).
  (Felipe)
- Fixed Bug #46147 (after stream seek, appending stream filter reads incorrect
  data). (Greg)
- Fixed bug #46127 (php_openssl_tcp_sockop_accept forgets to set context on
  accepted stream) (Mark Karpeles, Pierre)
- Fixed bug #46115 (Memory leak when calling a method using Reflection).
  (Dmitry)
- Fixed bug #46110 (XMLWriter - openmemory() and openuri() leak memory on
  multiple calls). (Ilia)
- Fixed bug #46108 (DateTime - Memory leak when unserializing). (Felipe)
- Fixed bug #46106 (Memory leaks when using global statement). (Dmitry)
- Fixed bug #46099 (Xsltprocessor::setProfiling - memory leak). (Felipe, Rob).
- Fixed bug #46087 (DOMXPath - segfault on destruction of a cloned object).
  (Ilia)
- Fixed bug #46048 (SimpleXML top-level @attributes not part of iterator).
  (David C.)
- Fixed bug #46044 (Mysqli - wrong error message). (Johannes)
- Fixed bug #46042 (memory leaks with reflection of mb_convert_encoding()).
  (Ilia)
- Fixed bug #46039 (ArrayObject iteration is slow). (Arnaud)
- Fixed bug #46033 (Direct instantiation of SQLite3stmt and SQLite3result cause 
  a segfault.) (Scott)
- Fixed bug #45991 (Ini files with the UTF-8 BOM are treated as invalid).
  (Scott)
- Fixed bug #45989 (json_decode() doesn't return NULL on certain invalid
  strings). (magicaltux, Scott)
- Fixed bug #45976 (Moved SXE from SPL to SimpleXML). (Etienne)
- Fixed bug #45928 (large scripts from stdin are stripped at 16K border).
  (Christian Schneider, Arnaud)
- Fixed bug #45911 (Cannot disable ext/hash). (Arnaud)
- Fixed bug #45907 (undefined reference to 'PHP_SHA512Init'). (Greg)
- Fixed bug #45826 (custom ArrayObject serialization). (Etienne)
- Fixed bug #45820 (Allow empty keys in ArrayObject). (Etienne)
- Fixed bug #45791 (json_decode() doesn't convert 0e0 to a double). (Scott)
- Fixed bug #45786 (FastCGI process exited unexpectedly). (Dmitry)
- Fixed bug #45757 (FreeBSD4.11 build failure: failed include; stdint.h).
  (Hannes)
- Fixed bug #45743 (property_exists fails to find static protected member in
  child class). (Felipe)
- Fixed bug #45717 (Fileinfo/libmagic build fails, missing err.h and getopt.h).
  (Derick)
- Fixed bug #45706 (Unserialization of classes derived from ArrayIterator
  fails). (Etienne, Dmitry)
- Fixed bug #45696 (Not all DateTime methods allow method chaining). (Derick)
- Fixed bug #45682 (Unable to var_dump(DateInterval)). (Derick)
- Fixed bug #45447 (Filesystem time functions on Vista and server 2008).
  (Pierre)
- Fixed bug #45432 (PDO: persistent connection leak). (Felipe)
- Fixed bug #45392 (ob_start()/ob_end_clean() and memory_limit). (Ilia)
- Fixed bug #45384 (parse_ini_file will result in parse error with no trailing
  newline). (Arnaud)
- Fixed bug #45382 (timeout bug in stream_socket_enable_crypto). (vnegrier at
  optilian dot com, Ilia)
- Fixed bug #45044 (relative paths not resolved correctly). (Dmitry)
- Fixed bug #44861 (scrollable cursor don't work with pgsql). (Matteo)
- Fixed bug #44842 (parse_ini_file keys that start/end with underscore).
  (Arnaud)
- Fixed bug #44575 (parse_ini_file comment # line problems). (Arnaud)
- Fixed bug #44409 (PDO::FETCH_SERIALIZE calls __construct()). (Matteo)
- Fixed bug #44173 (PDO->query() parameter parsing/checking needs an update).
  (Matteo)
- Fixed bug #44154 (pdo->errorInfo() always have three elements in the returned
  array). (David C.)
- Fixed bug #44153 (pdo->errorCode() returns NULL when there are no errors).
  (David C.)
- Fixed bug #44135 (PDO MySQL does not support CLIENT_FOUND_ROWS). (Johannes,
  chx1975 at gmail dot com)
- Fixed bug #44100 (Inconsistent handling of static array declarations with
  duplicate keys). (Dmitry)
- Fixed bug #43831 ($this gets mangled when extending PDO with persistent
  connection). (Felipe)
- Fixed bug #43817 (opendir() fails on Windows directories with parent directory
  unaccessible). (Dmitry)
- Fixed bug #43069 (SoapClient causes 505 HTTP Version not supported error
  message). (Dmitry)
- Fixed bug #43008 (php://filter uris ignore url encoded filternames and can't
  handle slashes). (Arnaud)
- Fixed bug #42362 (HTTP status codes 204 and 304 should not be gzipped).
  (Scott, Edward Z. Yang)
- Fixed bug #41874 (separate STDOUT and STDERR in exec functions). (Kanwaljeet
  Singla, Venkat Raman Don, Pierre)
- Fixed bug #41534 (SoapClient over HTTPS fails to reestablish connection).
  (Dmitry)
- Fixed bug #38802 (max_redirects and ignore_errors). (patch by
  datibbaw@php.net)
- Fixed bug #35980 (touch() works on files but not on directories). (Pierre)

17 Jun 2009, PHP 5.2.10
- Updated timezone database to version 2009.9 (2009i) (Derick)

- Added "ignore_errors" option to http fopen wrapper. (David Zulke, Sara)
- Added new CURL options CURLOPT_REDIR_PROTOCOLS, CURLOPT_PROTOCOLS,
  and CURLPROTO_* for redirect fixes in CURL 7.19.4. (Yoram Bar Haim, Stas)
- Added support for Sun CC (FR #46595 and FR #46513). (David Soria Parra)

- Changed default value of array_unique()'s optional sorting type parameter
  back to SORT_STRING to fix backwards compatibility breakage introduced in 
  PHP 5.2.9. (Moriyoshi)

- Fixed memory corruptions while reading properties of zip files. (Ilia)
- Fixed memory leak in ob_get_clean/ob_get_flush. (Christian)
- Fixed segfault on invalid session.save_path. (Hannes)
- Fixed leaks in imap when a mail_criteria is used. (Pierre)
- Fixed missing erealloc() in fix for Bug #40091 in spl_autoload_register. (Greg)

- Fixed bug #48562 (Reference recursion causes segfault when used in
  wddx_serialize_vars()). (Felipe)
- Fixed bug #48557 (Numeric string keys in Apache Hashmaps are not cast to
  integers). (David Zuelke)
- Fixed bug #48518 (curl crashes when writing into invalid file handle). (Tony)
- Fixed bug #48514 (cURL extension uses same resource name for simple and
  multi APIs). (Felipe)
- Fixed bug #48469 (ldap_get_entries() leaks memory on empty search
  results). (Patrick)
- Fixed bug #48456 (CPPFLAGS not restored properly in phpize.m4). (Jani,
  spisek at kerio dot com)
- Fixed bug #48448 (Compile failure under IRIX 6.5.30 building cast.c).
  (Kalle)
- Fixed bug #48441 (ldap_search() sizelimit, timelimit and deref options
  persist). (Patrick)
- Fixed bug #48434 (Improve memory_get_usage() accuracy). (Arnaud)
- Fixed bug #48416 (Force a cache limit in ereg() to stop excessive memory
  usage). (Scott)
- Fixed bug #48409 (Crash when exception is thrown while passing function
  arguments). (Arnaud)
- Fixed bug #48378 (exif_read_data() segfaults on certain corrupted .jpeg
  files). (Pierre)
- Fixed bug #48359 (Script hangs on snmprealwalk if OID is not increasing).
  (Ilia, simonov at gmail dot com)
- Fixed bug #48336 (ReflectionProperty::getDeclaringClass() does not work 
  with redeclared property).
  (patch by Markus dot Lidel at shadowconnect dot com)
- Fixed bug #48326 (constant MSG_DONTWAIT not defined). (Arnaud)
- Fixed bug #48313 (fgetcsv() does not return null for empty rows). (Ilia)
- Fixed bug #48309 (stream_copy_to_stream() and fpasstru() do not update
  stream position of plain files). (Arnaud)
- Fixed bug #48307 (stream_copy_to_stream() copies 0 bytes when $source is a
  socket). (Arnaud)
- Fixed bug #48273 (snmp*_real_walk() returns SNMP errors as values).
  (Ilia, lytboris at gmail dot com)
- Fixed bug #48256 (Crash due to double-linking of history.o).
  (tstarling at wikimedia dot org)
- Fixed bug #48248 (SIGSEGV when access to private property via &__get).
  (Felipe)
- Fixed bug #48247 (Crash on errors during startup). (Stas)
- Fixed bug #48240 (DBA Segmentation fault dba_nextkey). (Felipe)
- Fixed bug #48224 (Incorrect shuffle in array_rand). (Etienne)
- Fixed bug #48221 (memory leak when passing invalid xslt parameter).
  (Felipe)
- Fixed bug #48207 (CURLOPT_(FILE|WRITEHEADER options do not error out when
  working with a non-writable stream). (Ilia)
- Fixed bug #48206 (Iterating over an invalid data structure with
  RecursiveIteratorIterator leads to a segfault). (Scott)
- Fixed bug #48204 (xmlwriter_open_uri() does not emit warnings on invalid
  paths). (Ilia)
- Fixed bug #48203 (Crash when CURLOPT_STDERR is set to regular file). (Jani)
- Fixed bug #48202 (Out of Memory error message when passing invalid file
  path) (Pierre)
- Fixed bug #48156 (Added support for lcov v1.7). (Ilia)
- Fixed bug #48132 (configure check for curl ssl support fails with
  --disable-rpath). (Jani)
- Fixed bug #48131 (Don't try to bind ipv4 addresses to ipv6 ips via bindto).
  (Ilia)
- Fixed bug #48070 (PDO_OCI: Segfault when using persistent connection).
  (Pierre, Matteo, jarismar dot php at gmail dot com)
- Fixed bug #48058 (Year formatter goes wrong with out-of-int range). (Derick)
- Fixed bug #48038 (odbc_execute changes variables used to form params array).
  (Felipe)
- Fixed bug #47997 (stream_copy_to_stream returns 1 on empty streams). (Arnaud)
- Fixed bug #47991 (SSL streams fail if error stack contains items). (Mikko)
- Fixed bug #47981 (error handler not called regardless). (Hannes)
- Fixed bug #47969 (ezmlm_hash() returns different values depend on OS). (Ilia)
- Fixed bug #47946 (ImageConvolution overwrites background). (Ilia)
- Fixed bug #47940 (memory leaks in imap_body). (Pierre, Jake Levitt)
- Fixed bug #47937 (system() calls sapi_flush() regardless of output 
  buffering). (Ilia)
- Fixed bug #47903 ("@" operator does not work with string offsets). (Felipe)
- Fixed bug #47893 (CLI aborts on non blocking stdout). (Arnaud)
- Fixed bug #47849 (Non-deep import loses the namespace). (Rob)
- Fixed bug #47845 (PDO_Firebird omits first row from query). (Lars W)
- Fixed bug #47836 (array operator [] inconsistency when the array has
  PHP_INT_MAX index value). (Matt)
- Fixed bug #47831 (Compile warning for strnlen() in main/spprintf.c).
  (Ilia, rainer dot jung at kippdata dot de)
- Fixed bug #47828 (openssl_x509_parse() segfaults when a UTF-8 conversion
  fails). (Scott, Kees Cook, Pierre)
- Fixed bug #47818 (Segfault due to bound callback param). (Felipe)
- Fixed bug #47801 (__call() accessed via parent:: operator is provided
  incorrect method name). (Felipe)
- Fixed bug #47769 (Strange extends PDO). (Felipe)
- Fixed bug #47745 (FILTER_VALIDATE_INT doesn't allow minimum integer).
  (Dmitry)
- Fixed bug #47721 (Alignment issues in mbstring and sysvshm extension).
  (crrodriguez at opensuse dot org, Ilia)
- Fixed bug #47704 (PHP crashes on some "bad" operations with string
  offsets). (Dmitry)
- Fixed bug #47695 (build error when xmlrpc and iconv are compiled against
  different iconv versions). (Scott)
- Fixed bug #47667 (ZipArchive::OVERWRITE seems to have no effect).
  (Mikko, Pierre)
- Fixed bug #47644 (Valid integers are truncated with json_decode()). (Scott)
- Fixed bug #47639 (pg_copy_from() WARNING: nonstandard use of \\ in a
  string literal). (Ilia)
- Fixed bug #47616 (curl keeps crashing). (Felipe)
- Fixed bug #47598 (FILTER_VALIDATE_EMAIL is locale aware). (Ilia)
- Fixed bug #47566 (pcntl_wexitstatus() returns signed status).
  (patch by james at jamesreno dot com)
- Fixed bug #47564 (unpacking unsigned long 32bit bit endian returns wrong
  result). (Ilia)
- Fixed bug #47487 (performance degraded when reading large chunks after
  fix of bug #44607). (Arnaud)
- Fixed bug #47468 (enable cli|cgi-only extensions for embed sapi). (Jani)
- Fixed bug #47435 (FILTER_FLAG_NO_PRIV_RANGE does not work with ipv6
  addresses in the filter extension). (Ilia)
- Fixed bug #47430 (Errors after writing to nodeValue parameter of an absent
  previousSibling). (Rob)
- Fixed bug #47365 (ip2long() may allow some invalid values on certain 64bit
   systems). (Ilia)
- Fixed bug #47254 (Wrong Reflection for extends class). (Felipe)
- Fixed bug #47042 (cgi sapi is incorrectly removing SCRIPT_FILENAME).
  (Sriram Natarajan, David Soria Parra)
- Fixed bug #46882 (Serialize / Unserialize misbehaviour under OS with
  different bit numbers). (Matt)
- Fixed bug #46812 (get_class_vars() does not include visible private variable
  looking at subclass). (Arnaud)
- Fixed bug #46386 (Digest authentication with SOAP module fails against MSSQL
  SOAP services). (Ilia, lordelph at gmail dot com)
- Fixed bug #46109 (Memory leak when mysqli::init() is called multiple times).
  (Andrey)
- Fixed bug #45997 (safe_mode bypass with exec/system/passthru (windows only)).
  (Pierre)
- Fixed bug #45877 (Array key '2147483647' left as string). (Matt)
- Fixed bug #45822 (Near infinite-loops while parsing huge relative offsets).
  (Derick, Mike Sullivan)
- Fixed bug #45799 (imagepng() crashes on empty image).
  (Martin McNickle, Takeshi Abe)
- Fixed bug #45622 (isset($arrayObject->p) misbehaves with
  ArrayObject::ARRAY_AS_PROPS set). (robin_fernandes at uk dot ibm dot com, Arnaud)
- Fixed bug #45614 (ArrayIterator::current(), ::key() can show 1st private prop
  of wrapped object). (robin_fernandes at uk dot ibm dot com, Arnaud)
- Fixed bug #45540 (stream_context_create creates bad http request). (Arnaud)
- Fixed bug #45202 (zlib.output_compression can not be set with ini_set()).
  (Jani)
- Fixed bug #45191 (error_log ignores date.timezone php.ini val when setting
  logging timestamps). (Derick)
- Fixed bug #45092 (header HTTP context option not being used when compiled
  using --with-curlwrappers). (Jani)
- Fixed bug #44996 (xmlrpc_decode() ignores time zone on iso8601.datetime).
  (Ilia, kawai at apache dot org) 
- Fixed bug #44827 (define() is missing error checks for class constants).
  (Ilia)
- Fixed bug #44214 (Crash using preg_replace_callback() and global variables).
  (Nuno, Scott)
- Fixed bug #43073 (TrueType bounding box is wrong for angle<>0).
  (Martin McNickle)
- Fixed bug #42663 (gzinflate() try to allocate all memory with truncated
  data). (Arnaud)
- Fixed bug #42414 (some odbc_*() functions incompatible with Oracle ODBC
  driver). (jhml at gmx dot net)
- Fixed bug #42362 (HTTP status codes 204 and 304 should not be gzipped).
  (Scott, Edward Z. Yang)
- Fixed bug #42143 (The constant NAN is reported as 0 on Windows)
  (Kanwaljeet Singla, Venkat Raman Don)
- Fixed bug #38805 (PDO truncates text from SQL Server text data type field).
  (Steph)

26 Feb 2009, PHP 5.2.9
- Changed __call() to be invoked on private/protected method access, similar to
  properties and __get(). (Andrei)

- Added optional sorting type flag parameter to array_unique(). Default is
  SORT_REGULAR. (Andrei)

- Fixed a crash on extract in zip when files or directories entry names contain 
  a relative path. (Pierre)
- Fixed error conditions handling in stream_filter_append(). (Arnaud)
- Fixed zip filename property read. (Pierre)
- Fixed explode() behavior with empty string to respect negative limit. (Shire)
- Fixed security issue in imagerotate(), background colour isn't validated
  correctly with a non truecolour image. Reported by Hamid Ebadi,
  APA Laboratory (Fixes CVE-2008-5498). (Scott)
- Fixed a segfault when malformed string is passed to json_decode(). (Scott)
- Fixed bug in xml_error_string() which resulted in messages being
  off by one. (Scott)

- Fixed bug #47422 (modulus operator returns incorrect results on 64 bit
  linux). (Matt)
- Fixed bug #47399 (mb_check_encoding() returns true for some illegal SJIS
  characters). (for-bugs at hnw dot jp, Moriyoshi)
- Fixed bug #47353 (crash when creating a lot of objects in object
  destructor). (Tony)
- Fixed bug #47322 (sscanf %d doesn't work). (Felipe)
- Fixed bug #47282 (FILTER_VALIDATE_EMAIL is marking valid email addresses
  as invalid). (Ilia)
- Fixed bug #47220 (segfault in dom_document_parser in recovery mode). (Rob)
- Fixed bug #47217 (content-type is not set properly for file uploads). (Ilia)
- Fixed bug #47174 (base64_decode() interprets pad char in mid string as
  terminator). (Ilia)
- Fixed bug #47165 (Possible memory corruption when passing return value by
  reference). (Dmitry)
- Fixed bug #47152 (gzseek/fseek using SEEK_END produces strange results).
  (Felipe)
- Fixed bug #47131 (SOAP Extension ignores "user_agent" ini setting). (Ilia)
- Fixed bug #47109 (Memory leak on $a->{"a"."b"} when $a is not an object).
  (Etienne, Dmitry)
- Fixed bug #47104 (Linking shared extensions fails with icc). (Jani)
- Fixed bug #47049 (SoapClient::__soapCall causes a segmentation fault).
  (Dmitry)
- Fixed bug #47048 (Segfault with new pg_meta_data). (Felipe)
- Fixed bug #47042 (PHP cgi sapi is removing SCRIPT_FILENAME for non
  apache). (Sriram Natarajan)
- Fixed bug #47037 (No error when using fopen with empty string). (Cristian
  Rodriguez R., Felipe)
- Fixed bug #47035 (dns_get_record returns a garbage byte at the end of a
  TXT record). (Felipe)
- Fixed bug #47027 (var_export doesn't show numeric indices on ArrayObject).
  (Derick)
- Fixed bug #46985 (OVERWRITE and binary mode does not work, regression
  introduced in 5.2.8). (Pierre)
- Fixed bug #46973 (IPv6 address filter rejects valid address). (Felipe)
- Fixed bug #46964 (Fixed pdo_mysql build with older version of MySQL). (Ilia)
- Fixed bug #46959 (Unable to disable PCRE). (Scott)
- Fixed bug #46918 (imap_rfc822_parse_adrlist host part not filled in
  correctly). (Felipe)
- Fixed bug #46889 (Memory leak in strtotime()). (Derick)
- Fixed bug #46887 (Invalid calls to php_error_docref()). (oeriksson at
  mandriva dot com, Ilia)
- Fixed bug #46873 (extract($foo) crashes if $foo['foo'] exists). (Arnaud)
- Fixed bug #46843 (CP936 euro symbol is not converted properly). (ty_c at
  cybozuy dot co dot jp, Moriyoshi)
- Fixed bug #46798 (Crash in mssql extension when retrieving a NULL value
  inside a binary or image column type). (Ilia)
- Fixed bug #46782 (fastcgi.c parse error). (Matt)
- Fixed bug #46760 (SoapClient doRequest fails when proxy is used). (Felipe)
- Fixed bug #46748 (Segfault when an SSL error has more than one error).
  (Scott)
- Fixed bug #46739 (array returned by curl_getinfo should contain
  content_type key). (Mikko)
- Fixed bug #46699 (xml_parse crash when parser is namespace aware). (Rob)
- Fixed bug #46419 (Elements of associative arrays with NULL value are
  lost). (Dmitry)
- Fixed bug #46282 (Corrupt DBF When Using DATE). (arne at bukkie dot nl)
- Fixed bug #46026 (bz2.decompress/zlib.inflate filter tries to decompress
  after end of stream). (Greg)
- Fixed bug #46005 (User not consistently logged under Apache2). (admorten
  at umich dot edu, Stas)
- Fixed bug #45996 (libxml2 2.7 causes breakage with character data in
  xml_parse()). (Rob)
- Fixed bug #45940 (MySQLI OO does not populate connect_error property on
  failed connect). (Johannes)
- Fixed bug #45923 (mb_st[r]ripos() offset not handled correctly). (Moriyoshi)
- Fixed bug #45327 (memory leak if offsetGet throws exception). (Greg)
- Fixed bug #45239 (Encoding detector hangs with mbstring.strict_detection
  enabled). (Moriyoshi)
- Fixed bug #45161 (Reusing a curl handle leaks memory). (Mark Karpeles, Jani)
- Fixed bug #44336 (Improve pcre UTF-8 string matching performance). (frode
  at coretrek dot com, Nuno)
- Fixed bug #43841 (mb_strrpos() offset is byte count for negative values).
  (Moriyoshi)
- Fixed bug #37209 (mssql_execute with non fatal errors). (Kalle)
- Fixed bug #35975 (Session cookie expires date format isn't the most
  compatible. Now matches that of setcookie()). (Scott)


08 Dec 2008, PHP 5.2.8
- Reverted bug fix #42718 that broke magic_quotes_gpc (Scott)

04 Dec 2008, PHP 5.2.7
- Upgraded PCRE to version 7.8 (Fixes CVE-2008-2371). (Ilia)
- Updated timezone database to version 2008.9. (Derick)
- Upgraded bundled libzip to 0.9.0. (Pierre)

- Added logging option for error_log to send directly to SAPI. (Stas)
- Added PHP_MAJOR_VERSION, PHP_MINOR_VERSION, PHP_RELEASE_VERSION,
  PHP_EXTRA_VERSION, PHP_VERSION_ID, PHP_ZTS and PHP_DEBUG constants. (Pierre)
- Added "PHP_INI_SCAN_DIR" environment variable which can be used to 
  either disable or change the compile time ini scan directory (FR #45114).
  (Jani)

- Fixed missing initialization of BG(page_uid) and BG(page_gid), 
  reported by Maksymilian Arciemowicz. (Stas)
- Fixed memory leak inside sqlite_create_aggregate(). (Felipe)
- Fixed memory leak inside PDO sqlite's sqliteCreateAggregate() method.
  (Felipe)
- Fixed a crash inside gd with invalid fonts (Fixes CVE-2008-3658). (Pierre)
- Fixed a possible overflow inside memnstr (Fixes CVE-2008-3659).
  (LaurentGaffie)
- Fixed incorrect php_value order for Apache configuration, reported by
  Maksymilian Arciemowicz. (Stas)
- Fixed memory leak inside readline_callback_handler_remove() function.
  (Felipe)
- Fixed sybase_fetch_*() to continue reading after CS_ROW_FAIL status (Timm)
- Fixed a bug inside dba_replace() that could cause file truncation
  withinvalid keys. (Ilia)
- Fixed memory leak inside readline_callback_handler_install() function.(Ilia)
- Fixed memory leak inside readline_completion_function() function. (Felipe) 
- Fixed stream_get_contents() when using $maxlength and socket is notclosed.
  indeyets [at] php [dot] net on #46049. (Arnaud)
- Fixed stream_get_line() to behave as documented on non-blocking streams.
  (Arnaud)
- Fixed endless loop in PDOStatement::debugDumpParams().
  (jonah.harris at gmail dot com)
- Fixed ability to use "internal" heaps in extensions. (Arnaud, Dmitry)
- Fixed weekdays adding/subtracting algorithm. (Derick)
- Fixed some ambiguities in the date parser. (Derick)
- Fixed a bug with the YYYY-MM format not resetting the day correctly.
  (Derick)
- Fixed a bug in the DateTime->modify() methods, it would not use the advanced
  relative time strings. (Derick)
- Fixed extraction of zip files or directories when the entry name is a
  relative path. (Pierre)
- Fixed read or write errors for large zip archives. (Pierre)
- Fixed security issues detailed in CVE-2008-2665 and CVE-2008-2666.
  (Christian Hoffmann)
- Fixed simplexml asXML() not to lose encoding when dumping entire
  document to file. (Ilia)
- Fixed a crash inside PDO when trying instantiate PDORow manually.
  (Felipe)
- Fixed build failure of ext/mysqli with libmysql 6.0 - missing
  rplfunctions. (Andrey)
- Fixed a regression when using strip_tags() and < is within an
  attribute.(Scott)
- Fixed a crash on invalid method in ReflectionParameter constructor.
  (Christian Seiler)
- Reverted fix for bug #44197 due to behaviour change in minor version.
  (Felipe)

- Fixed bug #46732 (mktime.year description is wrong). (Derick)
- Fixed bug #46696 (cURL fails in upload files with specified content-type).
  (Ilia)
- Fixed bug #46673 (stream_lock call with wrong parameter). (Arnaud)
- Fixed bug #46649 (Setting array element with that same array produces
  inconsistent results). (Arnaud)
- Fixed bug #46626 (mb_convert_case does not handle apostrophe correctly).
  (Ilia)
- Fixed bug #46543 (ibase_trans() memory leaks when using wrong parameters).
  (Felipe)
- Fixed bug #46521 (Curl ZTS OpenSSL, error in config.m4 fragment).
  (jd at cpanel dot net)
- Fixed bug #46496 (wddx_serialize treats input as ISO-8859-1). (Mark Karpeles)
- Fixed bug #46427 (SoapClient() stumbles over its "stream_context" parameter).
  (Dmitry, Herman Radtke)
- Fixed bug #46426 (offset parameter of stream_get_contents() does not
  workfor "0"). (Felipe)
- Fixed bug #46406 (Unregistering nodeclass throws E_FATAL). (Rob)
- Fixed bug #46389 (NetWare needs small patch for _timezone).
  (patch by guenter@php.net)
- Fixed bug #46388 (stream_notification_callback inside of object destroys
  object variables). (Felipe)
- Fixed bug #46381 (wrong $this passed to internal methods causes segfault).
  (Tony)
- Fixed bug #46379 (Infinite loop when parsing '#' in one line file). (Arnaud)
- Fixed bug #46366 (bad cwd with / as pathinfo). (Dmitry)
- Fixed bug #46360 (TCP_NODELAY constant for socket_{get,set}_option).
  (bugs at trick dot vanstaveren dot us)
- Fixed bug #46343 (IPv6 address filter accepts invalid address). (Ilia)
- Fixed bug #46335 (DOMText::splitText doesn't handle multibyte characters).
  (Rob)
- Fixed bug #46323 (compilation of simplexml for NetWare breaks).
  (Patch by guenter [at] php [dot] net)
- Fixed bug #46319 (PHP sets default Content-Type header for HTTP 304
  response code, in cgi sapi). (Ilia)
- Fixed bug #46313 (Magic quotes broke $_FILES). (Arnaud)
- Fixed bug #46308 (Invalid write when changing property from inside getter).
  (Dmitry)
- Fixed bug #46292 (PDO::setFetchMode() shouldn't requires the 2nd arg when
  using FETCH_CLASSTYPE). (Felipe)
- Fixed bug #46274, #46249 (pdo_pgsql always fill in NULL for empty BLOB and
  segfaults when returned by SELECT). (Felipe)
- Fixed bug #46271 (local_cert option is not resolved to full path). (Ilia)
- Fixed bug #46247 (ibase_set_event_handler() is allowing to pass callback
  without event). (Felipe)
- Fixed bug #46246 (difference between call_user_func(array($this, $method))
  and $this->$method()). (Dmitry)
- Fixed bug #46222 (ArrayObject EG(uninitialized_var_ptr) overwrite).
  (Etienne)
- Fixed bug #46215 (json_encode mutates its parameter and has some
  class-specific state). (Felipe)
- Fixed bug #46206 (pg_query_params/pg_execute convert passed values to
  strings). (Ilia)
- Fixed bug #46191 (BC break: DOMDocument saveXML() doesn't accept null).
  (Rob)
- Fixed bug #46164 (stream_filter_remove() closes the stream). (Arnaud)
- Fixed bug #46157 (PDOStatement::fetchObject prototype error). (Felipe)
- Fixed bug #46147 (after stream seek, appending stream filter reads
  incorrect data). (Greg)
- Fixed bug #46139 (PDOStatement->setFetchMode() forgets FETCH_PROPS_LATE).
  (chsc at peytz dot dk, Felipe)
- Fixed bug #46127 (php_openssl_tcp_sockop_accept forgets to set context
  on accepted stream) (Mark Karpeles, Pierre)
- Fixed bug #46110 (XMLWriter - openmemory() and openuri() leak memory on
  multiple calls). (Ilia)
- Fixed bug #46088 (RegexIterator::accept - segfault). (Felipe)
- Fixed bug #46082 (stream_set_blocking() can cause a crash in some
  circumstances). (Felipe)
- Fixed bug #46064 (Exception when creating ReflectionProperty object
  on dynamicly created property). (Felipe)
- Fixed bug #46059 (Compile failure under IRIX 6.5.30 building posix.c).
  (Arnaud)
- Fixed bug #46053 (SplFileObject::seek - Endless loop). (Arnaud)
- Fixed bug #46051 (SplFileInfo::openFile - memory overlap). (Arnaud)
- Fixed bug #46047 (SimpleXML converts empty nodes into object with
  nested array). (Rob)
- Fixed bug #46031 (Segfault in AppendIterator::next). (Arnaud)
- Fixed bug #46029 (Segfault in DOMText when using with Reflection). (Rob)
- Fixed bug #46026 (bzip2.decompress/zlib.inflate filter tries to decompress
  after end of stream). (Keisial at gmail dot com, Greg)
- Fixed bug #46024 (stream_select() doesn't return the correct number).
  (Arnaud)
- Fixed bug #46010 (warnings incorrectly generated for iv in ecb mode).
  (Felipe)
- Fixed bug #46003 (isset on nonexisting node return unexpected results). (Rob)
- Fixed bug #45956 (parse_ini_file() does not return false with syntax errors
  in parsed file). (Jani)
- Fixed bug #45901 (wddx_serialize_value crash with SimpleXMLElement object).
  (Rob)
- Fixed bug #45862 (get_class_vars is inconsistent with 'protected' and
  'private' variables). (ilewis at uk dot ibm dot com, Felipe)
- Fixed bug #45860 (header() function fails to correctly replace all Status
  lines). (Dmitry)
- Fixed bug #45805 (Crash on throwing exception from error handler). (Dmitry)
- Fixed bug #45765 (ReflectionObject with default parameters of self::xxx cause
  an error). (Felipe)
- Fixed bug #45751 (Using auto_prepend_file crashes (out of scope stack address
  use)). (basant dot kukreja at sun dot com) 
- Fixed bug #45722 (mb_check_encoding() crashes). (Moriyoshi)
- Fixed bug #45705 (rfc822_parse_adrlist() modifies passed address parameter).
  (Jani)
- Fixed bug #45691 (Some per-dir or runtime settings may leak into other
  requests). (Moriyoshi)
- Fixed bug #45581 (htmlspecialchars() double encoding &#x hex items). (Arnaud)
- Fixed bug #45580 (levenshtein() crashes with invalid argument). (Ilia)
- Fixed bug #45575 (Segfault with invalid non-string as event handler callback).
  (Christian Seiler)
- Fixed bug #45568 (ISAPI doesn't properly clear auth_digest in header).
  (Patch by: navara at emclient dot com)
- Fixed bug #45556 (Return value from callback isn't freed). (Felipe)
- Fixed bug #45555 (Segfault with invalid non-string as
  register_introspection_callback). (Christian Seiler)
- Fixed bug #45553 (Using XPath to return values for attributes with a
  namespace does not work). (Rob)
- Fixed bug #45529 (new DateTimeZone() and date_create()->getTimezone() behave
  different). (Derick)
- Fixed bug #45522 (FCGI_GET_VALUES request does not return supplied values).
  (Arnaud)
- Fixed bug #45486 (mb_send_mail(); header 'Content-Type: text/plain; charset='
   parsing incorrect). (Felipe)
- Fixed bug #45485 (strip_tags and <?XML tag). (Felipe)
- Fixed bug #45460 (imap patch for fromlength fix in imap_headerinfo doesn't
  accept lengths of 1024). (Felipe, andrew at lifescale dot com)
- Fixed bug #45449 (filesize() regression using ftp wrapper).
  (crrodriguez at suse dot de)
- Fixed bug #45423 (fastcgi parent process doesn't invoke php_module_shutdown
  before shutdown) (basant dot kukreja at sun dot com)
- Fixed bug #45406 (session.serialize_handler declared by shared extension fails).
  (Kalle, oleg dot grenrus at dynamoid dot com)
- Fixed bug #45405 (snmp extension memory leak).
  (Federico Cuello, Rodrigo Campos)
- Fixed bug #45382 (timeout bug in stream_socket_enable_crypto). (Ilia)
- Fixed bug #45373 (php crash on query with errors in params). (Felipe)
- Fixed bug #45352 (Segmentation fault because of tick function on second
  request). (Dmitry)
- Fixed bug #45312 (Segmentation fault on second request for array functions).
  (Dmitry)
- Fixed bug #45303 (Opening php:// wrapper in append mode results in a warning).
  (Arnaud)
- Fixed bug #45251 (double free or corruption with setAttributeNode()). (Rob)
- Fixed bug #45226 and #18916 (xmlrpc_set_type() segfaults and wrong behavior
  with valid ISO8601 date string). (Jeff Lawsons)
- Fixed bug #45220 (curl_read callback returns -1 when needs to return
  size_t (unsigned)). (Felipe)
- Fixed bug #45181 (chdir() should clear relative entries in stat cache).
  (Arnaud)
- Fixed bug #45178 (memory corruption on assignment result of "new" by
  reference). (Dmitry)
- Fixed bug #45166 (substr() overflow changes). (Felipe)
- Fixed bug #45151 (Crash with URI/file..php (filename contains 2 dots)).
  (Fixes CVE-2008-3660) (Dmitry)
- Fixed bug #45139 (ReflectionProperty returns incorrect declaring class).
  (Felipe)
- Fixed bug #45124 ($_FILES['upload']['size'] sometimes return zero and some
  times the filesize). (Arnaud)
- Fixed bug #45028 (CRC32 output endianness is different between crc32() and
  hash()). (Tony)
- Fixed bug #45004 (pg_insert() does not accept 4 digit timezone format).
  (Ilia)
- Fixed bug #44991 (Compile Failure With freetds0.82).
  (jklowden at freetds dot org, matthias at dsx dot at)
- Fixed bug #44938 (gettext functions crash with overly long domain).
  (Christian Schneider, Ilia)
- Fixed bug #44925 (preg_grep() modifies input array). (Nuno)
- Fixed bug #44900 (OpenSSL extension fails to link with OpenSSL 0.9.6).
  (jd at cpanel dot net, Pierre)
- Fixed bug #44891 Memory leak using registerPHPFunctions and XSLT Variable
  as function parameter. (Rob)
- Fixed bug #44882 (SOAP extension object decoding bug). (Dmitry)
- Fixed bug #44830 (Very minor issue with backslash in heredoc). (Matt)
- Fixed bug #44818 (php://memory writeable when opened read only). (Arnaud)
- Fixed bug #44811 (Improve error message when creating a new SoapClient
  that contains invalid data). (Markus Fischer, David C)
- Fixed bug #44798 (Memory leak assigning value to attribute). (Ilia)
- Fixed bug #44716 (Progress notifications incorrect). (Hannes)
- Fixed bug #44712 (stream_context_set_params segfaults on invalid arguments).
  (Hannes)
- Fixed bug #44617 (wrong HTML entity output when substitute_character=entity).
  (Moriyoshi)
- Fixed bug #44607 (stream_get_line unable to correctly identify the "ending"
  in the stream content). (Arnaud)
- Fixed bug #44425 (Extending PDO/MySQL class with a __call() function doesn't
  work). (Johannes)
- Fixed bug #44327 (PDORow::queryString property & numeric offsets / Crash).
  (Felipe)
- Fixed bug #44251, #41125 (PDO + quote() + prepare() can result in segfault).
  (tsteiner at nerdclub dot net)
- Fixed bug #44246 (closedir() accepts a file resource opened by fopen()).
  (Dmitry, Tony)
- Fixed bug #44182 (extract($a, EXTR_REFS) can fail to split copy-on-write
  references). (robin_fernandes at uk dot ibm dot com)
- Fixed bug #44181 (extract($a, EXTR_OVERWRITE|EXTR_REFS) can fail to create
  references to $a). (robin_fernandes at uk dot ibm dot com)
- Fixed bug #44127 (UNIX abstract namespace socket connect does not work).
  (Jani)
- Fixed bug #43993 (mb_substr_count() behaves differently to substr_count()
  with overlapping needles). (Moriyoshi)
- Fixed Bug #43958 (class name added into the error message). (Dmitry)
- Fixed bug #43941 (json_encode silently cuts non-UTF8 strings). (Stas)
- Fixed bug #43925 (Incorrect argument counter in prepared statements with
  pgsql). (Felipe)
- Fixed bug #43731 (socket_getpeername: cannot use on stdin with inetd).
  (Arnaud)
- Fixed bug #43723 (SOAP not sent properly from client for <choice>). (Dmitry)
- Fixed bug #43668 (Added odbc.default_cursortype to control the ODBCcursor
  model). (Patrick)
- Fixed bug #43666 (Fixed code to use ODBC 3.52 datatypes for 64bit
  systems). (Patrick)
- Fixed bug #43540 (rfc1867 handler newlength problem). (Arnaud)
- Fixed bug #43452 (strings containing a weekday, or a number plus weekday
  behaved incorrect of the current day-of-week was the same as the one in the
  phrase). (Derick)
- Fixed bug #43353 (wrong detection of 'data' wrapper causes notice).
  (gk at gknw dot de, Arnaud)
- Fixed bug #43053 (Regression: some numbers shown in scientific notation).
  (int-e at gmx dot de)
- Fixed bug #43045 (SOAP encoding violation on "INF" for type double/float).
  (Dmitry)
- Fixed bug #42862 (IMAP toolkit crash: rfc822.c legacy routine buffer
  overflow). (Fixes CVE-2008-2829) (Dmitry)
- Fixed bug #42855 (dns_get_record() doesn't return all text from TXT record).
  (a dot u dot savchuk at gmail dot com)
- Fixed bug #42737 (preg_split('//u') triggers a E_NOTICE with newlines).
  (Nuno)
- Fixed bug #42718 (FILTER_UNSAFE_RAW not applied when configured as default
  filter). (Arnaud)
- Fixed bug #42604 ("make test" fails with --with-config-file-scan-dir=path).
  (Jani)
- Fixed bug #42473 (ob_start php://output and headers). (Arnaud)
- Fixed bug #42318 (problem with nm on AIX, not finding object files).
  (Dmitry)
- Fixed bug #42294 (Unified solution for round() based on C99 round). (Ilia)
- Fixed bug #42078 (pg_meta_data mix tables metadata from different schemas).
  (Felipe)
- Fixed bug #41348 (OCI8: allow compilation with Oracle 8.1). (Chris Jones)
- Fixed bug #41033 (enable signing with DSA keys.
  (gordyf at google dot com, Pierre)
- Fixed bug #37100 (data is returned truncated with BINARY CURSOR). (Tony)
- Fixed bug #30312 (crash in sybase_unbuffered_query() function). (Timm)
- Fixed bug #24679 (pg_* functions doesn't work using schema). (Felipe)
- Fixed bug #14962 (PECL) (::extractTo 2nd argument is not really optional)
  (Mark van Der Velden)
- Fixed bug #14032 (Mail() always returns false but mail is sent). (Mikko)


01 May 2008, PHP 5.2.6
- Fixed two possible crashes inside posix extension (Tony)
- Fixed incorrect heredoc handling when label is used within the block. 
  (Matt)
- Fixed possible stack buffer overflow in FastCGI SAPI. (Andrei Nigmatulin)
- Fixed sending of uninitialized paddings which may contain some information. (Andrei Nigmatulin)
- Fixed a bug in formatting timestamps when DST is active in the default timezone (Derick)
- Properly address incomplete multibyte chars inside escapeshellcmd() (Ilia, Stefan Esser)
- Fix integer overflow in printf(). (Stas, Maksymilian Aciemowicz)
- Fixed security issue detailed in CVE-2008-0599. (Rasmus)
- Fixed potential memleak in stream filter parameter for zlib filter. (Greg)
- Added Reflection API metadata for the methods of the DOM classes. (Sebastian)
- Fixed weird behavior in CGI parameter parsing. (Dmitry, Hannes Magnusson)
- Fixed a safe_mode bypass in cURL identified by Maksymilian Arciemowicz.
  (Ilia)
- Fixed a bug with PDO::FETCH_COLUMN|PDO::FETCH_GROUP mode when a column # by
  which to group by data is specified. (Ilia)
- Fixed segfault in filter extension when using callbacks. (Arnar Mar Sig,
  Felipe)
- Fixed faulty fix for bug #40189 (endless loop in zlib.inflate stream filter). (Greg)
- Upgraded PCRE to version 7.6 (Nuno)

- Fixed bug #44742 (timezone_offset_get() causes segmentation faults). (Derick)
- Fixed bug #44720 (Prevent crash within session_register()). (Scott)
- Fixed bug #44703 (htmlspecialchars() does not detect bad character set argument). (Andy Wharmby)
- Fixed bug #44673 (With CGI argv/argc starts from arguments, not from script) (Dmitry)
- Fixed bug #44667 (proc_open() does not handle pipes with the mode 'wb' correctly). (Jani)
- Fixed bug #44663 (Crash in imap_mail_compose if "body" parameter invalid). (Ilia)
- Fixed bug #44650 (escaepshellscmd() does not check arg count). (Ilia)
- Fixed bug #44613 (Crash inside imap_headerinfo()). (Ilia, jmessa)
- Fixed bug #44603 (Order issues with Content-Type/Length headers on POST). (Ilia)
- Fixed bug #44594 (imap_open() does not validate # of retries parameter). (Ilia)
- Fixed bug #44591 (imagegif's filename parameter). (Felipe)
- Fixed bug #44557 (Crash in imap_setacl when supplied integer as username) (Thomas Jarosch)
- Fixed bug #44487 (call_user_method_array issues a warning when throwing an exception). (David Soria Parra)
- Fixed bug #44478 (Inconsistent behaviour when assigning new nodes). (Rob, Felipe)
- Fixed bug #44445 (email validator does not handle domains starting/ending with a -). (Ilia)
- Fixed bug #44440 (st_blocks undefined under BeOS). (Felipe)
- Fixed bug #44394 (Last two bytes missing from output). (Felipe)
- Fixed bug #44388 (Crash inside exif_read_data() on invalid images) (Ilia)
- Fixed bug #44373 (PDO_OCI extension compile failed). (Felipe)
- Fixed bug #44333 (SEGFAULT when using mysql_pconnect() with client_flags). (Felipe)
- Fixed bug #44306 (Better detection of MIPS processors on Windows). (Ilia)
- Fixed bug #44242 (metaphone('CMXFXM') crashes PHP). (Felipe)
- Fixed bug #44233 (MSG_PEEK undefined under BeOS R5). (jonathonfreeman at gmail dot com, Ilia)
- Fixed bug #44216 (strftime segfaults on large negative value). (Derick)
- Fixed bug #44209 (strtotime() doesn't support 64 bit timestamps on 64 bit platforms). (Derick)
- Fixed bug #44206 (OCI8 selecting ref cursors leads to ORA-1000 maximum open cursors reached). (Oracle Corp.)
- Fixed bug #44200 (A crash in PDO when no bound targets exists and yet bound parameters are present). (Ilia)
- Fixed bug #44197 (socket array keys lost on socket_select). (Felipe)
- Fixed bug #44191 (preg_grep messes up array index). (Felipe)
- Fixed bug #44189 (PDO setAttribute() does not properly validate values for native numeric options). (Ilia)
- Fixed bug #44184 (Double free of loop-variable on exception). (Dmitry)
- Fixed bug #44171 (Invalid FETCH_COLUMN index does not raise an error). (Ilia)
- Fixed bug #44166 (Parameter handling flaw in PDO::getAvailableDrivers()). (Ilia)
- Fixed bug #44159 (Crash: $pdo->setAttribute(PDO::STATEMENT_ATTR_CLASS, NULL)). (Felipe)
- Fixed bug #44152 (Possible crash with syslog logging on ZTS builds). (Ilia)
- Fixed bug #44141 (private parent constructor callable through static function). (Dmitry)
- Fixed bug #44113 (OCI8 new collection creation can fail with OCI-22303). (Oracle Corp.)
- Fixed bug #44069 (Huge memory usage with concatenation using . instead of .=). (Dmitry)
- Fixed bug #44046 (crash inside array_slice() function with an invalid by-ref offset). (Ilia)
- Fixed bug #44028 (crash inside stream_socket_enable_crypto() when enabling encryption without crypto type). (Ilia)
- Fixed bug #44018 (RecursiveDirectoryIterator options inconsistancy). (Marcus)
- Fixed bug #44008 (OCI8 incorrect usage of OCI-Lob->close crashes PHP). (Oracle Corp.)
- Fixed bug #43998 (Two error messages returned for incorrect encoding for mb_strto[upper|lower]). (Rui)
- Fixed bug #43994 (mb_ereg 'successfully' matching incorrect). (Rui)
- Fixed bug #43954 (Memory leak when sending the same HTTP status code multiple times). (Scott)
- Fixed bug #43927 (koi8r is missing from html_entity_decode()). (andy at demos dot su, Tony)
- Fixed bug #43912 (Interbase column names are truncated to 31 characters). (Ilia)
- Fixed bug #43875 (Two error messages returned for $new and $flag argument in mysql_connect()). (Hannes)
- Fixed bug #43863 (str_word_count() breaks on cyrillic "ya" in locale cp1251). (phprus at gmail dot com, Tony)
- Fixed bug #43841 (mb_strrpos offset is byte count for negative values). (Rui)
- Fixed bug #43840 (mb_strpos bounds check is byte count rather than a character count). (Rui)
- Fixed bug #43808 (date_create never fails (even when it should)). (Derick)
- Fixed bug #43793 (zlib filter is unable to auto-detect gzip/zlib file headers). (Greg)
- Fixed bug #43703 (Signature compatibility check broken). (Dmitry)
- Fixed bug #43677 (Inconsistent behaviour of include_path set with php_value). (manuel at mausz dot at)
- Fixed bug #43663 (Extending PDO class with a __call() function doesn't work). (David Soria Parra)
- Fixed bug #43647 (Make FindFile use PATH_SEPARATOR instead of ";"). (Ilia)
- Fixed bug #43635 (mysql extension ingores INI settings on NULL values passed to mysql_connect()). (Ilia)
- Fixed bug #43620 (Workaround for a bug inside libcurl 7.16.2 that can result in a crash). (Ilia)
- Fixed bug #43614 (incorrect processing of numerical string keys of array in arbitrary serialized data). (Dmitriy Buldakov, Felipe)
- Fixed bug #43606 (define missing depencies of the exif extension). (crrodriguez at suse dot de)
- Fixed bug #43589 (a possible infinite loop in bz2_filter.c). (Greg)
- Fixed bug #43580 (removed bogus declaration of a non-existent php_is_url() function). (Ilia)
- Fixed bug #43559 (array_merge_recursive() doesn't behave as expected with duplicate NULL values). (Felipe, Tony)
- Fixed bug #43533 (escapeshellarg('') returns null). (Ilia)
- Fixed bug #43527 (DateTime created from a timestamp reports environment timezone). (Derick)
- Fixed bug #43522 (stream_get_line() eats additional characters). (Felipe, Ilia, Tony)
- Fixed bug #43507 (SOAPFault HTTP Status 500 - would like to be able to set the HTTP Status). (Dmitry)
- Fixed bug #43505 (Assign by reference bug). (Dmitry)
- Fixed bug #43498 (file_exists() on a proftpd server got SIZE not allowed in ASCII mode). (Ilia, crrodriguez at suse dot de)
- Fixed bug #43497 (OCI8 XML/getClobVal aka temporary LOBs leak UGA memory). (Chris)
- Fixed bug #43495 (array_merge_recursive() crashes with recursive arrays). (Ilia)
- Fixed bug #43493 (pdo_pgsql does not send username on connect when password is not available). (Ilia)
- Fixed bug #43491 (Under certain conditions, file_exists() never returns). (Dmitry)
- Fixed bug #43483 (get_class_methods() does not list all visible methods). (Dmitry)
- Fixed bug #43482 (array_pad() does not warn on very small pad numbers). (Ilia)
- Fixed bug #43457 (Prepared statement with incorrect parms doesn't throw exception with pdo_pgsql driver). (Ilia)
- Fixed bug #43450 (Memory leak on some functions with implicit object __toString() call). (David C.)
- Fixed bug #43386 (array_globals not reset to 0 properly on init). (Ilia)
- Fixed bug #43377 (PHP crashes with invalid argument for DateTimeZone). (Ilia)
- Fixed bug #43373 (pcntl_fork() should not raise E_ERROR on error). (Ilia)
- Fixed bug #43364 (recursive xincludes don't remove internal xml nodes properly). (Rob, patch from ddb@bitxtender.de)
- Fixed bug #43301 (mb_ereg*_replace() crashes when replacement string is invalid PHP expression and 'e' option is used). (Jani)
- Fixed bug #43295 (crash because of uninitialized SG(sapi_headers).mimetype). (Dmitry)
- Fixed bug #43293 (Multiple segfaults in getopt()). (Hannes)
- Fixed bug #43279 (pg_send_query_params() converts all elements in 'params' to strings). (Ilia)
- Fixed bug #43276 (Incomplete fix for bug #42739, mkdir() under safe_mode). (Ilia)
- Fixed bug #43248 (backward compatibility break in realpath()). (Dmitry)
- Fixed bug #43221 (SimpleXML adding default namespace in addAttribute). (Rob)
- Fixed bug #43216 (stream_is_local() returns false on "file://"). (Dmitry)
- Fixed bug #43201 (Crash on using uninitialized vals and __get/__set). (Dmitry)
- Fixed bug #43182 (file_put_contents() LOCK_EX does not work properly on file truncation). (Ilia)
- Fixed bug #43175 (__destruct() throwing an exception with __call() causes segfault). (Dmitry)
- Fixed bug #43128 (Very long class name causes segfault). (Dmitry)
- Fixed bug #43105 (PHP seems to fail to close open files). (Hannes)
- Fixed bug #43092 (curl_copy_handle() crashes with > 32 chars long URL). (Jani)
- Fixed bug #43003 (Invalid timezone reported for DateTime objects constructed using a timestamp). (Derick)
- Fixed bug #42978 (mismatch between number of bound params and values causes a crash in pdo_pgsql). (Ilia)
- Fixed bug #42945 (preg_split() swallows part of the string). (Nuno)
- Fixed bug #42937 (__call() method not invoked when methods are called on parent from child class). (Dmitry)
- Fixed bug #42841 (REF CURSOR and oci_new_cursor() crash PHP). (Chris)
- Fixed bug #42838 (Wrong results in array_diff_uassoc) (Felipe)
- Fixed bug #42779 (Incorrect forcing from HTTP/1.0 request to HTTP/1.1 response). (Ilia)
- Fixed bug #42736 (xmlrpc_server_call_method() crashes). (Tony)
- Fixed bug #42692 (Procedure 'int1' not present with doc/lit SoapServer). (Dmitry)
- Fixed bug #42548 (mysqli PROCEDURE calls can't return result sets). (Hartmut)
- Fixed bug #42505 (new sendmail default breaks on Netware platform) (Guenter Knauf)
- Fixed bug #42369 (Implicit conversion to string leaks memory). (David C., Rob).
- Fixed bug #42272 (var_export() incorrectly escapes char(0)). (Derick)
- Fixed bug #42261 (Incorrect lengths for date and boolean data types). (Ilia)
- Fixed bug #42190 (Constructing DateTime with TimeZone Indicator invalidates DateTimeZone). (Derick)
- Fixed bug #42177 (Warning "array_merge_recursive(): recursion detected" comes again...). (Felipe)
- Fixed bug #41941 (oci8 extension not lib64 savvy). (Chris)
- Fixed bug #41828 (Failing to call RecursiveIteratorIterator::__construct() causes a sefault). (Etienne)
- Fixed bug #41599 (setTime() fails after modify() is used). (Derick)
- Fixed bug #41562 (SimpleXML memory issue). (Rob)
- Fixed bug #40013 (php_uname() does not return nodename on Netware (Guenter Knauf)
- Fixed bug #38468 (Unexpected creation of cycle). (Dmitry)
- Fixed bug #32979 (OpenSSL stream->fd casts broken in 64-bit build) (stotty at tvnet dot hu)

08 Nov 2007, PHP 5.2.5
- Upgraded PCRE to version 7.3 (Nuno)
- Added optional parameter $provide_object to debug_backtrace(). (Sebastian)
- Added alpha support for imagefilter() IMG_FILTER_COLORIZE. (Pierre)
- Added ability to control memory consumption between request using
  ZEND_MM_COMPACT environment variable. (Dmitry)

- Improved speed of array_intersect_key(), array_intersect_assoc(),
  array_uintersect_assoc(), array_diff_key(), array_diff_assoc() and
  array_udiff_assoc(). (Dmitry)

- Fixed move_uploaded_file() to always set file permissions of resulting file
  according to UMASK. (Andrew Sitnikov)
- Fixed possible crash in ext/soap because of uninitialized value. (Zdash Urf)
- Fixed regression in glob() when enforcing safe_mode/open_basedir checks on
  paths containing '*'. (Ilia)
- Fixed "mail.force_extra_parameters" php.ini directive not to be modifiable
  in .htaccess due to the security implications - reported by SecurityReason.
  (Stas)
- Fixed PDO crash when driver returns empty LOB stream. (Stas)
- Fixed dl() to only accept filenames - reported by Laurent Gaffie. (Stas)
- Fixed dl() to limit argument size to MAXPATHLEN (CVE-2007-4887).
  (Christian Hoffmann)
- Fixed iconv_*() functions to limit argument sizes as workaround to libc
  bug (CVE-2007-4783, CVE-2007-4840 by Laurent Gaffie).
  (Christian Hoffmann, Stas)
- Fixed missing brackets leading to build warning and error in the log.
  Win32 code. (Andrey)
- Fixed leaks with multiple connects on one mysqli object. (Andrey)
- Fixed endianness detection on MacOS when building universal binary.
  (Uwe Schindler, Christian Speich, Tony)
- Fixed possible triggering of buffer overflows inside glibc
  implementations of the fnmatch(), setlocale() and glob() functions.
  Reported by Laurent Gaffie. (Ilia)
- Fixed imagerectangle regression with 1x1 rectangle (libgd #106). (Pierre)
- Fixed htmlentities/htmlspecialchars not to accept partial multibyte
  sequences. (Stas)

- Fixed bug #43196 (array_intersect_assoc() crashes with non-array input).
  (Jani)
- Fixed bug #43139 (PDO ignores ATTR_DEFAULT_FETCH_MODE in some cases with
  fetchAll()). (Ilia)
- Fixed bug #43137 (rmdir() and rename() do not clear statcache). (Jani)
- Fixed bug #43130 (Bound parameters cannot have - in their name). (Ilia)
- Fixed bug #43099 (XMLWriter::endElement() does not check # of params).
  (Ilia)
- Fixed bug #43020 (Warning message is missing with shuffle() and more
  than one argument). (Scott)
- Fixed bug #42976 (Crash when constructor for newInstance() or
  newInstanceArgs() fails) (Ilia)
- Fixed bug #42943 (ext/mssql: Move *timeout initialization from RINIT
  to connect time). (Ilia)
- Fixed bug #42917 (PDO::FETCH_KEY_PAIR doesn't work with setFetchMode).
  (Ilia)
- Fixed bug #42890 (Constant "LIST" defined by mysqlclient and c-client).
  (Andrey)
- Fixed bug #42869 (automatic session id insertion adds sessions id to
  non-local forms). (Ilia)
- Fixed bug #42818 ($foo = clone(array()); leaks memory). (Dmitry)
- Fixed bug #42817 (clone() on a non-object does not result in a fatal
  error). (Ilia)
- Fixed bug #42785 (json_encode() formats doubles according to locale rather
  then following standard syntax). (Ilia)
- Fixed bug #42783 (pg_insert() does not accept an empty list for
  insertion). (Ilia)
- Fixed bug #42773 (WSDL error causes HTTP 500 Response). (Dmitry)
- Fixed bug #42772 (Storing $this in a static var fails while handling a cast
  to string). (Dmitry)
- Fixed bug #42767 (highlight_string() truncates trailing comment). (Ilia)
- Fixed bug #42739 (mkdir() doesn't like a trailing slash when safe_mode is
  enabled). (Ilia)
- Fixed bug #42703 (Exception raised in an iterator::current() causes segfault
  in FilterIterator) (Marcus)
- Fixed bug #42699 (PHP_SELF duplicates path). (Dmitry)
- Fixed bug #42654 (RecursiveIteratorIterator modifies only part of leaves)
  (Marcus)
- Fixed bug #42643 (CLI segfaults if using ATTR_PERSISTENT). (Ilia)
- Fixed bug #42637 (SoapFault : Only http and https are allowed). (Bill Moran)
- Fixed bug #42629 (Dynamically loaded PHP extensions need symbols exported
  on MacOSX). (jdolecek at NetBSD dot org)
- Fixed bug #42627 (bz2 extension fails to build with -fno-common).
  (dolecek at netbsd dot org)
- Fixed Bug #42596 (session.save_path MODE option does not work). (Ilia)
- Fixed bug #42590 (Make the engine recognize \v and \f escape sequences).
  (Ilia)
- Fixed bug #42587 (behavior change regarding symlinked .php files). (Dmitry)
- Fixed bug #42579 (apache_reset_timeout() does not exist). (Jani)
- Fixed bug #42549 (ext/mysql failed to compile with libmysql 3.23). (Scott)
- Fixed bug #42523 (PHP_SELF duplicates path). (Dmitry)
- Fixed bug #42512 (ip2long('255.255.255.255') should return 4294967295 on
  64-bit PHP). (Derick)
- Fixed bug #42506 (php_pgsql_convert() timezone parse bug) (nonunnet at
  gmail dot com, Ilia)
- Fixed bug #42496 (OCI8 cursor is not closed when using 2 clobs in a select
  query). (Oracle Corp.)
- Fixed bug #42462 (Segmentation when trying to set an attribute in a
  DOMElement). (Rob)
- Fixed bug #42453 (CGI SAPI does not shut down cleanly with -i/-m/-v cmdline
  options). (Dmitry)
- Fixed bug #42452 (PDO classes do not expose Reflection API information).
  (Hannes)
- Fixed bug #42468 (Write lock on file_get_contents fails when using a
  compression stream). (Ilia)
- Fixed bug #42488 (SoapServer reports an encoding error and the error itself
  breaks). (Dmitry)
- Fixed bug #42378 (mysqli_stmt_bind_result memory exhaustion). (Andrey)
- Fixed bug #42359 (xsd:list type not parsed). (Dmitry)
- Fixed bug #42326 (SoapServer crash). (Dmitry)
- Fixed bug #42214 (SoapServer sends clients internal PHP errors). (Dmitry)
- Fixed bug #42189 (xmlrpc_set_type() crashes php on invalid datetime
  values). (Ilia)
- Fixed bug #42139 (XMLReader option constants are broken using XML()). (Rob)
- Fixed bug #42086 (SoapServer return Procedure '' not present for WSIBasic
  compliant wsdl). (Dmitry)
- Fixed bug #41822 (Relative includes broken when getcwd() fails). (Ab5602,
  Jani)
- Fixed bug #41561 (Values set with php_admin_* in httpd.conf can be overwritten
  with ini_set()). (Stas, Jani)
- Fixed bug #39651 (proc_open() append mode doesn't work on windows). (Nuno)

30 Aug 2007, PHP 5.2.4
- Removed --enable-versioning configure option. (Jani)

- Upgraded PCRE to version 7.2 (Nuno)
- Updated timezone database to version 2007.6. (Derick)

- Improved openssl_x509_parse() to return extensions in readable form. (Dmitry)

- Enabled changing the size of statement cache for non-persistent OCI8
  connections. (Chris Jones, Tony)

- Changed "display_errors" php.ini option to accept "stderr" as value which
  makes the error messages to be outputted to STDERR instead of STDOUT with
  CGI and CLI SAPIs (FR #22839). (Jani)
- Changed error handler to send HTTP 500 instead of blank page on PHP errors.
  (Dmitry, Andrei Nigmatulin)
- Changed mail() function to be always available. (Johannes)

- Added check for unknown options passed to configure. (Jani)
- Added persistent connection status checker to pdo_pgsql.
  (Elvis Pranskevichus, Ilia)
- Added support for ATTR_TIMEOUT inside pdo_pgsql driver. (Ilia)
- Added php_ini_loaded_file() function which returns the path to the actual
  php.ini in use. (Jani)
- Added GD version constants GD_MAJOR_VERSION, GD_MINOR_VERSION,
  GD_RELEASE_VERSION, GD_EXTRA_VERSION and GD_VERSION_STRING. (Pierre)
- Added missing open_basedir checks to CGI.
  (anight at eyelinkmedia dot com, Tony)
- Added missing format validator to unpack() function. (Ilia)
- Added missing error check inside bcpowmod(). (Ilia)
- Added CURLOPT_PRIVATE & CURLINFO_PRIVATE constants.
  (Andrey A. Belashkov, Tony)
- Added missing MSG_EOR and MSG_EOF constants to sockets extension. (Jani)
- Added PCRE_VERSION constant. (Tony)
- Added ReflectionExtension::info() function to print the phpinfo()
  block for an extension. (Johannes)

- Implemented FR #41884 (ReflectionClass::getDefaultProperties() does not
  handle static attributes). (Tony)

- Fixed "Floating point exception" inside wordwrap().
  (Mattias Bengtsson, Ilia)
- Fixed several integer overflows in ImageCreate(), ImageCreateTrueColor(),
  ImageCopyResampled() and ImageFilledPolygon() reported by Mattias Bengtsson.
  (Tony)
- Fixed size calculation in chunk_split(). (Stas)
- Fixed integer overflow in str[c]spn(). (Stas)
- Fixed money_format() not to accept multiple %i or %n tokens.
  (Stas, Ilia)
- Fixed zend_alter_ini_entry() memory_limit interruption
  vulnerability. (Ilia)
- Fixed INFILE LOCAL option handling with MySQL extensions not to be
  allowed when open_basedir or safe_mode is active. (Stas)
- Fixed session.save_path and error_log values to be checked against
  open_basedir and safe_mode (CVE-2007-3378) (Stas, Maksymilian Arciemowicz)
- Fixed possible invalid read in glob() win32 implementation (CVE-2007-3806).
  (Tony)
- Improved fix for MOPB-03-2007. (Ilia)
- Corrected fix for CVE-2007-2872. (Ilia)

- Fixed possible crash in imagepsloadfont(), work around a bug in the pslib on
  Windows. (Pierre)
- Fixed oci8 and PDO_OCI extensions to allow configuring with Oracle 11g
  client libraries. (Chris Jones)
- Fixed EOF handling in case of reading from file opened in write only mode.
  (Dmitry)
- Fixed var_export() to use the new H modifier so that it can generate
  parseable PHP code for floats, independent of the locale. (Derick)
- Fixed regression introduced by the fix for the libgd bug #74. (Pierre)
- Fixed SimpleXML's behavior when used with empty(). (Sara)
- Fixed crash in OpenSSL extension because of non-string passphrase. (Dmitry)

- Fixed PECL Bug #11345 (PDO_OCI crash after National language Support "NLS"
  environment initialization error). (Chris Jones)
- Fixed PECL bug #11216 (crash in ZipArchive::addEmptyDir when a directory
  already exists). (Pierre)

- Fixed bug #43926 (isInstance() isn't equivalent to instanceof operator). (Marcus)
- Fixed bug #42368 (Incorrect error message displayed by pg_escape_string).
  (Ilia)
- Fixed bug #42365 (glob() crashes and/or accepts way too many flags).
  (Jani)
- Fixed Bug #42364 (Crash when using getRealPath with DirectoryIterator).
  (Johannes)
- Fixed bug #42292 ($PHP_CONFIG not set for phpized builds). (Jani)
- Fixed bug #42261 (header wrong for date field).
  (roberto at spadim dot com dot br, Ilia)
- Fixed bug #42259 (SimpleXMLIterator loses ancestry). (Rob)
- Fixed bug #42247 (ldap_parse_result() not defined under win32). (Jani)
- Fixed bug #42243 (copy() does not output an error when the first arg is a
  dir). (Ilia)
- Fixed bug #42242 (sybase_connect() crashes). (Ilia)
- Fixed bug #42237 (stream_copy_to_stream returns invalid values for mmaped
  streams). (andrew dot minerd at sellingsource dot com, Ilia)
- Fixed bug #42233 (Problems with æøå in extract()). (Jani)
- Fixed bug #42222 (possible buffer overflow in php_openssl_make_REQ). (Pierre)
- Fixed bug #42211 (property_exists() fails to find protected properties
  from a parent class). (Dmitry)
- Fixed bug #42208 (substr_replace() crashes when the same array is passed
  more than once). (crrodriguez at suse dot de, Ilia)
- Fixed bug #42198 (SCRIPT_NAME and PHP_SELF truncated when inside a userdir
  and using PATH_INFO). (Dmitry)
- Fixed bug #42195 (C++ compiler required always). (Jani)
- Fixed bug #42183 (classmap causes crash in non-wsdl mode). (Dmitry)
- Fixed bug #42173 (oci8 INTERVAL and TIMESTAMP type fixes). (Chris)
- Fixed bug #42151 (__destruct functions not called after catching a SoapFault
  exception). (Dmitry)
- Fixed bug #42142 (substr_replace() returns FALSE when length > string length).
  (Ilia)
- Fixed bug #42135 (Second call of session_start() causes creation of SID).
  (Ilia)
- Fixed bug #42134 (oci_error() returns false after oci_new_collection() fails).
  (Tony)
- Fixed bug #42119 (array_push($arr,&$obj) doesn't work with
  zend.ze1_compatibility_mode On). (Dmitry)
- Fixed bug #42117 (bzip2.compress loses data in internal buffer).
  (Philip, Ilia)
- Fixed bug #42112 (deleting a node produces memory corruption). (Rob)
- Fixed bug #42107 (sscanf broken when using %2$s format parameters). (Jani)
- Fixed bug #42090 (json_decode causes segmentation fault). (Hannes)
- Fixed bug #42082 (NodeList length zero should be empty). (Hannes)
- Fixed bug #42072 (No warning message for clearstatcache() with arguments).
  (Ilia)
- Fixed bug #42071 (ini scanner allows using NULL as option name). (Jani)
- Fixed bug #42027 (is_file() / is_dir() matches file/dirnames with wildcard char
  or trailing slash in Windows). (Dmitry)
- Fixed bug #42019 (configure option --with-adabas=DIR does not work). (Jani)
- Fixed bug #42015 (ldap_rename(): server error "DSA is unwilling to perform").
  (bob at mroczka dot com, Jani)
- Fixed bug #42009 (is_a() and is_subclass_of() should NOT call autoload, in the
  same way as "instanceof" operator). (Dmitry)
- Fixed bug #41989 (move_uploaded_file() & relative path in ZTS mode). (Tony)
- Fixed bug #41984 (Hangs on large SoapClient requests). (Dmitry)
- Fixed bug #41983 (Error Fetching http headers terminated by '\n'). (Dmitry)
- Fixed bug #41973 (--with-ldap=shared fails with LDFLAGS="-Wl,--as-needed"). (Nuno)
- Fixed bug #41971 (PDOStatement::fetch and PDOStatement::setFetchMode causes
  unexpected behavior). (Ilia)
- Fixed bug #41964 (strtotime returns a timestamp for non-time string of
  pattern '(A|a) .+'). (Derick)
- Fixed bug #41961 (Ensure search for hidden private methods does not stray from
  class hierarchy). (robin_fernandes at uk dot ibm dot com)
- Fixed bug #41947 (SimpleXML incorrectly registers empty strings asnamespaces).
  (Rob)
- Fixed bug #41929 (Foreach on object does not iterate over all visible properties).
  (Dmitry)
- Fixed bug #41919 (crash in string to array conversion).
  (judas dot iscariote at gmail dot com, Ilia)
- Fixed bug #41909 (var_export() is locale sensitive when exporting float
  values). (Derick)
- Fixed bug #41908 (CFLAGS="-Os" ./configure --enable-debug fails).
  (christian at hoffie dot info, Tony)
- Fixed bug #41904 (proc_open(): empty env array should cause empty environment
  to be passed to process). (Jani)
- Fixed bug #41867 (SimpleXML: getName is broken). (Rob)
- Fixed bug #41865 (fputcsv(): 2nd parameter is not optional). (Jani)
- Fixed bug #41861 (SimpleXML: getNamespaces() returns the namespaces of a node's
  siblings). (Rob)
- Fixed bug #41845 (pgsql extension does not compile with PostgreSQL <7.4). (Ilia)
- Fixed bug #41844 (Format returns incorrect number of digits for negative years
  -0001 to -0999). (Derick)
- Fixed bug #41842 (Cannot create years < 0100 & negative years with date_create
  or new DateTime). (Derick)
- Fixed bug #41833 (addChild() on a non-existent node, no node created,
  getName() segfaults). (Rob)
- Fixed bug #41831 (pdo_sqlite prepared statements convert resources to
  strings). (Ilia)
- Fixed bug #41815 (Concurrent read/write fails when EOF is reached). (Sascha)
- Fixed bug #41813 (segmentation fault when using string offset as an object).
  (judas dot iscariote at gmail dot com, Tony)
- Fixed bug #41795 (checkdnsrr does not support DNS_TXT type).
  (lucas at facebook dot com, Tony)
- Fixed bug #41773 (php_strip_whitespace() sends headers with errors
  suppressed). (Tony)
- Fixed bug #41770 (SSL: fatal protocol error due to buffer issues). (Ilia)
- Fixed bug #41765 (Recode crashes/does not work on amd64).
  (nexus at smoula dot net, Stas)
- Fixed bug #41724 (libxml_get_last_error() - errors service request scope).
  (thekid at php dot net, Ilia)
- Fixed bug #41717 (imagepolygon does not respect thickness). (Pierre)
- Fixed bug #41713 (Persistent memory consumption on win32 since 5.2). (Dmitry)
- Fixed bug #41711 (NULL temporary lobs not supported in OCI8).
  (Chris Jones, Tony)
- Fixed bug #41709 (strtotime() does not handle 00.00.0000). (Derick)
- Fixed bug #41698 (float parameters truncated to integer in prepared
  statements). (Ilia)
- Fixed bug #41692 (ArrayObject shows weird behavior in respect to
  inheritance). (Tony)
- Fixed bug #41691 (ArrayObject::exchangeArray hangs Apache). (Tony)
- Fixed bug #41686 (Omitting length param in array_slice not possible). (Ilia)
- Fixed bug #41685 (array_push() fails to warn when next index is
  already occupied). (Ilia)
- Fixed bug #41655 (open_basedir bypass via glob()). (Ilia)
- Fixed bug #41640 (get_class_vars produces error on class constants).
  (Johannes)
- Fixed bug #41635 (SoapServer and zlib.output_compression with FastCGI
  result in major slowdown). (Dmitry)
- Fixed bug #41633 (Crash instantiating classes with self-referencing
  constants). (Dmitry)
- Fixed bug #41630 (segfault when an invalid color index is present in the
  image data). (Reported by Elliot <wccoder@gmail dot com>) (Pierre)
- Fixed bug #41628 (PHP settings leak between Virtual Hosts in Apache 1.3).
  (Scott, manuel at mausz dot at)
- Fixed bug #41608 (segfault on a weird code with objects and switch()).
  (Tony)
- Fixed bug #41600 (url rewriter tags doesn't work with namespaced tags).
  (Ilia)
- Fixed bug #41596 (Fixed a crash inside pdo_pgsql on some non-well-formed
  SQL queries). (Ilia)
- Fixed bug #41594 (OCI8 statement cache is flushed too frequently). (Tony)
- Fixed bug #41582 (SimpleXML crashes when accessing newly created element).
  (Tony)
- Fixed bug #41576 (configure failure when using --without-apxs or some other
  SAPIs disabling options). (Jani)
- Fixed bug #41567 (json_encode() double conversion is inconsistent with PHP).
  (Lucas, Ilia)
- Fixed bug #41566 (SOAP Server not properly generating href attributes).
  (Dmitry)
- Fixed bug #41555 (configure failure: regression caused by fix for #41265).
  (Jani)
- Fixed bug #41527 (WDDX deserialize numeric string array key).
  (Matt, Ilia)
- Fixed bug #41523 (strtotime('0000-00-00 00:00:00') is parsed as 1999-11-30).
  (Derick)
- Fixed bug #41518 (file_exists() warns of open_basedir restriction on
  non-existent file). (Tony)
- Fixed bug #41445 (parse_ini_file() has a problem with certain types of
  integer as sections). (Tony)
- Fixed bug #41433 (DBA: configure fails to include correct db.h for db4).
  (Jani)
- Fixed bug #41372 (Internal pointer of source array resets during array
  copying). (Dmitry)
- Fixed bug #41350 (my_thread_global_end() error during request shutdown on
  Windows). (Scott, Andrey)
- Fixed bug #41278 (get_loaded_extensions() should list Zend extensions).
  (Johannes)
- Fixed bug #41127 (Memory leak in ldap_{first|next}_attribute functions).
  (Jani)
- Fixed bug #40757 (get_object_vars get nothing in child class). (Dmitry)
- Fixed bug #40705 (Iterating within function moves original array pointer).
  (Dmitry)
- Fixed bug #40509 (key() function changed behaviour if global array is used
  within function). (Dmitry)
- Fixed bug #40419 (Trailing slash in CGI request does not work). (Dmitry)
- Fixed bug #39330 (apache2handler does not call shutdown actions before
  apache child die). (isk at ecommerce dot com, Gopal, Tony)
- Fixed bug #39291 (ldap_sasl_bind() misses the sasl_authc_id parameter).
  (diafour at gmail dot com, Jani)
- Fixed bug #37715 (array pointers resetting on copy). (Dmitry)
- Fixed bug #37273 (Symlinks and mod_files session handler allow open_basedir
  bypass). (Ilia)
- Fixed bug #36492 (Userfilters can leak buckets). (Sara)
- Fixed bugs #36796, #36918, #41371 (stream_set_blocking() does not work).
  (Jani)
- Fixed bug #35981 (pdo-pgsql should not use pkg-config when not present).
  (Jani)
- Fixed bug #31892 (PHP_SELF incorrect without cgi.fix_pathinfo, but turning on
  screws up PATH_INFO). (Dmitry)
- Fixed bug #21197 (socket_read() outputs error with PHP_NORMAL_READ).
  (Nuno, Jani)

31 May 2007, PHP 5.2.3
- Changed CGI install target to php-cgi and 'make install' to install CLI
  when CGI is selected. (Jani)
- Changed JSON maximum nesting depth from 20 to 128. (Rasmus)

- Improved compilation of heredocs and interpolated strings. (Matt, Dmitry)
- Optimized out a couple of per-request syscalls. (Rasmus)
- Optimized digest generation in md5() and sha1() functions. (Ilia)
- Upgraded bundled SQLite 3 to version 3.3.17. (Ilia)

- Added "max_input_nesting_level" php.ini option to limit nesting level of
  input variables. Fix for MOPB-03-2007. (Stas)
- Added a 4th parameter flag to htmlspecialchars() and htmlentities() that
  makes the function not encode existing html entities. (Ilia)
- Added PDO::FETCH_KEY_PAIR mode that will fetch a 2 column result set into
  an associated array. (Ilia)
- Added CURLOPT_TIMEOUT_MS and CURLOPT_CONNECTTIMEOUT_MS cURL constants. (Sara)
- Added --ini switch to CLI that prints out configuration file names. (Marcus)
- Added mysql_set_charset() to allow runtime altering of connection encoding.
  (Scott)

- Implemented FR #41416 (getColumnMeta() should also return table name). (Tony)

- Fixed an integer overflow inside chunk_split(). Identified by Gerhard Wagner.
  (Ilia)
- Fixed SOAP extension's handler() to work even when
  "always_populate_raw_post_data" is off. (Ilia)
- Fixed possible infinite loop in imagecreatefrompng. (libgd #86)
  (by Xavier Roche, CVE-2007-2756). (Pierre)
- Fixed ext/filter Email Validation Vulnerability (MOPB-45 by Stefan Esser).
  (Ilia)
- Fixed altering $this via argument named "this". (Dmitry)
- Fixed PHP CLI usage of php.ini from the binary location. (Hannes)
- Fixed segfault in strripos(). (Tony, Joxean Koret)
- Fixed bug #41693 (scandir() allows empty directory names). (Ilia)
- Fixed bug #41673 (json_encode breaks large numbers in arrays). (Ilia)
- Fixed bug #41525 (ReflectionParameter::getPosition() not available). (Marcus)
- Fixed bug #41511 (Compile failure under IRIX 6.5.30 building md5.c). (Jani)
- Fixed bug #41504 (json_decode() incorrectly decodes JSON arrays with empty
  string keys). (Ilia)
- Fixed bug #41492 (open_basedir/safe_mode bypass inside realpath()). (Ilia)
- Fixed bug #41477 (no arginfo about SoapClient::__soapCall()). (Ilia)
- Fixed bug #41455 (ext/dba/config.m4 pollutes global $LIBS and $LDFLAGS).
  (mmarek at suse dot cz, Tony)
- Fixed bug #41442 (imagegd2() under output control). (Tony)
- Fixed bug #41430 (Fatal error with negative values of maxlen parameter of
  file_get_contents()). (Tony)
- Fixed bug #41423 (PHP assumes wrongly that certain ciphers are enabled in
  OpenSSL). (Pierre)
- Fixed bug #41421 (Uncaught exception from a stream wrapper segfaults).
  (Tony, Dmitry)
- Fixed bug #41403 (json_decode cannot decode floats if localeconv
  decimal_point is not '.'). (Tony)
- Fixed bug #41401 (wrong unary operator precedence). (Stas)
- Fixed bug #41394 (dbase_create creates file with corrupted header). (Tony)
- Fixed bug #41390 (Clarify error message with invalid protocol scheme).
  (Scott)
- Fixed bug #41378 (fastcgi protocol lacks support for Reason-Phrase in
  "Status:" header). (anight at eyelinkmedia dot com, Dmitry)
- Fixed bug #41374 (whole text concats values of wrong nodes). (Rob)
- Fixed bug #41358 (configure cannot determine SSL lib with libcurl >= 7.16.2).
  (Mike)
- Fixed bug #41353 (crash in openssl_pkcs12_read() on invalid input). (Ilia)
- Fixed bug #41351 (Invalid opcode with foreach ($a[] as $b)). (Dmitry, Tony)
- Fixed bug #41347 (checkdnsrr() segfaults on empty hostname). (Scott)
- Fixed bug #41337 (WSDL parsing doesn't ignore non soap bindings). (Dmitry)
- Fixed bug #41326 (Writing empty tags with Xmlwriter::WriteElement[ns])
  (Pierre)
- Fixed bug #41321 (downgrade read errors in getimagesize() to E_NOTICE).
  (Ilia)
- Fixed bug #41304 (compress.zlib temp files left). (Dmitry)
- Fixed bug #41293 (Fixed creation of HTTP_RAW_POST_DATA when there is no
  default post handler). (Ilia)
- Fixed bug #41291 (FastCGI does not set SO_REUSEADDR).
  (fmajid at kefta dot com, Dmitry)
- Fixed gd build when used with freetype 1.x (Pierre, Tony)
- Fixed bug #41287 (Namespace functions don't allow xmlns definition to be
  optional). (Rob)
- Fixed bug #41285 (Improved fix for CVE-2007-1887 to work with non-bundled
  sqlite2 lib). (Ilia)
- Fixed bug #41283 (Bug with deserializing array key that are doubles or
  floats in wddx). (Ilia)
- Fixed bug #41257 (lookupNamespaceURI does not work as expected). (Rob)
- Fixed bug #41236 (Regression in timeout handling of non-blocking SSL
  connections during reads and writes). (Ilia)
- Fixed bug #41134 (zend_ts_hash_clean not thread-safe).
  (marco dot cova at gmail dot com, Tony)
- Fixed bug #41097 (ext/soap returning associative array as indexed without
  using WSDL). (Dmitry)
- Fixed bug #41004 (minOccurs="0" and null class member variable). (Dmitry)
- Fixed bug #39542 (Behavior of require/include different to < 5.2.0).
  (Dmitry)

03 May 2007, PHP 5.2.2
- Improved bundled GD
  . Sync to 2.0.35
  . Added imagegrabwindow and imagegrabscreen, capture a screen or a
    window using its handle (Pierre)
  . colors allocated henceforth from the resulting image overwrite the palette
    colors (Rob Leslie)
  . Improved thread safety of the gif support (Roman Nemecek, Nuno, Pierre)
  . Use the dimension of the GIF frame to create the destination image (Pierre)
  . Load only once the local color map from a GIF data (Pierre)
  . Improved thread safety of the freetype cache (Scott MacVicar, Nuno, Pierre)
  . imagearc huge CPU usage with large angles, libgd bug #74 (Pierre)
- Improved FastCGI SAPI to support external pipe and socket servers on win32.
  (Dmitry)
- Improved Zend Memory Manager
  . guarantee of reasonable time for worst cases of best-fit free block
    searching algorithm. (Dmitry)
  . better cache usage and less fragmentation on erealloc() (Tony, Dmitry)
- Improved SPL (Marcus)
  . Added SplFileInfo::getBasename(), DirectoryIterator::getBasename().
  . Added SplFileInfo::getLinkTarget(), SplFileInfo::getRealPath().
  . Made RecursiveFilterIterator::accept() abstract as stated in documentation.
- Improved SOAP
  . Added ability to encode arrays with "SOAP-ENC:Array" type instead of WSDL
    type. To activate the ability use "feature"=>SOAP_USE_XSI_ARRAY_TYPE
    option in SoapClient/SoapServer constructors. (Rob, Dmitry)

- Added GMP_VERSION constant. (Tony)
- Added --ri switch to CLI which allows to check extension information. (Marcus)
- Added tidyNode::getParent() method (John, Nuno)
- Added openbasedir and safemode checks in zip:// stream wrapper and
  ZipArchive::open (Pierre)
- Added php_pdo_sqlite_external.dll, a version of the PDO SQLite driver that
  links against an external sqlite3.dll.  This provides Windows users to upgrade
  their sqlite3 version outside of the PHP release cycle.  (Wez, Edin)
- Added linenumbers to array returned by token_get_all(). (Johannes)

- Upgraded SQLite 3 to version 3.3.16 (Ilia)
- Upgraded libraries bundled in the Windows distribution. (Edin)
  . c-client (imap) to version 2006e
  . libpq (PostgreSQL) to version 8.2.3
  . libmysql (MySQL) to version 5.0.37
  . openssl to version 0.9.8e
- Upgraded PCRE to version 7.0 (Nuno)

- Updated timezone database to version 2007.5. (Derick)

- Fixed commandline handling for CLI and CGI. (Marcus, Johannes)
- Fixed iterator_apply() with a callback using __call(). (Johannes)
- Fixed possible multi bytes issues in openssl csr parser (Pierre)
- Fixed shmop_open() with IPC_CREAT|IPC_EXCL flags on Windows.
  (Vladimir Kamaev, Tony).
- Fixed possible leak in ZipArchive::extractTo when safemode checks fails (Ilia)
- Fixed possible relative path issues in zip_open and TS mode (old API) (Pierre)
- Fixed zend_llist_remove_tail (Michael Wallner, Dmitry)
- Fixed a thread safety issue in gd gif read code (Nuno, Roman Nemecek)
- Fixed CVE-2007-1001, GD wbmp used with invalid image size (Pierre)
- Fixed unallocated memory access/double free in in array_user_key_compare()
  (MOPB-24 by Stefan Esser) (Stas)
- Fixed wrong length calculation in unserialize S type
  (MOPB-29 by Stefan Esser) (Stas)

- Fixed bug #41215 (setAttribute return code reversed). (Ilia)
- Fixed bug #41192 (Per Directory Values only work for one key). (Dmitry)
- Fixed bug #41175 (addAttribute() fails to add an attribute with an empty
  value). (Ilia)
- Fixed bug #41159 (mysql_pconnect() hash does not account for connect
  flags). (Ilia)
- Fixed bug #41121 (range() overflow handling for large numbers on 32bit
  machines). (Ilia)
- Fixed bug #41118 (PHP does not handle overflow of octal integers). (Tony)
- Fixed bug #41109 (recursiveiterator.inc says "implements" Iterator instead of
  "extends"). (Marcus)
- Fixed bug #40130 (TTF usage doesn't work properly under Netware). (Scott,
  gk at gknw dot de)
- Fixed bug #41093 (magic_quotes_gpc ignores first arrays keys). (Arpad, Ilia)
- Fixed bug #41075 (memleak when creating default object caused exception).
  (Dmitry)
- Fixed bug #41067 (json_encode() problem with UTF-16 input). (jp at df5ea
  dot net. Ilia)
- Fixed bug #41063 (chdir doesn't like root paths). (Dmitry)
- Fixed bug #41061 ("visibility error" in ReflectionFunction::export()).
  (Johannes)
- Fixed bug #41043 (pdo_oci crash when freeing error text with persistent
  connection). (Tony)
- Fixed bug #41037 (unregister_tick_function() inside the tick function crash PHP).
  (Tony)
- Fixed bug #41034 (json_encode() ignores null byte started keys in arrays).
  (Ilia)
- Fixed bug #41026 (segfault when calling "self::method()" in shutdown functions).
  (Tony)
- Fixed bug #40999 (mcrypt_create_iv() not using random seed). (Ilia)
- Fixed bug #40998 (long session array keys are truncated). (Tony)
- Implement feature request #40947, allow a single filter as argument
  for filter_var_array (Pierre)
- Fixed bug #40935 (pdo_mysql does not raise an exception on empty
  fetchAll()). (Ilia)
- Fixed bug #40931 (open_basedir bypass via symlink and move_uploaded_file()).
  (Tony)
- Fixed bug #40921 (php_default_post_reader crashes when post_max_size is
  exceeded). (trickie at gmail dot com, Ilia)
- Fixed bug #40915 (addcslashes unexpected behavior with binary input). (Tony)
- Fixed bug #40899 (memory leak when nesting list()). (Dmitry)
- Fixed bug #40897 (error_log file not locked). (Ilia)
- Fixed bug #40883 (mysql_query() is allocating memory incorrectly). (Tony)
- Fixed bug #40872 (inconsistency in offsetSet, offsetExists treatment of
  string enclosed integers). (Marcus)
- Fixed bug #40861 (strtotime() doesn't handle double negative relative time
  units correctly). (Derick, Ilia)
- Fixed bug #40854 (imap_mail_compose() creates an invalid terminator for
  multipart e-mails). (Ilia)
- Fixed bug #40848 (sorting issue on 64-bit Solaris). (Wez)
- Fixed bug #40836 (Segfault in ext/dom). (Rob)
- Fixed bug #40833 (Crash when using unset() on an ArrayAccess object retrieved
  via __get()). (Dmitry)
- Fixed bug #40822 (pdo_mysql does not return rowCount() on select). (Ilia)
- Fixed bug #40815 (using strings like "class::func" and static methods in
  set_exception_handler() might result in crash). (Tony)
- Fixed bug #40809 (Poor performance of ".="). (Dmitry)
- Fixed bug #40805 (Failure executing function ibase_execute()). (Tony)
- Fixed bug #40800 (cannot disable memory_limit with -1). (Dmitry, Tony)
- Fixed bug #40794 (ReflectionObject::getValues() may crash when used with
  dynamic properties). (Tony)
- Fixed bug #40784 (Case sensitivity in constructor's fallback). (Tony)
- Fixed bug #40770 (Apache child exits when PHP memory limit reached). (Dmitry)
- Fixed bug #40764 (line thickness not respected for horizontal and vertical
  lines). (Pierre)
- Fixed bug #40758 (Test fcgi_is_fastcgi() is wrong on windows). (Dmitry)
- Fixed bug #40754 (added substr() & substr_replace() overflow checks). (Ilia)
- Fixed bug #40752 (parse_ini_file() segfaults when a scalar setting is
  redeclared as an array). (Tony)
- Fixed bug #40750 (openssl stream wrapper ignores default_stream_timeout).
  (Tony)
- Fixed bug #40727 (segfault in PDO when failed to bind parameters). (Tony)
- Fixed bug #40709 (array_reduce() behaves strange with one item stored arrays).
  (Ilia)
- Fixed bug #40703 (Resolved a possible namespace conflict between libxmlrpc
  and MySQL's NDB table handler). (Ilia)
- Fixed bug #40961 (Incorrect results of DateTime equality check). (Mike)
- Fixed bug #40678 (Cross compilation fails). (Tony)
- Fixed bug #40621 (Crash when constructor called inappropriately). (Tony)
- Fixed bug #40609 (Segfaults when using more than one SoapVar in a request).
  (Rob, Dmitry)
- Fixed bug #40606 (umask is not being restored when request is finished).
  (Tony)
- Fixed bug #40598 (libxml segfault). (Rob)
- Fixed bug #40591 (list()="string"; gives invalid opcode). (Dmitry)
- Fixed bug #40578 (imagettftext() multithreading issue). (Tony, Pierre)
- Fixed bug #40576 (double values are truncated to 6 decimal digits when
  encoding). (Tony)
- Fixed bug #40560 (DIR functions do not work on root UNC path). (Dmitry)
- Fixed bug #40548 (SplFileInfo::getOwner/getGroup give a warning on broken
  symlink). (Marcus)
- Fixed bug #40546 (SplFileInfo::getPathInfo() throws an exception if directory
  is in root dir). (Marcus)
- Fixed bug #40545 (multithreading issue in zend_strtod()). (Tony)
- Fixed bug #40503 (json_encode() value corruption on 32bit systems with
  overflown values). (Ilia)
- Fixed bug #40467 (Partial SOAP request sent when XSD sequence or choice
  include minOccurs=0). (Dmitry)
- Fixed bug #40465 (Ensure that all PHP elements are printed by var_dump).
  (wharmby at uk dot ibm dot com, Ilia)
- Fixed bug #40464 (session.save_path wont use default-value when safe_mode
  or open_basedir is enabled). (Ilia)
- Fixed bug #40455 (proc_open() uses wrong command line when safe_mode_exec_dir
  is set). (Tony)
- Fixed bug #40432 (strip_tags() fails with greater than in attribute). (Ilia)
- Fixed bug #40431 (dynamic properties may cause crash in ReflectionProperty
  methods). (Tony)
- Fixed bug #40451 (addAttribute() may crash when used with non-existent child
  node). (Tony)
- Fixed bug #40442 (ArrayObject::offsetExists broke in 5.2.1, works in 5.2.0).
  (olivier at elma dot fr, Marcus)
- Fixed bug #40428 (imagepstext() doesn't accept optional parameter). (Pierre)
- Fixed bug #40417 (Allow multiple instances of the same named PDO token in
  prepared statement emulation code). (Ilia)
- Fixed bug #40414 (possible endless fork() loop when running fastcgi).
  (Dmitry)
- Fixed bug #40410 (ext/posix does not compile on MacOS 10.3.9). (Tony)
- Fixed bug #40392 (memory leaks in PHP milter SAPI).
  (tuxracer69 at gmail dot com, Tony)
- Fixed bug #40371 (pg_client_encoding() not working on Windows). (Edin)
- Fixed bug #40352 (FCGI_WEB_SERVER_ADDRS function get lost). (Dmitry)
- Fixed bug #40290 (strtotime() returns unexpected result with particular
  timezone offset). (Derick)
- Fixed bug #40286 (PHP fastcgi with PHP_FCGI_CHILDREN don't kill children when
  parent is killed). (Dmitry)
- Fixed bug #40261 (Extremely slow data handling due to memory fragmentation).
  (Dmitry)
- Fixed bug #40236 (php -a function allocation eats memory). (Dmitry)
- Fixed bug #40109 (iptcembed fails on non-jfif jpegs). (Tony)
- Fixed bug #39965 (Latitude and longitude are backwards in date_sun_info()).
  (Derick)
- Implement #39867 (openssl PKCS#12 support) (Marc Delling, Pierre)
- Fixed bug #39836 (SplObjectStorage empty after unserialize). (Marcus)
- Fixed bug #39416 (Milliseconds in date()). (Derick)
- Fixed bug #39396 (stream_set_blocking crashes on Win32). (Ilia, maurice at
  iceblog dot de)
- Fixed bug #39351 (relative include fails on Solaris). (Dmitry, Tony)
- Fixed bug #39322 (proc_terminate() destroys process resource). (Nuno)
- Fixed bug #38406 (crash when assigning objects to SimpleXML attributes). (Tony)
- Fixed bug #37799 (ftp_ssl_connect() falls back to non-ssl connection). (Nuno)
- Fixed bug #36496 (SSL support in imap_open() not working on Windows). (Edin)
- Fixed bug #36226 (Inconsistent handling when passing nillable arrays).
  (Dmitry)
- Fixed bug #35872 (Avoid crash caused by object store being referenced during
  RSHUTDOWN). (Andy)
- Fixed bug #34794 (proc_close() hangs when used with two processes).
  (jdolecek at netbsd dot org, Nuno)
- Fixed PECL bug #10194 (crash in Oracle client when memory limit reached in
  the callback). (Tony)
- Fixed substr_compare and substr_count information leak (MOPB-14) (Stas, Ilia)
- Fixed crash on op-assign where argument is string offset (Brian, Stas)
- Fixed bug #38710 (data leakage because of nonexisting boundary checking in
  statements in mysqli) (Stas)
- Fixed bug #37386 (autocreating element doesn't assign value to first node).
  (Rob)
- Fixed bug #37013 (server hangs when returning circular object references).
  (Dmitry)
- Fixed bug #33664 Console window appears when using exec()
  (Richard Quadling, Stas)


08 Feb 2007, PHP 5.2.1
- Added read-timeout context option "timeout" for HTTP streams. (Hannes, Ilia).
- Added CURLOPT_TCP_NODELAY constant to Curl extension. (Sara)
- Added support for hex numbers of any size. (Matt)
- Added function stream_socket_shutdown(). It is a wrapper for system
  shutdown() function, that shut downs part of a full-duplex connection.
  (Dmitry)
- Added internal heap protection (Dmitry)
  . memory-limit is always enabled (--enable-memory-limit removed)
  . default value if memory-limit is set to 128M
  . safe unlinking
  . cookies
  . canary protection (debug build only)
  . random generation of cookies and canaries
- Added forward support for 'b' prefix in front of string literals. (Andrei)
- Added three new functions to ext/xmlwriter (Rob, Ilia)
  . xmlwriter_start_dtd_entity()
  . xmlwriter_end_dtd_entity()
  . xmlwriter_write_dtd_entity()
- Added a meta tag to phpinfo() output to prevent search engines from indexing
  the page. (Ilia)
- Added new function, sys_get_temp_dir(). (Hartmut)
- Added missing object support to file_put_contents(). (Ilia)
- Added support for md2, ripemd256 and ripemd320 algos to hash(). (Sara)
- Added forward support for (binary) cast. (Derick)
- Added optimization for imageline with horizontal and vertical lines (Pierre)

- Removed dependency from SHELL32.DLL. (Dmitry)
- Removed double "wrong parameter count" warnings in various functions.
  (Hannes)
- Moved extensions to PECL:
  . ext/informix (Derick, Tony)

- Changed double-to-string utilities to use BSD implementation. (Dmitry, Tony)
- Updated bundled libcURL to version 7.16.0 in the Windows distro. (Edin)
- Updated timezone database to version 2006.16. (Derick)
- cgi.* and fastcgi.* directives are moved to INI subsystem. The new directive
  cgi.check_shebang_line can be used to omitting check for "#! /usr/bin/php"
  line. (Dmitry).
- Improved proc_open(). Now on Windows it can run external commands not
  through CMD.EXE. (Dmitry)
- VCWD_REALPATH() is improved to use realpath cache without VIRTUAL_DIR.
  (Dmitry)
- ext/bcmath initialization code is moved from request startup to module
  startup. (Dmitry)
- Zend Memory Manager Improvements (Dmitry)
  . use HeapAlloc() instead of VirtualAlloc()
  . use "win32" storage manager (instead of "malloc") on Windows by default
- Zip Extension Improvements (Pierre)
  . Fixed leak in statName and stateIndex
  . Fixed return setComment (Hannes)
  . Added addEmptyDir method
- Filter Extension Improvements (Ilia, Pierre)
  . Fixed a bug when callback function returns a non-modified value.
  . Added filter support for $_SERVER in cgi/apache2 sapis.
  . Make sure PHP_SELF is filtered in Apache 1 sapi.
  . Fixed bug #39358 (INSTALL_HEADERS contains incorrect reference to
    php_filter.h).
  . Added "default" option that allows a default value to be set for an
    invalid or missing value.
  . Invalid filters fails instead of returning unsafe value
  . Fixed possible double encoding problem with sanitizing filters
  . Make use of space-strict strip_tags() function
  . Fixed whitespace trimming
  . Added support for FastCGI environment variables. (Dmitry)
- PDO_MySQL Extension Improvements (Ilia)
  . Enabled buffered queries by default.
  . Enabled prepared statement emulation by default.

- Small optimization of the date() function. (Matt,Ilia)
- Optimized the internal is_numeric_string() function. (Matt,Ilia)
- Optimized array functions utilizing php_splice(). (Ilia)
- Windows related optimizations (Dmitry, Stas)
  . COM initialization/deinitialization are done only if necessary
  . removed unnecessary checks for ISREG file and corresponding stat() calls
  . opendir() is reimplementation using GetFistFile/GetNextFile those are
    faster then _findfirst/_findnext
  . implemented registry cache that prevent registry lookup on each request.
    In case of modification of corresponding registry-tree PHP will reload it
    automatic
  . start timeout thread only if necessary
  . stat() is reimplementation using GetFileAttributesEx(). The new
    implementation is faster then implementation in MS VC CRT, but it doesn't
    support Windows 95.
- Streams optimization (Dmitry)
  . removed unnecessary ftell() calls (one call for each included PHP file)
  . disabled calls to read() after EOF

- Fixed incorrect function names on FreeBSD where inet_pton() was named
  __inet_pton() and inet_ntop() was named __inet_ntop(). (Hannes)
- Fixed FastCGI impersonation for persistent connections on Windows. (Dmitry)
- Fixed wrong signature initialization in imagepng (Takeshi Abe)
- Fixed ftruncate() with negative size on FreeBSD. (Hannes)
- Fixed segfault in RegexIterator when given invalid regex. (Hannes)
- Fixed segfault in SplFileObject->openFile()->getPathname(). (Hannes)
- Fixed segfault in ZTS mode when OCI8 statements containing sub-statements
  are destroyed in wrong order. (Tony)
- Fixed the validate email filter so that the letter "v" can also be used in
  the user part of the email address. (Derick)
- Fixed bug #40297 (compile failure in ZTS mode when collections support is
  missing). (Tony)
- Fixed bug #40285 (The PDO prepare parser goes into an infinite loop in
  some instances). (Ilia)
- Fixed bug #40274 (Sessions fail with numeric root keys). (Ilia)
- Fixed bug #40259 (ob_start call many times - memory error). (Dmitry)
- Fixed bug #40231 (file_exists incorrectly reports false). (Dmitry)
- Fixed bug #40228 (ZipArchive::extractTo does create empty directories
  recursively). (Pierre)
- Fixed bug #40200 (The FastCgi version has different realpath results than
  thread safe version). (Dmitry)
- Fixed bug #40191 (use of array_unique() with objects triggers segfault).
  (Tony)
- Fixed bug #40189 (possible endless loop in zlib.inflate stream filter).
  (Greg, Tony)
- Fixed bug #40169 (CURLOPT_TCP_NODELAY only available in curl >= 7.11.2).
  (Tony)
- Fixed bug #40129 (iconv extension doesn't compile with CodeWarrior on
  Netware). (gk at gknw dot de, Tony)
- Fixed bug #40127 (apache2handler doesn't compile on Netware).
  (gk at gknw dot de)
- Fixed bug #40121 (PDO_DBLIB driver wont free statements). (Ilia)
- Fixed bug #40098 (php_fopen_primary_script() not thread safe). (Ilia)
- Fixed bug #40092 (chroot() doesn't clear realpath cache). (Dmitry)
- Fixed bug #40091 (spl_autoload_register with 2 instances of the same class).
  (Ilia)
- Fixed bug #40083 (milter SAPI functions always return false/null). (Tony)
- Fixed bug #40079 (php_get_current_user() not thread safe).
  (Ilia, wharmby at uk dot ibm dot com)
- Fixed bug #40078 (ORA-01405 when fetching NULL values using
  oci_bind_array_by_name()). (Tony)
- Fixed bug #40076 (zend_alloc.c: Value of enumeration constant must be in
  range of signed integer). (Dmitry)
- Fixed bug #40073 (exif_read_data dies on certain images). (Tony, Marcus)
- Fixed bug #40036 (empty() does not work correctly with ArrayObject when
  using ARRAY_AS_PROPS). (Ilia)
- Fixed bug #40012 (php_date.c doesn't compile on Netware).
  (gk at gknw dot de, Derick)
- Fixed bug #40009 (http_build_query(array()) returns NULL). (Ilia)
- Fixed bug #40002 (Try/Catch performs poorly). (Dmitry)
- Fixed bug #39993 (tr_TR.UTF-8 locale has problems with PHP). (Ilia)
- Fixed bug #39990 (Cannot "foreach" over overloaded properties). (Dmitry)
- Fixed bug #39988 (type argument of oci_define_by_name() is ignored).
  (Chris Jones, Tony)
- Fixed bug #39984 (redirect response code in header() could be ignored
  in CGI sapi). (Ilia)
- Fixed bug #39979 (PGSQL_CONNECT_FORCE_NEW will causes next connect to
  establish a new connection). (Ilia)
- Fixed bug #39971 (pg_insert/pg_update do not allow now() to be used
  for timestamp fields). (Ilia)
- Fixed bug #39969 (ini setting short_open_tag has no effect when using
  --enable-maintainer-zts). (Dmitry)
- Fixed bug #39952 (zip ignoring --with-libdir on zlib checks)
  (judas dot iscariote at gmail dot com)
- Fixed bug #39944 (References broken). (Dmitry)
- Fixed bug #39935 (Extensions tidy,mcrypt,mhash,pdo_sqlite ignores
  --with-libdir). (judas dot iscariote at gmail dot com, Derick)
- Fixed bug #39903 (Notice message when executing __halt_compiler() more than
  once). (Tony)
- Fixed bug #39898 (FILTER_VALIDATE_URL validates \r\n\t etc). (Ilia)
- Fixed bug #39890 (using autoconf 2.6x and --with-layout=GNU breaks PEAR
  install path). (Tony)
- Fixed bug #39884 (ReflectionParameter::getClass() throws exception for
  type hint self). (thekid at php dot net)
- Fixed bug #39878 (CURL doesn't compile on Sun Studio Pro). (Ilia)
- Fixed bug #39873 (number_format() breaks with locale & decimal points).
  (Ilia)
- Fixed bug #39869 (safe_read does not initialize errno).
  (michiel at boland dot org, Dmitry)
- Fixed bug #39850 (SplFileObject throws contradictory/wrong error messages
  when trying to open "php://wrong"). (Tony)
- Fixed bug #39846 (Invalid IPv4 treated as valid). (Ilia)
- Fixed bug #39845 (Persistent connections generate a warning in pdo_pgsql).
  (Ilia)
- Fixed bug #39832 (SOAP Server: parameter not matching the WSDL specified
  type are set to 0). (Dmitry)
- Fixed bug #39825 (foreach produces memory error). (Dmitry)
- Fixed bug #39816 (apxs2filter ignores httpd.conf & .htaccess php config
  settings). (Ilia)
- Fixed bug #39815 (SOAP double encoding is not locale-independent). (Dmitry)
- Fixed bug #39797 (virtual() does not reset changed INI settings). (Ilia)
- Fixed bug #39795 (build fails on AIX because crypt_r() uses different
  data struct). (Tony)
- Fixed bug #39791 (Crash in strtotime() on overly long relative date
  multipliers). (Ilia)
- Fixed bug #39787 (PHP doesn't work with Apache 2.3).
  (mv at binarysec dot com).
- Fixed bug #39782 (setTime() on a DateTime constructed with a Weekday
  yields incorrect results). (Ilia)
- Fixed bug #39780 (PNG image with CRC/data error raises fatal error) (Pierre)
- Fixed bug #39779 (Enable AUTH PLAIN mechanism in underlying libc-client).
  (michael dot heimpold at s2000 dot tu-chemnitz dot de, Ilia)
- Fixed bug #39775 ("Indirect modification ..." message is not shown).
  (Dmitry)
- Fixed bug #39763 (magic quotes are applied twice by ext/filter in
  parse_str()). (Ilia)
- Fixed bug #39760 (cloning fails on nested SimpleXML-Object). (Rob)
- Fixed bug #39759 (Can't use stored procedures fetching multiple result
  sets in pdo_mysql). (Ilia)
- Fixed bug #39754 (Some POSIX extension functions not thread safe).
  (Ilia, wharmby at uk dot ibm dot com)
- Fixed bug #39751 (putenv crash on Windows). (KevinJohnHoffman at gmail.com)
- Fixed bug #39732 (oci_bind_array_by_name doesn't work on Solaris 64bit).
  (Tony)
- Fixed bug #39724 (Broken build due to spl/filter usage of pcre extension).
  (Tony, Ilia)
- Fixed bug #39718 (possible crash if assert.callback is set in ini). (Ilia)
- Fixed bug #39702 (php crashes in the allocator on linux-m68k). (Dmitry)
- Fixed bug #39685 (iconv() - undefined function). (Hannes)
- Fixed bug #39673 (file_get_contents causes bus error on certain offsets).
  (Tony)
- Fixed bug #39663 (Memory leak in pg_get_notify() and a possible memory
  corruption on Windows in pgsql and pdo_pgsql extensions).
  (Ilia, matteo at beccati dot com)
- Fixed bug #39662 (Segfault when calling asXML() of a cloned
  SimpleXMLElement). (Rob, Tony)
- Fixed bug #39656 (crash when calling fetch() on a PDO statment object after
  closeCursor()). (Ilia, Tony)
- Fixed bug #39653 (ext/dba doesn't check for db-4.5 and db-4.4 when db4
  support is enabled). (Tony)
- Fixed bug #39652 (Wrong negative results from memory_get_usage()). (Dmitry)
- Fixed bug #39648 (Implementation of PHP functions chown() and chgrp() are
  not thread safe). (Ilia, wharmby at uk dot ibm dot com)
- Fixed bug #39640 (Segfault with "Allowed memory size exhausted"). (Dmitry)
- Fixed bug #39625 (Apache crashes on importStylesheet call). (Rob)
- Fixed bug #39623 (thread safety fixes on *nix for putenv() & mime_magic).
  (Ilia, wharmby at uk dot ibm dot com)
- Fixed bug #39621 (str_replace() is not binary safe on strings with equal
  length). (Tony)
- Fixed bug #39613 (Possible segfault in imap initialization due to missing
  module dependency). (wharmby at uk dot ibm dot com, Tony)
- Fixed bug #39606 (Use of com.typelib_file in PHP.ini STILL causes A/V). (Rob)
- Fixed bug #39602 (Invalid session.save_handler crashes PHP). (Dmitry)
- Fixed bug #39596 (Creating Variant of type VT_ARRAY). (Rob)
- Fixed bug #39583 (ftp_put() does not change transfer mode to ASCII). (Tony)
- Fixed bug #39576 (array_walk() doesn't separate user data zval). (Tony)
- Fixed bug #39575 (move_uploaded_file() no longer working (safe mode
  related)). (Tony)
- Fixed bug #39571 (timeout ssl:// connections). (Ilia)
- Fixed bug #39564 (PDO::errorInfo() returns inconsistent information when
  sqlite3_step() fails). (Tony)
- Fixed bug #39548 (ZMSG_LOG_SCRIPT_NAME not routed to OutputDebugString()
  on Windows). (Dmitry)
- Fixed bug #39538 (fgetcsv can't handle starting newlines and trailing odd
  number of backslashes). (David Soria Parra, Pierre)
- Fixed bug #39534 (Error in maths to calculate of
  ZEND_MM_ALIGNED_MIN_HEADER_SIZE). (wharmby at uk dot ibm dot com, Dmitry)
- Fixed bug #39527 (Failure to retrieve results when multiple unbuffered,
  prepared statements are used in pdo_mysql). (Ilia)
- Fixed bug #39508 (imagefill crashes with small images 3 pixels or less).
  (Pierre)
- Fixed bug #39506 (Archive corrupt with ZipArchive::addFile method). (Pierre)
- Fixed bug #39504 (xmlwriter_write_dtd_entity() creates Attlist tag, not
  entity). (Hannes)
- Fixed bug #39483 (Problem with handling of \ char in prepared statements).
  (Ilia, suhachov at gmail dot com)
- Fixed bug #39458 (ftp_nlist() returns false on empty dirs). (Nuno)
- Fixed bug #39454 (Returning a SOAP array segfaults PHP). (Dmitry)
- Fixed bug #39450 (getenv() fills other super-globals). (Ilia, Tony)
- Fixed bug #39449 (Overloaded array properties do not work correctly).
  (Dmitry)
- Fixed bug #39445 (Calling debug_backtrace() in the __toString()
  function produces a crash). (Dmitry)
- Fixed bug #39438 (Fatal error: Out of memory). (Dmitry)
- Fixed bug #39435 ('foo' instanceof bar gives invalid opcode error). (Sara)
- Fixed bug #39414 (Syntax error while compiling with Sun Workshop Complier).
  (Johannes)
- Fixed bug #39398 (Booleans are not automatically translated to integers).
  (Ilia)
- Fixed bug #39394 (Missing check for older variants of openssl). (Ilia)
- Fixed bug #39367 (clearstatcache() doesn't clear realpath cache).
  (j at pureftpd dot org, Dmitry)
- Fixed bug #39366 (imagerotate does not use alpha with angle > 45 degrees)
  (Pierre)
- Fixed bug #39364 (Removed warning on empty haystack inside mb_strstr()).
  (Ilia)
- Fixed bug #39362 (Added an option to imap_open/imap_reopen to control the
  number of connection retries). (Ilia)
- Fixed bugs #39361 & #39400 (mbstring function overloading problem). (Seiji)
- Fixed bug #39354 (Allow building of curl extension against libcurl
  7.16.0). (Ilia)
- Fixed bug #39350 (crash with implode("\n", array(false))). (Ilia)
- Fixed bug #39344 (Unnecessary calls to OnModify callback routine for
  an extension INI directive). (wharmby at uk dot ibm dot com, Dmitry)
- Fixed bug #39320 (ZEND_HASH_APPLY_STOP causes deletion). (Marcus)
- Fixed bug #39313 (spl_autoload triggers Fatal error). (Marcus)
- Fixed bug #39300 (make install fails if wget is not available). (Tony)
- Fixed bug #39297 (Memory corruption because of indirect modification of
  overloaded array). (Dmitry)
- Fixed bug #39286 (misleading error message when invalid dimensions are
  given) (Pierre)
- Fixed bug #39273 (imagecopyresized may ignore alpha channel) (Pierre)
- Fixed bug #39265 (Fixed path handling inside mod_files.sh).
  (michal dot taborsky at gmail dot com, Ilia)
- Fixed bug #39217 (serialNumber might be -1 when the value is too large).
  (Pierre, Tony)
- Fixed bug #39215 (Inappropriate close of stdin/stdout/stderr). (Wez, Ilia)
- Fixed bug #39201 (Possible crash in Apache 2 with 413 ErrorHandler). (Ilia)
- Fixed bug #39151 (Parse error in recursiveiteratoriterator.php). (Marcus)
- Fixed bug #39121 (Incorrect return array handling in non-wsdl soap client).
  (Dmitry)
- Fixed bug #39090 (DirectoryFilterDots doxygen docs and example is wrong).
  (Marcus)
- Fixed bug #38852 (XML-RPC Breaks iconv). (Hannes)
- Fixed bug #38770 (unpack() broken with longs on 64 bit machines).
  (Ilia, David Soria Parra).
- Fixed bug #38698 (for some keys cdbmake creates corrupted db and cdb can't
  read valid db). (Marcus)
- Fixed bug #38680 (Added missing handling of basic types in json_decode).
  (Ilia)
- Fixed bug #38604 (Fixed request time leak inside foreach() when iterating
  through virtual properties). (Dmitry)
- Fixed bug #38602 (header( "HTTP/1.0 ..." ) does not change proto version).
  (Ilia)
- Fixed bug #38542 (proc_get_status() returns wrong PID on windows). (Nuno)
- Fixed bug #38536 (SOAP returns an array of values instead of an object).
  (Dmitry)
- Fixed bug #38456 (Apache2 segfaults when virtual() is called in .php
  ErrorDocument). (Ilia)
- Fixed bug #38325 (spl_autoload_register() gives wrong line for "class not
  found"). (Ilia)
- Fixed bug #38319 (Remove bogus warnings from persistent PDO connections).
  (Ilia)
- Fixed bug #38274 (Memlimit fatal error sent to "wrong" stderr when using
  fastcgi). (Dmitry)
- Fixed bug #38252 (Incorrect PDO error message on invalid default fetch
  mode). (Ilia)
- Fixed bug #37927 (Prevent trap when COM extension processes argument of
  type VT_DISPATCH|VT_REF) (Andy)
- Fixed bug #37773 (iconv_substr() gives "Unknown error" when string
  length = 1"). (Ilia)
- Fixed bug #37627 (session save_path check checks the parent directory).
  (Ilia)
- Fixed bug #37619 (proc_open() closes stdin on fork() failure).
  (jdolecek at NetBSD dot org, Nuno)
- Fixed bug #37588 (COM Property propputref converts to PHP function
  and can't be accesed). (Rob)
- Fixed bug #36975 (natcasesort() causes array_pop() to misbehave).
  (Hannes)
- Fixed bug #36812 (pg_execute() modifies input array). (Ilia)
- Fixed bug #36798 (Error parsing named parameters with queries containing
  high-ascii chars). (Ilia)
- Fixed bug #36644 (possible crash in variant_date_from_timestamp()). (Ilia)
- Fixed bug #36427 (proc_open() / proc_close() leak handles on windows).
  (jdolecek at NetBSD dot org, Nuno)
- Fixed bug #36392 (wrong number of decimal digits with %e specifier in
  sprintf). (Matt,Ilia)
- Fixed bug #36214 (__get method works properly only when conditional
  operator is used). (Dmitry)
- Fixed bug #35634 (Erroneous "Class declarations may not be nested"
  error raised). (Carl P. Corliss, Dmitry)
- Fixed bug #35106 (nested foreach fails when array variable has a
  reference). (Dmitry)
- Fixed bug #34564 (COM extension not returning modified "out" argument) (Andy)
- Fixed bug #33734 (Something strange with COM Object). (Rob)
- Fixed bug #33386 (ScriptControl only sees last function of class). (Rob)
- Fixed bug #33282 (Re-assignment by reference does not clear the is_ref
  flag) (Ilia, Dmitry, Matt Wilmas)
- Fixed bug #30074 (apparent symbol table error with
  extract($blah, EXTR_REFS)) (Brian)
- Fixed bug #29840 (is_executable() does not honor safe_mode_exec_dir
  setting). (Ilia)
- Fixed PECL bug #7295 (ORA-01405: fetched column value is NULL on LOB
  fields). (Tony)

02 Nov 2006, PHP 5.2.0
- Updated bundled OpenSSL to version 0.9.8d in the Windows distro. (Edin)
- Updated Postgresql client libraries to 8.1.4 in the Windows distro. (Edin)
- Updated PCRE to version 6.7. (Ilia)
- Updated libsqlite in ext/pdo_sqlite to 3.3.7. (Ilia)
- Updated bundled MySQL client library to version 5.0.22 in the Windows
  distribution. (Edin)
- Updated timezonedb to version 2006.7. (Derick)

- Added ability to make SOAP call userspace PHP<->XML converters. (Dmitry)
- Added support for character sets in pg_escape_string() for PostgreSQL 8.1.4
  and higher. (Ilia)
- Added support for character sets in PDO quote() method for PostgreSQL 8.1.4
  and higher. (Ilia)
- Added DSA key generation support to openssl_pkey_new(), FR #38731 (marci
  at balabit dot hu, Tony)
- Added SoapServer::setObject() method (it is a simplified version of
  SoapServer::setClass() method). (Dmitry)
- Added support for hexadecimal entity in imagettftext() for the bundled GD.
  (Pierre)
- Added support for httpOnly flag for session extension and cookie setting
  functions. (Scott MacVicar, Ilia)
- Added version specific registry keys to allow different configurations for
  different php version. (Richard, Dmitry)
- Added "PHPINIDir" Apache directive to apache and apache_hooks SAPIs.
  (Dmitry)
- Added an optional boolean parameter to memory_get_usage() and
  memory_get_peak_usage() to get memory size allocated by emalloc() or real
  size of memory allocated from system. (Dmitry)
- Added Zip Archive extension. (Pierre)
- Added RFC1867 fileupload processing hook. (Stefan E.)
- Added JSON and Filter extensions. (Derick, Rasmus)
- Added error messages to disk_free_space() and disk_total_space() functions.
  FR #37971 (Tony)
- Added PATHINFO_FILENAME option to pathinfo() to get the filename.
  (Toby S. and Christian S.)
- Added array_fill_keys() function. (Marcus, Matt Wilmas)
- Added posix_initgroups() function. (Ilia)
- Added an optional parameter to parse_url() to allow retrieval of distinct
  URL components. (Ilia)
- Added optional parameter to http_build_query() to allow specification of
  string separator. (Ilia)
- Added image_type_to_extension() function. (Hannes, Ilia)
- Added allow_url_include ini directive to complement allow_url_fopen. (Rasmus)
- Added automatic module globals management. (Dmitry)
- Added RFC2397 (data: stream) support. (Marcus)
- Added new error mode E_RECOVERABLE_ERROR. (Derick, Marcus, Tony)
- Added support for getenv() input filtering. (Rasmus)
- Added support for constructors in interfaces to force constructor signature
  checks in implementations. (Marcus)
- Added memory_get_peak_usage() function for retrieving peak memory usage of
  a PHP script. (Ilia)
- Added pg_field_table() function. (Edin)
- Added SimpleXMLElement::saveXML() as an alias for SimpleXMLElement::asXML().
  (Hannes)
- Added DOMNode::getNodePath() for getting an XPath for a node. (Christian)
- Added gmp_nextprime() function. (ants dot aasma at gmail dot com, Tony)
- Added error_get_last() function. (Mike)

- Removed current working directory from the php.ini search path for CLI and
  re-added it for other SAPIs (restore to pre 5.1.x behavior). (Edin)
- Moved extensions to PECL:
  . ext/filepro (Derick, Tony)
  . ext/hwapi (Derick, Tony)
- Disabled CURLOPT_FOLLOWLOCATION in curl when open_basedir or
  safe_mode are enabled. (Stefan E., Ilia)

- Increased default memory limit to 16 megabytes to accommodate for a more
  accurate memory utilization measurement.
- In addition to path to php.ini, PHPRC now may specify full file name.
  (Dmitry)

- Optimized array/HashTable copying. (Matt Wilmas, Dmitry)
- Optimized zend_try/zend_catch macros by eliminating memcpy(3). (Dmitry)
- Optimized require_once() and include_once() by eliminating fopen(3) on
  second usage. (Dmitry)
- Optimized request shutdown sequence. Restoring ini directives now iterates
  only over modified directives instead of all. (Dmitry)

- Changed priority of PHPRC environment variable on win32 to be higher then
  value from registry. (Dmitry)
- Changed __toString() to be called wherever applicable. (Marcus)
- Changed E_ALL error reporting mode to include E_RECOVERABLE_ERROR. (Marcus)
- Changed realpath cache to be disabled when "open_basedir" or "safe_mode"
  are enabled on per-request basis. (Ilia)

- Improved SNMP extension: (Jani)
  . Renamed snmp_set_oid_numeric_print() to snmp_set_oid_output_format().
  . Added 2 new constants: SNMP_OID_OUTPUT_FULL and SNMP_OID_OUTPUT_NUMERIC
  . Fixed bug #37564 (AES privacy encryption not possible due to net-snmp 5.2
    compatibility issue). (Patch: scott dot moynes+php at gmail dot com)
- Improved OpenSSL extension: (Pierre)
  . Added support for all supported algorithms in openssl_verify
  . Added openssl_pkey_get_details, returns the details of a key
  . Added x509 v3 extensions support
  . Added openssl_csr_get_subject() and openssl_csr_get_public_key()
  . Added 3 new constants OPENSSL_VERSION_TEXT and OPENSSL_VERSION_NUMBER and
    OPENSSL_KEYTYPE_EC
- Improved the Zend memory manager: (Dmitry)
  . Removed unnecessary "--disable-zend-memory-manager" configure option.
  . Added "--enable-malloc-mm" configure option which is enabled by default in
    debug builds to allow using internal and external memory debuggers.
  . Allow tweaking the memory manager with ZEND_MM_MEM_TYPE and ZEND_MM_SEG_SIZE
    environment variables.
  . For more information: Zend/README.ZEND_MM
- Improved safe_mode check for the error_log() function. (Ilia)
- Improved the error reporting in SOAP extension on request failure. (Ilia)
- Improved crypt() on win32 to be about 10 times faster and to have friendlier
  license. (Frank, Dmitry)
- Improved performance of the implode() function on associated arrays. (Ilia)
- Improved performance of str_replace() when doing 1 char to 1 char or 1 char
  to many chars replacement. (Ilia)
- Improved apache2filter SAPI:
  . Allowed PHP to be an arbitrary filter in the chain and read the script from
    the Apache stream. (John)
  . Added support for apache2filter in the Windows build including binary
    support for both Apache 2.0.x (php5apache2_filter.dll) and Apache 2.2.x
    (php5apache2_2_filter.dll). (Edin)
- Improved apache2handler SAPI:
  . Changed ap_set_content_type() to be called only once. (Mike)
  . Added support for Apache 2.2 handler in the Windows distribution. (Edin)
- Improved FastCGI SAPI: (Dmitry)
  . Removed source compatibility with libfcgi.
  . Optimized access to FastCGI environment variables by using HashTable
    instead of linear search.
  . Allowed PHP_FCGI_MAX_REQUESTS=0 that assumes no limit.
  . Allowed PHP_FCGI_CHILDREN=0 that assumes no worker children. (FastCGI
    requests are handled by main process itself)
- Improved CURL:
  . Added control character checks for "open_basedir" and "safe_mode" checks.
    (Ilia)
  . Added implementation of curl_multi_info_read(). (Brian)
- Improved PCRE: (Andrei)
  . Added run-time configurable backtracking/recursion limits.
  . Added preg_last_error(). (Andrei)
- Improved PDO:
  . Added new attribute ATTR_DEFAULT_FETCH_MODE. (Pierre)
  . Added FETCH_PROPS_LATE. (Marcus)
- Improved SPL: (Marcus)
  . Made most iterator code exception safe.
  . Added RegExIterator and RecursiveRegExIterator.
  . Added full caching support and ArrayAccess to CachingIterator.
  . Added array functions to ArrayObject/ArrayIterator and made them faster.
  . Added support for reading csv and skipping empty lines in SplFileObject.
  . Added CachingIterator::TOSTRING_USE_INNER, calls inner iterator __toString.
  . Added ability to set the CSV separator per SplFileObject.
- Improved xmlReader: (Rob)
  . Added readInnerXml(), xmlReader::setSchema().
  . Added readInnerXML(), readOuterXML(), readString(), setSchema(). (2.6.20+)
  . Changed to passing libxml options when loading reader.

- Fixed invalid read in imagecreatefrompng when an empty file is given
  (Pierre, Tony)
- Fixed infinite loop when a wrong color index is given to imagefill (Pierre)
- Fixed mess with CGI/CLI -d option (now it works with cgi; constants are
  working exactly like in php.ini; with FastCGI -d affects all requests).
  (Dmitry)
- Fixed missing open_basedir check inside chdir() function. (Ilia)
- Fixed overflow on 64bit systems in str_repeat() and wordwrap(). (Stefan E.)
- Fixed XSLTProcessor::importStylesheet() to return TRUE on success
  (Christian)
- Fixed leaks in openssl_csr_sign and openssl_csr_new (Pierre)
- Fixed phpinfo() cutoff of variables at \0. (Ilia)
- Fixed a bug in the filter extension that prevented magic_quotes_gpc from
  being applied when RAW filter is used. (Ilia)
- Fixed memory leaks in openssl streams context options. (Pierre)
- Fixed handling of extremely long paths inside tempnam() function. (Ilia)
- Fixed bug #39721 (Runtime inheritance causes data corruption). (Dmitry)
- Fixed bug #39304 (Segmentation fault with list unpacking of string offset).
  (Dmitry)
- Fixed bug #39192 (Not including nsapi.h properly with SJSWS 7). This will
  make PHP 5.2 compatible to new Sun Webserver. (Uwe)
- Fixed bug #39140 (Uncaught exception may cause crash). (Dmitry)
- Fixed bug #39125 (Memleak when reflecting non-existing class/method). (Tony)
- Fixed bug #39067 (getDeclaringClass() and private properties). (Tony)
- Fixed bug #39039 (SSL: fatal protocol error when fetching HTTPS from servers
  running Google web server). (Ilia)
- Fixed bug #39035 (Compatibility issue between DOM and
  zend.ze1_compatibility_mode). (Rob)
- Fixed bug #39034 (curl_exec() with return transfer returns TRUE on empty
  files). (Ilia)
- Fixed bug #39032 (strcspn() stops on null character). (Tony)
- Fixed bug #39020 (PHP in FastCGI server mode crashes). (Dmitry)
- Fixed bug #39017 (foreach(($obj = new myClass) as $v); echo $obj;
  segfaults). (Dmitry)
- Fixed bug #39004 (Fixed generation of config.nice with autoconf 2.60). (Ilia)
- Fixed bug #39003 (__autoload() is called for type hinting). (Dmitry, Tony)
- Fixed bug #39001 (ReflectionProperty returns incorrect declaring class for
  protected properties). (Tony)
- Fixed bug #38996 (PDO_MYSQL doesn't check connections for liveness). (Tony)
- Fixed bug #38993 (Fixed safe_mode/open_basedir checks for session.save_path,
  allowing them to account for extra parameters). (Ilia)
- Fixed bug #38989 (Absolute path with slash at beginning doesn't work on win).
  (Dmitry)
- Fixed bug #38985 (Can't cast COM objects). (Wez)
- Fixed bug #38981 (using FTP URLs in get_headers() causes crash). (Tony)
- Fixed bug #38963 (Fixed a possible open_basedir bypass in tempnam()). (Ilia)
- Fixed bug #38961 (metaphone() results in segmentation fault on NetBSD).
  (Tony)
- Fixed bug #38949 (Cannot get xmlns value attribute). (Rob)
- Fixed bug #38942 (Double old-style-ctor inheritance). (Dmitry)
- Fixed bug #38941 (imap extension does not compile against new version of the
  imap library). (Ilia)
- Fixed bug #38934 (move_uploaded_file() cannot read uploaded file outside of
  open_basedir). (Ilia)
- Fixed bug #38904 (apache2filter changes cwd to /). (Ilia, Hannes)
- Fixed bug #38891 (get_headers() do not work with curl-wrappers). (Ilia)
- Fixed bug #38882 (ldap_connect causes segfault with newer versions of
  OpenLDAP). (Tony)
- Fixed bug #38859 (parse_url() fails if passing '@' in passwd). (Tony)
- Fixed bug #38850 (lookupNamespaceURI doesn't return default namespace). (Rob)
- Fixed bug #38844 (curl_easy_strerror() is defined only since cURL 7.12.0).
  (Tony)
- Fixed bug #38813 (DOMEntityReference->__construct crashes when called
  explicitly). (Rob)
- Fixed bug #38808 ("maybe ref" issue for current() and others). (Dmitry)
- Fixed bug #38779 (engine crashes when require()'ing file with syntax error
  through userspace stream wrapper). (Tony, Dmitry)
- Fixed bug #38772 (inconsistent overriding of methods in different visibility
  contexts). (Dmitry)
- Fixed bug #38759 (PDO sqlite2 empty query causes segfault). (Tony)
- Fixed bug #38721 (Invalid memory read in date_parse()). (Tony, Derick)
- Fixed bug #38700 (SoapClient::__getTypes never returns). (Dmitry)
- Fixed bug #38693 (curl_multi_add_handle() set curl handle to null). (Ilia)
- Fixed bug #38687 (sockaddr local storage insufficient for all sock families).
  (Sara)
- Fixed bug #38661 (mixed-case URL breaks url-wrappers). (Ilia)
- Fixed bug #38653 (memory leak in ReflectionClass::getConstant()). (Tony)
- Fixed bug #38649 (uninit'd optional arg in stream_socket_sendto()). (Sara)
- Fixed bug #38637 (curl_copy_handle() fails to fully copy the cURL handle).
  (Tony, Ilia)
- Fixed bug #38624 (Strange warning when incrementing an object property and
  exception is thrown from __get method). (Tony)
- Fixed bug #38623 (leaks in a tricky code with switch() and exceptions).
  (Dmitry)
- Fixed bug #38579 (include_once() may include the same file twice). (Dmitry)
- Fixed bug #38574 (missing curl constants and improper constant detection).
  (Ilia)
- Fixed bug #38543 (shutdown_executor() may segfault when memory_limit is too
  low). (Dmitry)
- Fixed bug #38535 (memory corruption in pdo_pgsql driver on error retrieval
  inside a failed query executed via query() method). (Ilia)
- Fixed bug #38534 (segfault when calling setlocale() in userspace session
  handler). (Tony)
- Fixed bug #38524 (strptime() does not initialize the internal date storage
  structure). (Ilia)
- Fixed bug #38511, #38473, #38263 (Fixed session extension request shutdown
  order to ensure it is shutdown before the extensions it may depend on).
  (Ilia)
- Fixed bug #38488 (Access to "php://stdin" and family crashes PHP on win32).
  (Dmitry)
- Fixed bug #38474 (getAttribute select attribute by order, even when
  prefixed). (Rob)
- Fixed bug #38467 (--enable-versioning causes make fail on OS X). (Tony)
- Fixed bug #38465 (ReflectionParameter fails if default value is an access
  to self::). (Johannes)
- Fixed bug #38464 (array_count_values() mishandles numeric strings).
  (Matt Wilmas, Ilia)
- Fixed bug #38461 (setting private attribute with __set() produces
  segfault). (Tony)
- Fixed bug #38458, PECL bug #8944, PECL bug #7775 (error retrieving columns
  after long/text columns with PDO_ODBC). (Wez)
- Fixed bug #38454 (warning upon disabling handler via
  xml_set_element_handler). (dtorop933 at gmail dot com, Rob)
- Fixed bug #38451 (PDO_MYSQL doesn't compile on Solaris). (Tony)
- Fixed bug #38450 (constructor is not called for classes used in userspace
  stream wrappers). (Tony)
- Fixed bug #38438 (DOMNodeList->item(0) segfault on empty NodeList). (Ilia)
- Fixed bug #38431 (xmlrpc_get_type() crashes PHP on objects). (Tony)
- Fixed bug #38427 (unicode causes xml_parser to misbehave). (Rob)
- Fixed bug #38424 (Different attribute assignment if new or existing). (Rob)
- Fixed bug #38400 (Use of com.typelib_file may cause a crash). (Ilia)
- Fixed bug #38394 (PDO fails to recover from failed prepared statement
  execution). (Ilia)
- Fixed bug #38377 (session_destroy() gives warning after
  session_regenerate_id()). (Ilia)
- Implemented #38357 (dbase_open can't open DBase 3 dbf file).
  (rodrigo at fabricadeideias dot com, Mike)
- Fixed bug #38354 (Unwanted reformatting of XML when using AsXML). (Christian)
- Fixed bug #38347 (Segmentation fault when using foreach with an unknown/empty
  SimpleXMLElement). (Tony)
- Fixed bug #38322 (reading past array in sscanf() leads to arbitrary code
  execution). (Tony)
- Fixed bug #38315 (Constructing in the destructor causes weird behavior).
  (Dmitry)
- Fixed bug #38303 (spl_autoload_register() suppress all errors silently).
  (Ilia)
- Fixed bug #38290 (configure script ignores --without-cdb,inifile,flatfile).
  (Marcus)
- Fixed bug #38289 (segfault in session_decode() when _SESSION is NULL).
  (Tony)
- Fixed bug #38287 (static variables mess up global vars). (Dmitry)
- Fixed bug #38278 (session_cache_expire()'s value does not match phpinfo's
  session.cache_expire). (Tony)
- Fixed bug #38276 (file_exists() works incorrectly with long filenames
  on Windows). (Ilia, Tony)
- Fixed bug #38269 (fopen wrapper doesn't fail on invalid hostname with
  curlwrappers enabled). (Tony)
- Fixed bug #38265 (heap corruption). (Dmitry)
- Fixed bug #38261 (openssl_x509_parse() leaks with invalid cert) (Pierre)
- Fixed bug #38255 (openssl possible leaks while passing keys) (Pierre)
- Fixed bug #38253 (PDO produces segfault with default fetch mode). (Tony)
- Fixed bug #38251 (socket_select() and invalid arguments). (Tony)
- Fixed bug #38236 (Binary data gets corrupted on multipart/formdata POST).
  (Ilia)
- Fixed bug #38234 (Exception in __clone makes memory leak). (Dmitry, Nuno)
- Fixed bug #38229 (strtotime() does not parse YYYY-MM format). (Ilia)
- Fixed bug #38224 (session extension can't handle broken cookies). (Ilia)
- Fixed bug #38220 (Crash on some object operations). (Dmitry)
- Fixed bug #38217 (ReflectionClass::newInstanceArgs() tries to allocate too
  much memory). (Tony)
- Fixed bug #38214 (gif interlace output cannot work). (Pierre)
- Fixed bug #38213, #37611, #37571 (wddx encoding fails to handle certain
  characters). (Ilia)
- Fixed bug #38212 (Segfault on invalid imagecreatefromgd2part() parameters).
  (Pierre)
- Fixed bug #38211 (variable name and cookie name match breaks script
  execution). (Dmitry)
- Fixed bug #38199 (fclose() unable to close STDOUT and STDERR). (Tony)
- Fixed bug #38198 (possible crash when COM reports an exception). (Ilia)
- Fixed bug #38194 (ReflectionClass::isSubclassOf() returns TRUE for the
  class itself). (Ilia)
- Fixed bug #38183 (disable_classes=Foobar causes disabled class to be
  called Foo). (Jani)
- Fixed bug #38179 (imagecopy from a palette to a truecolor image loose alpha
  channel) (Pierre)
- Fixed bug #38173 (Freeing nested cursors causes OCI8 to segfault). (Tony)
- Fixed bug #38168 (Crash in pdo_pgsql on missing bound parameters). (Ilia)
- Fixed bug #38161 (oci_bind_by_name() returns garbage when Oracle didn't set
  the variable). (Tony)
- Fixed bug #38146 (Cannot use array returned from foo::__get('bar') in write
  context). (Dmitry)
- Fixed bug #38132 (ReflectionClass::getStaticProperties() retains \0 in key
  names). (Ilia)
- Fixed bug #38125 (undefined reference to spl_dual_it_free_storage). (Marcus)
- Fixed bug #38112 (corrupted gif segfaults) (Pierre)
- Fixed bug #38096 (large timeout values ignored on 32bit machines in
  stream_socket_accept() and stream_socket_client()). (Ilia)
- Fixed bug #38086 (stream_copy_to_stream() returns 0 when maxlen is bigger
  than the actual length). (Tony)
- Fixed bug #38072 (boolean arg for mysqli_autocommit() is always true on
  Solaris). (Tony)
- Fixed bug #38067 (Parameters are not decoded from utf-8 when using encoding
  option). (Dmitry)
- Fixed bug #38064 (ignored constructor visibility). (Marcus)
- Fixed bug #38055 (Wrong interpretation of boolean parameters). (Dmitry)
- Fixed bug #38047 ("file" and "line" sometimes not set in backtrace from
  inside error handler). (Dmitry)
- Fixed bug #38019 (segfault extending mysqli class). (Dmitry)
- Fixed bug #38005 (SoapFault faultstring doesn't follow encoding rules).
  (Dmitry)
- Fixed bug #38004 (Parameters in SoapServer are decoded twice). (Dmitry)
- Fixed bug #38003 (in classes inherited from MySQLi it's possible to call
  private constructors from invalid context). (Tony)
- Fixed bug #37987 (invalid return of file_exists() in safe mode). (Ilia)
- Fixed bug #37947 (zend_ptr_stack reallocation problem). (Dmitry)
- Fixed bug #37945 (pathinfo() cannot handle argument with special characters
  like German "Umlaut"). (Mike)
- Fixed bug #37931 (possible crash in OCI8 after database restart
  when using persistent connections). (Tony)
- Fixed bug #37923 (Display constant value in reflection::export). (Johannes)
- Fixed bug #37920 (compilation problems on z/OS). (Tony)
- Fixed bug #37870 (pgo_pgsql tries to de-allocate unused statements).
  (Ilia, ce at netage dot bg)
- Fixed bug #37864 (file_get_contents() leaks on empty file). (Hannes)
- Fixed bug #37862 (Integer pointer comparison to numeric value).
  (bugs-php at thewrittenword dot com)
- Fixed bug #37846 (wordwrap() wraps incorrectly). (ddk at krasn dot ru, Tony)
- Fixed bug #37816 (ReflectionProperty does not throw exception when accessing
  protected attribute). (Marcus)
- Fixed bug #37811 (define not using toString on objects). (Marcus)
- Fixed bug #37807 (segmentation fault during SOAP schema import). (Tony)
- Fixed bug #37806 (weird behavior of object type and comparison). (Marcus)
- Fixed bug #37780 (memory leak trying to execute a non existing file (CLI)).
  (Mike)
- Fixed bug #37779 (empty include_path leads to search for files inside /).
  (jr at terragate dot net, Ilia)
- Fixed bug #37747 (strtotime segfaults when given "nextyear"). (Derick)
- Fixed bug #37720 (merge_php_config scrambles values).
  (Mike, pumuckel at metropolis dot de)
- Fixed bug #37709 (Possible crash in PDO::errorCode()). (Ilia)
- Fixed bug #37707 (clone without assigning leaks memory). (Ilia, Nuno, Dmitri)
- Fixed bug #37705 (Semaphore constants not available). (Ilia)
- Fixed bug #37671 (MySQLi extension fails to recognize BIT column). (Ilia)
- Fixed bug #37667 (Object is not added into array returned by __get). (Marcus)
- Fixed bug #37635 (parameter of pcntl signal handler is trashed). (Mike)
- Fixed bug #37632 (Protected method access problem). (Marcus)
- Fixed bug #37630 (MySQL extensions should link against thread safe client
  libs if built with ZTS). (Mike)
- Fixed bug #37620 (mysqli_ssl_set validation is inappropriate). (Georg)
- Fixed bug #37616 (DATE_RFC822 does not product RFC 822 dates).
  (Hannes Magnusson, Derick)
- Fixed bug #37614 (Class name lowercased in error message). (Johannes)
- Fixed bug #37587 (var without attribute causes segfault). (Marcus)
- Fixed bug #37586 (Bumped minimum PCRE version to 6.6, needed for recursion
  limit support). (Ilia)
- Fixed bug #37581 (oci_bind_array_by_name clobbers input array when using
  SQLT_AFC, AVC). (Tony)
- Fixed bug #37569 (WDDX incorrectly encodes high-ascii characters). (Ilia)
- Fixed bug #37565 (Using reflection::export with simplexml causing a crash).
  (Marcus)
- Fixed bug #37564 (AES privacy encryption not possible due to net-snmp 5.2
  compatibility issue). (Jani, patch by scott dot moynes+php at gmail dot com)
- Fixed bug #37563 (array_key_exists performance is poor for &$array). (Ilia)
- Fixed bug #37558 (timeout functionality doesn't work after a second PHP
  start-up on the same thread). (p dot desarnaud at wanadoo dot fr)
- Fixed bug #37531 (oci8 persistent connection corruption). (Tony)
- Fixed bug #37523 (namespaces added too late, leads to missing xsi:type
  attributes. Incompatibility with libxml2-2.6.24). (Dmitry)
- Fixed bug #37514 (strtotime doesn't assume year correctly). (Derick)
- Fixed bug #37510 (session_regenerate_id changes session_id() even on
  failure). (Hannes)
- Fixed bug #37505 (touch() truncates large files). (Ilia)
- Fixed bug #37499 (CLI segmentation faults during cleanup with sybase-ct
  extension enabled). (Tony)
- Fixed bug #37496 (FastCGI output buffer overrun). (Piotr, Dmitry)
- Fixed bug #37487 (oci_fetch_array() array-type should always default to
  OCI_BOTH). (Tony)
- Fixed bug #37457 (Crash when an exception is thrown in accept() method of
  FilterIterator). (Marcus)
- Fixed bug #37456 (DOMElement->setAttribute() loops forever). (Rob)
- Fixed bug #37445 (Fixed crash in pdo_mysql resulting from premature object
  destruction). (Ilia)
- Fixed bug #37428 (PHP crashes on windows if there are start-up errors and
  event log is used for logging them). (Edin)
- Fixed bug #37418 (tidy module crashes on shutdown). (Tony)
- Fixed bug #37416 (iterator_to_array() hides exceptions thrown in rewind()
  method). (Tony)
- Fixed bug #37413 (Rejected versions of flex that don't work). (Ilia)
- Fixed bug #37395 (recursive mkdir() fails to create nonexistent directories
  in root dir). (Tony)
- Fixed bug #37394 (substr_compare() returns an error when offset equals
  string length). (Ilia)
- Fixed bug #37392 (Unnecessary call to OCITransRollback() at the end of
  request). (Tony)
- Fixed bug #37376 (fastcgi.c compile fail with gcc 2.95.4). (Ilia)
- Fixed bug #37368 (Incorrect timestamp returned for strtotime()). (Derick)
- Fixed bug #37363 (PDO_MYSQL does not build if no other mysql extension is
  enabled). (Mike)
- Fixed bug #37348 (make PEAR install ignore open_basedir). (Ilia)
- Fixed bug #37341 ($_SERVER in included file is shortened to two entries,
  if $_ENV gets used). (Dmitry)
- Fixed bug #37313 (sigemptyset() used without including <signal.h>).
  (jdolecek)
- Fixed bug #37306 (max_execution_time = max_input_time). (Dmitry)
- Fixed bug #37278 (SOAP not respecting uri in __soapCall). (Dmitry)
- Fixed bug #37265 (Added missing safe_mode & open_basedir checks to
  imap_body()). (Ilia)
- Fixed bug #37262 (var_export() does not escape \0 character). (Ilia)
- Fixed bug #37256 (php-fastcgi doesn't handle connection abort). (Dmitry)
- Fixed bug #37244 (Added strict flag to base64_decode() that enforces
  RFC3548 compliance). (Ilia)
- Fixed bug #37144 (PHP crashes trying to assign into property of dead object).
  (Dmitry)
- Fixed bug #36949 (invalid internal mysqli objects dtor). (Mike)
- Implement #36732 (req/x509 extensions support for openssl_csr_new and
  openssl_csr_sign) (ben at psc dot edu, Pierre)
- Fixed bug #36759 (Objects destructors are invoked in wrong order when script
  is finished). (Dmitry)
- Fixed bug #36681 (pdo_pgsql driver incorrectly ignored some errors).
  (Wez, Ilia)
- Fixed bug #36630 (umask not reset at the end of the request). (Ilia)
- Fixed bug #36515 (Unlinking buckets from non-existent brigades). (Sara)
- Fixed bug #35973 (Error ORA-24806 occurs when trying to fetch a NCLOB
  field). (Tony)
- Fixed bug #35886 (file_get_contents() fails with some combinations of
  offset & maxlen). (Nuno)
- Fixed bug #35512 (Lack of read permission on main script results in
  E_WARNING rather then E_ERROR). (Ilia)
- Fixed bug #34180 (--with-curlwrappers causes PHP to disregard some HTTP
  stream context options). (Mike)
- Fixed bug #34066 (recursive array_walk causes segfault). (Tony)
- Fixed bug #34065 (throw in foreach causes memory leaks). (Dmitry)
- Fixed bug #34005 (oci_password_change() fails).
  (pholdaway at technocom-wireless dot com, Tony)
- Fixed bug #33895 (Missing math constants). (Hannes)
- Fixed bug #33770 (https:// or ftps:// do not work when --with-curlwrappers
  is used and ssl certificate is not verifiable). (Ilia)
- Fixed bug #29538 (number_format and problem with 0). (Matt Wilmas)
- Implement #28382 (openssl_x509_parse() extensions support) (Pierre)
- Fixed PECL bug #9061 (oci8 might reuse wrong persistent connection). (Tony)
- Fixed PECL bug #8816 (issue in php_oci_statement_fetch with more than one
  piecewise column) (jeff at badtz-maru dot com, Tony)
- Fixed PECL bug #8112 (OCI8 persistent connections misbehave when Apache
  process times out). (Tony)
- Fixed PECL bug #7755 (error selecting DOUBLE fields with PDO_ODBC).
  ("slaws", Wez)


04 May 2006, PHP 5.1.4
- Added "capture_peer_cert" and "capture_peer_cert_chain" context options
  for SSL streams. (Wez).
- Added PDO::PARAM_EVT_* family of constants. (Sara)
- Fixed possible crash in highlight_string(). (Dmitry)
- Fixed bug #37291 (FastCGI no longer works with isapi_fcgi.dll). (Dmitry)
- Fixed bug #37277 (cloning Dom Documents or Nodes does not work). (Rob)
- Fixed bug #37276 (problems with $_POST array). (Dmitry)
- Fixed bug #36632 (bad error reporting for pdo_odbc exec UPDATE). (Wez).
- Fixed bug #35552 (crash when pdo_odbc prepare fails). (Wez).

28 Apr 2006, PHP 5.1.3
- Updated bundled PCRE library to version 6.6. (Andrei)
- Moved extensions to PECL:
  . ext/msession (Derick)
- Reimplemented FastCGI interface. (Dmitry)
- Improved SPL: (Marcus)
  - Fixed issues with not/double calling of constructors of SPL iterators.
  - Fixed issues with info-class/file-class in SPL directory handling classes.
  - Fixed ArrayIterator::seek().
  - Added SimpleXMLIterator::count().
  - Dropped erroneous RecursiveDirectoryIterator::getSubPathInfo().
- Improved SimpleXML: (Marcus, Rob)
  . Added SimpleXMLElement::getName() to retrieve name of element.
  . Added ability to create elements on the fly.
  . Added addChild() method for element creation supporting namespaces.
  . Added addAttribute() method for attribute creation supporting namespaces.
  . Added ability to delete specific elements and attributes by offset.
- Improved Reflection API: (Marcus)
  . Added ReflectionClass::newInstanceArgs($args).
  . Added ability to analyze extension dependency.
  . Added ReflectionFunction::isDeprecated() and constant IS_DEPRECATED.
  . Added ReflectionParameter::getDeclaringClass().
  . Changed reflection constants to be prefixed with IS_. (Johannes)
- Improved cURL extension: (Ilia)
  . Added curl_setopt_array() function that allows setting of multiple
    options via an associated array.
  . Added the ability to retrieve the request message sent to the server.
- Improved GD extension: (Pierre)
  . Added a weak/tolerant mode to the JPEG loader.
  . Added filtering mode option to imagepng() to allow reducing file size.
  . Fixed imagecolorallocate() and imagecolorallocatelapha() to return FALSE
    on error.
- Changed get_headers() to retrieve headers also from non-200 responses.
  (Ilia)
- Changed get_headers() to use the default context. (Ilia)
- Added lchown() and lchgrp() to change user/group ownership of symlinks.
  (Derick)
- Added support for exif date format in strtotime(). (Derick)
- Added a check for special characters in the session name. (Ilia)
- Added "consumed" stream filter. (Marcus)
- Added new mysqli constants for BIT and NEW_DECIMAL field types:
  MYSQLI_TYPE_NEWDECIMAL and MYSQLI_TYPE_BIT. FR #36007. (Georg)
- Added imap_savebody() that allows message body to be written to a
  file. (Mike)
- Added overflow checks to wordwrap() function. (Ilia)
- Added support for BINARY_DOUBLE and BINARY_FLOAT to PDO_OCI and OCI8
  (also fixes bug #36764). (Tony)
- Eliminated run-time constant fetching for TRUE, FALSE and NULL. (Dmitry)
- Removed the E_STRICT deprecation notice from "var". (Ilia)
- Fixed reading stream filters never notified about EOF. (Mike)
- Fixed tempnam() 2nd parameter to be checked against path components. (Ilia)
- Fixed a bug that would not fill in the fifth argument to preg_replace()
  properly, if the variable was not declared previously. (Andrei)
- Fixed safe_mode check for source argument of the copy() function. (Ilia)
- Fixed mysqli bigint conversion under Windows (Georg)
- Fixed XSS inside phpinfo() with long inputs. (Ilia)
- Fixed Apache2 SAPIs header handler modifying header strings. (Mike)
- Fixed 'auto_globals_jit' to work together with 'register_argc_argv'. (Dmitry)
- Fixed offset/length parameter validation in substr_compare() function. (Ilia)
- Fixed debug_zval_dump() to support private and protected members. (Dmitry)
- Fixed SoapFault::getMessage(). (Dmitry)
- Fixed issue with iconv_mime_decode where the "encoding" would only allow
  upper case specifiers. (Derick)
- Fixed tiger hash algorithm generating wrong results on big endian platforms.
  (Mike)
- Fixed crash with DOMImplementation::createDocumentType("name:"). (Mike)
- Fixed bug #37205 (Serving binary content/images fails with "comm with server
  aborted" FastCGI err). (Dmitry)
- Fixed bug #37192 (cc may complain about non-constant initializers in
  hash_adler.c). (Mike)
- Fixed bug #37191 (chmod takes off sticky bit when safe_mode is On). (Tony)
- Fixed bug #37167 (PDO segfaults when throwing exception from the
  fetch handler). (Tony)
- Fixed bug #37162 (wddx does not build as a shared extension).
  (jdolecek at NetBSD dot org, Ilia)
- Fixed bug #37158 (fread behavior changes after calling
  stream_wrapper_register). (Wez)
- Fixed bug #37138 (__autoload tries to load callback'ed self and parent).
  (Dmitry)
- Fixed bug #37103 (libmbfl headers not installed). (Jani)
- Fixed bug #37062 (compile failure on ARM architecture). (Tony)
- Fixed bug #37061 (curl_exec() doesn't zero-terminate binary strings). (Tony)
- Fixed bug #37060 (Type of retval of Countable::count() is not checked).
  (Johannes)
- Fixed bug #37059 (oci_bind_by_name() doesn't support RAW and LONG RAW
  fields). (Tony)
- Fixed bug #37057 (xmlrpc_decode() may produce arrays with numeric strings,
  which are unaccessible). (Tony)
- Fixed bug #37055 (incorrect reference counting for persistent OCI8
  connections). (Tony)
- Fixed bug #37054 (SoapClient Error Fetching http headers). (Dmitry)
- Fixed bug #37053 (html_errors with internal classes produces wrong links).
  (Tony)
- Fixed bug #37046 (foreach breaks static scope). (Dmitry)
- Fixed bug #37045 (Fixed check for special chars for http redirects). (Ilia)
- Fixed bug #37017 (strtotime fails before 13:00:00 with some time zones
  identifiers). (Derick)
- Fixed bug #37002 (Have to quote literals in INI when concatenating with
  vars). (Dmitry)z
- Fixed bug #36988 (mktime freezes on long numbers). (Derick)
- Fixed bug #36981 (SplFileObject->fgets() ignores max_length). (Tony)
- Fixed bug #36957 (serialize() does not handle recursion). (Ilia)
- Fixed bug #36944 (strncmp & strncasecmp do not return false on negative
  string length). (Tony)
- Fixed bug #36941 (ArrayIterator does not clone itself). (Marcus)
- Fixed bug #36934 (OCILob->read() doesn't move internal pointer when
  reading 0's). (Tony)
- Fixed bug #36908 (wsdl default value overrides value in soap request).
  (Dmitry)
- Fixed bug #36898 (__set() leaks in classes extending internal ones).
  (Tony, Dmitry)
- Fixed bug #36886 (User filters can leak buckets in some situations). (Ilia)
- Fixed bug #36878 (error messages are printed even though an exception has
  been thrown). (Tony)
- Fixed bug #36875 (is_*() functions do not account for open_basedir). (Ilia)
- Fixed bug #36872 (session_destroy() fails after call to
  session_regenerate_id(true)). (Ilia)
- Fixed bug #36869 (memory leak in output buffering when using chunked
  output). (Tony)
- Fixed bug #36859 (DOMElement crashes when calling __construct when
  cloning). (Tony)
- Fixed bug #36857 (Added support for partial content fetching to the
  HTTP streams wrapper). (Ilia)
- Fixed bug #36851 (Documentation and code discrepancies for NULL
  data in oci_fetch_*() functions). (Tony)
- Fixed bug #36825 (Exceptions thrown in ArrayObject::offsetGet cause
  segfault). (Tony)
- Fixed bug #36820 (Privileged connection with an Oracle password file
  fails). (Tony)
- Fixed bug #36809 (__FILE__ behavior changed). (Dmitry)
- Fixed bug #36808 (syslog ident becomes garbage between requests). (Tony)
- Fixed bug #36802 (mysqli_set_charset() crash with a non-open connection).
  (Ilia)
- Fixed bug #36756 (DOMDocument::removeChild corrupts node). (Rob)
- Fixed bug #36749 (SOAP: 'Error Fetching http body' when using HTTP Proxy).
  (Dmitry)
- Fixed bug #36745 (No error message when load data local file isn't found).
  (Georg)
- Fixed bug #36743 (In a class extending XMLReader array properties are not
  writable). (Tony)
- Fixed bug #36727 (segfault in pdo_pgsql bindValue() when no parameters are
  defined). (Tony)
- Fixed bug #36721 (The SoapServer is not able to send a header that it didn't
  receive). (Dmitry)
- Fixed bug #36697 (Transparency is lost when using imagecreatetruecolor).
  (Pierre)
- Fixed bug #36689 (Removed arbitrary limit on the length of syslog messages).
  (Ilia)
- Fixed bug #36656 (http_build_query generates invalid URIs due to use of
  square brackets). (Mike)
- Fixed bug #36638 (strtotime() returns false when 2nd argument < 1). (Derick)
- Fixed bug #36629 (SoapServer::handle() exits on SOAP faults). (Dmitry)
- Fixed bug #36625 (pg_trace() does not work). (iakio at mono-space dot net)
- Fixed bug #36614 (Segfault when using Soap). (Dmitry)
- Fixed bug #36611 (assignment to SimpleXML object attribute changes argument
  type to string). (Tony)
- Fixed bug #36606 (pg_query_params() changes arguments type to string). (Tony)
- Fixed bug #36599 (DATE_W3C format constant incorrect). (Derick)
- Fixed bug #36575 (SOAP: Incorrect complex type instantiation with
  hierarchies). (Dmitry)
- Fixed bug #36572 (Added PDO::MYSQL_ATTR_DIRECT_QUERY constant that should
  be set when executing internal queries like "show master status" via MySQL).
  (Ilia)
- Fixed bug #36568 (memory_limit setting on win32 has no effect). (Dmitry)
- Fixed bug #36513 (comment will be outputted in last line). (Dmitry)
- Fixed bug #36510 (strtotime() fails to parse date strings with tabs).
  (Ilia, Derick)
- Fixed bug #36459 (Incorrect adding PHPSESSID to links, which contains \r\n).
  (Ilia)
- Fixed bug #36458 (sleep() accepts negative values). (Ilia)
- Fixed bug #36436 (DBA problem with Berkeley DB4). (Marcus)
- Fixed bug #36434 (Improper resolution of declaring class name of an
  inherited property). (Ilia)
- Fixed bug #36420 (segfault when access result->num_rows after calling
  result->close()). (Ilia,Tony)
- Fixed bug #36403 (oci_execute() no longer supports OCI_DESCRIBE_ONLY). (Tony)
- Fixed bug #36400 (Custom 5xx error does not return correct HTTP response error
  code). (Tony)
- Fixed bug #36396 (strtotime() fails to parse dates in dd-mm-yyyy format).
  (Derick)
- Fixed bug #36388 (ext/soap crashes when throwing exception and session
  persistence). (David)
- Fixed bug #36382 (PDO/PgSQL's getColumnMeta() crashes). (Derick)
- Fixed bug #36359 (splFileObject::fwrite() doesn't write when no data
  length specified). (Tony)
- Fixed bug #36351 (parse_url() does not parse numeric paths properly). (Ilia)
- Fixed bug #36345 (PDO/MySQL problem loading BLOB over 1MB). (Ilia)
- Fixed bug #36337 (ReflectionProperty fails to return correct visibility).
  (Ilia)
- Fixed bug #36334 (Added missing documentation about realpath cache INI
  settings). (Ilia)
- Fixed bug #36308 (ReflectionProperty::getDocComment() does not reflect
  extended class commentary). (Ilia)
- Fixed bug #36306 (crc32() differ on 32-bit and 64-bit platforms)
  (anight@eyelinkmedia dot com, Pierre)
- Fixed bug #36303 (foreach on error_zval produces segfault). (Dmitry)
- Fixed bug #36295 (typo in SplFileObject::flock() parameter name). (Tony)
- Fixed bug #36287 (Segfault with SplFileInfo conversion). (Marcus)
- Fixed bug #36283 (SOAPClient Compression Broken). (Dmitry)
- Fixed bug #36268 (Object destructors called even after fatal errors). (Dmitry)
- Fixed bug #36258 (SplFileObject::getPath() may lead to segfault). (Tony)
- Fixed bug #36250 (PHP causes ORA-07445 core dump in Oracle server 9.2.x).
  (Tony)
- Fixed bug #36242 (Possible memory corruption in stream_select()). (Tony)
- Fixed bug #36235 (ocicolumnname returns false before a successful fetch).
  (Tony)
- Fixed bug #36226 (Inconsistent handling when passing potential arrays).
  (Dmitry)
- Fixed bug #36224 (date(DATE_ATOM) gives wrong results).
  (Derick, Hannes Magnusson)
- Fixed bug #36222 (errorInfo in PDOException is always NULL). (Ilia)
- Fixed bug #36208 (symbol namespace conflicts using bundled gd). (Jakub Moc)
- Fixed bug #36205 (Memory leaks on duplicate cookies). (Dmitry)
- Fixed bug #36185 (str_rot13() crash on non-string parameter). (Pierre)
- Fixed bug #36176 (PDO_PGSQL - PDO::exec() does not return number of rows
  affected by the operation). (Ilia)
- Fixed bug #36158 (SIGTERM is not handled correctly when running as a
  FastCGI server). (Dmitry)
- Fixed bug #36152 (problems with curl+ssl and pgsql+ssl in same PHP). (Mike)
- Fixed bug #36148 (unpack("H*hex", $data) is adding an extra character to
  the end of the string). (Ilia)
- Fixed bug #36134 (DirectoryIterator constructor failed to detect empty
  directory names). (Ilia)
- Fixed bug #36113 (Reading records of unsupported type causes segfault).
  (Tony)
- Fixed bug #36096 (oci_result() returns garbage after oci_fetch() failed).
  (Tony)
- Fixed bug #36083 (SoapClient waits for responses on one-way operations).
  (Dmitry)
- Fixed bug #36071 (Engine Crash related with 'clone'). (Dmitry)
- Fixed bug #36055 (possible OCI8 crash in multi-threaded environment). (Tony)
- Fixed bug #36046 (parse_ini_file() miscounts lines in multi-line values).
  (Ilia)
- Fixed bug #36038 (ext/hash compile failure on Mac OSX). (Tony)
- Fixed bug #36037 (heredoc adds extra line number). (Dmitry)
- Fixed bug #36016 (realpath cache memleaks). (Dmitry, Nuno)
- Fixed bug #36011 (Strict errormsg wrong for call_user_func() and the likes).
  (Marcus)
- Fixed bug #36010 (Segfault when re-creating and re-executing statements with
  bound parameters). (Tony)
- Fixed bug #36006 (Problem with $this in __destruct()). (Dmitry)
- Fixed bug #35999 (recursive mkdir() does not work with relative path
  like "foo/bar"). (Tony)
- Fixed bug #35998 (SplFileInfo::getPathname() returns unix style filenames
  in win32). (Marcus)
- Fixed bug #35988 (Unknown persistent list entry type in module shutdown).
  (Dmitry)
- Fixed bug #35954 (Fatal com_exception casting object). (Rob)
- Fixed bug #35900 (stream_select() should warning when tv_sec is negative).
  (Ilia)
- Fixed bug #35785 (SimpleXML causes memory read error zend engine). (Marcus)
- Fixed bug #34272 (empty array onto COM object blows up). (Rob)
- Fixed bug #33292 (apache_get_modules() crashes on Windows). (Edin)
- Fixed bug #29476 (sqlite_fetch_column_types() locks the database forever).
  (Ilia)

12 Jan 2006, PHP 5.1.2
- Updated libsqlite in ext/sqlite to 2.8.17. (Ilia)
- Updated libsqlite in ext/pdo_sqlite to 3.2.8. (Ilia)
- Updated to libxml2-2.6.22 and libxslt-1.1.15 in the win32 bundle. (Rob)
- Added new extensions: (Ilia, Wez)
  . XMLWriter
  . Hash
- Added PNG compression support to GD extension. (Pierre)
- Added reflection constants as class constants. (Johannes)
- Added --enable-gcov configure option to enable C-level code coverage.
  (John, Jani, Ilia, Marcus)
- Added missing support for 'B' format identifier to date() function. (Ilia)
- Changed reflection to be an extension. (Marcus)
- Improved SPL extension: (Marcus)
  . Added class SplFileInfo as root class for DirectoryIterator and
    SplFileObject
  . Added SplTempFileObject
- Improved SimpleXML extension: (Marcus)
  . Fixed memleaks
  . Fixed var_dump()
  . Fixed isset/empty/(bool) behavior
  . Fixed iterator edge cases
  . Added methods getNamespaces(), getDocNamespaces()
- Upgraded pear to version 1.4.6. (Greg)
- Added constants for libxslt and libexslt versions: LIBXSLT_VERSION,
  LIBXSLT_DOTTED_VERSION, LIBEXSLT_VERSION and LIBEXSLT_DOTTED_VERSION. (Pierre)
- Fixed possible crash in apache_getenv()/apache_setenv() on invalid parameters.
  (Ilia)
- Changed errors to warnings in imagecolormatch(). (Pierre)
- Fixed segfault/leak in imagecolormatch(). (Pierre)
- Fixed small leak in mysqli_stmt_fetch() when bound variable was empty string.
  (Andrey)
- Fixed prepared statement name conflict handling in PDO_PGSQL. (Thies, Ilia)
- Fixed memory corruption when PDO::FETCH_LAZY mode is being used. (Ilia)
- Fixed possible leaks in imagecreatefromstring() with invalid data. (Pierre)
- Fixed possible memory corruption inside mb_strcut(). (Ilia)
- Fixed possible header injection by limiting each header to a single line.
  (Ilia)
- Fixed possible XSS inside error reporting functionality. (Ilia)
- Fixed many bugs in OCI8. (Tony)
- Fixed crash and leak in mysqli when using 4.1.x client libraries and
  connecting to 5.x server. (Andrey)
- Fixed bug #35916 (Duplicate calls to stream_bucket_append() lead to a crash).
  (Ilia)
- Fixed bug #35908 (curl extension uses undefined GCRY_THREAD_OPTIONS_USER).
  (Ilia)
- Fixed bug #35907 (PDO_OCI uses hardcoded lib path $ORACLE_HOME/lib). (Tony)
- Fixed bug #35887 (wddx_deserialize not parsing dateTime fields properly).
  (Derick)
- Fixed bug #35885 (strtotime("NOW") no longer works). (Derick)
- Fixed bug #35821 (array_map() segfaults when exception is throwed from
  the callback). (Tony)
- Fixed bug #35817 (unpack() does not decode odd number of hexadecimal values).
  (Ilia)
- Fixed bug #35797 (segfault on PDOStatement::execute() with
  zend.ze1_compatibility_mode = On). (Tony, Ilia)
- Fixed bug #35781 (stream_filter_append() can cause segfault). (Tony)
- Fixed bug #35760 (sybase_ct doesn't compile on Solaris using old gcc). (Tony)
- Fixed bug #35759 (mysqli_stmt_bind_result() makes huge allocation when
  column empty). (Andrey)
- Fixed bug #35751 (using date with a timestamp makes httpd segfault). (Derick)
- Fixed bug #35740 (memory leak when including a directory). (Tony)
- Fixed bug #35730 (ext/mssql + freetds: Use correct character encoding
  and allow setting it). (Frank)
- Fixed bug #35723 (xmlrpc_introspection.c fails compile per C99 std). (Jani)
- Fixed bug #35720 (A final constructor can be overwritten). (Marcus)
- Fixed bug #35713 (getopt() returns array with numeric strings when passed
  options like '-1'). (Tony)
- Fixed bug #35705 (strtotime() fails to parse soap date format without TZ).
  (Ilia)
- Fixed bug #35699 (date() can't handle leap years before 1970). (Derick)
- Fixed bug #35694 (Improved error message for invalid fetch mode). (Ilia)
- Fixed bug #35692 (iconv_mime_decode() segmentation fault; with libiconv
  only). (Tony)
- Fixed bug #35690 (pack() tries to allocate huge memory block when packing
  float values to strings). (Tony)
- Fixed bug #35669 (imap_mail_compose() crashes with
  multipart-multiboundary-email). (Ilia)
- Fixed bug #35660 (AIX TZ variable format not understood, yields UTC
  timezone). (Derick)
- Fixed bug #35655 (whitespace following end of heredoc is lost). (Ilia)
- Fixed bug #35630 (strtotime() crashes on certain relative identifiers).
  (Ilia)
- Fixed bug #35629 (crash in http:// wrapper on multiple redirects). (Ilia)
- Fixed bug #35624 (strtotime() does not handle 3 character weekdays). (Ilia)
- Fixed bug #35612 (iis6 Access Violation crash). (Dmitry, alacn.uhahaa)
- Fixed bug #35594 (Multiple calls to getopt() may result in a crash).
  (rabbitt at gmail dot com, Ilia)
- Fixed bug #35571 (Fixed crash in Apache 2 SAPI when more then one php
  script is loaded via SSI include). (Ilia)
- Fixed bug #35570 (segfault when re-using soap client object). (Dmitry)
- Fixed bug #35558 (mktime() interpreting 3 digit years incorrectly). (Ilia)
- Fixed bug #35543 (php crash when calling non existing method of a class
  that extends PDO). (Tony)
- Fixed bug #35539 (typo in error message for ErrorException). (Tony)
- FIxed bug #35536 (mysql_field_type() doesn't handle NEWDECIMAL). (Tony)
- Fixed bug #35517 (mysql_stmt_fetch returns NULL on data truncation). (Georg)
- Fixed bug #35509 (string constant as array key has different behavior inside
  object). (Dmitry)
- Fixed bug #35508 (PDO fails when unknown fetch mode specified). (Tony)
- Fixed bug #35499 (strtotime() does not handle whitespace around the date
  string). (Ilia)
- Fixed bug #35496 (Crash in mcrypt_generic()/mdecrypt_generic() without
  proper init). (Ilia)
- Fixed bug #35490 (socket_sendto() unable to handle IPv6 addresses). (Tony)
- Fixed bug #35461 (Ming extension fails to compile with ming 0.3beta1). (Jani)
- Fixed bug #35437 (Segfault or Invalid Opcode 137/1/4). (Dmitry)
- Fixed bug #35470 (Assigning global using variable name from array doesn't
  function). (Dmitry)
- Fixed bug #35456 (+ 1 [time unit] format did not work). (Ilia)
- Fixed bug #35447 (xml_parse_into_struct() chokes on the UTF-8 BOM). (Rob)
- Fixed bug #35431 (PDO crashes when using LAZY fetch with fetchAll). (Wez)
- Fixed bug #35430 (PDO crashes on incorrect FETCH_FUNC use). (Tony)
- Fixed bug #35427 (str_word_count() handles '-' incorrectly). (Ilia)
- Fixed bug #35425 (idate() function ignores timezone settings). (Ilia)
- Fixed bug #35422 (strtotime() does not parse times with UTC as timezone).
  (Ilia)
- Fixed bug #35414 (strtotime() no longer works with ordinal suffix). (Ilia)
- Fixed bug #35410 (wddx_deserialize() doesn't handle large ints as keys
  properly). (Ilia)
- Fixed bug #35409 (undefined reference to 'rl_completion_matches'). (Jani)
- Fixed bug #35399 (Since fix of bug #35273 SOAP decoding of
  soapenc:base64binary fails). (Dmitry)
- Fixed bug #35393 (changing static protected members from outside the class,
  one more reference issue). (Dmitry)
- Fixed bug #35381 (ssl library is not initialized properly). (Alan)
- Fixed bug #35377 (PDO_SQLITE: undefined reference to "fdatasync").
  (Nuno, Jani)
- Fixed bug #35373 (HP-UX "alias not allowed in this configuration"). (Dmitry)
- Fixed bug #35288 (iconv() function defined as libiconv()). (Nuno)
- Fixed bug #35103 (mysqli handles bad unsigned (big)int incorrectly).(Andrey)
- Fixed bug #35062 (socket_read() produces warnings on non blocking sockets).
  (Nuno, Ilia)
- Fixed bug #35028 (SimpleXML object fails FALSE test). (Marcus)
- Fixed bug #34729 (Crash in ZTS mode under Apache). (Dmitry, Zeev)
- Fixed bug #34429 (Output buffering cannot be turned off with FastCGI).
  (Dmitry, Ilya)
- Fixed bug #34359 (Possible crash inside fopen http wrapper). (Ilia,Sara,Nuno)
- Fixed bug #33789 (Many Problems with SunFuncs). (Derick)
- Fixed bug #33671 (sun_rise and sun_set don't return a GMT timestamp if one
  passes an offset). (Derick)
- Fixed bug #32820 (date_sunrise and date_sunset don't handle GMT offset
  well). (Derick)
- Fixed bug #31347 (is_dir and is_file (incorrectly) return true for any string
  greater then 255 characters). (Nuno,Ilia)
- Fixed bug #30937 (date_sunrise() & date_sunset() don't handle endless
  day/night at high latitudes). (Derick)
- Fixed bug #30760 (Remove MessageBox on win32 for E_CORE errors if
  display_startup_error is off). (Ilia)
- Fixed bug #29955 (mb_strtoupper() / lower() broken with Turkish encoding).
  (Rui)
- Fixed bug #28899 (mb_substr() and substr() behave differently when
  "mbstring.func_overload" is enabled). (Rui)
- Fixed bug #27678 (number_format() crashes with large numbers). (Marcus)

28 Nov 2005, PHP 5.1.1
- Disabled native date class to prevent pear::date conflict. (Ilia)
- Changed reflection constants be both PHP and class constants. (Johannes)
- Added an additional field $frame['object'] to the result array of
  debug_backtrace() that contains a reference to the respective object when the
  frame was called from an object. (Sebastian)
- Fixed bug #35423 (RecursiveDirectoryIterator doesnt appear to recurse with
  RecursiveFilterIterator). (Marcus)
- Fixed bug #35413 (Removed -dev flag from Zend Engine version). (Ilia)
- Fixed bug #35411 (Regression with \{$ handling). (Ilia)
- Fixed bug #35406 (eval hangs when evall'ed code ends with comment w/o
  newline). (Marcus)
- Fixed bug #35391 (pdo_mysql::exec does not return number of affected rows).
  (Tony)
- Fixed bug #35382 (Comment in end of file produces fatal error). (Ilia)
- Fixed bug #35360 (exceptions in interactive mode (php -a) may cause crash).
  (Dmitry)
- Fixed bug #35358 (Incorrect error messages for PDO class constants). (Ilia)
- Fixed bug #35338 (pdo_pgsql does not handle binary bound params). (Wez)
- Fixed bug #35316 (Application exception trying to create COM object). (Rob)
- Fixed bug #35170 (PHP_AUTH_DIGEST differs under Apache 1.x and 2.x). (Ilia)

24 Nov 2005, PHP 5.1
- Added support for class constants and static members for internal classes.
  (Dmitry, Michael Wallner)
- Added "new_link" parameter to mssql_connect() (Bug #34369). (Frank)
- Added missing safe_mode checks for image* functions and cURL. (Ilia)
- Added missing safe_mode/open_basedir checks for file uploads. (Ilia)
- Added PDO_MYSQL_ATTR_USE_BUFFERED_QUERY parameter for pdo_mysql. (Ilia)
- Added date_timezone_set() function to set the timezone that the date
  function will use. (Derick)
- Added pg_fetch_all_columns() function to fetch all values of a column from a
  result cursor. (Ilia)
- Added support for LOCK_EX flag for file_put_contents(). (Ilia)
- Added bindto socket context option. (Ilia)
- Added offset parameter to the stream_copy_to_stream() function. (Ilia)
- Added offset & length parameters to substr_count() function. (Ilia)
- Added man pages for "phpize" and "php-config" scripts. (Jakub Vrana)
- Added support for .cc files in extensions. (Brian)
- Added PHP_INT_MAX and PHP_INT_SIZE as predefined constants. (Andrey)
- Added user opcode API that allow overloading of opcode handlers. (Dmitry)
- Added an optional remove old session parameter to session_regenerate_id().
  (Ilia)
- Added array type hinting. (Dmitry)
- Added the tidy_get_opt_doc() function to return documentation for
  configuration options in tidy. (Patch by: nlopess@php.net)
- Added support for .cc files in extensions. (Brian)
- Added imageconvolution() function which can be used to apply a custom 3x3
  matrix convolution to an image. (Pierre)
- Added optional first parameter to XsltProcessor::registerPHPFunctions to
  only allow certain functions to be called from XSLT. (Christian)
- Added the ability to override the autotools executables used by the
  buildconf script via the PHP_AUTOCONF and PHP_AUTOHEADER environmental
  variables. (Jon)
- Added several new functions to support the PostgreSQL v3 protocol introduced
  in PostgreSQL 7.4. (Christopher)
  . pg_transaction_status() - in-transaction status of a database connection.
  . pg_query_params() - execution of parameterized queries.
  . pg_prepare() - prepare named queries.
  . pg_execute() - execution of named prepared queries.
  . pg_send_query_params() - async equivalent of pg_query_params().
  . pg_send_prepare() - async equivalent of pg_prepare().
  . pg_send_execute() - async equivalent of pg_execute().
  . pg_result_error_field() - highly detailed error information, most
    importantly
    the SQLSTATE error code.
  . pg_set_error_verbosity() - set verbosity of errors.
- Added optional fifth parameter "count" to preg_replace_callback() and
  preg_replace() to count the number of replacements made. FR #32275. (Andrey)
- Added optional third parameter "charlist" to str_word_count() which contains
  characters to be considered as word part. FR #31560. (Andrey, Ilia)
- Added interface Serializable. (Stanislav, Marcus)
- Added pg_field_type_oid() PostgreSQL function. (mauroi at digbang dot com)
- Added zend_declare_property_...() and zend_update_property_...() API
  functions for bool, double and binary safe strings. (Hartmut)
- Added possibility to access INI variables from within .ini file. (Andrei)
- Added variable $_SERVER['REQUEST_TIME'] containing request start time.
  (Ilia)
- Added optional float parameter to gettimeofday(). (Ilia)
- Added apache_reset_timeout() Apache1 function. (Rasmus)
- Added sqlite_fetch_column_types() 3rd argument for arrays. (Ilia)
- Added optional offset parameter to stream_get_contents() and
  file_get_contents(). (Ilia)
- Added optional maxlen parameter to file_get_contents(). (Ilia)
- Added SAPI hook to get the current request time. (Rasmus)
- Added new functions:
  . array_diff_key() (Andrey)
  . array_diff_ukey() (Andrey)
  . array_intersect_key() (Christiano Duarte)
  . array_intersect_ukey() (Christiano Duarte)
  . array_product() (Andrey)
  . DomDocumentFragment::appendXML() (Christian)
  . fputcsv() (David Sklar)
  . htmlspecialchars_decode() (Ilia)
  . inet_pton() (Sara)
  . inet_ntop() (Sara)
  . mysqli::client_info property (Georg)
  . posix_access() (Magnus)
  . posix_mknod() (Magnus)
  . SimpleXMLElement::registerXPathNamespace() (Christian)
  . stream_context_get_default() (Wez)
  . stream_socket_enable_crypto() (Wez)
  . stream_wrapper_unregister() (Sara)
  . stream_wrapper_restore() (Sara)
  . stream_filter_remove() (Sara)
  . time_sleep_until() (Ilia)
- Added DomDocument::$recover property for parsing not well-formed XML
 Documents. (Christian)
- Added Cursor support for MySQL 5.0.x in mysqli (Georg)
- Added proxy support to ftp wrapper via http. (Sara)
- Added MDTM support to ftp_url_stat. (Sara)
- Added zlib stream filter support. (Sara)
- Added bz2 stream filter support. (Sara)
- Added max_redirects context option that specifies how many HTTP
  redirects to follow. (Ilia)
- Added support of parameter=>value arrays to
  xsl_xsltprocessor_set_parameter(). (Tony)

- PHP extension loading mechanism with support for module
  dependencies and conflicts. (Jani, Dmitry)
- Improved interactive mode of PHP CLI (php -a). (Johannes, Marcus)
- Improved performance of:
  . general execution/compilation. (Andi, Thies, Sterling, Dmitry, Marcus)
  . switch() statement. (Dmitry)
  . several array functions. (Marcus)
  . virtual path handling by adding a realpath() cache. (Andi)
  . variable fetches. (Andi)
  . magic method invocations. (Marcus)
- Improved support for embedded server in mysqli. (Georg)
- Improved mysqli extension. (Georg)
  . added constructor for mysqli_stmt and mysqli_result classes
  . added new function mysqli_get_charset()
  . added new function mysqli_set_charset()
  . added new class mysqli_driver
  . added new class mysqli_warning
  . added new class mysqli_exception
  . added new class mysqli_sql_exception
- Improved SPL extension. (Marcus)
  . Moved RecursiveArrayIterator from examples into extension
  . Moved RecursiveFilterIterator from examples into extension
  . Added SplObjectStorage
  . Made all SPL constants class constants
  . Renamed CachingRecursiveIterator to RecursiveCachingIterator to follow
    Recursive<*>Iterator naming scheme.
  . added standard hierarchy of Exception classes
  . added interface Countable
  . added interfaces Subject and SplObserver
  . added spl_autoload*() functions
  . converted several 5.0 examples into c code
  . added class SplFileObject
  . added possibility to use a string with class_parents() and
    class_implements(). (Andrey)

- Changed type hints to allow "null" as default value for class and array.
  (Marcus, Derick, Dmitry)
- Changed SQLite extension to be a shared module in Windows distribution.
  (Edin)
- Changed "instanceof" and "catch" operators, is_a() and is_subclass_of()
  functions to not call __autoload(). (Dmitry)
- Changed sha1_file() and md5_file() functions to use streams instead of low
  level IO. (Uwe)
- Changed abstract private methods to be not allowed anymore. (Stas)
- Changed stream_filter_(ap|pre)pend() to return resource. (Sara)
- Changed mysqli_exception and sqlite_exception to use RuntimeException as
  base if SPL extension is present. (Georg, Marcus)

- Upgraded bundled libraries:
  . PCRE library to version 6.2. (Andrei)
  . SQLite 3 library in ext/pdo_sqlite to 3.2.7. (Ilia)
  . SQLite 2 library in ext/sqlite to 2.8.16. (Ilia)
- Upgraded bundled libraries in Windows distribution. (Edin)
  . zlib 1.2.3
  . curl 7.14.0
  . openssl 0.9.8
  . ming 0.3b
  . libpq (PostgreSQL) 8.0.1

- Implemented feature request #33452 (Year belonging to ISO week). (Derick)
- Allowed return by reference from internal functions. (Marcus, Andi, Dmitry)
- Rewrote strtotime() with support for timezones and many new formats.
  Implements feature requests #21399, #26694, #28088, #29150, #29585 and
  #29595. (Derick)

- Moved extensions to PECL:
  . ext/cpdf        (Tony, Derick)
  . ext/dio         (Jani, Derick)
  . ext/fam         (Jani, Derick)
  . ext/ingres_ii   (Jani, Derick)
  . ext/mnogosearch (Jani, Derick)
  . ext/w32api      (Jani, Derick)
  . ext/yp          (Jani, Derick)
  . ext/mcve        (Jani, Derick, Pierre)
  . ext/oracle      (Jani, Derick)
  . ext/ovrimos     (Jani, Derick, Pierre)
  . ext/pfpro       (Jani, Derick, Pierre)
  . ext/dbx         (Jani, Derick)
  . ext/ircg        (Jani, Derick)

- Removed php_check_syntax() function which never worked properly. (Ilia)
- Removed garbage manager in Zend Engine which results in more aggressive
  freeing of data. (Dmitry, Andi)

- Fixed "make test" to work for phpized extensions. (Hartmut, Jani)
- Fixed Apache 2 regression with sub-request handling on non-linux systems.
  (Ilia, Tony)
- Fixed PDO shutdown problem (possible infinite loop running rollback on
  shutdown). (Wez)
- Fixed PECL bug #3714 (PDO: beginTransaction doesn't work if you're in
  auto-commit mode). (Wez)
- Fixed ZTS destruction. (Marcus)
- Fixed __get/__set to allow recursive calls for different properties. (Dmitry)
- Fixed a bug where stream_get_meta_data() did not return the "uri" element
  for files opened with tmpname(). (Derick)
- Fixed a problem with SPL iterators aggregating the inner iterator. (Marcus)
- Fixed an error in mysqli_fetch_fields (returned NULL instead of an array
  when row number > field_count). (Georg)
- Fixed bug in mysql::client_version(). (Georg)
- Fixed bug in mysqli extension with unsigned int(11) being represented as
  signed integer in PHP instead of string in 32bit systems. (Andrey)
- Fixed bug with $HTTP_RAW_POST_DATA not getting set. (Brian)
- Fixed crash inside stream_get_line() when length parameter equals 0. (Ilia)
- Fixed ext/mysqli to allocate less memory when fetching bound params of type
  (MEDIUM|LONG)BLOB/(MEDIUM|LONG)TEXT. (Andrey)
- Fixed extension initialization to respect dependencies between extensions.
  (Wez)
- Fixed failing queries (FALSE returned) with mysqli_query() on 64 bit systems.
  (Andrey)
- Fixed fgetcsv() and fputcsv() inconsistency. (Dmitry)
- Fixed inheritance check to control return by reference and pass by
  reference correctly (ArrayAccess can no longer support references correctly).
  (Marcus, Andi, Dmitry)
- Fixed initializing and argument checking for posix_mknod(). (Derick)
- Fixed memory corruption in ImageTTFText() with 64bit systems. (Andrey)
- Fixed memory corruption in pg_copy_from() in case the as_null parameter was
  passed. (Derick)
- Fixed memory corruption in stristr(). (Derick)
- Fixed possible GLOBALS variable override when register_globals are ON.
  (Ilia, Stefan)
- Fixed possible INI setting leak via virtual() in Apache 2 sapi. (Ilia)
- Fixed possible register_globals toggle via parse_str(). (Ilia, Stefan)
- Fixed potential GLOBALS overwrite via import_request_variables() and
  possible crash and/or memory corruption. (Ilia)
- Fixed segfaults when CURL callback functions throw exception. (Tony)
- Fixed support for shared extensions on AIX. (Dmitry)
- Fixed bug #35342 (isset(DOMNodeList->length) returns false). (Rob)
- Fixed bug #35341 (Fix for bug #33760 breaks build with older curl). (Tony)
- Fixed bug #35336 (crash on PDO::FETCH_CLASS + __set()). (Tony)
- Fixed bug #35303 (PDO prepare() crashes with invalid parameters). (Ilia)
- Fixed bug #35293 (PDO segfaults when using persistent connections). (Tony)
- Fixed bug #35278 (Multiple virtual() calls crash Apache 2 php module). (Ilia)
- Fixed bug #35273 (Error in mapping soap - java types). (Dmitry)
- Fixed bug #35249 (compile failure when ext/readline is compiled as shared).
  (Jani)
- Fixed bug #35248 (sqlite_query() doesn't set error_msg when return value is
  being used). (Ilia)
- Fixed bug #35243 (php_mblen() crashes when compiled with thread-safety on
  Linux). (Patch: shulmanb at il dot ibm dot com, Jani)
- Fixed bug #35239 (Objects can lose references). (Dmitry)
- Fixed bug #35229 (call_user_func() crashes when argument_stack is nearly
  full). (Dmitry)
- Fixed bug #35197 (Destructor is not called). (Tony)
- Fixed bug #35179 (tokenizer extension needs T_HALT_COMPILER). (Greg)
- Fixed bug #35176 (include()/require()/*_once() produce wrong error messages
  about main()). (Dmitry)
- Fixed bug #35147 (__HALT_COMPILER() breaks with --enable-zend-multibyte).
  (Dmitry, Moriyoshi)
- Fixed bug #35143 (gettimeofday() ignores current time zone). (Derick)
- Fixed bug #35142 (SOAP Client/Server Complex Object Support). (Dmitry)
- Fixed bug #35135 (PDOStatment without related PDO object may crash). (Ilia)
- Fixed bug #35091 (SoapClient leaks memory). (Dmitry)
- Fixed bug #35079 (stream_set_blocking(true) toggles, not enables blocking).
  (askalski at gmail dot com, Tony)
- Fixed bug #35078 (configure does not find ldap_start_tls_s). (Jani)
- Fixed bug #35046 (phpinfo() uses improper css enclosure). (Ilia)
- Fixed bugs #35022, #35019 (Regression in the behavior of key() and
  current() functions). (Ilia)
- Fixed bug #35017 (Exception thrown in error handler may cause unexpected
  behavior). (Dmitry)
- Fixed bug #35014 (array_product() always returns 0). (Ilia)
- Fixed bug #35009 (ZTS: Persistent resource destruct crashes when extension
  is compiled as shared). (Dmitry)
- Fixed bug #34996 (ImageTrueColorToPalette() crashes when ncolors is zero).
  (Tony)
- Fixed bug #34982 (array_walk_recursive() modifies elements outside function
  scope). (Dmitry)
- Fixed bug #34977 (Compile failure on MacOSX due to use of varargs.h). (Tony)
- Fixed bug #34968 (bz2 extension fails on to build on some win32 setups).
 (Ilia)
- Fixed bug #34965 (tidy is not binary safe). (Mike)
- Fixed bug #34957 (PHP doesn't respect ACLs for access checks). (Wez)
- Fixed bug #34950 (Unable to get WSDL through proxy). (Dmitry)
- Fixed bug #34938 (dns_get_record() doesn't resolve long hostnames and
  leaks). (Tony)
- Fixed bug #34905 (Digest authentication does not work with Apache 1). (Ilia)
- Fixed bug #34902 (mysqli::character_set_name() - undefined method). (Tony)
- Fixed bug #34899 (Fixed sqlite extension compile failure). (Ilia)
- Fixed bug #34893 (PHP5.1 overloading, Cannot access private property).
  (Dmitry)
- Fixed bug #34884 (Possible crash in ext/sqlite when sqlite.assoc_case is
  being used). (Tony, Ilia)
- Fixed bug #34879 (str_replace, array_map corrupt negative array indexes on
  64-bit platforms). (Dmitry)
- Fixed bug #34873 (Segmentation Fault on foreach in object). (Dmitry)
- Fixed bug #34856 (configure fails to detect libiconv's type). (Tony)
- Fixed bug #34855 (ibase_service_attach() segfault on AMD64).
  (irie at gmx dot de, Tony)
- Fixed bug #34851 (SO_RECVTIMEO and SO_SNDTIMEO socket options expect
  integer parameter on Windows). (Mike)
- Fixed bug #34850 (--program-suffix and --program-prefix not included in
  man page names). (Jani)
- Fixed bug #34821 (zlib encoders fail on widely varying binary data on
  windows). (Mike, Ilia)
- Fixed bug #34818 (several functions crash when invalid mysqli_link object
  is passed). (Tony)
- Fixed bug #34810 (mysqli::init() and others use wrong $this pointer without
  checks). (Tony)
- Fixed bug #34809 (FETCH_INTO in PDO crashes without a destination object).
  (Ilia)
- Fixed bug #34802 (Fixed crash on object instantiation failure). (Ilia)
- Fixed bug #34796 (missing SSL linking in ext/ftp when configured as shared).
  (Jani)
- Fixed bug #34790 (preg_match_all(), named capturing groups, variable
  assignment/return => crash). (Dmitry)
- Fixed bug #34788 (SOAP Client not applying correct namespace to generated
  values). (Dmitry)
- Fixed bug #34787 (SOAP Client not handling boolean types correctly). (Dmitry)
- Fixed bug #34786 (2 @ results in change to error_reporting() to random
  value) (Dmitry, Tony)
- Fixed bug #34785 (subclassing of mysqli_stmt does not work). (Georg)
- Fixed bug #34782 (token_get_all() gives wrong result). (Dmitry)
- Fixed bug #34777 (Crash in dblib when fetching non-existent error info).
  (Ilia)
- Fixed bug #34771 (strtotime() fails with 1-12am/pm). (Derick)
- Fixed bug #34767 (Zend Engine 1 Compatibility not copying objects
  correctly). (Dmitry)
- Fixed bug #34758 (PDO_DBLIB did not implement rowCount()). (Ilia)
- Fixed bug #34757 (iconv_substr() gives "Unknown error" when offset > string
  length). (Tony)
- Fixed bug #34742 (ftp wrapper failures caused from segmented command
  transfer). (Ilia)
- Fixed bug #34725 (CLI segmentation faults during cleanup). (Dmitry)
- Fixed bug #34723 (array_count_values() strips leading zeroes). (Tony)
- Fixed bug #34712 (zend.ze1_compatibility_mode = on segfault). (Dmitry)
- Fixed bug #34704 (Infinite recursion due to corrupt JPEG). (Marcus)
- Fixed bug #34678 (__call(), is_callable() and static methods). (Dmitry)
- Fixed bug #34676 (missing support for strtotime("midnight") and
  strtotime("noon")). (Derick)
- Fixed bug #34645 (ctype corrupts memory when validating large numbers).
 (Ilia)
- Fixed bug #34643 (wsdl default value has no effect). (Dmitry)
- Fixed bug #34623 (Crash in pdo_mysql on longtext fields). (Ilia)
- Fixed bug #34617 (zend_deactivate: objects_store used after
  zend_objects_store_destroy is called). (Dmitry)
- Fixed bug #34590 (User defined PDOStatement class can't implement
  methods). (Marcus)
- Fixed bug #34584 (Segfault with SPL autoload handler). (Marcus)
- Fixed bug #34581 (crash with mod_rewrite). (Tony, Ilia)
- Fixed bug #34565 (mb_send_mail does not fetch
  mail.force_extra_parameters). (Marco, Ilia)
- Fixed bug #34557 (php -m exits with "error" 1). (Johannes)
- Fixed bug #34518 (Unset doesn't separate container in CV). (Dmitry)
- Fixed bug #34505 (Possible memory corruption when unmangling properties
  with empty names). (Tony)
- Fixed bug #34478 (Incorrect parsing of url's fragment (#...)). (Dmitry)
- Fixed bug #34467 (foreach + __get + __set inconsistency). (Dmitry)
- Fixed bug #34456 (Possible crash inside pspell extension). (Ilia)
- Fixed bug #34453 (parsing http://www.w3.org/2001/xml.xsd exception). (Dmitry)
- Fixed bug #34450 (Segfault when calling mysqli_close() in destructor). (Tony)
- Fixed bug #34449 (ext/soap: XSD_ANYXML functionality not exposed). (Dmitry)
- Fixed bug #34420 (Possible crash inside curl_multi_remove_handle()). (Ilia)
- Fixed bug #34358 (Fatal error: Cannot re-assign $this). (Dmitry)
- Fixed bug #34331 (php crashes when variables_order is empty). (Ilia)
- Fixed bug #34321 (Possible crash in filter code). (Ilia)
- Fixed bug #34311 (unserialize() crashes with chars above 191 dec). (Nuno)
- Fixed bug #34310 (foreach($arr as $c->d => $x) crashes). (Dmitry)
- Fixed bug #34307 (on_modify handler not called to set the default value if
  setting from php.ini was invalid). (Andrei)
- Fixed bug #34306 (wddx_serialize_value() crashes with long array keys).
  (Jani)
- Fixed bug #34304 (date() doesn't have a modifier for ISO Week Day). (Derick)
- Fixed bug #34302 (date('W') do not return leading zeros for week 1 to 9).
  (Derick)
- Fixed bug #34299 (ReflectionClass::isInstantiable() returns true for abstract
  classes). (Marcus)
- Fixed bug #34284 (CLI phpinfo showing html on _SERVER["argv"]). (Jani)
- Fixed bug #34277 (array_filter() crashes with references and objects).
  (Dmitry)
- Fixed bug #34276 (setAttributeNS doesn't work with default namespace).
  (Rob)
- Fixed bug #34260 (Segfault with callbacks (array_map) + overloading).
  (Dmitry)
- Fixed bug #34257 (lib64 not handled correctly in ming extension). (Marcus)
- Fixed bug #34221 (Compiling xmlrpc as shared fails other parts). (Jani)
- Fixed bug #34216 (Segfault with autoload). (Marcus)
- Fixed bug #34199 (if($obj)/if(!$obj) inconsistency because of cast handler).
  (Dmitry, Alex)
- Fixed bug #34191 (ob_gzhandler does not enforce trailing \0). (Ilia)
- Fixed bug #34156 (memory usage remains elevated after memory limit is
  reached). (Ilia)
- Fixed bug #34148 (+,- and . not supported as parts of scheme). (Ilia)
- Fixed bug #34137 (assigning array element by reference causes binary mess).
  (Dmitry)
- Fixed bug #34103 (line numbering not maintained in dom document). (Rob)
- Fixed bug #34078 (Reflection API problems in methods with boolean or
  null default values). (Tony)
- Fixed bug #34068 (Numeric string as array key not cast to integer in
  wddx_deserialize()). (Ilia)
- Fixed bug #34064 (arr[] as param to function in class gives invalid
  opcode). (Dmitry)
- Fixed bug #34062 (Crash in catch block when many arguments are used).
  (Dmitry)
- Fixed bug #34052 (date('U') returns %ld not unix timestamp). (Nuno)
- Fixed bug #34045 (Buffer overflow with serialized object). (Dmitry)
- Fixed bug #34001 (pdo_mysql truncates numeric fields at 4 chars). (Ilia)
- Fixed bug #33999 (object remains object when cast to int). (Dmitry)
- Fixed bug #33996 (No information given for fatal error on passing invalid
  value to typed argument). (Dmitry)
- Fixed bug #33989 (extract($GLOBALS,EXTR_REFS) crashes PHP). (Dmitry)
- Fixed bug #33987 (php script as ErrorDocument causes crash in Apache 2).
  (Ilia)
- Fixed bug #33967 (misuse of Exception constructor doesn't display
  errorfile). (Jani)
- Fixed bug #33966 (Wrong use of reflectionproperty causes a segfault). (Tony)
- Fixed bug #33963 (mssql_bind() fails on input parameters). (Frank)
- Fixed bug #33958 (duplicate cookies and magic_quotes=off may cause a crash).
  (Ilia)
- Fixed bug #33957 (gmdate('W')/date('W') sometimes returns wrong week number).
  (Derick)
- Fixed bug #33940 (array_map() fails to pass by reference when called
  recursively). (Dmitry)
- Fixed bug #33917 (number_format() output with > 1 char separators). (Jani)
- Fixed bug #33904 (input array keys being escaped when magic quotes is off).
  (Ilia)
- Fixed bug #33903 (spl_autoload_register class method). (Marcus)
- Fixed bug #33899 (CLI: setting extension_dir=some/path extension=foobar.so
  does not work). (Jani)
- Fixed bug #33882 (CLI was looking for php.ini in wrong path). (Hartmut)
- Fixed bug #33869 (strtotime() problem with "+1days" format). (Ilia)
- Fixed bug #33841 (pdo sqlite driver forgets to update affected column
  count on execution of prepared statments). (Ilia)
- Fixed bug #33837 (Informix ESQL version numbering schema changed). (Jani)
- Fixed bug #33829 (mime_content_type() returns text/plain for gzip and bzip
  files). (Derick)
- Fixed bug #33802 (throw Exception in error handler causes crash). (Dmitry)
- Fixed bug #33771 (error_reporting falls to 0 when @ was used inside
  try/catch block). (Tony)
- Fixed bug #33760 (cURL needs to implement CRYPTO_callback functions to
  prevent locking). (Mike, Ilia)
- Fixed bug #33732 (Wrong behavior of constants in class and interface
  extending). (Dmitry)
- Fixed bug #33723 (php_value overrides php_admin_value). (Dmitry)
- Fixed bug #33720 (mb_encode_mimeheader does not work for multibyte
  chars). (Rui)
- Fixed bug #33710 (ArrayAccess objects does not initialize $this). (Dmitry)
- Fixed bug #33690 (Crash setting some ini directives in httpd.conf). (Rasmus)
- Fixed bug #33673 (Added detection for partially uploaded files). (Ilia)
- Fixed bug #33605 (substr_compare() crashes with negative offset and length).
  (Tony)
- Fixed bug #33597 (setcookie() "expires" date format doesn't comply with RFC).
  (Tony)
- Fixed bug #33588 (LDAP: RootDSE query not possible). (Jani)
- Fixed bug #33578 (strtotime() problem with "Oct17" format). (Derick)
- Fixed bug #33578 (strtotime() doesn't understand "11 Oct" format). (Derick)
- Fixed bug #33562 (date("") crashes). (Derick)
- Fixed bug #33558 (warning with nested calls to functions returning by
  reference). (Dmitry)
- Fixed bug #33536 (strtotime() defaults to now even on non time string).
  (Derick)
- Fixed bug #33532 (Different output for strftime() and date()). (Derick)
- Fixed bug #33523 (Memory leak in xmlrpc_encode_request()). (Ilia)
- Fixed bug #33520 (crash if safe_mode is on and session.save_path is changed).
  (Dmitry)
- Fixed bug #33512 (Add missing support for isset()/unset() overloading to
  complement the property get/set methods). (Dmitry)
- Fixed bug #33491 (crash after extending MySQLi internal class). (Tony)
- Fixed bug #33475 (cURL handle is not closed on curl_close(). (Ilia)
- Fixed bug #33469 (Compile error undefined reference to ifx_checkAPI). (Jani)
- Fixed bug #33433 (strtoll not available on Tru64). (Jani, Derick)
- Fixed bug #33427 (ext/odbc: check if unixODBC header file exists). (Jani)
- Fixed bug #33415 (strtotime() related bugs). (Derick)
- Fixed bug #33414 (Comprehensive list of incorrect days returned after
  strtotime() / date() tests). (Derick)
- Fixed bug #33389 (double free() when exporting a ReflectionClass). (Marcus)
- Fixed bug #33383 (crash when retrieving empty LOBs). (Tony)
- Fixed bug #33382 (array_reverse() fails after *sort()),  introduced by
  zend_hash_sort() optimizations in HEAD. (Tony)
- Fixed bug #33340 (CLI Crash when calling php:function from XSLT). (Rob)
- Fixed bug #33326 (Cannot build extensions with phpize on Macosx). (Jani)
- Fixed bug #33318 (throw 1; results in Invalid opcode 108/1/8). (Dmitry)
- Fixed bug #33312 (ReflectionParameter methods do not work correctly).
  (Dmitry)
- Fixed bug #33299 (php:function no longer handles returned dom objects).
  (Rob, Joe Orton)
- Fixed bug #33286 (nested array_walk() calls and user array compare functions
  broken; FCI cache). (Andrei, patch from m.bretz@metropolis-ag.de)
- Fixed bug #33277 (private method accessed by child class). (Dmitry)
- Fixed bug #33268 (iconv_strlen() works only with a parameter of < 3 in
  length). (Ilia)
- Fixed bug #33257 (array_splice() inconsistent when passed function instead of
  variable). (Dmitry)
- Fixed bug #33243 (ze1_compatibility_mode does not work as expected). (Dmitry)
- Fixed bug #33242 (Mangled error message when stream fails). (Derick)
- Fixed bug #33222 (segfault when CURL handle is closed in a callback). (Tony)
- Fixed bug #33214 (odbc_next_result does not signal SQL errors with
  2-statement SQL batches). (rich at kastle dot com, Tony)
- Fixed bug #33212 ([GCC 4]: 'zend_error_noreturn' aliased to external symbol
  'zend_error'). (Dmitry)
- Fixed bug #33210 (relax jpeg recursive loop protection). (Ilia)
- Fixed bug #33201 (Crash when fetching some data types). (Frank)
- Fixed bug #33200 (preg_replace(): magic_quotes_sybase=On makes 'e' modifier
  misbehave). (Jani)
- Fixed bug #33185 (--enable-session=shared does not build). (Jani)
- Fixed bug #33171 (foreach enumerates private fields declared in base
  classes). (Dmitry)
- Fixed bug #33167 (Possible crash inside pg_fetch_array()). (Ilia)
- Fixed bug #33164 (Soap extension incorrectly detects HTTP/1.1). (Ilia)
- Fixed bug #33156 (cygwin version of setitimer doesn't accept ITIMER_PROF).
  (Nuno)
- Fixed bug #33153 (crash in mssql_next result). (Frank)
- Fixed bug #33150 (shtool: insecure temporary file creation). (Jani)
- Fixed bug #33136 (method offsetSet in class extended from ArrayObject crash
  PHP). (Marcus)
- Fixed bug #33125 (imagecopymergegray() produces mosaic rainbow effect).
  (Pierre)
- Fixed bug #33116 (crash when assigning class name to global variable in
  __autoload). (Dmitry)
- Fixed bug #33090 (mysqli_prepare() doesn't return an error). (Georg)
- Fixed bug #33076 (str_ireplace() incorrectly counts result string length
  and may cause segfault). (Tony)
- Fixed bug #33072 (Add a safemode/open_basedir check for runtime
  "session.save_path" change using session_save_path() function). (Rasmus)
- Fixed bug #33070 (Improved performance of bzdecompress() by several orders
  of magnitude). (Ilia)
- Fixed bug #33059 (crash when moving xml attribute set in dtd). (Ilia)
- Fixed bug #33057 (Don't send extraneous entity-headers on a 304 as per
  RFC 2616 section 10.3.5) (Rasmus, Choitel)
- Fixed bug #33019 (socket errors cause memory leaks in php_strerror()).
  (jwozniak23 at poczta dot onet dot pl, Tony).
- Fixed bug #33017 ("make distclean" gives an error with VPATH build). (Jani)
- Fixed bug #33013 ("next month" was handled wrong while parsing dates).
  (Derick)
- Fixed bug #32993 (implemented Iterator function current() don't throw
  exception). (Dmitry)
- Fixed bug #32981 (ReflectionMethod::getStaticVariables() causes apache2.0.54
  seg fault). (Dmitry)
- Fixed bug #32956 (mysql_bind_result() doesn't support MYSQL_TYPE_NULL).
  (Georg)
- Fixed bug #32947 (Incorrect option for mysqli default password). (Georg)
- Fixed bug #32944 (Disabling session.use_cookies doesn't prevent reading
  session cookies). (Jani, Tony)
- Fixed bug #32941 (Sending structured SOAP fault kills a php). (Dmitry)
- Fixed bug #32937 (open_basedir looses trailing / in the limiter).
  (Adam Conrad)
- Fixed bug #32936 (http redirects URLs are not checked for control chars).
  (Ilia)
- Fixed bug #32933 (Cannot extend class "SQLiteDatabase"). (Marcus)
- Fixed bug #32932 (Oracle LDAP: ldap_get_entries(), invalid pointer). (Jani)
- Fixed bug #32930 (class extending DOMDocument doesn't clone properly). (Rob)
- Fixed bug #32924 (file included with "auto_prepend_file" can be included
  with require_once() or include_once()). (Stas)
- Fixed bug #32904 (pg_get_notify() ignores result_type parameter). (Tony)
- Fixed bug #32852 (Crash with singleton and __destruct when
  zend.ze1_compatibility_mode = On). (Dmitry)
- Fixed bug #32833 (Invalid opcode). (Dmitry)
- Fixed bug #32813 (parse_url() does not handle scheme-only urls properly).
  (Ilia)
- Fixed bug #32810 (temporary files not using plain file wrapper). (Ilia)
- Fixed bug #32809 (Missing T1LIB support on Windows). (Edin)
- Fixed bug #32802 (General cookie overrides more specific cookie). (Ilia)
- Fixed bugs #32800, #32830 (ext/odbc: Problems with 64bit systems). (Jani)
- Fixed bug #32799 (crash: calling the corresponding global var during the
  destruct). (Dmitry)
- Fixed bug #32776 (SOAP doesn't support one-way operations). (Dmitry)
- Fixed bug #32773 (GMP functions break when second parameter is 0). (Stas)
- Fixed bug #32759 (incorrect determination of default value (COM)). (Wez)
- Fixed bug #32758 (Cannot access safearray properties in VB6 objects). (Wez)
- Fixed bug #32755 (Segfault in replaceChild() when DocumentFragment has no
  children). (Rob)
- Fixed bug #32753 (Undefined constant SQLITE_NOTADB). (Ilia)
- Fixed bug #32742 (segmentation fault when the stream with a wrapper
  is not closed). (Tony, Dmitry)
- Fixed bug #32699 (pg_affected_rows() was defined when it was not available).
  (Derick)
- Fixed bug #32686 (Require/include file in destructor causes segfault).
  (Marcus)
- Fixed bug #32682 (ext/mssql: Error on module shutdown when called from
  activescript). (Frank)
- Fixed bug #32674 (exception in iterator causes crash). (Dmitry)
- Fixed bug #32660 (Assignment by reference causes crash when field access is
  overloaded (__get)). (Dmitry)
- Fixed bug #32647 (Using register_shutdown_function() with invalid callback
  can crash PHP). (Jani)
- Fixed bug #32615 (Segfault in replaceChild() using fragment when
  previousSibling is NULL). (Rob)
- Fixed bug #32613 (ext/snmp: use of snmp_shutdown() causes snmpapp.conf
  access errors). (Jani, ric at arizona dot edu)
- Fixed bug #32608 (html_entity_decode() converts single quotes even if
  ENT_NOQUOTES is given). (Ilia)
- Fixed bug #32596 (Segfault/Memory Leak by getClass (etc) in __destruct).
  (Dmitry)
- Fixed bug #32591 (ext/mysql: Unsatisfied symbol: ntohs with HP-UX). (Jani)
- Fixed bug #32589 (possible crash inside imap_mail_compose() function).
  (Ilia)
- Fixed bug #32589 (Possible crash inside imap_mail_compose, with charsets).
  (Ilia)
- Fixed bug #32587 (Apache2: errors sent to error_log do not include
  timestamps). (Jani)
- Fixed bug #32560 (configure looks for incorrect db2 library). (Tony)
- Fixed bug #32553 (mmap loads only the 1st 2000000 bytes on Win32). (Ilia)
- Fixed bug #32533 (proc_get_status() returns the incorrect process status).
  (Ilia)
- Fixed bug #32530 (chunk_split() does not append endstr if chunklen is
  longer then the original string). (Ilia)
- Fixed bug #32491 (File upload error - unable to create a temporary file).
  (Uwe Schindler)
- Fixed bug #32455 (wrong setting property to unset value). (Dmitry)
- Fixed bug #32429 (method_exists() always return TRUE if __call method
  exists). (Dmitry)
- Fixed bug #32428 (The @ warning error suppression operator is broken).
  (Dmitry)
- Fixed bug #32427 (Interfaces are not allowed 'static' access modifier).
  (Dmitry)
- Fixed bug #32405 (mysqli::fetch() returns bad data - 64bit problem).
  (Andrey)
- Fixed bug #32296 (get_class_methods() output has changed between 5.0.2 and
  5.0.3). (Dmitry)
- Fixed bug #32282 (Segfault in mysqli_fetch_array on 64-bit). (Georg)
- Fixed bug #32245 (xml_parser_free() in a function assigned to the xml
  parser gives a segfault). (Rob)
- Fixed bug #32179 (xmlrpc_encode() segfaults with recursive references).
  (Tony)
- Fixed bug #32171 (Userspace stream wrapper crashes PHP). (Tony, Dmitry)
- Fixed bug #32160 (copying a file into itself leads to data loss). (Ilia)
- Fixed bug #32139 (SOAP client does not auto-handle base64 encoding). (Ilia)
- Fixed bug #32109 ($_POST is not populated in multi-threaded environment).
  (Moriyoshi)
- Fixed bug #32080 (segfault when assigning object to itself with
  zend.ze1_compatibility_mode=On). (Dmitry)
- Fixed bug #32021 (Crash caused by range('', 'z')). (Derick)
- Fixed bug #32013 (ext/mysqli bind_result causes fatal error: memory limit).
  (Andrey)
- Fixed bug #32010 (Memory leak in mssql_fetch_batch). (fmk)
- Fixed bug #32009 (crash when mssql_bind() is called more than once). (Frank)
- Fixed bug #31971 (ftp_login fails on some SSL servers).
  (frantisek at augusztin dot com)
- Fixed bug #31887 (ISAPI: Custom 5xx error does not return correct HTTP
  response message). (Jani)
- Fixed bug #31828 (Crash with zend.ze1_compatibility_mode=On). (Dmitry)
- Fixed bug #31668 (multi_query works exactly every other time - multi query
  d/e flag global and not per connection). (Andrey)
- Fixed bug #31636 (another crash when echoing a COM object). (Wez)
- Fixed bug #31583 (php_std_date() uses short day names in non-y2k_compliance
  mode). (mike at php dot net)
- Fixed bug #31525 (object reference being dropped. $this getting lost).
 (Stas, Dmitry)
- Fixed bug #31502 (Wrong deserialization from session when using WDDX
  serializer). (Dmitry)
- Fixed bug #31478 (segfault with empty() / isset()). (Moriyoshi)
- Fixed bug #31465 (False warning in unpack() when working with *). (Ilia)
- Fixed bug #31363 (broken non-blocking flock()). (ian at snork dot net)
- Fixed bug #31358 (Older GCC versions do not provide portable va_copy()).
  (Jani)
- Fixed bug #31341 (escape on curly inconsistent). (Dmitry)
- Fixed bug #31256 (PHP_EVAL_LIBLINE configure macro does not handle
  -pthread). (Jani)
- Fixed bug #31213 (Side effects caused by fix of bug #29493). (Dmitry)
- Fixed bug #31177 (memory leaks and corruption because of incorrect
  refcounting). (Dmitry)
- Fixed bug #31158 (array_splice on $GLOBALS crashes). (Dmitry)
- Fixed bug #31054 (safe_mode & open_basedir checks only check first
  include_path value). (Ilia)
- Fixed bug #31033 (php:function(string, nodeset) with xsl:key crashes PHP).
  (Rob)
- Fixed bug #30961 (Wrong line number in ReflectionClass getStartLine()).
  (Dmitry)
- Fixed bug #30889 (Conflict between __get/__set and ++ operator). (Dmitry)
- Fixed bug #30833 (array_count_values() modifying input array). (Tony)
- Fixed bug #30828 (debug_backtrace() reports incorrect class in overridden
  methods). (Dmitry)
- Fixed bug #30820 (static member conflict with $this->member silently
  ignored). (Dmitry)
- Fixed bug #30819 (Better support for LDAP SASL bind). (Jani)
- Fixed bug #30791 (magic methods (__sleep/__wakeup/__toString) call
  __call if object is overloaded). (Dmitry)
- Fixed bug #30707 (Segmentation fault on exception in method).
  (Stas, Dmitry)
- Fixed bug #30702 (cannot initialize class variable from class constant).
  (Dmitry)
- Fixed bug #30578 (Output buffers flushed before calling __destruct()
  functions). (Jani)
- Fixed bug #30519 (Interface not existing says Class not found). (Dmitry)
- Fixed bug #30407 (Strange behavior of default arguments). (Dmitry)
- Fixed bug #30394 (Assignment operators yield wrong result with __get/__set).
  (Dmitry)
- Fixed bug #30332 (zend.ze1_compatibility_mode isn't fully compatible with
  array_push()). (Dmitry)
- Fixed bug #30162 (Catching exception in constructor causes lose of
  $this). (Dmitry)
- Fixed bug #30140 (Problem with array in static properties). (Dmitry)
- Fixed bug #30126 (Enhancement for error message for abstract classes).
  (Marcus)
- Fixed bug #30096 (gmmktime does not return the current time). (Derick)
- Fixed bug #30080 (Passing array or non array of objects). (Dmitry)
- Fixed bug #30052 (Crash on shutdown after odbc_pconnect()). (Edin)
- Fixed bug #29983 (PHP does not explicitly set mime type & charset). (Ilia)
- Fixed bug #29975 (memory leaks when set_error_handler() is used inside error
  handler). (Tony)
- Fixed bug #29971 (variables_order behavior). (Dmitry)
- Fixed bug #29944 (Function defined in switch, crashes). (Dmitry)
- Fixed bug #29896 (Backtrace argument list out of sync). (Dmitry)
- Fixed bug #29728 (Reflection API Feature: Default parameter value). (Marcus)
- Fixed bug #29689 (default value of protected member overrides default value
  of private and other private variable problems in inherited classes). (Stas)
- Fixed bug #29683 (headers_list() returns empty array). (Tony)
- Fixed bug #29583 (crash when echoing a COM object). (M.Sisolak, Wez)
- Fixed bug #29522 (accessing properties without connection). (Georg)
- Fixed bug #29361 (var_export() producing invalid code). (Derick)
- Fixed bug #29338 (unencoded spaces get ignored after certain tags). (Ilia)
- Fixed bug #29335 (fetch functions now use MYSQLI_BOTH as default). (Georg)
- Fixed bug #29334 (win32 mail() provides incorrect Date: header). (Jani)
- Fixed bug #29311 (calling parent constructor in mysqli). (Georg)
- Fixed bug #29268 (__autoload() not called with Reflection->getClass()).
  (Dmitry)
- Fixed bug #29256 (SOAP HTTP Error when envelop size is more than 24345
  bytes). (Dmitry, Wez)
- Fixed bug #29253 (array_diff with $GLOBALS argument fails). (Dmitry)
- Fixed bug #29236 (memory error when wsdl-cache is enabled). (Dmitry)
- Fixed bug #29210 (Function: is_callable - no support for private and
  protected classes). (Dmitry)
- Fixed bug #29109 (SoapFault exception: [WSDL] Out of memory). (Dmitry)
- Fixed bug #29104 (Function declaration in method doesn't work). (Dmitry)
- Fixed bug #29061 (soap extension segfaults). (Dmitry)
- Fixed bug #29015 (Incorrect behavior of member vars(non string ones)-numeric
  mem vars and others). (Dmitry)
- Fixed bug #28985 (__getTypes() returning nothing on complex WSDL). (Dmitry)
- Fixed bug #28969 (Wrong data encoding of special characters). (Dmitry)
- Fixed bug #28839 (SIGSEGV in interactive mode (php -a)).
  (kameshj at fastmail dot fm)
- Fixed bug #28605 (Need to use -[m]ieee option for Alpha CPUs). (Jani)
- Fixed bug #28568 (SAPI::known_post_content_types is not thread safe).
  (Moriyoshi)
- Fixed bug #28377 (debug_backtrace is intermittently passing args). (Dmitry)
- Fixed bug #28355 (glob wont error if dir is not readable). (Hartmut)
- Fixed bug #28072 (static array with some constant keys will be incorrectly
  ordered). (Dmitry)
- Fixed bug #27908 (xml default_handlers not being called). (Rob)
- Fixed bug #27598 (list() array key assignment causes HUGE memory leak).
  (Dmitry)
- Fixed bug #27268 (Bad references accentuated by clone). (Dmitry)
- Fixed bug #26456 (Wrong results from Reflection-API getDocComment() when
  called via STDIN). (Dmitry)
- Fixed bug #25922 (In error handler, modifying 5th arg (errcontext) may
  result in seg fault). (Dmitry)
- Fixed bug #25359 (array_multisort() doesn't work in a function if array is
  global or reference). (Dmitry)
- Fixed bug #22836 (returning reference to uninitialized variable). (Dmitry)
- Fixed bug #21306 (ext/sesssion: catch bailouts of write handler during
  RSHUTDOWN). (Jani, Xuefer at 21cn dot com)
- Fixed bug #15854 (boolean ini options may be incorrectly displayed as Off
  when they are On). (Tony)
- Fixed bugs #14561, #20382, #26090, #26320, #28024, #30532, #32086, #32270,
  #32555, #32588, #33056 (strtotime() related bugs). (Derick)

31 Mar 2005, PHP 5.0.4
- Added SNMPv2 support. (harrie)
- Added Oracle Instant Client support. (cjbj at hotmail dot com, Tony)
- Added length and charsetnr for field array and object in mysqli. (Georg)
- Added checks for negative values to gmp_sqrt(), gmp_powm(), gmp_sqrtrem()
  and gmp_fact() to prevent SIGFPE. (Tony)
- Changed foreach() to throw an exception if IteratorAggregate::getIterator()
  does not return an Iterator. (Marcus)
- Changed phpize not to require libtool. (Jani)
- Updated bundled oniguruma library (used for multibyte regular expression)
  to 3.7.0. (Moriyoshi)
- Updated bundled libmbfl library (used for multibyte functions). (Moriyoshi)
  Fixed bugs:
  . Bug #32311 (mb_encode_mimeheader() does not properly escape characters)
  . Bug #32063 (mb_convert_encoding ignores named entity 'alpha')
  . Bug #31911 (mb_decode_mimeheader() is case-sensitive to hex escapes)
  . bug #30573 (compiler warnings in libmbfl due to invalid type cast)
  . Bug #30549 (incorrect character translations for some ISO8859 charsets).
- Fixed bug preventing from building oci8 as shared.
  (stanislav dot voroniy at portavita dot nl, Tony)
- Fixed a bug in mysql_affected_rows and mysql_stmt_affected_rows when the
  api function returns -1 (Georg)
- Fixed several leaks in ext/browscap and sapi/embed. (Andrei)
- Fixed several leaks in ext/filepro. (Tony)
- Fixed build system to always use bundled libtool files. (Jani)
- Fixed a bug in mysqli_stmt_execute() (type conversion with NULL values).
  (Georg)
- Fixed segfault in mysqli_fetch_field_direct() when invalid field offset
  is passed. (Tony)
- Fixed posix_getsid() & posix_getpgid() to return sid & pgid instead
  of true. (Tony)
- Fixed bug #32394 (offsetUnset() segfaults in a foreach). (Marcus)
- Fixed bug #32373 (segfault in bzopen() if supplied path to non-existent
  file). (Tony)
- Fixed bug #32326 (Check values of Connection/Transfer-Encoding
  case-incentively in SOAP extension). (Ilia)
- Fixed bug #32290 (call_user_func_array() calls wrong class method within
  child class). (Marcus)
- Fixed bug #32238 (spl_array.c: void function cannot return value). (Johannes)
- Fixed bug #32210 (proc_get_status() sets "running" always to true). (Ilia)
- Fixed bug #32200 (Prevent using both --with-apxs2 and --with-apxs2filter).
  (Jani)
- Fixed bug #32134 (Overloading offsetGet/offsetSet). (Marcus)
- Fixed bug #32130 (ArrayIterator::seek() does not throw an Exception on
  invalid index). (Marcus)
- Fixed bug #32115 (dateTime SOAP encoding of timezone incorrect). (Dmitry)
- Fixed bug #32081 (in mysqli default socket value is not being used). (Ilia)
- Fixed bug #32021 (Crash caused by range('', 'z')). (Derick)
- Fixed bug #32011 (Fragments which replaced Nodes are not globaly useable).
  (Rob)
- Fixed bug #32001 (xml_parse_into_struct() function exceeds maximum
  execution time). (Rob, Moriyoshi)
- Fixed bug #31980 (Unicode exif data not available on Windows). (Edin)
- Fixed bug #31960 (msql_fetch_row() and msql_fetch_array() dropping columns
  with NULL values). (Daniel Convissor)
- Fixed bug #31878 (Segmentation fault using clone keyword on nodes). (Rob)
- Fixed bug #31858 (--disable-cli does not force --without-pear). (Jani)
- Fixed bug #31842 (*date('r') does not return RFC2822 conforming date string).
  (Jani)
- Fixed bug #31832 (SOAP encoding problem with complex types in WSDL mode with
  multiple parts). (Dmitry)
- Fixed bug #31797 (exif_read_data() uses too low nesting limit). (Ilia)
- Fixed bug #31796 (readline completion handler does not handle empty return
  values). (Ilia)
- Fixed bug #31792 (getrusage() does not provide ru_nswap value). (Ilia)
- Fixed bug #31755 (Cannot create SOAP header in no namespace). (Dmitry)
- Fixed bug #31754 (dbase_open() fails for mode = 1). (Mehdi, Derick)
- Fixed bug #31751 (pg_parameter_status() missing on Windows). (Edin)
- Fixed bug #31747 (SOAP Digest Authentication doesn't work with
  "HTTP/1.1 100 Continue" response). (Dmitry)
- Fixed bug #31732 (mb_get_info() causes segfault when no parameters
  specified). (Tony)
- Fixed bug #31710 (Wrong return values for mysqli_autocommit/commit/rollback).
  (Georg)
- Fixed bug #31705 (parse_url() does not recognize http://foo.com#bar). (Ilia)
- Fixed bug #31695 (Cannot redefine endpoint when using WSDL). (Dmitry)
- Fixed bug #31684 (dio_tcsetattr(): misconfigured termios settings).
  (elod at itfais dot com)
- Fixed bug #31683 (changes to $name in __get($name) override future
  parameters) (Dmitry)
- Fixed bug #31699 (unserialize() float problem on non-English locales). (Ilia)
- Fixed bug #31562 (__autoload() problem with static variables). (Marcus)
- Fixed bug #31651 (ReflectionClass::getDefaultProperties segfaults with arrays).
  (Marcus)
- Fixed bug #31623 (OCILogin does not support password grace period).
  (daniel dot beet at accuratesoftware dot com, Tony)
- Fixed bug #31527 (crash in msg_send() when non-string is stored without
  being serialized). (Ilia)
- Fixed bug #31515 (Improve performance of scandir() by factor of 10 or so). (Ilia)
- Fixed bug #31514 (open_basedir uses path_translated rather then cwd for .
  translation). (Ilia)
- Fixed bug #31480 (Possible infinite loop in imap_mail_compose()). (Ilia)
- Fixed bug #31479 (Fixed crash in chunk_split(), when chunklen > strlen). (Ilia)
- Fixed bug #31454 (session_set_save_handler crashes PHP when supplied
  non-existent object ref). (Tony)
- Fixed bug #31444 (Memory leak in zend_language_scanner.c).
  (hexer at studentcenter dot org)
- Fixed bug #31442 (unserialize broken on 64-bit systems). (Marcus)
- Fixed bug #31440 ($GLOBALS can be overwritten via GPC when register_globals
  is enabled). (Ilia)
- Fixed bug #31422 (No Error-Logging on SoapServer-Side). (Dmitry)
- Fixed bug #31413 (curl POSTFIELDS crashes on 64-bit platforms). (Joe)
- Fixed bug #31396 (compile fails with gd 2.0.33 without freetype). (Jani)
- Fixed bug #31371 (highlight_file() trims new line after heredoc). (Ilia)
- Fixed bug #31361 (simplexml/domxml segfault when adding node twice). (Rob)
- Fixed bug #31348 (CachingIterator::rewind() leaks). (Marcus)
- Fixed bug #31346 (ArrayIterator::next segfaults). (Marcus)
- Fixed bug #31190 (Unexpected warning then exception is thrown from
  call_user_func_array()). (phpbugs at domain51 dot net, Dmitry)
- Fixed bug #31142 (imap_mail_compose() fails to generate correct output). (Ilia)
- Fixed bug #31139 (XML Parser Functions seem to drop &amp; when parsing). (Rob)
- Fixed bug #31398 (When magic_guotes_gpc are enabled filenames with ' get cutoff).
  (Ilia)
- Fixed bug #31288 (Possible crash in mysql_fetch_field(), if mysql_list_fields()
  was not called previously). (Ilia)
- Fixed bug #31107, #31110, #31111, #31249 (Compile failure of zend_strtod.c).
  (Jani)
- Fixed bug #31110 (PHP 4.3.10 does not compile on Tru64 UNIX 5.1B). (Derick)
- Fixed bug #31107 (Compile failure on Solaris 9 (Intel) and gcc 3.4.3). (Derick)
- Fixed bug #31103 (Better error message when c-client cannot be found). (Ilia)
- Fixed bug #31101 (missing kerberos header file path with --with-openssl). (Jani)
- Fixed bug #31098 (isset() / empty() incorrectly return true in dereference of
  a string type). (Moriyoshi)
- Fixed bug #31087 (broken php_url_encode_hash macro). (Ilia)
- Fixed bug #31072 (var_export() does not output an array element with an empty
  string key). (Derick)
- Fixed bug #31060 (imageftbbox() does not use linespacing parameter). (Jani)
- Fixed bug #31056 (php_std_date() returns invalid formatted date if
  y2k_compliance is On). (Ilia)
- Fixed bug #31055 (apache2filter: per request leak proportional to the full
  path of the request URI). (kameshj at fastmail dot fm)
- Fixed bug #30901 (can't send cookies with soap envelop). (Dmitry)
- Fixed bug #30871 (Misleading warning message for array_combine()). (Andrey)
- Fixed bug #30868 (evaluated pointer comparison in mbregex causes compile
  failure). (Moriyoshi)
- Fixed bug #30862 (Static array with boolean indexes). (Marcus)
- Fixed bug #30726 (-.1 like numbers are not being handled correctly). (Ilia)
- Fixed bug #30725 (PHP segfaults when an exception is thrown in getIterator()
  within foreach). (Marcus)
- Fixed bug #30609 (cURL functions bypass open_basedir). (Jani)
- Fixed bug #30446 (apache2handler: virtual() includes files out of sequence)
- Fixed bug #30430 (odbc_next_result() doesn't bind values and that results
  in segfault). (pdan-php at esync dot org, Tony)
- Fixed bug #30266 (Invalid opcode 137/1/8). (Marcus)
- Fixed bug #30120 imagettftext() and imagettfbbox() accept too many
  parameters). (Jani)
- Fixed bug #30106 (SOAP cannot not parse 'ref' element. Causes Uncaught
  SoapFault exception). (Dmitry)
- Fixed bug #29989 (type re_registers redefined in oniguruma.h). (Moriyoshi)
- Fixed bug #28803 (enabled debug causes bailout errors with CLI on AIX
  because of fflush() called on already closed filedescriptor). (Tony)
- Fixed bug #29767 (Weird behaviour of __set($name, $value)). (Dmitry)
- Fixed bug #29733 (printf() handles repeated placeholders wrong).
  (bugs dot php dot net at bluetwanger dot de, Ilia)
- Fixed bug #29424 (width and height inverted for JPEG2000 files). (Ilia)
- Fixed bug #29329 (configure for mysqli with shared doesn't work). (Georg)
- Fixed bug #29136 (make test - libtool failure on MacOSX). (Jani)
- Fixed bug #28976 (mail(): use "From:" from headers if sendmail_from is empty).
  (Jani)
- Fixed bug #28930 (PHP sources pick wrong header files generated by bison).
  (eggert at gnu dot org, Jani)
- Fixed bug #28840 (__destruct of a class that extends mysqli not called).
  (Marcus)
- Fixed bug #28804 (ini-file section parsing pattern is buggy).
  (wendland at scan-plus dot de)
- Fixed bug #28451 (corrupt EXIF headers have unlimited recursive IFD directory
  entries). (Andrei)
- Fixed bug #28444 (Cannot access undefined property for object with overloaded
  property access). (Dmitry)
- Fixed bug #28442 (Changing a static variables in a class changes it across
  sub/super classes.) (Marcus)
- Fixed bug #28324 (HTTP_SESSION_VARS appear when register_long_arrays is
  Off). (Tony)
- Fixed bug #28074 (FastCGI: stderr should be written in a FCGI stderr stream).
  (chris at ex-parrot dot com)
- Fixed bug #28067 (partially incorrect utf8 to htmlentities mapping). (Derick,
  Benjamin Greiner)
- Fixed bug #28041 (SOAP HTTP Digest Access Authentication). (Dmitry)
- Fixed bug #27633 (Double \r problem on ftp_get in ASCII mode on Win32). (Ilia)
- Fixed bug #18613 (Multiple OUs in x509 certificate not handled properly).
  (Jani)

15 Dec 2004, PHP 5.0.3
- Added the %F modifier to *printf to render a non-locale-aware representation
  of a float with the . as decimal seperator. (Derick)
- Fixed error handling in mysqli_multi_query. (Georg)
- Extended the functionality of is_subclass_of() to accept either a class name
  or an object as first parameter. (Andrey)
- Fixed potential problems with unserializing invalid serialize data. (Marcus)
- Fixed bug #32076 (ReflectionMethod::isDestructor() always return true).
  (Derick, Tony)
- Fixed bug #31034 (Problem with non-existing iconv header file). (Derick)
- Fixed bug #30995 (snmp extension does not build with net-snmp 5.2). (Ilia)
- Fixed bug #30994 (SOAP server unable to handle request with references).
  (Dmitry)
- Fixed bug #30990 (allow popen() on *NIX to accept 'b' flag). (Ilia)
- Fixed bug #30967 (properties in extended mysqli classes don't work). (Georg)
- Fixed bug #30928 (When Using WSDL, SoapServer doesn't handle private or
  protected properties). (Dmitry)
- Fixed bug #30922 (reflective functions crash PHP when interfaces extend
  themselves). (Tony, Dmitry)
- Fixed bug #30904 (segfault when recording soapclient into session). (Tony,
  Dmitry)
- Fixed bug #30890 (MySQLi testsuite)
- Fixed bug #30856 (ReflectionClass::getStaticProperties segfaults). (Marcus)
- Fixed bug #30832 ("!" stripped off comments in xml parser). (Rob)
- Fixed bug #30799 (SoapServer doesn't handle private or protected properties).
  (Dmitry)
- Fixed bug #30783 (Apache crash when using ReflectionFunction::
  getStaticVariables()). (Marcus)
- Fixed bug #30750 (Meaningful error message when upload directory is not
  accessible). (Ilia)
- Fixed bug #30685 (Malformed SOAPClient http header reequest). (Dmitry)
- Fixed bug #30672 (Problem handling exif data in jpeg images at unusual
  places). (Marcus)
- Fixed bug #30658 (Ensure that temporary files created by GD are removed).
  (Ilia)
- Fixed bug #30645 (def. multi result set support for mysql_connect). (Georg)
- Fixed bug #30637 (compile with pear error). (Antony)
- Fixed bug #30587 (array_multisort doesn't separate zvals before
  changing them). (Tony)
- Fixed bug #30572 (crash when comparing SimpleXML attribute to a boolean).
  (Andi)
- Fixed bug #30566 (attribute namespace URIs are inconsistent when parsing).
  (Rob)
- Fixed bug #30490 (PEAR installation fails). (Antony)
- Fixed bug #30475 (curl_getinfo() may crash in some situations). (Ilia)
- Fixed bug #30442 (segfault when parsing ?getvariable[][ ). (Tony)
- Fixed bug #30388 (rename across filesystems loses ownership and
  permission info). (Tony)
- Fixed bug #30387 (stream_socket_client async connect was broken).
  (vnegrier at esds dot com, Wez).
- Fixed bug #30381 (Strange results with get_class_vars()). (Marcus)
- Fixed bug #30375 (cal_info() does not work without a parameter). (Ilia)
- Fixed bug #30362 (stream_get_line() not handling end string correctly).
  (Ilia)
- Fixed bug #30359 (SOAP client requests have no port in "Host" field).
  (Dmitry)
- Fixed bug #30356 (str_ireplace() does not work on all strings). (Ilia)
- Fixed bug #30344 (Reflection::getModifierNames() returns too long strings).
  (Marcus)
- Fixed bug #30329 (Error Fetching http body, No Content-Length, connection
  closed or chunked data). (Dmitry)
- Fixed bug #30282 (segfault when using unknown/unsupported
  session.save_handler and/or session.serialize_handler). (Tony)
- Fixed bug #30281 (Prevent non-wbmp images from being detected as such).
  (Ilia)
- Fixed bug #30276 (Possible crash in ctype_digit on large numbers). (Ilia)
- Fixed bug #30230 (exception handler not working with objects). (Marcus)
- Fixed bug #30224 (Sybase date strings are sometimes not null terminated).
  (Ilia)
- Fixed bug #30175 (SOAP results aren't parsed correctly). (Dmitry)
- Fixed bug #30147 (OO sqlite_fetch_object did not reset error handler). (Wez)
- Fixed bug #30133 (get_current_user() crashes on Windows). (Edin)
- Fixed bug #30061 (xml_set_start_namespace_decl_handler not called). (Rob)
- Fixed bug #30057 (did not detect IPV6 on FreeBSD 4.1). (Wez)
- Fixed bug #30042 (strtotime does not use second param). (Derick)
- Fixed bug #30027 (Possible crash inside ftp_get()).
  (cfield at affinitysolutions dot com)
- Fixed bug #29954 (array_reduce segfaults when initial value is array). (Tony)
- Fixed bug #29883 (isset gives invalid values on strings). (Tony, Dmitry)
- Fixed bug #29801 (Set limit on the size of mmapable data). (Ilia)
- Fixed bug #29557 (strtotime error). (Derick)
- Fixed bug #29418 (double free when openssl_csr_new fails).
  (Kamesh Jayachandran).
- Fixed bug #29385 (Soapserver always uses std class). (David, Dmitry)
- Fixed bug #29211 (SoapClient doesn't request wsdl through proxy). (Rob)
- Fixed bug #28817 (Var problem when extending domDocument). (Georg)
- Fixed bug #28599 (strtotime fails with zero base time). (Derick)
- Fixed bug #28598 (Lost support for MS Symbol fonts). (Pierre)
- Fixed bug #28220 (mb_strwidth() returns wrong width values for some hangul
  characters). (Moriyoshi)
- Fixed bug #28228 (NULL decimal separator is not being handled correctly).
  (Ilia)
- Fixed bug #28209 (strtotime("now")). (Derick)
- Fixed bug #27798 (private / protected variables not exposed by
  get_object_vars() inside class). (Marcus)
- Fixed bug #27728 (Can't return within a zend_try {} block or the previous
  bailout state isn't restored. (Andi)
- Fixed bug #27183 (Userland stream wrapper segfaults on stream_write).
  (Christian)

23 Sep 2004, PHP 5.0.2
- Added new boolean (fourth) parameter to array_slice() that turns on the
  preservation of keys in the returned array. (Derick)
- Added the sorting flag SORT_LOCALE_STRING to the sort() functions which makes
  them sort based on the current locale. (Derick)
- Added interface_exists() and make class_exists() only return true for real
  classes. (Andrey)
- Added PHP_EOL constant that contains the OS way of representing newlines.
  (Paul Hudson, Derick)
- Implemented periodic PCRE compiled regexp cache cleanup, to avoid memory
  exhaustion. (Andrei)
- Renamed SoapClient->__call() to SoapClinet->__soapCall(). (Dmitry)
- Fixed bug with raw_post_data not getting set (Brian)
- Fixed a file-descriptor leak with phpinfo() and other 'special' URLs (Zeev)
- Fixed bug #30209 (ReflectionClass::getMethod() lowercases attribute).
  (Marcus)
- Fixed bug #30182 (SOAP module processing WSDL file dumps core). (Dmitry)
- Fixed bug #30045 (Cannot pass big integers (> 2147483647) in SOAP requests).
  (Dmitry)
- Fixed bug #29985 (unserialize()/ __PHP_Incomplete_class does not report
  correctly class name). (Marcus, Tony)
- Fixed bug #29945 (simplexml_load_file URL limitation 255 char). (Rob)
- Fixed bug #29873 (No defines around pcntl_*priority definitions). (Derick)
- Fixed bug #29844 (SOAP doesn't return the result of a valid SOAP request).
  (Dmitry)
- Fixed bug #29842 (soapclient return null value). (Dmitry)
- Fixed bug #29839 (incorrect convert (xml:lang to lang)). (Dmitry)
- Fixed bug #29830 (SoapServer::setClass() should not export non-public
  methods). (Dmitry)
- Fixed bug #29828 (Interfaces no longer work). (Marcus)
- Fixed bug #29821 (Fixed possible crashes in convert_uudecode() on invalid
  data). (Ilia)
- Fixed bug #29808 (array_count_values() breaks with numeric strings). (Ilia)
- Fixed bug #29805 (HTTP Authentication Issues). (Uwe Schindler)
- Fixed bug #29795 (SegFault with Soap and Amazon's Web Services). (Dmitry)
- Fixed bug #29737 (ip2long should return -1 if IP is 255.255.255.255 and FALSE
  on error). (Tony)
- Fixed bug #29711 (Changed ext/xml to default to UTF-8 output). (Rob)
- Fixed bug #29678 (opendir() with ftp:// wrapper segfaults if path does not
  have trailing slash). (Ilia)
- Fixed bug #29657 (xml_* functions throw non descriptive error).
  (Christian, Rob)
- Fixed bug #29656 (segfault on result and statement properties). (Georg)
- Fixed bug #29566 (foreach/string handling strangeness (crash)). (Dmitry)
- Fixed bug #29447 (Reflection API issues). (Marcus)
- Fixed bug #29296 (Added sslv2 and sslv3 transports). (Wez)
- Fixed bug #29283 (Invalid statement handle in mysqli on execute). (Georg)
- Fixed bug #29913 (parse_url() is now binary safe). (Ilia)
- Fixed bug #27994 (segfault with Soapserver when WSDL-Cache is enabled).
  (Dmitry)
- Fixed bug #27791 (Apache 2.0 SAPI build against Apache 2 HEAD). (Joe Orton,
  Derick)
- Fixed bug #26737 (private/protected properties not serialized when user
  declared method __sleep() exists). E_NOTICE thrown when __sleep() returns
  name of non-existing member. (Andrey, Curt)

12 Aug 2004, PHP 5.0.1
- Changed destructor mechanism so that destructors are called prior to request
  shutdown. (Marcus)
- Rewritten UNIX and Windows install help files. (Documentation Team)
- Updated several libraries bundled with the windows release which now
  includes libxml2-2.6.11, libxslt-1.1.7 and iconv-1.9.1. (Rob, Edin)
- Improved and moved ActiveScript SAPI to PECL.  (Wez)
- Fixed bug #29606 (php_strip_whitespace() prints to stdout rather then
  returning the value). (Ilia)
- Fixed bug #29577 (MYSQLI_CLIENT_FOUND_ROWS undefined) (Georg)
- Fixed bug #29573 (Segmentation fault, when exception thrown within
  PHP function called from XSLT). (Christian)
- Fixed bug #29522 (accessing properties without connection) (Georg)
- Fixed bug #29505 (get_class_vars() severely broken when used with arrays).
  (Marcus)
- Fixed bug #29490 (.Net object instantiation failed). (Michael Sisolak).
- Fixed bug #29474 (win32: usleep() doesn't work). (Wez)
- Fixed bug #29449 (win32: feof() hangs on empty tcp stream). (Wez)
- Fixed bug #29437 (Possible crash inside array_walk_recursive()). (Ilia)
- Fixed bug #29431 (crash when parsing invalid address; invalid address
  returned by stream_socket_recvfrom(), stream_socket_getname()). (Wez)
- Fixed bug #29409 (Segfault in PHP functions called from XSLT). (Rob)
- Fixed unloading of dynamically loaded extensions.
  (Marcus, kameshj at fastmail dot fm)
- Fixed bug #29395 (sqlite_escape_string() returns bogus data on empty
  strings). (Ilia, Tony)
- Fixed bug #29392 (com_dotnet crashes when echo'ing an object). (Wez)
- Fixed bug #29368 (The destructor is called when an exception is thrown from
  the constructor). (Marcus)
- Fixed bug #29354 (Exception constructor marked as both public and protected).
  (Marcus)
- Fixed bug #29342 (strtotime() does not handle empty date string properly).
  (Ilia)
- Fixed bug #29340 (win32 build produces invalid php_ifx.dll). (Edin)
- Fixed bug #29335 (fetch functions now use MYSQLI_BOTH as default) (Georg)
- Fixed bug #29291 (get_class_vars() return names with NULLs). (Marcus)
- Fixed bug #29264 (gettext extension not working). (Edin)
- Fixed bug #29258 (variant_date_from_timestamp() does not honour
  timezone).  (Wez)
- Fixed bug #29256 (error when sending large packets on a socket). (Dmitry)
- Fixed bug #29236 (memory error when wsdl-cache is enabled). (Dmitry)
- Fixed bug #29147 (Compile Error in mnoGoSearch functions). (Sergey, Antony)
- Fixed bug #29132 ($_SERVER["PHP_AUTH_USER"] isn't defined). (Stefan)
- Fixed bug #29119 (html_entity_decode() misbehaves with UTF-8). (Moriyoshi)
- Fixed bug #29109 (SoapFault exception: [WSDL] Out of memory). (Dmitry)
- Fixed bug #29061 (soap extension segfaults). (Dmitry)
- Fixed bug #28985 (__getTypes() returning nothing on complex WSDL). (Dmitry)
- Fixed bug #28969 (Wrong data encoding of special characters). (Dmitry)
- Fixed bug #28895 (ReflectionClass::isAbstract always returns false). (Marcus)
- Fixed bug #28829 (Thread-unsafety in bcmath elementary values). (Sara)
- Fixed bug #28464 (catch() does not catch exceptions by interfaces). (Marcus)
- Fixed bug #27669 (PHP 5 didn't support all possibilities for calling static
  methods dynamically). (Dmitry)
- Fixed ReflectionClass::getMethod() and ReflectionClass::getProperty() to
  raise an ReflectionException instead of returning NULL on failure.
  (Sebastian)
- Fixed convert.* filters to consume remaining buckets_in on flush. (Sara)
- Fixed bug in mysqli->client_version. (Georg)

13 Jul 2004, PHP 5.0.0
- Updated PCRE to provide better error handling in certain cases. (Andrei)
- Changed doc comments to require a single white space after '/**'. (Marcus)
- Fixed bug #29019 (Database not closing). (Marcus)
- Fixed bug #29008 (array_combine() does not handle non-numeric/string keys).
  (Ilia)
- Fixed bug #28999 (fixed behaviour of exec() to work as it did in 4.X). (Ilia)
- Fixed bug #28868 (Internal filter registry not thread safe). (Sara)
- Fixed bug #28851 (call_user_func_array has typo in error message). (Marcus)
- Fixed bug #28831 (ArrayObject::offsetGet() does the work of offsetUnset()).
  (Marcus)
- Fixed bug #28822 (ArrayObject::offsetExists() works inverted). (Marcus)
- Fixed bug #28789 (ReflectionProperty getValue() fails on public static
  members). (Marcus)
- Fixed bug #28771 (Segfault when using xslt and clone). (Rob)
- Fixed bug #28751 (SoapServer does not call _autoload()). (Dmitry)
- Fixed bug #28739 (array_*diff() and array_*intersect() not clearing the fci
  cache before work). (Andrey)
- Fixed bug #28721 (appendChild() and insertBefore() unset DOMText).(Rob)
- Fixed bug #28702 (SOAP does not parse WSDL service address correctly). (Dmitry)
- Fixed bug #28699 (Reflection api bugs). (Marcus)
- Fixed bug #28694 (ReflectionExtension::getFunctions() crashes PHP). (Marcus)
- Fixed bug #28512 (Allocate enough space to store MSSQL data). (Frank)
- Fixed strip_tags() to correctly handle '\0' characters. (Stefan)<|MERGE_RESOLUTION|>--- conflicted
+++ resolved
@@ -73,6 +73,8 @@
     User-Agent header). (carloschilazo at gmail dot com)
   . Fixed bug #60842, #51775 (Chunked response parsing error when 
     chunksize length line is > 10 bytes). (Ilia)
+  . Fixed bug #49853 (Soap Client stream context header option ignored).
+    (Dmitry)
 
 - PDO
   . Fixed bug #61292 (Segfault while calling a method on an overloaded PDO 
@@ -95,24 +97,7 @@
   . Fixed bug #60968 (Late static binding doesn't work with 
     ReflectionMethod::invokeArgs()). (Laruence)
 
-<<<<<<< HEAD
 - SPL:
-=======
-- SOAP
-  . Fixed basic HTTP authentication for WSDL sub requests. (Dmitry)
-  . Fixed bug #60887 (SoapClient ignores user_agent option and sends no
-    User-Agent header). (carloschilazo at gmail dot com)
-  . Fixed bug #60842, #51775 (Chunked response parsing error when 
-    chunksize length line is > 10 bytes). (Ilia)
-  . Fixed bug #49853 (Soap Client stream context header option ignored).
-    (Dmitry)
-
-- SPL
-  . Fixed memory leak when calling SplFileInfo's constructor twice. (Felipe)
-  . Fixed bug #61418 (Segmentation fault when DirectoryIterator's or
-    FilesystemIterator's iterators are requested more than once without
-    having had its dtor callback called in between). (Gustavo)
->>>>>>> 657547f8
   . Fixed bug #61347 (inconsistent isset behavior of Arrayobject). (Laruence)
 
 - Standard:
