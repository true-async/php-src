--- conflicted
+++ resolved
@@ -6,22 +6,10 @@
   . Fixed bug GH-13544 (Pre-PHP 8.2 compatibility for mt_srand with
     unknown modes). (timwolla)
 
-<<<<<<< HEAD
-14 Mar 2024, PHP 8.3.4
-=======
-- SPL:
-  . Fixed bug GH-13531 (Unable to resize SplfixedArray after being unserialized
-    in PHP 8.2.15). (nielsdos)
-
 - Standard:
   . Fixed bug GH-11808 (Live filesystem modified by tests). (nielsdos)
 
-- XML:
-  . Fixed bug GH-13517 (Multiple test failures when building with
-    --with-expat). (nielsdos)
-
-14 Mar 2024, PHP 8.2.17
->>>>>>> 7c8a3e42
+14 Mar 2024, PHP 8.3.4
 
 - Core:
   . Fix ZTS persistent resource crashes on shutdown. (nielsdos)
