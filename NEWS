--- conflicted
+++ resolved
@@ -8,15 +8,11 @@
 - Standard:
   . Fix memory leak in syslog device handling. (danog)
 
-<<<<<<< HEAD
-23 Nov 2023, PHP 8.2.13
-=======
 - SQLite3:
   . Fixed bug GH-12633 (sqlite3_defensive.phpt fails with sqlite 3.44.0).
     (SakiTakamachi)
 
-23 Nov 2023, PHP 8.1.26
->>>>>>> 2a4775d6
+23 Nov 2023, PHP 8.2.13
 
 - Core:
   . Fixed double-free of non-interned enum case name. (ilutov)
